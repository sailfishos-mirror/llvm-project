--- conflicted
+++ resolved
@@ -1944,10 +1944,7 @@
     srcs = ["src/math/generic/common_constants.cpp"],
     hdrs = ["src/math/generic/common_constants.h"],
     deps = [
-<<<<<<< HEAD
-=======
         ":__support_math_acosh_float_constants",
->>>>>>> e38f98f5
         ":__support_math_exp_constants",
         ":__support_number_pair",
     ],
@@ -2031,16 +2028,10 @@
         ":__support_fputil_fma",
         ":__support_fputil_multiply_add",
         ":__support_fputil_nearest_integer",
-<<<<<<< HEAD
-        ":__support_math_exp_utils",
-        ":__support_math_exp10f_utils",
-        ":__support_macros_properties_cpu_features",
-=======
         ":__support_macros_properties_cpu_features",
         ":__support_math_acoshf_utils",
         ":__support_math_exp10f_utils",
         ":__support_math_exp_utils",
->>>>>>> e38f98f5
         ":common_constants",
     ],
 )
@@ -2072,8 +2063,6 @@
 libc_support_library(
     name = "exp2f_impl",
     hdrs = ["src/math/generic/exp2f_impl.h"],
-<<<<<<< HEAD
-=======
     deps = [
         ":__support_fputil_except_value_utils",
         ":__support_fputil_fma",
@@ -2120,7 +2109,6 @@
 libc_support_library(
     name = "__support_math_acosf",
     hdrs = ["src/__support/math/acosf.h"],
->>>>>>> e38f98f5
     deps = [
         ":__support_fputil_except_value_utils",
         ":__support_fputil_fp_bits",
@@ -2358,13 +2346,8 @@
     name = "__support_math_exp_utils",
     hdrs = ["src/__support/math/exp_utils.h"],
     deps = [
-<<<<<<< HEAD
-        ":__support_cpp_optional",
-        ":__support_cpp_bit",
-=======
         ":__support_cpp_bit",
         ":__support_cpp_optional",
->>>>>>> e38f98f5
         ":__support_fputil_fp_bits",
     ],
 )
@@ -2373,16 +2356,9 @@
     name = "__support_math_exp",
     hdrs = ["src/__support/math/exp.h"],
     deps = [
-<<<<<<< HEAD
-        ":__support_math_exp_constants",
-        ":__support_math_exp_utils",
-        ":__support_cpp_bit",
-        ":__support_cpp_optional",
-=======
         ":__support_cpp_bit",
         ":__support_cpp_optional",
         ":__support_fputil_double_double",
->>>>>>> e38f98f5
         ":__support_fputil_dyadic_float",
         ":__support_fputil_fenv_impl",
         ":__support_fputil_fp_bits",
@@ -2391,16 +2367,10 @@
         ":__support_fputil_polyeval",
         ":__support_fputil_rounding_mode",
         ":__support_fputil_triple_double",
-<<<<<<< HEAD
-        ":__support_fputil_double_double",
-        ":__support_integer_literals",
-        ":__support_macros_optimization",
-=======
         ":__support_integer_literals",
         ":__support_macros_optimization",
         ":__support_math_exp_constants",
         ":__support_math_exp_utils",
->>>>>>> e38f98f5
     ],
 )
 
@@ -2408,11 +2378,6 @@
     name = "__support_math_exp10",
     hdrs = ["src/__support/math/exp10.h"],
     deps = [
-<<<<<<< HEAD
-        ":__support_math_exp_constants",
-        ":__support_math_exp_utils",
-=======
->>>>>>> e38f98f5
         ":__support_fputil_double_double",
         ":__support_fputil_dyadic_float",
         ":__support_fputil_multiply_add",
@@ -2422,11 +2387,8 @@
         ":__support_fputil_triple_double",
         ":__support_integer_literals",
         ":__support_macros_optimization",
-<<<<<<< HEAD
-=======
         ":__support_math_exp_constants",
         ":__support_math_exp_utils",
->>>>>>> e38f98f5
     ],
 )
 
@@ -2434,19 +2396,12 @@
     name = "__support_math_exp10f_utils",
     hdrs = ["src/__support/math/exp10f_utils.h"],
     deps = [
-<<<<<<< HEAD
-=======
-        ":__support_common",
->>>>>>> e38f98f5
+        ":__support_common",
         ":__support_fputil_basic_operations",
         ":__support_fputil_fenv_impl",
         ":__support_fputil_multiply_add",
         ":__support_fputil_nearest_integer",
         ":__support_fputil_polyeval",
-<<<<<<< HEAD
-        ":__support_common",
-=======
->>>>>>> e38f98f5
         ":__support_math_exp_utils",
     ],
 )
@@ -2455,17 +2410,11 @@
     name = "__support_math_exp10f",
     hdrs = ["src/__support/math/exp10f.h"],
     deps = [
-<<<<<<< HEAD
-        ":__support_math_exp10f_utils",
-=======
->>>>>>> e38f98f5
         ":__support_fputil_fenv_impl",
         ":__support_fputil_fp_bits",
         ":__support_fputil_multiply_add",
         ":__support_fputil_rounding_mode",
         ":__support_macros_optimization",
-<<<<<<< HEAD
-=======
         ":__support_math_exp10f_utils",
     ],
 )
@@ -2499,7 +2448,6 @@
         ":__support_macros_optimization",
         ":__support_macros_properties_cpu_features",
         ":__support_math_exp10f16_utils",
->>>>>>> e38f98f5
     ],
 )
 
