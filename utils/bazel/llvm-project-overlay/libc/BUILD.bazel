--- conflicted
+++ resolved
@@ -1588,7 +1588,6 @@
         ":__support_cpp_expected",
         ":__support_time",
         ":hdr_time_macros",
-<<<<<<< HEAD
         ":types_struct_timespec",
     ],
 )
@@ -1600,76 +1599,6 @@
         "@platforms//os:linux": [],
         "//conditions:default": ["@platforms//:incompatible"],
     }),
-    deps = [
-        ":__support_time",
-        ":__support_time_clock_gettime",
-    ],
-)
-
-libc_support_library(
-    name = "__support_time_clock_gettime",
-    hdrs = ["src/__support/time/clock_gettime.h"],
-    target_compatible_with = select({
-        "@platforms//os:linux": [],
-        "//conditions:default": ["@platforms//:incompatible"],
-    }),
-    deps = [
-        ":__support_common",
-        ":__support_error_or",
-        ":__support_osutil_vdso",
-        ":types_clockid_t",
-=======
->>>>>>> 4084ffcf
-        ":types_struct_timespec",
-    ],
-)
-
-libc_support_library(
-<<<<<<< HEAD
-    name = "__support_time_linux_monotonicity",
-    hdrs = ["src/__support/time/linux/monotonicity.h"],
-=======
-    name = "__support_time_linux_clock_conversion",
-    hdrs = ["src/__support/time/linux/clock_conversion.h"],
->>>>>>> 4084ffcf
-    target_compatible_with = select({
-        "@platforms//os:linux": [],
-        "//conditions:default": ["@platforms//:incompatible"],
-    }),
-<<<<<<< HEAD
-    deps = [
-        ":__support_libc_assert",
-        ":__support_time_linux_abs_timeout",
-        ":__support_time_linux_clock_conversion",
-        ":hdr_time_macros",
-    ],
-)
-
-########################## externally shared targets ###########################
-
-libc_header_library(
-    name = "libcxx_shared_headers",
-    hdrs = [
-        "shared/fp_bits.h",
-        "shared/str_to_float.h",
-        "shared/str_to_integer.h",
-    ],
-    deps = [
-        ":__support_common",
-        ":__support_fputil_fp_bits",
-        ":__support_str_to_float",
-        ":__support_str_to_integer",
-    ],
-)
-
-############################### errno ########################################
-
-libc_support_library(
-    name = "errno",
-    srcs = ["src/errno/libc_errno.cpp"],
-    hdrs = ["src/errno/libc_errno.h"],
-=======
->>>>>>> 4084ffcf
     deps = [
         ":__support_time",
         ":__support_time_clock_gettime",
@@ -2088,9 +2017,34 @@
         ":__support_cpp_array",
         ":__support_fputil_cast",
         ":__support_fputil_fp_bits",
-<<<<<<< HEAD
         ":__support_fputil_nearest_integer",
         ":__support_fputil_polyeval",
+    ],
+)
+
+libc_support_library(
+    name = "__support_math_exp_float_constants",
+    hdrs = ["src/__support/math/exp_float_constants.h"],
+    deps = [
+        ":__support_macros_config",
+    ],
+)
+
+libc_support_library(
+    name = "__support_math_expf",
+    hdrs = ["src/__support/math/expf.h"],
+    deps = [
+        ":__support_common",
+        ":__support_fputil_fenv_impl",
+        ":__support_fputil_fp_bits",
+        ":__support_fputil_multiply_add",
+        ":__support_fputil_nearest_integer",
+        ":__support_fputil_polyeval",
+        ":__support_fputil_rounding_mode",
+        ":__support_libc_errno",
+        ":__support_macros_config",
+        ":__support_macros_optimization",
+        ":__support_math_exp_float_constants",
     ],
 )
 
@@ -2691,13 +2645,8 @@
 libc_math_function(
     name = "expf",
     additional_deps = [
-        ":__support_fputil_fma",
-        ":__support_fputil_multiply_add",
-        ":__support_fputil_nearest_integer",
-        ":__support_fputil_polyeval",
-        ":__support_fputil_rounding_mode",
-        ":__support_macros_optimization",
-        ":common_constants",
+        ":__support_math_expf",
+        ":errno",
     ],
 )
 
@@ -2767,290 +2716,11 @@
         ":__support_macros_optimization",
         ":common_constants",
         ":explogxf",
-=======
-        ":__support_fputil_nearest_integer",
-        ":__support_fputil_polyeval",
-    ],
-)
-
-libc_support_library(
-    name = "__support_math_exp_float_constants",
-    hdrs = ["src/__support/math/exp_float_constants.h"],
-    deps = [
-        ":__support_macros_config",
-    ],
-)
-
-libc_support_library(
-    name = "__support_math_expf",
-    hdrs = ["src/__support/math/expf.h"],
-    deps = [
-        ":__support_common",
-        ":__support_fputil_fenv_impl",
-        ":__support_fputil_fp_bits",
-        ":__support_fputil_multiply_add",
-        ":__support_fputil_nearest_integer",
-        ":__support_fputil_polyeval",
-        ":__support_fputil_rounding_mode",
-        ":__support_libc_errno",
-        ":__support_macros_config",
-        ":__support_macros_optimization",
-        ":__support_math_exp_float_constants",
-    ],
-)
-
-############################### complex targets ################################
-
-libc_function(
-    name = "cimag",
-    srcs = ["src/complex/generic/cimag.cpp"],
-    hdrs = ["src/complex/cimag.h"],
-    deps = [
-        ":__support_common",
-        ":__support_complex_type",
-        ":__support_cpp_bit",
-        ":__support_macros_config",
-    ],
-)
-
-libc_function(
-    name = "cimagf",
-    srcs = ["src/complex/generic/cimagf.cpp"],
-    hdrs = ["src/complex/cimagf.h"],
-    deps = [
-        ":__support_common",
-        ":__support_complex_type",
-        ":__support_cpp_bit",
-        ":__support_macros_config",
-    ],
-)
-
-libc_function(
-    name = "cimagf128",
-    srcs = ["src/complex/generic/cimagf128.cpp"],
-    hdrs = ["src/complex/cimagf128.h"],
-    deps = [
-        ":__support_common",
-        ":__support_complex_type",
-        ":__support_cpp_bit",
-        ":__support_macros_config",
-        ":__support_macros_properties_complex_types",
-        ":__support_macros_properties_types",
-    ],
-)
-
-libc_function(
-    name = "cimagf16",
-    srcs = ["src/complex/generic/cimagf16.cpp"],
-    hdrs = ["src/complex/cimagf16.h"],
-    deps = [
-        ":__support_common",
-        ":__support_complex_type",
-        ":__support_cpp_bit",
-        ":__support_macros_config",
-        ":__support_macros_properties_complex_types",
-        ":__support_macros_properties_types",
-    ],
-)
-
-libc_function(
-    name = "cimagl",
-    srcs = ["src/complex/generic/cimagl.cpp"],
-    hdrs = ["src/complex/cimagl.h"],
-    deps = [
-        ":__support_common",
-        ":__support_complex_type",
-        ":__support_cpp_bit",
-        ":__support_macros_config",
-    ],
-)
-
-libc_function(
-    name = "conj",
-    srcs = ["src/complex/generic/conj.cpp"],
-    hdrs = ["src/complex/conj.h"],
-    deps = [
-        ":__support_common",
-        ":__support_complex_basic_ops",
-        ":__support_macros_config",
-    ],
-)
-
-libc_function(
-    name = "conjf",
-    srcs = ["src/complex/generic/conjf.cpp"],
-    hdrs = ["src/complex/conjf.h"],
-    deps = [
-        ":__support_common",
-        ":__support_complex_basic_ops",
-        ":__support_macros_config",
-    ],
-)
-
-libc_function(
-    name = "conjf128",
-    srcs = ["src/complex/generic/conjf128.cpp"],
-    hdrs = ["src/complex/conjf128.h"],
-    deps = [
-        ":__support_common",
-        ":__support_complex_basic_ops",
-        ":__support_macros_config",
-        ":__support_macros_properties_complex_types",
-    ],
-)
-
-libc_function(
-    name = "conjf16",
-    srcs = ["src/complex/generic/conjf16.cpp"],
-    hdrs = ["src/complex/conjf16.h"],
-    deps = [
-        ":__support_common",
-        ":__support_complex_basic_ops",
-        ":__support_cpp_bit",
-        ":__support_macros_config",
-        ":__support_macros_properties_complex_types",
-    ],
-)
-
-libc_function(
-    name = "conjl",
-    srcs = ["src/complex/generic/conjl.cpp"],
-    hdrs = ["src/complex/conjl.h"],
-    deps = [
-        ":__support_common",
-        ":__support_complex_basic_ops",
-        ":__support_macros_config",
-    ],
-)
-
-libc_function(
-    name = "cproj",
-    srcs = ["src/complex/generic/cproj.cpp"],
-    hdrs = ["src/complex/cproj.h"],
-    deps = [
-        ":__support_common",
-        ":__support_complex_basic_ops",
-        ":__support_macros_config",
-    ],
-)
-
-libc_function(
-    name = "cprojf",
-    srcs = ["src/complex/generic/cprojf.cpp"],
-    hdrs = ["src/complex/cprojf.h"],
-    deps = [
-        ":__support_common",
-        ":__support_complex_basic_ops",
-        ":__support_macros_config",
-    ],
-)
-
-libc_function(
-    name = "cprojf128",
-    srcs = ["src/complex/generic/cprojf128.cpp"],
-    hdrs = ["src/complex/cprojf128.h"],
-    deps = [
-        ":__support_common",
-        ":__support_complex_basic_ops",
-        ":__support_macros_config",
-        ":__support_macros_properties_complex_types",
-    ],
-)
-
-libc_function(
-    name = "cprojf16",
-    srcs = ["src/complex/generic/cprojf16.cpp"],
-    hdrs = ["src/complex/cprojf16.h"],
-    deps = [
-        ":__support_common",
-        ":__support_complex_basic_ops",
-        ":__support_macros_config",
-        ":__support_macros_properties_complex_types",
-    ],
-)
-
-libc_function(
-    name = "cprojl",
-    srcs = ["src/complex/generic/cprojl.cpp"],
-    hdrs = ["src/complex/cprojl.h"],
-    deps = [
-        ":__support_common",
-        ":__support_complex_basic_ops",
-        ":__support_macros_config",
-    ],
-)
-
-libc_function(
-    name = "creal",
-    srcs = ["src/complex/generic/creal.cpp"],
-    hdrs = ["src/complex/creal.h"],
-    deps = [
-        ":__support_common",
-        ":__support_complex_type",
-        ":__support_cpp_bit",
-        ":__support_macros_config",
-    ],
-)
-
-libc_function(
-    name = "crealf",
-    srcs = ["src/complex/generic/crealf.cpp"],
-    hdrs = ["src/complex/crealf.h"],
-    deps = [
-        ":__support_common",
-        ":__support_complex_type",
-        ":__support_cpp_bit",
-        ":__support_macros_config",
-    ],
-)
-
-libc_function(
-    name = "crealf128",
-    srcs = ["src/complex/generic/crealf128.cpp"],
-    hdrs = ["src/complex/crealf128.h"],
-    deps = [
-        ":__support_common",
-        ":__support_complex_type",
-        ":__support_cpp_bit",
-        ":__support_macros_config",
-        ":__support_macros_properties_complex_types",
-    ],
-)
-
-libc_function(
-    name = "crealf16",
-    srcs = ["src/complex/generic/crealf16.cpp"],
-    hdrs = ["src/complex/crealf16.h"],
-    deps = [
-        ":__support_common",
-        ":__support_complex_type",
-        ":__support_cpp_bit",
-        ":__support_macros_config",
-        ":__support_macros_properties_complex_types",
-    ],
-)
-
-libc_function(
-    name = "creall",
-    srcs = ["src/complex/generic/creall.cpp"],
-    hdrs = ["src/complex/creall.h"],
-    deps = [
-        ":__support_common",
-        ":__support_complex_type",
-        ":__support_cpp_bit",
-        ":__support_macros_config",
->>>>>>> 4084ffcf
-    ],
-)
-
-################################ math targets ##################################
-
-libc_math_function(
-<<<<<<< HEAD
+    ],
+)
+
+libc_math_function(
     name = "exp2f",
-=======
-    name = "acosf",
->>>>>>> 4084ffcf
     additional_deps = [
         ":exp2f_impl",
     ],
@@ -3080,1035 +2750,6 @@
 
 libc_math_function(
     name = "expm1",
-    additional_deps = [
-        ":__support_fputil_double_double",
-        ":__support_fputil_dyadic_float",
-        ":__support_fputil_multiply_add",
-        ":__support_fputil_nearest_integer",
-        ":__support_fputil_polyeval",
-<<<<<<< HEAD
-        ":__support_fputil_rounding_mode",
-        ":__support_fputil_triple_double",
-        ":__support_integer_literals",
-=======
-        ":__support_fputil_sqrt",
->>>>>>> 4084ffcf
-        ":__support_macros_optimization",
-        ":inv_trigf_utils",
-    ],
-)
-
-libc_math_function(
-<<<<<<< HEAD
-    name = "expm1f",
-=======
-    name = "acosf16",
->>>>>>> 4084ffcf
-    additional_deps = [
-        ":__support_fputil_cast",
-        ":__support_fputil_fma",
-        ":__support_fputil_multiply_add",
-        ":__support_fputil_nearest_integer",
-        ":__support_fputil_polyeval",
-        ":__support_fputil_sqrt",
-        ":__support_macros_optimization",
-<<<<<<< HEAD
-        ":__support_macros_properties_cpu_features",
-        ":common_constants",
-=======
-        ":inv_trigf_utils",
->>>>>>> 4084ffcf
-    ],
-)
-
-libc_math_function(
-<<<<<<< HEAD
-    name = "expm1f16",
-    additional_deps = [
-        ":expxf16",
-    ],
-)
-
-libc_math_function(name = "f16add")
-
-libc_math_function(name = "f16addf")
-
-libc_math_function(name = "f16addf128")
-
-libc_math_function(name = "f16addl")
-
-libc_math_function(name = "f16div")
-
-libc_math_function(name = "f16divf")
-
-libc_math_function(name = "f16divf128")
-
-libc_math_function(name = "f16divl")
-
-libc_math_function(
-    name = "f16fma",
-    additional_deps = [
-        ":__support_fputil_fma",
-    ],
-)
-
-libc_math_function(
-    name = "f16fmaf",
-    additional_deps = [
-        ":__support_fputil_fma",
-    ],
-)
-
-libc_math_function(
-    name = "f16fmaf128",
-    additional_deps = [
-        ":__support_fputil_fma",
-    ],
-)
-
-libc_math_function(
-    name = "f16fmal",
-    additional_deps = [
-        ":__support_fputil_fma",
-    ],
-)
-
-libc_math_function(name = "f16mul")
-
-libc_math_function(name = "f16mulf")
-
-libc_math_function(name = "f16mulf128")
-
-libc_math_function(name = "f16mull")
-
-libc_math_function(
-    name = "f16sqrt",
-    additional_deps = [
-        ":__support_fputil_sqrt",
-    ],
-)
-
-libc_math_function(
-    name = "f16sqrtf",
-    additional_deps = [
-        ":__support_fputil_sqrt",
-    ],
-)
-
-libc_math_function(
-    name = "f16sqrtf128",
-    additional_deps = [
-        ":__support_fputil_sqrt",
-    ],
-)
-
-libc_math_function(
-    name = "f16sqrtl",
-    additional_deps = [
-        ":__support_fputil_sqrt",
-    ],
-)
-
-libc_math_function(name = "f16sub")
-
-libc_math_function(name = "f16subf")
-
-libc_math_function(name = "f16subf128")
-
-libc_math_function(name = "f16subl")
-
-libc_math_function(name = "fabs")
-
-libc_math_function(name = "fabsf")
-
-libc_math_function(name = "fabsl")
-
-libc_math_function(name = "fabsf128")
-
-libc_math_function(name = "fabsf16")
-
-libc_math_function(name = "fadd")
-
-libc_math_function(name = "faddl")
-
-libc_math_function(name = "faddf128")
-
-libc_math_function(name = "fdim")
-
-libc_math_function(name = "fdimf")
-
-libc_math_function(name = "fdiml")
-
-libc_math_function(name = "fdimf128")
-
-libc_math_function(name = "fdimf16")
-
-libc_math_function(name = "fdiv")
-
-libc_math_function(name = "fdivl")
-
-libc_math_function(name = "fdivf128")
-
-libc_math_function(
-    name = "ffma",
-    additional_deps = [
-        ":__support_fputil_fma",
-    ],
-)
-
-libc_math_function(
-    name = "ffmal",
-    additional_deps = [
-        ":__support_fputil_fma",
-    ],
-)
-
-libc_math_function(
-    name = "ffmaf128",
-    additional_deps = [
-        ":__support_fputil_fma",
-    ],
-)
-
-libc_math_function(name = "floor")
-
-libc_math_function(name = "floorf")
-
-libc_math_function(name = "floorl")
-
-libc_math_function(name = "floorf128")
-
-libc_math_function(name = "floorf16")
-
-# TODO: Add fma, fmaf, fmal, fmaf128 functions.
-
-libc_math_function(
-    name = "fmaf16",
-    additional_deps = [
-        ":__support_fputil_fma",
-    ],
-)
-
-libc_math_function(name = "fmax")
-
-libc_math_function(name = "fmaxf")
-
-libc_math_function(name = "fmaxl")
-
-libc_math_function(name = "fmaxf128")
-
-libc_math_function(name = "fmaxf16")
-
-libc_math_function(name = "fmaximum")
-
-libc_math_function(name = "fmaximumf")
-
-libc_math_function(name = "fmaximuml")
-
-libc_math_function(name = "fmaximumf128")
-
-libc_math_function(name = "fmaximumf16")
-
-libc_math_function(name = "fmaximum_mag")
-
-libc_math_function(name = "fmaximum_magf")
-
-libc_math_function(name = "fmaximum_magl")
-
-libc_math_function(name = "fmaximum_magf128")
-
-libc_math_function(name = "fmaximum_magf16")
-
-libc_math_function(name = "fmaximum_mag_num")
-
-libc_math_function(name = "fmaximum_mag_numf")
-
-libc_math_function(name = "fmaximum_mag_numl")
-
-libc_math_function(name = "fmaximum_mag_numf128")
-
-libc_math_function(name = "fmaximum_mag_numf16")
-
-libc_math_function(name = "fmaximum_num")
-
-libc_math_function(name = "fmaximum_numf")
-
-libc_math_function(name = "fmaximum_numl")
-
-libc_math_function(name = "fmaximum_numf128")
-
-libc_math_function(name = "fmaximum_numf16")
-
-libc_math_function(name = "fmin")
-
-libc_math_function(name = "fminf")
-
-libc_math_function(name = "fminl")
-
-libc_math_function(name = "fminf128")
-
-libc_math_function(name = "fminf16")
-
-libc_math_function(name = "fminimum")
-
-libc_math_function(name = "fminimumf")
-
-libc_math_function(name = "fminimuml")
-
-libc_math_function(name = "fminimumf128")
-
-libc_math_function(name = "fminimumf16")
-
-libc_math_function(name = "fminimum_mag")
-
-libc_math_function(name = "fminimum_magf")
-
-libc_math_function(name = "fminimum_magl")
-
-libc_math_function(name = "fminimum_magf128")
-
-libc_math_function(name = "fminimum_magf16")
-
-libc_math_function(name = "fminimum_mag_num")
-
-libc_math_function(name = "fminimum_mag_numf")
-
-libc_math_function(name = "fminimum_mag_numl")
-
-libc_math_function(name = "fminimum_mag_numf128")
-
-libc_math_function(name = "fminimum_mag_numf16")
-
-libc_math_function(name = "fminimum_num")
-
-libc_math_function(name = "fminimum_numf")
-
-libc_math_function(name = "fminimum_numl")
-
-libc_math_function(name = "fminimum_numf128")
-
-libc_math_function(name = "fminimum_numf16")
-
-libc_math_function(
-    name = "fmod",
-    additional_deps = [
-        ":__support_fputil_generic_fmod",
-    ],
-)
-
-libc_math_function(
-    name = "fmodf",
-    additional_deps = [
-        ":__support_fputil_generic_fmod",
-    ],
-)
-
-libc_math_function(
-    name = "fmodl",
-    additional_deps = [
-        ":__support_fputil_generic_fmod",
-    ],
-)
-
-libc_math_function(
-    name = "fmodf128",
-    additional_deps = [
-        ":__support_fputil_generic_fmod",
-    ],
-)
-
-libc_math_function(
-    name = "fmodf16",
-    additional_deps = [
-        ":__support_fputil_generic_fmod",
-    ],
-)
-
-libc_math_function(
-    name = "fmul",
-    additional_deps = [
-        ":__support_fputil_double_double",
-    ],
-)
-
-libc_math_function(name = "fmull")
-
-libc_math_function(name = "fmulf128")
-
-libc_math_function(name = "frexp")
-
-libc_math_function(name = "frexpf")
-
-libc_math_function(name = "frexpl")
-
-libc_math_function(name = "frexpf128")
-
-libc_math_function(name = "frexpf16")
-
-libc_math_function(name = "fromfp")
-
-libc_math_function(name = "fromfpf")
-
-libc_math_function(name = "fromfpl")
-
-libc_math_function(name = "fromfpf128")
-
-libc_math_function(name = "fromfpf16")
-
-libc_math_function(name = "fromfpx")
-
-libc_math_function(name = "fromfpxf")
-
-libc_math_function(name = "fromfpxl")
-
-libc_math_function(name = "fromfpxf128")
-
-libc_math_function(name = "fromfpxf16")
-
-libc_math_function(
-    name = "fsqrt",
-    additional_deps = [
-        ":__support_fputil_sqrt",
-    ],
-)
-
-libc_math_function(
-    name = "fsqrtl",
-    additional_deps = [
-        ":__support_fputil_sqrt",
-    ],
-)
-
-libc_math_function(
-    name = "fsqrtf128",
-    additional_deps = [
-        ":__support_fputil_sqrt",
-    ],
-)
-
-libc_math_function(name = "fsub")
-
-libc_math_function(name = "fsubl")
-
-libc_math_function(name = "fsubf128")
-
-libc_math_function(name = "getpayload")
-
-libc_math_function(name = "getpayloadf")
-
-libc_math_function(name = "getpayloadl")
-
-libc_math_function(name = "getpayloadf128")
-
-libc_math_function(name = "getpayloadf16")
-
-libc_math_function(name = "hypot")
-
-libc_math_function(
-    name = "hypotf",
-    additional_deps = [
-        ":__support_fputil_double_double",
-        ":__support_fputil_sqrt",
-    ],
-)
-
-libc_math_function(name = "ilogb")
-
-libc_math_function(name = "ilogbf")
-
-libc_math_function(name = "ilogbl")
-
-libc_math_function(name = "ilogbf128")
-
-libc_math_function(name = "ilogbf16")
-
-libc_math_function(name = "ldexp")
-
-libc_math_function(name = "ldexpf")
-
-libc_math_function(name = "ldexpl")
-
-libc_math_function(name = "ldexpf128")
-
-libc_math_function(name = "ldexpf16")
-
-libc_math_function(name = "llogb")
-
-libc_math_function(name = "llogbf")
-
-libc_math_function(name = "llogbl")
-
-libc_math_function(name = "llogbf128")
-
-libc_math_function(name = "llogbf16")
-
-libc_math_function(name = "llrint")
-
-libc_math_function(name = "llrintf")
-
-libc_math_function(name = "llrintl")
-
-libc_math_function(name = "llrintf128")
-
-libc_math_function(name = "llrintf16")
-
-libc_math_function(name = "llround")
-
-libc_math_function(name = "llroundf")
-
-libc_math_function(name = "llroundl")
-
-libc_math_function(name = "llroundf128")
-
-libc_math_function(name = "llroundf16")
-
-libc_math_function(
-    name = "log",
-    additional_deps = [
-        ":__support_fputil_double_double",
-        ":__support_fputil_dyadic_float",
-        ":__support_fputil_fma",
-        ":__support_fputil_multiply_add",
-        ":__support_fputil_polyeval",
-        ":__support_integer_literals",
-        ":__support_macros_optimization",
-        ":__support_macros_properties_cpu_features",
-        ":common_constants",
-        ":log_range_reduction",
-    ],
-)
-
-libc_math_function(
-    name = "logf",
-=======
-    name = "acoshf",
->>>>>>> 4084ffcf
-    additional_deps = [
-        ":__support_fputil_fma",
-        ":__support_fputil_multiply_add",
-        ":__support_fputil_polyeval",
-<<<<<<< HEAD
-=======
-        ":__support_fputil_sqrt",
->>>>>>> 4084ffcf
-        ":__support_macros_optimization",
-        ":__support_macros_properties_cpu_features",
-        ":common_constants",
-<<<<<<< HEAD
-=======
-        ":explogxf",
->>>>>>> 4084ffcf
-    ],
-)
-
-libc_math_function(
-<<<<<<< HEAD
-    name = "logf16",
-=======
-    name = "asinf",
->>>>>>> 4084ffcf
-    additional_deps = [
-        ":expxf16",
-    ],
-)
-
-libc_math_function(
-    name = "log10",
-    additional_deps = [
-        ":__support_fputil_double_double",
-        ":__support_fputil_dyadic_float",
-        ":__support_fputil_fma",
-        ":__support_fputil_multiply_add",
-        ":__support_fputil_polyeval",
-<<<<<<< HEAD
-        ":__support_integer_literals",
-        ":__support_macros_optimization",
-        ":__support_macros_properties_cpu_features",
-        ":common_constants",
-        ":log_range_reduction",
-=======
-        ":__support_fputil_sqrt",
-        ":__support_macros_optimization",
-        ":__support_macros_properties_cpu_features",
-        ":inv_trigf_utils",
->>>>>>> 4084ffcf
-    ],
-)
-
-libc_math_function(
-<<<<<<< HEAD
-    name = "log10f",
-=======
-    name = "asinf16",
->>>>>>> 4084ffcf
-    additional_deps = [
-        ":__support_fputil_cast",
-        ":__support_fputil_fma",
-        ":__support_fputil_multiply_add",
-        ":__support_fputil_polyeval",
-        ":__support_macros_optimization",
-<<<<<<< HEAD
-        ":__support_macros_properties_cpu_features",
-        ":common_constants",
-=======
-        ":inv_trigf_utils",
->>>>>>> 4084ffcf
-    ],
-)
-
-libc_math_function(
-<<<<<<< HEAD
-    name = "log10f16",
-=======
-    name = "asinhf",
->>>>>>> 4084ffcf
-    additional_deps = [
-        ":expxf16",
-    ],
-)
-
-libc_math_function(
-<<<<<<< HEAD
-    name = "log1p",
-=======
-    name = "atanf",
->>>>>>> 4084ffcf
-    additional_deps = [
-        ":__support_fputil_double_double",
-        ":__support_fputil_dyadic_float",
-        ":__support_fputil_fma",
-        ":__support_fputil_multiply_add",
-        ":__support_fputil_polyeval",
-<<<<<<< HEAD
-        ":__support_integer_literals",
-        ":__support_macros_optimization",
-        ":__support_macros_properties_cpu_features",
-        ":common_constants",
-=======
-        ":__support_fputil_rounding_mode",
-        ":__support_macros_optimization",
-        ":inv_trigf_utils",
->>>>>>> 4084ffcf
-    ],
-)
-
-libc_math_function(
-<<<<<<< HEAD
-    name = "log1pf",
-    additional_deps = [
-        ":__support_fputil_fma",
-        ":__support_fputil_multiply_add",
-        ":__support_fputil_polyeval",
-        ":__support_macros_optimization",
-        ":__support_macros_properties_cpu_features",
-        ":common_constants",
-=======
-    name = "atan",
-    additional_deps = [
-        ":__support_fputil_double_double",
-        ":__support_fputil_nearest_integer",
-        ":__support_macros_optimization",
-        ":atan_utils",
->>>>>>> 4084ffcf
-    ],
-)
-
-libc_math_function(
-<<<<<<< HEAD
-    name = "log2",
-    additional_deps = [
-        ":__support_fputil_double_double",
-        ":__support_fputil_dyadic_float",
-        ":__support_fputil_fma",
-        ":__support_fputil_multiply_add",
-        ":__support_fputil_polyeval",
-        ":__support_integer_literals",
-        ":__support_macros_optimization",
-        ":__support_macros_properties_cpu_features",
-        ":common_constants",
-        ":log_range_reduction",
-=======
-    name = "atan2f",
-    additional_deps = [
-        ":__support_fputil_double_double",
-        ":__support_fputil_nearest_integer",
-        ":inv_trigf_utils",
->>>>>>> 4084ffcf
-    ],
-)
-
-libc_math_function(
-<<<<<<< HEAD
-    name = "log2f",
-    additional_deps = [
-        ":__support_fputil_fma",
-        ":__support_fputil_multiply_add",
-        ":__support_fputil_polyeval",
-        ":__support_macros_optimization",
-        ":common_constants",
-=======
-    name = "atan2",
-    additional_deps = [
-        ":__support_fputil_double_double",
-        ":__support_fputil_nearest_integer",
-        ":atan_utils",
->>>>>>> 4084ffcf
-    ],
-)
-
-libc_math_function(
-<<<<<<< HEAD
-    name = "log2f16",
-    additional_deps = [
-        ":expxf16",
-    ],
-)
-
-libc_math_function(name = "logb")
-
-libc_math_function(name = "logbf")
-
-libc_math_function(name = "logbl")
-
-libc_math_function(name = "logbf128")
-
-libc_math_function(name = "logbf16")
-
-libc_math_function(name = "lrint")
-
-libc_math_function(name = "lrintf")
-
-libc_math_function(name = "lrintl")
-
-libc_math_function(name = "lrintf128")
-
-libc_math_function(name = "lrintf16")
-
-libc_math_function(name = "lround")
-
-libc_math_function(name = "lroundf")
-
-libc_math_function(name = "lroundl")
-
-libc_math_function(name = "lroundf128")
-
-libc_math_function(name = "lroundf16")
-
-libc_math_function(name = "modf")
-
-libc_math_function(name = "modff")
-
-libc_math_function(name = "modfl")
-
-libc_math_function(name = "modff128")
-
-libc_math_function(name = "modff16")
-
-libc_math_function(
-    name = "nan",
-    additional_deps = [
-        ":__support_str_to_float",
-        ":errno",
-    ],
-)
-
-libc_math_function(
-    name = "nanf",
-    additional_deps = [
-        ":__support_str_to_float",
-        ":errno",
-    ],
-)
-
-libc_math_function(
-    name = "nanl",
-    additional_deps = [
-        ":__support_str_to_float",
-        ":errno",
-    ],
-)
-
-libc_math_function(
-    name = "nanf128",
-    additional_deps = [
-        ":__support_str_to_float",
-        ":errno",
-=======
-    name = "atanhf",
-    additional_deps = [
-        ":__support_fputil_fma",
-        ":__support_fputil_multiply_add",
-        ":__support_fputil_nearest_integer",
-        ":__support_fputil_polyeval",
-        ":__support_macros_optimization",
-        ":common_constants",
-        ":explogxf",
-    ],
-)
-
-libc_math_function(name = "canonicalize")
-
-libc_math_function(name = "canonicalizef")
-
-libc_math_function(name = "canonicalizel")
-
-libc_math_function(name = "canonicalizef128")
-
-libc_math_function(name = "canonicalizef16")
-
-libc_math_function(name = "iscanonical")
-
-libc_math_function(name = "iscanonicalf")
-
-libc_math_function(name = "iscanonicall")
-
-libc_math_function(name = "iscanonicalf128")
-
-libc_math_function(name = "iscanonicalf16")
-
-libc_math_function(name = "issignaling")
-
-libc_math_function(name = "issignalingf")
-
-libc_math_function(name = "issignalingl")
-
-libc_math_function(name = "issignalingf128")
-
-libc_math_function(name = "issignalingf16")
-
-libc_math_function(
-    name = "cbrt",
-    additional_deps = [
-        ":__support_fputil_double_double",
-        ":__support_fputil_polyeval",
-        ":__support_integer_literals",
->>>>>>> 4084ffcf
-    ],
-)
-
-libc_math_function(
-<<<<<<< HEAD
-    name = "nanf16",
-    additional_deps = [
-        ":__support_str_to_float",
-        ":errno",
-    ],
-)
-
-libc_math_function(name = "nearbyint")
-
-libc_math_function(name = "nearbyintf")
-
-libc_math_function(name = "nearbyintl")
-
-libc_math_function(name = "nearbyintf128")
-
-libc_math_function(name = "nearbyintf16")
-
-libc_math_function(name = "nextafter")
-
-libc_math_function(name = "nextafterf")
-
-libc_math_function(name = "nextafterl")
-
-libc_math_function(name = "nextafterf128")
-
-libc_math_function(name = "nextafterf16")
-
-libc_math_function(name = "nextdown")
-
-libc_math_function(name = "nextdownf")
-
-libc_math_function(name = "nextdownl")
-
-libc_math_function(name = "nextdownf128")
-
-libc_math_function(name = "nextdownf16")
-
-libc_math_function(name = "nexttoward")
-
-libc_math_function(name = "nexttowardf")
-
-libc_math_function(name = "nexttowardf16")
-
-libc_math_function(name = "nexttowardl")
-
-libc_math_function(name = "nextup")
-
-libc_math_function(name = "nextupf")
-
-libc_math_function(name = "nextupl")
-
-libc_math_function(name = "nextupf128")
-
-libc_math_function(name = "nextupf16")
-
-libc_math_function(
-    name = "pow",
-    additional_deps = [
-        ":__support_fputil_double_double",
-        ":__support_fputil_nearest_integer",
-        ":__support_fputil_polyeval",
-        ":__support_fputil_sqrt",
-        ":common_constants",
-=======
-    name = "cbrtf",
-    additional_deps = [
-        ":__support_fputil_polyeval",
-    ],
-)
-
-libc_math_function(name = "ceil")
-
-libc_math_function(name = "ceilf")
-
-libc_math_function(name = "ceill")
-
-libc_math_function(name = "ceilf128")
-
-libc_math_function(name = "ceilf16")
-
-libc_math_function(name = "copysign")
-
-libc_math_function(name = "copysignf")
-
-libc_math_function(name = "copysignl")
-
-libc_math_function(name = "copysignf128")
-
-libc_math_function(name = "copysignf16")
-
-libc_math_function(
-    name = "cos",
-    additional_deps = [
-        ":__support_fputil_multiply_add",
-        ":__support_macros_optimization",
-        ":__support_macros_properties_cpu_features",
-        ":range_reduction_double",
-        ":sincos_eval",
-    ],
-)
-
-libc_math_function(
-    name = "cosf",
-    additional_deps = [
-        ":__support_fputil_fma",
-        ":__support_fputil_multiply_add",
-        ":__support_macros_optimization",
-        ":__support_macros_properties_cpu_features",
-        ":sincosf_utils",
-    ],
-)
-
-libc_math_function(
-    name = "cosf16",
-    additional_deps = [
-        ":__support_fputil_multiply_add",
-        ":__support_macros_optimization",
-        ":sincosf16_utils",
-    ],
-)
-
-libc_math_function(
-    name = "coshf",
-    additional_deps = [
-        ":__support_fputil_fma",
-        ":__support_fputil_multiply_add",
-        ":__support_fputil_nearest_integer",
-        ":__support_fputil_polyeval",
-        ":__support_fputil_rounding_mode",
-        ":__support_macros_optimization",
-        ":common_constants",
-        ":explogxf",
-    ],
-)
-
-libc_math_function(
-    name = "coshf16",
-    additional_deps = [
-        ":expxf16",
-    ],
-)
-
-libc_math_function(
-    name = "cospif",
-    additional_deps = [
-        ":__support_fputil_fma",
-        ":__support_fputil_multiply_add",
-        ":__support_fputil_nearest_integer",
-        ":__support_fputil_polyeval",
-        ":__support_fputil_rounding_mode",
-        ":__support_macros_optimization",
-        ":common_constants",
-        ":explogxf",
-        ":sincosf_utils",
-    ],
-)
-
-libc_math_function(
-    name = "cospif16",
-    additional_deps = [
-        ":__support_fputil_multiply_add",
-        ":__support_macros_optimization",
-        ":sincosf16_utils",
-    ],
-)
-
-libc_math_function(name = "daddl")
-
-libc_math_function(name = "daddf128")
-
-libc_math_function(name = "ddivl")
-
-libc_math_function(name = "ddivf128")
-
-libc_math_function(
-    name = "dfmal",
-    additional_deps = [
-        ":__support_fputil_fma",
-    ],
-)
-
-libc_math_function(
-    name = "dfmaf128",
-    additional_deps = [
-        ":__support_fputil_fma",
-    ],
-)
-
-libc_math_function(name = "dmull")
-
-libc_math_function(name = "dmulf128")
-
-libc_math_function(
-    name = "dsqrtl",
-    additional_deps = [
-        ":__support_fputil_sqrt",
-    ],
-)
-
-libc_math_function(
-    name = "dsqrtf128",
-    additional_deps = [
-        ":__support_fputil_sqrt",
-    ],
-)
-
-libc_math_function(name = "dsubl")
-
-libc_math_function(name = "dsubf128")
-
-libc_math_function(
-    name = "erff",
-    additional_deps = [
-        ":__support_fputil_multiply_add",
-        ":__support_fputil_polyeval",
-        ":__support_macros_optimization",
-    ],
-)
-
-libc_math_function(
-    name = "exp",
     additional_deps = [
         ":__support_fputil_double_double",
         ":__support_fputil_dyadic_float",
@@ -4125,129 +2766,6 @@
 )
 
 libc_math_function(
-    name = "expf",
-    additional_deps = [
-        ":__support_math_expf",
-        ":errno",
-    ],
-)
-
-libc_math_function(
-    name = "expf16",
-    additional_deps = [
-        ":expxf16",
-    ],
-)
-
-libc_math_function(
-    name = "exp10",
-    additional_deps = [
-        ":__support_fputil_double_double",
-        ":__support_fputil_dyadic_float",
-        ":__support_fputil_multiply_add",
-        ":__support_fputil_nearest_integer",
-        ":__support_fputil_polyeval",
-        ":__support_fputil_rounding_mode",
-        ":__support_fputil_triple_double",
-        ":__support_integer_literals",
-        ":__support_macros_optimization",
-        ":common_constants",
-        ":explogxf",
-    ],
-)
-
-libc_math_function(
-    name = "exp10f",
-    additional_deps = [
-        ":exp10f_impl",
-    ],
-)
-
-libc_math_function(
-    name = "exp10f16",
-    additional_deps = [
-        ":expxf16",
-    ],
-)
-
-libc_math_function(
-    name = "exp10m1f16",
-    additional_deps = [
-        ":expxf16",
-    ],
-)
-
-libc_math_function(
-    name = "exp10m1f",
-    additional_deps = [
-        ":explogxf",
-    ],
-)
-
-libc_math_function(
-    name = "exp2",
-    additional_deps = [
-        ":__support_fputil_double_double",
-        ":__support_fputil_dyadic_float",
-        ":__support_fputil_multiply_add",
-        ":__support_fputil_nearest_integer",
-        ":__support_fputil_polyeval",
-        ":__support_fputil_rounding_mode",
-        ":__support_fputil_triple_double",
-        ":__support_integer_literals",
-        ":__support_macros_optimization",
-        ":common_constants",
-        ":explogxf",
-    ],
-)
-
-libc_math_function(
-    name = "exp2f",
-    additional_deps = [
-        ":exp2f_impl",
-    ],
-)
-
-libc_math_function(
-    name = "exp2f16",
-    additional_deps = [
-        ":expxf16",
-    ],
-)
-
-libc_math_function(
-    name = "exp2m1f",
-    additional_deps = [
-        ":__support_fputil_polyeval",
-        ":explogxf",
-    ],
-)
-
-libc_math_function(
-    name = "exp2m1f16",
-    additional_deps = [
-        ":expxf16",
-    ],
-)
-
-libc_math_function(
-    name = "expm1",
-    additional_deps = [
-        ":__support_fputil_double_double",
-        ":__support_fputil_dyadic_float",
-        ":__support_fputil_multiply_add",
-        ":__support_fputil_nearest_integer",
-        ":__support_fputil_polyeval",
-        ":__support_fputil_rounding_mode",
-        ":__support_fputil_triple_double",
-        ":__support_integer_literals",
-        ":__support_macros_optimization",
-        ":common_constants",
-        ":explogxf",
-    ],
-)
-
-libc_math_function(
     name = "expm1f",
     additional_deps = [
         ":__support_fputil_fma",
@@ -4749,12 +3267,229 @@
         ":__support_macros_properties_cpu_features",
         ":common_constants",
         ":log_range_reduction",
->>>>>>> 4084ffcf
-    ],
-)
-
-libc_math_function(
-<<<<<<< HEAD
+    ],
+)
+
+libc_math_function(
+    name = "log10f",
+    additional_deps = [
+        ":__support_fputil_fma",
+        ":__support_fputil_multiply_add",
+        ":__support_fputil_polyeval",
+        ":__support_macros_optimization",
+        ":__support_macros_properties_cpu_features",
+        ":common_constants",
+    ],
+)
+
+libc_math_function(
+    name = "log10f16",
+    additional_deps = [
+        ":expxf16",
+    ],
+)
+
+libc_math_function(
+    name = "log1p",
+    additional_deps = [
+        ":__support_fputil_double_double",
+        ":__support_fputil_dyadic_float",
+        ":__support_fputil_fma",
+        ":__support_fputil_multiply_add",
+        ":__support_fputil_polyeval",
+        ":__support_integer_literals",
+        ":__support_macros_optimization",
+        ":__support_macros_properties_cpu_features",
+        ":common_constants",
+    ],
+)
+
+libc_math_function(
+    name = "log1pf",
+    additional_deps = [
+        ":__support_fputil_fma",
+        ":__support_fputil_multiply_add",
+        ":__support_fputil_polyeval",
+        ":__support_macros_optimization",
+        ":__support_macros_properties_cpu_features",
+        ":common_constants",
+    ],
+)
+
+libc_math_function(
+    name = "log2",
+    additional_deps = [
+        ":__support_fputil_double_double",
+        ":__support_fputil_dyadic_float",
+        ":__support_fputil_fma",
+        ":__support_fputil_multiply_add",
+        ":__support_fputil_polyeval",
+        ":__support_integer_literals",
+        ":__support_macros_optimization",
+        ":__support_macros_properties_cpu_features",
+        ":common_constants",
+        ":log_range_reduction",
+    ],
+)
+
+libc_math_function(
+    name = "log2f",
+    additional_deps = [
+        ":__support_fputil_fma",
+        ":__support_fputil_multiply_add",
+        ":__support_fputil_polyeval",
+        ":__support_macros_optimization",
+        ":common_constants",
+    ],
+)
+
+libc_math_function(
+    name = "log2f16",
+    additional_deps = [
+        ":expxf16",
+    ],
+)
+
+libc_math_function(name = "logb")
+
+libc_math_function(name = "logbf")
+
+libc_math_function(name = "logbl")
+
+libc_math_function(name = "logbf128")
+
+libc_math_function(name = "logbf16")
+
+libc_math_function(name = "lrint")
+
+libc_math_function(name = "lrintf")
+
+libc_math_function(name = "lrintl")
+
+libc_math_function(name = "lrintf128")
+
+libc_math_function(name = "lrintf16")
+
+libc_math_function(name = "lround")
+
+libc_math_function(name = "lroundf")
+
+libc_math_function(name = "lroundl")
+
+libc_math_function(name = "lroundf128")
+
+libc_math_function(name = "lroundf16")
+
+libc_math_function(name = "modf")
+
+libc_math_function(name = "modff")
+
+libc_math_function(name = "modfl")
+
+libc_math_function(name = "modff128")
+
+libc_math_function(name = "modff16")
+
+libc_math_function(
+    name = "nan",
+    additional_deps = [
+        ":__support_str_to_float",
+        ":errno",
+    ],
+)
+
+libc_math_function(
+    name = "nanf",
+    additional_deps = [
+        ":__support_str_to_float",
+        ":errno",
+    ],
+)
+
+libc_math_function(
+    name = "nanl",
+    additional_deps = [
+        ":__support_str_to_float",
+        ":errno",
+    ],
+)
+
+libc_math_function(
+    name = "nanf128",
+    additional_deps = [
+        ":__support_str_to_float",
+        ":errno",
+    ],
+)
+
+libc_math_function(
+    name = "nanf16",
+    additional_deps = [
+        ":__support_str_to_float",
+        ":errno",
+    ],
+)
+
+libc_math_function(name = "nearbyint")
+
+libc_math_function(name = "nearbyintf")
+
+libc_math_function(name = "nearbyintl")
+
+libc_math_function(name = "nearbyintf128")
+
+libc_math_function(name = "nearbyintf16")
+
+libc_math_function(name = "nextafter")
+
+libc_math_function(name = "nextafterf")
+
+libc_math_function(name = "nextafterl")
+
+libc_math_function(name = "nextafterf128")
+
+libc_math_function(name = "nextafterf16")
+
+libc_math_function(name = "nextdown")
+
+libc_math_function(name = "nextdownf")
+
+libc_math_function(name = "nextdownl")
+
+libc_math_function(name = "nextdownf128")
+
+libc_math_function(name = "nextdownf16")
+
+libc_math_function(name = "nexttoward")
+
+libc_math_function(name = "nexttowardf")
+
+libc_math_function(name = "nexttowardf16")
+
+libc_math_function(name = "nexttowardl")
+
+libc_math_function(name = "nextup")
+
+libc_math_function(name = "nextupf")
+
+libc_math_function(name = "nextupl")
+
+libc_math_function(name = "nextupf128")
+
+libc_math_function(name = "nextupf16")
+
+libc_math_function(
+    name = "pow",
+    additional_deps = [
+        ":__support_fputil_double_double",
+        ":__support_fputil_nearest_integer",
+        ":__support_fputil_polyeval",
+        ":__support_fputil_sqrt",
+        ":common_constants",
+    ],
+)
+
+libc_math_function(
     name = "powf",
     additional_deps = [
         ":__support_fputil_double_double",
@@ -4783,86 +3518,6 @@
 libc_math_function(name = "remainderf16")
 
 libc_math_function(name = "remquo")
-=======
-    name = "log10f",
-    additional_deps = [
-        ":__support_fputil_fma",
-        ":__support_fputil_multiply_add",
-        ":__support_fputil_polyeval",
-        ":__support_macros_optimization",
-        ":__support_macros_properties_cpu_features",
-        ":common_constants",
-    ],
-)
-
-libc_math_function(
-    name = "log10f16",
-    additional_deps = [
-        ":expxf16",
-    ],
-)
-
-libc_math_function(
-    name = "log1p",
-    additional_deps = [
-        ":__support_fputil_double_double",
-        ":__support_fputil_dyadic_float",
-        ":__support_fputil_fma",
-        ":__support_fputil_multiply_add",
-        ":__support_fputil_polyeval",
-        ":__support_integer_literals",
-        ":__support_macros_optimization",
-        ":__support_macros_properties_cpu_features",
-        ":common_constants",
-    ],
-)
-
-libc_math_function(
-    name = "log1pf",
-    additional_deps = [
-        ":__support_fputil_fma",
-        ":__support_fputil_multiply_add",
-        ":__support_fputil_polyeval",
-        ":__support_macros_optimization",
-        ":__support_macros_properties_cpu_features",
-        ":common_constants",
-    ],
-)
-
-libc_math_function(
-    name = "log2",
-    additional_deps = [
-        ":__support_fputil_double_double",
-        ":__support_fputil_dyadic_float",
-        ":__support_fputil_fma",
-        ":__support_fputil_multiply_add",
-        ":__support_fputil_polyeval",
-        ":__support_integer_literals",
-        ":__support_macros_optimization",
-        ":__support_macros_properties_cpu_features",
-        ":common_constants",
-        ":log_range_reduction",
-    ],
-)
-
-libc_math_function(
-    name = "log2f",
-    additional_deps = [
-        ":__support_fputil_fma",
-        ":__support_fputil_multiply_add",
-        ":__support_fputil_polyeval",
-        ":__support_macros_optimization",
-        ":common_constants",
-    ],
-)
-
-libc_math_function(
-    name = "log2f16",
-    additional_deps = [
-        ":expxf16",
-    ],
-)
->>>>>>> 4084ffcf
 
 libc_math_function(name = "remquof")
 
@@ -4872,7 +3527,6 @@
 
 libc_math_function(name = "remquof16")
 
-<<<<<<< HEAD
 libc_math_function(name = "rint")
 
 libc_math_function(name = "rintf")
@@ -4919,223 +3573,6 @@
 
 libc_math_function(name = "scalbnl")
 
-=======
-libc_math_function(name = "logbf16")
-
-libc_math_function(name = "lrint")
-
-libc_math_function(name = "lrintf")
-
-libc_math_function(name = "lrintl")
-
-libc_math_function(name = "lrintf128")
-
-libc_math_function(name = "lrintf16")
-
-libc_math_function(name = "lround")
-
-libc_math_function(name = "lroundf")
-
-libc_math_function(name = "lroundl")
-
-libc_math_function(name = "lroundf128")
-
-libc_math_function(name = "lroundf16")
-
-libc_math_function(name = "modf")
-
-libc_math_function(name = "modff")
-
-libc_math_function(name = "modfl")
-
-libc_math_function(name = "modff128")
-
-libc_math_function(name = "modff16")
-
-libc_math_function(
-    name = "nan",
-    additional_deps = [
-        ":__support_str_to_float",
-        ":errno",
-    ],
-)
-
-libc_math_function(
-    name = "nanf",
-    additional_deps = [
-        ":__support_str_to_float",
-        ":errno",
-    ],
-)
-
-libc_math_function(
-    name = "nanl",
-    additional_deps = [
-        ":__support_str_to_float",
-        ":errno",
-    ],
-)
-
-libc_math_function(
-    name = "nanf128",
-    additional_deps = [
-        ":__support_str_to_float",
-        ":errno",
-    ],
-)
-
-libc_math_function(
-    name = "nanf16",
-    additional_deps = [
-        ":__support_str_to_float",
-        ":errno",
-    ],
-)
-
-libc_math_function(name = "nearbyint")
-
-libc_math_function(name = "nearbyintf")
-
-libc_math_function(name = "nearbyintl")
-
-libc_math_function(name = "nearbyintf128")
-
-libc_math_function(name = "nearbyintf16")
-
-libc_math_function(name = "nextafter")
-
-libc_math_function(name = "nextafterf")
-
-libc_math_function(name = "nextafterl")
-
-libc_math_function(name = "nextafterf128")
-
-libc_math_function(name = "nextafterf16")
-
-libc_math_function(name = "nextdown")
-
-libc_math_function(name = "nextdownf")
-
-libc_math_function(name = "nextdownl")
-
-libc_math_function(name = "nextdownf128")
-
-libc_math_function(name = "nextdownf16")
-
-libc_math_function(name = "nexttoward")
-
-libc_math_function(name = "nexttowardf")
-
-libc_math_function(name = "nexttowardf16")
-
-libc_math_function(name = "nexttowardl")
-
-libc_math_function(name = "nextup")
-
-libc_math_function(name = "nextupf")
-
-libc_math_function(name = "nextupl")
-
-libc_math_function(name = "nextupf128")
-
-libc_math_function(name = "nextupf16")
-
-libc_math_function(
-    name = "pow",
-    additional_deps = [
-        ":__support_fputil_double_double",
-        ":__support_fputil_nearest_integer",
-        ":__support_fputil_polyeval",
-        ":__support_fputil_sqrt",
-        ":common_constants",
-    ],
-)
-
-libc_math_function(
-    name = "powf",
-    additional_deps = [
-        ":__support_fputil_double_double",
-        ":__support_fputil_multiply_add",
-        ":__support_fputil_nearest_integer",
-        ":__support_fputil_polyeval",
-        ":__support_fputil_rounding_mode",
-        ":__support_fputil_sqrt",
-        ":__support_fputil_triple_double",
-        ":__support_macros_optimization",
-        ":common_constants",
-        ":explogxf",
-        ":exp2f_impl",
-        ":exp10f_impl",
-    ],
-)
-
-libc_math_function(name = "remainder")
-
-libc_math_function(name = "remainderf")
-
-libc_math_function(name = "remainderl")
-
-libc_math_function(name = "remainderf128")
-
-libc_math_function(name = "remainderf16")
-
-libc_math_function(name = "remquo")
-
-libc_math_function(name = "remquof")
-
-libc_math_function(name = "remquol")
-
-libc_math_function(name = "remquof128")
-
-libc_math_function(name = "remquof16")
-
-libc_math_function(name = "rint")
-
-libc_math_function(name = "rintf")
-
-libc_math_function(name = "rintl")
-
-libc_math_function(name = "rintf128")
-
-libc_math_function(name = "rintf16")
-
-libc_math_function(name = "round")
-
-libc_math_function(name = "roundf")
-
-libc_math_function(name = "roundl")
-
-libc_math_function(name = "roundf128")
-
-libc_math_function(name = "roundf16")
-
-libc_math_function(name = "roundeven")
-
-libc_math_function(name = "roundevenf")
-
-libc_math_function(name = "roundevenl")
-
-libc_math_function(name = "roundevenf128")
-
-libc_math_function(name = "roundevenf16")
-
-libc_math_function(name = "scalbln")
-
-libc_math_function(name = "scalblnf")
-
-libc_math_function(name = "scalblnl")
-
-libc_math_function(name = "scalblnf128")
-
-libc_math_function(name = "scalblnf16")
-
-libc_math_function(name = "scalbn")
-
-libc_math_function(name = "scalbnf")
-
-libc_math_function(name = "scalbnl")
-
->>>>>>> 4084ffcf
 libc_math_function(name = "scalbnf128")
 
 libc_math_function(name = "scalbnf16")
@@ -5613,7 +4050,6 @@
         "src/stdlib/qsort_util.h",
         "src/stdlib/quick_sort.h",
     ],
-<<<<<<< HEAD
     deps = [
         ":__support_common",
         ":__support_cpp_bit",
@@ -5664,13 +4100,6 @@
     deps = [
         ":__support_common",
         ":str_from_util",
-=======
-    deps = [
-        ":__support_common",
-        ":__support_cpp_bit",
-        ":__support_cpp_cstddef",
-        ":__support_macros_attributes",
->>>>>>> 4084ffcf
     ],
 )
 
@@ -5680,54 +4109,6 @@
     hdrs = ["src/stdlib/strfromd.h"],
     deps = [
         ":__support_common",
-<<<<<<< HEAD
-=======
-        ":qsort_util",
-        ":types_size_t",
-    ],
-)
-
-libc_function(
-    name = "qsort_r",
-    srcs = ["src/stdlib/qsort_r.cpp"],
-    hdrs = ["src/stdlib/qsort_r.h"],
-    deps = [
-        ":__support_common",
-        ":qsort_util",
-        ":types_size_t",
-    ],
-)
-
-libc_support_library(
-    name = "str_from_util",
-    hdrs = ["src/stdlib/str_from_util.h"],
-    deps = [
-        ":__support_common",
-        ":__support_cpp_type_traits",
-        ":__support_str_to_integer",
-        ":printf_converter",
-        ":printf_core_structs",
-        ":printf_writer",
-    ],
-)
-
-libc_function(
-    name = "strfromf",
-    srcs = ["src/stdlib/strfromf.cpp"],
-    hdrs = ["src/stdlib/strfromf.h"],
-    deps = [
-        ":__support_common",
-        ":str_from_util",
-    ],
-)
-
-libc_function(
-    name = "strfromd",
-    srcs = ["src/stdlib/strfromd.cpp"],
-    hdrs = ["src/stdlib/strfromd.h"],
-    deps = [
-        ":__support_common",
->>>>>>> 4084ffcf
         ":str_from_util",
     ],
 )
@@ -5880,13 +4261,8 @@
         ":__support_cpp_bitset",
         ":__support_cpp_type_traits",
         ":__support_macros_optimization",
-<<<<<<< HEAD
-        ":llvm_libc_types_size_t",
-        ":string_memory_utils",
-=======
         ":hdr_limits_macros",
         ":llvm_libc_types_size_t",
->>>>>>> 4084ffcf
         ":types_size_t",
     ],
 )
@@ -6016,10 +4392,7 @@
     hdrs = ["src/string/strcpy.h"],
     deps = [
         ":__support_common",
-<<<<<<< HEAD
-=======
         ":__support_macros_null_check",
->>>>>>> 4084ffcf
         ":string_memory_utils",
         ":string_utils",
     ],
@@ -6161,8 +4534,6 @@
         ":__support_common",
         ":__support_osutil_fcntl",
         ":errno",
-        ":hdr_fcntl_macros",
-        ":types_mode_t",
     ],
 )
 
