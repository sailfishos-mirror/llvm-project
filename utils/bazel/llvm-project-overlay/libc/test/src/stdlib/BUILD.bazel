--- conflicted
+++ resolved
@@ -107,10 +107,7 @@
     deps = [
         "//libc:__support_fputil_fp_bits",
         "//libc:atof",
-<<<<<<< HEAD
-=======
-        "//libc/test/UnitTest:errno_test_helpers",
->>>>>>> 4084ffcf
+        "//libc/test/UnitTest:errno_test_helpers",
     ],
 )
 
@@ -207,10 +204,7 @@
         "//libc:__support_cpp_limits",
         "//libc:__support_cpp_type_traits",
         "//libc:__support_ctype_utils",
-<<<<<<< HEAD
-=======
         "//libc:__support_libc_errno",
->>>>>>> 4084ffcf
         "//libc:__support_macros_properties_architectures",
         "//libc:errno",
         "//libc/test/UnitTest:LibcUnitTest",
@@ -260,10 +254,7 @@
     deps = [
         "//libc:__support_fputil_fp_bits",
         "//libc:strtof",
-<<<<<<< HEAD
-=======
-        "//libc/test/UnitTest:errno_test_helpers",
->>>>>>> 4084ffcf
+        "//libc/test/UnitTest:errno_test_helpers",
         "//libc/test/UnitTest:fp_test_helpers",
     ],
 )
@@ -274,10 +265,7 @@
     deps = [
         "//libc:__support_fputil_fp_bits",
         "//libc:strtod",
-<<<<<<< HEAD
-=======
-        "//libc/test/UnitTest:errno_test_helpers",
->>>>>>> 4084ffcf
+        "//libc/test/UnitTest:errno_test_helpers",
         "//libc/test/UnitTest:fp_test_helpers",
     ],
 )
@@ -289,9 +277,6 @@
         "//libc:__support_fputil_fp_bits",
         "//libc:__support_uint128",
         "//libc:strtold",
-<<<<<<< HEAD
-=======
-        "//libc/test/UnitTest:errno_test_helpers",
->>>>>>> 4084ffcf
+        "//libc/test/UnitTest:errno_test_helpers",
     ],
 )