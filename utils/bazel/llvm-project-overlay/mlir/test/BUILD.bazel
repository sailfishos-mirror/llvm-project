# This file is licensed under the Apache License v2.0 with LLVM Exceptions.
# See https://llvm.org/LICENSE.txt for license information.
# SPDX-License-Identifier: Apache-2.0 WITH LLVM-exception

load("@bazel_skylib//rules:expand_template.bzl", "expand_template")
load("//llvm:lit_test.bzl", "package_path")
load("//mlir:tblgen.bzl", "gentbl_cc_library", "gentbl_sharded_ops", "td_library")

package(
    default_visibility = ["//visibility:public"],
    features = ["layering_check"],
)

licenses(["notice"])

LLVM_LIT_PATH_FUNCTION = " " + \
                         "# Allow generated file to be relocatable.\n" + \
                         "from pathlib import Path\n" + \
                         "def path(p):\n" + \
                         "    if not p: return ''\n" + \
                         "    return str((Path(__file__).parent / p).resolve())\n"

LIT_SITE_CFG_IN_HEADER = "# Autogenerated, do not edit." + LLVM_LIT_PATH_FUNCTION

expand_template(
    name = "lit_site_cfg_py",
    testonly = True,
    out = "lit.site.cfg.py",
    substitutions = {
        "@LIT_SITE_CFG_IN_HEADER@": LIT_SITE_CFG_IN_HEADER,
        "@LLVM_TOOLS_DIR@": package_path("//llvm:BUILD"),
        "@ENABLE_SHARED@": "1",
        "@ENABLE_ASSERTIONS@": "1",
        "@MLIR_SOURCE_DIR@": package_path("//mlir:BUILD"),
        "@MLIR_TOOLS_DIR@": package_path("//mlir:BUILD"),
        "\"@MLIR_BINARY_DIR@\"": "os.environ[\"TEST_UNDECLARED_OUTPUTS_DIR\"]",
        # All disabled, but required to substituted because they are not in quotes.
        "@LLVM_BUILD_EXAMPLES@": "0",
        "@LLVM_HAS_NVPTX_TARGET@": "0",
        "@MLIR_ENABLE_CUDA_RUNNER@": "0",
        "@MLIR_ENABLE_ROCM_CONVERSIONS@": "0",
        "@MLIR_ENABLE_ROCM_RUNNER@": "0",
        "@MLIR_ENABLE_SYCL_RUNNER@": "0",
        "@MLIR_ENABLE_SPIRV_CPU_RUNNER@": "0",
        "@MLIR_ENABLE_VULKAN_RUNNER@": "0",
        "@MLIR_ENABLE_BINDINGS_PYTHON@": "0",
        "@MLIR_RUN_AMX_TESTS@": "0",
        "@MLIR_RUN_ARM_SVE_TESTS@": "0",
        "@MLIR_RUN_ARM_SME_TESTS@": "0",
        "@MLIR_RUN_X86VECTOR_TESTS@": "0",
        "@MLIR_RUN_CUDA_TENSOR_CORE_TESTS@": "0",
        "@MLIR_RUN_CUDA_SM80_TESTS@": "0",
        "@MLIR_RUN_CUDA_SM80_LT_TESTS@": "0",
        "@MLIR_RUN_CUDA_SM90_TESTS@": "0",
        "@MLIR_INCLUDE_INTEGRATION_TESTS@": "0",
        "@SHLIBDIR@": package_path("//llvm:BUILD"),
    },
    template = "lit.site.cfg.py.in",
)

# Common data used by most lit tests.
filegroup(
    name = "lit_data",
    testonly = True,
    data = [
        "lit.cfg.py",
        "lit.site.cfg.py",
        "//llvm:FileCheck",
        "//llvm:count",
        "//llvm:not",
    ],
)

cc_library(
    name = "IRProducingAPITest",
    hdrs = ["APITest.h"],
    includes = ["."],
)

cc_library(
    name = "TestAnalysis",
    srcs = glob(
        [
            "lib/Analysis/*.cpp",
            "lib/Analysis/*.h",
            "lib/Analysis/DataFlow/*.cpp",
            "lib/Analysis/DataFlow/*.h",
        ],
    ),
    includes = ["lib/Dialect/Test"],
    deps = [
        ":TestDialect",
        "//llvm:Support",
        "//mlir:AffineAnalysis",
        "//mlir:AffineDialect",
        "//mlir:Analysis",
        "//mlir:CallOpInterfaces",
        "//mlir:ControlFlowInterfaces",
        "//mlir:FuncDialect",
        "//mlir:FunctionInterfaces",
        "//mlir:IR",
        "//mlir:MemRefDialect",
        "//mlir:Pass",
        "//mlir:SideEffectInterfaces",
        "//mlir:Support",
    ],
)

td_library(
    name = "TestOpTdFiles",
    srcs = glob(["lib/Dialect/Test/*.td"]),
    deps = [
<<<<<<< HEAD
=======
        "//mlir:BufferizableOpInterfaceTdFiles",
>>>>>>> eb0f1dc0
        "//mlir:BufferizationTypeInterfacesTdFiles",
        "//mlir:BuiltinDialectTdFiles",
        "//mlir:CallInterfacesTdFiles",
        "//mlir:ControlFlowInterfacesTdFiles",
        "//mlir:CopyOpInterfaceTdFiles",
        "//mlir:DLTIDialectTdFiles",
        "//mlir:DataLayoutInterfacesTdFiles",
        "//mlir:DestinationStyleOpInterfaceTdFiles",
        "//mlir:FunctionInterfacesTdFiles",
        "//mlir:InferIntRangeInterfaceTdFiles",
        "//mlir:InferTypeOpInterfaceTdFiles",
        "//mlir:LinalgStructuredOpsTdFiles",
        "//mlir:MemorySlotInterfacesTdFiles",
        "//mlir:NVVMRequiresSMTraitsTdFiles",
        "//mlir:OpBaseTdFiles",
        "//mlir:PtrTdFiles",
        "//mlir:SideEffectInterfacesTdFiles",
    ],
)

gentbl_cc_library(
    name = "TestOpsSyntaxIncGen",
    strip_include_prefix = "lib/Dialect/Test",
    tbl_outs = {
        "lib/Dialect/Test/TestOpsSyntax.h.inc": ["-gen-op-decls"],
        "lib/Dialect/Test/TestOpsSyntax.cpp.inc": ["-gen-op-defs"],
    },
    tblgen = "//mlir:mlir-tblgen",
    td_file = "lib/Dialect/Test/TestOpsSyntax.td",
    test = True,
    deps = [
        ":TestOpTdFiles",
    ],
)

gentbl_cc_library(
    name = "TestOpsIncGen",
    strip_include_prefix = "lib/Dialect/Test",
    tbl_outs = {
        "lib/Dialect/Test/TestOpsDialect.h.inc": [
            "-gen-dialect-decls",
            "-dialect=test",
        ],
        "lib/Dialect/Test/TestOpsDialect.cpp.inc": [
            "-gen-dialect-defs",
            "-dialect=test",
        ],
        "lib/Dialect/Test/TestPatterns.inc": ["-gen-rewriters"],
    },
    tblgen = "//mlir:mlir-tblgen",
    td_file = "lib/Dialect/Test/TestOps.td",
    test = True,
    deps = [
        ":TestOpTdFiles",
    ],
)

gentbl_cc_library(
    name = "TestInterfacesIncGen",
    strip_include_prefix = "lib/Dialect/Test",
    tbl_outs = {
        "lib/Dialect/Test/TestAttrInterfaces.h.inc": ["-gen-attr-interface-decls"],
        "lib/Dialect/Test/TestAttrInterfaces.cpp.inc": ["-gen-attr-interface-defs"],
        "lib/Dialect/Test/TestTypeInterfaces.h.inc": ["-gen-type-interface-decls"],
        "lib/Dialect/Test/TestTypeInterfaces.cpp.inc": ["-gen-type-interface-defs"],
        "lib/Dialect/Test/TestOpInterfaces.h.inc": ["-gen-op-interface-decls"],
        "lib/Dialect/Test/TestOpInterfaces.cpp.inc": ["-gen-op-interface-defs"],
    },
    tblgen = "//mlir:mlir-tblgen",
    td_file = "lib/Dialect/Test/TestInterfaces.td",
    test = True,
    deps = [
        "//mlir:OpBaseTdFiles",
        "//mlir:SideEffectInterfacesTdFiles",
    ],
)

gentbl_cc_library(
    name = "TestAttrDefsIncGen",
    strip_include_prefix = "lib/Dialect/Test",
    tbl_outs = {
        "lib/Dialect/Test/TestAttrDefs.h.inc": [
            "-gen-attrdef-decls",
            "--attrdefs-dialect=test",
        ],
        "lib/Dialect/Test/TestAttrDefs.cpp.inc": [
            "-gen-attrdef-defs",
            "--attrdefs-dialect=test",
        ],
    },
    tblgen = "//mlir:mlir-tblgen",
    td_file = "lib/Dialect/Test/TestOps.td",
    test = True,
    deps = [
        ":TestOpTdFiles",
    ],
)

gentbl_cc_library(
    name = "TestEnumDefsIncGen",
    strip_include_prefix = "lib/Dialect/Test",
    tbl_outs = {
        "lib/Dialect/Test/TestOpEnums.h.inc": ["-gen-enum-decls"],
        "lib/Dialect/Test/TestOpEnums.cpp.inc": ["-gen-enum-defs"],
    },
    tblgen = "//mlir:mlir-tblgen",
    td_file = "lib/Dialect/Test/TestEnumDefs.td",
    test = True,
    deps = [
        ":TestOpTdFiles",
    ],
)

gentbl_cc_library(
    name = "TestTypeDefsIncGen",
    strip_include_prefix = "lib/Dialect/Test",
    tbl_outs = {
        "lib/Dialect/Test/TestTypeDefs.h.inc": [
            "-gen-typedef-decls",
            "--typedefs-dialect=test",
        ],
        "lib/Dialect/Test/TestTypeDefs.cpp.inc": [
            "-gen-typedef-defs",
            "--typedefs-dialect=test",
        ],
    },
    tblgen = "//mlir:mlir-tblgen",
    td_file = "lib/Dialect/Test/TestTypeDefs.td",
    test = True,
    deps = [
        ":TestOpTdFiles",
<<<<<<< HEAD
=======
        "//mlir:BufferizableOpInterfaceTdFiles",
>>>>>>> eb0f1dc0
        "//mlir:BufferizationTypeInterfacesTdFiles",
        "//mlir:BuiltinDialectTdFiles",
    ],
)

cc_library(
    name = "TestTestDynDialect",
    srcs = glob([
        "lib/Dialect/TestDyn/*.cpp",
    ]),
    deps = [
        "//mlir:IR",
    ],
)

genrule(
    name = "test_irdl_to_cpp_gen",
    srcs = ["lib/Dialect/TestIRDLToCpp/test_irdl_to_cpp.irdl.mlir"],
    outs = ["lib/Dialect/TestIRDLToCpp/test_irdl_to_cpp.irdl.mlir.cpp.inc"],
    cmd = "$(location %s) $< -o $@" % "//mlir:irdl-to-cpp",
    tools = ["//mlir:irdl-to-cpp"],
)

cc_library(
    name = "TestIRDLToCpp",
    srcs = glob(["lib/Dialect/TestIRDLToCpp/*.cpp"]) + ["lib/Dialect/TestIRDLToCpp/test_irdl_to_cpp.irdl.mlir.cpp.inc"],
    hdrs = glob(["lib/Dialect/TestIRDLToCpp/*.h"]),
    includes = ["lib/Dialect/TestIRDLToCpp"],
    deps = [
        ":test_irdl_to_cpp_gen",
        "//llvm:Support",
        "//mlir:BuiltinToLLVMIRTranslation",
        "//mlir:IR",
        "//mlir:InferTypeOpInterface",
        "//mlir:LLVMToLLVMIRTranslation",
        "//mlir:Pass",
        "//mlir:ToLLVMIRTranslation",
        "//mlir:TransformUtils",
        "//mlir:Transforms",
        "//mlir:TranslateLib",
    ],
)

td_library(
    name = "TransformDialectTdFiles",
    srcs = glob(["lib/Dialect/Transform/*.td"]),
    deps = [
        "//mlir:OpBaseTdFiles",
    ],
)

gentbl_cc_library(
    name = "TestTransformDialectExtensionIncGen",
    strip_include_prefix = "lib/Dialect/Transform",
    tbl_outs = {
        "lib/Dialect/Transform/TestTransformDialectExtension.h.inc": ["-gen-op-decls"],
        "lib/Dialect/Transform/TestTransformDialectExtension.cpp.inc": ["-gen-op-defs"],
        "lib/Dialect/Transform/TestTransformDialectExtensionTypes.h.inc": [
            "-gen-typedef-decls",
            "-typedefs-dialect=transform",
        ],
        "lib/Dialect/Transform/TestTransformDialectExtensionTypes.cpp.inc": [
            "-gen-typedef-defs",
            "-typedefs-dialect=transform",
        ],
    },
    tblgen = "//mlir:mlir-tblgen",
    td_file = "lib/Dialect/Transform/TestTransformDialectExtension.td",
    test = True,
    deps = [
        ":TransformDialectTdFiles",
        "//mlir:PDLDialectTdFiles",
        "//mlir:TransformDialectTdFiles",
        "//mlir:TransformPDLExtension",
    ],
)

cc_library(
    name = "TestTransformDialect",
    srcs = glob(["lib/Dialect/Transform/*.cpp"]),
    hdrs = glob(["lib/Dialect/Transform/*.h"]),
    includes = ["lib/Dialect/Transform"],
    deps = [
        ":TestTransformDialectExtensionIncGen",
        "//llvm:Support",
        "//mlir:BytecodeOpInterface",
        "//mlir:IR",
        "//mlir:PDLDialect",
        "//mlir:Pass",
        "//mlir:TransformDebugExtension",
        "//mlir:TransformDialect",
        "//mlir:TransformDialectInterfaces",
        "//mlir:TransformDialectTransforms",
        "//mlir:TransformPDLExtension",
    ],
)

gentbl_sharded_ops(
    name = "TestDialectOpSrcs",
    hdr_out = "lib/Dialect/Test/TestOps.h.inc",
    shard_count = 20,
    sharder = "//mlir:mlir-src-sharder",
    src_file = "lib/Dialect/Test/TestOps.cpp",
    src_out = "lib/Dialect/Test/TestOps.cpp.inc",
    tblgen = "//mlir:mlir-tblgen",
    td_file = "lib/Dialect/Test/TestOps.td",
    test = True,
    deps = [":TestOpTdFiles"],
)

cc_library(
    name = "TestDialect",
    srcs = glob(
        ["lib/Dialect/Test/*.cpp"],
        exclude = ["lib/Dialect/Test/TestToLLVMIRTranslation.cpp"],
    ) + [":TestDialectOpSrcs"],
    hdrs = glob(["lib/Dialect/Test/*.h"]),
    includes = [
        "lib/Dialect/Test",
    ],
    deps = [
        ":TestAttrDefsIncGen",
        ":TestEnumDefsIncGen",
        ":TestInterfacesIncGen",
        ":TestOpsIncGen",
        ":TestOpsSyntaxIncGen",
        ":TestTypeDefsIncGen",
        "//llvm:Core",
        "//llvm:IRReader",
        "//llvm:Support",
        "//mlir:ArithDialect",
<<<<<<< HEAD
=======
        "//mlir:BufferizationDialect",
>>>>>>> eb0f1dc0
        "//mlir:BufferizationInterfaces",
        "//mlir:BytecodeOpInterface",
        "//mlir:CallOpInterfaces",
        "//mlir:ControlFlowInterfaces",
        "//mlir:CopyOpInterface",
        "//mlir:DLTIDialect",
        "//mlir:DataLayoutInterfaces",
        "//mlir:DerivedAttributeOpInterface",
        "//mlir:DestinationStyleOpInterface",
        "//mlir:Dialect",
        "//mlir:DialectUtils",
        "//mlir:FromLLVMIRTranslation",
        "//mlir:FuncDialect",
        "//mlir:FuncTransforms",
        "//mlir:FunctionInterfaces",
        "//mlir:IR",
        "//mlir:InferIntRangeInterface",
        "//mlir:InferTypeOpInterface",
        "//mlir:InliningUtils",
        "//mlir:LLVMDialect",
        "//mlir:LLVMIRToLLVMTranslation",
        "//mlir:LinalgDialect",
        "//mlir:LinalgInterfaces",
        "//mlir:LoopLikeInterface",
        "//mlir:MemorySlotInterfaces",
        "//mlir:NVVMDialect",
        "//mlir:Pass",
        "//mlir:PtrDialect",
        "//mlir:Reducer",
        "//mlir:SideEffectInterfaces",
        "//mlir:Support",
        "//mlir:TensorDialect",
        "//mlir:TransformUtils",
        "//mlir:Transforms",
        "//mlir:TranslateLib",
        "//mlir:ValueBoundsOpInterface",
        "//mlir:ViewLikeInterface",
    ],
)

cc_library(
    name = "TestToLLVMIRTranslation",
    srcs = ["lib/Dialect/Test/TestToLLVMIRTranslation.cpp"],
    deps = [
        ":TestDialect",
        "//llvm:Core",
        "//llvm:Support",
        "//mlir:BuiltinToLLVMIRTranslation",
        "//mlir:IR",
        "//mlir:LLVMToLLVMIRTranslation",
        "//mlir:ToLLVMIRTranslation",
        "//mlir:TranslateLib",
    ],
)

cc_library(
    name = "TestIR",
    srcs = glob(["lib/IR/*.cpp"]),
    deps = [
        ":TestDialect",
        "//llvm:Support",
        "//mlir:Analysis",
        "//mlir:ArithDialect",
        "//mlir:BufferizationInterfaces",
        "//mlir:BytecodeOpInterface",
        "//mlir:BytecodeReader",
        "//mlir:BytecodeWriter",
        "//mlir:FuncDialect",
        "//mlir:FunctionInterfaces",
        "//mlir:IR",
        "//mlir:LinalgDialect",
        "//mlir:Parser",
        "//mlir:Pass",
        "//mlir:Support",
    ],
)

cc_library(
    name = "TestLoopLikeInterface",
    srcs = glob(["lib/Interfaces/LoopLikeInterface/*.cpp"]),
    deps = [
        "//llvm:Support",
        "//mlir:FuncDialect",
        "//mlir:IR",
        "//mlir:LoopLikeInterface",
        "//mlir:Pass",
    ],
)

gentbl_cc_library(
    name = "TestTilingInterfaceTransformOpsIncGen",
    includes = ["lib/Interfaces/TilingInterface"],
    strip_include_prefix = "lib",
    tbl_outs = {
        "lib/Interfaces/TilingInterface/TestTilingInterfaceTransformOps.h.inc": ["-gen-op-decls"],
        "lib/Interfaces/TilingInterface/TestTilingInterfaceTransformOps.cpp.inc": ["-gen-op-defs"],
    },
    tblgen = "//mlir:mlir-tblgen",
    td_file = "lib/Interfaces/TilingInterface/TestTilingInterfaceTransformOps.td",
    deps = [
        "//mlir:SCFTdFiles",
        "//mlir:TransformDialectTdFiles",
    ],
)

cc_library(
    name = "TestTilingInterface",
    srcs = glob(["lib/Interfaces/TilingInterface/*.cpp"]),
    includes = ["lib/Interfaces/TilingInterface"],
    deps = [
        ":TestTilingInterfaceTransformOpsIncGen",
        "//llvm:Support",
        "//mlir:AffineDialect",
        "//mlir:ArithDialect",
        "//mlir:DialectUtils",
        "//mlir:FuncDialect",
        "//mlir:GPUDialect",
        "//mlir:IR",
        "//mlir:IndexDialect",
        "//mlir:LinalgDialect",
        "//mlir:LinalgTransforms",
        "//mlir:MemRefDialect",
        "//mlir:Pass",
        "//mlir:SCFDialect",
        "//mlir:SCFTransforms",
        "//mlir:TensorDialect",
        "//mlir:TensorTilingInterfaceImpl",
        "//mlir:TilingInterface",
        "//mlir:TransformDialect",
        "//mlir:TransformDialectInterfaces",
        "//mlir:Transforms",
    ],
)

cc_library(
    name = "TestPass",
    srcs = glob(["lib/Pass/*.cpp"]),
    deps = [
        ":TestDialect",
        "//llvm:Support",
        "//mlir:ArithToSPIRV",
        "//mlir:ArithTransforms",
        "//mlir:FuncDialect",
        "//mlir:FuncToSPIRV",
        "//mlir:GPUDialect",
        "//mlir:GPUToGPURuntimeTransforms",
        "//mlir:GPUToSPIRV",
        "//mlir:GPUTransforms",
        "//mlir:IR",
        "//mlir:IndexToSPIRV",
        "//mlir:LLVMIRTransforms",
        "//mlir:MemRefToLLVM",
        "//mlir:MemRefToSPIRV",
        "//mlir:MemRefTransforms",
        "//mlir:Pass",
        "//mlir:Rewrite",
        "//mlir:SCFToSPIRV",
        "//mlir:SPIRVConversion",
        "//mlir:SPIRVDialect",
        "//mlir:SPIRVToLLVM",
        "//mlir:SPIRVTransforms",
        "//mlir:Support",
        "//mlir:TransformUtils",
        "//mlir:UBToSPIRV",
        "//mlir:VectorDialect",
        "//mlir:VectorToSPIRV",
        "//mlir:VectorTransforms",
    ],
)

cc_library(
    name = "TestRewrite",
    srcs = [
        "lib/Rewrite/TestPDLByteCode.cpp",
    ],
    deps = [
        "//mlir:IR",
        "//mlir:PDLInterpDialect",
        "//mlir:Pass",
        "//mlir:Support",
        "//mlir:TransformUtils",
        "//mlir:Transforms",
    ],
)

cc_library(
    name = "TestReducer",
    srcs = [
        "lib/Reducer/MLIRTestReducer.cpp",
    ],
    deps = [
        "//mlir:IR",
        "//mlir:Pass",
        "//mlir:Support",
    ],
)

td_library(
    name = "TestTransformOpsTdFiles",
    srcs = glob(["lib/Transforms/*.td"]),
    deps = [
        ":TransformDialectTdFiles",
        "//mlir:OpBaseTdFiles",
        "//mlir:SideEffectInterfacesTdFiles",
        "//mlir:TransformDialectTdFiles",
        "//mlir:TransformInterfacesTdFiles",
    ],
)

gentbl_cc_library(
    name = "TestTransformsOpsIncGen",
    includes = ["lib/Dialect/Test"],
    strip_include_prefix = "lib",
    tbl_outs = {
        "lib/TestTransformsOps.h.inc": ["-gen-op-decls"],
        "lib/TestTransformsOps.cpp.inc": ["-gen-op-defs"],
    },
    tblgen = "//mlir:mlir-tblgen",
    td_file = "lib/Transforms/TestTransformsOps.td",
    deps = [
        ":TestTransformOpsTdFiles",
    ],
)

cc_library(
    name = "TestTransforms",
    srcs = glob(["lib/Transforms/*.cpp"]),
    includes = ["lib/Dialect/Test"],
    deps = [
        ":TestDialect",
        ":TestDialectConversionPDLLPatternsIncGen",
        ":TestTransformsOpsIncGen",
        "//llvm:Support",
        "//mlir:AffineAnalysis",
        "//mlir:AffineDialect",
        "//mlir:Analysis",
        "//mlir:ArithDialect",
        "//mlir:FuncDialect",
        "//mlir:IR",
        "//mlir:InliningUtils",
        "//mlir:MathDialect",
        "//mlir:PDLDialect",
        "//mlir:PDLInterpDialect",
        "//mlir:Parser",
        "//mlir:Pass",
        "//mlir:SCFDialect",
        "//mlir:SPIRVDialect",
        "//mlir:SideEffectInterfaces",
        "//mlir:Support",
        "//mlir:TransformDialect",
        "//mlir:TransformDialectInterfaces",
        "//mlir:TransformUtils",
        "//mlir:Transforms",
    ],
)

cc_library(
    name = "TestFuncToLLVM",
    srcs = glob(["lib/Conversion/FuncToLLVM/*.cpp"]),
    includes = ["lib/Dialect/Test"],
    deps = [
        ":TestDialect",
        "//mlir:FuncDialect",
        "//mlir:FuncToLLVM",
        "//mlir:IR",
        "//mlir:LLVMCommonConversion",
        "//mlir:LLVMDialect",
        "//mlir:Pass",
    ],
)

cc_library(
    name = "TestVectorToSPIRV",
    srcs = glob(["lib/Conversion/VectorToSPIRV/*.cpp"]),
    deps = [
        "//mlir:ArithDialect",
        "//mlir:FuncDialect",
        "//mlir:Pass",
        "//mlir:SPIRVDialect",
        "//mlir:TransformUtils",
        "//mlir:Transforms",
        "//mlir:VectorDialect",
        "//mlir:VectorToSPIRV",
    ],
)

cc_library(
    name = "TestConvertToSPIRV",
    srcs = glob(["lib/Conversion/ConvertToSPIRV/*.cpp"]),
    deps = [
        "//mlir:ArithDialect",
        "//mlir:FuncDialect",
        "//mlir:Pass",
        "//mlir:SPIRVConversion",
        "//mlir:SPIRVDialect",
        "//mlir:TransformUtils",
        "//mlir:Transforms",
        "//mlir:UBDialect",
        "//mlir:VectorDialect",
        "//mlir:VectorTransforms",
    ],
)

cc_library(
    name = "TestAffine",
    srcs = glob([
        "lib/Dialect/Affine/*.cpp",
    ]),
    deps = [
        ":TestDialect",
        "//llvm:Support",
        "//mlir:AffineAnalysis",
        "//mlir:AffineDialect",
        "//mlir:AffineTransforms",
        "//mlir:AffineUtils",
        "//mlir:Analysis",
        "//mlir:ArithTransforms",
        "//mlir:DialectUtils",
        "//mlir:FuncDialect",
        "//mlir:FunctionInterfaces",
        "//mlir:IR",
        "//mlir:MemRefDialect",
        "//mlir:Pass",
        "//mlir:SCFDialect",
        "//mlir:Support",
        "//mlir:TensorDialect",
        "//mlir:TransformUtils",
        "//mlir:Transforms",
        "//mlir:ValueBoundsOpInterface",
        "//mlir:VectorDialect",
        "//mlir:VectorUtils",
    ],
)

cc_library(
    name = "TestDLTI",
    srcs = glob(["lib/Dialect/DLTI/*.cpp"]),
    includes = ["lib/Dialect/Test"],
    deps = [
        ":TestDialect",
        "//mlir:Analysis",
        "//mlir:DLTIDialect",
        "//mlir:IR",
        "//mlir:Pass",
    ],
)

cc_library(
    name = "TestGPU",
    srcs = glob(["lib/Dialect/GPU/*.cpp"]),
    includes = ["lib/Dialect/Test"],
    deps = [
        "//llvm:NVPTXCodeGen",
        "//llvm:Support",
        "//mlir:AMDGPUDialect",
        "//mlir:AMDGPUUtils",
        "//mlir:AffineDialect",
        "//mlir:AffineToStandard",
        "//mlir:ArithDialect",
        "//mlir:ArithToLLVM",
        "//mlir:FuncDialect",
        "//mlir:FuncToLLVM",
        "//mlir:GPUDialect",
        "//mlir:GPUToGPURuntimeTransforms",
        "//mlir:GPUToNVVMTransforms",
        "//mlir:GPUTransforms",
        "//mlir:IR",
        "//mlir:IndexDialect",
        "//mlir:IndexToLLVM",
        "//mlir:LLVMDialect",
        "//mlir:LinalgTransforms",
        "//mlir:MathToLLVM",
        "//mlir:MemRefDialect",
        "//mlir:MemRefToLLVM",
        "//mlir:MemRefTransforms",
        "//mlir:NVGPUToNVVM",
        "//mlir:NVVMToLLVM",
        "//mlir:NVVMToLLVMIRTranslation",
        "//mlir:Pass",
        "//mlir:ROCDLDialect",
        "//mlir:ROCDLToLLVMIRTranslation",
        "//mlir:ReconcileUnrealizedCasts",
        "//mlir:SCFDialect",
        "//mlir:SCFToControlFlow",
        "//mlir:SPIRVDialect",
        "//mlir:ToLLVMIRTranslation",
        "//mlir:TransformUtils",
        "//mlir:Transforms",
        "//mlir:VectorDialect",
        "//mlir:VectorToLLVM",
        "//mlir:VectorToSCF",
    ],
)

cc_library(
    name = "TestLinalg",
    srcs = glob(["lib/Dialect/Linalg/*.cpp"]),
    includes = ["lib/Dialect/Test"],
    deps = [
        "//llvm:Support",
        "//mlir:AffineDialect",
        "//mlir:ArithDialect",
        "//mlir:ArithTransforms",
        "//mlir:BufferizationDialect",
        "//mlir:BufferizationTransforms",
        "//mlir:FuncDialect",
        "//mlir:FuncTransforms",
        "//mlir:GPUDialect",
        "//mlir:IR",
        "//mlir:LinalgDialect",
        "//mlir:LinalgTransforms",
        "//mlir:LinalgUtils",
        "//mlir:MemRefDialect",
        "//mlir:Parser",
        "//mlir:Pass",
        "//mlir:SCFDialect",
        "//mlir:SCFTransforms",
        "//mlir:TensorDialect",
        "//mlir:TensorTransforms",
        "//mlir:TransformUtils",
        "//mlir:Transforms",
        "//mlir:VectorDialect",
        "//mlir:VectorToSCF",
        "//mlir:VectorTransforms",
    ],
)

cc_library(
    name = "TestLLVM",
    srcs = glob(["lib/Dialect/LLVM/*.cpp"]),
    includes = ["lib/Dialect/Test"],
    deps = [
        "//mlir:AffineToStandard",
        "//mlir:ArithToLLVM",
        "//mlir:ControlFlowToLLVM",
        "//mlir:FuncDialect",
        "//mlir:FuncToLLVM",
        "//mlir:IR",
        "//mlir:IndexToLLVM",
        "//mlir:LLVMCommonConversion",
        "//mlir:LLVMDialect",
        "//mlir:LinalgTransforms",
        "//mlir:MathToLLVM",
        "//mlir:MemRefToLLVM",
        "//mlir:MemRefTransforms",
        "//mlir:Pass",
        "//mlir:ReconcileUnrealizedCasts",
        "//mlir:SCFToControlFlow",
        "//mlir:TransformUtils",
        "//mlir:Transforms",
        "//mlir:UBToLLVM",
        "//mlir:VectorToLLVM",
        "//mlir:VectorToSCF",
    ],
)

cc_library(
    name = "TestMath",
    srcs = glob(["lib/Dialect/Math/*.cpp"]),
    includes = ["lib/Dialect/Test"],
    deps = [
        "//mlir:ArithDialect",
        "//mlir:MathDialect",
        "//mlir:MathTransforms",
        "//mlir:Pass",
        "//mlir:SCFDialect",
        "//mlir:TransformUtils",
        "//mlir:Transforms",
        "//mlir:VectorDialect",
        "//mlir:X86VectorDialect",
    ],
)

cc_library(
    name = "TestMathToVCIX",
    srcs = glob(["lib/Conversion/MathToVCIX/*.cpp"]),
    includes = ["lib/Dialect/Test"],
    deps = [
        "//mlir:ArithDialect",
        "//mlir:FuncDialect",
        "//mlir:IR",
        "//mlir:MathDialect",
        "//mlir:Pass",
        "//mlir:TransformUtils",
        "//mlir:Transforms",
        "//mlir:VCIXDialect",
        "//mlir:VectorDialect",
    ],
)

cc_library(
    name = "TestMemRef",
    srcs = glob(["lib/Dialect/MemRef/*.cpp"]),
    includes = ["lib/Dialect/Test"],
    deps = [
        ":TestDialect",
        "//mlir:AffineDialect",
        "//mlir:ArithDialect",
        "//mlir:ArithTransforms",
        "//mlir:FuncDialect",
        "//mlir:MemRefDialect",
        "//mlir:MemRefTransforms",
        "//mlir:Pass",
        "//mlir:TransformUtils",
        "//mlir:Transforms",
        "//mlir:VectorDialect",
        "//mlir:VectorTransforms",
    ],
)

cc_library(
    name = "TestMemRefToLLVMWithTransforms",
    srcs = glob(["lib/Conversion/MemRefToLLVM/*.cpp"]),
    deps = [
        "//mlir:FuncDialect",
        "//mlir:FuncToLLVM",
        "//mlir:IR",
        "//mlir:LLVMCommonConversion",
        "//mlir:LLVMDialect",
        "//mlir:MemRefToLLVM",
        "//mlir:MemRefTransforms",
        "//mlir:Pass",
    ],
)

cc_library(
    name = "TestMesh",
    srcs = glob(["lib/Dialect/Mesh/**/*.cpp"]),
    includes = ["lib/Dialect/Test"],
    deps = [
        ":TestDialect",
        "//mlir:ArithDialect",
        "//mlir:DialectUtils",
        "//mlir:FuncDialect",
        "//mlir:IR",
        "//mlir:MeshDialect",
        "//mlir:MeshTransforms",
        "//mlir:Pass",
        "//mlir:SPIRVDialect",
        "//mlir:Support",
        "//mlir:TransformUtils",
        "//mlir:Transforms",
    ],
)

cc_library(
    name = "TestNVGPU",
    srcs = glob(["lib/Dialect/NVGPU/*.cpp"]),
    includes = ["lib/Dialect/Test"],
    deps = [
        "//mlir:AffineDialect",
        "//mlir:Analysis",
        "//mlir:FuncDialect",
        "//mlir:GPUDialect",
        "//mlir:IR",
        "//mlir:LLVMDialect",
        "//mlir:LinalgDialect",
        "//mlir:LinalgTransforms",
        "//mlir:MemRefDialect",
        "//mlir:NVGPUDialect",
        "//mlir:NVGPUTransforms",
        "//mlir:Pass",
        "//mlir:SCFDialect",
        "//mlir:Support",
        "//mlir:TransformUtils",
        "//mlir:Transforms",
    ],
)

cc_library(
    name = "TestSCF",
    srcs = glob(["lib/Dialect/SCF/*.cpp"]),
    includes = ["lib/Dialect/Test"],
    deps = [
        "//llvm:Support",
        "//mlir:ArithDialect",
        "//mlir:FuncDialect",
        "//mlir:IR",
        "//mlir:MathDialect",
        "//mlir:MemRefDialect",
        "//mlir:Pass",
        "//mlir:SCFDialect",
        "//mlir:SCFTransforms",
        "//mlir:SCFUtils",
        "//mlir:TransformUtils",
        "//mlir:Transforms",
    ],
)

cc_library(
    name = "TestArith",
    srcs = glob(["lib/Dialect/Arith/*.cpp"]),
    includes = ["lib/Dialect/Test"],
    deps = [
        "//mlir:ArithDialect",
        "//mlir:ArithTransforms",
        "//mlir:FuncDialect",
        "//mlir:LLVMDialect",
        "//mlir:MathDialect",
        "//mlir:Pass",
        "//mlir:TransformUtils",
        "//mlir:Transforms",
        "//mlir:VectorDialect",
    ],
)

cc_library(
    name = "TestArmSME",
    srcs = glob(["lib/Dialect/ArmSME/*.cpp"]),
    includes = ["lib/Dialect/Test"],
    deps = [
        "//mlir:ArithToArmSME",
        "//mlir:ArmSMEToLLVM",
        "//mlir:ArmSMEToSCF",
        "//mlir:ArmSMETransforms",
        "//mlir:ArmSVETransforms",
        "//mlir:FuncDialect",
        "//mlir:IR",
        "//mlir:Pass",
        "//mlir:SCFToControlFlow",
        "//mlir:Transforms",
        "//mlir:VectorToArmSME",
        "//mlir:VectorToSCF",
    ],
)

cc_library(
    name = "TestBufferization",
    srcs = glob(["lib/Dialect/Bufferization/*.cpp"]),
    includes = ["lib/Dialect/Test"],
    deps = [
        ":TestDialect",
        "//mlir:BufferizationDialect",
        "//mlir:BufferizationInterfaces",
        "//mlir:BufferizationTransforms",
        "//mlir:FuncDialect",
        "//mlir:IR",
        "//mlir:Pass",
    ],
)

cc_library(
    name = "TestControlFlow",
    srcs = glob(["lib/Dialect/ControlFlow/*.cpp"]),
    includes = ["lib/Dialect/Test"],
    deps = [
        "//mlir:ControlFlowDialect",
        "//mlir:ControlFlowToLLVM",
        "//mlir:FuncDialect",
        "//mlir:LLVMCommonConversion",
        "//mlir:LLVMDialect",
        "//mlir:Pass",
        "//mlir:TransformUtils",
        "//mlir:Transforms",
    ],
)

cc_library(
    name = "TestShapeDialect",
    srcs = [
        "lib/Dialect/Shape/TestShapeFunctions.cpp",
        "lib/Dialect/Shape/TestShapeMappingAnalysis.cpp",
    ],
    deps = [
        "//llvm:Support",
        "//mlir:FuncDialect",
        "//mlir:IR",
        "//mlir:InferTypeOpInterface",
        "//mlir:Pass",
        "//mlir:ShapeDialect",
        "//mlir:ShapeTransforms",
    ],
)

cc_library(
    name = "TestSPIRV",
    srcs = glob([
        "lib/Dialect/SPIRV/*.cpp",
    ]),
    deps = [
        "//mlir:FuncDialect",
        "//mlir:GPUDialect",
        "//mlir:IR",
        "//mlir:Pass",
        "//mlir:SPIRVConversion",
        "//mlir:SPIRVDialect",
        "//mlir:SPIRVModuleCombiner",
        "//mlir:Transforms",
    ],
)

cc_library(
    name = "TestFunc",
    srcs = glob(["lib/Dialect/Func/*.cpp"]),
    includes = ["lib/Dialect/Test"],
    deps = [
        ":TestDialect",
        "//mlir:AffineDialect",
        "//mlir:FuncDialect",
        "//mlir:FuncTransforms",
        "//mlir:IR",
        "//mlir:Pass",
        "//mlir:TransformUtils",
        "//mlir:Transforms",
    ],
)

cc_library(
    name = "TestTensor",
    srcs = glob(["lib/Dialect/Tensor/*.cpp"]),
    includes = ["lib/Dialect/Test"],
    deps = [
        "//mlir:ArithDialect",
        "//mlir:LinalgDialect",
        "//mlir:Pass",
        "//mlir:SCFDialect",
        "//mlir:TensorDialect",
        "//mlir:TensorTransforms",
        "//mlir:TransformDialect",
        "//mlir:TransformDialectInterfaces",
        "//mlir:TransformUtils",
        "//mlir:Transforms",
    ],
)

cc_library(
    name = "TestVector",
    srcs = glob(["lib/Dialect/Vector/*.cpp"]),
    includes = ["lib/Dialect/Test"],
    deps = [
        "//mlir:AffineDialect",
        "//mlir:Analysis",
        "//mlir:ArithDialect",
        "//mlir:FuncDialect",
        "//mlir:GPUDialect",
        "//mlir:LLVMDialect",
        "//mlir:LinalgDialect",
        "//mlir:LinalgTransforms",
        "//mlir:MemRefDialect",
        "//mlir:NVGPUDialect",
        "//mlir:Pass",
        "//mlir:SCFDialect",
        "//mlir:SCFTransforms",
        "//mlir:Support",
        "//mlir:TensorDialect",
        "//mlir:TransformUtils",
        "//mlir:Transforms",
        "//mlir:VectorDialect",
        "//mlir:VectorToSCF",
        "//mlir:VectorTransforms",
        "//mlir:X86VectorDialect",
    ],
)

cc_library(
    name = "TestTosaDialect",
    srcs = glob([
        "lib/Dialect/Tosa/*.cpp",
    ]),
    deps = [
        "//mlir:FuncDialect",
        "//mlir:IR",
        "//mlir:Pass",
        "//mlir:TensorDialect",
        "//mlir:TosaDialect",
        "//mlir:TransformUtils",
        "//mlir:Transforms",
    ],
)

gentbl_cc_library(
    name = "TestPDLLPatternsIncGen",
    includes = ["lib/Dialect/Test"],
    strip_include_prefix = "lib",
    tbl_outs = {"lib/Tools/PDLL/TestPDLLPatterns.h.inc": ["-x=cpp"]},
    tblgen = "//mlir:mlir-pdll",
    td_file = "lib/Tools/PDLL/TestPDLL.pdll",
    deps = [
        ":TestDialect",
        ":TestOpTdFiles",
    ],
)

gentbl_cc_library(
    name = "TestDialectConversionPDLLPatternsIncGen",
    includes = ["lib/Dialect/Test"],
    strip_include_prefix = "lib",
    tbl_outs = {"lib/TestDialectConversionPDLLPatterns.h.inc": ["-x=cpp"]},
    tblgen = "//mlir:mlir-pdll",
    td_file = "lib/Transforms/TestDialectConversion.pdll",
    deps = [
        ":TestDialect",
        ":TestOpTdFiles",
        "//mlir:DialectConversionPdllFiles",
    ],
)

cc_library(
    name = "TestPDLL",
    srcs = ["lib/Tools/PDLL/TestPDLL.cpp"],
    includes = ["lib/Tools/PDLL"],
    deps = [
        ":TestDialect",
        ":TestPDLLPatternsIncGen",
        "//mlir:CastInterfaces",
        "//mlir:IR",
        "//mlir:PDLDialect",
        "//mlir:PDLInterpDialect",
        "//mlir:Parser",
        "//mlir:Pass",
        "//mlir:Support",
        "//mlir:TransformUtils",
        "//mlir:Transforms",
    ],
)

cc_library(
    name = "TestXeGPU",
    srcs = glob(["lib/Dialect/XeGPU/*.cpp"]),
    includes = ["lib/Dialect/Test"],
    deps = [
        "//mlir:GPUDialect",
        "//mlir:IR",
        "//mlir:MemRefDialect",
        "//mlir:Pass",
        "//mlir:TransformUtils",
        "//mlir:VectorTransforms",
        "//mlir:XeGPUDialect",
        "//mlir:XeGPUTransforms",
    ],
)<|MERGE_RESOLUTION|>--- conflicted
+++ resolved
@@ -110,10 +110,7 @@
     name = "TestOpTdFiles",
     srcs = glob(["lib/Dialect/Test/*.td"]),
     deps = [
-<<<<<<< HEAD
-=======
         "//mlir:BufferizableOpInterfaceTdFiles",
->>>>>>> eb0f1dc0
         "//mlir:BufferizationTypeInterfacesTdFiles",
         "//mlir:BuiltinDialectTdFiles",
         "//mlir:CallInterfacesTdFiles",
@@ -245,10 +242,7 @@
     test = True,
     deps = [
         ":TestOpTdFiles",
-<<<<<<< HEAD
-=======
         "//mlir:BufferizableOpInterfaceTdFiles",
->>>>>>> eb0f1dc0
         "//mlir:BufferizationTypeInterfacesTdFiles",
         "//mlir:BuiltinDialectTdFiles",
     ],
@@ -380,10 +374,7 @@
         "//llvm:IRReader",
         "//llvm:Support",
         "//mlir:ArithDialect",
-<<<<<<< HEAD
-=======
         "//mlir:BufferizationDialect",
->>>>>>> eb0f1dc0
         "//mlir:BufferizationInterfaces",
         "//mlir:BytecodeOpInterface",
         "//mlir:CallOpInterfaces",
