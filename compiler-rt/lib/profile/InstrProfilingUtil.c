--- conflicted
+++ resolved
@@ -152,12 +152,8 @@
     }
   }
   return 0;
-<<<<<<< HEAD
-#elif defined(COMPILER_RT_HAS_FLOCK)
-=======
 #elif defined(COMPILER_RT_HAS_FLOCK) || defined(_WIN32)
   // Windows doesn't have flock but WindowsMMap.h provides a shim
->>>>>>> ce7c17d5
   flock(fd, LOCK_EX);
   return 0;
 #else
@@ -184,12 +180,8 @@
     }
   }
   return 0;
-<<<<<<< HEAD
-#elif defined(COMPILER_RT_HAS_FLOCK)
-=======
 #elif defined(COMPILER_RT_HAS_FLOCK) || defined(_WIN32)
   // Windows doesn't have flock but WindowsMMap.h provides a shim
->>>>>>> ce7c17d5
   flock(fd, LOCK_UN);
   return 0;
 #else
