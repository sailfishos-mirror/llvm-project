//===-- report.cpp ----------------------------------------------*- C++ -*-===//
//
// Part of the LLVM Project, under the Apache License v2.0 with LLVM Exceptions.
// See https://llvm.org/LICENSE.txt for license information.
// SPDX-License-Identifier: Apache-2.0 WITH LLVM-exception
//
//===----------------------------------------------------------------------===//

#include "report.h"

#include "atomic_helpers.h"
#include "chunk.h"
#include "string_utils.h"

#include <stdarg.h>

namespace scudo {

class ScopedErrorReport {
public:
  ScopedErrorReport() : Message() { Message.append("Scudo ERROR: "); }
  void append(const char *Format, ...) {
    va_list Args;
    va_start(Args, Format);
    Message.vappend(Format, Args);
    va_end(Args);
  }
  NORETURN ~ScopedErrorReport() { reportRawError(Message.data()); }

private:
  ScopedString Message;
};

inline void NORETURN trap() { __builtin_trap(); }

// This could potentially be called recursively if a CHECK fails in the reports.
void NORETURN reportCheckFailed(const char *File, int Line,
                                const char *Condition, u64 Value1, u64 Value2) {
  static atomic_u32 NumberOfCalls;
  if (atomic_fetch_add(&NumberOfCalls, 1, memory_order_relaxed) > 2) {
    // TODO(kostyak): maybe sleep here?
    trap();
  }
  ScopedErrorReport Report;
  Report.append("CHECK failed @ %s:%d %s ((u64)op1=%llu, (u64)op2=%llu)\n",
                File, Line, Condition, Value1, Value2);
}

// Generic string fatal error message.
void NORETURN reportError(const char *Message) {
  ScopedErrorReport Report;
  Report.append("%s\n", Message);
}

// Generic fatal error message without ScopedString.
void NORETURN reportRawError(const char *Message) {
  outputRaw(Message);
  setAbortMessage(Message);
  die();
}

void NORETURN reportInvalidFlag(const char *FlagType, const char *Value) {
  ScopedErrorReport Report;
  Report.append("invalid value for %s option: '%s'\n", FlagType, Value);
}

// The checksum of a chunk header is invalid. This could be caused by an
// {over,under}write of the header, a pointer that is not an actual chunk.
<<<<<<< HEAD
void NORETURN reportHeaderCorruption(void *Header, void *Ptr) {
=======
void NORETURN reportHeaderCorruption(void *Header, const void *Ptr) {
>>>>>>> eb0f1dc0
  ScopedErrorReport Report;
  Report.append("corrupted chunk header at address %p", Ptr);
  if (*static_cast<Chunk::PackedHeader *>(Header) == 0U) {
    // Header all zero, which could indicate that this might be a pointer that
    // has been double freed but the memory has been released to the kernel.
    Report.append(": chunk header is zero and might indicate memory corruption "
<<<<<<< HEAD
                  "or a double free\n",
                  Ptr);
  } else {
    Report.append(": most likely due to memory corruption\n", Ptr);
=======
                  "or a double free\n");
  } else {
    Report.append(": most likely due to memory corruption\n");
>>>>>>> eb0f1dc0
  }
}

// The allocator was compiled with parameters that conflict with field size
// requirements.
void NORETURN reportSanityCheckError(const char *Field) {
  ScopedErrorReport Report;
  Report.append("maximum possible %s doesn't fit in header\n", Field);
}

// We enforce a maximum alignment, to keep fields smaller and generally prevent
// integer overflows, or unexpected corner cases.
void NORETURN reportAlignmentTooBig(uptr Alignment, uptr MaxAlignment) {
  ScopedErrorReport Report;
  Report.append("invalid allocation alignment: %zu exceeds maximum supported "
                "alignment of %zu\n",
                Alignment, MaxAlignment);
}

// See above, we also enforce a maximum size.
void NORETURN reportAllocationSizeTooBig(uptr UserSize, uptr TotalSize,
                                         uptr MaxSize) {
  ScopedErrorReport Report;
  Report.append("requested allocation size %zu (%zu after adjustments) exceeds "
                "maximum supported size of %zu\n",
                UserSize, TotalSize, MaxSize);
}

void NORETURN reportOutOfBatchClass() {
  ScopedErrorReport Report;
  Report.append("BatchClass region is used up, can't hold any free block\n");
}

void NORETURN reportOutOfMemory(uptr RequestedSize) {
  ScopedErrorReport Report;
  Report.append("out of memory trying to allocate %zu bytes\n", RequestedSize);
}

static const char *stringifyAction(AllocatorAction Action) {
  switch (Action) {
  case AllocatorAction::Recycling:
    return "recycling";
  case AllocatorAction::Deallocating:
    return "deallocating";
  case AllocatorAction::Reallocating:
    return "reallocating";
  case AllocatorAction::Sizing:
    return "sizing";
  }
  return "<invalid action>";
}

// The chunk is not in a state congruent with the operation we want to perform.
// This is usually the case with a double-free, a realloc of a freed pointer.
void NORETURN reportInvalidChunkState(AllocatorAction Action, const void *Ptr) {
  ScopedErrorReport Report;
  Report.append("invalid chunk state when %s address %p\n",
                stringifyAction(Action), Ptr);
}

void NORETURN reportMisalignedPointer(AllocatorAction Action, const void *Ptr) {
  ScopedErrorReport Report;
  Report.append("misaligned pointer when %s address %p\n",
                stringifyAction(Action), Ptr);
}

// The deallocation function used is at odds with the one used to allocate the
// chunk (eg: new[]/delete or malloc/delete, and so on).
void NORETURN reportDeallocTypeMismatch(AllocatorAction Action, const void *Ptr,
                                        u8 TypeA, u8 TypeB) {
  ScopedErrorReport Report;
  Report.append("allocation type mismatch when %s address %p (%d vs %d)\n",
                stringifyAction(Action), Ptr, TypeA, TypeB);
}

// The size specified to the delete operator does not match the one that was
// passed to new when allocating the chunk.
void NORETURN reportDeleteSizeMismatch(const void *Ptr, uptr Size,
                                       uptr ExpectedSize) {
  ScopedErrorReport Report;
  Report.append(
      "invalid sized delete when deallocating address %p (%zu vs %zu)\n", Ptr,
      Size, ExpectedSize);
}

void NORETURN reportAlignmentNotPowerOfTwo(uptr Alignment) {
  ScopedErrorReport Report;
  Report.append(
      "invalid allocation alignment: %zu, alignment must be a power of two\n",
      Alignment);
}

void NORETURN reportCallocOverflow(uptr Count, uptr Size) {
  ScopedErrorReport Report;
  Report.append("calloc parameters overflow: count * size (%zu * %zu) cannot "
                "be represented with type size_t\n",
                Count, Size);
}

void NORETURN reportInvalidPosixMemalignAlignment(uptr Alignment) {
  ScopedErrorReport Report;
  Report.append(
      "invalid alignment requested in posix_memalign: %zu, alignment must be a "
      "power of two and a multiple of sizeof(void *) == %zu\n",
      Alignment, sizeof(void *));
}

void NORETURN reportPvallocOverflow(uptr Size) {
  ScopedErrorReport Report;
  Report.append("pvalloc parameters overflow: size %zu rounded up to system "
                "page size %zu cannot be represented in type size_t\n",
                Size, getPageSizeCached());
}

void NORETURN reportInvalidAlignedAllocAlignment(uptr Alignment, uptr Size) {
  ScopedErrorReport Report;
  Report.append("invalid alignment requested in aligned_alloc: %zu, alignment "
                "must be a power of two and the requested size %zu must be a "
                "multiple of alignment\n",
                Alignment, Size);
}

} // namespace scudo<|MERGE_RESOLUTION|>--- conflicted
+++ resolved
@@ -66,27 +66,16 @@
 
 // The checksum of a chunk header is invalid. This could be caused by an
 // {over,under}write of the header, a pointer that is not an actual chunk.
-<<<<<<< HEAD
-void NORETURN reportHeaderCorruption(void *Header, void *Ptr) {
-=======
 void NORETURN reportHeaderCorruption(void *Header, const void *Ptr) {
->>>>>>> eb0f1dc0
   ScopedErrorReport Report;
   Report.append("corrupted chunk header at address %p", Ptr);
   if (*static_cast<Chunk::PackedHeader *>(Header) == 0U) {
     // Header all zero, which could indicate that this might be a pointer that
     // has been double freed but the memory has been released to the kernel.
     Report.append(": chunk header is zero and might indicate memory corruption "
-<<<<<<< HEAD
-                  "or a double free\n",
-                  Ptr);
-  } else {
-    Report.append(": most likely due to memory corruption\n", Ptr);
-=======
                   "or a double free\n");
   } else {
     Report.append(": most likely due to memory corruption\n");
->>>>>>> eb0f1dc0
   }
 }
 
