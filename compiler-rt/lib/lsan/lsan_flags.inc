//===-- lsan_flags.inc ------------------------------------------*- C++ -*-===//
//
// Part of the LLVM Project, under the Apache License v2.0 with LLVM Exceptions.
// See https://llvm.org/LICENSE.txt for license information.
// SPDX-License-Identifier: Apache-2.0 WITH LLVM-exception
//
//===----------------------------------------------------------------------===//
//
// LSan runtime flags.
//
//===----------------------------------------------------------------------===//
#ifndef LSAN_FLAG
# error "Define LSAN_FLAG prior to including this file!"
#endif

// LSAN_FLAG(Type, Name, DefaultValue, Description)
// See COMMON_FLAG in sanitizer_flags.inc for more details.

LSAN_FLAG(bool, report_objects, false,
          "Print addresses of leaked objects after main leak report.")
LSAN_FLAG(
    int, resolution, 0,
    "Aggregate two objects into one leak if this many stack frames match. If "
    "zero, the entire stack trace must match.")
LSAN_FLAG(int, max_leaks, 0, "The number of leaks reported.")

// Flags controlling the root set of reachable memory.
LSAN_FLAG(bool, use_globals, true,
          "Root set: include global variables (.data and .bss)")
LSAN_FLAG(bool, use_stacks, true, "Root set: include thread stacks")
LSAN_FLAG(bool, use_registers, true, "Root set: include thread registers")
LSAN_FLAG(bool, use_tls, true,
          "Root set: include TLS and thread-specific storage")
LSAN_FLAG(bool, use_root_regions, true,
          "Root set: include regions added via __lsan_register_root_region().")
LSAN_FLAG(bool, use_ld_allocations, true,
          "Root set: mark as reachable all allocations made from dynamic "
          "linker. This was the old way to handle dynamic TLS, and will "
          "be removed soon. Do not use this flag.")

LSAN_FLAG(bool, use_unaligned, false, "Consider unaligned pointers valid.")
LSAN_FLAG(bool, use_poisoned, false,
          "Consider pointers found in poisoned memory to be valid.")
LSAN_FLAG(bool, log_pointers, false, "Debug logging")
LSAN_FLAG(bool, log_threads, false, "Debug logging")
<<<<<<< HEAD
=======
LSAN_FLAG(int, tries, 1, "Debug option to repeat leak checking multiple times")
>>>>>>> dd326b12
LSAN_FLAG(const char *, suppressions, "", "Suppressions file name.")
LSAN_FLAG(int, thread_suspend_fail, 1,
          "Behaviour if thread suspendion all thread (0 - "
          "abandon leak checking, 1 - continue with leak checking (reported "
          "leaks can be false), 2 - crash (for debugging LSAN)).")<|MERGE_RESOLUTION|>--- conflicted
+++ resolved
@@ -43,10 +43,7 @@
           "Consider pointers found in poisoned memory to be valid.")
 LSAN_FLAG(bool, log_pointers, false, "Debug logging")
 LSAN_FLAG(bool, log_threads, false, "Debug logging")
-<<<<<<< HEAD
-=======
 LSAN_FLAG(int, tries, 1, "Debug option to repeat leak checking multiple times")
->>>>>>> dd326b12
 LSAN_FLAG(const char *, suppressions, "", "Suppressions file name.")
 LSAN_FLAG(int, thread_suspend_fail, 1,
           "Behaviour if thread suspendion all thread (0 - "
