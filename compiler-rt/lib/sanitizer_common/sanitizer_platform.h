--- conflicted
+++ resolved
@@ -14,12 +14,8 @@
 
 #if !defined(__linux__) && !defined(__FreeBSD__) && !defined(__NetBSD__) && \
     !defined(__APPLE__) && !defined(_WIN32) && !defined(__Fuchsia__) &&     \
-<<<<<<< HEAD
-    !(defined(__sun__) && defined(__svr4__)) && !defined(__HAIKU__)
-=======
     !(defined(__sun__) && defined(__svr4__)) && !defined(__HAIKU__) &&      \
     !defined(__wasi__)
->>>>>>> 4084ffcf
 #  error "This operating system is not supported"
 #endif
 
@@ -66,15 +62,12 @@
 #  define SANITIZER_HAIKU 0
 #endif
 
-<<<<<<< HEAD
-=======
 #if defined(__wasi__)
 #  define SANITIZER_WASI 1
 #else
 #  define SANITIZER_WASI 0
 #endif
 
->>>>>>> 4084ffcf
 // - SANITIZER_APPLE: all Apple code
 //   - TARGET_OS_OSX: macOS
 //   - SANITIZER_IOS: devices (iOS and iOS-like)
