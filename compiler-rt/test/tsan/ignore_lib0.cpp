// RUN: rm -rf %t-dir
// RUN: mkdir %t-dir

// RUN: %clangxx_tsan -O1 -fno-builtin %s -DLIB -fPIC -fno-sanitize=thread -shared -o %t-dir/libignore_lib0.so
// RUN: %clangxx_tsan -O1 %s -L%t-dir -lignore_lib0 %link_libcxx_tsan -o %t
// RUN: echo running w/o suppressions:
// RUN: echo -n %t-dir > %t.ld_library_path
<<<<<<< HEAD
// RUN: python -c "if 'LD_LIBRARY_PATH' in __import__('os').environ: print(':' + __import__('os').environ['LD_LIBRARY_PATH'])" | tr -d '\n' >> %t.ld_library_path
=======
// RUN: %python -c "if 'LD_LIBRARY_PATH' in __import__('os').environ: print(':' + __import__('os').environ['LD_LIBRARY_PATH'], end='')" >> %t.ld_library_path
>>>>>>> 5ba0b91a
// RUN: env LD_LIBRARY_PATH=%{readfile:%t.ld_library_path} %deflake %run %t | FileCheck %s --check-prefix=CHECK-NOSUPP
// RUN: echo running with suppressions:
// RUN: env LD_LIBRARY_PATH=%{readfile:%t.ld_library_path} %env_tsan_opts=suppressions='%s.supp' %run %t 2>&1 | FileCheck %s --check-prefix=CHECK-WITHSUPP
// RUN: echo running with generic suppression of noninstrumented code:
// RUN: env LD_LIBRARY_PATH=%{readfile:%t.ld_library_path} %env_tsan_opts=ignore_noninstrumented_modules=1 %run %t 2>&1 | FileCheck %s --check-prefix=CHECK-WITHSUPP

// Tests that interceptors coming from a library specified in called_from_lib
// suppression are ignored.

// Some aarch64 kernels do not support non executable write pages
// REQUIRES: stable-runtime

// UNSUPPORTED: ios

#ifndef LIB

extern "C" void libfunc();

int main() {
  libfunc();
}

#else  // #ifdef LIB

#include "ignore_lib_lib.h"

#endif  // #ifdef LIB

// CHECK-NOSUPP: WARNING: ThreadSanitizer: data race
// CHECK-NOSUPP: OK

// CHECK-WITHSUPP-NOT: WARNING: ThreadSanitizer: data race
// CHECK-WITHSUPP: OK
<|MERGE_RESOLUTION|>--- conflicted
+++ resolved
@@ -5,11 +5,7 @@
 // RUN: %clangxx_tsan -O1 %s -L%t-dir -lignore_lib0 %link_libcxx_tsan -o %t
 // RUN: echo running w/o suppressions:
 // RUN: echo -n %t-dir > %t.ld_library_path
-<<<<<<< HEAD
-// RUN: python -c "if 'LD_LIBRARY_PATH' in __import__('os').environ: print(':' + __import__('os').environ['LD_LIBRARY_PATH'])" | tr -d '\n' >> %t.ld_library_path
-=======
 // RUN: %python -c "if 'LD_LIBRARY_PATH' in __import__('os').environ: print(':' + __import__('os').environ['LD_LIBRARY_PATH'], end='')" >> %t.ld_library_path
->>>>>>> 5ba0b91a
 // RUN: env LD_LIBRARY_PATH=%{readfile:%t.ld_library_path} %deflake %run %t | FileCheck %s --check-prefix=CHECK-NOSUPP
 // RUN: echo running with suppressions:
 // RUN: env LD_LIBRARY_PATH=%{readfile:%t.ld_library_path} %env_tsan_opts=suppressions='%s.supp' %run %t 2>&1 | FileCheck %s --check-prefix=CHECK-WITHSUPP
