--- conflicted
+++ resolved
@@ -45,8 +45,6 @@
   return true;
 }
 
-<<<<<<< HEAD
-=======
 namespace {
 
 /// Prepare the IR for the scop detection.
@@ -73,7 +71,6 @@
 };
 } // namespace
 
->>>>>>> 1acf246b
 PreservedAnalyses CodePreparationPass::run(Function &F,
                                            FunctionAnalysisManager &FAM) {
   auto &DT = FAM.getResult<DominatorTreeAnalysis>(F);
@@ -88,12 +85,6 @@
   return PA;
 }
 
-<<<<<<< HEAD
-bool polly::runCodePreparation(Function &F, DominatorTree *DT, LoopInfo *LI,
-                               RegionInfo *RI) {
-  return runCodePreprationImpl(F, DT, LI, RI);
-}
-=======
 void CodePreparation::clear() {}
 
 CodePreparation::~CodePreparation() { clear(); }
@@ -133,5 +124,4 @@
                       "Polly - Prepare code for polly", false, false)
 INITIALIZE_PASS_DEPENDENCY(LoopInfoWrapperPass)
 INITIALIZE_PASS_END(CodePreparation, "polly-prepare",
-                    "Polly - Prepare code for polly", false, false)
->>>>>>> 1acf246b
+                    "Polly - Prepare code for polly", false, false)