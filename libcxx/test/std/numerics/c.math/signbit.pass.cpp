//===----------------------------------------------------------------------===//
//
// Part of the LLVM Project, under the Apache License v2.0 with LLVM Exceptions.
// See https://llvm.org/LICENSE.txt for license information.
// SPDX-License-Identifier: Apache-2.0 WITH LLVM-exception
//
//===----------------------------------------------------------------------===//

// bool signbit(floating-point-type x); // constexpr since C++23

// We don't control the implementation on windows
// UNSUPPORTED: windows

// These compilers don't support constexpr `__builtin_signbit` yet.
<<<<<<< HEAD
// UNSUPPORTED: clang-18, clang-19, apple-clang-16, apple-clang-17
=======
// UNSUPPORTED: clang-19, apple-clang-16, apple-clang-17
>>>>>>> e38f98f5

// GCC warns about signbit comparing `bool_v < 0`, which we're testing
// ADDITIONAL_COMPILE_FLAGS(gcc): -Wno-bool-compare

// XFAIL: FROZEN-CXX03-HEADERS-FIXME

#include <cassert>
#include <cmath>
#include <limits>

#include "test_macros.h"
#include "type_algorithms.h"

struct TestFloat {
  template <class T>
  static TEST_CONSTEXPR_CXX23 bool test() {
    assert(!std::signbit(T(0)));
    assert(!std::signbit(std::numeric_limits<T>::min()));
    assert(!std::signbit(std::numeric_limits<T>::denorm_min()));
    assert(!std::signbit(std::numeric_limits<T>::max()));
    assert(!std::signbit(std::numeric_limits<T>::infinity()));
    assert(!std::signbit(std::numeric_limits<T>::quiet_NaN()));
    assert(!std::signbit(std::numeric_limits<T>::signaling_NaN()));
    assert(std::signbit(-T(0)));
    assert(std::signbit(-std::numeric_limits<T>::infinity()));
    assert(std::signbit(std::numeric_limits<T>::lowest()));

    return true;
  }

  template <class T>
  TEST_CONSTEXPR_CXX23 void operator()() {
    test<T>();
#if TEST_STD_VER >= 23
    static_assert(test<T>());
#endif
  }
};

struct TestInt {
  template <class T>
  static TEST_CONSTEXPR_CXX23 bool test() {
    assert(!std::signbit(std::numeric_limits<T>::max()));
    assert(!std::signbit(T(0)));
    if (std::is_unsigned<T>::value) {
      assert(!std::signbit(std::numeric_limits<T>::lowest()));
    } else {
      assert(std::signbit(std::numeric_limits<T>::lowest()));
    }

    return true;
  }

  template <class T>
  TEST_CONSTEXPR_CXX23 void operator()() {
    test<T>();
#if TEST_STD_VER >= 23
    static_assert(test<T>());
#endif
  }
};

template <typename T>
struct ConvertibleTo {
  operator T() const { return T(); }
};

int main(int, char**) {
  types::for_each(types::floating_point_types(), TestFloat());
  types::for_each(types::integral_types(), TestInt());

  // Make sure we can call `std::signbit` with convertible types. This checks
  // whether overloads for all cv-unqualified floating-point types are working
  // as expected.
  {
    assert(!std::signbit(ConvertibleTo<float>()));
    assert(!std::signbit(ConvertibleTo<double>()));
    assert(!std::signbit(ConvertibleTo<long double>()));
  }
  return 0;
}<|MERGE_RESOLUTION|>--- conflicted
+++ resolved
@@ -12,11 +12,7 @@
 // UNSUPPORTED: windows
 
 // These compilers don't support constexpr `__builtin_signbit` yet.
-<<<<<<< HEAD
-// UNSUPPORTED: clang-18, clang-19, apple-clang-16, apple-clang-17
-=======
 // UNSUPPORTED: clang-19, apple-clang-16, apple-clang-17
->>>>>>> e38f98f5
 
 // GCC warns about signbit comparing `bool_v < 0`, which we're testing
 // ADDITIONAL_COMPILE_FLAGS(gcc): -Wno-bool-compare
