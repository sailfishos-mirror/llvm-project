//===----------------------------------------------------------------------===//
//
// Part of the LLVM Project, under the Apache License v2.0 with LLVM Exceptions.
// See https://llvm.org/LICENSE.txt for license information.
// SPDX-License-Identifier: Apache-2.0 WITH LLVM-exception
//
//===----------------------------------------------------------------------===//

// UNSUPPORTED: c++03, c++11, c++14, c++17, c++20

// These compilers don't support __builtin_is_implicit_lifetime yet.
<<<<<<< HEAD
// UNSUPPORTED: clang-18, clang-19, gcc-14, gcc-15, apple-clang-16, apple-clang-17
=======
// UNSUPPORTED: clang-19, gcc-14, gcc-15, apple-clang-16, apple-clang-17
>>>>>>> e38f98f5

// <type_traits>

// template<class T> struct is_implicit_lifetime;

#include <cassert>
#include <cstddef>
#include <tuple>
#include <type_traits>
#include <utility>

#include "test_macros.h"
#include "type_algorithms.h"

enum Enum { EV };
enum SignedEnum : signed int {};
enum UnsignedEnum : unsigned int {};

enum class EnumClass { EV };
enum class SignedEnumClass : signed int {};
enum class UnsignedEnumClass : unsigned int {};

struct EmptyStruct {};
struct IncompleteStruct;

struct NoEligibleTrivialContructor {
  NoEligibleTrivialContructor() {};
  NoEligibleTrivialContructor(const NoEligibleTrivialContructor&) {}
  NoEligibleTrivialContructor(NoEligibleTrivialContructor&&) {}
};

struct OnlyDefaultConstructorIsTrivial {
  OnlyDefaultConstructorIsTrivial() = default;
  OnlyDefaultConstructorIsTrivial(const OnlyDefaultConstructorIsTrivial&) {}
  OnlyDefaultConstructorIsTrivial(OnlyDefaultConstructorIsTrivial&&) {}
};

struct AllContstructorsAreTrivial {
  AllContstructorsAreTrivial()                                  = default;
  AllContstructorsAreTrivial(const AllContstructorsAreTrivial&) = default;
  AllContstructorsAreTrivial(AllContstructorsAreTrivial&&)      = default;
};

struct InheritedNoEligibleTrivialConstructor : NoEligibleTrivialContructor {
  using NoEligibleTrivialContructor::NoEligibleTrivialContructor;
};

struct InheritedOnlyDefaultConstructorIsTrivial : OnlyDefaultConstructorIsTrivial {
  using OnlyDefaultConstructorIsTrivial::OnlyDefaultConstructorIsTrivial;
};

struct InheritedAllContstructorsAreTrivial : AllContstructorsAreTrivial {
  using AllContstructorsAreTrivial::AllContstructorsAreTrivial;
};

struct UserDeclaredDestructor {
  ~UserDeclaredDestructor() = default;
};

struct UserProvidedDestructor {
  ~UserProvidedDestructor() {}
};

struct UserDeletedDestructorInAggregate {
  ~UserDeletedDestructorInAggregate() = delete;
};

struct UserDeletedDestructorInNonAggregate {
  virtual void NonAggregate();
  ~UserDeletedDestructorInNonAggregate() = delete;
};

struct DeletedDestructorViaBaseInAggregate : UserDeletedDestructorInAggregate {};
struct DeletedDestructorViaBaseInNonAggregate : UserDeletedDestructorInNonAggregate {};

template <bool B>
struct ConstrainedUserDeclaredDefaultConstructor {
  ConstrainedUserDeclaredDefaultConstructor()
    requires B
  = default;
  ConstrainedUserDeclaredDefaultConstructor(const ConstrainedUserDeclaredDefaultConstructor&) {}
};

template <bool B>
struct ConstrainedUserProvidedDestructor {
  ~ConstrainedUserProvidedDestructor() = default;
  ~ConstrainedUserProvidedDestructor()
    requires B
  {}
};

struct StructWithFlexibleArrayMember {
  int arr[];
};

struct StructWithZeroSizedArray {
  int arr[0];
};

// Test implicit-lifetime type
template <typename T, bool Expected>
constexpr void test_is_implicit_lifetime() {
  assert(std::is_implicit_lifetime<T>::value == Expected);
  assert(std::is_implicit_lifetime_v<T> == Expected);
}

// Test pointer, reference, array, etc. types
template <typename T>
constexpr void test_is_implicit_lifetime() {
  test_is_implicit_lifetime<T, true>();

  // cv-qualified
  test_is_implicit_lifetime<const T, true>();
  test_is_implicit_lifetime<volatile T, true>();

  test_is_implicit_lifetime<T&, false>();
  test_is_implicit_lifetime<T&&, false>();

  // Pointer types
  test_is_implicit_lifetime<T*, true>();

  // Arrays
  test_is_implicit_lifetime<T[], true>();
  test_is_implicit_lifetime<T[94], true>();
}

struct AritmeticTypesTest {
  template <class T>
  constexpr void operator()() {
    test_is_implicit_lifetime<T>();
  }
};

constexpr bool test() {
  // Standard fundamental C++ types

  test_is_implicit_lifetime<std::nullptr_t, true>();

  test_is_implicit_lifetime<void, false>();
  test_is_implicit_lifetime<const void, false>();
  test_is_implicit_lifetime<volatile void, false>();

  types::for_each(types::arithmetic_types(), AritmeticTypesTest{});

  test_is_implicit_lifetime<Enum>();
  test_is_implicit_lifetime<SignedEnum>();
  test_is_implicit_lifetime<UnsignedEnum>();

  test_is_implicit_lifetime<EnumClass>();
  test_is_implicit_lifetime<SignedEnumClass>();
  test_is_implicit_lifetime<UnsignedEnumClass>();

  test_is_implicit_lifetime<void(), false>();
  test_is_implicit_lifetime<void()&, false>();
  test_is_implicit_lifetime<void() const, false>();
  test_is_implicit_lifetime<void (&)(), false>();
  test_is_implicit_lifetime<void (*)(), true>();

  // Implicit-lifetime class types

  test_is_implicit_lifetime<EmptyStruct>();
  test_is_implicit_lifetime<int EmptyStruct::*, true>(); // Pointer-to-member
  test_is_implicit_lifetime<int (EmptyStruct::*)(), true>();
  test_is_implicit_lifetime<int (EmptyStruct::*)() const, true>();
  test_is_implicit_lifetime<int (EmptyStruct::*)()&, true>();
  test_is_implicit_lifetime<int (EmptyStruct::*)()&&, true>();

  test_is_implicit_lifetime<IncompleteStruct[], true>();
  test_is_implicit_lifetime<IncompleteStruct[82], true>();

  test_is_implicit_lifetime<UserDeclaredDestructor>();

  test_is_implicit_lifetime<UserProvidedDestructor, false>();

  test_is_implicit_lifetime<NoEligibleTrivialContructor, false>();

  test_is_implicit_lifetime<OnlyDefaultConstructorIsTrivial, true>();

  test_is_implicit_lifetime<AllContstructorsAreTrivial, true>();

  test_is_implicit_lifetime<InheritedNoEligibleTrivialConstructor, false>();

  test_is_implicit_lifetime<InheritedOnlyDefaultConstructorIsTrivial, true>();

  test_is_implicit_lifetime<InheritedAllContstructorsAreTrivial, true>();

  test_is_implicit_lifetime<UserDeletedDestructorInAggregate, true>();

  test_is_implicit_lifetime<UserDeletedDestructorInNonAggregate, false>();

  test_is_implicit_lifetime<DeletedDestructorViaBaseInAggregate, true>();

  test_is_implicit_lifetime<DeletedDestructorViaBaseInNonAggregate, false>();

  test_is_implicit_lifetime<ConstrainedUserDeclaredDefaultConstructor<true>, true>();
  test_is_implicit_lifetime<ConstrainedUserDeclaredDefaultConstructor<false>, false>();

  test_is_implicit_lifetime<ConstrainedUserProvidedDestructor<true>, false>();
  test_is_implicit_lifetime<ConstrainedUserProvidedDestructor<false>, true>();

  test_is_implicit_lifetime<StructWithFlexibleArrayMember, true>();

  test_is_implicit_lifetime<StructWithZeroSizedArray, true>();

  // C++ standard library types

  test_is_implicit_lifetime<std::pair<int, float>>();
  test_is_implicit_lifetime<std::tuple<int, float>>();

  // Standard C23 types

#ifdef TEST_COMPILER_CLANG
  test_is_implicit_lifetime<_BitInt(8)>();
  test_is_implicit_lifetime<_BitInt(128)>();
#endif

  return true;
}

int main(int, char**) {
  test();
  static_assert(test());

  return 0;
}<|MERGE_RESOLUTION|>--- conflicted
+++ resolved
@@ -9,11 +9,7 @@
 // UNSUPPORTED: c++03, c++11, c++14, c++17, c++20
 
 // These compilers don't support __builtin_is_implicit_lifetime yet.
-<<<<<<< HEAD
-// UNSUPPORTED: clang-18, clang-19, gcc-14, gcc-15, apple-clang-16, apple-clang-17
-=======
 // UNSUPPORTED: clang-19, gcc-14, gcc-15, apple-clang-16, apple-clang-17
->>>>>>> e38f98f5
 
 // <type_traits>
 
