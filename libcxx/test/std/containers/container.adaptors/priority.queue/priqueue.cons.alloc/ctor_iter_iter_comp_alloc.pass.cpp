--- conflicted
+++ resolved
@@ -24,21 +24,13 @@
   typedef std::priority_queue<T, Cont, Comp> base;
 
   template <class It, class Alloc>
-<<<<<<< HEAD
-  explicit PQ(It first, It last, const Comp& compare, const Alloc& a) : base(first, last, compare, a) {}
-=======
   TEST_CONSTEXPR_CXX26 explicit PQ(It first, It last, const Comp& compare, const Alloc& a)
       : base(first, last, compare, a) {}
->>>>>>> eb0f1dc0
 
   using base::c;
 };
 
-<<<<<<< HEAD
-int main(int, char**) {
-=======
 TEST_CONSTEXPR_CXX26 bool test() {
->>>>>>> eb0f1dc0
   int a[] = {3, 5, 2, 0, 6, 8, 1};
   typedef test_allocator<int> Alloc;
   PQ<int, std::vector<int, Alloc>, std::greater<int> > q(a, a + 7, std::greater<int>(), Alloc(2));
@@ -46,8 +38,6 @@
   assert(q.top() == 0);
   assert(q.c.get_allocator() == Alloc(2));
 
-<<<<<<< HEAD
-=======
   return true;
 }
 
@@ -57,6 +47,5 @@
   static_assert(test());
 #endif
 
->>>>>>> eb0f1dc0
   return 0;
 }