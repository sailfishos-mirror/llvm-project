//===----------------------------------------------------------------------===//
//
// Part of the LLVM Project, under the Apache License v2.0 with LLVM Exceptions.
// See https://llvm.org/LICENSE.txt for license information.
// SPDX-License-Identifier: Apache-2.0 WITH LLVM-exception
//
//===----------------------------------------------------------------------===//

// <queue>

// template <class InputIterator>
//   priority_queue(InputIterator first, InputIterator last);

#include <queue>
#include <cassert>
#include <cstddef>

#include "test_macros.h"

<<<<<<< HEAD
int main(int, char**) {
=======
TEST_CONSTEXPR_CXX26 bool test() {
>>>>>>> 4084ffcf
  int a[] = {3, 5, 2, 0, 6, 8, 1};
  int* an = a + sizeof(a) / sizeof(a[0]);
  std::priority_queue<int> q(a, an);
  assert(q.size() == static_cast<std::size_t>(an - a));
  assert(q.top() == 8);
<<<<<<< HEAD
=======

  return true;
}

int main(int, char**) {
  assert(test());
#if TEST_STD_VER >= 26
  static_assert(test());
#endif
>>>>>>> 4084ffcf

  return 0;
}<|MERGE_RESOLUTION|>--- conflicted
+++ resolved
@@ -17,18 +17,12 @@
 
 #include "test_macros.h"
 
-<<<<<<< HEAD
-int main(int, char**) {
-=======
 TEST_CONSTEXPR_CXX26 bool test() {
->>>>>>> 4084ffcf
   int a[] = {3, 5, 2, 0, 6, 8, 1};
   int* an = a + sizeof(a) / sizeof(a[0]);
   std::priority_queue<int> q(a, an);
   assert(q.size() == static_cast<std::size_t>(an - a));
   assert(q.top() == 8);
-<<<<<<< HEAD
-=======
 
   return true;
 }
@@ -38,7 +32,6 @@
 #if TEST_STD_VER >= 26
   static_assert(test());
 #endif
->>>>>>> 4084ffcf
 
   return 0;
 }