--- conflicted
+++ resolved
@@ -19,11 +19,7 @@
 #include "count_new.h"
 
 template <class List>
-<<<<<<< HEAD
-void test() {
-=======
 TEST_CONSTEXPR_CXX26 void test() {
->>>>>>> 4084ffcf
   int a1[] = {1, 2, 3};
   int a2[] = {1, 4, 2, 3};
   List l1(a1, a1 + 3);
@@ -34,24 +30,6 @@
   assert(l1 == List(a2, a2 + 4));
 
 #if !defined(TEST_HAS_NO_EXCEPTIONS) && !defined(DISABLE_NEW_COUNT)
-<<<<<<< HEAD
-  globalMemCounter.throw_after = 0;
-  int save_count               = globalMemCounter.outstanding_new;
-  try {
-    i = l1.insert(i, 5);
-    assert(false);
-  } catch (...) {
-  }
-  assert(globalMemCounter.checkOutstandingNewEq(save_count));
-  assert(l1 == List(a2, a2 + 4));
-#endif
-}
-
-int main(int, char**) {
-  test<std::list<int> >();
-#if TEST_STD_VER >= 11
-  test<std::list<int, min_allocator<int>>>();
-=======
   if (!TEST_IS_CONSTANT_EVALUATED) {
     globalMemCounter.throw_after = 0;
     int save_count               = globalMemCounter.outstanding_new;
@@ -79,7 +57,6 @@
   assert(test());
 #if TEST_STD_VER >= 26
   static_assert(test());
->>>>>>> 4084ffcf
 #endif
 
   return 0;
