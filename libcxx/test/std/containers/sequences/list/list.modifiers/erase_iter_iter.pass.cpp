//===----------------------------------------------------------------------===//
//
// Part of the LLVM Project, under the Apache License v2.0 with LLVM Exceptions.
// See https://llvm.org/LICENSE.txt for license information.
// SPDX-License-Identifier: Apache-2.0 WITH LLVM-exception
//
//===----------------------------------------------------------------------===//

// <list>

// iterator erase(const_iterator first, const_iterator last); // constexpr since C++26

#include <list>
#include <cassert>

#include "test_macros.h"
#include "min_allocator.h"

<<<<<<< HEAD
int main(int, char**) {
=======
TEST_CONSTEXPR_CXX26 bool test() {
>>>>>>> 4084ffcf
  int a1[] = {1, 2, 3};
  {
    std::list<int> l1(a1, a1 + 3);
    std::list<int>::iterator i = l1.erase(l1.cbegin(), l1.cbegin());
    assert(l1.size() == 3);
    assert(std::distance(l1.cbegin(), l1.cend()) == 3);
    assert(i == l1.begin());
  }
  {
    std::list<int> l1(a1, a1 + 3);
    std::list<int>::iterator i = l1.erase(l1.cbegin(), std::next(l1.cbegin()));
    assert(l1.size() == 2);
    assert(std::distance(l1.cbegin(), l1.cend()) == 2);
    assert(i == l1.begin());
    assert(l1 == std::list<int>(a1 + 1, a1 + 3));
  }
  {
    std::list<int> l1(a1, a1 + 3);
    std::list<int>::iterator i = l1.erase(l1.cbegin(), std::next(l1.cbegin(), 2));
    assert(l1.size() == 1);
    assert(std::distance(l1.cbegin(), l1.cend()) == 1);
    assert(i == l1.begin());
    assert(l1 == std::list<int>(a1 + 2, a1 + 3));
  }
  {
    std::list<int> l1(a1, a1 + 3);
    std::list<int>::iterator i = l1.erase(l1.cbegin(), std::next(l1.cbegin(), 3));
    assert(l1.size() == 0);
    assert(std::distance(l1.cbegin(), l1.cend()) == 0);
    assert(i == l1.begin());
  }
#if TEST_STD_VER >= 11
  {
    std::list<int, min_allocator<int>> l1(a1, a1 + 3);
    std::list<int, min_allocator<int>>::iterator i = l1.erase(l1.cbegin(), l1.cbegin());
    assert(l1.size() == 3);
    assert(std::distance(l1.cbegin(), l1.cend()) == 3);
    assert(i == l1.begin());
  }
  {
    std::list<int, min_allocator<int>> l1(a1, a1 + 3);
    std::list<int, min_allocator<int>>::iterator i = l1.erase(l1.cbegin(), std::next(l1.cbegin()));
    assert(l1.size() == 2);
    assert(std::distance(l1.cbegin(), l1.cend()) == 2);
    assert(i == l1.begin());
    assert((l1 == std::list<int, min_allocator<int>>(a1 + 1, a1 + 3)));
  }
  {
    std::list<int, min_allocator<int>> l1(a1, a1 + 3);
    std::list<int, min_allocator<int>>::iterator i = l1.erase(l1.cbegin(), std::next(l1.cbegin(), 2));
    assert(l1.size() == 1);
    assert(std::distance(l1.cbegin(), l1.cend()) == 1);
    assert(i == l1.begin());
    assert((l1 == std::list<int, min_allocator<int>>(a1 + 2, a1 + 3)));
  }
  {
    std::list<int, min_allocator<int>> l1(a1, a1 + 3);
    std::list<int, min_allocator<int>>::iterator i = l1.erase(l1.cbegin(), std::next(l1.cbegin(), 3));
    assert(l1.size() == 0);
    assert(std::distance(l1.cbegin(), l1.cend()) == 0);
    assert(i == l1.begin());
  }
<<<<<<< HEAD
=======
#endif

  return true;
}

int main(int, char**) {
  assert(test());
#if TEST_STD_VER >= 26
  static_assert(test());
>>>>>>> 4084ffcf
#endif

  return 0;
}<|MERGE_RESOLUTION|>--- conflicted
+++ resolved
@@ -16,11 +16,7 @@
 #include "test_macros.h"
 #include "min_allocator.h"
 
-<<<<<<< HEAD
-int main(int, char**) {
-=======
 TEST_CONSTEXPR_CXX26 bool test() {
->>>>>>> 4084ffcf
   int a1[] = {1, 2, 3};
   {
     std::list<int> l1(a1, a1 + 3);
@@ -83,8 +79,6 @@
     assert(std::distance(l1.cbegin(), l1.cend()) == 0);
     assert(i == l1.begin());
   }
-<<<<<<< HEAD
-=======
 #endif
 
   return true;
@@ -94,7 +88,6 @@
   assert(test());
 #if TEST_STD_VER >= 26
   static_assert(test());
->>>>>>> 4084ffcf
 #endif
 
   return 0;
