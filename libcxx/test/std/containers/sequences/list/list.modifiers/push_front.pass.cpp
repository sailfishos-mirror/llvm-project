//===----------------------------------------------------------------------===//
//
// Part of the LLVM Project, under the Apache License v2.0 with LLVM Exceptions.
// See https://llvm.org/LICENSE.txt for license information.
// SPDX-License-Identifier: Apache-2.0 WITH LLVM-exception
//
//===----------------------------------------------------------------------===//

// <list>

// void push_front(const value_type& x); // constexpr since C++26

#include <list>
#include <cassert>

#include "test_macros.h"
#include "min_allocator.h"

<<<<<<< HEAD
int main(int, char**) {
=======
TEST_CONSTEXPR_CXX26 bool test() {
>>>>>>> 4084ffcf
  {
    std::list<int> c;
    for (int i = 0; i < 5; ++i)
      c.push_front(i);
    int a[] = {4, 3, 2, 1, 0};
    assert(c == std::list<int>(a, a + 5));
  }
#if TEST_STD_VER >= 11
  {
    std::list<int, min_allocator<int>> c;
    for (int i = 0; i < 5; ++i)
      c.push_front(i);
    int a[] = {4, 3, 2, 1, 0};
    assert((c == std::list<int, min_allocator<int>>(a, a + 5)));
  }
<<<<<<< HEAD
=======
#endif

  return true;
}

int main(int, char**) {
  assert(test());
#if TEST_STD_VER >= 26
  static_assert(test());
>>>>>>> 4084ffcf
#endif

  return 0;
}<|MERGE_RESOLUTION|>--- conflicted
+++ resolved
@@ -16,11 +16,7 @@
 #include "test_macros.h"
 #include "min_allocator.h"
 
-<<<<<<< HEAD
-int main(int, char**) {
-=======
 TEST_CONSTEXPR_CXX26 bool test() {
->>>>>>> 4084ffcf
   {
     std::list<int> c;
     for (int i = 0; i < 5; ++i)
@@ -36,8 +32,6 @@
     int a[] = {4, 3, 2, 1, 0};
     assert((c == std::list<int, min_allocator<int>>(a, a + 5)));
   }
-<<<<<<< HEAD
-=======
 #endif
 
   return true;
@@ -47,7 +41,6 @@
   assert(test());
 #if TEST_STD_VER >= 26
   static_assert(test());
->>>>>>> 4084ffcf
 #endif
 
   return 0;
