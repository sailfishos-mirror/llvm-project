--- conflicted
+++ resolved
@@ -19,15 +19,9 @@
 #include "min_allocator.h"
 #include "counting_predicates.h"
 
-<<<<<<< HEAD
-bool even(int i) { return i % 2 == 0; }
-
-bool g(int i) { return i < 3; }
-=======
 TEST_CONSTEXPR bool even(int i) { return i % 2 == 0; }
 
 TEST_CONSTEXPR bool g(int i) { return i < 3; }
->>>>>>> eb0f1dc0
 
 struct PredLWG526 {
   TEST_CONSTEXPR_CXX20 PredLWG526(int i) : i_(i) {}
@@ -40,11 +34,7 @@
 
 typedef unary_counting_predicate<bool (*)(int), int> Predicate;
 
-<<<<<<< HEAD
-int main(int, char**) {
-=======
 TEST_CONSTEXPR_CXX26 bool test() {
->>>>>>> eb0f1dc0
   {
     int a1[] = {1, 2, 3, 4};
     int a2[] = {3, 4};
@@ -100,8 +90,6 @@
     assert((c == std::list<int, min_allocator<int>>(a2, a2 + 2)));
     assert(cp.count() == 4);
   }
-<<<<<<< HEAD
-=======
 #endif
 
   return true;
@@ -111,7 +99,6 @@
   assert(test());
 #if TEST_STD_VER >= 26
   static_assert(test());
->>>>>>> eb0f1dc0
 #endif
 
   return 0;
