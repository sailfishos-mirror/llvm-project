--- conflicted
+++ resolved
@@ -58,11 +58,7 @@
   }
 }
 
-<<<<<<< HEAD
-int main(int, char**) {
-=======
 TEST_CONSTEXPR_CXX26 bool test() {
->>>>>>> eb0f1dc0
   {
     int a1[] = {4, 8, 1, 0, 5, 7, 2, 3, 6, 11, 10, 9};
     int a2[] = {0, 1, 2, 3, 4, 5, 6, 7, 8, 9, 10, 11};
@@ -80,10 +76,6 @@
   }
 #endif
 
-<<<<<<< HEAD
-  for (int i = 0; i < 40; ++i)
-    test_stable(i);
-=======
   if (!TEST_IS_CONSTANT_EVALUATED) {
     for (int i = 0; i < 40; ++i)
       test_stable(i);
@@ -97,7 +89,6 @@
 #if TEST_STD_VER >= 26
   static_assert(test());
 #endif
->>>>>>> eb0f1dc0
 
   return 0;
 }