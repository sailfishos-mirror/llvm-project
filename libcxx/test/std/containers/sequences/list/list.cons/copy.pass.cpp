//===----------------------------------------------------------------------===//
//
// Part of the LLVM Project, under the Apache License v2.0 with LLVM Exceptions.
// See https://llvm.org/LICENSE.txt for license information.
// SPDX-License-Identifier: Apache-2.0 WITH LLVM-exception
//
//===----------------------------------------------------------------------===//

// <list>

// list(const list& c); // constexpr since C++26

#include <list>
#include <cassert>

#include "test_macros.h"
#include "DefaultOnly.h"
#include "test_allocator.h"
#include "min_allocator.h"

<<<<<<< HEAD
int main(int, char**) {
=======
TEST_CONSTEXPR_CXX26 bool test() {
>>>>>>> eb0f1dc0
  {
    std::list<int> l(3, 2);
    std::list<int> l2 = l;
    assert(l2 == l);
  }
  {
    std::list<int, test_allocator<int> > l(3, 2, test_allocator<int>(5));
    std::list<int, test_allocator<int> > l2 = l;
    assert(l2 == l);
    assert(l2.get_allocator() == l.get_allocator());
  }
#if TEST_STD_VER >= 11
  {
    std::list<int, other_allocator<int> > l(3, 2, other_allocator<int>(5));
    std::list<int, other_allocator<int> > l2 = l;
    assert(l2 == l);
    assert(l2.get_allocator() == other_allocator<int>(-2));
  }
  {
    std::list<int, min_allocator<int>> l(3, 2);
    std::list<int, min_allocator<int>> l2 = l;
    assert(l2 == l);
  }
  {
    std::list<int, min_allocator<int> > l(3, 2, min_allocator<int>());
    std::list<int, min_allocator<int> > l2 = l;
    assert(l2 == l);
    assert(l2.get_allocator() == l.get_allocator());
  }
<<<<<<< HEAD
=======
#endif

  return true;
}

int main(int, char**) {
  test();
#if TEST_STD_VER >= 26
  static_assert(test());
>>>>>>> eb0f1dc0
#endif

  return 0;
}<|MERGE_RESOLUTION|>--- conflicted
+++ resolved
@@ -18,11 +18,7 @@
 #include "test_allocator.h"
 #include "min_allocator.h"
 
-<<<<<<< HEAD
-int main(int, char**) {
-=======
 TEST_CONSTEXPR_CXX26 bool test() {
->>>>>>> eb0f1dc0
   {
     std::list<int> l(3, 2);
     std::list<int> l2 = l;
@@ -52,8 +48,6 @@
     assert(l2 == l);
     assert(l2.get_allocator() == l.get_allocator());
   }
-<<<<<<< HEAD
-=======
 #endif
 
   return true;
@@ -63,7 +57,6 @@
   test();
 #if TEST_STD_VER >= 26
   static_assert(test());
->>>>>>> eb0f1dc0
 #endif
 
   return 0;
