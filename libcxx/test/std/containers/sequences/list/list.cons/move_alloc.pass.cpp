//===----------------------------------------------------------------------===//
//
// Part of the LLVM Project, under the Apache License v2.0 with LLVM Exceptions.
// See https://llvm.org/LICENSE.txt for license information.
// SPDX-License-Identifier: Apache-2.0 WITH LLVM-exception
//
//===----------------------------------------------------------------------===//

// UNSUPPORTED: c++03

// <list>

// list(list&& c, const allocator_type& a); // constexpr since C++26

#include <list>
#include <cassert>
#include "test_macros.h"
#include "MoveOnly.h"
#include "test_allocator.h"
#include "min_allocator.h"

<<<<<<< HEAD
int main(int, char**) {
=======
TEST_CONSTEXPR_CXX26 bool test() {
>>>>>>> 4084ffcf
  {
    std::list<MoveOnly, test_allocator<MoveOnly> > l(test_allocator<MoveOnly>(5));
    std::list<MoveOnly, test_allocator<MoveOnly> > lo(test_allocator<MoveOnly>(5));
    for (int i = 1; i <= 3; ++i) {
      l.push_back(i);
      lo.push_back(i);
    }
    std::list<MoveOnly, test_allocator<MoveOnly> > l2(std::move(l), test_allocator<MoveOnly>(6));
    assert(l2 == lo);
    assert(!l.empty());
    assert(l2.get_allocator() == test_allocator<MoveOnly>(6));
  }
  {
    std::list<MoveOnly, test_allocator<MoveOnly> > l(test_allocator<MoveOnly>(5));
    std::list<MoveOnly, test_allocator<MoveOnly> > lo(test_allocator<MoveOnly>(5));
    for (int i = 1; i <= 3; ++i) {
      l.push_back(i);
      lo.push_back(i);
    }
    std::list<MoveOnly, test_allocator<MoveOnly> > l2(std::move(l), test_allocator<MoveOnly>(5));
    assert(l2 == lo);
    assert(l.empty());
    assert(l2.get_allocator() == test_allocator<MoveOnly>(5));
  }
  {
    std::list<MoveOnly, other_allocator<MoveOnly> > l(other_allocator<MoveOnly>(5));
    std::list<MoveOnly, other_allocator<MoveOnly> > lo(other_allocator<MoveOnly>(5));
    for (int i = 1; i <= 3; ++i) {
      l.push_back(i);
      lo.push_back(i);
    }
    std::list<MoveOnly, other_allocator<MoveOnly> > l2(std::move(l), other_allocator<MoveOnly>(4));
    assert(l2 == lo);
    assert(!l.empty());
    assert(l2.get_allocator() == other_allocator<MoveOnly>(4));
  }
  {
    std::list<MoveOnly, min_allocator<MoveOnly> > l(min_allocator<MoveOnly>{});
    std::list<MoveOnly, min_allocator<MoveOnly> > lo(min_allocator<MoveOnly>{});
    for (int i = 1; i <= 3; ++i) {
      l.push_back(i);
      lo.push_back(i);
    }
    std::list<MoveOnly, min_allocator<MoveOnly> > l2(std::move(l), min_allocator<MoveOnly>());
    assert(l2 == lo);
    assert(l.empty());
    assert(l2.get_allocator() == min_allocator<MoveOnly>());
  }
<<<<<<< HEAD
=======

  return true;
}

int main(int, char**) {
  assert(test());
#if TEST_STD_VER >= 26
  static_assert(test());
#endif
>>>>>>> 4084ffcf

  return 0;
}<|MERGE_RESOLUTION|>--- conflicted
+++ resolved
@@ -19,11 +19,7 @@
 #include "test_allocator.h"
 #include "min_allocator.h"
 
-<<<<<<< HEAD
-int main(int, char**) {
-=======
 TEST_CONSTEXPR_CXX26 bool test() {
->>>>>>> 4084ffcf
   {
     std::list<MoveOnly, test_allocator<MoveOnly> > l(test_allocator<MoveOnly>(5));
     std::list<MoveOnly, test_allocator<MoveOnly> > lo(test_allocator<MoveOnly>(5));
@@ -72,8 +68,6 @@
     assert(l.empty());
     assert(l2.get_allocator() == min_allocator<MoveOnly>());
   }
-<<<<<<< HEAD
-=======
 
   return true;
 }
@@ -83,7 +77,6 @@
 #if TEST_STD_VER >= 26
   static_assert(test());
 #endif
->>>>>>> 4084ffcf
 
   return 0;
 }