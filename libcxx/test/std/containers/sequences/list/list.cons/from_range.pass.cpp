--- conflicted
+++ resolved
@@ -32,8 +32,6 @@
     test_exception_safety_throwing_allocator<std::list, int>();
   }
 
-<<<<<<< HEAD
-=======
   return true;
 }
 
@@ -43,6 +41,5 @@
   static_assert(test());
 #endif
 
->>>>>>> eb0f1dc0
   return 0;
 }