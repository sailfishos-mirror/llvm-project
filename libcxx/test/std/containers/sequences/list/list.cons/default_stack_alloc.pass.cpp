//===----------------------------------------------------------------------===//
//
// Part of the LLVM Project, under the Apache License v2.0 with LLVM Exceptions.
// See https://llvm.org/LICENSE.txt for license information.
// SPDX-License-Identifier: Apache-2.0 WITH LLVM-exception
//
//===----------------------------------------------------------------------===//

// <list>

// explicit list(const Alloc& = Alloc()); // constexpr since C++26

#include <list>
#include <cassert>
#include "test_macros.h"
#include "test_allocator.h"
#include "min_allocator.h"

<<<<<<< HEAD
int main(int, char**) {
=======
TEST_CONSTEXPR_CXX26 bool test() {
>>>>>>> eb0f1dc0
  {
    std::list<int> l;
    assert(l.size() == 0);
    assert(std::distance(l.begin(), l.end()) == 0);
  }
  {
    std::list<int> l((std::allocator<int>()));
    assert(l.size() == 0);
    assert(std::distance(l.begin(), l.end()) == 0);
  }
  {
    std::list<int, limited_allocator<int, 4> > l;
    assert(l.size() == 0);
    assert(std::distance(l.begin(), l.end()) == 0);
  }
#if TEST_STD_VER >= 11
  {
    std::list<int, min_allocator<int>> l;
    assert(l.size() == 0);
    assert(std::distance(l.begin(), l.end()) == 0);
  }
  {
    std::list<int, min_allocator<int>> l((min_allocator<int>()));
    assert(l.size() == 0);
    assert(std::distance(l.begin(), l.end()) == 0);
  }
<<<<<<< HEAD
=======
#endif

  return true;
}

int main(int, char**) {
  assert(test());
#if TEST_STD_VER >= 26
  static_assert(test());
>>>>>>> eb0f1dc0
#endif

  return 0;
}<|MERGE_RESOLUTION|>--- conflicted
+++ resolved
@@ -16,11 +16,7 @@
 #include "test_allocator.h"
 #include "min_allocator.h"
 
-<<<<<<< HEAD
-int main(int, char**) {
-=======
 TEST_CONSTEXPR_CXX26 bool test() {
->>>>>>> eb0f1dc0
   {
     std::list<int> l;
     assert(l.size() == 0);
@@ -47,8 +43,6 @@
     assert(l.size() == 0);
     assert(std::distance(l.begin(), l.end()) == 0);
   }
-<<<<<<< HEAD
-=======
 #endif
 
   return true;
@@ -58,7 +52,6 @@
   assert(test());
 #if TEST_STD_VER >= 26
   static_assert(test());
->>>>>>> eb0f1dc0
 #endif
 
   return 0;
