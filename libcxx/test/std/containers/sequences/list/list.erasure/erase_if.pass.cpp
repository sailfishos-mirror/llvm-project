--- conflicted
+++ resolved
@@ -27,11 +27,7 @@
 }
 
 template <typename S>
-<<<<<<< HEAD
-void test() {
-=======
 TEST_CONSTEXPR_CXX26 void test1() {
->>>>>>> eb0f1dc0
   auto is1   = [](auto v) { return v == 1; };
   auto is2   = [](auto v) { return v == 2; };
   auto is3   = [](auto v) { return v == 3; };
@@ -68,15 +64,6 @@
   test0(S({1, 2, 3}), False, S({1, 2, 3}), 0);
 }
 
-<<<<<<< HEAD
-int main(int, char**) {
-  test<std::list<int>>();
-  test<std::list<int, min_allocator<int>>>();
-  test<std::list<int, test_allocator<int>>>();
-
-  test<std::list<long>>();
-  test<std::list<double>>();
-=======
 TEST_CONSTEXPR_CXX26 bool test() {
   test1<std::list<int>>();
   test1<std::list<int, min_allocator<int>>>();
@@ -93,7 +80,6 @@
 #if TEST_STD_VER >= 26
   static_assert(test());
 #endif
->>>>>>> eb0f1dc0
 
   return 0;
 }