--- conflicted
+++ resolved
@@ -28,11 +28,7 @@
 }
 
 template <class S>
-<<<<<<< HEAD
-void test() {
-=======
 TEST_CONSTEXPR_CXX26 void test() {
->>>>>>> eb0f1dc0
   test0(S(), 1, S(), 0);
 
   test0(S({1}), 1, S(), 1);
@@ -66,15 +62,6 @@
   test0(S({1, 2, 1}), opt(3), S({1, 2, 1}), 0);
 }
 
-<<<<<<< HEAD
-int main(int, char**) {
-  test<std::forward_list<int>>();
-  test<std::forward_list<int, min_allocator<int>>>();
-  test<std::forward_list<int, test_allocator<int>>>();
-
-  test<std::forward_list<long>>();
-  test<std::forward_list<double>>();
-=======
 TEST_CONSTEXPR_CXX26 bool test() {
   test<std::forward_list<int>>();
   test<std::forward_list<int, min_allocator<int>>>();
@@ -90,7 +77,6 @@
 #if TEST_STD_VER >= 26
   static_assert(test());
 #endif
->>>>>>> eb0f1dc0
 
   return 0;
 }