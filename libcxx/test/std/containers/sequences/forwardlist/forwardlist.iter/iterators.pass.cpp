--- conflicted
+++ resolved
@@ -22,11 +22,7 @@
 #include "test_macros.h"
 #include "min_allocator.h"
 
-<<<<<<< HEAD
-int main(int, char**) {
-=======
 TEST_CONSTEXPR_CXX26 bool test() {
->>>>>>> eb0f1dc0
   {
     typedef int T;
     typedef std::forward_list<T> C;
@@ -73,11 +69,8 @@
     typedef std::forward_list<T> C;
     C::iterator i;
     C::const_iterator j;
-<<<<<<< HEAD
-=======
     (void)i;
     (void)j;
->>>>>>> eb0f1dc0
   }
 #if TEST_STD_VER >= 11
   {
@@ -126,11 +119,8 @@
     typedef std::forward_list<T, min_allocator<T>> C;
     C::iterator i;
     C::const_iterator j;
-<<<<<<< HEAD
-=======
     (void)i;
     (void)j;
->>>>>>> eb0f1dc0
   }
 #endif
 #if TEST_STD_VER > 11
@@ -154,8 +144,6 @@
     //         assert ( cii != c.cend());
     //         assert ( ii1 != c.end());
   }
-<<<<<<< HEAD
-=======
 #endif
 
   return true;
@@ -165,7 +153,6 @@
   assert(test());
 #if TEST_STD_VER >= 26
   static_assert(test());
->>>>>>> eb0f1dc0
 #endif
 
   return 0;
