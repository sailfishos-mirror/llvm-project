//===----------------------------------------------------------------------===//
//
// Part of the LLVM Project, under the Apache License v2.0 with LLVM Exceptions.
// See https://llvm.org/LICENSE.txt for license information.
// SPDX-License-Identifier: Apache-2.0 WITH LLVM-exception
//
//===----------------------------------------------------------------------===//

// <forward_list>

// class forward_list

// allocator_type get_allocator() const // constexpr since C++26

#include <forward_list>
#include <cassert>

#include "test_allocator.h"
#include "test_macros.h"

TEST_CONSTEXPR_CXX26 bool test() {
  {
    std::allocator<int> alloc;
    const std::forward_list<int> fl(alloc);
    assert(fl.get_allocator() == alloc);
  }
  {
    other_allocator<int> alloc(1);
    const std::forward_list<int, other_allocator<int> > fl(alloc);
    assert(fl.get_allocator() == alloc);
  }

  return true;
}

int main(int, char**) {
<<<<<<< HEAD
  {
    std::allocator<int> alloc;
    const std::forward_list<int> fl(alloc);
    assert(fl.get_allocator() == alloc);
  }
  {
    other_allocator<int> alloc(1);
    const std::forward_list<int, other_allocator<int> > fl(alloc);
    assert(fl.get_allocator() == alloc);
  }
=======
  assert(test());
#if TEST_STD_VER >= 26
  static_assert(test());
#endif
>>>>>>> eb0f1dc0

  return 0;
}<|MERGE_RESOLUTION|>--- conflicted
+++ resolved
@@ -34,23 +34,10 @@
 }
 
 int main(int, char**) {
-<<<<<<< HEAD
-  {
-    std::allocator<int> alloc;
-    const std::forward_list<int> fl(alloc);
-    assert(fl.get_allocator() == alloc);
-  }
-  {
-    other_allocator<int> alloc(1);
-    const std::forward_list<int, other_allocator<int> > fl(alloc);
-    assert(fl.get_allocator() == alloc);
-  }
-=======
   assert(test());
 #if TEST_STD_VER >= 26
   static_assert(test());
 #endif
->>>>>>> eb0f1dc0
 
   return 0;
 }