//===----------------------------------------------------------------------===//
//
// Part of the LLVM Project, under the Apache License v2.0 with LLVM Exceptions.
// See https://llvm.org/LICENSE.txt for license information.
// SPDX-License-Identifier: Apache-2.0 WITH LLVM-exception
//
//===----------------------------------------------------------------------===//

// <forward_list>

// void resize(size_type n); // constexpr since C++26

#include <forward_list>
#include <cassert>
#include <iterator>

#include "test_macros.h"
#include "DefaultOnly.h"
#include "min_allocator.h"

<<<<<<< HEAD
int main(int, char**) {
  {
=======
TEST_CONSTEXPR_CXX26 bool test() {
  if (!TEST_IS_CONSTANT_EVALUATED) {
>>>>>>> 4084ffcf
    typedef DefaultOnly T;
    typedef std::forward_list<T> C;
    C c;
    c.resize(0);
    assert(std::distance(c.begin(), c.end()) == 0);
    c.resize(10);
    assert(std::distance(c.begin(), c.end()) == 10);
    c.resize(20);
    assert(std::distance(c.begin(), c.end()) == 20);
    c.resize(5);
    assert(std::distance(c.begin(), c.end()) == 5);
    c.resize(0);
    assert(std::distance(c.begin(), c.end()) == 0);
  }
  {
    typedef int T;
    typedef std::forward_list<T> C;
    const T t[] = {0, 1, 2, 3, 4};
    C c(std::begin(t), std::end(t));

    c.resize(3);
    assert(std::distance(c.begin(), c.end()) == 3);
    assert(*std::next(c.begin(), 0) == 0);
    assert(*std::next(c.begin(), 1) == 1);
    assert(*std::next(c.begin(), 2) == 2);

    c.resize(6);
    assert(std::distance(c.begin(), c.end()) == 6);
    assert(*std::next(c.begin(), 0) == 0);
    assert(*std::next(c.begin(), 1) == 1);
    assert(*std::next(c.begin(), 2) == 2);
    assert(*std::next(c.begin(), 3) == 0);
    assert(*std::next(c.begin(), 4) == 0);
    assert(*std::next(c.begin(), 5) == 0);

    c.resize(6);
    assert(std::distance(c.begin(), c.end()) == 6);
    assert(*std::next(c.begin(), 0) == 0);
    assert(*std::next(c.begin(), 1) == 1);
    assert(*std::next(c.begin(), 2) == 2);
    assert(*std::next(c.begin(), 3) == 0);
    assert(*std::next(c.begin(), 4) == 0);
    assert(*std::next(c.begin(), 5) == 0);
  }
#if TEST_STD_VER >= 11
<<<<<<< HEAD
  {
=======
  if (!TEST_IS_CONSTANT_EVALUATED) {
>>>>>>> 4084ffcf
    typedef DefaultOnly T;
    typedef std::forward_list<T, min_allocator<T>> C;
    C c;
    c.resize(0);
    assert(std::distance(c.begin(), c.end()) == 0);
    c.resize(10);
    assert(std::distance(c.begin(), c.end()) == 10);
    c.resize(20);
    assert(std::distance(c.begin(), c.end()) == 20);
    c.resize(5);
    assert(std::distance(c.begin(), c.end()) == 5);
    c.resize(0);
    assert(std::distance(c.begin(), c.end()) == 0);
  }
  {
    typedef int T;
    typedef std::forward_list<T, min_allocator<T>> C;
    const T t[] = {0, 1, 2, 3, 4};
    C c(std::begin(t), std::end(t));

    c.resize(3);
    assert(std::distance(c.begin(), c.end()) == 3);
    assert(*std::next(c.begin(), 0) == 0);
    assert(*std::next(c.begin(), 1) == 1);
    assert(*std::next(c.begin(), 2) == 2);

    c.resize(6);
    assert(std::distance(c.begin(), c.end()) == 6);
    assert(*std::next(c.begin(), 0) == 0);
    assert(*std::next(c.begin(), 1) == 1);
    assert(*std::next(c.begin(), 2) == 2);
    assert(*std::next(c.begin(), 3) == 0);
    assert(*std::next(c.begin(), 4) == 0);
    assert(*std::next(c.begin(), 5) == 0);

    c.resize(6);
    assert(std::distance(c.begin(), c.end()) == 6);
    assert(*std::next(c.begin(), 0) == 0);
    assert(*std::next(c.begin(), 1) == 1);
    assert(*std::next(c.begin(), 2) == 2);
    assert(*std::next(c.begin(), 3) == 0);
    assert(*std::next(c.begin(), 4) == 0);
    assert(*std::next(c.begin(), 5) == 0);
  }
<<<<<<< HEAD
=======
#endif

  return true;
}

int main(int, char**) {
  assert(test());
#if TEST_STD_VER >= 26
  static_assert(test());
>>>>>>> 4084ffcf
#endif

  return 0;
}<|MERGE_RESOLUTION|>--- conflicted
+++ resolved
@@ -18,13 +18,8 @@
 #include "DefaultOnly.h"
 #include "min_allocator.h"
 
-<<<<<<< HEAD
-int main(int, char**) {
-  {
-=======
 TEST_CONSTEXPR_CXX26 bool test() {
   if (!TEST_IS_CONSTANT_EVALUATED) {
->>>>>>> 4084ffcf
     typedef DefaultOnly T;
     typedef std::forward_list<T> C;
     C c;
@@ -70,11 +65,7 @@
     assert(*std::next(c.begin(), 5) == 0);
   }
 #if TEST_STD_VER >= 11
-<<<<<<< HEAD
-  {
-=======
   if (!TEST_IS_CONSTANT_EVALUATED) {
->>>>>>> 4084ffcf
     typedef DefaultOnly T;
     typedef std::forward_list<T, min_allocator<T>> C;
     C c;
@@ -119,8 +110,6 @@
     assert(*std::next(c.begin(), 4) == 0);
     assert(*std::next(c.begin(), 5) == 0);
   }
-<<<<<<< HEAD
-=======
 #endif
 
   return true;
@@ -130,7 +119,6 @@
   assert(test());
 #if TEST_STD_VER >= 26
   static_assert(test());
->>>>>>> 4084ffcf
 #endif
 
   return 0;
