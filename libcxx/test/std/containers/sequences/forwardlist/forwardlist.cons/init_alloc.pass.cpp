//===----------------------------------------------------------------------===//
//
// Part of the LLVM Project, under the Apache License v2.0 with LLVM Exceptions.
// See https://llvm.org/LICENSE.txt for license information.
// SPDX-License-Identifier: Apache-2.0 WITH LLVM-exception
//
//===----------------------------------------------------------------------===//

// UNSUPPORTED: c++03

// <forward_list>

// forward_list(initializer_list<value_type> il, const allocator_type& a); // constexpr since C++26

#include <forward_list>
#include <cassert>

#include "test_macros.h"
#include "test_allocator.h"
#include "min_allocator.h"

<<<<<<< HEAD
int main(int, char**) {
=======
TEST_CONSTEXPR_CXX26 bool test() {
>>>>>>> eb0f1dc0
  {
    typedef int T;
    typedef test_allocator<T> A;
    typedef std::forward_list<T, A> C;
    C c({0, 1, 2, 3, 4, 5, 6, 7, 8, 9}, A(14));
    int n = 0;
    for (C::const_iterator i = c.begin(), e = c.end(); i != e; ++i, ++n)
      assert(*i == n);
    assert(n == 10);
    assert(c.get_allocator() == A(14));
  }
  {
    typedef int T;
    typedef min_allocator<T> A;
    typedef std::forward_list<T, A> C;
    C c({0, 1, 2, 3, 4, 5, 6, 7, 8, 9}, A());
    int n = 0;
    for (C::const_iterator i = c.begin(), e = c.end(); i != e; ++i, ++n)
      assert(*i == n);
    assert(n == 10);
    assert(c.get_allocator() == A());
  }
<<<<<<< HEAD
=======

  return true;
}

int main(int, char**) {
  assert(test());
#if TEST_STD_VER >= 26
  static_assert(test());
#endif
>>>>>>> eb0f1dc0

  return 0;
}<|MERGE_RESOLUTION|>--- conflicted
+++ resolved
@@ -19,11 +19,7 @@
 #include "test_allocator.h"
 #include "min_allocator.h"
 
-<<<<<<< HEAD
-int main(int, char**) {
-=======
 TEST_CONSTEXPR_CXX26 bool test() {
->>>>>>> eb0f1dc0
   {
     typedef int T;
     typedef test_allocator<T> A;
@@ -46,8 +42,6 @@
     assert(n == 10);
     assert(c.get_allocator() == A());
   }
-<<<<<<< HEAD
-=======
 
   return true;
 }
@@ -57,7 +51,6 @@
 #if TEST_STD_VER >= 26
   static_assert(test());
 #endif
->>>>>>> eb0f1dc0
 
   return 0;
 }