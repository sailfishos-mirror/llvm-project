//===----------------------------------------------------------------------===//
//
// Part of the LLVM Project, under the Apache License v2.0 with LLVM Exceptions.
// See https://llvm.org/LICENSE.txt for license information.
// SPDX-License-Identifier: Apache-2.0 WITH LLVM-exception
//
//===----------------------------------------------------------------------===//

// <forward_list>

// void reverse(); // constexpr since C++26

#include <forward_list>
#include <iterator>
#include <algorithm>
#include <cassert>

#include "test_macros.h"
#include "min_allocator.h"

template <class C>
<<<<<<< HEAD
void test(int N) {
=======
TEST_CONSTEXPR_CXX26 void test1(int N) {
>>>>>>> eb0f1dc0
  C c;
  for (int i = 0; i < N; ++i)
    c.push_front(i);
  c.reverse();
  assert(std::distance(c.begin(), c.end()) == N);
  typename C::const_iterator j = c.begin();
  for (int i = 0; i < N; ++i, ++j)
    assert(*j == i);
}

<<<<<<< HEAD
int main(int, char**) {
  for (int i = 0; i < 10; ++i)
    test<std::forward_list<int> >(i);
#if TEST_STD_VER >= 11
  for (int i = 0; i < 10; ++i)
    test<std::forward_list<int, min_allocator<int>> >(i);
=======
TEST_CONSTEXPR_CXX26 bool test() {
  for (int i = 0; i < 10; ++i)
    test1<std::forward_list<int> >(i);
#if TEST_STD_VER >= 11
  for (int i = 0; i < 10; ++i)
    test1<std::forward_list<int, min_allocator<int>> >(i);
#endif

  return true;
}

int main(int, char**) {
  assert(test());
#if TEST_STD_VER >= 26
  static_assert(test());
>>>>>>> eb0f1dc0
#endif

  return 0;
}<|MERGE_RESOLUTION|>--- conflicted
+++ resolved
@@ -19,11 +19,7 @@
 #include "min_allocator.h"
 
 template <class C>
-<<<<<<< HEAD
-void test(int N) {
-=======
 TEST_CONSTEXPR_CXX26 void test1(int N) {
->>>>>>> eb0f1dc0
   C c;
   for (int i = 0; i < N; ++i)
     c.push_front(i);
@@ -34,14 +30,6 @@
     assert(*j == i);
 }
 
-<<<<<<< HEAD
-int main(int, char**) {
-  for (int i = 0; i < 10; ++i)
-    test<std::forward_list<int> >(i);
-#if TEST_STD_VER >= 11
-  for (int i = 0; i < 10; ++i)
-    test<std::forward_list<int, min_allocator<int>> >(i);
-=======
 TEST_CONSTEXPR_CXX26 bool test() {
   for (int i = 0; i < 10; ++i)
     test1<std::forward_list<int> >(i);
@@ -57,7 +45,6 @@
   assert(test());
 #if TEST_STD_VER >= 26
   static_assert(test());
->>>>>>> eb0f1dc0
 #endif
 
   return 0;
