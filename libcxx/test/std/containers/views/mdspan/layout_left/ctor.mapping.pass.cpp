//===----------------------------------------------------------------------===//
//
// Part of the LLVM Project, under the Apache License v2.0 with LLVM Exceptions.
// See https://llvm.org/LICENSE.txt for license information.
// SPDX-License-Identifier: Apache-2.0 WITH LLVM-exception
//
//===----------------------------------------------------------------------===//

// UNSUPPORTED: c++03, c++11, c++14, c++17, c++20

// <mdspan>

// template<class OtherExtents>
//   constexpr explicit(!is_convertible_v<OtherExtents, extents_type>)
//     mapping(const mapping<OtherExtents>&) noexcept;

// Constraints: is_constructible_v<extents_type, OtherExtents> is true.
//
// Preconditions: other.required_span_size() is representable as a value of type index_type

#include <cassert>
#include <cstddef>
#include <limits>
#include <mdspan>
<<<<<<< HEAD
#include <span> // dynamic_extent
=======
>>>>>>> 4084ffcf
#include <type_traits>

#include "test_macros.h"

template <class To, class From>
constexpr void test_implicit_conversion(To dest, From src) {
  assert(dest == src);
}

template <bool implicit, class ToE, class FromE>
constexpr void test_conversion(FromE src_exts) {
  using To   = std::layout_left::mapping<ToE>;
  using From = std::layout_left::mapping<FromE>;
  From src(src_exts);

  ASSERT_NOEXCEPT(To(src));
  To dest(src);

  assert(dest == src);
  if constexpr (implicit) {
    dest = src;
    assert(dest == src);
    test_implicit_conversion<To, From>(src, src);
  }
}

template <class T1, class T2>
constexpr void test_conversion() {
  constexpr size_t D = std::dynamic_extent;
  constexpr bool idx_convertible =
      static_cast<size_t>(std::numeric_limits<T1>::max()) >= static_cast<size_t>(std::numeric_limits<T2>::max());

  // clang-format off
  test_conversion<idx_convertible && true,  std::extents<T1>>(std::extents<T2>());
  test_conversion<idx_convertible && true,  std::extents<T1, D>>(std::extents<T2, D>(5));
  test_conversion<idx_convertible && false, std::extents<T1, 5>>(std::extents<T2, D>(5));
  test_conversion<idx_convertible && true,  std::extents<T1, 5>>(std::extents<T2, 5>());
  test_conversion<idx_convertible && false, std::extents<T1, 5, D>>(std::extents<T2, D, D>(5, 5));
  test_conversion<idx_convertible && true,  std::extents<T1, D, D>>(std::extents<T2, D, D>(5, 5));
  test_conversion<idx_convertible && true,  std::extents<T1, D, D>>(std::extents<T2, D, 7>(5));
  test_conversion<idx_convertible && true,  std::extents<T1, 5, 7>>(std::extents<T2, 5, 7>());
  test_conversion<idx_convertible && false, std::extents<T1, 5, D, 8, D, D>>(std::extents<T2, D, D, 8, 9, 1>(5, 7));
  test_conversion<idx_convertible && true,  std::extents<T1, D, D, D, D, D>>(
                                            std::extents<T2, D, D, D, D, D>(5, 7, 8, 9, 1));
  test_conversion<idx_convertible && true,  std::extents<T1, D, D, 8, 9, D>>(std::extents<T2, D, 7, 8, 9, 1>(5));
  test_conversion<idx_convertible && true,  std::extents<T1, 5, 7, 8, 9, 1>>(std::extents<T2, 5, 7, 8, 9, 1>());
  // clang-format on
}

template <class IdxT, size_t... Extents>
using mapping_t = std::layout_left::mapping<std::extents<IdxT, Extents...>>;

constexpr void test_no_implicit_conversion() {
  constexpr size_t D = std::dynamic_extent;

  // Sanity check that one static to dynamic conversion works
  static_assert(std::is_constructible_v<mapping_t<int, D>, mapping_t<int, 5>>);
  static_assert(std::is_convertible_v<mapping_t<int, 5>, mapping_t<int, D>>);

  // Check that dynamic to static conversion only works explicitly
  static_assert(std::is_constructible_v<mapping_t<int, 5>, mapping_t<int, D>>);
  static_assert(!std::is_convertible_v<mapping_t<int, D>, mapping_t<int, 5>>);

  // Sanity check that one static to dynamic conversion works
  static_assert(std::is_constructible_v<mapping_t<int, D, 7>, mapping_t<int, 5, 7>>);
  static_assert(std::is_convertible_v<mapping_t<int, 5, 7>, mapping_t<int, D, 7>>);

  // Check that dynamic to static conversion only works explicitly
  static_assert(std::is_constructible_v<mapping_t<int, 5, 7>, mapping_t<int, D, 7>>);
  static_assert(!std::is_convertible_v<mapping_t<int, D, 7>, mapping_t<int, 5, 7>>);

  // Sanity check that smaller index_type to larger index_type conversion works
  static_assert(std::is_constructible_v<mapping_t<size_t, 5>, mapping_t<int, 5>>);
  static_assert(std::is_convertible_v<mapping_t<int, 5>, mapping_t<size_t, 5>>);

  // Check that larger index_type to smaller index_type conversion works explicitly only
  static_assert(std::is_constructible_v<mapping_t<int, 5>, mapping_t<size_t, 5>>);
  static_assert(!std::is_convertible_v<mapping_t<size_t, 5>, mapping_t<int, 5>>);
}

constexpr void test_rank_mismatch() {
  constexpr size_t D = std::dynamic_extent;

  static_assert(!std::is_constructible_v<mapping_t<int, D>, mapping_t<int>>);
  static_assert(!std::is_constructible_v<mapping_t<int>, mapping_t<int, D, D>>);
  static_assert(!std::is_constructible_v<mapping_t<int, D>, mapping_t<int, D, D>>);
  static_assert(!std::is_constructible_v<mapping_t<int, D, D, D>, mapping_t<int, D, D>>);
}

constexpr void test_static_extent_mismatch() {
  constexpr size_t D = std::dynamic_extent;

  static_assert(!std::is_constructible_v<mapping_t<int, D, 5>, mapping_t<int, D, 4>>);
  static_assert(!std::is_constructible_v<mapping_t<int, 5>, mapping_t<int, 4>>);
  static_assert(!std::is_constructible_v<mapping_t<int, 5, D>, mapping_t<int, 4, D>>);
}

constexpr bool test() {
  test_conversion<int, int>();
  test_conversion<int, size_t>();
  test_conversion<size_t, int>();
  test_conversion<size_t, long>();
  test_no_implicit_conversion();
  test_rank_mismatch();
  test_static_extent_mismatch();
  return true;
}

int main(int, char**) {
  test();
  static_assert(test());
  return 0;
}<|MERGE_RESOLUTION|>--- conflicted
+++ resolved
@@ -22,10 +22,6 @@
 #include <cstddef>
 #include <limits>
 #include <mdspan>
-<<<<<<< HEAD
-#include <span> // dynamic_extent
-=======
->>>>>>> 4084ffcf
 #include <type_traits>
 
 #include "test_macros.h"
