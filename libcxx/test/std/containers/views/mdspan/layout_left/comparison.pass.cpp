--- conflicted
+++ resolved
@@ -18,10 +18,6 @@
 #include <cassert>
 #include <cstddef>
 #include <mdspan>
-<<<<<<< HEAD
-#include <span> // dynamic_extent
-=======
->>>>>>> 4084ffcf
 
 #include "test_macros.h"
 
