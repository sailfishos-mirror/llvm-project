//===----------------------------------------------------------------------===//
//
// Part of the LLVM Project, under the Apache License v2.0 with LLVM Exceptions.
// See https://llvm.org/LICENSE.txt for license information.
// SPDX-License-Identifier: Apache-2.0 WITH LLVM-exception
//
//===----------------------------------------------------------------------===//

// UNSUPPORTED: c++03, c++11, c++14

<<<<<<< HEAD
// Older versions of clang may encounter a backend error (see 0295c2ad):
//   Pass-by-value arguments with alignment greater than register width are not supported.
// XFAIL: target=powerpc{{.*}}-ibm-{{.*}} && clang-18

=======
>>>>>>> e38f98f5
// FIXME: The following issue occurs on Windows to Armv7 Ubuntu Linux:
//   Assertion failed: N->getValueType(0) == MVT::v1i1 && "Expected v1i1 type"
// XFAIL: target=armv7-unknown-linux-gnueabihf

// <experimental/simd>
//
// [simd.class]
// simd& operator++() noexcept;
// simd operator++(int) noexcept;
// simd& operator--() noexcept;
// simd operator--(int) noexcept;
// mask_type operator!() const noexcept;
// simd operator~() const noexcept;
// simd operator+() const noexcept;
// simd operator-() const noexcept;

#include "../test_utils.h"
#include <experimental/simd>

namespace ex = std::experimental::parallelism_v2;

template <class T, std::size_t>
struct CheckSimdPrefixIncrementOperator {
  template <class SimdAbi>
  void operator()() {
    constexpr std::size_t array_size = ex::simd_size_v<T, SimdAbi>;
    ex::simd<T, SimdAbi> origin_simd([](T i) { return i; });
    static_assert(noexcept(++origin_simd));
    std::array<T, array_size> expected_return_value, expected_value;
    for (size_t i = 0; i < array_size; ++i) {
      expected_return_value[i] = static_cast<T>(i) + 1;
      expected_value[i]        = static_cast<T>(i) + 1;
    }
    assert_simd_values_equal<array_size>(++origin_simd, expected_return_value);
    assert_simd_values_equal<array_size>(origin_simd, expected_value);
  }
};

template <class T, std::size_t>
struct CheckSimdPostfixIncrementOperator {
  template <class SimdAbi>
  void operator()() {
    constexpr std::size_t array_size = ex::simd_size_v<T, SimdAbi>;
    ex::simd<T, SimdAbi> origin_simd([](T i) { return i; });
    static_assert(noexcept(origin_simd++));
    std::array<T, array_size> expected_return_value, expected_value;
    for (size_t i = 0; i < array_size; ++i) {
      expected_return_value[i] = static_cast<T>(i);
      expected_value[i]        = static_cast<T>(i) + 1;
    }
    assert_simd_values_equal<array_size>(origin_simd++, expected_return_value);
    assert_simd_values_equal<array_size>(origin_simd, expected_value);
  }
};

template <class T, std::size_t>
struct CheckSimdPrefixDecrementOperator {
  template <class SimdAbi>
  void operator()() {
    constexpr std::size_t array_size = ex::simd_size_v<T, SimdAbi>;
    ex::simd<T, SimdAbi> origin_simd([](T i) { return i; });
    static_assert(noexcept(--origin_simd));
    std::array<T, array_size> expected_return_value, expected_value;
    for (size_t i = 0; i < array_size; ++i) {
      expected_return_value[i] = static_cast<T>(i) - 1;
      expected_value[i]        = static_cast<T>(i) - 1;
    }
    assert_simd_values_equal<array_size>(--origin_simd, expected_return_value);
    assert_simd_values_equal<array_size>(origin_simd, expected_value);
  }
};

template <class T, std::size_t>
struct CheckSimdPostfixDecrementOperator {
  template <class SimdAbi>
  void operator()() {
    constexpr std::size_t array_size = ex::simd_size_v<T, SimdAbi>;
    ex::simd<T, SimdAbi> origin_simd([](T i) { return i; });
    static_assert(noexcept(origin_simd--));
    std::array<T, array_size> expected_return_value, expected_value;
    for (size_t i = 0; i < array_size; ++i) {
      expected_return_value[i] = static_cast<T>(i);
      expected_value[i]        = static_cast<T>(i) - 1;
    }
    assert_simd_values_equal<array_size>(origin_simd--, expected_return_value);
    assert_simd_values_equal<array_size>(origin_simd, expected_value);
  }
};

template <class T, std::size_t>
struct CheckSimdNegationOperator {
  template <class SimdAbi>
  void operator()() {
    constexpr std::size_t array_size = ex::simd_size_v<T, SimdAbi>;
    ex::simd<T, SimdAbi> origin_simd([](T i) { return i; });
    static_assert(noexcept(!origin_simd));
    std::array<bool, array_size> expected_value;
    for (size_t i = 0; i < array_size; ++i)
      expected_value[i] = !static_cast<bool>(i);
    assert_simd_mask_values_equal<array_size>(!origin_simd, expected_value);
  }
};

template <class T, std::size_t>
struct CheckSimdBitwiseNotOperator {
  template <class SimdAbi>
  void operator()() {
    constexpr std::size_t array_size = ex::simd_size_v<T, SimdAbi>;
    ex::simd<T, SimdAbi> origin_simd([](T i) { return i; });
    static_assert(noexcept(~origin_simd));
    std::array<T, array_size> expected_value;
    for (size_t i = 0; i < array_size; ++i)
      expected_value[i] = ~static_cast<T>(i);
    assert_simd_values_equal<array_size>(~origin_simd, expected_value);
  }
};

template <class T, std::size_t>
struct CheckSimdPositiveSignOperator {
  template <class SimdAbi>
  void operator()() {
    constexpr std::size_t array_size = ex::simd_size_v<T, SimdAbi>;
    ex::simd<T, SimdAbi> origin_simd([](T i) { return i; });
    static_assert(noexcept(+origin_simd));
    std::array<T, array_size> expected_value;
    for (size_t i = 0; i < array_size; ++i)
      expected_value[i] = +static_cast<T>(i);
    assert_simd_values_equal<array_size>(+origin_simd, expected_value);
  }
};

template <class T, std::size_t>
struct CheckSimdNegativeSignOperator {
  template <class SimdAbi>
  void operator()() {
    constexpr std::size_t array_size = ex::simd_size_v<T, SimdAbi>;
    ex::simd<T, SimdAbi> origin_simd([](T i) { return i; });
    static_assert(noexcept(-origin_simd));
    std::array<T, array_size> expected_value;
    for (size_t i = 0; i < array_size; ++i)
      expected_value[i] = -static_cast<T>(i);
    assert_simd_values_equal<array_size>(-origin_simd, expected_value);
  }
};

template <class T, class SimdAbi = ex::simd_abi::compatible<T>, class = void>
struct has_bitwise_not_op : std::false_type {};

template <class T, class SimdAbi>
struct has_bitwise_not_op<T, SimdAbi, std::void_t<decltype(~std::declval<ex::simd<T, SimdAbi>>())>> : std::true_type {};

template <class T, std::size_t>
struct CheckSimdBitwiseNotTraits {
  template <class SimdAbi>
  void operator()() {
    // This function shall not participate in overload resolution unless
    // T is an integral type.
    if constexpr (std::is_integral_v<T>)
      static_assert(has_bitwise_not_op<T, SimdAbi>::value);
    // T is not an integral type.
    else
      static_assert(!has_bitwise_not_op<T, SimdAbi>::value);
  }
};

int main(int, char**) {
  test_all_simd_abi<CheckSimdPrefixIncrementOperator>();
  test_all_simd_abi<CheckSimdPostfixIncrementOperator>();
  test_all_simd_abi<CheckSimdPrefixDecrementOperator>();
  test_all_simd_abi<CheckSimdPostfixDecrementOperator>();
  test_all_simd_abi<CheckSimdNegationOperator>();
  types::for_each(types::integer_types(), TestAllSimdAbiFunctor<CheckSimdBitwiseNotOperator>());
  test_all_simd_abi<CheckSimdPositiveSignOperator>();
  test_all_simd_abi<CheckSimdNegativeSignOperator>();
  test_all_simd_abi<CheckSimdBitwiseNotTraits>();
  return 0;
}<|MERGE_RESOLUTION|>--- conflicted
+++ resolved
@@ -8,13 +8,6 @@
 
 // UNSUPPORTED: c++03, c++11, c++14
 
-<<<<<<< HEAD
-// Older versions of clang may encounter a backend error (see 0295c2ad):
-//   Pass-by-value arguments with alignment greater than register width are not supported.
-// XFAIL: target=powerpc{{.*}}-ibm-{{.*}} && clang-18
-
-=======
->>>>>>> e38f98f5
 // FIXME: The following issue occurs on Windows to Armv7 Ubuntu Linux:
 //   Assertion failed: N->getValueType(0) == MVT::v1i1 && "Expected v1i1 type"
 // XFAIL: target=armv7-unknown-linux-gnueabihf
