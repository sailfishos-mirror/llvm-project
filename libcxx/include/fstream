// -*- C++ -*-
//===----------------------------------------------------------------------===//
//
// Part of the LLVM Project, under the Apache License v2.0 with LLVM Exceptions.
// See https://llvm.org/LICENSE.txt for license information.
// SPDX-License-Identifier: Apache-2.0 WITH LLVM-exception
//
//===----------------------------------------------------------------------===//

#ifndef _LIBCPP_FSTREAM
#define _LIBCPP_FSTREAM

/*
    fstream synopsis

template <class charT, class traits = char_traits<charT> >
class basic_filebuf
    : public basic_streambuf<charT, traits>
{
public:
    typedef charT                          char_type;
    typedef traits                         traits_type;
    typedef typename traits_type::int_type int_type;
    typedef typename traits_type::pos_type pos_type;
    typedef typename traits_type::off_type off_type;

    // 27.9.1.2 Constructors/destructor:
    basic_filebuf();
    basic_filebuf(basic_filebuf&& rhs);
    virtual ~basic_filebuf();

    // 27.9.1.3 Assign/swap:
    basic_filebuf& operator=(basic_filebuf&& rhs);
    void swap(basic_filebuf& rhs);

    // 27.9.1.4 Members:
    bool is_open() const;
    basic_filebuf* open(const char* s, ios_base::openmode mode);
    basic_filebuf* open(const string& s, ios_base::openmode mode);
    basic_filebuf* open(const filesystem::path& p, ios_base::openmode mode); // C++17
    basic_filebuf* close();

protected:
    // 27.9.1.5 Overridden virtual functions:
    virtual streamsize showmanyc();
    virtual int_type underflow();
    virtual int_type uflow();
    virtual int_type pbackfail(int_type c = traits_type::eof());
    virtual int_type overflow (int_type c = traits_type::eof());
    virtual basic_streambuf<char_type, traits_type>* setbuf(char_type* s, streamsize n);
    virtual pos_type seekoff(off_type off, ios_base::seekdir way,
                             ios_base::openmode which = ios_base::in | ios_base::out);
    virtual pos_type seekpos(pos_type sp,
                             ios_base::openmode which = ios_base::in | ios_base::out);
    virtual int sync();
    virtual void imbue(const locale& loc);
};

template <class charT, class traits>
  void
  swap(basic_filebuf<charT, traits>& x, basic_filebuf<charT, traits>& y);

typedef basic_filebuf<char>    filebuf;
typedef basic_filebuf<wchar_t> wfilebuf;

template <class charT, class traits = char_traits<charT> >
class basic_ifstream
    : public basic_istream<charT,traits>
{
public:
    typedef charT                          char_type;
    typedef traits                         traits_type;
    typedef typename traits_type::int_type int_type;
    typedef typename traits_type::pos_type pos_type;
    typedef typename traits_type::off_type off_type;
    using native_handle_type = typename basic_filebuf<charT, traits>::native_handle_type; // Since C++26

    basic_ifstream();
    explicit basic_ifstream(const char* s, ios_base::openmode mode = ios_base::in);
    explicit basic_ifstream(const string& s, ios_base::openmode mode = ios_base::in);
    template<class T>
    explicit basic_ifstream(const T& s, ios_base::openmode mode = ios_base::in); // Since C++17
    basic_ifstream(basic_ifstream&& rhs);

    basic_ifstream& operator=(basic_ifstream&& rhs);
    void swap(basic_ifstream& rhs);

    basic_filebuf<char_type, traits_type>* rdbuf() const;
    native_handle_type native_handle() const noexcept; // Since C++26
    bool is_open() const;
    void open(const char* s, ios_base::openmode mode = ios_base::in);
    void open(const string& s, ios_base::openmode mode = ios_base::in);
    void open(const filesystem::path& s, ios_base::openmode mode = ios_base::in); // C++17

    void close();
};

template <class charT, class traits>
  void
  swap(basic_ifstream<charT, traits>& x, basic_ifstream<charT, traits>& y);

typedef basic_ifstream<char>    ifstream;
typedef basic_ifstream<wchar_t> wifstream;

template <class charT, class traits = char_traits<charT> >
class basic_ofstream
    : public basic_ostream<charT,traits>
{
public:
    typedef charT                          char_type;
    typedef traits                         traits_type;
    typedef typename traits_type::int_type int_type;
    typedef typename traits_type::pos_type pos_type;
    typedef typename traits_type::off_type off_type;
    using native_handle_type = typename basic_filebuf<charT, traits>::native_handle_type; // Since C++26

    basic_ofstream();
    explicit basic_ofstream(const char* s, ios_base::openmode mode = ios_base::out);
    explicit basic_ofstream(const string& s, ios_base::openmode mode = ios_base::out);
    template<class T>
    explicit basic_ofstream(const T& s, ios_base::openmode mode = ios_base::out); // Since C++17
    basic_ofstream(basic_ofstream&& rhs);

    basic_ofstream& operator=(basic_ofstream&& rhs);
    void swap(basic_ofstream& rhs);

    basic_filebuf<char_type, traits_type>* rdbuf() const;
    native_handle_type native_handle() const noexcept; // Since C++26

    bool is_open() const;
    void open(const char* s, ios_base::openmode mode = ios_base::out);
    void open(const string& s, ios_base::openmode mode = ios_base::out);
    void open(const filesystem::path& p,
              ios_base::openmode mode = ios_base::out); // C++17

    void close();
};

template <class charT, class traits>
  void
  swap(basic_ofstream<charT, traits>& x, basic_ofstream<charT, traits>& y);

typedef basic_ofstream<char>    ofstream;
typedef basic_ofstream<wchar_t> wofstream;

template <class charT, class traits=char_traits<charT> >
class basic_fstream
    : public basic_iostream<charT,traits>
{
public:
    typedef charT                          char_type;
    typedef traits                         traits_type;
    typedef typename traits_type::int_type int_type;
    typedef typename traits_type::pos_type pos_type;
    typedef typename traits_type::off_type off_type;
    using native_handle_type = typename basic_filebuf<charT, traits>::native_handle_type; // Since C++26

    basic_fstream();
    explicit basic_fstream(const char* s, ios_base::openmode mode = ios_base::in|ios_base::out);
    explicit basic_fstream(const string& s, ios_base::openmode mode = ios_base::in|ios_base::out);
    template<class T>
    explicit basic_fstream(const T& s, ios_base::openmode mode = ios_base::in | ios_base::out); // Since C++17
    basic_fstream(basic_fstream&& rhs);

    basic_fstream& operator=(basic_fstream&& rhs);
    void swap(basic_fstream& rhs);

    basic_filebuf<char_type, traits_type>* rdbuf() const;
    native_handle_type native_handle() const noexcept; // Since C++26
    bool is_open() const;
    void open(const char* s, ios_base::openmode mode = ios_base::in|ios_base::out);
    void open(const string& s, ios_base::openmode mode = ios_base::in|ios_base::out);
    void open(const filesystem::path& s,
              ios_base::openmode mode = ios_base::in|ios_base::out); // C++17

    void close();
};

template <class charT, class traits>
  void swap(basic_fstream<charT, traits>& x, basic_fstream<charT, traits>& y);

typedef basic_fstream<char>    fstream;
typedef basic_fstream<wchar_t> wfstream;

}  // std

*/

#if 0
#else // 0
#  include <__algorithm/max.h>
#  include <__assert>
#  include <__config>
#  include <__filesystem/path.h>
#  include <__fwd/fstream.h>
#  include <__locale>
#  include <__memory/addressof.h>
#  include <__memory/unique_ptr.h>
#  include <__ostream/basic_ostream.h>
#  include <__type_traits/enable_if.h>
#  include <__type_traits/is_same.h>
#  include <__utility/move.h>
#  include <__utility/swap.h>
#  include <__utility/unreachable.h>
#  include <cstdio>
#  include <istream>
#  include <streambuf>
#  include <typeinfo>
#  include <version>

#  if !defined(_LIBCPP_HAS_NO_PRAGMA_SYSTEM_HEADER)
#    pragma GCC system_header
#  endif

_LIBCPP_PUSH_MACROS
#  include <__undef_macros>

<<<<<<< HEAD
#if !defined(_LIBCPP_MSVCRT) && !defined(_NEWLIB_VERSION)
#  define _LIBCPP_HAS_OFF_T_FUNCTIONS 1
#else
#  define _LIBCPP_HAS_OFF_T_FUNCTIONS 0
#endif
=======
#  if !defined(_LIBCPP_MSVCRT) && !defined(_NEWLIB_VERSION)
#    define _LIBCPP_HAS_OFF_T_FUNCTIONS 1
#  else
#    define _LIBCPP_HAS_OFF_T_FUNCTIONS 0
#  endif
>>>>>>> ce7c17d5

#  if _LIBCPP_HAS_FILESYSTEM && _LIBCPP_HAS_LOCALIZATION

_LIBCPP_BEGIN_NAMESPACE_STD

#    if _LIBCPP_STD_VER >= 26 && defined(_LIBCPP_WIN32API)
_LIBCPP_EXPORTED_FROM_ABI void* __filebuf_windows_native_handle(FILE* __file) noexcept;
#    endif

template <class _CharT, class _Traits>
class _LIBCPP_TEMPLATE_VIS basic_filebuf : public basic_streambuf<_CharT, _Traits> {
public:
  typedef _CharT char_type;
  typedef _Traits traits_type;
  typedef typename traits_type::int_type int_type;
  typedef typename traits_type::pos_type pos_type;
  typedef typename traits_type::off_type off_type;
  typedef typename traits_type::state_type state_type;
#    if _LIBCPP_STD_VER >= 26
#      if defined(_LIBCPP_WIN32API)
  using native_handle_type = void*; // HANDLE
#      elif __has_include(<unistd.h>)
  using native_handle_type = int; // POSIX file descriptor
#      else
#        error "Provide a native file handle!"
#      endif
#    endif

  // 27.9.1.2 Constructors/destructor:
  basic_filebuf();
  basic_filebuf(basic_filebuf&& __rhs);
  ~basic_filebuf() override;

  // 27.9.1.3 Assign/swap:
  _LIBCPP_HIDE_FROM_ABI basic_filebuf& operator=(basic_filebuf&& __rhs);
  void swap(basic_filebuf& __rhs);

  // 27.9.1.4 Members:
  _LIBCPP_HIDE_FROM_ABI bool is_open() const;
  basic_filebuf* open(const char* __s, ios_base::openmode __mode);
<<<<<<< HEAD
#  if _LIBCPP_HAS_OPEN_WITH_WCHAR
=======
#    if _LIBCPP_HAS_OPEN_WITH_WCHAR
>>>>>>> ce7c17d5
  basic_filebuf* open(const wchar_t* __s, ios_base::openmode __mode);
#    endif
  _LIBCPP_HIDE_FROM_ABI basic_filebuf* open(const string& __s, ios_base::openmode __mode);

#    if _LIBCPP_STD_VER >= 17
  _LIBCPP_AVAILABILITY_FILESYSTEM_LIBRARY _LIBCPP_HIDE_FROM_ABI basic_filebuf*
  open(const filesystem::path& __p, ios_base::openmode __mode) {
    return open(__p.c_str(), __mode);
  }
#    endif
  _LIBCPP_HIDE_FROM_ABI basic_filebuf* __open(int __fd, ios_base::openmode __mode);
  basic_filebuf* close();
#    if _LIBCPP_STD_VER >= 26
  _LIBCPP_HIDE_FROM_ABI native_handle_type native_handle() const noexcept {
    _LIBCPP_ASSERT_UNCATEGORIZED(this->is_open(), "File must be opened");
#      if defined(_LIBCPP_WIN32API)
    return std::__filebuf_windows_native_handle(__file_);
#      elif __has_include(<unistd.h>)
    return fileno(__file_);
#      else
#        error "Provide a way to determine the file native handle!"
#      endif
  }
#    endif //  _LIBCPP_STD_VER >= 26

  _LIBCPP_HIDE_FROM_ABI inline static const char* __make_mdstring(ios_base::openmode __mode) _NOEXCEPT;
<<<<<<< HEAD
#  if _LIBCPP_HAS_OPEN_WITH_WCHAR
=======
#    if _LIBCPP_HAS_OPEN_WITH_WCHAR
>>>>>>> ce7c17d5
  _LIBCPP_HIDE_FROM_ABI inline static const wchar_t* __make_mdwstring(ios_base::openmode __mode) _NOEXCEPT;
#    endif

protected:
  // 27.9.1.5 Overridden virtual functions:
  int_type underflow() override;
  int_type pbackfail(int_type __c = traits_type::eof()) override;
  int_type overflow(int_type __c = traits_type::eof()) override;
  basic_streambuf<char_type, traits_type>* setbuf(char_type* __s, streamsize __n) override;
  pos_type
  seekoff(off_type __off, ios_base::seekdir __way, ios_base::openmode __wch = ios_base::in | ios_base::out) override;
  pos_type seekpos(pos_type __sp, ios_base::openmode __wch = ios_base::in | ios_base::out) override;
  int sync() override;
  void imbue(const locale& __loc) override;

private:
  char* __extbuf_;
  const char* __extbufnext_;
  const char* __extbufend_;
  char __extbuf_min_[8];
  size_t __ebs_;
  char_type* __intbuf_;
  size_t __ibs_;
  FILE* __file_;
  const codecvt<char_type, char, state_type>* __cv_;
  state_type __st_;
  state_type __st_last_;
  ios_base::openmode __om_;
  // There have been no file operations yet, which allows setting unbuffered
  // I/O mode.
  static const ios_base::openmode __no_io_operations = ios_base::trunc;
  // Unbuffered I/O mode has been requested.
  static const ios_base::openmode __use_unbuffered_io = ios_base::ate;
  // Used to track the currently used mode and track whether the output should
  // be unbuffered.
  // [filebuf.virtuals]/12
  //   If setbuf(0, 0) is called on a stream before any I/O has occurred on
  //   that stream, the stream becomes unbuffered. Otherwise the results are
  //   implementation-defined.
  // This allows calling setbuf(0, 0)
  // - before opening a file,
  // - after opening a file, before
  //   - a read
  //   - a write
  //   - a seek.
  // Note that opening a file with ios_base::ate does a seek operation.
  // Normally underflow, overflow, and sync change this flag to ios_base::in,
  // ios_base_out, or 0.
  //
  // The ios_base::trunc and ios_base::ate flags are not used in __cm_. They
  // are used to track the state of the unbuffered request. For readability
  // they have the aliases __no_io_operations and __use_unbuffered_io
  // respectively.
  //
  // The __no_io_operations and __use_unbuffered_io flags are used in the
  // following way:
  // - __no_io_operations is set upon construction to indicate the unbuffered
  //   state can be set.
  // - When requesting unbuffered output:
  //   - If the file is open it sets the mode.
  //   - Else places a request by adding the __use_unbuffered_io flag.
  // - When a file is opened it checks whether both __no_io_operations and
  //   __use_unbuffered_io are set. If so switches to unbuffered mode.
  // - All file I/O operations change the mode effectively clearing the
  //   __no_io_operations and __use_unbuffered_io flags.
  ios_base::openmode __cm_;
  bool __owns_eb_;
  bool __owns_ib_;
  bool __always_noconv_;

  bool __read_mode();
  void __write_mode();

  _LIBCPP_EXPORTED_FROM_ABI friend FILE* __get_ostream_file(ostream&);

  // There are multiple (__)open function, they use different C-API open
  // function. After that call these functions behave the same. This function
  // does that part and determines the final return value.
  _LIBCPP_HIDE_FROM_ABI basic_filebuf* __do_open(FILE* __file, ios_base::openmode __mode) {
    __file_ = __file;
    if (!__file_)
      return nullptr;

    __om_ = __mode;
    if (__cm_ == (__no_io_operations | __use_unbuffered_io)) {
      std::setbuf(__file_, nullptr);
      __cm_ = 0;
    }

    if (__mode & ios_base::ate) {
      __cm_ = 0;
      if (fseek(__file_, 0, SEEK_END)) {
        fclose(__file_);
        __file_ = nullptr;
        return nullptr;
      }
    }

    return this;
  }

  // If the file is already open, switch to unbuffered mode. Otherwise, record
  // the request to use unbuffered mode so that we use that mode when we
  // eventually open the file.
  _LIBCPP_HIDE_FROM_ABI void __request_unbuffered_mode(char_type* __s, streamsize __n) {
    if (__cm_ == __no_io_operations && __s == nullptr && __n == 0) {
      if (__file_) {
        std::setbuf(__file_, nullptr);
        __cm_ = 0;
      } else {
        __cm_ = __no_io_operations | __use_unbuffered_io;
      }
    }
  }
};

template <class _CharT, class _Traits>
basic_filebuf<_CharT, _Traits>::basic_filebuf()
    : __extbuf_(nullptr),
      __extbufnext_(nullptr),
      __extbufend_(nullptr),
      __ebs_(0),
      __intbuf_(nullptr),
      __ibs_(0),
      __file_(nullptr),
      __cv_(nullptr),
      __st_(),
      __st_last_(),
      __om_(0),
      __cm_(__no_io_operations),
      __owns_eb_(false),
      __owns_ib_(false),
      __always_noconv_(false) {
  if (std::has_facet<codecvt<char_type, char, state_type> >(this->getloc())) {
    __cv_            = &std::use_facet<codecvt<char_type, char, state_type> >(this->getloc());
    __always_noconv_ = __cv_->always_noconv();
  }
  setbuf(nullptr, 4096);
}

template <class _CharT, class _Traits>
basic_filebuf<_CharT, _Traits>::basic_filebuf(basic_filebuf&& __rhs) : basic_streambuf<_CharT, _Traits>(__rhs) {
  if (__rhs.__extbuf_ == __rhs.__extbuf_min_) {
    __extbuf_     = __extbuf_min_;
    __extbufnext_ = __extbuf_ + (__rhs.__extbufnext_ - __rhs.__extbuf_);
    __extbufend_  = __extbuf_ + (__rhs.__extbufend_ - __rhs.__extbuf_);
  } else {
    __extbuf_     = __rhs.__extbuf_;
    __extbufnext_ = __rhs.__extbufnext_;
    __extbufend_  = __rhs.__extbufend_;
  }
  __ebs_           = __rhs.__ebs_;
  __intbuf_        = __rhs.__intbuf_;
  __ibs_           = __rhs.__ibs_;
  __file_          = __rhs.__file_;
  __cv_            = __rhs.__cv_;
  __st_            = __rhs.__st_;
  __st_last_       = __rhs.__st_last_;
  __om_            = __rhs.__om_;
  __cm_            = __rhs.__cm_;
  __owns_eb_       = __rhs.__owns_eb_;
  __owns_ib_       = __rhs.__owns_ib_;
  __always_noconv_ = __rhs.__always_noconv_;
  if (__rhs.pbase()) {
    if (__rhs.pbase() == __rhs.__intbuf_)
      this->setp(__intbuf_, __intbuf_ + (__rhs.epptr() - __rhs.pbase()));
    else
      this->setp((char_type*)__extbuf_, (char_type*)__extbuf_ + (__rhs.epptr() - __rhs.pbase()));
    this->__pbump(__rhs.pptr() - __rhs.pbase());
  } else if (__rhs.eback()) {
    if (__rhs.eback() == __rhs.__intbuf_)
      this->setg(__intbuf_, __intbuf_ + (__rhs.gptr() - __rhs.eback()), __intbuf_ + (__rhs.egptr() - __rhs.eback()));
    else
      this->setg((char_type*)__extbuf_,
                 (char_type*)__extbuf_ + (__rhs.gptr() - __rhs.eback()),
                 (char_type*)__extbuf_ + (__rhs.egptr() - __rhs.eback()));
  }
  __rhs.__extbuf_     = nullptr;
  __rhs.__extbufnext_ = nullptr;
  __rhs.__extbufend_  = nullptr;
  __rhs.__ebs_        = 0;
  __rhs.__intbuf_     = 0;
  __rhs.__ibs_        = 0;
  __rhs.__file_       = nullptr;
  __rhs.__st_         = state_type();
  __rhs.__st_last_    = state_type();
  __rhs.__om_         = 0;
  __rhs.__cm_         = 0;
  __rhs.__owns_eb_    = false;
  __rhs.__owns_ib_    = false;
  __rhs.setg(0, 0, 0);
  __rhs.setp(0, 0);
}

template <class _CharT, class _Traits>
inline basic_filebuf<_CharT, _Traits>& basic_filebuf<_CharT, _Traits>::operator=(basic_filebuf&& __rhs) {
  close();
  swap(__rhs);
  return *this;
}

template <class _CharT, class _Traits>
basic_filebuf<_CharT, _Traits>::~basic_filebuf() {
<<<<<<< HEAD
#  if _LIBCPP_HAS_EXCEPTIONS
  try {
#  endif // _LIBCPP_HAS_EXCEPTIONS
    close();
#  if _LIBCPP_HAS_EXCEPTIONS
  } catch (...) {
  }
#  endif // _LIBCPP_HAS_EXCEPTIONS
=======
#    if _LIBCPP_HAS_EXCEPTIONS
  try {
#    endif // _LIBCPP_HAS_EXCEPTIONS
    close();
#    if _LIBCPP_HAS_EXCEPTIONS
  } catch (...) {
  }
#    endif // _LIBCPP_HAS_EXCEPTIONS
>>>>>>> ce7c17d5
  if (__owns_eb_)
    delete[] __extbuf_;
  if (__owns_ib_)
    delete[] __intbuf_;
}

template <class _CharT, class _Traits>
void basic_filebuf<_CharT, _Traits>::swap(basic_filebuf& __rhs) {
  basic_streambuf<char_type, traits_type>::swap(__rhs);
  if (__extbuf_ != __extbuf_min_ && __rhs.__extbuf_ != __rhs.__extbuf_min_) {
    // Neither *this nor __rhs uses the small buffer, so we can simply swap the pointers.
    std::swap(__extbuf_, __rhs.__extbuf_);
    std::swap(__extbufnext_, __rhs.__extbufnext_);
    std::swap(__extbufend_, __rhs.__extbufend_);
  } else {
    ptrdiff_t __ln = __extbufnext_ ? __extbufnext_ - __extbuf_ : 0;
    ptrdiff_t __le = __extbufend_ ? __extbufend_ - __extbuf_ : 0;
    ptrdiff_t __rn = __rhs.__extbufnext_ ? __rhs.__extbufnext_ - __rhs.__extbuf_ : 0;
    ptrdiff_t __re = __rhs.__extbufend_ ? __rhs.__extbufend_ - __rhs.__extbuf_ : 0;
    if (__extbuf_ == __extbuf_min_ && __rhs.__extbuf_ != __rhs.__extbuf_min_) {
      // *this uses the small buffer, but __rhs doesn't.
      __extbuf_       = __rhs.__extbuf_;
      __rhs.__extbuf_ = __rhs.__extbuf_min_;
      std::memmove(__rhs.__extbuf_min_, __extbuf_min_, sizeof(__extbuf_min_));
    } else if (__extbuf_ != __extbuf_min_ && __rhs.__extbuf_ == __rhs.__extbuf_min_) {
      // *this doesn't use the small buffer, but __rhs does.
      __rhs.__extbuf_ = __extbuf_;
      __extbuf_       = __extbuf_min_;
      std::memmove(__extbuf_min_, __rhs.__extbuf_min_, sizeof(__extbuf_min_));
    } else {
      // Both *this and __rhs use the small buffer.
      char __tmp[sizeof(__extbuf_min_)];
      std::memmove(__tmp, __extbuf_min_, sizeof(__extbuf_min_));
      std::memmove(__extbuf_min_, __rhs.__extbuf_min_, sizeof(__extbuf_min_));
      std::memmove(__rhs.__extbuf_min_, __tmp, sizeof(__extbuf_min_));
    }
    __extbufnext_       = __extbuf_ + __rn;
    __extbufend_        = __extbuf_ + __re;
    __rhs.__extbufnext_ = __rhs.__extbuf_ + __ln;
    __rhs.__extbufend_  = __rhs.__extbuf_ + __le;
  }
  std::swap(__ebs_, __rhs.__ebs_);
  std::swap(__intbuf_, __rhs.__intbuf_);
  std::swap(__ibs_, __rhs.__ibs_);
  std::swap(__file_, __rhs.__file_);
  std::swap(__cv_, __rhs.__cv_);
  std::swap(__st_, __rhs.__st_);
  std::swap(__st_last_, __rhs.__st_last_);
  std::swap(__om_, __rhs.__om_);
  std::swap(__cm_, __rhs.__cm_);
  std::swap(__owns_eb_, __rhs.__owns_eb_);
  std::swap(__owns_ib_, __rhs.__owns_ib_);
  std::swap(__always_noconv_, __rhs.__always_noconv_);
  if (this->eback() == (char_type*)__rhs.__extbuf_min_) {
    ptrdiff_t __n = this->gptr() - this->eback();
    ptrdiff_t __e = this->egptr() - this->eback();
    this->setg((char_type*)__extbuf_min_, (char_type*)__extbuf_min_ + __n, (char_type*)__extbuf_min_ + __e);
  } else if (this->pbase() == (char_type*)__rhs.__extbuf_min_) {
    ptrdiff_t __n = this->pptr() - this->pbase();
    ptrdiff_t __e = this->epptr() - this->pbase();
    this->setp((char_type*)__extbuf_min_, (char_type*)__extbuf_min_ + __e);
    this->__pbump(__n);
  }
  if (__rhs.eback() == (char_type*)__extbuf_min_) {
    ptrdiff_t __n = __rhs.gptr() - __rhs.eback();
    ptrdiff_t __e = __rhs.egptr() - __rhs.eback();
    __rhs.setg(
        (char_type*)__rhs.__extbuf_min_, (char_type*)__rhs.__extbuf_min_ + __n, (char_type*)__rhs.__extbuf_min_ + __e);
  } else if (__rhs.pbase() == (char_type*)__extbuf_min_) {
    ptrdiff_t __n = __rhs.pptr() - __rhs.pbase();
    ptrdiff_t __e = __rhs.epptr() - __rhs.pbase();
    __rhs.setp((char_type*)__rhs.__extbuf_min_, (char_type*)__rhs.__extbuf_min_ + __e);
    __rhs.__pbump(__n);
  }
}

template <class _CharT, class _Traits>
inline _LIBCPP_HIDE_FROM_ABI void swap(basic_filebuf<_CharT, _Traits>& __x, basic_filebuf<_CharT, _Traits>& __y) {
  __x.swap(__y);
}

template <class _CharT, class _Traits>
inline bool basic_filebuf<_CharT, _Traits>::is_open() const {
  return __file_ != nullptr;
}

template <class _CharT, class _Traits>
const char* basic_filebuf<_CharT, _Traits>::__make_mdstring(ios_base::openmode __mode) _NOEXCEPT {
  switch (__mode & ~ios_base::ate) {
  case ios_base::out:
  case ios_base::out | ios_base::trunc:
    return "w" _LIBCPP_FOPEN_CLOEXEC_MODE;
  case ios_base::out | ios_base::app:
  case ios_base::app:
    return "a" _LIBCPP_FOPEN_CLOEXEC_MODE;
  case ios_base::in:
    return "r" _LIBCPP_FOPEN_CLOEXEC_MODE;
  case ios_base::in | ios_base::out:
    return "r+" _LIBCPP_FOPEN_CLOEXEC_MODE;
  case ios_base::in | ios_base::out | ios_base::trunc:
    return "w+" _LIBCPP_FOPEN_CLOEXEC_MODE;
  case ios_base::in | ios_base::out | ios_base::app:
  case ios_base::in | ios_base::app:
    return "a+" _LIBCPP_FOPEN_CLOEXEC_MODE;
  case ios_base::out | ios_base::binary:
  case ios_base::out | ios_base::trunc | ios_base::binary:
    return "wb" _LIBCPP_FOPEN_CLOEXEC_MODE;
  case ios_base::out | ios_base::app | ios_base::binary:
  case ios_base::app | ios_base::binary:
    return "ab" _LIBCPP_FOPEN_CLOEXEC_MODE;
  case ios_base::in | ios_base::binary:
    return "rb" _LIBCPP_FOPEN_CLOEXEC_MODE;
  case ios_base::in | ios_base::out | ios_base::binary:
    return "r+b" _LIBCPP_FOPEN_CLOEXEC_MODE;
  case ios_base::in | ios_base::out | ios_base::trunc | ios_base::binary:
    return "w+b" _LIBCPP_FOPEN_CLOEXEC_MODE;
  case ios_base::in | ios_base::out | ios_base::app | ios_base::binary:
  case ios_base::in | ios_base::app | ios_base::binary:
    return "a+b" _LIBCPP_FOPEN_CLOEXEC_MODE;
#    if _LIBCPP_STD_VER >= 23
  case ios_base::out | ios_base::noreplace:
  case ios_base::out | ios_base::trunc | ios_base::noreplace:
    return "wx" _LIBCPP_FOPEN_CLOEXEC_MODE;
  case ios_base::in | ios_base::out | ios_base::trunc | ios_base::noreplace:
    return "w+x" _LIBCPP_FOPEN_CLOEXEC_MODE;
  case ios_base::out | ios_base::binary | ios_base::noreplace:
  case ios_base::out | ios_base::trunc | ios_base::binary | ios_base::noreplace:
    return "wbx" _LIBCPP_FOPEN_CLOEXEC_MODE;
  case ios_base::in | ios_base::out | ios_base::trunc | ios_base::binary | ios_base::noreplace:
    return "w+bx" _LIBCPP_FOPEN_CLOEXEC_MODE;
#    endif // _LIBCPP_STD_VER >= 23
  default:
    return nullptr;
  }
  __libcpp_unreachable();
}

<<<<<<< HEAD
#  if _LIBCPP_HAS_OPEN_WITH_WCHAR
=======
#    if _LIBCPP_HAS_OPEN_WITH_WCHAR
>>>>>>> ce7c17d5
template <class _CharT, class _Traits>
const wchar_t* basic_filebuf<_CharT, _Traits>::__make_mdwstring(ios_base::openmode __mode) _NOEXCEPT {
  switch (__mode & ~ios_base::ate) {
  case ios_base::out:
  case ios_base::out | ios_base::trunc:
    return L"w";
  case ios_base::out | ios_base::app:
  case ios_base::app:
    return L"a";
  case ios_base::in:
    return L"r";
  case ios_base::in | ios_base::out:
    return L"r+";
  case ios_base::in | ios_base::out | ios_base::trunc:
    return L"w+";
  case ios_base::in | ios_base::out | ios_base::app:
  case ios_base::in | ios_base::app:
    return L"a+";
  case ios_base::out | ios_base::binary:
  case ios_base::out | ios_base::trunc | ios_base::binary:
    return L"wb";
  case ios_base::out | ios_base::app | ios_base::binary:
  case ios_base::app | ios_base::binary:
    return L"ab";
  case ios_base::in | ios_base::binary:
    return L"rb";
  case ios_base::in | ios_base::out | ios_base::binary:
    return L"r+b";
  case ios_base::in | ios_base::out | ios_base::trunc | ios_base::binary:
    return L"w+b";
  case ios_base::in | ios_base::out | ios_base::app | ios_base::binary:
  case ios_base::in | ios_base::app | ios_base::binary:
    return L"a+b";
#      if _LIBCPP_STD_VER >= 23
  case ios_base::out | ios_base::noreplace:
  case ios_base::out | ios_base::trunc | ios_base::noreplace:
    return L"wx";
  case ios_base::in | ios_base::out | ios_base::trunc | ios_base::noreplace:
    return L"w+x";
  case ios_base::out | ios_base::binary | ios_base::noreplace:
  case ios_base::out | ios_base::trunc | ios_base::binary | ios_base::noreplace:
    return L"wbx";
  case ios_base::in | ios_base::out | ios_base::trunc | ios_base::binary | ios_base::noreplace:
    return L"w+bx";
#      endif // _LIBCPP_STD_VER >= 23
  default:
    return nullptr;
  }
  __libcpp_unreachable();
}
#    endif

template <class _CharT, class _Traits>
basic_filebuf<_CharT, _Traits>* basic_filebuf<_CharT, _Traits>::open(const char* __s, ios_base::openmode __mode) {
  if (__file_)
    return nullptr;
  const char* __mdstr = __make_mdstring(__mode);
  if (!__mdstr)
    return nullptr;

  return __do_open(fopen(__s, __mdstr), __mode);
}

template <class _CharT, class _Traits>
inline basic_filebuf<_CharT, _Traits>* basic_filebuf<_CharT, _Traits>::__open(int __fd, ios_base::openmode __mode) {
  if (__file_)
    return nullptr;
  const char* __mdstr = __make_mdstring(__mode);
  if (!__mdstr)
    return nullptr;

  return __do_open(fdopen(__fd, __mdstr), __mode);
}

<<<<<<< HEAD
#  if _LIBCPP_HAS_OPEN_WITH_WCHAR
=======
#    if _LIBCPP_HAS_OPEN_WITH_WCHAR
>>>>>>> ce7c17d5
// This is basically the same as the char* overload except that it uses _wfopen
// and long mode strings.
template <class _CharT, class _Traits>
basic_filebuf<_CharT, _Traits>* basic_filebuf<_CharT, _Traits>::open(const wchar_t* __s, ios_base::openmode __mode) {
  if (__file_)
    return nullptr;
  const wchar_t* __mdstr = __make_mdwstring(__mode);
  if (!__mdstr)
    return nullptr;

  return __do_open(_wfopen(__s, __mdstr), __mode);
}
#    endif

template <class _CharT, class _Traits>
inline basic_filebuf<_CharT, _Traits>*
basic_filebuf<_CharT, _Traits>::open(const string& __s, ios_base::openmode __mode) {
  return open(__s.c_str(), __mode);
}

template <class _CharT, class _Traits>
basic_filebuf<_CharT, _Traits>* basic_filebuf<_CharT, _Traits>::close() {
  basic_filebuf<_CharT, _Traits>* __rt = nullptr;
  if (__file_) {
    __rt = this;
    unique_ptr<FILE, int (*)(FILE*)> __h(__file_, fclose);
    if (sync())
      __rt = nullptr;
    if (fclose(__h.release()))
      __rt = nullptr;
    __file_ = nullptr;
    setbuf(0, 0);
  }
  return __rt;
}

template <class _CharT, class _Traits>
typename basic_filebuf<_CharT, _Traits>::int_type basic_filebuf<_CharT, _Traits>::underflow() {
  if (__file_ == nullptr)
    return traits_type::eof();
  bool __initial = __read_mode();
  char_type __1buf;
  if (this->gptr() == nullptr)
    this->setg(&__1buf, &__1buf + 1, &__1buf + 1);
  const size_t __unget_sz = __initial ? 0 : std::min<size_t>((this->egptr() - this->eback()) / 2, 4);
  int_type __c            = traits_type::eof();
  if (this->gptr() == this->egptr()) {
    std::memmove(this->eback(), this->egptr() - __unget_sz, __unget_sz * sizeof(char_type));
    if (__always_noconv_) {
      size_t __nmemb = static_cast<size_t>(this->egptr() - this->eback() - __unget_sz);
      __nmemb        = ::fread(this->eback() + __unget_sz, 1, __nmemb, __file_);
      if (__nmemb != 0) {
        this->setg(this->eback(), this->eback() + __unget_sz, this->eback() + __unget_sz + __nmemb);
        __c = traits_type::to_int_type(*this->gptr());
      }
    } else {
      if (__extbufend_ != __extbufnext_) {
        _LIBCPP_ASSERT_NON_NULL(__extbufnext_ != nullptr, "underflow moving from nullptr");
        _LIBCPP_ASSERT_NON_NULL(__extbuf_ != nullptr, "underflow moving into nullptr");
        std::memmove(__extbuf_, __extbufnext_, __extbufend_ - __extbufnext_);
      }
      __extbufnext_ = __extbuf_ + (__extbufend_ - __extbufnext_);
      __extbufend_  = __extbuf_ + (__extbuf_ == __extbuf_min_ ? sizeof(__extbuf_min_) : __ebs_);
      size_t __nmemb =
          std::min(static_cast<size_t>(__ibs_ - __unget_sz), static_cast<size_t>(__extbufend_ - __extbufnext_));
      codecvt_base::result __r;
      __st_last_  = __st_;
      size_t __nr = fread((void*)const_cast<char*>(__extbufnext_), 1, __nmemb, __file_);
      if (__nr != 0) {
        if (!__cv_)
          __throw_bad_cast();

        __extbufend_ = __extbufnext_ + __nr;
        char_type* __inext;
        __r = __cv_->in(
            __st_, __extbuf_, __extbufend_, __extbufnext_, this->eback() + __unget_sz, this->eback() + __ibs_, __inext);
        if (__r == codecvt_base::noconv) {
          this->setg((char_type*)__extbuf_, (char_type*)__extbuf_, (char_type*)const_cast<char*>(__extbufend_));
          __c = traits_type::to_int_type(*this->gptr());
        } else if (__inext != this->eback() + __unget_sz) {
          this->setg(this->eback(), this->eback() + __unget_sz, __inext);
          __c = traits_type::to_int_type(*this->gptr());
        }
      }
    }
  } else
    __c = traits_type::to_int_type(*this->gptr());
  if (this->eback() == &__1buf)
    this->setg(nullptr, nullptr, nullptr);
  return __c;
}

template <class _CharT, class _Traits>
typename basic_filebuf<_CharT, _Traits>::int_type basic_filebuf<_CharT, _Traits>::pbackfail(int_type __c) {
  if (__file_ && this->eback() < this->gptr()) {
    if (traits_type::eq_int_type(__c, traits_type::eof())) {
      this->gbump(-1);
      return traits_type::not_eof(__c);
    }
    if ((__om_ & ios_base::out) || traits_type::eq(traits_type::to_char_type(__c), this->gptr()[-1])) {
      this->gbump(-1);
      *this->gptr() = traits_type::to_char_type(__c);
      return __c;
    }
  }
  return traits_type::eof();
}

template <class _CharT, class _Traits>
typename basic_filebuf<_CharT, _Traits>::int_type basic_filebuf<_CharT, _Traits>::overflow(int_type __c) {
  if (__file_ == nullptr)
    return traits_type::eof();
  __write_mode();
  char_type __1buf;
  char_type* __pb_save  = this->pbase();
  char_type* __epb_save = this->epptr();
  if (!traits_type::eq_int_type(__c, traits_type::eof())) {
    if (this->pptr() == nullptr)
      this->setp(&__1buf, &__1buf + 1);
    *this->pptr() = traits_type::to_char_type(__c);
    this->pbump(1);
  }
  if (this->pptr() != this->pbase()) {
    if (__always_noconv_) {
      size_t __nmemb = static_cast<size_t>(this->pptr() - this->pbase());
      if (std::fwrite(this->pbase(), sizeof(char_type), __nmemb, __file_) != __nmemb)
        return traits_type::eof();
    } else {
      char* __extbe = __extbuf_;
      codecvt_base::result __r;
      do {
        if (!__cv_)
          __throw_bad_cast();

        const char_type* __e;
        __r = __cv_->out(__st_, this->pbase(), this->pptr(), __e, __extbuf_, __extbuf_ + __ebs_, __extbe);
        if (__e == this->pbase())
          return traits_type::eof();
        if (__r == codecvt_base::noconv) {
          size_t __nmemb = static_cast<size_t>(this->pptr() - this->pbase());
          if (std::fwrite(this->pbase(), 1, __nmemb, __file_) != __nmemb)
            return traits_type::eof();
        } else if (__r == codecvt_base::ok || __r == codecvt_base::partial) {
          size_t __nmemb = static_cast<size_t>(__extbe - __extbuf_);
          if (fwrite(__extbuf_, 1, __nmemb, __file_) != __nmemb)
            return traits_type::eof();
          if (__r == codecvt_base::partial) {
            this->setp(const_cast<char_type*>(__e), this->pptr());
            this->__pbump(this->epptr() - this->pbase());
          }
        } else
          return traits_type::eof();
      } while (__r == codecvt_base::partial);
    }
    this->setp(__pb_save, __epb_save);
  }
  return traits_type::not_eof(__c);
}

template <class _CharT, class _Traits>
basic_streambuf<_CharT, _Traits>* basic_filebuf<_CharT, _Traits>::setbuf(char_type* __s, streamsize __n) {
  this->setg(nullptr, nullptr, nullptr);
  this->setp(nullptr, nullptr);
  __request_unbuffered_mode(__s, __n);
  if (__owns_eb_)
    delete[] __extbuf_;
  if (__owns_ib_)
    delete[] __intbuf_;
  __ebs_ = __n;
  if (__ebs_ > sizeof(__extbuf_min_)) {
    if (__always_noconv_ && __s) {
      __extbuf_  = (char*)__s;
      __owns_eb_ = false;
    } else {
      __extbuf_  = new char[__ebs_];
      __owns_eb_ = true;
    }
  } else {
    __extbuf_  = __extbuf_min_;
    __ebs_     = sizeof(__extbuf_min_);
    __owns_eb_ = false;
  }
  if (!__always_noconv_) {
    __ibs_ = max<streamsize>(__n, sizeof(__extbuf_min_));
    if (__s && __ibs_ > sizeof(__extbuf_min_)) {
      __intbuf_  = __s;
      __owns_ib_ = false;
    } else {
      __intbuf_  = new char_type[__ibs_];
      __owns_ib_ = true;
    }
  } else {
    __ibs_     = 0;
    __intbuf_  = nullptr;
    __owns_ib_ = false;
  }
  return this;
}

template <class _CharT, class _Traits>
typename basic_filebuf<_CharT, _Traits>::pos_type
basic_filebuf<_CharT, _Traits>::seekoff(off_type __off, ios_base::seekdir __way, ios_base::openmode) {
  if (!__cv_)
    __throw_bad_cast();

  int __width = __cv_->encoding();
  if (__file_ == nullptr || (__width <= 0 && __off != 0) || sync())
    return pos_type(off_type(-1));
  // __width > 0 || __off == 0
  int __whence;
  switch (__way) {
  case ios_base::beg:
    __whence = SEEK_SET;
    break;
  case ios_base::cur:
    __whence = SEEK_CUR;
    break;
  case ios_base::end:
    __whence = SEEK_END;
    break;
  default:
    return pos_type(off_type(-1));
  }
<<<<<<< HEAD
#  if !_LIBCPP_HAS_OFF_T_FUNCTIONS
=======
#    if !_LIBCPP_HAS_OFF_T_FUNCTIONS
>>>>>>> ce7c17d5
  if (fseek(__file_, __width > 0 ? __width * __off : 0, __whence))
    return pos_type(off_type(-1));
  pos_type __r = ftell(__file_);
#    else
  if (::fseeko(__file_, __width > 0 ? __width * __off : 0, __whence))
    return pos_type(off_type(-1));
  pos_type __r = ftello(__file_);
#    endif
  __r.state(__st_);
  return __r;
}

template <class _CharT, class _Traits>
typename basic_filebuf<_CharT, _Traits>::pos_type
basic_filebuf<_CharT, _Traits>::seekpos(pos_type __sp, ios_base::openmode) {
  if (__file_ == nullptr || sync())
    return pos_type(off_type(-1));
<<<<<<< HEAD
#  if !_LIBCPP_HAS_OFF_T_FUNCTIONS
=======
#    if !_LIBCPP_HAS_OFF_T_FUNCTIONS
>>>>>>> ce7c17d5
  if (fseek(__file_, __sp, SEEK_SET))
    return pos_type(off_type(-1));
#    else
  if (::fseeko(__file_, __sp, SEEK_SET))
    return pos_type(off_type(-1));
#    endif
  __st_ = __sp.state();
  return __sp;
}

template <class _CharT, class _Traits>
int basic_filebuf<_CharT, _Traits>::sync() {
  if (__file_ == nullptr)
    return 0;
  if (!__cv_)
    __throw_bad_cast();

  if (__cm_ & ios_base::out) {
    if (this->pptr() != this->pbase())
      if (overflow() == traits_type::eof())
        return -1;
    codecvt_base::result __r;
    do {
      char* __extbe;
      __r            = __cv_->unshift(__st_, __extbuf_, __extbuf_ + __ebs_, __extbe);
      size_t __nmemb = static_cast<size_t>(__extbe - __extbuf_);
      if (fwrite(__extbuf_, 1, __nmemb, __file_) != __nmemb)
        return -1;
    } while (__r == codecvt_base::partial);
    if (__r == codecvt_base::error)
      return -1;
    if (fflush(__file_))
      return -1;
  } else if (__cm_ & ios_base::in) {
    off_type __c;
    state_type __state = __st_last_;
    bool __update_st   = false;
    if (__always_noconv_)
      __c = this->egptr() - this->gptr();
    else {
      int __width = __cv_->encoding();
      __c         = __extbufend_ - __extbufnext_;
      if (__width > 0)
        __c += __width * (this->egptr() - this->gptr());
      else {
        if (this->gptr() != this->egptr()) {
          const int __off = __cv_->length(__state, __extbuf_, __extbufnext_, this->gptr() - this->eback());
          __c += __extbufnext_ - __extbuf_ - __off;
          __update_st = true;
        }
      }
    }
<<<<<<< HEAD
#  if !_LIBCPP_HAS_OFF_T_FUNCTIONS
=======
#    if !_LIBCPP_HAS_OFF_T_FUNCTIONS
>>>>>>> ce7c17d5
    if (fseek(__file_, -__c, SEEK_CUR))
      return -1;
#    else
    if (::fseeko(__file_, -__c, SEEK_CUR))
      return -1;
#    endif
    if (__update_st)
      __st_ = __state;
    __extbufnext_ = __extbufend_ = __extbuf_;
    this->setg(nullptr, nullptr, nullptr);
    __cm_ = 0;
  }
  return 0;
}

template <class _CharT, class _Traits>
void basic_filebuf<_CharT, _Traits>::imbue(const locale& __loc) {
  sync();
  __cv_            = &std::use_facet<codecvt<char_type, char, state_type> >(__loc);
  bool __old_anc   = __always_noconv_;
  __always_noconv_ = __cv_->always_noconv();
  if (__old_anc != __always_noconv_) {
    this->setg(nullptr, nullptr, nullptr);
    this->setp(nullptr, nullptr);
    // invariant, char_type is char, else we couldn't get here
    if (__always_noconv_) // need to dump __intbuf_
    {
      if (__owns_eb_)
        delete[] __extbuf_;
      __owns_eb_ = __owns_ib_;
      __ebs_     = __ibs_;
      __extbuf_  = (char*)__intbuf_;
      __ibs_     = 0;
      __intbuf_  = nullptr;
      __owns_ib_ = false;
    } else // need to obtain an __intbuf_.
    {      // If __extbuf_ is user-supplied, use it, else new __intbuf_
      if (!__owns_eb_ && __extbuf_ != __extbuf_min_) {
        __ibs_     = __ebs_;
        __intbuf_  = (char_type*)__extbuf_;
        __owns_ib_ = false;
        __extbuf_  = new char[__ebs_];
        __owns_eb_ = true;
      } else {
        __ibs_     = __ebs_;
        __intbuf_  = new char_type[__ibs_];
        __owns_ib_ = true;
      }
    }
  }
}

template <class _CharT, class _Traits>
bool basic_filebuf<_CharT, _Traits>::__read_mode() {
  if (!(__cm_ & ios_base::in)) {
    this->setp(nullptr, nullptr);
    if (__always_noconv_)
      this->setg((char_type*)__extbuf_, (char_type*)__extbuf_ + __ebs_, (char_type*)__extbuf_ + __ebs_);
    else
      this->setg(__intbuf_, __intbuf_ + __ibs_, __intbuf_ + __ibs_);
    __cm_ = ios_base::in;
    return true;
  }
  return false;
}

template <class _CharT, class _Traits>
void basic_filebuf<_CharT, _Traits>::__write_mode() {
  if (!(__cm_ & ios_base::out)) {
    this->setg(nullptr, nullptr, nullptr);
    if (__ebs_ > sizeof(__extbuf_min_)) {
      if (__always_noconv_)
        this->setp((char_type*)__extbuf_, (char_type*)__extbuf_ + (__ebs_ - 1));
      else
        this->setp(__intbuf_, __intbuf_ + (__ibs_ - 1));
    } else
      this->setp(nullptr, nullptr);
    __cm_ = ios_base::out;
  }
}

// basic_ifstream

template <class _CharT, class _Traits>
class _LIBCPP_TEMPLATE_VIS basic_ifstream : public basic_istream<_CharT, _Traits> {
public:
  typedef _CharT char_type;
  typedef _Traits traits_type;
  typedef typename traits_type::int_type int_type;
  typedef typename traits_type::pos_type pos_type;
  typedef typename traits_type::off_type off_type;
#    if _LIBCPP_STD_VER >= 26
  using native_handle_type = typename basic_filebuf<_CharT, _Traits>::native_handle_type;
#    endif

  _LIBCPP_HIDE_FROM_ABI basic_ifstream();
  _LIBCPP_HIDE_FROM_ABI explicit basic_ifstream(const char* __s, ios_base::openmode __mode = ios_base::in);
<<<<<<< HEAD
#  if _LIBCPP_HAS_OPEN_WITH_WCHAR
=======
#    if _LIBCPP_HAS_OPEN_WITH_WCHAR
>>>>>>> ce7c17d5
  _LIBCPP_HIDE_FROM_ABI explicit basic_ifstream(const wchar_t* __s, ios_base::openmode __mode = ios_base::in);
#    endif
  _LIBCPP_HIDE_FROM_ABI explicit basic_ifstream(const string& __s, ios_base::openmode __mode = ios_base::in);
#    if _LIBCPP_STD_VER >= 17
  template <class _Tp, class = enable_if_t<is_same_v<_Tp, filesystem::path>>>
  _LIBCPP_AVAILABILITY_FILESYSTEM_LIBRARY
      _LIBCPP_HIDE_FROM_ABI explicit basic_ifstream(const _Tp& __p, ios_base::openmode __mode = ios_base::in)
      : basic_ifstream(__p.c_str(), __mode) {}
#    endif // _LIBCPP_STD_VER >= 17
  _LIBCPP_HIDE_FROM_ABI basic_ifstream(basic_ifstream&& __rhs);
  _LIBCPP_HIDE_FROM_ABI basic_ifstream& operator=(basic_ifstream&& __rhs);
  _LIBCPP_HIDE_FROM_ABI void swap(basic_ifstream& __rhs);

  _LIBCPP_HIDE_FROM_ABI basic_filebuf<char_type, traits_type>* rdbuf() const;
#    if _LIBCPP_STD_VER >= 26
  _LIBCPP_HIDE_FROM_ABI native_handle_type native_handle() const noexcept { return rdbuf()->native_handle(); }
#    endif
  _LIBCPP_HIDE_FROM_ABI bool is_open() const;
  void open(const char* __s, ios_base::openmode __mode = ios_base::in);
<<<<<<< HEAD
#  if _LIBCPP_HAS_OPEN_WITH_WCHAR
=======
#    if _LIBCPP_HAS_OPEN_WITH_WCHAR
>>>>>>> ce7c17d5
  void open(const wchar_t* __s, ios_base::openmode __mode = ios_base::in);
#    endif
  void open(const string& __s, ios_base::openmode __mode = ios_base::in);
#    if _LIBCPP_STD_VER >= 17
  _LIBCPP_AVAILABILITY_FILESYSTEM_LIBRARY _LIBCPP_HIDE_FROM_ABI void
  open(const filesystem::path& __p, ios_base::openmode __mode = ios_base::in) {
    return open(__p.c_str(), __mode);
  }
#    endif // _LIBCPP_STD_VER >= 17

  _LIBCPP_HIDE_FROM_ABI void __open(int __fd, ios_base::openmode __mode);
  _LIBCPP_HIDE_FROM_ABI void close();

private:
  basic_filebuf<char_type, traits_type> __sb_;
};

template <class _CharT, class _Traits>
inline basic_ifstream<_CharT, _Traits>::basic_ifstream()
    : basic_istream<char_type, traits_type>(std::addressof(__sb_)) {}

template <class _CharT, class _Traits>
inline basic_ifstream<_CharT, _Traits>::basic_ifstream(const char* __s, ios_base::openmode __mode)
    : basic_istream<char_type, traits_type>(std::addressof(__sb_)) {
  if (__sb_.open(__s, __mode | ios_base::in) == nullptr)
    this->setstate(ios_base::failbit);
}

<<<<<<< HEAD
#  if _LIBCPP_HAS_OPEN_WITH_WCHAR
=======
#    if _LIBCPP_HAS_OPEN_WITH_WCHAR
>>>>>>> ce7c17d5
template <class _CharT, class _Traits>
inline basic_ifstream<_CharT, _Traits>::basic_ifstream(const wchar_t* __s, ios_base::openmode __mode)
    : basic_istream<char_type, traits_type>(std::addressof(__sb_)) {
  if (__sb_.open(__s, __mode | ios_base::in) == nullptr)
    this->setstate(ios_base::failbit);
}
#    endif

// extension
template <class _CharT, class _Traits>
inline basic_ifstream<_CharT, _Traits>::basic_ifstream(const string& __s, ios_base::openmode __mode)
    : basic_istream<char_type, traits_type>(std::addressof(__sb_)) {
  if (__sb_.open(__s, __mode | ios_base::in) == nullptr)
    this->setstate(ios_base::failbit);
}

template <class _CharT, class _Traits>
inline basic_ifstream<_CharT, _Traits>::basic_ifstream(basic_ifstream&& __rhs)
    : basic_istream<char_type, traits_type>(std::move(__rhs)), __sb_(std::move(__rhs.__sb_)) {
  this->set_rdbuf(std::addressof(__sb_));
}

template <class _CharT, class _Traits>
inline basic_ifstream<_CharT, _Traits>& basic_ifstream<_CharT, _Traits>::operator=(basic_ifstream&& __rhs) {
  basic_istream<char_type, traits_type>::operator=(std::move(__rhs));
  __sb_ = std::move(__rhs.__sb_);
  return *this;
}

template <class _CharT, class _Traits>
inline void basic_ifstream<_CharT, _Traits>::swap(basic_ifstream& __rhs) {
  basic_istream<char_type, traits_type>::swap(__rhs);
  __sb_.swap(__rhs.__sb_);
}

template <class _CharT, class _Traits>
inline _LIBCPP_HIDE_FROM_ABI void swap(basic_ifstream<_CharT, _Traits>& __x, basic_ifstream<_CharT, _Traits>& __y) {
  __x.swap(__y);
}

template <class _CharT, class _Traits>
inline basic_filebuf<_CharT, _Traits>* basic_ifstream<_CharT, _Traits>::rdbuf() const {
  return const_cast<basic_filebuf<char_type, traits_type>*>(std::addressof(__sb_));
}

template <class _CharT, class _Traits>
inline bool basic_ifstream<_CharT, _Traits>::is_open() const {
  return __sb_.is_open();
}

template <class _CharT, class _Traits>
void basic_ifstream<_CharT, _Traits>::open(const char* __s, ios_base::openmode __mode) {
  if (__sb_.open(__s, __mode | ios_base::in))
    this->clear();
  else
    this->setstate(ios_base::failbit);
}

<<<<<<< HEAD
#  if _LIBCPP_HAS_OPEN_WITH_WCHAR
=======
#    if _LIBCPP_HAS_OPEN_WITH_WCHAR
>>>>>>> ce7c17d5
template <class _CharT, class _Traits>
void basic_ifstream<_CharT, _Traits>::open(const wchar_t* __s, ios_base::openmode __mode) {
  if (__sb_.open(__s, __mode | ios_base::in))
    this->clear();
  else
    this->setstate(ios_base::failbit);
}
#    endif

template <class _CharT, class _Traits>
void basic_ifstream<_CharT, _Traits>::open(const string& __s, ios_base::openmode __mode) {
  if (__sb_.open(__s, __mode | ios_base::in))
    this->clear();
  else
    this->setstate(ios_base::failbit);
}

template <class _CharT, class _Traits>
inline void basic_ifstream<_CharT, _Traits>::__open(int __fd, ios_base::openmode __mode) {
  if (__sb_.__open(__fd, __mode | ios_base::in))
    this->clear();
  else
    this->setstate(ios_base::failbit);
}

template <class _CharT, class _Traits>
inline void basic_ifstream<_CharT, _Traits>::close() {
  if (__sb_.close() == 0)
    this->setstate(ios_base::failbit);
}

// basic_ofstream

template <class _CharT, class _Traits>
class _LIBCPP_TEMPLATE_VIS basic_ofstream : public basic_ostream<_CharT, _Traits> {
public:
  typedef _CharT char_type;
  typedef _Traits traits_type;
  typedef typename traits_type::int_type int_type;
  typedef typename traits_type::pos_type pos_type;
  typedef typename traits_type::off_type off_type;
#    if _LIBCPP_STD_VER >= 26
  using native_handle_type = typename basic_filebuf<_CharT, _Traits>::native_handle_type;
#    endif

  _LIBCPP_HIDE_FROM_ABI basic_ofstream();
  _LIBCPP_HIDE_FROM_ABI explicit basic_ofstream(const char* __s, ios_base::openmode __mode = ios_base::out);
<<<<<<< HEAD
#  if _LIBCPP_HAS_OPEN_WITH_WCHAR
=======
#    if _LIBCPP_HAS_OPEN_WITH_WCHAR
>>>>>>> ce7c17d5
  _LIBCPP_HIDE_FROM_ABI explicit basic_ofstream(const wchar_t* __s, ios_base::openmode __mode = ios_base::out);
#    endif
  _LIBCPP_HIDE_FROM_ABI explicit basic_ofstream(const string& __s, ios_base::openmode __mode = ios_base::out);

#    if _LIBCPP_STD_VER >= 17
  template <class _Tp, class = enable_if_t<is_same_v<_Tp, filesystem::path>>>
  _LIBCPP_AVAILABILITY_FILESYSTEM_LIBRARY
      _LIBCPP_HIDE_FROM_ABI explicit basic_ofstream(const _Tp& __p, ios_base::openmode __mode = ios_base::out)
      : basic_ofstream(__p.c_str(), __mode) {}
#    endif // _LIBCPP_STD_VER >= 17

  _LIBCPP_HIDE_FROM_ABI basic_ofstream(basic_ofstream&& __rhs);
  _LIBCPP_HIDE_FROM_ABI basic_ofstream& operator=(basic_ofstream&& __rhs);
  _LIBCPP_HIDE_FROM_ABI void swap(basic_ofstream& __rhs);

  _LIBCPP_HIDE_FROM_ABI basic_filebuf<char_type, traits_type>* rdbuf() const;
#    if _LIBCPP_STD_VER >= 26
  _LIBCPP_HIDE_FROM_ABI native_handle_type native_handle() const noexcept { return rdbuf()->native_handle(); }
#    endif
  _LIBCPP_HIDE_FROM_ABI bool is_open() const;
  void open(const char* __s, ios_base::openmode __mode = ios_base::out);
<<<<<<< HEAD
#  if _LIBCPP_HAS_OPEN_WITH_WCHAR
=======
#    if _LIBCPP_HAS_OPEN_WITH_WCHAR
>>>>>>> ce7c17d5
  void open(const wchar_t* __s, ios_base::openmode __mode = ios_base::out);
#    endif
  void open(const string& __s, ios_base::openmode __mode = ios_base::out);

#    if _LIBCPP_STD_VER >= 17
  _LIBCPP_AVAILABILITY_FILESYSTEM_LIBRARY _LIBCPP_HIDE_FROM_ABI void
  open(const filesystem::path& __p, ios_base::openmode __mode = ios_base::out) {
    return open(__p.c_str(), __mode);
  }
#    endif // _LIBCPP_STD_VER >= 17

  _LIBCPP_HIDE_FROM_ABI void __open(int __fd, ios_base::openmode __mode);
  _LIBCPP_HIDE_FROM_ABI void close();

private:
  basic_filebuf<char_type, traits_type> __sb_;
};

template <class _CharT, class _Traits>
inline basic_ofstream<_CharT, _Traits>::basic_ofstream()
    : basic_ostream<char_type, traits_type>(std::addressof(__sb_)) {}

template <class _CharT, class _Traits>
inline basic_ofstream<_CharT, _Traits>::basic_ofstream(const char* __s, ios_base::openmode __mode)
    : basic_ostream<char_type, traits_type>(std::addressof(__sb_)) {
  if (__sb_.open(__s, __mode | ios_base::out) == nullptr)
    this->setstate(ios_base::failbit);
}

<<<<<<< HEAD
#  if _LIBCPP_HAS_OPEN_WITH_WCHAR
=======
#    if _LIBCPP_HAS_OPEN_WITH_WCHAR
>>>>>>> ce7c17d5
template <class _CharT, class _Traits>
inline basic_ofstream<_CharT, _Traits>::basic_ofstream(const wchar_t* __s, ios_base::openmode __mode)
    : basic_ostream<char_type, traits_type>(std::addressof(__sb_)) {
  if (__sb_.open(__s, __mode | ios_base::out) == nullptr)
    this->setstate(ios_base::failbit);
}
#    endif

// extension
template <class _CharT, class _Traits>
inline basic_ofstream<_CharT, _Traits>::basic_ofstream(const string& __s, ios_base::openmode __mode)
    : basic_ostream<char_type, traits_type>(std::addressof(__sb_)) {
  if (__sb_.open(__s, __mode | ios_base::out) == nullptr)
    this->setstate(ios_base::failbit);
}

template <class _CharT, class _Traits>
inline basic_ofstream<_CharT, _Traits>::basic_ofstream(basic_ofstream&& __rhs)
    : basic_ostream<char_type, traits_type>(std::move(__rhs)), __sb_(std::move(__rhs.__sb_)) {
  this->set_rdbuf(std::addressof(__sb_));
}

template <class _CharT, class _Traits>
inline basic_ofstream<_CharT, _Traits>& basic_ofstream<_CharT, _Traits>::operator=(basic_ofstream&& __rhs) {
  basic_ostream<char_type, traits_type>::operator=(std::move(__rhs));
  __sb_ = std::move(__rhs.__sb_);
  return *this;
}

template <class _CharT, class _Traits>
inline void basic_ofstream<_CharT, _Traits>::swap(basic_ofstream& __rhs) {
  basic_ostream<char_type, traits_type>::swap(__rhs);
  __sb_.swap(__rhs.__sb_);
}

template <class _CharT, class _Traits>
inline _LIBCPP_HIDE_FROM_ABI void swap(basic_ofstream<_CharT, _Traits>& __x, basic_ofstream<_CharT, _Traits>& __y) {
  __x.swap(__y);
}

template <class _CharT, class _Traits>
inline basic_filebuf<_CharT, _Traits>* basic_ofstream<_CharT, _Traits>::rdbuf() const {
  return const_cast<basic_filebuf<char_type, traits_type>*>(std::addressof(__sb_));
}

template <class _CharT, class _Traits>
inline bool basic_ofstream<_CharT, _Traits>::is_open() const {
  return __sb_.is_open();
}

template <class _CharT, class _Traits>
void basic_ofstream<_CharT, _Traits>::open(const char* __s, ios_base::openmode __mode) {
  if (__sb_.open(__s, __mode | ios_base::out))
    this->clear();
  else
    this->setstate(ios_base::failbit);
}

<<<<<<< HEAD
#  if _LIBCPP_HAS_OPEN_WITH_WCHAR
=======
#    if _LIBCPP_HAS_OPEN_WITH_WCHAR
>>>>>>> ce7c17d5
template <class _CharT, class _Traits>
void basic_ofstream<_CharT, _Traits>::open(const wchar_t* __s, ios_base::openmode __mode) {
  if (__sb_.open(__s, __mode | ios_base::out))
    this->clear();
  else
    this->setstate(ios_base::failbit);
}
#    endif

template <class _CharT, class _Traits>
void basic_ofstream<_CharT, _Traits>::open(const string& __s, ios_base::openmode __mode) {
  if (__sb_.open(__s, __mode | ios_base::out))
    this->clear();
  else
    this->setstate(ios_base::failbit);
}

template <class _CharT, class _Traits>
inline void basic_ofstream<_CharT, _Traits>::__open(int __fd, ios_base::openmode __mode) {
  if (__sb_.__open(__fd, __mode | ios_base::out))
    this->clear();
  else
    this->setstate(ios_base::failbit);
}

template <class _CharT, class _Traits>
inline void basic_ofstream<_CharT, _Traits>::close() {
  if (__sb_.close() == nullptr)
    this->setstate(ios_base::failbit);
}

// basic_fstream

template <class _CharT, class _Traits>
class _LIBCPP_TEMPLATE_VIS basic_fstream : public basic_iostream<_CharT, _Traits> {
public:
  typedef _CharT char_type;
  typedef _Traits traits_type;
  typedef typename traits_type::int_type int_type;
  typedef typename traits_type::pos_type pos_type;
  typedef typename traits_type::off_type off_type;
#    if _LIBCPP_STD_VER >= 26
  using native_handle_type = typename basic_filebuf<_CharT, _Traits>::native_handle_type;
#    endif

  _LIBCPP_HIDE_FROM_ABI basic_fstream();
  _LIBCPP_HIDE_FROM_ABI explicit basic_fstream(const char* __s,
                                               ios_base::openmode __mode = ios_base::in | ios_base::out);
<<<<<<< HEAD
#  if _LIBCPP_HAS_OPEN_WITH_WCHAR
=======
#    if _LIBCPP_HAS_OPEN_WITH_WCHAR
>>>>>>> ce7c17d5
  _LIBCPP_HIDE_FROM_ABI explicit basic_fstream(const wchar_t* __s,
                                               ios_base::openmode __mode = ios_base::in | ios_base::out);
#    endif
  _LIBCPP_HIDE_FROM_ABI explicit basic_fstream(const string& __s,
                                               ios_base::openmode __mode = ios_base::in | ios_base::out);

#    if _LIBCPP_STD_VER >= 17
  template <class _Tp, class = enable_if_t<is_same_v<_Tp, filesystem::path>>>
  _LIBCPP_AVAILABILITY_FILESYSTEM_LIBRARY _LIBCPP_HIDE_FROM_ABI explicit basic_fstream(
      const _Tp& __p, ios_base::openmode __mode = ios_base::in | ios_base::out)
      : basic_fstream(__p.c_str(), __mode) {}
#    endif // _LIBCPP_STD_VER >= 17

  _LIBCPP_HIDE_FROM_ABI basic_fstream(basic_fstream&& __rhs);

  _LIBCPP_HIDE_FROM_ABI basic_fstream& operator=(basic_fstream&& __rhs);

  _LIBCPP_HIDE_FROM_ABI void swap(basic_fstream& __rhs);

  _LIBCPP_HIDE_FROM_ABI basic_filebuf<char_type, traits_type>* rdbuf() const;
#    if _LIBCPP_STD_VER >= 26
  _LIBCPP_HIDE_FROM_ABI native_handle_type native_handle() const noexcept { return rdbuf()->native_handle(); }
#    endif
  _LIBCPP_HIDE_FROM_ABI bool is_open() const;
  _LIBCPP_HIDE_FROM_ABI void open(const char* __s, ios_base::openmode __mode = ios_base::in | ios_base::out);
<<<<<<< HEAD
#  if _LIBCPP_HAS_OPEN_WITH_WCHAR
=======
#    if _LIBCPP_HAS_OPEN_WITH_WCHAR
>>>>>>> ce7c17d5
  void open(const wchar_t* __s, ios_base::openmode __mode = ios_base::in | ios_base::out);
#    endif
  _LIBCPP_HIDE_FROM_ABI void open(const string& __s, ios_base::openmode __mode = ios_base::in | ios_base::out);

#    if _LIBCPP_STD_VER >= 17
  _LIBCPP_AVAILABILITY_FILESYSTEM_LIBRARY _LIBCPP_HIDE_FROM_ABI void
  open(const filesystem::path& __p, ios_base::openmode __mode = ios_base::in | ios_base::out) {
    return open(__p.c_str(), __mode);
  }
#    endif // _LIBCPP_STD_VER >= 17

  _LIBCPP_HIDE_FROM_ABI void close();

private:
  basic_filebuf<char_type, traits_type> __sb_;
};

template <class _CharT, class _Traits>
inline basic_fstream<_CharT, _Traits>::basic_fstream()
    : basic_iostream<char_type, traits_type>(std::addressof(__sb_)) {}

template <class _CharT, class _Traits>
inline basic_fstream<_CharT, _Traits>::basic_fstream(const char* __s, ios_base::openmode __mode)
    : basic_iostream<char_type, traits_type>(std::addressof(__sb_)) {
  if (__sb_.open(__s, __mode) == nullptr)
    this->setstate(ios_base::failbit);
}

<<<<<<< HEAD
#  if _LIBCPP_HAS_OPEN_WITH_WCHAR
=======
#    if _LIBCPP_HAS_OPEN_WITH_WCHAR
>>>>>>> ce7c17d5
template <class _CharT, class _Traits>
inline basic_fstream<_CharT, _Traits>::basic_fstream(const wchar_t* __s, ios_base::openmode __mode)
    : basic_iostream<char_type, traits_type>(std::addressof(__sb_)) {
  if (__sb_.open(__s, __mode) == nullptr)
    this->setstate(ios_base::failbit);
}
#    endif

template <class _CharT, class _Traits>
inline basic_fstream<_CharT, _Traits>::basic_fstream(const string& __s, ios_base::openmode __mode)
    : basic_iostream<char_type, traits_type>(std::addressof(__sb_)) {
  if (__sb_.open(__s, __mode) == nullptr)
    this->setstate(ios_base::failbit);
}

// extension
template <class _CharT, class _Traits>
inline basic_fstream<_CharT, _Traits>::basic_fstream(basic_fstream&& __rhs)
    : basic_iostream<char_type, traits_type>(std::move(__rhs)), __sb_(std::move(__rhs.__sb_)) {
  this->set_rdbuf(std::addressof(__sb_));
}

template <class _CharT, class _Traits>
inline basic_fstream<_CharT, _Traits>& basic_fstream<_CharT, _Traits>::operator=(basic_fstream&& __rhs) {
  basic_iostream<char_type, traits_type>::operator=(std::move(__rhs));
  __sb_ = std::move(__rhs.__sb_);
  return *this;
}

template <class _CharT, class _Traits>
inline void basic_fstream<_CharT, _Traits>::swap(basic_fstream& __rhs) {
  basic_iostream<char_type, traits_type>::swap(__rhs);
  __sb_.swap(__rhs.__sb_);
}

template <class _CharT, class _Traits>
inline _LIBCPP_HIDE_FROM_ABI void swap(basic_fstream<_CharT, _Traits>& __x, basic_fstream<_CharT, _Traits>& __y) {
  __x.swap(__y);
}

template <class _CharT, class _Traits>
inline basic_filebuf<_CharT, _Traits>* basic_fstream<_CharT, _Traits>::rdbuf() const {
  return const_cast<basic_filebuf<char_type, traits_type>*>(std::addressof(__sb_));
}

template <class _CharT, class _Traits>
inline bool basic_fstream<_CharT, _Traits>::is_open() const {
  return __sb_.is_open();
}

template <class _CharT, class _Traits>
void basic_fstream<_CharT, _Traits>::open(const char* __s, ios_base::openmode __mode) {
  if (__sb_.open(__s, __mode))
    this->clear();
  else
    this->setstate(ios_base::failbit);
}

<<<<<<< HEAD
#  if _LIBCPP_HAS_OPEN_WITH_WCHAR
=======
#    if _LIBCPP_HAS_OPEN_WITH_WCHAR
>>>>>>> ce7c17d5
template <class _CharT, class _Traits>
void basic_fstream<_CharT, _Traits>::open(const wchar_t* __s, ios_base::openmode __mode) {
  if (__sb_.open(__s, __mode))
    this->clear();
  else
    this->setstate(ios_base::failbit);
}
#    endif

template <class _CharT, class _Traits>
void basic_fstream<_CharT, _Traits>::open(const string& __s, ios_base::openmode __mode) {
  if (__sb_.open(__s, __mode))
    this->clear();
  else
    this->setstate(ios_base::failbit);
}

template <class _CharT, class _Traits>
inline void basic_fstream<_CharT, _Traits>::close() {
  if (__sb_.close() == nullptr)
    this->setstate(ios_base::failbit);
}

#    if _LIBCPP_AVAILABILITY_HAS_ADDITIONAL_IOSTREAM_EXPLICIT_INSTANTIATIONS_1
extern template class _LIBCPP_EXTERN_TEMPLATE_TYPE_VIS basic_ifstream<char>;
extern template class _LIBCPP_EXTERN_TEMPLATE_TYPE_VIS basic_ofstream<char>;
extern template class _LIBCPP_EXTERN_TEMPLATE_TYPE_VIS basic_filebuf<char>;
#    endif

_LIBCPP_END_NAMESPACE_STD

#  endif // _LIBCPP_HAS_FILESYSTEM && _LIBCPP_HAS_LOCALIZATION

_LIBCPP_POP_MACROS

#  if !defined(_LIBCPP_REMOVE_TRANSITIVE_INCLUDES) && _LIBCPP_STD_VER <= 20
#    include <atomic>
#    include <concepts>
#    include <cstdlib>
#    include <iosfwd>
#    include <limits>
#    include <mutex>
#    include <new>
#    include <stdexcept>
#    include <type_traits>
#  endif

#  if !defined(_LIBCPP_REMOVE_TRANSITIVE_INCLUDES) && _LIBCPP_STD_VER <= 23
#    include <filesystem>
#  endif
#endif // 0

#endif // _LIBCPP_FSTREAM<|MERGE_RESOLUTION|>--- conflicted
+++ resolved
@@ -215,19 +215,11 @@
 _LIBCPP_PUSH_MACROS
 #  include <__undef_macros>
 
-<<<<<<< HEAD
-#if !defined(_LIBCPP_MSVCRT) && !defined(_NEWLIB_VERSION)
-#  define _LIBCPP_HAS_OFF_T_FUNCTIONS 1
-#else
-#  define _LIBCPP_HAS_OFF_T_FUNCTIONS 0
-#endif
-=======
 #  if !defined(_LIBCPP_MSVCRT) && !defined(_NEWLIB_VERSION)
 #    define _LIBCPP_HAS_OFF_T_FUNCTIONS 1
 #  else
 #    define _LIBCPP_HAS_OFF_T_FUNCTIONS 0
 #  endif
->>>>>>> ce7c17d5
 
 #  if _LIBCPP_HAS_FILESYSTEM && _LIBCPP_HAS_LOCALIZATION
 
@@ -268,11 +260,7 @@
   // 27.9.1.4 Members:
   _LIBCPP_HIDE_FROM_ABI bool is_open() const;
   basic_filebuf* open(const char* __s, ios_base::openmode __mode);
-<<<<<<< HEAD
-#  if _LIBCPP_HAS_OPEN_WITH_WCHAR
-=======
 #    if _LIBCPP_HAS_OPEN_WITH_WCHAR
->>>>>>> ce7c17d5
   basic_filebuf* open(const wchar_t* __s, ios_base::openmode __mode);
 #    endif
   _LIBCPP_HIDE_FROM_ABI basic_filebuf* open(const string& __s, ios_base::openmode __mode);
@@ -299,11 +287,7 @@
 #    endif //  _LIBCPP_STD_VER >= 26
 
   _LIBCPP_HIDE_FROM_ABI inline static const char* __make_mdstring(ios_base::openmode __mode) _NOEXCEPT;
-<<<<<<< HEAD
-#  if _LIBCPP_HAS_OPEN_WITH_WCHAR
-=======
 #    if _LIBCPP_HAS_OPEN_WITH_WCHAR
->>>>>>> ce7c17d5
   _LIBCPP_HIDE_FROM_ABI inline static const wchar_t* __make_mdwstring(ios_base::openmode __mode) _NOEXCEPT;
 #    endif
 
@@ -507,16 +491,6 @@
 
 template <class _CharT, class _Traits>
 basic_filebuf<_CharT, _Traits>::~basic_filebuf() {
-<<<<<<< HEAD
-#  if _LIBCPP_HAS_EXCEPTIONS
-  try {
-#  endif // _LIBCPP_HAS_EXCEPTIONS
-    close();
-#  if _LIBCPP_HAS_EXCEPTIONS
-  } catch (...) {
-  }
-#  endif // _LIBCPP_HAS_EXCEPTIONS
-=======
 #    if _LIBCPP_HAS_EXCEPTIONS
   try {
 #    endif // _LIBCPP_HAS_EXCEPTIONS
@@ -525,7 +499,6 @@
   } catch (...) {
   }
 #    endif // _LIBCPP_HAS_EXCEPTIONS
->>>>>>> ce7c17d5
   if (__owns_eb_)
     delete[] __extbuf_;
   if (__owns_ib_)
@@ -663,11 +636,7 @@
   __libcpp_unreachable();
 }
 
-<<<<<<< HEAD
-#  if _LIBCPP_HAS_OPEN_WITH_WCHAR
-=======
 #    if _LIBCPP_HAS_OPEN_WITH_WCHAR
->>>>>>> ce7c17d5
 template <class _CharT, class _Traits>
 const wchar_t* basic_filebuf<_CharT, _Traits>::__make_mdwstring(ios_base::openmode __mode) _NOEXCEPT {
   switch (__mode & ~ios_base::ate) {
@@ -742,11 +711,7 @@
   return __do_open(fdopen(__fd, __mdstr), __mode);
 }
 
-<<<<<<< HEAD
-#  if _LIBCPP_HAS_OPEN_WITH_WCHAR
-=======
 #    if _LIBCPP_HAS_OPEN_WITH_WCHAR
->>>>>>> ce7c17d5
 // This is basically the same as the char* overload except that it uses _wfopen
 // and long mode strings.
 template <class _CharT, class _Traits>
@@ -970,11 +935,7 @@
   default:
     return pos_type(off_type(-1));
   }
-<<<<<<< HEAD
-#  if !_LIBCPP_HAS_OFF_T_FUNCTIONS
-=======
 #    if !_LIBCPP_HAS_OFF_T_FUNCTIONS
->>>>>>> ce7c17d5
   if (fseek(__file_, __width > 0 ? __width * __off : 0, __whence))
     return pos_type(off_type(-1));
   pos_type __r = ftell(__file_);
@@ -992,11 +953,7 @@
 basic_filebuf<_CharT, _Traits>::seekpos(pos_type __sp, ios_base::openmode) {
   if (__file_ == nullptr || sync())
     return pos_type(off_type(-1));
-<<<<<<< HEAD
-#  if !_LIBCPP_HAS_OFF_T_FUNCTIONS
-=======
 #    if !_LIBCPP_HAS_OFF_T_FUNCTIONS
->>>>>>> ce7c17d5
   if (fseek(__file_, __sp, SEEK_SET))
     return pos_type(off_type(-1));
 #    else
@@ -1049,11 +1006,7 @@
         }
       }
     }
-<<<<<<< HEAD
-#  if !_LIBCPP_HAS_OFF_T_FUNCTIONS
-=======
 #    if !_LIBCPP_HAS_OFF_T_FUNCTIONS
->>>>>>> ce7c17d5
     if (fseek(__file_, -__c, SEEK_CUR))
       return -1;
 #    else
@@ -1151,11 +1104,7 @@
 
   _LIBCPP_HIDE_FROM_ABI basic_ifstream();
   _LIBCPP_HIDE_FROM_ABI explicit basic_ifstream(const char* __s, ios_base::openmode __mode = ios_base::in);
-<<<<<<< HEAD
-#  if _LIBCPP_HAS_OPEN_WITH_WCHAR
-=======
 #    if _LIBCPP_HAS_OPEN_WITH_WCHAR
->>>>>>> ce7c17d5
   _LIBCPP_HIDE_FROM_ABI explicit basic_ifstream(const wchar_t* __s, ios_base::openmode __mode = ios_base::in);
 #    endif
   _LIBCPP_HIDE_FROM_ABI explicit basic_ifstream(const string& __s, ios_base::openmode __mode = ios_base::in);
@@ -1175,11 +1124,7 @@
 #    endif
   _LIBCPP_HIDE_FROM_ABI bool is_open() const;
   void open(const char* __s, ios_base::openmode __mode = ios_base::in);
-<<<<<<< HEAD
-#  if _LIBCPP_HAS_OPEN_WITH_WCHAR
-=======
 #    if _LIBCPP_HAS_OPEN_WITH_WCHAR
->>>>>>> ce7c17d5
   void open(const wchar_t* __s, ios_base::openmode __mode = ios_base::in);
 #    endif
   void open(const string& __s, ios_base::openmode __mode = ios_base::in);
@@ -1208,11 +1153,7 @@
     this->setstate(ios_base::failbit);
 }
 
-<<<<<<< HEAD
-#  if _LIBCPP_HAS_OPEN_WITH_WCHAR
-=======
 #    if _LIBCPP_HAS_OPEN_WITH_WCHAR
->>>>>>> ce7c17d5
 template <class _CharT, class _Traits>
 inline basic_ifstream<_CharT, _Traits>::basic_ifstream(const wchar_t* __s, ios_base::openmode __mode)
     : basic_istream<char_type, traits_type>(std::addressof(__sb_)) {
@@ -1271,11 +1212,7 @@
     this->setstate(ios_base::failbit);
 }
 
-<<<<<<< HEAD
-#  if _LIBCPP_HAS_OPEN_WITH_WCHAR
-=======
 #    if _LIBCPP_HAS_OPEN_WITH_WCHAR
->>>>>>> ce7c17d5
 template <class _CharT, class _Traits>
 void basic_ifstream<_CharT, _Traits>::open(const wchar_t* __s, ios_base::openmode __mode) {
   if (__sb_.open(__s, __mode | ios_base::in))
@@ -1323,11 +1260,7 @@
 
   _LIBCPP_HIDE_FROM_ABI basic_ofstream();
   _LIBCPP_HIDE_FROM_ABI explicit basic_ofstream(const char* __s, ios_base::openmode __mode = ios_base::out);
-<<<<<<< HEAD
-#  if _LIBCPP_HAS_OPEN_WITH_WCHAR
-=======
 #    if _LIBCPP_HAS_OPEN_WITH_WCHAR
->>>>>>> ce7c17d5
   _LIBCPP_HIDE_FROM_ABI explicit basic_ofstream(const wchar_t* __s, ios_base::openmode __mode = ios_base::out);
 #    endif
   _LIBCPP_HIDE_FROM_ABI explicit basic_ofstream(const string& __s, ios_base::openmode __mode = ios_base::out);
@@ -1349,11 +1282,7 @@
 #    endif
   _LIBCPP_HIDE_FROM_ABI bool is_open() const;
   void open(const char* __s, ios_base::openmode __mode = ios_base::out);
-<<<<<<< HEAD
-#  if _LIBCPP_HAS_OPEN_WITH_WCHAR
-=======
 #    if _LIBCPP_HAS_OPEN_WITH_WCHAR
->>>>>>> ce7c17d5
   void open(const wchar_t* __s, ios_base::openmode __mode = ios_base::out);
 #    endif
   void open(const string& __s, ios_base::openmode __mode = ios_base::out);
@@ -1383,11 +1312,7 @@
     this->setstate(ios_base::failbit);
 }
 
-<<<<<<< HEAD
-#  if _LIBCPP_HAS_OPEN_WITH_WCHAR
-=======
 #    if _LIBCPP_HAS_OPEN_WITH_WCHAR
->>>>>>> ce7c17d5
 template <class _CharT, class _Traits>
 inline basic_ofstream<_CharT, _Traits>::basic_ofstream(const wchar_t* __s, ios_base::openmode __mode)
     : basic_ostream<char_type, traits_type>(std::addressof(__sb_)) {
@@ -1446,11 +1371,7 @@
     this->setstate(ios_base::failbit);
 }
 
-<<<<<<< HEAD
-#  if _LIBCPP_HAS_OPEN_WITH_WCHAR
-=======
 #    if _LIBCPP_HAS_OPEN_WITH_WCHAR
->>>>>>> ce7c17d5
 template <class _CharT, class _Traits>
 void basic_ofstream<_CharT, _Traits>::open(const wchar_t* __s, ios_base::openmode __mode) {
   if (__sb_.open(__s, __mode | ios_base::out))
@@ -1499,11 +1420,7 @@
   _LIBCPP_HIDE_FROM_ABI basic_fstream();
   _LIBCPP_HIDE_FROM_ABI explicit basic_fstream(const char* __s,
                                                ios_base::openmode __mode = ios_base::in | ios_base::out);
-<<<<<<< HEAD
-#  if _LIBCPP_HAS_OPEN_WITH_WCHAR
-=======
 #    if _LIBCPP_HAS_OPEN_WITH_WCHAR
->>>>>>> ce7c17d5
   _LIBCPP_HIDE_FROM_ABI explicit basic_fstream(const wchar_t* __s,
                                                ios_base::openmode __mode = ios_base::in | ios_base::out);
 #    endif
@@ -1529,11 +1446,7 @@
 #    endif
   _LIBCPP_HIDE_FROM_ABI bool is_open() const;
   _LIBCPP_HIDE_FROM_ABI void open(const char* __s, ios_base::openmode __mode = ios_base::in | ios_base::out);
-<<<<<<< HEAD
-#  if _LIBCPP_HAS_OPEN_WITH_WCHAR
-=======
 #    if _LIBCPP_HAS_OPEN_WITH_WCHAR
->>>>>>> ce7c17d5
   void open(const wchar_t* __s, ios_base::openmode __mode = ios_base::in | ios_base::out);
 #    endif
   _LIBCPP_HIDE_FROM_ABI void open(const string& __s, ios_base::openmode __mode = ios_base::in | ios_base::out);
@@ -1562,11 +1475,7 @@
     this->setstate(ios_base::failbit);
 }
 
-<<<<<<< HEAD
-#  if _LIBCPP_HAS_OPEN_WITH_WCHAR
-=======
 #    if _LIBCPP_HAS_OPEN_WITH_WCHAR
->>>>>>> ce7c17d5
 template <class _CharT, class _Traits>
 inline basic_fstream<_CharT, _Traits>::basic_fstream(const wchar_t* __s, ios_base::openmode __mode)
     : basic_iostream<char_type, traits_type>(std::addressof(__sb_)) {
@@ -1625,11 +1534,7 @@
     this->setstate(ios_base::failbit);
 }
 
-<<<<<<< HEAD
-#  if _LIBCPP_HAS_OPEN_WITH_WCHAR
-=======
 #    if _LIBCPP_HAS_OPEN_WITH_WCHAR
->>>>>>> ce7c17d5
 template <class _CharT, class _Traits>
 void basic_fstream<_CharT, _Traits>::open(const wchar_t* __s, ios_base::openmode __mode) {
   if (__sb_.open(__s, __mode))
