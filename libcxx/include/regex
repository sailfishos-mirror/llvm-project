--- conflicted
+++ resolved
@@ -793,7 +793,19 @@
 #  include <__cxx03/regex>
 #else
 #  include <__config>
-<<<<<<< HEAD
+
+// standard-mandated includes
+
+// [iterator.range]
+#  include <__iterator/access.h>
+#  include <__iterator/data.h>
+#  include <__iterator/empty.h>
+#  include <__iterator/reverse_access.h>
+#  include <__iterator/size.h>
+
+// [re.syn]
+#  include <compare>
+#  include <initializer_list>
 
 #  if _LIBCPP_HAS_LOCALIZATION
 
@@ -817,56 +829,6 @@
 #    include <string>
 #    include <vector>
 #    include <version>
-=======
->>>>>>> 4084ffcf
-
-// standard-mandated includes
-
-// [iterator.range]
-<<<<<<< HEAD
-#    include <__iterator/access.h>
-#    include <__iterator/data.h>
-#    include <__iterator/empty.h>
-#    include <__iterator/reverse_access.h>
-#    include <__iterator/size.h>
-
-// [re.syn]
-#    include <compare>
-#    include <initializer_list>
-=======
-#  include <__iterator/access.h>
-#  include <__iterator/data.h>
-#  include <__iterator/empty.h>
-#  include <__iterator/reverse_access.h>
-#  include <__iterator/size.h>
-
-// [re.syn]
-#  include <compare>
-#  include <initializer_list>
-
-#  if _LIBCPP_HAS_LOCALIZATION
-
-#    include <__algorithm/find.h>
-#    include <__algorithm/search.h>
-#    include <__assert>
-#    include <__iterator/back_insert_iterator.h>
-#    include <__iterator/default_sentinel.h>
-#    include <__iterator/wrap_iter.h>
-#    include <__locale>
-#    include <__memory/addressof.h>
-#    include <__memory/shared_ptr.h>
-#    include <__memory_resource/polymorphic_allocator.h>
-#    include <__type_traits/is_swappable.h>
-#    include <__utility/move.h>
-#    include <__utility/pair.h>
-#    include <__utility/swap.h>
-#    include <__verbose_abort>
-#    include <deque>
-#    include <stdexcept>
-#    include <string>
-#    include <vector>
-#    include <version>
->>>>>>> 4084ffcf
 
 #    if !defined(_LIBCPP_HAS_NO_PRAGMA_SYSTEM_HEADER)
 #      pragma GCC system_header
