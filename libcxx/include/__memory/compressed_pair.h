--- conflicted
+++ resolved
@@ -106,29 +106,16 @@
       _LIBCPP_NO_UNIQUE_ADDRESS ::std::__compressed_pair_padding<T3> _LIBCPP_CONCAT3(__padding3_, __LINE__, _)
 #  else
 #    define _LIBCPP_COMPRESSED_PAIR(T1, Initializer1, T2, Initializer2)                                                \
-<<<<<<< HEAD
       struct _LIBCPP_PFP {                                                                                             \
-        _LIBCPP_NO_UNIQUE_ADDRESS                                                                                      \
-        __attribute__((__aligned__(::std::__compressed_pair_alignment<T2>))) T1 Initializer1;                          \
-=======
-      struct {                                                                                                         \
         _LIBCPP_NO_UNIQUE_ADDRESS T1 Initializer1;                                                                     \
->>>>>>> 82dd5000
         _LIBCPP_NO_UNIQUE_ADDRESS ::std::__compressed_pair_padding<T1> _LIBCPP_CONCAT3(__padding1_, __LINE__, _);      \
         _LIBCPP_NO_UNIQUE_ADDRESS T2 Initializer2;                                                                     \
         _LIBCPP_NO_UNIQUE_ADDRESS ::std::__compressed_pair_padding<T2> _LIBCPP_CONCAT3(__padding2_, __LINE__, _);      \
       }
 
 #    define _LIBCPP_COMPRESSED_TRIPLE(T1, Initializer1, T2, Initializer2, T3, Initializer3)                            \
-<<<<<<< HEAD
       struct _LIBCPP_PFP {                                                                                             \
-        _LIBCPP_NO_UNIQUE_ADDRESS                                                                                      \
-        __attribute__((__aligned__(::std::__compressed_pair_alignment<T2>),                                            \
-                       __aligned__(::std::__compressed_pair_alignment<T3>))) T1 Initializer1;                          \
-=======
-      struct {                                                                                                         \
         _LIBCPP_NO_UNIQUE_ADDRESS T1 Initializer1;                                                                     \
->>>>>>> 82dd5000
         _LIBCPP_NO_UNIQUE_ADDRESS ::std::__compressed_pair_padding<T1> _LIBCPP_CONCAT3(__padding1_, __LINE__, _);      \
         _LIBCPP_NO_UNIQUE_ADDRESS T2 Initializer2;                                                                     \
         _LIBCPP_NO_UNIQUE_ADDRESS ::std::__compressed_pair_padding<T2> _LIBCPP_CONCAT3(__padding2_, __LINE__, _);      \
