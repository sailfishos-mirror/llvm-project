--- conflicted
+++ resolved
@@ -23,11 +23,7 @@
   return __builtin_addressof(__x);
 }
 
-<<<<<<< HEAD
-#if _LIBCPP_HAS_OBJC_ARC
-=======
 #if __has_feature(objc_arc)
->>>>>>> 4084ffcf
 // Objective-C++ Automatic Reference Counting uses qualified pointers
 // that require special addressof() signatures.
 template <class _Tp>
@@ -35,11 +31,7 @@
   return &__x;
 }
 
-<<<<<<< HEAD
-#  if _LIBCPP_HAS_OBJC_ARC_WEAK
-=======
 #  if __has_feature(objc_arc_weak)
->>>>>>> 4084ffcf
 template <class _Tp>
 inline _LIBCPP_HIDE_FROM_ABI __weak _Tp* addressof(__weak _Tp& __x) _NOEXCEPT {
   return &__x;
