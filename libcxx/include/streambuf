--- conflicted
+++ resolved
@@ -317,19 +317,6 @@
   virtual streamsize showmanyc() { return 0; }
 
   virtual streamsize xsgetn(char_type* __s, streamsize __n) {
-<<<<<<< HEAD
-    const int_type __eof = traits_type::eof();
-    int_type __c;
-    streamsize __i = 0;
-    while (__i < __n) {
-      if (__ninp_ < __einp_) {
-        const streamsize __len = std::min(static_cast<streamsize>(INT_MAX), std::min(__einp_ - __ninp_, __n - __i));
-        traits_type::copy(__s, __ninp_, __len);
-        __s += __len;
-        __i += __len;
-        this->gbump(__len);
-      } else if ((__c = uflow()) != __eof) {
-=======
     int_type __c;
     streamsize __i = 0;
     while (__i < __n) {
@@ -340,7 +327,6 @@
         __i += __len;
         this->gbump(__len);
       } else if ((__c = uflow()) != traits_type::eof()) {
->>>>>>> 4084ffcf
         *__s = traits_type::to_char_type(__c);
         ++__s;
         ++__i;
@@ -354,13 +340,9 @@
   virtual int_type uflow() {
     if (underflow() == traits_type::eof())
       return traits_type::eof();
-<<<<<<< HEAD
-    return traits_type::to_int_type(*__ninp_++);
-=======
     int_type __c = traits_type::to_int_type(*gptr());
     this->gbump(1);
     return __c;
->>>>>>> 4084ffcf
   }
 
   // 27.6.2.4.4 Putback:
@@ -369,29 +351,16 @@
   // 27.6.2.4.5 Put area:
   virtual streamsize xsputn(const char_type* __s, streamsize __n) {
     streamsize __i = 0;
-<<<<<<< HEAD
-    int_type __eof = traits_type::eof();
-    while (__i < __n) {
-      if (__nout_ >= __eout_) {
-        if (overflow(traits_type::to_int_type(*__s)) == __eof)
-=======
     while (__i < __n) {
       if (pptr() >= epptr()) {
         if (overflow(traits_type::to_int_type(*__s)) == traits_type::eof())
->>>>>>> 4084ffcf
           break;
         ++__s;
         ++__i;
       } else {
-<<<<<<< HEAD
-        streamsize __chunk_size = std::min(__eout_ - __nout_, __n - __i);
-        traits_type::copy(__nout_, __s, __chunk_size);
-        __nout_ += __chunk_size;
-=======
         streamsize __chunk_size = std::min(epptr() - pptr(), __n - __i);
         traits_type::copy(pptr(), __s, __chunk_size);
         __pbump(__chunk_size);
->>>>>>> 4084ffcf
         __s += __chunk_size;
         __i += __chunk_size;
       }
