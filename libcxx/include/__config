// -*- C++ -*-
//===----------------------------------------------------------------------===//
//
// Part of the LLVM Project, under the Apache License v2.0 with LLVM Exceptions.
// See https://llvm.org/LICENSE.txt for license information.
// SPDX-License-Identifier: Apache-2.0 WITH LLVM-exception
//
//===----------------------------------------------------------------------===//

#ifndef _LIBCPP___CONFIG
#define _LIBCPP___CONFIG

#include <__config_site>
#include <__configuration/abi.h>
#include <__configuration/availability.h>
#include <__configuration/compiler.h>
#include <__configuration/language.h>
#include <__configuration/platform.h>

#ifndef _LIBCPP_HAS_NO_PRAGMA_SYSTEM_HEADER
#  pragma GCC system_header
#endif

#ifdef __cplusplus

// The attributes supported by clang are documented at https://clang.llvm.org/docs/AttributeReference.html

// _LIBCPP_VERSION represents the version of libc++, which matches the version of LLVM.
// Given a LLVM release LLVM XX.YY.ZZ (e.g. LLVM 17.0.1 == 17.00.01), _LIBCPP_VERSION is
// defined to XXYYZZ.
#  define _LIBCPP_VERSION 200000

#  define _LIBCPP_CONCAT_IMPL(_X, _Y) _X##_Y
#  define _LIBCPP_CONCAT(_X, _Y) _LIBCPP_CONCAT_IMPL(_X, _Y)
#  define _LIBCPP_CONCAT3(X, Y, Z) _LIBCPP_CONCAT(X, _LIBCPP_CONCAT(Y, Z))

#  if __STDC_HOSTED__ == 0
#    define _LIBCPP_FREESTANDING
#  endif

// HARDENING {

// TODO: Remove in LLVM 21. We're making this an error to catch folks who might not have migrated.
#  ifdef _LIBCPP_ENABLE_ASSERTIONS
#    error "_LIBCPP_ENABLE_ASSERTIONS has been removed, please use _LIBCPP_HARDENING_MODE instead"
#  endif

// The library provides the macro `_LIBCPP_HARDENING_MODE` which can be set to one of the following values:
//
// - `_LIBCPP_HARDENING_MODE_NONE`;
// - `_LIBCPP_HARDENING_MODE_FAST`;
// - `_LIBCPP_HARDENING_MODE_EXTENSIVE`;
// - `_LIBCPP_HARDENING_MODE_DEBUG`.
//
// These values have the following effects:
//
// - `_LIBCPP_HARDENING_MODE_NONE` -- sets the hardening mode to "none" which disables all runtime hardening checks;
//
// - `_LIBCPP_HARDENING_MODE_FAST` -- sets that hardening mode to "fast". The fast mode enables security-critical checks
//   that can be done with relatively little runtime overhead in constant time;
//
// - `_LIBCPP_HARDENING_MODE_EXTENSIVE` -- sets the hardening mode to "extensive". The extensive mode is a superset of
//   the fast mode that additionally enables checks that are relatively cheap and prevent common types of logic errors
//   but are not necessarily security-critical;
//
// - `_LIBCPP_HARDENING_MODE_DEBUG` -- sets the hardening mode to "debug". The debug mode is a superset of the extensive
//   mode and enables all checks available in the library, including internal assertions. Checks that are part of the
//   debug mode can be very expensive and thus the debug mode is intended to be used for testing, not in production.

// Inside the library, assertions are categorized so they can be cherry-picked based on the chosen hardening mode. These
// macros are only for internal use -- users should only pick one of the high-level hardening modes described above.
//
// - `_LIBCPP_ASSERT_VALID_INPUT_RANGE` -- checks that ranges (whether expressed as an iterator pair, an iterator and
//   a sentinel, an iterator and a count, or a `std::range`) given as input to library functions are valid:
//   - the sentinel is reachable from the begin iterator;
//   - TODO(hardening): both iterators refer to the same container.
//
// - `_LIBCPP_ASSERT_VALID_ELEMENT_ACCESS` -- checks that any attempts to access a container element, whether through
//   the container object or through an iterator, are valid and do not attempt to go out of bounds or otherwise access
//   a non-existent element. For iterator checks to work, bounded iterators must be enabled in the ABI. Types like
//   `optional` and `function` are considered one-element containers for the purposes of this check.
//
// - `_LIBCPP_ASSERT_NON_NULL` -- checks that the pointer being dereferenced is not null. On most modern platforms zero
//   address does not refer to an actual location in memory, so a null pointer dereference would not compromize the
//   memory security of a program (however, it is still undefined behavior that can result in strange errors due to
//   compiler optimizations).
//
// - `_LIBCPP_ASSERT_NON_OVERLAPPING_RANGES` -- for functions that take several ranges as arguments, checks that the
//   given ranges do not overlap.
//
// - `_LIBCPP_ASSERT_VALID_DEALLOCATION` -- checks that an attempt to deallocate memory is valid (e.g. the given object
//   was allocated by the given allocator). Violating this category typically results in a memory leak.
//
// - `_LIBCPP_ASSERT_VALID_EXTERNAL_API_CALL` -- checks that a call to an external API doesn't fail in
//   an unexpected manner. This includes triggering documented cases of undefined behavior in an external library (like
//   attempting to unlock an unlocked mutex in pthreads). Any API external to the library falls under this category
//   (from system calls to compiler intrinsics). We generally don't expect these failures to compromize memory safety or
//   otherwise create an immediate security issue.
//
// - `_LIBCPP_ASSERT_COMPATIBLE_ALLOCATOR` -- checks any operations that exchange nodes between containers to make sure
//   the containers have compatible allocators.
//
// - `_LIBCPP_ASSERT_ARGUMENT_WITHIN_DOMAIN` -- checks that the given argument is within the domain of valid arguments
//   for the function. Violating this typically produces an incorrect result (e.g. the clamp algorithm returns the
//   original value without clamping it due to incorrect functors) or puts an object into an invalid state (e.g.
//   a string view where only a subset of elements is possible to access). This category is for assertions violating
//   which doesn't cause any immediate issues in the library -- whatever the consequences are, they will happen in the
//   user code.
//
// - `_LIBCPP_ASSERT_PEDANTIC` -- checks prerequisites which are imposed by the Standard, but violating which happens to
//   be benign in our implementation.
//
// - `_LIBCPP_ASSERT_SEMANTIC_REQUIREMENT` -- checks that the given argument satisfies the semantic requirements imposed
//   by the Standard. Typically, there is no simple way to completely prove that a semantic requirement is satisfied;
//   thus, this would often be a heuristic check and it might be quite expensive.
//
// - `_LIBCPP_ASSERT_INTERNAL` -- checks that internal invariants of the library hold. These assertions don't depend on
//   user input.
//
// - `_LIBCPP_ASSERT_UNCATEGORIZED` -- for assertions that haven't been properly classified yet.

// clang-format off
#  define _LIBCPP_HARDENING_MODE_NONE      (1 << 1)
#  define _LIBCPP_HARDENING_MODE_FAST      (1 << 2)
#  define _LIBCPP_HARDENING_MODE_EXTENSIVE (1 << 4) // Deliberately not ordered.
#  define _LIBCPP_HARDENING_MODE_DEBUG     (1 << 3)
// clang-format on

#  ifndef _LIBCPP_HARDENING_MODE

#    ifndef _LIBCPP_HARDENING_MODE_DEFAULT
#      error _LIBCPP_HARDENING_MODE_DEFAULT is not defined. This definition should be set at configuration time in the \
`__config_site` header, please make sure your installation of libc++ is not broken.
#    endif

#    define _LIBCPP_HARDENING_MODE _LIBCPP_HARDENING_MODE_DEFAULT
#  endif

#  if _LIBCPP_HARDENING_MODE != _LIBCPP_HARDENING_MODE_NONE &&                                                         \
      _LIBCPP_HARDENING_MODE != _LIBCPP_HARDENING_MODE_FAST &&                                                         \
      _LIBCPP_HARDENING_MODE != _LIBCPP_HARDENING_MODE_EXTENSIVE &&                                                    \
      _LIBCPP_HARDENING_MODE != _LIBCPP_HARDENING_MODE_DEBUG
#    error _LIBCPP_HARDENING_MODE must be set to one of the following values: \
_LIBCPP_HARDENING_MODE_NONE, \
_LIBCPP_HARDENING_MODE_FAST, \
_LIBCPP_HARDENING_MODE_EXTENSIVE, \
_LIBCPP_HARDENING_MODE_DEBUG
#  endif

// } HARDENING

#  define _LIBCPP_TOSTRING2(x) #x
#  define _LIBCPP_TOSTRING(x) _LIBCPP_TOSTRING2(x)

// NOLINTNEXTLINE(libcpp-cpp-version-check)
#  if __cplusplus < 201103L
#    define _LIBCPP_CXX03_LANG
#  endif

#  ifndef __has_constexpr_builtin
#    define __has_constexpr_builtin(x) 0
#  endif

// This checks wheter a Clang module is built
#  ifndef __building_module
#    define __building_module(...) 0
#  endif

// '__is_identifier' returns '0' if '__x' is a reserved identifier provided by
// the compiler and '1' otherwise.
#  ifndef __is_identifier
#    define __is_identifier(__x) 1
#  endif

#  ifndef __has_declspec_attribute
#    define __has_declspec_attribute(__x) 0
#  endif

#  define __has_keyword(__x) !(__is_identifier(__x))

#  ifndef __has_warning
#    define __has_warning(...) 0
#  endif

#  if !defined(_LIBCPP_COMPILER_CLANG_BASED) && __cplusplus < 201103L
#    error "libc++ only supports C++03 with Clang-based compilers. Please enable C++11"
#  endif

#  if defined(_LIBCPP_ABI_MICROSOFT) && !defined(_LIBCPP_NO_VCRUNTIME)
#    define _LIBCPP_ABI_VCRUNTIME
#  endif

#  if __has_feature(experimental_library)
#    ifndef _LIBCPP_ENABLE_EXPERIMENTAL
#      define _LIBCPP_ENABLE_EXPERIMENTAL
#    endif
#  endif

// Incomplete features get their own specific disabling flags. This makes it
// easier to grep for target specific flags once the feature is complete.
#  if !defined(_LIBCPP_ENABLE_EXPERIMENTAL) && !defined(_LIBCPP_BUILDING_LIBRARY)
#    define _LIBCPP_HAS_NO_INCOMPLETE_PSTL
#    define _LIBCPP_HAS_NO_EXPERIMENTAL_TZDB
#    define _LIBCPP_HAS_NO_EXPERIMENTAL_SYNCSTREAM
#  endif

#  if defined(__MVS__)
#    include <features.h> // for __NATIVE_ASCII_F
#  endif

#  if defined(_WIN32)
#    define _LIBCPP_WIN32API
#    define _LIBCPP_SHORT_WCHAR 1
// Both MinGW and native MSVC provide a "MSVC"-like environment
#    define _LIBCPP_MSVCRT_LIKE
// If mingw not explicitly detected, assume using MS C runtime only if
// a MS compatibility version is specified.
#    if defined(_MSC_VER) && !defined(__MINGW32__)
#      define _LIBCPP_MSVCRT // Using Microsoft's C Runtime library
#    endif
#    if (defined(_M_AMD64) || defined(__x86_64__)) || (defined(_M_ARM) || defined(__arm__))
#      define _LIBCPP_HAS_BITSCAN64 1
#    else
#      define _LIBCPP_HAS_BITSCAN64 0
#    endif
#    define _LIBCPP_HAS_OPEN_WITH_WCHAR 1
#  else
#    define _LIBCPP_HAS_OPEN_WITH_WCHAR 0
#    define _LIBCPP_HAS_BITSCAN64 0
#  endif // defined(_WIN32)

#  if defined(_AIX) && !defined(__64BIT__)
// The size of wchar is 2 byte on 32-bit mode on AIX.
#    define _LIBCPP_SHORT_WCHAR 1
#  endif

// Libc++ supports various implementations of std::random_device.
//
// _LIBCPP_USING_DEV_RANDOM
//      Read entropy from the given file, by default `/dev/urandom`.
//      If a token is provided, it is assumed to be the path to a file
//      to read entropy from. This is the default behavior if nothing
//      else is specified. This implementation requires storing state
//      inside `std::random_device`.
//
// _LIBCPP_USING_ARC4_RANDOM
//      Use arc4random(). This allows obtaining random data even when
//      using sandboxing mechanisms. On some platforms like Apple, this
//      is the recommended source of entropy for user-space programs.
//      When this option is used, the token passed to `std::random_device`'s
//      constructor *must* be "/dev/urandom" -- anything else is an error.
//
// _LIBCPP_USING_GETENTROPY
//      Use getentropy().
//      When this option is used, the token passed to `std::random_device`'s
//      constructor *must* be "/dev/urandom" -- anything else is an error.
//
// _LIBCPP_USING_FUCHSIA_CPRNG
//      Use Fuchsia's zx_cprng_draw() system call, which is specified to
//      deliver high-quality entropy and cannot fail.
//      When this option is used, the token passed to `std::random_device`'s
//      constructor *must* be "/dev/urandom" -- anything else is an error.
//
// _LIBCPP_USING_NACL_RANDOM
//      NaCl's sandbox (which PNaCl also runs in) doesn't allow filesystem access,
//      including accesses to the special files under `/dev`. This implementation
//      uses the NaCL syscall `nacl_secure_random_init()` to get entropy.
//      When this option is used, the token passed to `std::random_device`'s
//      constructor *must* be "/dev/urandom" -- anything else is an error.
//
// _LIBCPP_USING_WIN32_RANDOM
//      Use rand_s(), for use on Windows.
//      When this option is used, the token passed to `std::random_device`'s
//      constructor *must* be "/dev/urandom" -- anything else is an error.
#  if defined(__APPLE__) || defined(__FreeBSD__) || defined(__NetBSD__) || defined(__OpenBSD__) ||                     \
      defined(__DragonFly__)
#    define _LIBCPP_USING_ARC4_RANDOM
#  elif defined(__wasi__) || defined(__EMSCRIPTEN__)
#    define _LIBCPP_USING_GETENTROPY
#  elif defined(__Fuchsia__)
#    define _LIBCPP_USING_FUCHSIA_CPRNG
#  elif defined(__native_client__)
#    define _LIBCPP_USING_NACL_RANDOM
#  elif defined(_LIBCPP_WIN32API)
#    define _LIBCPP_USING_WIN32_RANDOM
#  else
#    define _LIBCPP_USING_DEV_RANDOM
#  endif

#  ifndef _LIBCPP_CXX03_LANG

#    define _LIBCPP_ALIGNOF(_Tp) alignof(_Tp)
#    define _ALIGNAS_TYPE(x) alignas(x)
#    define _ALIGNAS(x) alignas(x)
#    define _NOEXCEPT noexcept
#    define _NOEXCEPT_(...) noexcept(__VA_ARGS__)
#    define _LIBCPP_CONSTEXPR constexpr

#  else

#    define _LIBCPP_ALIGNOF(_Tp) _Alignof(_Tp)
#    define _ALIGNAS_TYPE(x) __attribute__((__aligned__(_LIBCPP_ALIGNOF(x))))
#    define _ALIGNAS(x) __attribute__((__aligned__(x)))
#    define nullptr __nullptr
#    define _NOEXCEPT throw()
#    define _NOEXCEPT_(...)
#    define static_assert(...) _Static_assert(__VA_ARGS__)
#    define decltype(...) __decltype(__VA_ARGS__)
#    define _LIBCPP_CONSTEXPR

typedef __char16_t char16_t;
typedef __char32_t char32_t;

#  endif

#  define _LIBCPP_PREFERRED_ALIGNOF(_Tp) __alignof(_Tp)

// Objective-C++ features (opt-in)
#  if __has_feature(objc_arc)
#    define _LIBCPP_HAS_OBJC_ARC 1
#  else
#    define _LIBCPP_HAS_OBJC_ARC 0
#  endif

#  if __has_feature(objc_arc_weak)
#    define _LIBCPP_HAS_OBJC_ARC_WEAK 1
#  else
#    define _LIBCPP_HAS_OBJC_ARC_WEAK 0
#  endif

#  if __has_extension(blocks)
#    define _LIBCPP_HAS_EXTENSION_BLOCKS 1
#  else
#    define _LIBCPP_HAS_EXTENSION_BLOCKS 0
#  endif

#  if _LIBCPP_HAS_EXTENSION_BLOCKS && defined(__APPLE__)
#    define _LIBCPP_HAS_BLOCKS_RUNTIME 1
#  else
#    define _LIBCPP_HAS_BLOCKS_RUNTIME 0
#  endif

#  if __has_feature(address_sanitizer)
#    define _LIBCPP_HAS_ASAN 1
#  else
#    define _LIBCPP_HAS_ASAN 0
#  endif

#  define _LIBCPP_ALWAYS_INLINE __attribute__((__always_inline__))

#  define _LIBCPP_DISABLE_EXTENSION_WARNING __extension__

#  if defined(_LIBCPP_OBJECT_FORMAT_COFF)

#    ifdef _DLL
#      define _LIBCPP_CRT_FUNC __declspec(dllimport)
#    else
#      define _LIBCPP_CRT_FUNC
#    endif

#    if defined(_LIBCPP_DISABLE_VISIBILITY_ANNOTATIONS) || (defined(__MINGW32__) && !defined(_LIBCPP_BUILDING_LIBRARY))
#      define _LIBCPP_DLL_VIS
#      define _LIBCPP_EXTERN_TEMPLATE_TYPE_VIS
#      define _LIBCPP_CLASS_TEMPLATE_INSTANTIATION_VIS
#      define _LIBCPP_OVERRIDABLE_FUNC_VIS
#      define _LIBCPP_EXPORTED_FROM_ABI
#    elif defined(_LIBCPP_BUILDING_LIBRARY)
#      define _LIBCPP_DLL_VIS __declspec(dllexport)
#      if defined(__MINGW32__)
#        define _LIBCPP_EXTERN_TEMPLATE_TYPE_VIS _LIBCPP_DLL_VIS
#        define _LIBCPP_CLASS_TEMPLATE_INSTANTIATION_VIS
#      else
#        define _LIBCPP_EXTERN_TEMPLATE_TYPE_VIS
#        define _LIBCPP_CLASS_TEMPLATE_INSTANTIATION_VIS _LIBCPP_DLL_VIS
#      endif
#      define _LIBCPP_OVERRIDABLE_FUNC_VIS _LIBCPP_DLL_VIS
#      define _LIBCPP_EXPORTED_FROM_ABI __declspec(dllexport)
#    else
#      define _LIBCPP_DLL_VIS __declspec(dllimport)
#      define _LIBCPP_EXTERN_TEMPLATE_TYPE_VIS _LIBCPP_DLL_VIS
#      define _LIBCPP_CLASS_TEMPLATE_INSTANTIATION_VIS
#      define _LIBCPP_OVERRIDABLE_FUNC_VIS
#      define _LIBCPP_EXPORTED_FROM_ABI __declspec(dllimport)
#    endif

#    define _LIBCPP_HIDDEN
#    define _LIBCPP_METHOD_TEMPLATE_IMPLICIT_INSTANTIATION_VIS
#    define _LIBCPP_TEMPLATE_VIS
#    define _LIBCPP_TEMPLATE_DATA_VIS
#    define _LIBCPP_TYPE_VISIBILITY_DEFAULT

#  else

#    if !defined(_LIBCPP_DISABLE_VISIBILITY_ANNOTATIONS)
#      define _LIBCPP_VISIBILITY(vis) __attribute__((__visibility__(vis)))
#    else
#      define _LIBCPP_VISIBILITY(vis)
#    endif

#    define _LIBCPP_HIDDEN _LIBCPP_VISIBILITY("hidden")
#    define _LIBCPP_TEMPLATE_DATA_VIS _LIBCPP_VISIBILITY("default")
#    define _LIBCPP_EXPORTED_FROM_ABI _LIBCPP_VISIBILITY("default")
#    define _LIBCPP_EXTERN_TEMPLATE_TYPE_VIS _LIBCPP_VISIBILITY("default")
#    define _LIBCPP_CLASS_TEMPLATE_INSTANTIATION_VIS

// TODO: Make this a proper customization point or remove the option to override it.
#    ifndef _LIBCPP_OVERRIDABLE_FUNC_VIS
#      define _LIBCPP_OVERRIDABLE_FUNC_VIS _LIBCPP_VISIBILITY("default")
#    endif

#    if !defined(_LIBCPP_DISABLE_VISIBILITY_ANNOTATIONS)
// The inline should be removed once PR32114 is resolved
#      define _LIBCPP_METHOD_TEMPLATE_IMPLICIT_INSTANTIATION_VIS inline _LIBCPP_HIDDEN
#    else
#      define _LIBCPP_METHOD_TEMPLATE_IMPLICIT_INSTANTIATION_VIS
#    endif

// GCC doesn't support the type_visibility attribute, so we have to keep the visibility attribute on templates
#    if !defined(_LIBCPP_DISABLE_VISIBILITY_ANNOTATIONS) && !__has_attribute(__type_visibility__)
#      define _LIBCPP_TEMPLATE_VIS __attribute__((__visibility__("default")))
#    else
#      define _LIBCPP_TEMPLATE_VIS
#    endif

#    if !defined(_LIBCPP_DISABLE_VISIBILITY_ANNOTATIONS) && __has_attribute(__type_visibility__)
#      define _LIBCPP_TYPE_VISIBILITY_DEFAULT __attribute__((__type_visibility__("default")))
#    else
#      define _LIBCPP_TYPE_VISIBILITY_DEFAULT
#    endif

#  endif // defined(_LIBCPP_OBJECT_FORMAT_COFF)

#  if __has_attribute(exclude_from_explicit_instantiation)
#    define _LIBCPP_EXCLUDE_FROM_EXPLICIT_INSTANTIATION __attribute__((__exclude_from_explicit_instantiation__))
#  else
// Try to approximate the effect of exclude_from_explicit_instantiation
// (which is that entities are not assumed to be provided by explicit
// template instantiations in the dylib) by always inlining those entities.
#    define _LIBCPP_EXCLUDE_FROM_EXPLICIT_INSTANTIATION _LIBCPP_ALWAYS_INLINE
#  endif

#  ifdef _LIBCPP_COMPILER_CLANG_BASED
#    define _LIBCPP_DIAGNOSTIC_PUSH _Pragma("clang diagnostic push")
#    define _LIBCPP_DIAGNOSTIC_POP _Pragma("clang diagnostic pop")
#    define _LIBCPP_CLANG_DIAGNOSTIC_IGNORED(str) _Pragma(_LIBCPP_TOSTRING(clang diagnostic ignored str))
#    define _LIBCPP_GCC_DIAGNOSTIC_IGNORED(str)
#  elif defined(_LIBCPP_COMPILER_GCC)
#    define _LIBCPP_DIAGNOSTIC_PUSH _Pragma("GCC diagnostic push")
#    define _LIBCPP_DIAGNOSTIC_POP _Pragma("GCC diagnostic pop")
#    define _LIBCPP_CLANG_DIAGNOSTIC_IGNORED(str)
#    define _LIBCPP_GCC_DIAGNOSTIC_IGNORED(str) _Pragma(_LIBCPP_TOSTRING(GCC diagnostic ignored str))
#  else
#    define _LIBCPP_DIAGNOSTIC_PUSH
#    define _LIBCPP_DIAGNOSTIC_POP
#    define _LIBCPP_CLANG_DIAGNOSTIC_IGNORED(str)
#    define _LIBCPP_GCC_DIAGNOSTIC_IGNORED(str)
#  endif

#  if _LIBCPP_HARDENING_MODE == _LIBCPP_HARDENING_MODE_FAST
#    define _LIBCPP_HARDENING_SIG f
#  elif _LIBCPP_HARDENING_MODE == _LIBCPP_HARDENING_MODE_EXTENSIVE
#    define _LIBCPP_HARDENING_SIG s
#  elif _LIBCPP_HARDENING_MODE == _LIBCPP_HARDENING_MODE_DEBUG
#    define _LIBCPP_HARDENING_SIG d
#  else
#    define _LIBCPP_HARDENING_SIG n // "none"
#  endif

#  if !_LIBCPP_HAS_EXCEPTIONS
#    define _LIBCPP_EXCEPTIONS_SIG n
#  else
#    define _LIBCPP_EXCEPTIONS_SIG e
#  endif

#  define _LIBCPP_ODR_SIGNATURE                                                                                        \
    _LIBCPP_CONCAT(_LIBCPP_CONCAT(_LIBCPP_HARDENING_SIG, _LIBCPP_EXCEPTIONS_SIG), _LIBCPP_VERSION)

// This macro marks a symbol as being hidden from libc++'s ABI. This is achieved
// on two levels:
// 1. The symbol is given hidden visibility, which ensures that users won't start exporting
//    symbols from their dynamic library by means of using the libc++ headers. This ensures
//    that those symbols stay private to the dynamic library in which it is defined.
//
// 2. The symbol is given an ABI tag that encodes the ODR-relevant properties of the library.
//    This ensures that no ODR violation can arise from mixing two TUs compiled with different
//    versions or configurations of libc++ (such as exceptions vs no-exceptions). Indeed, if the
//    program contains two definitions of a function, the ODR requires them to be token-by-token
//    equivalent, and the linker is allowed to pick either definition and discard the other one.
//
//    For example, if a program contains a copy of `vector::at()` compiled with exceptions enabled
//    *and* a copy of `vector::at()` compiled with exceptions disabled (by means of having two TUs
//    compiled with different settings), the two definitions are both visible by the linker and they
//    have the same name, but they have a meaningfully different implementation (one throws an exception
//    and the other aborts the program). This violates the ODR and makes the program ill-formed, and in
//    practice what will happen is that the linker will pick one of the definitions at random and will
//    discard the other one. This can quite clearly lead to incorrect program behavior.
//
//    A similar reasoning holds for many other properties that are ODR-affecting. Essentially any
//    property that causes the code of a function to differ from the code in another configuration
//    can be considered ODR-affecting. In practice, we don't encode all such properties in the ABI
//    tag, but we encode the ones that we think are most important: library version, exceptions, and
//    hardening mode.
//
//    Note that historically, solving this problem has been achieved in various ways, including
//    force-inlining all functions or giving internal linkage to all functions. Both these previous
//    solutions suffer from drawbacks that lead notably to code bloat.
//
// Note that we use _LIBCPP_EXCLUDE_FROM_EXPLICIT_INSTANTIATION to ensure that we don't depend
// on _LIBCPP_HIDE_FROM_ABI methods of classes explicitly instantiated in the dynamic library.
//
// Also note that the _LIBCPP_HIDE_FROM_ABI_VIRTUAL macro should be used on virtual functions
// instead of _LIBCPP_HIDE_FROM_ABI. That macro does not use an ABI tag. Indeed, the mangled
// name of a virtual function is part of its ABI, since some architectures like arm64e can sign
// the virtual function pointer in the vtable based on the mangled name of the function. Since
// we use an ABI tag that changes with each released version, the mangled name of the virtual
// function would change, which is incorrect. Note that it doesn't make much sense to change
// the implementation of a virtual function in an ABI-incompatible way in the first place,
// since that would be an ABI break anyway. Hence, the lack of ABI tag should not be noticeable.
//
// The macro can be applied to record and enum types. When the tagged type is nested in
// a record this "parent" record needs to have the macro too. Another use case for applying
// this macro to records and unions is to apply an ABI tag to inline constexpr variables.
// This can be useful for inline variables that are implementation details which are expected
// to change in the future.
//
// TODO: We provide a escape hatch with _LIBCPP_NO_ABI_TAG for folks who want to avoid increasing
//       the length of symbols with an ABI tag. In practice, we should remove the escape hatch and
//       use compression mangling instead, see https://github.com/itanium-cxx-abi/cxx-abi/issues/70.
#  ifndef _LIBCPP_NO_ABI_TAG
#    define _LIBCPP_HIDE_FROM_ABI                                                                                      \
      _LIBCPP_HIDDEN _LIBCPP_EXCLUDE_FROM_EXPLICIT_INSTANTIATION                                                       \
      __attribute__((__abi_tag__(_LIBCPP_TOSTRING(_LIBCPP_ODR_SIGNATURE))))
#  else
#    define _LIBCPP_HIDE_FROM_ABI _LIBCPP_HIDDEN _LIBCPP_EXCLUDE_FROM_EXPLICIT_INSTANTIATION
#  endif
#  define _LIBCPP_HIDE_FROM_ABI_VIRTUAL _LIBCPP_HIDDEN _LIBCPP_EXCLUDE_FROM_EXPLICIT_INSTANTIATION

#  ifdef _LIBCPP_BUILDING_LIBRARY
#    if _LIBCPP_ABI_VERSION > 1
#      define _LIBCPP_HIDE_FROM_ABI_AFTER_V1 _LIBCPP_HIDE_FROM_ABI
#    else
#      define _LIBCPP_HIDE_FROM_ABI_AFTER_V1
#    endif
#  else
#    define _LIBCPP_HIDE_FROM_ABI_AFTER_V1 _LIBCPP_HIDE_FROM_ABI
#  endif

// TODO: Remove this workaround once we drop support for Clang 16
#  if __has_warning("-Wc++23-extensions")
#    define _LIBCPP_CLANG_DIAGNOSTIC_IGNORED_CXX23_EXTENSION _LIBCPP_CLANG_DIAGNOSTIC_IGNORED("-Wc++23-extensions")
#  else
#    define _LIBCPP_CLANG_DIAGNOSTIC_IGNORED_CXX23_EXTENSION _LIBCPP_CLANG_DIAGNOSTIC_IGNORED("-Wc++2b-extensions")
#  endif

// Clang modules take a significant compile time hit when pushing and popping diagnostics.
// Since all the headers are marked as system headers in the modulemap, we can simply disable this
// pushing and popping when building with clang modules.
#  if !__has_feature(modules)
#    define _LIBCPP_PUSH_EXTENSION_DIAGNOSTICS                                                                         \
      _LIBCPP_DIAGNOSTIC_PUSH                                                                                          \
      _LIBCPP_CLANG_DIAGNOSTIC_IGNORED("-Wc++11-extensions")                                                           \
      _LIBCPP_CLANG_DIAGNOSTIC_IGNORED("-Wc++14-extensions")                                                           \
      _LIBCPP_CLANG_DIAGNOSTIC_IGNORED("-Wc++17-extensions")                                                           \
      _LIBCPP_CLANG_DIAGNOSTIC_IGNORED("-Wc++20-extensions")                                                           \
      _LIBCPP_CLANG_DIAGNOSTIC_IGNORED_CXX23_EXTENSION                                                                 \
      _LIBCPP_GCC_DIAGNOSTIC_IGNORED("-Wc++14-extensions")                                                             \
      _LIBCPP_GCC_DIAGNOSTIC_IGNORED("-Wc++17-extensions")                                                             \
      _LIBCPP_GCC_DIAGNOSTIC_IGNORED("-Wc++20-extensions")                                                             \
      _LIBCPP_GCC_DIAGNOSTIC_IGNORED("-Wc++23-extensions")
#    define _LIBCPP_POP_EXTENSION_DIAGNOSTICS _LIBCPP_DIAGNOSTIC_POP
#  else
#    define _LIBCPP_PUSH_EXTENSION_DIAGNOSTICS
#    define _LIBCPP_POP_EXTENSION_DIAGNOSTICS
#  endif

// Inline namespaces are available in Clang/GCC/MSVC regardless of C++ dialect.
// clang-format off
#  define _LIBCPP_BEGIN_NAMESPACE_STD _LIBCPP_PUSH_EXTENSION_DIAGNOSTICS                                               \
                                      namespace _LIBCPP_TYPE_VISIBILITY_DEFAULT std {                                  \
                               inline namespace _LIBCPP_ABI_NAMESPACE {
#  define _LIBCPP_END_NAMESPACE_STD }} _LIBCPP_POP_EXTENSION_DIAGNOSTICS

#define _LIBCPP_BEGIN_NAMESPACE_EXPERIMENTAL namespace std { namespace experimental {
#define _LIBCPP_END_NAMESPACE_EXPERIMENTAL }}

#define _LIBCPP_BEGIN_NAMESPACE_LFTS _LIBCPP_BEGIN_NAMESPACE_EXPERIMENTAL inline namespace fundamentals_v1 {
#define _LIBCPP_END_NAMESPACE_LFTS } _LIBCPP_END_NAMESPACE_EXPERIMENTAL

#define _LIBCPP_BEGIN_NAMESPACE_LFTS_V2 _LIBCPP_BEGIN_NAMESPACE_EXPERIMENTAL inline namespace fundamentals_v2 {
#define _LIBCPP_END_NAMESPACE_LFTS_V2 } _LIBCPP_END_NAMESPACE_EXPERIMENTAL

#ifdef _LIBCPP_ABI_NO_FILESYSTEM_INLINE_NAMESPACE
#  define _LIBCPP_BEGIN_NAMESPACE_FILESYSTEM _LIBCPP_BEGIN_NAMESPACE_STD namespace filesystem {
#  define _LIBCPP_END_NAMESPACE_FILESYSTEM } _LIBCPP_END_NAMESPACE_STD
#else
#  define _LIBCPP_BEGIN_NAMESPACE_FILESYSTEM _LIBCPP_BEGIN_NAMESPACE_STD                                               \
                                             inline namespace __fs { namespace filesystem {

#  define _LIBCPP_END_NAMESPACE_FILESYSTEM }} _LIBCPP_END_NAMESPACE_STD
#endif

// clang-format on

#  if __has_attribute(__enable_if__)
#    define _LIBCPP_PREFERRED_OVERLOAD __attribute__((__enable_if__(true, "")))
#  endif

#  if !defined(__SIZEOF_INT128__) || defined(_MSC_VER)
#    define _LIBCPP_HAS_INT128 0
#  else
#    define _LIBCPP_HAS_INT128 1
#  endif

#  ifdef _LIBCPP_CXX03_LANG
#    define _LIBCPP_DECLARE_STRONG_ENUM(x)                                                                             \
      struct _LIBCPP_EXPORTED_FROM_ABI x {                                                                             \
        enum __lx
// clang-format off
#    define _LIBCPP_DECLARE_STRONG_ENUM_EPILOG(x)                                                                      \
      __lx __v_;                                                                                                       \
      _LIBCPP_HIDE_FROM_ABI x(__lx __v) : __v_(__v) {}                                                                 \
      _LIBCPP_HIDE_FROM_ABI explicit x(int __v) : __v_(static_cast<__lx>(__v)) {}                                      \
      _LIBCPP_HIDE_FROM_ABI operator int() const { return __v_; }                                                      \
      };
// clang-format on

#  else // _LIBCPP_CXX03_LANG
#    define _LIBCPP_DECLARE_STRONG_ENUM(x) enum class x
#    define _LIBCPP_DECLARE_STRONG_ENUM_EPILOG(x)
#  endif // _LIBCPP_CXX03_LANG

#  if defined(__APPLE__) || defined(__FreeBSD__) || defined(_LIBCPP_MSVCRT_LIKE) || defined(__NetBSD__)
#    define _LIBCPP_LOCALE__L_EXTENSIONS 1
#  endif

#  ifdef __FreeBSD__
#    define _DECLARE_C99_LDBL_MATH 1
#  endif

// If we are getting operator new from the MSVC CRT, then allocation overloads
// for align_val_t were added in 19.12, aka VS 2017 version 15.3.
#  if defined(_LIBCPP_MSVCRT) && defined(_MSC_VER) && _MSC_VER < 1912
#    define _LIBCPP_HAS_LIBRARY_ALIGNED_ALLOCATION 0
#  elif defined(_LIBCPP_ABI_VCRUNTIME) && !defined(__cpp_aligned_new)
// We're deferring to Microsoft's STL to provide aligned new et al. We don't
// have it unless the language feature test macro is defined.
#    define _LIBCPP_HAS_LIBRARY_ALIGNED_ALLOCATION 0
#  elif defined(__MVS__)
#    define _LIBCPP_HAS_LIBRARY_ALIGNED_ALLOCATION 0
#  else
#    define _LIBCPP_HAS_LIBRARY_ALIGNED_ALLOCATION 1
#  endif

#  if !_LIBCPP_HAS_LIBRARY_ALIGNED_ALLOCATION || (!defined(__cpp_aligned_new) || __cpp_aligned_new < 201606)
#    define _LIBCPP_HAS_ALIGNED_ALLOCATION 0
#  else
#    define _LIBCPP_HAS_ALIGNED_ALLOCATION 1
#  endif

// It is not yet possible to use aligned_alloc() on all Apple platforms since
// 10.15 was the first version to ship an implementation of aligned_alloc().
#  if defined(__APPLE__)
#    if (defined(__ENVIRONMENT_MAC_OS_X_VERSION_MIN_REQUIRED__) &&                                                     \
         __ENVIRONMENT_MAC_OS_X_VERSION_MIN_REQUIRED__ < 101500) ||                                                    \
        (defined(__ENVIRONMENT_IPHONE_OS_VERSION_MIN_REQUIRED__) &&                                                    \
         __ENVIRONMENT_IPHONE_OS_VERSION_MIN_REQUIRED__ < 130000)
#      define _LIBCPP_HAS_C11_ALIGNED_ALLOC 0
#    else
#      define _LIBCPP_HAS_C11_ALIGNED_ALLOC 1
#    endif
#  elif defined(__ANDROID__) && __ANDROID_API__ < 28
// Android only provides aligned_alloc when targeting API 28 or higher.
#    define _LIBCPP_HAS_C11_ALIGNED_ALLOC 0
#  else
#    define _LIBCPP_HAS_C11_ALIGNED_ALLOC 1
#  endif

#  if defined(__APPLE__) || defined(__FreeBSD__)
#    define _LIBCPP_HAS_DEFAULTRUNELOCALE
#  endif

#  if defined(__APPLE__) || defined(__FreeBSD__)
#    define _LIBCPP_WCTYPE_IS_MASK
#  endif

#  if _LIBCPP_STD_VER <= 17 || !defined(__cpp_char8_t)
#    define _LIBCPP_HAS_CHAR8_T 0
#  else
#    define _LIBCPP_HAS_CHAR8_T 1
#  endif

// Deprecation macros.
//
// Deprecations warnings are always enabled, except when users explicitly opt-out
// by defining _LIBCPP_DISABLE_DEPRECATION_WARNINGS.
#  if !defined(_LIBCPP_DISABLE_DEPRECATION_WARNINGS)
#    if __has_attribute(__deprecated__)
#      define _LIBCPP_DEPRECATED __attribute__((__deprecated__))
#      define _LIBCPP_DEPRECATED_(m) __attribute__((__deprecated__(m)))
#    elif _LIBCPP_STD_VER >= 14
#      define _LIBCPP_DEPRECATED [[deprecated]]
#      define _LIBCPP_DEPRECATED_(m) [[deprecated(m)]]
#    else
#      define _LIBCPP_DEPRECATED
#      define _LIBCPP_DEPRECATED_(m)
#    endif
#  else
#    define _LIBCPP_DEPRECATED
#    define _LIBCPP_DEPRECATED_(m)
#  endif

#  if !defined(_LIBCPP_CXX03_LANG)
#    define _LIBCPP_DEPRECATED_IN_CXX11 _LIBCPP_DEPRECATED
#  else
#    define _LIBCPP_DEPRECATED_IN_CXX11
#  endif

#  if _LIBCPP_STD_VER >= 14
#    define _LIBCPP_DEPRECATED_IN_CXX14 _LIBCPP_DEPRECATED
#  else
#    define _LIBCPP_DEPRECATED_IN_CXX14
#  endif

#  if _LIBCPP_STD_VER >= 17
#    define _LIBCPP_DEPRECATED_IN_CXX17 _LIBCPP_DEPRECATED
#  else
#    define _LIBCPP_DEPRECATED_IN_CXX17
#  endif

#  if _LIBCPP_STD_VER >= 20
#    define _LIBCPP_DEPRECATED_IN_CXX20 _LIBCPP_DEPRECATED
#  else
#    define _LIBCPP_DEPRECATED_IN_CXX20
#  endif

#  if _LIBCPP_STD_VER >= 23
#    define _LIBCPP_DEPRECATED_IN_CXX23 _LIBCPP_DEPRECATED
#  else
#    define _LIBCPP_DEPRECATED_IN_CXX23
#  endif

#  if _LIBCPP_STD_VER >= 26
#    define _LIBCPP_DEPRECATED_IN_CXX26 _LIBCPP_DEPRECATED
#  else
#    define _LIBCPP_DEPRECATED_IN_CXX26
#  endif

#  if _LIBCPP_HAS_CHAR8_T
#    define _LIBCPP_DEPRECATED_WITH_CHAR8_T _LIBCPP_DEPRECATED
#  else
#    define _LIBCPP_DEPRECATED_WITH_CHAR8_T
#  endif

// Macros to enter and leave a state where deprecation warnings are suppressed.
#  if defined(_LIBCPP_COMPILER_CLANG_BASED) || defined(_LIBCPP_COMPILER_GCC)
#    define _LIBCPP_SUPPRESS_DEPRECATED_PUSH                                                                           \
      _Pragma("GCC diagnostic push") _Pragma("GCC diagnostic ignored \"-Wdeprecated\"")                                \
          _Pragma("GCC diagnostic ignored \"-Wdeprecated-declarations\"")
#    define _LIBCPP_SUPPRESS_DEPRECATED_POP _Pragma("GCC diagnostic pop")
#  else
#    define _LIBCPP_SUPPRESS_DEPRECATED_PUSH
#    define _LIBCPP_SUPPRESS_DEPRECATED_POP
#  endif

#  if _LIBCPP_STD_VER <= 11
#    define _LIBCPP_EXPLICIT_SINCE_CXX14
#  else
#    define _LIBCPP_EXPLICIT_SINCE_CXX14 explicit
#  endif

#  if _LIBCPP_STD_VER >= 23
#    define _LIBCPP_EXPLICIT_SINCE_CXX23 explicit
#  else
#    define _LIBCPP_EXPLICIT_SINCE_CXX23
#  endif

#  if _LIBCPP_STD_VER >= 14
#    define _LIBCPP_CONSTEXPR_SINCE_CXX14 constexpr
#  else
#    define _LIBCPP_CONSTEXPR_SINCE_CXX14
#  endif

#  if _LIBCPP_STD_VER >= 17
#    define _LIBCPP_CONSTEXPR_SINCE_CXX17 constexpr
#  else
#    define _LIBCPP_CONSTEXPR_SINCE_CXX17
#  endif

#  if _LIBCPP_STD_VER >= 20
#    define _LIBCPP_CONSTEXPR_SINCE_CXX20 constexpr
#  else
#    define _LIBCPP_CONSTEXPR_SINCE_CXX20
#  endif

#  if _LIBCPP_STD_VER >= 23
#    define _LIBCPP_CONSTEXPR_SINCE_CXX23 constexpr
#  else
#    define _LIBCPP_CONSTEXPR_SINCE_CXX23
#  endif

#  if _LIBCPP_STD_VER >= 26
#    define _LIBCPP_CONSTEXPR_SINCE_CXX26 constexpr
#  else
#    define _LIBCPP_CONSTEXPR_SINCE_CXX26
#  endif

#  ifndef _LIBCPP_WEAK
#    define _LIBCPP_WEAK __attribute__((__weak__))
#  endif

// Thread API
// clang-format off
#  if _LIBCPP_HAS_THREADS &&                                                                                           \
      !_LIBCPP_HAS_THREAD_API_PTHREAD &&                                                                               \
      !_LIBCPP_HAS_THREAD_API_WIN32 &&                                                                                 \
      !_LIBCPP_HAS_THREAD_API_EXTERNAL

#    if defined(__FreeBSD__) ||                                                                                        \
        defined(__wasi__) ||                                                                                           \
        defined(__NetBSD__) ||                                                                                         \
        defined(__OpenBSD__) ||                                                                                        \
        defined(__NuttX__) ||                                                                                          \
        defined(__linux__) ||                                                                                          \
        defined(__GNU__) ||                                                                                            \
        defined(__APPLE__) ||                                                                                          \
        defined(__MVS__) ||                                                                                            \
        defined(_AIX) ||                                                                                               \
        defined(__EMSCRIPTEN__)
// clang-format on
#      undef _LIBCPP_HAS_THREAD_API_PTHREAD
#      define _LIBCPP_HAS_THREAD_API_PTHREAD 1
#    elif defined(__Fuchsia__)
// TODO(44575): Switch to C11 thread API when possible.
#      undef _LIBCPP_HAS_THREAD_API_PTHREAD
#      define _LIBCPP_HAS_THREAD_API_PTHREAD 1
#    elif defined(_LIBCPP_WIN32API)
#      undef _LIBCPP_HAS_THREAD_API_WIN32
#      define _LIBCPP_HAS_THREAD_API_WIN32 1
#    else
#      error "No thread API"
#    endif // _LIBCPP_HAS_THREAD_API
#  endif   // _LIBCPP_HAS_THREADS

#  if _LIBCPP_HAS_THREAD_API_PTHREAD
#    if defined(__ANDROID__) && __ANDROID_API__ >= 30
#      define _LIBCPP_HAS_COND_CLOCKWAIT 1
#    elif defined(_LIBCPP_GLIBC_PREREQ)
#      if _LIBCPP_GLIBC_PREREQ(2, 30)
#        define _LIBCPP_HAS_COND_CLOCKWAIT 1
#      else
#        define _LIBCPP_HAS_COND_CLOCKWAIT 0
#      endif
#    else
#      define _LIBCPP_HAS_COND_CLOCKWAIT 0
#    endif
#  else
#    define _LIBCPP_HAS_COND_CLOCKWAIT 0
#  endif

#  if !_LIBCPP_HAS_THREADS && _LIBCPP_HAS_THREAD_API_PTHREAD
#    error _LIBCPP_HAS_THREAD_API_PTHREAD may only be true when _LIBCPP_HAS_THREADS is true.
#  endif

#  if !_LIBCPP_HAS_THREADS && _LIBCPP_HAS_THREAD_API_EXTERNAL
#    error _LIBCPP_HAS_THREAD_API_EXTERNAL may only be true when _LIBCPP_HAS_THREADS is true.
#  endif

#  if !_LIBCPP_HAS_MONOTONIC_CLOCK && _LIBCPP_HAS_THREADS
#    error _LIBCPP_HAS_MONOTONIC_CLOCK may only be false when _LIBCPP_HAS_THREADS is false.
#  endif

#  if _LIBCPP_HAS_THREADS && !defined(__STDCPP_THREADS__)
#    define __STDCPP_THREADS__ 1
#  endif

// The glibc and Bionic implementation of pthreads implements
// pthread_mutex_destroy as nop for regular mutexes. Additionally, Win32
// mutexes have no destroy mechanism.
//
// This optimization can't be performed on Apple platforms, where
// pthread_mutex_destroy can allow the kernel to release resources.
// See https://llvm.org/D64298 for details.
//
// TODO(EricWF): Enable this optimization on Bionic after speaking to their
//               respective stakeholders.
// clang-format off
#  if (_LIBCPP_HAS_THREAD_API_PTHREAD && defined(__GLIBC__)) ||                                                        \
      (_LIBCPP_HAS_THREAD_API_C11 && defined(__Fuchsia__)) ||                                                          \
       _LIBCPP_HAS_THREAD_API_WIN32
// clang-format on
#    define _LIBCPP_HAS_TRIVIAL_MUTEX_DESTRUCTION 1
#  else
#    define _LIBCPP_HAS_TRIVIAL_MUTEX_DESTRUCTION 0
#  endif

// Destroying a condvar is a nop on Windows.
//
// This optimization can't be performed on Apple platforms, where
// pthread_cond_destroy can allow the kernel to release resources.
// See https://llvm.org/D64298 for details.
//
// TODO(EricWF): This is potentially true for some pthread implementations
// as well.
<<<<<<< HEAD
#  if (defined(_LIBCPP_HAS_THREAD_API_C11) && defined(__Fuchsia__)) || defined(_LIBCPP_HAS_THREAD_API_WIN32)
=======
#  if (_LIBCPP_HAS_THREAD_API_C11 && defined(__Fuchsia__)) || _LIBCPP_HAS_THREAD_API_WIN32
>>>>>>> ce7c17d5
#    define _LIBCPP_HAS_TRIVIAL_CONDVAR_DESTRUCTION 1
#  else
#    define _LIBCPP_HAS_TRIVIAL_CONDVAR_DESTRUCTION 0
#  endif

#  if defined(__BIONIC__) || defined(__NuttX__) || defined(__Fuchsia__) || defined(__wasi__) ||                        \
      _LIBCPP_HAS_MUSL_LIBC || defined(__OpenBSD__) || defined(__LLVM_LIBC__)
#    define _LIBCPP_PROVIDES_DEFAULT_RUNE_TABLE
#  endif

#  if __has_feature(cxx_atomic) || __has_extension(c_atomic) || __has_keyword(_Atomic)
#    define _LIBCPP_HAS_C_ATOMIC_IMP 1
#    define _LIBCPP_HAS_GCC_ATOMIC_IMP 0
#    define _LIBCPP_HAS_EXTERNAL_ATOMIC_IMP 0
#  elif defined(_LIBCPP_COMPILER_GCC)
#    define _LIBCPP_HAS_C_ATOMIC_IMP 0
#    define _LIBCPP_HAS_GCC_ATOMIC_IMP 1
#    define _LIBCPP_HAS_EXTERNAL_ATOMIC_IMP 0
#  endif

<<<<<<< HEAD
#  if !defined(_LIBCPP_HAS_C_ATOMIC_IMP) && !defined(_LIBCPP_HAS_GCC_ATOMIC_IMP) &&                                    \
      !defined(_LIBCPP_HAS_EXTERNAL_ATOMIC_IMP)
=======
#  if !_LIBCPP_HAS_C_ATOMIC_IMP && !_LIBCPP_HAS_GCC_ATOMIC_IMP && !_LIBCPP_HAS_EXTERNAL_ATOMIC_IMP
>>>>>>> ce7c17d5
#    define _LIBCPP_HAS_ATOMIC_HEADER 0
#  else
#    define _LIBCPP_HAS_ATOMIC_HEADER 1
#    ifndef _LIBCPP_ATOMIC_FLAG_TYPE
#      define _LIBCPP_ATOMIC_FLAG_TYPE bool
#    endif
#  endif

#  if defined(__FreeBSD__) && defined(__clang__) && __has_attribute(__no_thread_safety_analysis__)
#    define _LIBCPP_NO_THREAD_SAFETY_ANALYSIS __attribute__((__no_thread_safety_analysis__))
#  else
#    define _LIBCPP_NO_THREAD_SAFETY_ANALYSIS
#  endif

// Work around the attribute handling in clang.  When both __declspec and
// __attribute__ are present, the processing goes awry preventing the definition
// of the types. In MinGW mode, __declspec evaluates to __attribute__, and thus
// combining the two does work.
#  if defined(_LIBCPP_ENABLE_THREAD_SAFETY_ANNOTATIONS) && defined(__clang__) &&                                       \
      __has_attribute(acquire_capability) && !defined(_MSC_VER)
#    define _LIBCPP_HAS_THREAD_SAFETY_ANNOTATIONS 1
#  else
#    define _LIBCPP_HAS_THREAD_SAFETY_ANNOTATIONS 0
#  endif

#  if _LIBCPP_HAS_THREAD_SAFETY_ANNOTATIONS
#    define _LIBCPP_THREAD_SAFETY_ANNOTATION(x) __attribute__((x))
#  else
#    define _LIBCPP_THREAD_SAFETY_ANNOTATION(x)
#  endif

#  if _LIBCPP_STD_VER >= 20
#    define _LIBCPP_CONSTINIT constinit
#  elif __has_attribute(__require_constant_initialization__)
#    define _LIBCPP_CONSTINIT __attribute__((__require_constant_initialization__))
#  else
#    define _LIBCPP_CONSTINIT
#  endif

#  if defined(__CUDACC__) || defined(__CUDA_ARCH__) || defined(__CUDA_LIBDEVICE__)
// The CUDA SDK contains an unfortunate definition for the __noinline__ macro,
// which breaks the regular __attribute__((__noinline__)) syntax. Therefore,
// when compiling for CUDA we use the non-underscored version of the noinline
// attribute.
//
// This is a temporary workaround and we still expect the CUDA SDK team to solve
// this issue properly in the SDK headers.
//
// See https://github.com/llvm/llvm-project/pull/73838 for more details.
#    define _LIBCPP_NOINLINE __attribute__((noinline))
#  elif __has_attribute(__noinline__)
#    define _LIBCPP_NOINLINE __attribute__((__noinline__))
#  else
#    define _LIBCPP_NOINLINE
#  endif

// We often repeat things just for handling wide characters in the library.
// When wide characters are disabled, it can be useful to have a quick way of
// disabling it without having to resort to #if-#endif, which has a larger
// impact on readability.
#  if !_LIBCPP_HAS_WIDE_CHARACTERS
#    define _LIBCPP_IF_WIDE_CHARACTERS(...)
#  else
#    define _LIBCPP_IF_WIDE_CHARACTERS(...) __VA_ARGS__
#  endif

// clang-format off
#  define _LIBCPP_PUSH_MACROS _Pragma("push_macro(\"min\")") _Pragma("push_macro(\"max\")") _Pragma("push_macro(\"refresh\")") _Pragma("push_macro(\"move\")") _Pragma("push_macro(\"erase\")")
#  define _LIBCPP_POP_MACROS _Pragma("pop_macro(\"min\")") _Pragma("pop_macro(\"max\")") _Pragma("pop_macro(\"refresh\")") _Pragma("pop_macro(\"move\")") _Pragma("pop_macro(\"erase\")")
// clang-format on

#  ifndef _LIBCPP_NO_AUTO_LINK
#    if defined(_LIBCPP_ABI_MICROSOFT) && !defined(_LIBCPP_BUILDING_LIBRARY)
#      if !defined(_LIBCPP_DISABLE_VISIBILITY_ANNOTATIONS)
#        pragma comment(lib, "c++.lib")
#      else
#        pragma comment(lib, "libc++.lib")
#      endif
#    endif // defined(_LIBCPP_ABI_MICROSOFT) && !defined(_LIBCPP_BUILDING_LIBRARY)
#  endif   // _LIBCPP_NO_AUTO_LINK

// Configures the fopen close-on-exec mode character, if any. This string will
// be appended to any mode string used by fstream for fopen/fdopen.
//
// Not all platforms support this, but it helps avoid fd-leaks on platforms that
// do.
#  if defined(__BIONIC__)
#    define _LIBCPP_FOPEN_CLOEXEC_MODE "e"
#  else
#    define _LIBCPP_FOPEN_CLOEXEC_MODE
#  endif

#  if __has_cpp_attribute(msvc::no_unique_address)
// MSVC implements [[no_unique_address]] as a silent no-op currently.
// (If/when MSVC breaks its C++ ABI, it will be changed to work as intended.)
// However, MSVC implements [[msvc::no_unique_address]] which does what
// [[no_unique_address]] is supposed to do, in general.
#    define _LIBCPP_NO_UNIQUE_ADDRESS [[msvc::no_unique_address]]
#  else
#    define _LIBCPP_NO_UNIQUE_ADDRESS [[__no_unique_address__]]
#  endif

// c8rtomb() and mbrtoc8() were added in C++20 and C23. Support for these
// functions is gradually being added to existing C libraries. The conditions
// below check for known C library versions and conditions under which these
// functions are declared by the C library.
//
// GNU libc 2.36 and newer declare c8rtomb() and mbrtoc8() in C++ modes if
// __cpp_char8_t is defined or if C2X extensions are enabled. Determining
// the latter depends on internal GNU libc details that are not appropriate
// to depend on here, so any declarations present when __cpp_char8_t is not
// defined are ignored.
#  if defined(_LIBCPP_GLIBC_PREREQ)
#    if _LIBCPP_GLIBC_PREREQ(2, 36) && defined(__cpp_char8_t)
#      define _LIBCPP_HAS_C8RTOMB_MBRTOC8 1
#    else
#      define _LIBCPP_HAS_C8RTOMB_MBRTOC8 0
#    endif
#  else
#    define _LIBCPP_HAS_C8RTOMB_MBRTOC8 0
#  endif

// There are a handful of public standard library types that are intended to
// support CTAD but don't need any explicit deduction guides to do so. This
// macro is used to mark them as such, which suppresses the
// '-Wctad-maybe-unsupported' compiler warning when CTAD is used in user code
// with these classes.
#  if _LIBCPP_STD_VER >= 17
#    ifdef _LIBCPP_COMPILER_CLANG_BASED
#      define _LIBCPP_CTAD_SUPPORTED_FOR_TYPE(_ClassName)                                                              \
        template <class... _Tag>                                                                                       \
        [[maybe_unused]] _ClassName(typename _Tag::__allow_ctad...)->_ClassName<_Tag...>
#    else
#      define _LIBCPP_CTAD_SUPPORTED_FOR_TYPE(ClassName)                                                               \
        template <class... _Tag>                                                                                       \
        ClassName(typename _Tag::__allow_ctad...)->ClassName<_Tag...>
#    endif
#  else
#    define _LIBCPP_CTAD_SUPPORTED_FOR_TYPE(_ClassName) static_assert(true, "")
#  endif

// TODO(varconst): currently, there are bugs in Clang's intrinsics when handling Objective-C++ `id`, so don't use
// compiler intrinsics in the Objective-C++ mode.
#  ifdef __OBJC__
#    define _LIBCPP_WORKAROUND_OBJCXX_COMPILER_INTRINSICS
#  endif

#  define _PSTL_PRAGMA(x) _Pragma(#x)

// Enable SIMD for compilers that support OpenMP 4.0
#  if (defined(_OPENMP) && _OPENMP >= 201307)

#    define _PSTL_UDR_PRESENT
#    define _PSTL_PRAGMA_SIMD _PSTL_PRAGMA(omp simd)
#    define _PSTL_PRAGMA_DECLARE_SIMD _PSTL_PRAGMA(omp declare simd)
#    define _PSTL_PRAGMA_SIMD_REDUCTION(PRM) _PSTL_PRAGMA(omp simd reduction(PRM))
#    define _PSTL_PRAGMA_SIMD_SCAN(PRM) _PSTL_PRAGMA(omp simd reduction(inscan, PRM))
#    define _PSTL_PRAGMA_SIMD_INCLUSIVE_SCAN(PRM) _PSTL_PRAGMA(omp scan inclusive(PRM))
#    define _PSTL_PRAGMA_SIMD_EXCLUSIVE_SCAN(PRM) _PSTL_PRAGMA(omp scan exclusive(PRM))

// Declaration of reduction functor, where
// NAME - the name of the functor
// OP - type of the callable object with the reduction operation
// omp_in - refers to the local partial result
// omp_out - refers to the final value of the combiner operator
// omp_priv - refers to the private copy of the initial value
// omp_orig - refers to the original variable to be reduced
#    define _PSTL_PRAGMA_DECLARE_REDUCTION(NAME, OP)                                                                   \
      _PSTL_PRAGMA(omp declare reduction(NAME:OP : omp_out(omp_in)) initializer(omp_priv = omp_orig))

#  elif defined(_LIBCPP_COMPILER_CLANG_BASED)

#    define _PSTL_PRAGMA_SIMD _Pragma("clang loop vectorize(enable) interleave(enable)")
#    define _PSTL_PRAGMA_DECLARE_SIMD
#    define _PSTL_PRAGMA_SIMD_REDUCTION(PRM) _Pragma("clang loop vectorize(enable) interleave(enable)")
#    define _PSTL_PRAGMA_SIMD_SCAN(PRM) _Pragma("clang loop vectorize(enable) interleave(enable)")
#    define _PSTL_PRAGMA_SIMD_INCLUSIVE_SCAN(PRM)
#    define _PSTL_PRAGMA_SIMD_EXCLUSIVE_SCAN(PRM)
#    define _PSTL_PRAGMA_DECLARE_REDUCTION(NAME, OP)

#  else // (defined(_OPENMP) && _OPENMP >= 201307)

#    define _PSTL_PRAGMA_SIMD
#    define _PSTL_PRAGMA_DECLARE_SIMD
#    define _PSTL_PRAGMA_SIMD_REDUCTION(PRM)
#    define _PSTL_PRAGMA_SIMD_SCAN(PRM)
#    define _PSTL_PRAGMA_SIMD_INCLUSIVE_SCAN(PRM)
#    define _PSTL_PRAGMA_SIMD_EXCLUSIVE_SCAN(PRM)
#    define _PSTL_PRAGMA_DECLARE_REDUCTION(NAME, OP)

#  endif // (defined(_OPENMP) && _OPENMP >= 201307)

#  define _PSTL_USE_NONTEMPORAL_STORES_IF_ALLOWED

// Optional attributes - these are useful for a better QoI, but not required to be available

#  if __has_attribute(__no_sanitize__) && !defined(_LIBCPP_COMPILER_GCC)
#    define _LIBCPP_NO_CFI __attribute__((__no_sanitize__("cfi")))
#  else
#    define _LIBCPP_NO_CFI
#  endif

#  if __has_attribute(__malloc__)
#    define _LIBCPP_NOALIAS __attribute__((__malloc__))
#  else
#    define _LIBCPP_NOALIAS
#  endif

#  if __has_attribute(__using_if_exists__)
#    define _LIBCPP_USING_IF_EXISTS __attribute__((__using_if_exists__))
#  else
#    define _LIBCPP_USING_IF_EXISTS
#  endif

#  if __has_attribute(__no_destroy__)
#    define _LIBCPP_NO_DESTROY __attribute__((__no_destroy__))
#  else
#    define _LIBCPP_NO_DESTROY
#  endif

#  if __has_attribute(__diagnose_if__)
#    define _LIBCPP_DIAGNOSE_WARNING(...) __attribute__((__diagnose_if__(__VA_ARGS__, "warning")))
#  else
#    define _LIBCPP_DIAGNOSE_WARNING(...)
#  endif

// Use a function like macro to imply that it must be followed by a semicolon
#  if __has_cpp_attribute(fallthrough)
#    define _LIBCPP_FALLTHROUGH() [[fallthrough]]
#  elif __has_attribute(__fallthrough__)
#    define _LIBCPP_FALLTHROUGH() __attribute__((__fallthrough__))
#  else
#    define _LIBCPP_FALLTHROUGH() ((void)0)
#  endif

#  if __has_cpp_attribute(_Clang::__lifetimebound__)
#    define _LIBCPP_LIFETIMEBOUND [[_Clang::__lifetimebound__]]
#  else
#    define _LIBCPP_LIFETIMEBOUND
#  endif

#  if __has_cpp_attribute(_Clang::__noescape__)
#    define _LIBCPP_NOESCAPE [[_Clang::__noescape__]]
#  else
#    define _LIBCPP_NOESCAPE
#  endif

#  if __has_attribute(__nodebug__)
#    define _LIBCPP_NODEBUG __attribute__((__nodebug__))
#  else
#    define _LIBCPP_NODEBUG
#  endif

#  if __has_attribute(__standalone_debug__)
#    define _LIBCPP_STANDALONE_DEBUG __attribute__((__standalone_debug__))
#  else
#    define _LIBCPP_STANDALONE_DEBUG
#  endif

#  if __has_attribute(__preferred_name__)
#    define _LIBCPP_PREFERRED_NAME(x) __attribute__((__preferred_name__(x)))
#  else
#    define _LIBCPP_PREFERRED_NAME(x)
#  endif

#  if __has_attribute(__no_sanitize__)
#    define _LIBCPP_NO_SANITIZE(...) __attribute__((__no_sanitize__(__VA_ARGS__)))
#  else
#    define _LIBCPP_NO_SANITIZE(...)
#  endif

#  if __has_attribute(__init_priority__)
#    define _LIBCPP_INIT_PRIORITY_MAX __attribute__((__init_priority__(100)))
#  else
#    define _LIBCPP_INIT_PRIORITY_MAX
#  endif

#  if __has_attribute(__format__)
// The attribute uses 1-based indices for ordinary and static member functions.
// The attribute uses 2-based indices for non-static member functions.
#    define _LIBCPP_ATTRIBUTE_FORMAT(archetype, format_string_index, first_format_arg_index)                           \
      __attribute__((__format__(archetype, format_string_index, first_format_arg_index)))
#  else
#    define _LIBCPP_ATTRIBUTE_FORMAT(archetype, format_string_index, first_format_arg_index) /* nothing */
#  endif

#  if __has_attribute(__packed__)
#    define _LIBCPP_PACKED __attribute__((__packed__))
#  else
#    define _LIBCPP_PACKED
#  endif

#  if defined(_LIBCPP_ABI_MICROSOFT) && __has_declspec_attribute(empty_bases)
#    define _LIBCPP_DECLSPEC_EMPTY_BASES __declspec(empty_bases)
#  else
#    define _LIBCPP_DECLSPEC_EMPTY_BASES
#  endif

// Allow for build-time disabling of unsigned integer sanitization
#  if __has_attribute(no_sanitize) && !defined(_LIBCPP_COMPILER_GCC)
#    define _LIBCPP_DISABLE_UBSAN_UNSIGNED_INTEGER_CHECK __attribute__((__no_sanitize__("unsigned-integer-overflow")))
#  else
#    define _LIBCPP_DISABLE_UBSAN_UNSIGNED_INTEGER_CHECK
#  endif

// Clang-18 has support for deducing this, but it does not set the FTM.
#  if defined(__cpp_explicit_this_parameter) || (defined(_LIBCPP_CLANG_VER) && _LIBCPP_CLANG_VER >= 1800)
#    define _LIBCPP_HAS_EXPLICIT_THIS_PARAMETER 1
#  else
#    define _LIBCPP_HAS_EXPLICIT_THIS_PARAMETER 0
#  endif

#endif // __cplusplus

#endif // _LIBCPP___CONFIG<|MERGE_RESOLUTION|>--- conflicted
+++ resolved
@@ -901,11 +901,7 @@
 //
 // TODO(EricWF): This is potentially true for some pthread implementations
 // as well.
-<<<<<<< HEAD
-#  if (defined(_LIBCPP_HAS_THREAD_API_C11) && defined(__Fuchsia__)) || defined(_LIBCPP_HAS_THREAD_API_WIN32)
-=======
 #  if (_LIBCPP_HAS_THREAD_API_C11 && defined(__Fuchsia__)) || _LIBCPP_HAS_THREAD_API_WIN32
->>>>>>> ce7c17d5
 #    define _LIBCPP_HAS_TRIVIAL_CONDVAR_DESTRUCTION 1
 #  else
 #    define _LIBCPP_HAS_TRIVIAL_CONDVAR_DESTRUCTION 0
@@ -926,12 +922,7 @@
 #    define _LIBCPP_HAS_EXTERNAL_ATOMIC_IMP 0
 #  endif
 
-<<<<<<< HEAD
-#  if !defined(_LIBCPP_HAS_C_ATOMIC_IMP) && !defined(_LIBCPP_HAS_GCC_ATOMIC_IMP) &&                                    \
-      !defined(_LIBCPP_HAS_EXTERNAL_ATOMIC_IMP)
-=======
 #  if !_LIBCPP_HAS_C_ATOMIC_IMP && !_LIBCPP_HAS_GCC_ATOMIC_IMP && !_LIBCPP_HAS_EXTERNAL_ATOMIC_IMP
->>>>>>> ce7c17d5
 #    define _LIBCPP_HAS_ATOMIC_HEADER 0
 #  else
 #    define _LIBCPP_HAS_ATOMIC_HEADER 1
