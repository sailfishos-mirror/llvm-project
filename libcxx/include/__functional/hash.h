--- conflicted
+++ resolved
@@ -347,119 +347,6 @@
   }
 };
 
-<<<<<<< HEAD
-template <>
-struct hash<bool> : public __unary_function<bool, size_t> {
-  _LIBCPP_HIDE_FROM_ABI size_t operator()(bool __v) const _NOEXCEPT { return static_cast<size_t>(__v); }
-};
-
-template <>
-struct hash<char> : public __unary_function<char, size_t> {
-  _LIBCPP_HIDE_FROM_ABI size_t operator()(char __v) const _NOEXCEPT { return static_cast<size_t>(__v); }
-};
-
-template <>
-struct hash<signed char> : public __unary_function<signed char, size_t> {
-  _LIBCPP_HIDE_FROM_ABI size_t operator()(signed char __v) const _NOEXCEPT { return static_cast<size_t>(__v); }
-};
-
-template <>
-struct hash<unsigned char> : public __unary_function<unsigned char, size_t> {
-  _LIBCPP_HIDE_FROM_ABI size_t operator()(unsigned char __v) const _NOEXCEPT { return static_cast<size_t>(__v); }
-};
-
-#if _LIBCPP_HAS_CHAR8_T
-template <>
-struct hash<char8_t> : public __unary_function<char8_t, size_t> {
-  _LIBCPP_HIDE_FROM_ABI size_t operator()(char8_t __v) const _NOEXCEPT { return static_cast<size_t>(__v); }
-};
-#endif // _LIBCPP_HAS_CHAR8_T
-
-template <>
-struct hash<char16_t> : public __unary_function<char16_t, size_t> {
-  _LIBCPP_HIDE_FROM_ABI size_t operator()(char16_t __v) const _NOEXCEPT { return static_cast<size_t>(__v); }
-};
-
-template <>
-struct hash<char32_t> : public __unary_function<char32_t, size_t> {
-  _LIBCPP_HIDE_FROM_ABI size_t operator()(char32_t __v) const _NOEXCEPT { return static_cast<size_t>(__v); }
-};
-
-#if _LIBCPP_HAS_WIDE_CHARACTERS
-template <>
-struct hash<wchar_t> : public __unary_function<wchar_t, size_t> {
-  _LIBCPP_HIDE_FROM_ABI size_t operator()(wchar_t __v) const _NOEXCEPT { return static_cast<size_t>(__v); }
-};
-#endif // _LIBCPP_HAS_WIDE_CHARACTERS
-
-template <>
-struct hash<short> : public __unary_function<short, size_t> {
-  _LIBCPP_HIDE_FROM_ABI size_t operator()(short __v) const _NOEXCEPT { return static_cast<size_t>(__v); }
-};
-
-template <>
-struct hash<unsigned short> : public __unary_function<unsigned short, size_t> {
-  _LIBCPP_HIDE_FROM_ABI size_t operator()(unsigned short __v) const _NOEXCEPT { return static_cast<size_t>(__v); }
-};
-
-template <>
-struct hash<int> : public __unary_function<int, size_t> {
-  _LIBCPP_HIDE_FROM_ABI size_t operator()(int __v) const _NOEXCEPT { return static_cast<size_t>(__v); }
-};
-
-template <>
-struct hash<unsigned int> : public __unary_function<unsigned int, size_t> {
-  _LIBCPP_HIDE_FROM_ABI size_t operator()(unsigned int __v) const _NOEXCEPT { return static_cast<size_t>(__v); }
-};
-
-template <>
-struct hash<long> : public __unary_function<long, size_t> {
-  _LIBCPP_HIDE_FROM_ABI size_t operator()(long __v) const _NOEXCEPT { return static_cast<size_t>(__v); }
-};
-
-template <>
-struct hash<unsigned long> : public __unary_function<unsigned long, size_t> {
-  _LIBCPP_HIDE_FROM_ABI size_t operator()(unsigned long __v) const _NOEXCEPT {
-    static_assert(sizeof(size_t) >= sizeof(unsigned long),
-                  "This would be a terrible hash function on a platform where size_t is smaller than unsigned long");
-    return static_cast<size_t>(__v);
-  }
-};
-
-template <>
-struct hash<long long> : public __scalar_hash<long long> {};
-
-template <>
-struct hash<unsigned long long> : public __scalar_hash<unsigned long long> {};
-
-#if _LIBCPP_HAS_INT128
-
-template <>
-struct hash<__int128_t> : public __scalar_hash<__int128_t> {};
-
-template <>
-struct hash<__uint128_t> : public __scalar_hash<__uint128_t> {};
-
-#endif
-
-template <>
-struct hash<float> : public __scalar_hash<float> {
-  _LIBCPP_HIDE_FROM_ABI size_t operator()(float __v) const _NOEXCEPT {
-    // -0.0 and 0.0 should return same hash
-    if (__v == 0.0f)
-      return 0;
-    return __scalar_hash<float>::operator()(__v);
-  }
-};
-
-template <>
-struct hash<double> : public __scalar_hash<double> {
-  _LIBCPP_HIDE_FROM_ABI size_t operator()(double __v) const _NOEXCEPT {
-    // -0.0 and 0.0 should return same hash
-    if (__v == 0.0)
-      return 0;
-    return __scalar_hash<double>::operator()(__v);
-=======
 template <class _Tp, class = void>
 struct __hash_impl {
   __hash_impl()                              = delete;
@@ -492,16 +379,11 @@
     if (__v == 0.0f)
       return 0;
     return __scalar_hash<_Tp>::operator()(__v);
->>>>>>> 4084ffcf
   }
 };
 
 template <>
-<<<<<<< HEAD
-struct hash<long double> : public __scalar_hash<long double> {
-=======
 struct __hash_impl<long double> : __scalar_hash<long double> {
->>>>>>> 4084ffcf
   _LIBCPP_HIDE_FROM_ABI size_t operator()(long double __v) const _NOEXCEPT {
     // -0.0 and 0.0 should return same hash
     if (__v == 0.0L)
@@ -542,27 +424,8 @@
   }
 };
 
-<<<<<<< HEAD
-template <class _Tp, bool = is_enum<_Tp>::value>
-struct __enum_hash : public __unary_function<_Tp, size_t> {
-  _LIBCPP_HIDE_FROM_ABI size_t operator()(_Tp __v) const _NOEXCEPT {
-    using type = __underlying_type_t<_Tp>;
-    return hash<type>()(static_cast<type>(__v));
-  }
-};
-template <class _Tp>
-struct __enum_hash<_Tp, false> {
-  __enum_hash()                              = delete;
-  __enum_hash(__enum_hash const&)            = delete;
-  __enum_hash& operator=(__enum_hash const&) = delete;
-};
-
-template <class _Tp>
-struct hash : public __enum_hash<_Tp> {};
-=======
 template <class _Tp>
 struct hash : public __hash_impl<_Tp> {};
->>>>>>> 4084ffcf
 
 #if _LIBCPP_STD_VER >= 17
 
