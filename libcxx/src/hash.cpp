//===----------------------------------------------------------------------===//
//
// Part of the LLVM Project, under the Apache License v2.0 with LLVM Exceptions.
// See https://llvm.org/LICENSE.txt for license information.
// SPDX-License-Identifier: Apache-2.0 WITH LLVM-exception
//
//===----------------------------------------------------------------------===//

#include <__hash_table>
#include <algorithm>
#include <stdexcept>

_LIBCPP_CLANG_DIAGNOSTIC_IGNORED("-Wtautological-constant-out-of-range-compare")

_LIBCPP_BEGIN_NAMESPACE_STD

namespace {

// handle all next_prime(i) for i in [1, 210), special case 0
const unsigned small_primes[] = {
    0,   2,   3,   5,   7,   11,  13,  17,  19,  23,  29,  31,  37,  41,  43,  47,
    53,  59,  61,  67,  71,  73,  79,  83,  89,  97,  101, 103, 107, 109, 113, 127,
    131, 137, 139, 149, 151, 157, 163, 167, 173, 179, 181, 191, 193, 197, 199, 211};

// potential primes = 210*k + indices[i], k >= 1
//   these numbers are not divisible by 2, 3, 5 or 7
//   (or any integer 2 <= j <= 10 for that matter).
const unsigned indices[] = {
    1,   11,  13,  17,  19,  23,  29,  31,  37,  41,  43,  47,  53,  59,  61,  67,
    71,  73,  79,  83,  89,  97,  101, 103, 107, 109, 113, 121, 127, 131, 137, 139,
    143, 149, 151, 157, 163, 167, 169, 173, 179, 181, 187, 191, 193, 197, 199, 209};

} // namespace

// Returns:  If n == 0, returns 0.  Else returns the lowest prime number that
// is greater than or equal to n.
//
// The algorithm creates a list of small primes, plus an open-ended list of
// potential primes.  All prime numbers are potential prime numbers.  However
// some potential prime numbers are not prime.  In an ideal world, all potential
// prime numbers would be prime.  Candidate prime numbers are chosen as the next
// highest potential prime.  Then this number is tested for prime by dividing it
// by all potential prime numbers less than the sqrt of the candidate.
//
// This implementation defines potential primes as those numbers not divisible
// by 2, 3, 5, and 7.  Other (common) implementations define potential primes
// as those not divisible by 2.  A few other implementations define potential
// primes as those not divisible by 2 or 3.  By raising the number of small
// primes which the potential prime is not divisible by, the set of potential
// primes more closely approximates the set of prime numbers.  And thus there
// are fewer potential primes to search, and fewer potential primes to divide
// against.

<<<<<<< HEAD
template <size_t _Sz = sizeof(size_t)>
inline _LIBCPP_HIDE_FROM_ABI typename enable_if<_Sz == 4, void>::type __check_for_overflow(size_t N) {
  if (N > 0xFFFFFFFB)
    std::__throw_overflow_error("__next_prime overflow");
}

template <size_t _Sz = sizeof(size_t)>
inline _LIBCPP_HIDE_FROM_ABI typename enable_if<_Sz == 8, void>::type __check_for_overflow(size_t N) {
  if (N > 0xFFFFFFFFFFFFFFC5ull)
    std::__throw_overflow_error("__next_prime overflow");
=======
inline void __check_for_overflow(size_t N) {
  if constexpr (sizeof(size_t) == 4) {
    if (N > 0xFFFFFFFB)
      std::__throw_overflow_error("__next_prime overflow");
  } else {
    if (N > 0xFFFFFFFFFFFFFFC5ull)
      std::__throw_overflow_error("__next_prime overflow");
  }
>>>>>>> eb0f1dc0
}

size_t __next_prime(size_t n) {
  const size_t L = 210;
  const size_t N = sizeof(small_primes) / sizeof(small_primes[0]);
  // If n is small enough, search in small_primes
  if (n <= small_primes[N - 1])
    return *std::lower_bound(small_primes, small_primes + N, n);
  // Else n > largest small_primes
  // Check for overflow
  __check_for_overflow(n);
  // Start searching list of potential primes: L * k0 + indices[in]
  const size_t M = sizeof(indices) / sizeof(indices[0]);
  // Select first potential prime >= n
  //   Known a-priori n >= L
  size_t k0 = n / L;
  size_t in = static_cast<size_t>(std::lower_bound(indices, indices + M, n - k0 * L) - indices);
  n         = L * k0 + indices[in];
  while (true) {
    // Divide n by all primes or potential primes (i) until:
    //    1.  The division is even, so try next potential prime.
    //    2.  The i > sqrt(n), in which case n is prime.
    // It is known a-priori that n is not divisible by 2, 3, 5 or 7,
    //    so don't test those (j == 5 ->  divide by 11 first).  And the
    //    potential primes start with 211, so don't test against the last
    //    small prime.
    for (size_t j = 5; j < N - 1; ++j) {
      const std::size_t p = small_primes[j];
      const std::size_t q = n / p;
      if (q < p)
        return n;
      if (n == q * p)
        goto next;
    }
    // n wasn't divisible by small primes, try potential primes
    {
      size_t i = 211;
      while (true) {
        std::size_t q = n / i;
        if (q < i)
          return n;
        if (n == q * i)
          break;

        i += 10;
        q = n / i;
        if (q < i)
          return n;
        if (n == q * i)
          break;

        i += 2;
        q = n / i;
        if (q < i)
          return n;
        if (n == q * i)
          break;

        i += 4;
        q = n / i;
        if (q < i)
          return n;
        if (n == q * i)
          break;

        i += 2;
        q = n / i;
        if (q < i)
          return n;
        if (n == q * i)
          break;

        i += 4;
        q = n / i;
        if (q < i)
          return n;
        if (n == q * i)
          break;

        i += 6;
        q = n / i;
        if (q < i)
          return n;
        if (n == q * i)
          break;

        i += 2;
        q = n / i;
        if (q < i)
          return n;
        if (n == q * i)
          break;

        i += 6;
        q = n / i;
        if (q < i)
          return n;
        if (n == q * i)
          break;

        i += 4;
        q = n / i;
        if (q < i)
          return n;
        if (n == q * i)
          break;

        i += 2;
        q = n / i;
        if (q < i)
          return n;
        if (n == q * i)
          break;

        i += 4;
        q = n / i;
        if (q < i)
          return n;
        if (n == q * i)
          break;

        i += 6;
        q = n / i;
        if (q < i)
          return n;
        if (n == q * i)
          break;

        i += 6;
        q = n / i;
        if (q < i)
          return n;
        if (n == q * i)
          break;

        i += 2;
        q = n / i;
        if (q < i)
          return n;
        if (n == q * i)
          break;

        i += 6;
        q = n / i;
        if (q < i)
          return n;
        if (n == q * i)
          break;

        i += 4;
        q = n / i;
        if (q < i)
          return n;
        if (n == q * i)
          break;

        i += 2;
        q = n / i;
        if (q < i)
          return n;
        if (n == q * i)
          break;

        i += 6;
        q = n / i;
        if (q < i)
          return n;
        if (n == q * i)
          break;

        i += 4;
        q = n / i;
        if (q < i)
          return n;
        if (n == q * i)
          break;

        i += 6;
        q = n / i;
        if (q < i)
          return n;
        if (n == q * i)
          break;

        i += 8;
        q = n / i;
        if (q < i)
          return n;
        if (n == q * i)
          break;

        i += 4;
        q = n / i;
        if (q < i)
          return n;
        if (n == q * i)
          break;

        i += 2;
        q = n / i;
        if (q < i)
          return n;
        if (n == q * i)
          break;

        i += 4;
        q = n / i;
        if (q < i)
          return n;
        if (n == q * i)
          break;

        i += 2;
        q = n / i;
        if (q < i)
          return n;
        if (n == q * i)
          break;

        i += 4;
        q = n / i;
        if (q < i)
          return n;
        if (n == q * i)
          break;

        i += 8;
        q = n / i;
        if (q < i)
          return n;
        if (n == q * i)
          break;

        i += 6;
        q = n / i;
        if (q < i)
          return n;
        if (n == q * i)
          break;

        i += 4;
        q = n / i;
        if (q < i)
          return n;
        if (n == q * i)
          break;

        i += 6;
        q = n / i;
        if (q < i)
          return n;
        if (n == q * i)
          break;

        i += 2;
        q = n / i;
        if (q < i)
          return n;
        if (n == q * i)
          break;

        i += 4;
        q = n / i;
        if (q < i)
          return n;
        if (n == q * i)
          break;

        i += 6;
        q = n / i;
        if (q < i)
          return n;
        if (n == q * i)
          break;

        i += 2;
        q = n / i;
        if (q < i)
          return n;
        if (n == q * i)
          break;

        i += 6;
        q = n / i;
        if (q < i)
          return n;
        if (n == q * i)
          break;

        i += 6;
        q = n / i;
        if (q < i)
          return n;
        if (n == q * i)
          break;

        i += 4;
        q = n / i;
        if (q < i)
          return n;
        if (n == q * i)
          break;

        i += 2;
        q = n / i;
        if (q < i)
          return n;
        if (n == q * i)
          break;

        i += 4;
        q = n / i;
        if (q < i)
          return n;
        if (n == q * i)
          break;

        i += 6;
        q = n / i;
        if (q < i)
          return n;
        if (n == q * i)
          break;

        i += 2;
        q = n / i;
        if (q < i)
          return n;
        if (n == q * i)
          break;

        i += 6;
        q = n / i;
        if (q < i)
          return n;
        if (n == q * i)
          break;

        i += 4;
        q = n / i;
        if (q < i)
          return n;
        if (n == q * i)
          break;

        i += 2;
        q = n / i;
        if (q < i)
          return n;
        if (n == q * i)
          break;

        i += 4;
        q = n / i;
        if (q < i)
          return n;
        if (n == q * i)
          break;

        i += 2;
        q = n / i;
        if (q < i)
          return n;
        if (n == q * i)
          break;

        i += 10;
        q = n / i;
        if (q < i)
          return n;
        if (n == q * i)
          break;

        // This will loop i to the next "plane" of potential primes
        i += 2;
      }
    }
  next:
    // n is not prime.  Increment n to next potential prime.
    if (++in == M) {
      ++k0;
      in = 0;
    }
    n = L * k0 + indices[in];
  }
}

_LIBCPP_END_NAMESPACE_STD<|MERGE_RESOLUTION|>--- conflicted
+++ resolved
@@ -51,18 +51,6 @@
 // are fewer potential primes to search, and fewer potential primes to divide
 // against.
 
-<<<<<<< HEAD
-template <size_t _Sz = sizeof(size_t)>
-inline _LIBCPP_HIDE_FROM_ABI typename enable_if<_Sz == 4, void>::type __check_for_overflow(size_t N) {
-  if (N > 0xFFFFFFFB)
-    std::__throw_overflow_error("__next_prime overflow");
-}
-
-template <size_t _Sz = sizeof(size_t)>
-inline _LIBCPP_HIDE_FROM_ABI typename enable_if<_Sz == 8, void>::type __check_for_overflow(size_t N) {
-  if (N > 0xFFFFFFFFFFFFFFC5ull)
-    std::__throw_overflow_error("__next_prime overflow");
-=======
 inline void __check_for_overflow(size_t N) {
   if constexpr (sizeof(size_t) == 4) {
     if (N > 0xFFFFFFFB)
@@ -71,7 +59,6 @@
     if (N > 0xFFFFFFFFFFFFFFC5ull)
       std::__throw_overflow_error("__next_prime overflow");
   }
->>>>>>> eb0f1dc0
 }
 
 size_t __next_prime(size_t n) {
