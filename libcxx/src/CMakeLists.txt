# Get sources
set(LIBCXX_SOURCES
  algorithm.cpp
  any.cpp
  bind.cpp
  call_once.cpp
  charconv.cpp
  chrono.cpp
  error_category.cpp
  exception.cpp
  expected.cpp
  filesystem/filesystem_clock.cpp
  filesystem/filesystem_error.cpp
  filesystem/path_parser.h
  filesystem/path.cpp
  functional.cpp
  hash.cpp
  include/apple_availability.h
  include/atomic_support.h
  include/config_elast.h
  include/refstring.h
  include/ryu/common.h
  include/ryu/d2fixed.h
  include/ryu/d2fixed_full_table.h
  include/ryu/d2s.h
  include/ryu/d2s_full_table.h
  include/ryu/d2s_intrinsics.h
  include/ryu/digit_table.h
  include/ryu/f2s.h
  include/ryu/ryu.h
  include/to_chars_floating_point.h
  include/from_chars_floating_point.h
  memory.cpp
  memory_resource.cpp
  new_handler.cpp
  new_helpers.cpp
  optional.cpp
  print.cpp
  random_shuffle.cpp
  ryu/d2fixed.cpp
  ryu/d2s.cpp
  ryu/f2s.cpp
  stdexcept.cpp
  string.cpp
  support/runtime/exception_fallback.ipp
  support/runtime/exception_glibcxx.ipp
  support/runtime/exception_libcxxabi.ipp
  support/runtime/exception_libcxxrt.ipp
  support/runtime/exception_msvc.ipp
  support/runtime/exception_pointer_cxxabi.ipp
  support/runtime/exception_pointer_glibcxx.ipp
  support/runtime/exception_pointer_msvc.ipp
  support/runtime/exception_pointer_unimplemented.ipp
  support/runtime/stdexcept_default.ipp
  support/runtime/stdexcept_vcruntime.ipp
  system_error.cpp
  typeinfo.cpp
  valarray.cpp
  variant.cpp
  vector.cpp
  verbose_abort.cpp
  )

if (LIBCXX_ENABLE_THREADS)
  list(APPEND LIBCXX_SOURCES
    atomic.cpp
    barrier.cpp
    condition_variable_destructor.cpp
    condition_variable.cpp
    future.cpp
    mutex_destructor.cpp
    mutex.cpp
    shared_mutex.cpp
    thread.cpp
    )
endif()

if (LIBCXX_ENABLE_RANDOM_DEVICE)
  list(APPEND LIBCXX_SOURCES
    random.cpp
    )
endif()

if (LIBCXX_ENABLE_LOCALIZATION)
  list(APPEND LIBCXX_SOURCES
    fstream.cpp
    include/sso_allocator.h
    ios.cpp
    ios.instantiations.cpp
    iostream.cpp
    locale.cpp
    ostream.cpp
    regex.cpp
    strstream.cpp
    )
endif()

if(WIN32)
  list(APPEND LIBCXX_SOURCES
    support/win32/compiler_rt_shims.cpp
    support/win32/locale_win32.cpp
    support/win32/support.cpp
    )

  if (NOT LIBCXX_HAS_PTHREAD_API)
    list(APPEND LIBCXX_SOURCES
      support/win32/thread_win32.cpp
      )
  endif()
elseif(ZOS)
  list(APPEND LIBCXX_SOURCES
    support/ibm/mbsnrtowcs.cpp
    support/ibm/wcsnrtombs.cpp
    support/ibm/xlocale_zos.cpp
    )
endif()

if (LIBCXX_ENABLE_FILESYSTEM)
  list(APPEND LIBCXX_SOURCES
    filesystem/directory_entry.cpp
    filesystem/directory_iterator.cpp
    filesystem/file_descriptor.h
    filesystem/operations.cpp
    filesystem/posix_compat.h
    filesystem/time_utils.h
    )
  # Filesystem uses __int128_t, which requires a definition of __muloi4 when
  # compiled with UBSAN. This definition is not provided by libgcc_s, but is
  # provided by compiler-rt. So we need to disable it to avoid having multiple
  # definitions. See filesystem/int128_builtins.cpp.
  if (NOT LIBCXX_USE_COMPILER_RT)
    list(APPEND LIBCXX_SOURCES
      filesystem/int128_builtins.cpp
      )
  endif()
endif()

if (LIBCXX_ENABLE_NEW_DELETE_DEFINITIONS)
  list(APPEND LIBCXX_SOURCES
    new.cpp
    )
endif()

if (APPLE AND LLVM_USE_SANITIZER)
  if (("${LLVM_USE_SANITIZER}" STREQUAL "Address") OR
      ("${LLVM_USE_SANITIZER}" STREQUAL "Address;Undefined") OR
      ("${LLVM_USE_SANITIZER}" STREQUAL "Undefined;Address"))
    set(LIBFILE "libclang_rt.asan_osx_dynamic.dylib")
  elseif("${LLVM_USE_SANITIZER}" STREQUAL "Undefined")
    set(LIBFILE "libclang_rt.ubsan_osx_dynamic.dylib")
  elseif("${LLVM_USE_SANITIZER}" STREQUAL "Thread")
    set(LIBFILE "libclang_rt.tsan_osx_dynamic.dylib")
  else()
    message(WARNING "LLVM_USE_SANITIZER=${LLVM_USE_SANITIZER} is not supported on OS X")
  endif()
  if (LIBFILE)
    find_compiler_rt_library(builtins LIBCXX_BUILTINS_LIBRARY)
    get_filename_component(LIBDIR "${LIBCXX_BUILTINS_LIBRARY}" DIRECTORY)
    if (NOT IS_DIRECTORY "${LIBDIR}")
      message(FATAL_ERROR "Cannot find compiler-rt directory on OS X required for LLVM_USE_SANITIZER")
    endif()
    set(LIBCXX_SANITIZER_LIBRARY "${LIBDIR}/${LIBFILE}")
    set(LIBCXX_SANITIZER_LIBRARY "${LIBCXX_SANITIZER_LIBRARY}" PARENT_SCOPE)
    message(STATUS "Manually linking compiler-rt library: ${LIBCXX_SANITIZER_LIBRARY}")
    add_library_flags("${LIBCXX_SANITIZER_LIBRARY}")
    add_link_flags("-Wl,-rpath,${LIBDIR}")
  endif()
endif()

split_list(LIBCXX_COMPILE_FLAGS)
split_list(LIBCXX_LINK_FLAGS)

include(FindLibcCommonUtils)

# Build the shared library.
add_library(cxx_shared SHARED ${LIBCXX_SOURCES} ${LIBCXX_HEADERS})
target_include_directories(cxx_shared PRIVATE ${CMAKE_CURRENT_SOURCE_DIR})
target_link_libraries(cxx_shared PUBLIC cxx-headers libcxx-libc-shared
<<<<<<< HEAD
                                  PRIVATE ${LIBCXX_LIBRARIES})
=======
                                  PRIVATE ${LIBCXX_LIBRARIES}
                                  PRIVATE llvm-libc-common-utilities)
>>>>>>> ce7c17d5
set_target_properties(cxx_shared
  PROPERTIES
    EXCLUDE_FROM_ALL "$<IF:$<BOOL:${LIBCXX_ENABLE_SHARED}>,FALSE,TRUE>"
    COMPILE_FLAGS "${LIBCXX_COMPILE_FLAGS}"
    LINK_FLAGS    "${LIBCXX_LINK_FLAGS}"
    OUTPUT_NAME   "${LIBCXX_SHARED_OUTPUT_NAME}"
    VERSION       "${LIBCXX_LIBRARY_VERSION}"
    SOVERSION     "${LIBCXX_ABI_VERSION}"
    DEFINE_SYMBOL ""
)
cxx_add_common_build_flags(cxx_shared)

if(ZOS)
  add_custom_command(TARGET cxx_shared POST_BUILD
    COMMAND
      ${LIBCXX_SOURCE_DIR}/utils/zos_rename_dll_side_deck.sh
      $<TARGET_LINKER_FILE_NAME:cxx_shared> $<TARGET_FILE_NAME:cxx_shared> "${LIBCXX_DLL_NAME}"
    COMMENT "Rename dll name inside the side deck file"
    WORKING_DIRECTORY $<TARGET_FILE_DIR:cxx_shared>
  )
endif()

# Link against libc++abi
if (LIBCXX_STATICALLY_LINK_ABI_IN_SHARED_LIBRARY)
  target_link_libraries(cxx_shared PRIVATE libcxx-abi-shared-objects)
else()
  target_link_libraries(cxx_shared PUBLIC libcxx-abi-shared)
endif()

# Maybe force some symbols to be weak, not weak or not exported.
# TODO: This shouldn't depend on the platform, and ideally it should be done in the sources.
if (APPLE AND LIBCXX_CXX_ABI MATCHES "libcxxabi$"
          AND NOT LIBCXX_STATICALLY_LINK_ABI_IN_SHARED_LIBRARY)
  target_link_libraries(cxx_shared PRIVATE
    "-Wl,-force_symbols_not_weak_list,${CMAKE_CURRENT_SOURCE_DIR}/../lib/notweak.exp"
    "-Wl,-force_symbols_weak_list,${CMAKE_CURRENT_SOURCE_DIR}/../lib/weak.exp")
endif()

# Generate a linker script in place of a libc++.so symlink.
if (LIBCXX_ENABLE_ABI_LINKER_SCRIPT)
  set(link_libraries)

  set(imported_libname "$<TARGET_PROPERTY:libcxx-abi-shared,IMPORTED_LIBNAME>")
  set(output_name "$<TARGET_PROPERTY:libcxx-abi-shared,OUTPUT_NAME>")
  string(APPEND link_libraries "${CMAKE_LINK_LIBRARY_FLAG}$<IF:$<BOOL:${imported_libname}>,${imported_libname},${output_name}>")

  # TODO: Move to the same approach as above for the unwind library
  if (LIBCXXABI_USE_LLVM_UNWINDER)
    if (LIBCXXABI_STATICALLY_LINK_UNWINDER_IN_SHARED_LIBRARY)
      # libunwind is already included in libc++abi
    elseif (TARGET unwind_shared OR HAVE_LIBUNWIND)
      string(APPEND link_libraries " ${CMAKE_LINK_LIBRARY_FLAG}$<TARGET_PROPERTY:unwind_shared,OUTPUT_NAME>")
    else()
      string(APPEND link_libraries " ${CMAKE_LINK_LIBRARY_FLAG}unwind")
    endif()
  endif()

  set(linker_script "INPUT($<TARGET_SONAME_FILE_NAME:cxx_shared> ${link_libraries})")
  add_custom_command(TARGET cxx_shared POST_BUILD
    COMMAND "${CMAKE_COMMAND}" -E remove "$<TARGET_LINKER_FILE:cxx_shared>"
    COMMAND "${CMAKE_COMMAND}" -E echo "${linker_script}" > "$<TARGET_LINKER_FILE:cxx_shared>"
    COMMENT "Generating linker script: '${linker_script}' as file $<TARGET_LINKER_FILE:cxx_shared>"
    VERBATIM
  )
endif()

if (LIBCXX_ENABLE_SHARED)
  list(APPEND LIBCXX_BUILD_TARGETS "cxx_shared")
endif()

  if(WIN32 AND NOT MINGW AND NOT "${CMAKE_HOST_SYSTEM_NAME}" STREQUAL "Windows")
    # Since we most likely do not have a mt.exe replacement, disable the
    # manifest bundling.  This allows a normal cmake invocation to pass which
    # will attempt to use the manifest tool to generate the bundled manifest
    if (${CMAKE_CXX_COMPILER_FRONTEND_VARIANT} STREQUAL "MSVC")
      set_target_properties(cxx_shared PROPERTIES
                            APPEND_STRING PROPERTY LINK_FLAGS " /MANIFEST:NO")
    else()
      set_target_properties(cxx_shared PROPERTIES
                            APPEND_STRING PROPERTY LINK_FLAGS " -Xlinker /MANIFEST:NO")
    endif()
  endif()

set(CMAKE_STATIC_LIBRARY_PREFIX "lib")

# Build the static library.
add_library(cxx_static STATIC ${LIBCXX_SOURCES} ${LIBCXX_HEADERS})
target_include_directories(cxx_static PRIVATE ${CMAKE_CURRENT_SOURCE_DIR})
target_link_libraries(cxx_static PUBLIC cxx-headers libcxx-libc-static
                                  PRIVATE ${LIBCXX_LIBRARIES}
<<<<<<< HEAD
                                  PRIVATE libcxx-abi-static)
=======
                                  PRIVATE libcxx-abi-static
                                  PRIVATE llvm-libc-common-utilities)
>>>>>>> ce7c17d5
set_target_properties(cxx_static
  PROPERTIES
    EXCLUDE_FROM_ALL "$<IF:$<BOOL:${LIBCXX_ENABLE_STATIC}>,FALSE,TRUE>"
    COMPILE_FLAGS "${LIBCXX_COMPILE_FLAGS}"
    LINK_FLAGS    "${LIBCXX_LINK_FLAGS}"
    OUTPUT_NAME   "${LIBCXX_STATIC_OUTPUT_NAME}"
)
cxx_add_common_build_flags(cxx_static)

if (LIBCXX_HERMETIC_STATIC_LIBRARY)
  # If the hermetic library doesn't define the operator new/delete functions
  # then its code shouldn't declare them with hidden visibility.  They might
  # actually be provided by a shared library at link time.
  if (LIBCXX_ENABLE_NEW_DELETE_DEFINITIONS)
    append_flags_if_supported(CXX_STATIC_LIBRARY_FLAGS -fvisibility-global-new-delete=force-hidden)
    if (NOT CXX_SUPPORTS_FVISIBILITY_GLOBAL_NEW_DELETE_EQ_FORCE_HIDDEN_FLAG)
      append_flags_if_supported(CXX_STATIC_LIBRARY_FLAGS -fvisibility-global-new-delete-hidden)
    endif()
  endif()
  target_compile_options(cxx_static PRIVATE ${CXX_STATIC_LIBRARY_FLAGS})
  # _LIBCPP_DISABLE_VISIBILITY_ANNOTATIONS can be defined in __config_site
  # too. Define it in the same way here, to avoid redefinition conflicts.
  target_compile_definitions(cxx_static PRIVATE _LIBCPP_DISABLE_VISIBILITY_ANNOTATIONS=)
endif()

if (LIBCXX_ENABLE_STATIC)
  list(APPEND LIBCXX_BUILD_TARGETS "cxx_static")
endif()
# Attempt to merge the libc++.a archive and the ABI library archive into one.
if (LIBCXX_STATICALLY_LINK_ABI_IN_STATIC_LIBRARY)
  target_link_libraries(cxx_static PRIVATE libcxx-abi-static-objects)
endif()

# Add a meta-target for both libraries.
add_custom_target(cxx DEPENDS ${LIBCXX_BUILD_TARGETS})

# Build the experimental static library
set(LIBCXX_EXPERIMENTAL_SOURCES
  experimental/keep.cpp
  )

if (LIBCXX_PSTL_BACKEND STREQUAL "libdispatch")
  list(APPEND LIBCXX_EXPERIMENTAL_SOURCES
    pstl/libdispatch.cpp
    )
endif()

if (LIBCXX_ENABLE_LOCALIZATION AND LIBCXX_ENABLE_FILESYSTEM AND LIBCXX_ENABLE_TIME_ZONE_DATABASE)
  list(APPEND LIBCXX_EXPERIMENTAL_SOURCES
    experimental/include/tzdb/time_zone_private.h
    experimental/include/tzdb/types_private.h
    experimental/include/tzdb/tzdb_list_private.h
    experimental/include/tzdb/tzdb_private.h
    # TODO TZDB The exception could be moved in chrono once the TZDB library
    # is no longer experimental.
    experimental/chrono_exception.cpp
    experimental/time_zone.cpp
    experimental/tzdb.cpp
    experimental/tzdb_list.cpp
    )
endif()

add_library(cxx_experimental STATIC ${LIBCXX_EXPERIMENTAL_SOURCES})
target_link_libraries(cxx_experimental PUBLIC cxx-headers)
if (LIBCXX_ENABLE_SHARED)
  target_link_libraries(cxx_experimental PRIVATE cxx_shared)
else()
  target_link_libraries(cxx_experimental PRIVATE cxx_static)
endif()

if (LIBCXX_HERMETIC_STATIC_LIBRARY)
  # _LIBCPP_DISABLE_VISIBILITY_ANNOTATIONS can be defined in __config_site
  # too. Define it in the same way here, to avoid redefinition conflicts.
  target_compile_definitions(cxx_experimental PRIVATE _LIBCPP_DISABLE_VISIBILITY_ANNOTATIONS=)
endif()

set_target_properties(cxx_experimental
  PROPERTIES
    COMPILE_FLAGS "${LIBCXX_COMPILE_FLAGS}"
    OUTPUT_NAME   "c++experimental"
)
cxx_add_common_build_flags(cxx_experimental)
target_compile_options(cxx_experimental PUBLIC -D_LIBCPP_ENABLE_EXPERIMENTAL)

if (LIBCXX_INSTALL_SHARED_LIBRARY)
  install(TARGETS cxx_shared
    ARCHIVE DESTINATION ${LIBCXX_INSTALL_LIBRARY_DIR} COMPONENT cxx
    LIBRARY DESTINATION ${LIBCXX_INSTALL_LIBRARY_DIR} COMPONENT cxx
    RUNTIME DESTINATION ${LIBCXX_INSTALL_RUNTIME_DIR} COMPONENT cxx)
endif()

if (LIBCXX_INSTALL_STATIC_LIBRARY)
  install(TARGETS cxx_static
    ARCHIVE DESTINATION ${LIBCXX_INSTALL_LIBRARY_DIR} COMPONENT cxx
    LIBRARY DESTINATION ${LIBCXX_INSTALL_LIBRARY_DIR} COMPONENT cxx
    RUNTIME DESTINATION ${LIBCXX_INSTALL_RUNTIME_DIR} COMPONENT cxx)
endif()

if (LIBCXX_INSTALL_LIBRARY)
  install(TARGETS cxx_experimental
    LIBRARY DESTINATION ${LIBCXX_INSTALL_LIBRARY_DIR} COMPONENT cxx
    ARCHIVE DESTINATION ${LIBCXX_INSTALL_LIBRARY_DIR} COMPONENT cxx
    RUNTIME DESTINATION ${LIBCXX_INSTALL_RUNTIME_DIR} COMPONENT cxx)
endif()

# NOTE: This install command must go after the cxx install command otherwise
# it will not be executed after the library symlinks are installed.
if (LIBCXX_ENABLE_SHARED AND LIBCXX_ENABLE_ABI_LINKER_SCRIPT)
  install(FILES "$<TARGET_LINKER_FILE:cxx_shared>"
    DESTINATION ${LIBCXX_INSTALL_LIBRARY_DIR}
    COMPONENT libcxx)
endif()

if (NOT CMAKE_CONFIGURATION_TYPES)
    if(LIBCXX_INSTALL_LIBRARY)
      set(lib_install_target "cxx;cxx_experimental")
    endif()
    if(LIBCXX_INSTALL_HEADERS)
      set(header_install_target install-cxx-headers)
    endif()
    if(LIBCXX_INSTALL_MODULES)
      set(module_install_target install-cxx-modules)
    endif()
    add_custom_target(install-cxx
                      DEPENDS ${lib_install_target}
                              cxx_experimental
                              ${header_install_target}
                              ${module_install_target}
                      COMMAND "${CMAKE_COMMAND}"
                      -DCMAKE_INSTALL_COMPONENT=cxx
                      -P "${LIBCXX_BINARY_DIR}/cmake_install.cmake")
    add_custom_target(install-cxx-stripped
                      DEPENDS ${lib_install_target}
                              cxx_experimental
                              ${header_install_target}
                              ${module_install_target}
                      COMMAND "${CMAKE_COMMAND}"
                      -DCMAKE_INSTALL_COMPONENT=cxx
                      -DCMAKE_INSTALL_DO_STRIP=1
                      -P "${LIBCXX_BINARY_DIR}/cmake_install.cmake")
endif()<|MERGE_RESOLUTION|>--- conflicted
+++ resolved
@@ -176,12 +176,8 @@
 add_library(cxx_shared SHARED ${LIBCXX_SOURCES} ${LIBCXX_HEADERS})
 target_include_directories(cxx_shared PRIVATE ${CMAKE_CURRENT_SOURCE_DIR})
 target_link_libraries(cxx_shared PUBLIC cxx-headers libcxx-libc-shared
-<<<<<<< HEAD
-                                  PRIVATE ${LIBCXX_LIBRARIES})
-=======
                                   PRIVATE ${LIBCXX_LIBRARIES}
                                   PRIVATE llvm-libc-common-utilities)
->>>>>>> ce7c17d5
 set_target_properties(cxx_shared
   PROPERTIES
     EXCLUDE_FROM_ALL "$<IF:$<BOOL:${LIBCXX_ENABLE_SHARED}>,FALSE,TRUE>"
@@ -272,12 +268,8 @@
 target_include_directories(cxx_static PRIVATE ${CMAKE_CURRENT_SOURCE_DIR})
 target_link_libraries(cxx_static PUBLIC cxx-headers libcxx-libc-static
                                   PRIVATE ${LIBCXX_LIBRARIES}
-<<<<<<< HEAD
-                                  PRIVATE libcxx-abi-static)
-=======
                                   PRIVATE libcxx-abi-static
                                   PRIVATE llvm-libc-common-utilities)
->>>>>>> ce7c17d5
 set_target_properties(cxx_static
   PROPERTIES
     EXCLUDE_FROM_ALL "$<IF:$<BOOL:${LIBCXX_ENABLE_STATIC}>,FALSE,TRUE>"
