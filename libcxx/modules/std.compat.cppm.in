--- conflicted
+++ resolved
@@ -24,13 +24,7 @@
 #include <cfloat>
 #include <cinttypes>
 #include <climits>
-<<<<<<< HEAD
-#if _LIBCPP_HAS_LOCALIZATION
-#  include <clocale>
-#endif
-=======
 #include <clocale>
->>>>>>> 4084ffcf
 #include <cmath>
 #include <csetjmp>
 #include <csignal>
