--- conflicted
+++ resolved
@@ -66,15 +66,6 @@
   message(FATAL_ERROR
     "Unsupported hardening mode: '${LIBCXX_HARDENING_MODE}'. Supported values are ${LIBCXX_SUPPORTED_HARDENING_MODES}.")
 endif()
-<<<<<<< HEAD
-set(LIBCXX_SUPPORTED_PFP none untagged tagged)
-set(LIBCXX_PFP none CACHE STRING
-  "Specify whether to build with pointer field protection.
-   Supported values are ${LIBCXX_SUPPORTED_PFP}.")
-if (NOT "${LIBCXX_PFP}" IN_LIST LIBCXX_SUPPORTED_PFP)
-  message(FATAL_ERROR
-    "Unsupported PFP mode: '${LIBCXX_PFP}'. Supported values are ${LIBCXX_SUPPORTED_PFP}.")
-=======
 set(LIBCXX_SUPPORTED_ASSERTION_SEMANTICS hardening_dependent ignore observe quick_enforce enforce)
 set(LIBCXX_ASSERTION_SEMANTIC "hardening_dependent" CACHE STRING
   "Specify the default assertion semantic to use. This semantic will be used
@@ -87,7 +78,14 @@
 if (NOT "${LIBCXX_ASSERTION_SEMANTIC}" IN_LIST LIBCXX_SUPPORTED_ASSERTION_SEMANTICS)
   message(FATAL_ERROR
     "Unsupported assertion semantic: '${LIBCXX_ASSERTION_SEMANTIC}'. Supported values are ${LIBCXX_SUPPORTED_ASSERTION_SEMANTICS}.")
->>>>>>> f0bb5cfd
+endif()
+set(LIBCXX_SUPPORTED_PFP none untagged tagged)
+set(LIBCXX_PFP none CACHE STRING
+  "Specify whether to build with pointer field protection.
+   Supported values are ${LIBCXX_SUPPORTED_PFP}.")
+if (NOT "${LIBCXX_PFP}" IN_LIST LIBCXX_SUPPORTED_PFP)
+  message(FATAL_ERROR
+    "Unsupported PFP mode: '${LIBCXX_PFP}'. Supported values are ${LIBCXX_SUPPORTED_PFP}.")
 endif()
 set(LIBCXX_ASSERTION_HANDLER_FILE
   "vendor/llvm/default_assertion_handler.in"
