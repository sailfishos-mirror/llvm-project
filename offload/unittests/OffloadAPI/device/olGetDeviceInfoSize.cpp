--- conflicted
+++ resolved
@@ -72,11 +72,7 @@
 OL_DEVICE_INFO_SIZE_TEST_EQ(GlobalMemSize, uint64_t,
                             OL_DEVICE_INFO_GLOBAL_MEM_SIZE);
 OL_DEVICE_INFO_SIZE_TEST_EQ(SharedMemSize, uint64_t,
-<<<<<<< HEAD
-                            OL_DEVICE_INFO_WORK_GROUP_SHARED_MEM_SIZE);
-=======
                             OL_DEVICE_INFO_WORK_GROUP_LOCAL_MEM_SIZE);
->>>>>>> e797ec64
 
 TEST_P(olGetDeviceInfoSizeTest, SuccessMaxWorkGroupSizePerDimension) {
   size_t Size = 0;
