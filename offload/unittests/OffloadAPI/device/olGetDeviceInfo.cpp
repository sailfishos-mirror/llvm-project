//===------- Offload API tests - olGetDeviceInfo --------------------------===//
//
// Part of the LLVM Project, under the Apache License v2.0 with LLVM Exceptions.
// See https://llvm.org/LICENSE.txt for license information.
// SPDX-License-Identifier: Apache-2.0 WITH LLVM-exception
//
//===----------------------------------------------------------------------===//

#include "../common/Fixtures.hpp"
#include <OffloadAPI.h>
#include <gtest/gtest.h>

using olGetDeviceInfoTest = OffloadDeviceTest;
OFFLOAD_TESTS_INSTANTIATE_DEVICE_FIXTURE(olGetDeviceInfoTest);

#define OL_DEVICE_INFO_TEST_SUCCESS_CHECK(TestName, PropType, PropName, Dev,   \
                                          Expr)                                \
  TEST_P(olGetDeviceInfoTest, Test##Dev##TestName) {                           \
    PropType Value;                                                            \
    ASSERT_SUCCESS(olGetDeviceInfo(Dev, PropName, sizeof(Value), &Value));     \
    Expr;                                                                      \
  }

#define OL_DEVICE_INFO_TEST_DEVICE_SUCCESS(TestName, PropType, PropName)       \
  OL_DEVICE_INFO_TEST_SUCCESS_CHECK(TestName, PropType, PropName, Device, {})

#define OL_DEVICE_INFO_TEST_HOST_SUCCESS(TestName, PropType, PropName)         \
  OL_DEVICE_INFO_TEST_SUCCESS_CHECK(TestName, PropType, PropName, Host, {})

#define OL_DEVICE_INFO_TEST_SUCCESS(TestName, PropType, PropName)              \
  OL_DEVICE_INFO_TEST_DEVICE_SUCCESS(TestName, PropType, PropName)             \
  OL_DEVICE_INFO_TEST_HOST_SUCCESS(TestName, PropType, PropName)

#define OL_DEVICE_INFO_TEST_DEVICE_VALUE_GT(TestName, PropType, PropName,      \
                                            LowBound)                          \
  OL_DEVICE_INFO_TEST_SUCCESS_CHECK(TestName, PropType, PropName, Device,      \
                                    ASSERT_GT(Value, LowBound))

#define OL_DEVICE_INFO_TEST_HOST_VALUE_GT(TestName, PropType, PropName,        \
                                          LowBound)                            \
  OL_DEVICE_INFO_TEST_SUCCESS_CHECK(TestName, PropType, PropName, Host,        \
                                    ASSERT_GT(Value, LowBound))

#define OL_DEVICE_INFO_TEST_VALUE_GT(TestName, PropType, PropName, LowBound)   \
  OL_DEVICE_INFO_TEST_DEVICE_VALUE_GT(TestName, PropType, PropName, LowBound)  \
  OL_DEVICE_INFO_TEST_HOST_VALUE_GT(TestName, PropType, PropName, LowBound)

TEST_P(olGetDeviceInfoTest, SuccessType) {
  ol_device_type_t DeviceType;
  ASSERT_SUCCESS(olGetDeviceInfo(Device, OL_DEVICE_INFO_TYPE,
                                 sizeof(ol_device_type_t), &DeviceType));
}

TEST_P(olGetDeviceInfoTest, HostSuccessType) {
  ol_device_type_t DeviceType;
  ASSERT_SUCCESS(olGetDeviceInfo(Host, OL_DEVICE_INFO_TYPE,
                                 sizeof(ol_device_type_t), &DeviceType));
  ASSERT_EQ(DeviceType, OL_DEVICE_TYPE_HOST);
}

TEST_P(olGetDeviceInfoTest, SuccessPlatform) {
  ol_platform_handle_t Platform = nullptr;
  ASSERT_SUCCESS(olGetDeviceInfo(Device, OL_DEVICE_INFO_PLATFORM,
                                 sizeof(ol_platform_handle_t), &Platform));
  ASSERT_NE(Platform, nullptr);
}

TEST_P(olGetDeviceInfoTest, SuccessName) {
  size_t Size = 0;
  ASSERT_SUCCESS(olGetDeviceInfoSize(Device, OL_DEVICE_INFO_NAME, &Size));
  ASSERT_GT(Size, 0ul);
  std::vector<char> Name;
  Name.resize(Size);
  ASSERT_SUCCESS(
      olGetDeviceInfo(Device, OL_DEVICE_INFO_NAME, Size, Name.data()));
  ASSERT_EQ(std::strlen(Name.data()), Size - 1);
}

TEST_P(olGetDeviceInfoTest, HostName) {
  size_t Size = 0;
  ASSERT_SUCCESS(olGetDeviceInfoSize(Host, OL_DEVICE_INFO_NAME, &Size));
  ASSERT_GT(Size, 0ul);
  std::vector<char> Name;
  Name.resize(Size);
  ASSERT_SUCCESS(olGetDeviceInfo(Host, OL_DEVICE_INFO_NAME, Size, Name.data()));
  ASSERT_EQ(std::strlen(Name.data()), Size - 1);
}

TEST_P(olGetDeviceInfoTest, SuccessProductName) {
  size_t Size = 0;
  ASSERT_SUCCESS(
      olGetDeviceInfoSize(Device, OL_DEVICE_INFO_PRODUCT_NAME, &Size));
  ASSERT_GT(Size, 0ul);
  std::vector<char> Name;
  Name.resize(Size);
  ASSERT_SUCCESS(
      olGetDeviceInfo(Device, OL_DEVICE_INFO_PRODUCT_NAME, Size, Name.data()));
  ASSERT_EQ(std::strlen(Name.data()), Size - 1);
}

TEST_P(olGetDeviceInfoTest, SuccessUID) {
  size_t Size = 0;
  ASSERT_SUCCESS(olGetDeviceInfoSize(Device, OL_DEVICE_INFO_UID, &Size));
  ASSERT_GT(Size, 0ul);
  std::vector<char> UID;
  UID.resize(Size);
  ASSERT_SUCCESS(olGetDeviceInfo(Device, OL_DEVICE_INFO_UID, Size, UID.data()));
  ASSERT_EQ(std::strlen(UID.data()), Size - 1);
}

TEST_P(olGetDeviceInfoTest, HostProductName) {
  size_t Size = 0;
  ASSERT_SUCCESS(olGetDeviceInfoSize(Host, OL_DEVICE_INFO_PRODUCT_NAME, &Size));
  ASSERT_GT(Size, 0ul);
  std::vector<char> Name;
  Name.resize(Size);
  ASSERT_SUCCESS(
      olGetDeviceInfo(Host, OL_DEVICE_INFO_PRODUCT_NAME, Size, Name.data()));
  ASSERT_EQ(std::strlen(Name.data()), Size - 1);
}

TEST_P(olGetDeviceInfoTest, HostUID) {
  size_t Size = 0;
  ASSERT_SUCCESS(olGetDeviceInfoSize(Host, OL_DEVICE_INFO_UID, &Size));
  ASSERT_GT(Size, 0ul);
  std::vector<char> UID;
  UID.resize(Size);
  ASSERT_SUCCESS(olGetDeviceInfo(Host, OL_DEVICE_INFO_UID, Size, UID.data()));
  ASSERT_EQ(std::strlen(UID.data()), Size - 1);
}

TEST_P(olGetDeviceInfoTest, SuccessVendor) {
  size_t Size = 0;
  ASSERT_SUCCESS(olGetDeviceInfoSize(Device, OL_DEVICE_INFO_VENDOR, &Size));
  ASSERT_GT(Size, 0ul);
  std::vector<char> Vendor;
  Vendor.resize(Size);
  ASSERT_SUCCESS(
      olGetDeviceInfo(Device, OL_DEVICE_INFO_VENDOR, Size, Vendor.data()));
  ASSERT_EQ(std::strlen(Vendor.data()), Size - 1);
}

TEST_P(olGetDeviceInfoTest, SuccessDriverVersion) {
  size_t Size = 0;
  ASSERT_SUCCESS(
      olGetDeviceInfoSize(Device, OL_DEVICE_INFO_DRIVER_VERSION, &Size));
  ASSERT_GT(Size, 0ul);
  std::vector<char> DriverVersion;
  DriverVersion.resize(Size);
  ASSERT_SUCCESS(olGetDeviceInfo(Device, OL_DEVICE_INFO_DRIVER_VERSION, Size,
                                 DriverVersion.data()));
  ASSERT_EQ(std::strlen(DriverVersion.data()), Size - 1);
}

OL_DEVICE_INFO_TEST_VALUE_GT(MaxWorkGroupSize, uint32_t,
                             OL_DEVICE_INFO_MAX_WORK_GROUP_SIZE, 0);

TEST_P(olGetDeviceInfoTest, SuccessMaxWorkGroupSizePerDimension) {
  ol_dimensions_t Value{0, 0, 0};
  ASSERT_SUCCESS(
      olGetDeviceInfo(Device, OL_DEVICE_INFO_MAX_WORK_GROUP_SIZE_PER_DIMENSION,
                      sizeof(Value), &Value));
  ASSERT_GT(Value.x, 0u);
  ASSERT_GT(Value.y, 0u);
  ASSERT_GT(Value.z, 0u);
}

OL_DEVICE_INFO_TEST_VALUE_GT(MaxWorkSize, uint32_t,
                             OL_DEVICE_INFO_MAX_WORK_SIZE, 0);

TEST_P(olGetDeviceInfoTest, SuccessMaxWorkSizePerDimension) {
  ol_dimensions_t Value{0, 0, 0};
  ASSERT_SUCCESS(olGetDeviceInfo(Device,
                                 OL_DEVICE_INFO_MAX_WORK_SIZE_PER_DIMENSION,
                                 sizeof(Value), &Value));
  ASSERT_GT(Value.x, 0u);
  ASSERT_GT(Value.y, 0u);
  ASSERT_GT(Value.z, 0u);
}

OL_DEVICE_INFO_TEST_DEVICE_VALUE_GT(VendorId, uint32_t,
                                    OL_DEVICE_INFO_VENDOR_ID, 0);
OL_DEVICE_INFO_TEST_HOST_SUCCESS(VendorId, uint32_t, OL_DEVICE_INFO_VENDOR_ID);
OL_DEVICE_INFO_TEST_VALUE_GT(NumComputeUnits, uint32_t,
                             OL_DEVICE_INFO_NUM_COMPUTE_UNITS, 0);
OL_DEVICE_INFO_TEST_VALUE_GT(SingleFPConfig, ol_device_fp_capability_flags_t,
                             OL_DEVICE_INFO_SINGLE_FP_CONFIG, 0);
OL_DEVICE_INFO_TEST_SUCCESS(HalfFPConfig, ol_device_fp_capability_flags_t,
                            OL_DEVICE_INFO_HALF_FP_CONFIG);
OL_DEVICE_INFO_TEST_VALUE_GT(DoubleFPConfig, ol_device_fp_capability_flags_t,
                             OL_DEVICE_INFO_DOUBLE_FP_CONFIG, 0);
OL_DEVICE_INFO_TEST_VALUE_GT(NativeVectorWidthChar, uint32_t,
                             OL_DEVICE_INFO_NATIVE_VECTOR_WIDTH_CHAR, 0);
OL_DEVICE_INFO_TEST_VALUE_GT(NativeVectorWidthShort, uint32_t,
                             OL_DEVICE_INFO_NATIVE_VECTOR_WIDTH_SHORT, 0);
OL_DEVICE_INFO_TEST_VALUE_GT(NativeVectorWidthInt, uint32_t,
                             OL_DEVICE_INFO_NATIVE_VECTOR_WIDTH_INT, 0);
OL_DEVICE_INFO_TEST_VALUE_GT(NativeVectorWidthLong, uint32_t,
                             OL_DEVICE_INFO_NATIVE_VECTOR_WIDTH_LONG, 0);
OL_DEVICE_INFO_TEST_VALUE_GT(NativeVectorWidthFloat, uint32_t,
                             OL_DEVICE_INFO_NATIVE_VECTOR_WIDTH_FLOAT, 0);
OL_DEVICE_INFO_TEST_VALUE_GT(NativeVectorWidthDouble, uint32_t,
                             OL_DEVICE_INFO_NATIVE_VECTOR_WIDTH_DOUBLE, 0);
OL_DEVICE_INFO_TEST_SUCCESS(NativeVectorWidthHalf, uint32_t,
                            OL_DEVICE_INFO_NATIVE_VECTOR_WIDTH_HALF);
OL_DEVICE_INFO_TEST_VALUE_GT(MaxClockFrequency, uint32_t,
                             OL_DEVICE_INFO_MAX_CLOCK_FREQUENCY, 0);
OL_DEVICE_INFO_TEST_VALUE_GT(MemoryClockRate, uint32_t,
                             OL_DEVICE_INFO_MEMORY_CLOCK_RATE, 0);
OL_DEVICE_INFO_TEST_VALUE_GT(AddressBits, uint32_t, OL_DEVICE_INFO_ADDRESS_BITS,
                             0);
OL_DEVICE_INFO_TEST_DEVICE_VALUE_GT(MaxMemAllocSize, uint64_t,
                                    OL_DEVICE_INFO_MAX_MEM_ALLOC_SIZE, 0);
OL_DEVICE_INFO_TEST_HOST_SUCCESS(MaxMemAllocSize, uint64_t,
                                 OL_DEVICE_INFO_MAX_MEM_ALLOC_SIZE);
OL_DEVICE_INFO_TEST_DEVICE_VALUE_GT(GlobalMemSize, uint64_t,
                                    OL_DEVICE_INFO_GLOBAL_MEM_SIZE, 0);
OL_DEVICE_INFO_TEST_HOST_SUCCESS(GlobalMemSize, uint64_t,
                                 OL_DEVICE_INFO_GLOBAL_MEM_SIZE);
OL_DEVICE_INFO_TEST_DEVICE_VALUE_GT(SharedMemSize, uint64_t,
<<<<<<< HEAD
                                    OL_DEVICE_INFO_WORK_GROUP_SHARED_MEM_SIZE, 0);
OL_DEVICE_INFO_TEST_HOST_SUCCESS(SharedMemSize, uint64_t,
                                 OL_DEVICE_INFO_WORK_GROUP_SHARED_MEM_SIZE);
=======
                                    OL_DEVICE_INFO_WORK_GROUP_LOCAL_MEM_SIZE,
                                    0);
OL_DEVICE_INFO_TEST_HOST_SUCCESS(SharedMemSize, uint64_t,
                                 OL_DEVICE_INFO_WORK_GROUP_LOCAL_MEM_SIZE);
>>>>>>> e797ec64

TEST_P(olGetDeviceInfoTest, InvalidNullHandleDevice) {
  ol_device_type_t DeviceType;
  ASSERT_ERROR(OL_ERRC_INVALID_NULL_HANDLE,
               olGetDeviceInfo(nullptr, OL_DEVICE_INFO_TYPE,
                               sizeof(ol_device_type_t), &DeviceType));
}

TEST_P(olGetDeviceInfoTest, InvalidEnumerationInfoType) {
  ol_device_type_t DeviceType;
  ASSERT_ERROR(OL_ERRC_INVALID_ENUMERATION,
               olGetDeviceInfo(Device, OL_DEVICE_INFO_FORCE_UINT32,
                               sizeof(ol_device_type_t), &DeviceType));
}

TEST_P(olGetDeviceInfoTest, InvalidSizePropSize) {
  ol_device_type_t DeviceType;
  ASSERT_ERROR(OL_ERRC_INVALID_SIZE,
               olGetDeviceInfo(Device, OL_DEVICE_INFO_TYPE, 0, &DeviceType));
}

TEST_P(olGetDeviceInfoTest, InvalidSizePropSizeSmall) {
  ol_device_type_t DeviceType;
  ASSERT_ERROR(OL_ERRC_INVALID_SIZE,
               olGetDeviceInfo(Device, OL_DEVICE_INFO_TYPE,
                               sizeof(DeviceType) - 1, &DeviceType));
}

TEST_P(olGetDeviceInfoTest, InvalidNullPointerPropValue) {
  ol_device_type_t DeviceType;
  ASSERT_ERROR(OL_ERRC_INVALID_NULL_POINTER,
               olGetDeviceInfo(Device, OL_DEVICE_INFO_TYPE, sizeof(DeviceType),
                               nullptr));
}<|MERGE_RESOLUTION|>--- conflicted
+++ resolved
@@ -218,16 +218,10 @@
 OL_DEVICE_INFO_TEST_HOST_SUCCESS(GlobalMemSize, uint64_t,
                                  OL_DEVICE_INFO_GLOBAL_MEM_SIZE);
 OL_DEVICE_INFO_TEST_DEVICE_VALUE_GT(SharedMemSize, uint64_t,
-<<<<<<< HEAD
-                                    OL_DEVICE_INFO_WORK_GROUP_SHARED_MEM_SIZE, 0);
-OL_DEVICE_INFO_TEST_HOST_SUCCESS(SharedMemSize, uint64_t,
-                                 OL_DEVICE_INFO_WORK_GROUP_SHARED_MEM_SIZE);
-=======
                                     OL_DEVICE_INFO_WORK_GROUP_LOCAL_MEM_SIZE,
                                     0);
 OL_DEVICE_INFO_TEST_HOST_SUCCESS(SharedMemSize, uint64_t,
                                  OL_DEVICE_INFO_WORK_GROUP_LOCAL_MEM_SIZE);
->>>>>>> e797ec64
 
 TEST_P(olGetDeviceInfoTest, InvalidNullHandleDevice) {
   ol_device_type_t DeviceType;
