//===- PluginInterface.h - Target independent plugin device interface -----===//
//
// Part of the LLVM Project, under the Apache License v2.0 with LLVM Exceptions.
// See https://llvm.org/LICENSE.txt for license information.
// SPDX-License-Identifier: Apache-2.0 WITH LLVM-exception
//
//===----------------------------------------------------------------------===//
//
//===----------------------------------------------------------------------===//

#ifndef OPENMP_LIBOMPTARGET_PLUGINS_NEXTGEN_COMMON_PLUGININTERFACE_H
#define OPENMP_LIBOMPTARGET_PLUGINS_NEXTGEN_COMMON_PLUGININTERFACE_H

#include <cstddef>
#include <cstdint>
#include <deque>
#include <list>
#include <map>
#include <shared_mutex>
#include <variant>
#include <vector>

#include "ExclusiveAccess.h"
#include "OpenMP/InteropAPI.h"
#include "Shared/APITypes.h"
#include "Shared/Debug.h"
#include "Shared/Environment.h"
#include "Shared/EnvironmentVar.h"
#include "Shared/Requirements.h"
#include "Shared/Utils.h"

#include "GlobalHandler.h"
#include "JIT.h"
#include "MemoryManager.h"
#include "OffloadError.h"
#include "RPC.h"
#include "omptarget.h"

#ifdef OMPT_SUPPORT
#include "omp-tools.h"
#endif

#include "llvm/ADT/SmallVector.h"
#include "llvm/Frontend/OpenMP/OMPConstants.h"
#include "llvm/Frontend/OpenMP/OMPGridValues.h"
#include "llvm/Support/Allocator.h"
#include "llvm/Support/Error.h"
#include "llvm/Support/ErrorHandling.h"
#include "llvm/Support/MemoryBufferRef.h"
#include "llvm/Support/raw_ostream.h"
#include "llvm/TargetParser/Triple.h"

namespace llvm {
namespace omp {
namespace target {

namespace plugin {

struct GenericPluginTy;
struct GenericKernelTy;
struct GenericDeviceTy;
struct RecordReplayTy;
template <typename ResourceRef> class GenericDeviceResourceManagerTy;

namespace Plugin {
/// Create a success error. This is the same as calling Error::success(), but
/// it is recommended to use this one for consistency with Plugin::error() and
/// Plugin::check().
static inline Error success() { return Error::success(); }

/// Create an Offload error.
template <typename... ArgsTy>
static Error error(error::ErrorCode Code, const char *ErrFmt, ArgsTy... Args) {
  return error::createOffloadError(Code, ErrFmt, Args...);
}

inline Error error(error::ErrorCode Code, const char *S) {
  return make_error<error::OffloadError>(Code, S);
}

inline Error error(error::ErrorCode Code, Error &&OtherError,
                   const char *Context) {
  return error::createOffloadError(Code, std::move(OtherError), Context);
}

/// Check the plugin-specific error code and return an error or success
/// accordingly. In case of an error, create a string error with the error
/// description. The ErrFmt should follow the format:
///     "Error in <function name>[<optional info>]: %s"
/// The last format specifier "%s" is mandatory and will be used to place the
/// error code's description. Notice this function should be only called from
/// the plugin-specific code.
/// TODO: Refactor this, must be defined individually by each plugin.
template <typename... ArgsTy>
static Error check(int32_t ErrorCode, const char *ErrFmt, ArgsTy... Args);
} // namespace Plugin

/// Class that wraps the __tgt_async_info to simply its usage. In case the
/// object is constructed without a valid __tgt_async_info, the object will use
/// an internal one and will synchronize the current thread with the pending
/// operations when calling AsyncInfoWrapperTy::finalize(). This latter function
/// must be called before destroying the wrapper object.
struct AsyncInfoWrapperTy {
  AsyncInfoWrapperTy(GenericDeviceTy &Device, __tgt_async_info *AsyncInfoPtr);

  ~AsyncInfoWrapperTy() {
    assert(!AsyncInfoPtr && "AsyncInfoWrapperTy not finalized");
  }

  /// Get the raw __tgt_async_info pointer.
  operator __tgt_async_info *() const { return AsyncInfoPtr; }

  /// Indicate whether there is queue.
  bool hasQueue() const { return (AsyncInfoPtr->Queue != nullptr); }

  /// Get the queue.
  template <typename Ty> Ty getQueueAs() {
    static_assert(sizeof(Ty) == sizeof(AsyncInfoPtr->Queue),
                  "Queue is not of the same size as target type");
    return static_cast<Ty>(AsyncInfoPtr->Queue);
  }

  /// Set the queue.
  template <typename Ty> void setQueueAs(Ty Queue) {
    static_assert(sizeof(Ty) == sizeof(AsyncInfoPtr->Queue),
                  "Queue is not of the same size as target type");
    assert(!AsyncInfoPtr->Queue && "Overwriting queue");
    AsyncInfoPtr->Queue = Queue;
  }

  /// Get the queue, using the provided resource manager to initialise it if it
  /// doesn't exist.
  template <typename Ty, typename RMTy>
  Expected<Ty>
  getOrInitQueue(GenericDeviceResourceManagerTy<RMTy> &ResourceManager) {
    std::lock_guard<std::mutex> Lock(AsyncInfoPtr->Mutex);
    if (!AsyncInfoPtr->Queue) {
      if (auto Err = ResourceManager.getResource(
              *reinterpret_cast<Ty *>(&AsyncInfoPtr->Queue)))
        return Err;
    }
    return getQueueAs<Ty>();
  }

  /// Synchronize with the __tgt_async_info's pending operations if it's the
  /// internal async info. The error associated to the asynchronous operations
  /// issued in this queue must be provided in \p Err. This function will update
  /// the error parameter with the result of the synchronization if it was
  /// actually executed. This function must be called before destroying the
  /// object and only once.
  void finalize(Error &Err);

  /// Register \p Ptr as an associated allocation that is freed after
  /// finalization.
  void freeAllocationAfterSynchronization(void *Ptr) {
    std::lock_guard<std::mutex> AllocationGuard(AsyncInfoPtr->Mutex);
    AsyncInfoPtr->AssociatedAllocations.push_back(Ptr);
  }

private:
  GenericDeviceTy &Device;
  __tgt_async_info LocalAsyncInfo;
  __tgt_async_info *AsyncInfoPtr;
};

enum class DeviceInfo {
#define OFFLOAD_DEVINFO(Name, _, Value) Name = Value,
#include "OffloadInfo.inc"
#undef OFFLOAD_DEVINFO
};

/// Tree node for device information
///
/// This information is either printed or used by liboffload to extract certain
/// device queries. Each property has an optional key, an optional value
/// and optional children. The children can be used to store additional
/// information (such as x, y and z components of ranges).
struct InfoTreeNode {
  static constexpr uint64_t IndentSize = 4;

  std::string Key;
  using VariantType = std::variant<uint64_t, std::string, bool, std::monostate>;
  VariantType Value;
  std::string Units;
  // Need to specify a default value number of elements here as `InfoTreeNode`'s
  // size is unknown. This is a vector (rather than a Key->Value map) since:
  // * The keys need to be owned and thus `std::string`s
  // * The order of keys is important
  // * The same key can appear multiple times
  std::unique_ptr<llvm::SmallVector<InfoTreeNode, 8>> Children;

  llvm::DenseMap<DeviceInfo, size_t> DeviceInfoMap;

  InfoTreeNode() : InfoTreeNode("", std::monostate{}, "") {}
  InfoTreeNode(std::string Key, VariantType Value, std::string Units)
      : Key(std::move(Key)), Value(Value), Units(std::move(Units)) {}

  /// Add a new info entry as a child of this node. The entry requires at least
  /// a key string in \p Key. The value in \p Value is optional and can be any
  /// type that is representable as a string. The units in \p Units is optional
  /// and must be a string. Providing a device info key allows liboffload to
  /// use that value for an appropriate olGetDeviceInfo query
  template <typename T = std::monostate>
  InfoTreeNode *add(std::string Key, T Value = T(),
                    std::string Units = std::string(),
                    std::optional<DeviceInfo> DeviceInfoKey = std::nullopt) {
    assert(!Key.empty() && "Invalid info key");

    if (!Children)
      Children = std::make_unique<llvm::SmallVector<InfoTreeNode, 8>>();

    VariantType ValueVariant;
    if constexpr (std::is_same_v<T, bool> || std::is_same_v<T, std::monostate>)
      ValueVariant = Value;
    else if constexpr (std::is_arithmetic_v<T>)
      ValueVariant = static_cast<uint64_t>(Value);
    else
      ValueVariant = std::string{Value};

    auto Ptr =
        &Children->emplace_back(std::move(Key), ValueVariant, std::move(Units));

    if (DeviceInfoKey)
      DeviceInfoMap[*DeviceInfoKey] = Children->size() - 1;

    return Ptr;
  }

  std::optional<InfoTreeNode *> get(StringRef Key) {
    if (!Children)
      return std::nullopt;

    auto It = std::find_if(Children->begin(), Children->end(),
                           [&](auto &V) { return V.Key == Key; });
    if (It == Children->end())
      return std::nullopt;
    return It;
  }

  std::optional<InfoTreeNode *> get(DeviceInfo Info) {
    auto Result = DeviceInfoMap.find(Info);
    if (Result != DeviceInfoMap.end())
      return &(*Children)[Result->second];
    return std::nullopt;
  }

  /// Print all info entries in the tree
  void print() const {
    // Fake an additional indent so that values are offset from the keys
    doPrint(0, maxKeySize(1));
  }

private:
  void doPrint(int Level, uint64_t MaxKeySize) const {
    if (Key.size()) {
      // Compute the indentations for the current entry.
      uint64_t KeyIndentSize = Level * IndentSize;
      uint64_t ValIndentSize =
          MaxKeySize - (Key.size() + KeyIndentSize) + IndentSize;

      llvm::outs() << std::string(KeyIndentSize, ' ') << Key
                   << std::string(ValIndentSize, ' ');
      std::visit(
          [](auto &&V) {
            using T = std::decay_t<decltype(V)>;
            if constexpr (std::is_same_v<T, std::string>)
              llvm::outs() << V;
            else if constexpr (std::is_same_v<T, bool>)
              llvm::outs() << (V ? "Yes" : "No");
            else if constexpr (std::is_same_v<T, uint64_t>)
              llvm::outs() << V;
            else if constexpr (std::is_same_v<T, std::monostate>) {
              // Do nothing
            } else
              static_assert(false, "doPrint visit not exhaustive");
          },
          Value);
      llvm::outs() << (Units.empty() ? "" : " ") << Units << "\n";
    }

    // Print children
    if (Children)
      for (const auto &Entry : *Children)
        Entry.doPrint(Level + 1, MaxKeySize);
  }

  // Recursively calculates the maximum width of each key, including indentation
  uint64_t maxKeySize(int Level) const {
    uint64_t MaxKeySize = 0;

    if (Children)
      for (const auto &Entry : *Children) {
        uint64_t KeySize = Entry.Key.size() + Level * IndentSize;
        MaxKeySize = std::max(MaxKeySize, KeySize);
        MaxKeySize = std::max(MaxKeySize, Entry.maxKeySize(Level + 1));
      }

    return MaxKeySize;
  }
};

enum class DeviceQueryKind {
  DEVICE_QUERY_MAX_SHARED_TEAM_MEM = 0,
};

/// Class wrapping a __tgt_device_image and its offload entry table on a
/// specific device. This class is responsible for storing and managing
/// the offload entries for an image on a device.
class DeviceImageTy {
  /// Image identifier within the corresponding device. Notice that this id is
  /// not unique between different device; they may overlap.
  int32_t ImageId;

  /// The managed image data.
  std::unique_ptr<MemoryBuffer> Image;

  /// Reference to the device this image is loaded on.
  GenericDeviceTy &Device;

public:
  virtual ~DeviceImageTy() = default;

  DeviceImageTy(int32_t Id, GenericDeviceTy &Device,
                std::unique_ptr<MemoryBuffer> &&Image)
      : ImageId(Id), Image(std::move(Image)), Device(Device) {}

  /// Get the image identifier within the device.
  int32_t getId() const { return ImageId; }

  /// Get the device that this image is loaded onto.
  GenericDeviceTy &getDevice() const { return Device; }

  /// Get the image starting address.
  const void *getStart() const { return Image->getBufferStart(); }

  /// Get the image size.
  size_t getSize() const { return Image->getBufferSize(); }

  /// Get a memory buffer reference to the whole image.
  MemoryBufferRef getMemoryBuffer() const {
    return MemoryBufferRef(StringRef((const char *)getStart(), getSize()),
                           "Image");
  }
};

/// Class implementing common functionalities of offload kernels. Each plugin
/// should define the specific kernel class, derive from this generic one, and
/// implement the necessary virtual function members.
struct GenericKernelTy {
  /// Construct a kernel with a name and a execution mode.
  GenericKernelTy(const char *Name)
      : Name(Name), PreferredNumThreads(0), MaxNumThreads(0) {}

  virtual ~GenericKernelTy() {}

  /// Initialize the kernel object from a specific device.
  Error init(GenericDeviceTy &GenericDevice, DeviceImageTy &Image);
  virtual Error initImpl(GenericDeviceTy &GenericDevice,
                         DeviceImageTy &Image) = 0;

  /// Launch the kernel on the specific device. The device must be the same
  /// one used to initialize the kernel.
  Error launch(GenericDeviceTy &GenericDevice, void **ArgPtrs,
               ptrdiff_t *ArgOffsets, KernelArgsTy &KernelArgs,
               AsyncInfoWrapperTy &AsyncInfoWrapper) const;
  virtual Error launchImpl(GenericDeviceTy &GenericDevice,
                           uint32_t NumThreads[3], uint32_t NumBlocks[3],
                           uint32_t DynBlockMemSize, KernelArgsTy &KernelArgs,
                           KernelLaunchParamsTy LaunchParams,
                           AsyncInfoWrapperTy &AsyncInfoWrapper) const = 0;

  virtual Expected<uint64_t> maxGroupSize(GenericDeviceTy &GenericDevice,
                                          uint64_t DynamicMemSize) const = 0;

  /// Get the kernel name.
  const char *getName() const { return Name.c_str(); }

  /// Get the size of the static per-block memory consumed by the kernel.
  uint32_t getStaticBlockMemSize() const { return StaticBlockMemSize; };

  /// Get the kernel image.
  DeviceImageTy &getImage() const {
    assert(ImagePtr && "Kernel is not initialized!");
    return *ImagePtr;
  }

  /// Return the kernel environment object for kernel \p Name.
  const KernelEnvironmentTy &getKernelEnvironmentForKernel() {
    return KernelEnvironment;
  }

  /// Return a device pointer to a new kernel launch environment.
  Expected<KernelLaunchEnvironmentTy *> getKernelLaunchEnvironment(
      GenericDeviceTy &GenericDevice, const KernelArgsTy &KernelArgs,
      uint32_t BlockMemSize, DynCGroupMemFallbackType DynBlockMemFb,
      void *DynBlockMemFbPtr, AsyncInfoWrapperTy &AsyncInfoWrapper) const;

  /// Indicate whether an execution mode is valid.
  static bool isValidExecutionMode(OMPTgtExecModeFlags ExecutionMode) {
    switch (ExecutionMode) {
    case OMP_TGT_EXEC_MODE_BARE:
    case OMP_TGT_EXEC_MODE_SPMD:
    case OMP_TGT_EXEC_MODE_GENERIC:
    case OMP_TGT_EXEC_MODE_GENERIC_SPMD:
    case OMP_TGT_EXEC_MODE_SPMD_NO_LOOP:
      return true;
    }
    return false;
  }

protected:
  /// Get the execution mode name of the kernel.
  const char *getExecutionModeName() const {
    switch (KernelEnvironment.Configuration.ExecMode) {
    case OMP_TGT_EXEC_MODE_BARE:
      return "BARE";
    case OMP_TGT_EXEC_MODE_SPMD:
      return "SPMD";
    case OMP_TGT_EXEC_MODE_GENERIC:
      return "Generic";
    case OMP_TGT_EXEC_MODE_GENERIC_SPMD:
      return "Generic-SPMD";
    case OMP_TGT_EXEC_MODE_SPMD_NO_LOOP:
      return "SPMD-No-Loop";
    }
    llvm_unreachable("Unknown execution mode!");
  }

  /// Prints generic kernel launch information.
  Error printLaunchInfo(GenericDeviceTy &GenericDevice,
                        KernelArgsTy &KernelArgs, uint32_t NumThreads[3],
                        uint32_t NumBlocks[3]) const;

  /// Prints plugin-specific kernel launch information after generic kernel
  /// launch information
  virtual Error printLaunchInfoDetails(GenericDeviceTy &GenericDevice,
                                       KernelArgsTy &KernelArgs,
                                       uint32_t NumThreads[3],
                                       uint32_t NumBlocks[3]) const;

private:
  /// Prepare the arguments before launching the kernel.
  KernelLaunchParamsTy
  prepareArgs(GenericDeviceTy &GenericDevice, void **ArgPtrs,
              ptrdiff_t *ArgOffsets, uint32_t &NumArgs,
              llvm::SmallVectorImpl<void *> &Args,
              llvm::SmallVectorImpl<void *> &Ptrs,
              KernelLaunchEnvironmentTy *KernelLaunchEnvironment) const;

  /// Get the number of threads and blocks for the kernel based on the
  /// user-defined threads and block clauses.
  uint32_t getNumThreads(GenericDeviceTy &GenericDevice,
                         uint32_t ThreadLimitClause[3]) const;

  /// The number of threads \p NumThreads can be adjusted by this method.
  /// \p IsNumThreadsFromUser is true is \p NumThreads is defined by user via
  /// thread_limit clause.
  uint32_t getNumBlocks(GenericDeviceTy &GenericDevice,
                        uint32_t BlockLimitClause[3], uint64_t LoopTripCount,
                        uint32_t &NumThreads, bool IsNumThreadsFromUser) const;

  /// Indicate if the kernel works in Generic SPMD, Generic, No-Loop
  /// or SPMD mode.
  bool isGenericSPMDMode() const {
    return KernelEnvironment.Configuration.ExecMode ==
           OMP_TGT_EXEC_MODE_GENERIC_SPMD;
  }
  bool isGenericMode() const {
    return KernelEnvironment.Configuration.ExecMode ==
           OMP_TGT_EXEC_MODE_GENERIC;
  }
  bool isSPMDMode() const {
    return KernelEnvironment.Configuration.ExecMode == OMP_TGT_EXEC_MODE_SPMD;
  }
  bool isBareMode() const {
    return KernelEnvironment.Configuration.ExecMode == OMP_TGT_EXEC_MODE_BARE;
  }
  bool isNoLoopMode() const {
    return KernelEnvironment.Configuration.ExecMode ==
           OMP_TGT_EXEC_MODE_SPMD_NO_LOOP;
  }

  /// The kernel name.
  std::string Name;

  /// The image that contains this kernel.
  DeviceImageTy *ImagePtr = nullptr;

protected:
  /// The preferred number of threads to run the kernel.
  uint32_t PreferredNumThreads;

  /// The maximum number of threads which the kernel could leverage.
  uint32_t MaxNumThreads;

  /// The static memory sized per block.
  uint32_t StaticBlockMemSize = 0;

  /// The kernel environment, including execution flags.
  KernelEnvironmentTy KernelEnvironment;

  /// The prototype kernel launch environment.
  KernelLaunchEnvironmentTy KernelLaunchEnvironment;
};

/// Information about an allocation, when it has been allocated, and when/if it
/// has been deallocated, for error reporting purposes.
struct AllocationTraceInfoTy {

  /// The stack trace of the allocation itself.
  std::string AllocationTrace;

  /// The stack trace of the deallocation, or empty.
  std::string DeallocationTrace;

  /// The allocated device pointer.
  void *DevicePtr = nullptr;

  /// The corresponding host pointer (can be null).
  void *HostPtr = nullptr;

  /// The size of the allocation.
  uint64_t Size = 0;

  /// The kind of the allocation.
  TargetAllocTy Kind = TargetAllocTy::TARGET_ALLOC_DEFAULT;

  /// Information about the last allocation at this address, if any.
  AllocationTraceInfoTy *LastAllocationInfo = nullptr;

  /// Lock to keep accesses race free.
  std::mutex Lock;
};

/// Information about an allocation, when it has been allocated, and when/if it
/// has been deallocated, for error reporting purposes.
struct KernelTraceInfoTy {

  /// The launched kernel.
  GenericKernelTy *Kernel;

  /// The stack trace of the launch itself.
  std::string LaunchTrace;

  /// The async info the kernel was launched in.
  __tgt_async_info *AsyncInfo;
};

struct KernelTraceInfoRecordTy {
  KernelTraceInfoRecordTy() { KTIs.fill({}); }

  /// Return the (maximal) record size.
  auto size() const { return KTIs.size(); }

  /// Create a new kernel trace info and add it into the record.
  void emplace(GenericKernelTy *Kernel, const std::string &&StackTrace,
               __tgt_async_info *AsyncInfo) {
    KTIs[Idx] = {Kernel, std::move(StackTrace), AsyncInfo};
    Idx = (Idx + 1) % size();
  }

  /// Return the \p I'th last kernel trace info.
  auto getKernelTraceInfo(int32_t I) const {
    // Note that kernel trace infos "grow forward", so lookup is backwards.
    return KTIs[(Idx - I - 1 + size()) % size()];
  }

private:
  std::array<KernelTraceInfoTy, 8> KTIs;
  unsigned Idx = 0;
};

/// Class representing a map of host pinned allocations. We track these pinned
/// allocations, so memory transfers involving these buffers can be optimized.
class PinnedAllocationMapTy {

  /// Struct representing a map entry.
  struct EntryTy {
    /// The host pointer of the pinned allocation.
    void *HstPtr;

    /// The pointer that devices' driver should use to transfer data from/to the
    /// pinned allocation. In most plugins, this pointer will be the same as the
    /// host pointer above.
    void *DevAccessiblePtr;

    /// The size of the pinned allocation.
    size_t Size;

    /// Indicate whether the allocation was locked from outside the plugin, for
    /// instance, from the application. The externally locked allocations are
    /// not unlocked by the plugin when unregistering the last user.
    bool ExternallyLocked;

    /// The number of references to the pinned allocation. The allocation should
    /// remain pinned and registered to the map until the number of references
    /// becomes zero.
    mutable size_t References;

    /// Create an entry with the host and device accessible pointers, the buffer
    /// size, and a boolean indicating whether the buffer was locked externally.
    EntryTy(void *HstPtr, void *DevAccessiblePtr, size_t Size,
            bool ExternallyLocked)
        : HstPtr(HstPtr), DevAccessiblePtr(DevAccessiblePtr), Size(Size),
          ExternallyLocked(ExternallyLocked), References(1) {}

    /// Utility constructor used for std::set searches.
    EntryTy(void *HstPtr)
        : HstPtr(HstPtr), DevAccessiblePtr(nullptr), Size(0),
          ExternallyLocked(false), References(0) {}
  };

  /// Comparator of mep entries. Use the host pointer to enforce an order
  /// between entries.
  struct EntryCmpTy {
    bool operator()(const EntryTy &Left, const EntryTy &Right) const {
      return Left.HstPtr < Right.HstPtr;
    }
  };

  typedef std::set<EntryTy, EntryCmpTy> PinnedAllocSetTy;

  /// The map of host pinned allocations.
  PinnedAllocSetTy Allocs;

  /// The mutex to protect accesses to the map.
  mutable std::shared_mutex Mutex;

  /// Reference to the corresponding device.
  GenericDeviceTy &Device;

  /// Indicate whether mapped host buffers should be locked automatically.
  bool LockMappedBuffers;

  /// Indicate whether failures when locking mapped buffers should be ignored.
  bool IgnoreLockMappedFailures;

  /// Find an allocation that intersects with \p HstPtr pointer. Assume the
  /// map's mutex is acquired.
  const EntryTy *findIntersecting(const void *HstPtr) const {
    if (Allocs.empty())
      return nullptr;

    // Search the first allocation with starting address that is not less than
    // the buffer address.
    auto It = Allocs.lower_bound({const_cast<void *>(HstPtr)});

    // Direct match of starting addresses.
    if (It != Allocs.end() && It->HstPtr == HstPtr)
      return &(*It);

    // Not direct match but may be a previous pinned allocation in the map which
    // contains the buffer. Return false if there is no such a previous
    // allocation.
    if (It == Allocs.begin())
      return nullptr;

    // Move to the previous pinned allocation.
    --It;

    // The buffer is not contained in the pinned allocation.
    if (utils::advancePtr(It->HstPtr, It->Size) > HstPtr)
      return &(*It);

    // None found.
    return nullptr;
  }

  /// Insert an entry to the map representing a locked buffer. The number of
  /// references is set to one.
  Error insertEntry(void *HstPtr, void *DevAccessiblePtr, size_t Size,
                    bool ExternallyLocked = false);

  /// Erase an existing entry from the map.
  Error eraseEntry(const EntryTy &Entry);

  /// Register a new user into an entry that represents a locked buffer. Check
  /// also that the registered buffer with \p HstPtr address and \p Size is
  /// actually contained into the entry.
  Error registerEntryUse(const EntryTy &Entry, void *HstPtr, size_t Size);

  /// Unregister a user from the entry and return whether it is the last user.
  /// If it is the last user, the entry will have to be removed from the map
  /// and unlock the entry's host buffer (if necessary).
  Expected<bool> unregisterEntryUse(const EntryTy &Entry);

  /// Indicate whether the first range A fully contains the second range B.
  static bool contains(void *PtrA, size_t SizeA, void *PtrB, size_t SizeB) {
    void *EndA = utils::advancePtr(PtrA, SizeA);
    void *EndB = utils::advancePtr(PtrB, SizeB);
    return (PtrB >= PtrA && EndB <= EndA);
  }

  /// Indicate whether the first range A intersects with the second range B.
  static bool intersects(void *PtrA, size_t SizeA, void *PtrB, size_t SizeB) {
    void *EndA = utils::advancePtr(PtrA, SizeA);
    void *EndB = utils::advancePtr(PtrB, SizeB);
    return (PtrA < EndB && PtrB < EndA);
  }

public:
  /// Create the map of pinned allocations corresponding to a specific device.
  PinnedAllocationMapTy(GenericDeviceTy &Device) : Device(Device) {

    // Envar that indicates whether mapped host buffers should be locked
    // automatically. The possible values are boolean (on/off) and a special:
    //   off:       Mapped host buffers are not locked.
    //   on:        Mapped host buffers are locked in a best-effort approach.
    //              Failure to lock the buffers are silent.
    //   mandatory: Mapped host buffers are always locked and failures to lock
    //              a buffer results in a fatal error.
    StringEnvar OMPX_LockMappedBuffers("LIBOMPTARGET_LOCK_MAPPED_HOST_BUFFERS",
                                       "off");

    bool Enabled;
    if (StringParser::parse(OMPX_LockMappedBuffers.get().data(), Enabled)) {
      // Parsed as a boolean value. Enable the feature if necessary.
      LockMappedBuffers = Enabled;
      IgnoreLockMappedFailures = true;
    } else if (OMPX_LockMappedBuffers.get() == "mandatory") {
      // Enable the feature and failures are fatal.
      LockMappedBuffers = true;
      IgnoreLockMappedFailures = false;
    } else {
      // Disable by default.
      DP("Invalid value LIBOMPTARGET_LOCK_MAPPED_HOST_BUFFERS=%s\n",
         OMPX_LockMappedBuffers.get().data());
      LockMappedBuffers = false;
    }
  }

  /// Register a buffer that was recently allocated as a locked host buffer.
  /// None of the already registered pinned allocations should intersect with
  /// this new one. The registration requires the host pointer in \p HstPtr,
  /// the device accessible pointer in \p DevAccessiblePtr, and the size of the
  /// allocation in \p Size. The allocation must be unregistered using the
  /// unregisterHostBuffer function.
  Error registerHostBuffer(void *HstPtr, void *DevAccessiblePtr, size_t Size);

  /// Unregister a host pinned allocation passing the host pointer which was
  /// previously registered using the registerHostBuffer function. When calling
  /// this function, the pinned allocation cannot have any other user and will
  /// not be unlocked by this function.
  Error unregisterHostBuffer(void *HstPtr);

  /// Lock the host buffer at \p HstPtr or register a new user if it intersects
  /// with an already existing one. A partial overlapping with extension is not
  /// allowed. The function returns the device accessible pointer of the pinned
  /// buffer. The buffer must be unlocked using the unlockHostBuffer function.
  Expected<void *> lockHostBuffer(void *HstPtr, size_t Size);

  /// Unlock the host buffer at \p HstPtr or unregister a user if other users
  /// are still using the pinned allocation. If this was the last user, the
  /// pinned allocation is removed from the map and the memory is unlocked.
  Error unlockHostBuffer(void *HstPtr);

  /// Lock or register a host buffer that was recently mapped by libomptarget.
  /// This behavior is applied if LIBOMPTARGET_LOCK_MAPPED_HOST_BUFFERS is
  /// enabled. Even if not enabled, externally locked buffers are registered
  /// in order to optimize their transfers.
  Error lockMappedHostBuffer(void *HstPtr, size_t Size);

  /// Unlock or unregister a host buffer that was unmapped by libomptarget.
  Error unlockUnmappedHostBuffer(void *HstPtr);

  /// Return the device accessible pointer associated to the host pinned
  /// allocation which the \p HstPtr belongs, if any. Return null in case the
  /// \p HstPtr does not belong to any host pinned allocation. The device
  /// accessible pointer is the one that devices should use for data transfers
  /// that involve a host pinned buffer.
  void *getDeviceAccessiblePtrFromPinnedBuffer(const void *HstPtr) const {
    std::shared_lock<std::shared_mutex> Lock(Mutex);

    // Find the intersecting allocation if any.
    const EntryTy *Entry = findIntersecting(HstPtr);
    if (!Entry)
      return nullptr;

    return utils::advancePtr(Entry->DevAccessiblePtr,
                             utils::getPtrDiff(HstPtr, Entry->HstPtr));
  }

  /// Check whether a buffer belongs to a registered host pinned allocation.
  bool isHostPinnedBuffer(const void *HstPtr) const {
    std::shared_lock<std::shared_mutex> Lock(Mutex);

    // Return whether there is an intersecting allocation.
    return (findIntersecting(const_cast<void *>(HstPtr)) != nullptr);
  }
};

/// Class implementing common functionalities of offload devices. Each plugin
/// should define the specific device class, derive from this generic one, and
/// implement the necessary virtual function members.
struct GenericDeviceTy : public DeviceAllocatorTy {
  /// Construct a device with its device id within the plugin, the number of
  /// devices in the plugin and the grid values for that kind of device.
  GenericDeviceTy(GenericPluginTy &Plugin, int32_t DeviceId, int32_t NumDevices,
                  const llvm::omp::GV &GridValues);

  /// Get the device identifier within the corresponding plugin. Notice that
  /// this id is not unique between different plugins; they may overlap.
  int32_t getDeviceId() const { return DeviceId; }

<<<<<<< HEAD
  /// Get the total shared memory per block that can be used in any kernel.
  uint32_t getMaxBlockSharedMemSize() const { return MaxBlockSharedMemSize; }

  /// Indicate whether the device has native block shared memory.
  bool hasNativeBlockSharedMem() const { return HasNativeBlockSharedMem; }
=======
  /// Get the unique identifier of the device.
  const char *getDeviceUid() const { return DeviceUid.c_str(); }
>>>>>>> 0fa3d307

  /// Set the context of the device if needed, before calling device-specific
  /// functions. Plugins may implement this function as a no-op if not needed.
  virtual Error setContext() = 0;

  /// Initialize the device. After this call, the device should be already
  /// working and ready to accept queries or modifications.
  Error init(GenericPluginTy &Plugin);
  virtual Error initImpl(GenericPluginTy &Plugin) = 0;

  /// Deinitialize the device and free all its resources. After this call, the
  /// device is no longer considered ready, so no queries or modifications are
  /// allowed.
  Error deinit(GenericPluginTy &Plugin);
  virtual Error deinitImpl() = 0;

  /// Load the binary image into the device and return the target table.
  Expected<DeviceImageTy *> loadBinary(GenericPluginTy &Plugin,
                                       StringRef TgtImage);
  virtual Expected<DeviceImageTy *>
  loadBinaryImpl(std::unique_ptr<MemoryBuffer> &&TgtImage, int32_t ImageId) = 0;

  /// Unload a previously loaded Image from the device
  Error unloadBinary(DeviceImageTy *Image);
  virtual Error unloadBinaryImpl(DeviceImageTy *Image) = 0;

  // Setup the RPC server for this device if needed. This may not run on some
  // plugins like the CPU targets. By default, it will not be executed so it is
  // up to the target to override this using the shouldSetupRPCServer function.
  Error setupRPCServer(GenericPluginTy &Plugin, DeviceImageTy &Image);

  /// Synchronize the current thread with the pending operations on the
  /// __tgt_async_info structure. If ReleaseQueue is false, then the
  // underlying queue will not be released. In this case, additional
  // work may be submitted to the queue whilst a synchronize is running.
  Error synchronize(__tgt_async_info *AsyncInfo, bool ReleaseQueue = true);
  virtual Error synchronizeImpl(__tgt_async_info &AsyncInfo,
                                bool ReleaseQueue) = 0;

  /// Invokes any global constructors on the device if present and is required
  /// by the target.
  virtual Error callGlobalConstructors(GenericPluginTy &Plugin,
                                       DeviceImageTy &Image) {
    return Error::success();
  }

  /// Invokes any global destructors on the device if present and is required
  /// by the target.
  virtual Error callGlobalDestructors(GenericPluginTy &Plugin,
                                      DeviceImageTy &Image) {
    return Error::success();
  }

  /// Query for the completion of the pending operations on the __tgt_async_info
  /// structure in a non-blocking manner.
  Error queryAsync(__tgt_async_info *AsyncInfo);
  virtual Error queryAsyncImpl(__tgt_async_info &AsyncInfo) = 0;

  /// Check whether the architecture supports VA management
  virtual bool supportVAManagement() const { return false; }

  /// Get the total device memory size
  virtual Error getDeviceMemorySize(uint64_t &DSize);

  /// Allocates \p RSize bytes (rounded up to page size) and hints the driver to
  /// map it to \p VAddr. The obtained address is stored in \p Addr. At return
  /// \p RSize contains the actual size which can be equal or larger than the
  /// requested size.
  virtual Error memoryVAMap(void **Addr, void *VAddr, size_t *RSize);

  /// De-allocates device memory and unmaps the virtual address \p VAddr
  virtual Error memoryVAUnMap(void *VAddr, size_t Size);

  /// Allocate data on the device or involving the device.
  Expected<void *> dataAlloc(int64_t Size, void *HostPtr, TargetAllocTy Kind);

  /// Deallocate data from the device or involving the device.
  Error dataDelete(void *TgtPtr, TargetAllocTy Kind);

  /// Pin host memory to optimize transfers and return the device accessible
  /// pointer that devices should use for memory transfers involving the host
  /// pinned allocation.
  Expected<void *> dataLock(void *HstPtr, int64_t Size) {
    return PinnedAllocs.lockHostBuffer(HstPtr, Size);
  }

  /// Unpin a host memory buffer that was previously pinned.
  Error dataUnlock(void *HstPtr) {
    return PinnedAllocs.unlockHostBuffer(HstPtr);
  }

  /// Lock the host buffer \p HstPtr with \p Size bytes with the vendor-specific
  /// API and return the device accessible pointer.
  virtual Expected<void *> dataLockImpl(void *HstPtr, int64_t Size) = 0;

  /// Unlock a previously locked host buffer starting at \p HstPtr.
  virtual Error dataUnlockImpl(void *HstPtr) = 0;

  /// Mark the host buffer with address \p HstPtr and \p Size bytes as a mapped
  /// buffer. This means that libomptarget created a new mapping of that host
  /// buffer (e.g., because a user OpenMP target map) and the buffer may be used
  /// as source/destination of memory transfers. We can use this information to
  /// lock the host buffer and optimize its memory transfers.
  Error notifyDataMapped(void *HstPtr, int64_t Size) {
    return PinnedAllocs.lockMappedHostBuffer(HstPtr, Size);
  }

  /// Mark the host buffer with address \p HstPtr as unmapped. This means that
  /// libomptarget removed an existing mapping. If the plugin locked the buffer
  /// in notifyDataMapped, this function should unlock it.
  Error notifyDataUnmapped(void *HstPtr) {
    return PinnedAllocs.unlockUnmappedHostBuffer(HstPtr);
  }

  /// Check whether the host buffer with address \p HstPtr is pinned by the
  /// underlying vendor-specific runtime (if any). Retrieve the host pointer,
  /// the device accessible pointer and the size of the original pinned buffer.
  virtual Expected<bool> isPinnedPtrImpl(void *HstPtr, void *&BaseHstPtr,
                                         void *&BaseDevAccessiblePtr,
                                         size_t &BaseSize) const = 0;

  /// Submit data to the device (host to device transfer).
  Error dataSubmit(void *TgtPtr, const void *HstPtr, int64_t Size,
                   __tgt_async_info *AsyncInfo);
  virtual Error dataSubmitImpl(void *TgtPtr, const void *HstPtr, int64_t Size,
                               AsyncInfoWrapperTy &AsyncInfoWrapper) = 0;

  /// Retrieve data from the device (device to host transfer).
  Error dataRetrieve(void *HstPtr, const void *TgtPtr, int64_t Size,
                     __tgt_async_info *AsyncInfo);
  virtual Error dataRetrieveImpl(void *HstPtr, const void *TgtPtr, int64_t Size,
                                 AsyncInfoWrapperTy &AsyncInfoWrapper) = 0;

  /// Instert a data fence between previous data operations and the following
  /// operations if necessary for the device
  virtual Error dataFence(__tgt_async_info *AsyncInfo) = 0;

  /// Exchange data between devices (device to device transfer). Calling this
  /// function is only valid if GenericPlugin::isDataExchangable() passing the
  /// two devices returns true.
  Error dataExchange(const void *SrcPtr, GenericDeviceTy &DstDev, void *DstPtr,
                     int64_t Size, __tgt_async_info *AsyncInfo);
  virtual Error dataExchangeImpl(const void *SrcPtr, GenericDeviceTy &DstDev,
                                 void *DstPtr, int64_t Size,
                                 AsyncInfoWrapperTy &AsyncInfoWrapper) = 0;

  /// Fill data on the device with a pattern from the host
  Error dataFill(void *TgtPtr, const void *PatternPtr, int64_t PatternSize,
                 int64_t Size, __tgt_async_info *AsyncInfo);
  virtual Error dataFillImpl(void *TgtPtr, const void *PatternPtr,
                             int64_t PatternSize, int64_t Size,
                             AsyncInfoWrapperTy &AsyncInfoWrapper) = 0;

  /// Run the kernel associated with \p EntryPtr
  Error launchKernel(void *EntryPtr, void **ArgPtrs, ptrdiff_t *ArgOffsets,
                     KernelArgsTy &KernelArgs, __tgt_async_info *AsyncInfo);

  /// Initialize a __tgt_async_info structure.
  Error initAsyncInfo(__tgt_async_info **AsyncInfoPtr);
  virtual Error initAsyncInfoImpl(AsyncInfoWrapperTy &AsyncInfoWrapper) = 0;

  /// Enqueue a host call to AsyncInfo
  Error enqueueHostCall(void (*Callback)(void *), void *UserData,
                        __tgt_async_info *AsyncInfo);
  virtual Error enqueueHostCallImpl(void (*Callback)(void *), void *UserData,
                                    AsyncInfoWrapperTy &AsyncInfo) = 0;

  /// Create an event.
  Error createEvent(void **EventPtrStorage);
  virtual Error createEventImpl(void **EventPtrStorage) = 0;

  /// Destroy an event.
  Error destroyEvent(void *Event);
  virtual Error destroyEventImpl(void *EventPtr) = 0;

  /// Start the recording of the event.
  Error recordEvent(void *Event, __tgt_async_info *AsyncInfo);
  virtual Error recordEventImpl(void *EventPtr,
                                AsyncInfoWrapperTy &AsyncInfoWrapper) = 0;

  /// Wait for an event to finish. Notice this wait is asynchronous if the
  /// __tgt_async_info is not nullptr.
  Error waitEvent(void *Event, __tgt_async_info *AsyncInfo);
  virtual Error waitEventImpl(void *EventPtr,
                              AsyncInfoWrapperTy &AsyncInfoWrapper) = 0;

  /// Check if the event enqueued to AsyncInfo is complete
  Expected<bool> isEventComplete(void *Event, __tgt_async_info *AsyncInfo);
  virtual Expected<bool>
  isEventCompleteImpl(void *EventPtr, AsyncInfoWrapperTy &AsyncInfoWrapper) = 0;

  /// Synchronize the current thread with the event.
  Error syncEvent(void *EventPtr);
  virtual Error syncEventImpl(void *EventPtr) = 0;

  /// Obtain information about the device.
  Expected<InfoTreeNode> obtainInfo();
  virtual Expected<InfoTreeNode> obtainInfoImpl() = 0;

  /// Print information about the device.
  Error printInfo();

  /// Return true if the device has work that is either queued or currently
  /// running
  ///
  /// Devices which cannot report this information should always return true
  Expected<bool> hasPendingWork(__tgt_async_info *AsyncInfo);
  virtual Expected<bool>
  hasPendingWorkImpl(AsyncInfoWrapperTy &AsyncInfoWrapper) = 0;

  /// Getters of the grid values.
  uint32_t getWarpSize() const { return GridValues.GV_Warp_Size; }
  uint32_t getThreadLimit() const { return GridValues.GV_Max_WG_Size; }
  uint32_t getBlockLimit() const { return GridValues.GV_Max_Teams; }
  uint32_t getDefaultNumThreads() const {
    return GridValues.GV_Default_WG_Size;
  }
  uint32_t getDefaultNumBlocks() const {
    return GridValues.GV_Default_Num_Teams;
  }
  uint32_t getDebugKind() const { return OMPX_DebugKind; }
  uint32_t getDynamicMemorySize() const { return OMPX_SharedMemorySize; }
  virtual uint64_t getClockFrequency() const { return CLOCKS_PER_SEC; }

  /// Get target compute unit kind (e.g., sm_80, or gfx908).
  virtual std::string getComputeUnitKind() const { return "unknown"; }

  /// Post processing after jit backend. The ownership of \p MB will be taken.
  virtual Expected<std::unique_ptr<MemoryBuffer>>
  doJITPostProcessing(std::unique_ptr<MemoryBuffer> MB) const {
    return std::move(MB);
  }

  /// The minimum number of threads we use for a low-trip count combined loop.
  /// Instead of using more threads we increase the outer (block/team)
  /// parallelism.
  /// @see OMPX_MinThreadsForLowTripCount
  virtual uint32_t getMinThreadsForLowTripCountLoop() {
    return OMPX_MinThreadsForLowTripCount;
  }

  /// Whether or not to reuse blocks for high trip count loops.
  /// @see OMPX_ReuseBlocksForHighTripCount
  bool getReuseBlocksForHighTripCount() {
    return OMPX_ReuseBlocksForHighTripCount;
  }

  /// Get the total amount of hardware parallelism supported by the target
  /// device. This is the total amount of warps or wavefronts that can be
  /// resident on the device simultaneously.
  virtual uint64_t getHardwareParallelism() const { return 0; }

  /// Get the RPC server running on this device.
  RPCServerTy *getRPCServer() const { return RPCServer; }

  /// The number of parallel RPC ports to use on the device. In general, this
  /// should be roughly equivalent to the amount of hardware parallelism the
  /// device can support. This is because GPUs in general do not have forward
  /// progress guarantees, so we minimize thread level dependencies by
  /// allocating enough space such that each device thread can have a port. This
  /// is likely overly pessimistic in the average case, but guarantees no
  /// deadlocks at the cost of memory. This must be overloaded by targets
  /// expecting to use the RPC server.
  virtual uint64_t requestedRPCPortCount() const {
    assert(!shouldSetupRPCServer() && "Default implementation cannot be used");
    return 0;
  }

  virtual Error getDeviceStackSize(uint64_t &V) = 0;

  virtual bool hasDeviceHeapSize() { return false; }
  virtual Error getDeviceHeapSize(uint64_t &V) {
    return Plugin::error(error::ErrorCode::UNSUPPORTED,
                         "%s not supported by platform", __func__);
  }
  virtual Error setDeviceHeapSize(uint64_t V) {
    return Plugin::error(error::ErrorCode::UNSUPPORTED,
                         "%s not supported by platform", __func__);
  }

  /// Returns true if current plugin architecture is an APU
  /// and unified_shared_memory was not requested by the program.
  bool useAutoZeroCopy();
  virtual bool useAutoZeroCopyImpl() { return false; }

  /// Returns true if the plugin can guarantee that the associated
  /// storage is accessible
  Expected<bool> isAccessiblePtr(const void *Ptr, size_t Size);

  virtual Expected<omp_interop_val_t *>
  createInterop(int32_t InteropType, interop_spec_t &InteropSpec) {
    return nullptr;
  }

  virtual Error releaseInterop(omp_interop_val_t *Interop) {
    return Plugin::success();
  }

  virtual interop_spec_t selectInteropPreference(int32_t InteropType,
                                                 int32_t NumPrefers,
                                                 interop_spec_t *Prefers) {
    return interop_spec_t{tgt_fr_none, {false, 0}, 0};
  }

  /// Allocate and construct a kernel object.
  virtual Expected<GenericKernelTy &> constructKernel(const char *Name) = 0;

  /// Reference to the underlying plugin that created this device.
  GenericPluginTy &Plugin;

  /// Map to record when allocations have been performed, and when they have
  /// been deallocated, both for error reporting purposes.
  ProtectedObj<DenseMap<void *, AllocationTraceInfoTy *>> AllocationTraces;

  /// Return the allocation trace info for a device pointer, that is the
  /// allocation into which this device pointer points to (or pointed into).
  AllocationTraceInfoTy *getAllocationTraceInfoForAddr(void *DevicePtr) {
    auto AllocationTraceMap = AllocationTraces.getExclusiveAccessor();
    for (auto &It : *AllocationTraceMap) {
      if (It.first <= DevicePtr &&
          utils::advancePtr(It.first, It.second->Size) > DevicePtr)
        return It.second;
    }
    return nullptr;
  }

  /// Return the allocation trace info for a device pointer, that is the
  /// allocation into which this device pointer points to (or pointed into).
  AllocationTraceInfoTy *
  getClosestAllocationTraceInfoForAddr(void *DevicePtr, uintptr_t &Distance) {
    Distance = 0;
    if (auto *ATI = getAllocationTraceInfoForAddr(DevicePtr)) {
      return ATI;
    }

    AllocationTraceInfoTy *ATI = nullptr;
    uintptr_t DevicePtrI = uintptr_t(DevicePtr);
    auto AllocationTraceMap = AllocationTraces.getExclusiveAccessor();
    for (auto &It : *AllocationTraceMap) {
      uintptr_t Begin = uintptr_t(It.second->DevicePtr);
      uintptr_t End = Begin + It.second->Size - 1;
      uintptr_t ItDistance = std::min(Begin - DevicePtrI, DevicePtrI - End);
      if (ATI && ItDistance > Distance)
        continue;
      ATI = It.second;
      Distance = ItDistance;
    }
    return ATI;
  }

  /// Map to record kernel have been launchedl, for error reporting purposes.
  ProtectedObj<KernelTraceInfoRecordTy> KernelLaunchTraces;

  /// Environment variable to determine if stack traces for kernel launches are
  /// tracked.
  UInt32Envar OMPX_TrackNumKernelLaunches =
      UInt32Envar("OFFLOAD_TRACK_NUM_KERNEL_LAUNCH_TRACES", 0);

  /// Environment variable to determine if stack traces for allocations and
  /// deallocations are tracked.
  BoolEnvar OMPX_TrackAllocationTraces =
      BoolEnvar("OFFLOAD_TRACK_ALLOCATION_TRACES", false);

  /// Array of images loaded into the device. Images are automatically
  /// deallocated by the allocator.
  llvm::SmallVector<DeviceImageTy *> LoadedImages;

private:
  /// Get and set the stack size and heap size for the device. If not used, the
  /// plugin can implement the setters as no-op and setting the output
  /// value to zero for the getters.
  virtual Error setDeviceStackSize(uint64_t V) = 0;

  /// Indicate whether or not the device should setup the RPC server. This is
  /// only necessary for unhosted targets like the GPU.
  virtual bool shouldSetupRPCServer() const { return false; }

  /// Pointer to the memory manager or nullptr if not available.
  MemoryManagerTy *MemoryManager;

  /// Per device setting of MemoryManager's Threshold
  virtual size_t getMemoryManagerSizeThreshold() { return 0; }

  virtual Expected<bool> isAccessiblePtrImpl(const void *Ptr, size_t Size) {
    return false;
  }

  /// Environment variables defined by the OpenMP standard.
  Int32Envar OMP_TeamLimit;
  Int32Envar OMP_NumTeams;
  Int32Envar OMP_TeamsThreadLimit;

  /// Environment variables defined by the LLVM OpenMP implementation.
  Int32Envar OMPX_DebugKind;
  UInt32Envar OMPX_SharedMemorySize;
  UInt64Envar OMPX_TargetStackSize;
  UInt64Envar OMPX_TargetHeapSize;

  /// Environment flag to set the minimum number of threads we use for a
  /// low-trip count combined loop. Instead of using more threads we increase
  /// the outer (block/team) parallelism.
  UInt32Envar OMPX_MinThreadsForLowTripCount =
      UInt32Envar("LIBOMPTARGET_MIN_THREADS_FOR_LOW_TRIP_COUNT", 32);

  BoolEnvar OMPX_ReuseBlocksForHighTripCount =
      BoolEnvar("LIBOMPTARGET_REUSE_BLOCKS_FOR_HIGH_TRIP_COUNT", true);

protected:
  /// Environment variables defined by the LLVM OpenMP implementation
  /// regarding the initial number of streams and events.
  UInt32Envar OMPX_InitialNumStreams;
  UInt32Envar OMPX_InitialNumEvents;

  /// The identifier of the device within the plugin. Notice this is not a
  /// global device id and is not the device id visible to the OpenMP user.
  const int32_t DeviceId;

  /// The unique identifier of the device.
  /// Per default, the unique identifier of the device is set to the device id,
  /// combined with the plugin name, since the offload device id may overlap
  /// between different plugins.
  std::string DeviceUid;
  /// Construct the device UID from the vendor (U)UID.
  void setDeviceUidFromVendorUid(StringRef VendorUid);

  /// The default grid values used for this device.
  llvm::omp::GV GridValues;

  /// Enumeration used for representing the current state between two devices
  /// two devices (both under the same plugin) for the peer access between them.
  /// The states can be a) PENDING when the state has not been queried and needs
  /// to be queried, b) AVAILABLE when the peer access is available to be used,
  /// and c) UNAVAILABLE if the system does not allow it.
  enum class PeerAccessState : uint8_t { AVAILABLE, UNAVAILABLE, PENDING };

  /// Array of peer access states with the rest of devices. This means that if
  /// the device I has a matrix PeerAccesses with PeerAccesses == AVAILABLE,
  /// the device I can access device J's memory directly. However, notice this
  /// does not mean that device J can access device I's memory directly.
  llvm::SmallVector<PeerAccessState> PeerAccesses;
  std::mutex PeerAccessesLock;

  /// Map of host pinned allocations used for optimize device transfers.
  PinnedAllocationMapTy PinnedAllocs;

  /// A pointer to an RPC server instance attached to this device if present.
  /// This is used to run the RPC server during task synchronization.
  RPCServerTy *RPCServer;

#ifdef OMPT_SUPPORT
  /// OMPT callback functions
#define defineOmptCallback(Name, Type, Code) Name##_t Name##_fn = nullptr;
  FOREACH_OMPT_DEVICE_EVENT(defineOmptCallback)
#undef defineOmptCallback

  /// Internal representation for OMPT device (initialize & finalize)
  std::atomic<bool> OmptInitialized;
#endif
<<<<<<< HEAD

  /// The total per-block shared memory that a kernel may use.
  uint32_t MaxBlockSharedMemSize = 0;

  /// Whether the device has native block shared memory.
  bool HasNativeBlockSharedMem = false;

private:
  DeviceMemoryPoolTy DeviceMemoryPool = {nullptr, 0};
  DeviceMemoryPoolTrackingTy DeviceMemoryPoolTracking = {0, 0, ~0U, 0};
=======
>>>>>>> 0fa3d307
};

/// Class implementing common functionalities of offload plugins. Each plugin
/// should define the specific plugin class, derive from this generic one, and
/// implement the necessary virtual function members.
struct GenericPluginTy {

  /// Construct a plugin instance.
  GenericPluginTy(Triple::ArchType TA)
      : GlobalHandler(nullptr), JIT(TA), RPCServer(nullptr),
        RecordReplay(nullptr) {}

  virtual ~GenericPluginTy() {}

  /// Initialize the plugin.
  Error init();

  /// Initialize the plugin and return the number of available devices.
  virtual Expected<int32_t> initImpl() = 0;

  /// Deinitialize the plugin and release the resources.
  Error deinit();
  virtual Error deinitImpl() = 0;

  /// Create a new device for the underlying plugin.
  virtual GenericDeviceTy *createDevice(GenericPluginTy &Plugin,
                                        int32_t DeviceID,
                                        int32_t NumDevices) = 0;

  /// Create a new global handler for the underlying plugin.
  virtual GenericGlobalHandlerTy *createGlobalHandler() = 0;

  /// Get the reference to the device with a certain device id.
  GenericDeviceTy &getDevice(int32_t DeviceId) {
    assert(isValidDeviceId(DeviceId) && "Invalid device id");
    assert(Devices[DeviceId] && "Device is uninitialized");

    return *Devices[DeviceId];
  }

  /// Get the number of active devices.
  int32_t getNumDevices() const { return NumDevices; }

  /// Get the plugin-specific device identifier.
  int32_t getUserId(int32_t DeviceId) const {
    assert(UserDeviceIds.contains(DeviceId) && "No user-id registered");
    return UserDeviceIds.at(DeviceId);
  }

  /// Get the UID for the host device.
  static constexpr const char *getHostDeviceUid() { return "HOST"; }

  /// Get the ELF code to recognize the binary image of this plugin.
  virtual uint16_t getMagicElfBits() const = 0;

  /// Get the target triple of this plugin.
  virtual Triple::ArchType getTripleArch() const = 0;

  /// Get the constant name identifier for this plugin.
  virtual const char *getName() const = 0;

  /// Allocate a structure using the internal allocator.
  template <typename Ty> Ty *allocate() {
    return reinterpret_cast<Ty *>(Allocator.Allocate(sizeof(Ty), alignof(Ty)));
  }

  template <typename Ty> void free(Ty *Mem) { Allocator.Deallocate(Mem); }

  /// Get the reference to the global handler of this plugin.
  GenericGlobalHandlerTy &getGlobalHandler() {
    assert(GlobalHandler && "Global handler not initialized");
    return *GlobalHandler;
  }

  /// Get the reference to the JIT used for all devices connected to this
  /// plugin.
  JITEngine &getJIT() { return JIT; }

  /// Get a reference to the RPC server used to provide host services.
  RPCServerTy &getRPCServer() {
    assert(RPCServer && "RPC server not initialized");
    return *RPCServer;
  }

  /// Get a reference to the record and replay interface for the plugin.
  RecordReplayTy &getRecordReplay() {
    assert(RecordReplay && "RR interface not initialized");
    return *RecordReplay;
  }

  /// Initialize a device within the plugin.
  Error initDevice(int32_t DeviceId);

  /// Deinitialize a device within the plugin and release its resources.
  Error deinitDevice(int32_t DeviceId);

  /// Indicate whether data can be exchanged directly between two devices under
  /// this same plugin. If this function returns true, it's safe to call the
  /// GenericDeviceTy::exchangeData() function on the source device.
  virtual bool isDataExchangable(int32_t SrcDeviceId, int32_t DstDeviceId) {
    return isValidDeviceId(SrcDeviceId) && isValidDeviceId(DstDeviceId);
  }

  /// Top level interface to verify if a given ELF image can be executed on a
  /// given target. Returns true if the \p Image is compatible with the plugin.
  Expected<bool> checkELFImage(StringRef Image) const;

  /// Return true if the \p Image can be compiled to run on the platform's
  /// target architecture.
  Expected<bool> checkBitcodeImage(StringRef Image) const;

  /// Indicate if an image is compatible with the plugin devices. Notice that
  /// this function may be called before actually initializing the devices. So
  /// we could not move this function into GenericDeviceTy.
  virtual Expected<bool> isELFCompatible(uint32_t DeviceID,
                                         StringRef Image) const = 0;

  virtual Error flushQueueImpl(omp_interop_val_t *Interop) {
    return Plugin::success();
  }

  virtual Error syncBarrierImpl(omp_interop_val_t *Interop) {
    return Plugin::error(error::ErrorCode::UNSUPPORTED,
                         "sync_barrier not supported");
  }

  virtual Error asyncBarrierImpl(omp_interop_val_t *Interop) {
    return Plugin::error(error::ErrorCode::UNSUPPORTED,
                         "async_barrier not supported");
  }

protected:
  /// Indicate whether a device id is valid.
  bool isValidDeviceId(int32_t DeviceId) const {
    return (DeviceId >= 0 && DeviceId < getNumDevices());
  }

public:
  // TODO: This plugin interface needs to be cleaned up.

  /// Returns non-zero if the plugin runtime has been initialized.
  int32_t is_initialized() const;

  /// Returns non-zero if the \p Image is compatible with the plugin. This
  /// function does not require the plugin to be initialized before use.
  int32_t isPluginCompatible(StringRef Image);

  /// Returns non-zero if the \p Image is compatible with the device.
  int32_t isDeviceCompatible(int32_t DeviceId, StringRef Image);

  /// Returns non-zero if the plugin device has been initialized.
  int32_t is_device_initialized(int32_t DeviceId) const;

  /// Initialize the device inside of the plugin.
  int32_t init_device(int32_t DeviceId);

  /// Return the number of devices this plugin can support.
  int32_t number_of_devices();

  /// Returns non-zero if the data can be exchanged between the two devices.
  int32_t is_data_exchangable(int32_t SrcDeviceId, int32_t DstDeviceId);

  /// Initializes the record and replay mechanism inside the plugin.
  int32_t initialize_record_replay(int32_t DeviceId, int64_t MemorySize,
                                   void *VAddr, bool isRecord, bool SaveOutput,
                                   uint64_t &ReqPtrArgOffset);

  /// Loads the associated binary into the plugin and returns a handle to it.
  int32_t load_binary(int32_t DeviceId, __tgt_device_image *TgtImage,
                      __tgt_device_binary *Binary);

  /// Allocates memory that is accessively to the given device.
  void *data_alloc(int32_t DeviceId, int64_t Size, void *HostPtr, int32_t Kind);

  /// Deallocates memory on the given device.
  int32_t data_delete(int32_t DeviceId, void *TgtPtr, int32_t Kind);

  /// Locks / pins host memory using the plugin runtime.
  int32_t data_lock(int32_t DeviceId, void *Ptr, int64_t Size,
                    void **LockedPtr);

  /// Unlocks / unpins host memory using the plugin runtime.
  int32_t data_unlock(int32_t DeviceId, void *Ptr);

  /// Notify the runtime about a new mapping that has been created outside.
  int32_t data_notify_mapped(int32_t DeviceId, void *HstPtr, int64_t Size);

  /// Notify t he runtime about a mapping that has been deleted.
  int32_t data_notify_unmapped(int32_t DeviceId, void *HstPtr);

  /// Copy data to the given device.
  int32_t data_submit(int32_t DeviceId, void *TgtPtr, void *HstPtr,
                      int64_t Size);

  /// Copy data to the given device asynchronously.
  int32_t data_submit_async(int32_t DeviceId, void *TgtPtr, void *HstPtr,
                            int64_t Size, __tgt_async_info *AsyncInfoPtr);

  /// Copy data from the given device.
  int32_t data_retrieve(int32_t DeviceId, void *HstPtr, void *TgtPtr,
                        int64_t Size);

  /// Copy data from the given device asynchronously.
  int32_t data_retrieve_async(int32_t DeviceId, void *HstPtr, void *TgtPtr,
                              int64_t Size, __tgt_async_info *AsyncInfoPtr);

  /// Exchange memory addresses between two devices.
  int32_t data_exchange(int32_t SrcDeviceId, void *SrcPtr, int32_t DstDeviceId,
                        void *DstPtr, int64_t Size);

  /// Exchange memory addresses between two devices asynchronously.
  int32_t data_exchange_async(int32_t SrcDeviceId, void *SrcPtr,
                              int DstDeviceId, void *DstPtr, int64_t Size,
                              __tgt_async_info *AsyncInfo);

  /// Places a fence between previous data movements and following data
  /// movements if necessary on the device
  int32_t data_fence(int32_t DeviceId, __tgt_async_info *AsyncInfo);

  /// Begin executing a kernel on the given device.
  int32_t launch_kernel(int32_t DeviceId, void *TgtEntryPtr, void **TgtArgs,
                        ptrdiff_t *TgtOffsets, KernelArgsTy *KernelArgs,
                        __tgt_async_info *AsyncInfoPtr);

  /// Synchronize an asyncrhonous queue with the plugin runtime.
  int32_t synchronize(int32_t DeviceId, __tgt_async_info *AsyncInfoPtr);

  /// Query the current state of an asynchronous queue.
  int32_t query_async(int32_t DeviceId, __tgt_async_info *AsyncInfoPtr);

  /// Prints information about the given devices supported by the plugin.
  void print_device_info(int32_t DeviceId);

  /// Retrieve information about the given device.
  int64_t query_device_info(int32_t DeviceId, DeviceQueryKind Query);

  /// Creates an event in the given plugin if supported.
  int32_t create_event(int32_t DeviceId, void **EventPtr);

  /// Records an event that has occurred.
  int32_t record_event(int32_t DeviceId, void *EventPtr,
                       __tgt_async_info *AsyncInfoPtr);

  /// Wait until an event has occurred.
  int32_t wait_event(int32_t DeviceId, void *EventPtr,
                     __tgt_async_info *AsyncInfoPtr);

  /// Synchronize execution until an event is done.
  int32_t sync_event(int32_t DeviceId, void *EventPtr);

  /// Remove the event from the plugin.
  int32_t destroy_event(int32_t DeviceId, void *EventPtr);

  /// Remove the event from the plugin.
  void set_info_flag(uint32_t NewInfoLevel);

  /// Creates an asynchronous queue for the given plugin.
  int32_t init_async_info(int32_t DeviceId, __tgt_async_info **AsyncInfoPtr);

  /// Sets the offset into the devices for use by OMPT.
  int32_t set_device_identifier(int32_t UserId, int32_t DeviceId);

  /// Returns if the plugin can support automatic copy.
  int32_t use_auto_zero_copy(int32_t DeviceId);

  /// Returns if the associated storage is accessible for a given device.
  int32_t is_accessible_ptr(int32_t DeviceId, const void *Ptr, size_t Size);

  /// Look up a global symbol in the given binary.
  int32_t get_global(__tgt_device_binary Binary, uint64_t Size,
                     const char *Name, void **DevicePtr);

  /// Look up a kernel function in the given binary.
  int32_t get_function(__tgt_device_binary Binary, const char *Name,
                       void **KernelPtr);

  /// Return the interop specification that the plugin supports
  /// It might not be one of the user specified ones.
  interop_spec_t select_interop_preference(int32_t ID, int32_t InteropType,
                                           int32_t NumPrefers,
                                           interop_spec_t *Prefers) {
    auto &Device = getDevice(ID);
    return Device.selectInteropPreference(InteropType, NumPrefers, Prefers);
  }

  /// Create OpenMP interop with the given interop context
  omp_interop_val_t *create_interop(int32_t ID, int32_t InteropContext,
                                    interop_spec_t *InteropSpec);

  /// Release OpenMP interop object
  int32_t release_interop(int32_t ID, omp_interop_val_t *Interop);

  /// Flush the queue associated with the interop object if necessary
  int32_t flush_queue(omp_interop_val_t *Interop);

  /// Perform a host synchronization with the queue associated with the interop
  /// object and wait for it to complete.
  int32_t sync_barrier(omp_interop_val_t *Interop);

  /// Queue an asynchronous barrier in the queue associated with the interop
  /// object and return immediately.
  int32_t async_barrier(omp_interop_val_t *Interop);

private:
  /// Indicates if the platform runtime has been fully initialized.
  bool Initialized = false;

  /// Number of devices available for the plugin.
  int32_t NumDevices = 0;

  /// Map of plugin device identifiers to the user device identifier.
  llvm::DenseMap<int32_t, int32_t> UserDeviceIds;

  /// Array of pointers to the devices. Initially, they are all set to nullptr.
  /// Once a device is initialized, the pointer is stored in the position given
  /// by its device id. A position with nullptr means that the corresponding
  /// device was not initialized yet.
  llvm::SmallVector<GenericDeviceTy *> Devices;

  /// Pointer to the global handler for this plugin.
  GenericGlobalHandlerTy *GlobalHandler;

  /// Internal allocator for different structures.
  BumpPtrAllocator Allocator;

  /// The JIT engine shared by all devices connected to this plugin.
  JITEngine JIT;

  /// The interface between the plugin and the GPU for host services.
  RPCServerTy *RPCServer;

  /// The interface between the plugin and the GPU for host services.
  RecordReplayTy *RecordReplay;
};

/// Auxiliary interface class for GenericDeviceResourceManagerTy. This class
/// acts as a reference to a device resource, such as a stream, and requires
/// some basic functions to be implemented. The derived class should define an
/// empty constructor that creates an empty and invalid resource reference. Do
/// not create a new resource on the ctor, but on the create() function instead.
///
/// The derived class should also define the type HandleTy as the underlying
/// resource handle type. For instance, in a CUDA stream it would be:
///   using HandleTy = CUstream;
struct GenericDeviceResourceRef {
  /// Create a new resource and stores a reference.
  virtual Error create(GenericDeviceTy &Device) = 0;

  /// Destroy and release the resources pointed by the reference.
  virtual Error destroy(GenericDeviceTy &Device) = 0;

protected:
  ~GenericDeviceResourceRef() = default;
};

/// Class that implements a resource pool belonging to a device. This class
/// operates with references to the actual resources. These reference must
/// derive from the GenericDeviceResourceRef class and implement the create
/// and destroy virtual functions.
template <typename ResourceRef> class GenericDeviceResourceManagerTy {
  using ResourcePoolTy = GenericDeviceResourceManagerTy<ResourceRef>;
  using ResourceHandleTy = typename ResourceRef::HandleTy;

public:
  /// Create an empty resource pool for a specific device.
  GenericDeviceResourceManagerTy(GenericDeviceTy &Device)
      : Device(Device), NextAvailable(0) {}

  /// Destroy the resource pool. At this point, the deinit() function should
  /// already have been executed so the resource pool should be empty.
  virtual ~GenericDeviceResourceManagerTy() {
    assert(ResourcePool.empty() && "Resource pool not empty");
  }

  /// Initialize the resource pool.
  Error init(uint32_t InitialSize) {
    assert(ResourcePool.empty() && "Resource pool already initialized");
    return ResourcePoolTy::resizeResourcePool(InitialSize);
  }

  /// Deinitialize the resource pool and delete all resources. This function
  /// must be called before the destructor.
  virtual Error deinit() {
    if (NextAvailable)
      DP("Missing %d resources to be returned\n", NextAvailable);

    // TODO: This prevents a bug on libomptarget to make the plugins fail. There
    // may be some resources not returned. Do not destroy these ones.
    if (auto Err = ResourcePoolTy::resizeResourcePool(NextAvailable))
      return Err;

    ResourcePool.clear();

    return Plugin::success();
  }

  /// Get a resource from the pool or create new ones. If the function
  /// succeeds, the handle to the resource is saved in \p Handle.
  virtual Error getResource(ResourceHandleTy &Handle) {
    // Get a resource with an empty resource processor.
    return getResourcesImpl(1, &Handle,
                            [](ResourceHandleTy) { return Plugin::success(); });
  }

  /// Get multiple resources from the pool or create new ones. If the function
  /// succeeds, the handles to the resources are saved in \p Handles.
  virtual Error getResources(uint32_t Num, ResourceHandleTy *Handles) {
    // Get resources with an empty resource processor.
    return getResourcesImpl(Num, Handles,
                            [](ResourceHandleTy) { return Plugin::success(); });
  }

  /// Return resource to the pool.
  virtual Error returnResource(ResourceHandleTy Handle) {
    // Return a resource with an empty resource processor.
    return returnResourceImpl(
        Handle, [](ResourceHandleTy) { return Plugin::success(); });
  }

protected:
  /// Get multiple resources from the pool or create new ones. If the function
  /// succeeds, the handles to the resources are saved in \p Handles. Also
  /// process each of the obtained resources with \p Processor.
  template <typename FuncTy>
  Error getResourcesImpl(uint32_t Num, ResourceHandleTy *Handles,
                         FuncTy Processor) {
    const std::lock_guard<std::mutex> Lock(Mutex);

    assert(NextAvailable <= ResourcePool.size() &&
           "Resource pool is corrupted");

    if (NextAvailable + Num > ResourcePool.size())
      // Double the resource pool or resize it to provide the requested ones.
      if (auto Err = ResourcePoolTy::resizeResourcePool(
              std::max(NextAvailable * 2, NextAvailable + Num)))
        return Err;

    // Save the handles in the output array parameter.
    for (uint32_t r = 0; r < Num; ++r)
      Handles[r] = ResourcePool[NextAvailable + r];

    // Process all obtained resources.
    for (uint32_t r = 0; r < Num; ++r)
      if (auto Err = Processor(Handles[r]))
        return Err;

    NextAvailable += Num;

    return Plugin::success();
  }

  /// Return resource to the pool and process the resource with \p Processor.
  template <typename FuncTy>
  Error returnResourceImpl(ResourceHandleTy Handle, FuncTy Processor) {
    const std::lock_guard<std::mutex> Lock(Mutex);

    // Process the returned resource.
    if (auto Err = Processor(Handle))
      return Err;

    assert(NextAvailable > 0 && "Resource pool is corrupted");
    ResourcePool[--NextAvailable] = Handle;

    return Plugin::success();
  }

protected:
  /// The resources between \p OldSize and \p NewSize need to be created or
  /// destroyed. The mutex is locked when this function is called.
  Error resizeResourcePoolImpl(uint32_t OldSize, uint32_t NewSize) {
    assert(OldSize != NewSize && "Resizing to the same size");

    if (auto Err = Device.setContext())
      return Err;

    if (OldSize < NewSize) {
      // Create new resources.
      for (uint32_t I = OldSize; I < NewSize; ++I) {
        if (auto Err = ResourcePool[I].create(Device))
          return Err;
      }
    } else {
      // Destroy the obsolete resources.
      for (uint32_t I = NewSize; I < OldSize; ++I) {
        if (auto Err = ResourcePool[I].destroy(Device))
          return Err;
      }
    }
    return Plugin::success();
  }

  /// Increase or decrease the number of resources. This function should
  /// be called with the mutex acquired.
  Error resizeResourcePool(uint32_t NewSize) {
    uint32_t OldSize = ResourcePool.size();

    // Nothing to do.
    if (OldSize == NewSize)
      return Plugin::success();

    if (OldSize < NewSize) {
      // Increase the number of resources.
      ResourcePool.resize(NewSize);
      return ResourcePoolTy::resizeResourcePoolImpl(OldSize, NewSize);
    }

    // Decrease the number of resources otherwise.
    auto Err = ResourcePoolTy::resizeResourcePoolImpl(OldSize, NewSize);
    ResourcePool.resize(NewSize);

    return Err;
  }

  /// The device to which the resources belong
  GenericDeviceTy &Device;

  /// Mutex for the resource pool.
  std::mutex Mutex;

  /// The next available resource in the pool.
  uint32_t NextAvailable;

  /// The actual resource pool.
  std::deque<ResourceRef> ResourcePool;
};

} // namespace plugin
} // namespace target
} // namespace omp
} // namespace llvm

#endif // OPENMP_LIBOMPTARGET_PLUGINS_COMMON_PLUGININTERFACE_H<|MERGE_RESOLUTION|>--- conflicted
+++ resolved
@@ -802,16 +802,14 @@
   /// this id is not unique between different plugins; they may overlap.
   int32_t getDeviceId() const { return DeviceId; }
 
-<<<<<<< HEAD
+  /// Get the unique identifier of the device.
+  const char *getDeviceUid() const { return DeviceUid.c_str(); }
+
   /// Get the total shared memory per block that can be used in any kernel.
   uint32_t getMaxBlockSharedMemSize() const { return MaxBlockSharedMemSize; }
 
   /// Indicate whether the device has native block shared memory.
   bool hasNativeBlockSharedMem() const { return HasNativeBlockSharedMem; }
-=======
-  /// Get the unique identifier of the device.
-  const char *getDeviceUid() const { return DeviceUid.c_str(); }
->>>>>>> 0fa3d307
 
   /// Set the context of the device if needed, before calling device-specific
   /// functions. Plugins may implement this function as a no-op if not needed.
@@ -1270,19 +1268,12 @@
   /// Internal representation for OMPT device (initialize & finalize)
   std::atomic<bool> OmptInitialized;
 #endif
-<<<<<<< HEAD
 
   /// The total per-block shared memory that a kernel may use.
   uint32_t MaxBlockSharedMemSize = 0;
 
   /// Whether the device has native block shared memory.
   bool HasNativeBlockSharedMem = false;
-
-private:
-  DeviceMemoryPoolTy DeviceMemoryPool = {nullptr, 0};
-  DeviceMemoryPoolTrackingTy DeviceMemoryPoolTracking = {0, 0, ~0U, 0};
-=======
->>>>>>> 0fa3d307
 };
 
 /// Class implementing common functionalities of offload plugins. Each plugin
