//===- PluginInterface.h - Target independent plugin device interface -----===//
//
// Part of the LLVM Project, under the Apache License v2.0 with LLVM Exceptions.
// See https://llvm.org/LICENSE.txt for license information.
// SPDX-License-Identifier: Apache-2.0 WITH LLVM-exception
//
//===----------------------------------------------------------------------===//
//
//===----------------------------------------------------------------------===//

#ifndef OPENMP_LIBOMPTARGET_PLUGINS_NEXTGEN_COMMON_PLUGININTERFACE_H
#define OPENMP_LIBOMPTARGET_PLUGINS_NEXTGEN_COMMON_PLUGININTERFACE_H

#include <cstddef>
#include <cstdint>
#include <deque>
#include <list>
#include <map>
#include <shared_mutex>
#include <variant>
#include <vector>

#include "ExclusiveAccess.h"
#include "OpenMP/InteropAPI.h"
#include "Shared/APITypes.h"
#include "Shared/Debug.h"
#include "Shared/Environment.h"
#include "Shared/EnvironmentVar.h"
#include "Shared/Requirements.h"
#include "Shared/Utils.h"

#include "GlobalHandler.h"
#include "JIT.h"
#include "MemoryManager.h"
#include "OffloadError.h"
#include "RPC.h"
#include "omptarget.h"

#ifdef OMPT_SUPPORT
#include "omp-tools.h"
#endif

#include "llvm/ADT/SmallVector.h"
#include "llvm/Frontend/OpenMP/OMPConstants.h"
#include "llvm/Frontend/OpenMP/OMPGridValues.h"
#include "llvm/Support/Allocator.h"
#include "llvm/Support/Error.h"
#include "llvm/Support/ErrorHandling.h"
#include "llvm/Support/MemoryBufferRef.h"
#include "llvm/Support/raw_ostream.h"
#include "llvm/TargetParser/Triple.h"

namespace llvm {
namespace omp {
namespace target {

namespace plugin {

struct GenericPluginTy;
struct GenericKernelTy;
struct GenericDeviceTy;
struct RecordReplayTy;
template <typename ResourceRef> class GenericDeviceResourceManagerTy;

namespace Plugin {
/// Create a success error. This is the same as calling Error::success(), but
/// it is recommended to use this one for consistency with Plugin::error() and
/// Plugin::check().
static inline Error success() { return Error::success(); }

/// Create an Offload error.
template <typename... ArgsTy>
static Error error(error::ErrorCode Code, const char *ErrFmt, ArgsTy... Args) {
  return error::createOffloadError(Code, ErrFmt, Args...);
}

inline Error error(error::ErrorCode Code, const char *S) {
  return make_error<error::OffloadError>(Code, S);
}

inline Error error(error::ErrorCode Code, Error &&OtherError,
                   const char *Context) {
  return error::createOffloadError(Code, std::move(OtherError), Context);
}

/// Check the plugin-specific error code and return an error or success
/// accordingly. In case of an error, create a string error with the error
/// description. The ErrFmt should follow the format:
///     "Error in <function name>[<optional info>]: %s"
/// The last format specifier "%s" is mandatory and will be used to place the
/// error code's description. Notice this function should be only called from
/// the plugin-specific code.
/// TODO: Refactor this, must be defined individually by each plugin.
template <typename... ArgsTy>
static Error check(int32_t ErrorCode, const char *ErrFmt, ArgsTy... Args);
} // namespace Plugin

/// Class that wraps the __tgt_async_info to simply its usage. In case the
/// object is constructed without a valid __tgt_async_info, the object will use
/// an internal one and will synchronize the current thread with the pending
/// operations when calling AsyncInfoWrapperTy::finalize(). This latter function
/// must be called before destroying the wrapper object.
struct AsyncInfoWrapperTy {
  AsyncInfoWrapperTy(GenericDeviceTy &Device, __tgt_async_info *AsyncInfoPtr);

  ~AsyncInfoWrapperTy() {
    assert(!AsyncInfoPtr && "AsyncInfoWrapperTy not finalized");
  }

  /// Get the raw __tgt_async_info pointer.
  operator __tgt_async_info *() const { return AsyncInfoPtr; }

  /// Indicate whether there is queue.
  bool hasQueue() const { return (AsyncInfoPtr->Queue != nullptr); }

  /// Get the queue.
  template <typename Ty> Ty getQueueAs() {
    static_assert(sizeof(Ty) == sizeof(AsyncInfoPtr->Queue),
                  "Queue is not of the same size as target type");
    return static_cast<Ty>(AsyncInfoPtr->Queue);
  }

  /// Set the queue.
  template <typename Ty> void setQueueAs(Ty Queue) {
    static_assert(sizeof(Ty) == sizeof(AsyncInfoPtr->Queue),
                  "Queue is not of the same size as target type");
    assert(!AsyncInfoPtr->Queue && "Overwriting queue");
    AsyncInfoPtr->Queue = Queue;
  }

  /// Get the queue, using the provided resource manager to initialise it if it
  /// doesn't exist.
  template <typename Ty, typename RMTy>
  Expected<Ty>
  getOrInitQueue(GenericDeviceResourceManagerTy<RMTy> &ResourceManager) {
    std::lock_guard<std::mutex> Lock(AsyncInfoPtr->Mutex);
    if (!AsyncInfoPtr->Queue) {
      if (auto Err = ResourceManager.getResource(
              *reinterpret_cast<Ty *>(&AsyncInfoPtr->Queue)))
        return Err;
    }
    return getQueueAs<Ty>();
  }

  /// Synchronize with the __tgt_async_info's pending operations if it's the
  /// internal async info. The error associated to the asynchronous operations
  /// issued in this queue must be provided in \p Err. This function will update
  /// the error parameter with the result of the synchronization if it was
  /// actually executed. This function must be called before destroying the
  /// object and only once.
  void finalize(Error &Err);

  /// Register \p Ptr as an associated allocation that is freed after
  /// finalization.
  void freeAllocationAfterSynchronization(void *Ptr) {
    std::lock_guard<std::mutex> AllocationGuard(AsyncInfoPtr->Mutex);
    AsyncInfoPtr->AssociatedAllocations.push_back(Ptr);
  }

private:
  GenericDeviceTy &Device;
  __tgt_async_info LocalAsyncInfo;
  __tgt_async_info *AsyncInfoPtr;
};

enum class DeviceInfo {
#define OFFLOAD_DEVINFO(Name, _, Value) Name = Value,
#include "OffloadInfo.inc"
#undef OFFLOAD_DEVINFO
};

/// Tree node for device information
///
/// This information is either printed or used by liboffload to extract certain
/// device queries. Each property has an optional key, an optional value
/// and optional children. The children can be used to store additional
/// information (such as x, y and z components of ranges).
struct InfoTreeNode {
  static constexpr uint64_t IndentSize = 4;

  std::string Key;
  using VariantType = std::variant<uint64_t, std::string, bool, std::monostate>;
  VariantType Value;
  std::string Units;
  // Need to specify a default value number of elements here as `InfoTreeNode`'s
  // size is unknown. This is a vector (rather than a Key->Value map) since:
  // * The keys need to be owned and thus `std::string`s
  // * The order of keys is important
  // * The same key can appear multiple times
  std::unique_ptr<llvm::SmallVector<InfoTreeNode, 8>> Children;

  llvm::DenseMap<DeviceInfo, size_t> DeviceInfoMap;

  InfoTreeNode() : InfoTreeNode("", std::monostate{}, "") {}
  InfoTreeNode(std::string Key, VariantType Value, std::string Units)
      : Key(std::move(Key)), Value(Value), Units(std::move(Units)) {}

  /// Add a new info entry as a child of this node. The entry requires at least
  /// a key string in \p Key. The value in \p Value is optional and can be any
  /// type that is representable as a string. The units in \p Units is optional
  /// and must be a string. Providing a device info key allows liboffload to
  /// use that value for an appropriate olGetDeviceInfo query
  template <typename T = std::monostate>
  InfoTreeNode *add(std::string Key, T Value = T(),
                    std::string Units = std::string(),
                    std::optional<DeviceInfo> DeviceInfoKey = std::nullopt) {
    assert(!Key.empty() && "Invalid info key");

    if (!Children)
      Children = std::make_unique<llvm::SmallVector<InfoTreeNode, 8>>();

    VariantType ValueVariant;
    if constexpr (std::is_same_v<T, bool> || std::is_same_v<T, std::monostate>)
      ValueVariant = Value;
    else if constexpr (std::is_arithmetic_v<T>)
      ValueVariant = static_cast<uint64_t>(Value);
    else
      ValueVariant = std::string{Value};

    auto Ptr =
        &Children->emplace_back(std::move(Key), ValueVariant, std::move(Units));

    if (DeviceInfoKey)
      DeviceInfoMap[*DeviceInfoKey] = Children->size() - 1;

    return Ptr;
  }

  std::optional<InfoTreeNode *> get(StringRef Key) {
    if (!Children)
      return std::nullopt;

    auto It = std::find_if(Children->begin(), Children->end(),
                           [&](auto &V) { return V.Key == Key; });
    if (It == Children->end())
      return std::nullopt;
    return It;
  }

  std::optional<InfoTreeNode *> get(DeviceInfo Info) {
    auto Result = DeviceInfoMap.find(Info);
    if (Result != DeviceInfoMap.end())
      return &(*Children)[Result->second];
    return std::nullopt;
  }

  /// Print all info entries in the tree
  void print() const {
    // Fake an additional indent so that values are offset from the keys
    doPrint(0, maxKeySize(1));
  }

private:
  void doPrint(int Level, uint64_t MaxKeySize) const {
    if (Key.size()) {
      // Compute the indentations for the current entry.
      uint64_t KeyIndentSize = Level * IndentSize;
      uint64_t ValIndentSize =
          MaxKeySize - (Key.size() + KeyIndentSize) + IndentSize;

      llvm::outs() << std::string(KeyIndentSize, ' ') << Key
                   << std::string(ValIndentSize, ' ');
      std::visit(
          [](auto &&V) {
            using T = std::decay_t<decltype(V)>;
            if constexpr (std::is_same_v<T, std::string>)
              llvm::outs() << V;
            else if constexpr (std::is_same_v<T, bool>)
              llvm::outs() << (V ? "Yes" : "No");
            else if constexpr (std::is_same_v<T, uint64_t>)
              llvm::outs() << V;
            else if constexpr (std::is_same_v<T, std::monostate>) {
              // Do nothing
            } else
              static_assert(false, "doPrint visit not exhaustive");
          },
          Value);
      llvm::outs() << (Units.empty() ? "" : " ") << Units << "\n";
    }

    // Print children
    if (Children)
      for (const auto &Entry : *Children)
        Entry.doPrint(Level + 1, MaxKeySize);
  }

  // Recursively calculates the maximum width of each key, including indentation
  uint64_t maxKeySize(int Level) const {
    uint64_t MaxKeySize = 0;

    if (Children)
      for (const auto &Entry : *Children) {
        uint64_t KeySize = Entry.Key.size() + Level * IndentSize;
        MaxKeySize = std::max(MaxKeySize, KeySize);
        MaxKeySize = std::max(MaxKeySize, Entry.maxKeySize(Level + 1));
      }

    return MaxKeySize;
  }
};

/// Class wrapping a __tgt_device_image and its offload entry table on a
/// specific device. This class is responsible for storing and managing
/// the offload entries for an image on a device.
class DeviceImageTy {
  /// Image identifier within the corresponding device. Notice that this id is
  /// not unique between different device; they may overlap.
  int32_t ImageId;

  /// The managed image data.
  std::unique_ptr<MemoryBuffer> Image;

  /// Reference to the device this image is loaded on.
  GenericDeviceTy &Device;

public:
  virtual ~DeviceImageTy() = default;

  DeviceImageTy(int32_t Id, GenericDeviceTy &Device,
                std::unique_ptr<MemoryBuffer> &&Image)
      : ImageId(Id), Image(std::move(Image)), Device(Device) {}

  /// Get the image identifier within the device.
  int32_t getId() const { return ImageId; }

  /// Get the device that this image is loaded onto.
  GenericDeviceTy &getDevice() const { return Device; }

  /// Get the image starting address.
  const void *getStart() const { return Image->getBufferStart(); }

  /// Get the image size.
  size_t getSize() const { return Image->getBufferSize(); }

  /// Get a memory buffer reference to the whole image.
  MemoryBufferRef getMemoryBuffer() const {
    return MemoryBufferRef(StringRef((const char *)getStart(), getSize()),
                           "Image");
  }
};

/// Class implementing common functionalities of offload kernels. Each plugin
/// should define the specific kernel class, derive from this generic one, and
/// implement the necessary virtual function members.
struct GenericKernelTy {
  /// Construct a kernel with a name and a execution mode.
  GenericKernelTy(const char *Name)
      : Name(Name), PreferredNumThreads(0), MaxNumThreads(0) {}

  virtual ~GenericKernelTy() {}

  /// Initialize the kernel object from a specific device.
  Error init(GenericDeviceTy &GenericDevice, DeviceImageTy &Image);
  virtual Error initImpl(GenericDeviceTy &GenericDevice,
                         DeviceImageTy &Image) = 0;

  /// Launch the kernel on the specific device. The device must be the same
  /// one used to initialize the kernel.
  Error launch(GenericDeviceTy &GenericDevice, void **ArgPtrs,
               ptrdiff_t *ArgOffsets, KernelArgsTy &KernelArgs,
               AsyncInfoWrapperTy &AsyncInfoWrapper) const;
  virtual Error launchImpl(GenericDeviceTy &GenericDevice,
                           uint32_t NumThreads[3], uint32_t NumBlocks[3],
                           uint32_t DynBlockMemSize, KernelArgsTy &KernelArgs,
                           KernelLaunchParamsTy LaunchParams,
                           AsyncInfoWrapperTy &AsyncInfoWrapper) const = 0;

  virtual Expected<uint64_t> maxGroupSize(GenericDeviceTy &GenericDevice,
                                          uint64_t DynamicMemSize) const = 0;

  /// Get the kernel name.
  const char *getName() const { return Name.c_str(); }

  /// Get the size of the static per-block memory consumed by the kernel.
  uint32_t getStaticBlockMemSize() const { return StaticBlockMemSize; };

  /// Get the kernel image.
  DeviceImageTy &getImage() const {
    assert(ImagePtr && "Kernel is not initialized!");
    return *ImagePtr;
  }

  /// Return the kernel environment object for kernel \p Name.
  const KernelEnvironmentTy &getKernelEnvironmentForKernel() {
    return KernelEnvironment;
  }

  /// Return a device pointer to a new kernel launch environment.
  Expected<KernelLaunchEnvironmentTy *> getKernelLaunchEnvironment(
      GenericDeviceTy &GenericDevice, const KernelArgsTy &KernelArgs,
      uint32_t BlockMemSize, DynCGroupMemFallbackType DynBlockMemFb,
      void *DynBlockMemFbPtr, AsyncInfoWrapperTy &AsyncInfoWrapper) const;

  /// Indicate whether an execution mode is valid.
  static bool isValidExecutionMode(OMPTgtExecModeFlags ExecutionMode) {
    switch (ExecutionMode) {
    case OMP_TGT_EXEC_MODE_BARE:
    case OMP_TGT_EXEC_MODE_SPMD:
    case OMP_TGT_EXEC_MODE_GENERIC:
    case OMP_TGT_EXEC_MODE_GENERIC_SPMD:
    case OMP_TGT_EXEC_MODE_SPMD_NO_LOOP:
      return true;
    }
    return false;
  }

protected:
  /// Get the execution mode name of the kernel.
  const char *getExecutionModeName() const {
    switch (KernelEnvironment.Configuration.ExecMode) {
    case OMP_TGT_EXEC_MODE_BARE:
      return "BARE";
    case OMP_TGT_EXEC_MODE_SPMD:
      return "SPMD";
    case OMP_TGT_EXEC_MODE_GENERIC:
      return "Generic";
    case OMP_TGT_EXEC_MODE_GENERIC_SPMD:
      return "Generic-SPMD";
    case OMP_TGT_EXEC_MODE_SPMD_NO_LOOP:
      return "SPMD-No-Loop";
    }
    llvm_unreachable("Unknown execution mode!");
  }

  /// Prints generic kernel launch information.
  Error printLaunchInfo(GenericDeviceTy &GenericDevice,
                        KernelArgsTy &KernelArgs, uint32_t NumThreads[3],
                        uint32_t NumBlocks[3]) const;

  /// Prints plugin-specific kernel launch information after generic kernel
  /// launch information
  virtual Error printLaunchInfoDetails(GenericDeviceTy &GenericDevice,
                                       KernelArgsTy &KernelArgs,
                                       uint32_t NumThreads[3],
                                       uint32_t NumBlocks[3]) const;

private:
  /// Information about the dynamic block memory needed for launching a kernel.
  struct DynBlockMemInfoTy {
    /// The size of the dynamic block memory buffer.
    uint32_t Size = 0;
    /// The size of dynamic shared memory natively provided by the device.
    uint32_t NativeSize = 0;
    /// The fallback that was triggered (if any).
    DynCGroupMemFallbackType DynBlockMemFb = DynCGroupMemFallbackType::None;
    /// The fallback pointer if global memory was used as alternative.
    void *FallbackPtr = nullptr;
  };

  Expected<DynBlockMemInfoTy> prepareBlockMemory(GenericDeviceTy &GenericDevice, KernelArgsTy &KernelArgs);

  /// Prepare the arguments before launching the kernel.
  KernelLaunchParamsTy
  prepareArgs(GenericDeviceTy &GenericDevice, void **ArgPtrs,
              ptrdiff_t *ArgOffsets, uint32_t &NumArgs,
              llvm::SmallVectorImpl<void *> &Args,
              llvm::SmallVectorImpl<void *> &Ptrs,
              KernelLaunchEnvironmentTy *KernelLaunchEnvironment) const;

  /// Get the number of threads and blocks for the kernel based on the
  /// user-defined threads and block clauses.
  uint32_t getNumThreads(GenericDeviceTy &GenericDevice,
                         uint32_t ThreadLimitClause[3]) const;

  /// The number of threads \p NumThreads can be adjusted by this method.
  /// \p IsNumThreadsFromUser is true is \p NumThreads is defined by user via
  /// thread_limit clause.
  uint32_t getNumBlocks(GenericDeviceTy &GenericDevice,
                        uint32_t BlockLimitClause[3], uint64_t LoopTripCount,
                        uint32_t &NumThreads, bool IsNumThreadsFromUser) const;

  /// Indicate if the kernel works in Generic SPMD, Generic, No-Loop
  /// or SPMD mode.
  bool isGenericSPMDMode() const {
    return KernelEnvironment.Configuration.ExecMode ==
           OMP_TGT_EXEC_MODE_GENERIC_SPMD;
  }
  bool isGenericMode() const {
    return KernelEnvironment.Configuration.ExecMode ==
           OMP_TGT_EXEC_MODE_GENERIC;
  }
  bool isSPMDMode() const {
    return KernelEnvironment.Configuration.ExecMode == OMP_TGT_EXEC_MODE_SPMD;
  }
  bool isBareMode() const {
    return KernelEnvironment.Configuration.ExecMode == OMP_TGT_EXEC_MODE_BARE;
  }
  bool isNoLoopMode() const {
    return KernelEnvironment.Configuration.ExecMode ==
           OMP_TGT_EXEC_MODE_SPMD_NO_LOOP;
  }

  /// The kernel name.
  std::string Name;

  /// The image that contains this kernel.
  DeviceImageTy *ImagePtr = nullptr;

protected:
  /// The preferred number of threads to run the kernel.
  uint32_t PreferredNumThreads;

  /// The maximum number of threads which the kernel could leverage.
  uint32_t MaxNumThreads;

  /// The static memory sized per block.
  uint32_t StaticBlockMemSize = 0;

  /// The kernel environment, including execution flags.
  KernelEnvironmentTy KernelEnvironment;

  /// The prototype kernel launch environment.
  KernelLaunchEnvironmentTy KernelLaunchEnvironment;
};

/// Information about an allocation, when it has been allocated, and when/if it
/// has been deallocated, for error reporting purposes.
struct AllocationTraceInfoTy {

  /// The stack trace of the allocation itself.
  std::string AllocationTrace;

  /// The stack trace of the deallocation, or empty.
  std::string DeallocationTrace;

  /// The allocated device pointer.
  void *DevicePtr = nullptr;

  /// The corresponding host pointer (can be null).
  void *HostPtr = nullptr;

  /// The size of the allocation.
  uint64_t Size = 0;

  /// The kind of the allocation.
  TargetAllocTy Kind = TargetAllocTy::TARGET_ALLOC_DEFAULT;

  /// Information about the last allocation at this address, if any.
  AllocationTraceInfoTy *LastAllocationInfo = nullptr;

  /// Lock to keep accesses race free.
  std::mutex Lock;
};

/// Information about an allocation, when it has been allocated, and when/if it
/// has been deallocated, for error reporting purposes.
struct KernelTraceInfoTy {

  /// The launched kernel.
  GenericKernelTy *Kernel;

  /// The stack trace of the launch itself.
  std::string LaunchTrace;

  /// The async info the kernel was launched in.
  __tgt_async_info *AsyncInfo;
};

struct KernelTraceInfoRecordTy {
  KernelTraceInfoRecordTy() { KTIs.fill({}); }

  /// Return the (maximal) record size.
  auto size() const { return KTIs.size(); }

  /// Create a new kernel trace info and add it into the record.
  void emplace(GenericKernelTy *Kernel, const std::string &&StackTrace,
               __tgt_async_info *AsyncInfo) {
    KTIs[Idx] = {Kernel, std::move(StackTrace), AsyncInfo};
    Idx = (Idx + 1) % size();
  }

  /// Return the \p I'th last kernel trace info.
  auto getKernelTraceInfo(int32_t I) const {
    // Note that kernel trace infos "grow forward", so lookup is backwards.
    return KTIs[(Idx - I - 1 + size()) % size()];
  }

private:
  std::array<KernelTraceInfoTy, 8> KTIs;
  unsigned Idx = 0;
};

/// Class representing a map of host pinned allocations. We track these pinned
/// allocations, so memory transfers involving these buffers can be optimized.
class PinnedAllocationMapTy {

  /// Struct representing a map entry.
  struct EntryTy {
    /// The host pointer of the pinned allocation.
    void *HstPtr;

    /// The pointer that devices' driver should use to transfer data from/to the
    /// pinned allocation. In most plugins, this pointer will be the same as the
    /// host pointer above.
    void *DevAccessiblePtr;

    /// The size of the pinned allocation.
    size_t Size;

    /// Indicate whether the allocation was locked from outside the plugin, for
    /// instance, from the application. The externally locked allocations are
    /// not unlocked by the plugin when unregistering the last user.
    bool ExternallyLocked;

    /// The number of references to the pinned allocation. The allocation should
    /// remain pinned and registered to the map until the number of references
    /// becomes zero.
    mutable size_t References;

    /// Create an entry with the host and device accessible pointers, the buffer
    /// size, and a boolean indicating whether the buffer was locked externally.
    EntryTy(void *HstPtr, void *DevAccessiblePtr, size_t Size,
            bool ExternallyLocked)
        : HstPtr(HstPtr), DevAccessiblePtr(DevAccessiblePtr), Size(Size),
          ExternallyLocked(ExternallyLocked), References(1) {}

    /// Utility constructor used for std::set searches.
    EntryTy(void *HstPtr)
        : HstPtr(HstPtr), DevAccessiblePtr(nullptr), Size(0),
          ExternallyLocked(false), References(0) {}
  };

  /// Comparator of mep entries. Use the host pointer to enforce an order
  /// between entries.
  struct EntryCmpTy {
    bool operator()(const EntryTy &Left, const EntryTy &Right) const {
      return Left.HstPtr < Right.HstPtr;
    }
  };

  typedef std::set<EntryTy, EntryCmpTy> PinnedAllocSetTy;

  /// The map of host pinned allocations.
  PinnedAllocSetTy Allocs;

  /// The mutex to protect accesses to the map.
  mutable std::shared_mutex Mutex;

  /// Reference to the corresponding device.
  GenericDeviceTy &Device;

  /// Indicate whether mapped host buffers should be locked automatically.
  bool LockMappedBuffers;

  /// Indicate whether failures when locking mapped buffers should be ignored.
  bool IgnoreLockMappedFailures;

  /// Find an allocation that intersects with \p HstPtr pointer. Assume the
  /// map's mutex is acquired.
  const EntryTy *findIntersecting(const void *HstPtr) const {
    if (Allocs.empty())
      return nullptr;

    // Search the first allocation with starting address that is not less than
    // the buffer address.
    auto It = Allocs.lower_bound({const_cast<void *>(HstPtr)});

    // Direct match of starting addresses.
    if (It != Allocs.end() && It->HstPtr == HstPtr)
      return &(*It);

    // Not direct match but may be a previous pinned allocation in the map which
    // contains the buffer. Return false if there is no such a previous
    // allocation.
    if (It == Allocs.begin())
      return nullptr;

    // Move to the previous pinned allocation.
    --It;

    // The buffer is not contained in the pinned allocation.
    if (utils::advancePtr(It->HstPtr, It->Size) > HstPtr)
      return &(*It);

    // None found.
    return nullptr;
  }

  /// Insert an entry to the map representing a locked buffer. The number of
  /// references is set to one.
  Error insertEntry(void *HstPtr, void *DevAccessiblePtr, size_t Size,
                    bool ExternallyLocked = false);

  /// Erase an existing entry from the map.
  Error eraseEntry(const EntryTy &Entry);

  /// Register a new user into an entry that represents a locked buffer. Check
  /// also that the registered buffer with \p HstPtr address and \p Size is
  /// actually contained into the entry.
  Error registerEntryUse(const EntryTy &Entry, void *HstPtr, size_t Size);

  /// Unregister a user from the entry and return whether it is the last user.
  /// If it is the last user, the entry will have to be removed from the map
  /// and unlock the entry's host buffer (if necessary).
  Expected<bool> unregisterEntryUse(const EntryTy &Entry);

  /// Indicate whether the first range A fully contains the second range B.
  static bool contains(void *PtrA, size_t SizeA, void *PtrB, size_t SizeB) {
    void *EndA = utils::advancePtr(PtrA, SizeA);
    void *EndB = utils::advancePtr(PtrB, SizeB);
    return (PtrB >= PtrA && EndB <= EndA);
  }

  /// Indicate whether the first range A intersects with the second range B.
  static bool intersects(void *PtrA, size_t SizeA, void *PtrB, size_t SizeB) {
    void *EndA = utils::advancePtr(PtrA, SizeA);
    void *EndB = utils::advancePtr(PtrB, SizeB);
    return (PtrA < EndB && PtrB < EndA);
  }

public:
  /// Create the map of pinned allocations corresponding to a specific device.
  PinnedAllocationMapTy(GenericDeviceTy &Device) : Device(Device) {

    // Envar that indicates whether mapped host buffers should be locked
    // automatically. The possible values are boolean (on/off) and a special:
    //   off:       Mapped host buffers are not locked.
    //   on:        Mapped host buffers are locked in a best-effort approach.
    //              Failure to lock the buffers are silent.
    //   mandatory: Mapped host buffers are always locked and failures to lock
    //              a buffer results in a fatal error.
    StringEnvar OMPX_LockMappedBuffers("LIBOMPTARGET_LOCK_MAPPED_HOST_BUFFERS",
                                       "off");

    bool Enabled;
    if (StringParser::parse(OMPX_LockMappedBuffers.get().data(), Enabled)) {
      // Parsed as a boolean value. Enable the feature if necessary.
      LockMappedBuffers = Enabled;
      IgnoreLockMappedFailures = true;
    } else if (OMPX_LockMappedBuffers.get() == "mandatory") {
      // Enable the feature and failures are fatal.
      LockMappedBuffers = true;
      IgnoreLockMappedFailures = false;
    } else {
      // Disable by default.
      DP("Invalid value LIBOMPTARGET_LOCK_MAPPED_HOST_BUFFERS=%s\n",
         OMPX_LockMappedBuffers.get().data());
      LockMappedBuffers = false;
    }
  }

  /// Register a buffer that was recently allocated as a locked host buffer.
  /// None of the already registered pinned allocations should intersect with
  /// this new one. The registration requires the host pointer in \p HstPtr,
  /// the device accessible pointer in \p DevAccessiblePtr, and the size of the
  /// allocation in \p Size. The allocation must be unregistered using the
  /// unregisterHostBuffer function.
  Error registerHostBuffer(void *HstPtr, void *DevAccessiblePtr, size_t Size);

  /// Unregister a host pinned allocation passing the host pointer which was
  /// previously registered using the registerHostBuffer function. When calling
  /// this function, the pinned allocation cannot have any other user and will
  /// not be unlocked by this function.
  Error unregisterHostBuffer(void *HstPtr);

  /// Lock the host buffer at \p HstPtr or register a new user if it intersects
  /// with an already existing one. A partial overlapping with extension is not
  /// allowed. The function returns the device accessible pointer of the pinned
  /// buffer. The buffer must be unlocked using the unlockHostBuffer function.
  Expected<void *> lockHostBuffer(void *HstPtr, size_t Size);

  /// Unlock the host buffer at \p HstPtr or unregister a user if other users
  /// are still using the pinned allocation. If this was the last user, the
  /// pinned allocation is removed from the map and the memory is unlocked.
  Error unlockHostBuffer(void *HstPtr);

  /// Lock or register a host buffer that was recently mapped by libomptarget.
  /// This behavior is applied if LIBOMPTARGET_LOCK_MAPPED_HOST_BUFFERS is
  /// enabled. Even if not enabled, externally locked buffers are registered
  /// in order to optimize their transfers.
  Error lockMappedHostBuffer(void *HstPtr, size_t Size);

  /// Unlock or unregister a host buffer that was unmapped by libomptarget.
  Error unlockUnmappedHostBuffer(void *HstPtr);

  /// Return the device accessible pointer associated to the host pinned
  /// allocation which the \p HstPtr belongs, if any. Return null in case the
  /// \p HstPtr does not belong to any host pinned allocation. The device
  /// accessible pointer is the one that devices should use for data transfers
  /// that involve a host pinned buffer.
  void *getDeviceAccessiblePtrFromPinnedBuffer(const void *HstPtr) const {
    std::shared_lock<std::shared_mutex> Lock(Mutex);

    // Find the intersecting allocation if any.
    const EntryTy *Entry = findIntersecting(HstPtr);
    if (!Entry)
      return nullptr;

    return utils::advancePtr(Entry->DevAccessiblePtr,
                             utils::getPtrDiff(HstPtr, Entry->HstPtr));
  }

  /// Check whether a buffer belongs to a registered host pinned allocation.
  bool isHostPinnedBuffer(const void *HstPtr) const {
    std::shared_lock<std::shared_mutex> Lock(Mutex);

    // Return whether there is an intersecting allocation.
    return (findIntersecting(const_cast<void *>(HstPtr)) != nullptr);
  }
};

/// Class implementing common functionalities of offload devices. Each plugin
/// should define the specific device class, derive from this generic one, and
/// implement the necessary virtual function members.
struct GenericDeviceTy : public DeviceAllocatorTy {
  /// Construct a device with its device id within the plugin, the number of
  /// devices in the plugin and the grid values for that kind of device.
  GenericDeviceTy(GenericPluginTy &Plugin, int32_t DeviceId, int32_t NumDevices,
                  const llvm::omp::GV &GridValues);

  /// Get the device identifier within the corresponding plugin. Notice that
  /// this id is not unique between different plugins; they may overlap.
  int32_t getDeviceId() const { return DeviceId; }

  /// Get the unique identifier of the device.
  const char *getDeviceUid() const { return DeviceUid.c_str(); }

<<<<<<< HEAD
  /// Get the total shared memory per block that can be used in any kernel.
  uint32_t getMaxBlockSharedMemSize() const { return MaxBlockSharedMemSize; }

  /// Indicate whether the device supports block shared memory natively.
  bool hasNativeBlockSharedMem() const { return MaxBlockSharedMemSize > 0; }
=======
  /// Get the total shared memory per block (in bytes) that can be used in any
  /// kernel.
  size_t getMaxBlockSharedMemSize() const { return MaxBlockSharedMemSize; }
>>>>>>> e797ec64

  /// Set the context of the device if needed, before calling device-specific
  /// functions. Plugins may implement this function as a no-op if not needed.
  virtual Error setContext() = 0;

  /// Initialize the device. After this call, the device should be already
  /// working and ready to accept queries or modifications.
  Error init(GenericPluginTy &Plugin);
  virtual Error initImpl(GenericPluginTy &Plugin) = 0;

  /// Deinitialize the device and free all its resources. After this call, the
  /// device is no longer considered ready, so no queries or modifications are
  /// allowed.
  Error deinit(GenericPluginTy &Plugin);
  virtual Error deinitImpl() = 0;

  /// Load the binary image into the device and return the target table.
  Expected<DeviceImageTy *> loadBinary(GenericPluginTy &Plugin,
                                       StringRef TgtImage);
  virtual Expected<DeviceImageTy *>
  loadBinaryImpl(std::unique_ptr<MemoryBuffer> &&TgtImage, int32_t ImageId) = 0;

  /// Unload a previously loaded Image from the device
  Error unloadBinary(DeviceImageTy *Image);
  virtual Error unloadBinaryImpl(DeviceImageTy *Image) = 0;

  // Setup the RPC server for this device if needed. This may not run on some
  // plugins like the CPU targets. By default, it will not be executed so it is
  // up to the target to override this using the shouldSetupRPCServer function.
  Error setupRPCServer(GenericPluginTy &Plugin, DeviceImageTy &Image);

  /// Synchronize the current thread with the pending operations on the
  /// __tgt_async_info structure. If ReleaseQueue is false, then the
  // underlying queue will not be released. In this case, additional
  // work may be submitted to the queue whilst a synchronize is running.
  Error synchronize(__tgt_async_info *AsyncInfo, bool ReleaseQueue = true);
  virtual Error synchronizeImpl(__tgt_async_info &AsyncInfo,
                                bool ReleaseQueue) = 0;

  /// Invokes any global constructors on the device if present and is required
  /// by the target.
  virtual Error callGlobalConstructors(GenericPluginTy &Plugin,
                                       DeviceImageTy &Image) {
    return Error::success();
  }

  /// Invokes any global destructors on the device if present and is required
  /// by the target.
  virtual Error callGlobalDestructors(GenericPluginTy &Plugin,
                                      DeviceImageTy &Image) {
    return Error::success();
  }

  /// Query for the completion of the pending operations on the __tgt_async_info
  /// structure in a non-blocking manner.
  Error queryAsync(__tgt_async_info *AsyncInfo);
  virtual Error queryAsyncImpl(__tgt_async_info &AsyncInfo) = 0;

  /// Check whether the architecture supports VA management
  virtual bool supportVAManagement() const { return false; }

  /// Get the total device memory size
  virtual Error getDeviceMemorySize(uint64_t &DSize);

  /// Allocates \p RSize bytes (rounded up to page size) and hints the driver to
  /// map it to \p VAddr. The obtained address is stored in \p Addr. At return
  /// \p RSize contains the actual size which can be equal or larger than the
  /// requested size.
  virtual Error memoryVAMap(void **Addr, void *VAddr, size_t *RSize);

  /// De-allocates device memory and unmaps the virtual address \p VAddr
  virtual Error memoryVAUnMap(void *VAddr, size_t Size);

  /// Allocate data on the device or involving the device.
  Expected<void *> dataAlloc(int64_t Size, void *HostPtr, TargetAllocTy Kind);

  /// Deallocate data from the device or involving the device.
  Error dataDelete(void *TgtPtr, TargetAllocTy Kind);

  /// Pin host memory to optimize transfers and return the device accessible
  /// pointer that devices should use for memory transfers involving the host
  /// pinned allocation.
  Expected<void *> dataLock(void *HstPtr, int64_t Size) {
    return PinnedAllocs.lockHostBuffer(HstPtr, Size);
  }

  /// Unpin a host memory buffer that was previously pinned.
  Error dataUnlock(void *HstPtr) {
    return PinnedAllocs.unlockHostBuffer(HstPtr);
  }

  /// Lock the host buffer \p HstPtr with \p Size bytes with the vendor-specific
  /// API and return the device accessible pointer.
  virtual Expected<void *> dataLockImpl(void *HstPtr, int64_t Size) = 0;

  /// Unlock a previously locked host buffer starting at \p HstPtr.
  virtual Error dataUnlockImpl(void *HstPtr) = 0;

  /// Mark the host buffer with address \p HstPtr and \p Size bytes as a mapped
  /// buffer. This means that libomptarget created a new mapping of that host
  /// buffer (e.g., because a user OpenMP target map) and the buffer may be used
  /// as source/destination of memory transfers. We can use this information to
  /// lock the host buffer and optimize its memory transfers.
  Error notifyDataMapped(void *HstPtr, int64_t Size) {
    return PinnedAllocs.lockMappedHostBuffer(HstPtr, Size);
  }

  /// Mark the host buffer with address \p HstPtr as unmapped. This means that
  /// libomptarget removed an existing mapping. If the plugin locked the buffer
  /// in notifyDataMapped, this function should unlock it.
  Error notifyDataUnmapped(void *HstPtr) {
    return PinnedAllocs.unlockUnmappedHostBuffer(HstPtr);
  }

  /// Check whether the host buffer with address \p HstPtr is pinned by the
  /// underlying vendor-specific runtime (if any). Retrieve the host pointer,
  /// the device accessible pointer and the size of the original pinned buffer.
  virtual Expected<bool> isPinnedPtrImpl(void *HstPtr, void *&BaseHstPtr,
                                         void *&BaseDevAccessiblePtr,
                                         size_t &BaseSize) const = 0;

  /// Submit data to the device (host to device transfer).
  Error dataSubmit(void *TgtPtr, const void *HstPtr, int64_t Size,
                   __tgt_async_info *AsyncInfo);
  virtual Error dataSubmitImpl(void *TgtPtr, const void *HstPtr, int64_t Size,
                               AsyncInfoWrapperTy &AsyncInfoWrapper) = 0;

  /// Retrieve data from the device (device to host transfer).
  Error dataRetrieve(void *HstPtr, const void *TgtPtr, int64_t Size,
                     __tgt_async_info *AsyncInfo);
  virtual Error dataRetrieveImpl(void *HstPtr, const void *TgtPtr, int64_t Size,
                                 AsyncInfoWrapperTy &AsyncInfoWrapper) = 0;

  /// Instert a data fence between previous data operations and the following
  /// operations if necessary for the device
  virtual Error dataFence(__tgt_async_info *AsyncInfo) = 0;

  /// Exchange data between devices (device to device transfer). Calling this
  /// function is only valid if GenericPlugin::isDataExchangable() passing the
  /// two devices returns true.
  Error dataExchange(const void *SrcPtr, GenericDeviceTy &DstDev, void *DstPtr,
                     int64_t Size, __tgt_async_info *AsyncInfo);
  virtual Error dataExchangeImpl(const void *SrcPtr, GenericDeviceTy &DstDev,
                                 void *DstPtr, int64_t Size,
                                 AsyncInfoWrapperTy &AsyncInfoWrapper) = 0;

  /// Fill data on the device with a pattern from the host
  Error dataFill(void *TgtPtr, const void *PatternPtr, int64_t PatternSize,
                 int64_t Size, __tgt_async_info *AsyncInfo);
  virtual Error dataFillImpl(void *TgtPtr, const void *PatternPtr,
                             int64_t PatternSize, int64_t Size,
                             AsyncInfoWrapperTy &AsyncInfoWrapper) = 0;

  /// Run the kernel associated with \p EntryPtr
  Error launchKernel(void *EntryPtr, void **ArgPtrs, ptrdiff_t *ArgOffsets,
                     KernelArgsTy &KernelArgs, __tgt_async_info *AsyncInfo);

  /// Initialize a __tgt_async_info structure.
  Error initAsyncInfo(__tgt_async_info **AsyncInfoPtr);
  virtual Error initAsyncInfoImpl(AsyncInfoWrapperTy &AsyncInfoWrapper) = 0;

  /// Enqueue a host call to AsyncInfo
  Error enqueueHostCall(void (*Callback)(void *), void *UserData,
                        __tgt_async_info *AsyncInfo);
  virtual Error enqueueHostCallImpl(void (*Callback)(void *), void *UserData,
                                    AsyncInfoWrapperTy &AsyncInfo) = 0;

  /// Create an event.
  Error createEvent(void **EventPtrStorage);
  virtual Error createEventImpl(void **EventPtrStorage) = 0;

  /// Destroy an event.
  Error destroyEvent(void *Event);
  virtual Error destroyEventImpl(void *EventPtr) = 0;

  /// Start the recording of the event.
  Error recordEvent(void *Event, __tgt_async_info *AsyncInfo);
  virtual Error recordEventImpl(void *EventPtr,
                                AsyncInfoWrapperTy &AsyncInfoWrapper) = 0;

  /// Wait for an event to finish. Notice this wait is asynchronous if the
  /// __tgt_async_info is not nullptr.
  Error waitEvent(void *Event, __tgt_async_info *AsyncInfo);
  virtual Error waitEventImpl(void *EventPtr,
                              AsyncInfoWrapperTy &AsyncInfoWrapper) = 0;

  /// Check if the event enqueued to AsyncInfo is complete
  Expected<bool> isEventComplete(void *Event, __tgt_async_info *AsyncInfo);
  virtual Expected<bool>
  isEventCompleteImpl(void *EventPtr, AsyncInfoWrapperTy &AsyncInfoWrapper) = 0;

  /// Synchronize the current thread with the event.
  Error syncEvent(void *EventPtr);
  virtual Error syncEventImpl(void *EventPtr) = 0;

  /// Obtain information about the device.
  Expected<InfoTreeNode> obtainInfo();
  virtual Expected<InfoTreeNode> obtainInfoImpl() = 0;

  /// Print information about the device.
  Error printInfo();

  /// Return true if the device has work that is either queued or currently
  /// running
  ///
  /// Devices which cannot report this information should always return true
  Expected<bool> hasPendingWork(__tgt_async_info *AsyncInfo);
  virtual Expected<bool>
  hasPendingWorkImpl(AsyncInfoWrapperTy &AsyncInfoWrapper) = 0;

  /// Getters of the grid values.
  uint32_t getWarpSize() const { return GridValues.GV_Warp_Size; }
  uint32_t getThreadLimit() const { return GridValues.GV_Max_WG_Size; }
  uint32_t getBlockLimit() const { return GridValues.GV_Max_Teams; }
  uint32_t getDefaultNumThreads() const {
    return GridValues.GV_Default_WG_Size;
  }
  uint32_t getDefaultNumBlocks() const {
    return GridValues.GV_Default_Num_Teams;
  }
  uint32_t getDebugKind() const { return OMPX_DebugKind; }
  uint32_t getDynamicMemorySize() const { return OMPX_SharedMemorySize; }
  virtual uint64_t getClockFrequency() const { return CLOCKS_PER_SEC; }

  /// Get target compute unit kind (e.g., sm_80, or gfx908).
  virtual std::string getComputeUnitKind() const { return "unknown"; }

  /// Post processing after jit backend. The ownership of \p MB will be taken.
  virtual Expected<std::unique_ptr<MemoryBuffer>>
  doJITPostProcessing(std::unique_ptr<MemoryBuffer> MB) const {
    return std::move(MB);
  }

  /// The minimum number of threads we use for a low-trip count combined loop.
  /// Instead of using more threads we increase the outer (block/team)
  /// parallelism.
  /// @see OMPX_MinThreadsForLowTripCount
  virtual uint32_t getMinThreadsForLowTripCountLoop() {
    return OMPX_MinThreadsForLowTripCount;
  }

  /// Whether or not to reuse blocks for high trip count loops.
  /// @see OMPX_ReuseBlocksForHighTripCount
  bool getReuseBlocksForHighTripCount() {
    return OMPX_ReuseBlocksForHighTripCount;
  }

  /// Get the total amount of hardware parallelism supported by the target
  /// device. This is the total amount of warps or wavefronts that can be
  /// resident on the device simultaneously.
  virtual uint64_t getHardwareParallelism() const { return 0; }

  /// Get the RPC server running on this device.
  RPCServerTy *getRPCServer() const { return RPCServer; }

  /// The number of parallel RPC ports to use on the device. In general, this
  /// should be roughly equivalent to the amount of hardware parallelism the
  /// device can support. This is because GPUs in general do not have forward
  /// progress guarantees, so we minimize thread level dependencies by
  /// allocating enough space such that each device thread can have a port. This
  /// is likely overly pessimistic in the average case, but guarantees no
  /// deadlocks at the cost of memory. This must be overloaded by targets
  /// expecting to use the RPC server.
  virtual uint64_t requestedRPCPortCount() const {
    assert(!shouldSetupRPCServer() && "Default implementation cannot be used");
    return 0;
  }

  virtual Error getDeviceStackSize(uint64_t &V) = 0;

  virtual bool hasDeviceHeapSize() { return false; }
  virtual Error getDeviceHeapSize(uint64_t &V) {
    return Plugin::error(error::ErrorCode::UNSUPPORTED,
                         "%s not supported by platform", __func__);
  }
  virtual Error setDeviceHeapSize(uint64_t V) {
    return Plugin::error(error::ErrorCode::UNSUPPORTED,
                         "%s not supported by platform", __func__);
  }

  /// Returns true if current plugin architecture is an APU
  /// and unified_shared_memory was not requested by the program.
  bool useAutoZeroCopy();
  virtual bool useAutoZeroCopyImpl() { return false; }

  /// Returns true if the plugin can guarantee that the associated
  /// storage is accessible
  Expected<bool> isAccessiblePtr(const void *Ptr, size_t Size);

  virtual Expected<omp_interop_val_t *>
  createInterop(int32_t InteropType, interop_spec_t &InteropSpec) {
    return nullptr;
  }

  virtual Error releaseInterop(omp_interop_val_t *Interop) {
    return Plugin::success();
  }

  virtual interop_spec_t selectInteropPreference(int32_t InteropType,
                                                 int32_t NumPrefers,
                                                 interop_spec_t *Prefers) {
    return interop_spec_t{tgt_fr_none, {false, 0}, 0};
  }

  /// Allocate and construct a kernel object.
  virtual Expected<GenericKernelTy &> constructKernel(const char *Name) = 0;

  /// Reference to the underlying plugin that created this device.
  GenericPluginTy &Plugin;

  /// Map to record when allocations have been performed, and when they have
  /// been deallocated, both for error reporting purposes.
  ProtectedObj<DenseMap<void *, AllocationTraceInfoTy *>> AllocationTraces;

  /// Return the allocation trace info for a device pointer, that is the
  /// allocation into which this device pointer points to (or pointed into).
  AllocationTraceInfoTy *getAllocationTraceInfoForAddr(void *DevicePtr) {
    auto AllocationTraceMap = AllocationTraces.getExclusiveAccessor();
    for (auto &It : *AllocationTraceMap) {
      if (It.first <= DevicePtr &&
          utils::advancePtr(It.first, It.second->Size) > DevicePtr)
        return It.second;
    }
    return nullptr;
  }

  /// Return the allocation trace info for a device pointer, that is the
  /// allocation into which this device pointer points to (or pointed into).
  AllocationTraceInfoTy *
  getClosestAllocationTraceInfoForAddr(void *DevicePtr, uintptr_t &Distance) {
    Distance = 0;
    if (auto *ATI = getAllocationTraceInfoForAddr(DevicePtr)) {
      return ATI;
    }

    AllocationTraceInfoTy *ATI = nullptr;
    uintptr_t DevicePtrI = uintptr_t(DevicePtr);
    auto AllocationTraceMap = AllocationTraces.getExclusiveAccessor();
    for (auto &It : *AllocationTraceMap) {
      uintptr_t Begin = uintptr_t(It.second->DevicePtr);
      uintptr_t End = Begin + It.second->Size - 1;
      uintptr_t ItDistance = std::min(Begin - DevicePtrI, DevicePtrI - End);
      if (ATI && ItDistance > Distance)
        continue;
      ATI = It.second;
      Distance = ItDistance;
    }
    return ATI;
  }

  /// Map to record kernel have been launchedl, for error reporting purposes.
  ProtectedObj<KernelTraceInfoRecordTy> KernelLaunchTraces;

  /// Environment variable to determine if stack traces for kernel launches are
  /// tracked.
  UInt32Envar OMPX_TrackNumKernelLaunches =
      UInt32Envar("OFFLOAD_TRACK_NUM_KERNEL_LAUNCH_TRACES", 0);

  /// Environment variable to determine if stack traces for allocations and
  /// deallocations are tracked.
  BoolEnvar OMPX_TrackAllocationTraces =
      BoolEnvar("OFFLOAD_TRACK_ALLOCATION_TRACES", false);

  /// Array of images loaded into the device. Images are automatically
  /// deallocated by the allocator.
  llvm::SmallVector<DeviceImageTy *> LoadedImages;

private:
  /// Get and set the stack size and heap size for the device. If not used, the
  /// plugin can implement the setters as no-op and setting the output
  /// value to zero for the getters.
  virtual Error setDeviceStackSize(uint64_t V) = 0;

  /// Indicate whether or not the device should setup the RPC server. This is
  /// only necessary for unhosted targets like the GPU.
  virtual bool shouldSetupRPCServer() const { return false; }

  /// Pointer to the memory manager or nullptr if not available.
  MemoryManagerTy *MemoryManager;

  /// Per device setting of MemoryManager's Threshold
  virtual size_t getMemoryManagerSizeThreshold() { return 0; }

  virtual Expected<bool> isAccessiblePtrImpl(const void *Ptr, size_t Size) {
    return false;
  }

  /// Environment variables defined by the OpenMP standard.
  Int32Envar OMP_TeamLimit;
  Int32Envar OMP_NumTeams;
  Int32Envar OMP_TeamsThreadLimit;

  /// Environment variables defined by the LLVM OpenMP implementation.
  Int32Envar OMPX_DebugKind;
  UInt32Envar OMPX_SharedMemorySize;
  UInt64Envar OMPX_TargetStackSize;
  UInt64Envar OMPX_TargetHeapSize;

  /// Environment flag to set the minimum number of threads we use for a
  /// low-trip count combined loop. Instead of using more threads we increase
  /// the outer (block/team) parallelism.
  UInt32Envar OMPX_MinThreadsForLowTripCount =
      UInt32Envar("LIBOMPTARGET_MIN_THREADS_FOR_LOW_TRIP_COUNT", 32);

  BoolEnvar OMPX_ReuseBlocksForHighTripCount =
      BoolEnvar("LIBOMPTARGET_REUSE_BLOCKS_FOR_HIGH_TRIP_COUNT", true);

protected:
  /// Environment variables defined by the LLVM OpenMP implementation
  /// regarding the initial number of streams and events.
  UInt32Envar OMPX_InitialNumStreams;
  UInt32Envar OMPX_InitialNumEvents;

  /// The identifier of the device within the plugin. Notice this is not a
  /// global device id and is not the device id visible to the OpenMP user.
  const int32_t DeviceId;

  /// The unique identifier of the device.
  /// Per default, the unique identifier of the device is set to the device id,
  /// combined with the plugin name, since the offload device id may overlap
  /// between different plugins.
  std::string DeviceUid;
  /// Construct the device UID from the vendor (U)UID.
  void setDeviceUidFromVendorUid(StringRef VendorUid);

  /// The default grid values used for this device.
  llvm::omp::GV GridValues;

  /// Enumeration used for representing the current state between two devices
  /// two devices (both under the same plugin) for the peer access between them.
  /// The states can be a) PENDING when the state has not been queried and needs
  /// to be queried, b) AVAILABLE when the peer access is available to be used,
  /// and c) UNAVAILABLE if the system does not allow it.
  enum class PeerAccessState : uint8_t { AVAILABLE, UNAVAILABLE, PENDING };

  /// Array of peer access states with the rest of devices. This means that if
  /// the device I has a matrix PeerAccesses with PeerAccesses == AVAILABLE,
  /// the device I can access device J's memory directly. However, notice this
  /// does not mean that device J can access device I's memory directly.
  llvm::SmallVector<PeerAccessState> PeerAccesses;
  std::mutex PeerAccessesLock;

  /// Map of host pinned allocations used for optimize device transfers.
  PinnedAllocationMapTy PinnedAllocs;

  /// A pointer to an RPC server instance attached to this device if present.
  /// This is used to run the RPC server during task synchronization.
  RPCServerTy *RPCServer;

#ifdef OMPT_SUPPORT
  /// OMPT callback functions
#define defineOmptCallback(Name, Type, Code) Name##_t Name##_fn = nullptr;
  FOREACH_OMPT_DEVICE_EVENT(defineOmptCallback)
#undef defineOmptCallback

  /// Internal representation for OMPT device (initialize & finalize)
  std::atomic<bool> OmptInitialized;
#endif

  /// The total per-block native shared memory that a kernel may use.
<<<<<<< HEAD
  uint32_t MaxBlockSharedMemSize = 0;
=======
  size_t MaxBlockSharedMemSize = 0;
>>>>>>> e797ec64
};

/// Class implementing common functionalities of offload plugins. Each plugin
/// should define the specific plugin class, derive from this generic one, and
/// implement the necessary virtual function members.
struct GenericPluginTy {

  /// Construct a plugin instance.
  GenericPluginTy(Triple::ArchType TA)
      : GlobalHandler(nullptr), JIT(TA), RPCServer(nullptr),
        RecordReplay(nullptr) {}

  virtual ~GenericPluginTy() {}

  /// Initialize the plugin.
  Error init();

  /// Initialize the plugin and return the number of available devices.
  virtual Expected<int32_t> initImpl() = 0;

  /// Deinitialize the plugin and release the resources.
  Error deinit();
  virtual Error deinitImpl() = 0;

  /// Create a new device for the underlying plugin.
  virtual GenericDeviceTy *createDevice(GenericPluginTy &Plugin,
                                        int32_t DeviceID,
                                        int32_t NumDevices) = 0;

  /// Create a new global handler for the underlying plugin.
  virtual GenericGlobalHandlerTy *createGlobalHandler() = 0;

  /// Get the reference to the device with a certain device id.
  GenericDeviceTy &getDevice(int32_t DeviceId) {
    assert(isValidDeviceId(DeviceId) && "Invalid device id");
    assert(Devices[DeviceId] && "Device is uninitialized");

    return *Devices[DeviceId];
  }

  /// Get the number of active devices.
  int32_t getNumDevices() const { return NumDevices; }

  /// Get the plugin-specific device identifier.
  int32_t getUserId(int32_t DeviceId) const {
    assert(UserDeviceIds.contains(DeviceId) && "No user-id registered");
    return UserDeviceIds.at(DeviceId);
  }

  /// Get the UID for the host device.
  static constexpr const char *getHostDeviceUid() { return "HOST"; }

  /// Get the ELF code to recognize the binary image of this plugin.
  virtual uint16_t getMagicElfBits() const = 0;

  /// Get the target triple of this plugin.
  virtual Triple::ArchType getTripleArch() const = 0;

  /// Get the constant name identifier for this plugin.
  virtual const char *getName() const = 0;

  /// Allocate a structure using the internal allocator.
  template <typename Ty> Ty *allocate() {
    return reinterpret_cast<Ty *>(Allocator.Allocate(sizeof(Ty), alignof(Ty)));
  }

  template <typename Ty> void free(Ty *Mem) { Allocator.Deallocate(Mem); }

  /// Get the reference to the global handler of this plugin.
  GenericGlobalHandlerTy &getGlobalHandler() {
    assert(GlobalHandler && "Global handler not initialized");
    return *GlobalHandler;
  }

  /// Get the reference to the JIT used for all devices connected to this
  /// plugin.
  JITEngine &getJIT() { return JIT; }

  /// Get a reference to the RPC server used to provide host services.
  RPCServerTy &getRPCServer() {
    assert(RPCServer && "RPC server not initialized");
    return *RPCServer;
  }

  /// Get a reference to the record and replay interface for the plugin.
  RecordReplayTy &getRecordReplay() {
    assert(RecordReplay && "RR interface not initialized");
    return *RecordReplay;
  }

  /// Initialize a device within the plugin.
  Error initDevice(int32_t DeviceId);

  /// Deinitialize a device within the plugin and release its resources.
  Error deinitDevice(int32_t DeviceId);

  /// Indicate whether data can be exchanged directly between two devices under
  /// this same plugin. If this function returns true, it's safe to call the
  /// GenericDeviceTy::exchangeData() function on the source device.
  virtual bool isDataExchangable(int32_t SrcDeviceId, int32_t DstDeviceId) {
    return isValidDeviceId(SrcDeviceId) && isValidDeviceId(DstDeviceId);
  }

  /// Top level interface to verify if a given ELF image can be executed on a
  /// given target. Returns true if the \p Image is compatible with the plugin.
  Expected<bool> checkELFImage(StringRef Image) const;

  /// Return true if the \p Image can be compiled to run on the platform's
  /// target architecture.
  Expected<bool> checkBitcodeImage(StringRef Image) const;

  /// Indicate if an image is compatible with the plugin devices. Notice that
  /// this function may be called before actually initializing the devices. So
  /// we could not move this function into GenericDeviceTy.
  virtual Expected<bool> isELFCompatible(uint32_t DeviceID,
                                         StringRef Image) const = 0;

  virtual Error flushQueueImpl(omp_interop_val_t *Interop) {
    return Plugin::success();
  }

  virtual Error syncBarrierImpl(omp_interop_val_t *Interop) {
    return Plugin::error(error::ErrorCode::UNSUPPORTED,
                         "sync_barrier not supported");
  }

  virtual Error asyncBarrierImpl(omp_interop_val_t *Interop) {
    return Plugin::error(error::ErrorCode::UNSUPPORTED,
                         "async_barrier not supported");
  }

protected:
  /// Indicate whether a device id is valid.
  bool isValidDeviceId(int32_t DeviceId) const {
    return (DeviceId >= 0 && DeviceId < getNumDevices());
  }

public:
  // TODO: This plugin interface needs to be cleaned up.

  /// Returns non-zero if the plugin runtime has been initialized.
  int32_t is_initialized() const;

  /// Returns non-zero if the \p Image is compatible with the plugin. This
  /// function does not require the plugin to be initialized before use.
  int32_t isPluginCompatible(StringRef Image);

  /// Returns non-zero if the \p Image is compatible with the device.
  int32_t isDeviceCompatible(int32_t DeviceId, StringRef Image);

  /// Returns non-zero if the plugin device has been initialized.
  int32_t is_device_initialized(int32_t DeviceId) const;

  /// Initialize the device inside of the plugin.
  int32_t init_device(int32_t DeviceId);

  /// Return the number of devices this plugin can support.
  int32_t number_of_devices();

  /// Returns non-zero if the data can be exchanged between the two devices.
  int32_t is_data_exchangable(int32_t SrcDeviceId, int32_t DstDeviceId);

  /// Initializes the record and replay mechanism inside the plugin.
  int32_t initialize_record_replay(int32_t DeviceId, int64_t MemorySize,
                                   void *VAddr, bool isRecord, bool SaveOutput,
                                   uint64_t &ReqPtrArgOffset);

  /// Loads the associated binary into the plugin and returns a handle to it.
  int32_t load_binary(int32_t DeviceId, __tgt_device_image *TgtImage,
                      __tgt_device_binary *Binary);

  /// Allocates memory that is accessively to the given device.
  void *data_alloc(int32_t DeviceId, int64_t Size, void *HostPtr, int32_t Kind);

  /// Deallocates memory on the given device.
  int32_t data_delete(int32_t DeviceId, void *TgtPtr, int32_t Kind);

  /// Locks / pins host memory using the plugin runtime.
  int32_t data_lock(int32_t DeviceId, void *Ptr, int64_t Size,
                    void **LockedPtr);

  /// Unlocks / unpins host memory using the plugin runtime.
  int32_t data_unlock(int32_t DeviceId, void *Ptr);

  /// Notify the runtime about a new mapping that has been created outside.
  int32_t data_notify_mapped(int32_t DeviceId, void *HstPtr, int64_t Size);

  /// Notify t he runtime about a mapping that has been deleted.
  int32_t data_notify_unmapped(int32_t DeviceId, void *HstPtr);

  /// Copy data to the given device.
  int32_t data_submit(int32_t DeviceId, void *TgtPtr, void *HstPtr,
                      int64_t Size);

  /// Copy data to the given device asynchronously.
  int32_t data_submit_async(int32_t DeviceId, void *TgtPtr, void *HstPtr,
                            int64_t Size, __tgt_async_info *AsyncInfoPtr);

  /// Copy data from the given device.
  int32_t data_retrieve(int32_t DeviceId, void *HstPtr, void *TgtPtr,
                        int64_t Size);

  /// Copy data from the given device asynchronously.
  int32_t data_retrieve_async(int32_t DeviceId, void *HstPtr, void *TgtPtr,
                              int64_t Size, __tgt_async_info *AsyncInfoPtr);

  /// Exchange memory addresses between two devices.
  int32_t data_exchange(int32_t SrcDeviceId, void *SrcPtr, int32_t DstDeviceId,
                        void *DstPtr, int64_t Size);

  /// Exchange memory addresses between two devices asynchronously.
  int32_t data_exchange_async(int32_t SrcDeviceId, void *SrcPtr,
                              int DstDeviceId, void *DstPtr, int64_t Size,
                              __tgt_async_info *AsyncInfo);

  /// Places a fence between previous data movements and following data
  /// movements if necessary on the device
  int32_t data_fence(int32_t DeviceId, __tgt_async_info *AsyncInfo);

  /// Begin executing a kernel on the given device.
  int32_t launch_kernel(int32_t DeviceId, void *TgtEntryPtr, void **TgtArgs,
                        ptrdiff_t *TgtOffsets, KernelArgsTy *KernelArgs,
                        __tgt_async_info *AsyncInfoPtr);

  /// Synchronize an asyncrhonous queue with the plugin runtime.
  int32_t synchronize(int32_t DeviceId, __tgt_async_info *AsyncInfoPtr);

  /// Query the current state of an asynchronous queue.
  int32_t query_async(int32_t DeviceId, __tgt_async_info *AsyncInfoPtr);

  /// Obtain information about the given device.
  InfoTreeNode obtain_device_info(int32_t DeviceId);

  /// Prints information about the given devices supported by the plugin.
  void print_device_info(int32_t DeviceId);

  /// Creates an event in the given plugin if supported.
  int32_t create_event(int32_t DeviceId, void **EventPtr);

  /// Records an event that has occurred.
  int32_t record_event(int32_t DeviceId, void *EventPtr,
                       __tgt_async_info *AsyncInfoPtr);

  /// Wait until an event has occurred.
  int32_t wait_event(int32_t DeviceId, void *EventPtr,
                     __tgt_async_info *AsyncInfoPtr);

  /// Synchronize execution until an event is done.
  int32_t sync_event(int32_t DeviceId, void *EventPtr);

  /// Remove the event from the plugin.
  int32_t destroy_event(int32_t DeviceId, void *EventPtr);

  /// Remove the event from the plugin.
  void set_info_flag(uint32_t NewInfoLevel);

  /// Creates an asynchronous queue for the given plugin.
  int32_t init_async_info(int32_t DeviceId, __tgt_async_info **AsyncInfoPtr);

  /// Sets the offset into the devices for use by OMPT.
  int32_t set_device_identifier(int32_t UserId, int32_t DeviceId);

  /// Returns if the plugin can support automatic copy.
  int32_t use_auto_zero_copy(int32_t DeviceId);

  /// Returns if the associated storage is accessible for a given device.
  int32_t is_accessible_ptr(int32_t DeviceId, const void *Ptr, size_t Size);

  /// Look up a global symbol in the given binary.
  int32_t get_global(__tgt_device_binary Binary, uint64_t Size,
                     const char *Name, void **DevicePtr);

  /// Look up a kernel function in the given binary.
  int32_t get_function(__tgt_device_binary Binary, const char *Name,
                       void **KernelPtr);

  /// Return the interop specification that the plugin supports
  /// It might not be one of the user specified ones.
  interop_spec_t select_interop_preference(int32_t ID, int32_t InteropType,
                                           int32_t NumPrefers,
                                           interop_spec_t *Prefers) {
    auto &Device = getDevice(ID);
    return Device.selectInteropPreference(InteropType, NumPrefers, Prefers);
  }

  /// Create OpenMP interop with the given interop context
  omp_interop_val_t *create_interop(int32_t ID, int32_t InteropContext,
                                    interop_spec_t *InteropSpec);

  /// Release OpenMP interop object
  int32_t release_interop(int32_t ID, omp_interop_val_t *Interop);

  /// Flush the queue associated with the interop object if necessary
  int32_t flush_queue(omp_interop_val_t *Interop);

  /// Perform a host synchronization with the queue associated with the interop
  /// object and wait for it to complete.
  int32_t sync_barrier(omp_interop_val_t *Interop);

  /// Queue an asynchronous barrier in the queue associated with the interop
  /// object and return immediately.
  int32_t async_barrier(omp_interop_val_t *Interop);

private:
  /// Indicates if the platform runtime has been fully initialized.
  bool Initialized = false;

  /// Number of devices available for the plugin.
  int32_t NumDevices = 0;

  /// Map of plugin device identifiers to the user device identifier.
  llvm::DenseMap<int32_t, int32_t> UserDeviceIds;

  /// Array of pointers to the devices. Initially, they are all set to nullptr.
  /// Once a device is initialized, the pointer is stored in the position given
  /// by its device id. A position with nullptr means that the corresponding
  /// device was not initialized yet.
  llvm::SmallVector<GenericDeviceTy *> Devices;

  /// Pointer to the global handler for this plugin.
  GenericGlobalHandlerTy *GlobalHandler;

  /// Internal allocator for different structures.
  BumpPtrAllocator Allocator;

  /// The JIT engine shared by all devices connected to this plugin.
  JITEngine JIT;

  /// The interface between the plugin and the GPU for host services.
  RPCServerTy *RPCServer;

  /// The interface between the plugin and the GPU for host services.
  RecordReplayTy *RecordReplay;
};

/// Auxiliary interface class for GenericDeviceResourceManagerTy. This class
/// acts as a reference to a device resource, such as a stream, and requires
/// some basic functions to be implemented. The derived class should define an
/// empty constructor that creates an empty and invalid resource reference. Do
/// not create a new resource on the ctor, but on the create() function instead.
///
/// The derived class should also define the type HandleTy as the underlying
/// resource handle type. For instance, in a CUDA stream it would be:
///   using HandleTy = CUstream;
struct GenericDeviceResourceRef {
  /// Create a new resource and stores a reference.
  virtual Error create(GenericDeviceTy &Device) = 0;

  /// Destroy and release the resources pointed by the reference.
  virtual Error destroy(GenericDeviceTy &Device) = 0;

protected:
  ~GenericDeviceResourceRef() = default;
};

/// Class that implements a resource pool belonging to a device. This class
/// operates with references to the actual resources. These reference must
/// derive from the GenericDeviceResourceRef class and implement the create
/// and destroy virtual functions.
template <typename ResourceRef> class GenericDeviceResourceManagerTy {
  using ResourcePoolTy = GenericDeviceResourceManagerTy<ResourceRef>;
  using ResourceHandleTy = typename ResourceRef::HandleTy;

public:
  /// Create an empty resource pool for a specific device.
  GenericDeviceResourceManagerTy(GenericDeviceTy &Device)
      : Device(Device), NextAvailable(0) {}

  /// Destroy the resource pool. At this point, the deinit() function should
  /// already have been executed so the resource pool should be empty.
  virtual ~GenericDeviceResourceManagerTy() {
    assert(ResourcePool.empty() && "Resource pool not empty");
  }

  /// Initialize the resource pool.
  Error init(uint32_t InitialSize) {
    assert(ResourcePool.empty() && "Resource pool already initialized");
    return ResourcePoolTy::resizeResourcePool(InitialSize);
  }

  /// Deinitialize the resource pool and delete all resources. This function
  /// must be called before the destructor.
  virtual Error deinit() {
    if (NextAvailable)
      DP("Missing %d resources to be returned\n", NextAvailable);

    // TODO: This prevents a bug on libomptarget to make the plugins fail. There
    // may be some resources not returned. Do not destroy these ones.
    if (auto Err = ResourcePoolTy::resizeResourcePool(NextAvailable))
      return Err;

    ResourcePool.clear();

    return Plugin::success();
  }

  /// Get a resource from the pool or create new ones. If the function
  /// succeeds, the handle to the resource is saved in \p Handle.
  virtual Error getResource(ResourceHandleTy &Handle) {
    // Get a resource with an empty resource processor.
    return getResourcesImpl(1, &Handle,
                            [](ResourceHandleTy) { return Plugin::success(); });
  }

  /// Get multiple resources from the pool or create new ones. If the function
  /// succeeds, the handles to the resources are saved in \p Handles.
  virtual Error getResources(uint32_t Num, ResourceHandleTy *Handles) {
    // Get resources with an empty resource processor.
    return getResourcesImpl(Num, Handles,
                            [](ResourceHandleTy) { return Plugin::success(); });
  }

  /// Return resource to the pool.
  virtual Error returnResource(ResourceHandleTy Handle) {
    // Return a resource with an empty resource processor.
    return returnResourceImpl(
        Handle, [](ResourceHandleTy) { return Plugin::success(); });
  }

protected:
  /// Get multiple resources from the pool or create new ones. If the function
  /// succeeds, the handles to the resources are saved in \p Handles. Also
  /// process each of the obtained resources with \p Processor.
  template <typename FuncTy>
  Error getResourcesImpl(uint32_t Num, ResourceHandleTy *Handles,
                         FuncTy Processor) {
    const std::lock_guard<std::mutex> Lock(Mutex);

    assert(NextAvailable <= ResourcePool.size() &&
           "Resource pool is corrupted");

    if (NextAvailable + Num > ResourcePool.size())
      // Double the resource pool or resize it to provide the requested ones.
      if (auto Err = ResourcePoolTy::resizeResourcePool(
              std::max(NextAvailable * 2, NextAvailable + Num)))
        return Err;

    // Save the handles in the output array parameter.
    for (uint32_t r = 0; r < Num; ++r)
      Handles[r] = ResourcePool[NextAvailable + r];

    // Process all obtained resources.
    for (uint32_t r = 0; r < Num; ++r)
      if (auto Err = Processor(Handles[r]))
        return Err;

    NextAvailable += Num;

    return Plugin::success();
  }

  /// Return resource to the pool and process the resource with \p Processor.
  template <typename FuncTy>
  Error returnResourceImpl(ResourceHandleTy Handle, FuncTy Processor) {
    const std::lock_guard<std::mutex> Lock(Mutex);

    // Process the returned resource.
    if (auto Err = Processor(Handle))
      return Err;

    assert(NextAvailable > 0 && "Resource pool is corrupted");
    ResourcePool[--NextAvailable] = Handle;

    return Plugin::success();
  }

protected:
  /// The resources between \p OldSize and \p NewSize need to be created or
  /// destroyed. The mutex is locked when this function is called.
  Error resizeResourcePoolImpl(uint32_t OldSize, uint32_t NewSize) {
    assert(OldSize != NewSize && "Resizing to the same size");

    if (auto Err = Device.setContext())
      return Err;

    if (OldSize < NewSize) {
      // Create new resources.
      for (uint32_t I = OldSize; I < NewSize; ++I) {
        if (auto Err = ResourcePool[I].create(Device))
          return Err;
      }
    } else {
      // Destroy the obsolete resources.
      for (uint32_t I = NewSize; I < OldSize; ++I) {
        if (auto Err = ResourcePool[I].destroy(Device))
          return Err;
      }
    }
    return Plugin::success();
  }

  /// Increase or decrease the number of resources. This function should
  /// be called with the mutex acquired.
  Error resizeResourcePool(uint32_t NewSize) {
    uint32_t OldSize = ResourcePool.size();

    // Nothing to do.
    if (OldSize == NewSize)
      return Plugin::success();

    if (OldSize < NewSize) {
      // Increase the number of resources.
      ResourcePool.resize(NewSize);
      return ResourcePoolTy::resizeResourcePoolImpl(OldSize, NewSize);
    }

    // Decrease the number of resources otherwise.
    auto Err = ResourcePoolTy::resizeResourcePoolImpl(OldSize, NewSize);
    ResourcePool.resize(NewSize);

    return Err;
  }

  /// The device to which the resources belong
  GenericDeviceTy &Device;

  /// Mutex for the resource pool.
  std::mutex Mutex;

  /// The next available resource in the pool.
  uint32_t NextAvailable;

  /// The actual resource pool.
  std::deque<ResourceRef> ResourcePool;
};

} // namespace plugin
} // namespace target
} // namespace omp
} // namespace llvm

#endif // OPENMP_LIBOMPTARGET_PLUGINS_COMMON_PLUGININTERFACE_H<|MERGE_RESOLUTION|>--- conflicted
+++ resolved
@@ -815,17 +815,12 @@
   /// Get the unique identifier of the device.
   const char *getDeviceUid() const { return DeviceUid.c_str(); }
 
-<<<<<<< HEAD
-  /// Get the total shared memory per block that can be used in any kernel.
-  uint32_t getMaxBlockSharedMemSize() const { return MaxBlockSharedMemSize; }
-
-  /// Indicate whether the device supports block shared memory natively.
-  bool hasNativeBlockSharedMem() const { return MaxBlockSharedMemSize > 0; }
-=======
   /// Get the total shared memory per block (in bytes) that can be used in any
   /// kernel.
   size_t getMaxBlockSharedMemSize() const { return MaxBlockSharedMemSize; }
->>>>>>> e797ec64
+
+  /// Indicate whether the device supports block shared memory natively.
+  bool hasNativeBlockSharedMem() const { return MaxBlockSharedMemSize > 0; }
 
   /// Set the context of the device if needed, before calling device-specific
   /// functions. Plugins may implement this function as a no-op if not needed.
@@ -1286,11 +1281,7 @@
 #endif
 
   /// The total per-block native shared memory that a kernel may use.
-<<<<<<< HEAD
-  uint32_t MaxBlockSharedMemSize = 0;
-=======
   size_t MaxBlockSharedMemSize = 0;
->>>>>>> e797ec64
 };
 
 /// Class implementing common functionalities of offload plugins. Each plugin
