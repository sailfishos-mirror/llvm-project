--- conflicted
+++ resolved
@@ -96,14 +96,11 @@
 
   // Do a linker relaxation pass and return true if we changed something.
   virtual bool relaxOnce(int pass) const { return false; }
-<<<<<<< HEAD
   // Relax CFI jump tables if implemented by target.
   virtual void relaxCFIJumpTables() const {}
-=======
   virtual bool synthesizeAlign(uint64_t &dot, InputSection *sec) {
     return false;
   }
->>>>>>> a1eeb590
   // Do finalize relaxation after collecting relaxation infos.
   virtual void finalizeRelax(int passes) const {}
 
