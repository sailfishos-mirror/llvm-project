//===- Writer.cpp ---------------------------------------------------------===//
//
// Part of the LLVM Project, under the Apache License v2.0 with LLVM Exceptions.
// See https://llvm.org/LICENSE.txt for license information.
// SPDX-License-Identifier: Apache-2.0 WITH LLVM-exception
//
//===----------------------------------------------------------------------===//

#include "Writer.h"
#include "AArch64ErrataFix.h"
#include "ARMErrataFix.h"
#include "BPSectionOrderer.h"
#include "CallGraphSort.h"
#include "Config.h"
#include "InputFiles.h"
#include "LinkerScript.h"
#include "MapFile.h"
#include "OutputSections.h"
#include "Relocations.h"
#include "SymbolTable.h"
#include "Symbols.h"
#include "SyntheticSections.h"
#include "Target.h"
#include "lld/Common/Arrays.h"
#include "lld/Common/CommonLinkerContext.h"
#include "lld/Common/Filesystem.h"
#include "lld/Common/Strings.h"
#include "llvm/ADT/STLExtras.h"
#include "llvm/ADT/StringMap.h"
#include "llvm/Support/BLAKE3.h"
#include "llvm/Support/Parallel.h"
#include "llvm/Support/RandomNumberGenerator.h"
#include "llvm/Support/TimeProfiler.h"
#include "llvm/Support/xxhash.h"
#include <climits>

#define DEBUG_TYPE "lld"

using namespace llvm;
using namespace llvm::ELF;
using namespace llvm::object;
using namespace llvm::support;
using namespace llvm::support::endian;
using namespace lld;
using namespace lld::elf;

namespace {
// The writer writes a SymbolTable result to a file.
template <class ELFT> class Writer {
public:
  LLVM_ELF_IMPORT_TYPES_ELFT(ELFT)

  Writer(Ctx &ctx) : ctx(ctx), buffer(ctx.e.outputBuffer), tc(ctx) {}

  void run();

private:
  void addSectionSymbols();
  void sortSections();
  void resolveShfLinkOrder();
  void finalizeAddressDependentContent();
  void optimizeBasicBlockJumps();
  void sortInputSections();
  void sortOrphanSections();
  void finalizeSections();
  void checkExecuteOnly();
  void checkExecuteOnlyReport();
  void setReservedSymbolSections();

  SmallVector<std::unique_ptr<PhdrEntry>, 0> createPhdrs(Partition &part);
  void addPhdrForSection(Partition &part, unsigned shType, unsigned pType,
                         unsigned pFlags);
  void assignFileOffsets();
  void assignFileOffsetsBinary();
  void setPhdrs(Partition &part);
  void checkSections();
  void fixSectionAlignments();
  void openFile();
  void writeTrapInstr();
  void writeHeader();
  void writeSections();
  void writeSectionsBinary();
  void writeBuildId();

  Ctx &ctx;
  std::unique_ptr<FileOutputBuffer> &buffer;
  // ThunkCreator holds Thunks that are used at writeTo time.
  ThunkCreator tc;

  void addRelIpltSymbols();
  void addStartEndSymbols();
  void addStartStopSymbols(OutputSection &osec);

  uint64_t fileSize;
  uint64_t sectionHeaderOff;
};
} // anonymous namespace

template <class ELFT> void elf::writeResult(Ctx &ctx) {
  Writer<ELFT>(ctx).run();
}

static void
removeEmptyPTLoad(Ctx &ctx, SmallVector<std::unique_ptr<PhdrEntry>, 0> &phdrs) {
  auto it = std::stable_partition(phdrs.begin(), phdrs.end(), [&](auto &p) {
    if (p->p_type != PT_LOAD)
      return true;
    if (!p->firstSec)
      return false;
    uint64_t size = p->lastSec->addr + p->lastSec->size - p->firstSec->addr;
    return size != 0;
  });

  // Clear OutputSection::ptLoad for sections contained in removed
  // segments.
  DenseSet<PhdrEntry *> removed;
  for (auto it2 = it; it2 != phdrs.end(); ++it2)
    removed.insert(it2->get());
  for (OutputSection *sec : ctx.outputSections)
    if (removed.count(sec->ptLoad))
      sec->ptLoad = nullptr;
  phdrs.erase(it, phdrs.end());
}

void elf::copySectionsIntoPartitions(Ctx &ctx) {
  SmallVector<InputSectionBase *, 0> newSections;
  const size_t ehSize = ctx.ehInputSections.size();
  for (unsigned part = 2; part != ctx.partitions.size() + 1; ++part) {
    for (InputSectionBase *s : ctx.inputSections) {
      if (!(s->flags & SHF_ALLOC) || !s->isLive() || s->type != SHT_NOTE)
        continue;
      auto *copy = make<InputSection>(cast<InputSection>(*s));
      copy->partition = part;
      newSections.push_back(copy);
    }
    for (size_t i = 0; i != ehSize; ++i) {
      assert(ctx.ehInputSections[i]->isLive());
      auto *copy = make<EhInputSection>(*ctx.ehInputSections[i]);
      copy->partition = part;
      ctx.ehInputSections.push_back(copy);
    }
  }

  ctx.inputSections.insert(ctx.inputSections.end(), newSections.begin(),
                           newSections.end());
}

static Defined *addOptionalRegular(Ctx &ctx, StringRef name, SectionBase *sec,
                                   uint64_t val, uint8_t stOther = STV_HIDDEN) {
  Symbol *s = ctx.symtab->find(name);
  if (!s || s->isDefined() || s->isCommon())
    return nullptr;

  ctx.synthesizedSymbols.push_back(s);
  s->resolve(ctx, Defined{ctx, ctx.internalFile, StringRef(), STB_GLOBAL,
                          stOther, STT_NOTYPE, val,
                          /*size=*/0, sec});
  s->isUsedInRegularObj = true;
  return cast<Defined>(s);
}

// The linker is expected to define some symbols depending on
// the linking result. This function defines such symbols.
void elf::addReservedSymbols(Ctx &ctx) {
  if (ctx.arg.emachine == EM_MIPS) {
    auto addAbsolute = [&](StringRef name) {
      Symbol *sym =
          ctx.symtab->addSymbol(Defined{ctx, ctx.internalFile, name, STB_GLOBAL,
                                        STV_HIDDEN, STT_NOTYPE, 0, 0, nullptr});
      sym->isUsedInRegularObj = true;
      return cast<Defined>(sym);
    };
    // Define _gp for MIPS. st_value of _gp symbol will be updated by Writer
    // so that it points to an absolute address which by default is relative
    // to GOT. Default offset is 0x7ff0.
    // See "Global Data Symbols" in Chapter 6 in the following document:
    // ftp://www.linux-mips.org/pub/linux/mips/doc/ABI/mipsabi.pdf
    ctx.sym.mipsGp = addAbsolute("_gp");

    // On MIPS O32 ABI, _gp_disp is a magic symbol designates offset between
    // start of function and 'gp' pointer into GOT.
    if (ctx.symtab->find("_gp_disp"))
      ctx.sym.mipsGpDisp = addAbsolute("_gp_disp");

    // The __gnu_local_gp is a magic symbol equal to the current value of 'gp'
    // pointer. This symbol is used in the code generated by .cpload pseudo-op
    // in case of using -mno-shared option.
    // https://sourceware.org/ml/binutils/2004-12/msg00094.html
    if (ctx.symtab->find("__gnu_local_gp"))
      ctx.sym.mipsLocalGp = addAbsolute("__gnu_local_gp");
  } else if (ctx.arg.emachine == EM_PPC) {
    // glibc *crt1.o has a undefined reference to _SDA_BASE_. Since we don't
    // support Small Data Area, define it arbitrarily as 0.
    addOptionalRegular(ctx, "_SDA_BASE_", nullptr, 0, STV_HIDDEN);
  } else if (ctx.arg.emachine == EM_PPC64) {
    addPPC64SaveRestore(ctx);
  }

  // The Power Architecture 64-bit v2 ABI defines a TableOfContents (TOC) which
  // combines the typical ELF GOT with the small data sections. It commonly
  // includes .got .toc .sdata .sbss. The .TOC. symbol replaces both
  // _GLOBAL_OFFSET_TABLE_ and _SDA_BASE_ from the 32-bit ABI. It is used to
  // represent the TOC base which is offset by 0x8000 bytes from the start of
  // the .got section.
  // We do not allow _GLOBAL_OFFSET_TABLE_ to be defined by input objects as the
  // correctness of some relocations depends on its value.
  StringRef gotSymName =
      (ctx.arg.emachine == EM_PPC64) ? ".TOC." : "_GLOBAL_OFFSET_TABLE_";

  if (Symbol *s = ctx.symtab->find(gotSymName)) {
    if (s->isDefined()) {
      ErrAlways(ctx) << s->file << " cannot redefine linker defined symbol '"
                     << gotSymName << "'";
      return;
    }

    uint64_t gotOff = 0;
    if (ctx.arg.emachine == EM_PPC64)
      gotOff = 0x8000;

    s->resolve(ctx, Defined{ctx, ctx.internalFile, StringRef(), STB_GLOBAL,
                            STV_HIDDEN, STT_NOTYPE, gotOff, /*size=*/0,
                            ctx.out.elfHeader.get()});
    ctx.sym.globalOffsetTable = cast<Defined>(s);
  }

  // __ehdr_start is the location of ELF file headers. Note that we define
  // this symbol unconditionally even when using a linker script, which
  // differs from the behavior implemented by GNU linker which only define
  // this symbol if ELF headers are in the memory mapped segment.
  addOptionalRegular(ctx, "__ehdr_start", ctx.out.elfHeader.get(), 0,
                     STV_HIDDEN);

  // __executable_start is not documented, but the expectation of at
  // least the Android libc is that it points to the ELF header.
  addOptionalRegular(ctx, "__executable_start", ctx.out.elfHeader.get(), 0,
                     STV_HIDDEN);

  // __dso_handle symbol is passed to cxa_finalize as a marker to identify
  // each DSO. The address of the symbol doesn't matter as long as they are
  // different in different DSOs, so we chose the start address of the DSO.
  addOptionalRegular(ctx, "__dso_handle", ctx.out.elfHeader.get(), 0,
                     STV_HIDDEN);

  // If linker script do layout we do not need to create any standard symbols.
  if (ctx.script->hasSectionsCommand)
    return;

  auto add = [&](StringRef s, int64_t pos) {
    return addOptionalRegular(ctx, s, ctx.out.elfHeader.get(), pos,
                              STV_DEFAULT);
  };

  ctx.sym.bss = add("__bss_start", 0);
  ctx.sym.end1 = add("end", -1);
  ctx.sym.end2 = add("_end", -1);
  ctx.sym.etext1 = add("etext", -1);
  ctx.sym.etext2 = add("_etext", -1);
  ctx.sym.edata1 = add("edata", -1);
  ctx.sym.edata2 = add("_edata", -1);
}

static void demoteDefined(Defined &sym, DenseMap<SectionBase *, size_t> &map) {
  if (map.empty())
    for (auto [i, sec] : llvm::enumerate(sym.file->getSections()))
      map.try_emplace(sec, i);
  // Change WEAK to GLOBAL so that if a scanned relocation references sym,
  // maybeReportUndefined will report an error.
  uint8_t binding = sym.isWeak() ? uint8_t(STB_GLOBAL) : sym.binding;
  Undefined(sym.file, sym.getName(), binding, sym.stOther, sym.type,
            /*discardedSecIdx=*/map.lookup(sym.section))
      .overwrite(sym);
  // Eliminate from the symbol table, otherwise we would leave an undefined
  // symbol if the symbol is unreferenced in the absence of GC.
  sym.isUsedInRegularObj = false;
}

// If all references to a DSO happen to be weak, the DSO is not added to
// DT_NEEDED. If that happens, replace ShardSymbol with Undefined to avoid
// dangling references to an unneeded DSO. Use a weak binding to avoid
// --no-allow-shlib-undefined diagnostics. Similarly, demote lazy symbols.
//
// In addition, demote symbols defined in discarded sections, so that
// references to /DISCARD/ discarded symbols will lead to errors.
static void demoteSymbolsAndComputeIsPreemptible(Ctx &ctx) {
  llvm::TimeTraceScope timeScope("Demote symbols");
  DenseMap<InputFile *, DenseMap<SectionBase *, size_t>> sectionIndexMap;
  for (Symbol *sym : ctx.symtab->getSymbols()) {
    if (auto *d = dyn_cast<Defined>(sym)) {
      if (d->section && !d->section->isLive())
        demoteDefined(*d, sectionIndexMap[d->file]);
    } else {
      auto *s = dyn_cast<SharedSymbol>(sym);
      if (sym->isLazy() || (s && !cast<SharedFile>(s->file)->isNeeded)) {
        uint8_t binding = sym->isLazy() ? sym->binding : uint8_t(STB_WEAK);
        Undefined(ctx.internalFile, sym->getName(), binding, sym->stOther,
                  sym->type)
            .overwrite(*sym);
        sym->versionId = VER_NDX_GLOBAL;
      }
    }

    sym->isPreemptible = (sym->isUndefined() || sym->isExported) &&
                         computeIsPreemptible(ctx, *sym);
  }
}

static OutputSection *findSection(Ctx &ctx, StringRef name,
                                  unsigned partition = 1) {
  for (SectionCommand *cmd : ctx.script->sectionCommands)
    if (auto *osd = dyn_cast<OutputDesc>(cmd))
      if (osd->osec.name == name && osd->osec.partition == partition)
        return &osd->osec;
  return nullptr;
}

// The main function of the writer.
template <class ELFT> void Writer<ELFT>::run() {
  // Now that we have a complete set of output sections. This function
  // completes section contents. For example, we need to add strings
  // to the string table, and add entries to .got and .plt.
  // finalizeSections does that.
  finalizeSections();
  checkExecuteOnly();
  checkExecuteOnlyReport();

  // If --compressed-debug-sections is specified, compress .debug_* sections.
  // Do it right now because it changes the size of output sections.
  for (OutputSection *sec : ctx.outputSections)
    sec->maybeCompress<ELFT>(ctx);

  if (ctx.script->hasSectionsCommand)
    ctx.script->allocateHeaders(ctx.mainPart->phdrs);

  // Remove empty PT_LOAD to avoid causing the dynamic linker to try to mmap a
  // 0 sized region. This has to be done late since only after assignAddresses
  // we know the size of the sections.
  for (Partition &part : ctx.partitions)
    removeEmptyPTLoad(ctx, part.phdrs);

  if (!ctx.arg.oFormatBinary)
    assignFileOffsets();
  else
    assignFileOffsetsBinary();

  for (Partition &part : ctx.partitions)
    setPhdrs(part);

  // Handle --print-map(-M)/--Map and --cref. Dump them before checkSections()
  // because the files may be useful in case checkSections() or openFile()
  // fails, for example, due to an erroneous file size.
  writeMapAndCref(ctx);

  // Handle --print-memory-usage option.
  if (ctx.arg.printMemoryUsage)
    ctx.script->printMemoryUsage(ctx.e.outs());

  if (ctx.arg.checkSections)
    checkSections();

  // It does not make sense try to open the file if we have error already.
  if (errCount(ctx))
    return;

  {
    llvm::TimeTraceScope timeScope("Write output file");
    // Write the result down to a file.
    openFile();
    if (errCount(ctx))
      return;

    if (!ctx.arg.oFormatBinary) {
      if (ctx.arg.zSeparate != SeparateSegmentKind::None)
        writeTrapInstr();
      writeHeader();
      writeSections();
    } else {
      writeSectionsBinary();
    }

    // Backfill .note.gnu.build-id section content. This is done at last
    // because the content is usually a hash value of the entire output file.
    writeBuildId();
    if (errCount(ctx))
      return;

    if (!ctx.e.disableOutput) {
      if (auto e = buffer->commit())
        Err(ctx) << "failed to write output '" << buffer->getPath()
                 << "': " << std::move(e);
    }

    if (!ctx.arg.cmseOutputLib.empty())
      writeARMCmseImportLib<ELFT>(ctx);
  }
}

template <class ELFT, class RelTy>
static void markUsedLocalSymbolsImpl(ObjFile<ELFT> *file,
                                     llvm::ArrayRef<RelTy> rels) {
  for (const RelTy &rel : rels) {
    Symbol &sym = file->getRelocTargetSym(rel);
    if (sym.isLocal())
      sym.used = true;
  }
}

// The function ensures that the "used" field of local symbols reflects the fact
// that the symbol is used in a relocation from a live section.
template <class ELFT> static void markUsedLocalSymbols(Ctx &ctx) {
  // With --gc-sections, the field is already filled.
  // See MarkLive<ELFT>::resolveReloc().
  if (ctx.arg.gcSections)
    return;
  for (ELFFileBase *file : ctx.objectFiles) {
    ObjFile<ELFT> *f = cast<ObjFile<ELFT>>(file);
    for (InputSectionBase *s : f->getSections()) {
      InputSection *isec = dyn_cast_or_null<InputSection>(s);
      if (!isec)
        continue;
      if (isec->type == SHT_REL) {
        markUsedLocalSymbolsImpl(f, isec->getDataAs<typename ELFT::Rel>());
      } else if (isec->type == SHT_RELA) {
        markUsedLocalSymbolsImpl(f, isec->getDataAs<typename ELFT::Rela>());
      } else if (isec->type == SHT_CREL) {
        // The is64=true variant also works with ELF32 since only the r_symidx
        // member is used.
        for (Elf_Crel_Impl<true> r : RelocsCrel<true>(isec->content_)) {
          Symbol &sym = file->getSymbol(r.r_symidx);
          if (sym.isLocal())
            sym.used = true;
        }
      }
    }
  }
}

static bool shouldKeepInSymtab(Ctx &ctx, const Defined &sym) {
  if (sym.isSection())
    return false;

  // If --emit-reloc or -r is given, preserve symbols referenced by relocations
  // from live sections.
  if (sym.used && ctx.arg.copyRelocs)
    return true;

  // Exclude local symbols pointing to .ARM.exidx sections.
  // They are probably mapping symbols "$d", which are optional for these
  // sections. After merging the .ARM.exidx sections, some of these symbols
  // may become dangling. The easiest way to avoid the issue is not to add
  // them to the symbol table from the beginning.
  if (ctx.arg.emachine == EM_ARM && sym.section &&
      sym.section->type == SHT_ARM_EXIDX)
    return false;

  if (ctx.arg.discard == DiscardPolicy::None)
    return true;
  if (ctx.arg.discard == DiscardPolicy::All)
    return false;

  // In ELF assembly .L symbols are normally discarded by the assembler.
  // If the assembler fails to do so, the linker discards them if
  // * --discard-locals is used.
  // * The symbol is in a SHF_MERGE section, which is normally the reason for
  //   the assembler keeping the .L symbol.
  if (sym.getName().starts_with(".L") &&
      (ctx.arg.discard == DiscardPolicy::Locals ||
       (sym.section && (sym.section->flags & SHF_MERGE))))
    return false;
  return true;
}

bool elf::includeInSymtab(Ctx &ctx, const Symbol &b) {
  if (auto *d = dyn_cast<Defined>(&b)) {
    // Always include absolute symbols.
    SectionBase *sec = d->section;
    if (!sec)
      return true;
    assert(sec->isLive());

    if (auto *s = dyn_cast<MergeInputSection>(sec))
      return s->getSectionPiece(d->value).live;
    return true;
  }
  return b.used || !ctx.arg.gcSections;
}

// Scan local symbols to:
//
// - demote symbols defined relative to /DISCARD/ discarded input sections so
//   that relocations referencing them will lead to errors.
// - copy eligible symbols to .symTab
static void demoteAndCopyLocalSymbols(Ctx &ctx) {
  llvm::TimeTraceScope timeScope("Add local symbols");
  for (ELFFileBase *file : ctx.objectFiles) {
    DenseMap<SectionBase *, size_t> sectionIndexMap;
    for (Symbol *b : file->getLocalSymbols()) {
      assert(b->isLocal() && "should have been caught in initializeSymbols()");
      auto *dr = dyn_cast<Defined>(b);
      if (!dr)
        continue;

      if (dr->section && !dr->section->isLive())
        demoteDefined(*dr, sectionIndexMap);
      else if (ctx.in.symTab && includeInSymtab(ctx, *b) &&
               shouldKeepInSymtab(ctx, *dr))
        ctx.in.symTab->addSymbol(b);
    }
  }
}

// Create a section symbol for each output section so that we can represent
// relocations that point to the section. If we know that no relocation is
// referring to a section (that happens if the section is a synthetic one), we
// don't create a section symbol for that section.
template <class ELFT> void Writer<ELFT>::addSectionSymbols() {
  for (SectionCommand *cmd : ctx.script->sectionCommands) {
    auto *osd = dyn_cast<OutputDesc>(cmd);
    if (!osd)
      continue;
    OutputSection &osec = osd->osec;
    InputSectionBase *isec = nullptr;
    // Iterate over all input sections and add a STT_SECTION symbol if any input
    // section may be a relocation target.
    for (SectionCommand *cmd : osec.commands) {
      auto *isd = dyn_cast<InputSectionDescription>(cmd);
      if (!isd)
        continue;
      for (InputSectionBase *s : isd->sections) {
        // Relocations are not using REL[A] section symbols.
        if (isStaticRelSecType(s->type))
          continue;

        // Unlike other synthetic sections, mergeable output sections contain
        // data copied from input sections, and there may be a relocation
        // pointing to its contents if -r or --emit-reloc is given.
        if (isa<SyntheticSection>(s) && !(s->flags & SHF_MERGE))
          continue;

        isec = s;
        break;
      }
    }
    if (!isec)
      continue;

    // Set the symbol to be relative to the output section so that its st_value
    // equals the output section address. Note, there may be a gap between the
    // start of the output section and isec.
    ctx.in.symTab->addSymbol(makeDefined(ctx, isec->file, "", STB_LOCAL,
                                         /*stOther=*/0, STT_SECTION,
                                         /*value=*/0, /*size=*/0, &osec));
  }
}

// Returns true if this is a variant of .data.rel.ro.
static bool isRelRoDataSection(Ctx &ctx, StringRef secName) {
  if (!secName.consume_front(".data.rel.ro"))
    return false;
  if (secName.empty())
    return true;
  // If -z keep-data-section-prefix is specified, additionally allow
  // '.data.rel.ro.hot' and '.data.rel.ro.unlikely'.
  if (ctx.arg.zKeepDataSectionPrefix)
    return secName == ".hot" || secName == ".unlikely";
  return false;
}

// Today's loaders have a feature to make segments read-only after
// processing dynamic relocations to enhance security. PT_GNU_RELRO
// is defined for that.
//
// This function returns true if a section needs to be put into a
// PT_GNU_RELRO segment.
static bool isRelroSection(Ctx &ctx, const OutputSection *sec) {
  if (!ctx.arg.zRelro)
    return false;
  if (sec->relro)
    return true;

  uint64_t flags = sec->flags;

  // Non-allocatable or non-writable sections don't need RELRO because
  // they are not writable or not even mapped to memory in the first place.
  // RELRO is for sections that are essentially read-only but need to
  // be writable only at process startup to allow dynamic linker to
  // apply relocations.
  if (!(flags & SHF_ALLOC) || !(flags & SHF_WRITE))
    return false;

  // Once initialized, TLS data segments are used as data templates
  // for a thread-local storage. For each new thread, runtime
  // allocates memory for a TLS and copy templates there. No thread
  // are supposed to use templates directly. Thus, it can be in RELRO.
  if (flags & SHF_TLS)
    return true;

  // .init_array, .preinit_array and .fini_array contain pointers to
  // functions that are executed on process startup or exit. These
  // pointers are set by the static linker, and they are not expected
  // to change at runtime. But if you are an attacker, you could do
  // interesting things by manipulating pointers in .fini_array, for
  // example. So they are put into RELRO.
  uint32_t type = sec->type;
  if (type == SHT_INIT_ARRAY || type == SHT_FINI_ARRAY ||
      type == SHT_PREINIT_ARRAY)
    return true;

  // .got contains pointers to external symbols. They are resolved by
  // the dynamic linker when a module is loaded into memory, and after
  // that they are not expected to change. So, it can be in RELRO.
  if (ctx.in.got && sec == ctx.in.got->getParent())
    return true;

  // .toc is a GOT-ish section for PowerPC64. Their contents are accessed
  // through r2 register, which is reserved for that purpose. Since r2 is used
  // for accessing .got as well, .got and .toc need to be close enough in the
  // virtual address space. Usually, .toc comes just after .got. Since we place
  // .got into RELRO, .toc needs to be placed into RELRO too.
  if (sec->name == ".toc")
    return true;

  // .got.plt contains pointers to external function symbols. They are
  // by default resolved lazily, so we usually cannot put it into RELRO.
  // However, if "-z now" is given, the lazy symbol resolution is
  // disabled, which enables us to put it into RELRO.
  if (sec == ctx.in.gotPlt->getParent())
    return ctx.arg.zNow;

  if (ctx.in.relroPadding && sec == ctx.in.relroPadding->getParent())
    return true;

  // .dynamic section contains data for the dynamic linker, and
  // there's no need to write to it at runtime, so it's better to put
  // it into RELRO.
  if (sec->name == ".dynamic")
    return true;

  // Sections with some special names are put into RELRO. This is a
  // bit unfortunate because section names shouldn't be significant in
  // ELF in spirit. But in reality many linker features depend on
  // magic section names.
  StringRef s = sec->name;

  bool abiAgnostic = isRelRoDataSection(ctx, s) || s == ".bss.rel.ro" ||
                     s == ".ctors" || s == ".dtors" || s == ".jcr" ||
                     s == ".eh_frame" || s == ".fini_array" ||
                     s == ".init_array" || s == ".preinit_array";

  bool abiSpecific =
      ctx.arg.osabi == ELFOSABI_OPENBSD && s == ".openbsd.randomdata";

  return abiAgnostic || abiSpecific;
}

// We compute a rank for each section. The rank indicates where the
// section should be placed in the file.  Instead of using simple
// numbers (0,1,2...), we use a series of flags. One for each decision
// point when placing the section.
// Using flags has two key properties:
// * It is easy to check if a give branch was taken.
// * It is easy two see how similar two ranks are (see getRankProximity).
enum RankFlags {
  RF_NOT_ADDR_SET = 1 << 27,
  RF_NOT_ALLOC = 1 << 26,
  RF_PARTITION = 1 << 18, // Partition number (8 bits)
  RF_LARGE_EXEC_WRITE = 1 << 16,
  RF_LARGE_ALT = 1 << 15,
  RF_WRITE = 1 << 14,
  RF_EXEC_WRITE = 1 << 13,
  RF_EXEC = 1 << 12,
  RF_RODATA = 1 << 11,
  RF_LARGE_EXEC = 1 << 10,
  RF_LARGE = 1 << 9,
  RF_NOT_RELRO = 1 << 8,
  RF_NOT_TLS = 1 << 7,
  RF_BSS = 1 << 6,
};

unsigned elf::getSectionRank(Ctx &ctx, OutputSection &osec) {
  unsigned rank = osec.partition * RF_PARTITION;

  // We want to put section specified by -T option first, so we
  // can start assigning VA starting from them later.
  if (ctx.arg.sectionStartMap.count(osec.name))
    return rank;
  rank |= RF_NOT_ADDR_SET;

  // Allocatable sections go first to reduce the total PT_LOAD size and
  // so debug info doesn't change addresses in actual code.
  if (!(osec.flags & SHF_ALLOC))
    return rank | RF_NOT_ALLOC;

  // Sort sections based on their access permission in the following
  // order: R, RX, RXW, RW(RELRO), RW(non-RELRO).
  //
  // Read-only sections come first such that they go in the PT_LOAD covering the
  // program headers at the start of the file.
  //
  // The layout for writable sections is PT_LOAD(PT_GNU_RELRO(.data.rel.ro
  // .bss.rel.ro) | .data .bss), where | marks where page alignment happens.
  // An alternative ordering is PT_LOAD(.data | PT_GNU_RELRO( .data.rel.ro
  // .bss.rel.ro) | .bss), but it may waste more bytes due to 2 alignment
  // places.
  bool isExec = osec.flags & SHF_EXECINSTR;
  bool isWrite = osec.flags & SHF_WRITE;
  bool isLarge = osec.flags & SHF_X86_64_LARGE && ctx.arg.emachine == EM_X86_64;

  if (!isWrite && !isExec) {
    // Among PROGBITS sections, place .lrodata further from .text.
    // For -z lrodata-after-bss, place .lrodata after .lbss like GNU ld. This
    // layout has one extra PT_LOAD, but alleviates relocation overflow
    // pressure for absolute relocations referencing small data from -fno-pic
    // relocatable files.
    if (isLarge)
      rank |= ctx.arg.zLrodataAfterBss ? RF_LARGE_ALT : 0;
    else
      rank |= ctx.arg.zLrodataAfterBss ? 0 : RF_LARGE;

    if (osec.type == SHT_LLVM_PART_EHDR)
      ;
    else if (osec.type == SHT_LLVM_PART_PHDR)
      rank |= 1;
    else if (osec.name == ".interp")
      rank |= 2;
    // Put .note sections at the beginning so that they are likely to be
    // included in a truncate core file. In particular, .note.gnu.build-id, if
    // available, can identify the object file.
    else if (osec.type == SHT_NOTE)
      rank |= 3;
    // Make PROGBITS sections (e.g .rodata .eh_frame) closer to .text to
    // alleviate relocation overflow pressure. Large special sections such as
    // .dynstr and .dynsym can be away from .text.
    else if (osec.type != SHT_PROGBITS)
      rank |= 4;
    else
      rank |= RF_RODATA;
  } else if (isExec) {
    // Place readonly .ltext before .lrodata and writable .ltext after .lbss to
    // keep writable and readonly segments separate.
    if (isLarge) {
      rank |= isWrite ? RF_LARGE_EXEC_WRITE : RF_LARGE_EXEC;
    } else {
      rank |= isWrite ? RF_EXEC_WRITE : RF_EXEC;
    }
  } else {
    rank |= RF_WRITE;
    // The TLS initialization block needs to be a single contiguous block. Place
    // TLS sections directly before the other RELRO sections.
    if (!(osec.flags & SHF_TLS))
      rank |= RF_NOT_TLS;
    if (isRelroSection(ctx, &osec))
      osec.relro = true;
    else
      rank |= RF_NOT_RELRO;
    // Place .ldata and .lbss after .bss. Making .bss closer to .text
    // alleviates relocation overflow pressure.
    // For -z lrodata-after-bss, place .lbss/.lrodata/.ldata after .bss.
    // .bss/.lbss being adjacent reuses the NOBITS size optimization.
    if (isLarge) {
      rank |= ctx.arg.zLrodataAfterBss
                  ? (osec.type == SHT_NOBITS ? 1 : RF_LARGE_ALT)
                  : RF_LARGE;
    }
  }

  // Within TLS sections, or within other RelRo sections, or within non-RelRo
  // sections, place non-NOBITS sections first.
  if (osec.type == SHT_NOBITS)
    rank |= RF_BSS;

  // Some architectures have additional ordering restrictions for sections
  // within the same PT_LOAD.
  if (ctx.arg.emachine == EM_PPC64) {
    // PPC64 has a number of special SHT_PROGBITS+SHF_ALLOC+SHF_WRITE sections
    // that we would like to make sure appear is a specific order to maximize
    // their coverage by a single signed 16-bit offset from the TOC base
    // pointer.
    StringRef name = osec.name;
    if (name == ".got")
      rank |= 1;
    else if (name == ".toc")
      rank |= 2;
  }

  if (ctx.arg.emachine == EM_MIPS) {
    if (osec.name != ".got")
      rank |= 1;
    // All sections with SHF_MIPS_GPREL flag should be grouped together
    // because data in these sections is addressable with a gp relative address.
    if (osec.flags & SHF_MIPS_GPREL)
      rank |= 2;
  }

  if (ctx.arg.emachine == EM_RISCV) {
    // .sdata and .sbss are placed closer to make GP relaxation more profitable
    // and match GNU ld.
    StringRef name = osec.name;
    if (name == ".sdata" || (osec.type == SHT_NOBITS && name != ".sbss"))
      rank |= 1;
  }

  return rank;
}

static bool compareSections(Ctx &ctx, const SectionCommand *aCmd,
                            const SectionCommand *bCmd) {
  const OutputSection *a = &cast<OutputDesc>(aCmd)->osec;
  const OutputSection *b = &cast<OutputDesc>(bCmd)->osec;

  if (a->sortRank != b->sortRank)
    return a->sortRank < b->sortRank;

  if (!(a->sortRank & RF_NOT_ADDR_SET))
    return ctx.arg.sectionStartMap.lookup(a->name) <
           ctx.arg.sectionStartMap.lookup(b->name);
  return false;
}

void PhdrEntry::add(OutputSection *sec) {
  lastSec = sec;
  if (!firstSec)
    firstSec = sec;
  p_align = std::max(p_align, sec->addralign);
  if (p_type == PT_LOAD)
    sec->ptLoad = this;
}

// A statically linked position-dependent executable should only contain
// IRELATIVE relocations and no other dynamic relocations. Encapsulation symbols
// __rel[a]_iplt_{start,end} will be defined for .rel[a].dyn, to be
// processed by the libc runtime. Other executables or DSOs use dynamic tags
// instead.
template <class ELFT> void Writer<ELFT>::addRelIpltSymbols() {
  if (ctx.arg.isPic)
    return;

  // __rela_iplt_{start,end} are initially defined relative to dummy section 0.
  // We'll override ctx.out.elfHeader with relaDyn later when we are sure that
  // .rela.dyn will be present in the output.
  std::string name = ctx.arg.isRela ? "__rela_iplt_start" : "__rel_iplt_start";
  ctx.sym.relaIpltStart =
      addOptionalRegular(ctx, name, ctx.out.elfHeader.get(), 0, STV_HIDDEN);
  name.replace(name.size() - 5, 5, "end");
  ctx.sym.relaIpltEnd =
      addOptionalRegular(ctx, name, ctx.out.elfHeader.get(), 0, STV_HIDDEN);
}

// This function generates assignments for predefined symbols (e.g. _end or
// _etext) and inserts them into the commands sequence to be processed at the
// appropriate time. This ensures that the value is going to be correct by the
// time any references to these symbols are processed and is equivalent to
// defining these symbols explicitly in the linker script.
template <class ELFT> void Writer<ELFT>::setReservedSymbolSections() {
  if (ctx.sym.globalOffsetTable) {
    // The _GLOBAL_OFFSET_TABLE_ symbol is defined by target convention usually
    // to the start of the .got or .got.plt section.
    InputSection *sec = ctx.in.gotPlt.get();
    if (!ctx.target->gotBaseSymInGotPlt)
      sec = ctx.in.mipsGot ? cast<InputSection>(ctx.in.mipsGot.get())
                           : cast<InputSection>(ctx.in.got.get());
    ctx.sym.globalOffsetTable->section = sec;
  }

  // .rela_iplt_{start,end} mark the start and the end of the section containing
  // IRELATIVE relocations.
  if (ctx.sym.relaIpltStart) {
    auto &dyn = getIRelativeSection(ctx);
    if (dyn.isNeeded()) {
      ctx.sym.relaIpltStart->section = &dyn;
      ctx.sym.relaIpltEnd->section = &dyn;
      ctx.sym.relaIpltEnd->value = dyn.getSize();
    }
  }

  PhdrEntry *last = nullptr;
  OutputSection *lastRO = nullptr;
  auto isLarge = [&ctx = ctx](OutputSection *osec) {
    return ctx.arg.emachine == EM_X86_64 && osec->flags & SHF_X86_64_LARGE;
  };
  for (Partition &part : ctx.partitions) {
    for (auto &p : part.phdrs) {
      if (p->p_type != PT_LOAD)
        continue;
      last = p.get();
      if (!(p->p_flags & PF_W) && p->lastSec && !isLarge(p->lastSec))
        lastRO = p->lastSec;
    }
  }

  if (lastRO) {
    // _etext is the first location after the last read-only loadable segment
    // that does not contain large sections.
    if (ctx.sym.etext1)
      ctx.sym.etext1->section = lastRO;
    if (ctx.sym.etext2)
      ctx.sym.etext2->section = lastRO;
  }

  if (last) {
    // _edata points to the end of the last non-large mapped initialized
    // section.
    OutputSection *edata = nullptr;
    for (OutputSection *os : ctx.outputSections) {
      if (os->type != SHT_NOBITS && !isLarge(os))
        edata = os;
      if (os == last->lastSec)
        break;
    }

    if (ctx.sym.edata1)
      ctx.sym.edata1->section = edata;
    if (ctx.sym.edata2)
      ctx.sym.edata2->section = edata;

    // _end is the first location after the uninitialized data region.
    if (ctx.sym.end1)
      ctx.sym.end1->section = last->lastSec;
    if (ctx.sym.end2)
      ctx.sym.end2->section = last->lastSec;
  }

  if (ctx.sym.bss) {
    // On RISC-V, set __bss_start to the start of .sbss if present.
    OutputSection *sbss =
        ctx.arg.emachine == EM_RISCV ? findSection(ctx, ".sbss") : nullptr;
    ctx.sym.bss->section = sbss ? sbss : findSection(ctx, ".bss");
  }

  // Setup MIPS _gp_disp/__gnu_local_gp symbols which should
  // be equal to the _gp symbol's value.
  if (ctx.sym.mipsGp) {
    // Find GP-relative section with the lowest address
    // and use this address to calculate default _gp value.
    for (OutputSection *os : ctx.outputSections) {
      if (os->flags & SHF_MIPS_GPREL) {
        ctx.sym.mipsGp->section = os;
        ctx.sym.mipsGp->value = 0x7ff0;
        break;
      }
    }
  }
}

// We want to find how similar two ranks are.
// The more branches in getSectionRank that match, the more similar they are.
// Since each branch corresponds to a bit flag, we can just use
// countLeadingZeros.
static int getRankProximity(OutputSection *a, SectionCommand *b) {
  auto *osd = dyn_cast<OutputDesc>(b);
  return (osd && osd->osec.hasInputSections)
             ? llvm::countl_zero(a->sortRank ^ osd->osec.sortRank)
             : -1;
}

// When placing orphan sections, we want to place them after symbol assignments
// so that an orphan after
//   begin_foo = .;
//   foo : { *(foo) }
//   end_foo = .;
// doesn't break the intended meaning of the begin/end symbols.
// We don't want to go over sections since findOrphanPos is the
// one in charge of deciding the order of the sections.
// We don't want to go over changes to '.', since doing so in
//  rx_sec : { *(rx_sec) }
//  . = ALIGN(0x1000);
//  /* The RW PT_LOAD starts here*/
//  rw_sec : { *(rw_sec) }
// would mean that the RW PT_LOAD would become unaligned.
static bool shouldSkip(SectionCommand *cmd) {
  if (auto *assign = dyn_cast<SymbolAssignment>(cmd))
    return assign->name != ".";
  return false;
}

// We want to place orphan sections so that they share as much
// characteristics with their neighbors as possible. For example, if
// both are rw, or both are tls.
static SmallVectorImpl<SectionCommand *>::iterator
findOrphanPos(Ctx &ctx, SmallVectorImpl<SectionCommand *>::iterator b,
              SmallVectorImpl<SectionCommand *>::iterator e) {
  // Place non-alloc orphan sections at the end. This matches how we assign file
  // offsets to non-alloc sections.
  OutputSection *sec = &cast<OutputDesc>(*e)->osec;
  if (!(sec->flags & SHF_ALLOC))
    return e;

  // As a special case, place .relro_padding before the SymbolAssignment using
  // DATA_SEGMENT_RELRO_END, if present.
  if (ctx.in.relroPadding && sec == ctx.in.relroPadding->getParent()) {
    auto i = std::find_if(b, e, [=](SectionCommand *a) {
      if (auto *assign = dyn_cast<SymbolAssignment>(a))
        return assign->dataSegmentRelroEnd;
      return false;
    });
    if (i != e)
      return i;
  }

  // Find the most similar output section as the anchor. Rank Proximity is a
  // value in the range [-1, 32] where [0, 32] indicates potential anchors (0:
  // least similar; 32: identical). -1 means not an anchor.
  //
  // In the event of proximity ties, we select the first or last section
  // depending on whether the orphan's rank is smaller.
  int maxP = 0;
  auto i = e;
  for (auto j = b; j != e; ++j) {
    int p = getRankProximity(sec, *j);
    if (p > maxP ||
        (p == maxP && cast<OutputDesc>(*j)->osec.sortRank <= sec->sortRank)) {
      maxP = p;
      i = j;
    }
  }
  if (i == e)
    return e;

  auto isOutputSecWithInputSections = [](SectionCommand *cmd) {
    auto *osd = dyn_cast<OutputDesc>(cmd);
    return osd && osd->osec.hasInputSections;
  };

  // Then, scan backward or forward through the script for a suitable insertion
  // point. If i's rank is larger, the orphan section can be placed before i.
  //
  // However, don't do this if custom program headers are defined. Otherwise,
  // adding the orphan to a previous segment can change its flags, for example,
  // making a read-only segment writable. If memory regions are defined, an
  // orphan section should continue the same region as the found section to
  // better resemble the behavior of GNU ld.
  bool mustAfter =
      ctx.script->hasPhdrsCommands() || !ctx.script->memoryRegions.empty();
  if (cast<OutputDesc>(*i)->osec.sortRank <= sec->sortRank || mustAfter) {
    for (auto j = ++i; j != e; ++j) {
      if (!isOutputSecWithInputSections(*j))
        continue;
      if (getRankProximity(sec, *j) != maxP)
        break;
      i = j + 1;
    }
  } else {
    for (; i != b; --i)
      if (isOutputSecWithInputSections(i[-1]))
        break;
  }

  // As a special case, if the orphan section is the last section, put
  // it at the very end, past any other commands.
  // This matches bfd's behavior and is convenient when the linker script fully
  // specifies the start of the file, but doesn't care about the end (the non
  // alloc sections for example).
  if (std::none_of(i, e, isOutputSecWithInputSections))
    return e;

  while (i != e && shouldSkip(*i))
    ++i;
  return i;
}

// Adds random priorities to sections not already in the map.
static void maybeShuffle(Ctx &ctx,
                         DenseMap<const InputSectionBase *, int> &order) {
  if (ctx.arg.shuffleSections.empty())
    return;

  SmallVector<InputSectionBase *, 0> matched, sections = ctx.inputSections;
  matched.reserve(sections.size());
  for (const auto &patAndSeed : ctx.arg.shuffleSections) {
    matched.clear();
    for (InputSectionBase *sec : sections)
      if (patAndSeed.first.match(sec->name))
        matched.push_back(sec);
    const uint32_t seed = patAndSeed.second;
    if (seed == UINT32_MAX) {
      // If --shuffle-sections <section-glob>=-1, reverse the section order. The
      // section order is stable even if the number of sections changes. This is
      // useful to catch issues like static initialization order fiasco
      // reliably.
      std::reverse(matched.begin(), matched.end());
    } else {
      std::mt19937 g(seed ? seed : std::random_device()());
      llvm::shuffle(matched.begin(), matched.end(), g);
    }
    size_t i = 0;
    for (InputSectionBase *&sec : sections)
      if (patAndSeed.first.match(sec->name))
        sec = matched[i++];
  }

  // Existing priorities are < 0, so use priorities >= 0 for the missing
  // sections.
  int prio = 0;
  for (InputSectionBase *sec : sections) {
    if (order.try_emplace(sec, prio).second)
      ++prio;
  }
}

// Return section order within an InputSectionDescription.
// If both --symbol-ordering-file and call graph profile are present, the order
// file takes precedence, but the call graph profile is still used for symbols
// that don't appear in the order file.
static DenseMap<const InputSectionBase *, int> buildSectionOrder(Ctx &ctx) {
  DenseMap<const InputSectionBase *, int> sectionOrder;
  if (ctx.arg.bpStartupFunctionSort || ctx.arg.bpFunctionOrderForCompression ||
      ctx.arg.bpDataOrderForCompression) {
    TimeTraceScope timeScope("Balanced Partitioning Section Orderer");
    sectionOrder = runBalancedPartitioning(
        ctx, ctx.arg.bpStartupFunctionSort ? ctx.arg.irpgoProfilePath : "",
        ctx.arg.bpFunctionOrderForCompression,
        ctx.arg.bpDataOrderForCompression,
        ctx.arg.bpCompressionSortStartupFunctions,
        ctx.arg.bpVerboseSectionOrderer);
  } else if (!ctx.arg.callGraphProfile.empty()) {
    sectionOrder = computeCallGraphProfileOrder(ctx);
  }

  if (ctx.arg.symbolOrderingFile.empty())
    return sectionOrder;

  struct SymbolOrderEntry {
    int priority;
    bool present;
  };

  // Build a map from symbols to their priorities. Symbols that didn't
  // appear in the symbol ordering file have the lowest priority 0.
  // All explicitly mentioned symbols have negative (higher) priorities.
  DenseMap<CachedHashStringRef, SymbolOrderEntry> symbolOrder;
  int priority = -sectionOrder.size() - ctx.arg.symbolOrderingFile.size();
  for (StringRef s : ctx.arg.symbolOrderingFile)
    symbolOrder.insert({CachedHashStringRef(s), {priority++, false}});

  // Build a map from sections to their priorities.
  auto addSym = [&](Symbol &sym) {
    auto it = symbolOrder.find(CachedHashStringRef(sym.getName()));
    if (it == symbolOrder.end())
      return;
    SymbolOrderEntry &ent = it->second;
    ent.present = true;

    maybeWarnUnorderableSymbol(ctx, &sym);

    if (auto *d = dyn_cast<Defined>(&sym)) {
      if (auto *sec = dyn_cast_or_null<InputSectionBase>(d->section)) {
        int &priority = sectionOrder[cast<InputSectionBase>(sec)];
        priority = std::min(priority, ent.priority);
      }
    }
  };

  // We want both global and local symbols. We get the global ones from the
  // symbol table and iterate the object files for the local ones.
  for (Symbol *sym : ctx.symtab->getSymbols())
    addSym(*sym);

  for (ELFFileBase *file : ctx.objectFiles)
    for (Symbol *sym : file->getLocalSymbols())
      addSym(*sym);

  if (ctx.arg.warnSymbolOrdering)
    for (auto orderEntry : symbolOrder)
      if (!orderEntry.second.present)
        Warn(ctx) << "symbol ordering file: no such symbol: "
                  << orderEntry.first.val();

  return sectionOrder;
}

// Sorts the sections in ISD according to the provided section order.
static void
sortISDBySectionOrder(Ctx &ctx, InputSectionDescription *isd,
                      const DenseMap<const InputSectionBase *, int> &order,
                      bool executableOutputSection) {
  SmallVector<InputSection *, 0> unorderedSections;
  SmallVector<std::pair<InputSection *, int>, 0> orderedSections;
  uint64_t unorderedSize = 0;
  uint64_t totalSize = 0;

  for (InputSection *isec : isd->sections) {
    if (executableOutputSection)
      totalSize += isec->getSize();
    auto i = order.find(isec);
    if (i == order.end()) {
      unorderedSections.push_back(isec);
      unorderedSize += isec->getSize();
      continue;
    }
    orderedSections.push_back({isec, i->second});
  }
  llvm::sort(orderedSections, llvm::less_second());

  // Find an insertion point for the ordered section list in the unordered
  // section list. On targets with limited-range branches, this is the mid-point
  // of the unordered section list. This decreases the likelihood that a range
  // extension thunk will be needed to enter or exit the ordered region. If the
  // ordered section list is a list of hot functions, we can generally expect
  // the ordered functions to be called more often than the unordered functions,
  // making it more likely that any particular call will be within range, and
  // therefore reducing the number of thunks required.
  //
  // For example, imagine that you have 8MB of hot code and 32MB of cold code.
  // If the layout is:
  //
  // 8MB hot
  // 32MB cold
  //
  // only the first 8-16MB of the cold code (depending on which hot function it
  // is actually calling) can call the hot code without a range extension thunk.
  // However, if we use this layout:
  //
  // 16MB cold
  // 8MB hot
  // 16MB cold
  //
  // both the last 8-16MB of the first block of cold code and the first 8-16MB
  // of the second block of cold code can call the hot code without a thunk. So
  // we effectively double the amount of code that could potentially call into
  // the hot code without a thunk.
  //
  // The above is not necessary if total size of input sections in this "isd"
  // is small. Note that we assume all input sections are executable if the
  // output section is executable (which is not always true but supposed to
  // cover most cases).
  size_t insPt = 0;
  if (executableOutputSection && !orderedSections.empty() &&
      ctx.target->getThunkSectionSpacing() &&
      totalSize >= ctx.target->getThunkSectionSpacing()) {
    uint64_t unorderedPos = 0;
    for (; insPt != unorderedSections.size(); ++insPt) {
      unorderedPos += unorderedSections[insPt]->getSize();
      if (unorderedPos > unorderedSize / 2)
        break;
    }
  }

  isd->sections.clear();
  for (InputSection *isec : ArrayRef(unorderedSections).slice(0, insPt))
    isd->sections.push_back(isec);
  for (std::pair<InputSection *, int> p : orderedSections)
    isd->sections.push_back(p.first);
  for (InputSection *isec : ArrayRef(unorderedSections).slice(insPt))
    isd->sections.push_back(isec);
}

static void sortSection(Ctx &ctx, OutputSection &osec,
                        const DenseMap<const InputSectionBase *, int> &order) {
  StringRef name = osec.name;

  // Never sort these.
  if (name == ".init" || name == ".fini")
    return;

  // Sort input sections by priority using the list provided by
  // --symbol-ordering-file or --shuffle-sections=. This is a least significant
  // digit radix sort. The sections may be sorted stably again by a more
  // significant key.
  if (!order.empty())
    for (SectionCommand *b : osec.commands)
      if (auto *isd = dyn_cast<InputSectionDescription>(b))
        sortISDBySectionOrder(ctx, isd, order, osec.flags & SHF_EXECINSTR);

  if (ctx.script->hasSectionsCommand)
    return;

  if (name == ".init_array" || name == ".fini_array") {
    osec.sortInitFini();
  } else if (name == ".ctors" || name == ".dtors") {
    osec.sortCtorsDtors();
  } else if (ctx.arg.emachine == EM_PPC64 && name == ".toc") {
    // .toc is allocated just after .got and is accessed using GOT-relative
    // relocations. Object files compiled with small code model have an
    // addressable range of [.got, .got + 0xFFFC] for GOT-relative relocations.
    // To reduce the risk of relocation overflow, .toc contents are sorted so
    // that sections having smaller relocation offsets are at beginning of .toc
    assert(osec.commands.size() == 1);
    auto *isd = cast<InputSectionDescription>(osec.commands[0]);
    llvm::stable_sort(isd->sections,
                      [](const InputSection *a, const InputSection *b) -> bool {
                        return a->file->ppc64SmallCodeModelTocRelocs &&
                               !b->file->ppc64SmallCodeModelTocRelocs;
                      });
  }
}

// Sort sections within each InputSectionDescription.
template <class ELFT> void Writer<ELFT>::sortInputSections() {
  // Assign negative priorities.
  DenseMap<const InputSectionBase *, int> order = buildSectionOrder(ctx);
  // Assign non-negative priorities due to --shuffle-sections.
  maybeShuffle(ctx, order);
  for (SectionCommand *cmd : ctx.script->sectionCommands)
    if (auto *osd = dyn_cast<OutputDesc>(cmd))
      sortSection(ctx, osd->osec, order);
}

template <class ELFT> void Writer<ELFT>::sortSections() {
  llvm::TimeTraceScope timeScope("Sort sections");

  // Don't sort if using -r. It is not necessary and we want to preserve the
  // relative order for SHF_LINK_ORDER sections.
  if (ctx.arg.relocatable) {
    ctx.script->adjustOutputSections();
    return;
  }

  sortInputSections();

  for (SectionCommand *cmd : ctx.script->sectionCommands)
    if (auto *osd = dyn_cast<OutputDesc>(cmd))
      osd->osec.sortRank = getSectionRank(ctx, osd->osec);
  if (!ctx.script->hasSectionsCommand) {
    // OutputDescs are mostly contiguous, but may be interleaved with
    // SymbolAssignments in the presence of INSERT commands.
    auto mid = std::stable_partition(
        ctx.script->sectionCommands.begin(), ctx.script->sectionCommands.end(),
        [](SectionCommand *cmd) { return isa<OutputDesc>(cmd); });
    std::stable_sort(
        ctx.script->sectionCommands.begin(), mid,
        [&ctx = ctx](auto *l, auto *r) { return compareSections(ctx, l, r); });
  }

  // Process INSERT commands and update output section attributes. From this
  // point onwards the order of script->sectionCommands is fixed.
  ctx.script->processInsertCommands();
  ctx.script->adjustOutputSections();

  if (ctx.script->hasSectionsCommand)
    sortOrphanSections();

  ctx.script->adjustSectionsAfterSorting();
}

template <class ELFT> void Writer<ELFT>::sortOrphanSections() {
  // Orphan sections are sections present in the input files which are
  // not explicitly placed into the output file by the linker script.
  //
  // The sections in the linker script are already in the correct
  // order. We have to figuere out where to insert the orphan
  // sections.
  //
  // The order of the sections in the script is arbitrary and may not agree with
  // compareSections. This means that we cannot easily define a strict weak
  // ordering. To see why, consider a comparison of a section in the script and
  // one not in the script. We have a two simple options:
  // * Make them equivalent (a is not less than b, and b is not less than a).
  //   The problem is then that equivalence has to be transitive and we can
  //   have sections a, b and c with only b in a script and a less than c
  //   which breaks this property.
  // * Use compareSectionsNonScript. Given that the script order doesn't have
  //   to match, we can end up with sections a, b, c, d where b and c are in the
  //   script and c is compareSectionsNonScript less than b. In which case d
  //   can be equivalent to c, a to b and d < a. As a concrete example:
  //   .a (rx) # not in script
  //   .b (rx) # in script
  //   .c (ro) # in script
  //   .d (ro) # not in script
  //
  // The way we define an order then is:
  // *  Sort only the orphan sections. They are in the end right now.
  // *  Move each orphan section to its preferred position. We try
  //    to put each section in the last position where it can share
  //    a PT_LOAD.
  //
  // There is some ambiguity as to where exactly a new entry should be
  // inserted, because Commands contains not only output section
  // commands but also other types of commands such as symbol assignment
  // expressions. There's no correct answer here due to the lack of the
  // formal specification of the linker script. We use heuristics to
  // determine whether a new output command should be added before or
  // after another commands. For the details, look at shouldSkip
  // function.

  auto i = ctx.script->sectionCommands.begin();
  auto e = ctx.script->sectionCommands.end();
  auto nonScriptI = std::find_if(i, e, [](SectionCommand *cmd) {
    if (auto *osd = dyn_cast<OutputDesc>(cmd))
      return osd->osec.sectionIndex == UINT32_MAX;
    return false;
  });

  // Sort the orphan sections.
  std::stable_sort(nonScriptI, e, [&ctx = ctx](auto *l, auto *r) {
    return compareSections(ctx, l, r);
  });

  // As a horrible special case, skip the first . assignment if it is before any
  // section. We do this because it is common to set a load address by starting
  // the script with ". = 0xabcd" and the expectation is that every section is
  // after that.
  auto firstSectionOrDotAssignment =
      std::find_if(i, e, [](SectionCommand *cmd) { return !shouldSkip(cmd); });
  if (firstSectionOrDotAssignment != e &&
      isa<SymbolAssignment>(**firstSectionOrDotAssignment))
    ++firstSectionOrDotAssignment;
  i = firstSectionOrDotAssignment;

  while (nonScriptI != e) {
    auto pos = findOrphanPos(ctx, i, nonScriptI);
    OutputSection *orphan = &cast<OutputDesc>(*nonScriptI)->osec;

    // As an optimization, find all sections with the same sort rank
    // and insert them with one rotate.
    unsigned rank = orphan->sortRank;
    auto end = std::find_if(nonScriptI + 1, e, [=](SectionCommand *cmd) {
      return cast<OutputDesc>(cmd)->osec.sortRank != rank;
    });
    std::rotate(pos, nonScriptI, end);
    nonScriptI = end;
  }
}

static bool compareByFilePosition(InputSection *a, InputSection *b) {
  InputSection *la = a->flags & SHF_LINK_ORDER ? a->getLinkOrderDep() : nullptr;
  InputSection *lb = b->flags & SHF_LINK_ORDER ? b->getLinkOrderDep() : nullptr;
  // SHF_LINK_ORDER sections with non-zero sh_link are ordered before
  // non-SHF_LINK_ORDER sections and SHF_LINK_ORDER sections with zero sh_link.
  if (!la || !lb)
    return la && !lb;
  OutputSection *aOut = la->getParent();
  OutputSection *bOut = lb->getParent();

  if (aOut == bOut)
    return la->outSecOff < lb->outSecOff;
  if (aOut->addr == bOut->addr)
    return aOut->sectionIndex < bOut->sectionIndex;
  return aOut->addr < bOut->addr;
}

template <class ELFT> void Writer<ELFT>::resolveShfLinkOrder() {
  llvm::TimeTraceScope timeScope("Resolve SHF_LINK_ORDER");
  for (OutputSection *sec : ctx.outputSections) {
    if (!(sec->flags & SHF_LINK_ORDER))
      continue;

    // The ARM.exidx section use SHF_LINK_ORDER, but we have consolidated
    // this processing inside the ARMExidxsyntheticsection::finalizeContents().
    if (!ctx.arg.relocatable && ctx.arg.emachine == EM_ARM &&
        sec->type == SHT_ARM_EXIDX)
      continue;

    // Link order may be distributed across several InputSectionDescriptions.
    // Sorting is performed separately.
    SmallVector<InputSection **, 0> scriptSections;
    SmallVector<InputSection *, 0> sections;
    for (SectionCommand *cmd : sec->commands) {
      auto *isd = dyn_cast<InputSectionDescription>(cmd);
      if (!isd)
        continue;
      bool hasLinkOrder = false;
      scriptSections.clear();
      sections.clear();
      for (InputSection *&isec : isd->sections) {
        if (isec->flags & SHF_LINK_ORDER) {
          InputSection *link = isec->getLinkOrderDep();
          if (link && !link->getParent())
            ErrAlways(ctx) << isec << ": sh_link points to discarded section "
                           << link;
          hasLinkOrder = true;
        }
        scriptSections.push_back(&isec);
        sections.push_back(isec);
      }
      if (hasLinkOrder && errCount(ctx) == 0) {
        llvm::stable_sort(sections, compareByFilePosition);
        for (int i = 0, n = sections.size(); i != n; ++i)
          *scriptSections[i] = sections[i];
      }
    }
  }
}

static void finalizeSynthetic(Ctx &ctx, SyntheticSection *sec) {
  if (sec && sec->isNeeded() && sec->getParent()) {
    llvm::TimeTraceScope timeScope("Finalize synthetic sections", sec->name);
    sec->finalizeContents();
  }
}

static bool canInsertPadding(OutputSection *sec) {
  StringRef s = sec->name;
  return s == ".bss" || s == ".data" || s == ".data.rel.ro" || s == ".lbss" ||
         s == ".ldata" || s == ".lrodata" || s == ".ltext" || s == ".rodata" ||
         s.starts_with(".text");
}

static void randomizeSectionPadding(Ctx &ctx) {
  std::mt19937 g(*ctx.arg.randomizeSectionPadding);
  PhdrEntry *curPtLoad = nullptr;
  for (OutputSection *os : ctx.outputSections) {
    if (!canInsertPadding(os))
      continue;
    for (SectionCommand *bc : os->commands) {
      if (auto *isd = dyn_cast<InputSectionDescription>(bc)) {
        SmallVector<InputSection *, 0> tmp;
        if (os->ptLoad != curPtLoad) {
          tmp.push_back(make<RandomizePaddingSection>(
              ctx, g() % ctx.arg.maxPageSize, os));
          curPtLoad = os->ptLoad;
        }
        for (InputSection *isec : isd->sections) {
          // Probability of inserting padding is 1 in 16.
          if (g() % 16 == 0)
            tmp.push_back(
                make<RandomizePaddingSection>(ctx, isec->addralign, os));
          tmp.push_back(isec);
        }
        isd->sections = std::move(tmp);
      }
    }
  }
}

static void applyPreferredFunctionAlignment(Ctx &ctx) {
  if (!ctx.arg.preferredFunctionAlignment)
    return;
  SmallVector<InputSection *, 0> storage;
  for (OutputSection *osec : ctx.outputSections) {
    if (!(osec->flags & SHF_EXECINSTR))
      continue;
    for (InputSection *sec : getInputSections(*osec, storage))
      if (!isa<SyntheticSection>(sec) && !sec->retainAlignment)
        sec->addralign = std::max<uint32_t>(
            sec->addralign, *ctx.arg.preferredFunctionAlignment);
  }
}

// We need to generate and finalize the content that depends on the address of
// InputSections. As the generation of the content may also alter InputSection
// addresses we must converge to a fixed point. We do that here. See the comment
// in Writer<ELFT>::finalizeSections().
template <class ELFT> void Writer<ELFT>::finalizeAddressDependentContent() {
  llvm::TimeTraceScope timeScope("Finalize address dependent content");
  AArch64Err843419Patcher a64p(ctx);
  ARMErr657417Patcher a32p(ctx);
  ctx.script->assignAddresses();

  // .ARM.exidx and SHF_LINK_ORDER do not require precise addresses, but they
  // do require the relative addresses of OutputSections because linker scripts
  // can assign Virtual Addresses to OutputSections that are not monotonically
  // increasing. Anything here must be repeatable, since spilling may change
  // section order.
  const auto finalizeOrderDependentContent = [this] {
    for (Partition &part : ctx.partitions)
      finalizeSynthetic(ctx, part.armExidx.get());
    resolveShfLinkOrder();
  };
  finalizeOrderDependentContent();

  // Converts call x@GDPLT to call __tls_get_addr
  if (ctx.arg.emachine == EM_HEXAGON)
    hexagonTLSSymbolUpdate(ctx);

  if (ctx.arg.randomizeSectionPadding)
    randomizeSectionPadding(ctx);

<<<<<<< HEAD
  ctx.target->relaxCFIJumpTables();

  if (ctx.arg.preferredFunctionAlignment)
    applyPreferredFunctionAlignment(ctx);

=======
  // Iterate until a fixed point is reached, skipping relocatable links since
  // the final addresses are unavailable.
>>>>>>> a1eeb590
  uint32_t pass = 0, assignPasses = 0;
  while (!ctx.arg.relocatable) {
    bool changed = ctx.target->needsThunks
                       ? tc.createThunks(pass, ctx.outputSections)
                       : ctx.target->relaxOnce(pass);
    bool spilled = ctx.script->spillSections();
    changed |= spilled;
    ++pass;

    // With Thunk Size much smaller than branch range we expect to
    // converge quickly; if we get to 30 something has gone wrong.
    if (changed && pass >= 30) {
      Err(ctx) << "address assignment did not converge";
      break;
    }

    if (ctx.arg.fixCortexA53Errata843419) {
      if (changed)
        ctx.script->assignAddresses();
      changed |= a64p.createFixes();
    }
    if (ctx.arg.fixCortexA8) {
      if (changed)
        ctx.script->assignAddresses();
      changed |= a32p.createFixes();
    }

    finalizeSynthetic(ctx, ctx.in.got.get());
    if (ctx.in.mipsGot)
      ctx.in.mipsGot->updateAllocSize(ctx);

    for (Partition &part : ctx.partitions) {
      // The R_AARCH64_AUTH_RELATIVE has a smaller addend field as bits [63:32]
      // encode the signing schema. We've put relocations in .relr.auth.dyn
      // during RelocationScanner::processAux, but the target VA for some of
      // them might be wider than 32 bits. We can only know the final VA at this
      // point, so move relocations with large values from .relr.auth.dyn to
      // .rela.dyn. See also AArch64::relocate.
      if (part.relrAuthDyn) {
        auto it = llvm::remove_if(
            part.relrAuthDyn->relocs, [this, &part](const RelativeReloc &elem) {
              const Relocation &reloc = elem.inputSec->relocs()[elem.relocIdx];
              if (isInt<32>(reloc.sym->getVA(ctx, reloc.addend)))
                return false;
              part.relaDyn->addReloc({R_AARCH64_AUTH_RELATIVE, elem.inputSec,
                                      reloc.offset, false, *reloc.sym,
                                      reloc.addend, R_ABS});
              return true;
            });
        changed |= (it != part.relrAuthDyn->relocs.end());
        part.relrAuthDyn->relocs.erase(it, part.relrAuthDyn->relocs.end());
      }
      if (part.relaDyn)
        changed |= part.relaDyn->updateAllocSize(ctx);
      if (part.relrDyn)
        changed |= part.relrDyn->updateAllocSize(ctx);
      if (part.relrAuthDyn)
        changed |= part.relrAuthDyn->updateAllocSize(ctx);
      if (part.memtagGlobalDescriptors)
        changed |= part.memtagGlobalDescriptors->updateAllocSize(ctx);
    }

    std::pair<const OutputSection *, const Defined *> changes =
        ctx.script->assignAddresses();
    if (!changed) {
      // Some symbols may be dependent on section addresses. When we break the
      // loop, the symbol values are finalized because a previous
      // assignAddresses() finalized section addresses.
      if (!changes.first && !changes.second)
        break;
      if (++assignPasses == 5) {
        if (changes.first)
          Err(ctx) << "address (0x" << Twine::utohexstr(changes.first->addr)
                   << ") of section '" << changes.first->name
                   << "' does not converge";
        if (changes.second)
          Err(ctx) << "assignment to symbol " << changes.second
                   << " does not converge";
        break;
      }
    } else if (spilled) {
      // Spilling can change relative section order.
      finalizeOrderDependentContent();
    }
  }
  if (!ctx.arg.relocatable)
    ctx.target->finalizeRelax(pass);

  if (ctx.arg.relocatable)
    for (OutputSection *sec : ctx.outputSections)
      sec->addr = 0;

  uint64_t imageBase = ctx.script->hasSectionsCommand || ctx.arg.relocatable
                           ? 0
                           : ctx.target->getImageBase();
  for (SectionCommand *cmd : ctx.script->sectionCommands) {
    auto *osd = dyn_cast<OutputDesc>(cmd);
    if (!osd)
      continue;
    OutputSection *osec = &osd->osec;
    // Error if the address is below the image base when SECTIONS is absent
    // (e.g. when -Ttext is specified and smaller than the default target image
    // base for no-pie).
    if (osec->addr < imageBase && (osec->flags & SHF_ALLOC)) {
      Err(ctx) << "section '" << osec->name << "' address (0x"
               << Twine::utohexstr(osec->addr)
               << ") is smaller than image base (0x"
               << Twine::utohexstr(imageBase) << "); specify --image-base";
    }

    // If addrExpr is set, the address may not be a multiple of the alignment.
    // Warn because this is error-prone.
    if (osec->addr % osec->addralign != 0)
      Warn(ctx) << "address (0x" << Twine::utohexstr(osec->addr)
                << ") of section " << osec->name
                << " is not a multiple of alignment (" << osec->addralign
                << ")";
  }

  // Sizes are no longer allowed to grow, so all allowable spills have been
  // taken. Remove any leftover potential spills.
  ctx.script->erasePotentialSpillSections();
}

// If Input Sections have been shrunk (basic block sections) then
// update symbol values and sizes associated with these sections.  With basic
// block sections, input sections can shrink when the jump instructions at
// the end of the section are relaxed.
static void fixSymbolsAfterShrinking(Ctx &ctx) {
  for (InputFile *File : ctx.objectFiles) {
    parallelForEach(File->getSymbols(), [&](Symbol *Sym) {
      auto *def = dyn_cast<Defined>(Sym);
      if (!def)
        return;

      const SectionBase *sec = def->section;
      if (!sec)
        return;

      const InputSectionBase *inputSec = dyn_cast<InputSectionBase>(sec);
      if (!inputSec || !inputSec->bytesDropped)
        return;

      const size_t OldSize = inputSec->content().size();
      const size_t NewSize = OldSize - inputSec->bytesDropped;

      if (def->value > NewSize && def->value <= OldSize) {
        LLVM_DEBUG(llvm::dbgs()
                   << "Moving symbol " << Sym->getName() << " from "
                   << def->value << " to "
                   << def->value - inputSec->bytesDropped << " bytes\n");
        def->value -= inputSec->bytesDropped;
        return;
      }

      if (def->value + def->size > NewSize && def->value <= OldSize &&
          def->value + def->size <= OldSize) {
        LLVM_DEBUG(llvm::dbgs()
                   << "Shrinking symbol " << Sym->getName() << " from "
                   << def->size << " to " << def->size - inputSec->bytesDropped
                   << " bytes\n");
        def->size -= inputSec->bytesDropped;
      }
    });
  }
}

// If basic block sections exist, there are opportunities to delete fall thru
// jumps and shrink jump instructions after basic block reordering.  This
// relaxation pass does that.  It is only enabled when --optimize-bb-jumps
// option is used.
template <class ELFT> void Writer<ELFT>::optimizeBasicBlockJumps() {
  assert(ctx.arg.optimizeBBJumps);
  SmallVector<InputSection *, 0> storage;

  ctx.script->assignAddresses();
  // For every output section that has executable input sections, this
  // does the following:
  //   1. Deletes all direct jump instructions in input sections that
  //      jump to the following section as it is not required.
  //   2. If there are two consecutive jump instructions, it checks
  //      if they can be flipped and one can be deleted.
  for (OutputSection *osec : ctx.outputSections) {
    if (!(osec->flags & SHF_EXECINSTR))
      continue;
    ArrayRef<InputSection *> sections = getInputSections(*osec, storage);
    size_t numDeleted = 0;
    // Delete all fall through jump instructions.  Also, check if two
    // consecutive jump instructions can be flipped so that a fall
    // through jmp instruction can be deleted.
    for (size_t i = 0, e = sections.size(); i != e; ++i) {
      InputSection *next = i + 1 < sections.size() ? sections[i + 1] : nullptr;
      InputSection &sec = *sections[i];
      numDeleted += ctx.target->deleteFallThruJmpInsn(sec, sec.file, next);
    }
    if (numDeleted > 0) {
      ctx.script->assignAddresses();
      LLVM_DEBUG(llvm::dbgs()
                 << "Removing " << numDeleted << " fall through jumps\n");
    }
  }

  fixSymbolsAfterShrinking(ctx);

  for (OutputSection *osec : ctx.outputSections)
    for (InputSection *is : getInputSections(*osec, storage))
      is->trim();
}

// In order to allow users to manipulate linker-synthesized sections,
// we had to add synthetic sections to the input section list early,
// even before we make decisions whether they are needed. This allows
// users to write scripts like this: ".mygot : { .got }".
//
// Doing it has an unintended side effects. If it turns out that we
// don't need a .got (for example) at all because there's no
// relocation that needs a .got, we don't want to emit .got.
//
// To deal with the above problem, this function is called after
// scanRelocations is called to remove synthetic sections that turn
// out to be empty.
static void removeUnusedSyntheticSections(Ctx &ctx) {
  // All input synthetic sections that can be empty are placed after
  // all regular ones. Reverse iterate to find the first synthetic section
  // after a non-synthetic one which will be our starting point.
  auto start =
      llvm::find_if(llvm::reverse(ctx.inputSections), [](InputSectionBase *s) {
        return !isa<SyntheticSection>(s);
      }).base();

  // Remove unused synthetic sections from ctx.inputSections;
  DenseSet<InputSectionBase *> unused;
  auto end =
      std::remove_if(start, ctx.inputSections.end(), [&](InputSectionBase *s) {
        auto *sec = cast<SyntheticSection>(s);
        if (sec->getParent() && sec->isNeeded())
          return false;
        // .relr.auth.dyn relocations may be moved to .rela.dyn in
        // finalizeAddressDependentContent, making .rela.dyn no longer empty.
        // Conservatively keep .rela.dyn. .relr.auth.dyn can be made empty, but
        // we would fail to remove it here.
        if (ctx.arg.emachine == EM_AARCH64 && ctx.arg.relrPackDynRelocs &&
            sec == ctx.mainPart->relaDyn.get())
          return false;
        unused.insert(sec);
        return true;
      });
  ctx.inputSections.erase(end, ctx.inputSections.end());

  // Remove unused synthetic sections from the corresponding input section
  // description and orphanSections.
  for (auto *sec : unused)
    if (OutputSection *osec = cast<SyntheticSection>(sec)->getParent())
      for (SectionCommand *cmd : osec->commands)
        if (auto *isd = dyn_cast<InputSectionDescription>(cmd))
          llvm::erase_if(isd->sections, [&](InputSection *isec) {
            return unused.count(isec);
          });
  llvm::erase_if(ctx.script->orphanSections, [&](const InputSectionBase *sec) {
    return unused.count(sec);
  });
}

// Create output section objects and add them to OutputSections.
template <class ELFT> void Writer<ELFT>::finalizeSections() {
  if (!ctx.arg.relocatable) {
    ctx.out.preinitArray = findSection(ctx, ".preinit_array");
    ctx.out.initArray = findSection(ctx, ".init_array");
    ctx.out.finiArray = findSection(ctx, ".fini_array");

    // The linker needs to define SECNAME_start, SECNAME_end and SECNAME_stop
    // symbols for sections, so that the runtime can get the start and end
    // addresses of each section by section name. Add such symbols.
    addStartEndSymbols();
    for (SectionCommand *cmd : ctx.script->sectionCommands)
      if (auto *osd = dyn_cast<OutputDesc>(cmd))
        addStartStopSymbols(osd->osec);

    // Add _DYNAMIC symbol. Unlike GNU gold, our _DYNAMIC symbol has no type.
    // It should be okay as no one seems to care about the type.
    // Even the author of gold doesn't remember why gold behaves that way.
    // https://sourceware.org/ml/binutils/2002-03/msg00360.html
    if (ctx.mainPart->dynamic->parent) {
      Symbol *s = ctx.symtab->addSymbol(Defined{
          ctx, ctx.internalFile, "_DYNAMIC", STB_WEAK, STV_HIDDEN, STT_NOTYPE,
          /*value=*/0, /*size=*/0, ctx.mainPart->dynamic.get()});
      s->isUsedInRegularObj = true;
    }

    // Define __rel[a]_iplt_{start,end} symbols if needed.
    addRelIpltSymbols();

    // RISC-V's gp can address +/- 2 KiB, set it to .sdata + 0x800. This symbol
    // should only be defined in an executable. If .sdata does not exist, its
    // value/section does not matter but it has to be relative, so set its
    // st_shndx arbitrarily to 1 (ctx.out.elfHeader).
    if (ctx.arg.emachine == EM_RISCV) {
      if (!ctx.arg.shared) {
        OutputSection *sec = findSection(ctx, ".sdata");
        addOptionalRegular(ctx, "__global_pointer$",
                           sec ? sec : ctx.out.elfHeader.get(), 0x800,
                           STV_DEFAULT);
        // Set riscvGlobalPointer to be used by the optional global pointer
        // relaxation.
        if (ctx.arg.relaxGP) {
          Symbol *s = ctx.symtab->find("__global_pointer$");
          if (s && s->isDefined())
            ctx.sym.riscvGlobalPointer = cast<Defined>(s);
        }
      }
    }

    if (ctx.arg.emachine == EM_386 || ctx.arg.emachine == EM_X86_64) {
      // On targets that support TLSDESC, _TLS_MODULE_BASE_ is defined in such a
      // way that:
      //
      // 1) Without relaxation: it produces a dynamic TLSDESC relocation that
      // computes 0.
      // 2) With LD->LE relaxation: _TLS_MODULE_BASE_@tpoff = 0 (lowest address
      // in the TLS block).
      //
      // 2) is special cased in @tpoff computation. To satisfy 1), we define it
      // as an absolute symbol of zero. This is different from GNU linkers which
      // define _TLS_MODULE_BASE_ relative to the first TLS section.
      Symbol *s = ctx.symtab->find("_TLS_MODULE_BASE_");
      if (s && s->isUndefined()) {
        s->resolve(ctx, Defined{ctx, ctx.internalFile, StringRef(), STB_GLOBAL,
                                STV_HIDDEN, STT_TLS, /*value=*/0, 0,
                                /*section=*/nullptr});
        ctx.sym.tlsModuleBase = cast<Defined>(s);
      }
    }

    // This responsible for splitting up .eh_frame section into
    // pieces. The relocation scan uses those pieces, so this has to be
    // earlier.
    {
      llvm::TimeTraceScope timeScope("Finalize .eh_frame");
      for (Partition &part : ctx.partitions)
        finalizeSynthetic(ctx, part.ehFrame.get());
    }
  }

  // If the previous code block defines any non-hidden symbols (e.g.
  // __global_pointer$), they may be exported.
  if (ctx.arg.exportDynamic)
    for (Symbol *sym : ctx.synthesizedSymbols)
      if (sym->computeBinding(ctx) != STB_LOCAL)
        sym->isExported = true;

  demoteSymbolsAndComputeIsPreemptible(ctx);

  if (ctx.arg.copyRelocs && ctx.arg.discard != DiscardPolicy::None)
    markUsedLocalSymbols<ELFT>(ctx);
  demoteAndCopyLocalSymbols(ctx);

  if (ctx.arg.copyRelocs)
    addSectionSymbols();

  // Change values of linker-script-defined symbols from placeholders (assigned
  // by declareSymbols) to actual definitions.
  ctx.script->processSymbolAssignments();

  if (!ctx.arg.relocatable) {
    llvm::TimeTraceScope timeScope("Scan relocations");
    // Scan relocations. This must be done after every symbol is declared so
    // that we can correctly decide if a dynamic relocation is needed. This is
    // called after processSymbolAssignments() because it needs to know whether
    // a linker-script-defined symbol is absolute.
    scanRelocations<ELFT>(ctx);
    reportUndefinedSymbols(ctx);
    postScanRelocations(ctx);

    if (ctx.in.plt && ctx.in.plt->isNeeded())
      ctx.in.plt->addSymbols();
    if (ctx.in.iplt && ctx.in.iplt->isNeeded())
      ctx.in.iplt->addSymbols();

    if (ctx.arg.unresolvedSymbolsInShlib != UnresolvedPolicy::Ignore) {
      auto diag =
          ctx.arg.unresolvedSymbolsInShlib == UnresolvedPolicy::ReportError &&
                  !ctx.arg.noinhibitExec
              ? DiagLevel::Err
              : DiagLevel::Warn;
      // Error on undefined symbols in a shared object, if all of its DT_NEEDED
      // entries are seen. These cases would otherwise lead to runtime errors
      // reported by the dynamic linker.
      //
      // ld.bfd traces all DT_NEEDED to emulate the logic of the dynamic linker
      // to catch more cases. That is too much for us. Our approach resembles
      // the one used in ld.gold, achieves a good balance to be useful but not
      // too smart.
      //
      // If a DSO reference is resolved by a SharedSymbol, but the SharedSymbol
      // is overridden by a hidden visibility Defined (which is later discarded
      // due to GC), don't report the diagnostic. However, this may indicate an
      // unintended SharedSymbol.
      for (SharedFile *file : ctx.sharedFiles) {
        bool allNeededIsKnown =
            llvm::all_of(file->dtNeeded, [&](StringRef needed) {
              return ctx.symtab->soNames.count(CachedHashStringRef(needed));
            });
        if (!allNeededIsKnown)
          continue;
        for (Symbol *sym : file->requiredSymbols) {
          if (sym->dsoDefined)
            continue;
          if (sym->isUndefined() && !sym->isWeak()) {
            ELFSyncStream(ctx, diag)
                << "undefined reference: " << sym << "\n>>> referenced by "
                << file << " (disallowed by --no-allow-shlib-undefined)";
          } else if (sym->isDefined() &&
                     sym->computeBinding(ctx) == STB_LOCAL) {
            ELFSyncStream(ctx, diag)
                << "non-exported symbol '" << sym << "' in '" << sym->file
                << "' is referenced by DSO '" << file << "'";
          }
        }
      }
    }
  }

  {
    llvm::TimeTraceScope timeScope("Add symbols to symtabs");
    // Now that we have defined all possible global symbols including linker-
    // synthesized ones. Visit all symbols to give the finishing touches.
    for (Symbol *sym : ctx.symtab->getSymbols()) {
      if (!sym->isUsedInRegularObj || !includeInSymtab(ctx, *sym))
        continue;
      if (!ctx.arg.relocatable)
        sym->binding = sym->computeBinding(ctx);
      if (ctx.in.symTab)
        ctx.in.symTab->addSymbol(sym);

      // computeBinding might localize a symbol that was considered exported
      // but then synthesized as hidden (e.g. _DYNAMIC).
      if ((sym->isExported || sym->isPreemptible) && !sym->isLocal()) {
        ctx.partitions[sym->partition - 1].dynSymTab->addSymbol(sym);
        if (auto *file = dyn_cast<SharedFile>(sym->file))
          if (file->isNeeded && !sym->isUndefined())
            addVerneed(ctx, *sym);
      }
    }

    // We also need to scan the dynamic relocation tables of the other
    // partitions and add any referenced symbols to the partition's dynsym.
    for (Partition &part :
         MutableArrayRef<Partition>(ctx.partitions).slice(1)) {
      DenseSet<Symbol *> syms;
      for (const SymbolTableEntry &e : part.dynSymTab->getSymbols())
        syms.insert(e.sym);
      for (DynamicReloc &reloc : part.relaDyn->relocs)
        if (reloc.sym && reloc.needsDynSymIndex() &&
            syms.insert(reloc.sym).second)
          part.dynSymTab->addSymbol(reloc.sym);
    }
  }

  if (ctx.in.mipsGot)
    ctx.in.mipsGot->build();

  removeUnusedSyntheticSections(ctx);
  ctx.script->diagnoseOrphanHandling();
  ctx.script->diagnoseMissingSGSectionAddress();

  sortSections();

  // Create a list of OutputSections, assign sectionIndex, and populate
  // ctx.in.shStrTab. If -z nosectionheader is specified, drop non-ALLOC
  // sections.
  for (SectionCommand *cmd : ctx.script->sectionCommands)
    if (auto *osd = dyn_cast<OutputDesc>(cmd)) {
      OutputSection *osec = &osd->osec;
      if (!ctx.in.shStrTab && !(osec->flags & SHF_ALLOC))
        continue;
      ctx.outputSections.push_back(osec);
      osec->sectionIndex = ctx.outputSections.size();
      if (ctx.in.shStrTab)
        osec->shName = ctx.in.shStrTab->addString(osec->name);
    }

  // Prefer command line supplied address over other constraints.
  for (OutputSection *sec : ctx.outputSections) {
    auto i = ctx.arg.sectionStartMap.find(sec->name);
    if (i != ctx.arg.sectionStartMap.end())
      sec->addrExpr = [=] { return i->second; };
  }

  // With the ctx.outputSections available check for GDPLT relocations
  // and add __tls_get_addr symbol if needed.
  if (ctx.arg.emachine == EM_HEXAGON &&
      hexagonNeedsTLSSymbol(ctx.outputSections)) {
    Symbol *sym =
        ctx.symtab->addSymbol(Undefined{ctx.internalFile, "__tls_get_addr",
                                        STB_GLOBAL, STV_DEFAULT, STT_NOTYPE});
    sym->isPreemptible = true;
    ctx.partitions[0].dynSymTab->addSymbol(sym);
  }

  // This is a bit of a hack. A value of 0 means undef, so we set it
  // to 1 to make __ehdr_start defined. The section number is not
  // particularly relevant.
  ctx.out.elfHeader->sectionIndex = 1;
  ctx.out.elfHeader->size = sizeof(typename ELFT::Ehdr);

  // Binary and relocatable output does not have PHDRS.
  // The headers have to be created before finalize as that can influence the
  // image base and the dynamic section on mips includes the image base.
  if (!ctx.arg.relocatable && !ctx.arg.oFormatBinary) {
    for (Partition &part : ctx.partitions) {
      part.phdrs = ctx.script->hasPhdrsCommands() ? ctx.script->createPhdrs()
                                                  : createPhdrs(part);
      if (ctx.arg.emachine == EM_ARM) {
        // PT_ARM_EXIDX is the ARM EHABI equivalent of PT_GNU_EH_FRAME
        addPhdrForSection(part, SHT_ARM_EXIDX, PT_ARM_EXIDX, PF_R);
      }
      if (ctx.arg.emachine == EM_MIPS) {
        // Add separate segments for MIPS-specific sections.
        addPhdrForSection(part, SHT_MIPS_REGINFO, PT_MIPS_REGINFO, PF_R);
        addPhdrForSection(part, SHT_MIPS_OPTIONS, PT_MIPS_OPTIONS, PF_R);
        addPhdrForSection(part, SHT_MIPS_ABIFLAGS, PT_MIPS_ABIFLAGS, PF_R);
      }
      if (ctx.arg.emachine == EM_RISCV)
        addPhdrForSection(part, SHT_RISCV_ATTRIBUTES, PT_RISCV_ATTRIBUTES,
                          PF_R);
    }
    ctx.out.programHeaders->size =
        sizeof(Elf_Phdr) * ctx.mainPart->phdrs.size();

    // Find the TLS segment. This happens before the section layout loop so that
    // Android relocation packing can look up TLS symbol addresses. We only need
    // to care about the main partition here because all TLS symbols were moved
    // to the main partition (see MarkLive.cpp).
    for (auto &p : ctx.mainPart->phdrs)
      if (p->p_type == PT_TLS)
        ctx.tlsPhdr = p.get();
  }

  // Some symbols are defined in term of program headers. Now that we
  // have the headers, we can find out which sections they point to.
  setReservedSymbolSections();

  if (ctx.script->noCrossRefs.size()) {
    llvm::TimeTraceScope timeScope("Check NOCROSSREFS");
    checkNoCrossRefs<ELFT>(ctx);
  }

  {
    llvm::TimeTraceScope timeScope("Finalize synthetic sections");

    finalizeSynthetic(ctx, ctx.in.bss.get());
    finalizeSynthetic(ctx, ctx.in.bssRelRo.get());
    finalizeSynthetic(ctx, ctx.in.symTabShndx.get());
    finalizeSynthetic(ctx, ctx.in.shStrTab.get());
    finalizeSynthetic(ctx, ctx.in.strTab.get());
    finalizeSynthetic(ctx, ctx.in.got.get());
    finalizeSynthetic(ctx, ctx.in.mipsGot.get());
    finalizeSynthetic(ctx, ctx.in.igotPlt.get());
    finalizeSynthetic(ctx, ctx.in.gotPlt.get());
    finalizeSynthetic(ctx, ctx.in.relaPlt.get());
    finalizeSynthetic(ctx, ctx.in.plt.get());
    finalizeSynthetic(ctx, ctx.in.iplt.get());
    finalizeSynthetic(ctx, ctx.in.ppc32Got2.get());
    finalizeSynthetic(ctx, ctx.in.partIndex.get());

    // Dynamic section must be the last one in this list and dynamic
    // symbol table section (dynSymTab) must be the first one.
    for (Partition &part : ctx.partitions) {
      if (part.relaDyn) {
        part.relaDyn->mergeRels();
        // Compute DT_RELACOUNT to be used by part.dynamic.
        part.relaDyn->partitionRels();
        finalizeSynthetic(ctx, part.relaDyn.get());
      }
      if (part.relrDyn) {
        part.relrDyn->mergeRels();
        finalizeSynthetic(ctx, part.relrDyn.get());
      }
      if (part.relrAuthDyn) {
        part.relrAuthDyn->mergeRels();
        finalizeSynthetic(ctx, part.relrAuthDyn.get());
      }

      finalizeSynthetic(ctx, part.dynSymTab.get());
      finalizeSynthetic(ctx, part.gnuHashTab.get());
      finalizeSynthetic(ctx, part.hashTab.get());
      finalizeSynthetic(ctx, part.verDef.get());
      finalizeSynthetic(ctx, part.ehFrameHdr.get());
      finalizeSynthetic(ctx, part.verSym.get());
      finalizeSynthetic(ctx, part.verNeed.get());
      finalizeSynthetic(ctx, part.dynamic.get());
    }
  }

  if (!ctx.script->hasSectionsCommand && !ctx.arg.relocatable)
    fixSectionAlignments();

  // This is used to:
  // 1) Create "thunks":
  //    Jump instructions in many ISAs have small displacements, and therefore
  //    they cannot jump to arbitrary addresses in memory. For example, RISC-V
  //    JAL instruction can target only +-1 MiB from PC. It is a linker's
  //    responsibility to create and insert small pieces of code between
  //    sections to extend the ranges if jump targets are out of range. Such
  //    code pieces are called "thunks".
  //
  //    We add thunks at this stage. We couldn't do this before this point
  //    because this is the earliest point where we know sizes of sections and
  //    their layouts (that are needed to determine if jump targets are in
  //    range).
  //
  // 2) Update the sections. We need to generate content that depends on the
  //    address of InputSections. For example, MIPS GOT section content or
  //    android packed relocations sections content.
  //
  // 3) Assign the final values for the linker script symbols. Linker scripts
  //    sometimes using forward symbol declarations. We want to set the correct
  //    values. They also might change after adding the thunks.
  finalizeAddressDependentContent();

  // All information needed for OutputSection part of Map file is available.
  if (errCount(ctx))
    return;

  {
    llvm::TimeTraceScope timeScope("Finalize synthetic sections");
    // finalizeAddressDependentContent may have added local symbols to the
    // static symbol table.
    finalizeSynthetic(ctx, ctx.in.symTab.get());
    finalizeSynthetic(ctx, ctx.in.debugNames.get());
    finalizeSynthetic(ctx, ctx.in.ppc64LongBranchTarget.get());
    finalizeSynthetic(ctx, ctx.in.armCmseSGSection.get());
  }

  // Relaxation to delete inter-basic block jumps created by basic block
  // sections. Run after ctx.in.symTab is finalized as optimizeBasicBlockJumps
  // can relax jump instructions based on symbol offset.
  if (ctx.arg.optimizeBBJumps)
    optimizeBasicBlockJumps();

  // Fill other section headers. The dynamic table is finalized
  // at the end because some tags like RELSZ depend on result
  // of finalizing other sections.
  for (OutputSection *sec : ctx.outputSections)
    sec->finalize(ctx);

  ctx.script->checkFinalScriptConditions();

  if (ctx.arg.emachine == EM_ARM && !ctx.arg.isLE && ctx.arg.armBe8) {
    addArmInputSectionMappingSymbols(ctx);
    sortArmMappingSymbols(ctx);
  }
}

// Ensure data sections are not mixed with executable sections when
// --execute-only is used. --execute-only make pages executable but not
// readable.
template <class ELFT> void Writer<ELFT>::checkExecuteOnly() {
  if (!ctx.arg.executeOnly)
    return;

  SmallVector<InputSection *, 0> storage;
  for (OutputSection *osec : ctx.outputSections)
    if (osec->flags & SHF_EXECINSTR)
      for (InputSection *isec : getInputSections(*osec, storage))
        if (!(isec->flags & SHF_EXECINSTR))
          ErrAlways(ctx) << "cannot place " << isec << " into " << osec->name
                         << ": --execute-only does not support intermingling "
                            "data and code";
}

// Check which input sections of RX output sections don't have the
// SHF_AARCH64_PURECODE or SHF_ARM_PURECODE flag set.
template <class ELFT> void Writer<ELFT>::checkExecuteOnlyReport() {
  if (ctx.arg.zExecuteOnlyReport == ReportPolicy::None)
    return;

  auto reportUnless = [&](bool cond) -> ELFSyncStream {
    if (cond)
      return {ctx, DiagLevel::None};
    return {ctx, toDiagLevel(ctx.arg.zExecuteOnlyReport)};
  };

  uint64_t purecodeFlag =
      ctx.arg.emachine == EM_AARCH64 ? SHF_AARCH64_PURECODE : SHF_ARM_PURECODE;
  StringRef purecodeFlagName = ctx.arg.emachine == EM_AARCH64
                                   ? "SHF_AARCH64_PURECODE"
                                   : "SHF_ARM_PURECODE";
  SmallVector<InputSection *, 0> storage;
  for (OutputSection *osec : ctx.outputSections) {
    if (osec->getPhdrFlags() != (PF_R | PF_X))
      continue;
    for (InputSection *sec : getInputSections(*osec, storage)) {
      if (isa<SyntheticSection>(sec))
        continue;
      reportUnless(sec->flags & purecodeFlag)
          << "-z execute-only-report: " << sec << " does not have "
          << purecodeFlagName << " flag set";
    }
  }
}

// The linker is expected to define SECNAME_start and SECNAME_end
// symbols for a few sections. This function defines them.
template <class ELFT> void Writer<ELFT>::addStartEndSymbols() {
  // If the associated output section does not exist, there is ambiguity as to
  // how we define _start and _end symbols for an init/fini section. Users
  // expect no "undefined symbol" linker errors and loaders expect equal
  // st_value but do not particularly care whether the symbols are defined or
  // not. We retain the output section so that the section indexes will be
  // correct.
  auto define = [=](StringRef start, StringRef end, OutputSection *os) {
    if (os) {
      Defined *startSym = addOptionalRegular(ctx, start, os, 0);
      Defined *stopSym = addOptionalRegular(ctx, end, os, -1);
      if (startSym || stopSym)
        os->usedInExpression = true;
    } else {
      addOptionalRegular(ctx, start, ctx.out.elfHeader.get(), 0);
      addOptionalRegular(ctx, end, ctx.out.elfHeader.get(), 0);
    }
  };

  define("__preinit_array_start", "__preinit_array_end", ctx.out.preinitArray);
  define("__init_array_start", "__init_array_end", ctx.out.initArray);
  define("__fini_array_start", "__fini_array_end", ctx.out.finiArray);

  // As a special case, don't unnecessarily retain .ARM.exidx, which would
  // create an empty PT_ARM_EXIDX.
  if (OutputSection *sec = findSection(ctx, ".ARM.exidx"))
    define("__exidx_start", "__exidx_end", sec);
}

// If a section name is valid as a C identifier (which is rare because of
// the leading '.'), linkers are expected to define __start_<secname> and
// __stop_<secname> symbols. They are at beginning and end of the section,
// respectively. This is not requested by the ELF standard, but GNU ld and
// gold provide the feature, and used by many programs.
template <class ELFT>
void Writer<ELFT>::addStartStopSymbols(OutputSection &osec) {
  StringRef s = osec.name;
  if (!isValidCIdentifier(s))
    return;
  StringSaver &ss = ctx.saver;
  Defined *startSym = addOptionalRegular(ctx, ss.save("__start_" + s), &osec, 0,
                                         ctx.arg.zStartStopVisibility);
  Defined *stopSym = addOptionalRegular(ctx, ss.save("__stop_" + s), &osec, -1,
                                        ctx.arg.zStartStopVisibility);
  if (startSym || stopSym)
    osec.usedInExpression = true;
}

static bool needsPtLoad(OutputSection *sec) {
  if (!(sec->flags & SHF_ALLOC))
    return false;

  // Don't allocate VA space for TLS NOBITS sections. The PT_TLS PHDR is
  // responsible for allocating space for them, not the PT_LOAD that
  // contains the TLS initialization image.
  if ((sec->flags & SHF_TLS) && sec->type == SHT_NOBITS)
    return false;
  return true;
}

// Adjust phdr flags according to certain options.
static uint64_t computeFlags(Ctx &ctx, uint64_t flags) {
  if (ctx.arg.omagic)
    return PF_R | PF_W | PF_X;
  if (ctx.arg.executeOnly && (flags & PF_X))
    return flags & ~PF_R;
  return flags;
}

// Decide which program headers to create and which sections to include in each
// one.
template <class ELFT>
SmallVector<std::unique_ptr<PhdrEntry>, 0>
Writer<ELFT>::createPhdrs(Partition &part) {
  SmallVector<std::unique_ptr<PhdrEntry>, 0> ret;
  auto addHdr = [&, &ctx = ctx](unsigned type, unsigned flags) -> PhdrEntry * {
    ret.push_back(std::make_unique<PhdrEntry>(ctx, type, flags));
    return ret.back().get();
  };

  unsigned partNo = part.getNumber(ctx);
  bool isMain = partNo == 1;

  // Add the first PT_LOAD segment for regular output sections.
  uint64_t flags = computeFlags(ctx, PF_R);
  PhdrEntry *load = nullptr;

  // nmagic or omagic output does not have PT_PHDR, PT_INTERP, or the readonly
  // PT_LOAD.
  if (!ctx.arg.nmagic && !ctx.arg.omagic) {
    // The first phdr entry is PT_PHDR which describes the program header
    // itself.
    if (isMain)
      addHdr(PT_PHDR, PF_R)->add(ctx.out.programHeaders.get());
    else
      addHdr(PT_PHDR, PF_R)->add(part.programHeaders->getParent());

    // PT_INTERP must be the second entry if exists.
    if (OutputSection *cmd = findSection(ctx, ".interp", partNo))
      addHdr(PT_INTERP, cmd->getPhdrFlags())->add(cmd);

    // Add the headers. We will remove them if they don't fit.
    // In the other partitions the headers are ordinary sections, so they don't
    // need to be added here.
    if (isMain) {
      load = addHdr(PT_LOAD, flags);
      load->add(ctx.out.elfHeader.get());
      load->add(ctx.out.programHeaders.get());
    }
  }

  // PT_GNU_RELRO includes all sections that should be marked as
  // read-only by dynamic linker after processing relocations.
  // Current dynamic loaders only support one PT_GNU_RELRO PHDR, give
  // an error message if more than one PT_GNU_RELRO PHDR is required.
  auto relRo = std::make_unique<PhdrEntry>(ctx, PT_GNU_RELRO, PF_R);
  bool inRelroPhdr = false;
  OutputSection *relroEnd = nullptr;
  for (OutputSection *sec : ctx.outputSections) {
    if (sec->partition != partNo || !needsPtLoad(sec))
      continue;
    if (isRelroSection(ctx, sec)) {
      inRelroPhdr = true;
      if (!relroEnd)
        relRo->add(sec);
      else
        ErrAlways(ctx) << "section: " << sec->name
                       << " is not contiguous with other relro" << " sections";
    } else if (inRelroPhdr) {
      inRelroPhdr = false;
      relroEnd = sec;
    }
  }
  relRo->p_align = 1;

  for (OutputSection *sec : ctx.outputSections) {
    if (!needsPtLoad(sec))
      continue;

    // Normally, sections in partitions other than the current partition are
    // ignored. But partition number 255 is a special case: it contains the
    // partition end marker (.part.end). It needs to be added to the main
    // partition so that a segment is created for it in the main partition,
    // which will cause the dynamic loader to reserve space for the other
    // partitions.
    if (sec->partition != partNo) {
      if (isMain && sec->partition == 255)
        addHdr(PT_LOAD, computeFlags(ctx, sec->getPhdrFlags()))->add(sec);
      continue;
    }

    // Segments are contiguous memory regions that has the same attributes
    // (e.g. executable or writable). There is one phdr for each segment.
    // Therefore, we need to create a new phdr when the next section has
    // incompatible flags or is loaded at a discontiguous address or memory
    // region using AT or AT> linker script command, respectively.
    //
    // As an exception, we don't create a separate load segment for the ELF
    // headers, even if the first "real" output has an AT or AT> attribute.
    //
    // In addition, NOBITS sections should only be placed at the end of a LOAD
    // segment (since it's represented as p_filesz < p_memsz). If we have a
    // not-NOBITS section after a NOBITS, we create a new LOAD for the latter
    // even if flags match, so as not to require actually writing the
    // supposed-to-be-NOBITS section to the output file. (However, we cannot do
    // so when hasSectionsCommand, since we cannot introduce the extra alignment
    // needed to create a new LOAD)
    uint64_t newFlags = computeFlags(ctx, sec->getPhdrFlags());
    uint64_t incompatible = flags ^ newFlags;
    if (!(newFlags & PF_W)) {
      // When --no-rosegment is specified, RO and RX sections are compatible.
      if (ctx.arg.singleRoRx)
        incompatible &= ~PF_X;
      // When --no-xosegment is specified (the default), XO and RX sections are
      // compatible.
      if (ctx.arg.singleXoRx)
        incompatible &= ~PF_R;
    }
    if (incompatible)
      load = nullptr;

    bool sameLMARegion =
        load && !sec->lmaExpr && sec->lmaRegion == load->firstSec->lmaRegion;
    if (load && sec != relroEnd &&
        sec->memRegion == load->firstSec->memRegion &&
        (sameLMARegion || load->lastSec == ctx.out.programHeaders.get()) &&
        (ctx.script->hasSectionsCommand || sec->type == SHT_NOBITS ||
         load->lastSec->type != SHT_NOBITS)) {
      load->p_flags |= newFlags;
    } else {
      load = addHdr(PT_LOAD, newFlags);
      flags = newFlags;
    }

    load->add(sec);
  }

  // Add a TLS segment if any.
  auto tlsHdr = std::make_unique<PhdrEntry>(ctx, PT_TLS, PF_R);
  for (OutputSection *sec : ctx.outputSections)
    if (sec->partition == partNo && sec->flags & SHF_TLS)
      tlsHdr->add(sec);
  if (tlsHdr->firstSec)
    ret.push_back(std::move(tlsHdr));

  // Add an entry for .dynamic.
  if (OutputSection *sec = part.dynamic->getParent())
    addHdr(PT_DYNAMIC, sec->getPhdrFlags())->add(sec);

  if (relRo->firstSec)
    ret.push_back(std::move(relRo));

  // PT_GNU_EH_FRAME is a special section pointing on .eh_frame_hdr.
  if (part.ehFrame->isNeeded() && part.ehFrameHdr &&
      part.ehFrame->getParent() && part.ehFrameHdr->getParent())
    addHdr(PT_GNU_EH_FRAME, part.ehFrameHdr->getParent()->getPhdrFlags())
        ->add(part.ehFrameHdr->getParent());

  if (ctx.arg.osabi == ELFOSABI_OPENBSD) {
    // PT_OPENBSD_MUTABLE makes the dynamic linker fill the segment with
    // zero data, like bss, but it can be treated differently.
    if (OutputSection *cmd = findSection(ctx, ".openbsd.mutable", partNo))
      addHdr(PT_OPENBSD_MUTABLE, cmd->getPhdrFlags())->add(cmd);

    // PT_OPENBSD_RANDOMIZE makes the dynamic linker fill the segment
    // with random data.
    if (OutputSection *cmd = findSection(ctx, ".openbsd.randomdata", partNo))
      addHdr(PT_OPENBSD_RANDOMIZE, cmd->getPhdrFlags())->add(cmd);

    // PT_OPENBSD_SYSCALLS makes the kernel and dynamic linker register
    // system call sites.
    if (OutputSection *cmd = findSection(ctx, ".openbsd.syscalls", partNo))
      addHdr(PT_OPENBSD_SYSCALLS, cmd->getPhdrFlags())->add(cmd);
  }

  if (ctx.arg.zGnustack != GnuStackKind::None) {
    // PT_GNU_STACK is a special section to tell the loader to make the
    // pages for the stack non-executable. If you really want an executable
    // stack, you can pass -z execstack, but that's not recommended for
    // security reasons.
    unsigned perm = PF_R | PF_W;
    if (ctx.arg.zGnustack == GnuStackKind::Exec)
      perm |= PF_X;
    addHdr(PT_GNU_STACK, perm)->p_memsz = ctx.arg.zStackSize;
  }

  // PT_OPENBSD_NOBTCFI is an OpenBSD-specific header to mark that the
  // executable is expected to violate branch-target CFI checks.
  if (ctx.arg.zNoBtCfi)
    addHdr(PT_OPENBSD_NOBTCFI, PF_X);

  // PT_OPENBSD_WXNEEDED is a OpenBSD-specific header to mark the executable
  // is expected to perform W^X violations, such as calling mprotect(2) or
  // mmap(2) with PROT_WRITE | PROT_EXEC, which is prohibited by default on
  // OpenBSD.
  if (ctx.arg.zWxneeded)
    addHdr(PT_OPENBSD_WXNEEDED, PF_X);

  if (OutputSection *cmd = findSection(ctx, ".note.gnu.property", partNo))
    addHdr(PT_GNU_PROPERTY, PF_R)->add(cmd);

  // Create one PT_NOTE per a group of contiguous SHT_NOTE sections with the
  // same alignment.
  PhdrEntry *note = nullptr;
  for (OutputSection *sec : ctx.outputSections) {
    if (sec->partition != partNo)
      continue;
    if (sec->type == SHT_NOTE && (sec->flags & SHF_ALLOC)) {
      if (!note || sec->lmaExpr || note->lastSec->addralign != sec->addralign)
        note = addHdr(PT_NOTE, PF_R);
      note->add(sec);
    } else {
      note = nullptr;
    }
  }
  return ret;
}

template <class ELFT>
void Writer<ELFT>::addPhdrForSection(Partition &part, unsigned shType,
                                     unsigned pType, unsigned pFlags) {
  unsigned partNo = part.getNumber(ctx);
  auto i = llvm::find_if(ctx.outputSections, [=](OutputSection *cmd) {
    return cmd->partition == partNo && cmd->type == shType;
  });
  if (i == ctx.outputSections.end())
    return;

  auto entry = std::make_unique<PhdrEntry>(ctx, pType, pFlags);
  entry->add(*i);
  part.phdrs.push_back(std::move(entry));
}

// Place the first section of each PT_LOAD to a different page (of maxPageSize).
// This is achieved by assigning an alignment expression to addrExpr of each
// such section.
template <class ELFT> void Writer<ELFT>::fixSectionAlignments() {
  const PhdrEntry *prev;
  auto pageAlign = [&, &ctx = this->ctx](const PhdrEntry *p) {
    OutputSection *cmd = p->firstSec;
    if (!cmd)
      return;
    cmd->alignExpr = [align = cmd->addralign]() { return align; };
    if (!cmd->addrExpr) {
      // Prefer advancing to align(dot, maxPageSize) + dot%maxPageSize to avoid
      // padding in the file contents.
      //
      // When -z separate-code is used we must not have any overlap in pages
      // between an executable segment and a non-executable segment. We align to
      // the next maximum page size boundary on transitions between executable
      // and non-executable segments.
      //
      // SHT_LLVM_PART_EHDR marks the start of a partition. The partition
      // sections will be extracted to a separate file. Align to the next
      // maximum page size boundary so that we can find the ELF header at the
      // start. We cannot benefit from overlapping p_offset ranges with the
      // previous segment anyway.
      if (ctx.arg.zSeparate == SeparateSegmentKind::Loadable ||
          (ctx.arg.zSeparate == SeparateSegmentKind::Code && prev &&
           (prev->p_flags & PF_X) != (p->p_flags & PF_X)) ||
          cmd->type == SHT_LLVM_PART_EHDR)
        cmd->addrExpr = [&ctx = this->ctx] {
          return alignToPowerOf2(ctx.script->getDot(), ctx.arg.maxPageSize);
        };
      // PT_TLS is at the start of the first RW PT_LOAD. If `p` includes PT_TLS,
      // it must be the RW. Align to p_align(PT_TLS) to make sure
      // p_vaddr(PT_LOAD)%p_align(PT_LOAD) = 0. Otherwise, if
      // sh_addralign(.tdata) < sh_addralign(.tbss), we will set p_align(PT_TLS)
      // to sh_addralign(.tbss), while p_vaddr(PT_TLS)=p_vaddr(PT_LOAD) may not
      // be congruent to 0 modulo p_align(PT_TLS).
      //
      // Technically this is not required, but as of 2019, some dynamic loaders
      // don't handle p_vaddr%p_align != 0 correctly, e.g. glibc (i386 and
      // x86-64) doesn't make runtime address congruent to p_vaddr modulo
      // p_align for dynamic TLS blocks (PR/24606), FreeBSD rtld has the same
      // bug, musl (TLS Variant 1 architectures) before 1.1.23 handled TLS
      // blocks correctly. We need to keep the workaround for a while.
      else if (ctx.tlsPhdr && ctx.tlsPhdr->firstSec == p->firstSec)
        cmd->addrExpr = [&ctx] {
          return alignToPowerOf2(ctx.script->getDot(), ctx.arg.maxPageSize) +
                 alignToPowerOf2(ctx.script->getDot() % ctx.arg.maxPageSize,
                                 ctx.tlsPhdr->p_align);
        };
      else
        cmd->addrExpr = [&ctx] {
          return alignToPowerOf2(ctx.script->getDot(), ctx.arg.maxPageSize) +
                 ctx.script->getDot() % ctx.arg.maxPageSize;
        };
    }
  };

  for (Partition &part : ctx.partitions) {
    prev = nullptr;
    for (auto &p : part.phdrs)
      if (p->p_type == PT_LOAD && p->firstSec) {
        pageAlign(p.get());
        prev = p.get();
      }
  }
}

// Compute an in-file position for a given section. The file offset must be the
// same with its virtual address modulo the page size, so that the loader can
// load executables without any address adjustment.
static uint64_t computeFileOffset(Ctx &ctx, OutputSection *os, uint64_t off) {
  // The first section in a PT_LOAD has to have congruent offset and address
  // modulo the maximum page size.
  if (os->ptLoad && os->ptLoad->firstSec == os)
    return alignTo(off, os->ptLoad->p_align, os->addr);

  // File offsets are not significant for .bss sections other than the first one
  // in a PT_LOAD/PT_TLS. By convention, we keep section offsets monotonically
  // increasing rather than setting to zero.
  if (os->type == SHT_NOBITS && (!ctx.tlsPhdr || ctx.tlsPhdr->firstSec != os))
    return off;

  // If the section is not in a PT_LOAD, we just have to align it.
  if (!os->ptLoad)
     return alignToPowerOf2(off, os->addralign);

  // If two sections share the same PT_LOAD the file offset is calculated
  // using this formula: Off2 = Off1 + (VA2 - VA1).
  OutputSection *first = os->ptLoad->firstSec;
  return first->offset + os->addr - first->addr;
}

template <class ELFT> void Writer<ELFT>::assignFileOffsetsBinary() {
  // Compute the minimum LMA of all non-empty non-NOBITS sections as minAddr.
  auto needsOffset = [](OutputSection &sec) {
    return sec.type != SHT_NOBITS && (sec.flags & SHF_ALLOC) && sec.size > 0;
  };
  uint64_t minAddr = UINT64_MAX;
  for (OutputSection *sec : ctx.outputSections)
    if (needsOffset(*sec)) {
      sec->offset = sec->getLMA();
      minAddr = std::min(minAddr, sec->offset);
    }

  // Sections are laid out at LMA minus minAddr.
  fileSize = 0;
  for (OutputSection *sec : ctx.outputSections)
    if (needsOffset(*sec)) {
      sec->offset -= minAddr;
      fileSize = std::max(fileSize, sec->offset + sec->size);
    }
}

static std::string rangeToString(uint64_t addr, uint64_t len) {
  return "[0x" + utohexstr(addr) + ", 0x" + utohexstr(addr + len - 1) + "]";
}

// Assign file offsets to output sections.
template <class ELFT> void Writer<ELFT>::assignFileOffsets() {
  ctx.out.programHeaders->offset = ctx.out.elfHeader->size;
  uint64_t off = ctx.out.elfHeader->size + ctx.out.programHeaders->size;

  PhdrEntry *lastRX = nullptr;
  for (Partition &part : ctx.partitions)
    for (auto &p : part.phdrs)
      if (p->p_type == PT_LOAD && (p->p_flags & PF_X))
        lastRX = p.get();

  // Layout SHF_ALLOC sections before non-SHF_ALLOC sections. A non-SHF_ALLOC
  // will not occupy file offsets contained by a PT_LOAD.
  for (OutputSection *sec : ctx.outputSections) {
    if (!(sec->flags & SHF_ALLOC))
      continue;
    off = computeFileOffset(ctx, sec, off);
    sec->offset = off;
    if (sec->type != SHT_NOBITS)
      off += sec->size;

    // If this is a last section of the last executable segment and that
    // segment is the last loadable segment, align the offset of the
    // following section to avoid loading non-segments parts of the file.
    if (ctx.arg.zSeparate != SeparateSegmentKind::None && lastRX &&
        lastRX->lastSec == sec)
      off = alignToPowerOf2(off, ctx.arg.maxPageSize);
  }
  for (OutputSection *osec : ctx.outputSections) {
    if (osec->flags & SHF_ALLOC)
      continue;
    osec->offset = alignToPowerOf2(off, osec->addralign);
    off = osec->offset + osec->size;
  }

  sectionHeaderOff = alignToPowerOf2(off, ctx.arg.wordsize);
  fileSize =
      sectionHeaderOff + (ctx.outputSections.size() + 1) * sizeof(Elf_Shdr);

  // Our logic assumes that sections have rising VA within the same segment.
  // With use of linker scripts it is possible to violate this rule and get file
  // offset overlaps or overflows. That should never happen with a valid script
  // which does not move the location counter backwards and usually scripts do
  // not do that. Unfortunately, there are apps in the wild, for example, Linux
  // kernel, which control segment distribution explicitly and move the counter
  // backwards, so we have to allow doing that to support linking them. We
  // perform non-critical checks for overlaps in checkSectionOverlap(), but here
  // we want to prevent file size overflows because it would crash the linker.
  for (OutputSection *sec : ctx.outputSections) {
    if (sec->type == SHT_NOBITS)
      continue;
    if ((sec->offset > fileSize) || (sec->offset + sec->size > fileSize))
      ErrAlways(ctx) << "unable to place section " << sec->name
                     << " at file offset "
                     << rangeToString(sec->offset, sec->size)
                     << "; check your linker script for overflows";
  }
}

// Finalize the program headers. We call this function after we assign
// file offsets and VAs to all sections.
template <class ELFT> void Writer<ELFT>::setPhdrs(Partition &part) {
  for (std::unique_ptr<PhdrEntry> &p : part.phdrs) {
    OutputSection *first = p->firstSec;
    OutputSection *last = p->lastSec;

    // .ARM.exidx sections may not be within a single .ARM.exidx
    // output section. We always want to describe just the
    // SyntheticSection.
    if (part.armExidx && p->p_type == PT_ARM_EXIDX) {
      p->p_filesz = part.armExidx->getSize();
      p->p_memsz = p->p_filesz;
      p->p_offset = first->offset + part.armExidx->outSecOff;
      p->p_vaddr = first->addr + part.armExidx->outSecOff;
      p->p_align = part.armExidx->addralign;
      if (part.elfHeader)
        p->p_offset -= part.elfHeader->getParent()->offset;

      if (!p->hasLMA)
        p->p_paddr = first->getLMA() + part.armExidx->outSecOff;
      return;
    }

    if (first) {
      p->p_filesz = last->offset - first->offset;
      if (last->type != SHT_NOBITS)
        p->p_filesz += last->size;

      p->p_memsz = last->addr + last->size - first->addr;
      p->p_offset = first->offset;
      p->p_vaddr = first->addr;

      // File offsets in partitions other than the main partition are relative
      // to the offset of the ELF headers. Perform that adjustment now.
      if (part.elfHeader)
        p->p_offset -= part.elfHeader->getParent()->offset;

      if (!p->hasLMA)
        p->p_paddr = first->getLMA();
    }
  }
}

// A helper struct for checkSectionOverlap.
namespace {
struct SectionOffset {
  OutputSection *sec;
  uint64_t offset;
};
} // namespace

// Check whether sections overlap for a specific address range (file offsets,
// load and virtual addresses).
static void checkOverlap(Ctx &ctx, StringRef name,
                         std::vector<SectionOffset> &sections,
                         bool isVirtualAddr) {
  llvm::sort(sections, [=](const SectionOffset &a, const SectionOffset &b) {
    return a.offset < b.offset;
  });

  // Finding overlap is easy given a vector is sorted by start position.
  // If an element starts before the end of the previous element, they overlap.
  for (size_t i = 1, end = sections.size(); i < end; ++i) {
    SectionOffset a = sections[i - 1];
    SectionOffset b = sections[i];
    if (b.offset >= a.offset + a.sec->size)
      continue;

    // If both sections are in OVERLAY we allow the overlapping of virtual
    // addresses, because it is what OVERLAY was designed for.
    if (isVirtualAddr && a.sec->inOverlay && b.sec->inOverlay)
      continue;

    Err(ctx) << "section " << a.sec->name << " " << name
             << " range overlaps with " << b.sec->name << "\n>>> "
             << a.sec->name << " range is "
             << rangeToString(a.offset, a.sec->size) << "\n>>> " << b.sec->name
             << " range is " << rangeToString(b.offset, b.sec->size);
  }
}

// Check for overlapping sections and address overflows.
//
// In this function we check that none of the output sections have overlapping
// file offsets. For SHF_ALLOC sections we also check that the load address
// ranges and the virtual address ranges don't overlap
template <class ELFT> void Writer<ELFT>::checkSections() {
  // First, check that section's VAs fit in available address space for target.
  for (OutputSection *os : ctx.outputSections)
    if ((os->addr + os->size < os->addr) ||
        (!ELFT::Is64Bits && os->addr + os->size > uint64_t(UINT32_MAX) + 1))
      Err(ctx) << "section " << os->name << " at 0x"
               << utohexstr(os->addr, true) << " of size 0x"
               << utohexstr(os->size, true)
               << " exceeds available address space";

  // Check for overlapping file offsets. In this case we need to skip any
  // section marked as SHT_NOBITS. These sections don't actually occupy space in
  // the file so Sec->Offset + Sec->Size can overlap with others. If --oformat
  // binary is specified only add SHF_ALLOC sections are added to the output
  // file so we skip any non-allocated sections in that case.
  std::vector<SectionOffset> fileOffs;
  for (OutputSection *sec : ctx.outputSections)
    if (sec->size > 0 && sec->type != SHT_NOBITS &&
        (!ctx.arg.oFormatBinary || (sec->flags & SHF_ALLOC)))
      fileOffs.push_back({sec, sec->offset});
  checkOverlap(ctx, "file", fileOffs, false);

  // When linking with -r there is no need to check for overlapping virtual/load
  // addresses since those addresses will only be assigned when the final
  // executable/shared object is created.
  if (ctx.arg.relocatable)
    return;

  // Checking for overlapping virtual and load addresses only needs to take
  // into account SHF_ALLOC sections since others will not be loaded.
  // Furthermore, we also need to skip SHF_TLS sections since these will be
  // mapped to other addresses at runtime and can therefore have overlapping
  // ranges in the file.
  std::vector<SectionOffset> vmas;
  for (OutputSection *sec : ctx.outputSections)
    if (sec->size > 0 && (sec->flags & SHF_ALLOC) && !(sec->flags & SHF_TLS))
      vmas.push_back({sec, sec->addr});
  checkOverlap(ctx, "virtual address", vmas, true);

  // Finally, check that the load addresses don't overlap. This will usually be
  // the same as the virtual addresses but can be different when using a linker
  // script with AT().
  std::vector<SectionOffset> lmas;
  for (OutputSection *sec : ctx.outputSections)
    if (sec->size > 0 && (sec->flags & SHF_ALLOC) && !(sec->flags & SHF_TLS))
      lmas.push_back({sec, sec->getLMA()});
  checkOverlap(ctx, "load address", lmas, false);
}

// The entry point address is chosen in the following ways.
//
// 1. the '-e' entry command-line option;
// 2. the ENTRY(symbol) command in a linker control script;
// 3. the value of the symbol _start, if present;
// 4. the number represented by the entry symbol, if it is a number;
// 5. the address 0.
static uint64_t getEntryAddr(Ctx &ctx) {
  // Case 1, 2 or 3
  if (Symbol *b = ctx.symtab->find(ctx.arg.entry))
    return b->getVA(ctx);

  // Case 4
  uint64_t addr;
  if (to_integer(ctx.arg.entry, addr))
    return addr;

  // Case 5
  if (ctx.arg.warnMissingEntry)
    Warn(ctx) << "cannot find entry symbol " << ctx.arg.entry
              << "; not setting start address";
  return 0;
}

static uint16_t getELFType(Ctx &ctx) {
  if (ctx.arg.isPic)
    return ET_DYN;
  if (ctx.arg.relocatable)
    return ET_REL;
  return ET_EXEC;
}

template <class ELFT> void Writer<ELFT>::writeHeader() {
  writeEhdr<ELFT>(ctx, ctx.bufferStart, *ctx.mainPart);
  writePhdrs<ELFT>(ctx.bufferStart + sizeof(Elf_Ehdr), *ctx.mainPart);

  auto *eHdr = reinterpret_cast<Elf_Ehdr *>(ctx.bufferStart);
  eHdr->e_type = getELFType(ctx);
  eHdr->e_entry = getEntryAddr(ctx);

  // If -z nosectionheader is specified, omit the section header table.
  if (!ctx.in.shStrTab)
    return;
  eHdr->e_shoff = sectionHeaderOff;

  // Write the section header table.
  //
  // The ELF header can only store numbers up to SHN_LORESERVE in the e_shnum
  // and e_shstrndx fields. When the value of one of these fields exceeds
  // SHN_LORESERVE ELF requires us to put sentinel values in the ELF header and
  // use fields in the section header at index 0 to store
  // the value. The sentinel values and fields are:
  // e_shnum = 0, SHdrs[0].sh_size = number of sections.
  // e_shstrndx = SHN_XINDEX, SHdrs[0].sh_link = .shstrtab section index.
  auto *sHdrs = reinterpret_cast<Elf_Shdr *>(ctx.bufferStart + eHdr->e_shoff);
  size_t num = ctx.outputSections.size() + 1;
  if (num >= SHN_LORESERVE)
    sHdrs->sh_size = num;
  else
    eHdr->e_shnum = num;

  uint32_t strTabIndex = ctx.in.shStrTab->getParent()->sectionIndex;
  if (strTabIndex >= SHN_LORESERVE) {
    sHdrs->sh_link = strTabIndex;
    eHdr->e_shstrndx = SHN_XINDEX;
  } else {
    eHdr->e_shstrndx = strTabIndex;
  }

  for (OutputSection *sec : ctx.outputSections)
    sec->writeHeaderTo<ELFT>(++sHdrs);
}

// Open a result file.
template <class ELFT> void Writer<ELFT>::openFile() {
  uint64_t maxSize = ctx.arg.is64 ? INT64_MAX : UINT32_MAX;
  if (fileSize != size_t(fileSize) || maxSize < fileSize) {
    std::string msg;
    raw_string_ostream s(msg);
    s << "output file too large: " << fileSize << " bytes\n"
      << "section sizes:\n";
    for (OutputSection *os : ctx.outputSections)
      s << os->name << ' ' << os->size << "\n";
    ErrAlways(ctx) << msg;
    return;
  }

  unlinkAsync(ctx.arg.outputFile);
  unsigned flags = 0;
  if (!ctx.arg.relocatable)
    flags |= FileOutputBuffer::F_executable;
  if (ctx.arg.mmapOutputFile)
    flags |= FileOutputBuffer::F_mmap;
  Expected<std::unique_ptr<FileOutputBuffer>> bufferOrErr =
      FileOutputBuffer::create(ctx.arg.outputFile, fileSize, flags);

  if (!bufferOrErr) {
    ErrAlways(ctx) << "failed to open " << ctx.arg.outputFile << ": "
                   << bufferOrErr.takeError();
    return;
  }
  buffer = std::move(*bufferOrErr);
  ctx.bufferStart = buffer->getBufferStart();
}

template <class ELFT> void Writer<ELFT>::writeSectionsBinary() {
  parallel::TaskGroup tg;
  for (OutputSection *sec : ctx.outputSections)
    if (sec->flags & SHF_ALLOC)
      sec->writeTo<ELFT>(ctx, ctx.bufferStart + sec->offset, tg);
}

static void fillTrap(std::array<uint8_t, 4> trapInstr, uint8_t *i,
                     uint8_t *end) {
  for (; i + 4 <= end; i += 4)
    memcpy(i, trapInstr.data(), 4);
}

// Fill the last page of executable segments with trap instructions
// instead of leaving them as zero. Even though it is not required by any
// standard, it is in general a good thing to do for security reasons.
//
// We'll leave other pages in segments as-is because the rest will be
// overwritten by output sections.
template <class ELFT> void Writer<ELFT>::writeTrapInstr() {
  for (Partition &part : ctx.partitions) {
    // Fill the last page.
    for (std::unique_ptr<PhdrEntry> &p : part.phdrs)
      if (p->p_type == PT_LOAD && (p->p_flags & PF_X))
        fillTrap(
            ctx.target->trapInstr,
            ctx.bufferStart + alignDown(p->firstSec->offset + p->p_filesz, 4),
            ctx.bufferStart + alignToPowerOf2(p->firstSec->offset + p->p_filesz,
                                              ctx.arg.maxPageSize));

    // Round up the file size of the last segment to the page boundary iff it is
    // an executable segment to ensure that other tools don't accidentally
    // trim the instruction padding (e.g. when stripping the file).
    PhdrEntry *last = nullptr;
    for (std::unique_ptr<PhdrEntry> &p : part.phdrs)
      if (p->p_type == PT_LOAD)
        last = p.get();

    if (last && (last->p_flags & PF_X)) {
      last->p_filesz = alignToPowerOf2(last->p_filesz, ctx.arg.maxPageSize);
      // p_memsz might be larger than the aligned p_filesz due to trailing BSS
      // sections. Don't decrease it.
      last->p_memsz = std::max(last->p_memsz, last->p_filesz);
    }
  }
}

// Write section contents to a mmap'ed file.
template <class ELFT> void Writer<ELFT>::writeSections() {
  llvm::TimeTraceScope timeScope("Write sections");

  {
    // In -r or --emit-relocs mode, write the relocation sections first as in
    // ELf_Rel targets we might find out that we need to modify the relocated
    // section while doing it.
    parallel::TaskGroup tg;
    for (OutputSection *sec : ctx.outputSections)
      if (isStaticRelSecType(sec->type))
        sec->writeTo<ELFT>(ctx, ctx.bufferStart + sec->offset, tg);
  }
  {
    parallel::TaskGroup tg;
    for (OutputSection *sec : ctx.outputSections)
      if (!isStaticRelSecType(sec->type))
        sec->writeTo<ELFT>(ctx, ctx.bufferStart + sec->offset, tg);
  }

  // Finally, check that all dynamic relocation addends were written correctly.
  if (ctx.arg.checkDynamicRelocs && ctx.arg.writeAddends) {
    for (OutputSection *sec : ctx.outputSections)
      if (isStaticRelSecType(sec->type))
        sec->checkDynRelAddends(ctx);
  }
}

// Computes a hash value of Data using a given hash function.
// In order to utilize multiple cores, we first split data into 1MB
// chunks, compute a hash for each chunk, and then compute a hash value
// of the hash values.
static void
computeHash(llvm::MutableArrayRef<uint8_t> hashBuf,
            llvm::ArrayRef<uint8_t> data,
            std::function<void(uint8_t *dest, ArrayRef<uint8_t> arr)> hashFn) {
  std::vector<ArrayRef<uint8_t>> chunks = split(data, 1024 * 1024);
  const size_t hashesSize = chunks.size() * hashBuf.size();
  std::unique_ptr<uint8_t[]> hashes(new uint8_t[hashesSize]);

  // Compute hash values.
  parallelFor(0, chunks.size(), [&](size_t i) {
    hashFn(hashes.get() + i * hashBuf.size(), chunks[i]);
  });

  // Write to the final output buffer.
  hashFn(hashBuf.data(), ArrayRef(hashes.get(), hashesSize));
}

template <class ELFT> void Writer<ELFT>::writeBuildId() {
  if (!ctx.mainPart->buildId || !ctx.mainPart->buildId->getParent())
    return;

  if (ctx.arg.buildId == BuildIdKind::Hexstring) {
    for (Partition &part : ctx.partitions)
      part.buildId->writeBuildId(ctx.arg.buildIdVector);
    return;
  }

  // Compute a hash of all sections of the output file.
  size_t hashSize = ctx.mainPart->buildId->hashSize;
  std::unique_ptr<uint8_t[]> buildId(new uint8_t[hashSize]);
  MutableArrayRef<uint8_t> output(buildId.get(), hashSize);
  llvm::ArrayRef<uint8_t> input{ctx.bufferStart, size_t(fileSize)};

  // Fedora introduced build ID as "approximation of true uniqueness across all
  // binaries that might be used by overlapping sets of people". It does not
  // need some security goals that some hash algorithms strive to provide, e.g.
  // (second-)preimage and collision resistance. In practice people use 'md5'
  // and 'sha1' just for different lengths. Implement them with the more
  // efficient BLAKE3.
  switch (ctx.arg.buildId) {
  case BuildIdKind::Fast:
    computeHash(output, input, [](uint8_t *dest, ArrayRef<uint8_t> arr) {
      write64le(dest, xxh3_64bits(arr));
    });
    break;
  case BuildIdKind::Md5:
    computeHash(output, input, [&](uint8_t *dest, ArrayRef<uint8_t> arr) {
      memcpy(dest, BLAKE3::hash<16>(arr).data(), hashSize);
    });
    break;
  case BuildIdKind::Sha1:
    computeHash(output, input, [&](uint8_t *dest, ArrayRef<uint8_t> arr) {
      memcpy(dest, BLAKE3::hash<20>(arr).data(), hashSize);
    });
    break;
  case BuildIdKind::Uuid:
    if (auto ec = llvm::getRandomBytes(buildId.get(), hashSize))
      ErrAlways(ctx) << "entropy source failure: " << ec.message();
    break;
  default:
    llvm_unreachable("unknown BuildIdKind");
  }
  for (Partition &part : ctx.partitions)
    part.buildId->writeBuildId(output);
}

template void elf::writeResult<ELF32LE>(Ctx &);
template void elf::writeResult<ELF32BE>(Ctx &);
template void elf::writeResult<ELF64LE>(Ctx &);
template void elf::writeResult<ELF64BE>(Ctx &);<|MERGE_RESOLUTION|>--- conflicted
+++ resolved
@@ -1495,34 +1495,19 @@
       if (auto *isd = dyn_cast<InputSectionDescription>(bc)) {
         SmallVector<InputSection *, 0> tmp;
         if (os->ptLoad != curPtLoad) {
-          tmp.push_back(make<RandomizePaddingSection>(
-              ctx, g() % ctx.arg.maxPageSize, os));
+          tmp.push_back(
+              make<PaddingSection>(ctx, g() % ctx.arg.maxPageSize, os));
           curPtLoad = os->ptLoad;
         }
         for (InputSection *isec : isd->sections) {
           // Probability of inserting padding is 1 in 16.
           if (g() % 16 == 0)
-            tmp.push_back(
-                make<RandomizePaddingSection>(ctx, isec->addralign, os));
+            tmp.push_back(make<PaddingSection>(ctx, isec->addralign, os));
           tmp.push_back(isec);
         }
         isd->sections = std::move(tmp);
       }
     }
-  }
-}
-
-static void applyPreferredFunctionAlignment(Ctx &ctx) {
-  if (!ctx.arg.preferredFunctionAlignment)
-    return;
-  SmallVector<InputSection *, 0> storage;
-  for (OutputSection *osec : ctx.outputSections) {
-    if (!(osec->flags & SHF_EXECINSTR))
-      continue;
-    for (InputSection *sec : getInputSections(*osec, storage))
-      if (!isa<SyntheticSection>(sec) && !sec->retainAlignment)
-        sec->addralign = std::max<uint32_t>(
-            sec->addralign, *ctx.arg.preferredFunctionAlignment);
   }
 }
 
@@ -1555,16 +1540,10 @@
   if (ctx.arg.randomizeSectionPadding)
     randomizeSectionPadding(ctx);
 
-<<<<<<< HEAD
   ctx.target->relaxCFIJumpTables();
 
-  if (ctx.arg.preferredFunctionAlignment)
-    applyPreferredFunctionAlignment(ctx);
-
-=======
   // Iterate until a fixed point is reached, skipping relocatable links since
   // the final addresses are unavailable.
->>>>>>> a1eeb590
   uint32_t pass = 0, assignPasses = 0;
   while (!ctx.arg.relocatable) {
     bool changed = ctx.target->needsThunks
