--- conflicted
+++ resolved
@@ -1544,13 +1544,7 @@
   // Iterate until a fixed point is reached, skipping relocatable links since
   // the final addresses are unavailable.
   uint32_t pass = 0, assignPasses = 0;
-<<<<<<< HEAD
-  for (;;) {
-    if (ctx.arg.relocatable)
-      break;
-=======
   while (!ctx.arg.relocatable) {
->>>>>>> f9b68838
     bool changed = ctx.target->needsThunks
                        ? tc.createThunks(pass, ctx.outputSections)
                        : ctx.target->relaxOnce(pass);
