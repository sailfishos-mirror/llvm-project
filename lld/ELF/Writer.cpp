--- conflicted
+++ resolved
@@ -1540,13 +1540,10 @@
   if (ctx.arg.randomizeSectionPadding)
     randomizeSectionPadding(ctx);
 
-<<<<<<< HEAD
   ctx.target->relaxCFIJumpTables();
 
-=======
   // Iterate until a fixed point is reached, skipping relocatable links since
   // the final addresses are unavailable.
->>>>>>> 76e00219
   uint32_t pass = 0, assignPasses = 0;
   while (!ctx.arg.relocatable) {
     bool changed = ctx.target->needsThunks
