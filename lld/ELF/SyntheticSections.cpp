//===- SyntheticSections.cpp ----------------------------------------------===//
//
// Part of the LLVM Project, under the Apache License v2.0 with LLVM Exceptions.
// See https://llvm.org/LICENSE.txt for license information.
// SPDX-License-Identifier: Apache-2.0 WITH LLVM-exception
//
//===----------------------------------------------------------------------===//
//
// This file contains linker-synthesized sections. Currently,
// synthetic sections are created either output sections or input sections,
// but we are rewriting code so that all synthetic sections are created as
// input sections.
//
//===----------------------------------------------------------------------===//

#include "SyntheticSections.h"
#include "Config.h"
#include "DWARF.h"
#include "EhFrame.h"
#include "InputFiles.h"
#include "LinkerScript.h"
#include "OutputSections.h"
#include "SymbolTable.h"
#include "Symbols.h"
#include "Target.h"
#include "Thunks.h"
#include "Writer.h"
#include "lld/Common/Version.h"
#include "llvm/ADT/STLExtras.h"
#include "llvm/ADT/Sequence.h"
#include "llvm/ADT/SetOperations.h"
#include "llvm/ADT/StringExtras.h"
#include "llvm/BinaryFormat/Dwarf.h"
#include "llvm/BinaryFormat/ELF.h"
#include "llvm/DebugInfo/DWARF/DWARFAcceleratorTable.h"
#include "llvm/DebugInfo/DWARF/DWARFDebugPubTable.h"
#include "llvm/Support/DJB.h"
#include "llvm/Support/Endian.h"
#include "llvm/Support/LEB128.h"
#include "llvm/Support/Parallel.h"
#include "llvm/Support/TimeProfiler.h"
#include <cinttypes>
#include <cstdlib>

using namespace llvm;
using namespace llvm::dwarf;
using namespace llvm::ELF;
using namespace llvm::object;
using namespace llvm::support;
using namespace lld;
using namespace lld::elf;

using llvm::support::endian::read32le;
using llvm::support::endian::write32le;
using llvm::support::endian::write64le;

constexpr size_t MergeNoTailSection::numShards;

static uint64_t readUint(Ctx &ctx, uint8_t *buf) {
  return ctx.arg.is64 ? read64(ctx, buf) : read32(ctx, buf);
}

static void writeUint(Ctx &ctx, uint8_t *buf, uint64_t val) {
  if (ctx.arg.is64)
    write64(ctx, buf, val);
  else
    write32(ctx, buf, val);
}

// Returns an LLD version string.
static ArrayRef<uint8_t> getVersion(Ctx &ctx) {
  // Check LLD_VERSION first for ease of testing.
  // You can get consistent output by using the environment variable.
  // This is only for testing.
  StringRef s = getenv("LLD_VERSION");
  if (s.empty())
    s = ctx.saver.save(Twine("Linker: ") + getLLDVersion());

  // +1 to include the terminating '\0'.
  return {(const uint8_t *)s.data(), s.size() + 1};
}

// Creates a .comment section containing LLD version info.
// With this feature, you can identify LLD-generated binaries easily
// by "readelf --string-dump .comment <file>".
// The returned object is a mergeable string section.
MergeInputSection *elf::createCommentSection(Ctx &ctx) {
  auto *sec =
      make<MergeInputSection>(ctx, ".comment", SHT_PROGBITS,
                              SHF_MERGE | SHF_STRINGS, 1, getVersion(ctx));
  sec->splitIntoPieces();
  return sec;
}

// .MIPS.abiflags section.
template <class ELFT>
MipsAbiFlagsSection<ELFT>::MipsAbiFlagsSection(Ctx &ctx,
                                               Elf_Mips_ABIFlags flags)
    : SyntheticSection(ctx, ".MIPS.abiflags", SHT_MIPS_ABIFLAGS, SHF_ALLOC, 8),
      flags(flags) {
  this->entsize = sizeof(Elf_Mips_ABIFlags);
}

template <class ELFT> void MipsAbiFlagsSection<ELFT>::writeTo(uint8_t *buf) {
  memcpy(buf, &flags, sizeof(flags));
}

template <class ELFT>
std::unique_ptr<MipsAbiFlagsSection<ELFT>>
MipsAbiFlagsSection<ELFT>::create(Ctx &ctx) {
  Elf_Mips_ABIFlags flags = {};
  bool create = false;

  for (InputSectionBase *sec : ctx.inputSections) {
    if (sec->type != SHT_MIPS_ABIFLAGS)
      continue;
    sec->markDead();
    create = true;

    const size_t size = sec->content().size();
    // Older version of BFD (such as the default FreeBSD linker) concatenate
    // .MIPS.abiflags instead of merging. To allow for this case (or potential
    // zero padding) we ignore everything after the first Elf_Mips_ABIFlags
    if (size < sizeof(Elf_Mips_ABIFlags)) {
      Err(ctx) << sec->file << ": invalid size of .MIPS.abiflags section: got "
               << size << " instead of " << sizeof(Elf_Mips_ABIFlags);
      return nullptr;
    }
    auto *s =
        reinterpret_cast<const Elf_Mips_ABIFlags *>(sec->content().data());
    if (s->version != 0) {
      Err(ctx) << sec->file << ": unexpected .MIPS.abiflags version "
               << s->version;
      return nullptr;
    }

    // LLD checks ISA compatibility in calcMipsEFlags(). Here we just
    // select the highest number of ISA/Rev/Ext.
    flags.isa_level = std::max(flags.isa_level, s->isa_level);
    flags.isa_rev = std::max(flags.isa_rev, s->isa_rev);
    flags.isa_ext = std::max(flags.isa_ext, s->isa_ext);
    flags.gpr_size = std::max(flags.gpr_size, s->gpr_size);
    flags.cpr1_size = std::max(flags.cpr1_size, s->cpr1_size);
    flags.cpr2_size = std::max(flags.cpr2_size, s->cpr2_size);
    flags.ases |= s->ases;
    flags.flags1 |= s->flags1;
    flags.flags2 |= s->flags2;
    flags.fp_abi =
        elf::getMipsFpAbiFlag(ctx, sec->file, flags.fp_abi, s->fp_abi);
  };

  if (create)
    return std::make_unique<MipsAbiFlagsSection<ELFT>>(ctx, flags);
  return nullptr;
}

// .MIPS.options section.
template <class ELFT>
MipsOptionsSection<ELFT>::MipsOptionsSection(Ctx &ctx, Elf_Mips_RegInfo reginfo)
    : SyntheticSection(ctx, ".MIPS.options", SHT_MIPS_OPTIONS, SHF_ALLOC, 8),
      reginfo(reginfo) {
  this->entsize = sizeof(Elf_Mips_Options) + sizeof(Elf_Mips_RegInfo);
}

template <class ELFT> void MipsOptionsSection<ELFT>::writeTo(uint8_t *buf) {
  auto *options = reinterpret_cast<Elf_Mips_Options *>(buf);
  options->kind = ODK_REGINFO;
  options->size = getSize();

  if (!ctx.arg.relocatable)
    reginfo.ri_gp_value = ctx.in.mipsGot->getGp();
  memcpy(buf + sizeof(Elf_Mips_Options), &reginfo, sizeof(reginfo));
}

template <class ELFT>
std::unique_ptr<MipsOptionsSection<ELFT>>
MipsOptionsSection<ELFT>::create(Ctx &ctx) {
  // N64 ABI only.
  if (!ELFT::Is64Bits)
    return nullptr;

  SmallVector<InputSectionBase *, 0> sections;
  for (InputSectionBase *sec : ctx.inputSections)
    if (sec->type == SHT_MIPS_OPTIONS)
      sections.push_back(sec);

  if (sections.empty())
    return nullptr;

  Elf_Mips_RegInfo reginfo = {};
  for (InputSectionBase *sec : sections) {
    sec->markDead();

    ArrayRef<uint8_t> d = sec->content();
    while (!d.empty()) {
      if (d.size() < sizeof(Elf_Mips_Options)) {
        Err(ctx) << sec->file << ": invalid size of .MIPS.options section";
        break;
      }

      auto *opt = reinterpret_cast<const Elf_Mips_Options *>(d.data());
      if (opt->kind == ODK_REGINFO) {
        reginfo.ri_gprmask |= opt->getRegInfo().ri_gprmask;
        sec->getFile<ELFT>()->mipsGp0 = opt->getRegInfo().ri_gp_value;
        break;
      }

      if (!opt->size) {
        Err(ctx) << sec->file << ": zero option descriptor size";
        break;
      }
      d = d.slice(opt->size);
    }
  };

  return std::make_unique<MipsOptionsSection<ELFT>>(ctx, reginfo);
}

// MIPS .reginfo section.
template <class ELFT>
MipsReginfoSection<ELFT>::MipsReginfoSection(Ctx &ctx, Elf_Mips_RegInfo reginfo)
    : SyntheticSection(ctx, ".reginfo", SHT_MIPS_REGINFO, SHF_ALLOC, 4),
      reginfo(reginfo) {
  this->entsize = sizeof(Elf_Mips_RegInfo);
}

template <class ELFT> void MipsReginfoSection<ELFT>::writeTo(uint8_t *buf) {
  if (!ctx.arg.relocatable)
    reginfo.ri_gp_value = ctx.in.mipsGot->getGp();
  memcpy(buf, &reginfo, sizeof(reginfo));
}

template <class ELFT>
std::unique_ptr<MipsReginfoSection<ELFT>>
MipsReginfoSection<ELFT>::create(Ctx &ctx) {
  // Section should be alive for O32 and N32 ABIs only.
  if (ELFT::Is64Bits)
    return nullptr;

  SmallVector<InputSectionBase *, 0> sections;
  for (InputSectionBase *sec : ctx.inputSections)
    if (sec->type == SHT_MIPS_REGINFO)
      sections.push_back(sec);

  if (sections.empty())
    return nullptr;

  Elf_Mips_RegInfo reginfo = {};
  for (InputSectionBase *sec : sections) {
    sec->markDead();

    if (sec->content().size() != sizeof(Elf_Mips_RegInfo)) {
      Err(ctx) << sec->file << ": invalid size of .reginfo section";
      return nullptr;
    }

    auto *r = reinterpret_cast<const Elf_Mips_RegInfo *>(sec->content().data());
    reginfo.ri_gprmask |= r->ri_gprmask;
    sec->getFile<ELFT>()->mipsGp0 = r->ri_gp_value;
  };

  return std::make_unique<MipsReginfoSection<ELFT>>(ctx, reginfo);
}

InputSection *elf::createInterpSection(Ctx &ctx) {
  // StringSaver guarantees that the returned string ends with '\0'.
  StringRef s = ctx.saver.save(ctx.arg.dynamicLinker);
  ArrayRef<uint8_t> contents = {(const uint8_t *)s.data(), s.size() + 1};

  return make<InputSection>(ctx.internalFile, ".interp", SHT_PROGBITS,
                            SHF_ALLOC,
                            /*addralign=*/1, /*entsize=*/0, contents);
}

Defined *elf::addSyntheticLocal(Ctx &ctx, StringRef name, uint8_t type,
                                uint64_t value, uint64_t size,
                                InputSectionBase &section) {
  Defined *s = makeDefined(ctx, section.file, name, STB_LOCAL, STV_DEFAULT,
                           type, value, size, &section);
  if (ctx.in.symTab)
    ctx.in.symTab->addSymbol(s);

  if (ctx.arg.emachine == EM_ARM && !ctx.arg.isLE && ctx.arg.armBe8 &&
      (section.flags & SHF_EXECINSTR))
    // Adding Linker generated mapping symbols to the arm specific mapping
    // symbols list.
    addArmSyntheticSectionMappingSymbol(s);

  return s;
}

static size_t getHashSize(Ctx &ctx) {
  switch (ctx.arg.buildId) {
  case BuildIdKind::Fast:
    return 8;
  case BuildIdKind::Md5:
  case BuildIdKind::Uuid:
    return 16;
  case BuildIdKind::Sha1:
    return 20;
  case BuildIdKind::Hexstring:
    return ctx.arg.buildIdVector.size();
  default:
    llvm_unreachable("unknown BuildIdKind");
  }
}

// This class represents a linker-synthesized .note.gnu.property section.
//
// In x86 and AArch64, object files may contain feature flags indicating the
// features that they have used. The flags are stored in a .note.gnu.property
// section.
//
// lld reads the sections from input files and merges them by computing AND of
// the flags. The result is written as a new .note.gnu.property section.
//
// If the flag is zero (which indicates that the intersection of the feature
// sets is empty, or some input files didn't have .note.gnu.property sections),
// we don't create this section.
GnuPropertySection::GnuPropertySection(Ctx &ctx)
    : SyntheticSection(ctx, ".note.gnu.property", SHT_NOTE, SHF_ALLOC,
                       ctx.arg.wordsize) {}

void GnuPropertySection::writeTo(uint8_t *buf) {
  uint32_t featureAndType;
  switch (ctx.arg.emachine) {
  case EM_386:
  case EM_X86_64:
    featureAndType = GNU_PROPERTY_X86_FEATURE_1_AND;
    break;
  case EM_AARCH64:
    featureAndType = GNU_PROPERTY_AARCH64_FEATURE_1_AND;
    break;
  case EM_RISCV:
    featureAndType = GNU_PROPERTY_RISCV_FEATURE_1_AND;
    break;
  default:
    llvm_unreachable(
        "target machine does not support .note.gnu.property section");
  }

  write32(ctx, buf, 4);                          // Name size
  write32(ctx, buf + 4, getSize() - 16);         // Content size
  write32(ctx, buf + 8, NT_GNU_PROPERTY_TYPE_0); // Type
  memcpy(buf + 12, "GNU", 4);               // Name string

  unsigned offset = 16;
  if (ctx.arg.andFeatures != 0) {
    write32(ctx, buf + offset + 0, featureAndType);      // Feature type
    write32(ctx, buf + offset + 4, 4);                   // Feature size
    write32(ctx, buf + offset + 8, ctx.arg.andFeatures); // Feature flags
    if (ctx.arg.is64)
      write32(ctx, buf + offset + 12, 0); // Padding
    offset += 16;
  }

  if (ctx.aarch64PauthAbiCoreInfo) {
    write32(ctx, buf + offset + 0, GNU_PROPERTY_AARCH64_FEATURE_PAUTH);
    write32(ctx, buf + offset + 4, AArch64PauthAbiCoreInfo::size());
    write64(ctx, buf + offset + 8, ctx.aarch64PauthAbiCoreInfo->platform);
    write64(ctx, buf + offset + 16, ctx.aarch64PauthAbiCoreInfo->version);
  }
}

size_t GnuPropertySection::getSize() const {
  uint32_t contentSize = 0;
  if (ctx.arg.andFeatures != 0)
    contentSize += ctx.arg.is64 ? 16 : 12;
  if (ctx.aarch64PauthAbiCoreInfo)
    contentSize += 4 + 4 + AArch64PauthAbiCoreInfo::size();
  assert(contentSize != 0);
  return contentSize + 16;
}

BuildIdSection::BuildIdSection(Ctx &ctx)
    : SyntheticSection(ctx, ".note.gnu.build-id", SHT_NOTE, SHF_ALLOC, 4),
      hashSize(getHashSize(ctx)) {}

void BuildIdSection::writeTo(uint8_t *buf) {
  write32(ctx, buf, 4);                   // Name size
  write32(ctx, buf + 4, hashSize);        // Content size
  write32(ctx, buf + 8, NT_GNU_BUILD_ID); // Type
  memcpy(buf + 12, "GNU", 4);           // Name string
  hashBuf = buf + 16;
}

void BuildIdSection::writeBuildId(ArrayRef<uint8_t> buf) {
  assert(buf.size() == hashSize);
  memcpy(hashBuf, buf.data(), hashSize);
}

BssSection::BssSection(Ctx &ctx, StringRef name, uint64_t size,
                       uint32_t alignment)
    : SyntheticSection(ctx, name, SHT_NOBITS, SHF_ALLOC | SHF_WRITE,
                       alignment) {
  this->bss = true;
  this->size = size;
}

EhFrameSection::EhFrameSection(Ctx &ctx)
    : SyntheticSection(ctx, ".eh_frame", SHT_PROGBITS, SHF_ALLOC, 1) {}

// Search for an existing CIE record or create a new one.
// CIE records from input object files are uniquified by their contents
// and where their relocations point to.
template <class ELFT, class RelTy>
CieRecord *EhFrameSection::addCie(EhSectionPiece &cie, ArrayRef<RelTy> rels) {
  Symbol *personality = nullptr;
  unsigned firstRelI = cie.firstRelocation;
  if (firstRelI != (unsigned)-1)
    personality = &cie.sec->file->getRelocTargetSym(rels[firstRelI]);

  // Search for an existing CIE by CIE contents/relocation target pair.
  CieRecord *&rec = cieMap[{cie.data(), personality}];

  // If not found, create a new one.
  if (!rec) {
    rec = make<CieRecord>();
    rec->cie = &cie;
    cieRecords.push_back(rec);
  }
  return rec;
}

// There is one FDE per function. Returns a non-null pointer to the function
// symbol if the given FDE points to a live function.
template <class ELFT, class RelTy>
Defined *EhFrameSection::isFdeLive(EhSectionPiece &fde, ArrayRef<RelTy> rels) {
  auto *sec = cast<EhInputSection>(fde.sec);
  unsigned firstRelI = fde.firstRelocation;

  // An FDE should point to some function because FDEs are to describe
  // functions. That's however not always the case due to an issue of
  // ld.gold with -r. ld.gold may discard only functions and leave their
  // corresponding FDEs, which results in creating bad .eh_frame sections.
  // To deal with that, we ignore such FDEs.
  if (firstRelI == (unsigned)-1)
    return nullptr;

  const RelTy &rel = rels[firstRelI];
  Symbol &b = sec->file->getRelocTargetSym(rel);

  // FDEs for garbage-collected or merged-by-ICF sections, or sections in
  // another partition, are dead.
  if (auto *d = dyn_cast<Defined>(&b))
    if (!d->folded && d->section && d->section->partition == partition)
      return d;
  return nullptr;
}

// .eh_frame is a sequence of CIE or FDE records. In general, there
// is one CIE record per input object file which is followed by
// a list of FDEs. This function searches an existing CIE or create a new
// one and associates FDEs to the CIE.
template <class ELFT, class RelTy>
void EhFrameSection::addRecords(EhInputSection *sec, ArrayRef<RelTy> rels) {
  offsetToCie.clear();
  for (EhSectionPiece &cie : sec->cies)
    offsetToCie[cie.inputOff] = addCie<ELFT>(cie, rels);
  for (EhSectionPiece &fde : sec->fdes) {
    uint32_t id = endian::read32<ELFT::Endianness>(fde.data().data() + 4);
    CieRecord *rec = offsetToCie[fde.inputOff + 4 - id];
    if (!rec)
      Fatal(ctx) << sec << ": invalid CIE reference";

    if (!isFdeLive<ELFT>(fde, rels))
      continue;
    rec->fdes.push_back(&fde);
    numFdes++;
  }
}

template <class ELFT>
void EhFrameSection::addSectionAux(EhInputSection *sec) {
  if (!sec->isLive())
    return;
  const RelsOrRelas<ELFT> rels =
      sec->template relsOrRelas<ELFT>(/*supportsCrel=*/false);
  if (rels.areRelocsRel())
    addRecords<ELFT>(sec, rels.rels);
  else
    addRecords<ELFT>(sec, rels.relas);
}

// Used by ICF<ELFT>::handleLSDA(). This function is very similar to
// EhFrameSection::addRecords().
template <class ELFT, class RelTy>
void EhFrameSection::iterateFDEWithLSDAAux(
    EhInputSection &sec, ArrayRef<RelTy> rels, DenseSet<size_t> &ciesWithLSDA,
    llvm::function_ref<void(InputSection &)> fn) {
  for (EhSectionPiece &cie : sec.cies)
    if (hasLSDA(cie))
      ciesWithLSDA.insert(cie.inputOff);
  for (EhSectionPiece &fde : sec.fdes) {
    uint32_t id = endian::read32<ELFT::Endianness>(fde.data().data() + 4);
    if (!ciesWithLSDA.contains(fde.inputOff + 4 - id))
      continue;

    // The CIE has a LSDA argument. Call fn with d's section.
    if (Defined *d = isFdeLive<ELFT>(fde, rels))
      if (auto *s = dyn_cast_or_null<InputSection>(d->section))
        fn(*s);
  }
}

template <class ELFT>
void EhFrameSection::iterateFDEWithLSDA(
    llvm::function_ref<void(InputSection &)> fn) {
  DenseSet<size_t> ciesWithLSDA;
  for (EhInputSection *sec : sections) {
    ciesWithLSDA.clear();
    const RelsOrRelas<ELFT> rels =
        sec->template relsOrRelas<ELFT>(/*supportsCrel=*/false);
    if (rels.areRelocsRel())
      iterateFDEWithLSDAAux<ELFT>(*sec, rels.rels, ciesWithLSDA, fn);
    else
      iterateFDEWithLSDAAux<ELFT>(*sec, rels.relas, ciesWithLSDA, fn);
  }
}

static void writeCieFde(Ctx &ctx, uint8_t *buf, ArrayRef<uint8_t> d) {
  memcpy(buf, d.data(), d.size());
  // Fix the size field. -4 since size does not include the size field itself.
  write32(ctx, buf, d.size() - 4);
}

void EhFrameSection::finalizeContents() {
  assert(!this->size); // Not finalized.

  switch (ctx.arg.ekind) {
  case ELFNoneKind:
    llvm_unreachable("invalid ekind");
  case ELF32LEKind:
    for (EhInputSection *sec : sections)
      addSectionAux<ELF32LE>(sec);
    break;
  case ELF32BEKind:
    for (EhInputSection *sec : sections)
      addSectionAux<ELF32BE>(sec);
    break;
  case ELF64LEKind:
    for (EhInputSection *sec : sections)
      addSectionAux<ELF64LE>(sec);
    break;
  case ELF64BEKind:
    for (EhInputSection *sec : sections)
      addSectionAux<ELF64BE>(sec);
    break;
  }

  size_t off = 0;
  for (CieRecord *rec : cieRecords) {
    rec->cie->outputOff = off;
    off += rec->cie->size;

    for (EhSectionPiece *fde : rec->fdes) {
      fde->outputOff = off;
      off += fde->size;
    }
  }

  // The LSB standard does not allow a .eh_frame section with zero
  // Call Frame Information records. glibc unwind-dw2-fde.c
  // classify_object_over_fdes expects there is a CIE record length 0 as a
  // terminator. Thus we add one unconditionally.
  off += 4;

  this->size = off;
}

// Returns data for .eh_frame_hdr. .eh_frame_hdr is a binary search table
// to get an FDE from an address to which FDE is applied. This function
// returns a list of such pairs.
SmallVector<EhFrameSection::FdeData, 0> EhFrameSection::getFdeData() const {
  uint8_t *buf = ctx.bufferStart + getParent()->offset + outSecOff;
  SmallVector<FdeData, 0> ret;

  uint64_t va = getPartition(ctx).ehFrameHdr->getVA();
  for (CieRecord *rec : cieRecords) {
    uint8_t enc = getFdeEncoding(rec->cie);
    for (EhSectionPiece *fde : rec->fdes) {
      uint64_t pc = getFdePc(buf, fde->outputOff, enc);
      uint64_t fdeVA = getParent()->addr + fde->outputOff;
      if (!isInt<32>(pc - va)) {
        Err(ctx) << fde->sec << ": PC offset is too large: 0x"
                 << Twine::utohexstr(pc - va);
        continue;
      }
      ret.push_back({uint32_t(pc - va), uint32_t(fdeVA - va)});
    }
  }

  // Sort the FDE list by their PC and uniqueify. Usually there is only
  // one FDE for a PC (i.e. function), but if ICF merges two functions
  // into one, there can be more than one FDEs pointing to the address.
  auto less = [](const FdeData &a, const FdeData &b) {
    return a.pcRel < b.pcRel;
  };
  llvm::stable_sort(ret, less);
  auto eq = [](const FdeData &a, const FdeData &b) {
    return a.pcRel == b.pcRel;
  };
  ret.erase(llvm::unique(ret, eq), ret.end());

  return ret;
}

static uint64_t readFdeAddr(Ctx &ctx, uint8_t *buf, int size) {
  switch (size) {
  case DW_EH_PE_udata2:
    return read16(ctx, buf);
  case DW_EH_PE_sdata2:
    return (int16_t)read16(ctx, buf);
  case DW_EH_PE_udata4:
    return read32(ctx, buf);
  case DW_EH_PE_sdata4:
    return (int32_t)read32(ctx, buf);
  case DW_EH_PE_udata8:
  case DW_EH_PE_sdata8:
    return read64(ctx, buf);
  case DW_EH_PE_absptr:
    return readUint(ctx, buf);
  }
  Err(ctx) << "unknown FDE size encoding";
  return 0;
}

// Returns the VA to which a given FDE (on a mmap'ed buffer) is applied to.
// We need it to create .eh_frame_hdr section.
uint64_t EhFrameSection::getFdePc(uint8_t *buf, size_t fdeOff,
                                  uint8_t enc) const {
  // The starting address to which this FDE applies is
  // stored at FDE + 8 byte. And this offset is within
  // the .eh_frame section.
  size_t off = fdeOff + 8;
  uint64_t addr = readFdeAddr(ctx, buf + off, enc & 0xf);
  if ((enc & 0x70) == DW_EH_PE_absptr)
    return ctx.arg.is64 ? addr : uint32_t(addr);
  if ((enc & 0x70) == DW_EH_PE_pcrel)
    return addr + getParent()->addr + off + outSecOff;
  Err(ctx) << "unknown FDE size relative encoding";
  return 0;
}

void EhFrameSection::writeTo(uint8_t *buf) {
  // Write CIE and FDE records.
  for (CieRecord *rec : cieRecords) {
    size_t cieOffset = rec->cie->outputOff;
    writeCieFde(ctx, buf + cieOffset, rec->cie->data());

    for (EhSectionPiece *fde : rec->fdes) {
      size_t off = fde->outputOff;
      writeCieFde(ctx, buf + off, fde->data());

      // FDE's second word should have the offset to an associated CIE.
      // Write it.
      write32(ctx, buf + off + 4, off + 4 - cieOffset);
    }
  }

  // Apply relocations. .eh_frame section contents are not contiguous
  // in the output buffer, but relocateAlloc() still works because
  // getOffset() takes care of discontiguous section pieces.
  for (EhInputSection *s : sections)
    ctx.target->relocateAlloc(*s, buf);

  if (getPartition(ctx).ehFrameHdr && getPartition(ctx).ehFrameHdr->getParent())
    getPartition(ctx).ehFrameHdr->write();
}

GotSection::GotSection(Ctx &ctx)
    : SyntheticSection(ctx, ".got", SHT_PROGBITS, SHF_ALLOC | SHF_WRITE,
                       ctx.target->gotEntrySize) {
  numEntries = ctx.target->gotHeaderEntriesNum;
}

void GotSection::addConstant(const Relocation &r) { relocations.push_back(r); }
void GotSection::addEntry(const Symbol &sym) {
  assert(sym.auxIdx == ctx.symAux.size() - 1);
  ctx.symAux.back().gotIdx = numEntries++;
}

void GotSection::addAuthEntry(const Symbol &sym) {
  authEntries.push_back(
      {(numEntries - 1) * ctx.target->gotEntrySize, sym.isFunc()});
}

bool GotSection::addTlsDescEntry(const Symbol &sym) {
  assert(sym.auxIdx == ctx.symAux.size() - 1);
  ctx.symAux.back().tlsDescIdx = numEntries;
  numEntries += 2;
  return true;
}

void GotSection::addTlsDescAuthEntry() {
  authEntries.push_back({(numEntries - 2) * ctx.target->gotEntrySize, true});
  authEntries.push_back({(numEntries - 1) * ctx.target->gotEntrySize, false});
}

bool GotSection::addDynTlsEntry(const Symbol &sym) {
  assert(sym.auxIdx == ctx.symAux.size() - 1);
  ctx.symAux.back().tlsGdIdx = numEntries;
  // Global Dynamic TLS entries take two GOT slots.
  numEntries += 2;
  return true;
}

// Reserves TLS entries for a TLS module ID and a TLS block offset.
// In total it takes two GOT slots.
bool GotSection::addTlsIndex() {
  if (tlsIndexOff != uint32_t(-1))
    return false;
  tlsIndexOff = numEntries * ctx.target->gotEntrySize;
  numEntries += 2;
  return true;
}

uint32_t GotSection::getTlsDescOffset(const Symbol &sym) const {
  return sym.getTlsDescIdx(ctx) * ctx.target->gotEntrySize;
}

uint64_t GotSection::getTlsDescAddr(const Symbol &sym) const {
  return getVA() + getTlsDescOffset(sym);
}

uint64_t GotSection::getGlobalDynAddr(const Symbol &b) const {
  return this->getVA() + b.getTlsGdIdx(ctx) * ctx.target->gotEntrySize;
}

uint64_t GotSection::getGlobalDynOffset(const Symbol &b) const {
  return b.getTlsGdIdx(ctx) * ctx.target->gotEntrySize;
}

void GotSection::finalizeContents() {
  if (ctx.arg.emachine == EM_PPC64 &&
      numEntries <= ctx.target->gotHeaderEntriesNum &&
      !ctx.sym.globalOffsetTable)
    size = 0;
  else
    size = numEntries * ctx.target->gotEntrySize;
}

bool GotSection::isNeeded() const {
  // Needed if the GOT symbol is used or the number of entries is more than just
  // the header. A GOT with just the header may not be needed.
  return hasGotOffRel || numEntries > ctx.target->gotHeaderEntriesNum;
}

void GotSection::writeTo(uint8_t *buf) {
  // On PPC64 .got may be needed but empty. Skip the write.
  if (size == 0)
    return;
  ctx.target->writeGotHeader(buf);
  ctx.target->relocateAlloc(*this, buf);
  for (const AuthEntryInfo &authEntry : authEntries) {
    // https://github.com/ARM-software/abi-aa/blob/2024Q3/pauthabielf64/pauthabielf64.rst#default-signing-schema
    //   Signed GOT entries use the IA key for symbols of type STT_FUNC and the
    //   DA key for all other symbol types, with the address of the GOT entry as
    //   the modifier. The static linker must encode the signing schema into the
    //   GOT slot.
    //
    // https://github.com/ARM-software/abi-aa/blob/2024Q3/pauthabielf64/pauthabielf64.rst#encoding-the-signing-schema
    //   If address diversity is set and the discriminator
    //   is 0 then modifier = Place
    uint8_t *dest = buf + authEntry.offset;
    uint64_t key = authEntry.isSymbolFunc ? /*IA=*/0b00 : /*DA=*/0b10;
    uint64_t addrDiversity = 1;
    write64(ctx, dest, (addrDiversity << 63) | (key << 60));
  }
}

static uint64_t getMipsPageCount(uint64_t size) {
  return (size + 0xfffe) / 0xffff + 1;
}

MipsGotSection::MipsGotSection(Ctx &ctx)
    : SyntheticSection(ctx, ".got", SHT_PROGBITS,
                       SHF_ALLOC | SHF_WRITE | SHF_MIPS_GPREL, 16) {}

void MipsGotSection::addConstant(const Relocation &r) {
  relocations.push_back(r);
}

void MipsGotSection::addEntry(InputFile &file, Symbol &sym, int64_t addend,
                              RelExpr expr) {
  FileGot &g = getGot(file);
  if (expr == RE_MIPS_GOT_LOCAL_PAGE) {
    if (const OutputSection *os = sym.getOutputSection())
      g.pagesMap.insert({os, {&sym}});
    else
      g.local16.insert({{nullptr, getMipsPageAddr(sym.getVA(ctx, addend))}, 0});
  } else if (sym.isTls())
    g.tls.insert({&sym, 0});
  else if (sym.isPreemptible && expr == R_ABS)
    g.relocs.insert({&sym, 0});
  else if (sym.isPreemptible)
    g.global.insert({&sym, 0});
  else if (expr == RE_MIPS_GOT_OFF32)
    g.local32.insert({{&sym, addend}, 0});
  else
    g.local16.insert({{&sym, addend}, 0});
}

void MipsGotSection::addDynTlsEntry(InputFile &file, Symbol &sym) {
  getGot(file).dynTlsSymbols.insert({&sym, 0});
}

void MipsGotSection::addTlsIndex(InputFile &file) {
  getGot(file).dynTlsSymbols.insert({nullptr, 0});
}

size_t MipsGotSection::FileGot::getEntriesNum() const {
  return getPageEntriesNum() + local16.size() + global.size() + relocs.size() +
         tls.size() + dynTlsSymbols.size() * 2;
}

size_t MipsGotSection::FileGot::getPageEntriesNum() const {
  size_t num = 0;
  for (const std::pair<const OutputSection *, FileGot::PageBlock> &p : pagesMap)
    num += p.second.count;
  return num;
}

size_t MipsGotSection::FileGot::getIndexedEntriesNum() const {
  size_t count = getPageEntriesNum() + local16.size() + global.size();
  // If there are relocation-only entries in the GOT, TLS entries
  // are allocated after them. TLS entries should be addressable
  // by 16-bit index so count both reloc-only and TLS entries.
  if (!tls.empty() || !dynTlsSymbols.empty())
    count += relocs.size() + tls.size() + dynTlsSymbols.size() * 2;
  return count;
}

MipsGotSection::FileGot &MipsGotSection::getGot(InputFile &f) {
  if (f.mipsGotIndex == uint32_t(-1)) {
    gots.emplace_back();
    gots.back().file = &f;
    f.mipsGotIndex = gots.size() - 1;
  }
  return gots[f.mipsGotIndex];
}

uint64_t MipsGotSection::getPageEntryOffset(const InputFile *f,
                                            const Symbol &sym,
                                            int64_t addend) const {
  const FileGot &g = gots[f->mipsGotIndex];
  uint64_t index = 0;
  if (const OutputSection *outSec = sym.getOutputSection()) {
    uint64_t secAddr = getMipsPageAddr(outSec->addr);
    uint64_t symAddr = getMipsPageAddr(sym.getVA(ctx, addend));
    index = g.pagesMap.lookup(outSec).firstIndex + (symAddr - secAddr) / 0xffff;
  } else {
    index =
        g.local16.lookup({nullptr, getMipsPageAddr(sym.getVA(ctx, addend))});
  }
  return index * ctx.arg.wordsize;
}

uint64_t MipsGotSection::getSymEntryOffset(const InputFile *f, const Symbol &s,
                                           int64_t addend) const {
  const FileGot &g = gots[f->mipsGotIndex];
  Symbol *sym = const_cast<Symbol *>(&s);
  if (sym->isTls())
    return g.tls.lookup(sym) * ctx.arg.wordsize;
  if (sym->isPreemptible)
    return g.global.lookup(sym) * ctx.arg.wordsize;
  return g.local16.lookup({sym, addend}) * ctx.arg.wordsize;
}

uint64_t MipsGotSection::getTlsIndexOffset(const InputFile *f) const {
  const FileGot &g = gots[f->mipsGotIndex];
  return g.dynTlsSymbols.lookup(nullptr) * ctx.arg.wordsize;
}

uint64_t MipsGotSection::getGlobalDynOffset(const InputFile *f,
                                            const Symbol &s) const {
  const FileGot &g = gots[f->mipsGotIndex];
  Symbol *sym = const_cast<Symbol *>(&s);
  return g.dynTlsSymbols.lookup(sym) * ctx.arg.wordsize;
}

const Symbol *MipsGotSection::getFirstGlobalEntry() const {
  if (gots.empty())
    return nullptr;
  const FileGot &primGot = gots.front();
  if (!primGot.global.empty())
    return primGot.global.front().first;
  if (!primGot.relocs.empty())
    return primGot.relocs.front().first;
  return nullptr;
}

unsigned MipsGotSection::getLocalEntriesNum() const {
  if (gots.empty())
    return headerEntriesNum;
  return headerEntriesNum + gots.front().getPageEntriesNum() +
         gots.front().local16.size();
}

bool MipsGotSection::tryMergeGots(FileGot &dst, FileGot &src, bool isPrimary) {
  FileGot tmp = dst;
  set_union(tmp.pagesMap, src.pagesMap);
  set_union(tmp.local16, src.local16);
  set_union(tmp.global, src.global);
  set_union(tmp.relocs, src.relocs);
  set_union(tmp.tls, src.tls);
  set_union(tmp.dynTlsSymbols, src.dynTlsSymbols);

  size_t count = isPrimary ? headerEntriesNum : 0;
  count += tmp.getIndexedEntriesNum();

  if (count * ctx.arg.wordsize > ctx.arg.mipsGotSize)
    return false;

  std::swap(tmp, dst);
  return true;
}

void MipsGotSection::finalizeContents() { updateAllocSize(ctx); }

bool MipsGotSection::updateAllocSize(Ctx &ctx) {
  size = headerEntriesNum * ctx.arg.wordsize;
  for (const FileGot &g : gots)
    size += g.getEntriesNum() * ctx.arg.wordsize;
  return false;
}

void MipsGotSection::build() {
  if (gots.empty())
    return;

  std::vector<FileGot> mergedGots(1);

  // For each GOT move non-preemptible symbols from the `Global`
  // to `Local16` list. Preemptible symbol might become non-preemptible
  // one if, for example, it gets a related copy relocation.
  for (FileGot &got : gots) {
    for (auto &p: got.global)
      if (!p.first->isPreemptible)
        got.local16.insert({{p.first, 0}, 0});
    got.global.remove_if([&](const std::pair<Symbol *, size_t> &p) {
      return !p.first->isPreemptible;
    });
  }

  // For each GOT remove "reloc-only" entry if there is "global"
  // entry for the same symbol. And add local entries which indexed
  // using 32-bit value at the end of 16-bit entries.
  for (FileGot &got : gots) {
    got.relocs.remove_if([&](const std::pair<Symbol *, size_t> &p) {
      return got.global.count(p.first);
    });
    set_union(got.local16, got.local32);
    got.local32.clear();
  }

  // Evaluate number of "reloc-only" entries in the resulting GOT.
  // To do that put all unique "reloc-only" and "global" entries
  // from all GOTs to the future primary GOT.
  FileGot *primGot = &mergedGots.front();
  for (FileGot &got : gots) {
    set_union(primGot->relocs, got.global);
    set_union(primGot->relocs, got.relocs);
    got.relocs.clear();
  }

  // Evaluate number of "page" entries in each GOT.
  for (FileGot &got : gots) {
    for (std::pair<const OutputSection *, FileGot::PageBlock> &p :
         got.pagesMap) {
      const OutputSection *os = p.first;
      uint64_t secSize = 0;
      for (SectionCommand *cmd : os->commands) {
        if (auto *isd = dyn_cast<InputSectionDescription>(cmd))
          for (InputSection *isec : isd->sections) {
            uint64_t off = alignToPowerOf2(secSize, isec->addralign);
            secSize = off + isec->getSize();
          }
      }
      p.second.count = getMipsPageCount(secSize);
    }
  }

  // Merge GOTs. Try to join as much as possible GOTs but do not exceed
  // maximum GOT size. At first, try to fill the primary GOT because
  // the primary GOT can be accessed in the most effective way. If it
  // is not possible, try to fill the last GOT in the list, and finally
  // create a new GOT if both attempts failed.
  for (FileGot &srcGot : gots) {
    InputFile *file = srcGot.file;
    if (tryMergeGots(mergedGots.front(), srcGot, true)) {
      file->mipsGotIndex = 0;
    } else {
      // If this is the first time we failed to merge with the primary GOT,
      // MergedGots.back() will also be the primary GOT. We must make sure not
      // to try to merge again with isPrimary=false, as otherwise, if the
      // inputs are just right, we could allow the primary GOT to become 1 or 2
      // words bigger due to ignoring the header size.
      if (mergedGots.size() == 1 ||
          !tryMergeGots(mergedGots.back(), srcGot, false)) {
        mergedGots.emplace_back();
        std::swap(mergedGots.back(), srcGot);
      }
      file->mipsGotIndex = mergedGots.size() - 1;
    }
  }
  std::swap(gots, mergedGots);

  // Reduce number of "reloc-only" entries in the primary GOT
  // by subtracting "global" entries in the primary GOT.
  primGot = &gots.front();
  primGot->relocs.remove_if([&](const std::pair<Symbol *, size_t> &p) {
    return primGot->global.count(p.first);
  });

  // Calculate indexes for each GOT entry.
  size_t index = headerEntriesNum;
  for (FileGot &got : gots) {
    got.startIndex = &got == primGot ? 0 : index;
    for (std::pair<const OutputSection *, FileGot::PageBlock> &p :
         got.pagesMap) {
      // For each output section referenced by GOT page relocations calculate
      // and save into pagesMap an upper bound of MIPS GOT entries required
      // to store page addresses of local symbols. We assume the worst case -
      // each 64kb page of the output section has at least one GOT relocation
      // against it. And take in account the case when the section intersects
      // page boundaries.
      p.second.firstIndex = index;
      index += p.second.count;
    }
    for (auto &p: got.local16)
      p.second = index++;
    for (auto &p: got.global)
      p.second = index++;
    for (auto &p: got.relocs)
      p.second = index++;
    for (auto &p: got.tls)
      p.second = index++;
    for (auto &p: got.dynTlsSymbols) {
      p.second = index;
      index += 2;
    }
  }

  // Update SymbolAux::gotIdx field to use this
  // value later in the `sortMipsSymbols` function.
  for (auto &p : primGot->global) {
    if (p.first->auxIdx == 0)
      p.first->allocateAux(ctx);
    ctx.symAux.back().gotIdx = p.second;
  }
  for (auto &p : primGot->relocs) {
    if (p.first->auxIdx == 0)
      p.first->allocateAux(ctx);
    ctx.symAux.back().gotIdx = p.second;
  }

  // Create relocations.
  //
  // NB: GOT 'page address' entries have their VAs handled in writeTo as they
  // reference an OutputSection not a Symbol.
  for (FileGot &got : gots) {
    // Create relocations for TLS entries.
    for (std::pair<Symbol *, size_t> &p : got.tls) {
      Symbol *s = p.first;
      uint64_t offset = p.second * ctx.arg.wordsize;
      // When building a shared library we still need a dynamic relocation
      // for the TP-relative offset as we don't know how much other data will
      // be allocated before us in the static TLS block.
      if (!s->isPreemptible && !ctx.arg.shared)
        addConstant({R_TPREL, ctx.target->symbolicRel, offset, 0, s});
      else
        ctx.mainPart->relaDyn->addAddendOnlyRelocIfNonPreemptible(
            ctx.target->tlsGotRel, *this, offset, *s, ctx.target->symbolicRel);
    }
    for (std::pair<Symbol *, size_t> &p : got.dynTlsSymbols) {
      Symbol *s = p.first;
      uint64_t offset = p.second * ctx.arg.wordsize;
      if (s == nullptr) {
        if (ctx.arg.shared)
          ctx.mainPart->relaDyn->addReloc(
              {ctx.target->tlsModuleIndexRel, this, offset});
        else
          addConstant(
              {R_ADDEND, ctx.target->symbolicRel, offset, 1, ctx.dummySym});
      } else {
        // When building a shared library we still need a dynamic relocation
        // for the module index. Therefore only checking for
        // S->isPreemptible is not sufficient (this happens e.g. for
        // thread-locals that have been marked as local through a linker script)
        if (!s->isPreemptible && !ctx.arg.shared)
          // Write one to the GOT slot.
          addConstant({R_ADDEND, ctx.target->symbolicRel, offset, 1, s});
        else
          ctx.mainPart->relaDyn->addSymbolReloc(ctx.target->tlsModuleIndexRel,
                                                *this, offset, *s);
        offset += ctx.arg.wordsize;
        // However, we can skip writing the TLS offset reloc for non-preemptible
        // symbols since it is known even in shared libraries
        if (s->isPreemptible)
          ctx.mainPart->relaDyn->addSymbolReloc(ctx.target->tlsOffsetRel, *this,
                                                offset, *s);
        else
          addConstant({R_ABS, ctx.target->tlsOffsetRel, offset, 0, s});
      }
    }

    // Primary GOT's local and global relocations are implicit; write out VA as
    // a constant for both (note MIPS requires the VA be written even for the
    // global entries).
    if (&got == primGot) {
      // Relocations for "global" entries.
      for (const std::pair<Symbol *, size_t> &p : got.global) {
        uint64_t offset = p.second * ctx.arg.wordsize;
        addConstant({R_ABS, ctx.target->relativeRel, offset, 0, p.first});
      }
      for (const std::pair<Symbol *, size_t> &p : got.relocs) {
        uint64_t offset = p.second * ctx.arg.wordsize;
        addConstant({R_ABS, ctx.target->relativeRel, offset, 0, p.first});
      }

      // Relocations for "local" entries
      for (const std::pair<GotEntry, size_t> &p : got.local16) {
        uint64_t offset = p.second * ctx.arg.wordsize;
        if (p.first.first == nullptr)
          addConstant({R_ADDEND, ctx.target->relativeRel, offset,
                       p.first.second, ctx.dummySym});
        else
          addConstant({R_ABS, ctx.target->relativeRel, offset, p.first.second,
                       p.first.first});
      }

      continue;
    }

    // Relocations for "global" entries.
    for (const std::pair<Symbol *, size_t> &p : got.global) {
      uint64_t offset = p.second * ctx.arg.wordsize;
      ctx.mainPart->relaDyn->addSymbolReloc(ctx.target->relativeRel, *this,
                                            offset, *p.first);
    }
<<<<<<< HEAD
    // Relocation-only entries exist as dummy entries for dynamic symbols that
    // aren't otherwise in the primary GOT, as the ABI requires an entry for
    // each dynamic symbol. Secondary GOTs have no need for them.
    assert(got.relocs.empty() &&
           "Relocation-only entries should only be in the primary GOT");

    // Relocations for "local" entries
    if (ctx.arg.isPic) {
      for (const std::pair<const OutputSection *, FileGot::PageBlock> &l :
           got.pagesMap) {
        size_t pageCount = l.second.count;
        for (size_t pi = 0; pi < pageCount; ++pi) {
          uint64_t offset = (l.second.firstIndex + pi) * ctx.arg.wordsize;
          ctx.mainPart->relaDyn->addReloc({ctx.target->relativeRel, this,
                                           offset, l.first,
                                           int64_t(pi * 0x10000)});
        }
=======
    if (!ctx.arg.isPic)
      continue;
    // Dynamic relocations for "local" entries in case of PIC.
    for (const std::pair<const OutputSection *, FileGot::PageBlock> &l :
         got.pagesMap) {
      size_t pageCount = l.second.count;
      for (size_t pi = 0; pi < pageCount; ++pi) {
        uint64_t offset = (l.second.firstIndex + pi) * ctx.arg.wordsize;
        ctx.mainPart->relaDyn->addReloc(
            {ctx.target->relativeRel, this, offset, false, *l.second.repSym,
             int64_t(pi * 0x10000), RE_MIPS_OSEC_LOCAL_PAGE});
>>>>>>> 9da81136
      }
    }
    for (const std::pair<GotEntry, size_t> &p : got.local16) {
      uint64_t offset = p.second * ctx.arg.wordsize;
<<<<<<< HEAD
      if (p.first.first == nullptr)
        addConstant({R_ADDEND, ctx.target->relativeRel, offset, p.first.second,
                     ctx.dummySym});
      else if (!ctx.arg.isPic)
        addConstant({R_ABS, ctx.target->relativeRel, offset, p.first.second,
                     p.first.first});
      else
        ctx.mainPart->relaDyn->addRelativeReloc(
            ctx.target->relativeRel, *this, offset, *p.first.first,
            p.first.second, ctx.target->relativeRel, R_ABS);
=======
      ctx.mainPart->relaDyn->addReloc({ctx.target->relativeRel, this, offset,
                                       false, *p.first.first, p.first.second,
                                       R_ABS});
>>>>>>> 9da81136
    }
  }
}

bool MipsGotSection::isNeeded() const {
  // We add the .got section to the result for dynamic MIPS target because
  // its address and properties are mentioned in the .dynamic section.
  return !ctx.arg.relocatable;
}

uint64_t MipsGotSection::getGp(const InputFile *f) const {
  // For files without related GOT or files refer a primary GOT
  // returns "common" _gp value. For secondary GOTs calculate
  // individual _gp values.
  if (!f || f->mipsGotIndex == uint32_t(-1) || f->mipsGotIndex == 0)
    return ctx.sym.mipsGp->getVA(ctx, 0);
  return getVA() + gots[f->mipsGotIndex].startIndex * ctx.arg.wordsize + 0x7ff0;
}

void MipsGotSection::writeTo(uint8_t *buf) {
  // Set the MSB of the second GOT slot. This is not required by any
  // MIPS ABI documentation, though.
  //
  // There is a comment in glibc saying that "The MSB of got[1] of a
  // gnu object is set to identify gnu objects," and in GNU gold it
  // says "the second entry will be used by some runtime loaders".
  // But how this field is being used is unclear.
  //
  // We are not really willing to mimic other linkers behaviors
  // without understanding why they do that, but because all files
  // generated by GNU tools have this special GOT value, and because
  // we've been doing this for years, it is probably a safe bet to
  // keep doing this for now. We really need to revisit this to see
  // if we had to do this.
  writeUint(ctx, buf + ctx.arg.wordsize,
            (uint64_t)1 << (ctx.arg.wordsize * 8 - 1));
  ctx.target->relocateAlloc(*this, buf);
  for (const FileGot &g : gots) {
    // Write 'page address' entries to the local part of the GOT.
    for (const std::pair<const OutputSection *, FileGot::PageBlock> &l :
         g.pagesMap) {
      size_t pageCount = l.second.count;
      uint64_t firstPageAddr = getMipsPageAddr(l.first->addr);
      for (size_t pi = 0; pi < pageCount; ++pi)
        writeUint(ctx, buf + (l.second.firstIndex + pi) * ctx.arg.wordsize,
                  firstPageAddr + pi * 0x10000);
    }
  }
}

// On PowerPC the .plt section is used to hold the table of function addresses
// instead of the .got.plt, and the type is SHT_NOBITS similar to a .bss
// section. I don't know why we have a BSS style type for the section but it is
// consistent across both 64-bit PowerPC ABIs as well as the 32-bit PowerPC ABI.
GotPltSection::GotPltSection(Ctx &ctx)
    : SyntheticSection(ctx, ".got.plt", SHT_PROGBITS, SHF_ALLOC | SHF_WRITE,
                       ctx.target->gotEntrySize) {
  if (ctx.arg.emachine == EM_PPC) {
    name = ".plt";
  } else if (ctx.arg.emachine == EM_PPC64) {
    type = SHT_NOBITS;
    name = ".plt";
  }
}

void GotPltSection::addEntry(Symbol &sym) {
  assert(sym.auxIdx == ctx.symAux.size() - 1 &&
         ctx.symAux.back().pltIdx == entries.size());
  entries.push_back(&sym);
}

size_t GotPltSection::getSize() const {
  return (ctx.target->gotPltHeaderEntriesNum + entries.size()) *
         ctx.target->gotEntrySize;
}

void GotPltSection::writeTo(uint8_t *buf) {
  ctx.target->writeGotPltHeader(buf);
  buf += ctx.target->gotPltHeaderEntriesNum * ctx.target->gotEntrySize;
  for (const Symbol *b : entries) {
    ctx.target->writeGotPlt(buf, *b);
    buf += ctx.target->gotEntrySize;
  }
}

bool GotPltSection::isNeeded() const {
  // We need to emit GOTPLT even if it's empty if there's a relocation relative
  // to it.
  return !entries.empty() || hasGotPltOffRel;
}

static StringRef getIgotPltName(Ctx &ctx) {
  // On ARM the IgotPltSection is part of the GotSection.
  if (ctx.arg.emachine == EM_ARM)
    return ".got";

  // On PowerPC64 the GotPltSection is renamed to '.plt' so the IgotPltSection
  // needs to be named the same.
  if (ctx.arg.emachine == EM_PPC64)
    return ".plt";

  return ".got.plt";
}

// On PowerPC64 the GotPltSection type is SHT_NOBITS so we have to follow suit
// with the IgotPltSection.
IgotPltSection::IgotPltSection(Ctx &ctx)
    : SyntheticSection(ctx, getIgotPltName(ctx),
                       ctx.arg.emachine == EM_PPC64 ? SHT_NOBITS : SHT_PROGBITS,
                       SHF_ALLOC | SHF_WRITE, ctx.target->gotEntrySize) {}

void IgotPltSection::addEntry(Symbol &sym) {
  assert(ctx.symAux.back().pltIdx == entries.size());
  entries.push_back(&sym);
}

size_t IgotPltSection::getSize() const {
  return entries.size() * ctx.target->gotEntrySize;
}

void IgotPltSection::writeTo(uint8_t *buf) {
  for (const Symbol *b : entries) {
    ctx.target->writeIgotPlt(buf, *b);
    buf += ctx.target->gotEntrySize;
  }
}

StringTableSection::StringTableSection(Ctx &ctx, StringRef name, bool dynamic)
    : SyntheticSection(ctx, name, SHT_STRTAB, dynamic ? (uint64_t)SHF_ALLOC : 0,
                       1),
      dynamic(dynamic) {
  // ELF string tables start with a NUL byte.
  strings.push_back("");
  stringMap.try_emplace(CachedHashStringRef(""), 0);
  size = 1;
}

// Adds a string to the string table. If `hashIt` is true we hash and check for
// duplicates. It is optional because the name of global symbols are already
// uniqued and hashing them again has a big cost for a small value: uniquing
// them with some other string that happens to be the same.
unsigned StringTableSection::addString(StringRef s, bool hashIt) {
  if (hashIt) {
    auto r = stringMap.try_emplace(CachedHashStringRef(s), size);
    if (!r.second)
      return r.first->second;
  }
  if (s.empty())
    return 0;
  unsigned ret = this->size;
  this->size = this->size + s.size() + 1;
  strings.push_back(s);
  return ret;
}

void StringTableSection::writeTo(uint8_t *buf) {
  for (StringRef s : strings) {
    memcpy(buf, s.data(), s.size());
    buf[s.size()] = '\0';
    buf += s.size() + 1;
  }
}

// Returns the number of entries in .gnu.version_d: the number of
// non-VER_NDX_LOCAL-non-VER_NDX_GLOBAL definitions, plus 1.
// Note that we don't support vd_cnt > 1 yet.
static unsigned getVerDefNum(Ctx &ctx) {
  return namedVersionDefs(ctx).size() + 1;
}

template <class ELFT>
DynamicSection<ELFT>::DynamicSection(Ctx &ctx)
    : SyntheticSection(ctx, ".dynamic", SHT_DYNAMIC, SHF_ALLOC | SHF_WRITE,
                       ctx.arg.wordsize) {
  this->entsize = ELFT::Is64Bits ? 16 : 8;

  // .dynamic section is not writable on MIPS and on Fuchsia OS
  // which passes -z rodynamic.
  // See "Special Section" in Chapter 4 in the following document:
  // ftp://www.linux-mips.org/pub/linux/mips/doc/ABI/mipsabi.pdf
  if (ctx.arg.emachine == EM_MIPS || ctx.arg.zRodynamic)
    this->flags = SHF_ALLOC;
}

// The output section .rela.dyn may include these synthetic sections:
//
// - part.relaDyn
// - ctx.in.relaPlt: this is included if a linker script places .rela.plt inside
//   .rela.dyn
//
// DT_RELASZ is the total size of the included sections.
static uint64_t addRelaSz(Ctx &ctx, const RelocationBaseSection &relaDyn) {
  size_t size = relaDyn.getSize();
  if (ctx.in.relaPlt->getParent() == relaDyn.getParent())
    size += ctx.in.relaPlt->getSize();
  return size;
}

// A Linker script may assign the RELA relocation sections to the same
// output section. When this occurs we cannot just use the OutputSection
// Size. Moreover the [DT_JMPREL, DT_JMPREL + DT_PLTRELSZ) is permitted to
// overlap with the [DT_RELA, DT_RELA + DT_RELASZ).
static uint64_t addPltRelSz(Ctx &ctx) { return ctx.in.relaPlt->getSize(); }

// Add remaining entries to complete .dynamic contents.
template <class ELFT>
std::vector<std::pair<int32_t, uint64_t>>
DynamicSection<ELFT>::computeContents() {
  elf::Partition &part = getPartition(ctx);
  bool isMain = part.name.empty();
  std::vector<std::pair<int32_t, uint64_t>> entries;

  auto addInt = [&](int32_t tag, uint64_t val) {
    entries.emplace_back(tag, val);
  };
  auto addInSec = [&](int32_t tag, const InputSection &sec) {
    entries.emplace_back(tag, sec.getVA());
  };

  for (StringRef s : ctx.arg.filterList)
    addInt(DT_FILTER, part.dynStrTab->addString(s));
  for (StringRef s : ctx.arg.auxiliaryList)
    addInt(DT_AUXILIARY, part.dynStrTab->addString(s));

  if (!ctx.arg.rpath.empty())
    addInt(ctx.arg.enableNewDtags ? DT_RUNPATH : DT_RPATH,
           part.dynStrTab->addString(ctx.arg.rpath));

  for (SharedFile *file : ctx.sharedFiles)
    if (file->isNeeded)
      addInt(DT_NEEDED, part.dynStrTab->addString(file->soName));

  if (isMain) {
    if (!ctx.arg.soName.empty())
      addInt(DT_SONAME, part.dynStrTab->addString(ctx.arg.soName));
  } else {
    if (!ctx.arg.soName.empty())
      addInt(DT_NEEDED, part.dynStrTab->addString(ctx.arg.soName));
    addInt(DT_SONAME, part.dynStrTab->addString(part.name));
  }

  // Set DT_FLAGS and DT_FLAGS_1.
  uint32_t dtFlags = 0;
  uint32_t dtFlags1 = 0;
  if (ctx.arg.bsymbolic == BsymbolicKind::All)
    dtFlags |= DF_SYMBOLIC;
  if (ctx.arg.zGlobal)
    dtFlags1 |= DF_1_GLOBAL;
  if (ctx.arg.zInitfirst)
    dtFlags1 |= DF_1_INITFIRST;
  if (ctx.arg.zInterpose)
    dtFlags1 |= DF_1_INTERPOSE;
  if (ctx.arg.zNodefaultlib)
    dtFlags1 |= DF_1_NODEFLIB;
  if (ctx.arg.zNodelete)
    dtFlags1 |= DF_1_NODELETE;
  if (ctx.arg.zNodlopen)
    dtFlags1 |= DF_1_NOOPEN;
  if (ctx.arg.pie)
    dtFlags1 |= DF_1_PIE;
  if (ctx.arg.zNow) {
    dtFlags |= DF_BIND_NOW;
    dtFlags1 |= DF_1_NOW;
  }
  if (ctx.arg.zOrigin) {
    dtFlags |= DF_ORIGIN;
    dtFlags1 |= DF_1_ORIGIN;
  }
  if (!ctx.arg.zText)
    dtFlags |= DF_TEXTREL;
  if (ctx.hasTlsIe && ctx.arg.shared)
    dtFlags |= DF_STATIC_TLS;

  if (dtFlags)
    addInt(DT_FLAGS, dtFlags);
  if (dtFlags1)
    addInt(DT_FLAGS_1, dtFlags1);

  // DT_DEBUG is a pointer to debug information used by debuggers at runtime. We
  // need it for each process, so we don't write it for DSOs. The loader writes
  // the pointer into this entry.
  //
  // DT_DEBUG is the only .dynamic entry that needs to be written to. Some
  // systems (currently only Fuchsia OS) provide other means to give the
  // debugger this information. Such systems may choose make .dynamic read-only.
  // If the target is such a system (used -z rodynamic) don't write DT_DEBUG.
  if (!ctx.arg.shared && !ctx.arg.relocatable && !ctx.arg.zRodynamic)
    addInt(DT_DEBUG, 0);

  if (part.relaDyn->isNeeded()) {
    addInSec(part.relaDyn->dynamicTag, *part.relaDyn);
    entries.emplace_back(part.relaDyn->sizeDynamicTag,
                         addRelaSz(ctx, *part.relaDyn));

    bool isRela = ctx.arg.isRela;
    addInt(isRela ? DT_RELAENT : DT_RELENT,
           isRela ? sizeof(Elf_Rela) : sizeof(Elf_Rel));

    // MIPS dynamic loader does not support RELCOUNT tag.
    // The problem is in the tight relation between dynamic
    // relocations and GOT. So do not emit this tag on MIPS.
    if (ctx.arg.emachine != EM_MIPS) {
      size_t numRelativeRels = part.relaDyn->getRelativeRelocCount();
      if (ctx.arg.zCombreloc && numRelativeRels)
        addInt(isRela ? DT_RELACOUNT : DT_RELCOUNT, numRelativeRels);
    }
  }
  if (part.relrDyn && part.relrDyn->getParent() &&
      !part.relrDyn->relocs.empty()) {
    addInSec(ctx.arg.useAndroidRelrTags ? DT_ANDROID_RELR : DT_RELR,
             *part.relrDyn);
    addInt(ctx.arg.useAndroidRelrTags ? DT_ANDROID_RELRSZ : DT_RELRSZ,
           part.relrDyn->getParent()->size);
    addInt(ctx.arg.useAndroidRelrTags ? DT_ANDROID_RELRENT : DT_RELRENT,
           sizeof(Elf_Relr));
  }
  if (part.relrAuthDyn && part.relrAuthDyn->getParent() &&
      !part.relrAuthDyn->relocs.empty()) {
    addInSec(DT_AARCH64_AUTH_RELR, *part.relrAuthDyn);
    addInt(DT_AARCH64_AUTH_RELRSZ, part.relrAuthDyn->getParent()->size);
    addInt(DT_AARCH64_AUTH_RELRENT, sizeof(Elf_Relr));
  }
  if (isMain && ctx.in.relaPlt->isNeeded()) {
    addInSec(DT_JMPREL, *ctx.in.relaPlt);
    entries.emplace_back(DT_PLTRELSZ, addPltRelSz(ctx));
    switch (ctx.arg.emachine) {
    case EM_MIPS:
      addInSec(DT_MIPS_PLTGOT, *ctx.in.gotPlt);
      break;
    case EM_S390:
      addInSec(DT_PLTGOT, *ctx.in.got);
      break;
    case EM_SPARCV9:
      addInSec(DT_PLTGOT, *ctx.in.plt);
      break;
    case EM_AARCH64:
      if (llvm::find_if(ctx.in.relaPlt->relocs, [&ctx = ctx](
                                                    const DynamicReloc &r) {
            return r.type == ctx.target->pltRel &&
                   r.sym->stOther & STO_AARCH64_VARIANT_PCS;
          }) != ctx.in.relaPlt->relocs.end())
        addInt(DT_AARCH64_VARIANT_PCS, 0);
      addInSec(DT_PLTGOT, *ctx.in.gotPlt);
      break;
    case EM_RISCV:
      if (llvm::any_of(ctx.in.relaPlt->relocs, [&ctx = ctx](
                                                   const DynamicReloc &r) {
            return r.type == ctx.target->pltRel &&
                   (r.sym->stOther & STO_RISCV_VARIANT_CC);
          }))
        addInt(DT_RISCV_VARIANT_CC, 0);
      [[fallthrough]];
    default:
      addInSec(DT_PLTGOT, *ctx.in.gotPlt);
      break;
    }
    addInt(DT_PLTREL, ctx.arg.isRela ? DT_RELA : DT_REL);
  }

  if (ctx.arg.emachine == EM_AARCH64) {
    if (ctx.arg.andFeatures & GNU_PROPERTY_AARCH64_FEATURE_1_BTI)
      addInt(DT_AARCH64_BTI_PLT, 0);
    if (ctx.arg.zPacPlt)
      addInt(DT_AARCH64_PAC_PLT, 0);

    if (hasMemtag(ctx)) {
      addInt(DT_AARCH64_MEMTAG_MODE, ctx.arg.androidMemtagMode == NT_MEMTAG_LEVEL_ASYNC);
      addInt(DT_AARCH64_MEMTAG_HEAP, ctx.arg.androidMemtagHeap);
      addInt(DT_AARCH64_MEMTAG_STACK, ctx.arg.androidMemtagStack);
      if (ctx.mainPart->memtagGlobalDescriptors->isNeeded()) {
        addInSec(DT_AARCH64_MEMTAG_GLOBALS,
                 *ctx.mainPart->memtagGlobalDescriptors);
        addInt(DT_AARCH64_MEMTAG_GLOBALSSZ,
               ctx.mainPart->memtagGlobalDescriptors->getSize());
      }
    }
  }

  addInSec(DT_SYMTAB, *part.dynSymTab);
  addInt(DT_SYMENT, sizeof(Elf_Sym));
  addInSec(DT_STRTAB, *part.dynStrTab);
  addInt(DT_STRSZ, part.dynStrTab->getSize());
  if (!ctx.arg.zText)
    addInt(DT_TEXTREL, 0);
  if (part.gnuHashTab && part.gnuHashTab->getParent())
    addInSec(DT_GNU_HASH, *part.gnuHashTab);
  if (part.hashTab && part.hashTab->getParent())
    addInSec(DT_HASH, *part.hashTab);

  if (isMain) {
    if (ctx.out.preinitArray) {
      addInt(DT_PREINIT_ARRAY, ctx.out.preinitArray->addr);
      addInt(DT_PREINIT_ARRAYSZ, ctx.out.preinitArray->size);
    }
    if (ctx.out.initArray) {
      addInt(DT_INIT_ARRAY, ctx.out.initArray->addr);
      addInt(DT_INIT_ARRAYSZ, ctx.out.initArray->size);
    }
    if (ctx.out.finiArray) {
      addInt(DT_FINI_ARRAY, ctx.out.finiArray->addr);
      addInt(DT_FINI_ARRAYSZ, ctx.out.finiArray->size);
    }

    if (Symbol *b = ctx.symtab->find(ctx.arg.init))
      if (b->isDefined())
        addInt(DT_INIT, b->getVA(ctx));
    if (Symbol *b = ctx.symtab->find(ctx.arg.fini))
      if (b->isDefined())
        addInt(DT_FINI, b->getVA(ctx));
  }

  if (part.verSym && part.verSym->isNeeded())
    addInSec(DT_VERSYM, *part.verSym);
  if (part.verDef && part.verDef->isLive()) {
    addInSec(DT_VERDEF, *part.verDef);
    addInt(DT_VERDEFNUM, getVerDefNum(ctx));
  }
  if (part.verNeed && part.verNeed->isNeeded()) {
    addInSec(DT_VERNEED, *part.verNeed);
    unsigned needNum = 0;
    for (SharedFile *f : ctx.sharedFiles)
      if (!f->vernauxs.empty())
        ++needNum;
    addInt(DT_VERNEEDNUM, needNum);
  }

  if (ctx.arg.emachine == EM_MIPS) {
    addInt(DT_MIPS_RLD_VERSION, 1);
    addInt(DT_MIPS_FLAGS, RHF_NOTPOT);
    addInt(DT_MIPS_BASE_ADDRESS, ctx.target->getImageBase());
    addInt(DT_MIPS_SYMTABNO, part.dynSymTab->getNumSymbols());
    addInt(DT_MIPS_LOCAL_GOTNO, ctx.in.mipsGot->getLocalEntriesNum());

    if (const Symbol *b = ctx.in.mipsGot->getFirstGlobalEntry())
      addInt(DT_MIPS_GOTSYM, b->dynsymIndex);
    else
      addInt(DT_MIPS_GOTSYM, part.dynSymTab->getNumSymbols());
    addInSec(DT_PLTGOT, *ctx.in.mipsGot);
    if (ctx.in.mipsRldMap) {
      if (!ctx.arg.pie)
        addInSec(DT_MIPS_RLD_MAP, *ctx.in.mipsRldMap);
      // Store the offset to the .rld_map section
      // relative to the address of the tag.
      addInt(DT_MIPS_RLD_MAP_REL,
             ctx.in.mipsRldMap->getVA() - (getVA() + entries.size() * entsize));
    }
  }

  // DT_PPC_GOT indicates to glibc Secure PLT is used. If DT_PPC_GOT is absent,
  // glibc assumes the old-style BSS PLT layout which we don't support.
  if (ctx.arg.emachine == EM_PPC)
    addInSec(DT_PPC_GOT, *ctx.in.got);

  // Glink dynamic tag is required by the V2 abi if the plt section isn't empty.
  if (ctx.arg.emachine == EM_PPC64 && ctx.in.plt->isNeeded()) {
    // The Glink tag points to 32 bytes before the first lazy symbol resolution
    // stub, which starts directly after the header.
    addInt(DT_PPC64_GLINK,
           ctx.in.plt->getVA() + ctx.target->pltHeaderSize - 32);
  }

  if (ctx.arg.emachine == EM_PPC64)
    addInt(DT_PPC64_OPT, ctx.target->ppc64DynamicSectionOpt);

  addInt(DT_NULL, 0);
  return entries;
}

template <class ELFT> void DynamicSection<ELFT>::finalizeContents() {
  if (OutputSection *sec = getPartition(ctx).dynStrTab->getParent())
    getParent()->link = sec->sectionIndex;
  this->size = computeContents().size() * this->entsize;
}

template <class ELFT> void DynamicSection<ELFT>::writeTo(uint8_t *buf) {
  auto *p = reinterpret_cast<Elf_Dyn *>(buf);

  for (std::pair<int32_t, uint64_t> kv : computeContents()) {
    p->d_tag = kv.first;
    p->d_un.d_val = kv.second;
    ++p;
  }
}

uint64_t DynamicReloc::getOffset() const {
  return inputSec->getVA(offsetInSec);
}

int64_t DynamicReloc::computeAddend(Ctx &ctx) const {
  assert(!isFinal && "addend already computed");
  uint64_t ca = inputSec->getRelocTargetVA(
      ctx, Relocation{expr, type, 0, addend, sym}, getOffset());
  return ctx.arg.is64 ? ca : SignExtend64<32>(ca);
}

uint32_t DynamicReloc::getSymIndex(SymbolTableBaseSection *symTab) const {
  if (!needsDynSymIndex())
    return 0;

  size_t index = symTab->getSymbolIndex(*sym);
  assert((index != 0 ||
          (type != symTab->ctx.target->gotRel &&
           type != symTab->ctx.target->pltRel) ||
          !symTab->ctx.mainPart->dynSymTab->getParent()) &&
         "GOT or PLT relocation must refer to symbol in dynamic symbol table");
  return index;
}

RelocationBaseSection::RelocationBaseSection(Ctx &ctx, StringRef name,
                                             uint32_t type, int32_t dynamicTag,
                                             int32_t sizeDynamicTag,
                                             bool combreloc,
                                             unsigned concurrency)
    : SyntheticSection(ctx, name, type, SHF_ALLOC, ctx.arg.wordsize),
      dynamicTag(dynamicTag), sizeDynamicTag(sizeDynamicTag),
      relocsVec(concurrency), combreloc(combreloc) {}

void RelocationBaseSection::addSymbolReloc(
    RelType dynType, InputSectionBase &isec, uint64_t offsetInSec, Symbol &sym,
    int64_t addend, std::optional<RelType> addendRelType) {
  addReloc(true, dynType, isec, offsetInSec, sym, addend, R_ADDEND,
           addendRelType ? *addendRelType : ctx.target->noneRel);
}

void RelocationBaseSection::addAddendOnlyRelocIfNonPreemptible(
    RelType dynType, InputSectionBase &isec, uint64_t offsetInSec, Symbol &sym,
    RelType addendRelType) {
  // No need to write an addend to the section for preemptible symbols.
  if (sym.isPreemptible)
    addReloc({dynType, &isec, offsetInSec, true, sym, 0, R_ADDEND});
  else
    addReloc(false, dynType, isec, offsetInSec, sym, 0, R_ABS, addendRelType);
}

void RelocationBaseSection::mergeRels() {
  size_t newSize = relocs.size();
  for (const auto &v : relocsVec)
    newSize += v.size();
  relocs.reserve(newSize);
  for (const auto &v : relocsVec)
    llvm::append_range(relocs, v);
  relocsVec.clear();
}

void RelocationBaseSection::partitionRels() {
  if (!combreloc)
    return;
  const RelType relativeRel = ctx.target->relativeRel;
  numRelativeRelocs =
      std::stable_partition(relocs.begin(), relocs.end(),
                            [=](auto &r) { return r.type == relativeRel; }) -
      relocs.begin();
}

void RelocationBaseSection::finalizeContents() {
  SymbolTableBaseSection *symTab = getPartition(ctx).dynSymTab.get();

  // When linking glibc statically, .rel{,a}.plt contains R_*_IRELATIVE
  // relocations due to IFUNC (e.g. strcpy). sh_link will be set to 0 in that
  // case.
  if (symTab && symTab->getParent())
    getParent()->link = symTab->getParent()->sectionIndex;
  else
    getParent()->link = 0;

  if (ctx.in.relaPlt.get() == this && ctx.in.gotPlt->getParent()) {
    getParent()->flags |= ELF::SHF_INFO_LINK;
    getParent()->info = ctx.in.gotPlt->getParent()->sectionIndex;
  }
}

void DynamicReloc::finalize(Ctx &ctx, SymbolTableBaseSection *symt) {
  r_offset = getOffset();
  r_sym = getSymIndex(symt);
  addend = computeAddend(ctx);
  isFinal = true; // Catch errors
}

void RelocationBaseSection::computeRels() {
  SymbolTableBaseSection *symTab = getPartition(ctx).dynSymTab.get();
  parallelForEach(relocs, [&ctx = ctx, symTab](DynamicReloc &rel) {
    rel.finalize(ctx, symTab);
  });

  auto irelative = std::stable_partition(
      relocs.begin() + numRelativeRelocs, relocs.end(),
      [t = ctx.target->iRelativeRel](auto &r) { return r.type != t; });

  // Sort by (!IsRelative,SymIndex,r_offset). DT_REL[A]COUNT requires us to
  // place R_*_RELATIVE first. SymIndex is to improve locality, while r_offset
  // is to make results easier to read.
  if (combreloc) {
    auto nonRelative = relocs.begin() + numRelativeRelocs;
    parallelSort(relocs.begin(), nonRelative,
                 [&](auto &a, auto &b) { return a.r_offset < b.r_offset; });
    // Non-relative relocations are few, so don't bother with parallelSort.
    llvm::sort(nonRelative, irelative, [&](auto &a, auto &b) {
      return std::tie(a.r_sym, a.r_offset) < std::tie(b.r_sym, b.r_offset);
    });
  }
}

template <class ELFT>
RelocationSection<ELFT>::RelocationSection(Ctx &ctx, StringRef name,
                                           bool combreloc, unsigned concurrency)
    : RelocationBaseSection(ctx, name, ctx.arg.isRela ? SHT_RELA : SHT_REL,
                            ctx.arg.isRela ? DT_RELA : DT_REL,
                            ctx.arg.isRela ? DT_RELASZ : DT_RELSZ, combreloc,
                            concurrency) {
  this->entsize = ctx.arg.isRela ? sizeof(Elf_Rela) : sizeof(Elf_Rel);
}

template <class ELFT> void RelocationSection<ELFT>::writeTo(uint8_t *buf) {
  computeRels();
  for (const DynamicReloc &rel : relocs) {
    auto *p = reinterpret_cast<Elf_Rela *>(buf);
    p->r_offset = rel.r_offset;
    p->setSymbolAndType(rel.r_sym, rel.type, ctx.arg.isMips64EL);
    if (ctx.arg.isRela)
      p->r_addend = rel.addend;
    buf += ctx.arg.isRela ? sizeof(Elf_Rela) : sizeof(Elf_Rel);
  }
}

RelrBaseSection::RelrBaseSection(Ctx &ctx, unsigned concurrency,
                                 bool isAArch64Auth)
    : SyntheticSection(
          ctx, isAArch64Auth ? ".relr.auth.dyn" : ".relr.dyn",
          isAArch64Auth
              ? SHT_AARCH64_AUTH_RELR
              : (ctx.arg.useAndroidRelrTags ? SHT_ANDROID_RELR : SHT_RELR),
          SHF_ALLOC, ctx.arg.wordsize),
      relocsVec(concurrency) {}

void RelrBaseSection::mergeRels() {
  size_t newSize = relocs.size();
  for (const auto &v : relocsVec)
    newSize += v.size();
  relocs.reserve(newSize);
  for (const auto &v : relocsVec)
    llvm::append_range(relocs, v);
  relocsVec.clear();
}

template <class ELFT>
AndroidPackedRelocationSection<ELFT>::AndroidPackedRelocationSection(
    Ctx &ctx, StringRef name, unsigned concurrency)
    : RelocationBaseSection(
          ctx, name, ctx.arg.isRela ? SHT_ANDROID_RELA : SHT_ANDROID_REL,
          ctx.arg.isRela ? DT_ANDROID_RELA : DT_ANDROID_REL,
          ctx.arg.isRela ? DT_ANDROID_RELASZ : DT_ANDROID_RELSZ,
          /*combreloc=*/false, concurrency) {
  this->entsize = 1;
}

template <class ELFT>
bool AndroidPackedRelocationSection<ELFT>::updateAllocSize(Ctx &ctx) {
  // This function computes the contents of an Android-format packed relocation
  // section.
  //
  // This format compresses relocations by using relocation groups to factor out
  // fields that are common between relocations and storing deltas from previous
  // relocations in SLEB128 format (which has a short representation for small
  // numbers). A good example of a relocation type with common fields is
  // R_*_RELATIVE, which is normally used to represent function pointers in
  // vtables. In the REL format, each relative relocation has the same r_info
  // field, and is only different from other relative relocations in terms of
  // the r_offset field. By sorting relocations by offset, grouping them by
  // r_info and representing each relocation with only the delta from the
  // previous offset, each 8-byte relocation can be compressed to as little as 1
  // byte (or less with run-length encoding). This relocation packer was able to
  // reduce the size of the relocation section in an Android Chromium DSO from
  // 2,911,184 bytes to 174,693 bytes, or 6% of the original size.
  //
  // A relocation section consists of a header containing the literal bytes
  // 'APS2' followed by a sequence of SLEB128-encoded integers. The first two
  // elements are the total number of relocations in the section and an initial
  // r_offset value. The remaining elements define a sequence of relocation
  // groups. Each relocation group starts with a header consisting of the
  // following elements:
  //
  // - the number of relocations in the relocation group
  // - flags for the relocation group
  // - (if RELOCATION_GROUPED_BY_OFFSET_DELTA_FLAG is set) the r_offset delta
  //   for each relocation in the group.
  // - (if RELOCATION_GROUPED_BY_INFO_FLAG is set) the value of the r_info
  //   field for each relocation in the group.
  // - (if RELOCATION_GROUP_HAS_ADDEND_FLAG and
  //   RELOCATION_GROUPED_BY_ADDEND_FLAG are set) the r_addend delta for
  //   each relocation in the group.
  //
  // Following the relocation group header are descriptions of each of the
  // relocations in the group. They consist of the following elements:
  //
  // - (if RELOCATION_GROUPED_BY_OFFSET_DELTA_FLAG is not set) the r_offset
  //   delta for this relocation.
  // - (if RELOCATION_GROUPED_BY_INFO_FLAG is not set) the value of the r_info
  //   field for this relocation.
  // - (if RELOCATION_GROUP_HAS_ADDEND_FLAG is set and
  //   RELOCATION_GROUPED_BY_ADDEND_FLAG is not set) the r_addend delta for
  //   this relocation.

  size_t oldSize = relocData.size();

  relocData = {'A', 'P', 'S', '2'};
  raw_svector_ostream os(relocData);
  auto add = [&](int64_t v) { encodeSLEB128(v, os); };

  // The format header includes the number of relocations and the initial
  // offset (we set this to zero because the first relocation group will
  // perform the initial adjustment).
  add(relocs.size());
  add(0);

  std::vector<Elf_Rela> relatives, nonRelatives;

  for (const DynamicReloc &rel : relocs) {
    Elf_Rela r;
    r.r_offset = rel.getOffset();
    r.setSymbolAndType(rel.getSymIndex(getPartition(ctx).dynSymTab.get()),
                       rel.type, false);
    r.r_addend = ctx.arg.isRela ? rel.computeAddend(ctx) : 0;

    if (r.getType(ctx.arg.isMips64EL) == ctx.target->relativeRel)
      relatives.push_back(r);
    else
      nonRelatives.push_back(r);
  }

  llvm::sort(relatives, [](const Elf_Rel &a, const Elf_Rel &b) {
    return a.r_offset < b.r_offset;
  });

  // Try to find groups of relative relocations which are spaced one word
  // apart from one another. These generally correspond to vtable entries. The
  // format allows these groups to be encoded using a sort of run-length
  // encoding, but each group will cost 7 bytes in addition to the offset from
  // the previous group, so it is only profitable to do this for groups of
  // size 8 or larger.
  std::vector<Elf_Rela> ungroupedRelatives;
  std::vector<std::vector<Elf_Rela>> relativeGroups;
  for (auto i = relatives.begin(), e = relatives.end(); i != e;) {
    std::vector<Elf_Rela> group;
    do {
      group.push_back(*i++);
    } while (i != e && (i - 1)->r_offset + ctx.arg.wordsize == i->r_offset);

    if (group.size() < 8)
      ungroupedRelatives.insert(ungroupedRelatives.end(), group.begin(),
                                group.end());
    else
      relativeGroups.emplace_back(std::move(group));
  }

  // For non-relative relocations, we would like to:
  //   1. Have relocations with the same symbol offset to be consecutive, so
  //      that the runtime linker can speed-up symbol lookup by implementing an
  //      1-entry cache.
  //   2. Group relocations by r_info to reduce the size of the relocation
  //      section.
  // Since the symbol offset is the high bits in r_info, sorting by r_info
  // allows us to do both.
  //
  // For Rela, we also want to sort by r_addend when r_info is the same. This
  // enables us to group by r_addend as well.
  llvm::sort(nonRelatives, [](const Elf_Rela &a, const Elf_Rela &b) {
    return std::tie(a.r_info, a.r_addend, a.r_offset) <
           std::tie(b.r_info, b.r_addend, b.r_offset);
  });

  // Group relocations with the same r_info. Note that each group emits a group
  // header and that may make the relocation section larger. It is hard to
  // estimate the size of a group header as the encoded size of that varies
  // based on r_info. However, we can approximate this trade-off by the number
  // of values encoded. Each group header contains 3 values, and each relocation
  // in a group encodes one less value, as compared to when it is not grouped.
  // Therefore, we only group relocations if there are 3 or more of them with
  // the same r_info.
  //
  // For Rela, the addend for most non-relative relocations is zero, and thus we
  // can usually get a smaller relocation section if we group relocations with 0
  // addend as well.
  std::vector<Elf_Rela> ungroupedNonRelatives;
  std::vector<std::vector<Elf_Rela>> nonRelativeGroups;
  for (auto i = nonRelatives.begin(), e = nonRelatives.end(); i != e;) {
    auto j = i + 1;
    while (j != e && i->r_info == j->r_info &&
           (!ctx.arg.isRela || i->r_addend == j->r_addend))
      ++j;
    if (j - i < 3 || (ctx.arg.isRela && i->r_addend != 0))
      ungroupedNonRelatives.insert(ungroupedNonRelatives.end(), i, j);
    else
      nonRelativeGroups.emplace_back(i, j);
    i = j;
  }

  // Sort ungrouped relocations by offset to minimize the encoded length.
  llvm::sort(ungroupedNonRelatives, [](const Elf_Rela &a, const Elf_Rela &b) {
    return a.r_offset < b.r_offset;
  });

  unsigned hasAddendIfRela =
      ctx.arg.isRela ? RELOCATION_GROUP_HAS_ADDEND_FLAG : 0;

  uint64_t offset = 0;
  uint64_t addend = 0;

  // Emit the run-length encoding for the groups of adjacent relative
  // relocations. Each group is represented using two groups in the packed
  // format. The first is used to set the current offset to the start of the
  // group (and also encodes the first relocation), and the second encodes the
  // remaining relocations.
  for (std::vector<Elf_Rela> &g : relativeGroups) {
    // The first relocation in the group.
    add(1);
    add(RELOCATION_GROUPED_BY_OFFSET_DELTA_FLAG |
        RELOCATION_GROUPED_BY_INFO_FLAG | hasAddendIfRela);
    add(g[0].r_offset - offset);
    add(ctx.target->relativeRel);
    if (ctx.arg.isRela) {
      add(g[0].r_addend - addend);
      addend = g[0].r_addend;
    }

    // The remaining relocations.
    add(g.size() - 1);
    add(RELOCATION_GROUPED_BY_OFFSET_DELTA_FLAG |
        RELOCATION_GROUPED_BY_INFO_FLAG | hasAddendIfRela);
    add(ctx.arg.wordsize);
    add(ctx.target->relativeRel);
    if (ctx.arg.isRela) {
      for (const auto &i : llvm::drop_begin(g)) {
        add(i.r_addend - addend);
        addend = i.r_addend;
      }
    }

    offset = g.back().r_offset;
  }

  // Now the ungrouped relatives.
  if (!ungroupedRelatives.empty()) {
    add(ungroupedRelatives.size());
    add(RELOCATION_GROUPED_BY_INFO_FLAG | hasAddendIfRela);
    add(ctx.target->relativeRel);
    for (Elf_Rela &r : ungroupedRelatives) {
      add(r.r_offset - offset);
      offset = r.r_offset;
      if (ctx.arg.isRela) {
        add(r.r_addend - addend);
        addend = r.r_addend;
      }
    }
  }

  // Grouped non-relatives.
  for (ArrayRef<Elf_Rela> g : nonRelativeGroups) {
    add(g.size());
    add(RELOCATION_GROUPED_BY_INFO_FLAG);
    add(g[0].r_info);
    for (const Elf_Rela &r : g) {
      add(r.r_offset - offset);
      offset = r.r_offset;
    }
    addend = 0;
  }

  // Finally the ungrouped non-relative relocations.
  if (!ungroupedNonRelatives.empty()) {
    add(ungroupedNonRelatives.size());
    add(hasAddendIfRela);
    for (Elf_Rela &r : ungroupedNonRelatives) {
      add(r.r_offset - offset);
      offset = r.r_offset;
      add(r.r_info);
      if (ctx.arg.isRela) {
        add(r.r_addend - addend);
        addend = r.r_addend;
      }
    }
  }

  // Don't allow the section to shrink; otherwise the size of the section can
  // oscillate infinitely.
  if (relocData.size() < oldSize)
    relocData.append(oldSize - relocData.size(), 0);

  // Returns whether the section size changed. We need to keep recomputing both
  // section layout and the contents of this section until the size converges
  // because changing this section's size can affect section layout, which in
  // turn can affect the sizes of the LEB-encoded integers stored in this
  // section.
  return relocData.size() != oldSize;
}

template <class ELFT>
RelrSection<ELFT>::RelrSection(Ctx &ctx, unsigned concurrency,
                               bool isAArch64Auth)
    : RelrBaseSection(ctx, concurrency, isAArch64Auth) {
  this->entsize = ctx.arg.wordsize;
}

template <class ELFT> bool RelrSection<ELFT>::updateAllocSize(Ctx &ctx) {
  // This function computes the contents of an SHT_RELR packed relocation
  // section.
  //
  // Proposal for adding SHT_RELR sections to generic-abi is here:
  //   https://groups.google.com/forum/#!topic/generic-abi/bX460iggiKg
  //
  // The encoded sequence of Elf64_Relr entries in a SHT_RELR section looks
  // like [ AAAAAAAA BBBBBBB1 BBBBBBB1 ... AAAAAAAA BBBBBB1 ... ]
  //
  // i.e. start with an address, followed by any number of bitmaps. The address
  // entry encodes 1 relocation. The subsequent bitmap entries encode up to 63
  // relocations each, at subsequent offsets following the last address entry.
  //
  // The bitmap entries must have 1 in the least significant bit. The assumption
  // here is that an address cannot have 1 in lsb. Odd addresses are not
  // supported.
  //
  // Excluding the least significant bit in the bitmap, each non-zero bit in
  // the bitmap represents a relocation to be applied to a corresponding machine
  // word that follows the base address word. The second least significant bit
  // represents the machine word immediately following the initial address, and
  // each bit that follows represents the next word, in linear order. As such,
  // a single bitmap can encode up to 31 relocations in a 32-bit object, and
  // 63 relocations in a 64-bit object.
  //
  // This encoding has a couple of interesting properties:
  // 1. Looking at any entry, it is clear whether it's an address or a bitmap:
  //    even means address, odd means bitmap.
  // 2. Just a simple list of addresses is a valid encoding.

  size_t oldSize = relrRelocs.size();
  relrRelocs.clear();

  const size_t wordsize = sizeof(typename ELFT::uint);

  // Number of bits to use for the relocation offsets bitmap.
  // Must be either 63 or 31.
  const size_t nBits = wordsize * 8 - 1;

  // Get offsets for all relative relocations and sort them.
  std::unique_ptr<uint64_t[]> offsets(new uint64_t[relocs.size()]);
  for (auto [i, r] : llvm::enumerate(relocs))
    offsets[i] = r.getOffset();
  llvm::sort(offsets.get(), offsets.get() + relocs.size());

  // For each leading relocation, find following ones that can be folded
  // as a bitmap and fold them.
  for (size_t i = 0, e = relocs.size(); i != e;) {
    // Add a leading relocation.
    relrRelocs.push_back(Elf_Relr(offsets[i]));
    uint64_t base = offsets[i] + wordsize;
    ++i;

    // Find foldable relocations to construct bitmaps.
    for (;;) {
      uint64_t bitmap = 0;
      for (; i != e; ++i) {
        uint64_t d = offsets[i] - base;
        if (d >= nBits * wordsize || d % wordsize)
          break;
        bitmap |= uint64_t(1) << (d / wordsize);
      }
      if (!bitmap)
        break;
      relrRelocs.push_back(Elf_Relr((bitmap << 1) | 1));
      base += nBits * wordsize;
    }
  }

  // Don't allow the section to shrink; otherwise the size of the section can
  // oscillate infinitely. Trailing 1s do not decode to more relocations.
  if (relrRelocs.size() < oldSize) {
    Log(ctx) << ".relr.dyn needs " << (oldSize - relrRelocs.size())
             << " padding word(s)";
    relrRelocs.resize(oldSize, Elf_Relr(1));
  }

  return relrRelocs.size() != oldSize;
}

SymbolTableBaseSection::SymbolTableBaseSection(Ctx &ctx,
                                               StringTableSection &strTabSec)
    : SyntheticSection(ctx, strTabSec.isDynamic() ? ".dynsym" : ".symtab",
                       strTabSec.isDynamic() ? SHT_DYNSYM : SHT_SYMTAB,
                       strTabSec.isDynamic() ? (uint64_t)SHF_ALLOC : 0,
                       ctx.arg.wordsize),
      strTabSec(strTabSec) {}

// Orders symbols according to their positions in the GOT,
// in compliance with MIPS ABI rules.
// See "Global Offset Table" in Chapter 5 in the following document
// for detailed description:
// ftp://www.linux-mips.org/pub/linux/mips/doc/ABI/mipsabi.pdf
static void sortMipsSymbols(Ctx &ctx, SmallVector<SymbolTableEntry, 0> &syms) {
  llvm::stable_sort(syms,
                    [&](const SymbolTableEntry &l, const SymbolTableEntry &r) {
                      // Sort entries related to non-local preemptible symbols
                      // by GOT indexes. All other entries go to the beginning
                      // of a dynsym in arbitrary order.
                      if (l.sym->isInGot(ctx) && r.sym->isInGot(ctx))
                        return l.sym->getGotIdx(ctx) < r.sym->getGotIdx(ctx);
                      if (!l.sym->isInGot(ctx) && !r.sym->isInGot(ctx))
                        return false;
                      return !l.sym->isInGot(ctx);
                    });
}

void SymbolTableBaseSection::finalizeContents() {
  if (OutputSection *sec = strTabSec.getParent())
    getParent()->link = sec->sectionIndex;

  if (this->type != SHT_DYNSYM) {
    sortSymTabSymbols();
    return;
  }

  // If it is a .dynsym, there should be no local symbols, but we need
  // to do a few things for the dynamic linker.

  // Section's Info field has the index of the first non-local symbol.
  // Because the first symbol entry is a null entry, 1 is the first.
  getParent()->info = 1;

  if (getPartition(ctx).gnuHashTab) {
    // NB: It also sorts Symbols to meet the GNU hash table requirements.
    getPartition(ctx).gnuHashTab->addSymbols(symbols);
  } else if (ctx.arg.emachine == EM_MIPS) {
    sortMipsSymbols(ctx, symbols);
  }

  // Only the main partition's dynsym indexes are stored in the symbols
  // themselves. All other partitions use a lookup table.
  if (this == ctx.mainPart->dynSymTab.get()) {
    size_t i = 0;
    for (const SymbolTableEntry &s : symbols)
      s.sym->dynsymIndex = ++i;
  }
}

// The ELF spec requires that all local symbols precede global symbols, so we
// sort symbol entries in this function. (For .dynsym, we don't do that because
// symbols for dynamic linking are inherently all globals.)
//
// Aside from above, we put local symbols in groups starting with the STT_FILE
// symbol. That is convenient for purpose of identifying where are local symbols
// coming from.
void SymbolTableBaseSection::sortSymTabSymbols() {
  // Move all local symbols before global symbols.
  auto e = std::stable_partition(
      symbols.begin(), symbols.end(),
      [](const SymbolTableEntry &s) { return s.sym->isLocal(); });
  size_t numLocals = e - symbols.begin();
  getParent()->info = numLocals + 1;

  // We want to group the local symbols by file. For that we rebuild the local
  // part of the symbols vector. We do not need to care about the STT_FILE
  // symbols, they are already naturally placed first in each group. That
  // happens because STT_FILE is always the first symbol in the object and hence
  // precede all other local symbols we add for a file.
  MapVector<InputFile *, SmallVector<SymbolTableEntry, 0>> arr;
  for (const SymbolTableEntry &s : llvm::make_range(symbols.begin(), e))
    arr[s.sym->file].push_back(s);

  auto i = symbols.begin();
  for (auto &p : arr)
    for (SymbolTableEntry &entry : p.second)
      *i++ = entry;
}

void SymbolTableBaseSection::addSymbol(Symbol *b) {
  // Adding a local symbol to a .dynsym is a bug.
  assert(this->type != SHT_DYNSYM || !b->isLocal());
  symbols.push_back({b, strTabSec.addString(b->getName(), false)});
}

size_t SymbolTableBaseSection::getSymbolIndex(const Symbol &sym) {
  if (this == ctx.mainPart->dynSymTab.get())
    return sym.dynsymIndex;

  // Initializes symbol lookup tables lazily. This is used only for -r,
  // --emit-relocs and dynsyms in partitions other than the main one.
  llvm::call_once(onceFlag, [&] {
    symbolIndexMap.reserve(symbols.size());
    size_t i = 0;
    for (const SymbolTableEntry &e : symbols) {
      if (e.sym->type == STT_SECTION)
        sectionIndexMap[e.sym->getOutputSection()] = ++i;
      else
        symbolIndexMap[e.sym] = ++i;
    }
  });

  // Section symbols are mapped based on their output sections
  // to maintain their semantics.
  if (sym.type == STT_SECTION)
    return sectionIndexMap.lookup(sym.getOutputSection());
  return symbolIndexMap.lookup(&sym);
}

template <class ELFT>
SymbolTableSection<ELFT>::SymbolTableSection(Ctx &ctx,
                                             StringTableSection &strTabSec)
    : SymbolTableBaseSection(ctx, strTabSec) {
  this->entsize = sizeof(Elf_Sym);
}

static BssSection *getCommonSec(bool relocatable, Symbol *sym) {
  if (relocatable)
    if (auto *d = dyn_cast<Defined>(sym))
      return dyn_cast_or_null<BssSection>(d->section);
  return nullptr;
}

static uint32_t getSymSectionIndex(Symbol *sym) {
  assert(!(sym->hasFlag(NEEDS_COPY) && sym->isObject()));
  if (!isa<Defined>(sym) || sym->hasFlag(NEEDS_COPY))
    return SHN_UNDEF;
  if (const OutputSection *os = sym->getOutputSection())
    return os->sectionIndex >= SHN_LORESERVE ? (uint32_t)SHN_XINDEX
                                             : os->sectionIndex;
  return SHN_ABS;
}

// Write the internal symbol table contents to the output symbol table.
template <class ELFT> void SymbolTableSection<ELFT>::writeTo(uint8_t *buf) {
  // The first entry is a null entry as per the ELF spec.
  buf += sizeof(Elf_Sym);

  auto *eSym = reinterpret_cast<Elf_Sym *>(buf);
  bool relocatable = ctx.arg.relocatable;
  for (SymbolTableEntry &ent : symbols) {
    Symbol *sym = ent.sym;
    bool isDefinedHere = type == SHT_SYMTAB || sym->partition == partition;

    // Set st_name, st_info and st_other.
    eSym->st_name = ent.strTabOffset;
    eSym->setBindingAndType(sym->binding, sym->type);
    eSym->st_other = sym->stOther;

    if (BssSection *commonSec = getCommonSec(relocatable, sym)) {
      // When -r is specified, a COMMON symbol is not allocated. Its st_shndx
      // holds SHN_COMMON and st_value holds the alignment.
      eSym->st_shndx = SHN_COMMON;
      eSym->st_value = commonSec->addralign;
      eSym->st_size = cast<Defined>(sym)->size;
    } else {
      const uint32_t shndx = getSymSectionIndex(sym);
      if (isDefinedHere) {
        eSym->st_shndx = shndx;
        eSym->st_value = sym->getVA(ctx);
        // Copy symbol size if it is a defined symbol. st_size is not
        // significant for undefined symbols, so whether copying it or not is up
        // to us if that's the case. We'll leave it as zero because by not
        // setting a value, we can get the exact same outputs for two sets of
        // input files that differ only in undefined symbol size in DSOs.
        eSym->st_size = shndx != SHN_UNDEF ? cast<Defined>(sym)->size : 0;
      } else {
        eSym->st_shndx = 0;
        eSym->st_value = 0;
        eSym->st_size = 0;
      }
    }

    ++eSym;
  }

  // On MIPS we need to mark symbol which has a PLT entry and requires
  // pointer equality by STO_MIPS_PLT flag. That is necessary to help
  // dynamic linker distinguish such symbols and MIPS lazy-binding stubs.
  // https://sourceware.org/ml/binutils/2008-07/txt00000.txt
  if (ctx.arg.emachine == EM_MIPS) {
    auto *eSym = reinterpret_cast<Elf_Sym *>(buf);

    for (SymbolTableEntry &ent : symbols) {
      Symbol *sym = ent.sym;
      if (sym->isInPlt(ctx) && sym->hasFlag(NEEDS_COPY))
        eSym->st_other |= STO_MIPS_PLT;
      if (isMicroMips(ctx)) {
        // We already set the less-significant bit for symbols
        // marked by the `STO_MIPS_MICROMIPS` flag and for microMIPS PLT
        // records. That allows us to distinguish such symbols in
        // the `MIPS<ELFT>::relocate()` routine. Now we should
        // clear that bit for non-dynamic symbol table, so tools
        // like `objdump` will be able to deal with a correct
        // symbol position.
        if (sym->isDefined() &&
            ((sym->stOther & STO_MIPS_MICROMIPS) || sym->hasFlag(NEEDS_COPY))) {
          if (!strTabSec.isDynamic())
            eSym->st_value &= ~1;
          eSym->st_other |= STO_MIPS_MICROMIPS;
        }
      }
      if (ctx.arg.relocatable)
        if (auto *d = dyn_cast<Defined>(sym))
          if (isMipsPIC<ELFT>(d))
            eSym->st_other |= STO_MIPS_PIC;
      ++eSym;
    }
  }
}

SymtabShndxSection::SymtabShndxSection(Ctx &ctx)
    : SyntheticSection(ctx, ".symtab_shndx", SHT_SYMTAB_SHNDX, 0, 4) {
  this->entsize = 4;
}

void SymtabShndxSection::writeTo(uint8_t *buf) {
  // We write an array of 32 bit values, where each value has 1:1 association
  // with an entry in ctx.in.symTab if the corresponding entry contains
  // SHN_XINDEX, we need to write actual index, otherwise, we must write
  // SHN_UNDEF(0).
  buf += 4; // Ignore .symtab[0] entry.
  bool relocatable = ctx.arg.relocatable;
  for (const SymbolTableEntry &entry : ctx.in.symTab->getSymbols()) {
    if (!getCommonSec(relocatable, entry.sym) &&
        getSymSectionIndex(entry.sym) == SHN_XINDEX)
      write32(ctx, buf, entry.sym->getOutputSection()->sectionIndex);
    buf += 4;
  }
}

bool SymtabShndxSection::isNeeded() const {
  // SHT_SYMTAB can hold symbols with section indices values up to
  // SHN_LORESERVE. If we need more, we want to use extension SHT_SYMTAB_SHNDX
  // section. Problem is that we reveal the final section indices a bit too
  // late, and we do not know them here. For simplicity, we just always create
  // a .symtab_shndx section when the amount of output sections is huge.
  size_t size = 0;
  for (SectionCommand *cmd : ctx.script->sectionCommands)
    if (isa<OutputDesc>(cmd))
      ++size;
  return size >= SHN_LORESERVE;
}

void SymtabShndxSection::finalizeContents() {
  getParent()->link = ctx.in.symTab->getParent()->sectionIndex;
}

size_t SymtabShndxSection::getSize() const {
  return ctx.in.symTab->getNumSymbols() * 4;
}

// .hash and .gnu.hash sections contain on-disk hash tables that map
// symbol names to their dynamic symbol table indices. Their purpose
// is to help the dynamic linker resolve symbols quickly. If ELF files
// don't have them, the dynamic linker has to do linear search on all
// dynamic symbols, which makes programs slower. Therefore, a .hash
// section is added to a DSO by default.
//
// The Unix semantics of resolving dynamic symbols is somewhat expensive.
// Each ELF file has a list of DSOs that the ELF file depends on and a
// list of dynamic symbols that need to be resolved from any of the
// DSOs. That means resolving all dynamic symbols takes O(m)*O(n)
// where m is the number of DSOs and n is the number of dynamic
// symbols. For modern large programs, both m and n are large.  So
// making each step faster by using hash tables substantially
// improves time to load programs.
//
// (Note that this is not the only way to design the shared library.
// For instance, the Windows DLL takes a different approach. On
// Windows, each dynamic symbol has a name of DLL from which the symbol
// has to be resolved. That makes the cost of symbol resolution O(n).
// This disables some hacky techniques you can use on Unix such as
// LD_PRELOAD, but this is arguably better semantics than the Unix ones.)
//
// Due to historical reasons, we have two different hash tables, .hash
// and .gnu.hash. They are for the same purpose, and .gnu.hash is a new
// and better version of .hash. .hash is just an on-disk hash table, but
// .gnu.hash has a bloom filter in addition to a hash table to skip
// DSOs very quickly. If you are sure that your dynamic linker knows
// about .gnu.hash, you want to specify --hash-style=gnu. Otherwise, a
// safe bet is to specify --hash-style=both for backward compatibility.
GnuHashTableSection::GnuHashTableSection(Ctx &ctx)
    : SyntheticSection(ctx, ".gnu.hash", SHT_GNU_HASH, SHF_ALLOC,
                       ctx.arg.wordsize) {}

void GnuHashTableSection::finalizeContents() {
  if (OutputSection *sec = getPartition(ctx).dynSymTab->getParent())
    getParent()->link = sec->sectionIndex;

  // Computes bloom filter size in word size. We want to allocate 12
  // bits for each symbol. It must be a power of two.
  if (symbols.empty()) {
    maskWords = 1;
  } else {
    uint64_t numBits = symbols.size() * 12;
    maskWords = NextPowerOf2(numBits / (ctx.arg.wordsize * 8));
  }

  size = 16;                            // Header
  size += ctx.arg.wordsize * maskWords; // Bloom filter
  size += nBuckets * 4;                 // Hash buckets
  size += symbols.size() * 4;           // Hash values
}

void GnuHashTableSection::writeTo(uint8_t *buf) {
  // Write a header.
  write32(ctx, buf, nBuckets);
  write32(ctx, buf + 4,
          getPartition(ctx).dynSymTab->getNumSymbols() - symbols.size());
  write32(ctx, buf + 8, maskWords);
  write32(ctx, buf + 12, Shift2);
  buf += 16;

  // Write the 2-bit bloom filter.
  const unsigned c = ctx.arg.is64 ? 64 : 32;
  for (const Entry &sym : symbols) {
    // When C = 64, we choose a word with bits [6:...] and set 1 to two bits in
    // the word using bits [0:5] and [26:31].
    size_t i = (sym.hash / c) & (maskWords - 1);
    uint64_t val = readUint(ctx, buf + i * ctx.arg.wordsize);
    val |= uint64_t(1) << (sym.hash % c);
    val |= uint64_t(1) << ((sym.hash >> Shift2) % c);
    writeUint(ctx, buf + i * ctx.arg.wordsize, val);
  }
  buf += ctx.arg.wordsize * maskWords;

  // Write the hash table.
  uint32_t *buckets = reinterpret_cast<uint32_t *>(buf);
  uint32_t oldBucket = -1;
  uint32_t *values = buckets + nBuckets;
  for (auto i = symbols.begin(), e = symbols.end(); i != e; ++i) {
    // Write a hash value. It represents a sequence of chains that share the
    // same hash modulo value. The last element of each chain is terminated by
    // LSB 1.
    uint32_t hash = i->hash;
    bool isLastInChain = (i + 1) == e || i->bucketIdx != (i + 1)->bucketIdx;
    hash = isLastInChain ? hash | 1 : hash & ~1;
    write32(ctx, values++, hash);

    if (i->bucketIdx == oldBucket)
      continue;
    // Write a hash bucket. Hash buckets contain indices in the following hash
    // value table.
    write32(ctx, buckets + i->bucketIdx,
            getPartition(ctx).dynSymTab->getSymbolIndex(*i->sym));
    oldBucket = i->bucketIdx;
  }
}

// Add symbols to this symbol hash table. Note that this function
// destructively sort a given vector -- which is needed because
// GNU-style hash table places some sorting requirements.
void GnuHashTableSection::addSymbols(SmallVectorImpl<SymbolTableEntry> &v) {
  // We cannot use 'auto' for Mid because GCC 6.1 cannot deduce
  // its type correctly.
  auto mid =
      std::stable_partition(v.begin(), v.end(), [&](const SymbolTableEntry &s) {
        return !s.sym->isDefined() || s.sym->partition != partition;
      });

  // We chose load factor 4 for the on-disk hash table. For each hash
  // collision, the dynamic linker will compare a uint32_t hash value.
  // Since the integer comparison is quite fast, we believe we can
  // make the load factor even larger. 4 is just a conservative choice.
  //
  // Note that we don't want to create a zero-sized hash table because
  // Android loader as of 2018 doesn't like a .gnu.hash containing such
  // table. If that's the case, we create a hash table with one unused
  // dummy slot.
  nBuckets = std::max<size_t>((v.end() - mid) / 4, 1);

  if (mid == v.end())
    return;

  for (SymbolTableEntry &ent : llvm::make_range(mid, v.end())) {
    Symbol *b = ent.sym;
    uint32_t hash = hashGnu(b->getName());
    uint32_t bucketIdx = hash % nBuckets;
    symbols.push_back({b, ent.strTabOffset, hash, bucketIdx});
  }

  llvm::sort(symbols, [](const Entry &l, const Entry &r) {
    return std::tie(l.bucketIdx, l.strTabOffset) <
           std::tie(r.bucketIdx, r.strTabOffset);
  });

  v.erase(mid, v.end());
  for (const Entry &ent : symbols)
    v.push_back({ent.sym, ent.strTabOffset});
}

HashTableSection::HashTableSection(Ctx &ctx)
    : SyntheticSection(ctx, ".hash", SHT_HASH, SHF_ALLOC, 4) {
  this->entsize = 4;
}

void HashTableSection::finalizeContents() {
  SymbolTableBaseSection *symTab = getPartition(ctx).dynSymTab.get();

  if (OutputSection *sec = symTab->getParent())
    getParent()->link = sec->sectionIndex;

  unsigned numEntries = 2;               // nbucket and nchain.
  numEntries += symTab->getNumSymbols(); // The chain entries.

  // Create as many buckets as there are symbols.
  numEntries += symTab->getNumSymbols();
  this->size = numEntries * 4;
}

void HashTableSection::writeTo(uint8_t *buf) {
  SymbolTableBaseSection *symTab = getPartition(ctx).dynSymTab.get();
  unsigned numSymbols = symTab->getNumSymbols();

  uint32_t *p = reinterpret_cast<uint32_t *>(buf);
  write32(ctx, p++, numSymbols); // nbucket
  write32(ctx, p++, numSymbols); // nchain

  uint32_t *buckets = p;
  uint32_t *chains = p + numSymbols;

  for (const SymbolTableEntry &s : symTab->getSymbols()) {
    Symbol *sym = s.sym;
    StringRef name = sym->getName();
    unsigned i = sym->dynsymIndex;
    uint32_t hash = hashSysV(name) % numSymbols;
    chains[i] = buckets[hash];
    write32(ctx, buckets + hash, i);
  }
}

PltSection::PltSection(Ctx &ctx)
    : SyntheticSection(ctx, ".plt", SHT_PROGBITS, SHF_ALLOC | SHF_EXECINSTR,
                       16),
      headerSize(ctx.target->pltHeaderSize) {
  // On AArch64, PLT entries only do loads from the .got.plt section, so the
  // .plt section can be marked with the SHF_AARCH64_PURECODE section flag.
  if (ctx.arg.emachine == EM_AARCH64)
    this->flags |= SHF_AARCH64_PURECODE;

  // On PowerPC, this section contains lazy symbol resolvers.
  if (ctx.arg.emachine == EM_PPC64) {
    name = ".glink";
    addralign = 4;
  }

  // On x86 when IBT is enabled, this section contains the second PLT (lazy
  // symbol resolvers).
  if ((ctx.arg.emachine == EM_386 || ctx.arg.emachine == EM_X86_64) &&
      (ctx.arg.andFeatures & GNU_PROPERTY_X86_FEATURE_1_IBT))
    name = ".plt.sec";

  // The PLT needs to be writable on SPARC as the dynamic linker will
  // modify the instructions in the PLT entries.
  if (ctx.arg.emachine == EM_SPARCV9)
    this->flags |= SHF_WRITE;
}

void PltSection::writeTo(uint8_t *buf) {
  // At beginning of PLT, we have code to call the dynamic
  // linker to resolve dynsyms at runtime. Write such code.
  ctx.target->writePltHeader(buf);
  size_t off = headerSize;

  for (const Symbol *sym : entries) {
    ctx.target->writePlt(buf + off, *sym, getVA() + off);
    off += ctx.target->pltEntrySize;
  }
}

void PltSection::addEntry(Symbol &sym) {
  assert(sym.auxIdx == ctx.symAux.size() - 1);
  ctx.symAux.back().pltIdx = entries.size();
  entries.push_back(&sym);
}

size_t PltSection::getSize() const {
  return headerSize + entries.size() * ctx.target->pltEntrySize;
}

bool PltSection::isNeeded() const {
  // For -z retpolineplt, .iplt needs the .plt header.
  return !entries.empty() || (ctx.arg.zRetpolineplt && ctx.in.iplt->isNeeded());
}

// Used by ARM to add mapping symbols in the PLT section, which aid
// disassembly.
void PltSection::addSymbols() {
  ctx.target->addPltHeaderSymbols(*this);

  size_t off = headerSize;
  for (size_t i = 0; i < entries.size(); ++i) {
    ctx.target->addPltSymbols(*this, off);
    off += ctx.target->pltEntrySize;
  }
}

IpltSection::IpltSection(Ctx &ctx)
    : SyntheticSection(ctx, ".iplt", SHT_PROGBITS, SHF_ALLOC | SHF_EXECINSTR,
                       16) {
  // On AArch64, PLT entries only do loads from the .got.plt section, so the
  // .iplt section can be marked with the SHF_AARCH64_PURECODE section flag.
  if (ctx.arg.emachine == EM_AARCH64)
    this->flags |= SHF_AARCH64_PURECODE;

  if (ctx.arg.emachine == EM_PPC || ctx.arg.emachine == EM_PPC64) {
    name = ".glink";
    addralign = 4;
  }
}

void IpltSection::writeTo(uint8_t *buf) {
  uint32_t off = 0;
  for (const Symbol *sym : entries) {
    ctx.target->writeIplt(buf + off, *sym, getVA() + off);
    off += ctx.target->ipltEntrySize;
  }
}

size_t IpltSection::getSize() const {
  return entries.size() * ctx.target->ipltEntrySize;
}

void IpltSection::addEntry(Symbol &sym) {
  assert(sym.auxIdx == ctx.symAux.size() - 1);
  ctx.symAux.back().pltIdx = entries.size();
  entries.push_back(&sym);
}

// ARM uses mapping symbols to aid disassembly.
void IpltSection::addSymbols() {
  size_t off = 0;
  for (size_t i = 0, e = entries.size(); i != e; ++i) {
    ctx.target->addPltSymbols(*this, off);
    off += ctx.target->pltEntrySize;
  }
}

PPC32GlinkSection::PPC32GlinkSection(Ctx &ctx) : PltSection(ctx) {
  name = ".glink";
  addralign = 4;
}

void PPC32GlinkSection::writeTo(uint8_t *buf) {
  writePPC32GlinkSection(ctx, buf, entries.size());
}

size_t PPC32GlinkSection::getSize() const {
  return headerSize + entries.size() * ctx.target->pltEntrySize + footerSize;
}

// This is an x86-only extra PLT section and used only when a security
// enhancement feature called CET is enabled. In this comment, I'll explain what
// the feature is and why we have two PLT sections if CET is enabled.
//
// So, what does CET do? CET introduces a new restriction to indirect jump
// instructions. CET works this way. Assume that CET is enabled. Then, if you
// execute an indirect jump instruction, the processor verifies that a special
// "landing pad" instruction (which is actually a repurposed NOP instruction and
// now called "endbr32" or "endbr64") is at the jump target. If the jump target
// does not start with that instruction, the processor raises an exception
// instead of continuing executing code.
//
// If CET is enabled, the compiler emits endbr to all locations where indirect
// jumps may jump to.
//
// This mechanism makes it extremely hard to transfer the control to a middle of
// a function that is not supporsed to be a indirect jump target, preventing
// certain types of attacks such as ROP or JOP.
//
// Note that the processors in the market as of 2019 don't actually support the
// feature. Only the spec is available at the moment.
//
// Now, I'll explain why we have this extra PLT section for CET.
//
// Since you can indirectly jump to a PLT entry, we have to make PLT entries
// start with endbr. The problem is there's no extra space for endbr (which is 4
// bytes long), as the PLT entry is only 16 bytes long and all bytes are already
// used.
//
// In order to deal with the issue, we split a PLT entry into two PLT entries.
// Remember that each PLT entry contains code to jump to an address read from
// .got.plt AND code to resolve a dynamic symbol lazily. With the 2-PLT scheme,
// the former code is written to .plt.sec, and the latter code is written to
// .plt.
//
// Lazy symbol resolution in the 2-PLT scheme works in the usual way, except
// that the regular .plt is now called .plt.sec and .plt is repurposed to
// contain only code for lazy symbol resolution.
//
// In other words, this is how the 2-PLT scheme works. Application code is
// supposed to jump to .plt.sec to call an external function. Each .plt.sec
// entry contains code to read an address from a corresponding .got.plt entry
// and jump to that address. Addresses in .got.plt initially point to .plt, so
// when an application calls an external function for the first time, the
// control is transferred to a function that resolves a symbol name from
// external shared object files. That function then rewrites a .got.plt entry
// with a resolved address, so that the subsequent function calls directly jump
// to a desired location from .plt.sec.
//
// There is an open question as to whether the 2-PLT scheme was desirable or
// not. We could have simply extended the PLT entry size to 32-bytes to
// accommodate endbr, and that scheme would have been much simpler than the
// 2-PLT scheme. One reason to split PLT was, by doing that, we could keep hot
// code (.plt.sec) from cold code (.plt). But as far as I know no one proved
// that the optimization actually makes a difference.
//
// That said, the 2-PLT scheme is a part of the ABI, debuggers and other tools
// depend on it, so we implement the ABI.
IBTPltSection::IBTPltSection(Ctx &ctx)
    : SyntheticSection(ctx, ".plt", SHT_PROGBITS, SHF_ALLOC | SHF_EXECINSTR,
                       16) {}

void IBTPltSection::writeTo(uint8_t *buf) {
  ctx.target->writeIBTPlt(buf, ctx.in.plt->getNumEntries());
}

size_t IBTPltSection::getSize() const {
  // 16 is the header size of .plt.
  return 16 + ctx.in.plt->getNumEntries() * ctx.target->pltEntrySize;
}

bool IBTPltSection::isNeeded() const { return ctx.in.plt->getNumEntries() > 0; }

RelroPaddingSection::RelroPaddingSection(Ctx &ctx)
    : SyntheticSection(ctx, ".relro_padding", SHT_NOBITS, SHF_ALLOC | SHF_WRITE,
                       1) {}

RandomizePaddingSection::RandomizePaddingSection(Ctx &ctx, uint64_t size,
                                                 OutputSection *parent)
    : SyntheticSection(ctx, ".randomize_padding", SHT_PROGBITS, SHF_ALLOC, 1),
      size(size) {
  this->parent = parent;
}

void RandomizePaddingSection::writeTo(uint8_t *buf) {
  std::array<uint8_t, 4> filler = getParent()->getFiller(ctx);
  uint8_t *end = buf + size;
  for (; buf + 4 <= end; buf += 4)
    memcpy(buf, &filler[0], 4);
  memcpy(buf, &filler[0], end - buf);
}

// The string hash function for .gdb_index.
static uint32_t computeGdbHash(StringRef s) {
  uint32_t h = 0;
  for (uint8_t c : s)
    h = h * 67 + toLower(c) - 113;
  return h;
}

// 4-byte alignment ensures that values in the hash lookup table and the name
// table are aligned.
DebugNamesBaseSection::DebugNamesBaseSection(Ctx &ctx)
    : SyntheticSection(ctx, ".debug_names", SHT_PROGBITS, 0, 4) {}

// Get the size of the .debug_names section header in bytes for DWARF32:
static uint32_t getDebugNamesHeaderSize(uint32_t augmentationStringSize) {
  return /* unit length */ 4 +
         /* version */ 2 +
         /* padding */ 2 +
         /* CU count */ 4 +
         /* TU count */ 4 +
         /* Foreign TU count */ 4 +
         /* Bucket Count */ 4 +
         /* Name Count */ 4 +
         /* Abbrev table size */ 4 +
         /* Augmentation string size */ 4 +
         /* Augmentation string */ augmentationStringSize;
}

static Expected<DebugNamesBaseSection::IndexEntry *>
readEntry(uint64_t &offset, const DWARFDebugNames::NameIndex &ni,
          uint64_t entriesBase, DWARFDataExtractor &namesExtractor,
          const LLDDWARFSection &namesSec) {
  auto ie = makeThreadLocal<DebugNamesBaseSection::IndexEntry>();
  ie->poolOffset = offset;
  Error err = Error::success();
  uint64_t ulebVal = namesExtractor.getULEB128(&offset, &err);
  if (err)
    return createStringError(inconvertibleErrorCode(),
                             "invalid abbrev code: %s",
                             llvm::toString(std::move(err)).c_str());
  if (!isUInt<32>(ulebVal))
    return createStringError(inconvertibleErrorCode(),
                             "abbrev code too large for DWARF32: %" PRIu64,
                             ulebVal);
  ie->abbrevCode = static_cast<uint32_t>(ulebVal);
  auto it = ni.getAbbrevs().find_as(ie->abbrevCode);
  if (it == ni.getAbbrevs().end())
    return createStringError(inconvertibleErrorCode(),
                             "abbrev code not found in abbrev table: %" PRIu32,
                             ie->abbrevCode);

  DebugNamesBaseSection::AttrValue attr, cuAttr = {0, 0};
  for (DWARFDebugNames::AttributeEncoding a : it->Attributes) {
    if (a.Index == dwarf::DW_IDX_parent) {
      if (a.Form == dwarf::DW_FORM_ref4) {
        attr.attrValue = namesExtractor.getU32(&offset, &err);
        attr.attrSize = 4;
        ie->parentOffset = entriesBase + attr.attrValue;
      } else if (a.Form != DW_FORM_flag_present)
        return createStringError(inconvertibleErrorCode(),
                                 "invalid form for DW_IDX_parent");
    } else {
      switch (a.Form) {
      case DW_FORM_data1:
      case DW_FORM_ref1: {
        attr.attrValue = namesExtractor.getU8(&offset, &err);
        attr.attrSize = 1;
        break;
      }
      case DW_FORM_data2:
      case DW_FORM_ref2: {
        attr.attrValue = namesExtractor.getU16(&offset, &err);
        attr.attrSize = 2;
        break;
      }
      case DW_FORM_data4:
      case DW_FORM_ref4: {
        attr.attrValue = namesExtractor.getU32(&offset, &err);
        attr.attrSize = 4;
        break;
      }
      default:
        return createStringError(
            inconvertibleErrorCode(),
            "unrecognized form encoding %d in abbrev table", a.Form);
      }
    }
    if (err)
      return createStringError(inconvertibleErrorCode(),
                               "error while reading attributes: %s",
                               llvm::toString(std::move(err)).c_str());
    if (a.Index == DW_IDX_compile_unit)
      cuAttr = attr;
    else if (a.Form != DW_FORM_flag_present)
      ie->attrValues.push_back(attr);
  }
  // Canonicalize abbrev by placing the CU/TU index at the end.
  ie->attrValues.push_back(cuAttr);
  return ie;
}

void DebugNamesBaseSection::parseDebugNames(
    Ctx &ctx, InputChunk &inputChunk, OutputChunk &chunk,
    DWARFDataExtractor &namesExtractor, DataExtractor &strExtractor,
    function_ref<SmallVector<uint32_t, 0>(
        uint32_t numCus, const DWARFDebugNames::Header &,
        const DWARFDebugNames::DWARFDebugNamesOffsets &)>
        readOffsets) {
  const LLDDWARFSection &namesSec = inputChunk.section;
  DenseMap<uint32_t, IndexEntry *> offsetMap;
  // Number of CUs seen in previous NameIndex sections within current chunk.
  uint32_t numCus = 0;
  for (const DWARFDebugNames::NameIndex &ni : *inputChunk.llvmDebugNames) {
    NameData &nd = inputChunk.nameData.emplace_back();
    nd.hdr = ni.getHeader();
    if (nd.hdr.Format != DwarfFormat::DWARF32) {
      Err(ctx) << namesSec.sec
               << ": found DWARF64, which is currently unsupported";
      return;
    }
    if (nd.hdr.Version != 5) {
      Err(ctx) << namesSec.sec << ": unsupported version: " << nd.hdr.Version;
      return;
    }
    uint32_t dwarfSize = dwarf::getDwarfOffsetByteSize(DwarfFormat::DWARF32);
    DWARFDebugNames::DWARFDebugNamesOffsets locs = ni.getOffsets();
    if (locs.EntriesBase > namesExtractor.getData().size()) {
      Err(ctx) << namesSec.sec << ": entry pool start is beyond end of section";
      return;
    }

    SmallVector<uint32_t, 0> entryOffsets = readOffsets(numCus, nd.hdr, locs);

    // Read the entry pool.
    offsetMap.clear();
    nd.nameEntries.resize(nd.hdr.NameCount);
    for (auto i : seq(nd.hdr.NameCount)) {
      NameEntry &ne = nd.nameEntries[i];
      uint64_t strOffset = locs.StringOffsetsBase + i * dwarfSize;
      ne.stringOffset = strOffset;
      uint64_t strp = namesExtractor.getRelocatedValue(dwarfSize, &strOffset);
      StringRef name = strExtractor.getCStrRef(&strp);
      ne.name = name.data();
      ne.hashValue = caseFoldingDjbHash(name);

      // Read a series of index entries that end with abbreviation code 0.
      uint64_t offset = locs.EntriesBase + entryOffsets[i];
      while (offset < namesSec.Data.size() && namesSec.Data[offset] != 0) {
        // Read & store all entries (for the same string).
        Expected<IndexEntry *> ieOrErr =
            readEntry(offset, ni, locs.EntriesBase, namesExtractor, namesSec);
        if (!ieOrErr) {
          Err(ctx) << namesSec.sec << ": " << ieOrErr.takeError();
          return;
        }
        ne.indexEntries.push_back(std::move(*ieOrErr));
      }
      if (offset >= namesSec.Data.size())
        Err(ctx) << namesSec.sec << ": index entry is out of bounds";

      for (IndexEntry &ie : ne.entries())
        offsetMap[ie.poolOffset] = &ie;
    }

    // Assign parent pointers, which will be used to update DW_IDX_parent index
    // attributes. Note: offsetMap[0] does not exist, so parentOffset == 0 will
    // get parentEntry == null as well.
    for (NameEntry &ne : nd.nameEntries)
      for (IndexEntry &ie : ne.entries())
        ie.parentEntry = offsetMap.lookup(ie.parentOffset);
    numCus += nd.hdr.CompUnitCount;
  }
}

// Compute the form for output DW_IDX_compile_unit attributes, similar to
// DIEInteger::BestForm. The input form (often DW_FORM_data1) may not hold all
// the merged CU indices.
std::pair<uint8_t, dwarf::Form> static getMergedCuCountForm(
    uint32_t compUnitCount) {
  if (compUnitCount > UINT16_MAX)
    return {4, DW_FORM_data4};
  if (compUnitCount > UINT8_MAX)
    return {2, DW_FORM_data2};
  return {1, DW_FORM_data1};
}

void DebugNamesBaseSection::computeHdrAndAbbrevTable(
    MutableArrayRef<InputChunk> inputChunks) {
  TimeTraceScope timeScope("Merge .debug_names", "hdr and abbrev table");
  size_t numCu = 0;
  hdr.Format = DwarfFormat::DWARF32;
  hdr.Version = 5;
  hdr.CompUnitCount = 0;
  hdr.LocalTypeUnitCount = 0;
  hdr.ForeignTypeUnitCount = 0;
  hdr.AugmentationStringSize = 0;

  // Compute CU and TU counts.
  for (auto i : seq(numChunks)) {
    InputChunk &inputChunk = inputChunks[i];
    inputChunk.baseCuIdx = numCu;
    numCu += chunks[i].compUnits.size();
    for (const NameData &nd : inputChunk.nameData) {
      hdr.CompUnitCount += nd.hdr.CompUnitCount;
      // TODO: We don't handle type units yet, so LocalTypeUnitCount &
      // ForeignTypeUnitCount are left as 0.
      if (nd.hdr.LocalTypeUnitCount || nd.hdr.ForeignTypeUnitCount)
        Warn(ctx) << inputChunk.section.sec
                  << ": type units are not implemented";
      // If augmentation strings are not identical, use an empty string.
      if (i == 0) {
        hdr.AugmentationStringSize = nd.hdr.AugmentationStringSize;
        hdr.AugmentationString = nd.hdr.AugmentationString;
      } else if (hdr.AugmentationString != nd.hdr.AugmentationString) {
        // There are conflicting augmentation strings, so it's best for the
        // merged index to not use an augmentation string.
        hdr.AugmentationStringSize = 0;
        hdr.AugmentationString.clear();
      }
    }
  }

  // Create the merged abbrev table, uniquifyinng the input abbrev tables and
  // computing mapping from old (per-cu) abbrev codes to new (merged) abbrev
  // codes.
  FoldingSet<Abbrev> abbrevSet;
  // Determine the form for the DW_IDX_compile_unit attributes in the merged
  // index. The input form may not be big enough for all CU indices.
  dwarf::Form cuAttrForm = getMergedCuCountForm(hdr.CompUnitCount).second;
  for (InputChunk &inputChunk : inputChunks) {
    for (auto [i, ni] : enumerate(*inputChunk.llvmDebugNames)) {
      for (const DWARFDebugNames::Abbrev &oldAbbrev : ni.getAbbrevs()) {
        // Canonicalize abbrev by placing the CU/TU index at the end,
        // similar to 'parseDebugNames'.
        Abbrev abbrev;
        DWARFDebugNames::AttributeEncoding cuAttr(DW_IDX_compile_unit,
                                                  cuAttrForm);
        abbrev.code = oldAbbrev.Code;
        abbrev.tag = oldAbbrev.Tag;
        for (DWARFDebugNames::AttributeEncoding a : oldAbbrev.Attributes) {
          if (a.Index == DW_IDX_compile_unit)
            cuAttr.Index = a.Index;
          else
            abbrev.attributes.push_back({a.Index, a.Form});
        }
        // Put the CU/TU index at the end of the attributes list.
        abbrev.attributes.push_back(cuAttr);

        // Profile the abbrev, get or assign a new code, then record the abbrev
        // code mapping.
        FoldingSetNodeID id;
        abbrev.Profile(id);
        uint32_t newCode;
        void *insertPos;
        if (Abbrev *existing = abbrevSet.FindNodeOrInsertPos(id, insertPos)) {
          // Found it; we've already seen an identical abbreviation.
          newCode = existing->code;
        } else {
          Abbrev *abbrev2 =
              new (abbrevAlloc.Allocate()) Abbrev(std::move(abbrev));
          abbrevSet.InsertNode(abbrev2, insertPos);
          abbrevTable.push_back(abbrev2);
          newCode = abbrevTable.size();
          abbrev2->code = newCode;
        }
        inputChunk.nameData[i].abbrevCodeMap[oldAbbrev.Code] = newCode;
      }
    }
  }

  // Compute the merged abbrev table.
  raw_svector_ostream os(abbrevTableBuf);
  for (Abbrev *abbrev : abbrevTable) {
    encodeULEB128(abbrev->code, os);
    encodeULEB128(abbrev->tag, os);
    for (DWARFDebugNames::AttributeEncoding a : abbrev->attributes) {
      encodeULEB128(a.Index, os);
      encodeULEB128(a.Form, os);
    }
    os.write("\0", 2); // attribute specification end
  }
  os.write(0); // abbrev table end
  hdr.AbbrevTableSize = abbrevTableBuf.size();
}

void DebugNamesBaseSection::Abbrev::Profile(FoldingSetNodeID &id) const {
  id.AddInteger(tag);
  for (const DWARFDebugNames::AttributeEncoding &attr : attributes) {
    id.AddInteger(attr.Index);
    id.AddInteger(attr.Form);
  }
}

std::pair<uint32_t, uint32_t> DebugNamesBaseSection::computeEntryPool(
    MutableArrayRef<InputChunk> inputChunks) {
  TimeTraceScope timeScope("Merge .debug_names", "entry pool");
  // Collect and de-duplicate all the names (preserving all the entries).
  // Speed it up using multithreading, as the number of symbols can be in the
  // order of millions.
  const size_t concurrency =
      bit_floor(std::min<size_t>(ctx.arg.threadCount, numShards));
  const size_t shift = 32 - countr_zero(numShards);
  const uint8_t cuAttrSize = getMergedCuCountForm(hdr.CompUnitCount).first;
  DenseMap<CachedHashStringRef, size_t> maps[numShards];

  parallelFor(0, concurrency, [&](size_t threadId) {
    for (auto i : seq(numChunks)) {
      InputChunk &inputChunk = inputChunks[i];
      for (auto j : seq(inputChunk.nameData.size())) {
        NameData &nd = inputChunk.nameData[j];
        // Deduplicate the NameEntry records (based on the string/name),
        // appending all IndexEntries from duplicate NameEntry records to
        // the single preserved copy.
        for (NameEntry &ne : nd.nameEntries) {
          auto shardId = ne.hashValue >> shift;
          if ((shardId & (concurrency - 1)) != threadId)
            continue;

          ne.chunkIdx = i;
          for (IndexEntry &ie : ne.entries()) {
            // Update the IndexEntry's abbrev code to match the merged
            // abbreviations.
            ie.abbrevCode = nd.abbrevCodeMap[ie.abbrevCode];
            // Update the DW_IDX_compile_unit attribute (the last one after
            // canonicalization) to have correct merged offset value and size.
            auto &back = ie.attrValues.back();
            back.attrValue += inputChunk.baseCuIdx + j;
            back.attrSize = cuAttrSize;
          }

          auto &nameVec = nameVecs[shardId];
          auto [it, inserted] = maps[shardId].try_emplace(
              CachedHashStringRef(ne.name, ne.hashValue), nameVec.size());
          if (inserted)
            nameVec.push_back(std::move(ne));
          else
            nameVec[it->second].indexEntries.append(std::move(ne.indexEntries));
        }
      }
    }
  });

  // Compute entry offsets in parallel. First, compute offsets relative to the
  // current shard.
  uint32_t offsets[numShards];
  parallelFor(0, numShards, [&](size_t shard) {
    uint32_t offset = 0;
    for (NameEntry &ne : nameVecs[shard]) {
      ne.entryOffset = offset;
      for (IndexEntry &ie : ne.entries()) {
        ie.poolOffset = offset;
        offset += getULEB128Size(ie.abbrevCode);
        for (AttrValue value : ie.attrValues)
          offset += value.attrSize;
      }
      ++offset; // index entry sentinel
    }
    offsets[shard] = offset;
  });
  // Then add shard offsets.
  std::partial_sum(offsets, std::end(offsets), offsets);
  parallelFor(1, numShards, [&](size_t shard) {
    uint32_t offset = offsets[shard - 1];
    for (NameEntry &ne : nameVecs[shard]) {
      ne.entryOffset += offset;
      for (IndexEntry &ie : ne.entries())
        ie.poolOffset += offset;
    }
  });

  // Update the DW_IDX_parent entries that refer to real parents (have
  // DW_FORM_ref4).
  parallelFor(0, numShards, [&](size_t shard) {
    for (NameEntry &ne : nameVecs[shard]) {
      for (IndexEntry &ie : ne.entries()) {
        if (!ie.parentEntry)
          continue;
        // Abbrevs are indexed starting at 1; vector starts at 0. (abbrevCode
        // corresponds to position in the merged table vector).
        const Abbrev *abbrev = abbrevTable[ie.abbrevCode - 1];
        for (const auto &[a, v] : zip_equal(abbrev->attributes, ie.attrValues))
          if (a.Index == DW_IDX_parent && a.Form == DW_FORM_ref4)
            v.attrValue = ie.parentEntry->poolOffset;
      }
    }
  });

  // Return (entry pool size, number of entries).
  uint32_t num = 0;
  for (auto &map : maps)
    num += map.size();
  return {offsets[numShards - 1], num};
}

void DebugNamesBaseSection::init(
    function_ref<void(InputFile *, InputChunk &, OutputChunk &)> parseFile) {
  TimeTraceScope timeScope("Merge .debug_names");
  // Collect and remove input .debug_names sections. Save InputSection pointers
  // to relocate string offsets in `writeTo`.
  SetVector<InputFile *> files;
  for (InputSectionBase *s : ctx.inputSections) {
    InputSection *isec = dyn_cast<InputSection>(s);
    if (!isec)
      continue;
    if (!(s->flags & SHF_ALLOC) && s->name == ".debug_names") {
      s->markDead();
      inputSections.push_back(isec);
      files.insert(isec->file);
    }
  }

  // Parse input .debug_names sections and extract InputChunk and OutputChunk
  // data. OutputChunk contains CU information, which will be needed by
  // `writeTo`.
  auto inputChunksPtr = std::make_unique<InputChunk[]>(files.size());
  MutableArrayRef<InputChunk> inputChunks(inputChunksPtr.get(), files.size());
  numChunks = files.size();
  chunks = std::make_unique<OutputChunk[]>(files.size());
  {
    TimeTraceScope timeScope("Merge .debug_names", "parse");
    parallelFor(0, files.size(), [&](size_t i) {
      parseFile(files[i], inputChunks[i], chunks[i]);
    });
  }

  // Compute section header (except unit_length), abbrev table, and entry pool.
  computeHdrAndAbbrevTable(inputChunks);
  uint32_t entryPoolSize;
  std::tie(entryPoolSize, hdr.NameCount) = computeEntryPool(inputChunks);
  hdr.BucketCount = dwarf::getDebugNamesBucketCount(hdr.NameCount);

  // Compute the section size. Subtract 4 to get the unit_length for DWARF32.
  uint32_t hdrSize = getDebugNamesHeaderSize(hdr.AugmentationStringSize);
  size = findDebugNamesOffsets(hdrSize, hdr).EntriesBase + entryPoolSize;
  hdr.UnitLength = size - 4;
}

template <class ELFT>
DebugNamesSection<ELFT>::DebugNamesSection(Ctx &ctx)
    : DebugNamesBaseSection(ctx) {
  init([&](InputFile *f, InputChunk &inputChunk, OutputChunk &chunk) {
    auto *file = cast<ObjFile<ELFT>>(f);
    DWARFContext dwarf(std::make_unique<LLDDwarfObj<ELFT>>(file));
    auto &dobj = static_cast<const LLDDwarfObj<ELFT> &>(dwarf.getDWARFObj());
    chunk.infoSec = dobj.getInfoSection();
    DWARFDataExtractor namesExtractor(dobj, dobj.getNamesSection(),
                                      ELFT::Endianness == endianness::little,
                                      ELFT::Is64Bits ? 8 : 4);
    // .debug_str is needed to get symbol names from string offsets.
    DataExtractor strExtractor(dobj.getStrSection(),
                               ELFT::Endianness == endianness::little,
                               ELFT::Is64Bits ? 8 : 4);
    inputChunk.section = dobj.getNamesSection();

    inputChunk.llvmDebugNames.emplace(namesExtractor, strExtractor);
    if (Error e = inputChunk.llvmDebugNames->extract()) {
      Err(ctx) << dobj.getNamesSection().sec << ": " << std::move(e);
    }
    parseDebugNames(
        ctx, inputChunk, chunk, namesExtractor, strExtractor,
        [&chunk, namesData = dobj.getNamesSection().Data.data()](
            uint32_t numCus, const DWARFDebugNames::Header &hdr,
            const DWARFDebugNames::DWARFDebugNamesOffsets &locs) {
          // Read CU offsets, which are relocated by .debug_info + X
          // relocations. Record the section offset to be relocated by
          // `finalizeContents`.
          chunk.compUnits.resize_for_overwrite(numCus + hdr.CompUnitCount);
          for (auto i : seq(hdr.CompUnitCount))
            chunk.compUnits[numCus + i] = locs.CUsBase + i * 4;

          // Read entry offsets.
          const char *p = namesData + locs.EntryOffsetsBase;
          SmallVector<uint32_t, 0> entryOffsets;
          entryOffsets.resize_for_overwrite(hdr.NameCount);
          for (uint32_t &offset : entryOffsets)
            offset = endian::readNext<uint32_t, ELFT::Endianness, unaligned>(p);
          return entryOffsets;
        });
  });
}

template <class ELFT>
template <class RelTy>
void DebugNamesSection<ELFT>::getNameRelocs(
    const InputFile &file, DenseMap<uint32_t, uint32_t> &relocs,
    Relocs<RelTy> rels) {
  for (const RelTy &rel : rels) {
    Symbol &sym = file.getRelocTargetSym(rel);
    relocs[rel.r_offset] = sym.getVA(ctx, getAddend<ELFT>(rel));
  }
}

template <class ELFT> void DebugNamesSection<ELFT>::finalizeContents() {
  // Get relocations of .debug_names sections.
  auto relocs = std::make_unique<DenseMap<uint32_t, uint32_t>[]>(numChunks);
  parallelFor(0, numChunks, [&](size_t i) {
    InputSection *sec = inputSections[i];
    invokeOnRelocs(*sec, getNameRelocs, *sec->file, relocs.get()[i]);

    // Relocate CU offsets with .debug_info + X relocations.
    OutputChunk &chunk = chunks.get()[i];
    for (auto [j, cuOffset] : enumerate(chunk.compUnits))
      cuOffset = relocs.get()[i].lookup(cuOffset);
  });

  // Relocate string offsets in the name table with .debug_str + X relocations.
  parallelForEach(nameVecs, [&](auto &nameVec) {
    for (NameEntry &ne : nameVec)
      ne.stringOffset = relocs.get()[ne.chunkIdx].lookup(ne.stringOffset);
  });
}

template <class ELFT> void DebugNamesSection<ELFT>::writeTo(uint8_t *buf) {
  [[maybe_unused]] const uint8_t *const beginBuf = buf;
  // Write the header.
  endian::writeNext<uint32_t, ELFT::Endianness>(buf, hdr.UnitLength);
  endian::writeNext<uint16_t, ELFT::Endianness>(buf, hdr.Version);
  buf += 2; // padding
  endian::writeNext<uint32_t, ELFT::Endianness>(buf, hdr.CompUnitCount);
  endian::writeNext<uint32_t, ELFT::Endianness>(buf, hdr.LocalTypeUnitCount);
  endian::writeNext<uint32_t, ELFT::Endianness>(buf, hdr.ForeignTypeUnitCount);
  endian::writeNext<uint32_t, ELFT::Endianness>(buf, hdr.BucketCount);
  endian::writeNext<uint32_t, ELFT::Endianness>(buf, hdr.NameCount);
  endian::writeNext<uint32_t, ELFT::Endianness>(buf, hdr.AbbrevTableSize);
  endian::writeNext<uint32_t, ELFT::Endianness>(buf,
                                                hdr.AugmentationStringSize);
  memcpy(buf, hdr.AugmentationString.c_str(), hdr.AugmentationString.size());
  buf += hdr.AugmentationStringSize;

  // Write the CU list.
  for (auto &chunk : getChunks())
    for (uint32_t cuOffset : chunk.compUnits)
      endian::writeNext<uint32_t, ELFT::Endianness>(buf, cuOffset);

  // TODO: Write the local TU list, then the foreign TU list..

  // Write the hash lookup table.
  SmallVector<SmallVector<NameEntry *, 0>, 0> buckets(hdr.BucketCount);
  // Symbols enter into a bucket whose index is the hash modulo bucket_count.
  for (auto &nameVec : nameVecs)
    for (NameEntry &ne : nameVec)
      buckets[ne.hashValue % hdr.BucketCount].push_back(&ne);

  // Write buckets (accumulated bucket counts).
  uint32_t bucketIdx = 1;
  for (const SmallVector<NameEntry *, 0> &bucket : buckets) {
    if (!bucket.empty())
      endian::write32<ELFT::Endianness>(buf, bucketIdx);
    buf += 4;
    bucketIdx += bucket.size();
  }
  // Write the hashes.
  for (const SmallVector<NameEntry *, 0> &bucket : buckets)
    for (const NameEntry *e : bucket)
      endian::writeNext<uint32_t, ELFT::Endianness>(buf, e->hashValue);

  // Write the name table. The name entries are ordered by bucket_idx and
  // correspond one-to-one with the hash lookup table.
  //
  // First, write the relocated string offsets.
  for (const SmallVector<NameEntry *, 0> &bucket : buckets)
    for (const NameEntry *ne : bucket)
      endian::writeNext<uint32_t, ELFT::Endianness>(buf, ne->stringOffset);

  // Then write the entry offsets.
  for (const SmallVector<NameEntry *, 0> &bucket : buckets)
    for (const NameEntry *ne : bucket)
      endian::writeNext<uint32_t, ELFT::Endianness>(buf, ne->entryOffset);

  // Write the abbrev table.
  buf = llvm::copy(abbrevTableBuf, buf);

  // Write the entry pool. Unlike the name table, the name entries follow the
  // nameVecs order computed by `computeEntryPool`.
  for (auto &nameVec : nameVecs) {
    for (NameEntry &ne : nameVec) {
      // Write all the entries for the string.
      for (const IndexEntry &ie : ne.entries()) {
        buf += encodeULEB128(ie.abbrevCode, buf);
        for (AttrValue value : ie.attrValues) {
          switch (value.attrSize) {
          case 1:
            *buf++ = value.attrValue;
            break;
          case 2:
            endian::writeNext<uint16_t, ELFT::Endianness>(buf, value.attrValue);
            break;
          case 4:
            endian::writeNext<uint32_t, ELFT::Endianness>(buf, value.attrValue);
            break;
          default:
            llvm_unreachable("invalid attrSize");
          }
        }
      }
      ++buf; // index entry sentinel
    }
  }
  assert(uint64_t(buf - beginBuf) == size);
}

GdbIndexSection::GdbIndexSection(Ctx &ctx)
    : SyntheticSection(ctx, ".gdb_index", SHT_PROGBITS, 0, 1) {}

// Returns the desired size of an on-disk hash table for a .gdb_index section.
// There's a tradeoff between size and collision rate. We aim 75% utilization.
size_t GdbIndexSection::computeSymtabSize() const {
  return std::max<size_t>(NextPowerOf2(symbols.size() * 4 / 3), 1024);
}

static SmallVector<GdbIndexSection::CuEntry, 0>
readCuList(DWARFContext &dwarf) {
  SmallVector<GdbIndexSection::CuEntry, 0> ret;
  for (std::unique_ptr<DWARFUnit> &cu : dwarf.compile_units())
    ret.push_back({cu->getOffset(), cu->getLength() + 4});
  return ret;
}

static SmallVector<GdbIndexSection::AddressEntry, 0>
readAddressAreas(Ctx &ctx, DWARFContext &dwarf, InputSection *sec) {
  SmallVector<GdbIndexSection::AddressEntry, 0> ret;

  uint32_t cuIdx = 0;
  for (std::unique_ptr<DWARFUnit> &cu : dwarf.compile_units()) {
    if (Error e = cu->tryExtractDIEsIfNeeded(false)) {
      Warn(ctx) << sec << ": " << std::move(e);
      return {};
    }
    Expected<DWARFAddressRangesVector> ranges = cu->collectAddressRanges();
    if (!ranges) {
      Warn(ctx) << sec << ": " << ranges.takeError();
      return {};
    }

    ArrayRef<InputSectionBase *> sections = sec->file->getSections();
    for (DWARFAddressRange &r : *ranges) {
      if (r.SectionIndex == -1ULL)
        continue;
      // Range list with zero size has no effect.
      InputSectionBase *s = sections[r.SectionIndex];
      if (s && s != &InputSection::discarded && s->isLive())
        if (r.LowPC != r.HighPC)
          ret.push_back({cast<InputSection>(s), r.LowPC, r.HighPC, cuIdx});
    }
    ++cuIdx;
  }

  return ret;
}

template <class ELFT>
static SmallVector<GdbIndexSection::NameAttrEntry, 0>
readPubNamesAndTypes(Ctx &ctx, const LLDDwarfObj<ELFT> &obj,
                     const SmallVectorImpl<GdbIndexSection::CuEntry> &cus) {
  const LLDDWARFSection &pubNames = obj.getGnuPubnamesSection();
  const LLDDWARFSection &pubTypes = obj.getGnuPubtypesSection();

  SmallVector<GdbIndexSection::NameAttrEntry, 0> ret;
  for (const LLDDWARFSection *pub : {&pubNames, &pubTypes}) {
    DWARFDataExtractor data(obj, *pub, ELFT::Endianness == endianness::little,
                            ELFT::Is64Bits ? 8 : 4);
    DWARFDebugPubTable table;
    table.extract(data, /*GnuStyle=*/true, [&](Error e) {
      Warn(ctx) << pub->sec << ": " << std::move(e);
    });
    for (const DWARFDebugPubTable::Set &set : table.getData()) {
      // The value written into the constant pool is kind << 24 | cuIndex. As we
      // don't know how many compilation units precede this object to compute
      // cuIndex, we compute (kind << 24 | cuIndexInThisObject) instead, and add
      // the number of preceding compilation units later.
      uint32_t i = llvm::partition_point(cus,
                                         [&](GdbIndexSection::CuEntry cu) {
                                           return cu.cuOffset < set.Offset;
                                         }) -
                   cus.begin();
      for (const DWARFDebugPubTable::Entry &ent : set.Entries)
        ret.push_back({{ent.Name, computeGdbHash(ent.Name)},
                       (ent.Descriptor.toBits() << 24) | i});
    }
  }
  return ret;
}

// Create a list of symbols from a given list of symbol names and types
// by uniquifying them by name.
static std::pair<SmallVector<GdbIndexSection::GdbSymbol, 0>, size_t>
createSymbols(
    Ctx &ctx,
    ArrayRef<SmallVector<GdbIndexSection::NameAttrEntry, 0>> nameAttrs,
    const SmallVector<GdbIndexSection::GdbChunk, 0> &chunks) {
  using GdbSymbol = GdbIndexSection::GdbSymbol;
  using NameAttrEntry = GdbIndexSection::NameAttrEntry;

  // For each chunk, compute the number of compilation units preceding it.
  uint32_t cuIdx = 0;
  std::unique_ptr<uint32_t[]> cuIdxs(new uint32_t[chunks.size()]);
  for (uint32_t i = 0, e = chunks.size(); i != e; ++i) {
    cuIdxs[i] = cuIdx;
    cuIdx += chunks[i].compilationUnits.size();
  }

  // Collect the compilation unitss for each unique name. Speed it up using
  // multi-threading as the number of symbols can be in the order of millions.
  // Shard GdbSymbols by hash's high bits.
  constexpr size_t numShards = 32;
  const size_t concurrency =
      llvm::bit_floor(std::min<size_t>(ctx.arg.threadCount, numShards));
  const size_t shift = 32 - llvm::countr_zero(numShards);
  auto map =
      std::make_unique<DenseMap<CachedHashStringRef, size_t>[]>(numShards);
  auto symbols = std::make_unique<SmallVector<GdbSymbol, 0>[]>(numShards);
  parallelFor(0, concurrency, [&](size_t threadId) {
    uint32_t i = 0;
    for (ArrayRef<NameAttrEntry> entries : nameAttrs) {
      for (const NameAttrEntry &ent : entries) {
        size_t shardId = ent.name.hash() >> shift;
        if ((shardId & (concurrency - 1)) != threadId)
          continue;

        uint32_t v = ent.cuIndexAndAttrs + cuIdxs[i];
        auto [it, inserted] =
            map[shardId].try_emplace(ent.name, symbols[shardId].size());
        if (inserted)
          symbols[shardId].push_back({ent.name, {v}, 0, 0});
        else
          symbols[shardId][it->second].cuVector.push_back(v);
      }
      ++i;
    }
  });

  size_t numSymbols = 0;
  for (ArrayRef<GdbSymbol> v : ArrayRef(symbols.get(), numShards))
    numSymbols += v.size();

  // The return type is a flattened vector, so we'll copy each vector
  // contents to Ret.
  SmallVector<GdbSymbol, 0> ret;
  ret.reserve(numSymbols);
  for (SmallVector<GdbSymbol, 0> &vec :
       MutableArrayRef(symbols.get(), numShards))
    for (GdbSymbol &sym : vec)
      ret.push_back(std::move(sym));

  // CU vectors and symbol names are adjacent in the output file.
  // We can compute their offsets in the output file now.
  size_t off = 0;
  for (GdbSymbol &sym : ret) {
    sym.cuVectorOff = off;
    off += (sym.cuVector.size() + 1) * 4;
  }
  for (GdbSymbol &sym : ret) {
    sym.nameOff = off;
    off += sym.name.size() + 1;
  }
  // If off overflows, the last symbol's nameOff likely overflows.
  if (!isUInt<32>(off))
    Err(ctx) << "--gdb-index: constant pool size (" << off
             << ") exceeds UINT32_MAX";

  return {ret, off};
}

// Returns a newly-created .gdb_index section.
template <class ELFT>
std::unique_ptr<GdbIndexSection> GdbIndexSection::create(Ctx &ctx) {
  llvm::TimeTraceScope timeScope("Create gdb index");

  // Collect InputFiles with .debug_info. See the comment in
  // LLDDwarfObj<ELFT>::LLDDwarfObj. If we do lightweight parsing in the future,
  // note that isec->data() may uncompress the full content, which should be
  // parallelized.
  SetVector<InputFile *> files;
  for (InputSectionBase *s : ctx.inputSections) {
    InputSection *isec = dyn_cast<InputSection>(s);
    if (!isec)
      continue;
    // .debug_gnu_pub{names,types} are useless in executables.
    // They are present in input object files solely for creating
    // a .gdb_index. So we can remove them from the output.
    if (s->name == ".debug_gnu_pubnames" || s->name == ".debug_gnu_pubtypes")
      s->markDead();
    else if (isec->name == ".debug_info")
      files.insert(isec->file);
  }
  // Drop .rel[a].debug_gnu_pub{names,types} for --emit-relocs.
  llvm::erase_if(ctx.inputSections, [](InputSectionBase *s) {
    if (auto *isec = dyn_cast<InputSection>(s))
      if (InputSectionBase *rel = isec->getRelocatedSection())
        return !rel->isLive();
    return !s->isLive();
  });

  SmallVector<GdbChunk, 0> chunks(files.size());
  SmallVector<SmallVector<NameAttrEntry, 0>, 0> nameAttrs(files.size());

  parallelFor(0, files.size(), [&](size_t i) {
    // To keep memory usage low, we don't want to keep cached DWARFContext, so
    // avoid getDwarf() here.
    ObjFile<ELFT> *file = cast<ObjFile<ELFT>>(files[i]);
    DWARFContext dwarf(std::make_unique<LLDDwarfObj<ELFT>>(file));
    auto &dobj = static_cast<const LLDDwarfObj<ELFT> &>(dwarf.getDWARFObj());

    // If the are multiple compile units .debug_info (very rare ld -r --unique),
    // this only picks the last one. Other address ranges are lost.
    chunks[i].sec = dobj.getInfoSection();
    chunks[i].compilationUnits = readCuList(dwarf);
    chunks[i].addressAreas = readAddressAreas(ctx, dwarf, chunks[i].sec);
    nameAttrs[i] =
        readPubNamesAndTypes<ELFT>(ctx, dobj, chunks[i].compilationUnits);
  });

  auto ret = std::make_unique<GdbIndexSection>(ctx);
  ret->chunks = std::move(chunks);
  std::tie(ret->symbols, ret->size) =
      createSymbols(ctx, nameAttrs, ret->chunks);

  // Count the areas other than the constant pool.
  ret->size += sizeof(GdbIndexHeader) + ret->computeSymtabSize() * 8;
  for (GdbChunk &chunk : ret->chunks)
    ret->size +=
        chunk.compilationUnits.size() * 16 + chunk.addressAreas.size() * 20;

  return ret;
}

void GdbIndexSection::writeTo(uint8_t *buf) {
  // Write the header.
  auto *hdr = reinterpret_cast<GdbIndexHeader *>(buf);
  uint8_t *start = buf;
  hdr->version = 7;
  buf += sizeof(*hdr);

  // Write the CU list.
  hdr->cuListOff = buf - start;
  for (GdbChunk &chunk : chunks) {
    for (CuEntry &cu : chunk.compilationUnits) {
      write64le(buf, chunk.sec->outSecOff + cu.cuOffset);
      write64le(buf + 8, cu.cuLength);
      buf += 16;
    }
  }

  // Write the address area.
  hdr->cuTypesOff = buf - start;
  hdr->addressAreaOff = buf - start;
  uint32_t cuOff = 0;
  for (GdbChunk &chunk : chunks) {
    for (AddressEntry &e : chunk.addressAreas) {
      // In the case of ICF there may be duplicate address range entries.
      const uint64_t baseAddr = e.section->repl->getVA(0);
      write64le(buf, baseAddr + e.lowAddress);
      write64le(buf + 8, baseAddr + e.highAddress);
      write32le(buf + 16, e.cuIndex + cuOff);
      buf += 20;
    }
    cuOff += chunk.compilationUnits.size();
  }

  // Write the on-disk open-addressing hash table containing symbols.
  hdr->symtabOff = buf - start;
  size_t symtabSize = computeSymtabSize();
  uint32_t mask = symtabSize - 1;

  for (GdbSymbol &sym : symbols) {
    uint32_t h = sym.name.hash();
    uint32_t i = h & mask;
    uint32_t step = ((h * 17) & mask) | 1;

    while (read32le(buf + i * 8))
      i = (i + step) & mask;

    write32le(buf + i * 8, sym.nameOff);
    write32le(buf + i * 8 + 4, sym.cuVectorOff);
  }

  buf += symtabSize * 8;

  // Write the string pool.
  hdr->constantPoolOff = buf - start;
  parallelForEach(symbols, [&](GdbSymbol &sym) {
    memcpy(buf + sym.nameOff, sym.name.data(), sym.name.size());
  });

  // Write the CU vectors.
  for (GdbSymbol &sym : symbols) {
    write32le(buf, sym.cuVector.size());
    buf += 4;
    for (uint32_t val : sym.cuVector) {
      write32le(buf, val);
      buf += 4;
    }
  }
}

bool GdbIndexSection::isNeeded() const { return !chunks.empty(); }

EhFrameHeader::EhFrameHeader(Ctx &ctx)
    : SyntheticSection(ctx, ".eh_frame_hdr", SHT_PROGBITS, SHF_ALLOC, 4) {}

void EhFrameHeader::writeTo(uint8_t *buf) {
  // Unlike most sections, the EhFrameHeader section is written while writing
  // another section, namely EhFrameSection, which calls the write() function
  // below from its writeTo() function. This is necessary because the contents
  // of EhFrameHeader depend on the relocated contents of EhFrameSection and we
  // don't know which order the sections will be written in.
}

// .eh_frame_hdr contains a binary search table of pointers to FDEs.
// Each entry of the search table consists of two values,
// the starting PC from where FDEs covers, and the FDE's address.
// It is sorted by PC.
void EhFrameHeader::write() {
  uint8_t *buf = ctx.bufferStart + getParent()->offset + outSecOff;
  using FdeData = EhFrameSection::FdeData;
  SmallVector<FdeData, 0> fdes = getPartition(ctx).ehFrame->getFdeData();

  buf[0] = 1;
  buf[1] = DW_EH_PE_pcrel | DW_EH_PE_sdata4;
  buf[2] = DW_EH_PE_udata4;
  buf[3] = DW_EH_PE_datarel | DW_EH_PE_sdata4;
  write32(ctx, buf + 4,
          getPartition(ctx).ehFrame->getParent()->addr - this->getVA() - 4);
  write32(ctx, buf + 8, fdes.size());
  buf += 12;

  for (FdeData &fde : fdes) {
    write32(ctx, buf, fde.pcRel);
    write32(ctx, buf + 4, fde.fdeVARel);
    buf += 8;
  }
}

size_t EhFrameHeader::getSize() const {
  // .eh_frame_hdr has a 12 bytes header followed by an array of FDEs.
  return 12 + getPartition(ctx).ehFrame->numFdes * 8;
}

bool EhFrameHeader::isNeeded() const {
  return isLive() && getPartition(ctx).ehFrame->isNeeded();
}

VersionDefinitionSection::VersionDefinitionSection(Ctx &ctx)
    : SyntheticSection(ctx, ".gnu.version_d", SHT_GNU_verdef, SHF_ALLOC,
                       sizeof(uint32_t)) {}

StringRef VersionDefinitionSection::getFileDefName() {
  if (!getPartition(ctx).name.empty())
    return getPartition(ctx).name;
  if (!ctx.arg.soName.empty())
    return ctx.arg.soName;
  return ctx.arg.outputFile;
}

void VersionDefinitionSection::finalizeContents() {
  fileDefNameOff = getPartition(ctx).dynStrTab->addString(getFileDefName());
  for (const VersionDefinition &v : namedVersionDefs(ctx))
    verDefNameOffs.push_back(getPartition(ctx).dynStrTab->addString(v.name));

  if (OutputSection *sec = getPartition(ctx).dynStrTab->getParent())
    getParent()->link = sec->sectionIndex;

  // sh_info should be set to the number of definitions. This fact is missed in
  // documentation, but confirmed by binutils community:
  // https://sourceware.org/ml/binutils/2014-11/msg00355.html
  getParent()->info = getVerDefNum(ctx);
}

void VersionDefinitionSection::writeOne(uint8_t *buf, uint32_t index,
                                        StringRef name, size_t nameOff) {
  uint16_t flags = index == 1 ? VER_FLG_BASE : 0;

  // Write a verdef.
  write16(ctx, buf, 1);                  // vd_version
  write16(ctx, buf + 2, flags);          // vd_flags
  write16(ctx, buf + 4, index);          // vd_ndx
  write16(ctx, buf + 6, 1);              // vd_cnt
  write32(ctx, buf + 8, hashSysV(name)); // vd_hash
  write32(ctx, buf + 12, 20);            // vd_aux
  write32(ctx, buf + 16, 28);            // vd_next

  // Write a veraux.
  write32(ctx, buf + 20, nameOff); // vda_name
  write32(ctx, buf + 24, 0);       // vda_next
}

void VersionDefinitionSection::writeTo(uint8_t *buf) {
  writeOne(buf, 1, getFileDefName(), fileDefNameOff);

  auto nameOffIt = verDefNameOffs.begin();
  for (const VersionDefinition &v : namedVersionDefs(ctx)) {
    buf += EntrySize;
    writeOne(buf, v.id, v.name, *nameOffIt++);
  }

  // Need to terminate the last version definition.
  write32(ctx, buf + 16, 0); // vd_next
}

size_t VersionDefinitionSection::getSize() const {
  return EntrySize * getVerDefNum(ctx);
}

// .gnu.version is a table where each entry is 2 byte long.
VersionTableSection::VersionTableSection(Ctx &ctx)
    : SyntheticSection(ctx, ".gnu.version", SHT_GNU_versym, SHF_ALLOC,
                       sizeof(uint16_t)) {
  this->entsize = 2;
}

void VersionTableSection::finalizeContents() {
  if (OutputSection *osec = getPartition(ctx).dynSymTab->getParent())
    getParent()->link = osec->sectionIndex;
}

size_t VersionTableSection::getSize() const {
  return (getPartition(ctx).dynSymTab->getSymbols().size() + 1) * 2;
}

void VersionTableSection::writeTo(uint8_t *buf) {
  buf += 2;
  for (const SymbolTableEntry &s : getPartition(ctx).dynSymTab->getSymbols()) {
    // For an unextracted lazy symbol (undefined weak), it must have been
    // converted to Undefined and have VER_NDX_GLOBAL version here.
    assert(!s.sym->isLazy());
    write16(ctx, buf, s.sym->versionId);
    buf += 2;
  }
}

bool VersionTableSection::isNeeded() const {
  return isLive() &&
         (getPartition(ctx).verDef || getPartition(ctx).verNeed->isNeeded());
}

void elf::addVerneed(Ctx &ctx, Symbol &ss) {
  auto &file = cast<SharedFile>(*ss.file);
  if (ss.versionId == VER_NDX_GLOBAL)
    return;

  if (file.vernauxs.empty())
    file.vernauxs.resize(file.verdefs.size());

  // Select a version identifier for the vernaux data structure, if we haven't
  // already allocated one. The verdef identifiers cover the range
  // [1..getVerDefNum(ctx)]; this causes the vernaux identifiers to start from
  // getVerDefNum(ctx)+1.
  if (file.vernauxs[ss.versionId] == 0)
    file.vernauxs[ss.versionId] = ++ctx.vernauxNum + getVerDefNum(ctx);

  ss.versionId = file.vernauxs[ss.versionId];
}

template <class ELFT>
VersionNeedSection<ELFT>::VersionNeedSection(Ctx &ctx)
    : SyntheticSection(ctx, ".gnu.version_r", SHT_GNU_verneed, SHF_ALLOC,
                       sizeof(uint32_t)) {}

template <class ELFT> void VersionNeedSection<ELFT>::finalizeContents() {
  for (SharedFile *f : ctx.sharedFiles) {
    if (f->vernauxs.empty())
      continue;
    verneeds.emplace_back();
    Verneed &vn = verneeds.back();
    vn.nameStrTab = getPartition(ctx).dynStrTab->addString(f->soName);
    bool isLibc = ctx.arg.relrGlibc && f->soName.starts_with("libc.so.");
    bool isGlibc2 = false;
    for (unsigned i = 0; i != f->vernauxs.size(); ++i) {
      if (f->vernauxs[i] == 0)
        continue;
      auto *verdef =
          reinterpret_cast<const typename ELFT::Verdef *>(f->verdefs[i]);
      StringRef ver(f->getStringTable().data() + verdef->getAux()->vda_name);
      if (isLibc && ver.starts_with("GLIBC_2."))
        isGlibc2 = true;
      vn.vernauxs.push_back({verdef->vd_hash, f->vernauxs[i],
                             getPartition(ctx).dynStrTab->addString(ver)});
    }
    if (isGlibc2) {
      const char *ver = "GLIBC_ABI_DT_RELR";
      vn.vernauxs.push_back({hashSysV(ver),
                             ++ctx.vernauxNum + getVerDefNum(ctx),
                             getPartition(ctx).dynStrTab->addString(ver)});
    }
  }

  if (OutputSection *sec = getPartition(ctx).dynStrTab->getParent())
    getParent()->link = sec->sectionIndex;
  getParent()->info = verneeds.size();
}

template <class ELFT> void VersionNeedSection<ELFT>::writeTo(uint8_t *buf) {
  // The Elf_Verneeds need to appear first, followed by the Elf_Vernauxs.
  auto *verneed = reinterpret_cast<Elf_Verneed *>(buf);
  auto *vernaux = reinterpret_cast<Elf_Vernaux *>(verneed + verneeds.size());

  for (auto &vn : verneeds) {
    // Create an Elf_Verneed for this DSO.
    verneed->vn_version = 1;
    verneed->vn_cnt = vn.vernauxs.size();
    verneed->vn_file = vn.nameStrTab;
    verneed->vn_aux =
        reinterpret_cast<char *>(vernaux) - reinterpret_cast<char *>(verneed);
    verneed->vn_next = sizeof(Elf_Verneed);
    ++verneed;

    // Create the Elf_Vernauxs for this Elf_Verneed.
    for (auto &vna : vn.vernauxs) {
      vernaux->vna_hash = vna.hash;
      vernaux->vna_flags = 0;
      vernaux->vna_other = vna.verneedIndex;
      vernaux->vna_name = vna.nameStrTab;
      vernaux->vna_next = sizeof(Elf_Vernaux);
      ++vernaux;
    }

    vernaux[-1].vna_next = 0;
  }
  verneed[-1].vn_next = 0;
}

template <class ELFT> size_t VersionNeedSection<ELFT>::getSize() const {
  return verneeds.size() * sizeof(Elf_Verneed) +
         ctx.vernauxNum * sizeof(Elf_Vernaux);
}

template <class ELFT> bool VersionNeedSection<ELFT>::isNeeded() const {
  return isLive() && ctx.vernauxNum != 0;
}

void MergeSyntheticSection::addSection(MergeInputSection *ms) {
  ms->parent = this;
  sections.push_back(ms);
  assert(addralign == ms->addralign || !(ms->flags & SHF_STRINGS));
  addralign = std::max(addralign, ms->addralign);
}

MergeTailSection::MergeTailSection(Ctx &ctx, StringRef name, uint32_t type,
                                   uint64_t flags, uint32_t alignment)
    : MergeSyntheticSection(ctx, name, type, flags, alignment),
      builder(StringTableBuilder::RAW, llvm::Align(alignment)) {}

size_t MergeTailSection::getSize() const { return builder.getSize(); }

void MergeTailSection::writeTo(uint8_t *buf) { builder.write(buf); }

void MergeTailSection::finalizeContents() {
  // Add all string pieces to the string table builder to create section
  // contents.
  for (MergeInputSection *sec : sections)
    for (size_t i = 0, e = sec->pieces.size(); i != e; ++i)
      if (sec->pieces[i].live)
        builder.add(sec->getData(i));

  // Fix the string table content. After this, the contents will never change.
  builder.finalize();

  // finalize() fixed tail-optimized strings, so we can now get
  // offsets of strings. Get an offset for each string and save it
  // to a corresponding SectionPiece for easy access.
  for (MergeInputSection *sec : sections)
    for (size_t i = 0, e = sec->pieces.size(); i != e; ++i)
      if (sec->pieces[i].live)
        sec->pieces[i].outputOff = builder.getOffset(sec->getData(i));
}

void MergeNoTailSection::writeTo(uint8_t *buf) {
  parallelFor(0, numShards,
              [&](size_t i) { shards[i].write(buf + shardOffsets[i]); });
}

// This function is very hot (i.e. it can take several seconds to finish)
// because sometimes the number of inputs is in an order of magnitude of
// millions. So, we use multi-threading.
//
// For any strings S and T, we know S is not mergeable with T if S's hash
// value is different from T's. If that's the case, we can safely put S and
// T into different string builders without worrying about merge misses.
// We do it in parallel.
void MergeNoTailSection::finalizeContents() {
  // Initializes string table builders.
  for (size_t i = 0; i < numShards; ++i)
    shards.emplace_back(StringTableBuilder::RAW, llvm::Align(addralign));

  // Concurrency level. Must be a power of 2 to avoid expensive modulo
  // operations in the following tight loop.
  const size_t concurrency =
      llvm::bit_floor(std::min<size_t>(ctx.arg.threadCount, numShards));

  // Add section pieces to the builders.
  parallelFor(0, concurrency, [&](size_t threadId) {
    for (MergeInputSection *sec : sections) {
      for (size_t i = 0, e = sec->pieces.size(); i != e; ++i) {
        if (!sec->pieces[i].live)
          continue;
        size_t shardId = getShardId(sec->pieces[i].hash);
        if ((shardId & (concurrency - 1)) == threadId)
          sec->pieces[i].outputOff = shards[shardId].add(sec->getData(i));
      }
    }
  });

  // Compute an in-section offset for each shard.
  size_t off = 0;
  for (size_t i = 0; i < numShards; ++i) {
    shards[i].finalizeInOrder();
    if (shards[i].getSize() > 0)
      off = alignToPowerOf2(off, addralign);
    shardOffsets[i] = off;
    off += shards[i].getSize();
  }
  size = off;

  // So far, section pieces have offsets from beginning of shards, but
  // we want offsets from beginning of the whole section. Fix them.
  parallelForEach(sections, [&](MergeInputSection *sec) {
    for (SectionPiece &piece : sec->pieces)
      if (piece.live)
        piece.outputOff += shardOffsets[getShardId(piece.hash)];
  });
}

template <class ELFT> void elf::splitSections(Ctx &ctx) {
  llvm::TimeTraceScope timeScope("Split sections");
  // splitIntoPieces needs to be called on each MergeInputSection
  // before calling finalizeContents().
  parallelForEach(ctx.objectFiles, [](ELFFileBase *file) {
    for (InputSectionBase *sec : file->getSections()) {
      if (!sec)
        continue;
      if (auto *s = dyn_cast<MergeInputSection>(sec))
        s->splitIntoPieces();
      else if (auto *eh = dyn_cast<EhInputSection>(sec))
        eh->split<ELFT>();
    }
  });
}

void elf::combineEhSections(Ctx &ctx) {
  llvm::TimeTraceScope timeScope("Combine EH sections");
  for (EhInputSection *sec : ctx.ehInputSections) {
    EhFrameSection &eh = *sec->getPartition(ctx).ehFrame;
    sec->parent = &eh;
    eh.addralign = std::max(eh.addralign, sec->addralign);
    eh.sections.push_back(sec);
    llvm::append_range(eh.dependentSections, sec->dependentSections);
  }

  if (!ctx.mainPart->armExidx)
    return;
  llvm::erase_if(ctx.inputSections, [&](InputSectionBase *s) {
    // Ignore dead sections and the partition end marker (.part.end),
    // whose partition number is out of bounds.
    if (!s->isLive() || s->partition == 255)
      return false;
    Partition &part = s->getPartition(ctx);
    return s->kind() == SectionBase::Regular && part.armExidx &&
           part.armExidx->addSection(cast<InputSection>(s));
  });
}

MipsRldMapSection::MipsRldMapSection(Ctx &ctx)
    : SyntheticSection(ctx, ".rld_map", SHT_PROGBITS, SHF_ALLOC | SHF_WRITE,
                       ctx.arg.wordsize) {}

ARMExidxSyntheticSection::ARMExidxSyntheticSection(Ctx &ctx)
    : SyntheticSection(ctx, ".ARM.exidx", SHT_ARM_EXIDX,
                       SHF_ALLOC | SHF_LINK_ORDER, ctx.arg.wordsize) {}

static InputSection *findExidxSection(InputSection *isec) {
  for (InputSection *d : isec->dependentSections)
    if (d->type == SHT_ARM_EXIDX && d->isLive())
      return d;
  return nullptr;
}

static bool isValidExidxSectionDep(InputSection *isec) {
  return (isec->flags & SHF_ALLOC) && (isec->flags & SHF_EXECINSTR) &&
         isec->getSize() > 0;
}

bool ARMExidxSyntheticSection::addSection(InputSection *isec) {
  if (isec->type == SHT_ARM_EXIDX) {
    if (InputSection *dep = isec->getLinkOrderDep())
      if (isValidExidxSectionDep(dep)) {
        exidxSections.push_back(isec);
        // Every exidxSection is 8 bytes, we need an estimate of
        // size before assignAddresses can be called. Final size
        // will only be known after finalize is called.
        size += 8;
      }
    return true;
  }

  if (isValidExidxSectionDep(isec)) {
    executableSections.push_back(isec);
    return false;
  }

  // FIXME: we do not output a relocation section when --emit-relocs is used
  // as we do not have relocation sections for linker generated table entries
  // and we would have to erase at a late stage relocations from merged entries.
  // Given that exception tables are already position independent and a binary
  // analyzer could derive the relocations we choose to erase the relocations.
  if (ctx.arg.emitRelocs && isec->type == SHT_REL)
    if (InputSectionBase *ex = isec->getRelocatedSection())
      if (isa<InputSection>(ex) && ex->type == SHT_ARM_EXIDX)
        return true;

  return false;
}

// References to .ARM.Extab Sections have bit 31 clear and are not the
// special EXIDX_CANTUNWIND bit-pattern.
static bool isExtabRef(uint32_t unwind) {
  return (unwind & 0x80000000) == 0 && unwind != 0x1;
}

// Return true if the .ARM.exidx section Cur can be merged into the .ARM.exidx
// section Prev, where Cur follows Prev in the table. This can be done if the
// unwinding instructions in Cur are identical to Prev. Linker generated
// EXIDX_CANTUNWIND entries are represented by nullptr as they do not have an
// InputSection.
static bool isDuplicateArmExidxSec(Ctx &ctx, InputSection *prev,
                                   InputSection *cur) {
  // Get the last table Entry from the previous .ARM.exidx section. If Prev is
  // nullptr then it will be a synthesized EXIDX_CANTUNWIND entry.
  uint32_t prevUnwind = 1;
  if (prev)
    prevUnwind =
        read32(ctx, prev->content().data() + prev->content().size() - 4);
  if (isExtabRef(prevUnwind))
    return false;

  // We consider the unwind instructions of an .ARM.exidx table entry
  // a duplicate if the previous unwind instructions if:
  // - Both are the special EXIDX_CANTUNWIND.
  // - Both are the same inline unwind instructions.
  // We do not attempt to follow and check links into .ARM.extab tables as
  // consecutive identical entries are rare and the effort to check that they
  // are identical is high.

  // If Cur is nullptr then this is synthesized EXIDX_CANTUNWIND entry.
  if (cur == nullptr)
    return prevUnwind == 1;

  for (uint32_t offset = 4; offset < (uint32_t)cur->content().size(); offset +=8) {
    uint32_t curUnwind = read32(ctx, cur->content().data() + offset);
    if (isExtabRef(curUnwind) || curUnwind != prevUnwind)
      return false;
  }
  // All table entries in this .ARM.exidx Section can be merged into the
  // previous Section.
  return true;
}

// The .ARM.exidx table must be sorted in ascending order of the address of the
// functions the table describes. std::optionally duplicate adjacent table
// entries can be removed. At the end of the function the executableSections
// must be sorted in ascending order of address, Sentinel is set to the
// InputSection with the highest address and any InputSections that have
// mergeable .ARM.exidx table entries are removed from it.
void ARMExidxSyntheticSection::finalizeContents() {
  // Ensure that any fixed-point iterations after the first see the original set
  // of sections.
  if (!originalExecutableSections.empty())
    executableSections = originalExecutableSections;
  else if (ctx.arg.enableNonContiguousRegions)
    originalExecutableSections = executableSections;

  // The executableSections and exidxSections that we use to derive the final
  // contents of this SyntheticSection are populated before
  // processSectionCommands() and ICF. A /DISCARD/ entry in SECTIONS command or
  // ICF may remove executable InputSections and their dependent .ARM.exidx
  // section that we recorded earlier.
  auto isDiscarded = [](const InputSection *isec) { return !isec->isLive(); };
  llvm::erase_if(exidxSections, isDiscarded);
  // We need to remove discarded InputSections and InputSections without
  // .ARM.exidx sections that if we generated the .ARM.exidx it would be out
  // of range.
  auto isDiscardedOrOutOfRange = [this](InputSection *isec) {
    if (!isec->isLive())
      return true;
    if (findExidxSection(isec))
      return false;
    int64_t off = static_cast<int64_t>(isec->getVA() - getVA());
    return off != llvm::SignExtend64(off, 31);
  };
  llvm::erase_if(executableSections, isDiscardedOrOutOfRange);

  // Sort the executable sections that may or may not have associated
  // .ARM.exidx sections by order of ascending address. This requires the
  // relative positions of InputSections and OutputSections to be known.
  auto compareByFilePosition = [](const InputSection *a,
                                  const InputSection *b) {
    OutputSection *aOut = a->getParent();
    OutputSection *bOut = b->getParent();

    if (aOut != bOut)
      return aOut->addr < bOut->addr;
    return a->outSecOff < b->outSecOff;
  };
  llvm::stable_sort(executableSections, compareByFilePosition);
  sentinel = executableSections.back();
  // std::optionally merge adjacent duplicate entries.
  if (ctx.arg.mergeArmExidx) {
    SmallVector<InputSection *, 0> selectedSections;
    selectedSections.reserve(executableSections.size());
    selectedSections.push_back(executableSections[0]);
    size_t prev = 0;
    for (size_t i = 1; i < executableSections.size(); ++i) {
      InputSection *ex1 = findExidxSection(executableSections[prev]);
      InputSection *ex2 = findExidxSection(executableSections[i]);
      if (!isDuplicateArmExidxSec(ctx, ex1, ex2)) {
        selectedSections.push_back(executableSections[i]);
        prev = i;
      }
    }
    executableSections = std::move(selectedSections);
  }
  // offset is within the SyntheticSection.
  size_t offset = 0;
  size = 0;
  for (InputSection *isec : executableSections) {
    if (InputSection *d = findExidxSection(isec)) {
      d->outSecOff = offset;
      d->parent = getParent();
      offset += d->getSize();
    } else {
      offset += 8;
    }
  }
  // Size includes Sentinel.
  size = offset + 8;
}

InputSection *ARMExidxSyntheticSection::getLinkOrderDep() const {
  return executableSections.front();
}

// To write the .ARM.exidx table from the ExecutableSections we have three cases
// 1.) The InputSection has a .ARM.exidx InputSection in its dependent sections.
//     We write the .ARM.exidx section contents and apply its relocations.
// 2.) The InputSection does not have a dependent .ARM.exidx InputSection. We
//     must write the contents of an EXIDX_CANTUNWIND directly. We use the
//     start of the InputSection as the purpose of the linker generated
//     section is to terminate the address range of the previous entry.
// 3.) A trailing EXIDX_CANTUNWIND sentinel section is required at the end of
//     the table to terminate the address range of the final entry.
void ARMExidxSyntheticSection::writeTo(uint8_t *buf) {

  // A linker generated CANTUNWIND entry is made up of two words:
  // 0x0 with R_ARM_PREL31 relocation to target.
  // 0x1 with EXIDX_CANTUNWIND.
  uint64_t offset = 0;
  for (InputSection *isec : executableSections) {
    assert(isec->getParent() != nullptr);
    if (InputSection *d = findExidxSection(isec)) {
      for (int dataOffset = 0; dataOffset != (int)d->content().size();
           dataOffset += 4)
        write32(ctx, buf + offset + dataOffset,
                read32(ctx, d->content().data() + dataOffset));
      // Recalculate outSecOff as finalizeAddressDependentContent()
      // may have altered syntheticSection outSecOff.
      d->outSecOff = offset + outSecOff;
      ctx.target->relocateAlloc(*d, buf + offset);
      offset += d->getSize();
    } else {
      // A Linker generated CANTUNWIND section.
      write32(ctx, buf + offset + 0, 0x0);
      write32(ctx, buf + offset + 4, 0x1);
      uint64_t s = isec->getVA();
      uint64_t p = getVA() + offset;
      ctx.target->relocateNoSym(buf + offset, R_ARM_PREL31, s - p);
      offset += 8;
    }
  }
  // Write Sentinel CANTUNWIND entry.
  write32(ctx, buf + offset + 0, 0x0);
  write32(ctx, buf + offset + 4, 0x1);
  uint64_t s = sentinel->getVA(sentinel->getSize());
  uint64_t p = getVA() + offset;
  ctx.target->relocateNoSym(buf + offset, R_ARM_PREL31, s - p);
  assert(size == offset + 8);
}

bool ARMExidxSyntheticSection::isNeeded() const {
  return llvm::any_of(exidxSections,
                      [](InputSection *isec) { return isec->isLive(); });
}

ThunkSection::ThunkSection(Ctx &ctx, OutputSection *os, uint64_t off)
    : SyntheticSection(ctx, ".text.thunk", SHT_PROGBITS,
                       SHF_ALLOC | SHF_EXECINSTR,
                       ctx.arg.emachine == EM_PPC64 ? 16 : 4) {
  this->parent = os;
  this->outSecOff = off;
}

size_t ThunkSection::getSize() const {
  if (roundUpSizeForErrata)
    return alignTo(size, 4096);
  return size;
}

void ThunkSection::addThunk(Thunk *t) {
  thunks.push_back(t);
  t->addSymbols(*this);
}

void ThunkSection::writeTo(uint8_t *buf) {
  for (Thunk *t : thunks)
    t->writeTo(buf + t->offset);
}

InputSection *ThunkSection::getTargetInputSection() const {
  if (thunks.empty())
    return nullptr;
  const Thunk *t = thunks.front();
  return t->getTargetInputSection();
}

bool ThunkSection::assignOffsets() {
  uint64_t off = 0;
  bool changed = false;
  for (Thunk *t : thunks) {
    if (t->alignment > addralign) {
      addralign = t->alignment;
      changed = true;
    }
    off = alignToPowerOf2(off, t->alignment);
    t->setOffset(off);
    uint32_t size = t->size();
    t->getThunkTargetSym()->size = size;
    off += size;
  }
  if (off != size)
    changed = true;
  size = off;
  return changed;
}

PPC32Got2Section::PPC32Got2Section(Ctx &ctx)
    : SyntheticSection(ctx, ".got2", SHT_PROGBITS, SHF_ALLOC | SHF_WRITE, 4) {}

bool PPC32Got2Section::isNeeded() const {
  // See the comment below. This is not needed if there is no other
  // InputSection.
  for (SectionCommand *cmd : getParent()->commands)
    if (auto *isd = dyn_cast<InputSectionDescription>(cmd))
      for (InputSection *isec : isd->sections)
        if (isec != this)
          return true;
  return false;
}

void PPC32Got2Section::finalizeContents() {
  // PPC32 may create multiple GOT sections for -fPIC/-fPIE, one per file in
  // .got2 . This function computes outSecOff of each .got2 to be used in
  // PPC32PltCallStub::writeTo(). The purpose of this empty synthetic section is
  // to collect input sections named ".got2".
  for (SectionCommand *cmd : getParent()->commands)
    if (auto *isd = dyn_cast<InputSectionDescription>(cmd)) {
      for (InputSection *isec : isd->sections) {
        // isec->file may be nullptr for MergeSyntheticSection.
        if (isec != this && isec->file)
          isec->file->ppc32Got2 = isec;
      }
    }
}

// If linking position-dependent code then the table will store the addresses
// directly in the binary so the section has type SHT_PROGBITS. If linking
// position-independent code the section has type SHT_NOBITS since it will be
// allocated and filled in by the dynamic linker.
PPC64LongBranchTargetSection::PPC64LongBranchTargetSection(Ctx &ctx)
    : SyntheticSection(ctx, ".branch_lt",
                       ctx.arg.isPic ? SHT_NOBITS : SHT_PROGBITS,
                       SHF_ALLOC | SHF_WRITE, 8) {}

uint64_t PPC64LongBranchTargetSection::getEntryVA(const Symbol *sym,
                                                  int64_t addend) {
  return getVA() + entry_index.find({sym, addend})->second * 8;
}

std::optional<uint32_t>
PPC64LongBranchTargetSection::addEntry(const Symbol *sym, int64_t addend) {
  auto res =
      entry_index.try_emplace(std::make_pair(sym, addend), entries.size());
  if (!res.second)
    return std::nullopt;
  entries.emplace_back(sym, addend);
  return res.first->second;
}

size_t PPC64LongBranchTargetSection::getSize() const {
  return entries.size() * 8;
}

void PPC64LongBranchTargetSection::writeTo(uint8_t *buf) {
  // If linking non-pic we have the final addresses of the targets and they get
  // written to the table directly. For pic the dynamic linker will allocate
  // the section and fill it.
  if (ctx.arg.isPic)
    return;

  for (auto entry : entries) {
    const Symbol *sym = entry.first;
    int64_t addend = entry.second;
    assert(sym->getVA(ctx));
    // Need calls to branch to the local entry-point since a long-branch
    // must be a local-call.
    write64(ctx, buf,
            sym->getVA(ctx, addend) +
                getPPC64GlobalEntryToLocalEntryOffset(ctx, sym->stOther));
    buf += 8;
  }
}

bool PPC64LongBranchTargetSection::isNeeded() const {
  // `removeUnusedSyntheticSections()` is called before thunk allocation which
  // is too early to determine if this section will be empty or not. We need
  // Finalized to keep the section alive until after thunk creation. Finalized
  // only gets set to true once `finalizeSections()` is called after thunk
  // creation. Because of this, if we don't create any long-branch thunks we end
  // up with an empty .branch_lt section in the binary.
  return !finalized || !entries.empty();
}

static uint8_t getAbiVersion(Ctx &ctx) {
  // MIPS non-PIC executable gets ABI version 1.
  if (ctx.arg.emachine == EM_MIPS) {
    if (!ctx.arg.isPic && !ctx.arg.relocatable &&
        (ctx.arg.eflags & (EF_MIPS_PIC | EF_MIPS_CPIC)) == EF_MIPS_CPIC)
      return 1;
    return 0;
  }

  if (ctx.arg.emachine == EM_AMDGPU && !ctx.objectFiles.empty()) {
    uint8_t ver = ctx.objectFiles[0]->abiVersion;
    for (InputFile *file : ArrayRef(ctx.objectFiles).slice(1))
      if (file->abiVersion != ver)
        Err(ctx) << "incompatible ABI version: " << file;
    return ver;
  }

  return 0;
}

template <typename ELFT>
void elf::writeEhdr(Ctx &ctx, uint8_t *buf, Partition &part) {
  memcpy(buf, "\177ELF", 4);

  auto *eHdr = reinterpret_cast<typename ELFT::Ehdr *>(buf);
  eHdr->e_ident[EI_CLASS] = ELFT::Is64Bits ? ELFCLASS64 : ELFCLASS32;
  eHdr->e_ident[EI_DATA] =
      ELFT::Endianness == endianness::little ? ELFDATA2LSB : ELFDATA2MSB;
  eHdr->e_ident[EI_VERSION] = EV_CURRENT;
  eHdr->e_ident[EI_OSABI] = ctx.arg.osabi;
  eHdr->e_ident[EI_ABIVERSION] = getAbiVersion(ctx);
  eHdr->e_machine = ctx.arg.emachine;
  eHdr->e_version = EV_CURRENT;
  eHdr->e_flags = ctx.arg.eflags;
  eHdr->e_ehsize = sizeof(typename ELFT::Ehdr);
  eHdr->e_phnum = part.phdrs.size();
  eHdr->e_shentsize = sizeof(typename ELFT::Shdr);

  if (!ctx.arg.relocatable) {
    eHdr->e_phoff = sizeof(typename ELFT::Ehdr);
    eHdr->e_phentsize = sizeof(typename ELFT::Phdr);
  }
}

template <typename ELFT> void elf::writePhdrs(uint8_t *buf, Partition &part) {
  // Write the program header table.
  auto *hBuf = reinterpret_cast<typename ELFT::Phdr *>(buf);
  for (std::unique_ptr<PhdrEntry> &p : part.phdrs) {
    hBuf->p_type = p->p_type;
    hBuf->p_flags = p->p_flags;
    hBuf->p_offset = p->p_offset;
    hBuf->p_vaddr = p->p_vaddr;
    hBuf->p_paddr = p->p_paddr;
    hBuf->p_filesz = p->p_filesz;
    hBuf->p_memsz = p->p_memsz;
    hBuf->p_align = p->p_align;
    ++hBuf;
  }
}

template <typename ELFT>
PartitionElfHeaderSection<ELFT>::PartitionElfHeaderSection(Ctx &ctx)
    : SyntheticSection(ctx, "", SHT_LLVM_PART_EHDR, SHF_ALLOC, 1) {}

template <typename ELFT>
size_t PartitionElfHeaderSection<ELFT>::getSize() const {
  return sizeof(typename ELFT::Ehdr);
}

template <typename ELFT>
void PartitionElfHeaderSection<ELFT>::writeTo(uint8_t *buf) {
  writeEhdr<ELFT>(ctx, buf, getPartition(ctx));

  // Loadable partitions are always ET_DYN.
  auto *eHdr = reinterpret_cast<typename ELFT::Ehdr *>(buf);
  eHdr->e_type = ET_DYN;
}

template <typename ELFT>
PartitionProgramHeadersSection<ELFT>::PartitionProgramHeadersSection(Ctx &ctx)
    : SyntheticSection(ctx, ".phdrs", SHT_LLVM_PART_PHDR, SHF_ALLOC, 1) {}

template <typename ELFT>
size_t PartitionProgramHeadersSection<ELFT>::getSize() const {
  return sizeof(typename ELFT::Phdr) * getPartition(ctx).phdrs.size();
}

template <typename ELFT>
void PartitionProgramHeadersSection<ELFT>::writeTo(uint8_t *buf) {
  writePhdrs<ELFT>(buf, getPartition(ctx));
}

PartitionIndexSection::PartitionIndexSection(Ctx &ctx)
    : SyntheticSection(ctx, ".rodata", SHT_PROGBITS, SHF_ALLOC, 4) {}

size_t PartitionIndexSection::getSize() const {
  return 12 * (ctx.partitions.size() - 1);
}

void PartitionIndexSection::finalizeContents() {
  for (size_t i = 1; i != ctx.partitions.size(); ++i)
    ctx.partitions[i].nameStrTab =
        ctx.mainPart->dynStrTab->addString(ctx.partitions[i].name);
}

void PartitionIndexSection::writeTo(uint8_t *buf) {
  uint64_t va = getVA();
  for (size_t i = 1; i != ctx.partitions.size(); ++i) {
    write32(ctx, buf,
            ctx.mainPart->dynStrTab->getVA() + ctx.partitions[i].nameStrTab -
                va);
    write32(ctx, buf + 4, ctx.partitions[i].elfHeader->getVA() - (va + 4));

    SyntheticSection *next = i == ctx.partitions.size() - 1
                                 ? ctx.in.partEnd.get()
                                 : ctx.partitions[i + 1].elfHeader.get();
    write32(ctx, buf + 8, next->getVA() - ctx.partitions[i].elfHeader->getVA());

    va += 12;
    buf += 12;
  }
}

static bool needsInterpSection(Ctx &ctx) {
  return !ctx.arg.relocatable && !ctx.arg.shared &&
         !ctx.arg.dynamicLinker.empty() && ctx.script->needsInterpSection();
}

bool elf::hasMemtag(Ctx &ctx) {
  return ctx.arg.emachine == EM_AARCH64 &&
         ctx.arg.androidMemtagMode != ELF::NT_MEMTAG_LEVEL_NONE;
}

// Fully static executables don't support MTE globals at this point in time, as
// we currently rely on:
//   - A dynamic loader to process relocations, and
//   - Dynamic entries.
// This restriction could be removed in future by re-using some of the ideas
// that ifuncs use in fully static executables.
bool elf::canHaveMemtagGlobals(Ctx &ctx) {
  return hasMemtag(ctx) &&
         (ctx.arg.relocatable || ctx.arg.shared || needsInterpSection(ctx));
}

constexpr char kMemtagAndroidNoteName[] = "Android";
void MemtagAndroidNote::writeTo(uint8_t *buf) {
  static_assert(
      sizeof(kMemtagAndroidNoteName) == 8,
      "Android 11 & 12 have an ABI that the note name is 8 bytes long. Keep it "
      "that way for backwards compatibility.");

  write32(ctx, buf, sizeof(kMemtagAndroidNoteName));
  write32(ctx, buf + 4, sizeof(uint32_t));
  write32(ctx, buf + 8, ELF::NT_ANDROID_TYPE_MEMTAG);
  memcpy(buf + 12, kMemtagAndroidNoteName, sizeof(kMemtagAndroidNoteName));
  buf += 12 + alignTo(sizeof(kMemtagAndroidNoteName), 4);

  uint32_t value = 0;
  value |= ctx.arg.androidMemtagMode;
  if (ctx.arg.androidMemtagHeap)
    value |= ELF::NT_MEMTAG_HEAP;
  // Note, MTE stack is an ABI break. Attempting to run an MTE stack-enabled
  // binary on Android 11 or 12 will result in a checkfail in the loader.
  if (ctx.arg.androidMemtagStack)
    value |= ELF::NT_MEMTAG_STACK;
  write32(ctx, buf, value); // note value
}

size_t MemtagAndroidNote::getSize() const {
  return sizeof(llvm::ELF::Elf64_Nhdr) +
         /*namesz=*/alignTo(sizeof(kMemtagAndroidNoteName), 4) +
         /*descsz=*/sizeof(uint32_t);
}

void PackageMetadataNote::writeTo(uint8_t *buf) {
  write32(ctx, buf, 4);
  write32(ctx, buf + 4, ctx.arg.packageMetadata.size() + 1);
  write32(ctx, buf + 8, FDO_PACKAGING_METADATA);
  memcpy(buf + 12, "FDO", 4);
  memcpy(buf + 16, ctx.arg.packageMetadata.data(),
         ctx.arg.packageMetadata.size());
}

size_t PackageMetadataNote::getSize() const {
  return sizeof(llvm::ELF::Elf64_Nhdr) + 4 +
         alignTo(ctx.arg.packageMetadata.size() + 1, 4);
}

// Helper function, return the size of the ULEB128 for 'v', optionally writing
// it to `*(buf + offset)` if `buf` is non-null.
static size_t computeOrWriteULEB128(uint64_t v, uint8_t *buf, size_t offset) {
  if (buf)
    return encodeULEB128(v, buf + offset);
  return getULEB128Size(v);
}

// https://github.com/ARM-software/abi-aa/blob/main/memtagabielf64/memtagabielf64.rst#83encoding-of-sht_aarch64_memtag_globals_dynamic
constexpr uint64_t kMemtagStepSizeBits = 3;
constexpr uint64_t kMemtagGranuleSize = 16;
static size_t
createMemtagGlobalDescriptors(Ctx &ctx,
                              const SmallVector<const Symbol *, 0> &symbols,
                              uint8_t *buf = nullptr) {
  size_t sectionSize = 0;
  uint64_t lastGlobalEnd = 0;

  for (const Symbol *sym : symbols) {
    if (!includeInSymtab(ctx, *sym))
      continue;
    const uint64_t addr = sym->getVA(ctx);
    const uint64_t size = sym->getSize();

    if (addr <= kMemtagGranuleSize && buf != nullptr)
      Err(ctx) << "address of the tagged symbol \"" << sym->getName()
               << "\" falls in the ELF header. This is indicative of a "
                  "compiler/linker bug";
    if (addr % kMemtagGranuleSize != 0)
      Err(ctx) << "address of the tagged symbol \"" << sym->getName()
               << "\" at 0x" << Twine::utohexstr(addr)
               << "\" is not granule (16-byte) aligned";
    if (size == 0)
      Err(ctx) << "size of the tagged symbol \"" << sym->getName()
               << "\" is not allowed to be zero";
    if (size % kMemtagGranuleSize != 0)
      Err(ctx) << "size of the tagged symbol \"" << sym->getName()
               << "\" (size 0x" << Twine::utohexstr(size)
               << ") is not granule (16-byte) aligned";

    const uint64_t sizeToEncode = size / kMemtagGranuleSize;
    const uint64_t stepToEncode = ((addr - lastGlobalEnd) / kMemtagGranuleSize)
                                  << kMemtagStepSizeBits;
    if (sizeToEncode < (1 << kMemtagStepSizeBits)) {
      sectionSize += computeOrWriteULEB128(stepToEncode | sizeToEncode, buf, sectionSize);
    } else {
      sectionSize += computeOrWriteULEB128(stepToEncode, buf, sectionSize);
      sectionSize += computeOrWriteULEB128(sizeToEncode - 1, buf, sectionSize);
    }
    lastGlobalEnd = addr + size;
  }

  return sectionSize;
}

bool MemtagGlobalDescriptors::updateAllocSize(Ctx &ctx) {
  size_t oldSize = getSize();
  llvm::stable_sort(symbols, [&ctx = ctx](const Symbol *s1, const Symbol *s2) {
    return s1->getVA(ctx) < s2->getVA(ctx);
  });
  return oldSize != getSize();
}

void MemtagGlobalDescriptors::writeTo(uint8_t *buf) {
  createMemtagGlobalDescriptors(ctx, symbols, buf);
}

size_t MemtagGlobalDescriptors::getSize() const {
  return createMemtagGlobalDescriptors(ctx, symbols);
}

static OutputSection *findSection(Ctx &ctx, StringRef name) {
  for (SectionCommand *cmd : ctx.script->sectionCommands)
    if (auto *osd = dyn_cast<OutputDesc>(cmd))
      if (osd->osec.name == name)
        return &osd->osec;
  return nullptr;
}

static Defined *addOptionalRegular(Ctx &ctx, StringRef name, SectionBase *sec,
                                   uint64_t val, uint8_t stOther = STV_HIDDEN) {
  Symbol *s = ctx.symtab->find(name);
  if (!s || s->isDefined() || s->isCommon())
    return nullptr;

  s->resolve(ctx, Defined{ctx, ctx.internalFile, StringRef(), STB_GLOBAL,
                          stOther, STT_NOTYPE, val,
                          /*size=*/0, sec});
  s->isUsedInRegularObj = true;
  return cast<Defined>(s);
}

template <class ELFT> void elf::createSyntheticSections(Ctx &ctx) {
  // Add the .interp section first because it is not a SyntheticSection.
  // The removeUnusedSyntheticSections() function relies on the
  // SyntheticSections coming last.
  if (needsInterpSection(ctx)) {
    for (size_t i = 1; i <= ctx.partitions.size(); ++i) {
      InputSection *sec = createInterpSection(ctx);
      sec->partition = i;
      ctx.inputSections.push_back(sec);
    }
  }

  auto add = [&](SyntheticSection &sec) { ctx.inputSections.push_back(&sec); };

  if (ctx.arg.zSectionHeader)
    ctx.in.shStrTab =
        std::make_unique<StringTableSection>(ctx, ".shstrtab", false);

  ctx.out.programHeaders =
      std::make_unique<OutputSection>(ctx, "", 0, SHF_ALLOC);
  ctx.out.programHeaders->addralign = ctx.arg.wordsize;

  if (ctx.arg.strip != StripPolicy::All) {
    ctx.in.strTab = std::make_unique<StringTableSection>(ctx, ".strtab", false);
    ctx.in.symTab =
        std::make_unique<SymbolTableSection<ELFT>>(ctx, *ctx.in.strTab);
    ctx.in.symTabShndx = std::make_unique<SymtabShndxSection>(ctx);
  }

  ctx.in.bss = std::make_unique<BssSection>(ctx, ".bss", 0, 1);
  add(*ctx.in.bss);

  // If there is a SECTIONS command and a .data.rel.ro section name use name
  // .data.rel.ro.bss so that we match in the .data.rel.ro output section.
  // This makes sure our relro is contiguous.
  bool hasDataRelRo =
      ctx.script->hasSectionsCommand && findSection(ctx, ".data.rel.ro");
  ctx.in.bssRelRo = std::make_unique<BssSection>(
      ctx, hasDataRelRo ? ".data.rel.ro.bss" : ".bss.rel.ro", 0, 1);
  add(*ctx.in.bssRelRo);

  // Add MIPS-specific sections.
  if (ctx.arg.emachine == EM_MIPS) {
    if (!ctx.arg.shared && ctx.hasDynsym) {
      ctx.in.mipsRldMap = std::make_unique<MipsRldMapSection>(ctx);
      add(*ctx.in.mipsRldMap);
    }
    if ((ctx.in.mipsAbiFlags = MipsAbiFlagsSection<ELFT>::create(ctx)))
      add(*ctx.in.mipsAbiFlags);
    if ((ctx.in.mipsOptions = MipsOptionsSection<ELFT>::create(ctx)))
      add(*ctx.in.mipsOptions);
    if ((ctx.in.mipsReginfo = MipsReginfoSection<ELFT>::create(ctx)))
      add(*ctx.in.mipsReginfo);
  }

  StringRef relaDynName = ctx.arg.isRela ? ".rela.dyn" : ".rel.dyn";

  const unsigned threadCount = ctx.arg.threadCount;
  for (Partition &part : ctx.partitions) {
    auto add = [&](SyntheticSection &sec) {
      sec.partition = part.getNumber(ctx);
      ctx.inputSections.push_back(&sec);
    };

    if (!part.name.empty()) {
      part.elfHeader = std::make_unique<PartitionElfHeaderSection<ELFT>>(ctx);
      part.elfHeader->name = part.name;
      add(*part.elfHeader);

      part.programHeaders =
          std::make_unique<PartitionProgramHeadersSection<ELFT>>(ctx);
      add(*part.programHeaders);
    }

    if (ctx.arg.buildId != BuildIdKind::None) {
      part.buildId = std::make_unique<BuildIdSection>(ctx);
      add(*part.buildId);
    }

    // dynSymTab is always present to simplify several finalizeSections
    // functions.
    part.dynStrTab = std::make_unique<StringTableSection>(ctx, ".dynstr", true);
    part.dynSymTab =
        std::make_unique<SymbolTableSection<ELFT>>(ctx, *part.dynStrTab);

    if (ctx.arg.relocatable)
      continue;
    part.dynamic = std::make_unique<DynamicSection<ELFT>>(ctx);

    if (hasMemtag(ctx)) {
      part.memtagAndroidNote = std::make_unique<MemtagAndroidNote>(ctx);
      add(*part.memtagAndroidNote);
      if (canHaveMemtagGlobals(ctx)) {
        part.memtagGlobalDescriptors =
            std::make_unique<MemtagGlobalDescriptors>(ctx);
        add(*part.memtagGlobalDescriptors);
      }
    }

    if (ctx.arg.androidPackDynRelocs)
      part.relaDyn = std::make_unique<AndroidPackedRelocationSection<ELFT>>(
          ctx, relaDynName, threadCount);
    else
      part.relaDyn = std::make_unique<RelocationSection<ELFT>>(
          ctx, relaDynName, ctx.arg.zCombreloc, threadCount);

    if (ctx.hasDynsym) {
      add(*part.dynSymTab);

      part.verSym = std::make_unique<VersionTableSection>(ctx);
      add(*part.verSym);

      if (!namedVersionDefs(ctx).empty()) {
        part.verDef = std::make_unique<VersionDefinitionSection>(ctx);
        add(*part.verDef);
      }

      part.verNeed = std::make_unique<VersionNeedSection<ELFT>>(ctx);
      add(*part.verNeed);

      if (ctx.arg.gnuHash) {
        part.gnuHashTab = std::make_unique<GnuHashTableSection>(ctx);
        add(*part.gnuHashTab);
      }

      if (ctx.arg.sysvHash) {
        part.hashTab = std::make_unique<HashTableSection>(ctx);
        add(*part.hashTab);
      }

      add(*part.dynamic);
      add(*part.dynStrTab);
    }
    add(*part.relaDyn);

    if (ctx.arg.relrPackDynRelocs) {
      part.relrDyn = std::make_unique<RelrSection<ELFT>>(ctx, threadCount);
      add(*part.relrDyn);
      part.relrAuthDyn = std::make_unique<RelrSection<ELFT>>(
          ctx, threadCount, /*isAArch64Auth=*/true);
      add(*part.relrAuthDyn);
    }

    if (ctx.arg.ehFrameHdr) {
      part.ehFrameHdr = std::make_unique<EhFrameHeader>(ctx);
      add(*part.ehFrameHdr);
    }
    part.ehFrame = std::make_unique<EhFrameSection>(ctx);
    add(*part.ehFrame);

    if (ctx.arg.emachine == EM_ARM) {
      // This section replaces all the individual .ARM.exidx InputSections.
      part.armExidx = std::make_unique<ARMExidxSyntheticSection>(ctx);
      add(*part.armExidx);
    }

    if (!ctx.arg.packageMetadata.empty()) {
      part.packageMetadataNote = std::make_unique<PackageMetadataNote>(ctx);
      add(*part.packageMetadataNote);
    }
  }

  if (ctx.partitions.size() != 1) {
    // Create the partition end marker. This needs to be in partition number 255
    // so that it is sorted after all other partitions. It also has other
    // special handling (see createPhdrs() and combineEhSections()).
    ctx.in.partEnd =
        std::make_unique<BssSection>(ctx, ".part.end", ctx.arg.maxPageSize, 1);
    ctx.in.partEnd->partition = 255;
    add(*ctx.in.partEnd);

    ctx.in.partIndex = std::make_unique<PartitionIndexSection>(ctx);
    addOptionalRegular(ctx, "__part_index_begin", ctx.in.partIndex.get(), 0);
    addOptionalRegular(ctx, "__part_index_end", ctx.in.partIndex.get(),
                       ctx.in.partIndex->getSize());
    add(*ctx.in.partIndex);
  }

  // Add .got. MIPS' .got is so different from the other archs,
  // it has its own class.
  if (ctx.arg.emachine == EM_MIPS) {
    ctx.in.mipsGot = std::make_unique<MipsGotSection>(ctx);
    add(*ctx.in.mipsGot);
  } else {
    ctx.in.got = std::make_unique<GotSection>(ctx);
    add(*ctx.in.got);
  }

  if (ctx.arg.emachine == EM_PPC) {
    ctx.in.ppc32Got2 = std::make_unique<PPC32Got2Section>(ctx);
    add(*ctx.in.ppc32Got2);
  }

  if (ctx.arg.emachine == EM_PPC64) {
    ctx.in.ppc64LongBranchTarget =
        std::make_unique<PPC64LongBranchTargetSection>(ctx);
    add(*ctx.in.ppc64LongBranchTarget);
  }

  ctx.in.gotPlt = std::make_unique<GotPltSection>(ctx);
  add(*ctx.in.gotPlt);
  ctx.in.igotPlt = std::make_unique<IgotPltSection>(ctx);
  add(*ctx.in.igotPlt);
  // Add .relro_padding if DATA_SEGMENT_RELRO_END is used; otherwise, add the
  // section in the absence of PHDRS/SECTIONS commands.
  if (ctx.arg.zRelro &&
      ((ctx.script->phdrsCommands.empty() && !ctx.script->hasSectionsCommand) ||
       ctx.script->seenRelroEnd)) {
    ctx.in.relroPadding = std::make_unique<RelroPaddingSection>(ctx);
    add(*ctx.in.relroPadding);
  }

  if (ctx.arg.emachine == EM_ARM) {
    ctx.in.armCmseSGSection = std::make_unique<ArmCmseSGSection>(ctx);
    add(*ctx.in.armCmseSGSection);
  }

  // _GLOBAL_OFFSET_TABLE_ is defined relative to either .got.plt or .got. Treat
  // it as a relocation and ensure the referenced section is created.
  if (ctx.sym.globalOffsetTable && ctx.arg.emachine != EM_MIPS) {
    if (ctx.target->gotBaseSymInGotPlt)
      ctx.in.gotPlt->hasGotPltOffRel = true;
    else
      ctx.in.got->hasGotOffRel = true;
  }

  // We always need to add rel[a].plt to output if it has entries.
  // Even for static linking it can contain R_[*]_IRELATIVE relocations.
  ctx.in.relaPlt = std::make_unique<RelocationSection<ELFT>>(
      ctx, ctx.arg.isRela ? ".rela.plt" : ".rel.plt", /*sort=*/false,
      /*threadCount=*/1);
  add(*ctx.in.relaPlt);

  if ((ctx.arg.emachine == EM_386 || ctx.arg.emachine == EM_X86_64) &&
      (ctx.arg.andFeatures & GNU_PROPERTY_X86_FEATURE_1_IBT)) {
    ctx.in.ibtPlt = std::make_unique<IBTPltSection>(ctx);
    add(*ctx.in.ibtPlt);
  }

  if (ctx.arg.emachine == EM_PPC)
    ctx.in.plt = std::make_unique<PPC32GlinkSection>(ctx);
  else
    ctx.in.plt = std::make_unique<PltSection>(ctx);
  add(*ctx.in.plt);
  ctx.in.iplt = std::make_unique<IpltSection>(ctx);
  add(*ctx.in.iplt);

  if (ctx.arg.andFeatures || ctx.aarch64PauthAbiCoreInfo) {
    ctx.in.gnuProperty = std::make_unique<GnuPropertySection>(ctx);
    add(*ctx.in.gnuProperty);
  }

  if (ctx.arg.debugNames) {
    ctx.in.debugNames = std::make_unique<DebugNamesSection<ELFT>>(ctx);
    add(*ctx.in.debugNames);
  }

  if (ctx.arg.gdbIndex) {
    ctx.in.gdbIndex = GdbIndexSection::create<ELFT>(ctx);
    add(*ctx.in.gdbIndex);
  }

  // .note.GNU-stack is always added when we are creating a re-linkable
  // object file. Other linkers are using the presence of this marker
  // section to control the executable-ness of the stack area, but that
  // is irrelevant these days. Stack area should always be non-executable
  // by default. So we emit this section unconditionally.
  if (ctx.arg.relocatable) {
    ctx.in.gnuStack = std::make_unique<GnuStackSection>(ctx);
    add(*ctx.in.gnuStack);
  }

  if (ctx.in.symTab)
    add(*ctx.in.symTab);
  if (ctx.in.symTabShndx)
    add(*ctx.in.symTabShndx);
  if (ctx.in.shStrTab)
    add(*ctx.in.shStrTab);
  if (ctx.in.strTab)
    add(*ctx.in.strTab);
}

template void elf::splitSections<ELF32LE>(Ctx &);
template void elf::splitSections<ELF32BE>(Ctx &);
template void elf::splitSections<ELF64LE>(Ctx &);
template void elf::splitSections<ELF64BE>(Ctx &);

template void EhFrameSection::iterateFDEWithLSDA<ELF32LE>(
    function_ref<void(InputSection &)>);
template void EhFrameSection::iterateFDEWithLSDA<ELF32BE>(
    function_ref<void(InputSection &)>);
template void EhFrameSection::iterateFDEWithLSDA<ELF64LE>(
    function_ref<void(InputSection &)>);
template void EhFrameSection::iterateFDEWithLSDA<ELF64BE>(
    function_ref<void(InputSection &)>);

template class elf::SymbolTableSection<ELF32LE>;
template class elf::SymbolTableSection<ELF32BE>;
template class elf::SymbolTableSection<ELF64LE>;
template class elf::SymbolTableSection<ELF64BE>;

template void elf::writeEhdr<ELF32LE>(Ctx &, uint8_t *Buf, Partition &Part);
template void elf::writeEhdr<ELF32BE>(Ctx &, uint8_t *Buf, Partition &Part);
template void elf::writeEhdr<ELF64LE>(Ctx &, uint8_t *Buf, Partition &Part);
template void elf::writeEhdr<ELF64BE>(Ctx &, uint8_t *Buf, Partition &Part);

template void elf::writePhdrs<ELF32LE>(uint8_t *Buf, Partition &Part);
template void elf::writePhdrs<ELF32BE>(uint8_t *Buf, Partition &Part);
template void elf::writePhdrs<ELF64LE>(uint8_t *Buf, Partition &Part);
template void elf::writePhdrs<ELF64BE>(uint8_t *Buf, Partition &Part);

template void elf::createSyntheticSections<ELF32LE>(Ctx &);
template void elf::createSyntheticSections<ELF32BE>(Ctx &);
template void elf::createSyntheticSections<ELF64LE>(Ctx &);
template void elf::createSyntheticSections<ELF64BE>(Ctx &);<|MERGE_RESOLUTION|>--- conflicted
+++ resolved
@@ -1057,8 +1057,9 @@
 
   // Create relocations.
   //
-  // NB: GOT 'page address' entries have their VAs handled in writeTo as they
-  // reference an OutputSection not a Symbol.
+  // Note the primary GOT's local and global relocations are implicit, and the
+  // MIPS ABI requires the VA be written even for the global entries, so we
+  // treat both as constants here.
   for (FileGot &got : gots) {
     // Create relocations for TLS entries.
     for (std::pair<Symbol *, size_t> &p : got.tls) {
@@ -1105,91 +1106,53 @@
       }
     }
 
-    // Primary GOT's local and global relocations are implicit; write out VA as
-    // a constant for both (note MIPS requires the VA be written even for the
-    // global entries).
-    if (&got == primGot) {
-      // Relocations for "global" entries.
-      for (const std::pair<Symbol *, size_t> &p : got.global) {
-        uint64_t offset = p.second * ctx.arg.wordsize;
-        addConstant({R_ABS, ctx.target->relativeRel, offset, 0, p.first});
-      }
-      for (const std::pair<Symbol *, size_t> &p : got.relocs) {
-        uint64_t offset = p.second * ctx.arg.wordsize;
-        addConstant({R_ABS, ctx.target->relativeRel, offset, 0, p.first});
-      }
-
-      // Relocations for "local" entries
-      for (const std::pair<GotEntry, size_t> &p : got.local16) {
-        uint64_t offset = p.second * ctx.arg.wordsize;
-        if (p.first.first == nullptr)
-          addConstant({R_ADDEND, ctx.target->relativeRel, offset,
-                       p.first.second, ctx.dummySym});
-        else
-          addConstant({R_ABS, ctx.target->relativeRel, offset, p.first.second,
-                       p.first.first});
-      }
-
-      continue;
-    }
-
     // Relocations for "global" entries.
     for (const std::pair<Symbol *, size_t> &p : got.global) {
       uint64_t offset = p.second * ctx.arg.wordsize;
-      ctx.mainPart->relaDyn->addSymbolReloc(ctx.target->relativeRel, *this,
-                                            offset, *p.first);
-    }
-<<<<<<< HEAD
+      if (&got == primGot)
+        addConstant({R_ABS, ctx.target->relativeRel, offset, 0, p.first});
+      else
+        ctx.mainPart->relaDyn->addSymbolReloc(ctx.target->relativeRel, *this,
+                                              offset, *p.first);
+    }
     // Relocation-only entries exist as dummy entries for dynamic symbols that
     // aren't otherwise in the primary GOT, as the ABI requires an entry for
     // each dynamic symbol. Secondary GOTs have no need for them.
-    assert(got.relocs.empty() &&
+    assert((got.relocs.empty() || &got == primGot) &&
            "Relocation-only entries should only be in the primary GOT");
+    for (const std::pair<Symbol *, size_t> &p : got.relocs) {
+      uint64_t offset = p.second * ctx.arg.wordsize;
+      addConstant({R_ABS, ctx.target->relativeRel, offset, 0, p.first});
+    }
 
     // Relocations for "local" entries
-    if (ctx.arg.isPic) {
-      for (const std::pair<const OutputSection *, FileGot::PageBlock> &l :
-           got.pagesMap) {
-        size_t pageCount = l.second.count;
-        for (size_t pi = 0; pi < pageCount; ++pi) {
-          uint64_t offset = (l.second.firstIndex + pi) * ctx.arg.wordsize;
-          ctx.mainPart->relaDyn->addReloc({ctx.target->relativeRel, this,
-                                           offset, l.first,
-                                           int64_t(pi * 0x10000)});
-        }
-=======
-    if (!ctx.arg.isPic)
-      continue;
-    // Dynamic relocations for "local" entries in case of PIC.
     for (const std::pair<const OutputSection *, FileGot::PageBlock> &l :
          got.pagesMap) {
       size_t pageCount = l.second.count;
       for (size_t pi = 0; pi < pageCount; ++pi) {
         uint64_t offset = (l.second.firstIndex + pi) * ctx.arg.wordsize;
-        ctx.mainPart->relaDyn->addReloc(
-            {ctx.target->relativeRel, this, offset, false, *l.second.repSym,
-             int64_t(pi * 0x10000), RE_MIPS_OSEC_LOCAL_PAGE});
->>>>>>> 9da81136
+        int64_t addend = int64_t(pi * 0x10000);
+        if (!ctx.arg.isPic || &got == primGot)
+          addConstant({RE_MIPS_OSEC_LOCAL_PAGE, ctx.target->relativeRel, offset,
+                       addend, l.second.repSym});
+        else
+          ctx.mainPart->relaDyn->addRelativeReloc(
+              ctx.target->relativeRel, *this, offset, *l.second.repSym, addend,
+              ctx.target->relativeRel, RE_MIPS_OSEC_LOCAL_PAGE);
       }
     }
     for (const std::pair<GotEntry, size_t> &p : got.local16) {
       uint64_t offset = p.second * ctx.arg.wordsize;
-<<<<<<< HEAD
       if (p.first.first == nullptr)
         addConstant({R_ADDEND, ctx.target->relativeRel, offset, p.first.second,
                      ctx.dummySym});
-      else if (!ctx.arg.isPic)
+      else if (!ctx.arg.isPic || &got == primGot)
         addConstant({R_ABS, ctx.target->relativeRel, offset, p.first.second,
                      p.first.first});
       else
         ctx.mainPart->relaDyn->addRelativeReloc(
             ctx.target->relativeRel, *this, offset, *p.first.first,
             p.first.second, ctx.target->relativeRel, R_ABS);
-=======
-      ctx.mainPart->relaDyn->addReloc({ctx.target->relativeRel, this, offset,
-                                       false, *p.first.first, p.first.second,
-                                       R_ABS});
->>>>>>> 9da81136
     }
   }
 }
@@ -1227,17 +1190,6 @@
   writeUint(ctx, buf + ctx.arg.wordsize,
             (uint64_t)1 << (ctx.arg.wordsize * 8 - 1));
   ctx.target->relocateAlloc(*this, buf);
-  for (const FileGot &g : gots) {
-    // Write 'page address' entries to the local part of the GOT.
-    for (const std::pair<const OutputSection *, FileGot::PageBlock> &l :
-         g.pagesMap) {
-      size_t pageCount = l.second.count;
-      uint64_t firstPageAddr = getMipsPageAddr(l.first->addr);
-      for (size_t pi = 0; pi < pageCount; ++pi)
-        writeUint(ctx, buf + (l.second.firstIndex + pi) * ctx.arg.wordsize,
-                  firstPageAddr + pi * 0x10000);
-    }
-  }
 }
 
 // On PowerPC the .plt section is used to hold the table of function addresses
