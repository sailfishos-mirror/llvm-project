--- conflicted
+++ resolved
@@ -1065,14 +1065,8 @@
       // for the TP-relative offset as we don't know how much other data will
       // be allocated before us in the static TLS block.
       if (s->isPreemptible || ctx.arg.shared)
-<<<<<<< HEAD
         ctx.mainPart->relaDyn->addAddendOnlyRelocIfNonPreemptible(
             ctx.target->tlsGotRel, *this, offset, *s, ctx.target->symbolicRel);
-=======
-        ctx.mainPart->relaDyn->addReloc({ctx.target->tlsGotRel, this, offset,
-                                         DynamicReloc::AgainstSymbol, *s, 0,
-                                         R_ABS});
->>>>>>> e19453f7
     }
     for (std::pair<Symbol *, size_t> &p : got.dynTlsSymbols) {
       Symbol *s = p.first;
@@ -1657,16 +1651,7 @@
   case Computed:
     llvm_unreachable("addend already computed");
   case AddendOnly:
-<<<<<<< HEAD
-    assert(sym == nullptr);
-    return addend;
-  case AgainstSymbol:
-    assert(sym != nullptr);
-    return addend;
-  case AddendOnlyWithTargetVA: {
-=======
   case AgainstSymbol: {
->>>>>>> e19453f7
     uint64_t ca = inputSec->getRelocTargetVA(
         ctx, Relocation{expr, type, 0, addend, sym}, getOffset());
     return ctx.arg.is64 ? ca : SignExtend64<32>(ca);
