//===- Relocations.cpp ----------------------------------------------------===//
//
// Part of the LLVM Project, under the Apache License v2.0 with LLVM Exceptions.
// See https://llvm.org/LICENSE.txt for license information.
// SPDX-License-Identifier: Apache-2.0 WITH LLVM-exception
//
//===----------------------------------------------------------------------===//
//
// This file implements the core relocation processing logic. It analyzes
// relocations and determines what auxiliary data structures (GOT, PLT, copy
// relocations) need to be created during linking.
//
// The main entry point is scanRelocations<ELFT>(), which calls scanSection()
// to process all relocations within an input section. For each relocation,
// scan() analyzes the type and target, and determines whether a synthetic
// section entry or dynamic relocation is needed.
//
// Note: This file analyzes what needs to be done but doesn't apply the
// actual relocations - that happens later in InputSection::writeTo().
// Instead, it populates Relocation objects in InputSectionBase::relocations
// and creates necessary synthetic sections (GOT, PLT, etc.).
//
// In addition, this file implements the core Thunk creation logic, called
// during finalizeAddressDependentContent().
//
//===----------------------------------------------------------------------===//

#include "Relocations.h"
#include "Config.h"
#include "InputFiles.h"
#include "LinkerScript.h"
#include "OutputSections.h"
#include "RelocScan.h"
#include "SymbolTable.h"
#include "Symbols.h"
#include "SyntheticSections.h"
#include "Target.h"
#include "Thunks.h"
#include "lld/Common/ErrorHandler.h"
#include "lld/Common/Memory.h"
#include "llvm/ADT/SmallSet.h"
#include "llvm/BinaryFormat/ELF.h"
#include "llvm/Demangle/Demangle.h"
#include <algorithm>

using namespace llvm;
using namespace llvm::ELF;
using namespace llvm::object;
using namespace llvm::support::endian;
using namespace lld;
using namespace lld::elf;

static void printDefinedLocation(ELFSyncStream &s, const Symbol &sym) {
  s << "\n>>> defined in " << sym.file;
}

// Construct a message in the following format.
//
// >>> defined in /home/alice/src/foo.o
// >>> referenced by bar.c:12 (/home/alice/src/bar.c:12)
// >>>               /home/alice/src/bar.o:(.text+0x1)
void elf::printLocation(ELFSyncStream &s, InputSectionBase &sec,
                        const Symbol &sym, uint64_t off) {
  printDefinedLocation(s, sym);
  s << "\n>>> referenced by ";
  auto tell = s.tell();
  s << sec.getSrcMsg(sym, off);
  if (tell != s.tell())
    s << "\n>>>               ";
  s << sec.getObjMsg(off);
}

void elf::reportRangeError(Ctx &ctx, uint8_t *loc, const Relocation &rel,
                           const Twine &v, int64_t min, uint64_t max) {
  ErrorPlace errPlace = getErrorPlace(ctx, loc);
  auto diag = Err(ctx);
  diag << errPlace.loc << "relocation " << rel.type
       << " out of range: " << v.str() << " is not in [" << min << ", " << max
       << ']';

  if (rel.sym) {
    if (!rel.sym->isSection())
      diag << "; references '" << rel.sym << '\'';
    else if (auto *d = dyn_cast<Defined>(rel.sym))
      diag << "; references section '" << d->section->name << "'";

    if (ctx.arg.emachine == EM_X86_64 && rel.type == R_X86_64_PC32 &&
        rel.sym->getOutputSection() &&
        (rel.sym->getOutputSection()->flags & SHF_X86_64_LARGE)) {
      diag << "; R_X86_64_PC32 should not reference a section marked "
              "SHF_X86_64_LARGE";
    }
  }
  if (!errPlace.srcLoc.empty())
    diag << "\n>>> referenced by " << errPlace.srcLoc;
  if (rel.sym && !rel.sym->isSection())
    printDefinedLocation(diag, *rel.sym);

  if (errPlace.isec && errPlace.isec->name.starts_with(".debug"))
    diag << "; consider recompiling with -fdebug-types-section to reduce size "
            "of debug sections";
}

void elf::reportRangeError(Ctx &ctx, uint8_t *loc, int64_t v, int n,
                           const Symbol &sym, const Twine &msg) {
  auto diag = Err(ctx);
  diag << getErrorPlace(ctx, loc).loc << msg << " is out of range: " << v
       << " is not in [" << llvm::minIntN(n) << ", " << llvm::maxIntN(n) << "]";
  if (!sym.getName().empty()) {
    diag << "; references '" << &sym << '\'';
    printDefinedLocation(diag, sym);
  }
}

// True if non-preemptable symbol always has the same value regardless of where
// the DSO is loaded.
bool elf::isAbsolute(const Symbol &sym) {
  if (sym.isUndefined())
    return true;
  if (const auto *dr = dyn_cast<Defined>(&sym))
    return dr->section == nullptr; // Absolute symbol.
  return false;
}

static bool isAbsoluteValue(const Symbol &sym) {
  return isAbsolute(sym) || sym.isTls();
}

// Returns true if Expr refers a PLT entry.
static bool needsPlt(RelExpr expr) {
  return oneof<R_PLT, R_PLT_PC, R_PLT_GOTREL, R_PLT_GOTPLT, R_GOTPLT_GOTREL,
               R_GOTPLT_PC, RE_LOONGARCH_PLT_PAGE_PC, RE_PPC32_PLTREL,
               RE_PPC64_CALL_PLT>(expr);
}

bool lld::elf::needsGot(RelExpr expr) {
  return oneof<R_GOT, RE_AARCH64_AUTH_GOT, RE_AARCH64_AUTH_GOT_PC, R_GOT_OFF,
               RE_MIPS_GOT_LOCAL_PAGE, RE_MIPS_GOT_OFF, RE_MIPS_GOT_OFF32,
               RE_AARCH64_GOT_PAGE_PC, RE_AARCH64_AUTH_GOT_PAGE_PC,
               RE_AARCH64_AUTH_GOT_PAGE_PC, R_GOT_PC, R_GOTPLT,
               RE_AARCH64_GOT_PAGE, RE_LOONGARCH_GOT, RE_LOONGARCH_GOT_PAGE_PC>(
      expr);
}

// True if this expression is of the form Sym - X, where X is a position in the
// file (PC, or GOT for example).
static bool isRelExpr(RelExpr expr) {
  return oneof<R_PC, R_GOTREL, R_GOTPLTREL, RE_ARM_PCA, RE_MIPS_GOTREL,
               RE_PPC64_CALL, RE_PPC64_RELAX_TOC, RE_AARCH64_PAGE_PC,
               R_RELAX_GOT_PC, RE_RISCV_PC_INDIRECT, RE_PPC64_RELAX_GOT_PC,
               RE_LOONGARCH_PAGE_PC>(expr);
}

static RelExpr toPlt(RelExpr expr) {
  switch (expr) {
  case RE_LOONGARCH_PAGE_PC:
    return RE_LOONGARCH_PLT_PAGE_PC;
  case RE_PPC64_CALL:
    return RE_PPC64_CALL_PLT;
  case R_PC:
    return R_PLT_PC;
  case R_ABS:
    return R_PLT;
  case R_GOTREL:
    return R_PLT_GOTREL;
  default:
    return expr;
  }
}

static RelExpr fromPlt(RelExpr expr) {
  // We decided not to use a plt. Optimize a reference to the plt to a
  // reference to the symbol itself.
  switch (expr) {
  case R_PLT_PC:
  case RE_PPC32_PLTREL:
    return R_PC;
  case RE_LOONGARCH_PLT_PAGE_PC:
    return RE_LOONGARCH_PAGE_PC;
  case RE_PPC64_CALL_PLT:
    return RE_PPC64_CALL;
  case R_PLT:
    return R_ABS;
  case R_PLT_GOTPLT:
    return R_GOTPLTREL;
  case R_PLT_GOTREL:
    return R_GOTREL;
  default:
    return expr;
  }
}

// Returns true if a given shared symbol is in a read-only segment in a DSO.
template <class ELFT> static bool isReadOnly(SharedSymbol &ss) {
  using Elf_Phdr = typename ELFT::Phdr;

  // Determine if the symbol is read-only by scanning the DSO's program headers.
  const auto &file = cast<SharedFile>(*ss.file);
  for (const Elf_Phdr &phdr :
       check(file.template getObj<ELFT>().program_headers()))
    if ((phdr.p_type == ELF::PT_LOAD || phdr.p_type == ELF::PT_GNU_RELRO) &&
        !(phdr.p_flags & ELF::PF_W) && ss.value >= phdr.p_vaddr &&
        ss.value < phdr.p_vaddr + phdr.p_memsz)
      return true;
  return false;
}

// Returns symbols at the same offset as a given symbol, including SS itself.
//
// If two or more symbols are at the same offset, and at least one of
// them are copied by a copy relocation, all of them need to be copied.
// Otherwise, they would refer to different places at runtime.
template <class ELFT>
static SmallPtrSet<SharedSymbol *, 4> getSymbolsAt(Ctx &ctx, SharedSymbol &ss) {
  using Elf_Sym = typename ELFT::Sym;

  const auto &file = cast<SharedFile>(*ss.file);

  SmallPtrSet<SharedSymbol *, 4> ret;
  for (const Elf_Sym &s : file.template getGlobalELFSyms<ELFT>()) {
    if (s.st_shndx == SHN_UNDEF || s.st_shndx == SHN_ABS ||
        s.getType() == STT_TLS || s.st_value != ss.value)
      continue;
    StringRef name = check(s.getName(file.getStringTable()));
    Symbol *sym = ctx.symtab->find(name);
    if (auto *alias = dyn_cast_or_null<SharedSymbol>(sym))
      ret.insert(alias);
  }

  // The loop does not check SHT_GNU_verneed, so ret does not contain
  // non-default version symbols. If ss has a non-default version, ret won't
  // contain ss. Just add ss unconditionally. If a non-default version alias is
  // separately copy relocated, it and ss will have different addresses.
  // Fortunately this case is impractical and fails with GNU ld as well.
  ret.insert(&ss);
  return ret;
}

// When a symbol is copy relocated or we create a canonical plt entry, it is
// effectively a defined symbol. In the case of copy relocation the symbol is
// in .bss and in the case of a canonical plt entry it is in .plt. This function
// replaces the existing symbol with a Defined pointing to the appropriate
// location.
static void replaceWithDefined(Ctx &ctx, Symbol &sym, SectionBase &sec,
                               uint64_t value, uint64_t size) {
  Symbol old = sym;
  Defined(ctx, sym.file, StringRef(), sym.binding, sym.stOther, sym.type, value,
          size, &sec)
      .overwrite(sym);

  sym.versionId = old.versionId;
  sym.isUsedInRegularObj = true;
  // A copy relocated alias may need a GOT entry.
  sym.flags.store(old.flags.load(std::memory_order_relaxed) & NEEDS_GOT,
                  std::memory_order_relaxed);
}

// Reserve space in .bss or .bss.rel.ro for copy relocation.
//
// The copy relocation is pretty much a hack. If you use a copy relocation
// in your program, not only the symbol name but the symbol's size, RW/RO
// bit and alignment become part of the ABI. In addition to that, if the
// symbol has aliases, the aliases become part of the ABI. That's subtle,
// but if you violate that implicit ABI, that can cause very counter-
// intuitive consequences.
//
// So, what is the copy relocation? It's for linking non-position
// independent code to DSOs. In an ideal world, all references to data
// exported by DSOs should go indirectly through GOT. But if object files
// are compiled as non-PIC, all data references are direct. There is no
// way for the linker to transform the code to use GOT, as machine
// instructions are already set in stone in object files. This is where
// the copy relocation takes a role.
//
// A copy relocation instructs the dynamic linker to copy data from a DSO
// to a specified address (which is usually in .bss) at load-time. If the
// static linker (that's us) finds a direct data reference to a DSO
// symbol, it creates a copy relocation, so that the symbol can be
// resolved as if it were in .bss rather than in a DSO.
//
// As you can see in this function, we create a copy relocation for the
// dynamic linker, and the relocation contains not only symbol name but
// various other information about the symbol. So, such attributes become a
// part of the ABI.
//
// Note for application developers: I can give you a piece of advice if
// you are writing a shared library. You probably should export only
// functions from your library. You shouldn't export variables.
//
// As an example what can happen when you export variables without knowing
// the semantics of copy relocations, assume that you have an exported
// variable of type T. It is an ABI-breaking change to add new members at
// end of T even though doing that doesn't change the layout of the
// existing members. That's because the space for the new members are not
// reserved in .bss unless you recompile the main program. That means they
// are likely to overlap with other data that happens to be laid out next
// to the variable in .bss. This kind of issue is sometimes very hard to
// debug. What's a solution? Instead of exporting a variable V from a DSO,
// define an accessor getV().
template <class ELFT> static void addCopyRelSymbol(Ctx &ctx, SharedSymbol &ss) {
  // Copy relocation against zero-sized symbol doesn't make sense.
  uint64_t symSize = ss.getSize();
  if (symSize == 0 || ss.alignment == 0)
    Err(ctx) << "cannot create a copy relocation for symbol " << &ss;

  // See if this symbol is in a read-only segment. If so, preserve the symbol's
  // memory protection by reserving space in the .bss.rel.ro section.
  bool isRO = isReadOnly<ELFT>(ss);
  BssSection *sec = make<BssSection>(ctx, isRO ? ".bss.rel.ro" : ".bss",
                                     symSize, ss.alignment);
  OutputSection *osec = (isRO ? ctx.in.bssRelRo : ctx.in.bss)->getParent();

  // At this point, sectionBases has been migrated to sections. Append sec to
  // sections.
  if (osec->commands.empty() ||
      !isa<InputSectionDescription>(osec->commands.back()))
    osec->commands.push_back(make<InputSectionDescription>(""));
  auto *isd = cast<InputSectionDescription>(osec->commands.back());
  isd->sections.push_back(sec);
  osec->commitSection(sec);

  // Look through the DSO's dynamic symbol table for aliases and create a
  // dynamic symbol for each one. This causes the copy relocation to correctly
  // interpose any aliases.
  for (SharedSymbol *sym : getSymbolsAt<ELFT>(ctx, ss))
    replaceWithDefined(ctx, *sym, *sec, 0, sym->size);

  ctx.mainPart->relaDyn->addSymbolReloc(ctx.target->copyRel, *sec, 0, ss);
}

// .eh_frame sections are mergeable input sections, so their input
// offsets are not linearly mapped to output section. For each input
// offset, we need to find a section piece containing the offset and
// add the piece's base address to the input offset to compute the
// output offset. That isn't cheap.
//
// This class is to speed up the offset computation. When we process
// relocations, we access offsets in the monotonically increasing
// order. So we can optimize for that access pattern.
//
// For sections other than .eh_frame, this class doesn't do anything.
namespace {
class OffsetGetter {
public:
  OffsetGetter() = default;
  explicit OffsetGetter(EhInputSection &sec) {
    cies = sec.cies;
    fdes = sec.fdes;
    i = cies.begin();
    j = fdes.begin();
  }

  // Translates offsets in input sections to offsets in output sections.
  // Given offset must increase monotonically. We assume that Piece is
  // sorted by inputOff.
  uint64_t get(Ctx &ctx, uint64_t off) {
    while (j != fdes.end() && j->inputOff <= off)
      ++j;
    auto it = j;
    if (j == fdes.begin() || j[-1].inputOff + j[-1].size <= off) {
      while (i != cies.end() && i->inputOff <= off)
        ++i;
      if (i == cies.begin() || i[-1].inputOff + i[-1].size <= off) {
        Err(ctx) << ".eh_frame: relocation is not in any piece";
        return 0;
      }
      it = i;
    }

    // Offset -1 means that the piece is dead (i.e. garbage collected).
    if (it[-1].outputOff == -1)
      return -1;
    return it[-1].outputOff + (off - it[-1].inputOff);
  }

private:
  ArrayRef<EhSectionPiece> cies, fdes;
  ArrayRef<EhSectionPiece>::iterator i, j;
};
} // namespace

// Custom error message if Sym is defined in a discarded section.
template <class ELFT>
static void maybeReportDiscarded(Ctx &ctx, ELFSyncStream &msg, Undefined &sym) {
  auto *file = dyn_cast<ObjFile<ELFT>>(sym.file);
  if (!file || !sym.discardedSecIdx)
    return;
  ArrayRef<typename ELFT::Shdr> objSections =
      file->template getELFShdrs<ELFT>();

  if (sym.type == ELF::STT_SECTION) {
    msg << "relocation refers to a discarded section: ";
    msg << CHECK2(
        file->getObj().getSectionName(objSections[sym.discardedSecIdx]), file);
  } else {
    msg << "relocation refers to a symbol in a discarded section: " << &sym;
  }
  msg << "\n>>> defined in " << file;

  Elf_Shdr_Impl<ELFT> elfSec = objSections[sym.discardedSecIdx - 1];
  if (elfSec.sh_type != SHT_GROUP)
    return;

  // If the discarded section is a COMDAT.
  StringRef signature = file->getShtGroupSignature(objSections, elfSec);
  if (const InputFile *prevailing =
          ctx.symtab->comdatGroups.lookup(CachedHashStringRef(signature))) {
    msg << "\n>>> section group signature: " << signature
        << "\n>>> prevailing definition is in " << prevailing;
    if (sym.nonPrevailing) {
      msg << "\n>>> or the symbol in the prevailing group had STB_WEAK "
             "binding and the symbol in a non-prevailing group had STB_GLOBAL "
             "binding. Mixing groups with STB_WEAK and STB_GLOBAL binding "
             "signature is not supported";
    }
  }
}

// Check whether the definition name def is a mangled function name that matches
// the reference name ref.
static bool canSuggestExternCForCXX(StringRef ref, StringRef def) {
  llvm::ItaniumPartialDemangler d;
  std::string name = def.str();
  if (d.partialDemangle(name.c_str()))
    return false;
  char *buf = d.getFunctionName(nullptr, nullptr);
  if (!buf)
    return false;
  bool ret = ref == buf;
  free(buf);
  return ret;
}

// Suggest an alternative spelling of an "undefined symbol" diagnostic. Returns
// the suggested symbol, which is either in the symbol table, or in the same
// file of sym.
static const Symbol *getAlternativeSpelling(Ctx &ctx, const Undefined &sym,
                                            std::string &pre_hint,
                                            std::string &post_hint) {
  DenseMap<StringRef, const Symbol *> map;
  if (sym.file->kind() == InputFile::ObjKind) {
    auto *file = cast<ELFFileBase>(sym.file);
    // If sym is a symbol defined in a discarded section, maybeReportDiscarded()
    // will give an error. Don't suggest an alternative spelling.
    if (sym.discardedSecIdx != 0 &&
        file->getSections()[sym.discardedSecIdx] == &InputSection::discarded)
      return nullptr;

    // Build a map of local defined symbols.
    for (const Symbol *s : sym.file->getSymbols())
      if (s->isLocal() && s->isDefined() && !s->getName().empty())
        map.try_emplace(s->getName(), s);
  }

  auto suggest = [&](StringRef newName) -> const Symbol * {
    // If defined locally.
    if (const Symbol *s = map.lookup(newName))
      return s;

    // If in the symbol table and not undefined.
    if (const Symbol *s = ctx.symtab->find(newName))
      if (!s->isUndefined())
        return s;

    return nullptr;
  };

  // This loop enumerates all strings of Levenshtein distance 1 as typo
  // correction candidates and suggests the one that exists as a non-undefined
  // symbol.
  StringRef name = sym.getName();
  for (size_t i = 0, e = name.size(); i != e + 1; ++i) {
    // Insert a character before name[i].
    std::string newName = (name.substr(0, i) + "0" + name.substr(i)).str();
    for (char c = '0'; c <= 'z'; ++c) {
      newName[i] = c;
      if (const Symbol *s = suggest(newName))
        return s;
    }
    if (i == e)
      break;

    // Substitute name[i].
    newName = std::string(name);
    for (char c = '0'; c <= 'z'; ++c) {
      newName[i] = c;
      if (const Symbol *s = suggest(newName))
        return s;
    }

    // Transpose name[i] and name[i+1]. This is of edit distance 2 but it is
    // common.
    if (i + 1 < e) {
      newName[i] = name[i + 1];
      newName[i + 1] = name[i];
      if (const Symbol *s = suggest(newName))
        return s;
    }

    // Delete name[i].
    newName = (name.substr(0, i) + name.substr(i + 1)).str();
    if (const Symbol *s = suggest(newName))
      return s;
  }

  // Case mismatch, e.g. Foo vs FOO.
  for (auto &it : map)
    if (name.equals_insensitive(it.first))
      return it.second;
  for (Symbol *sym : ctx.symtab->getSymbols())
    if (!sym->isUndefined() && name.equals_insensitive(sym->getName()))
      return sym;

  // The reference may be a mangled name while the definition is not. Suggest a
  // missing extern "C".
  if (name.starts_with("_Z")) {
    std::string buf = name.str();
    llvm::ItaniumPartialDemangler d;
    if (!d.partialDemangle(buf.c_str()))
      if (char *buf = d.getFunctionName(nullptr, nullptr)) {
        const Symbol *s = suggest(buf);
        free(buf);
        if (s) {
          pre_hint = ": extern \"C\" ";
          return s;
        }
      }
  } else {
    const Symbol *s = nullptr;
    for (auto &it : map)
      if (canSuggestExternCForCXX(name, it.first)) {
        s = it.second;
        break;
      }
    if (!s)
      for (Symbol *sym : ctx.symtab->getSymbols())
        if (canSuggestExternCForCXX(name, sym->getName())) {
          s = sym;
          break;
        }
    if (s) {
      pre_hint = " to declare ";
      post_hint = " as extern \"C\"?";
      return s;
    }
  }

  return nullptr;
}

static void reportUndefinedSymbol(Ctx &ctx, const UndefinedDiag &undef,
                                  bool correctSpelling) {
  Undefined &sym = *undef.sym;
  ELFSyncStream msg(ctx, DiagLevel::None);

  auto visibility = [&]() {
    switch (sym.visibility()) {
    case STV_INTERNAL:
      return "internal ";
    case STV_HIDDEN:
      return "hidden ";
    case STV_PROTECTED:
      return "protected ";
    default:
      return "";
    }
  };

  switch (ctx.arg.ekind) {
  case ELF32LEKind:
    maybeReportDiscarded<ELF32LE>(ctx, msg, sym);
    break;
  case ELF32BEKind:
    maybeReportDiscarded<ELF32BE>(ctx, msg, sym);
    break;
  case ELF64LEKind:
    maybeReportDiscarded<ELF64LE>(ctx, msg, sym);
    break;
  case ELF64BEKind:
    maybeReportDiscarded<ELF64BE>(ctx, msg, sym);
    break;
  default:
    llvm_unreachable("");
  }
  if (msg.str().empty())
    msg << "undefined " << visibility() << "symbol: " << &sym;

  const size_t maxUndefReferences = 3;
  for (UndefinedDiag::Loc l :
       ArrayRef(undef.locs).take_front(maxUndefReferences)) {
    InputSectionBase &sec = *l.sec;
    uint64_t offset = l.offset;

    msg << "\n>>> referenced by ";
    // In the absence of line number information, utilize DW_TAG_variable (if
    // present) for the enclosing symbol (e.g. var in `int *a[] = {&undef};`).
    Symbol *enclosing = sec.getEnclosingSymbol(offset);

    ELFSyncStream msg1(ctx, DiagLevel::None);
    auto tell = msg.tell();
    msg << sec.getSrcMsg(enclosing ? *enclosing : sym, offset);
    if (tell != msg.tell())
      msg << "\n>>>               ";
    msg << sec.getObjMsg(offset);
  }

  if (maxUndefReferences < undef.locs.size())
    msg << "\n>>> referenced " << (undef.locs.size() - maxUndefReferences)
        << " more times";

  if (correctSpelling) {
    std::string pre_hint = ": ", post_hint;
    if (const Symbol *corrected =
            getAlternativeSpelling(ctx, sym, pre_hint, post_hint)) {
      msg << "\n>>> did you mean" << pre_hint << corrected << post_hint
          << "\n>>> defined in: " << corrected->file;
    }
  }

  if (sym.getName().starts_with("_ZTV"))
    msg << "\n>>> the vtable symbol may be undefined because the class is "
           "missing its key function "
           "(see https://lld.llvm.org/missingkeyfunction)";
  if (ctx.arg.gcSections && ctx.arg.zStartStopGC &&
      sym.getName().starts_with("__start_")) {
    msg << "\n>>> the encapsulation symbol needs to be retained under "
           "--gc-sections properly; consider -z nostart-stop-gc "
           "(see https://lld.llvm.org/ELF/start-stop-gc)";
  }

  if (undef.isWarning)
    Warn(ctx) << msg.str();
  else
    ctx.e.error(msg.str(), ErrorTag::SymbolNotFound, {sym.getName()});
}

void elf::reportUndefinedSymbols(Ctx &ctx) {
  // Find the first "undefined symbol" diagnostic for each diagnostic, and
  // collect all "referenced from" lines at the first diagnostic.
  DenseMap<Symbol *, UndefinedDiag *> firstRef;
  for (UndefinedDiag &undef : ctx.undefErrs) {
    assert(undef.locs.size() == 1);
    if (UndefinedDiag *canon = firstRef.lookup(undef.sym)) {
      canon->locs.push_back(undef.locs[0]);
      undef.locs.clear();
    } else
      firstRef[undef.sym] = &undef;
  }

  // Enable spell corrector for the first 2 diagnostics.
  for (auto [i, undef] : llvm::enumerate(ctx.undefErrs))
    if (!undef.locs.empty())
      reportUndefinedSymbol(ctx, undef, i < 2);
}

// Report an undefined symbol if necessary.
// Returns true if the undefined symbol will produce an error message.
bool RelocScan::maybeReportUndefined(Undefined &sym, uint64_t offset) {
  std::lock_guard<std::mutex> lock(ctx.relocMutex);
  // If versioned, issue an error (even if the symbol is weak) because we don't
  // know the defining filename which is required to construct a Verneed entry.
  if (sym.hasVersionSuffix) {
    ctx.undefErrs.push_back({&sym, {{sec, offset}}, false});
    return true;
  }
  if (sym.isWeak())
    return false;

  bool canBeExternal = !sym.isLocal() && sym.visibility() == STV_DEFAULT;
  if (ctx.arg.unresolvedSymbols == UnresolvedPolicy::Ignore && canBeExternal)
    return false;

  // clang (as of 2019-06-12) / gcc (as of 8.2.1) PPC64 may emit a .rela.toc
  // which references a switch table in a discarded .rodata/.text section. The
  // .toc and the .rela.toc are incorrectly not placed in the comdat. The ELF
  // spec says references from outside the group to a STB_LOCAL symbol are not
  // allowed. Work around the bug.
  //
  // PPC32 .got2 is similar but cannot be fixed. Multiple .got2 is infeasible
  // because .LC0-.LTOC is not representable if the two labels are in different
  // .got2
  if (sym.discardedSecIdx != 0 && (sec->name == ".got2" || sec->name == ".toc"))
    return false;

  bool isWarning =
      (ctx.arg.unresolvedSymbols == UnresolvedPolicy::Warn && canBeExternal) ||
      ctx.arg.noinhibitExec;
  ctx.undefErrs.push_back({&sym, {{sec, offset}}, isWarning});
  return !isWarning;
}

bool RelocScan::checkTlsLe(uint64_t offset, Symbol &sym, RelType type) {
  if (!ctx.arg.shared)
    return false;
  auto diag = Err(ctx);
  diag << "relocation " << type << " against " << &sym
       << " cannot be used with -shared";
  printLocation(diag, *sec, sym, offset);
  return true;
}

template <bool shard = false>
static void addRelativeReloc(Ctx &ctx, InputSectionBase &isec,
                             uint64_t offsetInSec, Symbol &sym, int64_t addend,
                             RelExpr expr, RelType type) {
  Partition &part = isec.getPartition(ctx);

  if (sym.isTagged()) {
    part.relaDyn->addRelativeReloc<shard>(ctx.target->relativeRel, isec,
                                          offsetInSec, sym, addend, type, expr);
    // With MTE globals, we always want to derive the address tag by `ldg`-ing
    // the symbol. When we have a RELATIVE relocation though, we no longer have
    // a reference to the symbol. Because of this, when we have an addend that
    // puts the result of the RELATIVE relocation out-of-bounds of the symbol
    // (e.g. the addend is outside of [0, sym.getSize()]), the AArch64 MemtagABI
    // says we should store the offset to the start of the symbol in the target
    // field. This is described in further detail in:
    // https://github.com/ARM-software/abi-aa/blob/main/memtagabielf64/memtagabielf64.rst#841extended-semantics-of-r_aarch64_relative
    if (addend < 0 || static_cast<uint64_t>(addend) >= sym.getSize())
<<<<<<< HEAD
      isec.addReloc({expr, type, offsetInSec, addend, &sym});
=======
      isec.relocations.push_back({R_ADDEND_NEG, type, offsetInSec, addend, &sym});
>>>>>>> 6d00b40d
    return;
  }

  // Add a relative relocation. If relrDyn section is enabled, and the
  // relocation offset is guaranteed to be even, add the relocation to
  // the relrDyn section, otherwise add it to the relaDyn section.
  // relrDyn sections don't support odd offsets. Also, relrDyn sections
  // don't store the addend values, so we must write it to the relocated
  // address.
  if (part.relrDyn && isec.addralign >= 2 && offsetInSec % 2 == 0) {
    part.relrDyn->addRelativeReloc<shard>(isec, offsetInSec, sym, addend, type,
                                          expr);
    return;
  }
  part.relaDyn->addRelativeReloc<shard>(ctx.target->relativeRel, isec,
                                        offsetInSec, sym, addend, type, expr);
}

template <class PltSection, class GotPltSection>
static void addPltEntry(Ctx &ctx, PltSection &plt, GotPltSection &gotPlt,
                        RelocationBaseSection &rel, RelType type, Symbol &sym) {
  plt.addEntry(sym);
  gotPlt.addEntry(sym);
  if (sym.isPreemptible)
    rel.addReloc(
        {type, &gotPlt, sym.getGotPltOffset(ctx), true, sym, 0, R_ADDEND});
  else
    rel.addReloc(
        {type, &gotPlt, sym.getGotPltOffset(ctx), false, sym, 0, R_ABS});
}

void elf::addGotEntry(Ctx &ctx, Symbol &sym) {
  ctx.in.got->addEntry(sym);
  uint64_t off = sym.getGotOffset(ctx);

  // If preemptible, emit a GLOB_DAT relocation.
  if (sym.isPreemptible) {
    ctx.mainPart->relaDyn->addReloc(
        {ctx.target->gotRel, ctx.in.got.get(), off, true, sym, 0, R_ADDEND});
    return;
  }

  // Otherwise, the value is either a link-time constant or the load base
  // plus a constant.
  if (!ctx.arg.isPic || isAbsolute(sym))
    ctx.in.got->addConstant({R_ABS, ctx.target->symbolicRel, off, 0, &sym});
  else
    addRelativeReloc(ctx, *ctx.in.got, off, sym, 0, R_ABS,
                     ctx.target->symbolicRel);
}

static void addGotAuthEntry(Ctx &ctx, Symbol &sym) {
  ctx.in.got->addEntry(sym);
  ctx.in.got->addAuthEntry(sym);
  uint64_t off = sym.getGotOffset(ctx);

  // If preemptible, emit a GLOB_DAT relocation.
  if (sym.isPreemptible) {
    ctx.mainPart->relaDyn->addReloc({R_AARCH64_AUTH_GLOB_DAT, ctx.in.got.get(),
                                     off, true, sym, 0, R_ADDEND});
    return;
  }

  // Signed GOT requires dynamic relocation.
  ctx.in.got->getPartition(ctx).relaDyn->addReloc(
      {R_AARCH64_AUTH_RELATIVE, ctx.in.got.get(), off, false, sym, 0, R_ABS});
}

static void addTpOffsetGotEntry(Ctx &ctx, Symbol &sym) {
  ctx.in.got->addEntry(sym);
  uint64_t off = sym.getGotOffset(ctx);
  if (!sym.isPreemptible && !ctx.arg.shared) {
    ctx.in.got->addConstant({R_TPREL, ctx.target->symbolicRel, off, 0, &sym});
    return;
  }
  ctx.mainPart->relaDyn->addAddendOnlyRelocIfNonPreemptible(
      ctx.target->tlsGotRel, *ctx.in.got, off, sym, ctx.target->symbolicRel);
}

// Return true if we can define a symbol in the executable that
// contains the value/function of a symbol defined in a shared
// library.
static bool canDefineSymbolInExecutable(Ctx &ctx, Symbol &sym) {
  // If the symbol has default visibility the symbol defined in the
  // executable will preempt it.
  // Note that we want the visibility of the shared symbol itself, not
  // the visibility of the symbol in the output file we are producing.
  if (!sym.dsoProtected)
    return true;

  // If we are allowed to break address equality of functions, defining
  // a plt entry will allow the program to call the function in the
  // .so, but the .so and the executable will no agree on the address
  // of the function. Similar logic for objects.
  return ((sym.isFunc() && ctx.arg.ignoreFunctionAddressEquality) ||
          (sym.isObject() && ctx.arg.ignoreDataAddressEquality));
}

// Returns true if a given relocation can be computed at link-time.
// This only handles relocation types expected in process().
//
// For instance, we know the offset from a relocation to its target at
// link-time if the relocation is PC-relative and refers a
// non-interposable function in the same executable. This function
// will return true for such relocation.
//
// If this function returns false, that means we need to emit a
// dynamic relocation so that the relocation will be fixed at load-time.
bool RelocScan::isStaticLinkTimeConstant(RelExpr e, RelType type,
                                         const Symbol &sym,
                                         uint64_t relOff) const {
  // These expressions always compute a constant
  if (oneof<
          R_GOTPLT, R_GOT_OFF, R_RELAX_HINT, RE_MIPS_GOT_LOCAL_PAGE,
          RE_MIPS_GOTREL, RE_MIPS_GOT_OFF, RE_MIPS_GOT_OFF32, RE_MIPS_GOT_GP_PC,
          RE_AARCH64_GOT_PAGE_PC, RE_AARCH64_AUTH_GOT_PAGE_PC, R_GOT_PC,
          R_GOTONLY_PC, R_GOTPLTONLY_PC, R_PLT_PC, R_PLT_GOTREL, R_PLT_GOTPLT,
          R_GOTPLT_GOTREL, R_GOTPLT_PC, RE_PPC32_PLTREL, RE_PPC64_CALL_PLT,
          RE_PPC64_RELAX_TOC, RE_RISCV_ADD, RE_AARCH64_GOT_PAGE,
          RE_AARCH64_AUTH_GOT, RE_AARCH64_AUTH_GOT_PC, RE_LOONGARCH_PLT_PAGE_PC,
          RE_LOONGARCH_GOT, RE_LOONGARCH_GOT_PAGE_PC>(e))
    return true;

  // These never do, except if the entire file is position dependent or if
  // only the low bits are used.
  if (e == R_GOT || e == R_PLT)
    return ctx.target->usesOnlyLowPageBits(type) || !ctx.arg.isPic;
  // R_AARCH64_AUTH_ABS64 and iRelSymbolicRel require a dynamic relocation.
  if (e == RE_AARCH64_AUTH || type == ctx.target->iRelSymbolicRel)
    return false;

  // The behavior of an undefined weak reference is implementation defined.
  // (We treat undefined non-weak the same as undefined weak.) For static
  // -no-pie linking, dynamic relocations are generally avoided (except
  // IRELATIVE). Emitting dynamic relocations for -shared aligns with its -z
  // undefs default. Dynamic -no-pie linking and -pie allow flexibility.
  if (sym.isPreemptible)
    return sym.isUndefined() && !ctx.arg.isPic;
  if (!ctx.arg.isPic)
    return true;

  // Constant when referencing a non-preemptible symbol.
  if (e == R_SIZE || e == RE_RISCV_LEB128)
    return true;

  // For the target and the relocation, we want to know if they are
  // absolute or relative.
  bool absVal = isAbsoluteValue(sym) && e != RE_PPC64_TOCBASE;
  bool relE = isRelExpr(e);
  if (absVal && !relE)
    return true;
  if (!absVal && relE)
    return true;
  if (!absVal && !relE)
    return ctx.target->usesOnlyLowPageBits(type);

  assert(absVal && relE);

  // Allow R_PLT_PC (optimized to R_PC here) to a hidden undefined weak symbol
  // in PIC mode. This is a little strange, but it allows us to link function
  // calls to such symbols (e.g. glibc/stdlib/exit.c:__run_exit_handlers).
  // Normally such a call will be guarded with a comparison, which will load a
  // zero from the GOT.
  if (sym.isUndefined())
    return true;

  // We set the final symbols values for linker script defined symbols later.
  // They always can be computed as a link time constant.
  if (sym.scriptDefined)
    return true;

  auto diag = Err(ctx);
  diag << "relocation " << type << " cannot refer to absolute symbol: " << &sym;
  printLocation(diag, *sec, sym, relOff);
  return true;
}

// The reason we have to do this early scan is as follows
// * To mmap the output file, we need to know the size
// * For that, we need to know how many dynamic relocs we will have.
// It might be possible to avoid this by outputting the file with write:
// * Write the allocated output sections, computing addresses.
// * Apply relocations, recording which ones require a dynamic reloc.
// * Write the dynamic relocations.
// * Write the rest of the file.
// This would have some drawbacks. For example, we would only know if .rela.dyn
// is needed after applying relocations. If it is, it will go after rw and rx
// sections. Given that it is ro, we will need an extra PT_LOAD. This
// complicates things for the dynamic linker and means we would have to reserve
// space for the extra PT_LOAD even if we end up not using it.
void RelocScan::process(RelExpr expr, RelType type, uint64_t offset,
                        Symbol &sym, int64_t addend) const {
  // If non-ifunc non-preemptible, change PLT to direct call and optimize GOT
  // indirection.
  const bool isIfunc = sym.isGnuIFunc();
  if (!sym.isPreemptible && (!isIfunc || ctx.arg.zIfuncNoplt)) {
    if (expr != R_GOT_PC) {
      // The 0x8000 bit of r_addend of R_PPC_PLTREL24 is used to choose call
      // stub type. It should be ignored if optimized to R_PC.
      if (ctx.arg.emachine == EM_PPC && expr == RE_PPC32_PLTREL)
        addend &= ~0x8000;
      // R_HEX_GD_PLT_B22_PCREL (call a@GDPLT) is transformed into
      // call __tls_get_addr even if the symbol is non-preemptible.
      if (!(ctx.arg.emachine == EM_HEXAGON &&
            (type == R_HEX_GD_PLT_B22_PCREL ||
             type == R_HEX_GD_PLT_B22_PCREL_X ||
             type == R_HEX_GD_PLT_B32_PCREL_X)))
        expr = fromPlt(expr);
    } else if (!isAbsoluteValue(sym) ||
               (type == R_PPC64_PCREL_OPT && ctx.arg.emachine == EM_PPC64)) {
      expr = ctx.target->adjustGotPcExpr(type, addend,
                                         sec->content().data() + offset);
      // If the target adjusted the expression to R_RELAX_GOT_PC, we may end up
      // needing the GOT if we can't relax everything.
      if (expr == R_RELAX_GOT_PC)
        ctx.in.got->hasGotOffRel.store(true, std::memory_order_relaxed);
    }
  }

  // We were asked not to generate PLT entries for ifuncs. Instead, pass the
  // direct relocation on through.
  if (LLVM_UNLIKELY(isIfunc) && ctx.arg.zIfuncNoplt) {
    std::lock_guard<std::mutex> lock(ctx.relocMutex);
    sym.isExported = true;
    ctx.mainPart->relaDyn->addSymbolReloc(type, *sec, offset, sym, addend,
                                          type);
    return;
  }

  if (needsGot(expr)) {
    if (ctx.arg.emachine == EM_MIPS) {
      // MIPS ABI has special rules to process GOT entries and doesn't
      // require relocation entries for them. A special case is TLS
      // relocations. In that case dynamic loader applies dynamic
      // relocations to initialize TLS GOT entries.
      // See "Global Offset Table" in Chapter 5 in the following document
      // for detailed description:
      // ftp://www.linux-mips.org/pub/linux/mips/doc/ABI/mipsabi.pdf
      ctx.in.mipsGot->addEntry(*sec->file, sym, addend, expr);
    } else if (!sym.isTls() || ctx.arg.emachine != EM_LOONGARCH) {
      // Many LoongArch TLS relocs reuse the RE_LOONGARCH_GOT type, in which
      // case the NEEDS_GOT flag shouldn't get set.
      if (expr == RE_AARCH64_AUTH_GOT || expr == RE_AARCH64_AUTH_GOT_PAGE_PC ||
          expr == RE_AARCH64_AUTH_GOT_PC)
        sym.setFlags(NEEDS_GOT | NEEDS_GOT_AUTH);
      else
        sym.setFlags(NEEDS_GOT | NEEDS_GOT_NONAUTH);
    }
  } else if (needsPlt(expr)) {
    sym.setFlags(NEEDS_PLT);
  } else if (LLVM_UNLIKELY(isIfunc)) {
    sym.setFlags(HAS_DIRECT_RELOC);
  }

  // If the relocation is known to be a link-time constant, we know no dynamic
  // relocation will be created, pass the control to relocateAlloc() or
  // relocateNonAlloc() to resolve it.
  if (isStaticLinkTimeConstant(expr, type, sym, offset)) {
    sec->addReloc({expr, type, offset, addend, &sym});
    return;
  }

  // Use a simple -z notext rule that treats all sections except .eh_frame as
  // writable. GNU ld does not produce dynamic relocations in .eh_frame (and our
  // SectionBase::getOffset would incorrectly adjust the offset).
  //
  // For MIPS, we don't implement GNU ld's DW_EH_PE_absptr to DW_EH_PE_pcrel
  // conversion. We still emit a dynamic relocation.
  bool canWrite = (sec->flags & SHF_WRITE) ||
                  !(ctx.arg.zText ||
                    (isa<EhInputSection>(sec) && ctx.arg.emachine != EM_MIPS));
  if (canWrite) {
    RelType rel = ctx.target->getDynRel(type);
    if (oneof<R_GOT, RE_LOONGARCH_GOT>(expr) ||
        (rel == ctx.target->symbolicRel && !sym.isPreemptible)) {
      addRelativeReloc<true>(ctx, *sec, offset, sym, addend, expr, type);
      return;
    }
    if (rel != 0) {
      if (ctx.arg.emachine == EM_MIPS && rel == ctx.target->symbolicRel)
        rel = ctx.target->relativeRel;
      std::lock_guard<std::mutex> lock(ctx.relocMutex);
      Partition &part = sec->getPartition(ctx);
      // For a preemptible symbol, we can't use a relative relocation. For an
      // undefined symbol, we can't compute offset at link-time and use a
      // relative relocation. Use a symbolic relocation instead.
      if (ctx.arg.emachine == EM_AARCH64 && type == R_AARCH64_AUTH_ABS64 &&
          !sym.isPreemptible) {
        if (part.relrAuthDyn && sec->addralign >= 2 && offset % 2 == 0) {
          // When symbol values are determined in
          // finalizeAddressDependentContent, some .relr.auth.dyn relocations
          // may be moved to .rela.dyn.
          part.relrAuthDyn->addRelativeReloc(*sec, offset, sym, addend, type,
                                             expr);
        } else {
          part.relaDyn->addReloc({R_AARCH64_AUTH_RELATIVE, sec, offset, false,
                                  sym, addend, R_ABS});
        }
        return;
      }
      if (LLVM_UNLIKELY(type == ctx.target->iRelSymbolicRel)) {
        if (sym.isPreemptible) {
          auto diag = Err(ctx);
          diag << "relocation " << type
               << " cannot be used against preemptible symbol '" << &sym << "'";
          printLocation(diag, *sec, sym, offset);
        } else if (isIfunc) {
          auto diag = Err(ctx);
          diag << "relocation " << type
               << " cannot be used against ifunc symbol '" << &sym << "'";
          printLocation(diag, *sec, sym, offset);
        } else {
          part.relaDyn->addReloc({ctx.target->iRelativeRel, sec, offset, false,
                                  sym, addend, R_ABS});
          return;
        }
      }
      part.relaDyn->addSymbolReloc(rel, *sec, offset, sym, addend, type);

      // MIPS ABI turns using of GOT and dynamic relocations inside out.
      // While regular ABI uses dynamic relocations to fill up GOT entries
      // MIPS ABI requires dynamic linker to fills up GOT entries using
      // specially sorted dynamic symbol table. This affects even dynamic
      // relocations against symbols which do not require GOT entries
      // creation explicitly, i.e. do not have any GOT-relocations. So if
      // a preemptible symbol has a dynamic relocation we anyway have
      // to create a GOT entry for it.
      // If a non-preemptible symbol has a dynamic relocation against it,
      // dynamic linker takes it st_value, adds offset and writes down
      // result of the dynamic relocation. In case of preemptible symbol
      // dynamic linker performs symbol resolution, writes the symbol value
      // to the GOT entry and reads the GOT entry when it needs to perform
      // a dynamic relocation.
      // ftp://www.linux-mips.org/pub/linux/mips/doc/ABI/mipsabi.pdf p.4-19
      if (ctx.arg.emachine == EM_MIPS)
        ctx.in.mipsGot->addEntry(*sec->file, sym, addend, expr);
      return;
    }
  }

  // When producing an executable, we can perform copy relocations (for
  // STT_OBJECT) and canonical PLT (for STT_FUNC) if sym is defined by a DSO.
  // Copy relocations/canonical PLT entries are unsupported for
  // R_AARCH64_AUTH_ABS64.
  if (!ctx.arg.shared && sym.isShared() &&
      !(ctx.arg.emachine == EM_AARCH64 && type == R_AARCH64_AUTH_ABS64)) {
    if (!canDefineSymbolInExecutable(ctx, sym)) {
      auto diag = Err(ctx);
      diag << "cannot preempt symbol: " << &sym;
      printLocation(diag, *sec, sym, offset);
      return;
    }

    if (sym.isObject()) {
      // Produce a copy relocation.
      if (auto *ss = dyn_cast<SharedSymbol>(&sym)) {
        if (!ctx.arg.zCopyreloc) {
          auto diag = Err(ctx);
          diag << "unresolvable relocation " << type << " against symbol '"
               << ss << "'; recompile with -fPIC or remove '-z nocopyreloc'";
          printLocation(diag, *sec, sym, offset);
        }
        sym.setFlags(NEEDS_COPY);
      }
      sec->addReloc({expr, type, offset, addend, &sym});
      return;
    }

    // This handles a non PIC program call to function in a shared library. In
    // an ideal world, we could just report an error saying the relocation can
    // overflow at runtime. In the real world with glibc, crt1.o has a
    // R_X86_64_PC32 pointing to libc.so.
    //
    // The general idea on how to handle such cases is to create a PLT entry and
    // use that as the function value.
    //
    // For the static linking part, we just return a plt expr and everything
    // else will use the PLT entry as the address.
    //
    // The remaining problem is making sure pointer equality still works. We
    // need the help of the dynamic linker for that. We let it know that we have
    // a direct reference to a so symbol by creating an undefined symbol with a
    // non zero st_value. Seeing that, the dynamic linker resolves the symbol to
    // the value of the symbol we created. This is true even for got entries, so
    // pointer equality is maintained. To avoid an infinite loop, the only entry
    // that points to the real function is a dedicated got entry used by the
    // plt. That is identified by special relocation types (R_X86_64_JUMP_SLOT,
    // R_386_JMP_SLOT, etc).

    // For position independent executable on i386, the plt entry requires ebx
    // to be set. This causes two problems:
    // * If some code has a direct reference to a function, it was probably
    //   compiled without -fPIE/-fPIC and doesn't maintain ebx.
    // * If a library definition gets preempted to the executable, it will have
    //   the wrong ebx value.
    if (sym.isFunc()) {
      if (ctx.arg.pie && ctx.arg.emachine == EM_386) {
        auto diag = Err(ctx);
        diag << "symbol '" << &sym
             << "' cannot be preempted; recompile with -fPIE";
        printLocation(diag, *sec, sym, offset);
      }
      sym.setFlags(NEEDS_COPY | NEEDS_PLT);
      sec->addReloc({expr, type, offset, addend, &sym});
      return;
    }
  }

  auto diag = Err(ctx);
  diag << "relocation " << type << " cannot be used against ";
  if (sym.getName().empty())
    diag << "local symbol";
  else
    diag << "symbol '" << &sym << "'";
  diag << "; recompile with -fPIC";
  printLocation(diag, *sec, sym, offset);
}

static unsigned handleAArch64PAuthTlsRelocation(InputSectionBase *sec,
                                                RelExpr expr, RelType type,
                                                uint64_t offset, Symbol &sym,
                                                int64_t addend) {
  // Do not optimize signed TLSDESC to LE/IE (as described in pauthabielf64).
  // https://github.com/ARM-software/abi-aa/blob/main/pauthabielf64/pauthabielf64.rst#general-restrictions
  // > PAUTHELF64 only supports the descriptor based TLS (TLSDESC).
  if (oneof<RE_AARCH64_AUTH_TLSDESC_PAGE, RE_AARCH64_AUTH_TLSDESC>(expr)) {
    sym.setFlags(NEEDS_TLSDESC | NEEDS_TLSDESC_AUTH);
    sec->addReloc({expr, type, offset, addend, &sym});
    return 1;
  }

  // TLSDESC_CALL hint relocation should not be emitted by compiler with signed
  // TLSDESC enabled.
  if (expr == R_TLSDESC_CALL)
    sym.setFlags(NEEDS_TLSDESC_NONAUTH);

  return 0;
}

// Notes about General Dynamic and Local Dynamic TLS models below. They may
// require the generation of a pair of GOT entries that have associated dynamic
// relocations. The pair of GOT entries created are of the form GOT[e0] Module
// Index (Used to find pointer to TLS block at run-time) GOT[e1] Offset of
// symbol in TLS block.
//
// Returns the number of relocations processed.
unsigned RelocScan::handleTlsRelocation(RelExpr expr, RelType type,
                                        uint64_t offset, Symbol &sym,
                                        int64_t addend) {
  bool isAArch64 = ctx.arg.emachine == EM_AARCH64;

  if (isAArch64)
    if (unsigned processed = handleAArch64PAuthTlsRelocation(
            sec, expr, type, offset, sym, addend))
      return processed;

  if (expr == R_TPREL || expr == R_TPREL_NEG)
    return checkTlsLe(offset, sym, type) ? 1 : 0;

  bool isRISCV = ctx.arg.emachine == EM_RISCV;

  if (oneof<RE_AARCH64_TLSDESC_PAGE, R_TLSDESC, R_TLSDESC_CALL, R_TLSDESC_PC,
            R_TLSDESC_GOTPLT, RE_LOONGARCH_TLSDESC_PAGE_PC>(expr) &&
      ctx.arg.shared) {
    // R_RISCV_TLSDESC_{LOAD_LO12,ADD_LO12_I,CALL} reference a label. Do not
    // set NEEDS_TLSDESC on the label.
    if (expr != R_TLSDESC_CALL) {
      if (isAArch64)
        sym.setFlags(NEEDS_TLSDESC | NEEDS_TLSDESC_NONAUTH);
      else if (!isRISCV || type == R_RISCV_TLSDESC_HI20)
        sym.setFlags(NEEDS_TLSDESC);
      sec->addReloc({expr, type, offset, addend, &sym});
    }
    return 1;
  }

  // LoongArch supports IE to LE, DESC GD/LD to IE/LE optimizations in
  // non-extreme code model.
  bool execOptimizeInLoongArch =
      ctx.arg.emachine == EM_LOONGARCH &&
      (type == R_LARCH_TLS_IE_PC_HI20 || type == R_LARCH_TLS_IE_PC_LO12 ||
       type == R_LARCH_TLS_DESC_PC_HI20 || type == R_LARCH_TLS_DESC_PC_LO12 ||
       type == R_LARCH_TLS_DESC_LD || type == R_LARCH_TLS_DESC_CALL ||
       type == R_LARCH_TLS_DESC_PCREL20_S2);

  // ARM, Hexagon, LoongArch and RISC-V do not support GD/LD to IE/LE
  // optimizations.
  // RISC-V supports TLSDESC to IE/LE optimizations.
  // For PPC64, if the file has missing R_PPC64_TLSGD/R_PPC64_TLSLD, disable
  // optimization as well.
  bool execOptimize =
      !ctx.arg.shared && ctx.arg.emachine != EM_ARM &&
      ctx.arg.emachine != EM_HEXAGON &&
      (ctx.arg.emachine != EM_LOONGARCH || execOptimizeInLoongArch) &&
      !(isRISCV && expr != R_TLSDESC_PC && expr != R_TLSDESC_CALL) &&
      !sec->file->ppc64DisableTLSRelax;

  // If we are producing an executable and the symbol is non-preemptable, it
  // must be defined and the code sequence can be optimized to use
  // Local-Exesec->
  //
  // ARM and RISC-V do not support any relaxations for TLS relocations, however,
  // we can omit the DTPMOD dynamic relocations and resolve them at link time
  // because them are always 1. This may be necessary for static linking as
  // DTPMOD may not be expected at load time.
  bool isLocalInExecutable = !sym.isPreemptible && !ctx.arg.shared;

  // Local Dynamic is for access to module local TLS variables, while still
  // being suitable for being dynamically loaded via dlopen. GOT[e0] is the
  // module index, with a special value of 0 for the current module. GOT[e1] is
  // unused. There only needs to be one module index entry.
  if (oneof<R_TLSLD_GOT, R_TLSLD_GOTPLT, R_TLSLD_PC, R_TLSLD_HINT>(expr)) {
    // Local-Dynamic relocs can be optimized to Local-Exesec->
    if (execOptimize) {
      sec->addReloc({ctx.target->adjustTlsExpr(type, R_RELAX_TLS_LD_TO_LE),
                     type, offset, addend, &sym});
      return ctx.target->getTlsGdRelaxSkip(type);
    }
    if (expr == R_TLSLD_HINT)
      return 1;
    ctx.needsTlsLd.store(true, std::memory_order_relaxed);
    sec->addReloc({expr, type, offset, addend, &sym});
    return 1;
  }

  // Local-Dynamic relocs can be optimized to Local-Exesec->
  if (expr == R_DTPREL) {
    if (execOptimize)
      expr = ctx.target->adjustTlsExpr(type, R_RELAX_TLS_LD_TO_LE);
    sec->addReloc({expr, type, offset, addend, &sym});
    return 1;
  }

  // Local-Dynamic sequence where offset of tls variable relative to dynamic
  // thread pointer is stored in the got. This cannot be optimized to
  // Local-Exesec->
  if (expr == R_TLSLD_GOT_OFF) {
    sym.setFlags(NEEDS_GOT_DTPREL);
    sec->addReloc({expr, type, offset, addend, &sym});
    return 1;
  }

  // LoongArch does not support transition from TLSDESC to LE/IE in the extreme
  // code model, in which NEEDS_TLSDESC should set, rather than NEEDS_TLSGD. So
  // we check independently.
  if (ctx.arg.emachine == EM_LOONGARCH &&
      oneof<RE_LOONGARCH_TLSDESC_PAGE_PC, R_TLSDESC, R_TLSDESC_PC,
            R_TLSDESC_CALL>(expr) &&
      !execOptimize) {
    if (expr != R_TLSDESC_CALL) {
      sym.setFlags(NEEDS_TLSDESC);
      sec->addReloc({expr, type, offset, addend, &sym});
    }
    return 1;
  }

  if (oneof<RE_AARCH64_TLSDESC_PAGE, R_TLSDESC, R_TLSDESC_CALL, R_TLSDESC_PC,
            R_TLSDESC_GOTPLT, R_TLSGD_GOT, R_TLSGD_GOTPLT, R_TLSGD_PC,
            RE_LOONGARCH_TLSGD_PAGE_PC, RE_LOONGARCH_TLSDESC_PAGE_PC>(expr)) {
    if (!execOptimize) {
      sym.setFlags(NEEDS_TLSGD);
      sec->addReloc({expr, type, offset, addend, &sym});
      return 1;
    }

    // Global-Dynamic/TLSDESC can be optimized to Initial-Exec or Local-Exec
    // depending on the symbol being locally defined or not.
    //
    // R_RISCV_TLSDESC_{LOAD_LO12,ADD_LO12_I,CALL} reference a non-preemptible
    // label, so TLSDESC=>IE will be categorized as R_RELAX_TLS_GD_TO_LE. We fix
    // the categorization in RISCV::relocateAllosec->
    if (sym.isPreemptible) {
      sym.setFlags(NEEDS_TLSIE);
      sec->addReloc({ctx.target->adjustTlsExpr(type, R_RELAX_TLS_GD_TO_IE),
                     type, offset, addend, &sym});
    } else {
      sec->addReloc({ctx.target->adjustTlsExpr(type, R_RELAX_TLS_GD_TO_LE),
                     type, offset, addend, &sym});
    }
    return ctx.target->getTlsGdRelaxSkip(type);
  }

  if (oneof<R_GOT, R_GOTPLT, R_GOT_PC, RE_AARCH64_GOT_PAGE_PC,
            RE_LOONGARCH_GOT_PAGE_PC, R_GOT_OFF, R_TLSIE_HINT>(expr)) {
    ctx.hasTlsIe.store(true, std::memory_order_relaxed);
    // Initial-Exec relocs can be optimized to Local-Exec if the symbol is
    // locally defined.  This is not supported on SystemZ.
    if (execOptimize && isLocalInExecutable && ctx.arg.emachine != EM_S390) {
      sec->addReloc({R_RELAX_TLS_IE_TO_LE, type, offset, addend, &sym});
    } else if (expr != R_TLSIE_HINT) {
      sym.setFlags(NEEDS_TLSIE);
      // R_GOT needs a relative relocation for PIC on i386 and Hexagon.
      if (expr == R_GOT && ctx.arg.isPic &&
          !ctx.target->usesOnlyLowPageBits(type))
        addRelativeReloc<true>(ctx, *sec, offset, sym, addend, expr, type);
      else
        sec->addReloc({expr, type, offset, addend, &sym});
    }
    return 1;
  }

  // LoongArch TLS GD/LD relocs reuse the RE_LOONGARCH_GOT, in which
  // NEEDS_TLSIE shouldn't set. So we check independently.
  if (ctx.arg.emachine == EM_LOONGARCH && expr == RE_LOONGARCH_GOT &&
      execOptimize && isLocalInExecutable) {
    ctx.hasTlsIe.store(true, std::memory_order_relaxed);
    sec->addReloc({R_RELAX_TLS_IE_TO_LE, type, offset, addend, &sym});
    return 1;
  }

  return 0;
}

template <class ELFT, class RelTy>
void TargetInfo::scanSectionImpl(InputSectionBase &sec, Relocs<RelTy> rels) {
  RelocScan rs(ctx, &sec);
  // Many relocations end up in sec.relocations.
  sec.relocations.reserve(rels.size());

  // On SystemZ, all sections need to be sorted by r_offset, to allow TLS
  // relaxation to be handled correctly - see SystemZ::getTlsGdRelaxSkip.
  SmallVector<RelTy, 0> storage;
  if (ctx.arg.emachine == EM_S390)
    rels = sortRels(rels, storage);

  for (auto it = rels.begin(); it != rels.end(); ++it) {
    auto type = it->getType(false);
    rs.scan<ELFT, RelTy>(it, type, rs.getAddend<ELFT>(*it, type));
  }

  // Sort relocations by offset for more efficient searching for
  // R_RISCV_PCREL_HI20, ALIGN relocations, R_PPC64_ADDR64 and the
  // branch-to-branch optimization.
  if (is_contained({EM_RISCV, EM_LOONGARCH}, ctx.arg.emachine) ||
      (ctx.arg.emachine == EM_PPC64 && sec.name == ".toc") ||
      ctx.arg.branchToBranch)
    llvm::stable_sort(sec.relocs(),
                      [](const Relocation &lhs, const Relocation &rhs) {
                        return lhs.offset < rhs.offset;
                      });
}

template <class ELFT> void TargetInfo::scanSection1(InputSectionBase &sec) {
  const RelsOrRelas<ELFT> rels = sec.template relsOrRelas<ELFT>();
  if (rels.areRelocsCrel())
    scanSectionImpl<ELFT>(sec, rels.crels);
  else if (rels.areRelocsRel())
    scanSectionImpl<ELFT>(sec, rels.rels);
  else
    scanSectionImpl<ELFT>(sec, rels.relas);
}

void TargetInfo::scanSection(InputSectionBase &sec) {
  invokeELFT(scanSection1, sec);
}

void RelocScan::scanEhSection(EhInputSection &s) {
  sec = &s;
  OffsetGetter getter(s);
  auto rels = s.rels;
  s.relocations.reserve(rels.size());
  for (auto &r : rels) {
    // Ignore R_*_NONE and other marker relocations.
    if (r.expr == R_NONE)
      continue;
    uint64_t offset = getter.get(ctx, r.offset);
    // Skip if the relocation offset is within a dead piece.
    if (offset == uint64_t(-1))
      continue;
    Symbol *sym = r.sym;
    if (sym->isUndefined() &&
        maybeReportUndefined(cast<Undefined>(*sym), offset))
      continue;
    process(r.expr, r.type, offset, *sym, r.addend);
  }
}

template <class ELFT> void elf::scanRelocations(Ctx &ctx) {
  // Scan all relocations. Each relocation goes through a series of tests to
  // determine if it needs special treatment, such as creating GOT, PLT,
  // copy relocations, etc. Note that relocations for non-alloc sections are
  // directly processed by InputSection::relocateNonAlloc.

  // Deterministic parallellism needs sorting relocations which is unsuitable
  // for -z nocombreloc. MIPS and PPC64 use global states which are not suitable
  // for parallelism.
  bool serial = !ctx.arg.zCombreloc || ctx.arg.emachine == EM_MIPS ||
                ctx.arg.emachine == EM_PPC64;
  parallel::TaskGroup tg;
  auto outerFn = [&]() {
    for (ELFFileBase *f : ctx.objectFiles) {
      auto fn = [f, &ctx]() {
        for (InputSectionBase *s : f->getSections()) {
          if (s && s->kind() == SectionBase::Regular && s->isLive() &&
              (s->flags & SHF_ALLOC) &&
              !(s->type == SHT_ARM_EXIDX && ctx.arg.emachine == EM_ARM))
            ctx.target->scanSection(*s);
        }
      };
      if (serial)
        fn();
      else
        tg.spawn(fn);
    }
    auto scanEH = [&] {
      RelocScan scanner(ctx);
      for (Partition &part : ctx.partitions) {
        for (EhInputSection *sec : part.ehFrame->sections)
          scanner.scanEhSection(*sec);
        if (part.armExidx && part.armExidx->isLive())
          for (InputSection *sec : part.armExidx->exidxSections)
            if (sec->isLive())
              ctx.target->scanSection(*sec);
      }
    };
    if (serial)
      scanEH();
    else
      tg.spawn(scanEH);
  };
  // If `serial` is true, call `spawn` to ensure that `scanner` runs in a thread
  // with valid getThreadIndex().
  if (serial)
    tg.spawn(outerFn);
  else
    outerFn();
}

RelocationBaseSection &elf::getIRelativeSection(Ctx &ctx) {
  // Prior to Android V, there was a bug that caused RELR relocations to be
  // applied after packed relocations. This meant that resolvers referenced by
  // IRELATIVE relocations in the packed relocation section would read
  // unrelocated globals with RELR relocations when
  // --pack-relative-relocs=android+relr is enabled. Work around this by placing
  // IRELATIVE in .rela.plt.
  return ctx.arg.androidPackDynRelocs ? *ctx.in.relaPlt
                                      : *ctx.mainPart->relaDyn;
}

static bool handleNonPreemptibleIfunc(Ctx &ctx, Symbol &sym, uint16_t flags) {
  // Handle a reference to a non-preemptible ifunc. These are special in a
  // few ways:
  //
  // - Unlike most non-preemptible symbols, non-preemptible ifuncs do not have
  //   a fixed value. But assuming that all references to the ifunc are
  //   GOT-generating or PLT-generating, the handling of an ifunc is
  //   relatively straightforward. We create a PLT entry in Iplt, which is
  //   usually at the end of .plt, which makes an indirect call using a
  //   matching GOT entry in igotPlt, which is usually at the end of .got.plt.
  //   The GOT entry is relocated using an IRELATIVE relocation in relaDyn,
  //   which is usually at the end of .rela.dyn.
  //
  // - Despite the fact that an ifunc does not have a fixed value, compilers
  //   that are not passed -fPIC will assume that they do, and will emit
  //   direct (non-GOT-generating, non-PLT-generating) relocations to the
  //   symbol. This means that if a direct relocation to the symbol is
  //   seen, the linker must set a value for the symbol, and this value must
  //   be consistent no matter what type of reference is made to the symbol.
  //   This can be done by creating a PLT entry for the symbol in the way
  //   described above and making it canonical, that is, making all references
  //   point to the PLT entry instead of the resolver. In lld we also store
  //   the address of the PLT entry in the dynamic symbol table, which means
  //   that the symbol will also have the same value in other modules.
  //   Because the value loaded from the GOT needs to be consistent with
  //   the value computed using a direct relocation, a non-preemptible ifunc
  //   may end up with two GOT entries, one in .got.plt that points to the
  //   address returned by the resolver and is used only by the PLT entry,
  //   and another in .got that points to the PLT entry and is used by
  //   GOT-generating relocations.
  //
  // - The fact that these symbols do not have a fixed value makes them an
  //   exception to the general rule that a statically linked executable does
  //   not require any form of dynamic relocation. To handle these relocations
  //   correctly, the IRELATIVE relocations are stored in an array which a
  //   statically linked executable's startup code must enumerate using the
  //   linker-defined symbols __rela?_iplt_{start,end}.
  if (!sym.isGnuIFunc() || sym.isPreemptible || ctx.arg.zIfuncNoplt)
    return false;
  // Skip unreferenced non-preemptible ifunc.
  if (!(flags & (NEEDS_GOT | NEEDS_PLT | HAS_DIRECT_RELOC)))
    return true;

  sym.isInIplt = true;

  // Create an Iplt and the associated IRELATIVE relocation pointing to the
  // original section/value pairs. For non-GOT non-PLT relocation case below, we
  // may alter section/value, so create a copy of the symbol to make
  // section/value fixed.
  auto *directSym = makeDefined(cast<Defined>(sym));
  directSym->allocateAux(ctx);
  auto &dyn = getIRelativeSection(ctx);
  addPltEntry(ctx, *ctx.in.iplt, *ctx.in.igotPlt, dyn, ctx.target->iRelativeRel,
              *directSym);
  sym.allocateAux(ctx);
  ctx.symAux.back().pltIdx = ctx.symAux[directSym->auxIdx].pltIdx;

  if (flags & HAS_DIRECT_RELOC) {
    // Change the value to the IPLT and redirect all references to it.
    auto &d = cast<Defined>(sym);
    d.section = ctx.in.iplt.get();
    d.value = d.getPltIdx(ctx) * ctx.target->ipltEntrySize;
    d.size = 0;
    // It's important to set the symbol type here so that dynamic loaders
    // don't try to call the PLT as if it were an ifunc resolver.
    d.type = STT_FUNC;

    if (flags & NEEDS_GOT) {
      assert(!(flags & NEEDS_GOT_AUTH) &&
             "R_AARCH64_AUTH_IRELATIVE is not supported yet");
      addGotEntry(ctx, sym);
    }
  } else if (flags & NEEDS_GOT) {
    // Redirect GOT accesses to point to the Igot.
    sym.gotInIgot = true;
  }
  return true;
}

void elf::postScanRelocations(Ctx &ctx) {
  auto fn = [&](Symbol &sym) {
    auto flags = sym.flags.load(std::memory_order_relaxed);
    if (handleNonPreemptibleIfunc(ctx, sym, flags))
      return;

    if (sym.isTagged() && sym.isDefined())
      ctx.mainPart->memtagGlobalDescriptors->addSymbol(sym);

    if (!sym.needsDynReloc())
      return;
    sym.allocateAux(ctx);

    if (flags & NEEDS_GOT) {
      if ((flags & NEEDS_GOT_AUTH) && (flags & NEEDS_GOT_NONAUTH)) {
        auto diag = Err(ctx);
        diag << "both AUTH and non-AUTH GOT entries for '" << sym.getName()
             << "' requested, but only one type of GOT entry per symbol is "
                "supported";
        return;
      }
      if (flags & NEEDS_GOT_AUTH)
        addGotAuthEntry(ctx, sym);
      else
        addGotEntry(ctx, sym);
    }
    if (flags & NEEDS_PLT)
      addPltEntry(ctx, *ctx.in.plt, *ctx.in.gotPlt, *ctx.in.relaPlt,
                  ctx.target->pltRel, sym);
    if (flags & NEEDS_COPY) {
      if (sym.isObject()) {
        invokeELFT(addCopyRelSymbol, ctx, cast<SharedSymbol>(sym));
        // NEEDS_COPY is cleared for sym and its aliases so that in
        // later iterations aliases won't cause redundant copies.
        assert(!sym.hasFlag(NEEDS_COPY));
      } else {
        assert(sym.isFunc() && sym.hasFlag(NEEDS_PLT));
        if (!sym.isDefined()) {
          replaceWithDefined(ctx, sym, *ctx.in.plt,
                             ctx.target->pltHeaderSize +
                                 ctx.target->pltEntrySize * sym.getPltIdx(ctx),
                             0);
          sym.setFlags(NEEDS_COPY);
          if (ctx.arg.emachine == EM_PPC) {
            // PPC32 canonical PLT entries are at the beginning of .glink
            cast<Defined>(sym).value = ctx.in.plt->headerSize;
            ctx.in.plt->headerSize += 16;
            cast<PPC32GlinkSection>(*ctx.in.plt).canonical_plts.push_back(&sym);
          }
        }
      }
    }

    if (!sym.isTls())
      return;
    bool isLocalInExecutable = !sym.isPreemptible && !ctx.arg.shared;
    GotSection *got = ctx.in.got.get();

    if (flags & NEEDS_TLSDESC) {
      if ((flags & NEEDS_TLSDESC_AUTH) && (flags & NEEDS_TLSDESC_NONAUTH)) {
        Err(ctx)
            << "both AUTH and non-AUTH TLSDESC entries for '" << sym.getName()
            << "' requested, but only one type of TLSDESC entry per symbol is "
               "supported";
        return;
      }
      got->addTlsDescEntry(sym);
      RelType tlsDescRel = ctx.target->tlsDescRel;
      if (flags & NEEDS_TLSDESC_AUTH) {
        got->addTlsDescAuthEntry();
        tlsDescRel = ELF::R_AARCH64_AUTH_TLSDESC;
      }
      ctx.mainPart->relaDyn->addAddendOnlyRelocIfNonPreemptible(
          tlsDescRel, *got, got->getTlsDescOffset(sym), sym, tlsDescRel);
    }
    if (flags & NEEDS_TLSGD) {
      got->addDynTlsEntry(sym);
      uint64_t off = got->getGlobalDynOffset(sym);
      if (isLocalInExecutable)
        // Write one to the GOT slot.
        got->addConstant({R_ADDEND, ctx.target->symbolicRel, off, 1, &sym});
      else
        ctx.mainPart->relaDyn->addSymbolReloc(ctx.target->tlsModuleIndexRel,
                                              *got, off, sym);

      // If the symbol is preemptible we need the dynamic linker to write
      // the offset too.
      uint64_t offsetOff = off + ctx.arg.wordsize;
      if (sym.isPreemptible)
        ctx.mainPart->relaDyn->addSymbolReloc(ctx.target->tlsOffsetRel, *got,
                                              offsetOff, sym);
      else
        got->addConstant({R_ABS, ctx.target->tlsOffsetRel, offsetOff, 0, &sym});
    }
    if (flags & NEEDS_GOT_DTPREL) {
      got->addEntry(sym);
      got->addConstant(
          {R_ABS, ctx.target->tlsOffsetRel, sym.getGotOffset(ctx), 0, &sym});
    }

    if (flags & NEEDS_TLSIE)
      addTpOffsetGotEntry(ctx, sym);
  };

  GotSection *got = ctx.in.got.get();
  if (ctx.needsTlsLd.load(std::memory_order_relaxed) && got->addTlsIndex()) {
    if (ctx.arg.shared)
      ctx.mainPart->relaDyn->addReloc(
          {ctx.target->tlsModuleIndexRel, got, got->getTlsIndexOff()});
    else
      got->addConstant({R_ADDEND, ctx.target->symbolicRel,
                        got->getTlsIndexOff(), 1, ctx.dummySym});
  }

  assert(ctx.symAux.size() == 1);
  for (Symbol *sym : ctx.symtab->getSymbols())
    fn(*sym);

  // Local symbols may need the aforementioned non-preemptible ifunc and GOT
  // handling. They don't need regular PLT.
  for (ELFFileBase *file : ctx.objectFiles)
    for (Symbol *sym : file->getLocalSymbols())
      fn(*sym);

  if (ctx.arg.branchToBranch)
    ctx.target->applyBranchToBranchOpt();
}

static bool mergeCmp(const InputSection *a, const InputSection *b) {
  // std::merge requires a strict weak ordering.
  if (a->outSecOff < b->outSecOff)
    return true;

  // FIXME dyn_cast<ThunkSection> is non-null for any SyntheticSection.
  if (a->outSecOff == b->outSecOff && a != b) {
    auto *ta = dyn_cast<ThunkSection>(a);
    auto *tb = dyn_cast<ThunkSection>(b);

    // Check if Thunk is immediately before any specific Target
    // InputSection for example Mips LA25 Thunks.
    if (ta && ta->getTargetInputSection() == b)
      return true;

    // Place Thunk Sections without specific targets before
    // non-Thunk Sections.
    if (ta && !tb && !ta->getTargetInputSection())
      return true;
  }

  return false;
}

// Call Fn on every executable InputSection accessed via the linker script
// InputSectionDescription::Sections.
static void forEachInputSectionDescription(
    ArrayRef<OutputSection *> outputSections,
    llvm::function_ref<void(OutputSection *, InputSectionDescription *)> fn) {
  for (OutputSection *os : outputSections) {
    if (!(os->flags & SHF_ALLOC) || !(os->flags & SHF_EXECINSTR))
      continue;
    for (SectionCommand *bc : os->commands)
      if (auto *isd = dyn_cast<InputSectionDescription>(bc))
        fn(os, isd);
  }
}

ThunkCreator::ThunkCreator(Ctx &ctx) : ctx(ctx) {}

ThunkCreator::~ThunkCreator() {}

// Thunk Implementation
//
// Thunks (sometimes called stubs, veneers or branch islands) are small pieces
// of code that the linker inserts inbetween a caller and a callee. The thunks
// are added at link time rather than compile time as the decision on whether
// a thunk is needed, such as the caller and callee being out of range, can only
// be made at link time.
//
// It is straightforward to tell given the current state of the program when a
// thunk is needed for a particular call. The more difficult part is that
// the thunk needs to be placed in the program such that the caller can reach
// the thunk and the thunk can reach the callee; furthermore, adding thunks to
// the program alters addresses, which can mean more thunks etc.
//
// In lld we have a synthetic ThunkSection that can hold many Thunks.
// The decision to have a ThunkSection act as a container means that we can
// more easily handle the most common case of a single block of contiguous
// Thunks by inserting just a single ThunkSection.
//
// The implementation of Thunks in lld is split across these areas
// Relocations.cpp : Framework for creating and placing thunks
// Thunks.cpp : The code generated for each supported thunk
// Target.cpp : Target specific hooks that the framework uses to decide when
//              a thunk is used
// Synthetic.cpp : Implementation of ThunkSection
// Writer.cpp : Iteratively call framework until no more Thunks added
//
// Thunk placement requirements:
// Mips LA25 thunks. These must be placed immediately before the callee section
// We can assume that the caller is in range of the Thunk. These are modelled
// by Thunks that return the section they must precede with
// getTargetInputSection().
//
// ARM interworking and range extension thunks. These thunks must be placed
// within range of the caller. All implemented ARM thunks can always reach the
// callee as they use an indirect jump via a register that has no range
// restrictions.
//
// Thunk placement algorithm:
// For Mips LA25 ThunkSections; the placement is explicit, it has to be before
// getTargetInputSection().
//
// For thunks that must be placed within range of the caller there are many
// possible choices given that the maximum range from the caller is usually
// much larger than the average InputSection size. Desirable properties include:
// - Maximize reuse of thunks by multiple callers
// - Minimize number of ThunkSections to simplify insertion
// - Handle impact of already added Thunks on addresses
// - Simple to understand and implement
//
// In lld for the first pass, we pre-create one or more ThunkSections per
// InputSectionDescription at Target specific intervals. A ThunkSection is
// placed so that the estimated end of the ThunkSection is within range of the
// start of the InputSectionDescription or the previous ThunkSection. For
// example:
// InputSectionDescription
// Section 0
// ...
// Section N
// ThunkSection 0
// Section N + 1
// ...
// Section N + K
// Thunk Section 1
//
// The intention is that we can add a Thunk to a ThunkSection that is well
// spaced enough to service a number of callers without having to do a lot
// of work. An important principle is that it is not an error if a Thunk cannot
// be placed in a pre-created ThunkSection; when this happens we create a new
// ThunkSection placed next to the caller. This allows us to handle the vast
// majority of thunks simply, but also handle rare cases where the branch range
// is smaller than the target specific spacing.
//
// The algorithm is expected to create all the thunks that are needed in a
// single pass, with a small number of programs needing a second pass due to
// the insertion of thunks in the first pass increasing the offset between
// callers and callees that were only just in range.
//
// A consequence of allowing new ThunkSections to be created outside of the
// pre-created ThunkSections is that in rare cases calls to Thunks that were in
// range in pass K, are out of range in some pass > K due to the insertion of
// more Thunks in between the caller and callee. When this happens we retarget
// the relocation back to the original target and create another Thunk.

// Remove ThunkSections that are empty, this should only be the initial set
// precreated on pass 0.

// Insert the Thunks for OutputSection OS into their designated place
// in the Sections vector, and recalculate the InputSection output section
// offsets.
// This may invalidate any output section offsets stored outside of InputSection
void ThunkCreator::mergeThunks(ArrayRef<OutputSection *> outputSections) {
  forEachInputSectionDescription(
      outputSections, [&](OutputSection *os, InputSectionDescription *isd) {
        if (isd->thunkSections.empty())
          return;

        // Remove any zero sized precreated Thunks.
        llvm::erase_if(isd->thunkSections,
                       [](const std::pair<ThunkSection *, uint32_t> &ts) {
                         return ts.first->getSize() == 0;
                       });

        // ISD->ThunkSections contains all created ThunkSections, including
        // those inserted in previous passes. Extract the Thunks created this
        // pass and order them in ascending outSecOff.
        std::vector<ThunkSection *> newThunks;
        for (std::pair<ThunkSection *, uint32_t> ts : isd->thunkSections)
          if (ts.second == pass)
            newThunks.push_back(ts.first);
        llvm::stable_sort(newThunks,
                          [](const ThunkSection *a, const ThunkSection *b) {
                            return a->outSecOff < b->outSecOff;
                          });

        // Merge sorted vectors of Thunks and InputSections by outSecOff
        SmallVector<InputSection *, 0> tmp;
        tmp.reserve(isd->sections.size() + newThunks.size());

        std::merge(isd->sections.begin(), isd->sections.end(),
                   newThunks.begin(), newThunks.end(), std::back_inserter(tmp),
                   mergeCmp);

        isd->sections = std::move(tmp);
      });
}

constexpr uint32_t HEXAGON_MASK_END_PACKET = 3 << 14;
constexpr uint32_t HEXAGON_END_OF_PACKET = 3 << 14;
constexpr uint32_t HEXAGON_END_OF_DUPLEX = 0 << 14;

// Return the distance between the packet start and the instruction in the
// relocation.
static int getHexagonPacketOffset(const InputSection &isec,
                                  const Relocation &rel) {
  const ArrayRef<uint8_t> data = isec.content();

  // Search back as many as 3 instructions.
  for (unsigned i = 0;; i++) {
    if (i == 3 || rel.offset < (i + 1) * 4)
      return i * 4;
    uint32_t instWord =
        read32(isec.getCtx(), data.data() + (rel.offset - (i + 1) * 4));
    if (((instWord & HEXAGON_MASK_END_PACKET) == HEXAGON_END_OF_PACKET) ||
        ((instWord & HEXAGON_MASK_END_PACKET) == HEXAGON_END_OF_DUPLEX))
      return i * 4;
  }
}

static int64_t getPCBias(Ctx &ctx, const InputSection &isec,
                         const Relocation &rel) {
  if (ctx.arg.emachine == EM_ARM) {
    switch (rel.type) {
    case R_ARM_THM_JUMP19:
    case R_ARM_THM_JUMP24:
    case R_ARM_THM_CALL:
      return 4;
    default:
      return 8;
    }
  }
  if (ctx.arg.emachine == EM_HEXAGON)
    return -getHexagonPacketOffset(isec, rel);
  return 0;
}

// Find or create a ThunkSection within the InputSectionDescription (ISD) that
// is in range of Src. An ISD maps to a range of InputSections described by a
// linker script section pattern such as { .text .text.* }.
ThunkSection *ThunkCreator::getISDThunkSec(OutputSection *os,
                                           InputSection *isec,
                                           InputSectionDescription *isd,
                                           const Relocation &rel,
                                           uint64_t src) {
  // See the comment in getThunk for -pcBias below.
  const int64_t pcBias = getPCBias(ctx, *isec, rel);
  for (std::pair<ThunkSection *, uint32_t> tp : isd->thunkSections) {
    ThunkSection *ts = tp.first;
    uint64_t tsBase = os->addr + ts->outSecOff - pcBias;
    uint64_t tsLimit = tsBase + ts->getSize();
    if (ctx.target->inBranchRange(rel.type, src,
                                  (src > tsLimit) ? tsBase : tsLimit))
      return ts;
  }

  // No suitable ThunkSection exists. This can happen when there is a branch
  // with lower range than the ThunkSection spacing or when there are too
  // many Thunks. Create a new ThunkSection as close to the InputSection as
  // possible. Error if InputSection is so large we cannot place ThunkSection
  // anywhere in Range.
  uint64_t thunkSecOff = isec->outSecOff;
  if (!ctx.target->inBranchRange(rel.type, src,
                                 os->addr + thunkSecOff + rel.addend)) {
    thunkSecOff = isec->outSecOff + isec->getSize();
    if (!ctx.target->inBranchRange(rel.type, src,
                                   os->addr + thunkSecOff + rel.addend))
      Fatal(ctx) << "InputSection too large for range extension thunk "
                 << isec->getObjMsg(src - (os->addr << isec->outSecOff));
  }
  return addThunkSection(os, isd, thunkSecOff);
}

// Add a Thunk that needs to be placed in a ThunkSection that immediately
// precedes its Target.
ThunkSection *ThunkCreator::getISThunkSec(InputSection *isec) {
  ThunkSection *ts = thunkedSections.lookup(isec);
  if (ts)
    return ts;

  // Find InputSectionRange within Target Output Section (TOS) that the
  // InputSection (IS) that we need to precede is in.
  OutputSection *tos = isec->getParent();
  for (SectionCommand *bc : tos->commands) {
    auto *isd = dyn_cast<InputSectionDescription>(bc);
    if (!isd || isd->sections.empty())
      continue;

    InputSection *first = isd->sections.front();
    InputSection *last = isd->sections.back();

    if (isec->outSecOff < first->outSecOff || last->outSecOff < isec->outSecOff)
      continue;

    ts = addThunkSection(tos, isd, isec->outSecOff);
    thunkedSections[isec] = ts;
    return ts;
  }

  return nullptr;
}

// Create one or more ThunkSections per OS that can be used to place Thunks.
// We attempt to place the ThunkSections using the following desirable
// properties:
// - Within range of the maximum number of callers
// - Minimise the number of ThunkSections
//
// We follow a simple but conservative heuristic to place ThunkSections at
// offsets that are multiples of a Target specific branch range.
// For an InputSectionDescription that is smaller than the range, a single
// ThunkSection at the end of the range will do.
//
// For an InputSectionDescription that is more than twice the size of the range,
// we place the last ThunkSection at range bytes from the end of the
// InputSectionDescription in order to increase the likelihood that the
// distance from a thunk to its target will be sufficiently small to
// allow for the creation of a short thunk.
void ThunkCreator::createInitialThunkSections(
    ArrayRef<OutputSection *> outputSections) {
  uint32_t thunkSectionSpacing = ctx.target->getThunkSectionSpacing();
  forEachInputSectionDescription(
      outputSections, [&](OutputSection *os, InputSectionDescription *isd) {
        if (isd->sections.empty())
          return;

        uint32_t isdBegin = isd->sections.front()->outSecOff;
        uint32_t isdEnd =
            isd->sections.back()->outSecOff + isd->sections.back()->getSize();
        uint32_t lastThunkLowerBound = -1;
        if (isdEnd - isdBegin > thunkSectionSpacing * 2)
          lastThunkLowerBound = isdEnd - thunkSectionSpacing;

        uint32_t isecLimit;
        uint32_t prevIsecLimit = isdBegin;
        uint32_t thunkUpperBound = isdBegin + thunkSectionSpacing;

        for (const InputSection *isec : isd->sections) {
          isecLimit = isec->outSecOff + isec->getSize();
          if (isecLimit > thunkUpperBound) {
            addThunkSection(os, isd, prevIsecLimit);
            thunkUpperBound = prevIsecLimit + thunkSectionSpacing;
          }
          if (isecLimit > lastThunkLowerBound)
            break;
          prevIsecLimit = isecLimit;
        }
        addThunkSection(os, isd, isecLimit);
      });
}

ThunkSection *ThunkCreator::addThunkSection(OutputSection *os,
                                            InputSectionDescription *isd,
                                            uint64_t off) {
  auto *ts = make<ThunkSection>(ctx, os, off);
  ts->partition = os->partition;
  if ((ctx.arg.fixCortexA53Errata843419 || ctx.arg.fixCortexA8) &&
      !isd->sections.empty()) {
    // The errata fixes are sensitive to addresses modulo 4 KiB. When we add
    // thunks we disturb the base addresses of sections placed after the thunks
    // this makes patches we have generated redundant, and may cause us to
    // generate more patches as different instructions are now in sensitive
    // locations. When we generate more patches we may force more branches to
    // go out of range, causing more thunks to be generated. In pathological
    // cases this can cause the address dependent content pass not to converge.
    // We fix this by rounding up the size of the ThunkSection to 4KiB, this
    // limits the insertion of a ThunkSection on the addresses modulo 4 KiB,
    // which means that adding Thunks to the section does not invalidate
    // errata patches for following code.
    // Rounding up the size to 4KiB has consequences for code-size and can
    // trip up linker script defined assertions. For example the linux kernel
    // has an assertion that what LLD represents as an InputSectionDescription
    // does not exceed 4 KiB even if the overall OutputSection is > 128 Mib.
    // We use the heuristic of rounding up the size when both of the following
    // conditions are true:
    // 1.) The OutputSection is larger than the ThunkSectionSpacing. This
    //     accounts for the case where no single InputSectionDescription is
    //     larger than the OutputSection size. This is conservative but simple.
    // 2.) The InputSectionDescription is larger than 4 KiB. This will prevent
    //     any assertion failures that an InputSectionDescription is < 4 KiB
    //     in size.
    uint64_t isdSize = isd->sections.back()->outSecOff +
                       isd->sections.back()->getSize() -
                       isd->sections.front()->outSecOff;
    if (os->size > ctx.target->getThunkSectionSpacing() && isdSize > 4096)
      ts->roundUpSizeForErrata = true;
  }
  isd->thunkSections.push_back({ts, pass});
  return ts;
}

static bool isThunkSectionCompatible(InputSection *source,
                                     SectionBase *target) {
  // We can't reuse thunks in different loadable partitions because they might
  // not be loaded. But partition 1 (the main partition) will always be loaded.
  if (source->partition != target->partition)
    return target->partition == 1;
  return true;
}

std::pair<Thunk *, bool> ThunkCreator::getThunk(InputSection *isec,
                                                Relocation &rel, uint64_t src) {
  SmallVector<std::unique_ptr<Thunk>, 0> *thunkVec = nullptr;
  // Arm and Thumb have a PC Bias of 8 and 4 respectively, this is cancelled
  // out in the relocation addend. We compensate for the PC bias so that
  // an Arm and Thumb relocation to the same destination get the same keyAddend,
  // which is usually 0.
  const int64_t pcBias = getPCBias(ctx, *isec, rel);
  const int64_t keyAddend = rel.addend + pcBias;

  // We use a ((section, offset), addend) pair to find the thunk position if
  // possible so that we create only one thunk for aliased symbols or ICFed
  // sections. There may be multiple relocations sharing the same (section,
  // offset + addend) pair. We may revert the relocation back to its original
  // non-Thunk target, so we cannot fold offset + addend.
  if (auto *d = dyn_cast<Defined>(rel.sym))
    if (!d->isInPlt(ctx) && d->section)
      thunkVec = &thunkedSymbolsBySectionAndAddend[{{d->section, d->value},
                                                    keyAddend}];
  if (!thunkVec)
    thunkVec = &thunkedSymbols[{rel.sym, keyAddend}];

  // Check existing Thunks for Sym to see if they can be reused
  for (auto &t : *thunkVec)
    if (isThunkSectionCompatible(isec, t->getThunkTargetSym()->section) &&
        t->isCompatibleWith(*isec, rel) &&
        ctx.target->inBranchRange(rel.type, src,
                                  t->getThunkTargetSym()->getVA(ctx, -pcBias)))
      return std::make_pair(t.get(), false);

  // No existing compatible Thunk in range, create a new one
  thunkVec->push_back(addThunk(ctx, *isec, rel));
  return std::make_pair(thunkVec->back().get(), true);
}

std::pair<Thunk *, bool> ThunkCreator::getSyntheticLandingPad(Defined &d,
                                                              int64_t a) {
  auto [it, isNew] = landingPadsBySectionAndAddend.try_emplace(
      {{d.section, d.value}, a}, nullptr);
  if (isNew)
    it->second = addLandingPadThunk(ctx, d, a);
  return {it->second.get(), isNew};
}

// Return true if the relocation target is an in range Thunk.
// Return false if the relocation is not to a Thunk. If the relocation target
// was originally to a Thunk, but is no longer in range we revert the
// relocation back to its original non-Thunk target.
bool ThunkCreator::normalizeExistingThunk(Relocation &rel, uint64_t src) {
  if (Thunk *t = thunks.lookup(rel.sym)) {
    if (ctx.target->inBranchRange(rel.type, src,
                                  rel.sym->getVA(ctx, rel.addend)))
      return true;
    rel.sym = &t->destination;
    rel.addend = t->addend;
    if (rel.sym->isInPlt(ctx))
      rel.expr = toPlt(rel.expr);
  }
  return false;
}

// When indirect branches are restricted, such as AArch64 BTI Thunks may need
// to target a linker generated landing pad instead of the target. This needs
// to be done once per pass as the need for a BTI thunk is dependent whether
// a thunk is short or long. We iterate over all the thunks to make sure we
// catch thunks that have been created but are no longer live. Non-live thunks
// are not reachable via normalizeExistingThunk() but are still written.
bool ThunkCreator::addSyntheticLandingPads() {
  bool addressesChanged = false;
  for (Thunk *t : allThunks) {
    if (!t->needsSyntheticLandingPad())
      continue;
    Thunk *lpt;
    bool isNew;
    auto &dr = cast<Defined>(t->destination);
    std::tie(lpt, isNew) = getSyntheticLandingPad(dr, t->addend);
    if (isNew) {
      addressesChanged = true;
      getISThunkSec(cast<InputSection>(dr.section))->addThunk(lpt);
    }
    t->landingPad = lpt->getThunkTargetSym();
  }
  return addressesChanged;
}

// Process all relocations from the InputSections that have been assigned
// to InputSectionDescriptions and redirect through Thunks if needed. The
// function should be called iteratively until it returns false.
//
// PreConditions:
// All InputSections that may need a Thunk are reachable from
// OutputSectionCommands.
//
// All OutputSections have an address and all InputSections have an offset
// within the OutputSection.
//
// The offsets between caller (relocation place) and callee
// (relocation target) will not be modified outside of createThunks().
//
// PostConditions:
// If return value is true then ThunkSections have been inserted into
// OutputSections. All relocations that needed a Thunk based on the information
// available to createThunks() on entry have been redirected to a Thunk. Note
// that adding Thunks changes offsets between caller and callee so more Thunks
// may be required.
//
// If return value is false then no more Thunks are needed, and createThunks has
// made no changes. If the target requires range extension thunks, currently
// ARM, then any future change in offset between caller and callee risks a
// relocation out of range error.
bool ThunkCreator::createThunks(uint32_t pass,
                                ArrayRef<OutputSection *> outputSections) {
  this->pass = pass;
  bool addressesChanged = false;

  if (pass == 0 && ctx.target->getThunkSectionSpacing())
    createInitialThunkSections(outputSections);

  if (ctx.arg.emachine == EM_AARCH64)
    addressesChanged = addSyntheticLandingPads();

  // Create all the Thunks and insert them into synthetic ThunkSections. The
  // ThunkSections are later inserted back into InputSectionDescriptions.
  // We separate the creation of ThunkSections from the insertion of the
  // ThunkSections as ThunkSections are not always inserted into the same
  // InputSectionDescription as the caller.
  forEachInputSectionDescription(
      outputSections, [&](OutputSection *os, InputSectionDescription *isd) {
        for (InputSection *isec : isd->sections)
          for (Relocation &rel : isec->relocs()) {
            uint64_t src = isec->getVA(rel.offset);

            // If we are a relocation to an existing Thunk, check if it is
            // still in range. If not then Rel will be altered to point to its
            // original target so another Thunk can be generated.
            if (pass > 0 && normalizeExistingThunk(rel, src))
              continue;

            if (!ctx.target->needsThunk(rel.expr, rel.type, isec->file, src,
                                        *rel.sym, rel.addend))
              continue;

            Thunk *t;
            bool isNew;
            std::tie(t, isNew) = getThunk(isec, rel, src);

            if (isNew) {
              // Find or create a ThunkSection for the new Thunk
              ThunkSection *ts;
              if (auto *tis = t->getTargetInputSection())
                ts = getISThunkSec(tis);
              else
                ts = getISDThunkSec(os, isec, isd, rel, src);
              ts->addThunk(t);
              thunks[t->getThunkTargetSym()] = t;
              allThunks.push_back(t);
            }

            // Redirect relocation to Thunk, we never go via the PLT to a Thunk
            rel.sym = t->getThunkTargetSym();
            rel.expr = fromPlt(rel.expr);

            // On AArch64 and PPC, a jump/call relocation may be encoded as
            // STT_SECTION + non-zero addend, clear the addend after
            // redirection.
            if (ctx.arg.emachine != EM_MIPS)
              rel.addend = -getPCBias(ctx, *isec, rel);
          }

        for (auto &p : isd->thunkSections)
          addressesChanged |= p.first->assignOffsets();
      });

  for (auto &p : thunkedSections)
    addressesChanged |= p.second->assignOffsets();

  // Merge all created synthetic ThunkSections back into OutputSection
  mergeThunks(outputSections);
  return addressesChanged;
}

// The following aid in the conversion of call x@GDPLT to call __tls_get_addr
// hexagonNeedsTLSSymbol scans for relocations would require a call to
// __tls_get_addr.
// hexagonTLSSymbolUpdate rebinds the relocation to __tls_get_addr.
bool elf::hexagonNeedsTLSSymbol(ArrayRef<OutputSection *> outputSections) {
  bool needTlsSymbol = false;
  forEachInputSectionDescription(
      outputSections, [&](OutputSection *os, InputSectionDescription *isd) {
        for (InputSection *isec : isd->sections)
          for (Relocation &rel : isec->relocs())
            if (rel.sym->type == llvm::ELF::STT_TLS && rel.expr == R_PLT_PC) {
              needTlsSymbol = true;
              return;
            }
      });
  return needTlsSymbol;
}

void elf::hexagonTLSSymbolUpdate(Ctx &ctx) {
  Symbol *sym = ctx.symtab->find("__tls_get_addr");
  if (!sym)
    return;
  bool needEntry = true;
  forEachInputSectionDescription(
      ctx.outputSections, [&](OutputSection *os, InputSectionDescription *isd) {
        for (InputSection *isec : isd->sections)
          for (Relocation &rel : isec->relocs())
            if (rel.sym->type == llvm::ELF::STT_TLS && rel.expr == R_PLT_PC) {
              if (needEntry) {
                if (sym->auxIdx == 0)
                  sym->allocateAux(ctx);
                addPltEntry(ctx, *ctx.in.plt, *ctx.in.gotPlt, *ctx.in.relaPlt,
                            ctx.target->pltRel, *sym);
                needEntry = false;
              }
              rel.sym = sym;
            }
      });
}

static bool matchesRefTo(const NoCrossRefCommand &cmd, StringRef osec) {
  if (cmd.toFirst)
    return cmd.outputSections[0] == osec;
  return llvm::is_contained(cmd.outputSections, osec);
}

template <class ELFT, class Rels>
static void scanCrossRefs(Ctx &ctx, const NoCrossRefCommand &cmd,
                          OutputSection *osec, InputSection *sec, Rels rels) {
  for (const auto &r : rels) {
    Symbol &sym = sec->file->getSymbol(r.getSymbol(ctx.arg.isMips64EL));
    // A legal cross-reference is when the destination output section is
    // nullptr, osec for a self-reference, or a section that is described by the
    // NOCROSSREFS/NOCROSSREFS_TO command.
    auto *dstOsec = sym.getOutputSection();
    if (!dstOsec || dstOsec == osec || !matchesRefTo(cmd, dstOsec->name))
      continue;

    std::string toSymName;
    if (!sym.isSection())
      toSymName = toStr(ctx, sym);
    else if (auto *d = dyn_cast<Defined>(&sym))
      toSymName = d->section->name;
    Err(ctx) << sec->getLocation(r.r_offset)
             << ": prohibited cross reference from '" << osec->name << "' to '"
             << toSymName << "' in '" << dstOsec->name << "'";
  }
}

// For each output section described by at least one NOCROSSREFS(_TO) command,
// scan relocations from its input sections for prohibited cross references.
template <class ELFT> void elf::checkNoCrossRefs(Ctx &ctx) {
  for (OutputSection *osec : ctx.outputSections) {
    for (const NoCrossRefCommand &noxref : ctx.script->noCrossRefs) {
      if (!llvm::is_contained(noxref.outputSections, osec->name) ||
          (noxref.toFirst && noxref.outputSections[0] == osec->name))
        continue;
      for (SectionCommand *cmd : osec->commands) {
        auto *isd = dyn_cast<InputSectionDescription>(cmd);
        if (!isd)
          continue;
        parallelForEach(isd->sections, [&](InputSection *sec) {
          invokeOnRelocs(*sec, scanCrossRefs<ELFT>, ctx, noxref, osec, sec);
        });
      }
    }
  }
}

template void elf::scanRelocations<ELF32LE>(Ctx &);
template void elf::scanRelocations<ELF32BE>(Ctx &);
template void elf::scanRelocations<ELF64LE>(Ctx &);
template void elf::scanRelocations<ELF64BE>(Ctx &);

template void elf::checkNoCrossRefs<ELF32LE>(Ctx &);
template void elf::checkNoCrossRefs<ELF32BE>(Ctx &);
template void elf::checkNoCrossRefs<ELF64LE>(Ctx &);
template void elf::checkNoCrossRefs<ELF64BE>(Ctx &);<|MERGE_RESOLUTION|>--- conflicted
+++ resolved
@@ -705,39 +705,36 @@
                              RelExpr expr, RelType type) {
   Partition &part = isec.getPartition(ctx);
 
-  if (sym.isTagged()) {
-    part.relaDyn->addRelativeReloc<shard>(ctx.target->relativeRel, isec,
-                                          offsetInSec, sym, addend, type, expr);
-    // With MTE globals, we always want to derive the address tag by `ldg`-ing
-    // the symbol. When we have a RELATIVE relocation though, we no longer have
-    // a reference to the symbol. Because of this, when we have an addend that
-    // puts the result of the RELATIVE relocation out-of-bounds of the symbol
-    // (e.g. the addend is outside of [0, sym.getSize()]), the AArch64 MemtagABI
-    // says we should store the offset to the start of the symbol in the target
-    // field. This is described in further detail in:
-    // https://github.com/ARM-software/abi-aa/blob/main/memtagabielf64/memtagabielf64.rst#841extended-semantics-of-r_aarch64_relative
-    if (addend < 0 || static_cast<uint64_t>(addend) >= sym.getSize())
-<<<<<<< HEAD
-      isec.addReloc({expr, type, offsetInSec, addend, &sym});
-=======
-      isec.relocations.push_back({R_ADDEND_NEG, type, offsetInSec, addend, &sym});
->>>>>>> 6d00b40d
-    return;
-  }
-
   // Add a relative relocation. If relrDyn section is enabled, and the
   // relocation offset is guaranteed to be even, add the relocation to
   // the relrDyn section, otherwise add it to the relaDyn section.
   // relrDyn sections don't support odd offsets. Also, relrDyn sections
   // don't store the addend values, so we must write it to the relocated
   // address.
-  if (part.relrDyn && isec.addralign >= 2 && offsetInSec % 2 == 0) {
-    part.relrDyn->addRelativeReloc<shard>(isec, offsetInSec, sym, addend, type,
-                                          expr);
+  //
+  // MTE globals may need to store the original addend as well so cannot use
+  // relrDyn. TODO: It should be unambiguous when not using R_ADDEND_NEG below?
+  RelrBaseSection *relrDyn = part.relrDyn.get();
+  if (sym.isTagged())
+    relrDyn = nullptr;
+  if (relrDyn && isec.addralign >= 2 && offsetInSec % 2 == 0) {
+    relrDyn->addRelativeReloc<shard>(isec, offsetInSec, sym, addend, type,
+                                     expr);
     return;
   }
   part.relaDyn->addRelativeReloc<shard>(ctx.target->relativeRel, isec,
                                         offsetInSec, sym, addend, type, expr);
+  // With MTE globals, we always want to derive the address tag by `ldg`-ing
+  // the symbol. When we have a RELATIVE relocation though, we no longer have
+  // a reference to the symbol. Because of this, when we have an addend that
+  // puts the result of the RELATIVE relocation out-of-bounds of the symbol
+  // (e.g. the addend is outside of [0, sym.getSize()]), the AArch64 MemtagABI
+  // says we should store the offset to the start of the symbol in the target
+  // field. This is described in further detail in:
+  // https://github.com/ARM-software/abi-aa/blob/main/memtagabielf64/memtagabielf64.rst#841extended-semantics-of-r_aarch64_relative
+  if (sym.isTagged() &&
+      (addend < 0 || static_cast<uint64_t>(addend) >= sym.getSize()))
+    isec.addReloc({R_ADDEND_NEG, type, offsetInSec, addend, &sym});
 }
 
 template <class PltSection, class GotPltSection>
@@ -1008,9 +1005,11 @@
       // For a preemptible symbol, we can't use a relative relocation. For an
       // undefined symbol, we can't compute offset at link-time and use a
       // relative relocation. Use a symbolic relocation instead.
+      // Handle the composition with Memtag like addRelativeReloc.
       if (ctx.arg.emachine == EM_AARCH64 && type == R_AARCH64_AUTH_ABS64 &&
           !sym.isPreemptible) {
-        if (part.relrAuthDyn && sec->addralign >= 2 && offset % 2 == 0) {
+        if (!sym.isTagged() && part.relrAuthDyn && sec->addralign >= 2 &&
+            offset % 2 == 0) {
           // When symbol values are determined in
           // finalizeAddressDependentContent, some .relr.auth.dyn relocations
           // may be moved to .rela.dyn.
@@ -1019,6 +1018,9 @@
         } else {
           part.relaDyn->addReloc({R_AARCH64_AUTH_RELATIVE, sec, offset, false,
                                   sym, addend, R_ABS});
+          if (sym.isTagged() &&
+              (addend < 0 || static_cast<uint64_t>(addend) >= sym.getSize()))
+            sec->addReloc({R_ADDEND_NEG, type, offset, addend, &sym});
         }
         return;
       }
