//===- Relocations.cpp ----------------------------------------------------===//
//
// Part of the LLVM Project, under the Apache License v2.0 with LLVM Exceptions.
// See https://llvm.org/LICENSE.txt for license information.
// SPDX-License-Identifier: Apache-2.0 WITH LLVM-exception
//
//===----------------------------------------------------------------------===//
//
// This file implements the core relocation processing logic. It analyzes
// relocations and determines what auxiliary data structures (GOT, PLT, copy
// relocations) need to be created during linking.
//
// The main entry point is scanRelocations<ELFT>(), which calls scanSection()
// to process all relocations within an input section. For each relocation,
// scan() analyzes the type and target, and determines whether a synthetic
// section entry or dynamic relocation is needed.
//
// Note: This file analyzes what needs to be done but doesn't apply the
// actual relocations - that happens later in InputSection::writeTo().
// Instead, it populates Relocation objects in InputSectionBase::relocations
// and creates necessary synthetic sections (GOT, PLT, etc.).
//
// In addition, this file implements the core Thunk creation logic, called
// during finalizeAddressDependentContent().
//
//===----------------------------------------------------------------------===//

#include "Relocations.h"
#include "Config.h"
#include "InputFiles.h"
#include "LinkerScript.h"
#include "OutputSections.h"
#include "RelocScan.h"
#include "SymbolTable.h"
#include "Symbols.h"
#include "SyntheticSections.h"
#include "Target.h"
#include "Thunks.h"
#include "lld/Common/ErrorHandler.h"
#include "lld/Common/Memory.h"
#include "llvm/ADT/SmallSet.h"
#include "llvm/BinaryFormat/ELF.h"
#include "llvm/Demangle/Demangle.h"
#include <algorithm>

using namespace llvm;
using namespace llvm::ELF;
using namespace llvm::object;
using namespace llvm::support::endian;
using namespace lld;
using namespace lld::elf;

static void printDefinedLocation(ELFSyncStream &s, const Symbol &sym) {
  s << "\n>>> defined in " << sym.file;
}

// Construct a message in the following format.
//
// >>> defined in /home/alice/src/foo.o
// >>> referenced by bar.c:12 (/home/alice/src/bar.c:12)
// >>>               /home/alice/src/bar.o:(.text+0x1)
void elf::printLocation(ELFSyncStream &s, InputSectionBase &sec,
                        const Symbol &sym, uint64_t off) {
  printDefinedLocation(s, sym);
  s << "\n>>> referenced by ";
  auto tell = s.tell();
  s << sec.getSrcMsg(sym, off);
  if (tell != s.tell())
    s << "\n>>>               ";
  s << sec.getObjMsg(off);
}

void elf::reportRangeError(Ctx &ctx, uint8_t *loc, const Relocation &rel,
                           const Twine &v, int64_t min, uint64_t max) {
  ErrorPlace errPlace = getErrorPlace(ctx, loc);
  auto diag = Err(ctx);
  diag << errPlace.loc << "relocation " << rel.type
       << " out of range: " << v.str() << " is not in [" << min << ", " << max
       << ']';

  if (rel.sym) {
    if (!rel.sym->isSection())
      diag << "; references '" << rel.sym << '\'';
    else if (auto *d = dyn_cast<Defined>(rel.sym))
      diag << "; references section '" << d->section->name << "'";

    if (ctx.arg.emachine == EM_X86_64 && rel.type == R_X86_64_PC32 &&
        rel.sym->getOutputSection() &&
        (rel.sym->getOutputSection()->flags & SHF_X86_64_LARGE)) {
      diag << "; R_X86_64_PC32 should not reference a section marked "
              "SHF_X86_64_LARGE";
    }
  }
  if (!errPlace.srcLoc.empty())
    diag << "\n>>> referenced by " << errPlace.srcLoc;
  if (rel.sym && !rel.sym->isSection())
    printDefinedLocation(diag, *rel.sym);

  if (errPlace.isec && errPlace.isec->name.starts_with(".debug"))
    diag << "; consider recompiling with -fdebug-types-section to reduce size "
            "of debug sections";
}

void elf::reportRangeError(Ctx &ctx, uint8_t *loc, int64_t v, int n,
                           const Symbol &sym, const Twine &msg) {
  auto diag = Err(ctx);
  diag << getErrorPlace(ctx, loc).loc << msg << " is out of range: " << v
       << " is not in [" << llvm::minIntN(n) << ", " << llvm::maxIntN(n) << "]";
  if (!sym.getName().empty()) {
    diag << "; references '" << &sym << '\'';
    printDefinedLocation(diag, sym);
  }
}

// True if non-preemptable symbol always has the same value regardless of where
// the DSO is loaded.
bool elf::isAbsolute(const Symbol &sym) {
  if (sym.isUndefined())
    return true;
  if (const auto *dr = dyn_cast<Defined>(&sym))
    return dr->section == nullptr; // Absolute symbol.
  return false;
}

static bool isAbsoluteValue(const Symbol &sym) {
  return isAbsolute(sym) || sym.isTls();
}

// Returns true if Expr refers a PLT entry.
static bool needsPlt(RelExpr expr) {
  return oneof<R_PLT, R_PLT_PC, R_PLT_GOTREL, R_PLT_GOTPLT, R_GOTPLT_GOTREL,
               R_GOTPLT_PC, RE_LOONGARCH_PLT_PAGE_PC, RE_PPC32_PLTREL,
               RE_PPC64_CALL_PLT>(expr);
}

bool lld::elf::needsGot(RelExpr expr) {
  return oneof<R_GOT, RE_AARCH64_AUTH_GOT, RE_AARCH64_AUTH_GOT_PC, R_GOT_OFF,
               RE_MIPS_GOT_LOCAL_PAGE, RE_MIPS_GOT_OFF, RE_MIPS_GOT_OFF32,
               RE_AARCH64_GOT_PAGE_PC, RE_AARCH64_AUTH_GOT_PAGE_PC,
               RE_AARCH64_AUTH_GOT_PAGE_PC, R_GOT_PC, R_GOTPLT,
               RE_AARCH64_GOT_PAGE, RE_LOONGARCH_GOT, RE_LOONGARCH_GOT_PAGE_PC>(
      expr);
}

// True if this expression is of the form Sym - X, where X is a position in the
// file (PC, or GOT for example).
static bool isRelExpr(RelExpr expr) {
  return oneof<R_PC, R_GOTREL, R_GOTPLTREL, RE_ARM_PCA, RE_MIPS_GOTREL,
               RE_PPC64_CALL, RE_PPC64_RELAX_TOC, RE_AARCH64_PAGE_PC,
               R_RELAX_GOT_PC, RE_RISCV_PC_INDIRECT, RE_PPC64_RELAX_GOT_PC,
               RE_LOONGARCH_PAGE_PC>(expr);
}

static RelExpr toPlt(RelExpr expr) {
  switch (expr) {
  case RE_LOONGARCH_PAGE_PC:
    return RE_LOONGARCH_PLT_PAGE_PC;
  case RE_PPC64_CALL:
    return RE_PPC64_CALL_PLT;
  case R_PC:
    return R_PLT_PC;
  case R_ABS:
    return R_PLT;
  case R_GOTREL:
    return R_PLT_GOTREL;
  default:
    return expr;
  }
}

static RelExpr fromPlt(RelExpr expr) {
  // We decided not to use a plt. Optimize a reference to the plt to a
  // reference to the symbol itself.
  switch (expr) {
  case R_PLT_PC:
  case RE_PPC32_PLTREL:
    return R_PC;
  case RE_LOONGARCH_PLT_PAGE_PC:
    return RE_LOONGARCH_PAGE_PC;
  case RE_PPC64_CALL_PLT:
    return RE_PPC64_CALL;
  case R_PLT:
    return R_ABS;
  case R_PLT_GOTPLT:
    return R_GOTPLTREL;
  case R_PLT_GOTREL:
    return R_GOTREL;
  default:
    return expr;
  }
}

// Returns true if a given shared symbol is in a read-only segment in a DSO.
template <class ELFT> static bool isReadOnly(SharedSymbol &ss) {
  using Elf_Phdr = typename ELFT::Phdr;

  // Determine if the symbol is read-only by scanning the DSO's program headers.
  const auto &file = cast<SharedFile>(*ss.file);
  for (const Elf_Phdr &phdr :
       check(file.template getObj<ELFT>().program_headers()))
    if ((phdr.p_type == ELF::PT_LOAD || phdr.p_type == ELF::PT_GNU_RELRO) &&
        !(phdr.p_flags & ELF::PF_W) && ss.value >= phdr.p_vaddr &&
        ss.value < phdr.p_vaddr + phdr.p_memsz)
      return true;
  return false;
}

// Returns symbols at the same offset as a given symbol, including SS itself.
//
// If two or more symbols are at the same offset, and at least one of
// them are copied by a copy relocation, all of them need to be copied.
// Otherwise, they would refer to different places at runtime.
template <class ELFT>
static SmallPtrSet<SharedSymbol *, 4> getSymbolsAt(Ctx &ctx, SharedSymbol &ss) {
  using Elf_Sym = typename ELFT::Sym;

  const auto &file = cast<SharedFile>(*ss.file);

  SmallPtrSet<SharedSymbol *, 4> ret;
  for (const Elf_Sym &s : file.template getGlobalELFSyms<ELFT>()) {
    if (s.st_shndx == SHN_UNDEF || s.st_shndx == SHN_ABS ||
        s.getType() == STT_TLS || s.st_value != ss.value)
      continue;
    StringRef name = check(s.getName(file.getStringTable()));
    Symbol *sym = ctx.symtab->find(name);
    if (auto *alias = dyn_cast_or_null<SharedSymbol>(sym))
      ret.insert(alias);
  }

  // The loop does not check SHT_GNU_verneed, so ret does not contain
  // non-default version symbols. If ss has a non-default version, ret won't
  // contain ss. Just add ss unconditionally. If a non-default version alias is
  // separately copy relocated, it and ss will have different addresses.
  // Fortunately this case is impractical and fails with GNU ld as well.
  ret.insert(&ss);
  return ret;
}

// When a symbol is copy relocated or we create a canonical plt entry, it is
// effectively a defined symbol. In the case of copy relocation the symbol is
// in .bss and in the case of a canonical plt entry it is in .plt. This function
// replaces the existing symbol with a Defined pointing to the appropriate
// location.
static void replaceWithDefined(Ctx &ctx, Symbol &sym, SectionBase &sec,
                               uint64_t value, uint64_t size) {
  Symbol old = sym;
  Defined(ctx, sym.file, StringRef(), sym.binding, sym.stOther, sym.type, value,
          size, &sec)
      .overwrite(sym);

  sym.versionId = old.versionId;
  sym.isUsedInRegularObj = true;
  // A copy relocated alias may need a GOT entry.
  sym.flags.store(old.flags.load(std::memory_order_relaxed) & NEEDS_GOT,
                  std::memory_order_relaxed);
}

// Reserve space in .bss or .bss.rel.ro for copy relocation.
//
// The copy relocation is pretty much a hack. If you use a copy relocation
// in your program, not only the symbol name but the symbol's size, RW/RO
// bit and alignment become part of the ABI. In addition to that, if the
// symbol has aliases, the aliases become part of the ABI. That's subtle,
// but if you violate that implicit ABI, that can cause very counter-
// intuitive consequences.
//
// So, what is the copy relocation? It's for linking non-position
// independent code to DSOs. In an ideal world, all references to data
// exported by DSOs should go indirectly through GOT. But if object files
// are compiled as non-PIC, all data references are direct. There is no
// way for the linker to transform the code to use GOT, as machine
// instructions are already set in stone in object files. This is where
// the copy relocation takes a role.
//
// A copy relocation instructs the dynamic linker to copy data from a DSO
// to a specified address (which is usually in .bss) at load-time. If the
// static linker (that's us) finds a direct data reference to a DSO
// symbol, it creates a copy relocation, so that the symbol can be
// resolved as if it were in .bss rather than in a DSO.
//
// As you can see in this function, we create a copy relocation for the
// dynamic linker, and the relocation contains not only symbol name but
// various other information about the symbol. So, such attributes become a
// part of the ABI.
//
// Note for application developers: I can give you a piece of advice if
// you are writing a shared library. You probably should export only
// functions from your library. You shouldn't export variables.
//
// As an example what can happen when you export variables without knowing
// the semantics of copy relocations, assume that you have an exported
// variable of type T. It is an ABI-breaking change to add new members at
// end of T even though doing that doesn't change the layout of the
// existing members. That's because the space for the new members are not
// reserved in .bss unless you recompile the main program. That means they
// are likely to overlap with other data that happens to be laid out next
// to the variable in .bss. This kind of issue is sometimes very hard to
// debug. What's a solution? Instead of exporting a variable V from a DSO,
// define an accessor getV().
template <class ELFT> static void addCopyRelSymbol(Ctx &ctx, SharedSymbol &ss) {
  // Copy relocation against zero-sized symbol doesn't make sense.
  uint64_t symSize = ss.getSize();
  if (symSize == 0 || ss.alignment == 0)
    Err(ctx) << "cannot create a copy relocation for symbol " << &ss;

  // See if this symbol is in a read-only segment. If so, preserve the symbol's
  // memory protection by reserving space in the .bss.rel.ro section.
  bool isRO = isReadOnly<ELFT>(ss);
  BssSection *sec = make<BssSection>(ctx, isRO ? ".bss.rel.ro" : ".bss",
                                     symSize, ss.alignment);
  OutputSection *osec = (isRO ? ctx.in.bssRelRo : ctx.in.bss)->getParent();

  // At this point, sectionBases has been migrated to sections. Append sec to
  // sections.
  if (osec->commands.empty() ||
      !isa<InputSectionDescription>(osec->commands.back()))
    osec->commands.push_back(make<InputSectionDescription>(""));
  auto *isd = cast<InputSectionDescription>(osec->commands.back());
  isd->sections.push_back(sec);
  osec->commitSection(sec);

  // Look through the DSO's dynamic symbol table for aliases and create a
  // dynamic symbol for each one. This causes the copy relocation to correctly
  // interpose any aliases.
  for (SharedSymbol *sym : getSymbolsAt<ELFT>(ctx, ss))
    replaceWithDefined(ctx, *sym, *sec, 0, sym->size);

  ctx.mainPart->relaDyn->addSymbolReloc(ctx.target->copyRel, *sec, 0, ss);
}

// .eh_frame sections are mergeable input sections, so their input
// offsets are not linearly mapped to output section. For each input
// offset, we need to find a section piece containing the offset and
// add the piece's base address to the input offset to compute the
// output offset. That isn't cheap.
//
// This class is to speed up the offset computation. When we process
// relocations, we access offsets in the monotonically increasing
// order. So we can optimize for that access pattern.
//
// For sections other than .eh_frame, this class doesn't do anything.
namespace {
class OffsetGetter {
public:
  OffsetGetter() = default;
  explicit OffsetGetter(EhInputSection &sec) {
    cies = sec.cies;
    fdes = sec.fdes;
    i = cies.begin();
    j = fdes.begin();
  }

  // Translates offsets in input sections to offsets in output sections.
  // Given offset must increase monotonically. We assume that Piece is
  // sorted by inputOff.
  uint64_t get(Ctx &ctx, uint64_t off) {
    while (j != fdes.end() && j->inputOff <= off)
      ++j;
    auto it = j;
    if (j == fdes.begin() || j[-1].inputOff + j[-1].size <= off) {
      while (i != cies.end() && i->inputOff <= off)
        ++i;
      if (i == cies.begin() || i[-1].inputOff + i[-1].size <= off) {
        Err(ctx) << ".eh_frame: relocation is not in any piece";
        return 0;
      }
      it = i;
    }

    // Offset -1 means that the piece is dead (i.e. garbage collected).
    if (it[-1].outputOff == -1)
      return -1;
    return it[-1].outputOff + (off - it[-1].inputOff);
  }

private:
  ArrayRef<EhSectionPiece> cies, fdes;
  ArrayRef<EhSectionPiece>::iterator i, j;
};
} // namespace

// Custom error message if Sym is defined in a discarded section.
template <class ELFT>
static void maybeReportDiscarded(Ctx &ctx, ELFSyncStream &msg, Undefined &sym) {
  auto *file = dyn_cast<ObjFile<ELFT>>(sym.file);
  if (!file || !sym.discardedSecIdx)
    return;
  ArrayRef<typename ELFT::Shdr> objSections =
      file->template getELFShdrs<ELFT>();

  if (sym.type == ELF::STT_SECTION) {
    msg << "relocation refers to a discarded section: ";
    msg << CHECK2(
        file->getObj().getSectionName(objSections[sym.discardedSecIdx]), file);
  } else {
    msg << "relocation refers to a symbol in a discarded section: " << &sym;
  }
  msg << "\n>>> defined in " << file;

  Elf_Shdr_Impl<ELFT> elfSec = objSections[sym.discardedSecIdx - 1];
  if (elfSec.sh_type != SHT_GROUP)
    return;

  // If the discarded section is a COMDAT.
  StringRef signature = file->getShtGroupSignature(objSections, elfSec);
  if (const InputFile *prevailing =
          ctx.symtab->comdatGroups.lookup(CachedHashStringRef(signature))) {
    msg << "\n>>> section group signature: " << signature
        << "\n>>> prevailing definition is in " << prevailing;
    if (sym.nonPrevailing) {
      msg << "\n>>> or the symbol in the prevailing group had STB_WEAK "
             "binding and the symbol in a non-prevailing group had STB_GLOBAL "
             "binding. Mixing groups with STB_WEAK and STB_GLOBAL binding "
             "signature is not supported";
    }
  }
}

// Check whether the definition name def is a mangled function name that matches
// the reference name ref.
static bool canSuggestExternCForCXX(StringRef ref, StringRef def) {
  llvm::ItaniumPartialDemangler d;
  std::string name = def.str();
  if (d.partialDemangle(name.c_str()))
    return false;
  char *buf = d.getFunctionName(nullptr, nullptr);
  if (!buf)
    return false;
  bool ret = ref == buf;
  free(buf);
  return ret;
}

// Suggest an alternative spelling of an "undefined symbol" diagnostic. Returns
// the suggested symbol, which is either in the symbol table, or in the same
// file of sym.
static const Symbol *getAlternativeSpelling(Ctx &ctx, const Undefined &sym,
                                            std::string &pre_hint,
                                            std::string &post_hint) {
  DenseMap<StringRef, const Symbol *> map;
  if (sym.file->kind() == InputFile::ObjKind) {
    auto *file = cast<ELFFileBase>(sym.file);
    // If sym is a symbol defined in a discarded section, maybeReportDiscarded()
    // will give an error. Don't suggest an alternative spelling.
    if (sym.discardedSecIdx != 0 &&
        file->getSections()[sym.discardedSecIdx] == &InputSection::discarded)
      return nullptr;

    // Build a map of local defined symbols.
    for (const Symbol *s : sym.file->getSymbols())
      if (s->isLocal() && s->isDefined() && !s->getName().empty())
        map.try_emplace(s->getName(), s);
  }

  auto suggest = [&](StringRef newName) -> const Symbol * {
    // If defined locally.
    if (const Symbol *s = map.lookup(newName))
      return s;

    // If in the symbol table and not undefined.
    if (const Symbol *s = ctx.symtab->find(newName))
      if (!s->isUndefined())
        return s;

    return nullptr;
  };

  // This loop enumerates all strings of Levenshtein distance 1 as typo
  // correction candidates and suggests the one that exists as a non-undefined
  // symbol.
  StringRef name = sym.getName();
  for (size_t i = 0, e = name.size(); i != e + 1; ++i) {
    // Insert a character before name[i].
    std::string newName = (name.substr(0, i) + "0" + name.substr(i)).str();
    for (char c = '0'; c <= 'z'; ++c) {
      newName[i] = c;
      if (const Symbol *s = suggest(newName))
        return s;
    }
    if (i == e)
      break;

    // Substitute name[i].
    newName = std::string(name);
    for (char c = '0'; c <= 'z'; ++c) {
      newName[i] = c;
      if (const Symbol *s = suggest(newName))
        return s;
    }

    // Transpose name[i] and name[i+1]. This is of edit distance 2 but it is
    // common.
    if (i + 1 < e) {
      newName[i] = name[i + 1];
      newName[i + 1] = name[i];
      if (const Symbol *s = suggest(newName))
        return s;
    }

    // Delete name[i].
    newName = (name.substr(0, i) + name.substr(i + 1)).str();
    if (const Symbol *s = suggest(newName))
      return s;
  }

  // Case mismatch, e.g. Foo vs FOO.
  for (auto &it : map)
    if (name.equals_insensitive(it.first))
      return it.second;
  for (Symbol *sym : ctx.symtab->getSymbols())
    if (!sym->isUndefined() && name.equals_insensitive(sym->getName()))
      return sym;

  // The reference may be a mangled name while the definition is not. Suggest a
  // missing extern "C".
  if (name.starts_with("_Z")) {
    std::string buf = name.str();
    llvm::ItaniumPartialDemangler d;
    if (!d.partialDemangle(buf.c_str()))
      if (char *buf = d.getFunctionName(nullptr, nullptr)) {
        const Symbol *s = suggest(buf);
        free(buf);
        if (s) {
          pre_hint = ": extern \"C\" ";
          return s;
        }
      }
  } else {
    const Symbol *s = nullptr;
    for (auto &it : map)
      if (canSuggestExternCForCXX(name, it.first)) {
        s = it.second;
        break;
      }
    if (!s)
      for (Symbol *sym : ctx.symtab->getSymbols())
        if (canSuggestExternCForCXX(name, sym->getName())) {
          s = sym;
          break;
        }
    if (s) {
      pre_hint = " to declare ";
      post_hint = " as extern \"C\"?";
      return s;
    }
  }

  return nullptr;
}

static void reportUndefinedSymbol(Ctx &ctx, const UndefinedDiag &undef,
                                  bool correctSpelling) {
  Undefined &sym = *undef.sym;
  ELFSyncStream msg(ctx, DiagLevel::None);

  auto visibility = [&]() {
    switch (sym.visibility()) {
    case STV_INTERNAL:
      return "internal ";
    case STV_HIDDEN:
      return "hidden ";
    case STV_PROTECTED:
      return "protected ";
    default:
      return "";
    }
  };

  switch (ctx.arg.ekind) {
  case ELF32LEKind:
    maybeReportDiscarded<ELF32LE>(ctx, msg, sym);
    break;
  case ELF32BEKind:
    maybeReportDiscarded<ELF32BE>(ctx, msg, sym);
    break;
  case ELF64LEKind:
    maybeReportDiscarded<ELF64LE>(ctx, msg, sym);
    break;
  case ELF64BEKind:
    maybeReportDiscarded<ELF64BE>(ctx, msg, sym);
    break;
  default:
    llvm_unreachable("");
  }
  if (msg.str().empty())
    msg << "undefined " << visibility() << "symbol: " << &sym;

  const size_t maxUndefReferences = 3;
  for (UndefinedDiag::Loc l :
       ArrayRef(undef.locs).take_front(maxUndefReferences)) {
    InputSectionBase &sec = *l.sec;
    uint64_t offset = l.offset;

    msg << "\n>>> referenced by ";
    // In the absence of line number information, utilize DW_TAG_variable (if
    // present) for the enclosing symbol (e.g. var in `int *a[] = {&undef};`).
    Symbol *enclosing = sec.getEnclosingSymbol(offset);

    ELFSyncStream msg1(ctx, DiagLevel::None);
    auto tell = msg.tell();
    msg << sec.getSrcMsg(enclosing ? *enclosing : sym, offset);
    if (tell != msg.tell())
      msg << "\n>>>               ";
    msg << sec.getObjMsg(offset);
  }

  if (maxUndefReferences < undef.locs.size())
    msg << "\n>>> referenced " << (undef.locs.size() - maxUndefReferences)
        << " more times";

  if (correctSpelling) {
    std::string pre_hint = ": ", post_hint;
    if (const Symbol *corrected =
            getAlternativeSpelling(ctx, sym, pre_hint, post_hint)) {
      msg << "\n>>> did you mean" << pre_hint << corrected << post_hint
          << "\n>>> defined in: " << corrected->file;
    }
  }

  if (sym.getName().starts_with("_ZTV"))
    msg << "\n>>> the vtable symbol may be undefined because the class is "
           "missing its key function "
           "(see https://lld.llvm.org/missingkeyfunction)";
  if (ctx.arg.gcSections && ctx.arg.zStartStopGC &&
      sym.getName().starts_with("__start_")) {
    msg << "\n>>> the encapsulation symbol needs to be retained under "
           "--gc-sections properly; consider -z nostart-stop-gc "
           "(see https://lld.llvm.org/ELF/start-stop-gc)";
  }

  if (undef.isWarning)
    Warn(ctx) << msg.str();
  else
    ctx.e.error(msg.str(), ErrorTag::SymbolNotFound, {sym.getName()});
}

void elf::reportUndefinedSymbols(Ctx &ctx) {
  // Find the first "undefined symbol" diagnostic for each diagnostic, and
  // collect all "referenced from" lines at the first diagnostic.
  DenseMap<Symbol *, UndefinedDiag *> firstRef;
  for (UndefinedDiag &undef : ctx.undefErrs) {
    assert(undef.locs.size() == 1);
    if (UndefinedDiag *canon = firstRef.lookup(undef.sym)) {
      canon->locs.push_back(undef.locs[0]);
      undef.locs.clear();
    } else
      firstRef[undef.sym] = &undef;
  }

  // Enable spell corrector for the first 2 diagnostics.
  for (auto [i, undef] : llvm::enumerate(ctx.undefErrs))
    if (!undef.locs.empty())
      reportUndefinedSymbol(ctx, undef, i < 2);
}

// Report an undefined symbol if necessary.
// Returns true if the undefined symbol will produce an error message.
bool RelocScan::maybeReportUndefined(Undefined &sym, uint64_t offset) {
  std::lock_guard<std::mutex> lock(ctx.relocMutex);
  // If versioned, issue an error (even if the symbol is weak) because we don't
  // know the defining filename which is required to construct a Verneed entry.
  if (sym.hasVersionSuffix) {
    ctx.undefErrs.push_back({&sym, {{sec, offset}}, false});
    return true;
  }
  if (sym.isWeak())
    return false;

  bool canBeExternal = !sym.isLocal() && sym.visibility() == STV_DEFAULT;
  if (ctx.arg.unresolvedSymbols == UnresolvedPolicy::Ignore && canBeExternal)
    return false;

  // clang (as of 2019-06-12) / gcc (as of 8.2.1) PPC64 may emit a .rela.toc
  // which references a switch table in a discarded .rodata/.text section. The
  // .toc and the .rela.toc are incorrectly not placed in the comdat. The ELF
  // spec says references from outside the group to a STB_LOCAL symbol are not
  // allowed. Work around the bug.
  //
  // PPC32 .got2 is similar but cannot be fixed. Multiple .got2 is infeasible
  // because .LC0-.LTOC is not representable if the two labels are in different
  // .got2
  if (sym.discardedSecIdx != 0 && (sec->name == ".got2" || sec->name == ".toc"))
    return false;

  bool isWarning =
      (ctx.arg.unresolvedSymbols == UnresolvedPolicy::Warn && canBeExternal) ||
      ctx.arg.noinhibitExec;
  ctx.undefErrs.push_back({&sym, {{sec, offset}}, isWarning});
  return !isWarning;
}

bool RelocScan::checkTlsLe(uint64_t offset, Symbol &sym, RelType type) {
  if (!ctx.arg.shared)
    return false;
  auto diag = Err(ctx);
  diag << "relocation " << type << " against " << &sym
       << " cannot be used with -shared";
  printLocation(diag, *sec, sym, offset);
  return true;
}

template <bool shard = false>
static void addRelativeReloc(Ctx &ctx, InputSectionBase &isec,
                             uint64_t offsetInSec, Symbol &sym, int64_t addend,
                             RelExpr expr, RelType type) {
  Partition &part = isec.getPartition(ctx);
  bool isAArch64Auth =
      ctx.arg.emachine == EM_AARCH64 && type == R_AARCH64_AUTH_ABS64;

  if (sym.isTagged() && !isAArch64Auth) {
    part.relaDyn->addRelativeReloc<shard>(ctx.target->relativeRel, isec,
                                          offsetInSec, sym, addend, type, expr);
    // With MTE globals, we always want to derive the address tag by `ldg`-ing
    // the symbol. When we have a RELATIVE relocation though, we no longer have
    // a reference to the symbol. Because of this, when we have an addend that
    // puts the result of the RELATIVE relocation out-of-bounds of the symbol
    // (e.g. the addend is outside of [0, sym.getSize()]), the AArch64 MemtagABI
    // says we should store the offset to the start of the symbol in the target
    // field. This is described in further detail in:
    // https://github.com/ARM-software/abi-aa/blob/main/memtagabielf64/memtagabielf64.rst#841extended-semantics-of-r_aarch64_relative
    if (addend < 0 || static_cast<uint64_t>(addend) >= sym.getSize())
<<<<<<< HEAD
      isec.addReloc({expr, type, offsetInSec, addend, &sym});
=======
      isec.relocations.push_back({R_ADDEND_NEG, type, offsetInSec, addend, &sym});
>>>>>>> 6d00b40d
    return;
  }

  // Add a relative relocation. If relrDyn section is enabled, and the
  // relocation offset is guaranteed to be even, add the relocation to
  // the relrDyn section, otherwise add it to the relaDyn section.
  // relrDyn sections don't support odd offsets. Also, relrDyn sections
  // don't store the addend values, so we must write it to the relocated
  // address.
  //
  // When symbol values are determined in finalizeAddressDependentContent,
  // some .relr.auth.dyn relocations may be moved to .rela.dyn.
  RelrBaseSection *relrDyn = part.relrDyn.get();
  if (isAArch64Auth)
    relrDyn = part.relrAuthDyn.get();
  if (relrDyn && isec.addralign >= 2 && offsetInSec % 2 == 0) {
    relrDyn->addRelativeReloc<shard>(isec, offsetInSec, sym, addend, type,
                                     expr);
    return;
  }
  RelType relativeType = ctx.target->relativeRel;
  if (isAArch64Auth)
    relativeType = R_AARCH64_AUTH_RELATIVE;
  part.relaDyn->addRelativeReloc<shard>(relativeType, isec, offsetInSec, sym,
                                        addend, type, expr);
}

template <class PltSection, class GotPltSection>
static void addPltEntry(Ctx &ctx, PltSection &plt, GotPltSection &gotPlt,
                        RelocationBaseSection &rel, RelType type, Symbol &sym) {
  plt.addEntry(sym);
  gotPlt.addEntry(sym);
  if (sym.isPreemptible)
    rel.addReloc(
        {type, &gotPlt, sym.getGotPltOffset(ctx), true, sym, 0, R_ADDEND});
  else
    rel.addReloc(
        {type, &gotPlt, sym.getGotPltOffset(ctx), false, sym, 0, R_ABS});
}

void elf::addGotEntry(Ctx &ctx, Symbol &sym) {
  ctx.in.got->addEntry(sym);
  uint64_t off = sym.getGotOffset(ctx);

  // If preemptible, emit a GLOB_DAT relocation.
  if (sym.isPreemptible) {
    ctx.mainPart->relaDyn->addReloc(
        {ctx.target->gotRel, ctx.in.got.get(), off, true, sym, 0, R_ADDEND});
    return;
  }

  // Otherwise, the value is either a link-time constant or the load base
  // plus a constant.
  if (!ctx.arg.isPic || isAbsolute(sym))
    ctx.in.got->addConstant({R_ABS, ctx.target->symbolicRel, off, 0, &sym});
  else
    addRelativeReloc(ctx, *ctx.in.got, off, sym, 0, R_ABS,
                     ctx.target->symbolicRel);
}

static void addGotAuthEntry(Ctx &ctx, Symbol &sym) {
  ctx.in.got->addEntry(sym);
  ctx.in.got->addAuthEntry(sym);
  uint64_t off = sym.getGotOffset(ctx);

  // If preemptible, emit a GLOB_DAT relocation.
  if (sym.isPreemptible) {
    ctx.mainPart->relaDyn->addReloc({R_AARCH64_AUTH_GLOB_DAT, ctx.in.got.get(),
                                     off, true, sym, 0, R_ADDEND});
    return;
  }

  // Signed GOT requires dynamic relocation.
  ctx.in.got->getPartition(ctx).relaDyn->addReloc(
      {R_AARCH64_AUTH_RELATIVE, ctx.in.got.get(), off, false, sym, 0, R_ABS});
}

static void addTpOffsetGotEntry(Ctx &ctx, Symbol &sym) {
  ctx.in.got->addEntry(sym);
  uint64_t off = sym.getGotOffset(ctx);
  if (!sym.isPreemptible && !ctx.arg.shared) {
    ctx.in.got->addConstant({R_TPREL, ctx.target->symbolicRel, off, 0, &sym});
    return;
  }
  ctx.mainPart->relaDyn->addAddendOnlyRelocIfNonPreemptible(
      ctx.target->tlsGotRel, *ctx.in.got, off, sym, ctx.target->symbolicRel);
}

// Return true if we can define a symbol in the executable that
// contains the value/function of a symbol defined in a shared
// library.
static bool canDefineSymbolInExecutable(Ctx &ctx, Symbol &sym) {
  // If the symbol has default visibility the symbol defined in the
  // executable will preempt it.
  // Note that we want the visibility of the shared symbol itself, not
  // the visibility of the symbol in the output file we are producing.
  if (!sym.dsoProtected)
    return true;

  // If we are allowed to break address equality of functions, defining
  // a plt entry will allow the program to call the function in the
  // .so, but the .so and the executable will no agree on the address
  // of the function. Similar logic for objects.
  return ((sym.isFunc() && ctx.arg.ignoreFunctionAddressEquality) ||
          (sym.isObject() && ctx.arg.ignoreDataAddressEquality));
}

// Returns true if a given relocation can be computed at link-time.
// This only handles relocation types expected in process().
//
// For instance, we know the offset from a relocation to its target at
// link-time if the relocation is PC-relative and refers a
// non-interposable function in the same executable. This function
// will return true for such relocation.
//
// If this function returns false, that means we need to emit a
// dynamic relocation so that the relocation will be fixed at load-time.
bool RelocScan::isStaticLinkTimeConstant(RelExpr e, RelType type,
                                         const Symbol &sym,
                                         uint64_t relOff) const {
  // These expressions always compute a constant
  if (oneof<
          R_GOTPLT, R_GOT_OFF, R_RELAX_HINT, RE_MIPS_GOT_LOCAL_PAGE,
          RE_MIPS_GOTREL, RE_MIPS_GOT_OFF, RE_MIPS_GOT_OFF32, RE_MIPS_GOT_GP_PC,
          RE_AARCH64_GOT_PAGE_PC, RE_AARCH64_AUTH_GOT_PAGE_PC, R_GOT_PC,
          R_GOTONLY_PC, R_GOTPLTONLY_PC, R_PLT_PC, R_PLT_GOTREL, R_PLT_GOTPLT,
          R_GOTPLT_GOTREL, R_GOTPLT_PC, RE_PPC32_PLTREL, RE_PPC64_CALL_PLT,
          RE_PPC64_RELAX_TOC, RE_RISCV_ADD, RE_AARCH64_GOT_PAGE,
          RE_AARCH64_AUTH_GOT, RE_AARCH64_AUTH_GOT_PC, RE_LOONGARCH_PLT_PAGE_PC,
          RE_LOONGARCH_GOT, RE_LOONGARCH_GOT_PAGE_PC>(e))
    return true;

  // These never do, except if the entire file is position dependent or if
  // only the low bits are used.
  if (e == R_GOT || e == R_PLT)
    return ctx.target->usesOnlyLowPageBits(type) || !ctx.arg.isPic;
  // R_AARCH64_AUTH_ABS64 and iRelSymbolicRel require a dynamic relocation.
  if (e == RE_AARCH64_AUTH || type == ctx.target->iRelSymbolicRel)
    return false;

  // The behavior of an undefined weak reference is implementation defined.
  // (We treat undefined non-weak the same as undefined weak.) For static
  // -no-pie linking, dynamic relocations are generally avoided (except
  // IRELATIVE). Emitting dynamic relocations for -shared aligns with its -z
  // undefs default. Dynamic -no-pie linking and -pie allow flexibility.
  if (sym.isPreemptible)
    return sym.isUndefined() && !ctx.arg.isPic;
  if (!ctx.arg.isPic)
    return true;

  // Constant when referencing a non-preemptible symbol.
  if (e == R_SIZE || e == RE_RISCV_LEB128)
    return true;

  // For the target and the relocation, we want to know if they are
  // absolute or relative.
  bool absVal = isAbsoluteValue(sym) && e != RE_PPC64_TOCBASE;
  bool relE = isRelExpr(e);
  if (absVal && !relE)
    return true;
  if (!absVal && relE)
    return true;
  if (!absVal && !relE)
    return ctx.target->usesOnlyLowPageBits(type);

  assert(absVal && relE);

  // Allow R_PLT_PC (optimized to R_PC here) to a hidden undefined weak symbol
  // in PIC mode. This is a little strange, but it allows us to link function
  // calls to such symbols (e.g. glibc/stdlib/exit.c:__run_exit_handlers).
  // Normally such a call will be guarded with a comparison, which will load a
  // zero from the GOT.
  if (sym.isUndefined())
    return true;

  // We set the final symbols values for linker script defined symbols later.
  // They always can be computed as a link time constant.
  if (sym.scriptDefined)
    return true;

  auto diag = Err(ctx);
  diag << "relocation " << type << " cannot refer to absolute symbol: " << &sym;
  printLocation(diag, *sec, sym, relOff);
  return true;
}

// The reason we have to do this early scan is as follows
// * To mmap the output file, we need to know the size
// * For that, we need to know how many dynamic relocs we will have.
// It might be possible to avoid this by outputting the file with write:
// * Write the allocated output sections, computing addresses.
// * Apply relocations, recording which ones require a dynamic reloc.
// * Write the dynamic relocations.
// * Write the rest of the file.
// This would have some drawbacks. For example, we would only know if .rela.dyn
// is needed after applying relocations. If it is, it will go after rw and rx
// sections. Given that it is ro, we will need an extra PT_LOAD. This
// complicates things for the dynamic linker and means we would have to reserve
// space for the extra PT_LOAD even if we end up not using it.
void RelocScan::process(RelExpr expr, RelType type, uint64_t offset,
                        Symbol &sym, int64_t addend) const {
  // If non-ifunc non-preemptible, change PLT to direct call and optimize GOT
  // indirection.
  const bool isIfunc = sym.isGnuIFunc();
  if (!sym.isPreemptible && (!isIfunc || ctx.arg.zIfuncNoplt)) {
    if (expr != R_GOT_PC) {
      // The 0x8000 bit of r_addend of R_PPC_PLTREL24 is used to choose call
      // stub type. It should be ignored if optimized to R_PC.
      if (ctx.arg.emachine == EM_PPC && expr == RE_PPC32_PLTREL)
        addend &= ~0x8000;
      // R_HEX_GD_PLT_B22_PCREL (call a@GDPLT) is transformed into
      // call __tls_get_addr even if the symbol is non-preemptible.
      if (!(ctx.arg.emachine == EM_HEXAGON &&
            (type == R_HEX_GD_PLT_B22_PCREL ||
             type == R_HEX_GD_PLT_B22_PCREL_X ||
             type == R_HEX_GD_PLT_B32_PCREL_X)))
        expr = fromPlt(expr);
    } else if (!isAbsoluteValue(sym) ||
               (type == R_PPC64_PCREL_OPT && ctx.arg.emachine == EM_PPC64)) {
      expr = ctx.target->adjustGotPcExpr(type, addend,
                                         sec->content().data() + offset);
      // If the target adjusted the expression to R_RELAX_GOT_PC, we may end up
      // needing the GOT if we can't relax everything.
      if (expr == R_RELAX_GOT_PC)
        ctx.in.got->hasGotOffRel.store(true, std::memory_order_relaxed);
    }
  }

  // We were asked not to generate PLT entries for ifuncs. Instead, pass the
  // direct relocation on through.
  if (LLVM_UNLIKELY(isIfunc) && ctx.arg.zIfuncNoplt) {
    std::lock_guard<std::mutex> lock(ctx.relocMutex);
    sym.isExported = true;
    ctx.mainPart->relaDyn->addSymbolReloc(type, *sec, offset, sym, addend,
                                          type);
    return;
  }

  if (needsGot(expr)) {
    if (ctx.arg.emachine == EM_MIPS) {
      // MIPS ABI has special rules to process GOT entries and doesn't
      // require relocation entries for them. A special case is TLS
      // relocations. In that case dynamic loader applies dynamic
      // relocations to initialize TLS GOT entries.
      // See "Global Offset Table" in Chapter 5 in the following document
      // for detailed description:
      // ftp://www.linux-mips.org/pub/linux/mips/doc/ABI/mipsabi.pdf
      ctx.in.mipsGot->addEntry(*sec->file, sym, addend, expr);
    } else if (!sym.isTls() || ctx.arg.emachine != EM_LOONGARCH) {
      // Many LoongArch TLS relocs reuse the RE_LOONGARCH_GOT type, in which
      // case the NEEDS_GOT flag shouldn't get set.
      if (expr == RE_AARCH64_AUTH_GOT || expr == RE_AARCH64_AUTH_GOT_PAGE_PC ||
          expr == RE_AARCH64_AUTH_GOT_PC)
        sym.setFlags(NEEDS_GOT | NEEDS_GOT_AUTH);
      else
        sym.setFlags(NEEDS_GOT | NEEDS_GOT_NONAUTH);
    }
  } else if (needsPlt(expr)) {
    sym.setFlags(NEEDS_PLT);
  } else if (LLVM_UNLIKELY(isIfunc)) {
    sym.setFlags(HAS_DIRECT_RELOC);
  }

  // If the relocation is known to be a link-time constant, we know no dynamic
  // relocation will be created, pass the control to relocateAlloc() or
  // relocateNonAlloc() to resolve it.
  if (isStaticLinkTimeConstant(expr, type, sym, offset)) {
    sec->addReloc({expr, type, offset, addend, &sym});
    return;
  }

  // Use a simple -z notext rule that treats all sections except .eh_frame as
  // writable. GNU ld does not produce dynamic relocations in .eh_frame (and our
  // SectionBase::getOffset would incorrectly adjust the offset).
  //
  // For MIPS, we don't implement GNU ld's DW_EH_PE_absptr to DW_EH_PE_pcrel
  // conversion. We still emit a dynamic relocation.
  bool canWrite = (sec->flags & SHF_WRITE) ||
                  !(ctx.arg.zText ||
                    (isa<EhInputSection>(sec) && ctx.arg.emachine != EM_MIPS));
  if (canWrite) {
    RelType rel = ctx.target->getDynRel(type);
    if (oneof<R_GOT, RE_LOONGARCH_GOT>(expr) ||
        ((rel == ctx.target->symbolicRel ||
          (ctx.arg.emachine == EM_AARCH64 && type == R_AARCH64_AUTH_ABS64)) &&
         !sym.isPreemptible)) {
      addRelativeReloc<true>(ctx, *sec, offset, sym, addend, expr, type);
      return;
    }
    if (rel != 0) {
      if (ctx.arg.emachine == EM_MIPS && rel == ctx.target->symbolicRel)
        rel = ctx.target->relativeRel;
      std::lock_guard<std::mutex> lock(ctx.relocMutex);
      Partition &part = sec->getPartition(ctx);
<<<<<<< HEAD
=======
      // For a preemptible symbol, we can't use a relative relocation. For an
      // undefined symbol, we can't compute offset at link-time and use a
      // relative relocation. Use a symbolic relocation instead.
      if (ctx.arg.emachine == EM_AARCH64 && type == R_AARCH64_AUTH_ABS64 &&
          !sym.isPreemptible) {
        if (part.relrAuthDyn && sec->addralign >= 2 && offset % 2 == 0) {
          // When symbol values are determined in
          // finalizeAddressDependentContent, some .relr.auth.dyn relocations
          // may be moved to .rela.dyn.
          sec->addReloc({expr, type, offset, addend, &sym});
          part.relrAuthDyn->relocs.push_back({sec, sec->relocs().size() - 1});
        } else {
          part.relaDyn->addReloc({R_AARCH64_AUTH_RELATIVE, sec, offset, false,
                                  sym, addend, R_ABS});
        }
        return;
      }
>>>>>>> 6d00b40d
      if (LLVM_UNLIKELY(type == ctx.target->iRelSymbolicRel)) {
        if (sym.isPreemptible) {
          auto diag = Err(ctx);
          diag << "relocation " << type
               << " cannot be used against preemptible symbol '" << &sym << "'";
          printLocation(diag, *sec, sym, offset);
        } else if (isIfunc) {
          auto diag = Err(ctx);
          diag << "relocation " << type
               << " cannot be used against ifunc symbol '" << &sym << "'";
          printLocation(diag, *sec, sym, offset);
        } else {
          part.relaDyn->addReloc({ctx.target->iRelativeRel, sec, offset, false,
                                  sym, addend, R_ABS});
          return;
        }
      }
      part.relaDyn->addSymbolReloc(rel, *sec, offset, sym, addend, type);

      // MIPS ABI turns using of GOT and dynamic relocations inside out.
      // While regular ABI uses dynamic relocations to fill up GOT entries
      // MIPS ABI requires dynamic linker to fills up GOT entries using
      // specially sorted dynamic symbol table. This affects even dynamic
      // relocations against symbols which do not require GOT entries
      // creation explicitly, i.e. do not have any GOT-relocations. So if
      // a preemptible symbol has a dynamic relocation we anyway have
      // to create a GOT entry for it.
      // If a non-preemptible symbol has a dynamic relocation against it,
      // dynamic linker takes it st_value, adds offset and writes down
      // result of the dynamic relocation. In case of preemptible symbol
      // dynamic linker performs symbol resolution, writes the symbol value
      // to the GOT entry and reads the GOT entry when it needs to perform
      // a dynamic relocation.
      // ftp://www.linux-mips.org/pub/linux/mips/doc/ABI/mipsabi.pdf p.4-19
      if (ctx.arg.emachine == EM_MIPS)
        ctx.in.mipsGot->addEntry(*sec->file, sym, addend, expr);
      return;
    }
  }

  // When producing an executable, we can perform copy relocations (for
  // STT_OBJECT) and canonical PLT (for STT_FUNC) if sym is defined by a DSO.
  // Copy relocations/canonical PLT entries are unsupported for
  // R_AARCH64_AUTH_ABS64.
  if (!ctx.arg.shared && sym.isShared() &&
      !(ctx.arg.emachine == EM_AARCH64 && type == R_AARCH64_AUTH_ABS64)) {
    if (!canDefineSymbolInExecutable(ctx, sym)) {
      auto diag = Err(ctx);
      diag << "cannot preempt symbol: " << &sym;
      printLocation(diag, *sec, sym, offset);
      return;
    }

    if (sym.isObject()) {
      // Produce a copy relocation.
      if (auto *ss = dyn_cast<SharedSymbol>(&sym)) {
        if (!ctx.arg.zCopyreloc) {
          auto diag = Err(ctx);
          diag << "unresolvable relocation " << type << " against symbol '"
               << ss << "'; recompile with -fPIC or remove '-z nocopyreloc'";
          printLocation(diag, *sec, sym, offset);
        }
        sym.setFlags(NEEDS_COPY);
      }
      sec->addReloc({expr, type, offset, addend, &sym});
      return;
    }

    // This handles a non PIC program call to function in a shared library. In
    // an ideal world, we could just report an error saying the relocation can
    // overflow at runtime. In the real world with glibc, crt1.o has a
    // R_X86_64_PC32 pointing to libc.so.
    //
    // The general idea on how to handle such cases is to create a PLT entry and
    // use that as the function value.
    //
    // For the static linking part, we just return a plt expr and everything
    // else will use the PLT entry as the address.
    //
    // The remaining problem is making sure pointer equality still works. We
    // need the help of the dynamic linker for that. We let it know that we have
    // a direct reference to a so symbol by creating an undefined symbol with a
    // non zero st_value. Seeing that, the dynamic linker resolves the symbol to
    // the value of the symbol we created. This is true even for got entries, so
    // pointer equality is maintained. To avoid an infinite loop, the only entry
    // that points to the real function is a dedicated got entry used by the
    // plt. That is identified by special relocation types (R_X86_64_JUMP_SLOT,
    // R_386_JMP_SLOT, etc).

    // For position independent executable on i386, the plt entry requires ebx
    // to be set. This causes two problems:
    // * If some code has a direct reference to a function, it was probably
    //   compiled without -fPIE/-fPIC and doesn't maintain ebx.
    // * If a library definition gets preempted to the executable, it will have
    //   the wrong ebx value.
    if (sym.isFunc()) {
      if (ctx.arg.pie && ctx.arg.emachine == EM_386) {
        auto diag = Err(ctx);
        diag << "symbol '" << &sym
             << "' cannot be preempted; recompile with -fPIE";
        printLocation(diag, *sec, sym, offset);
      }
      sym.setFlags(NEEDS_COPY | NEEDS_PLT);
      sec->addReloc({expr, type, offset, addend, &sym});
      return;
    }
  }

  auto diag = Err(ctx);
  diag << "relocation " << type << " cannot be used against ";
  if (sym.getName().empty())
    diag << "local symbol";
  else
    diag << "symbol '" << &sym << "'";
  diag << "; recompile with -fPIC";
  printLocation(diag, *sec, sym, offset);
}

static unsigned handleAArch64PAuthTlsRelocation(InputSectionBase *sec,
                                                RelExpr expr, RelType type,
                                                uint64_t offset, Symbol &sym,
                                                int64_t addend) {
  // Do not optimize signed TLSDESC to LE/IE (as described in pauthabielf64).
  // https://github.com/ARM-software/abi-aa/blob/main/pauthabielf64/pauthabielf64.rst#general-restrictions
  // > PAUTHELF64 only supports the descriptor based TLS (TLSDESC).
  if (oneof<RE_AARCH64_AUTH_TLSDESC_PAGE, RE_AARCH64_AUTH_TLSDESC>(expr)) {
    sym.setFlags(NEEDS_TLSDESC | NEEDS_TLSDESC_AUTH);
    sec->addReloc({expr, type, offset, addend, &sym});
    return 1;
  }

  // TLSDESC_CALL hint relocation should not be emitted by compiler with signed
  // TLSDESC enabled.
  if (expr == R_TLSDESC_CALL)
    sym.setFlags(NEEDS_TLSDESC_NONAUTH);

  return 0;
}

// Notes about General Dynamic and Local Dynamic TLS models below. They may
// require the generation of a pair of GOT entries that have associated dynamic
// relocations. The pair of GOT entries created are of the form GOT[e0] Module
// Index (Used to find pointer to TLS block at run-time) GOT[e1] Offset of
// symbol in TLS block.
//
// Returns the number of relocations processed.
unsigned RelocScan::handleTlsRelocation(RelExpr expr, RelType type,
                                        uint64_t offset, Symbol &sym,
                                        int64_t addend) {
  bool isAArch64 = ctx.arg.emachine == EM_AARCH64;

  if (isAArch64)
    if (unsigned processed = handleAArch64PAuthTlsRelocation(
            sec, expr, type, offset, sym, addend))
      return processed;

  if (expr == R_TPREL || expr == R_TPREL_NEG)
    return checkTlsLe(offset, sym, type) ? 1 : 0;

  bool isRISCV = ctx.arg.emachine == EM_RISCV;

  if (oneof<RE_AARCH64_TLSDESC_PAGE, R_TLSDESC, R_TLSDESC_CALL, R_TLSDESC_PC,
            R_TLSDESC_GOTPLT, RE_LOONGARCH_TLSDESC_PAGE_PC>(expr) &&
      ctx.arg.shared) {
    // R_RISCV_TLSDESC_{LOAD_LO12,ADD_LO12_I,CALL} reference a label. Do not
    // set NEEDS_TLSDESC on the label.
    if (expr != R_TLSDESC_CALL) {
      if (isAArch64)
        sym.setFlags(NEEDS_TLSDESC | NEEDS_TLSDESC_NONAUTH);
      else if (!isRISCV || type == R_RISCV_TLSDESC_HI20)
        sym.setFlags(NEEDS_TLSDESC);
      sec->addReloc({expr, type, offset, addend, &sym});
    }
    return 1;
  }

  // LoongArch supports IE to LE, DESC GD/LD to IE/LE optimizations in
  // non-extreme code model.
  bool execOptimizeInLoongArch =
      ctx.arg.emachine == EM_LOONGARCH &&
      (type == R_LARCH_TLS_IE_PC_HI20 || type == R_LARCH_TLS_IE_PC_LO12 ||
       type == R_LARCH_TLS_DESC_PC_HI20 || type == R_LARCH_TLS_DESC_PC_LO12 ||
       type == R_LARCH_TLS_DESC_LD || type == R_LARCH_TLS_DESC_CALL ||
       type == R_LARCH_TLS_DESC_PCREL20_S2);

  // ARM, Hexagon, LoongArch and RISC-V do not support GD/LD to IE/LE
  // optimizations.
  // RISC-V supports TLSDESC to IE/LE optimizations.
  // For PPC64, if the file has missing R_PPC64_TLSGD/R_PPC64_TLSLD, disable
  // optimization as well.
  bool execOptimize =
      !ctx.arg.shared && ctx.arg.emachine != EM_ARM &&
      ctx.arg.emachine != EM_HEXAGON &&
      (ctx.arg.emachine != EM_LOONGARCH || execOptimizeInLoongArch) &&
      !(isRISCV && expr != R_TLSDESC_PC && expr != R_TLSDESC_CALL) &&
      !sec->file->ppc64DisableTLSRelax;

  // If we are producing an executable and the symbol is non-preemptable, it
  // must be defined and the code sequence can be optimized to use
  // Local-Exesec->
  //
  // ARM and RISC-V do not support any relaxations for TLS relocations, however,
  // we can omit the DTPMOD dynamic relocations and resolve them at link time
  // because them are always 1. This may be necessary for static linking as
  // DTPMOD may not be expected at load time.
  bool isLocalInExecutable = !sym.isPreemptible && !ctx.arg.shared;

  // Local Dynamic is for access to module local TLS variables, while still
  // being suitable for being dynamically loaded via dlopen. GOT[e0] is the
  // module index, with a special value of 0 for the current module. GOT[e1] is
  // unused. There only needs to be one module index entry.
  if (oneof<R_TLSLD_GOT, R_TLSLD_GOTPLT, R_TLSLD_PC, R_TLSLD_HINT>(expr)) {
    // Local-Dynamic relocs can be optimized to Local-Exesec->
    if (execOptimize) {
      sec->addReloc({ctx.target->adjustTlsExpr(type, R_RELAX_TLS_LD_TO_LE),
                     type, offset, addend, &sym});
      return ctx.target->getTlsGdRelaxSkip(type);
    }
    if (expr == R_TLSLD_HINT)
      return 1;
    ctx.needsTlsLd.store(true, std::memory_order_relaxed);
    sec->addReloc({expr, type, offset, addend, &sym});
    return 1;
  }

  // Local-Dynamic relocs can be optimized to Local-Exesec->
  if (expr == R_DTPREL) {
    if (execOptimize)
      expr = ctx.target->adjustTlsExpr(type, R_RELAX_TLS_LD_TO_LE);
    sec->addReloc({expr, type, offset, addend, &sym});
    return 1;
  }

  // Local-Dynamic sequence where offset of tls variable relative to dynamic
  // thread pointer is stored in the got. This cannot be optimized to
  // Local-Exesec->
  if (expr == R_TLSLD_GOT_OFF) {
    sym.setFlags(NEEDS_GOT_DTPREL);
    sec->addReloc({expr, type, offset, addend, &sym});
    return 1;
  }

  // LoongArch does not support transition from TLSDESC to LE/IE in the extreme
  // code model, in which NEEDS_TLSDESC should set, rather than NEEDS_TLSGD. So
  // we check independently.
  if (ctx.arg.emachine == EM_LOONGARCH &&
      oneof<RE_LOONGARCH_TLSDESC_PAGE_PC, R_TLSDESC, R_TLSDESC_PC,
            R_TLSDESC_CALL>(expr) &&
      !execOptimize) {
    if (expr != R_TLSDESC_CALL) {
      sym.setFlags(NEEDS_TLSDESC);
      sec->addReloc({expr, type, offset, addend, &sym});
    }
    return 1;
  }

  if (oneof<RE_AARCH64_TLSDESC_PAGE, R_TLSDESC, R_TLSDESC_CALL, R_TLSDESC_PC,
            R_TLSDESC_GOTPLT, R_TLSGD_GOT, R_TLSGD_GOTPLT, R_TLSGD_PC,
            RE_LOONGARCH_TLSGD_PAGE_PC, RE_LOONGARCH_TLSDESC_PAGE_PC>(expr)) {
    if (!execOptimize) {
      sym.setFlags(NEEDS_TLSGD);
      sec->addReloc({expr, type, offset, addend, &sym});
      return 1;
    }

    // Global-Dynamic/TLSDESC can be optimized to Initial-Exec or Local-Exec
    // depending on the symbol being locally defined or not.
    //
    // R_RISCV_TLSDESC_{LOAD_LO12,ADD_LO12_I,CALL} reference a non-preemptible
    // label, so TLSDESC=>IE will be categorized as R_RELAX_TLS_GD_TO_LE. We fix
    // the categorization in RISCV::relocateAllosec->
    if (sym.isPreemptible) {
      sym.setFlags(NEEDS_TLSIE);
      sec->addReloc({ctx.target->adjustTlsExpr(type, R_RELAX_TLS_GD_TO_IE),
                     type, offset, addend, &sym});
    } else {
      sec->addReloc({ctx.target->adjustTlsExpr(type, R_RELAX_TLS_GD_TO_LE),
                     type, offset, addend, &sym});
    }
    return ctx.target->getTlsGdRelaxSkip(type);
  }

  if (oneof<R_GOT, R_GOTPLT, R_GOT_PC, RE_AARCH64_GOT_PAGE_PC,
            RE_LOONGARCH_GOT_PAGE_PC, R_GOT_OFF, R_TLSIE_HINT>(expr)) {
    ctx.hasTlsIe.store(true, std::memory_order_relaxed);
    // Initial-Exec relocs can be optimized to Local-Exec if the symbol is
    // locally defined.  This is not supported on SystemZ.
    if (execOptimize && isLocalInExecutable && ctx.arg.emachine != EM_S390) {
      sec->addReloc({R_RELAX_TLS_IE_TO_LE, type, offset, addend, &sym});
    } else if (expr != R_TLSIE_HINT) {
      sym.setFlags(NEEDS_TLSIE);
      // R_GOT needs a relative relocation for PIC on i386 and Hexagon.
      if (expr == R_GOT && ctx.arg.isPic &&
          !ctx.target->usesOnlyLowPageBits(type))
        addRelativeReloc<true>(ctx, *sec, offset, sym, addend, expr, type);
      else
        sec->addReloc({expr, type, offset, addend, &sym});
    }
    return 1;
  }

  // LoongArch TLS GD/LD relocs reuse the RE_LOONGARCH_GOT, in which
  // NEEDS_TLSIE shouldn't set. So we check independently.
  if (ctx.arg.emachine == EM_LOONGARCH && expr == RE_LOONGARCH_GOT &&
      execOptimize && isLocalInExecutable) {
    ctx.hasTlsIe.store(true, std::memory_order_relaxed);
    sec->addReloc({R_RELAX_TLS_IE_TO_LE, type, offset, addend, &sym});
    return 1;
  }

  return 0;
}

template <class ELFT, class RelTy>
void TargetInfo::scanSectionImpl(InputSectionBase &sec, Relocs<RelTy> rels) {
  RelocScan rs(ctx, &sec);
  // Many relocations end up in sec.relocations.
  sec.relocations.reserve(rels.size());

  // On SystemZ, all sections need to be sorted by r_offset, to allow TLS
  // relaxation to be handled correctly - see SystemZ::getTlsGdRelaxSkip.
  SmallVector<RelTy, 0> storage;
  if (ctx.arg.emachine == EM_S390)
    rels = sortRels(rels, storage);

  for (auto it = rels.begin(); it != rels.end(); ++it) {
    auto type = it->getType(false);
    rs.scan<ELFT, RelTy>(it, type, rs.getAddend<ELFT>(*it, type));
  }

  // Sort relocations by offset for more efficient searching for
  // R_RISCV_PCREL_HI20, ALIGN relocations, R_PPC64_ADDR64 and the
  // branch-to-branch optimization.
  if (is_contained({EM_RISCV, EM_LOONGARCH}, ctx.arg.emachine) ||
      (ctx.arg.emachine == EM_PPC64 && sec.name == ".toc") ||
      ctx.arg.branchToBranch)
    llvm::stable_sort(sec.relocs(),
                      [](const Relocation &lhs, const Relocation &rhs) {
                        return lhs.offset < rhs.offset;
                      });
}

template <class ELFT> void TargetInfo::scanSection1(InputSectionBase &sec) {
  const RelsOrRelas<ELFT> rels = sec.template relsOrRelas<ELFT>();
  if (rels.areRelocsCrel())
    scanSectionImpl<ELFT>(sec, rels.crels);
  else if (rels.areRelocsRel())
    scanSectionImpl<ELFT>(sec, rels.rels);
  else
    scanSectionImpl<ELFT>(sec, rels.relas);
}

void TargetInfo::scanSection(InputSectionBase &sec) {
  invokeELFT(scanSection1, sec);
}

void RelocScan::scanEhSection(EhInputSection &s) {
  sec = &s;
  OffsetGetter getter(s);
  auto rels = s.rels;
  s.relocations.reserve(rels.size());
  for (auto &r : rels) {
    // Ignore R_*_NONE and other marker relocations.
    if (r.expr == R_NONE)
      continue;
    uint64_t offset = getter.get(ctx, r.offset);
    // Skip if the relocation offset is within a dead piece.
    if (offset == uint64_t(-1))
      continue;
    Symbol *sym = r.sym;
    if (sym->isUndefined() &&
        maybeReportUndefined(cast<Undefined>(*sym), offset))
      continue;
    process(r.expr, r.type, offset, *sym, r.addend);
  }
}

template <class ELFT> void elf::scanRelocations(Ctx &ctx) {
  // Scan all relocations. Each relocation goes through a series of tests to
  // determine if it needs special treatment, such as creating GOT, PLT,
  // copy relocations, etc. Note that relocations for non-alloc sections are
  // directly processed by InputSection::relocateNonAlloc.

  // Deterministic parallellism needs sorting relocations which is unsuitable
  // for -z nocombreloc. MIPS and PPC64 use global states which are not suitable
  // for parallelism.
  bool serial = !ctx.arg.zCombreloc || ctx.arg.emachine == EM_MIPS ||
                ctx.arg.emachine == EM_PPC64;
  parallel::TaskGroup tg;
  auto outerFn = [&]() {
    for (ELFFileBase *f : ctx.objectFiles) {
      auto fn = [f, &ctx]() {
        for (InputSectionBase *s : f->getSections()) {
          if (s && s->kind() == SectionBase::Regular && s->isLive() &&
              (s->flags & SHF_ALLOC) &&
              !(s->type == SHT_ARM_EXIDX && ctx.arg.emachine == EM_ARM))
            ctx.target->scanSection(*s);
        }
      };
      if (serial)
        fn();
      else
        tg.spawn(fn);
    }
    auto scanEH = [&] {
      RelocScan scanner(ctx);
      for (Partition &part : ctx.partitions) {
        for (EhInputSection *sec : part.ehFrame->sections)
          scanner.scanEhSection(*sec);
        if (part.armExidx && part.armExidx->isLive())
          for (InputSection *sec : part.armExidx->exidxSections)
            if (sec->isLive())
              ctx.target->scanSection(*sec);
      }
    };
    if (serial)
      scanEH();
    else
      tg.spawn(scanEH);
  };
  // If `serial` is true, call `spawn` to ensure that `scanner` runs in a thread
  // with valid getThreadIndex().
  if (serial)
    tg.spawn(outerFn);
  else
    outerFn();
}

RelocationBaseSection &elf::getIRelativeSection(Ctx &ctx) {
  // Prior to Android V, there was a bug that caused RELR relocations to be
  // applied after packed relocations. This meant that resolvers referenced by
  // IRELATIVE relocations in the packed relocation section would read
  // unrelocated globals with RELR relocations when
  // --pack-relative-relocs=android+relr is enabled. Work around this by placing
  // IRELATIVE in .rela.plt.
  return ctx.arg.androidPackDynRelocs ? *ctx.in.relaPlt
                                      : *ctx.mainPart->relaDyn;
}

static bool handleNonPreemptibleIfunc(Ctx &ctx, Symbol &sym, uint16_t flags) {
  // Handle a reference to a non-preemptible ifunc. These are special in a
  // few ways:
  //
  // - Unlike most non-preemptible symbols, non-preemptible ifuncs do not have
  //   a fixed value. But assuming that all references to the ifunc are
  //   GOT-generating or PLT-generating, the handling of an ifunc is
  //   relatively straightforward. We create a PLT entry in Iplt, which is
  //   usually at the end of .plt, which makes an indirect call using a
  //   matching GOT entry in igotPlt, which is usually at the end of .got.plt.
  //   The GOT entry is relocated using an IRELATIVE relocation in relaDyn,
  //   which is usually at the end of .rela.dyn.
  //
  // - Despite the fact that an ifunc does not have a fixed value, compilers
  //   that are not passed -fPIC will assume that they do, and will emit
  //   direct (non-GOT-generating, non-PLT-generating) relocations to the
  //   symbol. This means that if a direct relocation to the symbol is
  //   seen, the linker must set a value for the symbol, and this value must
  //   be consistent no matter what type of reference is made to the symbol.
  //   This can be done by creating a PLT entry for the symbol in the way
  //   described above and making it canonical, that is, making all references
  //   point to the PLT entry instead of the resolver. In lld we also store
  //   the address of the PLT entry in the dynamic symbol table, which means
  //   that the symbol will also have the same value in other modules.
  //   Because the value loaded from the GOT needs to be consistent with
  //   the value computed using a direct relocation, a non-preemptible ifunc
  //   may end up with two GOT entries, one in .got.plt that points to the
  //   address returned by the resolver and is used only by the PLT entry,
  //   and another in .got that points to the PLT entry and is used by
  //   GOT-generating relocations.
  //
  // - The fact that these symbols do not have a fixed value makes them an
  //   exception to the general rule that a statically linked executable does
  //   not require any form of dynamic relocation. To handle these relocations
  //   correctly, the IRELATIVE relocations are stored in an array which a
  //   statically linked executable's startup code must enumerate using the
  //   linker-defined symbols __rela?_iplt_{start,end}.
  if (!sym.isGnuIFunc() || sym.isPreemptible || ctx.arg.zIfuncNoplt)
    return false;
  // Skip unreferenced non-preemptible ifunc.
  if (!(flags & (NEEDS_GOT | NEEDS_PLT | HAS_DIRECT_RELOC)))
    return true;

  sym.isInIplt = true;

  // Create an Iplt and the associated IRELATIVE relocation pointing to the
  // original section/value pairs. For non-GOT non-PLT relocation case below, we
  // may alter section/value, so create a copy of the symbol to make
  // section/value fixed.
  auto *directSym = makeDefined(cast<Defined>(sym));
  directSym->allocateAux(ctx);
  auto &dyn = getIRelativeSection(ctx);
  addPltEntry(ctx, *ctx.in.iplt, *ctx.in.igotPlt, dyn, ctx.target->iRelativeRel,
              *directSym);
  sym.allocateAux(ctx);
  ctx.symAux.back().pltIdx = ctx.symAux[directSym->auxIdx].pltIdx;

  if (flags & HAS_DIRECT_RELOC) {
    // Change the value to the IPLT and redirect all references to it.
    auto &d = cast<Defined>(sym);
    d.section = ctx.in.iplt.get();
    d.value = d.getPltIdx(ctx) * ctx.target->ipltEntrySize;
    d.size = 0;
    // It's important to set the symbol type here so that dynamic loaders
    // don't try to call the PLT as if it were an ifunc resolver.
    d.type = STT_FUNC;

    if (flags & NEEDS_GOT) {
      assert(!(flags & NEEDS_GOT_AUTH) &&
             "R_AARCH64_AUTH_IRELATIVE is not supported yet");
      addGotEntry(ctx, sym);
    }
  } else if (flags & NEEDS_GOT) {
    // Redirect GOT accesses to point to the Igot.
    sym.gotInIgot = true;
  }
  return true;
}

void elf::postScanRelocations(Ctx &ctx) {
  auto fn = [&](Symbol &sym) {
    auto flags = sym.flags.load(std::memory_order_relaxed);
    if (handleNonPreemptibleIfunc(ctx, sym, flags))
      return;

    if (sym.isTagged() && sym.isDefined())
      ctx.mainPart->memtagGlobalDescriptors->addSymbol(sym);

    if (!sym.needsDynReloc())
      return;
    sym.allocateAux(ctx);

    if (flags & NEEDS_GOT) {
      if ((flags & NEEDS_GOT_AUTH) && (flags & NEEDS_GOT_NONAUTH)) {
        auto diag = Err(ctx);
        diag << "both AUTH and non-AUTH GOT entries for '" << sym.getName()
             << "' requested, but only one type of GOT entry per symbol is "
                "supported";
        return;
      }
      if (flags & NEEDS_GOT_AUTH)
        addGotAuthEntry(ctx, sym);
      else
        addGotEntry(ctx, sym);
    }
    if (flags & NEEDS_PLT)
      addPltEntry(ctx, *ctx.in.plt, *ctx.in.gotPlt, *ctx.in.relaPlt,
                  ctx.target->pltRel, sym);
    if (flags & NEEDS_COPY) {
      if (sym.isObject()) {
        invokeELFT(addCopyRelSymbol, ctx, cast<SharedSymbol>(sym));
        // NEEDS_COPY is cleared for sym and its aliases so that in
        // later iterations aliases won't cause redundant copies.
        assert(!sym.hasFlag(NEEDS_COPY));
      } else {
        assert(sym.isFunc() && sym.hasFlag(NEEDS_PLT));
        if (!sym.isDefined()) {
          replaceWithDefined(ctx, sym, *ctx.in.plt,
                             ctx.target->pltHeaderSize +
                                 ctx.target->pltEntrySize * sym.getPltIdx(ctx),
                             0);
          sym.setFlags(NEEDS_COPY);
          if (ctx.arg.emachine == EM_PPC) {
            // PPC32 canonical PLT entries are at the beginning of .glink
            cast<Defined>(sym).value = ctx.in.plt->headerSize;
            ctx.in.plt->headerSize += 16;
            cast<PPC32GlinkSection>(*ctx.in.plt).canonical_plts.push_back(&sym);
          }
        }
      }
    }

    if (!sym.isTls())
      return;
    bool isLocalInExecutable = !sym.isPreemptible && !ctx.arg.shared;
    GotSection *got = ctx.in.got.get();

    if (flags & NEEDS_TLSDESC) {
      if ((flags & NEEDS_TLSDESC_AUTH) && (flags & NEEDS_TLSDESC_NONAUTH)) {
        Err(ctx)
            << "both AUTH and non-AUTH TLSDESC entries for '" << sym.getName()
            << "' requested, but only one type of TLSDESC entry per symbol is "
               "supported";
        return;
      }
      got->addTlsDescEntry(sym);
      RelType tlsDescRel = ctx.target->tlsDescRel;
      if (flags & NEEDS_TLSDESC_AUTH) {
        got->addTlsDescAuthEntry();
        tlsDescRel = ELF::R_AARCH64_AUTH_TLSDESC;
      }
      ctx.mainPart->relaDyn->addAddendOnlyRelocIfNonPreemptible(
          tlsDescRel, *got, got->getTlsDescOffset(sym), sym, tlsDescRel);
    }
    if (flags & NEEDS_TLSGD) {
      got->addDynTlsEntry(sym);
      uint64_t off = got->getGlobalDynOffset(sym);
      if (isLocalInExecutable)
        // Write one to the GOT slot.
        got->addConstant({R_ADDEND, ctx.target->symbolicRel, off, 1, &sym});
      else
        ctx.mainPart->relaDyn->addSymbolReloc(ctx.target->tlsModuleIndexRel,
                                              *got, off, sym);

      // If the symbol is preemptible we need the dynamic linker to write
      // the offset too.
      uint64_t offsetOff = off + ctx.arg.wordsize;
      if (sym.isPreemptible)
        ctx.mainPart->relaDyn->addSymbolReloc(ctx.target->tlsOffsetRel, *got,
                                              offsetOff, sym);
      else
        got->addConstant({R_ABS, ctx.target->tlsOffsetRel, offsetOff, 0, &sym});
    }
    if (flags & NEEDS_GOT_DTPREL) {
      got->addEntry(sym);
      got->addConstant(
          {R_ABS, ctx.target->tlsOffsetRel, sym.getGotOffset(ctx), 0, &sym});
    }

    if (flags & NEEDS_TLSIE)
      addTpOffsetGotEntry(ctx, sym);
  };

  GotSection *got = ctx.in.got.get();
  if (ctx.needsTlsLd.load(std::memory_order_relaxed) && got->addTlsIndex()) {
    if (ctx.arg.shared)
      ctx.mainPart->relaDyn->addReloc(
          {ctx.target->tlsModuleIndexRel, got, got->getTlsIndexOff()});
    else
      got->addConstant({R_ADDEND, ctx.target->symbolicRel,
                        got->getTlsIndexOff(), 1, ctx.dummySym});
  }

  assert(ctx.symAux.size() == 1);
  for (Symbol *sym : ctx.symtab->getSymbols())
    fn(*sym);

  // Local symbols may need the aforementioned non-preemptible ifunc and GOT
  // handling. They don't need regular PLT.
  for (ELFFileBase *file : ctx.objectFiles)
    for (Symbol *sym : file->getLocalSymbols())
      fn(*sym);

  if (ctx.arg.branchToBranch)
    ctx.target->applyBranchToBranchOpt();
}

static bool mergeCmp(const InputSection *a, const InputSection *b) {
  // std::merge requires a strict weak ordering.
  if (a->outSecOff < b->outSecOff)
    return true;

  // FIXME dyn_cast<ThunkSection> is non-null for any SyntheticSection.
  if (a->outSecOff == b->outSecOff && a != b) {
    auto *ta = dyn_cast<ThunkSection>(a);
    auto *tb = dyn_cast<ThunkSection>(b);

    // Check if Thunk is immediately before any specific Target
    // InputSection for example Mips LA25 Thunks.
    if (ta && ta->getTargetInputSection() == b)
      return true;

    // Place Thunk Sections without specific targets before
    // non-Thunk Sections.
    if (ta && !tb && !ta->getTargetInputSection())
      return true;
  }

  return false;
}

// Call Fn on every executable InputSection accessed via the linker script
// InputSectionDescription::Sections.
static void forEachInputSectionDescription(
    ArrayRef<OutputSection *> outputSections,
    llvm::function_ref<void(OutputSection *, InputSectionDescription *)> fn) {
  for (OutputSection *os : outputSections) {
    if (!(os->flags & SHF_ALLOC) || !(os->flags & SHF_EXECINSTR))
      continue;
    for (SectionCommand *bc : os->commands)
      if (auto *isd = dyn_cast<InputSectionDescription>(bc))
        fn(os, isd);
  }
}

ThunkCreator::ThunkCreator(Ctx &ctx) : ctx(ctx) {}

ThunkCreator::~ThunkCreator() {}

// Thunk Implementation
//
// Thunks (sometimes called stubs, veneers or branch islands) are small pieces
// of code that the linker inserts inbetween a caller and a callee. The thunks
// are added at link time rather than compile time as the decision on whether
// a thunk is needed, such as the caller and callee being out of range, can only
// be made at link time.
//
// It is straightforward to tell given the current state of the program when a
// thunk is needed for a particular call. The more difficult part is that
// the thunk needs to be placed in the program such that the caller can reach
// the thunk and the thunk can reach the callee; furthermore, adding thunks to
// the program alters addresses, which can mean more thunks etc.
//
// In lld we have a synthetic ThunkSection that can hold many Thunks.
// The decision to have a ThunkSection act as a container means that we can
// more easily handle the most common case of a single block of contiguous
// Thunks by inserting just a single ThunkSection.
//
// The implementation of Thunks in lld is split across these areas
// Relocations.cpp : Framework for creating and placing thunks
// Thunks.cpp : The code generated for each supported thunk
// Target.cpp : Target specific hooks that the framework uses to decide when
//              a thunk is used
// Synthetic.cpp : Implementation of ThunkSection
// Writer.cpp : Iteratively call framework until no more Thunks added
//
// Thunk placement requirements:
// Mips LA25 thunks. These must be placed immediately before the callee section
// We can assume that the caller is in range of the Thunk. These are modelled
// by Thunks that return the section they must precede with
// getTargetInputSection().
//
// ARM interworking and range extension thunks. These thunks must be placed
// within range of the caller. All implemented ARM thunks can always reach the
// callee as they use an indirect jump via a register that has no range
// restrictions.
//
// Thunk placement algorithm:
// For Mips LA25 ThunkSections; the placement is explicit, it has to be before
// getTargetInputSection().
//
// For thunks that must be placed within range of the caller there are many
// possible choices given that the maximum range from the caller is usually
// much larger than the average InputSection size. Desirable properties include:
// - Maximize reuse of thunks by multiple callers
// - Minimize number of ThunkSections to simplify insertion
// - Handle impact of already added Thunks on addresses
// - Simple to understand and implement
//
// In lld for the first pass, we pre-create one or more ThunkSections per
// InputSectionDescription at Target specific intervals. A ThunkSection is
// placed so that the estimated end of the ThunkSection is within range of the
// start of the InputSectionDescription or the previous ThunkSection. For
// example:
// InputSectionDescription
// Section 0
// ...
// Section N
// ThunkSection 0
// Section N + 1
// ...
// Section N + K
// Thunk Section 1
//
// The intention is that we can add a Thunk to a ThunkSection that is well
// spaced enough to service a number of callers without having to do a lot
// of work. An important principle is that it is not an error if a Thunk cannot
// be placed in a pre-created ThunkSection; when this happens we create a new
// ThunkSection placed next to the caller. This allows us to handle the vast
// majority of thunks simply, but also handle rare cases where the branch range
// is smaller than the target specific spacing.
//
// The algorithm is expected to create all the thunks that are needed in a
// single pass, with a small number of programs needing a second pass due to
// the insertion of thunks in the first pass increasing the offset between
// callers and callees that were only just in range.
//
// A consequence of allowing new ThunkSections to be created outside of the
// pre-created ThunkSections is that in rare cases calls to Thunks that were in
// range in pass K, are out of range in some pass > K due to the insertion of
// more Thunks in between the caller and callee. When this happens we retarget
// the relocation back to the original target and create another Thunk.

// Remove ThunkSections that are empty, this should only be the initial set
// precreated on pass 0.

// Insert the Thunks for OutputSection OS into their designated place
// in the Sections vector, and recalculate the InputSection output section
// offsets.
// This may invalidate any output section offsets stored outside of InputSection
void ThunkCreator::mergeThunks(ArrayRef<OutputSection *> outputSections) {
  forEachInputSectionDescription(
      outputSections, [&](OutputSection *os, InputSectionDescription *isd) {
        if (isd->thunkSections.empty())
          return;

        // Remove any zero sized precreated Thunks.
        llvm::erase_if(isd->thunkSections,
                       [](const std::pair<ThunkSection *, uint32_t> &ts) {
                         return ts.first->getSize() == 0;
                       });

        // ISD->ThunkSections contains all created ThunkSections, including
        // those inserted in previous passes. Extract the Thunks created this
        // pass and order them in ascending outSecOff.
        std::vector<ThunkSection *> newThunks;
        for (std::pair<ThunkSection *, uint32_t> ts : isd->thunkSections)
          if (ts.second == pass)
            newThunks.push_back(ts.first);
        llvm::stable_sort(newThunks,
                          [](const ThunkSection *a, const ThunkSection *b) {
                            return a->outSecOff < b->outSecOff;
                          });

        // Merge sorted vectors of Thunks and InputSections by outSecOff
        SmallVector<InputSection *, 0> tmp;
        tmp.reserve(isd->sections.size() + newThunks.size());

        std::merge(isd->sections.begin(), isd->sections.end(),
                   newThunks.begin(), newThunks.end(), std::back_inserter(tmp),
                   mergeCmp);

        isd->sections = std::move(tmp);
      });
}

constexpr uint32_t HEXAGON_MASK_END_PACKET = 3 << 14;
constexpr uint32_t HEXAGON_END_OF_PACKET = 3 << 14;
constexpr uint32_t HEXAGON_END_OF_DUPLEX = 0 << 14;

// Return the distance between the packet start and the instruction in the
// relocation.
static int getHexagonPacketOffset(const InputSection &isec,
                                  const Relocation &rel) {
  const ArrayRef<uint8_t> data = isec.content();

  // Search back as many as 3 instructions.
  for (unsigned i = 0;; i++) {
    if (i == 3 || rel.offset < (i + 1) * 4)
      return i * 4;
    uint32_t instWord =
        read32(isec.getCtx(), data.data() + (rel.offset - (i + 1) * 4));
    if (((instWord & HEXAGON_MASK_END_PACKET) == HEXAGON_END_OF_PACKET) ||
        ((instWord & HEXAGON_MASK_END_PACKET) == HEXAGON_END_OF_DUPLEX))
      return i * 4;
  }
}

static int64_t getPCBias(Ctx &ctx, const InputSection &isec,
                         const Relocation &rel) {
  if (ctx.arg.emachine == EM_ARM) {
    switch (rel.type) {
    case R_ARM_THM_JUMP19:
    case R_ARM_THM_JUMP24:
    case R_ARM_THM_CALL:
      return 4;
    default:
      return 8;
    }
  }
  if (ctx.arg.emachine == EM_HEXAGON)
    return -getHexagonPacketOffset(isec, rel);
  return 0;
}

// Find or create a ThunkSection within the InputSectionDescription (ISD) that
// is in range of Src. An ISD maps to a range of InputSections described by a
// linker script section pattern such as { .text .text.* }.
ThunkSection *ThunkCreator::getISDThunkSec(OutputSection *os,
                                           InputSection *isec,
                                           InputSectionDescription *isd,
                                           const Relocation &rel,
                                           uint64_t src) {
  // See the comment in getThunk for -pcBias below.
  const int64_t pcBias = getPCBias(ctx, *isec, rel);
  for (std::pair<ThunkSection *, uint32_t> tp : isd->thunkSections) {
    ThunkSection *ts = tp.first;
    uint64_t tsBase = os->addr + ts->outSecOff - pcBias;
    uint64_t tsLimit = tsBase + ts->getSize();
    if (ctx.target->inBranchRange(rel.type, src,
                                  (src > tsLimit) ? tsBase : tsLimit))
      return ts;
  }

  // No suitable ThunkSection exists. This can happen when there is a branch
  // with lower range than the ThunkSection spacing or when there are too
  // many Thunks. Create a new ThunkSection as close to the InputSection as
  // possible. Error if InputSection is so large we cannot place ThunkSection
  // anywhere in Range.
  uint64_t thunkSecOff = isec->outSecOff;
  if (!ctx.target->inBranchRange(rel.type, src,
                                 os->addr + thunkSecOff + rel.addend)) {
    thunkSecOff = isec->outSecOff + isec->getSize();
    if (!ctx.target->inBranchRange(rel.type, src,
                                   os->addr + thunkSecOff + rel.addend))
      Fatal(ctx) << "InputSection too large for range extension thunk "
                 << isec->getObjMsg(src - (os->addr << isec->outSecOff));
  }
  return addThunkSection(os, isd, thunkSecOff);
}

// Add a Thunk that needs to be placed in a ThunkSection that immediately
// precedes its Target.
ThunkSection *ThunkCreator::getISThunkSec(InputSection *isec) {
  ThunkSection *ts = thunkedSections.lookup(isec);
  if (ts)
    return ts;

  // Find InputSectionRange within Target Output Section (TOS) that the
  // InputSection (IS) that we need to precede is in.
  OutputSection *tos = isec->getParent();
  for (SectionCommand *bc : tos->commands) {
    auto *isd = dyn_cast<InputSectionDescription>(bc);
    if (!isd || isd->sections.empty())
      continue;

    InputSection *first = isd->sections.front();
    InputSection *last = isd->sections.back();

    if (isec->outSecOff < first->outSecOff || last->outSecOff < isec->outSecOff)
      continue;

    ts = addThunkSection(tos, isd, isec->outSecOff);
    thunkedSections[isec] = ts;
    return ts;
  }

  return nullptr;
}

// Create one or more ThunkSections per OS that can be used to place Thunks.
// We attempt to place the ThunkSections using the following desirable
// properties:
// - Within range of the maximum number of callers
// - Minimise the number of ThunkSections
//
// We follow a simple but conservative heuristic to place ThunkSections at
// offsets that are multiples of a Target specific branch range.
// For an InputSectionDescription that is smaller than the range, a single
// ThunkSection at the end of the range will do.
//
// For an InputSectionDescription that is more than twice the size of the range,
// we place the last ThunkSection at range bytes from the end of the
// InputSectionDescription in order to increase the likelihood that the
// distance from a thunk to its target will be sufficiently small to
// allow for the creation of a short thunk.
void ThunkCreator::createInitialThunkSections(
    ArrayRef<OutputSection *> outputSections) {
  uint32_t thunkSectionSpacing = ctx.target->getThunkSectionSpacing();
  forEachInputSectionDescription(
      outputSections, [&](OutputSection *os, InputSectionDescription *isd) {
        if (isd->sections.empty())
          return;

        uint32_t isdBegin = isd->sections.front()->outSecOff;
        uint32_t isdEnd =
            isd->sections.back()->outSecOff + isd->sections.back()->getSize();
        uint32_t lastThunkLowerBound = -1;
        if (isdEnd - isdBegin > thunkSectionSpacing * 2)
          lastThunkLowerBound = isdEnd - thunkSectionSpacing;

        uint32_t isecLimit;
        uint32_t prevIsecLimit = isdBegin;
        uint32_t thunkUpperBound = isdBegin + thunkSectionSpacing;

        for (const InputSection *isec : isd->sections) {
          isecLimit = isec->outSecOff + isec->getSize();
          if (isecLimit > thunkUpperBound) {
            addThunkSection(os, isd, prevIsecLimit);
            thunkUpperBound = prevIsecLimit + thunkSectionSpacing;
          }
          if (isecLimit > lastThunkLowerBound)
            break;
          prevIsecLimit = isecLimit;
        }
        addThunkSection(os, isd, isecLimit);
      });
}

ThunkSection *ThunkCreator::addThunkSection(OutputSection *os,
                                            InputSectionDescription *isd,
                                            uint64_t off) {
  auto *ts = make<ThunkSection>(ctx, os, off);
  ts->partition = os->partition;
  if ((ctx.arg.fixCortexA53Errata843419 || ctx.arg.fixCortexA8) &&
      !isd->sections.empty()) {
    // The errata fixes are sensitive to addresses modulo 4 KiB. When we add
    // thunks we disturb the base addresses of sections placed after the thunks
    // this makes patches we have generated redundant, and may cause us to
    // generate more patches as different instructions are now in sensitive
    // locations. When we generate more patches we may force more branches to
    // go out of range, causing more thunks to be generated. In pathological
    // cases this can cause the address dependent content pass not to converge.
    // We fix this by rounding up the size of the ThunkSection to 4KiB, this
    // limits the insertion of a ThunkSection on the addresses modulo 4 KiB,
    // which means that adding Thunks to the section does not invalidate
    // errata patches for following code.
    // Rounding up the size to 4KiB has consequences for code-size and can
    // trip up linker script defined assertions. For example the linux kernel
    // has an assertion that what LLD represents as an InputSectionDescription
    // does not exceed 4 KiB even if the overall OutputSection is > 128 Mib.
    // We use the heuristic of rounding up the size when both of the following
    // conditions are true:
    // 1.) The OutputSection is larger than the ThunkSectionSpacing. This
    //     accounts for the case where no single InputSectionDescription is
    //     larger than the OutputSection size. This is conservative but simple.
    // 2.) The InputSectionDescription is larger than 4 KiB. This will prevent
    //     any assertion failures that an InputSectionDescription is < 4 KiB
    //     in size.
    uint64_t isdSize = isd->sections.back()->outSecOff +
                       isd->sections.back()->getSize() -
                       isd->sections.front()->outSecOff;
    if (os->size > ctx.target->getThunkSectionSpacing() && isdSize > 4096)
      ts->roundUpSizeForErrata = true;
  }
  isd->thunkSections.push_back({ts, pass});
  return ts;
}

static bool isThunkSectionCompatible(InputSection *source,
                                     SectionBase *target) {
  // We can't reuse thunks in different loadable partitions because they might
  // not be loaded. But partition 1 (the main partition) will always be loaded.
  if (source->partition != target->partition)
    return target->partition == 1;
  return true;
}

std::pair<Thunk *, bool> ThunkCreator::getThunk(InputSection *isec,
                                                Relocation &rel, uint64_t src) {
  SmallVector<std::unique_ptr<Thunk>, 0> *thunkVec = nullptr;
  // Arm and Thumb have a PC Bias of 8 and 4 respectively, this is cancelled
  // out in the relocation addend. We compensate for the PC bias so that
  // an Arm and Thumb relocation to the same destination get the same keyAddend,
  // which is usually 0.
  const int64_t pcBias = getPCBias(ctx, *isec, rel);
  const int64_t keyAddend = rel.addend + pcBias;

  // We use a ((section, offset), addend) pair to find the thunk position if
  // possible so that we create only one thunk for aliased symbols or ICFed
  // sections. There may be multiple relocations sharing the same (section,
  // offset + addend) pair. We may revert the relocation back to its original
  // non-Thunk target, so we cannot fold offset + addend.
  if (auto *d = dyn_cast<Defined>(rel.sym))
    if (!d->isInPlt(ctx) && d->section)
      thunkVec = &thunkedSymbolsBySectionAndAddend[{{d->section, d->value},
                                                    keyAddend}];
  if (!thunkVec)
    thunkVec = &thunkedSymbols[{rel.sym, keyAddend}];

  // Check existing Thunks for Sym to see if they can be reused
  for (auto &t : *thunkVec)
    if (isThunkSectionCompatible(isec, t->getThunkTargetSym()->section) &&
        t->isCompatibleWith(*isec, rel) &&
        ctx.target->inBranchRange(rel.type, src,
                                  t->getThunkTargetSym()->getVA(ctx, -pcBias)))
      return std::make_pair(t.get(), false);

  // No existing compatible Thunk in range, create a new one
  thunkVec->push_back(addThunk(ctx, *isec, rel));
  return std::make_pair(thunkVec->back().get(), true);
}

std::pair<Thunk *, bool> ThunkCreator::getSyntheticLandingPad(Defined &d,
                                                              int64_t a) {
  auto [it, isNew] = landingPadsBySectionAndAddend.try_emplace(
      {{d.section, d.value}, a}, nullptr);
  if (isNew)
    it->second = addLandingPadThunk(ctx, d, a);
  return {it->second.get(), isNew};
}

// Return true if the relocation target is an in range Thunk.
// Return false if the relocation is not to a Thunk. If the relocation target
// was originally to a Thunk, but is no longer in range we revert the
// relocation back to its original non-Thunk target.
bool ThunkCreator::normalizeExistingThunk(Relocation &rel, uint64_t src) {
  if (Thunk *t = thunks.lookup(rel.sym)) {
    if (ctx.target->inBranchRange(rel.type, src,
                                  rel.sym->getVA(ctx, rel.addend)))
      return true;
    rel.sym = &t->destination;
    rel.addend = t->addend;
    if (rel.sym->isInPlt(ctx))
      rel.expr = toPlt(rel.expr);
  }
  return false;
}

// When indirect branches are restricted, such as AArch64 BTI Thunks may need
// to target a linker generated landing pad instead of the target. This needs
// to be done once per pass as the need for a BTI thunk is dependent whether
// a thunk is short or long. We iterate over all the thunks to make sure we
// catch thunks that have been created but are no longer live. Non-live thunks
// are not reachable via normalizeExistingThunk() but are still written.
bool ThunkCreator::addSyntheticLandingPads() {
  bool addressesChanged = false;
  for (Thunk *t : allThunks) {
    if (!t->needsSyntheticLandingPad())
      continue;
    Thunk *lpt;
    bool isNew;
    auto &dr = cast<Defined>(t->destination);
    std::tie(lpt, isNew) = getSyntheticLandingPad(dr, t->addend);
    if (isNew) {
      addressesChanged = true;
      getISThunkSec(cast<InputSection>(dr.section))->addThunk(lpt);
    }
    t->landingPad = lpt->getThunkTargetSym();
  }
  return addressesChanged;
}

// Process all relocations from the InputSections that have been assigned
// to InputSectionDescriptions and redirect through Thunks if needed. The
// function should be called iteratively until it returns false.
//
// PreConditions:
// All InputSections that may need a Thunk are reachable from
// OutputSectionCommands.
//
// All OutputSections have an address and all InputSections have an offset
// within the OutputSection.
//
// The offsets between caller (relocation place) and callee
// (relocation target) will not be modified outside of createThunks().
//
// PostConditions:
// If return value is true then ThunkSections have been inserted into
// OutputSections. All relocations that needed a Thunk based on the information
// available to createThunks() on entry have been redirected to a Thunk. Note
// that adding Thunks changes offsets between caller and callee so more Thunks
// may be required.
//
// If return value is false then no more Thunks are needed, and createThunks has
// made no changes. If the target requires range extension thunks, currently
// ARM, then any future change in offset between caller and callee risks a
// relocation out of range error.
bool ThunkCreator::createThunks(uint32_t pass,
                                ArrayRef<OutputSection *> outputSections) {
  this->pass = pass;
  bool addressesChanged = false;

  if (pass == 0 && ctx.target->getThunkSectionSpacing())
    createInitialThunkSections(outputSections);

  if (ctx.arg.emachine == EM_AARCH64)
    addressesChanged = addSyntheticLandingPads();

  // Create all the Thunks and insert them into synthetic ThunkSections. The
  // ThunkSections are later inserted back into InputSectionDescriptions.
  // We separate the creation of ThunkSections from the insertion of the
  // ThunkSections as ThunkSections are not always inserted into the same
  // InputSectionDescription as the caller.
  forEachInputSectionDescription(
      outputSections, [&](OutputSection *os, InputSectionDescription *isd) {
        for (InputSection *isec : isd->sections)
          for (Relocation &rel : isec->relocs()) {
            uint64_t src = isec->getVA(rel.offset);

            // If we are a relocation to an existing Thunk, check if it is
            // still in range. If not then Rel will be altered to point to its
            // original target so another Thunk can be generated.
            if (pass > 0 && normalizeExistingThunk(rel, src))
              continue;

            if (!ctx.target->needsThunk(rel.expr, rel.type, isec->file, src,
                                        *rel.sym, rel.addend))
              continue;

            Thunk *t;
            bool isNew;
            std::tie(t, isNew) = getThunk(isec, rel, src);

            if (isNew) {
              // Find or create a ThunkSection for the new Thunk
              ThunkSection *ts;
              if (auto *tis = t->getTargetInputSection())
                ts = getISThunkSec(tis);
              else
                ts = getISDThunkSec(os, isec, isd, rel, src);
              ts->addThunk(t);
              thunks[t->getThunkTargetSym()] = t;
              allThunks.push_back(t);
            }

            // Redirect relocation to Thunk, we never go via the PLT to a Thunk
            rel.sym = t->getThunkTargetSym();
            rel.expr = fromPlt(rel.expr);

            // On AArch64 and PPC, a jump/call relocation may be encoded as
            // STT_SECTION + non-zero addend, clear the addend after
            // redirection.
            if (ctx.arg.emachine != EM_MIPS)
              rel.addend = -getPCBias(ctx, *isec, rel);
          }

        for (auto &p : isd->thunkSections)
          addressesChanged |= p.first->assignOffsets();
      });

  for (auto &p : thunkedSections)
    addressesChanged |= p.second->assignOffsets();

  // Merge all created synthetic ThunkSections back into OutputSection
  mergeThunks(outputSections);
  return addressesChanged;
}

// The following aid in the conversion of call x@GDPLT to call __tls_get_addr
// hexagonNeedsTLSSymbol scans for relocations would require a call to
// __tls_get_addr.
// hexagonTLSSymbolUpdate rebinds the relocation to __tls_get_addr.
bool elf::hexagonNeedsTLSSymbol(ArrayRef<OutputSection *> outputSections) {
  bool needTlsSymbol = false;
  forEachInputSectionDescription(
      outputSections, [&](OutputSection *os, InputSectionDescription *isd) {
        for (InputSection *isec : isd->sections)
          for (Relocation &rel : isec->relocs())
            if (rel.sym->type == llvm::ELF::STT_TLS && rel.expr == R_PLT_PC) {
              needTlsSymbol = true;
              return;
            }
      });
  return needTlsSymbol;
}

void elf::hexagonTLSSymbolUpdate(Ctx &ctx) {
  Symbol *sym = ctx.symtab->find("__tls_get_addr");
  if (!sym)
    return;
  bool needEntry = true;
  forEachInputSectionDescription(
      ctx.outputSections, [&](OutputSection *os, InputSectionDescription *isd) {
        for (InputSection *isec : isd->sections)
          for (Relocation &rel : isec->relocs())
            if (rel.sym->type == llvm::ELF::STT_TLS && rel.expr == R_PLT_PC) {
              if (needEntry) {
                if (sym->auxIdx == 0)
                  sym->allocateAux(ctx);
                addPltEntry(ctx, *ctx.in.plt, *ctx.in.gotPlt, *ctx.in.relaPlt,
                            ctx.target->pltRel, *sym);
                needEntry = false;
              }
              rel.sym = sym;
            }
      });
}

static bool matchesRefTo(const NoCrossRefCommand &cmd, StringRef osec) {
  if (cmd.toFirst)
    return cmd.outputSections[0] == osec;
  return llvm::is_contained(cmd.outputSections, osec);
}

template <class ELFT, class Rels>
static void scanCrossRefs(Ctx &ctx, const NoCrossRefCommand &cmd,
                          OutputSection *osec, InputSection *sec, Rels rels) {
  for (const auto &r : rels) {
    Symbol &sym = sec->file->getSymbol(r.getSymbol(ctx.arg.isMips64EL));
    // A legal cross-reference is when the destination output section is
    // nullptr, osec for a self-reference, or a section that is described by the
    // NOCROSSREFS/NOCROSSREFS_TO command.
    auto *dstOsec = sym.getOutputSection();
    if (!dstOsec || dstOsec == osec || !matchesRefTo(cmd, dstOsec->name))
      continue;

    std::string toSymName;
    if (!sym.isSection())
      toSymName = toStr(ctx, sym);
    else if (auto *d = dyn_cast<Defined>(&sym))
      toSymName = d->section->name;
    Err(ctx) << sec->getLocation(r.r_offset)
             << ": prohibited cross reference from '" << osec->name << "' to '"
             << toSymName << "' in '" << dstOsec->name << "'";
  }
}

// For each output section described by at least one NOCROSSREFS(_TO) command,
// scan relocations from its input sections for prohibited cross references.
template <class ELFT> void elf::checkNoCrossRefs(Ctx &ctx) {
  for (OutputSection *osec : ctx.outputSections) {
    for (const NoCrossRefCommand &noxref : ctx.script->noCrossRefs) {
      if (!llvm::is_contained(noxref.outputSections, osec->name) ||
          (noxref.toFirst && noxref.outputSections[0] == osec->name))
        continue;
      for (SectionCommand *cmd : osec->commands) {
        auto *isd = dyn_cast<InputSectionDescription>(cmd);
        if (!isd)
          continue;
        parallelForEach(isd->sections, [&](InputSection *sec) {
          invokeOnRelocs(*sec, scanCrossRefs<ELFT>, ctx, noxref, osec, sec);
        });
      }
    }
  }
}

template void elf::scanRelocations<ELF32LE>(Ctx &);
template void elf::scanRelocations<ELF32BE>(Ctx &);
template void elf::scanRelocations<ELF64LE>(Ctx &);
template void elf::scanRelocations<ELF64BE>(Ctx &);

template void elf::checkNoCrossRefs<ELF32LE>(Ctx &);
template void elf::checkNoCrossRefs<ELF32BE>(Ctx &);
template void elf::checkNoCrossRefs<ELF64LE>(Ctx &);
template void elf::checkNoCrossRefs<ELF64BE>(Ctx &);<|MERGE_RESOLUTION|>--- conflicted
+++ resolved
@@ -704,10 +704,8 @@
                              uint64_t offsetInSec, Symbol &sym, int64_t addend,
                              RelExpr expr, RelType type) {
   Partition &part = isec.getPartition(ctx);
-  bool isAArch64Auth =
-      ctx.arg.emachine == EM_AARCH64 && type == R_AARCH64_AUTH_ABS64;
-
-  if (sym.isTagged() && !isAArch64Auth) {
+
+  if (sym.isTagged()) {
     part.relaDyn->addRelativeReloc<shard>(ctx.target->relativeRel, isec,
                                           offsetInSec, sym, addend, type, expr);
     // With MTE globals, we always want to derive the address tag by `ldg`-ing
@@ -719,11 +717,7 @@
     // field. This is described in further detail in:
     // https://github.com/ARM-software/abi-aa/blob/main/memtagabielf64/memtagabielf64.rst#841extended-semantics-of-r_aarch64_relative
     if (addend < 0 || static_cast<uint64_t>(addend) >= sym.getSize())
-<<<<<<< HEAD
-      isec.addReloc({expr, type, offsetInSec, addend, &sym});
-=======
-      isec.relocations.push_back({R_ADDEND_NEG, type, offsetInSec, addend, &sym});
->>>>>>> 6d00b40d
+      isec.addReloc({R_ADDEND_NEG, type, offsetInSec, addend, &sym});
     return;
   }
 
@@ -733,22 +727,13 @@
   // relrDyn sections don't support odd offsets. Also, relrDyn sections
   // don't store the addend values, so we must write it to the relocated
   // address.
-  //
-  // When symbol values are determined in finalizeAddressDependentContent,
-  // some .relr.auth.dyn relocations may be moved to .rela.dyn.
-  RelrBaseSection *relrDyn = part.relrDyn.get();
-  if (isAArch64Auth)
-    relrDyn = part.relrAuthDyn.get();
-  if (relrDyn && isec.addralign >= 2 && offsetInSec % 2 == 0) {
-    relrDyn->addRelativeReloc<shard>(isec, offsetInSec, sym, addend, type,
-                                     expr);
+  if (part.relrDyn && isec.addralign >= 2 && offsetInSec % 2 == 0) {
+    part.relrDyn->addRelativeReloc<shard>(isec, offsetInSec, sym, addend, type,
+                                          expr);
     return;
   }
-  RelType relativeType = ctx.target->relativeRel;
-  if (isAArch64Auth)
-    relativeType = R_AARCH64_AUTH_RELATIVE;
-  part.relaDyn->addRelativeReloc<shard>(relativeType, isec, offsetInSec, sym,
-                                        addend, type, expr);
+  part.relaDyn->addRelativeReloc<shard>(ctx.target->relativeRel, isec,
+                                        offsetInSec, sym, addend, type, expr);
 }
 
 template <class PltSection, class GotPltSection>
@@ -1007,9 +992,7 @@
   if (canWrite) {
     RelType rel = ctx.target->getDynRel(type);
     if (oneof<R_GOT, RE_LOONGARCH_GOT>(expr) ||
-        ((rel == ctx.target->symbolicRel ||
-          (ctx.arg.emachine == EM_AARCH64 && type == R_AARCH64_AUTH_ABS64)) &&
-         !sym.isPreemptible)) {
+        (rel == ctx.target->symbolicRel && !sym.isPreemptible)) {
       addRelativeReloc<true>(ctx, *sec, offset, sym, addend, expr, type);
       return;
     }
@@ -1018,8 +1001,6 @@
         rel = ctx.target->relativeRel;
       std::lock_guard<std::mutex> lock(ctx.relocMutex);
       Partition &part = sec->getPartition(ctx);
-<<<<<<< HEAD
-=======
       // For a preemptible symbol, we can't use a relative relocation. For an
       // undefined symbol, we can't compute offset at link-time and use a
       // relative relocation. Use a symbolic relocation instead.
@@ -1029,15 +1010,14 @@
           // When symbol values are determined in
           // finalizeAddressDependentContent, some .relr.auth.dyn relocations
           // may be moved to .rela.dyn.
-          sec->addReloc({expr, type, offset, addend, &sym});
-          part.relrAuthDyn->relocs.push_back({sec, sec->relocs().size() - 1});
+          part.relrAuthDyn->addRelativeReloc(*sec, offset, sym, addend, type,
+                                             expr);
         } else {
           part.relaDyn->addReloc({R_AARCH64_AUTH_RELATIVE, sec, offset, false,
                                   sym, addend, R_ABS});
         }
         return;
       }
->>>>>>> 6d00b40d
       if (LLVM_UNLIKELY(type == ctx.target->iRelSymbolicRel)) {
         if (sym.isPreemptible) {
           auto diag = Err(ctx);
