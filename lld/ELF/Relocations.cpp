//===- Relocations.cpp ----------------------------------------------------===//
//
// Part of the LLVM Project, under the Apache License v2.0 with LLVM Exceptions.
// See https://llvm.org/LICENSE.txt for license information.
// SPDX-License-Identifier: Apache-2.0 WITH LLVM-exception
//
//===----------------------------------------------------------------------===//
//
// This file implements the core relocation processing logic. It analyzes
// relocations and determines what auxiliary data structures (GOT, PLT, copy
// relocations) need to be created during linking.
//
// The main entry point is scanRelocations<ELFT>(), which calls scanSection()
// to process all relocations within an input section. For each relocation,
// scan() analyzes the type and target, and determines whether a synthetic
// section entry or dynamic relocation is needed.
//
// Note: This file analyzes what needs to be done but doesn't apply the
// actual relocations - that happens later in InputSection::writeTo().
// Instead, it populates Relocation objects in InputSectionBase::relocations
// and creates necessary synthetic sections (GOT, PLT, etc.).
//
// In addition, this file implements the core Thunk creation logic, called
// during finalizeAddressDependentContent().
//
//===----------------------------------------------------------------------===//

#include "Relocations.h"
#include "Config.h"
#include "InputFiles.h"
#include "LinkerScript.h"
#include "OutputSections.h"
#include "RelocScan.h"
#include "SymbolTable.h"
#include "Symbols.h"
#include "SyntheticSections.h"
#include "Target.h"
#include "Thunks.h"
#include "lld/Common/ErrorHandler.h"
#include "lld/Common/Memory.h"
#include "llvm/ADT/SmallSet.h"
#include "llvm/BinaryFormat/ELF.h"
#include "llvm/Demangle/Demangle.h"
#include <algorithm>

using namespace llvm;
using namespace llvm::ELF;
using namespace llvm::object;
using namespace llvm::support::endian;
using namespace lld;
using namespace lld::elf;

static void printDefinedLocation(ELFSyncStream &s, const Symbol &sym) {
  s << "\n>>> defined in " << sym.file;
}

// Construct a message in the following format.
//
// >>> defined in /home/alice/src/foo.o
// >>> referenced by bar.c:12 (/home/alice/src/bar.c:12)
// >>>               /home/alice/src/bar.o:(.text+0x1)
void elf::printLocation(ELFSyncStream &s, InputSectionBase &sec,
                        const Symbol &sym, uint64_t off) {
  printDefinedLocation(s, sym);
  s << "\n>>> referenced by ";
  auto tell = s.tell();
  s << sec.getSrcMsg(sym, off);
  if (tell != s.tell())
    s << "\n>>>               ";
  s << sec.getObjMsg(off);
}

void elf::reportRangeError(Ctx &ctx, uint8_t *loc, const Relocation &rel,
                           const Twine &v, int64_t min, uint64_t max) {
  ErrorPlace errPlace = getErrorPlace(ctx, loc);
  auto diag = Err(ctx);
  diag << errPlace.loc << "relocation " << rel.type
       << " out of range: " << v.str() << " is not in [" << min << ", " << max
       << ']';

  if (rel.sym) {
    if (!rel.sym->isSection())
      diag << "; references '" << rel.sym << '\'';
    else if (auto *d = dyn_cast<Defined>(rel.sym))
      diag << "; references section '" << d->section->name << "'";

    if (ctx.arg.emachine == EM_X86_64 && rel.type == R_X86_64_PC32 &&
        rel.sym->getOutputSection() &&
        (rel.sym->getOutputSection()->flags & SHF_X86_64_LARGE)) {
      diag << "; R_X86_64_PC32 should not reference a section marked "
              "SHF_X86_64_LARGE";
    }
  }
  if (!errPlace.srcLoc.empty())
    diag << "\n>>> referenced by " << errPlace.srcLoc;
  if (rel.sym && !rel.sym->isSection())
    printDefinedLocation(diag, *rel.sym);

  if (errPlace.isec && errPlace.isec->name.starts_with(".debug"))
    diag << "; consider recompiling with -fdebug-types-section to reduce size "
            "of debug sections";
}

void elf::reportRangeError(Ctx &ctx, uint8_t *loc, int64_t v, int n,
                           const Symbol &sym, const Twine &msg) {
  auto diag = Err(ctx);
  diag << getErrorPlace(ctx, loc).loc << msg << " is out of range: " << v
       << " is not in [" << llvm::minIntN(n) << ", " << llvm::maxIntN(n) << "]";
  if (!sym.getName().empty()) {
    diag << "; references '" << &sym << '\'';
    printDefinedLocation(diag, sym);
  }
}

// True if non-preemptable symbol always has the same value regardless of where
// the DSO is loaded.
bool elf::isAbsolute(const Symbol &sym) {
  if (sym.isUndefined())
    return true;
  if (const auto *dr = dyn_cast<Defined>(&sym))
    return dr->section == nullptr; // Absolute symbol.
  return false;
}

static bool isAbsoluteValue(const Symbol &sym) {
  return isAbsolute(sym) || sym.isTls();
}

// Returns true if Expr refers a PLT entry.
static bool needsPlt(RelExpr expr) {
  return oneof<R_PLT, R_PLT_PC, R_PLT_GOTREL, R_PLT_GOTPLT, R_GOTPLT_GOTREL,
               R_GOTPLT_PC, RE_LOONGARCH_PLT_PAGE_PC, RE_PPC32_PLTREL,
               RE_PPC64_CALL_PLT>(expr);
}

bool lld::elf::needsGot(RelExpr expr) {
  return oneof<R_GOT, RE_AARCH64_AUTH_GOT, RE_AARCH64_AUTH_GOT_PC, R_GOT_OFF,
               RE_MIPS_GOT_LOCAL_PAGE, RE_MIPS_GOT_OFF, RE_MIPS_GOT_OFF32,
               RE_AARCH64_GOT_PAGE_PC, RE_AARCH64_AUTH_GOT_PAGE_PC,
               RE_AARCH64_AUTH_GOT_PAGE_PC, R_GOT_PC, R_GOTPLT,
               RE_AARCH64_GOT_PAGE, RE_LOONGARCH_GOT, RE_LOONGARCH_GOT_PAGE_PC>(
      expr);
}

// True if this expression is of the form Sym - X, where X is a position in the
// file (PC, or GOT for example).
static bool isRelExpr(RelExpr expr) {
  return oneof<R_PC, R_GOTREL, R_GOTPLTREL, RE_ARM_PCA, RE_MIPS_GOTREL,
               RE_PPC64_CALL, RE_PPC64_RELAX_TOC, RE_AARCH64_PAGE_PC,
               R_RELAX_GOT_PC, RE_RISCV_PC_INDIRECT, RE_PPC64_RELAX_GOT_PC,
               RE_LOONGARCH_PAGE_PC>(expr);
}

static RelExpr toPlt(RelExpr expr) {
  switch (expr) {
  case RE_LOONGARCH_PAGE_PC:
    return RE_LOONGARCH_PLT_PAGE_PC;
  case RE_PPC64_CALL:
    return RE_PPC64_CALL_PLT;
  case R_PC:
    return R_PLT_PC;
  case R_ABS:
    return R_PLT;
  case R_GOTREL:
    return R_PLT_GOTREL;
  default:
    return expr;
  }
}

static RelExpr fromPlt(RelExpr expr) {
  // We decided not to use a plt. Optimize a reference to the plt to a
  // reference to the symbol itself.
  switch (expr) {
  case R_PLT_PC:
  case RE_PPC32_PLTREL:
    return R_PC;
  case RE_LOONGARCH_PLT_PAGE_PC:
    return RE_LOONGARCH_PAGE_PC;
  case RE_PPC64_CALL_PLT:
    return RE_PPC64_CALL;
  case R_PLT:
    return R_ABS;
  case R_PLT_GOTPLT:
    return R_GOTPLTREL;
  case R_PLT_GOTREL:
    return R_GOTREL;
  default:
    return expr;
  }
}

// Returns true if a given shared symbol is in a read-only segment in a DSO.
template <class ELFT> static bool isReadOnly(SharedSymbol &ss) {
  using Elf_Phdr = typename ELFT::Phdr;

  // Determine if the symbol is read-only by scanning the DSO's program headers.
  const auto &file = cast<SharedFile>(*ss.file);
  for (const Elf_Phdr &phdr :
       check(file.template getObj<ELFT>().program_headers()))
    if ((phdr.p_type == ELF::PT_LOAD || phdr.p_type == ELF::PT_GNU_RELRO) &&
        !(phdr.p_flags & ELF::PF_W) && ss.value >= phdr.p_vaddr &&
        ss.value < phdr.p_vaddr + phdr.p_memsz)
      return true;
  return false;
}

// Returns symbols at the same offset as a given symbol, including SS itself.
//
// If two or more symbols are at the same offset, and at least one of
// them are copied by a copy relocation, all of them need to be copied.
// Otherwise, they would refer to different places at runtime.
template <class ELFT>
static SmallPtrSet<SharedSymbol *, 4> getSymbolsAt(Ctx &ctx, SharedSymbol &ss) {
  using Elf_Sym = typename ELFT::Sym;

  const auto &file = cast<SharedFile>(*ss.file);

  SmallPtrSet<SharedSymbol *, 4> ret;
  for (const Elf_Sym &s : file.template getGlobalELFSyms<ELFT>()) {
    if (s.st_shndx == SHN_UNDEF || s.st_shndx == SHN_ABS ||
        s.getType() == STT_TLS || s.st_value != ss.value)
      continue;
    StringRef name = check(s.getName(file.getStringTable()));
    Symbol *sym = ctx.symtab->find(name);
    if (auto *alias = dyn_cast_or_null<SharedSymbol>(sym))
      ret.insert(alias);
  }

  // The loop does not check SHT_GNU_verneed, so ret does not contain
  // non-default version symbols. If ss has a non-default version, ret won't
  // contain ss. Just add ss unconditionally. If a non-default version alias is
  // separately copy relocated, it and ss will have different addresses.
  // Fortunately this case is impractical and fails with GNU ld as well.
  ret.insert(&ss);
  return ret;
}

// When a symbol is copy relocated or we create a canonical plt entry, it is
// effectively a defined symbol. In the case of copy relocation the symbol is
// in .bss and in the case of a canonical plt entry it is in .plt. This function
// replaces the existing symbol with a Defined pointing to the appropriate
// location.
static void replaceWithDefined(Ctx &ctx, Symbol &sym, SectionBase &sec,
                               uint64_t value, uint64_t size) {
  Symbol old = sym;
  Defined(ctx, sym.file, StringRef(), sym.binding, sym.stOther, sym.type, value,
          size, &sec)
      .overwrite(sym);

  sym.versionId = old.versionId;
  sym.isUsedInRegularObj = true;
  // A copy relocated alias may need a GOT entry.
  sym.flags.store(old.flags.load(std::memory_order_relaxed) & NEEDS_GOT,
                  std::memory_order_relaxed);
}

// Reserve space in .bss or .bss.rel.ro for copy relocation.
//
// The copy relocation is pretty much a hack. If you use a copy relocation
// in your program, not only the symbol name but the symbol's size, RW/RO
// bit and alignment become part of the ABI. In addition to that, if the
// symbol has aliases, the aliases become part of the ABI. That's subtle,
// but if you violate that implicit ABI, that can cause very counter-
// intuitive consequences.
//
// So, what is the copy relocation? It's for linking non-position
// independent code to DSOs. In an ideal world, all references to data
// exported by DSOs should go indirectly through GOT. But if object files
// are compiled as non-PIC, all data references are direct. There is no
// way for the linker to transform the code to use GOT, as machine
// instructions are already set in stone in object files. This is where
// the copy relocation takes a role.
//
// A copy relocation instructs the dynamic linker to copy data from a DSO
// to a specified address (which is usually in .bss) at load-time. If the
// static linker (that's us) finds a direct data reference to a DSO
// symbol, it creates a copy relocation, so that the symbol can be
// resolved as if it were in .bss rather than in a DSO.
//
// As you can see in this function, we create a copy relocation for the
// dynamic linker, and the relocation contains not only symbol name but
// various other information about the symbol. So, such attributes become a
// part of the ABI.
//
// Note for application developers: I can give you a piece of advice if
// you are writing a shared library. You probably should export only
// functions from your library. You shouldn't export variables.
//
// As an example what can happen when you export variables without knowing
// the semantics of copy relocations, assume that you have an exported
// variable of type T. It is an ABI-breaking change to add new members at
// end of T even though doing that doesn't change the layout of the
// existing members. That's because the space for the new members are not
// reserved in .bss unless you recompile the main program. That means they
// are likely to overlap with other data that happens to be laid out next
// to the variable in .bss. This kind of issue is sometimes very hard to
// debug. What's a solution? Instead of exporting a variable V from a DSO,
// define an accessor getV().
template <class ELFT> static void addCopyRelSymbol(Ctx &ctx, SharedSymbol &ss) {
  // Copy relocation against zero-sized symbol doesn't make sense.
  uint64_t symSize = ss.getSize();
  if (symSize == 0 || ss.alignment == 0)
    Err(ctx) << "cannot create a copy relocation for symbol " << &ss;

  // See if this symbol is in a read-only segment. If so, preserve the symbol's
  // memory protection by reserving space in the .bss.rel.ro section.
  bool isRO = isReadOnly<ELFT>(ss);
  BssSection *sec = make<BssSection>(ctx, isRO ? ".bss.rel.ro" : ".bss",
                                     symSize, ss.alignment);
  OutputSection *osec = (isRO ? ctx.in.bssRelRo : ctx.in.bss)->getParent();

  // At this point, sectionBases has been migrated to sections. Append sec to
  // sections.
  if (osec->commands.empty() ||
      !isa<InputSectionDescription>(osec->commands.back()))
    osec->commands.push_back(make<InputSectionDescription>(""));
  auto *isd = cast<InputSectionDescription>(osec->commands.back());
  isd->sections.push_back(sec);
  osec->commitSection(sec);

  // Look through the DSO's dynamic symbol table for aliases and create a
  // dynamic symbol for each one. This causes the copy relocation to correctly
  // interpose any aliases.
  for (SharedSymbol *sym : getSymbolsAt<ELFT>(ctx, ss))
    replaceWithDefined(ctx, *sym, *sec, 0, sym->size);

  ctx.mainPart->relaDyn->addSymbolReloc(ctx.target->copyRel, *sec, 0, ss);
}

// .eh_frame sections are mergeable input sections, so their input
// offsets are not linearly mapped to output section. For each input
// offset, we need to find a section piece containing the offset and
// add the piece's base address to the input offset to compute the
// output offset. That isn't cheap.
//
// This class is to speed up the offset computation. When we process
// relocations, we access offsets in the monotonically increasing
// order. So we can optimize for that access pattern.
//
// For sections other than .eh_frame, this class doesn't do anything.
namespace {
class OffsetGetter {
public:
  OffsetGetter() = default;
  explicit OffsetGetter(EhInputSection &sec) {
    cies = sec.cies;
    fdes = sec.fdes;
    i = cies.begin();
    j = fdes.begin();
  }

  // Translates offsets in input sections to offsets in output sections.
  // Given offset must increase monotonically. We assume that Piece is
  // sorted by inputOff.
  uint64_t get(Ctx &ctx, uint64_t off) {
    while (j != fdes.end() && j->inputOff <= off)
      ++j;
    auto it = j;
    if (j == fdes.begin() || j[-1].inputOff + j[-1].size <= off) {
      while (i != cies.end() && i->inputOff <= off)
        ++i;
      if (i == cies.begin() || i[-1].inputOff + i[-1].size <= off) {
        Err(ctx) << ".eh_frame: relocation is not in any piece";
        return 0;
      }
      it = i;
    }

    // Offset -1 means that the piece is dead (i.e. garbage collected).
    if (it[-1].outputOff == -1)
      return -1;
    return it[-1].outputOff + (off - it[-1].inputOff);
  }

private:
  ArrayRef<EhSectionPiece> cies, fdes;
  ArrayRef<EhSectionPiece>::iterator i, j;
};
} // namespace

// Custom error message if Sym is defined in a discarded section.
template <class ELFT>
static void maybeReportDiscarded(Ctx &ctx, ELFSyncStream &msg, Undefined &sym) {
  auto *file = dyn_cast<ObjFile<ELFT>>(sym.file);
  if (!file || !sym.discardedSecIdx)
    return;
  ArrayRef<typename ELFT::Shdr> objSections =
      file->template getELFShdrs<ELFT>();

  if (sym.type == ELF::STT_SECTION) {
    msg << "relocation refers to a discarded section: ";
    msg << CHECK2(
        file->getObj().getSectionName(objSections[sym.discardedSecIdx]), file);
  } else {
    msg << "relocation refers to a symbol in a discarded section: " << &sym;
  }
  msg << "\n>>> defined in " << file;

  Elf_Shdr_Impl<ELFT> elfSec = objSections[sym.discardedSecIdx - 1];
  if (elfSec.sh_type != SHT_GROUP)
    return;

  // If the discarded section is a COMDAT.
  StringRef signature = file->getShtGroupSignature(objSections, elfSec);
  if (const InputFile *prevailing =
          ctx.symtab->comdatGroups.lookup(CachedHashStringRef(signature))) {
    msg << "\n>>> section group signature: " << signature
        << "\n>>> prevailing definition is in " << prevailing;
    if (sym.nonPrevailing) {
      msg << "\n>>> or the symbol in the prevailing group had STB_WEAK "
             "binding and the symbol in a non-prevailing group had STB_GLOBAL "
             "binding. Mixing groups with STB_WEAK and STB_GLOBAL binding "
             "signature is not supported";
    }
  }
}

// Check whether the definition name def is a mangled function name that matches
// the reference name ref.
static bool canSuggestExternCForCXX(StringRef ref, StringRef def) {
  llvm::ItaniumPartialDemangler d;
  std::string name = def.str();
  if (d.partialDemangle(name.c_str()))
    return false;
  char *buf = d.getFunctionName(nullptr, nullptr);
  if (!buf)
    return false;
  bool ret = ref == buf;
  free(buf);
  return ret;
}

// Suggest an alternative spelling of an "undefined symbol" diagnostic. Returns
// the suggested symbol, which is either in the symbol table, or in the same
// file of sym.
static const Symbol *getAlternativeSpelling(Ctx &ctx, const Undefined &sym,
                                            std::string &pre_hint,
                                            std::string &post_hint) {
  DenseMap<StringRef, const Symbol *> map;
  if (sym.file->kind() == InputFile::ObjKind) {
    auto *file = cast<ELFFileBase>(sym.file);
    // If sym is a symbol defined in a discarded section, maybeReportDiscarded()
    // will give an error. Don't suggest an alternative spelling.
    if (sym.discardedSecIdx != 0 &&
        file->getSections()[sym.discardedSecIdx] == &InputSection::discarded)
      return nullptr;

    // Build a map of local defined symbols.
    for (const Symbol *s : sym.file->getSymbols())
      if (s->isLocal() && s->isDefined() && !s->getName().empty())
        map.try_emplace(s->getName(), s);
  }

  auto suggest = [&](StringRef newName) -> const Symbol * {
    // If defined locally.
    if (const Symbol *s = map.lookup(newName))
      return s;

    // If in the symbol table and not undefined.
    if (const Symbol *s = ctx.symtab->find(newName))
      if (!s->isUndefined())
        return s;

    return nullptr;
  };

  // This loop enumerates all strings of Levenshtein distance 1 as typo
  // correction candidates and suggests the one that exists as a non-undefined
  // symbol.
  StringRef name = sym.getName();
  for (size_t i = 0, e = name.size(); i != e + 1; ++i) {
    // Insert a character before name[i].
    std::string newName = (name.substr(0, i) + "0" + name.substr(i)).str();
    for (char c = '0'; c <= 'z'; ++c) {
      newName[i] = c;
      if (const Symbol *s = suggest(newName))
        return s;
    }
    if (i == e)
      break;

    // Substitute name[i].
    newName = std::string(name);
    for (char c = '0'; c <= 'z'; ++c) {
      newName[i] = c;
      if (const Symbol *s = suggest(newName))
        return s;
    }

    // Transpose name[i] and name[i+1]. This is of edit distance 2 but it is
    // common.
    if (i + 1 < e) {
      newName[i] = name[i + 1];
      newName[i + 1] = name[i];
      if (const Symbol *s = suggest(newName))
        return s;
    }

    // Delete name[i].
    newName = (name.substr(0, i) + name.substr(i + 1)).str();
    if (const Symbol *s = suggest(newName))
      return s;
  }

  // Case mismatch, e.g. Foo vs FOO.
  for (auto &it : map)
    if (name.equals_insensitive(it.first))
      return it.second;
  for (Symbol *sym : ctx.symtab->getSymbols())
    if (!sym->isUndefined() && name.equals_insensitive(sym->getName()))
      return sym;

  // The reference may be a mangled name while the definition is not. Suggest a
  // missing extern "C".
  if (name.starts_with("_Z")) {
    std::string buf = name.str();
    llvm::ItaniumPartialDemangler d;
    if (!d.partialDemangle(buf.c_str()))
      if (char *buf = d.getFunctionName(nullptr, nullptr)) {
        const Symbol *s = suggest(buf);
        free(buf);
        if (s) {
          pre_hint = ": extern \"C\" ";
          return s;
        }
      }
  } else {
    const Symbol *s = nullptr;
    for (auto &it : map)
      if (canSuggestExternCForCXX(name, it.first)) {
        s = it.second;
        break;
      }
    if (!s)
      for (Symbol *sym : ctx.symtab->getSymbols())
        if (canSuggestExternCForCXX(name, sym->getName())) {
          s = sym;
          break;
        }
    if (s) {
      pre_hint = " to declare ";
      post_hint = " as extern \"C\"?";
      return s;
    }
  }

  return nullptr;
}

static void reportUndefinedSymbol(Ctx &ctx, const UndefinedDiag &undef,
                                  bool correctSpelling) {
  Undefined &sym = *undef.sym;
  ELFSyncStream msg(ctx, DiagLevel::None);

  auto visibility = [&]() {
    switch (sym.visibility()) {
    case STV_INTERNAL:
      return "internal ";
    case STV_HIDDEN:
      return "hidden ";
    case STV_PROTECTED:
      return "protected ";
    default:
      return "";
    }
  };

  switch (ctx.arg.ekind) {
  case ELF32LEKind:
    maybeReportDiscarded<ELF32LE>(ctx, msg, sym);
    break;
  case ELF32BEKind:
    maybeReportDiscarded<ELF32BE>(ctx, msg, sym);
    break;
  case ELF64LEKind:
    maybeReportDiscarded<ELF64LE>(ctx, msg, sym);
    break;
  case ELF64BEKind:
    maybeReportDiscarded<ELF64BE>(ctx, msg, sym);
    break;
  default:
    llvm_unreachable("");
  }
  if (msg.str().empty())
    msg << "undefined " << visibility() << "symbol: " << &sym;

  const size_t maxUndefReferences = 3;
  for (UndefinedDiag::Loc l :
       ArrayRef(undef.locs).take_front(maxUndefReferences)) {
    InputSectionBase &sec = *l.sec;
    uint64_t offset = l.offset;

    msg << "\n>>> referenced by ";
    // In the absence of line number information, utilize DW_TAG_variable (if
    // present) for the enclosing symbol (e.g. var in `int *a[] = {&undef};`).
    Symbol *enclosing = sec.getEnclosingSymbol(offset);

    ELFSyncStream msg1(ctx, DiagLevel::None);
    auto tell = msg.tell();
    msg << sec.getSrcMsg(enclosing ? *enclosing : sym, offset);
    if (tell != msg.tell())
      msg << "\n>>>               ";
    msg << sec.getObjMsg(offset);
  }

  if (maxUndefReferences < undef.locs.size())
    msg << "\n>>> referenced " << (undef.locs.size() - maxUndefReferences)
        << " more times";

  if (correctSpelling) {
    std::string pre_hint = ": ", post_hint;
    if (const Symbol *corrected =
            getAlternativeSpelling(ctx, sym, pre_hint, post_hint)) {
      msg << "\n>>> did you mean" << pre_hint << corrected << post_hint
          << "\n>>> defined in: " << corrected->file;
    }
  }

  if (sym.getName().starts_with("_ZTV"))
    msg << "\n>>> the vtable symbol may be undefined because the class is "
           "missing its key function "
           "(see https://lld.llvm.org/missingkeyfunction)";
  if (ctx.arg.gcSections && ctx.arg.zStartStopGC &&
      sym.getName().starts_with("__start_")) {
    msg << "\n>>> the encapsulation symbol needs to be retained under "
           "--gc-sections properly; consider -z nostart-stop-gc "
           "(see https://lld.llvm.org/ELF/start-stop-gc)";
  }

  if (undef.isWarning)
    Warn(ctx) << msg.str();
  else
    ctx.e.error(msg.str(), ErrorTag::SymbolNotFound, {sym.getName()});
}

void elf::reportUndefinedSymbols(Ctx &ctx) {
  // Find the first "undefined symbol" diagnostic for each diagnostic, and
  // collect all "referenced from" lines at the first diagnostic.
  DenseMap<Symbol *, UndefinedDiag *> firstRef;
  for (UndefinedDiag &undef : ctx.undefErrs) {
    assert(undef.locs.size() == 1);
    if (UndefinedDiag *canon = firstRef.lookup(undef.sym)) {
      canon->locs.push_back(undef.locs[0]);
      undef.locs.clear();
    } else
      firstRef[undef.sym] = &undef;
  }

  // Enable spell corrector for the first 2 diagnostics.
  for (auto [i, undef] : llvm::enumerate(ctx.undefErrs))
    if (!undef.locs.empty())
      reportUndefinedSymbol(ctx, undef, i < 2);
}

// Report an undefined symbol if necessary.
// Returns true if the undefined symbol will produce an error message.
bool RelocScan::maybeReportUndefined(Undefined &sym, uint64_t offset) {
  std::lock_guard<std::mutex> lock(ctx.relocMutex);
  // If versioned, issue an error (even if the symbol is weak) because we don't
  // know the defining filename which is required to construct a Verneed entry.
  if (sym.hasVersionSuffix) {
    ctx.undefErrs.push_back({&sym, {{sec, offset}}, false});
    return true;
  }
  if (sym.isWeak())
    return false;

  bool canBeExternal = !sym.isLocal() && sym.visibility() == STV_DEFAULT;
  if (ctx.arg.unresolvedSymbols == UnresolvedPolicy::Ignore && canBeExternal)
    return false;

  // clang (as of 2019-06-12) / gcc (as of 8.2.1) PPC64 may emit a .rela.toc
  // which references a switch table in a discarded .rodata/.text section. The
  // .toc and the .rela.toc are incorrectly not placed in the comdat. The ELF
  // spec says references from outside the group to a STB_LOCAL symbol are not
  // allowed. Work around the bug.
  //
  // PPC32 .got2 is similar but cannot be fixed. Multiple .got2 is infeasible
  // because .LC0-.LTOC is not representable if the two labels are in different
  // .got2
  if (sym.discardedSecIdx != 0 && (sec->name == ".got2" || sec->name == ".toc"))
    return false;

  bool isWarning =
      (ctx.arg.unresolvedSymbols == UnresolvedPolicy::Warn && canBeExternal) ||
      ctx.arg.noinhibitExec;
  ctx.undefErrs.push_back({&sym, {{sec, offset}}, isWarning});
  return !isWarning;
}

bool RelocScan::checkTlsLe(uint64_t offset, Symbol &sym, RelType type) {
  if (!ctx.arg.shared)
    return false;
  auto diag = Err(ctx);
  diag << "relocation " << type << " against " << &sym
       << " cannot be used with -shared";
  printLocation(diag, *sec, sym, offset);
  return true;
}

template <bool shard = false>
static void addRelativeReloc(Ctx &ctx, InputSectionBase &isec,
                             uint64_t offsetInSec, Symbol &sym, int64_t addend,
                             RelExpr expr, RelType type) {
  Partition &part = isec.getPartition(ctx);
  bool isAArch64Auth =
      ctx.arg.emachine == EM_AARCH64 && type == R_AARCH64_AUTH_ABS64;

<<<<<<< HEAD
  if (sym.isTagged() && !isAArch64Auth) {
    part.relaDyn->addRelativeReloc<shard>(ctx.target->relativeRel, isec,
                                          offsetInSec, sym, addend, type, expr);
    // With MTE globals, we always want to derive the address tag by `ldg`-ing
    // the symbol. When we have a RELATIVE relocation though, we no longer have
    // a reference to the symbol. Because of this, when we have an addend that
    // puts the result of the RELATIVE relocation out-of-bounds of the symbol
    // (e.g. the addend is outside of [0, sym.getSize()]), the AArch64 MemtagABI
    // says we should store the offset to the start of the symbol in the target
    // field. This is described in further detail in:
    // https://github.com/ARM-software/abi-aa/blob/main/memtagabielf64/memtagabielf64.rst#841extended-semantics-of-r_aarch64_relative
    if (addend < 0 || static_cast<uint64_t>(addend) >= sym.getSize())
      isec.addReloc({expr, type, offsetInSec, addend, &sym});
    return;
  }

=======
>>>>>>> 5d3f6643
  // Add a relative relocation. If relrDyn section is enabled, and the
  // relocation offset is guaranteed to be even, add the relocation to
  // the relrDyn section, otherwise add it to the relaDyn section.
  // relrDyn sections don't support odd offsets. Also, relrDyn sections
  // don't store the addend values, so we must write it to the relocated
  // address.
  //
<<<<<<< HEAD
  // When symbol values are determined in finalizeAddressDependentContent,
  // some .relr.auth.dyn relocations may be moved to .rela.dyn.
  RelrBaseSection *relrDyn = part.relrDyn.get();
  if (isAArch64Auth)
    relrDyn = part.relrAuthDyn.get();
=======
  // MTE globals may need to store the original addend as well so cannot use
  // relrDyn. TODO: It should be unambiguous when not using R_ADDEND_NEG below?
  RelrBaseSection *relrDyn = part.relrDyn.get();
  if (sym.isTagged())
    relrDyn = nullptr;
>>>>>>> 5d3f6643
  if (relrDyn && isec.addralign >= 2 && offsetInSec % 2 == 0) {
    relrDyn->addRelativeReloc<shard>(isec, offsetInSec, sym, addend, type,
                                     expr);
    return;
  }
<<<<<<< HEAD
  RelType relativeType = ctx.target->relativeRel;
  if (isAArch64Auth)
    relativeType = R_AARCH64_AUTH_RELATIVE;
  part.relaDyn->addRelativeReloc<shard>(relativeType, isec, offsetInSec, sym,
                                        addend, type, expr);
=======
  part.relaDyn->addRelativeReloc<shard>(ctx.target->relativeRel, isec,
                                        offsetInSec, sym, addend, type, expr);
  // With MTE globals, we always want to derive the address tag by `ldg`-ing
  // the symbol. When we have a RELATIVE relocation though, we no longer have
  // a reference to the symbol. Because of this, when we have an addend that
  // puts the result of the RELATIVE relocation out-of-bounds of the symbol
  // (e.g. the addend is outside of [0, sym.getSize()]), the AArch64 MemtagABI
  // says we should store the offset to the start of the symbol in the target
  // field. This is described in further detail in:
  // https://github.com/ARM-software/abi-aa/blob/main/memtagabielf64/memtagabielf64.rst#841extended-semantics-of-r_aarch64_relative
  if (sym.isTagged() &&
      (addend < 0 || static_cast<uint64_t>(addend) >= sym.getSize()))
    isec.addReloc({R_ADDEND_NEG, type, offsetInSec, addend, &sym});
>>>>>>> 5d3f6643
}

template <class PltSection, class GotPltSection>
static void addPltEntry(Ctx &ctx, PltSection &plt, GotPltSection &gotPlt,
                        RelocationBaseSection &rel, RelType type, Symbol &sym) {
  plt.addEntry(sym);
  gotPlt.addEntry(sym);
  if (sym.isPreemptible)
    rel.addReloc(
        {type, &gotPlt, sym.getGotPltOffset(ctx), true, sym, 0, R_ADDEND});
  else
    rel.addReloc(
        {type, &gotPlt, sym.getGotPltOffset(ctx), false, sym, 0, R_ABS});
}

void elf::addGotEntry(Ctx &ctx, Symbol &sym) {
  ctx.in.got->addEntry(sym);
  uint64_t off = sym.getGotOffset(ctx);

  // If preemptible, emit a GLOB_DAT relocation.
  if (sym.isPreemptible) {
    ctx.mainPart->relaDyn->addReloc(
        {ctx.target->gotRel, ctx.in.got.get(), off, true, sym, 0, R_ADDEND});
    return;
  }

  // Otherwise, the value is either a link-time constant or the load base
  // plus a constant.
  if (!ctx.arg.isPic || isAbsolute(sym))
    ctx.in.got->addConstant({R_ABS, ctx.target->symbolicRel, off, 0, &sym});
  else
    addRelativeReloc(ctx, *ctx.in.got, off, sym, 0, R_ABS,
                     ctx.target->symbolicRel);
}

static void addGotAuthEntry(Ctx &ctx, Symbol &sym) {
  ctx.in.got->addEntry(sym);
  ctx.in.got->addAuthEntry(sym);
  uint64_t off = sym.getGotOffset(ctx);

  // If preemptible, emit a GLOB_DAT relocation.
  if (sym.isPreemptible) {
    ctx.mainPart->relaDyn->addReloc({R_AARCH64_AUTH_GLOB_DAT, ctx.in.got.get(),
                                     off, true, sym, 0, R_ADDEND});
    return;
  }

  // Signed GOT requires dynamic relocation.
  ctx.in.got->getPartition(ctx).relaDyn->addReloc(
      {R_AARCH64_AUTH_RELATIVE, ctx.in.got.get(), off, false, sym, 0, R_ABS});
}

static void addTpOffsetGotEntry(Ctx &ctx, Symbol &sym) {
  ctx.in.got->addEntry(sym);
  uint64_t off = sym.getGotOffset(ctx);
  if (!sym.isPreemptible && !ctx.arg.shared) {
    ctx.in.got->addConstant({R_TPREL, ctx.target->symbolicRel, off, 0, &sym});
    return;
  }
  ctx.mainPart->relaDyn->addAddendOnlyRelocIfNonPreemptible(
      ctx.target->tlsGotRel, *ctx.in.got, off, sym, ctx.target->symbolicRel);
}

// Return true if we can define a symbol in the executable that
// contains the value/function of a symbol defined in a shared
// library.
static bool canDefineSymbolInExecutable(Ctx &ctx, Symbol &sym) {
  // If the symbol has default visibility the symbol defined in the
  // executable will preempt it.
  // Note that we want the visibility of the shared symbol itself, not
  // the visibility of the symbol in the output file we are producing.
  if (!sym.dsoProtected)
    return true;

  // If we are allowed to break address equality of functions, defining
  // a plt entry will allow the program to call the function in the
  // .so, but the .so and the executable will no agree on the address
  // of the function. Similar logic for objects.
  return ((sym.isFunc() && ctx.arg.ignoreFunctionAddressEquality) ||
          (sym.isObject() && ctx.arg.ignoreDataAddressEquality));
}

// Returns true if a given relocation can be computed at link-time.
// This only handles relocation types expected in process().
//
// For instance, we know the offset from a relocation to its target at
// link-time if the relocation is PC-relative and refers a
// non-interposable function in the same executable. This function
// will return true for such relocation.
//
// If this function returns false, that means we need to emit a
// dynamic relocation so that the relocation will be fixed at load-time.
bool RelocScan::isStaticLinkTimeConstant(RelExpr e, RelType type,
                                         const Symbol &sym,
                                         uint64_t relOff) const {
  // These expressions always compute a constant
  if (oneof<
          R_GOTPLT, R_GOT_OFF, R_RELAX_HINT, RE_MIPS_GOT_LOCAL_PAGE,
          RE_MIPS_GOTREL, RE_MIPS_GOT_OFF, RE_MIPS_GOT_OFF32, RE_MIPS_GOT_GP_PC,
          RE_AARCH64_GOT_PAGE_PC, RE_AARCH64_AUTH_GOT_PAGE_PC, R_GOT_PC,
          R_GOTONLY_PC, R_GOTPLTONLY_PC, R_PLT_PC, R_PLT_GOTREL, R_PLT_GOTPLT,
          R_GOTPLT_GOTREL, R_GOTPLT_PC, RE_PPC32_PLTREL, RE_PPC64_CALL_PLT,
          RE_PPC64_RELAX_TOC, RE_RISCV_ADD, RE_AARCH64_GOT_PAGE,
          RE_AARCH64_AUTH_GOT, RE_AARCH64_AUTH_GOT_PC, RE_LOONGARCH_PLT_PAGE_PC,
          RE_LOONGARCH_GOT, RE_LOONGARCH_GOT_PAGE_PC>(e))
    return true;

  // These never do, except if the entire file is position dependent or if
  // only the low bits are used.
  if (e == R_GOT || e == R_PLT)
    return ctx.target->usesOnlyLowPageBits(type) || !ctx.arg.isPic;
  // R_AARCH64_AUTH_ABS64 and iRelSymbolicRel require a dynamic relocation.
  if (e == RE_AARCH64_AUTH || type == ctx.target->iRelSymbolicRel)
    return false;

  // The behavior of an undefined weak reference is implementation defined.
  // (We treat undefined non-weak the same as undefined weak.) For static
  // -no-pie linking, dynamic relocations are generally avoided (except
  // IRELATIVE). Emitting dynamic relocations for -shared aligns with its -z
  // undefs default. Dynamic -no-pie linking and -pie allow flexibility.
  if (sym.isPreemptible)
    return sym.isUndefined() && !ctx.arg.isPic;
  if (!ctx.arg.isPic)
    return true;

  // Constant when referencing a non-preemptible symbol.
  if (e == R_SIZE || e == RE_RISCV_LEB128)
    return true;

  // For the target and the relocation, we want to know if they are
  // absolute or relative.
  bool absVal = isAbsoluteValue(sym) && e != RE_PPC64_TOCBASE;
  bool relE = isRelExpr(e);
  if (absVal && !relE)
    return true;
  if (!absVal && relE)
    return true;
  if (!absVal && !relE)
    return ctx.target->usesOnlyLowPageBits(type);

  assert(absVal && relE);

  // Allow R_PLT_PC (optimized to R_PC here) to a hidden undefined weak symbol
  // in PIC mode. This is a little strange, but it allows us to link function
  // calls to such symbols (e.g. glibc/stdlib/exit.c:__run_exit_handlers).
  // Normally such a call will be guarded with a comparison, which will load a
  // zero from the GOT.
  if (sym.isUndefined())
    return true;

  // We set the final symbols values for linker script defined symbols later.
  // They always can be computed as a link time constant.
  if (sym.scriptDefined)
    return true;

  auto diag = Err(ctx);
  diag << "relocation " << type << " cannot refer to absolute symbol: " << &sym;
  printLocation(diag, *sec, sym, relOff);
  return true;
}

// The reason we have to do this early scan is as follows
// * To mmap the output file, we need to know the size
// * For that, we need to know how many dynamic relocs we will have.
// It might be possible to avoid this by outputting the file with write:
// * Write the allocated output sections, computing addresses.
// * Apply relocations, recording which ones require a dynamic reloc.
// * Write the dynamic relocations.
// * Write the rest of the file.
// This would have some drawbacks. For example, we would only know if .rela.dyn
// is needed after applying relocations. If it is, it will go after rw and rx
// sections. Given that it is ro, we will need an extra PT_LOAD. This
// complicates things for the dynamic linker and means we would have to reserve
// space for the extra PT_LOAD even if we end up not using it.
void RelocScan::process(RelExpr expr, RelType type, uint64_t offset,
                        Symbol &sym, int64_t addend) const {
  // If non-ifunc non-preemptible, change PLT to direct call and optimize GOT
  // indirection.
  const bool isIfunc = sym.isGnuIFunc();
  if (!sym.isPreemptible && (!isIfunc || ctx.arg.zIfuncNoplt)) {
    if (expr != R_GOT_PC) {
      // The 0x8000 bit of r_addend of R_PPC_PLTREL24 is used to choose call
      // stub type. It should be ignored if optimized to R_PC.
      if (ctx.arg.emachine == EM_PPC && expr == RE_PPC32_PLTREL)
        addend &= ~0x8000;
      // R_HEX_GD_PLT_B22_PCREL (call a@GDPLT) is transformed into
      // call __tls_get_addr even if the symbol is non-preemptible.
      if (!(ctx.arg.emachine == EM_HEXAGON &&
            (type == R_HEX_GD_PLT_B22_PCREL ||
             type == R_HEX_GD_PLT_B22_PCREL_X ||
             type == R_HEX_GD_PLT_B32_PCREL_X)))
        expr = fromPlt(expr);
    } else if (!isAbsoluteValue(sym) ||
               (type == R_PPC64_PCREL_OPT && ctx.arg.emachine == EM_PPC64)) {
      expr = ctx.target->adjustGotPcExpr(type, addend,
                                         sec->content().data() + offset);
      // If the target adjusted the expression to R_RELAX_GOT_PC, we may end up
      // needing the GOT if we can't relax everything.
      if (expr == R_RELAX_GOT_PC)
        ctx.in.got->hasGotOffRel.store(true, std::memory_order_relaxed);
    }
  }

  // We were asked not to generate PLT entries for ifuncs. Instead, pass the
  // direct relocation on through.
  if (LLVM_UNLIKELY(isIfunc) && ctx.arg.zIfuncNoplt) {
    std::lock_guard<std::mutex> lock(ctx.relocMutex);
    sym.isExported = true;
    ctx.mainPart->relaDyn->addSymbolReloc(type, *sec, offset, sym, addend,
                                          type);
    return;
  }

  if (needsGot(expr)) {
    if (ctx.arg.emachine == EM_MIPS) {
      // MIPS ABI has special rules to process GOT entries and doesn't
      // require relocation entries for them. A special case is TLS
      // relocations. In that case dynamic loader applies dynamic
      // relocations to initialize TLS GOT entries.
      // See "Global Offset Table" in Chapter 5 in the following document
      // for detailed description:
      // ftp://www.linux-mips.org/pub/linux/mips/doc/ABI/mipsabi.pdf
      ctx.in.mipsGot->addEntry(*sec->file, sym, addend, expr);
    } else if (!sym.isTls() || ctx.arg.emachine != EM_LOONGARCH) {
      // Many LoongArch TLS relocs reuse the RE_LOONGARCH_GOT type, in which
      // case the NEEDS_GOT flag shouldn't get set.
      if (expr == RE_AARCH64_AUTH_GOT || expr == RE_AARCH64_AUTH_GOT_PAGE_PC ||
          expr == RE_AARCH64_AUTH_GOT_PC)
        sym.setFlags(NEEDS_GOT | NEEDS_GOT_AUTH);
      else
        sym.setFlags(NEEDS_GOT | NEEDS_GOT_NONAUTH);
    }
  } else if (needsPlt(expr)) {
    sym.setFlags(NEEDS_PLT);
  } else if (LLVM_UNLIKELY(isIfunc)) {
    sym.setFlags(HAS_DIRECT_RELOC);
  }

  // If the relocation is known to be a link-time constant, we know no dynamic
  // relocation will be created, pass the control to relocateAlloc() or
  // relocateNonAlloc() to resolve it.
  if (isStaticLinkTimeConstant(expr, type, sym, offset)) {
    sec->addReloc({expr, type, offset, addend, &sym});
    return;
  }

  // Use a simple -z notext rule that treats all sections except .eh_frame as
  // writable. GNU ld does not produce dynamic relocations in .eh_frame (and our
  // SectionBase::getOffset would incorrectly adjust the offset).
  //
  // For MIPS, we don't implement GNU ld's DW_EH_PE_absptr to DW_EH_PE_pcrel
  // conversion. We still emit a dynamic relocation.
  bool canWrite = (sec->flags & SHF_WRITE) ||
                  !(ctx.arg.zText ||
                    (isa<EhInputSection>(sec) && ctx.arg.emachine != EM_MIPS));
  if (canWrite) {
    RelType rel = ctx.target->getDynRel(type);
    if (oneof<R_GOT, RE_LOONGARCH_GOT>(expr) ||
        ((rel == ctx.target->symbolicRel ||
          (ctx.arg.emachine == EM_AARCH64 && type == R_AARCH64_AUTH_ABS64)) &&
         !sym.isPreemptible)) {
      addRelativeReloc<true>(ctx, *sec, offset, sym, addend, expr, type);
      return;
    }
    if (rel != 0) {
      if (ctx.arg.emachine == EM_MIPS && rel == ctx.target->symbolicRel)
        rel = ctx.target->relativeRel;
      std::lock_guard<std::mutex> lock(ctx.relocMutex);
      Partition &part = sec->getPartition(ctx);
<<<<<<< HEAD
=======
      // For a preemptible symbol, we can't use a relative relocation. For an
      // undefined symbol, we can't compute offset at link-time and use a
      // relative relocation. Use a symbolic relocation instead.
      // Handle the composition with Memtag like addRelativeReloc.
      if (ctx.arg.emachine == EM_AARCH64 && type == R_AARCH64_AUTH_ABS64 &&
          !sym.isPreemptible) {
        if (!sym.isTagged() && part.relrAuthDyn && sec->addralign >= 2 &&
            offset % 2 == 0) {
          // When symbol values are determined in
          // finalizeAddressDependentContent, some .relr.auth.dyn relocations
          // may be moved to .rela.dyn.
          part.relrAuthDyn->addRelativeReloc(*sec, offset, sym, addend, type,
                                             expr);
        } else {
          part.relaDyn->addReloc({R_AARCH64_AUTH_RELATIVE, sec, offset, false,
                                  sym, addend, R_ABS});
          if (sym.isTagged() &&
              (addend < 0 || static_cast<uint64_t>(addend) >= sym.getSize()))
            sec->addReloc({R_ADDEND_NEG, type, offset, addend, &sym});
        }
        return;
      }
>>>>>>> 5d3f6643
      if (LLVM_UNLIKELY(type == ctx.target->iRelSymbolicRel)) {
        if (sym.isPreemptible) {
          auto diag = Err(ctx);
          diag << "relocation " << type
               << " cannot be used against preemptible symbol '" << &sym << "'";
          printLocation(diag, *sec, sym, offset);
        } else if (isIfunc) {
          auto diag = Err(ctx);
          diag << "relocation " << type
               << " cannot be used against ifunc symbol '" << &sym << "'";
          printLocation(diag, *sec, sym, offset);
        } else {
          part.relaDyn->addReloc({ctx.target->iRelativeRel, sec, offset, false,
                                  sym, addend, R_ABS});
          return;
        }
      }
      part.relaDyn->addSymbolReloc(rel, *sec, offset, sym, addend, type);

      // MIPS ABI turns using of GOT and dynamic relocations inside out.
      // While regular ABI uses dynamic relocations to fill up GOT entries
      // MIPS ABI requires dynamic linker to fills up GOT entries using
      // specially sorted dynamic symbol table. This affects even dynamic
      // relocations against symbols which do not require GOT entries
      // creation explicitly, i.e. do not have any GOT-relocations. So if
      // a preemptible symbol has a dynamic relocation we anyway have
      // to create a GOT entry for it.
      // If a non-preemptible symbol has a dynamic relocation against it,
      // dynamic linker takes it st_value, adds offset and writes down
      // result of the dynamic relocation. In case of preemptible symbol
      // dynamic linker performs symbol resolution, writes the symbol value
      // to the GOT entry and reads the GOT entry when it needs to perform
      // a dynamic relocation.
      // ftp://www.linux-mips.org/pub/linux/mips/doc/ABI/mipsabi.pdf p.4-19
      if (ctx.arg.emachine == EM_MIPS)
        ctx.in.mipsGot->addEntry(*sec->file, sym, addend, expr);
      return;
    }
  }

  // When producing an executable, we can perform copy relocations (for
  // STT_OBJECT) and canonical PLT (for STT_FUNC) if sym is defined by a DSO.
  // Copy relocations/canonical PLT entries are unsupported for
  // R_AARCH64_AUTH_ABS64.
  if (!ctx.arg.shared && sym.isShared() &&
      !(ctx.arg.emachine == EM_AARCH64 && type == R_AARCH64_AUTH_ABS64)) {
    if (!canDefineSymbolInExecutable(ctx, sym)) {
      auto diag = Err(ctx);
      diag << "cannot preempt symbol: " << &sym;
      printLocation(diag, *sec, sym, offset);
      return;
    }

    if (sym.isObject()) {
      // Produce a copy relocation.
      if (auto *ss = dyn_cast<SharedSymbol>(&sym)) {
        if (!ctx.arg.zCopyreloc) {
          auto diag = Err(ctx);
          diag << "unresolvable relocation " << type << " against symbol '"
               << ss << "'; recompile with -fPIC or remove '-z nocopyreloc'";
          printLocation(diag, *sec, sym, offset);
        }
        sym.setFlags(NEEDS_COPY);
      }
      sec->addReloc({expr, type, offset, addend, &sym});
      return;
    }

    // This handles a non PIC program call to function in a shared library. In
    // an ideal world, we could just report an error saying the relocation can
    // overflow at runtime. In the real world with glibc, crt1.o has a
    // R_X86_64_PC32 pointing to libc.so.
    //
    // The general idea on how to handle such cases is to create a PLT entry and
    // use that as the function value.
    //
    // For the static linking part, we just return a plt expr and everything
    // else will use the PLT entry as the address.
    //
    // The remaining problem is making sure pointer equality still works. We
    // need the help of the dynamic linker for that. We let it know that we have
    // a direct reference to a so symbol by creating an undefined symbol with a
    // non zero st_value. Seeing that, the dynamic linker resolves the symbol to
    // the value of the symbol we created. This is true even for got entries, so
    // pointer equality is maintained. To avoid an infinite loop, the only entry
    // that points to the real function is a dedicated got entry used by the
    // plt. That is identified by special relocation types (R_X86_64_JUMP_SLOT,
    // R_386_JMP_SLOT, etc).

    // For position independent executable on i386, the plt entry requires ebx
    // to be set. This causes two problems:
    // * If some code has a direct reference to a function, it was probably
    //   compiled without -fPIE/-fPIC and doesn't maintain ebx.
    // * If a library definition gets preempted to the executable, it will have
    //   the wrong ebx value.
    if (sym.isFunc()) {
      if (ctx.arg.pie && ctx.arg.emachine == EM_386) {
        auto diag = Err(ctx);
        diag << "symbol '" << &sym
             << "' cannot be preempted; recompile with -fPIE";
        printLocation(diag, *sec, sym, offset);
      }
      sym.setFlags(NEEDS_COPY | NEEDS_PLT);
      sec->addReloc({expr, type, offset, addend, &sym});
      return;
    }
  }

  auto diag = Err(ctx);
  diag << "relocation " << type << " cannot be used against ";
  if (sym.getName().empty())
    diag << "local symbol";
  else
    diag << "symbol '" << &sym << "'";
  diag << "; recompile with -fPIC";
  printLocation(diag, *sec, sym, offset);
}

static unsigned handleAArch64PAuthTlsRelocation(InputSectionBase *sec,
                                                RelExpr expr, RelType type,
                                                uint64_t offset, Symbol &sym,
                                                int64_t addend) {
  // Do not optimize signed TLSDESC to LE/IE (as described in pauthabielf64).
  // https://github.com/ARM-software/abi-aa/blob/main/pauthabielf64/pauthabielf64.rst#general-restrictions
  // > PAUTHELF64 only supports the descriptor based TLS (TLSDESC).
  if (oneof<RE_AARCH64_AUTH_TLSDESC_PAGE, RE_AARCH64_AUTH_TLSDESC>(expr)) {
    sym.setFlags(NEEDS_TLSDESC | NEEDS_TLSDESC_AUTH);
    sec->addReloc({expr, type, offset, addend, &sym});
    return 1;
  }

  // TLSDESC_CALL hint relocation should not be emitted by compiler with signed
  // TLSDESC enabled.
  if (expr == R_TLSDESC_CALL)
    sym.setFlags(NEEDS_TLSDESC_NONAUTH);

  return 0;
}

// Notes about General Dynamic and Local Dynamic TLS models below. They may
// require the generation of a pair of GOT entries that have associated dynamic
// relocations. The pair of GOT entries created are of the form GOT[e0] Module
// Index (Used to find pointer to TLS block at run-time) GOT[e1] Offset of
// symbol in TLS block.
//
// Returns the number of relocations processed.
unsigned RelocScan::handleTlsRelocation(RelExpr expr, RelType type,
                                        uint64_t offset, Symbol &sym,
                                        int64_t addend) {
  bool isAArch64 = ctx.arg.emachine == EM_AARCH64;

  if (isAArch64)
    if (unsigned processed = handleAArch64PAuthTlsRelocation(
            sec, expr, type, offset, sym, addend))
      return processed;

  if (expr == R_TPREL || expr == R_TPREL_NEG)
    return checkTlsLe(offset, sym, type) ? 1 : 0;

  bool isRISCV = ctx.arg.emachine == EM_RISCV;

  if (oneof<RE_AARCH64_TLSDESC_PAGE, R_TLSDESC, R_TLSDESC_CALL, R_TLSDESC_PC,
            R_TLSDESC_GOTPLT, RE_LOONGARCH_TLSDESC_PAGE_PC>(expr) &&
      ctx.arg.shared) {
    // R_RISCV_TLSDESC_{LOAD_LO12,ADD_LO12_I,CALL} reference a label. Do not
    // set NEEDS_TLSDESC on the label.
    if (expr != R_TLSDESC_CALL) {
      if (isAArch64)
        sym.setFlags(NEEDS_TLSDESC | NEEDS_TLSDESC_NONAUTH);
      else if (!isRISCV || type == R_RISCV_TLSDESC_HI20)
        sym.setFlags(NEEDS_TLSDESC);
      sec->addReloc({expr, type, offset, addend, &sym});
    }
    return 1;
  }

  // LoongArch supports IE to LE, DESC GD/LD to IE/LE optimizations in
  // non-extreme code model.
  bool execOptimizeInLoongArch =
      ctx.arg.emachine == EM_LOONGARCH &&
      (type == R_LARCH_TLS_IE_PC_HI20 || type == R_LARCH_TLS_IE_PC_LO12 ||
       type == R_LARCH_TLS_DESC_PC_HI20 || type == R_LARCH_TLS_DESC_PC_LO12 ||
       type == R_LARCH_TLS_DESC_LD || type == R_LARCH_TLS_DESC_CALL ||
       type == R_LARCH_TLS_DESC_PCREL20_S2);

  // ARM, Hexagon, LoongArch and RISC-V do not support GD/LD to IE/LE
  // optimizations.
  // RISC-V supports TLSDESC to IE/LE optimizations.
  // For PPC64, if the file has missing R_PPC64_TLSGD/R_PPC64_TLSLD, disable
  // optimization as well.
  bool execOptimize =
      !ctx.arg.shared && ctx.arg.emachine != EM_ARM &&
      ctx.arg.emachine != EM_HEXAGON &&
      (ctx.arg.emachine != EM_LOONGARCH || execOptimizeInLoongArch) &&
      !(isRISCV && expr != R_TLSDESC_PC && expr != R_TLSDESC_CALL) &&
      !sec->file->ppc64DisableTLSRelax;

  // If we are producing an executable and the symbol is non-preemptable, it
  // must be defined and the code sequence can be optimized to use
  // Local-Exesec->
  //
  // ARM and RISC-V do not support any relaxations for TLS relocations, however,
  // we can omit the DTPMOD dynamic relocations and resolve them at link time
  // because them are always 1. This may be necessary for static linking as
  // DTPMOD may not be expected at load time.
  bool isLocalInExecutable = !sym.isPreemptible && !ctx.arg.shared;

  // Local Dynamic is for access to module local TLS variables, while still
  // being suitable for being dynamically loaded via dlopen. GOT[e0] is the
  // module index, with a special value of 0 for the current module. GOT[e1] is
  // unused. There only needs to be one module index entry.
  if (oneof<R_TLSLD_GOT, R_TLSLD_GOTPLT, R_TLSLD_PC, R_TLSLD_HINT>(expr)) {
    // Local-Dynamic relocs can be optimized to Local-Exesec->
    if (execOptimize) {
      sec->addReloc({ctx.target->adjustTlsExpr(type, R_RELAX_TLS_LD_TO_LE),
                     type, offset, addend, &sym});
      return ctx.target->getTlsGdRelaxSkip(type);
    }
    if (expr == R_TLSLD_HINT)
      return 1;
    ctx.needsTlsLd.store(true, std::memory_order_relaxed);
    sec->addReloc({expr, type, offset, addend, &sym});
    return 1;
  }

  // Local-Dynamic relocs can be optimized to Local-Exesec->
  if (expr == R_DTPREL) {
    if (execOptimize)
      expr = ctx.target->adjustTlsExpr(type, R_RELAX_TLS_LD_TO_LE);
    sec->addReloc({expr, type, offset, addend, &sym});
    return 1;
  }

  // Local-Dynamic sequence where offset of tls variable relative to dynamic
  // thread pointer is stored in the got. This cannot be optimized to
  // Local-Exesec->
  if (expr == R_TLSLD_GOT_OFF) {
    sym.setFlags(NEEDS_GOT_DTPREL);
    sec->addReloc({expr, type, offset, addend, &sym});
    return 1;
  }

  // LoongArch does not support transition from TLSDESC to LE/IE in the extreme
  // code model, in which NEEDS_TLSDESC should set, rather than NEEDS_TLSGD. So
  // we check independently.
  if (ctx.arg.emachine == EM_LOONGARCH &&
      oneof<RE_LOONGARCH_TLSDESC_PAGE_PC, R_TLSDESC, R_TLSDESC_PC,
            R_TLSDESC_CALL>(expr) &&
      !execOptimize) {
    if (expr != R_TLSDESC_CALL) {
      sym.setFlags(NEEDS_TLSDESC);
      sec->addReloc({expr, type, offset, addend, &sym});
    }
    return 1;
  }

  if (oneof<RE_AARCH64_TLSDESC_PAGE, R_TLSDESC, R_TLSDESC_CALL, R_TLSDESC_PC,
            R_TLSDESC_GOTPLT, R_TLSGD_GOT, R_TLSGD_GOTPLT, R_TLSGD_PC,
            RE_LOONGARCH_TLSGD_PAGE_PC, RE_LOONGARCH_TLSDESC_PAGE_PC>(expr)) {
    if (!execOptimize) {
      sym.setFlags(NEEDS_TLSGD);
      sec->addReloc({expr, type, offset, addend, &sym});
      return 1;
    }

    // Global-Dynamic/TLSDESC can be optimized to Initial-Exec or Local-Exec
    // depending on the symbol being locally defined or not.
    //
    // R_RISCV_TLSDESC_{LOAD_LO12,ADD_LO12_I,CALL} reference a non-preemptible
    // label, so TLSDESC=>IE will be categorized as R_RELAX_TLS_GD_TO_LE. We fix
    // the categorization in RISCV::relocateAllosec->
    if (sym.isPreemptible) {
      sym.setFlags(NEEDS_TLSIE);
      sec->addReloc({ctx.target->adjustTlsExpr(type, R_RELAX_TLS_GD_TO_IE),
                     type, offset, addend, &sym});
    } else {
      sec->addReloc({ctx.target->adjustTlsExpr(type, R_RELAX_TLS_GD_TO_LE),
                     type, offset, addend, &sym});
    }
    return ctx.target->getTlsGdRelaxSkip(type);
  }

  if (oneof<R_GOT, R_GOTPLT, R_GOT_PC, RE_AARCH64_GOT_PAGE_PC,
            RE_LOONGARCH_GOT_PAGE_PC, R_GOT_OFF, R_TLSIE_HINT>(expr)) {
    ctx.hasTlsIe.store(true, std::memory_order_relaxed);
    // Initial-Exec relocs can be optimized to Local-Exec if the symbol is
    // locally defined.  This is not supported on SystemZ.
    if (execOptimize && isLocalInExecutable && ctx.arg.emachine != EM_S390) {
      sec->addReloc({R_RELAX_TLS_IE_TO_LE, type, offset, addend, &sym});
    } else if (expr != R_TLSIE_HINT) {
      sym.setFlags(NEEDS_TLSIE);
      // R_GOT needs a relative relocation for PIC on i386 and Hexagon.
      if (expr == R_GOT && ctx.arg.isPic &&
          !ctx.target->usesOnlyLowPageBits(type))
        addRelativeReloc<true>(ctx, *sec, offset, sym, addend, expr, type);
      else
        sec->addReloc({expr, type, offset, addend, &sym});
    }
    return 1;
  }

  // LoongArch TLS GD/LD relocs reuse the RE_LOONGARCH_GOT, in which
  // NEEDS_TLSIE shouldn't set. So we check independently.
  if (ctx.arg.emachine == EM_LOONGARCH && expr == RE_LOONGARCH_GOT &&
      execOptimize && isLocalInExecutable) {
    ctx.hasTlsIe.store(true, std::memory_order_relaxed);
    sec->addReloc({R_RELAX_TLS_IE_TO_LE, type, offset, addend, &sym});
    return 1;
  }

  return 0;
}

template <class ELFT, class RelTy>
void TargetInfo::scanSectionImpl(InputSectionBase &sec, Relocs<RelTy> rels) {
  RelocScan rs(ctx, &sec);
  // Many relocations end up in sec.relocations.
  sec.relocations.reserve(rels.size());

  // On SystemZ, all sections need to be sorted by r_offset, to allow TLS
  // relaxation to be handled correctly - see SystemZ::getTlsGdRelaxSkip.
  SmallVector<RelTy, 0> storage;
  if (ctx.arg.emachine == EM_S390)
    rels = sortRels(rels, storage);

  for (auto it = rels.begin(); it != rels.end(); ++it) {
    auto type = it->getType(false);
    rs.scan<ELFT, RelTy>(it, type, rs.getAddend<ELFT>(*it, type));
  }

  // Sort relocations by offset for more efficient searching for
  // R_RISCV_PCREL_HI20, ALIGN relocations, R_PPC64_ADDR64 and the
  // branch-to-branch optimization.
  if (is_contained({EM_RISCV, EM_LOONGARCH}, ctx.arg.emachine) ||
      (ctx.arg.emachine == EM_PPC64 && sec.name == ".toc") ||
      ctx.arg.branchToBranch)
    llvm::stable_sort(sec.relocs(),
                      [](const Relocation &lhs, const Relocation &rhs) {
                        return lhs.offset < rhs.offset;
                      });
}

template <class ELFT> void TargetInfo::scanSection1(InputSectionBase &sec) {
  const RelsOrRelas<ELFT> rels = sec.template relsOrRelas<ELFT>();
  if (rels.areRelocsCrel())
    scanSectionImpl<ELFT>(sec, rels.crels);
  else if (rels.areRelocsRel())
    scanSectionImpl<ELFT>(sec, rels.rels);
  else
    scanSectionImpl<ELFT>(sec, rels.relas);
}

void TargetInfo::scanSection(InputSectionBase &sec) {
  invokeELFT(scanSection1, sec);
}

void RelocScan::scanEhSection(EhInputSection &s) {
  sec = &s;
  OffsetGetter getter(s);
  auto rels = s.rels;
  s.relocations.reserve(rels.size());
  for (auto &r : rels) {
    // Ignore R_*_NONE and other marker relocations.
    if (r.expr == R_NONE)
      continue;
    uint64_t offset = getter.get(ctx, r.offset);
    // Skip if the relocation offset is within a dead piece.
    if (offset == uint64_t(-1))
      continue;
    Symbol *sym = r.sym;
    if (sym->isUndefined() &&
        maybeReportUndefined(cast<Undefined>(*sym), offset))
      continue;
    process(r.expr, r.type, offset, *sym, r.addend);
  }
}

template <class ELFT> void elf::scanRelocations(Ctx &ctx) {
  // Scan all relocations. Each relocation goes through a series of tests to
  // determine if it needs special treatment, such as creating GOT, PLT,
  // copy relocations, etc. Note that relocations for non-alloc sections are
  // directly processed by InputSection::relocateNonAlloc.

  // Deterministic parallellism needs sorting relocations which is unsuitable
  // for -z nocombreloc. MIPS and PPC64 use global states which are not suitable
  // for parallelism.
  bool serial = !ctx.arg.zCombreloc || ctx.arg.emachine == EM_MIPS ||
                ctx.arg.emachine == EM_PPC64;
  parallel::TaskGroup tg;
  auto outerFn = [&]() {
    for (ELFFileBase *f : ctx.objectFiles) {
      auto fn = [f, &ctx]() {
        for (InputSectionBase *s : f->getSections()) {
          if (s && s->kind() == SectionBase::Regular && s->isLive() &&
              (s->flags & SHF_ALLOC) &&
              !(s->type == SHT_ARM_EXIDX && ctx.arg.emachine == EM_ARM))
            ctx.target->scanSection(*s);
        }
      };
      if (serial)
        fn();
      else
        tg.spawn(fn);
    }
    auto scanEH = [&] {
      RelocScan scanner(ctx);
      for (Partition &part : ctx.partitions) {
        for (EhInputSection *sec : part.ehFrame->sections)
          scanner.scanEhSection(*sec);
        if (part.armExidx && part.armExidx->isLive())
          for (InputSection *sec : part.armExidx->exidxSections)
            if (sec->isLive())
              ctx.target->scanSection(*sec);
      }
    };
    if (serial)
      scanEH();
    else
      tg.spawn(scanEH);
  };
  // If `serial` is true, call `spawn` to ensure that `scanner` runs in a thread
  // with valid getThreadIndex().
  if (serial)
    tg.spawn(outerFn);
  else
    outerFn();
}

RelocationBaseSection &elf::getIRelativeSection(Ctx &ctx) {
  // Prior to Android V, there was a bug that caused RELR relocations to be
  // applied after packed relocations. This meant that resolvers referenced by
  // IRELATIVE relocations in the packed relocation section would read
  // unrelocated globals with RELR relocations when
  // --pack-relative-relocs=android+relr is enabled. Work around this by placing
  // IRELATIVE in .rela.plt.
  return ctx.arg.androidPackDynRelocs ? *ctx.in.relaPlt
                                      : *ctx.mainPart->relaDyn;
}

static bool handleNonPreemptibleIfunc(Ctx &ctx, Symbol &sym, uint16_t flags) {
  // Handle a reference to a non-preemptible ifunc. These are special in a
  // few ways:
  //
  // - Unlike most non-preemptible symbols, non-preemptible ifuncs do not have
  //   a fixed value. But assuming that all references to the ifunc are
  //   GOT-generating or PLT-generating, the handling of an ifunc is
  //   relatively straightforward. We create a PLT entry in Iplt, which is
  //   usually at the end of .plt, which makes an indirect call using a
  //   matching GOT entry in igotPlt, which is usually at the end of .got.plt.
  //   The GOT entry is relocated using an IRELATIVE relocation in relaDyn,
  //   which is usually at the end of .rela.dyn.
  //
  // - Despite the fact that an ifunc does not have a fixed value, compilers
  //   that are not passed -fPIC will assume that they do, and will emit
  //   direct (non-GOT-generating, non-PLT-generating) relocations to the
  //   symbol. This means that if a direct relocation to the symbol is
  //   seen, the linker must set a value for the symbol, and this value must
  //   be consistent no matter what type of reference is made to the symbol.
  //   This can be done by creating a PLT entry for the symbol in the way
  //   described above and making it canonical, that is, making all references
  //   point to the PLT entry instead of the resolver. In lld we also store
  //   the address of the PLT entry in the dynamic symbol table, which means
  //   that the symbol will also have the same value in other modules.
  //   Because the value loaded from the GOT needs to be consistent with
  //   the value computed using a direct relocation, a non-preemptible ifunc
  //   may end up with two GOT entries, one in .got.plt that points to the
  //   address returned by the resolver and is used only by the PLT entry,
  //   and another in .got that points to the PLT entry and is used by
  //   GOT-generating relocations.
  //
  // - The fact that these symbols do not have a fixed value makes them an
  //   exception to the general rule that a statically linked executable does
  //   not require any form of dynamic relocation. To handle these relocations
  //   correctly, the IRELATIVE relocations are stored in an array which a
  //   statically linked executable's startup code must enumerate using the
  //   linker-defined symbols __rela?_iplt_{start,end}.
  if (!sym.isGnuIFunc() || sym.isPreemptible || ctx.arg.zIfuncNoplt)
    return false;
  // Skip unreferenced non-preemptible ifunc.
  if (!(flags & (NEEDS_GOT | NEEDS_PLT | HAS_DIRECT_RELOC)))
    return true;

  sym.isInIplt = true;

  // Create an Iplt and the associated IRELATIVE relocation pointing to the
  // original section/value pairs. For non-GOT non-PLT relocation case below, we
  // may alter section/value, so create a copy of the symbol to make
  // section/value fixed.
  auto *directSym = makeDefined(cast<Defined>(sym));
  directSym->allocateAux(ctx);
  auto &dyn = getIRelativeSection(ctx);
  addPltEntry(ctx, *ctx.in.iplt, *ctx.in.igotPlt, dyn, ctx.target->iRelativeRel,
              *directSym);
  sym.allocateAux(ctx);
  ctx.symAux.back().pltIdx = ctx.symAux[directSym->auxIdx].pltIdx;

  if (flags & HAS_DIRECT_RELOC) {
    // Change the value to the IPLT and redirect all references to it.
    auto &d = cast<Defined>(sym);
    d.section = ctx.in.iplt.get();
    d.value = d.getPltIdx(ctx) * ctx.target->ipltEntrySize;
    d.size = 0;
    // It's important to set the symbol type here so that dynamic loaders
    // don't try to call the PLT as if it were an ifunc resolver.
    d.type = STT_FUNC;

    if (flags & NEEDS_GOT) {
      assert(!(flags & NEEDS_GOT_AUTH) &&
             "R_AARCH64_AUTH_IRELATIVE is not supported yet");
      addGotEntry(ctx, sym);
    }
  } else if (flags & NEEDS_GOT) {
    // Redirect GOT accesses to point to the Igot.
    sym.gotInIgot = true;
  }
  return true;
}

void elf::postScanRelocations(Ctx &ctx) {
  auto fn = [&](Symbol &sym) {
    auto flags = sym.flags.load(std::memory_order_relaxed);
    if (handleNonPreemptibleIfunc(ctx, sym, flags))
      return;

    if (sym.isTagged() && sym.isDefined())
      ctx.mainPart->memtagGlobalDescriptors->addSymbol(sym);

    if (!sym.needsDynReloc())
      return;
    sym.allocateAux(ctx);

    if (flags & NEEDS_GOT) {
      if ((flags & NEEDS_GOT_AUTH) && (flags & NEEDS_GOT_NONAUTH)) {
        auto diag = Err(ctx);
        diag << "both AUTH and non-AUTH GOT entries for '" << sym.getName()
             << "' requested, but only one type of GOT entry per symbol is "
                "supported";
        return;
      }
      if (flags & NEEDS_GOT_AUTH)
        addGotAuthEntry(ctx, sym);
      else
        addGotEntry(ctx, sym);
    }
    if (flags & NEEDS_PLT)
      addPltEntry(ctx, *ctx.in.plt, *ctx.in.gotPlt, *ctx.in.relaPlt,
                  ctx.target->pltRel, sym);
    if (flags & NEEDS_COPY) {
      if (sym.isObject()) {
        invokeELFT(addCopyRelSymbol, ctx, cast<SharedSymbol>(sym));
        // NEEDS_COPY is cleared for sym and its aliases so that in
        // later iterations aliases won't cause redundant copies.
        assert(!sym.hasFlag(NEEDS_COPY));
      } else {
        assert(sym.isFunc() && sym.hasFlag(NEEDS_PLT));
        if (!sym.isDefined()) {
          replaceWithDefined(ctx, sym, *ctx.in.plt,
                             ctx.target->pltHeaderSize +
                                 ctx.target->pltEntrySize * sym.getPltIdx(ctx),
                             0);
          sym.setFlags(NEEDS_COPY);
          if (ctx.arg.emachine == EM_PPC) {
            // PPC32 canonical PLT entries are at the beginning of .glink
            cast<Defined>(sym).value = ctx.in.plt->headerSize;
            ctx.in.plt->headerSize += 16;
            cast<PPC32GlinkSection>(*ctx.in.plt).canonical_plts.push_back(&sym);
          }
        }
      }
    }

    if (!sym.isTls())
      return;
    bool isLocalInExecutable = !sym.isPreemptible && !ctx.arg.shared;
    GotSection *got = ctx.in.got.get();

    if (flags & NEEDS_TLSDESC) {
      if ((flags & NEEDS_TLSDESC_AUTH) && (flags & NEEDS_TLSDESC_NONAUTH)) {
        Err(ctx)
            << "both AUTH and non-AUTH TLSDESC entries for '" << sym.getName()
            << "' requested, but only one type of TLSDESC entry per symbol is "
               "supported";
        return;
      }
      got->addTlsDescEntry(sym);
      RelType tlsDescRel = ctx.target->tlsDescRel;
      if (flags & NEEDS_TLSDESC_AUTH) {
        got->addTlsDescAuthEntry();
        tlsDescRel = ELF::R_AARCH64_AUTH_TLSDESC;
      }
      ctx.mainPart->relaDyn->addAddendOnlyRelocIfNonPreemptible(
          tlsDescRel, *got, got->getTlsDescOffset(sym), sym, tlsDescRel);
    }
    if (flags & NEEDS_TLSGD) {
      got->addDynTlsEntry(sym);
      uint64_t off = got->getGlobalDynOffset(sym);
      if (isLocalInExecutable)
        // Write one to the GOT slot.
        got->addConstant({R_ADDEND, ctx.target->symbolicRel, off, 1, &sym});
      else
        ctx.mainPart->relaDyn->addSymbolReloc(ctx.target->tlsModuleIndexRel,
                                              *got, off, sym);

      // If the symbol is preemptible we need the dynamic linker to write
      // the offset too.
      uint64_t offsetOff = off + ctx.arg.wordsize;
      if (sym.isPreemptible)
        ctx.mainPart->relaDyn->addSymbolReloc(ctx.target->tlsOffsetRel, *got,
                                              offsetOff, sym);
      else
        got->addConstant({R_ABS, ctx.target->tlsOffsetRel, offsetOff, 0, &sym});
    }
    if (flags & NEEDS_GOT_DTPREL) {
      got->addEntry(sym);
      got->addConstant(
          {R_ABS, ctx.target->tlsOffsetRel, sym.getGotOffset(ctx), 0, &sym});
    }

    if (flags & NEEDS_TLSIE)
      addTpOffsetGotEntry(ctx, sym);
  };

  GotSection *got = ctx.in.got.get();
  if (ctx.needsTlsLd.load(std::memory_order_relaxed) && got->addTlsIndex()) {
    if (ctx.arg.shared)
      ctx.mainPart->relaDyn->addReloc(
          {ctx.target->tlsModuleIndexRel, got, got->getTlsIndexOff()});
    else
      got->addConstant({R_ADDEND, ctx.target->symbolicRel,
                        got->getTlsIndexOff(), 1, ctx.dummySym});
  }

  assert(ctx.symAux.size() == 1);
  for (Symbol *sym : ctx.symtab->getSymbols())
    fn(*sym);

  // Local symbols may need the aforementioned non-preemptible ifunc and GOT
  // handling. They don't need regular PLT.
  for (ELFFileBase *file : ctx.objectFiles)
    for (Symbol *sym : file->getLocalSymbols())
      fn(*sym);

  if (ctx.arg.branchToBranch)
    ctx.target->applyBranchToBranchOpt();
}

static bool mergeCmp(const InputSection *a, const InputSection *b) {
  // std::merge requires a strict weak ordering.
  if (a->outSecOff < b->outSecOff)
    return true;

  // FIXME dyn_cast<ThunkSection> is non-null for any SyntheticSection.
  if (a->outSecOff == b->outSecOff && a != b) {
    auto *ta = dyn_cast<ThunkSection>(a);
    auto *tb = dyn_cast<ThunkSection>(b);

    // Check if Thunk is immediately before any specific Target
    // InputSection for example Mips LA25 Thunks.
    if (ta && ta->getTargetInputSection() == b)
      return true;

    // Place Thunk Sections without specific targets before
    // non-Thunk Sections.
    if (ta && !tb && !ta->getTargetInputSection())
      return true;
  }

  return false;
}

// Call Fn on every executable InputSection accessed via the linker script
// InputSectionDescription::Sections.
static void forEachInputSectionDescription(
    ArrayRef<OutputSection *> outputSections,
    llvm::function_ref<void(OutputSection *, InputSectionDescription *)> fn) {
  for (OutputSection *os : outputSections) {
    if (!(os->flags & SHF_ALLOC) || !(os->flags & SHF_EXECINSTR))
      continue;
    for (SectionCommand *bc : os->commands)
      if (auto *isd = dyn_cast<InputSectionDescription>(bc))
        fn(os, isd);
  }
}

ThunkCreator::ThunkCreator(Ctx &ctx) : ctx(ctx) {}

ThunkCreator::~ThunkCreator() {}

// Thunk Implementation
//
// Thunks (sometimes called stubs, veneers or branch islands) are small pieces
// of code that the linker inserts inbetween a caller and a callee. The thunks
// are added at link time rather than compile time as the decision on whether
// a thunk is needed, such as the caller and callee being out of range, can only
// be made at link time.
//
// It is straightforward to tell given the current state of the program when a
// thunk is needed for a particular call. The more difficult part is that
// the thunk needs to be placed in the program such that the caller can reach
// the thunk and the thunk can reach the callee; furthermore, adding thunks to
// the program alters addresses, which can mean more thunks etc.
//
// In lld we have a synthetic ThunkSection that can hold many Thunks.
// The decision to have a ThunkSection act as a container means that we can
// more easily handle the most common case of a single block of contiguous
// Thunks by inserting just a single ThunkSection.
//
// The implementation of Thunks in lld is split across these areas
// Relocations.cpp : Framework for creating and placing thunks
// Thunks.cpp : The code generated for each supported thunk
// Target.cpp : Target specific hooks that the framework uses to decide when
//              a thunk is used
// Synthetic.cpp : Implementation of ThunkSection
// Writer.cpp : Iteratively call framework until no more Thunks added
//
// Thunk placement requirements:
// Mips LA25 thunks. These must be placed immediately before the callee section
// We can assume that the caller is in range of the Thunk. These are modelled
// by Thunks that return the section they must precede with
// getTargetInputSection().
//
// ARM interworking and range extension thunks. These thunks must be placed
// within range of the caller. All implemented ARM thunks can always reach the
// callee as they use an indirect jump via a register that has no range
// restrictions.
//
// Thunk placement algorithm:
// For Mips LA25 ThunkSections; the placement is explicit, it has to be before
// getTargetInputSection().
//
// For thunks that must be placed within range of the caller there are many
// possible choices given that the maximum range from the caller is usually
// much larger than the average InputSection size. Desirable properties include:
// - Maximize reuse of thunks by multiple callers
// - Minimize number of ThunkSections to simplify insertion
// - Handle impact of already added Thunks on addresses
// - Simple to understand and implement
//
// In lld for the first pass, we pre-create one or more ThunkSections per
// InputSectionDescription at Target specific intervals. A ThunkSection is
// placed so that the estimated end of the ThunkSection is within range of the
// start of the InputSectionDescription or the previous ThunkSection. For
// example:
// InputSectionDescription
// Section 0
// ...
// Section N
// ThunkSection 0
// Section N + 1
// ...
// Section N + K
// Thunk Section 1
//
// The intention is that we can add a Thunk to a ThunkSection that is well
// spaced enough to service a number of callers without having to do a lot
// of work. An important principle is that it is not an error if a Thunk cannot
// be placed in a pre-created ThunkSection; when this happens we create a new
// ThunkSection placed next to the caller. This allows us to handle the vast
// majority of thunks simply, but also handle rare cases where the branch range
// is smaller than the target specific spacing.
//
// The algorithm is expected to create all the thunks that are needed in a
// single pass, with a small number of programs needing a second pass due to
// the insertion of thunks in the first pass increasing the offset between
// callers and callees that were only just in range.
//
// A consequence of allowing new ThunkSections to be created outside of the
// pre-created ThunkSections is that in rare cases calls to Thunks that were in
// range in pass K, are out of range in some pass > K due to the insertion of
// more Thunks in between the caller and callee. When this happens we retarget
// the relocation back to the original target and create another Thunk.

// Remove ThunkSections that are empty, this should only be the initial set
// precreated on pass 0.

// Insert the Thunks for OutputSection OS into their designated place
// in the Sections vector, and recalculate the InputSection output section
// offsets.
// This may invalidate any output section offsets stored outside of InputSection
void ThunkCreator::mergeThunks(ArrayRef<OutputSection *> outputSections) {
  forEachInputSectionDescription(
      outputSections, [&](OutputSection *os, InputSectionDescription *isd) {
        if (isd->thunkSections.empty())
          return;

        // Remove any zero sized precreated Thunks.
        llvm::erase_if(isd->thunkSections,
                       [](const std::pair<ThunkSection *, uint32_t> &ts) {
                         return ts.first->getSize() == 0;
                       });

        // ISD->ThunkSections contains all created ThunkSections, including
        // those inserted in previous passes. Extract the Thunks created this
        // pass and order them in ascending outSecOff.
        std::vector<ThunkSection *> newThunks;
        for (std::pair<ThunkSection *, uint32_t> ts : isd->thunkSections)
          if (ts.second == pass)
            newThunks.push_back(ts.first);
        llvm::stable_sort(newThunks,
                          [](const ThunkSection *a, const ThunkSection *b) {
                            return a->outSecOff < b->outSecOff;
                          });

        // Merge sorted vectors of Thunks and InputSections by outSecOff
        SmallVector<InputSection *, 0> tmp;
        tmp.reserve(isd->sections.size() + newThunks.size());

        std::merge(isd->sections.begin(), isd->sections.end(),
                   newThunks.begin(), newThunks.end(), std::back_inserter(tmp),
                   mergeCmp);

        isd->sections = std::move(tmp);
      });
}

constexpr uint32_t HEXAGON_MASK_END_PACKET = 3 << 14;
constexpr uint32_t HEXAGON_END_OF_PACKET = 3 << 14;
constexpr uint32_t HEXAGON_END_OF_DUPLEX = 0 << 14;

// Return the distance between the packet start and the instruction in the
// relocation.
static int getHexagonPacketOffset(const InputSection &isec,
                                  const Relocation &rel) {
  const ArrayRef<uint8_t> data = isec.content();

  // Search back as many as 3 instructions.
  for (unsigned i = 0;; i++) {
    if (i == 3 || rel.offset < (i + 1) * 4)
      return i * 4;
    uint32_t instWord =
        read32(isec.getCtx(), data.data() + (rel.offset - (i + 1) * 4));
    if (((instWord & HEXAGON_MASK_END_PACKET) == HEXAGON_END_OF_PACKET) ||
        ((instWord & HEXAGON_MASK_END_PACKET) == HEXAGON_END_OF_DUPLEX))
      return i * 4;
  }
}

static int64_t getPCBias(Ctx &ctx, const InputSection &isec,
                         const Relocation &rel) {
  if (ctx.arg.emachine == EM_ARM) {
    switch (rel.type) {
    case R_ARM_THM_JUMP19:
    case R_ARM_THM_JUMP24:
    case R_ARM_THM_CALL:
      return 4;
    default:
      return 8;
    }
  }
  if (ctx.arg.emachine == EM_HEXAGON)
    return -getHexagonPacketOffset(isec, rel);
  return 0;
}

// Find or create a ThunkSection within the InputSectionDescription (ISD) that
// is in range of Src. An ISD maps to a range of InputSections described by a
// linker script section pattern such as { .text .text.* }.
ThunkSection *ThunkCreator::getISDThunkSec(OutputSection *os,
                                           InputSection *isec,
                                           InputSectionDescription *isd,
                                           const Relocation &rel,
                                           uint64_t src) {
  // See the comment in getThunk for -pcBias below.
  const int64_t pcBias = getPCBias(ctx, *isec, rel);
  for (std::pair<ThunkSection *, uint32_t> tp : isd->thunkSections) {
    ThunkSection *ts = tp.first;
    uint64_t tsBase = os->addr + ts->outSecOff - pcBias;
    uint64_t tsLimit = tsBase + ts->getSize();
    if (ctx.target->inBranchRange(rel.type, src,
                                  (src > tsLimit) ? tsBase : tsLimit))
      return ts;
  }

  // No suitable ThunkSection exists. This can happen when there is a branch
  // with lower range than the ThunkSection spacing or when there are too
  // many Thunks. Create a new ThunkSection as close to the InputSection as
  // possible. Error if InputSection is so large we cannot place ThunkSection
  // anywhere in Range.
  uint64_t thunkSecOff = isec->outSecOff;
  if (!ctx.target->inBranchRange(rel.type, src,
                                 os->addr + thunkSecOff + rel.addend)) {
    thunkSecOff = isec->outSecOff + isec->getSize();
    if (!ctx.target->inBranchRange(rel.type, src,
                                   os->addr + thunkSecOff + rel.addend))
      Fatal(ctx) << "InputSection too large for range extension thunk "
                 << isec->getObjMsg(src - (os->addr << isec->outSecOff));
  }
  return addThunkSection(os, isd, thunkSecOff);
}

// Add a Thunk that needs to be placed in a ThunkSection that immediately
// precedes its Target.
ThunkSection *ThunkCreator::getISThunkSec(InputSection *isec) {
  ThunkSection *ts = thunkedSections.lookup(isec);
  if (ts)
    return ts;

  // Find InputSectionRange within Target Output Section (TOS) that the
  // InputSection (IS) that we need to precede is in.
  OutputSection *tos = isec->getParent();
  for (SectionCommand *bc : tos->commands) {
    auto *isd = dyn_cast<InputSectionDescription>(bc);
    if (!isd || isd->sections.empty())
      continue;

    InputSection *first = isd->sections.front();
    InputSection *last = isd->sections.back();

    if (isec->outSecOff < first->outSecOff || last->outSecOff < isec->outSecOff)
      continue;

    ts = addThunkSection(tos, isd, isec->outSecOff);
    thunkedSections[isec] = ts;
    return ts;
  }

  return nullptr;
}

// Create one or more ThunkSections per OS that can be used to place Thunks.
// We attempt to place the ThunkSections using the following desirable
// properties:
// - Within range of the maximum number of callers
// - Minimise the number of ThunkSections
//
// We follow a simple but conservative heuristic to place ThunkSections at
// offsets that are multiples of a Target specific branch range.
// For an InputSectionDescription that is smaller than the range, a single
// ThunkSection at the end of the range will do.
//
// For an InputSectionDescription that is more than twice the size of the range,
// we place the last ThunkSection at range bytes from the end of the
// InputSectionDescription in order to increase the likelihood that the
// distance from a thunk to its target will be sufficiently small to
// allow for the creation of a short thunk.
void ThunkCreator::createInitialThunkSections(
    ArrayRef<OutputSection *> outputSections) {
  uint32_t thunkSectionSpacing = ctx.target->getThunkSectionSpacing();
  forEachInputSectionDescription(
      outputSections, [&](OutputSection *os, InputSectionDescription *isd) {
        if (isd->sections.empty())
          return;

        uint32_t isdBegin = isd->sections.front()->outSecOff;
        uint32_t isdEnd =
            isd->sections.back()->outSecOff + isd->sections.back()->getSize();
        uint32_t lastThunkLowerBound = -1;
        if (isdEnd - isdBegin > thunkSectionSpacing * 2)
          lastThunkLowerBound = isdEnd - thunkSectionSpacing;

        uint32_t isecLimit;
        uint32_t prevIsecLimit = isdBegin;
        uint32_t thunkUpperBound = isdBegin + thunkSectionSpacing;

        for (const InputSection *isec : isd->sections) {
          isecLimit = isec->outSecOff + isec->getSize();
          if (isecLimit > thunkUpperBound) {
            addThunkSection(os, isd, prevIsecLimit);
            thunkUpperBound = prevIsecLimit + thunkSectionSpacing;
          }
          if (isecLimit > lastThunkLowerBound)
            break;
          prevIsecLimit = isecLimit;
        }
        addThunkSection(os, isd, isecLimit);
      });
}

ThunkSection *ThunkCreator::addThunkSection(OutputSection *os,
                                            InputSectionDescription *isd,
                                            uint64_t off) {
  auto *ts = make<ThunkSection>(ctx, os, off);
  ts->partition = os->partition;
  if ((ctx.arg.fixCortexA53Errata843419 || ctx.arg.fixCortexA8) &&
      !isd->sections.empty()) {
    // The errata fixes are sensitive to addresses modulo 4 KiB. When we add
    // thunks we disturb the base addresses of sections placed after the thunks
    // this makes patches we have generated redundant, and may cause us to
    // generate more patches as different instructions are now in sensitive
    // locations. When we generate more patches we may force more branches to
    // go out of range, causing more thunks to be generated. In pathological
    // cases this can cause the address dependent content pass not to converge.
    // We fix this by rounding up the size of the ThunkSection to 4KiB, this
    // limits the insertion of a ThunkSection on the addresses modulo 4 KiB,
    // which means that adding Thunks to the section does not invalidate
    // errata patches for following code.
    // Rounding up the size to 4KiB has consequences for code-size and can
    // trip up linker script defined assertions. For example the linux kernel
    // has an assertion that what LLD represents as an InputSectionDescription
    // does not exceed 4 KiB even if the overall OutputSection is > 128 Mib.
    // We use the heuristic of rounding up the size when both of the following
    // conditions are true:
    // 1.) The OutputSection is larger than the ThunkSectionSpacing. This
    //     accounts for the case where no single InputSectionDescription is
    //     larger than the OutputSection size. This is conservative but simple.
    // 2.) The InputSectionDescription is larger than 4 KiB. This will prevent
    //     any assertion failures that an InputSectionDescription is < 4 KiB
    //     in size.
    uint64_t isdSize = isd->sections.back()->outSecOff +
                       isd->sections.back()->getSize() -
                       isd->sections.front()->outSecOff;
    if (os->size > ctx.target->getThunkSectionSpacing() && isdSize > 4096)
      ts->roundUpSizeForErrata = true;
  }
  isd->thunkSections.push_back({ts, pass});
  return ts;
}

static bool isThunkSectionCompatible(InputSection *source,
                                     SectionBase *target) {
  // We can't reuse thunks in different loadable partitions because they might
  // not be loaded. But partition 1 (the main partition) will always be loaded.
  if (source->partition != target->partition)
    return target->partition == 1;
  return true;
}

std::pair<Thunk *, bool> ThunkCreator::getThunk(InputSection *isec,
                                                Relocation &rel, uint64_t src) {
  SmallVector<std::unique_ptr<Thunk>, 0> *thunkVec = nullptr;
  // Arm and Thumb have a PC Bias of 8 and 4 respectively, this is cancelled
  // out in the relocation addend. We compensate for the PC bias so that
  // an Arm and Thumb relocation to the same destination get the same keyAddend,
  // which is usually 0.
  const int64_t pcBias = getPCBias(ctx, *isec, rel);
  const int64_t keyAddend = rel.addend + pcBias;

  // We use a ((section, offset), addend) pair to find the thunk position if
  // possible so that we create only one thunk for aliased symbols or ICFed
  // sections. There may be multiple relocations sharing the same (section,
  // offset + addend) pair. We may revert the relocation back to its original
  // non-Thunk target, so we cannot fold offset + addend.
  if (auto *d = dyn_cast<Defined>(rel.sym))
    if (!d->isInPlt(ctx) && d->section)
      thunkVec = &thunkedSymbolsBySectionAndAddend[{{d->section, d->value},
                                                    keyAddend}];
  if (!thunkVec)
    thunkVec = &thunkedSymbols[{rel.sym, keyAddend}];

  // Check existing Thunks for Sym to see if they can be reused
  for (auto &t : *thunkVec)
    if (isThunkSectionCompatible(isec, t->getThunkTargetSym()->section) &&
        t->isCompatibleWith(*isec, rel) &&
        ctx.target->inBranchRange(rel.type, src,
                                  t->getThunkTargetSym()->getVA(ctx, -pcBias)))
      return std::make_pair(t.get(), false);

  // No existing compatible Thunk in range, create a new one
  thunkVec->push_back(addThunk(ctx, *isec, rel));
  return std::make_pair(thunkVec->back().get(), true);
}

std::pair<Thunk *, bool> ThunkCreator::getSyntheticLandingPad(Defined &d,
                                                              int64_t a) {
  auto [it, isNew] = landingPadsBySectionAndAddend.try_emplace(
      {{d.section, d.value}, a}, nullptr);
  if (isNew)
    it->second = addLandingPadThunk(ctx, d, a);
  return {it->second.get(), isNew};
}

// Return true if the relocation target is an in range Thunk.
// Return false if the relocation is not to a Thunk. If the relocation target
// was originally to a Thunk, but is no longer in range we revert the
// relocation back to its original non-Thunk target.
bool ThunkCreator::normalizeExistingThunk(Relocation &rel, uint64_t src) {
  if (Thunk *t = thunks.lookup(rel.sym)) {
    if (ctx.target->inBranchRange(rel.type, src,
                                  rel.sym->getVA(ctx, rel.addend)))
      return true;
    rel.sym = &t->destination;
    rel.addend = t->addend;
    if (rel.sym->isInPlt(ctx))
      rel.expr = toPlt(rel.expr);
  }
  return false;
}

// When indirect branches are restricted, such as AArch64 BTI Thunks may need
// to target a linker generated landing pad instead of the target. This needs
// to be done once per pass as the need for a BTI thunk is dependent whether
// a thunk is short or long. We iterate over all the thunks to make sure we
// catch thunks that have been created but are no longer live. Non-live thunks
// are not reachable via normalizeExistingThunk() but are still written.
bool ThunkCreator::addSyntheticLandingPads() {
  bool addressesChanged = false;
  for (Thunk *t : allThunks) {
    if (!t->needsSyntheticLandingPad())
      continue;
    Thunk *lpt;
    bool isNew;
    auto &dr = cast<Defined>(t->destination);
    std::tie(lpt, isNew) = getSyntheticLandingPad(dr, t->addend);
    if (isNew) {
      addressesChanged = true;
      getISThunkSec(cast<InputSection>(dr.section))->addThunk(lpt);
    }
    t->landingPad = lpt->getThunkTargetSym();
  }
  return addressesChanged;
}

// Process all relocations from the InputSections that have been assigned
// to InputSectionDescriptions and redirect through Thunks if needed. The
// function should be called iteratively until it returns false.
//
// PreConditions:
// All InputSections that may need a Thunk are reachable from
// OutputSectionCommands.
//
// All OutputSections have an address and all InputSections have an offset
// within the OutputSection.
//
// The offsets between caller (relocation place) and callee
// (relocation target) will not be modified outside of createThunks().
//
// PostConditions:
// If return value is true then ThunkSections have been inserted into
// OutputSections. All relocations that needed a Thunk based on the information
// available to createThunks() on entry have been redirected to a Thunk. Note
// that adding Thunks changes offsets between caller and callee so more Thunks
// may be required.
//
// If return value is false then no more Thunks are needed, and createThunks has
// made no changes. If the target requires range extension thunks, currently
// ARM, then any future change in offset between caller and callee risks a
// relocation out of range error.
bool ThunkCreator::createThunks(uint32_t pass,
                                ArrayRef<OutputSection *> outputSections) {
  this->pass = pass;
  bool addressesChanged = false;

  if (pass == 0 && ctx.target->getThunkSectionSpacing())
    createInitialThunkSections(outputSections);

  if (ctx.arg.emachine == EM_AARCH64)
    addressesChanged = addSyntheticLandingPads();

  // Create all the Thunks and insert them into synthetic ThunkSections. The
  // ThunkSections are later inserted back into InputSectionDescriptions.
  // We separate the creation of ThunkSections from the insertion of the
  // ThunkSections as ThunkSections are not always inserted into the same
  // InputSectionDescription as the caller.
  forEachInputSectionDescription(
      outputSections, [&](OutputSection *os, InputSectionDescription *isd) {
        for (InputSection *isec : isd->sections)
          for (Relocation &rel : isec->relocs()) {
            uint64_t src = isec->getVA(rel.offset);

            // If we are a relocation to an existing Thunk, check if it is
            // still in range. If not then Rel will be altered to point to its
            // original target so another Thunk can be generated.
            if (pass > 0 && normalizeExistingThunk(rel, src))
              continue;

            if (!ctx.target->needsThunk(rel.expr, rel.type, isec->file, src,
                                        *rel.sym, rel.addend))
              continue;

            Thunk *t;
            bool isNew;
            std::tie(t, isNew) = getThunk(isec, rel, src);

            if (isNew) {
              // Find or create a ThunkSection for the new Thunk
              ThunkSection *ts;
              if (auto *tis = t->getTargetInputSection())
                ts = getISThunkSec(tis);
              else
                ts = getISDThunkSec(os, isec, isd, rel, src);
              ts->addThunk(t);
              thunks[t->getThunkTargetSym()] = t;
              allThunks.push_back(t);
            }

            // Redirect relocation to Thunk, we never go via the PLT to a Thunk
            rel.sym = t->getThunkTargetSym();
            rel.expr = fromPlt(rel.expr);

            // On AArch64 and PPC, a jump/call relocation may be encoded as
            // STT_SECTION + non-zero addend, clear the addend after
            // redirection.
            if (ctx.arg.emachine != EM_MIPS)
              rel.addend = -getPCBias(ctx, *isec, rel);
          }

        for (auto &p : isd->thunkSections)
          addressesChanged |= p.first->assignOffsets();
      });

  for (auto &p : thunkedSections)
    addressesChanged |= p.second->assignOffsets();

  // Merge all created synthetic ThunkSections back into OutputSection
  mergeThunks(outputSections);
  return addressesChanged;
}

// The following aid in the conversion of call x@GDPLT to call __tls_get_addr
// hexagonNeedsTLSSymbol scans for relocations would require a call to
// __tls_get_addr.
// hexagonTLSSymbolUpdate rebinds the relocation to __tls_get_addr.
bool elf::hexagonNeedsTLSSymbol(ArrayRef<OutputSection *> outputSections) {
  bool needTlsSymbol = false;
  forEachInputSectionDescription(
      outputSections, [&](OutputSection *os, InputSectionDescription *isd) {
        for (InputSection *isec : isd->sections)
          for (Relocation &rel : isec->relocs())
            if (rel.sym->type == llvm::ELF::STT_TLS && rel.expr == R_PLT_PC) {
              needTlsSymbol = true;
              return;
            }
      });
  return needTlsSymbol;
}

void elf::hexagonTLSSymbolUpdate(Ctx &ctx) {
  Symbol *sym = ctx.symtab->find("__tls_get_addr");
  if (!sym)
    return;
  bool needEntry = true;
  forEachInputSectionDescription(
      ctx.outputSections, [&](OutputSection *os, InputSectionDescription *isd) {
        for (InputSection *isec : isd->sections)
          for (Relocation &rel : isec->relocs())
            if (rel.sym->type == llvm::ELF::STT_TLS && rel.expr == R_PLT_PC) {
              if (needEntry) {
                if (sym->auxIdx == 0)
                  sym->allocateAux(ctx);
                addPltEntry(ctx, *ctx.in.plt, *ctx.in.gotPlt, *ctx.in.relaPlt,
                            ctx.target->pltRel, *sym);
                needEntry = false;
              }
              rel.sym = sym;
            }
      });
}

static bool matchesRefTo(const NoCrossRefCommand &cmd, StringRef osec) {
  if (cmd.toFirst)
    return cmd.outputSections[0] == osec;
  return llvm::is_contained(cmd.outputSections, osec);
}

template <class ELFT, class Rels>
static void scanCrossRefs(Ctx &ctx, const NoCrossRefCommand &cmd,
                          OutputSection *osec, InputSection *sec, Rels rels) {
  for (const auto &r : rels) {
    Symbol &sym = sec->file->getSymbol(r.getSymbol(ctx.arg.isMips64EL));
    // A legal cross-reference is when the destination output section is
    // nullptr, osec for a self-reference, or a section that is described by the
    // NOCROSSREFS/NOCROSSREFS_TO command.
    auto *dstOsec = sym.getOutputSection();
    if (!dstOsec || dstOsec == osec || !matchesRefTo(cmd, dstOsec->name))
      continue;

    std::string toSymName;
    if (!sym.isSection())
      toSymName = toStr(ctx, sym);
    else if (auto *d = dyn_cast<Defined>(&sym))
      toSymName = d->section->name;
    Err(ctx) << sec->getLocation(r.r_offset)
             << ": prohibited cross reference from '" << osec->name << "' to '"
             << toSymName << "' in '" << dstOsec->name << "'";
  }
}

// For each output section described by at least one NOCROSSREFS(_TO) command,
// scan relocations from its input sections for prohibited cross references.
template <class ELFT> void elf::checkNoCrossRefs(Ctx &ctx) {
  for (OutputSection *osec : ctx.outputSections) {
    for (const NoCrossRefCommand &noxref : ctx.script->noCrossRefs) {
      if (!llvm::is_contained(noxref.outputSections, osec->name) ||
          (noxref.toFirst && noxref.outputSections[0] == osec->name))
        continue;
      for (SectionCommand *cmd : osec->commands) {
        auto *isd = dyn_cast<InputSectionDescription>(cmd);
        if (!isd)
          continue;
        parallelForEach(isd->sections, [&](InputSection *sec) {
          invokeOnRelocs(*sec, scanCrossRefs<ELFT>, ctx, noxref, osec, sec);
        });
      }
    }
  }
}

template void elf::scanRelocations<ELF32LE>(Ctx &);
template void elf::scanRelocations<ELF32BE>(Ctx &);
template void elf::scanRelocations<ELF64LE>(Ctx &);
template void elf::scanRelocations<ELF64BE>(Ctx &);

template void elf::checkNoCrossRefs<ELF32LE>(Ctx &);
template void elf::checkNoCrossRefs<ELF32BE>(Ctx &);
template void elf::checkNoCrossRefs<ELF64LE>(Ctx &);
template void elf::checkNoCrossRefs<ELF64BE>(Ctx &);<|MERGE_RESOLUTION|>--- conflicted
+++ resolved
@@ -707,25 +707,6 @@
   bool isAArch64Auth =
       ctx.arg.emachine == EM_AARCH64 && type == R_AARCH64_AUTH_ABS64;
 
-<<<<<<< HEAD
-  if (sym.isTagged() && !isAArch64Auth) {
-    part.relaDyn->addRelativeReloc<shard>(ctx.target->relativeRel, isec,
-                                          offsetInSec, sym, addend, type, expr);
-    // With MTE globals, we always want to derive the address tag by `ldg`-ing
-    // the symbol. When we have a RELATIVE relocation though, we no longer have
-    // a reference to the symbol. Because of this, when we have an addend that
-    // puts the result of the RELATIVE relocation out-of-bounds of the symbol
-    // (e.g. the addend is outside of [0, sym.getSize()]), the AArch64 MemtagABI
-    // says we should store the offset to the start of the symbol in the target
-    // field. This is described in further detail in:
-    // https://github.com/ARM-software/abi-aa/blob/main/memtagabielf64/memtagabielf64.rst#841extended-semantics-of-r_aarch64_relative
-    if (addend < 0 || static_cast<uint64_t>(addend) >= sym.getSize())
-      isec.addReloc({expr, type, offsetInSec, addend, &sym});
-    return;
-  }
-
-=======
->>>>>>> 5d3f6643
   // Add a relative relocation. If relrDyn section is enabled, and the
   // relocation offset is guaranteed to be even, add the relocation to
   // the relrDyn section, otherwise add it to the relaDyn section.
@@ -733,33 +714,26 @@
   // don't store the addend values, so we must write it to the relocated
   // address.
   //
-<<<<<<< HEAD
   // When symbol values are determined in finalizeAddressDependentContent,
   // some .relr.auth.dyn relocations may be moved to .rela.dyn.
+  //
+  // MTE globals may need to store the original addend as well so cannot use
+  // relrDyn. TODO: It should be unambiguous when not using R_ADDEND_NEG below?
   RelrBaseSection *relrDyn = part.relrDyn.get();
   if (isAArch64Auth)
     relrDyn = part.relrAuthDyn.get();
-=======
-  // MTE globals may need to store the original addend as well so cannot use
-  // relrDyn. TODO: It should be unambiguous when not using R_ADDEND_NEG below?
-  RelrBaseSection *relrDyn = part.relrDyn.get();
   if (sym.isTagged())
     relrDyn = nullptr;
->>>>>>> 5d3f6643
   if (relrDyn && isec.addralign >= 2 && offsetInSec % 2 == 0) {
     relrDyn->addRelativeReloc<shard>(isec, offsetInSec, sym, addend, type,
                                      expr);
     return;
   }
-<<<<<<< HEAD
   RelType relativeType = ctx.target->relativeRel;
   if (isAArch64Auth)
     relativeType = R_AARCH64_AUTH_RELATIVE;
   part.relaDyn->addRelativeReloc<shard>(relativeType, isec, offsetInSec, sym,
                                         addend, type, expr);
-=======
-  part.relaDyn->addRelativeReloc<shard>(ctx.target->relativeRel, isec,
-                                        offsetInSec, sym, addend, type, expr);
   // With MTE globals, we always want to derive the address tag by `ldg`-ing
   // the symbol. When we have a RELATIVE relocation though, we no longer have
   // a reference to the symbol. Because of this, when we have an addend that
@@ -771,7 +745,6 @@
   if (sym.isTagged() &&
       (addend < 0 || static_cast<uint64_t>(addend) >= sym.getSize()))
     isec.addReloc({R_ADDEND_NEG, type, offsetInSec, addend, &sym});
->>>>>>> 5d3f6643
 }
 
 template <class PltSection, class GotPltSection>
@@ -1041,31 +1014,6 @@
         rel = ctx.target->relativeRel;
       std::lock_guard<std::mutex> lock(ctx.relocMutex);
       Partition &part = sec->getPartition(ctx);
-<<<<<<< HEAD
-=======
-      // For a preemptible symbol, we can't use a relative relocation. For an
-      // undefined symbol, we can't compute offset at link-time and use a
-      // relative relocation. Use a symbolic relocation instead.
-      // Handle the composition with Memtag like addRelativeReloc.
-      if (ctx.arg.emachine == EM_AARCH64 && type == R_AARCH64_AUTH_ABS64 &&
-          !sym.isPreemptible) {
-        if (!sym.isTagged() && part.relrAuthDyn && sec->addralign >= 2 &&
-            offset % 2 == 0) {
-          // When symbol values are determined in
-          // finalizeAddressDependentContent, some .relr.auth.dyn relocations
-          // may be moved to .rela.dyn.
-          part.relrAuthDyn->addRelativeReloc(*sec, offset, sym, addend, type,
-                                             expr);
-        } else {
-          part.relaDyn->addReloc({R_AARCH64_AUTH_RELATIVE, sec, offset, false,
-                                  sym, addend, R_ABS});
-          if (sym.isTagged() &&
-              (addend < 0 || static_cast<uint64_t>(addend) >= sym.getSize()))
-            sec->addReloc({R_ADDEND_NEG, type, offset, addend, &sym});
-        }
-        return;
-      }
->>>>>>> 5d3f6643
       if (LLVM_UNLIKELY(type == ctx.target->iRelSymbolicRel)) {
         if (sym.isPreemptible) {
           auto diag = Err(ctx);
