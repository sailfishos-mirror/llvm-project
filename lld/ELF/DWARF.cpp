//===- DWARF.cpp ----------------------------------------------------------===//
//
// Part of the LLVM Project, under the Apache License v2.0 with LLVM Exceptions.
// See https://llvm.org/LICENSE.txt for license information.
// SPDX-License-Identifier: Apache-2.0 WITH LLVM-exception
//
//===----------------------------------------------------------------------===//
//
// The --gdb-index option instructs the linker to emit a .gdb_index section.
// The section contains information to make gdb startup faster.
// The format of the section is described at
// https://sourceware.org/gdb/onlinedocs/gdb/Index-Section-Format.html.
//
//===----------------------------------------------------------------------===//

#include "DWARF.h"
#include "InputSection.h"
#include "Symbols.h"
#include "lld/Common/Memory.h"
#include "llvm/DebugInfo/DWARF/DWARFDebugPubTable.h"
#include "llvm/Object/ELFObjectFile.h"

using namespace llvm;
using namespace llvm::object;
using namespace lld;
using namespace lld::elf;

template <class ELFT> LLDDwarfObj<ELFT>::LLDDwarfObj(ObjFile<ELFT> *obj) {
  // Get the ELF sections to retrieve sh_flags. See the SHF_GROUP comment below.
  ArrayRef<typename ELFT::Shdr> objSections = obj->template getELFShdrs<ELFT>();
  assert(objSections.size() == obj->getSections().size());
  for (auto [i, sec] : llvm::enumerate(obj->getSections())) {
    if (!sec)
      continue;

    if (LLDDWARFSection *m =
            StringSwitch<LLDDWARFSection *>(sec->name)
                .Case(".debug_addr", &addrSection)
                .Case(".debug_gnu_pubnames", &gnuPubnamesSection)
                .Case(".debug_gnu_pubtypes", &gnuPubtypesSection)
                .Case(".debug_line", &lineSection)
                .Case(".debug_loclists", &loclistsSection)
                .Case(".debug_names", &namesSection)
                .Case(".debug_ranges", &rangesSection)
                .Case(".debug_rnglists", &rnglistsSection)
                .Case(".debug_str_offsets", &strOffsetsSection)
                .Default(nullptr)) {
      m->Data = toStringRef(sec->contentMaybeDecompress());
      m->sec = sec;
      continue;
    }

    if (sec->name == ".debug_abbrev")
      abbrevSection = toStringRef(sec->contentMaybeDecompress());
    else if (sec->name == ".debug_str")
      strSection = toStringRef(sec->contentMaybeDecompress());
    else if (sec->name == ".debug_line_str")
      lineStrSection = toStringRef(sec->contentMaybeDecompress());
    else if (sec->name == ".debug_info" &&
             !(objSections[i].sh_flags & ELF::SHF_GROUP)) {
      // In DWARF v5, -fdebug-types-section places type units in .debug_info
      // sections in COMDAT groups. They are not compile units and thus should
      // be ignored for .gdb_index/diagnostics purposes.
      //
      // We use a simple heuristic: the compile unit does not have the SHF_GROUP
      // flag. If we place compile units in COMDAT groups in the future, we may
      // need to perform a lightweight parsing. We drop the SHF_GROUP flag when
      // the InputSection was created, so we need to retrieve sh_flags from the
      // associated ELF section header.
      infoSection.Data = toStringRef(sec->contentMaybeDecompress());
      infoSection.sec = sec;
    }
  }
}

namespace {
template <class RelTy> struct LLDRelocationResolver {
  // In the ELF ABIs, S sepresents the value of the symbol in the relocation
  // entry. For Rela, the addend is stored as part of the relocation entry and
  // is provided by the `findAux` method.
  // In resolve() methods, the `type` and `offset` arguments would always be 0,
  // because we don't set an owning object for the `RelocationRef` instance that
  // we create in `findAux()`.
  static uint64_t resolve(uint64_t /*type*/, uint64_t /*offset*/, uint64_t s,
                          uint64_t /*locData*/, int64_t addend) {
    return s + addend;
  }
};

template <class ELFT> struct LLDRelocationResolver<Elf_Rel_Impl<ELFT, false>> {
  // For Rel, the addend is extracted from the relocated location and is
  // supplied by the caller.
  static uint64_t resolve(uint64_t /*type*/, uint64_t /*offset*/, uint64_t s,
                          uint64_t locData, int64_t /*addend*/) {
    return s + locData;
  }
};
} // namespace

// Find if there is a relocation at Pos in Sec.  The code is a bit
// more complicated than usual because we need to pass a section index
// to llvm since it has no idea about InputSection.
template <class ELFT>
template <class RelTy>
std::optional<RelocAddrEntry>
LLDDwarfObj<ELFT>::findAux(const InputSectionBase &sec, uint64_t pos,
                           ArrayRef<RelTy> rels) const {
  auto it =
      partition_point(rels, [=](const RelTy &a) { return a.r_offset < pos; });
  if (it == rels.end() || it->r_offset != pos)
    return std::nullopt;
  const RelTy &rel = *it;

  const ObjFile<ELFT> *file = sec.getFile<ELFT>();
<<<<<<< HEAD
=======
  Ctx &ctx = sec.getCtx();
>>>>>>> dd326b12
  uint32_t symIndex = rel.getSymbol(ctx.arg.isMips64EL);
  const typename ELFT::Sym &sym = file->template getELFSyms<ELFT>()[symIndex];
  uint32_t secIndex = file->getSectionIndex(sym);

  // An undefined symbol may be a symbol defined in a discarded section. We
  // shall still resolve it. This is important for --gdb-index: the end address
  // offset of an entry in .debug_ranges is relocated. If it is not resolved,
  // its zero value will terminate the decoding of .debug_ranges prematurely.
  Symbol &s = file->getRelocTargetSym(rel);
  uint64_t val = 0;
  if (auto *dr = dyn_cast<Defined>(&s))
    val = dr->value;

  DataRefImpl d;
  d.p = getAddend<ELFT>(rel);
  return RelocAddrEntry{secIndex, RelocationRef(d, nullptr),
                        val,      std::optional<object::RelocationRef>(),
                        0,        LLDRelocationResolver<RelTy>::resolve};
}

template <class ELFT>
std::optional<RelocAddrEntry>
LLDDwarfObj<ELFT>::find(const llvm::DWARFSection &s, uint64_t pos) const {
  auto &sec = static_cast<const LLDDWARFSection &>(s);
  const RelsOrRelas<ELFT> rels =
      sec.sec->template relsOrRelas<ELFT>(/*supportsCrel=*/false);
  if (rels.areRelocsRel())
    return findAux(*sec.sec, pos, rels.rels);
  return findAux(*sec.sec, pos, rels.relas);
}

template class elf::LLDDwarfObj<ELF32LE>;
template class elf::LLDDwarfObj<ELF32BE>;
template class elf::LLDDwarfObj<ELF64LE>;
template class elf::LLDDwarfObj<ELF64BE>;<|MERGE_RESOLUTION|>--- conflicted
+++ resolved
@@ -112,10 +112,7 @@
   const RelTy &rel = *it;
 
   const ObjFile<ELFT> *file = sec.getFile<ELFT>();
-<<<<<<< HEAD
-=======
   Ctx &ctx = sec.getCtx();
->>>>>>> dd326b12
   uint32_t symIndex = rel.getSymbol(ctx.arg.isMips64EL);
   const typename ELFT::Sym &sym = file->template getELFSyms<ELFT>()[symIndex];
   uint32_t secIndex = file->getSectionIndex(sym);
