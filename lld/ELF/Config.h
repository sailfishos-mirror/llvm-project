//===- Config.h -------------------------------------------------*- C++ -*-===//
//
// Part of the LLVM Project, under the Apache License v2.0 with LLVM Exceptions.
// See https://llvm.org/LICENSE.txt for license information.
// SPDX-License-Identifier: Apache-2.0 WITH LLVM-exception
//
//===----------------------------------------------------------------------===//

#ifndef LLD_ELF_CONFIG_H
#define LLD_ELF_CONFIG_H

#include "lld/Common/CommonLinkerContext.h"
#include "lld/Common/ErrorHandler.h"
#include "llvm/ADT/CachedHashString.h"
#include "llvm/ADT/DenseSet.h"
#include "llvm/ADT/MapVector.h"
#include "llvm/ADT/SetVector.h"
#include "llvm/ADT/SmallSet.h"
#include "llvm/ADT/StringRef.h"
#include "llvm/ADT/StringSet.h"
#include "llvm/BinaryFormat/ELF.h"
#include "llvm/Option/ArgList.h"
#include "llvm/Support/CachePruning.h"
#include "llvm/Support/CodeGen.h"
#include "llvm/Support/Compiler.h"
#include "llvm/Support/Compression.h"
#include "llvm/Support/Endian.h"
#include "llvm/Support/FileSystem.h"
#include "llvm/Support/GlobPattern.h"
#include "llvm/Support/TarWriter.h"
#include <atomic>
#include <memory>
#include <mutex>
#include <optional>
#include <vector>

namespace lld::elf {

class InputFile;
class BinaryFile;
class BitcodeFile;
class ELFFileBase;
class SharedFile;
class InputSectionBase;
class EhInputSection;
class Defined;
class Undefined;
class Symbol;
class SymbolTable;
class BitcodeCompiler;
class OutputSection;
class LinkerScript;
class TargetInfo;
struct Ctx;
struct Partition;
struct PhdrEntry;

class BssSection;
class GdbIndexSection;
class GotPltSection;
class GotSection;
class IBTPltSection;
class IgotPltSection;
class InputSection;
class IpltSection;
class MipsGotSection;
class MipsRldMapSection;
class PPC32Got2Section;
class PPC64LongBranchTargetSection;
class PltSection;
class RelocationBaseSection;
class RelroPaddingSection;
class StringTableSection;
class SymbolTableBaseSection;
class SymtabShndxSection;
class SyntheticSection;

enum ELFKind : uint8_t {
  ELFNoneKind,
  ELF32LEKind,
  ELF32BEKind,
  ELF64LEKind,
  ELF64BEKind
};

// For -Bno-symbolic, -Bsymbolic-non-weak-functions, -Bsymbolic-functions,
// -Bsymbolic-non-weak, -Bsymbolic.
enum class BsymbolicKind { None, NonWeakFunctions, Functions, NonWeak, All };

// For --build-id.
enum class BuildIdKind { None, Fast, Md5, Sha1, Hexstring, Uuid };

// For --call-graph-profile-sort={none,hfsort,cdsort}.
enum class CGProfileSortKind { None, Hfsort, Cdsort };

// For --discard-{all,locals,none}.
enum class DiscardPolicy { Default, All, Locals, None };

// For --icf={none,safe,all}.
enum class ICFLevel { None, Safe, All };

// For --strip-{all,debug}.
enum class StripPolicy { None, All, Debug };

// For --unresolved-symbols.
enum class UnresolvedPolicy { ReportError, Warn, Ignore };

// For --orphan-handling.
enum class OrphanHandlingPolicy { Place, Warn, Error };

// For --sort-section and linkerscript sorting rules.
enum class SortSectionPolicy {
  Default,
  None,
  Alignment,
  Name,
  Priority,
  Reverse,
};

// For --target2
enum class Target2Policy { Abs, Rel, GotRel };

// For tracking ARM Float Argument PCS
enum class ARMVFPArgKind { Default, Base, VFP, ToolChain };

// For -z noseparate-code, -z separate-code and -z separate-loadable-segments.
enum class SeparateSegmentKind { None, Code, Loadable };

// For -z *stack
enum class GnuStackKind { None, Exec, NoExec };

// For --lto=
enum LtoKind : uint8_t {UnifiedThin, UnifiedRegular, Default};

// For -z gcs=
enum class GcsPolicy { Implicit, Never, Always };

<<<<<<< HEAD
// For some options that resemble -z bti-report={none,warning,error}
enum class ReportPolicy { None, Warning, Error };

=======
// For -z zicfilp=
enum class ZicfilpPolicy { Implicit, Never, Unlabeled, FuncSig };

// For -z zicfiss=
enum class ZicfissPolicy { Implicit, Never, Always };

// For some options that resemble -z bti-report={none,warning,error}
enum class ReportPolicy { None, Warning, Error };

// Describes the signing schema for a file using the PAuth ABI extension.
// Two files are considered compatible when both `platform` and `version` match.
// The pair (0, 0) is reserved to indicate incompatibility with the PAuth ABI.
struct AArch64PauthAbiCoreInfo {
  uint64_t platform;
  uint64_t version;
  // Returns true if the core info is not the reserved (0, 0) value.
  bool isValid() const { return platform || version; }
  static constexpr size_t size() { return sizeof(platform) + sizeof(version); }
  bool operator==(const AArch64PauthAbiCoreInfo &other) const {
    return platform == other.platform && version == other.version;
  }
  bool operator!=(const AArch64PauthAbiCoreInfo &other) const {
    return !(*this == other);
  }
};

>>>>>>> eb0f1dc0
struct SymbolVersion {
  llvm::StringRef name;
  bool isExternCpp;
  bool hasWildcard;
};

// This struct contains symbols version definition that
// can be found in version script if it is used for link.
struct VersionDefinition {
  llvm::StringRef name;
  uint16_t id;
  SmallVector<SymbolVersion, 0> nonLocalPatterns;
  SmallVector<SymbolVersion, 0> localPatterns;
};

class LinkerDriver {
public:
  LinkerDriver(Ctx &ctx);
  LinkerDriver(LinkerDriver &) = delete;
  void linkerMain(ArrayRef<const char *> args);
  void addFile(StringRef path, bool withLOption);
  void addLibrary(StringRef name);

private:
  Ctx &ctx;
  void createFiles(llvm::opt::InputArgList &args);
  void inferMachineType();
  template <class ELFT> void link(llvm::opt::InputArgList &args);
  template <class ELFT> void compileBitcodeFiles(bool skipLinkedOutput);
  bool tryAddFatLTOFile(MemoryBufferRef mb, StringRef archiveName,
                        uint64_t offsetInArchive, bool lazy);
  // True if we are in --whole-archive and --no-whole-archive.
  bool inWholeArchive = false;

  // True if we are in --start-lib and --end-lib.
  bool inLib = false;

  std::unique_ptr<BitcodeCompiler> lto;
  SmallVector<std::unique_ptr<InputFile>, 0> files, ltoObjectFiles;

public:
  // See InputFile::groupId.
  uint32_t nextGroupId;
  bool isInGroup;
  std::unique_ptr<InputFile> armCmseImpLib;
  SmallVector<std::pair<StringRef, unsigned>, 0> archiveFiles;
};

// This struct contains the global configuration for the linker.
// Most fields are direct mapping from the command line options
// and such fields have the same name as the corresponding options.
// Most fields are initialized by the ctx.driver.
struct Config {
  uint8_t osabi = 0;
  uint32_t andFeatures = 0;
  llvm::CachePruningPolicy thinLTOCachePolicy;
  llvm::SetVector<llvm::CachedHashString> dependencyFiles; // for --dependency-file
  llvm::StringMap<uint64_t> sectionStartMap;
  llvm::StringRef bfdname;
  llvm::StringRef chroot;
  llvm::StringRef dependencyFile;
  llvm::StringRef dwoDir;
  llvm::StringRef dynamicLinker;
  llvm::StringRef entry;
  llvm::StringRef emulation;
  llvm::StringRef fini;
  llvm::StringRef init;
  llvm::StringRef ltoAAPipeline;
  llvm::StringRef ltoCSProfileFile;
  llvm::StringRef ltoNewPmPasses;
  llvm::StringRef ltoObjPath;
  llvm::StringRef ltoSampleProfile;
  llvm::StringRef mapFile;
  llvm::StringRef outputFile;
  llvm::StringRef optRemarksFilename;
  std::optional<uint64_t> optRemarksHotnessThreshold = 0;
  llvm::StringRef optRemarksPasses;
  llvm::StringRef optRemarksFormat;
  llvm::StringRef optStatsFilename;
  llvm::StringRef progName;
  llvm::StringRef printArchiveStats;
  llvm::StringRef printSymbolOrder;
  llvm::StringRef soName;
  llvm::StringRef sysroot;
  llvm::StringRef thinLTOCacheDir;
  llvm::StringRef thinLTOIndexOnlyArg;
  llvm::StringRef whyExtract;
  llvm::SmallVector<llvm::GlobPattern, 0> whyLive;
  llvm::StringRef cmseInputLib;
  llvm::StringRef cmseOutputLib;
  ReportPolicy zBtiReport = ReportPolicy::None;
  ReportPolicy zCetReport = ReportPolicy::None;
  ReportPolicy zPauthReport = ReportPolicy::None;
  ReportPolicy zGcsReport = ReportPolicy::None;
  ReportPolicy zGcsReportDynamic = ReportPolicy::None;
  ReportPolicy zExecuteOnlyReport = ReportPolicy::None;
<<<<<<< HEAD
=======
  ReportPolicy zZicfilpUnlabeledReport = ReportPolicy::None;
  ReportPolicy zZicfilpFuncSigReport = ReportPolicy::None;
  ReportPolicy zZicfissReport = ReportPolicy::None;
>>>>>>> eb0f1dc0
  bool ltoBBAddrMap;
  llvm::StringRef ltoBasicBlockSections;
  std::pair<llvm::StringRef, llvm::StringRef> thinLTOObjectSuffixReplace;
  llvm::StringRef thinLTOPrefixReplaceOld;
  llvm::StringRef thinLTOPrefixReplaceNew;
  llvm::StringRef thinLTOPrefixReplaceNativeObject;
  std::string rpath;
  llvm::SmallVector<VersionDefinition, 0> versionDefinitions;
  llvm::SmallVector<llvm::StringRef, 0> auxiliaryList;
  llvm::SmallVector<llvm::StringRef, 0> filterList;
  llvm::SmallVector<llvm::StringRef, 0> passPlugins;
  llvm::SmallVector<llvm::StringRef, 0> searchPaths;
  llvm::SmallVector<llvm::StringRef, 0> symbolOrderingFile;
  llvm::SmallVector<llvm::StringRef, 0> thinLTOModulesToCompile;
  llvm::SmallVector<llvm::StringRef, 0> undefined;
  llvm::SmallVector<SymbolVersion, 0> dynamicList;
  llvm::SmallVector<uint8_t, 0> buildIdVector;
  llvm::SmallVector<llvm::StringRef, 0> mllvmOpts;
  llvm::MapVector<std::pair<const InputSectionBase *, const InputSectionBase *>,
                  uint64_t>
      callGraphProfile;
  bool cmseImplib = false;
  bool allowMultipleDefinition;
  bool fatLTOObjects;
  bool androidPackDynRelocs = false;
  bool armHasArmISA = false;
  bool armHasThumb2ISA = false;
  bool armHasBlx = false;
  bool armHasMovtMovw = false;
  bool armJ1J2BranchEncoding = false;
  bool armCMSESupport = false;
  bool asNeeded = false;
  bool armBe8 = false;
  BsymbolicKind bsymbolic = BsymbolicKind::None;
  CGProfileSortKind callGraphProfileSort;
  llvm::StringRef irpgoProfilePath;
  bool bpStartupFunctionSort = false;
  bool bpCompressionSortStartupFunctions = false;
  bool bpFunctionOrderForCompression = false;
  bool bpDataOrderForCompression = false;
  bool bpVerboseSectionOrderer = false;
  bool checkSections;
  bool checkDynamicRelocs;
  std::optional<llvm::DebugCompressionType> compressDebugSections;
  llvm::SmallVector<
      std::tuple<llvm::GlobPattern, llvm::DebugCompressionType, unsigned>, 0>
      compressSections;
  bool cref;
  llvm::SmallVector<std::pair<llvm::GlobPattern, uint64_t>, 0>
      deadRelocInNonAlloc;
  bool debugNames;
  bool demangle = true;
  bool dependentLibraries;
  bool disableVerify;
  bool ehFrameHdr;
  bool emitLLVM;
  bool emitRelocs;
  bool enableNewDtags;
  bool enableNonContiguousRegions;
  bool executeOnly;
  bool exportDynamic;
  bool fixCortexA53Errata843419;
  bool fixCortexA8;
  bool formatBinary = false;
  bool fortranCommon;
  bool gcSections;
  bool gdbIndex;
  bool gnuHash = false;
  bool gnuUnique;
  bool ignoreDataAddressEquality;
  bool ignoreFunctionAddressEquality;
  bool ltoCSProfileGenerate;
  bool ltoPGOWarnMismatch;
  bool ltoDebugPassManager;
  bool ltoEmitAsm;
  bool ltoUniqueBasicBlockSectionNames;
  bool ltoValidateAllVtablesHaveTypeInfos;
  bool ltoWholeProgramVisibility;
  bool mergeArmExidx;
  bool mipsN32Abi = false;
  bool mmapOutputFile;
  bool nmagic;
  bool noinhibitExec;
  bool nostdlib;
  bool oFormatBinary;
  bool omagic;
  bool optEB = false;
  bool optEL = false;
  bool optimizeBBJumps;
  bool optRemarksWithHotness;
  bool picThunk;
  bool pie;
  bool printGcSections;
  bool printIcfSections;
  bool printMemoryUsage;
  std::optional<uint64_t> randomizeSectionPadding;
  bool rejectMismatch;
  bool relax;
  bool relaxGP;
  bool relocatable;
  bool resolveGroups;
  bool relrGlibc = false;
  bool relrPackDynRelocs = false;
  llvm::DenseSet<llvm::StringRef> saveTempsArgs;
  llvm::SmallVector<std::pair<llvm::GlobPattern, uint32_t>, 0> shuffleSections;
  bool singleRoRx;
  bool singleXoRx;
  bool shared;
  bool symbolic;
  bool isStatic = false;
  bool sysvHash = false;
  bool target1Rel;
  bool trace;
  bool thinLTOEmitImportsFiles;
  bool thinLTOEmitIndexFiles;
  bool thinLTOIndexOnly;
  bool timeTraceEnabled;
  bool tocOptimize;
  bool pcRelOptimize;
  bool undefinedVersion;
  bool unique;
  bool useAndroidRelrTags = false;
  bool warnBackrefs;
  llvm::SmallVector<llvm::GlobPattern, 0> warnBackrefsExclude;
  bool warnCommon;
  bool warnMissingEntry;
  bool warnSymbolOrdering;
  bool writeAddends;
  bool zCombreloc;
  bool zCopyreloc;
  bool zDynamicUndefined;
  bool zForceBti;
  bool zForceIbt;
  bool zGlobal;
  bool zHazardplt;
  bool zIfuncNoplt;
  bool zInitfirst;
  bool zInterpose;
  bool zKeepTextSectionPrefix;
  bool zLrodataAfterBss;
  bool zNoBtCfi;
  bool zNodefaultlib;
  bool zNodelete;
  bool zNodlopen;
  bool zNow;
  bool zOrigin;
  bool zPacPlt;
  bool zRelro;
  bool zRodynamic;
  bool zSectionHeader;
  bool zShstk;
  bool zStartStopGC;
  uint8_t zStartStopVisibility;
  bool zText;
  bool zRetpolineplt;
  bool zWxneeded;
  ZicfilpPolicy zZicfilp;
  ZicfissPolicy zZicfiss;
  DiscardPolicy discard;
  GnuStackKind zGnustack;
  ICFLevel icf;
  OrphanHandlingPolicy orphanHandling;
  SortSectionPolicy sortSection;
  StripPolicy strip;
  UnresolvedPolicy unresolvedSymbols;
  UnresolvedPolicy unresolvedSymbolsInShlib;
  Target2Policy target2;
  GcsPolicy zGcs;
  bool power10Stubs;
  ARMVFPArgKind armVFPArgs = ARMVFPArgKind::Default;
  BuildIdKind buildId = BuildIdKind::None;
  SeparateSegmentKind zSeparate;
  ELFKind ekind = ELFNoneKind;
  uint16_t emachine = llvm::ELF::EM_NONE;
  std::optional<uint64_t> imageBase;
  uint64_t commonPageSize;
  uint64_t maxPageSize;
  uint64_t mipsGotSize;
  uint64_t zStackSize;
  unsigned ltoPartitions;
  unsigned ltoo;
  llvm::CodeGenOptLevel ltoCgo;
  unsigned optimize;
  StringRef thinLTOJobs;
  unsigned timeTraceGranularity;
  int32_t splitStackAdjustSize;
  SmallVector<uint8_t, 0> packageMetadata;

  // The following config options do not directly correspond to any
  // particular command line options.

  // True if we need to pass through relocations in input files to the
  // output file. Usually false because we consume relocations.
  bool copyRelocs;

  // True if the target is ELF64. False if ELF32.
  bool is64;

  // True if the target is little-endian. False if big-endian.
  bool isLE;

  // endianness::little if isLE is true. endianness::big otherwise.
  llvm::endianness endianness;

  // True if the target is the little-endian MIPS64.
  //
  // The reason why we have this variable only for the MIPS is because
  // we use this often.  Some ELF headers for MIPS64EL are in a
  // mixed-endian (which is horrible and I'd say that's a serious spec
  // bug), and we need to know whether we are reading MIPS ELF files or
  // not in various places.
  //
  // (Note that MIPS64EL is not a typo for MIPS64LE. This is the official
  // name whatever that means. A fun hypothesis is that "EL" is short for
  // little-endian written in the little-endian order, but I don't know
  // if that's true.)
  bool isMips64EL;

  // True if we need to set the DF_STATIC_TLS flag to an output file, which
  // works as a hint to the dynamic loader that the shared object contains code
  // compiled with the initial-exec TLS model.
  bool hasTlsIe = false;

  // Holds set of ELF header flags for the target.
  uint32_t eflags = 0;

  // The ELF spec defines two types of relocation table entries, RELA and
  // REL. RELA is a triplet of (offset, info, addend) while REL is a
  // tuple of (offset, info). Addends for REL are implicit and read from
  // the location where the relocations are applied. So, REL is more
  // compact than RELA but requires a bit of more work to process.
  //
  // (From the linker writer's view, this distinction is not necessary.
  // If the ELF had chosen whichever and sticked with it, it would have
  // been easier to write code to process relocations, but it's too late
  // to change the spec.)
  //
  // Each ABI defines its relocation type. IsRela is true if target
  // uses RELA. As far as we know, all 64-bit ABIs are using RELA. A
  // few 32-bit ABIs are using RELA too.
  bool isRela;

  // True if we are creating position-independent code.
  bool isPic;

  // 4 for ELF32, 8 for ELF64.
  int wordsize;

  // Mode of MTE to write to the ELF note. Should be one of NT_MEMTAG_ASYNC (for
  // async), NT_MEMTAG_SYNC (for sync), or NT_MEMTAG_LEVEL_NONE (for none). If
  // async or sync is enabled, write the ELF note specifying the default MTE
  // mode.
  int androidMemtagMode;
  // Signal to the dynamic loader to enable heap MTE.
  bool androidMemtagHeap;
  // Signal to the dynamic loader that this binary expects stack MTE. Generally,
  // this means to map the primary and thread stacks as PROT_MTE. Note: This is
  // not supported on Android 11 & 12.
  bool androidMemtagStack;

  // When using a unified pre-link LTO pipeline, specify the backend LTO mode.
  LtoKind ltoKind = LtoKind::Default;

  unsigned threadCount;

  // If an input file equals a key, remap it to the value.
  llvm::DenseMap<llvm::StringRef, llvm::StringRef> remapInputs;
  // If an input file matches a wildcard pattern, remap it to the value.
  llvm::SmallVector<std::pair<llvm::GlobPattern, llvm::StringRef>, 0>
      remapInputsWildcards;
};

// Some index properties of a symbol are stored separately in this auxiliary
// struct to decrease sizeof(SymbolUnion) in the majority of cases.
struct SymbolAux {
  uint32_t gotIdx = -1;
  uint32_t pltIdx = -1;
  uint32_t tlsDescIdx = -1;
  uint32_t tlsGdIdx = -1;
};

struct DuplicateSymbol {
  const Symbol *sym;
  const InputFile *file;
  InputSectionBase *section;
  uint64_t value;
};

struct UndefinedDiag {
  Undefined *sym;
  struct Loc {
    InputSectionBase *sec;
    uint64_t offset;
  };
  SmallVector<Loc, 0> locs;
  bool isWarning;
};

// Linker generated sections which can be used as inputs and are not specific to
// a partition.
struct InStruct {
  std::unique_ptr<InputSection> attributes;
  std::unique_ptr<SyntheticSection> riscvAttributes;
  std::unique_ptr<BssSection> bss;
  std::unique_ptr<BssSection> bssRelRo;
  std::unique_ptr<SyntheticSection> gnuProperty;
  std::unique_ptr<SyntheticSection> gnuStack;
  std::unique_ptr<GotSection> got;
  std::unique_ptr<GotPltSection> gotPlt;
  std::unique_ptr<IgotPltSection> igotPlt;
  std::unique_ptr<RelroPaddingSection> relroPadding;
  std::unique_ptr<SyntheticSection> armCmseSGSection;
  std::unique_ptr<PPC64LongBranchTargetSection> ppc64LongBranchTarget;
  std::unique_ptr<SyntheticSection> mipsAbiFlags;
  std::unique_ptr<MipsGotSection> mipsGot;
  std::unique_ptr<SyntheticSection> mipsOptions;
  std::unique_ptr<SyntheticSection> mipsReginfo;
  std::unique_ptr<MipsRldMapSection> mipsRldMap;
  std::unique_ptr<SyntheticSection> partEnd;
  std::unique_ptr<SyntheticSection> partIndex;
  std::unique_ptr<PltSection> plt;
  std::unique_ptr<IpltSection> iplt;
  std::unique_ptr<PPC32Got2Section> ppc32Got2;
  std::unique_ptr<IBTPltSection> ibtPlt;
  std::unique_ptr<RelocationBaseSection> relaPlt;
  // Non-SHF_ALLOC sections
  std::unique_ptr<SyntheticSection> debugNames;
  std::unique_ptr<GdbIndexSection> gdbIndex;
  std::unique_ptr<StringTableSection> shStrTab;
  std::unique_ptr<StringTableSection> strTab;
  std::unique_ptr<SymbolTableBaseSection> symTab;
  std::unique_ptr<SymtabShndxSection> symTabShndx;
};

struct Ctx : CommonLinkerContext {
  Config arg;
  LinkerDriver driver;
  LinkerScript *script;
  std::unique_ptr<TargetInfo> target;

  // These variables are initialized by Writer and should not be used before
  // Writer is initialized.
  uint8_t *bufferStart = nullptr;
  Partition *mainPart = nullptr;
  PhdrEntry *tlsPhdr = nullptr;
  struct OutSections {
    std::unique_ptr<OutputSection> elfHeader;
    std::unique_ptr<OutputSection> programHeaders;
    OutputSection *preinitArray = nullptr;
    OutputSection *initArray = nullptr;
    OutputSection *finiArray = nullptr;
  };
  OutSections out;
  SmallVector<OutputSection *, 0> outputSections;
  std::vector<Partition> partitions;

  InStruct in;

  // Some linker-generated symbols need to be created as
  // Defined symbols.
  struct ElfSym {
    // __bss_start
    Defined *bss;

    // etext and _etext
    Defined *etext1;
    Defined *etext2;

    // edata and _edata
    Defined *edata1;
    Defined *edata2;

    // end and _end
    Defined *end1;
    Defined *end2;

    // The _GLOBAL_OFFSET_TABLE_ symbol is defined by target convention to
    // be at some offset from the base of the .got section, usually 0 or
    // the end of the .got.
    Defined *globalOffsetTable;

    // _gp, _gp_disp and __gnu_local_gp symbols. Only for MIPS.
    Defined *mipsGp;
    Defined *mipsGpDisp;
    Defined *mipsLocalGp;

    // __global_pointer$ for RISC-V.
    Defined *riscvGlobalPointer;

    // __rel{,a}_iplt_{start,end} symbols.
    Defined *relaIpltStart;
    Defined *relaIpltEnd;

    // _TLS_MODULE_BASE_ on targets that support TLSDESC.
    Defined *tlsModuleBase;
  };
  ElfSym sym{};
  std::unique_ptr<SymbolTable> symtab;
  SmallVector<Symbol *, 0> synthesizedSymbols;

  SmallVector<std::unique_ptr<MemoryBuffer>> memoryBuffers;
  SmallVector<ELFFileBase *, 0> objectFiles;
  SmallVector<SharedFile *, 0> sharedFiles;
  SmallVector<BinaryFile *, 0> binaryFiles;
  SmallVector<BitcodeFile *, 0> bitcodeFiles;
  SmallVector<BitcodeFile *, 0> lazyBitcodeFiles;
  SmallVector<InputSectionBase *, 0> inputSections;
  SmallVector<EhInputSection *, 0> ehInputSections;

  SmallVector<SymbolAux, 0> symAux;
  // Duplicate symbol candidates.
  SmallVector<DuplicateSymbol, 0> duplicates;
  // Undefined diagnostics are collected in a vector and emitted once all of
  // them are known, so that some postprocessing on the list of undefined
  // symbols can happen before lld emits diagnostics.
  std::mutex relocMutex;
  SmallVector<UndefinedDiag, 0> undefErrs;
  // Symbols in a non-prevailing COMDAT group which should be changed to an
  // Undefined.
  SmallVector<std::pair<Symbol *, unsigned>, 0> nonPrevailingSyms;
  // A tuple of (reference, extractedFile, sym). Used by --why-extract=.
  SmallVector<std::tuple<std::string, const InputFile *, const Symbol &>, 0>
      whyExtractRecords;
  // A mapping from a symbol to an InputFile referencing it backward. Used by
  // --warn-backrefs.
  llvm::DenseMap<const Symbol *,
                 std::pair<const InputFile *, const InputFile *>>
      backwardReferences;
  llvm::SmallSet<llvm::StringRef, 0> auxiliaryFiles;
  // If --reproduce is specified, all input files are written to this tar
  // archive.
  std::unique_ptr<llvm::TarWriter> tar;
  // InputFile for linker created symbols with no source location.
  InputFile *internalFile = nullptr;
  // True if symbols can be exported (isExported) or preemptible.
  bool hasDynsym = false;
  // True if SHT_LLVM_SYMPART is used.
  std::atomic<bool> hasSympart{false};
  // True if there are TLS IE relocations. Set DF_STATIC_TLS if -shared.
  std::atomic<bool> hasTlsIe{false};
  // True if we need to reserve two .got entries for local-dynamic TLS model.
  std::atomic<bool> needsTlsLd{false};
  // True if all native vtable symbols have corresponding type info symbols
  // during LTO.
  bool ltoAllVtablesHaveTypeInfos = false;
  // Number of Vernaux entries (needed shared object names).
  uint32_t vernauxNum = 0;

  // Each symbol assignment and DEFINED(sym) reference is assigned an increasing
  // order. Each DEFINED(sym) evaluation checks whether the reference happens
  // before a possible `sym = expr;`.
  unsigned scriptSymOrderCounter = 1;
  llvm::DenseMap<const Symbol *, unsigned> scriptSymOrder;

  // The set of TOC entries (.toc + addend) for which we should not apply
  // toc-indirect to toc-relative relaxation. const Symbol * refers to the
  // STT_SECTION symbol associated to the .toc input section.
  llvm::DenseSet<std::pair<const Symbol *, uint64_t>> ppc64noTocRelax;

  Ctx();

  llvm::raw_fd_ostream openAuxiliaryFile(llvm::StringRef, std::error_code &);

  std::optional<AArch64PauthAbiCoreInfo> aarch64PauthAbiCoreInfo;
};

// The first two elements of versionDefinitions represent VER_NDX_LOCAL and
// VER_NDX_GLOBAL. This helper returns other elements.
static inline ArrayRef<VersionDefinition> namedVersionDefs(Ctx &ctx) {
  return llvm::ArrayRef(ctx.arg.versionDefinitions).slice(2);
<<<<<<< HEAD
}

struct ELFSyncStream : SyncStream {
  Ctx &ctx;
  ELFSyncStream(Ctx &ctx, DiagLevel level)
      : SyncStream(ctx.e, level), ctx(ctx) {}
};

template <typename T>
std::enable_if_t<!std::is_pointer_v<std::remove_reference_t<T>>,
                 const ELFSyncStream &>
operator<<(const ELFSyncStream &s, T &&v) {
  s.os << std::forward<T>(v);
  return s;
}

inline const ELFSyncStream &operator<<(const ELFSyncStream &s, const char *v) {
  s.os << v;
  return s;
}

=======
}

struct ELFSyncStream : SyncStream {
  Ctx &ctx;
  ELFSyncStream(Ctx &ctx, DiagLevel level)
      : SyncStream(ctx.e, level), ctx(ctx) {}
};

template <typename T>
std::enable_if_t<!std::is_pointer_v<std::remove_reference_t<T>>,
                 const ELFSyncStream &>
operator<<(const ELFSyncStream &s, T &&v) {
  s.os << std::forward<T>(v);
  return s;
}

inline const ELFSyncStream &operator<<(const ELFSyncStream &s, const char *v) {
  s.os << v;
  return s;
}

>>>>>>> eb0f1dc0
inline const ELFSyncStream &operator<<(const ELFSyncStream &s, Error v) {
  s.os << llvm::toString(std::move(v));
  return s;
}

// Report a log if --verbose is specified.
ELFSyncStream Log(Ctx &ctx);

// Print a message to stdout.
ELFSyncStream Msg(Ctx &ctx);

// Report a warning. Upgraded to an error if --fatal-warnings is specified.
ELFSyncStream Warn(Ctx &ctx);

// Report an error that will suppress the output file generation. Downgraded to
// a warning if --noinhibit-exec is specified.
ELFSyncStream Err(Ctx &ctx);

// Report an error regardless of --noinhibit-exec.
ELFSyncStream ErrAlways(Ctx &ctx);

// Report a fatal error that exits immediately. This should generally be avoided
// in favor of Err.
ELFSyncStream Fatal(Ctx &ctx);

uint64_t errCount(Ctx &ctx);

ELFSyncStream InternalErr(Ctx &ctx, const uint8_t *buf);

#define CHECK2(E, S) lld::check2((E), [&] { return toStr(ctx, S); })

inline DiagLevel toDiagLevel(ReportPolicy policy) {
  if (policy == ReportPolicy::Error)
    return DiagLevel::Err;
  else if (policy == ReportPolicy::Warning)
    return DiagLevel::Warn;
  return DiagLevel::None;
}

} // namespace lld::elf

#endif<|MERGE_RESOLUTION|>--- conflicted
+++ resolved
@@ -136,11 +136,6 @@
 // For -z gcs=
 enum class GcsPolicy { Implicit, Never, Always };
 
-<<<<<<< HEAD
-// For some options that resemble -z bti-report={none,warning,error}
-enum class ReportPolicy { None, Warning, Error };
-
-=======
 // For -z zicfilp=
 enum class ZicfilpPolicy { Implicit, Never, Unlabeled, FuncSig };
 
@@ -167,7 +162,6 @@
   }
 };
 
->>>>>>> eb0f1dc0
 struct SymbolVersion {
   llvm::StringRef name;
   bool isExternCpp;
@@ -264,12 +258,9 @@
   ReportPolicy zGcsReport = ReportPolicy::None;
   ReportPolicy zGcsReportDynamic = ReportPolicy::None;
   ReportPolicy zExecuteOnlyReport = ReportPolicy::None;
-<<<<<<< HEAD
-=======
   ReportPolicy zZicfilpUnlabeledReport = ReportPolicy::None;
   ReportPolicy zZicfilpFuncSigReport = ReportPolicy::None;
   ReportPolicy zZicfissReport = ReportPolicy::None;
->>>>>>> eb0f1dc0
   bool ltoBBAddrMap;
   llvm::StringRef ltoBasicBlockSections;
   std::pair<llvm::StringRef, llvm::StringRef> thinLTOObjectSuffixReplace;
@@ -740,7 +731,6 @@
 // VER_NDX_GLOBAL. This helper returns other elements.
 static inline ArrayRef<VersionDefinition> namedVersionDefs(Ctx &ctx) {
   return llvm::ArrayRef(ctx.arg.versionDefinitions).slice(2);
-<<<<<<< HEAD
 }
 
 struct ELFSyncStream : SyncStream {
@@ -762,29 +752,6 @@
   return s;
 }
 
-=======
-}
-
-struct ELFSyncStream : SyncStream {
-  Ctx &ctx;
-  ELFSyncStream(Ctx &ctx, DiagLevel level)
-      : SyncStream(ctx.e, level), ctx(ctx) {}
-};
-
-template <typename T>
-std::enable_if_t<!std::is_pointer_v<std::remove_reference_t<T>>,
-                 const ELFSyncStream &>
-operator<<(const ELFSyncStream &s, T &&v) {
-  s.os << std::forward<T>(v);
-  return s;
-}
-
-inline const ELFSyncStream &operator<<(const ELFSyncStream &s, const char *v) {
-  s.os << v;
-  return s;
-}
-
->>>>>>> eb0f1dc0
 inline const ELFSyncStream &operator<<(const ELFSyncStream &s, Error v) {
   s.os << llvm::toString(std::move(v));
   return s;
