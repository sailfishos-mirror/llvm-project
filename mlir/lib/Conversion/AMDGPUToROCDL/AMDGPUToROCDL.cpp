--- conflicted
+++ resolved
@@ -24,10 +24,7 @@
 #include "llvm/ADT/STLExtras.h"
 #include "llvm/ADT/TypeSwitch.h"
 #include "llvm/Support/Casting.h"
-<<<<<<< HEAD
-=======
 #include "llvm/Support/ErrorHandling.h"
->>>>>>> 4084ffcf
 #include <optional>
 
 namespace mlir {
@@ -1047,17 +1044,10 @@
         typeConverter->convertType<VectorType>(op.getDestD().getType());
     if (!outType)
       return rewriter.notifyMatchFailure(op, "type conversion failed");
-<<<<<<< HEAD
 
     if (chipset.majorVersion != 11 && chipset.majorVersion != 12)
       return op->emitOpError("WMMA only supported on gfx11 and gfx12");
 
-=======
-
-    if (chipset.majorVersion != 11 && chipset.majorVersion != 12)
-      return op->emitOpError("WMMA only supported on gfx11 and gfx12");
-
->>>>>>> 4084ffcf
     // The WMMA operations represent vectors of bf16s as vectors of i16s, so we
     // need to bitcast bfloats to i16 and then bitcast them back.
     VectorType rawOutType = outType;
@@ -1111,11 +1101,7 @@
     Location loc = op.getLoc();
 
     auto srcMemRefType = cast<MemRefType>(op.getSrc().getType());
-<<<<<<< HEAD
-    auto dstMemRefType = cast<MemRefType>(op.getSrc().getType());
-=======
     auto dstMemRefType = cast<MemRefType>(op.getDst().getType());
->>>>>>> 4084ffcf
 
     // TODO: instead of only transfering one element per thread, we could
     // augment it to transfer multiple elements per thread by issuing multiple
@@ -1267,8 +1253,6 @@
       rewriter.replaceOpWithNewOp<ROCDL::CvtF32Fp8Op>(op, f32, i32Source,
                                                       op.getIndex());
     }
-<<<<<<< HEAD
-=======
   }
   return success();
 }
@@ -1386,7 +1370,6 @@
     VectorType v2 = VectorType::get(2, sourceElemType);
     source = rewriter.create<LLVM::ZeroOp>(loc, v2);
     source = rewriter.create<LLVM::InsertElementOp>(loc, source, elem0, c0);
->>>>>>> 4084ffcf
   }
 
   Value sourceA, sourceB;
@@ -1750,12 +1733,8 @@
                                ROCDL::RawPtrBufferAtomicCmpSwap>,
            AMDGPUDPPLowering, LDSBarrierOpLowering, SchedBarrierOpLowering,
            MFMAOpLowering, ScaledMFMAOpLowering, WMMAOpLowering,
-<<<<<<< HEAD
-           ExtPackedFp8OpLowering, PackedTrunc2xFp8OpLowering,
-=======
            ExtPackedFp8OpLowering, ScaledExtPackedOpLowering,
            PackedScaledTruncOpLowering, PackedTrunc2xFp8OpLowering,
->>>>>>> 4084ffcf
            PackedStochRoundFp8OpLowering, GatherToLDSOpLowering>(converter,
                                                                  chipset);
   patterns.add<AMDGPUSwizzleBitModeLowering>(converter);
