//===- GPUToSPIRV.cpp - GPU to SPIR-V Patterns ----------------------------===//
//
// Part of the LLVM Project, under the Apache License v2.0 with LLVM Exceptions.
// See https://llvm.org/LICENSE.txt for license information.
// SPDX-License-Identifier: Apache-2.0 WITH LLVM-exception
//
//===----------------------------------------------------------------------===//
//
// This file implements patterns to convert GPU dialect to SPIR-V dialect.
//
//===----------------------------------------------------------------------===//

#include "mlir/Conversion/GPUToSPIRV/GPUToSPIRV.h"
#include "mlir/Dialect/GPU/IR/GPUDialect.h"
#include "mlir/Dialect/SPIRV/IR/SPIRVAttributes.h"
#include "mlir/Dialect/SPIRV/IR/SPIRVDialect.h"
#include "mlir/Dialect/SPIRV/IR/SPIRVEnums.h"
#include "mlir/Dialect/SPIRV/IR/SPIRVOps.h"
#include "mlir/Dialect/SPIRV/IR/SPIRVTypes.h"
#include "mlir/Dialect/SPIRV/IR/TargetAndABI.h"
#include "mlir/Dialect/SPIRV/Transforms/SPIRVConversion.h"
#include "mlir/IR/BuiltinOps.h"
#include "mlir/IR/Matchers.h"
#include "mlir/Transforms/DialectConversion.h"
#include <optional>

using namespace mlir;

static constexpr const char kSPIRVModule[] = "__spv__";

namespace {
/// Pattern lowering GPU block/thread size/id to loading SPIR-V invocation
/// builtin variables.
template <typename SourceOp, spirv::BuiltIn builtin>
class LaunchConfigConversion : public OpConversionPattern<SourceOp> {
public:
  using OpConversionPattern<SourceOp>::OpConversionPattern;

  LogicalResult
  matchAndRewrite(SourceOp op, typename SourceOp::Adaptor adaptor,
                  ConversionPatternRewriter &rewriter) const override;
};

/// Pattern lowering subgroup size/id to loading SPIR-V invocation
/// builtin variables.
template <typename SourceOp, spirv::BuiltIn builtin>
class SingleDimLaunchConfigConversion : public OpConversionPattern<SourceOp> {
public:
  using OpConversionPattern<SourceOp>::OpConversionPattern;

  LogicalResult
  matchAndRewrite(SourceOp op, typename SourceOp::Adaptor adaptor,
                  ConversionPatternRewriter &rewriter) const override;
};

/// This is separate because in Vulkan workgroup size is exposed to shaders via
/// a constant with WorkgroupSize decoration. So here we cannot generate a
/// builtin variable; instead the information in the `spirv.entry_point_abi`
/// attribute on the surrounding FuncOp is used to replace the gpu::BlockDimOp.
class WorkGroupSizeConversion : public OpConversionPattern<gpu::BlockDimOp> {
public:
  WorkGroupSizeConversion(const TypeConverter &typeConverter,
                          MLIRContext *context)
      : OpConversionPattern(typeConverter, context, /*benefit*/ 10) {}

  LogicalResult
  matchAndRewrite(gpu::BlockDimOp op, OpAdaptor adaptor,
                  ConversionPatternRewriter &rewriter) const override;
};

/// Pattern to convert a kernel function in GPU dialect within a spirv.module.
class GPUFuncOpConversion final : public OpConversionPattern<gpu::GPUFuncOp> {
public:
  using OpConversionPattern<gpu::GPUFuncOp>::OpConversionPattern;

  LogicalResult
  matchAndRewrite(gpu::GPUFuncOp funcOp, OpAdaptor adaptor,
                  ConversionPatternRewriter &rewriter) const override;

private:
  SmallVector<int32_t, 3> workGroupSizeAsInt32;
};

/// Pattern to convert a gpu.module to a spirv.module.
class GPUModuleConversion final : public OpConversionPattern<gpu::GPUModuleOp> {
public:
  using OpConversionPattern<gpu::GPUModuleOp>::OpConversionPattern;

  LogicalResult
  matchAndRewrite(gpu::GPUModuleOp moduleOp, OpAdaptor adaptor,
                  ConversionPatternRewriter &rewriter) const override;
};

/// Pattern to convert a gpu.return into a SPIR-V return.
// TODO: This can go to DRR when GPU return has operands.
class GPUReturnOpConversion final : public OpConversionPattern<gpu::ReturnOp> {
public:
  using OpConversionPattern<gpu::ReturnOp>::OpConversionPattern;

  LogicalResult
  matchAndRewrite(gpu::ReturnOp returnOp, OpAdaptor adaptor,
                  ConversionPatternRewriter &rewriter) const override;
};

/// Pattern to convert a gpu.barrier op into a spirv.ControlBarrier op.
class GPUBarrierConversion final : public OpConversionPattern<gpu::BarrierOp> {
public:
  using OpConversionPattern::OpConversionPattern;

  LogicalResult
  matchAndRewrite(gpu::BarrierOp barrierOp, OpAdaptor adaptor,
                  ConversionPatternRewriter &rewriter) const override;
};

/// Pattern to convert a gpu.shuffle op into a spirv.GroupNonUniformShuffle op.
class GPUShuffleConversion final : public OpConversionPattern<gpu::ShuffleOp> {
public:
  using OpConversionPattern::OpConversionPattern;

  LogicalResult
  matchAndRewrite(gpu::ShuffleOp shuffleOp, OpAdaptor adaptor,
                  ConversionPatternRewriter &rewriter) const override;
};

class GPUPrintfConversion final : public OpConversionPattern<gpu::PrintfOp> {
public:
  using OpConversionPattern::OpConversionPattern;

  LogicalResult
  matchAndRewrite(gpu::PrintfOp gpuPrintfOp, OpAdaptor adaptor,
                  ConversionPatternRewriter &rewriter) const override;
};

} // namespace

//===----------------------------------------------------------------------===//
// Builtins.
//===----------------------------------------------------------------------===//

template <typename SourceOp, spirv::BuiltIn builtin>
LogicalResult LaunchConfigConversion<SourceOp, builtin>::matchAndRewrite(
    SourceOp op, typename SourceOp::Adaptor adaptor,
    ConversionPatternRewriter &rewriter) const {
  auto *typeConverter = this->template getTypeConverter<SPIRVTypeConverter>();
  Type indexType = typeConverter->getIndexType();

  // For Vulkan, these SPIR-V builtin variables are required to be a vector of
  // type <3xi32> by the spec:
  // https://registry.khronos.org/vulkan/specs/1.3-extensions/man/html/NumWorkgroups.html
  // https://registry.khronos.org/vulkan/specs/1.3-extensions/man/html/WorkgroupId.html
  // https://registry.khronos.org/vulkan/specs/1.3-extensions/man/html/WorkgroupSize.html
  // https://registry.khronos.org/vulkan/specs/1.3-extensions/man/html/LocalInvocationId.html
  // https://registry.khronos.org/vulkan/specs/1.3-extensions/man/html/LocalInvocationId.html
  // https://registry.khronos.org/vulkan/specs/1.3-extensions/man/html/GlobalInvocationId.html
  //
  // For OpenCL, it depends on the Physical32/Physical64 addressing model:
  // https://registry.khronos.org/OpenCL/specs/3.0-unified/html/OpenCL_Env.html#_built_in_variables
  bool forShader =
      typeConverter->getTargetEnv().allows(spirv::Capability::Shader);
  Type builtinType = forShader ? rewriter.getIntegerType(32) : indexType;

  Value vector =
      spirv::getBuiltinVariableValue(op, builtin, builtinType, rewriter);
  Value dim = rewriter.create<spirv::CompositeExtractOp>(
      op.getLoc(), builtinType, vector,
      rewriter.getI32ArrayAttr({static_cast<int32_t>(op.getDimension())}));
  if (forShader && builtinType != indexType)
    dim = rewriter.create<spirv::UConvertOp>(op.getLoc(), indexType, dim);
  rewriter.replaceOp(op, dim);
  return success();
}

template <typename SourceOp, spirv::BuiltIn builtin>
LogicalResult
SingleDimLaunchConfigConversion<SourceOp, builtin>::matchAndRewrite(
    SourceOp op, typename SourceOp::Adaptor adaptor,
    ConversionPatternRewriter &rewriter) const {
  auto *typeConverter = this->template getTypeConverter<SPIRVTypeConverter>();
  Type indexType = typeConverter->getIndexType();
  Type i32Type = rewriter.getIntegerType(32);

  // For Vulkan, these SPIR-V builtin variables are required to be a vector of
  // type i32 by the spec:
  // https://registry.khronos.org/vulkan/specs/1.3-extensions/man/html/NumSubgroups.html
  // https://registry.khronos.org/vulkan/specs/1.3-extensions/man/html/SubgroupId.html
  // https://registry.khronos.org/vulkan/specs/1.3-extensions/man/html/SubgroupSize.html
  //
  // For OpenCL, they are also required to be i32:
  // https://registry.khronos.org/OpenCL/specs/3.0-unified/html/OpenCL_Env.html#_built_in_variables
  Value builtinValue =
      spirv::getBuiltinVariableValue(op, builtin, i32Type, rewriter);
  if (i32Type != indexType)
    builtinValue = rewriter.create<spirv::UConvertOp>(op.getLoc(), indexType,
                                                      builtinValue);
  rewriter.replaceOp(op, builtinValue);
  return success();
}

LogicalResult WorkGroupSizeConversion::matchAndRewrite(
    gpu::BlockDimOp op, OpAdaptor adaptor,
    ConversionPatternRewriter &rewriter) const {
  DenseI32ArrayAttr workGroupSizeAttr = spirv::lookupLocalWorkGroupSize(op);
  if (!workGroupSizeAttr)
    return failure();

  int val =
      workGroupSizeAttr.asArrayRef()[static_cast<int32_t>(op.getDimension())];
  auto convertedType =
      getTypeConverter()->convertType(op.getResult().getType());
  if (!convertedType)
    return failure();
  rewriter.replaceOpWithNewOp<spirv::ConstantOp>(
      op, convertedType, IntegerAttr::get(convertedType, val));
  return success();
}

//===----------------------------------------------------------------------===//
// GPUFuncOp
//===----------------------------------------------------------------------===//

// Legalizes a GPU function as an entry SPIR-V function.
static spirv::FuncOp
lowerAsEntryFunction(gpu::GPUFuncOp funcOp, const TypeConverter &typeConverter,
                     ConversionPatternRewriter &rewriter,
                     spirv::EntryPointABIAttr entryPointInfo,
                     ArrayRef<spirv::InterfaceVarABIAttr> argABIInfo) {
  auto fnType = funcOp.getFunctionType();
  if (fnType.getNumResults()) {
    funcOp.emitError("SPIR-V lowering only supports entry functions"
                     "with no return values right now");
    return nullptr;
  }
  if (!argABIInfo.empty() && fnType.getNumInputs() != argABIInfo.size()) {
    funcOp.emitError(
        "lowering as entry functions requires ABI info for all arguments "
        "or none of them");
    return nullptr;
  }
  // Update the signature to valid SPIR-V types and add the ABI
  // attributes. These will be "materialized" by using the
  // LowerABIAttributesPass.
  TypeConverter::SignatureConversion signatureConverter(fnType.getNumInputs());
  {
    for (const auto &argType :
         enumerate(funcOp.getFunctionType().getInputs())) {
      auto convertedType = typeConverter.convertType(argType.value());
      if (!convertedType)
        return nullptr;
      signatureConverter.addInputs(argType.index(), convertedType);
    }
  }
  auto newFuncOp = rewriter.create<spirv::FuncOp>(
      funcOp.getLoc(), funcOp.getName(),
      rewriter.getFunctionType(signatureConverter.getConvertedTypes(),
                               std::nullopt));
  for (const auto &namedAttr : funcOp->getAttrs()) {
    if (namedAttr.getName() == funcOp.getFunctionTypeAttrName() ||
        namedAttr.getName() == SymbolTable::getSymbolAttrName())
      continue;
    newFuncOp->setAttr(namedAttr.getName(), namedAttr.getValue());
  }

  rewriter.inlineRegionBefore(funcOp.getBody(), newFuncOp.getBody(),
                              newFuncOp.end());
  if (failed(rewriter.convertRegionTypes(&newFuncOp.getBody(), typeConverter,
                                         &signatureConverter)))
    return nullptr;
  rewriter.eraseOp(funcOp);

  // Set the attributes for argument and the function.
  StringRef argABIAttrName = spirv::getInterfaceVarABIAttrName();
  for (auto argIndex : llvm::seq<unsigned>(0, argABIInfo.size())) {
    newFuncOp.setArgAttr(argIndex, argABIAttrName, argABIInfo[argIndex]);
  }
  newFuncOp->setAttr(spirv::getEntryPointABIAttrName(), entryPointInfo);

  return newFuncOp;
}

/// Populates `argABI` with spirv.interface_var_abi attributes for lowering
/// gpu.func to spirv.func if no arguments have the attributes set
/// already. Returns failure if any argument has the ABI attribute set already.
static LogicalResult
getDefaultABIAttrs(const spirv::TargetEnv &targetEnv, gpu::GPUFuncOp funcOp,
                   SmallVectorImpl<spirv::InterfaceVarABIAttr> &argABI) {
  if (!spirv::needsInterfaceVarABIAttrs(targetEnv))
    return success();

  for (auto argIndex : llvm::seq<unsigned>(0, funcOp.getNumArguments())) {
    if (funcOp.getArgAttrOfType<spirv::InterfaceVarABIAttr>(
            argIndex, spirv::getInterfaceVarABIAttrName()))
      return failure();
    // Vulkan's interface variable requirements needs scalars to be wrapped in a
    // struct. The struct held in storage buffer.
    std::optional<spirv::StorageClass> sc;
    if (funcOp.getArgument(argIndex).getType().isIntOrIndexOrFloat())
      sc = spirv::StorageClass::StorageBuffer;
    argABI.push_back(
        spirv::getInterfaceVarABIAttr(0, argIndex, sc, funcOp.getContext()));
  }
  return success();
}

LogicalResult GPUFuncOpConversion::matchAndRewrite(
    gpu::GPUFuncOp funcOp, OpAdaptor adaptor,
    ConversionPatternRewriter &rewriter) const {
  if (!gpu::GPUDialect::isKernel(funcOp))
    return failure();

  auto *typeConverter = getTypeConverter<SPIRVTypeConverter>();
  SmallVector<spirv::InterfaceVarABIAttr, 4> argABI;
  if (failed(
          getDefaultABIAttrs(typeConverter->getTargetEnv(), funcOp, argABI))) {
    argABI.clear();
    for (auto argIndex : llvm::seq<unsigned>(0, funcOp.getNumArguments())) {
      // If the ABI is already specified, use it.
      auto abiAttr = funcOp.getArgAttrOfType<spirv::InterfaceVarABIAttr>(
          argIndex, spirv::getInterfaceVarABIAttrName());
      if (!abiAttr) {
        funcOp.emitRemark(
            "match failure: missing 'spirv.interface_var_abi' attribute at "
            "argument ")
            << argIndex;
        return failure();
      }
      argABI.push_back(abiAttr);
    }
  }

  auto entryPointAttr = spirv::lookupEntryPointABI(funcOp);
  if (!entryPointAttr) {
    funcOp.emitRemark(
        "match failure: missing 'spirv.entry_point_abi' attribute");
    return failure();
  }
  spirv::FuncOp newFuncOp = lowerAsEntryFunction(
      funcOp, *getTypeConverter(), rewriter, entryPointAttr, argABI);
  if (!newFuncOp)
    return failure();
  newFuncOp->removeAttr(
      rewriter.getStringAttr(gpu::GPUDialect::getKernelFuncAttrName()));
  return success();
}

//===----------------------------------------------------------------------===//
// ModuleOp with gpu.module.
//===----------------------------------------------------------------------===//

LogicalResult GPUModuleConversion::matchAndRewrite(
    gpu::GPUModuleOp moduleOp, OpAdaptor adaptor,
    ConversionPatternRewriter &rewriter) const {
  auto *typeConverter = getTypeConverter<SPIRVTypeConverter>();
  const spirv::TargetEnv &targetEnv = typeConverter->getTargetEnv();
  spirv::AddressingModel addressingModel = spirv::getAddressingModel(
      targetEnv, typeConverter->getOptions().use64bitIndex);
  FailureOr<spirv::MemoryModel> memoryModel = spirv::getMemoryModel(targetEnv);
  if (failed(memoryModel))
    return moduleOp.emitRemark(
        "cannot deduce memory model from 'spirv.target_env'");

  // Add a keyword to the module name to avoid symbolic conflict.
  std::string spvModuleName = (kSPIRVModule + moduleOp.getName()).str();
  auto spvModule = rewriter.create<spirv::ModuleOp>(
      moduleOp.getLoc(), addressingModel, *memoryModel, std::nullopt,
      StringRef(spvModuleName));

  // Move the region from the module op into the SPIR-V module.
  Region &spvModuleRegion = spvModule.getRegion();
  rewriter.inlineRegionBefore(moduleOp.getBodyRegion(), spvModuleRegion,
                              spvModuleRegion.begin());
  // The spirv.module build method adds a block. Remove that.
  rewriter.eraseBlock(&spvModuleRegion.back());

  // Some of the patterns call `lookupTargetEnv` during conversion and they
  // will fail if called after GPUModuleConversion and we don't preserve
  // `TargetEnv` attribute.
  // Copy TargetEnvAttr only if it is attached directly to the GPUModuleOp.
  if (auto attr = moduleOp->getAttrOfType<spirv::TargetEnvAttr>(
          spirv::getTargetEnvAttrName()))
    spvModule->setAttr(spirv::getTargetEnvAttrName(), attr);

  rewriter.eraseOp(moduleOp);
  return success();
}

//===----------------------------------------------------------------------===//
// GPU return inside kernel functions to SPIR-V return.
//===----------------------------------------------------------------------===//

LogicalResult GPUReturnOpConversion::matchAndRewrite(
    gpu::ReturnOp returnOp, OpAdaptor adaptor,
    ConversionPatternRewriter &rewriter) const {
  if (!adaptor.getOperands().empty())
    return failure();

  rewriter.replaceOpWithNewOp<spirv::ReturnOp>(returnOp);
  return success();
}

//===----------------------------------------------------------------------===//
// Barrier.
//===----------------------------------------------------------------------===//

LogicalResult GPUBarrierConversion::matchAndRewrite(
    gpu::BarrierOp barrierOp, OpAdaptor adaptor,
    ConversionPatternRewriter &rewriter) const {
  MLIRContext *context = getContext();
  // Both execution and memory scope should be workgroup.
  auto scope = spirv::ScopeAttr::get(context, spirv::Scope::Workgroup);
  // Require acquire and release memory semantics for workgroup memory.
  auto memorySemantics = spirv::MemorySemanticsAttr::get(
      context, spirv::MemorySemantics::WorkgroupMemory |
                   spirv::MemorySemantics::AcquireRelease);
  rewriter.replaceOpWithNewOp<spirv::ControlBarrierOp>(barrierOp, scope, scope,
                                                       memorySemantics);
  return success();
}

//===----------------------------------------------------------------------===//
// Shuffle
//===----------------------------------------------------------------------===//

LogicalResult GPUShuffleConversion::matchAndRewrite(
    gpu::ShuffleOp shuffleOp, OpAdaptor adaptor,
    ConversionPatternRewriter &rewriter) const {
  // Require the shuffle width to be the same as the target's subgroup size,
  // given that for SPIR-V non-uniform subgroup ops, we cannot select
  // participating invocations.
  auto targetEnv = getTypeConverter<SPIRVTypeConverter>()->getTargetEnv();
  unsigned subgroupSize =
      targetEnv.getAttr().getResourceLimits().getSubgroupSize();
  IntegerAttr widthAttr;
  if (!matchPattern(shuffleOp.getWidth(), m_Constant(&widthAttr)) ||
      widthAttr.getValue().getZExtValue() != subgroupSize)
    return rewriter.notifyMatchFailure(
        shuffleOp, "shuffle width and target subgroup size mismatch");

  assert(!adaptor.getOffset().getType().isSignedInteger() &&
         "shuffle offset must be a signless/unsigned integer");

  Location loc = shuffleOp.getLoc();
  auto scope = rewriter.getAttr<spirv::ScopeAttr>(spirv::Scope::Subgroup);
  Value result;
  Value validVal;

  switch (shuffleOp.getMode()) {
  case gpu::ShuffleMode::XOR: {
    result = rewriter.create<spirv::GroupNonUniformShuffleXorOp>(
        loc, scope, adaptor.getValue(), adaptor.getOffset());
    validVal = spirv::ConstantOp::getOne(rewriter.getI1Type(),
                                         shuffleOp.getLoc(), rewriter);
    break;
  }
  case gpu::ShuffleMode::IDX: {
    result = rewriter.create<spirv::GroupNonUniformShuffleOp>(
        loc, scope, adaptor.getValue(), adaptor.getOffset());
    validVal = spirv::ConstantOp::getOne(rewriter.getI1Type(),
                                         shuffleOp.getLoc(), rewriter);
    break;
  }
  case gpu::ShuffleMode::DOWN: {
    result = rewriter.create<spirv::GroupNonUniformShuffleDownOp>(
        loc, scope, adaptor.getValue(), adaptor.getOffset());

    Value laneId = rewriter.create<gpu::LaneIdOp>(loc, widthAttr);
    Value resultLaneId =
        rewriter.create<arith::AddIOp>(loc, laneId, adaptor.getOffset());
    validVal = rewriter.create<arith::CmpIOp>(loc, arith::CmpIPredicate::ult,
                                              resultLaneId, adaptor.getWidth());
    break;
  }
  case gpu::ShuffleMode::UP: {
    result = rewriter.create<spirv::GroupNonUniformShuffleUpOp>(
        loc, scope, adaptor.getValue(), adaptor.getOffset());

    Value laneId = rewriter.create<gpu::LaneIdOp>(loc, widthAttr);
    Value resultLaneId =
        rewriter.create<arith::SubIOp>(loc, laneId, adaptor.getOffset());
    auto i32Type = rewriter.getIntegerType(32);
    validVal = rewriter.create<arith::CmpIOp>(
        loc, arith::CmpIPredicate::sge, resultLaneId,
        rewriter.create<arith::ConstantOp>(
            loc, i32Type, rewriter.getIntegerAttr(i32Type, 0)));
    break;
  }
  }

  rewriter.replaceOp(shuffleOp, {result, validVal});
  return success();
}

//===----------------------------------------------------------------------===//
// Group ops
//===----------------------------------------------------------------------===//

template <typename UniformOp, typename NonUniformOp>
static Value createGroupReduceOpImpl(OpBuilder &builder, Location loc,
                                     Value arg, bool isGroup, bool isUniform,
                                     std::optional<uint32_t> clusterSize) {
  Type type = arg.getType();
  auto scope = mlir::spirv::ScopeAttr::get(builder.getContext(),
                                           isGroup ? spirv::Scope::Workgroup
                                                   : spirv::Scope::Subgroup);
  auto groupOp = spirv::GroupOperationAttr::get(
      builder.getContext(), clusterSize.has_value()
                                ? spirv::GroupOperation::ClusteredReduce
                                : spirv::GroupOperation::Reduce);
  if (isUniform) {
    return builder.create<UniformOp>(loc, type, scope, groupOp, arg)
        .getResult();
  }

  Value clusterSizeValue;
  if (clusterSize.has_value())
    clusterSizeValue = builder.create<spirv::ConstantOp>(
        loc, builder.getI32Type(),
        builder.getIntegerAttr(builder.getI32Type(), *clusterSize));

  return builder
      .create<NonUniformOp>(loc, type, scope, groupOp, arg, clusterSizeValue)
      .getResult();
}

static std::optional<Value>
createGroupReduceOp(OpBuilder &builder, Location loc, Value arg,
                    gpu::AllReduceOperation opType, bool isGroup,
                    bool isUniform, std::optional<uint32_t> clusterSize) {
  enum class ElemType { Float, Boolean, Integer };
  using FuncT = Value (*)(OpBuilder &, Location, Value, bool, bool,
                          std::optional<uint32_t>);
  struct OpHandler {
    gpu::AllReduceOperation kind;
    ElemType elemType;
    FuncT func;
  };

  Type type = arg.getType();
  ElemType elementType;
  if (isa<FloatType>(type)) {
    elementType = ElemType::Float;
  } else if (auto intTy = dyn_cast<IntegerType>(type)) {
    elementType = (intTy.getIntOrFloatBitWidth() == 1) ? ElemType::Boolean
                                                       : ElemType::Integer;
  } else {
    return std::nullopt;
  }

  // TODO(https://github.com/llvm/llvm-project/issues/73459): The SPIR-V spec
  // does not specify how -0.0 / +0.0 and NaN values are handled in *FMin/*FMax
  // reduction ops. We should account possible precision requirements in this
  // conversion.

  using ReduceType = gpu::AllReduceOperation;
  const OpHandler handlers[] = {
      {ReduceType::ADD, ElemType::Integer,
       &createGroupReduceOpImpl<spirv::GroupIAddOp,
                                spirv::GroupNonUniformIAddOp>},
      {ReduceType::ADD, ElemType::Float,
       &createGroupReduceOpImpl<spirv::GroupFAddOp,
                                spirv::GroupNonUniformFAddOp>},
      {ReduceType::MUL, ElemType::Integer,
       &createGroupReduceOpImpl<spirv::GroupIMulKHROp,
                                spirv::GroupNonUniformIMulOp>},
      {ReduceType::MUL, ElemType::Float,
       &createGroupReduceOpImpl<spirv::GroupFMulKHROp,
                                spirv::GroupNonUniformFMulOp>},
      {ReduceType::MINUI, ElemType::Integer,
       &createGroupReduceOpImpl<spirv::GroupUMinOp,
                                spirv::GroupNonUniformUMinOp>},
      {ReduceType::MINSI, ElemType::Integer,
       &createGroupReduceOpImpl<spirv::GroupSMinOp,
                                spirv::GroupNonUniformSMinOp>},
      {ReduceType::MINNUMF, ElemType::Float,
       &createGroupReduceOpImpl<spirv::GroupFMinOp,
                                spirv::GroupNonUniformFMinOp>},
      {ReduceType::MAXUI, ElemType::Integer,
       &createGroupReduceOpImpl<spirv::GroupUMaxOp,
                                spirv::GroupNonUniformUMaxOp>},
      {ReduceType::MAXSI, ElemType::Integer,
       &createGroupReduceOpImpl<spirv::GroupSMaxOp,
                                spirv::GroupNonUniformSMaxOp>},
      {ReduceType::MAXNUMF, ElemType::Float,
       &createGroupReduceOpImpl<spirv::GroupFMaxOp,
                                spirv::GroupNonUniformFMaxOp>},
      {ReduceType::MINIMUMF, ElemType::Float,
       &createGroupReduceOpImpl<spirv::GroupFMinOp,
                                spirv::GroupNonUniformFMinOp>},
      {ReduceType::MAXIMUMF, ElemType::Float,
       &createGroupReduceOpImpl<spirv::GroupFMaxOp,
                                spirv::GroupNonUniformFMaxOp>}};

  for (const OpHandler &handler : handlers)
    if (handler.kind == opType && elementType == handler.elemType)
      return handler.func(builder, loc, arg, isGroup, isUniform, clusterSize);

  return std::nullopt;
}

/// Pattern to convert a gpu.all_reduce op into a SPIR-V group op.
class GPUAllReduceConversion final
    : public OpConversionPattern<gpu::AllReduceOp> {
public:
  using OpConversionPattern::OpConversionPattern;

  LogicalResult
  matchAndRewrite(gpu::AllReduceOp op, OpAdaptor adaptor,
                  ConversionPatternRewriter &rewriter) const override {
    auto opType = op.getOp();

    // gpu.all_reduce can have either reduction op attribute or reduction
    // region. Only attribute version is supported.
    if (!opType)
      return failure();

    auto result =
        createGroupReduceOp(rewriter, op.getLoc(), adaptor.getValue(), *opType,
                            /*isGroup*/ true, op.getUniform(), std::nullopt);
    if (!result)
      return failure();

    rewriter.replaceOp(op, *result);
    return success();
  }
};

/// Pattern to convert a gpu.subgroup_reduce op into a SPIR-V group op.
class GPUSubgroupReduceConversion final
    : public OpConversionPattern<gpu::SubgroupReduceOp> {
public:
  using OpConversionPattern::OpConversionPattern;

  LogicalResult
  matchAndRewrite(gpu::SubgroupReduceOp op, OpAdaptor adaptor,
                  ConversionPatternRewriter &rewriter) const override {
<<<<<<< HEAD
    if (op.getClusterSize())
      return rewriter.notifyMatchFailure(
          op, "lowering for clustered reduce not implemented");
=======
    if (op.getClusterStride() > 1) {
      return rewriter.notifyMatchFailure(
          op, "lowering for cluster stride > 1 is not implemented");
    }
>>>>>>> eb0f1dc0

    if (!isa<spirv::ScalarType>(adaptor.getValue().getType()))
      return rewriter.notifyMatchFailure(op, "reduction type is not a scalar");

    auto result = createGroupReduceOp(
        rewriter, op.getLoc(), adaptor.getValue(), adaptor.getOp(),
        /*isGroup=*/false, adaptor.getUniform(), op.getClusterSize());
    if (!result)
      return failure();

    rewriter.replaceOp(op, *result);
    return success();
  }
};

// Formulate a unique variable/constant name after
// searching in the module for existing variable/constant names.
// This is to avoid name collision with existing variables.
// Example: printfMsg0, printfMsg1, printfMsg2, ...
static std::string makeVarName(spirv::ModuleOp moduleOp, llvm::Twine prefix) {
  std::string name;
  unsigned number = 0;

  do {
    name.clear();
    name = (prefix + llvm::Twine(number++)).str();
  } while (moduleOp.lookupSymbol(name));

  return name;
}

/// Pattern to convert a gpu.printf op into a SPIR-V CLPrintf op.

LogicalResult GPUPrintfConversion::matchAndRewrite(
    gpu::PrintfOp gpuPrintfOp, OpAdaptor adaptor,
    ConversionPatternRewriter &rewriter) const {

  Location loc = gpuPrintfOp.getLoc();

  auto moduleOp = gpuPrintfOp->getParentOfType<spirv::ModuleOp>();
  if (!moduleOp)
    return failure();

  // SPIR-V global variable is used to initialize printf
  // format string value, if there are multiple printf messages,
  // each global var needs to be created with a unique name.
  std::string globalVarName = makeVarName(moduleOp, llvm::Twine("printfMsg"));
  spirv::GlobalVariableOp globalVar;

  IntegerType i8Type = rewriter.getI8Type();
  IntegerType i32Type = rewriter.getI32Type();

  // Each character of printf format string is
  // stored as a spec constant. We need to create
  // unique name for this spec constant like
  // @printfMsg0_sc0, @printfMsg0_sc1, ... by searching in the module
  // for existing spec constant names.
  auto createSpecConstant = [&](unsigned value) {
    auto attr = rewriter.getI8IntegerAttr(value);
    std::string specCstName =
        makeVarName(moduleOp, llvm::Twine(globalVarName) + "_sc");

    return rewriter.create<spirv::SpecConstantOp>(
        loc, rewriter.getStringAttr(specCstName), attr);
  };
  {
    Operation *parent =
        SymbolTable::getNearestSymbolTable(gpuPrintfOp->getParentOp());

    ConversionPatternRewriter::InsertionGuard guard(rewriter);

    Block &entryBlock = *parent->getRegion(0).begin();
    rewriter.setInsertionPointToStart(
        &entryBlock); // insertion point at module level

    // Create Constituents with SpecConstant by scanning format string
    // Each character of format string is stored as a spec constant
    // and then these spec constants are used to create a
    // SpecConstantCompositeOp.
    llvm::SmallString<20> formatString(adaptor.getFormat());
    formatString.push_back('\0'); // Null terminate for C.
    SmallVector<Attribute, 4> constituents;
    for (char c : formatString) {
      spirv::SpecConstantOp cSpecConstantOp = createSpecConstant(c);
      constituents.push_back(SymbolRefAttr::get(cSpecConstantOp));
    }

    // Create SpecConstantCompositeOp to initialize the global variable
    size_t contentSize = constituents.size();
    auto globalType = spirv::ArrayType::get(i8Type, contentSize);
    spirv::SpecConstantCompositeOp specCstComposite;
    // There will be one SpecConstantCompositeOp per printf message/global var,
    // so no need do lookup for existing ones.
    std::string specCstCompositeName =
        (llvm::Twine(globalVarName) + "_scc").str();

    specCstComposite = rewriter.create<spirv::SpecConstantCompositeOp>(
        loc, TypeAttr::get(globalType),
        rewriter.getStringAttr(specCstCompositeName),
        rewriter.getArrayAttr(constituents));

    auto ptrType = spirv::PointerType::get(
        globalType, spirv::StorageClass::UniformConstant);

    // Define a GlobalVarOp initialized using specialized constants
    // that is used to specify the printf format string
    // to be passed to the SPIRV CLPrintfOp.
    globalVar = rewriter.create<spirv::GlobalVariableOp>(
        loc, ptrType, globalVarName, FlatSymbolRefAttr::get(specCstComposite));

    globalVar->setAttr("Constant", rewriter.getUnitAttr());
  }
  // Get SSA value of Global variable and create pointer to i8 to point to
  // the format string.
  Value globalPtr = rewriter.create<spirv::AddressOfOp>(loc, globalVar);
  Value fmtStr = rewriter.create<spirv::BitcastOp>(
      loc,
      spirv::PointerType::get(i8Type, spirv::StorageClass::UniformConstant),
      globalPtr);

  // Get printf arguments.
  auto printfArgs = llvm::to_vector_of<Value, 4>(adaptor.getArgs());

  rewriter.create<spirv::CLPrintfOp>(loc, i32Type, fmtStr, printfArgs);

  // Need to erase the gpu.printf op as gpu.printf does not use result vs
  // spirv::CLPrintfOp has i32 resultType so cannot replace with new SPIR-V
  // printf op.
  rewriter.eraseOp(gpuPrintfOp);

  return success();
}

//===----------------------------------------------------------------------===//
// GPU To SPIRV Patterns.
//===----------------------------------------------------------------------===//

void mlir::populateGPUToSPIRVPatterns(const SPIRVTypeConverter &typeConverter,
                                      RewritePatternSet &patterns) {
  patterns.add<
      GPUBarrierConversion, GPUFuncOpConversion, GPUModuleConversion,
      GPUReturnOpConversion, GPUShuffleConversion,
      LaunchConfigConversion<gpu::BlockIdOp, spirv::BuiltIn::WorkgroupId>,
      LaunchConfigConversion<gpu::GridDimOp, spirv::BuiltIn::NumWorkgroups>,
      LaunchConfigConversion<gpu::BlockDimOp, spirv::BuiltIn::WorkgroupSize>,
      LaunchConfigConversion<gpu::ThreadIdOp,
                             spirv::BuiltIn::LocalInvocationId>,
      LaunchConfigConversion<gpu::GlobalIdOp,
                             spirv::BuiltIn::GlobalInvocationId>,
      SingleDimLaunchConfigConversion<gpu::SubgroupIdOp,
                                      spirv::BuiltIn::SubgroupId>,
      SingleDimLaunchConfigConversion<gpu::NumSubgroupsOp,
                                      spirv::BuiltIn::NumSubgroups>,
      SingleDimLaunchConfigConversion<gpu::SubgroupSizeOp,
                                      spirv::BuiltIn::SubgroupSize>,
      SingleDimLaunchConfigConversion<
          gpu::LaneIdOp, spirv::BuiltIn::SubgroupLocalInvocationId>,
      WorkGroupSizeConversion, GPUAllReduceConversion,
      GPUSubgroupReduceConversion, GPUPrintfConversion>(typeConverter,
                                                        patterns.getContext());
}<|MERGE_RESOLUTION|>--- conflicted
+++ resolved
@@ -632,16 +632,10 @@
   LogicalResult
   matchAndRewrite(gpu::SubgroupReduceOp op, OpAdaptor adaptor,
                   ConversionPatternRewriter &rewriter) const override {
-<<<<<<< HEAD
-    if (op.getClusterSize())
-      return rewriter.notifyMatchFailure(
-          op, "lowering for clustered reduce not implemented");
-=======
     if (op.getClusterStride() > 1) {
       return rewriter.notifyMatchFailure(
           op, "lowering for cluster stride > 1 is not implemented");
     }
->>>>>>> eb0f1dc0
 
     if (!isa<spirv::ScalarType>(adaptor.getValue().getType()))
       return rewriter.notifyMatchFailure(op, "reduction type is not a scalar");
