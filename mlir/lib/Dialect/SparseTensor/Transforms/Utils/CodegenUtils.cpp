//===- CodegenUtils.cpp - Utilities for generating MLIR -------------------===//
//
// Part of the LLVM Project, under the Apache License v2.0 with LLVM Exceptions.
// See https://llvm.org/LICENSE.txt for license information.
// SPDX-License-Identifier: Apache-2.0 WITH LLVM-exception
//
//===----------------------------------------------------------------------===//

#include "CodegenUtils.h"
#include "SparseTensorDescriptor.h"

#include "mlir/Dialect/Affine/IR/AffineOps.h"
#include "mlir/Dialect/Bufferization/IR/Bufferization.h"
#include "mlir/Dialect/Linalg/IR/Linalg.h"
#include "mlir/Dialect/Linalg/Utils/Utils.h"
#include "mlir/Dialect/MemRef/IR/MemRef.h"
#include "mlir/Dialect/Tensor/IR/Tensor.h"
#include "mlir/IR/Matchers.h"
#include "mlir/IR/Types.h"
#include "mlir/IR/Value.h"
#include <optional>

using namespace mlir;
using namespace mlir::sparse_tensor;

//===----------------------------------------------------------------------===//
// ExecutionEngine/SparseTensorUtils helper functions.
//===----------------------------------------------------------------------===//

OverheadType mlir::sparse_tensor::overheadTypeEncoding(unsigned width) {
  switch (width) {
  case 64:
    return OverheadType::kU64;
  case 32:
    return OverheadType::kU32;
  case 16:
    return OverheadType::kU16;
  case 8:
    return OverheadType::kU8;
  case 0:
    return OverheadType::kIndex;
  }
  llvm_unreachable("Unsupported overhead bitwidth");
}

OverheadType mlir::sparse_tensor::overheadTypeEncoding(Type tp) {
  if (tp.isIndex())
    return OverheadType::kIndex;
  if (auto intTp = dyn_cast<IntegerType>(tp))
    return overheadTypeEncoding(intTp.getWidth());
  llvm_unreachable("Unknown overhead type");
}

Type mlir::sparse_tensor::getOverheadType(Builder &builder, OverheadType ot) {
  switch (ot) {
  case OverheadType::kIndex:
    return builder.getIndexType();
  case OverheadType::kU64:
    return builder.getIntegerType(64);
  case OverheadType::kU32:
    return builder.getIntegerType(32);
  case OverheadType::kU16:
    return builder.getIntegerType(16);
  case OverheadType::kU8:
    return builder.getIntegerType(8);
  }
  llvm_unreachable("Unknown OverheadType");
}

OverheadType
mlir::sparse_tensor::posTypeEncoding(SparseTensorEncodingAttr enc) {
  return overheadTypeEncoding(enc.getPosWidth());
}

OverheadType
mlir::sparse_tensor::crdTypeEncoding(SparseTensorEncodingAttr enc) {
  return overheadTypeEncoding(enc.getCrdWidth());
}

// TODO: we ought to add some `static_assert` tests to ensure that the
// `STEA::get{Pos,Crd}Type` methods agree with `getOverheadType(builder,
// {pos,crd}OverheadTypeEncoding(enc))`

// TODO: Adjust the naming convention for the constructors of
// `OverheadType` so we can use the `MLIR_SPARSETENSOR_FOREVERY_O` x-macro
// here instead of `MLIR_SPARSETENSOR_FOREVERY_FIXED_O`; to further reduce
// the possibility of typo bugs or things getting out of sync.
StringRef mlir::sparse_tensor::overheadTypeFunctionSuffix(OverheadType ot) {
  switch (ot) {
  case OverheadType::kIndex:
    return "0";
#define CASE(ONAME, O)                                                         \
  case OverheadType::kU##ONAME:                                                \
    return #ONAME;
    MLIR_SPARSETENSOR_FOREVERY_FIXED_O(CASE)
#undef CASE
  }
  llvm_unreachable("Unknown OverheadType");
}

StringRef mlir::sparse_tensor::overheadTypeFunctionSuffix(Type tp) {
  return overheadTypeFunctionSuffix(overheadTypeEncoding(tp));
}

PrimaryType mlir::sparse_tensor::primaryTypeEncoding(Type elemTp) {
  if (elemTp.isF64())
    return PrimaryType::kF64;
  if (elemTp.isF32())
    return PrimaryType::kF32;
  if (elemTp.isF16())
    return PrimaryType::kF16;
  if (elemTp.isBF16())
    return PrimaryType::kBF16;
  if (elemTp.isInteger(64))
    return PrimaryType::kI64;
  if (elemTp.isInteger(32))
    return PrimaryType::kI32;
  if (elemTp.isInteger(16))
    return PrimaryType::kI16;
  if (elemTp.isInteger(8))
    return PrimaryType::kI8;
  if (auto complexTp = dyn_cast<ComplexType>(elemTp)) {
    auto complexEltTp = complexTp.getElementType();
    if (complexEltTp.isF64())
      return PrimaryType::kC64;
    if (complexEltTp.isF32())
      return PrimaryType::kC32;
  }
  llvm_unreachable("Unknown primary type");
}

StringRef mlir::sparse_tensor::primaryTypeFunctionSuffix(PrimaryType pt) {
  switch (pt) {
#define CASE(VNAME, V)                                                         \
  case PrimaryType::k##VNAME:                                                  \
    return #VNAME;
    MLIR_SPARSETENSOR_FOREVERY_V(CASE)
#undef CASE
  }
  llvm_unreachable("Unknown PrimaryType");
}

StringRef mlir::sparse_tensor::primaryTypeFunctionSuffix(Type elemTp) {
  return primaryTypeFunctionSuffix(primaryTypeEncoding(elemTp));
}

//===----------------------------------------------------------------------===//
// Misc code generators.
//===----------------------------------------------------------------------===//

Value sparse_tensor::genCast(OpBuilder &builder, Location loc, Value value,
                             Type dstTp) {
  const Type srcTp = value.getType();
  if (srcTp == dstTp)
    return value;

  // int <=> index
  if (isa<IndexType>(srcTp) || isa<IndexType>(dstTp))
    return builder.create<arith::IndexCastOp>(loc, dstTp, value);

  const auto srcIntTp = dyn_cast_or_null<IntegerType>(srcTp);
  const bool isUnsignedCast = srcIntTp ? srcIntTp.isUnsigned() : false;
  return mlir::convertScalarToDtype(builder, loc, value, dstTp, isUnsignedCast);
}

Value sparse_tensor::genScalarToTensor(OpBuilder &builder, Location loc,
                                       Value elem, Type dstTp) {
  if (auto rtp = dyn_cast<RankedTensorType>(dstTp)) {
    // Scalars can only be converted to 0-ranked tensors.
    assert(rtp.getRank() == 0);
    elem = sparse_tensor::genCast(builder, loc, elem, rtp.getElementType());
    return builder.create<tensor::FromElementsOp>(loc, rtp, elem);
  }
  return sparse_tensor::genCast(builder, loc, elem, dstTp);
}

Value sparse_tensor::genIndexLoad(OpBuilder &builder, Location loc, Value mem,
                                  ValueRange s) {
  Value load = builder.create<memref::LoadOp>(loc, mem, s);
  if (!isa<IndexType>(load.getType())) {
    if (load.getType().getIntOrFloatBitWidth() < 64)
      load = builder.create<arith::ExtUIOp>(loc, builder.getI64Type(), load);
    load =
        builder.create<arith::IndexCastOp>(loc, builder.getIndexType(), load);
  }
  return load;
}

mlir::TypedAttr mlir::sparse_tensor::getOneAttr(Builder &builder, Type tp) {
  if (isa<FloatType>(tp))
    return builder.getFloatAttr(tp, 1.0);
  if (isa<IndexType>(tp))
    return builder.getIndexAttr(1);
  if (auto intTp = dyn_cast<IntegerType>(tp))
    return builder.getIntegerAttr(tp, APInt(intTp.getWidth(), 1));
  if (isa<RankedTensorType, VectorType>(tp)) {
    auto shapedTp = cast<ShapedType>(tp);
    if (auto one = getOneAttr(builder, shapedTp.getElementType()))
      return DenseElementsAttr::get(shapedTp, one);
  }
  llvm_unreachable("Unsupported attribute type");
}

Value mlir::sparse_tensor::genIsNonzero(OpBuilder &builder, mlir::Location loc,
                                        Value v) {
  Type tp = v.getType();
  Value zero = constantZero(builder, loc, tp);
  if (isa<FloatType>(tp))
    return builder.create<arith::CmpFOp>(loc, arith::CmpFPredicate::UNE, v,
                                         zero);
  if (tp.isIntOrIndex())
    return builder.create<arith::CmpIOp>(loc, arith::CmpIPredicate::ne, v,
                                         zero);
  if (isa<ComplexType>(tp))
    return builder.create<complex::NotEqualOp>(loc, v, zero);
  llvm_unreachable("Non-numeric type");
}

void mlir::sparse_tensor::genReshapeDstShape(
    OpBuilder &builder, Location loc, SmallVectorImpl<Value> &dstShape,
    ArrayRef<Value> srcShape, ArrayRef<Size> staticDstShape,
    ArrayRef<ReassociationIndices> reassociation) {
  // Collapse shape.
  if (reassociation.size() < srcShape.size()) {
    unsigned start = 0;
    for (const auto &map : llvm::enumerate(reassociation)) {
      auto dstDim = constantIndex(builder, loc, 1);
      for (unsigned i = start; i < start + map.value().size(); i++) {
        dstDim = builder.create<arith::MulIOp>(loc, dstDim, srcShape[i]);
      }
      dstShape.push_back(dstDim);
      start = start + map.value().size();
    }
    assert(start == srcShape.size());
    return;
  }

  // Expand shape.
  assert(reassociation.size() == srcShape.size());
  unsigned start = 0;
  // Expand the i-th dimension in srcShape.
  for (unsigned i = 0, size = srcShape.size(); i < size; i++) {
    const auto &map = reassociation[i];
    auto srcDim = srcShape[i];
    // Iterate through dimensions expanded from the i-th dimension.
    for (unsigned j = start; j < start + map.size(); j++) {
      // There can be only one dynamic sized dimension among dimensions
      // expanded from the i-th dimension in srcShape.
      // For example, if srcDim = 8, then the expanded shape could be <2x?x2>,
      // but not <2x?x?>.
      if (staticDstShape[j] == ShapedType::kDynamic) {
        // The expanded dimension has dynamic size. We compute the dimension
        // by dividing srcDim by the product of the static dimensions.
        Size product = 1;
        for (unsigned k = start; k < start + map.size(); k++) {
          if (staticDstShape[k] != ShapedType::kDynamic) {
            product *= staticDstShape[k];
          }
        }
        // Compute the dynamic dimension size.
        Value productVal = constantIndex(builder, loc, product);
        Value dynamicSize =
            builder.create<arith::DivUIOp>(loc, srcDim, productVal);
        dstShape.push_back(dynamicSize);
      } else {
        // The expanded dimension is statically known.
        dstShape.push_back(constantIndex(builder, loc, staticDstShape[j]));
      }
    }
    start = start + map.size();
  }
  assert(start == staticDstShape.size());
}

void mlir::sparse_tensor::reshapeCvs(
    OpBuilder &builder, Location loc,
    ArrayRef<ReassociationIndices> reassociation, // NOLINT
    ValueRange srcSizes, ValueRange srcCvs,       // NOLINT
    ValueRange dstSizes, SmallVectorImpl<Value> &dstCvs) {
  const unsigned srcRank = srcSizes.size();
  const unsigned dstRank = dstSizes.size();
  assert(srcRank == srcCvs.size() && "Source rank mismatch");
  const bool isCollapse = srcRank > dstRank;
  const ValueRange sizes = isCollapse ? srcSizes : dstSizes;
  // Iterate over reassociation map.
  unsigned i = 0;
  unsigned start = 0;
  for (const auto &map : llvm::enumerate(reassociation)) {
    // Prepare strides information in dimension slice.
    Value linear = constantIndex(builder, loc, 1);
    for (unsigned j = start, end = start + map.value().size(); j < end; j++) {
      linear = builder.create<arith::MulIOp>(loc, linear, sizes[j]);
    }
    // Start expansion.
    Value val;
    if (!isCollapse)
      val = srcCvs[i];
    // Iterate over dimension slice.
    for (unsigned j = start, end = start + map.value().size(); j < end; j++) {
      linear = builder.create<arith::DivUIOp>(loc, linear, sizes[j]);
      if (isCollapse) {
        const Value mul = builder.create<arith::MulIOp>(loc, srcCvs[j], linear);
        val = val ? builder.create<arith::AddIOp>(loc, val, mul) : mul;
      } else {
        const Value old = val;
        val = builder.create<arith::DivUIOp>(loc, val, linear);
        assert(dstCvs.size() == j);
        dstCvs.push_back(val);
        val = builder.create<arith::RemUIOp>(loc, old, linear);
      }
    }
    // Finalize collapse.
    if (isCollapse) {
      assert(dstCvs.size() == i);
      dstCvs.push_back(val);
    }
    start += map.value().size();
    i++;
  }
  assert(dstCvs.size() == dstRank);
}

FlatSymbolRefAttr mlir::sparse_tensor::getFunc(ModuleOp module, StringRef name,
                                               TypeRange resultType,
                                               ValueRange operands,
                                               EmitCInterface emitCInterface) {
  MLIRContext *context = module.getContext();
  auto result = SymbolRefAttr::get(context, name);
  auto func = module.lookupSymbol<func::FuncOp>(result.getAttr());
  if (!func) {
    OpBuilder moduleBuilder(module.getBodyRegion());
    func = moduleBuilder.create<func::FuncOp>(
        module.getLoc(), name,
        FunctionType::get(context, operands.getTypes(), resultType));
    func.setPrivate();
    if (static_cast<bool>(emitCInterface))
      func->setAttr(LLVM::LLVMDialect::getEmitCWrapperAttrName(),
                    UnitAttr::get(context));
  }
  return result;
}

func::CallOp mlir::sparse_tensor::createFuncCall(
    OpBuilder &builder, Location loc, StringRef name, TypeRange resultType,
    ValueRange operands, EmitCInterface emitCInterface) {
  auto module = builder.getBlock()->getParentOp()->getParentOfType<ModuleOp>();
  FlatSymbolRefAttr fn =
      getFunc(module, name, resultType, operands, emitCInterface);
  return builder.create<func::CallOp>(loc, resultType, fn, operands);
}

Type mlir::sparse_tensor::getOpaquePointerType(MLIRContext *ctx) {
  return LLVM::LLVMPointerType::get(ctx);
}

Type mlir::sparse_tensor::getOpaquePointerType(Builder &builder) {
  return getOpaquePointerType(builder.getContext());
}

Value mlir::sparse_tensor::genAlloca(OpBuilder &builder, Location loc,
                                     unsigned sz, Type tp, bool staticShape) {
  if (staticShape) {
    auto memTp = MemRefType::get({sz}, tp);
    return builder.create<memref::AllocaOp>(loc, memTp);
  }
  return genAlloca(builder, loc, constantIndex(builder, loc, sz), tp);
}

Value mlir::sparse_tensor::genAlloca(OpBuilder &builder, Location loc, Value sz,
                                     Type tp) {
  auto memTp = MemRefType::get({ShapedType::kDynamic}, tp);
  return builder.create<memref::AllocaOp>(loc, memTp, ValueRange{sz});
}

Value mlir::sparse_tensor::genAllocaScalar(OpBuilder &builder, Location loc,
                                           Type tp) {
  return builder.create<memref::AllocaOp>(loc, MemRefType::get({}, tp));
}

Value mlir::sparse_tensor::allocaBuffer(OpBuilder &builder, Location loc,
                                        ValueRange values) {
  const unsigned sz = values.size();
  assert(sz >= 1);
  Value buffer = genAlloca(builder, loc, sz, values[0].getType());
  for (unsigned i = 0; i < sz; i++) {
    Value idx = constantIndex(builder, loc, i);
    builder.create<memref::StoreOp>(loc, values[i], buffer, idx);
  }
  return buffer;
}

Value mlir::sparse_tensor::allocDenseTensor(OpBuilder &builder, Location loc,
                                            RankedTensorType tensorTp,
                                            ValueRange sizes) {
  Type elemTp = tensorTp.getElementType();
  auto shape = tensorTp.getShape();
  auto memTp = MemRefType::get(shape, elemTp);
  SmallVector<Value> dynamicSizes;
  for (unsigned i = 0, rank = tensorTp.getRank(); i < rank; i++) {
    if (shape[i] == ShapedType::kDynamic)
      dynamicSizes.push_back(sizes[i]);
  }
  Value mem = builder.create<memref::AllocOp>(loc, memTp, dynamicSizes);
  Value zero = constantZero(builder, loc, elemTp);
  builder.create<linalg::FillOp>(loc, ValueRange{zero}, ValueRange{mem});
  return mem;
}

void mlir::sparse_tensor::deallocDenseTensor(OpBuilder &builder, Location loc,
                                             Value buffer) {
  builder.create<memref::DeallocOp>(loc, buffer);
}

void mlir::sparse_tensor::sizesFromSrc(OpBuilder &builder,
                                       SmallVectorImpl<Value> &sizes,
                                       Location loc, Value src) {
  const Dimension dimRank = getSparseTensorType(src).getDimRank();
  for (Dimension d = 0; d < dimRank; d++)
    sizes.push_back(linalg::createOrFoldDimOp(builder, loc, src, d));
}

Operation *mlir::sparse_tensor::getTop(Operation *op) {
  for (; isa<scf::ForOp>(op->getParentOp()) ||
         isa<scf::WhileOp>(op->getParentOp()) ||
         isa<scf::ParallelOp>(op->getParentOp()) ||
         isa<scf::IfOp>(op->getParentOp());
       op = op->getParentOp())
    ;
  return op;
}

void sparse_tensor::foreachInSparseConstant(
    OpBuilder &builder, Location loc, SparseElementsAttr attr, AffineMap order,
    function_ref<void(ArrayRef<Value>, Value)> callback) {
  if (!order)
    order = builder.getMultiDimIdentityMap(attr.getType().getRank());

  auto stt = SparseTensorType(getRankedTensorType(attr));
  const Dimension dimRank = stt.getDimRank();
  const auto coordinates = attr.getIndices().getValues<IntegerAttr>();
  const auto values = attr.getValues().getValues<Attribute>();

  // This is like the `Element<V>` class in the runtime library, but for
  // MLIR attributes.  In the future we may want to move this out into
  // a proper class definition to help improve code legibility (e.g.,
  // `first` -> `coords`, `second` -> `value`) as well as being able
  // to factor out analogues of `ElementLT<V>` for the sort below, etc.
  using ElementAttr = std::pair<SmallVector<IntegerAttr>, Attribute>;

  // Construct the COO from the SparseElementsAttr.
  SmallVector<ElementAttr> elems;
  for (size_t i = 0, nse = values.size(); i < nse; i++) {
    elems.emplace_back();
    elems.back().second = values[i];
    auto &coords = elems.back().first;
    coords.reserve(dimRank);
    for (Dimension d = 0; d < dimRank; d++)
      coords.push_back(coordinates[i * dimRank + d]);
  }

  // Sorts the sparse element attribute based on coordinates.
  llvm::sort(elems, [order](const ElementAttr &lhs, const ElementAttr &rhs) {
    if (std::addressof(lhs) == std::addressof(rhs))
      return false;

    auto lhsCoords = llvm::map_to_vector(
        lhs.first, [](IntegerAttr i) { return i.getInt(); });
    auto rhsCoords = llvm::map_to_vector(
        rhs.first, [](IntegerAttr i) { return i.getInt(); });

    SmallVector<int64_t, 4> lhsLvlCrds = order.compose(lhsCoords);
    SmallVector<int64_t, 4> rhsLvlCrds = order.compose(rhsCoords);
    // Sort the element based on the lvl coordinates.
    for (Level l = 0; l < order.getNumResults(); l++) {
      if (lhsLvlCrds[l] == rhsLvlCrds[l])
        continue;
      return lhsLvlCrds[l] < rhsLvlCrds[l];
    }
    llvm_unreachable("no equal coordinate in sparse element attr");
  });

  SmallVector<Value> cvs;
  cvs.reserve(dimRank);
  for (size_t i = 0, nse = values.size(); i < nse; i++) {
    // Remap coordinates.
    cvs.clear();
    for (Dimension d = 0; d < dimRank; d++) {
      auto crd = elems[i].first[d].getInt();
      cvs.push_back(builder.create<arith::ConstantIndexOp>(loc, crd));
    }
    // Remap value.
    Value val;
    if (isa<ComplexType>(attr.getElementType())) {
      auto valAttr = cast<ArrayAttr>(elems[i].second);
      val = builder.create<complex::ConstantOp>(loc, attr.getElementType(),
                                                valAttr);
    } else {
      auto valAttr = cast<TypedAttr>(elems[i].second);
      val = builder.create<arith::ConstantOp>(loc, valAttr);
    }
    assert(val);
    callback(cvs, val);
  }
}

SmallVector<Value> sparse_tensor::loadAll(OpBuilder &builder, Location loc,
                                          size_t size, Value mem,
                                          size_t offsetIdx, Value offsetVal) {
#ifndef NDEBUG
  const auto memTp = cast<MemRefType>(mem.getType());
  assert(memTp.getRank() == 1);
  const Size memSh = memTp.getDimSize(0);
  assert(ShapedType::isDynamic(memSh) || memSh >= static_cast<Size>(size));
  assert(offsetIdx == 0 || offsetIdx < size);
#endif // NDEBUG
  SmallVector<Value> vs;
  vs.reserve(size);
  for (unsigned i = 0; i < size; i++) {
    Value v = builder.create<memref::LoadOp>(loc, mem,
                                             constantIndex(builder, loc, i));
    if (i == offsetIdx && offsetVal)
      v = builder.create<arith::AddIOp>(loc, v, offsetVal);
    vs.push_back(v);
  }
  return vs;
}

void sparse_tensor::storeAll(OpBuilder &builder, Location loc, Value mem,
                             ValueRange vs, size_t offsetIdx, Value offsetVal) {
#ifndef NDEBUG
  const size_t vsize = vs.size();
  const auto memTp = cast<MemRefType>(mem.getType());
  assert(memTp.getRank() == 1);
  const Size memSh = memTp.getDimSize(0);
  assert(ShapedType::isDynamic(memSh) || memSh >= static_cast<Size>(vsize));
  assert(offsetIdx == 0 || offsetIdx < vsize);
#endif // NDEBUG
  for (const auto &v : llvm::enumerate(vs)) {
    const Value w =
        (offsetIdx == v.index() && offsetVal)
            ? builder.create<arith::AddIOp>(loc, v.value(), offsetVal)
            : v.value();
    builder.create<memref::StoreOp>(loc, w, mem,
                                    constantIndex(builder, loc, v.index()));
  }
}

TypedValue<BaseMemRefType>
sparse_tensor::genToMemref(OpBuilder &builder, Location loc, Value tensor) {
  auto tTp = llvm::cast<TensorType>(tensor.getType());
  auto mTp = MemRefType::get(tTp.getShape(), tTp.getElementType());
<<<<<<< HEAD
  return builder.create<bufferization::ToBufferOp>(loc, mTp, tensor)
      .getResult();
=======
  return cast<TypedValue<BaseMemRefType>>(
      builder.create<bufferization::ToBufferOp>(loc, mTp, tensor).getResult());
>>>>>>> 4084ffcf
}

Value sparse_tensor::createOrFoldSliceOffsetOp(OpBuilder &builder, Location loc,
                                               Value tensor, Dimension dim) {
  auto enc = getSparseTensorEncoding(tensor.getType());
  assert(enc && enc.isSlice());
  std::optional<unsigned> offset = enc.getStaticDimSliceOffset(dim);
  if (offset.has_value())
    return constantIndex(builder, loc, *offset);
  return builder.create<ToSliceOffsetOp>(loc, tensor, APInt(64, dim));
}

Value sparse_tensor::createOrFoldSliceStrideOp(OpBuilder &builder, Location loc,
                                               Value tensor, Dimension dim) {
  auto enc = getSparseTensorEncoding(tensor.getType());
  assert(enc && enc.isSlice());
  std::optional<unsigned> stride = enc.getStaticDimSliceStride(dim);
  if (stride.has_value())
    return constantIndex(builder, loc, *stride);
  return builder.create<ToSliceStrideOp>(loc, tensor, APInt(64, dim));
}

Value sparse_tensor::genReader(OpBuilder &builder, Location loc,
                               SparseTensorType stt, Value tensor,
                               /*out*/ SmallVectorImpl<Value> &dimSizesValues,
                               /*out*/ Value &dimSizesBuffer) {
  // Construct the dimension **shapes** buffer. The buffer contains the static
  // size per dimension, or otherwise a zero for a dynamic size.
  Dimension dimRank = stt.getDimRank();
  dimSizesValues.clear();
  dimSizesValues.reserve(dimRank);
  for (const Size sz : stt.getDimShape()) {
    const auto s = ShapedType::isDynamic(sz) ? 0 : sz;
    dimSizesValues.push_back(constantIndex(builder, loc, s));
  }
  Value dimShapesBuffer = allocaBuffer(builder, loc, dimSizesValues);
  // Create the `CheckedSparseTensorReader`. This reader performs a
  // consistency check on the static sizes, but accepts any size
  // of each dimension with a dynamic size.
  Type opaqueTp = getOpaquePointerType(builder);
  Type eltTp = stt.getElementType();
  Value valTp = constantPrimaryTypeEncoding(builder, loc, eltTp);
  Value reader =
      createFuncCall(builder, loc, "createCheckedSparseTensorReader", opaqueTp,
                     {tensor, dimShapesBuffer, valTp}, EmitCInterface::On)
          .getResult(0);
  // For static shapes, the shape buffer can be used right away. For dynamic
  // shapes, use the information from the reader to construct a buffer that
  // supplies the actual size for each dynamic dimension.
  dimSizesBuffer = dimShapesBuffer;
  if (stt.hasDynamicDimShape()) {
    Type indexTp = builder.getIndexType();
    auto memTp = MemRefType::get({ShapedType::kDynamic}, indexTp);
    dimSizesBuffer =
        createFuncCall(builder, loc, "getSparseTensorReaderDimSizes", memTp,
                       reader, EmitCInterface::On)
            .getResult(0);
    // Also convert the dim shapes values into dim sizes values, just in case
    // subsequent clients need the values (DCE will remove unused).
    for (Dimension d = 0; d < dimRank; d++) {
      if (stt.isDynamicDim(d))
        dimSizesValues[d] = builder.create<memref::LoadOp>(
            loc, dimSizesBuffer, constantIndex(builder, loc, d));
    }
  }
  return reader;
}

Value sparse_tensor::genMapBuffers(
    OpBuilder &builder, Location loc, SparseTensorType stt,
    ArrayRef<Value> dimSizesValues, Value dimSizesBuffer,
    /*out*/ SmallVectorImpl<Value> &lvlSizesValues,
    /*out*/ Value &dim2lvlBuffer,
    /*out*/ Value &lvl2dimBuffer) {
  const Dimension dimRank = stt.getDimRank();
  const Level lvlRank = stt.getLvlRank();
  lvlSizesValues.clear();
  lvlSizesValues.reserve(lvlRank);
  // For an identity mapping, the dim2lvl and lvl2dim mappings are
  // identical as are dimSizes and lvlSizes, so buffers are reused
  // as much as possible.
  if (stt.isIdentity()) {
    assert(dimRank == lvlRank);
    SmallVector<Value> iotaValues;
    iotaValues.reserve(lvlRank);
    for (Level l = 0; l < lvlRank; l++) {
      iotaValues.push_back(constantIndex(builder, loc, l));
      lvlSizesValues.push_back(dimSizesValues[l]);
    }
    dim2lvlBuffer = lvl2dimBuffer = allocaBuffer(builder, loc, iotaValues);
    return dimSizesBuffer; // now lvlSizesBuffer
  }
  // Otherwise, some code needs to be generated to set up the buffers.
  // This code deals with permutations as well as non-permutations that
  // arise from rank changing blocking.
  const auto dimToLvl = stt.getDimToLvl();
  const auto lvlToDim = stt.getLvlToDim();
  SmallVector<Value> dim2lvlValues(lvlRank); // for each lvl, expr in dim vars
  SmallVector<Value> lvl2dimValues(dimRank); // for each dim, expr in lvl vars
  // Generate dim2lvl.
  assert(lvlRank == dimToLvl.getNumResults());
  for (Level l = 0; l < lvlRank; l++) {
    AffineExpr exp = dimToLvl.getResult(l);
    // We expect:
    //    (1) l = d
    //    (2) l = d / c
    //    (3) l = d % c
    Dimension d = 0;
    uint64_t cf = 0, cm = 0;
    switch (exp.getKind()) {
    case AffineExprKind::DimId: {
      d = cast<AffineDimExpr>(exp).getPosition();
      break;
    }
    case AffineExprKind::FloorDiv: {
      auto floor = cast<AffineBinaryOpExpr>(exp);
      d = cast<AffineDimExpr>(floor.getLHS()).getPosition();
      cf = cast<AffineConstantExpr>(floor.getRHS()).getValue();
      break;
    }
    case AffineExprKind::Mod: {
      auto mod = cast<AffineBinaryOpExpr>(exp);
      d = cast<AffineDimExpr>(mod.getLHS()).getPosition();
      cm = cast<AffineConstantExpr>(mod.getRHS()).getValue();
      break;
    }
    default:
      llvm::report_fatal_error("unsupported dim2lvl in sparse tensor type");
    }
    dim2lvlValues[l] = constantIndex(builder, loc, encodeDim(d, cf, cm));
    // Compute the level sizes.
    //    (1) l = d        : size(d)
    //    (2) l = d / c    : size(d) / c
    //    (3) l = d % c    : c
    Value lvlSz;
    if (cm == 0) {
      lvlSz = dimSizesValues[d];
      if (cf != 0)
        lvlSz = builder.create<arith::DivUIOp>(loc, lvlSz,
                                               constantIndex(builder, loc, cf));
    } else {
      lvlSz = constantIndex(builder, loc, cm);
    }
    lvlSizesValues.push_back(lvlSz);
  }
  // Generate lvl2dim.
  assert(dimRank == lvlToDim.getNumResults());
  for (Dimension d = 0; d < dimRank; d++) {
    AffineExpr exp = lvlToDim.getResult(d);
    // We expect:
    //    (1) d = l
    //    (2) d = l' * c + l
    Level l = 0, ll = 0;
    uint64_t c = 0;
    switch (exp.getKind()) {
    case AffineExprKind::DimId: {
      l = cast<AffineDimExpr>(exp).getPosition();
      break;
    }
    case AffineExprKind::Add: {
      // Always mul on lhs, symbol/constant on rhs.
      auto add = cast<AffineBinaryOpExpr>(exp);
      assert(add.getLHS().getKind() == AffineExprKind::Mul);
      auto mul = cast<AffineBinaryOpExpr>(add.getLHS());
      ll = cast<AffineDimExpr>(mul.getLHS()).getPosition();
      c = cast<AffineConstantExpr>(mul.getRHS()).getValue();
      l = cast<AffineDimExpr>(add.getRHS()).getPosition();
      break;
    }
    default:
      llvm::report_fatal_error("unsupported lvl2dim in sparse tensor type");
    }
    lvl2dimValues[d] = constantIndex(builder, loc, encodeLvl(l, c, ll));
  }
  // Return buffers.
  dim2lvlBuffer = allocaBuffer(builder, loc, dim2lvlValues);
  lvl2dimBuffer = allocaBuffer(builder, loc, lvl2dimValues);
  return allocaBuffer(builder, loc, lvlSizesValues); // lvlSizesBuffer
}<|MERGE_RESOLUTION|>--- conflicted
+++ resolved
@@ -549,13 +549,8 @@
 sparse_tensor::genToMemref(OpBuilder &builder, Location loc, Value tensor) {
   auto tTp = llvm::cast<TensorType>(tensor.getType());
   auto mTp = MemRefType::get(tTp.getShape(), tTp.getElementType());
-<<<<<<< HEAD
-  return builder.create<bufferization::ToBufferOp>(loc, mTp, tensor)
-      .getResult();
-=======
   return cast<TypedValue<BaseMemRefType>>(
       builder.create<bufferization::ToBufferOp>(loc, mTp, tensor).getResult());
->>>>>>> 4084ffcf
 }
 
 Value sparse_tensor::createOrFoldSliceOffsetOp(OpBuilder &builder, Location loc,
