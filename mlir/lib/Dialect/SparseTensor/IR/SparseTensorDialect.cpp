//===- SparseTensorDialect.cpp - Sparse tensor dialect implementation -----===//
//
// Part of the LLVM Project, under the Apache License v2.0 with LLVM Exceptions.
// See https://llvm.org/LICENSE.txt for license information.
// SPDX-License-Identifier: Apache-2.0 WITH LLVM-exception
//
//===----------------------------------------------------------------------===//

#include <utility>

#include "mlir/Dialect/SparseTensor/IR/SparseTensor.h"

#include "mlir/Dialect/Arith/IR/Arith.h"
#include "mlir/IR/Builders.h"
#include "mlir/IR/DialectImplementation.h"
#include "mlir/IR/Matchers.h"
#include "mlir/IR/OpImplementation.h"
#include "llvm/ADT/TypeSwitch.h"
#include "llvm/Support/FormatVariadic.h"

#define GET_ATTRDEF_CLASSES
#include "mlir/Dialect/SparseTensor/IR/SparseTensorAttrDefs.cpp.inc"
#include "mlir/Dialect/SparseTensor/IR/SparseTensorAttrEnums.cpp.inc"

#define GET_TYPEDEF_CLASSES
#include "mlir/Dialect/SparseTensor/IR/SparseTensorTypes.cpp.inc"

using namespace mlir;
using namespace mlir::sparse_tensor;

//===----------------------------------------------------------------------===//
// TensorDialect Attribute Methods.
//===----------------------------------------------------------------------===//

static bool acceptBitWidth(unsigned bitWidth) {
  switch (bitWidth) {
  case 0:
  case 8:
  case 16:
  case 32:
  case 64:
    return true;
  default:
    return false;
  }
}

void SparseTensorDimSliceAttr::print(AsmPrinter &printer) const {
  printer << "(";
  printer << (getStaticOffset() ? std::to_string(*getStaticOffset()) : "?");
  printer << ", ";
  printer << (getStaticSize() ? std::to_string(*getStaticSize()) : "?");
  printer << ", ";
  printer << (getStaticStride() ? std::to_string(*getStaticStride()) : "?");
  printer << ")";
}

static ParseResult parseOptionalStaticSlice(int64_t &result,
                                            AsmParser &parser) {
  auto parseResult = parser.parseOptionalInteger(result);
  if (parseResult.has_value()) {
    if (parseResult.value().succeeded() && result < 0) {
      parser.emitError(
          parser.getCurrentLocation(),
          "expect positive value or ? for slice offset/size/stride");
      return failure();
    }
    return parseResult.value();
  }

  // Else, and '?' which represented dynamic slice
  result = SparseTensorDimSliceAttr::kDynamic;
  return parser.parseQuestion();
}

Attribute SparseTensorDimSliceAttr::parse(AsmParser &parser, Type type) {
  int64_t offset = -1, size = -1, stride = -1;

  if (failed(parser.parseLParen()) ||
      failed(parseOptionalStaticSlice(offset, parser)) ||
      failed(parser.parseComma()) ||
      failed(parseOptionalStaticSlice(size, parser)) ||
      failed(parser.parseComma()) ||
      failed(parseOptionalStaticSlice(stride, parser)) ||
      failed(parser.parseRParen()))
    return {};

  return parser.getChecked<SparseTensorDimSliceAttr>(parser.getContext(),
                                                     offset, size, stride);
}

LogicalResult
SparseTensorDimSliceAttr::verify(function_ref<InFlightDiagnostic()> emitError,
                                 int64_t offset, int64_t size, int64_t stride) {
  if ((offset == SparseTensorDimSliceAttr::kDynamic || offset >= 0) &&
      (size == SparseTensorDimSliceAttr::kDynamic || size > 0) &&
      (stride == SparseTensorDimSliceAttr::kDynamic || stride > 0)) {
    return success();
  }
  return emitError()
         << "expect positive value or ? for slice offset/size/stride";
}

static Type getIntegerOrIndexType(MLIRContext *ctx, unsigned bitwidth) {
  if (bitwidth)
    return IntegerType::get(ctx, bitwidth);
  return IndexType::get(ctx);
}

Type SparseTensorEncodingAttr::getPointerType() const {
  return getIntegerOrIndexType(getContext(), getPointerBitWidth());
}

Type SparseTensorEncodingAttr::getIndexType() const {
  return getIntegerOrIndexType(getContext(), getIndexBitWidth());
}

SparseTensorEncodingAttr SparseTensorEncodingAttr::withoutOrdering() const {
  return SparseTensorEncodingAttr::get(
      getContext(), getDimLevelType(), AffineMap(), AffineMap(),
      getPointerBitWidth(), getIndexBitWidth());
}

bool SparseTensorEncodingAttr::isAllDense() const {
  return llvm::all_of(getDimLevelType(), isDenseDLT);
}

bool SparseTensorEncodingAttr::hasIdDimOrdering() const {
  return !getDimOrdering() || getDimOrdering().isIdentity();
}

std::optional<uint64_t>
SparseTensorEncodingAttr::getStaticDimSliceOffset(unsigned dim) const {
  return getDimSlices()[dim].getStaticOffset();
}

std::optional<uint64_t>
SparseTensorEncodingAttr::getStaticDimSliceSize(unsigned dim) const {
  return getDimSlices()[dim].getStaticSize();
}

std::optional<uint64_t>
SparseTensorEncodingAttr::getStaticDimSliceStride(unsigned dim) const {
  return getDimSlices()[dim].getStaticStride();
}

std::optional<uint64_t>
SparseTensorEncodingAttr::getStaticLvlSliceOffset(unsigned lvl) const {
  return getStaticDimSliceOffset(toOrigDim(*this, lvl));
}

std::optional<uint64_t>
SparseTensorEncodingAttr::getStaticLvlSliceSize(unsigned lvl) const {
  return getStaticDimSliceSize(toOrigDim(*this, lvl));
}

std::optional<uint64_t>
SparseTensorEncodingAttr::getStaticLvlSliceStride(unsigned lvl) const {
  return getStaticDimSliceStride(toOrigDim(*this, lvl));
}

const static DimLevelType validDLTs[] = {
    DimLevelType::Dense,          DimLevelType::Compressed,
    DimLevelType::CompressedNu,   DimLevelType::CompressedNo,
    DimLevelType::CompressedNuNo, DimLevelType::Singleton,
    DimLevelType::SingletonNu,    DimLevelType::SingletonNo,
    DimLevelType::SingletonNuNo};

static std::optional<DimLevelType> parseDLT(StringRef str) {
  for (DimLevelType dlt : validDLTs)
    if (str == toMLIRString(dlt))
      return dlt;
  return std::nullopt;
}

Attribute SparseTensorEncodingAttr::parse(AsmParser &parser, Type type) {
#define RETURN_ON_FAIL(stmt)                                                   \
  if (failed(stmt)) {                                                          \
    return {};                                                                 \
  }
#define ERROR_IF(COND, MSG)                                                    \
  if (COND) {                                                                  \
    parser.emitError(parser.getNameLoc(), MSG);                                \
    return {};                                                                 \
  }

  RETURN_ON_FAIL(parser.parseLess())
  RETURN_ON_FAIL(parser.parseLBrace())

  // Process the data from the parsed dictionary value into struct-like data.
  SmallVector<DimLevelType> dlt;
  SmallVector<SparseTensorDimSliceAttr> slices;
  AffineMap dimOrd = {};
  AffineMap higherOrd = {};
  unsigned ptr = 0;
  unsigned ind = 0;

  StringRef attrName;
  // Exactly 6 keys.
  SmallVector<StringRef, 6> keys = {"dimLevelType",   "dimOrdering",
                                    "higherOrdering", "pointerBitWidth",
                                    "indexBitWidth",  "slice"};
  while (succeeded(parser.parseOptionalKeyword(&attrName))) {
    if (!llvm::is_contained(keys, attrName)) {
      parser.emitError(parser.getNameLoc(), "unexpected key: ") << attrName;
      return {};
    }

    // Consume the `=` after keys
    RETURN_ON_FAIL(parser.parseEqual())
    if (attrName == "dimLevelType") {
      Attribute attr;
      RETURN_ON_FAIL(parser.parseAttribute(attr));
      auto arrayAttr = attr.dyn_cast<ArrayAttr>();
      ERROR_IF(!arrayAttr, "expected an array for dimension level types")
      for (auto i : arrayAttr) {
        auto strAttr = i.dyn_cast<StringAttr>();
        ERROR_IF(!strAttr, "expected a string value in dimension level types")
        auto strVal = strAttr.getValue();
        if (auto optDLT = parseDLT(strVal)) {
          dlt.push_back(optDLT.value());
        } else {
          parser.emitError(parser.getNameLoc(),
                           "unexpected dimension level type: ")
              << strVal;
          return {};
        }
      }
    } else if (attrName == "dimOrdering") {
      Attribute attr;
      RETURN_ON_FAIL(parser.parseAttribute(attr))
      auto affineAttr = attr.dyn_cast<AffineMapAttr>();
      ERROR_IF(!affineAttr, "expected an affine map for dimension ordering")
      dimOrd = affineAttr.getValue();
    } else if (attrName == "higherOrdering") {
      Attribute attr;
      RETURN_ON_FAIL(parser.parseAttribute(attr))
      auto affineAttr = attr.dyn_cast<AffineMapAttr>();
      ERROR_IF(!affineAttr, "expected an affine map for higher ordering")
      higherOrd = affineAttr.getValue();
    } else if (attrName == "pointerBitWidth") {
      Attribute attr;
      RETURN_ON_FAIL(parser.parseAttribute(attr))
      auto intAttr = attr.dyn_cast<IntegerAttr>();
      ERROR_IF(!intAttr, "expected an integral pointer bitwidth")
      ptr = intAttr.getInt();
    } else if (attrName == "indexBitWidth") {
      Attribute attr;
      RETURN_ON_FAIL(parser.parseAttribute(attr))
      auto intAttr = attr.dyn_cast<IntegerAttr>();
      ERROR_IF(!intAttr, "expected an integral index bitwidth")
      ind = intAttr.getInt();
    } else if (attrName == "slice") {
      RETURN_ON_FAIL(parser.parseLSquare())
      // Dispatches to DimSliceAttr to skip mnemonic
      bool finished = false;
      while (auto attr = SparseTensorDimSliceAttr::parse(parser, nullptr)) {
        auto sliceAttr = attr.cast<SparseTensorDimSliceAttr>();
        slices.push_back(sliceAttr);
        if (parser.parseOptionalComma().failed()) {
          finished = true;
          break;
        }
      }
      // Wrong when parsing slices
      if (!finished)
        return {};
      RETURN_ON_FAIL(parser.parseRSquare())
    }

    // Only the last item can omit the comma
    if (parser.parseOptionalComma().failed())
      break;
  }

  RETURN_ON_FAIL(parser.parseRBrace())
  RETURN_ON_FAIL(parser.parseGreater())
#undef ERROR_IF
#undef RETURN_ON_FAIL

  // Construct struct-like storage for attribute.
  return parser.getChecked<SparseTensorEncodingAttr>(
      parser.getContext(), dlt, dimOrd, higherOrd, ptr, ind, slices);
}

void SparseTensorEncodingAttr::print(AsmPrinter &printer) const {
  // Print the struct-like storage in dictionary fashion.
  printer << "<{ dimLevelType = [ ";
  for (unsigned i = 0, e = getDimLevelType().size(); i < e; i++) {
    printer << "\"" << toMLIRString(getDimLevelType()[i]) << "\"";
    if (i != e - 1)
      printer << ", ";
  }
  printer << " ]";
  // Print remaining members only for non-default values.
  if (!hasIdDimOrdering())
    printer << ", dimOrdering = affine_map<" << getDimOrdering() << ">";
  if (getHigherOrdering())
    printer << ", higherOrdering = affine_map<" << getHigherOrdering() << ">";
  if (getPointerBitWidth())
    printer << ", pointerBitWidth = " << getPointerBitWidth();
  if (getIndexBitWidth())
    printer << ", indexBitWidth = " << getIndexBitWidth();
  if (!getDimSlices().empty()) {
    printer << ", slice = [ ";
    llvm::interleaveComma(getDimSlices(), printer,
                          [&](SparseTensorDimSliceAttr attr) {
                            // Calls SparseTensorDimSliceAttr::print directly to
                            // skip mnemonic.
                            attr.print(printer);
                          });
    printer << " ]";
  }

  printer << " }>";
}

LogicalResult SparseTensorEncodingAttr::verify(
    function_ref<InFlightDiagnostic()> emitError,
    ArrayRef<DimLevelType> dimLevelType, AffineMap dimOrdering,
    AffineMap higherOrdering, unsigned pointerBitWidth, unsigned indexBitWidth,
    ArrayRef<SparseTensorDimSliceAttr> dimSlices) {
  if (!acceptBitWidth(pointerBitWidth))
    return emitError() << "unexpected pointer bitwidth: " << pointerBitWidth;
  if (!acceptBitWidth(indexBitWidth))
    return emitError() << "unexpected index bitwidth: " << indexBitWidth;
  if (dimOrdering) {
    if (!dimOrdering.isPermutation())
      return emitError()
             << "expected a permutation affine map for dimension ordering";
    if (dimOrdering.getNumResults() != dimLevelType.size())
      return emitError() << "unexpected mismatch in ordering and dimension "
                            "level types size";
  }
  if (higherOrdering) {
    if (higherOrdering.getNumDims() >= higherOrdering.getNumResults())
      return emitError() << "unexpected higher ordering mapping from "
                         << higherOrdering.getNumDims() << " to "
                         << higherOrdering.getNumResults();
    if (higherOrdering.getNumResults() != dimLevelType.size())
      return emitError() << "unexpected mismatch in higher ordering and "
                            "dimension level types size";
  }
  if (!dimSlices.empty() && dimSlices.size() != dimLevelType.size()) {
    return emitError() << "unexpected mismatch in dimension slices and "
                          "dimension level type size";
  }
  return success();
}

#define RETURN_FAILURE_IF_FAILED(X)                                            \
  if (failed(X)) {                                                             \
    return failure();                                                          \
  }

LogicalResult SparseTensorEncodingAttr::verifyEncoding(
    ArrayRef<int64_t> shape, Type elementType,
    function_ref<InFlightDiagnostic()> emitError) const {
  // Check structural integrity.
  RETURN_FAILURE_IF_FAILED(verify(
      emitError, getDimLevelType(), getDimOrdering(), getHigherOrdering(),
      getPointerBitWidth(), getIndexBitWidth(), getDimSlices()))
  // Check integrity with tensor type specifics. Dimension ordering is optional,
  // but we always should have dimension level types for the full rank.
  unsigned size = shape.size();
  if (size == 0)
    return emitError() << "expected non-scalar sparse tensor";
  if (getHigherOrdering()) {
    if (getHigherOrdering().getNumDims() != size)
      return emitError() << "expected an affine map of size " << size
                         << " for higher ordering";

    // TODO: verification of higher ordering contents

    size = getHigherOrdering().getNumResults(); // higher-order size!
  }
  if (getDimOrdering() && getDimOrdering().getNumResults() != size)
    return emitError() << "expected an affine map of size " << size
                       << " for dimension ordering";
  if (getDimLevelType().size() != size)
    return emitError() << "expected an array of size " << size
                       << " for dimension level types";
  return success();
}

//===----------------------------------------------------------------------===//
// Convenience Methods.
//===----------------------------------------------------------------------===//

SparseTensorEncodingAttr
mlir::sparse_tensor::getSparseTensorEncoding(Type type) {
  if (auto ttp = type.dyn_cast<RankedTensorType>())
    return ttp.getEncoding().dyn_cast_or_null<SparseTensorEncodingAttr>();
  if (auto mdtp = type.dyn_cast<StorageSpecifierType>())
    return mdtp.getEncoding();
  return nullptr;
}

/// Returns true iff the given sparse tensor encoding attribute has a trailing
/// COO region starting at the given dimension.
static bool isCOOType(SparseTensorEncodingAttr enc, uint64_t s, bool isUnique) {
  uint64_t rank = enc.getDimLevelType().size();
  assert(s < rank && "Dimension out of bounds");
  if (!isCompressedDim(enc, s))
    return false;

  for (uint64_t i = s + 1; i < rank; ++i)
    if (!isSingletonDim(enc, i))
      return false;

  // If isUnique is true, then make sure that the last dimension level is
  // unique, that is, rank == 1 (unique the only compressed) and rank > 1
  // (unique on the last singleton).
  return !isUnique || isUniqueDLT(getDimLevelType(enc, rank - 1));
}

bool mlir::sparse_tensor::isUniqueCOOType(RankedTensorType tp) {
  SparseTensorEncodingAttr enc = getSparseTensorEncoding(tp);
  return enc && isCOOType(enc, 0, /*isUnique=*/true);
}

unsigned mlir::sparse_tensor::getCOOStart(SparseTensorEncodingAttr enc) {
  const unsigned rank = enc.getDimLevelType().size();
  // We only consider COO region with at least two dimensions for the purpose
  // of AOS storage optimization.
  if (rank > 1)
    for (unsigned r = 0; r < rank - 1; r++)
      if (isCOOType(enc, r, /*isUnique=*/false))
        return r;

  return rank;
}

uint64_t mlir::sparse_tensor::toOrigDim(SparseTensorEncodingAttr enc,
                                        uint64_t d) {
  if (enc) {
    auto order = enc.getDimOrdering();
    if (order) {
      assert(order.isPermutation());
      return order.getDimPosition(d);
    }
  }
  return d;
}

uint64_t mlir::sparse_tensor::toStoredDim(SparseTensorEncodingAttr enc,
                                          uint64_t d) {
  if (enc) {
    auto order = enc.getDimOrdering();
    if (order) {
      assert(order.isPermutation());
      auto maybePos =
          order.getResultPosition(getAffineDimExpr(d, enc.getContext()));
      assert(maybePos.has_value());
      return *maybePos;
    }
  }
  return d;
}

uint64_t mlir::sparse_tensor::toOrigDim(RankedTensorType type, uint64_t d) {
  assert(d < static_cast<uint64_t>(type.getRank()));
  return toOrigDim(getSparseTensorEncoding(type), d);
}

uint64_t mlir::sparse_tensor::toStoredDim(RankedTensorType type, uint64_t d) {
  assert(d < static_cast<uint64_t>(type.getRank()));
  return toStoredDim(getSparseTensorEncoding(type), d);
}

//===----------------------------------------------------------------------===//
// SparseTensorDialect Types.
//===----------------------------------------------------------------------===//

/// We normalized sparse tensor encoding attribute by always using
/// ordered/unique DLT such that "compressed-nu-no" and "compressed-nu" (as well
/// as other variants) lead to the same storage specifier type, and stripping
/// irrelevant fields that does not alter the sparse tensor memory layout.
static SparseTensorEncodingAttr
getNormalizedEncodingForSpecifier(SparseTensorEncodingAttr enc) {
  SmallVector<DimLevelType> dlts;
  for (auto dlt : enc.getDimLevelType())
    dlts.push_back(*getDimLevelType(*getLevelFormat(dlt), true, true));

  return SparseTensorEncodingAttr::get(
      enc.getContext(), dlts,
      AffineMap(), // dimOrdering (irrelavant to storage speicifer)
      AffineMap(), // highLvlOrdering (irrelavant to storage specifer)
      enc.getPointerBitWidth(), enc.getIndexBitWidth());
}

StorageSpecifierType
StorageSpecifierType::get(MLIRContext *ctx, SparseTensorEncodingAttr encoding) {
  return Base::get(ctx, getNormalizedEncodingForSpecifier(encoding));
}

IntegerType StorageSpecifierType::getSizesType() const {
  unsigned idxBitWidth =
      getEncoding().getIndexBitWidth() ? getEncoding().getIndexBitWidth() : 64u;
  unsigned ptrBitWidth =
      getEncoding().getIndexBitWidth() ? getEncoding().getIndexBitWidth() : 64u;

  return IntegerType::get(getContext(), std::max(idxBitWidth, ptrBitWidth));
}

Type StorageSpecifierType::getFieldType(StorageSpecifierKind kind,
                                        std::optional<unsigned> dim) const {
  if (kind != StorageSpecifierKind::ValMemSize)
    assert(dim);

  // Right now, we store every sizes metadata using the same size type.
  // TODO: the field size type can be defined dimensional wise after sparse
  // tensor encoding supports per dimension index/pointer bitwidth.
  return getSizesType();
}

Type StorageSpecifierType::getFieldType(StorageSpecifierKind kind,
                                        std::optional<APInt> dim) const {
<<<<<<< HEAD
  std::optional<unsigned> intDim = std::nullopt;
  if (dim)
    intDim = dim.value().getZExtValue();
  return getFieldType(kind, intDim);
=======
  return getFieldType(kind, dim ? std::optional(dim.value().getZExtValue())
                                : std::nullopt);
>>>>>>> e1acf65b
}

//===----------------------------------------------------------------------===//
// SparseTensorDialect Operations.
//===----------------------------------------------------------------------===//

static LogicalResult isInBounds(uint64_t dim, Value tensor) {
  return success(dim <
                 (uint64_t)tensor.getType().cast<RankedTensorType>().getRank());
}

static LogicalResult isMatchingWidth(Value result, unsigned width) {
  const Type etp = result.getType().cast<MemRefType>().getElementType();
  return success(width == 0 ? etp.isIndex() : etp.isInteger(width));
}

static LogicalResult verifySparsifierGetterSetter(
    StorageSpecifierKind mdKind, std::optional<APInt> dim,
    TypedValue<StorageSpecifierType> md, Operation *op) {
  if (mdKind == StorageSpecifierKind::ValMemSize && dim) {
    return op->emitError(
        "redundant dimension argument for querying value memory size");
  }

  auto enc = md.getType().getEncoding();
  ArrayRef<DimLevelType> dlts = enc.getDimLevelType();
  unsigned rank = dlts.size();

  if (mdKind != StorageSpecifierKind::ValMemSize) {
    if (!dim)
      return op->emitError("missing dimension argument");

    unsigned d = dim.value().getZExtValue();
    if (d >= rank)
      return op->emitError("requested dimension out of bound");

    if (mdKind == StorageSpecifierKind::PtrMemSize && isSingletonDLT(dlts[d]))
      return op->emitError(
          "requested pointer memory size on a singleton level");
  }
  return success();
}

LogicalResult NewOp::verify() {
  if (getExpandSymmetry() &&
      getResult().getType().cast<RankedTensorType>().getRank() != 2)
    return emitOpError("expand_symmetry can only be used for 2D tensors");
  return success();
}

LogicalResult ConvertOp::verify() {
  if (auto tp1 = getSource().getType().dyn_cast<RankedTensorType>()) {
    if (auto tp2 = getDest().getType().dyn_cast<RankedTensorType>()) {
      if (tp1.getRank() != tp2.getRank())
        return emitError("unexpected conversion mismatch in rank");
      auto shape1 = tp1.getShape();
      auto shape2 = tp2.getShape();
      // Accept size matches between the source and the destination type
      // (e.g. 10 vs. 10, 10 vs. ?, or ? vs. ?), but reject direct mismatches or
      // matches that would need a runtime assert (e.g. 10 vs. 20 or ? vs. 10).
      for (unsigned d = 0, rank = tp1.getRank(); d < rank; d++)
        if (shape1[d] != shape2[d] && shape2[d] != ShapedType::kDynamic)
          return emitError("unexpected conversion mismatch in dimension ") << d;
      return success();
    }
  }
  return emitError("unexpected type in convert");
}

OpFoldResult ConvertOp::fold(FoldAdaptor adaptor) {
  Type dstType = getType();
  // Fold trivial dense-to-dense convert and leave trivial sparse-to-sparse
  // convert for codegen to remove. This is because we use trivial
  // sparse-to-sparse convert to tell bufferization that the sparse codegen
  // will expand the tensor buffer into sparse tensor storage.
  if (!getSparseTensorEncoding(dstType) && dstType == getSource().getType())
    return getSource();
  return {};
}

LogicalResult ToPointersOp::verify() {
  auto e = getSparseTensorEncoding(getTensor().getType());
  if (failed(isInBounds(getDimension().getZExtValue(), getTensor())))
    return emitError("requested pointers dimension out of bounds");
  if (failed(isMatchingWidth(getResult(), e.getPointerBitWidth())))
    return emitError("unexpected type for pointers");
  return success();
}

LogicalResult ToIndicesOp::verify() {
  auto e = getSparseTensorEncoding(getTensor().getType());
  if (failed(isInBounds(getDimension().getZExtValue(), getTensor())))
    return emitError("requested indices dimension out of bounds");
  if (failed(isMatchingWidth(getResult(), e.getIndexBitWidth())))
    return emitError("unexpected type for indices");
  return success();
}

LogicalResult ToIndicesBufferOp::verify() {
  auto e = getSparseTensorEncoding(getTensor().getType());
  if (getCOOStart(e) >= e.getDimLevelType().size())
    return emitError("expected sparse tensor with a COO region");
  return success();
}

LogicalResult ToValuesOp::verify() {
  RankedTensorType ttp = getTensor().getType().cast<RankedTensorType>();
  MemRefType mtp = getResult().getType().cast<MemRefType>();
  if (ttp.getElementType() != mtp.getElementType())
    return emitError("unexpected mismatch in element types");
  return success();
}

LogicalResult GetStorageSpecifierOp::verify() {
  RETURN_FAILURE_IF_FAILED(verifySparsifierGetterSetter(
      getSpecifierKind(), getDim(), getSpecifier(), getOperation()))
  // Checks the result type
  if (getSpecifier().getType().getFieldType(getSpecifierKind(), getDim()) !=
      getResult().getType()) {
    return emitError(
        "type mismatch between requested specifier field and result value");
  }
  return success();
}

template <typename SpecifierOp>
static SetStorageSpecifierOp getSpecifierSetDef(SpecifierOp op) {
  return op.getSpecifier().template getDefiningOp<SetStorageSpecifierOp>();
}

OpFoldResult GetStorageSpecifierOp::fold(FoldAdaptor adaptor) {
  StorageSpecifierKind kind = getSpecifierKind();
  std::optional<APInt> dim = getDim();
  for (auto op = getSpecifierSetDef(*this); op; op = getSpecifierSetDef(op))
    if (kind == op.getSpecifierKind() && dim == op.getDim())
      return op.getValue();
  return {};
}

LogicalResult SetStorageSpecifierOp::verify() {
  RETURN_FAILURE_IF_FAILED(verifySparsifierGetterSetter(
      getSpecifierKind(), getDim(), getSpecifier(), getOperation()))
  // Checks the input type
  if (getSpecifier().getType().getFieldType(getSpecifierKind(), getDim()) !=
      getValue().getType()) {
    return emitError(
        "type mismatch between requested specifier field and input value");
  }
  return success();
}

//===----------------------------------------------------------------------===//
// TensorDialect Linalg.Generic Operations.
//===----------------------------------------------------------------------===//

template <class T>
static LogicalResult verifyNumBlockArgs(T *op, Region &region,
                                        const char *regionName,
                                        TypeRange inputTypes, Type outputType) {
  unsigned numArgs = region.getNumArguments();
  unsigned expectedNum = inputTypes.size();
  if (numArgs != expectedNum)
    return op->emitError() << regionName << " region must have exactly "
                           << expectedNum << " arguments";

  for (unsigned i = 0; i < numArgs; i++) {
    Type typ = region.getArgument(i).getType();
    if (typ != inputTypes[i])
      return op->emitError() << regionName << " region argument " << (i + 1)
                             << " type mismatch";
  }
  Operation *term = region.front().getTerminator();
  YieldOp yield = dyn_cast<YieldOp>(term);
  if (!yield)
    return op->emitError() << regionName
                           << " region must end with sparse_tensor.yield";
  if (!yield.getResult() || yield.getResult().getType() != outputType)
    return op->emitError() << regionName << " region yield type mismatch";

  return success();
}

LogicalResult BinaryOp::verify() {
  NamedAttrList attrs = (*this)->getAttrs();
  Type leftType = getX().getType();
  Type rightType = getY().getType();
  Type outputType = getOutput().getType();
  Region &overlap = getOverlapRegion();
  Region &left = getLeftRegion();
  Region &right = getRightRegion();

  // Check correct number of block arguments and return type for each
  // non-empty region.
  if (!overlap.empty()) {
    RETURN_FAILURE_IF_FAILED(verifyNumBlockArgs(
        this, overlap, "overlap", TypeRange{leftType, rightType}, outputType))
  }
  if (!left.empty()) {
    RETURN_FAILURE_IF_FAILED(
        verifyNumBlockArgs(this, left, "left", TypeRange{leftType}, outputType))
  } else if (getLeftIdentity()) {
    if (leftType != outputType)
      return emitError("left=identity requires first argument to have the same "
                       "type as the output");
  }
  if (!right.empty()) {
    RETURN_FAILURE_IF_FAILED(verifyNumBlockArgs(
        this, right, "right", TypeRange{rightType}, outputType))
  } else if (getRightIdentity()) {
    if (rightType != outputType)
      return emitError("right=identity requires second argument to have the "
                       "same type as the output");
  }
  return success();
}

LogicalResult UnaryOp::verify() {
  Type inputType = getX().getType();
  Type outputType = getOutput().getType();

  // Check correct number of block arguments and return type for each
  // non-empty region.
  Region &present = getPresentRegion();
  if (!present.empty()) {
    RETURN_FAILURE_IF_FAILED(verifyNumBlockArgs(
        this, present, "present", TypeRange{inputType}, outputType))
  }
  Region &absent = getAbsentRegion();
  if (!absent.empty()) {
    RETURN_FAILURE_IF_FAILED(
        verifyNumBlockArgs(this, absent, "absent", TypeRange{}, outputType))
  }
  return success();
}

LogicalResult ConcatenateOp::verify() {
  auto dstTp = getType().cast<RankedTensorType>();
  uint64_t concatDim = getDimension().getZExtValue();
  unsigned rank = dstTp.getRank();

  if (getInputs().size() <= 1)
    return emitError("Need at least two tensors to concatenate.");

  for (auto type : getInputs().getTypes()) {
    auto shape = type.cast<RankedTensorType>().getShape();
    for (auto dim : shape) {
      if (ShapedType::isDynamic(dim))
        return emitError("Only statically-sized input tensors are supported.");
    }
  }

  if (concatDim >= rank)
    return emitError(llvm::formatv(
        "Failed to concatentate tensors with rank={0} on dimension={1}.", rank,
        concatDim));

  for (size_t i = 0, e = getInputs().size(); i < e; i++) {
    Value input = getInputs()[i];
    auto inputRank = input.getType().cast<RankedTensorType>().getRank();
    if (inputRank != rank)
      return emitError(
          llvm::formatv("The input tensor ${0} has a different rank (rank={1}) "
                        "from the output tensor (rank={2}).",
                        i, inputRank, rank));
  }

  for (unsigned i = 0; i < rank; i++) {
    auto dstDim = dstTp.getShape()[i];
    if (i == concatDim) {
      if (!ShapedType::isDynamic(dstDim)) {
        unsigned sumDim = 0;
        for (auto src : getInputs()) {
          // If we reach here, all inputs should have static shapes.
          auto d = src.getType().cast<RankedTensorType>().getShape()[i];
          sumDim += d;
        }
        // If all dimension are statically known, the sum of all the input
        // dimensions should be equal to the output dimension.
        if (sumDim != dstDim)
          return emitError(
              "The concatenation dimension of the output tensor should be the "
              "sum of all the concatenation dimensions of the input tensors.");
      }
    } else {
      int64_t prev = dstDim;
      for (auto src : getInputs()) {
        auto d = src.getType().cast<RankedTensorType>().getShape()[i];
        if (!ShapedType::isDynamic(prev) && d != prev)
          return emitError("All dimensions (expect for the concatenating one) "
                           "should be equal.");
        prev = d;
      }
    }
  }

  return success();
}

LogicalResult InsertOp::verify() {
  RankedTensorType ttp = getTensor().getType().cast<RankedTensorType>();
  if (ttp.getRank() != static_cast<int64_t>(getIndices().size()))
    return emitOpError("incorrect number of indices");
  return success();
}

void PushBackOp::build(OpBuilder &builder, OperationState &result,
                       Value curSize, Value inBuffer, Value value) {
  build(builder, result, curSize, inBuffer, value, Value());
}

LogicalResult PushBackOp::verify() {
  if (Value n = getN()) {
    auto nValue = dyn_cast_or_null<arith::ConstantIndexOp>(n.getDefiningOp());
    if (nValue && nValue.value() < 1)
      return emitOpError("n must be not less than 1");
  }
  return success();
}

LogicalResult CompressOp::verify() {
  RankedTensorType ttp = getTensor().getType().cast<RankedTensorType>();
  if (ttp.getRank() != 1 + static_cast<int64_t>(getIndices().size()))
    return emitOpError("incorrect number of indices");
  return success();
}

void ForeachOp::build(
    OpBuilder &builder, OperationState &result, Value tensor,
    function_ref<void(OpBuilder &, Location, ValueRange, Value, ValueRange)>
        bodyBuilder) {
  build(builder, result, tensor, std::nullopt, bodyBuilder);
}

void ForeachOp::build(
    OpBuilder &builder, OperationState &result, Value tensor,
    ValueRange initArgs,
    function_ref<void(OpBuilder &, Location, ValueRange, Value, ValueRange)>
        bodyBuilder) {
  build(builder, result, initArgs.getTypes(), tensor, initArgs);
  // Builds foreach body.
  if (!bodyBuilder)
    return;
  auto rtp = tensor.getType().cast<RankedTensorType>();
  int64_t rank = rtp.getRank();

  SmallVector<Type> blockArgTypes;
  // Starts with n index.
  std::fill_n(std::back_inserter(blockArgTypes), rank, builder.getIndexType());
  // Followed by one value.
  blockArgTypes.push_back(rtp.getElementType());
  // Followed by reduction variable.
  blockArgTypes.append(initArgs.getTypes().begin(), initArgs.getTypes().end());

  SmallVector<Location> blockArgLocs;
  std::fill_n(std::back_inserter(blockArgLocs), blockArgTypes.size(),
              tensor.getLoc());

  OpBuilder::InsertionGuard guard(builder);
  auto &region = *result.regions.front();
  Block *bodyBlock =
      builder.createBlock(&region, region.end(), blockArgTypes, blockArgLocs);
  bodyBuilder(builder, result.location,
              bodyBlock->getArguments().slice(0, rank),
              bodyBlock->getArguments()[rank],
              bodyBlock->getArguments().drop_front(rank + 1));
}

LogicalResult ForeachOp::verify() {
  auto t = getTensor().getType().cast<RankedTensorType>();
  auto args = getBody()->getArguments();

  if (static_cast<size_t>(t.getRank()) + 1 + getInitArgs().size() !=
      args.size())
    return emitError("Unmatched number of arguments in the block");

  if (getNumResults() != getInitArgs().size())
    return emitError("Mismatch in number of init arguments and results");

  if (getResultTypes() != getInitArgs().getTypes())
    return emitError("Mismatch in types of init arguments and results");

  auto yield = cast<YieldOp>(getBody()->getTerminator());
  if (yield.getNumOperands() != getNumResults() ||
      yield.getOperands().getTypes() != getResultTypes())
    return emitError("Mismatch in types of yield values and results");

  for (int64_t i = 0, e = t.getRank(); i < e; i++)
    if (args[i].getType() != IndexType::get(getContext()))
      emitError(
          llvm::formatv("Expecting Index type for argument at index {0}", i));

  auto elemTp = t.getElementType();
  auto valueTp = args[t.getRank()].getType();
  if (elemTp != valueTp)
    emitError(llvm::formatv("Unmatched element type between input tensor and "
                            "block argument, expected:{0}, got: {1}",
                            elemTp, valueTp));
  return success();
}

LogicalResult ReduceOp::verify() {
  Type inputType = getX().getType();
  // Check correct number of block arguments and return type.
  Region &formula = getRegion();
  RETURN_FAILURE_IF_FAILED(verifyNumBlockArgs(
      this, formula, "reduce", TypeRange{inputType, inputType}, inputType))
  return success();
}

LogicalResult SelectOp::verify() {
  Builder b(getContext());
  Type inputType = getX().getType();
  Type boolType = b.getI1Type();
  // Check correct number of block arguments and return type.
  Region &formula = getRegion();
  RETURN_FAILURE_IF_FAILED(verifyNumBlockArgs(this, formula, "select",
                                              TypeRange{inputType}, boolType))
  return success();
}

LogicalResult SortOp::verify() {
  if (getXs().empty())
    return emitError("need at least one xs buffer.");

  auto n = getN().getDefiningOp<arith::ConstantIndexOp>();

  Type xtp = getXs().front().getType().cast<MemRefType>().getElementType();
  auto checkTypes = [&](ValueRange operands,
                        bool checkEleType = true) -> LogicalResult {
    for (Value opnd : operands) {
      MemRefType mtp = opnd.getType().cast<MemRefType>();
      int64_t dim = mtp.getShape()[0];
      // We can't check the size of dynamic dimension at compile-time, but all
      // xs and ys should have a dimension not less than n at runtime.
      if (n && !ShapedType::isDynamic(dim) && dim < n.value())
        return emitError(llvm::formatv("xs and ys need to have a dimension >= n"
                                       ": {0} < {1}",
                                       dim, n.value()));

      if (checkEleType && xtp != mtp.getElementType())
        return emitError("mismatch xs element types");
    }
    return success();
  };
  RETURN_FAILURE_IF_FAILED(checkTypes(getXs()))
  return n ? checkTypes(getYs(), false) : success();
}

LogicalResult SortCooOp::verify() {
  auto cn = getN().getDefiningOp<arith::ConstantIndexOp>();
  // We can't check the size of the buffers when n or buffer dimensions aren't
  // compile-time constants.
  if (!cn)
    return success();

  uint64_t n = cn.value();
  uint64_t nx = 1;
  if (auto nxAttr = getNxAttr()) {
    nx = nxAttr.getInt();
    if (nx < 1)
      emitError(llvm::formatv("Expected nx > 1, got {0}", nx));
  }
  uint64_t ny = 0;
  if (auto nyAttr = getNyAttr()) {
    ny = nyAttr.getInt();
  }

  auto checkDim = [&](Value v, uint64_t min, const char *message) {
    MemRefType tp = v.getType().cast<MemRefType>();
    int64_t dim = tp.getShape()[0];
    if (!ShapedType::isDynamic(dim) && dim < (int64_t)min) {
      emitError(llvm::formatv("{0} got {1} < {2}", message, dim, min));
    }
  };

  checkDim(getXy(), n * (nx + ny), "Expected dimension(xy) >= n * (nx + ny)");

  for (Value opnd : getYs()) {
    checkDim(opnd, n, "Expected dimension(y) >= n");
  }

  return success();
}

LogicalResult YieldOp::verify() {
  // Check for compatible parent.
  auto *parentOp = (*this)->getParentOp();
  if (isa<BinaryOp>(parentOp) || isa<UnaryOp>(parentOp) ||
      isa<ReduceOp>(parentOp) || isa<SelectOp>(parentOp) ||
      isa<ForeachOp>(parentOp))
    return success();

  return emitOpError("expected parent op to be sparse_tensor unary, binary, "
                     "reduce, select or foreach");
}

#undef RETURN_FAILURE_IF_FAILED

//===----------------------------------------------------------------------===//
// TensorDialect Methods.
//===----------------------------------------------------------------------===//

void SparseTensorDialect::initialize() {
  addAttributes<
#define GET_ATTRDEF_LIST
#include "mlir/Dialect/SparseTensor/IR/SparseTensorAttrDefs.cpp.inc"
      >();
  addTypes<
#define GET_TYPEDEF_LIST
#include "mlir/Dialect/SparseTensor/IR/SparseTensorTypes.cpp.inc"
      >();
  addOperations<
#define GET_OP_LIST
#include "mlir/Dialect/SparseTensor/IR/SparseTensorOps.cpp.inc"
      >();
}

#define GET_OP_CLASSES
#include "mlir/Dialect/SparseTensor/IR/SparseTensorOps.cpp.inc"

#include "mlir/Dialect/SparseTensor/IR/SparseTensorOpsDialect.cpp.inc"<|MERGE_RESOLUTION|>--- conflicted
+++ resolved
@@ -516,15 +516,8 @@
 
 Type StorageSpecifierType::getFieldType(StorageSpecifierKind kind,
                                         std::optional<APInt> dim) const {
-<<<<<<< HEAD
-  std::optional<unsigned> intDim = std::nullopt;
-  if (dim)
-    intDim = dim.value().getZExtValue();
-  return getFieldType(kind, intDim);
-=======
   return getFieldType(kind, dim ? std::optional(dim.value().getZExtValue())
                                 : std::nullopt);
->>>>>>> e1acf65b
 }
 
 //===----------------------------------------------------------------------===//
