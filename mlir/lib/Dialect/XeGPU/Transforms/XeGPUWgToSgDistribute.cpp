--- conflicted
+++ resolved
@@ -1608,13 +1608,8 @@
   // Layout propagation pass will activated.
   getOperation()->walk([](Operation *op) {
     for (OpResult result : op->getOpResults()) {
-<<<<<<< HEAD
-      std::string name = xegpu::getLayoutName(result);
+      std::string name = xegpu::getTemporaryLayoutName(result);
       if (auto layout = op->getAttrOfType<xegpu::DistributeLayoutAttr>(name)) {
-=======
-      std::string name = xegpu::getTemporaryLayoutName(result);
-      if (auto layout = op->getAttrOfType<xegpu::LayoutAttr>(name)) {
->>>>>>> 64c40590
         op->removeAttr(name);
         if (!isa<scf::IfOp, scf::ForOp, scf::WhileOp, scf::ConditionOp>(op)) {
           if (auto newLayout = layout.dropSgLayoutAndData())
