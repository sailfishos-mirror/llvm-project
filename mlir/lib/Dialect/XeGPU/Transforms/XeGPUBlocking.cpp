--- conflicted
+++ resolved
@@ -414,25 +414,15 @@
   op->walk([](Operation *op) {
     // Remove the layout attributes cached per operands.
     for (OpOperand &opr : op->getOpOperands()) {
-<<<<<<< HEAD
-      std::string name = xegpu::getLayoutName(opr);
+      std::string name = xegpu::getTemporaryLayoutName(opr);
       if (op->hasAttrOfType<xegpu::DistributeLayoutAttr>(name))
-=======
-      std::string name = xegpu::getTemporaryLayoutName(opr);
-      if (op->hasAttrOfType<xegpu::LayoutAttr>(name))
->>>>>>> 64c40590
         op->removeAttr(name);
     }
 
     // Update the layout attributes per result.
     for (OpResult result : op->getOpResults()) {
-<<<<<<< HEAD
-      std::string name = xegpu::getLayoutName(result);
+      std::string name = xegpu::getTemporaryLayoutName(result);
       if (auto layout = op->getAttrOfType<xegpu::DistributeLayoutAttr>(name)) {
-=======
-      std::string name = xegpu::getTemporaryLayoutName(result);
-      if (auto layout = op->getAttrOfType<xegpu::LayoutAttr>(name)) {
->>>>>>> 64c40590
         op->removeAttr(name);
         if (!isa<LoopLikeOpInterface>(op))
           xegpu::setDistributeLayoutAttr(result, layout.dropInstData());
