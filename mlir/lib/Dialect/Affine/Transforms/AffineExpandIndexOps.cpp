//===- AffineExpandIndexOps.cpp - Affine expand index ops pass ------------===//
//
// Part of the LLVM Project, under the Apache License v2.0 with LLVM Exceptions.
// See https://llvm.org/LICENSE.txt for license information.
// SPDX-License-Identifier: Apache-2.0 WITH LLVM-exception
//
//===----------------------------------------------------------------------===//
//
// This file implements a pass to expand affine index ops into one or more more
// fundamental operations.
//===----------------------------------------------------------------------===//

#include "mlir/Dialect/Affine/LoopUtils.h"
#include "mlir/Dialect/Affine/Passes.h"

#include "mlir/Dialect/Affine/IR/AffineOps.h"
#include "mlir/Dialect/Affine/Transforms/Transforms.h"
#include "mlir/Dialect/Affine/Utils.h"
#include "mlir/Dialect/Arith/Utils/Utils.h"
#include "mlir/Transforms/GreedyPatternRewriteDriver.h"

namespace mlir {
namespace affine {
#define GEN_PASS_DEF_AFFINEEXPANDINDEXOPS
#include "mlir/Dialect/Affine/Passes.h.inc"
} // namespace affine
} // namespace mlir

using namespace mlir;
using namespace mlir::affine;

/// Given a basis (in static and dynamic components), return the sequence of
/// suffix products of the basis, including the product of the entire basis,
/// which must **not** contain an outer bound.
///
/// If excess dynamic values are provided, the values at the beginning
/// will be ignored. This allows for dropping the outer bound without
/// needing to manipulate the dynamic value array. `knownPositive`
/// indicases that the values being used to compute the strides are known
/// to be non-negative.
static SmallVector<Value> computeStrides(Location loc, RewriterBase &rewriter,
                                         ValueRange dynamicBasis,
                                         ArrayRef<int64_t> staticBasis,
                                         bool knownNonNegative) {
  if (staticBasis.empty())
    return {};

  SmallVector<Value> result;
  result.reserve(staticBasis.size());
  size_t dynamicIndex = dynamicBasis.size();
  Value dynamicPart = nullptr;
  int64_t staticPart = 1;
  // The products of the strides can't have overflow by definition of
  // affine.*_index.
  arith::IntegerOverflowFlags ovflags = arith::IntegerOverflowFlags::nsw;
  if (knownNonNegative)
    ovflags = ovflags | arith::IntegerOverflowFlags::nuw;
  for (int64_t elem : llvm::reverse(staticBasis)) {
    if (ShapedType::isDynamic(elem)) {
      // Note: basis elements and their products are, definitionally,
      // non-negative, so `nuw` is justified.
      if (dynamicPart)
        dynamicPart = rewriter.create<arith::MulIOp>(
            loc, dynamicPart, dynamicBasis[dynamicIndex - 1], ovflags);
      else
        dynamicPart = dynamicBasis[dynamicIndex - 1];
      --dynamicIndex;
    } else {
      staticPart *= elem;
    }

    if (dynamicPart && staticPart == 1) {
      result.push_back(dynamicPart);
    } else {
      Value stride =
          rewriter.createOrFold<arith::ConstantIndexOp>(loc, staticPart);
      if (dynamicPart)
        stride =
            rewriter.create<arith::MulIOp>(loc, dynamicPart, stride, ovflags);
      result.push_back(stride);
    }
  }
  std::reverse(result.begin(), result.end());
  return result;
}

<<<<<<< HEAD
=======
LogicalResult
affine::lowerAffineDelinearizeIndexOp(RewriterBase &rewriter,
                                      AffineDelinearizeIndexOp op) {
  Location loc = op.getLoc();
  Value linearIdx = op.getLinearIndex();
  unsigned numResults = op.getNumResults();
  ArrayRef<int64_t> staticBasis = op.getStaticBasis();
  if (numResults == staticBasis.size())
    staticBasis = staticBasis.drop_front();

  if (numResults == 1) {
    rewriter.replaceOp(op, linearIdx);
    return success();
  }

  SmallVector<Value> results;
  results.reserve(numResults);
  SmallVector<Value> strides =
      computeStrides(loc, rewriter, op.getDynamicBasis(), staticBasis,
                     /*knownNonNegative=*/true);

  Value zero = rewriter.createOrFold<arith::ConstantIndexOp>(loc, 0);

  Value initialPart =
      rewriter.create<arith::FloorDivSIOp>(loc, linearIdx, strides.front());
  results.push_back(initialPart);

  auto emitModTerm = [&](Value stride) -> Value {
    Value remainder = rewriter.create<arith::RemSIOp>(loc, linearIdx, stride);
    Value remainderNegative = rewriter.create<arith::CmpIOp>(
        loc, arith::CmpIPredicate::slt, remainder, zero);
    // If the correction is relevant, this term is <= stride, which is known
    // to be positive in `index`. Otherwise, while 2 * stride might overflow,
    // this branch won't be taken, so the risk of `poison` is fine.
    Value corrected = rewriter.create<arith::AddIOp>(
        loc, remainder, stride, arith::IntegerOverflowFlags::nsw);
    Value mod = rewriter.create<arith::SelectOp>(loc, remainderNegative,
                                                 corrected, remainder);
    return mod;
  };

  // Generate all the intermediate parts
  for (size_t i = 0, e = strides.size() - 1; i < e; ++i) {
    Value thisStride = strides[i];
    Value nextStride = strides[i + 1];
    Value modulus = emitModTerm(thisStride);
    // We know both inputs are positive, so floorDiv == div.
    // This could potentially be a divui, but it's not clear if that would
    // cause issues.
    Value divided = rewriter.create<arith::DivSIOp>(loc, modulus, nextStride);
    results.push_back(divided);
  }

  results.push_back(emitModTerm(strides.back()));

  rewriter.replaceOp(op, results);
  return success();
}

LogicalResult affine::lowerAffineLinearizeIndexOp(RewriterBase &rewriter,
                                                  AffineLinearizeIndexOp op) {
  // Should be folded away, included here for safety.
  if (op.getMultiIndex().empty()) {
    rewriter.replaceOpWithNewOp<arith::ConstantIndexOp>(op, 0);
    return success();
  }

  Location loc = op.getLoc();
  ValueRange multiIndex = op.getMultiIndex();
  size_t numIndexes = multiIndex.size();
  ArrayRef<int64_t> staticBasis = op.getStaticBasis();
  if (numIndexes == staticBasis.size())
    staticBasis = staticBasis.drop_front();

  SmallVector<Value> strides =
      computeStrides(loc, rewriter, op.getDynamicBasis(), staticBasis,
                     /*knownNonNegative=*/op.getDisjoint());
  SmallVector<std::pair<Value, int64_t>> scaledValues;
  scaledValues.reserve(numIndexes);

  // Note: strides doesn't contain a value for the final element (stride 1)
  // and everything else lines up. We use the "mutable" accessor so we can get
  // our hands on an `OpOperand&` for the loop invariant counting function.
  for (auto [stride, idxOp] :
       llvm::zip_equal(strides, llvm::drop_end(op.getMultiIndexMutable()))) {
    Value scaledIdx = rewriter.create<arith::MulIOp>(
        loc, idxOp.get(), stride, arith::IntegerOverflowFlags::nsw);
    int64_t numHoistableLoops = numEnclosingInvariantLoops(idxOp);
    scaledValues.emplace_back(scaledIdx, numHoistableLoops);
  }
  scaledValues.emplace_back(
      multiIndex.back(),
      numEnclosingInvariantLoops(op.getMultiIndexMutable()[numIndexes - 1]));

  // Sort by how many enclosing loops there are, ties implicitly broken by
  // size of the stride.
  llvm::stable_sort(scaledValues,
                    [&](auto l, auto r) { return l.second > r.second; });

  Value result = scaledValues.front().first;
  for (auto [scaledValue, numHoistableLoops] : llvm::drop_begin(scaledValues)) {
    std::ignore = numHoistableLoops;
    result = rewriter.create<arith::AddIOp>(loc, result, scaledValue,
                                            arith::IntegerOverflowFlags::nsw);
  }
  rewriter.replaceOp(op, result);
  return success();
}

>>>>>>> 4084ffcf
namespace {
struct LowerDelinearizeIndexOps
    : public OpRewritePattern<AffineDelinearizeIndexOp> {
  using OpRewritePattern<AffineDelinearizeIndexOp>::OpRewritePattern;
  LogicalResult matchAndRewrite(AffineDelinearizeIndexOp op,
                                PatternRewriter &rewriter) const override {
<<<<<<< HEAD
    Location loc = op.getLoc();
    Value linearIdx = op.getLinearIndex();
    unsigned numResults = op.getNumResults();
    ArrayRef<int64_t> staticBasis = op.getStaticBasis();
    if (numResults == staticBasis.size())
      staticBasis = staticBasis.drop_front();

    if (numResults == 1) {
      rewriter.replaceOp(op, linearIdx);
      return success();
    }

    SmallVector<Value> results;
    results.reserve(numResults);
    SmallVector<Value> strides =
        computeStrides(loc, rewriter, op.getDynamicBasis(), staticBasis,
                       /*knownNonNegative=*/true);

    Value zero = rewriter.createOrFold<arith::ConstantIndexOp>(loc, 0);

    Value initialPart =
        rewriter.create<arith::FloorDivSIOp>(loc, linearIdx, strides.front());
    results.push_back(initialPart);

    auto emitModTerm = [&](Value stride) -> Value {
      Value remainder = rewriter.create<arith::RemSIOp>(loc, linearIdx, stride);
      Value remainderNegative = rewriter.create<arith::CmpIOp>(
          loc, arith::CmpIPredicate::slt, remainder, zero);
      // If the correction is relevant, this term is <= stride, which is known
      // to be positive in `index`. Otherwise, while 2 * stride might overflow,
      // this branch won't be taken, so the risk of `poison` is fine.
      Value corrected = rewriter.create<arith::AddIOp>(
          loc, remainder, stride, arith::IntegerOverflowFlags::nsw);
      Value mod = rewriter.create<arith::SelectOp>(loc, remainderNegative,
                                                   corrected, remainder);
      return mod;
    };

    // Generate all the intermediate parts
    for (size_t i = 0, e = strides.size() - 1; i < e; ++i) {
      Value thisStride = strides[i];
      Value nextStride = strides[i + 1];
      Value modulus = emitModTerm(thisStride);
      // We know both inputs are positive, so floorDiv == div.
      // This could potentially be a divui, but it's not clear if that would
      // cause issues.
      Value divided = rewriter.create<arith::DivSIOp>(loc, modulus, nextStride);
      results.push_back(divided);
    }

    results.push_back(emitModTerm(strides.back()));

    rewriter.replaceOp(op, results);
    return success();
  }
};

/// Lowers `affine.linearize_index` into a sequence of multiplications and
/// additions. Make a best effort to sort the input indices so that
/// the most loop-invariant terms are at the left of the additions
/// to enable loop-invariant code motion.
=======
    return affine::lowerAffineDelinearizeIndexOp(rewriter, op);
  }
};

>>>>>>> 4084ffcf
struct LowerLinearizeIndexOps final : OpRewritePattern<AffineLinearizeIndexOp> {
  using OpRewritePattern::OpRewritePattern;
  LogicalResult matchAndRewrite(AffineLinearizeIndexOp op,
                                PatternRewriter &rewriter) const override {
<<<<<<< HEAD
    // Should be folded away, included here for safety.
    if (op.getMultiIndex().empty()) {
      rewriter.replaceOpWithNewOp<arith::ConstantIndexOp>(op, 0);
      return success();
    }

    Location loc = op.getLoc();
    ValueRange multiIndex = op.getMultiIndex();
    size_t numIndexes = multiIndex.size();
    ArrayRef<int64_t> staticBasis = op.getStaticBasis();
    if (numIndexes == staticBasis.size())
      staticBasis = staticBasis.drop_front();

    SmallVector<Value> strides =
        computeStrides(loc, rewriter, op.getDynamicBasis(), staticBasis,
                       /*knownNonNegative=*/op.getDisjoint());
    SmallVector<std::pair<Value, int64_t>> scaledValues;
    scaledValues.reserve(numIndexes);

    // Note: strides doesn't contain a value for the final element (stride 1)
    // and everything else lines up. We use the "mutable" accessor so we can get
    // our hands on an `OpOperand&` for the loop invariant counting function.
    for (auto [stride, idxOp] :
         llvm::zip_equal(strides, llvm::drop_end(op.getMultiIndexMutable()))) {
      Value scaledIdx = rewriter.create<arith::MulIOp>(
          loc, idxOp.get(), stride, arith::IntegerOverflowFlags::nsw);
      int64_t numHoistableLoops = numEnclosingInvariantLoops(idxOp);
      scaledValues.emplace_back(scaledIdx, numHoistableLoops);
    }
    scaledValues.emplace_back(
        multiIndex.back(),
        numEnclosingInvariantLoops(op.getMultiIndexMutable()[numIndexes - 1]));

    // Sort by how many enclosing loops there are, ties implicitly broken by
    // size of the stride.
    llvm::stable_sort(scaledValues,
                      [&](auto l, auto r) { return l.second > r.second; });

    Value result = scaledValues.front().first;
    for (auto [scaledValue, numHoistableLoops] :
         llvm::drop_begin(scaledValues)) {
      std::ignore = numHoistableLoops;
      result = rewriter.create<arith::AddIOp>(loc, result, scaledValue,
                                              arith::IntegerOverflowFlags::nsw);
    }
    rewriter.replaceOp(op, result);
    return success();
=======
    return affine::lowerAffineLinearizeIndexOp(rewriter, op);
>>>>>>> 4084ffcf
  }
};

class ExpandAffineIndexOpsPass
    : public affine::impl::AffineExpandIndexOpsBase<ExpandAffineIndexOpsPass> {
public:
  ExpandAffineIndexOpsPass() = default;

  void runOnOperation() override {
    MLIRContext *context = &getContext();
    RewritePatternSet patterns(context);
    populateAffineExpandIndexOpsPatterns(patterns);
    if (failed(applyPatternsGreedily(getOperation(), std::move(patterns))))
      return signalPassFailure();
  }
};

} // namespace

void mlir::affine::populateAffineExpandIndexOpsPatterns(
    RewritePatternSet &patterns) {
  patterns.insert<LowerDelinearizeIndexOps, LowerLinearizeIndexOps>(
      patterns.getContext());
}

std::unique_ptr<Pass> mlir::affine::createAffineExpandIndexOpsPass() {
  return std::make_unique<ExpandAffineIndexOpsPass>();
}<|MERGE_RESOLUTION|>--- conflicted
+++ resolved
@@ -84,8 +84,6 @@
   return result;
 }
 
-<<<<<<< HEAD
-=======
 LogicalResult
 affine::lowerAffineDelinearizeIndexOp(RewriterBase &rewriter,
                                       AffineDelinearizeIndexOp op) {
@@ -195,136 +193,21 @@
   return success();
 }
 
->>>>>>> 4084ffcf
 namespace {
 struct LowerDelinearizeIndexOps
     : public OpRewritePattern<AffineDelinearizeIndexOp> {
   using OpRewritePattern<AffineDelinearizeIndexOp>::OpRewritePattern;
   LogicalResult matchAndRewrite(AffineDelinearizeIndexOp op,
                                 PatternRewriter &rewriter) const override {
-<<<<<<< HEAD
-    Location loc = op.getLoc();
-    Value linearIdx = op.getLinearIndex();
-    unsigned numResults = op.getNumResults();
-    ArrayRef<int64_t> staticBasis = op.getStaticBasis();
-    if (numResults == staticBasis.size())
-      staticBasis = staticBasis.drop_front();
-
-    if (numResults == 1) {
-      rewriter.replaceOp(op, linearIdx);
-      return success();
-    }
-
-    SmallVector<Value> results;
-    results.reserve(numResults);
-    SmallVector<Value> strides =
-        computeStrides(loc, rewriter, op.getDynamicBasis(), staticBasis,
-                       /*knownNonNegative=*/true);
-
-    Value zero = rewriter.createOrFold<arith::ConstantIndexOp>(loc, 0);
-
-    Value initialPart =
-        rewriter.create<arith::FloorDivSIOp>(loc, linearIdx, strides.front());
-    results.push_back(initialPart);
-
-    auto emitModTerm = [&](Value stride) -> Value {
-      Value remainder = rewriter.create<arith::RemSIOp>(loc, linearIdx, stride);
-      Value remainderNegative = rewriter.create<arith::CmpIOp>(
-          loc, arith::CmpIPredicate::slt, remainder, zero);
-      // If the correction is relevant, this term is <= stride, which is known
-      // to be positive in `index`. Otherwise, while 2 * stride might overflow,
-      // this branch won't be taken, so the risk of `poison` is fine.
-      Value corrected = rewriter.create<arith::AddIOp>(
-          loc, remainder, stride, arith::IntegerOverflowFlags::nsw);
-      Value mod = rewriter.create<arith::SelectOp>(loc, remainderNegative,
-                                                   corrected, remainder);
-      return mod;
-    };
-
-    // Generate all the intermediate parts
-    for (size_t i = 0, e = strides.size() - 1; i < e; ++i) {
-      Value thisStride = strides[i];
-      Value nextStride = strides[i + 1];
-      Value modulus = emitModTerm(thisStride);
-      // We know both inputs are positive, so floorDiv == div.
-      // This could potentially be a divui, but it's not clear if that would
-      // cause issues.
-      Value divided = rewriter.create<arith::DivSIOp>(loc, modulus, nextStride);
-      results.push_back(divided);
-    }
-
-    results.push_back(emitModTerm(strides.back()));
-
-    rewriter.replaceOp(op, results);
-    return success();
+    return affine::lowerAffineDelinearizeIndexOp(rewriter, op);
   }
 };
 
-/// Lowers `affine.linearize_index` into a sequence of multiplications and
-/// additions. Make a best effort to sort the input indices so that
-/// the most loop-invariant terms are at the left of the additions
-/// to enable loop-invariant code motion.
-=======
-    return affine::lowerAffineDelinearizeIndexOp(rewriter, op);
-  }
-};
-
->>>>>>> 4084ffcf
 struct LowerLinearizeIndexOps final : OpRewritePattern<AffineLinearizeIndexOp> {
   using OpRewritePattern::OpRewritePattern;
   LogicalResult matchAndRewrite(AffineLinearizeIndexOp op,
                                 PatternRewriter &rewriter) const override {
-<<<<<<< HEAD
-    // Should be folded away, included here for safety.
-    if (op.getMultiIndex().empty()) {
-      rewriter.replaceOpWithNewOp<arith::ConstantIndexOp>(op, 0);
-      return success();
-    }
-
-    Location loc = op.getLoc();
-    ValueRange multiIndex = op.getMultiIndex();
-    size_t numIndexes = multiIndex.size();
-    ArrayRef<int64_t> staticBasis = op.getStaticBasis();
-    if (numIndexes == staticBasis.size())
-      staticBasis = staticBasis.drop_front();
-
-    SmallVector<Value> strides =
-        computeStrides(loc, rewriter, op.getDynamicBasis(), staticBasis,
-                       /*knownNonNegative=*/op.getDisjoint());
-    SmallVector<std::pair<Value, int64_t>> scaledValues;
-    scaledValues.reserve(numIndexes);
-
-    // Note: strides doesn't contain a value for the final element (stride 1)
-    // and everything else lines up. We use the "mutable" accessor so we can get
-    // our hands on an `OpOperand&` for the loop invariant counting function.
-    for (auto [stride, idxOp] :
-         llvm::zip_equal(strides, llvm::drop_end(op.getMultiIndexMutable()))) {
-      Value scaledIdx = rewriter.create<arith::MulIOp>(
-          loc, idxOp.get(), stride, arith::IntegerOverflowFlags::nsw);
-      int64_t numHoistableLoops = numEnclosingInvariantLoops(idxOp);
-      scaledValues.emplace_back(scaledIdx, numHoistableLoops);
-    }
-    scaledValues.emplace_back(
-        multiIndex.back(),
-        numEnclosingInvariantLoops(op.getMultiIndexMutable()[numIndexes - 1]));
-
-    // Sort by how many enclosing loops there are, ties implicitly broken by
-    // size of the stride.
-    llvm::stable_sort(scaledValues,
-                      [&](auto l, auto r) { return l.second > r.second; });
-
-    Value result = scaledValues.front().first;
-    for (auto [scaledValue, numHoistableLoops] :
-         llvm::drop_begin(scaledValues)) {
-      std::ignore = numHoistableLoops;
-      result = rewriter.create<arith::AddIOp>(loc, result, scaledValue,
-                                              arith::IntegerOverflowFlags::nsw);
-    }
-    rewriter.replaceOp(op, result);
-    return success();
-=======
     return affine::lowerAffineLinearizeIndexOp(rewriter, op);
->>>>>>> 4084ffcf
   }
 };
 
