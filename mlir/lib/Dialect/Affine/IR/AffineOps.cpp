--- conflicted
+++ resolved
@@ -336,16 +336,11 @@
   // The dim op is also okay if its operand memref is a view/subview whose
   // corresponding size is a valid symbol.
   std::optional<int64_t> index = getConstantIntValue(dimOp.getDimension());
-<<<<<<< HEAD
-  assert(index.has_value() &&
-         "expect only `dim` operations with a constant index");
-=======
 
   // Be conservative if we can't understand the dimension.
   if (!index.has_value())
     return false;
 
->>>>>>> e1acf65b
   int64_t i = index.value();
   return TypeSwitch<Operation *, bool>(dimOp.getShapedValue().getDefiningOp())
       .Case<memref::ViewOp, memref::SubViewOp, memref::AllocOp>(
