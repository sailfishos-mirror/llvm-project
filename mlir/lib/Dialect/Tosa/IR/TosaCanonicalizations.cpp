--- conflicted
+++ resolved
@@ -1307,10 +1307,6 @@
         intVal = APInt(bitwidth, intVal.isZero() ? 0 : 1);
       } else if (trunc) {
         intVal = intVal.trunc(bitwidth);
-<<<<<<< HEAD
-        // i1 types are boolean in TOSA
-=======
->>>>>>> e38f98f5
       } else if (unsignIn || inIntType.isInteger(1)) {
         intVal = intVal.zext(bitwidth);
       } else {
