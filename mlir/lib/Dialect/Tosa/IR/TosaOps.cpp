//===- TosaOps.cpp - MLIR Dialect for TOSA --------------------------------===//
//
// Part of the LLVM Project, under the Apache License v2.0 with LLVM Exceptions.
// See https://llvm.org/LICENSE.txt for license information.
// SPDX-License-Identifier: Apache-2.0 WITH LLVM-exception
//
//===----------------------------------------------------------------------===//
//
// \file
// This file implements the TOSA Specification:
// https://developer.mlplatform.org/w/tosa/
//
//===----------------------------------------------------------------------===//

#include "mlir/Dialect/Tosa/IR/TosaOps.h"
#include "mlir/Dialect/Quant/QuantOps.h"
#include "mlir/Dialect/Tensor/IR/Tensor.h"
#include "mlir/Dialect/Tosa/Utils/QuantUtils.h"
#include "mlir/Dialect/Tosa/Utils/ShapeUtils.h"
#include "mlir/IR/BuiltinTypes.h"
#include "mlir/IR/DialectImplementation.h"
#include "mlir/IR/Matchers.h"
#include "mlir/IR/PatternMatch.h"
#include "mlir/IR/TypeUtilities.h"
#include "mlir/Transforms/InliningUtils.h"
#include "llvm/ADT/DenseMap.h"
#include "llvm/ADT/TypeSwitch.h"

using namespace mlir;
using namespace mlir::tosa;

#include "mlir/Dialect/Tosa/IR/TosaOpsDialect.cpp.inc"

//===----------------------------------------------------------------------===//
// Tosa dialect interface includes.
//===----------------------------------------------------------------------===//

#include "mlir/Dialect/Tosa/IR/TosaInterfaces.cpp.inc"

namespace {
//===----------------------------------------------------------------------===//
// Dialect Function Inliner Interface.
//===----------------------------------------------------------------------===//
struct TosaInlinerInterface : public DialectInlinerInterface {
  using DialectInlinerInterface::DialectInlinerInterface;

  //===--------------------------------------------------------------------===//
  // Analysis Hooks.
  //===--------------------------------------------------------------------===//

  /// All operations can be inlined by default.
  bool isLegalToInline(Operation *op, Region *region, bool wouldBeCloned,
                       IRMapping &map) const final {
    return true;
  }

  /// All regions with If and While parent operators can be inlined.
  bool isLegalToInline(Region *dest, Region *src, bool wouldBeCloned,
                       IRMapping &map) const final {
    return (isa<tosa::IfOp>(dest->getParentOp()) ||
            isa<tosa::WhileOp>(dest->getParentOp()));
  }
};
} // namespace

//===----------------------------------------------------------------------===//
// TOSA control flow support.
//===----------------------------------------------------------------------===//

/// Returns the while loop body.
Region &tosa::WhileOp::getLoopBody() { return getBody(); }

//===----------------------------------------------------------------------===//
// Tosa dialect initialization.
//===----------------------------------------------------------------------===//

void TosaDialect::initialize() {
  addOperations<
#define GET_OP_LIST
#include "mlir/Dialect/Tosa/IR/TosaOps.cpp.inc"
      >();
  addAttributes<
#define GET_ATTRDEF_LIST
#include "mlir/Dialect/Tosa/IR/TosaAttributes.cpp.inc"
      >();
  addInterfaces<TosaInlinerInterface>();
}

Operation *TosaDialect::materializeConstant(OpBuilder &builder, Attribute value,
                                            Type type, Location loc) {
  // Tosa dialect constants only support ElementsAttr unlike standard dialect
  // constant which supports all attributes.
  if (value.isa<ElementsAttr>())
    return builder.create<tosa::ConstOp>(loc, type, value.cast<ElementsAttr>());
  return nullptr;
}

//===----------------------------------------------------------------------===//
// TOSA Operator Verifiers.
//===----------------------------------------------------------------------===//

template <typename T> static LogicalResult verifyConvOp(T op) {
  // All TOSA conv ops have an input() and weight().
  auto inputType =
      op.getInput().getType().template dyn_cast<RankedTensorType>();
  auto weightType =
      op.getWeight().getType().template dyn_cast<RankedTensorType>();

  // Must be ranked tensor types
  if (!inputType) {
    op.emitOpError("expect a ranked tensor for input, got ") << op.getInput();
    return failure();
  }
  if (!weightType) {
    op.emitOpError("expect a ranked tensor for weight, got ") << op.getWeight();
    return failure();
  }

  auto inputEType = inputType.getElementType();
  auto weightEType = weightType.getElementType();

  bool inputIsQuant = !inputEType.template isa<FloatType>();
  bool weightIsQuant = !weightEType.template isa<FloatType>();

  // Either both must be quantized or both unquantized.
  if (inputIsQuant != weightIsQuant) {
    op.emitOpError(
        "expect both input and weight to be float or not together, got ")
        << inputEType << " and " << weightEType;
    return failure();
  }

  // Quantized type must have constructed the quantizationattr, and unquantized
  // types should not have a quantizationattr.
  if ((inputIsQuant && !op.getQuantizationInfo()) ||
      (!inputIsQuant && op.getQuantizationInfo())) {
    op.emitOpError("quantizationattr is required for quantized type, and not "
                   "allowed for float type");
    return failure();
  }

  return success();
}

LogicalResult tosa::AvgPool2dOp::verify() {
  auto inputETy = getInput().getType().cast<ShapedType>().getElementType();
  auto resultETy = getType().cast<ShapedType>().getElementType();

  if (auto quantType = inputETy.dyn_cast<mlir::quant::UniformQuantizedType>())
    inputETy = quantType.getStorageType();

  if (auto quantType = resultETy.dyn_cast<mlir::quant::UniformQuantizedType>())
    resultETy = quantType.getStorageType();

  if (inputETy.isF32() && resultETy.isF32())
    return success();
  if (inputETy.isInteger(8) && resultETy.isInteger(8))
    return success();
  if (inputETy.isInteger(16) && resultETy.isInteger(16))
    return success();

  return emitOpError("input/output element types are incompatible.");
}

//===----------------------------------------------------------------------===//
// TOSA Operator Quantization Builders.
//===----------------------------------------------------------------------===//

/// This builder is called on all convolution operators except TransposeConv,
/// which has specialized output shape semantics. The builder also defines the
/// bitwidth of the output given the bit width of the input & weight content.
static void buildConvOpWithQuantInfo(OpBuilder &builder, OperationState &result,
                                     Type outputType, Value input, Value weight,
                                     Value bias, DenseI64ArrayAttr pad,
                                     DenseI64ArrayAttr stride,
                                     DenseI64ArrayAttr dilation) {

  result.addOperands({input, weight, bias});
  result.addAttribute("pad", pad);
  result.addAttribute("stride", stride);
  result.addAttribute("dilation", dilation);

  auto quantAttr = buildConvOpQuantizationAttr(builder, input, weight);
  if (quantAttr) {
    result.addAttribute("quantization_info", quantAttr);
    result.addTypes(
        buildConvOpResultTypeInfo(builder, outputType, input, weight));
  } else {
    result.addTypes(outputType);
  }
}

/// Handles tosa.transpose_conv2d which has outpad and output shape attributes.
static void buildTransConvOpWithQuantInfo(
    OpBuilder &builder, OperationState &result, Type outputType, Value input,
    Value weight, Value bias, DenseI64ArrayAttr outpad,
    DenseI64ArrayAttr stride, DenseI64ArrayAttr outputShape) {
  result.addOperands({input, weight, bias});
  result.addAttribute("out_pad", outpad);
  result.addAttribute("stride", stride);
  result.addAttribute("out_shape", outputShape);
  auto quantAttr = ::buildConvOpQuantizationAttr(builder, input, weight);

  if (quantAttr) {
    result.addAttribute("quantization_info", quantAttr);
    result.addTypes(
        buildConvOpResultTypeInfo(builder, outputType, input, weight));
  } else {
    result.addTypes(outputType);
  }
}

/// The tosa.fully_connected op has its own builder as it does not have
/// strides/dilation/padding.
static void buildFCOpWithQuantInfo(OpBuilder &builder, OperationState &result,
                                   Type outputType, Value input, Value weight,
                                   Value bias) {

  result.addOperands({input, weight, bias});
  auto quantAttr = ::buildConvOpQuantizationAttr(builder, input, weight);
  if (quantAttr) {
    result.addAttribute("quantization_info", quantAttr);
    result.addTypes(
        buildConvOpResultTypeInfo(builder, outputType, input, weight));
  } else {
    result.addTypes(outputType);
  }
}

/// The tosa.matmul op is also intended to be generated where a fully_connected
/// op must be constructed where the weight is not a constant. In this case,
/// the fully_connected op must be expressed using matmul.
/// TODO: Add link to the leglization document explaining this.
static void buildMatMulOpWithQuantInfo(OpBuilder &builder,
                                       OperationState &result, Type outputType,
                                       Value a, Value b) {
  result.addOperands({a, b});
  auto quantAttr = ::buildMatMulOpQuantizationAttr(builder, a, b);

  if (quantAttr) {
    result.addAttribute("quantization_info", quantAttr);

    auto inputType = a.getType().dyn_cast<ShapedType>();
    assert(inputType && "Input must be a shaped tensor type!");

    auto inputQType = inputType.getElementType()
                          .dyn_cast<mlir::quant::UniformQuantizedType>();
    assert(inputQType && "Tensor must have quantized datatype!");

    unsigned inputBits = inputQType.getStorageTypeIntegralWidth();

    auto outputShapedType = outputType.dyn_cast<ShapedType>();
    assert(outputShapedType && "Output must be a shaped type");

    IntegerType accElementType;
    if (inputBits == 16)
      accElementType = builder.getIntegerType(48);
    else
      accElementType = builder.getI32Type();
    auto accType = outputShapedType.clone(accElementType);
    result.addTypes(accType);
  } else {
    result.addTypes(outputType);
  }
}

/// Both the tosa.avg_pool2d and unary ops use the same UnaruOpQuantizationAttr
/// but avg_pool operator has its own builder as it has additional parameters
/// not part of the unary ops.
static void buildAvgPool2dOpWithQuantInfo(
    OpBuilder &builder, OperationState &result, Type outputType, Value input,
    DenseArrayAttr kernel, DenseArrayAttr stride, DenseArrayAttr pad) {
  result.addOperands(input);
  result.addAttribute("kernel", kernel);
  result.addAttribute("stride", stride);
  result.addAttribute("pad", pad);
  auto quantAttr = buildUnaryOpQuantizationAttr(builder, input, outputType);
  if (quantAttr)
    result.addAttribute("quantization_info", quantAttr);
  result.types.push_back(outputType);
}

/// This builder is called on single-parameter unary operators that have scale
/// relationship between their input and output, expressed by the
/// UnaryOpQuantizationAttr.
static void buildUnaryOpWithQuantInfo(OpBuilder &builder,
                                      OperationState &result, Type outputType,
                                      Value input) {
  result.addOperands(input);
  auto quantAttr = buildUnaryOpQuantizationAttr(builder, input, outputType);
  if (quantAttr)
    result.addAttribute("quantization_info", quantAttr);
  result.types.push_back(outputType);
}

/// This builder is called on TOSA pad operator that needs to create its own
/// OptionalAttr quantization_attr parameter to scale the padding values
/// correctly. No pad_const is interpreted as zero-padding.
static void buildPadOpWithQuantInfo(OpBuilder &builder, OperationState &result,
                                    Type outputType, Value input,
                                    Value paddings) {
  result.addOperands({input, paddings});
  auto quantAttr = buildPadOpQuantizationAttr(builder, input);
  if (quantAttr)
    result.addAttribute("quantization_info", quantAttr);
  result.types.push_back(outputType);
}

/// This builder is called on TOSA pad operator when an explicit pad_const
/// value is passed in. It also optionally constructs quantization_attr.
static void buildExplicitValuePadOpWithQuantInfo(OpBuilder &builder,
                                                 OperationState &result,
                                                 Type outputType, Value input,
                                                 Value paddings,
                                                 Value padConst) {
  result.addOperands({input, paddings, padConst});
  auto quantAttr = buildPadOpQuantizationAttr(builder, input);
  if (quantAttr)
    result.addAttribute("quantization_info", quantAttr);
  result.types.push_back(outputType);
}

//===----------------------------------------------------------------------===//
// TOSA Operator Return Type Inference.
//===----------------------------------------------------------------------===//

static LogicalResult resolveBroadcastShape(const ValueShapeRange &operands,
                                           SmallVector<int64_t> &outShape) {
  int64_t outRank = 0;
  for (int i = 0, e = operands.size(); i != e; ++i) {
    auto shape = operands.getShape(i);
    if (!shape.hasRank()) {
      // TODO(jennik): Update function to have better case handling for invalid
      // operands and for ranked tensors.
      return failure();
    }
    outRank = std::max<int64_t>(outRank, shape.getRank());
  }

  outShape.resize(outRank, 1);

  for (int i = 0, e = operands.size(); i != e; ++i) {
    auto shape = operands.getShape(i);
    auto rankDiff = outShape.size() - shape.getRank();

    for (size_t i = 0, e = shape.getRank(); i < e; ++i) {
      auto dim1 = outShape[i + rankDiff];
      auto dim2 = shape.getDimSize(i);
      auto resolvedDim = dim1;

      if (dim1 == 1) {
        resolvedDim = dim2;
      } else if (dim2 == 1) {
        resolvedDim = dim1;
      } else if (dim1 != dim2) {
        return failure();
      }
      outShape[i + rankDiff] = resolvedDim;
    }
  }

  return success();
}

LogicalResult tosa::ArgMaxOp::inferReturnTypeComponents(
    MLIRContext *context, ::std::optional<Location> location,
    ValueShapeRange operands, DictionaryAttr attributes, RegionRange regions,
    SmallVectorImpl<ShapedTypeComponents> &inferredReturnShapes) {
  ShapeAdaptor inputShape = operands.getShape(0);
  IntegerAttr axis = attributes.get("axis").cast<IntegerAttr>();
  int32_t axisVal = axis.getValue().getSExtValue();

  if (!inputShape.hasRank()) {
    inferredReturnShapes.push_back(ShapedTypeComponents());
    return success();
  }

  SmallVector<int64_t> outShape;
  outShape.reserve(inputShape.getRank() - 1);
  for (int i = 0, s = inputShape.getRank(); i < s; i++) {
    if (i == axisVal)
      continue;
    outShape.push_back(inputShape.getDimSize(i));
  }

  inferredReturnShapes.push_back(ShapedTypeComponents(outShape));
  return success();
}

LogicalResult tosa::RFFT2dOp::inferReturnTypeComponents(
    MLIRContext *context, ::std::optional<Location> location,
    ValueShapeRange operands, DictionaryAttr attributes, RegionRange regions,
    SmallVectorImpl<ShapedTypeComponents> &inferredReturnShapes) {
  ShapeAdaptor inputShape = operands.getShape(0);

  if (!inputShape.hasRank())
    return failure();

  llvm::SmallVector<int64_t> outputShape;
  outputShape.resize(3, ShapedType::kDynamic);
  outputShape[0] = inputShape.getDimSize(0);
  outputShape[1] = inputShape.getDimSize(1);
  int64_t inWidth = inputShape.getDimSize(2);

  // Note that we can support this calculation symbolically
  // in the future e.g. [x, y, z] -> [x, y, z / 2 - 1]
  if (inWidth != ShapedType::kDynamic)
    outputShape[2] = inWidth / 2 + 1;

  inferredReturnShapes.push_back(ShapedTypeComponents(outputShape));
  inferredReturnShapes.push_back(ShapedTypeComponents(outputShape));
  return success();
}

LogicalResult tosa::ConcatOp::inferReturnTypeComponents(
    MLIRContext *context, ::std::optional<Location> location,
    ValueShapeRange operands, DictionaryAttr attributes, RegionRange regions,
    SmallVectorImpl<ShapedTypeComponents> &inferredReturnShapes) {
  // Infer all dimension sizes by reducing based on inputs.
  int32_t axis =
      attributes.get("axis").cast<IntegerAttr>().getValue().getSExtValue();
  llvm::SmallVector<int64_t> outputShape;
  bool hasRankedInput = false;
  for (auto operand : operands) {
    ShapeAdaptor operandShape = operands.getShape(operand);
    if (!operandShape.hasRank())
      continue;

    // Copy the Operand's rank.
    if (!hasRankedInput)
      outputShape.resize(operandShape.getRank(), ShapedType::kDynamic);

    // Copy shapes until the dim is non-dynamic.
    for (int i = 0, s = operandShape.getRank(); i < s; i++) {
      if (i == axis || operandShape.isDynamicDim(i))
        continue;
      if (outputShape[i] == ShapedType::kDynamic)
        outputShape[i] = operandShape.getDimSize(i);
      if (outputShape[i] != operandShape.getDimSize(i))
        return failure();
    }

    hasRankedInput = true;
  }

  if (!hasRankedInput) {
    inferredReturnShapes.push_back(ShapedTypeComponents());
    return success();
  }

  // Determine the dimension size along the concatenation axis.
  int64_t concatDimSize = 0;
  for (auto operand : operands) {
    ShapeAdaptor operandShape = operands.getShape(operand);

    // We need to know the length of the concatenation axis of all inputs to
    // determine the dimension size of the output shape.
    if (!operandShape.hasRank() || operandShape.isDynamicDim(axis)) {
      concatDimSize = ShapedType::kDynamic;
      break;
    }

    concatDimSize += operandShape.getDimSize(axis);
  }

  outputShape[axis] = concatDimSize;

  inferredReturnShapes.push_back(ShapedTypeComponents(outputShape));
  return success();
}

LogicalResult tosa::EqualOp::inferReturnTypeComponents(
    MLIRContext *context, ::std::optional<Location> location,
    ValueShapeRange operands, DictionaryAttr attributes, RegionRange regions,
    SmallVectorImpl<ShapedTypeComponents> &inferredReturnShapes) {
  llvm::SmallVector<int64_t> outShape;
  if (resolveBroadcastShape(operands, outShape).failed()) {
    inferredReturnShapes.push_back(ShapedTypeComponents());
    return success();
  }

  inferredReturnShapes.push_back(
      ShapedTypeComponents(outShape, IntegerType::get(context, /*width=*/1)));
  return success();
}

bool tosa::EqualOp::isCompatibleReturnTypes(TypeRange l, TypeRange r) {
  if (l.size() != r.size() || l.size() != 1)
    return false;
  return succeeded(verifyCompatibleShape(l[0], r[0]));
}

LogicalResult tosa::FullyConnectedOp::inferReturnTypeComponents(
    MLIRContext *context, ::std::optional<Location> location,
    ValueShapeRange operands, DictionaryAttr attributes, RegionRange regions,
    SmallVectorImpl<ShapedTypeComponents> &inferredReturnShapes) {
  ShapeAdaptor inputShape = operands.getShape(0);
  ShapeAdaptor weightShape = operands.getShape(1);
  ShapeAdaptor biasShape = operands.getShape(2);

  // All shapes are dynamic.
  SmallVector<int64_t> outShape;
  outShape.resize(2, ShapedType::kDynamic);

  if (inputShape.hasRank()) {
    outShape[0] = inputShape.getDimSize(0);
  }

  if (weightShape.hasRank()) {
    outShape[1] = weightShape.getDimSize(0);
  }

  if (biasShape.hasRank()) {
    outShape[1] = outShape[1] == ShapedType::kDynamic ? biasShape.getDimSize(0)
                                                      : outShape[1];
  }

  inferredReturnShapes.push_back(ShapedTypeComponents(outShape));
  return success();
}

LogicalResult FullyConnectedOp::verify() { return verifyConvOp(*this); }

LogicalResult tosa::MatMulOp::inferReturnTypeComponents(
    MLIRContext *context, ::std::optional<Location> location,
    ValueShapeRange operands, DictionaryAttr attributes, RegionRange regions,
    SmallVectorImpl<ShapedTypeComponents> &inferredReturnShapes) {
  ShapeAdaptor lhsShape = operands.getShape(0);
  ShapeAdaptor rhsShape = operands.getShape(1);

  // All shapes are dynamic.
  SmallVector<int64_t> outShape;
  outShape.resize(3, ShapedType::kDynamic);

  if (lhsShape.hasRank()) {
    outShape[0] = lhsShape.getDimSize(0);
    outShape[1] = lhsShape.getDimSize(1);
  }

  if (rhsShape.hasRank()) {
    outShape[0] = outShape[0] == ShapedType::kDynamic ? rhsShape.getDimSize(0)
                                                      : outShape[0];
    outShape[2] = rhsShape.getDimSize(2);
  }

  inferredReturnShapes.push_back(ShapedTypeComponents(outShape));
  return success();
}

LogicalResult tosa::PadOp::inferReturnTypeComponents(
    MLIRContext *context, ::std::optional<Location> location,
    ValueShapeRange operands, DictionaryAttr attributes, RegionRange regions,
    SmallVectorImpl<ShapedTypeComponents> &inferredReturnShapes) {
  ShapeAdaptor inputShape = operands.getShape(0);
  ShapeAdaptor paddingShape = operands.getShape(1);
  SmallVector<int64_t> outputShape;

  // If both inputs have unknown shape, we cannot determine the shape of the
  // output.
  if (!inputShape.hasRank() && !paddingShape.hasRank()) {
    inferredReturnShapes.push_back(ShapedTypeComponents());
    return success();
  }

  // If the input rank is unknown we can info the output rank using the padding
  // shape's first dim.
  if (!inputShape.hasRank()) {
    if (paddingShape.isDynamicDim(0)) {
      inferredReturnShapes.push_back(ShapedTypeComponents());
      return success();
    }

    outputShape.resize(paddingShape.getDimSize(0), ShapedType::kDynamic);
    inferredReturnShapes.push_back(ShapedTypeComponents(outputShape));
    return success();
  }

  DenseIntElementsAttr paddings;
  // If the paddings value is not a constant, all dimensions must be dynamic.
  if (!matchPattern(operands[1], m_Constant(&paddings))) {
    outputShape.resize(inputShape.getRank(), ShapedType::kDynamic);
    inferredReturnShapes.push_back(ShapedTypeComponents(outputShape));
    return success();
  }

  SmallVector<int64_t> paddingValues;
  for (auto val : paddings) {
    paddingValues.push_back(val.getSExtValue());
  }

  outputShape.reserve(inputShape.getRank());
  for (int i = 0, s = inputShape.getRank(); i < s; i++) {
    if (inputShape.isDynamicDim(i)) {
      outputShape.push_back(ShapedType::kDynamic);
      continue;
    }

    outputShape.push_back(inputShape.getDimSize(i) + paddingValues[i * 2] +
                          paddingValues[i * 2 + 1]);
  }

  inferredReturnShapes.push_back(ShapedTypeComponents(outputShape));
  return success();
}

static SmallVector<int64_t> convertToMlirShape(ArrayRef<int64_t> shape) {
  return to_vector(llvm::map_range(shape, [](int64_t dim) {
    return dim == -1 ? ShapedType::kDynamic : dim;
  }));
}

LogicalResult tosa::SliceOp::inferReturnTypeComponents(
    MLIRContext *context, ::std::optional<Location> location,
    ValueShapeRange operands, DictionaryAttr attributes, RegionRange regions,
    SmallVectorImpl<ShapedTypeComponents> &inferredReturnShapes) {
<<<<<<< HEAD
  ArrayAttr sizes = SliceOpAdaptor(operands, attributes).getSize();
  SmallVector<int64_t> outputShape;
  outputShape.reserve(sizes.size());
  for (auto val : sizes) {
    outputShape.push_back(val.cast<IntegerAttr>().getValue().getSExtValue());
  }

  inferredReturnShapes.push_back(
      ShapedTypeComponents(convertToMlirShape(outputShape)));
=======
  inferredReturnShapes.push_back(ShapedTypeComponents(
      convertToMlirShape(SliceOpAdaptor(operands, attributes).getSize())));
>>>>>>> e1acf65b
  return success();
}

LogicalResult tosa::TableOp::inferReturnTypeComponents(
    MLIRContext *context, ::std::optional<Location> location,
    ValueShapeRange operands, DictionaryAttr attributes, RegionRange regions,
    SmallVectorImpl<ShapedTypeComponents> &inferredReturnShapes) {
  ShapeAdaptor inputShape = operands.getShape(0);

  if (!inputShape.hasRank()) {
    inferredReturnShapes.push_back(ShapedTypeComponents());
    return success();
  }

  inferredReturnShapes.resize(1);
  inputShape.getDims(inferredReturnShapes[0]);
  return success();
}

LogicalResult tosa::TileOp::inferReturnTypeComponents(
    MLIRContext *context, ::std::optional<Location> location,
    ValueShapeRange operands, DictionaryAttr attributes, RegionRange regions,
    SmallVectorImpl<ShapedTypeComponents> &inferredReturnShapes) {
  TileOpAdaptor adaptor(operands, attributes);
  ArrayRef<int64_t> multiples = adaptor.getMultiples();
  ShapeAdaptor inputShape = operands.getShape(0);
  SmallVector<int64_t> outputShape;
  if (!inputShape.hasRank()) {
    outputShape.resize(multiples.size(), ShapedType::kDynamic);
    inferredReturnShapes.push_back(ShapedTypeComponents(outputShape));
    return success();
  }

  // Any non dynamic dimension can be multiplied to a known size.
  outputShape.reserve(multiples.size());
  for (int i = 0, s = inputShape.getRank(); i < s; i++) {
    int64_t dim = inputShape.getDimSize(i);
    if (dim != ShapedType::kDynamic)
      dim *= multiples[i];
    outputShape.push_back(dim);
  }

  inferredReturnShapes.push_back(ShapedTypeComponents(outputShape));
  return success();
}

LogicalResult tosa::ReshapeOp::inferReturnTypeComponents(
    MLIRContext *context, ::std::optional<Location> location,
    ValueShapeRange operands, DictionaryAttr attributes, RegionRange regions,
    SmallVectorImpl<ShapedTypeComponents> &inferredReturnShapes) {
  ReshapeOpAdaptor adaptor(operands, attributes);
  ShapeAdaptor inputShape = operands.getShape(0);
  llvm::SmallVector<int64_t> newShapeValue =
      convertToMlirShape(adaptor.getNewShape());

  // We cannot infer from the total number of elements so we must take the
  // shape attribute as exact.
  if (!inputShape.hasRank() || !inputShape.hasStaticShape()) {
    inferredReturnShapes.push_back(ShapedTypeComponents(newShapeValue));
    return success();
  }

  // Determine the number of elements covered by the slice of all static
  // dimensions. This allows us to infer the length of the remaining dynamic
  // dimension.
  int64_t numElements = inputShape.getNumElements();
  int64_t staticMul = 1;
  for (auto val : newShapeValue) {
    if (!ShapedType::isDynamic(val)) {
      staticMul *= val;
    }
  }

  // Determine the length of the dynamic dimension.
  for (auto &val : newShapeValue) {
    if (ShapedType::isDynamic(val))
      val = numElements / staticMul;
  }

  inferredReturnShapes.push_back(ShapedTypeComponents(newShapeValue));
  return success();
}

mlir::LogicalResult tosa::ReshapeOp::verify() {
  ShapedType inputType = getInput1().getType().cast<ShapedType>();
  ShapedType outputType = getType().cast<ShapedType>();

  if (inputType.hasStaticShape() && outputType.hasStaticShape()) {
    int64_t inputElementsNum = inputType.getNumElements();
    int64_t outputElementsNum = outputType.getNumElements();
    if (inputElementsNum != outputElementsNum) {
      return emitOpError() << "Cannot reshape " << inputElementsNum
                           << " elements into " << outputElementsNum;
    }
  }
  return mlir::success();
}

LogicalResult tosa::TransposeOp::getConstantPerms(SmallVector<int64_t> &perms) {
  // Perms must be constants.
  DenseIntElementsAttr permsAttr;
  if (!matchPattern(getPerms(), m_Constant(&permsAttr)))
    return failure();

  // Transpose is not the identity transpose.
  perms = llvm::to_vector(
      llvm::map_range(permsAttr.getValues<APInt>(),
                      [](const APInt &val) { return val.getSExtValue(); }));

  return success();
}

LogicalResult tosa::TransposeOp::inferReturnTypeComponents(
    MLIRContext *context, ::std::optional<Location> location,
    ValueShapeRange operands, DictionaryAttr attributes, RegionRange regions,
    SmallVectorImpl<ShapedTypeComponents> &inferredReturnShapes) {
  ShapeAdaptor inputShape = operands.getShape(0);
  ShapeAdaptor permsShape = operands.getShape(1);

  // If input rank and permutation length is unknown, the output rank is
  // unknown.
  if (!inputShape.hasRank() || !permsShape.hasRank() ||
      permsShape.isDynamicDim(0)) {
    inferredReturnShapes.push_back(ShapedTypeComponents());
    return success();
  }

  // This would imply the number of permutations does not match the rank of the
  // input which is illegal.
  if (permsShape.getDimSize(0) != inputShape.getRank()) {
    return failure();
  }

  // Without the input dims we cannot determine the output dim sizes but we
  // can determine the output rank.
  SmallVector<int64_t> outputShape;
  if (!inputShape.hasRank()) {
    outputShape.resize(permsShape.getDimSize(0), ShapedType::kDynamic);
    inferredReturnShapes.push_back(ShapedTypeComponents(outputShape));
    return success();
  }

  // Rank-0 means no permutations matter.
  if (inputShape.getRank() == 0) {
    inferredReturnShapes.push_back(ShapedTypeComponents(outputShape));
    return success();
  }

  // Check whether the input dimensions are all the same.
  bool allTheSame = true;
  for (int i = 1, s = inputShape.getRank(); i < s; i++) {
    if (inputShape.getDimSize(0) != inputShape.getDimSize(i)) {
      allTheSame = false;
      break;
    }
  }

  // If all of the input dimensions are the same we don't care about the
  // permutation.
  if (allTheSame) {
    outputShape.resize(inputShape.getRank(), inputShape.getDimSize(0));
    inferredReturnShapes.push_back(ShapedTypeComponents(outputShape));
    return success();
  }

  outputShape.resize(inputShape.getRank(), ShapedType::kDynamic);
  // If the permuations are a constant we can directly determine the output
  // shape.
  if (ShapeAdaptor permShape = operands.getValueAsShape(1)) {
    outputShape.reserve(inputShape.getRank());
    for (int i = 0, s = inputShape.getRank(); i < s; i++) {
      outputShape[i] = inputShape.getDimSize(permShape.getDimSize(i));
    }
  }

  inferredReturnShapes.push_back(ShapedTypeComponents(outputShape));
  return success();
}

LogicalResult tosa::GatherOp::inferReturnTypeComponents(
    MLIRContext *context, ::std::optional<Location> location,
    ValueShapeRange operands, DictionaryAttr attributes, RegionRange regions,
    SmallVectorImpl<ShapedTypeComponents> &inferredReturnShapes) {
  llvm::SmallVector<int64_t> outputShape;
  outputShape.resize(3, ShapedType::kDynamic);

  ShapeAdaptor valuesShape = operands.getShape(0);
  if (valuesShape.hasRank()) {
    outputShape[0] = valuesShape.getDimSize(0);
    outputShape[2] = valuesShape.getDimSize(2);
  }

  ShapeAdaptor indicesShape = operands.getShape(1);
  if (indicesShape.hasRank()) {
    if (outputShape[0] == ShapedType::kDynamic)
      outputShape[0] = indicesShape.getDimSize(0);
    if (outputShape[1] == ShapedType::kDynamic)
      outputShape[1] = indicesShape.getDimSize(1);
  }

  inferredReturnShapes.push_back(ShapedTypeComponents(outputShape));
  return success();
}

LogicalResult tosa::ResizeOp::inferReturnTypeComponents(
    MLIRContext *context, ::std::optional<Location> location,
    ValueShapeRange operands, DictionaryAttr attributes, RegionRange regions,
    SmallVectorImpl<ShapedTypeComponents> &inferredReturnShapes) {
  ResizeOpAdaptor adaptor(operands, attributes);
  llvm::SmallVector<int64_t, 4> outputShape;
  outputShape.resize(4, ShapedType::kDynamic);

  ShapeAdaptor inputShape = operands.getShape(adaptor.getInput());
  if (!inputShape.hasRank())
    return failure();

  outputShape[0] = inputShape.getDimSize(0);
  outputShape[3] = inputShape.getDimSize(3);
  int64_t inputHeight = inputShape.getDimSize(1);
  int64_t inputWidth = inputShape.getDimSize(2);

  if ((inputHeight == ShapedType::kDynamic) ||
      (inputWidth == ShapedType::kDynamic))
    return failure();

  llvm::ArrayRef<int64_t> scaleInt = adaptor.getScale();
  llvm::ArrayRef<int64_t> offsetInt = adaptor.getOffset();
  llvm::ArrayRef<int64_t> borderInt = adaptor.getBorder();

  // Compute the output shape based on attributes: scale, offset, and border.
  outputShape[1] =
      (((inputHeight - 1) * scaleInt[0] - offsetInt[0] + borderInt[0]) /
       scaleInt[1]) +
      1;

  outputShape[2] =
      (((inputWidth - 1) * scaleInt[2] - offsetInt[1] + borderInt[1]) /
       scaleInt[3]) +
      1;

  inferredReturnShapes.push_back(ShapedTypeComponents(outputShape));
  return success();
}

LogicalResult tosa::ScatterOp::inferReturnTypeComponents(
    MLIRContext *context, ::std::optional<Location> location,
    ValueShapeRange operands, DictionaryAttr attributes, RegionRange regions,
    SmallVectorImpl<ShapedTypeComponents> &inferredReturnShapes) {
  llvm::SmallVector<int64_t> outputShape;
  outputShape.resize(3, ShapedType::kDynamic);

  ShapeAdaptor valuesInShape = operands.getShape(0);
  if (valuesInShape.hasRank()) {
    outputShape[0] = valuesInShape.getDimSize(0);
    outputShape[1] = valuesInShape.getDimSize(1);
    outputShape[2] = valuesInShape.getDimSize(2);
  }

  ShapeAdaptor indicesShape = operands.getShape(1);
  if (indicesShape.hasRank()) {
    if (outputShape[0] == ShapedType::kDynamic)
      outputShape[0] = indicesShape.getDimSize(0);
  }

  ShapeAdaptor inputShape = operands.getShape(2);
  if (inputShape.hasRank()) {
    if (outputShape[0] == ShapedType::kDynamic)
      outputShape[0] = inputShape.getDimSize(0);
    if (outputShape[2] == ShapedType::kDynamic)
      outputShape[2] = inputShape.getDimSize(2);
  }

  inferredReturnShapes.push_back(ShapedTypeComponents(outputShape));
  return success();
}

static LogicalResult ReduceInferReturnTypes(
    ShapeAdaptor operandShape, IntegerAttr axis,
    SmallVectorImpl<ShapedTypeComponents> &inferredReturnShapes) {
  if (!operandShape.hasRank()) {
    inferredReturnShapes.push_back(ShapedTypeComponents());
    return success();
  }

  SmallVector<int64_t> outputShape;
  operandShape.getDims(outputShape);
  int64_t axisVal = axis.getValue().getSExtValue();
  outputShape[axisVal] = 1;
  inferredReturnShapes.push_back(ShapedTypeComponents(outputShape));
  return success();
}

#define REDUCE_SHAPE_INFER(OP)                                                 \
  LogicalResult OP::inferReturnTypeComponents(                                 \
      MLIRContext *context, ::std::optional<Location> location,                \
      ValueShapeRange operands, DictionaryAttr attributes,                     \
      RegionRange regions,                                                     \
      SmallVectorImpl<ShapedTypeComponents> &inferredReturnShapes) {           \
    return ReduceInferReturnTypes(operands.getShape(0),                        \
                                  attributes.get("axis").cast<IntegerAttr>(),  \
                                  inferredReturnShapes);                       \
  }

REDUCE_SHAPE_INFER(tosa::ReduceAllOp)
REDUCE_SHAPE_INFER(tosa::ReduceAnyOp)
REDUCE_SHAPE_INFER(tosa::ReduceMaxOp)
REDUCE_SHAPE_INFER(tosa::ReduceMinOp)
REDUCE_SHAPE_INFER(tosa::ReduceProdOp)
REDUCE_SHAPE_INFER(tosa::ReduceSumOp)
#undef REDUCE_SHAPE_INFER

static LogicalResult NAryInferReturnTypes(
    const ValueShapeRange &operands,
    SmallVectorImpl<ShapedTypeComponents> &inferredReturnShapes) {
  llvm::SmallVector<int64_t> outShape;
  if (resolveBroadcastShape(operands, outShape).failed()) {
    inferredReturnShapes.push_back(ShapedTypeComponents());
  } else {
    inferredReturnShapes.push_back(ShapedTypeComponents(outShape));
  }
  return success();
}

#define NARY_SHAPE_INFER(OP)                                                   \
  LogicalResult OP::inferReturnTypeComponents(                                 \
      MLIRContext *context, ::std::optional<Location> location,                \
      ValueShapeRange operands, DictionaryAttr attributes,                     \
      RegionRange regions,                                                     \
      SmallVectorImpl<ShapedTypeComponents> &inferredReturnShapes) {           \
    return NAryInferReturnTypes(operands, inferredReturnShapes);               \
  }

NARY_SHAPE_INFER(tosa::AbsOp)
NARY_SHAPE_INFER(tosa::AddOp)
NARY_SHAPE_INFER(tosa::ArithmeticRightShiftOp)
NARY_SHAPE_INFER(tosa::BitwiseAndOp)
NARY_SHAPE_INFER(tosa::BitwiseOrOp)
NARY_SHAPE_INFER(tosa::BitwiseXorOp)
NARY_SHAPE_INFER(tosa::BitwiseNotOp)
NARY_SHAPE_INFER(tosa::CastOp)
NARY_SHAPE_INFER(tosa::CeilOp)
NARY_SHAPE_INFER(tosa::ClampOp)
NARY_SHAPE_INFER(tosa::ClzOp)
NARY_SHAPE_INFER(tosa::DivOp)
NARY_SHAPE_INFER(tosa::ExpOp)
NARY_SHAPE_INFER(tosa::FloorOp)
NARY_SHAPE_INFER(tosa::GreaterEqualOp)
NARY_SHAPE_INFER(tosa::GreaterOp)
NARY_SHAPE_INFER(tosa::IdentityOp)
NARY_SHAPE_INFER(tosa::LogOp)
NARY_SHAPE_INFER(tosa::LogicalAndOp)
NARY_SHAPE_INFER(tosa::LogicalLeftShiftOp)
NARY_SHAPE_INFER(tosa::LogicalNotOp)
NARY_SHAPE_INFER(tosa::LogicalOrOp)
NARY_SHAPE_INFER(tosa::LogicalRightShiftOp)
NARY_SHAPE_INFER(tosa::LogicalXorOp)
NARY_SHAPE_INFER(tosa::MaximumOp)
NARY_SHAPE_INFER(tosa::MinimumOp)
NARY_SHAPE_INFER(tosa::MulOp)
NARY_SHAPE_INFER(tosa::NegateOp)
NARY_SHAPE_INFER(tosa::PowOp)
NARY_SHAPE_INFER(tosa::ReciprocalOp)
NARY_SHAPE_INFER(tosa::RescaleOp)
NARY_SHAPE_INFER(tosa::ReverseOp)
NARY_SHAPE_INFER(tosa::RsqrtOp)
NARY_SHAPE_INFER(tosa::SelectOp)
NARY_SHAPE_INFER(tosa::SubOp)
NARY_SHAPE_INFER(tosa::TanhOp)
NARY_SHAPE_INFER(tosa::SigmoidOp)
#undef PRED_SHAPE_INFER

static LogicalResult poolingInferReturnTypes(
    const ValueShapeRange &operands, DictionaryAttr attributes,
    SmallVectorImpl<ShapedTypeComponents> &inferredReturnShapes) {
  ShapeAdaptor inputShape = operands.getShape(0);
  llvm::SmallVector<int64_t> outputShape;
  outputShape.resize(4, ShapedType::kDynamic);

  // We only know the rank if the input type is unranked.
  if (!inputShape) {
    inferredReturnShapes.push_back(ShapedTypeComponents(outputShape));
    return success();
  }

  // Batch and number of channels are identical for pooling layer.
  outputShape[0] = inputShape.getDimSize(0);
  outputShape[3] = inputShape.getDimSize(3);

  int64_t height = inputShape.getDimSize(1);
  int64_t width = inputShape.getDimSize(2);

  ArrayRef<int64_t> kernel = attributes.get("kernel").cast<DenseI64ArrayAttr>();
  ArrayRef<int64_t> stride = attributes.get("stride").cast<DenseI64ArrayAttr>();
  ArrayRef<int64_t> pad = attributes.get("pad").cast<DenseI64ArrayAttr>();

  if (!ShapedType::isDynamic(height)) {
    int64_t padded = height + pad[0] + pad[1] - kernel[0];
    outputShape[1] = padded / stride[0] + 1;
  }

  if (!ShapedType::isDynamic(width)) {
    int64_t padded = width + pad[2] + pad[3] - kernel[1];
    outputShape[2] = padded / stride[1] + 1;
  }

  inferredReturnShapes.push_back(ShapedTypeComponents(outputShape));
  return success();
}

LogicalResult Conv2DOp::inferReturnTypeComponents(
    MLIRContext *context, ::std::optional<Location> location,
    ValueShapeRange operands, DictionaryAttr attributes, RegionRange regions,
    SmallVectorImpl<ShapedTypeComponents> &inferredReturnShapes) {
  llvm::SmallVector<int64_t> outputShape(4, ShapedType::kDynamic);
  Conv2DOp::Adaptor adaptor(operands.getValues(), attributes);

  int64_t inputWidth = ShapedType::kDynamic;
  int64_t inputHeight = ShapedType::kDynamic;
  int64_t weightWidth = ShapedType::kDynamic;
  int64_t weightHeight = ShapedType::kDynamic;

  // Input shape describes input width/height and batch.

  ShapeAdaptor inputShape = operands.getShape(adaptor.getInput());
  if (inputShape.hasRank()) {
    outputShape[0] = inputShape.getDimSize(0);
    inputHeight = inputShape.getDimSize(1);
    inputWidth = inputShape.getDimSize(2);
  }

  // Weight shapes describes the filter width/height and the output channels.
  ShapeAdaptor weightShape = operands.getShape(adaptor.getWeight());
  if (weightShape.hasRank()) {
    outputShape[3] = weightShape.getDimSize(0);
    weightHeight = weightShape.getDimSize(1);
    weightWidth = weightShape.getDimSize(2);
  }

  // Bias shape can describe the output channels.
  ShapeAdaptor biasShape = operands.getShape(adaptor.getBias());
  if (biasShape.hasRank()) {
    outputShape[3] = ShapedType::isDynamic(outputShape[3])
                         ? biasShape.getDimSize(0)
                         : outputShape[3];
  }

  llvm::ArrayRef<int64_t> dilation = adaptor.getDilation();
  llvm::ArrayRef<int64_t> stride = adaptor.getStride();
  llvm::ArrayRef<int64_t> padding = adaptor.getPad();

  if (!ShapedType::isDynamic(inputHeight) &&
      !ShapedType::isDynamic(weightHeight)) {
    int64_t inputSize = inputHeight + padding[0] + padding[1];
    int64_t filterSize = (weightHeight - 1) * dilation[0] + 1;
    int64_t unstridedResult = inputSize - filterSize + 1;
    outputShape[1] = (unstridedResult - 1) / stride[0] + 1;
  }

  if (!ShapedType::isDynamic(inputWidth) &&
      !ShapedType::isDynamic(weightWidth)) {
    int64_t inputSize = inputWidth + padding[2] + padding[3];
    int64_t filterSize = (weightWidth - 1) * dilation[1] + 1;
    int64_t unstridedResult = inputSize - filterSize + 1;
    outputShape[2] = (unstridedResult - 1) / stride[1] + 1;
  }

  inferredReturnShapes.push_back(ShapedTypeComponents(outputShape));
  return success();
}

LogicalResult Conv2DOp::verify() { return verifyConvOp(*this); }

LogicalResult Conv3DOp::inferReturnTypeComponents(
    MLIRContext *context, ::std::optional<Location> location,
    ValueShapeRange operands, DictionaryAttr attributes, RegionRange regions,
    SmallVectorImpl<ShapedTypeComponents> &inferredReturnShapes) {
  llvm::SmallVector<int64_t> outputShape(5, ShapedType::kDynamic);
  Conv3DOp::Adaptor adaptor(operands.getValues(), attributes);

  int64_t inputWidth = ShapedType::kDynamic;
  int64_t inputHeight = ShapedType::kDynamic;
  int64_t inputDepth = ShapedType::kDynamic;

  int64_t weightWidth = ShapedType::kDynamic;
  int64_t weightHeight = ShapedType::kDynamic;
  int64_t weightDepth = ShapedType::kDynamic;

  // Input shape describes input width/height and batch.
  ShapeAdaptor inputShape = operands.getShape(adaptor.getInput());
  if (inputShape.hasRank()) {
    outputShape[0] = inputShape.getDimSize(0);
    inputDepth = inputShape.getDimSize(1);
    inputHeight = inputShape.getDimSize(2);
    inputWidth = inputShape.getDimSize(3);
  }

  // Weight shapes describes the filter width/height and the output channels.
  ShapeAdaptor weightShape = operands.getShape(adaptor.getWeight());
  if (weightShape.hasRank()) {
    outputShape[4] = weightShape.getDimSize(0);
    weightDepth = weightShape.getDimSize(1);
    weightHeight = weightShape.getDimSize(2);
    weightWidth = weightShape.getDimSize(3);
  }

  // Bias shape can describe the output channels.
  ShapeAdaptor biasShape = operands.getShape(adaptor.getBias());
  if (biasShape.hasRank() && ShapedType::isDynamic(outputShape[4])) {
    outputShape[4] = biasShape.getDimSize(0);
  }

  llvm::ArrayRef<int64_t> dilation = adaptor.getDilation();
  llvm::ArrayRef<int64_t> stride = adaptor.getStride();
  llvm::ArrayRef<int64_t> pad = adaptor.getPad();

  if (!ShapedType::isDynamic(inputDepth) &&
      !ShapedType::isDynamic(weightDepth)) {
    int32_t inputSize = inputDepth + pad[0] + pad[1];
    int32_t filterSize = (weightDepth - 1) * dilation[0] + 1;
    int32_t unstridedResult = inputSize - filterSize + 1;
    outputShape[1] = (unstridedResult - 1) / stride[0] + 1;
  }

  if (!ShapedType::isDynamic(inputHeight) &&
      !ShapedType::isDynamic(weightHeight)) {
    int32_t inputSize = inputHeight + pad[2] + pad[3];
    int32_t filterSize = (weightHeight - 1) * dilation[1] + 1;
    int32_t unstridedResult = inputSize - filterSize + 1;
    outputShape[2] = (unstridedResult - 1) / stride[1] + 1;
  }

  if (!ShapedType::isDynamic(inputWidth) &&
      !ShapedType::isDynamic(weightWidth)) {
    int32_t inputSize = inputWidth + pad[4] + pad[5];
    int32_t filterSize = (weightWidth - 1) * dilation[2] + 1;
    int32_t unstridedResult = inputSize - filterSize + 1;
    outputShape[3] = (unstridedResult - 1) / stride[2] + 1;
  }

  inferredReturnShapes.push_back(ShapedTypeComponents(outputShape));
  return success();
}

LogicalResult Conv3DOp::verify() { return verifyConvOp(*this); }

LogicalResult AvgPool2dOp::inferReturnTypeComponents(
    MLIRContext *context, ::std::optional<Location> location,
    ValueShapeRange operands, DictionaryAttr attributes, RegionRange regions,
    SmallVectorImpl<ShapedTypeComponents> &inferredReturnShapes) {
  return poolingInferReturnTypes(operands, attributes, inferredReturnShapes);
}

LogicalResult MaxPool2dOp::inferReturnTypeComponents(
    MLIRContext *context, ::std::optional<Location> location,
    ValueShapeRange operands, DictionaryAttr attributes, RegionRange regions,
    SmallVectorImpl<ShapedTypeComponents> &inferredReturnShapes) {
  return poolingInferReturnTypes(operands, attributes, inferredReturnShapes);
}

LogicalResult DepthwiseConv2DOp::inferReturnTypeComponents(
    MLIRContext *context, ::std::optional<Location> location,
    ValueShapeRange operands, DictionaryAttr attributes, RegionRange regions,
    SmallVectorImpl<ShapedTypeComponents> &inferredReturnShapes) {
  llvm::SmallVector<int64_t> outputShape(4, ShapedType::kDynamic);
  DepthwiseConv2DOp::Adaptor adaptor(operands.getValues(), attributes);

  int64_t inputWidth = ShapedType::kDynamic;
  int64_t inputHeight = ShapedType::kDynamic;
  int64_t inputChannels = ShapedType::kDynamic;

  int64_t weightWidth = ShapedType::kDynamic;
  int64_t weightHeight = ShapedType::kDynamic;
  int64_t depthChannels = ShapedType::kDynamic;

  // Input shape describes input width/height and batch.
  ShapeAdaptor inputShape = operands.getShape(adaptor.getInput());
  if (inputShape.hasRank()) {
    outputShape[0] = inputShape.getDimSize(0);
    inputHeight = inputShape.getDimSize(1);
    inputWidth = inputShape.getDimSize(2);
    inputChannels = inputShape.getDimSize(3);
  }

  // Weight shapes describes the filter width/height and the output channels.
  ShapeAdaptor weightShape = operands.getShape(adaptor.getWeight());
  if (weightShape.hasRank()) {
    weightHeight = weightShape.getDimSize(0);
    weightWidth = weightShape.getDimSize(1);
    inputChannels = ShapedType::isDynamic(inputChannels)
                        ? weightShape.getDimSize(2)
                        : inputChannels;
    depthChannels = weightShape.getDimSize(3);
  }

  // If both inputChannels and depthChannels are available we can determine
  // the output channels.
  if (!ShapedType::isDynamic(inputChannels) &&
      !ShapedType::isDynamic(depthChannels)) {
    outputShape[3] = inputChannels * depthChannels;
  }

  // Bias shape can describe the output channels.
  ShapeAdaptor biasShape = operands.getShape(adaptor.getBias());
  if (biasShape.hasRank()) {
    outputShape[3] = ShapedType::isDynamic(outputShape[3])
                         ? biasShape.getDimSize(0)
                         : outputShape[3];
  }

  llvm::ArrayRef<int64_t> dilation = adaptor.getDilation();
  llvm::ArrayRef<int64_t> padding = adaptor.getPad();
  llvm::ArrayRef<int64_t> stride = adaptor.getStride();

  if (!ShapedType::isDynamic(inputHeight) &&
      !ShapedType::isDynamic(weightHeight)) {
    int64_t inputSize = inputHeight + padding[0] + padding[1];
    int64_t filterSize = (weightHeight - 1) * dilation[0] + 1;
    int64_t unstridedResult = inputSize - filterSize + 1;
    outputShape[1] = (unstridedResult - 1) / stride[0] + 1;
  }

  if (!ShapedType::isDynamic(inputWidth) &&
      !ShapedType::isDynamic(weightWidth)) {
    int64_t inputSize = inputWidth + padding[2] + padding[3];
    int64_t filterSize = (weightWidth - 1) * dilation[1] + 1;
    int64_t unstridedResult = inputSize - filterSize + 1;
    outputShape[2] = (unstridedResult - 1) / stride[1] + 1;
  }

  inferredReturnShapes.push_back(ShapedTypeComponents(outputShape));
  return success();
}

LogicalResult DepthwiseConv2DOp::verify() { return verifyConvOp(*this); }

LogicalResult TransposeConv2DOp::inferReturnTypeComponents(
    MLIRContext *context, ::std::optional<Location> location,
    ValueShapeRange operands, DictionaryAttr attributes, RegionRange regions,
    SmallVectorImpl<ShapedTypeComponents> &inferredReturnShapes) {
  TransposeConv2DOp::Adaptor adaptor(operands.getValues(), attributes);
  // outputShape is mutable.
  llvm::SmallVector<int64_t> outputShape =
      convertToMlirShape(adaptor.getOutShape());

  int64_t inputWidth = ShapedType::kDynamic;
  int64_t inputHeight = ShapedType::kDynamic;
  int64_t weightWidth = ShapedType::kDynamic;
  int64_t weightHeight = ShapedType::kDynamic;

  // Input shape describes input width/height and batch.
  ShapeAdaptor inputShape = operands.getShape(adaptor.getInput());
  if (inputShape.hasRank()) {
    outputShape[0] = ShapedType::isDynamic(outputShape[0])
                         ? inputShape.getDimSize(0)
                         : outputShape[0];
    inputHeight = inputShape.getDimSize(1);
    inputWidth = inputShape.getDimSize(2);
  }

  // Weight shapes describes the filter width/height and the output channels.
  ShapeAdaptor weightShape = operands.getShape(adaptor.getFilter());
  if (weightShape.hasRank()) {
    outputShape[3] = ShapedType::isDynamic(outputShape[3])
                         ? weightShape.getDimSize(0)
                         : outputShape[3];
    weightHeight = weightShape.getDimSize(1);
    weightWidth = weightShape.getDimSize(2);
  }

  // Bias shape can describe the output channels.
  ShapeAdaptor biasShape = operands.getShape(adaptor.getInput());
  if (biasShape.hasRank()) {
    outputShape[3] = ShapedType::isDynamic(outputShape[3])
                         ? biasShape.getDimSize(0)
                         : outputShape[3];
  }

  llvm::ArrayRef<int64_t> padding = adaptor.getOutPad();
  llvm::ArrayRef<int64_t> stride = adaptor.getStride();

  if (!ShapedType::isDynamic(inputHeight) &&
      !ShapedType::isDynamic(weightHeight)) {
    int64_t calculateSize =
        (inputHeight - 1) * stride[0] + padding[0] + padding[1] + weightHeight;
    outputShape[1] =
        ShapedType::isDynamic(outputShape[1]) ? calculateSize : outputShape[1];
  }

  if (!ShapedType::isDynamic(inputWidth) &&
      !ShapedType::isDynamic(weightWidth)) {
    int64_t calculateSize =
        (inputWidth - 1) * stride[1] + padding[2] + padding[3] + weightWidth;
    outputShape[2] =
        ShapedType::isDynamic(outputShape[2]) ? calculateSize : outputShape[2];
  }

  inferredReturnShapes.push_back(ShapedTypeComponents(outputShape));
  return success();
}

LogicalResult IfOp::inferReturnTypeComponents(
    MLIRContext *context, ::std::optional<Location> location,
    ValueShapeRange operands, DictionaryAttr attributes, RegionRange regions,
    SmallVectorImpl<ShapedTypeComponents> &inferredReturnShapes) {
  llvm::SmallVector<tosa::YieldOp> yieldOps;
  for (Region *region : regions) {
    for (auto &block : *region)
      if (auto returnOp = dyn_cast<tosa::YieldOp>(block.getTerminator()))
        yieldOps.push_back(returnOp);
  }

  if (yieldOps.empty())
    return failure();

  // Get the initial type information for the yield op.
  llvm::SmallVector<ValueKnowledge> resultKnowledge;
  resultKnowledge.reserve(yieldOps.front().getNumOperands());
  for (auto operand : yieldOps.front().getOperands()) {
    resultKnowledge.push_back(
        ValueKnowledge::getKnowledgeFromType(operand.getType()));
  }

  for (auto yieldOp : yieldOps) {
    if (resultKnowledge.size() != yieldOp.getNumOperands())
      return failure();

    for (const auto &it : llvm::enumerate(yieldOp.getOperands())) {
      int32_t index = it.index();
      auto meet = ValueKnowledge::meet(
          resultKnowledge[index],
          ValueKnowledge::getKnowledgeFromType(it.value().getType()));
      if (!meet)
        continue;
      resultKnowledge[index] = meet;
    }
  }

  for (const ValueKnowledge &result : resultKnowledge) {
    inferredReturnShapes.push_back(result.getShapedTypeComponents());
  }

  return success();
}

LogicalResult WhileOp::inferReturnTypeComponents(
    MLIRContext *context, ::std::optional<Location> location,
    ValueShapeRange operands, DictionaryAttr attributes, RegionRange regions,
    SmallVectorImpl<ShapedTypeComponents> &inferredReturnShapes) {
  llvm::SmallVector<tosa::YieldOp> yieldOps;
  for (auto &block : *regions[1])
    if (auto returnOp = dyn_cast<tosa::YieldOp>(block.getTerminator()))
      yieldOps.push_back(returnOp);

  // TOSA's while must have a tosa.yield as its terminator. If not found this
  // tosa.while is invalid.
  if (yieldOps.empty())
    return failure();

  // Get the initial type information from the operand types.
  llvm::SmallVector<ValueKnowledge> resultKnowledge;
  resultKnowledge.reserve(yieldOps.front().getNumOperands());
  for (auto operand : yieldOps.front().getOperands()) {
    resultKnowledge.push_back(
        ValueKnowledge::getKnowledgeFromType(operand.getType()));
  }

  for (auto yieldOp : yieldOps) {
    if (resultKnowledge.size() != yieldOp.getNumOperands())
      return failure();

    for (const auto &it : llvm::enumerate(yieldOp.getOperands())) {
      int32_t index = it.index();
      if (auto meet = ValueKnowledge::meet(
              resultKnowledge[index],
              ValueKnowledge::getKnowledgeFromType(it.value().getType()))) {
        resultKnowledge[index] = meet;
      }
    }
  }

  for (const ValueKnowledge &result : resultKnowledge) {
    inferredReturnShapes.push_back(result.getShapedTypeComponents());
  }

  return success();
}

//===----------------------------------------------------------------------===//
// TOSA Attribute Definitions.
//===----------------------------------------------------------------------===//

#define GET_ATTRDEF_CLASSES
#include "mlir/Dialect/Tosa/IR/TosaAttributes.cpp.inc"

//===----------------------------------------------------------------------===//
// TOSA Operator Definitions.
//===----------------------------------------------------------------------===//

#define GET_OP_CLASSES
#include "mlir/Dialect/Tosa/IR/TosaOps.cpp.inc"<|MERGE_RESOLUTION|>--- conflicted
+++ resolved
@@ -613,20 +613,8 @@
     MLIRContext *context, ::std::optional<Location> location,
     ValueShapeRange operands, DictionaryAttr attributes, RegionRange regions,
     SmallVectorImpl<ShapedTypeComponents> &inferredReturnShapes) {
-<<<<<<< HEAD
-  ArrayAttr sizes = SliceOpAdaptor(operands, attributes).getSize();
-  SmallVector<int64_t> outputShape;
-  outputShape.reserve(sizes.size());
-  for (auto val : sizes) {
-    outputShape.push_back(val.cast<IntegerAttr>().getValue().getSExtValue());
-  }
-
-  inferredReturnShapes.push_back(
-      ShapedTypeComponents(convertToMlirShape(outputShape)));
-=======
   inferredReturnShapes.push_back(ShapedTypeComponents(
       convertToMlirShape(SliceOpAdaptor(operands, attributes).getSize())));
->>>>>>> e1acf65b
   return success();
 }
 
