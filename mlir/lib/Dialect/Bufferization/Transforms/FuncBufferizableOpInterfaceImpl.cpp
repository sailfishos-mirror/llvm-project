//===- BufferizableOpInterfaceImpl.cpp - Impl. of BufferizableOpInterface -===//
//
// Part of the LLVM Project, under the Apache License v2.0 with LLVM Exceptions.
// See https://llvm.org/LICENSE.txt for license information.
// SPDX-License-Identifier: Apache-2.0 WITH LLVM-exception
//
//===----------------------------------------------------------------------===//

#include "mlir/Dialect/Bufferization/Transforms/FuncBufferizableOpInterfaceImpl.h"
#include "mlir/Dialect/Bufferization/IR/BufferizableOpInterface.h"
#include "mlir/Dialect/Bufferization/IR/Bufferization.h"
#include "mlir/Dialect/Bufferization/IR/UnstructuredControlFlow.h"
#include "mlir/Dialect/Bufferization/Transforms/Bufferize.h"
#include "mlir/Dialect/Bufferization/Transforms/OneShotAnalysis.h"
#include "mlir/Dialect/Func/IR/FuncOps.h"
#include "mlir/Dialect/MemRef/IR/MemRef.h"
#include "mlir/IR/Dialect.h"
#include "mlir/IR/Operation.h"
#include <optional>

namespace mlir {
/// Return all func.return ops in the given function.
SmallVector<func::ReturnOp> bufferization::getReturnOps(func::FuncOp funcOp) {
  SmallVector<func::ReturnOp> result;
  for (Block &b : funcOp.getBody())
    if (auto returnOp = dyn_cast<func::ReturnOp>(b.getTerminator()))
      result.push_back(returnOp);
  return result;
}

namespace bufferization {
namespace func_ext {

void FuncAnalysisState::startFunctionAnalysis(FuncOp funcOp) {
  analyzedFuncOps[funcOp] = FuncOpAnalysisState::InProgress;
  auto createdEquiv = equivalentFuncArgs.try_emplace(funcOp, IndexMapping());
  auto createdAliasingResults =
      aliasingReturnVals.try_emplace(funcOp, IndexToIndexListMapping());
  auto createdRead = readBbArgs.try_emplace(funcOp, BbArgIndexSet());
  auto createdWritten = writtenBbArgs.try_emplace(funcOp, BbArgIndexSet());
  (void)createdEquiv;
  (void)createdAliasingResults;
  (void)createdRead;
  (void)createdWritten;
#ifndef NDEBUG
  assert(createdEquiv.second && "equivalence info exists already");
  assert(createdAliasingResults.second && "aliasing info exists already");
  assert(createdRead.second && "bbarg access info exists already");
  assert(createdWritten.second && "bbarg access info exists already");
#endif // NDEBUG
}

/// Return the index-th bufferized function argument type. This assumes that the
/// specified argument is a tensor. If the tensor is ranked, a layout map may be
/// specified by the user (as per `options.functionArgTypeConverterFn`).
static BaseMemRefType
getBufferizedFunctionArgType(FuncOp funcOp, int64_t index,
                             const BufferizationOptions &options) {
  auto tensorType =
      dyn_cast<TensorType>(funcOp.getFunctionType().getInput(index));
  assert(tensorType && "expected TensorType");

  BaseMemRefType memrefType = options.functionArgTypeConverterFn(
      tensorType, *options.defaultMemorySpaceFn(tensorType), funcOp, options);

  auto layoutAttr = funcOp.getArgAttrOfType<MemRefLayoutAttrInterface>(
      index, BufferizationDialect::kBufferLayoutAttrName);
  if (!layoutAttr)
    return memrefType;

  auto rankedMemrefType = dyn_cast<MemRefType>(memrefType);
  assert(rankedMemrefType && "buffer layout not supported on unranked tensors");
  return MemRefType::get(rankedMemrefType.getShape(),
                         rankedMemrefType.getElementType(), layoutAttr,
                         rankedMemrefType.getMemorySpace());
}

/// Return the FuncOp called by `callOp`.
static FuncOp getCalledFunction(CallOpInterface callOp,
                                SymbolTableCollection &symbolTables) {
  SymbolRefAttr sym =
      llvm::dyn_cast_if_present<SymbolRefAttr>(callOp.getCallableForCallee());
  if (!sym)
    return nullptr;
  return dyn_cast_or_null<FuncOp>(
      symbolTables.lookupNearestSymbolFrom(callOp, sym));
}

/// Return the FuncOp called by `callOp`.
static FuncOp getCalledFunction(CallOpInterface callOp,
                                const AnalysisState &state) {
  auto &oneShotAnalysisState = static_cast<const OneShotAnalysisState &>(state);

  if (auto *funcAnalysisState =
          oneShotAnalysisState.getExtension<FuncAnalysisState>()) {
    // Use the cached symbol tables.
    return getCalledFunction(callOp, funcAnalysisState->symbolTables);
  }

  SymbolTableCollection symbolTables;
  return getCalledFunction(callOp, symbolTables);
}

/// Get FuncAnalysisState.
static const FuncAnalysisState &
getFuncAnalysisState(const AnalysisState &state) {
  assert(isa<OneShotAnalysisState>(state) && "expected OneShotAnalysisState");
  auto *result = static_cast<const OneShotAnalysisState &>(state)
                     .getExtension<FuncAnalysisState>();
  assert(result && "FuncAnalysisState does not exist");
  return *result;
}

/// Return the state (phase) of analysis of the FuncOp.
static FuncOpAnalysisState getFuncOpAnalysisState(const AnalysisState &state,
                                                  FuncOp funcOp) {
  if (!isa<OneShotAnalysisState>(state))
    return FuncOpAnalysisState::NotAnalyzed;
  auto *funcState = static_cast<const OneShotAnalysisState &>(state)
                        .getExtension<FuncAnalysisState>();
  if (!funcState)
    return FuncOpAnalysisState::NotAnalyzed;
  const auto &analyzedFuncOps = funcState->analyzedFuncOps;
  auto it = analyzedFuncOps.find(funcOp);
  if (it == analyzedFuncOps.end())
    return FuncOpAnalysisState::NotAnalyzed;
  return it->second;
}

/// Return the index of the bbArg in the given FuncOp that is equivalent to the
/// specified return value (if any).
static std::optional<int64_t>
getEquivalentFuncArgIdx(FuncOp funcOp, const FuncAnalysisState &state,
                        int64_t returnValIdx) {
  auto funcOpIt = state.equivalentFuncArgs.find(funcOp);
  if (funcOpIt == state.equivalentFuncArgs.end())
    // No equivalence info stores for funcOp.
    return std::nullopt;

  auto retValIt = funcOpIt->getSecond().find(returnValIdx);
  if (retValIt == funcOpIt->getSecond().end())
    // Return value has no equivalent bbArg.
    return std::nullopt;

  return retValIt->getSecond();
}

struct CallOpInterface
    : public BufferizableOpInterface::ExternalModel<CallOpInterface,
                                                    func::CallOp> {
  bool bufferizesToMemoryRead(Operation *op, OpOperand &opOperand,
                              const AnalysisState &state) const {
    func::CallOp callOp = cast<func::CallOp>(op);
    FuncOp funcOp = getCalledFunction(callOp, state);
    assert(funcOp && "expected CallOp to a FuncOp");

    if (getFuncOpAnalysisState(state, funcOp) != FuncOpAnalysisState::Analyzed)
      // FuncOp not analyzed yet. Assume that OpOperand is read.
      return true;

    const FuncAnalysisState &funcState = getFuncAnalysisState(state);
    return funcState.readBbArgs.lookup(funcOp).contains(
        opOperand.getOperandNumber());
  }

  bool bufferizesToMemoryWrite(Operation *op, OpOperand &opOperand,
                               const AnalysisState &state) const {
    func::CallOp callOp = cast<func::CallOp>(op);
    FuncOp funcOp = getCalledFunction(callOp, state);
    assert(funcOp && "expected CallOp to a FuncOp");

    if (getFuncOpAnalysisState(state, funcOp) != FuncOpAnalysisState::Analyzed)
      // FuncOp not analyzed yet. Assume that OpOperand is written.
      return true;

    const FuncAnalysisState &funcState = getFuncAnalysisState(state);
    return funcState.writtenBbArgs.lookup(funcOp).contains(
        opOperand.getOperandNumber());
  }

  AliasingValueList getAliasingValues(Operation *op, OpOperand &opOperand,
                                      const AnalysisState &state) const {
    func::CallOp callOp = cast<func::CallOp>(op);
    FuncOp funcOp = getCalledFunction(callOp, state);
    assert(funcOp && "expected CallOp to a FuncOp");
    if (getFuncOpAnalysisState(state, funcOp) != FuncOpAnalysisState::Analyzed)
      // FuncOp not analyzed yet. Any OpResult may be aliasing.
      return detail::unknownGetAliasingValues(opOperand);

    // Get aliasing results from state.
    const FuncAnalysisState &funcState = getFuncAnalysisState(state);
    auto aliasingReturnVals =
        funcState.aliasingReturnVals.lookup(funcOp).lookup(
            opOperand.getOperandNumber());

    // Check if the aliasing OpResult is equivalent to the OpOperand.
    std::optional<int64_t> equivalent = {};
    if (aliasingReturnVals.size() == 1) {
      equivalent = getEquivalentFuncArgIdx(funcOp, funcState,
                                           aliasingReturnVals.front());
      assert((!equivalent.has_value() ||
              *equivalent == opOperand.getOperandNumber()) &&
             "inconsistent analysis state");
    }
    AliasingValueList result;
    for (int64_t resultIdx : aliasingReturnVals)
      result.addAlias({callOp->getOpResult(resultIdx),
                       equivalent.has_value() ? BufferRelation::Equivalent
                                              : BufferRelation::Unknown,
                       /*isDefinite=*/equivalent.has_value()});
    return result;
  }

  FailureOr<BaseMemRefType>
  getBufferType(Operation *op, Value value, const BufferizationOptions &options,
                const BufferizationState &state,
                SmallVector<Value> &invocationStack) const {
    auto callOp = cast<func::CallOp>(op);

    // TODO Avoid recomputing the symbol tables every time.
    SymbolTableCollection symbolTable;

    FuncOp funcOp = getCalledFunction(callOp, symbolTable);
    assert(funcOp && "expected CallOp to a FuncOp");

    // If the callee was already bufferized, we can directly take the type from
    // its signature.
    FunctionType funcType = funcOp.getFunctionType();
    Type resultType =
        funcType.getResult(cast<OpResult>(value).getResultNumber());
    if (auto bufferizedType = dyn_cast<BaseMemRefType>(resultType))
      return bufferizedType;

    // Otherwise, call the type converter to compute the bufferized type.
    auto tensorType = cast<TensorType>(resultType);
    return options.functionArgTypeConverterFn(
        tensorType, *options.defaultMemorySpaceFn(tensorType), funcOp, options);
  }

  /// All function arguments are writable. It is the responsibility of the
  /// CallOp to insert buffer copies where necessary.
  LogicalResult bufferize(Operation *op, RewriterBase &rewriter,
                          const BufferizationOptions &options,
                          BufferizationState &state) const {
    func::CallOp callOp = cast<func::CallOp>(op);

    // 1. Compute the result types of the new CallOp.
    SmallVector<Type> resultTypes;
    for (Value result : callOp.getResults()) {
      Type returnType = result.getType();
      if (!isa<TensorType>(returnType)) {
        // Non-tensor values are returned.
        resultTypes.push_back(returnType);
        continue;
      }

      // Returning a memref.
<<<<<<< HEAD
      FailureOr<BaseMemRefType> resultType =
=======
      FailureOr<BufferLikeType> resultType =
>>>>>>> eb0f1dc0
          bufferization::getBufferType(result, options, state);
      if (failed(resultType))
        return failure();
      resultTypes.push_back(*resultType);
    }

    // 2. Rewrite tensor operands as memrefs based on type of the already
    //    bufferized callee.
    SmallVector<Value> newOperands;

    FuncOp funcOp = getCalledFunction(callOp, state.getSymbolTables());
    assert(funcOp && "expected CallOp to a FuncOp");
    FunctionType funcType = funcOp.getFunctionType();

    for (OpOperand &opOperand : callOp->getOpOperands()) {
      // Non-tensor operands are just copied.
      if (!isa<TensorType>(opOperand.get().getType())) {
        newOperands.push_back(opOperand.get());
        continue;
      }

      // Retrieve buffers for tensor operands.
      FailureOr<Value> maybeBuffer =
          getBuffer(rewriter, opOperand.get(), options, state);
      if (failed(maybeBuffer))
        return failure();
      Value buffer = *maybeBuffer;

      // Caller / callee type mismatch is handled with castOrReallocMemRefValue.
      auto memRefType = funcType.getInput(opOperand.getOperandNumber());
      if (!isa<BaseMemRefType>(memRefType)) {
        // The called function was not bufferized yet. This can happen when
        // there cycles in the function call graph. Compute the bufferized
        // result type.
<<<<<<< HEAD
        FailureOr<BaseMemRefType> maybeMemRefType =
            bufferization::getBufferType(
                funcOp.getArgument(opOperand.getOperandNumber()), options,
                state);
        if (failed(maybeMemRefType))
          return failure();
        memRefType = *maybeMemRefType;
=======
        FailureOr<BufferLikeType> maybeBufferType =
            bufferization::getBufferType(
                funcOp.getArgument(opOperand.getOperandNumber()), options,
                state);
        if (failed(maybeBufferType))
          return failure();
        memRefType = *maybeBufferType;
>>>>>>> eb0f1dc0
      }

      // Since we don't yet have a clear layout story, to_buffer may
      // conservatively turn tensors into more dynamic memref than necessary.
      // If the memref type of the callee fails, introduce an extra memref.cast
      // that will either canonicalize away or fail compilation until we can do
      // something better. Insert a reallocation + copy if it cannot be
      // statically guaranteed that a direct cast would be valid.
      if (buffer.getType() != memRefType) {
        auto memrefDstType = dyn_cast<MemRefType>(memRefType);
        assert(memrefDstType &&
               "buffer layout not supported on unranked tensors");
        FailureOr<Value> replacement = bufferization::castOrReallocMemRefValue(
            rewriter, buffer, memrefDstType, options);
        if (failed(replacement))
          return failure();
        buffer = *replacement;
      }
      newOperands.push_back(buffer);
    }

    // 3. Create the new CallOp.
    Operation *newCallOp = rewriter.create<func::CallOp>(
        callOp.getLoc(), funcOp.getSymName(), resultTypes, newOperands);
    newCallOp->setAttrs(callOp->getAttrs());

    // 4. Replace the old op with the new op.
    replaceOpWithBufferizedValues(rewriter, callOp, newCallOp->getResults());

    return success();
  }
};

struct ReturnOpInterface
    : public BufferizableOpInterface::ExternalModel<ReturnOpInterface,
                                                    func::ReturnOp> {
  bool bufferizesToMemoryRead(Operation *op, OpOperand &opOperand,
                              const AnalysisState &state) const {
    return true;
  }

  bool bufferizesToMemoryWrite(Operation *op, OpOperand &opOperand,
                               const AnalysisState &state) const {
    return false;
  }

  AliasingValueList getAliasingValues(Operation *op, OpOperand &opOperand,
                                      const AnalysisState &state) const {
    return {};
  }

  LogicalResult bufferize(Operation *op, RewriterBase &rewriter,
                          const BufferizationOptions &options,
                          BufferizationState &state) const {
#ifndef NDEBUG
    auto returnOp = cast<func::ReturnOp>(op);
    assert(isa<FuncOp>(returnOp->getParentOp()) &&
           "only support FuncOp parent for ReturnOp");
#endif // NDEBUG

    // ReturnOps are bufferized as part of FuncOps.
    return success();
  }
};

struct FuncOpInterface
    : public OpWithUnstructuredControlFlowBufferizableOpInterfaceExternalModel<
          FuncOpInterface, FuncOp> {

  static bool supportsUnstructuredControlFlow() { return true; }

  bool hasTensorSemantics(Operation *op) const {
    auto isaTensor = llvm::IsaPred<TensorType>;

    // A function has tensor semantics if it has tensor arguments/results.
    auto funcOp = cast<FuncOp>(op);
    bool hasTensorArg = any_of(funcOp.getArgumentTypes(), isaTensor);
    bool hasTensorResult = any_of(funcOp.getResultTypes(), isaTensor);
    if (hasTensorArg || hasTensorResult)
      return true;

    // It also has tensor semantics if it has tensor block arguments.
    // TODO: Decouple bufferization of unstructured control flow from
    // BufferizableOpInterface implementations. We should only care about
    // region entry block arguments here (which are already covered by the
    // argument types of the function).
    for (Block &block : funcOp.getBody())
      if (any_of(block.getArgumentTypes(), isaTensor))
        return true;

    return false;
  }

  AliasingOpOperandList
  getAliasingOpOperands(Operation *op, Value value,
                        const AnalysisState &state) const {
    return getAliasingBranchOpOperands(op, cast<BlockArgument>(value), state);
  }

  FailureOr<BaseMemRefType>
  getBufferType(Operation *op, Value value, const BufferizationOptions &options,
                const BufferizationState &state,
                SmallVector<Value> &invocationStack) const {
    auto funcOp = cast<FuncOp>(op);
    auto bbArg = cast<BlockArgument>(value);

    // Function arguments are special.
    if (bbArg.getOwner() == &funcOp.getBody().front())
      return getBufferizedFunctionArgType(funcOp, bbArg.getArgNumber(),
                                          options);

    return OpWithUnstructuredControlFlowBufferizableOpInterfaceExternalModel::
        getBufferType(op, value, options, state, invocationStack);
  }

  /// Rewrite function bbArgs and return values into buffer form. This function
  /// bufferizes the function signature and the ReturnOp. When the entire
  /// function body has been bufferized, function return types can be switched
  /// to more concise memref types as part of `foldMemRefCasts`.
  ///
  /// All function bbArgs are writable unless they are explicitly marked as
  /// read-only. Callers must insert copies when needed.
  LogicalResult bufferize(Operation *op, RewriterBase &rewriter,
                          const BufferizationOptions &options,
                          BufferizationState &state) const {
    auto funcOp = cast<FuncOp>(op);
    FunctionType funcType = funcOp.getFunctionType();

    // Compute the argument types.
    SmallVector<Type> argTypes;
    for (const auto &it : llvm::enumerate(funcType.getInputs())) {
      Type argType = it.value();
      if (isa<TensorType>(argType)) {
        argTypes.push_back(
            getBufferizedFunctionArgType(funcOp, it.index(), options));
        continue;
      }
      argTypes.push_back(argType);
    }

    // Compute the result types.
    SmallVector<Type> retTypes;
    for (Type resultType : funcType.getResults()) {
      if (auto tensorType = dyn_cast<TensorType>(resultType)) {
        BaseMemRefType resultType = options.functionArgTypeConverterFn(
            tensorType, *options.defaultMemorySpaceFn(tensorType), funcOp,
            options);
        retTypes.push_back(resultType);
        continue;
      }
      retTypes.push_back(resultType);
    }

    // Compute the new function type.
    auto newFuncType = FunctionType::get(op->getContext(), argTypes, retTypes);

    // If the function has no body, set the new function type and we are done.
    if (funcOp.isExternal()) {
      funcOp.setType(newFuncType);
      return success();
    }

    // 1. Bufferize every block.
    for (Block &block : funcOp.getBody())
      if (failed(bufferization::bufferizeBlockSignature(&block, rewriter,
                                                        options, state)))
        return failure();

    // 2. Bufferize the operands of the all return op.
    for (func::ReturnOp returnOp : getReturnOps(funcOp)) {
      assert(returnOp->getNumOperands() == retTypes.size() &&
             "incorrect number of return values");
      SmallVector<Value> returnValues;
      for (auto [returnVal, bufferizedType] :
           llvm::zip_equal(returnOp->getOperands(), retTypes)) {
        auto tensorType = dyn_cast<TensorType>(returnVal.getType());
        rewriter.setInsertionPoint(returnOp);

        // If not a tensor type just forward it.
        if (!tensorType) {
          returnValues.push_back(returnVal);
          continue;
        }

        // Note: If `inferFunctionResultLayout = true`, casts are later folded
        // away.
        Value toBufferOp = rewriter.create<bufferization::ToBufferOp>(
            returnOp.getLoc(), bufferizedType, returnVal);
        returnValues.push_back(toBufferOp);
      }

      returnOp.getOperandsMutable().assign(returnValues);
    }

    // 3. Set the new function type.
    funcOp.setType(newFuncType);
    return success();
  }

  /// Return `true` if the given function argument is writable.
  bool isWritable(Operation *op, Value value,
                  const AnalysisState &state) const {
    auto funcOp = cast<FuncOp>(op);
    BlockArgument bbArg = dyn_cast<BlockArgument>(value);
    assert(bbArg && "expected BlockArgument");

    // Non-entry block arguments are always writable. (They may alias with
    // values that are not writable, which will turn them into read-only.)
    if (bbArg.getOwner() != &funcOp.getBody().front())
      return true;

    // "bufferization.writable" overrides other writability decisions. This is
    // currently used for testing only.
    if (BoolAttr writable = funcOp.getArgAttrOfType<BoolAttr>(
            bbArg.getArgNumber(), BufferizationDialect::kWritableAttrName))
      return writable.getValue();

    // All function arguments are writable by default.
    return true;
  }
};

} // namespace func_ext
} // namespace bufferization
} // namespace mlir

void mlir::bufferization::func_ext::
    registerBufferizableOpInterfaceExternalModels(DialectRegistry &registry) {
  registry.addExtension(+[](MLIRContext *ctx, func::FuncDialect *dialect) {
    func::CallOp::attachInterface<func_ext::CallOpInterface>(*ctx);
    func::FuncOp::attachInterface<func_ext::FuncOpInterface>(*ctx);
    func::ReturnOp::attachInterface<func_ext::ReturnOpInterface>(*ctx);
  });
}<|MERGE_RESOLUTION|>--- conflicted
+++ resolved
@@ -255,11 +255,7 @@
       }
 
       // Returning a memref.
-<<<<<<< HEAD
-      FailureOr<BaseMemRefType> resultType =
-=======
       FailureOr<BufferLikeType> resultType =
->>>>>>> eb0f1dc0
           bufferization::getBufferType(result, options, state);
       if (failed(resultType))
         return failure();
@@ -294,15 +290,6 @@
         // The called function was not bufferized yet. This can happen when
         // there cycles in the function call graph. Compute the bufferized
         // result type.
-<<<<<<< HEAD
-        FailureOr<BaseMemRefType> maybeMemRefType =
-            bufferization::getBufferType(
-                funcOp.getArgument(opOperand.getOperandNumber()), options,
-                state);
-        if (failed(maybeMemRefType))
-          return failure();
-        memRefType = *maybeMemRefType;
-=======
         FailureOr<BufferLikeType> maybeBufferType =
             bufferization::getBufferType(
                 funcOp.getArgument(opOperand.getOperandNumber()), options,
@@ -310,7 +297,6 @@
         if (failed(maybeBufferType))
           return failure();
         memRefType = *maybeBufferType;
->>>>>>> eb0f1dc0
       }
 
       // Since we don't yet have a clear layout story, to_buffer may
