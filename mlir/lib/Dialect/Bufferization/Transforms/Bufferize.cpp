//===- Bufferize.cpp - Bufferization utilities ----------------------------===//
//
// Part of the LLVM Project, under the Apache License v2.0 with LLVM Exceptions.
// See https://llvm.org/LICENSE.txt for license information.
// SPDX-License-Identifier: Apache-2.0 WITH LLVM-exception
//
//===----------------------------------------------------------------------===//

#include "mlir/Dialect/Bufferization/Transforms/Passes.h"

#include "mlir/Dialect/Bufferization/IR/BufferizableOpInterface.h"
#include "mlir/Dialect/Bufferization/IR/Bufferization.h"
#include "mlir/Dialect/Bufferization/Transforms/Bufferize.h"
#include "mlir/Dialect/Bufferization/Transforms/OneShotAnalysis.h"
#include "mlir/Dialect/Bufferization/Transforms/OneShotModuleBufferize.h"
#include "mlir/Dialect/Bufferization/Transforms/Transforms.h"
#include "mlir/Dialect/Func/IR/FuncOps.h"
#include "mlir/Dialect/MemRef/IR/MemRef.h"
#include "mlir/IR/Diagnostics.h"
#include "mlir/IR/Operation.h"
#include "mlir/Interfaces/ControlFlowInterfaces.h"
#include "mlir/Interfaces/SideEffectInterfaces.h"
#include "mlir/Pass/PassManager.h"
#include "mlir/Transforms/Passes.h"
#include <optional>

namespace mlir {
namespace bufferization {
#define GEN_PASS_DEF_ONESHOTBUFFERIZEPASS
#include "mlir/Dialect/Bufferization/Transforms/Passes.h.inc"
} // namespace bufferization
} // namespace mlir

#define DEBUG_TYPE "bufferize"

using namespace mlir;
using namespace mlir::bufferization;

namespace {

static OneShotBufferizationOptions::AnalysisHeuristic
parseHeuristicOption(const std::string &s) {
  if (s == "bottom-up")
    return OneShotBufferizationOptions::AnalysisHeuristic::BottomUp;
  if (s == "top-down")
    return OneShotBufferizationOptions::AnalysisHeuristic::TopDown;
  if (s == "bottom-up-from-terminators")
    return OneShotBufferizationOptions::AnalysisHeuristic::
        BottomUpFromTerminators;
  if (s == "fuzzer")
    return OneShotBufferizationOptions::AnalysisHeuristic::Fuzzer;
  llvm_unreachable("invalid analysisheuristic option");
}

struct OneShotBufferizePass
    : public bufferization::impl::OneShotBufferizePassBase<
          OneShotBufferizePass> {
  using Base::Base;

  void runOnOperation() override {
    OneShotBufferizationOptions opt;
    if (!options) {
      // Make new bufferization options if none were provided when creating the
      // pass.
      opt.allowReturnAllocsFromLoops = allowReturnAllocsFromLoops;
      opt.allowUnknownOps = allowUnknownOps;
      opt.analysisFuzzerSeed = analysisFuzzerSeed;
      opt.analysisHeuristic = parseHeuristicOption(analysisHeuristic);
      opt.copyBeforeWrite = copyBeforeWrite;
      opt.dumpAliasSets = dumpAliasSets;
      opt.setFunctionBoundaryTypeConversion(functionBoundaryTypeConversion);

      if (mustInferMemorySpace && useEncodingForMemorySpace) {
        emitError(getOperation()->getLoc())
            << "only one of 'must-infer-memory-space' and "
               "'use-encoding-for-memory-space' are allowed in "
            << getArgument();
        return signalPassFailure();
      }

      if (mustInferMemorySpace) {
        opt.defaultMemorySpaceFn =
            [](TensorType t) -> std::optional<Attribute> {
          return std::nullopt;
        };
      }

      if (useEncodingForMemorySpace) {
        opt.defaultMemorySpaceFn =
            [](TensorType t) -> std::optional<Attribute> {
          if (auto rtt = dyn_cast<RankedTensorType>(t))
            return rtt.getEncoding();
          return std::nullopt;
        };
      }

      opt.printConflicts = printConflicts;
      opt.bufferAlignment = bufferAlignment;
      opt.testAnalysisOnly = testAnalysisOnly;
      opt.bufferizeFunctionBoundaries = bufferizeFunctionBoundaries;
      opt.checkParallelRegions = checkParallelRegions;
      opt.noAnalysisFuncFilter = noAnalysisFuncFilter;

      // Configure type converter.
      LayoutMapOption unknownTypeConversionOption = unknownTypeConversion;
      if (unknownTypeConversionOption == LayoutMapOption::InferLayoutMap) {
        emitError(UnknownLoc::get(&getContext()),
                  "Invalid option: 'infer-layout-map' is not a valid value for "
                  "'unknown-type-conversion'");
        return signalPassFailure();
      }
      opt.unknownTypeConverterFn = [=](TensorType tensorType,
                                       Attribute memorySpace,
                                       const BufferizationOptions &options) {
        if (unknownTypeConversionOption == LayoutMapOption::IdentityLayoutMap)
          return bufferization::getMemRefTypeWithStaticIdentityLayout(
              tensorType, memorySpace);
        assert(unknownTypeConversionOption ==
                   LayoutMapOption::FullyDynamicLayoutMap &&
               "invalid layout map option");
        return bufferization::getMemRefTypeWithFullyDynamicLayout(tensorType,
                                                                  memorySpace);
      };

      // Configure op filter.
      OpFilter::Entry::FilterFn filterFn = [&](Operation *op) {
        // Filter may be specified via options.
        if (this->dialectFilter.hasValue() && !(*this->dialectFilter).empty())
          return llvm::is_contained(this->dialectFilter,
                                    op->getDialect()->getNamespace());
        // No filter specified: All other ops are allowed.
        return true;
      };
      opt.opFilter.allowOperation(filterFn);
    } else {
      opt = *options;
    }

    if (opt.copyBeforeWrite && opt.testAnalysisOnly) {
      // These two flags do not make sense together: "copy-before-write"
      // indicates that copies should be inserted before every memory write,
      // but "test-analysis-only" indicates that only the analysis should be
      // tested. (I.e., no IR is bufferized.)
      emitError(UnknownLoc::get(&getContext()),
                "Invalid option: 'copy-before-write' cannot be used with "
                "'test-analysis-only'");
      return signalPassFailure();
    }

    if (opt.printConflicts && !opt.testAnalysisOnly) {
      emitError(
          UnknownLoc::get(&getContext()),
          "Invalid option: 'print-conflicts' requires 'test-analysis-only'");
      return signalPassFailure();
    }

    if (opt.dumpAliasSets && !opt.testAnalysisOnly) {
      emitError(
          UnknownLoc::get(&getContext()),
          "Invalid option: 'dump-alias-sets' requires 'test-analysis-only'");
      return signalPassFailure();
    }

    BufferizationState state;
    BufferizationStatistics statistics;
    ModuleOp moduleOp = getOperation();
    if (opt.bufferizeFunctionBoundaries) {
      if (failed(
              runOneShotModuleBufferize(moduleOp, opt, state, &statistics))) {
        signalPassFailure();
        return;
      }
    } else {
      if (!opt.noAnalysisFuncFilter.empty()) {
        emitError(UnknownLoc::get(&getContext()),
                  "Invalid option: 'no-analysis-func-filter' requires "
                  "'bufferize-function-boundaries'");
        return signalPassFailure();
      }
      if (failed(runOneShotBufferize(moduleOp, opt, state, &statistics))) {
        signalPassFailure();
        return;
      }
    }

    // Set pass statistics.
    this->numBufferAlloc = statistics.numBufferAlloc;
    this->numTensorInPlace = statistics.numTensorInPlace;
    this->numTensorOutOfPlace = statistics.numTensorOutOfPlace;
  }

private:
  std::optional<OneShotBufferizationOptions> options;
};
} // namespace

//===----------------------------------------------------------------------===//
// BufferizableOpInterface-based Bufferization
//===----------------------------------------------------------------------===//

namespace {
/// A rewriter that keeps track of extra information during bufferization.
class BufferizationRewriter : public IRRewriter, public RewriterBase::Listener {
public:
  BufferizationRewriter(MLIRContext *ctx, DenseSet<Operation *> &erasedOps,
                        DenseSet<Operation *> &toBufferOps,
                        SmallVector<Operation *> &worklist,
                        const BufferizationOptions &options,
                        BufferizationStatistics *statistics)
      : IRRewriter(ctx), erasedOps(erasedOps), toBufferOps(toBufferOps),
        worklist(worklist), analysisState(options), statistics(statistics) {
    setListener(this);
  }

protected:
  void notifyOperationErased(Operation *op) override {
    erasedOps.insert(op);
    // Erase if present.
    toBufferOps.erase(op);
  }

  void notifyOperationInserted(Operation *op, InsertPoint previous) override {
    // We only care about newly created ops.
    if (previous.isSet())
      return;

    erasedOps.erase(op);

    // Gather statistics about allocs.
    if (statistics) {
      if (auto sideEffectingOp = dyn_cast<MemoryEffectOpInterface>(op))
        statistics->numBufferAlloc += static_cast<int64_t>(
            sideEffectingOp.hasEffect<MemoryEffects::Allocate>());
    }

    // Keep track of to_buffer ops.
    if (isa<ToBufferOp>(op)) {
      toBufferOps.insert(op);
      return;
    }

    // Skip to_tensor ops.
    if (isa<ToTensorOp>(op))
      return;

    // Skip non-tensor ops.
    if (!hasTensorSemantics(op))
      return;

    // Skip ops that are not allowed to be bufferized.
    auto const &options = analysisState.getOptions();
    if (!options.isOpAllowed(op))
      return;

    // Add op to worklist.
    worklist.push_back(op);
  }

private:
  /// A set of all erased ops.
  DenseSet<Operation *> &erasedOps;

  /// A set of all to_buffer ops.
  DenseSet<Operation *> &toBufferOps;

  /// The worklist of ops to be bufferized.
  SmallVector<Operation *> &worklist;

  /// The analysis state. Used for debug assertions and access to the
  /// bufferization options.
  const AnalysisState analysisState;

  /// Bufferization statistics for debugging.
  BufferizationStatistics *statistics;
};
} // namespace

LogicalResult bufferization::bufferizeOp(Operation *op,
                                         const BufferizationOptions &options,
                                         BufferizationState &bufferizationState,
                                         BufferizationStatistics *statistics) {
  if (options.copyBeforeWrite) {
    AnalysisState analysisState(options);
    if (failed(insertTensorCopies(op, analysisState, bufferizationState)))
      return failure();
  }

  // Keep track of to_buffer ops.
  DenseSet<Operation *> toBufferOps;
  op->walk([&](ToBufferOp toBufferOp) { toBufferOps.insert(toBufferOp); });

  // Gather all bufferizable ops in top-to-bottom order.
  //
  // We should ideally know the exact memref type of all operands when
  // bufferizing an op. (This is the case when bufferizing top-to-bottom.)
  // Otherwise, we have to use a memref type with a fully dynamic layout map to
  // avoid copies. We are currently missing patterns for layout maps to
  // canonicalize away (or canonicalize to more precise layouts).
  SmallVector<Operation *> worklist;
  op->walk<WalkOrder::PostOrder>([&](Operation *op) {
    if (options.isOpAllowed(op) && hasTensorSemantics(op))
      worklist.push_back(op);
  });

  // Keep track of all erased ops.
  DenseSet<Operation *> erasedOps;

  // Bufferize all ops.
  BufferizationRewriter rewriter(op->getContext(), erasedOps, toBufferOps,
                                 worklist, options, statistics);
  for (unsigned i = 0; i < worklist.size(); ++i) {
    Operation *nextOp = worklist[i];
    // Skip ops that were erased.
    if (erasedOps.contains(nextOp))
      continue;
    // Skip ops that are not bufferizable or not allowed.
    auto bufferizableOp = options.dynCastBufferizableOp(nextOp);
    if (!bufferizableOp)
      continue;
    // Skip ops that no longer have tensor semantics.
    if (!hasTensorSemantics(nextOp))
      continue;
    // Check for unsupported unstructured control flow.
    if (!bufferizableOp.supportsUnstructuredControlFlow())
      for (Region &r : nextOp->getRegions())
        if (r.getBlocks().size() > 1)
          return nextOp->emitOpError(
              "op or BufferizableOpInterface implementation does not support "
              "unstructured control flow, but at least one region has multiple "
              "blocks");

    // Bufferize the op.
    LLVM_DEBUG(llvm::dbgs()
               << "//===-------------------------------------------===//\n"
               << "IR after bufferizing: " << nextOp->getName() << "\n");
    rewriter.setInsertionPoint(nextOp);
    if (failed(
            bufferizableOp.bufferize(rewriter, options, bufferizationState))) {
      LLVM_DEBUG(llvm::dbgs()
                 << "failed to bufferize\n"
                 << "//===-------------------------------------------===//\n");
      return nextOp->emitError("failed to bufferize op");
    }
    LLVM_DEBUG(llvm::dbgs()
               << *op
               << "\n//===-------------------------------------------===//\n");
  }

  // Return early if the top-level op is entirely gone.
  if (erasedOps.contains(op))
    return success();

  // Fold all to_buffer(to_tensor(x)) pairs.
  for (Operation *op : toBufferOps) {
    rewriter.setInsertionPoint(op);
    (void)bufferization::foldToBufferToTensorPair(
        rewriter, cast<ToBufferOp>(op), options);
  }

  // Remove all dead to_tensor ops.
  op->walk<WalkOrder::PostOrder>([&](ToTensorOp toTensorOp) {
    if (toTensorOp->getUses().empty()) {
      rewriter.eraseOp(toTensorOp);
      return WalkResult::skip();
    }
    return WalkResult::advance();
  });

  /// Check the result of bufferization. Return an error if an op was not
  /// bufferized, unless partial bufferization is allowed.
  if (options.allowUnknownOps)
    return success();

  for (Operation *op : worklist) {
    // Skip ops that are entirely gone.
    if (erasedOps.contains(op))
      continue;
    // Ops that no longer have tensor semantics (because they were updated
    // in-place) are allowed.
    if (!hasTensorSemantics(op))
      continue;
    // Continue ops that are not allowed.
    if (!options.isOpAllowed(op))
      continue;
    // Ops without any uses and no side effects will fold away.
    if (op->getUses().empty() && isMemoryEffectFree(op))
      continue;
    // ToTensorOps/ToBufferOps are allowed in the output.
    if (isa<ToTensorOp, ToBufferOp>(op))
      continue;
    return op->emitError("op was not bufferized");
  }

  return success();
}

LogicalResult
bufferization::bufferizeBlockSignature(Block *block, RewriterBase &rewriter,
                                       const BufferizationOptions &options,
                                       BufferizationState &state) {
  OpBuilder::InsertionGuard g(rewriter);
  auto bufferizableOp = options.dynCastBufferizableOp(block->getParentOp());
  if (!bufferizableOp)
    return failure();

  // Compute the new signature.
  SmallVector<Type> newTypes;
  for (BlockArgument &bbArg : block->getArguments()) {
    auto tensorType = dyn_cast<TensorType>(bbArg.getType());
    if (!tensorType) {
      newTypes.push_back(bbArg.getType());
      continue;
    }

<<<<<<< HEAD
    FailureOr<BaseMemRefType> memrefType =
        bufferization::getBufferType(bbArg, options, state);
    if (failed(memrefType))
=======
    FailureOr<BufferLikeType> bufferType =
        bufferization::getBufferType(bbArg, options, state);
    if (failed(bufferType))
>>>>>>> 4084ffcf
      return failure();
    newTypes.push_back(*bufferType);
  }

  // Change the type of all block arguments.
  for (auto [bbArg, type] : llvm::zip(block->getArguments(), newTypes)) {
    if (bbArg.getType() == type)
      continue;

    // Collect all uses of the bbArg.
    SmallVector<OpOperand *> bbArgUses;
    for (OpOperand &use : bbArg.getUses())
      bbArgUses.push_back(&use);

    Type tensorType = bbArg.getType();
    // Change the bbArg type to memref.
    bbArg.setType(type);

    // Replace all uses of the original tensor bbArg.
    rewriter.setInsertionPointToStart(block);
    if (!bbArgUses.empty()) {
      Value toTensorOp = rewriter.create<bufferization::ToTensorOp>(
          bbArg.getLoc(), tensorType, bbArg);
      for (OpOperand *use : bbArgUses)
        use->set(toTensorOp);
    }
  }

  // Bufferize callers of the block.
  for (Operation *op : block->getUsers()) {
    auto branchOp = dyn_cast<BranchOpInterface>(op);
    if (!branchOp)
      return op->emitOpError("cannot bufferize ops with block references that "
                             "do not implement BranchOpInterface");

    auto it = llvm::find(op->getSuccessors(), block);
    assert(it != op->getSuccessors().end() && "could find successor");
    int64_t successorIdx = std::distance(op->getSuccessors().begin(), it);

    SuccessorOperands operands = branchOp.getSuccessorOperands(successorIdx);
    SmallVector<Value> newOperands;
    for (auto [operand, type] :
         llvm::zip(operands.getForwardedOperands(), newTypes)) {
      if (operand.getType() == type) {
        // Not a tensor type. Nothing to do for this operand.
        newOperands.push_back(operand);
        continue;
      }
<<<<<<< HEAD
      FailureOr<BaseMemRefType> operandBufferType =
=======
      FailureOr<BufferLikeType> operandBufferType =
>>>>>>> 4084ffcf
          bufferization::getBufferType(operand, options, state);
      if (failed(operandBufferType))
        return failure();
      rewriter.setInsertionPointAfterValue(operand);
      Value bufferizedOperand = rewriter.create<bufferization::ToBufferOp>(
          operand.getLoc(), *operandBufferType, operand);
      // A cast is needed if the operand and the block argument have different
      // bufferized types.
      if (type != *operandBufferType)
        bufferizedOperand = rewriter.create<memref::CastOp>(
            operand.getLoc(), type, bufferizedOperand);
      newOperands.push_back(bufferizedOperand);
    }
    operands.getMutableForwardedOperands().assign(newOperands);
  }

  return success();
}<|MERGE_RESOLUTION|>--- conflicted
+++ resolved
@@ -412,15 +412,9 @@
       continue;
     }
 
-<<<<<<< HEAD
-    FailureOr<BaseMemRefType> memrefType =
-        bufferization::getBufferType(bbArg, options, state);
-    if (failed(memrefType))
-=======
     FailureOr<BufferLikeType> bufferType =
         bufferization::getBufferType(bbArg, options, state);
     if (failed(bufferType))
->>>>>>> 4084ffcf
       return failure();
     newTypes.push_back(*bufferType);
   }
@@ -469,11 +463,7 @@
         newOperands.push_back(operand);
         continue;
       }
-<<<<<<< HEAD
-      FailureOr<BaseMemRefType> operandBufferType =
-=======
       FailureOr<BufferLikeType> operandBufferType =
->>>>>>> 4084ffcf
           bufferization::getBufferType(operand, options, state);
       if (failed(operandBufferType))
         return failure();
