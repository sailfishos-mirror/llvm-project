//===- BufferizableOpInterfaceImpl.cpp - Impl. of BufferizableOpInterface -===//
//
// Part of the LLVM Project, under the Apache License v2.0 with LLVM Exceptions.
// See https://llvm.org/LICENSE.txt for license information.
// SPDX-License-Identifier: Apache-2.0 WITH LLVM-exception
//
//===----------------------------------------------------------------------===//

#include "mlir/Dialect/SCF/Transforms/BufferizableOpInterfaceImpl.h"

#include "mlir/Dialect/Bufferization/IR/BufferizableOpInterface.h"
#include "mlir/Dialect/Bufferization/IR/Bufferization.h"
#include "mlir/Dialect/Bufferization/IR/UnstructuredControlFlow.h"
#include "mlir/Dialect/Bufferization/Transforms/Bufferize.h"
#include "mlir/Dialect/Bufferization/Transforms/OneShotAnalysis.h"
#include "mlir/Dialect/MemRef/IR/MemRef.h"
#include "mlir/Dialect/SCF/IR/SCF.h"
#include "mlir/Dialect/Tensor/IR/Tensor.h"
#include "mlir/Dialect/Utils/StaticValueUtils.h"
#include "mlir/IR/Dialect.h"
#include "mlir/IR/Operation.h"
#include "mlir/IR/PatternMatch.h"

using namespace mlir;
using namespace mlir::bufferization;
using namespace mlir::scf;

namespace mlir {
namespace scf {
namespace {

/// Helper function for loop bufferization. Cast the given buffer to the given
/// memref type.
static Value castBuffer(OpBuilder &b, Value buffer, Type type) {
  assert(isa<BaseMemRefType>(type) && "expected BaseMemRefType");
  assert(isa<BaseMemRefType>(buffer.getType()) && "expected BaseMemRefType");
  // If the buffer already has the correct type, no cast is needed.
  if (buffer.getType() == type)
    return buffer;
  // TODO: In case `type` has a layout map that is not the fully dynamic
  // one, we may not be able to cast the buffer. In that case, the loop
  // iter_arg's layout map must be changed (see uses of `castBuffer`).
  assert(memref::CastOp::areCastCompatible(buffer.getType(), type) &&
         "scf.while op bufferization: cast incompatible");
  return b.create<memref::CastOp>(buffer.getLoc(), type, buffer).getResult();
}

/// Helper function for loop bufferization. Return "true" if the given value
/// is guaranteed to not alias with an external tensor apart from values in
/// `exceptions`. A value is external if it is defined outside of the given
/// region or if it is an entry block argument of the region.
static bool doesNotAliasExternalValue(Value value, Region *region,
                                      ValueRange exceptions,
                                      const OneShotAnalysisState &state) {
  assert(llvm::hasSingleElement(region->getBlocks()) &&
         "expected region with single block");
  bool result = true;
  state.applyOnAliases(value, [&](Value alias) {
    if (llvm::is_contained(exceptions, alias))
      return;
    Region *aliasRegion = alias.getParentRegion();
    if (isa<BlockArgument>(alias) && !region->isProperAncestor(aliasRegion))
      result = false;
    if (isa<OpResult>(alias) && !region->isAncestor(aliasRegion))
      result = false;
  });
  return result;
}

/// Bufferization of scf.condition.
struct ConditionOpInterface
    : public BufferizableOpInterface::ExternalModel<ConditionOpInterface,
                                                    scf::ConditionOp> {
  bool bufferizesToMemoryRead(Operation *op, OpOperand &opOperand,
                              const AnalysisState &state) const {
    return true;
  }

  bool bufferizesToMemoryWrite(Operation *op, OpOperand &opOperand,
                               const AnalysisState &state) const {
    return false;
  }

  AliasingValueList getAliasingValues(Operation *op, OpOperand &opOperand,
                                      const AnalysisState &state) const {
    return {};
  }

  bool mustBufferizeInPlace(Operation *op, OpOperand &opOperand,
                            const AnalysisState &state) const {
    // Condition operands always bufferize inplace. Otherwise, an alloc + copy
    // may be generated inside the block. We should not return/yield allocations
    // when possible.
    return true;
  }

  LogicalResult bufferize(Operation *op, RewriterBase &rewriter,
                          const BufferizationOptions &options,
                          BufferizationState &state) const {
    auto conditionOp = cast<scf::ConditionOp>(op);
    auto whileOp = cast<scf::WhileOp>(conditionOp->getParentOp());

    SmallVector<Value> newArgs;
    for (const auto &it : llvm::enumerate(conditionOp.getArgs())) {
      Value value = it.value();
      if (isa<TensorType>(value.getType())) {
        FailureOr<Value> maybeBuffer =
            getBuffer(rewriter, value, options, state);
        if (failed(maybeBuffer))
          return failure();
<<<<<<< HEAD
        FailureOr<BaseMemRefType> resultType = bufferization::getBufferType(
=======
        FailureOr<BufferLikeType> resultType = bufferization::getBufferType(
>>>>>>> eb0f1dc0
            whileOp.getAfterArguments()[it.index()], options, state);
        if (failed(resultType))
          return failure();
        Value buffer = castBuffer(rewriter, *maybeBuffer, *resultType);
        newArgs.push_back(buffer);
      } else {
        newArgs.push_back(value);
      }
    }

    replaceOpWithNewBufferizedOp<scf::ConditionOp>(
        rewriter, op, conditionOp.getCondition(), newArgs);
    return success();
  }
};

/// Return the unique scf.yield op. If there are multiple or no scf.yield ops,
/// return an empty op.
static scf::YieldOp getUniqueYieldOp(scf::ExecuteRegionOp executeRegionOp) {
  scf::YieldOp result;
  for (Block &block : executeRegionOp.getRegion()) {
    if (auto yieldOp = dyn_cast<scf::YieldOp>(block.getTerminator())) {
      if (result)
        return {};
      result = yieldOp;
    }
  }
  return result;
}

/// Bufferization of scf.execute_region. Can be analyzed, but bufferization not
/// fully implemented at the moment.
struct ExecuteRegionOpInterface
    : public OpWithUnstructuredControlFlowBufferizableOpInterfaceExternalModel<
          ExecuteRegionOpInterface, scf::ExecuteRegionOp> {

  static bool supportsUnstructuredControlFlow() { return true; }

  bool isWritable(Operation *op, Value value,
                  const AnalysisState &state) const {
    return true;
  }

  LogicalResult verifyAnalysis(Operation *op,
                               const AnalysisState &state) const {
    auto executeRegionOp = cast<scf::ExecuteRegionOp>(op);
    // TODO: scf.execute_region with multiple yields are not supported.
    if (!getUniqueYieldOp(executeRegionOp))
      return op->emitOpError("op without unique scf.yield is not supported");
    return success();
  }

  AliasingOpOperandList
  getAliasingOpOperands(Operation *op, Value value,
                        const AnalysisState &state) const {
    if (auto bbArg = dyn_cast<BlockArgument>(value))
      return getAliasingBranchOpOperands(op, bbArg, state);

    // ExecuteRegionOps do not have tensor OpOperands. The yielded value can be
    // any SSA value that is in scope. To allow for use-def chain traversal
    // through ExecuteRegionOps in the analysis, the corresponding yield value
    // is considered to be aliasing with the result.
    auto executeRegionOp = cast<scf::ExecuteRegionOp>(op);
    auto it = llvm::find(op->getOpResults(), value);
    assert(it != op->getOpResults().end() && "invalid value");
    size_t resultNum = std::distance(op->getOpResults().begin(), it);
    auto yieldOp = getUniqueYieldOp(executeRegionOp);
    // Note: If there is no unique scf.yield op, `verifyAnalysis` will fail.
    if (!yieldOp)
      return {};
    return {{&yieldOp->getOpOperand(resultNum), BufferRelation::Equivalent}};
  }

  LogicalResult bufferize(Operation *op, RewriterBase &rewriter,
                          const BufferizationOptions &options,
                          BufferizationState &state) const {
    auto executeRegionOp = cast<scf::ExecuteRegionOp>(op);
    auto yieldOp = getUniqueYieldOp(executeRegionOp);
    TypeRange newResultTypes(yieldOp.getResults());

    // Create new op and move over region.
    auto newOp =
        rewriter.create<scf::ExecuteRegionOp>(op->getLoc(), newResultTypes);
    newOp.getRegion().takeBody(executeRegionOp.getRegion());

    // Bufferize every block.
    for (Block &block : newOp.getRegion())
      if (failed(bufferization::bufferizeBlockSignature(&block, rewriter,
                                                        options, state)))
        return failure();

    // Update all uses of the old op.
    rewriter.setInsertionPointAfter(newOp);
    SmallVector<Value> newResults;
    for (const auto &it : llvm::enumerate(executeRegionOp->getResultTypes())) {
      if (isa<TensorType>(it.value())) {
        newResults.push_back(rewriter.create<bufferization::ToTensorOp>(
            executeRegionOp.getLoc(), it.value(),
            newOp->getResult(it.index())));
      } else {
        newResults.push_back(newOp->getResult(it.index()));
      }
    }

    // Replace old op.
    rewriter.replaceOp(executeRegionOp, newResults);

    return success();
  }
};

/// Bufferization of scf.if. Replace with a new scf.if that yields memrefs.
struct IfOpInterface
    : public BufferizableOpInterface::ExternalModel<IfOpInterface, scf::IfOp> {
  AliasingOpOperandList
  getAliasingOpOperands(Operation *op, Value value,
                        const AnalysisState &state) const {
    // IfOps do not have tensor OpOperands. The yielded value can be any SSA
    // value that is in scope. To allow for use-def chain traversal through
    // IfOps in the analysis, both corresponding yield values from the then/else
    // branches are considered to be aliasing with the result.
    auto ifOp = cast<scf::IfOp>(op);
    size_t resultNum = std::distance(op->getOpResults().begin(),
                                     llvm::find(op->getOpResults(), value));
    OpOperand *thenOperand = &ifOp.thenYield()->getOpOperand(resultNum);
    OpOperand *elseOperand = &ifOp.elseYield()->getOpOperand(resultNum);
    return {{thenOperand, BufferRelation::Equivalent, /*isDefinite=*/false},
            {elseOperand, BufferRelation::Equivalent, /*isDefinite=*/false}};
  }

  LogicalResult bufferize(Operation *op, RewriterBase &rewriter,
                          const BufferizationOptions &options,
                          BufferizationState &state) const {
    OpBuilder::InsertionGuard g(rewriter);
    auto ifOp = cast<scf::IfOp>(op);

    // Compute bufferized result types.
    SmallVector<Type> newTypes;
    for (Value result : ifOp.getResults()) {
      if (!isa<TensorType>(result.getType())) {
        newTypes.push_back(result.getType());
        continue;
      }
      auto bufferType = bufferization::getBufferType(result, options, state);
      if (failed(bufferType))
        return failure();
      newTypes.push_back(*bufferType);
    }

    // Create new op.
    rewriter.setInsertionPoint(ifOp);
    auto newIfOp =
        rewriter.create<scf::IfOp>(ifOp.getLoc(), newTypes, ifOp.getCondition(),
                                   /*withElseRegion=*/true);

    // Move over then/else blocks.
    rewriter.mergeBlocks(ifOp.thenBlock(), newIfOp.thenBlock());
    rewriter.mergeBlocks(ifOp.elseBlock(), newIfOp.elseBlock());

    // Replace op results.
    replaceOpWithBufferizedValues(rewriter, op, newIfOp->getResults());

    return success();
  }

  FailureOr<BaseMemRefType>
  getBufferType(Operation *op, Value value, const BufferizationOptions &options,
                const BufferizationState &state,
                SmallVector<Value> &invocationStack) const {
    auto ifOp = cast<scf::IfOp>(op);
    auto thenYieldOp = cast<scf::YieldOp>(ifOp.thenBlock()->getTerminator());
    auto elseYieldOp = cast<scf::YieldOp>(ifOp.elseBlock()->getTerminator());
    assert(value.getDefiningOp() == op && "invalid valid");

    // Determine buffer types of the true/false branches.
    auto opResult = cast<OpResult>(value);
    auto thenValue = thenYieldOp.getOperand(opResult.getResultNumber());
    auto elseValue = elseYieldOp.getOperand(opResult.getResultNumber());
    BaseMemRefType thenBufferType, elseBufferType;
    if (isa<BaseMemRefType>(thenValue.getType())) {
      // True branch was already bufferized.
      thenBufferType = cast<BaseMemRefType>(thenValue.getType());
    } else {
<<<<<<< HEAD
      auto maybeBufferType = bufferization::getBufferType(
          thenValue, options, state, invocationStack);
=======
      auto maybeBufferType =
          bufferization::detail::asMemRefType(bufferization::getBufferType(
              thenValue, options, state, invocationStack));
>>>>>>> eb0f1dc0
      if (failed(maybeBufferType))
        return failure();
      thenBufferType = *maybeBufferType;
    }
    if (isa<BaseMemRefType>(elseValue.getType())) {
      // False branch was already bufferized.
      elseBufferType = cast<BaseMemRefType>(elseValue.getType());
    } else {
<<<<<<< HEAD
      auto maybeBufferType = bufferization::getBufferType(
          elseValue, options, state, invocationStack);
=======
      auto maybeBufferType =
          bufferization::detail::asMemRefType(bufferization::getBufferType(
              elseValue, options, state, invocationStack));
>>>>>>> eb0f1dc0
      if (failed(maybeBufferType))
        return failure();
      elseBufferType = *maybeBufferType;
    }

    // Best case: Both branches have the exact same buffer type.
    if (thenBufferType == elseBufferType)
      return thenBufferType;

    // Memory space mismatch.
    if (thenBufferType.getMemorySpace() != elseBufferType.getMemorySpace())
      return op->emitError("inconsistent memory space on then/else branches");

    // Layout maps are different: Promote to fully dynamic layout map.
    return getMemRefTypeWithFullyDynamicLayout(
        cast<TensorType>(opResult.getType()), thenBufferType.getMemorySpace());
  }
};

/// Bufferization of scf.index_switch. Replace with a new scf.index_switch that
/// yields memrefs.
struct IndexSwitchOpInterface
    : public BufferizableOpInterface::ExternalModel<IndexSwitchOpInterface,
                                                    scf::IndexSwitchOp> {
  AliasingOpOperandList
  getAliasingOpOperands(Operation *op, Value value,
                        const AnalysisState &state) const {
    // IndexSwitchOps do not have tensor OpOperands. The yielded value can be
    // any SSA. This is similar to IfOps.
    auto switchOp = cast<scf::IndexSwitchOp>(op);
    int64_t resultNum = cast<OpResult>(value).getResultNumber();
    AliasingOpOperandList result;
    for (int64_t i = 0, numCases = switchOp.getNumCases(); i < numCases; ++i) {
      auto yieldOp =
          cast<scf::YieldOp>(switchOp.getCaseBlock(i).getTerminator());
      result.addAlias(AliasingOpOperand(&yieldOp->getOpOperand(resultNum),
                                        BufferRelation::Equivalent,
                                        /*isDefinite=*/false));
    }
    auto defaultYieldOp =
        cast<scf::YieldOp>(switchOp.getDefaultBlock().getTerminator());
    result.addAlias(AliasingOpOperand(&defaultYieldOp->getOpOperand(resultNum),
                                      BufferRelation::Equivalent,
                                      /*isDefinite=*/false));
    return result;
  }

  LogicalResult bufferize(Operation *op, RewriterBase &rewriter,
                          const BufferizationOptions &options,
                          BufferizationState &state) const {
    OpBuilder::InsertionGuard g(rewriter);
    auto switchOp = cast<scf::IndexSwitchOp>(op);

    // Compute bufferized result types.
    SmallVector<Type> newTypes;
    for (Value result : switchOp.getResults()) {
      if (!isa<TensorType>(result.getType())) {
        newTypes.push_back(result.getType());
        continue;
      }
      auto bufferType = bufferization::getBufferType(result, options, state);
      if (failed(bufferType))
        return failure();
      newTypes.push_back(*bufferType);
    }

    // Create new op.
    rewriter.setInsertionPoint(switchOp);
    auto newSwitchOp = rewriter.create<scf::IndexSwitchOp>(
        switchOp.getLoc(), newTypes, switchOp.getArg(), switchOp.getCases(),
        switchOp.getCases().size());

    // Move over blocks.
    for (auto [src, dest] :
         llvm::zip(switchOp.getCaseRegions(), newSwitchOp.getCaseRegions()))
      rewriter.inlineRegionBefore(src, dest, dest.begin());
    rewriter.inlineRegionBefore(switchOp.getDefaultRegion(),
                                newSwitchOp.getDefaultRegion(),
                                newSwitchOp.getDefaultRegion().begin());

    // Replace op results.
    replaceOpWithBufferizedValues(rewriter, op, newSwitchOp->getResults());

    return success();
  }

  FailureOr<BaseMemRefType>
  getBufferType(Operation *op, Value value, const BufferizationOptions &options,
                const BufferizationState &state,
                SmallVector<Value> &invocationStack) const {
    auto switchOp = cast<scf::IndexSwitchOp>(op);
    assert(value.getDefiningOp() == op && "invalid value");
    int64_t resultNum = cast<OpResult>(value).getResultNumber();

    // Helper function to get buffer type of a case.
    auto getYieldedBufferType = [&](Block &b) -> FailureOr<BaseMemRefType> {
      auto yieldOp = cast<scf::YieldOp>(b.getTerminator());
      Value yieldedValue = yieldOp->getOperand(resultNum);
      if (auto bufferType = dyn_cast<BaseMemRefType>(yieldedValue.getType()))
        return bufferType;
      auto maybeBufferType = bufferization::getBufferType(
          yieldedValue, options, state, invocationStack);
<<<<<<< HEAD
      if (failed(maybeBufferType))
        return failure();
      return maybeBufferType;
=======
      return bufferization::detail::asMemRefType(maybeBufferType);
>>>>>>> eb0f1dc0
    };

    // Compute buffer type of the default case.
    auto maybeBufferType = getYieldedBufferType(switchOp.getDefaultBlock());
    if (failed(maybeBufferType))
      return failure();
    BaseMemRefType bufferType = *maybeBufferType;

    // Compute buffer types of all other cases.
    for (int64_t i = 0, numCases = switchOp.getNumCases(); i < numCases; ++i) {
      auto yieldedBufferType = getYieldedBufferType(switchOp.getCaseBlock(i));
      if (failed(yieldedBufferType))
        return failure();

      // Best case: Both branches have the exact same buffer type.
      if (bufferType == *yieldedBufferType)
        continue;

      // Memory space mismatch.
      if (bufferType.getMemorySpace() != yieldedBufferType->getMemorySpace())
        return op->emitError("inconsistent memory space on switch cases");

      // Layout maps are different: Promote to fully dynamic layout map.
      bufferType = getMemRefTypeWithFullyDynamicLayout(
          cast<TensorType>(value.getType()), bufferType.getMemorySpace());
    }

    return bufferType;
  }
};

/// Helper function for loop bufferization. Return the indices of all values
/// that have a tensor type.
static DenseSet<int64_t> getTensorIndices(ValueRange values) {
  DenseSet<int64_t> result;
  for (const auto &it : llvm::enumerate(values))
    if (isa<TensorType>(it.value().getType()))
      result.insert(it.index());
  return result;
}

/// Helper function for loop bufferization. Return the indices of all
/// bbArg/yielded value pairs who's buffer relation is "Equivalent".
DenseSet<int64_t> getEquivalentBuffers(Block::BlockArgListType bbArgs,
                                       ValueRange yieldedValues,
                                       const AnalysisState &state) {
  unsigned int minSize = std::min(bbArgs.size(), yieldedValues.size());
  DenseSet<int64_t> result;
  for (unsigned int i = 0; i < minSize; ++i) {
    if (!isa<TensorType>(bbArgs[i].getType()) ||
        !isa<TensorType>(yieldedValues[i].getType()))
      continue;
    if (state.areEquivalentBufferizedValues(bbArgs[i], yieldedValues[i]))
      result.insert(i);
  }
  return result;
}

/// Helper function for loop bufferization. Return the bufferized values of the
/// given OpOperands. If an operand is not a tensor, return the original value.
static FailureOr<SmallVector<Value>>
getBuffers(RewriterBase &rewriter, const MutableOperandRange &operands,
           const BufferizationOptions &options, BufferizationState &state) {
  SmallVector<Value> result;
  for (OpOperand &opOperand : operands) {
    if (isa<TensorType>(opOperand.get().getType())) {
      FailureOr<Value> resultBuffer =
          getBuffer(rewriter, opOperand.get(), options, state);
      if (failed(resultBuffer))
        return failure();
      result.push_back(*resultBuffer);
    } else {
      result.push_back(opOperand.get());
    }
  }
  return result;
}

/// Helper function for loop bufferization. Given a list of bbArgs of the new
/// (bufferized) loop op, wrap the bufferized tensor args (now memrefs) into
/// ToTensorOps, so that the block body can be moved over to the new op.
static SmallVector<Value>
getBbArgReplacements(RewriterBase &rewriter, Block::BlockArgListType bbArgs,
                     Block::BlockArgListType oldBbArgs,
                     const DenseSet<int64_t> &tensorIndices) {
  SmallVector<Value> result;
  for (const auto &it : llvm::enumerate(bbArgs)) {
    size_t idx = it.index();
    Value val = it.value();
    if (tensorIndices.contains(idx)) {
      result.push_back(rewriter
                           .create<bufferization::ToTensorOp>(
                               val.getLoc(), oldBbArgs[idx].getType(), val)
                           .getResult());
    } else {
      result.push_back(val);
    }
  }
  return result;
}

/// Compute the bufferized type of a loop iter_arg. This type must be equal to
/// the bufferized type of the corresponding init_arg and the bufferized type
/// of the corresponding yielded value.
///
/// This function uses bufferization::getBufferType to compute the bufferized
/// type of the init_arg and of the yielded value. (The computation of the
/// bufferized yielded value type usually requires computing the bufferized type
/// of the iter_arg again; the implementation of getBufferType traces back the
/// use-def chain of the given value and computes a buffer type along the way.)
/// If both buffer types are equal, no casts are needed the computed buffer type
/// can be used directly. Otherwise, the buffer types can only differ in their
/// layout map and a cast must be inserted.
static FailureOr<BaseMemRefType> computeLoopRegionIterArgBufferType(
    Operation *loopOp, BlockArgument iterArg, Value initArg, Value yieldedValue,
    const BufferizationOptions &options, const BufferizationState &state,
    SmallVector<Value> &invocationStack) {
  // Determine the buffer type of the init_arg.
<<<<<<< HEAD
  auto initArgBufferType =
      bufferization::getBufferType(initArg, options, state, invocationStack);
=======
  auto initArgBufferType = bufferization::detail::asMemRefType(
      bufferization::getBufferType(initArg, options, state, invocationStack));
>>>>>>> eb0f1dc0
  if (failed(initArgBufferType))
    return failure();

  if (llvm::count(invocationStack, iterArg) >= 2) {
    // If the iter_arg is already twice on the invocation stack, just take the
    // type of the init_arg. This is to avoid infinite loops when calculating
    // the buffer type. This will most likely result in computing a memref type
    // with a fully dynamic layout map.

    // Note: For more precise layout map computation, a fixpoint iteration could
    // be done (i.e., re-computing the yielded buffer type until the bufferized
    // iter_arg type no longer changes). This current implementation immediately
    // switches to a fully dynamic layout map when a mismatch between bufferized
    // init_arg type and bufferized yield value type is detected.
    return *initArgBufferType;
  }

  // Compute the buffer type of the yielded value.
  BaseMemRefType yieldedValueBufferType;
  if (isa<BaseMemRefType>(yieldedValue.getType())) {
    // scf.yield was already bufferized.
    yieldedValueBufferType = cast<BaseMemRefType>(yieldedValue.getType());
  } else {
    // Note: This typically triggers a recursive call for the buffer type of
    // the iter_arg.
<<<<<<< HEAD
    auto maybeBufferType = bufferization::getBufferType(yieldedValue, options,
                                                        state, invocationStack);
=======
    auto maybeBufferType =
        bufferization::detail::asMemRefType(bufferization::getBufferType(
            yieldedValue, options, state, invocationStack));
>>>>>>> eb0f1dc0
    if (failed(maybeBufferType))
      return failure();
    yieldedValueBufferType = *maybeBufferType;
  }

  // If yielded type and init_arg type are the same, use that type directly.
  if (*initArgBufferType == yieldedValueBufferType)
    return yieldedValueBufferType;

  // If there is a mismatch between the yielded buffer type and the init_arg
  // buffer type, the buffer type must be promoted to a fully dynamic layout
  // map.
  auto yieldedBufferType = cast<BaseMemRefType>(yieldedValueBufferType);
  auto iterTensorType = cast<TensorType>(iterArg.getType());
  auto initBufferType = llvm::cast<BaseMemRefType>(*initArgBufferType);
  if (initBufferType.getMemorySpace() != yieldedBufferType.getMemorySpace())
    return loopOp->emitOpError(
        "init_arg and yielded value bufferize to inconsistent memory spaces");
#ifndef NDEBUG
  if (auto yieldedRankedBufferType = dyn_cast<MemRefType>(yieldedBufferType)) {
    assert(
        llvm::all_equal({yieldedRankedBufferType.getShape(),
                         cast<MemRefType>(initBufferType).getShape(),
                         cast<RankedTensorType>(iterTensorType).getShape()}) &&
        "expected same shape");
  }
#endif // NDEBUG
  return getMemRefTypeWithFullyDynamicLayout(
      iterTensorType, yieldedBufferType.getMemorySpace());
}

/// Return `true` if the given loop may have 0 iterations.
bool mayHaveZeroIterations(scf::ForOp forOp) {
  std::optional<int64_t> lb = getConstantIntValue(forOp.getLowerBound());
  std::optional<int64_t> ub = getConstantIntValue(forOp.getUpperBound());
  if (!lb.has_value() || !ub.has_value())
    return true;
  return *ub <= *lb;
}

/// Bufferization of scf.for. Replace with a new scf.for that operates on
/// memrefs.
struct ForOpInterface
    : public BufferizableOpInterface::ExternalModel<ForOpInterface,
                                                    scf::ForOp> {
  bool bufferizesToMemoryRead(Operation *op, OpOperand &opOperand,
                              const AnalysisState &state) const {
    auto forOp = cast<scf::ForOp>(op);

    // If the loop has zero iterations, the results of the op are their
    // corresponding init_args, meaning that the init_args bufferize to a read.
    if (mayHaveZeroIterations(forOp))
      return true;

    // scf::ForOp alone doesn't bufferize to a memory read, one of the uses of
    // its matching bbArg may.
    return state.isValueRead(forOp.getTiedLoopRegionIterArg(&opOperand));
  }

  bool bufferizesToMemoryWrite(Operation *op, OpOperand &opOperand,
                               const AnalysisState &state) const {
    // Tensor iter_args of scf::ForOps are always considered as a write.
    return true;
  }

  AliasingValueList getAliasingValues(Operation *op, OpOperand &opOperand,
                                      const AnalysisState &state) const {
    auto forOp = cast<scf::ForOp>(op);
    OpResult opResult = forOp.getTiedLoopResult(&opOperand);
    BufferRelation relation = bufferRelation(op, opResult, state);
    return {{opResult, relation,
             /*isDefinite=*/relation == BufferRelation::Equivalent}};
  }

  BufferRelation bufferRelation(Operation *op, OpResult opResult,
                                const AnalysisState &state) const {
    // ForOp results are equivalent to their corresponding init_args if the
    // corresponding iter_args and yield values are equivalent.
    auto forOp = cast<scf::ForOp>(op);
    BlockArgument bbArg = forOp.getTiedLoopRegionIterArg(opResult);
    bool equivalentYield = state.areEquivalentBufferizedValues(
        bbArg, forOp.getTiedLoopYieldedValue(bbArg)->get());
    return equivalentYield ? BufferRelation::Equivalent
                           : BufferRelation::Unknown;
  }

  bool isWritable(Operation *op, Value value,
                  const AnalysisState &state) const {
    // Interestingly, scf::ForOp's bbArg can **always** be viewed
    // inplace from the perspective of ops nested under:
    //   1. Either the matching iter operand is not bufferized inplace and an
    //      alloc + optional copy makes the bbArg itself inplaceable.
    //   2. Or the matching iter operand is bufferized inplace and bbArg just
    //      bufferizes to that too.
    return true;
  }

  LogicalResult
  resolveConflicts(Operation *op, RewriterBase &rewriter,
                   const AnalysisState &analysisState,
                   const BufferizationState &bufferizationState) const {
    auto bufferizableOp = cast<BufferizableOpInterface>(op);
    if (failed(bufferizableOp.resolveTensorOpOperandConflicts(
            rewriter, analysisState, bufferizationState)))
      return failure();

    if (analysisState.getOptions().copyBeforeWrite)
      return success();

    // According to the `getAliasing...` implementations, a bufferized OpResult
    // may alias only with the corresponding bufferized init_arg (or with a
    // newly allocated buffer) and not with other buffers defined outside of the
    // loop. I.e., the i-th OpResult may alias with the i-th init_arg;
    // but not with any other OpOperand.
    auto forOp = cast<scf::ForOp>(op);
    auto yieldOp = cast<scf::YieldOp>(forOp.getBody()->getTerminator());
    OpBuilder::InsertionGuard g(rewriter);
    rewriter.setInsertionPoint(yieldOp);

    // Indices of all iter_args that have tensor type. These are the ones that
    // are bufferized.
    DenseSet<int64_t> indices = getTensorIndices(forOp.getInitArgs());
    // For every yielded value, does it alias with something defined outside of
    // the loop?
    SmallVector<Value> yieldValues;
    for (const auto it : llvm::enumerate(yieldOp.getResults())) {
      // Note: `state` is guaranteed to be a `OneShotAnalysisState`, but this
      // type cannot be used in the signature of `resolveConflicts` because the
      // op interface is in the "IR" build unit and the `OneShotAnalysisState`
      // is defined in the "Transforms" build unit.
      if (!indices.contains(it.index()) ||
          doesNotAliasExternalValue(
              it.value(), &forOp.getRegion(),
              /*exceptions=*/forOp.getRegionIterArg(it.index()),
              static_cast<const OneShotAnalysisState &>(analysisState))) {
        yieldValues.push_back(it.value());
        continue;
      }
      FailureOr<Value> alloc = allocateTensorForShapedValue(
          rewriter, yieldOp.getLoc(), it.value(), analysisState.getOptions(),
          bufferizationState);
      if (failed(alloc))
        return failure();
      yieldValues.push_back(*alloc);
    }

    rewriter.modifyOpInPlace(
        yieldOp, [&]() { yieldOp.getResultsMutable().assign(yieldValues); });
    return success();
  }

  FailureOr<BaseMemRefType>
  getBufferType(Operation *op, Value value, const BufferizationOptions &options,
                const BufferizationState &state,
                SmallVector<Value> &invocationStack) const {
    auto forOp = cast<scf::ForOp>(op);
    assert(getOwnerOfValue(value) == op && "invalid value");
    assert(isa<TensorType>(value.getType()) && "expected tensor type");

    if (auto opResult = dyn_cast<OpResult>(value)) {
      // The type of an OpResult must match the corresponding iter_arg type.
      BlockArgument bbArg = forOp.getTiedLoopRegionIterArg(opResult);
<<<<<<< HEAD
      return bufferization::getBufferType(bbArg, options, state,
                                          invocationStack);
=======
      auto bufferType =
          bufferization::getBufferType(bbArg, options, state, invocationStack);
      if (failed(bufferType))
        return failure();
      assert(isa<BaseMemRefType>(*bufferType) && "expected memref type");
      return cast<BaseMemRefType>(*bufferType);
>>>>>>> eb0f1dc0
    }

    // Compute result/argument number.
    BlockArgument bbArg = cast<BlockArgument>(value);
    unsigned resultNum = forOp.getTiedLoopResult(bbArg).getResultNumber();

    // Compute the bufferized type.
    auto yieldOp = cast<scf::YieldOp>(forOp.getBody()->getTerminator());
    Value yieldedValue = yieldOp.getOperand(resultNum);
    BlockArgument iterArg = forOp.getRegionIterArgs()[resultNum];
    Value initArg = forOp.getInitArgs()[resultNum];
    return computeLoopRegionIterArgBufferType(
        op, iterArg, initArg, yieldedValue, options, state, invocationStack);
  }

  LogicalResult bufferize(Operation *op, RewriterBase &rewriter,
                          const BufferizationOptions &options,
                          BufferizationState &state) const {
    auto forOp = cast<scf::ForOp>(op);
    Block *oldLoopBody = forOp.getBody();

    // Indices of all iter_args that have tensor type. These are the ones that
    // are bufferized.
    DenseSet<int64_t> indices = getTensorIndices(forOp.getInitArgs());

    // The new memref init_args of the loop.
    FailureOr<SmallVector<Value>> maybeInitArgs =
        getBuffers(rewriter, forOp.getInitArgsMutable(), options, state);
    if (failed(maybeInitArgs))
      return failure();
    SmallVector<Value> initArgs = *maybeInitArgs;

    // Cast init_args if necessary.
    SmallVector<Value> castedInitArgs;
    for (const auto &it : llvm::enumerate(initArgs)) {
      Value initArg = it.value();
      Value result = forOp->getResult(it.index());
      // If the type is not a tensor, bufferization doesn't need to touch it.
      if (!isa<TensorType>(result.getType())) {
        castedInitArgs.push_back(initArg);
        continue;
      }
      auto targetType = bufferization::getBufferType(result, options, state);
      if (failed(targetType))
        return failure();
      castedInitArgs.push_back(castBuffer(rewriter, initArg, *targetType));
    }

    // Construct a new scf.for op with memref instead of tensor values.
    auto newForOp = rewriter.create<scf::ForOp>(
        forOp.getLoc(), forOp.getLowerBound(), forOp.getUpperBound(),
        forOp.getStep(), castedInitArgs);
    newForOp->setAttrs(forOp->getAttrs());
    Block *loopBody = newForOp.getBody();

    // Set up new iter_args. The loop body uses tensors, so wrap the (memref)
    // iter_args of the new loop in ToTensorOps.
    rewriter.setInsertionPointToStart(loopBody);
    SmallVector<Value> iterArgs =
        getBbArgReplacements(rewriter, newForOp.getRegionIterArgs(),
                             forOp.getRegionIterArgs(), indices);
    iterArgs.insert(iterArgs.begin(), newForOp.getInductionVar());

    // Move loop body to new loop.
    rewriter.mergeBlocks(oldLoopBody, loopBody, iterArgs);

    // Replace loop results.
    replaceOpWithBufferizedValues(rewriter, op, newForOp->getResults());

    return success();
  }

  /// Assert that yielded values of an scf.for op are equivalent to their
  /// corresponding bbArgs. In that case, the buffer relations of the
  /// corresponding OpResults are "Equivalent".
  ///
  /// If this is not the case, an allocs+copies are inserted and yielded from
  /// the loop. This could be a performance problem, so it must be explicitly
  /// activated with `alloc-return-allocs`.
  LogicalResult verifyAnalysis(Operation *op,
                               const AnalysisState &state) const {
    const auto &options =
        static_cast<const OneShotBufferizationOptions &>(state.getOptions());
    if (options.allowReturnAllocsFromLoops)
      return success();

    auto forOp = cast<scf::ForOp>(op);
    auto yieldOp = cast<scf::YieldOp>(forOp.getBody()->getTerminator());
    for (OpResult opResult : op->getOpResults()) {
      if (!isa<TensorType>(opResult.getType()))
        continue;

      // Note: This is overly strict. We should check for aliasing bufferized
      // values. But we don't have a "must-alias" analysis yet.
      if (bufferRelation(op, opResult, state) != BufferRelation::Equivalent)
        return yieldOp->emitError()
               << "Yield operand #" << opResult.getResultNumber()
               << " is not equivalent to the corresponding iter bbArg";
    }

    return success();
  }
};

/// Bufferization of scf.while. Replace with a new scf.while that operates on
/// memrefs.
struct WhileOpInterface
    : public BufferizableOpInterface::ExternalModel<WhileOpInterface,
                                                    scf::WhileOp> {
  bool bufferizesToMemoryRead(Operation *op, OpOperand &opOperand,
                              const AnalysisState &state) const {
    // Tensor iter_args of scf::WhileOps are always considered as a read.
    return true;
  }

  bool bufferizesToMemoryWrite(Operation *op, OpOperand &opOperand,
                               const AnalysisState &state) const {
    // Tensor iter_args of scf::WhileOps are always considered as a write.
    return true;
  }

  AliasingValueList getAliasingValues(Operation *op, OpOperand &opOperand,
                                      const AnalysisState &state) const {
    auto whileOp = cast<scf::WhileOp>(op);
    unsigned int idx = opOperand.getOperandNumber();

    // The OpResults and OpOperands may not match. They may not even have the
    // same type. The number of OpResults and OpOperands can also differ.
    if (idx >= op->getNumResults() ||
        opOperand.get().getType() != op->getResult(idx).getType())
      return {};

    // The only aliasing OpResult may be the one at the same index.
    OpResult opResult = whileOp->getResult(idx);
    BufferRelation relation = bufferRelation(op, opResult, state);
    return {{opResult, relation,
             /*isDefinite=*/relation == BufferRelation::Equivalent}};
  }

  BufferRelation bufferRelation(Operation *op, OpResult opResult,
                                const AnalysisState &state) const {
    // WhileOp results are equivalent to their corresponding init_args if the
    // corresponding iter_args and yield values are equivalent (for both the
    // "before" and the "after" block).
    unsigned int resultNumber = opResult.getResultNumber();
    auto whileOp = cast<scf::WhileOp>(op);

    // The "before" region bbArgs and the OpResults may not match.
    if (resultNumber >= whileOp.getBeforeArguments().size())
      return BufferRelation::Unknown;
    if (opResult.getType() !=
        whileOp.getBeforeArguments()[resultNumber].getType())
      return BufferRelation::Unknown;

    auto conditionOp = whileOp.getConditionOp();
    BlockArgument conditionBbArg = whileOp.getBeforeArguments()[resultNumber];
    Value conditionOperand = conditionOp.getArgs()[resultNumber];
    bool equivCondition =
        state.areEquivalentBufferizedValues(conditionBbArg, conditionOperand);

    auto yieldOp = whileOp.getYieldOp();
    BlockArgument bodyBbArg = whileOp.getAfterArguments()[resultNumber];
    Value yieldOperand = yieldOp.getOperand(resultNumber);
    bool equivYield =
        state.areEquivalentBufferizedValues(bodyBbArg, yieldOperand);

    return equivCondition && equivYield ? BufferRelation::Equivalent
                                        : BufferRelation::Unknown;
  }

  bool isWritable(Operation *op, Value value,
                  const AnalysisState &state) const {
    // Interestingly, scf::WhileOp's bbArg can **always** be viewed
    // inplace from the perspective of ops nested under:
    //   1. Either the matching iter operand is not bufferized inplace and an
    //      alloc + optional copy makes the bbArg itself inplaceable.
    //   2. Or the matching iter operand is bufferized inplace and bbArg just
    //      bufferizes to that too.
    return true;
  }

  LogicalResult
  resolveConflicts(Operation *op, RewriterBase &rewriter,
                   const AnalysisState &analysisState,
                   const BufferizationState &bufferizationState) const {
    auto bufferizableOp = cast<BufferizableOpInterface>(op);
    if (failed(bufferizableOp.resolveTensorOpOperandConflicts(
            rewriter, analysisState, bufferizationState)))
      return failure();

    if (analysisState.getOptions().copyBeforeWrite)
      return success();

    // According to the `getAliasing...` implementations, a bufferized OpResult
    // may alias only with the corresponding bufferized init_arg and with no
    // other buffers. I.e., the i-th OpResult may alias with the i-th init_arg;
    // but not with any other OpOperand. If a corresponding OpResult/init_arg
    // pair bufferizes to equivalent buffers, this aliasing requirement is
    // satisfied. Otherwise, we cannot be sure and must yield a new buffer copy.
    // (New buffer copies do not alias with any buffer.)
    OpBuilder::InsertionGuard g(rewriter);
    auto whileOp = cast<scf::WhileOp>(op);
    auto conditionOp = whileOp.getConditionOp();

    // For every yielded value, is the value equivalent to its corresponding
    // bbArg?
    DenseSet<int64_t> equivalentYieldsBefore = getEquivalentBuffers(
        whileOp.getBeforeArguments(), conditionOp.getArgs(), analysisState);
    DenseSet<int64_t> equivalentYieldsAfter =
        getEquivalentBuffers(whileOp.getAfterArguments(),
                             whileOp.getYieldOp().getResults(), analysisState);

    // Update "before" region.
    rewriter.setInsertionPoint(conditionOp);
    SmallVector<Value> beforeYieldValues;
    for (int64_t idx = 0;
         idx < static_cast<int64_t>(conditionOp.getArgs().size()); ++idx) {
      Value value = conditionOp.getArgs()[idx];
      if (!isa<TensorType>(value.getType()) ||
          (equivalentYieldsAfter.contains(idx) &&
           equivalentYieldsBefore.contains(idx))) {
        beforeYieldValues.push_back(value);
        continue;
      }
      FailureOr<Value> alloc = allocateTensorForShapedValue(
          rewriter, conditionOp.getLoc(), value, analysisState.getOptions(),
          bufferizationState);
      if (failed(alloc))
        return failure();
      beforeYieldValues.push_back(*alloc);
    }
    rewriter.modifyOpInPlace(conditionOp, [&]() {
      conditionOp.getArgsMutable().assign(beforeYieldValues);
    });

    return success();
  }

  LogicalResult bufferize(Operation *op, RewriterBase &rewriter,
                          const BufferizationOptions &options,
                          BufferizationState &state) const {
    auto whileOp = cast<scf::WhileOp>(op);

    // Indices of all bbArgs that have tensor type. These are the ones that
    // are bufferized. The "before" and "after" regions may have different args.
    DenseSet<int64_t> indicesBefore = getTensorIndices(whileOp.getInits());
    DenseSet<int64_t> indicesAfter =
        getTensorIndices(whileOp.getAfterArguments());

    // The new memref init_args of the loop.
    FailureOr<SmallVector<Value>> maybeInitArgs =
        getBuffers(rewriter, whileOp.getInitsMutable(), options, state);
    if (failed(maybeInitArgs))
      return failure();
    SmallVector<Value> initArgs = *maybeInitArgs;

    // Cast init_args if necessary.
    SmallVector<Value> castedInitArgs;
    for (const auto &it : llvm::enumerate(initArgs)) {
      Value initArg = it.value();
      Value beforeArg = whileOp.getBeforeArguments()[it.index()];
      // If the type is not a tensor, bufferization doesn't need to touch it.
      if (!isa<TensorType>(beforeArg.getType())) {
        castedInitArgs.push_back(initArg);
        continue;
      }
      auto targetType = bufferization::getBufferType(beforeArg, options, state);
      if (failed(targetType))
        return failure();
      castedInitArgs.push_back(castBuffer(rewriter, initArg, *targetType));
    }

    // The result types of a WhileOp are the same as the "after" bbArg types.
    SmallVector<Type> argsTypesAfter = llvm::to_vector(
        llvm::map_range(whileOp.getAfterArguments(), [&](BlockArgument bbArg) {
          if (!isa<TensorType>(bbArg.getType()))
            return bbArg.getType();
          // TODO: error handling
          return llvm::cast<Type>(
              *bufferization::getBufferType(bbArg, options, state));
        }));

    // Construct a new scf.while op with memref instead of tensor values.
    ValueRange argsRangeBefore(castedInitArgs);
    TypeRange argsTypesBefore(argsRangeBefore);
    auto newWhileOp = rewriter.create<scf::WhileOp>(
        whileOp.getLoc(), argsTypesAfter, castedInitArgs);

    // Add before/after regions to the new op.
    SmallVector<Location> bbArgLocsBefore(castedInitArgs.size(),
                                          whileOp.getLoc());
    SmallVector<Location> bbArgLocsAfter(argsTypesAfter.size(),
                                         whileOp.getLoc());
    Block *newBeforeBody = &newWhileOp.getBefore().emplaceBlock();
    newWhileOp.getBefore().addArguments(argsTypesBefore, bbArgLocsBefore);
    Block *newAfterBody = &newWhileOp.getAfter().emplaceBlock();
    newWhileOp.getAfter().addArguments(argsTypesAfter, bbArgLocsAfter);

    // Set up new iter_args and move the loop condition block to the new op.
    // The old block uses tensors, so wrap the (memref) bbArgs of the new block
    // in ToTensorOps.
    rewriter.setInsertionPointToStart(newBeforeBody);
    SmallVector<Value> newBeforeArgs =
        getBbArgReplacements(rewriter, newWhileOp.getBeforeArguments(),
                             whileOp.getBeforeArguments(), indicesBefore);
    rewriter.mergeBlocks(whileOp.getBeforeBody(), newBeforeBody, newBeforeArgs);

    // Set up new iter_args and move the loop body block to the new op.
    // The old block uses tensors, so wrap the (memref) bbArgs of the new block
    // in ToTensorOps.
    rewriter.setInsertionPointToStart(newAfterBody);
    SmallVector<Value> newAfterArgs =
        getBbArgReplacements(rewriter, newWhileOp.getAfterArguments(),
                             whileOp.getAfterArguments(), indicesAfter);
    rewriter.mergeBlocks(whileOp.getAfterBody(), newAfterBody, newAfterArgs);

    // Replace loop results.
    replaceOpWithBufferizedValues(rewriter, op, newWhileOp->getResults());

    return success();
  }

  FailureOr<BaseMemRefType>
  getBufferType(Operation *op, Value value, const BufferizationOptions &options,
                const BufferizationState &state,
                SmallVector<Value> &invocationStack) const {
    auto whileOp = cast<scf::WhileOp>(op);
    assert(getOwnerOfValue(value) == op && "invalid value");
    assert(isa<TensorType>(value.getType()) && "expected tensor type");

    // Case 1: Block argument of the "before" region.
    if (auto bbArg = dyn_cast<BlockArgument>(value)) {
      if (bbArg.getOwner()->getParent() == &whileOp.getBefore()) {
        Value initArg = whileOp.getInits()[bbArg.getArgNumber()];
        auto yieldOp = whileOp.getYieldOp();
        Value yieldedValue = yieldOp.getOperand(bbArg.getArgNumber());
        return computeLoopRegionIterArgBufferType(
            op, bbArg, initArg, yieldedValue, options, state, invocationStack);
      }
    }

    // Case 2: OpResult of the loop or block argument of the "after" region.
    // The bufferized "after" bbArg type can be directly computed from the
    // bufferized "before" bbArg type.
    unsigned resultNum;
    if (auto opResult = dyn_cast<OpResult>(value)) {
      resultNum = opResult.getResultNumber();
    } else if (cast<BlockArgument>(value).getOwner()->getParent() ==
               &whileOp.getAfter()) {
      resultNum = cast<BlockArgument>(value).getArgNumber();
    } else {
      llvm_unreachable("invalid value");
    }
    Value conditionYieldedVal = whileOp.getConditionOp().getArgs()[resultNum];
    if (!isa<TensorType>(conditionYieldedVal.getType())) {
      // scf.condition was already bufferized.
      return cast<BaseMemRefType>(conditionYieldedVal.getType());
    }
<<<<<<< HEAD
    return bufferization::getBufferType(conditionYieldedVal, options, state,
                                        invocationStack);
=======
    return bufferization::detail::asMemRefType(bufferization::getBufferType(
        conditionYieldedVal, options, state, invocationStack));
>>>>>>> eb0f1dc0
  }

  /// Assert that yielded values of an scf.while op are equivalent to their
  /// corresponding bbArgs. In that case, the buffer relations of the
  /// corresponding OpResults are "Equivalent".
  ///
  /// If this is not the case, allocs+copies are inserted and yielded from
  /// the loop. This could be a performance problem, so it must be explicitly
  /// activated with `allow-return-allocs`.
  ///
  /// Not: In contrast to scf::ForOp, scf::WhileOp has two regions and the
  /// equivalence condition must be checked for both.
  LogicalResult verifyAnalysis(Operation *op,
                               const AnalysisState &state) const {
    auto whileOp = cast<scf::WhileOp>(op);
    const auto &options =
        static_cast<const OneShotBufferizationOptions &>(state.getOptions());
    if (options.allowReturnAllocsFromLoops)
      return success();

    auto conditionOp = whileOp.getConditionOp();
    for (const auto &it : llvm::enumerate(conditionOp.getArgs())) {
      Block *block = conditionOp->getBlock();
      if (!isa<TensorType>(it.value().getType()))
        continue;
      if (it.index() >= block->getNumArguments() ||
          !state.areEquivalentBufferizedValues(it.value(),
                                               block->getArgument(it.index())))
        return conditionOp->emitError()
               << "Condition arg #" << it.index()
               << " is not equivalent to the corresponding iter bbArg";
    }

    auto yieldOp = whileOp.getYieldOp();
    for (const auto &it : llvm::enumerate(yieldOp.getResults())) {
      Block *block = yieldOp->getBlock();
      if (!isa<TensorType>(it.value().getType()))
        continue;
      if (it.index() >= block->getNumArguments() ||
          !state.areEquivalentBufferizedValues(it.value(),
                                               block->getArgument(it.index())))
        return yieldOp->emitError()
               << "Yield operand #" << it.index()
               << " is not equivalent to the corresponding iter bbArg";
    }

    return success();
  }
};

/// Bufferization of scf.yield. Bufferized as part of their enclosing ops, so
/// this is for analysis only.
struct YieldOpInterface
    : public BufferizableOpInterface::ExternalModel<YieldOpInterface,
                                                    scf::YieldOp> {
  bool bufferizesToMemoryRead(Operation *op, OpOperand &opOperand,
                              const AnalysisState &state) const {
    return true;
  }

  bool bufferizesToMemoryWrite(Operation *op, OpOperand &opOperand,
                               const AnalysisState &state) const {
    return false;
  }

  AliasingValueList getAliasingValues(Operation *op, OpOperand &opOperand,
                                      const AnalysisState &state) const {
    if (auto ifOp = dyn_cast<scf::IfOp>(op->getParentOp())) {
      return {{op->getParentOp()->getResult(opOperand.getOperandNumber()),
               BufferRelation::Equivalent, /*isDefinite=*/false}};
    }
    if (isa<scf::ExecuteRegionOp>(op->getParentOp()))
      return {{op->getParentOp()->getResult(opOperand.getOperandNumber()),
               BufferRelation::Equivalent}};
    return {};
  }

  bool mustBufferizeInPlace(Operation *op, OpOperand &opOperand,
                            const AnalysisState &state) const {
    // Yield operands always bufferize inplace. Otherwise, an alloc + copy
    // may be generated inside the block. We should not return/yield allocations
    // when possible.
    return true;
  }

  LogicalResult bufferize(Operation *op, RewriterBase &rewriter,
                          const BufferizationOptions &options,
                          BufferizationState &state) const {
    auto yieldOp = cast<scf::YieldOp>(op);
    if (!isa<scf::ExecuteRegionOp, scf::IfOp, scf::IndexSwitchOp, scf::ForOp,
             scf::WhileOp>(yieldOp->getParentOp()))
      return yieldOp->emitError("unsupported scf::YieldOp parent");

    SmallVector<Value> newResults;
    for (const auto &it : llvm::enumerate(yieldOp.getResults())) {
      Value value = it.value();
      if (isa<TensorType>(value.getType())) {
        FailureOr<Value> maybeBuffer =
            getBuffer(rewriter, value, options, state);
        if (failed(maybeBuffer))
          return failure();
        Value buffer = *maybeBuffer;
        // We may have to cast the value before yielding it.
        if (isa<scf::ForOp, scf::IfOp, scf::IndexSwitchOp>(
                yieldOp->getParentOp())) {
<<<<<<< HEAD
          FailureOr<BaseMemRefType> resultType = bufferization::getBufferType(
=======
          FailureOr<BufferLikeType> resultType = bufferization::getBufferType(
>>>>>>> eb0f1dc0
              yieldOp->getParentOp()->getResult(it.index()), options, state);
          if (failed(resultType))
            return failure();
          buffer = castBuffer(rewriter, buffer, *resultType);
        } else if (auto whileOp =
                       dyn_cast<scf::WhileOp>(yieldOp->getParentOp())) {
<<<<<<< HEAD
          FailureOr<BaseMemRefType> resultType = bufferization::getBufferType(
=======
          FailureOr<BufferLikeType> resultType = bufferization::getBufferType(
>>>>>>> eb0f1dc0
              whileOp.getBeforeArguments()[it.index()], options, state);
          if (failed(resultType))
            return failure();
          buffer = castBuffer(rewriter, buffer, *resultType);
        }
        newResults.push_back(buffer);
      } else {
        newResults.push_back(value);
      }
    }

    replaceOpWithNewBufferizedOp<scf::YieldOp>(rewriter, op, newResults);
    return success();
  }
};

/// Bufferization of ForallOp. This also bufferizes the terminator of the
/// region. There are op interfaces for the terminators (InParallelOp
/// and ParallelInsertSliceOp), but these are only used during analysis. Not
/// for bufferization.
struct ForallOpInterface
    : public BufferizableOpInterface::ExternalModel<ForallOpInterface,
                                                    ForallOp> {
  bool bufferizesToMemoryRead(Operation *op, OpOperand &opOperand,
                              const AnalysisState &state) const {
    // All tensor operands to `scf.forall` are `shared_outs` and all
    // shared outs are assumed to be read by the loop. This does not
    // account for the case where the entire value is over-written,
    // but being conservative here.
    return true;
  }

  bool bufferizesToMemoryWrite(Operation *op, OpOperand &opOperand,
                               const AnalysisState &state) const {
    // Outputs of scf::ForallOps are always considered as a write.
    return true;
  }

  AliasingValueList getAliasingValues(Operation *op, OpOperand &opOperand,
                                      const AnalysisState &state) const {
    auto forallOp = cast<ForallOp>(op);
    return {
        {{forallOp.getTiedOpResult(&opOperand), BufferRelation::Equivalent}}};
  }

  bool isWritable(Operation *op, Value value,
                  const AnalysisState &state) const {
    return true;
  }

  LogicalResult bufferize(Operation *op, RewriterBase &rewriter,
                          const BufferizationOptions &options,
                          BufferizationState &state) const {
    OpBuilder::InsertionGuard guard(rewriter);
    auto forallOp = cast<ForallOp>(op);
    int64_t rank = forallOp.getRank();

    // Get buffers for all output operands.
    SmallVector<Value> buffers;
    for (Value out : forallOp.getOutputs()) {
      FailureOr<Value> buffer = getBuffer(rewriter, out, options, state);
      if (failed(buffer))
        return failure();
      buffers.push_back(*buffer);
    }

    // Use buffers instead of block arguments.
    rewriter.setInsertionPointToStart(forallOp.getBody());
    for (const auto &it : llvm::zip(
             forallOp.getBody()->getArguments().drop_front(rank), buffers)) {
      BlockArgument bbArg = std::get<0>(it);
      Value buffer = std::get<1>(it);
      Value bufferAsTensor = rewriter.create<ToTensorOp>(
          forallOp.getLoc(), bbArg.getType(), buffer);
      bbArg.replaceAllUsesWith(bufferAsTensor);
    }

    // Create new ForallOp without any results and drop the automatically
    // introduced terminator.
    rewriter.setInsertionPoint(forallOp);
    ForallOp newForallOp;
    newForallOp = rewriter.create<ForallOp>(
        forallOp.getLoc(), forallOp.getMixedLowerBound(),
        forallOp.getMixedUpperBound(), forallOp.getMixedStep(),
        /*outputs=*/ValueRange(), forallOp.getMapping());

    // Keep discardable attributes from the original op.
    newForallOp->setDiscardableAttrs(op->getDiscardableAttrDictionary());

    rewriter.eraseOp(newForallOp.getBody()->getTerminator());

    // Move over block contents of the old op.
    SmallVector<Value> replacementBbArgs;
    replacementBbArgs.append(newForallOp.getBody()->getArguments().begin(),
                             newForallOp.getBody()->getArguments().end());
    replacementBbArgs.append(forallOp.getOutputs().size(), Value());
    rewriter.mergeBlocks(forallOp.getBody(), newForallOp.getBody(),
                         replacementBbArgs);

    // Remove the old op and replace all of its uses.
    replaceOpWithBufferizedValues(rewriter, op, buffers);

    return success();
  }

  FailureOr<BaseMemRefType>
  getBufferType(Operation *op, Value value, const BufferizationOptions &options,
                const BufferizationState &state,
                SmallVector<Value> &invocationStack) const {
    auto forallOp = cast<ForallOp>(op);

    if (auto bbArg = dyn_cast<BlockArgument>(value))
      // A tensor block argument has the same bufferized type as the
      // corresponding output operand.
<<<<<<< HEAD
      return bufferization::getBufferType(
          forallOp.getTiedOpOperand(bbArg)->get(), options, state,
          invocationStack);
=======
      return bufferization::detail::asMemRefType(
          bufferization::getBufferType(forallOp.getTiedOpOperand(bbArg)->get(),
                                       options, state, invocationStack));
>>>>>>> eb0f1dc0

    // The bufferized result type is the same as the bufferized type of the
    // corresponding output operand.
    return bufferization::detail::asMemRefType(bufferization::getBufferType(
        forallOp.getOutputs()[cast<OpResult>(value).getResultNumber()], options,
<<<<<<< HEAD
        state, invocationStack);
=======
        state, invocationStack));
>>>>>>> eb0f1dc0
  }

  bool isRepetitiveRegion(Operation *op, unsigned index) const {
    auto forallOp = cast<ForallOp>(op);

    // This op is repetitive if it has 1 or more steps.
    // If the control variables are dynamic, it is also considered so.
    for (auto [lb, ub, step] :
         llvm::zip(forallOp.getMixedLowerBound(), forallOp.getMixedUpperBound(),
                   forallOp.getMixedStep())) {
      std::optional<int64_t> lbConstant = getConstantIntValue(lb);
      if (!lbConstant)
        return true;

      std::optional<int64_t> ubConstant = getConstantIntValue(ub);
      if (!ubConstant)
        return true;

      std::optional<int64_t> stepConstant = getConstantIntValue(step);
      if (!stepConstant)
        return true;

      if (*lbConstant + *stepConstant < *ubConstant)
        return true;
    }
    return false;
  }

  bool isParallelRegion(Operation *op, unsigned index) const {
    return isRepetitiveRegion(op, index);
  }
};

/// Nothing to do for InParallelOp.
struct InParallelOpInterface
    : public BufferizableOpInterface::ExternalModel<InParallelOpInterface,
                                                    InParallelOp> {
  LogicalResult bufferize(Operation *op, RewriterBase &b,
                          const BufferizationOptions &options,
                          BufferizationState &state) const {
    llvm_unreachable("op does not have any tensor OpOperands / OpResults");
    return failure();
  }
};

} // namespace
} // namespace scf
} // namespace mlir

void mlir::scf::registerBufferizableOpInterfaceExternalModels(
    DialectRegistry &registry) {
  registry.addExtension(+[](MLIRContext *ctx, scf::SCFDialect *dialect) {
    ConditionOp::attachInterface<ConditionOpInterface>(*ctx);
    ExecuteRegionOp::attachInterface<ExecuteRegionOpInterface>(*ctx);
    ForOp::attachInterface<ForOpInterface>(*ctx);
    IfOp::attachInterface<IfOpInterface>(*ctx);
    IndexSwitchOp::attachInterface<IndexSwitchOpInterface>(*ctx);
    ForallOp::attachInterface<ForallOpInterface>(*ctx);
    InParallelOp::attachInterface<InParallelOpInterface>(*ctx);
    WhileOp::attachInterface<WhileOpInterface>(*ctx);
    YieldOp::attachInterface<YieldOpInterface>(*ctx);
  });
}<|MERGE_RESOLUTION|>--- conflicted
+++ resolved
@@ -108,11 +108,7 @@
             getBuffer(rewriter, value, options, state);
         if (failed(maybeBuffer))
           return failure();
-<<<<<<< HEAD
-        FailureOr<BaseMemRefType> resultType = bufferization::getBufferType(
-=======
         FailureOr<BufferLikeType> resultType = bufferization::getBufferType(
->>>>>>> eb0f1dc0
             whileOp.getAfterArguments()[it.index()], options, state);
         if (failed(resultType))
           return failure();
@@ -296,14 +292,9 @@
       // True branch was already bufferized.
       thenBufferType = cast<BaseMemRefType>(thenValue.getType());
     } else {
-<<<<<<< HEAD
-      auto maybeBufferType = bufferization::getBufferType(
-          thenValue, options, state, invocationStack);
-=======
       auto maybeBufferType =
           bufferization::detail::asMemRefType(bufferization::getBufferType(
               thenValue, options, state, invocationStack));
->>>>>>> eb0f1dc0
       if (failed(maybeBufferType))
         return failure();
       thenBufferType = *maybeBufferType;
@@ -312,14 +303,9 @@
       // False branch was already bufferized.
       elseBufferType = cast<BaseMemRefType>(elseValue.getType());
     } else {
-<<<<<<< HEAD
-      auto maybeBufferType = bufferization::getBufferType(
-          elseValue, options, state, invocationStack);
-=======
       auto maybeBufferType =
           bufferization::detail::asMemRefType(bufferization::getBufferType(
               elseValue, options, state, invocationStack));
->>>>>>> eb0f1dc0
       if (failed(maybeBufferType))
         return failure();
       elseBufferType = *maybeBufferType;
@@ -422,13 +408,7 @@
         return bufferType;
       auto maybeBufferType = bufferization::getBufferType(
           yieldedValue, options, state, invocationStack);
-<<<<<<< HEAD
-      if (failed(maybeBufferType))
-        return failure();
-      return maybeBufferType;
-=======
       return bufferization::detail::asMemRefType(maybeBufferType);
->>>>>>> eb0f1dc0
     };
 
     // Compute buffer type of the default case.
@@ -547,13 +527,8 @@
     const BufferizationOptions &options, const BufferizationState &state,
     SmallVector<Value> &invocationStack) {
   // Determine the buffer type of the init_arg.
-<<<<<<< HEAD
-  auto initArgBufferType =
-      bufferization::getBufferType(initArg, options, state, invocationStack);
-=======
   auto initArgBufferType = bufferization::detail::asMemRefType(
       bufferization::getBufferType(initArg, options, state, invocationStack));
->>>>>>> eb0f1dc0
   if (failed(initArgBufferType))
     return failure();
 
@@ -579,14 +554,9 @@
   } else {
     // Note: This typically triggers a recursive call for the buffer type of
     // the iter_arg.
-<<<<<<< HEAD
-    auto maybeBufferType = bufferization::getBufferType(yieldedValue, options,
-                                                        state, invocationStack);
-=======
     auto maybeBufferType =
         bufferization::detail::asMemRefType(bufferization::getBufferType(
             yieldedValue, options, state, invocationStack));
->>>>>>> eb0f1dc0
     if (failed(maybeBufferType))
       return failure();
     yieldedValueBufferType = *maybeBufferType;
@@ -749,17 +719,12 @@
     if (auto opResult = dyn_cast<OpResult>(value)) {
       // The type of an OpResult must match the corresponding iter_arg type.
       BlockArgument bbArg = forOp.getTiedLoopRegionIterArg(opResult);
-<<<<<<< HEAD
-      return bufferization::getBufferType(bbArg, options, state,
-                                          invocationStack);
-=======
       auto bufferType =
           bufferization::getBufferType(bbArg, options, state, invocationStack);
       if (failed(bufferType))
         return failure();
       assert(isa<BaseMemRefType>(*bufferType) && "expected memref type");
       return cast<BaseMemRefType>(*bufferType);
->>>>>>> eb0f1dc0
     }
 
     // Compute result/argument number.
@@ -1118,13 +1083,8 @@
       // scf.condition was already bufferized.
       return cast<BaseMemRefType>(conditionYieldedVal.getType());
     }
-<<<<<<< HEAD
-    return bufferization::getBufferType(conditionYieldedVal, options, state,
-                                        invocationStack);
-=======
     return bufferization::detail::asMemRefType(bufferization::getBufferType(
         conditionYieldedVal, options, state, invocationStack));
->>>>>>> eb0f1dc0
   }
 
   /// Assert that yielded values of an scf.while op are equivalent to their
@@ -1230,22 +1190,14 @@
         // We may have to cast the value before yielding it.
         if (isa<scf::ForOp, scf::IfOp, scf::IndexSwitchOp>(
                 yieldOp->getParentOp())) {
-<<<<<<< HEAD
-          FailureOr<BaseMemRefType> resultType = bufferization::getBufferType(
-=======
           FailureOr<BufferLikeType> resultType = bufferization::getBufferType(
->>>>>>> eb0f1dc0
               yieldOp->getParentOp()->getResult(it.index()), options, state);
           if (failed(resultType))
             return failure();
           buffer = castBuffer(rewriter, buffer, *resultType);
         } else if (auto whileOp =
                        dyn_cast<scf::WhileOp>(yieldOp->getParentOp())) {
-<<<<<<< HEAD
-          FailureOr<BaseMemRefType> resultType = bufferization::getBufferType(
-=======
           FailureOr<BufferLikeType> resultType = bufferization::getBufferType(
->>>>>>> eb0f1dc0
               whileOp.getBeforeArguments()[it.index()], options, state);
           if (failed(resultType))
             return failure();
@@ -1360,25 +1312,15 @@
     if (auto bbArg = dyn_cast<BlockArgument>(value))
       // A tensor block argument has the same bufferized type as the
       // corresponding output operand.
-<<<<<<< HEAD
-      return bufferization::getBufferType(
-          forallOp.getTiedOpOperand(bbArg)->get(), options, state,
-          invocationStack);
-=======
       return bufferization::detail::asMemRefType(
           bufferization::getBufferType(forallOp.getTiedOpOperand(bbArg)->get(),
                                        options, state, invocationStack));
->>>>>>> eb0f1dc0
 
     // The bufferized result type is the same as the bufferized type of the
     // corresponding output operand.
     return bufferization::detail::asMemRefType(bufferization::getBufferType(
         forallOp.getOutputs()[cast<OpResult>(value).getResultNumber()], options,
-<<<<<<< HEAD
-        state, invocationStack);
-=======
         state, invocationStack));
->>>>>>> eb0f1dc0
   }
 
   bool isRepetitiveRegion(Operation *op, unsigned index) const {
