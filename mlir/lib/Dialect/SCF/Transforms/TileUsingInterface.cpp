--- conflicted
+++ resolved
@@ -382,13 +382,9 @@
                                              destinationTensors)))
     return rewriter.notifyMatchFailure(op, "failed to get destinations");
 
-<<<<<<< HEAD
-  tilingResult.replacements = *replacementOr;
-=======
   tilingResult.replacements = yieldTiledValues(
       rewriter, destinationTensors, tilingResult.tiledOps.back(),
       resultOffsetsList, resultSizesList, tilingResult.loops);
->>>>>>> e1acf65b
 
   LLVM_DEBUG({
     if (!tilingResult.loops.empty()) {
@@ -458,17 +454,9 @@
     resultSizesList.push_back(
         b.createOrFold<tensor::DimOp>(loc, parallelOp->getResult(0), i));
   SmallVector<OpFoldResult> outOffsets(offsets.size(), b.getIndexAttr(0));
-<<<<<<< HEAD
-  FailureOr<SmallVector<Value>> replacementOr = yieldTiledValues(
-      b, (*identityTensor)->getResults(), parallelOp->getResults(), outOffsets,
-      resultSizesList, loops);
-  if (failed(replacementOr))
-    return b.notifyMatchFailure(op, "failed to yield replacement");
-=======
   SmallVector<Value> replacements = yieldTiledValues(
       b, (*identityTensor)->getResults(), parallelOp->getResults(), outOffsets,
       resultSizesList, loops);
->>>>>>> e1acf65b
 
   auto dstOp = cast<DestinationStyleOpInterface>(parallelOp);
   auto innerMostLoop = loops.back();
@@ -481,11 +469,7 @@
 
   // 4. Apply the merge reduction to combine all the partial values.
   b.setInsertionPointAfter(*loops.begin());
-<<<<<<< HEAD
-  Operation *mergeOp = op.mergeReductions(b, loc, *replacementOr, reductionDim);
-=======
   Operation *mergeOp = op.mergeReductions(b, loc, replacements, reductionDim);
->>>>>>> e1acf65b
   b.replaceOp(op, mergeOp->getResults());
 
   SCFReductionTilingResult results;
@@ -712,99 +696,10 @@
     if (!fusedProducer)
       continue;
 
-<<<<<<< HEAD
-    // 2c. Generate the tiled implementation of the producer of the source
-    rewriter.setInsertionPoint(candidateSliceOp);
-    FailureOr<Value> fusedProducerValue =
-        tensor::replaceExtractSliceWithTiledProducer(rewriter, candidateSliceOp,
-                                                     fusableProducer);
-    if (failed(fusedProducerValue))
-      continue;
-    rewriter.replaceOp(candidateSliceOp, *fusedProducerValue);
-
-    // 2d. The operands of the fused producer might themselved be slices of
-    //     values produced by operations that implement the `TilingInterface`.
-    //     Add these operations to the worklist.
-    Operation *fusedProducer = fusedProducerValue->getDefiningOp();
-    tileAndFuseResult.tiledAndFusedOps.insert(fusedProducer);
-    addCandidateSlices(fusedProducer, candidates);
-
-    // 2e. If the slice is for a destination operand, for example,
-    //
-    // ```mlir
-    // %0 = linalg.init
-    // %1 = linalg.fill .. outs(%0 : )
-    // %2 = scf.for .. iter_args(%arg0 = %1) {
-    //   %3 = scf.for .. iter_args(%arg1 = %arg0) {
-    //     %4 = tensor.extract_slice %arg1 [..]
-    //     .. = linalg.matmul .. outs(%4 : )
-    //   }
-    // }
-    // ```
-    //
-    // the IR is currently
-    //
-    // ```
-    // %0 = linalg.init
-    // %1 = linalg.fill
-    // %2 = scf.for .. iter_args(%arg0 = %1 /* incorrect value */ ) {
-    //   %3 = scf.for .. iter_args(%arg1 = %arg0) {
-    //     %4 = tensor.extract_slice %0 /*incorrect value */ [..]
-    //     %5 = linalg.fill .. outs(%4 : )
-    //     .. = linalg.matmul .. outs(%5 : )
-    //   }
-    // }
-    // ```
-    //
-    // The untiled `linalg.fill` is still used as the `init_value` since it
-    // was originally a destination operand of the untiled `linalg.matmul`.
-    // When fusing an operand that is a destination operand.
-    //   - Update the iter_arg of the outer most loop to use the destination
-    //     of the untiled producer.
-    //   - Update the destination of the slice of the tiled producer generated
-    //     to use the same basic block argument as the slice that was used to
-    //     generate inplace the tiled implementation of the producer.
-    // With this the IR will be.
-    //
-    // ```
-    // %0 = linalg.init
-    // %1 = scf.for .. iter_args(%arg0 = %0 /* corrected value */ ) {
-    //   %2 = scf.for .. iter_args(%arg1 = %arg0) {
-    //     %3 = tensor.extract_slice %arg1 /* corrected value */ [..]
-    //     %4 = linalg.fill .. outs(%3 : )
-    //     .. = linalg.matmul .. outs(%4 : )
-    //   }
-    // }
-    // ```
-    // TODO: This can be modeled better if the `DestinationStyleOpInterface`.
-    // Update to use that when it does become available.
-    scf::ForOp outerMostLoop = tileAndFuseResult.loops.front();
-    std::optional<unsigned> iterArgNumber;
-    if (destinationIterArg) {
-      iterArgNumber = outerMostLoop.getIterArgNumberForOpOperand(
-          *destinationIterArg.value());
-    }
-    if (iterArgNumber) {
-      int64_t resultNumber = fusableProducer.getResultNumber();
-      if (auto dstOp = dyn_cast<DestinationStyleOpInterface>(
-              fusableProducer.getOwner())) {
-        outerMostLoop.setIterArg(
-            iterArgNumber.value(),
-            dstOp.getTiedOpOperand(fusableProducer)->get());
-      }
-      if (auto dstOp = fusedProducerValue
-                           ->getDefiningOp<DestinationStyleOpInterface>()) {
-        scf::ForOp innerMostLoop = tileAndFuseResult.loops.back();
-        updateDestinationOperandsForTiledOp(
-            rewriter, dstOp.getDpsInitOperand(resultNumber)->get(),
-            innerMostLoop.getRegionIterArgs()[iterArgNumber.value()]);
-      }
-=======
     if (Operation *tiledAndFusedOp =
             fusedProducer->tiledAndFusedProducer.getDefiningOp()) {
       tileAndFuseResult.tiledAndFusedOps.insert(tiledAndFusedOp);
       addCandidateSlices(tiledAndFusedOp, candidates);
->>>>>>> e1acf65b
     }
   }
   return tileAndFuseResult;
