--- conflicted
+++ resolved
@@ -2654,12 +2654,8 @@
 FailureOr<VectorizationResult> mlir::linalg::vectorize(
     RewriterBase &rewriter, Operation *op, ArrayRef<int64_t> inputVectorSizes,
     ArrayRef<bool> inputScalableVecDims, bool vectorizeNDExtract,
-<<<<<<< HEAD
-    bool flatten1DDepthwiseConv, bool assumeDynamicDimsMatchVecSizes) {
-=======
     bool flatten1DDepthwiseConv, bool assumeDynamicDimsMatchVecSizes,
     bool createNamedContraction) {
->>>>>>> e38f98f5
   LDBG("Attempting to vectorize:\n" << *op << "\n");
   LDBG("Input vector sizes: ");
   LLVM_DEBUG(llvm::interleaveComma(inputVectorSizes, llvm::dbgs()));
