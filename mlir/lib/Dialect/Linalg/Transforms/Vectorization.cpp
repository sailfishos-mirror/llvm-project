//===- Vectorization.cpp - Implementation of linalg Vectorization ---------===//
//
// Part of the LLVM Project, under the Apache License v2.0 with LLVM Exceptions.
// See https://llvm.org/LICENSE.txt for license information.
// SPDX-License-Identifier: Apache-2.0 WITH LLVM-exception
//
//===----------------------------------------------------------------------===//
//
// This file implements the linalg dialect Vectorization transformations.
//
//===----------------------------------------------------------------------===//
#include "mlir/Dialect/Affine/Utils.h"

#include "mlir/Analysis/SliceAnalysis.h"
#include "mlir/Dialect/Affine/IR/AffineOps.h"
#include "mlir/Dialect/Arith/IR/Arith.h"
#include "mlir/Dialect/Func/IR/FuncOps.h"
#include "mlir/Dialect/Linalg/IR/Linalg.h"
#include "mlir/Dialect/Linalg/Transforms/Transforms.h"
#include "mlir/Dialect/Linalg/Utils/Utils.h"
#include "mlir/Dialect/Tensor/IR/Tensor.h"
#include "mlir/Dialect/Tensor/Utils/Utils.h"
#include "mlir/Dialect/Utils/IndexingUtils.h"
#include "mlir/Dialect/Utils/StructuredOpsUtils.h"
#include "mlir/Dialect/Vector/IR/VectorOps.h"
#include "mlir/Dialect/Vector/Interfaces/MaskableOpInterface.h"
#include "mlir/Dialect/Vector/Utils/VectorUtils.h"
#include "mlir/IR/AffineExpr.h"
#include "mlir/IR/Builders.h"
#include "mlir/IR/BuiltinTypeInterfaces.h"
#include "mlir/IR/BuiltinTypes.h"
#include "mlir/IR/OpDefinition.h"
#include "mlir/IR/PatternMatch.h"
#include "mlir/Support/LLVM.h"
#include "mlir/Transforms/RegionUtils.h"
#include "llvm/ADT/STLExtras.h"
#include "llvm/ADT/Sequence.h"
#include "llvm/ADT/SmallVector.h"
#include "llvm/ADT/TypeSwitch.h"
#include "llvm/ADT/iterator_range.h"
#include "llvm/Support/Debug.h"
#include "llvm/Support/MathExtras.h"
#include "llvm/Support/raw_ostream.h"
#include <optional>
#include <type_traits>

using namespace mlir;
using namespace mlir::linalg;

#define DEBUG_TYPE "linalg-vectorization"

#define DBGS() (llvm::dbgs() << '[' << DEBUG_TYPE << "] ")
#define LDBG(X) LLVM_DEBUG(DBGS() << X << "\n")

/// Try to vectorize `convOp` as a convolution.
static FailureOr<Operation *>
vectorizeConvolution(RewriterBase &rewriter, LinalgOp convOp,
                     ArrayRef<int64_t> inputVecSizes = {},
                     ArrayRef<bool> inputVecScalableFlags = {},
                     bool flatten1DDepthwiseConv = false);

/// Vectorize tensor::InsertSliceOp with:
///   * vector::TransferReadOp + vector::TransferWriteOp
/// The vector sizes are either:
///   * user-provided in `inputVectorSizes`, or
///   * inferred from the static dims in the input and output tensors.
/// Bails out if:
///   * vector sizes are not user-provided, and
///   * at least one dim is dynamic (in both the input and output tensors).
///
/// Before:
///     !t_in_type = tensor<1x2x3xf32>
///     !t_out_type = tensor<9x8x7x1x2x3xf32>
///     !v_type = vector<1x2x3xf32>
///     %inserted_slice = tensor.insert_slice %src into %dest ... : !t_in_type
///     into !t_out_type
/// After:
///     %read = vector.transfer_read %src[...], %pad ... : !t_in_type, !v_type
///     %write = vector.transfer_write %read, %dest ... : !v_type, !t_out_type
static LogicalResult
vectorizeAsInsertSliceOp(RewriterBase &rewriter, tensor::InsertSliceOp sliceOp,
                         ArrayRef<int64_t> inputVectorSizes,
                         SmallVectorImpl<Value> &newResults);

/// Returns the effective Pad value for the input op, provided it's a scalar.
///
/// Many Ops exhibit pad-like behaviour, but this isn't always explicit. If
/// this Op performs padding, retrieve the padding value provided that it's
/// a scalar and static/fixed for all the padded values. Returns an empty value
/// otherwise.
static Value getStaticPadVal(Operation *op);

/// Return the unique instance of OpType in `block` if it is indeed unique.
/// Return null if none or more than 1 instances exist.
template <typename OpType>
static OpType getSingleOpOfType(Block &block) {
  OpType res;
  block.walk([&](OpType op) {
    if (res) {
      res = nullptr;
      return WalkResult::interrupt();
    }
    res = op;
    return WalkResult::advance();
  });
  return res;
}

/// Helper function to extract the input slices after filter is unrolled along
/// kw.
static SmallVector<Value>
extractConvInputSlices(RewriterBase &rewriter, Location loc, Value input,
                       int64_t nSize, int64_t wSize, int64_t cSize,
                       int64_t kwSize, int strideW, int dilationW,
                       int64_t wSizeStep, bool isSingleChanneled) {
  SmallVector<Value> result;
  if (isSingleChanneled) {
    // Extract input slice of size {wSizeStep} @ [w + kw] for non-channeled
    // convolution.
    SmallVector<int64_t> sizes = {wSizeStep};
    SmallVector<int64_t> strides = {1};
    for (int64_t kw = 0; kw < kwSize; ++kw) {
      for (int64_t w = 0; w < wSize; w += wSizeStep) {
        result.push_back(rewriter.create<vector::ExtractStridedSliceOp>(
            loc, input, /*offsets=*/ArrayRef<int64_t>{w + kw}, sizes, strides));
      }
    }
  } else {
    // Extract lhs slice of size {n, wSizeStep, c} @ [0, sw * w + dw * kw, 0]
    // for channeled convolution.
    SmallVector<int64_t> sizes = {nSize, wSizeStep, cSize};
    SmallVector<int64_t> strides = {1, 1, 1};
    for (int64_t kw = 0; kw < kwSize; ++kw) {
      for (int64_t w = 0; w < wSize; w += wSizeStep) {
        result.push_back(rewriter.create<vector::ExtractStridedSliceOp>(
            loc, input,
            /*offsets=*/ArrayRef<int64_t>{0, w * strideW + kw * dilationW, 0},
            sizes, strides));
      }
    }
  }
  return result;
}

/// Helper function to extract the filter slices after filter is unrolled along
/// kw.
static SmallVector<Value> extractConvFilterSlices(RewriterBase &rewriter,
                                                  Location loc, Value filter,
                                                  int64_t kwSize) {
  SmallVector<Value> result;
  // Extract rhs slice of size [{c, f} for channeled convolutions and {1} for
  // non-chanelled convolution] @ [kw].
  for (int64_t kw = 0; kw < kwSize; ++kw) {
    result.push_back(rewriter.create<vector::ExtractOp>(
        loc, filter, /*offsets=*/ArrayRef<int64_t>{kw}));
  }
  return result;
}

/// Helper function to extract the result slices after filter is unrolled along
/// kw.
static SmallVector<Value>
extractConvResultSlices(RewriterBase &rewriter, Location loc, Value res,
                        int64_t nSize, int64_t wSize, int64_t fSize,
                        int64_t wSizeStep, bool isSingleChanneled) {
  SmallVector<Value> result;
  if (isSingleChanneled) {
    // Extract res slice: {wSizeStep} @ [w] for non-channeled convolution.
    SmallVector<int64_t> sizes = {wSizeStep};
    SmallVector<int64_t> strides = {1};
    for (int64_t w = 0; w < wSize; w += wSizeStep) {
      result.push_back(rewriter.create<vector::ExtractStridedSliceOp>(
          loc, res, /*offsets=*/ArrayRef<int64_t>{w}, sizes, strides));
    }
  } else {
    // Extract res slice: {n, wSizeStep, f} @ [0, w, 0] for channeled
    // convolution.
    SmallVector<int64_t> sizes = {nSize, wSizeStep, fSize};
    SmallVector<int64_t> strides = {1, 1, 1};
    for (int64_t w = 0; w < wSize; w += wSizeStep) {
      result.push_back(rewriter.create<vector::ExtractStridedSliceOp>(
          loc, res, /*offsets=*/ArrayRef<int64_t>{0, w, 0}, sizes, strides));
    }
  }
  return result;
}

/// Helper function to insert the computed result slices.
static Value insertConvResultSlices(RewriterBase &rewriter, Location loc,
                                    Value res, int64_t wSize, int64_t wSizeStep,
                                    SmallVectorImpl<Value> &resVals,
                                    bool isSingleChanneled) {

  if (isSingleChanneled) {
    // Write back res slice: {wSizeStep} @ [w] for non-channeled convolution.
    // This does not depend on kw.
    SmallVector<int64_t> strides = {1};
    for (int64_t w = 0; w < wSize; w += wSizeStep) {
      res = rewriter.create<vector::InsertStridedSliceOp>(
          loc, resVals[w], res, /*offsets=*/ArrayRef<int64_t>{w}, strides);
    }
  } else {
    // Write back res slice: {n, wSizeStep, f} @ [0, w, 0] for channeled
    // convolution. This does not depend on kw.
    SmallVector<int64_t> strides = {1, 1, 1};
    for (int64_t w = 0; w < wSize; w += wSizeStep) {
      res = rewriter.create<vector::InsertStridedSliceOp>(
          loc, resVals[w], res, /*offsets=*/ArrayRef<int64_t>{0, w, 0},
          strides);
    }
  }
  return res;
}

/// Contains the vectorization state and related methods used across the
/// vectorization process of a given operation.
struct VectorizationState {
  VectorizationState(RewriterBase &rewriter) : rewriterGuard(rewriter) {}

  /// Initializes the vectorization state, including the computation of the
  /// canonical vector shape for vectorization.
  LogicalResult initState(RewriterBase &rewriter, LinalgOp linalgOp,
                          ArrayRef<int64_t> inputVectorSizes,
                          ArrayRef<bool> inputScalableVecDims);

  /// Returns the canonical vector shape used to vectorize the iteration space.
  ArrayRef<int64_t> getCanonicalVecShape() const { return canonicalVecShape; }

  /// Returns the vector dimensions that are scalable in the canonical vector
  /// shape.
  ArrayRef<bool> getScalableVecDims() const { return scalableVecDims; }

  /// Returns a vector type of the provided `elementType` with the canonical
  /// vector shape and the corresponding fixed/scalable dimensions bit. If
  /// `dimPermutation` is provided, the canonical vector dimensions are permuted
  /// accordingly.
  VectorType getCanonicalVecType(
      Type elementType,
      std::optional<AffineMap> dimPermutation = std::nullopt) const {
    SmallVector<int64_t> vectorShape;
    SmallVector<bool> scalableDims;
    if (dimPermutation.has_value()) {
      vectorShape =
          applyPermutationMap<int64_t>(*dimPermutation, canonicalVecShape);
      scalableDims =
          applyPermutationMap<bool>(*dimPermutation, scalableVecDims);
    } else {
      vectorShape.append(canonicalVecShape.begin(), canonicalVecShape.end());
      scalableDims.append(scalableVecDims.begin(), scalableVecDims.end());
    }

    return VectorType::get(vectorShape, elementType, scalableDims);
  }

  /// Masks an operation with the canonical vector mask if the operation needs
  /// masking. Returns the masked operation or the original operation if masking
  /// is not needed. If provided, the canonical mask for this operation is
  /// permuted using `maybeIndexingMap`.
  Operation *
  maskOperation(RewriterBase &rewriter, Operation *opToMask, LinalgOp linalgOp,
                std::optional<AffineMap> maybeIndexingMap = std::nullopt);

private:
  /// Initializes the iteration space static sizes using the Linalg op
  /// information. This may become more complicated in the future.
  void initIterSpaceStaticSizes(LinalgOp linalgOp) {
    iterSpaceStaticSizes.append(linalgOp.getStaticLoopRanges());
  }

  /// Generates 'arith.constant' and 'tensor/memref.dim' operations for
  /// all the static and dynamic dimensions of the iteration space to be
  /// vectorized and store them in `iterSpaceValueSizes`.
  LogicalResult precomputeIterSpaceValueSizes(RewriterBase &rewriter,
                                              LinalgOp linalgOp);

  /// Create or retrieve an existing mask value to mask `opToMask` in the
  /// canonical vector iteration space. If `maybeMaskingMap` the mask is
  /// permuted using that permutation map. If a new mask is created, it will be
  /// cached for future users.
  Value getOrCreateMaskFor(RewriterBase &rewriter, Operation *opToMask,
                           LinalgOp linalgOp,
                           std::optional<AffineMap> maybeMaskingMap);

  /// Check whether this permutation map can be used for masking. At the
  /// moment we only make sure that there are no broadcast dimensions, but this
  /// might change if indexing maps evolve.
  bool isValidMaskingMap(AffineMap maskingMap) {
    return maskingMap.getBroadcastDims().size() == 0;
  }

  /// Turn the input indexing map into a valid masking map.
  ///
  /// The input indexing map may contain "zero" results, e.g.:
  ///    (d0, d1, d2, d3) -> (d2, d1, d0, 0)
  /// Applying such maps to canonical vector shapes like this one:
  ///    (1, 16, 16, 4)
  /// would yield an invalid vector shape like this:
  ///    (16, 16, 1, 0)
  /// Instead, drop the broadcasting dims that make no sense for masking perm.
  /// maps:
  ///    (d0, d1, d2, d3) -> (d2, d1, d0)
  /// This way, the corresponding vector/mask type will be:
  ///    vector<16x16x1xty>
  /// rather than this invalid Vector type:
  ///    vector<16x16x1x0xty>
  AffineMap getMaskingMapFromIndexingMap(AffineMap &indexingMap) {
    return indexingMap.dropZeroResults();
  }

  // Holds the compile-time static sizes of the iteration space to vectorize.
  // Dynamic dimensions are represented using ShapedType::kDynamic.
  SmallVector<int64_t> iterSpaceStaticSizes;

  /// Holds the value sizes of the iteration space to vectorize. Static
  /// dimensions are represented by 'arith.constant' and dynamic
  /// dimensions by 'tensor/memref.dim'.
  SmallVector<Value> iterSpaceValueSizes;

  /// Holds the canonical vector shape used to vectorize the iteration space.
  SmallVector<int64_t> canonicalVecShape;

  /// Holds the vector dimensions that are scalable in the canonical vector
  /// shape.
  SmallVector<bool> scalableVecDims;

  /// Holds the active masks for permutations of the canonical vector iteration
  /// space.
  DenseMap<AffineMap, Value> activeMaskCache;

  /// Global vectorization guard for the incoming rewriter. It's initialized
  /// when the vectorization state is initialized.
  OpBuilder::InsertionGuard rewriterGuard;
};

LogicalResult
VectorizationState::precomputeIterSpaceValueSizes(RewriterBase &rewriter,
                                                  LinalgOp linalgOp) {
  // TODO: Support 0-d vectors.
  for (int vecDim = 0, end = canonicalVecShape.size(); vecDim < end; ++vecDim) {
    if (!ShapedType::isDynamic(iterSpaceStaticSizes[vecDim])) {
      // Create constant index op for static dimensions.
      iterSpaceValueSizes.push_back(rewriter.create<arith::ConstantIndexOp>(
          linalgOp.getLoc(), iterSpaceStaticSizes[vecDim]));
      continue;
    }

    // Find an operand defined on this dimension of the iteration space to
    // extract the runtime dimension size.
    Value operand;
    unsigned operandDimPos;
    if (failed(linalgOp.mapIterationSpaceDimToOperandDim(vecDim, operand,
                                                         operandDimPos)))
      return failure();

    Value dynamicDim = linalgOp.hasPureTensorSemantics()
                           ? (Value)rewriter.create<tensor::DimOp>(
                                 linalgOp.getLoc(), operand, operandDimPos)
                           : (Value)rewriter.create<memref::DimOp>(
                                 linalgOp.getLoc(), operand, operandDimPos);
    iterSpaceValueSizes.push_back(dynamicDim);
  }

  return success();
}

/// Initializes the vectorization state, including the computation of the
/// canonical vector shape for vectorization.
// TODO: Move this to the constructor when we can remove the failure cases.
LogicalResult
VectorizationState::initState(RewriterBase &rewriter, LinalgOp linalgOp,
                              ArrayRef<int64_t> inputVectorSizes,
                              ArrayRef<bool> inputScalableVecDims) {
  // Initialize the insertion point.
  rewriter.setInsertionPoint(linalgOp);

  if (!inputVectorSizes.empty()) {
    // Get the canonical vector shape from the input vector sizes provided. This
    // path should be taken to vectorize code with dynamic shapes and when using
    // vector sizes greater than the iteration space sizes.
    canonicalVecShape.append(inputVectorSizes.begin(), inputVectorSizes.end());
    scalableVecDims.append(inputScalableVecDims.begin(),
                           inputScalableVecDims.end());
  } else {
    // Compute the canonical vector shape from the operation shape. If there are
    // dynamic shapes, the operation won't be vectorized. We assume all the
    // vector dimensions are fixed.
    canonicalVecShape = linalgOp.getStaticLoopRanges();
    scalableVecDims.append(linalgOp.getNumLoops(), false);
  }

  LDBG("Canonical vector shape: ");
  LLVM_DEBUG(llvm::interleaveComma(canonicalVecShape, llvm::dbgs()));
  LLVM_DEBUG(llvm::dbgs() << "\n");
  LDBG("Scalable vector dims: ");
  LLVM_DEBUG(llvm::interleaveComma(scalableVecDims, llvm::dbgs()));
  LLVM_DEBUG(llvm::dbgs() << "\n");

  if (ShapedType::isDynamicShape(canonicalVecShape))
    return failure();

  // Initialize iteration space static sizes.
  initIterSpaceStaticSizes(linalgOp);

  // Generate 'arith.constant' and 'tensor/memref.dim' operations for
  // all the static and dynamic dimensions of the iteration space, needed to
  // compute a mask during vectorization.
  if (failed(precomputeIterSpaceValueSizes(rewriter, linalgOp)))
    return failure();

  return success();
}

/// Create or retrieve an existing mask value to mask `opToMask` in the
/// canonical vector iteration space. If `maybeMaskingMap` the mask is permuted
/// using that permutation map. If a new mask is created, it will be cached for
/// future users.
Value VectorizationState::getOrCreateMaskFor(
    RewriterBase &rewriter, Operation *opToMask, LinalgOp linalgOp,
    std::optional<AffineMap> maybeMaskingMap) {

  assert((!maybeMaskingMap || isValidMaskingMap(*maybeMaskingMap)) &&
         "Ill-formed masking map.");

  // No mask is needed if the operation is not maskable.
  auto maskableOp = dyn_cast<vector::MaskableOpInterface>(opToMask);
  if (!maskableOp)
    return Value();

  assert(!maskableOp.isMasked() &&
         "Masking an operation that is already masked");

  // If no masking map was provided, use an identity map with the loop dims.
  assert((!maybeMaskingMap || *maybeMaskingMap) &&
         "Unexpected null mask permutation map");
  AffineMap maskingMap =
      maybeMaskingMap ? *maybeMaskingMap
                      : AffineMap::getMultiDimIdentityMap(
                            linalgOp.getNumLoops(), rewriter.getContext());

  LDBG("Masking map: " << maskingMap << "\n");

  // Return the active mask for the masking map of this operation if it was
  // already created.
  auto activeMaskIt = activeMaskCache.find(maskingMap);
  if (activeMaskIt != activeMaskCache.end()) {
    Value mask = activeMaskIt->second;
    LDBG("Reusing mask: " << mask << "\n");
    return mask;
  }

  // Compute permuted projection of the iteration space to be masked and the
  // corresponding mask shape. If the resulting iteration space dimensions are
  // static and identical to the mask shape, masking is not needed for this
  // operation.
  // TODO: Improve this check. Only projected permutation indexing maps are
  // supported.
  SmallVector<int64_t> permutedStaticSizes =
      applyPermutationMap<int64_t>(maskingMap, iterSpaceStaticSizes);
  auto maskType = getCanonicalVecType(rewriter.getI1Type(), maskingMap);
  auto maskShape = maskType.getShape();

  LDBG("Mask shape: ");
  LLVM_DEBUG(llvm::interleaveComma(maskShape, llvm::dbgs()));
  LLVM_DEBUG(llvm::dbgs() << "\n");

  if (permutedStaticSizes == maskShape) {
    LDBG("Masking is not needed for masking map: " << maskingMap << "\n");
    activeMaskCache[maskingMap] = Value();
    return Value();
  }

  // Permute the iteration space value sizes to compute the mask upper bounds.
  SmallVector<Value> upperBounds =
      applyPermutationMap(maskingMap, ArrayRef<Value>(iterSpaceValueSizes));
  assert(!maskShape.empty() && !upperBounds.empty() &&
         "Masked 0-d vectors are not supported yet");

  // Create the mask based on the dimension values.
  Value mask = rewriter.create<vector::CreateMaskOp>(linalgOp.getLoc(),
                                                     maskType, upperBounds);
  LDBG("Creating new mask: " << mask << "\n");
  activeMaskCache[maskingMap] = mask;
  return mask;
}

Operation *
VectorizationState::maskOperation(RewriterBase &rewriter, Operation *opToMask,
                                  LinalgOp linalgOp,
                                  std::optional<AffineMap> maybeIndexingMap) {
  LDBG("Trying to mask: " << *opToMask << "\n");

  std::optional<AffineMap> maybeMaskingMap = std::nullopt;
  if (maybeIndexingMap)
    maybeMaskingMap = getMaskingMapFromIndexingMap(*maybeIndexingMap);

  // Create or retrieve mask for this operation.
  Value mask =
      getOrCreateMaskFor(rewriter, opToMask, linalgOp, maybeMaskingMap);

  if (!mask) {
    LDBG("No mask required\n");
    return opToMask;
  }

  // Wrap the operation with a new `vector.mask` and update D-U chain.
  assert(opToMask && "Expected a valid operation to mask");
  auto maskOp = cast<vector::MaskOp>(
      mlir::vector::maskOperation(rewriter, opToMask, mask));
  Operation *maskOpTerminator = &maskOp.getMaskRegion().front().back();

  for (auto [resIdx, resVal] : llvm::enumerate(opToMask->getResults()))
    rewriter.replaceAllUsesExcept(resVal, maskOp.getResult(resIdx),
                                  maskOpTerminator);

  LDBG("Masked operation: " << *maskOp << "\n");
  return maskOp;
}

/// Given an indexing `map` coming from a LinalgOp indexing, restricted to a
/// projectedPermutation, compress the unused dimensions to serve as a
/// permutation_map for a vector transfer operation.
/// For example, given a linalg op such as:
///
/// ```
///   %0 = linalg.generic {
///        indexing_maps = affine_map<(d0, d1, d2, d3, d4) -> (d4, d0, d2)>,
///        indexing_maps = affine_map<(d0, d1, d2, d3, d4) -> (d1, d3)>
///      }
///     ins(%0 : tensor<2x3x4xf32>)
///    outs(%1 : tensor<5x6xf32>)
/// ```
///
/// the iteration domain size of the linalg op is 3x5x4x6x2. The first affine
/// map is reindexed to `affine_map<(d0, d1, d2) -> (d2, d0, d1)>`, the second
/// affine map is reindexed to `affine_map<(d0, d1) -> (d0, d1)>`.
static AffineMap reindexIndexingMap(AffineMap map) {
  assert(map.isProjectedPermutation(/*allowZeroInResults=*/true) &&
         "expected projected permutation");
  auto res = compressUnusedDims(map);
  assert(res.getNumDims() ==
             (res.getNumResults() - res.getNumOfZeroResults()) &&
         "expected reindexed map with same number of dims and results");
  return res;
}

/// Helper enum to represent conv1d input traversal order.
enum class Conv1DOpOrder {
  W,   // Corresponds to non-channeled 1D convolution operation.
  Ncw, // Corresponds to operation that traverses the input in (n, c, w) order.
  Nwc  // Corresponds to operation that traverses the input in (n, w, c) order.
};

/// Helper data structure to represent the result of vectorization.
/// In certain specific cases, like terminators, we do not want to propagate/
enum VectorizationStatus {
  /// Op failed to vectorize.
  Failure = 0,
  /// Op vectorized and custom function took care of replacement logic
  NoReplace,
  /// Op vectorized into a new Op whose results will replace original Op's
  /// results.
  NewOp
  // TODO: support values if Op vectorized to Many-Ops whose results we need to
  // aggregate for replacement.
};
struct VectorizationResult {
  /// Return status from vectorizing the current op.
  enum VectorizationStatus status = VectorizationStatus::Failure;
  /// New vectorized operation to replace the current op.
  /// Replacement behavior is specified by `status`.
  Operation *newOp;
};

std::optional<vector::CombiningKind>
mlir::linalg::getCombinerOpKind(Operation *combinerOp) {
  using ::mlir::vector::CombiningKind;

  if (!combinerOp)
    return std::nullopt;
  return llvm::TypeSwitch<Operation *, std::optional<CombiningKind>>(combinerOp)
      .Case<arith::AddIOp, arith::AddFOp>(
          [&](auto op) { return CombiningKind::ADD; })
      .Case<arith::AndIOp>([&](auto op) { return CombiningKind::AND; })
      .Case<arith::MaxSIOp>([&](auto op) { return CombiningKind::MAXSI; })
      .Case<arith::MaxUIOp>([&](auto op) { return CombiningKind::MAXUI; })
      .Case<arith::MaximumFOp>([&](auto op) { return CombiningKind::MAXIMUMF; })
      .Case<arith::MaxNumFOp>([&](auto op) { return CombiningKind::MAXNUMF; })
      .Case<arith::MinSIOp>([&](auto op) { return CombiningKind::MINSI; })
      .Case<arith::MinUIOp>([&](auto op) { return CombiningKind::MINUI; })
      .Case<arith::MinimumFOp>([&](auto op) { return CombiningKind::MINIMUMF; })
      .Case<arith::MinNumFOp>([&](auto op) { return CombiningKind::MINNUMF; })
      .Case<arith::MulIOp, arith::MulFOp>(
          [&](auto op) { return CombiningKind::MUL; })
      .Case<arith::OrIOp>([&](auto op) { return CombiningKind::OR; })
      .Case<arith::XOrIOp>([&](auto op) { return CombiningKind::XOR; })
      .Default([&](auto op) { return std::nullopt; });
}

/// Check whether `outputOperand` is a reduction with a single combiner
/// operation. Return the combiner operation of the reduction. Return
/// nullptr otherwise. Multiple reduction operations would impose an
/// ordering between reduction dimensions and is currently unsupported in
/// Linalg. This limitation is motivated by the fact that e.g. min(max(X)) !=
/// max(min(X))
// TODO: use in LinalgOp verification, there is a circular dependency atm.
static Operation *matchLinalgReduction(OpOperand *outputOperand) {
  auto linalgOp = cast<LinalgOp>(outputOperand->getOwner());
  unsigned outputPos =
      outputOperand->getOperandNumber() - linalgOp.getNumDpsInputs();
  // Only single combiner operations are supported for now.
  SmallVector<Operation *, 4> combinerOps;
  if (!matchReduction(linalgOp.getRegionOutputArgs(), outputPos, combinerOps) ||
      combinerOps.size() != 1)
    return nullptr;

  // Return the combiner operation.
  return combinerOps[0];
}

/// Broadcast `value` to a vector of `shape` if possible. Return value
/// otherwise.
static Value broadcastIfNeeded(OpBuilder &b, Value value, Type dstType) {
  auto dstVecType = dyn_cast<VectorType>(dstType);
  // If no shape to broadcast to, just return `value`.
  if (dstVecType.getRank() == 0)
    return value;
  if (vector::isBroadcastableTo(value.getType(), dstVecType) !=
      vector::BroadcastableToResult::Success)
    return value;
  Location loc = b.getInsertionPoint()->getLoc();
  return b.createOrFold<vector::BroadcastOp>(loc, dstVecType, value);
}

/// Create MultiDimReductionOp to compute the reduction for `reductionOp`. This
/// assumes that `reductionOp` has two operands and one of them is the reduction
/// initial value.buildMultiDimReduce
// Note: this is a true builder that notifies the OpBuilder listener.
// TODO: Consider moving as a static helper on the ReduceOp.
static Operation *buildMultiDimReduce(OpBuilder &b, Operation *reduceOp,
                                      Value valueToReduce, Value acc,
                                      ArrayRef<bool> dimsToMask) {
  auto maybeKind = getCombinerOpKind(reduceOp);
  assert(maybeKind && "Failed precondition: could not get reduction kind");
  return b.create<vector::MultiDimReductionOp>(
      reduceOp->getLoc(), valueToReduce, acc, dimsToMask, *maybeKind);
}

static SmallVector<bool> getDimsToReduce(LinalgOp linalgOp) {
  return llvm::to_vector(
      llvm::map_range(linalgOp.getIteratorTypesArray(), isReductionIterator));
}

/// Check if `op` is a linalg.reduce or a linalg.generic that has at least one
/// reduction iterator.
static bool hasReductionIterator(LinalgOp &op) {
  return isa<linalg::ReduceOp>(op) ||
         (isa<linalg::GenericOp>(op) &&
          llvm::any_of(op.getIteratorTypesArray(), isReductionIterator));
}

/// Build a vector.transfer_write of `value` into `outputOperand` at indices set
/// to all `0`; where `outputOperand` is an output operand of the LinalgOp
/// currently being vectorized. If `dest` has null rank, build an memref.store.
/// Return the produced value or null if no value is produced.
// Note: this is a true builder that notifies the OpBuilder listener.
// TODO: Consider moving as a static helper on the ReduceOp.
static Value buildVectorWrite(RewriterBase &rewriter, Value value,
                              OpOperand *outputOperand,
                              VectorizationState &state) {
  Location loc = value.getLoc();
  auto linalgOp = cast<LinalgOp>(outputOperand->getOwner());
  AffineMap opOperandMap = linalgOp.getMatchingIndexingMap(outputOperand);

  // Compute the vector type of the value to store. This type should be an
  // identity or projection of the canonical vector type without any permutation
  // applied, given that any permutation in a transfer write happens as part of
  // the write itself.
  AffineMap vectorTypeMap = AffineMap::getFilteredIdentityMap(
      opOperandMap.getContext(), opOperandMap.getNumInputs(),
      [&](AffineDimExpr dimExpr) -> bool {
        return llvm::is_contained(opOperandMap.getResults(), dimExpr);
      });
  auto vectorType = state.getCanonicalVecType(
      getElementTypeOrSelf(outputOperand->get().getType()), vectorTypeMap);

  Operation *write;
  if (vectorType.getRank() > 0) {
    AffineMap writeMap = inversePermutation(reindexIndexingMap(opOperandMap));
    SmallVector<Value> indices(linalgOp.getRank(outputOperand),
                               rewriter.create<arith::ConstantIndexOp>(loc, 0));
    value = broadcastIfNeeded(rewriter, value, vectorType);
    assert(value.getType() == vectorType && "Incorrect type");
    write = rewriter.create<vector::TransferWriteOp>(
        loc, value, outputOperand->get(), indices, writeMap);
  } else {
    // 0-d case is still special: do not invert the reindexing writeMap.
    if (!isa<VectorType>(value.getType()))
      value = rewriter.create<vector::BroadcastOp>(loc, vectorType, value);
    assert(value.getType() == vectorType && "Incorrect type");
    write = rewriter.create<vector::TransferWriteOp>(
        loc, value, outputOperand->get(), ValueRange{});
  }

  write = state.maskOperation(rewriter, write, linalgOp, opOperandMap);

  // If masked, set in-bounds to true. Masking guarantees that the access will
  // be in-bounds.
  if (auto maskOp = dyn_cast<vector::MaskingOpInterface>(write)) {
    auto maskedWriteOp = cast<vector::TransferWriteOp>(maskOp.getMaskableOp());
    SmallVector<bool> inBounds(maskedWriteOp.getVectorType().getRank(), true);
    maskedWriteOp.setInBoundsAttr(rewriter.getBoolArrayAttr(inBounds));
  }

  LDBG("vectorized op: " << *write << "\n");
  if (!write->getResults().empty())
    return write->getResult(0);
  return Value();
}

// Custom vectorization precondition function type. This is intented to be used
// with CustomVectorizationHook. Returns success if the corresponding custom
// hook can vectorize the op.
using CustomVectorizationPrecondition =
    std::function<LogicalResult(Operation *, bool)>;

// Custom vectorization function type. Produce a vector form of Operation*
// assuming all its vectorized operands are already in the IRMapping.
// Return nullptr if the Operation cannot be vectorized.
using CustomVectorizationHook =
    std::function<VectorizationResult(Operation *, const IRMapping &)>;

/// Helper function to vectorize the terminator of a `linalgOp`. New result
/// vector values are appended to `newResults`. Return
/// VectorizationStatus::NoReplace to signal the vectorization algorithm that it
/// should not try to map produced operations and instead return the results
/// using the `newResults` vector making them available to the vectorization
/// algorithm for RAUW. This function is meant to be used as a
/// CustomVectorizationHook.
static VectorizationResult
vectorizeLinalgYield(RewriterBase &rewriter, Operation *op,
                     const IRMapping &bvm, VectorizationState &state,
                     LinalgOp linalgOp, SmallVectorImpl<Value> &newResults) {
  auto yieldOp = dyn_cast<linalg::YieldOp>(op);
  if (!yieldOp)
    return VectorizationResult{VectorizationStatus::Failure, nullptr};
  for (const auto &output : llvm::enumerate(yieldOp.getValues())) {
    // TODO: Scan for an opportunity for reuse.
    // TODO: use a map.
    Value vectorValue = bvm.lookup(output.value());
    Value newResult =
        buildVectorWrite(rewriter, vectorValue,
                         linalgOp.getDpsInitOperand(output.index()), state);
    if (newResult)
      newResults.push_back(newResult);
  }

  return VectorizationResult{VectorizationStatus::NoReplace, nullptr};
}

/// Helper function to vectorize the index operations of a `linalgOp`. Return
/// VectorizationStatus::NewOp to signal the vectorization algorithm that it
/// should map the produced operations. This function is meant to be used as a
/// CustomVectorizationHook.
static VectorizationResult vectorizeLinalgIndex(RewriterBase &rewriter,
                                                VectorizationState &state,
                                                Operation *op,
                                                LinalgOp linalgOp) {
  IndexOp indexOp = dyn_cast<linalg::IndexOp>(op);
  if (!indexOp)
    return VectorizationResult{VectorizationStatus::Failure, nullptr};
  auto loc = indexOp.getLoc();
  // Compute the static loop sizes of the index op.
  ArrayRef<int64_t> targetShape = state.getCanonicalVecShape();
  auto dim = indexOp.getDim();
  // Compute a one-dimensional index vector for the index op dimension.
  auto indexVectorType =
      VectorType::get({targetShape[dim]}, rewriter.getIndexType(),
                      state.getScalableVecDims()[dim]);
  auto indexSteps = rewriter.create<vector::StepOp>(loc, indexVectorType);
  // Return the one-dimensional index vector if it lives in the trailing
  // dimension of the iteration space since the vectorization algorithm in this
  // case can handle the broadcast.
  if (dim == targetShape.size() - 1)
    return VectorizationResult{VectorizationStatus::NewOp, indexSteps};
  // Otherwise permute the targetShape to move the index dimension last,
  // broadcast the one-dimensional index vector to the permuted shape, and
  // finally transpose the broadcasted index vector to undo the permutation.
  auto permPattern =
      llvm::to_vector(llvm::seq<unsigned>(0, targetShape.size()));
  std::swap(permPattern[dim], permPattern.back());
  auto permMap =
      AffineMap::getPermutationMap(permPattern, linalgOp.getContext());

  auto broadCastOp = rewriter.create<vector::BroadcastOp>(
      loc, state.getCanonicalVecType(rewriter.getIndexType(), permMap),
      indexSteps);
  SmallVector<int64_t> transposition =
      llvm::to_vector<16>(llvm::seq<int64_t>(0, linalgOp.getNumLoops()));
  std::swap(transposition.back(), transposition[dim]);
  auto transposeOp =
      rewriter.create<vector::TransposeOp>(loc, broadCastOp, transposition);
  return VectorizationResult{VectorizationStatus::NewOp, transposeOp};
}

/// Helper function to check if the tensor.extract can be vectorized by the
/// custom hook vectorizeTensorExtract.
static LogicalResult
tensorExtractVectorizationPrecondition(Operation *op, bool vectorizeNDExtract) {
  tensor::ExtractOp extractOp = dyn_cast<tensor::ExtractOp>(op);
  if (!extractOp)
    return failure();

  if (extractOp.getIndices().size() != 1 && !vectorizeNDExtract)
    return failure();

  // Check the index type, but only for non 0-d tensors (for which we do need
  // access indices).
  if (not extractOp.getIndices().empty()) {
    if (!VectorType::isValidElementType(extractOp.getIndices()[0].getType()))
      return failure();
  }

  if (!llvm::all_of(extractOp->getResultTypes(),
                    VectorType::isValidElementType)) {
    return failure();
  }

  return success();
}

/// Calculates the offsets (`$index_vec`) for `vector.gather` operations
/// generated from `tensor.extract`. The offset is calculated as follows
/// (example using scalar values):
///
///    offset = extractOp.indices[0]
///    for (i = 1; i < numIndices; i++)
///      offset = extractOp.dimSize[i] * offset + extractOp.indices[i];
///
/// For tensor<45 x 80 x 15 x f32> and index [1, 2, 3], this leads to:
///  offset = ( ( 1 ) * 80 +  2 ) * 15  + 3
static Value calculateGatherOffset(RewriterBase &rewriter,
                                   VectorizationState &state,
                                   tensor::ExtractOp extractOp,
                                   const IRMapping &bvm) {
  // The vector of indices for GatherOp should be shaped as the output vector.
  auto indexVecType = state.getCanonicalVecType(rewriter.getIndexType());
  auto loc = extractOp.getLoc();

  Value offset = broadcastIfNeeded(
      rewriter, bvm.lookup(extractOp.getIndices()[0]), indexVecType);

  const size_t numIndices = extractOp.getIndices().size();
  for (size_t i = 1; i < numIndices; i++) {
    Value dimIdx = rewriter.create<arith::ConstantIndexOp>(loc, i);

    auto dimSize = broadcastIfNeeded(
        rewriter,
        rewriter.create<tensor::DimOp>(loc, extractOp.getTensor(), dimIdx),
        indexVecType);

    offset = rewriter.create<arith::MulIOp>(loc, offset, dimSize);

    auto extractOpIndex = broadcastIfNeeded(
        rewriter, bvm.lookup(extractOp.getIndices()[i]), indexVecType);

    offset = rewriter.create<arith::AddIOp>(loc, extractOpIndex, offset);
  }

  return offset;
}

enum VectorMemoryAccessKind { ScalarBroadcast, Contiguous, Gather };

/// Find the index of the trailing non-unit dim in linalgOp. This hook is used
/// when checking whether `tensor.extract` Op (within a `linalg.generic` Op)
/// represents a contiguous load operation.
///
/// Note that when calling this hook, it is assumed that the output vector is
/// effectively 1D. Other cases (i.e. reading n-D vectors) should've been
/// labelled as a gather load before entering this method.
///
/// Following on from the above, it is assumed that:
///   * for statically shaped loops, when no masks are used, only one dim is !=
///   1 (that's what the shape of the output vector is based on).
///   * for dynamically shaped loops, there might be more non-unit dims
///   as the output vector type is user-specified.
///
/// TODO: Statically shaped loops + vector masking
static uint64_t getTrailingNonUnitLoopDimIdx(LinalgOp linalgOp) {
  SmallVector<int64_t> loopRanges = linalgOp.getStaticLoopRanges();
  assert(
      (linalgOp.hasDynamicShape() ||
       llvm::count_if(loopRanges, [](int64_t dim) { return dim != 1; }) == 1) &&
      "For statically shaped Linalg Ops, only one "
      "non-unit loop dim is expected");
  assert(loopRanges.size() != 0 && "Empty loops, nothing to analyse.");

  size_t idx = loopRanges.size() - 1;
  for (; idx != 0; idx--)
    if (loopRanges[idx] != 1)
      break;

  return idx;
}

/// Checks whether `val` can be used for calculating a loop invariant index.
static bool isLoopInvariantIdx(LinalgOp &linalgOp, Value &val,
                               VectorType resType) {

  assert(((llvm::count_if(resType.getShape(),
                          [](int64_t dimSize) { return dimSize > 1; }) == 1)) &&
         "n-D vectors are not yet supported");

  // Blocks outside _this_ linalg.generic are effectively loop invariant.
  // However, analysing block arguments for _this_ linalg.generic Op is a bit
  // tricky. Just bail out in the latter case.
  // TODO: We could try analysing the corresponding affine map here.
  auto *block = linalgOp.getBlock();
  if (isa<BlockArgument>(val))
    return llvm::all_of(block->getArguments(),
                        [&val](Value v) { return (v != val); });

  Operation *defOp = val.getDefiningOp();
  assert(defOp && "This is neither a block argument nor an operation result");

  // IndexOp is loop invariant as long as its result remains constant across
  // iterations. Note that for dynamic shapes, the corresponding dim will also
  // be conservatively treated as != 1.
  if (auto indexOp = dyn_cast<linalg::IndexOp>(defOp)) {
    return linalgOp.getStaticLoopRanges()[indexOp.getDim()] == 1;
  }

  auto *ancestor = block->findAncestorOpInBlock(*defOp);

  // Values define outside `linalgOp` are loop invariant.
  if (!ancestor)
    return true;

  // Values defined inside `linalgOp`, which are constant, are loop invariant.
  if (isa<arith::ConstantOp>(ancestor))
    return true;

  bool result = true;
  for (auto op : ancestor->getOperands())
    result &= isLoopInvariantIdx(linalgOp, op, resType);

  return result;
}

/// Check whether `val` could be used for calculating the trailing index for a
/// contiguous load operation.
///
/// There are currently 3 types of values that are allowed here:
///   1. loop-invariant values,
///   2. values that increment by 1 with every loop iteration,
///   3. results of basic arithmetic operations (linear and continuous)
///      involving 1., 2. and 3.
/// This method returns True if indeed only such values are used in calculating
/// `val.`
///
/// Additionally, the trailing index for a contiguous load operation should
/// increment by 1 with every loop iteration, i.e. be based on:
///   * `linalg.index <dim>` ,
/// where <dim> is the trailing non-unit dim of the iteration space (this way,
/// `linalg.index <dim>` increments by 1 with every loop iteration).
/// `foundIndexOp` is updated to `true` when such Op is found.
static bool isContiguousLoadIdx(LinalgOp &linalgOp, Value &val,
                                bool &foundIndexOp, VectorType resType) {

  assert(((llvm::count_if(resType.getShape(),
                          [](int64_t dimSize) { return dimSize > 1; }) == 1)) &&
         "n-D vectors are not yet supported");

  // Blocks outside _this_ linalg.generic are effectively loop invariant.
  // However, analysing block arguments for _this_ linalg.generic Op is a bit
  // tricky. Just bail out in the latter case.
  // TODO: We could try analysing the corresponding affine map here.
  auto *block = linalgOp.getBlock();
  if (isa<BlockArgument>(val))
    return llvm::all_of(block->getArguments(),
                        [&val](Value v) { return (v != val); });

  Operation *defOp = val.getDefiningOp();
  assert(defOp && "This is neither a block argument nor an operation result");

  if (auto indexOp = dyn_cast<linalg::IndexOp>(defOp)) {
    auto loopDimThatIncrementsByOne = getTrailingNonUnitLoopDimIdx(linalgOp);

    foundIndexOp = (indexOp.getDim() == loopDimThatIncrementsByOne);
    return true;
  }

  auto *ancestor = block->findAncestorOpInBlock(*defOp);

  if (!ancestor)
    return false;

  // Conservatively reject Ops that could lead to indices with stride other
  // than 1.
  if (!isa<arith::AddIOp, arith::ConstantOp, linalg::IndexOp>(ancestor))
    return false;

  bool result = false;
  for (auto op : ancestor->getOperands())
    result |= isContiguousLoadIdx(linalgOp, op, foundIndexOp, resType);

  return result;
}

/// Infer the memory access pattern for the input ExtractOp
///
/// Based on the ExtratOp result shape and the access indices, decides whether
/// this Op corresponds to a contiguous load (including a broadcast of a scalar)
/// or a gather load. When analysing the ExtractOp indices (to identify
/// contiguous laods), this method looks for "loop" invariant indices (e.g.
/// block arguments) and indices that change linearly (e.g. via `linalg.index`
/// Op).
///
/// Note that it is always safe to use gather load operations for contiguous
/// loads (albeit slow), but not vice-versa. When in doubt, bail out and assume
/// that `extractOp` is a gather load.
static VectorMemoryAccessKind
getTensorExtractMemoryAccessPattern(tensor::ExtractOp extractOp,
                                    LinalgOp &linalgOp, VectorType resType) {

  auto inputShape = cast<ShapedType>(extractOp.getTensor().getType());

  // 0. Is this a 0-D vector? If yes then this is a scalar broadcast.
  if (inputShape.getShape().empty())
    return VectorMemoryAccessKind::ScalarBroadcast;

  // True for vectors that are effectively 1D, e.g. `vector<1x4x1xi32>`, false
  // otherwise.
  bool isOutput1DVector =
      (llvm::count_if(resType.getShape(),
                      [](int64_t dimSize) { return dimSize > 1; }) == 1);
  // 1. Assume that it's a gather load when reading non-1D vector.
  if (!isOutput1DVector)
    return VectorMemoryAccessKind::Gather;

  bool leadingIdxsLoopInvariant = true;

  // 2. Analyze the leading indices of `extractOp`.
  // Look at the way each index is calculated and decide whether it is suitable
  // for a contiguous load, i.e. whether it's loop invariant. If not, it's a
  // gather load.
  auto indices = extractOp.getIndices();
  auto leadIndices = indices.drop_back(1);

  for (auto [i, indexVal] : llvm::enumerate(leadIndices)) {
    if (inputShape.getShape()[i] == 1)
      continue;

    leadingIdxsLoopInvariant &= isLoopInvariantIdx(linalgOp, indexVal, resType);
  }

  if (!leadingIdxsLoopInvariant) {
    LDBG("Found gather load: " << extractOp);
    return VectorMemoryAccessKind::Gather;
  }

  // 3. Analyze the trailing index for `extractOp`.
  // At this point we know that the leading indices are loop invariant. This
  // means that is potentially a scalar or a contiguous load. We can decide
  // based on the trailing idx.
  auto extractOpTrailingIdx = indices.back();

  // 3a. Scalar broadcast load
  // If the trailing index is loop invariant then this is a scalar load.
  if (leadingIdxsLoopInvariant &&
      isLoopInvariantIdx(linalgOp, extractOpTrailingIdx, resType)) {
    LDBG("Found scalar broadcast load: " << extractOp);

    return VectorMemoryAccessKind::ScalarBroadcast;
  }

  // 3b. Contiguous loads
  // The trailing `extractOp` index should increment with every loop iteration.
  // This effectively means that it must be based on the trailing loop index.
  // This is what the following bool captures.
  bool foundIndexOp = false;
  bool isContiguousLoad = isContiguousLoadIdx(linalgOp, extractOpTrailingIdx,
                                              foundIndexOp, resType);
  // TODO: Support generating contiguous loads for column vectors - that will
  // require adding a permutation map to tranfer_read Ops.
  bool isRowVector = resType.getShape().back() != 1;
  isContiguousLoad &= (foundIndexOp && isRowVector);

  if (isContiguousLoad) {
    LDBG("Found contigous load: " << extractOp);
    return VectorMemoryAccessKind::Contiguous;
  }

  // 4. Fallback case - gather load.
  LDBG("Found gather load: " << extractOp);
  return VectorMemoryAccessKind::Gather;
}

/// Helper function to vectorize the tensor.extract operations. Returns
/// VectorizationStatus::NewOp to signal the vectorization algorithm that it
/// should map the produced operations. This function is meant to be used as a
/// CustomVectorizationHook.
static VectorizationResult
vectorizeTensorExtract(RewriterBase &rewriter, VectorizationState &state,
                       Operation *op, LinalgOp linalgOp, const IRMapping &bvm) {
  tensor::ExtractOp extractOp = dyn_cast<tensor::ExtractOp>(op);
  if (!extractOp)
    return VectorizationResult{VectorizationStatus::Failure, nullptr};
  auto loc = extractOp.getLoc();

  // Compute the static loop sizes of the extract op.
  auto resultType = state.getCanonicalVecType(extractOp.getResult().getType());
  auto maskConstantOp = rewriter.create<arith::ConstantOp>(
      loc,
      DenseIntElementsAttr::get(state.getCanonicalVecType(rewriter.getI1Type()),
                                /*value=*/true));
  auto passThruConstantOp =
      rewriter.create<arith::ConstantOp>(loc, rewriter.getZeroAttr(resultType));

  // Base indices are currently set to 0. We will need to re-visit if more
  // generic scenarios are to be supported.
  SmallVector<Value> baseIndices(
      extractOp.getIndices().size(),
      rewriter.create<arith::ConstantIndexOp>(loc, 0));

  VectorMemoryAccessKind memAccessKind =
      getTensorExtractMemoryAccessPattern(extractOp, linalgOp, resultType);

  // 1. Handle gather access
  if (memAccessKind == VectorMemoryAccessKind::Gather) {
    Value offset = calculateGatherOffset(rewriter, state, extractOp, bvm);

    // Generate the gather load
    Operation *gatherOp = rewriter.create<vector::GatherOp>(
        loc, resultType, extractOp.getTensor(), baseIndices, offset,
        maskConstantOp, passThruConstantOp);
    gatherOp = state.maskOperation(rewriter, gatherOp, linalgOp);

    LDBG("Vectorised as gather load: " << extractOp << "\n");
    return VectorizationResult{VectorizationStatus::NewOp, gatherOp};
  }

  // 2. Handle:
  //  a. scalar loads + broadcast,
  //  b. contiguous loads.
  // Both cases use vector.transfer_read.

  // Collect indices for `vector.transfer_read`. At this point, the indices will
  // either be scalars or would have been broadcast to vectors matching the
  // result type. For indices that are vectors, there are two options:
  //    * for non-trailing indices, all elements are identical (contiguous
  //      loads are identified by looking for non-trailing indices that are
  //      invariant with respect to the corresponding linalg.generic), or
  //    * for trailing indices, the index vector will contain values with stride
  //      one, but for `vector.transfer_read` only the first (i.e. 0th) index is
  //      needed.
  // This means that
  //   * for scalar indices - just re-use it,
  //   * for vector indices (e.g. `vector<1x1x4xindex>`) - extract the bottom
  //    (0th) element and use that.
  SmallVector<Value> transferReadIdxs;
  for (size_t i = 0; i < extractOp.getIndices().size(); i++) {
    Value idx = bvm.lookup(extractOp.getIndices()[i]);
    if (idx.getType().isIndex()) {
      transferReadIdxs.push_back(idx);
      continue;
    }

    auto indexAs1dVector = rewriter.create<vector::ShapeCastOp>(
        loc,
        VectorType::get(resultType.getShape().back(), rewriter.getIndexType(),
                        resultType.getScalableDims().back()),
        idx);
    transferReadIdxs.push_back(
        rewriter.create<vector::ExtractOp>(loc, indexAs1dVector, 0));
  }

  // `tensor.extract_element` is always in-bounds, hence the following holds.
  auto dstRank = resultType.getRank();
  auto srcRank = extractOp.getTensor().getType().getRank();
  SmallVector<bool> inBounds(dstRank, true);

  // 2a. Handle scalar broadcast access.
  if (memAccessKind == VectorMemoryAccessKind::ScalarBroadcast) {
    MLIRContext *ctx = rewriter.getContext();
    SmallVector<AffineExpr> exprs(dstRank, getAffineConstantExpr(0, ctx));
    auto permutationMap = AffineMap::get(srcRank, 0, exprs, ctx);

    auto transferReadOp = rewriter.create<vector::TransferReadOp>(
        loc, resultType, extractOp.getTensor(), transferReadIdxs,
        permutationMap, inBounds);

    // Mask this broadcasting xfer_read here rather than relying on the generic
    // path (the generic path assumes identity masking map, which wouldn't be
    // valid here).
    SmallVector<int64_t> readMaskShape = {1};
    auto readMaskType = VectorType::get(readMaskShape, rewriter.getI1Type());
    auto allTrue = rewriter.create<vector::ConstantMaskOp>(
        loc, readMaskType, vector::ConstantMaskKind::AllTrue);
    auto *maskedReadOp =
        mlir::vector::maskOperation(rewriter, transferReadOp, allTrue);

    LDBG("Vectorised as scalar broadcast load: " << extractOp << "\n");
    return VectorizationResult{VectorizationStatus::NewOp, maskedReadOp};
  }

  // 2b. Handle contiguous access.
  auto permutationMap = AffineMap::getMinorIdentityMap(
      srcRank, std::min(dstRank, srcRank), rewriter.getContext());

  int32_t rankDiff = dstRank - srcRank;
  // When dstRank > srcRank, broadcast the source tensor to the unitary leading
  // dims so that the ranks match. This is done by extending the map with 0s.
  // For example, for dstRank = 3, srcRank = 2, the following map created
  // above:
  //    (d0, d1) --> (d0, d1)
  // is extended as:
  //    (d0, d1) --> (0, d0, d1)
  while (rankDiff > 0) {
    permutationMap = permutationMap.insertResult(
        mlir::getAffineConstantExpr(0, rewriter.getContext()), 0);
    rankDiff--;
  }

  auto transferReadOp = rewriter.create<vector::TransferReadOp>(
      loc, resultType, extractOp.getTensor(), transferReadIdxs, permutationMap,
      inBounds);

  LDBG("Vectorised as contiguous load: " << extractOp);
  return VectorizationResult{VectorizationStatus::NewOp, transferReadOp};
}

/// Emit reduction operations if the shapes of the value to reduce is different
/// that the result shape.
// Note: this is a true builder that notifies the OpBuilder listener.
// TODO: Consider moving as a static helper on the ReduceOp.
static Operation *reduceIfNeeded(OpBuilder &b, LinalgOp linalgOp, Operation *op,
                                 Value reduceValue, Value initialValue,
                                 const IRMapping &bvm) {
  Value reduceVec = bvm.lookup(reduceValue);
  Value outputVec = bvm.lookup(initialValue);
  auto reduceType = dyn_cast<VectorType>(reduceVec.getType());
  auto outputType = dyn_cast<VectorType>(outputVec.getType());
  // Reduce only if needed as the value may already have been reduce for
  // contraction vectorization.
  if (!reduceType ||
      (outputType && reduceType.getShape() == outputType.getShape()))
    return nullptr;
  SmallVector<bool> dimsToMask = getDimsToReduce(linalgOp);
  return buildMultiDimReduce(b, op, reduceVec, outputVec, dimsToMask);
}

/// Generic vectorization for a single operation `op`, given already vectorized
/// operands carried by `bvm`. Vectorization occurs as follows:
///   1. Try to apply any of the `customVectorizationHooks` and return its
///   result on success.
///   2. Clone any constant in the current scope without vectorization: each
///   consumer of the constant will later determine the shape to which the
///   constant needs to be broadcast to.
///   3. Fail on any remaining non `ElementwiseMappable` op. It is the purpose
///   of the `customVectorizationHooks` to cover such cases.
///   4. Clone `op` in vector form to a vector of shape prescribed by the first
///   operand of maximal rank. Other operands have smaller rank and are
///   broadcast accordingly. It is assumed this broadcast is always legal,
///   otherwise, it means one of the `customVectorizationHooks` is incorrect.
///
/// This function assumes all operands of `op` have been vectorized and are in
/// the `bvm` mapping. As a consequence, this function is meant to be called  on
/// a topologically-sorted list of ops.
/// This function does not update `bvm` but returns a VectorizationStatus that
/// instructs the caller what `bvm` update needs to occur.
static VectorizationResult
vectorizeOneOp(RewriterBase &rewriter, VectorizationState &state,
               LinalgOp linalgOp, Operation *op, const IRMapping &bvm,
               ArrayRef<CustomVectorizationHook> customVectorizationHooks) {
  LDBG("vectorize op " << *op << "\n");

  // 1. Try to apply any CustomVectorizationHook.
  if (!customVectorizationHooks.empty()) {
    for (auto &customFunc : customVectorizationHooks) {
      VectorizationResult result = customFunc(op, bvm);
      if (result.status == VectorizationStatus::Failure)
        continue;
      return result;
    }
  }

  // 2. Constant ops don't get vectorized but rather broadcasted at their users.
  // Clone so that the constant is not confined to the linalgOp block .
  if (isa<arith::ConstantOp, func::ConstantOp>(op))
    return VectorizationResult{VectorizationStatus::NewOp, rewriter.clone(*op)};

  // 3. Only ElementwiseMappable are allowed in the generic vectorization.
  if (!OpTrait::hasElementwiseMappableTraits(op))
    return VectorizationResult{VectorizationStatus::Failure, nullptr};

  // 4 . Check if the operation is a reduction.
  SmallVector<std::pair<Value, Value>> reductionOperands;
  for (Value operand : op->getOperands()) {
    auto blockArg = dyn_cast<BlockArgument>(operand);
    if (!blockArg || blockArg.getOwner() != linalgOp.getBlock() ||
        blockArg.getArgNumber() < linalgOp.getNumDpsInputs())
      continue;
    SmallVector<Operation *> reductionOps;
    Value reduceValue = matchReduction(
        linalgOp.getRegionOutputArgs(),
        blockArg.getArgNumber() - linalgOp.getNumDpsInputs(), reductionOps);
    if (!reduceValue)
      continue;
    reductionOperands.push_back(std::make_pair(reduceValue, operand));
  }
  if (!reductionOperands.empty()) {
    assert(reductionOperands.size() == 1);
    Operation *reduceOp =
        reduceIfNeeded(rewriter, linalgOp, op, reductionOperands[0].first,
                       reductionOperands[0].second, bvm);
    if (reduceOp)
      return VectorizationResult{VectorizationStatus::NewOp, reduceOp};
  }

  // 5. Generic vectorization path for ElementwiseMappable ops.
  //   a. Get the first max ranked shape.
  VectorType firstMaxRankedType;
  for (Value operand : op->getOperands()) {
    auto vecOperand = bvm.lookup(operand);
    assert(vecOperand && "Vector operand couldn't be found");

    auto vecType = dyn_cast<VectorType>(vecOperand.getType());
    if (vecType && (!firstMaxRankedType ||
                    firstMaxRankedType.getRank() < vecType.getRank()))
      firstMaxRankedType = vecType;
  }
  //   b. Broadcast each op if needed.
  SmallVector<Value> vecOperands;
  for (Value scalarOperand : op->getOperands()) {
    Value vecOperand = bvm.lookup(scalarOperand);
    assert(vecOperand && "Vector operand couldn't be found");

    if (firstMaxRankedType) {
      auto vecType = VectorType::get(firstMaxRankedType.getShape(),
                                     getElementTypeOrSelf(vecOperand.getType()),
                                     firstMaxRankedType.getScalableDims());
      vecOperands.push_back(broadcastIfNeeded(rewriter, vecOperand, vecType));
    } else {
      vecOperands.push_back(vecOperand);
    }
  }
  //   c. for elementwise, the result is the vector with the firstMaxRankedShape
  SmallVector<Type> resultTypes;
  for (Type resultType : op->getResultTypes()) {
    resultTypes.push_back(
        firstMaxRankedType
            ? VectorType::get(firstMaxRankedType.getShape(), resultType,
                              firstMaxRankedType.getScalableDims())
            : resultType);
  }
  //   d. Build and return the new op.
  return VectorizationResult{
      VectorizationStatus::NewOp,
      rewriter.create(op->getLoc(), op->getName().getIdentifier(), vecOperands,
                      resultTypes, op->getAttrs())};
}

/// Generic vectorization function that rewrites the body of a `linalgOp` into
/// vector form. Generic vectorization proceeds as follows:
///   1. Verify the `linalgOp` has one non-empty region.
///   2. Values defined above the region are mapped to themselves and will be
///   broadcasted on a per-need basis by their consumers.
///   3. Each region argument is vectorized into a vector.transfer_read (or 0-d
///   load).
///   TODO: Reuse opportunities for RAR dependencies.
///   4a. Register CustomVectorizationHook for YieldOp to capture the results.
///   4rewriter. Register CustomVectorizationHook for IndexOp to access the
///   iteration indices.
///   5. Iteratively call vectorizeOneOp on the region operations.
///
/// When `broadcastToMaximalCommonShape` is set to true, eager broadcasting is
/// performed to the maximal common vector size implied by the `linalgOp`
/// iteration space. This eager broadcasting is introduced in the
/// permutation_map of the vector.transfer_read operations. The eager
/// broadcasting makes it trivial to detrmine where broadcast, transposes and
/// reductions should occur, without any bookkeeping. The tradeoff is that, in
/// the absence of good canonicalizations, the amount of work increases.
/// This is not deemed a problem as we expect canonicalizations and foldings to
/// aggressively clean up the useless work.
static LogicalResult
vectorizeAsLinalgGeneric(RewriterBase &rewriter, VectorizationState &state,
                         LinalgOp linalgOp,
                         SmallVectorImpl<Value> &newResults) {
  LDBG("Vectorizing operation as linalg generic\n");
  Block *block = linalgOp.getBlock();

  // 2. Values defined above the region can only be broadcast for now. Make them
  // map to themselves.
  IRMapping bvm;
  SetVector<Value> valuesSet;
  mlir::getUsedValuesDefinedAbove(linalgOp->getRegion(0), valuesSet);
  bvm.map(valuesSet.getArrayRef(), valuesSet.getArrayRef());

  if (linalgOp.getNumDpsInits() == 0)
    return failure();

  // 3. Turn all BBArgs into vector.transfer_read / load.
  Location loc = linalgOp.getLoc();
  Value zero = rewriter.create<arith::ConstantIndexOp>(loc, 0);
  for (OpOperand *opOperand : linalgOp.getOpOperandsMatchingBBargs()) {
    BlockArgument bbarg = linalgOp.getMatchingBlockArgument(opOperand);
    if (linalgOp.isScalar(opOperand)) {
      bvm.map(bbarg, opOperand->get());
      continue;
    }

    // 3.a. Convert the indexing map for this input/output to a transfer read
    // permutation map and masking map.
    AffineMap indexingMap = linalgOp.getMatchingIndexingMap(opOperand);

    AffineMap readMap;
    VectorType readType;
    Type elemType = getElementTypeOrSelf(opOperand->get());
    if (linalgOp.isDpsInput(opOperand)) {
      // 3.a.i. For input reads we use the canonical vector shape.
      readMap = inverseAndBroadcastProjectedPermutation(indexingMap);
      readType = state.getCanonicalVecType(elemType);
    } else {
      // 3.a.ii. For output reads (iteration-carried dependence, e.g.,
      // reductions), the vector shape is computed by mapping the canonical
      // vector shape to the output domain and back to the canonical domain.
      readMap = inversePermutation(reindexIndexingMap(indexingMap));
      readType =
          state.getCanonicalVecType(elemType, readMap.compose(indexingMap));
    }

    SmallVector<Value> indices(linalgOp.getShape(opOperand).size(), zero);

    Operation *read = rewriter.create<vector::TransferReadOp>(
        loc, readType, opOperand->get(), indices, readMap);
    read = state.maskOperation(rewriter, read, linalgOp, indexingMap);
    Value readValue = read->getResult(0);

    // 3.b. If masked, set in-bounds to true. Masking guarantees that the access
    // will be in-bounds.
    if (auto maskOp = dyn_cast<vector::MaskingOpInterface>(read)) {
      SmallVector<bool> inBounds(readType.getRank(), true);
      cast<vector::TransferReadOp>(maskOp.getMaskableOp())
          .setInBoundsAttr(rewriter.getBoolArrayAttr(inBounds));
    }

    // 3.c. Not all ops support 0-d vectors, extract the scalar for now.
    // TODO: remove this.
    if (readType.getRank() == 0)
      readValue = rewriter.create<vector::ExtractOp>(loc, readValue,
                                                     ArrayRef<int64_t>());

    LDBG("New vectorized bbarg(" << bbarg.getArgNumber() << "): " << readValue
                                 << "\n");
    bvm.map(bbarg, readValue);
    bvm.map(opOperand->get(), readValue);
  }

  SmallVector<CustomVectorizationHook> hooks;
  // 4a. Register CustomVectorizationHook for yieldOp.
  CustomVectorizationHook vectorizeYield =
      [&](Operation *op, const IRMapping &bvm) -> VectorizationResult {
    return vectorizeLinalgYield(rewriter, op, bvm, state, linalgOp, newResults);
  };
  hooks.push_back(vectorizeYield);

  // 4b. Register CustomVectorizationHook for indexOp.
  CustomVectorizationHook vectorizeIndex =
      [&](Operation *op, const IRMapping &bvm) -> VectorizationResult {
    return vectorizeLinalgIndex(rewriter, state, op, linalgOp);
  };
  hooks.push_back(vectorizeIndex);

  // 4c. Register CustomVectorizationHook for extractOp.
  CustomVectorizationHook vectorizeExtract =
      [&](Operation *op, const IRMapping &bvm) -> VectorizationResult {
    return vectorizeTensorExtract(rewriter, state, op, linalgOp, bvm);
  };
  hooks.push_back(vectorizeExtract);

  // 5. Iteratively call `vectorizeOneOp` to each op in the slice.
  for (Operation &op : block->getOperations()) {
    VectorizationResult result =
        vectorizeOneOp(rewriter, state, linalgOp, &op, bvm, hooks);
    if (result.status == VectorizationStatus::Failure) {
      LDBG("failed to vectorize: " << op << "\n");
      return failure();
    }
    if (result.status == VectorizationStatus::NewOp) {
      Operation *maybeMaskedOp =
          state.maskOperation(rewriter, result.newOp, linalgOp);
      LDBG("New vector op: " << *maybeMaskedOp << "\n");
      bvm.map(op.getResults(), maybeMaskedOp->getResults());
    }
  }

  return success();
}

/// Given a linalg::PackOp, return the `dest` shape before any packing
/// permutations.
static SmallVector<int64_t> getTiledPackShape(linalg::PackOp packOp,
                                              ArrayRef<int64_t> destShape) {
  return applyPermutation(destShape, linalg::getPackInverseDestPerm(packOp));
}

<<<<<<< HEAD
/// Creates an optionally masked TransferWriteOp
///
/// Generates the following operation:
///   %res = vector.transfer_write %vectorToStore into %dest
///
/// If the leading N dimensions of the destination tensor do not match
/// `inputVecSizesForLeadingDims` (N = rank(inputVecSizesForLeadingDims)),
/// masking is applied to ensure correctness:
///
///   %mask = vector.create_mask(%destShape)
///   %res = vector.mask %mask {
///     vector.transfer_write %vectorToStore into %dest
///   }
///
/// If `useInBoundsInsteadOfMasking` is set to `true`, the `in_bounds` attribute
/// is used instead of masking:
///
///   %write = vector.transfer_write %vectorToStore into %dest
=======
/// Determines whether a mask for xfer_write is trivially "all true"
///
/// Given all the inputs required to generate a mask (mask sizes and shapes),
/// and an xfer_write operation (write indices and the destination tensor
/// shape), determines whether the corresponding mask would be trivially
/// foldable (i.e., trivially "all true").
///
/// Use this method to avoid generating spurious masks and relaying on
/// vectorization post-processing to remove them.
///
/// Pre-conditions for a mask to be trivially foldable:
///   * All involved shapes (mask + destination tensor) are static.
///   * All write indices are constant.
///   * All mask sizes are constant (including `arith.constant`).
///
/// If the pre-conditions are met, the method checks for each destination
/// dimension `d`:
///   (1) destDimSize[rankDiff + d] <= maskShape[d]
///   (2) destDimSize[rankDiff + d] <= writeIndex[d] + maskSize[d]
///
/// rankDiff = rank(dest) - rank(mask).
///
/// This method takes a conservative view: it may return false even if the mask
/// is technically foldable.
///
/// EXAMPLE 1 (trivially foldable, all shapes match, mask sizes match the shape
/// of the dest tensor):
///   %c0 = arith.constant 0 : index
///   %mask = vector.create_mask 5, 1
///   vector.mask %mask {
///     vector.transfer_write %vecToStore_1, %dest{[%c0, %c0]
///       {in_bounds = [true, true]}
///     : vector<5x1xi32>, tensor<5x1xi32>
///   }
///
/// EXAMPLE 2 (not trivially foldable - vector shape exceeds the tensor shape,
/// mask is required to avoid out-of-bounds write):
///   %c0 = arith.constant 0 : index
///   %mask = vector.create_mask 5, 1
///   vector.mask %mask {
///     vector.transfer_write %vecToStore_2, %dest[%c0, %c0]
///      {in_bounds = [true, true]}
///     : vector<8x1xi32>, tensor<5x1xi32>
///   }
///
/// TODO: Re-use in createReadOrMaskedRead
static bool isMaskTriviallyFoldable(SmallVector<OpFoldResult> &maskSizes,
                                    SmallVector<Value> &writeIdxs,
                                    ArrayRef<int64_t> destShape,
                                    ArrayRef<int64_t> maskShape) {
  // Masking is unavoidable in the case of dynamic tensors.
  if (ShapedType::isDynamicShape(destShape))
    return false;

  // Collect all constant mask sizes.
  SmallVector<int64_t, 4> cstMaskSizes;
  for (auto [i, dimSize] : llvm::enumerate(maskSizes)) {
    if (auto intSize = getConstantIntValue(dimSize)) {
      cstMaskSizes.push_back(*intSize);
    }
  }

  // If any of the mask sizes is non-constant, bail out.
  if (cstMaskSizes.size() != maskShape.size())
    return false;

  // Collect all constant write indices.
  SmallVector<int64_t, 4> cstWriteIdxs;
  for (auto [i, idx] : llvm::enumerate(writeIdxs)) {
    APSInt intVal;
    if (matchPattern(idx, m_ConstantInt(&intVal))) {
      cstWriteIdxs.push_back(intVal.getSExtValue());
    }
  }

  // If any of the write indices is non-constant, bail out.
  if (cstWriteIdxs.size() != destShape.size())
    return false;

  // Go over all destination dims and check (1) and (2). Take into account that:
  //  * The number of mask sizes will match the rank of the vector to store.
  //    This could be lower than the rank of the destination tensor.
  //  * Mask sizes could be larger than the corresponding mask shape (hence
  //  `clamp`).
  // TODO: The 2nd item should be rejected by the verifier.
  int64_t rankDiff = destShape.size() - cstMaskSizes.size();
  for (auto [i, idx] : llvm::enumerate(cstMaskSizes)) {
    if (/*(1)*/ maskShape[i] > destShape[rankDiff + i] ||
        /*(2)*/ destShape[rankDiff + i] <
            (std::clamp(cstMaskSizes[i], int64_t(0), maskShape[i]) +
             cstWriteIdxs[i]))
      return false;
  }

  return true;
}

/// Creates an optionally masked TransferWriteOp
///
/// Generates the following operation:
///   %res = vector.transfer_write %vecToStore into %dest
///
/// If shape(vecToStore) != shape(dest), masking is used to ensure correctness:
///
///   %mask = vector.create_mask(%destShape) : %vecToStoreShape
///   %res = vector.mask %mask {
///     vector.transfer_write %vecToStore into %dest
///   }
///
/// The mask shape is identical to `vecToStore` (with the element type ==
/// i1), and the mask values are based on the shape of the `dest` tensor.
///
/// If `useInBoundsInsteadOfMasking` is set to `true`, the `in_bounds` attribute
/// is used instead of masking:
///
///   %write = vector.transfer_write %vecToStore into %dest
>>>>>>> 4084ffcf
///   in_bounds_flags = (...)
///   %res = vector.transfer_write %input into %dest
///       {in_bounds = in_bounds_flags}
///
<<<<<<< HEAD
/// NOTE: All write offsets are set to 0.
/// TODO: Allow specyfying write offsets.
/// NOTE: When N < rank(input), the missing vector sizes are effectively
/// extracted from the trailing sizes of `destSizes`. This means those sizes
/// must be static.
/// TODO: Support cases where an arbitrary dim is dynamic - this will require
/// specifying all the vector sizes.
static Operation *
createWriteOrMaskedWrite(OpBuilder &builder, Location loc, Value vectorToStore,
                         Value dest,
                         ArrayRef<int64_t> inputVecSizesForLeadingDims,
                         bool useInBoundsInsteadOfMasking = false) {

  ShapedType destType = cast<ShapedType>(dest.getType());
  assert(cast<VectorType>(vectorToStore.getType()).getRank() ==
             static_cast<int64_t>(destType.getRank()) &&
         "Rank mismatch!");
  (void)destType;

  int64_t rank = cast<ShapedType>(dest.getType()).getRank();
  auto destShape = cast<ShapedType>(dest.getType()).getShape();

  // Compute the in_bounds attribute
  SmallVector<bool> inBoundsVal(rank, true);
=======
/// Finally, `writeIndices` specifies the offsets to use. If empty, all indices
/// are set to 0.
static Operation *
createWriteOrMaskedWrite(OpBuilder &builder, Location loc, Value vecToStore,
                         Value dest, SmallVector<Value> writeIndices = {},
                         bool useInBoundsInsteadOfMasking = false) {

  ShapedType destType = cast<ShapedType>(dest.getType());
  int64_t destRank = destType.getRank();
  auto destShape = destType.getShape();

  VectorType vecToStoreType = cast<VectorType>(vecToStore.getType());
  int64_t vecToStoreRank = vecToStoreType.getRank();
  auto vecToStoreShape = vecToStoreType.getShape();

  // Compute the in_bounds attribute
  SmallVector<bool> inBoundsVal(vecToStoreRank, true);
>>>>>>> 4084ffcf
  if (useInBoundsInsteadOfMasking) {
    // In this case, assume that all the required vector sizes have been
    // provided.
    assert(inputVecSizesForLeadingDims.size() ==
               static_cast<size_t>(destType.getRank()) &&
           "Insufficient number of input vector sizes!");
    // Update the inBounds attribute.
<<<<<<< HEAD
    for (unsigned i = 0; i < rank; i++)
      inBoundsVal[i] = (destShape[i] == inputVecSizesForLeadingDims[i]) &&
                       !ShapedType::isDynamic(destShape[i]);
  }

  // Generate the xfer_write Op
  auto zero = builder.create<arith::ConstantIndexOp>(loc, 0);
  Operation *write = builder.create<vector::TransferWriteOp>(
      loc,
      /*vector=*/vectorToStore,
      /*source=*/dest,
      /*indices=*/SmallVector<Value>(rank, zero),
      /*inBounds=*/inBoundsVal);
  assert(llvm::none_of(
             destShape.drop_front(inputVecSizesForLeadingDims.size()),
             [](int64_t size) { return size == ShapedType::kDynamic; }) &&
         "Only dims aligned with inputVecSizesForLeadingDims may be dynamic");
=======
    // FIXME: This computation is too weak - it ignores the write indices.
    for (unsigned i = 0; i < vecToStoreRank; i++)
      inBoundsVal[i] =
          (destShape[destRank - vecToStoreRank + i] >= vecToStoreShape[i]) &&
          !ShapedType::isDynamic(destShape[destRank - vecToStoreRank + i]);
  }

  // If missing, initialize the write indices to 0.
  assert(writeIndices.empty() ||
         writeIndices.size() == static_cast<size_t>(destRank) &&
             "Invalid number of write indices!");
  if (writeIndices.empty()) {
    auto zero = builder.create<arith::ConstantIndexOp>(loc, 0);
    writeIndices.assign(destRank, zero);
  }

  // Generate the xfer_write Op
  Operation *write =
      builder.create<vector::TransferWriteOp>(loc,
                                              /*vector=*/vecToStore,
                                              /*source=*/dest,
                                              /*indices=*/writeIndices,
                                              /*inBounds=*/inBoundsVal);
>>>>>>> 4084ffcf

  // If masking is disabled, exit.
  if (useInBoundsInsteadOfMasking)
    return write;

<<<<<<< HEAD
  // Check if masking is needed.
  bool needMaskForWrite =
      !llvm::equal(inputVecSizesForLeadingDims,
                   destShape.take_front(inputVecSizesForLeadingDims.size()));

  // If masking is needed, generate the mask and mask the operation.
  if (needMaskForWrite) {
    SmallVector<int64_t> writeMaskShape;
    writeMaskShape.append(inputVecSizesForLeadingDims.begin(),
                          inputVecSizesForLeadingDims.end());
    writeMaskShape.append(destShape.begin() +
                              inputVecSizesForLeadingDims.size(),
                          destShape.end());
    auto writeMaskType = VectorType::get(writeMaskShape, builder.getI1Type());
    Value maskForWrite = builder.create<vector::CreateMaskOp>(
        loc, writeMaskType, tensor::getMixedSizes(builder, loc, dest));
    write = mlir::vector::maskOperation(builder, write, maskForWrite);
  }

  return write;
=======
  // Check if masking is needed. If not, exit.
  if (llvm::equal(vecToStoreShape, destShape.take_back(vecToStoreRank)))
    return write;

  // Compute the mask and mask the write Op.
  auto writeMaskType = VectorType::get(vecToStoreShape, builder.getI1Type());

  SmallVector<OpFoldResult> destSizes =
      tensor::getMixedSizes(builder, loc, dest);
  SmallVector<OpFoldResult> maskSizes(destSizes.end() - vecToStoreRank,
                                      destSizes.end());

  if (isMaskTriviallyFoldable(maskSizes, writeIndices, destShape,
                              vecToStoreShape))
    return write;

  Value maskForWrite =
      builder.createOrFold<vector::CreateMaskOp>(loc, writeMaskType, maskSizes);
  return mlir::vector::maskOperation(builder, write, maskForWrite);
>>>>>>> 4084ffcf
}

/// Vectorize linalg::PackOp with (1) static inner_tiles (2) constant
/// padding value and (3) input vector sizes into:
///
///   masked_transfer_read->shape_cast->transpose->transfer_write_in_bounds
///
/// As in the following example:
/// %pack = tensor.pack %src inner_dims_pos = [2, 1] inner_tiles = [16, 2]
///     into %dst : tensor<32x8x16xf32> -> tensor<32x4x1x16x2xf32>
///
/// This pack would be vectorized to:
///
/// %load = vector.mask %mask {
///     vector.transfer_read %arg0[%c0, %c0, %c0], %cst
///         {in_bounds = [true, true, true]} :
///         tensor<32x7x16xf32>, vector<32x8x16xf32>
/// } : vector<32x8x16xi1> -> vector<32x8x16xf32>
/// %shape_cast = vector.shape_cast %load : vector<32x8x16xf32>
///                                         to vector<32x4x2x1x16xf32>
/// %transpose = vector.transpose %shape_cast, [0, 1, 3, 4, 2]
///     : vector<32x4x2x1x16xf32> to vector<32x4x1x16x2xf32>
/// %write = vector.transfer_write %transpose,
///     %empty[%c0_0, %c0_0, %c0_0, %c0_0, %c0_0]
///     {in_bounds = [true, true, true, true, true]}
///     : vector<32x4x1x16x2xf32>, tensor<32x4x1x16x2xf32>
///
/// If the (3) input vector sizes are not provided, the vector sizes are
/// determined by the result tensor shape and the `in_bounds`
/// attribute is used instead of masking to mark out-of-bounds accesses.
///
/// NOTE: The input vector sizes specify the dimensions corresponding to the
/// outer dimensions of the output tensor. The remaining dimensions are
/// computed based on, e.g., the static inner tiles.
/// Supporting dynamic inner tiles will require the user to specify the
/// missing vector sizes. This is left as a TODO.
static LogicalResult
vectorizeAsTensorPackOp(RewriterBase &rewriter, linalg::PackOp packOp,
                        ArrayRef<int64_t> inputVectorSizes,
                        SmallVectorImpl<Value> &newResults) {
  // TODO: Introduce a parent class that will handle the insertion point update.
  OpBuilder::InsertionGuard g(rewriter);
  rewriter.setInsertionPoint(packOp);

  Location loc = packOp.getLoc();
  auto padValue = packOp.getPaddingValue();
  if (!padValue) {
    padValue = rewriter.create<arith::ConstantOp>(
        loc, rewriter.getZeroAttr(packOp.getSourceType().getElementType()));
  }
  ReifiedRankedShapedTypeDims reifiedReturnShapes;
  LogicalResult status =
      cast<ReifyRankedShapedTypeOpInterface>(packOp.getOperation())
          .reifyResultShapes(rewriter, reifiedReturnShapes);
  (void)status; // prevent unused variable warning on non-assert builds.
  assert(succeeded(status) && "failed to reify result shapes");

  // If the input vector sizes are not provided, then the vector sizes are
  // determined by the result tensor shape. In case the vector sizes aren't
  // provided, we update the inBounds attribute instead of masking.
  bool useInBoundsInsteadOfMasking = false;
  if (inputVectorSizes.empty()) {
    ArrayRef<int64_t> resultTensorShape = packOp.getDestType().getShape();
    inputVectorSizes = resultTensorShape.take_front(packOp.getSourceRank());
    useInBoundsInsteadOfMasking = true;
  }

  // Create masked TransferReadOp.
  SmallVector<int64_t> inputShape(inputVectorSizes);
  auto innerTiles = packOp.getStaticInnerTiles();
  auto innerDimsPos = packOp.getInnerDimsPos();
  auto outerDimsPerm = packOp.getOuterDimsPerm();
  if (!outerDimsPerm.empty())
    applyPermutationToVector(inputShape,
                             invertPermutationVector(outerDimsPerm));
  for (auto [idx, size] : enumerate(innerTiles))
    inputShape[innerDimsPos[idx]] *= size;
  auto maskedRead = vector::createReadOrMaskedRead(
      rewriter, loc, packOp.getSource(), inputShape, padValue,
      useInBoundsInsteadOfMasking);

  // Create ShapeCastOp.
  SmallVector<int64_t> destShape(inputVectorSizes);
  destShape.append(innerTiles.begin(), innerTiles.end());
  auto tiledPackType = VectorType::get(getTiledPackShape(packOp, destShape),
                                       packOp.getDestType().getElementType());
  auto shapeCastOp =
      rewriter.create<vector::ShapeCastOp>(loc, tiledPackType, maskedRead);

  // Create TransposeOp.
  auto destPermutation =
      invertPermutationVector(getPackInverseDestPerm(packOp));
  auto transposeOp = rewriter.create<vector::TransposeOp>(
      loc, shapeCastOp.getResult(), destPermutation);

  // Create TransferWriteOp.
  Value dest = rewriter.create<tensor::EmptyOp>(
      loc, reifiedReturnShapes[0],
      transposeOp.getResult().getType().getElementType());
  Operation *write =
<<<<<<< HEAD
      createWriteOrMaskedWrite(rewriter, loc, transposeOp.getResult(), dest,
                               /*inputVecSizesForLeadingDims=*/inputVectorSizes,
                               /*useInBoundsInsteadOfMasking=*/false);
=======
      createWriteOrMaskedWrite(rewriter, loc, transposeOp.getResult(), dest);
>>>>>>> 4084ffcf
  newResults.push_back(write->getResult(0));
  return success();
}

/// Vectorize a `linalg::UnPackOp` to these 4 Ops:
///   Vector::TransferReadOp - Reads a vector from the source tensor
///   vector::TransposeOp - Transpose the Source tensor
///   ShapeCastOp - Reshape the data based on the target.
///   vector::TransferWriteOp. - Write the result vector back to the destination
///   tensor.
///   If the vector sizes are not provided:
///   * the vector sizes are determined by the input operand and attributes,
///   * update the inBounds attribute instead of masking.
static LogicalResult
vectorizeAsTensorUnpackOp(RewriterBase &rewriter, linalg::UnPackOp unpackOp,
                          ArrayRef<int64_t> inputVectorSizes,
                          SmallVectorImpl<Value> &newResults) {

  // TODO: Introduce a parent class that will handle the insertion point update.
  OpBuilder::InsertionGuard g(rewriter);
  rewriter.setInsertionPoint(unpackOp);

  RankedTensorType unpackTensorType = unpackOp.getSourceType();

  ArrayRef<int64_t> innerDimPos = unpackOp.getInnerDimsPos();
  ArrayRef<int64_t> innerTiles = unpackOp.getStaticInnerTiles();
  ArrayRef<int64_t> sourceShape = unpackTensorType.getShape();
  bool useInBoundsInsteadOfMasking = false;
  ArrayRef<int64_t> outerDimsPerm = unpackOp.getOuterDimsPerm();

  auto destSize = unpackOp.getDestRank();

  if (!inputVectorSizes.empty())
    assert(inputVectorSizes.size() == destSize &&
           "Incorrect number of input vector sizes");

  // vectorSizes is the shape of the vector that will be used to do final
  // write on the destination tensor. It is set like this: Let's say the
  // source tensor is rank 'M' and the dest tensor rank 'N', where N <= M.
  // Thus:
  // 1. vectorSizes = sourceShape.take_front(N)
  // 2. if outer_dims_perms is present: do that permutation on vectorSizes.
  // 3. multiply all the locations in vectorSize pointed by innerDimPos by the
  //    innerTiles attribute value.
  SmallVector<int64_t> vectorSizes(inputVectorSizes);
  if (vectorSizes.empty()) {
    llvm::append_range(vectorSizes, sourceShape.take_front(destSize));
    if (!outerDimsPerm.empty())
      applyPermutationToVector(vectorSizes, outerDimsPerm);
    for (auto [i, pos] : llvm::enumerate(innerDimPos))
      vectorSizes[pos] *= innerTiles[i];

    useInBoundsInsteadOfMasking = true;
  }

  // readVectorSizes is the size of tensor used to read and apply mask. It is
  // set like this: Let's say the vectorSize (VS) array is size 'N' and
  // the sourceShape(SS) is 'M' where M >= N and InnerTileSizes (IT) of
  // size M-N
  // Thus:
  // - initially: readVectorSizes = vectorInputSizes
  // - Divide all the readMaskShape locations pointed by innerDimPos
  //   by the innerTileSize attribute value.
  // - if outer_dims_perms is present: do that permutation on readVectorSizes.
  // - Append the remaining shape from SS
  // E.g. let's say let's say unpackTensorType.getShape() = <8x8x32x16>
  // inner Dim Pos = [0, 1] and Inner Tiles = [32, 16], vector_sizes are [512,
  // 128] and outer_dims_perm is [1, 0] then read shape is:
  //   ReadVectorSizes(initial): [512, 128]
  //   Final Value(after innerDim Adjustment): [512/32, 128/16]
  //                                           = [16, 8]
  //   After applying outer_dims_perm: [8, 16]
  //   After appending the rest of the sourceShape: [8, 16, 32, 16]

  SmallVector<int64_t> readVectorSizes(vectorSizes.begin(), vectorSizes.end());

  for (auto [index, size] : enumerate(innerTiles)) {
    readVectorSizes[innerDimPos[index]] =
        llvm::divideCeil(readVectorSizes[innerDimPos[index]], size);
  }
  if (!outerDimsPerm.empty()) {
    applyPermutationToVector(readVectorSizes, outerDimsPerm);
  }
  readVectorSizes.append(sourceShape.begin() + vectorSizes.size(),
                         sourceShape.end());

  ReifiedRankedShapedTypeDims reifiedRetShapes;
  LogicalResult status =
      cast<ReifyRankedShapedTypeOpInterface>(unpackOp.getOperation())
          .reifyResultShapes(rewriter, reifiedRetShapes);
  if (status.failed()) {
    LDBG("Unable to reify result shapes of " << unpackOp);
    return failure();
  }
  Location loc = unpackOp->getLoc();

  auto padValue = rewriter.create<arith::ConstantOp>(
      loc, rewriter.getZeroAttr(unpackOp.getSourceType().getElementType()));

  // Read result, mask if necessary. If transferReadOp shape is not equal
  // to shape of source, then a mask is necessary.
  Value readResult = vector::createReadOrMaskedRead(
      rewriter, loc, unpackOp.getSource(), readVectorSizes, padValue,
      /*useInBoundsInsteadOfMasking=*/false);

  PackingMetadata packMetadata;
  SmallVector<int64_t> lastDimToInsertPosPerm =
      getUnPackInverseSrcPerm(unpackOp, packMetadata);
  ShapedType maskedOpShapedType = cast<ShapedType>(readResult.getType());
  SmallVector<int64_t> stripMineShape(maskedOpShapedType.getShape());
  mlir::Type stripMineElemType = maskedOpShapedType.getElementType();
  applyPermutationToVector(stripMineShape, lastDimToInsertPosPerm);
  RankedTensorType stripMineTensorType =
      RankedTensorType::get(stripMineShape, stripMineElemType);
  // Transpose the appropriate rows to match output.
  vector::TransposeOp transposeOp = rewriter.create<vector::TransposeOp>(
      loc, readResult, lastDimToInsertPosPerm);

  // Collapse the vector to the size required by result.
  RankedTensorType collapsedType = tensor::CollapseShapeOp::inferCollapsedType(
      stripMineTensorType, packMetadata.reassociations);
  mlir::VectorType vecCollapsedType =
      VectorType::get(collapsedType.getShape(), collapsedType.getElementType());
  vector::ShapeCastOp shapeCastOp = rewriter.create<vector::ShapeCastOp>(
      loc, vecCollapsedType, transposeOp->getResult(0));

  // writeVectorSizes had to match the shapecast shape for dynamic sizes,
  // otherwise the validator complains that the mask size is invalid.
  SmallVector<int64_t> writeVectorSizes(
      unpackOp.getDestType().hasStaticShape()
          ? vectorSizes
          : shapeCastOp.getResultVectorType().getShape());
  Value dest = rewriter.create<tensor::EmptyOp>(
      loc, reifiedRetShapes[0],
      shapeCastOp.getResult().getType().getElementType());
<<<<<<< HEAD
  Operation *write =
      createWriteOrMaskedWrite(rewriter, loc, shapeCastOp.getResult(), dest,
                               /*inputVecSizesForLeadingDims=*/writeVectorSizes,
                               useInBoundsInsteadOfMasking);
=======
  Operation *write = createWriteOrMaskedWrite(
      rewriter, loc, shapeCastOp.getResult(), dest,
      /*writeIndices=*/{}, useInBoundsInsteadOfMasking);
>>>>>>> 4084ffcf
  newResults.push_back(write->getResult(0));
  return success();
}

/// Vectorize a `padOp` with (1) static result type, (2) constant padding value
/// and (3) all-zero lowPad to
///   `transfer_write_in_bounds(transfer_read_masked(pad_source, pad_value))`.
static LogicalResult
vectorizeAsTensorPadOp(RewriterBase &rewriter, tensor::PadOp padOp,
                       ArrayRef<int64_t> inputVectorSizes,
                       SmallVectorImpl<Value> &newResults) {
  auto padValue = padOp.getConstantPaddingValue();
  Location loc = padOp.getLoc();

  // TODO: Introduce a parent class that will handle the insertion point update.
  OpBuilder::InsertionGuard g(rewriter);
  rewriter.setInsertionPoint(padOp);

  ReifiedRankedShapedTypeDims reifiedReturnShapes;
  LogicalResult status =
      cast<ReifyRankedShapedTypeOpInterface>(padOp.getOperation())
          .reifyResultShapes(rewriter, reifiedReturnShapes);
  (void)status; // prevent unused variable warning on non-assert builds
  assert(succeeded(status) && "failed to reify result shapes");
  auto maskedRead = vector::createReadOrMaskedRead(
      rewriter, loc, padOp.getSource(), inputVectorSizes, padValue,
      /*useInBoundsInsteadOfMasking=*/false);

  // Create Xfer write Op
  Value dest = rewriter.create<tensor::EmptyOp>(
      loc, reifiedReturnShapes[0], padOp.getResultType().getElementType());
<<<<<<< HEAD
  Operation *write =
      createWriteOrMaskedWrite(rewriter, loc, maskedRead, dest,
                               /*inputVecSizesForLeadingDims=*/inputVectorSizes,
                               /*useInBoundsInsteadOfMasking=*/false);
=======
  Operation *write = createWriteOrMaskedWrite(rewriter, loc, maskedRead, dest);
>>>>>>> 4084ffcf
  newResults.push_back(write->getResult(0));
  return success();
}

// TODO: probably need some extra checks for reduction followed by consumer
// ops that may not commute (e.g. linear reduction + non-linear instructions).
static LogicalResult reductionPreconditions(LinalgOp op) {
  if (llvm::none_of(op.getIteratorTypesArray(), isReductionIterator)) {
    LDBG("reduction precondition failed: no reduction iterator\n");
    return failure();
  }
  for (OpOperand &opOperand : op.getDpsInitsMutable()) {
    AffineMap indexingMap = op.getMatchingIndexingMap(&opOperand);
    if (indexingMap.isPermutation())
      continue;

    Operation *reduceOp = matchLinalgReduction(&opOperand);
    if (!reduceOp || !getCombinerOpKind(reduceOp)) {
      LDBG("reduction precondition failed: reduction detection failed\n");
      return failure();
    }
  }
  return success();
}

static LogicalResult
vectorizeDynamicConvOpPrecondition(linalg::LinalgOp conv,
                                   bool flatten1DDepthwiseConv) {
  if (flatten1DDepthwiseConv) {
    LDBG("Vectorization of flattened convs with dynamic shapes is not "
         "supported\n");
    return failure();
  }

  if (!isa<linalg::DepthwiseConv1DNwcWcOp>(conv)) {
    LDBG("Not a 1D depth-wise WC conv, dynamic shapes are not supported\n");
    return failure();
  }

  // Support dynamic shapes in 1D depthwise convolution, but only in the
  // _channel_ dimension.
  Value lhs = conv.getDpsInputOperand(0)->get();
  ArrayRef<int64_t> lhsShape = cast<ShapedType>(lhs.getType()).getShape();
  auto shapeWithoutCh = lhsShape.drop_back(1);
  if (ShapedType::isDynamicShape(shapeWithoutCh)) {
    LDBG("Dynamically-shaped op vectorization precondition failed: only "
         "channel dim can be dynamic\n");
    return failure();
  }

  return success();
}

static LogicalResult
vectorizeDynamicLinalgOpPrecondition(linalg::LinalgOp op,
                                     bool flatten1DDepthwiseConv) {
  if (isa<ConvolutionOpInterface>(op.getOperation()))
    return vectorizeDynamicConvOpPrecondition(op, flatten1DDepthwiseConv);

  if (hasReductionIterator(op))
    return reductionPreconditions(op);

  // TODO: Masking only supports dynamic element-wise ops, linalg.generic ops,
  // linalg.copy ops and ops that implement ContractionOpInterface for now.
  if (!isElementwise(op) &&
      !isa<linalg::GenericOp, linalg::CopyOp, linalg::ContractionOpInterface>(
          op.getOperation()))
    return failure();

  LDBG("Dynamically-shaped op meets vectorization pre-conditions\n");
  return success();
}

/// Need to check if the inner-tiles are static/constant.
static LogicalResult
vectorizeUnPackOpPrecondition(linalg::UnPackOp unpackOp,
                              ArrayRef<int64_t> inputVectorSizes) {

  if (llvm::any_of(unpackOp.getInnerTiles(), [](OpFoldResult res) {
        return !getConstantIntValue(res).has_value();
      })) {
    LDBG("Inner-tiles must be constant: " << unpackOp << "\n");
    return failure();
  }
  ArrayRef<int64_t> resultShape = unpackOp.getDestType().getShape();
  bool satisfyEmptyCond = inputVectorSizes.empty() &&
                          unpackOp.getDestType().hasStaticShape() &&
                          unpackOp.getSourceType().hasStaticShape();
  if (!satisfyEmptyCond &&
      failed(vector::isValidMaskedInputVector(resultShape, inputVectorSizes)))
    return failure();

  return success();
}

static LogicalResult
vectorizeInsertSliceOpPrecondition(tensor::InsertSliceOp sliceOp,
                                   ArrayRef<int64_t> inputVectorSizes) {

  TypedValue<RankedTensorType> source = sliceOp.getSource();
  auto sourceType = source.getType();
  if (!VectorType::isValidElementType(sourceType.getElementType()))
    return failure();

  // Get the pad value.
  // TransferReadOp (which is used to vectorize InsertSliceOp), requires a
  // scalar padding value. Note that:
  //    * for in-bounds accesses,
  // the value is actually irrelevant. There are 2 cases in which xfer.read
  // accesses are known to be in-bounds:
  //  1. The source shape is static (output vector sizes would be based on
  //     the source shape and hence all memory accesses would be in-bounds),
  //  2. Masking is used, i.e. the output vector sizes are user-provided. In
  //     this case it is safe to assume that all memory accesses are in-bounds.
  //
  // When the value is not known and not needed, use 0. Otherwise, bail out.
  Value padValue = getStaticPadVal(sliceOp);
  bool isOutOfBoundsRead =
      !sourceType.hasStaticShape() && inputVectorSizes.empty();

  if (!padValue && isOutOfBoundsRead) {
    LDBG("Failed to get a pad value for out-of-bounds read access\n");
    return failure();
  }
  return success();
}

namespace {
enum class ConvOperationKind { Conv, Pool };
} // namespace

static bool isCastOfBlockArgument(Operation *op) {
  return isa<CastOpInterface>(op) && op->getNumOperands() == 1 &&
         isa<BlockArgument>(op->getOperand(0));
}

// Returns the ConvOperationKind of the op using reduceOp of the generic
// payload. If it is neither a convolution nor a pooling, it returns
// std::nullopt.
//
// If (region has 2 ops (reduction + yield) or 3 ops (extension + reduction
// + yield) and rhs is not used) then it is the body of a pooling
// If conv, check for single `mul` predecessor. The `mul` operands must be
// block arguments or extension of block arguments.
// Otherwise, check for one or zero `ext` predecessor. The `ext` operands
// must be block arguments or extension of block arguments.
static std::optional<ConvOperationKind>
getConvOperationKind(Operation *reduceOp) {
  int numBlockArguments =
      llvm::count_if(reduceOp->getOperands(), llvm::IsaPred<BlockArgument>);

  switch (numBlockArguments) {
  case 1: {
    // Will be convolution if feeder is a MulOp.
    // A strength reduced version of MulOp for i1 type is AndOp which is also
    // supported. Otherwise, it can be pooling. This strength reduction logic
    // is in `buildBinaryFn` helper in the Linalg dialect.
    auto feedValIt = llvm::find_if_not(reduceOp->getOperands(),
                                       llvm::IsaPred<BlockArgument>);
    assert(feedValIt != reduceOp->operand_end() &&
           "Expected a non-block argument operand");
    Operation *feedOp = (*feedValIt).getDefiningOp();
    if (isCastOfBlockArgument(feedOp)) {
      return ConvOperationKind::Pool;
    }

    if (!((isa<arith::MulIOp, arith::MulFOp>(feedOp) ||
           (isa<arith::AndIOp>(feedOp) &&
            feedOp->getResultTypes()[0].isInteger(1))) &&
          llvm::all_of(feedOp->getOperands(), [](Value v) {
            if (isa<BlockArgument>(v))
              return true;
            if (Operation *op = v.getDefiningOp())
              return isCastOfBlockArgument(op);
            return false;
          }))) {
      return std::nullopt;
    }

    return ConvOperationKind::Conv;
  }
  case 2:
    // Must be pooling
    return ConvOperationKind::Pool;
  default:
    return std::nullopt;
  }
}

static bool isSupportedPoolKind(vector::CombiningKind kind) {
  switch (kind) {
  case vector::CombiningKind::ADD:
  case vector::CombiningKind::MAXNUMF:
  case vector::CombiningKind::MAXIMUMF:
  case vector::CombiningKind::MAXSI:
  case vector::CombiningKind::MAXUI:
  case vector::CombiningKind::MINNUMF:
  case vector::CombiningKind::MINIMUMF:
  case vector::CombiningKind::MINSI:
  case vector::CombiningKind::MINUI:
    return true;
  default:
    return false;
  }
}

static LogicalResult vectorizeConvOpPrecondition(linalg::LinalgOp convOp) {
  auto getOperandType = [&](auto operand) {
    return dyn_cast<ShapedType>((operand->get()).getType());
  };
  ShapedType lhsShapedType = getOperandType(convOp.getDpsInputOperand(0));
  ShapedType rhsShapedType = getOperandType(convOp.getDpsInputOperand(1));
  ShapedType resShapedType = getOperandType(convOp.getDpsInitOperand(0));
  // (LHS has dimension NCW/NWC and RES has dimension NFW/NCW/NWF/NWC) OR
  // (non-channeled convolution -> LHS and RHS both have single dimensions).
  // Note that this also ensures 2D and 3D convolutions are rejected.
  if ((lhsShapedType.getRank() != 3 || resShapedType.getRank() != 3) &&
      (lhsShapedType.getRank() != 1 || resShapedType.getRank() != 1))
    return failure();

  Operation *reduceOp = matchLinalgReduction(convOp.getDpsInitOperand(0));
  if (!reduceOp)
    return failure();

  auto maybeOper = getConvOperationKind(reduceOp);
  if (!maybeOper.has_value())
    return failure();

  auto maybeKind = getCombinerOpKind(reduceOp);
  // Typically convolution will have a `Add` CombiningKind but for i1 type it
  // can get strength reduced to `OR` which is also supported. This strength
  // reduction logic is in `buildBinaryFn` helper in the Linalg dialect.
  if (!maybeKind || ((*maybeKind != vector::CombiningKind::ADD &&
                      *maybeKind != vector::CombiningKind::OR) &&
                     (*maybeOper != ConvOperationKind::Pool ||
                      !isSupportedPoolKind(*maybeKind)))) {
    return failure();
  }

  auto rhsRank = rhsShapedType.getRank();
  if (*maybeOper == ConvOperationKind::Pool) {
    if (rhsRank != 1)
      return failure();
  } else {
    if (rhsRank != 1 && rhsRank != 2 && rhsRank != 3)
      return failure();
  }

  return success();
}

static LogicalResult vectorizeLinalgOpPrecondition(
    LinalgOp linalgOp, ArrayRef<int64_t> inputVectorSizes,
    bool vectorizeNDExtract, bool flatten1DDepthwiseConv) {
  // tensor with dimension of 0 cannot be vectorized.
  if (llvm::is_contained(linalgOp.getStaticShape(), 0))
    return failure();
  // Check API contract for input vector sizes.
  if (!inputVectorSizes.empty() &&
      failed(vector::isValidMaskedInputVector(linalgOp.getStaticLoopRanges(),
                                              inputVectorSizes)))
    return failure();

  if (linalgOp.hasDynamicShape() && failed(vectorizeDynamicLinalgOpPrecondition(
                                        linalgOp, flatten1DDepthwiseConv))) {
    LDBG("Dynamically-shaped op failed vectorization pre-conditions\n");
    return failure();
  }

  SmallVector<CustomVectorizationPrecondition> customPreconditions;

  // Register CustomVectorizationPrecondition for extractOp.
  customPreconditions.push_back(tensorExtractVectorizationPrecondition);

  // All types in the body should be a supported element type for VectorType.
  for (Operation &innerOp : linalgOp->getRegion(0).front()) {
    // Check if any custom hook can vectorize the inner op.
    if (llvm::any_of(
            customPreconditions,
            [&](const CustomVectorizationPrecondition &customPrecondition) {
              return succeeded(
                  customPrecondition(&innerOp, vectorizeNDExtract));
            })) {
      continue;
    }
    if (!llvm::all_of(innerOp.getOperandTypes(),
                      VectorType::isValidElementType)) {
      return failure();
    }
    if (!llvm::all_of(innerOp.getResultTypes(),
                      VectorType::isValidElementType)) {
      return failure();
    }
  }
  if (isElementwise(linalgOp))
    return success();

  // TODO: isaConvolutionOpInterface that can also infer from generic
  // features. But we will still need stride/dilation attributes that will be
  // annoying to reverse-engineer...
  if (isa<ConvolutionOpInterface>(linalgOp.getOperation()))
    return vectorizeConvOpPrecondition(linalgOp);

  // TODO: the common vector shape is equal to the static loop sizes only when
  // all indexing maps are projected permutations. For convs and stencils the
  // logic will need to evolve.
  if (!allIndexingsAreProjectedPermutation(linalgOp)) {
    LDBG("precondition failed: not projected permutations\n");
    return failure();
  }
  if (failed(reductionPreconditions(linalgOp))) {
    LDBG("precondition failed: reduction preconditions\n");
    return failure();
  }
  return success();
}

static LogicalResult
vectorizePackOpPrecondition(linalg::PackOp packOp,
                            ArrayRef<int64_t> inputVectorSizes) {
  auto padValue = packOp.getPaddingValue();
  Attribute cstAttr;
  if (padValue && !matchPattern(padValue, m_Constant(&cstAttr))) {
    LDBG("pad value is not constant: " << packOp << "\n");
    return failure();
  }
  ArrayRef<int64_t> resultTensorShape = packOp.getDestType().getShape();
  bool satisfyEmptyCond = true;
  if (inputVectorSizes.empty()) {
    if (!packOp.getDestType().hasStaticShape() ||
        !packOp.getSourceType().hasStaticShape())
      satisfyEmptyCond = false;
  }

  if (!satisfyEmptyCond &&
      failed(vector::isValidMaskedInputVector(
          resultTensorShape.take_front(packOp.getSourceRank()),
          inputVectorSizes)))
    return failure();

  if (llvm::any_of(packOp.getInnerTiles(), [](OpFoldResult v) {
        return !getConstantIntValue(v).has_value();
      })) {
    LDBG("inner_tiles must be constant: " << packOp << "\n");
    return failure();
  }

  return success();
}

static LogicalResult
vectorizePadOpPrecondition(tensor::PadOp padOp,
                           ArrayRef<int64_t> inputVectorSizes) {
  auto padValue = padOp.getConstantPaddingValue();
  if (!padValue) {
    LDBG("pad value is not constant: " << padOp << "\n");
    return failure();
  }

  ArrayRef<int64_t> resultTensorShape = padOp.getResultType().getShape();
  if (failed(vector::isValidMaskedInputVector(resultTensorShape,
                                              inputVectorSizes)))
    return failure();

  // Padding with non-zero low pad values is not supported, unless the
  // corresponding result dim is 1 as this would require shifting the results to
  // the right for the low padded dims by the required amount of low padding.
  // However, we do support low padding if the dims being low padded have result
  // sizes of 1. The reason is when we have a low pad on a unit result dim, the
  // input size of that dimension will be dynamically zero (as the sum of the
  // low pad and input dim size has to be one) and hence we will create a zero
  // mask as the lowering logic just makes the mask one for the input dim size -
  // which is zero here. Hence we will load the pad value which is what we want
  // in this case. If the low pad is dynamically zero then the lowering is
  // correct as well as no shifts are necessary.
  if (llvm::any_of(llvm::enumerate(padOp.getLow()), [&](const auto &en) {
        Value padValue = en.value();
        unsigned pos = en.index();
        std::optional<int64_t> pad = getConstantIntValue(padValue);
        return (!pad.has_value() || pad.value() != 0) &&
               resultTensorShape[pos] != 1;
      })) {
    LDBG("low pad must all be zero for all non unit dims: " << padOp << "\n");
    return failure();
  }

  return success();
}

/// Preconditions for scalable vectors. This is quite restrictive - it models
/// the fact that in practice we would only make selected dimensions scalable.
static LogicalResult
vectorizeScalableVectorPrecondition(Operation *op,
                                    ArrayRef<int64_t> inputVectorSizes,
                                    ArrayRef<bool> inputScalableVecDims) {
  assert(inputVectorSizes.size() == inputScalableVecDims.size() &&
         "Number of input vector sizes and scalable dims doesn't match");

  size_t numOfScalableDims =
      llvm::count_if(inputScalableVecDims, [](bool flag) { return flag; });

  if (numOfScalableDims == 0)
    return success();

  auto linalgOp = dyn_cast<LinalgOp>(op);

  // Cond 1: There's been no need for scalable vectorisation of
  // non-linalg Ops so far
  if (!linalgOp)
    return failure();

  // Cond 2: There's been no need for more than 2 scalable dims so far
  if (numOfScalableDims > 2)
    return failure();

  // Cond 3: Look at the configuration in `inputScalableVecDims` and verify that
  // it matches one of the supported cases:
  //  1. Exactly 1 dim is scalable and that's the _last_ non-unit parallel dim
  //    (*).
  //  2. Exactly 2 dims are scalable and those are the _last two adjacent_
  //     parallel dims.
  //  3. Exactly 1 reduction dim is scalable and that's the last (innermost)
  //  dim.
  // The 2nd restriction above means that only Matmul-like Ops are supported
  // when 2 dims are scalable, e.g. :
  //    * iterators = [parallel, parallel, reduction]
  //    * scalable flags = [true, true, false]
  //
  // (*) Non-unit dims get folded away in practice.
  // TODO: Relax these conditions as good motivating examples are identified.

  // Find the first scalable flag.
  bool seenNonUnitParallel = false;
  auto iterators = linalgOp.getIteratorTypesArray();
  SmallVector<bool> scalableFlags(inputScalableVecDims);
  int64_t idx = scalableFlags.size() - 1;
  while (!scalableFlags[idx]) {
    bool isNonUnitDim = (inputVectorSizes[idx] != 1);
    seenNonUnitParallel |=
        (iterators[idx] == utils::IteratorType::parallel && isNonUnitDim);

    iterators.pop_back();
    scalableFlags.pop_back();
    --idx;
  }

  // Analyze the iterator corresponding to the first scalable dim.
  switch (iterators.back()) {
  case utils::IteratorType::reduction: {
    // Check 3. above is met.
    if (iterators.size() != inputVectorSizes.size()) {
      LDBG("Non-trailing reduction dim requested for scalable "
           "vectorization\n");
      return failure();
    }
    if (isa<linalg::MatmulOp>(op) || isa<linalg::MatmulTransposeAOp>(op)) {
      LDBG("Scalable vectorization of the reduction dim in Matmul-like ops "
           "is not supported\n");
      return failure();
    }
    break;
  }
  case utils::IteratorType::parallel: {
    // Check 1. and 2. above are met.
    if (seenNonUnitParallel) {
      LDBG("Inner parallel dim not requested for scalable "
           "vectorization\n");
      return failure();
    }
    break;
  }
  }

  // If present, check the 2nd scalable dim. ATM, only Matmul-like Ops are
  // supported for which expect the folowing config:
  //    * iterators = [parallel, parallel, reduction]
  //    * scalable flags = [true, true, false]
  if (numOfScalableDims == 2) {
    // Disallow below case which breaks 3. above:
    //    * iterators = [..., parallel, reduction]
    //    * scalable flags = [..., true, true]
    if (iterators.back() == utils::IteratorType::reduction) {
      LDBG("Higher dim than the trailing reduction dim requested for scalable "
           "vectorization\n");
      return failure();
    }
    scalableFlags.pop_back();
    iterators.pop_back();

    if (!scalableFlags.back() ||
        (iterators.back() != utils::IteratorType::parallel))
      return failure();
  }

  // Check to not let go the matmul with extended semantic, through this
  // transform.
  if (linalgOp.hasUserDefinedMaps())
    return failure();

  // Cond 4: Only the following ops are supported in the
  // presence of scalable vectors
  return success(isElementwise(linalgOp) || isa<linalg::MatmulOp>(op) ||
                 isa<linalg::MatmulTransposeAOp>(op) ||
                 isa<linalg::DepthwiseConv1DNwcWcOp>(op) ||
                 isa<linalg::MatvecOp>(op) || hasReductionIterator(linalgOp));
}

LogicalResult mlir::linalg::vectorizeOpPrecondition(
    Operation *op, ArrayRef<int64_t> inputVectorSizes,
    ArrayRef<bool> inputScalableVecDims, bool vectorizeNDExtract,
    bool flatten1DDepthwiseConv) {

  if (!hasVectorizationImpl(op))
    return failure();

  if (failed(vectorizeScalableVectorPrecondition(op, inputVectorSizes,
                                                 inputScalableVecDims)))
    return failure();

  return TypeSwitch<Operation *, LogicalResult>(op)
      .Case<linalg::LinalgOp>([&](auto linalgOp) {
        return vectorizeLinalgOpPrecondition(linalgOp, inputVectorSizes,
                                             vectorizeNDExtract,
                                             flatten1DDepthwiseConv);
      })
      .Case<tensor::PadOp>([&](auto padOp) {
        return vectorizePadOpPrecondition(padOp, inputVectorSizes);
      })
      .Case<linalg::PackOp>([&](auto packOp) {
        return vectorizePackOpPrecondition(packOp, inputVectorSizes);
      })
      .Case<linalg::UnPackOp>([&](auto unpackOp) {
        return vectorizeUnPackOpPrecondition(unpackOp, inputVectorSizes);
      })
      .Case<tensor::InsertSliceOp>([&](auto sliceOp) {
        return vectorizeInsertSliceOpPrecondition(sliceOp, inputVectorSizes);
      })
      .Default([](auto) { return failure(); });
}

/// Converts affine.apply Ops to arithmetic operations.
static void convertAffineApply(RewriterBase &rewriter, LinalgOp linalgOp) {
  OpBuilder::InsertionGuard g(rewriter);
  auto toReplace = linalgOp.getBlock()->getOps<affine::AffineApplyOp>();

  for (auto op : make_early_inc_range(toReplace)) {
    rewriter.setInsertionPoint(op);
    auto expanded = affine::expandAffineExpr(
        rewriter, op->getLoc(), op.getAffineMap().getResult(0),
        op.getOperands().take_front(op.getAffineMap().getNumDims()),
        op.getOperands().take_back(op.getAffineMap().getNumSymbols()));
    rewriter.replaceOp(op, expanded);
  }
}

bool mlir::linalg::hasVectorizationImpl(Operation *op) {
  return isa<linalg::LinalgOp, tensor::PadOp, linalg::PackOp, linalg::UnPackOp,
             tensor::InsertSliceOp>(op);
}

/// Emit a suitable vector form for an operation. If provided,
/// `inputVectorSizes` are used to vectorize this operation.
/// `inputVectorSizes` must match the rank of the iteration space of the
/// operation and the input vector sizes must be greater than or equal to
/// their counterpart iteration space sizes, if static. `inputVectorShapes`
/// also allows the vectorization of operations with dynamic shapes.
LogicalResult mlir::linalg::vectorize(RewriterBase &rewriter, Operation *op,
                                      ArrayRef<int64_t> inputVectorSizes,
                                      ArrayRef<bool> inputScalableVecDims,
                                      bool vectorizeNDExtract,
                                      bool flatten1DDepthwiseConv) {
  LDBG("Attempting to vectorize:\n" << *op << "\n");
  LDBG("Input vector sizes: ");
  LLVM_DEBUG(llvm::interleaveComma(inputVectorSizes, llvm::dbgs()));
  LLVM_DEBUG(llvm::dbgs() << "\n");
  LDBG("Input scalable vector dims: ");
  LLVM_DEBUG(llvm::interleaveComma(inputScalableVecDims, llvm::dbgs()));
  LLVM_DEBUG(llvm::dbgs() << "\n");

  if (failed(vectorizeOpPrecondition(op, inputVectorSizes, inputScalableVecDims,
                                     vectorizeNDExtract,
                                     flatten1DDepthwiseConv))) {
    LDBG("Vectorization pre-conditions failed\n");
    return failure();
  }

  // Initialize vectorization state.
  VectorizationState state(rewriter);
  if (auto linalgOp = dyn_cast<linalg::LinalgOp>(op)) {
    if (failed(state.initState(rewriter, linalgOp, inputVectorSizes,
                               inputScalableVecDims))) {
      LDBG("Vectorization state couldn't be initialized\n");
      return failure();
    }
  }

  SmallVector<Value> results;
  auto vectorizeResult =
      TypeSwitch<Operation *, LogicalResult>(op)
          .Case<linalg::LinalgOp>([&](auto linalgOp) {
            // TODO: isaConvolutionOpInterface that can also infer from
            // generic features. Will require stride/dilation attributes
            // inference.
            if (isa<ConvolutionOpInterface>(linalgOp.getOperation())) {
              FailureOr<Operation *> convOr = vectorizeConvolution(
                  rewriter, linalgOp, inputVectorSizes, inputScalableVecDims,
                  flatten1DDepthwiseConv);
              if (succeeded(convOr)) {
                llvm::append_range(results, (*convOr)->getResults());
                return success();
              }

              LDBG("Unsupported convolution can't be vectorized.\n");
              return failure();
            }

            LDBG("Vectorize generic by broadcasting to the canonical vector "
                 "shape\n");

            // Pre-process before proceeding.
            convertAffineApply(rewriter, linalgOp);

            // TODO: 'vectorize' takes in a 'RewriterBase' which is up-casted
            // to 'OpBuilder' when it is passed over to some methods like
            // 'vectorizeAsLinalgGeneric'. This is highly problematic: if we
            // erase an op within these methods, the actual rewriter won't be
            // notified and we will end up with read-after-free issues!
            return vectorizeAsLinalgGeneric(rewriter, state, linalgOp, results);
          })
          .Case<tensor::PadOp>([&](auto padOp) {
            return vectorizeAsTensorPadOp(rewriter, padOp, inputVectorSizes,
                                          results);
          })
          .Case<linalg::PackOp>([&](auto packOp) {
            return vectorizeAsTensorPackOp(rewriter, packOp, inputVectorSizes,
                                           results);
          })
          .Case<linalg::UnPackOp>([&](auto unpackOp) {
            return vectorizeAsTensorUnpackOp(rewriter, unpackOp,
                                             inputVectorSizes, results);
          })
          .Case<tensor::InsertSliceOp>([&](auto sliceOp) {
            return vectorizeAsInsertSliceOp(rewriter, sliceOp, inputVectorSizes,
                                            results);
          })
          .Default([](auto) { return failure(); });

  if (failed(vectorizeResult)) {
    LDBG("Vectorization failed\n");
    return failure();
  }

  if (!results.empty())
    rewriter.replaceOp(op, results);
  else
    rewriter.eraseOp(op);

  return success();
}

LogicalResult mlir::linalg::vectorizeCopy(RewriterBase &rewriter,
                                          memref::CopyOp copyOp) {
  auto srcType = cast<MemRefType>(copyOp.getSource().getType());
  auto dstType = cast<MemRefType>(copyOp.getTarget().getType());
  if (!srcType.hasStaticShape() || !dstType.hasStaticShape())
    return failure();

  auto srcElementType = getElementTypeOrSelf(srcType);
  auto dstElementType = getElementTypeOrSelf(dstType);
  if (!VectorType::isValidElementType(srcElementType) ||
      !VectorType::isValidElementType(dstElementType))
    return failure();

  auto readType = VectorType::get(srcType.getShape(), srcElementType);
  auto writeType = VectorType::get(dstType.getShape(), dstElementType);

  Location loc = copyOp->getLoc();
  Value zero = rewriter.create<arith::ConstantIndexOp>(loc, 0);
  SmallVector<Value> indices(srcType.getRank(), zero);

  Value readValue = rewriter.create<vector::TransferReadOp>(
      loc, readType, copyOp.getSource(), indices,
      rewriter.getMultiDimIdentityMap(srcType.getRank()));
  if (cast<VectorType>(readValue.getType()).getRank() == 0) {
    readValue =
        rewriter.create<vector::ExtractOp>(loc, readValue, ArrayRef<int64_t>());
    readValue = rewriter.create<vector::BroadcastOp>(loc, writeType, readValue);
  }
  Operation *writeValue = rewriter.create<vector::TransferWriteOp>(
      loc, readValue, copyOp.getTarget(), indices,
      rewriter.getMultiDimIdentityMap(srcType.getRank()));
  rewriter.replaceOp(copyOp, writeValue->getResults());
  return success();
}

//----------------------------------------------------------------------------//
// Misc. vectorization patterns.
//----------------------------------------------------------------------------//
/// Base pattern for rewriting tensor::PadOps whose result is consumed by a
/// given operation type OpTy.
template <typename OpTy>
struct VectorizePadOpUserPattern : public OpRewritePattern<tensor::PadOp> {
  using OpRewritePattern<tensor::PadOp>::OpRewritePattern;

  LogicalResult matchAndRewrite(tensor::PadOp padOp,
                                PatternRewriter &rewriter) const final {
    bool changed = false;
    // Insert users in vector, because some users may be replaced/removed.
    for (auto *user : llvm::to_vector<4>(padOp->getUsers()))
      if (auto op = dyn_cast<OpTy>(user))
        changed |= rewriteUser(rewriter, padOp, op).succeeded();
    return success(changed);
  }

protected:
  virtual LogicalResult rewriteUser(PatternRewriter &rewriter,
                                    tensor::PadOp padOp, OpTy op) const = 0;
};

/// Rewrite use of tensor::PadOp result in TransferReadOp. E.g.:
/// ```
/// %0 = tensor.pad %src ... : tensor<?x?xf32> to tensor<17x5xf32>
/// %r = vector.transfer_read %0[%c0, %c0], %cst
///     {in_bounds = [true, true]} : tensor<17x5xf32>, vector<17x5xf32>
/// ```
/// is rewritten to:
/// ```
/// %r = vector.transfer_read %src[%c0, %c0], %padding
///     {in_bounds = [true, true]}
///     : tensor<?x?xf32>, vector<17x5xf32>
/// ```
/// Note: By restricting this pattern to in-bounds TransferReadOps, we can be
/// sure that the original padding value %cst was never used.
///
/// This rewrite is possible if:
/// - `xferOp` has no out-of-bounds dims or mask.
/// - Low padding is static 0.
/// - Single, scalar padding value.
struct PadOpVectorizationWithTransferReadPattern
    : public VectorizePadOpUserPattern<vector::TransferReadOp> {
  using VectorizePadOpUserPattern<
      vector::TransferReadOp>::VectorizePadOpUserPattern;

  LogicalResult rewriteUser(PatternRewriter &rewriter, tensor::PadOp padOp,
                            vector::TransferReadOp xferOp) const override {
    // Low padding must be static 0.
    if (!padOp.hasZeroLowPad())
      return failure();
    // Pad value must be a constant.
    auto padValue = padOp.getConstantPaddingValue();
    if (!padValue)
      return failure();
    // Padding value of existing `xferOp` is unused.
    if (xferOp.hasOutOfBoundsDim() || xferOp.getMask())
      return failure();

    rewriter.modifyOpInPlace(xferOp, [&]() {
      SmallVector<bool> inBounds(xferOp.getVectorType().getRank(), false);
      xferOp->setAttr(xferOp.getInBoundsAttrName(),
                      rewriter.getBoolArrayAttr(inBounds));
      xferOp.getBaseMutable().assign(padOp.getSource());
      xferOp.getPaddingMutable().assign(padValue);
    });

    return success();
  }
};

/// Rewrite use of tensor::PadOp result in TransferWriteOp.
/// This pattern rewrites TransferWriteOps that write to a padded tensor
/// value, where the same amount of padding is immediately removed again after
/// the write. In such cases, the TransferWriteOp can write to the non-padded
/// tensor value and apply out-of-bounds masking. E.g.:
/// ```
/// %0 = tensor.extract_slice ...[...] [%s0, %s1] [1, 1]
///     : tensor<...> to tensor<?x?xf32>
/// %1 = tensor.pad %0 ... : tensor<?x?xf32> to tensor<17x5xf32>
/// %2 = vector.transfer_write %vec, %1[...]
///     : vector<17x5xf32>, tensor<17x5xf32>
/// %r = tensor.extract_slice %2[0, 0] [%s0, %s1] [1, 1]
///     : tensor<17x5xf32> to tensor<?x?xf32>
/// ```
/// is rewritten to:
/// ```
/// %0 = tensor.extract_slice ...[...] [%s0, %s1] [1, 1]
///     : tensor<...> to tensor<?x?xf32>
/// %r = vector.transfer_write %vec, %0[...] : vector<17x5xf32>,
/// tensor<?x?xf32>
/// ```
/// Note: It is important that the ExtractSliceOp %r resizes the result of the
/// TransferWriteOp to the same size as the input of the TensorPadOp (or an
/// even smaller size). Otherwise, %r's new (dynamic) dimensions would differ
/// from %r's old dimensions.
///
/// This rewrite is possible if:
/// - Low padding is static 0.
/// - `xferOp` has exactly one use, which is an ExtractSliceOp. This
///   ExtractSliceOp trims the same amount of padding that was added
///   beforehand.
/// - Single, scalar padding value.
struct PadOpVectorizationWithTransferWritePattern
    : public VectorizePadOpUserPattern<vector::TransferWriteOp> {
  using VectorizePadOpUserPattern<
      vector::TransferWriteOp>::VectorizePadOpUserPattern;

  LogicalResult rewriteUser(PatternRewriter &rewriter, tensor::PadOp padOp,
                            vector::TransferWriteOp xferOp) const override {
    // TODO: support 0-d corner case.
    if (xferOp.getTransferRank() == 0)
      return failure();

    // Low padding must be static 0.
    if (!padOp.hasZeroLowPad())
      return failure();
    // Pad value must be a constant.
    auto padValue = padOp.getConstantPaddingValue();
    if (!padValue)
      return failure();
    // TransferWriteOp result must be directly consumed by an ExtractSliceOp.
    if (!xferOp->hasOneUse())
      return failure();
    auto trimPadding = dyn_cast<tensor::ExtractSliceOp>(*xferOp->user_begin());
    if (!trimPadding)
      return failure();
    // Only static zero offsets supported when trimming padding.
    if (!trimPadding.hasZeroOffset())
      return failure();
    // trimPadding must remove the amount of padding that was added earlier.
    if (!hasSameTensorSize(padOp.getSource(), trimPadding))
      return failure();

    // Insert the new TransferWriteOp at position of the old TransferWriteOp.
    rewriter.setInsertionPoint(xferOp);

    SmallVector<bool> inBounds(xferOp.getVectorType().getRank(), false);
    auto newXferOp = rewriter.replaceOpWithNewOp<vector::TransferWriteOp>(
        xferOp, padOp.getSource().getType(), xferOp.getVector(),
        padOp.getSource(), xferOp.getIndices(), xferOp.getPermutationMapAttr(),
        xferOp.getMask(), rewriter.getBoolArrayAttr(inBounds));
    rewriter.replaceOp(trimPadding, newXferOp->getResult(0));

    return success();
  }

  /// Check if `beforePadding` and `afterTrimming` have the same tensor size,
  /// i.e., same dimensions.
  ///
  /// Dimensions may be static, dynamic or mix of both. In case of dynamic
  /// dimensions, this function tries to infer the (static) tensor size by
  /// looking at the defining op and utilizing op-specific knowledge.
  ///
  /// This is a conservative analysis. In case equal tensor sizes cannot be
  /// proven statically, this analysis returns `false` even though the tensor
  /// sizes may turn out to be equal at runtime.
  bool hasSameTensorSize(Value beforePadding,
                         tensor::ExtractSliceOp afterTrimming) const {
    // If the input to tensor::PadOp is a CastOp, try with both CastOp
    // result and CastOp operand.
    if (auto castOp = beforePadding.getDefiningOp<tensor::CastOp>())
      if (hasSameTensorSize(castOp.getSource(), afterTrimming))
        return true;

    auto t1 = dyn_cast<RankedTensorType>(beforePadding.getType());
    auto t2 = dyn_cast<RankedTensorType>(afterTrimming.getType());
    // Only RankedTensorType supported.
    if (!t1 || !t2)
      return false;
    // Rank of both values must be the same.
    if (t1.getRank() != t2.getRank())
      return false;

    // All static dimensions must be the same. Mixed cases (e.g., dimension
    // static in `t1` but dynamic in `t2`) are not supported.
    for (unsigned i = 0; i < t1.getRank(); ++i) {
      if (t1.isDynamicDim(i) != t2.isDynamicDim(i))
        return false;
      if (!t1.isDynamicDim(i) && t1.getDimSize(i) != t2.getDimSize(i))
        return false;
    }

    // Nothing more to check if all dimensions are static.
    if (t1.getNumDynamicDims() == 0)
      return true;

    // All dynamic sizes must be the same. The only supported case at the
    // moment is when `beforePadding` is an ExtractSliceOp (or a cast
    // thereof).

    // Apart from CastOp, only ExtractSliceOp is supported.
    auto beforeSlice = beforePadding.getDefiningOp<tensor::ExtractSliceOp>();
    if (!beforeSlice)
      return false;

    assert(static_cast<size_t>(t1.getRank()) ==
           beforeSlice.getMixedSizes().size());
    assert(static_cast<size_t>(t2.getRank()) ==
           afterTrimming.getMixedSizes().size());

    for (unsigned i = 0; i < t1.getRank(); ++i) {
      // Skip static dimensions.
      if (!t1.isDynamicDim(i))
        continue;
      auto size1 = beforeSlice.getMixedSizes()[i];
      auto size2 = afterTrimming.getMixedSizes()[i];

      // Case 1: Same value or same constant int.
      if (isEqualConstantIntOrValue(size1, size2))
        continue;

      // Other cases: Take a deeper look at defining ops of values.
      auto v1 = llvm::dyn_cast_if_present<Value>(size1);
      auto v2 = llvm::dyn_cast_if_present<Value>(size2);
      if (!v1 || !v2)
        return false;

      // Case 2: Both values are identical AffineMinOps. (Should not happen if
      // CSE is run.)
      auto minOp1 = v1.getDefiningOp<affine::AffineMinOp>();
      auto minOp2 = v2.getDefiningOp<affine::AffineMinOp>();
      if (minOp1 && minOp2 && minOp1.getAffineMap() == minOp2.getAffineMap() &&
          minOp1.getOperands() == minOp2.getOperands())
        continue;

      // Add additional cases as needed.
    }

    // All tests passed.
    return true;
  }
};

/// Returns the effective Pad value for the input op, provided it's a scalar.
///
/// Many Ops exhibit pad-like behaviour, but this isn't always explicit. If
/// this Op performs padding, retrieve the padding value provided that it's
/// a scalar and static/fixed for all the padded values. Returns an empty value
/// otherwise.
///
/// TODO: This is used twice (when checking vectorization pre-conditions and
/// when vectorizing). Cache results instead of re-running.
static Value getStaticPadVal(Operation *op) {
  if (!op)
    return {};

  // 1. vector.broadcast (f32 -> vector <...xf32>) - return the value that's
  // being broadcast, provided that it's a scalar.
  if (auto bcast = llvm::dyn_cast<vector::BroadcastOp>(op)) {
    auto source = bcast.getSource();
    if (llvm::dyn_cast<VectorType>(source.getType()))
      return {};

    return source;
  }

  // 2. linalg.fill - use the scalar input value that used to fill the output
  // tensor.
  if (auto fill = llvm::dyn_cast<linalg::FillOp>(op)) {
    return fill.getInputs()[0];
  }

  // 3. tensor.generateOp - can't guarantee the value is fixed without
  // analysing, bail out.
  if (auto generate = llvm::dyn_cast<tensor::GenerateOp>(op)) {
    return {};
  }

  // 4. vector.transfer_write - inspect the input vector that's written from. If
  // if contains a single value that has been broadcast (e.g. via
  // vector.broadcast), extract it, fail otherwise.
  if (auto xferWrite = llvm::dyn_cast<vector::TransferWriteOp>(op))
    return getStaticPadVal(xferWrite.getVector().getDefiningOp());

  // 5. tensor.insert_slice - inspect the destination tensor. If it's larger
  // than the input tensor, then, provided it's constant, we'll extract the
  // value that was used to generate it (via e.g. linalg.fill), fail otherwise.
  // TODO: Clarify the semantics when the input tensor is larger than the
  // destination.
  if (auto slice = llvm::dyn_cast<tensor::InsertSliceOp>(op))
    return getStaticPadVal(slice.getDest().getDefiningOp());

  return {};
}

static LogicalResult
vectorizeAsInsertSliceOp(RewriterBase &rewriter, tensor::InsertSliceOp sliceOp,
                         ArrayRef<int64_t> inputVectorSizes,
                         SmallVectorImpl<Value> &newResults) {
  // TODO: Introduce a parent class that will handle the insertion point update.
  OpBuilder::InsertionGuard g(rewriter);
  rewriter.setInsertionPoint(sliceOp);

  TypedValue<RankedTensorType> source = sliceOp.getSource();
  auto sourceType = source.getType();
  auto resultType = sliceOp.getResultType();

  Value padValue = getStaticPadVal(sliceOp);

  if (!padValue) {
    auto elemType = sourceType.getElementType();
    padValue = rewriter.create<arith::ConstantOp>(
        sliceOp.getLoc(), elemType, rewriter.getZeroAttr(elemType));
  }

<<<<<<< HEAD
  // 2. Get the vector shape and in-bounds attributes
  SmallVector<int64_t> vecShape;
  SmallVector<bool> readInBounds;
  SmallVector<bool> writeInBounds;
=======
  // 2. Get the vector shape
  SmallVector<int64_t> vecShape;
>>>>>>> 4084ffcf
  size_t rankDiff = resultType.getRank() - sourceType.getRank();
  for (int64_t i = 0, end = sourceType.getRank(); i < end; ++i) {
    if (!inputVectorSizes.empty()) {
      vecShape.push_back(inputVectorSizes[i]);
<<<<<<< HEAD
      readInBounds.push_back(false);
      writeInBounds.push_back(false);
    } else if (!sourceType.isDynamicDim(i)) {
      vecShape.push_back(sourceType.getDimSize(i));
      // Source shape is statically known: Neither read nor write are
      // out-of-bounds.
      readInBounds.push_back(true);
      writeInBounds.push_back(true);
=======
    } else if (!sourceType.isDynamicDim(i)) {
      vecShape.push_back(sourceType.getDimSize(i));
>>>>>>> 4084ffcf
    } else if (!resultType.isDynamicDim(i)) {
      // Source shape is not statically known, but result shape is.
      // Vectorize with size of result shape. This may be larger than the
      // source size.
      // FIXME: Using rankDiff implies that the source tensor is inserted at
      // the end of the destination tensor. However, that's not required.
      vecShape.push_back(resultType.getDimSize(rankDiff + i));
<<<<<<< HEAD
      // Read may be out-of-bounds because the result size could be larger
      // than the source size.
      readInBounds.push_back(false);
      // Write will be in-bounds provided that the corresponding write idx is 0.
      // To keep this logic simple, conservatively mark as out-of-bounds.
      writeInBounds.push_back(false);
    } else {
      // Neither source nor result dim of padOp is static. Cannot vectorize
      // the copy.
      // TODO: Add support for masking
=======
    } else {
      // Neither source nor result dim of padOp is static. Cannot vectorize
      // the copy.
>>>>>>> 4084ffcf
      return failure();
    }
  }
  auto vecType = VectorType::get(vecShape, sourceType.getElementType());

  // 3. Generate TransferReadOp + TransferWriteOp
<<<<<<< HEAD
  ReifiedRankedShapedTypeDims reifiedSrcSizes;
  Value maskOp;

  // If vector sizes are user provided, make sure to mask. First, generate the
  // mask.
  if (!inputVectorSizes.empty()) {
    auto *srcDefOp = source.getDefiningOp();
    if (!srcDefOp) {
      LDBG("Unable to get the defining Op of " << sliceOp);
      return failure();
    }

    LogicalResult status =
        cast<ReifyRankedShapedTypeOpInterface>(srcDefOp).reifyResultShapes(
            rewriter, reifiedSrcSizes);
    if (status.failed()) {
      LDBG("Unable to reify result shapes of " << srcDefOp);
      return failure();
    }

    // Create the mask
    auto readMaskType = VectorType::get(inputVectorSizes, rewriter.getI1Type());
    maskOp = rewriter.create<vector::CreateMaskOp>(
        sliceOp.getLoc(), readMaskType, reifiedSrcSizes[0]);
  }

  SmallVector<Value> readIndices(
      vecType.getRank(),
      rewriter.create<arith::ConstantIndexOp>(sliceOp.getLoc(), 0));
  Operation *read = rewriter.create<vector::TransferReadOp>(
      sliceOp.getLoc(), vecType, source, readIndices, padValue,
      ArrayRef<bool>{readInBounds});

  if (maskOp) {
    read = mlir::vector::maskOperation(rewriter, read, maskOp);
  }

  auto writeIndices = getValueOrCreateConstantIndexOp(
      rewriter, sliceOp.getLoc(), sliceOp.getMixedOffsets());

  Operation *write = rewriter.create<vector::TransferWriteOp>(
      sliceOp.getLoc(), read->getResult(0), sliceOp.getDest(), writeIndices,
      ArrayRef<bool>{writeInBounds});

  if (maskOp) {
    write = mlir::vector::maskOperation(rewriter, write, maskOp);
  }
=======
  auto loc = sliceOp.getLoc();

  // Create read
  SmallVector<Value> readIndices(
      vecType.getRank(), rewriter.create<arith::ConstantIndexOp>(loc, 0));
  Value read = mlir::vector::createReadOrMaskedRead(
      rewriter, loc, source, vecType.getShape(), padValue,
      /*useInBoundsInsteadOfMasking=*/inputVectorSizes.empty());

  // Create write
  auto writeIndices =
      getValueOrCreateConstantIndexOp(rewriter, loc, sliceOp.getMixedOffsets());
  Operation *write =
      createWriteOrMaskedWrite(rewriter, loc, read, sliceOp.getDest(),
                               writeIndices, inputVectorSizes.empty());
>>>>>>> 4084ffcf

  // 4. Finalize
  newResults.push_back(write->getResult(0));

  return success();
}

/// Rewrite use of tensor::PadOp result in InsertSliceOp. E.g.:
/// ```
/// %0 = tensor.pad %src ... : tensor<?x?xf32> to tensor<17x5xf32>
/// %r = tensor.insert_slice %0
///     into %dest[%a, %b, 0, 0] [1, 1, 17, 5] [1, 1, 1, 1]
///     : tensor<17x5xf32> into tensor<?x?x17x5xf32>
/// ```
/// is rewritten to:
/// ```
/// %0 = vector.transfer_read %src[%c0, %c0], %padding
///     : tensor<?x?xf32>, vector<17x5xf32>
/// %r = vector.transfer_write %0, %dest[%a, %b, %c0, %c0]
///     {in_bounds = [true, true]} : vector<17x5xf32>, tensor<?x?x17x5xf32>
/// ```
///
/// This rewrite is possible if:
/// - Low padding is static 0.
/// - `padOp` result shape is static.
/// - The entire padded tensor is inserted.
///   (Implies that sizes of `insertOp` are all static.)
/// - Only unit strides in `insertOp`.
/// - Single, scalar padding value.
/// - `padOp` result not used as destination.
struct PadOpVectorizationWithInsertSlicePattern
    : public VectorizePadOpUserPattern<tensor::InsertSliceOp> {
  using VectorizePadOpUserPattern<
      tensor::InsertSliceOp>::VectorizePadOpUserPattern;

  LogicalResult rewriteUser(PatternRewriter &rewriter, tensor::PadOp padOp,
                            tensor::InsertSliceOp insertOp) const override {
    // Low padding must be static 0.
    if (!padOp.hasZeroLowPad())
      return failure();
    // Only unit stride supported.
    if (!insertOp.hasUnitStride())
      return failure();
    // Pad value must be a constant.
    auto padValue = padOp.getConstantPaddingValue();
    if (!padValue)
      return failure();
    // Dynamic shapes not supported.
    if (!cast<ShapedType>(padOp.getResult().getType()).hasStaticShape())
      return failure();
    // Pad result not used as destination.
    if (insertOp.getDest() == padOp.getResult())
      return failure();

    auto vecType = VectorType::get(padOp.getType().getShape(),
                                   padOp.getType().getElementType());
    unsigned vecRank = vecType.getRank();
    unsigned tensorRank = insertOp.getType().getRank();

    // Check if sizes match: Insert the entire tensor into most minor dims.
    // (No permutations allowed.)
    SmallVector<int64_t> expectedSizes(tensorRank - vecRank, 1);
    expectedSizes.append(vecType.getShape().begin(), vecType.getShape().end());
    if (!llvm::all_of(
            llvm::zip(insertOp.getMixedSizes(), expectedSizes), [](auto it) {
              return getConstantIntValue(std::get<0>(it)) == std::get<1>(it);
            }))
      return failure();

    // Insert the TransferReadOp and TransferWriteOp at the position of the
    // InsertSliceOp.
    rewriter.setInsertionPoint(insertOp);

    // Generate TransferReadOp: Read entire source tensor and add high
    // padding.
    SmallVector<Value> readIndices(
        vecRank, rewriter.create<arith::ConstantIndexOp>(padOp.getLoc(), 0));
    auto read = rewriter.create<vector::TransferReadOp>(
        padOp.getLoc(), vecType, padOp.getSource(), readIndices, padValue);

    // Generate TransferWriteOp: Write to InsertSliceOp's dest tensor at
    // specified offsets. Write is fully in-bounds because a InsertSliceOp's
    // source must fit into the destination at the specified offsets.
    auto writeIndices = getValueOrCreateConstantIndexOp(
        rewriter, padOp.getLoc(), insertOp.getMixedOffsets());
    SmallVector<bool> inBounds(vecRank, true);
    rewriter.replaceOpWithNewOp<vector::TransferWriteOp>(
        insertOp, read, insertOp.getDest(), writeIndices,
        ArrayRef<bool>{inBounds});

    return success();
  }
};

void mlir::linalg::populatePadOpVectorizationPatterns(
    RewritePatternSet &patterns, PatternBenefit baseBenefit) {
  patterns.add<PadOpVectorizationWithTransferReadPattern,
               PadOpVectorizationWithTransferWritePattern,
               PadOpVectorizationWithInsertSlicePattern>(
      patterns.getContext(), baseBenefit.getBenefit() + 1);
}

//----------------------------------------------------------------------------//
// Forwarding patterns
//----------------------------------------------------------------------------//

/// Check whether there is any interleaved use of any `values` between
/// `firstOp` and `secondOp`. Conservatively return `true` if any op or value
/// is in a different block.
static bool mayExistInterleavedUses(Operation *firstOp, Operation *secondOp,
                                    ValueRange values) {
  if (firstOp->getBlock() != secondOp->getBlock() ||
      !firstOp->isBeforeInBlock(secondOp)) {
    LDBG("interleavedUses precondition failed, firstOp: "
         << *firstOp << ", second op: " << *secondOp << "\n");
    return true;
  }
  for (auto v : values) {
    for (auto &u : v.getUses()) {
      Operation *owner = u.getOwner();
      if (owner == firstOp || owner == secondOp)
        continue;
      // TODO: this is too conservative, use dominance info in the future.
      if (owner->getBlock() == firstOp->getBlock() &&
          (owner->isBeforeInBlock(firstOp) || secondOp->isBeforeInBlock(owner)))
        continue;
      LDBG(" found interleaved op " << *owner << ", firstOp: " << *firstOp
                                    << ", second op: " << *secondOp << "\n");
      return true;
    }
  }
  return false;
}

/// Return the unique subview use of `v` if it is indeed unique, null
/// otherwise.
static memref::SubViewOp getSubViewUseIfUnique(Value v) {
  memref::SubViewOp subViewOp;
  for (auto &u : v.getUses()) {
    if (auto newSubViewOp = dyn_cast<memref::SubViewOp>(u.getOwner())) {
      if (subViewOp)
        return memref::SubViewOp();
      subViewOp = newSubViewOp;
    }
  }
  return subViewOp;
}

/// TODO: use interfaces, side-effects and aliasing analysis as appropriate,
/// when available.
LogicalResult LinalgCopyVTRForwardingPattern::matchAndRewrite(
    vector::TransferReadOp xferOp, PatternRewriter &rewriter) const {

  // TODO: support mask.
  if (xferOp.getMask())
    return rewriter.notifyMatchFailure(xferOp, "unsupported mask");

  // Transfer into `view`.
  Value viewOrAlloc = xferOp.getBase();
  if (!viewOrAlloc.getDefiningOp<memref::ViewOp>() &&
      !viewOrAlloc.getDefiningOp<memref::AllocOp>())
    return rewriter.notifyMatchFailure(xferOp, "source not a view or alloc");

  // Ensure there is exactly one subview of `viewOrAlloc` defining `subView`.
  memref::SubViewOp subViewOp = getSubViewUseIfUnique(viewOrAlloc);
  if (!subViewOp)
    return rewriter.notifyMatchFailure(xferOp, "no subview found");
  Value subView = subViewOp.getResult();

  // Find the copy into `subView` without interleaved uses.
  memref::CopyOp copyOp;
  for (auto &u : subView.getUses()) {
    if (auto newCopyOp = dyn_cast<memref::CopyOp>(u.getOwner())) {
      assert(isa<MemRefType>(newCopyOp.getTarget().getType()));
      if (newCopyOp.getTarget() != subView)
        continue;
      if (mayExistInterleavedUses(newCopyOp, xferOp, {viewOrAlloc, subView}))
        continue;
      copyOp = newCopyOp;
      break;
    }
  }
  if (!copyOp)
    return rewriter.notifyMatchFailure(xferOp, "no copy found");

  // Find the fill into `viewOrAlloc` without interleaved uses before the
  // copy.
  FillOp maybeFillOp;
  for (auto &u : viewOrAlloc.getUses()) {
    if (auto newFillOp = dyn_cast<FillOp>(u.getOwner())) {
      assert(isa<MemRefType>(newFillOp.output().getType()));
      if (newFillOp.output() != viewOrAlloc)
        continue;
      if (mayExistInterleavedUses(newFillOp, copyOp, {viewOrAlloc, subView}))
        continue;
      maybeFillOp = newFillOp;
      break;
    }
  }
  // Ensure padding matches.
  if (maybeFillOp && xferOp.getPadding() != maybeFillOp.value())
    return rewriter.notifyMatchFailure(xferOp,
                                       "padding value does not match fill");

  // `in` is the subview that memref.copy reads. Replace it.
  Value in = copyOp.getSource();

  // memref.copy + linalg.fill can be used to create a padded local buffer.
  // The `masked` attribute is only valid on this padded buffer.
  // When forwarding to vector.transfer_read, the attribute must be reset
  // conservatively.
  auto vectorType = xferOp.getVectorType();
  Value res = rewriter.create<vector::TransferReadOp>(
      xferOp.getLoc(), vectorType, in, xferOp.getIndices(),
      xferOp.getPermutationMapAttr(), xferOp.getPadding(), xferOp.getMask(),
      rewriter.getBoolArrayAttr(
          SmallVector<bool>(vectorType.getRank(), false)));

  if (maybeFillOp)
    rewriter.eraseOp(maybeFillOp);
  rewriter.eraseOp(copyOp);
  rewriter.replaceOp(xferOp, res);

  return success();
}

/// TODO: use interfaces, side-effects and aliasing analysis as appropriate,
/// when available.
LogicalResult LinalgCopyVTWForwardingPattern::matchAndRewrite(
    vector::TransferWriteOp xferOp, PatternRewriter &rewriter) const {
  // TODO: support mask.
  if (xferOp.getMask())
    return rewriter.notifyMatchFailure(xferOp, "unsupported mask");

  // Transfer into `viewOrAlloc`.
  Value viewOrAlloc = xferOp.getBase();
  if (!viewOrAlloc.getDefiningOp<memref::ViewOp>() &&
      !viewOrAlloc.getDefiningOp<memref::AllocOp>())
    return rewriter.notifyMatchFailure(xferOp, "source not a view or alloc");

  // Ensure there is exactly one subview of `viewOrAlloc` defining `subView`.
  memref::SubViewOp subViewOp = getSubViewUseIfUnique(viewOrAlloc);
  if (!subViewOp)
    return rewriter.notifyMatchFailure(xferOp, "no subview found");
  Value subView = subViewOp.getResult();

  // Find the copy from `subView` without interleaved uses.
  memref::CopyOp copyOp;
  for (auto &u : subViewOp.getResult().getUses()) {
    if (auto newCopyOp = dyn_cast<memref::CopyOp>(u.getOwner())) {
      if (newCopyOp.getSource() != subView)
        continue;
      if (mayExistInterleavedUses(xferOp, newCopyOp, {viewOrAlloc, subView}))
        continue;
      copyOp = newCopyOp;
      break;
    }
  }
  if (!copyOp)
    return rewriter.notifyMatchFailure(xferOp, "no copy found");

  // `out` is the subview copied into that we replace.
  assert(isa<MemRefType>(copyOp.getTarget().getType()));
  Value out = copyOp.getTarget();

  // Forward vector.transfer into copy.
  // memref.copy + linalg.fill can be used to create a padded local buffer.
  // The `masked` attribute is only valid on this padded buffer.
  // When forwarding to vector.transfer_write, the attribute must be reset
  // conservatively.
  auto vector = xferOp.getVector();
  rewriter.create<vector::TransferWriteOp>(
      xferOp.getLoc(), vector, out, xferOp.getIndices(),
      xferOp.getPermutationMapAttr(), xferOp.getMask(),
      rewriter.getBoolArrayAttr(SmallVector<bool>(
          dyn_cast<VectorType>(vector.getType()).getRank(), false)));

  rewriter.eraseOp(copyOp);
  rewriter.eraseOp(xferOp);

  return success();
}

//===----------------------------------------------------------------------===//
// Convolution vectorization patterns
//===----------------------------------------------------------------------===//

template <int N>
static void bindShapeDims(ShapedType shapedType) {}

template <int N, typename IntTy, typename... IntTy2>
static void bindShapeDims(ShapedType shapedType, IntTy &val, IntTy2 &...vals) {
  val = shapedType.getShape()[N];
  bindShapeDims<N + 1, IntTy2 &...>(shapedType, vals...);
}

/// Bind a pack of int& to the leading dimensions of shapedType.getShape().
template <typename... IntTy>
static void bindShapeDims(ShapedType shapedType, IntTy &...vals) {
  bindShapeDims<0>(shapedType, vals...);
}

namespace {
/// Generate a vector implementation for either:
/// ```
///   Op def: (     w,     kw  )
///    Iters: ({Par(), Red()})
///   Layout: {{w + kw}, {kw}, {w}}
/// ```
/// kw is unrolled.
///
/// or
///
/// ```
///   Op def: (     n,     w,     c,    kw,    f  )
///    Iters: ({Par(), Par(), Par(), Red(), Red()})
///   Layout: {{n, strideW * w + dilationW * kw, c}, {kw, c, f}, {n, w, f}}
/// ```
/// kw is unrolled, w is unrolled iff dilationW > 1.
///
/// or
///
/// ```
///   Op def: (     n,     c,     w,    f,    kw )
///    Iters: ({Par(), Par(), Par(), Red(), Red()})
///   Layout: {{n, c, strideW * w + dilationW * kw}, {f, c, kw}, {n, f, w}}
/// ```
/// kw is unrolled, w is unrolled iff dilationW > 1.
///
/// or
///
/// ```
///   Op def: (     n,     w,     c,    kw )
///    Iters: ({Par(), Par(), Par(), Red()})
///   Layout: {{n, strideW * w + dilationW * kw, c}, {kw, c}, {n, w, c}}
/// ```
/// kw is unrolled, w is unrolled iff dilationW > 1.
struct Conv1DGenerator
    : public StructuredGenerator<LinalgOp, utils::IteratorType> {
  Conv1DGenerator(RewriterBase &rewriter, LinalgOp linalgOp)
      : StructuredGenerator<LinalgOp, utils::IteratorType>(rewriter, linalgOp) {

    lhsShaped = linalgOp.getDpsInputOperand(0)->get();
    rhsShaped = linalgOp.getDpsInputOperand(1)->get();
    resShaped = linalgOp.getDpsInitOperand(0)->get();
    lhsShapedType = dyn_cast<ShapedType>(lhsShaped.getType());
    rhsShapedType = dyn_cast<ShapedType>(rhsShaped.getType());
    resShapedType = dyn_cast<ShapedType>(resShaped.getType());

    Operation *reduceOp = matchLinalgReduction(linalgOp.getDpsInitOperand(0));
    redOp = reduceOp->getName().getIdentifier();

    setConvOperationKind(reduceOp);
<<<<<<< HEAD

    auto maybeKind = getCombinerOpKind(reduceOp);
    reductionKind = maybeKind.value();

=======

    auto maybeKind = getCombinerOpKind(reduceOp);
    reductionKind = maybeKind.value();

>>>>>>> 4084ffcf
    // The ConvolutionOpInterface gives us guarantees of existence for
    // strides/dilations. However, we do not need to rely on those, we can
    // simply use them if present, otherwise use the default and let the generic
    // conv. matcher in the ConvGenerator succeed or fail.
    auto strides = linalgOp->getAttrOfType<DenseIntElementsAttr>("strides");
    auto dilations = linalgOp->getAttrOfType<DenseIntElementsAttr>("dilations");
    strideW = strides ? *strides.getValues<uint64_t>().begin() : 1;
    dilationW = dilations ? *dilations.getValues<uint64_t>().begin() : 1;
  }

  /// Generate a vector implementation for:
  /// ```
  ///   Op def: (     w,     kw  )
  ///    Iters: ({Par(), Red()})
  ///   Layout: {{w + kw}, {kw}, {w}}
  /// ```
  /// kw is always unrolled.
  ///
  /// or
  ///
  /// ```
  ///   Op def: (     n,     w,     c,    kw,    f  )
  ///    Iters: ({Par(), Par(), Par(), Red(), Red()})
  ///   Layout: {{n, strideW * w + dilationW * kw, c}, {kw, c, f}, {n, w, f}}
  /// ```
  /// kw is always unrolled.
  /// TODO: w (resp. kw) is unrolled when the strideW ( resp. dilationW) is
  /// > 1.
  FailureOr<Operation *> conv(Conv1DOpOrder conv1DOpOrder) {
    int64_t nSize, wSize, cSize, kwSize, fSize;
    SmallVector<int64_t, 3> lhsShape, rhsShape, resShape;
    bool isSingleChanneled = (conv1DOpOrder == Conv1DOpOrder::W);
    switch (conv1DOpOrder) {
    case Conv1DOpOrder::W:
      // Initialize unused dimensions
      nSize = fSize = cSize = 0;
      // out{W}
      bindShapeDims(resShapedType, wSize);
      // kernel{kw}
      bindShapeDims(rhsShapedType, kwSize);
      lhsShape = {// iw = ow + kw - 1
                  //   (i.e. 16 convolved with 3 -> 14)
                  (wSize + kwSize - 1)};
      rhsShape = {kwSize};
      resShape = {wSize};
      break;
    case Conv1DOpOrder::Nwc:
      // out{n, w, f}
      bindShapeDims(resShapedType, nSize, wSize, fSize);
      switch (oper) {
      case ConvOperationKind::Conv:
        // kernel{kw, c, f}
        bindShapeDims(rhsShapedType, kwSize, cSize);
        break;
      case ConvOperationKind::Pool:
        // kernel{kw}
        bindShapeDims(rhsShapedType, kwSize);
        cSize = fSize;
        break;
      }
      lhsShape = {nSize,
                  // iw = ow * sw + kw *  dw - 1
                  //   (i.e. 16 convolved with 3 (@stride 1 dilation 1) -> 14)
                  // Perform the proper inclusive -> exclusive -> inclusive.
                  ((wSize - 1) * strideW + 1) + ((kwSize - 1) * dilationW + 1) -
                      1,
                  cSize};
      switch (oper) {
      case ConvOperationKind::Conv:
        rhsShape = {kwSize, cSize, fSize};
        break;
      case ConvOperationKind::Pool:
        rhsShape = {kwSize};
        break;
      }
      resShape = {nSize, wSize, fSize};
      break;
    case Conv1DOpOrder::Ncw:
      // out{n, f, w}
      bindShapeDims(resShapedType, nSize, fSize, wSize);
      switch (oper) {
      case ConvOperationKind::Conv:
        // kernel{f, c, kw}
        bindShapeDims(rhsShapedType, fSize, cSize, kwSize);
        break;
      case ConvOperationKind::Pool:
        // kernel{kw}
        bindShapeDims(rhsShapedType, kwSize);
        cSize = fSize;
        break;
      }
      lhsShape = {nSize, cSize,
                  // iw = ow * sw + kw *  dw - 1
                  //   (i.e. 16 convolved with 3 (@stride 1 dilation 1) -> 14)
                  // Perform the proper inclusive -> exclusive -> inclusive.
                  ((wSize - 1) * strideW + 1) + ((kwSize - 1) * dilationW + 1) -
                      1};
      switch (oper) {
      case ConvOperationKind::Conv:
        rhsShape = {fSize, cSize, kwSize};
        break;
      case ConvOperationKind::Pool:
        rhsShape = {kwSize};
        break;
      }
      resShape = {nSize, fSize, wSize};
      break;
    }

    vector::TransferWriteOp write;
    Value zero = rewriter.create<arith::ConstantIndexOp>(loc, 0);

    // w is unrolled (i.e. wSizeStep == 1) iff strideW > 1.
    // When strideW == 1, we can batch the contiguous loads and avoid
    // unrolling
    int64_t wSizeStep = strideW == 1 ? wSize : 1;

    Type lhsEltType = lhsShapedType.getElementType();
    Type rhsEltType = rhsShapedType.getElementType();
    Type resEltType = resShapedType.getElementType();
    auto lhsType = VectorType::get(lhsShape, lhsEltType);
    auto rhsType = VectorType::get(rhsShape, rhsEltType);
    auto resType = VectorType::get(resShape, resEltType);
    // Zero padding with the corresponding dimensions for lhs, rhs and res.
    SmallVector<Value> lhsPadding(lhsShape.size(), zero);
    SmallVector<Value> rhsPadding(rhsShape.size(), zero);
    SmallVector<Value> resPadding(resShape.size(), zero);

    // Read the whole lhs, rhs and res in one shot (with zero padding).
    Value lhs = rewriter.create<vector::TransferReadOp>(loc, lhsType, lhsShaped,
                                                        lhsPadding);
    // This is needed only for Conv.
    Value rhs = nullptr;
    if (oper == ConvOperationKind::Conv)
      rhs = rewriter.create<vector::TransferReadOp>(loc, rhsType, rhsShaped,
                                                    rhsPadding);
    Value res = rewriter.create<vector::TransferReadOp>(loc, resType, resShaped,
                                                        resPadding);

    // The base vectorization case for channeled convolution is input:
    // {n,w,c}, weight: {kw,c,f}, output: {n,w,f}. To reuse the base pattern
    // vectorization case, we do pre transpose on input, weight, and output.
    switch (conv1DOpOrder) {
    case Conv1DOpOrder::W:
    case Conv1DOpOrder::Nwc:
      // Base case, so no transposes necessary.
      break;
    case Conv1DOpOrder::Ncw: {
      // To match base vectorization case, we pre-transpose current case.
      // ncw -> nwc
      static constexpr std::array<int64_t, 3> permLhs = {0, 2, 1};
      lhs = rewriter.create<vector::TransposeOp>(loc, lhs, permLhs);
      // fcw -> wcf
      static constexpr std::array<int64_t, 3> permRhs = {2, 1, 0};

      // This is needed only for Conv.
      if (oper == ConvOperationKind::Conv)
        rhs = rewriter.create<vector::TransposeOp>(loc, rhs, permRhs);
      // nfw -> nwf
      static constexpr std::array<int64_t, 3> permRes = {0, 2, 1};
      res = rewriter.create<vector::TransposeOp>(loc, res, permRes);
      break;
    }
    }

    //===------------------------------------------------------------------===//
    // Begin vector-only rewrite part
    //===------------------------------------------------------------------===//
    // Unroll along kw and read slices of lhs and rhs.
    SmallVector<Value> lhsVals, rhsVals, resVals;
    lhsVals = extractConvInputSlices(rewriter, loc, lhs, nSize, wSize, cSize,
                                     kwSize, strideW, dilationW, wSizeStep,
                                     isSingleChanneled);
    // Do not do for pooling.
    if (oper == ConvOperationKind::Conv)
      rhsVals = extractConvFilterSlices(rewriter, loc, rhs, kwSize);
    resVals = extractConvResultSlices(rewriter, loc, res, nSize, wSize, fSize,
                                      wSizeStep, isSingleChanneled);

    auto linearIndex = [&](int64_t kw, int64_t w) {
      return kw * (wSize / wSizeStep) + w;
    };

    // Compute contraction: O{n, w, f} += I{n, sw * w + dw * kw, c} * F{c, f}
    // or perform outerproduct for non-channeled convolution or perform simple
    // arith operation for pooling
    for (int64_t kw = 0; kw < kwSize; ++kw) {
      for (int64_t w = 0; w < wSize; w += wSizeStep) {
        switch (oper) {
        case ConvOperationKind::Conv:
          if (isSingleChanneled) {
            resVals[w] = conv1dSliceAsOuterProduct(rewriter, loc,
                                                   lhsVals[linearIndex(kw, w)],
                                                   rhsVals[kw], resVals[w]);
          } else {
            resVals[w] = conv1dSliceAsContraction(rewriter, loc,
                                                  lhsVals[linearIndex(kw, w)],
                                                  rhsVals[kw], resVals[w]);
          }
          break;
        case ConvOperationKind::Pool:
          resVals[w] = pool1dSlice(rewriter, loc, lhsVals[linearIndex(kw, w)],
                                   resVals[w]);
          break;
        }
      }
    }

    res = insertConvResultSlices(rewriter, loc, res, wSize, wSizeStep, resVals,
                                 isSingleChanneled);
    //===------------------------------------------------------------------===//
    // End vector-only rewrite part
    //===------------------------------------------------------------------===//

    // The base vectorization case for channeled convolution is output:
    // {n,w,f} To reuse the result from base pattern vectorization case, we
    // post transpose the base case result.
    switch (conv1DOpOrder) {
    case Conv1DOpOrder::W:
    case Conv1DOpOrder::Nwc:
      // Base case, so no transposes necessary.
      break;
    case Conv1DOpOrder::Ncw: {
      // nwf -> nfw
      static constexpr std::array<int64_t, 3> perm = {0, 2, 1};
      res = rewriter.create<vector::TransposeOp>(loc, res, perm);
      break;
    }
    }

    return rewriter
        .create<vector::TransferWriteOp>(loc, res, resShaped, resPadding)
        .getOperation();
  }

  // Take a value and widen to have the same element type as `ty`.
  Value promote(RewriterBase &rewriter, Location loc, Value val, Type ty) {
    const Type srcElementType = getElementTypeOrSelf(val.getType());
    const Type dstElementType = getElementTypeOrSelf(ty);
    assert(isa<IntegerType>(dstElementType) || isa<FloatType>(dstElementType));
    if (srcElementType == dstElementType)
      return val;

    const int64_t srcWidth = srcElementType.getIntOrFloatBitWidth();
    const int64_t dstWidth = dstElementType.getIntOrFloatBitWidth();
    const Type dstType =
        cast<ShapedType>(val.getType()).cloneWith(std::nullopt, dstElementType);

    if (isa<IntegerType>(srcElementType) && isa<FloatType>(dstElementType)) {
      return rewriter.create<arith::SIToFPOp>(loc, dstType, val);
    }

    if (isa<FloatType>(srcElementType) && isa<FloatType>(dstElementType) &&
        srcWidth < dstWidth)
      return rewriter.create<arith::ExtFOp>(loc, dstType, val);

    if (isa<IntegerType>(srcElementType) && isa<IntegerType>(dstElementType) &&
        srcWidth < dstWidth)
      return rewriter.create<arith::ExtSIOp>(loc, dstType, val);

    assert(false && "unhandled promotion case");
    return nullptr;
  }

  // Create a contraction: lhs{n, w, c} * rhs{c, f} -> res{n, w, f}
  Value conv1dSliceAsContraction(RewriterBase &rewriter, Location loc,
                                 Value lhs, Value rhs, Value res) {
    vector::IteratorType par = vector::IteratorType::parallel;
    vector::IteratorType red = vector::IteratorType::reduction;
    AffineExpr n, w, f, c;
    bindDims(ctx, n, w, f, c);
    lhs = promote(rewriter, loc, lhs, res.getType());
    rhs = promote(rewriter, loc, rhs, res.getType());
    auto contrationOp = rewriter.create<vector::ContractionOp>(
        loc, lhs, rhs, res,
        /*indexingMaps=*/MapList{{n, w, c}, {c, f}, {n, w, f}},
        /*iteratorTypes=*/ArrayRef<vector::IteratorType>{par, par, par, red});
    contrationOp.setKind(reductionKind);
    return contrationOp;
  }

  // Create an outerproduct: lhs{w} * rhs{1} -> res{w} for single channel
  // convolution.
  Value conv1dSliceAsOuterProduct(RewriterBase &rewriter, Location loc,
                                  Value lhs, Value rhs, Value res) {
    return rewriter.create<vector::OuterProductOp>(
        loc, res.getType(), lhs, rhs, res, vector::CombiningKind::ADD);
  }

  // Create a reduction: lhs{n, w, c} -> res{n, w, c}
  Value pool1dSlice(RewriterBase &rewriter, Location loc, Value lhs,
                    Value res) {
    if (isPoolExt)
      lhs = rewriter.create(loc, poolExtOp, lhs, res.getType())->getResult(0);
    return rewriter
        .create(loc, redOp, ArrayRef<Value>{lhs, res}, res.getType())
        ->getResult(0);
  }

  /// Generate a vector implementation for:
  /// ```
  ///   Op def: (     n,     w,     c,    kw)
  ///    Iters: ({Par(), Par(), Par(), Red()})
  ///   Layout: {{n, strideW * w + dilationW * kw, c}, {kw, c}, {n, w, c}}
  /// ```
  /// kw is always unrolled.
  /// TODO: w (resp. kw) is unrolled when the strideW ( resp. dilationW) is
  /// > 1.
  FailureOr<Operation *> depthwiseConv(uint64_t channelDimVecSize,
                                       bool channelDimScalableFlag,
                                       bool flatten) {
    bool scalableChDim = false;
    bool useMasking = false;
    int64_t nSize, wSize, cSize, kwSize;
    // kernel{kw, c}
    bindShapeDims(rhsShapedType, kwSize, cSize);
    if (ShapedType::isDynamic(cSize)) {
      assert(channelDimVecSize != 0 && "Channel dim vec size must be > 0");
      cSize = channelDimVecSize;
      // Scalable vectors are only used when both conditions are met:
      //  1. channel dim is dynamic
      //  2. channelDimScalableFlag is set
      scalableChDim = channelDimScalableFlag;
      useMasking = true;
    }

    assert(!(useMasking && flatten) &&
           "Unsupported flattened conv with dynamic shapes");

    // out{n, w, c}
    bindShapeDims(resShapedType, nSize, wSize);

    vector::TransferWriteOp write;
    Value zero = rewriter.create<arith::ConstantIndexOp>(loc, 0);

    // w is unrolled (i.e. wSizeStep == 1) iff strideW > 1.
    // When strideW == 1, we can batch the contiguous loads and avoid
    // unrolling
    int64_t wSizeStep = strideW == 1 ? wSize : 1;

    Type lhsEltType = lhsShapedType.getElementType();
    Type rhsEltType = rhsShapedType.getElementType();
    Type resEltType = resShapedType.getElementType();
    VectorType lhsType = VectorType::get(
        {nSize,
         // iw = ow * sw + kw *  dw - 1
         //   (i.e. 16 convolved with 3 (@stride 1 dilation 1) -> 14)
         ((wSize - 1) * strideW + 1) + ((kwSize - 1) * dilationW + 1) - 1,
         cSize},
        lhsEltType, /*scalableDims=*/{false, false, scalableChDim});
    VectorType rhsType =
        VectorType::get({kwSize, cSize}, rhsEltType,
                        /*scalableDims=*/{false, scalableChDim});
    VectorType resType =
        VectorType::get({nSize, wSize, cSize}, resEltType,
                        /*scalableDims=*/{false, false, scalableChDim});

    // Masks the input xfer Op along the channel dim, iff the corresponding
    // scalable flag is set.
    auto maybeMaskXferOp = [&](ArrayRef<int64_t> maskShape,
                               ArrayRef<bool> scalableDims,
                               Operation *opToMask) {
      if (!useMasking)
        return opToMask;
      auto maskType =
          VectorType::get(maskShape, rewriter.getI1Type(), scalableDims);

      SmallVector<bool> inBounds(maskShape.size(), true);
      auto xferOp = cast<VectorTransferOpInterface>(opToMask);
      xferOp->setAttr(xferOp.getInBoundsAttrName(),
                      rewriter.getBoolArrayAttr(inBounds));

      SmallVector<OpFoldResult> mixedDims = vector::getMixedSizesXfer(
          cast<LinalgOp>(op).hasPureTensorSemantics(), opToMask, rewriter);

      Value maskOp =
          rewriter.create<vector::CreateMaskOp>(loc, maskType, mixedDims);

      return mlir::vector::maskOperation(rewriter, opToMask, maskOp);
    };

    // Read lhs slice of size {n, w * strideW + kw * dilationW, c} @ [0, 0,
    // 0].
    Value lhs = rewriter.create<vector::TransferReadOp>(
        loc, lhsType, lhsShaped, ValueRange{zero, zero, zero});
    auto maybeMaskedLhs = maybeMaskXferOp(
        lhsType.getShape(), lhsType.getScalableDims(), lhs.getDefiningOp());

    // Read rhs slice of size {kw, c} @ [0, 0].
    Value rhs = rewriter.create<vector::TransferReadOp>(loc, rhsType, rhsShaped,
                                                        ValueRange{zero, zero});
    auto maybeMaskedRhs = maybeMaskXferOp(
        rhsType.getShape(), rhsType.getScalableDims(), rhs.getDefiningOp());

    // Read res slice of size {n, w, c} @ [0, 0, 0].
    Value res = rewriter.create<vector::TransferReadOp>(
        loc, resType, resShaped, ValueRange{zero, zero, zero});
    auto maybeMaskedRes = maybeMaskXferOp(
        resType.getShape(), resType.getScalableDims(), res.getDefiningOp());

    //===------------------------------------------------------------------===//
    // Begin vector-only rewrite part
    //===------------------------------------------------------------------===//
    // Unroll along kw and read slices of lhs and rhs.
    SmallVector<Value> lhsVals, rhsVals, resVals;
    SmallVector<int64_t> inOutSliceSizes = {nSize, wSizeStep, cSize};
    SmallVector<int64_t> inOutStrides = {1, 1, 1};

    // Extract lhs slice of size {n, wSizeStep, c}
    //   @ [0, sw * w + dw * kw, 0].
    for (int64_t kw = 0; kw < kwSize; ++kw) {
      for (int64_t w = 0; w < wSize; w += wSizeStep) {
        lhsVals.push_back(rewriter.create<vector::ExtractStridedSliceOp>(
            loc, maybeMaskedLhs->getResult(0),
            /*offsets=*/ArrayRef<int64_t>{0, w * strideW + kw * dilationW, 0},
            inOutSliceSizes, inOutStrides));
      }
    }
    // Extract rhs slice of size {c} @ [kw].
    for (int64_t kw = 0; kw < kwSize; ++kw) {
      rhsVals.push_back(rewriter.create<vector::ExtractOp>(
          loc, maybeMaskedRhs->getResult(0),
          /*offsets=*/ArrayRef<int64_t>{kw}));
    }
    // Extract res slice: {n, wSizeStep, c} @ [0, w, 0].
    for (int64_t w = 0; w < wSize; w += wSizeStep) {
      resVals.push_back(rewriter.create<vector::ExtractStridedSliceOp>(
          loc, maybeMaskedRes->getResult(0),
          /*offsets=*/ArrayRef<int64_t>{0, w, 0}, inOutSliceSizes,
          inOutStrides));
    }

    auto linearIndex = [&](int64_t kw, int64_t w) {
      return kw * (wSize / wSizeStep) + w;
    };

    // Note - the scalable flags are ignored as flattening combined with
    // scalable vectorization is not supported.
    SmallVector<int64_t> inOutFlattenSliceSizes = {nSize, wSizeStep * cSize};
    auto lhsTypeAfterFlattening =
        VectorType::get(inOutFlattenSliceSizes, lhsEltType);
    auto resTypeAfterFlattening =
        VectorType::get(inOutFlattenSliceSizes, resEltType);

    // Compute contraction: O{n, w, c} += I{n, sw * w + dw * kw, c} * F{c}
    for (int64_t kw = 0; kw < kwSize; ++kw) {
      for (int64_t w = 0; w < wSize; w += wSizeStep) {
        Value lhsVal = lhsVals[linearIndex(kw, w)];
        Value resVal = resVals[w];
        if (flatten) {
          // Flatten the input and output vectors (collapse the channel
          // dimension)
          lhsVal = rewriter.create<vector::ShapeCastOp>(
              loc, lhsTypeAfterFlattening, lhsVals[linearIndex(kw, w)]);
          resVal = rewriter.create<vector::ShapeCastOp>(
              loc, resTypeAfterFlattening, resVals[w]);
        }
        resVals[w] = depthwiseConv1dSliceAsMulAcc(rewriter, loc, lhsVal,
                                                  rhsVals[kw], resVal, flatten);
        if (flatten) {
          // Un-flatten the output vector (restore the channel dimension)
          resVals[w] = rewriter.create<vector::ShapeCastOp>(
              loc, VectorType::get(inOutSliceSizes, resEltType), resVals[w]);
        }
      }
    }

    // Its possible we failed to create the Fma.
    if (!llvm::all_of(resVals, [](Value v) { return v; })) {
      // Manually revert (in reverse order) to avoid leaving a bad IR state.
      for (auto &collection :
           {resVals, rhsVals, lhsVals, {res, rhs, lhs, zero}})
        for (Value v : collection)
          rewriter.eraseOp(v.getDefiningOp());
      return rewriter.notifyMatchFailure(op, "failed to create FMA");
    }

    // Write back res slice: {n, wSizeStep, c} @ [0, w, 0].
    // This does not depend on kw.
    for (int64_t w = 0; w < wSize; w += wSizeStep) {
      maybeMaskedRes = rewriter.create<vector::InsertStridedSliceOp>(
          loc, resVals[w], maybeMaskedRes->getResult(0),
          /*offsets=*/ArrayRef<int64_t>{0, w, 0},
          /*strides=*/ArrayRef<int64_t>{1, 1, 1});
    }
    //===------------------------------------------------------------------===//
    // End vector-only rewrite part
    //===------------------------------------------------------------------===//

    // Write back res slice of size {n, w, c} @ [0, 0, 0].
    Operation *resOut = rewriter.create<vector::TransferWriteOp>(
        loc, maybeMaskedRes->getResult(0), resShaped,
        ValueRange{zero, zero, zero});
    return maybeMaskXferOp(resType.getShape(), resType.getScalableDims(),
                           resOut);
  }

  /// Lower:
  ///   *  lhs{n, w, c} * rhs{c} -> res{n, w, c} (flatten = false)
  ///   *  lhs{n, w * c} * rhs{c} -> res{n, w * c} (flatten = true)
  /// to MulAcc.
  Value depthwiseConv1dSliceAsMulAcc(RewriterBase &rewriter, Location loc,
                                     Value lhs, Value rhs, Value res,
                                     bool flatten) {
    auto rhsTy = cast<ShapedType>(rhs.getType());
    auto resTy = cast<ShapedType>(res.getType());

    // TODO(suderman): Change this to use a vector.ima intrinsic.
    lhs = promote(rewriter, loc, lhs, resTy);

    if (flatten) {
      // NOTE: This following logic won't work for scalable vectors. For this
      // reason, "flattening" is not supported when shapes are dynamic (this
      // should be captured by one of the pre-conditions).

      // There are two options for handling the filter:
      //  * shape_cast(broadcast(filter))
      //  * broadcast(shuffle(filter))
      // Opt for the option without shape_cast to simplify the codegen.
      auto rhsSize = cast<VectorType>(rhs.getType()).getShape()[0];
      auto resSize = cast<VectorType>(res.getType()).getShape()[1];

      SmallVector<int64_t, 16> indices;
      for (int i = 0; i < resSize / rhsSize; ++i) {
        for (int j = 0; j < rhsSize; ++j)
          indices.push_back(j);
      }

      rhs = rewriter.create<vector::ShuffleOp>(loc, rhs, rhs, indices);
    }
    // Broadcast the filter to match the output vector
    rhs = rewriter.create<vector::BroadcastOp>(
        loc, resTy.clone(rhsTy.getElementType()), rhs);

    rhs = promote(rewriter, loc, rhs, resTy);

    if (!lhs || !rhs)
      return nullptr;

    if (isa<FloatType>(resTy.getElementType()))
      return rewriter.create<vector::FMAOp>(loc, lhs, rhs, res);

    auto mul = rewriter.create<arith::MulIOp>(loc, lhs, rhs);
    return rewriter.create<arith::AddIOp>(loc, mul, res);
  }

  /// Entry point for non-channeled convolution:
  ///   {{w + kw}, {kw}, {w}}
  FailureOr<Operation *> generateNonChanneledConv() {
    AffineExpr w, kw;
    bindDims(ctx, w, kw);
    if (!iters({Par(), Red()}))
      return rewriter.notifyMatchFailure(op,
                                         "failed to match conv::W 1-par 1-red");

    // No transposition needed.
    if (layout({/*lhsIndex*/ {w + kw},
                /*rhsIndex*/ {kw},
                /*resIndex*/ {w}}))
      return conv(Conv1DOpOrder::W);

    return rewriter.notifyMatchFailure(op, "not a conv::W layout");
  }

  /// Entry point that transposes into the common form:
  ///   {{n, strideW * w + dilationW * kw, c}, {kw, c, f}, {n, w, f}}
  FailureOr<Operation *> generateNwcConv() {
    AffineExpr n, w, f, kw, c;
    bindDims(ctx, n, w, f, kw, c);
    if (!iters({Par(), Par(), Par(), Red(), Red()}))
      return rewriter.notifyMatchFailure(
          op, "failed to match conv::Nwc 3-par 2-red");

    // No transposition needed.
    if (layout({/*lhsIndex*/ {n, strideW * w + dilationW * kw, c},
                /*rhsIndex*/ {kw, c, f},
                /*resIndex*/ {n, w, f}}))
      return conv(Conv1DOpOrder::Nwc);

    return rewriter.notifyMatchFailure(op, "not a conv::Nwc layout");
  }

  /// Entry point that transposes into the common form:
  ///   {{n, c, strideW * w + dilationW * kw}, {f, c, kw}, {n, f, w}}
  FailureOr<Operation *> generateNcwConv() {
    AffineExpr n, w, f, kw, c;
    bindDims(ctx, n, f, w, c, kw);
    if (!iters({Par(), Par(), Par(), Red(), Red()}))
      return rewriter.notifyMatchFailure(
          op, "failed to match conv::Ncw 3-par 2-red");

    if (layout({/*lhsIndex*/ {n, c, strideW * w + dilationW * kw},
                /*rhsIndex*/ {f, c, kw},
                /*resIndex*/ {n, f, w}}))
      return conv(Conv1DOpOrder::Ncw);

    return rewriter.notifyMatchFailure(op, "not a conv::Ncw layout");
  }

  /// Entry point that transposes into the common form:
  ///   {{n, strideW * w + dilationW * kw, c}, {kw}, {n, w, c}} for pooling
  FailureOr<Operation *> generateNwcPooling() {
    AffineExpr n, w, c, kw;
    bindDims(ctx, n, w, c, kw);
    if (!iters({Par(), Par(), Par(), Red()}))
      return rewriter.notifyMatchFailure(op,
                                         "failed to match pooling 3-par 1-red");

    // No transposition needed.
    if (layout({/*lhsIndex*/ {n, strideW * w + dilationW * kw, c},
                /*rhsIndex*/ {kw},
                /*resIndex*/ {n, w, c}}))
      return conv(Conv1DOpOrder::Nwc);

    return rewriter.notifyMatchFailure(op, "not a pooling::Nwc layout");
  }

  /// Entry point that transposes into the common form:
  ///   {{n, c, strideW * w + dilationW * kw}, {kw}, {n, c, w}} for pooling
  FailureOr<Operation *> generateNcwPooling() {
    AffineExpr n, w, c, kw;
    bindDims(ctx, n, c, w, kw);
    if (!iters({Par(), Par(), Par(), Red()}))
      return rewriter.notifyMatchFailure(op,
                                         "failed to match pooling 3-par 1-red");

    if (layout({/*lhsIndex*/ {n, c, strideW * w + dilationW * kw},
                /*rhsIndex*/ {kw},
                /*resIndex*/ {n, c, w}}))
      return conv(Conv1DOpOrder::Ncw);

    return rewriter.notifyMatchFailure(op, "not a pooling::Ncw layout");
  }

  /// Entry point that transposes into the common form:
  ///   {{n, strideW * w + dilationW * kw, c}, {kw, c}, {n, w, c}}
  FailureOr<Operation *> generateDilatedConv(uint64_t vecChDimSize = 0,
                                             bool vecChDimScalableFlag = false,
                                             bool flatten = false) {
    AffineExpr n, w, c, kw;
    bindDims(ctx, n, w, c, kw);
    if (!iters({Par(), Par(), Par(), Red()}))
      return rewriter.notifyMatchFailure(
          op, "failed to match depthwise::Nwc conv 3-par 1-red");

    // No transposition needed.
    if (layout({/*lhsIndex*/ {n, strideW * w + dilationW * kw, c},
                /*rhsIndex*/ {kw, c},
                /*resIndex*/ {n, w, c}}))
      return depthwiseConv(vecChDimSize, vecChDimScalableFlag, flatten);

    return rewriter.notifyMatchFailure(op, "not a depthwise::Nwc layout");
  }

private:
  ConvOperationKind oper = ConvOperationKind::Conv;
  StringAttr redOp;
  StringAttr poolExtOp;
  bool isPoolExt = false;
  int strideW, dilationW;
  Value lhsShaped, rhsShaped, resShaped;
  ShapedType lhsShapedType, rhsShapedType, resShapedType;
  vector::CombiningKind reductionKind;

  // Sets oper, poolExtOp and isPoolExt for valid conv/pooling ops.
  void setConvOperationKind(Operation *reduceOp) {
    int numBlockArguments =
        llvm::count_if(reduceOp->getOperands(), llvm::IsaPred<BlockArgument>);
    if (numBlockArguments == 1) {
      // Will be convolution if feeder is a MulOp.
      // A strength reduced version of MulOp for i1 type is AndOp which is also
      // supported. Otherwise, it can be pooling. This strength reduction logic
      // is in `buildBinaryFn` helper in the Linalg dialect.
      auto feedValIt = llvm::find_if_not(reduceOp->getOperands(),
                                         llvm::IsaPred<BlockArgument>);
      Operation *feedOp = (*feedValIt).getDefiningOp();
      if (isCastOfBlockArgument(feedOp)) {
        oper = ConvOperationKind::Pool;
        isPoolExt = true;
        poolExtOp = feedOp->getName().getIdentifier();
        return;
      }
      oper = ConvOperationKind::Conv;
      return;
    }
    // numBlockArugments == 2 and this is a pooling op.
    oper = ConvOperationKind::Pool;
    isPoolExt = false;
  }
};
} // namespace

/// Helper function to vectorize a LinalgOp with convolution semantics.
// TODO: extend the generic vectorization to support windows and drop this.
static FailureOr<Operation *> vectorizeConvolution(
    RewriterBase &rewriter, LinalgOp op, ArrayRef<int64_t> inputVecSizes,
    ArrayRef<bool> inputScalableVecDims, bool flatten1DDepthwiseConv) {
  Conv1DGenerator conv1dGen(rewriter, op);
  auto res = conv1dGen.generateNonChanneledConv();
  if (succeeded(res))
    return res;
  res = conv1dGen.generateNwcConv();
  if (succeeded(res))
    return res;
  res = conv1dGen.generateNcwConv();
  if (succeeded(res))
    return res;
  res = conv1dGen.generateNwcPooling();
  if (succeeded(res))
    return res;
  res = conv1dGen.generateNcwPooling();
  if (succeeded(res))
    return res;

  // Only depthwise 1D NWC convs are left - these can be vectorized using masks
  // and scalable vectors. Note that ATM the only dim that can be dynamic (i.e.
  // masked/scalable) is the channel dim (i.e. the trailing dim).
  uint64_t vecChDimSize = ShapedType::kDynamic;
  bool vecChDimScalableFlag = false;
  if (!inputVecSizes.empty()) {
    // Only use the input vector size corresponding to the channel dim. Other
    // vector dims will be inferred from the Ops.
    assert((isa<linalg::DepthwiseConv1DNwcWcOp>(*op) ||
            isa<linalg::DepthwiseConv1DNcwCwOp>(*op)) &&
           "Not a 1D depthwise conv!");
    size_t chDimIdx =
        TypeSwitch<Operation *, size_t>(op)
            .Case<linalg::DepthwiseConv1DNwcWcOp>([](auto conv) { return 2; })
            .Case<linalg::DepthwiseConv1DNcwCwOp>([](auto conv) { return 1; });

    vecChDimSize = inputVecSizes[chDimIdx];
    vecChDimScalableFlag = inputScalableVecDims[chDimIdx];
  }
  return conv1dGen.generateDilatedConv(vecChDimSize, vecChDimScalableFlag,
                                       flatten1DDepthwiseConv);
}

struct VectorizeConvolution : public OpInterfaceRewritePattern<LinalgOp> {
  using OpInterfaceRewritePattern::OpInterfaceRewritePattern;

  LogicalResult matchAndRewrite(LinalgOp op,
                                PatternRewriter &rewriter) const override {
    FailureOr<Operation *> resultOrFail = vectorizeConvolution(rewriter, op);
    if (failed(resultOrFail))
      return failure();
    Operation *newOp = *resultOrFail;
    if (newOp->getNumResults() == 0) {
      rewriter.eraseOp(op.getOperation());
      return success();
    }
    assert(newOp->getNumResults() == 1 && "expected single result");
    rewriter.replaceOp(op.getOperation(), newOp->getResult(0));
    return success();
  }
};

void mlir::linalg::populateConvolutionVectorizationPatterns(
    RewritePatternSet &patterns, PatternBenefit benefit) {
  patterns.add<VectorizeConvolution>(patterns.getContext(), benefit);
}<|MERGE_RESOLUTION|>--- conflicted
+++ resolved
@@ -1505,26 +1505,6 @@
   return applyPermutation(destShape, linalg::getPackInverseDestPerm(packOp));
 }
 
-<<<<<<< HEAD
-/// Creates an optionally masked TransferWriteOp
-///
-/// Generates the following operation:
-///   %res = vector.transfer_write %vectorToStore into %dest
-///
-/// If the leading N dimensions of the destination tensor do not match
-/// `inputVecSizesForLeadingDims` (N = rank(inputVecSizesForLeadingDims)),
-/// masking is applied to ensure correctness:
-///
-///   %mask = vector.create_mask(%destShape)
-///   %res = vector.mask %mask {
-///     vector.transfer_write %vectorToStore into %dest
-///   }
-///
-/// If `useInBoundsInsteadOfMasking` is set to `true`, the `in_bounds` attribute
-/// is used instead of masking:
-///
-///   %write = vector.transfer_write %vectorToStore into %dest
-=======
 /// Determines whether a mask for xfer_write is trivially "all true"
 ///
 /// Given all the inputs required to generate a mask (mask sizes and shapes),
@@ -1641,37 +1621,10 @@
 /// is used instead of masking:
 ///
 ///   %write = vector.transfer_write %vecToStore into %dest
->>>>>>> 4084ffcf
 ///   in_bounds_flags = (...)
 ///   %res = vector.transfer_write %input into %dest
 ///       {in_bounds = in_bounds_flags}
 ///
-<<<<<<< HEAD
-/// NOTE: All write offsets are set to 0.
-/// TODO: Allow specyfying write offsets.
-/// NOTE: When N < rank(input), the missing vector sizes are effectively
-/// extracted from the trailing sizes of `destSizes`. This means those sizes
-/// must be static.
-/// TODO: Support cases where an arbitrary dim is dynamic - this will require
-/// specifying all the vector sizes.
-static Operation *
-createWriteOrMaskedWrite(OpBuilder &builder, Location loc, Value vectorToStore,
-                         Value dest,
-                         ArrayRef<int64_t> inputVecSizesForLeadingDims,
-                         bool useInBoundsInsteadOfMasking = false) {
-
-  ShapedType destType = cast<ShapedType>(dest.getType());
-  assert(cast<VectorType>(vectorToStore.getType()).getRank() ==
-             static_cast<int64_t>(destType.getRank()) &&
-         "Rank mismatch!");
-  (void)destType;
-
-  int64_t rank = cast<ShapedType>(dest.getType()).getRank();
-  auto destShape = cast<ShapedType>(dest.getType()).getShape();
-
-  // Compute the in_bounds attribute
-  SmallVector<bool> inBoundsVal(rank, true);
-=======
 /// Finally, `writeIndices` specifies the offsets to use. If empty, all indices
 /// are set to 0.
 static Operation *
@@ -1689,33 +1642,8 @@
 
   // Compute the in_bounds attribute
   SmallVector<bool> inBoundsVal(vecToStoreRank, true);
->>>>>>> 4084ffcf
   if (useInBoundsInsteadOfMasking) {
-    // In this case, assume that all the required vector sizes have been
-    // provided.
-    assert(inputVecSizesForLeadingDims.size() ==
-               static_cast<size_t>(destType.getRank()) &&
-           "Insufficient number of input vector sizes!");
     // Update the inBounds attribute.
-<<<<<<< HEAD
-    for (unsigned i = 0; i < rank; i++)
-      inBoundsVal[i] = (destShape[i] == inputVecSizesForLeadingDims[i]) &&
-                       !ShapedType::isDynamic(destShape[i]);
-  }
-
-  // Generate the xfer_write Op
-  auto zero = builder.create<arith::ConstantIndexOp>(loc, 0);
-  Operation *write = builder.create<vector::TransferWriteOp>(
-      loc,
-      /*vector=*/vectorToStore,
-      /*source=*/dest,
-      /*indices=*/SmallVector<Value>(rank, zero),
-      /*inBounds=*/inBoundsVal);
-  assert(llvm::none_of(
-             destShape.drop_front(inputVecSizesForLeadingDims.size()),
-             [](int64_t size) { return size == ShapedType::kDynamic; }) &&
-         "Only dims aligned with inputVecSizesForLeadingDims may be dynamic");
-=======
     // FIXME: This computation is too weak - it ignores the write indices.
     for (unsigned i = 0; i < vecToStoreRank; i++)
       inBoundsVal[i] =
@@ -1739,34 +1667,11 @@
                                               /*source=*/dest,
                                               /*indices=*/writeIndices,
                                               /*inBounds=*/inBoundsVal);
->>>>>>> 4084ffcf
 
   // If masking is disabled, exit.
   if (useInBoundsInsteadOfMasking)
     return write;
 
-<<<<<<< HEAD
-  // Check if masking is needed.
-  bool needMaskForWrite =
-      !llvm::equal(inputVecSizesForLeadingDims,
-                   destShape.take_front(inputVecSizesForLeadingDims.size()));
-
-  // If masking is needed, generate the mask and mask the operation.
-  if (needMaskForWrite) {
-    SmallVector<int64_t> writeMaskShape;
-    writeMaskShape.append(inputVecSizesForLeadingDims.begin(),
-                          inputVecSizesForLeadingDims.end());
-    writeMaskShape.append(destShape.begin() +
-                              inputVecSizesForLeadingDims.size(),
-                          destShape.end());
-    auto writeMaskType = VectorType::get(writeMaskShape, builder.getI1Type());
-    Value maskForWrite = builder.create<vector::CreateMaskOp>(
-        loc, writeMaskType, tensor::getMixedSizes(builder, loc, dest));
-    write = mlir::vector::maskOperation(builder, write, maskForWrite);
-  }
-
-  return write;
-=======
   // Check if masking is needed. If not, exit.
   if (llvm::equal(vecToStoreShape, destShape.take_back(vecToStoreRank)))
     return write;
@@ -1786,7 +1691,6 @@
   Value maskForWrite =
       builder.createOrFold<vector::CreateMaskOp>(loc, writeMaskType, maskSizes);
   return mlir::vector::maskOperation(builder, write, maskForWrite);
->>>>>>> 4084ffcf
 }
 
 /// Vectorize linalg::PackOp with (1) static inner_tiles (2) constant
@@ -1887,13 +1791,7 @@
       loc, reifiedReturnShapes[0],
       transposeOp.getResult().getType().getElementType());
   Operation *write =
-<<<<<<< HEAD
-      createWriteOrMaskedWrite(rewriter, loc, transposeOp.getResult(), dest,
-                               /*inputVecSizesForLeadingDims=*/inputVectorSizes,
-                               /*useInBoundsInsteadOfMasking=*/false);
-=======
       createWriteOrMaskedWrite(rewriter, loc, transposeOp.getResult(), dest);
->>>>>>> 4084ffcf
   newResults.push_back(write->getResult(0));
   return success();
 }
@@ -2029,16 +1927,9 @@
   Value dest = rewriter.create<tensor::EmptyOp>(
       loc, reifiedRetShapes[0],
       shapeCastOp.getResult().getType().getElementType());
-<<<<<<< HEAD
-  Operation *write =
-      createWriteOrMaskedWrite(rewriter, loc, shapeCastOp.getResult(), dest,
-                               /*inputVecSizesForLeadingDims=*/writeVectorSizes,
-                               useInBoundsInsteadOfMasking);
-=======
   Operation *write = createWriteOrMaskedWrite(
       rewriter, loc, shapeCastOp.getResult(), dest,
       /*writeIndices=*/{}, useInBoundsInsteadOfMasking);
->>>>>>> 4084ffcf
   newResults.push_back(write->getResult(0));
   return success();
 }
@@ -2070,14 +1961,7 @@
   // Create Xfer write Op
   Value dest = rewriter.create<tensor::EmptyOp>(
       loc, reifiedReturnShapes[0], padOp.getResultType().getElementType());
-<<<<<<< HEAD
-  Operation *write =
-      createWriteOrMaskedWrite(rewriter, loc, maskedRead, dest,
-                               /*inputVecSizesForLeadingDims=*/inputVectorSizes,
-                               /*useInBoundsInsteadOfMasking=*/false);
-=======
   Operation *write = createWriteOrMaskedWrite(rewriter, loc, maskedRead, dest);
->>>>>>> 4084ffcf
   newResults.push_back(write->getResult(0));
   return success();
 }
@@ -3081,32 +2965,14 @@
         sliceOp.getLoc(), elemType, rewriter.getZeroAttr(elemType));
   }
 
-<<<<<<< HEAD
-  // 2. Get the vector shape and in-bounds attributes
-  SmallVector<int64_t> vecShape;
-  SmallVector<bool> readInBounds;
-  SmallVector<bool> writeInBounds;
-=======
   // 2. Get the vector shape
   SmallVector<int64_t> vecShape;
->>>>>>> 4084ffcf
   size_t rankDiff = resultType.getRank() - sourceType.getRank();
   for (int64_t i = 0, end = sourceType.getRank(); i < end; ++i) {
     if (!inputVectorSizes.empty()) {
       vecShape.push_back(inputVectorSizes[i]);
-<<<<<<< HEAD
-      readInBounds.push_back(false);
-      writeInBounds.push_back(false);
     } else if (!sourceType.isDynamicDim(i)) {
       vecShape.push_back(sourceType.getDimSize(i));
-      // Source shape is statically known: Neither read nor write are
-      // out-of-bounds.
-      readInBounds.push_back(true);
-      writeInBounds.push_back(true);
-=======
-    } else if (!sourceType.isDynamicDim(i)) {
-      vecShape.push_back(sourceType.getDimSize(i));
->>>>>>> 4084ffcf
     } else if (!resultType.isDynamicDim(i)) {
       // Source shape is not statically known, but result shape is.
       // Vectorize with size of result shape. This may be larger than the
@@ -3114,77 +2980,15 @@
       // FIXME: Using rankDiff implies that the source tensor is inserted at
       // the end of the destination tensor. However, that's not required.
       vecShape.push_back(resultType.getDimSize(rankDiff + i));
-<<<<<<< HEAD
-      // Read may be out-of-bounds because the result size could be larger
-      // than the source size.
-      readInBounds.push_back(false);
-      // Write will be in-bounds provided that the corresponding write idx is 0.
-      // To keep this logic simple, conservatively mark as out-of-bounds.
-      writeInBounds.push_back(false);
     } else {
       // Neither source nor result dim of padOp is static. Cannot vectorize
       // the copy.
-      // TODO: Add support for masking
-=======
-    } else {
-      // Neither source nor result dim of padOp is static. Cannot vectorize
-      // the copy.
->>>>>>> 4084ffcf
       return failure();
     }
   }
   auto vecType = VectorType::get(vecShape, sourceType.getElementType());
 
   // 3. Generate TransferReadOp + TransferWriteOp
-<<<<<<< HEAD
-  ReifiedRankedShapedTypeDims reifiedSrcSizes;
-  Value maskOp;
-
-  // If vector sizes are user provided, make sure to mask. First, generate the
-  // mask.
-  if (!inputVectorSizes.empty()) {
-    auto *srcDefOp = source.getDefiningOp();
-    if (!srcDefOp) {
-      LDBG("Unable to get the defining Op of " << sliceOp);
-      return failure();
-    }
-
-    LogicalResult status =
-        cast<ReifyRankedShapedTypeOpInterface>(srcDefOp).reifyResultShapes(
-            rewriter, reifiedSrcSizes);
-    if (status.failed()) {
-      LDBG("Unable to reify result shapes of " << srcDefOp);
-      return failure();
-    }
-
-    // Create the mask
-    auto readMaskType = VectorType::get(inputVectorSizes, rewriter.getI1Type());
-    maskOp = rewriter.create<vector::CreateMaskOp>(
-        sliceOp.getLoc(), readMaskType, reifiedSrcSizes[0]);
-  }
-
-  SmallVector<Value> readIndices(
-      vecType.getRank(),
-      rewriter.create<arith::ConstantIndexOp>(sliceOp.getLoc(), 0));
-  Operation *read = rewriter.create<vector::TransferReadOp>(
-      sliceOp.getLoc(), vecType, source, readIndices, padValue,
-      ArrayRef<bool>{readInBounds});
-
-  if (maskOp) {
-    read = mlir::vector::maskOperation(rewriter, read, maskOp);
-  }
-
-  auto writeIndices = getValueOrCreateConstantIndexOp(
-      rewriter, sliceOp.getLoc(), sliceOp.getMixedOffsets());
-
-  Operation *write = rewriter.create<vector::TransferWriteOp>(
-      sliceOp.getLoc(), read->getResult(0), sliceOp.getDest(), writeIndices,
-      ArrayRef<bool>{writeInBounds});
-
-  if (maskOp) {
-    write = mlir::vector::maskOperation(rewriter, write, maskOp);
-  }
-=======
   auto loc = sliceOp.getLoc();
 
   // Create read
@@ -3200,7 +3004,6 @@
   Operation *write =
       createWriteOrMaskedWrite(rewriter, loc, read, sliceOp.getDest(),
                                writeIndices, inputVectorSizes.empty());
->>>>>>> 4084ffcf
 
   // 4. Finalize
   newResults.push_back(write->getResult(0));
@@ -3554,17 +3357,10 @@
     redOp = reduceOp->getName().getIdentifier();
 
     setConvOperationKind(reduceOp);
-<<<<<<< HEAD
 
     auto maybeKind = getCombinerOpKind(reduceOp);
     reductionKind = maybeKind.value();
 
-=======
-
-    auto maybeKind = getCombinerOpKind(reduceOp);
-    reductionKind = maybeKind.value();
-
->>>>>>> 4084ffcf
     // The ConvolutionOpInterface gives us guarantees of existence for
     // strides/dilations. However, we do not need to rely on those, we can
     // simply use them if present, otherwise use the default and let the generic
