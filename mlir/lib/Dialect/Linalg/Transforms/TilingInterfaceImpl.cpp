//===- TilingInterfaceImpl.cpp - Implementation of TilingInterface -------===//
//
// Part of the LLVM Project, under the Apache License v2.0 with LLVM Exceptions.
// See https://llvm.org/LICENSE.txt for license information.
// SPDX-License-Identifier: Apache-2.0 WITH LLVM-exception
//
//===----------------------------------------------------------------------===//

#include "mlir/Dialect/Linalg/Transforms/TilingInterfaceImpl.h"

#include "mlir/Analysis/SliceAnalysis.h"
#include "mlir/Dialect/Affine/IR/AffineOps.h"
#include "mlir/Dialect/Affine/Utils.h"
#include "mlir/Dialect/Arith/IR/Arith.h"
#include "mlir/Dialect/Arith/Utils/Utils.h"
#include "mlir/Dialect/Linalg/IR/Linalg.h"
#include "mlir/Dialect/Linalg/Utils/Utils.h"
#include "mlir/Dialect/MemRef/IR/MemRef.h"
#include "mlir/Dialect/Tensor/IR/Tensor.h"
#include "mlir/Dialect/Utils/IndexingUtils.h"
#include "mlir/Dialect/Utils/StaticValueUtils.h"
#include "mlir/Dialect/Utils/StructuredOpsUtils.h"
#include "mlir/IR/BuiltinTypeInterfaces.h"
#include "mlir/Interfaces/TilingInterface.h"
#include "mlir/Interfaces/ValueBoundsOpInterface.h"
#include "llvm/Support/Debug.h"
#include <optional>

#define DEBUG_TYPE "linalg-tiling-interface-impl"

using namespace mlir;
using namespace mlir::linalg;

//===----------------------------------------------------------------------===//
// Utility methods for implementation of Tiling Interface for Linalg ops
//===----------------------------------------------------------------------===//

/// Return the SSA values that represent the data point accessed using a given
/// `indexingMap` for a given point in the iteration space represented by `ivs`.
static SmallVector<Value> getIndicesForAccess(OpBuilder &b, Location loc,
                                              AffineMap indexingMap,
                                              ValueRange ivs) {
  SmallVector<Value> indices;
  indices.reserve(indexingMap.getNumResults());
  for (auto result : indexingMap.getResults()) {
    AffineMap m = AffineMap::get(indexingMap.getNumDims(),
                                 indexingMap.getNumSymbols(), result);
    Value v = affine::AffineApplyOp::create(b, loc, m, ivs);
    indices.push_back(v);
  }
  return indices;
}

/// Method to inline the payload of a `linalgOp` given the iteration space
/// point and values for the arguments of the payload.
static LogicalResult inlinePayload(OpBuilder &b, LinalgOp linalgOp,
                                   ValueRange ivs, ValueRange argValues) {
  Block *body = linalgOp.getBlock();
  IRMapping map;
  map.map(body->getArguments(), argValues);
  for (auto &op : body->without_terminator()) {
    if (auto indexOp = dyn_cast<IndexOp>(&op)) {
      map.map(indexOp.getResult(), ivs[indexOp.getDim()]);
      continue;
    }
    b.clone(op, map);
  }

  Operation *terminator = body->getTerminator();
  Location loc = terminator->getLoc();
  for (const auto &operand : llvm::enumerate(terminator->getOperands())) {
    Value toStore = map.lookupOrDefault(operand.value());
    OpOperand *storeInto = linalgOp.getDpsInitOperand(operand.index());
    auto indices = getIndicesForAccess(
        b, loc, linalgOp.getMatchingIndexingMap(storeInto), ivs);
    memref::StoreOp::create(b, loc, toStore,
                            linalgOp.getDpsInitOperand(operand.index())->get(),
                            indices);
  }
  return success();
}

//===----------------------------------------------------------------------===//
// External Model for implementing `TilingInterface` for `LinalgOp`s.
//===----------------------------------------------------------------------===//

namespace {
/// External model implementation of TilingInterface for LinalgOps. An external
/// model implementation is used for now till the use of `TilingInterface` is
/// on-par with the current Linalg tiling + fusion patterns. Once it is
/// maybe possible to move this into the op-definition (though there are
/// advantages to leaving it as an external model)
template <typename LinalgOpTy>
struct LinalgOpTilingInterface
    : public TilingInterface::ExternalModel<LinalgOpTilingInterface<LinalgOpTy>,
                                            LinalgOpTy> {
  /// Return the loop iterator type.
  SmallVector<utils::IteratorType> getLoopIteratorTypes(Operation *op) const {
    LinalgOpTy concreteOp = cast<LinalgOpTy>(op);
    return concreteOp.getIteratorTypesArray();
  }

  /// Return the iteration domain range.
  SmallVector<Range> getIterationDomain(Operation *op, OpBuilder &b) const {
    OpBuilder::InsertionGuard g(b);
    b.setInsertionPoint(op);
    Location loc = op->getLoc();
    LinalgOp linalgOp = cast<LinalgOp>(op);
    SmallVector<OpFoldResult> allShapesSizes =
        linalgOp.createFlatListOfOperandDims(b, loc);
    AffineMap map = linalgOp.getShapesToLoopsMap();

    return llvm::to_vector(
        llvm::map_range(map.getResults(), [&](AffineExpr loopExpr) {
          OpFoldResult ofr = affine::makeComposedFoldedAffineApply(
              b, loc, loopExpr, allShapesSizes);
          return Range{b.getIndexAttr(0), ofr, b.getIndexAttr(1)};
        }));
  }

  /// Instantiate the tiled implementation of the operation.
  FailureOr<TilingResult>
  getTiledImplementation(Operation *op, OpBuilder &b,
                         ArrayRef<OpFoldResult> offsets,
                         ArrayRef<OpFoldResult> sizes) const {
    // Leave the `sizeBounds` value empty. That is only needed when the `sizes`
    // specified could lead to out of bounds accesses.
    Location loc = op->getLoc();
    LinalgOp linalgOp = cast<LinalgOp>(op);
    SmallVector<Value> valuesToTile = linalgOp->getOperands();
    SmallVector<Value> tiledOperands = makeTiledShapes(
        b, loc, linalgOp, valuesToTile, offsets, sizes, {}, true);
    SmallVector<Operation *> generatedSlices = llvm::map_to_vector(
        llvm::make_filter_range(
            tiledOperands,
            [](Value v) -> bool {
              return isa_and_nonnull<tensor::ExtractSliceOp, memref::SubViewOp>(
                  v.getDefiningOp());
            }),
        [](Value v) -> Operation * { return v.getDefiningOp(); });

    SmallVector<Type> resultTensorTypes =
        getTensorOutputTypes(linalgOp, tiledOperands);

    Operation *tiledOp = clone(b, linalgOp, resultTensorTypes, tiledOperands);
    offsetIndices(b, cast<LinalgOp>(tiledOp), offsets);

    return TilingResult{
        {tiledOp}, SmallVector<Value>(tiledOp->getResults()), generatedSlices};
  }

  /// Utility to fetch the offsets and sizes when applied as per the indexing
  /// map of the linalg op. This helps in fusing the linalg op as a consumer of
  /// a given slice op.
  static LogicalResult
  getMappedOffsetAndSize(LinalgOp linalgOp, OpBuilder &b,
                         ArrayRef<AffineMap> indexingMaps,
                         ArrayRef<SmallVector<OpFoldResult>> allOffsets,
                         ArrayRef<SmallVector<OpFoldResult>> allSizes,
                         SmallVectorImpl<OpFoldResult> &mappedOffsetsVec,
                         SmallVectorImpl<OpFoldResult> &mappedSizesVec) {
    DenseMap<unsigned, OpFoldResult> mappedOffsets, mappedSizes;

    for (auto [indexingMap, offsets, sizes] :
         llvm::zip_equal(indexingMaps, allOffsets, allSizes)) {
      for (auto [resultExpr, offset, size] :
           llvm::zip_equal(indexingMap.getResults(), offsets, sizes)) {
        auto dimExpr = dyn_cast<AffineDimExpr>(resultExpr);
        if (!dimExpr)
          continue;
        unsigned position = dimExpr.getPosition();
        auto it = mappedOffsets.find(position);
        if (it != mappedOffsets.end()) {
          OpFoldResult seenOffset = it->second;
          OpFoldResult seenSize = mappedSizes.lookup(position);
          if (seenOffset != offset || seenSize != size) {
            LLVM_DEBUG({
              llvm::dbgs() << "inconsistent iteration space mapping from "
                              "offsets/sizes of operands/results";
            });
            return failure();
          }
        } else {
          mappedOffsets[position] = offset;
          mappedSizes[position] = size;
        }
      }
    }

    // Aggregate from the given operand offsets and sizes, or default to
    // iteration space values.
    SmallVector<Range> iterationDomain =
        cast<TilingInterface>(linalgOp.getOperation()).getIterationDomain(b);
    mappedOffsetsVec.resize(iterationDomain.size());
    mappedSizesVec.resize(iterationDomain.size());
    for (auto [index, domain] : llvm::enumerate(iterationDomain)) {
      auto it = mappedOffsets.find(index);
      if (it != mappedOffsets.end()) {
        mappedOffsetsVec[index] = it->second;
        mappedSizesVec[index] = mappedSizes.lookup(index);
        continue;
      }
      mappedOffsetsVec[index] = domain.offset;
      mappedSizesVec[index] = domain.size;
    }
    return success();
  }

  /// Method to return the position of the result tile computed by the tiled
  /// operation.
  LogicalResult getIterationDomainTileFromOperandTiles(
      Operation *op, OpBuilder &b, ArrayRef<unsigned> operandNumbers,
      ArrayRef<SmallVector<OpFoldResult>> allOffsets,
      ArrayRef<SmallVector<OpFoldResult>> allSizes,
      SmallVectorImpl<OpFoldResult> &iterDomainOffsets,
      SmallVectorImpl<OpFoldResult> &iterDomainSizes) const {
    auto linalgOp = cast<LinalgOp>(op);

    std::optional<SmallVector<OpFoldResult>> iterationSpaceOffsets,
        iterationSpaceSizes;
    SmallVector<AffineMap> indexingMaps =
        llvm::map_to_vector(operandNumbers, [&](unsigned operandNumber) {
          OpOperand &opOperand = linalgOp->getOpOperand(operandNumber);
          return linalgOp.getMatchingIndexingMap(&opOperand);
        });
    if (failed(getMappedOffsetAndSize(linalgOp, b, indexingMaps, allOffsets,
                                      allSizes, iterDomainOffsets,
                                      iterDomainSizes))) {
      return failure();
    }
    return success();
  }

  /// Return the details of the output tile generated by the tiled
  /// implementation.
  LogicalResult
  getResultTilePosition(Operation *op, OpBuilder &b, unsigned resultNumber,
                        ArrayRef<OpFoldResult> offsets,
                        ArrayRef<OpFoldResult> sizes,
                        SmallVector<OpFoldResult> &resultOffsets,
                        SmallVector<OpFoldResult> &resultSizes) const {
    Location loc = op->getLoc();
    LinalgOp linalgOp = cast<LinalgOp>(op);

    AffineExpr d0;
    bindDims(b.getContext(), d0);
    SmallVector<OpFoldResult> subShapeSizes =
        llvm::to_vector(llvm::map_range(sizes, [&](OpFoldResult ofr) {
          return affine::makeComposedFoldedAffineApply(b, loc, d0 - 1, ofr);
        }));

    OpOperand *outOperand = linalgOp.getDpsInitOperand(resultNumber);
    SliceParameters sliceParams = computeSliceParameters(
        b, loc, outOperand->get(), sizes,
        linalgOp.getMatchingIndexingMap(outOperand), offsets,
        /*ubs*/ {}, subShapeSizes, true);
    resultOffsets = sliceParams.offsets;
    resultSizes = sliceParams.sizes;
    return success();
  }

  LogicalResult getIterationDomainTileFromResultTile(
      Operation *op, OpBuilder &b, unsigned resultNumber,
      ArrayRef<OpFoldResult> offsets, ArrayRef<OpFoldResult> sizes,
      SmallVectorImpl<OpFoldResult> &iterDomainOffsets,
      SmallVectorImpl<OpFoldResult> &iterDomainSizes) const {
    auto linalgOp = cast<LinalgOp>(op);

    // Check that the indexing map used for the output is a projected
    // permutation. This could be relaxed with a more general approach that can
    // map the offsets and sizes from the result to iteration space tiles
    // (filling in full extent for dimensions not used to access the result).
    AffineMap indexingMap =
        linalgOp.getIndexingMapMatchingResult(op->getResult(resultNumber));
    if (!indexingMap.isProjectedPermutation()) {
      return op->emitOpError(
          "unhandled tiled implementation generation when result is not "
          "accessed using a permuted projection");
    }

    SmallVector<OpFoldResult> allOffsets = llvm::to_vector(offsets);
    SmallVector<OpFoldResult> allSizes = llvm::to_vector(sizes);
    auto status =
        getMappedOffsetAndSize(linalgOp, b, indexingMap, {allOffsets},
                               {allSizes}, iterDomainOffsets, iterDomainSizes);
    (void)status;
    assert(succeeded(status) && "unexpected error in offset calculation");
    return success();
  }

  FailureOr<TilingResult>
  generateResultTileValue(Operation *op, OpBuilder &b, unsigned resultNumber,
                          ArrayRef<OpFoldResult> offsets,
                          ArrayRef<OpFoldResult> sizes) const {
    SmallVector<OpFoldResult> mappedOffsets, mappedSizes;
    if (failed(getIterationDomainTileFromResultTile(
            op, b, resultNumber, offsets, sizes, mappedOffsets, mappedSizes))) {
      return failure();
    }
    auto tilingInterfaceOp = cast<TilingInterface>(op);
    FailureOr<TilingResult> tilingResult =
        tilingInterfaceOp.getTiledImplementation(b, mappedOffsets, mappedSizes);

    if (failed(tilingResult))
      return failure();

    if (tilingResult->tiledOps.size() != 1)
      return op->emitOpError("failed to generate tiled implementation");

    return TilingResult{
        tilingResult->tiledOps,
        SmallVector<Value>{tilingResult->tiledValues[resultNumber]},
        tilingResult->generatedSlices};
  }

  /// Method to generate the tiled implementation of an operation from the tile
  /// of the operand.
  FailureOr<TilingResult> getTiledImplementationFromOperandTiles(
      Operation *op, OpBuilder &b, ArrayRef<unsigned> operandNumbers,
      ArrayRef<SmallVector<OpFoldResult>> allOffsets,
      ArrayRef<SmallVector<OpFoldResult>> allSizes) const {
    SmallVector<OpFoldResult> mappedOffsets, mappedSizes;
    if (failed(getIterationDomainTileFromOperandTiles(
            op, b, operandNumbers, allOffsets, allSizes, mappedOffsets,
            mappedSizes))) {
      return failure();
    }
    return getTiledImplementation(op, b, mappedOffsets, mappedSizes);
  }

  LogicalResult generateScalarImplementation(Operation *op, OpBuilder &builder,
                                             Location loc,
                                             ValueRange ivs) const {
    auto linalgOp = cast<LinalgOp>(op);
    if (!linalgOp.hasPureBufferSemantics())
      return op->emitOpError("expected operation to have buffer semantics");

    SmallVector<Value> indexedValues;
    indexedValues.reserve(linalgOp->getNumOperands());
    Location linalgOpLoc = op->getLoc();
    /// Load the data corresponding to the block arguments that
    /// represent input operands.
    for (OpOperand &operand : linalgOp->getOpOperands()) {
      if (!linalgOp.payloadUsesValueFromOperand(&operand)) {
        indexedValues.push_back(nullptr);
        continue;
      }
      if (linalgOp.isScalar(&operand)) {
        indexedValues.push_back(operand.get());
        continue;
      }
      SmallVector<Value> indices = getIndicesForAccess(
          builder, linalgOpLoc, linalgOp.getMatchingIndexingMap(&operand), ivs);
      Value load =
          memref::LoadOp::create(builder, linalgOpLoc, operand.get(), indices);
      indexedValues.push_back(load);
    }

    /// Inline the op payload and store the result.
    return inlinePayload(builder, linalgOp, ivs, indexedValues);
  }
};

//===----------------------------------------------------------------------===//
// External Model for implementing `PartialReductionInterface` for `LinalgOp`s.
//===----------------------------------------------------------------------===//

/// In a given set vector, get the position of a particular element.
std::optional<int> getPositionIn(const llvm::SetVector<unsigned> &reductionDims,
                                 unsigned value) {
  for (auto [index, reductionDim] : llvm::enumerate(reductionDims)) {
    if (reductionDim == value) {
      return index;
    }
  }
  return std::nullopt;
}

/// Return an AffineMaps to use for the `outs` operands of the linalg op
/// generated for partial results. The new AffineMap is the AffineMap of the
/// untiled op with reduction dimensions appended at end in order in which they
/// were specified during tiling.
static SmallVector<AffineMap>
getPartialResultAffineMaps(LinalgOp linalgOp,
                           const SetVector<unsigned> &reductionDims) {
  auto partialReductionMaps = llvm::map_to_vector(
      linalgOp.getDpsInitsMutable(), [&](OpOperand &opOperand) {
        AffineMap map = linalgOp.getMatchingIndexingMap(&opOperand);
        for (auto redPos : reductionDims) {
          map =
              map.insertResult(getAffineDimExpr(redPos, linalgOp.getContext()),
                               map.getNumResults());
        }
        return map;
      });
  return partialReductionMaps;
}

struct InitSliceInfo {
  SmallVector<int64_t> resultShape;
  SmallVector<OpFoldResult> offsets;
  SmallVector<OpFoldResult> sizes;
  SmallVector<OpFoldResult> strides;
};

/// Return the result shape, offsets, sizes and strides of the slice of the
/// `initValue` to use as the destination of the partial reduction op generated
/// with outer reduction strategy.
static InitSliceInfo getInitSliceInfoForOuterReduction(
    MLIRContext *context, ArrayRef<OpFoldResult> offsets,
    ArrayRef<OpFoldResult> sizes, const SetVector<unsigned> &reductionDims,
    ArrayRef<OpFoldResult> splitReductionIvs, AffineMap partialReductionMap) {
  int64_t initRank = partialReductionMap.getNumResults();
  SmallVector<OpFoldResult> initOffsets, initSizes;
  Attribute zero = IntegerAttr::get(IndexType::get(context), 0);
  Attribute one = IntegerAttr::get(IndexType::get(context), 1);
  SmallVector<OpFoldResult> initStrides(initRank, one);
  for (AffineExpr dimExpr : partialReductionMap.getResults()) {
    unsigned dim = cast<AffineDimExpr>(dimExpr).getPosition();
    if (reductionDims.contains(dim)) {
      initOffsets.push_back(zero);
    } else {
      initOffsets.push_back(offsets[dim]);
    }
    initSizes.push_back(sizes[dim]);
  }
  SmallVector<int64_t> resultShape;
  std::tie(resultShape, std::ignore) = decomposeMixedValues(initSizes);
  return {resultShape, initOffsets, initSizes, initStrides};
}

/// Return the result shape, offsets, sizes and strides of the slice of the
/// `initValue` to use as destination of the partial reduction op generated with
/// outer parallel strategy.
static InitSliceInfo getInitSliceInfoForOuterParallel(
    MLIRContext *context, ArrayRef<OpFoldResult> offsets,
    ArrayRef<OpFoldResult> sizes, const SetVector<unsigned> &reductionDims,
    ArrayRef<OpFoldResult> splitReductionIvs, AffineMap partialReductionMap) {
  int64_t initRank = partialReductionMap.getNumResults();
  SmallVector<OpFoldResult> initOffsets, initSizes;
  Attribute one = IntegerAttr::get(IndexType::get(context), 1);
  SmallVector<OpFoldResult> initStrides(initRank, one);
  SmallVector<OpFoldResult> resultShape;
  for (AffineExpr dimExpr : partialReductionMap.getResults()) {
    unsigned dim = cast<AffineDimExpr>(dimExpr).getPosition();
    if (std::optional<unsigned> dimPos = getPositionIn(reductionDims, dim)) {
      initOffsets.push_back(splitReductionIvs[dimPos.value()]);
      initSizes.push_back(one);
    } else {
      initOffsets.push_back(offsets[dim]);
      initSizes.push_back(sizes[dim]);
      resultShape.push_back(sizes[dim]);
    }
  }
  SmallVector<int64_t> staticShapes;
  std::tie(staticShapes, std::ignore) = decomposeMixedValues(resultShape);
  return {staticShapes, initOffsets, initSizes, initStrides};
}

/// Return the result shape, offsets, sizes and strides of the slice of the
/// `initValue` to use as destination of the partial reduction op.
static InitSliceInfo getInitSliceInfo(MLIRContext *context,
                                      ReductionTilingStrategy strategy,
                                      ArrayRef<OpFoldResult> offsets,
                                      ArrayRef<OpFoldResult> sizes,
                                      const SetVector<unsigned> &reductionDims,
                                      ArrayRef<OpFoldResult> splitReductionIvs,
                                      AffineMap partialReductionMap) {
  if (strategy == ReductionTilingStrategy::PartialReductionOuterReduction) {
    return getInitSliceInfoForOuterReduction(context, offsets, sizes,
                                             reductionDims, splitReductionIvs,
                                             partialReductionMap);
  }
  assert(strategy == ReductionTilingStrategy::PartialReductionOuterParallel &&
         "unexpected ReductionTilingStrategy");
  return getInitSliceInfoForOuterParallel(context, offsets, sizes,
                                          reductionDims, splitReductionIvs,
                                          partialReductionMap);
}

/// External model implementation of PartialReductionInterface for
/// LinalgOps.
template <typename LinalgOpTy>
struct LinalgOpPartialReductionInterface
    : public PartialReductionOpInterface::ExternalModel<
          LinalgOpPartialReductionInterface<LinalgOpTy>, LinalgOpTy> {
  FailureOr<SmallVector<Value>> generateInitialTensorForPartialReduction(
      Operation *op, OpBuilder &b, Location loc, ArrayRef<OpFoldResult> sizes,
      const SetVector<unsigned> &reductionDims) const {
    auto linalgOp = cast<LinalgOp>(op);

    OpBuilder::InsertionGuard guard(b);
    if (linalgOp.hasPureBufferSemantics())
      return op->emitOpError("expected operation to have tensor semantics");

    SmallVector<AffineMap> partialResultMaps =
        getPartialResultAffineMaps(linalgOp, reductionDims);

    SmallVector<Value> inits;
    for (auto [initIdx, result, partialMap] :
         llvm::enumerate(linalgOp->getResults(), partialResultMaps)) {
      SmallVector<Operation *, 4> combinerOps;
      if (!matchReduction(linalgOp.getRegionOutputArgs(), initIdx,
                          combinerOps) ||
          combinerOps.size() != 1)
        return op->emitOpError("Failed to anaysis the reduction operation.");

      Operation *reductionOp = combinerOps[0];
      std::optional<TypedAttr> identity = arith::getNeutralElement(reductionOp);
      if (!identity.has_value())
        return op->emitOpError(
            "Failed to get an identity value for the reduction operation.");

      // Append the new partial result dimensions.
      SmallVector<OpFoldResult> partialResultShape;
      for (AffineExpr dimExpr : partialMap.getResults()) {
        auto dim = cast<AffineDimExpr>(dimExpr);
        partialResultShape.push_back(sizes[dim.getPosition()]);
      }

      Type elType = getElementTypeOrSelf(result.getType());
      Value emptyTensor =
          tensor::EmptyOp::create(b, loc, partialResultShape, elType);
      Value constantOp = arith::ConstantOp::create(b, loc, *identity);
      auto identityTensor =
          linalg::FillOp::create(b, loc, constantOp, emptyTensor);
      inits.push_back(identityTensor.getResult(0));
    }

    return inits;
  }

  FailureOr<TilingResult>
  tileToPartialReduction(Operation *op, OpBuilder &b, Location loc,
                         ReductionTilingStrategy tilingStrategy,
                         ValueRange init, ArrayRef<OpFoldResult> offsets,
                         ArrayRef<OpFoldResult> sizes,
                         const SetVector<unsigned> &reductionDims,
                         ArrayRef<OpFoldResult> splitReductionIvs) const {
    OpBuilder::InsertionGuard guard(b);
    auto linalgOp = cast<LinalgOp>(op);

    SmallVector<AffineMap> partialReductionMaps =
        getPartialResultAffineMaps(linalgOp, reductionDims);

    // Step 1. Extend init maps to have reduction dimension dims, since we
    // are converting them to parallel dimensions.
    SmallVector<AffineMap> newInitMaps;
    if (tilingStrategy ==
        ReductionTilingStrategy::PartialReductionOuterReduction) {
      newInitMaps = llvm::to_vector(partialReductionMaps);
    } else {
      newInitMaps = llvm::map_to_vector(
          linalgOp.getDpsInitsMutable(), [&](OpOperand &opOperand) {
            return linalgOp.getMatchingIndexingMap(&opOperand);
          });
    }

    // Step 2a: Extract a slice of the input operands.
    SmallVector<Value> tiledInputs = makeTiledShapes(
        b, loc, linalgOp, linalgOp.getDpsInputs(), offsets, sizes, {}, true);
    SmallVector<Operation *> generatedSlices = llvm::map_to_vector(
        llvm::make_filter_range(
            tiledInputs, [](Value v) -> bool { return v.getDefiningOp(); }),
        [](Value v) -> Operation * { return v.getDefiningOp(); });

    // Step 2b: Extract a slice of the init operands.
    SmallVector<Value, 1> tiledInits;
    for (auto [partialReductionMap, valueToTile] :
         llvm::zip_equal(partialReductionMaps, init)) {
      InitSliceInfo sliceInfo = getInitSliceInfo(
          b.getContext(), tilingStrategy, offsets, sizes, reductionDims,
          splitReductionIvs, partialReductionMap);
      auto valueToTileType = cast<RankedTensorType>(valueToTile.getType());
      RankedTensorType sliceResultType = RankedTensorType::get(
          sliceInfo.resultShape, valueToTileType.getElementType(),
          valueToTileType.getEncoding());
      auto sliceOp = tensor::ExtractSliceOp::create(
          b, loc, sliceResultType, valueToTile, sliceInfo.offsets,
          sliceInfo.sizes, sliceInfo.strides);
      tiledInits.push_back(sliceOp.getResult());
      generatedSlices.push_back(sliceOp);
    }

    // Update the indexing maps.
    SmallVector<AffineMap> newMaps = linalgOp.getIndexingMapsArray();
    for (auto [initOperand, newInitMap] :
         llvm::zip_equal(linalgOp.getDpsInitsMutable(), newInitMaps)) {
      int mapIdx = linalgOp.getIndexingMapIndex(&initOperand);
      newMaps[mapIdx] = newInitMap;
    }

    // Step 3. Change the reduction dim iterator types.
    SmallVector<utils::IteratorType> newIteratorTypes =
        linalgOp.getIteratorTypesArray();
    if (tilingStrategy ==
        ReductionTilingStrategy::PartialReductionOuterReduction) {
      for (int dim : reductionDims)
        newIteratorTypes[dim] = utils::IteratorType::parallel;
    }

    // Step 4. Create the new generic op.
    Operation *partialReductionOp;
    auto resultTypes = ValueRange(tiledInits).getTypes();
    if (tilingStrategy ==
        ReductionTilingStrategy::PartialReductionOuterReduction) {
      auto genericOp = GenericOp::create(b, loc, resultTypes, tiledInputs,
                                         tiledInits, newMaps, newIteratorTypes);
      IRMapping mapping;
      op->getRegion(0).cloneInto(&genericOp.getRegion(),
                                 genericOp.getRegion().begin(), mapping);
      partialReductionOp = genericOp.getOperation();
    } else {
      SmallVector<Value> operands = std::move(tiledInputs);
      llvm::append_range(operands, tiledInits);
      partialReductionOp = mlir::clone(b, op, resultTypes, operands);
    }
    return TilingResult{
        {partialReductionOp},
        llvm::map_to_vector(partialReductionOp->getResults(),
                            [](OpResult r) -> Value { return r; }),
        generatedSlices};
  }

  FailureOr<MergeResult>
  mergeReductions(Operation *op, OpBuilder &b, Location loc,
                  ValueRange partialReduce,
                  const SetVector<unsigned> &reductionDims) const {
    auto linalgOp = cast<LinalgOp>(op);
    SmallVector<AffineMap> partialReductionMaps =
        getPartialResultAffineMaps(linalgOp, reductionDims);

    // Permute the reduction dims as permuted by the partial result map.
    SmallVector<Operation *> mergeOperations;
    SmallVector<Value> replacements;
    for (auto [idx, init, partialResult, partialMap] : llvm::enumerate(
             linalgOp.getDpsInits(), partialReduce, partialReductionMaps)) {
      unsigned initIdx = idx;
      // linalg.reduce's iteration space is the tiled result's iteration space
      // (and not the tiled operation's iteration space). To account for this,
      // permute the reduction dimensions based on the partial result map of the
      // tiled result.
      SmallVector<int64_t> partialReductionDims;
      for (auto [resultNum, dimExpr] :
           llvm::enumerate(partialMap.getResults())) {
        unsigned dim = cast<AffineDimExpr>(dimExpr).getPosition();
        if (llvm::is_contained(reductionDims, dim)) {
          partialReductionDims.push_back(resultNum);
        }
      }

      auto reduction = linalg::ReduceOp::create(
          b, loc, partialResult, init, partialReductionDims,
          [&linalgOp, &initIdx](OpBuilder &b, Location loc, ValueRange inputs) {
            // Get the combiner op.
            SmallVector<Operation *, 4> combinerOps;
            matchReduction(linalgOp.getRegionOutputArgs(), initIdx,
                           combinerOps);
            Operation *clonedReductionOp = b.clone(*combinerOps[0]);
            // Combine the input at idx and output at numInits + idx.
            clonedReductionOp->setOperand(0, inputs[0]);
            clonedReductionOp->setOperand(1, inputs[1]);
            linalg::YieldOp::create(b, loc, clonedReductionOp->getResult(0));
          });

      mergeOperations.push_back(reduction);
      replacements.push_back(reduction->getResult(0));
    }

    return MergeResult{mergeOperations, replacements};
  }

  LogicalResult getPartialResultTilePosition(
      Operation *op, OpBuilder &b, unsigned resultNumber,
      ReductionTilingStrategy tilingStrategy, ArrayRef<OpFoldResult> offsets,
      ArrayRef<OpFoldResult> sizes, const SetVector<unsigned> &reductionDims,
      ArrayRef<OpFoldResult> splitReductionIvs,
      SmallVector<OpFoldResult> &resultOffsets,
      SmallVector<OpFoldResult> &resultSizes) const {
    auto linalgOp = cast<LinalgOp>(op);
    SmallVector<AffineMap> partialReductionMaps =
        getPartialResultAffineMaps(linalgOp, reductionDims);
    InitSliceInfo sliceInfo = getInitSliceInfo(
        b.getContext(), tilingStrategy, offsets, sizes, reductionDims,
        splitReductionIvs, partialReductionMaps[resultNumber]);
    std::swap(resultOffsets, sliceInfo.offsets);
    std::swap(resultSizes, sliceInfo.sizes);

    return success();
  }
};

template <typename OpTy>
static SmallVector<Range> getPackUnPackIterationDomain(OpTy op,
                                                       OpBuilder &builder) {
  static_assert(llvm::is_one_of<OpTy, PackOp, UnPackOp>::value,
                "applies to only pack or unpack operations");
  OpBuilder::InsertionGuard g(builder);
  int64_t rank = (std::is_same<OpTy, PackOp>::value) ? op.getSourceRank()
                                                     : op.getDestRank();
  OpFoldResult zero = builder.getIndexAttr(0);
  OpFoldResult one = builder.getIndexAttr(1);
  ReifiedRankedShapedTypeDims resultShape;
  (void)reifyResultShapes(builder, op, resultShape);
  SmallVector<Range> loopBounds(rank);
  for (auto dim : llvm::seq<int64_t>(0, rank)) {
    loopBounds[dim].offset = zero;
    loopBounds[dim].stride = one;
    loopBounds[dim].size = resultShape[0][dim];
  }
  return loopBounds;
}

static void applyPermToRange(SmallVector<OpFoldResult> &offsets,
                             SmallVector<OpFoldResult> &sizes,
                             ArrayRef<int64_t> permutation) {
  if (permutation.empty())
    return;
  applyPermutationToVector<OpFoldResult>(offsets, permutation);
  applyPermutationToVector<OpFoldResult>(sizes, permutation);
}

struct PackOpTiling
    : public TilingInterface::ExternalModel<PackOpTiling, linalg::PackOp> {

  SmallVector<utils::IteratorType> getLoopIteratorTypes(Operation *op) const {
    // Note that here we only consider untiled dimensions and outer tiled data
    // dimensions, the inner tiled data dimensions are materialized when
    // building the body of the operation.
    auto packOp = cast<PackOp>(op);
    SmallVector<utils::IteratorType> iteratorTypes(
        packOp.getSourceRank(), utils::IteratorType::parallel);
    return iteratorTypes;
  }

  SmallVector<Range> getIterationDomain(Operation *op, OpBuilder &b) const {
    return getPackUnPackIterationDomain<PackOp>(cast<PackOp>(op), b);
  }

  FailureOr<TilingResult>
  getTiledImplementation(Operation *op, OpBuilder &b,
                         ArrayRef<OpFoldResult> offsets,
                         ArrayRef<OpFoldResult> sizes) const {
    auto packOp = cast<PackOp>(op);
    Location loc = packOp.getLoc();

    // The tiling is applied on interchanged dimensions. We have to undo the
    // interchange to map sizes and offsets to the original input.
    int64_t inputRank = packOp.getSourceRank();
    SmallVector<OpFoldResult> origOffsets(offsets);
    SmallVector<OpFoldResult> origSizes(sizes);
    applyPermToRange(origOffsets, origSizes,
                     invertPermutationVector(packOp.getOuterDimsPerm()));

    DenseMap<int64_t, OpFoldResult> dimAndTileMapping =
        packOp.getDimAndTileMapping();
    SmallVector<OpFoldResult> srcDimValues =
        tensor::getMixedSizes(b, loc, packOp.getSource());
    SmallVector<OpFoldResult> inputIndices, inputSizes;
    for (auto dim : llvm::seq<int64_t>(0, inputRank)) {
      using AV = affine::AffineValueExpr;
      affine::AffineBuilder ab(b, loc);
      AffineExpr dim0, dim1, sym;
      bindDims(b.getContext(), dim0, dim1);
      bindSymbols(b.getContext(), sym);
      if (dimAndTileMapping.count(dim)) {
        // If the data dimension is tiled, the i-th index is the product of
        // offset_i and tile_i, and the i-th size is the product of sizes_i and
        // tile_i.
        auto avOffset = AV(dim0).bind(origOffsets[dim]);
        auto avSize = AV(dim0).bind(origSizes[dim]);
        auto avTileSize = AV(sym).bind(dimAndTileMapping[dim]);
        inputIndices.push_back(ab.mul(avOffset, avTileSize));
        inputSizes.push_back(ab.mul(avSize, avTileSize));
      } else {
        inputIndices.push_back(origOffsets[dim]);
        inputSizes.push_back(origSizes[dim]);
      }

      // Limit the size of the input operand for incomplete tiles.
      if (packOp.getPaddingValue()) {
        OpFoldResult dimSize = srcDimValues[dim];
        auto avDimSize = AV(dim0).bind(dimSize);
        auto avInputIdx = AV(dim1).bind(inputIndices.back());
        inputSizes.back() =
            ab.min({inputSizes.back(), ab.sub(avDimSize, avInputIdx)});
      }
    }

    auto oneAttr = b.getI64IntegerAttr(1);
    SmallVector<OpFoldResult> strides(inputRank, oneAttr);

    SmallVector<Value> tiledOperands;
    auto sourceSlice = tensor::ExtractSliceOp::create(
        b, loc, packOp.getSource(), inputIndices, inputSizes, strides);
    tiledOperands.push_back(sourceSlice);

    SmallVector<OpFoldResult> outputOffsets, outputSizes;
    if (failed(getResultTilePosition(op, b, 0, offsets, sizes, outputOffsets,
                                     outputSizes)))
      return {};

    strides.append(packOp.getDestRank() - inputRank, oneAttr);
    auto outSlice = tensor::ExtractSliceOp::create(
        b, loc, packOp.getDest(), outputOffsets, outputSizes, strides);
    tiledOperands.push_back(outSlice);

    if (auto val = packOp.getPaddingValue())
      tiledOperands.push_back(val);
    for (auto tile : packOp.getInnerTiles())
      tiledOperands.push_back(tile);

    Operation *tiledPackOp = PackOp::create(
        b, loc, TypeRange{outSlice.getType()}, tiledOperands, op->getAttrs());

    return TilingResult{
        {tiledPackOp},
        SmallVector<Value>(tiledPackOp->getResults()),
        llvm::to_vector(ArrayRef<Operation *>{sourceSlice, outSlice})};
  }

  LogicalResult
  getResultTilePosition(Operation *op, OpBuilder &b, unsigned resultNumber,
                        ArrayRef<OpFoldResult> offsets,
                        ArrayRef<OpFoldResult> sizes,
                        SmallVector<OpFoldResult> &resultOffsets,
                        SmallVector<OpFoldResult> &resultSizes) const {
    // The iteration domain is over outer dimensions of packed layout. In this
    // context, the outer dimensions of `resultOffsets` are `offsets`. The
    // inner dimensions of `resultOffsets` are zeros because tiling is not
    // applied to them.
    auto packOp = cast<PackOp>(op);
    int64_t inputRank = packOp.getSourceRank();
    int64_t outputRank = packOp.getDestRank();
    auto zeroAttr = b.getI64IntegerAttr(0);
    resultOffsets.assign(offsets.begin(), offsets.end());
    resultOffsets.append(outputRank - inputRank, zeroAttr);

    ReifiedRankedShapedTypeDims outputShape;
    (void)reifyResultShapes(b, packOp, outputShape);
    resultSizes.assign(sizes.begin(), sizes.end());
    for (auto dataTileDim : llvm::seq<unsigned>(inputRank, outputRank))
      resultSizes.push_back(outputShape[0][dataTileDim]);

    return success();
  }

  FailureOr<TilingResult>
  generateResultTileValue(Operation *op, OpBuilder &b, unsigned resultNumber,
                          ArrayRef<OpFoldResult> offsets,
                          ArrayRef<OpFoldResult> sizes) const {
    auto packOp = cast<PackOp>(op);
    int64_t numTiles = packOp.getInnerDimsPos().size();

    // tensor.pack op is fusible (as a producer) only if full inner tiles are
    // iterated or inner dims are not tiled. Otherwise, it will generate a
    // sequence of non-trivial ops (for partial tiles).
    for (auto offset : offsets.take_back(numTiles))
      if (!isZeroInteger(offset))
        return failure();

    for (auto iter :
         llvm::zip_equal(packOp.getMixedTiles(), sizes.take_back(numTiles)))
      if (!isEqualConstantIntOrValue(std::get<0>(iter), std::get<1>(iter)))
        return failure();

    FailureOr<TilingResult> tilingResult = getTiledImplementation(
        op, b, offsets.drop_back(numTiles), sizes.drop_back(numTiles));
    if (failed(tilingResult))
      return failure();
    return tilingResult.value();
  }

  /// Method to return the position of iteration domain tile computed by the
  /// tiled operation. In current `tensor.pack` context, the `resultOffsets` and
  /// `resultSizes` only cover outer dimensions.
  LogicalResult getIterationDomainTileFromOperandTiles(
      Operation *op, OpBuilder &b, ArrayRef<unsigned> operandNumbers,
      ArrayRef<SmallVector<OpFoldResult>> allOffsets,
      ArrayRef<SmallVector<OpFoldResult>> allSizes,
      SmallVectorImpl<OpFoldResult> &resultOffsets,
      SmallVectorImpl<OpFoldResult> &resultSizes) const {
    if (operandNumbers.size() != 1 || operandNumbers[0] != 0) {
      LLVM_DEBUG(
          { llvm::dbgs() << "unsupported operands for consumer fusion"; });
      return failure();
    }

    ArrayRef<OpFoldResult> offsets(allOffsets[0]);
    ArrayRef<OpFoldResult> sizes(allSizes[0]);
    auto packOp = cast<PackOp>(op);
    Location loc = packOp.getLoc();
    SmallVector<OpFoldResult> outerDimOffsets, outerDimSizes;
    DenseMap<int64_t, OpFoldResult> dimAndTileMapping =
        packOp.getDimAndTileMapping();
    SmallVector<int64_t> outerShapeWithoutTranspose(
        packOp.getDestType().getShape().take_front(packOp.getSourceRank()));
    if (!packOp.getOuterDimsPerm().empty()) {
      applyPermutationToVector(
          outerShapeWithoutTranspose,
          invertPermutationVector(packOp.getOuterDimsPerm()));
    }
    for (auto dim : llvm::seq<int64_t>(packOp.getSourceRank())) {
      if (dimAndTileMapping.count(dim)) {
        FailureOr<int64_t> cstTileSize =
            ValueBoundsConstraintSet::computeConstantBound(
                presburger::BoundType::UB, sizes[dim],
                /*stopCondition=*/nullptr, /*closedUB=*/true);
        std::optional<int64_t> cstInnerSize =
            getConstantIntValue(dimAndTileMapping[dim]);

        // If a dimension is not tiled, it is always valid to fuse the pack op,
        // even if the op has padding semantics. Because it always generates a
<<<<<<< HEAD
        // full slice along the dimension.
        // TODO: It could be untiled if the `srcDimSize` is dynamic. It is a
        // hard check to determine if a dimension is tiled or not.
        int64_t srcDimSize = packOp.getSourceType().getDimSize(dim);
        int64_t destDimSize = packOp.getDestType().getDimSize(dim);
        bool isTiled = failed(cstTileSize) ||
                       ShapedType::isDynamic(srcDimSize) ||
                       cstTileSize.value() != srcDimSize;
=======
        // full slice along the dimension. The tile sizes are for unpacked
        // domain, i.e., `srcDimSize`, so `tileSize < srcDimSize` means that the
        // dimension is tiled.
        // TODO: It could be untiled if the `srcDimSize` is dynamic. It is a
        // hard check to determine if a dimension is tiled or not.
        int64_t srcDimSize = packOp.getSourceType().getDimSize(dim);
        int64_t destDimSize = outerShapeWithoutTranspose[dim];
        bool isTiled = failed(cstTileSize) ||
                       ShapedType::isDynamic(srcDimSize) ||
                       cstTileSize.value() < srcDimSize;
>>>>>>> e38f98f5
        if (!isTiled) {
          outerDimOffsets.push_back(offsets[dim]);
          if (ShapedType::isStatic(destDimSize)) {
            outerDimSizes.push_back(b.getIndexAttr(destDimSize));
          } else {
            outerDimSizes.push_back(
                b.createOrFold<tensor::DimOp>(loc, packOp.getDest(), dim));
          }
          continue;
        }

        // If the dimension needs padding, it is not supported because there are
        // iterations that only write padding values to the whole tile. The
        // consumer fusion is driven by the source, so it is not possible to map
        // an empty slice to the tile.
        bool needExtraPadding =
            ShapedType::isDynamic(destDimSize) || !cstInnerSize ||
            destDimSize * cstInnerSize.value() != srcDimSize;
        // Prioritize the case that the op already says that it does not need
        // padding.
        if (!packOp.getPaddingValue())
          needExtraPadding = false;
        if (needExtraPadding)
          return failure();

        // Currently fusing `packOp` as consumer only expects perfect tiling
        // scenario because even if without padding semantic, the `packOp` may
        // also yield incomplete tiles. E.g. tensor<30xf32> -> tensor<5x6xf32>,
        // where the `tileSize` from operand of `packOp` is 5, which is not
        // exactly divided by `innerTile`(=6) of `packOp`. As the result:
        // 1. the first slice is extracted from (0) to (4) and inserted into
        // (0,0)~(0,4) at first row.
        // 2. the second slice is extracted from (5) to (9) and SHOULD BE
        // respectively inserted into two rows with different length, including
        // first row: (0,5) and second row (1,0)~(1,3). It is hard to coordinate
        // them, thus adding below constraint to bypass them temporarily. In
        // another word, we can only support tiling with consumer if the tile
        // size for the producer is a multiple of the inner tile size for the
        // packed dimensions at this moment.
        if ((failed(cstTileSize) || !cstInnerSize ||
             *cstTileSize % *cstInnerSize != 0))
          return failure();

        using AV = affine::AffineValueExpr;
        affine::AffineBuilder ab(b, loc);
        AffineExpr dim0, sym;
        bindDims(b.getContext(), dim0);
        bindSymbols(b.getContext(), sym);
        auto avOffset = AV(dim0).bind(offsets[dim]);
        auto avSize = AV(dim0).bind(sizes[dim]);
        auto avTileSize = AV(sym).bind(dimAndTileMapping[dim]);
        outerDimOffsets.push_back(ab.floor(avOffset, avTileSize));
        outerDimSizes.push_back(ab.ceil(avSize, avTileSize));
      } else {
        outerDimOffsets.push_back(offsets[dim]);
        outerDimSizes.push_back(sizes[dim]);
      }
    }
    applyPermToRange(outerDimOffsets, outerDimSizes, packOp.getOuterDimsPerm());
    resultOffsets = outerDimOffsets;
    resultSizes = outerDimSizes;
    return success();
  }

  /// Method to return the tiled implementation of tensor.pack as a consumer.
  FailureOr<TilingResult> getTiledImplementationFromOperandTiles(
      Operation *op, OpBuilder &b, ArrayRef<unsigned> operandNumbers,
      ArrayRef<SmallVector<OpFoldResult>> allOffsets,
      ArrayRef<SmallVector<OpFoldResult>> allSizes) const {
    if (operandNumbers.size() != 1 || operandNumbers[0] != 0) {
      LLVM_DEBUG(
          { llvm ::dbgs() << "unhandled operands for consumer fusion"; });
      return failure();
    }

    ArrayRef<OpFoldResult> offsets(allOffsets[0]);
    ArrayRef<OpFoldResult> sizes(allSizes[0]);

    auto packOp = cast<PackOp>(op);
    Location loc = packOp.getLoc();

    int64_t inputRank = packOp.getSourceRank();
    auto oneAttr = b.getI64IntegerAttr(1);
    SmallVector<OpFoldResult> strides(inputRank, oneAttr);

    SmallVector<Value> tiledOperands;
    auto sourceSlice = tensor::ExtractSliceOp::create(
        b, loc, packOp.getSource(), offsets, sizes, strides);
    tiledOperands.push_back(sourceSlice);

    SmallVector<OpFoldResult> outerDimOffsets, outerDimSizes;
    if (failed(getIterationDomainTileFromOperandTiles(
            op, b, operandNumbers, allOffsets, allSizes, outerDimOffsets,
            outerDimSizes)))
      return failure();

    SmallVector<OpFoldResult> outputOffsets, outputSizes;
    if (failed(getResultTilePosition(op, b, 0, outerDimOffsets, outerDimSizes,
                                     outputOffsets, outputSizes)))
      return failure();

    strides.append(packOp.getDestRank() - inputRank, oneAttr);
    auto outSlice = tensor::ExtractSliceOp::create(
        b, loc, packOp.getDest(), outputOffsets, outputSizes, strides);
    tiledOperands.push_back(outSlice);

    if (auto val = packOp.getPaddingValue())
      tiledOperands.push_back(val);
    for (auto tile : packOp.getInnerTiles())
      tiledOperands.push_back(tile);

    Operation *tiledPackOp = PackOp::create(
        b, loc, TypeRange{outSlice.getType()}, tiledOperands, op->getAttrs());

    return TilingResult{
        {tiledPackOp},
        SmallVector<Value>(tiledPackOp->getResults()),
        llvm::to_vector(ArrayRef<Operation *>{sourceSlice, outSlice})};
  }
};

struct UnpackTileDimInfo {
  bool isAlignedToInnerTileSize;
  OpFoldResult sourceOffset;
  OpFoldResult sourceSize;
  OpFoldResult resultOffset;
  OpFoldResult destExpandedSize;
};

/// Returns the needed information for tiling unpack op on `tileDim` with given
/// `tileOffset` and `tileSize`. For more details, see the comment of the
/// `getTiledImplementation`.
static UnpackTileDimInfo getUnpackTileDimInfo(OpBuilder &b, UnPackOp unpackOp,
                                              int64_t tileDim,
                                              OpFoldResult tileOffset,
                                              OpFoldResult tileSize) {
  UnpackTileDimInfo info;
  Attribute zeroAttr = b.getIndexAttr(0);
  Attribute oneAttr = b.getIndexAttr(1);
  DenseMap<int64_t, OpFoldResult> dimAndTileMapping =
      unpackOp.getDimAndTileMapping();
  // The dimension is not one of packed data dimension.
  if (!dimAndTileMapping.count(tileDim)) {
    info.isAlignedToInnerTileSize = true;
    info.sourceOffset = tileOffset;
    info.sourceSize = tileSize;
    info.resultOffset = zeroAttr;
    info.destExpandedSize = tileSize;
    return info;
  }

  Location loc = unpackOp.getLoc();
  using AV = affine::AffineValueExpr;
  affine::AffineBuilder ab(b, loc);
  AffineExpr dim0, dim1, sym0;
  bindDims(b.getContext(), dim0, dim1);
  bindSymbols(b.getContext(), sym0);

  OpFoldResult innerTileSize = dimAndTileMapping[tileDim];

  info.isAlignedToInnerTileSize = false;
  FailureOr<int64_t> cstSize = ValueBoundsConstraintSet::computeConstantBound(
      presburger::BoundType::UB, tileSize,
      /*stopCondition=*/nullptr, /*closedUB=*/true);
  std::optional<int64_t> cstInnerSize = getConstantIntValue(innerTileSize);
  if (!failed(cstSize) && cstInnerSize) {
    if (*cstSize % *cstInnerSize == 0)
      info.isAlignedToInnerTileSize = true;

    // If the tiling size equals to the inner tiling size, the outer dims are
    // always 1.
    if (*cstInnerSize == *cstSize) {
      auto lhs = AV(dim0).bind(tileOffset);
      auto rhs = AV(dim1).bind(innerTileSize);
      info.sourceOffset = ab.floor(lhs, rhs);
      info.sourceSize = oneAttr;
      info.resultOffset = zeroAttr;
      info.destExpandedSize = tileSize;
      return info;
    }
  }

  if (info.isAlignedToInnerTileSize) {
    info.sourceOffset =
        ab.floor(AV(dim0).bind(tileOffset), AV(dim1).bind(innerTileSize));
    info.resultOffset = zeroAttr;
    info.destExpandedSize = tileSize;

    // The ceilDiv is needed here because there could be incomplete tile even
    // it is perfect tiling cases. E.g.,
    //   %0 = unpack tensor<33x2xf32> into tensor<64xf32>
    // If the tiling size is 32, there will be 3 tiles. Two of them have
    // size=32; one of them have size=2. The size is represented using
    // affine_min op; we need ceilDiv.
    info.sourceSize =
        ab.ceil(AV(dim0).bind(tileSize), AV(dim1).bind(innerTileSize));
    return info;
  }

  affine::DivModValue firstCoord = affine::getDivMod(
      b, loc, getValueOrCreateConstantIndexOp(b, loc, tileOffset),
      getValueOrCreateConstantIndexOp(b, loc, innerTileSize));
  OpFoldResult tileExclusiveBound =
      ab.add(AV(dim0).bind(tileOffset), AV(dim1).bind(tileSize));
  affine::DivModValue lastCoord = affine::getDivMod(
      b, loc,
      getValueOrCreateConstantIndexOp(
          b, loc,
          ab.sub(AV(dim0).bind(tileExclusiveBound), AV(dim1).bind(oneAttr))),
      getValueOrCreateConstantIndexOp(b, loc, innerTileSize));

  OpFoldResult lengthMinusOne = ab.sub(AV(dim0).bind(lastCoord.quotient),
                                       AV(dim1).bind(firstCoord.quotient));
  info.sourceSize =
      ab.add(AV(dim0).bind(lengthMinusOne), AV(dim1).bind(oneAttr));
  info.sourceOffset = firstCoord.quotient;
  info.resultOffset = firstCoord.remainder;
  // Do not create an Affine ops for expanded size because the affine op is too
  // complicated which would trigger an issue in affine ops simplification.
  info.destExpandedSize = b.createOrFold<arith::MulIOp>(
      loc, getValueOrCreateConstantIndexOp(b, loc, info.sourceSize),
      getValueOrCreateConstantIndexOp(b, loc, innerTileSize));
  return info;
}

struct UnPackOpTiling
    : public TilingInterface::ExternalModel<UnPackOpTiling, linalg::UnPackOp> {

  SmallVector<utils::IteratorType> getLoopIteratorTypes(Operation *op) const {
    auto unpackOp = cast<UnPackOp>(op);
    SmallVector<utils::IteratorType> iteratorTypes(
        unpackOp.getDestRank(), utils::IteratorType::parallel);
    return iteratorTypes;
  }

  SmallVector<Range> getIterationDomain(Operation *op, OpBuilder &b) const {
    return getPackUnPackIterationDomain<UnPackOp>(cast<UnPackOp>(op), b);
  }

  /// There are two cases in tiling unpack ops. If the tiling size is aligned to
  /// the inner tile size, the corresponding tiles of source are all complete.
  /// Otherwise, there are in-complete tiles. We will need to expand the slice
  /// of source for getting complete tiles. The tiled unpack op unpacks more
  /// data from source, so We'll need an extract_slice op to shift and truncate
  /// the output.
  /// Take Nn_to_N as an example. Say that N=32, n=8, and tiling_size=15. The
  /// coordinates of second tile (i.e., result[15..31]) are
  /// [(1, 7), (2, 0,), (2, 1) ... (3, 6), (3, 7)]. The first row and the last
  /// row are incomplete tiles. To represent the unpack op, we have to complete
  /// the rows. I.e., the input coordinates would start with (1, 0); end with
  /// (3, 7). In this context, the tiled unpack produces a (3 * n) elements
  /// because there are 3 rows in total. Follow by a tensor.extract_slice op, we
  /// can get the actual result.
  FailureOr<TilingResult>
  getTiledImplementation(Operation *op, OpBuilder &b,
                         ArrayRef<OpFoldResult> offsets,
                         ArrayRef<OpFoldResult> sizes) const {
    auto unpackOp = cast<UnPackOp>(op);
    int64_t srcRank = unpackOp.getSourceRank();
    int64_t destRank = unpackOp.getDestRank();
    int64_t numInnerTiles = srcRank - destRank;
    Location loc = unpackOp.getLoc();

    // The perfect tiling case indicates that the tiling sizes are multiple of
    // inner_tile_size. In this context, no extra data is needed when
    // representing the tiled unpack op.
    bool isPerfectTilingCase = true;
    Attribute oneAttr = b.getIndexAttr(1);
    SmallVector<OpFoldResult> sliceSrcStrides(destRank, oneAttr);
    SmallVector<OpFoldResult> sliceSrcIndices, sliceSrcSizes;
    SmallVector<OpFoldResult> destExpandedSizes, resultOffsetsFromDest;
    for (auto dim : llvm::seq<int64_t>(0, destRank)) {
      UnpackTileDimInfo info =
          getUnpackTileDimInfo(b, unpackOp, dim, offsets[dim], sizes[dim]);
      if (!info.isAlignedToInnerTileSize)
        isPerfectTilingCase = false;
      sliceSrcIndices.push_back(info.sourceOffset);
      sliceSrcSizes.push_back(info.sourceSize);
      destExpandedSizes.push_back(info.destExpandedSize);
      resultOffsetsFromDest.push_back(info.resultOffset);
    }

    // The tiling is applied on destination dimensions. We have to apply the
    // interchange on source dimensions if outer_dims_perm is set.
    applyPermToRange(sliceSrcIndices, sliceSrcSizes,
                     unpackOp.getOuterDimsPerm());
    Attribute zeroAttr = b.getIndexAttr(0);
    sliceSrcIndices.append(numInnerTiles, zeroAttr);
    sliceSrcSizes.append(unpackOp.getMixedTiles());
    sliceSrcStrides.append(numInnerTiles, oneAttr);
    SmallVector<Operation *> generatedSlices;
    tensor::ExtractSliceOp sliceSource = tensor::ExtractSliceOp::create(
        b, loc, unpackOp.getSource(), sliceSrcIndices, sliceSrcSizes,
        sliceSrcStrides);
    generatedSlices.push_back(sliceSource);

    SmallVector<OpFoldResult> destStrides(destRank, oneAttr);
    Value sliceDest;
    if (isPerfectTilingCase) {
      auto destSliceOp = tensor::ExtractSliceOp::create(
          b, loc, unpackOp.getDest(), offsets, sizes, destStrides);
      sliceDest = destSliceOp;
      generatedSlices.push_back(destSliceOp);
    } else {
      sliceDest = tensor::EmptyOp::create(
          b, loc, destExpandedSizes, unpackOp.getDestType().getElementType());
    }

    SmallVector<Value> tiledOperands = {sliceSource.getResult(), sliceDest};
    for (auto tile : unpackOp.getInnerTiles())
      tiledOperands.push_back(tile);

    Operation *tiledUnpackOp = UnPackOp::create(
        b, loc, TypeRange{sliceDest.getType()}, tiledOperands, op->getAttrs());

    if (isPerfectTilingCase)
      return TilingResult{{tiledUnpackOp},
                          SmallVector<Value>(tiledUnpackOp->getResults()),
                          generatedSlices};

    auto extractSlice = tensor::ExtractSliceOp::create(
        b, loc, tiledUnpackOp->getResult(0), resultOffsetsFromDest, sizes,
        destStrides);
    return TilingResult{
        {tiledUnpackOp}, {extractSlice.getResult()}, generatedSlices};
  }

  LogicalResult
  getResultTilePosition(Operation *op, OpBuilder &b, unsigned resultNumber,
                        ArrayRef<OpFoldResult> offsets,
                        ArrayRef<OpFoldResult> sizes,
                        SmallVector<OpFoldResult> &resultOffsets,
                        SmallVector<OpFoldResult> &resultSizes) const {
    resultOffsets = llvm::to_vector(offsets);
    resultSizes = llvm::to_vector(sizes);
    return success();
  }

  FailureOr<TilingResult>
  generateResultTileValue(Operation *op, OpBuilder &b, unsigned resultNumber,
                          ArrayRef<OpFoldResult> offsets,
                          ArrayRef<OpFoldResult> sizes) const {
    FailureOr<TilingResult> tilingResult =
        getTiledImplementation(op, b, offsets, sizes);
    if (failed(tilingResult))
      return failure();
    return tilingResult.value();
  }

  /// Method to return the position of iteration domain tile computed by the
  /// tiled operation.
  LogicalResult getIterationDomainTileFromOperandTiles(
      Operation *op, OpBuilder &b, ArrayRef<unsigned> operandNumbers,
      ArrayRef<SmallVector<OpFoldResult>> allOffsets,
      ArrayRef<SmallVector<OpFoldResult>> allSizes,
      SmallVectorImpl<OpFoldResult> &resultOffsets,
      SmallVectorImpl<OpFoldResult> &resultSizes) const {
    if (operandNumbers.size() != 1) {
      LLVM_DEBUG({ llvm::dbgs() << "unable to handle multiple operands"; });
      return failure();
    }
    auto unPackOp = cast<UnPackOp>(op);
    unsigned operandNumber = operandNumbers[0];
    ArrayRef<OpFoldResult> offsets(allOffsets[0]);
    ArrayRef<OpFoldResult> sizes(allSizes[0]);

    // If the operand tile is the dest, then no adjustment is needed.
    if (operandNumber == unPackOp.getDestMutable().getOperandNumber()) {
      resultOffsets = llvm::to_vector(offsets);
      resultSizes = llvm::to_vector(sizes);
      return success();
    }
    Location loc = unPackOp.getLoc();

    int64_t numTiles = unPackOp.getInnerDimsPos().size();
    auto destOffsets = offsets.drop_back(numTiles);
    auto destSizes = sizes.drop_back(numTiles);
    // The tiling is applied on interchanged dimensions. We have to undo the
    // interchange to map sizes and offsets to the original input.
    int64_t outputRank = unPackOp.getDestRank();
    ReifiedRankedShapedTypeDims reifiedReturnShapes;
    if (failed(reifyResultShapes(b, unPackOp, reifiedReturnShapes)))
      return failure();
    SmallVector<OpFoldResult> outputMixedSizes = reifiedReturnShapes.front();
    SmallVector<OpFoldResult> origOffsets(destOffsets);
    SmallVector<OpFoldResult> origSizes(destSizes);
    applyPermToRange(origOffsets, origSizes,
                     invertPermutationVector(unPackOp.getOuterDimsPerm()));

    DenseMap<int64_t, OpFoldResult> dimAndTileMapping =
        unPackOp.getDimAndTileMapping();

    for (auto dim : llvm::seq<int64_t>(0, outputRank)) {
      using AV = affine::AffineValueExpr;
      affine::AffineBuilder ab(b, loc);
      AffineExpr dim0, dim1, sym0;
      bindDims(b.getContext(), dim0, dim1);
      bindSymbols(b.getContext(), sym0);
      if (dimAndTileMapping.count(dim)) {
        // If the data dimension is tiled, the i-th index is the product of
        // offset_i and tile_i, and the i-th size is the product of sizes_i and
        // tile_i. The sizes must be clamped to the sizes of the unpack result.
        auto avOffset = AV(dim0).bind(origOffsets[dim]);
        auto avSize = AV(dim0).bind(origSizes[dim]);
        auto avTileSize = AV(sym0).bind(dimAndTileMapping[dim]);
        auto avResultSize = AV(dim0).bind(outputMixedSizes[dim]);
        resultOffsets.push_back(ab.mul(avOffset, avTileSize));
        auto avResultOffset = AV(dim1).bind(resultOffsets.back());
        resultSizes.push_back(ab.min({ab.mul(avSize, avTileSize),
                                      ab.sub(avResultSize, avResultOffset)}));
      } else {
        resultOffsets.push_back(origOffsets[dim]);
        resultSizes.push_back(origSizes[dim]);
      }
    }
    return success();
  }

  /// Method to return the tiled implementation of tensor.unpack as a consumer.
  FailureOr<TilingResult> getTiledImplementationFromOperandTiles(
      Operation *op, OpBuilder &b, ArrayRef<unsigned> operandNumbers,
      ArrayRef<SmallVector<OpFoldResult>> allOffsets,
      ArrayRef<SmallVector<OpFoldResult>> allSizes) const {
    if (operandNumbers.size() != 1 || operandNumbers[0] != 0) {
      LLVM_DEBUG({ llvm::dbgs() << "unhandled operands for consumer fusion"; });
      return failure();
    }
    auto unPackOp = cast<UnPackOp>(op);
    ArrayRef<OpFoldResult> offsets(allOffsets[0]);
    ArrayRef<OpFoldResult> sizes(allSizes[0]);

    // tensor.unpack op is fusible (as a consumer) only if inner dims are not
    // tiled.
    int64_t numTiles = unPackOp.getInnerDimsPos().size();
    for (auto iter :
         llvm::zip_equal(unPackOp.getMixedTiles(), sizes.take_back(numTiles))) {
      if (!isEqualConstantIntOrValue(std::get<0>(iter), std::get<1>(iter)))
        return failure();
    }

    Location loc = unPackOp.getLoc();

    // Fetch offset/size for creating the slice of the dest operand of
    // unpack op.
    SmallVector<OpFoldResult> outputOffsets, outputSizes;
    if (failed(getIterationDomainTileFromOperandTiles(
            op, b, operandNumbers, allOffsets, allSizes, outputOffsets,
            outputSizes)))
      return failure();

    auto oneAttr = b.getI64IntegerAttr(1);
    int64_t outputRank = unPackOp.getDestRank();
    SmallVector<OpFoldResult> strides(outputRank, oneAttr);

    SmallVector<Value> tiledOperands;
    // Create slice of the dest operand.
    auto extractDestSlice = tensor::ExtractSliceOp::create(
        b, loc, unPackOp.getDest(), outputOffsets, outputSizes, strides);
    tiledOperands.push_back(extractDestSlice);

    strides.append(unPackOp.getSourceRank() - outputRank, oneAttr);
    // Create slice of the source operand.
    auto extractSourceSlice = tensor::ExtractSliceOp::create(
        b, loc, unPackOp.getSource(), offsets, sizes, strides);
    tiledOperands.insert(tiledOperands.begin(), extractSourceSlice);
    for (auto tile : unPackOp.getInnerTiles())
      tiledOperands.push_back(tile);

    // Create tiled unpack op.
    Operation *tiledUnPackOp =
        UnPackOp::create(b, loc, TypeRange{extractDestSlice.getType()},
                         tiledOperands, op->getAttrs());

    return TilingResult{{tiledUnPackOp},
                        SmallVector<Value>(tiledUnPackOp->getResults()),
                        llvm::to_vector(ArrayRef<Operation *>{
                            extractSourceSlice, extractDestSlice})};
  }
};

} // namespace

template <typename OpType>
static void registerOne(MLIRContext *ctx) {
  OpType::template attachInterface<LinalgOpTilingInterface<OpType>>(*ctx);
  OpType::template attachInterface<LinalgOpPartialReductionInterface<OpType>>(
      *ctx);
}

/// Variadic helper function.
template <typename... OpTypes>
static void registerAll(MLIRContext *ctx) {
  (registerOne<OpTypes>(ctx), ...);
}

#define GET_OP_LIST

void mlir::linalg::registerTilingInterfaceExternalModels(
    DialectRegistry &registry) {
  registry.addExtension(+[](MLIRContext *ctx, linalg::LinalgDialect *dialect) {
    registerOne<linalg::GenericOp>(ctx);
    linalg::PackOp::attachInterface<PackOpTiling>(*ctx);
    linalg::UnPackOp::attachInterface<UnPackOpTiling>(*ctx);
    registerAll<
#include "mlir/Dialect/Linalg/IR/LinalgStructuredOps.cpp.inc"
        >(ctx);
  });
}

void mlir::linalg::registerTilingInterfaceExternalModelsForPackUnPackOps(
    DialectRegistry &registry) {
  registry.addExtension(+[](MLIRContext *ctx, LinalgDialect *dialect) {
    linalg::PackOp::attachInterface<PackOpTiling>(*ctx);
    linalg::UnPackOp::attachInterface<UnPackOpTiling>(*ctx);
  });
}<|MERGE_RESOLUTION|>--- conflicted
+++ resolved
@@ -911,16 +911,6 @@
 
         // If a dimension is not tiled, it is always valid to fuse the pack op,
         // even if the op has padding semantics. Because it always generates a
-<<<<<<< HEAD
-        // full slice along the dimension.
-        // TODO: It could be untiled if the `srcDimSize` is dynamic. It is a
-        // hard check to determine if a dimension is tiled or not.
-        int64_t srcDimSize = packOp.getSourceType().getDimSize(dim);
-        int64_t destDimSize = packOp.getDestType().getDimSize(dim);
-        bool isTiled = failed(cstTileSize) ||
-                       ShapedType::isDynamic(srcDimSize) ||
-                       cstTileSize.value() != srcDimSize;
-=======
         // full slice along the dimension. The tile sizes are for unpacked
         // domain, i.e., `srcDimSize`, so `tileSize < srcDimSize` means that the
         // dimension is tiled.
@@ -931,7 +921,6 @@
         bool isTiled = failed(cstTileSize) ||
                        ShapedType::isDynamic(srcDimSize) ||
                        cstTileSize.value() < srcDimSize;
->>>>>>> e38f98f5
         if (!isTiled) {
           outerDimOffsets.push_back(offsets[dim]);
           if (ShapedType::isStatic(destDimSize)) {
