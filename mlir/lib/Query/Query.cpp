--- conflicted
+++ resolved
@@ -132,11 +132,8 @@
         finder.flattenMatchedOps(matches);
     Operation *function =
         extractFunction(flattenedMatches, rootOp->getContext(), functionName);
-<<<<<<< HEAD
-=======
     if (failed(verify(function)))
       return mlir::failure();
->>>>>>> 4084ffcf
     os << "\n" << *function << "\n\n";
     function->erase();
     return mlir::success();
