--- conflicted
+++ resolved
@@ -1385,21 +1385,12 @@
   Type type = convertType(ifunc->getValueType());
   llvm::Constant *resolver = ifunc->getResolver();
   Type resolverType = convertType(resolver->getType());
-<<<<<<< HEAD
-  builder.create<IFuncOp>(mlirModule.getLoc(), ifunc->getName(), type,
-                          resolver->getName(), resolverType,
-                          convertLinkageFromLLVM(ifunc->getLinkage()),
-                          ifunc->isDSOLocal(), ifunc->getAddressSpace(),
-                          convertUnnamedAddrFromLLVM(ifunc->getUnnamedAddr()),
-                          convertVisibilityFromLLVM(ifunc->getVisibility()));
-=======
   IFuncOp::create(builder, mlirModule.getLoc(), ifunc->getName(), type,
                   resolver->getName(), resolverType,
                   convertLinkageFromLLVM(ifunc->getLinkage()),
                   ifunc->isDSOLocal(), ifunc->getAddressSpace(),
                   convertUnnamedAddrFromLLVM(ifunc->getUnnamedAddr()),
                   convertVisibilityFromLLVM(ifunc->getVisibility()));
->>>>>>> e38f98f5
   return success();
 }
 
