//===- ModuleTranslation.cpp - MLIR to LLVM conversion --------------------===//
//
// Part of the LLVM Project, under the Apache License v2.0 with LLVM Exceptions.
// See https://llvm.org/LICENSE.txt for license information.
// SPDX-License-Identifier: Apache-2.0 WITH LLVM-exception
//
//===----------------------------------------------------------------------===//
//
// This file implements the translation between an MLIR LLVM dialect module and
// the corresponding LLVMIR module. It only handles core LLVM IR operations.
//
//===----------------------------------------------------------------------===//

#include "mlir/Target/LLVMIR/ModuleTranslation.h"

#include "AttrKindDetail.h"
#include "DebugTranslation.h"
#include "LoopAnnotationTranslation.h"
#include "mlir/Analysis/TopologicalSortUtils.h"
#include "mlir/Dialect/DLTI/DLTI.h"
#include "mlir/Dialect/LLVMIR/LLVMDialect.h"
#include "mlir/Dialect/LLVMIR/LLVMInterfaces.h"
#include "mlir/Dialect/LLVMIR/Transforms/DIExpressionLegalization.h"
#include "mlir/Dialect/LLVMIR/Transforms/LegalizeForExport.h"
#include "mlir/Dialect/OpenMP/OpenMPDialect.h"
#include "mlir/Dialect/OpenMP/OpenMPInterfaces.h"
#include "mlir/IR/AttrTypeSubElements.h"
#include "mlir/IR/Attributes.h"
#include "mlir/IR/BuiltinOps.h"
#include "mlir/IR/BuiltinTypes.h"
#include "mlir/IR/DialectResourceBlobManager.h"
#include "mlir/IR/RegionGraphTraits.h"
#include "mlir/Support/LLVM.h"
#include "mlir/Target/LLVMIR/LLVMTranslationInterface.h"
#include "mlir/Target/LLVMIR/TypeToLLVM.h"

#include "llvm/ADT/PostOrderIterator.h"
#include "llvm/ADT/STLExtras.h"
#include "llvm/ADT/SetVector.h"
#include "llvm/ADT/StringExtras.h"
#include "llvm/ADT/TypeSwitch.h"
#include "llvm/Analysis/TargetFolder.h"
#include "llvm/Frontend/OpenMP/OMPIRBuilder.h"
#include "llvm/IR/BasicBlock.h"
#include "llvm/IR/CFG.h"
#include "llvm/IR/Constants.h"
#include "llvm/IR/DerivedTypes.h"
#include "llvm/IR/IRBuilder.h"
#include "llvm/IR/InlineAsm.h"
#include "llvm/IR/IntrinsicsNVPTX.h"
#include "llvm/IR/LLVMContext.h"
#include "llvm/IR/MDBuilder.h"
#include "llvm/IR/Module.h"
#include "llvm/IR/Verifier.h"
#include "llvm/Support/Debug.h"
#include "llvm/Support/ErrorHandling.h"
#include "llvm/Support/raw_ostream.h"
#include "llvm/Transforms/Utils/BasicBlockUtils.h"
#include "llvm/Transforms/Utils/Cloning.h"
#include "llvm/Transforms/Utils/ModuleUtils.h"
#include <numeric>
#include <optional>

#define DEBUG_TYPE "llvm-dialect-to-llvm-ir"

using namespace mlir;
using namespace mlir::LLVM;
using namespace mlir::LLVM::detail;

#include "mlir/Dialect/LLVMIR/LLVMConversionEnumsToLLVM.inc"

namespace {
/// A customized inserter for LLVM's IRBuilder that captures all LLVM IR
/// instructions that are created for future reference.
///
/// This is intended to be used with the `CollectionScope` RAII object:
///
///     llvm::IRBuilder<..., InstructionCapturingInserter> builder;
///     {
///       InstructionCapturingInserter::CollectionScope scope(builder);
///       // Call IRBuilder methods as usual.
///
///       // This will return a list of all instructions created by the builder,
///       // in order of creation.
///       builder.getInserter().getCapturedInstructions();
///     }
///     // This will return an empty list.
///     builder.getInserter().getCapturedInstructions();
///
/// The capturing functionality is _disabled_ by default for performance
/// consideration. It needs to be explicitly enabled, which is achieved by
/// creating a `CollectionScope`.
class InstructionCapturingInserter : public llvm::IRBuilderCallbackInserter {
public:
  /// Constructs the inserter.
  InstructionCapturingInserter()
      : llvm::IRBuilderCallbackInserter([this](llvm::Instruction *instruction) {
          if (LLVM_LIKELY(enabled))
            capturedInstructions.push_back(instruction);
        }) {}

  /// Returns the list of LLVM IR instructions captured since the last cleanup.
  ArrayRef<llvm::Instruction *> getCapturedInstructions() const {
    return capturedInstructions;
  }

  /// Clears the list of captured LLVM IR instructions.
  void clearCapturedInstructions() { capturedInstructions.clear(); }

  /// RAII object enabling the capture of created LLVM IR instructions.
  class CollectionScope {
  public:
    /// Creates the scope for the given inserter.
    CollectionScope(llvm::IRBuilderBase &irBuilder, bool isBuilderCapturing);

    /// Ends the scope.
    ~CollectionScope();

    ArrayRef<llvm::Instruction *> getCapturedInstructions() {
      if (!inserter)
        return {};
      return inserter->getCapturedInstructions();
    }

  private:
    /// Back reference to the inserter.
    InstructionCapturingInserter *inserter = nullptr;

    /// List of instructions in the inserter prior to this scope.
    SmallVector<llvm::Instruction *> previouslyCollectedInstructions;

    /// Whether the inserter was enabled prior to this scope.
    bool wasEnabled;
  };

  /// Enable or disable the capturing mechanism.
  void setEnabled(bool enabled = true) { this->enabled = enabled; }

private:
  /// List of captured instructions.
  SmallVector<llvm::Instruction *> capturedInstructions;

  /// Whether the collection is enabled.
  bool enabled = false;
};

using CapturingIRBuilder =
    llvm::IRBuilder<llvm::TargetFolder, InstructionCapturingInserter>;
} // namespace

InstructionCapturingInserter::CollectionScope::CollectionScope(
    llvm::IRBuilderBase &irBuilder, bool isBuilderCapturing) {

  if (!isBuilderCapturing)
    return;

  auto &capturingIRBuilder = static_cast<CapturingIRBuilder &>(irBuilder);
  inserter = &capturingIRBuilder.getInserter();
  wasEnabled = inserter->enabled;
  if (wasEnabled)
    previouslyCollectedInstructions.swap(inserter->capturedInstructions);
  inserter->setEnabled(true);
}

InstructionCapturingInserter::CollectionScope::~CollectionScope() {
  if (!inserter)
    return;

  previouslyCollectedInstructions.swap(inserter->capturedInstructions);
  // If collection was enabled (likely in another, surrounding scope), keep
  // the instructions collected in this scope.
  if (wasEnabled) {
    llvm::append_range(inserter->capturedInstructions,
                       previouslyCollectedInstructions);
  }
  inserter->setEnabled(wasEnabled);
}

/// Translates the given data layout spec attribute to the LLVM IR data layout.
/// Only integer, float, pointer and endianness entries are currently supported.
static FailureOr<llvm::DataLayout>
translateDataLayout(DataLayoutSpecInterface attribute,
                    const DataLayout &dataLayout,
                    std::optional<Location> loc = std::nullopt) {
  if (!loc)
    loc = UnknownLoc::get(attribute.getContext());

  // Translate the endianness attribute.
  std::string llvmDataLayout;
  llvm::raw_string_ostream layoutStream(llvmDataLayout);
  for (DataLayoutEntryInterface entry : attribute.getEntries()) {
    auto key = llvm::dyn_cast_if_present<StringAttr>(entry.getKey());
    if (!key)
      continue;
    if (key.getValue() == DLTIDialect::kDataLayoutEndiannessKey) {
      auto value = cast<StringAttr>(entry.getValue());
      bool isLittleEndian =
          value.getValue() == DLTIDialect::kDataLayoutEndiannessLittle;
      layoutStream << "-" << (isLittleEndian ? "e" : "E");
      continue;
    }
    if (key.getValue() == DLTIDialect::kDataLayoutManglingModeKey) {
      auto value = cast<StringAttr>(entry.getValue());
      layoutStream << "-m:" << value.getValue();
      continue;
    }
    if (key.getValue() == DLTIDialect::kDataLayoutProgramMemorySpaceKey) {
      auto value = cast<IntegerAttr>(entry.getValue());
      uint64_t space = value.getValue().getZExtValue();
      // Skip the default address space.
      if (space == 0)
        continue;
      layoutStream << "-P" << space;
      continue;
    }
    if (key.getValue() == DLTIDialect::kDataLayoutGlobalMemorySpaceKey) {
      auto value = cast<IntegerAttr>(entry.getValue());
      uint64_t space = value.getValue().getZExtValue();
      // Skip the default address space.
      if (space == 0)
        continue;
      layoutStream << "-G" << space;
      continue;
    }
    if (key.getValue() == DLTIDialect::kDataLayoutAllocaMemorySpaceKey) {
      auto value = cast<IntegerAttr>(entry.getValue());
      uint64_t space = value.getValue().getZExtValue();
      // Skip the default address space.
      if (space == 0)
        continue;
      layoutStream << "-A" << space;
      continue;
    }
    if (key.getValue() == DLTIDialect::kDataLayoutStackAlignmentKey) {
      auto value = cast<IntegerAttr>(entry.getValue());
      uint64_t alignment = value.getValue().getZExtValue();
      // Skip the default stack alignment.
      if (alignment == 0)
        continue;
      layoutStream << "-S" << alignment;
      continue;
    }
    if (key.getValue() == DLTIDialect::kDataLayoutFunctionPointerAlignmentKey) {
      auto value = cast<FunctionPointerAlignmentAttr>(entry.getValue());
      uint64_t alignment = value.getAlignment();
      // Skip the default function pointer alignment.
      if (alignment == 0)
        continue;
      layoutStream << "-F" << (value.getFunctionDependent() ? "n" : "i")
                   << alignment;
      continue;
    }
    if (key.getValue() == DLTIDialect::kDataLayoutLegalIntWidthsKey) {
      layoutStream << "-n";
      llvm::interleave(
          cast<DenseI32ArrayAttr>(entry.getValue()).asArrayRef(), layoutStream,
          [&](int32_t val) { layoutStream << val; }, ":");
      continue;
    }
    emitError(*loc) << "unsupported data layout key " << key;
    return failure();
  }

  // Go through the list of entries to check which types are explicitly
  // specified in entries. Where possible, data layout queries are used instead
  // of directly inspecting the entries.
  for (DataLayoutEntryInterface entry : attribute.getEntries()) {
    auto type = llvm::dyn_cast_if_present<Type>(entry.getKey());
    if (!type)
      continue;
    // Data layout for the index type is irrelevant at this point.
    if (isa<IndexType>(type))
      continue;
    layoutStream << "-";
    LogicalResult result =
        llvm::TypeSwitch<Type, LogicalResult>(type)
            .Case<IntegerType, Float16Type, Float32Type, Float64Type,
                  Float80Type, Float128Type>([&](Type type) -> LogicalResult {
              if (auto intType = dyn_cast<IntegerType>(type)) {
                if (intType.getSignedness() != IntegerType::Signless)
                  return emitError(*loc)
                         << "unsupported data layout for non-signless integer "
                         << intType;
                layoutStream << "i";
              } else {
                layoutStream << "f";
              }
              uint64_t size = dataLayout.getTypeSizeInBits(type);
              uint64_t abi = dataLayout.getTypeABIAlignment(type) * 8u;
              uint64_t preferred =
                  dataLayout.getTypePreferredAlignment(type) * 8u;
              layoutStream << size << ":" << abi;
              if (abi != preferred)
                layoutStream << ":" << preferred;
              return success();
            })
            .Case([&](LLVMPointerType type) {
              layoutStream << "p" << type.getAddressSpace() << ":";
              uint64_t size = dataLayout.getTypeSizeInBits(type);
              uint64_t abi = dataLayout.getTypeABIAlignment(type) * 8u;
              uint64_t preferred =
                  dataLayout.getTypePreferredAlignment(type) * 8u;
              uint64_t index = *dataLayout.getTypeIndexBitwidth(type);
              layoutStream << size << ":" << abi << ":" << preferred << ":"
                           << index;
              return success();
            })
            .Default([loc](Type type) {
              return emitError(*loc)
                     << "unsupported type in data layout: " << type;
            });
    if (failed(result))
      return failure();
  }
  StringRef layoutSpec(llvmDataLayout);
  layoutSpec.consume_front("-");

  return llvm::DataLayout(layoutSpec);
}

/// Builds a constant of a sequential LLVM type `type`, potentially containing
/// other sequential types recursively, from the individual constant values
/// provided in `constants`. `shape` contains the number of elements in nested
/// sequential types. Reports errors at `loc` and returns nullptr on error.
static llvm::Constant *
buildSequentialConstant(ArrayRef<llvm::Constant *> &constants,
                        ArrayRef<int64_t> shape, llvm::Type *type,
                        Location loc) {
  if (shape.empty()) {
    llvm::Constant *result = constants.front();
    constants = constants.drop_front();
    return result;
  }

  llvm::Type *elementType;
  if (auto *arrayTy = dyn_cast<llvm::ArrayType>(type)) {
    elementType = arrayTy->getElementType();
  } else if (auto *vectorTy = dyn_cast<llvm::VectorType>(type)) {
    elementType = vectorTy->getElementType();
  } else {
    emitError(loc) << "expected sequential LLVM types wrapping a scalar";
    return nullptr;
  }

  SmallVector<llvm::Constant *, 8> nested;
  nested.reserve(shape.front());
  for (int64_t i = 0; i < shape.front(); ++i) {
    nested.push_back(buildSequentialConstant(constants, shape.drop_front(),
                                             elementType, loc));
    if (!nested.back())
      return nullptr;
  }

  if (shape.size() == 1 && type->isVectorTy())
    return llvm::ConstantVector::get(nested);
  return llvm::ConstantArray::get(
      llvm::ArrayType::get(elementType, shape.front()), nested);
}

/// Returns the first non-sequential type nested in sequential types.
static llvm::Type *getInnermostElementType(llvm::Type *type) {
  do {
    if (auto *arrayTy = dyn_cast<llvm::ArrayType>(type)) {
      type = arrayTy->getElementType();
    } else if (auto *vectorTy = dyn_cast<llvm::VectorType>(type)) {
      type = vectorTy->getElementType();
    } else {
      return type;
    }
  } while (true);
}

/// Convert a dense elements attribute to an LLVM IR constant using its raw data
/// storage if possible. This supports elements attributes of tensor or vector
/// type and avoids constructing separate objects for individual values of the
/// innermost dimension. Constants for other dimensions are still constructed
/// recursively. Returns null if constructing from raw data is not supported for
/// this type, e.g., element type is not a power-of-two-sized primitive. Reports
/// other errors at `loc`.
static llvm::Constant *
convertDenseElementsAttr(Location loc, DenseElementsAttr denseElementsAttr,
                         llvm::Type *llvmType,
                         const ModuleTranslation &moduleTranslation) {
  if (!denseElementsAttr)
    return nullptr;

  llvm::Type *innermostLLVMType = getInnermostElementType(llvmType);
  if (!llvm::ConstantDataSequential::isElementTypeCompatible(innermostLLVMType))
    return nullptr;

  ShapedType type = denseElementsAttr.getType();
  if (type.getNumElements() == 0)
    return nullptr;

  // Check that the raw data size matches what is expected for the scalar size.
  // TODO: in theory, we could repack the data here to keep constructing from
  // raw data.
  // TODO: we may also need to consider endianness when cross-compiling to an
  // architecture where it is different.
  int64_t elementByteSize = denseElementsAttr.getRawData().size() /
                            denseElementsAttr.getNumElements();
  if (8 * elementByteSize != innermostLLVMType->getScalarSizeInBits())
    return nullptr;

  // Compute the shape of all dimensions but the innermost. Note that the
  // innermost dimension may be that of the vector element type.
  bool hasVectorElementType = isa<VectorType>(type.getElementType());
  int64_t numAggregates =
      denseElementsAttr.getNumElements() /
      (hasVectorElementType ? 1
                            : denseElementsAttr.getType().getShape().back());
  ArrayRef<int64_t> outerShape = type.getShape();
  if (!hasVectorElementType)
    outerShape = outerShape.drop_back();

  // Handle the case of vector splat, LLVM has special support for it.
  if (denseElementsAttr.isSplat() &&
      (isa<VectorType>(type) || hasVectorElementType)) {
    llvm::Constant *splatValue = LLVM::detail::getLLVMConstant(
        innermostLLVMType, denseElementsAttr.getSplatValue<Attribute>(), loc,
        moduleTranslation);
    llvm::Constant *splatVector =
        llvm::ConstantDataVector::getSplat(0, splatValue);
    SmallVector<llvm::Constant *> constants(numAggregates, splatVector);
    ArrayRef<llvm::Constant *> constantsRef = constants;
    return buildSequentialConstant(constantsRef, outerShape, llvmType, loc);
  }
  if (denseElementsAttr.isSplat())
    return nullptr;

  // In case of non-splat, create a constructor for the innermost constant from
  // a piece of raw data.
  std::function<llvm::Constant *(StringRef)> buildCstData;
  if (isa<TensorType>(type)) {
    auto vectorElementType = dyn_cast<VectorType>(type.getElementType());
    if (vectorElementType && vectorElementType.getRank() == 1) {
      buildCstData = [&](StringRef data) {
        return llvm::ConstantDataVector::getRaw(
            data, vectorElementType.getShape().back(), innermostLLVMType);
      };
    } else if (!vectorElementType) {
      buildCstData = [&](StringRef data) {
        return llvm::ConstantDataArray::getRaw(data, type.getShape().back(),
                                               innermostLLVMType);
      };
    }
  } else if (isa<VectorType>(type)) {
    buildCstData = [&](StringRef data) {
      return llvm::ConstantDataVector::getRaw(data, type.getShape().back(),
                                              innermostLLVMType);
    };
  }
  if (!buildCstData)
    return nullptr;

  // Create innermost constants and defer to the default constant creation
  // mechanism for other dimensions.
  SmallVector<llvm::Constant *> constants;
  int64_t aggregateSize = denseElementsAttr.getType().getShape().back() *
                          (innermostLLVMType->getScalarSizeInBits() / 8);
  constants.reserve(numAggregates);
  for (unsigned i = 0; i < numAggregates; ++i) {
    StringRef data(denseElementsAttr.getRawData().data() + i * aggregateSize,
                   aggregateSize);
    constants.push_back(buildCstData(data));
  }

  ArrayRef<llvm::Constant *> constantsRef = constants;
  return buildSequentialConstant(constantsRef, outerShape, llvmType, loc);
}

/// Convert a dense resource elements attribute to an LLVM IR constant using its
/// raw data storage if possible. This supports elements attributes of tensor or
/// vector type and avoids constructing separate objects for individual values
/// of the innermost dimension. Constants for other dimensions are still
/// constructed recursively. Returns nullptr on failure and emits errors at
/// `loc`.
static llvm::Constant *convertDenseResourceElementsAttr(
    Location loc, DenseResourceElementsAttr denseResourceAttr,
    llvm::Type *llvmType, const ModuleTranslation &moduleTranslation) {
  assert(denseResourceAttr && "expected non-null attribute");

  llvm::Type *innermostLLVMType = getInnermostElementType(llvmType);
  if (!llvm::ConstantDataSequential::isElementTypeCompatible(
          innermostLLVMType)) {
    emitError(loc, "no known conversion for innermost element type");
    return nullptr;
  }

  ShapedType type = denseResourceAttr.getType();
  assert(type.getNumElements() > 0 && "Expected non-empty elements attribute");

  AsmResourceBlob *blob = denseResourceAttr.getRawHandle().getBlob();
  if (!blob) {
    emitError(loc, "resource does not exist");
    return nullptr;
  }

  ArrayRef<char> rawData = blob->getData();

  // Check that the raw data size matches what is expected for the scalar size.
  // TODO: in theory, we could repack the data here to keep constructing from
  // raw data.
  // TODO: we may also need to consider endianness when cross-compiling to an
  // architecture where it is different.
  int64_t numElements = denseResourceAttr.getType().getNumElements();
  int64_t elementByteSize = rawData.size() / numElements;
  if (8 * elementByteSize != innermostLLVMType->getScalarSizeInBits()) {
    emitError(loc, "raw data size does not match element type size");
    return nullptr;
  }

  // Compute the shape of all dimensions but the innermost. Note that the
  // innermost dimension may be that of the vector element type.
  bool hasVectorElementType = isa<VectorType>(type.getElementType());
  int64_t numAggregates =
      numElements / (hasVectorElementType
                         ? 1
                         : denseResourceAttr.getType().getShape().back());
  ArrayRef<int64_t> outerShape = type.getShape();
  if (!hasVectorElementType)
    outerShape = outerShape.drop_back();

  // Create a constructor for the innermost constant from a piece of raw data.
  std::function<llvm::Constant *(StringRef)> buildCstData;
  if (isa<TensorType>(type)) {
    auto vectorElementType = dyn_cast<VectorType>(type.getElementType());
    if (vectorElementType && vectorElementType.getRank() == 1) {
      buildCstData = [&](StringRef data) {
        return llvm::ConstantDataVector::getRaw(
            data, vectorElementType.getShape().back(), innermostLLVMType);
      };
    } else if (!vectorElementType) {
      buildCstData = [&](StringRef data) {
        return llvm::ConstantDataArray::getRaw(data, type.getShape().back(),
                                               innermostLLVMType);
      };
    }
  } else if (isa<VectorType>(type)) {
    buildCstData = [&](StringRef data) {
      return llvm::ConstantDataVector::getRaw(data, type.getShape().back(),
                                              innermostLLVMType);
    };
  }
  if (!buildCstData) {
    emitError(loc, "unsupported dense_resource type");
    return nullptr;
  }

  // Create innermost constants and defer to the default constant creation
  // mechanism for other dimensions.
  SmallVector<llvm::Constant *> constants;
  int64_t aggregateSize = denseResourceAttr.getType().getShape().back() *
                          (innermostLLVMType->getScalarSizeInBits() / 8);
  constants.reserve(numAggregates);
  for (unsigned i = 0; i < numAggregates; ++i) {
    StringRef data(rawData.data() + i * aggregateSize, aggregateSize);
    constants.push_back(buildCstData(data));
  }

  ArrayRef<llvm::Constant *> constantsRef = constants;
  return buildSequentialConstant(constantsRef, outerShape, llvmType, loc);
}

/// Create an LLVM IR constant of `llvmType` from the MLIR attribute `attr`.
/// This currently supports integer, floating point, splat and dense element
/// attributes and combinations thereof. Also, an array attribute with two
/// elements is supported to represent a complex constant.  In case of error,
/// report it to `loc` and return nullptr.
llvm::Constant *mlir::LLVM::detail::getLLVMConstant(
    llvm::Type *llvmType, Attribute attr, Location loc,
    const ModuleTranslation &moduleTranslation) {
  if (!attr || isa<UndefAttr>(attr))
    return llvm::UndefValue::get(llvmType);
  if (isa<ZeroAttr>(attr))
    return llvm::Constant::getNullValue(llvmType);
  if (auto *structType = dyn_cast<::llvm::StructType>(llvmType)) {
    auto arrayAttr = dyn_cast<ArrayAttr>(attr);
    if (!arrayAttr) {
      emitError(loc, "expected an array attribute for a struct constant");
      return nullptr;
    }
    SmallVector<llvm::Constant *> structElements;
    structElements.reserve(structType->getNumElements());
    for (auto [elemType, elemAttr] :
         zip_equal(structType->elements(), arrayAttr)) {
      llvm::Constant *element =
          getLLVMConstant(elemType, elemAttr, loc, moduleTranslation);
      if (!element)
        return nullptr;
      structElements.push_back(element);
    }
    return llvm::ConstantStruct::get(structType, structElements);
  }
  // For integer types, we allow a mismatch in sizes as the index type in
  // MLIR might have a different size than the index type in the LLVM module.
  if (auto intAttr = dyn_cast<IntegerAttr>(attr))
    return llvm::ConstantInt::get(
        llvmType,
        intAttr.getValue().sextOrTrunc(llvmType->getIntegerBitWidth()));
  if (auto floatAttr = dyn_cast<FloatAttr>(attr)) {
    const llvm::fltSemantics &sem = floatAttr.getValue().getSemantics();
    // Special case for 8-bit floats, which are represented by integers due to
    // the lack of native fp8 types in LLVM at the moment. Additionally, handle
    // targets (like AMDGPU) that don't implement bfloat and convert all bfloats
    // to i16.
    unsigned floatWidth = APFloat::getSizeInBits(sem);
    if (llvmType->isIntegerTy(floatWidth))
      return llvm::ConstantInt::get(llvmType,
                                    floatAttr.getValue().bitcastToAPInt());
    if (llvmType !=
        llvm::Type::getFloatingPointTy(llvmType->getContext(),
                                       floatAttr.getValue().getSemantics())) {
      emitError(loc, "FloatAttr does not match expected type of the constant");
      return nullptr;
    }
    return llvm::ConstantFP::get(llvmType, floatAttr.getValue());
  }
  if (auto funcAttr = dyn_cast<FlatSymbolRefAttr>(attr))
    return llvm::ConstantExpr::getBitCast(
        moduleTranslation.lookupFunction(funcAttr.getValue()), llvmType);
  if (auto splatAttr = dyn_cast<SplatElementsAttr>(attr)) {
    llvm::Type *elementType;
    uint64_t numElements;
    bool isScalable = false;
    if (auto *arrayTy = dyn_cast<llvm::ArrayType>(llvmType)) {
      elementType = arrayTy->getElementType();
      numElements = arrayTy->getNumElements();
    } else if (auto *fVectorTy = dyn_cast<llvm::FixedVectorType>(llvmType)) {
      elementType = fVectorTy->getElementType();
      numElements = fVectorTy->getNumElements();
    } else if (auto *sVectorTy = dyn_cast<llvm::ScalableVectorType>(llvmType)) {
      elementType = sVectorTy->getElementType();
      numElements = sVectorTy->getMinNumElements();
      isScalable = true;
    } else {
      llvm_unreachable("unrecognized constant vector type");
    }
    // Splat value is a scalar. Extract it only if the element type is not
    // another sequence type. The recursion terminates because each step removes
    // one outer sequential type.
    bool elementTypeSequential =
        isa<llvm::ArrayType, llvm::VectorType>(elementType);
    llvm::Constant *child = getLLVMConstant(
        elementType,
        elementTypeSequential ? splatAttr
                              : splatAttr.getSplatValue<Attribute>(),
        loc, moduleTranslation);
    if (!child)
      return nullptr;
    if (llvmType->isVectorTy())
      return llvm::ConstantVector::getSplat(
          llvm::ElementCount::get(numElements, /*Scalable=*/isScalable), child);
    if (llvmType->isArrayTy()) {
      auto *arrayType = llvm::ArrayType::get(elementType, numElements);
      if (child->isZeroValue()) {
        return llvm::ConstantAggregateZero::get(arrayType);
      } else {
        if (llvm::ConstantDataSequential::isElementTypeCompatible(
                elementType)) {
          // TODO: Handle all compatible types. This code only handles integer.
          if (isa<llvm::IntegerType>(elementType)) {
            if (llvm::ConstantInt *ci = dyn_cast<llvm::ConstantInt>(child)) {
              if (ci->getBitWidth() == 8) {
                SmallVector<int8_t> constants(numElements, ci->getZExtValue());
                return llvm::ConstantDataArray::get(elementType->getContext(),
                                                    constants);
              }
              if (ci->getBitWidth() == 16) {
                SmallVector<int16_t> constants(numElements, ci->getZExtValue());
                return llvm::ConstantDataArray::get(elementType->getContext(),
                                                    constants);
              }
              if (ci->getBitWidth() == 32) {
                SmallVector<int32_t> constants(numElements, ci->getZExtValue());
                return llvm::ConstantDataArray::get(elementType->getContext(),
                                                    constants);
              }
              if (ci->getBitWidth() == 64) {
                SmallVector<int64_t> constants(numElements, ci->getZExtValue());
                return llvm::ConstantDataArray::get(elementType->getContext(),
                                                    constants);
              }
            }
          }
        }
        // std::vector is used here to accomodate large number of elements that
        // exceed SmallVector capacity.
        std::vector<llvm::Constant *> constants(numElements, child);
        return llvm::ConstantArray::get(arrayType, constants);
      }
    }
  }

  // Try using raw elements data if possible.
  if (llvm::Constant *result =
          convertDenseElementsAttr(loc, dyn_cast<DenseElementsAttr>(attr),
                                   llvmType, moduleTranslation)) {
    return result;
  }

  if (auto denseResourceAttr = dyn_cast<DenseResourceElementsAttr>(attr)) {
    return convertDenseResourceElementsAttr(loc, denseResourceAttr, llvmType,
                                            moduleTranslation);
  }

  // Fall back to element-by-element construction otherwise.
  if (auto elementsAttr = dyn_cast<ElementsAttr>(attr)) {
    assert(elementsAttr.getShapedType().hasStaticShape());
    assert(!elementsAttr.getShapedType().getShape().empty() &&
           "unexpected empty elements attribute shape");

    SmallVector<llvm::Constant *, 8> constants;
    constants.reserve(elementsAttr.getNumElements());
    llvm::Type *innermostType = getInnermostElementType(llvmType);
    for (auto n : elementsAttr.getValues<Attribute>()) {
      constants.push_back(
          getLLVMConstant(innermostType, n, loc, moduleTranslation));
      if (!constants.back())
        return nullptr;
    }
    ArrayRef<llvm::Constant *> constantsRef = constants;
    llvm::Constant *result = buildSequentialConstant(
        constantsRef, elementsAttr.getShapedType().getShape(), llvmType, loc);
    assert(constantsRef.empty() && "did not consume all elemental constants");
    return result;
  }

  if (auto stringAttr = dyn_cast<StringAttr>(attr)) {
    return llvm::ConstantDataArray::get(
        moduleTranslation.getLLVMContext(),
        ArrayRef<char>{stringAttr.getValue().data(),
                       stringAttr.getValue().size()});
  }

  // Handle arrays of structs that cannot be represented as DenseElementsAttr
  // in MLIR.
  if (auto arrayAttr = dyn_cast<ArrayAttr>(attr)) {
    if (auto *arrayTy = dyn_cast<llvm::ArrayType>(llvmType)) {
      llvm::Type *elementType = arrayTy->getElementType();
      Attribute previousElementAttr;
      llvm::Constant *elementCst = nullptr;
      SmallVector<llvm::Constant *> constants;
      constants.reserve(arrayTy->getNumElements());
      for (Attribute elementAttr : arrayAttr) {
        // Arrays with a single value or with repeating values are quite common.
        // Short-circuit the translation when the element value is the same as
        // the previous one.
        if (!previousElementAttr || previousElementAttr != elementAttr) {
          previousElementAttr = elementAttr;
          elementCst =
              getLLVMConstant(elementType, elementAttr, loc, moduleTranslation);
          if (!elementCst)
            return nullptr;
        }
        constants.push_back(elementCst);
      }
      return llvm::ConstantArray::get(arrayTy, constants);
    }
  }

  emitError(loc, "unsupported constant value");
  return nullptr;
}

ModuleTranslation::ModuleTranslation(Operation *module,
                                     std::unique_ptr<llvm::Module> llvmModule)
    : mlirModule(module), llvmModule(std::move(llvmModule)),
      debugTranslation(
          std::make_unique<DebugTranslation>(module, *this->llvmModule)),
      loopAnnotationTranslation(std::make_unique<LoopAnnotationTranslation>(
          *this, *this->llvmModule)),
      typeTranslator(this->llvmModule->getContext()),
      iface(module->getContext()) {
  assert(satisfiesLLVMModule(mlirModule) &&
         "mlirModule should honor LLVM's module semantics.");
}

ModuleTranslation::~ModuleTranslation() {
  if (ompBuilder)
    ompBuilder->finalize();
}

void ModuleTranslation::forgetMapping(Region &region) {
  SmallVector<Region *> toProcess;
  toProcess.push_back(&region);
  while (!toProcess.empty()) {
    Region *current = toProcess.pop_back_val();
    for (Block &block : *current) {
      blockMapping.erase(&block);
      for (Value arg : block.getArguments())
        valueMapping.erase(arg);
      for (Operation &op : block) {
        for (Value value : op.getResults())
          valueMapping.erase(value);
        if (op.hasSuccessors())
          branchMapping.erase(&op);
        if (isa<LLVM::GlobalOp>(op))
          globalsMapping.erase(&op);
        if (isa<LLVM::AliasOp>(op))
          aliasesMapping.erase(&op);
        if (isa<LLVM::CallOp>(op))
          callMapping.erase(&op);
        llvm::append_range(
            toProcess,
            llvm::map_range(op.getRegions(), [](Region &r) { return &r; }));
      }
    }
  }
}

/// Get the SSA value passed to the current block from the terminator operation
/// of its predecessor.
static Value getPHISourceValue(Block *current, Block *pred,
                               unsigned numArguments, unsigned index) {
  Operation &terminator = *pred->getTerminator();
  if (isa<LLVM::BrOp>(terminator))
    return terminator.getOperand(index);

#ifndef NDEBUG
  llvm::SmallPtrSet<Block *, 4> seenSuccessors;
  for (unsigned i = 0, e = terminator.getNumSuccessors(); i < e; ++i) {
    Block *successor = terminator.getSuccessor(i);
    auto branch = cast<BranchOpInterface>(terminator);
    SuccessorOperands successorOperands = branch.getSuccessorOperands(i);
    assert(
        (!seenSuccessors.contains(successor) || successorOperands.empty()) &&
        "successors with arguments in LLVM branches must be different blocks");
    seenSuccessors.insert(successor);
  }
#endif

  // For instructions that branch based on a condition value, we need to take
  // the operands for the branch that was taken.
  if (auto condBranchOp = dyn_cast<LLVM::CondBrOp>(terminator)) {
    // For conditional branches, we take the operands from either the "true" or
    // the "false" branch.
    return condBranchOp.getSuccessor(0) == current
               ? condBranchOp.getTrueDestOperands()[index]
               : condBranchOp.getFalseDestOperands()[index];
  }

  if (auto switchOp = dyn_cast<LLVM::SwitchOp>(terminator)) {
    // For switches, we take the operands from either the default case, or from
    // the case branch that was taken.
    if (switchOp.getDefaultDestination() == current)
      return switchOp.getDefaultOperands()[index];
    for (const auto &i : llvm::enumerate(switchOp.getCaseDestinations()))
      if (i.value() == current)
        return switchOp.getCaseOperands(i.index())[index];
  }

  if (auto indBrOp = dyn_cast<LLVM::IndirectBrOp>(terminator)) {
    // For indirect branches we take operands for each successor.
    for (const auto &i : llvm::enumerate(indBrOp->getSuccessors())) {
      if (indBrOp->getSuccessor(i.index()) == current)
        return indBrOp.getSuccessorOperands(i.index())[index];
    }
  }

  if (auto invokeOp = dyn_cast<LLVM::InvokeOp>(terminator)) {
    return invokeOp.getNormalDest() == current
               ? invokeOp.getNormalDestOperands()[index]
               : invokeOp.getUnwindDestOperands()[index];
  }

  llvm_unreachable(
      "only branch, switch or invoke operations can be terminators "
      "of a block that has successors");
}

/// Connect the PHI nodes to the results of preceding blocks.
void mlir::LLVM::detail::connectPHINodes(Region &region,
                                         const ModuleTranslation &state) {
  // Skip the first block, it cannot be branched to and its arguments correspond
  // to the arguments of the LLVM function.
  for (Block &bb : llvm::drop_begin(region)) {
    llvm::BasicBlock *llvmBB = state.lookupBlock(&bb);
    auto phis = llvmBB->phis();
    auto numArguments = bb.getNumArguments();
    assert(numArguments == std::distance(phis.begin(), phis.end()));
    for (auto [index, phiNode] : llvm::enumerate(phis)) {
      for (auto *pred : bb.getPredecessors()) {
        // Find the LLVM IR block that contains the converted terminator
        // instruction and use it in the PHI node. Note that this block is not
        // necessarily the same as state.lookupBlock(pred), some operations
        // (in particular, OpenMP operations using OpenMPIRBuilder) may have
        // split the blocks.
        llvm::Instruction *terminator =
            state.lookupBranch(pred->getTerminator());
        assert(terminator && "missing the mapping for a terminator");
        phiNode.addIncoming(state.lookupValue(getPHISourceValue(
                                &bb, pred, numArguments, index)),
                            terminator->getParent());
      }
    }
  }
}

llvm::CallInst *mlir::LLVM::detail::createIntrinsicCall(
    llvm::IRBuilderBase &builder, llvm::Intrinsic::ID intrinsic,
    ArrayRef<llvm::Value *> args, ArrayRef<llvm::Type *> tys) {
  llvm::Module *module = builder.GetInsertBlock()->getModule();
  llvm::Function *fn =
      llvm::Intrinsic::getOrInsertDeclaration(module, intrinsic, tys);
  return builder.CreateCall(fn, args);
}

llvm::CallInst *mlir::LLVM::detail::createIntrinsicCall(
    llvm::IRBuilderBase &builder, ModuleTranslation &moduleTranslation,
    Operation *intrOp, llvm::Intrinsic::ID intrinsic, unsigned numResults,
    ArrayRef<unsigned> overloadedResults, ArrayRef<unsigned> overloadedOperands,
    ArrayRef<unsigned> immArgPositions,
    ArrayRef<StringLiteral> immArgAttrNames) {
  assert(immArgPositions.size() == immArgAttrNames.size() &&
         "LLVM `immArgPositions` and MLIR `immArgAttrNames` should have equal "
         "length");

  SmallVector<llvm::OperandBundleDef> opBundles;
  size_t numOpBundleOperands = 0;
  auto opBundleSizesAttr = cast_if_present<DenseI32ArrayAttr>(
      intrOp->getAttr(LLVMDialect::getOpBundleSizesAttrName()));
  auto opBundleTagsAttr = cast_if_present<ArrayAttr>(
      intrOp->getAttr(LLVMDialect::getOpBundleTagsAttrName()));

  if (opBundleSizesAttr && opBundleTagsAttr) {
    ArrayRef<int> opBundleSizes = opBundleSizesAttr.asArrayRef();
    assert(opBundleSizes.size() == opBundleTagsAttr.size() &&
           "operand bundles and tags do not match");

    numOpBundleOperands =
        std::accumulate(opBundleSizes.begin(), opBundleSizes.end(), size_t(0));
    assert(numOpBundleOperands <= intrOp->getNumOperands() &&
           "operand bundle operands is more than the number of operands");

    ValueRange operands = intrOp->getOperands().take_back(numOpBundleOperands);
    size_t nextOperandIdx = 0;
    opBundles.reserve(opBundleSizesAttr.size());

    for (auto [opBundleTagAttr, bundleSize] :
         llvm::zip(opBundleTagsAttr, opBundleSizes)) {
      auto bundleTag = cast<StringAttr>(opBundleTagAttr).str();
      auto bundleOperands = moduleTranslation.lookupValues(
          operands.slice(nextOperandIdx, bundleSize));
      opBundles.emplace_back(std::move(bundleTag), std::move(bundleOperands));
      nextOperandIdx += bundleSize;
    }
  }

  // Map operands and attributes to LLVM values.
  auto opOperands = intrOp->getOperands().drop_back(numOpBundleOperands);
  auto operands = moduleTranslation.lookupValues(opOperands);
  SmallVector<llvm::Value *> args(immArgPositions.size() + operands.size());
  for (auto [immArgPos, immArgName] :
       llvm::zip(immArgPositions, immArgAttrNames)) {
    auto attr = llvm::cast<TypedAttr>(intrOp->getAttr(immArgName));
    assert(attr.getType().isIntOrFloat() && "expected int or float immarg");
    auto *type = moduleTranslation.convertType(attr.getType());
    args[immArgPos] = LLVM::detail::getLLVMConstant(
        type, attr, intrOp->getLoc(), moduleTranslation);
  }
  unsigned opArg = 0;
  for (auto &arg : args) {
    if (!arg)
      arg = operands[opArg++];
  }

  // Resolve overloaded intrinsic declaration.
  SmallVector<llvm::Type *> overloadedTypes;
  for (unsigned overloadedResultIdx : overloadedResults) {
    if (numResults > 1) {
      // More than one result is mapped to an LLVM struct.
      overloadedTypes.push_back(moduleTranslation.convertType(
          llvm::cast<LLVM::LLVMStructType>(intrOp->getResult(0).getType())
              .getBody()[overloadedResultIdx]));
    } else {
      overloadedTypes.push_back(
          moduleTranslation.convertType(intrOp->getResult(0).getType()));
    }
  }
  for (unsigned overloadedOperandIdx : overloadedOperands)
    overloadedTypes.push_back(args[overloadedOperandIdx]->getType());
  llvm::Module *module = builder.GetInsertBlock()->getModule();
  llvm::Function *llvmIntr = llvm::Intrinsic::getOrInsertDeclaration(
      module, intrinsic, overloadedTypes);

  return builder.CreateCall(llvmIntr, args, opBundles);
}

/// Given a single MLIR operation, create the corresponding LLVM IR operation
/// using the `builder`.
LogicalResult ModuleTranslation::convertOperation(Operation &op,
                                                  llvm::IRBuilderBase &builder,
                                                  bool recordInsertions) {
  const LLVMTranslationDialectInterface *opIface = iface.getInterfaceFor(&op);
  if (!opIface)
    return op.emitError("cannot be converted to LLVM IR: missing "
                        "`LLVMTranslationDialectInterface` registration for "
                        "dialect for op: ")
           << op.getName();

  InstructionCapturingInserter::CollectionScope scope(builder,
                                                      recordInsertions);
  if (failed(opIface->convertOperation(&op, builder, *this)))
    return op.emitError("LLVM Translation failed for operation: ")
           << op.getName();

  return convertDialectAttributes(&op, scope.getCapturedInstructions());
}

/// Convert block to LLVM IR.  Unless `ignoreArguments` is set, emit PHI nodes
/// to define values corresponding to the MLIR block arguments.  These nodes
/// are not connected to the source basic blocks, which may not exist yet.  Uses
/// `builder` to construct the LLVM IR. Expects the LLVM IR basic block to have
/// been created for `bb` and included in the block mapping.  Inserts new
/// instructions at the end of the block and leaves `builder` in a state
/// suitable for further insertion into the end of the block.
LogicalResult ModuleTranslation::convertBlockImpl(Block &bb,
                                                  bool ignoreArguments,
                                                  llvm::IRBuilderBase &builder,
                                                  bool recordInsertions) {
  builder.SetInsertPoint(lookupBlock(&bb));
  auto *subprogram = builder.GetInsertBlock()->getParent()->getSubprogram();

  // Before traversing operations, make block arguments available through
  // value remapping and PHI nodes, but do not add incoming edges for the PHI
  // nodes just yet: those values may be defined by this or following blocks.
  // This step is omitted if "ignoreArguments" is set.  The arguments of the
  // first block have been already made available through the remapping of
  // LLVM function arguments.
  if (!ignoreArguments) {
    auto predecessors = bb.getPredecessors();
    unsigned numPredecessors =
        std::distance(predecessors.begin(), predecessors.end());
    for (auto arg : bb.getArguments()) {
      auto wrappedType = arg.getType();
      if (!isCompatibleType(wrappedType))
        return emitError(bb.front().getLoc(),
                         "block argument does not have an LLVM type");
      builder.SetCurrentDebugLocation(
          debugTranslation->translateLoc(arg.getLoc(), subprogram));
      llvm::Type *type = convertType(wrappedType);
      llvm::PHINode *phi = builder.CreatePHI(type, numPredecessors);
      mapValue(arg, phi);
    }
  }

  // Traverse operations.
  for (auto &op : bb) {
    // Set the current debug location within the builder.
    builder.SetCurrentDebugLocation(
        debugTranslation->translateLoc(op.getLoc(), subprogram));

    if (failed(convertOperation(op, builder, recordInsertions)))
      return failure();

    // Set the branch weight metadata on the translated instruction.
    if (auto iface = dyn_cast<WeightedBranchOpInterface>(op))
      setBranchWeightsMetadata(iface);
  }

  return success();
}

/// A helper method to get the single Block in an operation honoring LLVM's
/// module requirements.
static Block &getModuleBody(Operation *module) {
  return module->getRegion(0).front();
}

/// A helper method to decide if a constant must not be set as a global variable
/// initializer. For an external linkage variable, the variable with an
/// initializer is considered externally visible and defined in this module, the
/// variable without an initializer is externally available and is defined
/// elsewhere.
static bool shouldDropGlobalInitializer(llvm::GlobalValue::LinkageTypes linkage,
                                        llvm::Constant *cst) {
  return (linkage == llvm::GlobalVariable::ExternalLinkage && !cst) ||
         linkage == llvm::GlobalVariable::ExternalWeakLinkage;
}

/// Sets the runtime preemption specifier of `gv` to dso_local if
/// `dsoLocalRequested` is true, otherwise it is left unchanged.
static void addRuntimePreemptionSpecifier(bool dsoLocalRequested,
                                          llvm::GlobalValue *gv) {
  if (dsoLocalRequested)
    gv->setDSOLocal(true);
}

LogicalResult ModuleTranslation::convertGlobalsAndAliases() {
  // Mapping from compile unit to its respective set of global variables.
  DenseMap<llvm::DICompileUnit *, SmallVector<llvm::Metadata *>> allGVars;

  // First, create all global variables and global aliases in LLVM IR. A global
  // or alias body may refer to another global/alias or itself, so all the
  // mapping needs to happen prior to body conversion.

  // Create all llvm::GlobalVariable
  for (auto op : getModuleBody(mlirModule).getOps<LLVM::GlobalOp>()) {
    llvm::Type *type = convertType(op.getType());
    llvm::Constant *cst = nullptr;
    if (op.getValueOrNull()) {
      // String attributes are treated separately because they cannot appear as
      // in-function constants and are thus not supported by getLLVMConstant.
      if (auto strAttr = dyn_cast_or_null<StringAttr>(op.getValueOrNull())) {
        cst = llvm::ConstantDataArray::getString(
            llvmModule->getContext(), strAttr.getValue(), /*AddNull=*/false);
        type = cst->getType();
      } else if (!(cst = getLLVMConstant(type, op.getValueOrNull(), op.getLoc(),
                                         *this))) {
        return failure();
      }
    }

    auto linkage = convertLinkageToLLVM(op.getLinkage());

    // LLVM IR requires constant with linkage other than external or weak
    // external to have initializers. If MLIR does not provide an initializer,
    // default to undef.
    bool dropInitializer = shouldDropGlobalInitializer(linkage, cst);
    if (!dropInitializer && !cst)
      cst = llvm::UndefValue::get(type);
    else if (dropInitializer && cst)
      cst = nullptr;

    auto *var = new llvm::GlobalVariable(
        *llvmModule, type, op.getConstant(), linkage, cst, op.getSymName(),
        /*InsertBefore=*/nullptr,
        op.getThreadLocal_() ? llvm::GlobalValue::GeneralDynamicTLSModel
                             : llvm::GlobalValue::NotThreadLocal,
        op.getAddrSpace(), op.getExternallyInitialized());

    if (std::optional<mlir::SymbolRefAttr> comdat = op.getComdat()) {
      auto selectorOp = cast<ComdatSelectorOp>(
          SymbolTable::lookupNearestSymbolFrom(op, *comdat));
      var->setComdat(comdatMapping.lookup(selectorOp));
    }

    if (op.getUnnamedAddr().has_value())
      var->setUnnamedAddr(convertUnnamedAddrToLLVM(*op.getUnnamedAddr()));

    if (op.getSection().has_value())
      var->setSection(*op.getSection());

    addRuntimePreemptionSpecifier(op.getDsoLocal(), var);

    std::optional<uint64_t> alignment = op.getAlignment();
    if (alignment.has_value())
      var->setAlignment(llvm::MaybeAlign(alignment.value()));

    var->setVisibility(convertVisibilityToLLVM(op.getVisibility_()));

    globalsMapping.try_emplace(op, var);

    // Add debug information if present.
    if (op.getDbgExprs()) {
      for (auto exprAttr :
           op.getDbgExprs()->getAsRange<DIGlobalVariableExpressionAttr>()) {
        llvm::DIGlobalVariableExpression *diGlobalExpr =
            debugTranslation->translateGlobalVariableExpression(exprAttr);
        llvm::DIGlobalVariable *diGlobalVar = diGlobalExpr->getVariable();
        var->addDebugInfo(diGlobalExpr);

        // There is no `globals` field in DICompileUnitAttr which can be
        // directly assigned to DICompileUnit. We have to build the list by
        // looking at the dbgExpr of all the GlobalOps. The scope of the
        // variable is used to get the DICompileUnit in which to add it. But
        // there are cases where the scope of a global does not directly point
        // to the DICompileUnit and we have to do a bit more work to get to
        // it. Some of those cases are:
        //
        // 1. For the languages that support modules, the scope hierarchy can
        // be variable -> DIModule -> DICompileUnit
        //
        // 2. For the Fortran common block variable, the scope hierarchy can
        // be variable -> DICommonBlock -> DISubprogram -> DICompileUnit
        //
        // 3. For entities like static local variables in C or variable with
        // SAVE attribute in Fortran, the scope hierarchy can be
        // variable -> DISubprogram -> DICompileUnit
        llvm::DIScope *scope = diGlobalVar->getScope();
        if (auto *mod = dyn_cast_if_present<llvm::DIModule>(scope))
          scope = mod->getScope();
        else if (auto *cb = dyn_cast_if_present<llvm::DICommonBlock>(scope)) {
          if (auto *sp =
                  dyn_cast_if_present<llvm::DISubprogram>(cb->getScope()))
            scope = sp->getUnit();
        } else if (auto *sp = dyn_cast_if_present<llvm::DISubprogram>(scope))
          scope = sp->getUnit();

        // Get the compile unit (scope) of the the global variable.
        if (llvm::DICompileUnit *compileUnit =
                dyn_cast_if_present<llvm::DICompileUnit>(scope)) {
          // Update the compile unit with this incoming global variable
          // expression during the finalizing step later.
          allGVars[compileUnit].push_back(diGlobalExpr);
        }
      }
    }
  }

  // Create all llvm::GlobalAlias
  for (auto op : getModuleBody(mlirModule).getOps<LLVM::AliasOp>()) {
    llvm::Type *type = convertType(op.getType());
    llvm::Constant *cst = nullptr;
    llvm::GlobalValue::LinkageTypes linkage =
        convertLinkageToLLVM(op.getLinkage());
    llvm::Module &llvmMod = *llvmModule;

    // Note address space and aliasee info isn't set just yet.
    llvm::GlobalAlias *var = llvm::GlobalAlias::create(
        type, op.getAddrSpace(), linkage, op.getSymName(), /*placeholder*/ cst,
        &llvmMod);

    var->setThreadLocalMode(op.getThreadLocal_()
                                ? llvm::GlobalAlias::GeneralDynamicTLSModel
                                : llvm::GlobalAlias::NotThreadLocal);

    // Note there is no need to setup the comdat because GlobalAlias calls into
    // the aliasee comdat information automatically.

    if (op.getUnnamedAddr().has_value())
      var->setUnnamedAddr(convertUnnamedAddrToLLVM(*op.getUnnamedAddr()));

    var->setVisibility(convertVisibilityToLLVM(op.getVisibility_()));

    aliasesMapping.try_emplace(op, var);
  }

  // Convert global variable bodies.
  for (auto op : getModuleBody(mlirModule).getOps<LLVM::GlobalOp>()) {
    if (Block *initializer = op.getInitializerBlock()) {
      llvm::IRBuilder<llvm::TargetFolder> builder(
          llvmModule->getContext(),
          llvm::TargetFolder(llvmModule->getDataLayout()));

      [[maybe_unused]] int numConstantsHit = 0;
      [[maybe_unused]] int numConstantsErased = 0;
      DenseMap<llvm::ConstantAggregate *, int> constantAggregateUseMap;

      for (auto &op : initializer->without_terminator()) {
        if (failed(convertOperation(op, builder)))
          return emitError(op.getLoc(), "fail to convert global initializer");
        auto *cst = dyn_cast<llvm::Constant>(lookupValue(op.getResult(0)));
        if (!cst)
          return emitError(op.getLoc(), "unemittable constant value");

        // When emitting an LLVM constant, a new constant is created and the old
        // constant may become dangling and take space. We should remove the
        // dangling constants to avoid memory explosion especially for constant
        // arrays whose number of elements is large.
        // Because multiple operations may refer to the same constant, we need
        // to count the number of uses of each constant array and remove it only
        // when the count becomes zero.
        if (auto *agg = dyn_cast<llvm::ConstantAggregate>(cst)) {
          numConstantsHit++;
          Value result = op.getResult(0);
          int numUsers = std::distance(result.use_begin(), result.use_end());
          auto [iterator, inserted] =
              constantAggregateUseMap.try_emplace(agg, numUsers);
          if (!inserted) {
            // Key already exists, update the value
            iterator->second += numUsers;
          }
        }
        // Scan the operands of the operation to decrement the use count of
        // constants. Erase the constant if the use count becomes zero.
        for (Value v : op.getOperands()) {
          auto cst = dyn_cast<llvm::ConstantAggregate>(lookupValue(v));
          if (!cst)
            continue;
          auto iter = constantAggregateUseMap.find(cst);
          assert(iter != constantAggregateUseMap.end() && "constant not found");
          iter->second--;
          if (iter->second == 0) {
            // NOTE: cannot call removeDeadConstantUsers() here because it
            // may remove the constant which has uses not be converted yet.
            if (cst->user_empty()) {
              cst->destroyConstant();
              numConstantsErased++;
            }
            constantAggregateUseMap.erase(iter);
          }
        }
      }

      ReturnOp ret = cast<ReturnOp>(initializer->getTerminator());
      llvm::Constant *cst =
          cast<llvm::Constant>(lookupValue(ret.getOperand(0)));
      auto *global = cast<llvm::GlobalVariable>(lookupGlobal(op));
      if (!shouldDropGlobalInitializer(global->getLinkage(), cst))
        global->setInitializer(cst);

      // Try to remove the dangling constants again after all operations are
      // converted.
      for (auto it : constantAggregateUseMap) {
        auto cst = it.first;
        cst->removeDeadConstantUsers();
        if (cst->user_empty()) {
          cst->destroyConstant();
          numConstantsErased++;
        }
      }

      LLVM_DEBUG(llvm::dbgs()
                     << "Convert initializer for " << op.getName() << "\n";
                 llvm::dbgs() << numConstantsHit << " new constants hit\n";
                 llvm::dbgs()
                 << numConstantsErased << " dangling constants erased\n";);
    }
  }

  // Convert llvm.mlir.global_ctors and dtors.
  for (Operation &op : getModuleBody(mlirModule)) {
    auto ctorOp = dyn_cast<GlobalCtorsOp>(op);
    auto dtorOp = dyn_cast<GlobalDtorsOp>(op);
    if (!ctorOp && !dtorOp)
      continue;

    // The empty / zero initialized version of llvm.global_(c|d)tors cannot be
    // handled by appendGlobalFn logic below, which just ignores empty (c|d)tor
    // lists. Make sure it gets emitted.
    if ((ctorOp && ctorOp.getCtors().empty()) ||
        (dtorOp && dtorOp.getDtors().empty())) {
      llvm::IRBuilder<llvm::TargetFolder> builder(
          llvmModule->getContext(),
          llvm::TargetFolder(llvmModule->getDataLayout()));
      llvm::Type *eltTy = llvm::StructType::get(
          builder.getInt32Ty(), builder.getPtrTy(), builder.getPtrTy());
      llvm::ArrayType *at = llvm::ArrayType::get(eltTy, 0);
      llvm::Constant *zeroInit = llvm::Constant::getNullValue(at);
      (void)new llvm::GlobalVariable(
          *llvmModule, zeroInit->getType(), false,
          llvm::GlobalValue::AppendingLinkage, zeroInit,
          ctorOp ? "llvm.global_ctors" : "llvm.global_dtors");
    } else {
      auto range = ctorOp
                       ? llvm::zip(ctorOp.getCtors(), ctorOp.getPriorities())
                       : llvm::zip(dtorOp.getDtors(), dtorOp.getPriorities());
      auto appendGlobalFn =
          ctorOp ? llvm::appendToGlobalCtors : llvm::appendToGlobalDtors;
      for (const auto &[sym, prio] : range) {
        llvm::Function *f =
            lookupFunction(cast<FlatSymbolRefAttr>(sym).getValue());
        appendGlobalFn(*llvmModule, f, cast<IntegerAttr>(prio).getInt(),
                       /*Data=*/nullptr);
      }
    }
  }

  for (auto op : getModuleBody(mlirModule).getOps<LLVM::GlobalOp>())
    if (failed(convertDialectAttributes(op, {})))
      return failure();

  // Finally, update the compile units their respective sets of global variables
  // created earlier.
  for (const auto &[compileUnit, globals] : allGVars) {
    compileUnit->replaceGlobalVariables(
        llvm::MDTuple::get(getLLVMContext(), globals));
  }

  // Convert global alias bodies.
  for (auto op : getModuleBody(mlirModule).getOps<LLVM::AliasOp>()) {
    Block &initializer = op.getInitializerBlock();
    llvm::IRBuilder<llvm::TargetFolder> builder(
        llvmModule->getContext(),
        llvm::TargetFolder(llvmModule->getDataLayout()));

    for (mlir::Operation &op : initializer.without_terminator()) {
      if (failed(convertOperation(op, builder)))
        return emitError(op.getLoc(), "fail to convert alias initializer");
      if (!isa<llvm::Constant>(lookupValue(op.getResult(0))))
        return emitError(op.getLoc(), "unemittable constant value");
    }

    auto ret = cast<ReturnOp>(initializer.getTerminator());
    auto *cst = cast<llvm::Constant>(lookupValue(ret.getOperand(0)));
    assert(aliasesMapping.count(op));
    auto *alias = cast<llvm::GlobalAlias>(aliasesMapping[op]);
    alias->setAliasee(cst);
  }

  for (auto op : getModuleBody(mlirModule).getOps<LLVM::AliasOp>())
    if (failed(convertDialectAttributes(op, {})))
      return failure();

  return success();
}

/// Attempts to add an attribute identified by `key`, optionally with the given
/// `value` to LLVM function `llvmFunc`. Reports errors at `loc` if any. If the
/// attribute has a kind known to LLVM IR, create the attribute of this kind,
/// otherwise keep it as a string attribute. Performs additional checks for
/// attributes known to have or not have a value in order to avoid assertions
/// inside LLVM upon construction.
static LogicalResult checkedAddLLVMFnAttribute(Location loc,
                                               llvm::Function *llvmFunc,
                                               StringRef key,
                                               StringRef value = StringRef()) {
  auto kind = llvm::Attribute::getAttrKindFromName(key);
  if (kind == llvm::Attribute::None) {
    llvmFunc->addFnAttr(key, value);
    return success();
  }

  if (llvm::Attribute::isIntAttrKind(kind)) {
    if (value.empty())
      return emitError(loc) << "LLVM attribute '" << key << "' expects a value";

    int64_t result;
    if (!value.getAsInteger(/*Radix=*/0, result))
      llvmFunc->addFnAttr(
          llvm::Attribute::get(llvmFunc->getContext(), kind, result));
    else
      llvmFunc->addFnAttr(key, value);
    return success();
  }

  if (!value.empty())
    return emitError(loc) << "LLVM attribute '" << key
                          << "' does not expect a value, found '" << value
                          << "'";

  llvmFunc->addFnAttr(kind);
  return success();
}

/// Return a representation of `value` as metadata.
static llvm::Metadata *convertIntegerToMetadata(llvm::LLVMContext &context,
                                                const llvm::APInt &value) {
  llvm::Constant *constant = llvm::ConstantInt::get(context, value);
  return llvm::ConstantAsMetadata::get(constant);
}

/// Return a representation of `value` as an MDNode.
static llvm::MDNode *convertIntegerToMDNode(llvm::LLVMContext &context,
                                            const llvm::APInt &value) {
  return llvm::MDNode::get(context, convertIntegerToMetadata(context, value));
}

/// Return an MDNode encoding `vec_type_hint` metadata.
static llvm::MDNode *convertVecTypeHintToMDNode(llvm::LLVMContext &context,
                                                llvm::Type *type,
                                                bool isSigned) {
  llvm::Metadata *typeMD =
      llvm::ConstantAsMetadata::get(llvm::UndefValue::get(type));
  llvm::Metadata *isSignedMD =
      convertIntegerToMetadata(context, llvm::APInt(32, isSigned ? 1 : 0));
  return llvm::MDNode::get(context, {typeMD, isSignedMD});
}

/// Return an MDNode with a tuple given by the values in `values`.
static llvm::MDNode *convertIntegerArrayToMDNode(llvm::LLVMContext &context,
                                                 ArrayRef<int32_t> values) {
  SmallVector<llvm::Metadata *> mdValues;
  llvm::transform(
      values, std::back_inserter(mdValues), [&context](int32_t value) {
        return convertIntegerToMetadata(context, llvm::APInt(32, value));
      });
  return llvm::MDNode::get(context, mdValues);
}

/// Attaches the attributes listed in the given array attribute to `llvmFunc`.
/// Reports error to `loc` if any and returns immediately. Expects `attributes`
/// to be an array attribute containing either string attributes, treated as
/// value-less LLVM attributes, or array attributes containing two string
/// attributes, with the first string being the name of the corresponding LLVM
/// attribute and the second string beings its value. Note that even integer
/// attributes are expected to have their values expressed as strings.
static LogicalResult
forwardPassthroughAttributes(Location loc, std::optional<ArrayAttr> attributes,
                             llvm::Function *llvmFunc) {
  if (!attributes)
    return success();

  for (Attribute attr : *attributes) {
    if (auto stringAttr = dyn_cast<StringAttr>(attr)) {
      if (failed(
              checkedAddLLVMFnAttribute(loc, llvmFunc, stringAttr.getValue())))
        return failure();
      continue;
    }

    auto arrayAttr = dyn_cast<ArrayAttr>(attr);
    if (!arrayAttr || arrayAttr.size() != 2)
      return emitError(loc)
             << "expected 'passthrough' to contain string or array attributes";

    auto keyAttr = dyn_cast<StringAttr>(arrayAttr[0]);
    auto valueAttr = dyn_cast<StringAttr>(arrayAttr[1]);
    if (!keyAttr || !valueAttr)
      return emitError(loc)
             << "expected arrays within 'passthrough' to contain two strings";

    if (failed(checkedAddLLVMFnAttribute(loc, llvmFunc, keyAttr.getValue(),
                                         valueAttr.getValue())))
      return failure();
  }
  return success();
}

LogicalResult ModuleTranslation::convertOneFunction(LLVMFuncOp func) {
  // Clear the block, branch value mappings, they are only relevant within one
  // function.
  blockMapping.clear();
  valueMapping.clear();
  branchMapping.clear();
  llvm::Function *llvmFunc = lookupFunction(func.getName());

  // Add function arguments to the value remapping table.
  for (auto [mlirArg, llvmArg] :
       llvm::zip(func.getArguments(), llvmFunc->args()))
    mapValue(mlirArg, &llvmArg);

  // Check the personality and set it.
  if (func.getPersonality()) {
    llvm::Type *ty = llvm::PointerType::getUnqual(llvmFunc->getContext());
    if (llvm::Constant *pfunc = getLLVMConstant(ty, func.getPersonalityAttr(),
                                                func.getLoc(), *this))
      llvmFunc->setPersonalityFn(pfunc);
  }

  if (std::optional<StringRef> section = func.getSection())
    llvmFunc->setSection(*section);

  if (func.getArmStreaming())
    llvmFunc->addFnAttr("aarch64_pstate_sm_enabled");
  else if (func.getArmLocallyStreaming())
    llvmFunc->addFnAttr("aarch64_pstate_sm_body");
  else if (func.getArmStreamingCompatible())
    llvmFunc->addFnAttr("aarch64_pstate_sm_compatible");

  if (func.getArmNewZa())
    llvmFunc->addFnAttr("aarch64_new_za");
  else if (func.getArmInZa())
    llvmFunc->addFnAttr("aarch64_in_za");
  else if (func.getArmOutZa())
    llvmFunc->addFnAttr("aarch64_out_za");
  else if (func.getArmInoutZa())
    llvmFunc->addFnAttr("aarch64_inout_za");
  else if (func.getArmPreservesZa())
    llvmFunc->addFnAttr("aarch64_preserves_za");

  if (auto targetCpu = func.getTargetCpu())
    llvmFunc->addFnAttr("target-cpu", *targetCpu);

  if (auto tuneCpu = func.getTuneCpu())
    llvmFunc->addFnAttr("tune-cpu", *tuneCpu);

<<<<<<< HEAD
=======
  if (auto reciprocalEstimates = func.getReciprocalEstimates())
    llvmFunc->addFnAttr("reciprocal-estimates", *reciprocalEstimates);

>>>>>>> eb0f1dc0
  if (auto preferVectorWidth = func.getPreferVectorWidth())
    llvmFunc->addFnAttr("prefer-vector-width", *preferVectorWidth);

  if (auto attr = func.getVscaleRange())
    llvmFunc->addFnAttr(llvm::Attribute::getWithVScaleRangeArgs(
        getLLVMContext(), attr->getMinRange().getInt(),
        attr->getMaxRange().getInt()));

  if (auto unsafeFpMath = func.getUnsafeFpMath())
    llvmFunc->addFnAttr("unsafe-fp-math", llvm::toStringRef(*unsafeFpMath));

  if (auto noInfsFpMath = func.getNoInfsFpMath())
    llvmFunc->addFnAttr("no-infs-fp-math", llvm::toStringRef(*noInfsFpMath));

  if (auto noNansFpMath = func.getNoNansFpMath())
    llvmFunc->addFnAttr("no-nans-fp-math", llvm::toStringRef(*noNansFpMath));

  if (auto approxFuncFpMath = func.getApproxFuncFpMath())
    llvmFunc->addFnAttr("approx-func-fp-math",
                        llvm::toStringRef(*approxFuncFpMath));

  if (auto noSignedZerosFpMath = func.getNoSignedZerosFpMath())
    llvmFunc->addFnAttr("no-signed-zeros-fp-math",
                        llvm::toStringRef(*noSignedZerosFpMath));

  if (auto denormalFpMath = func.getDenormalFpMath())
    llvmFunc->addFnAttr("denormal-fp-math", *denormalFpMath);

  if (auto denormalFpMathF32 = func.getDenormalFpMathF32())
    llvmFunc->addFnAttr("denormal-fp-math-f32", *denormalFpMathF32);

  if (auto fpContract = func.getFpContract())
    llvmFunc->addFnAttr("fp-contract", *fpContract);

  if (auto instrumentFunctionEntry = func.getInstrumentFunctionEntry())
    llvmFunc->addFnAttr("instrument-function-entry", *instrumentFunctionEntry);

  if (auto instrumentFunctionExit = func.getInstrumentFunctionExit())
    llvmFunc->addFnAttr("instrument-function-exit", *instrumentFunctionExit);

  // First, create all blocks so we can jump to them.
  llvm::LLVMContext &llvmContext = llvmFunc->getContext();
  for (auto &bb : func) {
    auto *llvmBB = llvm::BasicBlock::Create(llvmContext);
    llvmBB->insertInto(llvmFunc);
    mapBlock(&bb, llvmBB);
  }

  // Then, convert blocks one by one in topological order to ensure defs are
  // converted before uses.
  auto blocks = getBlocksSortedByDominance(func.getBody());
  for (Block *bb : blocks) {
    CapturingIRBuilder builder(llvmContext,
                               llvm::TargetFolder(llvmModule->getDataLayout()));
    if (failed(convertBlockImpl(*bb, bb->isEntryBlock(), builder,
                                /*recordInsertions=*/true)))
      return failure();
  }

  // After all blocks have been traversed and values mapped, connect the PHI
  // nodes to the results of preceding blocks.
  detail::connectPHINodes(func.getBody(), *this);

  // Finally, convert dialect attributes attached to the function.
  return convertDialectAttributes(func, {});
}

LogicalResult ModuleTranslation::convertDialectAttributes(
    Operation *op, ArrayRef<llvm::Instruction *> instructions) {
  for (NamedAttribute attribute : op->getDialectAttrs())
    if (failed(iface.amendOperation(op, instructions, attribute, *this)))
      return failure();
  return success();
}

/// Converts memory effect attributes from `func` and attaches them to
/// `llvmFunc`.
static void convertFunctionMemoryAttributes(LLVMFuncOp func,
                                            llvm::Function *llvmFunc) {
  if (!func.getMemoryEffects())
    return;

  MemoryEffectsAttr memEffects = func.getMemoryEffectsAttr();

  // Add memory effects incrementally.
  llvm::MemoryEffects newMemEffects =
      llvm::MemoryEffects(llvm::MemoryEffects::Location::ArgMem,
                          convertModRefInfoToLLVM(memEffects.getArgMem()));
  newMemEffects |= llvm::MemoryEffects(
      llvm::MemoryEffects::Location::InaccessibleMem,
      convertModRefInfoToLLVM(memEffects.getInaccessibleMem()));
  newMemEffects |=
      llvm::MemoryEffects(llvm::MemoryEffects::Location::Other,
                          convertModRefInfoToLLVM(memEffects.getOther()));
  llvmFunc->setMemoryEffects(newMemEffects);
}

/// Converts function attributes from `func` and attaches them to `llvmFunc`.
static void convertFunctionAttributes(LLVMFuncOp func,
                                      llvm::Function *llvmFunc) {
  if (func.getNoInlineAttr())
    llvmFunc->addFnAttr(llvm::Attribute::NoInline);
  if (func.getAlwaysInlineAttr())
    llvmFunc->addFnAttr(llvm::Attribute::AlwaysInline);
  if (func.getOptimizeNoneAttr())
    llvmFunc->addFnAttr(llvm::Attribute::OptimizeNone);
  if (func.getConvergentAttr())
    llvmFunc->addFnAttr(llvm::Attribute::Convergent);
  if (func.getNoUnwindAttr())
    llvmFunc->addFnAttr(llvm::Attribute::NoUnwind);
  if (func.getWillReturnAttr())
    llvmFunc->addFnAttr(llvm::Attribute::WillReturn);
  if (TargetFeaturesAttr targetFeatAttr = func.getTargetFeaturesAttr())
    llvmFunc->addFnAttr("target-features", targetFeatAttr.getFeaturesString());
  if (FramePointerKindAttr fpAttr = func.getFramePointerAttr())
    llvmFunc->addFnAttr("frame-pointer", stringifyFramePointerKind(
                                             fpAttr.getFramePointerKind()));
  if (UWTableKindAttr uwTableKindAttr = func.getUwtableKindAttr())
    llvmFunc->setUWTableKind(
        convertUWTableKindToLLVM(uwTableKindAttr.getUwtableKind()));
  convertFunctionMemoryAttributes(func, llvmFunc);
}

/// Converts function attributes from `func` and attaches them to `llvmFunc`.
static void convertFunctionKernelAttributes(LLVMFuncOp func,
                                            llvm::Function *llvmFunc,
                                            ModuleTranslation &translation) {
  llvm::LLVMContext &llvmContext = llvmFunc->getContext();

  if (VecTypeHintAttr vecTypeHint = func.getVecTypeHintAttr()) {
    Type type = vecTypeHint.getHint().getValue();
    llvm::Type *llvmType = translation.convertType(type);
    bool isSigned = vecTypeHint.getIsSigned();
    llvmFunc->setMetadata(
        func.getVecTypeHintAttrName(),
        convertVecTypeHintToMDNode(llvmContext, llvmType, isSigned));
  }

  if (std::optional<ArrayRef<int32_t>> workGroupSizeHint =
          func.getWorkGroupSizeHint()) {
    llvmFunc->setMetadata(
        func.getWorkGroupSizeHintAttrName(),
        convertIntegerArrayToMDNode(llvmContext, *workGroupSizeHint));
  }

  if (std::optional<ArrayRef<int32_t>> reqdWorkGroupSize =
          func.getReqdWorkGroupSize()) {
    llvmFunc->setMetadata(
        func.getReqdWorkGroupSizeAttrName(),
        convertIntegerArrayToMDNode(llvmContext, *reqdWorkGroupSize));
  }

  if (std::optional<uint32_t> intelReqdSubGroupSize =
          func.getIntelReqdSubGroupSize()) {
    llvmFunc->setMetadata(
        func.getIntelReqdSubGroupSizeAttrName(),
        convertIntegerToMDNode(llvmContext,
                               llvm::APInt(32, *intelReqdSubGroupSize)));
  }
}

static LogicalResult convertParameterAttr(llvm::AttrBuilder &attrBuilder,
                                          llvm::Attribute::AttrKind llvmKind,
                                          NamedAttribute namedAttr,
                                          ModuleTranslation &moduleTranslation,
                                          Location loc) {
  return llvm::TypeSwitch<Attribute, LogicalResult>(namedAttr.getValue())
      .Case<TypeAttr>([&](auto typeAttr) {
        attrBuilder.addTypeAttr(
            llvmKind, moduleTranslation.convertType(typeAttr.getValue()));
        return success();
      })
      .Case<IntegerAttr>([&](auto intAttr) {
        attrBuilder.addRawIntAttr(llvmKind, intAttr.getInt());
        return success();
      })
      .Case<UnitAttr>([&](auto) {
        attrBuilder.addAttribute(llvmKind);
        return success();
      })
      .Case<LLVM::ConstantRangeAttr>([&](auto rangeAttr) {
        attrBuilder.addConstantRangeAttr(
            llvmKind,
            llvm::ConstantRange(rangeAttr.getLower(), rangeAttr.getUpper()));
        return success();
      })
      .Default([loc](auto) {
        return emitError(loc, "unsupported parameter attribute type");
      });
}

FailureOr<llvm::AttrBuilder>
ModuleTranslation::convertParameterAttrs(LLVMFuncOp func, int argIdx,
                                         DictionaryAttr paramAttrs) {
  llvm::AttrBuilder attrBuilder(llvmModule->getContext());
  auto attrNameToKindMapping = getAttrNameToKindMapping();
  Location loc = func.getLoc();

  for (auto namedAttr : paramAttrs) {
    auto it = attrNameToKindMapping.find(namedAttr.getName());
    if (it != attrNameToKindMapping.end()) {
      llvm::Attribute::AttrKind llvmKind = it->second;
      if (failed(convertParameterAttr(attrBuilder, llvmKind, namedAttr, *this,
                                      loc)))
        return failure();
    } else if (namedAttr.getNameDialect()) {
      if (failed(iface.convertParameterAttr(func, argIdx, namedAttr, *this)))
        return failure();
    }
  }

  return attrBuilder;
}

FailureOr<llvm::AttrBuilder>
ModuleTranslation::convertParameterAttrs(Location loc,
                                         DictionaryAttr paramAttrs) {
  llvm::AttrBuilder attrBuilder(llvmModule->getContext());
  auto attrNameToKindMapping = getAttrNameToKindMapping();

  for (auto namedAttr : paramAttrs) {
    auto it = attrNameToKindMapping.find(namedAttr.getName());
    if (it != attrNameToKindMapping.end()) {
      llvm::Attribute::AttrKind llvmKind = it->second;
      if (failed(convertParameterAttr(attrBuilder, llvmKind, namedAttr, *this,
                                      loc)))
        return failure();
    }
  }

  return attrBuilder;
}

LogicalResult ModuleTranslation::convertFunctionSignatures() {
  // Declare all functions first because there may be function calls that form a
  // call graph with cycles, or global initializers that reference functions.
  for (auto function : getModuleBody(mlirModule).getOps<LLVMFuncOp>()) {
    llvm::FunctionCallee llvmFuncCst = llvmModule->getOrInsertFunction(
        function.getName(),
        cast<llvm::FunctionType>(convertType(function.getFunctionType())));
    llvm::Function *llvmFunc = cast<llvm::Function>(llvmFuncCst.getCallee());
    llvmFunc->setLinkage(convertLinkageToLLVM(function.getLinkage()));
    llvmFunc->setCallingConv(convertCConvToLLVM(function.getCConv()));
    mapFunction(function.getName(), llvmFunc);
    addRuntimePreemptionSpecifier(function.getDsoLocal(), llvmFunc);

    // Convert function attributes.
    convertFunctionAttributes(function, llvmFunc);

    // Convert function kernel attributes to metadata.
    convertFunctionKernelAttributes(function, llvmFunc, *this);

    // Convert function_entry_count attribute to metadata.
    if (std::optional<uint64_t> entryCount = function.getFunctionEntryCount())
      llvmFunc->setEntryCount(entryCount.value());

    // Convert result attributes.
    if (ArrayAttr allResultAttrs = function.getAllResultAttrs()) {
      DictionaryAttr resultAttrs = cast<DictionaryAttr>(allResultAttrs[0]);
      FailureOr<llvm::AttrBuilder> attrBuilder =
          convertParameterAttrs(function, -1, resultAttrs);
      if (failed(attrBuilder))
        return failure();
      llvmFunc->addRetAttrs(*attrBuilder);
    }

    // Convert argument attributes.
    for (auto [argIdx, llvmArg] : llvm::enumerate(llvmFunc->args())) {
      if (DictionaryAttr argAttrs = function.getArgAttrDict(argIdx)) {
        FailureOr<llvm::AttrBuilder> attrBuilder =
            convertParameterAttrs(function, argIdx, argAttrs);
        if (failed(attrBuilder))
          return failure();
        llvmArg.addAttrs(*attrBuilder);
      }
    }

    // Forward the pass-through attributes to LLVM.
    if (failed(forwardPassthroughAttributes(
            function.getLoc(), function.getPassthrough(), llvmFunc)))
      return failure();

    // Convert visibility attribute.
    llvmFunc->setVisibility(convertVisibilityToLLVM(function.getVisibility_()));

    // Convert the comdat attribute.
    if (std::optional<mlir::SymbolRefAttr> comdat = function.getComdat()) {
      auto selectorOp = cast<ComdatSelectorOp>(
          SymbolTable::lookupNearestSymbolFrom(function, *comdat));
      llvmFunc->setComdat(comdatMapping.lookup(selectorOp));
    }

    if (auto gc = function.getGarbageCollector())
      llvmFunc->setGC(gc->str());

    if (auto unnamedAddr = function.getUnnamedAddr())
      llvmFunc->setUnnamedAddr(convertUnnamedAddrToLLVM(*unnamedAddr));

    if (auto alignment = function.getAlignment())
      llvmFunc->setAlignment(llvm::MaybeAlign(*alignment));

    // Translate the debug information for this function.
    debugTranslation->translate(function, *llvmFunc);
  }

  return success();
}

LogicalResult ModuleTranslation::convertFunctions() {
  // Convert functions.
  for (auto function : getModuleBody(mlirModule).getOps<LLVMFuncOp>()) {
    // Do not convert external functions, but do process dialect attributes
    // attached to them.
    if (function.isExternal()) {
      if (failed(convertDialectAttributes(function, {})))
        return failure();
      continue;
    }

    if (failed(convertOneFunction(function)))
      return failure();
  }

  return success();
}

LogicalResult ModuleTranslation::convertComdats() {
  for (auto comdatOp : getModuleBody(mlirModule).getOps<ComdatOp>()) {
    for (auto selectorOp : comdatOp.getOps<ComdatSelectorOp>()) {
      llvm::Module *module = getLLVMModule();
      if (module->getComdatSymbolTable().contains(selectorOp.getSymName()))
        return emitError(selectorOp.getLoc())
               << "comdat selection symbols must be unique even in different "
                  "comdat regions";
      llvm::Comdat *comdat = module->getOrInsertComdat(selectorOp.getSymName());
      comdat->setSelectionKind(convertComdatToLLVM(selectorOp.getComdat()));
      comdatMapping.try_emplace(selectorOp, comdat);
    }
  }
  return success();
}

LogicalResult ModuleTranslation::convertUnresolvedBlockAddress() {
  for (auto &[blockAddressOp, llvmCst] : unresolvedBlockAddressMapping) {
    BlockAddressAttr blockAddressAttr = blockAddressOp.getBlockAddr();
    llvm::BasicBlock *llvmBlock = lookupBlockAddress(blockAddressAttr);
    assert(llvmBlock && "expected LLVM blocks to be already translated");

    // Update mapping with new block address constant.
    auto *llvmBlockAddr = llvm::BlockAddress::get(
        lookupFunction(blockAddressAttr.getFunction().getValue()), llvmBlock);
    llvmCst->replaceAllUsesWith(llvmBlockAddr);
    assert(llvmCst->use_empty() && "expected all uses to be replaced");
    cast<llvm::GlobalVariable>(llvmCst)->eraseFromParent();
  }
  unresolvedBlockAddressMapping.clear();
  return success();
}

void ModuleTranslation::setAccessGroupsMetadata(AccessGroupOpInterface op,
                                                llvm::Instruction *inst) {
  if (llvm::MDNode *node = loopAnnotationTranslation->getAccessGroups(op))
    inst->setMetadata(llvm::LLVMContext::MD_access_group, node);
}

llvm::MDNode *
ModuleTranslation::getOrCreateAliasScope(AliasScopeAttr aliasScopeAttr) {
  auto [scopeIt, scopeInserted] =
      aliasScopeMetadataMapping.try_emplace(aliasScopeAttr, nullptr);
  if (!scopeInserted)
    return scopeIt->second;
  llvm::LLVMContext &ctx = llvmModule->getContext();
  auto dummy = llvm::MDNode::getTemporary(ctx, std::nullopt);
  // Convert the domain metadata node if necessary.
  auto [domainIt, insertedDomain] = aliasDomainMetadataMapping.try_emplace(
      aliasScopeAttr.getDomain(), nullptr);
  if (insertedDomain) {
    llvm::SmallVector<llvm::Metadata *, 2> operands;
    // Placeholder for potential self-reference.
    operands.push_back(dummy.get());
    if (StringAttr description = aliasScopeAttr.getDomain().getDescription())
      operands.push_back(llvm::MDString::get(ctx, description));
    domainIt->second = llvm::MDNode::get(ctx, operands);
    // Self-reference for uniqueness.
    llvm::Metadata *replacement;
    if (auto stringAttr =
            dyn_cast<StringAttr>(aliasScopeAttr.getDomain().getId()))
      replacement = llvm::MDString::get(ctx, stringAttr.getValue());
    else
      replacement = domainIt->second;
    domainIt->second->replaceOperandWith(0, replacement);
  }
  // Convert the scope metadata node.
  assert(domainIt->second && "Scope's domain should already be valid");
  llvm::SmallVector<llvm::Metadata *, 3> operands;
  // Placeholder for potential self-reference.
  operands.push_back(dummy.get());
  operands.push_back(domainIt->second);
  if (StringAttr description = aliasScopeAttr.getDescription())
    operands.push_back(llvm::MDString::get(ctx, description));
  scopeIt->second = llvm::MDNode::get(ctx, operands);
  // Self-reference for uniqueness.
  llvm::Metadata *replacement;
  if (auto stringAttr = dyn_cast<StringAttr>(aliasScopeAttr.getId()))
    replacement = llvm::MDString::get(ctx, stringAttr.getValue());
  else
    replacement = scopeIt->second;
  scopeIt->second->replaceOperandWith(0, replacement);
  return scopeIt->second;
}

llvm::MDNode *ModuleTranslation::getOrCreateAliasScopes(
    ArrayRef<AliasScopeAttr> aliasScopeAttrs) {
  SmallVector<llvm::Metadata *> nodes;
  nodes.reserve(aliasScopeAttrs.size());
  for (AliasScopeAttr aliasScopeAttr : aliasScopeAttrs)
    nodes.push_back(getOrCreateAliasScope(aliasScopeAttr));
  return llvm::MDNode::get(getLLVMContext(), nodes);
}

void ModuleTranslation::setAliasScopeMetadata(AliasAnalysisOpInterface op,
                                              llvm::Instruction *inst) {
  auto populateScopeMetadata = [&](ArrayAttr aliasScopeAttrs, unsigned kind) {
    if (!aliasScopeAttrs || aliasScopeAttrs.empty())
      return;
    llvm::MDNode *node = getOrCreateAliasScopes(
        llvm::to_vector(aliasScopeAttrs.getAsRange<AliasScopeAttr>()));
    inst->setMetadata(kind, node);
  };

  populateScopeMetadata(op.getAliasScopesOrNull(),
                        llvm::LLVMContext::MD_alias_scope);
  populateScopeMetadata(op.getNoAliasScopesOrNull(),
                        llvm::LLVMContext::MD_noalias);
}

llvm::MDNode *ModuleTranslation::getTBAANode(TBAATagAttr tbaaAttr) const {
  return tbaaMetadataMapping.lookup(tbaaAttr);
}

void ModuleTranslation::setTBAAMetadata(AliasAnalysisOpInterface op,
                                        llvm::Instruction *inst) {
  ArrayAttr tagRefs = op.getTBAATagsOrNull();
  if (!tagRefs || tagRefs.empty())
    return;

  // LLVM IR currently does not support attaching more than one TBAA access tag
  // to a memory accessing instruction. It may be useful to support this in
  // future, but for the time being just ignore the metadata if MLIR operation
  // has multiple access tags.
  if (tagRefs.size() > 1) {
    op.emitWarning() << "TBAA access tags were not translated, because LLVM "
                        "IR only supports a single tag per instruction";
    return;
  }

  llvm::MDNode *node = getTBAANode(cast<TBAATagAttr>(tagRefs[0]));
  inst->setMetadata(llvm::LLVMContext::MD_tbaa, node);
}

void ModuleTranslation::setDereferenceableMetadata(
    DereferenceableOpInterface op, llvm::Instruction *inst) {
  DereferenceableAttr derefAttr = op.getDereferenceableOrNull();
  if (!derefAttr)
    return;

  llvm::MDNode *derefSizeNode = llvm::MDNode::get(
      getLLVMContext(),
      llvm::ConstantAsMetadata::get(llvm::ConstantInt::get(
          llvm::IntegerType::get(getLLVMContext(), 64), derefAttr.getBytes())));
  unsigned kindId = derefAttr.getMayBeNull()
                        ? llvm::LLVMContext::MD_dereferenceable_or_null
                        : llvm::LLVMContext::MD_dereferenceable;
  inst->setMetadata(kindId, derefSizeNode);
}

<<<<<<< HEAD
void ModuleTranslation::setBranchWeightsMetadata(BranchWeightOpInterface op) {
  DenseI32ArrayAttr weightsAttr = op.getBranchWeightsOrNull();
  if (!weightsAttr)
=======
void ModuleTranslation::setBranchWeightsMetadata(WeightedBranchOpInterface op) {
  SmallVector<uint32_t> weights;
  llvm::transform(op.getWeights(), std::back_inserter(weights),
                  [](int32_t value) { return static_cast<uint32_t>(value); });
  if (weights.empty())
>>>>>>> eb0f1dc0
    return;

  llvm::Instruction *inst = isa<CallOp>(op) ? lookupCall(op) : lookupBranch(op);
  assert(inst && "expected the operation to have a mapping to an instruction");
  inst->setMetadata(
      llvm::LLVMContext::MD_prof,
      llvm::MDBuilder(getLLVMContext()).createBranchWeights(weights));
}

LogicalResult ModuleTranslation::createTBAAMetadata() {
  llvm::LLVMContext &ctx = llvmModule->getContext();
  llvm::IntegerType *offsetTy = llvm::IntegerType::get(ctx, 64);

  // Walk the entire module and create all metadata nodes for the TBAA
  // attributes. The code below relies on two invariants of the
  // `AttrTypeWalker`:
  // 1. Attributes are visited in post-order: Since the attributes create a DAG,
  //    this ensures that any lookups into `tbaaMetadataMapping` for child
  //    attributes succeed.
  // 2. Attributes are only ever visited once: This way we don't leak any
  //    LLVM metadata instances.
  AttrTypeWalker walker;
  walker.addWalk([&](TBAARootAttr root) {
    tbaaMetadataMapping.insert(
        {root, llvm::MDNode::get(ctx, llvm::MDString::get(ctx, root.getId()))});
  });

  walker.addWalk([&](TBAATypeDescriptorAttr descriptor) {
    SmallVector<llvm::Metadata *> operands;
    operands.push_back(llvm::MDString::get(ctx, descriptor.getId()));
    for (TBAAMemberAttr member : descriptor.getMembers()) {
      operands.push_back(tbaaMetadataMapping.lookup(member.getTypeDesc()));
      operands.push_back(llvm::ConstantAsMetadata::get(
          llvm::ConstantInt::get(offsetTy, member.getOffset())));
    }

    tbaaMetadataMapping.insert({descriptor, llvm::MDNode::get(ctx, operands)});
  });

  walker.addWalk([&](TBAATagAttr tag) {
    SmallVector<llvm::Metadata *> operands;

    operands.push_back(tbaaMetadataMapping.lookup(tag.getBaseType()));
    operands.push_back(tbaaMetadataMapping.lookup(tag.getAccessType()));

    operands.push_back(llvm::ConstantAsMetadata::get(
        llvm::ConstantInt::get(offsetTy, tag.getOffset())));
    if (tag.getConstant())
      operands.push_back(
          llvm::ConstantAsMetadata::get(llvm::ConstantInt::get(offsetTy, 1)));

    tbaaMetadataMapping.insert({tag, llvm::MDNode::get(ctx, operands)});
  });

  mlirModule->walk([&](AliasAnalysisOpInterface analysisOpInterface) {
    if (auto attr = analysisOpInterface.getTBAATagsOrNull())
      walker.walk(attr);
  });

  return success();
}

LogicalResult ModuleTranslation::createIdentMetadata() {
  if (auto attr = mlirModule->getAttrOfType<StringAttr>(
          LLVMDialect::getIdentAttrName())) {
    StringRef ident = attr;
    llvm::LLVMContext &ctx = llvmModule->getContext();
    llvm::NamedMDNode *namedMd =
        llvmModule->getOrInsertNamedMetadata(LLVMDialect::getIdentAttrName());
    llvm::MDNode *md = llvm::MDNode::get(ctx, llvm::MDString::get(ctx, ident));
    namedMd->addOperand(md);
  }

  return success();
}

LogicalResult ModuleTranslation::createCommandlineMetadata() {
  if (auto attr = mlirModule->getAttrOfType<StringAttr>(
          LLVMDialect::getCommandlineAttrName())) {
    StringRef cmdLine = attr;
    llvm::LLVMContext &ctx = llvmModule->getContext();
    llvm::NamedMDNode *nmd = llvmModule->getOrInsertNamedMetadata(
        LLVMDialect::getCommandlineAttrName());
    llvm::MDNode *md =
        llvm::MDNode::get(ctx, llvm::MDString::get(ctx, cmdLine));
    nmd->addOperand(md);
  }

  return success();
}

LogicalResult ModuleTranslation::createDependentLibrariesMetadata() {
  if (auto dependentLibrariesAttr = mlirModule->getDiscardableAttr(
          LLVM::LLVMDialect::getDependentLibrariesAttrName())) {
    auto *nmd =
        llvmModule->getOrInsertNamedMetadata("llvm.dependent-libraries");
    llvm::LLVMContext &ctx = llvmModule->getContext();
    for (auto libAttr :
         cast<ArrayAttr>(dependentLibrariesAttr).getAsRange<StringAttr>()) {
      auto *md =
          llvm::MDNode::get(ctx, llvm::MDString::get(ctx, libAttr.getValue()));
      nmd->addOperand(md);
    }
  }
  return success();
}

void ModuleTranslation::setLoopMetadata(Operation *op,
                                        llvm::Instruction *inst) {
  LoopAnnotationAttr attr =
      TypeSwitch<Operation *, LoopAnnotationAttr>(op)
          .Case<LLVM::BrOp, LLVM::CondBrOp>(
              [](auto branchOp) { return branchOp.getLoopAnnotationAttr(); });
  if (!attr)
    return;
  llvm::MDNode *loopMD =
      loopAnnotationTranslation->translateLoopAnnotation(attr, op);
  inst->setMetadata(llvm::LLVMContext::MD_loop, loopMD);
}

void ModuleTranslation::setDisjointFlag(Operation *op, llvm::Value *value) {
  auto iface = cast<DisjointFlagInterface>(op);
  // We do a dyn_cast here in case the value got folded into a constant.
  if (auto disjointInst = dyn_cast<llvm::PossiblyDisjointInst>(value))
    disjointInst->setIsDisjoint(iface.getIsDisjoint());
}

llvm::Type *ModuleTranslation::convertType(Type type) {
  return typeTranslator.translateType(type);
}

/// A helper to look up remapped operands in the value remapping table.
SmallVector<llvm::Value *> ModuleTranslation::lookupValues(ValueRange values) {
  SmallVector<llvm::Value *> remapped;
  remapped.reserve(values.size());
  for (Value v : values)
    remapped.push_back(lookupValue(v));
  return remapped;
}

llvm::OpenMPIRBuilder *ModuleTranslation::getOpenMPBuilder() {
  if (!ompBuilder) {
    ompBuilder = std::make_unique<llvm::OpenMPIRBuilder>(*llvmModule);
    ompBuilder->initialize();

    // Flags represented as top-level OpenMP dialect attributes are set in
    // `OpenMPDialectLLVMIRTranslationInterface::amendOperation()`. Here we set
    // the default configuration.
    ompBuilder->setConfig(llvm::OpenMPIRBuilderConfig(
        /* IsTargetDevice = */ false, /* IsGPU = */ false,
        /* OpenMPOffloadMandatory = */ false,
        /* HasRequiresReverseOffload = */ false,
        /* HasRequiresUnifiedAddress = */ false,
        /* HasRequiresUnifiedSharedMemory = */ false,
        /* HasRequiresDynamicAllocators = */ false));
  }
  return ompBuilder.get();
}

llvm::DILocation *ModuleTranslation::translateLoc(Location loc,
                                                  llvm::DILocalScope *scope) {
  return debugTranslation->translateLoc(loc, scope);
}

llvm::DIExpression *
ModuleTranslation::translateExpression(LLVM::DIExpressionAttr attr) {
  return debugTranslation->translateExpression(attr);
}

llvm::DIGlobalVariableExpression *
ModuleTranslation::translateGlobalVariableExpression(
    LLVM::DIGlobalVariableExpressionAttr attr) {
  return debugTranslation->translateGlobalVariableExpression(attr);
}

llvm::Metadata *ModuleTranslation::translateDebugInfo(LLVM::DINodeAttr attr) {
  return debugTranslation->translate(attr);
}

llvm::RoundingMode
ModuleTranslation::translateRoundingMode(LLVM::RoundingMode rounding) {
  return convertRoundingModeToLLVM(rounding);
}

llvm::fp::ExceptionBehavior ModuleTranslation::translateFPExceptionBehavior(
    LLVM::FPExceptionBehavior exceptionBehavior) {
  return convertFPExceptionBehaviorToLLVM(exceptionBehavior);
}

llvm::NamedMDNode *
ModuleTranslation::getOrInsertNamedModuleMetadata(StringRef name) {
  return llvmModule->getOrInsertNamedMetadata(name);
}

void ModuleTranslation::StackFrame::anchor() {}

static std::unique_ptr<llvm::Module>
prepareLLVMModule(Operation *m, llvm::LLVMContext &llvmContext,
                  StringRef name) {
  m->getContext()->getOrLoadDialect<LLVM::LLVMDialect>();
  auto llvmModule = std::make_unique<llvm::Module>(name, llvmContext);
  if (auto dataLayoutAttr =
          m->getDiscardableAttr(LLVM::LLVMDialect::getDataLayoutAttrName())) {
    llvmModule->setDataLayout(cast<StringAttr>(dataLayoutAttr).getValue());
  } else {
    FailureOr<llvm::DataLayout> llvmDataLayout(llvm::DataLayout(""));
    if (auto iface = dyn_cast<DataLayoutOpInterface>(m)) {
      if (DataLayoutSpecInterface spec = iface.getDataLayoutSpec()) {
        llvmDataLayout =
            translateDataLayout(spec, DataLayout(iface), m->getLoc());
      }
    } else if (auto mod = dyn_cast<ModuleOp>(m)) {
      if (DataLayoutSpecInterface spec = mod.getDataLayoutSpec()) {
        llvmDataLayout =
            translateDataLayout(spec, DataLayout(mod), m->getLoc());
      }
    }
    if (failed(llvmDataLayout))
      return nullptr;
    llvmModule->setDataLayout(*llvmDataLayout);
  }
  if (auto targetTripleAttr =
          m->getDiscardableAttr(LLVM::LLVMDialect::getTargetTripleAttrName()))
    llvmModule->setTargetTriple(
        llvm::Triple(cast<StringAttr>(targetTripleAttr).getValue()));

  return llvmModule;
}

std::unique_ptr<llvm::Module>
mlir::translateModuleToLLVMIR(Operation *module, llvm::LLVMContext &llvmContext,
                              StringRef name, bool disableVerification) {
  if (!satisfiesLLVMModule(module)) {
    module->emitOpError("can not be translated to an LLVMIR module");
    return nullptr;
  }

  std::unique_ptr<llvm::Module> llvmModule =
      prepareLLVMModule(module, llvmContext, name);
  if (!llvmModule)
    return nullptr;

  LLVM::ensureDistinctSuccessors(module);
  LLVM::legalizeDIExpressionsRecursively(module);

  ModuleTranslation translator(module, std::move(llvmModule));
  llvm::IRBuilder<llvm::TargetFolder> llvmBuilder(
      llvmContext,
      llvm::TargetFolder(translator.getLLVMModule()->getDataLayout()));

  // Convert module before functions and operations inside, so dialect
  // attributes can be used to change dialect-specific global configurations via
  // `amendOperation()`. These configurations can then influence the translation
  // of operations afterwards.
  if (failed(translator.convertOperation(*module, llvmBuilder)))
    return nullptr;

  if (failed(translator.convertComdats()))
    return nullptr;
  if (failed(translator.convertFunctionSignatures()))
    return nullptr;
  if (failed(translator.convertGlobalsAndAliases()))
    return nullptr;
  if (failed(translator.createTBAAMetadata()))
    return nullptr;
  if (failed(translator.createIdentMetadata()))
    return nullptr;
  if (failed(translator.createCommandlineMetadata()))
    return nullptr;
  if (failed(translator.createDependentLibrariesMetadata()))
    return nullptr;

  // Convert other top-level operations if possible.
  for (Operation &o : getModuleBody(module).getOperations()) {
    if (!isa<LLVM::LLVMFuncOp, LLVM::AliasOp, LLVM::GlobalOp,
             LLVM::GlobalCtorsOp, LLVM::GlobalDtorsOp, LLVM::ComdatOp>(&o) &&
        !o.hasTrait<OpTrait::IsTerminator>() &&
        failed(translator.convertOperation(o, llvmBuilder))) {
      return nullptr;
    }
  }

  // Operations in function bodies with symbolic references must be converted
  // after the top-level operations they refer to are declared, so we do it
  // last.
  if (failed(translator.convertFunctions()))
    return nullptr;

  // Now that all MLIR blocks are resolved into LLVM ones, patch block address
  // constants to point to the correct blocks.
  if (failed(translator.convertUnresolvedBlockAddress()))
    return nullptr;

  // Once we've finished constructing elements in the module, we should convert
  // it to use the debug info format desired by LLVM.
  // See https://llvm.org/docs/RemoveDIsDebugInfo.html
  translator.llvmModule->convertToNewDbgValues();

  // Add the necessary debug info module flags, if they were not encoded in MLIR
  // beforehand.
  translator.debugTranslation->addModuleFlagsIfNotPresent();

  // Add the necessary debug info module flags, if they were not encoded in MLIR
  // beforehand.
  translator.debugTranslation->addModuleFlagsIfNotPresent();

  if (!disableVerification &&
      llvm::verifyModule(*translator.llvmModule, &llvm::errs()))
    return nullptr;

  return std::move(translator.llvmModule);
}<|MERGE_RESOLUTION|>--- conflicted
+++ resolved
@@ -1547,12 +1547,9 @@
   if (auto tuneCpu = func.getTuneCpu())
     llvmFunc->addFnAttr("tune-cpu", *tuneCpu);
 
-<<<<<<< HEAD
-=======
   if (auto reciprocalEstimates = func.getReciprocalEstimates())
     llvmFunc->addFnAttr("reciprocal-estimates", *reciprocalEstimates);
 
->>>>>>> eb0f1dc0
   if (auto preferVectorWidth = func.getPreferVectorWidth())
     llvmFunc->addFnAttr("prefer-vector-width", *preferVectorWidth);
 
@@ -2029,17 +2026,11 @@
   inst->setMetadata(kindId, derefSizeNode);
 }
 
-<<<<<<< HEAD
-void ModuleTranslation::setBranchWeightsMetadata(BranchWeightOpInterface op) {
-  DenseI32ArrayAttr weightsAttr = op.getBranchWeightsOrNull();
-  if (!weightsAttr)
-=======
 void ModuleTranslation::setBranchWeightsMetadata(WeightedBranchOpInterface op) {
   SmallVector<uint32_t> weights;
   llvm::transform(op.getWeights(), std::back_inserter(weights),
                   [](int32_t value) { return static_cast<uint32_t>(value); });
   if (weights.empty())
->>>>>>> eb0f1dc0
     return;
 
   llvm::Instruction *inst = isa<CallOp>(op) ? lookupCall(op) : lookupBranch(op);
@@ -2342,10 +2333,6 @@
   // beforehand.
   translator.debugTranslation->addModuleFlagsIfNotPresent();
 
-  // Add the necessary debug info module flags, if they were not encoded in MLIR
-  // beforehand.
-  translator.debugTranslation->addModuleFlagsIfNotPresent();
-
   if (!disableVerification &&
       llvm::verifyModule(*translator.llvmModule, &llvm::errs()))
     return nullptr;
