//===- DeserializeOps.cpp - MLIR SPIR-V Deserialization (Ops) -------------===//
//
// Part of the LLVM Project, under the Apache License v2.0 with LLVM Exceptions.
// See https://llvm.org/LICENSE.txt for license information.
// SPDX-License-Identifier: Apache-2.0 WITH LLVM-exception
//
//===----------------------------------------------------------------------===//
//
// This file defines the Deserializer methods for SPIR-V binary instructions.
//
//===----------------------------------------------------------------------===//

#include "Deserializer.h"

#include "mlir/Dialect/SPIRV/IR/SPIRVEnums.h"
#include "mlir/Dialect/SPIRV/IR/SPIRVOps.h"
#include "mlir/IR/Builders.h"
#include "mlir/IR/Location.h"
#include "mlir/Target/SPIRV/SPIRVBinaryUtils.h"
#include "llvm/ADT/STLExtras.h"
#include "llvm/ADT/SmallVector.h"
#include "llvm/Support/Debug.h"
#include <optional>

using namespace mlir;

#define DEBUG_TYPE "spirv-deserialization"

//===----------------------------------------------------------------------===//
// Utility Functions
//===----------------------------------------------------------------------===//

/// Extracts the opcode from the given first word of a SPIR-V instruction.
static inline spirv::Opcode extractOpcode(uint32_t word) {
  return static_cast<spirv::Opcode>(word & 0xffff);
}

//===----------------------------------------------------------------------===//
// Instruction
//===----------------------------------------------------------------------===//

Value spirv::Deserializer::getValue(uint32_t id) {
  if (auto constInfo = getConstant(id)) {
    // Materialize a `spirv.Constant` op at every use site.
    return spirv::ConstantOp::create(opBuilder, unknownLoc, constInfo->second,
                                     constInfo->first);
  }
  if (std::optional<std::pair<Attribute, Type>> constCompositeReplicateInfo =
          getConstantCompositeReplicate(id)) {
    return spirv::EXTConstantCompositeReplicateOp::create(
        opBuilder, unknownLoc, constCompositeReplicateInfo->second,
        constCompositeReplicateInfo->first);
  }
  if (std::optional<std::pair<Attribute, Type>> constCompositeReplicateInfo =
          getConstantCompositeReplicate(id)) {
    return opBuilder.create<spirv::EXTConstantCompositeReplicateOp>(
        unknownLoc, constCompositeReplicateInfo->second,
        constCompositeReplicateInfo->first);
  }
  if (auto varOp = getGlobalVariable(id)) {
    auto addressOfOp =
        spirv::AddressOfOp::create(opBuilder, unknownLoc, varOp.getType(),
                                   SymbolRefAttr::get(varOp.getOperation()));
    return addressOfOp.getPointer();
  }
  if (auto constOp = getSpecConstant(id)) {
    auto referenceOfOp = spirv::ReferenceOfOp::create(
        opBuilder, unknownLoc, constOp.getDefaultValue().getType(),
        SymbolRefAttr::get(constOp.getOperation()));
    return referenceOfOp.getReference();
  }
  if (SpecConstantCompositeOp specConstCompositeOp =
          getSpecConstantComposite(id)) {
<<<<<<< HEAD
    auto referenceOfOp = opBuilder.create<spirv::ReferenceOfOp>(
        unknownLoc, specConstCompositeOp.getType(),
=======
    auto referenceOfOp = spirv::ReferenceOfOp::create(
        opBuilder, unknownLoc, specConstCompositeOp.getType(),
>>>>>>> e38f98f5
        SymbolRefAttr::get(specConstCompositeOp.getOperation()));
    return referenceOfOp.getReference();
  }
  if (auto specConstCompositeReplicateOp =
          getSpecConstantCompositeReplicate(id)) {
<<<<<<< HEAD
    auto referenceOfOp = opBuilder.create<spirv::ReferenceOfOp>(
        unknownLoc, specConstCompositeReplicateOp.getType(),
=======
    auto referenceOfOp = spirv::ReferenceOfOp::create(
        opBuilder, unknownLoc, specConstCompositeReplicateOp.getType(),
>>>>>>> e38f98f5
        SymbolRefAttr::get(specConstCompositeReplicateOp.getOperation()));
    return referenceOfOp.getReference();
  }
  if (auto specConstOperationInfo = getSpecConstantOperation(id)) {
    return materializeSpecConstantOperation(
        id, specConstOperationInfo->enclodesOpcode,
        specConstOperationInfo->resultTypeID,
        specConstOperationInfo->enclosedOpOperands);
  }
  if (auto undef = getUndefType(id)) {
    return spirv::UndefOp::create(opBuilder, unknownLoc, undef);
  }
  return valueMap.lookup(id);
}

LogicalResult spirv::Deserializer::sliceInstruction(
    spirv::Opcode &opcode, ArrayRef<uint32_t> &operands,
    std::optional<spirv::Opcode> expectedOpcode) {
  auto binarySize = binary.size();
  if (curOffset >= binarySize) {
    return emitError(unknownLoc, "expected ")
           << (expectedOpcode ? spirv::stringifyOpcode(*expectedOpcode)
                              : "more")
           << " instruction";
  }

  // For each instruction, get its word count from the first word to slice it
  // from the stream properly, and then dispatch to the instruction handler.

  uint32_t wordCount = binary[curOffset] >> 16;

  if (wordCount == 0)
    return emitError(unknownLoc, "word count cannot be zero");

  uint32_t nextOffset = curOffset + wordCount;
  if (nextOffset > binarySize)
    return emitError(unknownLoc, "insufficient words for the last instruction");

  opcode = extractOpcode(binary[curOffset]);
  operands = binary.slice(curOffset + 1, wordCount - 1);
  curOffset = nextOffset;
  return success();
}

LogicalResult spirv::Deserializer::processInstruction(
    spirv::Opcode opcode, ArrayRef<uint32_t> operands, bool deferInstructions) {
  LLVM_DEBUG(logger.startLine() << "[inst] processing instruction "
                                << spirv::stringifyOpcode(opcode) << "\n");

  // First dispatch all the instructions whose opcode does not correspond to
  // those that have a direct mirror in the SPIR-V dialect
  switch (opcode) {
  case spirv::Opcode::OpCapability:
    return processCapability(operands);
  case spirv::Opcode::OpExtension:
    return processExtension(operands);
  case spirv::Opcode::OpExtInst:
    return processExtInst(operands);
  case spirv::Opcode::OpExtInstImport:
    return processExtInstImport(operands);
  case spirv::Opcode::OpMemberName:
    return processMemberName(operands);
  case spirv::Opcode::OpMemoryModel:
    return processMemoryModel(operands);
  case spirv::Opcode::OpEntryPoint:
  case spirv::Opcode::OpExecutionMode:
    if (deferInstructions) {
      deferredInstructions.emplace_back(opcode, operands);
      return success();
    }
    break;
  case spirv::Opcode::OpVariable:
    if (isa<spirv::ModuleOp>(opBuilder.getBlock()->getParentOp())) {
      return processGlobalVariable(operands);
    }
    break;
  case spirv::Opcode::OpLine:
    return processDebugLine(operands);
  case spirv::Opcode::OpNoLine:
    clearDebugLine();
    return success();
  case spirv::Opcode::OpName:
    return processName(operands);
  case spirv::Opcode::OpString:
    return processDebugString(operands);
  case spirv::Opcode::OpModuleProcessed:
  case spirv::Opcode::OpSource:
  case spirv::Opcode::OpSourceContinued:
  case spirv::Opcode::OpSourceExtension:
    // TODO: This is debug information embedded in the binary which should be
    // translated into the spirv.module.
    return success();
  case spirv::Opcode::OpTypeVoid:
  case spirv::Opcode::OpTypeBool:
  case spirv::Opcode::OpTypeInt:
  case spirv::Opcode::OpTypeFloat:
  case spirv::Opcode::OpTypeVector:
  case spirv::Opcode::OpTypeMatrix:
  case spirv::Opcode::OpTypeArray:
  case spirv::Opcode::OpTypeFunction:
  case spirv::Opcode::OpTypeImage:
  case spirv::Opcode::OpTypeSampledImage:
  case spirv::Opcode::OpTypeRuntimeArray:
  case spirv::Opcode::OpTypeStruct:
  case spirv::Opcode::OpTypePointer:
  case spirv::Opcode::OpTypeTensorARM:
  case spirv::Opcode::OpTypeCooperativeMatrixKHR:
    return processType(opcode, operands);
  case spirv::Opcode::OpTypeForwardPointer:
    return processTypeForwardPointer(operands);
  case spirv::Opcode::OpConstant:
    return processConstant(operands, /*isSpec=*/false);
  case spirv::Opcode::OpSpecConstant:
    return processConstant(operands, /*isSpec=*/true);
  case spirv::Opcode::OpConstantComposite:
    return processConstantComposite(operands);
  case spirv::Opcode::OpConstantCompositeReplicateEXT:
    return processConstantCompositeReplicateEXT(operands);
  case spirv::Opcode::OpSpecConstantComposite:
    return processSpecConstantComposite(operands);
  case spirv::Opcode::OpSpecConstantCompositeReplicateEXT:
    return processSpecConstantCompositeReplicateEXT(operands);
  case spirv::Opcode::OpSpecConstantOp:
    return processSpecConstantOperation(operands);
  case spirv::Opcode::OpConstantTrue:
    return processConstantBool(/*isTrue=*/true, operands, /*isSpec=*/false);
  case spirv::Opcode::OpSpecConstantTrue:
    return processConstantBool(/*isTrue=*/true, operands, /*isSpec=*/true);
  case spirv::Opcode::OpConstantFalse:
    return processConstantBool(/*isTrue=*/false, operands, /*isSpec=*/false);
  case spirv::Opcode::OpSpecConstantFalse:
    return processConstantBool(/*isTrue=*/false, operands, /*isSpec=*/true);
  case spirv::Opcode::OpConstantNull:
    return processConstantNull(operands);
  case spirv::Opcode::OpDecorate:
    return processDecoration(operands);
  case spirv::Opcode::OpMemberDecorate:
    return processMemberDecoration(operands);
  case spirv::Opcode::OpFunction:
    return processFunction(operands);
  case spirv::Opcode::OpLabel:
    return processLabel(operands);
  case spirv::Opcode::OpBranch:
    return processBranch(operands);
  case spirv::Opcode::OpBranchConditional:
    return processBranchConditional(operands);
  case spirv::Opcode::OpSelectionMerge:
    return processSelectionMerge(operands);
  case spirv::Opcode::OpLoopMerge:
    return processLoopMerge(operands);
  case spirv::Opcode::OpPhi:
    return processPhi(operands);
  case spirv::Opcode::OpUndef:
    return processUndef(operands);
  default:
    break;
  }
  return dispatchToAutogenDeserialization(opcode, operands);
}

LogicalResult spirv::Deserializer::processOpWithoutGrammarAttr(
    ArrayRef<uint32_t> words, StringRef opName, bool hasResult,
    unsigned numOperands) {
  SmallVector<Type, 1> resultTypes;
  uint32_t valueID = 0;

  size_t wordIndex = 0;
  if (hasResult) {
    if (wordIndex >= words.size())
      return emitError(unknownLoc,
                       "expected result type <id> while deserializing for ")
             << opName;

    // Decode the type <id>
    auto type = getType(words[wordIndex]);
    if (!type)
      return emitError(unknownLoc, "unknown type result <id>: ")
             << words[wordIndex];
    resultTypes.push_back(type);
    ++wordIndex;

    // Decode the result <id>
    if (wordIndex >= words.size())
      return emitError(unknownLoc,
                       "expected result <id> while deserializing for ")
             << opName;
    valueID = words[wordIndex];
    ++wordIndex;
  }

  SmallVector<Value, 4> operands;
  SmallVector<NamedAttribute, 4> attributes;

  // Decode operands
  size_t operandIndex = 0;
  for (; operandIndex < numOperands && wordIndex < words.size();
       ++operandIndex, ++wordIndex) {
    auto arg = getValue(words[wordIndex]);
    if (!arg)
      return emitError(unknownLoc, "unknown result <id>: ") << words[wordIndex];
    operands.push_back(arg);
  }
  if (operandIndex != numOperands) {
    return emitError(
               unknownLoc,
               "found less operands than expected when deserializing for ")
           << opName << "; only " << operandIndex << " of " << numOperands
           << " processed";
  }
  if (wordIndex != words.size()) {
    return emitError(
               unknownLoc,
               "found more operands than expected when deserializing for ")
           << opName << "; only " << wordIndex << " of " << words.size()
           << " processed";
  }

  // Attach attributes from decorations
  if (decorations.count(valueID)) {
    auto attrs = decorations[valueID].getAttrs();
    attributes.append(attrs.begin(), attrs.end());
  }

  // Create the op and update bookkeeping maps
  Location loc = createFileLineColLoc(opBuilder);
  OperationState opState(loc, opName);
  opState.addOperands(operands);
  if (hasResult)
    opState.addTypes(resultTypes);
  opState.addAttributes(attributes);
  Operation *op = opBuilder.create(opState);
  if (hasResult)
    valueMap[valueID] = op->getResult(0);

  if (op->hasTrait<OpTrait::IsTerminator>())
    clearDebugLine();

  return success();
}

LogicalResult spirv::Deserializer::processUndef(ArrayRef<uint32_t> operands) {
  if (operands.size() != 2) {
    return emitError(unknownLoc, "OpUndef instruction must have two operands");
  }
  auto type = getType(operands[0]);
  if (!type) {
    return emitError(unknownLoc, "unknown type <id> with OpUndef instruction");
  }
  undefMap[operands[1]] = type;
  return success();
}

LogicalResult spirv::Deserializer::processExtInst(ArrayRef<uint32_t> operands) {
  if (operands.size() < 4) {
    return emitError(unknownLoc,
                     "OpExtInst must have at least 4 operands, result type "
                     "<id>, result <id>, set <id> and instruction opcode");
  }
  if (!extendedInstSets.count(operands[2])) {
    return emitError(unknownLoc, "undefined set <id> in OpExtInst");
  }
  SmallVector<uint32_t, 4> slicedOperands;
  slicedOperands.append(operands.begin(), std::next(operands.begin(), 2));
  slicedOperands.append(std::next(operands.begin(), 4), operands.end());
  return dispatchToExtensionSetAutogenDeserialization(
      extendedInstSets[operands[2]], operands[3], slicedOperands);
}

namespace mlir {
namespace spirv {

template <>
LogicalResult
Deserializer::processOp<spirv::EntryPointOp>(ArrayRef<uint32_t> words) {
  unsigned wordIndex = 0;
  if (wordIndex >= words.size()) {
    return emitError(unknownLoc,
                     "missing Execution Model specification in OpEntryPoint");
  }
  auto execModel = spirv::ExecutionModelAttr::get(
      context, static_cast<spirv::ExecutionModel>(words[wordIndex++]));
  if (wordIndex >= words.size()) {
    return emitError(unknownLoc, "missing <id> in OpEntryPoint");
  }
  // Get the function <id>
  auto fnID = words[wordIndex++];
  // Get the function name
  auto fnName = decodeStringLiteral(words, wordIndex);
  // Verify that the function <id> matches the fnName
  auto parsedFunc = getFunction(fnID);
  if (!parsedFunc) {
    return emitError(unknownLoc, "no function matching <id> ") << fnID;
  }
  if (parsedFunc.getName() != fnName) {
    // The deserializer uses "spirv_fn_<id>" as the function name if the input
    // SPIR-V blob does not contain a name for it. We should use a more clear
    // indication for such case rather than relying on naming details.
    if (!parsedFunc.getName().starts_with("spirv_fn_"))
      return emitError(unknownLoc,
                       "function name mismatch between OpEntryPoint "
                       "and OpFunction with <id> ")
             << fnID << ": " << fnName << " vs. " << parsedFunc.getName();
    parsedFunc.setName(fnName);
  }
  SmallVector<Attribute, 4> interface;
  while (wordIndex < words.size()) {
    auto arg = getGlobalVariable(words[wordIndex]);
    if (!arg) {
      return emitError(unknownLoc, "undefined result <id> ")
             << words[wordIndex] << " while decoding OpEntryPoint";
    }
    interface.push_back(SymbolRefAttr::get(arg.getOperation()));
    wordIndex++;
  }
  spirv::EntryPointOp::create(
      opBuilder, unknownLoc, execModel,
      SymbolRefAttr::get(opBuilder.getContext(), fnName),
      opBuilder.getArrayAttr(interface));
  return success();
}

template <>
LogicalResult
Deserializer::processOp<spirv::ExecutionModeOp>(ArrayRef<uint32_t> words) {
  unsigned wordIndex = 0;
  if (wordIndex >= words.size()) {
    return emitError(unknownLoc,
                     "missing function result <id> in OpExecutionMode");
  }
  // Get the function <id> to get the name of the function
  auto fnID = words[wordIndex++];
  auto fn = getFunction(fnID);
  if (!fn) {
    return emitError(unknownLoc, "no function matching <id> ") << fnID;
  }
  // Get the Execution mode
  if (wordIndex >= words.size()) {
    return emitError(unknownLoc, "missing Execution Mode in OpExecutionMode");
  }
  auto execMode = spirv::ExecutionModeAttr::get(
      context, static_cast<spirv::ExecutionMode>(words[wordIndex++]));

  // Get the values
  SmallVector<Attribute, 4> attrListElems;
  while (wordIndex < words.size()) {
    attrListElems.push_back(opBuilder.getI32IntegerAttr(words[wordIndex++]));
  }
  auto values = opBuilder.getArrayAttr(attrListElems);
  spirv::ExecutionModeOp::create(
      opBuilder, unknownLoc,
      SymbolRefAttr::get(opBuilder.getContext(), fn.getName()), execMode,
      values);
  return success();
}

template <>
LogicalResult
Deserializer::processOp<spirv::FunctionCallOp>(ArrayRef<uint32_t> operands) {
  if (operands.size() < 3) {
    return emitError(unknownLoc,
                     "OpFunctionCall must have at least 3 operands");
  }

  Type resultType = getType(operands[0]);
  if (!resultType) {
    return emitError(unknownLoc, "undefined result type from <id> ")
           << operands[0];
  }

  // Use null type to mean no result type.
  if (isVoidType(resultType))
    resultType = nullptr;

  auto resultID = operands[1];
  auto functionID = operands[2];

  auto functionName = getFunctionSymbol(functionID);

  SmallVector<Value, 4> arguments;
  for (auto operand : llvm::drop_begin(operands, 3)) {
    auto value = getValue(operand);
    if (!value) {
      return emitError(unknownLoc, "unknown <id> ")
             << operand << " used by OpFunctionCall";
    }
    arguments.push_back(value);
  }

  auto opFunctionCall = spirv::FunctionCallOp::create(
      opBuilder, unknownLoc, resultType,
      SymbolRefAttr::get(opBuilder.getContext(), functionName), arguments);

  if (resultType)
    valueMap[resultID] = opFunctionCall.getResult(0);
  return success();
}

template <>
LogicalResult
Deserializer::processOp<spirv::CopyMemoryOp>(ArrayRef<uint32_t> words) {
  SmallVector<Type, 1> resultTypes;
  size_t wordIndex = 0;
  SmallVector<Value, 4> operands;
  SmallVector<NamedAttribute, 4> attributes;

  if (wordIndex < words.size()) {
    auto arg = getValue(words[wordIndex]);

    if (!arg) {
      return emitError(unknownLoc, "unknown result <id> : ")
             << words[wordIndex];
    }

    operands.push_back(arg);
    wordIndex++;
  }

  if (wordIndex < words.size()) {
    auto arg = getValue(words[wordIndex]);

    if (!arg) {
      return emitError(unknownLoc, "unknown result <id> : ")
             << words[wordIndex];
    }

    operands.push_back(arg);
    wordIndex++;
  }

  bool isAlignedAttr = false;

  if (wordIndex < words.size()) {
    auto attrValue = words[wordIndex++];
    auto attr = opBuilder.getAttr<spirv::MemoryAccessAttr>(
        static_cast<spirv::MemoryAccess>(attrValue));
    attributes.push_back(
        opBuilder.getNamedAttr(attributeName<MemoryAccess>(), attr));
    isAlignedAttr = (attrValue == 2);
  }

  if (isAlignedAttr && wordIndex < words.size()) {
    attributes.push_back(opBuilder.getNamedAttr(
        "alignment", opBuilder.getI32IntegerAttr(words[wordIndex++])));
  }

  if (wordIndex < words.size()) {
    auto attrValue = words[wordIndex++];
    auto attr = opBuilder.getAttr<spirv::MemoryAccessAttr>(
        static_cast<spirv::MemoryAccess>(attrValue));
    attributes.push_back(opBuilder.getNamedAttr("source_memory_access", attr));
  }

  if (wordIndex < words.size()) {
    attributes.push_back(opBuilder.getNamedAttr(
        "source_alignment", opBuilder.getI32IntegerAttr(words[wordIndex++])));
  }

  if (wordIndex != words.size()) {
    return emitError(unknownLoc,
                     "found more operands than expected when deserializing "
                     "spirv::CopyMemoryOp, only ")
           << wordIndex << " of " << words.size() << " processed";
  }

  Location loc = createFileLineColLoc(opBuilder);
  spirv::CopyMemoryOp::create(opBuilder, loc, resultTypes, operands,
                              attributes);

  return success();
}

template <>
LogicalResult Deserializer::processOp<spirv::GenericCastToPtrExplicitOp>(
    ArrayRef<uint32_t> words) {
  if (words.size() != 4) {
    return emitError(unknownLoc,
                     "expected 4 words in GenericCastToPtrExplicitOp"
                     " but got : ")
           << words.size();
  }
  SmallVector<Type, 1> resultTypes;
  SmallVector<Value, 4> operands;
  uint32_t valueID = 0;
  auto type = getType(words[0]);

  if (!type)
    return emitError(unknownLoc, "unknown type result <id> : ") << words[0];
  resultTypes.push_back(type);

  valueID = words[1];

  auto arg = getValue(words[2]);
  if (!arg)
    return emitError(unknownLoc, "unknown result <id> : ") << words[2];
  operands.push_back(arg);

  Location loc = createFileLineColLoc(opBuilder);
  Operation *op = spirv::GenericCastToPtrExplicitOp::create(
      opBuilder, loc, resultTypes, operands);
  valueMap[valueID] = op->getResult(0);
  return success();
}

// Pull in auto-generated Deserializer::dispatchToAutogenDeserialization() and
// various Deserializer::processOp<...>() specializations.
#define GET_DESERIALIZATION_FNS
#include "mlir/Dialect/SPIRV/IR/SPIRVSerialization.inc"

} // namespace spirv
} // namespace mlir<|MERGE_RESOLUTION|>--- conflicted
+++ resolved
@@ -51,12 +51,6 @@
         opBuilder, unknownLoc, constCompositeReplicateInfo->second,
         constCompositeReplicateInfo->first);
   }
-  if (std::optional<std::pair<Attribute, Type>> constCompositeReplicateInfo =
-          getConstantCompositeReplicate(id)) {
-    return opBuilder.create<spirv::EXTConstantCompositeReplicateOp>(
-        unknownLoc, constCompositeReplicateInfo->second,
-        constCompositeReplicateInfo->first);
-  }
   if (auto varOp = getGlobalVariable(id)) {
     auto addressOfOp =
         spirv::AddressOfOp::create(opBuilder, unknownLoc, varOp.getType(),
@@ -71,25 +65,15 @@
   }
   if (SpecConstantCompositeOp specConstCompositeOp =
           getSpecConstantComposite(id)) {
-<<<<<<< HEAD
-    auto referenceOfOp = opBuilder.create<spirv::ReferenceOfOp>(
-        unknownLoc, specConstCompositeOp.getType(),
-=======
     auto referenceOfOp = spirv::ReferenceOfOp::create(
         opBuilder, unknownLoc, specConstCompositeOp.getType(),
->>>>>>> e38f98f5
         SymbolRefAttr::get(specConstCompositeOp.getOperation()));
     return referenceOfOp.getReference();
   }
   if (auto specConstCompositeReplicateOp =
           getSpecConstantCompositeReplicate(id)) {
-<<<<<<< HEAD
-    auto referenceOfOp = opBuilder.create<spirv::ReferenceOfOp>(
-        unknownLoc, specConstCompositeReplicateOp.getType(),
-=======
     auto referenceOfOp = spirv::ReferenceOfOp::create(
         opBuilder, unknownLoc, specConstCompositeReplicateOp.getType(),
->>>>>>> e38f98f5
         SymbolRefAttr::get(specConstCompositeReplicateOp.getOperation()));
     return referenceOfOp.getReference();
   }
