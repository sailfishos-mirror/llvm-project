//===- Deserializer.cpp - MLIR SPIR-V Deserializer ------------------------===//
//
// Part of the LLVM Project, under the Apache License v2.0 with LLVM Exceptions.
// See https://llvm.org/LICENSE.txt for license information.
// SPDX-License-Identifier: Apache-2.0 WITH LLVM-exception
//
//===----------------------------------------------------------------------===//
//
// This file defines the SPIR-V binary to MLIR SPIR-V module deserializer.
//
//===----------------------------------------------------------------------===//

#include "Deserializer.h"

#include "mlir/Dialect/SPIRV/IR/SPIRVAttributes.h"
#include "mlir/Dialect/SPIRV/IR/SPIRVEnums.h"
#include "mlir/Dialect/SPIRV/IR/SPIRVOps.h"
#include "mlir/Dialect/SPIRV/IR/SPIRVTypes.h"
#include "mlir/IR/Builders.h"
#include "mlir/IR/IRMapping.h"
#include "mlir/IR/Location.h"
#include "mlir/Target/SPIRV/SPIRVBinaryUtils.h"
#include "llvm/ADT/STLExtras.h"
#include "llvm/ADT/Sequence.h"
#include "llvm/ADT/SmallVector.h"
#include "llvm/ADT/StringExtras.h"
#include "llvm/ADT/bit.h"
#include "llvm/Support/Debug.h"
#include "llvm/Support/SaveAndRestore.h"
#include "llvm/Support/raw_ostream.h"
#include <optional>

using namespace mlir;

#define DEBUG_TYPE "spirv-deserialization"

//===----------------------------------------------------------------------===//
// Utility Functions
//===----------------------------------------------------------------------===//

/// Returns true if the given `block` is a function entry block.
static inline bool isFnEntryBlock(Block *block) {
  return block->isEntryBlock() &&
         isa_and_nonnull<spirv::FuncOp>(block->getParentOp());
}

//===----------------------------------------------------------------------===//
// Deserializer Method Definitions
//===----------------------------------------------------------------------===//

spirv::Deserializer::Deserializer(ArrayRef<uint32_t> binary,
                                  MLIRContext *context,
                                  const spirv::DeserializationOptions &options)
    : binary(binary), context(context), unknownLoc(UnknownLoc::get(context)),
      module(createModuleOp()), opBuilder(module->getRegion()), options(options)
#ifndef NDEBUG
      ,
      logger(llvm::dbgs())
#endif
{
}

LogicalResult spirv::Deserializer::deserialize() {
  LLVM_DEBUG({
    logger.resetIndent();
    logger.startLine()
        << "//+++---------- start deserialization ----------+++//\n";
  });

  if (failed(processHeader()))
    return failure();

  spirv::Opcode opcode = spirv::Opcode::OpNop;
  ArrayRef<uint32_t> operands;
  auto binarySize = binary.size();
  while (curOffset < binarySize) {
    // Slice the next instruction out and populate `opcode` and `operands`.
    // Internally this also updates `curOffset`.
    if (failed(sliceInstruction(opcode, operands)))
      return failure();

    if (failed(processInstruction(opcode, operands)))
      return failure();
  }

  assert(curOffset == binarySize &&
         "deserializer should never index beyond the binary end");

  for (auto &deferred : deferredInstructions) {
    if (failed(processInstruction(deferred.first, deferred.second, false))) {
      return failure();
    }
  }

  attachVCETriple();

  LLVM_DEBUG(logger.startLine()
             << "//+++-------- completed deserialization --------+++//\n");
  return success();
}

OwningOpRef<spirv::ModuleOp> spirv::Deserializer::collect() {
  return std::move(module);
}

//===----------------------------------------------------------------------===//
// Module structure
//===----------------------------------------------------------------------===//

OwningOpRef<spirv::ModuleOp> spirv::Deserializer::createModuleOp() {
  OpBuilder builder(context);
  OperationState state(unknownLoc, spirv::ModuleOp::getOperationName());
  spirv::ModuleOp::build(builder, state);
  return cast<spirv::ModuleOp>(Operation::create(state));
}

LogicalResult spirv::Deserializer::processHeader() {
  if (binary.size() < spirv::kHeaderWordCount)
    return emitError(unknownLoc,
                     "SPIR-V binary module must have a 5-word header");

  if (binary[0] != spirv::kMagicNumber)
    return emitError(unknownLoc, "incorrect magic number");

  // Version number bytes: 0 | major number | minor number | 0
  uint32_t majorVersion = (binary[1] << 8) >> 24;
  uint32_t minorVersion = (binary[1] << 16) >> 24;
  if (majorVersion == 1) {
    switch (minorVersion) {
#define MIN_VERSION_CASE(v)                                                    \
  case v:                                                                      \
    version = spirv::Version::V_1_##v;                                         \
    break

      MIN_VERSION_CASE(0);
      MIN_VERSION_CASE(1);
      MIN_VERSION_CASE(2);
      MIN_VERSION_CASE(3);
      MIN_VERSION_CASE(4);
      MIN_VERSION_CASE(5);
#undef MIN_VERSION_CASE
    default:
      return emitError(unknownLoc, "unsupported SPIR-V minor version: ")
             << minorVersion;
    }
  } else {
    return emitError(unknownLoc, "unsupported SPIR-V major version: ")
           << majorVersion;
  }

  // TODO: generator number, bound, schema
  curOffset = spirv::kHeaderWordCount;
  return success();
}

LogicalResult
spirv::Deserializer::processCapability(ArrayRef<uint32_t> operands) {
  if (operands.size() != 1)
    return emitError(unknownLoc, "OpCapability must have one parameter");

  auto cap = spirv::symbolizeCapability(operands[0]);
  if (!cap)
    return emitError(unknownLoc, "unknown capability: ") << operands[0];

  capabilities.insert(*cap);
  return success();
}

LogicalResult spirv::Deserializer::processExtension(ArrayRef<uint32_t> words) {
  if (words.empty()) {
    return emitError(
        unknownLoc,
        "OpExtension must have a literal string for the extension name");
  }

  unsigned wordIndex = 0;
  StringRef extName = decodeStringLiteral(words, wordIndex);
  if (wordIndex != words.size())
    return emitError(unknownLoc,
                     "unexpected trailing words in OpExtension instruction");
  auto ext = spirv::symbolizeExtension(extName);
  if (!ext)
    return emitError(unknownLoc, "unknown extension: ") << extName;

  extensions.insert(*ext);
  return success();
}

LogicalResult
spirv::Deserializer::processExtInstImport(ArrayRef<uint32_t> words) {
  if (words.size() < 2) {
    return emitError(unknownLoc,
                     "OpExtInstImport must have a result <id> and a literal "
                     "string for the extended instruction set name");
  }

  unsigned wordIndex = 1;
  extendedInstSets[words[0]] = decodeStringLiteral(words, wordIndex);
  if (wordIndex != words.size()) {
    return emitError(unknownLoc,
                     "unexpected trailing words in OpExtInstImport");
  }
  return success();
}

void spirv::Deserializer::attachVCETriple() {
  (*module)->setAttr(
      spirv::ModuleOp::getVCETripleAttrName(),
      spirv::VerCapExtAttr::get(version, capabilities.getArrayRef(),
                                extensions.getArrayRef(), context));
}

LogicalResult
spirv::Deserializer::processMemoryModel(ArrayRef<uint32_t> operands) {
  if (operands.size() != 2)
    return emitError(unknownLoc, "OpMemoryModel must have two operands");

  (*module)->setAttr(
      module->getAddressingModelAttrName(),
      opBuilder.getAttr<spirv::AddressingModelAttr>(
          static_cast<spirv::AddressingModel>(operands.front())));

  (*module)->setAttr(module->getMemoryModelAttrName(),
                     opBuilder.getAttr<spirv::MemoryModelAttr>(
                         static_cast<spirv::MemoryModel>(operands.back())));

  return success();
}

template <typename AttrTy, typename EnumAttrTy, typename EnumTy>
LogicalResult deserializeCacheControlDecoration(
    Location loc, OpBuilder &opBuilder,
    DenseMap<uint32_t, NamedAttrList> &decorations, ArrayRef<uint32_t> words,
    StringAttr symbol, StringRef decorationName, StringRef cacheControlKind) {
  if (words.size() != 4) {
    return emitError(loc, "OpDecoration with ")
           << decorationName << "needs a cache control integer literal and a "
           << cacheControlKind << " cache control literal";
  }
  unsigned cacheLevel = words[2];
  auto cacheControlAttr = static_cast<EnumTy>(words[3]);
  auto value = opBuilder.getAttr<AttrTy>(cacheLevel, cacheControlAttr);
  SmallVector<Attribute> attrs;
  if (auto attrList =
          llvm::dyn_cast_or_null<ArrayAttr>(decorations[words[0]].get(symbol)))
    llvm::append_range(attrs, attrList);
  attrs.push_back(value);
  decorations[words[0]].set(symbol, opBuilder.getArrayAttr(attrs));
  return success();
}

LogicalResult spirv::Deserializer::processDecoration(ArrayRef<uint32_t> words) {
  // TODO: This function should also be auto-generated. For now, since only a
  // few decorations are processed/handled in a meaningful manner, going with a
  // manual implementation.
  if (words.size() < 2) {
    return emitError(
        unknownLoc, "OpDecorate must have at least result <id> and Decoration");
  }
  auto decorationName =
      stringifyDecoration(static_cast<spirv::Decoration>(words[1]));
  if (decorationName.empty()) {
    return emitError(unknownLoc, "invalid Decoration code : ") << words[1];
  }
  auto symbol = getSymbolDecoration(decorationName);
  switch (static_cast<spirv::Decoration>(words[1])) {
  case spirv::Decoration::FPFastMathMode:
    if (words.size() != 3) {
      return emitError(unknownLoc, "OpDecorate with ")
             << decorationName << " needs a single integer literal";
    }
    decorations[words[0]].set(
        symbol, FPFastMathModeAttr::get(opBuilder.getContext(),
                                        static_cast<FPFastMathMode>(words[2])));
    break;
  case spirv::Decoration::FPRoundingMode:
    if (words.size() != 3) {
      return emitError(unknownLoc, "OpDecorate with ")
             << decorationName << " needs a single integer literal";
    }
    decorations[words[0]].set(
        symbol, FPRoundingModeAttr::get(opBuilder.getContext(),
                                        static_cast<FPRoundingMode>(words[2])));
    break;
  case spirv::Decoration::DescriptorSet:
  case spirv::Decoration::Binding:
    if (words.size() != 3) {
      return emitError(unknownLoc, "OpDecorate with ")
             << decorationName << " needs a single integer literal";
    }
    decorations[words[0]].set(
        symbol, opBuilder.getI32IntegerAttr(static_cast<int32_t>(words[2])));
    break;
  case spirv::Decoration::BuiltIn:
    if (words.size() != 3) {
      return emitError(unknownLoc, "OpDecorate with ")
             << decorationName << " needs a single integer literal";
    }
    decorations[words[0]].set(
        symbol, opBuilder.getStringAttr(
                    stringifyBuiltIn(static_cast<spirv::BuiltIn>(words[2]))));
    break;
  case spirv::Decoration::ArrayStride:
    if (words.size() != 3) {
      return emitError(unknownLoc, "OpDecorate with ")
             << decorationName << " needs a single integer literal";
    }
    typeDecorations[words[0]] = words[2];
    break;
  case spirv::Decoration::LinkageAttributes: {
    if (words.size() < 4) {
      return emitError(unknownLoc, "OpDecorate with ")
             << decorationName
             << " needs at least 1 string and 1 integer literal";
    }
    // LinkageAttributes has two parameters ["linkageName", linkageType]
    // e.g., OpDecorate %imported_func LinkageAttributes "outside.func" Import
    // "linkageName" is a stringliteral encoded as uint32_t,
    // hence the size of name is variable length which results in words.size()
    // being variable length, words.size() = 3 + strlen(name)/4 + 1 or
    // 3 + ceildiv(strlen(name), 4).
    unsigned wordIndex = 2;
    auto linkageName = spirv::decodeStringLiteral(words, wordIndex).str();
    auto linkageTypeAttr = opBuilder.getAttr<::mlir::spirv::LinkageTypeAttr>(
        static_cast<::mlir::spirv::LinkageType>(words[wordIndex++]));
    auto linkageAttr = opBuilder.getAttr<::mlir::spirv::LinkageAttributesAttr>(
        StringAttr::get(context, linkageName), linkageTypeAttr);
    decorations[words[0]].set(symbol, llvm::dyn_cast<Attribute>(linkageAttr));
    break;
  }
  case spirv::Decoration::Aliased:
  case spirv::Decoration::AliasedPointer:
  case spirv::Decoration::Block:
  case spirv::Decoration::BufferBlock:
  case spirv::Decoration::Flat:
  case spirv::Decoration::NonReadable:
  case spirv::Decoration::NonWritable:
  case spirv::Decoration::NoPerspective:
  case spirv::Decoration::NoSignedWrap:
  case spirv::Decoration::NoUnsignedWrap:
  case spirv::Decoration::RelaxedPrecision:
  case spirv::Decoration::Restrict:
  case spirv::Decoration::RestrictPointer:
  case spirv::Decoration::NoContraction:
  case spirv::Decoration::Constant:
    if (words.size() != 2) {
      return emitError(unknownLoc, "OpDecoration with ")
             << decorationName << "needs a single target <id>";
    }
    // Block decoration does not affect spirv.struct type, but is still stored
    // for verification.
    // TODO: Update StructType to contain this information since
    // it is needed for many validation rules.
    decorations[words[0]].set(symbol, opBuilder.getUnitAttr());
    break;
  case spirv::Decoration::Location:
  case spirv::Decoration::SpecId:
    if (words.size() != 3) {
      return emitError(unknownLoc, "OpDecoration with ")
             << decorationName << "needs a single integer literal";
    }
    decorations[words[0]].set(
        symbol, opBuilder.getI32IntegerAttr(static_cast<int32_t>(words[2])));
    break;
  case spirv::Decoration::CacheControlLoadINTEL: {
    LogicalResult res = deserializeCacheControlDecoration<
        CacheControlLoadINTELAttr, LoadCacheControlAttr, LoadCacheControl>(
        unknownLoc, opBuilder, decorations, words, symbol, decorationName,
        "load");
    if (failed(res))
      return res;
    break;
  }
  case spirv::Decoration::CacheControlStoreINTEL: {
    LogicalResult res = deserializeCacheControlDecoration<
        CacheControlStoreINTELAttr, StoreCacheControlAttr, StoreCacheControl>(
        unknownLoc, opBuilder, decorations, words, symbol, decorationName,
        "store");
    if (failed(res))
      return res;
    break;
  }
  default:
    return emitError(unknownLoc, "unhandled Decoration : '") << decorationName;
  }
  return success();
}

LogicalResult
spirv::Deserializer::processMemberDecoration(ArrayRef<uint32_t> words) {
  // The binary layout of OpMemberDecorate is different comparing to OpDecorate
  if (words.size() < 3) {
    return emitError(unknownLoc,
                     "OpMemberDecorate must have at least 3 operands");
  }

  auto decoration = static_cast<spirv::Decoration>(words[2]);
  if (decoration == spirv::Decoration::Offset && words.size() != 4) {
    return emitError(unknownLoc,
                     " missing offset specification in OpMemberDecorate with "
                     "Offset decoration");
  }
  ArrayRef<uint32_t> decorationOperands;
  if (words.size() > 3) {
    decorationOperands = words.slice(3);
  }
  memberDecorationMap[words[0]][words[1]][decoration] = decorationOperands;
  return success();
}

LogicalResult spirv::Deserializer::processMemberName(ArrayRef<uint32_t> words) {
  if (words.size() < 3) {
    return emitError(unknownLoc, "OpMemberName must have at least 3 operands");
  }
  unsigned wordIndex = 2;
  auto name = decodeStringLiteral(words, wordIndex);
  if (wordIndex != words.size()) {
    return emitError(unknownLoc,
                     "unexpected trailing words in OpMemberName instruction");
  }
  memberNameMap[words[0]][words[1]] = name;
  return success();
}

LogicalResult spirv::Deserializer::setFunctionArgAttrs(
    uint32_t argID, SmallVectorImpl<Attribute> &argAttrs, size_t argIndex) {
  if (!decorations.contains(argID)) {
    argAttrs[argIndex] = DictionaryAttr::get(context, {});
    return success();
  }

  spirv::DecorationAttr foundDecorationAttr;
  for (NamedAttribute decAttr : decorations[argID]) {
    for (auto decoration :
         {spirv::Decoration::Aliased, spirv::Decoration::Restrict,
          spirv::Decoration::AliasedPointer,
          spirv::Decoration::RestrictPointer}) {

      if (decAttr.getName() !=
          getSymbolDecoration(stringifyDecoration(decoration)))
        continue;

      if (foundDecorationAttr)
        return emitError(unknownLoc,
                         "more than one Aliased/Restrict decorations for "
                         "function argument with result <id> ")
               << argID;

      foundDecorationAttr = spirv::DecorationAttr::get(context, decoration);
      break;
    }

    if (decAttr.getName() == getSymbolDecoration(stringifyDecoration(
                                 spirv::Decoration::RelaxedPrecision))) {
      // TODO: Current implementation supports only one decoration per function
      // parameter so RelaxedPrecision cannot be applied at the same time as,
      // for example, Aliased/Restrict/etc. This should be relaxed to allow any
      // combination of decoration allowed by the spec to be supported.
      if (foundDecorationAttr)
        return emitError(unknownLoc, "already found a decoration for function "
                                     "argument with result <id> ")
               << argID;

      foundDecorationAttr = spirv::DecorationAttr::get(
          context, spirv::Decoration::RelaxedPrecision);
    }
  }

  if (!foundDecorationAttr)
    return emitError(unknownLoc, "unimplemented decoration support for "
                                 "function argument with result <id> ")
           << argID;

  NamedAttribute attr(StringAttr::get(context, spirv::DecorationAttr::name),
                      foundDecorationAttr);
  argAttrs[argIndex] = DictionaryAttr::get(context, attr);
  return success();
}

LogicalResult
spirv::Deserializer::processFunction(ArrayRef<uint32_t> operands) {
  if (curFunction) {
    return emitError(unknownLoc, "found function inside function");
  }

  // Get the result type
  if (operands.size() != 4) {
    return emitError(unknownLoc, "OpFunction must have 4 parameters");
  }
  Type resultType = getType(operands[0]);
  if (!resultType) {
    return emitError(unknownLoc, "undefined result type from <id> ")
           << operands[0];
  }

  uint32_t fnID = operands[1];
  if (funcMap.count(fnID)) {
    return emitError(unknownLoc, "duplicate function definition/declaration");
  }

  auto fnControl = spirv::symbolizeFunctionControl(operands[2]);
  if (!fnControl) {
    return emitError(unknownLoc, "unknown Function Control: ") << operands[2];
  }

  Type fnType = getType(operands[3]);
  if (!fnType || !isa<FunctionType>(fnType)) {
    return emitError(unknownLoc, "unknown function type from <id> ")
           << operands[3];
  }
  auto functionType = cast<FunctionType>(fnType);

  if ((isVoidType(resultType) && functionType.getNumResults() != 0) ||
      (functionType.getNumResults() == 1 &&
       functionType.getResult(0) != resultType)) {
    return emitError(unknownLoc, "mismatch in function type ")
           << functionType << " and return type " << resultType << " specified";
  }

  std::string fnName = getFunctionSymbol(fnID);
  auto funcOp = spirv::FuncOp::create(opBuilder, unknownLoc, fnName,
                                      functionType, fnControl.value());
  // Processing other function attributes.
  if (decorations.count(fnID)) {
    for (auto attr : decorations[fnID].getAttrs()) {
      funcOp->setAttr(attr.getName(), attr.getValue());
    }
  }
  curFunction = funcMap[fnID] = funcOp;
  auto *entryBlock = funcOp.addEntryBlock();
  LLVM_DEBUG({
    logger.startLine()
        << "//===-------------------------------------------===//\n";
    logger.startLine() << "[fn] name: " << fnName << "\n";
    logger.startLine() << "[fn] type: " << fnType << "\n";
    logger.startLine() << "[fn] ID: " << fnID << "\n";
    logger.startLine() << "[fn] entry block: " << entryBlock << "\n";
    logger.indent();
  });

  SmallVector<Attribute> argAttrs;
  argAttrs.resize(functionType.getNumInputs());

  // Parse the op argument instructions
  if (functionType.getNumInputs()) {
    for (size_t i = 0, e = functionType.getNumInputs(); i != e; ++i) {
      auto argType = functionType.getInput(i);
      spirv::Opcode opcode = spirv::Opcode::OpNop;
      ArrayRef<uint32_t> operands;
      if (failed(sliceInstruction(opcode, operands,
                                  spirv::Opcode::OpFunctionParameter))) {
        return failure();
      }
      if (opcode != spirv::Opcode::OpFunctionParameter) {
        return emitError(
                   unknownLoc,
                   "missing OpFunctionParameter instruction for argument ")
               << i;
      }
      if (operands.size() != 2) {
        return emitError(
            unknownLoc,
            "expected result type and result <id> for OpFunctionParameter");
      }
      auto argDefinedType = getType(operands[0]);
      if (!argDefinedType || argDefinedType != argType) {
        return emitError(unknownLoc,
                         "mismatch in argument type between function type "
                         "definition ")
               << functionType << " and argument type definition "
               << argDefinedType << " at argument " << i;
      }
      if (getValue(operands[1])) {
        return emitError(unknownLoc, "duplicate definition of result <id> ")
               << operands[1];
      }
      if (failed(setFunctionArgAttrs(operands[1], argAttrs, i))) {
        return failure();
      }

      auto argValue = funcOp.getArgument(i);
      valueMap[operands[1]] = argValue;
    }
  }

  if (llvm::any_of(argAttrs, [](Attribute attr) {
        auto argAttr = cast<DictionaryAttr>(attr);
        return !argAttr.empty();
      }))
    funcOp.setArgAttrsAttr(ArrayAttr::get(context, argAttrs));

  // entryBlock is needed to access the arguments, Once that is done, we can
  // erase the block for functions with 'Import' LinkageAttributes, since these
  // are essentially function declarations, so they have no body.
  auto linkageAttr = funcOp.getLinkageAttributes();
  auto hasImportLinkage =
      linkageAttr && (linkageAttr.value().getLinkageType().getValue() ==
                      spirv::LinkageType::Import);
  if (hasImportLinkage)
    funcOp.eraseBody();

  // RAII guard to reset the insertion point to the module's region after
  // deserializing the body of this function.
  OpBuilder::InsertionGuard moduleInsertionGuard(opBuilder);

  spirv::Opcode opcode = spirv::Opcode::OpNop;
  ArrayRef<uint32_t> instOperands;

  // Special handling for the entry block. We need to make sure it starts with
  // an OpLabel instruction. The entry block takes the same parameters as the
  // function. All other blocks do not take any parameter. We have already
  // created the entry block, here we need to register it to the correct label
  // <id>.
  if (failed(sliceInstruction(opcode, instOperands,
                              spirv::Opcode::OpFunctionEnd))) {
    return failure();
  }
  if (opcode == spirv::Opcode::OpFunctionEnd) {
    return processFunctionEnd(instOperands);
  }
  if (opcode != spirv::Opcode::OpLabel) {
    return emitError(unknownLoc, "a basic block must start with OpLabel");
  }
  if (instOperands.size() != 1) {
    return emitError(unknownLoc, "OpLabel should only have result <id>");
  }
  blockMap[instOperands[0]] = entryBlock;
  if (failed(processLabel(instOperands))) {
    return failure();
  }

  // Then process all the other instructions in the function until we hit
  // OpFunctionEnd.
  while (succeeded(sliceInstruction(opcode, instOperands,
                                    spirv::Opcode::OpFunctionEnd)) &&
         opcode != spirv::Opcode::OpFunctionEnd) {
    if (failed(processInstruction(opcode, instOperands))) {
      return failure();
    }
  }
  if (opcode != spirv::Opcode::OpFunctionEnd) {
    return failure();
  }

  return processFunctionEnd(instOperands);
}

LogicalResult
spirv::Deserializer::processFunctionEnd(ArrayRef<uint32_t> operands) {
  // Process OpFunctionEnd.
  if (!operands.empty()) {
    return emitError(unknownLoc, "unexpected operands for OpFunctionEnd");
  }

  // Wire up block arguments from OpPhi instructions.
  // Put all structured control flow in spirv.mlir.selection/spirv.mlir.loop
  // ops.
  if (failed(wireUpBlockArgument()) || failed(structurizeControlFlow())) {
    return failure();
  }

  curBlock = nullptr;
  curFunction = std::nullopt;

  LLVM_DEBUG({
    logger.unindent();
    logger.startLine()
        << "//===-------------------------------------------===//\n";
  });
  return success();
}

std::optional<std::pair<Attribute, Type>>
spirv::Deserializer::getConstant(uint32_t id) {
  auto constIt = constantMap.find(id);
  if (constIt == constantMap.end())
    return std::nullopt;
  return constIt->getSecond();
}

std::optional<std::pair<Attribute, Type>>
spirv::Deserializer::getConstantCompositeReplicate(uint32_t id) {
  if (auto it = constantCompositeReplicateMap.find(id);
      it != constantCompositeReplicateMap.end())
    return it->second;
  return std::nullopt;
}

std::optional<spirv::SpecConstOperationMaterializationInfo>
spirv::Deserializer::getSpecConstantOperation(uint32_t id) {
  auto constIt = specConstOperationMap.find(id);
  if (constIt == specConstOperationMap.end())
    return std::nullopt;
  return constIt->getSecond();
}

std::string spirv::Deserializer::getFunctionSymbol(uint32_t id) {
  auto funcName = nameMap.lookup(id).str();
  if (funcName.empty()) {
    funcName = "spirv_fn_" + std::to_string(id);
  }
  return funcName;
}

std::string spirv::Deserializer::getSpecConstantSymbol(uint32_t id) {
  auto constName = nameMap.lookup(id).str();
  if (constName.empty()) {
    constName = "spirv_spec_const_" + std::to_string(id);
  }
  return constName;
}

spirv::SpecConstantOp
spirv::Deserializer::createSpecConstant(Location loc, uint32_t resultID,
                                        TypedAttr defaultValue) {
  auto symName = opBuilder.getStringAttr(getSpecConstantSymbol(resultID));
  auto op = spirv::SpecConstantOp::create(opBuilder, unknownLoc, symName,
                                          defaultValue);
  if (decorations.count(resultID)) {
    for (auto attr : decorations[resultID].getAttrs())
      op->setAttr(attr.getName(), attr.getValue());
  }
  specConstMap[resultID] = op;
  return op;
}

LogicalResult
spirv::Deserializer::processGlobalVariable(ArrayRef<uint32_t> operands) {
  unsigned wordIndex = 0;
  if (operands.size() < 3) {
    return emitError(
        unknownLoc,
        "OpVariable needs at least 3 operands, type, <id> and storage class");
  }

  // Result Type.
  auto type = getType(operands[wordIndex]);
  if (!type) {
    return emitError(unknownLoc, "unknown result type <id> : ")
           << operands[wordIndex];
  }
  auto ptrType = dyn_cast<spirv::PointerType>(type);
  if (!ptrType) {
    return emitError(unknownLoc,
                     "expected a result type <id> to be a spirv.ptr, found : ")
           << type;
  }
  wordIndex++;

  // Result <id>.
  auto variableID = operands[wordIndex];
  auto variableName = nameMap.lookup(variableID).str();
  if (variableName.empty()) {
    variableName = "spirv_var_" + std::to_string(variableID);
  }
  wordIndex++;

  // Storage class.
  auto storageClass = static_cast<spirv::StorageClass>(operands[wordIndex]);
  if (ptrType.getStorageClass() != storageClass) {
    return emitError(unknownLoc, "mismatch in storage class of pointer type ")
           << type << " and that specified in OpVariable instruction  : "
           << stringifyStorageClass(storageClass);
  }
  wordIndex++;

  // Initializer.
  FlatSymbolRefAttr initializer = nullptr;

  if (wordIndex < operands.size()) {
    Operation *op = nullptr;

    if (auto initOp = getGlobalVariable(operands[wordIndex]))
      op = initOp;
    else if (auto initOp = getSpecConstant(operands[wordIndex]))
      op = initOp;
    else if (auto initOp = getSpecConstantComposite(operands[wordIndex]))
      op = initOp;
    else
      return emitError(unknownLoc, "unknown <id> ")
             << operands[wordIndex] << "used as initializer";

    initializer = SymbolRefAttr::get(op);
    wordIndex++;
  }
  if (wordIndex != operands.size()) {
    return emitError(unknownLoc,
                     "found more operands than expected when deserializing "
                     "OpVariable instruction, only ")
           << wordIndex << " of " << operands.size() << " processed";
  }
  auto loc = createFileLineColLoc(opBuilder);
  auto varOp = spirv::GlobalVariableOp::create(
      opBuilder, loc, TypeAttr::get(type),
      opBuilder.getStringAttr(variableName), initializer);

  // Decorations.
  if (decorations.count(variableID)) {
    for (auto attr : decorations[variableID].getAttrs())
      varOp->setAttr(attr.getName(), attr.getValue());
  }
  globalVariableMap[variableID] = varOp;
  return success();
}

IntegerAttr spirv::Deserializer::getConstantInt(uint32_t id) {
  auto constInfo = getConstant(id);
  if (!constInfo) {
    return nullptr;
  }
  return dyn_cast<IntegerAttr>(constInfo->first);
}

LogicalResult spirv::Deserializer::processName(ArrayRef<uint32_t> operands) {
  if (operands.size() < 2) {
    return emitError(unknownLoc, "OpName needs at least 2 operands");
  }
  if (!nameMap.lookup(operands[0]).empty()) {
    return emitError(unknownLoc, "duplicate name found for result <id> ")
           << operands[0];
  }
  unsigned wordIndex = 1;
  StringRef name = decodeStringLiteral(operands, wordIndex);
  if (wordIndex != operands.size()) {
    return emitError(unknownLoc,
                     "unexpected trailing words in OpName instruction");
  }
  nameMap[operands[0]] = name;
  return success();
}

//===----------------------------------------------------------------------===//
// Type
//===----------------------------------------------------------------------===//

LogicalResult spirv::Deserializer::processType(spirv::Opcode opcode,
                                               ArrayRef<uint32_t> operands) {
  if (operands.empty()) {
    return emitError(unknownLoc, "type instruction with opcode ")
           << spirv::stringifyOpcode(opcode) << " needs at least one <id>";
  }

  /// TODO: Types might be forward declared in some instructions and need to be
  /// handled appropriately.
  if (typeMap.count(operands[0])) {
    return emitError(unknownLoc, "duplicate definition for result <id> ")
           << operands[0];
  }

  switch (opcode) {
  case spirv::Opcode::OpTypeVoid:
    if (operands.size() != 1)
      return emitError(unknownLoc, "OpTypeVoid must have no parameters");
    typeMap[operands[0]] = opBuilder.getNoneType();
    break;
  case spirv::Opcode::OpTypeBool:
    if (operands.size() != 1)
      return emitError(unknownLoc, "OpTypeBool must have no parameters");
    typeMap[operands[0]] = opBuilder.getI1Type();
    break;
  case spirv::Opcode::OpTypeInt: {
    if (operands.size() != 3)
      return emitError(
          unknownLoc, "OpTypeInt must have bitwidth and signedness parameters");

    // SPIR-V OpTypeInt "Signedness specifies whether there are signed semantics
    // to preserve or validate.
    // 0 indicates unsigned, or no signedness semantics
    // 1 indicates signed semantics."
    //
    // So we cannot differentiate signless and unsigned integers; always use
    // signless semantics for such cases.
    auto sign = operands[2] == 1 ? IntegerType::SignednessSemantics::Signed
                                 : IntegerType::SignednessSemantics::Signless;
    typeMap[operands[0]] = IntegerType::get(context, operands[1], sign);
  } break;
  case spirv::Opcode::OpTypeFloat: {
    if (operands.size() != 2 && operands.size() != 3)
      return emitError(unknownLoc,
                       "OpTypeFloat expects either 2 operands (type, bitwidth) "
                       "or 3 operands (type, bitwidth, encoding), but got ")
             << operands.size();
    uint32_t bitWidth = operands[1];

    Type floatTy;
    switch (bitWidth) {
    case 16:
      floatTy = opBuilder.getF16Type();
      break;
    case 32:
      floatTy = opBuilder.getF32Type();
      break;
    case 64:
      floatTy = opBuilder.getF64Type();
      break;
    default:
      return emitError(unknownLoc, "unsupported OpTypeFloat bitwidth: ")
             << bitWidth;
    }

    if (operands.size() == 3) {
      if (spirv::FPEncoding(operands[2]) != spirv::FPEncoding::BFloat16KHR)
        return emitError(unknownLoc, "unsupported OpTypeFloat FP encoding: ")
               << operands[2];
      if (bitWidth != 16)
        return emitError(unknownLoc,
                         "invalid OpTypeFloat bitwidth for bfloat16 encoding: ")
               << bitWidth << " (expected 16)";
      floatTy = opBuilder.getBF16Type();
    }

    typeMap[operands[0]] = floatTy;
  } break;
  case spirv::Opcode::OpTypeVector: {
    if (operands.size() != 3) {
      return emitError(
          unknownLoc,
          "OpTypeVector must have element type and count parameters");
    }
    Type elementTy = getType(operands[1]);
    if (!elementTy) {
      return emitError(unknownLoc, "OpTypeVector references undefined <id> ")
             << operands[1];
    }
    typeMap[operands[0]] = VectorType::get({operands[2]}, elementTy);
  } break;
  case spirv::Opcode::OpTypePointer: {
    return processOpTypePointer(operands);
  } break;
  case spirv::Opcode::OpTypeArray:
    return processArrayType(operands);
  case spirv::Opcode::OpTypeCooperativeMatrixKHR:
    return processCooperativeMatrixTypeKHR(operands);
  case spirv::Opcode::OpTypeFunction:
    return processFunctionType(operands);
  case spirv::Opcode::OpTypeImage:
    return processImageType(operands);
  case spirv::Opcode::OpTypeSampledImage:
    return processSampledImageType(operands);
  case spirv::Opcode::OpTypeRuntimeArray:
    return processRuntimeArrayType(operands);
  case spirv::Opcode::OpTypeStruct:
    return processStructType(operands);
  case spirv::Opcode::OpTypeMatrix:
    return processMatrixType(operands);
  case spirv::Opcode::OpTypeTensorARM:
    return processTensorARMType(operands);
  default:
    return emitError(unknownLoc, "unhandled type instruction");
  }
  return success();
}

LogicalResult
spirv::Deserializer::processOpTypePointer(ArrayRef<uint32_t> operands) {
  if (operands.size() != 3)
    return emitError(unknownLoc, "OpTypePointer must have two parameters");

  auto pointeeType = getType(operands[2]);
  if (!pointeeType)
    return emitError(unknownLoc, "unknown OpTypePointer pointee type <id> ")
           << operands[2];

  uint32_t typePointerID = operands[0];
  auto storageClass = static_cast<spirv::StorageClass>(operands[1]);
  typeMap[typePointerID] = spirv::PointerType::get(pointeeType, storageClass);

  for (auto *deferredStructIt = std::begin(deferredStructTypesInfos);
       deferredStructIt != std::end(deferredStructTypesInfos);) {
    for (auto *unresolvedMemberIt =
             std::begin(deferredStructIt->unresolvedMemberTypes);
         unresolvedMemberIt !=
         std::end(deferredStructIt->unresolvedMemberTypes);) {
      if (unresolvedMemberIt->first == typePointerID) {
        // The newly constructed pointer type can resolve one of the
        // deferred struct type members; update the memberTypes list and
        // clean the unresolvedMemberTypes list accordingly.
        deferredStructIt->memberTypes[unresolvedMemberIt->second] =
            typeMap[typePointerID];
        unresolvedMemberIt =
            deferredStructIt->unresolvedMemberTypes.erase(unresolvedMemberIt);
      } else {
        ++unresolvedMemberIt;
      }
    }

    if (deferredStructIt->unresolvedMemberTypes.empty()) {
      // All deferred struct type members are now resolved, set the struct body.
      auto structType = deferredStructIt->deferredStructType;

      assert(structType && "expected a spirv::StructType");
      assert(structType.isIdentified() && "expected an indentified struct");

      if (failed(structType.trySetBody(
              deferredStructIt->memberTypes, deferredStructIt->offsetInfo,
              deferredStructIt->memberDecorationsInfo)))
        return failure();

      deferredStructIt = deferredStructTypesInfos.erase(deferredStructIt);
    } else {
      ++deferredStructIt;
    }
  }

  return success();
}

LogicalResult
spirv::Deserializer::processArrayType(ArrayRef<uint32_t> operands) {
  if (operands.size() != 3) {
    return emitError(unknownLoc,
                     "OpTypeArray must have element type and count parameters");
  }

  Type elementTy = getType(operands[1]);
  if (!elementTy) {
    return emitError(unknownLoc, "OpTypeArray references undefined <id> ")
           << operands[1];
  }

  unsigned count = 0;
  // TODO: The count can also come frome a specialization constant.
  auto countInfo = getConstant(operands[2]);
  if (!countInfo) {
    return emitError(unknownLoc, "OpTypeArray count <id> ")
           << operands[2] << "can only come from normal constant right now";
  }

  if (auto intVal = dyn_cast<IntegerAttr>(countInfo->first)) {
    count = intVal.getValue().getZExtValue();
  } else {
    return emitError(unknownLoc, "OpTypeArray count must come from a "
                                 "scalar integer constant instruction");
  }

  typeMap[operands[0]] = spirv::ArrayType::get(
      elementTy, count, typeDecorations.lookup(operands[0]));
  return success();
}

LogicalResult
spirv::Deserializer::processFunctionType(ArrayRef<uint32_t> operands) {
  assert(!operands.empty() && "No operands for processing function type");
  if (operands.size() == 1) {
    return emitError(unknownLoc, "missing return type for OpTypeFunction");
  }
  auto returnType = getType(operands[1]);
  if (!returnType) {
    return emitError(unknownLoc, "unknown return type in OpTypeFunction");
  }
  SmallVector<Type, 1> argTypes;
  for (size_t i = 2, e = operands.size(); i < e; ++i) {
    auto ty = getType(operands[i]);
    if (!ty) {
      return emitError(unknownLoc, "unknown argument type in OpTypeFunction");
    }
    argTypes.push_back(ty);
  }
  ArrayRef<Type> returnTypes;
  if (!isVoidType(returnType)) {
    returnTypes = llvm::ArrayRef(returnType);
  }
  typeMap[operands[0]] = FunctionType::get(context, argTypes, returnTypes);
  return success();
}

LogicalResult spirv::Deserializer::processCooperativeMatrixTypeKHR(
    ArrayRef<uint32_t> operands) {
  if (operands.size() != 6) {
    return emitError(unknownLoc,
                     "OpTypeCooperativeMatrixKHR must have element type, "
                     "scope, row and column parameters, and use");
  }

  Type elementTy = getType(operands[1]);
  if (!elementTy) {
    return emitError(unknownLoc,
                     "OpTypeCooperativeMatrixKHR references undefined <id> ")
           << operands[1];
  }

  std::optional<spirv::Scope> scope =
      spirv::symbolizeScope(getConstantInt(operands[2]).getInt());
  if (!scope) {
    return emitError(
               unknownLoc,
               "OpTypeCooperativeMatrixKHR references undefined scope <id> ")
           << operands[2];
  }

  IntegerAttr rowsAttr = getConstantInt(operands[3]);
  IntegerAttr columnsAttr = getConstantInt(operands[4]);
  IntegerAttr useAttr = getConstantInt(operands[5]);

  if (!rowsAttr)
    return emitError(unknownLoc, "OpTypeCooperativeMatrixKHR `Rows` references "
                                 "undefined constant <id> ")
           << operands[3];

  if (!columnsAttr)
    return emitError(unknownLoc, "OpTypeCooperativeMatrixKHR `Columns` "
                                 "references undefined constant <id> ")
           << operands[4];

  if (!useAttr)
    return emitError(unknownLoc, "OpTypeCooperativeMatrixKHR `Use` references "
                                 "undefined constant <id> ")
           << operands[5];

  unsigned rows = rowsAttr.getInt();
  unsigned columns = columnsAttr.getInt();

  std::optional<spirv::CooperativeMatrixUseKHR> use =
      spirv::symbolizeCooperativeMatrixUseKHR(useAttr.getInt());
  if (!use) {
    return emitError(
               unknownLoc,
               "OpTypeCooperativeMatrixKHR references undefined use <id> ")
           << operands[5];
  }

  typeMap[operands[0]] =
      spirv::CooperativeMatrixType::get(elementTy, rows, columns, *scope, *use);
  return success();
}

LogicalResult
spirv::Deserializer::processRuntimeArrayType(ArrayRef<uint32_t> operands) {
  if (operands.size() != 2) {
    return emitError(unknownLoc, "OpTypeRuntimeArray must have two operands");
  }
  Type memberType = getType(operands[1]);
  if (!memberType) {
    return emitError(unknownLoc,
                     "OpTypeRuntimeArray references undefined <id> ")
           << operands[1];
  }
  typeMap[operands[0]] = spirv::RuntimeArrayType::get(
      memberType, typeDecorations.lookup(operands[0]));
  return success();
}

LogicalResult
spirv::Deserializer::processStructType(ArrayRef<uint32_t> operands) {
  // TODO: Find a way to handle identified structs when debug info is stripped.

  if (operands.empty()) {
    return emitError(unknownLoc, "OpTypeStruct must have at least result <id>");
  }

  if (operands.size() == 1) {
    // Handle empty struct.
    typeMap[operands[0]] =
        spirv::StructType::getEmpty(context, nameMap.lookup(operands[0]).str());
    return success();
  }

  // First element is operand ID, second element is member index in the struct.
  SmallVector<std::pair<uint32_t, unsigned>, 0> unresolvedMemberTypes;
  SmallVector<Type, 4> memberTypes;

  for (auto op : llvm::drop_begin(operands, 1)) {
    Type memberType = getType(op);
    bool typeForwardPtr = (typeForwardPointerIDs.count(op) != 0);

    if (!memberType && !typeForwardPtr)
      return emitError(unknownLoc, "OpTypeStruct references undefined <id> ")
             << op;

    if (!memberType)
      unresolvedMemberTypes.emplace_back(op, memberTypes.size());

    memberTypes.push_back(memberType);
  }

  SmallVector<spirv::StructType::OffsetInfo, 0> offsetInfo;
  SmallVector<spirv::StructType::MemberDecorationInfo, 0> memberDecorationsInfo;
  if (memberDecorationMap.count(operands[0])) {
    auto &allMemberDecorations = memberDecorationMap[operands[0]];
    for (auto memberIndex : llvm::seq<uint32_t>(0, memberTypes.size())) {
      if (allMemberDecorations.count(memberIndex)) {
        for (auto &memberDecoration : allMemberDecorations[memberIndex]) {
          // Check for offset.
          if (memberDecoration.first == spirv::Decoration::Offset) {
            // If offset info is empty, resize to the number of members;
            if (offsetInfo.empty()) {
              offsetInfo.resize(memberTypes.size());
            }
            offsetInfo[memberIndex] = memberDecoration.second[0];
          } else {
            auto intType = mlir::IntegerType::get(context, 32);
            if (!memberDecoration.second.empty()) {
              memberDecorationsInfo.emplace_back(
                  memberIndex, memberDecoration.first,
                  IntegerAttr::get(intType, memberDecoration.second[0]));
            } else {
              memberDecorationsInfo.emplace_back(
                  memberIndex, memberDecoration.first, UnitAttr::get(context));
            }
          }
        }
      }
    }
  }

  uint32_t structID = operands[0];
  std::string structIdentifier = nameMap.lookup(structID).str();

  if (structIdentifier.empty()) {
    assert(unresolvedMemberTypes.empty() &&
           "didn't expect unresolved member types");
    typeMap[structID] =
        spirv::StructType::get(memberTypes, offsetInfo, memberDecorationsInfo);
  } else {
    auto structTy = spirv::StructType::getIdentified(context, structIdentifier);
    typeMap[structID] = structTy;

    if (!unresolvedMemberTypes.empty())
      deferredStructTypesInfos.push_back({structTy, unresolvedMemberTypes,
                                          memberTypes, offsetInfo,
                                          memberDecorationsInfo});
    else if (failed(structTy.trySetBody(memberTypes, offsetInfo,
                                        memberDecorationsInfo)))
      return failure();
  }

  // TODO: Update StructType to have member name as attribute as
  // well.
  return success();
}

LogicalResult
spirv::Deserializer::processMatrixType(ArrayRef<uint32_t> operands) {
  if (operands.size() != 3) {
    // Three operands are needed: result_id, column_type, and column_count
    return emitError(unknownLoc, "OpTypeMatrix must have 3 operands"
                                 " (result_id, column_type, and column_count)");
  }
  // Matrix columns must be of vector type
  Type elementTy = getType(operands[1]);
  if (!elementTy) {
    return emitError(unknownLoc,
                     "OpTypeMatrix references undefined column type.")
           << operands[1];
  }

  uint32_t colsCount = operands[2];
  typeMap[operands[0]] = spirv::MatrixType::get(elementTy, colsCount);
  return success();
}

LogicalResult
spirv::Deserializer::processTensorARMType(ArrayRef<uint32_t> operands) {
  unsigned size = operands.size();
  if (size < 2 || size > 4)
    return emitError(unknownLoc, "OpTypeTensorARM must have 2-4 operands "
                                 "(result_id, element_type, (rank), (shape)) ")
           << size;

  Type elementTy = getType(operands[1]);
  if (!elementTy)
    return emitError(unknownLoc,
                     "OpTypeTensorARM references undefined element type ")
           << operands[1];

  if (size == 2) {
    typeMap[operands[0]] = TensorArmType::get({}, elementTy);
    return success();
  }

  IntegerAttr rankAttr = getConstantInt(operands[2]);
  if (!rankAttr)
    return emitError(unknownLoc, "OpTypeTensorARM rank must come from a "
                                 "scalar integer constant instruction");
  unsigned rank = rankAttr.getValue().getZExtValue();
  if (size == 3) {
    SmallVector<int64_t, 4> shape(rank, ShapedType::kDynamic);
    typeMap[operands[0]] = TensorArmType::get(shape, elementTy);
    return success();
  }

  std::optional<std::pair<Attribute, Type>> shapeInfo =
      getConstant(operands[3]);
  if (!shapeInfo)
    return emitError(unknownLoc, "OpTypeTensorARM shape must come from a "
                                 "constant instruction of type OpTypeArray");

  ArrayAttr shapeArrayAttr = llvm::dyn_cast<ArrayAttr>(shapeInfo->first);
  SmallVector<int64_t, 1> shape;
  for (auto dimAttr : shapeArrayAttr.getValue()) {
    auto dimIntAttr = llvm::dyn_cast<IntegerAttr>(dimAttr);
    if (!dimIntAttr)
      return emitError(unknownLoc, "OpTypeTensorARM shape has an invalid "
                                   "dimension size");
    shape.push_back(dimIntAttr.getValue().getSExtValue());
  }
  typeMap[operands[0]] = TensorArmType::get(shape, elementTy);
  return success();
}

LogicalResult
spirv::Deserializer::processTypeForwardPointer(ArrayRef<uint32_t> operands) {
  if (operands.size() != 2)
    return emitError(unknownLoc,
                     "OpTypeForwardPointer instruction must have two operands");

  typeForwardPointerIDs.insert(operands[0]);
  // TODO: Use the 2nd operand (Storage Class) to validate the OpTypePointer
  // instruction that defines the actual type.

  return success();
}

LogicalResult
spirv::Deserializer::processImageType(ArrayRef<uint32_t> operands) {
  // TODO: Add support for Access Qualifier.
  if (operands.size() != 8)
    return emitError(
        unknownLoc,
        "OpTypeImage with non-eight operands are not supported yet");

  Type elementTy = getType(operands[1]);
  if (!elementTy)
    return emitError(unknownLoc, "OpTypeImage references undefined <id>: ")
           << operands[1];

  auto dim = spirv::symbolizeDim(operands[2]);
  if (!dim)
    return emitError(unknownLoc, "unknown Dim for OpTypeImage: ")
           << operands[2];

  auto depthInfo = spirv::symbolizeImageDepthInfo(operands[3]);
  if (!depthInfo)
    return emitError(unknownLoc, "unknown Depth for OpTypeImage: ")
           << operands[3];

  auto arrayedInfo = spirv::symbolizeImageArrayedInfo(operands[4]);
  if (!arrayedInfo)
    return emitError(unknownLoc, "unknown Arrayed for OpTypeImage: ")
           << operands[4];

  auto samplingInfo = spirv::symbolizeImageSamplingInfo(operands[5]);
  if (!samplingInfo)
    return emitError(unknownLoc, "unknown MS for OpTypeImage: ") << operands[5];

  auto samplerUseInfo = spirv::symbolizeImageSamplerUseInfo(operands[6]);
  if (!samplerUseInfo)
    return emitError(unknownLoc, "unknown Sampled for OpTypeImage: ")
           << operands[6];

  auto format = spirv::symbolizeImageFormat(operands[7]);
  if (!format)
    return emitError(unknownLoc, "unknown Format for OpTypeImage: ")
           << operands[7];

  typeMap[operands[0]] = spirv::ImageType::get(
      elementTy, dim.value(), depthInfo.value(), arrayedInfo.value(),
      samplingInfo.value(), samplerUseInfo.value(), format.value());
  return success();
}

LogicalResult
spirv::Deserializer::processSampledImageType(ArrayRef<uint32_t> operands) {
  if (operands.size() != 2)
    return emitError(unknownLoc, "OpTypeSampledImage must have two operands");

  Type elementTy = getType(operands[1]);
  if (!elementTy)
    return emitError(unknownLoc,
                     "OpTypeSampledImage references undefined <id>: ")
           << operands[1];

  typeMap[operands[0]] = spirv::SampledImageType::get(elementTy);
  return success();
}

//===----------------------------------------------------------------------===//
// Constant
//===----------------------------------------------------------------------===//

LogicalResult spirv::Deserializer::processConstant(ArrayRef<uint32_t> operands,
                                                   bool isSpec) {
  StringRef opname = isSpec ? "OpSpecConstant" : "OpConstant";

  if (operands.size() < 2) {
    return emitError(unknownLoc)
           << opname << " must have type <id> and result <id>";
  }
  if (operands.size() < 3) {
    return emitError(unknownLoc)
           << opname << " must have at least 1 more parameter";
  }

  Type resultType = getType(operands[0]);
  if (!resultType) {
    return emitError(unknownLoc, "undefined result type from <id> ")
           << operands[0];
  }

  auto checkOperandSizeForBitwidth = [&](unsigned bitwidth) -> LogicalResult {
    if (bitwidth == 64) {
      if (operands.size() == 4) {
        return success();
      }
      return emitError(unknownLoc)
             << opname << " should have 2 parameters for 64-bit values";
    }
    if (bitwidth <= 32) {
      if (operands.size() == 3) {
        return success();
      }

      return emitError(unknownLoc)
             << opname
             << " should have 1 parameter for values with no more than 32 bits";
    }
    return emitError(unknownLoc, "unsupported OpConstant bitwidth: ")
           << bitwidth;
  };

  auto resultID = operands[1];

  if (auto intType = dyn_cast<IntegerType>(resultType)) {
    auto bitwidth = intType.getWidth();
    if (failed(checkOperandSizeForBitwidth(bitwidth))) {
      return failure();
    }

    APInt value;
    if (bitwidth == 64) {
      // 64-bit integers are represented with two SPIR-V words. According to
      // SPIR-V spec: "When the type’s bit width is larger than one word, the
      // literal’s low-order words appear first."
      struct DoubleWord {
        uint32_t word1;
        uint32_t word2;
      } words = {operands[2], operands[3]};
      value = APInt(64, llvm::bit_cast<uint64_t>(words), /*isSigned=*/true);
    } else if (bitwidth <= 32) {
      value = APInt(bitwidth, operands[2], /*isSigned=*/true,
                    /*implicitTrunc=*/true);
    }

    auto attr = opBuilder.getIntegerAttr(intType, value);

    if (isSpec) {
      createSpecConstant(unknownLoc, resultID, attr);
    } else {
      // For normal constants, we just record the attribute (and its type) for
      // later materialization at use sites.
      constantMap.try_emplace(resultID, attr, intType);
    }

    return success();
  }

  if (auto floatType = dyn_cast<FloatType>(resultType)) {
    auto bitwidth = floatType.getWidth();
    if (failed(checkOperandSizeForBitwidth(bitwidth))) {
      return failure();
    }

    APFloat value(0.f);
    if (floatType.isF64()) {
      // Double values are represented with two SPIR-V words. According to
      // SPIR-V spec: "When the type’s bit width is larger than one word, the
      // literal’s low-order words appear first."
      struct DoubleWord {
        uint32_t word1;
        uint32_t word2;
      } words = {operands[2], operands[3]};
      value = APFloat(llvm::bit_cast<double>(words));
    } else if (floatType.isF32()) {
      value = APFloat(llvm::bit_cast<float>(operands[2]));
    } else if (floatType.isF16()) {
      APInt data(16, operands[2]);
      value = APFloat(APFloat::IEEEhalf(), data);
    } else if (floatType.isBF16()) {
      APInt data(16, operands[2]);
      value = APFloat(APFloat::BFloat(), data);
    }

    auto attr = opBuilder.getFloatAttr(floatType, value);
    if (isSpec) {
      createSpecConstant(unknownLoc, resultID, attr);
    } else {
      // For normal constants, we just record the attribute (and its type) for
      // later materialization at use sites.
      constantMap.try_emplace(resultID, attr, floatType);
    }

    return success();
  }

  return emitError(unknownLoc, "OpConstant can only generate values of "
                               "scalar integer or floating-point type");
}

LogicalResult spirv::Deserializer::processConstantBool(
    bool isTrue, ArrayRef<uint32_t> operands, bool isSpec) {
  if (operands.size() != 2) {
    return emitError(unknownLoc, "Op")
           << (isSpec ? "Spec" : "") << "Constant"
           << (isTrue ? "True" : "False")
           << " must have type <id> and result <id>";
  }

  auto attr = opBuilder.getBoolAttr(isTrue);
  auto resultID = operands[1];
  if (isSpec) {
    createSpecConstant(unknownLoc, resultID, attr);
  } else {
    // For normal constants, we just record the attribute (and its type) for
    // later materialization at use sites.
    constantMap.try_emplace(resultID, attr, opBuilder.getI1Type());
  }

  return success();
}

LogicalResult
spirv::Deserializer::processConstantComposite(ArrayRef<uint32_t> operands) {
  if (operands.size() < 2) {
    return emitError(unknownLoc,
                     "OpConstantComposite must have type <id> and result <id>");
  }
  if (operands.size() < 3) {
    return emitError(unknownLoc,
                     "OpConstantComposite must have at least 1 parameter");
  }

  Type resultType = getType(operands[0]);
  if (!resultType) {
    return emitError(unknownLoc, "undefined result type from <id> ")
           << operands[0];
  }

  SmallVector<Attribute, 4> elements;
  elements.reserve(operands.size() - 2);
  for (unsigned i = 2, e = operands.size(); i < e; ++i) {
    auto elementInfo = getConstant(operands[i]);
    if (!elementInfo) {
      return emitError(unknownLoc, "OpConstantComposite component <id> ")
             << operands[i] << " must come from a normal constant";
    }
    elements.push_back(elementInfo->first);
  }

  auto resultID = operands[1];
  if (auto shapedType = dyn_cast<ShapedType>(resultType)) {
    auto attr = DenseElementsAttr::get(shapedType, elements);
    // For normal constants, we just record the attribute (and its type) for
    // later materialization at use sites.
    constantMap.try_emplace(resultID, attr, shapedType);
  } else if (auto arrayType = dyn_cast<spirv::ArrayType>(resultType)) {
    auto attr = opBuilder.getArrayAttr(elements);
    constantMap.try_emplace(resultID, attr, resultType);
  } else {
    return emitError(unknownLoc, "unsupported OpConstantComposite type: ")
           << resultType;
  }

  return success();
}

LogicalResult spirv::Deserializer::processConstantCompositeReplicateEXT(
    ArrayRef<uint32_t> operands) {
  if (operands.size() != 3) {
    return emitError(
               unknownLoc,
               "OpConstantCompositeReplicateEXT expects 3 operands but found ")
           << operands.size();
  }

  Type resultType = getType(operands[0]);
  if (!resultType) {
    return emitError(unknownLoc, "undefined result type from <id> ")
           << operands[0];
  }

  auto compositeType = dyn_cast<CompositeType>(resultType);
  if (!compositeType) {
    return emitError(unknownLoc,
                     "result type from <id> is not a composite type")
           << operands[0];
  }

  uint32_t resultID = operands[1];
  uint32_t constantID = operands[2];

  std::optional<std::pair<Attribute, Type>> constantInfo =
      getConstant(constantID);
  if (constantInfo.has_value()) {
    constantCompositeReplicateMap.try_emplace(
        resultID, constantInfo.value().first, resultType);
    return success();
  }

  std::optional<std::pair<Attribute, Type>> replicatedConstantCompositeInfo =
      getConstantCompositeReplicate(constantID);
  if (replicatedConstantCompositeInfo.has_value()) {
    constantCompositeReplicateMap.try_emplace(
        resultID, replicatedConstantCompositeInfo.value().first, resultType);
    return success();
  }

  return emitError(unknownLoc, "OpConstantCompositeReplicateEXT operand <id> ")
         << constantID
         << " must come from a normal constant or a "
            "OpConstantCompositeReplicateEXT";
}

LogicalResult
spirv::Deserializer::processSpecConstantComposite(ArrayRef<uint32_t> operands) {
  if (operands.size() < 2) {
    return emitError(
        unknownLoc,
        "OpSpecConstantComposite must have type <id> and result <id>");
  }
  if (operands.size() < 3) {
    return emitError(unknownLoc,
                     "OpSpecConstantComposite must have at least 1 parameter");
  }

  Type resultType = getType(operands[0]);
  if (!resultType) {
    return emitError(unknownLoc, "undefined result type from <id> ")
           << operands[0];
  }

  auto resultID = operands[1];
  auto symName = opBuilder.getStringAttr(getSpecConstantSymbol(resultID));

  SmallVector<Attribute, 4> elements;
  elements.reserve(operands.size() - 2);
  for (unsigned i = 2, e = operands.size(); i < e; ++i) {
    auto elementInfo = getSpecConstant(operands[i]);
    elements.push_back(SymbolRefAttr::get(elementInfo));
  }

  auto op = spirv::SpecConstantCompositeOp::create(
      opBuilder, unknownLoc, TypeAttr::get(resultType), symName,
      opBuilder.getArrayAttr(elements));
  specConstCompositeMap[resultID] = op;

  return success();
}

LogicalResult spirv::Deserializer::processSpecConstantCompositeReplicateEXT(
    ArrayRef<uint32_t> operands) {
  if (operands.size() != 3) {
    return emitError(unknownLoc, "OpSpecConstantCompositeReplicateEXT expects "
                                 "3 operands but found ")
           << operands.size();
  }

  Type resultType = getType(operands[0]);
  if (!resultType) {
    return emitError(unknownLoc, "undefined result type from <id> ")
           << operands[0];
  }

  auto compositeType = dyn_cast<CompositeType>(resultType);
  if (!compositeType) {
    return emitError(unknownLoc,
                     "result type from <id> is not a composite type")
           << operands[0];
  }

  uint32_t resultID = operands[1];

  auto symName = opBuilder.getStringAttr(getSpecConstantSymbol(resultID));
  spirv::SpecConstantOp constituentSpecConstantOp =
      getSpecConstant(operands[2]);
<<<<<<< HEAD
  auto op = opBuilder.create<spirv::EXTSpecConstantCompositeReplicateOp>(
      unknownLoc, TypeAttr::get(resultType), symName,
=======
  auto op = spirv::EXTSpecConstantCompositeReplicateOp::create(
      opBuilder, unknownLoc, TypeAttr::get(resultType), symName,
>>>>>>> e38f98f5
      SymbolRefAttr::get(constituentSpecConstantOp));

  specConstCompositeReplicateMap[resultID] = op;

  return success();
}

LogicalResult
spirv::Deserializer::processSpecConstantOperation(ArrayRef<uint32_t> operands) {
  if (operands.size() < 3)
    return emitError(unknownLoc, "OpConstantOperation must have type <id>, "
                                 "result <id>, and operand opcode");

  uint32_t resultTypeID = operands[0];

  if (!getType(resultTypeID))
    return emitError(unknownLoc, "undefined result type from <id> ")
           << resultTypeID;

  uint32_t resultID = operands[1];
  spirv::Opcode enclosedOpcode = static_cast<spirv::Opcode>(operands[2]);
  auto emplaceResult = specConstOperationMap.try_emplace(
      resultID,
      SpecConstOperationMaterializationInfo{
          enclosedOpcode, resultTypeID,
          SmallVector<uint32_t>{operands.begin() + 3, operands.end()}});

  if (!emplaceResult.second)
    return emitError(unknownLoc, "value with <id>: ")
           << resultID << " is probably defined before.";

  return success();
}

Value spirv::Deserializer::materializeSpecConstantOperation(
    uint32_t resultID, spirv::Opcode enclosedOpcode, uint32_t resultTypeID,
    ArrayRef<uint32_t> enclosedOpOperands) {

  Type resultType = getType(resultTypeID);

  // Instructions wrapped by OpSpecConstantOp need an ID for their
  // Deserializer::processOp<op_name>(...) to emit the corresponding SPIR-V
  // dialect wrapped op. For that purpose, a new value map is created and "fake"
  // ID in that map is assigned to the result of the enclosed instruction. Note
  // that there is no need to update this fake ID since we only need to
  // reference the created Value for the enclosed op from the spv::YieldOp
  // created later in this method (both of which are the only values in their
  // region: the SpecConstantOperation's region). If we encounter another
  // SpecConstantOperation in the module, we simply re-use the fake ID since the
  // previous Value assigned to it isn't visible in the current scope anyway.
  DenseMap<uint32_t, Value> newValueMap;
  llvm::SaveAndRestore valueMapGuard(valueMap, newValueMap);
  constexpr uint32_t fakeID = static_cast<uint32_t>(-3);

  SmallVector<uint32_t, 4> enclosedOpResultTypeAndOperands;
  enclosedOpResultTypeAndOperands.push_back(resultTypeID);
  enclosedOpResultTypeAndOperands.push_back(fakeID);
  enclosedOpResultTypeAndOperands.append(enclosedOpOperands.begin(),
                                         enclosedOpOperands.end());

  // Process enclosed instruction before creating the enclosing
  // specConstantOperation (and its region). This way, references to constants,
  // global variables, and spec constants will be materialized outside the new
  // op's region. For more info, see Deserializer::getValue's implementation.
  if (failed(
          processInstruction(enclosedOpcode, enclosedOpResultTypeAndOperands)))
    return Value();

  // Since the enclosed op is emitted in the current block, split it in a
  // separate new block.
  Block *enclosedBlock = curBlock->splitBlock(&curBlock->back());

  auto loc = createFileLineColLoc(opBuilder);
  auto specConstOperationOp =
      spirv::SpecConstantOperationOp::create(opBuilder, loc, resultType);

  Region &body = specConstOperationOp.getBody();
  // Move the new block into SpecConstantOperation's body.
  body.getBlocks().splice(body.end(), curBlock->getParent()->getBlocks(),
                          Region::iterator(enclosedBlock));
  Block &block = body.back();

  // RAII guard to reset the insertion point to the module's region after
  // deserializing the body of the specConstantOperation.
  OpBuilder::InsertionGuard moduleInsertionGuard(opBuilder);
  opBuilder.setInsertionPointToEnd(&block);

  spirv::YieldOp::create(opBuilder, loc, block.front().getResult(0));
  return specConstOperationOp.getResult();
}

LogicalResult
spirv::Deserializer::processConstantNull(ArrayRef<uint32_t> operands) {
  if (operands.size() != 2) {
    return emitError(unknownLoc,
                     "OpConstantNull must have type <id> and result <id>");
  }

  Type resultType = getType(operands[0]);
  if (!resultType) {
    return emitError(unknownLoc, "undefined result type from <id> ")
           << operands[0];
  }

  auto resultID = operands[1];
  if (resultType.isIntOrFloat() || isa<VectorType>(resultType)) {
    auto attr = opBuilder.getZeroAttr(resultType);
    // For normal constants, we just record the attribute (and its type) for
    // later materialization at use sites.
    constantMap.try_emplace(resultID, attr, resultType);
    return success();
  }

  return emitError(unknownLoc, "unsupported OpConstantNull type: ")
         << resultType;
}

//===----------------------------------------------------------------------===//
// Control flow
//===----------------------------------------------------------------------===//

Block *spirv::Deserializer::getOrCreateBlock(uint32_t id) {
  if (auto *block = getBlock(id)) {
    LLVM_DEBUG(logger.startLine() << "[block] got exiting block for id = " << id
                                  << " @ " << block << "\n");
    return block;
  }

  // We don't know where this block will be placed finally (in a
  // spirv.mlir.selection or spirv.mlir.loop or function). Create it into the
  // function for now and sort out the proper place later.
  auto *block = curFunction->addBlock();
  LLVM_DEBUG(logger.startLine() << "[block] created block for id = " << id
                                << " @ " << block << "\n");
  return blockMap[id] = block;
}

LogicalResult spirv::Deserializer::processBranch(ArrayRef<uint32_t> operands) {
  if (!curBlock) {
    return emitError(unknownLoc, "OpBranch must appear inside a block");
  }

  if (operands.size() != 1) {
    return emitError(unknownLoc, "OpBranch must take exactly one target label");
  }

  auto *target = getOrCreateBlock(operands[0]);
  auto loc = createFileLineColLoc(opBuilder);
  // The preceding instruction for the OpBranch instruction could be an
  // OpLoopMerge or an OpSelectionMerge instruction, in this case they will have
  // the same OpLine information.
  spirv::BranchOp::create(opBuilder, loc, target);

  clearDebugLine();
  return success();
}

LogicalResult
spirv::Deserializer::processBranchConditional(ArrayRef<uint32_t> operands) {
  if (!curBlock) {
    return emitError(unknownLoc,
                     "OpBranchConditional must appear inside a block");
  }

  if (operands.size() != 3 && operands.size() != 5) {
    return emitError(unknownLoc,
                     "OpBranchConditional must have condition, true label, "
                     "false label, and optionally two branch weights");
  }

  auto condition = getValue(operands[0]);
  auto *trueBlock = getOrCreateBlock(operands[1]);
  auto *falseBlock = getOrCreateBlock(operands[2]);

  std::optional<std::pair<uint32_t, uint32_t>> weights;
  if (operands.size() == 5) {
    weights = std::make_pair(operands[3], operands[4]);
  }
  // The preceding instruction for the OpBranchConditional instruction could be
  // an OpSelectionMerge instruction, in this case they will have the same
  // OpLine information.
  auto loc = createFileLineColLoc(opBuilder);
  spirv::BranchConditionalOp::create(
      opBuilder, loc, condition, trueBlock,
      /*trueArguments=*/ArrayRef<Value>(), falseBlock,
      /*falseArguments=*/ArrayRef<Value>(), weights);

  clearDebugLine();
  return success();
}

LogicalResult spirv::Deserializer::processLabel(ArrayRef<uint32_t> operands) {
  if (!curFunction) {
    return emitError(unknownLoc, "OpLabel must appear inside a function");
  }

  if (operands.size() != 1) {
    return emitError(unknownLoc, "OpLabel should only have result <id>");
  }

  auto labelID = operands[0];
  // We may have forward declared this block.
  auto *block = getOrCreateBlock(labelID);
  LLVM_DEBUG(logger.startLine()
             << "[block] populating block " << block << "\n");
  // If we have seen this block, make sure it was just a forward declaration.
  assert(block->empty() && "re-deserialize the same block!");

  opBuilder.setInsertionPointToStart(block);
  blockMap[labelID] = curBlock = block;

  return success();
}

LogicalResult
spirv::Deserializer::processSelectionMerge(ArrayRef<uint32_t> operands) {
  if (!curBlock) {
    return emitError(unknownLoc, "OpSelectionMerge must appear in a block");
  }

  if (operands.size() < 2) {
    return emitError(
        unknownLoc,
        "OpSelectionMerge must specify merge target and selection control");
  }

  auto *mergeBlock = getOrCreateBlock(operands[0]);
  auto loc = createFileLineColLoc(opBuilder);
  auto selectionControl = operands[1];

  if (!blockMergeInfo.try_emplace(curBlock, loc, selectionControl, mergeBlock)
           .second) {
    return emitError(
        unknownLoc,
        "a block cannot have more than one OpSelectionMerge instruction");
  }

  return success();
}

LogicalResult
spirv::Deserializer::processLoopMerge(ArrayRef<uint32_t> operands) {
  if (!curBlock) {
    return emitError(unknownLoc, "OpLoopMerge must appear in a block");
  }

  if (operands.size() < 3) {
    return emitError(unknownLoc, "OpLoopMerge must specify merge target, "
                                 "continue target and loop control");
  }

  auto *mergeBlock = getOrCreateBlock(operands[0]);
  auto *continueBlock = getOrCreateBlock(operands[1]);
  auto loc = createFileLineColLoc(opBuilder);
  uint32_t loopControl = operands[2];

  if (!blockMergeInfo
           .try_emplace(curBlock, loc, loopControl, mergeBlock, continueBlock)
           .second) {
    return emitError(
        unknownLoc,
        "a block cannot have more than one OpLoopMerge instruction");
  }

  return success();
}

LogicalResult spirv::Deserializer::processPhi(ArrayRef<uint32_t> operands) {
  if (!curBlock) {
    return emitError(unknownLoc, "OpPhi must appear in a block");
  }

  if (operands.size() < 4) {
    return emitError(unknownLoc, "OpPhi must specify result type, result <id>, "
                                 "and variable-parent pairs");
  }

  // Create a block argument for this OpPhi instruction.
  Type blockArgType = getType(operands[0]);
  BlockArgument blockArg = curBlock->addArgument(blockArgType, unknownLoc);
  valueMap[operands[1]] = blockArg;
  LLVM_DEBUG(logger.startLine()
             << "[phi] created block argument " << blockArg
             << " id = " << operands[1] << " of type " << blockArgType << "\n");

  // For each (value, predecessor) pair, insert the value to the predecessor's
  // blockPhiInfo entry so later we can fix the block argument there.
  for (unsigned i = 2, e = operands.size(); i < e; i += 2) {
    uint32_t value = operands[i];
    Block *predecessor = getOrCreateBlock(operands[i + 1]);
    std::pair<Block *, Block *> predecessorTargetPair{predecessor, curBlock};
    blockPhiInfo[predecessorTargetPair].push_back(value);
    LLVM_DEBUG(logger.startLine() << "[phi] predecessor @ " << predecessor
                                  << " with arg id = " << value << "\n");
  }

  return success();
}

namespace {
/// A class for putting all blocks in a structured selection/loop in a
/// spirv.mlir.selection/spirv.mlir.loop op.
class ControlFlowStructurizer {
public:
#ifndef NDEBUG
  ControlFlowStructurizer(Location loc, uint32_t control,
                          spirv::BlockMergeInfoMap &mergeInfo, Block *header,
                          Block *merge, Block *cont,
                          llvm::ScopedPrinter &logger)
      : location(loc), control(control), blockMergeInfo(mergeInfo),
        headerBlock(header), mergeBlock(merge), continueBlock(cont),
        logger(logger) {}
#else
  ControlFlowStructurizer(Location loc, uint32_t control,
                          spirv::BlockMergeInfoMap &mergeInfo, Block *header,
                          Block *merge, Block *cont)
      : location(loc), control(control), blockMergeInfo(mergeInfo),
        headerBlock(header), mergeBlock(merge), continueBlock(cont) {}
#endif

  /// Structurizes the loop at the given `headerBlock`.
  ///
  /// This method will create an spirv.mlir.loop op in the `mergeBlock` and move
  /// all blocks in the structured loop into the spirv.mlir.loop's region. All
  /// branches to the `headerBlock` will be redirected to the `mergeBlock`. This
  /// method will also update `mergeInfo` by remapping all blocks inside to the
  /// newly cloned ones inside structured control flow op's regions.
  LogicalResult structurize();

private:
  /// Creates a new spirv.mlir.selection op at the beginning of the
  /// `mergeBlock`.
  spirv::SelectionOp createSelectionOp(uint32_t selectionControl);

  /// Creates a new spirv.mlir.loop op at the beginning of the `mergeBlock`.
  spirv::LoopOp createLoopOp(uint32_t loopControl);

  /// Collects all blocks reachable from `headerBlock` except `mergeBlock`.
  void collectBlocksInConstruct();

  Location location;
  uint32_t control;

  spirv::BlockMergeInfoMap &blockMergeInfo;

  Block *headerBlock;
  Block *mergeBlock;
  Block *continueBlock; // nullptr for spirv.mlir.selection

  SetVector<Block *> constructBlocks;

#ifndef NDEBUG
  /// A logger used to emit information during the deserialzation process.
  llvm::ScopedPrinter &logger;
#endif
};
} // namespace

spirv::SelectionOp
ControlFlowStructurizer::createSelectionOp(uint32_t selectionControl) {
  // Create a builder and set the insertion point to the beginning of the
  // merge block so that the newly created SelectionOp will be inserted there.
  OpBuilder builder(&mergeBlock->front());

  auto control = static_cast<spirv::SelectionControl>(selectionControl);
  auto selectionOp = spirv::SelectionOp::create(builder, location, control);
  selectionOp.addMergeBlock(builder);

  return selectionOp;
}

spirv::LoopOp ControlFlowStructurizer::createLoopOp(uint32_t loopControl) {
  // Create a builder and set the insertion point to the beginning of the
  // merge block so that the newly created LoopOp will be inserted there.
  OpBuilder builder(&mergeBlock->front());

  auto control = static_cast<spirv::LoopControl>(loopControl);
  auto loopOp = spirv::LoopOp::create(builder, location, control);
  loopOp.addEntryAndMergeBlock(builder);

  return loopOp;
}

void ControlFlowStructurizer::collectBlocksInConstruct() {
  assert(constructBlocks.empty() && "expected empty constructBlocks");

  // Put the header block in the work list first.
  constructBlocks.insert(headerBlock);

  // For each item in the work list, add its successors excluding the merge
  // block.
  for (unsigned i = 0; i < constructBlocks.size(); ++i) {
    for (auto *successor : constructBlocks[i]->getSuccessors())
      if (successor != mergeBlock)
        constructBlocks.insert(successor);
  }
}

LogicalResult ControlFlowStructurizer::structurize() {
  Operation *op = nullptr;
  bool isLoop = continueBlock != nullptr;
  if (isLoop) {
    if (auto loopOp = createLoopOp(control))
      op = loopOp.getOperation();
  } else {
    if (auto selectionOp = createSelectionOp(control))
      op = selectionOp.getOperation();
  }
  if (!op)
    return failure();
  Region &body = op->getRegion(0);

  IRMapping mapper;
  // All references to the old merge block should be directed to the
  // selection/loop merge block in the SelectionOp/LoopOp's region.
  mapper.map(mergeBlock, &body.back());

  collectBlocksInConstruct();

  // We've identified all blocks belonging to the selection/loop's region. Now
  // need to "move" them into the selection/loop. Instead of really moving the
  // blocks, in the following we copy them and remap all values and branches.
  // This is because:
  // * Inserting a block into a region requires the block not in any region
  //   before. But selections/loops can nest so we can create selection/loop ops
  //   in a nested manner, which means some blocks may already be in a
  //   selection/loop region when to be moved again.
  // * It's much trickier to fix up the branches into and out of the loop's
  //   region: we need to treat not-moved blocks and moved blocks differently:
  //   Not-moved blocks jumping to the loop header block need to jump to the
  //   merge point containing the new loop op but not the loop continue block's
  //   back edge. Moved blocks jumping out of the loop need to jump to the
  //   merge block inside the loop region but not other not-moved blocks.
  //   We cannot use replaceAllUsesWith clearly and it's harder to follow the
  //   logic.

  // Create a corresponding block in the SelectionOp/LoopOp's region for each
  // block in this loop construct.
  OpBuilder builder(body);
  for (auto *block : constructBlocks) {
    // Create a block and insert it before the selection/loop merge block in the
    // SelectionOp/LoopOp's region.
    auto *newBlock = builder.createBlock(&body.back());
    mapper.map(block, newBlock);
    LLVM_DEBUG(logger.startLine() << "[cf] cloned block " << newBlock
                                  << " from block " << block << "\n");
    if (!isFnEntryBlock(block)) {
      for (BlockArgument blockArg : block->getArguments()) {
        auto newArg =
            newBlock->addArgument(blockArg.getType(), blockArg.getLoc());
        mapper.map(blockArg, newArg);
        LLVM_DEBUG(logger.startLine() << "[cf] remapped block argument "
                                      << blockArg << " to " << newArg << "\n");
      }
    } else {
      LLVM_DEBUG(logger.startLine()
                 << "[cf] block " << block << " is a function entry block\n");
    }

    for (auto &op : *block)
      newBlock->push_back(op.clone(mapper));
  }

  // Go through all ops and remap the operands.
  auto remapOperands = [&](Operation *op) {
    for (auto &operand : op->getOpOperands())
      if (Value mappedOp = mapper.lookupOrNull(operand.get()))
        operand.set(mappedOp);
    for (auto &succOp : op->getBlockOperands())
      if (Block *mappedOp = mapper.lookupOrNull(succOp.get()))
        succOp.set(mappedOp);
  };
  for (auto &block : body)
    block.walk(remapOperands);

  // We have created the SelectionOp/LoopOp and "moved" all blocks belonging to
  // the selection/loop construct into its region. Next we need to fix the
  // connections between this new SelectionOp/LoopOp with existing blocks.

  // All existing incoming branches should go to the merge block, where the
  // SelectionOp/LoopOp resides right now.
  headerBlock->replaceAllUsesWith(mergeBlock);

  LLVM_DEBUG({
    logger.startLine() << "[cf] after cloning and fixing references:\n";
    headerBlock->getParentOp()->print(logger.getOStream());
    logger.startLine() << "\n";
  });

  if (isLoop) {
    if (!mergeBlock->args_empty()) {
      return mergeBlock->getParentOp()->emitError(
          "OpPhi in loop merge block unsupported");
    }

    // The loop header block may have block arguments. Since now we place the
    // loop op inside the old merge block, we need to make sure the old merge
    // block has the same block argument list.
    for (BlockArgument blockArg : headerBlock->getArguments())
      mergeBlock->addArgument(blockArg.getType(), blockArg.getLoc());

    // If the loop header block has block arguments, make sure the spirv.Branch
    // op matches.
    SmallVector<Value, 4> blockArgs;
    if (!headerBlock->args_empty())
      blockArgs = {mergeBlock->args_begin(), mergeBlock->args_end()};

    // The loop entry block should have a unconditional branch jumping to the
    // loop header block.
    builder.setInsertionPointToEnd(&body.front());
    spirv::BranchOp::create(builder, location, mapper.lookupOrNull(headerBlock),
                            ArrayRef<Value>(blockArgs));
  }

  // Values defined inside the selection region that need to be yielded outside
  // the region.
  SmallVector<Value> valuesToYield;
  // Outside uses of values that were sunk into the selection region. Those uses
  // will be replaced with values returned by the SelectionOp.
  SmallVector<Value> outsideUses;

  // Move block arguments of the original block (`mergeBlock`) into the merge
  // block inside the selection (`body.back()`). Values produced by block
  // arguments will be yielded by the selection region. We do not update uses or
  // erase original block arguments yet. It will be done later in the code.
  //
  // Code below is not executed for loops as it would interfere with the logic
  // above. Currently block arguments in the merge block are not supported, but
  // instead, the code above copies those arguments from the header block into
  // the merge block. As such, running the code would yield those copied
  // arguments that is most likely not a desired behaviour. This may need to be
  // revisited in the future.
  if (!isLoop)
    for (BlockArgument blockArg : mergeBlock->getArguments()) {
      // Create new block arguments in the last block ("merge block") of the
      // selection region. We create one argument for each argument in
      // `mergeBlock`. This new value will need to be yielded, and the original
      // value replaced, so add them to appropriate vectors.
      body.back().addArgument(blockArg.getType(), blockArg.getLoc());
      valuesToYield.push_back(body.back().getArguments().back());
      outsideUses.push_back(blockArg);
    }

  // All the blocks cloned into the SelectionOp/LoopOp's region can now be
  // cleaned up.
  LLVM_DEBUG(logger.startLine() << "[cf] cleaning up blocks after clone\n");
  // First we need to drop all operands' references inside all blocks. This is
  // needed because we can have blocks referencing SSA values from one another.
  for (auto *block : constructBlocks)
    block->dropAllReferences();

  // All internal uses should be removed from original blocks by now, so
  // whatever is left is an outside use and will need to be yielded from
  // the newly created selection / loop region.
  for (Block *block : constructBlocks) {
    for (Operation &op : *block) {
      if (!op.use_empty())
        for (Value result : op.getResults()) {
          valuesToYield.push_back(mapper.lookupOrNull(result));
          outsideUses.push_back(result);
        }
    }
    for (BlockArgument &arg : block->getArguments()) {
      if (!arg.use_empty()) {
        valuesToYield.push_back(mapper.lookupOrNull(arg));
        outsideUses.push_back(arg);
      }
    }
  }

  assert(valuesToYield.size() == outsideUses.size());

  // If we need to yield any values from the selection / loop region we will
  // take care of it here.
  if (!valuesToYield.empty()) {
    LLVM_DEBUG(logger.startLine()
               << "[cf] yielding values from the selection / loop region\n");

    // Update `mlir.merge` with values to be yield.
    auto mergeOps = body.back().getOps<spirv::MergeOp>();
    Operation *merge = llvm::getSingleElement(mergeOps);
    assert(merge);
    merge->setOperands(valuesToYield);

    // MLIR does not allow changing the number of results of an operation, so
    // we create a new SelectionOp / LoopOp with required list of results and
    // move the region from the initial SelectionOp / LoopOp. The initial
    // operation is then removed. Since we move the region to the new op all
    // links between blocks and remapping we have previously done should be
    // preserved.
    builder.setInsertionPoint(&mergeBlock->front());

    Operation *newOp = nullptr;

    if (isLoop)
      newOp = spirv::LoopOp::create(builder, location,
                                    TypeRange(ValueRange(outsideUses)),
                                    static_cast<spirv::LoopControl>(control));
    else
      newOp = spirv::SelectionOp::create(
          builder, location, TypeRange(ValueRange(outsideUses)),
          static_cast<spirv::SelectionControl>(control));

    newOp->getRegion(0).takeBody(body);

    // Remove initial op and swap the pointer to the newly created one.
    op->erase();
    op = newOp;

    // Update all outside uses to use results of the SelectionOp / LoopOp and
    // remove block arguments from the original merge block.
    for (unsigned i = 0, e = outsideUses.size(); i != e; ++i)
      outsideUses[i].replaceAllUsesWith(op->getResult(i));

    // We do not support block arguments in loop merge block. Also running this
    // function with loop would break some of the loop specific code above
    // dealing with block arguments.
    if (!isLoop)
      mergeBlock->eraseArguments(0, mergeBlock->getNumArguments());
  }

  // Check that whether some op in the to-be-erased blocks still has uses. Those
  // uses come from blocks that won't be sinked into the SelectionOp/LoopOp's
  // region. We cannot handle such cases given that once a value is sinked into
  // the SelectionOp/LoopOp's region, there is no escape for it.
  for (auto *block : constructBlocks) {
    for (Operation &op : *block)
      if (!op.use_empty())
        return op.emitOpError("failed control flow structurization: value has "
                              "uses outside of the "
                              "enclosing selection/loop construct");
    for (BlockArgument &arg : block->getArguments())
      if (!arg.use_empty())
        return emitError(arg.getLoc(), "failed control flow structurization: "
                                       "block argument has uses outside of the "
                                       "enclosing selection/loop construct");
  }

  // Then erase all old blocks.
  for (auto *block : constructBlocks) {
    // We've cloned all blocks belonging to this construct into the structured
    // control flow op's region. Among these blocks, some may compose another
    // selection/loop. If so, they will be recorded within blockMergeInfo.
    // We need to update the pointers there to the newly remapped ones so we can
    // continue structurizing them later.
    //
    // We need to walk each block as constructBlocks do not include blocks
    // internal to ops already structured within those blocks. It is not
    // fully clear to me why the mergeInfo of blocks (yet to be structured)
    // inside already structured selections/loops get invalidated and needs
    // updating, however the following example code can cause a crash (depending
    // on the structuring order), when the most inner selection is being
    // structured after the outer selection and loop have been already
    // structured:
    //
    //  spirv.mlir.for {
    //    // ...
    //    spirv.mlir.selection {
    //      // ..
    //      // A selection region that hasn't been yet structured!
    //      // ..
    //    }
    //    // ...
    //  }
    //
    // If the loop gets structured after the outer selection, but before the
    // inner selection. Moving the already structured selection inside the loop
    // will invalidate the mergeInfo of the region that is not yet structured.
    // Just going over constructBlocks will not check and updated header blocks
    // inside the already structured selection region. Walking block fixes that.
    //
    // TODO: If structuring was done in a fixed order starting with inner
    // most constructs this most likely not be an issue and the whole code
    // section could be removed. However, with the current non-deterministic
    // order this is not possible.
    //
    // TODO: The asserts in the following assumes input SPIR-V blob forms
    // correctly nested selection/loop constructs. We should relax this and
    // support error cases better.
    auto updateMergeInfo = [&](Block *block) -> WalkResult {
      auto it = blockMergeInfo.find(block);
      if (it != blockMergeInfo.end()) {
        // Use the original location for nested selection/loop ops.
        Location loc = it->second.loc;

        Block *newHeader = mapper.lookupOrNull(block);
        if (!newHeader)
          return emitError(loc, "failed control flow structurization: nested "
                                "loop header block should be remapped!");

        Block *newContinue = it->second.continueBlock;
        if (newContinue) {
          newContinue = mapper.lookupOrNull(newContinue);
          if (!newContinue)
            return emitError(loc, "failed control flow structurization: nested "
                                  "loop continue block should be remapped!");
        }

        Block *newMerge = it->second.mergeBlock;
        if (Block *mappedTo = mapper.lookupOrNull(newMerge))
          newMerge = mappedTo;

        // The iterator should be erased before adding a new entry into
        // blockMergeInfo to avoid iterator invalidation.
        blockMergeInfo.erase(it);
        blockMergeInfo.try_emplace(newHeader, loc, it->second.control, newMerge,
                                   newContinue);
      }

      return WalkResult::advance();
    };

    if (block->walk(updateMergeInfo).wasInterrupted())
      return failure();

    // The structured selection/loop's entry block does not have arguments.
    // If the function's header block is also part of the structured control
    // flow, we cannot just simply erase it because it may contain arguments
    // matching the function signature and used by the cloned blocks.
    if (isFnEntryBlock(block)) {
      LLVM_DEBUG(logger.startLine() << "[cf] changing entry block " << block
                                    << " to only contain a spirv.Branch op\n");
      // Still keep the function entry block for the potential block arguments,
      // but replace all ops inside with a branch to the merge block.
      block->clear();
      builder.setInsertionPointToEnd(block);
      spirv::BranchOp::create(builder, location, mergeBlock);
    } else {
      LLVM_DEBUG(logger.startLine() << "[cf] erasing block " << block << "\n");
      block->erase();
    }
  }

  LLVM_DEBUG(logger.startLine()
             << "[cf] after structurizing construct with header block "
             << headerBlock << ":\n"
             << *op << "\n");

  return success();
}

LogicalResult spirv::Deserializer::wireUpBlockArgument() {
  LLVM_DEBUG({
    logger.startLine()
        << "//----- [phi] start wiring up block arguments -----//\n";
    logger.indent();
  });

  OpBuilder::InsertionGuard guard(opBuilder);

  for (const auto &info : blockPhiInfo) {
    Block *block = info.first.first;
    Block *target = info.first.second;
    const BlockPhiInfo &phiInfo = info.second;
    LLVM_DEBUG({
      logger.startLine() << "[phi] block " << block << "\n";
      logger.startLine() << "[phi] before creating block argument:\n";
      block->getParentOp()->print(logger.getOStream());
      logger.startLine() << "\n";
    });

    // Set insertion point to before this block's terminator early because we
    // may materialize ops via getValue() call.
    auto *op = block->getTerminator();
    opBuilder.setInsertionPoint(op);

    SmallVector<Value, 4> blockArgs;
    blockArgs.reserve(phiInfo.size());
    for (uint32_t valueId : phiInfo) {
      if (Value value = getValue(valueId)) {
        blockArgs.push_back(value);
        LLVM_DEBUG(logger.startLine() << "[phi] block argument " << value
                                      << " id = " << valueId << "\n");
      } else {
        return emitError(unknownLoc, "OpPhi references undefined value!");
      }
    }

    if (auto branchOp = dyn_cast<spirv::BranchOp>(op)) {
      // Replace the previous branch op with a new one with block arguments.
      spirv::BranchOp::create(opBuilder, branchOp.getLoc(),
                              branchOp.getTarget(), blockArgs);
      branchOp.erase();
    } else if (auto branchCondOp = dyn_cast<spirv::BranchConditionalOp>(op)) {
      assert((branchCondOp.getTrueBlock() == target ||
              branchCondOp.getFalseBlock() == target) &&
             "expected target to be either the true or false target");
      if (target == branchCondOp.getTrueTarget())
        spirv::BranchConditionalOp::create(
            opBuilder, branchCondOp.getLoc(), branchCondOp.getCondition(),
            blockArgs, branchCondOp.getFalseBlockArguments(),
            branchCondOp.getBranchWeightsAttr(), branchCondOp.getTrueTarget(),
            branchCondOp.getFalseTarget());
      else
        spirv::BranchConditionalOp::create(
            opBuilder, branchCondOp.getLoc(), branchCondOp.getCondition(),
            branchCondOp.getTrueBlockArguments(), blockArgs,
            branchCondOp.getBranchWeightsAttr(), branchCondOp.getTrueBlock(),
            branchCondOp.getFalseBlock());

      branchCondOp.erase();
    } else {
      return emitError(unknownLoc, "unimplemented terminator for Phi creation");
    }

    LLVM_DEBUG({
      logger.startLine() << "[phi] after creating block argument:\n";
      block->getParentOp()->print(logger.getOStream());
      logger.startLine() << "\n";
    });
  }
  blockPhiInfo.clear();

  LLVM_DEBUG({
    logger.unindent();
    logger.startLine()
        << "//--- [phi] completed wiring up block arguments ---//\n";
  });
  return success();
}

LogicalResult spirv::Deserializer::splitConditionalBlocks() {
  // Create a copy, so we can modify keys in the original.
  BlockMergeInfoMap blockMergeInfoCopy = blockMergeInfo;
  for (auto it = blockMergeInfoCopy.begin(), e = blockMergeInfoCopy.end();
       it != e; ++it) {
    auto &[block, mergeInfo] = *it;

    // Skip processing loop regions. For loop regions continueBlock is non-null.
    if (mergeInfo.continueBlock)
      continue;

    if (!block->mightHaveTerminator())
      continue;

    Operation *terminator = block->getTerminator();
    assert(terminator);

    if (!isa<spirv::BranchConditionalOp>(terminator))
      continue;

    // Check if the current header block is a merge block of another construct.
    bool splitHeaderMergeBlock = false;
    for (const auto &[_, mergeInfo] : blockMergeInfo) {
      if (mergeInfo.mergeBlock == block)
        splitHeaderMergeBlock = true;
    }

    // Do not split a block that only contains a conditional branch, unless it
    // is also a merge block of another construct - in that case we want to
    // split the block. We do not want two constructs to share header / merge
    // block.
    if (!llvm::hasSingleElement(*block) || splitHeaderMergeBlock) {
      Block *newBlock = block->splitBlock(terminator);
      OpBuilder builder(block, block->end());
      spirv::BranchOp::create(builder, block->getParent()->getLoc(), newBlock);

      // After splitting we need to update the map to use the new block as a
      // header.
      blockMergeInfo.erase(block);
      blockMergeInfo.try_emplace(newBlock, mergeInfo);
    }
  }

  return success();
}

LogicalResult spirv::Deserializer::structurizeControlFlow() {
  if (!options.enableControlFlowStructurization) {
    LLVM_DEBUG(
        {
          logger.startLine()
              << "//----- [cf] skip structurizing control flow -----//\n";
          logger.indent();
        });
    return success();
  }

  LLVM_DEBUG({
    logger.startLine()
        << "//----- [cf] start structurizing control flow -----//\n";
    logger.indent();
  });

  LLVM_DEBUG({
    logger.startLine() << "[cf] split conditional blocks\n";
    logger.startLine() << "\n";
  });

  if (failed(splitConditionalBlocks())) {
    return failure();
  }

  // TODO: This loop is non-deterministic. Iteration order may vary between runs
  // for the same shader as the key to the map is a pointer. See:
  // https://github.com/llvm/llvm-project/issues/128547
  while (!blockMergeInfo.empty()) {
    Block *headerBlock = blockMergeInfo.begin()->first;
    BlockMergeInfo mergeInfo = blockMergeInfo.begin()->second;

    LLVM_DEBUG({
      logger.startLine() << "[cf] header block " << headerBlock << ":\n";
      headerBlock->print(logger.getOStream());
      logger.startLine() << "\n";
    });

    auto *mergeBlock = mergeInfo.mergeBlock;
    assert(mergeBlock && "merge block cannot be nullptr");
    if (mergeInfo.continueBlock && !mergeBlock->args_empty())
      return emitError(unknownLoc, "OpPhi in loop merge block unimplemented");
    LLVM_DEBUG({
      logger.startLine() << "[cf] merge block " << mergeBlock << ":\n";
      mergeBlock->print(logger.getOStream());
      logger.startLine() << "\n";
    });

    auto *continueBlock = mergeInfo.continueBlock;
    LLVM_DEBUG(if (continueBlock) {
      logger.startLine() << "[cf] continue block " << continueBlock << ":\n";
      continueBlock->print(logger.getOStream());
      logger.startLine() << "\n";
    });
    // Erase this case before calling into structurizer, who will update
    // blockMergeInfo.
    blockMergeInfo.erase(blockMergeInfo.begin());
    ControlFlowStructurizer structurizer(mergeInfo.loc, mergeInfo.control,
                                         blockMergeInfo, headerBlock,
                                         mergeBlock, continueBlock
#ifndef NDEBUG
                                         ,
                                         logger
#endif
    );
    if (failed(structurizer.structurize()))
      return failure();
  }

  LLVM_DEBUG({
    logger.unindent();
    logger.startLine()
        << "//--- [cf] completed structurizing control flow ---//\n";
  });
  return success();
}

//===----------------------------------------------------------------------===//
// Debug
//===----------------------------------------------------------------------===//

Location spirv::Deserializer::createFileLineColLoc(OpBuilder opBuilder) {
  if (!debugLine)
    return unknownLoc;

  auto fileName = debugInfoMap.lookup(debugLine->fileID).str();
  if (fileName.empty())
    fileName = "<unknown>";
  return FileLineColLoc::get(opBuilder.getStringAttr(fileName), debugLine->line,
                             debugLine->column);
}

LogicalResult
spirv::Deserializer::processDebugLine(ArrayRef<uint32_t> operands) {
  // According to SPIR-V spec:
  // "This location information applies to the instructions physically
  // following this instruction, up to the first occurrence of any of the
  // following: the next end of block, the next OpLine instruction, or the next
  // OpNoLine instruction."
  if (operands.size() != 3)
    return emitError(unknownLoc, "OpLine must have 3 operands");
  debugLine = DebugLine{operands[0], operands[1], operands[2]};
  return success();
}

void spirv::Deserializer::clearDebugLine() { debugLine = std::nullopt; }

LogicalResult
spirv::Deserializer::processDebugString(ArrayRef<uint32_t> operands) {
  if (operands.size() < 2)
    return emitError(unknownLoc, "OpString needs at least 2 operands");

  if (!debugInfoMap.lookup(operands[0]).empty())
    return emitError(unknownLoc,
                     "duplicate debug string found for result <id> ")
           << operands[0];

  unsigned wordIndex = 1;
  StringRef debugString = decodeStringLiteral(operands, wordIndex);
  if (wordIndex != operands.size())
    return emitError(unknownLoc,
                     "unexpected trailing words in OpString instruction");

  debugInfoMap[operands[0]] = debugString;
  return success();
}<|MERGE_RESOLUTION|>--- conflicted
+++ resolved
@@ -1672,13 +1672,8 @@
   auto symName = opBuilder.getStringAttr(getSpecConstantSymbol(resultID));
   spirv::SpecConstantOp constituentSpecConstantOp =
       getSpecConstant(operands[2]);
-<<<<<<< HEAD
-  auto op = opBuilder.create<spirv::EXTSpecConstantCompositeReplicateOp>(
-      unknownLoc, TypeAttr::get(resultType), symName,
-=======
   auto op = spirv::EXTSpecConstantCompositeReplicateOp::create(
       opBuilder, unknownLoc, TypeAttr::get(resultType), symName,
->>>>>>> e38f98f5
       SymbolRefAttr::get(constituentSpecConstantOp));
 
   specConstCompositeReplicateMap[resultID] = op;
