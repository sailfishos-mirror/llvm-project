--- conflicted
+++ resolved
@@ -136,19 +136,13 @@
       // blocks of parentOp, which are not technically backward unless they flow
       // into us. For now, just bail.
       if (parentOp && backwardSlice->count(parentOp) == 0) {
-<<<<<<< HEAD
-        if (parentOp->getNumRegions() == 1 &&
-            llvm::hasSingleElement(parentOp->getRegion(0).getBlocks())) {
-          return getBackwardSliceImpl(parentOp, backwardSlice, options);
-        } else {
-          return failure();
-=======
         if (!parentOp->hasTrait<OpTrait::IsIsolatedFromAbove>() &&
             parentOp->getNumRegions() == 1 &&
             parentOp->getRegion(0).hasOneBlock()) {
           return getBackwardSliceImpl(parentOp, visited, backwardSlice,
                                       options);
->>>>>>> 4d4088e2
+        } else {
+          return failure();
         }
       }
     } else {
