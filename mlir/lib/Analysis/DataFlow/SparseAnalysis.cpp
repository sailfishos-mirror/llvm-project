--- conflicted
+++ resolved
@@ -128,39 +128,8 @@
     operandLattices.push_back(operandLattice);
   }
 
-<<<<<<< HEAD
-  if (auto call = dyn_cast<CallOpInterface>(op)) {
-    // If the call operation is to an external function, attempt to infer the
-    // results from the call arguments.
-    auto callable =
-        dyn_cast_if_present<CallableOpInterface>(call.resolveCallable());
-    if (!getSolverConfig().isInterprocedural() ||
-        (callable && !callable.getCallableRegion())) {
-      visitExternalCallImpl(call, operandLattices, resultLattices);
-      return success();
-    }
-
-    // Otherwise, the results of a call operation are determined by the
-    // callgraph.
-    const auto *predecessors = getOrCreateFor<PredecessorState>(
-        getProgramPointAfter(op), getProgramPointAfter(call));
-    // If not all return sites are known, then conservatively assume we can't
-    // reason about the data-flow.
-    if (!predecessors->allPredecessorsKnown()) {
-      setAllToEntryStates(resultLattices);
-      return success();
-    }
-    for (Operation *predecessor : predecessors->getKnownPredecessors())
-      for (auto &&[operand, resLattice] :
-           llvm::zip(predecessor->getOperands(), resultLattices))
-        join(resLattice,
-             *getLatticeElementFor(getProgramPointAfter(op), operand));
-    return success();
-  }
-=======
   if (auto call = dyn_cast<CallOpInterface>(op))
     return visitCallOperation(call, operandLattices, resultLattices);
->>>>>>> eb0f1dc0
 
   // Invoke the operation transfer function.
   return visitOperationImpl(op, operandLattices, resultLattices);
@@ -188,29 +157,8 @@
   if (block->isEntryBlock()) {
     // Check if this block is the entry block of a callable region.
     auto callable = dyn_cast<CallableOpInterface>(block->getParentOp());
-<<<<<<< HEAD
-    if (callable && callable.getCallableRegion() == block->getParent()) {
-      const auto *callsites = getOrCreateFor<PredecessorState>(
-          getProgramPointBefore(block), getProgramPointAfter(callable));
-      // If not all callsites are known, conservatively mark all lattices as
-      // having reached their pessimistic fixpoints.
-      if (!callsites->allPredecessorsKnown() ||
-          !getSolverConfig().isInterprocedural()) {
-        return setAllToEntryStates(argLattices);
-      }
-      for (Operation *callsite : callsites->getKnownPredecessors()) {
-        auto call = cast<CallOpInterface>(callsite);
-        for (auto it : llvm::zip(call.getArgOperands(), argLattices))
-          join(std::get<1>(it),
-               *getLatticeElementFor(getProgramPointBefore(block),
-                                     std::get<0>(it)));
-      }
-      return;
-    }
-=======
     if (callable && callable.getCallableRegion() == block->getParent())
       return visitCallableOperation(callable, argLattices);
->>>>>>> eb0f1dc0
 
     // Check if the lattices can be determined from region control flow.
     if (auto branch = dyn_cast<RegionBranchOpInterface>(block->getParentOp())) {
@@ -575,31 +523,6 @@
   if (op->hasTrait<OpTrait::ReturnLike>()) {
     // Going backwards, the operands of the return are derived from the
     // results of all CallOps calling this CallableOp.
-<<<<<<< HEAD
-    if (auto callable = dyn_cast<CallableOpInterface>(op->getParentOp())) {
-      const PredecessorState *callsites = getOrCreateFor<PredecessorState>(
-          getProgramPointAfter(op), getProgramPointAfter(callable));
-      if (callsites->allPredecessorsKnown()) {
-        for (Operation *call : callsites->getKnownPredecessors()) {
-          SmallVector<const AbstractSparseLattice *> callResultLattices =
-              getLatticeElementsFor(getProgramPointAfter(op),
-                                    call->getResults());
-          for (auto [op, result] :
-               llvm::zip(operandLattices, callResultLattices))
-            meet(op, *result);
-        }
-      } else {
-        // If we don't know all the callers, we can't know where the
-        // returned values go. Note that, in particular, this will trigger
-        // for the return ops of any public functions.
-        setAllToExitStates(operandLattices);
-      }
-      return success();
-    }
-  }
-
-  return visitOperationImpl(op, operandLattices, resultLattices);
-=======
     if (auto callable = dyn_cast<CallableOpInterface>(op->getParentOp()))
       return visitCallableOperation(op, callable, operandLattices);
   }
@@ -626,7 +549,6 @@
     setAllToExitStates(operandLattices);
   }
   return success();
->>>>>>> eb0f1dc0
 }
 
 void AbstractSparseBackwardDataFlowAnalysis::visitRegionSuccessors(
