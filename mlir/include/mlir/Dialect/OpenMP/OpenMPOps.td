//===-- OpenMPOps.td - OpenMP dialect operation definitions *- tablegen -*-===//
//
// Part of the LLVM Project, under the Apache License v2.0 with LLVM Exceptions.
// See https://llvm.org/LICENSE.txt for license information.
// SPDX-License-Identifier: Apache-2.0 WITH LLVM-exception
//
//===----------------------------------------------------------------------===//
//
// This file defines the basic operations for the OpenMP dialect.
//
//===----------------------------------------------------------------------===//


#ifndef OPENMP_OPS
#define OPENMP_OPS

include "mlir/Dialect/LLVMIR/LLVMOpBase.td"
include "mlir/Dialect/OpenACCMPCommon/Interfaces/AtomicInterfaces.td"
include "mlir/Dialect/OpenACCMPCommon/Interfaces/OpenACCMPOpsInterfaces.td"
include "mlir/Dialect/OpenMP/OpenMPClauses.td"
include "mlir/Dialect/OpenMP/OpenMPOpBase.td"
include "mlir/Interfaces/ControlFlowInterfaces.td"
include "mlir/Interfaces/SideEffectInterfaces.td"
include "mlir/IR/EnumAttr.td"
include "mlir/IR/OpAsmInterface.td"
include "mlir/IR/OpBase.td"
include "mlir/IR/SymbolInterfaces.td"

//===----------------------------------------------------------------------===//
// 2.19.4 Data-Sharing Attribute Clauses
//===----------------------------------------------------------------------===//

def PrivateClauseOp : OpenMP_Op<"private", [IsolatedFromAbove, RecipeInterface]> {
  let summary = "Provides declaration of [first]private logic.";
  let description = [{
    This operation provides a declaration of how to implement the
    [first]privatization of a variable. The dialect users should provide
    which type should be allocated for this variable. The allocated (usually by
    alloca) variable is passed to the initialization region which does everything
    else (e.g. initialization of Fortran runtime descriptors). Information about
    how to initialize the copy from the original item should be given in the
    copy region, and if needed, how to deallocate memory (allocated by the
    initialization region) in the dealloc region.

    Examples:

    * `private(x)` would not need any regions because no initialization is
      required by the standard for i32 variables and this is not firstprivate.
    ```mlir
    omp.private {type = private} @x.privatizer : i32
    ```

    * `firstprivate(x)` would be emitted as:
    ```mlir
    omp.private {type = firstprivate} @x.privatizer : i32 copy {
    ^bb0(%arg0: !fir.ref<i32>, %arg1: !fir.ref<i32>):
    // %arg0 is the original host variable.
    // %arg1 represents the memory allocated for this private variable.
    ... copy from host to the privatized clone ....
    omp.yield(%arg1 : !fir.ref<i32>)
    }
    ```

    * `private(x)` for "allocatables" would be emitted as:
    ```mlir
    omp.private {type = private} @x.privatizer : !some.type init {
    ^bb0(%arg0: !some.pointer<!some.type>, %arg1: !some.pointer<!some.type>):
    // initialize %arg1, using %arg0 as a mold for allocations.
    // For example if %arg0 is a heap allocated array with a runtime determined
    // length and !some.type is a runtime type descriptor, the init region
    // will read the array length from %arg0, and heap allocate an array of the
    // right length and initialize %arg1 to contain the array allocation and
    // length.
    omp.yield(%arg1 : !some.pointer<!some.type>)
    } dealloc {
    ^bb0(%arg0: !some.pointer<!some.type>):
    // ... deallocate memory allocated by the init region...
    // In the example above, this will free the heap allocated array data.
    omp.yield
    }
    ```

    There are no restrictions on the body except for:
    - The `dealloc` regions has a single argument.
    - The `init` & `copy` regions have 2 arguments.
    - All three regions are terminated by `omp.yield` ops.
    The above restrictions and other obvious restrictions (e.g. verifying the
    type of yielded values) are verified by the custom op verifier. The actual
    contents of the blocks inside all regions are not verified.

    Instances of this op would then be used by ops that model directives that
    accept data-sharing attribute clauses.

    The `sym_name` attribute provides a symbol by which the privatizer op can be
    referenced by other dialect ops.

    The `type` attribute is the type of the value being privatized. This type
    will be implicitly allocated in MLIR->LLVMIR conversion and passed as the
    second argument to the init region. Therefore the type of arguments to
    the regions should be a type which represents a pointer to `type`.

    The `data_sharing_type` attribute specifies whether privatizer corresponds
    to a `private` or a `firstprivate` clause.
  }];

  let arguments = (ins SymbolNameAttr:$sym_name,
                       TypeAttrOf<AnyType>:$type,
                       DataSharingClauseTypeAttr:$data_sharing_type);

  let regions = (region AnyRegion:$init_region,
                        AnyRegion:$copy_region,
                        AnyRegion:$dealloc_region);

  let assemblyFormat = [{
    $data_sharing_type $sym_name `:` $type
      (`init` $init_region^)?
      (`copy` $copy_region^)?
      (`dealloc` $dealloc_region^)?
      attr-dict
  }];

  let builders = [
    OpBuilder<(ins CArg<"TypeRange">:$result,
                   CArg<"StringAttr">:$sym_name,
                   CArg<"TypeAttr">:$type)>
  ];

  let extraClassDeclaration = [{
    BlockArgument getInitMoldArg() {
      auto &region = getInitRegion();
      return region.empty() ? nullptr : region.getArgument(0);
    }
    BlockArgument getInitPrivateArg() {
      auto &region = getInitRegion();
      return region.empty() ? nullptr : region.getArgument(1);
    }
    BlockArgument getCopyMoldArg() {
      auto &region = getCopyRegion();
      return region.empty() ? nullptr : region.getArgument(0);
    }
    BlockArgument getCopyPrivateArg() {
      auto &region = getCopyRegion();
      return region.empty() ? nullptr : region.getArgument(1);
    }
    BlockArgument getDeallocMoldArg() {
      auto &region = getDeallocRegion();
      return region.empty() ? nullptr : region.getArgument(0);
    }

    /// Returns true if the init region might read from the mold argument
    bool initReadsFromMold() {
      BlockArgument moldArg = getInitMoldArg();
      return moldArg && !moldArg.use_empty();
    }

    /// Returns true if any region of this privatizer might read from the mold
    /// argument
    bool readsFromMold() {
      return initReadsFromMold() || !getCopyRegion().empty();
    }

    /// needsMap returns true if the value being privatized should additionally
    /// be mapped to the target region using a MapInfoOp. This is most common
    /// when an allocatable is privatized. In such cases, the descriptor is used
    /// in privatization and needs to be mapped on to the device. The use of
    /// firstprivate also creates the need to map the host variable to the device.
    bool needsMap() {
      return readsFromMold();
    }

    /// Get the type for arguments to nested regions. This should
    /// generally be either the same as getType() or some pointer
    /// type (pointing to the type allocated by this op).
    /// This method will return Type{nullptr} if there are no nested
    /// regions.
    Type getArgType() {
      for (Region *region : getRegions())
        for (Type ty : region->getArgumentTypes())
          return ty;
      return nullptr;
    }
  }];

  let hasRegionVerifier = 1;
}

//===----------------------------------------------------------------------===//
// 2.6 parallel Construct
//===----------------------------------------------------------------------===//

def ParallelOp : OpenMP_Op<"parallel", traits = [
    AttrSizedOperandSegments, AutomaticAllocationScope,
    DeclareOpInterfaceMethods<ComposableOpInterface>,
    DeclareOpInterfaceMethods<OutlineableOpenMPOpInterface>,
    RecursiveMemoryEffects
  ], clauses = [
    OpenMP_AllocateClause, OpenMP_IfClause, OpenMP_NumThreadsClause,
    OpenMP_PrivateClause, OpenMP_ProcBindClause, OpenMP_ReductionClause
  ], singleRegion = true> {
  let summary = "parallel construct";
  let description = [{
    The parallel construct includes a region of code which is to be executed
    by a team of threads.

    The optional `if_expr` parameter specifies a boolean result of a conditional
    check. If this value is 1 or is not provided then the parallel region runs
    as normal, if it is 0 then the parallel region is executed with one thread.
  }] # clausesDescription;

  let builders = [
    OpBuilder<(ins CArg<"ArrayRef<NamedAttribute>", "{}">:$attributes)>,
    OpBuilder<(ins CArg<"const ParallelOperands &">:$clauses)>
  ];

  let assemblyFormat = clausesAssemblyFormat # [{
    custom<PrivateReductionRegion>($region, $private_vars, type($private_vars),
        $private_syms, $private_needs_barrier, $reduction_mod, $reduction_vars,
        type($reduction_vars), $reduction_byref, $reduction_syms) attr-dict
  }];

  let hasVerifier = 1;
  let hasRegionVerifier = 1;
}

def TerminatorOp : OpenMP_Op<"terminator", [Terminator, Pure]> {
  let summary = "terminator for OpenMP regions";
  let description = [{
    A terminator operation for regions that appear in the body of OpenMP
    operation.  These regions are not expected to return any value so the
    terminator takes no operands. The terminator op returns control to the
    enclosing op.
  }];

  let assemblyFormat = "attr-dict";
}

//===----------------------------------------------------------------------===//
// 2.7 teams Construct
//===----------------------------------------------------------------------===//
def TeamsOp : OpenMP_Op<"teams", traits = [
    AttrSizedOperandSegments, RecursiveMemoryEffects, OutlineableOpenMPOpInterface
  ], clauses = [
    OpenMP_AllocateClause, OpenMP_IfClause, OpenMP_NumTeamsClause,
    OpenMP_PrivateClause, OpenMP_ReductionClause, OpenMP_ThreadLimitClause
  ], singleRegion = true> {
  let summary = "teams construct";
  let description = [{
    The teams construct defines a region of code that triggers the creation of a
    league of teams. Once created, the number of teams remains constant for the
    duration of its code region.

    If the `if_expr` is present and it evaluates to `false`, the number of teams
    created is one.
  }] # clausesDescription;

  let builders = [
    OpBuilder<(ins CArg<"const TeamsOperands &">:$clauses)>
  ];

  let assemblyFormat = clausesAssemblyFormat # [{
    custom<PrivateReductionRegion>($region, $private_vars, type($private_vars),
        $private_syms, $private_needs_barrier, $reduction_mod, $reduction_vars,
        type($reduction_vars), $reduction_byref, $reduction_syms) attr-dict
  }];

  let hasVerifier = 1;
}

//===----------------------------------------------------------------------===//
// 2.8.1 Sections Construct
//===----------------------------------------------------------------------===//

def SectionOp : OpenMP_Op<"section", traits = [
    BlockArgOpenMPOpInterface, HasParent<"SectionsOp">
  ], singleRegion = true> {
  let summary = "section directive";
  let description = [{
    A section operation encloses a region which represents one section in a
    sections construct. A section op should always be surrounded by an
    `omp.sections` operation. The section operation may have block args
    which corespond to the block arguments of the surrounding `omp.sections`
    operation. This is done to reflect situations where these block arguments
    represent variables private to each section.
  }];
  let extraClassDeclaration = [{
    // Override BlockArgOpenMPOpInterface methods based on the parent
    // omp.sections operation. Only forward-declare here because SectionsOp is
    // not completely defined at this point.
    OperandRange getPrivateVars();
    OperandRange getReductionVars();
  }] # clausesExtraClassDeclaration;
  let assemblyFormat = "$region attr-dict";
}

def SectionsOp : OpenMP_Op<"sections", traits = [
    AttrSizedOperandSegments
  ], clauses = [
    OpenMP_AllocateClause, OpenMP_NowaitClause, OpenMP_PrivateClause,
    OpenMP_ReductionClause
  ], singleRegion = true> {
  let summary = "sections construct";
  let description = [{
    The sections construct is a non-iterative worksharing construct that
    contains `omp.section` operations. The `omp.section` operations are to be
    distributed among and executed by the threads in a team. Each `omp.section`
    is executed once by one of the threads in the team in the context of its
    implicit task.
    Block arguments for reduction variables should be mirrored in enclosed
    `omp.section` operations.
  }] # clausesDescription;

  // Override region definition.
  let regions = (region SizedRegion<1>:$region);

  let builders = [
    OpBuilder<(ins CArg<"const SectionsOperands &">:$clauses)>
  ];

  let assemblyFormat = clausesAssemblyFormat # [{
    custom<PrivateReductionRegion>($region, $private_vars, type($private_vars),
        $private_syms, $private_needs_barrier, $reduction_mod, $reduction_vars,
        type($reduction_vars), $reduction_byref, $reduction_syms) attr-dict
  }];

  let hasVerifier = 1;
  let hasRegionVerifier = 1;
}

//===----------------------------------------------------------------------===//
// 2.8.2 Single Construct
//===----------------------------------------------------------------------===//

def SingleOp : OpenMP_Op<"single", traits = [
    AttrSizedOperandSegments
  ], clauses = [
    OpenMP_AllocateClause, OpenMP_CopyprivateClause, OpenMP_NowaitClause,
    OpenMP_PrivateClause
  ], singleRegion = true> {
  let summary = "single directive";
  let description = [{
    The single construct specifies that the associated structured block is
    executed by only one of the threads in the team (not necessarily the
    master thread), in the context of its implicit task. The other threads
    in the team, which do not execute the block, wait at an implicit barrier
    at the end of the single construct.
  }] # clausesDescription;

  let builders = [
    OpBuilder<(ins CArg<"const SingleOperands &">:$clauses)>
  ];

  let assemblyFormat = clausesAssemblyFormat # [{
    custom<PrivateRegion>($region, $private_vars, type($private_vars),
        $private_syms, $private_needs_barrier) attr-dict
  }];

  let hasVerifier = 1;
}

//===---------------------------------------------------------------------===//
// OpenMP Canonical Loop Info Type
//===---------------------------------------------------------------------===//

def CanonicalLoopInfoType : OpenMP_Type<"CanonicalLoopInfo", "cli"> {
  let summary = "Type for representing a reference to a canonical loop";
  let description = [{
    A variable of type CanonicalLoopInfo refers to an OpenMP-compatible
    canonical loop in the same function. Values of this type are not
    available at runtime and therefore cannot be used by the program itself,
    i.e. an opaque type. It is similar to the transform dialect's
    `!transform.interface` type, but instead of implementing an interface
    for each transformation, the OpenMP dialect itself defines possible
    operations on this type.

    A value of type CanonicalLoopInfoType (in the following: CLI) value can be

    1. created by omp.new_cli.
    2. passed to omp.canonical_loop to associate the loop to that CLI. A CLI
       can only be associated once.
    3. passed to an omp loop transformation operation that modifies the loop
       associated with the CLI. The CLI is the "applyee" and the operation is
       the consumer. A CLI can only be consumed once.
    4. passed to an omp loop transformation operation to associate the cli with
       a result of that transformation. The CLI is the "generatee" and the
       operation is the generator.

    A CLI cannot

    1. be returned from a function.
    2. be passed to operations that are not specifically designed to take a
       CanonicalLoopInfoType, including AnyType.

    A CLI directly corresponds to an object of
    OpenMPIRBuilder's CanonicalLoopInfo struct when lowering to LLVM-IR.
  }];
}

//===---------------------------------------------------------------------===//
// OpenMP Canonical Loop Info Creation
//===---------------------------------------------------------------------===//

def NewCliOp : OpenMP_Op<"new_cli",
    [DeclareOpInterfaceMethods<OpAsmOpInterface, ["getAsmResultNames"]>]> {
  let summary = "Create a new Canonical Loop Info value.";
  let description = [{
    Create a new CLI that can be passed as an argument to a CanonicalLoopOp
    and to loop transformation operations to handle dependencies between
    loop transformation operations.
  }];

  let arguments = (ins );
  let results = (outs CanonicalLoopInfoType:$result);
  let assemblyFormat = [{
      attr-dict
  }];

  let builders = [
    OpBuilder<(ins )>,
  ];

  let hasVerifier = 1;
}

//===---------------------------------------------------------------------===//
// OpenMP Canonical Loop Operation
//===---------------------------------------------------------------------===//
def CanonicalLoopOp : OpenMPTransform_Op<"canonical_loop", 
    [DeclareOpInterfaceMethods<OpAsmOpInterface, [ "getAsmBlockNames", "getAsmBlockArgumentNames"]>]> {
  let summary = "OpenMP Canonical Loop Operation";
  let description = [{
    All loops that conform to OpenMP's definition of a canonical loop can be
    simplified to a CanonicalLoopOp. In particular, there are no loop-carried
<<<<<<< HEAD
    variables and the number of iterations it will execute is know before the
=======
    variables and the number of iterations it will execute is known before the
>>>>>>> 3dda96f3
    operation. This allows e.g. to determine the number of threads and chunks
    the iterations space is split into before executing any iteration. More
    restrictions may apply in cases such as (collapsed) loop nests, doacross
    loops, etc.

    In contrast to other loop operations such as `scf.for`, the number of
    iterations is determined by only a single variable, the trip-count. The
    induction variable value is the logical iteration number of that iteration,
    which OpenMP defines to be between 0 and the trip-count (exclusive).
    Loop representation having lower-bound, upper-bound, and step-size operands,
    require passes to do more work than necessary, including handling special
    cases such as upper-bound smaller than lower-bound, upper-bound equal to
    the integer type's maximal value, negative step size, etc. This complexity
    is better only handled once by the front-end and can apply its semantics
    for such cases while still being able to represent any kind of loop, which
    kind of the point of a mid-end intermediate representation. User-defined
    types such as random-access iterators in C++ could not directly be
    represented anyway.

    The induction variable is always of the same type as the tripcount argument.
    Since it can never be negative, tripcount is always interpreted as an
    unsigned integer. It is the caller's responsibility to ensure the tripcount
    is not negative when its interpretation is signed, i.e.
    `%tripcount = max(0,%tripcount)`.

    An optional argument to a omp.canonical_loop that can be passed in
    is a CanonicalLoopInfo value that can be used to refer to the canonical
    loop to apply transformations -- such as tiling, unrolling, or
    work-sharing -- to the loop, similar to the transform dialect but
    with OpenMP-specific semantics. Because it is optional, it has to be the
    last of the operands, but appears first in the pretty format printing.

    The pretty assembly format is inspired by python syntax, where `range(n)`
    returns an iterator that runs from $0$ to $n-1$. The pretty assembly syntax
    is one of:

     omp.canonical_loop(%cli) %iv : !type in range(%tripcount)
     omp.canonical_loop       %iv : !type in range(%tripcount)

    A CanonicalLoopOp is lowered to LLVM-IR using
    `OpenMPIRBuilder::createCanonicalLoop`.

    #### Examples

    Translation from lower-bound, upper-bound, step-size to trip-count.
    ```c
    for (int i = 3; i < 42; i+=2) {
      B[i] = A[i];
    }
    ```

    ```mlir
    %lb = arith.constant 3 : i32
    %ub = arith.constant 42 : i32
    %step = arith.constant 2 : i32
    %range = arith.sub %ub, %lb : i32
    %tripcount = arith.div %range, %step : i32
    omp.canonical_loop %iv : i32 in range(%tripcount) {
      %offset = arith.mul %iv, %step : i32
      %i = arith.add %offset, %lb : i32
      %a = load %arrA[%i] : memref<?xf32>
      store %a, %arrB[%i] : memref<?xf32>
    }
    ```

    Nested canonical loop with transformation of the inner loop.
    ```mlir
    %outer = omp.new_cli : !omp.cli
    %inner = omp.new_cli : !omp.cli
    omp.canonical_loop(%outer) %iv1 : i32 in range(%tc1) {
      omp.canonical_loop(%inner) %iv2 : i32 in range(%tc2) {
        %a = load %arrA[%iv1, %iv2] : memref<?x?xf32>
        store %a, %arrB[%iv1, %iv2] : memref<?x?xf32>
      }
    }
    omp.unroll_full(%inner)
    ```
  }];


  let arguments = (ins IntLikeType:$tripCount,
                       Optional<CanonicalLoopInfoType>:$cli);
  let regions = (region AnyRegion:$region);

  let extraClassDeclaration = [{
    ::mlir::Value getInductionVar();
  }];

  let builders = [
    OpBuilder<(ins "::mlir::Value":$tripCount)>,
    OpBuilder<(ins "::mlir::Value":$tripCount, "::mlir::Value":$cli)>,
  ];

  let hasCustomAssemblyFormat = 1;
  let hasVerifier = 1;
}

//===----------------------------------------------------------------------===//
// OpenMP unroll_heuristic operation
//===----------------------------------------------------------------------===//

def UnrollHeuristicOp : OpenMPTransform_Op<"unroll_heuristic", []> {
  let summary = "OpenMP heuristic unroll operation";
  let description = [{
    Represents a `#pragma omp unroll` construct introduced in OpenMP 5.1.

    The operation has one applyee and no generatees. The applyee is unrolled
    according to implementation-defined heuristics. Implementations may choose
    to not unroll the loop, partially unroll by a chosen factor, or fully
    unroll it. Even if the implementation chooses to partially unroll the
    applyee, the resulting unrolled loop is not accessible as a generatee. Use
    omp.unroll_partial if a generatee is required.

    The lowering is implemented using `OpenMPIRBuilder::unrollLoopHeuristic`,
    which just attaches `llvm.loop.unroll.enable` metadata to the loop so the
    unrolling is carried-out by LLVM's LoopUnroll pass. That is, unrolling only
    actually performed in optimized builds.

    Assembly formats:
      omp.unroll_heuristic(%cli)
      omp.unroll_heuristic(%cli) -> ()
  }];

  let arguments = (ins CanonicalLoopInfoType:$applyee);

  let builders = [
    OpBuilder<(ins "::mlir::Value":$cli)>,
  ];

  let hasCustomAssemblyFormat = 1;
}

//===----------------------------------------------------------------------===//
// 2.8.3 Workshare Construct
//===----------------------------------------------------------------------===//

def WorkshareOp : OpenMP_Op<"workshare", traits = [
    RecursiveMemoryEffects,
  ], clauses = [
    OpenMP_NowaitClause,
  ], singleRegion = true> {
  let summary = "workshare directive";
  let description = [{
    The workshare construct divides the execution of the enclosed structured
    block into separate units of work, and causes the threads of the team to
    share the work such that each unit is executed only once by one thread, in
    the context of its implicit task

    This operation is used for the intermediate representation of the workshare
    block before the work gets divided between the threads. See the flang
    LowerWorkshare pass for details.
  }] # clausesDescription;

  let builders = [
    OpBuilder<(ins CArg<"const WorkshareOperands &">:$clauses)>
  ];
}

def WorkshareLoopWrapperOp : OpenMP_Op<"workshare.loop_wrapper", traits = [
    DeclareOpInterfaceMethods<LoopWrapperInterface>, NoTerminator,
    RecursiveMemoryEffects, SingleBlock
  ], singleRegion = true> {
  let summary = "contains loop nests to be parallelized by workshare";
  let description = [{
    This operation wraps a loop nest that is marked for dividing into units of
    work by an encompassing omp.workshare operation.
  }];

  let builders = [
    OpBuilder<(ins), [{ build($_builder, $_state, {}); }]>
  ];
  let assemblyFormat = "$region attr-dict";
  let hasVerifier = 1;
  let hasRegionVerifier = 1;
}

//===----------------------------------------------------------------------===//
// Loop Nest
//===----------------------------------------------------------------------===//

def LoopNestOp : OpenMP_Op<"loop_nest", traits = [
    RecursiveMemoryEffects, SameVariadicOperandSize
  ], clauses = [
    OpenMP_LoopRelatedClause
  ], singleRegion = true> {
  let summary = "rectangular loop nest";
  let description = [{
    This operation represents a collapsed rectangular loop nest. For each
    rectangular loop of the nest represented by an instance of this operation,
    lower and upper bounds, as well as a step variable, must be defined.

    The lower and upper bounds specify a half-open range: the range includes the
    lower bound but does not include the upper bound. If the `loop_inclusive`
    attribute is specified then the upper bound is also included.

    The body region can contain any number of blocks. The region is terminated
    by an `omp.yield` instruction without operands. The induction variables,
    represented as entry block arguments to the loop nest operation's single
    region, match the types of the `loop_lower_bounds`, `loop_upper_bounds` and
    `loop_steps` arguments.

    ```mlir
    omp.loop_nest (%i1, %i2) : i32 = (%c0, %c0) to (%c10, %c10) step (%c1, %c1) {
      %a = load %arrA[%i1, %i2] : memref<?x?xf32>
      %b = load %arrB[%i1, %i2] : memref<?x?xf32>
      %sum = arith.addf %a, %b : f32
      store %sum, %arrC[%i1, %i2] : memref<?x?xf32>
      omp.yield
    }
    ```

    This is a temporary simplified definition of a loop based on existing OpenMP
    loop operations intended to serve as a stopgap solution until the long-term
    representation of canonical loops is defined. Specifically, this operation
    is intended to serve as a unique source for loop information during the
    transition to making `omp.distribute`, `omp.simd`, `omp.taskloop` and
    `omp.wsloop` wrapper operations. It is not intended to help with the
    addition of support for loop transformations, non-rectangular loops and
    non-perfectly nested loops.
  }];

  let builders = [
    OpBuilder<(ins CArg<"const LoopNestOperands &">:$clauses)>
  ];

  let extraClassDeclaration = [{
    /// Returns the induction variables of the loop nest.
    ArrayRef<BlockArgument> getIVs() { return getRegion().getArguments(); }

    /// Fills a list of wrapper operations around this loop nest. Wrappers
    /// in the resulting vector will be sorted from innermost to outermost.
    void gatherWrappers(SmallVectorImpl<LoopWrapperInterface> &wrappers);
  }] # clausesExtraClassDeclaration;

  // Disable inherited clause-based declarative assembly format and instead
  // enable using the custom parser-printer implemented in C++.
  let assemblyFormat = ?;
  let hasCustomAssemblyFormat = 1;
  let hasVerifier = 1;
}

//===----------------------------------------------------------------------===//
// 2.9.2 Workshare Loop Construct
//===----------------------------------------------------------------------===//

def LoopOp : OpenMP_Op<"loop", traits = [
    AttrSizedOperandSegments, DeclareOpInterfaceMethods<LoopWrapperInterface>,
    NoTerminator, SingleBlock
  ], clauses = [
    OpenMP_BindClause, OpenMP_PrivateClause, OpenMP_OrderClause,
    OpenMP_ReductionClause
  ], singleRegion = true> {
  let summary = "loop construct";
  let description = [{
    A loop construct specifies that the logical iterations of the associated loops
    may execute concurrently and permits the encountering threads to execute the
    loop accordingly. A loop construct can have 3 different types of binding:
      1. teams: in which case the binding region is the innermost enclosing `teams`
         region.
      2. parallel: in which case the binding region is the innermost enclosing `parallel`
         region.
      3. thread: in which case the binding region is not defined.

    The body region can only contain a single block which must contain a single
    operation, this operation must be an `omp.loop_nest`.

    ```
    omp.loop <clauses> {
      omp.loop_nest (%i1, %i2) : index = (%c0, %c0) to (%c10, %c10) step (%c1, %c1) {
        %a = load %arrA[%i1, %i2] : memref<?x?xf32>
        %b = load %arrB[%i1, %i2] : memref<?x?xf32>
        %sum = arith.addf %a, %b : f32
        store %sum, %arrC[%i1, %i2] : memref<?x?xf32>
        omp.yield
      }
    }
    ```
  }] # clausesDescription;

  let assemblyFormat = clausesAssemblyFormat # [{
    custom<PrivateReductionRegion>($region, $private_vars, type($private_vars),
        $private_syms, $private_needs_barrier, $reduction_mod, $reduction_vars,
        type($reduction_vars), $reduction_byref, $reduction_syms) attr-dict
  }];

  let builders = [
    OpBuilder<(ins CArg<"const LoopOperands &">:$clauses)>
  ];

  let hasVerifier = 1;
  let hasRegionVerifier = 1;
}

def WsloopOp : OpenMP_Op<"wsloop", traits = [
    AttrSizedOperandSegments, DeclareOpInterfaceMethods<ComposableOpInterface>,
    DeclareOpInterfaceMethods<LoopWrapperInterface>, NoTerminator,
    RecursiveMemoryEffects, SingleBlock
  ], clauses = [
    OpenMP_AllocateClause, OpenMP_LinearClause, OpenMP_NowaitClause,
    OpenMP_OrderClause, OpenMP_OrderedClause, OpenMP_PrivateClause,
    OpenMP_ReductionClause, OpenMP_ScheduleClause
  ], singleRegion = true> {
  let summary = "worksharing-loop construct";
  let description = [{
    The worksharing-loop construct specifies that the iterations of the loop(s)
    will be executed in parallel by threads in the current context. These
    iterations are spread across threads that already exist in the enclosing
    parallel region.

    The body region can only contain a single block which must contain a single
    operation. This operation must be another compatible loop wrapper or an
    `omp.loop_nest`.

    ```
    omp.wsloop <clauses> {
      omp.loop_nest (%i1, %i2) : index = (%c0, %c0) to (%c10, %c10) step (%c1, %c1) {
        %a = load %arrA[%i1, %i2] : memref<?x?xf32>
        %b = load %arrB[%i1, %i2] : memref<?x?xf32>
        %sum = arith.addf %a, %b : f32
        store %sum, %arrC[%i1, %i2] : memref<?x?xf32>
        omp.yield
      }
    }
    ```
  }] # clausesDescription;

  let builders = [
    OpBuilder<(ins CArg<"ArrayRef<NamedAttribute>", "{}">:$attributes)>,
    OpBuilder<(ins CArg<"const WsloopOperands &">:$clauses)>
  ];

  let assemblyFormat = clausesAssemblyFormat # [{
    custom<PrivateReductionRegion>($region, $private_vars, type($private_vars),
        $private_syms, $private_needs_barrier, $reduction_mod, $reduction_vars,
        type($reduction_vars), $reduction_byref, $reduction_syms) attr-dict
  }];

  let hasVerifier = 1;
  let hasRegionVerifier = 1;
}

//===----------------------------------------------------------------------===//
// Simd construct [2.9.3.1]
//===----------------------------------------------------------------------===//

def SimdOp : OpenMP_Op<"simd", traits = [
    AttrSizedOperandSegments, DeclareOpInterfaceMethods<ComposableOpInterface>,
    DeclareOpInterfaceMethods<LoopWrapperInterface>, NoTerminator,
    RecursiveMemoryEffects, SingleBlock
  ], clauses = [
    OpenMP_AlignedClause, OpenMP_IfClause, OpenMP_LinearClause,
    OpenMP_NontemporalClause, OpenMP_OrderClause, OpenMP_PrivateClause,
    OpenMP_ReductionClause, OpenMP_SafelenClause, OpenMP_SimdlenClause
  ], singleRegion = true> {
  let summary = "simd construct";
  let description = [{
    The simd construct can be applied to a loop to indicate that the loop can be
    transformed into a SIMD loop (that is, multiple iterations of the loop can
    be executed concurrently using SIMD instructions).

    The body region can only contain a single block which must contain a single
    operation. This operation must be another compatible loop wrapper or an
    `omp.loop_nest`.

    ```
    omp.simd <clauses> {
      omp.loop_nest (%i1, %i2) : index = (%c0, %c0) to (%c10, %c10) step (%c1, %c1) {
        %a = load %arrA[%i1, %i2] : memref<?x?xf32>
        %b = load %arrB[%i1, %i2] : memref<?x?xf32>
        %sum = arith.addf %a, %b : f32
        store %sum, %arrC[%i1, %i2] : memref<?x?xf32>
        omp.yield
      }
    }
    ```

    When an if clause is present and evaluates to false, the preferred number of
    iterations to be executed concurrently is one, regardless of whether
    a simdlen clause is specified.
  }] # clausesDescription;

  let builders = [
    OpBuilder<(ins CArg<"const SimdOperands &">:$clauses)>
  ];

  let assemblyFormat = clausesAssemblyFormat # [{
    custom<PrivateReductionRegion>($region, $private_vars, type($private_vars),
        $private_syms, $private_needs_barrier, $reduction_mod, $reduction_vars,
        type($reduction_vars), $reduction_byref, $reduction_syms) attr-dict
  }];

  let hasVerifier = 1;
  let hasRegionVerifier = 1;
}


def YieldOp : OpenMP_Op<"yield",
    [Pure, ReturnLike, Terminator,
     ParentOneOf<["AtomicUpdateOp", "DeclareReductionOp", "LoopNestOp",
                  "PrivateClauseOp"]>]> {
  let summary = "loop yield and termination operation";
  let description = [{
    "omp.yield" yields SSA values from the OpenMP dialect op region and
    terminates the region. The semantics of how the values are yielded is
    defined by the parent operation.
  }];

  let arguments = (ins Variadic<AnyType>:$results);

  let builders = [
    OpBuilder<(ins), [{ build($_builder, $_state, {}); }]>
  ];

  let assemblyFormat = "( `(` $results^ `:` type($results) `)` )? attr-dict";
}

//===----------------------------------------------------------------------===//
// Distribute construct [2.9.4.1]
//===----------------------------------------------------------------------===//
def DistributeOp : OpenMP_Op<"distribute", traits = [
    AttrSizedOperandSegments, DeclareOpInterfaceMethods<ComposableOpInterface>,
    DeclareOpInterfaceMethods<LoopWrapperInterface>, NoTerminator,
    RecursiveMemoryEffects, SingleBlock
  ], clauses = [
    OpenMP_AllocateClause, OpenMP_DistScheduleClause, OpenMP_OrderClause,
    OpenMP_PrivateClause
  ], singleRegion = true> {
  let summary = "distribute construct";
  let description = [{
    The distribute construct specifies that the iterations of one or more loops
    (optionally specified using collapse clause) will be executed by the
    initial teams in the context of their implicit tasks. The loops that the
    distribute op is associated with starts with the outermost loop enclosed by
    the distribute op region and going down the loop nest toward the innermost
    loop. The iterations are distributed across the initial threads of all
    initial teams that execute the teams region to which the distribute region
    binds.

    The distribute loop construct specifies that the iterations of the loop(s)
    will be executed in parallel by threads in the current context. These
    iterations are spread across threads that already exist in the enclosing
    region.

    The body region can only contain a single block which must contain a single
    operation. This operation must be another compatible loop wrapper or an
    `omp.loop_nest`.

    ```mlir
    omp.distribute <clauses> {
      omp.loop_nest (%i1, %i2) : index = (%c0, %c0) to (%c10, %c10) step (%c1, %c1) {
        %a = load %arrA[%i1, %i2] : memref<?x?xf32>
        %b = load %arrB[%i1, %i2] : memref<?x?xf32>
        %sum = arith.addf %a, %b : f32
        store %sum, %arrC[%i1, %i2] : memref<?x?xf32>
        omp.yield
      }
    }
    ```
  }] # clausesDescription;

  let builders = [
    OpBuilder<(ins CArg<"const DistributeOperands &">:$clauses)>
  ];

  let assemblyFormat = clausesAssemblyFormat # [{
    custom<PrivateRegion>($region, $private_vars, type($private_vars),
        $private_syms, $private_needs_barrier) attr-dict
  }];

  let hasVerifier = 1;
  let hasRegionVerifier = 1;
}

//===----------------------------------------------------------------------===//
// 2.10.1 task Construct
//===----------------------------------------------------------------------===//

def TaskOp
    : OpenMP_Op<"task",
                traits = [AttrSizedOperandSegments, AutomaticAllocationScope,
                          OutlineableOpenMPOpInterface],
                clauses = [
                    // TODO: Complete clause list (affinity, detach).
                    OpenMP_AllocateClause, OpenMP_DependClause,
                    OpenMP_FinalClause, OpenMP_IfClause,
                    OpenMP_InReductionClause, OpenMP_MergeableClause,
                    OpenMP_PriorityClause, OpenMP_PrivateClause,
                    OpenMP_UntiedClause, OpenMP_DetachClause],
                singleRegion = true> {
  let summary = "task construct";
  let description = [{
    The task construct defines an explicit task.

    For definitions of "undeferred task", "included task", "final task" and
    "mergeable task", please check OpenMP Specification.

    When an `if` clause is present on a task construct, and the value of
    `if_expr` evaluates to `false`, an "undeferred task" is generated, and the
    encountering thread must suspend the current task region, for which
    execution cannot be resumed until execution of the structured block that is
    associated with the generated task is completed.

    The `in_reduction` clause specifies that this particular task (among all the
    tasks in current taskgroup, if any) participates in a reduction.
    `in_reduction_byref` indicates whether each reduction variable should
    be passed by value or by reference.
  }] # clausesDescription;

  let builders = [
    OpBuilder<(ins CArg<"const TaskOperands &">:$clauses)>
  ];

  let assemblyFormat = clausesAssemblyFormat # [{
    custom<InReductionPrivateRegion>(
        $region, $in_reduction_vars, type($in_reduction_vars),
        $in_reduction_byref, $in_reduction_syms, $private_vars,
        type($private_vars), $private_syms, $private_needs_barrier) attr-dict
  }];

  let hasVerifier = 1;
}

def TaskloopOp : OpenMP_Op<"taskloop", traits = [
    AttrSizedOperandSegments, AutomaticAllocationScope,
    DeclareOpInterfaceMethods<ComposableOpInterface>,
    DeclareOpInterfaceMethods<LoopWrapperInterface>, NoTerminator,
    RecursiveMemoryEffects, SingleBlock
  ], clauses = [
    OpenMP_AllocateClause, OpenMP_FinalClause, OpenMP_GrainsizeClause,
    OpenMP_IfClause, OpenMP_InReductionClause, OpenMP_MergeableClause,
    OpenMP_NogroupClause, OpenMP_NumTasksClause, OpenMP_PriorityClause,
    OpenMP_PrivateClause, OpenMP_ReductionClause, OpenMP_UntiedClause
  ], singleRegion = true> {
  let summary = "taskloop construct";
  let description = [{
    The taskloop construct specifies that the iterations of one or more
    associated loops will be executed in parallel using explicit tasks. The
    iterations are distributed across tasks generated by the construct and
    scheduled to be executed.

    The body region can only contain a single block which must contain a single
    operation. This operation must be another compatible loop wrapper or an
    `omp.loop_nest`.

    ```
    omp.taskloop <clauses> {
      omp.loop_nest (%i1, %i2) : index = (%c0, %c0) to (%c10, %c10) step (%c1, %c1) {
        %a = load %arrA[%i1, %i2] : memref<?x?xf32>
        %b = load %arrB[%i1, %i2] : memref<?x?xf32>
        %sum = arith.addf %a, %b : f32
        store %sum, %arrC[%i1, %i2] : memref<?x?xf32>
        omp.yield
      }
    }
    ```

    For definitions of "undeferred task", "included task", "final task" and
    "mergeable task", please check OpenMP Specification.

    When an `if` clause is present on a taskloop construct, and if the `if`
    clause expression evaluates to `false`, undeferred tasks are generated. The
    use of a variable in an `if` clause expression of a taskloop construct
    causes an implicit reference to the variable in all enclosing constructs.
  }] # clausesDescription # [{
    If an `in_reduction` clause is present on the taskloop construct, the
    behavior is as if each generated task was defined by a task construct on
    which an `in_reduction` clause with the same reduction operator and list
    items is present. Thus, the generated tasks are participants of a reduction
    previously defined by a reduction scoping clause. In this case, accumulator
    variables are specified in `in_reduction_vars`, symbols referring to
    reduction declarations in `in_reduction_syms` and `in_reduction_byref`
    indicate for each reduction variable whether it should be passed by value or
    by reference.

    If a `reduction` clause is present on the taskloop construct, the behavior
    is as if a `task_reduction` clause with the same reduction operator and list
    items was applied to the implicit taskgroup construct enclosing the taskloop
    construct. The taskloop construct executes as if each generated task was
    defined by a task construct on which an `in_reduction` clause with the same
    reduction operator and list items is present. Thus, the generated tasks are
    participants of the reduction defined by the `task_reduction` clause that
    was applied to the implicit taskgroup construct.
  }];

  let builders = [
    OpBuilder<(ins CArg<"const TaskloopOperands &">:$clauses)>
  ];

  let assemblyFormat = clausesAssemblyFormat # [{
    custom<InReductionPrivateReductionRegion>(
        $region, $in_reduction_vars, type($in_reduction_vars),
        $in_reduction_byref, $in_reduction_syms, $private_vars,
        type($private_vars), $private_syms, $private_needs_barrier,
        $reduction_mod, $reduction_vars, type($reduction_vars),
        $reduction_byref, $reduction_syms) attr-dict
  }];

  let extraClassDeclaration = [{
    void getEffects(SmallVectorImpl<MemoryEffects::EffectInstance> &effects);
  }] # clausesExtraClassDeclaration;

  let hasVerifier = 1;
  let hasRegionVerifier = 1;
}

def TaskgroupOp : OpenMP_Op<"taskgroup", traits = [
    AttrSizedOperandSegments, AutomaticAllocationScope
  ], clauses = [
    OpenMP_AllocateClause, OpenMP_TaskReductionClause
  ], singleRegion = true> {
  let summary = "taskgroup construct";
  let description = [{
    The taskgroup construct specifies a wait on completion of child tasks of the
    current task and their descendent tasks.

    When a thread encounters a taskgroup construct, it starts executing the
    region. All child tasks generated in the taskgroup region and all of their
    descendants that bind to the same parallel region as the taskgroup region
    are part of the taskgroup set associated with the taskgroup region. There is
    an implicit task scheduling point at the end of the taskgroup region. The
    current task is suspended at the task scheduling point until all tasks in
    the taskgroup set complete execution.
  }] # clausesDescription;

  let builders = [
    OpBuilder<(ins CArg<"const TaskgroupOperands &">:$clauses)>
  ];

  let assemblyFormat = clausesAssemblyFormat # [{
    custom<TaskReductionRegion>(
        $region, $task_reduction_vars, type($task_reduction_vars),
        $task_reduction_byref, $task_reduction_syms) attr-dict
  }];

  let hasVerifier = 1;
}

//===----------------------------------------------------------------------===//
// 2.10.4 taskyield Construct
//===----------------------------------------------------------------------===//

def TaskyieldOp : OpenMP_Op<"taskyield"> {
  let summary = "taskyield construct";
  let description = [{
    The taskyield construct specifies that the current task can be suspended
    in favor of execution of a different task.
  }];

  let assemblyFormat = "attr-dict";
}

//===----------------------------------------------------------------------===//
// 2.13.7 flush Construct
//===----------------------------------------------------------------------===//
def FlushOp : OpenMP_Op<"flush", clauses = [
    // TODO: Complete clause list (memory_order).
  ]> {
  let summary = "flush construct";
  let description = [{
    The flush construct executes the OpenMP flush operation. This operation
    makes a thread's temporary view of memory consistent with memory and
    enforces an order on the memory operations of the variables explicitly
    specified or implied.
  }] # clausesDescription;

  let arguments = !con((ins Variadic<AnyType>:$varList),
                       clausesArgs);

  // Override inherited assembly format to include `varList`.
  let assemblyFormat = "( `(` $varList^ `:` type($varList) `)` )? attr-dict";
}

//===----------------------------------------------------------------------===//
// Map related constructs
//===----------------------------------------------------------------------===//

def MapBoundsOp : OpenMP_Op<"map.bounds",
    [AttrSizedOperandSegments, NoMemoryEffect]> {
  let summary = "Represents normalized bounds information for map clauses.";

  let description = [{
    This operation is a variation on the OpenACC dialects DataBoundsOp. Within
    the OpenMP dialect it stores the bounds/range of data to be mapped to a
    device specified by map clauses on target directives. Within
    the OpenMP dialect, the MapBoundsOp is associated with MapInfoOp,
    helping to store bounds information for the mapped variable.

    It is used to support OpenMP array sectioning, Fortran pointer and
    allocatable mapping and pointer/allocatable member of derived types.
    In all cases the MapBoundsOp holds information on the section of
    data to be mapped. Such as the upper bound and lower bound of the
    section of data to be mapped. This information is currently
    utilised by the LLVM-IR lowering to help generate instructions to
    copy data to and from the device when processing target operations.

    The example below copys a section of a 10-element array; all except the
    first element, utilising OpenMP array sectioning syntax where array
    subscripts are provided to specify the bounds to be mapped to device.
    To simplify the examples, the constants are used directly, in reality
    they will be MLIR SSA values.

    C++:
    ```
    int array[10];
    #pragma target map(array[1:9])
    ```
    =>
    ```mlir
    omp.map.bounds lower_bound(1) upper_bound(9) extent(9) start_idx(0)
    ```

    Fortran:
    ```
    integer :: array(1:10)
    !$target map(array(2:10))
    ```
    =>
    ```mlir
    omp.map.bounds lower_bound(1) upper_bound(9) extent(9) start_idx(1)
    ```

    For Fortran pointers and allocatables (as well as those that are
    members of derived types) the bounds information is provided by
    the Fortran compiler and runtime through descriptor information.

    A basic pointer example can be found below (constants again
    provided for simplicity, where in reality SSA values will be
    used, in this case that point to data yielded by Fortran's
    descriptors):

    Fortran:
    ```
    integer, pointer :: ptr(:)
    allocate(ptr(10))
    !$target map(ptr)
    ```
    =>
    ```mlir
    omp.map.bounds lower_bound(0) upper_bound(9) extent(10) start_idx(1)
    ```

    This operation records the bounds information in a normalized fashion
    (zero-based). This works well with the `PointerLikeType`
    requirement in data clauses - since a `lower_bound` of 0 means looking
    at data at the zero offset from pointer.

    This operation must have an `upper_bound` or `extent` (or both are allowed -
    but not checked for consistency). When the source language's arrays are
    not zero-based, the `start_idx` must specify the zero-position index.
  }];

  let arguments = (ins Optional<IntLikeType>:$lower_bound,
                       Optional<IntLikeType>:$upper_bound,
                       Optional<IntLikeType>:$extent,
                       Optional<IntLikeType>:$stride,
                       DefaultValuedAttr<BoolAttr, "false">:$stride_in_bytes,
                       Optional<IntLikeType>:$start_idx);
  let results = (outs OpenMP_MapBoundsType:$result);

  let assemblyFormat = [{
    oilist(
        `lower_bound` `(` $lower_bound `:` type($lower_bound) `)`
      | `upper_bound` `(` $upper_bound `:` type($upper_bound) `)`
      | `extent` `(` $extent `:` type($extent) `)`
      | `stride` `(` $stride `:` type($stride) `)`
      | `start_idx` `(` $start_idx `:` type($start_idx) `)`
    ) attr-dict
  }];

  let hasVerifier = 1;
}

def MapInfoOp : OpenMP_Op<"map.info", [AttrSizedOperandSegments]> {
  let arguments = (ins OpenMP_PointerLikeType:$var_ptr,
                       TypeAttr:$var_type,
                       UI64Attr:$map_type,
                       VariableCaptureKindAttr:$map_capture_type,
                       Optional<OpenMP_PointerLikeType>:$var_ptr_ptr,
                       Variadic<OpenMP_PointerLikeType>:$members,
                       OptionalAttr<IndexListArrayAttr>:$members_index,
                       Variadic<OpenMP_MapBoundsType>:$bounds, /* rank-0 to rank-{n-1} */
                       OptionalAttr<FlatSymbolRefAttr>:$mapper_id,
                       OptionalAttr<StrAttr>:$name,
                       DefaultValuedAttr<BoolAttr, "false">:$partial_map);
  let results = (outs OpenMP_PointerLikeType:$omp_ptr);

  let description = [{
    The MapInfoOp captures information relating to individual OpenMP map clauses
    that are applied to certain OpenMP directives such as Target and Target Data.

    For example, the map type modifier; such as from, tofrom and to, the variable
    being captured or the bounds of an array section being mapped.

    It can be used to capture both implicit and explicit map information, where
    explicit is an argument directly specified to an OpenMP map clause or implicit
    where a variable is utilised in a target region but is defined externally to
    the target region.

    This map information is later used to aid the lowering of the target operations
    they are attached to providing argument input and output context for kernels
    generated or the target data mapping environment.

    Example (Fortran):

    ```
    integer :: index
    !$target map(to: index)
    ```
    =>
    ```mlir
    omp.map.info var_ptr(%index_ssa) map_type(to) map_capture_type(ByRef)
      name(index)
    ```

    Description of arguments:
    - `var_ptr`: The address of variable to copy.
    - `var_type`: The type of the variable to copy.
    - 'map_type': OpenMP map type for this map capture, for example: from, to and
       always. It's a bitfield composed of the OpenMP runtime flags stored in
       OpenMPOffloadMappingFlags.
    - 'map_capture_type': Capture type for the variable e.g. this, byref, byvalue, byvla
       this can affect how the variable is lowered.
    - `var_ptr_ptr`: Used when the variable copied is a member of a class, structure
      or derived type and refers to the originating struct.
    - `members`: Used to indicate mapped child members for the current MapInfoOp,
       represented as other MapInfoOp's, utilised in cases where a parent structure
       type and members of the structure type are being mapped at the same time.
       For example: map(to: parent, parent->member, parent->member2[:10])
    - `members_index`: Used to indicate the ordering of members within the containing
       parent (generally a record type such as a structure, class or derived type),
       e.g. struct {int x, float y, double z}, x would be 0, y would be 1, and z
       would be 2. This aids the mapping.
    - `bounds`: Used when copying slices of array's, pointers or pointer members of
       objects (e.g. derived types or classes), indicates the bounds to be copied
       of the variable. When it's an array slice it is in rank order where rank 0
       is the inner-most dimension.
    - 'mapper_id': OpenMP mapper map type modifier for this map capture. It's used to
       specify a user defined mapper to be used for mapping.
    - `name`: Holds the name of variable as specified in user clause (including bounds).
    - `partial_map`: The record type being mapped will not be mapped in its entirety,
       it may be used however, in a mapping to bind it's mapped components together.
  }];

  let assemblyFormat = [{
    `var_ptr` `(` $var_ptr `:` type($var_ptr) `,` $var_type `)`
    `map_clauses` `(` custom<MapClause>($map_type) `)`
    `capture` `(` custom<CaptureType>($map_capture_type) `)`
    oilist(
        `var_ptr_ptr` `(` $var_ptr_ptr `:` type($var_ptr_ptr) `)`
      | `mapper` `(` $mapper_id `)`
      | `members` `(` $members `:` custom<MembersIndex>($members_index) `:` type($members) `)`
      | `bounds` `(` $bounds `)`
    ) `->` type($omp_ptr) attr-dict
  }];

  let hasVerifier = 1;
}

//===---------------------------------------------------------------------===//
// 2.14.2 target data Construct
//===---------------------------------------------------------------------===//

def TargetDataOp: OpenMP_Op<"target_data", traits = [
    AttrSizedOperandSegments
  ], clauses = [
    OpenMP_DeviceClause, OpenMP_IfClause, OpenMP_MapClause,
    OpenMP_UseDeviceAddrClause, OpenMP_UseDevicePtrClause
  ], singleRegion = true> {
  let summary = "target data construct";
  let description = [{
    Map variables to a device data environment for the extent of the region.

    The omp target data directive maps variables to a device data
    environment, and defines the lexical scope of the data environment
    that is created. The omp target data directive can reduce data copies
    to and from the offloading device when multiple target regions are using
    the same data.

    The optional `if_expr` parameter specifies a boolean result of a conditional
    check. If this value is 1 or is not provided then the target region runs on
    a device, if it is 0 then the target region is executed on the host device.
  }] # clausesDescription;

  let builders = [
    OpBuilder<(ins CArg<"const TargetDataOperands &">:$clauses)>
  ];

  let extraClassDeclaration = [{
    // Override BlockArgOpenMPOpInterface method because `map` clauses have no
    // associated entry block arguments in this operation.
    unsigned numMapBlockArgs() {
      return 0;
    }
  }] # clausesExtraClassDeclaration;

  let assemblyFormat = clausesAssemblyFormat # [{
    custom<UseDeviceAddrUseDevicePtrRegion>(
        $region, $use_device_addr_vars, type($use_device_addr_vars),
        $use_device_ptr_vars, type($use_device_ptr_vars)) attr-dict
  }];

  let hasVerifier = 1;
}

//===---------------------------------------------------------------------===//
// 2.14.3 target enter data Construct
//===---------------------------------------------------------------------===//

def TargetEnterDataOp: OpenMP_Op<"target_enter_data", traits = [
    AttrSizedOperandSegments
  ], clauses = [
    OpenMP_DependClause, OpenMP_DeviceClause, OpenMP_IfClause, OpenMP_MapClause,
    OpenMP_NowaitClause
  ]> {
  let summary = "target enter data construct";
  let description = [{
    The target enter data directive specifies that variables are mapped to
    a device data environment. The target enter data directive is a
    stand-alone directive.

    The optional `if_expr` parameter specifies a boolean result of a conditional
    check. If this value is 1 or is not provided then the target region runs on
    a device, if it is 0 then the target region is executed on the host device.
  }] # clausesDescription;

  let builders = [
    OpBuilder<(ins CArg<"const TargetEnterExitUpdateDataOperands &">:$clauses)>
  ];

  let extraClassDeclaration = [{
    // Override BlockArgOpenMPOpInterface method because `map` clauses have no
    // associated entry block arguments in this operation.
    unsigned numMapBlockArgs() {
      return 0;
    }
  }] # clausesExtraClassDeclaration;

  let hasVerifier = 1;
}

//===---------------------------------------------------------------------===//
// 2.14.4 target exit data Construct
//===---------------------------------------------------------------------===//

def TargetExitDataOp: OpenMP_Op<"target_exit_data", traits = [
    AttrSizedOperandSegments
  ], clauses = [
    OpenMP_DependClause, OpenMP_DeviceClause, OpenMP_IfClause, OpenMP_MapClause,
    OpenMP_NowaitClause
  ]> {
  let summary = "target exit data construct";
  let description = [{
    The target exit data directive specifies that variables are mapped to a
    device data environment. The target exit data directive is
    a stand-alone directive.

    The optional `if_expr` parameter specifies a boolean result of a conditional
    check. If this value is 1 or is not provided then the target region runs on
    a device, if it is 0 then the target region is executed on the host device.
  }] # clausesDescription;

  let builders = [
    OpBuilder<(ins CArg<"const TargetEnterExitUpdateDataOperands &">:$clauses)>
  ];

  let extraClassDeclaration = [{
    // Override BlockArgOpenMPOpInterface method because `map` clauses have no
    // associated entry block arguments in this operation.
    unsigned numMapBlockArgs() {
      return 0;
    }
  }] # clausesExtraClassDeclaration;

  let hasVerifier = 1;
}

//===---------------------------------------------------------------------===//
// 2.14.6 target update Construct
//===---------------------------------------------------------------------===//

def TargetUpdateOp: OpenMP_Op<"target_update", traits = [
    AttrSizedOperandSegments
  ], clauses = [
    OpenMP_DependClause, OpenMP_DeviceClause, OpenMP_IfClause, OpenMP_MapClause,
    OpenMP_NowaitClause
  ]> {
  let summary = "target update construct";
  let description = [{
    The target update directive makes the corresponding list items in the device
    data environment consistent with their original list items, according to the
    specified motion clauses. The target update construct is a stand-alone
    directive.

    The optional `if_expr` parameter specifies a boolean result of a conditional
    check. If this value is 1 or is not provided then the target region runs on
    a device, if it is 0 then the target region is executed on the host device.

    We use `MapInfoOp` to model the motion clauses and their modifiers. Even
    though the spec differentiates between map-types & map-type-modifiers vs.
    motion-clauses & motion-modifiers, the motion clauses and their modifiers
    are a subset of map types and their modifiers. The subset relation is
    handled in during verification to make sure the restrictions for target
    update are respected.
  }] # clausesDescription;

  let builders = [
    OpBuilder<(ins CArg<"const TargetEnterExitUpdateDataOperands &">:$clauses)>
  ];

  let extraClassDeclaration = [{
    // Override BlockArgOpenMPOpInterface method because `map` clauses have no
    // associated entry block arguments in this operation.
    unsigned numMapBlockArgs() {
      return 0;
    }
  }] # clausesExtraClassDeclaration;

  let hasVerifier = 1;
}

//===----------------------------------------------------------------------===//
// 2.14.5 target construct
//===----------------------------------------------------------------------===//

def TargetOp : OpenMP_Op<"target", traits = [
    AttrSizedOperandSegments, BlockArgOpenMPOpInterface, IsolatedFromAbove,
    OutlineableOpenMPOpInterface
  ], clauses = [
    // TODO: Complete clause list (defaultmap, uses_allocators).
    OpenMP_AllocateClause, OpenMP_BareClause, OpenMP_DependClause,
    OpenMP_DeviceClause, OpenMP_HasDeviceAddrClause, OpenMP_HostEvalClause,
    OpenMP_IfClause, OpenMP_InReductionClause, OpenMP_IsDevicePtrClause,
    OpenMP_MapClauseSkip<assemblyFormat = true>, OpenMP_NowaitClause,
    OpenMP_PrivateClause, OpenMP_ThreadLimitClause
  ], singleRegion = true> {
  let summary = "target construct";
  let description = [{
    The target construct includes a region of code which is to be executed
    on a device.

    The optional `if_expr` parameter specifies a boolean result of a conditional
    check. If this value is 1 or is not provided then the target region runs on
    a device, if it is 0 then the target region is executed on the host device.

    The `private_maps` attribute connects `private` operands to their corresponding
    `map` operands. For `private` operands that require a map, the value of the
    corresponding element in the attribute is the index of the `map` operand
    (relative to other `map` operands not the whole operands of the operation). For
    `private` opernads that do not require a map, this value is -1 (which is omitted
    from the assembly foramt printing).
  }] # clausesDescription;

  let arguments = !con(clausesArgs,
                       (ins OptionalAttr<DenseI64ArrayAttr>:$private_maps));

  let builders = [
    OpBuilder<(ins CArg<"const TargetOperands &">:$clauses)>
  ];

  let extraClassDeclaration = [{
    mlir::Value getMappedValueForPrivateVar(unsigned privVarIdx) {
      std::optional<DenseI64ArrayAttr> privateMapIdices = getPrivateMapsAttr();

      if (!privateMapIdices.has_value())
        return {};

      int64_t mapInfoOpIdx = (*privateMapIdices)[privVarIdx];

      if (mapInfoOpIdx == -1)
        return {};

      return getMapVars()[mapInfoOpIdx];
    }

    /// Returns the innermost OpenMP dialect operation captured by this target
    /// construct. For an operation to be detected as captured, it must be
    /// inside a (possibly multi-level) nest of OpenMP dialect operation's
    /// regions where none of these levels contain other operations considered
    /// not-allowed for these purposes (i.e. only terminator operations are
    /// allowed from the OpenMP dialect, and other dialect's operations are
    /// allowed as long as they don't have a memory write effect).
    ///
    /// If there are omp.loop_nest operations in the sequence of nested
    /// operations, the top level one will be the one captured.
    Operation *getInnermostCapturedOmpOp();

    /// Infers the kernel type (Generic, SPMD or Generic-SPMD) based on the
    /// contents of the target region.
    ///
    /// \param capturedOp result of a still valid (no modifications made to any
    /// nested operations) previous call to `getInnermostCapturedOmpOp()`.
    static ::mlir::omp::TargetRegionFlags
    getKernelExecFlags(Operation *capturedOp);
  }] # clausesExtraClassDeclaration;

  let assemblyFormat = clausesAssemblyFormat # [{
    custom<TargetOpRegion>(
        $region, $has_device_addr_vars, type($has_device_addr_vars),
        $host_eval_vars, type($host_eval_vars), $in_reduction_vars,
        type($in_reduction_vars), $in_reduction_byref, $in_reduction_syms,
        $map_vars, type($map_vars), $private_vars, type($private_vars),
        $private_syms, $private_needs_barrier, $private_maps) attr-dict
  }];

  let hasVerifier = 1;
  let hasRegionVerifier = 1;
}


//===----------------------------------------------------------------------===//
// 2.16 master Construct
//===----------------------------------------------------------------------===//
def MasterOp : OpenMP_Op<"master", singleRegion = true> {
  let summary = "master construct";
  let description = [{
    The master construct specifies a structured block that is executed by
    the master thread of the team.
  }];

  let assemblyFormat = "$region attr-dict";
}

//===----------------------------------------------------------------------===//
// 2.17.1 critical Construct
//===----------------------------------------------------------------------===//
def CriticalDeclareOp : OpenMP_Op<"critical.declare", clauses = [
    OpenMP_CriticalNameClause, OpenMP_HintClause
  ]> {
  let summary = "declares a named critical section.";
  let description = [{
    Declares a named critical section.
  }] # clausesDescription;

  let builders = [
    OpBuilder<(ins CArg<"const CriticalDeclareOperands &">:$clauses)>
  ];

  let hasVerifier = 1;
}


def CriticalOp : OpenMP_Op<"critical", [
    DeclareOpInterfaceMethods<SymbolUserOpInterface>
  ], singleRegion = 1> {
  let summary = "critical construct";
  let description = [{
    The critical construct imposes a restriction on the associated structured
    block (region) to be executed by only a single thread at a time.

    The optional `name` argument of critical constructs is used to identify
    them. Unnamed critical constructs behave as though an identical name was
    specified.
  }];

  let arguments = (ins OptionalAttr<FlatSymbolRefAttr>:$name);

  let assemblyFormat = [{
    (`(` $name^ `)`)? $region attr-dict
  }];
}

//===----------------------------------------------------------------------===//
// 2.17.2 barrier Construct
//===----------------------------------------------------------------------===//

def BarrierOp : OpenMP_Op<"barrier"> {
  let summary = "barrier construct";
  let description = [{
    The barrier construct specifies an explicit barrier at the point at which
    the construct appears.
  }];

  let assemblyFormat = "attr-dict";
}

//===----------------------------------------------------------------------===//
// [5.1] 2.19.9 ordered Construct
//===----------------------------------------------------------------------===//

def OrderedOp : OpenMP_Op<"ordered", clauses = [OpenMP_DoacrossClause]> {
  let summary = "ordered construct without region";
  let description = [{
    The ordered construct without region is a stand-alone directive that
    specifies cross-iteration dependencies in a doacross loop nest.
  }] # clausesDescription;

  let builders = [
    OpBuilder<(ins CArg<"const OrderedOperands &">:$clauses)>
  ];

  let hasVerifier = 1;
}

def OrderedRegionOp : OpenMP_Op<"ordered.region", clauses = [
    OpenMP_ParallelizationLevelClause
  ], singleRegion = true> {
  let summary = "ordered construct with region";
  let description = [{
    The ordered construct with region specifies a structured block in a
    worksharing-loop, SIMD, or worksharing-loop SIMD region that is executed in
    the order of the loop iterations.
  }] # clausesDescription;

  let builders = [
    OpBuilder<(ins CArg<"const OrderedRegionOperands &">:$clauses)>
  ];

  let hasVerifier = 1;
}

//===----------------------------------------------------------------------===//
// 2.17.5 taskwait Construct
//===----------------------------------------------------------------------===//

def TaskwaitOp : OpenMP_Op<"taskwait", clauses = [
    OpenMP_DependClause, OpenMP_NowaitClause
  ]> {
  let summary = "taskwait construct";
  let description = [{
    The taskwait construct specifies a wait on the completion of child tasks
    of the current task.
  }] # clausesDescription;

  let builders = [
    OpBuilder<(ins CArg<"const TaskwaitOperands &">:$clauses)>
  ];
}

//===----------------------------------------------------------------------===//
// 2.17.7 atomic construct
//===----------------------------------------------------------------------===//

// In the OpenMP Specification, atomic construct has an `atomic-clause` which
// can take the values `read`, `write`, `update` and `capture`. These four
// kinds of atomic constructs are fundamentally independent and are handled
// separately while lowering. Having four separate operations (one for each
// value of the clause) here decomposes handling of this construct into a
// two-step process.

def AtomicReadOp : OpenMP_Op<"atomic.read", traits = [
    AtomicReadOpInterface
  ], clauses = [
    OpenMP_HintClause, OpenMP_MemoryOrderClause
  ]> {
  let summary = "performs an atomic read";
  let description = [{
    This operation performs an atomic read.

    The operand `x` is the address from where the value is atomically read.
    The operand `v` is the address where the value is stored after reading.
  }] # clausesDescription;

  let arguments = !con((ins OpenMP_PointerLikeType:$x,
                            OpenMP_PointerLikeType:$v,
                            TypeAttr:$element_type), clausesArgs);

  // Override clause-based assemblyFormat.
  let assemblyFormat = "$v `=` $x" # clausesReqAssemblyFormat # " oilist(" #
    clausesOptAssemblyFormat #
    ") `:` type($v) `,` type($x) `,` $element_type attr-dict";

  let hasVerifier = 1;
}

def AtomicWriteOp : OpenMP_Op<"atomic.write", traits = [
    AtomicWriteOpInterface
  ], clauses = [
    OpenMP_HintClause, OpenMP_MemoryOrderClause
  ]> {
  let summary = "performs an atomic write";
  let description = [{
    This operation performs an atomic write.

    The operand `x` is the address to where the `expr` is atomically
    written w.r.t. multiple threads. The evaluation of `expr` need not be
    atomic w.r.t. the write to address. In general, the type(x) must
    dereference to type(expr).
  }] # clausesDescription;

  let arguments = !con((ins OpenMP_PointerLikeType:$x,
                            AnyType:$expr), clausesArgs);

  // Override clause-based assemblyFormat.
  let assemblyFormat = "$x `=` $expr" # clausesReqAssemblyFormat # " oilist(" #
    clausesOptAssemblyFormat # ") `:` type($x) `,` type($expr) attr-dict";

  let hasVerifier = 1;
}

def AtomicUpdateOp : OpenMP_Op<"atomic.update", traits = [
    AtomicUpdateOpInterface, RecursiveMemoryEffects,
    SingleBlockImplicitTerminator<"YieldOp">
  ], clauses = [
    OpenMP_HintClause, OpenMP_MemoryOrderClause
  ], singleRegion = 1> {
  let summary = "performs an atomic update";
  let description = [{
    This operation performs an atomic update.

    The operand `x` is exactly the same as the operand `x` in the OpenMP
    Standard (OpenMP 5.0, section 2.17.7). It is the address of the variable
    that is being updated. `x` is atomically read/written.

    The region describes how to update the value of `x`. It takes the value at
    `x` as an input and must yield the updated value. Only the update to `x` is
    atomic. Generally the region must have only one instruction, but can
    potentially have more than one instructions too. The update is sematically
    similar to a compare-exchange loop based atomic update.

    The syntax of atomic update operation is different from atomic read and
    atomic write operations. This is because only the host dialect knows how to
    appropriately update a value. For example, while generating LLVM IR, if
    there are no special `atomicrmw` instructions for the operation-type
    combination in atomic update, a compare-exchange loop is generated, where
    the core update operation is directly translated like regular operations by
    the host dialect. The front-end must handle semantic checks for allowed
    operations.
  }] # clausesDescription;

  let arguments = !con((ins Arg<OpenMP_PointerLikeType,
                                "Address of variable to be updated",
                                [MemRead, MemWrite]>:$x), clausesArgs);

  // Override region definition.
  let regions = (region SizedRegion<1>:$region);

  // Override clause-based assemblyFormat.
  let assemblyFormat = clausesAssemblyFormat #
    "$x `:` type($x) $region attr-dict";

  let hasVerifier = 1;
  let hasRegionVerifier = 1;
  let hasCanonicalizeMethod = 1;
}

def AtomicCaptureOp : OpenMP_Op<"atomic.capture", traits = [
    AtomicCaptureOpInterface, RecursiveMemoryEffects,
    SingleBlockImplicitTerminator<"TerminatorOp">
  ], clauses = [
    OpenMP_HintClause, OpenMP_MemoryOrderClause
  ], singleRegion = 1> {
  let summary = "performs an atomic capture";
  let description = [{
    This operation performs an atomic capture.

    The region has the following allowed forms:
    ```
      omp.atomic.capture {
        omp.atomic.update ...
        omp.atomic.read ...
        omp.terminator
      }

      omp.atomic.capture {
        omp.atomic.read ...
        omp.atomic.update ...
        omp.terminator
      }

      omp.atomic.capture {
        omp.atomic.read ...
        omp.atomic.write ...
        omp.terminator
      }
    ```
  }] # clausesDescription;

  // Override region definition.
  let regions = (region SizedRegion<1>:$region);

  let extraClassDeclaration = [{
    /// Returns the `atomic.read` operation inside the region, if any.
    /// Otherwise, it returns nullptr.
    AtomicReadOp getAtomicReadOp();

    /// Returns the `atomic.write` operation inside the region, if any.
    /// Otherwise, it returns nullptr.
    AtomicWriteOp getAtomicWriteOp();

    /// Returns the `atomic.update` operation inside the region, if any.
    /// Otherwise, it returns nullptr.
    AtomicUpdateOp getAtomicUpdateOp();
  }] # clausesExtraClassDeclaration;

  let hasRegionVerifier = 1;
  let hasVerifier = 1;
}

//===----------------------------------------------------------------------===//
// [5.1] 2.21.2 threadprivate Directive
//===----------------------------------------------------------------------===//

def ThreadprivateOp : OpenMP_Op<"threadprivate",
                                [AllTypesMatch<["sym_addr", "tls_addr"]>]> {
  let summary = "threadprivate directive";
  let description = [{
    The threadprivate directive specifies that variables are replicated, with
    each thread having its own copy.

    The current implementation uses the OpenMP runtime to provide thread-local
    storage (TLS). Using the TLS feature of the LLVM IR will be supported in
    future.

    This operation takes in the address of a symbol that represents the original
    variable and returns the address of its TLS. All occurrences of
    threadprivate variables in a parallel region should use the TLS returned by
    this operation.

    The `sym_addr` refers to the address of the symbol, which is a pointer to
    the original variable.
  }];

  let arguments = (ins OpenMP_PointerLikeType:$sym_addr);
  let results = (outs OpenMP_PointerLikeType:$tls_addr);
  let assemblyFormat = [{
    $sym_addr `:` type($sym_addr) `->` type($tls_addr) attr-dict
  }];
}

//===----------------------------------------------------------------------===//
// 2.18.1 Cancel Construct
//===----------------------------------------------------------------------===//
def CancelOp : OpenMP_Op<"cancel", clauses = [
    OpenMP_CancelDirectiveNameClause, OpenMP_IfClause
  ]> {
  let summary = "cancel directive";
  let description = [{
    The cancel construct activates cancellation of the innermost enclosing
    region of the type specified.
  }] # clausesDescription;

  let builders = [
    OpBuilder<(ins CArg<"const CancelOperands &">:$clauses)>
  ];

  let hasVerifier = 1;
}

//===----------------------------------------------------------------------===//
// 2.18.2 Cancellation Point Construct
//===----------------------------------------------------------------------===//
def CancellationPointOp : OpenMP_Op<"cancellation_point", clauses = [
    OpenMP_CancelDirectiveNameClause
  ]> {
  let summary = "cancellation point directive";
  let description = [{
    The cancellation point construct introduces a user-defined cancellation
    point at which implicit or explicit tasks check if cancellation of the
    innermost enclosing region of the type specified has been activated.
  }] # clausesDescription;

  let builders = [
    OpBuilder<(ins CArg<"const CancellationPointOperands &">:$clauses)>
  ];

  let hasVerifier = 1;
}

def ScanOp : OpenMP_Op<"scan", [
    AttrSizedOperandSegments, MemoryEffects<[MemWrite]>
  ], clauses = [
    OpenMP_InclusiveClause, OpenMP_ExclusiveClause]> {
  let summary = "scan directive";
  let description = [{
    The scan directive allows to specify scan reductions. It should be
    enclosed within a parent directive along with which a reduction clause
    with `inscan` modifier must be specified. The scan directive allows to
    split code blocks into input phase and scan phase in the region
    enclosed by the parent.
  }] # clausesDescription;

  let builders = [
    OpBuilder<(ins CArg<"const ScanOperands &">:$clauses)>
  ];

  let hasVerifier = 1;
}

//===----------------------------------------------------------------------===//
// 2.19.7.3 Declare Mapper Directive
//===----------------------------------------------------------------------===//
def DeclareMapperOp : OpenMP_Op<"declare_mapper", [
    IsolatedFromAbove,
    RecipeInterface,
    SingleBlock,
    Symbol
  ]> {
  let summary = "declare mapper directive";
  let description = [{
    The declare mapper directive declares a user-defined mapper for a given
    type, and defines a mapper-identifier that can be used in a map clause.
  }] # clausesDescription;

  let arguments = (ins  SymbolNameAttr:$sym_name,
                        TypeAttr:$type);

  let regions = (region AnyRegion:$body);

  let assemblyFormat = "$sym_name `:` $type $body attr-dict";

  let extraClassDeclaration = [{
    /// Get DeclareMapperInfoOp.
    DeclareMapperInfoOp getDeclareMapperInfo(){
      return cast<DeclareMapperInfoOp>(getRegion().getBlocks().front().getTerminator());
    }

    /// Get SymVal block argument
    BlockArgument getSymVal(){
      return getRegion().getArgument(0);
    }
  }];

  let hasRegionVerifier = 1;
}

def DeclareMapperInfoOp : OpenMP_Op<"declare_mapper.info", [
    HasParent<"DeclareMapperOp">,
    Terminator
  ], clauses = [
    OpenMP_MapClause
  ]> {
  let summary = "declare mapper info";
  let description = [{
    This Op is used to capture the map information related to it's
    parent DeclareMapperOp.
  }] # clausesDescription;

  let builders = [
    OpBuilder<(ins CArg<"const DeclareMapperInfoOperands &">:$clauses)>
  ];

  let extraClassDeclaration = [{
    // Override BlockArgOpenMPOpInterface method because `map` clauses have no
    // associated entry block arguments in this operation.
    unsigned numMapBlockArgs() {
      return 0;
    }
  }] # clausesExtraClassDeclaration;

  let hasVerifier = 1;
}

//===----------------------------------------------------------------------===//
// 2.19.5.7 declare reduction Directive
//===----------------------------------------------------------------------===//

def DeclareReductionOp : OpenMP_Op<"declare_reduction", [IsolatedFromAbove,
                                                         RecipeInterface,
                                                         Symbol]> {
  let summary = "declares a reduction kind";
  let description = [{
    Declares an OpenMP reduction kind. This requires two mandatory and three
    optional regions.

      1. The optional alloc region specifies how to allocate the thread-local
         reduction value. This region should not contain control flow and all
         IR should be suitable for inlining straight into an entry block. In
         the common case this is expected to contain only allocas. It is
         expected to `omp.yield` the allocated value on all control paths.
         If allocation is conditional (e.g. only allocate if the mold is
         allocated), this should be done in the initilizer region and this
         region not included. The alloc region is not used for by-value
         reductions (where allocation is implicit).
      2. The initializer region specifies how to initialize the thread-local
         reduction value. This is usually the neutral element of the reduction.
         For convenience, the region has an argument that contains the value
         of the reduction accumulator at the start of the reduction. If an alloc
         region is specified, there is a second block argument containing the
         address of the allocated memory. The initializer region is expected to
         `omp.yield` the new value on all control flow paths.
      3. The reduction region specifies how to combine two values into one, i.e.
         the reduction operator. It accepts the two values as arguments and is
         expected to `omp.yield` the combined value on all control flow paths.
      4. The atomic reduction region is optional and specifies how two values
         can be combined atomically given local accumulator variables. It is
         expected to store the combined value in the first accumulator variable.
      5. The cleanup region is optional and specifies how to clean up any memory
         allocated by the initializer region. The region has an argument that
         contains the value of the thread-local reduction accumulator. This will
         be executed after the reduction has completed.

    Note that the MLIR type system does not allow for type-polymorphic
    reductions. Separate reduction declarations should be created for different
    element and accumulator types.

    For initializer and reduction regions, the operand to `omp.yield` must
    match the parent operation's results.
  }];

  let arguments = (ins SymbolNameAttr:$sym_name,
                       TypeAttr:$type);

  let regions = (region MaxSizedRegion<1>:$allocRegion,
                        AnyRegion:$initializerRegion,
                        AnyRegion:$reductionRegion,
                        AnyRegion:$atomicReductionRegion,
                        AnyRegion:$cleanupRegion);

  let assemblyFormat = "$sym_name `:` $type attr-dict-with-keyword "
                       "( `alloc` $allocRegion^ )? "
                       "`init` $initializerRegion "
                       "`combiner` $reductionRegion "
                       "( `atomic` $atomicReductionRegion^ )? "
                       "( `cleanup` $cleanupRegion^ )? ";

  let extraClassDeclaration = [{
    BlockArgument getAllocMoldArg() {
      auto &region = getAllocRegion();
      return region.empty() ? nullptr : region.getArgument(0);
    }
    BlockArgument getInitializerMoldArg() {
      return getInitializerRegion().getArgument(0);
    }
    BlockArgument getInitializerAllocArg() {
      return getAllocRegion().empty() ?
          nullptr : getInitializerRegion().getArgument(1);
    }
    BlockArgument getReductionLhsArg() {
      return getReductionRegion().getArgument(0);
    }
    BlockArgument getReductionRhsArg() {
      return getReductionRegion().getArgument(1);
    }
    BlockArgument getAtomicReductionLhsArg() {
      auto &region = getAtomicReductionRegion();
      return region.empty() ? nullptr : region.getArgument(0);
    }
    BlockArgument getAtomicReductionRhsArg() {
      auto &region = getAtomicReductionRegion();
      return region.empty() ? nullptr : region.getArgument(1);
    }
    BlockArgument getCleanupAllocArg() {
      auto &region = getCleanupRegion();
      return region.empty() ? nullptr : region.getArgument(0);
    }

    PointerLikeType getAccumulatorType() {
      if (getAtomicReductionRegion().empty())
        return {};

      return cast<PointerLikeType>(getAtomicReductionLhsArg().getType());
    }
  }];
  let hasRegionVerifier = 1;
}

//===----------------------------------------------------------------------===//
// [Spec 5.2] 10.5 masked Construct
//===----------------------------------------------------------------------===//
def MaskedOp : OpenMP_Op<"masked", clauses = [
    OpenMP_FilterClause
  ], singleRegion = 1> {
  let summary = "masked construct";
  let description = [{
    Masked construct allows to specify a structured block to be executed by a subset of
    threads of the current team.
  }] # clausesDescription;

  let builders = [
    OpBuilder<(ins CArg<"const MaskedOperands &">:$clauses)>
  ];
}

#endif // OPENMP_OPS<|MERGE_RESOLUTION|>--- conflicted
+++ resolved
@@ -430,11 +430,7 @@
   let description = [{
     All loops that conform to OpenMP's definition of a canonical loop can be
     simplified to a CanonicalLoopOp. In particular, there are no loop-carried
-<<<<<<< HEAD
-    variables and the number of iterations it will execute is know before the
-=======
     variables and the number of iterations it will execute is known before the
->>>>>>> 3dda96f3
     operation. This allows e.g. to determine the number of threads and chunks
     the iterations space is split into before executing any iteration. More
     restrictions may apply in cases such as (collapsed) loop nests, doacross
