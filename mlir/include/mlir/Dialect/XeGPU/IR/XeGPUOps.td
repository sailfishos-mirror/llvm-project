//===- XeGPUOps.td - XeGPU dialect operations definition ----*- tablegen -*-===//
//
// Part of the LLVM Project, under the Apache License v2.0 with LLVM Exceptions.
// See https://llvm.org/LICENSE.txt for license information.
// SPDX-License-Identifier: Apache-2.0 WITH LLVM-exception
//
//===----------------------------------------------------------------------===//

#ifndef MLIR_DIALECT_XEGPU_IR_XEGPUOPS_TD
#define MLIR_DIALECT_XEGPU_IR_XEGPUOPS_TD

include "mlir/Dialect/Arith/IR/ArithBase.td"
include "mlir/Dialect/XeGPU/IR/XeGPUAttrs.td"
include "mlir/Dialect/XeGPU/IR/XeGPUDialect.td"
include "mlir/Dialect/XeGPU/IR/XeGPUTypes.td"
include "mlir/Interfaces/ShapedOpInterfaces.td"
include "mlir/Interfaces/SideEffectInterfaces.td"
include "mlir/Interfaces/ViewLikeInterface.td"

// Base class for dialect operations. This operation inherits from the base
// `Op` class in OpBase.td, and provides:
//   * The parent dialect of the operation.
//   * The mnemonic for the operation, or the name without the dialect prefix.
//   * A list of traits for the operation.
class XeGPU_Op<string mnemonic, list<Trait> traits = []>:
          Op<XeGPU_Dialect, mnemonic, traits> {

  code extraBaseClassDeclaration = [{
    void printProperties(::mlir::MLIRContext *ctx,
            ::mlir::OpAsmPrinter &p, const Properties &prop,
            ::mlir::ArrayRef<::llvm::StringRef> elidedProps) {

      DictionaryAttr propAttr = dyn_cast_if_present<mlir::DictionaryAttr>(getPropertiesAsAttr(ctx, prop));

      // filter out the elidedProps from propAttr, and get the resultAttr
      mlir::SmallVector<mlir::NamedAttribute> filteredAttrs;
      if (propAttr) {
        for (auto namedAttr : propAttr.getValue()) {
          if (llvm::is_contained(elidedProps, namedAttr.getName().strref()))
            continue;
          filteredAttrs.push_back(namedAttr);
        }
      }

      if (!filteredAttrs.empty()) {
        p << "<" << DictionaryAttr::get(ctx, filteredAttrs) << ">";
      }
    }

    static ::mlir::ParseResult parseProperties(::mlir::OpAsmParser &parser,
                                     ::mlir::OperationState &result) {
      if (mlir::succeeded(parser.parseOptionalLess())) {
        if (parser.parseAttribute(result.propertiesAttr) || parser.parseGreater())
          return failure();
      }
      return success();
    }

  }];
}


def XeGPU_CreateNdDescOp: XeGPU_Op<"create_nd_tdesc", [Pure, ViewLikeOpInterface, AttrSizedOperandSegments]> {

  let summary = "Create nd-tensor descriptor operation";
  let description = [{
    The "create_nd_tdesc" operation creates a TensorDescType which represents
    a sub-view of a 1D/2D memory region inside the one or two innermost dimensions
    of the source. (It can be extended to support n-D memory region if needed in
    future). Elements in the subview continuous in each dimension. It encodes the
    following important information for supporting Intel hardware features:

    Arguments:
    - `source`: an object representing (starting address/pointer of) a memory region.
       It can be either a memref object, or simply a pointer represented by uint64_t type.
       For the case of dynamic memrefs or pointer, the shape and layout information of the
       memory region should be explicitly passed via `shape` and `strides` parameters.

    - `offsets`: [optional] index values represents offsets from the "source" at the each dimension
        at which the subview of the target memory will be created. It is encoded via
        "offsets" and "const_offsets", such that it can accept various forms, such as,
        operands (e.g., [%c0, %c]) and attributes (e.g., [2, 4]). Offsets is optional and may be set at load_nd, store_nd, and prefetch_nd.

    - `shape`: the shape information of the memory region pointed by the "source". It is
         typically encoded via the MemRefType of the source, e.g., memref<4096x4096xf16>.
        But if "source" is simply a pointer represented as uint64_t type, or a memref
        type without shape information e.g., memref<?x?xf16>, the shape information has
        to be explicitly passed via the "shape" and "const_shape" arguments.

    - `strides`: the strides of the memory region pointed by the "source". Similar to shape,
        it is typically encoded via the MemRefType of the source too. But if "source" is
        simply a pointer represented as uint64_t type, or a memref type without shape
        information e.g., memref<?x?xf16>, the strides information has to be explicitly
        passed via the "strides" and "const_strides" argument.

    Results:
    - `res`: nd tensor descriptor

    Example 1 (suppose the tensor shape inferred by the compiler is 8x16):
    ```mlir
    %0 = memref.alloc() : memref<1024x1024xf32>
    %c0 = arith.constant 0 : index
    %c1 = arith.constant 1 : index
    %1 = xegpu.create_nd_tdesc %0[%c0, %c0]: memref<1024x1024xf32> -> TensorDesc<8x16xf32>
    ```

    Example 2 (suppose the tensor shape inferred by the compiler is 8x16):
    ```mlir
    %0 = memref.alloc(%h, %w) : memref<?x?xf32>
    %c0 = arith.constant 0 : index
    %c1 = arith.constant 1 : index
    %1 = xegpu.create_nd_tdesc %0[%c0, %c0], [%h, %w], [%w, %c1]: memref<?x?xf32> -> TensorDesc<8x16xf32>
    ```

    Example 3 (suppose the tensor shape inferred by the compiler is 8x16):
    ```mlir
    %0 = ... : ui64
    %c0 = arith.constant 0 : index
    %c1 = arith.constant 1 : index
    %1 = xegpu.create_nd_tdesc %0[%c0, %c0], [%h, %w], [%w, %c1]: ui64 -> TensorDesc<8x16xf32>
    ```
  }];

  let arguments = (ins
    XeGPU_BaseAddrType: $source,
    Variadic<Index>: $offsets,
    Variadic<Index>: $shape,
    Variadic<Index>: $strides,
    OptionalAttr<DenseI64ArrayAttr>: $const_offsets,
    OptionalAttr<DenseI64ArrayAttr>: $const_shape,
    OptionalAttr<DenseI64ArrayAttr>: $const_strides
  );

  let assemblyFormat = [{
    $source ``
    custom<OptionalDynamicIndexList>($offsets, $const_offsets)
    (`,` `shape` `:` custom<DynamicIndexList>($shape, $const_shape)^
     `,` `strides``:` custom<DynamicIndexList>($strides, $const_strides))?
    attr-dict `:` type($source) `->` qualified(type($TensorDesc))
  }];

  let results = (outs XeGPU_TensorDesc: $TensorDesc);

  let hasVerifier = 1;

  let builders = [
    OpBuilder<(ins "Type": $tdesc, "TypedValue<MemRefType>": $source)>,

    OpBuilder<(ins "Type": $tdesc, "Value ": $source,
                   "llvm::ArrayRef<OpFoldResult>": $shape,
                   "llvm::ArrayRef<OpFoldResult>": $strides)>,

    OpBuilder<(ins "Type": $tdesc, "TypedValue<MemRefType>": $source,
                   "llvm::ArrayRef<OpFoldResult>": $offsets)>,

    OpBuilder<(ins "Type": $tdesc, "Value": $source,
                   "llvm::ArrayRef<OpFoldResult>": $offsets,
                   "llvm::ArrayRef<OpFoldResult>": $shape,
                   "llvm::ArrayRef<OpFoldResult>": $strides)>
  ];

  let extraClassDeclaration = extraBaseClassDeclaration # [{
    /// Returns the type of the source memref operand.
    Type getSourceType() {
      return getSource().getType();
    }

    /// Returns the type of the result TensorDesc.
    xegpu::TensorDescType getType() {
      return getTensorDesc().getType();
    }

    /// Return the element type of the TensorDesc
    Type getElementType() {
      return getType().getElementType();
    }

    /// Return the shape of the TensorDesc
    llvm::ArrayRef<int64_t> getTensorDescShape() {
      return getType().getShape();
    }

    SmallVector<OpFoldResult> getMixedOffsets() {
      auto statics = getConstOffsets().value_or(SmallVector<int64_t>());
      auto dynamics = getOffsets();
      if (statics.size() == 0 && dynamics.size() == 0)
        return {};
      return getMixedValues(statics, dynamics, getContext());
    }

    SmallVector<OpFoldResult> getMixedSizes() {
      SmallVector<int64_t> statics;

      /// Get the static sizes/shape, the value passed to const_shape
      /// will overide the value in memref shape.
      if (auto memrefTy = llvm::dyn_cast<MemRefType>(getSourceType()))
        statics = llvm::to_vector(memrefTy.getShape());
      if (auto attr = getConstShapeAttr())
        statics = llvm::to_vector(attr.asArrayRef());

      return getMixedValues(statics, getShape(), getContext());
    }

    SmallVector<OpFoldResult> getMixedStrides() {
      SmallVector<int64_t> statics;

      /// Get the static strides, the value passed to const_strides
      /// will overide the value in memref.
      if (auto memrefTy = llvm::dyn_cast<MemRefType>(getSourceType()))
        statics = memrefTy.getStridesAndOffset().first;
      if (auto attr = getConstStridesAttr())
        statics = llvm::to_vector(attr.asArrayRef());

      return getMixedValues(statics, getStrides(), getContext());
    }

    /// Return the number of leading operands before the `offsets`,
    /// `shape` and `strides` operands.
    static unsigned getOffsetSizeAndStrideStartOperandIndex() { return 1; }

    mlir::Value getViewSource() { return getSource(); }

    unsigned getSourceMemorySpace() {
      auto srcTy = getSourceType();
      if (auto memrefTy = llvm::dyn_cast<mlir::MemRefType>(srcTy)) {
        auto attr = memrefTy.getMemorySpace();
        if (attr) {
          if (auto intAttr = llvm::dyn_cast<mlir::IntegerAttr>(attr)) {
            return static_cast<unsigned>(intAttr.getInt());
          }
          if (auto memSpaceAttr = llvm::dyn_cast<MemorySpaceAttr>(attr))
            return static_cast<unsigned>(memSpaceAttr.getValue());
        }
      }
      // take global as default memory scope.
      return static_cast<unsigned>(MemorySpace::Global);
    }

    xegpu::DistributeLayoutAttr getDescLayoutAttr() {
      return dyn_cast_if_present<xegpu::DistributeLayoutAttr>(getType().getLayout());
    }

    ArrayRef<int64_t> getDataShape() {
      return getTensorDescShape();
    }

  }];
}

def XeGPU_PrefetchNdOp : XeGPU_Op<"prefetch_nd", []> {
  let summary = "prefetches a n-D block to cache";
  let description = [{
    It issues an instruction to prefetch a block of data from continuous
    memory regions to each level of the cache based on their cache policy.

    This operation serves as an anchor through which users assign a layout attribute
    to govern computation distribution.

    Arguments:
    - `TensorDesc`: A tensor descriptor specifying the base nd-region of
      memory and tensor tile to be prefetched.

    - `offsets`: [optional] index values representing per-dimension offsets from the
      base position encoded in `TensorDesc`. It is encoded via "offsets"
      and "const_offsets".

    - `l1_hint`, `l2_hint`, `l3_hint`: [optional] An cache-hint attribute
      indicating the desired behavior at the L1, L2, and L3 cache levels.

    - `layout`: [optional] Describes the expected layout of the `tensor_desc` operand.
       Only valid at the workgroup and subgroup levels.

    Example (Workgroup level):
    ```mlir
      %c0 = arith.constant 0 : index
      %c1 = arith.constant 1 : index
      xegpu.prefetch_nd %tdesc[%c0, %c1] {l1_hint = #xegpu.cache_hint<cached>,
                                l2_hint = #xegpu.cache_hint<cached>,
                                l3_hint = #xegpu.cache_hint<cached>,
                                layout = #xegpu.layout<sg_layout = [4, 8], sg_data = [8, 32]> }
        : !xegpu.tensor_desc<32x256xf16>
    ```

  }];

  let arguments = (ins XeGPU_TensorDesc: $TensorDesc,
                       Variadic<Index>: $offsets,
                       OptionalAttr<DenseI64ArrayAttr>: $const_offsets,
                       OptionalAttr<XeGPU_CacheHintAttr>: $l1_hint,
                       OptionalAttr<XeGPU_CacheHintAttr>: $l2_hint,
                       OptionalAttr<XeGPU_CacheHintAttr>: $l3_hint,
                       OptionalAttr<DistributeLayoutAttr>:$layout);

  let extraClassDeclaration = extraBaseClassDeclaration # [{
    xegpu::TensorDescType getTensorDescType() {
      return getTensorDesc().getType();
    }

   SmallVector<OpFoldResult> getMixedOffsets() {
      auto statics = getConstOffsets().value_or(SmallVector<int64_t>());
      auto dynamics = getOffsets();
      if (statics.size() == 0 && dynamics.size() == 0)
        return {};
      return getMixedValues(statics, dynamics, getContext());
    }

    xegpu::DistributeLayoutAttr getDescLayoutAttr() {
      return dyn_cast_if_present<xegpu::DistributeLayoutAttr>(getTensorDescType().getLayout());
    }

    ArrayRef<int64_t> getDataShape() {
      return getTensorDescType().getShape();
    }

  }];

  let assemblyFormat = [{
    $TensorDesc ``
    custom<OptionalDynamicIndexList>($offsets, $const_offsets)
    prop-dict attr-dict `:` qualified(type($TensorDesc))
  }];

  let builders = [
    OpBuilder<(ins "Value": $TensorDesc,
                   "xegpu::CachePolicyAttr": $l1_hint,
                   "xegpu::CachePolicyAttr": $l2_hint,
                   "xegpu::CachePolicyAttr": $l3_hint)>,
    OpBuilder<(ins "Value": $TensorDesc,
                   "ArrayRef<OpFoldResult>": $offsets,
                   "xegpu::CachePolicyAttr": $l1_hint,
                   "xegpu::CachePolicyAttr": $l2_hint,
                   "xegpu::CachePolicyAttr": $l3_hint)>
  ];

  let hasVerifier = 1;
}


def XeGPU_LoadNdOp : XeGPU_Op<"load_nd", [
  AllElementTypesMatch<["value", "TensorDesc"]>, MemoryEffects<[MemRead]>
  ]> {
  let summary = "loads a n-D block from memory (represented by TensorDesc)"
                "to registers (represented by vector)";
  let description = [{
    LoadNdOp essentially mimics the hardware block read instruction to read
    a block of data from memory to register. It takes a set of optional cache
    hints for each level of cache, L1, L2 and L3. If hardware does not have a
    correspoding cache, Corresponding cache hint attribute will be masked.

    On Intel GPUs, hardware-supported packing rearranges data elements during
    the load of the B operand when the element bit-width is less than 32 bits
    (for example, fp16). The transpose feature reorders data during the load
    when the element type is fp32 or fp64. These two features are mutually
    exclusive and shall not be enabled simultaneously. Both features support only
    2D blocked tensor_desc.

    At lane level, result vector represents the data to be loaded by each lane.

    This operation serves as an anchor through which users assign a layout attribute
    to govern computation distribution.

    Arguments:

    - `TensorDesc`: A tensor descriptor specifying the base nd-region of memory
      and the tensor tile to be loaded.

    - `offsets`: Index values representing per-dimension offsets from the base position
      encoded in `TensorDesc`. They are encoded via `offsets` and `const_offsets`.

    - `packed`: [optional] A unit attribute indicating that packing is applied
      during the load when supported by the hardware. Only valid at lane level.

    - `transpose`: [optional] An attribute describing a hardware-supported transpose
      to be applied during the load. Only valid at Lane level.

    - `l1_hint`, `l2_hint`, `l3_hint`: [optional] Cache-hint attributes indicating the
      desired behavior at the L1, L2, and L3 cache levels.

    - `layout`: [optional] Describes the expected layout of the `tensor_desc` operand as well as the result of the load (they are identical). Only valid at workgroup and subgroup levels.

    Example 1 (Workgroup level):
    ```mlir
      xegpu.load_nd %1 {transpose = [1, 0],
                        l1_hint = #xegpu.cache_hint<cached>,
                        l2_hint = #xegpu.cache_hint<uncached>,
                        l3_hint = #xegpu.cache_hint<streaming>,
                        layout = #xegpu.layout<sg_layout = [4, 8], sg_data = [8, 32]>}
              : !xegpu.tensor_desc<32x256xf32> -> vector<32x256xf32>
    ```
    Example 2 (lane level):
    ```mlir
      xegpu.load_nd %1 {l1_hint = #xegpu.cache_hint<cached>,
                        l2_hint = #xegpu.cache_hint<uncached>}>
        : !xegpu.tensor_desc<8x16xf32> -> vector<8xf32>
    ```


  }];

  let arguments = (ins XeGPU_TensorDesc: $TensorDesc,
                       Variadic<Index>: $offsets,
                       OptionalAttr<DenseI64ArrayAttr>: $const_offsets,
                       OptionalAttr<UnitAttr>: $packed,
                       OptionalAttr<DenseI64ArrayAttr>: $transpose,
                       OptionalAttr<XeGPU_CacheHintAttr>: $l1_hint,
                       OptionalAttr<XeGPU_CacheHintAttr>: $l2_hint,
                       OptionalAttr<XeGPU_CacheHintAttr>: $l3_hint, 
                       OptionalAttr<DistributeLayoutAttr>:$layout);

  let results = (outs XeGPU_ValueType: $value);

  let extraClassDeclaration = extraBaseClassDeclaration # [{
    VectorType getType() {
      return llvm::dyn_cast<VectorType>(getValue().getType());
    }

    xegpu::TensorDescType getTensorDescType() {
      return getTensorDesc().getType();
    }

    SmallVector<OpFoldResult> getMixedOffsets() {
      auto statics = getConstOffsets().value_or(SmallVector<int64_t>());
      auto dynamics = getOffsets();
      if (statics.size() == 0 && dynamics.size() == 0)
        return {};
      return getMixedValues(statics, dynamics, getContext());
    }

    xegpu::DistributeLayoutAttr getDescLayoutAttr() {
      return dyn_cast_if_present<xegpu::DistributeLayoutAttr>(getTensorDescType().getLayout());
    }

    ArrayRef<int64_t> getDataShape() {
      return getTensorDescType().getShape();
    }

  }];

  let assemblyFormat = [{
    $TensorDesc ``
    custom<OptionalDynamicIndexList>($offsets, $const_offsets)
    prop-dict attr-dict `:` qualified(type($TensorDesc)) `->` type($value)
  }];

  let builders = [
    OpBuilder<(ins "Type": $value, "Value": $TensorDesc,
                    "UnitAttr": $packed, "DenseI64ArrayAttr": $transpose,
                    "xegpu::CachePolicyAttr": $l1_hint,
                    "xegpu::CachePolicyAttr": $l2_hint,
                    "xegpu::CachePolicyAttr": $l3_hint)>,
    OpBuilder<(ins "Type": $value, "Value": $TensorDesc,
                    "ArrayRef<OpFoldResult>": $offsets,
                    "UnitAttr": $packed, "DenseI64ArrayAttr": $transpose,
                    "xegpu::CachePolicyAttr": $l1_hint,
                    "xegpu::CachePolicyAttr": $l2_hint,
                    "xegpu::CachePolicyAttr": $l3_hint)>
  ];

  let hasVerifier = 1;
}

def XeGPU_StoreNdOp : XeGPU_Op<"store_nd", [
  AllElementTypesMatch<["value", "TensorDesc"]>, MemoryEffects<[MemWrite]>
  ]> {
  let summary = "stores a n-D block register region back to memory, currently only supports 2D";

  let description = [{
    StoreNdOp essentially mimics the hardware block write instruction io
    write a block of data from register into the memory region as described
    by the TensorDesc. It takes a set of optional cache hints for each level
    of cache, L1, L2 and L3. If hardware does not have a correspoding cache,
    Corresponding cache hint attribute will be masked.
    It is only available to 1D or 2D blocked tensor_desc.

    At lane level, the input vector represents the data to be stored by each lane.

    This operation serves as an anchor through which users assign a layout attribute
    to govern computation distribution.

    Arguments:

    - `value`: A vector value representing the tensor tile to be stored.

    - `TensorDesc`: A tensor descriptor specifying the base nd-region of memory and
      the tensor tile to be stored.

    - `offsets`: Index values representing per-dimension offsets from the base position
      encoded in `TensorDesc`. They are encoded via `offsets` and `const_offsets`.

    - `l1_hint`, `l2_hint`, `l3_hint`: [optional] Cache-hint attributes indicating the
      desired behavior at the L1, L2, and L3 cache levels.

    - `layout`: [optional] Describes the expected layout of the `tensor_desc` operand as well as
      the value to be stored (they are identical). Only valid at workgroup and subgroup levels.

    Example 1 (Workgroup level):
    ```mlir
      xegpu.store_nd %3, %2 {l1_hint = #xegpu.cache_hint<uncached>,
                             l2_hint = #xegpu.cache_hint<write_back>,
                             l3_hint = #xegpu.cache_hint<write_through>,
                             layout = #xegpu.layout<sg_layout = [4, 8], sg_data = [8, 32]>}
                             : vector<32x256xf16>, !xegpu.tensor_desc<32x256xf16>
    ```
    Example 2 (lane level):
    ```mlir
      xegpu.store_nd %3, %2 {l1_hint = #xegpu.cache_hint<uncached>,
                             l2_hint = #xegpu.cache_hint<write_back>,
                             l3_hint = #xegpu.cache_hint<write_through>}
                             : vector<8xf16>, !xegpu.tensor_desc<8x16xf16>
    ```


  }];

  let arguments = (ins XeGPU_ValueType: $value,
                       XeGPU_TensorDesc: $TensorDesc,
                       Variadic<Index>: $offsets,
                       OptionalAttr<DenseI64ArrayAttr>: $const_offsets,
                       OptionalAttr<XeGPU_CacheHintAttr>: $l1_hint,
                       OptionalAttr<XeGPU_CacheHintAttr>: $l2_hint,
                       OptionalAttr<XeGPU_CacheHintAttr>: $l3_hint,
                       OptionalAttr<DistributeLayoutAttr>:$layout);

  let extraClassDeclaration = extraBaseClassDeclaration # [{
    VectorType getValueType() {
      return llvm::dyn_cast<VectorType>(getValue().getType());
    }

    xegpu::TensorDescType getTensorDescType() {
      return getTensorDesc().getType();
    }

    SmallVector<OpFoldResult> getMixedOffsets() {
      auto statics = getConstOffsets().value_or(SmallVector<int64_t>());
      auto dynamics = getOffsets();
      if (statics.size() == 0 && dynamics.size() == 0)
        return {};
      return getMixedValues(statics, dynamics, getContext());
    }

    xegpu::DistributeLayoutAttr getDescLayoutAttr() {
      return dyn_cast_if_present<xegpu::DistributeLayoutAttr>(getTensorDescType().getLayout());
    }

    ArrayRef<int64_t> getDataShape() {
      return getTensorDescType().getShape();
    }

  }];

   let assemblyFormat = [{
    $value `,`
    $TensorDesc ``
    custom<OptionalDynamicIndexList>($offsets, $const_offsets)
    prop-dict attr-dict `:`  type($value) `,` qualified(type($TensorDesc))
  }];

  let builders = [
    OpBuilder<(ins "Value": $value, "Value": $TensorDesc,
                   "xegpu::CachePolicyAttr": $l1_hint,
                   "xegpu::CachePolicyAttr": $l2_hint,
                   "xegpu::CachePolicyAttr": $l3_hint)>,
    OpBuilder<(ins "Value": $value, "Value": $TensorDesc,
                  "ArrayRef<OpFoldResult>": $offsets,
                  "xegpu::CachePolicyAttr": $l1_hint,
                  "xegpu::CachePolicyAttr": $l2_hint,
                  "xegpu::CachePolicyAttr": $l3_hint)>
  ];


  let hasVerifier = 1;
}

def XeGPU_UpdateNdOffsetOp : XeGPU_Op<"update_nd_offset",
                [Pure, AllTypesMatch<["TensorDesc", "result"]>]> {
  let summary = "It updates the offsets for the TensorDesc.";
  let description = [{The op updates the offset of the given TensorDesc.
    The offsets are relative offset to the current position in the number
    of elements. It will result in a same type TensorDesc as the input.

  Example:
  ```
    %2 = xegpu.update_nd_offset %1, [0, 16]: !xegpu.tensor_desc<8x16xf32>
  ```
  }];

  let arguments = (ins
    XeGPU_TensorDesc: $TensorDesc,
    Variadic<Index>: $offsets,
    DenseI64ArrayAttr: $const_offsets);

  let results = (outs XeGPU_TensorDesc: $result);

  let extraClassDeclaration = extraBaseClassDeclaration # [{
    xegpu::TensorDescType getTensorDescType() {
      return getTensorDesc().getType();
    }

    SmallVector<OpFoldResult> getMixedOffsets() {
      Builder b(getContext());
      return getMixedValues(getConstOffsets(), getOffsets(), b);
    }

    size_t getNumOffsets() {
      return getMixedOffsets().size();
    }

    OpFoldResult getOffset(unsigned idx) {
      assert(idx < getNumOffsets() && "Invalid out of bound access.");
      return getMixedOffsets()[idx];
    }
  }];

  let assemblyFormat = [{
    $TensorDesc `,`
    custom<DynamicIndexList>($offsets, $const_offsets)
    attr-dict `:` qualified(type($result))
  }];

  let hasVerifier = 1;
}

def XeGPU_CreateDescOp: XeGPU_Op<"create_tdesc", [Pure, ViewLikeOpInterface]> {
  let summary = "create scattered tensor descriptors (TensorDesc).";
  let description = [{
    "create_tdesc" is similar to "create_nd_tdesc" in terms that it creates
    a Tensor Descriptor (TensorDescType) for a memory region. While "create_nd_tdesc"
    is for creating continuous subviews, "create_tdesc" is for creating non-continuous
    (scattered) subviews, allowing each lane in a subgroup specifying their own offset.
    It accepts the following parameters:

    Arguments:

    - `source`: a 1D memref or pointer (i64, i32, ui64, ui32) represents the flattened
      memory object.

    - `offsets`: a vector containing offsets of each access point. Its size
      is fixed to the hardware supportted subgroup size, e.g., 16 on PVC,
      implying each element in the vector corresponds to a SIMT lane in the subgroup.

    Results:
    - `res`: scattered tensor descriptor

    The first dimension of the result TensorDesc corresponds to lanes, so it should
    match the dimension of offsets. It may also has a second dimension corresponding to
    the chunk_size if the chunk size is larger than 1.

    Example 1: It assumes subgroup size is 4, and accesses a[0], a[16], a[32], a[64]
    ```mlir
    %a = memref.alloc() : memref<1024xf32>
    %0 = arith.constant dense<[0, 16, 32, 64]> : vector<4xindex>
    %1 = xegpu.create_tdesc %a, %0: memref<1024xf32>, vector<4xindex> -> TensorDesc<4xf32>
    ```

    Example 2: It assumes subgroup size is 4, and each workitem access 8 elements.
               It will access totally 32 data elements: a[0:7], a[16:23], a[32:39], a[64:71]
    ```mlir
    %0 = memref.alloc() : memref<1024xf32>
    %off = arith.constant dense<[0, 16, 32, 64]> : vector<4xindex>
    %1 = xegpu.create_tdesc %0, %off : memref<1024xf32>, vector<4xindex>
          -> TensorDesc<4x8xf32, #xegpu.scattered_tdesc_attr<chunk_size = 8>>
    ```

    Example 3: It is similar to Example 2, but there is some overlaps among workitems.
               It accesses: a[0:7], a[4:11], a[8:15], a[12:19]
    ```mlir
    %0 = memref.alloc() : memref<1024xf32>
    %off = arith.constant dense<[0, 4, 8, 12]> : vector<4xindex>
    %1 = xegpu.create_tdesc %0, %off : memref<1024xf32>, vector<4xindex>
          -> TensorDesc<4x8xf32, #xegpu.scattered_tdesc_attr<chunk_size = 8>>
    ```
  }];

  let arguments = (ins XeGPU_GatherScatterBaseAddrType:$source,
      XeGPU_OffsetType:$offsets);
  let results = (outs XeGPU_TensorDesc:$TensorDesc);

  let builders = [
    OpBuilder<(ins "xegpu::TensorDescType": $TensorDesc, "mlir::Value": $source,
                   "llvm::ArrayRef<OpFoldResult>": $offsets)>,
    OpBuilder<(ins "xegpu::TensorDescType": $TensorDesc, "mlir::Value": $source,
                   "llvm::ArrayRef<int64_t>": $offsets)>,
  ];

  let assemblyFormat = [{
    $source `,` $offsets attr-dict `:`  type($source) `,` type($offsets) `->` qualified(type($TensorDesc))
  }];

  let extraClassDeclaration = [{
    xegpu::TensorDescType getTensorDescType() {
      return getTensorDesc().getType();
    }

    mlir::VectorType getOffsetsType() {
      return getOffsets().getType();
    }

    size_t getNumOffsets() {
      return getOffsetsType().getNumElements();
    }

    mlir::Value getViewSource() { return getSource(); }

    unsigned getSourceMemorySpace() {
      auto srcTy = getSource().getType();
      if (auto memrefTy = llvm::dyn_cast<mlir::MemRefType>(srcTy)) {
        auto attr = memrefTy.getMemorySpace();
        if (attr) {
          if (auto intAttr = llvm::dyn_cast<mlir::IntegerAttr>(attr))
            return static_cast<unsigned>(intAttr.getInt());
          if (auto memSpaceAttr = llvm::dyn_cast<MemorySpaceAttr>(attr))
            return static_cast<unsigned>(memSpaceAttr.getValue());
        }
      }
      // take global as default memory scope.
      return static_cast<unsigned>(MemorySpace::Global);
    }

  }];

  let hasVerifier = 1;
}

def XeGPU_PrefetchOp : XeGPU_Op<"prefetch", []> {
  let summary = "prefetches a set of scattered data points to cache";

  let description = [{
    It issues instructions to prefetch a set of scattered data points
    from memory to each level of the cache based on their cache policy.
    As compared to prefetch_nd, which works on non-scattered TensorDesc,
    it works on scattered TensorDesc instead.

    This operation serves as an anchor through which users assign a layout attribute
    to govern computation distribution.

    Arguments:

    - `source`: represents the memory region to be loaded from, which can be either a
        tensor_desc or a 1D memref or pointer (ui64, ui32, i64 or i32).
        In case of tensor_desc, offsets come from the producer create_tdesc op.
        tensor_desc cannot be used at lane level.

    - `offsets`: represents offsets from source. required if `source` in not a TensorDescType.
        offsets is a vector of `index` type and vector length is either the subgroup size
        or 1 at lane level. scalar offset is also valid for lane level.

    - `l1_hint`, `l2_hint`, `l3_hint`: [optional] cache hints for each level of cache.

    - `offset_align_byte`: [optional] required if `source` is a pointer. If `source` is not a pointer,
        it is not allowed. Represents the alignment in bytes of each offset in offsets.

    - `layout`: [optional] Describes the expected layout of the `tensor_desc` or `offsets`
      operand. Only valid at workgroup and subgroup levels.

    Example 1 (Workgroup level):
    ```mlir
      xegpu.prefetch %tdesc {l1_hint = #xegpu.cache_hint<cached>,
                             l2_hint = #xegpu.cache_hint<cached>,
                             l3_hint = #xegpu.cache_hint<cached>, 
                             layout = #xegpu.layout<sg_layout = [8], sg_data = [32]>
                             }
        : !xegpu.tensor_desc<256xf16>
    ```

    Example 2 (lane level):
    A variant accepts memref as base pointer and an offset instead of scattered TensorTdesc.
    It combines "create scattered TensorTdesc" and "prefetch with scattered TensorTdesc".
    The source operand could be a raw pointer (ui64, ui32, i64, i32).
    Please refer to create_tdesc for the restriction of memref.
    ```mlir
      %a = memref.alloc() : memref<1024xf32>
      %0 = arith.constant dense<[0, 16, 32, 64]> : vector<4xindex>
      xegpu.prefetch %a[%0] {l1_hint = #xegpu.cache_hint<cached>,
                             l2_hint = #xegpu.cache_hint<cached>,
                             l3_hint = #xegpu.cache_hint<cached>}
        : memref<1024xf32>, vector<4xindex>
    ```

    Example 3 (lane level):
    lane level only accepts the offsets variant.
    ```mlir
      xegpu.prefetch %0[%1] {l1_hint = #xegpu.cache_hint<cached>,
                             l2_hint = #xegpu.cache_hint<cached>,
                             l3_hint = #xegpu.cache_hint<cached>}
        : memref<256xf32>, vector<1xindex>
    ```

    Example 4 (lane level):
    lane level only accepts the offsets variant.
    ```mlir
      xegpu.prefetch %0[%1] {l1_hint = #xegpu.cache_hint<cached>,
                             l2_hint = #xegpu.cache_hint<cached>,
                             l3_hint = #xegpu.cache_hint<cached>,
                             offset_align_byte = 2}
        : i64, vector<1xindex>
    ```

  }];

  let arguments = (ins XeGPU_GatherScatterSourceType:$source,
      Optional<AnyTypeOf<[XeGPU_OffsetType, Index]>>:$offsets,
      OptionalAttr<XeGPU_CacheHintAttr>:$l1_hint,
      OptionalAttr<XeGPU_CacheHintAttr>:$l2_hint,
      OptionalAttr<XeGPU_CacheHintAttr>:$l3_hint,
      OptionalAttr<I64Attr>:$offset_align_byte,
      OptionalAttr<DistributeLayoutAttr>:$layout);

  let extraClassDeclaration = extraBaseClassDeclaration # [{
    Type getSourceType() {
      return getSource().getType();
    }

    TypedValue<xegpu::TensorDescType> getTensorDesc() {
      if (auto tdescType = getTensorDescType()) {
        return llvm::cast<TypedValue<xegpu::TensorDescType>>(getSource());
      }
      return TypedValue<xegpu::TensorDescType>();
    }

    xegpu::TensorDescType getTensorDescType() {
      return dyn_cast<xegpu::TensorDescType>(getSourceType());
    }

  }];

  let assemblyFormat = [{
    $source
    (`[` $offsets^ `]`)?
    prop-dict
    attr-dict `:` type(operands)
  }];

  let builders = [
    OpBuilder<(ins "Value": $source,
                    "xegpu::CachePolicyAttr": $l1_hint,
                    "xegpu::CachePolicyAttr": $l2_hint,
                    "xegpu::CachePolicyAttr": $l3_hint)>
  ];

  let hasVerifier = 1;
}

def XeGPU_LoadGatherOp : XeGPU_Op<"load", [MemoryEffects<[MemRead]>]> {
  let summary = "load a set of scattered data points from memory.";

  let description = [{ It (aka. load) load data per each lane. The output
    describes the data being loaded at the subgroup level, so its size is
    consistent with the number of lanes in a subgroup. When the chunk size
    is larger than 2, the output vector is a 2D vector, with dim-0 correspoding
    to lanes, and dim-1 corresponding to the chunk size loaded by each lane.
    The mask operand masks out memory access so that it is safe to pass out-of-boundary
    addresses/offsets as long as they are masked. Each mask element applies to one lane.

    In lane level, the result is a 1D vector that represents the data to be loaded by
    each lane. If size is not 1, size should be equal to the chunk size.

    This operation serves as an anchor through which users assign a layout attribute
    to govern computation distribution.

    Arguments:

    - `source`: represents the memory region to be loaded from, which can be either a
        tensor_desc or a 1D memref or pointer (ui64, ui32, i64 or i32).
        In case of tensor_desc, offsets come from the producer create_tdesc op.
        tensor_desc cannot be used at lane level.

    - `offsets`: represents offsets from source. required if `source` in not a TensorDescType.
        offsets is a vector of `index` type and vector length is either the subgroup size
        or 1 at lane level. scalar offset is also valid for lane level.

    - `mask`: is a vector of `i1` type, which is used to mask out the memory access.
        mask is a vector of size equal to the subgroup size, or 1 at lane level.
        scalar mask is also valid for lane level.

    - `chunk_size`: [optional] represents contiguous number of elements to load from per work item.

    - `l1_hint`, `l2_hint`, `l3_hint`: [optional] cache hints for each level of cache.

    - `layout`: [optional] Describes the expected layout of the `tensor_desc` operand or the result 
      of load. Only valid at workgroup and subgroup levels.

    Results:
    - `res`: represents loaded data


  Example 1 (Workgroup level):
  ```mlir
    %2 = xegpu.load %1, %0 <{l1_hint = #xegpu.cache_hint<cached>,
                             l2_hint = #xegpu.cache_hint<uncached>,
                             l3_hint = #xegpu.cache_hint<uncached>}, 
                             layout = #xegpu.layout<sg_layout = [8], sg_data = [32]>>
          : !xegpu.tensor_desc<256xf32, #xegpu.scatter_tdesc_attr<memory_space=global>>,
            vector<256xi1> -> vector<256xf32>
  ```

  Example 2 (Subgroup level):
  ```mlir
    %2 = xegpu.load %1, %0 <{l1_hint = #xegpu.cache_hint<cached>,
                             l2_hint = #xegpu.cache_hint<uncached>,
                             l3_hint = #xegpu.cache_hint<uncached>},
                             layout = #xegpu.layout<lane_layout = [16, 1], lane_data = [1, 8]>>
          : !xegpu.tensor_desc<16x8xf32, #xegpu.scatter_tdesc_attr<memory_space=global, chunk_size=8>>,
            vector<16xi1> -> vector<16x8xf32>
  ```

  Example 3 (Subgroup level):
  A variant accepts memref as base pointer and an offset instead of scattered TensorTdesc.
  It combines "create scattered TensorTdesc" and "load with scattered TensorTdesc".
  The source operand could be a raw pointer (ui64, ui32, i64, i32). Please refer to create_tdesc
  for the restriction of memref.
  ```mlir
    %a = memref.alloc() : memref<1024xf32>
    %offsets = vector.step : vector<16xindex>
    %mask = vector.constant_mask [16]: vector<16xi1>
    %val = xegpu.load %a[%offsets], %mask {l1_hint = #xegpu.cache_hint<cached>,
                           l2_hint = #xegpu.cache_hint<cached>,
                           l3_hint = #xegpu.cache_hint<cached>, 
                           layout = #xegpu.layout<lane_layout = [16], lane_data = [1]>}
      : memref<1024xf32>, vector<16xi1>, vector<16xindex> -> vector<16xf32>
  ```

  Example 4 (lane level):
  lane level only accepts the offsets variant. chunk_size can be inferred from result
  type. In this example, chunk_size is 8.
  ```mlir
    %2 = xegpu.load %1[%2], %0 <{l1_hint = #xegpu.cache_hint<cached>,
                             l2_hint = #xegpu.cache_hint<uncached>,
                             l3_hint = #xegpu.cache_hint<uncached>}>
          : memref<128xf32>, vector<1xindex>, vector<1xi1> -> vector<8xf32>
  ```

  }];

  let arguments = (ins XeGPU_GatherScatterSourceType:$source,
      Optional<AnyTypeOf<[XeGPU_OffsetType, Index]>>:$offsets,
      AnyTypeOf<[XeGPU_MaskType, I1]>:$mask, OptionalAttr<I64Attr>:$chunk_size,
      OptionalAttr<XeGPU_CacheHintAttr>:$l1_hint,
      OptionalAttr<XeGPU_CacheHintAttr>:$l2_hint,
      OptionalAttr<XeGPU_CacheHintAttr>:$l3_hint,
      OptionalAttr<DistributeLayoutAttr>:$layout);
  let results = (outs AnyTypeOf<[XeGPU_ValueType, XeGPU_ScalarType]>:$value);

  let extraClassDeclaration = extraBaseClassDeclaration # [{

    Type getSourceType() {
      return getSource().getType();
    }

    TypedValue<xegpu::TensorDescType> getTensorDesc() {
      if (auto tdescType = getTensorDescType()) {
        return llvm::cast<TypedValue<xegpu::TensorDescType>>(getSource());
      }
      return TypedValue<xegpu::TensorDescType>();
    }

    xegpu::TensorDescType getTensorDescType() {
       return dyn_cast<xegpu::TensorDescType>(getSourceType());
    }

    mlir::Type getElementType() {
      auto type = getValue().getType();
      return getElementTypeOrSelf(type);
    }

    VectorType getValueType() {
      return llvm::dyn_cast<VectorType>(getValue().getType());
    }

    Type getMaskType() {
      return getMask().getType();
    }

  }];

  let assemblyFormat = [{
    $source
    (`[` $offsets^ `]`)? `,`
    $mask prop-dict
    attr-dict `:` type(operands) `->` type($value)
  }];

  let builders = [
    OpBuilder<(ins "Type": $value, "Value": $source, "Value": $mask,
                    "xegpu::CachePolicyAttr": $l1_hint,
                    "xegpu::CachePolicyAttr": $l2_hint,
                    "xegpu::CachePolicyAttr": $l3_hint)>,
    OpBuilder<(ins "Type": $value, "Value": $source,
                    "ArrayRef<OpFoldResult>": $offsets, "Value": $mask,
                    "IntegerAttr": $chunk_size,
                    "xegpu::CachePolicyAttr": $l1_hint,
                    "xegpu::CachePolicyAttr": $l2_hint,
                    "xegpu::CachePolicyAttr": $l3_hint)>,
    OpBuilder<(ins "Type": $value, "Value": $source,
                    "ArrayRef<OpFoldResult>": $offsets, "Value": $mask,
                    "IntegerAttr": $chunk_size,
                    "xegpu::CachePolicyAttr": $l1_hint,
                    "xegpu::CachePolicyAttr": $l2_hint,
                    "xegpu::CachePolicyAttr": $l3_hint,
                    "xegpu::DistributeLayoutAttr": $layout)>
   ];

  let hasVerifier = 1;
}

def XeGPU_StoreScatterOp : XeGPU_Op<"store", [MemoryEffects<[MemWrite]>]> {
  let summary = "store data to scattered memory locations.";
  let description =
      [{ It (aka. store) stores data to scattered memory locations. The value is
  typically a 1D vector. But when the chunk size of the TensorDesc is larger than 1, it will be
  a 2D vector instead. For the later case, dim-1 of the value correspods to the simd lanes
  and the dim-0 of the value corresponds to the chunk size stored per lane. So `store_scatter`
  has transpose effect, which is similar to `load_gather`. Therefore, a transpose attribute is
  introduced on purpose, making sure users are aware of this implicit transformation.

  In lane level, the result is a 1D vector that represents the data to be stored by
  each lane. If size is not 1, size should be equal to the chunk size.

  This operation serves as an anchor through which users assign a layout attribute
  to govern computation distribution.

    Arguments:

    - `value`: represents the data to be stored.

    - `dest`: represents the memory region to be stored to, which can be either a
        tensor_desc or a 1D memref or pointer (ui64, ui32, i64 or i32).
        In case of tensor_desc, offsets come from the producer create_tdesc op.
        tensor_desc cannot be used at lane level.

    - `offsets`: represents offsets from dest. required if `source` in not a TensorDescType.
        offsets is a vector of `index` type and vector length is either the subgroup size
        or 1 at lane level. scalar offset is also valid for lane level.

    - `mask`: is a vector of `i1` type, which is used to mask out the memory access.
        mask is a vector of size equal to the subgroup size, or 1 at lane level.
        scalar mask is also valid for lane level.

    - `chunk_size`: [optional] represents contiguous number of elements to store to per work item.

    - `l1_hint`, `l2_hint`, `l3_hint`: [optional] cache hints for each level of cache.

    - `layout`: [optional] Describes the expected layout of the `tensor_desc` operand or the value
      to be stored. Only valid at workgroup and subgroup levels.


  Example 1 (Workgroup level):
  ```mlir
    xegpu.store %0, %1, %2 <{l1_hint = #xegpu.cache_hint<uncached>,
                             l2_hint = #xegpu.cache_hint<write_back>,
                             l3_hint = #xegpu.cache_hint<write_through>,
                             layout = #xegpu.layout<sg_layout = [8], sg_data = [16]>}>
          : vector<256xf32>, !xegpu.tensor_desc<256xf32, #xegpu.scattered_tdesc_attr<>>, vector<256xi1>
  ```

  Example 2 (Subgroup level):
  ```mlir
    xegpu.store %0, %1, %2 <{l1_hint = #xegpu.cache_hint<uncached>,
                             l2_hint = #xegpu.cache_hint<write_back>,
                             l3_hint = #xegpu.cache_hint<write_through>,
                             layout = #xegpu.layout<lane_layout = [16, 1], lane_data = [1, 8]>}>
          : vector<16x8xf32>, !xegpu.tensor_desc<16x8xf32, #xegpu.scattered_tdesc_attr<chunk_size=8>>, vector<16xi1>
  ```

  Example 3 (Subgroup level):
  A variant accepts memref as base pointer and an offset instead of scattered TensorTdesc.
  It combines "create scattered TensorTdesc" and "store with scattered TensorTdesc".
  The dest operand could be a raw pointer (uint64_t).
  Please refer to create_tdesc for the restriction of memref.
  ```mlir
    %a = memref.alloc() : memref<1024xf32>
    %val = arith.constant dense<0.0> : vector<16xf32>
    %offsets = vector.step : vector<16xindex>
    %mask = vector.constant_mask [16]: vector<16xi1>
    xegpu.store %val, %a[%offsets], %mask {l1_hint = #xegpu.cache_hint<cached>,
                           l2_hint = #xegpu.cache_hint<cached>,
                           l3_hint = #xegpu.cache_hint<cached>,
                           layout = #xegpu.layout<lane_layout = [16], lane_data = [1]>}
      : memref<1024xf32>, vector<16xi1>, vector<16xindex> -> vector<16xf32>
  ```

  Example 4 (Lane level):
  Lane level IR only accepts the offsets variant. chunk_size can be inferred from value
  type. In this example, chunk_size is 8.
  ```mlir
    xegpu.store %0, %1[%2], %3 <{l1_hint = #xegpu.cache_hint<uncached>,
                             l2_hint = #xegpu.cache_hint<write_back>,
                             l3_hint = #xegpu.cache_hint<write_through>}>
          : vector<8xf32>, memref<256xf32>, vector<1xindex>, vector<1xi1>
  ```

  }];

  let arguments = (ins AnyTypeOf<[XeGPU_ValueType, XeGPU_ScalarType]>:$value,
      XeGPU_GatherScatterSourceType:$dest,
      Optional<AnyTypeOf<[XeGPU_OffsetType, Index]>>:$offsets,
      AnyTypeOf<[XeGPU_MaskType, I1]>:$mask, OptionalAttr<I64Attr>:$chunk_size,
      OptionalAttr<XeGPU_CacheHintAttr>:$l1_hint,
      OptionalAttr<XeGPU_CacheHintAttr>:$l2_hint,
      OptionalAttr<XeGPU_CacheHintAttr>:$l3_hint,
      OptionalAttr<DistributeLayoutAttr>:$layout);

  let extraClassDeclaration = extraBaseClassDeclaration#[{
    Type getDestType() {
      return getDest().getType();
    }

    TypedValue<xegpu::TensorDescType> getTensorDesc() {
      if (auto tdescType = getTensorDescType()) {
        return llvm::cast<TypedValue<xegpu::TensorDescType>>(getDest());
      }
      return TypedValue<xegpu::TensorDescType>();
    }

    xegpu::TensorDescType getTensorDescType() {
      return dyn_cast<xegpu::TensorDescType>(getDestType());
    }

    mlir::Type getElementType() {
      auto type = getValue().getType();
      return getElementTypeOrSelf(type);
    }

    VectorType getValueType() {
      return llvm::dyn_cast<VectorType>(getValue().getType());
    }

    Type getMaskType() {
      return getMask().getType();
    }
  }];

  let assemblyFormat = [{
    $value `,`
    $dest
    (`[` $offsets^ `]`)? `,`
    $mask
    prop-dict
    attr-dict `:`  type(operands)
  }];

  let builders = [
    OpBuilder<(ins "Value": $value, "Value": $dest, "Value": $mask,
                    "xegpu::CachePolicyAttr": $l1_hint,
                    "xegpu::CachePolicyAttr": $l2_hint,
                    "xegpu::CachePolicyAttr": $l3_hint)>,
    OpBuilder<(ins "Value": $value, "Value": $dest, 
                    "ArrayRef<OpFoldResult>": $offsets, "Value": $mask,
                    "IntegerAttr": $chunk_size,
                    "xegpu::CachePolicyAttr": $l1_hint,
                    "xegpu::CachePolicyAttr": $l2_hint,
                    "xegpu::CachePolicyAttr": $l3_hint)>,
    OpBuilder<(ins "Value": $value, "Value": $dest,
                    "ArrayRef<OpFoldResult>": $offsets, "Value": $mask,
                    "IntegerAttr": $chunk_size,
                    "xegpu::CachePolicyAttr": $l1_hint,
                    "xegpu::CachePolicyAttr": $l2_hint,
                    "xegpu::CachePolicyAttr": $l3_hint,
                    "xegpu::DistributeLayoutAttr": $layout)>
   ];

  let hasVerifier = 1;
}

def XeGPU_UpdateOffsetOp: XeGPU_Op<"update_offset",
          [AllTypesMatch<["TensorDesc", "result"]>]> {
  let summary = "It updates the offsets for the given tensor descriptor";

  let description = [{It behaves similar to `update_nd_offset` in terms that
    it updates offset of a TensorDesc, and the offsets are relative offset to
    the current position in the number of elements. However, `update_nd_offset`
    is to update the start point of a 2D block, so its offset constains two
    elements representing the shift in each dimension. `update_offset` is to
    update the offset per lane, so its offsets contains values representing
    shifts for each lane.

    Example:
    ```mlir
      %off = arith.constant dense<[32, 32, 32, 32]> : vector<4xindex>
      %2 = xegpu.update_offset %1, %off :
              !xegpu.tensor_desc<4x2xf32, #xegpu.scattered_tdesc_attr<chunk_size=2>>, vector<4xindex>
    ```

  }];

  let arguments = (ins XeGPU_TensorDesc: $TensorDesc,
                       XeGPU_OffsetType: $offsets);
  let results = (outs XeGPU_TensorDesc: $result);

  let builders = [
    OpBuilder<(ins "mlir::Value": $TensorDesc,
                   "llvm::ArrayRef<OpFoldResult>": $offsets)>,
    OpBuilder<(ins "mlir::Value": $TensorDesc,
                   "llvm::ArrayRef<int64_t>": $offsets)>
  ];

  let extraClassDeclaration = [{
    xegpu::TensorDescType getTensorDescType() {
      return getTensorDesc().getType();
    }

    mlir::VectorType getOffsetsType() {
      return getOffsets().getType();
    }

    size_t getNumOffsets() {
      return getOffsetsType().getNumElements();
    }
  }];

  let assemblyFormat = [{
    $TensorDesc `,` $offsets attr-dict `:` qualified(type($TensorDesc)) `,` type($offsets)
  }];

  let hasVerifier = 1;
}

def XeGPU_DpasOp : XeGPU_Op<"dpas", [Pure, AllElementTypesMatch<["lhs", "rhs"]>]> {
  let summary = "It performs mma computation";

  let description = [{DPAS performs matrix multiplication on matrix A of `mxk`
    size, B of `kxn` size, and accumulate on matrix C of `mxn` to the same size
    matrix , `m=8`, `n=16` and `k=8 * 32/bit_width_of_elem_type`. So for fp16
    data type, the matrices are `A: vector<8x16xf16>`, `B: vector<16x16xf16>`,
    and `C/D: vector<8x16xf32>`.

    In lane level code, each lane from a subgroup holds a data fragment for A, B, C and the result,
    which are represented as 1D vectors. Please refer to [OpenCL Intel extentions]
    (https://registry.khronos.org/OpenCL/extensions/intel/cl_intel_subgroup_matrix_multiply_accumulate.html)
    for more details about the fragment distribution.

    This operation serves as an anchor through which users assign a layout attribute
    to govern computation distribution.

    Arguments:

    - `lhs`: A vector value representing the left-hand-side matrix tile (A) participating in the
      matrix multiply.

    - `rhs`: A vector value representing the right-hand-side matrix tile (B). 

    - `acc`: [optional] A vector value representing the accumulator matrix tile (C). When present, the
      result is computed as `lhs * rhs + acc`; otherwise, the accumulator is implicitly assumed to be zero.

    - `layout_a`, `layout_b`, `layout_cd`: [optional] Attributes that identify this
      operation as anchor for operands A, B, and the accumulator/result, enabling users to assign layouts
      that govern distribution at the subgroup and/or lane level. Only valid at workgroup and subgroup
      level.

    Example 1 (Workgroup level):

    ```mlir
      %d = xegpu.dpas %a, %b, %c <{
          layout_a = #xegpu.layout<sg_layout = [4, 8], sg_data = [16, 128]>,
          layout_b = #xegpu.layout<sg_layout = [4, 8], sg_data = [128, 16]>,
          layout_cd = #xegpu.layout<sg_layout = [4, 8], sg_data = [16, 16]>}
          : vector<64x128xf16>, vector<128x128xf16>, vector<64x128xf32> -> vector<64x128xf32>
    ```

    Example 2 (Lane level):

    ```mlir
      %d = xegpu.dpas %a, %b, %c
            :  vector<8xf16>, vector<16xf16>, vector<8xf32> -> vector<8xf32>
    ```
  }];

  let arguments = (ins
    XeGPU_DpasOprType : $lhs,
    XeGPU_DpasOprType : $rhs,
    Optional<XeGPU_DpasResType>: $acc, 
    OptionalAttr<DistributeLayoutAttr>:$layout_a,
    OptionalAttr<DistributeLayoutAttr>:$layout_b,
    OptionalAttr<DistributeLayoutAttr>:$layout_cd
  );
  let results = (outs XeGPU_DpasResType: $result);

  let extraClassDeclaration = [{
    VectorType getLhsType() {
      return getLhs().getType();
    }

    VectorType getRhsType() {
      return getRhs().getType();
    }

    VectorType getAccType() {
      if (getAcc())
        return getAcc().getType();
      return {};
    }

    VectorType getResultType() {
      return getResult().getType();
    }

    bool hasAcc() {
      return getAcc() != nullptr;
    }
  }];

  let assemblyFormat = [{
    $lhs `,` $rhs (`,` $acc^)? attr-dict `:` type($lhs)`,` type($rhs) (`,` type($acc)^)?  `->` type($result)
  }];

  let hasVerifier = 1;
}

def XeGPU_AtomicRMWOp: XeGPU_Op<"atomic_rmw", [Pure,
      MemoryEffects<[MemRead, MemWrite]>,
      AllElementTypesMatch<["tensorDesc", "value", "result"]>,
      AllShapesMatch<["tensorDesc", "value", "result"]>]> {
  let summary = "Atomic read-modify-write operation on the TensorDesc. ";

  let description = [{
    The `xegpu.atomic_rmw` operation provides a way to perform a read-modify-write
    operation on the region described by the `TensorDesc` free from data races. The
    `kind` enumeration specifies the modification to be performed, The `mask` operand
    has the same shape with `TensorDesc`, and is used to enable or disable specific
    data points of the `TensorDesc`. The `value` operand represents the new value to
    be applied during the modification.

    This operation serves as an anchor through which users assign a layout attribute
    to govern computation distribution.    

    Arguments:
    - `kind`: An attribute that specifies the atomic operation to be performed
      (e.g., add, min, max, exchange, etc.).

    - `tensorDesc`: A `TensorDesc` describing the memory region on which the atomic
      read-modify-write is performed.

    - `mask`: A predicate mask with the same shape as `tensorDesc`. Only elements
      with a true (non-zero) mask value participate in the atomic operation;
      masked-out elements are not modified.

    - `value`: The input values used by the atomic operation. It must have the same
      shape and element type as `tensorDesc` and `result`.

    - `layout`: [optional] An attribute that identifies the operation as an anchor,
      enabling users to assign a layout that governs distribution at the subgroup
      and/or lane level. Only valid at workgroup and subgroup levels.
  }];

  let arguments = (ins
    AtomicRMWKindAttr:$kind,
    XeGPU_TensorDesc:$tensorDesc,
    XeGPU_MaskType:$mask,
    XeGPU_ValueType:$value,
    OptionalAttr<DistributeLayoutAttr>:$layout);

  let results = (outs XeGPU_ValueType:$result);

  let assemblyFormat = [{
    $kind $tensorDesc `,` $mask `,` $value attr-dict `:`
    qualified(type($tensorDesc)) `,` type($mask) `,` type($value) `->` type($result)
  }];
}

def XeGPU_AllocNbarrierOp: XeGPU_Op<"alloc_nbarrier", []> {
  let summary = "It allocates a set of named barriers.";
  let description = [{AllocNbarrier is to create a set of named barriers as
  specified by `nbarrier_num`. Named barriers are workgroup level resources,
    and are shared by all threads in the workgroup. For example, there are
    up to 32 barriers (range 0-31) for each XeCore on PVC. A typical use case
    is that a workgroup is partitioned into N subgroups of threads (N <= 32),
    and each subgroup coordinating their work with a separate barrier with id
    range from 0 to N respectively.}];
  let arguments = (ins I64Attr: $nbarrier_num);
  let assemblyFormat = "$nbarrier_num attr-dict";
}

def XeGPU_InitNbarrierOp: XeGPU_Op<"init_nbarrier", []> {
  let summary = "It assigns a named barrier to the current thread.";
  let description = [{InitNbarrierOp assigns the named barrier with the specified
      barrier ID (0~31) to the current thread. Multiple threads may bind to the
      same named barrier, and the `participant_thread_num` specifies the total
      number of threads associated with the nbarrier. It returns an object of
      NbarrierType representing the barrier}];

  let arguments = (ins I8: $nbarrier_id,
                       I8: $participant_thread_num);
  let results = (outs XeGPU_Nbarrier: $result);
  let assemblyFormat = [{
    $nbarrier_id `,` $participant_thread_num attr-dict `:`
    type($nbarrier_id) `,` type($participant_thread_num) `->` qualified(type($result))
  }];
}

def XeGPU_NbarrierArriveOp: XeGPU_Op<"nbarrier_arrive", []> {
  let summary = "It signals the arrival at the named barrier.";
  let description = [{NbarrierArriveOp signals the hardware (or other threads)
    that the current thread has produced its data for the consumer threads. When
    the hardware signalled by `participant_thread_num` threads for the named barrier,
    it will notify the threads waiting for the named barrier to continue their work.}];

  let arguments = (ins XeGPU_Nbarrier: $nbarrier);
  let assemblyFormat = [{ $nbarrier attr-dict `:` qualified(type($nbarrier))}];
}

def XeGPU_NbarrierWaitOp: XeGPU_Op<"nbarrier_wait", []> {
  let summary = "It waits for a named barrier.";
  let description = [{NbarrierWaitOp signals the hardware which named barrier
    the current thread is waiting for, such that it can get notified when the
    named barrier is completed.}];
  let arguments = (ins XeGPU_Nbarrier: $nbarrier);
  let assemblyFormat = [{ $nbarrier attr-dict `:` qualified(type($nbarrier)) }];
}

def XeGPU_FenceOp: XeGPU_Op<"fence", []> {
  let summary = "It synchronizes memory accesses.";
  let description = [{It synchronizes the memory access between
    write and following read or write.
    1. `Memory_kind` describes the memory kind. "global" means the global memory,
        "slm" means the share local memory.
    2. `Fence_scope` describes the scope of fence. "Workgroup" means that the scope would be
        within each workgroup. "GPU" means the scope would be across workgroups within the GPU.
  }];
  let arguments = (ins XeGPU_MemorySpaceAttr: $memory_kind,
                       XeGPU_FenceScopeAttr: $fence_scope);
  let assemblyFormat = [{`memory_kind` `=` `` $memory_kind `,` `fence_scope` `=` `` $fence_scope attr-dict}];
  let extraClassDeclaration = extraBaseClassDeclaration;
}

def XeGPU_ConvertLayoutOp: XeGPU_Op<"convert_layout", [Pure, AllTypesMatch<["source", "result"]>]> {
    let summary = "Convert the layout of the input operand";
    let description = [{
      `convert_layout` redistribute data across subgroups and/or lanes from the `input_layout` to
      the `target_layout`. Both `input_layout` and `target_layout` must correspond to the same programming
      scope, such as workgroup level (wg) or subgroup level (sg) code. This operation is not valid once
      the IR is lowered to WI level because that is the end result of all distributions.

      This operation serves as an anchor through which users assign a layout attribute
      to govern computation distribution.

      Arguments:
      - `source`: The input vector whose data is to be redistributed. The source and
      result types must match.
      - `input_layout`: The layout attribute describing the current distribution of `source`
      across subgroups and/or lanes.
      - `target_layout`: The layout attribute describing the desired distribution of the result
      across subgroups and/or lanes.

      Example (Subgroup level):
        ```mlir
          %coop_a = xegpu.convert_layout %a <{
                input_layout = #xegpu.layout<sg_layout = [8, 8], sg_data = [16, 128]>,
                target_layout = #xegpu.layout<sg_layout = [8, 8], sg_data = [16, 16]>}>
            : vector<128x128xf16>
        ```
    }];
    let arguments = (ins XeGPU_VectorType: $source,
                         DistributeLayoutAttr: $input_layout,
                         DistributeLayoutAttr: $target_layout);
    let results = (outs XeGPU_VectorType: $result);
    let assemblyFormat = [{
        $source prop-dict attr-dict `:` type($source)
    }];

    let hasFolder = 1;
    let hasVerifier = 1;
    let hasCanonicalizer = 1;
}

class SizeInBits<string name> :
  StrFunc<"llvm::cast<mlir::ShapedType>($" # name # ".getType()).getNumElements()"
          "*llvm::cast<mlir::ShapedType>($" # name # ".getType()).getElementTypeBitWidth()">;
class AllMemSizesMatch<list<string> names> :
    AllMatchSameOperatorTrait<names, SizeInBits<"_self">.result,
                              "size in bits">;

def XeGPU_CreateMemDescOp: XeGPU_Op<"create_mem_desc", [Pure,
      AllMemSizesMatch<["source", "mem_desc"]>]>  {
  let summary = "Create a memory descriptor.";
  let description = [{
    Creates a memory descriptor from a shared local memory (SLM) buffer, and xegpu
    specific memory layout. The resulting memory descriptor has to have the same size
    as the underlying shared local memory.

    Arguments:
<<<<<<< HEAD
     - `source` : a 1D statically shaped memref with element type i8, representing the raw SLM buffer.

=======
     - `source` : 1D or 2D statically shape memref, representing the raw SLM buffer. 
                  The provided memref must be contiguous.  
>>>>>>> 5d38cddc
    Results:
     - `mem_desc` : the memory descriptor.

    Example:
    ```mlir
      %mdesc = xegpu.create_mem_desc %mref
        : memref<4096xi8, 3>
          -> !xegpu.mem_desc<32x64xf16, #xegpu.mem_layout<stride = [1, 32], block = [16, 16]>>
    ```

  }];
  let arguments = (ins AnyTypeOf<[StaticShared1DMemRefOf<[XeGPU_ScalarType]>, StaticShared2DMemRefOf<[XeGPU_ScalarType]>]>:$source);
  let results = (outs XeGPU_MemDesc:$mem_desc);
  let assemblyFormat = "$source prop-dict attr-dict `` `:` type($source) `->` qualified(type($mem_desc))";
}

def XeGPU_LoadMatrixOp: XeGPU_Op<"load_matrix", [MemoryEffects<[MemRead]>,
                              AllElementTypesMatch<["mem_desc", "res"]>]>  {
  let arguments = (ins XeGPU_MemDesc:$mem_desc,
    Variadic<Index>: $offsets,
    DenseI64ArrayAttr: $const_offsets,
    OptionalAttr<UnitAttr>:$subgroup_block_io,
    OptionalAttr<DistributeLayoutAttr>:$layout
  );
  let results = (outs AnyTypeOf<[XeGPU_ValueType, XeGPU_ScalarType]>:$res);  
  let assemblyFormat = [{
    $mem_desc `` custom<DynamicIndexList>($offsets, $const_offsets)
    prop-dict attr-dict `` `:` type(operands) `->` type(results)
  }];

  let description = [{
    This operation loads a 2D block of data from shared local memory (SLM) as specified
    by the provided 2D `mem_desc`. Only 2D memory descriptors are supported; use the
    subview operation to obtain a compatible 2D `mem_desc` from a higher-rank descriptor if needed.

    This operation serves as an anchor through which users assign a layout attribute
    to govern computation distribution.

    Arguments:
     - `mem_desc`: the memory descriptor identifying the SLM region.
     - `offsets`: the coordinates within the matrix to read from.
     - `subgroup_block_io`: [optional] An attribute indicating that the operation can be lowered
        to a subgroup block load. When this attribute is present, the offsets are subgroup-uniform
        across all lanes. Only used on subgroup and lane level.
     - `layout`: [optional] Describes the expected layout of the `mem_desc` operand as well as
      the result of load (they are identical).
        Only valid at workgroup and subgroup levels.

    Results:
     - `res`: the matrix elements loaded from SLM.

    Example (Workgroup level):
    ```mlir
        %c0 = arith.constant 0 : index
        %1 = xegpu.load_matrix %0[%c0, %c0] <{
                layout = #xegpu.layout<sg_layout = [4, 8], sg_data = [32, 16]> }>
          : !xegpu.mem_desc<128x128xf16, #xegpu.mem_layout<stride = [1, 128], block = [16, 16]>>
          , index, index -> vector<128x128xf16>
    ```
  }];

  let builders = [
    OpBuilder<(ins "Type":$res, "TypedValue<MemDescType>": $mem_desc,
                    "llvm::ArrayRef<OpFoldResult>": $offsets, "DistributeLayoutAttr": $layout)>,
  ];
  let extraClassDeclaration = [{
    SmallVector<OpFoldResult> getMixedOffsets() {
      return getMixedValues(getConstOffsets(), getOffsets(), getContext());
    }

    ArrayRef<int64_t> getDataShape() {
      auto resTy = getRes().getType();
      if (auto vecTy = llvm::dyn_cast<VectorType>(resTy))
        return vecTy.getShape();
      return {};
    }
  }];

  let hasVerifier = 1;
}

def XeGPU_StoreMatrixOp: XeGPU_Op<"store_matrix", [MemoryEffects<[MemWrite]>,
                              AllElementTypesMatch<["mem_desc", "data"]>]> {
  let arguments = (ins
    AnyTypeOf<[XeGPU_ValueType, XeGPU_ScalarType]>:$data,
    XeGPU_MemDesc:$mem_desc,
    Variadic<Index>: $offsets,
    DenseI64ArrayAttr: $const_offsets,
    OptionalAttr<UnitAttr>:$subgroup_block_io,
    OptionalAttr<DistributeLayoutAttr>:$layout
  );
  let assemblyFormat = [{ $data `,` $mem_desc `` custom<DynamicIndexList>($offsets, $const_offsets)
                          prop-dict attr-dict `` `:` type(operands)}];
  let description = [{
    This operation stores a 2D `data` fragment into the shared local memory region
    specified by a 2D `mem_desc`. Only 2D memory descriptors are supported; use the
    subview operation to obtain a 2D `mem_desc` from a higher-rank descriptor if needed.

    This operation serves as an anchor through which users assign a layout attribute
    to govern computation distribution.

    Arguments:
     - `mem_desc`: the memory descriptor specifying the SLM region.
     - `offsets`: the coordinates within the matrix where the data will be written.
     - `data`: the values to be stored in the matrix.
     - `subgroup_block_io`: [optional] An attribute indicating that the operation can be lowered
        to a subgroup block load. When this attribute is present, the offsets are subgroup-uniform
        across all lanes. Only used on subgroup and lane level.
     - `layout`: [optional] Describes the expected layout of the `tensor_desc` operand as well as
        the value to be stored (they are identical). Only valid at workgroup and subgroup levels.

    Example (Workgroup level):
    ```mlir
        %c0 = arith.constant 0 : index
        xegpu.store_matrix %1, %0[%c0, %c0] <{
                layout = #xegpu.layout<sg_layout = [4, 8], sg_data = [32, 16]> }>
          : vector<128x128xf16>, !xegpu.mem_desc<128x128xf16>>, index, index
    ```
  }];
  let builders = [
    OpBuilder<(ins "Value" : $data, "TypedValue<MemDescType>": $mem_desc,
                   "llvm::ArrayRef<OpFoldResult>": $offsets, "DistributeLayoutAttr": $layout)>,
  ];
  let extraClassDeclaration = [{
    SmallVector<OpFoldResult> getMixedOffsets() {
      return getMixedValues(getConstOffsets(), getOffsets(), getContext());
    }

    ArrayRef<int64_t> getDataShape() {
      auto DataTy = getData().getType();
      if (auto vecTy = llvm::dyn_cast<VectorType>(DataTy))
        return vecTy.getShape();
      return {};
    }

  }];

  let hasVerifier = 1;
}

#endif // MLIR_DIALECT_XEGPU_IR_XEGPUOPS_TD<|MERGE_RESOLUTION|>--- conflicted
+++ resolved
@@ -1477,13 +1477,8 @@
     as the underlying shared local memory.
 
     Arguments:
-<<<<<<< HEAD
-     - `source` : a 1D statically shaped memref with element type i8, representing the raw SLM buffer.
-
-=======
-     - `source` : 1D or 2D statically shape memref, representing the raw SLM buffer. 
-                  The provided memref must be contiguous.  
->>>>>>> 5d38cddc
+     - `source` : 1D or 2D statically shape memref, representing the raw SLM buffer. The provided memref must be contiguous.
+
     Results:
      - `mem_desc` : the memory descriptor.
 
