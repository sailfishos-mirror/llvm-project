--- conflicted
+++ resolved
@@ -38,33 +38,6 @@
   int64_t numTensorOutOfPlace = 0;
 };
 
-<<<<<<< HEAD
-/// A helper type converter class that automatically populates the relevant
-/// materializations and type conversions for bufferization.
-class BufferizeTypeConverter : public TypeConverter {
-public:
-  BufferizeTypeConverter();
-};
-
-/// Marks ops used by bufferization for type conversion materializations as
-/// "legal" in the given ConversionTarget.
-///
-/// This function should be called by all bufferization passes using
-/// BufferizeTypeConverter so that materializations work properly. One exception
-/// is bufferization passes doing "full" conversions, where it can be desirable
-/// for even the materializations to remain illegal so that they are eliminated,
-/// such as via the patterns in
-/// populateEliminateBufferizeMaterializationsPatterns.
-void populateBufferizeMaterializationLegality(ConversionTarget &target);
-
-/// Populate patterns to eliminate bufferize materializations.
-///
-/// In particular, these are the tensor_load/buffer_cast ops.
-void populateEliminateBufferizeMaterializationsPatterns(
-    const BufferizeTypeConverter &typeConverter, RewritePatternSet &patterns);
-
-=======
->>>>>>> ce7c17d5
 /// Bufferize `op` and its nested ops that implement `BufferizableOpInterface`.
 ///
 /// Note: This function does not resolve read-after-write conflicts. Use this
