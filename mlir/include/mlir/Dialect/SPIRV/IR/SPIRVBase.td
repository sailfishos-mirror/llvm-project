--- conflicted
+++ resolved
@@ -1536,12 +1536,8 @@
       SPIRV_C_StorageTexelBufferArrayNonUniformIndexing,
       SPIRV_C_ShaderViewportIndexLayerEXT, SPIRV_C_ShaderViewportMaskNV,
       SPIRV_C_ShaderStereoViewNV, SPIRV_C_Bfloat16ConversionINTEL,
-<<<<<<< HEAD
-      SPIRV_C_CacheControlsINTEL
-=======
       SPIRV_C_CacheControlsINTEL, SPIRV_C_BFloat16TypeKHR,
       SPIRV_C_BFloat16DotProductKHR, SPIRV_C_BFloat16CooperativeMatrixKHR
->>>>>>> 4084ffcf
     ]>;
 
 def SPIRV_AM_Logical                 : I32EnumAttrCase<"Logical", 0>;
@@ -3238,8 +3234,6 @@
       SPIRV_EM_RayGenerationKHR, SPIRV_EM_IntersectionKHR,
       SPIRV_EM_AnyHitKHR, SPIRV_EM_ClosestHitKHR, SPIRV_EM_MissKHR, SPIRV_EM_CallableKHR,
       SPIRV_EM_TaskEXT, SPIRV_EM_MeshEXT
-<<<<<<< HEAD
-=======
     ]>;
 
 def SPIRV_FPE_BFloat16KHR : I32EnumAttrCase<"BFloat16KHR", 0> {
@@ -3250,7 +3244,6 @@
 def SPIRV_FPEncodingAttr :
     SPIRV_I32EnumAttr<"FPEncoding", "valid SPIR-V FPEncoding", "f_p_encoding", [
       SPIRV_FPE_BFloat16KHR
->>>>>>> 4084ffcf
     ]>;
 
 def SPIRV_FC_None         : I32BitEnumAttrCaseNone<"None">;
@@ -4377,10 +4370,7 @@
 def SPIRV_OC_OpImageSampleExplicitLod         : I32EnumAttrCase<"OpImageSampleExplicitLod", 88>;
 def SPIRV_OC_OpImageSampleProjDrefImplicitLod : I32EnumAttrCase<"OpImageSampleProjDrefImplicitLod", 93>;
 def SPIRV_OC_OpImageDrefGather                : I32EnumAttrCase<"OpImageDrefGather", 97>;
-<<<<<<< HEAD
-=======
 def SPIRV_OC_OpImageRead                      : I32EnumAttrCase<"OpImageRead", 98>;
->>>>>>> 4084ffcf
 def SPIRV_OC_OpImageWrite                     : I32EnumAttrCase<"OpImageWrite", 99>;
 def SPIRV_OC_OpImage                          : I32EnumAttrCase<"OpImage", 100>;
 def SPIRV_OC_OpImageQuerySize                 : I32EnumAttrCase<"OpImageQuerySize", 104>;
@@ -4588,12 +4578,8 @@
       SPIRV_OC_OpCompositeInsert, SPIRV_OC_OpTranspose,
       SPIRV_OC_OpImageSampleImplicitLod, SPIRV_OC_OpImageSampleExplicitLod,
       SPIRV_OC_OpImageSampleProjDrefImplicitLod, SPIRV_OC_OpImageDrefGather,
-<<<<<<< HEAD
-      SPIRV_OC_OpImageWrite, SPIRV_OC_OpImage, SPIRV_OC_OpImageQuerySize,
-=======
       SPIRV_OC_OpImageRead, SPIRV_OC_OpImageWrite, SPIRV_OC_OpImage,
       SPIRV_OC_OpImageQuerySize,
->>>>>>> 4084ffcf
       SPIRV_OC_OpConvertFToU, SPIRV_OC_OpConvertFToS, SPIRV_OC_OpConvertSToF,
       SPIRV_OC_OpConvertUToF, SPIRV_OC_OpUConvert, SPIRV_OC_OpSConvert,
       SPIRV_OC_OpFConvert, SPIRV_OC_OpConvertPtrToU, SPIRV_OC_OpConvertUToPtr,
