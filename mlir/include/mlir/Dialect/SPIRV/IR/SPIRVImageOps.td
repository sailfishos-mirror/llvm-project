--- conflicted
+++ resolved
@@ -186,8 +186,6 @@
 
 // -----
 
-<<<<<<< HEAD
-=======
 def SPIRV_ImageReadOp : SPIRV_Op<"ImageRead",
     [SPIRV_SampledOperandIs<"image", ["SamplerUnknown", "NoSampler"]>,
      SPIRV_NoneOrElementMatchImage<"result", "image">]> {
@@ -245,7 +243,6 @@
 
 // -----
 
->>>>>>> 4084ffcf
 def SPIRV_ImageWriteOp : SPIRV_Op<"ImageWrite",
     [SPIRV_SampledOperandIs<"image", ["SamplerUnknown", "NoSampler"]>,
      SPIRV_DimIsNot<"image", ["SubpassData"]>,
