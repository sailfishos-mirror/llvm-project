--- conflicted
+++ resolved
@@ -392,23 +392,12 @@
         return std::nullopt;
 
       if (srcSubShape.size() == resultSubShape.size()) {
-<<<<<<< HEAD
-        if (srcSubShape != resultSubShape ||
-            llvm::count_if(srcSubShape, ShapedType::isDynamic) >= 2) {
-=======
         if (srcSubShape != resultSubShape)
->>>>>>> 4084ffcf
           return std::nullopt;
 
         for (auto index : llvm::seq<int64_t>(0, srcSubShape.size())) {
           composedReassociation.emplace_back(1, srcIndices.front() + index);
         }
-<<<<<<< HEAD
-        for (auto index : llvm::seq<int64_t>(0, srcSubShape.size())) {
-          composedReassociation.emplace_back(1, srcIndices.front() + index);
-        }
-=======
->>>>>>> 4084ffcf
         continue;
       }
 
