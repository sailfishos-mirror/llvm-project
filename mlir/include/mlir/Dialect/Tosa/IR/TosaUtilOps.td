//===-- TosaUtilOps.td - TOSA dialect utility operations ---*- tablegen -*-===//
//
// Part of the LLVM Project, under the Apache License v2.0 with LLVM Exceptions.
// See https://llvm.org/LICENSE.txt for license information.
// SPDX-License-Identifier: Apache-2.0 WITH LLVM-exception
//
//===----------------------------------------------------------------------===//
//
// This file defines codegen utility operators for the TOSA dialect.
// These operators are not part of the formal TOSA specification and
// are intended to aid code generation from TOSA.
//
//===----------------------------------------------------------------------===//

#ifndef TOSA_UTIL_OPS
#define TOSA_UTIL_OPS

include "mlir/IR/OpBase.td"

include "mlir/Interfaces/SideEffectInterfaces.td"
include "mlir/Interfaces/LoopLikeInterface.td"
include "mlir/Interfaces/VectorInterfaces.td"
include "mlir/Dialect/Tosa/IR/TosaInterfaces.td"

include "mlir/Dialect/Tosa/IR/TosaTypesBase.td"
include "mlir/Dialect/Tosa/IR/TosaOpBase.td"

def Tosa_ApplyScaleOp :
  Tosa_Op<"apply_scale",
          [Pure, DeclareOpInterfaceMethods<VectorUnrollOpInterface>] #
          ElementwiseMappable.traits> {
  let summary = "Rescale scalar operator for Tosa tensor operators";

  let description = [{
    Applies rescaling for fixed point values. This behavior is replicated in
    multiple quantized operations (mul, convolution, rescale, matmul, pooling).

    The commonplace implementation is to use i64 operations to avoid integer
    overflow with target specific implementations can use native operations to
    avoid wider than necessary types.
  }];

  let arguments = (ins
    Tosa_IntLike:$value,
    Tosa_IntLike:$multiplier,
    Tosa_Int8Like:$shift,
    Tosa_RoundingTypeAttr:$rounding_mode
  );

  let results = (outs
    Tosa_IntLike:$output
  );

  let extraClassDeclaration = [{
    std::optional<SmallVector<int64_t, 4>> getShapeForUnroll();
  }];

  let assemblyFormat = "operands attr-dict `:` functional-type(operands, results)";
}

//===----------------------------------------------------------------------===//
// Operator: yield
//===----------------------------------------------------------------------===//
def Tosa_YieldOp : Tosa_Op<"yield", [
       Terminator,
       Pure]> {
  let summary = "yield operator";

  let description = [{
    return operation within the conditional and body of
    structured control flow. Operation takes variadic operands
    but produces no results of its own.
  }];

  let arguments = (ins
    Variadic<Tosa_Tensor>:$inputs
  );

  let assemblyFormat = "$inputs attr-dict `:` type($inputs)";
}

//===----------------------------------------------------------------------===//
// Operator: variable
//===----------------------------------------------------------------------===//
def Tosa_VariableOp : Tosa_Op<"variable", []> {
  let summary = "Defines a variable";

  let description = [{
    Defines a new TOSA variable. This is a persistent mutable value across multiple
    TOSA graph invocations. Modifications are expressed using read/write semantics.
  }];

  let arguments = (ins
    SymbolNameAttr:$name,
    IndexElementsAttr:$var_shape,
    TypeAttr:$type,
    OptionalAttr<AnyAttr>:$initial_value
  );

  list<Availability> availability = [
    Profile<[Tosa_PRO_INT, Tosa_PRO_FP]>,
    Extension<[Tosa_EXT_VARIABLE]>,
  ];

<<<<<<< HEAD
=======
  let hasCustomAssemblyFormat = 1;

>>>>>>> eb0f1dc0
  let assemblyFormat = [{
    $name
    attr-dict
    custom<VariableOpTypeOrInitialValue>($var_shape, $type, $initial_value)
  }];

<<<<<<< HEAD
=======
  let builders = [Tosa_VariableOpBuilder];

>>>>>>> eb0f1dc0
  let hasVerifier = 1;
}

//===----------------------------------------------------------------------===//
// Operator: variable_write
//===----------------------------------------------------------------------===//
def Tosa_VariableWriteOp : Tosa_Op<"variable_write", []> {
  let summary = "write_buffer operator";

  let description = [{
    Assigns a value to the pseudo-buffer resource holding a persistent mutable tensor.
  }];

  let arguments = (ins
    SymbolNameAttr:$name,
    Tosa_Tensor:$input1
  );

  list<Availability> availability = [
    Profile<[Tosa_PRO_INT, Tosa_PRO_FP]>,
    Extension<[Tosa_EXT_VARIABLE]>,
  ];

  let assemblyFormat = [{
    $name attr-dict `,` $input1 `:` type($input1)
  }];

  let hasVerifier = 1;
}

//===----------------------------------------------------------------------===//
// Operator: variable_read
//===----------------------------------------------------------------------===//
def Tosa_VariableReadOp : Tosa_Op<"variable_read", []> {
  let summary = "read_buffer operator";

  let description = [{
    Reads the value from a pseudo-buffer resource holding a persistent mutable tensor.
  }];

  let arguments = (ins
    SymbolNameAttr:$name
  );

  let results = (outs
    Tosa_Tensor:$output1
  );

  list<Availability> availability = [
    Profile<[Tosa_PRO_INT, Tosa_PRO_FP]>,
    Extension<[Tosa_EXT_VARIABLE]>,
  ];

  let assemblyFormat = [{
    $name attr-dict `:` type($output1)
  }];

  let hasVerifier = 1;
}

#endif // TOSA_UTIL_OPS<|MERGE_RESOLUTION|>--- conflicted
+++ resolved
@@ -102,22 +102,16 @@
     Extension<[Tosa_EXT_VARIABLE]>,
   ];
 
-<<<<<<< HEAD
-=======
   let hasCustomAssemblyFormat = 1;
 
->>>>>>> eb0f1dc0
   let assemblyFormat = [{
     $name
     attr-dict
     custom<VariableOpTypeOrInitialValue>($var_shape, $type, $initial_value)
   }];
 
-<<<<<<< HEAD
-=======
   let builders = [Tosa_VariableOpBuilder];
 
->>>>>>> eb0f1dc0
   let hasVerifier = 1;
 }
 
