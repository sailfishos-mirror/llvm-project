--- conflicted
+++ resolved
@@ -197,7 +197,16 @@
                             input, paddings);
   }]>;
 
-<<<<<<< HEAD
+// This builder is called on the TOSA variable operator with a variable type
+// and optional initial value. The builder will extract var_shape and element type
+// attributes from variable type.
+def Tosa_VariableOpBuilder : OpBuilder<
+  (ins "StringRef":$name, "Type":$variable_type, "Attribute":$initial_value),
+  [{
+    buildVariableOp($_builder, $_state, name, variable_type, initial_value);
+  }]>;
+
+
 // Wrapper over base I32EnumAttr to set common fields.
 class Tosa_I32Enum<string name, string description, list<I32EnumAttrCase> cases>
      : I32EnumAttr<name, description, cases> {
@@ -408,228 +417,6 @@
 def TosaResolvableShapeOperands : NativeOpTrait<"TosaResolvableShapeOperands"> {
   let cppNamespace = "mlir::OpTrait::tosa";
 }
-=======
-// This builder is called on the TOSA variable operator with a variable type
-// and optional initial value. The builder will extract var_shape and element type
-// attributes from variable type.
-def Tosa_VariableOpBuilder : OpBuilder<
-  (ins "StringRef":$name, "Type":$variable_type, "Attribute":$initial_value),
-  [{
-    buildVariableOp($_builder, $_state, name, variable_type, initial_value);
-  }]>;
->>>>>>> 4084ffcf
-
-
-// Wrapper over base I32EnumAttr to set common fields.
-class Tosa_I32Enum<string name, string description, list<I32EnumAttrCase> cases>
-     : I32EnumAttr<name, description, cases> {
-   let genSpecializedAttr = 0;
-   let cppNamespace = "::mlir::tosa";
-}
-
-class Tosa_I32EnumAttr<string name, string description, string mnemonic,
-                         list<I32EnumAttrCase> cases>
-    : EnumAttr<Tosa_Dialect, Tosa_I32Enum<name, description, cases>, mnemonic> {
-   let assemblyFormat = "`<` $value `>`";
-}
-
-//===----------------------------------------------------------------------===//
-// TOSA Spec Section 1.5.
-//
-// Profile:
-// INT : Integer Inference. Integer operations, primarily 8 and 32-bit values.
-// FP  : Floating-Point Inference. Primarily FP16 and FP32 operations.
-//
-// Extension:
-// INT16        : 16-bit integer operations.
-// INT4         : 4-bit integer weights.
-// BF16         : BFloat16 operations.
-// FP8E4M3      : 8-bit floating-point operations E4M3.
-// FP8E5M2      : 8-bit floating-point operations E5M2.
-// FFT          : Fast Fourier Transform operations.
-// VARIABLE     : Stateful variable operations.
-// CONTROLFLOW  : Control Flow operations.
-// DOUBLEROUND  : Adds double rounding support to the RESCALE operator.
-// INEXACTROUND : Adds inexact rounding support to the RESCALE operator.
-// DYNAMIC      : Removes all Compile Time Constant state for CTC inputs.
-//===----------------------------------------------------------------------===//
-
-def Tosa_NONE : I32EnumAttrCase<"none", 0>;
-def Tosa_PRO_INT   : I32EnumAttrCase<"pro_int", 1>;
-def Tosa_PRO_FP   : I32EnumAttrCase<"pro_fp", 2>;
-
-def Tosa_EXT_NONE         : I32EnumAttrCase<"none", 0>;
-def Tosa_EXT_INT16        : I32EnumAttrCase<"int16", 1>;
-def Tosa_EXT_INT4         : I32EnumAttrCase<"int4", 2>;
-def Tosa_EXT_BF16         : I32EnumAttrCase<"bf16", 3>;
-def Tosa_EXT_FP8E4M3      : I32EnumAttrCase<"fp8e4m3", 4>;
-def Tosa_EXT_FP8E5M2      : I32EnumAttrCase<"fp8e5m2", 5>;
-def Tosa_EXT_FFT          : I32EnumAttrCase<"fft", 6>;
-def Tosa_EXT_VARIABLE     : I32EnumAttrCase<"variable", 7>;
-def Tosa_EXT_CONTROLFLOW  : I32EnumAttrCase<"controlflow", 8>;
-def Tosa_EXT_DOUBLEROUND  : I32EnumAttrCase<"doubleround", 9>;
-def Tosa_EXT_INEXACTROUND : I32EnumAttrCase<"inexactround", 10>;
-def Tosa_EXT_DYNAMIC      : I32EnumAttrCase<"dynamic", 11>;
-
-def Tosa_ExtensionAttr
-    : Tosa_I32EnumAttr<"Extension", "supported TOSA extensions", "ext", [
-      Tosa_EXT_NONE, Tosa_EXT_INT16, Tosa_EXT_INT4, Tosa_EXT_BF16,
-      Tosa_EXT_FP8E4M3, Tosa_EXT_FP8E5M2, Tosa_EXT_FFT, Tosa_EXT_VARIABLE,
-      Tosa_EXT_CONTROLFLOW, Tosa_EXT_DOUBLEROUND, Tosa_EXT_INEXACTROUND,
-      Tosa_EXT_DYNAMIC
-    ]>;
-
-def Tosa_ExtensionArrayAttr
-    : TypedArrayAttrBase<Tosa_ExtensionAttr, "TOSA extension array attribute">;
-
-def Tosa_ProfileAttr
-    : Tosa_I32EnumAttr<"Profile", "supported TOSA profiles", "prof",
-                       [Tosa_PRO_INT, Tosa_PRO_FP, Tosa_NONE]>;
-
-def Tosa_ProfileArrayAttr
-    : TypedArrayAttrBase<Tosa_ProfileAttr, "TOSA profile array attribute">;
-
-// The base class for defining op availability dimensions.
-class Availability {
-  // The following are fields for controlling the generated C++ OpInterface.
-
-  // The namespace for the generated C++ OpInterface subclass.
-  string cppNamespace = "::mlir::tosa";
-
-  // The name for the generated C++ OpInterface subclass.
-  string interfaceName = ?;
-
-  // The description for the generated C++ OpInterface subclass.
-  string interfaceDescription = "";
-
-  // The query function's return type in the generated C++ OpInterface subclass.
-  string queryFnRetType = ?;
-
-  // The query function's name in the generated C++ OpInterface subclass.
-  string queryFnName = ?;
-
-  // The logic for merging two availability requirements.
-  code mergeAction = ?;
-
-  // The initializer for the final availability requirement.
-  string initializer = ?;
-
-  // An availability instance's type.
-  string instanceType = ?;
-
-  // The following are fields for a concrete availability instance.
-
-  // The code for preparing a concrete instance. This should be C++ statements
-  // and will be generated before the `mergeAction` logic.
-  code instancePreparation = "";
-
-  // The availability requirement carried by a concrete instance.
-  string instance = ?;
-}
-
-
-class Profile<list<I32EnumAttrCase> profiles> : Availability {
-  let interfaceName = "QueryProfileInterface";
-  let interfaceDescription = [{
-    Querying interface for the supported set of Tosa profile.
-
-    This interface provides a `getProfiles()` method to query
-    the supported set of Tosa profile. The returned value is a
-    list of `mlir::Tosa::Profile` enum number.
-  }];
-
-  let queryFnRetType = "::llvm::SmallVector<::llvm::ArrayRef<"
-                          "::mlir::tosa::Profile>, 1>";
-  let queryFnName = "getProfiles";
-
-  let mergeAction = !if(
-      !empty(profiles), "", "$overall.emplace_back($instance)");
-
-  let initializer = "{}";
-
-  let instanceType = "::llvm::ArrayRef<::mlir::tosa::Profile>";
-
-  // Pack all profiles as a static array and get its reference.
-  let instancePreparation = !if(!empty(profiles), "",
-    "static const ::mlir::tosa::Profile profs[] = {" #
-    !interleave(!foreach(prof, profiles,
-                         "::mlir::tosa::Profile::" # prof.symbol), ", ") #
-    "}; " #
-    "ArrayRef<::mlir::tosa::Profile> " #
-      "ref(profs, std::size(profs));");
-
-  let instance = "ref";
-}
-
-class Extension<list<I32EnumAttrCase> extensions> : Availability {
-  let interfaceName = "QueryExtensionInterface";
-  let interfaceDescription = [{
-    Querying interface for the supported set of TOSA extension.
-
-    This interface provides a `getExtensions()` method to query
-    the supported set of Tosa extension. The returned value is a
-    list of `mlir::Tosa::Extension` enum number.
-  }];
-
-  let queryFnRetType = "::llvm::SmallVector<::llvm::ArrayRef<"
-                          "::mlir::tosa::Extension>, 1>";
-  let queryFnName = "getExtensions";
-
-  let mergeAction = !if(
-      !empty(extensions), "", "$overall.emplace_back($instance)");
-
-  let initializer = "{}";
-
-  let instanceType = "::llvm::ArrayRef<::mlir::tosa::Extension>";
-
-  // Pack all extensions as a static array and get its reference.
-  let instancePreparation = !if(!empty(extensions), "",
-    "static const ::mlir::tosa::Extension exts[] = {" #
-    !interleave(!foreach(ext, extensions,
-                         "::mlir::tosa::Extension::" # ext.symbol), ", ") #
-    "}; " #
-    "ArrayRef<::mlir::tosa::Extension> " #
-      "ref(exts, std::size(exts));");
-
-  let instance = "ref";
-}
-
-//===----------------------------------------------------------------------===//
-// TOSA Interfaces.
-//===----------------------------------------------------------------------===//
-
-def QueryProfileInterface : OpInterface<"QueryProfileInterface"> {
-  let cppNamespace = "::mlir::tosa";
-  let methods = [InterfaceMethod<
-    "get supported profiles",
-    "::llvm::SmallVector<::llvm::ArrayRef<::mlir::tosa::Profile>, 1>",
-    "getProfiles">];
-}
-
-def QueryExtensionInterface : OpInterface<"QueryExtensionInterface"> {
-  let cppNamespace = "::mlir::tosa";
-  let methods = [InterfaceMethod<
-    "get supported extensions",
-    "::llvm::SmallVector<::llvm::ArrayRef<::mlir::tosa::Extension>, 1>",
-    "getExtensions">];
-}
-
-//===----------------------------------------------------------------------===//
-// TOSA Operator Trait.
-//===----------------------------------------------------------------------===//
-
-// Permits broadcasting. Elementwise trait is too strict.
-def TosaElementwiseOperator : NativeOpTrait<"TosaElementwiseOperator"> {
-  let cppNamespace = "mlir::OpTrait::tosa";
-}
-
-//===----------------------------------------------------------------------===//
-// TOSA Operator Trait.
-//===----------------------------------------------------------------------===//
-// Op operands with TOSA shape types must be compile time resolvable
-def TosaResolvableShapeOperands : NativeOpTrait<"TosaResolvableShapeOperands"> {
-  let cppNamespace = "mlir::OpTrait::tosa";
-}
 
 //===----------------------------------------------------------------------===//
 // TOSA Operator Class.
