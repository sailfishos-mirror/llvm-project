--- conflicted
+++ resolved
@@ -19,12 +19,9 @@
 /// intrinsics.
 void populateArmSVELegalizeForLLVMExportPatterns(
     const LLVMTypeConverter &converter, RewritePatternSet &patterns);
-<<<<<<< HEAD
-=======
 
 void populateLowerContractionToSVEI8MMPatternPatterns(
     RewritePatternSet &patterns);
->>>>>>> eb0f1dc0
 
 /// Configure the target to support lowering ArmSVE ops to ops that map to LLVM
 /// intrinsics.
