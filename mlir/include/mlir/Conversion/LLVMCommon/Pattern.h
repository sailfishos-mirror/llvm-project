--- conflicted
+++ resolved
@@ -205,13 +205,6 @@
                              benefit) {}
 
   /// Wrappers around the RewritePattern methods that pass the derived op type.
-<<<<<<< HEAD
-  LogicalResult
-  matchAndRewrite(Operation *op, ArrayRef<Value> operands,
-                  ConversionPatternRewriter &rewriter) const final {
-    auto sourceOp = cast<SourceOp>(op);
-    return matchAndRewrite(sourceOp, OpAdaptor(operands, sourceOp), rewriter);
-=======
   LogicalResult
   matchAndRewrite(Operation *op, ArrayRef<Value> operands,
                   ConversionPatternRewriter &rewriter) const final {
@@ -262,45 +255,24 @@
   matchAndRewrite(Operation *op, ArrayRef<Value> operands,
                   ConversionPatternRewriter &rewriter) const final {
     return matchAndRewrite(cast<SourceOp>(op), operands, rewriter);
->>>>>>> eb0f1dc0
   }
   LogicalResult
   matchAndRewrite(Operation *op, ArrayRef<ValueRange> operands,
                   ConversionPatternRewriter &rewriter) const final {
-<<<<<<< HEAD
-    auto sourceOp = cast<SourceOp>(op);
-    return matchAndRewrite(sourceOp, OneToNOpAdaptor(operands, sourceOp),
-                           rewriter);
-=======
     return matchAndRewrite(cast<SourceOp>(op), operands, rewriter);
->>>>>>> eb0f1dc0
   }
 
   /// Methods that operate on the SourceOp type. One of these must be
   /// overridden by the derived pattern class.
-<<<<<<< HEAD
-=======
   virtual LogicalResult
   matchAndRewrite(SourceOp op, ArrayRef<Value> operands,
                   ConversionPatternRewriter &rewriter) const {
     llvm_unreachable("matchAndRewrite is not implemented");
   }
->>>>>>> eb0f1dc0
   virtual LogicalResult
   matchAndRewrite(SourceOp op, ArrayRef<ValueRange> operands,
                   ConversionPatternRewriter &rewriter) const {
-<<<<<<< HEAD
-    llvm_unreachable("matchAndRewrite is not implemented");
-  }
-  virtual LogicalResult
-  matchAndRewrite(SourceOp op, OneToNOpAdaptor adaptor,
-                  ConversionPatternRewriter &rewriter) const {
-    SmallVector<Value> oneToOneOperands =
-        getOneToOneAdaptorOperands(adaptor.getOperands());
-    return matchAndRewrite(op, OpAdaptor(oneToOneOperands, adaptor), rewriter);
-=======
     return matchAndRewrite(op, getOneToOneAdaptorOperands(operands), rewriter);
->>>>>>> eb0f1dc0
   }
 
 private:
