// RUN: mlir-opt %s -transform-interpreter -split-input-file | FileCheck %s

///----------------------------------------------------------------------------------------
/// Tests for linalg.generic
///----------------------------------------------------------------------------------------

func.func @vectorize_dynamic_identity(%arg0: tensor<?xf32>,
                                      %arg1: tensor<?xf32>,
                                      %arg2: tensor<?xf32>) -> tensor<?xf32> {
  %0 = linalg.generic { indexing_maps = [affine_map<(d0) -> (d0)>,
                                         affine_map<(d0) -> (d0)>,
                                         affine_map<(d0) -> (d0)>],
                   iterator_types = ["parallel"] }
    ins(%arg0, %arg1 : tensor<?xf32>, tensor<?xf32>)
    outs(%arg2 : tensor<?xf32>) {
    ^bb(%in0: f32, %in1: f32, %out: f32) :
      %0 = arith.addf %in0, %in1 : f32
      linalg.yield %0 : f32
    } -> tensor<?xf32>
  return %0 : tensor<?xf32>
}

// CHECK-LABEL:   @vectorize_dynamic_identity
// CHECK:           %[[VAL_3:.*]] = arith.constant 0 : index
// CHECK:           %[[VAL_4:.*]] = tensor.dim %{{.*}}, %[[VAL_3]] : tensor<?xf32>
// CHECK:           %[[VAL_7:.*]] = vector.create_mask %[[VAL_4]] : vector<4xi1>
// CHECK:           %[[VAL_8:.*]] = vector.mask %[[VAL_7]] { vector.transfer_read %{{.*}} {in_bounds = [true]} : tensor<?xf32>, vector<4xf32> } : vector<4xi1> -> vector<4xf32>
// CHECK:           %[[VAL_10:.*]] = vector.mask %[[VAL_7]] { vector.transfer_read %{{.*}} {in_bounds = [true]} : tensor<?xf32>, vector<4xf32> } : vector<4xi1> -> vector<4xf32>
// CHECK:           %[[VAL_12:.*]] = vector.mask %[[VAL_7]] { vector.transfer_read %{{.*}} {in_bounds = [true]} : tensor<?xf32>, vector<4xf32> } : vector<4xi1> -> vector<4xf32>
// CHECK:           %[[VAL_13:.*]] = arith.addf %[[VAL_8]], %[[VAL_10]] : vector<4xf32>
// CHECK:           %[[VAL_14:.*]] = vector.mask %[[VAL_7]] { vector.transfer_write %{{.*}} {in_bounds = [true]} : vector<4xf32>, tensor<?xf32> } : vector<4xi1> -> tensor<?xf32>

module attributes {transform.with_named_sequence} {
  transform.named_sequence @__transform_main(%arg1: !transform.any_op {transform.readonly}) {
    %0 = transform.structured.match ops{["linalg.generic"]} in %arg1 : (!transform.any_op) -> !transform.any_op
    transform.structured.vectorize %0 vector_sizes [4] : !transform.any_op
    transform.yield
  }
}

// -----

func.func @vectorize_dynamic_identity_scalable(%arg0: tensor<?xf32>,
                                               %arg1: tensor<?xf32>,
                                               %arg2: tensor<?xf32>) -> tensor<?xf32> {
  %0 = linalg.generic { indexing_maps = [affine_map<(d0) -> (d0)>,
                                         affine_map<(d0) -> (d0)>,
                                         affine_map<(d0) -> (d0)>],
                   iterator_types = ["parallel"] }
    ins(%arg0, %arg1 : tensor<?xf32>, tensor<?xf32>)
    outs(%arg2 : tensor<?xf32>) {
    ^bb(%in0: f32, %in1: f32, %out: f32) :
      %0 = arith.addf %in0, %in1 : f32
      linalg.yield %0 : f32
    } -> tensor<?xf32>
  return %0 : tensor<?xf32>
}

// CHECK-LABEL:   @vectorize_dynamic_identity_scalable
// CHECK:           %[[VAL_3:.*]] = arith.constant 0 : index
// CHECK:           %[[VAL_4:.*]] = tensor.dim %{{.*}}, %[[VAL_3]] : tensor<?xf32>
// CHECK:           %[[VAL_7:.*]] = vector.create_mask %[[VAL_4]] : vector<[4]xi1>
// CHECK:           %[[VAL_8:.*]] = vector.mask %[[VAL_7]] { vector.transfer_read %{{.*}} {in_bounds = [true]} : tensor<?xf32>, vector<[4]xf32> } : vector<[4]xi1> -> vector<[4]xf32>
// CHECK:           %[[VAL_10:.*]] = vector.mask %[[VAL_7]] { vector.transfer_read %{{.*}} {in_bounds = [true]} : tensor<?xf32>, vector<[4]xf32> } : vector<[4]xi1> -> vector<[4]xf32>
// CHECK:           %[[VAL_12:.*]] = vector.mask %[[VAL_7]] { vector.transfer_read %{{.*}} {in_bounds = [true]} : tensor<?xf32>, vector<[4]xf32> } : vector<[4]xi1> -> vector<[4]xf32>
// CHECK:           %[[VAL_13:.*]] = arith.addf %[[VAL_8]], %[[VAL_10]] : vector<[4]xf32>
// CHECK:           %[[VAL_14:.*]] = vector.mask %[[VAL_7]] { vector.transfer_write %{{.*}} {in_bounds = [true]} : vector<[4]xf32>, tensor<?xf32> } : vector<[4]xi1> -> tensor<?xf32>

module attributes {transform.with_named_sequence} {
  transform.named_sequence @__transform_main(%arg1: !transform.any_op {transform.readonly}) {
    %0 = transform.structured.match ops{["linalg.generic"]} in %arg1 : (!transform.any_op) -> !transform.any_op
    transform.structured.vectorize %0 vector_sizes [[4]] : !transform.any_op
    transform.yield
  }
}

// -----

func.func @vectorize_dynamic_identity_with_constant(%arg0: tensor<?xf32>,
                                                    %arg1: tensor<?xf32>,
                                                    %arg2: tensor<?xf32>) -> tensor<?xf32> {
  %c4 = arith.constant 4 : index
  %0 = linalg.generic { indexing_maps = [affine_map<(d0) -> (d0)>,
                                         affine_map<(d0) -> (d0)>,
                                         affine_map<(d0) -> (d0)>],
                   iterator_types = ["parallel"] }
    ins(%arg0, %arg1 : tensor<?xf32>, tensor<?xf32>)
    outs(%arg2 : tensor<?xf32>) {
    ^bb(%in0: f32, %in1: f32, %out: f32) :
      %0 = arith.addf %in0, %in1 : f32
      linalg.yield %0 : f32
    } -> tensor<?xf32>
  return %0 : tensor<?xf32>
}

// CHECK-LABEL:   @vectorize_dynamic_identity_with_constant
// CHECK:           %[[VAL_3:.*]] = arith.constant 0 : index
// CHECK:           %[[VAL_4:.*]] = tensor.dim %{{.*}}, %[[VAL_3]] : tensor<?xf32>
// CHECK:           %[[VAL_7:.*]] = vector.create_mask %[[VAL_4]] : vector<4xi1>
// CHECK:           %[[VAL_8:.*]] = vector.mask %[[VAL_7]] { vector.transfer_read %{{.*}} {in_bounds = [true]} : tensor<?xf32>, vector<4xf32> } : vector<4xi1> -> vector<4xf32>
// CHECK:           %[[VAL_10:.*]] = vector.mask %[[VAL_7]] { vector.transfer_read %{{.*}} {in_bounds = [true]} : tensor<?xf32>, vector<4xf32> } : vector<4xi1> -> vector<4xf32>
// CHECK:           %[[VAL_12:.*]] = vector.mask %[[VAL_7]] { vector.transfer_read %{{.*}} {in_bounds = [true]} : tensor<?xf32>, vector<4xf32> } : vector<4xi1> -> vector<4xf32>
// CHECK:           %[[VAL_13:.*]] = arith.addf %[[VAL_8]], %[[VAL_10]] : vector<4xf32>
// CHECK:           %[[VAL_14:.*]] = vector.mask %[[VAL_7]] { vector.transfer_write %{{.*}} {in_bounds = [true]} : vector<4xf32>, tensor<?xf32> } : vector<4xi1> -> tensor<?xf32>

module attributes {transform.with_named_sequence} {
  transform.named_sequence @__transform_main(%arg1: !transform.any_op {transform.readonly}) {
    %0 = transform.structured.match ops{["linalg.generic"]} in %arg1 : (!transform.any_op) -> !transform.any_op
    %size = transform.structured.match ops{["arith.constant"]} in %arg1 : (!transform.any_op) -> !transform.any_op
    transform.structured.vectorize %0 vector_sizes [%size] : !transform.any_op, !transform.any_op
    transform.yield
  }
}

// -----

func.func @vectorize_dynamic_identity_with_param(%arg0: tensor<?xf32>,
                                                 %arg1: tensor<?xf32>,
                                                 %arg2: tensor<?xf32>) -> tensor<?xf32> {
  %0 = linalg.generic { indexing_maps = [affine_map<(d0) -> (d0)>,
                                         affine_map<(d0) -> (d0)>,
                                         affine_map<(d0) -> (d0)>],
                   iterator_types = ["parallel"] }
    ins(%arg0, %arg1 : tensor<?xf32>, tensor<?xf32>)
    outs(%arg2 : tensor<?xf32>) {
    ^bb(%in0: f32, %in1: f32, %out: f32) :
      %0 = arith.addf %in0, %in1 : f32
      linalg.yield %0 : f32
    } -> tensor<?xf32>
  return %0 : tensor<?xf32>
}

// CHECK-LABEL:   @vectorize_dynamic_identity_with_param
// CHECK:           %[[VAL_3:.*]] = arith.constant 0 : index
// CHECK:           %[[VAL_4:.*]] = tensor.dim %{{.*}}, %[[VAL_3]] : tensor<?xf32>
// CHECK:           %[[VAL_7:.*]] = vector.create_mask %[[VAL_4]] : vector<4xi1>
// CHECK:           %[[VAL_8:.*]] = vector.mask %[[VAL_7]] { vector.transfer_read %{{.*}} {in_bounds = [true]} : tensor<?xf32>, vector<4xf32> } : vector<4xi1> -> vector<4xf32>
// CHECK:           %[[VAL_10:.*]] = vector.mask %[[VAL_7]] { vector.transfer_read %{{.*}} {in_bounds = [true]} : tensor<?xf32>, vector<4xf32> } : vector<4xi1> -> vector<4xf32>
// CHECK:           %[[VAL_12:.*]] = vector.mask %[[VAL_7]] { vector.transfer_read %{{.*}} {in_bounds = [true]} : tensor<?xf32>, vector<4xf32> } : vector<4xi1> -> vector<4xf32>
// CHECK:           %[[VAL_13:.*]] = arith.addf %[[VAL_8]], %[[VAL_10]] : vector<4xf32>
// CHECK:           %[[VAL_14:.*]] = vector.mask %[[VAL_7]] { vector.transfer_write %{{.*}} {in_bounds = [true]} : vector<4xf32>, tensor<?xf32> } : vector<4xi1> -> tensor<?xf32>

module attributes {transform.with_named_sequence} {
  transform.named_sequence @__transform_main(%arg1: !transform.any_op {transform.readonly}) {
    %0 = transform.structured.match ops{["linalg.generic"]} in %arg1 : (!transform.any_op) -> !transform.any_op
    %vector_size = transform.param.constant 4 : i64 -> !transform.param<i64>
    transform.structured.vectorize %0 vector_sizes [%vector_size] : !transform.any_op, !transform.param<i64>
    transform.yield
  }
}

// -----

func.func @vectorize_dynamic_1d_broadcast(%arg0: tensor<?xf32>,
                                          %arg1: tensor<?xf32>,
                                          %arg2: tensor<?xf32>) -> tensor<?xf32> {
  %0 = linalg.generic { indexing_maps = [affine_map<(d0) -> (0)>,
                                         affine_map<(d0) -> (d0)>,
                                         affine_map<(d0) -> (d0)>],
                        iterator_types = ["parallel"] }
    ins(%arg0, %arg1 : tensor<?xf32>, tensor<?xf32>)
    outs(%arg2 : tensor<?xf32>) {
    ^bb(%in0: f32, %in1: f32, %out: f32) :
      %0 = arith.addf %in0, %in1 : f32
      linalg.yield %0 : f32
    } -> tensor<?xf32>
  return %0 : tensor<?xf32>
}

// CHECK-LABEL:   @vectorize_dynamic_1d_broadcast
// CHECK:           %[[VAL_3:.*]] = arith.constant 0 : index
// CHECK:           %[[VAL_4:.*]] = tensor.dim %{{.*}}, %[[VAL_3]] : tensor<?xf32>
// CHECK:           %[[VAL_7:.*]] = vector.transfer_read %{{.*}} {permutation_map = #{{.*}}} : tensor<?xf32>, vector<4xf32>
// CHECK:           %[[VAL_9:.*]] = vector.create_mask %[[VAL_4]] : vector<4xi1>
// CHECK:           %[[VAL_10:.*]] = vector.mask %[[VAL_9]] { vector.transfer_read %{{.*}} {in_bounds = [true]} : tensor<?xf32>, vector<4xf32> } : vector<4xi1> -> vector<4xf32>
// CHECK:           %[[VAL_12:.*]] = vector.mask %[[VAL_9]] { vector.transfer_read %{{.*}} {in_bounds = [true]} : tensor<?xf32>, vector<4xf32> } : vector<4xi1> -> vector<4xf32>
// CHECK:           %[[VAL_13:.*]] = arith.addf %[[VAL_7]], %[[VAL_10]] : vector<4xf32>
// CHECK:           %[[VAL_14:.*]] = vector.mask %{{.*}} { vector.transfer_write %[[VAL_13]], {{.*}} {in_bounds = [true]} : vector<4xf32>, tensor<?xf32> } : vector<4xi1> -> tensor<?xf32>

module attributes {transform.with_named_sequence} {
  transform.named_sequence @__transform_main(%arg1: !transform.any_op {transform.readonly}) {
    %0 = transform.structured.match ops{["linalg.generic"]} in %arg1 : (!transform.any_op) -> !transform.any_op
    transform.structured.vectorize %0 vector_sizes [4] : !transform.any_op
    transform.yield
  }
}

// -----

#map = affine_map<(d0, d1) -> (d0, d1)>
#map1 = affine_map<(d0, d1) -> (d0, 0)>

func.func @dynamic_generic_with_reduction_and_broadcast(%arg0: tensor<?x?xf32>, %init: tensor<?x?xf32>) -> (tensor<?x?xf32>) {
  %0 = linalg.generic { indexing_maps = [#map, #map1],
                        iterator_types = ["parallel", "reduction"]}
    ins(%arg0 : tensor<?x?xf32>)
    outs(%init : tensor<?x?xf32>) {
  ^bb0(%in: f32, %out: f32):
    %1 = arith.addf %in, %out : f32
    linalg.yield %1 : f32
  } -> tensor<?x?xf32>
  return %0 : tensor<?x?xf32>
}
// CHECK: #[[$MAP:.+]] = affine_map<(d0, d1) -> (d0)>

// CHECK-LABEL:   func.func @dynamic_generic_with_reduction_and_broadcast(
// CHECK-SAME:      %[[VAL_0:.*]]: tensor<?x?xf32>,
// CHECK-SAME:      %[[VAL_1:.*]]: tensor<?x?xf32>) -> tensor<?x?xf32> {
// CHECK:           %[[VAL_2:.*]] = arith.constant 0 : index
// CHECK:           %[[VAL_3:.*]] = tensor.dim %[[VAL_0]], %[[VAL_2]] : tensor<?x?xf32>
// CHECK:           %[[VAL_4:.*]] = arith.constant 1 : index
// CHECK:           %[[VAL_5:.*]] = tensor.dim %[[VAL_0]], %[[VAL_4]] : tensor<?x?xf32>
// CHECK:           %[[VAL_6:.*]] = arith.constant 0 : index
// CHECK:           %[[VAL_7:.*]] = ub.poison : f32
// CHECK:           %[[VAL_8:.*]] = vector.create_mask %[[VAL_3]], %[[VAL_5]] : vector<4x4xi1>
// CHECK:           %[[VAL_9:.*]] = vector.mask %[[VAL_8]] { vector.transfer_read %[[VAL_0]]{{\[}}%[[VAL_6]], %[[VAL_6]]], %[[VAL_7]] {in_bounds = [true, true]} : tensor<?x?xf32>, vector<4x4xf32> } : vector<4x4xi1> -> vector<4x4xf32>
// CHECK:           %[[VAL_10:.*]] = ub.poison : f32
// CHECK:           %[[VAL_11:.*]] = vector.create_mask %[[VAL_3]] : vector<4xi1>
// CHECK:           %[[VAL_12:.*]] = vector.mask %[[VAL_11]] { vector.transfer_read %[[VAL_1]]{{\[}}%[[VAL_6]], %[[VAL_6]]], %[[VAL_10]] {in_bounds = [true], permutation_map = #[[$MAP]]} : tensor<?x?xf32>, vector<4xf32> } : vector<4xi1> -> vector<4xf32>
// CHECK:           %[[VAL_13:.*]] = vector.mask %[[VAL_8]] { vector.multi_reduction <add>, %[[VAL_9]], %[[VAL_12]] [1] : vector<4x4xf32> to vector<4xf32> } : vector<4x4xi1> -> vector<4xf32>
// CHECK:           %[[VAL_14:.*]] = arith.constant 0 : index
// CHECK:           %[[VAL_15:.*]] = vector.mask %[[VAL_11]] { vector.transfer_write %[[VAL_13]], %[[VAL_1]]{{\[}}%[[VAL_14]], %[[VAL_14]]] {in_bounds = [true], permutation_map = #[[$MAP]]} : vector<4xf32>, tensor<?x?xf32> } : vector<4xi1> -> tensor<?x?xf32>
// CHECK:           return %[[VAL_15]] : tensor<?x?xf32>

module attributes {transform.with_named_sequence} {
  transform.named_sequence @__transform_main(%arg1: !transform.any_op {transform.readonly}) {
    %0 = transform.structured.match ops{["linalg.generic"]} in %arg1 : (!transform.any_op) -> !transform.any_op
    transform.structured.vectorize %0 vector_sizes [4, 4] : !transform.any_op
    transform.yield
  }
}

// -----

func.func @vectorize_dynamic_2d_transpose(%arg0: tensor<?x?xf32>,
                                          %arg1: tensor<?x?xf32>,
                                          %arg2: tensor<?x?xf32>) -> tensor<?x?xf32> {
  %0 = linalg.generic { indexing_maps = [affine_map<(d0, d1) -> (d1, d0)>,
                                         affine_map<(d0, d1) -> (d0, d1)>,
                                         affine_map<(d0, d1) -> (d0, d1)>],
                        iterator_types = ["parallel", "parallel"] }
    ins(%arg0, %arg1 : tensor<?x?xf32>, tensor<?x?xf32>)
    outs(%arg2 : tensor<?x?xf32>) {
    ^bb(%in0: f32, %in1: f32, %out: f32) :
      %0 = arith.addf %in0, %in1 : f32
      linalg.yield %0 : f32
    } -> tensor<?x?xf32>
    return %0 : tensor<?x?xf32>
}

// CHECK-LABEL:   @vectorize_dynamic_2d_transpose
// CHECK:           %[[VAL_3:.*]] = arith.constant 1 : index
// CHECK:           %[[VAL_4:.*]] = tensor.dim %{{.*}}, %[[VAL_3]] : tensor<?x?xf32>
// CHECK:           %[[VAL_5:.*]] = arith.constant 0 : index
// CHECK:           %[[VAL_6:.*]] = tensor.dim %{{.*}}, %[[VAL_5]] : tensor<?x?xf32>
// CHECK:           %[[VAL_9:.*]] = vector.create_mask %[[VAL_6]], %[[VAL_4]] : vector<8x4xi1>
// CHECK:           %[[VAL_10:.*]] = vector.mask %[[VAL_9]] { vector.transfer_read %{{.*}} {in_bounds = [true, true], permutation_map = #{{.*}}} : tensor<?x?xf32>, vector<4x8xf32> } : vector<8x4xi1> -> vector<4x8xf32>
// CHECK:           %[[VAL_12:.*]] = vector.create_mask %[[VAL_4]], %[[VAL_6]] : vector<4x8xi1>
// CHECK:           %[[VAL_13:.*]] = vector.mask %[[VAL_12]] { vector.transfer_read %{{.*}} {in_bounds = [true, true]} : tensor<?x?xf32>, vector<4x8xf32> } : vector<4x8xi1> -> vector<4x8xf32>
// CHECK:           %[[VAL_14:.*]] = ub.poison : f32
// CHECK:           %[[VAL_15:.*]] = vector.mask %[[VAL_12]] { vector.transfer_read %{{.*}} {in_bounds = [true, true]} : tensor<?x?xf32>, vector<4x8xf32> } : vector<4x8xi1> -> vector<4x8xf32>
// CHECK:           %[[VAL_16:.*]] = arith.addf %[[VAL_10]], %[[VAL_13]] : vector<4x8xf32>
// CHECK:           %[[VAL_17:.*]] = vector.mask %[[VAL_12]] { vector.transfer_write %[[VAL_16]], %{{.*}} {in_bounds = [true, true]} : vector<4x8xf32>, tensor<?x?xf32> } : vector<4x8xi1> -> tensor<?x?xf32>

module attributes {transform.with_named_sequence} {
  transform.named_sequence @__transform_main(%arg1: !transform.any_op {transform.readonly}) {
    %0 = transform.structured.match ops{["linalg.generic"]} in %arg1 : (!transform.any_op) -> !transform.any_op
    transform.structured.vectorize %0 vector_sizes [4, 8] : !transform.any_op
    transform.yield
  }
}

// -----

func.func @vectorize_dynamic_generic_2d_broadcast(%arg0: tensor<?x?xf32>,
                                                  %arg1: tensor<?x?xf32>,
                                                  %arg2: tensor<?x?xf32>) -> tensor<?x?xf32> {
  %0 = linalg.generic { indexing_maps = [affine_map<(d0, d1) -> (0, d1)>,
                                         affine_map<(d0, d1) -> (d0, d1)>,
                                         affine_map<(d0, d1) -> (d0, d1)>],
                        iterator_types = ["parallel", "parallel"] }
    ins(%arg0, %arg1 : tensor<?x?xf32>, tensor<?x?xf32>)
    outs(%arg2 : tensor<?x?xf32>) {
    ^bb(%in0: f32, %in1: f32, %out: f32) :
      %0 = arith.addf %in0, %in1 : f32
      linalg.yield %0 : f32
    } -> tensor<?x?xf32>
  return %0 : tensor<?x?xf32>
}

// CHECK-LABEL:   @vectorize_dynamic_generic_2d_broadcast
// CHECK:           %[[VAL_3:.*]] = arith.constant 0 : index
// CHECK:           %[[VAL_4:.*]] = tensor.dim %{{.*}}, %[[VAL_3]] : tensor<?x?xf32>
// CHECK:           %[[VAL_5:.*]] = arith.constant 1 : index
// CHECK:           %[[VAL_6:.*]] = tensor.dim %{{.*}}, %[[VAL_5]] : tensor<?x?xf32>
// CHECK:           %[[VAL_9:.*]] = vector.create_mask %[[VAL_6]] : vector<8xi1>
// CHECK:           %[[VAL_10:.*]] = vector.mask %[[VAL_9]] { vector.transfer_read %{{.*}} {in_bounds = [true, true], permutation_map = #{{.*}}} : tensor<?x?xf32>, vector<4x8xf32> } : vector<8xi1> -> vector<4x8xf32>
// CHECK:           %[[VAL_12:.*]] = vector.create_mask %[[VAL_4]], %[[VAL_6]] : vector<4x8xi1>
// CHECK:           %[[VAL_13:.*]] = vector.mask %[[VAL_12]] { vector.transfer_read %{{.*}} {in_bounds = [true, true]} : tensor<?x?xf32>, vector<4x8xf32> } : vector<4x8xi1> -> vector<4x8xf32>
// CHECK:           %[[VAL_15:.*]] = vector.mask %[[VAL_12]] { vector.transfer_read %{{.*}} {in_bounds = [true, true]} : tensor<?x?xf32>, vector<4x8xf32> } : vector<4x8xi1> -> vector<4x8xf32>
// CHECK:           %[[VAL_16:.*]] = arith.addf %[[VAL_10]], %[[VAL_13]] : vector<4x8xf32>
// CHECK:           %[[VAL_18:.*]] = vector.mask %[[VAL_12]] { vector.transfer_write %{{.*}} {in_bounds = [true, true]} : vector<4x8xf32>, tensor<?x?xf32> } : vector<4x8xi1> -> tensor<?x?xf32>

module attributes {transform.with_named_sequence} {
  transform.named_sequence @__transform_main(%arg1: !transform.any_op {transform.readonly}) {
    %0 = transform.structured.match ops{["linalg.generic"]} in %arg1 : (!transform.any_op) -> !transform.any_op
    transform.structured.vectorize %0 vector_sizes [4, 8] : !transform.any_op
    transform.yield
  }
}

// -----

func.func @vectorize_dynamic_reduction_2d(%arg0: tensor<?x?xf32>,
                                          %arg1: tensor<?xf32>) -> tensor<?xf32> {
  %0 = linalg.generic { indexing_maps = [affine_map<(d0, d1) -> (d0, d1)>,
                                         affine_map<(d0, d1) -> (d0)>],
                        iterator_types = ["parallel", "reduction"] }
    ins(%arg0 : tensor<?x?xf32>)
    outs(%arg1 : tensor<?xf32>) {
    ^bb(%in: f32, %out: f32) :
      %0 = arith.addf %in, %out : f32
      linalg.yield %0 : f32
    } -> tensor<?xf32>
  return %0 : tensor<?xf32>
}

module attributes {transform.with_named_sequence} {
  transform.named_sequence @__transform_main(%arg1: !transform.any_op {transform.readonly}) {
    %0 = transform.structured.match ops{["linalg.generic"]} in %arg1 : (!transform.any_op) -> !transform.any_op
    transform.structured.vectorize %0 vector_sizes [4, 8] : !transform.any_op
    transform.yield
  }
}

// CHECK-LABEL:   @vectorize_dynamic_reduction_2d(
// CHECK-SAME:                                 %[[VAL_0:.*]]: tensor<?x?xf32>,
// CHECK-SAME:                                 %[[VAL_1:.*]]: tensor<?xf32>) -> tensor<?xf32> {
// CHECK:           %[[VAL_2:.*]] = arith.constant 0 : index
// CHECK:           %[[VAL_3:.*]] = tensor.dim %[[VAL_0]], %[[VAL_2]] : tensor<?x?xf32>
// CHECK:           %[[VAL_4:.*]] = arith.constant 1 : index
// CHECK:           %[[VAL_5:.*]] = tensor.dim %[[VAL_0]], %[[VAL_4]] : tensor<?x?xf32>
// CHECK:           %[[VAL_8:.*]] = vector.create_mask %[[VAL_3]], %[[VAL_5]] : vector<4x8xi1>
// CHECK:           %[[VAL_9:.*]] = vector.mask %[[VAL_8]] { vector.transfer_read %[[VAL_0]]{{.*}} {in_bounds = [true, true]} : tensor<?x?xf32>, vector<4x8xf32> } : vector<4x8xi1> -> vector<4x8xf32>
// CHECK:           %[[VAL_11:.*]] = vector.create_mask %[[VAL_3]] : vector<4xi1>
// CHECK:           %[[VAL_12:.*]] = vector.mask %[[VAL_11]] { vector.transfer_read %[[VAL_1]]{{.*}} {in_bounds = [true]} : tensor<?xf32>, vector<4xf32> } : vector<4xi1> -> vector<4xf32>
// CHECK:           %[[VAL_13:.*]] = vector.mask %[[VAL_8]] { vector.multi_reduction <add>, %[[VAL_9]], %[[VAL_12]] [1] : vector<4x8xf32> to vector<4xf32> } : vector<4x8xi1> -> vector<4xf32>
// CHECK:           %[[VAL_15:.*]] = vector.mask %[[VAL_11]] { vector.transfer_write %[[VAL_13]], %[[VAL_1]]{{.*}} {in_bounds = [true]} : vector<4xf32>, tensor<?xf32> } : vector<4xi1> -> tensor<?xf32>
// CHECK:           return %[[VAL_15]] : tensor<?xf32>
// CHECK:         }

// -----

func.func @vectorize_dynamic_reduction_2d_scalable(%arg0: tensor<?x?xf32>,
                                                   %arg1: tensor<?xf32>) -> tensor<?xf32> {
  %0 = linalg.generic { indexing_maps = [affine_map<(d0, d1) -> (d0, d1)>,
                                         affine_map<(d0, d1) -> (d0)>],
                        iterator_types = ["parallel", "reduction"] }
    ins(%arg0 : tensor<?x?xf32>)
    outs(%arg1 : tensor<?xf32>) {
    ^bb(%in: f32, %out: f32) :
      %0 = arith.addf %in, %out : f32
      linalg.yield %0 : f32
    } -> tensor<?xf32>
  return %0 : tensor<?xf32>
}

// CHECK-LABEL:  func.func @vectorize_dynamic_reduction_2d_scalable(
// CHECK-SAME:     %[[ARG_0:.*]]: tensor<?x?xf32>, %[[ARG_1:.*]]: tensor<?xf32>) -> tensor<?xf32> {
// CHECK:    %[[C0_IDX:.*]] = arith.constant 0 : index
// CHECK:    %[[DIM_A0_0:.*]] = tensor.dim %[[ARG_0]], %[[C0_IDX]] : tensor<?x?xf32>
// CHECK:    %[[C1_IDX:.*]] = arith.constant 1 : index
// CHECK:    %[[DIM_A0_1:.*]] = tensor.dim %[[ARG_0]], %[[C1_IDX]] : tensor<?x?xf32>
// CHECK:    %[[C0_IDX:.*]] = arith.constant 0 : index
// CHECK:    %[[PV:.*]] = ub.poison : f32
// CHECK:    %[[MASK_2D:.*]] = vector.create_mask %[[DIM_A0_0]], %[[DIM_A0_1]] : vector<4x[8]xi1>
// CHECK:    %[[VEC_RD_0:.*]] = vector.mask %[[MASK_2D]] { vector.transfer_read %[[ARG_0]][%[[C0_IDX]], %[[C0_IDX]]], %[[PV]] {in_bounds = [true, true]} : tensor<?x?xf32>, vector<4x[8]xf32> } : vector<4x[8]xi1> -> vector<4x[8]xf32>
// CHECK:    %[[PV:.*]] = ub.poison : f32
// CHECK:    %[[MASK_1D:.*]] = vector.create_mask %[[DIM_A0_0]] : vector<4xi1>
// CHECK:    %[[VEC_RD_1:.*]] = vector.mask %[[MASK_1D]] { vector.transfer_read %[[ARG_1]][%[[C0_IDX]]], %[[PV]] {in_bounds = [true]} : tensor<?xf32>, vector<4xf32> } : vector<4xi1> -> vector<4xf32>
// CHECK:    %[[REDUCE:.*]] = vector.mask %[[MASK_2D]] { vector.multi_reduction <add>, %[[VEC_RD_0]], %[[VEC_RD_1]] [1] : vector<4x[8]xf32> to vector<4xf32> } : vector<4x[8]xi1> -> vector<4xf32>
// CHECK:    %[[C0_IDX:.*]] = arith.constant 0 : index
// CHECK:    %{{.*}} = vector.mask %[[MASK_1D]] { vector.transfer_write %[[REDUCE]], %[[ARG_1]][%[[C0_IDX]]] {in_bounds = [true]} : vector<4xf32>, tensor<?xf32> } : vector<4xi1> -> tensor<?xf32>

module attributes {transform.with_named_sequence} {
  transform.named_sequence @__transform_main(%arg1: !transform.any_op {transform.readonly}) {
    %0 = transform.structured.match ops{["linalg.generic"]} in %arg1 : (!transform.any_op) -> !transform.any_op
    transform.structured.vectorize %0 vector_sizes [4, [8]] : !transform.any_op
    transform.yield
  }
}

// -----

func.func @vectorize_dynamic_reduction_scalable_1d(%arg0: tensor<?xf32>,
                                                   %arg1: tensor<f32>) -> tensor<f32> {

  %0 = linalg.reduce ins(%arg0 : tensor<?xf32>) outs(%arg1 : tensor<f32>) dimensions = [0]
  (%in: f32, %init: f32) {
    %0 = arith.addf %in, %init : f32
    linalg.yield %0 : f32
  }
  return %0 : tensor<f32>
}

// CHECK-LABEL:  func.func @vectorize_dynamic_reduction_scalable_1d(
// CHECK-SAME:     %[[ARG_0:.*]]: tensor<?xf32>, %[[ARG_1:.*]]: tensor<f32>) -> tensor<f32> {
// CHECK:          %[[C0_IDX:.*]] = arith.constant 0 : index
// CHECK:          %[[DIM_A0_0:.*]] = tensor.dim %[[ARG_0]], %[[C0_IDX]] : tensor<?xf32>
// CHECK:          %[[C0_IDX:.*]] = arith.constant 0 : index
// CHECK:          %[[PV:.*]] = ub.poison : f32
// CHECK:          %[[MASK:.*]] = vector.create_mask %[[DIM_A0_0]] : vector<[4]xi1>
// CHECK:          %[[VEC_RD_0:.*]] = vector.mask %[[MASK]] { vector.transfer_read %[[ARG_0]][%[[C0_IDX]]], %[[PV]] {in_bounds = [true]} : tensor<?xf32>, vector<[4]xf32> } : vector<[4]xi1> -> vector<[4]xf32>
// CHECK:          %[[PV:.*]] = ub.poison : f32
// CHECK:          %[[VEC_RD_1:.*]] = vector.transfer_read %[[ARG_1]][], %[[PV]] : tensor<f32>, vector<f32>
// CHECK:          %[[ACC_f32:.*]] = vector.extract %[[VEC_RD_1]][] : f32 from vector<f32>
// CHECK:          %[[REDUCE:.*]] = vector.mask %[[MASK]] { vector.multi_reduction <add>, %[[VEC_RD_0]], %[[ACC_f32]] [0] : vector<[4]xf32> to f32 } : vector<[4]xi1> -> f32
// CHECK:          %[[VEC_f32:.*]] = vector.broadcast %[[REDUCE]] : f32 to vector<f32>
// CHECK:          %{{.*}} = vector.transfer_write %[[VEC_f32]], %[[ARG_1]][] : vector<f32>, tensor<f32>

module attributes {transform.with_named_sequence} {
  transform.named_sequence @__transform_main(%arg1: !transform.any_op {transform.readonly}) {
    %0 = transform.structured.match ops{["linalg.reduce"]} in %arg1 : (!transform.any_op) -> !transform.any_op
    transform.structured.vectorize %0 vector_sizes [[4]] : !transform.any_op
    transform.yield
  }
}

// -----

func.func @vectorize_dynamic_transpose_reduction(%arg0: tensor<?x?x?xf32>,
                                                 %arg1: tensor<?x?xf32>) -> tensor<?x?xf32> {
  %0 = linalg.generic { indexing_maps = [affine_map<(d0, d1, d2) -> (d0, d1, d2)>,
                                         affine_map<(d0, d1, d2) -> (d2, d1)>],
                        iterator_types = ["reduction", "parallel", "parallel"] }
    ins(%arg0 : tensor<?x?x?xf32>)
    outs(%arg1 : tensor<?x?xf32>) {
    ^bb(%in: f32, %out: f32) :
      %0 = arith.addf %in, %out : f32
      linalg.yield %0 : f32
    } -> tensor<?x?xf32>
  return %0 : tensor<?x?xf32>
}

module attributes {transform.with_named_sequence} {
  transform.named_sequence @__transform_main(%arg1: !transform.any_op {transform.readonly}) {
    %0 = transform.structured.match ops{["linalg.generic"]} in %arg1 : (!transform.any_op) -> !transform.any_op
    transform.structured.vectorize %0 vector_sizes [4, 8, 16] : !transform.any_op
    transform.yield
  }
}

// CHECK-LABEL:   @vectorize_dynamic_transpose_reduction(
// CHECK-SAME:                                           %[[VAL_0:.*]]: tensor<?x?x?xf32>,
// CHECK-SAME:                                           %[[VAL_1:.*]]: tensor<?x?xf32>) -> tensor<?x?xf32> {
// CHECK:           %[[VAL_2:.*]] = arith.constant 0 : index
// CHECK:           %[[VAL_3:.*]] = tensor.dim %[[VAL_0]], %[[VAL_2]] : tensor<?x?x?xf32>
// CHECK:           %[[VAL_4:.*]] = arith.constant 1 : index
// CHECK:           %[[VAL_5:.*]] = tensor.dim %[[VAL_0]], %[[VAL_4]] : tensor<?x?x?xf32>
// CHECK:           %[[VAL_6:.*]] = arith.constant 2 : index
// CHECK:           %[[VAL_7:.*]] = tensor.dim %[[VAL_0]], %[[VAL_6]] : tensor<?x?x?xf32>
// CHECK:           %[[VAL_10:.*]] = vector.create_mask %[[VAL_3]], %[[VAL_5]], %[[VAL_7]] : vector<4x8x16xi1>
// CHECK:           %[[VAL_11:.*]] = vector.mask %[[VAL_10]] { vector.transfer_read %[[VAL_0]]{{.*}} {in_bounds = [true, true, true]} : tensor<?x?x?xf32>, vector<4x8x16xf32> } : vector<4x8x16xi1> -> vector<4x8x16xf32>
// CHECK:           %[[VAL_13:.*]] = vector.create_mask %[[VAL_7]], %[[VAL_5]] : vector<16x8xi1>
// CHECK:           %[[VAL_14:.*]] = vector.mask %[[VAL_13]] { vector.transfer_read %[[VAL_1]]{{.*}} {in_bounds = [true, true], permutation_map = #{{.*}}} : tensor<?x?xf32>, vector<8x16xf32> } : vector<16x8xi1> -> vector<8x16xf32>
// CHECK:           %[[VAL_15:.*]] = vector.mask %[[VAL_10]] { vector.multi_reduction <add>, %[[VAL_11]], %[[VAL_14]] [0] : vector<4x8x16xf32> to vector<8x16xf32> } : vector<4x8x16xi1> -> vector<8x16xf32>
// CHECK:           %[[VAL_17:.*]] = vector.mask %[[VAL_13]] { vector.transfer_write %[[VAL_15]], %{{.*}} {in_bounds = [true, true], permutation_map = #{{.*}}} : vector<8x16xf32>, tensor<?x?xf32> } : vector<16x8xi1> -> tensor<?x?xf32>

// -----

func.func @vectorize_dynamic_transpose_reduction_with_params(%arg0: tensor<?x?x?xf32>,
                                                             %arg1: tensor<?x?xf32>) -> tensor<?x?xf32> {
  %0 = linalg.generic { indexing_maps = [affine_map<(d0, d1, d2) -> (d0, d1, d2)>,
                                         affine_map<(d0, d1, d2) -> (d2, d1)>],
                        iterator_types = ["reduction", "parallel", "parallel"] }
    ins(%arg0 : tensor<?x?x?xf32>)
    outs(%arg1 : tensor<?x?xf32>) {
    ^bb(%in: f32, %out: f32) :
      %0 = arith.addf %in, %out : f32
      linalg.yield %0 : f32
    } -> tensor<?x?xf32>
  return %0 : tensor<?x?xf32>
}

module attributes {transform.with_named_sequence} {
  transform.named_sequence @__transform_main(%arg1: !transform.any_op {transform.readonly}) {
    %0 = transform.structured.match ops{["linalg.generic"]} in %arg1 : (!transform.any_op) -> !transform.any_op
    %vector_size_0 = transform.param.constant 4 : i64 -> !transform.param<i64>
    %vector_size_2 = transform.param.constant 16 : i64 -> !transform.param<i64>
    transform.structured.vectorize %0 vector_sizes
      [%vector_size_0, 8, %vector_size_2] : !transform.any_op, !transform.param<i64>, !transform.param<i64>
    transform.yield
  }
}

// CHECK-LABEL:   @vectorize_dynamic_transpose_reduction_with_params(
// CHECK-SAME:                                           %[[VAL_0:.*]]: tensor<?x?x?xf32>,
// CHECK-SAME:                                           %[[VAL_1:.*]]: tensor<?x?xf32>) -> tensor<?x?xf32> {
// CHECK:           %[[VAL_2:.*]] = arith.constant 0 : index
// CHECK:           %[[VAL_3:.*]] = tensor.dim %[[VAL_0]], %[[VAL_2]] : tensor<?x?x?xf32>
// CHECK:           %[[VAL_4:.*]] = arith.constant 1 : index
// CHECK:           %[[VAL_5:.*]] = tensor.dim %[[VAL_0]], %[[VAL_4]] : tensor<?x?x?xf32>
// CHECK:           %[[VAL_6:.*]] = arith.constant 2 : index
// CHECK:           %[[VAL_7:.*]] = tensor.dim %[[VAL_0]], %[[VAL_6]] : tensor<?x?x?xf32>
// CHECK:           %[[VAL_10:.*]] = vector.create_mask %[[VAL_3]], %[[VAL_5]], %[[VAL_7]] : vector<4x8x16xi1>
// CHECK:           %[[VAL_11:.*]] = vector.mask %[[VAL_10]] { vector.transfer_read %[[VAL_0]]{{.*}} {in_bounds = [true, true, true]} : tensor<?x?x?xf32>, vector<4x8x16xf32> } : vector<4x8x16xi1> -> vector<4x8x16xf32>
// CHECK:           %[[VAL_13:.*]] = vector.create_mask %[[VAL_7]], %[[VAL_5]] : vector<16x8xi1>
// CHECK:           %[[VAL_14:.*]] = vector.mask %[[VAL_13]] { vector.transfer_read %[[VAL_1]]{{.*}} {in_bounds = [true, true], permutation_map = #{{.*}}} : tensor<?x?xf32>, vector<8x16xf32> } : vector<16x8xi1> -> vector<8x16xf32>
// CHECK:           %[[VAL_15:.*]] = vector.mask %[[VAL_10]] { vector.multi_reduction <add>, %[[VAL_11]], %[[VAL_14]] [0] : vector<4x8x16xf32> to vector<8x16xf32> } : vector<4x8x16xi1> -> vector<8x16xf32>
// CHECK:           %[[VAL_17:.*]] = vector.mask %[[VAL_13]] { vector.transfer_write %[[VAL_15]], %{{.*}} {in_bounds = [true, true], permutation_map = #{{.*}}} : vector<8x16xf32>, tensor<?x?xf32> } : vector<16x8xi1> -> tensor<?x?xf32>

// -----

func.func @vectorize_partial_dynamic_identity(%arg0: tensor<8x?xf32>,
                                              %arg1: tensor<8x?xf32>,
                                              %arg2: tensor<8x?xf32>) -> tensor<8x?xf32> {
  %0 = linalg.generic { indexing_maps = [affine_map<(d0, d1) -> (d0, d1)>,
                                         affine_map<(d0, d1) -> (d0, d1)>,
                                         affine_map<(d0, d1) -> (d0, d1)>],
                   iterator_types = ["parallel", "parallel"] }
    ins(%arg0, %arg1 : tensor<8x?xf32>, tensor<8x?xf32>)
    outs(%arg2 : tensor<8x?xf32>) {
    ^bb(%in0: f32, %in1: f32, %out: f32) :
      %0 = arith.addf %in0, %in1 : f32
      linalg.yield %0 : f32
    } -> tensor<8x?xf32>
  return %0 : tensor<8x?xf32>
}

// CHECK-LABEL:   func.func @vectorize_partial_dynamic_identity(
// CHECK-SAME:      %[[VAL_0:.*]]: tensor<8x?xf32>, %[[VAL_1:.*]]: tensor<8x?xf32>, %[[VAL_2:.*]]: tensor<8x?xf32>) -> tensor<8x?xf32> {
// CHECK-DAG:       %[[VAL_3:.*]] = arith.constant 1 : index
// CHECK-DAG:       %[[VAL_4:.*]] = tensor.dim %[[VAL_0]], %[[VAL_3]] : tensor<8x?xf32>
// CHECK-DAG:       %[[VAL_5:.*]] = arith.constant 0 : index
// CHECK-DAG:       %[[VAL_6:.*]] = ub.poison : f32
// CHECK-DAG:       %[[VAL_7:.*]] = arith.constant 8 : index
// CHECK:           %[[VAL_8:.*]] = vector.create_mask %[[VAL_7]], %[[VAL_4]] : vector<8x32xi1>
// CHECK:           %[[VAL_9:.*]] = vector.mask %[[VAL_8]] { vector.transfer_read %[[VAL_0]][%[[VAL_5]], %[[VAL_5]]], %[[VAL_6]] {in_bounds = [true, true]} : tensor<8x?xf32>, vector<8x32xf32> } : vector<8x32xi1> -> vector<8x32xf32>
// CHECK:           %[[VAL_10:.*]] = ub.poison : f32
// CHECK:           %[[VAL_11:.*]] = vector.mask %[[VAL_8]] { vector.transfer_read %[[VAL_1]][%[[VAL_5]], %[[VAL_5]]], %[[VAL_10]] {in_bounds = [true, true]} : tensor<8x?xf32>, vector<8x32xf32> } : vector<8x32xi1> -> vector<8x32xf32>
// CHECK:           %[[VAL_12:.*]] = ub.poison : f32
// CHECK:           %[[VAL_13:.*]] = vector.mask %[[VAL_8]] { vector.transfer_read %[[VAL_2]][%[[VAL_5]], %[[VAL_5]]], %[[VAL_12]] {in_bounds = [true, true]} : tensor<8x?xf32>, vector<8x32xf32> } : vector<8x32xi1> -> vector<8x32xf32>
// CHECK:           %[[VAL_14:.*]] = arith.addf %[[VAL_9]], %[[VAL_11]] : vector<8x32xf32>
// CHECK:           %[[VAL_15:.*]] = arith.constant 0 : index
// CHECK:           %[[VAL_16:.*]] = vector.mask %[[VAL_8]] { vector.transfer_write %[[VAL_14]], %[[VAL_2]][%[[VAL_15]], %[[VAL_15]]] {in_bounds = [true, true]} : vector<8x32xf32>, tensor<8x?xf32> } : vector<8x32xi1> -> tensor<8x?xf32>


module attributes {transform.with_named_sequence} {
  transform.named_sequence @__transform_main(%arg1: !transform.any_op {transform.readonly}) {
    %0 = transform.structured.match ops{["linalg.generic"]} in %arg1 : (!transform.any_op) -> !transform.any_op
    transform.structured.vectorize %0 vector_sizes [8, 32] : !transform.any_op
    transform.yield
  }
}

// -----

func.func @vectorize_partial_dynamic_identity_scalable(%arg0: tensor<8x?xf32>,
                                                       %arg1: tensor<8x?xf32>,
                                                       %arg2: tensor<8x?xf32>) -> tensor<8x?xf32> {
  %0 = linalg.generic { indexing_maps = [affine_map<(d0, d1) -> (d0, d1)>,
                                         affine_map<(d0, d1) -> (d0, d1)>,
                                         affine_map<(d0, d1) -> (d0, d1)>],
                   iterator_types = ["parallel", "parallel"] }
    ins(%arg0, %arg1 : tensor<8x?xf32>, tensor<8x?xf32>)
    outs(%arg2 : tensor<8x?xf32>) {
    ^bb(%in0: f32, %in1: f32, %out: f32) :
      %0 = arith.addf %in0, %in1 : f32
      linalg.yield %0 : f32
    } -> tensor<8x?xf32>
  return %0 : tensor<8x?xf32>
}

// CHECK-LABEL:   func.func @vectorize_partial_dynamic_identity_scalable
// CHECK-SAME:      %[[VAL_0:.*]]: tensor<8x?xf32>, %[[VAL_1:.*]]: tensor<8x?xf32>, %[[VAL_2:.*]]: tensor<8x?xf32>) -> tensor<8x?xf32> {
// CHECK-DAG:       %[[VAL_3:.*]] = arith.constant 1 : index
// CHECK-DAG:       %[[VAL_4:.*]] = tensor.dim %[[VAL_0]], %[[VAL_3]] : tensor<8x?xf32>
// CHECK-DAG:       %[[VAL_5:.*]] = arith.constant 0 : index
// CHECK-DAG:       %[[VAL_6:.*]] = ub.poison : f32
// CHECK-DAG:       %[[VAL_7:.*]] = arith.constant 8 : index
// CHECK:           %[[VAL_8:.*]] = vector.create_mask %[[VAL_7]], %[[VAL_4]] : vector<8x[32]xi1>
// CHECK:           %[[VAL_9:.*]] = vector.mask %[[VAL_8]] { vector.transfer_read %[[VAL_0]][%[[VAL_5]], %[[VAL_5]]], %[[VAL_6]] {in_bounds = [true, true]} : tensor<8x?xf32>, vector<8x[32]xf32> } : vector<8x[32]xi1> -> vector<8x[32]xf32>
// CHECK:           %[[VAL_10:.*]] = ub.poison : f32
// CHECK:           %[[VAL_11:.*]] = vector.mask %[[VAL_8]] { vector.transfer_read %[[VAL_1]][%[[VAL_5]], %[[VAL_5]]], %[[VAL_10]] {in_bounds = [true, true]} : tensor<8x?xf32>, vector<8x[32]xf32> } : vector<8x[32]xi1> -> vector<8x[32]xf32>
// CHECK:           %[[VAL_12:.*]] = ub.poison : f32
// CHECK:           %[[VAL_13:.*]] = vector.mask %[[VAL_8]] { vector.transfer_read %[[VAL_2]][%[[VAL_5]], %[[VAL_5]]], %[[VAL_12]] {in_bounds = [true, true]} : tensor<8x?xf32>, vector<8x[32]xf32> } : vector<8x[32]xi1> -> vector<8x[32]xf32>
// CHECK:           %[[VAL_14:.*]] = arith.addf %[[VAL_9]], %[[VAL_11]] : vector<8x[32]xf32>
// CHECK:           %[[VAL_15:.*]] = arith.constant 0 : index
// CHECK:           %[[VAL_16:.*]] = vector.mask %[[VAL_8]] { vector.transfer_write %[[VAL_14]], %[[VAL_2]][%[[VAL_15]], %[[VAL_15]]] {in_bounds = [true, true]} : vector<8x[32]xf32>, tensor<8x?xf32> } : vector<8x[32]xi1> -> tensor<8x?xf32>


module attributes {transform.with_named_sequence} {
  transform.named_sequence @__transform_main(%arg1: !transform.any_op {transform.readonly}) {
    %0 = transform.structured.match ops{["linalg.generic"]} in %arg1 : (!transform.any_op) -> !transform.any_op
    transform.structured.vectorize %0 vector_sizes [8, [32]] : !transform.any_op
    transform.yield
  }
}

// -----

func.func @do_not_generate_masks(%arg0: tensor<8x32xf32>,
                                 %arg1: tensor<8x32xf32>,
                                 %arg2: tensor<8x32xf32>) -> tensor<8x32xf32> {
  %0 = linalg.generic { indexing_maps = [affine_map<(d0, d1) -> (d0, d1)>,
                                         affine_map<(d0, d1) -> (d0, d1)>,
                                         affine_map<(d0, d1) -> (d0, d1)>],
                   iterator_types = ["parallel", "parallel"] }
    ins(%arg0, %arg1 : tensor<8x32xf32>, tensor<8x32xf32>)
    outs(%arg2 : tensor<8x32xf32>) {
    ^bb(%in0: f32, %in1: f32, %out: f32) :
      %0 = arith.addf %in0, %in1 : f32
      linalg.yield %0 : f32
    } -> tensor<8x32xf32>
  return %0 : tensor<8x32xf32>
}

// CHECK-LABEL: func.func @do_not_generate_masks
// CHECK-NOT: vector.mask

module attributes {transform.with_named_sequence} {
  transform.named_sequence @__transform_main(%arg1: !transform.any_op {transform.readonly}) {
    %0 = transform.structured.match ops{["linalg.generic"]} in %arg1 : (!transform.any_op) -> !transform.any_op
    transform.structured.vectorize %0 vector_sizes [8, 32] : !transform.any_op
    transform.yield
  }
}

// -----

func.func @vectorize_static_shape_with_mask(%arg0: tensor<8x30xf32>,
                                            %arg1: tensor<8x30xf32>,
                                            %arg2: tensor<8x30xf32>) -> tensor<8x30xf32> {
  %0 = linalg.generic { indexing_maps = [affine_map<(d0, d1) -> (d0, d1)>,
                                         affine_map<(d0, d1) -> (d0, d1)>,
                                         affine_map<(d0, d1) -> (d0, d1)>],
                   iterator_types = ["parallel", "parallel"] }
    ins(%arg0, %arg1 : tensor<8x30xf32>, tensor<8x30xf32>)
    outs(%arg2 : tensor<8x30xf32>) {
    ^bb(%in0: f32, %in1: f32, %out: f32) :
      %0 = arith.addf %in0, %in1 : f32
      linalg.yield %0 : f32
    } -> tensor<8x30xf32>
  return %0 : tensor<8x30xf32>
}

// CHECK-LABEL:   func.func @vectorize_static_shape_with_mask(
// CHECK-SAME:      %[[VAL_0:.*]]: tensor<8x30xf32>, %[[VAL_1:.*]]: tensor<8x30xf32>, %[[VAL_2:.*]]: tensor<8x30xf32>) -> tensor<8x30xf32> {
// CHECK-DAG:       %[[VAL_3:.*]] = arith.constant 0 : index
// CHECK-DAG:       %[[VAL_4:.*]] = ub.poison : f32
// CHECK-DAG:       %[[VAL_5:.*]] = arith.constant 8 : index
// CHECK-DAG:       %[[VAL_6:.*]] = arith.constant 30 : index
// CHECK:           %[[VAL_7:.*]] = vector.create_mask %[[VAL_5]], %[[VAL_6]] : vector<8x32xi1>
// CHECK:           %[[VAL_8:.*]] = vector.mask %[[VAL_7]] { vector.transfer_read %[[VAL_0]][%[[VAL_3]], %[[VAL_3]]], %[[VAL_4]] {in_bounds = [true, true]} : tensor<8x30xf32>, vector<8x32xf32> } : vector<8x32xi1> -> vector<8x32xf32>
// CHECK:           %[[VAL_9:.*]] = ub.poison : f32
// CHECK:           %[[VAL_10:.*]] = vector.mask %[[VAL_7]] { vector.transfer_read %[[VAL_1]][%[[VAL_3]], %[[VAL_3]]], %[[VAL_9]] {in_bounds = [true, true]} : tensor<8x30xf32>, vector<8x32xf32> } : vector<8x32xi1> -> vector<8x32xf32>
// CHECK:           %[[VAL_11:.*]] = ub.poison : f32
// CHECK:           %[[VAL_12:.*]] = vector.mask %[[VAL_7]] { vector.transfer_read %[[VAL_2]][%[[VAL_3]], %[[VAL_3]]], %[[VAL_11]] {in_bounds = [true, true]} : tensor<8x30xf32>, vector<8x32xf32> } : vector<8x32xi1> -> vector<8x32xf32>
// CHECK:           %[[VAL_13:.*]] = arith.addf %[[VAL_8]], %[[VAL_10]] : vector<8x32xf32>
// CHECK:           %[[VAL_14:.*]] = arith.constant 0 : index
// CHECK:           %[[VAL_15:.*]] = vector.mask %[[VAL_7]] { vector.transfer_write %[[VAL_13]], %[[VAL_2]][%[[VAL_14]], %[[VAL_14]]] {in_bounds = [true, true]} : vector<8x32xf32>, tensor<8x30xf32> } : vector<8x32xi1> -> tensor<8x30xf32>

module attributes {transform.with_named_sequence} {
  transform.named_sequence @__transform_main(%arg1: !transform.any_op {transform.readonly}) {
    %0 = transform.structured.match ops{["linalg.generic"]} in %arg1 : (!transform.any_op) -> !transform.any_op
    transform.structured.vectorize %0 vector_sizes [8, 32] : !transform.any_op
    transform.yield
  }
}

// -----

func.func @vectorize_static_shape_with_mask_scalable(%arg0: tensor<8x30xf32>,
                                                     %arg1: tensor<8x30xf32>,
                                                     %arg2: tensor<8x30xf32>) -> tensor<8x30xf32> {
  %0 = linalg.generic { indexing_maps = [affine_map<(d0, d1) -> (d0, d1)>,
                                         affine_map<(d0, d1) -> (d0, d1)>,
                                         affine_map<(d0, d1) -> (d0, d1)>],
                   iterator_types = ["parallel", "parallel"] }
    ins(%arg0, %arg1 : tensor<8x30xf32>, tensor<8x30xf32>)
    outs(%arg2 : tensor<8x30xf32>) {
    ^bb(%in0: f32, %in1: f32, %out: f32) :
      %0 = arith.addf %in0, %in1 : f32
      linalg.yield %0 : f32
    } -> tensor<8x30xf32>
  return %0 : tensor<8x30xf32>
}

// CHECK-LABEL:   func.func @vectorize_static_shape_with_mask_scalable(
// CHECK-SAME:      %[[VAL_0:.*]]: tensor<8x30xf32>, %[[VAL_1:.*]]: tensor<8x30xf32>, %[[VAL_2:.*]]: tensor<8x30xf32>) -> tensor<8x30xf32> {
// CHECK-DAG:       %[[VAL_3:.*]] = arith.constant 0 : index
// CHECK-DAG:       %[[VAL_4:.*]] = ub.poison : f32
// CHECK-DAG:       %[[VAL_5:.*]] = arith.constant 8 : index
// CHECK-DAG:       %[[VAL_6:.*]] = arith.constant 30 : index
// CHECK:           %[[VAL_7:.*]] = vector.create_mask %[[VAL_5]], %[[VAL_6]] : vector<8x[32]xi1>
// CHECK:           %[[VAL_8:.*]] = vector.mask %[[VAL_7]] { vector.transfer_read %[[VAL_0]][%[[VAL_3]], %[[VAL_3]]], %[[VAL_4]] {in_bounds = [true, true]} : tensor<8x30xf32>, vector<8x[32]xf32> } : vector<8x[32]xi1> -> vector<8x[32]xf32>
// CHECK:           %[[VAL_9:.*]] = ub.poison : f32
// CHECK:           %[[VAL_10:.*]] = vector.mask %[[VAL_7]] { vector.transfer_read %[[VAL_1]][%[[VAL_3]], %[[VAL_3]]], %[[VAL_9]] {in_bounds = [true, true]} : tensor<8x30xf32>, vector<8x[32]xf32> } : vector<8x[32]xi1> -> vector<8x[32]xf32>
// CHECK:           %[[VAL_11:.*]] = ub.poison : f32
// CHECK:           %[[VAL_12:.*]] = vector.mask %[[VAL_7]] { vector.transfer_read %[[VAL_2]][%[[VAL_3]], %[[VAL_3]]], %[[VAL_11]] {in_bounds = [true, true]} : tensor<8x30xf32>, vector<8x[32]xf32> } : vector<8x[32]xi1> -> vector<8x[32]xf32>
// CHECK:           %[[VAL_13:.*]] = arith.addf %[[VAL_8]], %[[VAL_10]] : vector<8x[32]xf32>
// CHECK:           %[[VAL_14:.*]] = arith.constant 0 : index
// CHECK:           %[[VAL_15:.*]] = vector.mask %[[VAL_7]] { vector.transfer_write %[[VAL_13]], %[[VAL_2]][%[[VAL_14]], %[[VAL_14]]] {in_bounds = [true, true]} : vector<8x[32]xf32>, tensor<8x30xf32> } : vector<8x[32]xi1> -> tensor<8x30xf32>

module attributes {transform.with_named_sequence} {
  transform.named_sequence @__transform_main(%arg1: !transform.any_op {transform.readonly}) {
    %0 = transform.structured.match ops{["linalg.generic"]} in %arg1 : (!transform.any_op) -> !transform.any_op
    transform.structured.vectorize %0 vector_sizes [8, [32]] : !transform.any_op
    transform.yield
  }
}

// -----

///----------------------------------------------------------------------------------------
/// Tests for linalg.matvec
///----------------------------------------------------------------------------------------

// Scalable _reduction_ dimension.

func.func @vectorize_dynamic_matvec_trailing_reduction_dim(%arg0: tensor<?x?xf32>,
                                                           %arg1: tensor<?xf32>,
                                                           %arg2: tensor<?xf32>) {
  linalg.matvec ins(%arg0, %arg1 : tensor<?x?xf32>, tensor<?xf32>)
                 outs(%arg2 : tensor<?xf32>) -> tensor<?xf32>
  return
}

// CHECK-LABEL:  func.func @vectorize_dynamic_matvec_trailing_reduction_dim(
// CHECK-SAME:     %[[ARG_0:.*]]: tensor<?x?xf32>, %[[ARG_1:.*]]: tensor<?xf32>, %[[ARG_2:.*]]: tensor<?xf32>) {
// CHECK:    %[[C0_idx:.*]] = arith.constant 0 : index
// CHECK:    %[[DIM_A0_0:.*]] = tensor.dim %[[ARG_0]], %[[C0_idx]] : tensor<?x?xf32>
// CHECK:    %[[C1_idx:.*]] = arith.constant 1 : index
// CHECK:    %[[DIM_A0_1:.*]] = tensor.dim %[[ARG_0]], %[[C1_idx]] : tensor<?x?xf32>
// CHECK:    %[[C0_idx:.*]] = arith.constant 0 : index
// CHECK:    %[[PV:.*]] = ub.poison : f32
// CHECK:    %[[MASK_2d:.*]] = vector.create_mask %[[DIM_A0_0]], %[[DIM_A0_1]] : vector<4x[4]xi1>
// CHECK:    %[[VEC_RD_0:.*]] = vector.mask %[[MASK_2d]] { vector.transfer_read %[[ARG_0]][%[[C0_idx]], %[[C0_idx]]], %[[PV]] {in_bounds = [true, true]} : tensor<?x?xf32>, vector<4x[4]xf32> } : vector<4x[4]xi1> -> vector<4x[4]xf32>
// CHECK:    %[[PV:.*]] = ub.poison : f32
// CHECK:    %[[MASK_d1:.*]] = vector.create_mask %[[DIM_A0_1]] : vector<[4]xi1>
// CHECK:    %[[VEC_RD_1:.*]] = vector.mask %[[MASK_d1]] { vector.transfer_read %[[ARG_1]][%[[C0_idx]]], %[[PV]] {in_bounds = [true, true], permutation_map = #map} : tensor<?xf32>, vector<4x[4]xf32> } : vector<[4]xi1> -> vector<4x[4]xf32>
// CHECK:    %[[PV:.*]] = ub.poison : f32
// CHECK:    %[[MASK_d2:.*]] = vector.create_mask %[[DIM_A0_0]] : vector<4xi1>
// CHECK:    %[[VEC_RD_2:.*]] = vector.mask %[[MASK_d2]] { vector.transfer_read %[[ARG_2]][%[[C0_idx]]], %[[PV]] {in_bounds = [true]} : tensor<?xf32>, vector<4xf32> } : vector<4xi1> -> vector<4xf32>
// CHECK:    %[[MUL:.*]] = arith.mulf %[[VEC_RD_0:.*]], %[[VEC_RD_1:.*]] : vector<4x[4]xf32>
// CHECK:    %[[REDUCE:.*]] = vector.mask %[[MASK_2d]] { vector.multi_reduction <add>, %[[MUL]], %[[VEC_RD_2]] [1] : vector<4x[4]xf32> to vector<4xf32> } : vector<4x[4]xi1> -> vector<4xf32>
// CHECK:    %[[C0_idx:.*]] = arith.constant 0 : index
// CHECK:    %{{.*}} = vector.mask %[[MASK_d2]] { vector.transfer_write %[[REDUCE]], %[[ARG_2]][%[[C0_idx]]] {in_bounds = [true]} : vector<4xf32>, tensor<?xf32> } : vector<4xi1> -> tensor<?xf32>

module attributes {transform.with_named_sequence} {
  transform.named_sequence @__transform_main(%arg1: !transform.any_op {transform.readonly}) {
    %0 = transform.structured.match ops{["linalg.matvec"]} in %arg1 : (!transform.any_op) -> !transform.any_op
    transform.structured.vectorize %0 vector_sizes [4, [4]] : !transform.any_op
    transform.yield
  }
}

// -----

// Scalable _parallel_ dimension.

func.func @vectorize_dynamic_matvec_trailing_reduction_dim(%arg0: tensor<?x?xf32>,
                                                           %arg1: tensor<?xf32>,
                                                           %arg2:
                                                           tensor<?xf32>) ->
                                                           tensor<?xf32>{
  %0 = linalg.matvec ins(%arg0, %arg1 : tensor<?x?xf32>, tensor<?xf32>)
                 outs(%arg2 : tensor<?xf32>) -> tensor<?xf32>
  return %0 : tensor<?xf32>
}

// CHECK-LABEL:  func.func @vectorize_dynamic_matvec_trailing_reduction_dim(
// CHECK-SAME:     %[[ARG_0:.*]]: tensor<?x?xf32>, %[[ARG_1:.*]]: tensor<?xf32>, %[[ARG_2:.*]]: tensor<?xf32>) -> tensor<?xf32> {
// CHECK:    %[[C0_idx:.*]] = arith.constant 0 : index
// CHECK:    %[[DIM_A0_0:.*]] = tensor.dim %[[ARG_0]], %[[C0_idx]] : tensor<?x?xf32>
// CHECK:    %[[C1_idx:.*]] = arith.constant 1 : index
// CHECK:    %[[DIM_A0_1:.*]] = tensor.dim %[[ARG_0]], %[[C1_idx]] : tensor<?x?xf32>
// CHECK:    %[[C0_idx:.*]] = arith.constant 0 : index
// CHECK:    %[[PV:.*]] = ub.poison : f32
// CHECK:    %[[MASK_2d:.*]] = vector.create_mask %[[DIM_A0_0]], %[[DIM_A0_1]] : vector<[4]x4xi1>
// CHECK:    %[[VEC_RD_0:.*]] = vector.mask %[[MASK_2d]] { vector.transfer_read %[[ARG_0]][%[[C0_idx]], %[[C0_idx]]], %[[PV]] {in_bounds = [true, true]} : tensor<?x?xf32>, vector<[4]x4xf32> } : vector<[4]x4xi1> -> vector<[4]x4xf32>
// CHECK:    %[[PV:.*]] = ub.poison : f32
// CHECK:    %[[MASK_d1:.*]] = vector.create_mask %[[DIM_A0_1]] : vector<4xi1>
// CHECK:    %[[VEC_RD_1:.*]] = vector.mask %[[MASK_d1]] { vector.transfer_read %[[ARG_1]][%[[C0_idx]]], %[[PV]] {in_bounds = [true, true], permutation_map = #map} : tensor<?xf32>, vector<[4]x4xf32> } : vector<4xi1> -> vector<[4]x4xf32>
// CHECK:    %[[PV:.*]] = ub.poison : f32
// CHECK:    %[[MASK_d2:.*]] = vector.create_mask %[[DIM_A0_0]] : vector<[4]xi1>
// CHECK:    %[[VEC_RD_2:.*]] = vector.mask %[[MASK_d2]] { vector.transfer_read %[[ARG_2]][%[[C0_idx]]], %[[PV]] {in_bounds = [true]} : tensor<?xf32>, vector<[4]xf32> } : vector<[4]xi1> -> vector<[4]xf32>
// CHECK:    %[[MUL:.*]] = arith.mulf %[[VEC_RD_0:.*]], %[[VEC_RD_1:.*]] : vector<[4]x4xf32>
// CHECK:    %[[REDUCE:.*]] = vector.mask %[[MASK_2d]] { vector.multi_reduction <add>, %[[MUL]], %[[VEC_RD_2]] [1] : vector<[4]x4xf32> to vector<[4]xf32> } : vector<[4]x4xi1> -> vector<[4]xf32>
// CHECK:    %[[C0_idx:.*]] = arith.constant 0 : index
// CHECK:    %{{.*}} = vector.mask %[[MASK_d2]] { vector.transfer_write %[[REDUCE]], %[[ARG_2]][%[[C0_idx]]] {in_bounds = [true]} : vector<[4]xf32>, tensor<?xf32> } : vector<[4]xi1> -> tensor<?xf32>

module attributes {transform.with_named_sequence} {
  transform.named_sequence @__transform_main(%arg1: !transform.any_op {transform.readonly}) {
    %0 = transform.structured.match ops{["linalg.matvec"]} in %arg1 : (!transform.any_op) -> !transform.any_op
    transform.structured.vectorize %0 vector_sizes [[4], 4] : !transform.any_op
    transform.yield
  }
}

// -----

///----------------------------------------------------------------------------------------
/// Tests for linalg.index
///----------------------------------------------------------------------------------------

#map = affine_map<(d0) -> (d0)>
func.func @vectorize_linalg_index_scalable(%dest: tensor<?xindex>) -> tensor<?xindex> {
  %0 = linalg.generic {
    indexing_maps = [#map],
    iterator_types = ["parallel"]
  } outs(%dest : tensor<?xindex>) {
  ^bb0(%in: index):
    %1 = linalg.index 0 : index
    linalg.yield %1: index
  } -> tensor<?xindex>
  return %0 : tensor<?xindex>
}

// CHECK-LABEL:   func.func @vectorize_linalg_index_scalable(
// CHECK-SAME:      %[[DEST:.*]]: tensor<?xindex>) -> tensor<?xindex> {
// CHECK:           %[[C0:.*]] = arith.constant 0 : index
// CHECK:           %[[D0:.*]] = tensor.dim %[[DEST]], %[[C0]] : tensor<?xindex>
// CHECK:           %[[C0_1:.*]] = arith.constant 0 : index
// CHECK:           %[[PV:.*]] = ub.poison : index
// CHECK:           %[[MASK:.*]] = vector.create_mask %[[D0]] : vector<[4]xi1>
// TODO: This xfer_read is not used - avoid creating it.
// CHECK:           %[[READ:.*]] = vector.mask %[[MASK]] { vector.transfer_read %[[DEST]]{{\[}}%[[C0_1]]], %[[PV]] {in_bounds = [true]} : tensor<?xindex>, vector<[4]xindex> } : vector<[4]xi1> -> vector<[4]xindex>
// CHECK:           %[[STEP:.*]] = vector.step : vector<[4]xindex>
// CHECK:           %[[C0_3:.*]] = arith.constant 0 : index
// CHECK:           %[[WRITE:.*]] = vector.mask %[[MASK]] { vector.transfer_write %[[STEP]], %[[DEST]]{{\[}}%[[C0_3]]] {in_bounds = [true]} : vector<[4]xindex>, tensor<?xindex> } : vector<[4]xi1> -> tensor<?xindex>
// CHECK:           return %[[WRITE]] : tensor<?xindex>

module attributes {transform.with_named_sequence} {
  transform.named_sequence @__transform_main(%arg1: !transform.any_op {transform.readonly}) {
    %0 = transform.structured.match ops{["linalg.generic"]} in %arg1 : (!transform.any_op) -> !transform.any_op
    transform.structured.vectorize %0 vector_sizes [[4]] : !transform.any_op

    transform.yield
  }
}

// -----

<<<<<<< HEAD
///----------------------------------------------------------------------------------------
/// Tests for linalg.mmt4d
///----------------------------------------------------------------------------------------

func.func @mmt4d(%A: memref<16x16x8x1xf32>, %B: memref<16x16x8x1xf32>, %C_in: memref<16x16x8x8xf32>) {
  linalg.mmt4d ins(%A, %B: memref<16x16x8x1xf32>, memref<16x16x8x1xf32>)
               outs(%C_in: memref<16x16x8x8xf32>)
  return
}

// CHECK-LABEL:   func.func @mmt4d(
// CHECK-SAME:      %[[A:.*]]: memref<16x16x8x1xf32>, %[[B:.*]]: memref<16x16x8x1xf32>, %[[C:.*]]: memref<16x16x8x8xf32>) {
// CHECK:           %[[VEC_A:.*]] = vector.transfer_read %[[A]]{{.*}} : memref<16x16x8x1xf32>, vector<16x16x16x8x8x1xf32>
// CHECK:           %[[VEC_B:.*]] = vector.transfer_read %[[B]]{{.*}} : memref<16x16x8x1xf32>, vector<16x16x16x8x8x1xf32>
// CHECK:           %[[VEC_C:.*]] = vector.transfer_read %[[C]]{{.*}} : memref<16x16x8x8xf32>, vector<16x16x8x8xf32>
// CHECK:           %[[MUL:.*]] = arith.mulf %[[VEC_A]], %[[VEC_B]] : vector<16x16x16x8x8x1xf32>
// CHECK:           %[[RED:.*]] = vector.multi_reduction <add>, %[[MUL]], %[[VEC_C]] [2, 5] : vector<16x16x16x8x8x1xf32> to vector<16x16x8x8xf32>
// CHECK:           vector.transfer_write %[[RED]], %[[C]]{{.*}} : vector<16x16x8x8xf32>, memref<16x16x8x8xf32>

module attributes {transform.with_named_sequence} {
  transform.named_sequence @__transform_main(%arg1: !transform.any_op {transform.readonly}) {
    %mmt4d = transform.structured.match ops{["linalg.mmt4d"]} in %arg1 : (!transform.any_op) -> !transform.any_op
    transform.structured.vectorize %mmt4d : !transform.any_op
    transform.yield
  }
}

// -----

func.func @mmt4d_scalable(%A: memref<16x16x8x1xf32>, %B: memref<16x16x?x1xf32>, %C_in: memref<16x16x8x?xf32>) {
  linalg.mmt4d ins(%A, %B: memref<16x16x8x1xf32>, memref<16x16x?x1xf32>)
               outs(%C_in: memref<16x16x8x?xf32>)
  return
}
// CHECK-LABEL:   func.func @mmt4d_scalable(
// CHECK-SAME:      %[[A:.*]]: memref<16x16x8x1xf32>,
// CHECK-SAME:      %[[B:.*]]: memref<16x16x?x1xf32>,
// CHECK-SAME:      %[[C_IN:.*]]: memref<16x16x8x?xf32>) {
// CHECK:           %[[VAL_0:.*]] = arith.constant 16 : index
// CHECK:           %[[VAL_1:.*]] = arith.constant 16 : index
// CHECK:           %[[VAL_2:.*]] = arith.constant 16 : index
// CHECK:           %[[C8:.*]] = arith.constant 8 : index
// CHECK:           %[[C2:.*]] = arith.constant 2 : index
// CHECK:           %[[DIM_2:.*]] = memref.dim %[[B]], %[[C2]] : memref<16x16x?x1xf32>
// CHECK:           %[[VAL_6:.*]] = arith.constant 1 : index
// CHECK:           %[[VEC_A:.*]] = vector.transfer_read %[[A]]{{.*}} : memref<16x16x8x1xf32>, vector<16x16x16x8x[4]x1xf32>
// CHECK:           %[[MASK_1:.*]] = vector.create_mask %[[VAL_1]], %[[VAL_2]], %[[DIM_2]], %[[VAL_6]] : vector<16x16x[4]x1xi1>
// CHECK:           %[[VEC_B:.*]] = vector.mask %[[MASK_1]] { vector.transfer_read %[[B]]{{.*}} : memref<16x16x?x1xf32>, vector<16x16x16x8x[4]x1xf32> } : vector<16x16x[4]x1xi1> -> vector<16x16x16x8x[4]x1xf32>
// CHECK:           %[[MASK_2:.*]] = vector.create_mask %[[VAL_0]], %[[VAL_1]], %[[C8]], %[[DIM_2]] : vector<16x16x8x[4]xi1>
// CHECK:           %[[VAL_15:.*]] = vector.mask %[[MASK_2]] { vector.transfer_read %[[C_IN]]{{.*}} : memref<16x16x8x?xf32>, vector<16x16x8x[4]xf32> } : vector<16x16x8x[4]xi1> -> vector<16x16x8x[4]xf32>
// CHECK:           %[[VAL_16:.*]] = arith.mulf %[[VEC_A]], %[[VEC_B]] : vector<16x16x16x8x[4]x1xf32>
// CHECK:           %[[MASK_3:.*]] = vector.create_mask %[[VAL_0]], %[[VAL_1]], %[[VAL_2]], %[[C8]], %[[DIM_2]], %[[VAL_6]] : vector<16x16x16x8x[4]x1xi1>
// CHECK:           %[[VAL_18:.*]] = vector.mask %[[MASK_3]] { vector.multi_reduction <add>, %[[VAL_16]], %[[VAL_15]] [2, 5] : vector<16x16x16x8x[4]x1xf32> to vector<16x16x8x[4]xf32> } : vector<16x16x16x8x[4]x1xi1> -> vector<16x16x8x[4]xf32>
// CHECK:           vector.mask %[[MASK_2]] { vector.transfer_write %[[VAL_18]], %[[C_IN]]{{.*}} : vector<16x16x8x[4]xf32>, memref<16x16x8x?xf32> } : vector<16x16x8x[4]xi1>


module attributes {transform.with_named_sequence} {
  transform.named_sequence @__transform_main(%arg1: !transform.any_op {transform.readonly}) {
    %mmt4d = transform.structured.match ops{["linalg.mmt4d"]} in %arg1 : (!transform.any_op) -> !transform.any_op
    transform.structured.vectorize %mmt4d vector_sizes [16, 16, 16, 8, [4], 1] : !transform.any_op
    transform.yield
  }
}

// -----

func.func @mmt4d_scalable_with_assume(%A: memref<16x16x8x1xf32>, %B: memref<16x16x?x1xf32>, %C_in: memref<16x16x8x?xf32>) {
  linalg.mmt4d ins(%A, %B: memref<16x16x8x1xf32>, memref<16x16x?x1xf32>)
               outs(%C_in: memref<16x16x8x?xf32>)
  return
}
// CHECK-LABEL:   func.func @mmt4d_scalable_with_assume(
// CHECK-SAME:      %[[A:.*]]: memref<16x16x8x1xf32>,
// CHECK-SAME:      %[[B:.*]]: memref<16x16x?x1xf32>,
// CHECK-SAME:      %[[C_IN:.*]]: memref<16x16x8x?xf32>) {
// CHECK-NOT:       mask
// CHECK:           %[[VEC_A:.*]] = vector.transfer_read %[[A]]{{.*}} : memref<16x16x8x1xf32>, vector<16x16x16x8x[4]x1xf32>
// CHECK:           %[[VEC_B:.*]] = vector.transfer_read %[[B]]{{.*}} : memref<16x16x?x1xf32>, vector<16x16x16x8x[4]x1xf32>
// CHECK:           %[[VAL_13:.*]] = vector.transfer_read %[[C_IN]]{{.*}} : memref<16x16x8x?xf32>, vector<16x16x8x[4]xf32>
// CHECK:           %[[VAL_14:.*]] = arith.mulf %[[VEC_A]], %[[VEC_B]] : vector<16x16x16x8x[4]x1xf32>
// CHECK:           %[[VAL_15:.*]] = vector.multi_reduction <add>, %[[VAL_14]], %[[VAL_13]] [2, 5] : vector<16x16x16x8x[4]x1xf32> to vector<16x16x8x[4]xf32>
// CHECK:           vector.transfer_write %[[VAL_15]], %[[C_IN]]{{.*}} : vector<16x16x8x[4]xf32>, memref<16x16x8x?xf32>

module attributes {transform.with_named_sequence} {
  transform.named_sequence @__transform_main(%arg1: !transform.any_op {transform.readonly}) {
    %mmt4d = transform.structured.match ops{["linalg.mmt4d"]} in %arg1 : (!transform.any_op) -> !transform.any_op
    transform.structured.vectorize %mmt4d vector_sizes [16, 16, 16, 8, [4], 1] {assume_dynamic_dims_match_vec_sizes} : !transform.any_op
    transform.yield
  }
}

=======
>>>>>>> e38f98f5
///----------------------------------------------------------------------------------------
/// Tests for linalg.mmt4d
///----------------------------------------------------------------------------------------

func.func @mmt4d(%A: memref<16x16x8x1xf32>, %B: memref<16x16x8x1xf32>, %C_in: memref<16x16x8x8xf32>) {
  linalg.mmt4d ins(%A, %B: memref<16x16x8x1xf32>, memref<16x16x8x1xf32>)
               outs(%C_in: memref<16x16x8x8xf32>)
  return
}

// CHECK-LABEL:   func.func @mmt4d(
// CHECK-SAME:      %[[A:.*]]: memref<16x16x8x1xf32>, %[[B:.*]]: memref<16x16x8x1xf32>, %[[C:.*]]: memref<16x16x8x8xf32>) {
// CHECK:           %[[VEC_A:.*]] = vector.transfer_read %[[A]]{{.*}} : memref<16x16x8x1xf32>, vector<16x16x16x8x8x1xf32>
// CHECK:           %[[VEC_B:.*]] = vector.transfer_read %[[B]]{{.*}} : memref<16x16x8x1xf32>, vector<16x16x16x8x8x1xf32>
// CHECK:           %[[VEC_C:.*]] = vector.transfer_read %[[C]]{{.*}} : memref<16x16x8x8xf32>, vector<16x16x8x8xf32>
// CHECK:           %[[MUL:.*]] = arith.mulf %[[VEC_A]], %[[VEC_B]] : vector<16x16x16x8x8x1xf32>
// CHECK:           %[[RED:.*]] = vector.multi_reduction <add>, %[[MUL]], %[[VEC_C]] [2, 5] : vector<16x16x16x8x8x1xf32> to vector<16x16x8x8xf32>
// CHECK:           vector.transfer_write %[[RED]], %[[C]]{{.*}} : vector<16x16x8x8xf32>, memref<16x16x8x8xf32>

module attributes {transform.with_named_sequence} {
  transform.named_sequence @__transform_main(%arg1: !transform.any_op {transform.readonly}) {
    %mmt4d = transform.structured.match ops{["linalg.mmt4d"]} in %arg1 : (!transform.any_op) -> !transform.any_op
    transform.structured.vectorize %mmt4d : !transform.any_op
    transform.yield
  }
}

// -----

func.func @mmt4d_scalable(%A: memref<16x16x8x1xf32>, %B: memref<16x16x?x1xf32>, %C_in: memref<16x16x8x?xf32>) {
  linalg.mmt4d ins(%A, %B: memref<16x16x8x1xf32>, memref<16x16x?x1xf32>)
               outs(%C_in: memref<16x16x8x?xf32>)
  return
}
// CHECK-LABEL:   func.func @mmt4d_scalable(
// CHECK-SAME:      %[[A:.*]]: memref<16x16x8x1xf32>,
// CHECK-SAME:      %[[B:.*]]: memref<16x16x?x1xf32>,
// CHECK-SAME:      %[[C_IN:.*]]: memref<16x16x8x?xf32>) {
// CHECK:           %[[VAL_0:.*]] = arith.constant 16 : index
// CHECK:           %[[VAL_1:.*]] = arith.constant 16 : index
// CHECK:           %[[VAL_2:.*]] = arith.constant 16 : index
// CHECK:           %[[C8:.*]] = arith.constant 8 : index
// CHECK:           %[[C2:.*]] = arith.constant 2 : index
// CHECK:           %[[DIM_2:.*]] = memref.dim %[[B]], %[[C2]] : memref<16x16x?x1xf32>
// CHECK:           %[[VAL_6:.*]] = arith.constant 1 : index
// CHECK:           %[[VEC_A:.*]] = vector.transfer_read %[[A]]{{.*}} : memref<16x16x8x1xf32>, vector<16x16x16x8x[4]x1xf32>
// CHECK:           %[[MASK_1:.*]] = vector.create_mask %[[VAL_1]], %[[VAL_2]], %[[DIM_2]], %[[VAL_6]] : vector<16x16x[4]x1xi1>
// CHECK:           %[[VEC_B:.*]] = vector.mask %[[MASK_1]] { vector.transfer_read %[[B]]{{.*}} : memref<16x16x?x1xf32>, vector<16x16x16x8x[4]x1xf32> } : vector<16x16x[4]x1xi1> -> vector<16x16x16x8x[4]x1xf32>
// CHECK:           %[[MASK_2:.*]] = vector.create_mask %[[VAL_0]], %[[VAL_1]], %[[C8]], %[[DIM_2]] : vector<16x16x8x[4]xi1>
// CHECK:           %[[VAL_15:.*]] = vector.mask %[[MASK_2]] { vector.transfer_read %[[C_IN]]{{.*}} : memref<16x16x8x?xf32>, vector<16x16x8x[4]xf32> } : vector<16x16x8x[4]xi1> -> vector<16x16x8x[4]xf32>
// CHECK:           %[[VAL_16:.*]] = arith.mulf %[[VEC_A]], %[[VEC_B]] : vector<16x16x16x8x[4]x1xf32>
// CHECK:           %[[MASK_3:.*]] = vector.create_mask %[[VAL_0]], %[[VAL_1]], %[[VAL_2]], %[[C8]], %[[DIM_2]], %[[VAL_6]] : vector<16x16x16x8x[4]x1xi1>
// CHECK:           %[[VAL_18:.*]] = vector.mask %[[MASK_3]] { vector.multi_reduction <add>, %[[VAL_16]], %[[VAL_15]] [2, 5] : vector<16x16x16x8x[4]x1xf32> to vector<16x16x8x[4]xf32> } : vector<16x16x16x8x[4]x1xi1> -> vector<16x16x8x[4]xf32>
// CHECK:           vector.mask %[[MASK_2]] { vector.transfer_write %[[VAL_18]], %[[C_IN]]{{.*}} : vector<16x16x8x[4]xf32>, memref<16x16x8x?xf32> } : vector<16x16x8x[4]xi1>


module attributes {transform.with_named_sequence} {
  transform.named_sequence @__transform_main(%arg1: !transform.any_op {transform.readonly}) {
    %mmt4d = transform.structured.match ops{["linalg.mmt4d"]} in %arg1 : (!transform.any_op) -> !transform.any_op
    transform.structured.vectorize %mmt4d vector_sizes [16, 16, 16, 8, [4], 1] : !transform.any_op
    transform.yield
  }
}

// -----

func.func @mmt4d_scalable_with_assume(%A: memref<16x16x8x1xf32>, %B: memref<16x16x?x1xf32>, %C_in: memref<16x16x8x?xf32>) {
  linalg.mmt4d ins(%A, %B: memref<16x16x8x1xf32>, memref<16x16x?x1xf32>)
               outs(%C_in: memref<16x16x8x?xf32>)
  return
}
// CHECK-LABEL:   func.func @mmt4d_scalable_with_assume(
// CHECK-SAME:      %[[A:.*]]: memref<16x16x8x1xf32>,
// CHECK-SAME:      %[[B:.*]]: memref<16x16x?x1xf32>,
// CHECK-SAME:      %[[C_IN:.*]]: memref<16x16x8x?xf32>) {
// CHECK-NOT:       mask
// CHECK:           %[[VEC_A:.*]] = vector.transfer_read %[[A]]{{.*}} : memref<16x16x8x1xf32>, vector<16x16x16x8x[4]x1xf32>
// CHECK:           %[[VEC_B:.*]] = vector.transfer_read %[[B]]{{.*}} : memref<16x16x?x1xf32>, vector<16x16x16x8x[4]x1xf32>
// CHECK:           %[[VAL_13:.*]] = vector.transfer_read %[[C_IN]]{{.*}} : memref<16x16x8x?xf32>, vector<16x16x8x[4]xf32>
// CHECK:           %[[VAL_14:.*]] = arith.mulf %[[VEC_A]], %[[VEC_B]] : vector<16x16x16x8x[4]x1xf32>
// CHECK:           %[[VAL_15:.*]] = vector.multi_reduction <add>, %[[VAL_14]], %[[VAL_13]] [2, 5] : vector<16x16x16x8x[4]x1xf32> to vector<16x16x8x[4]xf32>
// CHECK:           vector.transfer_write %[[VAL_15]], %[[C_IN]]{{.*}} : vector<16x16x8x[4]xf32>, memref<16x16x8x?xf32>

module attributes {transform.with_named_sequence} {
  transform.named_sequence @__transform_main(%arg1: !transform.any_op {transform.readonly}) {
    %mmt4d = transform.structured.match ops{["linalg.mmt4d"]} in %arg1 : (!transform.any_op) -> !transform.any_op
    transform.structured.vectorize %mmt4d vector_sizes [16, 16, 16, 8, [4], 1] {assume_dynamic_dims_match_vec_sizes} : !transform.any_op
    transform.yield
  }
}

// -----

///----------------------------------------------------------------------------------------
/// Tests for linalg.unpack
///----------------------------------------------------------------------------------------

// CHECK-LABEL: func @test_vectorize_dynamic_shapes_unpack
// CHECK-SAME:      %[[ARG_0:.*]]: tensor<?x?xf32>,
func.func @test_vectorize_dynamic_shapes_unpack(%arg0: tensor<?x?xf32>, %arg1: tensor<?x?x16x2xf32>) -> tensor<?x?xf32> {
// CHECK: %[[C0:.*]] = arith.constant 0
// CHECK: %[[DIM:.*]] = tensor.dim %arg0, %[[C0]] : tensor<?x?xf32>
// CHECK: %[[C1:.*]] = arith.constant 1 : index
// CHECK: %[[DIM0:.*]] = tensor.dim %arg0, %[[C1]] : tensor<?x?xf32>
// CHECK: %[[CST:.*]] = arith.constant 0.000000e+00
// CHECK: %[[C01:.*]] = arith.constant 0
// CHECK: %[[C02:.*]] = arith.constant 0
// CHECK: %[[DIM4:.*]] = tensor.dim %arg1, %[[C02]] : tensor<?x?x16x2xf32>
// CHECK: %[[CNST14:.*]] = arith.constant 1
// CHECK: %[[DIM6:.*]] = tensor.dim %arg1, %[[CNST14]] : tensor<?x?x16x2xf32>
// CHECK: %[[CNST16:.*]] = arith.constant 16 : index
// CHECK: %[[CNST2:.*]] = arith.constant 2 : index
// CHECK: %[[readMsk0:.*]] = vector.create_mask %[[DIM4]], %[[DIM6]], %[[CNST16]], %[[CNST2]] : vector<2x1x16x2xi1>
// CHECK: %[[read0:.*]] = vector.mask %[[readMsk0]] {{.*}} vector.transfer_read %{{.*}} : tensor<?x?x16x2xf32>, vector<2x1x16x2xf32> } : vector<2x1x16x2xi1> -> vector<2x1x16x2xf32>
// CHECK: %[[trans0:.*]] = vector.transpose %[[read0]], [0, 3, 1, 2] : vector<2x1x16x2xf32> to vector<2x2x1x16xf32>
// CHECK: %[[sc0:.*]] = vector.shape_cast %[[trans0]] : vector<2x2x1x16xf32> to vector<4x16xf32>
// CHECK: %[[writeMsk0:.*]] = vector.create_mask {{.*}} : vector<4x16xi1>
// CHECK: %[[write0:.*]] = vector.mask %[[writeMsk0:.*]] {{.*}} vector.transfer_write %[[sc0]], %[[ARG_0]]
// CHECK: return %[[write0]]
 %ret = linalg.unpack %arg1 inner_dims_pos = [1, 0] inner_tiles = [16, 2] into %arg0 : tensor<?x?x16x2xf32> -> tensor<?x?xf32>
 return %ret : tensor<?x?xf32>
}
module attributes {transform.with_named_sequence} {
 transform.named_sequence @__transform_main(%arg0: !transform.any_op {transform.readonly}) {
   %0 = transform.structured.match ops{["linalg.unpack"]} in %arg0 : (!transform.any_op) -> !transform.any_op
   transform.structured.vectorize %0 vector_sizes [4, 16] : !transform.any_op
   transform.yield
 }
}

// -----

// CHECK-LABEL: func @test_vectorize_unpack
// CHECK-SAME:      %[[SRC:.*]]: tensor<8x8x32x16xf32>
// CHECK-SAME:      %[[DEST:.*]]: tensor<256x128xf32>
func.func @test_vectorize_unpack(%source: tensor<8x8x32x16xf32>, %dest: tensor<256x128xf32>) -> tensor<256x128xf32> {
    // CHECK: %[[CST:.*]] = arith.constant 0.000000e+00 : f32
    // CHECK: %[[C0:.*]]= arith.constant 0 : index
    // CHECK: %[[C8:.*]] = arith.constant 8 : index
    // CHECK: %[[C80:.*]] = arith.constant 8 : index
    // CHECK: %[[C32:.*]] = arith.constant 32 : index
    // CHECK: %[[C16:.*]] = arith.constant 16 : index
    // CHECK: %[[MSK0:.*]] = vector.create_mask %[[C8]], %[[C80]], %[[C32]], %[[C16]] : vector<16x8x32x16xi1>
    // CHECK: %[[READ0:.*]] = vector.mask %[[MSK0]] { vector.transfer_read %[[SRC]]{{.*}}} : vector<16x8x32x16xi1> -> vector<16x8x32x16xf32>
    // CHECK: %[[TRANSP0:.*]] = vector.transpose %[[READ0]], [0, 2, 1, 3] : vector<16x8x32x16xf32> to vector<16x32x8x16xf32>
    // CHECK: %[[SHAPC:.*]] = vector.shape_cast %[[TRANSP0]] : vector<16x32x8x16xf32> to vector<512x128xf32>
    // CHECK: %[[C01:.*]] = arith.constant 0 : index
    // CHECK: %[[C256:.*]] = arith.constant 256 : index
    // CHECK: %[[C128:.*]] = arith.constant 128 : index
    // CHECK: %[[WRITEMSK:.*]] = vector.create_mask %[[C256]], %[[C128]] : vector<512x128xi1>
    // CHECK: %[[WRIT:.*]] = vector.mask %[[WRITEMSK]] { vector.transfer_write %[[SHAPC]], %[[DEST]]{{.*}}} : vector<512x128xi1> -> tensor<256x128xf32>
    // CHECK: return %[[WRIT]] : tensor<256x128xf32>
   %0 = linalg.unpack %source inner_dims_pos = [0, 1] inner_tiles = [32, 16] into %dest : tensor<8x8x32x16xf32> -> tensor<256x128xf32>
   return %0 : tensor<256x128xf32>
 }
 module attributes {transform.with_named_sequence} {
  transform.named_sequence @__transform_main(%arg0: !transform.any_op {transform.readonly}) {
    %0 = transform.structured.match ops{["linalg.unpack"]} in %arg0 : (!transform.any_op) -> !transform.any_op
   transform.structured.vectorize %0 vector_sizes [512, 128] : !transform.any_op
    transform.yield
  }
}

// -----

// CHECK-LABEL: func @test_vectorize_unpack_no_masks
// CHECK-SAME:      %[[SRC:.*]]: tensor<8x8x32x16xf32>
// CHECK-SAME:      %[[DEST:.*]]: tensor<256x128xf32>
func.func @test_vectorize_unpack_no_masks(%source: tensor<8x8x32x16xf32>, %dest: tensor<256x128xf32>) -> tensor<256x128xf32> {
  // CHECK: %[[CST:.*]] = arith.constant 0.000000e+00 : f32
  // CHECK: %[[C0:.*]] = arith.constant 0 : index
  // CHECK: %[[READ:.*]] = vector.transfer_read %[[SRC]]{{.*}}} : tensor<8x8x32x16xf32>, vector<8x8x32x16xf32> 
  // CHECK: %[[TRANSP:.*]] = vector.transpose %[[READ]], [0, 2, 1, 3] : vector<8x8x32x16xf32> to vector<8x32x8x16xf32>
  // CHECK: %[[SHAPC:.*]] = vector.shape_cast %[[TRANSP]] : vector<8x32x8x16xf32> to vector<256x128xf32>
  // CHECK: %[[C00:.*]] = arith.constant 0 : index
  // CHECK: %[[WRIT:.*]] = vector.transfer_write %[[SHAPC]], %[[DEST]]{{.*}}} : vector<256x128xf32>, tensor<256x128xf32> 
  // CHECK: return %[[WRIT]] : tensor<256x128xf32>
   %0 = linalg.unpack %source inner_dims_pos = [0, 1] inner_tiles = [32, 16] into %dest : tensor<8x8x32x16xf32> -> tensor<256x128xf32>
   return %0 : tensor<256x128xf32>
 }
 module attributes {transform.with_named_sequence} {
  transform.named_sequence @__transform_main(%arg0: !transform.any_op {transform.readonly}) {
    %0 = transform.structured.match ops{["linalg.unpack"]} in %arg0 : (!transform.any_op) -> !transform.any_op
   transform.structured.vectorize %0 vector_sizes [256, 128] : !transform.any_op
    transform.yield
  }
 }

// -----

// CHECK-LABEL: test_vectorize_unpack_with_outer_perm
// CHECK-SAME:      %[[SRC:.*]]: tensor<8x8x32x16xf32>
// CHECK-SAME:      %[[DEST:.*]]: tensor<256x128xf32>
  func.func @test_vectorize_unpack_with_outer_perm(%source: tensor<8x8x32x16xf32>, %dest: tensor<256x128xf32>) -> tensor<256x128xf32> {
  // CHECK: %[[CST:.*]] = arith.constant 0.000000e+00 : f32
  // CHECK: %[[C0:.*]] = arith.constant 0 : index
  // CHECK: %[[READ:.*]] = vector.transfer_read %[[SRC]]{{.*}}} : tensor<8x8x32x16xf32>, vector<8x8x32x16xf32> 
  // CHECK: %[[TRANSP:.*]] = vector.transpose %[[READ]], [1, 2, 0, 3] : vector<8x8x32x16xf32> to vector<8x32x8x16xf32>
  // CHECK: %[[SHAPC:.*]] = vector.shape_cast %[[TRANSP]] : vector<8x32x8x16xf32> to vector<256x128xf32>
  // CHECK: %[[C00:.*]] = arith.constant 0 : index
  // CHECK: %[[WRIT:.*]] = vector.transfer_write %[[SHAPC]], %[[DEST]]{{.*}}} : vector<256x128xf32>, tensor<256x128xf32> 
  // CHECK: return %[[WRIT]] : tensor<256x128xf32>
   %0 = linalg.unpack %source outer_dims_perm = [1, 0] inner_dims_pos = [0, 1] inner_tiles = [32, 16] into %dest : tensor<8x8x32x16xf32> -> tensor<256x128xf32>
   return %0 : tensor<256x128xf32>
 }
 module attributes {transform.with_named_sequence} {
  transform.named_sequence @__transform_main(%arg0: !transform.any_op {transform.readonly}) {
    %0 = transform.structured.match ops{["linalg.unpack"]} in %arg0 : (!transform.any_op) -> !transform.any_op
   transform.structured.vectorize %0 vector_sizes [256, 128] : !transform.any_op
    transform.yield
  }
}

// -----

// CHECK-LABEL: test_vectorize_unpack_no_vector_sizes
// CHECK-SAME:      %[[SRC:.*]]: tensor<8x8x32x16xf32>
// CHECK-SAME:      %[[DEST:.*]]: tensor<256x128xf32>
func.func @test_vectorize_unpack_no_vector_sizes(%source: tensor<8x8x32x16xf32>, %dest: tensor<256x128xf32>) -> tensor<256x128xf32> {
  // CHECK: %[[CST:.*]] = arith.constant 0.000000e+00 : f32
  // CHECK: %[[C0:.*]] = arith.constant 0 : index
  // CHECK: %[[READ:.*]] = vector.transfer_read %[[SRC]]{{.*}}} : tensor<8x8x32x16xf32>, vector<8x8x32x16xf32> 
  // CHECK: %[[TRANSP:.*]] = vector.transpose %[[READ]], [0, 2, 1, 3] : vector<8x8x32x16xf32> to vector<8x32x8x16xf32>
  // CHECK: %[[SHAPC:.*]] = vector.shape_cast %[[TRANSP]] : vector<8x32x8x16xf32> to vector<256x128xf32>
  // CHECK: %[[C00:.*]] = arith.constant 0 : index
  // CHECK: %[[WRIT:.*]] = vector.transfer_write %[[SHAPC]], %[[DEST]]{{.*}}} : vector<256x128xf32>, tensor<256x128xf32> 
  // CHECK: return %[[WRIT]] : tensor<256x128xf32>
   %0 = linalg.unpack %source inner_dims_pos = [0, 1] inner_tiles = [32, 16] into %dest : tensor<8x8x32x16xf32> -> tensor<256x128xf32>
   return %0 : tensor<256x128xf32>
 }
 module attributes {transform.with_named_sequence} {
  transform.named_sequence @__transform_main(%arg0: !transform.any_op {transform.readonly}) {
    %0 = transform.structured.match ops{["linalg.unpack"]} in %arg0 : (!transform.any_op) -> !transform.any_op
   transform.structured.vectorize %0 : !transform.any_op
    transform.yield
  }
 }

// -----

// CHECK-LABEL: test_vectorize_unpack_no_vector_sizes_slice_output
// CHECK-SAME:      %[[SRC:.*]]: tensor<8x4x16x16xf32>
// CHECK-SAME:      %[[DEST:.*]]: tensor<64x127xf32>
func.func @test_vectorize_unpack_no_vector_sizes_slice_output(%source: tensor<8x4x16x16xf32>, %dest: tensor<64x127xf32>) -> tensor<64x127xf32> {
  //      CHECK: %[[CST:.*]] = arith.constant 0.000000e+00 : f32
  //      CHECK: %[[C0:.*]] = arith.constant 0 : index
  //      CHECK: %[[READ:.*]] = vector.transfer_read %[[SRC]]{{.*}}} : tensor<8x4x16x16xf32>, vector<8x4x16x16xf32>
  //      CHECK: %[[TRANSP:.*]] = vector.transpose %[[READ]], [1, 2, 0, 3] : vector<8x4x16x16xf32> to vector<4x16x8x16xf32>
  //      CHECK: %[[SHAPC:.*]] = vector.shape_cast %[[TRANSP]] : vector<4x16x8x16xf32> to vector<64x128xf32>
  //      CHECK: %[[C00:.*]] = arith.constant 0 : index
  //      CHECK: %[[WRIT:.*]] = vector.transfer_write %[[SHAPC]], %[[DEST]]
  // CHECK-SAME:  {in_bounds = [true, false]} : vector<64x128xf32>, tensor<64x127xf32>
  //      CHECK: return %[[WRIT]] : tensor<64x127xf32>
   %0 = linalg.unpack %source outer_dims_perm = [1, 0] inner_dims_pos = [0, 1] inner_tiles = [16, 16] into %dest : tensor<8x4x16x16xf32> -> tensor<64x127xf32>
   return %0 : tensor<64x127xf32>
 }
 module attributes {transform.with_named_sequence} {
  transform.named_sequence @__transform_main(%arg0: !transform.any_op {transform.readonly}) {
    %0 = transform.structured.match ops{["linalg.unpack"]} in %arg0 : (!transform.any_op) -> !transform.any_op
   transform.structured.vectorize %0 : !transform.any_op
    transform.yield
  }
 }

// -----

// CHECK-LABEL: test_vectorize_unpack_no_vector_sizes_permute
// CHECK-SAME:      %[[SRC:.*]]:  tensor<4x7x4xf32>
// CHECK-SAME:      %[[DEST:.*]]:  tensor<7x16xf32>
func.func @test_vectorize_unpack_no_vector_sizes_permute(%source: tensor<4x7x4xf32>, %dest: tensor<7x16xf32>) -> tensor<7x16xf32> {
   %0 = linalg.unpack %source outer_dims_perm=[1, 0] inner_dims_pos = [1] inner_tiles = [4] into %dest : tensor<4x7x4xf32> -> tensor<7x16xf32>
   return %0 : tensor<7x16xf32>
 }
  // CHECK: %[[CST:.*]] = arith.constant 0.000000e+00 : f32
  // CHECK: %[[C0:.*]] = arith.constant 0 : index
  // CHECK: %[[READ:.*]] = vector.transfer_read %[[SRC]]{{.*}}} : tensor<4x7x4xf32>, vector<4x7x4xf32>
  // CHECK: %[[TRANSP:.*]] = vector.transpose %[[READ]], [1, 0, 2] : vector<4x7x4xf32> to vector<7x4x4xf32>
  // CHECK: %[[SHAPC:.*]] = vector.shape_cast %[[TRANSP]] : vector<7x4x4xf32> to vector<7x16xf32>
  // CHECK: %[[C00:.*]] = arith.constant 0 : index
  // CHECK: %[[WRIT:.*]] = vector.transfer_write %[[SHAPC]], %[[DEST]]{{.*}}} : vector<7x16xf32>, tensor<7x16xf32> 
  // CHECK: return %[[WRIT]] : tensor<7x16xf32>
 module attributes {transform.with_named_sequence} {
  transform.named_sequence @__transform_main(%arg0: !transform.any_op {transform.readonly}) {
    %0 = transform.structured.match ops{["linalg.unpack"]} in %arg0 : (!transform.any_op) -> !transform.any_op
   transform.structured.vectorize %0 : !transform.any_op
    transform.yield
  }
 }

// -----

///----------------------------------------------------------------------------------------
/// Tests for linalg.pack
///----------------------------------------------------------------------------------------

// Input identical as the test in vectorization-with-patterns.mlir. Output is
// different - vector sizes are inferred (rather than user-specified) and hence
// masking was used.

func.func @test_vectorize_pack(%arg0: tensor<32x8x16xf32>, %arg1: tensor<4x1x32x16x2xf32>) -> tensor<4x1x32x16x2xf32> {
  %pack = linalg.pack %arg0 outer_dims_perm = [1, 2, 0] inner_dims_pos = [2, 1] inner_tiles = [16, 2] into %arg1 : tensor<32x8x16xf32> -> tensor<4x1x32x16x2xf32>
  return %pack : tensor<4x1x32x16x2xf32>
}
//  CHECK-DAG: %[[cst:.*]] = arith.constant 0.000000e+00 : f32
//  CHECK-DAG: %[[c0:.*]] = arith.constant 0 : index
//      CHECK: %[[read:.*]] = vector.transfer_read %{{.*}}[%[[c0]], %[[c0]], %[[c0]]], %[[cst]]
// CHECK-SAME:    {in_bounds = [true, true, true]} : tensor<32x8x16xf32>, vector<32x8x16xf32>
//      CHECK: %[[shape_cast:.*]] = vector.shape_cast %[[read]] : vector<32x8x16xf32> to vector<32x4x2x1x16xf32>
//      CHECK: %[[transpose:.*]] = vector.transpose %[[shape_cast]], [1, 3, 0, 4, 2] : vector<32x4x2x1x16xf32> to vector<4x1x32x16x2xf32>
//  CHECK-DAG: %[[c0_1:.*]] = arith.constant 0 : index
//  CHECK-DAG: %[[empty:.*]] = tensor.empty() : tensor<4x1x32x16x2xf32>
//      CHECK: %[[write:.*]] = vector.transfer_write %[[transpose]], %[[empty]][%[[c0_1]], %[[c0_1]], %[[c0_1]], %[[c0_1]], %[[c0_1]]]
// CHECK-SAME:   {in_bounds = [true, true, true, true, true]} : vector<4x1x32x16x2xf32>, tensor<4x1x32x16x2xf32>
//      CHECK: return %[[write]] : tensor<4x1x32x16x2xf32>

module attributes {transform.with_named_sequence} {
  transform.named_sequence @__transform_main(%arg0: !transform.any_op {transform.readonly}) {
    %0 = transform.structured.match ops{["linalg.pack"]} in %arg0 : (!transform.any_op) -> !transform.any_op
    transform.structured.vectorize %0 vector_sizes [4, 1, 32] : !transform.any_op
    transform.yield
  }
}

// -----

// Input identical as the test in vectorization-with-patterns.mlir. Output is
// different - vector sizes are inferred (rather than user-specified) and hence
// masking was used.

func.func @test_vectorize_padded_pack(%arg0: tensor<32x7x15xf32>, %arg1: tensor<32x4x1x16x2xf32>) -> tensor<32x4x1x16x2xf32> {
  %pad = arith.constant 0.000000e+00 : f32
  %pack = linalg.pack %arg0 padding_value(%pad : f32) inner_dims_pos = [2, 1] inner_tiles = [16, 2] into %arg1 : tensor<32x7x15xf32> -> tensor<32x4x1x16x2xf32>
  return %pack : tensor<32x4x1x16x2xf32>
}
//  CHECK-DAG: %[[cst:.*]] = arith.constant 0.000000e+00 : f32
//  CHECK-DAG: %[[c0:.*]] = arith.constant 0 : index
//  CHECK-DAG: %[[c32:.*]] = arith.constant 32 : index
//  CHECK-DAG: %[[c7:.*]] = arith.constant 7 : index
//  CHECK-DAG: %[[c15:.*]] = arith.constant 15 : index
//      CHECK: %[[mask:.*]] = vector.create_mask %[[c32]], %[[c7]], %[[c15]] : vector<32x8x16xi1>
//      CHECK: %[[masked_read:.*]] = vector.mask %[[mask]] {
// CHECK-SAME:   vector.transfer_read %{{.*}}[%[[c0]], %[[c0]], %[[c0]]], %[[cst]]
// CHECK-SAME:   {in_bounds = [true, true, true]} : tensor<32x7x15xf32>, vector<32x8x16xf32>
// CHECK-SAME: } : vector<32x8x16xi1> -> vector<32x8x16xf32>
//      CHECK: %[[shape_cast:.*]] = vector.shape_cast %[[masked_read]] : vector<32x8x16xf32> to vector<32x4x2x1x16xf32>
//      CHECK: %[[transpose:.*]] = vector.transpose %[[shape_cast]], [0, 1, 3, 4, 2] : vector<32x4x2x1x16xf32> to vector<32x4x1x16x2xf32>
//  CHECK-DAG: %[[c0_1:.*]] = arith.constant 0 : index
//  CHECK-DAG: %[[empty:.*]] = tensor.empty() : tensor<32x4x1x16x2xf32>
//      CHECK: %[[write:.*]] = vector.transfer_write %[[transpose]], %[[empty]][%[[c0_1]], %[[c0_1]], %[[c0_1]], %[[c0_1]], %[[c0_1]]]
// CHECK-SAME:   {in_bounds = [true, true, true, true, true]} : vector<32x4x1x16x2xf32>, tensor<32x4x1x16x2xf32>
//      CHECK: return %[[write]] : tensor<32x4x1x16x2xf32>

module attributes {transform.with_named_sequence} {
  transform.named_sequence @__transform_main(%arg0: !transform.any_op {transform.readonly}) {
    %0 = transform.structured.match ops{["linalg.pack"]} in %arg0 : (!transform.any_op) -> !transform.any_op
    transform.structured.vectorize %0 vector_sizes [32, 4, 1] : !transform.any_op
    transform.yield
  }
}

// -----

func.func @test_vectorize_dynamic_pack(%arg0: tensor<?x?xf32>, %arg1: tensor<?x?x16x2xf32>) -> tensor<?x?x16x2xf32> {
  %pack = linalg.pack %arg0 inner_dims_pos = [1, 0] inner_tiles = [16, 2] into %arg1 : tensor<?x?xf32> -> tensor<?x?x16x2xf32>
  return %pack : tensor<?x?x16x2xf32>
}
//  CHECK-DAG: %[[cst:.*]] = arith.constant 0.000000e+00 : f32
//  CHECK-DAG: %[[c0:.*]] = arith.constant 0 : index
//  CHECK-DAG: %[[c1:.*]] = arith.constant 1 : index
//  CHECK-DAG: %[[d0:.*]] = tensor.dim {{.*}} %[[c0]] : tensor<?x?x16x2xf32>
//  CHECK-DAG: %[[d1:.*]] = tensor.dim {{.*}} %[[c1]] : tensor<?x?x16x2xf32>
//  CHECK-DAG: %[[c0_1:.*]] = arith.constant 0 : index
//  CHECK-DAG: %[[c0_0:.*]] = arith.constant 0 : index
//  CHECK-DAG: %[[c1_0:.*]] = arith.constant 1 : index
//  CHECK-DAG: %[[d0_0:.*]] = tensor.dim {{.*}} %[[c0_0]] : tensor<?x?xf32>
//  CHECK-DAG: %[[d1_0:.*]] = tensor.dim {{.*}} %[[c1_0]] : tensor<?x?xf32>
//      CHECK: %[[mask:.*]] = vector.create_mask %[[d0_0]], %[[d1_0]] : vector<8x16xi1>
//      CHECK: %[[masked_read:.*]] = vector.mask %[[mask]] {
// CHECK-SAME:   vector.transfer_read %{{.*}}[%[[c0_1]], %[[c0_1]]], %[[cst]]
// CHECK-SAME:   {in_bounds = [true, true]} : tensor<?x?xf32>, vector<8x16xf32>
// CHECK-SAME: } : vector<8x16xi1> -> vector<8x16xf32>
//      CHECK: %[[shape_cast:.*]] = vector.shape_cast %[[masked_read]] : vector<8x16xf32> to vector<4x2x1x16xf32>
//      CHECK: %[[transpose:.*]] = vector.transpose %[[shape_cast]], [0, 2, 3, 1] : vector<4x2x1x16xf32> to vector<4x1x16x2xf32>
//  CHECK-DAG: %[[c0_2:.*]] = arith.constant 0 : index
//  CHECK-DAG: %[[c16:.*]] = arith.constant 16 : index
//  CHECK-DAG: %[[c2:.*]] = arith.constant 2 : index
//  CHECK-DAG: %[[empty:.*]] = tensor.empty(%[[d0]], %[[d1]]) : tensor<?x?x16x2xf32>
//  CHECK-DAG: %[[d2:.*]] = tensor.dim %[[empty]], {{.*}} : tensor<?x?x16x2xf32>
//  CHECK-DAG: %[[d3:.*]] = tensor.dim %[[empty]], {{.*}} : tensor<?x?x16x2xf32>
//      CHECK: %[[mask_0:.*]] = vector.create_mask %[[d2]], %[[d3]], %[[c16]], %[[c2]] : vector<4x1x16x2xi1>
//      CHECK: %[[masked_write:.*]] = vector.mask %[[mask_0]] {
// CHECK-SAME:   vector.transfer_write %[[transpose]], %[[empty]][%[[c0_2]], %[[c0_2]], %[[c0_2]], %[[c0_2]]]
// CHECK-SAME:   {in_bounds = [true, true, true, true]} : vector<4x1x16x2xf32>, tensor<?x?x16x2xf32>
//      CHECK: return %[[masked_write]] : tensor<?x?x16x2xf32>

module attributes {transform.with_named_sequence} {
  transform.named_sequence @__transform_main(%arg0: !transform.any_op {transform.readonly}) {
    %0 = transform.structured.match ops{["linalg.pack"]} in %arg0 : (!transform.any_op) -> !transform.any_op
    transform.structured.vectorize %0 vector_sizes [4, 1] : !transform.any_op
    transform.yield
  }
}

// -----

// CHECK-LABEL: test_vectorize_pack_no_vector_sizes
func.func @test_vectorize_pack_no_vector_sizes(%arg0: tensor<64x4xf32>, %arg1: tensor<2x4x16x2xf32>) -> tensor<2x4x16x2xf32> {
  %pack = linalg.pack %arg0 outer_dims_perm = [1, 0] inner_dims_pos = [0, 1] inner_tiles = [16, 2] into %arg1 : tensor<64x4xf32> -> tensor<2x4x16x2xf32>
  return %pack : tensor<2x4x16x2xf32>
}
//  CHECK-DAG: %[[cst:.*]] = arith.constant 0.000000e+00 : f32
//  CHECK-DAG: %[[c0:.*]] = arith.constant 0 : index
//      CHECK: %[[read:.*]] = vector.transfer_read %{{.*}}[%[[c0]], %[[c0]]], %[[cst]]
// CHECK-SAME:    {in_bounds = [true, true]} : tensor<64x4xf32>, vector<64x4xf32>
//      CHECK: %[[shape_cast:.*]] = vector.shape_cast %[[read]] : vector<64x4xf32> to vector<4x16x2x2xf32>
//      CHECK: %[[transpose:.*]] = vector.transpose %[[shape_cast]], [2, 0, 1, 3] : vector<4x16x2x2xf32> to vector<2x4x16x2xf32>
//  CHECK-DAG: %[[c0_1:.*]] = arith.constant 0 : index
//  CHECK-DAG: %[[empty:.*]] = tensor.empty() : tensor<2x4x16x2xf32>
//      CHECK: %[[write:.*]] = vector.transfer_write %[[transpose]], %[[empty]][%[[c0_1]], %[[c0_1]], %[[c0_1]], %[[c0_1]]]
// CHECK-SAME:   {in_bounds = [true, true, true, true]} : vector<2x4x16x2xf32>, tensor<2x4x16x2xf32>
//      CHECK: return %[[write]] : tensor<2x4x16x2xf32>

module attributes {transform.with_named_sequence} {
  transform.named_sequence @__transform_main(%arg0: !transform.any_op {transform.readonly}) {
    %0 = transform.structured.match ops{["linalg.pack"]} in %arg0 : (!transform.any_op) -> !transform.any_op
    transform.structured.vectorize %0 : !transform.any_op
    transform.yield
  }
}

<<<<<<< HEAD
=======
// -----

// CHECK-LABEL: test_vectorize_padded_pack_no_vector_sizes
func.func @test_vectorize_padded_pack_no_vector_sizes(%arg0: tensor<32x7x15xf32>, %arg1: tensor<32x4x1x16x2xf32>) -> tensor<32x4x1x16x2xf32> {
  %pad = arith.constant 0.000000e+00 : f32
  %pack = linalg.pack %arg0 padding_value(%pad : f32) inner_dims_pos = [2, 1] inner_tiles = [16, 2] into %arg1 : tensor<32x7x15xf32> -> tensor<32x4x1x16x2xf32>
  return %pack : tensor<32x4x1x16x2xf32>
}
//  CHECK-DAG: %[[cst:.*]] = arith.constant 0.000000e+00 : f32
//  CHECK-DAG: %[[c0:.*]] = arith.constant 0 : index
//      CHECK: %[[transfer_read:.*]] =  vector.transfer_read %{{.*}}[%[[c0]], %[[c0]], %[[c0]]], %[[cst]]
// CHECK-SAME:   {in_bounds = [true, false, false]} : tensor<32x7x15xf32>, vector<32x8x16xf32>
//      CHECK: %[[shape_cast:.*]] = vector.shape_cast %[[transfer_read]] : vector<32x8x16xf32> to vector<32x4x2x1x16xf32>
//      CHECK: %[[transpose:.*]] = vector.transpose %[[shape_cast]], [0, 1, 3, 4, 2] : vector<32x4x2x1x16xf32> to vector<32x4x1x16x2xf32>
//  CHECK-DAG: %[[c0_1:.*]] = arith.constant 0 : index
//  CHECK-DAG: %[[empty:.*]] = tensor.empty() : tensor<32x4x1x16x2xf32>
//      CHECK: %[[write:.*]] = vector.transfer_write %[[transpose]], %[[empty]][%[[c0_1]], %[[c0_1]], %[[c0_1]], %[[c0_1]], %[[c0_1]]]
// CHECK-SAME:   {in_bounds = [true, true, true, true, true]} : vector<32x4x1x16x2xf32>, tensor<32x4x1x16x2xf32>
//      CHECK: return %[[write]] : tensor<32x4x1x16x2xf32>

module attributes {transform.with_named_sequence} {
  transform.named_sequence @__transform_main(%arg0: !transform.any_op {transform.readonly}) {
    %0 = transform.structured.match ops{["linalg.pack"]} in %arg0 : (!transform.any_op) -> !transform.any_op
    transform.structured.vectorize %0 : !transform.any_op
    transform.yield
  }
}
>>>>>>> e38f98f5


///----------------------------------------------------------------------------------------
/// Tests for other Ops
///----------------------------------------------------------------------------------------

// -----

func.func @vectorize_dynamic_fill(%A : tensor<?x?xf32>, %arg0 : f32) -> tensor<?x?xf32> {
  %0 = linalg.fill ins(%arg0 : f32) outs(%A : tensor<?x?xf32>) -> tensor<?x?xf32>
  return %0 : tensor<?x?xf32>
}

// CHECK-LABEL: func.func @vectorize_dynamic_fill
//   CHECK: %[[DIM0:.*]] = tensor.dim
//   CHECK: %[[DIM1:.*]] = tensor.dim
//   CHECK: %[[MASK:.*]] = vector.create_mask %[[DIM0]], %[[DIM1]] : vector<8x16xi1>
//   CHECK: %[[BCAST:.*]] = vector.broadcast %{{.*}} : f32 to vector<8x16xf32>
//   CHECK: vector.mask %[[MASK]] { vector.transfer_write %[[BCAST]], {{.*}} {in_bounds = [true, true]} : vector<8x16xf32>, tensor<?x?xf32> } : vector<8x16xi1>

module attributes {transform.with_named_sequence} {
  transform.named_sequence @__transform_main(%arg1: !transform.any_op {transform.readonly}) {
    %0 = transform.structured.match ops{["linalg.fill"]} in %arg1 : (!transform.any_op) -> !transform.any_op
    transform.structured.vectorize %0 vector_sizes [8, 16] : !transform.any_op
    transform.yield
  }
}

// -----

<<<<<<< HEAD
// CHECK-LABEL: func @test_vectorize_dynamic_shapes_unpack
// CHECK-SAME:      %[[ARG_0:.*]]: tensor<?x?xf32>,
func.func @test_vectorize_dynamic_shapes_unpack(%arg0: tensor<?x?xf32>, %arg1: tensor<?x?x16x2xf32>) -> tensor<?x?xf32> {
// CHECK: %[[C0:.*]] = arith.constant 0
// CHECK: %[[DIM:.*]] = tensor.dim %arg0, %[[C0]] : tensor<?x?xf32>
// CHECK: %[[C1:.*]] = arith.constant 1 : index
// CHECK: %[[DIM0:.*]] = tensor.dim %arg0, %[[C1]] : tensor<?x?xf32>
// CHECK: %[[CST:.*]] = arith.constant 0.000000e+00
// CHECK: %[[C01:.*]] = arith.constant 0
// CHECK: %[[C02:.*]] = arith.constant 0
// CHECK: %[[DIM4:.*]] = tensor.dim %arg1, %[[C02]] : tensor<?x?x16x2xf32>
// CHECK: %[[CNST14:.*]] = arith.constant 1
// CHECK: %[[DIM6:.*]] = tensor.dim %arg1, %[[CNST14]] : tensor<?x?x16x2xf32>
// CHECK: %[[CNST16:.*]] = arith.constant 16 : index
// CHECK: %[[CNST2:.*]] = arith.constant 2 : index
// CHECK: %[[readMsk0:.*]] = vector.create_mask %[[DIM4]], %[[DIM6]], %[[CNST16]], %[[CNST2]] : vector<2x1x16x2xi1>
// CHECK: %[[read0:.*]] = vector.mask %[[readMsk0]] {{.*}} vector.transfer_read %{{.*}} : tensor<?x?x16x2xf32>, vector<2x1x16x2xf32> } : vector<2x1x16x2xi1> -> vector<2x1x16x2xf32>
// CHECK: %[[trans0:.*]] = vector.transpose %[[read0]], [0, 3, 1, 2] : vector<2x1x16x2xf32> to vector<2x2x1x16xf32>
// CHECK: %[[sc0:.*]] = vector.shape_cast %[[trans0]] : vector<2x2x1x16xf32> to vector<4x16xf32>
// CHECK: %[[writeMsk0:.*]] = vector.create_mask {{.*}} : vector<4x16xi1>
// CHECK: %[[write0:.*]] = vector.mask %[[writeMsk0:.*]] {{.*}} vector.transfer_write %[[sc0]], %[[ARG_0]]
// CHECK: return %[[write0]]
 %ret = linalg.unpack %arg1 inner_dims_pos = [1, 0] inner_tiles = [16, 2] into %arg0 : tensor<?x?x16x2xf32> -> tensor<?x?xf32>
 return %ret : tensor<?x?xf32>
}
module attributes {transform.with_named_sequence} {
 transform.named_sequence @__transform_main(%arg0: !transform.any_op {transform.readonly}) {
   %0 = transform.structured.match ops{["linalg.unpack"]} in %arg0 : (!transform.any_op) -> !transform.any_op
   transform.structured.vectorize %0 vector_sizes [4, 16] : !transform.any_op
   transform.yield
 }
=======
// NOTE: Often, non-trailing scalable sizes are problematic - there are no
// "scalable" arrays of vectors at the LLVM level (multi-dim vectors are
// decomposed into arrays of aggregates). However, the trailing dim in this
// case is 1 and that can be folded away later.

// NOTE: This is similar to the example above, but the trailing dim was set to
// 1 to make it foldable + vectorizable.

func.func @vectorize_dynamic_fill_scalable(%A : tensor<?x?xf32>, %arg0 : f32) -> tensor<?x?xf32> {
  %0 = linalg.fill ins(%arg0 : f32) outs(%A : tensor<?x?xf32>) -> tensor<?x?xf32>
  return %0 : tensor<?x?xf32>
>>>>>>> e38f98f5
}

// CHECK-LABEL: func.func @vectorize_dynamic_fill_scalable
//   CHECK: %[[DIM0:.*]] = tensor.dim
//   CHECK: %[[DIM1:.*]] = tensor.dim
//   CHECK: %[[MASK:.*]] = vector.create_mask %[[DIM0]], %[[DIM1]] : vector<[8]x1xi1>
//   CHECK: %[[BCAST:.*]] = vector.broadcast %{{.*}} : f32 to vector<[8]x1xf32>
//   CHECK: vector.mask %[[MASK]] { vector.transfer_write %[[BCAST]], {{.*}} {in_bounds = [true, true]} : vector<[8]x1xf32>, tensor<?x?xf32> } : vector<[8]x1xi1>

<<<<<<< HEAD
// CHECK-LABEL: func @test_vectorize_unpack
// CHECK-SAME:      %[[SRC:.*]]: tensor<8x8x32x16xf32>
// CHECK-SAME:      %[[DEST:.*]]: tensor<256x128xf32>
func.func @test_vectorize_unpack(%source: tensor<8x8x32x16xf32>, %dest: tensor<256x128xf32>) -> tensor<256x128xf32> {
    // CHECK: %[[CST:.*]] = arith.constant 0.000000e+00 : f32
    // CHECK: %[[C0:.*]]= arith.constant 0 : index
    // CHECK: %[[C8:.*]] = arith.constant 8 : index
    // CHECK: %[[C80:.*]] = arith.constant 8 : index
    // CHECK: %[[C32:.*]] = arith.constant 32 : index
    // CHECK: %[[C16:.*]] = arith.constant 16 : index
    // CHECK: %[[MSK0:.*]] = vector.create_mask %[[C8]], %[[C80]], %[[C32]], %[[C16]] : vector<16x8x32x16xi1>
    // CHECK: %[[READ0:.*]] = vector.mask %[[MSK0]] { vector.transfer_read %[[SRC]]{{.*}}} : vector<16x8x32x16xi1> -> vector<16x8x32x16xf32>
    // CHECK: %[[TRANSP0:.*]] = vector.transpose %[[READ0]], [0, 2, 1, 3] : vector<16x8x32x16xf32> to vector<16x32x8x16xf32>
    // CHECK: %[[SHAPC:.*]] = vector.shape_cast %[[TRANSP0]] : vector<16x32x8x16xf32> to vector<512x128xf32>
    // CHECK: %[[C01:.*]] = arith.constant 0 : index
    // CHECK: %[[C256:.*]] = arith.constant 256 : index
    // CHECK: %[[C128:.*]] = arith.constant 128 : index
    // CHECK: %[[WRITEMSK:.*]] = vector.create_mask %[[C256]], %[[C128]] : vector<512x128xi1>
    // CHECK: %[[WRIT:.*]] = vector.mask %[[WRITEMSK]] { vector.transfer_write %[[SHAPC]], %[[DEST]]{{.*}}} : vector<512x128xi1> -> tensor<256x128xf32>
    // CHECK: return %[[WRIT]] : tensor<256x128xf32>
   %0 = linalg.unpack %source inner_dims_pos = [0, 1] inner_tiles = [32, 16] into %dest : tensor<8x8x32x16xf32> -> tensor<256x128xf32>
   return %0 : tensor<256x128xf32>
 }
 module attributes {transform.with_named_sequence} {
  transform.named_sequence @__transform_main(%arg0: !transform.any_op {transform.readonly}) {
    %0 = transform.structured.match ops{["linalg.unpack"]} in %arg0 : (!transform.any_op) -> !transform.any_op
   transform.structured.vectorize %0 vector_sizes [512, 128] : !transform.any_op
=======
module attributes {transform.with_named_sequence} {
  transform.named_sequence @__transform_main(%arg1: !transform.any_op {transform.readonly}) {
    %0 = transform.structured.match ops{["linalg.fill"]} in %arg1 : (!transform.any_op) -> !transform.any_op
    transform.structured.vectorize %0 vector_sizes [[8], 1] : !transform.any_op
>>>>>>> e38f98f5
    transform.yield
  }
}

// -----

<<<<<<< HEAD
// CHECK-LABEL: func @test_vectorize_unpack_no_masks
// CHECK-SAME:      %[[SRC:.*]]: tensor<8x8x32x16xf32>
// CHECK-SAME:      %[[DEST:.*]]: tensor<256x128xf32>
func.func @test_vectorize_unpack_no_masks(%source: tensor<8x8x32x16xf32>, %dest: tensor<256x128xf32>) -> tensor<256x128xf32> {
  // CHECK: %[[CST:.*]] = arith.constant 0.000000e+00 : f32
  // CHECK: %[[C0:.*]] = arith.constant 0 : index
  // CHECK: %[[READ:.*]] = vector.transfer_read %[[SRC]]{{.*}}} : tensor<8x8x32x16xf32>, vector<8x8x32x16xf32> 
  // CHECK: %[[TRANSP:.*]] = vector.transpose %[[READ]], [0, 2, 1, 3] : vector<8x8x32x16xf32> to vector<8x32x8x16xf32>
  // CHECK: %[[SHAPC:.*]] = vector.shape_cast %[[TRANSP]] : vector<8x32x8x16xf32> to vector<256x128xf32>
  // CHECK: %[[C00:.*]] = arith.constant 0 : index
  // CHECK: %[[WRIT:.*]] = vector.transfer_write %[[SHAPC]], %[[DEST]]{{.*}}} : vector<256x128xf32>, tensor<256x128xf32> 
  // CHECK: return %[[WRIT]] : tensor<256x128xf32>
   %0 = linalg.unpack %source inner_dims_pos = [0, 1] inner_tiles = [32, 16] into %dest : tensor<8x8x32x16xf32> -> tensor<256x128xf32>
   return %0 : tensor<256x128xf32>
 }
 module attributes {transform.with_named_sequence} {
  transform.named_sequence @__transform_main(%arg0: !transform.any_op {transform.readonly}) {
    %0 = transform.structured.match ops{["linalg.unpack"]} in %arg0 : (!transform.any_op) -> !transform.any_op
   transform.structured.vectorize %0 vector_sizes [256, 128] : !transform.any_op
    transform.yield
  }
 }

  // -----

// CHECK-LABEL: test_vectorize_unpack_with_outer_perm
// CHECK-SAME:      %[[SRC:.*]]: tensor<8x8x32x16xf32>
// CHECK-SAME:      %[[DEST:.*]]: tensor<256x128xf32>
  func.func @test_vectorize_unpack_with_outer_perm(%source: tensor<8x8x32x16xf32>, %dest: tensor<256x128xf32>) -> tensor<256x128xf32> {
  // CHECK: %[[CST:.*]] = arith.constant 0.000000e+00 : f32
  // CHECK: %[[C0:.*]] = arith.constant 0 : index
  // CHECK: %[[READ:.*]] = vector.transfer_read %[[SRC]]{{.*}}} : tensor<8x8x32x16xf32>, vector<8x8x32x16xf32> 
  // CHECK: %[[TRANSP:.*]] = vector.transpose %[[READ]], [1, 2, 0, 3] : vector<8x8x32x16xf32> to vector<8x32x8x16xf32>
  // CHECK: %[[SHAPC:.*]] = vector.shape_cast %[[TRANSP]] : vector<8x32x8x16xf32> to vector<256x128xf32>
  // CHECK: %[[C00:.*]] = arith.constant 0 : index
  // CHECK: %[[WRIT:.*]] = vector.transfer_write %[[SHAPC]], %[[DEST]]{{.*}}} : vector<256x128xf32>, tensor<256x128xf32> 
  // CHECK: return %[[WRIT]] : tensor<256x128xf32>
   %0 = linalg.unpack %source outer_dims_perm = [1, 0] inner_dims_pos = [0, 1] inner_tiles = [32, 16] into %dest : tensor<8x8x32x16xf32> -> tensor<256x128xf32>
   return %0 : tensor<256x128xf32>
 }
 module attributes {transform.with_named_sequence} {
  transform.named_sequence @__transform_main(%arg0: !transform.any_op {transform.readonly}) {
    %0 = transform.structured.match ops{["linalg.unpack"]} in %arg0 : (!transform.any_op) -> !transform.any_op
   transform.structured.vectorize %0 vector_sizes [256, 128] : !transform.any_op
=======
// CHECK: #[[MAP:.*]] = affine_map<(d0, d1) -> (d1, d0)>
// CHECK: func @test_masked_vectorize_linalg_transpose
func.func @test_masked_vectorize_linalg_transpose(%arg0: tensor<?x?xf32>, %arg1: tensor<?x?xf32>) -> tensor<?x?xf32> {
  // CHECK-DAG:  %[[C0:.*]] = arith.constant 0 : index
  // CHECK-DAG:  %[[D0:.*]] = tensor.dim %arg0, %[[C0]]
  // CHECK-DAG:  %[[C1:.*]] = arith.constant 1 : index
  // CHECK-DAG:  %[[D1:.*]] = tensor.dim %arg0, %[[C1]]
  // CHECK:      %[[MASK0:.*]] = vector.create_mask %[[D0]], %[[D1]]
  // CHECK:      %[[LOAD:.*]] = vector.mask %[[MASK0]] { vector.transfer_read %arg0{{.+}} permutation_map = #[[MAP]]{{.+}} }
  // CHECK-SAME:   vector<4x2xi1> -> vector<2x4xf32>
  // CHECK:      %[[MASK1:.*]] = vector.create_mask %[[D1]], %[[D0]]
  // CHECK:      %[[WRITE:.*]] = vector.mask %[[MASK1]] { vector.transfer_write %[[LOAD]], %arg1{{.+}} }
  // CHECK-SAME:   vector<2x4xi1> -> tensor<?x?xf32>
  // CHECK:      return %[[WRITE]]
  %0 = linalg.transpose ins(%arg0 : tensor<?x?xf32>) outs(%arg1 : tensor<?x?xf32>) permutation = [1, 0]
  return %0 : tensor<?x?xf32>
}

module attributes {transform.with_named_sequence} {
  transform.named_sequence @__transform_main(%arg1: !transform.any_op {transform.readonly}) {
    %0 = transform.structured.match ops{["linalg.transpose"]} in %arg1 : (!transform.any_op) -> !transform.any_op
    transform.structured.vectorize %0 vector_sizes [2, 4] : !transform.any_op
>>>>>>> e38f98f5
    transform.yield
  }
}

// -----

// CHECK-LABEL: func @test_masked_vectorize_linalg_copy
func.func @test_masked_vectorize_linalg_copy(%A : memref<?x?xf32>, %B : memref<?x?xf32>) {
  // CHECK: %[[c0:.*]] = arith.constant 0 : index
  // CHECK: %[[d0:.*]] = memref.dim %{{.*}}, %[[c0]] : memref<?x?xf32>
  // CHECK: %[[c1:.*]] = arith.constant 1 : index
  // CHECK: %[[d1:.*]] = memref.dim %{{.*}}, %[[c1]] : memref<?x?xf32>
  // CHECK: %[[mask:.*]] = vector.create_mask %[[d0]], %[[d1]] : vector<2x4xi1>
  // CHECK: vector.mask %[[mask]] {{.*}} vector.transfer_read %{{.*}} {in_bounds = [true, true]} : memref<?x?xf32>, vector<2x4xf32> } : vector<2x4xi1> -> vector<2x4xf32>
  // CHECK: vector.mask %[[mask]] {{.*}} vector.transfer_write %{{.*}} {in_bounds = [true, true]} : vector<2x4xf32>, memref<?x?xf32> } : vector<2x4xi1>
  linalg.copy ins(%A : memref<?x?xf32>) outs(%B : memref<?x?xf32>)
  return
}

module attributes {transform.with_named_sequence} {
  transform.named_sequence @__transform_main(%arg1: !transform.any_op {transform.readonly}) {
    %0 = transform.structured.match ops{["linalg.copy"]} in %arg1 : (!transform.any_op) -> !transform.any_op
    transform.structured.vectorize %0 vector_sizes [2, 4] : !transform.any_op
    transform.yield
  }
}



// -----

func.func @matmul(%A: memref<?x?xf32>, %B: memref<?x?xf32>, %C: memref<?x?xf32>) {
  linalg.matmul ins(%A, %B: memref<?x?xf32>, memref<?x?xf32>)
            outs(%C: memref<?x?xf32>)
  return
}

// CHECK-LABEL:   func.func @matmul(
// CHECK-SAME:      %[[A:.*]]: memref<?x?xf32>, %[[B:.*]]: memref<?x?xf32>, %[[C:.*]]: memref<?x?xf32>) {
// CHECK-DAG:       %[[VAL_3:.*]] = arith.constant 0 : index
// CHECK-DAG:       %[[VAL_4:.*]] = memref.dim %[[A]], %[[VAL_3]] : memref<?x?xf32>
// CHECK-DAG:       %[[VAL_5:.*]] = arith.constant 1 : index
// CHECK-DAG:       %[[VAL_6:.*]] = memref.dim %[[B]], %[[VAL_5]] : memref<?x?xf32>
// CHECK-DAG:       %[[VAL_7:.*]] = arith.constant 1 : index
// CHECK-DAG:       %[[VAL_8:.*]] = memref.dim %[[A]], %[[VAL_7]] : memref<?x?xf32>
// CHECK:           %[[MASK_A:.*]] = vector.create_mask %[[VAL_4]], %[[VAL_8]] : vector<8x4xi1>
// CHECK:           %[[LOAD_A:.*]] = vector.mask %[[MASK_A]] { vector.transfer_read %[[A]]{{\[}}%{{.*}}, %{{.*}}], %{{.*}} {in_bounds = [true, true, true], permutation_map = #{{.*}}} : memref<?x?xf32>, vector<8x16x4xf32> } : vector<8x4xi1> -> vector<8x16x4xf32>
// CHECK:           %[[MASK_B:.*]] = vector.create_mask %[[VAL_8]], %[[VAL_6]] : vector<4x16xi1>
// CHECK:           %[[LOAD_B:.*]] = vector.mask %[[MASK_B]] { vector.transfer_read %[[B]]{{\[}}%{{.*}}, %{{.*}}], %{{.*}} {in_bounds = [true, true, true], permutation_map = #{{.*}}} : memref<?x?xf32>, vector<8x16x4xf32> } : vector<4x16xi1> -> vector<8x16x4xf32>
// CHECK:           %[[MASK_C:.*]] = vector.create_mask %[[VAL_4]], %[[VAL_6]] : vector<8x16xi1>
// CHECK:           %[[LOAD_C:.*]] = vector.mask %[[MASK_C]] { vector.transfer_read %[[C]]{{\[}}%{{.*}}, %{{.*}}], %{{.*}} {in_bounds = [true, true]} : memref<?x?xf32>, vector<8x16xf32> } : vector<8x16xi1> -> vector<8x16xf32>
// CHECK:           %[[MULF:.*]] = arith.mulf %[[LOAD_A]], %[[LOAD_B]] : vector<8x16x4xf32>
// CHECK:           %[[MASK_MULIT_RED:.*]] = vector.create_mask %[[VAL_4]], %[[VAL_6]], %[[VAL_8]] : vector<8x16x4xi1>
// CHECK:           %[[MULTI_RED:.*]] = vector.mask %[[MASK_MULIT_RED]] { vector.multi_reduction <add>, %[[MULF]], %[[LOAD_C]] [2] : vector<8x16x4xf32> to vector<8x16xf32> } : vector<8x16x4xi1> -> vector<8x16xf32>
// CHECK:           %[[C2:.*]] = arith.constant 0 : index
// CHECK:           vector.mask %[[MASK_C]] { vector.transfer_write %[[MULTI_RED]], %[[C]]{{\[}}%[[C2]], %[[C2]]] {in_bounds = [true, true]} : vector<8x16xf32>, memref<?x?xf32> } : vector<8x16xi1>

module attributes {transform.with_named_sequence} {
  transform.named_sequence @__transform_main(%arg1: !transform.any_op {transform.readonly}) {
    %matmul = transform.structured.match ops{["linalg.matmul"]} in %arg1 : (!transform.any_op) -> !transform.any_op
    transform.structured.vectorize %matmul vector_sizes [8, 16, 4] : !transform.any_op
    transform.yield
  }
}

<<<<<<< HEAD
  // -----

// CHECK-LABEL: test_vectorize_unpack_no_vector_sizes
// CHECK-SAME:      %[[SRC:.*]]: tensor<8x8x32x16xf32>
// CHECK-SAME:      %[[DEST:.*]]: tensor<256x128xf32>
func.func @test_vectorize_unpack_no_vector_sizes(%source: tensor<8x8x32x16xf32>, %dest: tensor<256x128xf32>) -> tensor<256x128xf32> {
  // CHECK: %[[CST:.*]] = arith.constant 0.000000e+00 : f32
  // CHECK: %[[C0:.*]] = arith.constant 0 : index
  // CHECK: %[[READ:.*]] = vector.transfer_read %[[SRC]]{{.*}}} : tensor<8x8x32x16xf32>, vector<8x8x32x16xf32> 
  // CHECK: %[[TRANSP:.*]] = vector.transpose %[[READ]], [0, 2, 1, 3] : vector<8x8x32x16xf32> to vector<8x32x8x16xf32>
  // CHECK: %[[SHAPC:.*]] = vector.shape_cast %[[TRANSP]] : vector<8x32x8x16xf32> to vector<256x128xf32>
  // CHECK: %[[C00:.*]] = arith.constant 0 : index
  // CHECK: %[[WRIT:.*]] = vector.transfer_write %[[SHAPC]], %[[DEST]]{{.*}}} : vector<256x128xf32>, tensor<256x128xf32> 
  // CHECK: return %[[WRIT]] : tensor<256x128xf32>
   %0 = linalg.unpack %source inner_dims_pos = [0, 1] inner_tiles = [32, 16] into %dest : tensor<8x8x32x16xf32> -> tensor<256x128xf32>
   return %0 : tensor<256x128xf32>
 }
 module attributes {transform.with_named_sequence} {
  transform.named_sequence @__transform_main(%arg0: !transform.any_op {transform.readonly}) {
    %0 = transform.structured.match ops{["linalg.unpack"]} in %arg0 : (!transform.any_op) -> !transform.any_op
   transform.structured.vectorize %0 : !transform.any_op
    transform.yield
  }
 }
=======
>>>>>>> e38f98f5

// -----

<<<<<<< HEAD
// CHECK-LABEL: test_vectorize_unpack_no_vector_sizes_slice_output
// CHECK-SAME:      %[[SRC:.*]]: tensor<8x4x16x16xf32>
// CHECK-SAME:      %[[DEST:.*]]: tensor<64x127xf32>
func.func @test_vectorize_unpack_no_vector_sizes_slice_output(%source: tensor<8x4x16x16xf32>, %dest: tensor<64x127xf32>) -> tensor<64x127xf32> {
  //      CHECK: %[[CST:.*]] = arith.constant 0.000000e+00 : f32
  //      CHECK: %[[C0:.*]] = arith.constant 0 : index
  //      CHECK: %[[READ:.*]] = vector.transfer_read %[[SRC]]{{.*}}} : tensor<8x4x16x16xf32>, vector<8x4x16x16xf32>
  //      CHECK: %[[TRANSP:.*]] = vector.transpose %[[READ]], [1, 2, 0, 3] : vector<8x4x16x16xf32> to vector<4x16x8x16xf32>
  //      CHECK: %[[SHAPC:.*]] = vector.shape_cast %[[TRANSP]] : vector<4x16x8x16xf32> to vector<64x128xf32>
  //      CHECK: %[[C00:.*]] = arith.constant 0 : index
  //      CHECK: %[[WRIT:.*]] = vector.transfer_write %[[SHAPC]], %[[DEST]]
  // CHECK-SAME:  {in_bounds = [true, false]} : vector<64x128xf32>, tensor<64x127xf32>
  //      CHECK: return %[[WRIT]] : tensor<64x127xf32>
   %0 = linalg.unpack %source outer_dims_perm = [1, 0] inner_dims_pos = [0, 1] inner_tiles = [16, 16] into %dest : tensor<8x4x16x16xf32> -> tensor<64x127xf32>
   return %0 : tensor<64x127xf32>
 }
 module attributes {transform.with_named_sequence} {
  transform.named_sequence @__transform_main(%arg0: !transform.any_op {transform.readonly}) {
    %0 = transform.structured.match ops{["linalg.unpack"]} in %arg0 : (!transform.any_op) -> !transform.any_op
   transform.structured.vectorize %0 : !transform.any_op
    transform.yield
  }
 }
=======
func.func @matmul_scalable(%A: memref<?x?xf32>, %B: memref<?x?xf32>, %C: memref<?x?xf32>) {
  linalg.matmul ins(%A, %B: memref<?x?xf32>, memref<?x?xf32>)
            outs(%C: memref<?x?xf32>)
  return
}
>>>>>>> e38f98f5

// CHECK-LABEL:   func.func @matmul_scalable(
// CHECK-SAME:      %[[A:.*]]: memref<?x?xf32>, %[[B:.*]]: memref<?x?xf32>, %[[C:.*]]: memref<?x?xf32>) {
// CHECK-DAG:       %[[VAL_3:.*]] = arith.constant 0 : index
// CHECK-DAG:       %[[VAL_4:.*]] = memref.dim %[[A]], %[[VAL_3]] : memref<?x?xf32>
// CHECK-DAG:       %[[VAL_5:.*]] = arith.constant 1 : index
// CHECK-DAG:       %[[VAL_6:.*]] = memref.dim %[[B]], %[[VAL_5]] : memref<?x?xf32>
// CHECK-DAG:       %[[VAL_7:.*]] = arith.constant 1 : index
// CHECK-DAG:       %[[VAL_8:.*]] = memref.dim %[[A]], %[[VAL_7]] : memref<?x?xf32>
// CHECK:           %[[MASK_A:.*]] = vector.create_mask %[[VAL_4]], %[[VAL_8]] : vector<8x4xi1>
// CHECK:           %[[LOAD_A:.*]] = vector.mask %[[MASK_A]] { vector.transfer_read %[[A]]{{\[}}%{{.*}}, %{{.*}}], %{{.*}} {in_bounds = [true, true, true], permutation_map = #{{.*}}} : memref<?x?xf32>, vector<8x[16]x4xf32> } : vector<8x4xi1> -> vector<8x[16]x4xf32>
// CHECK:           %[[MASK_B:.*]] = vector.create_mask %[[VAL_8]], %[[VAL_6]] : vector<4x[16]xi1>
// CHECK:           %[[LOAD_B:.*]] = vector.mask %[[MASK_B]] { vector.transfer_read %[[B]]{{\[}}%{{.*}}, %{{.*}}], %{{.*}} {in_bounds = [true, true, true], permutation_map = #{{.*}}} : memref<?x?xf32>, vector<8x[16]x4xf32> } : vector<4x[16]xi1> -> vector<8x[16]x4xf32>
// CHECK:           %[[MASK_C:.*]] = vector.create_mask %[[VAL_4]], %[[VAL_6]] : vector<8x[16]xi1>
// CHECK:           %[[LOAD_C:.*]] = vector.mask %[[MASK_C]] { vector.transfer_read %[[C]]{{\[}}%{{.*}}, %{{.*}}], %{{.*}} {in_bounds = [true, true]} : memref<?x?xf32>, vector<8x[16]xf32> } : vector<8x[16]xi1> -> vector<8x[16]xf32>
// CHECK:           %[[MULF:.*]] = arith.mulf %[[LOAD_A]], %[[LOAD_B]] : vector<8x[16]x4xf32>
// CHECK:           %[[MASK_MULIT_RED:.*]] = vector.create_mask %[[VAL_4]], %[[VAL_6]], %[[VAL_8]] : vector<8x[16]x4xi1>
// CHECK:           %[[MULTI_RED:.*]] = vector.mask %[[MASK_MULIT_RED]] { vector.multi_reduction <add>, %[[MULF]], %[[LOAD_C]] [2] : vector<8x[16]x4xf32> to vector<8x[16]xf32> } : vector<8x[16]x4xi1> -> vector<8x[16]xf32>
// CHECK:           %[[C2:.*]] = arith.constant 0 : index
// CHECK:           vector.mask %[[MASK_C]] { vector.transfer_write %[[MULTI_RED]], %[[C]]{{\[}}%[[C2]], %[[C2]]] {in_bounds = [true, true]} : vector<8x[16]xf32>, memref<?x?xf32> } : vector<8x[16]xi1>

<<<<<<< HEAD
// CHECK-LABEL: test_vectorize_unpack_no_vector_sizes_permute
// CHECK-SAME:      %[[SRC:.*]]:  tensor<4x7x4xf32>
// CHECK-SAME:      %[[DEST:.*]]:  tensor<7x16xf32>
func.func @test_vectorize_unpack_no_vector_sizes_permute(%source: tensor<4x7x4xf32>, %dest: tensor<7x16xf32>) -> tensor<7x16xf32> {
   %0 = linalg.unpack %source outer_dims_perm=[1, 0] inner_dims_pos = [1] inner_tiles = [4] into %dest : tensor<4x7x4xf32> -> tensor<7x16xf32>
   return %0 : tensor<7x16xf32>
 }
  // CHECK: %[[CST:.*]] = arith.constant 0.000000e+00 : f32
  // CHECK: %[[C0:.*]] = arith.constant 0 : index
  // CHECK: %[[READ:.*]] = vector.transfer_read %[[SRC]]{{.*}}} : tensor<4x7x4xf32>, vector<4x7x4xf32>
  // CHECK: %[[TRANSP:.*]] = vector.transpose %[[READ]], [1, 0, 2] : vector<4x7x4xf32> to vector<7x4x4xf32>
  // CHECK: %[[SHAPC:.*]] = vector.shape_cast %[[TRANSP]] : vector<7x4x4xf32> to vector<7x16xf32>
  // CHECK: %[[C00:.*]] = arith.constant 0 : index
  // CHECK: %[[WRIT:.*]] = vector.transfer_write %[[SHAPC]], %[[DEST]]{{.*}}} : vector<7x16xf32>, tensor<7x16xf32> 
  // CHECK: return %[[WRIT]] : tensor<7x16xf32>
 module attributes {transform.with_named_sequence} {
  transform.named_sequence @__transform_main(%arg0: !transform.any_op {transform.readonly}) {
    %0 = transform.structured.match ops{["linalg.unpack"]} in %arg0 : (!transform.any_op) -> !transform.any_op
   transform.structured.vectorize %0 : !transform.any_op
=======
module attributes {transform.with_named_sequence} {
  transform.named_sequence @__transform_main(%arg1: !transform.any_op {transform.readonly}) {
    %matmul = transform.structured.match ops{["linalg.matmul"]} in %arg1 : (!transform.any_op) -> !transform.any_op
    transform.structured.vectorize %matmul vector_sizes [8, [16], 4] : !transform.any_op
>>>>>>> e38f98f5
    transform.yield
  }
}<|MERGE_RESOLUTION|>--- conflicted
+++ resolved
@@ -842,100 +842,6 @@
 
 // -----
 
-<<<<<<< HEAD
-///----------------------------------------------------------------------------------------
-/// Tests for linalg.mmt4d
-///----------------------------------------------------------------------------------------
-
-func.func @mmt4d(%A: memref<16x16x8x1xf32>, %B: memref<16x16x8x1xf32>, %C_in: memref<16x16x8x8xf32>) {
-  linalg.mmt4d ins(%A, %B: memref<16x16x8x1xf32>, memref<16x16x8x1xf32>)
-               outs(%C_in: memref<16x16x8x8xf32>)
-  return
-}
-
-// CHECK-LABEL:   func.func @mmt4d(
-// CHECK-SAME:      %[[A:.*]]: memref<16x16x8x1xf32>, %[[B:.*]]: memref<16x16x8x1xf32>, %[[C:.*]]: memref<16x16x8x8xf32>) {
-// CHECK:           %[[VEC_A:.*]] = vector.transfer_read %[[A]]{{.*}} : memref<16x16x8x1xf32>, vector<16x16x16x8x8x1xf32>
-// CHECK:           %[[VEC_B:.*]] = vector.transfer_read %[[B]]{{.*}} : memref<16x16x8x1xf32>, vector<16x16x16x8x8x1xf32>
-// CHECK:           %[[VEC_C:.*]] = vector.transfer_read %[[C]]{{.*}} : memref<16x16x8x8xf32>, vector<16x16x8x8xf32>
-// CHECK:           %[[MUL:.*]] = arith.mulf %[[VEC_A]], %[[VEC_B]] : vector<16x16x16x8x8x1xf32>
-// CHECK:           %[[RED:.*]] = vector.multi_reduction <add>, %[[MUL]], %[[VEC_C]] [2, 5] : vector<16x16x16x8x8x1xf32> to vector<16x16x8x8xf32>
-// CHECK:           vector.transfer_write %[[RED]], %[[C]]{{.*}} : vector<16x16x8x8xf32>, memref<16x16x8x8xf32>
-
-module attributes {transform.with_named_sequence} {
-  transform.named_sequence @__transform_main(%arg1: !transform.any_op {transform.readonly}) {
-    %mmt4d = transform.structured.match ops{["linalg.mmt4d"]} in %arg1 : (!transform.any_op) -> !transform.any_op
-    transform.structured.vectorize %mmt4d : !transform.any_op
-    transform.yield
-  }
-}
-
-// -----
-
-func.func @mmt4d_scalable(%A: memref<16x16x8x1xf32>, %B: memref<16x16x?x1xf32>, %C_in: memref<16x16x8x?xf32>) {
-  linalg.mmt4d ins(%A, %B: memref<16x16x8x1xf32>, memref<16x16x?x1xf32>)
-               outs(%C_in: memref<16x16x8x?xf32>)
-  return
-}
-// CHECK-LABEL:   func.func @mmt4d_scalable(
-// CHECK-SAME:      %[[A:.*]]: memref<16x16x8x1xf32>,
-// CHECK-SAME:      %[[B:.*]]: memref<16x16x?x1xf32>,
-// CHECK-SAME:      %[[C_IN:.*]]: memref<16x16x8x?xf32>) {
-// CHECK:           %[[VAL_0:.*]] = arith.constant 16 : index
-// CHECK:           %[[VAL_1:.*]] = arith.constant 16 : index
-// CHECK:           %[[VAL_2:.*]] = arith.constant 16 : index
-// CHECK:           %[[C8:.*]] = arith.constant 8 : index
-// CHECK:           %[[C2:.*]] = arith.constant 2 : index
-// CHECK:           %[[DIM_2:.*]] = memref.dim %[[B]], %[[C2]] : memref<16x16x?x1xf32>
-// CHECK:           %[[VAL_6:.*]] = arith.constant 1 : index
-// CHECK:           %[[VEC_A:.*]] = vector.transfer_read %[[A]]{{.*}} : memref<16x16x8x1xf32>, vector<16x16x16x8x[4]x1xf32>
-// CHECK:           %[[MASK_1:.*]] = vector.create_mask %[[VAL_1]], %[[VAL_2]], %[[DIM_2]], %[[VAL_6]] : vector<16x16x[4]x1xi1>
-// CHECK:           %[[VEC_B:.*]] = vector.mask %[[MASK_1]] { vector.transfer_read %[[B]]{{.*}} : memref<16x16x?x1xf32>, vector<16x16x16x8x[4]x1xf32> } : vector<16x16x[4]x1xi1> -> vector<16x16x16x8x[4]x1xf32>
-// CHECK:           %[[MASK_2:.*]] = vector.create_mask %[[VAL_0]], %[[VAL_1]], %[[C8]], %[[DIM_2]] : vector<16x16x8x[4]xi1>
-// CHECK:           %[[VAL_15:.*]] = vector.mask %[[MASK_2]] { vector.transfer_read %[[C_IN]]{{.*}} : memref<16x16x8x?xf32>, vector<16x16x8x[4]xf32> } : vector<16x16x8x[4]xi1> -> vector<16x16x8x[4]xf32>
-// CHECK:           %[[VAL_16:.*]] = arith.mulf %[[VEC_A]], %[[VEC_B]] : vector<16x16x16x8x[4]x1xf32>
-// CHECK:           %[[MASK_3:.*]] = vector.create_mask %[[VAL_0]], %[[VAL_1]], %[[VAL_2]], %[[C8]], %[[DIM_2]], %[[VAL_6]] : vector<16x16x16x8x[4]x1xi1>
-// CHECK:           %[[VAL_18:.*]] = vector.mask %[[MASK_3]] { vector.multi_reduction <add>, %[[VAL_16]], %[[VAL_15]] [2, 5] : vector<16x16x16x8x[4]x1xf32> to vector<16x16x8x[4]xf32> } : vector<16x16x16x8x[4]x1xi1> -> vector<16x16x8x[4]xf32>
-// CHECK:           vector.mask %[[MASK_2]] { vector.transfer_write %[[VAL_18]], %[[C_IN]]{{.*}} : vector<16x16x8x[4]xf32>, memref<16x16x8x?xf32> } : vector<16x16x8x[4]xi1>
-
-
-module attributes {transform.with_named_sequence} {
-  transform.named_sequence @__transform_main(%arg1: !transform.any_op {transform.readonly}) {
-    %mmt4d = transform.structured.match ops{["linalg.mmt4d"]} in %arg1 : (!transform.any_op) -> !transform.any_op
-    transform.structured.vectorize %mmt4d vector_sizes [16, 16, 16, 8, [4], 1] : !transform.any_op
-    transform.yield
-  }
-}
-
-// -----
-
-func.func @mmt4d_scalable_with_assume(%A: memref<16x16x8x1xf32>, %B: memref<16x16x?x1xf32>, %C_in: memref<16x16x8x?xf32>) {
-  linalg.mmt4d ins(%A, %B: memref<16x16x8x1xf32>, memref<16x16x?x1xf32>)
-               outs(%C_in: memref<16x16x8x?xf32>)
-  return
-}
-// CHECK-LABEL:   func.func @mmt4d_scalable_with_assume(
-// CHECK-SAME:      %[[A:.*]]: memref<16x16x8x1xf32>,
-// CHECK-SAME:      %[[B:.*]]: memref<16x16x?x1xf32>,
-// CHECK-SAME:      %[[C_IN:.*]]: memref<16x16x8x?xf32>) {
-// CHECK-NOT:       mask
-// CHECK:           %[[VEC_A:.*]] = vector.transfer_read %[[A]]{{.*}} : memref<16x16x8x1xf32>, vector<16x16x16x8x[4]x1xf32>
-// CHECK:           %[[VEC_B:.*]] = vector.transfer_read %[[B]]{{.*}} : memref<16x16x?x1xf32>, vector<16x16x16x8x[4]x1xf32>
-// CHECK:           %[[VAL_13:.*]] = vector.transfer_read %[[C_IN]]{{.*}} : memref<16x16x8x?xf32>, vector<16x16x8x[4]xf32>
-// CHECK:           %[[VAL_14:.*]] = arith.mulf %[[VEC_A]], %[[VEC_B]] : vector<16x16x16x8x[4]x1xf32>
-// CHECK:           %[[VAL_15:.*]] = vector.multi_reduction <add>, %[[VAL_14]], %[[VAL_13]] [2, 5] : vector<16x16x16x8x[4]x1xf32> to vector<16x16x8x[4]xf32>
-// CHECK:           vector.transfer_write %[[VAL_15]], %[[C_IN]]{{.*}} : vector<16x16x8x[4]xf32>, memref<16x16x8x?xf32>
-
-module attributes {transform.with_named_sequence} {
-  transform.named_sequence @__transform_main(%arg1: !transform.any_op {transform.readonly}) {
-    %mmt4d = transform.structured.match ops{["linalg.mmt4d"]} in %arg1 : (!transform.any_op) -> !transform.any_op
-    transform.structured.vectorize %mmt4d vector_sizes [16, 16, 16, 8, [4], 1] {assume_dynamic_dims_match_vec_sizes} : !transform.any_op
-    transform.yield
-  }
-}
-
-=======
->>>>>>> e38f98f5
 ///----------------------------------------------------------------------------------------
 /// Tests for linalg.mmt4d
 ///----------------------------------------------------------------------------------------
@@ -1366,8 +1272,6 @@
   }
 }
 
-<<<<<<< HEAD
-=======
 // -----
 
 // CHECK-LABEL: test_vectorize_padded_pack_no_vector_sizes
@@ -1395,7 +1299,6 @@
     transform.yield
   }
 }
->>>>>>> e38f98f5
 
 
 ///----------------------------------------------------------------------------------------
@@ -1426,39 +1329,6 @@
 
 // -----
 
-<<<<<<< HEAD
-// CHECK-LABEL: func @test_vectorize_dynamic_shapes_unpack
-// CHECK-SAME:      %[[ARG_0:.*]]: tensor<?x?xf32>,
-func.func @test_vectorize_dynamic_shapes_unpack(%arg0: tensor<?x?xf32>, %arg1: tensor<?x?x16x2xf32>) -> tensor<?x?xf32> {
-// CHECK: %[[C0:.*]] = arith.constant 0
-// CHECK: %[[DIM:.*]] = tensor.dim %arg0, %[[C0]] : tensor<?x?xf32>
-// CHECK: %[[C1:.*]] = arith.constant 1 : index
-// CHECK: %[[DIM0:.*]] = tensor.dim %arg0, %[[C1]] : tensor<?x?xf32>
-// CHECK: %[[CST:.*]] = arith.constant 0.000000e+00
-// CHECK: %[[C01:.*]] = arith.constant 0
-// CHECK: %[[C02:.*]] = arith.constant 0
-// CHECK: %[[DIM4:.*]] = tensor.dim %arg1, %[[C02]] : tensor<?x?x16x2xf32>
-// CHECK: %[[CNST14:.*]] = arith.constant 1
-// CHECK: %[[DIM6:.*]] = tensor.dim %arg1, %[[CNST14]] : tensor<?x?x16x2xf32>
-// CHECK: %[[CNST16:.*]] = arith.constant 16 : index
-// CHECK: %[[CNST2:.*]] = arith.constant 2 : index
-// CHECK: %[[readMsk0:.*]] = vector.create_mask %[[DIM4]], %[[DIM6]], %[[CNST16]], %[[CNST2]] : vector<2x1x16x2xi1>
-// CHECK: %[[read0:.*]] = vector.mask %[[readMsk0]] {{.*}} vector.transfer_read %{{.*}} : tensor<?x?x16x2xf32>, vector<2x1x16x2xf32> } : vector<2x1x16x2xi1> -> vector<2x1x16x2xf32>
-// CHECK: %[[trans0:.*]] = vector.transpose %[[read0]], [0, 3, 1, 2] : vector<2x1x16x2xf32> to vector<2x2x1x16xf32>
-// CHECK: %[[sc0:.*]] = vector.shape_cast %[[trans0]] : vector<2x2x1x16xf32> to vector<4x16xf32>
-// CHECK: %[[writeMsk0:.*]] = vector.create_mask {{.*}} : vector<4x16xi1>
-// CHECK: %[[write0:.*]] = vector.mask %[[writeMsk0:.*]] {{.*}} vector.transfer_write %[[sc0]], %[[ARG_0]]
-// CHECK: return %[[write0]]
- %ret = linalg.unpack %arg1 inner_dims_pos = [1, 0] inner_tiles = [16, 2] into %arg0 : tensor<?x?x16x2xf32> -> tensor<?x?xf32>
- return %ret : tensor<?x?xf32>
-}
-module attributes {transform.with_named_sequence} {
- transform.named_sequence @__transform_main(%arg0: !transform.any_op {transform.readonly}) {
-   %0 = transform.structured.match ops{["linalg.unpack"]} in %arg0 : (!transform.any_op) -> !transform.any_op
-   transform.structured.vectorize %0 vector_sizes [4, 16] : !transform.any_op
-   transform.yield
- }
-=======
 // NOTE: Often, non-trailing scalable sizes are problematic - there are no
 // "scalable" arrays of vectors at the LLVM level (multi-dim vectors are
 // decomposed into arrays of aggregates). However, the trailing dim in this
@@ -1470,7 +1340,6 @@
 func.func @vectorize_dynamic_fill_scalable(%A : tensor<?x?xf32>, %arg0 : f32) -> tensor<?x?xf32> {
   %0 = linalg.fill ins(%arg0 : f32) outs(%A : tensor<?x?xf32>) -> tensor<?x?xf32>
   return %0 : tensor<?x?xf32>
->>>>>>> e38f98f5
 }
 
 // CHECK-LABEL: func.func @vectorize_dynamic_fill_scalable
@@ -1480,92 +1349,16 @@
 //   CHECK: %[[BCAST:.*]] = vector.broadcast %{{.*}} : f32 to vector<[8]x1xf32>
 //   CHECK: vector.mask %[[MASK]] { vector.transfer_write %[[BCAST]], {{.*}} {in_bounds = [true, true]} : vector<[8]x1xf32>, tensor<?x?xf32> } : vector<[8]x1xi1>
 
-<<<<<<< HEAD
-// CHECK-LABEL: func @test_vectorize_unpack
-// CHECK-SAME:      %[[SRC:.*]]: tensor<8x8x32x16xf32>
-// CHECK-SAME:      %[[DEST:.*]]: tensor<256x128xf32>
-func.func @test_vectorize_unpack(%source: tensor<8x8x32x16xf32>, %dest: tensor<256x128xf32>) -> tensor<256x128xf32> {
-    // CHECK: %[[CST:.*]] = arith.constant 0.000000e+00 : f32
-    // CHECK: %[[C0:.*]]= arith.constant 0 : index
-    // CHECK: %[[C8:.*]] = arith.constant 8 : index
-    // CHECK: %[[C80:.*]] = arith.constant 8 : index
-    // CHECK: %[[C32:.*]] = arith.constant 32 : index
-    // CHECK: %[[C16:.*]] = arith.constant 16 : index
-    // CHECK: %[[MSK0:.*]] = vector.create_mask %[[C8]], %[[C80]], %[[C32]], %[[C16]] : vector<16x8x32x16xi1>
-    // CHECK: %[[READ0:.*]] = vector.mask %[[MSK0]] { vector.transfer_read %[[SRC]]{{.*}}} : vector<16x8x32x16xi1> -> vector<16x8x32x16xf32>
-    // CHECK: %[[TRANSP0:.*]] = vector.transpose %[[READ0]], [0, 2, 1, 3] : vector<16x8x32x16xf32> to vector<16x32x8x16xf32>
-    // CHECK: %[[SHAPC:.*]] = vector.shape_cast %[[TRANSP0]] : vector<16x32x8x16xf32> to vector<512x128xf32>
-    // CHECK: %[[C01:.*]] = arith.constant 0 : index
-    // CHECK: %[[C256:.*]] = arith.constant 256 : index
-    // CHECK: %[[C128:.*]] = arith.constant 128 : index
-    // CHECK: %[[WRITEMSK:.*]] = vector.create_mask %[[C256]], %[[C128]] : vector<512x128xi1>
-    // CHECK: %[[WRIT:.*]] = vector.mask %[[WRITEMSK]] { vector.transfer_write %[[SHAPC]], %[[DEST]]{{.*}}} : vector<512x128xi1> -> tensor<256x128xf32>
-    // CHECK: return %[[WRIT]] : tensor<256x128xf32>
-   %0 = linalg.unpack %source inner_dims_pos = [0, 1] inner_tiles = [32, 16] into %dest : tensor<8x8x32x16xf32> -> tensor<256x128xf32>
-   return %0 : tensor<256x128xf32>
- }
- module attributes {transform.with_named_sequence} {
-  transform.named_sequence @__transform_main(%arg0: !transform.any_op {transform.readonly}) {
-    %0 = transform.structured.match ops{["linalg.unpack"]} in %arg0 : (!transform.any_op) -> !transform.any_op
-   transform.structured.vectorize %0 vector_sizes [512, 128] : !transform.any_op
-=======
 module attributes {transform.with_named_sequence} {
   transform.named_sequence @__transform_main(%arg1: !transform.any_op {transform.readonly}) {
     %0 = transform.structured.match ops{["linalg.fill"]} in %arg1 : (!transform.any_op) -> !transform.any_op
     transform.structured.vectorize %0 vector_sizes [[8], 1] : !transform.any_op
->>>>>>> e38f98f5
-    transform.yield
-  }
-}
-
-// -----
-
-<<<<<<< HEAD
-// CHECK-LABEL: func @test_vectorize_unpack_no_masks
-// CHECK-SAME:      %[[SRC:.*]]: tensor<8x8x32x16xf32>
-// CHECK-SAME:      %[[DEST:.*]]: tensor<256x128xf32>
-func.func @test_vectorize_unpack_no_masks(%source: tensor<8x8x32x16xf32>, %dest: tensor<256x128xf32>) -> tensor<256x128xf32> {
-  // CHECK: %[[CST:.*]] = arith.constant 0.000000e+00 : f32
-  // CHECK: %[[C0:.*]] = arith.constant 0 : index
-  // CHECK: %[[READ:.*]] = vector.transfer_read %[[SRC]]{{.*}}} : tensor<8x8x32x16xf32>, vector<8x8x32x16xf32> 
-  // CHECK: %[[TRANSP:.*]] = vector.transpose %[[READ]], [0, 2, 1, 3] : vector<8x8x32x16xf32> to vector<8x32x8x16xf32>
-  // CHECK: %[[SHAPC:.*]] = vector.shape_cast %[[TRANSP]] : vector<8x32x8x16xf32> to vector<256x128xf32>
-  // CHECK: %[[C00:.*]] = arith.constant 0 : index
-  // CHECK: %[[WRIT:.*]] = vector.transfer_write %[[SHAPC]], %[[DEST]]{{.*}}} : vector<256x128xf32>, tensor<256x128xf32> 
-  // CHECK: return %[[WRIT]] : tensor<256x128xf32>
-   %0 = linalg.unpack %source inner_dims_pos = [0, 1] inner_tiles = [32, 16] into %dest : tensor<8x8x32x16xf32> -> tensor<256x128xf32>
-   return %0 : tensor<256x128xf32>
- }
- module attributes {transform.with_named_sequence} {
-  transform.named_sequence @__transform_main(%arg0: !transform.any_op {transform.readonly}) {
-    %0 = transform.structured.match ops{["linalg.unpack"]} in %arg0 : (!transform.any_op) -> !transform.any_op
-   transform.structured.vectorize %0 vector_sizes [256, 128] : !transform.any_op
-    transform.yield
-  }
- }
-
-  // -----
-
-// CHECK-LABEL: test_vectorize_unpack_with_outer_perm
-// CHECK-SAME:      %[[SRC:.*]]: tensor<8x8x32x16xf32>
-// CHECK-SAME:      %[[DEST:.*]]: tensor<256x128xf32>
-  func.func @test_vectorize_unpack_with_outer_perm(%source: tensor<8x8x32x16xf32>, %dest: tensor<256x128xf32>) -> tensor<256x128xf32> {
-  // CHECK: %[[CST:.*]] = arith.constant 0.000000e+00 : f32
-  // CHECK: %[[C0:.*]] = arith.constant 0 : index
-  // CHECK: %[[READ:.*]] = vector.transfer_read %[[SRC]]{{.*}}} : tensor<8x8x32x16xf32>, vector<8x8x32x16xf32> 
-  // CHECK: %[[TRANSP:.*]] = vector.transpose %[[READ]], [1, 2, 0, 3] : vector<8x8x32x16xf32> to vector<8x32x8x16xf32>
-  // CHECK: %[[SHAPC:.*]] = vector.shape_cast %[[TRANSP]] : vector<8x32x8x16xf32> to vector<256x128xf32>
-  // CHECK: %[[C00:.*]] = arith.constant 0 : index
-  // CHECK: %[[WRIT:.*]] = vector.transfer_write %[[SHAPC]], %[[DEST]]{{.*}}} : vector<256x128xf32>, tensor<256x128xf32> 
-  // CHECK: return %[[WRIT]] : tensor<256x128xf32>
-   %0 = linalg.unpack %source outer_dims_perm = [1, 0] inner_dims_pos = [0, 1] inner_tiles = [32, 16] into %dest : tensor<8x8x32x16xf32> -> tensor<256x128xf32>
-   return %0 : tensor<256x128xf32>
- }
- module attributes {transform.with_named_sequence} {
-  transform.named_sequence @__transform_main(%arg0: !transform.any_op {transform.readonly}) {
-    %0 = transform.structured.match ops{["linalg.unpack"]} in %arg0 : (!transform.any_op) -> !transform.any_op
-   transform.structured.vectorize %0 vector_sizes [256, 128] : !transform.any_op
-=======
+    transform.yield
+  }
+}
+
+// -----
+
 // CHECK: #[[MAP:.*]] = affine_map<(d0, d1) -> (d1, d0)>
 // CHECK: func @test_masked_vectorize_linalg_transpose
 func.func @test_masked_vectorize_linalg_transpose(%arg0: tensor<?x?xf32>, %arg1: tensor<?x?xf32>) -> tensor<?x?xf32> {
@@ -1588,7 +1381,6 @@
   transform.named_sequence @__transform_main(%arg1: !transform.any_op {transform.readonly}) {
     %0 = transform.structured.match ops{["linalg.transpose"]} in %arg1 : (!transform.any_op) -> !transform.any_op
     transform.structured.vectorize %0 vector_sizes [2, 4] : !transform.any_op
->>>>>>> e38f98f5
     transform.yield
   }
 }
@@ -1654,67 +1446,14 @@
   }
 }
 
-<<<<<<< HEAD
-  // -----
-
-// CHECK-LABEL: test_vectorize_unpack_no_vector_sizes
-// CHECK-SAME:      %[[SRC:.*]]: tensor<8x8x32x16xf32>
-// CHECK-SAME:      %[[DEST:.*]]: tensor<256x128xf32>
-func.func @test_vectorize_unpack_no_vector_sizes(%source: tensor<8x8x32x16xf32>, %dest: tensor<256x128xf32>) -> tensor<256x128xf32> {
-  // CHECK: %[[CST:.*]] = arith.constant 0.000000e+00 : f32
-  // CHECK: %[[C0:.*]] = arith.constant 0 : index
-  // CHECK: %[[READ:.*]] = vector.transfer_read %[[SRC]]{{.*}}} : tensor<8x8x32x16xf32>, vector<8x8x32x16xf32> 
-  // CHECK: %[[TRANSP:.*]] = vector.transpose %[[READ]], [0, 2, 1, 3] : vector<8x8x32x16xf32> to vector<8x32x8x16xf32>
-  // CHECK: %[[SHAPC:.*]] = vector.shape_cast %[[TRANSP]] : vector<8x32x8x16xf32> to vector<256x128xf32>
-  // CHECK: %[[C00:.*]] = arith.constant 0 : index
-  // CHECK: %[[WRIT:.*]] = vector.transfer_write %[[SHAPC]], %[[DEST]]{{.*}}} : vector<256x128xf32>, tensor<256x128xf32> 
-  // CHECK: return %[[WRIT]] : tensor<256x128xf32>
-   %0 = linalg.unpack %source inner_dims_pos = [0, 1] inner_tiles = [32, 16] into %dest : tensor<8x8x32x16xf32> -> tensor<256x128xf32>
-   return %0 : tensor<256x128xf32>
- }
- module attributes {transform.with_named_sequence} {
-  transform.named_sequence @__transform_main(%arg0: !transform.any_op {transform.readonly}) {
-    %0 = transform.structured.match ops{["linalg.unpack"]} in %arg0 : (!transform.any_op) -> !transform.any_op
-   transform.structured.vectorize %0 : !transform.any_op
-    transform.yield
-  }
- }
-=======
->>>>>>> e38f98f5
-
-// -----
-
-<<<<<<< HEAD
-// CHECK-LABEL: test_vectorize_unpack_no_vector_sizes_slice_output
-// CHECK-SAME:      %[[SRC:.*]]: tensor<8x4x16x16xf32>
-// CHECK-SAME:      %[[DEST:.*]]: tensor<64x127xf32>
-func.func @test_vectorize_unpack_no_vector_sizes_slice_output(%source: tensor<8x4x16x16xf32>, %dest: tensor<64x127xf32>) -> tensor<64x127xf32> {
-  //      CHECK: %[[CST:.*]] = arith.constant 0.000000e+00 : f32
-  //      CHECK: %[[C0:.*]] = arith.constant 0 : index
-  //      CHECK: %[[READ:.*]] = vector.transfer_read %[[SRC]]{{.*}}} : tensor<8x4x16x16xf32>, vector<8x4x16x16xf32>
-  //      CHECK: %[[TRANSP:.*]] = vector.transpose %[[READ]], [1, 2, 0, 3] : vector<8x4x16x16xf32> to vector<4x16x8x16xf32>
-  //      CHECK: %[[SHAPC:.*]] = vector.shape_cast %[[TRANSP]] : vector<4x16x8x16xf32> to vector<64x128xf32>
-  //      CHECK: %[[C00:.*]] = arith.constant 0 : index
-  //      CHECK: %[[WRIT:.*]] = vector.transfer_write %[[SHAPC]], %[[DEST]]
-  // CHECK-SAME:  {in_bounds = [true, false]} : vector<64x128xf32>, tensor<64x127xf32>
-  //      CHECK: return %[[WRIT]] : tensor<64x127xf32>
-   %0 = linalg.unpack %source outer_dims_perm = [1, 0] inner_dims_pos = [0, 1] inner_tiles = [16, 16] into %dest : tensor<8x4x16x16xf32> -> tensor<64x127xf32>
-   return %0 : tensor<64x127xf32>
- }
- module attributes {transform.with_named_sequence} {
-  transform.named_sequence @__transform_main(%arg0: !transform.any_op {transform.readonly}) {
-    %0 = transform.structured.match ops{["linalg.unpack"]} in %arg0 : (!transform.any_op) -> !transform.any_op
-   transform.structured.vectorize %0 : !transform.any_op
-    transform.yield
-  }
- }
-=======
+
+// -----
+
 func.func @matmul_scalable(%A: memref<?x?xf32>, %B: memref<?x?xf32>, %C: memref<?x?xf32>) {
   linalg.matmul ins(%A, %B: memref<?x?xf32>, memref<?x?xf32>)
             outs(%C: memref<?x?xf32>)
   return
 }
->>>>>>> e38f98f5
 
 // CHECK-LABEL:   func.func @matmul_scalable(
 // CHECK-SAME:      %[[A:.*]]: memref<?x?xf32>, %[[B:.*]]: memref<?x?xf32>, %[[C:.*]]: memref<?x?xf32>) {
@@ -1736,32 +1475,10 @@
 // CHECK:           %[[C2:.*]] = arith.constant 0 : index
 // CHECK:           vector.mask %[[MASK_C]] { vector.transfer_write %[[MULTI_RED]], %[[C]]{{\[}}%[[C2]], %[[C2]]] {in_bounds = [true, true]} : vector<8x[16]xf32>, memref<?x?xf32> } : vector<8x[16]xi1>
 
-<<<<<<< HEAD
-// CHECK-LABEL: test_vectorize_unpack_no_vector_sizes_permute
-// CHECK-SAME:      %[[SRC:.*]]:  tensor<4x7x4xf32>
-// CHECK-SAME:      %[[DEST:.*]]:  tensor<7x16xf32>
-func.func @test_vectorize_unpack_no_vector_sizes_permute(%source: tensor<4x7x4xf32>, %dest: tensor<7x16xf32>) -> tensor<7x16xf32> {
-   %0 = linalg.unpack %source outer_dims_perm=[1, 0] inner_dims_pos = [1] inner_tiles = [4] into %dest : tensor<4x7x4xf32> -> tensor<7x16xf32>
-   return %0 : tensor<7x16xf32>
- }
-  // CHECK: %[[CST:.*]] = arith.constant 0.000000e+00 : f32
-  // CHECK: %[[C0:.*]] = arith.constant 0 : index
-  // CHECK: %[[READ:.*]] = vector.transfer_read %[[SRC]]{{.*}}} : tensor<4x7x4xf32>, vector<4x7x4xf32>
-  // CHECK: %[[TRANSP:.*]] = vector.transpose %[[READ]], [1, 0, 2] : vector<4x7x4xf32> to vector<7x4x4xf32>
-  // CHECK: %[[SHAPC:.*]] = vector.shape_cast %[[TRANSP]] : vector<7x4x4xf32> to vector<7x16xf32>
-  // CHECK: %[[C00:.*]] = arith.constant 0 : index
-  // CHECK: %[[WRIT:.*]] = vector.transfer_write %[[SHAPC]], %[[DEST]]{{.*}}} : vector<7x16xf32>, tensor<7x16xf32> 
-  // CHECK: return %[[WRIT]] : tensor<7x16xf32>
- module attributes {transform.with_named_sequence} {
-  transform.named_sequence @__transform_main(%arg0: !transform.any_op {transform.readonly}) {
-    %0 = transform.structured.match ops{["linalg.unpack"]} in %arg0 : (!transform.any_op) -> !transform.any_op
-   transform.structured.vectorize %0 : !transform.any_op
-=======
 module attributes {transform.with_named_sequence} {
   transform.named_sequence @__transform_main(%arg1: !transform.any_op {transform.readonly}) {
     %matmul = transform.structured.match ops{["linalg.matmul"]} in %arg1 : (!transform.any_op) -> !transform.any_op
     transform.structured.vectorize %matmul vector_sizes [8, [16], 4] : !transform.any_op
->>>>>>> e38f98f5
     transform.yield
   }
 }