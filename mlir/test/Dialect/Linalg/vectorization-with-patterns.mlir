--- conflicted
+++ resolved
@@ -1967,8 +1967,6 @@
     %2 = transform.structured.vectorize_children_and_apply_patterns %1 : (!transform.any_op) -> !transform.any_op
     transform.yield
   }
-<<<<<<< HEAD
-=======
 }
 
 // -----
@@ -2060,5 +2058,4 @@
     %2 = transform.structured.vectorize_children_and_apply_patterns %1 : (!transform.any_op) -> !transform.any_op
     transform.yield
   }
->>>>>>> ce7c17d5
 }