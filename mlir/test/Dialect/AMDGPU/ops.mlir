--- conflicted
+++ resolved
@@ -547,8 +547,6 @@
   amdgpu.gather_to_lds %mem2[%idx1, %idx2], %smem1[%idx1]        : vector<2xf16>, memref<32x32xf16>, memref<32xf16,    #gpu.address_space<workgroup>>
   amdgpu.gather_to_lds %mem1[%idx1],        %smem2[%idx1, %idx2] : vector<2xf16>, memref<32xf16>,    memref<32x32xf16, #gpu.address_space<workgroup>>
   func.return
-<<<<<<< HEAD
-=======
 }
 
 // CHECK-LABEL: func @memory_counter_wait
@@ -566,5 +564,4 @@
   amdgpu.memory_counter_wait ds(3)
   amdgpu.memory_counter_wait exp(4)
   func.return
->>>>>>> e38f98f5
 }