--- conflicted
+++ resolved
@@ -797,11 +797,7 @@
         scf.yield
     }
     acc.yield
-<<<<<<< HEAD
-  } attributes { collapse = [2], collapseDeviceType = [#acc.device_type<none>] }
-=======
   } attributes { collapse = [2], collapseDeviceType = [#acc.device_type<none>], independent = [#acc.device_type<none>]}
->>>>>>> 4084ffcf
   return
 }
 
@@ -820,10 +816,6 @@
       scf.yield
     }
     acc.yield
-<<<<<<< HEAD
-  } attributes { collapse = [3], collapseDeviceType = [#acc.device_type<none>] }
-=======
   } attributes { collapse = [3], collapseDeviceType = [#acc.device_type<none>], independent = [#acc.device_type<none>]}
->>>>>>> 4084ffcf
   return
 }