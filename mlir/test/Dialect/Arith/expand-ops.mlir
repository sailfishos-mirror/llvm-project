--- conflicted
+++ resolved
@@ -1,9 +1,5 @@
-<<<<<<< HEAD
-// RUN: mlir-opt %s -arith-expand="include-bf16=true include-f8e8m0=true" -split-input-file | FileCheck %s
-=======
 // RUN: mlir-opt %s -arith-expand="include-bf16=true include-f8e8m0=true" -verify-diagnostics -split-input-file | FileCheck %s 
 // RUN: mlir-opt %s -arith-expand -split-input-file -verify-diagnostics | FileCheck %s --check-prefix=SCHECK
->>>>>>> 4084ffcf
 
 // Test ceil divide with signed integer
 // CHECK-LABEL:       func @ceildivi
@@ -258,11 +254,7 @@
     %0 = arith.truncf %arg0 : f32 to f8E8M0FNU
     return %0 : f8E8M0FNU
 }
-<<<<<<< HEAD
-// CHECK-LABLE: @truncf_f32_to_f8E8M0FNU
-=======
 // CHECK-LABEL: @truncf_f32_to_f8E8M0FNU
->>>>>>> 4084ffcf
 // CHECK: %[[BITCAST:.+]] = arith.bitcast %arg0 : f32 to i32
 // CHECK: %[[C23_i32:.+]] = arith.constant 23 : i32
 // CHECK: %[[SHRUI:.+]] = arith.shrui %[[BITCAST]], %[[C23_i32]] : i32
@@ -276,11 +268,7 @@
     %0 = arith.truncf %arg0 : f16 to f8E8M0FNU
     return %0 : f8E8M0FNU
 }
-<<<<<<< HEAD
-// CHECK-LABLE: @truncf_f16_to_f8E8M0FNU
-=======
 // CHECK-LABEL: @truncf_f16_to_f8E8M0FNU
->>>>>>> 4084ffcf
 // CHECK: %[[EXTF:.+]] = arith.extf %arg0 : f16 to f32
 // CHECK: %[[BITCAST:.+]] = arith.bitcast %[[EXTF]] : f32 to i32
 // CHECK: %[[C23_i32:.+]] = arith.constant 23 : i32
@@ -318,11 +306,6 @@
 
 // CHECK-LABEL: @truncf_vector_bf16_to_f8E8M0FNU
 // CHECK-NOT: arith.truncf
-<<<<<<< HEAD
-
-
-// -----
-=======
 // CHECK: return
 
 // -----
@@ -393,7 +376,6 @@
 
 // -----
 
->>>>>>> 4084ffcf
 func.func @extf_f8E8M0FNU_to_f32(%arg0 : f8E8M0FNU) -> f32 {
     %0 = arith.extf %arg0 : f8E8M0FNU to f32
     return %0 : f32
@@ -418,11 +400,7 @@
     return %0 : f16
 }
 
-<<<<<<< HEAD
-// CHECK-LABLE: @extf_f8E8M0FNU_to_f16
-=======
 // CHECK-LABEL: @extf_f8E8M0FNU_to_f16
->>>>>>> 4084ffcf
 // CHECK: %[[BITCAST:.+]] = arith.bitcast %arg0 : f8E8M0FNU to i8
 // CHECK-DAG: %[[CF8NAN:.+]] = arith.constant -1 : i8
 // CHECK-DAG: %[[CF32NAN:.+]] = arith.constant -1 : i32
@@ -464,9 +442,6 @@
 
 // CHECK-LABEL: @extf_vector_f8E8M0FNU_to_bf16
 // CHECK-NOT: arith.extf
-<<<<<<< HEAD
-
-=======
 // CHECK: return
 
 // -----
@@ -570,7 +545,6 @@
 // SCHECK: %[[EXT_INPUT:.+]] = arith.extf %arg0 fastmath<fast> : vector<4xf4E2M1FN> to vector<4xf32>
 // SCHECK: %[[RESULT:.+]] = arith.mulf %[[EXT_INPUT]], %[[EXT_SCALE]] fastmath<fast> : vector<4xf32>
 // SCHECK: return %[[RESULT]]
->>>>>>> 4084ffcf
 
 // -----
 
