--- conflicted
+++ resolved
@@ -17,67 +17,6 @@
   return %1 : vector<16xf32>
 }
 
-<<<<<<< HEAD
-// Shape up and downcasts for 2-D vectors, for supporting conversion to
-// llvm.matrix operations
-// CHECK-LABEL: func @shape_casts
-func.func @shape_casts(%a: vector<2x2xf32>) -> (vector<4xf32>, vector<2x2xf32>) {
-  // CHECK-DAG: %[[ub22:.*]] = ub.poison : vector<2x2xf32>
-  // CHECK-DAG: %[[ub:.*]] = ub.poison : vector<4xf32>
-  // CHECK: %[[ex0:.*]] = vector.extract %{{.*}}[0] : vector<2xf32> from vector<2x2xf32>
-  //
-  // CHECK: %[[in0:.*]] = vector.insert_strided_slice %[[ex0]], %[[ub]]
-  // CHECK-SAME: {offsets = [0], strides = [1]} : vector<2xf32> into vector<4xf32>
-  //
-  // CHECK: %[[ex1:.*]] = vector.extract %{{.*}}[1] : vector<2xf32> from vector<2x2xf32>
-  //
-  // CHECK: %[[in2:.*]] = vector.insert_strided_slice %[[ex1]], %[[in0]]
-  // CHECK-SAME: {offsets = [2], strides = [1]} : vector<2xf32> into vector<4xf32>
-  //
-  %0 = vector.shape_cast %a : vector<2x2xf32> to vector<4xf32>
-  // CHECK: %[[add:.*]] = arith.addf %[[in2]], %[[in2]] : vector<4xf32>
-  %r0 = arith.addf %0, %0: vector<4xf32>
-  //
-  // CHECK: %[[ss0:.*]] = vector.extract_strided_slice %[[add]]
-  // CHECK-SAME: {offsets = [0], sizes = [2], strides = [1]} :
-  // CHECK-SAME: vector<4xf32> to vector<2xf32>
-  //
-  // CHECK: %[[res0:.*]] = vector.insert %[[ss0]], %[[ub22]] [0] :
-  // CHECK-SAME: vector<2xf32> into vector<2x2xf32>
-  //
-  // CHECK: %[[s2:.*]] = vector.extract_strided_slice %[[add]]
-  // CHECK-SAME: {offsets = [2], sizes = [2], strides = [1]} :
-  // CHECK-SAME: vector<4xf32> to vector<2xf32>
-  //
-  // CHECK: %[[res1:.*]] = vector.insert %[[s2]], %[[res0]] [1] :
-  // CHECK-SAME: vector<2xf32> into vector<2x2xf32>
-  //
-  %1 = vector.shape_cast %r0  : vector<4xf32> to vector<2x2xf32>
-  // CHECK: return %[[add]], %[[res1]] : vector<4xf32>, vector<2x2xf32>
-  return %r0, %1 : vector<4xf32>, vector<2x2xf32>
-}
-
-// CHECK-LABEL: func @shape_cast_2d2d
-// CHECK-SAME: %[[A:.*]]: vector<3x2xf32>
-// CHECK: %[[UB:.*]] = ub.poison : vector<2x3xf32>
-// CHECK: %[[T0:.*]] = vector.extract %[[A]][0, 0] : f32 from vector<3x2xf32>
-// CHECK: %[[T1:.*]] = vector.insert %[[T0]], %[[UB]] [0, 0] : f32 into vector<2x3xf32>
-// CHECK: %[[T2:.*]] = vector.extract %[[A]][0, 1] : f32 from vector<3x2xf32>
-// CHECK: %[[T3:.*]] = vector.insert %[[T2]], %[[T1]] [0, 1] : f32 into vector<2x3xf32>
-// CHECK: %[[T4:.*]] = vector.extract %[[A]][1, 0] : f32 from vector<3x2xf32>
-// CHECK: %[[T5:.*]] = vector.insert %[[T4]], %[[T3]] [0, 2] : f32 into vector<2x3xf32>
-// CHECK: %[[T6:.*]] = vector.extract %[[A]][1, 1] : f32 from vector<3x2xf32>
-// CHECK: %[[T7:.*]] = vector.insert %[[T6]], %[[T5]] [1, 0] : f32 into vector<2x3xf32>
-// CHECK: %[[T8:.*]] = vector.extract %[[A]][2, 0] : f32 from vector<3x2xf32>
-// CHECK: %[[T9:.*]] = vector.insert %[[T8]], %[[T7]] [1, 1] : f32 into vector<2x3xf32>
-// CHECK: %[[T10:.*]] = vector.extract %[[A]][2, 1] : f32 from vector<3x2xf32>
-// CHECK: %[[T11:.*]] = vector.insert %[[T10]], %[[T9]] [1, 2] : f32 into vector<2x3xf32>
-// CHECK: return %[[T11]] : vector<2x3xf32>
-
-func.func @shape_cast_2d2d(%arg0 : vector<3x2xf32>) -> vector<2x3xf32> {
-  %s = vector.shape_cast %arg0: vector<3x2xf32> to vector<2x3xf32>
-  return %s : vector<2x3xf32>
-=======
 // Collapse 2-D to 1-D.
 // CHECK-LABEL: func @shape_cast_2d1d
 //  CHECK-SAME:    %[[A:.*]]: vector<2x2xf32>) -> vector<4xf32> {
@@ -94,26 +33,10 @@
 func.func @shape_cast_2d1d(%a: vector<2x2xf32>) -> (vector<4xf32>) {
   %0 = vector.shape_cast %a : vector<2x2xf32> to vector<4xf32>
   return %0 : vector<4xf32>
->>>>>>> 4084ffcf
 }
 
 // Collapse 3-D to 1-D.
 // CHECK-LABEL: func @shape_cast_3d1d
-<<<<<<< HEAD
-// CHECK-SAME: %[[A:.*]]: vector<1x3x2xf32>
-// CHECK: %[[UB:.*]] = ub.poison : vector<6xf32>
-// CHECK: %[[T0:.*]] = vector.extract %[[A]][0, 0] : vector<2xf32> from vector<1x3x2xf32>
-// CHECK: %[[T1:.*]] = vector.insert_strided_slice %[[T0]], %[[UB]]
-// CHECK-SAME:           {offsets = [0], strides = [1]} : vector<2xf32> into vector<6xf32>
-// CHECK: %[[T2:.*]] = vector.extract %[[A]][0, 1] : vector<2xf32> from vector<1x3x2xf32>
-// CHECK: %[[T3:.*]] = vector.insert_strided_slice %[[T2]], %[[T1]]
-// CHECK-SAME:           {offsets = [2], strides = [1]} : vector<2xf32> into vector<6xf32>
-// CHECK: %[[T4:.*]] = vector.extract %[[A]][0, 2] : vector<2xf32> from vector<1x3x2xf32>
-// CHECK: %[[T5:.*]] = vector.insert_strided_slice %[[T4]], %[[T3]]
-// CHECK-SAME:           {offsets = [4], strides = [1]} : vector<2xf32> into vector<6xf32>
-// CHECK: return %[[T5]] : vector<6xf32>
-
-=======
 //  CHECK-SAME:    %[[A:.*]]: vector<1x3x2xf32>
 //       CHECK: %[[UB:.*]] = ub.poison : vector<6xf32>
 //
@@ -129,24 +52,11 @@
 //       CHECK: %[[T5:.*]] = vector.insert_strided_slice %[[T4]], %[[T3]]
 //  CHECK-SAME:    {offsets = [4], strides = [1]} : vector<2xf32> into vector<6xf32>
 //       CHECK: return %[[T5]] : vector<6xf32>
->>>>>>> 4084ffcf
 func.func @shape_cast_3d1d(%arg0 : vector<1x3x2xf32>) -> vector<6xf32> {
   %s = vector.shape_cast %arg0 : vector<1x3x2xf32> to vector<6xf32>
   return %s : vector<6xf32>
 }
 
-<<<<<<< HEAD
-// CHECK-LABEL: func @shape_cast_1d3d
-// CHECK-SAME: %[[A:.*]]: vector<6xf32>
-// CHECK: %[[UB:.*]] = ub.poison : vector<2x1x3xf32>
-// CHECK: %[[T0:.*]] = vector.extract_strided_slice %[[A]]
-// CHECK-SAME:           {offsets = [0], sizes = [3], strides = [1]} : vector<6xf32> to vector<3xf32>
-// CHECK: %[[T1:.*]] = vector.insert %[[T0]], %[[UB]] [0, 0] : vector<3xf32> into vector<2x1x3xf32>
-// CHECK: %[[T2:.*]] = vector.extract_strided_slice %[[A]]
-// CHECK:                {offsets = [3], sizes = [3], strides = [1]} : vector<6xf32> to vector<3xf32>
-// CHECK: %[[T3:.*]] = vector.insert %[[T2]], %[[T1]] [1, 0] : vector<3xf32> into vector<2x1x3xf32>
-// CHECK: return %[[T3]] : vector<2x1x3xf32>
-=======
 // Expand 1-D to 2-D.
 // CHECK-LABEL: func.func @shape_cast_1d2d(
 //  CHECK-SAME:    %[[A:.*]]: vector<4xf32>) -> vector<2x2xf32> {
@@ -168,7 +78,6 @@
   %1 = vector.shape_cast %a: vector<4xf32> to vector<2x2xf32>
   return %1 : vector<2x2xf32>
 }
->>>>>>> 4084ffcf
 
 // Expand 1-D to 3-D.
 // CHECK-LABEL: func @shape_cast_1d3d
@@ -192,15 +101,6 @@
   return %s : vector<2x1x3xf32>
 }
 
-<<<<<<< HEAD
-// CHECK-LABEL:   func.func @shape_cast_0d1d(
-// CHECK-SAME:                               %[[ARG0:.*]]: vector<f32>) -> vector<1xf32> {
-// CHECK:           %[[UB:.*]] = ub.poison : vector<1xf32>
-// CHECK:           %[[EXTRACT0:.*]] = vector.extract %[[ARG0]][] : f32 from vector<f32>
-// CHECK:           %[[RES:.*]] = vector.insert %[[EXTRACT0]], %[[UB]] [0] : f32 into vector<1xf32>
-// CHECK:           return %[[RES]] : vector<1xf32>
-// CHECK:         }
-=======
 // 2-D to 2-D where the inner-most dimensions have no common factors. This
 // case requires scalar element by element extraction and insertion.
 // CHECK-LABEL: func @shape_cast_2d2d
@@ -230,7 +130,6 @@
   %s = vector.shape_cast %arg0: vector<3x2xf32> to vector<2x3xf32>
   return %s : vector<2x3xf32>
 }
->>>>>>> 4084ffcf
 
 // CHECK-LABEL: func.func @shape_cast_0d1d(
 //  CHECK-SAME:    %[[A:.*]]: vector<f32>) -> vector<1xf32> {
@@ -244,16 +143,6 @@
   return %s : vector<1xf32>
 }
 
-<<<<<<< HEAD
-// CHECK-LABEL:   func.func @shape_cast_1d0d(
-// CHECK-SAME:                               %[[ARG0:.*]]: vector<1xf32>) -> vector<f32> {
-// CHECK:           %[[UB:.*]] = ub.poison : vector<f32>
-// CHECK:           %[[EXTRACT0:.*]] = vector.extract %[[ARG0]][0] : f32 from vector<1xf32>
-// CHECK:           %[[RES:.*]] = vector.insert %[[EXTRACT0]], %[[UB]] [] : f32 into vector<f32>
-// CHECK:           return %[[RES]] : vector<f32>
-// CHECK:         }
-
-=======
 // CHECK-LABEL: func.func @shape_cast_1d0d(
 //  CHECK-SAME:    %[[A:.*]]: vector<1xf32>) -> vector<f32> {
 //       CHECK: %[[UB:.*]] = ub.poison : vector<f32>
@@ -261,7 +150,6 @@
 //       CHECK: %[[EXTRACT0:.*]] = vector.extract %[[A]][0] : f32 from vector<1xf32>
 //       CHECK: %[[RES:.*]] = vector.insert %[[EXTRACT0]], %[[UB]] [] :
 //       CHECK: return %[[RES]] : vector<f32>
->>>>>>> 4084ffcf
 func.func @shape_cast_1d0d(%arg0 : vector<1xf32>) -> vector<f32> {
   %s = vector.shape_cast %arg0 : vector<1xf32> to vector<f32>
   return %s : vector<f32>
