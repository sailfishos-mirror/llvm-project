// RUN: mlir-opt --split-input-file -canonicalize="test-convergence" %s | FileCheck %s

// CHECK-LABEL: @argmax_nofold
func.func @argmax_nofold(%arg0: tensor<?x1xf32>) -> tensor<1xi32> {
  // CHECK: tosa.argmax
  %0 = tosa.argmax %arg0 {axis = 0 : i32}: (tensor<?x1xf32>) -> tensor<1xi32>
  return %0 : tensor<1xi32>
}

// -----

// CHECK-LABEL: @pad_wh_avg_pool2d_fold
func.func @pad_wh_avg_pool2d_fold(%input: tensor<1x10x8x3xf32>) -> tensor<1x6x5x3xf32> {
  // CHECK-NOT: tosa.pad
  // CHECK: tosa.avg_pool2d
  // CHECK-SAME: pad = array<i64: 1, 1, 1, 1>
  %pad_shape = tosa.const_shape { values = dense<[0, 0, 1, 0, 1, 0, 0, 0]> : tensor<8xindex>} : () -> !tosa.shape<8>
  %pad_const = "tosa.const"() <{values = dense<0.0> : tensor<1xf32>}> : ()-> tensor<1xf32>
  %input_zp = "tosa.const"() <{values = dense<0.0> : tensor<1xf32>}> : ()-> tensor<1xf32>
  %output_zp = "tosa.const"() <{values = dense<0.0> : tensor<1xf32>}> : ()-> tensor<1xf32>
  %padded = tosa.pad %input, %pad_shape, %pad_const : (tensor<1x10x8x3xf32>, !tosa.shape<8>, tensor<1xf32>) -> tensor<1x11x9x3xf32>
  %pool = tosa.avg_pool2d %padded, %input_zp, %output_zp {acc_type = f32, kernel = array<i64: 2, 2>, pad = array<i64: 0, 1, 0, 1>, stride = array<i64: 2, 2>} : (tensor<1x11x9x3xf32>, tensor<1xf32>, tensor<1xf32>) -> tensor<1x6x5x3xf32>
  return %pool : tensor<1x6x5x3xf32>
}

// -----

// CHECK-LABEL: @pad_wh_avg_pool2d_nofold_pad_const
func.func @pad_wh_avg_pool2d_nofold_pad_const(%input: tensor<1x10x8x3xi8>) -> tensor<1x6x5x3xi8> {
  // CHECK: tosa.pad
  // CHECK: tosa.avg_pool2d
  // CHECK-SAME: pad = array<i64: 0, 1, 0, 1>
  %pad_shape = tosa.const_shape { values = dense<[0, 0, 1, 0, 1, 0, 0, 0]> : tensor<8xindex>} : () -> !tosa.shape<8>
  %pad_const = "tosa.const"() <{values = dense<15> : tensor<1xi8>}> : ()-> tensor<1xi8>
  %input_zp = "tosa.const"() <{values = dense<10> : tensor<1xi8>}> : ()-> tensor<1xi8>
  %output_zp = "tosa.const"() <{values = dense<20> : tensor<1xi8>}> : ()-> tensor<1xi8>
  %padded = tosa.pad %input, %pad_shape, %pad_const : (tensor<1x10x8x3xi8>, !tosa.shape<8>, tensor<1xi8>) -> tensor<1x11x9x3xi8>
  %pool = tosa.avg_pool2d %padded, %input_zp, %output_zp {acc_type = i32, kernel = array<i64: 2, 2>, pad = array<i64: 0, 1, 0, 1>, stride = array<i64: 2, 2>} : (tensor<1x11x9x3xi8>, tensor<1xi8>, tensor<1xi8>) -> tensor<1x6x5x3xi8>
  return %pool : tensor<1x6x5x3xi8>
}

// -----

// CHECK-LABEL: @pad_wh_avg_pool2d_nofold_pad_larger_than_kernel
func.func @pad_wh_avg_pool2d_nofold_pad_larger_than_kernel(%input: tensor<1x10x8x3xf32>) -> tensor<1x7x5x3xf32> {
  // CHECK: tosa.pad
  // CHECK: tosa.avg_pool2d
  %pad_shape = tosa.const_shape { values = dense<[0, 0, 3, 0, 1, 0, 0, 0]> : tensor<8xindex>} : () -> !tosa.shape<8>
  %pad_const = "tosa.const"() <{values = dense<0.0> : tensor<1xf32>}> : ()-> tensor<1xf32>
  %input_zp = "tosa.const"() <{values = dense<0.0> : tensor<1xf32>}> : ()-> tensor<1xf32>
  %output_zp = "tosa.const"() <{values = dense<0.0> : tensor<1xf32>}> : ()-> tensor<1xf32>
  %padded = tosa.pad %input, %pad_shape, %pad_const : (tensor<1x10x8x3xf32>, !tosa.shape<8>, tensor<1xf32>) -> tensor<1x13x9x3xf32>
  %pool = tosa.avg_pool2d %padded, %input_zp, %output_zp {acc_type = f32, kernel = array<i64: 2, 2>, pad = array<i64: 0, 1, 0, 1>, stride = array<i64: 2, 2>} : (tensor<1x13x9x3xf32>, tensor<1xf32>, tensor<1xf32>) -> tensor<1x7x5x3xf32>
  return %pool : tensor<1x7x5x3xf32>
}

// -----

// CHECK-LABEL: @pad_wh_conv2d_fold
func.func @pad_wh_conv2d_fold(%input: tensor<1x8x4x3xf32>, %weight: tensor<1x3x3x3xf32>, %bias: tensor<1xf32>) -> tensor<1x10x8x1xf32> {
  // CHECK-NOT: tosa.pad
  // CHECK: tosa.conv2d
  // CHECK-SAME: pad = array<i64: 2, 2, 3, 3>
  %pad_shape = tosa.const_shape { values = dense<[0, 0, 1, 1, 2, 2, 0, 0]> : tensor<8xindex>} : () -> !tosa.shape<8>
  %pad_const = "tosa.const"() <{values = dense<0.0> : tensor<1xf32>}> : ()-> tensor<1xf32>
  %input_zp = "tosa.const"() <{values = dense<0.0> : tensor<1xf32>}> : ()-> tensor<1xf32>
  %weight_zp = "tosa.const"() <{values = dense<0.0> : tensor<1xf32>}> : ()-> tensor<1xf32>
  %padded = tosa.pad %input, %pad_shape, %pad_const : (tensor<1x8x4x3xf32>, !tosa.shape<8>, tensor<1xf32>) -> tensor<1x10x8x3xf32>
  %conv = tosa.conv2d %padded, %weight, %bias, %input_zp, %weight_zp {acc_type = f32, pad = array<i64: 1, 1, 1, 1>, stride = array<i64: 1, 1>, dilation = array<i64: 1, 1>} : (tensor<1x10x8x3xf32>, tensor<1x3x3x3xf32>, tensor<1xf32>, tensor<1xf32>, tensor<1xf32>) -> tensor<1x10x8x1xf32>
  return %conv : tensor<1x10x8x1xf32>
}

// -----

// CHECK-LABEL: @pad_bwh_conv2d_nofold
func.func @pad_bwh_conv2d_nofold(%input: tensor<1x8x4x3xf32>, %weight: tensor<1x3x3x3xf32>, %bias: tensor<1xf32>) -> tensor<3x10x8x1xf32> {
  // CHECK: tosa.pad
  // CHECK: tosa.conv2d
  // CHECK-SAME: pad = array<i64: 1, 1, 1, 1>
  %pad_shape = tosa.const_shape { values = dense<[1, 1, 1, 1, 2, 2, 0, 0]> : tensor<8xindex>} : () -> !tosa.shape<8>
  %pad_const = "tosa.const"() <{values = dense<0.0> : tensor<1xf32>}> : ()-> tensor<1xf32>
  %input_zp = "tosa.const"() <{values = dense<0.0> : tensor<1xf32>}> : ()-> tensor<1xf32>
  %weight_zp = "tosa.const"() <{values = dense<0.0> : tensor<1xf32>}> : ()-> tensor<1xf32>
  %padded = tosa.pad %input, %pad_shape, %pad_const : (tensor<1x8x4x3xf32>, !tosa.shape<8>, tensor<1xf32>) -> tensor<3x10x8x3xf32>
  %conv = tosa.conv2d %padded, %weight, %bias, %input_zp, %weight_zp {acc_type = f32, pad = array<i64: 1, 1, 1, 1>, stride = array<i64: 1, 1>, dilation = array<i64: 1, 1>} : (tensor<3x10x8x3xf32>, tensor<1x3x3x3xf32>, tensor<1xf32>, tensor<1xf32>, tensor<1xf32>) -> tensor<3x10x8x1xf32>
  return %conv : tensor<3x10x8x1xf32>
}

// -----

// CHECK-LABEL: @pad_wh_conv2d_nofold_pad_const
func.func @pad_wh_conv2d_nofold_pad_const(%input: tensor<1x8x4x3xf32>, %weight: tensor<1x3x3x3xf32>, %bias: tensor<1xf32>) -> tensor<1x10x8x1xf32> {
  // CHECK: tosa.pad
  // CHECK: tosa.conv2d
  // CHECK-SAME: pad = array<i64: 1, 1, 1, 1>
  %pad_shape = tosa.const_shape { values = dense<[0, 0, 1, 1, 2, 2, 0, 0]> : tensor<8xindex>} : () -> !tosa.shape<8>
  %pad_const = "tosa.const"() <{values = dense<1.0> : tensor<1xf32>}> : ()-> tensor<1xf32>
  %input_zp = "tosa.const"() <{values = dense<0.0> : tensor<1xf32>}> : ()-> tensor<1xf32>
  %weight_zp = "tosa.const"() <{values = dense<0.0> : tensor<1xf32>}> : ()-> tensor<1xf32>
  %padded = tosa.pad %input, %pad_shape, %pad_const : (tensor<1x8x4x3xf32>, !tosa.shape<8>, tensor<1xf32>) -> tensor<1x10x8x3xf32>
  %conv = tosa.conv2d %padded, %weight, %bias, %input_zp, %weight_zp {acc_type = f32, pad = array<i64: 1, 1, 1, 1>, stride = array<i64: 1, 1>, dilation = array<i64: 1, 1>} : (tensor<1x10x8x3xf32>, tensor<1x3x3x3xf32>, tensor<1xf32>, tensor<1xf32>, tensor<1xf32>) -> tensor<1x10x8x1xf32>
  return %conv : tensor<1x10x8x1xf32>
}

// -----

// CHECK-LABEL: @pad_wh_depthwise_conv2d_fold
func.func @pad_wh_depthwise_conv2d_fold(%input: tensor<1x8x4x3xf32>, %weight: tensor<3x3x3x1xf32>, %bias: tensor<3xf32>) -> tensor<1x10x8x3xf32> {
  // CHECK-NOT: tosa.pad
  // CHECK: tosa.depthwise_conv2d
  // CHECK-SAME: pad = array<i64: 2, 2, 3, 3>
  %pad_shape = tosa.const_shape { values = dense<[0, 0, 1, 1, 2, 2, 0, 0]> : tensor<8xindex>} : () -> !tosa.shape<8>
  %pad_const = "tosa.const"() <{values = dense<0.0> : tensor<1xf32>}> : ()-> tensor<1xf32>
  %input_zp = "tosa.const"() <{values = dense<0.0> : tensor<1xf32>}> : ()-> tensor<1xf32>
  %weight_zp = "tosa.const"() <{values = dense<0.0> : tensor<1xf32>}> : ()-> tensor<1xf32>
  %padded = tosa.pad %input, %pad_shape, %pad_const : (tensor<1x8x4x3xf32>, !tosa.shape<8>, tensor<1xf32>) -> tensor<1x10x8x3xf32>
  %conv = tosa.depthwise_conv2d %padded, %weight, %bias, %input_zp, %weight_zp {acc_type = f32, pad = array<i64: 1, 1, 1, 1>, stride = array<i64: 1, 1>, dilation = array<i64: 1, 1>} : (tensor<1x10x8x3xf32>, tensor<3x3x3x1xf32>, tensor<3xf32>, tensor<1xf32>, tensor<1xf32>) -> tensor<1x10x8x3xf32>
  return %conv : tensor<1x10x8x3xf32>
}

// -----

// CHECK-LABEL: @pad_wh_max_pool2d_fold
func.func @pad_wh_max_pool2d_fold(%input: tensor<1x10x8x3xf32>) -> tensor<1x6x5x3xf32> {
  // CHECK-NOT: tosa.pad
  // CHECK: tosa.max_pool2d
  // CHECK-SAME: pad = array<i64: 1, 1, 1, 1>
  %pad_shape = tosa.const_shape { values = dense<[0, 0, 1, 0, 1, 0, 0, 0]> : tensor<8xindex>} : () -> !tosa.shape<8>
  %pad_const = "tosa.const"() <{values = dense<-3.4028235e+38> : tensor<1xf32>}> : ()-> tensor<1xf32>
  %padded = tosa.pad %input, %pad_shape, %pad_const : (tensor<1x10x8x3xf32>, !tosa.shape<8>, tensor<1xf32>) -> tensor<1x11x9x3xf32>
  %pool = tosa.max_pool2d %padded {kernel = array<i64: 2, 2>, pad = array<i64: 0, 1, 0, 1>, stride = array<i64: 2, 2>} : (tensor<1x11x9x3xf32>) -> tensor<1x6x5x3xf32>
  return %pool : tensor<1x6x5x3xf32>
}

// -----

// CHECK-LABEL: @pad_wh_max_pool2d_nofold_pad_const
func.func @pad_wh_max_pool2d_nofold_pad_const(%input: tensor<1x10x8x3xf32>) -> tensor<1x6x5x3xf32> {
  // CHECK: tosa.pad
  // CHECK: tosa.max_pool2d
  // CHECK-SAME: pad = array<i64: 0, 1, 0, 1>
  %pad_shape = tosa.const_shape { values = dense<[0, 0, 1, 0, 1, 0, 0, 0]> : tensor<8xindex>} : () -> !tosa.shape<8>
  %pad_const = "tosa.const"() <{values = dense<0.0> : tensor<1xf32>}> : ()-> tensor<1xf32>
  %padded = tosa.pad %input, %pad_shape, %pad_const : (tensor<1x10x8x3xf32>, !tosa.shape<8>, tensor<1xf32>) -> tensor<1x11x9x3xf32>
  %pool = tosa.max_pool2d %padded {kernel = array<i64: 2, 2>, pad = array<i64: 0, 1, 0, 1>, stride = array<i64: 2, 2>} : (tensor<1x11x9x3xf32>) -> tensor<1x6x5x3xf32>
  return %pool : tensor<1x6x5x3xf32>
}

// -----

// CHECK-LABEL: @pad_wh_max_pool2d_no_fold_8k_limit
func.func @pad_wh_max_pool2d_no_fold_8k_limit(%input: tensor<1x10x8x3xf32>) -> tensor<1x6x4101x3xf32> {
  // CHECK: tosa.pad
  // CHECK: tosa.max_pool2d
  %pad_shape = tosa.const_shape { values = dense<[0, 0, 1, 0, 8193, 0, 0, 0]> : tensor<8xindex>} : () -> !tosa.shape<8>
  %pad_const = "tosa.const"() <{values = dense<0.0> : tensor<1xf32>}> : ()-> tensor<1xf32>
  %padded = tosa.pad %input, %pad_shape, %pad_const : (tensor<1x10x8x3xf32>, !tosa.shape<8>, tensor<1xf32>) -> tensor<1x11x8201x3xf32>
  %pool = tosa.max_pool2d %padded {kernel = array<i64: 2, 2>, pad = array<i64: 0, 1, 0, 1>, stride = array<i64: 2, 2>} : (tensor<1x11x8201x3xf32>) -> tensor<1x6x4101x3xf32>
  return %pool : tensor<1x6x4101x3xf32>
}

// -----

// CHECK-LABEL: @add_bcast_zero_int
func.func @add_bcast_zero_int(%arg0: tensor<4x2x3xi32>) -> tensor<4x2x3xi32> {
  // CHECK-NOT: tosa.add
  // CHECK: return %arg0
  %zeros = "tosa.const"() {values = dense<0> : tensor<1x1x1xi32>} : () -> tensor<1x1x1xi32>
  %1 = tosa.add %arg0, %zeros : (tensor<4x2x3xi32>, tensor<1x1x1xi32>) -> tensor<4x2x3xi32>
  return %1 : tensor<4x2x3xi32>
}

// -----

// CHECK-LABEL: @add_zero_int
func.func @add_zero_int(%arg0: tensor<2x3xi32>) -> tensor<2x3xi32> {
  // CHECK: return %arg0
  // CHECK-NOT: tosa.add
  %zeros = "tosa.const"() {values = dense<0> : tensor<2x3xi32>} : () -> tensor<2x3xi32>
  %1 = tosa.add %arg0, %zeros : (tensor<2x3xi32>, tensor<2x3xi32>) -> tensor<2x3xi32>
  return %1 : tensor<2x3xi32>
}

// -----

// CHECK-LABEL: @cast_fold
func.func @cast_fold(%arg0: tensor<?x1xf32>) -> tensor<?x1xf32> {
  // CHECK: return %arg0
  %0 = tosa.cast %arg0 : (tensor<?x1xf32>) -> tensor<?x1xf32>
  return %0 : tensor<?x1xf32>
}

// -----

// CHECK-LABEL: @cast_nofold
func.func @cast_nofold(%arg0: tensor<?x1xf32>) -> tensor<?x1xi32> {
  // CHECK: tosa.cast
  %0 = tosa.cast %arg0 : (tensor<?x1xf32>) -> tensor<?x1xi32>
  return %0 : tensor<?x1xi32>
}

// -----

// CHECK-LABEL: @clamp_i32_not_noop
func.func @clamp_i32_not_noop(%arg0: tensor<4xi32>) -> tensor<4xi32> {
  // CHECK: tosa.clamp
  %0 = tosa.clamp %arg0 {min_val = 1 : i32, max_val = 4 : i32} : (tensor<4xi32>) -> tensor<4xi32>
  return %0 : tensor<4xi32>
}

// -----

// CHECK-LABEL: @clamp_f32_not_noop
func.func @clamp_f32_not_noop(%arg0: tensor<4xf32>) -> tensor<4xf32> {
  // CHECK: tosa.clamp
  %0 = tosa.clamp %arg0 {min_val = -3.40282347E+38 : f32, max_val = 3.40282347E+38 : f32} : (tensor<4xf32>) -> tensor<4xf32>
  return %0 : tensor<4xf32>
}

// -----

// CHECK-LABEL: @clamp_f16_is_noop
func.func @clamp_f16_is_noop(%arg0: tensor<4xf16>) -> tensor<4xf16> {
  // CHECK: return %arg0
  // CHECK-NOT: "tosa.clamp"
  // 0x7C00 and 0xFC00 are respectively positive and negative F32 infinity.
  %0 = tosa.clamp %arg0 {max_val = 0x7C00 : f16, min_val = 0xFC00 : f16} : (tensor<4xf16>) -> tensor<4xf16>
  return %0 : tensor<4xf16>
}

// -----

// CHECK-LABEL: @clamp_f32_is_noop
func.func @clamp_f32_is_noop(%arg0: tensor<4xf32>) -> tensor<4xf32> {
  // CHECK: return %arg0
  // CHECK-NOT: "tosa.clamp"
  // 0xFF800000 and 0x7F800000 are respectively negative and positive F32 infinity.
  %0 = tosa.clamp %arg0 {min_val = 0xFF800000 : f32, max_val = 0x7F800000 : f32} : (tensor<4xf32>) -> tensor<4xf32>
  return %0 : tensor<4xf32>
}

// -----

// CHECK-LABEL: @clamp_int8_is_noop
func.func @clamp_int8_is_noop(%arg0: tensor<4xi8>) -> tensor<4xi8> {
  // CHECK: return %arg0
  // CHECK-NOT: tosa.clamp
  %0 = tosa.clamp %arg0 {min_val = -128 : i8, max_val = 127 : i8} :  (tensor<4xi8>) -> tensor<4xi8>
  return %0 : tensor<4xi8>
}

// -----

// CHECK-LABEL: @clamp_int16_is_noop
func.func @clamp_int16_is_noop(%arg0: tensor<4xi16>) -> tensor<4xi16> {
  // CHECK: return %arg0
  // CHECK-NOT: tosa.clamp
  %0 = tosa.clamp %arg0 {min_val = -32768 : i16, max_val = 32767 : i16} :  (tensor<4xi16>) -> tensor<4xi16>
  return %0 : tensor<4xi16>
}

// -----

// CHECK-LABEL: @clamp_uint8_is_noop
func.func @clamp_uint8_is_noop(%arg0: tensor<4xui8>) -> tensor<4xui8> {
  // CHECK: return %arg0
  // CHECK-NOT: tosa.clamp
  %0 = tosa.clamp %arg0 {min_val = 0 : ui8, max_val = 255 : ui8} :  (tensor<4xui8>) -> tensor<4xui8>
  return %0 : tensor<4xui8>
}

// -----

// CHECK-LABEL: @clamp_twice_is_single_clamp
func.func @clamp_twice_is_single_clamp(%arg0: tensor<4xi8>) -> tensor<4xi8> {
  // CHECK: tosa.clamp %arg0 {max_val = 2 : i8, min_val = -2 : i8}
  %0 = tosa.clamp %arg0 {max_val = 4 : i8, min_val = -2 : i8} :  (tensor<4xi8>) -> tensor<4xi8>
  %1 = tosa.clamp %0 {max_val = 2 : i8, min_val = -4 : i8} :  (tensor<4xi8>) -> tensor<4xi8>
  return %1 : tensor<4xi8>
}

// -----

// CHECK: @disjoint_clamp_twice_is_not_single_clamp(%[[INPUT:.*]]: tensor<4xi8>)
func.func @disjoint_clamp_twice_is_not_single_clamp(%arg0: tensor<4xi8>) -> tensor<4xi8> {
  // CHECK: %[[CLAMP_1:.*]] = tosa.clamp %[[INPUT]] {max_val = -5 : i8, min_val = -10 : i8} :  (tensor<4xi8>) -> tensor<4xi8>
  // CHECK-NEXT: tosa.clamp %[[CLAMP_1]] {max_val = 5 : i8, min_val = 1 : i8} :  (tensor<4xi8>) -> tensor<4xi8>
  %0 = tosa.clamp %arg0 {max_val = -5 : i8, min_val = -10 : i8} :  (tensor<4xi8>) -> tensor<4xi8>
  %1 = tosa.clamp %0 {max_val = 5 : i8, min_val = 1 : i8} :  (tensor<4xi8>) -> tensor<4xi8>
  return %1 : tensor<4xi8>
}

// -----

// CHECK-LABEL: @clamp_twice_with_nan_propagate_is_single_clamp
func.func @clamp_twice_with_nan_propagate_is_single_clamp(%arg0: tensor<4xi8>) -> tensor<4xi8> {
  // CHECK: tosa.clamp %arg0 {max_val = 2 : i8, min_val = -2 : i8}
  %0 = tosa.clamp %arg0 {max_val = 4 : i8, min_val = -2 : i8, nan_mode = "PROPAGATE"} :  (tensor<4xi8>) -> tensor<4xi8>
  %1 = tosa.clamp %0 {max_val = 2 : i8, min_val = -4 : i8, nan_mode = "PROPAGATE"} :  (tensor<4xi8>) -> tensor<4xi8>
  return %1 : tensor<4xi8>
}

// -----

// CHECK-LABEL: @clamp_twice_with_nan_ignore_is_single_clamp
func.func @clamp_twice_with_nan_ignore_is_single_clamp(%arg0: tensor<4xi8>) -> tensor<4xi8> {
  // CHECK: tosa.clamp %arg0 {max_val = 2 : i8, min_val = -2 : i8, nan_mode = "IGNORE"}
  %0 = tosa.clamp %arg0 {max_val = 4 : i8, min_val = -2 : i8, nan_mode = "IGNORE"} :  (tensor<4xi8>) -> tensor<4xi8>
  %1 = tosa.clamp %0 {max_val = 2 : i8, min_val = -4 : i8, nan_mode = "IGNORE"} :  (tensor<4xi8>) -> tensor<4xi8>
  return %1 : tensor<4xi8>
}

// -----

// CHECK-LABEL: @clamp_twice_with_nan_ignore_propagate_is_single_clamp
func.func @clamp_twice_with_nan_ignore_propagate_is_single_clamp(%arg0: tensor<4xi8>) -> tensor<4xi8> {
  // CHECK: tosa.clamp %arg0 {max_val = 2 : i8, min_val = -2 : i8, nan_mode = "IGNORE"}
  %0 = tosa.clamp %arg0 {max_val = 4 : i8, min_val = -2 : i8, nan_mode = "IGNORE"} :  (tensor<4xi8>) -> tensor<4xi8>
  %1 = tosa.clamp %0 {max_val = 2 : i8, min_val = -4 : i8, nan_mode = "PROPAGATE"} :  (tensor<4xi8>) -> tensor<4xi8>
  return %1 : tensor<4xi8>
}

// -----

// CHECK: @clamp_twice_with_nan_propagate_ignore_is_not_single_clamp(%[[INPUT:.*]]: tensor<4xi8>)
func.func @clamp_twice_with_nan_propagate_ignore_is_not_single_clamp(%arg0: tensor<4xi8>) -> tensor<4xi8> {
  // CHECK: %[[CLAMP_1:.*]] = tosa.clamp %[[INPUT]] {max_val = 4 : i8, min_val = -2 : i8} :  (tensor<4xi8>) -> tensor<4xi8>
  // CHECK-NEXT: tosa.clamp %[[CLAMP_1]] {max_val = 2 : i8, min_val = -4 : i8, nan_mode = "IGNORE"} :  (tensor<4xi8>) -> tensor<4xi8>
  %0 = tosa.clamp %arg0 {max_val = 4 : i8, min_val = -2 : i8, nan_mode = "PROPAGATE"} :  (tensor<4xi8>) -> tensor<4xi8>
  %1 = tosa.clamp %0 {max_val = 2 : i8, min_val = -4 : i8, nan_mode = "IGNORE"} :  (tensor<4xi8>) -> tensor<4xi8>
  return %1 : tensor<4xi8>
}

// -----

// CHECK-LABEL: @concat_fold
func.func @concat_fold(%arg0: tensor<?x1xf32>) -> tensor<?x1xf32> {
  // CHECK: return %arg0
  %0 = tosa.concat %arg0 {axis = 0 : i32}: (tensor<?x1xf32>) -> tensor<?x1xf32>
  return %0 : tensor<?x1xf32>
}

// -----

// CHECK-LABEL: @concat_fold_cast
func.func @concat_fold_cast(%arg0: tensor<?x1xf32>) -> tensor<?x?xf32> {
  // CHECK: %[[VAR0:.*]] = tensor.cast %arg0
  // CHECK: return %[[VAR0]]
  %0 = tosa.concat %arg0 {axis = 0 : i32}: (tensor<?x1xf32>) -> tensor<?x?xf32>
  return %0 : tensor<?x?xf32>
}

// -----

// CHECK-LABEL: @conv2d_stride_2
func.func @conv2d_stride_2(%arg0: tensor<4x11x11x2xf32>) -> tensor<4x6x6x3xf32> {
  // CHECK: tosa.conv2d
  %weight = "tosa.const"() {values = dense<[[[[1.0, 1.0]]], [[[1.0, 1.0]]], [[[1.0, 1.0]]]]> : tensor<3x1x1x2xf32>} : ()-> tensor<3x1x1x2xf32>
  %bias = "tosa.const"() {values = dense<0.0> : tensor<3xf32>} : ()-> tensor<3xf32>
  %input_zp = "tosa.const"() <{values = dense<0.0> : tensor<1xf32>}> : ()-> tensor<1xf32>
  %weight_zp = "tosa.const"() <{values = dense<0.0> : tensor<1xf32>}> : ()-> tensor<1xf32>
  %0 = tosa.conv2d %arg0, %weight, %bias, %input_zp, %weight_zp {acc_type = f32, pad = array<i64: 0, 0, 0, 0>, stride = array<i64: 2, 2>, dilation = array<i64: 1, 1>} : (tensor<4x11x11x2xf32>, tensor<3x1x1x2xf32>, tensor<3xf32>, tensor<1xf32>, tensor<1xf32>) -> tensor<4x6x6x3xf32>
  return %0 : tensor<4x6x6x3xf32>
}

// -----

// CHECK-LABEL: @conv2d_weight_2x2
func.func @conv2d_weight_2x2(%arg0: tensor<4x10x10x1xf32>) -> tensor<4x9x9x1xf32> {
  // CHECK: tosa.conv2d
  %weight = "tosa.const"() {values = dense<[[[[1.0], [1.0]], [[1.0], [1.0]]]]> : tensor<1x2x2x1xf32>} : ()-> tensor<1x2x2x1xf32>
  %bias = "tosa.const"() {values = dense<0.0> : tensor<1xf32>} : ()-> tensor<1xf32>
  %input_zp = "tosa.const"() <{values = dense<0.0> : tensor<1xf32>}> : ()-> tensor<1xf32>
  %weight_zp = "tosa.const"() <{values = dense<0.0> : tensor<1xf32>}> : ()-> tensor<1xf32>
  %0 = tosa.conv2d %arg0, %weight, %bias, %input_zp, %weight_zp {acc_type = f32, pad = array<i64: 0, 0, 0, 0>, stride = array<i64: 1, 1>, dilation = array<i64: 1, 1>} : (tensor<4x10x10x1xf32>, tensor<1x2x2x1xf32>, tensor<1xf32>, tensor<1xf32>, tensor<1xf32>) -> tensor<4x9x9x1xf32>
  return %0 : tensor<4x9x9x1xf32>
}

// -----

// CHECK-LABEL: @depthwise_conv2d_stride_2
func.func @depthwise_conv2d_stride_2(%arg0: tensor<4x11x11x2xf32>, %arg1: tensor<1x1x2x3xf32>, %arg2: tensor<6xf32>, %arg3: tensor<1xf32>, %arg4: tensor<1xf32>) -> tensor<4x6x6x6xf32> {
  // CHECK: tosa.depthwise_conv2d
  %0 = tosa.depthwise_conv2d %arg0, %arg1, %arg2, %arg3, %arg4 {acc_type = f32, pad = array<i64: 0, 0, 0, 0>, stride = array<i64: 2, 2>, dilation = array<i64: 1, 1>} : (tensor<4x11x11x2xf32>, tensor<1x1x2x3xf32>, tensor<6xf32>, tensor<1xf32>, tensor<1xf32>) -> tensor<4x6x6x6xf32>
  return %0 : tensor<4x6x6x6xf32>
}

// -----

// CHECK-LABEL: @depthwise_conv2d_weight_2x2
func.func @depthwise_conv2d_weight_2x2(%arg0: tensor<4x10x10x2xf32>, %arg1: tensor<2x2x2x3xf32>, %arg2: tensor<6xf32>, %arg3: tensor<1xf32>, %arg4: tensor<1xf32>) -> tensor<4x9x9x6xf32> {
  // CHECK: tosa.depthwise_conv2d
  %0 = tosa.depthwise_conv2d %arg0, %arg1, %arg2, %arg3, %arg4 {acc_type = f32, pad = array<i64: 0, 0, 0, 0>, stride = array<i64: 1, 1>, dilation = array<i64: 1, 1>} : (tensor<4x10x10x2xf32>, tensor<2x2x2x3xf32>, tensor<6xf32>, tensor<1xf32>, tensor<1xf32>) -> tensor<4x9x9x6xf32>
  return %0 : tensor<4x9x9x6xf32>
}

// -----

// CHECK-LABEL: @max_pool2d_is_noop
func.func @max_pool2d_is_noop(%arg0: tensor<10x1x1x3xf32>) -> tensor<10x1x1x3xf32> {
  // CHECK-NOT: tosa.max_pool2d
  // CHECK: return %arg0
  %0 = tosa.max_pool2d %arg0 {kernel = array<i64: 1, 1>, pad = array<i64: 0, 0, 0, 0>, stride = array<i64: 1, 1>, dilation = array<i64: 1, 1>} : (tensor<10x1x1x3xf32>) -> tensor<10x1x1x3xf32>
  return %0 : tensor<10x1x1x3xf32>
}

// -----

// CHECK-LABEL: @pad_noop
func.func @pad_noop(%arg0: tensor<?x?xf32>) -> tensor<?x?xf32> {
  // CHECK: return %arg0
  %0 = tosa.const_shape { values = dense<0> : tensor<4xindex>} : () -> !tosa.shape<4>
  %pad_const = "tosa.const"() {values = dense<3.14> : tensor<1xf32>} : () -> tensor<1xf32>
  %1 = tosa.pad %arg0, %0, %pad_const : (tensor<?x?xf32>, !tosa.shape<4>, tensor<1xf32>) -> tensor<?x?xf32>
  return %1 : tensor<?x?xf32>
}

// -----

// CHECK-LABEL: @pad_noop_padding_mismatch_nofold
func.func @pad_noop_padding_mismatch_nofold(%arg0: tensor<?x?xf32>) -> tensor<?x?xf32> {
  // CHECK: %[[PAD:.+]] = tosa.pad
  // CHECK: return %[[PAD]]
  %shape = tosa.const_shape { values = dense<[1, 0, 0, 1]> : tensor<4xindex>} : () -> !tosa.shape<4>
  %pad_const = "tosa.const"() {values = dense<3.14> : tensor<1xf32>} : () -> tensor<1xf32>
  %1 = tosa.pad %arg0, %shape, %pad_const : (tensor<?x?xf32>, !tosa.shape<4>, tensor<1xf32>) -> tensor<?x?xf32>
  return %1 : tensor<?x?xf32>
}

// -----

// CHECK-LABEL: @pad_noop_type_mismatch_nofold
func.func @pad_noop_type_mismatch_nofold(%arg0: tensor<10xf32>) -> tensor<?xf32> {
  // CHECK: %[[PAD:.+]] = tosa.pad
  // CHECK: return %[[PAD]]
  %shape = tosa.const_shape { values = dense<[1, 2]> : tensor<2xindex>} : () -> !tosa.shape<2>
  %pad_const = "tosa.const"() {values = dense<3.14> : tensor<1xf32>} : () -> tensor<1xf32>
  %0 = tosa.pad %arg0, %shape, %pad_const : (tensor<10xf32>, !tosa.shape<2>, tensor<1xf32>) -> tensor<?xf32>
  return %0 : tensor<?xf32>
}

// -----

// CHECK-LABEL: @pad_determine_val_i32
func.func @pad_determine_val_i32(%arg0: tensor<?x?xi32>, %arg1 : tensor<2x2xi32>) -> tensor<?x?xi32> {
  // CHECK-DAG: %[[ZERO:.+]] = "tosa.const"() <{values = dense<0> : tensor<1xi32>}
  // CHECK-DAG: %[[PADDING:.+]] = tosa.const_shape {values = dense<[1, 0, 0, 1]> : tensor<4xindex>} : () -> !tosa.shape<4>
  // CHECK: tosa.pad %arg0, %[[PADDING]], %[[ZERO]]
  %pad_const = "tosa.const"() {values = dense<0> : tensor<1xi32>} : () -> tensor<1xi32>
  %0 = tosa.const_shape { values = dense<[1, 0, 0, 1]> : tensor<4xindex>} : () -> !tosa.shape<4>
  %1 = tosa.pad %arg0, %0, %pad_const : (tensor<?x?xi32>, !tosa.shape<4>, tensor<1xi32>) -> tensor<?x?xi32>
  return %1 : tensor<?x?xi32>
}

// -----

// CHECK-LABEL: @pad_determine_val_f32
func.func @pad_determine_val_f32(%arg0: tensor<?x?xf32>, %arg1 : tensor<2x2xi32>) -> tensor<?x?xf32> {
  // CHECK-DAG: %[[ZERO:.+]] = "tosa.const"() <{values = dense<3.140000e+00> : tensor<1xf32>}
  // CHECK-DAG: %[[PADDING:.+]] = tosa.const_shape {values = dense<[1, 0, 0, 1]> : tensor<4xindex>} : () -> !tosa.shape<4>
  // CHECK: tosa.pad %arg0, %[[PADDING]], %[[ZERO]]
  %pad_const = "tosa.const"() {values = dense<3.14> : tensor<1xf32>} : () -> tensor<1xf32>
  %0 = tosa.const_shape { values = dense<[1, 0, 0, 1]> : tensor<4xindex>} : () -> !tosa.shape<4>
  %1 = tosa.pad %arg0, %0, %pad_const : (tensor<?x?xf32>, !tosa.shape<4>, tensor<1xf32>) -> tensor<?x?xf32>
  return %1 : tensor<?x?xf32>
}

// -----

// CHECK-LABEL: @pad_determine_val_quant
func.func @pad_determine_val_quant(%arg0: tensor<?x?xi32>, %arg1 : tensor<2x2xi32>) -> tensor<?x?xi32> {
  // CHECK-DAG: %[[ZERO:.+]] = "tosa.const"() <{values = dense<3> : tensor<1xi32>}
  // CHECK-DAG: %[[PADDING:.+]] = tosa.const_shape {values = dense<[1, 0, 0, 1]> : tensor<4xindex>} : () -> !tosa.shape<4>
  // CHECK: tosa.pad %arg0, %[[PADDING]], %[[ZERO]]
  %pad_const = "tosa.const"() {values =dense<3> : tensor<1xi32>} : () -> tensor<1xi32>
  %0 = tosa.const_shape { values = dense<[1, 0, 0, 1]> : tensor<4xindex>} : () -> !tosa.shape<4>
  %1 = tosa.pad %arg0, %0, %pad_const {input_zp = 42 : i32} : (tensor<?x?xi32>, !tosa.shape<4>, tensor<1xi32>) -> tensor<?x?xi32>
  return %1 : tensor<?x?xi32>
}

// -----

// CHECK-LABEL: @mul_one_float
func.func @mul_one_float(%arg0: tensor<2x3xf32>) -> tensor<2x3xf32> {
  // CHECK: return %arg0
  // CHECK-NOT: tosa.mul
  %shift = "tosa.const"() <{values = dense<0> : tensor<1xi8>}> : () -> tensor<1xi8>
  %ones = "tosa.const"() {values = dense<1.0> : tensor<2x3xf32>} : () -> tensor<2x3xf32>
  %1 = tosa.mul %arg0, %ones, %shift : (tensor<2x3xf32>, tensor<2x3xf32>, tensor<1xi8>) -> tensor<2x3xf32>
  return %1 : tensor<2x3xf32>
}

// -----

// CHECK-LABEL: @mul_bcast_one_float
func.func @mul_bcast_one_float(%arg0: tensor<2x3xf32>) -> tensor<2x3xf32> {
  // CHECK: return %arg0
  // CHECK-NOT: tosa.mul
  %ones = "tosa.const"() {values = dense<1.0> : tensor<1x1xf32>} : () -> tensor<1x1xf32>
  %shift = "tosa.const"() <{values = dense<0> : tensor<1xi8>}> : () -> tensor<1xi8>
  %1 = tosa.mul %ones, %arg0, %shift : (tensor<1x1xf32>, tensor<2x3xf32>, tensor<1xi8>) -> tensor<2x3xf32>
  return %1 : tensor<2x3xf32>
}

// -----

// CHECK-LABEL: @mul_one_int
func.func @mul_one_int(%arg0: tensor<2x3xi32>) -> tensor<2x3xi32> {
  // CHECK: return %arg0
  // CHECK-NOT: tosa.mul
  %shift = "tosa.const"() <{values = dense<0> : tensor<1xi8>}> : () -> tensor<1xi8>
  %ones = "tosa.const"() {values = dense<1> : tensor<2x3xi32>} : () -> tensor<2x3xi32>
  %1 = tosa.mul %arg0, %ones, %shift : (tensor<2x3xi32>, tensor<2x3xi32>, tensor<1xi8>) -> tensor<2x3xi32>
  return %1 : tensor<2x3xi32>
}

// -----

// CHECK-LABEL: @mul_one_int_and_shift
func.func @mul_one_int_and_shift(%arg0: tensor<2x3xi32>) -> tensor<2x3xi32> {
  // CHECK-DAG: %[[VAL_1:.*]] = "tosa.const"() <{values = dense<1> : tensor<2x3xi32>}>
  // CHECK-DAG: %[[VAL_2:.*]] = "tosa.const"() <{values = dense<31> : tensor<1xi8>}>
  // CHECK: %[[VAL_3:.*]] = tosa.mul %arg0, %[[VAL_1]], %[[VAL_2]] : (tensor<2x3xi32>, tensor<2x3xi32>, tensor<1xi8>)
  %ones = "tosa.const"() {values = dense<1> : tensor<2x3xi32>} : () -> tensor<2x3xi32>
  %shift = "tosa.const"() <{values = dense<31> : tensor<1xi8>}> : () -> tensor<1xi8>
  %1 = tosa.mul %arg0, %ones, %shift : (tensor<2x3xi32>, tensor<2x3xi32>, tensor<1xi8>) -> tensor<2x3xi32>
  return %1 : tensor<2x3xi32>
}

// -----

// CHECK-LABEL: @mul_zero_broadcast
func.func @mul_zero_broadcast(%arg0: tensor<2x3xf32>) -> (tensor<2x3xf32>, tensor<2x3xf32>) {
  // CHECK: %[[ZERO:.*]] = "tosa.const"() <{values = dense<0.000000e+00> : tensor<2x3xf32>}
  // CHECK-NOT: tosa.mul
  %zeros = "tosa.const"() {values = dense<0.0> : tensor<1x1xf32>} : () -> tensor<1x1xf32>
  %shift = "tosa.const"() <{values = dense<0> : tensor<1xi8>}> : () -> tensor<1xi8>
  %1 = tosa.mul %arg0, %zeros, %shift : (tensor<2x3xf32>, tensor<1x1xf32>, tensor<1xi8>) -> tensor<2x3xf32>

  // CHECK-NOT: tosa.mul
  // CHECK: return %[[ZERO]], %[[ZERO]]
  %2 = tosa.mul %zeros, %arg0, %shift : (tensor<1x1xf32>, tensor<2x3xf32>, tensor<1xi8>) -> tensor<2x3xf32>
  return %1, %2 : tensor<2x3xf32>, tensor<2x3xf32>
}

// -----

// CHECK-LABEL: @select_same_value
func.func @select_same_value(%arg0: tensor<2x3xi1>, %arg1: tensor<2x3xi32>) -> tensor<2x3xi32> {
  %0 = tosa.select %arg0, %arg1, %arg1 : (tensor<2x3xi1>, tensor<2x3xi32>, tensor<2x3xi32>) -> tensor<2x3xi32>
  // CHECK: return %arg1
  // CHECK-NOT: tosa.select
  return %0 : tensor<2x3xi32>
}

// -----

// CHECK-LABEL: @select_true_value
func.func @select_true_value(%arg0: tensor<2x3xi32>, %arg1: tensor<2x3xi32>) -> tensor<2x3xi32> {
  %c1 = "tosa.const"() {values = dense<1> : tensor<2x3xi1>} : () -> tensor<2x3xi1>
  %0 = tosa.select %c1, %arg0, %arg1 : (tensor<2x3xi1>, tensor<2x3xi32>, tensor<2x3xi32>) -> tensor<2x3xi32>
  // CHECK: return %arg0
  // CHECK-NOT: tosa.select
  return %0 : tensor<2x3xi32>
}

// -----

// CHECK-LABEL: @select_false_value
func.func @select_false_value(%arg0: tensor<2x3xi32>, %arg1: tensor<2x3xi32>) -> tensor<2x3xi32> {
  %c0 = "tosa.const"() {values = dense<0> : tensor<2x3xi1>} : () -> tensor<2x3xi1>
  %0 = tosa.select %c0, %arg0, %arg1 : (tensor<2x3xi1>, tensor<2x3xi32>, tensor<2x3xi32>) -> tensor<2x3xi32>
  // CHECK: return %arg1
  // CHECK-NOT: tosa.select
  return %0 : tensor<2x3xi32>
}

// -----

// CHECK-LABEL: @select_not_pred
func.func @select_not_pred(%arg0: tensor<2x3xi1>, %arg1: tensor<2x3xi32>, %arg2: tensor<2x3xi32>) -> tensor<2x3xi32> {
  %0 = tosa.logical_not %arg0 : (tensor<2x3xi1>) -> tensor<2x3xi1>
  %1 = tosa.select %0, %arg1, %arg2 : (tensor<2x3xi1>, tensor<2x3xi32>, tensor<2x3xi32>) -> tensor<2x3xi32>
  // CHECK: tosa.select %arg0, %arg2, %arg1
  return %1 : tensor<2x3xi32>
}

// -----

// CHECK-LABEL: @reduce_all_fold
func.func @reduce_all_fold(%arg0: tensor<?x1xf32>) -> tensor<?x1xf32> {
  // CHECK: return %arg0
  %0 = tosa.reduce_all %arg0 {axis = 1 : i32}: (tensor<?x1xf32>) -> tensor<?x1xf32>
  return %0 : tensor<?x1xf32>
}

// -----

// CHECK-LABEL: @reduce_all_nofold
func.func @reduce_all_nofold(%arg0: tensor<?x1xf32>) -> tensor<?x1xf32> {
  // CHECK: tosa.reduce_all
  %0 = tosa.reduce_all %arg0 {axis = 0 : i32}: (tensor<?x1xf32>) -> tensor<?x1xf32>
  return %0 : tensor<?x1xf32>
}

// -----

// CHECK-LABEL: @reduce_any_fold
func.func @reduce_any_fold(%arg0: tensor<?x1xf32>) -> tensor<?x1xf32> {
  // CHECK: return %arg0
  %0 = tosa.reduce_any %arg0 {axis = 1 : i32}: (tensor<?x1xf32>) -> tensor<?x1xf32>
  return %0 : tensor<?x1xf32>
}

// -----

// CHECK-LABEL: @reduce_any_nofold
func.func @reduce_any_nofold(%arg0: tensor<?x1xf32>) -> tensor<?x1xf32> {
  // CHECK: tosa.reduce_any
  %0 = tosa.reduce_any %arg0 {axis = 0 : i32}: (tensor<?x1xf32>) -> tensor<?x1xf32>
  return %0 : tensor<?x1xf32>
}

// -----

// CHECK-LABEL: @reduce_max_fold
func.func @reduce_max_fold(%arg0: tensor<?x1xf32>) -> tensor<?x1xf32> {
  // CHECK: return %arg0
  %0 = tosa.reduce_max %arg0 {axis = 1 : i32}: (tensor<?x1xf32>) -> tensor<?x1xf32>
  return %0 : tensor<?x1xf32>
}

// -----

// CHECK-LABEL: @reduce_max_nofold
func.func @reduce_max_nofold(%arg0: tensor<?x1xf32>) -> tensor<?x1xf32> {
  // CHECK: tosa.reduce_max
  %0 = tosa.reduce_max %arg0 {axis = 0 : i32}: (tensor<?x1xf32>) -> tensor<?x1xf32>
  return %0 : tensor<?x1xf32>
}

// -----

// CHECK-LABEL: @reduce_min_fold
func.func @reduce_min_fold(%arg0: tensor<?x1xf32>) -> tensor<?x1xf32> {
  // CHECK: return %arg0
  %0 = tosa.reduce_min %arg0 {axis = 1 : i32}: (tensor<?x1xf32>) -> tensor<?x1xf32>
  return %0 : tensor<?x1xf32>
}

// -----

// CHECK-LABEL: @reduce_min_nofold
func.func @reduce_min_nofold(%arg0: tensor<?x1xf32>) -> tensor<?x1xf32> {
  // CHECK: tosa.reduce_min
  %0 = tosa.reduce_min %arg0 {axis = 0 : i32}: (tensor<?x1xf32>) -> tensor<?x1xf32>
  return %0 : tensor<?x1xf32>
}

// -----

// CHECK-LABEL: @reduce_product_fold
func.func @reduce_product_fold(%arg0: tensor<?x1xf32>) -> tensor<?x1xf32> {
  // CHECK: return %arg0
  %0 = tosa.reduce_product %arg0 {axis = 1 : i32}: (tensor<?x1xf32>) -> tensor<?x1xf32>
  return %0 : tensor<?x1xf32>
}

// -----

// CHECK-LABEL: @reduce_product_nofold
func.func @reduce_product_nofold(%arg0: tensor<?x1xf32>) -> tensor<?x1xf32> {
  // CHECK: tosa.reduce_product
  %0 = tosa.reduce_product %arg0 {axis = 0 : i32}: (tensor<?x1xf32>) -> tensor<?x1xf32>
  return %0 : tensor<?x1xf32>
}

// -----

// CHECK-LABEL: @reduce_sum_fold
func.func @reduce_sum_fold(%arg0: tensor<?x1xf32>) -> tensor<?x1xf32> {
  // CHECK: return %arg0
  %0 = tosa.reduce_sum %arg0 {axis = 1 : i32}: (tensor<?x1xf32>) -> tensor<?x1xf32>
  return %0 : tensor<?x1xf32>
}

// -----

// CHECK-LABEL: @reduce_sum_nofold
func.func @reduce_sum_nofold(%arg0: tensor<?x1xf32>) -> tensor<?x1xf32> {
  // CHECK: tosa.reduce_sum
  %0 = tosa.reduce_sum %arg0 {axis = 0 : i32}: (tensor<?x1xf32>) -> tensor<?x1xf32>
  return %0 : tensor<?x1xf32>
}

// -----

// CHECK-LABEL: @reshape_canonicalize
func.func @reshape_canonicalize(%arg0: tensor<?x10xf32>) -> tensor<?x10xf32> {
  // CHECK: return %arg0
  %0 = "tosa.const_shape"() {values = dense<[-1, 10]> : tensor<2xindex>} : () -> !tosa.shape<2>
  %1 = tosa.reshape %arg0, %0 : (tensor<?x10xf32>, !tosa.shape<2>) -> tensor<?x10xf32>
  return %1 : tensor<?x10xf32>
}

// -----

// CHECK-LABEL: @reshape_canonicalize_dyn_nofold
func.func @reshape_canonicalize_dyn_nofold(%arg0: tensor<?x?x10xf32>) -> tensor<?x?x10xf32> {
  // CHECK: %[[SHAPE:.+]] = tosa.const_shape {values = dense<[-1, 2, 10]> : tensor<3xindex>} : () -> !tosa.shape<3>
  // CHECK: %[[VAR0:.+]] = tosa.reshape %arg0, %[[SHAPE]] : (tensor<?x?x10xf32>, !tosa.shape<3>) -> tensor<?x?x10xf32>
  // CHECK: return %[[VAR0]] : tensor<?x?x10xf32>
  %s = "tosa.const_shape"() {values = dense<[-1, 2, 10]> : tensor<3xindex>} : () -> !tosa.shape<3>
  %0 = tosa.reshape %arg0, %s : (tensor<?x?x10xf32>, !tosa.shape<3>) -> tensor<?x?x10xf32>
  return %0 : tensor<?x?x10xf32>
}

// -----

// CHECK-LABEL: @reshape_canonicalize_double
func.func @reshape_canonicalize_double(%arg0: tensor<?x10xf32>) -> tensor<?x5xf32> {
  // CHECK: %[[VAL_0:.*]] = tosa.const_shape {values = dense<[-1, 5]> : tensor<2xindex>} : () -> !tosa.shape<2>
  // CHECK: %[[VAL_1:.*]] = tosa.reshape %arg0, %[[VAL_0]]
  // CHECK: return %[[VAL_1]]
  %cst0 = "tosa.const_shape"() <{values = dense<[5, -1]> : tensor<2xindex>}> : () -> !tosa.shape<2>
  %0 = tosa.reshape %arg0, %cst0 : (tensor<?x10xf32>, !tosa.shape<2>) -> tensor<5x?xf32>
  %cst1 = "tosa.const_shape"() <{values = dense<[-1, 5]> : tensor<2xindex>}> : () -> !tosa.shape<2>
  %1 = tosa.reshape %0, %cst1 : (tensor<5x?xf32>, !tosa.shape<2>) -> tensor<?x5xf32>
  return %1 : tensor<?x5xf32>
}

// -----

// CHECK-LABEL: @reshape_canonicalize_const
func.func @reshape_canonicalize_const() -> tensor<1x5xi32> {
  // CHECK: %[[VAR0:.+]] = "tosa.const"() <{values = dense<{{\[\[}}0, 1, 2, 3, 4]]> : tensor<1x5xi32>}
  // CHECK: return %[[VAR0]]
  %0 = "tosa.const"() {values = dense<[0, 1, 2, 3, 4]> : tensor<5xi32>} : () -> tensor<5xi32>
  %1 = "tosa.const_shape"() {values = dense<[1, 5]> : tensor<2xindex>} : () -> !tosa.shape<2>
  %2 = tosa.reshape %0, %1 : (tensor<5xi32>, !tosa.shape<2>) -> tensor<1x5xi32>
  return %2 : tensor<1x5xi32>
}

// -----

// CHECK-LABEL: @reshape_canonicalize_const_dynamic
func.func @reshape_canonicalize_const_dynamic() -> tensor<1x?xi32> {
  // CHECK: tosa.reshape
  %0 = "tosa.const"() {values = dense<[0, 1, 2, 3, 4]> : tensor<5xi32>} : () -> tensor<5xi32>
  %2 = "tosa.const_shape"() {values = dense<[1, 5]> : tensor<2xindex>} : () -> !tosa.shape<2>
  %1 = tosa.reshape %0, %2 : (tensor<5xi32>, !tosa.shape<2>) -> tensor<1x?xi32>
  return %1 : tensor<1x?xi32>
}

// -----

// CHECK-LABEL: @reshape_canonicalize_const_splat
func.func @reshape_canonicalize_const_splat() -> (tensor<10xi32>, tensor<1x10xi32>) {
  // CHECK-DAG: %[[VAR0:.+]] = "tosa.const"() <{values = dense<0> : tensor<10xi32>}
  // CHECK-DAG: %[[VAR1:.+]] = "tosa.const"() <{values = dense<0> : tensor<1x10xi32>}
  // CHECK: return %[[VAR0]], %[[VAR1]]
  %0 = "tosa.const"() {values = dense<0> : tensor<10xi32>} : () -> tensor<10xi32>
  %2 = "tosa.const_shape"() {values = dense<[1, 10]> : tensor<2xindex>} : () -> !tosa.shape<2>
  %1 = tosa.reshape %0, %2 : (tensor<10xi32>, !tosa.shape<2>) -> tensor<1x10xi32>
  return %0 , %1 : tensor<10xi32>, tensor<1x10xi32>
}

// -----

// CHECK-LABEL: @reshape_canonicalize_const_sparse
func.func @reshape_canonicalize_const_sparse() -> (tensor<3xi32>, tensor<1x3xi32>) {
  // CHECK: tosa.reshape
  %0 = "tosa.const"() {values = dense<[1, 2, 3]> : tensor<3xi32>} : ()-> tensor<3xi32>
  %2 = "tosa.const_shape"() {values = dense<[1, 3]> : tensor<2xindex>} : () -> !tosa.shape<2>
  %1 = tosa.reshape %0, %2 : (tensor<3xi32>, !tosa.shape<2>) -> tensor<1x3xi32>
  return %0 , %1 : tensor<3xi32>, tensor<1x3xi32>
}

// -----

// CHECK-LABEL: @reshape_canonicalize_quant_nofold
func.func @reshape_canonicalize_quant_nofold() -> (tensor<1x3x!quant.uniform<i8:f32, 1.000000e+00>>) {
  // disabled folding for quantized element types
  // CHECK{LITERAL}: "tosa.const"() <{values = dense<[1, 2, 3]> : tensor<3xi8>}> : () -> tensor<3x!quant.uniform<i8:f32, 1.000000e+00>>
  // CHECK{LITERAL}: tosa.reshape %0, %1 : (tensor<3x!quant.uniform<i8:f32, 1.000000e+00>>, !tosa.shape<2>) -> tensor<1x3x!quant.uniform<i8:f32, 1.000000e+00>>
  %0 = "tosa.const"() {values = dense<[1, 2, 3]> : tensor<3xi8>} : ()-> tensor<3x!quant.uniform<i8:f32, 1.000000e+00>>
  %2 = "tosa.const_shape"() {values = dense<[1, 3]> : tensor<2xindex>} : () -> !tosa.shape<2>
  %1 = tosa.reshape %0, %2 : (tensor<3x!quant.uniform<i8:f32, 1.000000e+00>>, !tosa.shape<2>) -> tensor<1x3x!quant.uniform<i8:f32, 1.000000e+00>>
  return %1 :  tensor<1x3x!quant.uniform<i8:f32, 1.000000e+00>>
}

// -----

// CHECK-LABEL: @transpose_canonicalize_strip_quant
func.func @transpose_canonicalize_strip_quant() -> (tensor<2x1x3x!quant.uniform<i8:f32, 1.000000e+00>>) {
  // CHECK-DAG: %[[SHAPE:.*]] = tosa.const_shape {values = dense<[2, 1, 3]> : tensor<3xindex>} : () -> !tosa.shape<3>
  // CHECK-DAG: %[[CONST:.*]] = "tosa.const"() <{values = dense<0> : tensor<1x2x3xi8>}> : () -> tensor<1x2x3x!quant.uniform<i8:f32, 1.000000e+00>>
  // CHECK: tosa.reshape %[[CONST]], %[[SHAPE]] : (tensor<1x2x3x!quant.uniform<i8:f32, 1.000000e+00>>, !tosa.shape<3>) -> tensor<2x1x3x!quant.uniform<i8:f32, 1.000000e+00>>
  %0 = "tosa.const"() {values = dense<0> : tensor<1x2x3xi8>} : ()-> tensor<1x2x3x!quant.uniform<i8:f32, 1.000000e+00>>
  %1 = tosa.transpose %0 { perms = array<i32: 1, 0, 2> }: (tensor<1x2x3x!quant.uniform<i8:f32, 1.000000e+00>>) -> tensor<2x1x3x!quant.uniform<i8:f32, 1.000000e+00>>
  return %1 :  tensor<2x1x3x!quant.uniform<i8:f32, 1.000000e+00>>
}

// -----

// CHECK-LABEL: @slice_fold
func.func @slice_fold(%arg0: tensor<3x4xf32>) -> tensor<3x4xf32> {
  %0 = tosa.const_shape {values = dense<[0, 0]> : tensor<2xindex>} : () -> !tosa.shape<2>
  %1 = tosa.const_shape {values = dense<[3, 4]> : tensor<2xindex>} : () -> !tosa.shape<2>
  // CHECK: return %arg0
  %3 = tosa.slice %arg0, %0, %1 : (tensor<3x4xf32>, !tosa.shape<2>, !tosa.shape<2>) -> tensor<3x4xf32>
  return %3 : tensor<3x4xf32>
}

// -----

// CHECK-LABEL: @slice_nofold
func.func @slice_nofold(%arg0: tensor<?x4xf32>) -> tensor<?x4xf32> {
  %0 = tosa.const_shape {values = dense<[0, 0]> : tensor<2xindex>} : () -> !tosa.shape<2>
  %1 = tosa.const_shape {values = dense<[3, 4]> : tensor<2xindex>} : () -> !tosa.shape<2>
  // CHECK: tosa.slice
  %3 = tosa.slice %arg0, %0, %1 : (tensor<?x4xf32>, !tosa.shape<2>, !tosa.shape<2>) -> tensor<?x4xf32>
  return %3 : tensor<?x4xf32>
}

// -----

// CHECK-LABEL: @tile_fold
func.func @tile_fold(%arg0: tensor<3x4xf32>) -> tensor<3x4xf32> {
  // CHECK: return %arg0
  %cst = tosa.const_shape { values = dense<1> : tensor<2xindex> } : () -> !tosa.shape<2>
  %0 = tosa.tile %arg0, %cst: (tensor<3x4xf32>, !tosa.shape<2>) -> tensor<3x4xf32>
  return %0 : tensor<3x4xf32>
}

// -----

// CHECK-LABEL: @tile_nofold
func.func @tile_nofold(%arg0: tensor<3x4xf32>) -> tensor<3x8xf32> {
  // CHECK: tosa.tile
  %cst = tosa.const_shape { values = dense<[1, 2]> : tensor<2xindex> } : () -> !tosa.shape<2>
  %0 = tosa.tile %arg0, %cst: (tensor<3x4xf32>, !tosa.shape<2>) -> tensor<3x8xf32>
  return %0 : tensor<3x8xf32>
}

// -----

// CHECK-LABEL: @transpose_no_op
func.func @transpose_no_op(%arg0: tensor<3x4x5x6xf32>) -> tensor<3x4x5x6xf32> {
  // CHECK: return %arg0
  // CHECK-NOT: tosa.transpose
  %1 = tosa.transpose %arg0 { perms = array<i32: 0, 1, 2, 3> }: (tensor<3x4x5x6xf32>) -> tensor<3x4x5x6xf32>
  return %1 : tensor<3x4x5x6xf32>
}

// -----

// CHECK-LABEL: @transpose_is_reshape
func.func @transpose_is_reshape(%arg0: tensor<1x4x5x1xf32>) -> tensor<1x4x1x5xf32> {
  // CHECK: %[[CONST0:.+]] = tosa.const_shape {values = dense<[1, 4, 1, 5]> : tensor<4xindex>} : () -> !tosa.shape<4>
  // CHECK: tosa.reshape %arg0, %[[CONST0]]
  %0 = tosa.transpose %arg0 { perms = array<i32: 3, 1, 0, 2> }: (tensor<1x4x5x1xf32>) -> tensor<1x4x1x5xf32>
  return %0 : tensor<1x4x1x5xf32>
}

// -----

// CHECK-LABEL: @transpose_is_reshape_unknown_dim
func.func @transpose_is_reshape_unknown_dim(%arg0: tensor<1x4x?x1xf32>) -> tensor<1x4x1x?xf32> {
  // CHECK: %[[CONST0:.+]] = tosa.const_shape {values = dense<[1, 4, 1, -1]> : tensor<4xindex>} : () -> !tosa.shape<4>
  // CHECK: tosa.reshape %arg0, %[[CONST0]]
  %0 = tosa.transpose %arg0 { perms = array<i32: 3, 1, 0, 2> }: (tensor<1x4x?x1xf32>) -> tensor<1x4x1x?xf32>
  return %0 : tensor<1x4x1x?xf32>
}

// -----

// CHECK-LABEL: @single_bit_reshape
// https://github.com/llvm/llvm-project/issues/55440
func.func @single_bit_reshape() -> tensor<1xi1> {
  // CHECK: "tosa.const"() <{values = dense<true> : tensor<1xi1>}
  %0 = arith.constant dense<true> : tensor<1x1xi1>
  %2 = "tosa.const_shape"() <{values = dense<1> : tensor<1xindex>}> : () -> !tosa.shape<1>
  %1 = tosa.reshape %0, %2 : (tensor<1x1xi1>, !tosa.shape<1>) -> tensor<1xi1>
  return %1 : tensor<1xi1>
}

// -----

// CHECK-LABEL: @fold_resize_nearest
func.func @fold_resize_nearest(%arg0 : tensor<1x15x13x1xi8>) -> tensor<1x15x13x1xi8> {
  // CHECK: return %arg0
  %scale = tosa.const_shape { values = dense<[2, 2, 1, 1]> : tensor<4xindex> } : () -> !tosa.shape<4>
  %offset = tosa.const_shape { values = dense<0> : tensor<2xindex> } : () -> !tosa.shape<2>
  %border = tosa.const_shape { values = dense<0> : tensor<2xindex> } : () -> !tosa.shape<2>
  %resize = tosa.resize %arg0, %scale, %offset, %border {mode = "NEAREST_NEIGHBOR"} : (tensor<1x15x13x1xi8>, !tosa.shape<4>, !tosa.shape<2>, !tosa.shape<2>) -> tensor<1x15x13x1xi8>
  return %resize : tensor<1x15x13x1xi8>
}

// -----

// CHECK-LABEL: @fold_resize_bilinear
func.func @fold_resize_bilinear(%arg0 : tensor<1x15x13x1xi8>) -> tensor<1x15x13x1xi8> {
  // CHECK: return %arg0
  %scale = tosa.const_shape { values = dense<[2, 2, 1, 1]> : tensor<4xindex> } : () -> !tosa.shape<4>
  %offset = tosa.const_shape { values = dense<0> : tensor<2xindex> } : () -> !tosa.shape<2>
  %border = tosa.const_shape { values = dense<0> : tensor<2xindex> } : () -> !tosa.shape<2>
  %resize = tosa.resize %arg0, %scale, %offset, %border {mode = "BILINEAR"} : (tensor<1x15x13x1xi8>, !tosa.shape<4>, !tosa.shape<2>, !tosa.shape<2>) -> tensor<1x15x13x1xi8>
  return %resize : tensor<1x15x13x1xi8>
}

// -----

// CHECK-LABEL: @canonicalize_concat_slice_final_axis
// CHECK-SAME: %[[VAL_0:.*]]: tensor<1x12x12x1xf32>, %[[VAL_1:.*]]: tensor<1x12x12x1xf32>
// CHECK: return %[[VAL_0]], %[[VAL_1]] : tensor<1x12x12x1xf32>, tensor<1x12x12x1xf32>
func.func @canonicalize_concat_slice_final_axis(%arg0 : tensor<1x12x12x1xf32>, %arg1 : tensor<1x12x12x1xf32>) -> (tensor<1x12x12x1xf32>, tensor<1x12x12x1xf32>) {
  %0 = tosa.concat %arg0, %arg1 {axis = 3 : i32} : (tensor<1x12x12x1xf32>, tensor<1x12x12x1xf32>) -> tensor<1x12x12x2xf32>
  %1 = tosa.const_shape {values = dense<[0, 0, 0, 0]> : tensor<4xindex>} : () -> !tosa.shape<4>
  %2 = tosa.const_shape {values = dense<[0, 0, 0, 1]> : tensor<4xindex>} : () -> !tosa.shape<4>
  %3 = tosa.const_shape {values = dense<[1, 12, 12, 1]> : tensor<4xindex>} : () -> !tosa.shape<4>
  %4 = tosa.slice %0, %1, %3 : (tensor<1x12x12x2xf32>, !tosa.shape<4>, !tosa.shape<4>) -> tensor<1x12x12x1xf32>
  %5 = tosa.slice %0, %2, %3 : (tensor<1x12x12x2xf32>, !tosa.shape<4>, !tosa.shape<4>) -> tensor<1x12x12x1xf32>
  return %4, %5 : tensor<1x12x12x1xf32>, tensor<1x12x12x1xf32>
}

// -----

// CHECK-LABEL: @canonicalize_concat_slice_middle_axis
// CHECK-SAME: %[[VAL_0:.*]]: tensor<1x12x12xf32>, %[[VAL_1:.*]]: tensor<1x12x12xf32>
// CHECK: return %[[VAL_0]], %[[VAL_1]] : tensor<1x12x12xf32>, tensor<1x12x12xf32>
func.func @canonicalize_concat_slice_middle_axis(%arg0 : tensor<1x12x12xf32>, %arg1 : tensor<1x12x12xf32>) -> (tensor<1x12x12xf32>, tensor<1x12x12xf32>) {
  %0 = tosa.concat %arg0, %arg1 {axis = 1 : i32} : (tensor<1x12x12xf32>, tensor<1x12x12xf32>) -> tensor<1x24x12xf32>
  %1 = tosa.const_shape {values = dense<[0, 0, 0]> : tensor<3xindex>} : () -> !tosa.shape<3>
  %2 = tosa.const_shape {values = dense<[0, 12, 0]> : tensor<3xindex>} : () -> !tosa.shape<3>
  %3 = tosa.const_shape {values = dense<[1, 12, 12]> : tensor<3xindex>} : () -> !tosa.shape<3>
  %4 = tosa.slice %0, %1, %3 : (tensor<1x24x12xf32>, !tosa.shape<3>, !tosa.shape<3>) -> tensor<1x12x12xf32>
  %5 = tosa.slice %0, %2, %3 : (tensor<1x24x12xf32>, !tosa.shape<3>, !tosa.shape<3>) -> tensor<1x12x12xf32>
  return %4, %5 : tensor<1x12x12xf32>, tensor<1x12x12xf32>
}

// -----

// CHECK-LABEL: @canonicalize_cross_concat_inputs
// CHECK-SAME: %[[VAL_0:.*]]: tensor<1x12x12xf32>, %[[VAL_1:.*]]: tensor<1x12x12xf32>
// CHECK-DAG: %[[VAL_2:.*]] = tosa.const_shape  {values = dense<[1, 12, 20]> : tensor<3xindex>}
// CHECK-DAG: %[[VAL_3:.*]] = tosa.const_shape  {values = dense<[1, 12, 15]> : tensor<3xindex>}
// CHECK-DAG: %[[VAL_4:.*]] = tosa.const_shape  {values = dense<[0, 0, 4]> : tensor<3xindex>}
// CHECK-DAG: %[[VAL_5:.*]] = tosa.const_shape  {values = dense<0> : tensor<3xindex>}
// CHECK: %[[VAL_6:.*]] = tosa.concat %[[VAL_0]], %[[VAL_1]] {axis = 2 : i32} : (tensor<1x12x12xf32>, tensor<1x12x12xf32>) -> tensor<1x12x24xf32>
// CHECK: %[[VAL_7:.*]] = tosa.slice %[[VAL_6]], %[[VAL_5]], %[[VAL_3]]
// CHECK: %[[VAL_8:.*]] = tosa.slice %[[VAL_6]], %[[VAL_4]], %[[VAL_2]]
// CHECK: return %[[VAL_7]], %[[VAL_8]] : tensor<1x12x15xf32>, tensor<1x12x20xf32>
func.func @canonicalize_cross_concat_inputs(%arg0 : tensor<1x12x12xf32>, %arg1 : tensor<1x12x12xf32>) -> (tensor<1x12x15xf32>, tensor<1x12x20xf32>) {
  %0 = tosa.concat %arg0, %arg1 {axis = 2 : i32} : (tensor<1x12x12xf32>, tensor<1x12x12xf32>) -> tensor<1x12x24xf32>
  %1 = tosa.const_shape {values = dense<[0, 0, 0]> : tensor<3xindex>} : () -> !tosa.shape<3>
  %2 = tosa.const_shape {values = dense<[0, 0, 4]> : tensor<3xindex>} : () -> !tosa.shape<3>
  %3 = tosa.const_shape {values = dense<[1, 12, 15]> : tensor<3xindex>} : () -> !tosa.shape<3>
  %4 = tosa.const_shape {values = dense<[1, 12, 20]> : tensor<3xindex>} : () -> !tosa.shape<3>
  %5 = tosa.slice %0, %1, %3 : (tensor<1x12x24xf32>, !tosa.shape<3>, !tosa.shape<3>) -> tensor<1x12x15xf32>
  %6 = tosa.slice %0, %2, %4 : (tensor<1x12x24xf32>, !tosa.shape<3>, !tosa.shape<3>) -> tensor<1x12x20xf32>
  return %5, %6 : tensor<1x12x15xf32>, tensor<1x12x20xf32>
}

// -----

// CHECK-LABEL: @canonicalize_concat_slice_on_non_concat_axis
// CHECK-SAME: %[[VAL_0:.*]]: tensor<1x12x12xf32>, %[[VAL_1:.*]]: tensor<1x12x12xf32>
// CHECK-DAG: %[[VAL_2:.*]] = tosa.const_shape  {values = dense<[1, 3, 0]> : tensor<3xindex>}
// CHECK-DAG: %[[VAL_3:.*]] = tosa.const_shape  {values = dense<[1, 3, 12]> : tensor<3xindex>}
// CHECK-DAG: %[[VAL_4:.*]] = tosa.const_shape  {values = dense<0> : tensor<3xindex>}
// CHECK-DAG: %[[VAL_5:.*]] = tosa.const_shape  {values = dense<[1, 6, 12]> : tensor<3xindex>}
// CHECK: %[[VAL_6:.*]] = tosa.slice %[[VAL_0]], %[[VAL_4]], %[[VAL_5]]
// CHECK: %[[VAL_7:.*]] = tosa.slice %[[VAL_1]], %[[VAL_2]], %[[VAL_3]]
// CHECK: return %[[VAL_6]], %[[VAL_7]] : tensor<1x6x12xf32>, tensor<1x3x12xf32>
func.func @canonicalize_concat_slice_on_non_concat_axis(%arg0 : tensor<1x12x12xf32>, %arg1 : tensor<1x12x12xf32>) -> (tensor<1x6x12xf32>, tensor<1x3x12xf32>) {
  %0 = tosa.concat %arg0, %arg1 {axis = 2 : i32} : (tensor<1x12x12xf32>, tensor<1x12x12xf32>) -> tensor<1x12x24xf32>
  %1 = tosa.const_shape {values = dense<[0, 0, 0]> : tensor<3xindex>} : () -> !tosa.shape<3>
  %2 = tosa.const_shape {values = dense<[1, 6, 12]> : tensor<3xindex>} : () -> !tosa.shape<3>
  %3 = tosa.const_shape {values = dense<[1, 3, 12]> : tensor<3xindex>} : () -> !tosa.shape<3>
  %4 = tosa.slice %0, %1, %2 : (tensor<1x12x24xf32>, !tosa.shape<3>, !tosa.shape<3>) -> tensor<1x6x12xf32>
  %5 = tosa.slice %0, %3, %3 : (tensor<1x12x24xf32>, !tosa.shape<3>, !tosa.shape<3>) -> tensor<1x3x12xf32>
  return %4, %5 : tensor<1x6x12xf32>, tensor<1x3x12xf32>
}

// -----

// CHECK-LABEL: @canonicalize_pad_slice_overlap
// CHECK-DAG: %[[PAD_CONST:.*]] = "tosa.const"() <{values = dense<0.000000e+00> : tensor<1xf32>}> : () -> tensor<1xf32>
// CHECK-DAG: %[[ZERO:.*]] = tosa.const_shape {values = dense<0> : tensor<4xindex>} : () -> !tosa.shape<4>
// CHECK-DAG: %[[PADDING:.*]] = tosa.const_shape {values = dense<[0, 0, 0, 0, 1, 1, 0, 0]> : tensor<8xindex>}
// CHECK-DAG: %[[SLICE_SIZE:.*]] = tosa.const_shape  {values = dense<[-1, 14, 18, 3]> : tensor<4xindex>}
// CHECK: %[[PADDED:.*]] = tosa.pad %arg0, %[[PADDING]], %[[PAD_CONST]]
// CHECK: %[[SLICED:.*]] = tosa.slice %[[PADDED]], %[[ZERO]], %[[SLICE_SIZE]]
func.func @canonicalize_pad_slice_overlap(%arg0: tensor<?x16x16x3xf32>) -> tensor<?x14x18x3xf32> {
  %pad_const = "tosa.const"() <{values = dense<0.000000e+00> : tensor<1xf32>}> : () -> tensor<1xf32>
  %padding = tosa.const_shape  {values = dense<[0, 0, 0, 0, 2, 2, 0, 0]> : tensor<8xindex>} : () -> !tosa.shape<8>
  %padded = tosa.pad %arg0, %padding, %pad_const : (tensor<?x16x16x3xf32>, !tosa.shape<8>, tensor<1xf32>) -> tensor<?x16x20x3xf32>
  %start = tosa.const_shape  {values = dense<[0, 0, 1, 0]> : tensor<4xindex>} : () -> !tosa.shape<4>
  %size = tosa.const_shape  {values = dense<[-1, 14, 18, 3]> : tensor<4xindex>} : () -> !tosa.shape<4>
  %sliced = tosa.slice %padded, %start, %size : (tensor<?x16x20x3xf32>, !tosa.shape<4>, !tosa.shape<4>) -> tensor<?x14x18x3xf32>
  return %sliced : tensor<?x14x18x3xf32>
}

// -----

// CHECK-LABEL: @canonicalize_pad_slice_inside
// CHECK-DAG: %[[SLICE_START:.*]] = tosa.const_shape  {values = dense<[0, 1, 2, 0]> : tensor<4xindex>}
// CHECK-DAG: %[[SLICE_SIZE:.*]] = tosa.const_shape  {values = dense<[1, 14, 10, 3]> : tensor<4xindex>}
// CHECK-NOT: tosa.pad
// CHECK: %[[SLICED:.*]] = tosa.slice %arg0, %[[SLICE_START]], %[[SLICE_SIZE]]
func.func @canonicalize_pad_slice_inside(%arg0: tensor<1x16x16x3xf32>) -> tensor<1x14x14x3xf32> {
  %pad_const = "tosa.const"() <{values = dense<0.000000e+00> : tensor<1xf32>}> : () -> tensor<1xf32>
  %padding = tosa.const_shape  {values = dense<[0, 0, 0, 0, 2, 2, 0, 0]> : tensor<8xindex>} : () -> !tosa.shape<8>
  %padded = tosa.pad %arg0, %padding, %pad_const : (tensor<1x16x16x3xf32>, !tosa.shape<8>, tensor<1xf32>) -> tensor<1x16x20x3xf32>
  %start = tosa.const_shape  {values = dense<[0, 1, 4, 0]> : tensor<4xindex>} : () -> !tosa.shape<4>
  %size = tosa.const_shape  {values = dense<[1, 14, 10, 3]> : tensor<4xindex>} : () -> !tosa.shape<4>
  %sliced = tosa.slice %padded, %start, %size : (tensor<1x16x20x3xf32>, !tosa.shape<4>, !tosa.shape<4>) -> tensor<1x14x14x3xf32>
  return %sliced : tensor<1x14x14x3xf32>
}

// -----

// CHECK-LABEL: func @canonicalize_pad_slice_exact
// CHECK-DAG: %[[PAD_CONST:.*]] = "tosa.const"() <{values = dense<0.000000e+00> : tensor<1xf32>}> : () -> tensor<1xf32>
// CHECK-DAG: %[[ZERO:.*]] = tosa.const_shape {values = dense<0> : tensor<4xindex>} : () -> !tosa.shape<4>
// CHECK-DAG: %[[PADDING:.*]] = tosa.const_shape {values = dense<[0, 0, 0, 0, 2, 2, 0, 0]> : tensor<8xindex>}
// CHECK-DAG: %[[SLICE_SIZE:.*]] = tosa.const_shape  {values = dense<[1, 16, 20, 2]> : tensor<4xindex>}
// CHECK: %[[PADDED:.*]] = tosa.pad %arg0, %[[PADDING]], %[[PAD_CONST]]
// CHECK: %[[SLICED:.*]] = tosa.slice %[[PADDED]], %[[ZERO]], %[[SLICE_SIZE]]
func.func @canonicalize_pad_slice_exact(%arg0: tensor<1x16x16x3xf32>) -> tensor<1x16x20x2xf32> {
  %pad_const = "tosa.const"() <{values = dense<0.000000e+00> : tensor<1xf32>}> : () -> tensor<1xf32>
  %padding = tosa.const_shape  {values = dense<[0, 0, 0, 0, 2, 2, 0, 0]> : tensor<8xindex>} : () -> !tosa.shape<8>
  %padded = tosa.pad %arg0, %padding, %pad_const : (tensor<1x16x16x3xf32>, !tosa.shape<8>, tensor<1xf32>) -> tensor<1x16x20x3xf32>
  %start = tosa.const_shape  {values = dense<[0, 0, 0, 0]> : tensor<4xindex>} : () -> !tosa.shape<4>
  %size = tosa.const_shape  {values = dense<[1, 16, 20, 2]> : tensor<4xindex>} : () -> !tosa.shape<4>
  %sliced = tosa.slice %padded, %start, %size : (tensor<1x16x20x3xf32>, !tosa.shape<4>, !tosa.shape<4>) -> tensor<1x16x20x2xf32>
  return %sliced : tensor<1x16x20x2xf32>
}

// -----

// CHECK-LABEL: func @canonicalize_pad_slice_dynamic_noupdate
// CHECK-DAG: tosa.const_shape {values = dense<[0, 0, 0, 0, 2, 2, 0, 0]> : tensor<8xindex>}
// CHECK-DAG: tosa.const_shape {values = dense<[1, 16, 15, 2]> : tensor<4xindex>}
// CHECK: tosa.pad
// CHECK: tosa.slice
func.func @canonicalize_pad_slice_dynamic_noupdate(%arg0: tensor<1x16x?x3xf32>) -> tensor<1x16x?x2xf32> {
  %pad_const = "tosa.const"() <{values = dense<0.000000e+00> : tensor<1xf32>}> : () -> tensor<1xf32>
  %padding = tosa.const_shape  {values = dense<[0, 0, 0, 0, 2, 2, 0, 0]> : tensor<8xindex>} : () -> !tosa.shape<8>
  %padded = tosa.pad %arg0, %padding, %pad_const : (tensor<1x16x?x3xf32>, !tosa.shape<8>, tensor<1xf32>) -> tensor<1x16x?x3xf32>
  %start = tosa.const_shape  {values = dense<[0, 0, 0, 0]> : tensor<4xindex>} : () -> !tosa.shape<4>
  %size = tosa.const_shape  {values = dense<[1, 16, 15, 2]> : tensor<4xindex>} : () -> !tosa.shape<4>
  %sliced = tosa.slice %padded, %start, %size : (tensor<1x16x?x3xf32>, !tosa.shape<4>, !tosa.shape<4>) -> tensor<1x16x?x2xf32>
  return %sliced : tensor<1x16x?x2xf32>
}

// -----

// CHECK-LABEL: @fold_log_exp
func.func @fold_log_exp(%arg0: tensor<?x1xf32>) -> tensor<?x1xf32> {
  // CHECK: return %arg{{.*}} : tensor<?x1xf32>
  %0 = tosa.exp %arg0 : (tensor<?x1xf32>) -> tensor<?x1xf32>
  %1 = tosa.log %0 : (tensor<?x1xf32>) -> tensor<?x1xf32>
  return %1 : tensor<?x1xf32>
}

// -----

// CHECK-LABEL: @fold_exp_log
func.func @fold_exp_log(%arg0: tensor<?x1xf32>) -> tensor<?x1xf32> {
  // CHECK: return %arg{{.*}} : tensor<?x1xf32>
  %0 = tosa.log %arg0 : (tensor<?x1xf32>) -> tensor<?x1xf32>
  %1 = tosa.exp %0 : (tensor<?x1xf32>) -> tensor<?x1xf32>
  return %1 : tensor<?x1xf32>
}

// -----

// CHECK-LABEL: @fold_negate_negate
func.func @fold_negate_negate(%arg0: tensor<?x1xf32>) -> tensor<?x1xf32> {
  // CHECK: return %arg{{.*}} : tensor<?x1xf32>
  %in_zp = "tosa.const"() <{values = dense<0.0> : tensor<1xf32>}> : () -> tensor<1xf32>
  %out_zp = "tosa.const"() <{values = dense<0.0> : tensor<1xf32>}> : () -> tensor<1xf32>
  %0 = tosa.negate %arg0, %in_zp, %out_zp : (tensor<?x1xf32>, tensor<1xf32>, tensor<1xf32>) -> tensor<?x1xf32>
  %1 = tosa.negate %0, %in_zp, %out_zp : (tensor<?x1xf32>, tensor<1xf32>, tensor<1xf32>) -> tensor<?x1xf32>
  return %1 : tensor<?x1xf32>
}

// -----

// CHECK-LABEL: @no_fold_negate_negate_non_const_zp
func.func @no_fold_negate_negate_non_const_zp(%arg0: tensor<?x1xf32>, %in_zp: tensor<1xf32>) -> tensor<?x1xf32> {
  // cannot fold if any zp is not constant
  // CHECK: tosa.negate
  // CHECK: tosa.negate
  // CHECK: tosa.negate
  // CHECK: tosa.negate
  // CHECK: tosa.negate
  %zero = "tosa.const"() <{values = dense<0.0> : tensor<1xf32>}> : () -> tensor<1xf32>
  %0 = tosa.negate %arg0, %in_zp, %zero : (tensor<?x1xf32>, tensor<1xf32>, tensor<1xf32>) -> tensor<?x1xf32>
  %1 = tosa.negate %0, %zero, %zero : (tensor<?x1xf32>, tensor<1xf32>, tensor<1xf32>) -> tensor<?x1xf32>
  %2 = tosa.negate %1, %zero, %in_zp : (tensor<?x1xf32>, tensor<1xf32>, tensor<1xf32>) -> tensor<?x1xf32>
  %3 = tosa.negate %2, %zero, %zero : (tensor<?x1xf32>, tensor<1xf32>, tensor<1xf32>) -> tensor<?x1xf32>
  %4 = tosa.negate %3, %in_zp, %zero : (tensor<?x1xf32>, tensor<1xf32>, tensor<1xf32>) -> tensor<?x1xf32>
  return %4 : tensor<?x1xf32>
}

// -----

// CHECK-LABEL: @no_fold_negate_negate_non_zero_zp
func.func @no_fold_negate_negate_non_zero_zp(%arg0: tensor<?x1xi8>) -> tensor<?x1xi8> {
  // cannot fold if any zp is not constant 0
  // CHECK: tosa.negate
  // CHECK: tosa.negate
  // CHECK: tosa.negate
  // CHECK: tosa.negate
  // CHECK: tosa.negate
  %zero = "tosa.const"() <{values = dense<0> : tensor<1xi8>}> : () -> tensor<1xi8>
  %one = "tosa.const"() <{values = dense<1> : tensor<1xi8>}> : () -> tensor<1xi8>
  %0 = tosa.negate %arg0, %zero, %one : (tensor<?x1xi8>, tensor<1xi8>, tensor<1xi8>) -> tensor<?x1xi8>
  %1 = tosa.negate %0, %zero, %zero : (tensor<?x1xi8>, tensor<1xi8>, tensor<1xi8>) -> tensor<?x1xi8>
  %2 = tosa.negate %1, %one, %zero : (tensor<?x1xi8>, tensor<1xi8>, tensor<1xi8>) -> tensor<?x1xi8>
  %3 = tosa.negate %2, %zero, %zero : (tensor<?x1xi8>, tensor<1xi8>, tensor<1xi8>) -> tensor<?x1xi8>
  %4 = tosa.negate %3, %zero, %one : (tensor<?x1xi8>, tensor<1xi8>, tensor<1xi8>) -> tensor<?x1xi8>
  return %4 : tensor<?x1xi8>
}

// -----

// CHECK-LABEL: @fold_abs_abs
func.func @fold_abs_abs(%arg0: tensor<?x1xf32>) -> tensor<?x1xf32> {
  // CHECK: %[[ABS:.*]] = tosa.abs %arg{{.*}} : (tensor<?x1xf32>) -> tensor<?x1xf32>
  // CHECK: return %[[ABS]] : tensor<?x1xf32>
  %0 = tosa.abs %arg0 : (tensor<?x1xf32>) -> tensor<?x1xf32>
  %1 = tosa.abs %0 : (tensor<?x1xf32>) -> tensor<?x1xf32>
  return %1 : tensor<?x1xf32>
}

// -----

// CHECK-LABEL: @reshape_quant_nofold
// check that segfault is fixed
func.func @reshape_quant_nofold() -> tensor<1x1x1x1xi32> {
   %0 = "tosa.const"() {values = dense<127> : tensor<i8>} : () -> tensor<!quant.uniform<i8:f32, 3.0757404601899907E-5:-128>>
   %cst0 = "tosa.const_shape"() {values = dense<[1, 1, 1, 1]> : tensor<4xindex>} : () -> !tosa.shape<4>
   %1 = tosa.reshape %0, %cst0 : (tensor<!quant.uniform<i8:f32, 3.0757404601899907E-5:-128>>, !tosa.shape<4>) -> tensor<1x1x1x1x!quant.uniform<i8:f32, 3.0757404601899907E-5:-128>>
   %multiplier = "tosa.const"() {values = dense<1073741824> : tensor<1xi32> } : () -> tensor<1xi32>
   %shift = "tosa.const"() {values = dense<30> : tensor<1xi8> } : () -> tensor<1xi8>
   %input_zp = "tosa.const"() {values = dense<-128> : tensor<1xi8>} : () -> tensor<1xi8>
   %output_zp = "tosa.const"() {values = dense<0> : tensor<1xi32>} : () -> tensor<1xi32>
   %2 = tosa.rescale %1, %multiplier, %shift, %input_zp, %output_zp {rounding_mode = "DOUBLE_ROUND", scale32 = true, per_channel = false, input_unsigned = false, output_unsigned = false} : (tensor<1x1x1x1x!quant.uniform<i8:f32, 3.0757404601899907E-5:-128>>, tensor<1xi32>, tensor<1xi8>, tensor<1xi8>, tensor<1xi32>) -> tensor<1x1x1x1xi32>
   return %2 : tensor<1x1x1x1xi32>
}

// -----

// CHECK-LABEL: @add_quant_nofold
// check that segfault is fixed
func.func @add_quant_nofold() -> tensor<!quant.uniform<i8:f32, 3.0757404601899907E-5:-128>> {
   %0 = "tosa.const"() {values = dense<127> : tensor<i8>} : () -> tensor<!quant.uniform<i8:f32, 3.0757404601899907E-5:-128>>
   %1 = tosa.add %0, %0 : (tensor<!quant.uniform<i8:f32, 3.0757404601899907E-5:-128>>, tensor<!quant.uniform<i8:f32, 3.0757404601899907E-5:-128>>) -> tensor<!quant.uniform<i8:f32, 3.0757404601899907E-5:-128>>
   return %1 : tensor<!quant.uniform<i8:f32, 3.0757404601899907E-5:-128>>
}

// -----

// CHECK-LABEL: @sub_quant_nofold
// check that segfault is fixed
func.func @sub_quant_nofold() -> tensor<!quant.uniform<i8:f32, 3.0757404601899907E-5:-128>> {
   %0 = "tosa.const"() {values = dense<127> : tensor<i8>} : () -> tensor<!quant.uniform<i8:f32, 3.0757404601899907E-5:-128>>
   %1 = tosa.sub %0, %0 : (tensor<!quant.uniform<i8:f32, 3.0757404601899907E-5:-128>>, tensor<!quant.uniform<i8:f32, 3.0757404601899907E-5:-128>>) -> tensor<!quant.uniform<i8:f32, 3.0757404601899907E-5:-128>>
   return %1 : tensor<!quant.uniform<i8:f32, 3.0757404601899907E-5:-128>>
}

// -----

// CHECK-LABEL: @greater_quant_fold
func.func @greater_quant_fold() -> tensor<i1> {
   %0 = "tosa.const"() {values = dense<0> : tensor<i8>} : () -> tensor<!quant.uniform<i8:f32, 3.0757404601899907E-5:-128>>
   // CHECK: "tosa.const"() <{values = dense<false>
   %2 = "tosa.greater"(%0, %0) : (tensor<!quant.uniform<i8:f32, 3.0757404601899907E-5:-128>>, tensor<!quant.uniform<i8:f32, 3.0757404601899907E-5:-128>>) -> tensor<i1>
   return %2 : tensor<i1>
}

// -----

// CHECK-LABEL: @greater_equal_quant_fold
func.func @greater_equal_quant_fold() -> tensor<i1> {
   %0 = "tosa.const"() {values = dense<0> : tensor<i8>} : () -> tensor<!quant.uniform<i8:f32, 3.0757404601899907E-5:-128>>
   // CHECK: "tosa.const"() <{values = dense<true>
   %2 = "tosa.greater_equal"(%0, %0) : (tensor<!quant.uniform<i8:f32, 3.0757404601899907E-5:-128>>, tensor<!quant.uniform<i8:f32, 3.0757404601899907E-5:-128>>) -> tensor<i1>
   return %2 : tensor<i1>
}

// -----

// CHECK-LABEL: @equal_quant_fold
func.func @equal_quant_fold() -> tensor<i1> {
   %0 = "tosa.const"() {values = dense<0> : tensor<i8>} : () -> tensor<!quant.uniform<i8:f32, 3.0757404601899907E-5:-128>>
   // CHECK: "tosa.const"() <{values = dense<true>
   %2 = "tosa.equal"(%0, %0) : (tensor<!quant.uniform<i8:f32, 3.0757404601899907E-5:-128>>, tensor<!quant.uniform<i8:f32, 3.0757404601899907E-5:-128>>) -> tensor<i1>
   return %2 : tensor<i1>
}

// -----

// CHECK-LABEL: @cast_quant_nofold
func.func @cast_quant_nofold() -> tensor<!quant.uniform<i8:f32, 3.0757404601899907E-5:3>> {
  // CHECK: tosa.cast
   %0 = "tosa.const"() {values = dense<0> : tensor<i8>} : () -> tensor<!quant.uniform<i8:f32, 3.0757404601899907E-5:-128>>
   %1 = "tosa.cast"(%0) : (tensor<!quant.uniform<i8:f32, 3.0757404601899907E-5:-128>>) -> tensor<!quant.uniform<i8:f32, 3.0757404601899907E-5:3>>
   return %1 : tensor<!quant.uniform<i8:f32, 3.0757404601899907E-5:3>>
}

// -----

// CHECK-LABEL: @reverse_quant_fold
func.func @reverse_quant_fold() -> tensor<1x!quant.uniform<i8:f32, 3.0757404601899907E-5:-128>> {
   // CHECK: %[[CST:.*]] = "tosa.const"() <{values = dense<0> : tensor<1xi8>}> : () -> tensor<1x!quant.uniform<i8:f32, 3.0757404601899907E-5:-128>>
   // CHECK: return %[[CST]]
   %0 = "tosa.const"() {values = dense<0> : tensor<1xi8>} : () -> tensor<1x!quant.uniform<i8:f32, 3.0757404601899907E-5:-128>>
   %1 = "tosa.reverse"(%0) { axis = 0 : i32 } : (tensor<1x!quant.uniform<i8:f32, 3.0757404601899907E-5:-128>>) -> tensor<1x!quant.uniform<i8:f32, 3.0757404601899907E-5:-128>>
   return %1 : tensor<1x!quant.uniform<i8:f32, 3.0757404601899907E-5:-128>>
}

// -----

// CHECK-LABEL: @select_quant_fold
func.func @select_quant_fold() -> tensor<!quant.uniform<i8:f32, 3.0757404601899907E-5:-128>> {
   // CHECK: %[[CONST_0:.*]] = "tosa.const"() <{values = dense<0> : tensor<i8>}> : () -> tensor<!quant.uniform<i8:f32, 3.0757404601899907E-5:-128>>
   // CHECK: return %[[CONST_0]]
   %0 = "tosa.const"() {values = dense<true> : tensor<i1>} : () -> tensor<i1>
   %1 = "tosa.const"() {values = dense<0> : tensor<i8>} : () -> tensor<!quant.uniform<i8:f32, 3.0757404601899907E-5:-128>>
   %2 = "tosa.const"() {values = dense<127> : tensor<i8>} : () -> tensor<!quant.uniform<i8:f32, 3.0757404601899907E-5:-128>>
   %3 = "tosa.select"(%0, %1, %2) : (tensor<i1>, tensor<!quant.uniform<i8:f32, 3.0757404601899907E-5:-128>>, tensor<!quant.uniform<i8:f32, 3.0757404601899907E-5:-128>>) -> tensor<!quant.uniform<i8:f32, 3.0757404601899907E-5:-128>>
   return %3 : tensor<!quant.uniform<i8:f32, 3.0757404601899907E-5:-128>>
}

// -----

// CHECK-LABEL: @mul_quant_nofold
func.func @mul_quant_nofold() -> tensor<1x!quant.uniform<i8:f32, 3.0757404601899907E-5:-128>> {
   // CHECK: tosa.mul
   %0 = "tosa.const"() {values = dense<0> : tensor<1xi8>} : () -> tensor<1x!quant.uniform<i8:f32, 3.0757404601899907E-5:-128>>
   %1 = "tosa.const"() {values = dense<1> : tensor<1xi8>} : () -> tensor<1x!quant.uniform<i8:f32, 3.0757404601899907E-5:-128>>
   %shift = "tosa.const"() <{values = dense<0> : tensor<1xi8>}> : () -> tensor<1xi8>
   %2 = tosa.mul %0, %1, %shift : (tensor<1x!quant.uniform<i8:f32, 3.0757404601899907E-5:-128>>, tensor<1x!quant.uniform<i8:f32, 3.0757404601899907E-5:-128>>, tensor<1xi8>) -> tensor<1x!quant.uniform<i8:f32, 3.0757404601899907E-5:-128>>
   return %2 : tensor<1x!quant.uniform<i8:f32, 3.0757404601899907E-5:-128>>
}


// -----

// CHECK-LABEL: @fold_reciprocal
func.func nested @fold_reciprocal() -> tensor<3x600x1200xf32> {
  // CHECK:           %[[VAL_0:.*]] = "tosa.const"() <{values = dense<8.620690e-03> : tensor<3x600x1200xf32>}> : () -> tensor<3x600x1200xf32>
  // CHECK:           return %[[VAL_0]] : tensor<3x600x1200xf32>
  // CHECK:         }
  %0 = "tosa.const"(){ values = dense<116.0>: tensor<f32> }: () -> tensor<f32>
  %1 = "tosa.cast"(%0) : (tensor<f32>) -> tensor<3x600x1200xf32>
  %2 = "tosa.reciprocal"(%1): (tensor<3x600x1200xf32>) -> tensor<3x600x1200xf32>
  return %2 : tensor<3x600x1200xf32>
}

// -----

// CHECK-LABEL: @do_not_fold_reciprocal_int
func.func nested @do_not_fold_reciprocal_int() -> tensor<3x600x1200xi32> {
  // CHECK:           tosa.reciprocal
  %0 = "tosa.const"(){ values = dense<11>: tensor<i32> }: () -> tensor<i32>
  %1 = "tosa.cast"(%0) : (tensor<i32>) -> tensor<3x600x1200xi32>
  %2 = "tosa.reciprocal"(%1): (tensor<3x600x1200xi32>) -> tensor<3x600x1200xi32>
  return %2 : tensor<3x600x1200xi32>
}

// -----

// CHECK-LABEL: @do_not_fold_intdiv_division_by_0
func.func @do_not_fold_intdiv_division_by_0() -> tensor<1x24x2xi32> {
  // CHECK: tosa.intdiv
  %1 = "tosa.const"() <{values = dense<0> : tensor<1x24x2xi32>}> : () -> tensor<1x24x2xi32>
  %4 = "tosa.const"() <{values = dense<20> : tensor<1x24x2xi32>}> : () -> tensor<1x24x2xi32>
  %16 = tosa.intdiv %4, %1 : (tensor<1x24x2xi32>, tensor<1x24x2xi32>) -> tensor<1x24x2xi32>
  return %16 : tensor<1x24x2xi32>
}


// -----
// CHECK-LABEL:   func.func @slice_dynamic_size_static_output_canonicalize(
// CHECK-SAME:                     %[[ARG0:.*]]: tensor<2x60x59x?xf32>) -> tensor<2x60x58x?xf32> {
// CHECK:           %[[START:.*]] = tosa.const_shape  {values = dense<0> : tensor<4xindex>} : () -> !tosa.shape<4>
// CHECK:           %[[SIZE:.*]] = tosa.const_shape  {values = dense<[2, 60, 58, -1]> : tensor<4xindex>} : () -> !tosa.shape<4>
// CHECK:           %[[SLICE:.*]] = tosa.slice %[[ARG0]], %[[START]], %[[SIZE]] : (tensor<2x60x59x?xf32>, !tosa.shape<4>, !tosa.shape<4>) -> tensor<2x60x58x?xf32>
// CHECK:           return %[[SLICE]]
func.func @slice_dynamic_size_static_output_canonicalize(%arg0: tensor<2x60x59x?xf32>) -> tensor<2x60x58x?xf32> {
    %0 = tosa.const_shape  {values = dense<0> : tensor<4xindex>} : () -> !tosa.shape<4>
    %1 = tosa.const_shape  {values = dense<[-1, 60, 58, -1]> : tensor<4xindex>} : () -> !tosa.shape<4>
    %2 = tosa.slice %arg0, %0, %1 : (tensor<2x60x59x?xf32>, !tosa.shape<4>, !tosa.shape<4>) -> tensor<2x60x58x?xf32>
    return %2 : tensor<2x60x58x?xf32>
}

// -----

// CHECK-LABEL: @fold_mul_shift
// CHECK-DAG: "tosa.const"() <{values = dense<1> : tensor<i32>}> : () -> tensor<i32>
func.func @fold_mul_shift() -> tensor<i32> {
    %0 = "tosa.const"() <{values = dense<-23661> : tensor<i32>}> : () -> tensor<i32>
    %1 = "tosa.const"() <{values = dense<-33022> : tensor<i32>}> : () -> tensor<i32>
    %2 = "tosa.const"() <{values = dense<30> : tensor<1xi8>}> : () -> tensor<1xi8>
    %3 = tosa.mul %0, %1, %2 : (tensor<i32>, tensor<i32>, tensor<1xi8>) -> tensor<i32>
    return %3 : tensor<i32>
}

// -----

// CHECK-LABEL: @fold_mul_no_shift
// CHECK-DAG: "tosa.const"() <{values = dense<781333542> : tensor<i32>}> : () -> tensor<i32>
func.func @fold_mul_no_shift() -> tensor<i32> {
    %0 = "tosa.const"() <{values = dense<-23661> : tensor<i32>}> : () -> tensor<i32>
    %1 = "tosa.const"() <{values = dense<-33022> : tensor<i32>}> : () -> tensor<i32>
    %2 = "tosa.const"() <{values = dense<0> : tensor<1xi8>}> : () -> tensor<1xi8>
    %3 = tosa.mul %0, %1, %2 : (tensor<i32>, tensor<i32>, tensor<1xi8>) -> tensor<i32>
    return %3 : tensor<i32>
}

// -----

// CHECK-LABEL: @no_fold_mul_result_exceeds_i32
// CHECK-DAG: %[[LHS:.*]] = "tosa.const"() <{values = dense<23661> : tensor<i32>}> : () -> tensor<i32>
// CHECK-DAG: %[[RHS:.*]] = "tosa.const"() <{values = dense<330222> : tensor<i32>}> : () -> tensor<i32>
// CHECK-DAG: %[[SHIFT:.*]] = "tosa.const"() <{values = dense<1> : tensor<1xi8>}> : () -> tensor<1xi8>
// CHECK: tosa.mul %[[LHS]], %[[RHS]], %[[SHIFT]] : (tensor<i32>, tensor<i32>, tensor<1xi8>) -> tensor<i32>
func.func @no_fold_mul_result_exceeds_i32() -> tensor<i32> {
    %0 = "tosa.const"() <{values = dense<23661> : tensor<i32>}> : () -> tensor<i32>
    %1 = "tosa.const"() <{values = dense<330222> : tensor<i32>}> : () -> tensor<i32>
    %2 = "tosa.const"() <{values = dense<1> : tensor<1xi8>}> : () -> tensor<1xi8>
    %3 = tosa.mul %0, %1, %2 : (tensor<i32>, tensor<i32>, tensor<1xi8>) -> tensor<i32>
    return %3 : tensor<i32>
}

// -----

// CHECK-LABEL: @test_fold_i1_to_i32_cast
// CHECK: %[[OUT:.*]] = "tosa.const"() <{values = dense<1> : tensor<i32>}> : () -> tensor<i32>
// CHECK: return %[[OUT]] : tensor<i32>
func.func @test_fold_i1_to_i32_cast() -> tensor<i32> {
  %0 = "tosa.const"() <{values = dense<1> : tensor<i1>}> : () -> tensor<i1>
  %1 = "tosa.cast"(%0) : (tensor<i1>) -> tensor<i32>
  return %1 : tensor<i32>
<<<<<<< HEAD
=======
}

// -----

// CHECK-LABEL: @test_fold_i32_to_i1_cast
// CHECK: %[[OUT:.*]] = "tosa.const"() <{values = dense<true> : tensor<i1>}> : () -> tensor<i1>
// CHECK: return %[[OUT]] : tensor<i1>
func.func @test_fold_i32_to_i1_cast() -> tensor<i1> {
  %0 = "tosa.const"() <{values = dense<10> : tensor<i32>}> : () -> tensor<i32>
  %1 = "tosa.cast"(%0) : (tensor<i32>) -> tensor<i1>
  return %1 : tensor<i1>
>>>>>>> e38f98f5
}<|MERGE_RESOLUTION|>--- conflicted
+++ resolved
@@ -1348,8 +1348,6 @@
   %0 = "tosa.const"() <{values = dense<1> : tensor<i1>}> : () -> tensor<i1>
   %1 = "tosa.cast"(%0) : (tensor<i1>) -> tensor<i32>
   return %1 : tensor<i32>
-<<<<<<< HEAD
-=======
 }
 
 // -----
@@ -1361,5 +1359,4 @@
   %0 = "tosa.const"() <{values = dense<10> : tensor<i32>}> : () -> tensor<i32>
   %1 = "tosa.cast"(%0) : (tensor<i32>) -> tensor<i1>
   return %1 : tensor<i1>
->>>>>>> e38f98f5
 }