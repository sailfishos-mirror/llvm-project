--- conflicted
+++ resolved
@@ -2786,8 +2786,6 @@
   %0:2 = test.destination_style_op ins(%cast : tensor<?x2xf32>) outs(%cast_0 : tensor<?x2xf32>) -> tensor<?x2xf32>, index
   return %0#1 : index
 }
-<<<<<<< HEAD
-=======
 // -----
 
 // CHECK-LABEL:   func.func @fold_cast_pack_dynamic_tile_size
@@ -2813,7 +2811,6 @@
     %res = tensor.cast %pack : tensor<1x1x?x1xi32> to tensor<1x1x8x1xi32>
     return %res : tensor<1x1x8x1xi32>
 }
->>>>>>> ce7c17d5
 
 // -----
 
@@ -2824,9 +2821,6 @@
   %cst = arith.constant 0.000000e+00 : f16
   %pack = tensor.pack %arg0 padding_value(%cst : f16) outer_dims_perm = [0, 1, 2] inner_dims_pos = [1, 2] inner_tiles = [16, 1] into %arg1 {test_attr} : tensor<?x?x?xf16> -> tensor<128x?x100x16x1xf16>
   return %pack : tensor<128x?x100x16x1xf16>
-<<<<<<< HEAD
-}
-=======
 }
 
 // -----
@@ -2881,5 +2875,4 @@
 //  CHECK-SAME:     output_shape [%{{.*}}, %{{.*}}, 10]
 //       CHECK:   %[[RES:.+]] = tensor.cast %[[EXPAND]]
 //  CHECK-SAME:     tensor<?x?x10xf32> to tensor<?x?x?xf32>
-//       CHECK:   return %[[RES]]
->>>>>>> ce7c17d5
+//       CHECK:   return %[[RES]]