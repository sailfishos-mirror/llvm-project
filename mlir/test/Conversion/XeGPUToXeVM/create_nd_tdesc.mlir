--- conflicted
+++ resolved
@@ -8,12 +8,7 @@
   gpu.func @create_nd_tdesc(%src: memref<16x32xf32, 1>, %ptr: ui64, %shape1: index, %shape2: index,
   %stride1: index, %stride2: index, %offset1: index, %offset2: index, %dyn: memref<?x?xf16>) kernel {
         // CHECK: %[[INTPTR_5:.*]] = memref.extract_aligned_pointer_as_index %[[DYN]] : memref<?x?xf16> -> index
-<<<<<<< HEAD
-        // CHECK: %[[BASE_ADDR3:.*]] = arith.index_castui %[[INTPTR_5]] : index to i64    
-        
-=======
         // CHECK: %[[DYN_ADDR:.*]] = arith.index_castui %[[INTPTR_5]] : index to i64
->>>>>>> 5052b6ce
         // CHECK: %[[VAR0:.*]] = index.castu %[[ARG1]] : ui64 to index
         // CHECK: %[[BASE_ADDR:.*]] = arith.index_castui %[[VAR0]] : index to i64
         // CHECK: %[[CST:.*]] = arith.constant dense<0> : vector<8xi32>
@@ -55,32 +50,16 @@
         %size_x = arith.constant 64 : index
         // CHECK: %[[C16:.*]] = arith.constant 16 : index
         %BLOCK_DMODEL = arith.constant 16 : index
-<<<<<<< HEAD
-   
-        // CHECK: %[[CST_4:.*]] = arith.constant dense<0> : vector<8xi32>
-        // CHECK: %[[C0_I32_6:.*]] = arith.constant 0 : i32
-        // CHECK: %[[C0_I32_7:.*]] = arith.constant 0 : i32
-        // CHECK: %[[VAR21:.*]] = arith.index_cast %[[C16]] : index to i32
-        // CHECK: %[[VAR22:.*]] = arith.index_cast %[[C64]] : index to i32
-        // CHECK: %[[VAR24:.*]] = vector.bitcast %[[CST_4]] : vector<8xi32> to vector<4xi64>
-        // CHECK: %[[VAR25:.*]] = vector.insert %[[BASE_ADDR3_OFFSET:.*]], %[[VAR24]] [0] : i64 into vector<4xi64>
-        // CHECK: %[[VAR26:.*]] = vector.bitcast %[[VAR25]] : vector<4xi64> to vector<8xi32>
-        // CHECK: %[[VAR27:.*]] = vector.insert %[[VAR21]], %[[VAR26]] [2] : i32 into vector<8xi32>
-        // CHECK: %[[VAR28:.*]] = vector.insert %[[VAR22]], %[[VAR27]] [3] : i32 into vector<8xi32>
-        // CHECK: %[[VAR29:.*]] = vector.insert %[[C0_I32_6]], %[[VAR28]] [4] : i32 into vector<8xi32>
-        // CHECK: %[[VAR30:.*]] = vector.insert %[[C0_I32_7]], %[[VAR29]] [5] : i32 into vector<8xi32>
-=======
         // CHECK: %[[CST_3:.*]] = arith.constant dense<0> : vector<8xi32>
         // CHECK: %[[SHAPE_W3:.*]] = arith.index_cast %[[C16]] : index to i32
         // CHECK: %[[SHAPE_H3:.*]] = arith.index_cast %[[C64]] : index to i32
         // CHECK: %[[PITCH3:.*]] = arith.index_cast %[[C16]] : index to i32
         // CHECK: %[[VAR25:.*]] = vector.bitcast %[[CST_3]] : vector<8xi32> to vector<4xi64>
-        // CHECK: %[[VAR26:.*]] = vector.insert %[[DYN_ADDR]], %[[VAR25]] [0] : i64 into vector<4xi64>
+        // CHECK: %[[VAR26:.*]] = vector.insert %[[DYN_ADDR_OFFSET:.*]], %[[VAR25]] [0] : i64 into vector<4xi64>
         // CHECK: %[[VAR27:.*]] = vector.bitcast %[[VAR26]] : vector<4xi64> to vector<8xi32>
         // CHECK: %[[VAR28:.*]] = vector.insert %[[SHAPE_W3]], %[[VAR27]] [2] : i32 into vector<8xi32>
         // CHECK: %[[VAR29:.*]] = vector.insert %[[SHAPE_H3]], %[[VAR28]] [3] : i32 into vector<8xi32>
         // CHECK: %[[VAR30:.*]] = vector.insert %[[PITCH3]], %[[VAR29]] [4] : i32 into vector<8xi32>
->>>>>>> 5052b6ce
         %dyn_tdesc  = xegpu.create_nd_tdesc %dyn, shape: [%size_x, %BLOCK_DMODEL], strides: [%BLOCK_DMODEL, %c1] : memref<?x?xf16> -> !xegpu.tensor_desc<16x16xf16>
         gpu.return
     }
