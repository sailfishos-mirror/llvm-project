set(LLVM_TARGET_DEFINITIONS TestTransformsOps.td)
mlir_tablegen(TestTransformsOps.h.inc -gen-op-decls)
mlir_tablegen(TestTransformsOps.cpp.inc -gen-op-defs)
add_public_tablegen_target(MLIRTestTransformsOpsIncGen)

set(LLVM_OPTIONAL_SOURCES 
  TestDialectConversion.cpp)
set(MLIRTestTransformsPDLDep)
set(MLIRTestTransformsPDLSrc)
if(MLIR_ENABLE_PDL_IN_PATTERNMATCH)
add_mlir_pdll_library(MLIRTestDialectConversionPDLLPatternsIncGen
  TestDialectConversion.pdll
  TestDialectConversionPDLLPatterns.h.inc

  EXTRA_INCLUDES
  ${CMAKE_CURRENT_SOURCE_DIR}/../Dialect/Test
  ${CMAKE_CURRENT_BINARY_DIR}/../Dialect/Test
  )
  set(MLIRTestTransformsPDLSrc
    TestDialectConversion.cpp)
  set(MLIRTestTransformsPDLDep
    MLIRTestDialectConversionPDLLPatternsIncGen)
endif()

# Exclude tests from libMLIR.so
add_mlir_library(MLIRTestTransforms
  TestCommutativityUtils.cpp
  TestCompositePass.cpp
  TestControlFlowSink.cpp
  TestInlining.cpp
  TestInliningCallback.cpp
  TestMakeIsolatedFromAbove.cpp
<<<<<<< HEAD
=======
  TestSingleFold.cpp
>>>>>>> 4084ffcf
  TestTransformsOps.cpp
  ${MLIRTestTransformsPDLSrc}

  EXCLUDE_FROM_LIBMLIR

  ADDITIONAL_HEADER_DIRS
  ${MLIR_MAIN_INCLUDE_DIR}/mlir/Transforms

  DEPENDS
  ${MLIRTestTransformsPDLDep}
  MLIRTestTransformsOpsIncGen

  LINK_LIBS PUBLIC
  MLIRTestDialect
  )
mlir_target_link_libraries(MLIRTestTransforms PUBLIC
  MLIRAnalysis
  MLIRFuncDialect
  MLIRInferIntRangeInterface
  MLIRTransforms
  MLIRTransformDialect
  )

target_include_directories(MLIRTestTransforms
  PRIVATE
  ${CMAKE_CURRENT_SOURCE_DIR}/../Dialect/Test
  ${CMAKE_CURRENT_BINARY_DIR}/../Dialect/Test
  )<|MERGE_RESOLUTION|>--- conflicted
+++ resolved
@@ -30,10 +30,7 @@
   TestInlining.cpp
   TestInliningCallback.cpp
   TestMakeIsolatedFromAbove.cpp
-<<<<<<< HEAD
-=======
   TestSingleFold.cpp
->>>>>>> 4084ffcf
   TestTransformsOps.cpp
   ${MLIRTestTransformsPDLSrc}
 
