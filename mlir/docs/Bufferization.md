# Bufferization

[TOC]

## Overview

Bufferization in MLIR is the process of converting ops with `tensor` semantics
to ops with `memref` semantics. There are multiple MLIR passes that are related
to bufferization. These passes typically run as one of the last steps in a
pass pipeline, right before lowering to `memref` ops to LLVM. That is because
many transformations are easier or only supported in tensor land; e.g.,
[tile/fuse/… on tensors first](https://llvm.discourse.group/t/rfc-linalg-on-tensors-update-and-comprehensive-bufferization-rfc/3373),
then bufferize the remaining IR.

![bufferization passes](/includes/img/bufferization_passes.svg)

The most important bufferization pass is *One-Shot Bufferize*: This pass
rewrites `tensor` IR to `memref` IR. There are additional helper passes that
preprocess IR (e.g., so that IR can be bufferized more efficiently), perform
buffer-level optimizations such as allocation hoisting, and
[insert buffer deallocation ops](OwnershipBasedBufferDeallocation.md) so that
the resulting `memref` IR has no memory leaks.

## Deprecated Passes

The buffer deallocation pass has been deprecated in favor of the ownership-based
buffer deallocation pipeline. The deprecated pass has some limitations that may
cause memory leaks in the resulting IR.

## What is One-Shot Bufferize?

One-Shot Bufferize is a tensor bufferization pass designed for IR in
[destination-passing style](https://www.microsoft.com/en-us/research/wp-content/uploads/2016/11/dps-fhpc17.pdf),
and with aggressive in-place bufferization.

One-Shot Bufferize is:

*   **Monolithic**: A single MLIR pass does the entire work.

*   **Extensible** via an op interface: All ops that implement
    `BufferizableOpInterface` can be bufferized.

*   A **whole-function at a time analysis**. In-place bufferization decisions
    are made by analyzing SSA use-def chains on tensors. Op interface
    implementations not only provide the rewrite logic from tensor ops to memref
    ops, but also helper methods for One-Shot Bufferize's analysis to query
    information about an op's bufferization/memory semantics.

*   **2-Phase**: Bufferization is internally broken down into 2 steps: First,
    analyze the entire IR and make bufferization decisions. Then, bufferize
    (rewrite) the IR. The analysis has access to exact SSA use-def information.
    It incrementally builds alias and equivalence sets and does not rely on a
    posteriori-alias analysis from preallocated memory.

*   **Greedy**: Operations are analyzed one-by-one and it is decided on the spot
    whether a tensor OpOperand must be copied or not. Heuristics determine the
    order of analysis.

*   **Modular**: The current One-Shot Analysis can be replaced with a different
    analysis. The result of the analysis are queried by the bufferization via
    `AnalysisState`, in particular `AnalysisState::isInPlace`. Any derived class
    of `AnalysisState` that implements a small number virtual functions can
    serve as a custom analysis. It is even possible to run One-Shot Bufferize
    without any analysis (`AlwaysCopyAnalysisState`), in which case One-Shot
    Bufferize copies every buffer before writing to it.

Note that One-Shot Bufferize does not deallocate buffers. That is done by the
[Ownership-based Buffer Deallocation passes](OwnershipBasedBufferDeallocation.md).

## Goals of Bufferization

The high-level goal of every bufferization technique is to:

1. Use as little memory as possible.
2. Copy as little memory as possible.

This implies reusing already allocated buffers when possible, turning
bufferization into an algorithmically complex problem with similarities to
register allocation.

Depending on the concrete use case, there may be additional bufferization
requirements. If the contents of a buffer are expensive to compute, there could
be a tradeoff between *recomputation* and *compute once and copy*. On the
contrary, it may not even be possible to allocate new buffers at runtime on some
architectures.

## Destination-Passing Style

Bufferization is an algorithmically complex problem. Given an op with a tensor
result, bufferization has to choose a memref buffer in which the result can be
stored. It is always safe to allocate a brand new buffer, but such a
bufferization strategy would be unacceptable for high-performance codegen. When
choosing an already existing buffer, we must be careful not to accidentally
overwrite data that is still needed later in the program.

To simplify this problem, One-Shot Bufferize was designed to take advantage of
*destination-passing style* (DPS). In MLIR, DPS op should implement the
[`DestinationStyleOpInterface`](https://github.com/llvm/llvm-project/blob/792d437b56adfb3416daf8105942d4899fb82763/mlir/include/mlir/Interfaces/DestinationStyleOpInterface.td).
DPS exists in itself independently of bufferization and is tied to SSA
semantics: many ops are "updating" a part of their input SSA variables. For
example the LLVM instruction
[`insertelement`](https://llvm.org/docs/LangRef.html#insertelement-instruction)
is inserting an element inside a vector. Since SSA values are immutable, the
operation returns a copy of the input vector with the element inserted.
Another example in MLIR is `linalg.generic` on tensors, which always has an
extra `outs` operand for each result, which provides the initial values to
update (for example when the operation is doing a reduction).

`outs` operands are referred to as "destinations" in the following (quotes are
important as this operand isn't modified in place but copied) and comes into
place in the context of bufferization as a possible "anchor" for the
bufferization algorithm. This allows the user to shape the input in a form that
guarantees close to optimal bufferization result when carefully choosing the
SSA value used as "destination".

For every tensor result, a DPS op has a corresponding tensor operand. If there
aren't any other conflicting uses of this tensor, the bufferization can alias
it with the op result and perform the operation "in-place" by reusing the buffer
allocated for this "destination" input.

As an example, consider the following op: `%r = tensor.insert %f into
%t[%idx] : tensor<5xf32>`

![tensor.insert example](/includes/img/bufferization_tensor_insert_dst.svg)

`%t` is the "destination" in this example. When choosing a buffer for the result
`%r`, denoted as `buffer(%r)`, One-Shot Bufferize considers only two options:

1.  `buffer(%r) = buffer(%t)`: store the result in the existing `buffer(%t)`.
    Note that this is not always possible. E.g., if the old contents of
    `buffer(%t)` are still needed. One-Shot Bufferize's main task is to detect
    such cases and fall back to the second option when necessary.
2.  `buffer(%r)` is a newly allocated buffer.

There may be other buffers in the same function that could potentially be used
for `buffer(%r)`, but those are not considered by One-Shot Bufferize to keep the
bufferization simple. One-Shot Bufferize could be extended to consider such
buffers in the future to achieve a better quality of bufferization.

Tensor ops that are not in destination-passing style always bufferized to a
memory allocation. E.g.:

```mlir
%0 = tensor.generate %sz {
^bb0(%i : index):
  %cst = arith.constant 0.0 : f32
  tensor.yield %cst : f32
} : tensor<?xf32>
```

The result of `tensor.generate` does not have a "destination" operand, so
bufferization allocates a new buffer. This could be avoided by instead using an
op such as `linalg.generic`, which can express the same computation with a
"destination" operand, as specified behind outputs (`outs`):

```mlir
#map = affine_map<(i) -> (i)>
%0 = linalg.generic {indexing_maps = [#map], iterator_types = ["parallel"]}
                    outs(%t : tensor<?xf32>) {
  ^bb0(%arg0 : f32):
    %cst = arith.constant 0.0 : f32
    linalg.yield %cst : f32
} -> tensor<?xf32>
```

At first glance, the above `linalg.generic` op may not seem very useful because
the output tensor `%t` is entirely overwritten. Why pass the tensor `%t` as an
operand in the first place? As an example, this can be useful for overwriting a
slice of a tensor:

```mlir
%t = tensor.extract_slice %s [%idx] [%sz] [1] : tensor<?xf32> to tensor<?xf32>
%0 = linalg.generic ... outs(%t) { ... } -> tensor<?xf32>
%1 = tensor.insert_slice %0 into %s [%idx] [%sz] [1]
    : tensor<?xf32> into tensor<?xf32>
```

The above example bufferizes to a `memref.subview`, followed by a
"`linalg.generic` on memrefs" that overwrites the memory of the subview, assuming
that the slice `%t` has no other user. The `tensor.insert_slice` then bufferizes
to a no-op (in the absence of RaW conflicts such as a subsequent read of `%s`).

RaW conflicts are detected with an analysis of SSA use-def chains (details
later). One-Shot Bufferize works best if there is a single SSA use-def chain,
where the result of a tensor op is the operand of the next tensor ops, e.g.:

```mlir
%0 = "my_dialect.some_op"(%t) : (tensor<?xf32>) -> (tensor<?xf32>)
%1 = "my_dialect.another_op"(%0) : (tensor<?xf32>) -> (tensor<?xf32>)
%2 = "my_dialect.yet_another_op"(%1) : (tensor<?xf32>) -> (tensor<?xf32>)
```

Buffer copies are likely inserted if the SSA use-def chain splits at some point,
e.g.:

```mlir
%0 = "my_dialect.some_op"(%t) : (tensor<?xf32>) -> (tensor<?xf32>)
%1 = "my_dialect.another_op"(%0) : (tensor<?xf32>) -> (tensor<?xf32>)

// "yet_another_op" likely needs to read the data of %0, so "another_op" cannot
// in-place write to buffer(%0).
%2 = "my_dialect.yet_another_op"(%0) : (tensor<?xf32>) -> (tensor<?xf32>)
```

## Tensor / MemRef Boundary

The bufferization dialect provides a few helper ops to connect tensor IR (that
should be bufferized) with existing buffers (that may be allocated/provided by
a different runtime/library/etc.).

`bufferization.to_memref %t` returns the future buffer of a tensor SSA value.
`bufferization.to_tensor %m` returns a tensor SSA value for a given MemRef
buffer. `bufferization.materialize_in_destination` indicates that a tensor value
should materialize in a certain buffer.

Consider the following example, where a TOSA matmul result should materialize in
an existing buffer `%C`:

```mlir
// Batched TOSA matrix multiplication. %A and %B are the
// inputs, %C is the output.
func.func @test_matmul(%A: memref<1x17x19xf32>,
                       %B: memref<1x19x29xf32>,
                       %C: memref<1x17x29xf32>) {

  %A_tensor = bufferization.to_tensor %A restrict : memref<1x17x19xf32> to tensor<1x17x19xf32>
  %B_tensor = bufferization.to_tensor %B restrict : memref<1x19x29xf32> to tensor<1x19x29xf32>

  %0 = tosa.matmul %A_tensor, %B_tensor
      : (tensor<1x17x19xf32>, tensor<1x19x29xf32>) ->
         tensor<1x17x29xf32>

  bufferization.materialize_in_destination
    %0 in restrict writable %C
      : (tensor<1x17x29xf32>, memref<1x17x29xf32>) -> ()

  return
}
```

Note that all bufferization ops in this example have the `restrict` unit
attribute set. This attribute is similar to the C restrict keyword and indicates
that there is no other `to_tensor` or `materialize_in_destination` op with
the same or an aliasing MemRef operand. Only such
`to_tensor`/`materialize_in_destination` ops are supported. The `restrict`
attribute gives strong aliasing guarantees to the bufferization analysis and
allows us to look only at the tensor IR in a program. (Ops that do not operate
on tensors are ignored by the One-Shot Bufferize.)

Also note that `tosa.matmul` cannot be bufferized as is: there is no
`BufferizableOpInterface` implementation for that op. However, the op can be
lowered to a combination of `tensor.empty` and `linalg.matmul`, which can be
bufferized.

## Using One-Shot Bufferize

MLIR provides a pass
[`-one-shot-bufferize`](https://mlir.llvm.org/docs/Passes/#-one-shot-bufferize-one-shot-bufferize)
that performs an analysis and bufferizes all ops with tensor semantics that
implement `BufferizableOpInterface`. For modularity reasons, these op interface
implementations are typically external models that live in a dialect's
"Transforms" build unit. (External models are a mechanism for implementing an op
interface in a different build unit.) It is the user's responsibility to ensure
that all needed external models are registered before running One-Shot
Bufferize.

By default, One-Shot Bufferize fails when it encounters an op with tensor
semantics (i.e., tensor result or tensor operand) that is not bufferizable
(i.e., does not implement `BufferizableOpInterface`). This can be avoided with
`allow-unknown-ops`. In that case, One-Shot Bufferize inserts
`to_memref`/`to_tensor` ops around the bufferization boundary.

One-Shot Bufferize can be configured to bufferize only ops from a set of
dialects with `dialect-filter`.

One-Shot Bufferize can also be called programmatically with
[`bufferization::runOneShotBufferize`](https://github.com/llvm/llvm-project/blob/ae2764e835a26bad9774803eca0a6530df2a3e2d/mlir/include/mlir/Dialect/Bufferization/Transforms/OneShotAnalysis.h#L167).
Alternatively,
[`bufferization::bufferizeOp`](https://github.com/llvm/llvm-project/blob/ae2764e835a26bad9774803eca0a6530df2a3e2d/mlir/include/mlir/Dialect/Bufferization/Transforms/Bufferize.h#L78)
skips the analysis and inserts a copy on every buffer write.

By default, function boundaries are not bufferized. This is because there are
currently limitations around function graph bufferization: recursive
calls are not supported. As long as there are no recursive calls, function
boundary bufferization can be enabled with `bufferize-function-boundaries`. Each
tensor function argument and tensor function result is then turned into a
memref. The layout map of the memref type can be controlled with
`function-boundary-type-conversion`.

## Memory Layouts

One-Shot Bufferize bufferizes ops from top to bottom. This works well when all
ops are bufferizable. However, when encountering a non-bufferizable tensor with
`allow-unknown-ops`, One-Shot Bufferize must insert `to_memref` ops at the
bufferization boundary and decide on a memref type. By default, One-Shot
Bufferize choose the most dynamic memref type wrt. layout maps. E.g.:

```mlir
%0 = "my_dialect.unbufferizable_op(%t) : (tensor<?x?xf32>) -> (tensor<?x?xf32>)
%1 = tensor.extract %0[%idx1, %idx2] : tensor<?xf32>
```

When bufferizing the above IR, One-Shot Bufferize inserts a `to_memref` ops with
dynamic offset and strides:

```mlir
%0 = "my_dialect.unbufferizable_op(%t) : (tensor<?x?xf32>) -> (tensor<?x?xf32>)
%0_m = bufferization.to_memref %0 : memref<?x?xf32, strided<[?, ?], offset: ?>>
%1 = memref.load %0_m[%idx1, %idx2] : memref<?x?xf32, strided<[?, ?], offset: ?>>
```

All users of `%0` have fully dynamic layout maps. This ensures that the
bufferized IR composes well with future bufferizations of `unbufferizable_op`
(maybe bufferized by another pass), regardless of the exact memref type of the
future bufferization. If the op turns out to be bufferized to an op with a
simpler memref type (e.g., identity layout map), we expect that canonicalization
patterns would clean up unnecessarily dynamic layout maps. (Some of these
canonicalization patterns may not be implemented yet.)

One-Shot Bufferize tries to infer the most precise memref type when bufferizing
an op. If the entire IR is bufferizable, we do not have to resort to
conservatively use fully dynamic layout maps. In that case, we also do not have
to rely on canonicalization patterns to clean up the bufferized IR.

Note: There are some bufferizable ops for which a percise layout map cannot be
inferred. E.g., a `tensor.cast` from a `tensor<*xf32>` to a `tensor<?x?xf32>`
must be bufferized to a `memref.cast` with a memref type that has a fully
dynamic layout map.

One-Shot Bufferize has an option `unknown-type-conversion` to control the
generation of layout maps when no precise layout can be inferred:

*   `fully-dynamic-layout-map` uses fully dynamic layout maps and is the default
    behavior. This composes well when IR is partially bufferized.
*   `identity-layout-map` uses static identity layout maps. This option can be
    useful for legacy code that cannot handle memref types with layout maps.
    Note that this setting can lead to additional buffer copies when folding a
    `to_tensor`/`to_memref` pair with memref types that are not cast-compatible.

Note: The `unknown-type-conversion` option does not affect layout maps of
function signatures. There is a separate `function-signature-type-conversion`
option that controls layout maps of function parameters and function results.

## Extending One-Shot Bufferize

Custom ops can be bufferized if they implement `BufferizableOpInterface`. Users
must at least implement the following interface methods.

*   `bufferizesToMemoryRead`: Return `true` if the buffer of the given tensor
    OpOperand is read.
*   `bufferizesToMemoryWrite`: Return `true` if the buffer of the given tensor
    OpOperand is written (if bufferizing in-place).
*   `getAliasingOpResult`: Return the OpResults that may share the same buffer
    as the given OpOperand. This interface method describes to
    OpOperand-to-OpResult mapping wrt. destination-passing style.
*   `bufferRelation`: Return `BufferRelation::Equivalent` if the given OpResult
    is the exact same memref as the aliasing OpOperand after bufferization (in
    case of in-place bufferization). Otherwise, (e.g., they overlap but are not
    necessarily the exact same memrefs), `BufferRelation::Unknown` should be
    returned. Additional buffer relations will be added in the future, but
    `BufferRelation::Unknown` is always safe.
*   `bufferize`: Rewrite the op with the given rewriter. Ops should be replaced
    with `bufferization::replaceOpWithBufferizedValues`.

To get a better intuition of the interface methods, we invite users to take a
look at existing implementations in MLIR, e.g., the implementation of
`tensor.insert` or `tensor.extract`.

Interface implementations of DPS ops (that implement
`DestinationStyleOpInterface`) can derive from
`DstBufferizableOpInterfaceExternalModel`, which provides all necessary
method implementations except for `bufferize`.

## Debugging Buffer Copies

To get a better understanding of why One-Shot Bufferize introduced a buffer
copy, users can run the pass with `test-analysis-only print-conflicts`. Every
tensor op is then annotated with an attribute that has a boolean value for each
tensor OpOperand. `true` means that the OpOperand bufferizes in-place. `false`
means that the OpOperand bufferizes out-of-place and a buffer copy will be
inserted.

There are two reasons why a buffer copy may be inserted.

1.  Due to a RaW conflict, it is not safe to bufferize in-place. I.e., the
    overwritten data is still needed.
2.  The buffer is not writable. E.g., `memref.global` buffers that are the
    result of `arith.constant` ops are never modified.

In the first case, `print-conflicts` illustrates the conflict in the form of a
("read", "conflicting write", "last write") tuple.

A RaW conflict consists of three parts, in the following order according to
op dominance:

1. **Definition:** A tensor `%t` is defined.
2. **Conflicting Write:** An operation writes to `buffer(%t)`.
3. **Read:** An operation reads `%t`.

When such a RaW conflict is detected during the analysis phase, One-Shot
Bufferize will insert a buffer copy for the conflicting write.

**Example**

```mlir
// RUN: mlir-opt %s -one-shot-bufferize="bufferize-function-boundaries test-analysis-only print-conflicts"
func.func @test(%arg0: f32, %arg1: f32, %arg2: index, %arg3: index) -> (f32, tensor<3xf32>) {
  // Create a new tensor with [%arg0, %arg0, %arg0].
  %0 = tensor.from_elements %arg0, %arg0, %arg0 : tensor<3xf32>

  // Insert something into the new tensor.
  %1 = tensor.insert %arg1 into %0[%arg2] : tensor<3xf32>

  // Read from the old tensor.
  %r = tensor.extract %0[%arg3] : tensor<3xf32>

  // Return the extracted value and the result of the insertion.
  func.return %r, %1 : f32, tensor<3xf32>
}
```

The output IR is as follows:

```mlir
func.func @test(%arg0: f32, %arg1: f32, %arg2: index, %arg3: index) -> (f32, tensor<3xf32>) {
  %from_elements = tensor.from_elements %arg0, %arg0, %arg0 {"C_0[DEF: result 0]"} : tensor<3xf32>
  %inserted = tensor.insert %arg1 into %from_elements[%arg2] {"C_0[CONFL-WRITE: 1]", __inplace_operands_attr__ = ["none", "false", "none"]} : tensor<3xf32>
  %extracted = tensor.extract %from_elements[%arg3] {"C_0[READ: 0]", __inplace_operands_attr__ = ["true", "none"]} : tensor<3xf32>
  return {__inplace_operands_attr__ = ["none", "true"]} %extracted, %inserted : f32, tensor<3xf32>
}
```

Note that the IR was not bufferized. It was merely annotated with the results
of the bufferization analysis. Every operation with tensor semantics has a
`__inplace_operands_attr__` attribute with one value per operand. If an operand
is not a tensor, the respective value is `none`. Otherwise, if the operand was
decided to be bufferized in-place, the value is `true`. A value of `false`
indicates a buffer copy. In the above example, a buffer copy would be inserted
for `tensor.insert`, so that it does not overwrite `buffer(%from_elements)`,
which is still needed for `tensor.extract`.

For each RaW (there is only one in the example), three `C_i` attributes were
added:

* `C_0[DEF: result 0]`: A tensor is defined: 0-th result of
  `tensor.from_elements`.
* `C_0[CONFL-WRITE: 1]`: An operation (if bufferized in-place) would write into
  the future buffer of the defined tensor: 1-st operand of `tensor.insert`.
* `C_0[READ: 0]`: An operation reads the tensor definition: 0-th operand of
  `tensor.extract`.

The fully bufferized IR (with the inserted buffer copy) is as follows:

```mlir
func.func @test(%arg0: f32, %arg1: f32, %arg2: index, %arg3: index) -> (f32, memref<3xf32>) {
  %c2 = arith.constant 2 : index
  %c1 = arith.constant 1 : index
  %c0 = arith.constant 0 : index
  %alloc = memref.alloc() {alignment = 64 : i64} : memref<3xf32>
  memref.store %arg0, %alloc[%c0] : memref<3xf32>
  memref.store %arg0, %alloc[%c1] : memref<3xf32>
  memref.store %arg0, %alloc[%c2] : memref<3xf32>
  %alloc_0 = memref.alloc() {alignment = 64 : i64} : memref<3xf32>
  memref.copy %alloc, %alloc_0 : memref<3xf32> to memref<3xf32>
  memref.store %arg1, %alloc_0[%arg2] : memref<3xf32>
  %0 = memref.load %alloc[%arg3] : memref<3xf32>
  return %0, %alloc_0 : f32, memref<3xf32>
}
```

To get a better understanding of the SSA Use-Def Chain Analysis and the RaW
conflict detection algorithm, interested users may want to refer to:

* [Original design document](https://discourse.llvm.org/uploads/short-url/5kckJ3DftYwQokG252teFgw3sYa.pdf)
* [ODM talk](https://youtu.be/TXEo59CYS9A), ([slides](https://mlir.llvm.org/OpenMeetings/2022-01-13-One-Shot-Bufferization.pdf)).
<<<<<<< HEAD
* [LLVM Dev Meeting 2023 tutorial slides](https://m-sp.org/downloads/llvm_dev_2023.pdf)

## Migrating from Dialect Conversion-based Bufferization

Both dialect conversion-based bufferization and One-Shot Bufferize generate
`to_tensor`/`to_memref` ops at the bufferization boundary (when run with
`allow-unknown-ops`). They can be combined and run in sequence. However,
One-Shot Bufferize must run first because it cannot analyze those boundary ops.
To update existing code step-by-step, it may be useful to specify a dialect
filter for One-Shot Bufferize, so that dialects can be switched over one-by-one.

## Dialect Conversion-based Bufferization

Disclaimer: Most dialect conversion-based bufferization has been migrated to
One-Shot Bufferize. New users should use One-Shot Bufferize (with or without
analysis). The following documentation is only for existing users of dialect
conversion-based bufferization.

This system is a simple application of MLIR's dialect conversion infrastructure.
The bulk of the code related to bufferization is a set of ordinary
`ConversionPattern`'s that dialect authors write for converting ops that operate
on `tensor`'s to ops that operate on `memref`'s. A set of conventions and best
practices are followed that allow these patterns to be run across multiple
independent passes (rather than requiring a single huge atomic conversion pass),
which makes the compilation pipelines scalable, robust, and easy to debug.

This document is targeted at people looking to utilize MLIR's bufferization
functionality, along with people who want to extend it to cover their own ops.

<a name="the-talk">**NOTE:**</a> Before reading this document, please watch the
talk "Type Conversions the Not-So-Hard-Way: MLIR's New Bufferization
Infrastructure"
([slides](https://drive.google.com/file/d/1FVbzCXxZzS9LBLuvpPNLWJD-XDkt54ky/view?usp=sharing),
[recording](https://drive.google.com/file/d/1VfVajitgf8ZPnd-HRkJvaJiFLhBsluXN/view?usp=sharing)).
That talk gives a high-level overview of the bufferization infrastructure and
important conceptual details related to using the MLIR dialect conversion
infrastructure.

### Bufferization's place in a compilation pipeline

Bufferization itself does not free any of the buffers that have been allocated,
nor does it do anything particularly intelligent with the placement of buffers
w.r.t. control flow. Thus, a realistic compilation pipeline will usually consist
of:

1.  Bufferization
1.  Buffer optimizations such as `buffer-hoisting`, `buffer-loop-hoisting`, and
    `promote-buffers-to-stack`, which do optimizations that are only exposed
    after bufferization.
1.  Finally, running the [ownership-based buffer deallocation](OwnershipBasedBufferDeallocation.md)
    pass.

After buffer deallocation has been completed, the program will be quite
difficult to transform due to the presence of the deallocation ops. Thus, other
optimizations such as linalg fusion on memrefs should be done before that stage.

### General structure of the bufferization process

Bufferization consists of running multiple *partial* bufferization passes,
followed by one *finalizing* bufferization pass.

There is typically one partial bufferization pass per dialect (though other
subdivisions are possible). For example, for a dialect `X` there will typically
be a pass `X-bufferize` that knows how to bufferize all the ops in that dialect.
By running pass `X-bufferize` for each dialect `X` in the program, all the ops
in the program are incrementally bufferized.

Partial bufferization passes create programs where only some ops have been
bufferized. These passes will create *materializations* (also sometimes called
"casts") that convert between the `tensor` and `memref` type, which allows
bridging between ops that have been bufferized and ops that have not yet been
bufferized.

Finalizing bufferizations complete the bufferization process, and guarantee that
there are no tensors remaining in the program. This involves eliminating the
materializations. The pass `finalizing-bufferize` provides a minimal pass that
only eliminates materializations and issues an error if any unbufferized ops
exist in the program.

However, it is possible for a finalizing bufferization to do more than just
eliminate materializations. By adding patterns (just as a partial bufferization
would), it is possible for a finalizing bufferization pass to simultaneously
bufferize ops and eliminate materializations. This has a number of disadvantages
discussed in the talk and should generally be avoided.

### Example

As a concrete example, we will look at the bufferization pipeline from the
`mlir-npcomp` reference backend
([code](https://github.com/llvm/mlir-npcomp/blob/97d6d04d41216e73d40b89ffd79620973fc14ce3/lib/RefBackend/RefBackend.cpp#L232)).
The code, slightly simplified and annotated, is reproduced here:

```c++
  // Partial bufferization passes.
  pm.addPass(createTensorConstantBufferizePass());
  pm.addNestedPass<func::FuncOp>(createTCPBufferizePass()); // Bufferizes the downstream `tcp` dialect.
  pm.addNestedPass<func::FuncOp>(createSCFBufferizePass());
  pm.addNestedPass<func::FuncOp>(createLinalgBufferizePass());
  pm.addNestedPass<func::FuncOp>(createTensorBufferizePass());
  pm.addPass(createFuncBufferizePass());

  // Finalizing bufferization pass.
  pm.addNestedPass<func::FuncOp>(createFinalizingBufferizePass());
```

Looking first at the partial bufferization passes, we see that there are a
sequence of `FuncOp` passes (which run in parallel on functions). These function
passes are bracketed by `arith-bufferize` and `func-bufferize`, which are module
passes (and thus serialize the parallel compilation process). These two passes
must be module passes because they make changes to the top-level module.

The bulk of the bufferization work is done by the function passes. Most of these
passes are provided as part of the upstream MLIR distribution and bufferize
their respective dialects (e.g. `scf-bufferize` bufferizes the `scf` dialect).
The `tcp-bufferize` pass is an exception -- it is a partial bufferization pass
used to bufferize the downstream `tcp` dialect, and fits in perfectly with all
the other passes provided upstream.

The last pass is the finalizing bufferization pass. The `mlir-npcomp` reference
backend has arranged that all ops are bufferized by partial bufferizations, so
that the upstream `finalizing-bufferize` pass can be used as the finalizing
bufferization pass. This gives excellent diagnostics when something goes wrong
with the bufferization process, such as due to an op that wasn't handled by any
pattern.

### How to write a partial bufferization pass

The contract of a partial bufferization pass is that a subset of ops (or kinds
of ops, customizable by a ConversionTarget) get bufferized.

A partial bufferization pass is just a pass that uses the
[dialect conversion](DialectConversion.md) framework to apply
`ConversionPattern`s with a `tensor` to `memref` type conversion.

To describe how to write such a pass, we will walk through an example, the
`tensor-bufferize` pass
([code](https://github.com/llvm/llvm-project/blob/bc8acf2ce8ad6e8c9b1d97b2e02d3f4ad26e1d9d/mlir/lib/Dialect/Tensor/Transforms/Bufferize.cpp#L23),
[test](https://github.com/llvm/llvm-project/blob/bc8acf2ce8ad6e8c9b1d97b2e02d3f4ad26e1d9d/mlir/test/Dialect/Tensor/bufferize.mlir#L1))
that bufferizes the `tensor` dialect. Note that these passes have been replaced
with a `BufferizableOpInterface`-based implementation in the meantime, so we
have to take a looker at an older version of the code.

The bulk of the code in the pass will be a set of conversion patterns, with a
simple example being
[BufferizeCastOp](https://github.com/llvm/llvm-project/blob/2bf6e443e54604c7818c4d1a1837f3d091023270/mlir/lib/Dialect/Tensor/Transforms/Bufferize.cpp#L23)).

```
class BufferizeCastOp : public OpConversionPattern<tensor::CastOp> {
public:
  using OpConversionPattern::OpConversionPattern;
  LogicalResult
  matchAndRewrite(tensor::CastOp op, OpAdaptor adaptor,
                  ConversionPatternRewriter &rewriter) const override {
    auto resultType = getTypeConverter()->convertType(op.getType());
    rewriter.replaceOpWithNewOp<MemRefCastOp>(op, resultType, adaptor.source());
    return success();
  }
};
```

See [the talk](#the-talk) for more details on how to write these patterns.

The
[pass itself](https://github.com/llvm/llvm-project/blob/bc8acf2ce8ad6e8c9b1d97b2e02d3f4ad26e1d9d/mlir/lib/Dialect/Tensor/Transforms/Bufferize.cpp#L57)
is very small, and follows the basic pattern of any dialect conversion pass.

```
void mlir::populateTensorBufferizePatterns(
    const BufferizeTypeConverter &typeConverter, RewritePatternSet &patterns) {
  patterns.add<BufferizeCastOp, BufferizeExtractOp>(typeConverter,
                                                    patterns.getContext());
}

struct TensorBufferizePass : public TensorBufferizeBase<TensorBufferizePass> {
  void runOnOperation() override {
    auto *context = &getContext();
    BufferizeTypeConverter typeConverter;
    RewritePatternSet patterns(context);
    ConversionTarget target(*context);

    populateTensorBufferizePatterns(typeConverter, patterns);
    target.addIllegalOp<tensor::CastOp, tensor::ExtractOp>();
    target.addLegalDialect<func::FuncDialect>();

    if (failed(
            applyPartialConversion(getOperation(), target, std::move(patterns))))
      signalPassFailure();
  }
};
```

The pass has all the hallmarks of a dialect conversion pass that does type
conversions: a `TypeConverter`, a `RewritePatternSet`, and a `ConversionTarget`,
and a call to `applyPartialConversion`. Note that a function
`populateTensorBufferizePatterns` is separated, so that power users can use the
patterns independently, if necessary (such as to combine multiple sets of
conversion patterns into a single conversion call, for performance).

One convenient utility provided by the MLIR bufferization infrastructure is the
`BufferizeTypeConverter`, which comes pre-loaded with the necessary conversions
and materializations between `tensor` and `memref`.

In this case, the `BufferizationOpsDialect` is marked as legal, so the
`bufferization.to_tensor` and `bufferization.to_memref` ops, which are inserted
automatically by the dialect conversion framework as materializations, are
legal. There is a helper `populateBufferizeMaterializationLegality`
([code](https://github.com/llvm/llvm-project/blob/a0b65a7bcd6065688189b3d678c42ed6af9603db/mlir/include/mlir/Transforms/Bufferize.h#L53))
which helps with this in general.

### Other partial bufferization examples

-   `scf-bufferize`
    ([code](https://github.com/llvm/llvm-project/blob/bc8acf2ce8ad6e8c9b1d97b2e02d3f4ad26e1d9d/mlir/lib/Dialect/SCF/Transforms/Bufferize.cpp#L1),
    [test](https://github.com/llvm/llvm-project/blob/bc8acf2ce8ad6e8c9b1d97b2e02d3f4ad26e1d9d/mlir/test/Dialect/SCF/bufferize.mlir#L1))

    -   Bufferizes ops from the `scf` dialect.
    -   This is an example of how to bufferize ops that implement
        `RegionBranchOpInterface` (that is, they use regions to represent
        control flow).
    -   The bulk of the work is done by
        `lib/Dialect/SCF/Transforms/StructuralTypeConversions.cpp`
        ([code](https://github.com/llvm/llvm-project/blob/daaaed6bb89044ac58a23f1bb1ccdd12342a5a58/mlir/lib/Dialect/SCF/Transforms/StructuralTypeConversions.cpp#L1)),
        which is well-commented and covers how to correctly convert ops that
        contain regions.

-   `func-bufferize`
    ([code](https://github.com/llvm/llvm-project/blob/2f5715dc78328215d51d5664c72c632a6dac1046/mlir/lib/Dialect/Func/Transforms/FuncBufferize.cpp#L1),
    [test](https://github.com/llvm/llvm-project/blob/2f5715dc78328215d51d5664c72c632a6dac1046/mlir/test/Dialect/Func/func-bufferize.mlir#L1))

    -   Bufferizes `func`, `call`, and `BranchOpInterface` ops.
    -   This is an example of how to bufferize ops that have multi-block
        regions.
    -   This is an example of a pass that is not split along dialect
        subdivisions.

### How to write a finalizing bufferization pass

The contract of a finalizing bufferization pass is that all tensors are gone
from the program.

The easiest way to write a finalizing bufferize pass is to not write one at all!
MLIR provides a pass `finalizing-bufferize` which eliminates the
`bufferization.to_tensor` / `bufferization.to_memref` materialization ops
inserted by partial bufferization passes and emits an error if that is not
sufficient to remove all tensors from the program.

This pass is sufficient when partial bufferization passes have bufferized all
the ops in the program, leaving behind only the materializations. When possible,
it is recommended to structure your pass pipeline this way, as this has the
significant advantage that if an op does not get bufferized (due to a missing
pattern, bug in the code, etc.), `finalizing-bufferize` will emit a nice clean
error, and the IR seen by `finalizing-bufferize` will only contain only one
unbufferized op.

However, before the current bufferization infrastructure was put in place,
bufferization could only be done as a single finalizing bufferization mega-pass
that used the `populate*BufferizePatterns` functions from multiple dialects to
simultaneously bufferize everything at once. Thus, one might see code in
downstream projects structured this way. This structure is not recommended in
new code. A helper, `populateEliminateBufferizeMaterializationsPatterns`
([code](https://github.com/llvm/llvm-project/blob/a0b65a7bcd6065688189b3d678c42ed6af9603db/mlir/include/mlir/Transforms/Bufferize.h#L58))
is available for such passes to provide patterns that eliminate
`bufferization.to_tensor` and `bufferization.to_memref`.

### Changes since [the talk](#the-talk)

-   `func-bufferize` was changed to be a partial conversion pass, and there is a
    new `finalizing-bufferize` which serves as a general finalizing
    bufferization pass.
-   Most partial bufferization passes have been reimplemented in terms of
    `BufferizableOpInterface`. New users should use One-Shot Bufferize instead
    of dialect conversion-based bufferization.
=======
* [LLVM Dev Meeting 2023 tutorial slides](https://m-sp.org/downloads/llvm_dev_2023.pdf)
>>>>>>> ce7c17d5
<|MERGE_RESOLUTION|>--- conflicted
+++ resolved
@@ -473,279 +473,4 @@
 
 * [Original design document](https://discourse.llvm.org/uploads/short-url/5kckJ3DftYwQokG252teFgw3sYa.pdf)
 * [ODM talk](https://youtu.be/TXEo59CYS9A), ([slides](https://mlir.llvm.org/OpenMeetings/2022-01-13-One-Shot-Bufferization.pdf)).
-<<<<<<< HEAD
-* [LLVM Dev Meeting 2023 tutorial slides](https://m-sp.org/downloads/llvm_dev_2023.pdf)
-
-## Migrating from Dialect Conversion-based Bufferization
-
-Both dialect conversion-based bufferization and One-Shot Bufferize generate
-`to_tensor`/`to_memref` ops at the bufferization boundary (when run with
-`allow-unknown-ops`). They can be combined and run in sequence. However,
-One-Shot Bufferize must run first because it cannot analyze those boundary ops.
-To update existing code step-by-step, it may be useful to specify a dialect
-filter for One-Shot Bufferize, so that dialects can be switched over one-by-one.
-
-## Dialect Conversion-based Bufferization
-
-Disclaimer: Most dialect conversion-based bufferization has been migrated to
-One-Shot Bufferize. New users should use One-Shot Bufferize (with or without
-analysis). The following documentation is only for existing users of dialect
-conversion-based bufferization.
-
-This system is a simple application of MLIR's dialect conversion infrastructure.
-The bulk of the code related to bufferization is a set of ordinary
-`ConversionPattern`'s that dialect authors write for converting ops that operate
-on `tensor`'s to ops that operate on `memref`'s. A set of conventions and best
-practices are followed that allow these patterns to be run across multiple
-independent passes (rather than requiring a single huge atomic conversion pass),
-which makes the compilation pipelines scalable, robust, and easy to debug.
-
-This document is targeted at people looking to utilize MLIR's bufferization
-functionality, along with people who want to extend it to cover their own ops.
-
-<a name="the-talk">**NOTE:**</a> Before reading this document, please watch the
-talk "Type Conversions the Not-So-Hard-Way: MLIR's New Bufferization
-Infrastructure"
-([slides](https://drive.google.com/file/d/1FVbzCXxZzS9LBLuvpPNLWJD-XDkt54ky/view?usp=sharing),
-[recording](https://drive.google.com/file/d/1VfVajitgf8ZPnd-HRkJvaJiFLhBsluXN/view?usp=sharing)).
-That talk gives a high-level overview of the bufferization infrastructure and
-important conceptual details related to using the MLIR dialect conversion
-infrastructure.
-
-### Bufferization's place in a compilation pipeline
-
-Bufferization itself does not free any of the buffers that have been allocated,
-nor does it do anything particularly intelligent with the placement of buffers
-w.r.t. control flow. Thus, a realistic compilation pipeline will usually consist
-of:
-
-1.  Bufferization
-1.  Buffer optimizations such as `buffer-hoisting`, `buffer-loop-hoisting`, and
-    `promote-buffers-to-stack`, which do optimizations that are only exposed
-    after bufferization.
-1.  Finally, running the [ownership-based buffer deallocation](OwnershipBasedBufferDeallocation.md)
-    pass.
-
-After buffer deallocation has been completed, the program will be quite
-difficult to transform due to the presence of the deallocation ops. Thus, other
-optimizations such as linalg fusion on memrefs should be done before that stage.
-
-### General structure of the bufferization process
-
-Bufferization consists of running multiple *partial* bufferization passes,
-followed by one *finalizing* bufferization pass.
-
-There is typically one partial bufferization pass per dialect (though other
-subdivisions are possible). For example, for a dialect `X` there will typically
-be a pass `X-bufferize` that knows how to bufferize all the ops in that dialect.
-By running pass `X-bufferize` for each dialect `X` in the program, all the ops
-in the program are incrementally bufferized.
-
-Partial bufferization passes create programs where only some ops have been
-bufferized. These passes will create *materializations* (also sometimes called
-"casts") that convert between the `tensor` and `memref` type, which allows
-bridging between ops that have been bufferized and ops that have not yet been
-bufferized.
-
-Finalizing bufferizations complete the bufferization process, and guarantee that
-there are no tensors remaining in the program. This involves eliminating the
-materializations. The pass `finalizing-bufferize` provides a minimal pass that
-only eliminates materializations and issues an error if any unbufferized ops
-exist in the program.
-
-However, it is possible for a finalizing bufferization to do more than just
-eliminate materializations. By adding patterns (just as a partial bufferization
-would), it is possible for a finalizing bufferization pass to simultaneously
-bufferize ops and eliminate materializations. This has a number of disadvantages
-discussed in the talk and should generally be avoided.
-
-### Example
-
-As a concrete example, we will look at the bufferization pipeline from the
-`mlir-npcomp` reference backend
-([code](https://github.com/llvm/mlir-npcomp/blob/97d6d04d41216e73d40b89ffd79620973fc14ce3/lib/RefBackend/RefBackend.cpp#L232)).
-The code, slightly simplified and annotated, is reproduced here:
-
-```c++
-  // Partial bufferization passes.
-  pm.addPass(createTensorConstantBufferizePass());
-  pm.addNestedPass<func::FuncOp>(createTCPBufferizePass()); // Bufferizes the downstream `tcp` dialect.
-  pm.addNestedPass<func::FuncOp>(createSCFBufferizePass());
-  pm.addNestedPass<func::FuncOp>(createLinalgBufferizePass());
-  pm.addNestedPass<func::FuncOp>(createTensorBufferizePass());
-  pm.addPass(createFuncBufferizePass());
-
-  // Finalizing bufferization pass.
-  pm.addNestedPass<func::FuncOp>(createFinalizingBufferizePass());
-```
-
-Looking first at the partial bufferization passes, we see that there are a
-sequence of `FuncOp` passes (which run in parallel on functions). These function
-passes are bracketed by `arith-bufferize` and `func-bufferize`, which are module
-passes (and thus serialize the parallel compilation process). These two passes
-must be module passes because they make changes to the top-level module.
-
-The bulk of the bufferization work is done by the function passes. Most of these
-passes are provided as part of the upstream MLIR distribution and bufferize
-their respective dialects (e.g. `scf-bufferize` bufferizes the `scf` dialect).
-The `tcp-bufferize` pass is an exception -- it is a partial bufferization pass
-used to bufferize the downstream `tcp` dialect, and fits in perfectly with all
-the other passes provided upstream.
-
-The last pass is the finalizing bufferization pass. The `mlir-npcomp` reference
-backend has arranged that all ops are bufferized by partial bufferizations, so
-that the upstream `finalizing-bufferize` pass can be used as the finalizing
-bufferization pass. This gives excellent diagnostics when something goes wrong
-with the bufferization process, such as due to an op that wasn't handled by any
-pattern.
-
-### How to write a partial bufferization pass
-
-The contract of a partial bufferization pass is that a subset of ops (or kinds
-of ops, customizable by a ConversionTarget) get bufferized.
-
-A partial bufferization pass is just a pass that uses the
-[dialect conversion](DialectConversion.md) framework to apply
-`ConversionPattern`s with a `tensor` to `memref` type conversion.
-
-To describe how to write such a pass, we will walk through an example, the
-`tensor-bufferize` pass
-([code](https://github.com/llvm/llvm-project/blob/bc8acf2ce8ad6e8c9b1d97b2e02d3f4ad26e1d9d/mlir/lib/Dialect/Tensor/Transforms/Bufferize.cpp#L23),
-[test](https://github.com/llvm/llvm-project/blob/bc8acf2ce8ad6e8c9b1d97b2e02d3f4ad26e1d9d/mlir/test/Dialect/Tensor/bufferize.mlir#L1))
-that bufferizes the `tensor` dialect. Note that these passes have been replaced
-with a `BufferizableOpInterface`-based implementation in the meantime, so we
-have to take a looker at an older version of the code.
-
-The bulk of the code in the pass will be a set of conversion patterns, with a
-simple example being
-[BufferizeCastOp](https://github.com/llvm/llvm-project/blob/2bf6e443e54604c7818c4d1a1837f3d091023270/mlir/lib/Dialect/Tensor/Transforms/Bufferize.cpp#L23)).
-
-```
-class BufferizeCastOp : public OpConversionPattern<tensor::CastOp> {
-public:
-  using OpConversionPattern::OpConversionPattern;
-  LogicalResult
-  matchAndRewrite(tensor::CastOp op, OpAdaptor adaptor,
-                  ConversionPatternRewriter &rewriter) const override {
-    auto resultType = getTypeConverter()->convertType(op.getType());
-    rewriter.replaceOpWithNewOp<MemRefCastOp>(op, resultType, adaptor.source());
-    return success();
-  }
-};
-```
-
-See [the talk](#the-talk) for more details on how to write these patterns.
-
-The
-[pass itself](https://github.com/llvm/llvm-project/blob/bc8acf2ce8ad6e8c9b1d97b2e02d3f4ad26e1d9d/mlir/lib/Dialect/Tensor/Transforms/Bufferize.cpp#L57)
-is very small, and follows the basic pattern of any dialect conversion pass.
-
-```
-void mlir::populateTensorBufferizePatterns(
-    const BufferizeTypeConverter &typeConverter, RewritePatternSet &patterns) {
-  patterns.add<BufferizeCastOp, BufferizeExtractOp>(typeConverter,
-                                                    patterns.getContext());
-}
-
-struct TensorBufferizePass : public TensorBufferizeBase<TensorBufferizePass> {
-  void runOnOperation() override {
-    auto *context = &getContext();
-    BufferizeTypeConverter typeConverter;
-    RewritePatternSet patterns(context);
-    ConversionTarget target(*context);
-
-    populateTensorBufferizePatterns(typeConverter, patterns);
-    target.addIllegalOp<tensor::CastOp, tensor::ExtractOp>();
-    target.addLegalDialect<func::FuncDialect>();
-
-    if (failed(
-            applyPartialConversion(getOperation(), target, std::move(patterns))))
-      signalPassFailure();
-  }
-};
-```
-
-The pass has all the hallmarks of a dialect conversion pass that does type
-conversions: a `TypeConverter`, a `RewritePatternSet`, and a `ConversionTarget`,
-and a call to `applyPartialConversion`. Note that a function
-`populateTensorBufferizePatterns` is separated, so that power users can use the
-patterns independently, if necessary (such as to combine multiple sets of
-conversion patterns into a single conversion call, for performance).
-
-One convenient utility provided by the MLIR bufferization infrastructure is the
-`BufferizeTypeConverter`, which comes pre-loaded with the necessary conversions
-and materializations between `tensor` and `memref`.
-
-In this case, the `BufferizationOpsDialect` is marked as legal, so the
-`bufferization.to_tensor` and `bufferization.to_memref` ops, which are inserted
-automatically by the dialect conversion framework as materializations, are
-legal. There is a helper `populateBufferizeMaterializationLegality`
-([code](https://github.com/llvm/llvm-project/blob/a0b65a7bcd6065688189b3d678c42ed6af9603db/mlir/include/mlir/Transforms/Bufferize.h#L53))
-which helps with this in general.
-
-### Other partial bufferization examples
-
--   `scf-bufferize`
-    ([code](https://github.com/llvm/llvm-project/blob/bc8acf2ce8ad6e8c9b1d97b2e02d3f4ad26e1d9d/mlir/lib/Dialect/SCF/Transforms/Bufferize.cpp#L1),
-    [test](https://github.com/llvm/llvm-project/blob/bc8acf2ce8ad6e8c9b1d97b2e02d3f4ad26e1d9d/mlir/test/Dialect/SCF/bufferize.mlir#L1))
-
-    -   Bufferizes ops from the `scf` dialect.
-    -   This is an example of how to bufferize ops that implement
-        `RegionBranchOpInterface` (that is, they use regions to represent
-        control flow).
-    -   The bulk of the work is done by
-        `lib/Dialect/SCF/Transforms/StructuralTypeConversions.cpp`
-        ([code](https://github.com/llvm/llvm-project/blob/daaaed6bb89044ac58a23f1bb1ccdd12342a5a58/mlir/lib/Dialect/SCF/Transforms/StructuralTypeConversions.cpp#L1)),
-        which is well-commented and covers how to correctly convert ops that
-        contain regions.
-
--   `func-bufferize`
-    ([code](https://github.com/llvm/llvm-project/blob/2f5715dc78328215d51d5664c72c632a6dac1046/mlir/lib/Dialect/Func/Transforms/FuncBufferize.cpp#L1),
-    [test](https://github.com/llvm/llvm-project/blob/2f5715dc78328215d51d5664c72c632a6dac1046/mlir/test/Dialect/Func/func-bufferize.mlir#L1))
-
-    -   Bufferizes `func`, `call`, and `BranchOpInterface` ops.
-    -   This is an example of how to bufferize ops that have multi-block
-        regions.
-    -   This is an example of a pass that is not split along dialect
-        subdivisions.
-
-### How to write a finalizing bufferization pass
-
-The contract of a finalizing bufferization pass is that all tensors are gone
-from the program.
-
-The easiest way to write a finalizing bufferize pass is to not write one at all!
-MLIR provides a pass `finalizing-bufferize` which eliminates the
-`bufferization.to_tensor` / `bufferization.to_memref` materialization ops
-inserted by partial bufferization passes and emits an error if that is not
-sufficient to remove all tensors from the program.
-
-This pass is sufficient when partial bufferization passes have bufferized all
-the ops in the program, leaving behind only the materializations. When possible,
-it is recommended to structure your pass pipeline this way, as this has the
-significant advantage that if an op does not get bufferized (due to a missing
-pattern, bug in the code, etc.), `finalizing-bufferize` will emit a nice clean
-error, and the IR seen by `finalizing-bufferize` will only contain only one
-unbufferized op.
-
-However, before the current bufferization infrastructure was put in place,
-bufferization could only be done as a single finalizing bufferization mega-pass
-that used the `populate*BufferizePatterns` functions from multiple dialects to
-simultaneously bufferize everything at once. Thus, one might see code in
-downstream projects structured this way. This structure is not recommended in
-new code. A helper, `populateEliminateBufferizeMaterializationsPatterns`
-([code](https://github.com/llvm/llvm-project/blob/a0b65a7bcd6065688189b3d678c42ed6af9603db/mlir/include/mlir/Transforms/Bufferize.h#L58))
-is available for such passes to provide patterns that eliminate
-`bufferization.to_tensor` and `bufferization.to_memref`.
-
-### Changes since [the talk](#the-talk)
-
--   `func-bufferize` was changed to be a partial conversion pass, and there is a
-    new `finalizing-bufferize` which serves as a general finalizing
-    bufferization pass.
--   Most partial bufferization passes have been reimplemented in terms of
-    `BufferizableOpInterface`. New users should use One-Shot Bufferize instead
-    of dialect conversion-based bufferization.
-=======
-* [LLVM Dev Meeting 2023 tutorial slides](https://m-sp.org/downloads/llvm_dev_2023.pdf)
->>>>>>> ce7c17d5
+* [LLVM Dev Meeting 2023 tutorial slides](https://m-sp.org/downloads/llvm_dev_2023.pdf)