--- conflicted
+++ resolved
@@ -162,22 +162,12 @@
     return formatv("read{0}", capitalize(name));
   };
 
-<<<<<<< HEAD
-  auto parsedArgs =
-      llvm::to_vector(make_filter_range(args, [](const Init *const attr) {
-        const Record *def = cast<DefInit>(attr)->getDef();
-        if (def->isSubClassOf("Array"))
-          return true;
-        return !def->getValueAsString("cParser").empty();
-      }));
-=======
   auto parsedArgs = llvm::filter_to_vector(args, [](const Init *const attr) {
     const Record *def = cast<DefInit>(attr)->getDef();
     if (def->isSubClassOf("Array"))
       return true;
     return !def->getValueAsString("cParser").empty();
   });
->>>>>>> ce7c17d5
 
   interleave(
       zip(parsedArgs, argNames),
