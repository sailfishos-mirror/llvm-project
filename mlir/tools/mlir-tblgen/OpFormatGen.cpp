--- conflicted
+++ resolved
@@ -2786,14 +2786,11 @@
   /// attribute.
   void handleTypesMatchConstraint(
       StringMap<TypeResolutionInstance> &variableTyResolver, const Record &def);
-<<<<<<< HEAD
-=======
 
   /// Check for inferable type resolution based on
   /// `ShapedTypeMatchesElementCountAndTypes` constraint.
   void handleShapedTypeMatchesElementCountAndTypesConstraint(
       StringMap<TypeResolutionInstance> &variableTyResolver, const Record &def);
->>>>>>> eb0f1dc0
 
   /// Returns an argument or attribute with the given name that has been seen
   /// within the format.
