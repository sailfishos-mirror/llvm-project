--- conflicted
+++ resolved
@@ -63,13 +63,8 @@
 
     std::vector<std::string> cvDefs;
     for (const auto &it : llvm::enumerate(clauseVals)) {
-<<<<<<< HEAD
-      const ClauseVal cval{it.value()};
-      if (!cval.isUserVisible())
-=======
       const EnumVal val{it.value()};
       if (!val.isUserVisible())
->>>>>>> eb0f1dc0
         continue;
 
       std::string name = val.getFormattedName();
