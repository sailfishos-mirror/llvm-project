--- conflicted
+++ resolved
@@ -360,14 +360,9 @@
         if input_line.startswith("// -----"):
             continue
 
-<<<<<<< HEAD
-        # Check if this is an attribute definition and process it
-        process_attribute_definition(input_line, attribute_namer, output)
-=======
         if ATTR_DEF_RE.match(input_line):
             pending_attr_defs.append(input_line)
             continue
->>>>>>> 4084ffcf
 
         # Lines with blocks begin with a ^. These lines have a trailing comment
         # that needs to be stripped.
