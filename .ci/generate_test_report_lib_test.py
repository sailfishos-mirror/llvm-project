# Part of the LLVM Project, under the Apache License v2.0 with LLVM Exceptions.
# See https://llvm.org/LICENSE.txt for license information.
# SPDX-License-Identifier: Apache-2.0 WITH LLVM-exception

# To run these tests:
# python -m unittest generate_test_report_lib_test.py

import unittest
from io import StringIO
from textwrap import dedent
import tempfile
import os

from junitparser import JUnitXml

import generate_test_report_lib


def junit_from_xml(xml):
    return JUnitXml.fromfile(StringIO(xml))


class TestReports(unittest.TestCase):
    def test_find_failure_ninja_logs(self):
        failures = generate_test_report_lib.find_failure_in_ninja_logs(
            [
                [
                    "[1/5] test/1.stamp",
                    "[2/5] test/2.stamp",
                    "[3/5] test/3.stamp",
                    "[4/5] test/4.stamp",
                    "FAILED: touch test/4.stamp",
                    "Wow! This system is really broken!",
                    "[5/5] test/5.stamp",
                ],
            ]
        )
        self.assertEqual(len(failures), 1)
        self.assertEqual(
            failures[0],
            (
                "touch test/4.stamp",
                dedent(
                    """\
                    FAILED: touch test/4.stamp
                    Wow! This system is really broken!"""
                ),
            ),
        )

    def test_no_failure_ninja_log(self):
        failures = generate_test_report_lib.find_failure_in_ninja_logs(
            [
                [
                    "[1/3] test/1.stamp",
                    "[2/3] test/2.stamp",
                    "[3/3] test/3.stamp",
                ]
            ]
        )
        self.assertEqual(failures, [])

    def test_ninja_log_end(self):
        failures = generate_test_report_lib.find_failure_in_ninja_logs(
            [
                [
                    "[1/3] test/1.stamp",
                    "[2/3] test/2.stamp",
                    "[3/3] test/3.stamp",
                    "FAILED: touch test/3.stamp",
                    "Wow! This system is really broken!",
                    "ninja: build stopped: subcommand failed.",
                ]
            ]
        )
        self.assertEqual(len(failures), 1)
        self.assertEqual(
            failures[0],
            (
                "touch test/3.stamp",
                dedent(
                    """\
                    FAILED: touch test/3.stamp
                    Wow! This system is really broken!"""
                ),
            ),
        )

    def test_ninja_log_multiple_failures(self):
        failures = generate_test_report_lib.find_failure_in_ninja_logs(
            [
                [
                    "[1/5] test/1.stamp",
                    "[2/5] test/2.stamp",
                    "FAILED: touch test/2.stamp",
                    "Wow! This system is really broken!",
                    "[3/5] test/3.stamp",
                    "[4/5] test/4.stamp",
                    "FAILED: touch test/4.stamp",
                    "Wow! This system is maybe broken!",
                    "[5/5] test/5.stamp",
                ]
            ]
        )
        self.assertEqual(len(failures), 2)
        self.assertEqual(
            failures[0],
            (
                "touch test/2.stamp",
                dedent(
                    """\
                    FAILED: touch test/2.stamp
                    Wow! This system is really broken!"""
                ),
            ),
        )
        self.assertEqual(
            failures[1],
            (
                "touch test/4.stamp",
                dedent(
                    """\
                    FAILED: touch test/4.stamp
                    Wow! This system is maybe broken!"""
                ),
            ),
        )

    # Test that we can correctly handle the runtimes build. the LLVM runtimes
    # build will involve ninja invoking more ninja processes within the
    # runtimes directory. This means that we see two failures for a failure in
    # the runtimes build: one from the inner ninja containing the actual action
    # that failed, and one for the sub ninja invocation that failed.
    def test_ninja_log_runtimes_failure(self):
        failures = generate_test_report_lib.find_failure_in_ninja_logs(
            [
                [
                    "[1/5] test/1.stamp",
                    "[2/5] test/2.stamp",
                    "FAILED: touch test/2.stamp",
                    "Wow! This system is really broken!",
                    "ninja: build stopped: subcommand failed.",
                    "FAILED: running check-runtime failed.",
                    "<some random command>",
                    "ninja: build stopped: subcommand failed.",
                ]
            ]
        )
        self.assertEqual(len(failures), 1)
        self.assertEqual(
            failures[0],
            (
                "touch test/2.stamp",
                dedent(
                    """\
                    FAILED: touch test/2.stamp
                    Wow! This system is really broken!"""
                ),
            ),
        )

    # Test that we correctly handle cases where the FAILED: line does not
    # match up with the progress indicator.
    def test_ninja_log_mismatched_failed(self):
        failures = generate_test_report_lib.find_failure_in_ninja_logs(
            [
                [
                    "[1/5] test/1.stamp",
                    "[2/5] test/2.stamp",
                    "ModuleNotFoundError: No module named 'mount_langley'",
                    "FAILED: tools/check-langley",
                    "Wow! This system is really broken!",
                    "[5/5] test/5.stamp",
                ]
            ]
        )
        self.assertEqual(len(failures), 1)
        self.assertEqual(
            failures[0],
            (
                "tools/check-langley",
                dedent(
                    """\
                    FAILED: tools/check-langley
                    Wow! This system is really broken!"""
                ),
            ),
        )

    def test_title_only(self):
        self.assertEqual(
            generate_test_report_lib.generate_report("Foo", 0, [], []),
            dedent(
                """\
                # Foo

                The build succeeded and no tests ran. This is expected in some build configurations."""
            ),
        )

    def test_title_only_failure(self):
        self.assertEqual(
            generate_test_report_lib.generate_report("Foo", 1, [], []),
            dedent(
                """\
            # Foo

            The build failed before running any tests. Detailed information about the build failure could not be automatically obtained.

            Download the build's log file to see the details.

            If these failures are unrelated to your changes (for example tests are broken or flaky at HEAD), please open an issue at https://github.com/llvm/llvm-project/issues and add the `infrastructure` label."""
            ),
        )

    def test_title_only_failure_ninja_log(self):
        self.assertEqual(
            generate_test_report_lib.generate_report(
                "Foo",
                1,
                [],
                [
                    [
                        "[1/5] test/1.stamp",
                        "[2/5] test/2.stamp",
                        "[3/5] test/3.stamp",
                        "[4/5] test/4.stamp",
                        "FAILED: test/4.stamp",
                        "touch test/4.stamp",
                        "Wow! Risk!",
                        "[5/5] test/5.stamp",
                    ]
                ],
            ),
            dedent(
                """\
            # Foo

            The build failed before running any tests. Click on a failure below to see the details.

            <details>
            <summary>test/4.stamp</summary>

            ```
            FAILED: test/4.stamp
            touch test/4.stamp
            Wow! Risk!
            ```
            </details>
            
            If these failures are unrelated to your changes (for example tests are broken or flaky at HEAD), please open an issue at https://github.com/llvm/llvm-project/issues and add the `infrastructure` label."""
            ),
        )

    def test_no_tests_in_testsuite(self):
        self.assertEqual(
            generate_test_report_lib.generate_report(
                "Foo",
                1,
                [
                    junit_from_xml(
                        dedent(
                            """\
          <?xml version="1.0" encoding="UTF-8"?>
          <testsuites time="0.00">
          <testsuite name="Empty" tests="0" failures="0" skipped="0" time="0.00">
          </testsuite>
          </testsuites>"""
                        )
                    )
                ],
                [],
            ),
            dedent(
                """\
                # Foo

                The build failed before running any tests. Detailed information about the build failure could not be automatically obtained.

                Download the build's log file to see the details.

                If these failures are unrelated to your changes (for example tests are broken or flaky at HEAD), please open an issue at https://github.com/llvm/llvm-project/issues and add the `infrastructure` label."""
            ),
        )

    def test_no_failures(self):
        self.assertEqual(
            generate_test_report_lib.generate_report(
                "Foo",
                0,
                [
                    junit_from_xml(
                        dedent(
                            """\
          <?xml version="1.0" encoding="UTF-8"?>
          <testsuites time="0.00">
          <testsuite name="Passed" tests="1" failures="0" skipped="0" time="0.00">
          <testcase classname="Bar/test_1" name="test_1" time="0.00"/>
          </testsuite>
          </testsuites>"""
                        )
                    )
                ],
                [],
            ),
            (
                dedent(
                    """\
              # Foo

              * 1 test passed"""
                )
            ),
        )

    def test_no_failures_build_failed(self):
        self.assertEqual(
            generate_test_report_lib.generate_report(
                "Foo",
                1,
                [
                    junit_from_xml(
                        dedent(
                            """\
          <?xml version="1.0" encoding="UTF-8"?>
          <testsuites time="0.00">
          <testsuite name="Passed" tests="1" failures="0" skipped="0" time="0.00">
          <testcase classname="Bar/test_1" name="test_1" time="0.00"/>
          </testsuite>
          </testsuites>"""
                        )
                    )
                ],
                [],
            ),
            (
                dedent(
                    """\
              # Foo

              * 1 test passed

              All tests passed but another part of the build **failed**. Information about the build failure could not be automatically obtained.

              Download the build's log file to see the details.
              
              If these failures are unrelated to your changes (for example tests are broken or flaky at HEAD), please open an issue at https://github.com/llvm/llvm-project/issues and add the `infrastructure` label."""
                )
            ),
        )

    def test_no_failures_build_failed_ninja_log(self):
        self.assertEqual(
            generate_test_report_lib.generate_report(
                "Foo",
                1,
                [
                    junit_from_xml(
                        dedent(
                            """\
          <?xml version="1.0" encoding="UTF-8"?>
          <testsuites time="0.00">
          <testsuite name="Passed" tests="1" failures="0" skipped="0" time="0.00">
          <testcase classname="Bar/test_1" name="test_1" time="0.00"/>
          </testsuite>
          </testsuites>"""
                        )
                    )
                ],
                [
                    [
                        "[1/5] test/1.stamp",
                        "[2/5] test/2.stamp",
                        "[3/5] test/3.stamp",
                        "[4/5] test/4.stamp",
                        "FAILED: test/4.stamp",
                        "touch test/4.stamp",
                        "Wow! Close To You!",
                        "[5/5] test/5.stamp",
                    ]
                ],
            ),
            (
                dedent(
                    """\
                    # Foo

                    * 1 test passed

                    All tests passed but another part of the build **failed**. Click on a failure below to see the details.

                    <details>
                    <summary>test/4.stamp</summary>

                    ```
                    FAILED: test/4.stamp
                    touch test/4.stamp
                    Wow! Close To You!
                    ```
                    </details>

                    If these failures are unrelated to your changes (for example tests are broken or flaky at HEAD), please open an issue at https://github.com/llvm/llvm-project/issues and add the `infrastructure` label."""
                )
            ),
        )

    def test_no_failures_multiple_build_failed_ninja_log(self):
        test = generate_test_report_lib.generate_report(
            "Foo",
            1,
            [
                junit_from_xml(
                    dedent(
                        """\
          <?xml version="1.0" encoding="UTF-8"?>
          <testsuites time="0.00">
          <testsuite name="Passed" tests="1" failures="0" skipped="0" time="0.00">
          <testcase classname="Bar/test_1" name="test_1" time="0.00"/>
          </testsuite>
          </testsuites>"""
                    )
                )
            ],
            [
                [
                    "[1/5] test/1.stamp",
                    "[2/5] test/2.stamp",
                    "FAILED: touch test/2.stamp",
                    "Wow! Be Kind!",
                    "[3/5] test/3.stamp",
                    "[4/5] test/4.stamp",
                    "FAILED: touch test/4.stamp",
                    "Wow! I Dare You!",
                    "[5/5] test/5.stamp",
                ]
            ],
        )
        self.assertEqual(
            generate_test_report_lib.generate_report(
                "Foo",
                1,
                [
                    junit_from_xml(
                        dedent(
                            """\
          <?xml version="1.0" encoding="UTF-8"?>
          <testsuites time="0.00">
          <testsuite name="Passed" tests="1" failures="0" skipped="0" time="0.00">
          <testcase classname="Bar/test_1" name="test_1" time="0.00"/>
          </testsuite>
          </testsuites>"""
                        )
                    )
                ],
                [
                    [
                        "[1/5] test/1.stamp",
                        "[2/5] test/2.stamp",
                        "FAILED: touch test/2.stamp",
                        "Wow! Be Kind!",
                        "[3/5] test/3.stamp",
                        "[4/5] test/4.stamp",
                        "FAILED: touch test/4.stamp",
                        "Wow! I Dare You!",
                        "[5/5] test/5.stamp",
                    ]
                ],
            ),
            (
                dedent(
                    """\
                    # Foo

                    * 1 test passed

                    All tests passed but another part of the build **failed**. Click on a failure below to see the details.

                    <details>
                    <summary>touch test/2.stamp</summary>

                    ```
                    FAILED: touch test/2.stamp
                    Wow! Be Kind!
                    ```
                    </details>
                    <details>
                    <summary>touch test/4.stamp</summary>

                    ```
                    FAILED: touch test/4.stamp
                    Wow! I Dare You!
                    ```
                    </details>

                    If these failures are unrelated to your changes (for example tests are broken or flaky at HEAD), please open an issue at https://github.com/llvm/llvm-project/issues and add the `infrastructure` label."""
                )
            ),
        )

    def test_report_single_file_single_testsuite(self):
        self.assertEqual(
            generate_test_report_lib.generate_report(
                "Foo",
                1,
                [
                    junit_from_xml(
                        dedent(
                            """\
          <?xml version="1.0" encoding="UTF-8"?>
          <testsuites time="8.89">
          <testsuite name="Bar" tests="4" failures="2" skipped="1" time="410.63">
          <testcase classname="Bar/test_1" name="test_1" time="0.02"/>
          <testcase classname="Bar/test_2" name="test_2" time="0.02">
            <skipped message="Reason"/>
          </testcase>
          <testcase classname="Bar/test_3" name="test_3" time="0.02">
            <failure><![CDATA[Output goes here]]></failure>
          </testcase>
          <testcase classname="Bar/test_4" name="test_4" time="0.02">
            <failure><![CDATA[Other output goes here]]></failure>
          </testcase>
          </testsuite>
          </testsuites>"""
                        )
                    )
                ],
                [],
            ),
            (
                dedent(
                    """\
          # Foo

          * 1 test passed
          * 1 test skipped
          * 2 tests failed

          ## Failed Tests
          (click on a test name to see its output)

          ### Bar
          <details>
          <summary>Bar/test_3/test_3</summary>

          ```
          Output goes here
          ```
          </details>
          <details>
          <summary>Bar/test_4/test_4</summary>

          ```
          Other output goes here
          ```
          </details>
          
          If these failures are unrelated to your changes (for example tests are broken or flaky at HEAD), please open an issue at https://github.com/llvm/llvm-project/issues and add the `infrastructure` label."""
                )
            ),
        )

    MULTI_SUITE_OUTPUT = dedent(
        """\
        # ABC and DEF

        * 1 test passed
        * 1 test skipped
        * 2 tests failed

        ## Failed Tests
        (click on a test name to see its output)

        ### ABC
        <details>
        <summary>ABC/test_2/test_2</summary>

        ```
        ABC/test_2 output goes here
        ```
        </details>

        ### DEF
        <details>
        <summary>DEF/test_2/test_2</summary>

        ```
        DEF/test_2 output goes here
        ```
        </details>
        
        If these failures are unrelated to your changes (for example tests are broken or flaky at HEAD), please open an issue at https://github.com/llvm/llvm-project/issues and add the `infrastructure` label."""
    )

    def test_report_single_file_multiple_testsuites(self):
        self.assertEqual(
            generate_test_report_lib.generate_report(
                "ABC and DEF",
                1,
                [
                    junit_from_xml(
                        dedent(
                            """\
          <?xml version="1.0" encoding="UTF-8"?>
          <testsuites time="8.89">
          <testsuite name="ABC" tests="2" failures="1" skipped="0" time="410.63">
          <testcase classname="ABC/test_1" name="test_1" time="0.02"/>
          <testcase classname="ABC/test_2" name="test_2" time="0.02">
            <failure><![CDATA[ABC/test_2 output goes here]]></failure>
          </testcase>
          </testsuite>
          <testsuite name="DEF" tests="2" failures="1" skipped="1" time="410.63">
          <testcase classname="DEF/test_1" name="test_1" time="0.02">
            <skipped message="reason"/>
          </testcase>
          <testcase classname="DEF/test_2" name="test_2" time="0.02">
            <failure><![CDATA[DEF/test_2 output goes here]]></failure>
          </testcase>
          </testsuite>
          </testsuites>"""
                        )
                    )
                ],
                [],
            ),
            self.MULTI_SUITE_OUTPUT,
        )

    def test_report_multiple_files_multiple_testsuites(self):
        self.assertEqual(
            generate_test_report_lib.generate_report(
                "ABC and DEF",
                1,
                [
                    junit_from_xml(
                        dedent(
                            """\
          <?xml version="1.0" encoding="UTF-8"?>
          <testsuites time="8.89">
          <testsuite name="ABC" tests="2" failures="1" skipped="0" time="410.63">
          <testcase classname="ABC/test_1" name="test_1" time="0.02"/>
          <testcase classname="ABC/test_2" name="test_2" time="0.02">
            <failure><![CDATA[ABC/test_2 output goes here]]></failure>
          </testcase>
          </testsuite>
          </testsuites>"""
                        )
                    ),
                    junit_from_xml(
                        dedent(
                            """\
          <?xml version="1.0" encoding="UTF-8"?>
          <testsuites time="8.89">
          <testsuite name="DEF" tests="2" failures="1" skipped="1" time="410.63">
          <testcase classname="DEF/test_1" name="test_1" time="0.02">
            <skipped message="reason"/>
          </testcase>
          <testcase classname="DEF/test_2" name="test_2" time="0.02">
            <failure><![CDATA[DEF/test_2 output goes here]]></failure>
          </testcase>
          </testsuite>
          </testsuites>"""
                        )
                    ),
                ],
                [],
            ),
            self.MULTI_SUITE_OUTPUT,
        )

    def test_report_dont_list_failures(self):
        self.assertEqual(
            generate_test_report_lib.generate_report(
                "Foo",
                1,
                [
                    junit_from_xml(
                        dedent(
                            """\
          <?xml version="1.0" encoding="UTF-8"?>
          <testsuites time="0.02">
          <testsuite name="Bar" tests="1" failures="1" skipped="0" time="0.02">
          <testcase classname="Bar/test_1" name="test_1" time="0.02">
            <failure><![CDATA[Output goes here]]></failure>
          </testcase>
          </testsuite>
          </testsuites>"""
                        )
                    )
                ],
                [],
                list_failures=False,
            ),
            (
                dedent(
                    """\
          # Foo

          * 1 test failed

          Failed tests and their output was too large to report. Download the build's log file to see the details.
          
          If these failures are unrelated to your changes (for example tests are broken or flaky at HEAD), please open an issue at https://github.com/llvm/llvm-project/issues and add the `infrastructure` label."""
                )
            ),
        )

    def test_report_dont_list_failures_link_to_log(self):
        self.assertEqual(
            generate_test_report_lib.generate_report(
                "Foo",
                1,
                [
                    junit_from_xml(
                        dedent(
                            """\
          <?xml version="1.0" encoding="UTF-8"?>
          <testsuites time="0.02">
          <testsuite name="Bar" tests="1" failures="1" skipped="0" time="0.02">
          <testcase classname="Bar/test_1" name="test_1" time="0.02">
            <failure><![CDATA[Output goes here]]></failure>
          </testcase>
          </testsuite>
          </testsuites>"""
                        )
                    )
                ],
                [],
                list_failures=False,
            ),
            (
                dedent(
                    """\
          # Foo

          * 1 test failed

          Failed tests and their output was too large to report. Download the build's log file to see the details.
          
          If these failures are unrelated to your changes (for example tests are broken or flaky at HEAD), please open an issue at https://github.com/llvm/llvm-project/issues and add the `infrastructure` label."""
                )
            ),
        )

    def test_report_size_limit(self):
        test_output = "f" * 1000
        self.assertEqual(
            generate_test_report_lib.generate_report(
                "Foo",
                1,
                [
                    junit_from_xml(
                        dedent(
                            """\
          <?xml version="1.0" encoding="UTF-8"?>
          <testsuites time="0.02">
          <testsuite name="Bar" tests="1" failures="1" skipped="0" time="0.02">
          <testcase classname="Bar/test_1" name="test_1" time="0.02">
            <failure><![CDATA[{output}]]></failure>
          </testcase>
          </testsuite>
          </testsuites>""".format(
                                output=test_output
                            )
                        )
                    )
                ],
                [],
                size_limit=512,
            ),
            (
                dedent(
                    """\
          # Foo

          * 1 test failed

          Failed tests and their output was too large to report. Download the build's log file to see the details.
          
          If these failures are unrelated to your changes (for example tests are broken or flaky at HEAD), please open an issue at https://github.com/llvm/llvm-project/issues and add the `infrastructure` label."""
                )
            ),
        )

    def test_report_ninja_explanation(self):
        self.assertEqual(
            generate_test_report_lib.generate_report(
                "Foo",
                1,
                [],
                [
                    [
                        "[1/5] test/1.stamp",
                        "[2/5] test/2.stamp",
                        "[3/5] test/3.stamp",
                        "[4/5] test/4.stamp",
                        "FAILED: test/4.stamp",
                        "touch test/4.stamp",
                        "Half Moon Bay.",
                        "[5/5] test/5.stamp",
                    ]
                ],
                failure_explanations_list=[
                    {
                        "name": "test/4.stamp",
                        "explained": True,
                        "reason": "Failing at head",
                    }
                ],
            ),
            dedent(
                """\
            # Foo

            The build failed before running any tests. Click on a failure below to see the details.

            <details>
            <summary>test/4.stamp (Likely Already Failing)</summary>
            Failing at head

            ```
            FAILED: test/4.stamp
            touch test/4.stamp
            Half Moon Bay.
            ```
            </details>
            
            If these failures are unrelated to your changes (for example tests are broken or flaky at HEAD), please open an issue at https://github.com/llvm/llvm-project/issues and add the `infrastructure` label."""
            ),
        )

    def test_report_test_failure_explanation(self):
        self.assertEqual(
            generate_test_report_lib.generate_report(
                "Foo",
                1,
                [
                    junit_from_xml(
                        dedent(
                            """\
          <?xml version="1.0" encoding="UTF-8"?>
          <testsuites time="8.89">
          <testsuite name="Bar" tests="1" failures="1" skipped="0" time="410.63">
          <testcase classname="Bar/test_3" name="test_3" time="0.02">
            <failure><![CDATA[Error! Expected Big Sur to be next to the ocean.]]></failure>
          </testcase>
          </testsuite>
          </testsuites>"""
                        )
                    )
                ],
                [],
                failure_explanations_list=[
                    {
                        "name": "Bar/test_3/test_3",
                        "explained": True,
                        "reason": "Big Sur is next to the Pacific.",
                    }
                ],
            ),
            (
                dedent(
                    """\
          # Foo

          * 1 test failed

          ## Failed Tests
          (click on a test name to see its output)

          ### Bar
          <details>
          <summary>Bar/test_3/test_3 (Likely Already Failing)</summary>
          Big Sur is next to the Pacific.
          
          ```
          Error! Expected Big Sur to be next to the ocean.
          ```
          </details>

          If these failures are unrelated to your changes (for example tests are broken or flaky at HEAD), please open an issue at https://github.com/llvm/llvm-project/issues and add the `infrastructure` label."""
                )
            ),
        )

<<<<<<< HEAD
=======
    def test_report_test_failure_have_explanation_explained_false(self):
        self.assertEqual(
            generate_test_report_lib.generate_report(
                "Foo",
                1,
                [
                    junit_from_xml(
                        dedent(
                            """\
          <?xml version="1.0" encoding="UTF-8"?>
          <testsuites time="8.89">
          <testsuite name="Bar" tests="1" failures="1" skipped="0" time="410.63">
          <testcase classname="Bar/test_3" name="test_3" time="0.02">
            <failure><![CDATA[Error! Expected Mt. Shasta to be next in the Eastern Sierras.]]></failure>
          </testcase>
          </testsuite>
          </testsuites>"""
                        )
                    )
                ],
                [],
                failure_explanations_list=[
                    {
                        "name": "Bar/test_3/test_3",
                        "explained": False,
                        "reason": "Mt. Shasta is in the Cascades",
                    }
                ],
            ),
            (
                dedent(
                    """\
          # Foo

          * 1 test failed

          ## Failed Tests
          (click on a test name to see its output)

          ### Bar
          <details>
          <summary>Bar/test_3/test_3</summary>
          
          ```
          Error! Expected Mt. Shasta to be next in the Eastern Sierras.
          ```
          </details>

          If these failures are unrelated to your changes (for example tests are broken or flaky at HEAD), please open an issue at https://github.com/llvm/llvm-project/issues and add the `infrastructure` label."""
                )
            ),
        )

>>>>>>> 527b7a48
    def test_generate_report_end_to_end(self):
        with tempfile.TemporaryDirectory() as temp_dir:
            junit_xml_file = os.path.join(temp_dir, "junit.xml")
            with open(junit_xml_file, "w") as junit_xml_handle:
                junit_xml_handle.write(
                    dedent(
                        """\
                        <?xml version="1.0" encoding="UTF-8"?>
                        <testsuites time="0.00">
                        <testsuite name="Passed" tests="1" failures="0" skipped="0" time="0.00">
                        <testcase classname="Bar/test_1" name="test_1" time="0.00"/>
                        </testsuite>
                        </testsuites>"""
                    )
                )
            ninja_log_file = os.path.join(temp_dir, "ninja.log")
            with open(ninja_log_file, "w") as ninja_log_handle:
                ninja_log_handle.write(
                    dedent(
                        """\
                        [1/5] test/1.stamp
                        [2/5] test/2.stamp
                        [3/5] test/3.stamp
                        [4/5] test/4.stamp
                        FAILED: test/4.stamp
                        touch test/4.stamp
                        Wow! That's so True!
                        [5/5] test/5.stamp"""
                    )
                )
            self.assertEqual(
                generate_test_report_lib.generate_report_from_files(
                    "Foo", 1, [junit_xml_file, ninja_log_file]
                ),
                dedent(
                    """\
                    # Foo

                    * 1 test passed

                    All tests passed but another part of the build **failed**. Click on a failure below to see the details.

                    <details>
                    <summary>test/4.stamp</summary>

                    ```
                    FAILED: test/4.stamp
                    touch test/4.stamp
                    Wow! That's so True!
                    ```
                    </details>

                    If these failures are unrelated to your changes (for example tests are broken or flaky at HEAD), please open an issue at https://github.com/llvm/llvm-project/issues and add the `infrastructure` label."""
                ),
            )<|MERGE_RESOLUTION|>--- conflicted
+++ resolved
@@ -882,8 +882,6 @@
             ),
         )
 
-<<<<<<< HEAD
-=======
     def test_report_test_failure_have_explanation_explained_false(self):
         self.assertEqual(
             generate_test_report_lib.generate_report(
@@ -937,7 +935,6 @@
             ),
         )
 
->>>>>>> 527b7a48
     def test_generate_report_end_to_end(self):
         with tempfile.TemporaryDirectory() as temp_dir:
             junit_xml_file = os.path.join(temp_dir, "junit.xml")
