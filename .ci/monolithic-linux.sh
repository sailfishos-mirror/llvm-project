#!/usr/bin/env bash
#===----------------------------------------------------------------------===##
#
# Part of the LLVM Project, under the Apache License v2.0 with LLVM Exceptions.
# See https://llvm.org/LICENSE.txt for license information.
# SPDX-License-Identifier: Apache-2.0 WITH LLVM-exception
#
#===----------------------------------------------------------------------===##

#
# This script performs a monolithic build of the monorepo and runs the tests of
# most projects on Linux. This should be replaced by per-project scripts that
# run only the relevant tests.
#

set -ex
set -o pipefail

MONOREPO_ROOT="${MONOREPO_ROOT:="$(git rev-parse --show-toplevel)"}"
BUILD_DIR="${BUILD_DIR:=${MONOREPO_ROOT}/build}"
INSTALL_DIR="${BUILD_DIR}/install"
rm -rf "${BUILD_DIR}"

ccache --zero-stats

if [[ -n "${CLEAR_CACHE:-}" ]]; then
  echo "clearing cache"
  ccache --clear
fi

mkdir -p artifacts/reproducers

# Make sure any clang reproducers will end up as artifacts.
export CLANG_CRASH_DIAGNOSTICS_DIR=`realpath artifacts/reproducers`

function at-exit {
  retcode=$?

  ccache --print-stats > artifacts/ccache_stats.txt
  cp "${BUILD_DIR}"/.ninja_log artifacts/.ninja_log
  cp "${BUILD_DIR}"/test-results.*.xml artifacts/ || :

  # If building fails there will be no results files.
  shopt -s nullglob
  if command -v buildkite-agent 2>&1 >/dev/null
  then
    python3 "${MONOREPO_ROOT}"/.ci/generate_test_report_buildkite.py ":linux: Linux x64 Test Results" \
      "linux-x64-test-results" $retcode "${BUILD_DIR}"/test-results.*.xml
  else
    python3 "${MONOREPO_ROOT}"/.ci/generate_test_report_github.py ":penguin: Linux x64 Test Results" \
      $retcode "${BUILD_DIR}"/test-results.*.xml >> $GITHUB_STEP_SUMMARY
  fi
}
trap at-exit EXIT

projects="${1}"
targets="${2}"
runtimes="${3}"
runtime_targets="${4}"

lit_args="-v --xunit-xml-output ${BUILD_DIR}/test-results.xml --use-unique-output-file-name --timeout=1200 --time-tests"

lit_args="-v --xunit-xml-output ${BUILD_DIR}/test-results.xml --use-unique-output-file-name --timeout=1200 --time-tests"

echo "--- cmake"
export PIP_BREAK_SYSTEM_PACKAGES=1
pip install -q -r "${MONOREPO_ROOT}"/.ci/all_requirements.txt

# Set the system llvm-symbolizer as preferred.
export LLVM_SYMBOLIZER_PATH=`which llvm-symbolizer`
[[ ! -f "${LLVM_SYMBOLIZER_PATH}" ]] && echo "llvm-symbolizer not found!"

# Set up all runtimes either way. libcxx is a dependency of LLDB.
# It will not be built unless it is used.
cmake -S "${MONOREPO_ROOT}"/llvm -B "${BUILD_DIR}" \
      -D LLVM_ENABLE_PROJECTS="${projects}" \
<<<<<<< HEAD
      -D LLVM_ENABLE_RUNTIMES="libcxx;libcxxabi;libunwind" \
=======
      -D LLVM_ENABLE_RUNTIMES="${runtimes}" \
>>>>>>> 4084ffcf
      -G Ninja \
      -D CMAKE_PREFIX_PATH="${HOME}/.local" \
      -D CMAKE_BUILD_TYPE=Release \
      -D LLVM_ENABLE_ASSERTIONS=ON \
      -D LLVM_BUILD_EXAMPLES=ON \
      -D COMPILER_RT_BUILD_LIBFUZZER=OFF \
      -D LLVM_LIT_ARGS="${lit_args}" \
      -D LLVM_ENABLE_LLD=ON \
      -D CMAKE_CXX_FLAGS=-gmlt \
      -D LLVM_CCACHE_BUILD=ON \
      -D LIBCXX_CXX_ABI=libcxxabi \
      -D MLIR_ENABLE_BINDINGS_PYTHON=ON \
      -D LLDB_ENABLE_PYTHON=ON \
      -D LLDB_ENFORCE_STRICT_TEST_REQUIREMENTS=ON \
      -D CMAKE_INSTALL_PREFIX="${INSTALL_DIR}"

echo "--- ninja"
# Targets are not escaped as they are passed as separate arguments.
ninja -C "${BUILD_DIR}" -k 0 ${targets}

# Compiling runtimes with just-built Clang and running their tests
# as an additional testing for Clang.
<<<<<<< HEAD
if [[ "${runtimes}" != "" ]]; then
  if [[ "${runtime_targets}" == "" ]]; then
    echo "Runtimes to build are specified, but targets are not."
    exit 1
  fi

  echo "--- ninja install-clang"

  ninja -C ${BUILD_DIR} install-clang install-clang-resource-headers

  RUNTIMES_BUILD_DIR="${MONOREPO_ROOT}/build-runtimes"
  INSTALL_DIR="${BUILD_DIR}/install"
  mkdir -p ${RUNTIMES_BUILD_DIR}

  echo "--- cmake runtimes C++26"

  rm -rf "${RUNTIMES_BUILD_DIR}"
  cmake -S "${MONOREPO_ROOT}/runtimes" -B "${RUNTIMES_BUILD_DIR}" -GNinja \
      -D CMAKE_C_COMPILER="${INSTALL_DIR}/bin/clang" \
      -D CMAKE_CXX_COMPILER="${INSTALL_DIR}/bin/clang++" \
      -D LLVM_ENABLE_RUNTIMES="${runtimes}" \
      -D LIBCXX_CXX_ABI=libcxxabi \
      -D CMAKE_BUILD_TYPE=RelWithDebInfo \
      -D CMAKE_INSTALL_PREFIX="${INSTALL_DIR}" \
      -D LIBCXX_TEST_PARAMS="std=c++26" \
      -D LIBCXXABI_TEST_PARAMS="std=c++26" \
      -D LLVM_LIT_ARGS="${lit_args}"
=======
if [[ "${runtimes_targets}" != "" ]]; then
  echo "--- cmake runtimes C++26"

  cmake \
    -D LIBCXX_TEST_PARAMS="std=c++26" \
    -D LIBCXXABI_TEST_PARAMS="std=c++26" \
    "${BUILD_DIR}"
>>>>>>> 4084ffcf

  echo "--- ninja runtimes C++26"

  ninja -C "${BUILD_DIR}" ${runtime_targets}

  echo "--- cmake runtimes clang modules"

<<<<<<< HEAD
  # We don't need to do a clean build of runtimes, because LIBCXX_TEST_PARAMS
  # and LIBCXXABI_TEST_PARAMS only affect lit configuration, which successfully
  # propagates without a clean build. Other that those two variables, builds
  # are supposed to be the same.

  cmake -S "${MONOREPO_ROOT}/runtimes" -B "${RUNTIMES_BUILD_DIR}" -GNinja \
      -D CMAKE_C_COMPILER="${INSTALL_DIR}/bin/clang" \
      -D CMAKE_CXX_COMPILER="${INSTALL_DIR}/bin/clang++" \
      -D LLVM_ENABLE_RUNTIMES="${runtimes}" \
      -D LIBCXX_CXX_ABI=libcxxabi \
      -D CMAKE_BUILD_TYPE=RelWithDebInfo \
      -D CMAKE_INSTALL_PREFIX="${INSTALL_DIR}" \
      -D LIBCXX_TEST_PARAMS="enable_modules=clang" \
      -D LIBCXXABI_TEST_PARAMS="enable_modules=clang" \
      -D LLVM_LIT_ARGS="${lit_args}"

  echo "--- ninja runtimes clang modules"

  ninja -vC "${RUNTIMES_BUILD_DIR}" ${runtime_targets}
=======
  cmake \
    -D LIBCXX_TEST_PARAMS="enable_modules=clang" \
    -D LIBCXXABI_TEST_PARAMS="enable_modules=clang" \
    "${BUILD_DIR}"

  echo "--- ninja runtimes clang modules"

  ninja -C "${BUILD_DIR}" ${runtime_targets}
>>>>>>> 4084ffcf
fi<|MERGE_RESOLUTION|>--- conflicted
+++ resolved
@@ -60,8 +60,6 @@
 
 lit_args="-v --xunit-xml-output ${BUILD_DIR}/test-results.xml --use-unique-output-file-name --timeout=1200 --time-tests"
 
-lit_args="-v --xunit-xml-output ${BUILD_DIR}/test-results.xml --use-unique-output-file-name --timeout=1200 --time-tests"
-
 echo "--- cmake"
 export PIP_BREAK_SYSTEM_PACKAGES=1
 pip install -q -r "${MONOREPO_ROOT}"/.ci/all_requirements.txt
@@ -74,11 +72,7 @@
 # It will not be built unless it is used.
 cmake -S "${MONOREPO_ROOT}"/llvm -B "${BUILD_DIR}" \
       -D LLVM_ENABLE_PROJECTS="${projects}" \
-<<<<<<< HEAD
-      -D LLVM_ENABLE_RUNTIMES="libcxx;libcxxabi;libunwind" \
-=======
       -D LLVM_ENABLE_RUNTIMES="${runtimes}" \
->>>>>>> 4084ffcf
       -G Ninja \
       -D CMAKE_PREFIX_PATH="${HOME}/.local" \
       -D CMAKE_BUILD_TYPE=Release \
@@ -101,35 +95,6 @@
 
 # Compiling runtimes with just-built Clang and running their tests
 # as an additional testing for Clang.
-<<<<<<< HEAD
-if [[ "${runtimes}" != "" ]]; then
-  if [[ "${runtime_targets}" == "" ]]; then
-    echo "Runtimes to build are specified, but targets are not."
-    exit 1
-  fi
-
-  echo "--- ninja install-clang"
-
-  ninja -C ${BUILD_DIR} install-clang install-clang-resource-headers
-
-  RUNTIMES_BUILD_DIR="${MONOREPO_ROOT}/build-runtimes"
-  INSTALL_DIR="${BUILD_DIR}/install"
-  mkdir -p ${RUNTIMES_BUILD_DIR}
-
-  echo "--- cmake runtimes C++26"
-
-  rm -rf "${RUNTIMES_BUILD_DIR}"
-  cmake -S "${MONOREPO_ROOT}/runtimes" -B "${RUNTIMES_BUILD_DIR}" -GNinja \
-      -D CMAKE_C_COMPILER="${INSTALL_DIR}/bin/clang" \
-      -D CMAKE_CXX_COMPILER="${INSTALL_DIR}/bin/clang++" \
-      -D LLVM_ENABLE_RUNTIMES="${runtimes}" \
-      -D LIBCXX_CXX_ABI=libcxxabi \
-      -D CMAKE_BUILD_TYPE=RelWithDebInfo \
-      -D CMAKE_INSTALL_PREFIX="${INSTALL_DIR}" \
-      -D LIBCXX_TEST_PARAMS="std=c++26" \
-      -D LIBCXXABI_TEST_PARAMS="std=c++26" \
-      -D LLVM_LIT_ARGS="${lit_args}"
-=======
 if [[ "${runtimes_targets}" != "" ]]; then
   echo "--- cmake runtimes C++26"
 
@@ -137,7 +102,6 @@
     -D LIBCXX_TEST_PARAMS="std=c++26" \
     -D LIBCXXABI_TEST_PARAMS="std=c++26" \
     "${BUILD_DIR}"
->>>>>>> 4084ffcf
 
   echo "--- ninja runtimes C++26"
 
@@ -145,27 +109,6 @@
 
   echo "--- cmake runtimes clang modules"
 
-<<<<<<< HEAD
-  # We don't need to do a clean build of runtimes, because LIBCXX_TEST_PARAMS
-  # and LIBCXXABI_TEST_PARAMS only affect lit configuration, which successfully
-  # propagates without a clean build. Other that those two variables, builds
-  # are supposed to be the same.
-
-  cmake -S "${MONOREPO_ROOT}/runtimes" -B "${RUNTIMES_BUILD_DIR}" -GNinja \
-      -D CMAKE_C_COMPILER="${INSTALL_DIR}/bin/clang" \
-      -D CMAKE_CXX_COMPILER="${INSTALL_DIR}/bin/clang++" \
-      -D LLVM_ENABLE_RUNTIMES="${runtimes}" \
-      -D LIBCXX_CXX_ABI=libcxxabi \
-      -D CMAKE_BUILD_TYPE=RelWithDebInfo \
-      -D CMAKE_INSTALL_PREFIX="${INSTALL_DIR}" \
-      -D LIBCXX_TEST_PARAMS="enable_modules=clang" \
-      -D LIBCXXABI_TEST_PARAMS="enable_modules=clang" \
-      -D LLVM_LIT_ARGS="${lit_args}"
-
-  echo "--- ninja runtimes clang modules"
-
-  ninja -vC "${RUNTIMES_BUILD_DIR}" ${runtime_targets}
-=======
   cmake \
     -D LIBCXX_TEST_PARAMS="enable_modules=clang" \
     -D LIBCXXABI_TEST_PARAMS="enable_modules=clang" \
@@ -174,5 +117,4 @@
   echo "--- ninja runtimes clang modules"
 
   ninja -C "${BUILD_DIR}" ${runtime_targets}
->>>>>>> 4084ffcf
 fi