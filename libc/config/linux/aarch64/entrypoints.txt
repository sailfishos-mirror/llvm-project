--- conflicted
+++ resolved
@@ -875,13 +875,10 @@
   libc.src.math.fminimum_numbf16
   libc.src.math.fromfpbf16
   libc.src.math.fromfpxbf16
-<<<<<<< HEAD
   libc.src.math.nextafterbf16
   libc.src.math.nextdownbf16
   libc.src.math.nexttowardbf16
   libc.src.math.nextupbf16
-=======
->>>>>>> b170f178
   libc.src.math.roundbf16
   libc.src.math.roundevenbf16
   libc.src.math.truncbf16
