#ifndef LLVM_LIBC_MACROS_TIME_MACROS_H
#define LLVM_LIBC_MACROS_TIME_MACROS_H

#if defined(__AMDGPU__) || defined(__NVPTX__)
#include "gpu/time-macros.h"
#elif defined(__linux__)
#include "linux/time-macros.h"
#elif defined(__ELF__)
#include "baremetal/time-macros.h"
#else
#define CLOCKS_PER_SEC 1000000
#endif

<<<<<<< HEAD
=======
#define CLK_TCK CLOCKS_PER_SEC

>>>>>>> eb0f1dc0
#define TIME_UTC 1
#define TIME_MONOTONIC 2
#define TIME_ACTIVE 3
#define TIME_THREAD_ACTIVE 4

#endif // LLVM_LIBC_MACROS_TIME_MACROS_H<|MERGE_RESOLUTION|>--- conflicted
+++ resolved
@@ -11,11 +11,8 @@
 #define CLOCKS_PER_SEC 1000000
 #endif
 
-<<<<<<< HEAD
-=======
 #define CLK_TCK CLOCKS_PER_SEC
 
->>>>>>> eb0f1dc0
 #define TIME_UTC 1
 #define TIME_MONOTONIC 2
 #define TIME_ACTIVE 3
