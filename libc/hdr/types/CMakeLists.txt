--- conflicted
+++ resolved
@@ -1,6 +1,4 @@
 add_proxy_header_library(
-<<<<<<< HEAD
-=======
   char8_t 
   HDRS
     char8_t.h
@@ -23,7 +21,6 @@
 )
 
 add_proxy_header_library(
->>>>>>> eb0f1dc0
   div_t
   HDRS
     div_t.h
