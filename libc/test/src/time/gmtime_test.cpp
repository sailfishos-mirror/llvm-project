//===-- Unittests for gmtime ----------------------------------------------===//
//
// Part of the LLVM Project, under the Apache License v2.0 with LLVM Exceptions.
// See https://llvm.org/LICENSE.txt for license information.
// SPDX-License-Identifier: Apache-2.0 WITH LLVM-exception
//
//===----------------------------------------------------------------------===//

#include "hdr/types/struct_tm.h"
#include "src/__support/CPP/limits.h" // INT_MAX, INT_MIN
#include "src/__support/libc_errno.h"
#include "src/time/gmtime.h"
#include "src/time/time_constants.h"
#include "test/UnitTest/ErrnoSetterMatcher.h"
#include "test/UnitTest/Test.h"
#include "test/src/time/TmMatcher.h"

using LIBC_NAMESPACE::testing::ErrnoSetterMatcher::Fails;
using LIBC_NAMESPACE::testing::ErrnoSetterMatcher::Succeeds;

TEST(LlvmLibcGmTime, OutOfRange) {
  if (sizeof(time_t) < sizeof(int64_t))
    return;
  time_t seconds =
      1 +
      INT_MAX *
          static_cast<int64_t>(
              LIBC_NAMESPACE::time_constants::NUMBER_OF_SECONDS_IN_LEAP_YEAR);
  struct tm *tm_data = LIBC_NAMESPACE::gmtime(&seconds);
  EXPECT_TRUE(tm_data == nullptr);
  ASSERT_ERRNO_EQ(EOVERFLOW);

<<<<<<< HEAD
  LIBC_NAMESPACE::libc_errno = 0;
=======
  libc_errno = 0;
>>>>>>> eb0f1dc0
  seconds =
      INT_MIN *
          static_cast<int64_t>(
              LIBC_NAMESPACE::time_constants::NUMBER_OF_SECONDS_IN_LEAP_YEAR) -
      1;
  tm_data = LIBC_NAMESPACE::gmtime(&seconds);
  EXPECT_TRUE(tm_data == nullptr);
  ASSERT_ERRNO_EQ(EOVERFLOW);
}

TEST(LlvmLibcGmTime, InvalidSeconds) {
  time_t seconds = 0;
  struct tm *tm_data = nullptr;
  // -1 second from 1970-01-01 00:00:00 returns 1969-12-31 23:59:59.
  seconds = -1;
  tm_data = LIBC_NAMESPACE::gmtime(&seconds);
  EXPECT_TM_EQ(
      (tm{59,     // sec
          59,     // min
          23,     // hr
          31,     // day
          12 - 1, // tm_mon starts with 0 for Jan
          1969 - LIBC_NAMESPACE::time_constants::TIME_YEAR_BASE, // year
          3,                                                     // wday
          364,                                                   // yday
          0}),
      *tm_data);
  // 60 seconds from 1970-01-01 00:00:00 returns 1970-01-01 00:01:00.
  seconds = 60;
  tm_data = LIBC_NAMESPACE::gmtime(&seconds);
  EXPECT_TM_EQ(
      (tm{0, // sec
          1, // min
          0, // hr
          1, // day
          0, // tm_mon starts with 0 for Jan
          1970 - LIBC_NAMESPACE::time_constants::TIME_YEAR_BASE, // year
          4,                                                     // wday
          0,                                                     // yday
          0}),
      *tm_data);
}

TEST(LlvmLibcGmTime, InvalidMinutes) {
  time_t seconds = 0;
  struct tm *tm_data = nullptr;
  // -1 minute from 1970-01-01 00:00:00 returns 1969-12-31 23:59:00.
  seconds = -LIBC_NAMESPACE::time_constants::SECONDS_PER_MIN;
  tm_data = LIBC_NAMESPACE::gmtime(&seconds);
  EXPECT_TM_EQ(
      (tm{0,  // sec
          59, // min
          23, // hr
          31, // day
          11, // tm_mon starts with 0 for Jan
          1969 - LIBC_NAMESPACE::time_constants::TIME_YEAR_BASE, // year
          3,                                                     // wday
          0,                                                     // yday
          0}),
      *tm_data);
  // 60 minutes from 1970-01-01 00:00:00 returns 1970-01-01 01:00:00.
  seconds = 60 * LIBC_NAMESPACE::time_constants::SECONDS_PER_MIN;
  tm_data = LIBC_NAMESPACE::gmtime(&seconds);
  EXPECT_TM_EQ(
      (tm{0, // sec
          0, // min
          1, // hr
          1, // day
          0, // tm_mon starts with 0 for Jan
          1970 - LIBC_NAMESPACE::time_constants::TIME_YEAR_BASE, // year
          4,                                                     // wday
          0,                                                     // yday
          0}),
      *tm_data);
}

TEST(LlvmLibcGmTime, InvalidHours) {
  time_t seconds = 0;
  struct tm *tm_data = nullptr;
  // -1 hour from 1970-01-01 00:00:00 returns 1969-12-31 23:00:00.
  seconds = -LIBC_NAMESPACE::time_constants::SECONDS_PER_HOUR;
  tm_data = LIBC_NAMESPACE::gmtime(&seconds);
  EXPECT_TM_EQ(
      (tm{0,  // sec
          0,  // min
          23, // hr
          31, // day
          11, // tm_mon starts with 0 for Jan
          1969 - LIBC_NAMESPACE::time_constants::TIME_YEAR_BASE, // year
          3,                                                     // wday
          0,                                                     // yday
          0}),
      *tm_data);
  // 24 hours from 1970-01-01 00:00:00 returns 1970-01-02 00:00:00.
  seconds = 24 * LIBC_NAMESPACE::time_constants::SECONDS_PER_HOUR;
  tm_data = LIBC_NAMESPACE::gmtime(&seconds);
  EXPECT_TM_EQ(
      (tm{0, // sec
          0, // min
          0, // hr
          2, // day
          0, // tm_mon starts with 0 for Jan
          1970 - LIBC_NAMESPACE::time_constants::TIME_YEAR_BASE, // year
          5,                                                     // wday
          0,                                                     // yday
          0}),
      *tm_data);
}

TEST(LlvmLibcGmTime, InvalidYear) {
  // -1 year from 1970-01-01 00:00:00 returns 1969-01-01 00:00:00.
  time_t seconds = -LIBC_NAMESPACE::time_constants::DAYS_PER_NON_LEAP_YEAR *
                   LIBC_NAMESPACE::time_constants::SECONDS_PER_DAY;
  struct tm *tm_data = LIBC_NAMESPACE::gmtime(&seconds);
  EXPECT_TM_EQ(
      (tm{0, // sec
          0, // min
          0, // hr
          1, // day
          0, // tm_mon starts with 0 for Jan
          1969 - LIBC_NAMESPACE::time_constants::TIME_YEAR_BASE, // year
          3,                                                     // wday
          0,                                                     // yday
          0}),
      *tm_data);
}

TEST(LlvmLibcGmTime, InvalidMonths) {
  time_t seconds = 0;
  struct tm *tm_data = nullptr;
  // -1 month from 1970-01-01 00:00:00 returns 1969-12-01 00:00:00.
  seconds = -31 * LIBC_NAMESPACE::time_constants::SECONDS_PER_DAY;
  tm_data = LIBC_NAMESPACE::gmtime(&seconds);
  EXPECT_TM_EQ(
      (tm{0,      // sec
          0,      // min
          0,      // hr
          1,      // day
          12 - 1, // tm_mon starts with 0 for Jan
          1969 - LIBC_NAMESPACE::time_constants::TIME_YEAR_BASE, // year
          1,                                                     // wday
          0,                                                     // yday
          0}),
      *tm_data);
  // 1970-13-01 00:00:00 returns 1971-01-01 00:00:00.
  seconds = LIBC_NAMESPACE::time_constants::DAYS_PER_NON_LEAP_YEAR *
            LIBC_NAMESPACE::time_constants::SECONDS_PER_DAY;
  tm_data = LIBC_NAMESPACE::gmtime(&seconds);
  EXPECT_TM_EQ(
      (tm{0, // sec
          0, // min
          0, // hr
          1, // day
          0, // tm_mon starts with 0 for Jan
          1971 - LIBC_NAMESPACE::time_constants::TIME_YEAR_BASE, // year
          5,                                                     // wday
          0,                                                     // yday
          0}),
      *tm_data);
}

TEST(LlvmLibcGmTime, InvalidDays) {
  time_t seconds = 0;
  struct tm *tm_data = nullptr;
  // -1 day from 1970-01-01 00:00:00 returns 1969-12-31 00:00:00.
  seconds = -1 * LIBC_NAMESPACE::time_constants::SECONDS_PER_DAY;
  tm_data = LIBC_NAMESPACE::gmtime(&seconds);
  EXPECT_TM_EQ(
      (tm{0,  // sec
          0,  // min
          0,  // hr
          31, // day
          11, // tm_mon starts with 0 for Jan
          1969 - LIBC_NAMESPACE::time_constants::TIME_YEAR_BASE, // year
          3,                                                     // wday
          0,                                                     // yday
          0}),
      *tm_data);

  // 1970-01-32 00:00:00 returns 1970-02-01 00:00:00.
  seconds = 31 * LIBC_NAMESPACE::time_constants::SECONDS_PER_DAY;
  tm_data = LIBC_NAMESPACE::gmtime(&seconds);
  EXPECT_TM_EQ(
      (tm{0, // sec
          0, // min
          0, // hr
          1, // day
          0, // tm_mon starts with 0 for Jan
          1970 - LIBC_NAMESPACE::time_constants::TIME_YEAR_BASE, // year
          0,                                                     // wday
          0,                                                     // yday
          0}),
      *tm_data);

  // 1970-02-29 00:00:00 returns 1970-03-01 00:00:00.
  seconds = 59 * LIBC_NAMESPACE::time_constants::SECONDS_PER_DAY;
  tm_data = LIBC_NAMESPACE::gmtime(&seconds);
  EXPECT_TM_EQ(
      (tm{0, // sec
          0, // min
          0, // hr
          1, // day
          2, // tm_mon starts with 0 for Jan
          1970 - LIBC_NAMESPACE::time_constants::TIME_YEAR_BASE, // year
          0,                                                     // wday
          0,                                                     // yday
          0}),
      *tm_data);

  // 1972-02-30 00:00:00 returns 1972-03-01 00:00:00.
  seconds =
      ((2 * LIBC_NAMESPACE::time_constants::DAYS_PER_NON_LEAP_YEAR) + 60) *
      LIBC_NAMESPACE::time_constants::SECONDS_PER_DAY;
  tm_data = LIBC_NAMESPACE::gmtime(&seconds);
  EXPECT_TM_EQ(
      (tm{0, // sec
          0, // min
          0, // hr
          1, // day
          2, // tm_mon starts with 0 for Jan
          1972 - LIBC_NAMESPACE::time_constants::TIME_YEAR_BASE, // year
          3,                                                     // wday
          0,                                                     // yday
          0}),
      *tm_data);
}

TEST(LlvmLibcGmTime, EndOf32BitEpochYear) {
  // Test for maximum value of a signed 32-bit integer.
  // Test implementation can encode time for Tue 19 January 2038 03:14:07 UTC.
  time_t seconds = 0x7FFFFFFF;
  struct tm *tm_data = LIBC_NAMESPACE::gmtime(&seconds);
  EXPECT_TM_EQ(
      (tm{7,  // sec
          14, // min
          3,  // hr
          19, // day
          0,  // tm_mon starts with 0 for Jan
          2038 - LIBC_NAMESPACE::time_constants::TIME_YEAR_BASE, // year
          2,                                                     // wday
          7,                                                     // yday
          0}),
      *tm_data);
}

TEST(LlvmLibcGmTime, Max64BitYear) {
  if (sizeof(time_t) == 4)
    return;
  // Mon Jan 1 12:50:50 2170 (200 years from 1970),
  time_t seconds = 6311479850;
  struct tm *tm_data = LIBC_NAMESPACE::gmtime(&seconds);
  EXPECT_TM_EQ(
      (tm{50, // sec
          50, // min
          12, // hr
          1,  // day
          0,  // tm_mon starts with 0 for Jan
          2170 - LIBC_NAMESPACE::time_constants::TIME_YEAR_BASE, // year
          1,                                                     // wday
          50,                                                    // yday
          0}),
      *tm_data);

  // Test for Tue Jan 1 12:50:50 in 2,147,483,647th year.
  seconds = 67767976202043050;
  tm_data = LIBC_NAMESPACE::gmtime(&seconds);
  EXPECT_TM_EQ(
      (tm{50, // sec
          50, // min
          12, // hr
          1,  // day
          0,  // tm_mon starts with 0 for Jan
          2147483647 - LIBC_NAMESPACE::time_constants::TIME_YEAR_BASE, // year
          2,                                                           // wday
          50,                                                          // yday
          0}),
      *tm_data);
}<|MERGE_RESOLUTION|>--- conflicted
+++ resolved
@@ -30,11 +30,7 @@
   EXPECT_TRUE(tm_data == nullptr);
   ASSERT_ERRNO_EQ(EOVERFLOW);
 
-<<<<<<< HEAD
-  LIBC_NAMESPACE::libc_errno = 0;
-=======
   libc_errno = 0;
->>>>>>> eb0f1dc0
   seconds =
       INT_MIN *
           static_cast<int64_t>(
