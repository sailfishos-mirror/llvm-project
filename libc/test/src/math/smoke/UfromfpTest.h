--- conflicted
+++ resolved
@@ -332,15 +332,8 @@
     EXPECT_FP_EQ(T(2.0), func(T(1.75), UNKNOWN_MATH_ROUNDING_DIRECTION, 2U));
     EXPECT_FP_EQ(T(10.0), func(T(10.32), UNKNOWN_MATH_ROUNDING_DIRECTION, 4U));
     EXPECT_FP_EQ(T(11.0), func(T(10.65), UNKNOWN_MATH_ROUNDING_DIRECTION, 4U));
-<<<<<<< HEAD
-    EXPECT_FP_EQ(T(63.0),
-                 func(T(63.25), UNKNOWN_MATH_ROUNDING_DIRECTION, 7U));
-    EXPECT_FP_EQ(T(64.0),
-                 func(T(63.75), UNKNOWN_MATH_ROUNDING_DIRECTION, 7U));
-=======
     EXPECT_FP_EQ(T(63.0), func(T(63.25), UNKNOWN_MATH_ROUNDING_DIRECTION, 7U));
     EXPECT_FP_EQ(T(64.0), func(T(63.75), UNKNOWN_MATH_ROUNDING_DIRECTION, 7U));
->>>>>>> b170f178
 
     EXPECT_FP_EQ(T(2.0), func(T(2.3), UNKNOWN_MATH_ROUNDING_DIRECTION, 2U));
     EXPECT_FP_EQ(T(2.0), func(T(2.5), UNKNOWN_MATH_ROUNDING_DIRECTION, 2U));
