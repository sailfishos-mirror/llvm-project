--- conflicted
+++ resolved
@@ -391,19 +391,10 @@
     EXPECT_FP_EQ(T(11.0), func(T(10.65), UNKNOWN_MATH_ROUNDING_DIRECTION, 5U));
     EXPECT_FP_EQ(T(-11.0),
                  func(T(-10.65), UNKNOWN_MATH_ROUNDING_DIRECTION, 5U));
-<<<<<<< HEAD
-    EXPECT_FP_EQ(T(63.0),
-                 func(T(63.25), UNKNOWN_MATH_ROUNDING_DIRECTION, 8U));
-    EXPECT_FP_EQ(T(-63.0),
-                 func(T(-63.25), UNKNOWN_MATH_ROUNDING_DIRECTION, 8U));
-    EXPECT_FP_EQ(T(64.0),
-                 func(T(63.75), UNKNOWN_MATH_ROUNDING_DIRECTION, 8U));
-=======
     EXPECT_FP_EQ(T(63.0), func(T(63.25), UNKNOWN_MATH_ROUNDING_DIRECTION, 8U));
     EXPECT_FP_EQ(T(-63.0),
                  func(T(-63.25), UNKNOWN_MATH_ROUNDING_DIRECTION, 8U));
     EXPECT_FP_EQ(T(64.0), func(T(63.75), UNKNOWN_MATH_ROUNDING_DIRECTION, 8U));
->>>>>>> b170f178
     EXPECT_FP_EQ(T(-64.0),
                  func(T(-63.75), UNKNOWN_MATH_ROUNDING_DIRECTION, 8U));
 
