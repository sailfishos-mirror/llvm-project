--- conflicted
+++ resolved
@@ -17,9 +17,5 @@
     libc.src.errno.errno
     libc.test.UnitTest.ErrnoCheckingTest
     libc.test.UnitTest.ErrnoSetterMatcher
-<<<<<<< HEAD
 )
-=======
-)
-endif()
->>>>>>> 4084ffcf
+endif()