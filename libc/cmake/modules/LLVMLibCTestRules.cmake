function(_get_common_test_compile_options output_var c_test flags)
  _get_compile_options_from_flags(compile_flags ${flags})
  _get_compile_options_from_config(config_flags)

  # Remove -fno-math-errno if it was added.
  if(LIBC_ADD_FNO_MATH_ERRNO)
    list(REMOVE_ITEM compile_flags "-fno-math-errno")
  endif()

  # Death test executor is only available in Linux for now.
  if(NOT ${LIBC_TARGET_OS} STREQUAL "linux")
    list(REMOVE_ITEM config_flags "-DLIBC_ADD_NULL_CHECKS")
  endif()

  set(compile_options
      ${LIBC_COMPILE_OPTIONS_DEFAULT}
      ${LIBC_TEST_COMPILE_OPTIONS_DEFAULT}
      ${compile_flags}
      ${config_flags})

  if(LLVM_LIBC_COMPILER_IS_GCC_COMPATIBLE)
    list(APPEND compile_options "-fpie")

    if(LLVM_LIBC_FULL_BUILD)
      list(APPEND compile_options "-DLIBC_FULL_BUILD")
      # Only add -ffreestanding flag in full build mode.
      list(APPEND compile_options "-ffreestanding")
      list(APPEND compile_options "-fno-exceptions")
      list(APPEND compile_options "-fno-unwind-tables")
      list(APPEND compile_options "-fno-asynchronous-unwind-tables")
      if(NOT c_test)
        list(APPEND compile_options "-fno-rtti")
      endif()
    endif()

    if(LIBC_COMPILER_HAS_FIXED_POINT)
      list(APPEND compile_options "-ffixed-point")
    endif()

    # list(APPEND compile_options "-Wall")
    # list(APPEND compile_options "-Wextra")
    # -DLIBC_WNO_ERROR=ON if you can't build cleanly with -Werror.
    if(NOT LIBC_WNO_ERROR)
      # list(APPEND compile_options "-Werror")
    endif()
    list(APPEND compile_options "-Wconversion")
    # FIXME: convert to -Wsign-conversion
    list(APPEND compile_options "-Wno-sign-conversion")
    list(APPEND compile_options "-Wimplicit-fallthrough")
    list(APPEND compile_options "-Wwrite-strings")
    # Silence this warning because _Complex is a part of C99.
    if(CMAKE_CXX_COMPILER_ID STREQUAL "GNU")
      if(NOT c_test)
        list(APPEND compile_options "-fext-numeric-literals")
      endif()
    else()
      list(APPEND compile_options "-Wno-c99-extensions")
      list(APPEND compile_options "-Wno-gnu-imaginary-constant")
    endif()
    list(APPEND compile_options "-Wno-pedantic")
    if(CMAKE_CXX_COMPILER_ID STREQUAL "Clang")
      list(APPEND compile_options "-Wstrict-prototypes")
      list(APPEND compile_options "-Wextra-semi")
      list(APPEND compile_options "-Wnewline-eof")
      list(APPEND compile_options "-Wnonportable-system-include-path")
      list(APPEND compile_options "-Wthread-safety")
    endif()
  endif()
  set(${output_var} ${compile_options} PARENT_SCOPE)
endfunction()

function(_get_hermetic_test_compile_options output_var)
  _get_common_test_compile_options(compile_options "" "")
  list(APPEND compile_options "-DLIBC_TEST=HERMETIC")

  # null check tests are death tests, remove from hermetic tests for now.
  if(LIBC_ADD_NULL_CHECKS)
    list(REMOVE_ITEM compile_options "-DLIBC_ADD_NULL_CHECKS")
  endif()

  # The GPU build requires overriding the default CMake triple and architecture.
  if(LIBC_TARGET_ARCHITECTURE_IS_AMDGPU)
    list(APPEND compile_options
         -Wno-multi-gpu -nogpulib -mcpu=${LIBC_GPU_TARGET_ARCHITECTURE} -flto
         -mcode-object-version=${LIBC_GPU_CODE_OBJECT_VERSION})
  elseif(LIBC_TARGET_ARCHITECTURE_IS_NVPTX)
    list(APPEND compile_options
         "SHELL:-mllvm -nvptx-emit-init-fini-kernel=false"
         -Wno-multi-gpu --cuda-path=${LIBC_CUDA_ROOT}
         -nogpulib -march=${LIBC_GPU_TARGET_ARCHITECTURE} -fno-use-cxa-atexit)
  endif()

  set(${output_var} ${compile_options} PARENT_SCOPE)
endfunction()

# This is a helper function and not a build rule. It is to be used by the
# various test rules to generate the full list of object files
# recursively produced by "add_entrypoint_object" and "add_object_library"
# targets.
# Usage:
#   get_object_files_for_test(<result var>
#                             <skipped_entrypoints_var>
#                             <target0> [<target1> ...])
#
#   The list of object files is collected in <result_var>.
#   If skipped entrypoints were found, then <skipped_entrypoints_var> is
#   set to a true value.
#   targetN is either an "add_entrypoint_target" target or an
#   "add_object_library" target.
function(get_object_files_for_test result skipped_entrypoints_list)
  set(object_files "")
  set(skipped_list "")
  set(checked_list "")
  set(unchecked_list "${ARGN}")
  list(REMOVE_DUPLICATES unchecked_list)

  foreach(dep IN LISTS unchecked_list)
    if (NOT TARGET ${dep})
      # Skip tests with undefined dependencies.
      # Compiler-RT targets are added only if they are enabled. However, such targets may not be defined
      # at the time of the libc build. We should skip checking such targets.
      if (NOT ${dep} MATCHES "^RTScudo.*|^RTGwp.*")
        list(APPEND skipped_list ${dep})
      endif()
      continue()
    endif()
    get_target_property(aliased_target ${dep} "ALIASED_TARGET")
    if(aliased_target)
      # If the target is just an alias, switch to the real target.
      set(dep ${aliased_target})
    endif()

    get_target_property(dep_type ${dep} "TARGET_TYPE")
    if(NOT dep_type)
      # Skip tests with no object dependencies.
      continue()
    endif()

    get_target_property(dep_checked ${dep} "CHECK_OBJ_FOR_TESTS")

    if(dep_checked)
      # Target full dependency has already been checked.  Just use the results.
      get_target_property(dep_obj ${dep} "OBJECT_FILES_FOR_TESTS")
      get_target_property(dep_skip ${dep} "SKIPPED_LIST_FOR_TESTS")
    else()
      # Target full dependency hasn't been checked.  Recursively check its DEPS.
      set(dep_obj "${dep}")
      set(dep_skip "")

      get_target_property(indirect_deps ${dep} "DEPS")
      get_object_files_for_test(dep_obj dep_skip ${indirect_deps})

      if(${dep_type} STREQUAL ${OBJECT_LIBRARY_TARGET_TYPE})
        get_target_property(dep_object_files ${dep} "OBJECT_FILES")
        if(dep_object_files)
          list(APPEND dep_obj ${dep_object_files})
        endif()
      elseif(${dep_type} STREQUAL ${ENTRYPOINT_OBJ_TARGET_TYPE})
        get_target_property(is_skipped ${dep} "SKIPPED")
        if(is_skipped)
          list(APPEND dep_skip ${dep})
          list(REMOVE_ITEM dep_obj ${dep})
        endif()
        get_target_property(object_file_raw ${dep} "OBJECT_FILE_RAW")
        if(object_file_raw)
          # TODO: Remove this once we stop suffixing the target with ".__internal__"
          if(fq_target_name STREQUAL "libc.test.include.issignaling_c_test.__unit__" OR fq_target_name STREQUAL "libc.test.include.iscanonical_c_test.__unit__")
            string(REPLACE ".__internal__" "" object_file_raw ${object_file_raw})
          endif()
          list(APPEND dep_obj ${object_file_raw})
        endif()
      endif()

      set_target_properties(${dep} PROPERTIES
        OBJECT_FILES_FOR_TESTS "${dep_obj}"
        SKIPPED_LIST_FOR_TESTS "${dep_skip}"
        CHECK_OBJ_FOR_TESTS "YES"
      )

    endif()

    list(APPEND object_files ${dep_obj})
    list(APPEND skipped_list ${dep_skip})

  endforeach(dep)

  list(REMOVE_DUPLICATES object_files)
  set(${result} ${object_files} PARENT_SCOPE)
  list(REMOVE_DUPLICATES skipped_list)
  set(${skipped_entrypoints_list} ${skipped_list} PARENT_SCOPE)

endfunction(get_object_files_for_test)

# Rule to add a libc unittest.
# Usage
#    add_libc_unittest(
#      <target name>
#      SUITE <name of the suite this test belongs to>
#      SRCS  <list of .cpp files for the test>
#      HDRS  <list of .h files for the test>
#      DEPENDS <list of dependencies>
#      ENV <list of environment variables to set before running the test>
#      COMPILE_OPTIONS <list of special compile options for this target>
#      LINK_LIBRARIES <list of linking libraries for this target>
#    )
function(create_libc_unittest fq_target_name)
  if(NOT LLVM_INCLUDE_TESTS)
    return()
  endif()

  cmake_parse_arguments(
    "LIBC_UNITTEST"
    "NO_RUN_POSTBUILD;C_TEST" # Optional arguments
    "SUITE;CXX_STANDARD" # Single value arguments
    "SRCS;HDRS;DEPENDS;ENV;COMPILE_OPTIONS;LINK_LIBRARIES;FLAGS" # Multi-value arguments
    ${ARGN}
  )
  if(NOT LIBC_UNITTEST_SRCS)
    message(FATAL_ERROR "'add_libc_unittest' target requires a SRCS list of .cpp "
                        "files.")
  endif()
  if(NOT LIBC_UNITTEST_DEPENDS)
    message(FATAL_ERROR "'add_libc_unittest' target requires a DEPENDS list of "
                        "'add_entrypoint_object' targets.")
  endif()

  get_fq_deps_list(fq_deps_list ${LIBC_UNITTEST_DEPENDS})
  if(NOT LIBC_UNITTEST_C_TEST)
    list(APPEND fq_deps_list libc.src.__support.StringUtil.error_to_string
                             libc.test.UnitTest.ErrnoSetterMatcher)
  endif()
  list(REMOVE_DUPLICATES fq_deps_list)

  _get_common_test_compile_options(compile_options "${LIBC_UNITTEST_C_TEST}"
                                   "${LIBC_UNITTEST_FLAGS}")
  list(APPEND compile_options "-DLIBC_TEST=UNIT")
  # TODO: Ideally we would have a separate function for link options.
  set(link_options
    ${compile_options}
    ${LIBC_LINK_OPTIONS_DEFAULT}
    ${LIBC_TEST_LINK_OPTIONS_DEFAULT}
  )
  list(APPEND compile_options ${LIBC_UNITTEST_COMPILE_OPTIONS})

  if(SHOW_INTERMEDIATE_OBJECTS)
    message(STATUS "Adding unit test ${fq_target_name}")
    if(${SHOW_INTERMEDIATE_OBJECTS} STREQUAL "DEPS")
      foreach(dep IN LISTS LIBC_UNITTEST_DEPENDS)
        message(STATUS "  ${fq_target_name} depends on ${dep}")
      endforeach()
    endif()
  endif()

  get_object_files_for_test(
      link_object_files skipped_entrypoints_list ${fq_deps_list})
  if(skipped_entrypoints_list)
    # If a test is OS/target machine independent, it has to be skipped if the
    # OS/target machine combination does not provide any dependent entrypoints.
    # If a test is OS/target machine specific, then such a test will live is a
    # OS/target machine specific directory and will be skipped at the directory
    # level if required.
    #
    # There can potentially be a setup like this: A unittest is setup for a
    # OS/target machine independent object library, which in turn depends on a
    # machine specific object library. Such a test would be testing internals of
    # the libc and it is assumed that they will be rare in practice. So, they
    # can be skipped in the corresponding CMake files using platform specific
    # logic. This pattern is followed in the startup tests for example.
    #
    # Another pattern that is present currently is to detect machine
    # capabilities and add entrypoints and tests accordingly. That approach is
    # much lower level approach and is independent of the kind of skipping that
    # is happening here at the entrypoint level.
    if(LIBC_CMAKE_VERBOSE_LOGGING)
      set(msg "Skipping unittest ${fq_target_name} as it has missing deps: "
              "${skipped_entrypoints_list}.")
      message(STATUS ${msg})
    endif()
    return()
  endif()

  if(LIBC_UNITTEST_NO_RUN_POSTBUILD)
    set(fq_build_target_name ${fq_target_name})
  else()
    set(fq_build_target_name ${fq_target_name}.__build__)
  endif()

  add_executable(
    ${fq_build_target_name}
    EXCLUDE_FROM_ALL
    ${LIBC_UNITTEST_SRCS}
    ${LIBC_UNITTEST_HDRS}
  )
  target_include_directories(${fq_build_target_name} SYSTEM PRIVATE ${LIBC_INCLUDE_DIR})
  target_include_directories(${fq_build_target_name} PRIVATE ${LIBC_SOURCE_DIR})
  target_compile_options(${fq_build_target_name} PRIVATE ${compile_options})
  target_link_options(${fq_build_target_name} PRIVATE ${link_options})

  if(NOT LIBC_UNITTEST_CXX_STANDARD)
    set(LIBC_UNITTEST_CXX_STANDARD ${CMAKE_CXX_STANDARD})
  endif()
  set_target_properties(
    ${fq_build_target_name}
    PROPERTIES
      CXX_STANDARD ${LIBC_UNITTEST_CXX_STANDARD}
  )

  set(link_libraries ${link_object_files})
  # Test object files will depend on LINK_LIBRARIES passed down from `add_fp_unittest`
  foreach(lib IN LISTS LIBC_UNITTEST_LINK_LIBRARIES)
    if(TARGET ${lib}.unit)
      list(APPEND link_libraries ${lib}.unit)
    else()
      list(APPEND link_libraries ${lib})
    endif()
  endforeach()

  set_target_properties(${fq_build_target_name}
    PROPERTIES RUNTIME_OUTPUT_DIRECTORY ${CMAKE_CURRENT_BINARY_DIR})

  add_dependencies(
    ${fq_build_target_name}
    ${fq_deps_list}
  )

  # LibcUnitTest should not depend on anything in LINK_LIBRARIES.
  if(NOT LIBC_UNITTEST_C_TEST)
    list(APPEND link_libraries LibcDeathTestExecutors.unit LibcTest.unit)
  endif()

  target_link_libraries(${fq_build_target_name} PRIVATE ${link_libraries})

  if(NOT LIBC_UNITTEST_NO_RUN_POSTBUILD)
    add_custom_target(
      ${fq_target_name}
      COMMAND ${LIBC_UNITTEST_ENV} ${CMAKE_CROSSCOMPILING_EMULATOR} ${CMAKE_CURRENT_BINARY_DIR}/${fq_build_target_name}
      COMMENT "Running unit test ${fq_target_name}"
      DEPENDS ${fq_build_target_name}
    )
  endif()

  if(LIBC_UNITTEST_SUITE)
    add_dependencies(
      ${LIBC_UNITTEST_SUITE}
      ${fq_target_name}
    )
  endif()
  add_dependencies(libc-unit-tests ${fq_target_name})
endfunction(create_libc_unittest)

function(add_libc_unittest target_name)
  add_target_with_flags(
    ${target_name}
    CREATE_TARGET create_libc_unittest
    ${ARGN}
  )
endfunction(add_libc_unittest)

function(add_libc_exhaustive_testsuite suite_name)
  add_custom_target(${suite_name})
  add_dependencies(exhaustive-check-libc ${suite_name})
endfunction(add_libc_exhaustive_testsuite)

function(add_libc_long_running_testsuite suite_name)
  add_custom_target(${suite_name})
  add_dependencies(libc-long-running-tests ${suite_name})
endfunction(add_libc_long_running_testsuite)

# Rule to add a fuzzer test.
# Usage
#    add_libc_fuzzer(
#      <target name>
#      SRCS  <list of .cpp files for the test>
#      HDRS  <list of .h files for the test>
#      DEPENDS <list of dependencies>
#    )
function(add_libc_fuzzer target_name)
  cmake_parse_arguments(
    "LIBC_FUZZER"
    "NEED_MPFR" # Optional arguments
    "" # Single value arguments
    "SRCS;HDRS;DEPENDS;COMPILE_OPTIONS" # Multi-value arguments
    ${ARGN}
  )
  if(NOT LIBC_FUZZER_SRCS)
    message(FATAL_ERROR "'add_libc_fuzzer' target requires a SRCS list of .cpp "
                        "files.")
  endif()
  if(NOT LIBC_FUZZER_DEPENDS)
    message(FATAL_ERROR "'add_libc_fuzzer' target requires a DEPENDS list of "
                        "'add_entrypoint_object' targets.")
  endif()

  list(APPEND LIBC_FUZZER_LINK_LIBRARIES "")
  if(LIBC_FUZZER_NEED_MPFR)
    if(NOT LIBC_TESTS_CAN_USE_MPFR)
      message(VERBOSE "Fuzz test ${name} will be skipped as MPFR library is not available.")
      return()
    endif()
    list(APPEND LIBC_FUZZER_LINK_LIBRARIES mpfr gmp)
  endif()


  get_fq_target_name(${target_name} fq_target_name)
  get_fq_deps_list(fq_deps_list ${LIBC_FUZZER_DEPENDS})
  get_object_files_for_test(
      link_object_files skipped_entrypoints_list ${fq_deps_list})
  if(skipped_entrypoints_list)
    if(LIBC_CMAKE_VERBOSE_LOGGING)
      set(msg "Skipping fuzzer target ${fq_target_name} as it has missing deps: "
              "${skipped_entrypoints_list}.")
      message(STATUS ${msg})
    endif()
    add_custom_target(${fq_target_name})

    # A post build custom command is used to avoid running the command always.
    add_custom_command(
      TARGET ${fq_target_name}
      POST_BUILD
      COMMAND ${CMAKE_COMMAND} -E echo ${msg}
    )
    return()
  endif()

  add_executable(
    ${fq_target_name}
    EXCLUDE_FROM_ALL
    ${LIBC_FUZZER_SRCS}
    ${LIBC_FUZZER_HDRS}
  )
  target_include_directories(${fq_target_name} SYSTEM PRIVATE ${LIBC_INCLUDE_DIR})
  target_include_directories(${fq_target_name} PRIVATE ${LIBC_SOURCE_DIR})

  target_link_libraries(${fq_target_name} PRIVATE
    ${link_object_files}
    ${LIBC_FUZZER_LINK_LIBRARIES}
  )

  set_target_properties(${fq_target_name}
      PROPERTIES RUNTIME_OUTPUT_DIRECTORY ${CMAKE_CURRENT_BINARY_DIR})

  add_dependencies(
    ${fq_target_name}
    ${fq_deps_list}
  )
  add_dependencies(libc-fuzzer ${fq_target_name})

  target_compile_options(${fq_target_name}
    PRIVATE
    ${LIBC_FUZZER_COMPILE_OPTIONS})

endfunction(add_libc_fuzzer)

# Get libgcc_s to be used in hermetic and integration tests.
if(NOT MSVC AND NOT LIBC_CC_SUPPORTS_NOSTDLIBPP)
  execute_process(COMMAND ${CMAKE_CXX_COMPILER} -print-file-name=libgcc_s.so.1
                  OUTPUT_VARIABLE LIBGCC_S_LOCATION)
  string(STRIP ${LIBGCC_S_LOCATION} LIBGCC_S_LOCATION)
endif()

# DEPRECATED: Use add_hermetic_test instead.
#
# Rule to add an integration test. An integration test is like a unit test
# but does not use the system libc. Not even the startup objects from the
# system libc are linked in to the final executable. The final exe is fully
# statically linked. The libc that the final exe links to consists of only
# the object files of the DEPENDS targets.
#
# Usage:
#   add_integration_test(
#     <target name>
#     SUITE <the suite to which the test should belong>
#     SRCS <src1.cpp> [src2.cpp ...]
#     HDRS [hdr1.cpp ...]
#     DEPENDS <list of entrypoint or other object targets>
#     ARGS <list of command line arguments to be passed to the test>
#     ENV <list of environment variables to set before running the test>
#     COMPILE_OPTIONS <list of special compile options for this target>
#   )
#
# The DEPENDS list can be empty. If not empty, it should be a list of
# targets added with add_entrypoint_object or add_object_library.
function(add_integration_test test_name)
  get_fq_target_name(${test_name} fq_target_name)
  set(supported_targets gpu linux)
  if(NOT (${LIBC_TARGET_OS} IN_LIST supported_targets))
    message(STATUS "Skipping ${fq_target_name} as it is not available on ${LIBC_TARGET_OS}.")
    return()
  endif()
  cmake_parse_arguments(
    "INTEGRATION_TEST"
    "" # No optional arguments
    "SUITE" # Single value arguments
    "SRCS;HDRS;DEPENDS;ARGS;ENV;COMPILE_OPTIONS;LOADER_ARGS" # Multi-value arguments
    ${ARGN}
  )

  if(NOT INTEGRATION_TEST_SUITE)
    message(FATAL_ERROR "SUITE not specified for ${fq_target_name}")
  endif()
  if(NOT INTEGRATION_TEST_SRCS)
    message(FATAL_ERROR "The SRCS list for add_integration_test is missing.")
  endif()
  if(NOT LLVM_LIBC_FULL_BUILD AND NOT TARGET libc.startup.${LIBC_TARGET_OS}.crt1)
    message(FATAL_ERROR "The 'crt1' target for the integration test is missing.")
  endif()

  get_fq_target_name(${test_name}.libc fq_libc_target_name)

  get_fq_deps_list(fq_deps_list ${INTEGRATION_TEST_DEPENDS})
  list(APPEND fq_deps_list
      # All integration tests use the operating system's startup object with the
      # integration test object and need to inherit the same dependencies.
      libc.startup.${LIBC_TARGET_OS}.crt1
      libc.test.IntegrationTest.test
      # We always add the memory functions objects. This is because the
      # compiler's codegen can emit calls to the C memory functions.
      libc.src.string.memcmp
      libc.src.string.memcpy
      libc.src.string.memmove
      libc.src.string.memset
      libc.src.strings.bcmp
      libc.src.strings.bzero
  )

  if(libc.src.compiler.__stack_chk_fail IN_LIST TARGET_LLVMLIBC_ENTRYPOINTS)
    # __stack_chk_fail should always be included if supported to allow building
    # libc with the stack protector enabled.
    list(APPEND fq_deps_list libc.src.compiler.__stack_chk_fail)
  endif()

  list(REMOVE_DUPLICATES fq_deps_list)

  # TODO: Instead of gathering internal object files from entrypoints,
  # collect the object files with public names of entrypoints.
  get_object_files_for_test(
      link_object_files skipped_entrypoints_list ${fq_deps_list})
  if(skipped_entrypoints_list)
    if(LIBC_CMAKE_VERBOSE_LOGGING)
      set(msg "Skipping integration test ${fq_target_name} as it has missing deps: "
              "${skipped_entrypoints_list}.")
      message(STATUS ${msg})
    endif()
    return()
  endif()
  list(REMOVE_DUPLICATES link_object_files)

  # Make a library of all deps
  add_library(
    ${fq_target_name}.__libc__
    STATIC
    EXCLUDE_FROM_ALL
    ${link_object_files}
  )
  set_target_properties(${fq_target_name}.__libc__
      PROPERTIES ARCHIVE_OUTPUT_DIRECTORY ${CMAKE_CURRENT_BINARY_DIR})
  set_target_properties(${fq_target_name}.__libc__
      PROPERTIES ARCHIVE_OUTPUT_NAME ${fq_target_name}.libc)

  set(fq_build_target_name ${fq_target_name}.__build__)
  add_executable(
    ${fq_build_target_name}
    EXCLUDE_FROM_ALL
    ${INTEGRATION_TEST_SRCS}
    ${INTEGRATION_TEST_HDRS}
  )
  set_target_properties(${fq_build_target_name}
      PROPERTIES RUNTIME_OUTPUT_DIRECTORY ${CMAKE_CURRENT_BINARY_DIR})
  target_include_directories(${fq_build_target_name} SYSTEM PRIVATE ${LIBC_INCLUDE_DIR})
  target_include_directories(${fq_build_target_name} PRIVATE ${LIBC_SOURCE_DIR})

  _get_hermetic_test_compile_options(compile_options "")
  target_compile_options(${fq_build_target_name} PRIVATE
                         ${compile_options} ${INTEGRATION_TEST_COMPILE_OPTIONS})

  set(compiler_runtime "")

  if(LIBC_TARGET_ARCHITECTURE_IS_AMDGPU)
    target_link_options(${fq_build_target_name} PRIVATE
      ${LIBC_COMPILE_OPTIONS_DEFAULT} ${INTEGRATION_TEST_COMPILE_OPTIONS}
      -Wno-multi-gpu -mcpu=${LIBC_GPU_TARGET_ARCHITECTURE} -flto -nostdlib -static
      "-Wl,-mllvm,-amdhsa-code-object-version=${LIBC_GPU_CODE_OBJECT_VERSION}")
  elseif(LIBC_TARGET_ARCHITECTURE_IS_NVPTX)
    target_link_options(${fq_build_target_name} PRIVATE
      ${LIBC_COMPILE_OPTIONS_DEFAULT} ${INTEGRATION_TEST_COMPILE_OPTIONS}
      "-Wl,--suppress-stack-size-warning" -Wno-multi-gpu
      "-Wl,-mllvm,-nvptx-emit-init-fini-kernel"
      -march=${LIBC_GPU_TARGET_ARCHITECTURE} -nostdlib -static
      "--cuda-path=${LIBC_CUDA_ROOT}")
  elseif(LIBC_CC_SUPPORTS_NOSTDLIBPP)
    set(link_options
      -nolibc
      -nostartfiles
      -nostdlib++
      -static
      ${LIBC_LINK_OPTIONS_DEFAULT}
      ${LIBC_TEST_LINK_OPTIONS_DEFAULT}
    )
    target_link_options(${fq_build_target_name} PRIVATE ${link_options})
  else()
    # Older version of gcc does not support `nostdlib++` flag.  We use
    # `nostdlib` and link against libgcc_s, which cannot be linked statically.
    set(link_options
      -nolibc
      -nostartfiles
<<<<<<< HEAD
      -static
=======
      -nostdlib
>>>>>>> e38f98f5
      ${LIBC_LINK_OPTIONS_DEFAULT}
      ${LIBC_TEST_LINK_OPTIONS_DEFAULT}
    )
    target_link_options(${fq_build_target_name} PRIVATE ${link_options})
<<<<<<< HEAD
=======
    list(APPEND compiler_runtime ${LIBGCC_S_LOCATION})
>>>>>>> e38f98f5
  endif()
  target_link_libraries(
    ${fq_build_target_name}
    libc.startup.${LIBC_TARGET_OS}.crt1
    libc.test.IntegrationTest.test
    ${fq_target_name}.__libc__
    ${compiler_runtime}
  )
  add_dependencies(${fq_build_target_name}
                   libc.test.IntegrationTest.test
                   ${INTEGRATION_TEST_DEPENDS})

  # Tests on the GPU require an external loader utility to launch the kernel.
  if(TARGET libc.utils.gpu.loader)
    add_dependencies(${fq_build_target_name} libc.utils.gpu.loader)
    get_target_property(gpu_loader_exe libc.utils.gpu.loader "EXECUTABLE")
  endif()

  # We have to use a separate var to store the command as a list because
  # the COMMAND option of `add_custom_target` cannot handle empty vars in the
  # command. For example, if INTEGRATION_TEST_ENV is empty, the actual
  # command also will not run. So, we use this list and tell `add_custom_target`
  # to expand the list (by including the option COMMAND_EXPAND_LISTS). This
  # makes `add_custom_target` construct the correct command and execute it.
  set(test_cmd
      ${INTEGRATION_TEST_ENV}
      $<$<BOOL:${LIBC_TARGET_OS_IS_GPU}>:${gpu_loader_exe}>
      ${CMAKE_CROSSCOMPILING_EMULATOR}
      ${INTEGRATION_TEST_LOADER_ARGS}
      $<TARGET_FILE:${fq_build_target_name}> ${INTEGRATION_TEST_ARGS})
  add_custom_target(
    ${fq_target_name}
    COMMAND ${test_cmd}
    COMMAND_EXPAND_LISTS
    COMMENT "Running integration test ${fq_target_name}"
  )
  add_dependencies(${INTEGRATION_TEST_SUITE} ${fq_target_name})
endfunction(add_integration_test)

# Rule to add a hermetic program. A hermetic program is one whose executable is fully
# statically linked and consists of pieces drawn only from LLVM's libc. Nothing,
# including the startup objects, come from the system libc.
#
# For the GPU, these can be either tests or benchmarks, depending on the value
# of the LINK_LIBRARIES arg.
#
# Usage:
#   add_libc_hermetic(
#     <target name>
#     SUITE <the suite to which the test should belong>
#     SRCS <src1.cpp> [src2.cpp ...]
#     HDRS [hdr1.cpp ...]
#     DEPENDS <list of entrypoint or other object targets>
#     ARGS <list of command line arguments to be passed to the test>
#     ENV <list of environment variables to set before running the test>
#     COMPILE_OPTIONS <list of special compile options for the test>
#     LINK_LIBRARIES <list of linking libraries for this target>
#     LOADER_ARGS <list of special args to loaders (like the GPU loader)>
#   )
function(add_libc_hermetic test_name)
  if(NOT TARGET libc.startup.${LIBC_TARGET_OS}.crt1)
    message(VERBOSE "Skipping ${fq_target_name} as it is not available on ${LIBC_TARGET_OS}.")
    return()
  endif()
  cmake_parse_arguments(
    "HERMETIC_TEST"
    "IS_GPU_BENCHMARK;NO_RUN_POSTBUILD" # Optional arguments
    "SUITE;CXX_STANDARD" # Single value arguments
    "SRCS;HDRS;DEPENDS;ARGS;ENV;COMPILE_OPTIONS;LINK_LIBRARIES;LOADER_ARGS" # Multi-value arguments
    ${ARGN}
  )

  if(NOT HERMETIC_TEST_SUITE)
    message(FATAL_ERROR "SUITE not specified for ${fq_target_name}")
  endif()
  if(NOT HERMETIC_TEST_SRCS)
    message(FATAL_ERROR "The SRCS list for add_integration_test is missing.")
  endif()

  get_fq_target_name(${test_name} fq_target_name)
  get_fq_target_name(${test_name}.libc fq_libc_target_name)

  get_fq_deps_list(fq_deps_list ${HERMETIC_TEST_DEPENDS})
  list(APPEND fq_deps_list
      # Hermetic tests use the platform's startup object. So, their deps also
      # have to be collected.
      libc.startup.${LIBC_TARGET_OS}.crt1
      # We always add the memory functions objects. This is because the
      # compiler's codegen can emit calls to the C memory functions.
      libc.src.__support.StringUtil.error_to_string
      libc.src.string.memcmp
      libc.src.string.memcpy
      libc.src.string.memmove
      libc.src.string.memset
      libc.src.strings.bcmp
      libc.src.strings.bzero
  )

  if(libc.src.compiler.__stack_chk_fail IN_LIST TARGET_LLVMLIBC_ENTRYPOINTS)
    # __stack_chk_fail should always be included if supported to allow building
    # libc with the stack protector enabled.
    list(APPEND fq_deps_list libc.src.compiler.__stack_chk_fail)
  endif()

  if(libc.src.time.clock IN_LIST TARGET_LLVMLIBC_ENTRYPOINTS)
    # We will link in the 'clock' implementation if it exists for test timing.
    list(APPEND fq_deps_list libc.src.time.clock)
  endif()

  list(REMOVE_DUPLICATES fq_deps_list)

  # TODO: Instead of gathering internal object files from entrypoints,
  # collect the object files with public names of entrypoints.
  get_object_files_for_test(
      link_object_files skipped_entrypoints_list ${fq_deps_list})
  if(skipped_entrypoints_list)
    if(LIBC_CMAKE_VERBOSE_LOGGING)
      set(msg "Skipping hermetic test ${fq_target_name} as it has missing deps: "
              "${skipped_entrypoints_list}.")
      message(STATUS ${msg})
    endif()
    return()
  endif()
  list(REMOVE_DUPLICATES link_object_files)

  # Make a library of all deps
  add_library(
    ${fq_target_name}.__libc__
    STATIC
    EXCLUDE_FROM_ALL
    ${link_object_files}
  )
  set_target_properties(${fq_target_name}.__libc__
      PROPERTIES ARCHIVE_OUTPUT_DIRECTORY ${CMAKE_CURRENT_BINARY_DIR})
  set_target_properties(${fq_target_name}.__libc__
      PROPERTIES ARCHIVE_OUTPUT_NAME ${fq_target_name}.libc)

  if(HERMETIC_TEST_NO_RUN_POSTBUILD)
    set(fq_build_target_name ${fq_target_name})
  else()
    set(fq_build_target_name ${fq_target_name}.__build__)
  endif()

  add_executable(
    ${fq_build_target_name}
    EXCLUDE_FROM_ALL
    ${HERMETIC_TEST_SRCS}
    ${HERMETIC_TEST_HDRS}
  )

  if(NOT HERMETIC_TEST_CXX_STANDARD)
    set(HERMETIC_TEST_CXX_STANDARD ${CMAKE_CXX_STANDARD})
  endif()
  set_target_properties(${fq_build_target_name}
    PROPERTIES
      RUNTIME_OUTPUT_DIRECTORY ${CMAKE_CURRENT_BINARY_DIR}
      CXX_STANDARD ${HERMETIC_TEST_CXX_STANDARD}
  )

  target_include_directories(${fq_build_target_name} SYSTEM PRIVATE ${LIBC_INCLUDE_DIR})
  target_include_directories(${fq_build_target_name} PRIVATE ${LIBC_SOURCE_DIR})
  _get_hermetic_test_compile_options(compile_options "")
  target_compile_options(${fq_build_target_name} PRIVATE
                         ${compile_options}
                         ${HERMETIC_TEST_COMPILE_OPTIONS})

  set(link_libraries "")
  set(compiler_runtime "")
  foreach(lib IN LISTS HERMETIC_TEST_LINK_LIBRARIES)
    if(TARGET ${lib}.hermetic)
      list(APPEND link_libraries ${lib}.hermetic)
    else()
      list(APPEND link_libraries ${lib})
    endif()
  endforeach()

  if(LIBC_TARGET_ARCHITECTURE_IS_AMDGPU)
    target_link_options(${fq_build_target_name} PRIVATE
      ${LIBC_COMPILE_OPTIONS_DEFAULT} -Wno-multi-gpu
      -mcpu=${LIBC_GPU_TARGET_ARCHITECTURE} -flto
      "-Wl,-mllvm,-amdgpu-lower-global-ctor-dtor=0" -nostdlib -static
      "-Wl,-mllvm,-amdhsa-code-object-version=${LIBC_GPU_CODE_OBJECT_VERSION}")
  elseif(LIBC_TARGET_ARCHITECTURE_IS_NVPTX)
    target_link_options(${fq_build_target_name} PRIVATE
      ${LIBC_COMPILE_OPTIONS_DEFAULT} -Wno-multi-gpu
      "-Wl,--suppress-stack-size-warning"
      "-Wl,-mllvm,-nvptx-emit-init-fini-kernel"
      -march=${LIBC_GPU_TARGET_ARCHITECTURE} -nostdlib -static
      "--cuda-path=${LIBC_CUDA_ROOT}")
  elseif(LIBC_CC_SUPPORTS_NOSTDLIBPP)
    set(link_options
      -nolibc
      -nostartfiles
      -nostdlib++
      -static
      ${LIBC_LINK_OPTIONS_DEFAULT}
      ${LIBC_TEST_LINK_OPTIONS_DEFAULT}
    )
    target_link_options(${fq_build_target_name} PRIVATE ${link_options})
  else()
    # Older version of gcc does not support `nostdlib++` flag.  We use
    # `nostdlib` and link against libgcc_s, which cannot be linked statically.
    set(link_options
      -nolibc
      -nostartfiles
<<<<<<< HEAD
      -static
=======
      -nostdlib
>>>>>>> e38f98f5
      ${LIBC_LINK_OPTIONS_DEFAULT}
      ${LIBC_TEST_LINK_OPTIONS_DEFAULT}
    )
    target_link_options(${fq_build_target_name} PRIVATE ${link_options})
<<<<<<< HEAD
    list(APPEND link_libraries ${LIBGCC_S_LOCATION})
=======
    list(APPEND compiler_runtime ${LIBGCC_S_LOCATION})
>>>>>>> e38f98f5
  endif()
  target_link_libraries(
    ${fq_build_target_name}
    PRIVATE
      libc.startup.${LIBC_TARGET_OS}.crt1
      ${link_libraries}
      LibcHermeticTestSupport.hermetic
      ${fq_target_name}.__libc__
      ${compiler_runtime}
    )
  add_dependencies(${fq_build_target_name}
                   LibcTest.hermetic
                   libc.test.UnitTest.ErrnoSetterMatcher
                   ${fq_deps_list})
  # TODO: currently the dependency chain is broken such that getauxval cannot properly
  # propagate to hermetic tests. This is a temporary workaround.
  if (LIBC_TARGET_ARCHITECTURE_IS_AARCH64)
    target_link_libraries(
      ${fq_build_target_name}
      PRIVATE
        libc.src.sys.auxv.getauxval
    )
  endif()

  # Tests on the GPU require an external loader utility to launch the kernel.
  if(TARGET libc.utils.gpu.loader)
    add_dependencies(${fq_build_target_name} libc.utils.gpu.loader)
    get_target_property(gpu_loader_exe libc.utils.gpu.loader "EXECUTABLE")
  endif()

  if(NOT HERMETIC_TEST_NO_RUN_POSTBUILD)
    if (LIBC_TEST_CMD)
      # In the form of "<command> binary=@BINARY@", e.g. "qemu-system-arm -loader$<COMMA>file=@BINARY@"
      string(REPLACE "@BINARY@" "$<TARGET_FILE:${fq_build_target_name}>" test_cmd_parsed ${LIBC_TEST_CMD})
      string(REPLACE " " ";" test_cmd "${test_cmd_parsed}")
    else()
      set(test_cmd ${HERMETIC_TEST_ENV}
        $<$<BOOL:${LIBC_TARGET_OS_IS_GPU}>:${gpu_loader_exe}> ${CMAKE_CROSSCOMPILING_EMULATOR} ${HERMETIC_TEST_LOADER_ARGS}
        $<TARGET_FILE:${fq_build_target_name}> ${HERMETIC_TEST_ARGS})
    endif()

    add_custom_target(
      ${fq_target_name}
      DEPENDS ${fq_target_name}.__cmd__
    )

    add_custom_command(
      OUTPUT ${fq_target_name}.__cmd__
      COMMAND ${test_cmd}
      COMMAND_EXPAND_LISTS
      COMMENT "Running hermetic test ${fq_target_name}"
      ${LIBC_HERMETIC_TEST_JOB_POOL}
    )

    set_source_files_properties(${fq_target_name}.__cmd__
      PROPERTIES
        SYMBOLIC "TRUE"
    )
  endif()

  add_dependencies(${HERMETIC_TEST_SUITE} ${fq_target_name})
  if(NOT ${HERMETIC_TEST_IS_GPU_BENCHMARK})
    # If it is a benchmark, it will already have been added to the
    # gpu-benchmark target
    add_dependencies(libc-hermetic-tests ${fq_target_name})
  endif()
endfunction(add_libc_hermetic)

# A convenience function to add both a unit test as well as a hermetic test.
function(add_libc_test test_name)
  cmake_parse_arguments(
    "LIBC_TEST"
    "UNIT_TEST_ONLY;HERMETIC_TEST_ONLY" # Optional arguments
    "" # Single value arguments
    "" # Multi-value arguments
    ${ARGN}
  )
  if(LIBC_ENABLE_UNITTESTS AND NOT LIBC_TEST_HERMETIC_TEST_ONLY)
    add_libc_unittest(${test_name}.__unit__ ${LIBC_TEST_UNPARSED_ARGUMENTS})
  endif()
  if(LIBC_ENABLE_HERMETIC_TESTS AND NOT LIBC_TEST_UNIT_TEST_ONLY)
    add_libc_hermetic(
      ${test_name}.__hermetic__
      LINK_LIBRARIES
        LibcTest.hermetic
      ${LIBC_TEST_UNPARSED_ARGUMENTS}
    )
    get_fq_target_name(${test_name} fq_test_name)
    if(TARGET ${fq_test_name}.__hermetic__ AND TARGET ${fq_test_name}.__unit__)
      # Tests like the file tests perform file operations on disk file. If we
      # don't chain up the unit test and hermetic test, then those tests will
      # step on each other's files.
      if(NOT LIBC_TEST_HERMETIC_ONLY)
        add_dependencies(${fq_test_name}.__hermetic__ ${fq_test_name}.__unit__)
      endif()
    endif()
  endif()
endfunction(add_libc_test)

# Tests all implementations that can run on the target CPU.
function(add_libc_multi_impl_test name suite)
  get_property(fq_implementations GLOBAL PROPERTY ${name}_implementations)
  foreach(fq_config_name IN LISTS fq_implementations)
    get_target_property(required_cpu_features ${fq_config_name} REQUIRE_CPU_FEATURES)
    cpu_supports(can_run "${required_cpu_features}")
    if(can_run)
      string(FIND ${fq_config_name} "." last_dot_loc REVERSE)
      math(EXPR name_loc "${last_dot_loc} + 1")
      string(SUBSTRING ${fq_config_name} ${name_loc} -1 target_name)
      add_libc_test(
        ${target_name}_test
        SUITE
          ${suite}
        COMPILE_OPTIONS
          ${LIBC_COMPILE_OPTIONS_NATIVE}
        LINK_LIBRARIES
          LibcMemoryHelpers
        ${ARGN}
        DEPENDS
          ${fq_config_name}
          libc.src.__support.macros.sanitizer
      )
      get_fq_target_name(${fq_config_name}_test fq_target_name)
    else()
      message(STATUS "Skipping test for '${fq_config_name}' insufficient host cpu features '${required_cpu_features}'")
    endif()
  endforeach()
endfunction()<|MERGE_RESOLUTION|>--- conflicted
+++ resolved
@@ -603,19 +603,12 @@
     set(link_options
       -nolibc
       -nostartfiles
-<<<<<<< HEAD
-      -static
-=======
       -nostdlib
->>>>>>> e38f98f5
       ${LIBC_LINK_OPTIONS_DEFAULT}
       ${LIBC_TEST_LINK_OPTIONS_DEFAULT}
     )
     target_link_options(${fq_build_target_name} PRIVATE ${link_options})
-<<<<<<< HEAD
-=======
     list(APPEND compiler_runtime ${LIBGCC_S_LOCATION})
->>>>>>> e38f98f5
   endif()
   target_link_libraries(
     ${fq_build_target_name}
@@ -821,20 +814,12 @@
     set(link_options
       -nolibc
       -nostartfiles
-<<<<<<< HEAD
-      -static
-=======
       -nostdlib
->>>>>>> e38f98f5
       ${LIBC_LINK_OPTIONS_DEFAULT}
       ${LIBC_TEST_LINK_OPTIONS_DEFAULT}
     )
     target_link_options(${fq_build_target_name} PRIVATE ${link_options})
-<<<<<<< HEAD
-    list(APPEND link_libraries ${LIBGCC_S_LOCATION})
-=======
     list(APPEND compiler_runtime ${LIBGCC_S_LOCATION})
->>>>>>> e38f98f5
   endif()
   target_link_libraries(
     ${fq_build_target_name}
