--- conflicted
+++ resolved
@@ -12,10 +12,7 @@
 #include "src/__support/common.h"
 
 #include "hdr/unistd_macros.h"
-<<<<<<< HEAD
-=======
 #include "src/__support/libc_errno.h"
->>>>>>> eb0f1dc0
 #include "src/__support/macros/config.h"
 #include <stdint.h>      // For uint64_t.
 #include <sys/syscall.h> // For syscall numbers.
