//===-- GPU implementation of abort ---------------------------------------===//
//
// Part of the LLVM Project, under the Apache License v2.0 with LLVM Exceptions.
// See https://llvm.org/LICENSE.txt for license information.
// SPDX-License-Identifier: Apache-2.0 WITH LLVM-exception
//
//===----------------------------------------------------------------------===//

#include "src/__support/GPU/utils.h"
#include "src/__support/RPC/rpc_client.h"
#include "src/__support/common.h"
#include "src/__support/macros/config.h"

#include "src/stdlib/abort.h"

namespace LIBC_NAMESPACE_DECL {

LLVM_LIBC_FUNCTION(void, abort, ()) {
  // We want to first make sure the server is listening before we abort.
<<<<<<< HEAD
  rpc::Client::Port port = rpc::client.open<RPC_ABORT>();
=======
  rpc::Client::Port port = rpc::client.open<LIBC_ABORT>();
>>>>>>> ce7c17d5
  port.send_and_recv([](rpc::Buffer *, uint32_t) {},
                     [](rpc::Buffer *, uint32_t) {});
  port.send([&](rpc::Buffer *, uint32_t) {});
  port.close();

  gpu::end_program();
}

} // namespace LIBC_NAMESPACE_DECL<|MERGE_RESOLUTION|>--- conflicted
+++ resolved
@@ -17,11 +17,7 @@
 
 LLVM_LIBC_FUNCTION(void, abort, ()) {
   // We want to first make sure the server is listening before we abort.
-<<<<<<< HEAD
-  rpc::Client::Port port = rpc::client.open<RPC_ABORT>();
-=======
   rpc::Client::Port port = rpc::client.open<LIBC_ABORT>();
->>>>>>> ce7c17d5
   port.send_and_recv([](rpc::Buffer *, uint32_t) {},
                      [](rpc::Buffer *, uint32_t) {});
   port.send([&](rpc::Buffer *, uint32_t) {});
