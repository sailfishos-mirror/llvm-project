--- conflicted
+++ resolved
@@ -14,20 +14,12 @@
 #ifndef LLVM_LIBC_SRC_STRING_STRING_UTILS_H
 #define LLVM_LIBC_SRC_STRING_STRING_UTILS_H
 
-<<<<<<< HEAD
-=======
 #include "hdr/limits_macros.h"
->>>>>>> 4084ffcf
 #include "hdr/types/size_t.h"
 #include "src/__support/CPP/bitset.h"
 #include "src/__support/CPP/type_traits.h" // cpp::is_same_v
 #include "src/__support/macros/config.h"
 #include "src/__support/macros/optimization.h" // LIBC_UNLIKELY
-<<<<<<< HEAD
-#include "src/string/memory_utils/inline_bzero.h"
-#include "src/string/memory_utils/inline_memcpy.h"
-=======
->>>>>>> 4084ffcf
 
 namespace LIBC_NAMESPACE_DECL {
 namespace internal {
@@ -98,14 +90,6 @@
   // string a block at a time.
   if constexpr (cpp::is_same_v<T, char>)
     return string_length_wide_read<unsigned int>(src);
-<<<<<<< HEAD
-#else
-  size_t length;
-  for (length = 0; *src; ++src, ++length)
-    ;
-  return length;
-=======
->>>>>>> 4084ffcf
 #endif
   size_t length;
   for (length = 0; *src; ++src, ++length)
@@ -204,12 +188,7 @@
   if (LIBC_UNLIKELY(src == nullptr && ((src = *saveptr) == nullptr)))
     return nullptr;
 
-<<<<<<< HEAD
-  static_assert(sizeof(char) == sizeof(cpp::byte),
-                "bitset of 256 assumes char is 8 bits");
-=======
   static_assert(CHAR_BIT == 8, "bitset of 256 assumes char is 8 bits");
->>>>>>> 4084ffcf
   cpp::bitset<256> delimiter_set;
   for (; *delimiter_string != '\0'; ++delimiter_string)
     delimiter_set.set(static_cast<size_t>(*delimiter_string));
@@ -239,11 +218,7 @@
   if (!size)
     return len;
   size_t n = len < size - 1 ? len : size - 1;
-<<<<<<< HEAD
-  inline_memcpy(dst, src, n);
-=======
   __builtin_memcpy(dst, src, n);
->>>>>>> 4084ffcf
   dst[n] = '\0';
   return len;
 }
