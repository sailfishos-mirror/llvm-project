//===-- GPU memory allocator implementation ---------------------*- C++ -*-===//
//
// Part of the LLVM Project, under the Apache License v2.0 with LLVM Exceptions.
// See https://llvm.org/LICENSE.txt for license information.
// SPDX-License-Identifier: Apache-2.0 WITH LLVM-exception
//
//===----------------------------------------------------------------------===//
//
// This file implements a parallel allocator intended for use on a GPU device.
// The core algorithm is slab allocator using a random walk over a bitfield for
// maximum parallel progress. Slab handling is done by a wait-free reference
// counted guard. The first use of a slab will create it from system memory for
// re-use. The last use will invalidate it and free the memory.
//
//===----------------------------------------------------------------------===//

#include "allocator.h"

#include "src/__support/CPP/atomic.h"
#include "src/__support/CPP/bit.h"
#include "src/__support/CPP/new.h"
#include "src/__support/GPU/utils.h"
#include "src/__support/RPC/rpc_client.h"
#include "src/__support/threads/sleep.h"

namespace LIBC_NAMESPACE_DECL {

constexpr static uint64_t MAX_SIZE = /* 64 GiB */ 64ull * 1024 * 1024 * 1024;
constexpr static uint64_t SLAB_SIZE = /* 2 MiB */ 2ull * 1024 * 1024;
constexpr static uint64_t ARRAY_SIZE = MAX_SIZE / SLAB_SIZE;
constexpr static uint64_t SLAB_ALIGNMENT = SLAB_SIZE - 1;
constexpr static uint32_t BITS_IN_WORD = sizeof(uint32_t) * 8;
constexpr static uint32_t MIN_SIZE = 16;
constexpr static uint32_t MIN_ALIGNMENT = MIN_SIZE - 1;

// A sentinel used to indicate an invalid but non-null pointer value.
constexpr static uint64_t SENTINEL = cpp::numeric_limits<uint64_t>::max();

// The number of times we will try starting on a single index before skipping
// past it.
constexpr static uint32_t MAX_TRIES = 512;

static_assert(!(ARRAY_SIZE & (ARRAY_SIZE - 1)), "Must be a power of two");

namespace impl {
// Allocates more memory from the system through the RPC interface. All
// allocations from the system MUST be aligned on a 2MiB barrier. The default
// HSA allocator has this behavior for any allocation >= 2MiB and the CUDA
// driver provides an alignment field for virtual memory allocations.
static void *rpc_allocate(uint64_t size) {
  void *ptr = nullptr;
  rpc::Client::Port port = rpc::client.open<LIBC_MALLOC>();
  port.send_and_recv(
      [=](rpc::Buffer *buffer, uint32_t) { buffer->data[0] = size; },
      [&](rpc::Buffer *buffer, uint32_t) {
        ptr = reinterpret_cast<void *>(buffer->data[0]);
      });
  port.close();
  return ptr;
}

// Deallocates the associated system memory.
static void rpc_free(void *ptr) {
  rpc::Client::Port port = rpc::client.open<LIBC_FREE>();
  port.send([=](rpc::Buffer *buffer, uint32_t) {
    buffer->data[0] = reinterpret_cast<uintptr_t>(ptr);
  });
  port.close();
}

// Convert a potentially disjoint bitmask into an increasing integer per-lane
// for use with indexing between gpu lanes.
static inline uint32_t lane_count(uint64_t lane_mask) {
  return cpp::popcount(lane_mask & ((uint64_t(1) << gpu::get_lane_id()) - 1));
}

// Obtain an initial value to seed a random number generator. We use the rounded
// multiples of the golden ratio from xorshift* as additional spreading.
static inline uint32_t entropy() {
  return (static_cast<uint32_t>(gpu::processor_clock()) ^
          (gpu::get_thread_id_x() * 0x632be59b) ^
          (gpu::get_block_id_x() * 0x85157af5)) *
         0x9e3779bb;
}

// Generate a random number and update the state using the xorshift32* PRNG.
static inline uint32_t xorshift32(uint32_t &state) {
  state ^= state << 13;
  state ^= state >> 17;
  state ^= state << 5;
  return state * 0x9e3779bb;
}

// Final stage of murmurhash used to get a unique index for the global array
static inline uint32_t hash(uint32_t x) {
  x ^= x >> 16;
  x *= 0x85ebca6b;
  x ^= x >> 13;
  x *= 0xc2b2ae35;
  x ^= x >> 16;
  return x;
}

// Rounds the input value to the closest permitted chunk size. Here we accept
// the sum of the closest three powers of two. For a 2MiB slab size this is 48
// different chunk sizes. This gives us average internal fragmentation of 87.5%.
static inline uint32_t get_chunk_size(uint32_t x) {
  uint32_t y = x < MIN_SIZE ? MIN_SIZE : x;
  uint32_t pow2 = BITS_IN_WORD - cpp::countl_zero(y - 1);

  uint32_t s0 = 0b0100 << (pow2 - 3);
  uint32_t s1 = 0b0110 << (pow2 - 3);
  uint32_t s2 = 0b0111 << (pow2 - 3);
  uint32_t s3 = 0b1000 << (pow2 - 3);

  if (s0 > y)
    return (s0 + MIN_ALIGNMENT) & ~MIN_ALIGNMENT;
  if (s1 > y)
    return (s1 + MIN_ALIGNMENT) & ~MIN_ALIGNMENT;
  if (s2 > y)
    return (s2 + MIN_ALIGNMENT) & ~MIN_ALIGNMENT;
  return (s3 + MIN_ALIGNMENT) & ~MIN_ALIGNMENT;
}

// Rounds to the nearest power of two.
template <uint32_t N, typename T>
static inline constexpr T round_up(const T x) {
  static_assert(((N - 1) & N) == 0, "N must be a power of two");
  return (x + N) & ~(N - 1);
}

<<<<<<< HEAD
=======
// Perform a lane parallel memset on a uint32_t pointer.
void uniform_memset(uint32_t *s, uint32_t c, uint32_t n, uint64_t uniform) {
  uint64_t mask = gpu::get_lane_mask();
  uint32_t workers = cpp::popcount(uniform);
  for (uint32_t i = impl::lane_count(mask & uniform); i < n; i += workers)
    s[i] = c;
}

>>>>>>> 4084ffcf
} // namespace impl

/// A slab allocator used to hand out identically sized slabs of memory.
/// Allocation is done through random walks of a bitfield until a free bit is
/// encountered. This reduces contention and is highly parallel on a GPU.
///
/// 0       4           8       16                 ...                     2 MiB
/// ┌────────┬──────────┬────────┬──────────────────┬──────────────────────────┐
/// │ chunk  │  index   │  pad   │    bitfield[]    │         memory[]         │
/// └────────┴──────────┴────────┴──────────────────┴──────────────────────────┘
///
/// The size of the bitfield is the slab size divided by the chunk size divided
/// by the number of bits per word. We pad the interface to ensure 16 byte
/// alignment and to indicate that if the pointer is not aligned by 2MiB it
/// belongs to a slab rather than the global allocator.
struct Slab {
  // Header metadata for the slab, aligned to the minimum alignment.
  struct alignas(MIN_SIZE) Header {
    uint32_t chunk_size;
    uint32_t global_index;
  };

  // Initialize the slab with its chunk size and index in the global table for
  // use when freeing.
  Slab(uint32_t chunk_size, uint32_t global_index) {
    Header *header = reinterpret_cast<Header *>(memory);
    header->chunk_size = chunk_size;
    header->global_index = global_index;
<<<<<<< HEAD

    // This memset is expensive and likely not necessary for the current 'kfd'
    // driver. Until zeroed pages are exposed by the API we must be careful.
    __builtin_memset(get_bitfield(), 0, bitfield_bytes(chunk_size));
=======
  }

  // Set the necessary bitfield bytes to zero in parallel using many lanes. This
  // must be called before the bitfield can be accessed safely, memory is not
  // guaranteed to be zero initialized in the current implementation.
  void initialize(uint64_t uniform) {
    uint32_t size = (bitfield_bytes(get_chunk_size()) + sizeof(uint32_t) - 1) /
                    sizeof(uint32_t);
    impl::uniform_memset(get_bitfield(), 0, size, uniform);
>>>>>>> 4084ffcf
  }

  // Get the number of chunks that can theoretically fit inside this slab.
  constexpr static uint32_t num_chunks(uint32_t chunk_size) {
    return SLAB_SIZE / chunk_size;
  }

  // Get the number of bytes needed to contain the bitfield bits.
  constexpr static uint32_t bitfield_bytes(uint32_t chunk_size) {
    return ((num_chunks(chunk_size) + BITS_IN_WORD - 1) / BITS_IN_WORD) * 8;
  }

  // The actual amount of memory available excluding the bitfield and metadata.
  constexpr static uint32_t available_bytes(uint32_t chunk_size) {
    return SLAB_SIZE - bitfield_bytes(chunk_size) - sizeof(Header);
  }

  // The number of chunks that can be stored in this slab.
  constexpr static uint32_t available_chunks(uint32_t chunk_size) {
    return available_bytes(chunk_size) / chunk_size;
  }

  // The length in bits of the bitfield.
  constexpr static uint32_t usable_bits(uint32_t chunk_size) {
    return available_bytes(chunk_size) / chunk_size;
  }

  // Get the location in the memory where we will store the chunk size.
  uint32_t get_chunk_size() const {
    return reinterpret_cast<const Header *>(memory)->chunk_size;
  }

  // Get the location in the memory where we will store the global index.
  uint32_t get_global_index() const {
    return reinterpret_cast<const Header *>(memory)->global_index;
  }

  // Get a pointer to where the bitfield is located in the memory.
  uint32_t *get_bitfield() {
    return reinterpret_cast<uint32_t *>(memory + sizeof(Header));
  }

  // Get a pointer to where the actual memory to be allocated lives.
  uint8_t *get_memory(uint32_t chunk_size) {
    return reinterpret_cast<uint8_t *>(get_bitfield()) +
           bitfield_bytes(chunk_size);
  }

  // Get a pointer to the actual memory given an index into the bitfield.
  void *ptr_from_index(uint32_t index, uint32_t chunk_size) {
    return get_memory(chunk_size) + index * chunk_size;
  }

  // Convert a pointer back into its bitfield index using its offset.
  uint32_t index_from_ptr(void *ptr, uint32_t chunk_size) {
    return static_cast<uint32_t>(reinterpret_cast<uint8_t *>(ptr) -
                                 get_memory(chunk_size)) /
           chunk_size;
  }

  // Randomly walks the bitfield until it finds a free bit. Allocations attempt
  // to put lanes right next to each other for better caching and convergence.
  void *allocate(uint64_t lane_mask, uint64_t uniform) {
    uint32_t chunk_size = get_chunk_size();
    uint32_t state = impl::entropy();

    // The uniform mask represents which lanes contain a uniform target pointer.
    // We attempt to place these next to each other.
<<<<<<< HEAD
    // TODO: We should coalesce these bits and use the result of `fetch_or` to
    //       search for free bits in parallel.
    void *result = nullptr;
    for (uint64_t mask = lane_mask; mask;
         mask = gpu::ballot(lane_mask, !result)) {
      uint32_t id = impl::lane_count(uniform & mask);
      uint32_t index =
          (gpu::broadcast_value(lane_mask, impl::xorshift32(state)) + id) %
          usable_bits(chunk_size);

      uint32_t slot = index / BITS_IN_WORD;
      uint32_t bit = index % BITS_IN_WORD;
      if (!result) {
        uint32_t before = cpp::AtomicRef(get_bitfield()[slot])
                              .fetch_or(1u << bit, cpp::MemoryOrder::RELAXED);
        if (~before & (1 << bit))
          result = ptr_from_index(index, chunk_size);
      }
=======
    void *result = nullptr;
    for (uint64_t mask = lane_mask; mask;
         mask = gpu::ballot(lane_mask, !result)) {
      if (result)
        continue;

      uint32_t start = gpu::broadcast_value(lane_mask, impl::xorshift32(state));

      uint32_t id = impl::lane_count(uniform & mask);
      uint32_t index = (start + id) % usable_bits(chunk_size);
      uint32_t slot = index / BITS_IN_WORD;
      uint32_t bit = index % BITS_IN_WORD;

      // Get the mask of bits destined for the same slot and coalesce it.
      uint64_t match = uniform & gpu::match_any(mask, slot);
      uint32_t length = cpp::popcount(match);
      uint32_t bitmask = static_cast<uint32_t>((uint64_t(1) << length) - 1)
                         << bit;

      uint32_t before = 0;
      if (gpu::get_lane_id() == static_cast<uint32_t>(cpp::countr_zero(match)))
        before = cpp::AtomicRef(get_bitfield()[slot])
                     .fetch_or(bitmask, cpp::MemoryOrder::RELAXED);
      before = gpu::shuffle(mask, cpp::countr_zero(match), before);
      if (~before & (1 << bit))
        result = ptr_from_index(index, chunk_size);
      else
        sleep_briefly();
>>>>>>> 4084ffcf
    }

    cpp::atomic_thread_fence(cpp::MemoryOrder::ACQUIRE);
    return result;
  }

  // Deallocates memory by resetting its corresponding bit in the bitfield.
  void deallocate(void *ptr) {
    uint32_t chunk_size = get_chunk_size();
    uint32_t index = index_from_ptr(ptr, chunk_size);
    uint32_t slot = index / BITS_IN_WORD;
    uint32_t bit = index % BITS_IN_WORD;

    cpp::atomic_thread_fence(cpp::MemoryOrder::RELEASE);
    cpp::AtomicRef(get_bitfield()[slot])
        .fetch_and(~(1u << bit), cpp::MemoryOrder::RELAXED);
  }

  // The actual memory the slab will manage. All offsets are calculated at
  // runtime with the chunk size to keep the interface convergent when a warp or
  // wavefront is handling multiple sizes at once.
  uint8_t memory[SLAB_SIZE];
};

/// A wait-free guard around a pointer resource to be created dynamically if
/// space is available and freed once there are no more users.
<<<<<<< HEAD
template <typename T> struct GuardPtr {
=======
struct GuardPtr {
>>>>>>> 4084ffcf
private:
  struct RefCounter {
    // Indicates that the object is in its deallocation phase and thus invalid.
    static constexpr uint64_t INVALID = uint64_t(1) << 63;

    // If a read preempts an unlock call we indicate this so the following
    // unlock call can swap out the helped bit and maintain exclusive ownership.
    static constexpr uint64_t HELPED = uint64_t(1) << 62;

    // Resets the reference counter, cannot be reset to zero safely.
    void reset(uint32_t n, uint64_t &count) {
      counter.store(n, cpp::MemoryOrder::RELAXED);
      count = n;
    }

    // Acquire a slot in the reference counter if it is not invalid.
    bool acquire(uint32_t n, uint64_t &count) {
      count = counter.fetch_add(n, cpp::MemoryOrder::RELAXED) + n;
      return (count & INVALID) == 0;
    }

    // Release a slot in the reference counter. This function should only be
    // called following a valid acquire call.
    bool release(uint32_t n) {
      // If this thread caused the counter to reach zero we try to invalidate it
      // and obtain exclusive rights to deconstruct it. If the CAS failed either
      // another thread resurrected the counter and we quit, or a parallel read
      // helped us invalidating it. For the latter, claim that flag and return.
      if (counter.fetch_sub(n, cpp::MemoryOrder::RELAXED) == n) {
        uint64_t expected = 0;
        if (counter.compare_exchange_strong(expected, INVALID,
                                            cpp::MemoryOrder::RELAXED,
                                            cpp::MemoryOrder::RELAXED))
          return true;
        else if ((expected & HELPED) &&
                 (counter.exchange(INVALID, cpp::MemoryOrder::RELAXED) &
                  HELPED))
          return true;
      }
      return false;
    }

    // Returns the current reference count, potentially helping a releasing
    // thread.
    uint64_t read() {
      auto val = counter.load(cpp::MemoryOrder::RELAXED);
      if (val == 0 && counter.compare_exchange_strong(
                          val, INVALID | HELPED, cpp::MemoryOrder::RELAXED))
        return 0;
      return (val & INVALID) ? 0 : val;
    }

    cpp::Atomic<uint64_t> counter{0};
  };

<<<<<<< HEAD
  cpp::Atomic<T *> ptr{nullptr};
=======
  cpp::Atomic<Slab *> ptr{nullptr};
>>>>>>> 4084ffcf
  RefCounter ref{};

  // Should be called be a single lane for each different pointer.
  template <typename... Args>
<<<<<<< HEAD
  T *try_lock_impl(uint32_t n, uint64_t &count, Args &&...args) {
    T *expected = ptr.load(cpp::MemoryOrder::RELAXED);
    if (!expected &&
        ptr.compare_exchange_strong(expected, reinterpret_cast<T *>(SENTINEL),
                                    cpp::MemoryOrder::RELAXED,
                                    cpp::MemoryOrder::RELAXED)) {
      count = cpp::numeric_limits<uint64_t>::max();
      void *raw = impl::rpc_allocate(sizeof(T));
      if (!raw)
        return nullptr;
      T *mem = new (raw) T(cpp::forward<Args>(args)...);

      cpp::atomic_thread_fence(cpp::MemoryOrder::RELEASE);
      ptr.store(mem, cpp::MemoryOrder::RELAXED);
      cpp::atomic_thread_fence(cpp::MemoryOrder::ACQUIRE);
      if (!ref.acquire(n, count))
        ref.reset(n, count);
      return mem;
    }

    if (!expected || expected == reinterpret_cast<T *>(SENTINEL))
=======
  Slab *try_lock_impl(uint32_t n, uint64_t &count, Args &&...args) {
    Slab *expected = ptr.load(cpp::MemoryOrder::RELAXED);
    if (!expected &&
        ptr.compare_exchange_strong(
            expected, reinterpret_cast<Slab *>(SENTINEL),
            cpp::MemoryOrder::RELAXED, cpp::MemoryOrder::RELAXED)) {
      count = cpp::numeric_limits<uint64_t>::max();
      void *raw = impl::rpc_allocate(sizeof(Slab));
      if (!raw)
        return nullptr;
      return new (raw) Slab(cpp::forward<Args>(args)...);
    }

    if (!expected || expected == reinterpret_cast<Slab *>(SENTINEL))
>>>>>>> 4084ffcf
      return nullptr;

    if (!ref.acquire(n, count))
      return nullptr;

    cpp::atomic_thread_fence(cpp::MemoryOrder::ACQUIRE);
    return ptr.load(cpp::MemoryOrder::RELAXED);
  }

<<<<<<< HEAD
=======
  // Finalize the associated memory and signal that it is ready to use by
  // resetting the counter.
  void finalize(Slab *mem, uint32_t n, uint64_t &count) {
    cpp::atomic_thread_fence(cpp::MemoryOrder::RELEASE);
    ptr.store(mem, cpp::MemoryOrder::RELAXED);
    cpp::atomic_thread_fence(cpp::MemoryOrder::ACQUIRE);
    if (!ref.acquire(n, count))
      ref.reset(n, count);
  }

>>>>>>> 4084ffcf
public:
  // Attempt to lock access to the pointer, potentially creating it if empty.
  // The uniform mask represents which lanes share the same pointer. For each
  // uniform value we elect a leader to handle it on behalf of the other lanes.
  template <typename... Args>
<<<<<<< HEAD
  T *try_lock(uint64_t lane_mask, uint64_t uniform, uint64_t &count,
              Args &&...args) {
    count = 0;
    T *result = nullptr;
=======
  Slab *try_lock(uint64_t lane_mask, uint64_t uniform, uint64_t &count,
                 Args &&...args) {
    count = 0;
    Slab *result = nullptr;
>>>>>>> 4084ffcf
    if (gpu::get_lane_id() == uint32_t(cpp::countr_zero(uniform)))
      result = try_lock_impl(cpp::popcount(uniform), count,
                             cpp::forward<Args>(args)...);
    result = gpu::shuffle(lane_mask, cpp::countr_zero(uniform), result);
    count = gpu::shuffle(lane_mask, cpp::countr_zero(uniform), count);

    if (!result)
      return nullptr;

<<<<<<< HEAD
=======
    // We defer storing the newly allocated slab until now so that we can use
    // multiple lanes to initialize it and release it for use.
    if (count == cpp::numeric_limits<uint64_t>::max()) {
      result->initialize(uniform);
      if (gpu::get_lane_id() == uint32_t(cpp::countr_zero(uniform)))
        finalize(result, cpp::popcount(uniform), count);
    }

>>>>>>> 4084ffcf
    if (count != cpp::numeric_limits<uint64_t>::max())
      count = count - cpp::popcount(uniform) + impl::lane_count(uniform) + 1;

    return result;
  }

  // Release the associated lock on the pointer, potentially destroying it.
  void unlock(uint64_t lane_mask, uint64_t mask) {
    cpp::atomic_thread_fence(cpp::MemoryOrder::RELEASE);
    if (gpu::get_lane_id() == uint32_t(cpp::countr_zero(mask)) &&
        ref.release(cpp::popcount(mask))) {
<<<<<<< HEAD
      T *p = ptr.load(cpp::MemoryOrder::RELAXED);
      p->~T();
=======
      Slab *p = ptr.load(cpp::MemoryOrder::RELAXED);
      p->~Slab();
>>>>>>> 4084ffcf
      impl::rpc_free(p);
      cpp::atomic_thread_fence(cpp::MemoryOrder::RELEASE);
      ptr.store(nullptr, cpp::MemoryOrder::RELAXED);
    }
    gpu::sync_lane(lane_mask);
  }

  // Get the current value of the reference counter.
  uint64_t use_count() { return ref.read(); }
};

// The global array used to search for a valid slab to allocate from.
<<<<<<< HEAD
static GuardPtr<Slab> slots[ARRAY_SIZE] = {};
=======
static GuardPtr slots[ARRAY_SIZE] = {};
>>>>>>> 4084ffcf

// Tries to find a slab in the table that can support the given chunk size.
static Slab *find_slab(uint32_t chunk_size) {
  // We start at a hashed value to spread out different chunk sizes.
  uint32_t start = impl::hash(chunk_size);
  uint64_t lane_mask = gpu::get_lane_mask();
  uint64_t uniform = gpu::match_any(lane_mask, chunk_size);

  Slab *result = nullptr;
  uint32_t nudge = 0;
  for (uint64_t mask = lane_mask; mask;
       mask = gpu::ballot(lane_mask, !result), ++nudge) {
    uint32_t index = cpp::numeric_limits<uint32_t>::max();
    for (uint32_t offset = nudge / MAX_TRIES;
         gpu::ballot(lane_mask, index == cpp::numeric_limits<uint32_t>::max());
         offset += cpp::popcount(uniform & lane_mask)) {
      uint32_t candidate =
          (start + offset + impl::lane_count(uniform & lane_mask)) % ARRAY_SIZE;
      uint64_t available =
          gpu::ballot(lane_mask, slots[candidate].use_count() <
                                     Slab::available_chunks(chunk_size));
      uint32_t new_index = gpu::shuffle(
          lane_mask, cpp::countr_zero(available & uniform), candidate);

      // Each uniform group will use the first empty slot they find.
      if ((index == cpp::numeric_limits<uint32_t>::max() &&
           (available & uniform)))
        index = new_index;

      // Guaruntees that this loop will eventuall exit if there is no space.
      if (offset >= ARRAY_SIZE) {
        result = reinterpret_cast<Slab *>(SENTINEL);
        index = 0;
      }
    }

    // Try to claim a slot for the found slot.
    if (!result) {
      uint64_t reserved = 0;
      Slab *slab = slots[index].try_lock(lane_mask & mask, uniform & mask,
                                         reserved, chunk_size, index);
      // If we find a slab with a matching chunk size then we store the result.
      // Otherwise, we need to free the claimed lock and continue. In the case
      // of out-of-memory we return a sentinel value.
      if (slab && reserved <= Slab::available_chunks(chunk_size) &&
          slab->get_chunk_size() == chunk_size) {
        result = slab;
      } else if (slab && (reserved > Slab::available_chunks(chunk_size) ||
                          slab->get_chunk_size() != chunk_size)) {
        if (slab->get_chunk_size() != chunk_size)
          start = index + 1;
        slots[index].unlock(gpu::get_lane_mask(),
                            gpu::get_lane_mask() & uniform);
      } else if (!slab && reserved == cpp::numeric_limits<uint64_t>::max()) {
        result = reinterpret_cast<Slab *>(SENTINEL);
      } else {
        sleep_briefly();
      }
    }
  }
  return result;
}

// Release the lock associated with a given slab.
static void release_slab(Slab *slab) {
  uint32_t index = slab->get_global_index();
  uint64_t lane_mask = gpu::get_lane_mask();
  uint64_t uniform = gpu::match_any(lane_mask, index);
  slots[index].unlock(lane_mask, uniform);
}

namespace gpu {

void *allocate(uint64_t size) {
  if (!size)
    return nullptr;

  // Allocations requiring a full slab or more go directly to memory.
  if (size >= SLAB_SIZE / 2)
    return impl::rpc_allocate(impl::round_up<SLAB_SIZE>(size));

  // Try to find a slab for the rounded up chunk size and allocate from it.
  uint32_t chunk_size = impl::get_chunk_size(static_cast<uint32_t>(size));
  Slab *slab = find_slab(chunk_size);
  if (!slab || slab == reinterpret_cast<Slab *>(SENTINEL))
    return nullptr;
<<<<<<< HEAD

  uint64_t lane_mask = gpu::get_lane_mask();
  uint64_t uniform = gpu::match_any(lane_mask, slab->get_global_index());
  void *ptr = slab->allocate(lane_mask, uniform);
  return ptr;
}

void deallocate(void *ptr) {
  if (!ptr)
    return;

=======

  uint64_t lane_mask = gpu::get_lane_mask();
  uint64_t uniform = gpu::match_any(lane_mask, slab->get_global_index());
  void *ptr = slab->allocate(lane_mask, uniform);
  return ptr;
}

void deallocate(void *ptr) {
  if (!ptr)
    return;

>>>>>>> 4084ffcf
  // All non-slab allocations will be aligned on a 2MiB boundary.
  if ((reinterpret_cast<uintptr_t>(ptr) & SLAB_ALIGNMENT) == 0)
    return impl::rpc_free(ptr);

  // The original slab pointer is the 2MiB boundary using the given pointer.
  Slab *slab = reinterpret_cast<Slab *>(
      (reinterpret_cast<uintptr_t>(ptr) & ~SLAB_ALIGNMENT));
  slab->deallocate(ptr);
  release_slab(slab);
}

} // namespace gpu
} // namespace LIBC_NAMESPACE_DECL<|MERGE_RESOLUTION|>--- conflicted
+++ resolved
@@ -129,8 +129,6 @@
   return (x + N) & ~(N - 1);
 }
 
-<<<<<<< HEAD
-=======
 // Perform a lane parallel memset on a uint32_t pointer.
 void uniform_memset(uint32_t *s, uint32_t c, uint32_t n, uint64_t uniform) {
   uint64_t mask = gpu::get_lane_mask();
@@ -139,7 +137,6 @@
     s[i] = c;
 }
 
->>>>>>> 4084ffcf
 } // namespace impl
 
 /// A slab allocator used to hand out identically sized slabs of memory.
@@ -168,12 +165,6 @@
     Header *header = reinterpret_cast<Header *>(memory);
     header->chunk_size = chunk_size;
     header->global_index = global_index;
-<<<<<<< HEAD
-
-    // This memset is expensive and likely not necessary for the current 'kfd'
-    // driver. Until zeroed pages are exposed by the API we must be careful.
-    __builtin_memset(get_bitfield(), 0, bitfield_bytes(chunk_size));
-=======
   }
 
   // Set the necessary bitfield bytes to zero in parallel using many lanes. This
@@ -183,7 +174,6 @@
     uint32_t size = (bitfield_bytes(get_chunk_size()) + sizeof(uint32_t) - 1) /
                     sizeof(uint32_t);
     impl::uniform_memset(get_bitfield(), 0, size, uniform);
->>>>>>> 4084ffcf
   }
 
   // Get the number of chunks that can theoretically fit inside this slab.
@@ -252,26 +242,6 @@
 
     // The uniform mask represents which lanes contain a uniform target pointer.
     // We attempt to place these next to each other.
-<<<<<<< HEAD
-    // TODO: We should coalesce these bits and use the result of `fetch_or` to
-    //       search for free bits in parallel.
-    void *result = nullptr;
-    for (uint64_t mask = lane_mask; mask;
-         mask = gpu::ballot(lane_mask, !result)) {
-      uint32_t id = impl::lane_count(uniform & mask);
-      uint32_t index =
-          (gpu::broadcast_value(lane_mask, impl::xorshift32(state)) + id) %
-          usable_bits(chunk_size);
-
-      uint32_t slot = index / BITS_IN_WORD;
-      uint32_t bit = index % BITS_IN_WORD;
-      if (!result) {
-        uint32_t before = cpp::AtomicRef(get_bitfield()[slot])
-                              .fetch_or(1u << bit, cpp::MemoryOrder::RELAXED);
-        if (~before & (1 << bit))
-          result = ptr_from_index(index, chunk_size);
-      }
-=======
     void *result = nullptr;
     for (uint64_t mask = lane_mask; mask;
          mask = gpu::ballot(lane_mask, !result)) {
@@ -300,7 +270,6 @@
         result = ptr_from_index(index, chunk_size);
       else
         sleep_briefly();
->>>>>>> 4084ffcf
     }
 
     cpp::atomic_thread_fence(cpp::MemoryOrder::ACQUIRE);
@@ -327,11 +296,7 @@
 
 /// A wait-free guard around a pointer resource to be created dynamically if
 /// space is available and freed once there are no more users.
-<<<<<<< HEAD
-template <typename T> struct GuardPtr {
-=======
 struct GuardPtr {
->>>>>>> 4084ffcf
 private:
   struct RefCounter {
     // Indicates that the object is in its deallocation phase and thus invalid.
@@ -387,38 +352,11 @@
     cpp::Atomic<uint64_t> counter{0};
   };
 
-<<<<<<< HEAD
-  cpp::Atomic<T *> ptr{nullptr};
-=======
   cpp::Atomic<Slab *> ptr{nullptr};
->>>>>>> 4084ffcf
   RefCounter ref{};
 
   // Should be called be a single lane for each different pointer.
   template <typename... Args>
-<<<<<<< HEAD
-  T *try_lock_impl(uint32_t n, uint64_t &count, Args &&...args) {
-    T *expected = ptr.load(cpp::MemoryOrder::RELAXED);
-    if (!expected &&
-        ptr.compare_exchange_strong(expected, reinterpret_cast<T *>(SENTINEL),
-                                    cpp::MemoryOrder::RELAXED,
-                                    cpp::MemoryOrder::RELAXED)) {
-      count = cpp::numeric_limits<uint64_t>::max();
-      void *raw = impl::rpc_allocate(sizeof(T));
-      if (!raw)
-        return nullptr;
-      T *mem = new (raw) T(cpp::forward<Args>(args)...);
-
-      cpp::atomic_thread_fence(cpp::MemoryOrder::RELEASE);
-      ptr.store(mem, cpp::MemoryOrder::RELAXED);
-      cpp::atomic_thread_fence(cpp::MemoryOrder::ACQUIRE);
-      if (!ref.acquire(n, count))
-        ref.reset(n, count);
-      return mem;
-    }
-
-    if (!expected || expected == reinterpret_cast<T *>(SENTINEL))
-=======
   Slab *try_lock_impl(uint32_t n, uint64_t &count, Args &&...args) {
     Slab *expected = ptr.load(cpp::MemoryOrder::RELAXED);
     if (!expected &&
@@ -433,7 +371,6 @@
     }
 
     if (!expected || expected == reinterpret_cast<Slab *>(SENTINEL))
->>>>>>> 4084ffcf
       return nullptr;
 
     if (!ref.acquire(n, count))
@@ -443,8 +380,6 @@
     return ptr.load(cpp::MemoryOrder::RELAXED);
   }
 
-<<<<<<< HEAD
-=======
   // Finalize the associated memory and signal that it is ready to use by
   // resetting the counter.
   void finalize(Slab *mem, uint32_t n, uint64_t &count) {
@@ -455,23 +390,15 @@
       ref.reset(n, count);
   }
 
->>>>>>> 4084ffcf
 public:
   // Attempt to lock access to the pointer, potentially creating it if empty.
   // The uniform mask represents which lanes share the same pointer. For each
   // uniform value we elect a leader to handle it on behalf of the other lanes.
   template <typename... Args>
-<<<<<<< HEAD
-  T *try_lock(uint64_t lane_mask, uint64_t uniform, uint64_t &count,
-              Args &&...args) {
-    count = 0;
-    T *result = nullptr;
-=======
   Slab *try_lock(uint64_t lane_mask, uint64_t uniform, uint64_t &count,
                  Args &&...args) {
     count = 0;
     Slab *result = nullptr;
->>>>>>> 4084ffcf
     if (gpu::get_lane_id() == uint32_t(cpp::countr_zero(uniform)))
       result = try_lock_impl(cpp::popcount(uniform), count,
                              cpp::forward<Args>(args)...);
@@ -481,8 +408,6 @@
     if (!result)
       return nullptr;
 
-<<<<<<< HEAD
-=======
     // We defer storing the newly allocated slab until now so that we can use
     // multiple lanes to initialize it and release it for use.
     if (count == cpp::numeric_limits<uint64_t>::max()) {
@@ -491,7 +416,6 @@
         finalize(result, cpp::popcount(uniform), count);
     }
 
->>>>>>> 4084ffcf
     if (count != cpp::numeric_limits<uint64_t>::max())
       count = count - cpp::popcount(uniform) + impl::lane_count(uniform) + 1;
 
@@ -503,13 +427,8 @@
     cpp::atomic_thread_fence(cpp::MemoryOrder::RELEASE);
     if (gpu::get_lane_id() == uint32_t(cpp::countr_zero(mask)) &&
         ref.release(cpp::popcount(mask))) {
-<<<<<<< HEAD
-      T *p = ptr.load(cpp::MemoryOrder::RELAXED);
-      p->~T();
-=======
       Slab *p = ptr.load(cpp::MemoryOrder::RELAXED);
       p->~Slab();
->>>>>>> 4084ffcf
       impl::rpc_free(p);
       cpp::atomic_thread_fence(cpp::MemoryOrder::RELEASE);
       ptr.store(nullptr, cpp::MemoryOrder::RELAXED);
@@ -522,11 +441,7 @@
 };
 
 // The global array used to search for a valid slab to allocate from.
-<<<<<<< HEAD
-static GuardPtr<Slab> slots[ARRAY_SIZE] = {};
-=======
 static GuardPtr slots[ARRAY_SIZE] = {};
->>>>>>> 4084ffcf
 
 // Tries to find a slab in the table that can support the given chunk size.
 static Slab *find_slab(uint32_t chunk_size) {
@@ -613,7 +528,6 @@
   Slab *slab = find_slab(chunk_size);
   if (!slab || slab == reinterpret_cast<Slab *>(SENTINEL))
     return nullptr;
-<<<<<<< HEAD
 
   uint64_t lane_mask = gpu::get_lane_mask();
   uint64_t uniform = gpu::match_any(lane_mask, slab->get_global_index());
@@ -625,19 +539,6 @@
   if (!ptr)
     return;
 
-=======
-
-  uint64_t lane_mask = gpu::get_lane_mask();
-  uint64_t uniform = gpu::match_any(lane_mask, slab->get_global_index());
-  void *ptr = slab->allocate(lane_mask, uniform);
-  return ptr;
-}
-
-void deallocate(void *ptr) {
-  if (!ptr)
-    return;
-
->>>>>>> 4084ffcf
   // All non-slab allocations will be aligned on a 2MiB boundary.
   if ((reinterpret_cast<uintptr_t>(ptr) & SLAB_ALIGNMENT) == 0)
     return impl::rpc_free(ptr);
