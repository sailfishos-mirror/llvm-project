--- conflicted
+++ resolved
@@ -192,11 +192,8 @@
     libc.src.__support.uint128
     libc.src.__support.common
     libc.src.__support.macros.optimization
-<<<<<<< HEAD
-=======
     libc.src.__support.macros.properties.architectures
     libc.src.__support.macros.properties.types
->>>>>>> 59e1c6cd
 )
 
 add_header_library(
