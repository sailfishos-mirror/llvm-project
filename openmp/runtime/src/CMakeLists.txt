--- conflicted
+++ resolved
@@ -377,11 +377,6 @@
   endif()
 endif()
 
-<<<<<<< HEAD
-configure_file(${LIBOMP_INC_DIR}/omp_lib.h.var omp_lib.h @ONLY)
-
-=======
->>>>>>> ac450527
 # Move files to exports/ directory if requested
 if(${LIBOMP_COPY_EXPORTS})
   include(LibompExports)
@@ -461,17 +456,4 @@
   # install under legacy name ompt.h
   install(FILES ${LIBOMP_HEADERS_INTDIR}/omp-tools.h DESTINATION ${LIBOMP_HEADERS_INSTALL_PATH} RENAME ompt.h)
   set(LIBOMP_OMP_TOOLS_INCLUDE_DIR ${CMAKE_CURRENT_BINARY_DIR} PARENT_SCOPE)
-<<<<<<< HEAD
-endif()
-if(LIBOMP_FORTRAN_MODULES)
-  set (destination ${LIBOMP_HEADERS_INSTALL_PATH})
-  if (NOT ${LIBOMP_MODULES_INSTALL_PATH} STREQUAL "")
-    set (destination ${LIBOMP_MODULES_INSTALL_PATH})
-  endif()
-  install(FILES
-    ${CMAKE_CURRENT_BINARY_DIR}/omp_lib.h
-    DESTINATION ${destination}
-  )
-=======
->>>>>>> ac450527
 endif()