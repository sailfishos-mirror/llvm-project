#
#//===----------------------------------------------------------------------===//
#//
#// Part of the LLVM Project, under the Apache License v2.0 with LLVM Exceptions.
#// See https://llvm.org/LICENSE.txt for license information.
#// SPDX-License-Identifier: Apache-2.0 WITH LLVM-exception
#//
#//===----------------------------------------------------------------------===//
#

# LibompExports.cmake
#   Copy library and header files into the exports/ subdirectory after library build

# Create the suffix for the export directory
# - Only add to suffix when not a default value
# - Example suffix: .deb.s1
#   final export directory: exports/lin_32e.deb.s1/lib
# - These suffixes imply the build is a Debug, Stats-Gathering version of the library
set(libomp_suffix)
libomp_append(libomp_suffix .deb DEBUG_BUILD)
libomp_append(libomp_suffix .dia RELWITHDEBINFO_BUILD)
libomp_append(libomp_suffix .min MINSIZEREL_BUILD)
libomp_append(libomp_suffix .s1 LIBOMP_STATS)
libomp_append(libomp_suffix .ompt LIBOMP_OMPT_SUPPORT)
if(${LIBOMP_OMPT_SUPPORT})
  libomp_append(libomp_suffix .optional LIBOMP_OMPT_OPTIONAL)
endif()
string(REPLACE ";" "" libomp_suffix "${libomp_suffix}")

# Set exports locations
if(WIN32)
  set(LIBOMP_SHORT_OS win)
elseif(APPLE)
  set(LIBOMP_SHORT_OS mac)
else()
  set(LIBOMP_SHORT_OS lin)
endif()
if(${MIC})
  set(libomp_platform "${LIBOMP_SHORT_OS}_${LIBOMP_MIC_ARCH}") # e.g., lin_knf, lin_knc
else()
  if(${IA32})
    set(libomp_platform "${LIBOMP_SHORT_OS}_32")
  elseif(${INTEL64})
    set(libomp_platform "${LIBOMP_SHORT_OS}_32e")
  else()
    set(libomp_platform "${LIBOMP_SHORT_OS}_${LIBOMP_ARCH}") # e.g., lin_arm, lin_ppc64
  endif()
endif()
set(LIBOMP_EXPORTS_DIR "${LIBOMP_BASE_DIR}/exports")
set(LIBOMP_EXPORTS_PLATFORM_DIR "${LIBOMP_EXPORTS_DIR}/${libomp_platform}${libomp_suffix}")
set(LIBOMP_EXPORTS_CMN_DIR "${LIBOMP_EXPORTS_DIR}/common${libomp_suffix}/include")
set(LIBOMP_EXPORTS_INC_DIR "${LIBOMP_EXPORTS_PLATFORM_DIR}/include")
set(LIBOMP_EXPORTS_MOD_DIR "${LIBOMP_EXPORTS_PLATFORM_DIR}/include_compat")
set(LIBOMP_EXPORTS_LIB_DIR "${LIBOMP_EXPORTS_DIR}/${libomp_platform}${libomp_suffix}/lib")

# Put headers in exports/ directory post build
add_custom_command(TARGET omp POST_BUILD
  COMMAND ${CMAKE_COMMAND} -E make_directory ${LIBOMP_EXPORTS_CMN_DIR}
  COMMAND ${CMAKE_COMMAND} -E copy ${LIBOMP_HEADERS_INTDIR}/omp.h ${LIBOMP_EXPORTS_CMN_DIR}
  COMMAND ${CMAKE_COMMAND} -E copy ${LIBOMP_HEADERS_INTDIR}/ompx.h ${LIBOMP_EXPORTS_CMN_DIR}
)
if(${LIBOMP_OMPT_SUPPORT})
  add_custom_command(TARGET omp POST_BUILD
    COMMAND ${CMAKE_COMMAND} -E copy omp-tools.h ${LIBOMP_EXPORTS_CMN_DIR}
  )
endif()
if(${LIBOMP_FORTRAN_MODULES})
  # We cannot attach a POST_BUILD command to libomp-mod, so instead attach it
<<<<<<< HEAD
  # to omp and ensure that libomp-mod is built befoe by adding a dependency
  add_custom_command(TARGET omp POST_BUILD
    COMMAND ${CMAKE_COMMAND} -E make_directory ${LIBOMP_EXPORTS_MOD_DIR}
    COMMAND ${CMAKE_COMMAND} -E copy ${RUNTIMES_OUTPUT_RESOURCE_MOD_DIR}/omp_lib.mod ${LIBOMP_EXPORTS_MOD_DIR}
    COMMAND ${CMAKE_COMMAND} -E copy ${RUNTIMES_OUTPUT_RESOURCE_MOD_DIR}/omp_lib_kinds.mod ${LIBOMP_EXPORTS_MOD_DIR}
=======
  # to omp and ensure that libomp-mod is built before by adding a dependency
  add_custom_command(TARGET omp POST_BUILD
    COMMAND ${CMAKE_COMMAND} -E make_directory ${LIBOMP_EXPORTS_MOD_DIR}
    COMMAND ${CMAKE_COMMAND} -E copy ${CMAKE_CURRENT_BINARY_DIR}/../../module/omp_lib.mod ${LIBOMP_EXPORTS_MOD_DIR}
    COMMAND ${CMAKE_COMMAND} -E copy ${CMAKE_CURRENT_BINARY_DIR}/../../module/omp_lib_kinds.mod ${LIBOMP_EXPORTS_MOD_DIR}
>>>>>>> ac450527
  )
  add_dependencies(omp libomp-mod)
  add_custom_command(TARGET omp POST_BUILD
    COMMAND ${CMAKE_COMMAND} -E copy ${CMAKE_CURRENT_BINARY_DIR}/../../module/omp_lib.h ${LIBOMP_EXPORTS_CMN_DIR}
  )
endif()

# Copy OpenMP library into exports/ directory post build
if(WIN32)
  get_target_property(LIBOMP_OUTPUT_DIRECTORY omp RUNTIME_OUTPUT_DIRECTORY)
else()
  get_target_property(LIBOMP_OUTPUT_DIRECTORY omp LIBRARY_OUTPUT_DIRECTORY)
endif()
if(NOT LIBOMP_OUTPUT_DIRECTORY)
  set(LIBOMP_OUTPUT_DIRECTORY ${CMAKE_CURRENT_BINARY_DIR})
endif()
add_custom_command(TARGET omp POST_BUILD
  COMMAND ${CMAKE_COMMAND} -E make_directory ${LIBOMP_EXPORTS_LIB_DIR}
  COMMAND ${CMAKE_COMMAND} -E copy $<TARGET_FILE:omp> ${LIBOMP_EXPORTS_LIB_DIR}
)

# Copy Windows import library into exports/ directory post build
if(WIN32)
  get_target_property(LIBOMPIMP_OUTPUT_DIRECTORY ${LIBOMP_IMP_LIB_TARGET} ARCHIVE_OUTPUT_DIRECTORY)
  if(NOT LIBOMPIMP_OUTPUT_DIRECTORY)
    set(LIBOMPIMP_OUTPUT_DIRECTORY ${CMAKE_CURRENT_BINARY_DIR})
  endif()
  add_custom_command(TARGET ${LIBOMP_IMP_LIB_TARGET} POST_BUILD
    COMMAND ${CMAKE_COMMAND} -E make_directory ${LIBOMP_EXPORTS_LIB_DIR}
    COMMAND ${CMAKE_COMMAND} -E copy ${LIBOMPIMP_OUTPUT_DIRECTORY}/${LIBOMP_IMP_LIB_FILE} ${LIBOMP_EXPORTS_LIB_DIR}
  )
endif()<|MERGE_RESOLUTION|>--- conflicted
+++ resolved
@@ -66,19 +66,11 @@
 endif()
 if(${LIBOMP_FORTRAN_MODULES})
   # We cannot attach a POST_BUILD command to libomp-mod, so instead attach it
-<<<<<<< HEAD
-  # to omp and ensure that libomp-mod is built befoe by adding a dependency
+  # to omp and ensure that libomp-mod is built before by adding a dependency
   add_custom_command(TARGET omp POST_BUILD
     COMMAND ${CMAKE_COMMAND} -E make_directory ${LIBOMP_EXPORTS_MOD_DIR}
     COMMAND ${CMAKE_COMMAND} -E copy ${RUNTIMES_OUTPUT_RESOURCE_MOD_DIR}/omp_lib.mod ${LIBOMP_EXPORTS_MOD_DIR}
     COMMAND ${CMAKE_COMMAND} -E copy ${RUNTIMES_OUTPUT_RESOURCE_MOD_DIR}/omp_lib_kinds.mod ${LIBOMP_EXPORTS_MOD_DIR}
-=======
-  # to omp and ensure that libomp-mod is built before by adding a dependency
-  add_custom_command(TARGET omp POST_BUILD
-    COMMAND ${CMAKE_COMMAND} -E make_directory ${LIBOMP_EXPORTS_MOD_DIR}
-    COMMAND ${CMAKE_COMMAND} -E copy ${CMAKE_CURRENT_BINARY_DIR}/../../module/omp_lib.mod ${LIBOMP_EXPORTS_MOD_DIR}
-    COMMAND ${CMAKE_COMMAND} -E copy ${CMAKE_CURRENT_BINARY_DIR}/../../module/omp_lib_kinds.mod ${LIBOMP_EXPORTS_MOD_DIR}
->>>>>>> ac450527
   )
   add_dependencies(omp libomp-mod)
   add_custom_command(TARGET omp POST_BUILD
