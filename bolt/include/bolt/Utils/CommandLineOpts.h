//===- bolt/Utils/CommandLineOpts.h - BOLT CLI options ----------*- C++ -*-===//
//
// Part of the LLVM Project, under the Apache License v2.0 with LLVM Exceptions.
// See https://llvm.org/LICENSE.txt for license information.
// SPDX-License-Identifier: Apache-2.0 WITH LLVM-exception
//
//===----------------------------------------------------------------------===//
//
// BOLT CLI options
//
//===----------------------------------------------------------------------===//

#ifndef BOLT_UTILS_COMMAND_LINE_OPTS_H
#define BOLT_UTILS_COMMAND_LINE_OPTS_H

#include "llvm/Support/CommandLine.h"

namespace opts {

enum HeatmapModeKind {
  HM_None = 0,
  HM_Exclusive, // llvm-bolt-heatmap
  HM_Optional   // perf2bolt --heatmap
};

<<<<<<< HEAD
struct HeatmapBlockSpec {
  unsigned Initial{0};                // Initial block size in bytes.
  llvm::SmallVector<unsigned> Scales; // Pow2 zoom factors applied cumulatively.
};

struct HeatmapBlockSpecParser : public llvm::cl::parser<HeatmapBlockSpec> {
  explicit HeatmapBlockSpecParser(llvm::cl::Option &O)
      : llvm::cl::parser<HeatmapBlockSpec>(O) {}
  // Return true on error.
  bool parse(llvm::cl::Option &O, llvm::StringRef ArgName, llvm::StringRef Arg,
             HeatmapBlockSpec &Val);
=======
using HeatmapBlockSizes = std::vector<unsigned>;
struct HeatmapBlockSpecParser : public llvm::cl::parser<HeatmapBlockSizes> {
  explicit HeatmapBlockSpecParser(llvm::cl::Option &O)
      : llvm::cl::parser<HeatmapBlockSizes>(O) {}
  // Return true on error.
  bool parse(llvm::cl::Option &O, llvm::StringRef ArgName, llvm::StringRef Arg,
             HeatmapBlockSizes &Val);
>>>>>>> 88738a74
};

extern HeatmapModeKind HeatmapMode;
extern bool BinaryAnalysisMode;

extern llvm::cl::OptionCategory BoltCategory;
extern llvm::cl::OptionCategory BoltDiffCategory;
extern llvm::cl::OptionCategory BoltOptCategory;
extern llvm::cl::OptionCategory BoltRelocCategory;
extern llvm::cl::OptionCategory BoltOutputCategory;
extern llvm::cl::OptionCategory AggregatorCategory;
extern llvm::cl::OptionCategory BoltInstrCategory;
extern llvm::cl::OptionCategory HeatmapCategory;
extern llvm::cl::OptionCategory BinaryAnalysisCategory;

extern llvm::cl::opt<unsigned> AlignText;
extern llvm::cl::opt<unsigned> AlignFunctions;
extern llvm::cl::opt<bool> AggregateOnly;
extern llvm::cl::opt<unsigned> BucketsPerLine;
extern llvm::cl::opt<bool> CompactCodeModel;
extern llvm::cl::opt<bool> DiffOnly;
extern llvm::cl::opt<bool> EnableBAT;
extern llvm::cl::opt<bool> EqualizeBBCounts;
extern llvm::cl::opt<bool> ForcePatch;
extern llvm::cl::opt<bool> RemoveSymtab;
extern llvm::cl::opt<unsigned> ExecutionCountThreshold;
<<<<<<< HEAD
extern llvm::cl::opt<HeatmapBlockSpec, false, HeatmapBlockSpecParser>
=======
extern llvm::cl::opt<HeatmapBlockSizes, false, HeatmapBlockSpecParser>
>>>>>>> 88738a74
    HeatmapBlock;
extern llvm::cl::opt<unsigned long long> HeatmapMaxAddress;
extern llvm::cl::opt<unsigned long long> HeatmapMinAddress;
extern llvm::cl::opt<bool> HeatmapPrintMappings;
extern llvm::cl::opt<std::string> HeatmapOutput;
extern llvm::cl::opt<bool> HotData;
extern llvm::cl::opt<bool> HotFunctionsAtEnd;
extern llvm::cl::opt<bool> HotText;
extern llvm::cl::opt<bool> Hugify;
extern llvm::cl::opt<bool> Instrument;
extern llvm::cl::opt<std::string> OutputFilename;
extern llvm::cl::opt<std::string> PerfData;
extern llvm::cl::opt<bool> PrintCacheMetrics;
extern llvm::cl::opt<bool> PrintSections;

// The format to use with -o in aggregation mode (perf2bolt)
enum ProfileFormatKind { PF_Fdata, PF_YAML };

extern llvm::cl::opt<ProfileFormatKind> ProfileFormat;
extern llvm::cl::opt<bool> ShowDensity;
extern llvm::cl::opt<bool> SplitEH;
extern llvm::cl::opt<bool> StrictMode;
extern llvm::cl::opt<bool> TimeOpts;
extern llvm::cl::opt<bool> UseOldText;
extern llvm::cl::opt<bool> UpdateDebugSections;

// The default verbosity level (0) is pretty terse, level 1 is fairly
// verbose and usually prints some informational message for every
// function processed.  Level 2 is for the noisiest of messages and
// often prints a message per basic block.
// Error messages should never be suppressed by the verbosity level.
// Only warnings and info messages should be affected.
//
// The rationale behind stream usage is as follows:
// outs() for info and debugging controlled by command line flags.
// errs() for errors and warnings.
// dbgs() for output within DEBUG().
extern llvm::cl::opt<unsigned> Verbosity;

/// Return true if we should process all functions in the binary.
bool processAllFunctions();

enum GadgetScannerKind { GS_PACRET, GS_PAUTH, GS_ALL };

extern llvm::cl::bits<GadgetScannerKind> GadgetScannersToRun;

} // namespace opts

namespace llvm {
namespace bolt {
extern const char *BoltRevision;
}
} // namespace llvm

#endif<|MERGE_RESOLUTION|>--- conflicted
+++ resolved
@@ -23,19 +23,6 @@
   HM_Optional   // perf2bolt --heatmap
 };
 
-<<<<<<< HEAD
-struct HeatmapBlockSpec {
-  unsigned Initial{0};                // Initial block size in bytes.
-  llvm::SmallVector<unsigned> Scales; // Pow2 zoom factors applied cumulatively.
-};
-
-struct HeatmapBlockSpecParser : public llvm::cl::parser<HeatmapBlockSpec> {
-  explicit HeatmapBlockSpecParser(llvm::cl::Option &O)
-      : llvm::cl::parser<HeatmapBlockSpec>(O) {}
-  // Return true on error.
-  bool parse(llvm::cl::Option &O, llvm::StringRef ArgName, llvm::StringRef Arg,
-             HeatmapBlockSpec &Val);
-=======
 using HeatmapBlockSizes = std::vector<unsigned>;
 struct HeatmapBlockSpecParser : public llvm::cl::parser<HeatmapBlockSizes> {
   explicit HeatmapBlockSpecParser(llvm::cl::Option &O)
@@ -43,7 +30,6 @@
   // Return true on error.
   bool parse(llvm::cl::Option &O, llvm::StringRef ArgName, llvm::StringRef Arg,
              HeatmapBlockSizes &Val);
->>>>>>> 88738a74
 };
 
 extern HeatmapModeKind HeatmapMode;
@@ -70,11 +56,7 @@
 extern llvm::cl::opt<bool> ForcePatch;
 extern llvm::cl::opt<bool> RemoveSymtab;
 extern llvm::cl::opt<unsigned> ExecutionCountThreshold;
-<<<<<<< HEAD
-extern llvm::cl::opt<HeatmapBlockSpec, false, HeatmapBlockSpecParser>
-=======
 extern llvm::cl::opt<HeatmapBlockSizes, false, HeatmapBlockSpecParser>
->>>>>>> 88738a74
     HeatmapBlock;
 extern llvm::cl::opt<unsigned long long> HeatmapMaxAddress;
 extern llvm::cl::opt<unsigned long long> HeatmapMinAddress;
