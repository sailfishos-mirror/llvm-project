--- conflicted
+++ resolved
@@ -142,13 +142,8 @@
   /// Types of profile the function can use. Could be a combination.
   enum {
     PF_NONE = 0,     /// No profile.
-<<<<<<< HEAD
-    PF_LBR = 1,      /// Profile is based on last branch records.
-    PF_IP = 2,       /// Non-LBR sample-based profile.
-=======
     PF_BRANCH = 1,   /// Profile is based on branches or branch stacks.
     PF_BASIC = 2,    /// Non-branch IP sample-based profile.
->>>>>>> e039d16e
     PF_MEMEVENT = 4, /// Profile has mem events.
   };
 
