//===- bolt/Profile/YAMLProfileWriter.h - Write profile in YAML -*- C++ -*-===//
//
// Part of the LLVM Project, under the Apache License v2.0 with LLVM Exceptions.
// See https://llvm.org/LICENSE.txt for license information.
// SPDX-License-Identifier: Apache-2.0 WITH LLVM-exception
//
//===----------------------------------------------------------------------===//

#ifndef BOLT_PROFILE_YAML_PROFILE_WRITER_H
#define BOLT_PROFILE_YAML_PROFILE_WRITER_H

#include "bolt/Profile/ProfileYAMLMapping.h"
#include "llvm/Support/raw_ostream.h"
#include <system_error>

namespace llvm {
namespace bolt {
class BoltAddressTranslation;
class RewriteInstance;

class YAMLProfileWriter {
  YAMLProfileWriter() = delete;

  std::string Filename;

  std::unique_ptr<raw_fd_ostream> OS;

public:
  explicit YAMLProfileWriter(const std::string &Filename)
      : Filename(Filename) {}

  /// Save execution profile for that instance.
  std::error_code writeProfile(const RewriteInstance &RI);

  using InlineTreeMapTy =
      DenseMap<const MCDecodedPseudoProbeInlineTree *, uint32_t>;
  struct InlineTreeDesc {
    template <typename T> using GUIDMapTy = std::unordered_map<uint64_t, T>;
    using GUIDNodeMap = GUIDMapTy<const MCDecodedPseudoProbeInlineTree *>;
    using GUIDNumMap = GUIDMapTy<uint32_t>;
    GUIDNodeMap TopLevelGUIDToInlineTree;
    GUIDNumMap GUIDIdxMap;
    GUIDNumMap HashIdxMap;
  };

  static std::tuple<std::vector<yaml::bolt::InlineTreeNode>, InlineTreeMapTy>
  convertBFInlineTree(const MCPseudoProbeDecoder &Decoder,
                      const InlineTreeDesc &InlineTree, uint64_t GUID);

<<<<<<< HEAD
  static std::tuple<yaml::bolt::PseudoProbeDesc, InlineTreeDesc>
=======
  static std::tuple<yaml::bolt::ProfilePseudoProbeDesc, InlineTreeDesc>
>>>>>>> 70ef5eb6
  convertPseudoProbeDesc(const MCPseudoProbeDecoder &PseudoProbeDecoder);

  static yaml::bolt::BinaryFunctionProfile
  convert(const BinaryFunction &BF, bool UseDFS,
          const InlineTreeDesc &InlineTree,
          const BoltAddressTranslation *BAT = nullptr);

  /// Set CallSiteInfo destination fields from \p Symbol and return a target
  /// BinaryFunction for that symbol.
  static const BinaryFunction *
  setCSIDestination(const BinaryContext &BC, yaml::bolt::CallSiteInfo &CSI,
                    const MCSymbol *Symbol, const BoltAddressTranslation *BAT,
                    uint32_t Offset = 0);

private:
  struct InlineTreeNode {
    const MCDecodedPseudoProbeInlineTree *InlineTree;
    uint64_t GUID;
    uint64_t Hash;
    uint32_t ParentId;
    uint32_t InlineSite;
  };
  static std::vector<InlineTreeNode>
  collectInlineTree(const MCPseudoProbeDecoder &Decoder,
                    const MCDecodedPseudoProbeInlineTree &Root);

  // 0 - block probe, 1 - indirect call, 2 - direct call
  using ProbeList = std::array<SmallVector<uint64_t, 0>, 3>;
  using NodeIdToProbes = DenseMap<uint32_t, ProbeList>;
  static std::vector<yaml::bolt::PseudoProbeInfo>
  convertNodeProbes(NodeIdToProbes &NodeProbes);

public:
  template <typename T>
  static std::vector<yaml::bolt::PseudoProbeInfo>
  writeBlockProbes(T Probes, const InlineTreeMapTy &InlineTreeNodeId) {
    NodeIdToProbes NodeProbes;
    for (const MCDecodedPseudoProbe &Probe : Probes) {
      auto It = InlineTreeNodeId.find(Probe.getInlineTreeNode());
      if (It == InlineTreeNodeId.end())
        continue;
      NodeProbes[It->second][Probe.getType()].emplace_back(Probe.getIndex());
    }
    return convertNodeProbes(NodeProbes);
  }
};
} // namespace bolt
} // namespace llvm

#endif<|MERGE_RESOLUTION|>--- conflicted
+++ resolved
@@ -47,11 +47,7 @@
   convertBFInlineTree(const MCPseudoProbeDecoder &Decoder,
                       const InlineTreeDesc &InlineTree, uint64_t GUID);
 
-<<<<<<< HEAD
-  static std::tuple<yaml::bolt::PseudoProbeDesc, InlineTreeDesc>
-=======
   static std::tuple<yaml::bolt::ProfilePseudoProbeDesc, InlineTreeDesc>
->>>>>>> 70ef5eb6
   convertPseudoProbeDesc(const MCPseudoProbeDecoder &PseudoProbeDecoder);
 
   static yaml::bolt::BinaryFunctionProfile
