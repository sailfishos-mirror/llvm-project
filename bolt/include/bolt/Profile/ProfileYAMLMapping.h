--- conflicted
+++ resolved
@@ -230,13 +230,8 @@
 
 template <> struct ScalarBitSetTraits<PROFILE_PF> {
   static void bitset(IO &io, PROFILE_PF &value) {
-<<<<<<< HEAD
-    io.bitSetCase(value, "lbr", BinaryFunction::PF_LBR);
-    io.bitSetCase(value, "sample", BinaryFunction::PF_IP);
-=======
     io.bitSetCase(value, "lbr", BinaryFunction::PF_BRANCH);
     io.bitSetCase(value, "sample", BinaryFunction::PF_BASIC);
->>>>>>> fbdb5aef
     io.bitSetCase(value, "memevent", BinaryFunction::PF_MEMEVENT);
   }
 };
