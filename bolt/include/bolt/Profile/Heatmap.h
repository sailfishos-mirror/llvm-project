--- conflicted
+++ resolved
@@ -86,13 +86,8 @@
 
   size_t size() const { return Map.size(); }
 
-<<<<<<< HEAD
-  /// Increase bucket size to \p TargetSize, recomputing the heatmap.
-  bool resizeBucket(uint64_t TargetSize);
-=======
   /// Increase bucket size to \p NewSize, recomputing the heatmap.
   void resizeBucket(uint64_t NewSize);
->>>>>>> a080c741
 };
 
 } // namespace bolt
