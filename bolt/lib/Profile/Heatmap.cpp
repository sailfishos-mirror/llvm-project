//===- bolt/Profile/Heatmap.cpp -------------------------------------------===//
//
// Part of the LLVM Project, under the Apache License v2.0 with LLVM Exceptions.
// See https://llvm.org/LICENSE.txt for license information.
// SPDX-License-Identifier: Apache-2.0 WITH LLVM-exception
//
//===----------------------------------------------------------------------===//

#include "bolt/Profile/Heatmap.h"
#include "bolt/Utils/CommandLineOpts.h"
#include "llvm/ADT/AddressRanges.h"
#include "llvm/ADT/StringMap.h"
#include "llvm/ADT/Twine.h"
#include "llvm/Support/Debug.h"
#include "llvm/Support/FileSystem.h"
#include "llvm/Support/Format.h"
#include "llvm/Support/FormatVariadic.h"
#include "llvm/Support/MathExtras.h"
#include "llvm/Support/raw_ostream.h"
#include <algorithm>
#include <cctype>
#include <cmath>
#include <vector>

#define DEBUG_TYPE "bolt-heatmap"

using namespace llvm;

namespace llvm {
namespace bolt {

void Heatmap::registerAddressRange(uint64_t StartAddress, uint64_t EndAddress,
                                   uint64_t Count) {
  if (ignoreAddress(StartAddress)) {
    ++NumSkippedRanges;
    return;
  }

  if (StartAddress > EndAddress || EndAddress - StartAddress > 64 * 1024) {
    LLVM_DEBUG(dbgs() << "invalid range : 0x" << Twine::utohexstr(StartAddress)
                      << " -> 0x" << Twine::utohexstr(EndAddress) << '\n');
    ++NumSkippedRanges;
    return;
  }

  for (uint64_t Bucket = StartAddress / BucketSize;
       Bucket <= EndAddress / BucketSize; ++Bucket)
    Map[Bucket] += Count;
}

void Heatmap::print(StringRef FileName) const {
  std::error_code EC;
  raw_fd_ostream OS(FileName, EC, sys::fs::OpenFlags::OF_None);
  if (EC) {
    errs() << "error opening output file: " << EC.message() << '\n';
    exit(1);
  }
  outs() << "HEATMAP: dumping heatmap with bucket size " << BucketSize << " to "
         << FileName << '\n';
  print(OS);
}

void Heatmap::print(raw_ostream &OS) const {
  const char FillChar = '.';

  const auto DefaultColor = raw_ostream::WHITE;
  auto changeColor = [&](raw_ostream::Colors Color) -> void {
    static auto CurrentColor = raw_ostream::BLACK;
    if (CurrentColor == Color)
      return;
    OS.changeColor(Color);
    CurrentColor = Color;
  };

  const uint64_t BytesPerLine = opts::BucketsPerLine * BucketSize;

  // Calculate the max value for scaling.
  uint64_t MaxValue = 0;
  for (const std::pair<const uint64_t, uint64_t> &Entry : Map)
    MaxValue = std::max<uint64_t>(MaxValue, Entry.second);

  // Print start of the line and fill it with an empty space right before
  // the Address.
  auto startLine = [&](uint64_t Address, bool Empty = false) {
    changeColor(DefaultColor);
    const uint64_t LineAddress = Address / BytesPerLine * BytesPerLine;

    if (MaxAddress > 0xffffffff)
      OS << format("0x%016" PRIx64 ": ", LineAddress);
    else
      OS << format("0x%08" PRIx64 ": ", LineAddress);

    if (Empty)
      Address = LineAddress + BytesPerLine;
    for (uint64_t Fill = LineAddress; Fill < Address; Fill += BucketSize)
      OS << FillChar;
  };

  // Finish line after \p Address was printed.
  auto finishLine = [&](uint64_t Address) {
    const uint64_t End = alignTo(Address + 1, BytesPerLine);
    for (uint64_t Fill = Address + BucketSize; Fill < End; Fill += BucketSize)
      OS << FillChar;
    OS << '\n';
  };

  // Fill empty space in (Start, End) range.
  auto fillRange = [&](uint64_t Start, uint64_t End) {
    if ((Start / BytesPerLine) == (End / BytesPerLine)) {
      for (uint64_t Fill = Start + BucketSize; Fill < End; Fill += BucketSize) {
        changeColor(DefaultColor);
        OS << FillChar;
      }
      return;
    }

    changeColor(DefaultColor);
    finishLine(Start);
    Start = alignTo(Start, BytesPerLine);

    uint64_t NumEmptyLines = (End - Start) / BytesPerLine;

    if (NumEmptyLines > 32) {
      OS << '\n';
    } else {
      while (NumEmptyLines--) {
        startLine(Start, /*Empty=*/true);
        OS << '\n';
        Start += BytesPerLine;
      }
    }

    startLine(End);
  };

  static raw_ostream::Colors Colors[] = {
      raw_ostream::WHITE, raw_ostream::WHITE,  raw_ostream::CYAN,
      raw_ostream::GREEN, raw_ostream::YELLOW, raw_ostream::RED};
  constexpr size_t NumRanges = sizeof(Colors) / sizeof(Colors[0]);

  uint64_t Range[NumRanges];
  for (uint64_t I = 0; I < NumRanges; ++I)
    Range[I] = std::max(I + 1, (uint64_t)std::pow((double)MaxValue,
                                                  (double)(I + 1) / NumRanges));
  Range[NumRanges - 1] = std::max((uint64_t)NumRanges, MaxValue);

  // Print scaled value
  auto printValue = [&](uint64_t Value, char Character, bool ResetColor) {
    assert(Value && "should only print positive values");
    for (unsigned I = 0; I < sizeof(Range) / sizeof(Range[0]); ++I) {
      if (Value <= Range[I]) {
        changeColor(Colors[I]);
        break;
      }
    }
    if (Value <= Range[0])
      OS << static_cast<char>(std::tolower(Character));
    else
      OS << static_cast<char>(std::toupper(Character));

    if (ResetColor)
      changeColor(DefaultColor);
  };

  // Print against black background
  OS.changeColor(raw_ostream::BLACK, /*Bold=*/false, /*Background=*/true);
  changeColor(DefaultColor);

  // Print map legend
  OS << "Legend:\n";
  OS << "\nRanges:\n";
  uint64_t PrevValue = 0;
  for (unsigned I = 0; I < sizeof(Range) / sizeof(Range[0]); ++I) {
    const uint64_t Value = Range[I];
    OS << "  ";
    printValue(Value, 'o', /*ResetColor=*/true);
    OS << " : (" << PrevValue << ", " << Value << "]\n";
    PrevValue = Value;
  }
  if (opts::HeatmapPrintMappings) {
    OS << "\nSections:\n";
    unsigned SectionIdx = 0;
    for (auto TxtSeg : TextSections) {
      const char Upper = static_cast<char>('A' + ((SectionIdx++) % 26));
      const char Lower = static_cast<char>(std::tolower(Upper));
      OS << formatv("  {0}/{1} : {2,-10} ", Lower, Upper, TxtSeg.Name);
      if (MaxAddress > 0xffffffff)
        OS << format("0x%016" PRIx64, TxtSeg.BeginAddress) << "-"
           << format("0x%016" PRIx64, TxtSeg.EndAddress) << "\n";
      else
        OS << format("0x%08" PRIx64, TxtSeg.BeginAddress) << "-"
           << format("0x%08" PRIx64, TxtSeg.EndAddress) << "\n";
    }
    OS << "\n";
  }

  // Pos - character position from right in hex form.
  auto printHeader = [&](unsigned Pos) {
    OS << "            ";
    if (MaxAddress > 0xffffffff)
      OS << "        ";
    unsigned PrevValue = unsigned(-1);
    for (unsigned I = 0; I < BytesPerLine; I += BucketSize) {
      const unsigned Value = (I & ((1 << Pos * 4) - 1)) >> (Pos - 1) * 4;
      if (Value != PrevValue) {
        OS << Twine::utohexstr(Value);
        PrevValue = Value;
      } else {
        OS << ' ';
      }
    }
    OS << '\n';
  };
  for (unsigned I = 5; I > 0; --I)
    printHeader(I);

  auto SectionStart = TextSections.begin();
  uint64_t PrevAddress = 0;
  for (auto MI = Map.begin(), ME = Map.end(); MI != ME; ++MI) {
    const std::pair<const uint64_t, uint64_t> &Entry = *MI;
    uint64_t Address = Entry.first * BucketSize;
    char Character = 'o';

    // Check if address is in the current or any later section.
    auto Section = std::find_if(
        SectionStart, TextSections.end(), [&](const SectionNameAndRange &S) {
          return Address >= S.BeginAddress && Address < S.EndAddress;
        });
    if (Section != TextSections.end()) {
      // Shift the section forward (if SectionStart is different from Section).
      // This works, because TextSections is sorted by start address.
      SectionStart = Section;
      Character = 'a' + ((Section - TextSections.begin()) % 26);
    }

    if (PrevAddress)
      fillRange(PrevAddress, Address);
    else
      startLine(Address);

    printValue(Entry.second, Character, /*ResetColor=*/false);

    PrevAddress = Address;
  }

  if (PrevAddress) {
    changeColor(DefaultColor);
    finishLine(PrevAddress);
  }
}

void Heatmap::printCDF(StringRef FileName) const {
  std::error_code EC;
  raw_fd_ostream OS(FileName, EC, sys::fs::OpenFlags::OF_None);
  if (EC) {
    errs() << "error opening output file: " << EC.message() << '\n';
    exit(1);
  }
  printCDF(OS);
}

void Heatmap::printCDF(raw_ostream &OS) const {
  uint64_t NumTotalCounts = 0;
  std::vector<uint64_t> Counts;

  for (const std::pair<const uint64_t, uint64_t> &KV : Map) {
    Counts.push_back(KV.second);
    NumTotalCounts += KV.second;
  }

  llvm::sort(Counts, std::greater<uint64_t>());

  double RatioLeftInKB = (1.0 * BucketSize) / 1024;
  assert(NumTotalCounts > 0 &&
         "total number of heatmap buckets should be greater than 0");
  double RatioRightInPercent = 100.0 / NumTotalCounts;
  uint64_t RunningCount = 0;

  OS << "Bucket counts, Size (KB), CDF (%)\n";
  for (uint64_t I = 0; I < Counts.size(); I++) {
    RunningCount += Counts[I];
    OS << format("%llu", (I + 1)) << ", "
       << format("%.4f", RatioLeftInKB * (I + 1)) << ", "
       << format("%.4f", RatioRightInPercent * (RunningCount)) << "\n";
  }

  Counts.clear();
}

void Heatmap::printSectionHotness(StringRef FileName) const {
  std::error_code EC;
  raw_fd_ostream OS(FileName, EC, sys::fs::OpenFlags::OF_None);
  if (EC) {
    errs() << "error opening output file: " << EC.message() << '\n';
    exit(1);
  }
  printSectionHotness(OS);
}

void Heatmap::printSectionHotness(raw_ostream &OS) const {
  uint64_t NumTotalCounts = 0;
  StringMap<uint64_t> SectionHotness;
  StringMap<uint64_t> BucketUtilization;
  unsigned TextSectionIndex = 0;

  if (TextSections.empty())
    return;

  uint64_t UnmappedHotness = 0;
  auto RecordUnmappedBucket = [&](uint64_t Address, uint64_t Frequency) {
    if (opts::Verbosity >= 1)
      errs() << "Couldn't map the address bucket [0x"
             << Twine::utohexstr(Address) << ", 0x"
             << Twine::utohexstr(Address + BucketSize) << "] containing "
             << Frequency << " samples to a text section in the binary.";
    UnmappedHotness += Frequency;
  };

  AddressRange HotTextRange(HotStart, HotEnd);
  StringRef HotTextName = "[hot text]";

  for (const std::pair<const uint64_t, uint64_t> &KV : Map) {
    NumTotalCounts += KV.second;
    // We map an address bucket to the first section (lowest address)
    // overlapping with that bucket.
    auto Address = KV.first * BucketSize;
    while (TextSectionIndex < TextSections.size() &&
           Address >= TextSections[TextSectionIndex].EndAddress)
      TextSectionIndex++;
    if (TextSectionIndex >= TextSections.size() ||
        Address + BucketSize < TextSections[TextSectionIndex].BeginAddress) {
      RecordUnmappedBucket(Address, KV.second);
      continue;
    }
    SectionHotness[TextSections[TextSectionIndex].Name] += KV.second;
    ++BucketUtilization[TextSections[TextSectionIndex].Name];
    if (HotTextRange.contains(Address)) {
      SectionHotness[HotTextName] += KV.second;
      ++BucketUtilization[HotTextName];
    }
  }

  std::vector<SectionNameAndRange> Sections(TextSections);
  // Append synthetic hot text section to TextSections
  if (!HotTextRange.empty())
    Sections.emplace_back(SectionNameAndRange{HotTextName, HotStart, HotEnd});

  assert(NumTotalCounts > 0 &&
         "total number of heatmap buckets should be greater than 0");

  OS << "Section Name, Begin Address, End Address, Percentage Hotness, "
     << "Utilization Pct, Partition Score\n";
  const uint64_t MappedCounts = NumTotalCounts - UnmappedHotness;
  for (const auto [Name, Begin, End] : Sections) {
    const float Hotness = 1. * SectionHotness[Name] / NumTotalCounts;
    const float MappedHotness =
        MappedCounts ? 1. * SectionHotness[Name] / MappedCounts : 0;
    const uint64_t NumBuckets =
        End / BucketSize + !!(End % BucketSize) - Begin / BucketSize;
    const float Utilization = 1. * BucketUtilization[Name] / NumBuckets;
    const float PartitionScore = MappedHotness * Utilization;
    OS << formatv("{0}, {1:x}, {2:x}, {3:f4}, {4:f4}, {5:f4}\n", Name, Begin,
                  End, 100. * Hotness, 100. * Utilization, PartitionScore);
  }
  if (UnmappedHotness > 0)
    OS << formatv("[unmapped], 0x0, 0x0, {0:f4}, 0, 0\n",
                  100.0 * UnmappedHotness / NumTotalCounts);
}

<<<<<<< HEAD
bool Heatmap::resizeBucket(uint64_t TargetSize) {
  if (TargetSize <= BucketSize)
    return false;
  std::map<uint64_t, uint64_t> NewMap;
  for (const auto [Bucket, Count] : Map) {
    const uint64_t Address = Bucket * BucketSize;
    NewMap[Address / TargetSize] += Count;
  }
  Map = NewMap;
  BucketSize = TargetSize;
  return true;
=======
void Heatmap::resizeBucket(uint64_t NewSize) {
  std::map<uint64_t, uint64_t> NewMap;
  for (const auto [Bucket, Count] : Map)
    NewMap[Bucket * BucketSize / NewSize] += Count;
  Map = NewMap;
  BucketSize = NewSize;
>>>>>>> a080c741
}
} // namespace bolt
} // namespace llvm<|MERGE_RESOLUTION|>--- conflicted
+++ resolved
@@ -367,26 +367,12 @@
                   100.0 * UnmappedHotness / NumTotalCounts);
 }
 
-<<<<<<< HEAD
-bool Heatmap::resizeBucket(uint64_t TargetSize) {
-  if (TargetSize <= BucketSize)
-    return false;
-  std::map<uint64_t, uint64_t> NewMap;
-  for (const auto [Bucket, Count] : Map) {
-    const uint64_t Address = Bucket * BucketSize;
-    NewMap[Address / TargetSize] += Count;
-  }
-  Map = NewMap;
-  BucketSize = TargetSize;
-  return true;
-=======
 void Heatmap::resizeBucket(uint64_t NewSize) {
   std::map<uint64_t, uint64_t> NewMap;
   for (const auto [Bucket, Count] : Map)
     NewMap[Bucket * BucketSize / NewSize] += Count;
   Map = NewMap;
   BucketSize = NewSize;
->>>>>>> a080c741
 }
 } // namespace bolt
 } // namespace llvm