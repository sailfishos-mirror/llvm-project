--- conflicted
+++ resolved
@@ -243,10 +243,6 @@
   if (PseudoProbeDecoder)
     std::tie(YamlBF.InlineTree, InlineTreeNodeId) =
         convertBFInlineTree(*PseudoProbeDecoder, InlineTree, BF);
-<<<<<<< HEAD
-  }
-=======
->>>>>>> ccbf6ad5
 
   BinaryFunction::BasicBlockOrderType Order;
   llvm::copy(UseDFS ? BF.dfs() : BF.getLayout().blocks(),
