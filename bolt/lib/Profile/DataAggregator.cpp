//===- bolt/Profile/DataAggregator.cpp - Perf data aggregator -------------===//
//
// Part of the LLVM Project, under the Apache License v2.0 with LLVM Exceptions.
// See https://llvm.org/LICENSE.txt for license information.
// SPDX-License-Identifier: Apache-2.0 WITH LLVM-exception
//
//===----------------------------------------------------------------------===//
//
// This family of functions reads profile data written by perf record,
// aggregate it and then write it back to an output file.
//
//===----------------------------------------------------------------------===//

#include "bolt/Profile/DataAggregator.h"
#include "bolt/Core/BinaryContext.h"
#include "bolt/Core/BinaryFunction.h"
#include "bolt/Passes/BinaryPasses.h"
#include "bolt/Profile/BoltAddressTranslation.h"
#include "bolt/Profile/Heatmap.h"
#include "bolt/Profile/YAMLProfileWriter.h"
#include "bolt/Utils/CommandLineOpts.h"
#include "bolt/Utils/Utils.h"
#include "llvm/ADT/STLExtras.h"
#include "llvm/ADT/ScopeExit.h"
#include "llvm/Support/CommandLine.h"
#include "llvm/Support/Compiler.h"
#include "llvm/Support/Debug.h"
#include "llvm/Support/Errc.h"
#include "llvm/Support/FileSystem.h"
#include "llvm/Support/Process.h"
#include "llvm/Support/Program.h"
#include "llvm/Support/Regex.h"
#include "llvm/Support/Timer.h"
#include "llvm/Support/raw_ostream.h"
#include <map>
#include <optional>
#include <unordered_map>
#include <utility>

#define DEBUG_TYPE "aggregator"

using namespace llvm;
using namespace bolt;

namespace opts {

static cl::opt<bool>
    BasicAggregation("nl",
                     cl::desc("aggregate basic samples (without LBR info)"),
                     cl::cat(AggregatorCategory));

static cl::opt<std::string>
    ITraceAggregation("itrace",
                      cl::desc("Generate LBR info with perf itrace argument"),
                      cl::cat(AggregatorCategory));

static cl::opt<bool>
FilterMemProfile("filter-mem-profile",
  cl::desc("if processing a memory profile, filter out stack or heap accesses "
           "that won't be useful for BOLT to reduce profile file size"),
  cl::init(true),
  cl::cat(AggregatorCategory));

static cl::opt<unsigned long long>
FilterPID("pid",
  cl::desc("only use samples from process with specified PID"),
  cl::init(0),
  cl::Optional,
  cl::cat(AggregatorCategory));

static cl::opt<bool>
IgnoreBuildID("ignore-build-id",
  cl::desc("continue even if build-ids in input binary and perf.data mismatch"),
  cl::init(false),
  cl::cat(AggregatorCategory));

static cl::opt<bool> IgnoreInterruptLBR(
    "ignore-interrupt-lbr",
    cl::desc("ignore kernel interrupt LBR that happens asynchronously"),
    cl::init(true), cl::cat(AggregatorCategory));

static cl::opt<unsigned long long>
MaxSamples("max-samples",
  cl::init(-1ULL),
  cl::desc("maximum number of samples to read from LBR profile"),
  cl::Optional,
  cl::Hidden,
  cl::cat(AggregatorCategory));

extern cl::opt<opts::ProfileFormatKind> ProfileFormat;
extern cl::opt<bool> ProfileWritePseudoProbes;
extern cl::opt<std::string> SaveProfile;

cl::opt<bool> ReadPreAggregated(
    "pa", cl::desc("skip perf and read data from a pre-aggregated file format"),
    cl::cat(AggregatorCategory));

cl::opt<std::string>
    ReadPerfEvents("perf-script-events",
                   cl::desc("skip perf event collection by supplying a "
                            "perf-script output in a textual format"),
                   cl::ReallyHidden, cl::init(""), cl::cat(AggregatorCategory));

static cl::opt<bool>
TimeAggregator("time-aggr",
  cl::desc("time BOLT aggregator"),
  cl::init(false),
  cl::ZeroOrMore,
  cl::cat(AggregatorCategory));

static cl::opt<bool>
    UseEventPC("use-event-pc",
               cl::desc("use event PC in combination with LBR sampling"),
               cl::cat(AggregatorCategory));

static cl::opt<bool> WriteAutoFDOData(
    "autofdo", cl::desc("generate autofdo textual data instead of bolt data"),
    cl::cat(AggregatorCategory));

} // namespace opts

namespace {

const char TimerGroupName[] = "aggregator";
const char TimerGroupDesc[] = "Aggregator";

std::vector<SectionNameAndRange> getTextSections(const BinaryContext *BC) {
  std::vector<SectionNameAndRange> sections;
  for (BinarySection &Section : BC->sections()) {
    if (!Section.isText())
      continue;
    if (Section.getSize() == 0)
      continue;
    sections.push_back(
        {Section.getName(), Section.getAddress(), Section.getEndAddress()});
  }
  llvm::sort(sections,
             [](const SectionNameAndRange &A, const SectionNameAndRange &B) {
               return A.BeginAddress < B.BeginAddress;
             });
  return sections;
}
}

constexpr uint64_t DataAggregator::KernelBaseAddr;

DataAggregator::~DataAggregator() { deleteTempFiles(); }

namespace {
void deleteTempFile(const std::string &FileName) {
  if (std::error_code Errc = sys::fs::remove(FileName.c_str()))
    errs() << "PERF2BOLT: failed to delete temporary file " << FileName
           << " with error " << Errc.message() << "\n";
}
}

void DataAggregator::deleteTempFiles() {
  for (std::string &FileName : TempFiles)
    deleteTempFile(FileName);
  TempFiles.clear();
}

void DataAggregator::findPerfExecutable() {
  std::optional<std::string> PerfExecutable =
      sys::Process::FindInEnvPath("PATH", "perf");
  if (!PerfExecutable) {
    outs() << "PERF2BOLT: No perf executable found!\n";
    exit(1);
  }
  PerfPath = *PerfExecutable;
}

void DataAggregator::start() {
  outs() << "PERF2BOLT: Starting data aggregation job for " << Filename << "\n";

  // Don't launch perf for pre-aggregated files or when perf input is specified
  // by the user.
  if (opts::ReadPreAggregated || !opts::ReadPerfEvents.empty())
    return;

  findPerfExecutable();

  if (opts::BasicAggregation) {
    launchPerfProcess("events without LBR",
                      MainEventsPPI,
                      "script -F pid,event,ip",
                      /*Wait = */false);
  } else if (!opts::ITraceAggregation.empty()) {
    std::string ItracePerfScriptArgs = llvm::formatv(
        "script -F pid,ip,brstack --itrace={0}", opts::ITraceAggregation);
    launchPerfProcess("branch events with itrace", MainEventsPPI,
                      ItracePerfScriptArgs.c_str(),
                      /*Wait = */ false);
  } else {
    launchPerfProcess("branch events",
                      MainEventsPPI,
                      "script -F pid,ip,brstack",
                      /*Wait = */false);
  }

  // Note: we launch script for mem events regardless of the option, as the
  //       command fails fairly fast if mem events were not collected.
  launchPerfProcess("mem events",
                    MemEventsPPI,
                    "script -F pid,event,addr,ip",
                    /*Wait = */false);

  launchPerfProcess("process events", MMapEventsPPI,
                    "script --show-mmap-events --no-itrace",
                    /*Wait = */ false);

  launchPerfProcess("task events", TaskEventsPPI,
                    "script --show-task-events --no-itrace",
                    /*Wait = */ false);
}

void DataAggregator::abort() {
  if (opts::ReadPreAggregated)
    return;

  std::string Error;

  // Kill subprocesses in case they are not finished
  sys::Wait(TaskEventsPPI.PI, 1, &Error);
  sys::Wait(MMapEventsPPI.PI, 1, &Error);
  sys::Wait(MainEventsPPI.PI, 1, &Error);
  sys::Wait(MemEventsPPI.PI, 1, &Error);

  deleteTempFiles();

  exit(1);
}

void DataAggregator::launchPerfProcess(StringRef Name, PerfProcessInfo &PPI,
                                       const char *ArgsString, bool Wait) {
  SmallVector<StringRef, 4> Argv;

  outs() << "PERF2BOLT: spawning perf job to read " << Name << '\n';
  Argv.push_back(PerfPath.data());

  StringRef(ArgsString).split(Argv, ' ');
  Argv.push_back("-f");
  Argv.push_back("-i");
  Argv.push_back(Filename.c_str());

  if (std::error_code Errc =
          sys::fs::createTemporaryFile("perf.script", "out", PPI.StdoutPath)) {
    errs() << "PERF2BOLT: failed to create temporary file " << PPI.StdoutPath
           << " with error " << Errc.message() << "\n";
    exit(1);
  }
  TempFiles.push_back(PPI.StdoutPath.data());

  if (std::error_code Errc =
          sys::fs::createTemporaryFile("perf.script", "err", PPI.StderrPath)) {
    errs() << "PERF2BOLT: failed to create temporary file " << PPI.StderrPath
           << " with error " << Errc.message() << "\n";
    exit(1);
  }
  TempFiles.push_back(PPI.StderrPath.data());

  std::optional<StringRef> Redirects[] = {
      std::nullopt,                      // Stdin
      StringRef(PPI.StdoutPath.data()),  // Stdout
      StringRef(PPI.StderrPath.data())}; // Stderr

  LLVM_DEBUG({
    dbgs() << "Launching perf: ";
    for (StringRef Arg : Argv)
      dbgs() << Arg << " ";
    dbgs() << " 1> " << PPI.StdoutPath.data() << " 2> " << PPI.StderrPath.data()
           << "\n";
  });

  if (Wait)
    PPI.PI.ReturnCode = sys::ExecuteAndWait(PerfPath.data(), Argv,
                                            /*envp*/ std::nullopt, Redirects);
  else
    PPI.PI = sys::ExecuteNoWait(PerfPath.data(), Argv, /*envp*/ std::nullopt,
                                Redirects);
}

void DataAggregator::processFileBuildID(StringRef FileBuildID) {
  PerfProcessInfo BuildIDProcessInfo;
  launchPerfProcess("buildid list",
                    BuildIDProcessInfo,
                    "buildid-list",
                    /*Wait = */true);

  if (BuildIDProcessInfo.PI.ReturnCode != 0) {
    ErrorOr<std::unique_ptr<MemoryBuffer>> MB =
        MemoryBuffer::getFileOrSTDIN(BuildIDProcessInfo.StderrPath.data());
    StringRef ErrBuf = (*MB)->getBuffer();

    errs() << "PERF-ERROR: return code " << BuildIDProcessInfo.PI.ReturnCode
           << '\n';
    errs() << ErrBuf;
    return;
  }

  ErrorOr<std::unique_ptr<MemoryBuffer>> MB =
      MemoryBuffer::getFileOrSTDIN(BuildIDProcessInfo.StdoutPath.data());
  if (std::error_code EC = MB.getError()) {
    errs() << "Cannot open " << BuildIDProcessInfo.StdoutPath.data() << ": "
           << EC.message() << "\n";
    return;
  }

  FileBuf = std::move(*MB);
  ParsingBuf = FileBuf->getBuffer();

  std::optional<StringRef> FileName = getFileNameForBuildID(FileBuildID);
  if (!FileName) {
    if (hasAllBuildIDs()) {
      errs() << "PERF2BOLT-ERROR: failed to match build-id from perf output. "
                "This indicates the input binary supplied for data aggregation "
                "is not the same recorded by perf when collecting profiling "
                "data, or there were no samples recorded for the binary. "
                "Use -ignore-build-id option to override.\n";
      if (!opts::IgnoreBuildID)
        abort();
    } else {
      errs() << "PERF2BOLT-WARNING: build-id will not be checked because perf "
                "data was recorded without it\n";
      return;
    }
  } else if (*FileName != llvm::sys::path::filename(BC->getFilename())) {
    errs() << "PERF2BOLT-WARNING: build-id matched a different file name\n";
    BuildIDBinaryName = std::string(*FileName);
  } else {
    outs() << "PERF2BOLT: matched build-id and file name\n";
  }
}

bool DataAggregator::checkPerfDataMagic(StringRef FileName) {
  if (opts::ReadPreAggregated)
    return true;

  Expected<sys::fs::file_t> FD = sys::fs::openNativeFileForRead(FileName);
  if (!FD) {
    consumeError(FD.takeError());
    return false;
  }

  char Buf[7] = {0, 0, 0, 0, 0, 0, 0};

  auto Close = make_scope_exit([&] { sys::fs::closeFile(*FD); });
  Expected<size_t> BytesRead = sys::fs::readNativeFileSlice(
      *FD, MutableArrayRef(Buf, sizeof(Buf)), 0);
  if (!BytesRead) {
    consumeError(BytesRead.takeError());
    return false;
  }

  if (*BytesRead != 7)
    return false;

  if (strncmp(Buf, "PERFILE", 7) == 0)
    return true;
  return false;
}

void DataAggregator::parsePreAggregated() {
  std::string Error;

  ErrorOr<std::unique_ptr<MemoryBuffer>> MB =
      MemoryBuffer::getFileOrSTDIN(Filename);
  if (std::error_code EC = MB.getError()) {
    errs() << "PERF2BOLT-ERROR: cannot open " << Filename << ": "
           << EC.message() << "\n";
    exit(1);
  }

  FileBuf = std::move(*MB);
  ParsingBuf = FileBuf->getBuffer();
  Col = 0;
  Line = 1;
  if (parsePreAggregatedLBRSamples()) {
    errs() << "PERF2BOLT: failed to parse samples\n";
    exit(1);
  }
}

std::error_code DataAggregator::writeAutoFDOData(StringRef OutputFilename) {
  outs() << "PERF2BOLT: writing data for autofdo tools...\n";
  NamedRegionTimer T("writeAutoFDO", "Processing branch events", TimerGroupName,
                     TimerGroupDesc, opts::TimeAggregator);

  std::error_code EC;
  raw_fd_ostream OutFile(OutputFilename, EC, sys::fs::OpenFlags::OF_None);
  if (EC)
    return EC;

  // Format:
  // number of unique traces
  // from_1-to_1:count_1
  // from_2-to_2:count_2
  // ......
  // from_n-to_n:count_n
  // number of unique sample addresses
  // addr_1:count_1
  // addr_2:count_2
  // ......
  // addr_n:count_n
  // number of unique LBR entries
  // src_1->dst_1:count_1
  // src_2->dst_2:count_2
  // ......
  // src_n->dst_n:count_n

  const uint64_t FirstAllocAddress = this->BC->FirstAllocAddress;

  // AutoFDO addresses are relative to the first allocated loadable program
  // segment
  auto filterAddress = [&FirstAllocAddress](uint64_t Address) -> uint64_t {
    if (Address < FirstAllocAddress)
      return 0;
    return Address - FirstAllocAddress;
  };

  OutFile << FallthroughLBRs.size() << "\n";
  for (const auto &[Trace, Info] : FallthroughLBRs) {
    OutFile << formatv("{0:x-}-{1:x-}:{2}\n", filterAddress(Trace.From),
                       filterAddress(Trace.To),
                       Info.InternCount + Info.ExternCount);
  }

  OutFile << BasicSamples.size() << "\n";
  for (const auto [PC, HitCount] : BasicSamples)
    OutFile << formatv("{0:x-}:{1}\n", filterAddress(PC), HitCount);

  OutFile << BranchLBRs.size() << "\n";
  for (const auto &[Trace, Info] : BranchLBRs) {
    OutFile << formatv("{0:x-}->{1:x-}:{2}\n", filterAddress(Trace.From),
                       filterAddress(Trace.To), Info.TakenCount);
  }

  outs() << "PERF2BOLT: wrote " << FallthroughLBRs.size() << " unique traces, "
         << BasicSamples.size() << " sample addresses and " << BranchLBRs.size()
         << " unique branches to " << OutputFilename << "\n";

  return std::error_code();
}

void DataAggregator::filterBinaryMMapInfo() {
  if (opts::FilterPID) {
    auto MMapInfoIter = BinaryMMapInfo.find(opts::FilterPID);
    if (MMapInfoIter != BinaryMMapInfo.end()) {
      MMapInfo MMap = MMapInfoIter->second;
      BinaryMMapInfo.clear();
      BinaryMMapInfo.insert(std::make_pair(MMap.PID, MMap));
    } else {
      if (errs().has_colors())
        errs().changeColor(raw_ostream::RED);
      errs() << "PERF2BOLT-ERROR: could not find a profile matching PID \""
             << opts::FilterPID << "\""
             << " for binary \"" << BC->getFilename() << "\".";
      assert(!BinaryMMapInfo.empty() && "No memory map for matching binary");
      errs() << " Profile for the following process is available:\n";
      for (std::pair<const uint64_t, MMapInfo> &MMI : BinaryMMapInfo)
        outs() << "  " << MMI.second.PID
               << (MMI.second.Forked ? " (forked)\n" : "\n");

      if (errs().has_colors())
        errs().resetColor();

      exit(1);
    }
  }
}

int DataAggregator::prepareToParse(StringRef Name, PerfProcessInfo &Process,
                                   PerfProcessErrorCallbackTy Callback) {
  if (!opts::ReadPerfEvents.empty()) {
    outs() << "PERF2BOLT: using pre-processed perf events for '" << Name
           << "' (perf-script-events)\n";
    ParsingBuf = opts::ReadPerfEvents;
    return 0;
  }

  std::string Error;
  outs() << "PERF2BOLT: waiting for perf " << Name
         << " collection to finish...\n";
  sys::ProcessInfo PI = sys::Wait(Process.PI, std::nullopt, &Error);

  if (!Error.empty()) {
    errs() << "PERF-ERROR: " << PerfPath << ": " << Error << "\n";
    deleteTempFiles();
    exit(1);
  }

  if (PI.ReturnCode != 0) {
    ErrorOr<std::unique_ptr<MemoryBuffer>> ErrorMB =
        MemoryBuffer::getFileOrSTDIN(Process.StderrPath.data());
    StringRef ErrBuf = (*ErrorMB)->getBuffer();

    deleteTempFiles();
    Callback(PI.ReturnCode, ErrBuf);
    return PI.ReturnCode;
  }

  ErrorOr<std::unique_ptr<MemoryBuffer>> MB =
      MemoryBuffer::getFileOrSTDIN(Process.StdoutPath.data());
  if (std::error_code EC = MB.getError()) {
    errs() << "Cannot open " << Process.StdoutPath.data() << ": "
           << EC.message() << "\n";
    deleteTempFiles();
    exit(1);
  }

  FileBuf = std::move(*MB);
  ParsingBuf = FileBuf->getBuffer();
  Col = 0;
  Line = 1;
  return PI.ReturnCode;
}

Error DataAggregator::preprocessProfile(BinaryContext &BC) {
  this->BC = &BC;

  if (opts::ReadPreAggregated) {
    parsePreAggregated();
    return Error::success();
  }

  if (std::optional<StringRef> FileBuildID = BC.getFileBuildID()) {
    outs() << "BOLT-INFO: binary build-id is:     " << *FileBuildID << "\n";
    processFileBuildID(*FileBuildID);
  } else {
    errs() << "BOLT-WARNING: build-id will not be checked because we could "
              "not read one from input binary\n";
  }

  auto ErrorCallback = [](int ReturnCode, StringRef ErrBuf) {
    errs() << "PERF-ERROR: return code " << ReturnCode << "\n" << ErrBuf;
    exit(1);
  };

  auto MemEventsErrorCallback = [&](int ReturnCode, StringRef ErrBuf) {
    Regex NoData("Samples for '.*' event do not have ADDR attribute set. "
                 "Cannot print 'addr' field.");
    if (!NoData.match(ErrBuf))
      ErrorCallback(ReturnCode, ErrBuf);
  };

  if (BC.IsLinuxKernel) {
    // Current MMap parsing logic does not work with linux kernel.
    // MMap entries for linux kernel uses PERF_RECORD_MMAP
    // format instead of typical PERF_RECORD_MMAP2 format.
    // Since linux kernel address mapping is absolute (same as
    // in the ELF file), we avoid parsing MMap in linux kernel mode.
    // While generating optimized linux kernel binary, we may need
    // to parse MMap entries.

    // In linux kernel mode, we analyze and optimize
    // all linux kernel binary instructions, irrespective
    // of whether they are due to system calls or due to
    // interrupts. Therefore, we cannot ignore interrupt
    // in Linux kernel mode.
    opts::IgnoreInterruptLBR = false;
  } else {
    prepareToParse("mmap events", MMapEventsPPI, ErrorCallback);
    if (parseMMapEvents())
      errs() << "PERF2BOLT: failed to parse mmap events\n";
  }

  prepareToParse("task events", TaskEventsPPI, ErrorCallback);
  if (parseTaskEvents())
    errs() << "PERF2BOLT: failed to parse task events\n";

  filterBinaryMMapInfo();
  prepareToParse("events", MainEventsPPI, ErrorCallback);

  if (opts::HeatmapMode) {
    if (std::error_code EC = printLBRHeatMap()) {
      errs() << "ERROR: failed to print heat map: " << EC.message() << '\n';
      exit(1);
    }
    exit(0);
  }

  if ((!opts::BasicAggregation && parseBranchEvents()) ||
      (opts::BasicAggregation && parseBasicEvents()))
    errs() << "PERF2BOLT: failed to parse samples\n";

  // We can finish early if the goal is just to generate data for autofdo
  if (opts::WriteAutoFDOData) {
    if (std::error_code EC = writeAutoFDOData(opts::OutputFilename))
      errs() << "Error writing autofdo data to file: " << EC.message() << "\n";

    deleteTempFiles();
    exit(0);
  }

  // Special handling for memory events
  if (prepareToParse("mem events", MemEventsPPI, MemEventsErrorCallback))
    return Error::success();

  if (const std::error_code EC = parseMemEvents())
    errs() << "PERF2BOLT: failed to parse memory events: " << EC.message()
           << '\n';

  deleteTempFiles();

  return Error::success();
}

Error DataAggregator::readProfile(BinaryContext &BC) {
  processProfile(BC);

  for (auto &BFI : BC.getBinaryFunctions()) {
    BinaryFunction &Function = BFI.second;
    convertBranchData(Function);
  }

  if (opts::AggregateOnly) {
    if (opts::ProfileFormat == opts::ProfileFormatKind::PF_Fdata)
      if (std::error_code EC = writeAggregatedFile(opts::OutputFilename))
        report_error("cannot create output data file", EC);

    // BAT YAML is handled by DataAggregator since normal YAML output requires
    // CFG which is not available in BAT mode.
    if (usesBAT()) {
      if (opts::ProfileFormat == opts::ProfileFormatKind::PF_YAML)
        if (std::error_code EC = writeBATYAML(BC, opts::OutputFilename))
          report_error("cannot create output data file", EC);
      if (!opts::SaveProfile.empty())
        if (std::error_code EC = writeBATYAML(BC, opts::SaveProfile))
          report_error("cannot create output data file", EC);
    }
  }

  return Error::success();
}

bool DataAggregator::mayHaveProfileData(const BinaryFunction &Function) {
  return Function.hasProfileAvailable();
}

void DataAggregator::processProfile(BinaryContext &BC) {
  if (opts::ReadPreAggregated)
    processPreAggregated();
  else if (opts::BasicAggregation)
    processBasicEvents();
  else
    processBranchEvents();

  processMemEvents();

  // Mark all functions with registered events as having a valid profile.
  const auto Flags = opts::BasicAggregation ? BinaryFunction::PF_SAMPLE
                                            : BinaryFunction::PF_LBR;
  for (auto &BFI : BC.getBinaryFunctions()) {
    BinaryFunction &BF = BFI.second;
    FuncBranchData *FBD = getBranchData(BF);
    if (FBD || getFuncSampleData(BF.getNames())) {
      BF.markProfiled(Flags);
      if (FBD)
        BF.RawBranchCount = FBD->getNumExecutedBranches();
    }
  }

  for (auto &FuncBranches : NamesToBranches)
    llvm::stable_sort(FuncBranches.second.Data);

  for (auto &MemEvents : NamesToMemEvents)
    llvm::stable_sort(MemEvents.second.Data);

  // Release intermediate storage.
  clear(BranchLBRs);
  clear(FallthroughLBRs);
  clear(AggregatedLBRs);
  clear(BasicSamples);
  clear(MemSamples);
}

BinaryFunction *
DataAggregator::getBinaryFunctionContainingAddress(uint64_t Address) const {
  if (!BC->containsAddress(Address))
    return nullptr;

  return BC->getBinaryFunctionContainingAddress(Address, /*CheckPastEnd=*/false,
                                                /*UseMaxSize=*/true);
}

BinaryFunction *
DataAggregator::getBATParentFunction(const BinaryFunction &Func) const {
  if (BAT)
    if (const uint64_t HotAddr = BAT->fetchParentAddress(Func.getAddress()))
      return getBinaryFunctionContainingAddress(HotAddr);
  return nullptr;
}

StringRef DataAggregator::getLocationName(const BinaryFunction &Func,
                                          bool BAT) {
  if (!BAT)
    return Func.getOneName();

  const BinaryFunction *OrigFunc = &Func;
  // If it is a local function, prefer the name containing the file name where
  // the local function was declared
  for (StringRef AlternativeName : OrigFunc->getNames()) {
    size_t FileNameIdx = AlternativeName.find('/');
    // Confirm the alternative name has the pattern Symbol/FileName/1 before
    // using it
    if (FileNameIdx == StringRef::npos ||
        AlternativeName.find('/', FileNameIdx + 1) == StringRef::npos)
      continue;
    return AlternativeName;
  }
  return OrigFunc->getOneName();
}

bool DataAggregator::doSample(BinaryFunction &OrigFunc, uint64_t Address,
                              uint64_t Count) {
  BinaryFunction *ParentFunc = getBATParentFunction(OrigFunc);
  BinaryFunction &Func = ParentFunc ? *ParentFunc : OrigFunc;
  if (ParentFunc)
    NumColdSamples += Count;

  auto I = NamesToSamples.find(Func.getOneName());
  if (I == NamesToSamples.end()) {
    bool Success;
    StringRef LocName = getLocationName(Func, BAT);
    std::tie(I, Success) = NamesToSamples.insert(
        std::make_pair(Func.getOneName(),
                       FuncSampleData(LocName, FuncSampleData::ContainerTy())));
  }

  Address -= Func.getAddress();
  if (BAT)
    Address = BAT->translate(Func.getAddress(), Address, /*IsBranchSrc=*/false);

  I->second.bumpCount(Address, Count);
  return true;
}

bool DataAggregator::doIntraBranch(BinaryFunction &Func, uint64_t From,
                                   uint64_t To, uint64_t Count,
                                   uint64_t Mispreds) {
  FuncBranchData *AggrData = getBranchData(Func);
  if (!AggrData) {
    AggrData = &NamesToBranches[Func.getOneName()];
    AggrData->Name = getLocationName(Func, BAT);
    setBranchData(Func, AggrData);
  }

  LLVM_DEBUG(dbgs() << "BOLT-DEBUG: bumpBranchCount: "
                    << formatv("{0} @ {1:x} -> {0} @ {2:x}\n", Func, From, To));
  AggrData->bumpBranchCount(From, To, Count, Mispreds);
  return true;
}

bool DataAggregator::doInterBranch(BinaryFunction *FromFunc,
                                   BinaryFunction *ToFunc, uint64_t From,
                                   uint64_t To, uint64_t Count,
                                   uint64_t Mispreds) {
  FuncBranchData *FromAggrData = nullptr;
  FuncBranchData *ToAggrData = nullptr;
  StringRef SrcFunc;
  StringRef DstFunc;
  if (FromFunc) {
    SrcFunc = getLocationName(*FromFunc, BAT);
    FromAggrData = getBranchData(*FromFunc);
    if (!FromAggrData) {
      FromAggrData = &NamesToBranches[FromFunc->getOneName()];
      FromAggrData->Name = SrcFunc;
      setBranchData(*FromFunc, FromAggrData);
    }

    recordExit(*FromFunc, From, Mispreds, Count);
  }
  if (ToFunc) {
    DstFunc = getLocationName(*ToFunc, BAT);
    ToAggrData = getBranchData(*ToFunc);
    if (!ToAggrData) {
      ToAggrData = &NamesToBranches[ToFunc->getOneName()];
      ToAggrData->Name = DstFunc;
      setBranchData(*ToFunc, ToAggrData);
    }

    recordEntry(*ToFunc, To, Mispreds, Count);
  }

  if (FromAggrData)
    FromAggrData->bumpCallCount(From, Location(!DstFunc.empty(), DstFunc, To),
                                Count, Mispreds);
  if (ToAggrData)
    ToAggrData->bumpEntryCount(Location(!SrcFunc.empty(), SrcFunc, From), To,
                               Count, Mispreds);
  return true;
}

bool DataAggregator::doBranch(uint64_t From, uint64_t To, uint64_t Count,
                              uint64_t Mispreds, bool IsPreagg) {
  // Returns whether \p Offset in \p Func contains a return instruction.
  auto checkReturn = [&](const BinaryFunction &Func, const uint64_t Offset) {
    auto isReturn = [&](auto MI) { return MI && BC->MIB->isReturn(*MI); };
    return Func.hasInstructions()
               ? isReturn(Func.getInstructionAtOffset(Offset))
               : isReturn(Func.disassembleInstructionAtOffset(Offset));
  };

  // Returns whether \p Offset in \p Func may be a call continuation excluding
  // entry points and landing pads.
  auto checkCallCont = [&](const BinaryFunction &Func, const uint64_t Offset) {
    // No call continuation at a function start.
    if (!Offset)
      return false;

    // FIXME: support BAT case where the function might be in empty state
    // (split fragments declared non-simple).
    if (!Func.hasCFG())
      return false;

    // The offset should not be an entry point or a landing pad.
    const BinaryBasicBlock *ContBB = Func.getBasicBlockAtOffset(Offset);
    return ContBB && !ContBB->isEntryPoint() && !ContBB->isLandingPad();
  };

  // Mutates \p Addr to an offset into the containing function, performing BAT
  // offset translation and parent lookup.
  //
  // Returns the containing function (or BAT parent) and whether the address
  // corresponds to a return (if \p IsFrom) or a call continuation (otherwise).
  auto handleAddress = [&](uint64_t &Addr, bool IsFrom) {
    BinaryFunction *Func = getBinaryFunctionContainingAddress(Addr);
    if (!Func)
      return std::pair{Func, false};

    Addr -= Func->getAddress();

    bool IsRetOrCallCont =
        IsFrom ? checkReturn(*Func, Addr) : checkCallCont(*Func, Addr);

    if (BAT)
      Addr = BAT->translate(Func->getAddress(), Addr, IsFrom);

    BinaryFunction *ParentFunc = getBATParentFunction(*Func);
    if (!ParentFunc)
      return std::pair{Func, IsRetOrCallCont};

    if (IsFrom)
      NumColdSamples += Count;

    return std::pair{ParentFunc, IsRetOrCallCont};
  };

  uint64_t ToOrig = To;
<<<<<<< HEAD
  auto [FromFunc, IsReturn] = handleAddress(From, /*IsFrom=*/true);
  auto [ToFunc, IsCallCont] = handleAddress(To, /*IsFrom=*/false);
=======
  auto [FromFunc, IsReturn] = handleAddress(From, /*IsFrom*/ true);
  auto [ToFunc, IsCallCont] = handleAddress(To, /*IsFrom*/ false);
>>>>>>> 30af6fb1
  if (!FromFunc && !ToFunc)
    return false;

  // Record call to continuation trace.
  if (IsPreagg && FromFunc != ToFunc && (IsReturn || IsCallCont)) {
    LBREntry First{ToOrig - 1, ToOrig - 1, false};
    LBREntry Second{ToOrig, ToOrig, false};
    return doTrace(First, Second, Count);
  }
  // Ignore returns.
  if (IsReturn)
    return true;

  // Treat recursive control transfers as inter-branches.
  if (FromFunc == ToFunc && To != 0) {
    recordBranch(*FromFunc, From, To, Count, Mispreds);
    return doIntraBranch(*FromFunc, From, To, Count, Mispreds);
  }

  return doInterBranch(FromFunc, ToFunc, From, To, Count, Mispreds);
}

bool DataAggregator::doTrace(const LBREntry &First, const LBREntry &Second,
                             uint64_t Count) {
  BinaryFunction *FromFunc = getBinaryFunctionContainingAddress(First.To);
  BinaryFunction *ToFunc = getBinaryFunctionContainingAddress(Second.From);
  if (!FromFunc || !ToFunc) {
    LLVM_DEBUG({
      dbgs() << "Out of range trace starting in ";
      if (FromFunc)
        dbgs() << formatv("{0} @ {1:x}", *FromFunc,
                          First.To - FromFunc->getAddress());
      else
        dbgs() << Twine::utohexstr(First.To);
      dbgs() << " and ending in ";
      if (ToFunc)
        dbgs() << formatv("{0} @ {1:x}", *ToFunc,
                          Second.From - ToFunc->getAddress());
      else
        dbgs() << Twine::utohexstr(Second.From);
      dbgs() << '\n';
    });
    NumLongRangeTraces += Count;
    return false;
  }
  if (FromFunc != ToFunc) {
    NumInvalidTraces += Count;
    LLVM_DEBUG({
      dbgs() << "Invalid trace starting in " << FromFunc->getPrintName()
             << formatv(" @ {0:x}", First.To - FromFunc->getAddress())
             << " and ending in " << ToFunc->getPrintName()
             << formatv(" @ {0:x}\n", Second.From - ToFunc->getAddress());
    });
    return false;
  }

  // Set ParentFunc to BAT parent function or FromFunc itself.
  BinaryFunction *ParentFunc = getBATParentFunction(*FromFunc);
  if (!ParentFunc)
    ParentFunc = FromFunc;
  ParentFunc->SampleCountInBytes += Count * (Second.From - First.To);

  std::optional<BoltAddressTranslation::FallthroughListTy> FTs =
      BAT ? BAT->getFallthroughsInTrace(FromFunc->getAddress(), First.To,
                                        Second.From)
          : getFallthroughsInTrace(*FromFunc, First, Second, Count);
  if (!FTs) {
    LLVM_DEBUG(
        dbgs() << "Invalid trace starting in " << FromFunc->getPrintName()
               << " @ " << Twine::utohexstr(First.To - FromFunc->getAddress())
               << " and ending in " << ToFunc->getPrintName() << " @ "
               << ToFunc->getPrintName() << " @ "
               << Twine::utohexstr(Second.From - ToFunc->getAddress()) << '\n');
    NumInvalidTraces += Count;
    return false;
  }

  LLVM_DEBUG(dbgs() << "Processing " << FTs->size() << " fallthroughs for "
                    << FromFunc->getPrintName() << ":"
                    << Twine::utohexstr(First.To) << " to "
                    << Twine::utohexstr(Second.From) << ".\n");
  for (auto [From, To] : *FTs) {
    if (BAT) {
      From = BAT->translate(FromFunc->getAddress(), From, /*IsBranchSrc=*/true);
      To = BAT->translate(FromFunc->getAddress(), To, /*IsBranchSrc=*/false);
    }
    doIntraBranch(*ParentFunc, From, To, Count, false);
  }

  return true;
}

std::optional<SmallVector<std::pair<uint64_t, uint64_t>, 16>>
DataAggregator::getFallthroughsInTrace(BinaryFunction &BF,
                                       const LBREntry &FirstLBR,
                                       const LBREntry &SecondLBR,
                                       uint64_t Count) const {
  SmallVector<std::pair<uint64_t, uint64_t>, 16> Branches;

  BinaryContext &BC = BF.getBinaryContext();

  if (!BF.isSimple())
    return std::nullopt;

  assert(BF.hasCFG() && "can only record traces in CFG state");

  // Offsets of the trace within this function.
  const uint64_t From = FirstLBR.To - BF.getAddress();
  const uint64_t To = SecondLBR.From - BF.getAddress();

  if (From > To)
    return std::nullopt;

  const BinaryBasicBlock *FromBB = BF.getBasicBlockContainingOffset(From);
  const BinaryBasicBlock *ToBB = BF.getBasicBlockContainingOffset(To);

  if (!FromBB || !ToBB)
    return std::nullopt;

  // Adjust FromBB if the first LBR is a return from the last instruction in
  // the previous block (that instruction should be a call).
  if (From == FromBB->getOffset() && !BF.containsAddress(FirstLBR.From) &&
      !FromBB->isEntryPoint() && !FromBB->isLandingPad()) {
    const BinaryBasicBlock *PrevBB =
        BF.getLayout().getBlock(FromBB->getIndex() - 1);
    if (PrevBB->getSuccessor(FromBB->getLabel())) {
      const MCInst *Instr = PrevBB->getLastNonPseudoInstr();
      if (Instr && BC.MIB->isCall(*Instr))
        FromBB = PrevBB;
      else
        LLVM_DEBUG(dbgs() << "invalid incoming LBR (no call): " << FirstLBR
                          << '\n');
    } else {
      LLVM_DEBUG(dbgs() << "invalid incoming LBR: " << FirstLBR << '\n');
    }
  }

  // Fill out information for fall-through edges. The From and To could be
  // within the same basic block, e.g. when two call instructions are in the
  // same block. In this case we skip the processing.
  if (FromBB == ToBB)
    return Branches;

  // Process blocks in the original layout order.
  BinaryBasicBlock *BB = BF.getLayout().getBlock(FromBB->getIndex());
  assert(BB == FromBB && "index mismatch");
  while (BB != ToBB) {
    BinaryBasicBlock *NextBB = BF.getLayout().getBlock(BB->getIndex() + 1);
    assert((NextBB && NextBB->getOffset() > BB->getOffset()) && "bad layout");

    // Check for bad LBRs.
    if (!BB->getSuccessor(NextBB->getLabel())) {
      LLVM_DEBUG(dbgs() << "no fall-through for the trace:\n"
                        << "  " << FirstLBR << '\n'
                        << "  " << SecondLBR << '\n');
      return std::nullopt;
    }

    const MCInst *Instr = BB->getLastNonPseudoInstr();
    uint64_t Offset = 0;
    if (Instr)
      Offset = BC.MIB->getOffsetWithDefault(*Instr, 0);
    else
      Offset = BB->getOffset();

    Branches.emplace_back(Offset, NextBB->getOffset());

    BB = NextBB;
  }

  // Record fall-through jumps
  for (const auto &[FromOffset, ToOffset] : Branches) {
    BinaryBasicBlock *FromBB = BF.getBasicBlockContainingOffset(FromOffset);
    BinaryBasicBlock *ToBB = BF.getBasicBlockAtOffset(ToOffset);
    assert(FromBB && ToBB);
    BinaryBasicBlock::BinaryBranchInfo &BI = FromBB->getBranchInfo(*ToBB);
    BI.Count += Count;
  }

  return Branches;
}

bool DataAggregator::recordEntry(BinaryFunction &BF, uint64_t To, bool Mispred,
                                 uint64_t Count) const {
  if (To > BF.getSize())
    return false;

  if (!BF.hasProfile())
    BF.ExecutionCount = 0;

  BinaryBasicBlock *EntryBB = nullptr;
  if (To == 0) {
    BF.ExecutionCount += Count;
    if (!BF.empty())
      EntryBB = &BF.front();
  } else if (BinaryBasicBlock *BB = BF.getBasicBlockAtOffset(To)) {
    if (BB->isEntryPoint())
      EntryBB = BB;
  }

  if (EntryBB)
    EntryBB->setExecutionCount(EntryBB->getKnownExecutionCount() + Count);

  return true;
}

bool DataAggregator::recordExit(BinaryFunction &BF, uint64_t From, bool Mispred,
                                uint64_t Count) const {
  if (!BF.isSimple() || From > BF.getSize())
    return false;

  if (!BF.hasProfile())
    BF.ExecutionCount = 0;

  return true;
}

ErrorOr<LBREntry> DataAggregator::parseLBREntry() {
  LBREntry Res;
  ErrorOr<StringRef> FromStrRes = parseString('/');
  if (std::error_code EC = FromStrRes.getError())
    return EC;
  StringRef OffsetStr = FromStrRes.get();
  if (OffsetStr.getAsInteger(0, Res.From)) {
    reportError("expected hexadecimal number with From address");
    Diag << "Found: " << OffsetStr << "\n";
    return make_error_code(llvm::errc::io_error);
  }

  ErrorOr<StringRef> ToStrRes = parseString('/');
  if (std::error_code EC = ToStrRes.getError())
    return EC;
  OffsetStr = ToStrRes.get();
  if (OffsetStr.getAsInteger(0, Res.To)) {
    reportError("expected hexadecimal number with To address");
    Diag << "Found: " << OffsetStr << "\n";
    return make_error_code(llvm::errc::io_error);
  }

  ErrorOr<StringRef> MispredStrRes = parseString('/');
  if (std::error_code EC = MispredStrRes.getError())
    return EC;
  StringRef MispredStr = MispredStrRes.get();
  if (MispredStr.size() != 1 ||
      (MispredStr[0] != 'P' && MispredStr[0] != 'M' && MispredStr[0] != '-')) {
    reportError("expected single char for mispred bit");
    Diag << "Found: " << MispredStr << "\n";
    return make_error_code(llvm::errc::io_error);
  }
  Res.Mispred = MispredStr[0] == 'M';

  static bool MispredWarning = true;
  if (MispredStr[0] == '-' && MispredWarning) {
    errs() << "PERF2BOLT-WARNING: misprediction bit is missing in profile\n";
    MispredWarning = false;
  }

  ErrorOr<StringRef> Rest = parseString(FieldSeparator, true);
  if (std::error_code EC = Rest.getError())
    return EC;
  if (Rest.get().size() < 5) {
    reportError("expected rest of LBR entry");
    Diag << "Found: " << Rest.get() << "\n";
    return make_error_code(llvm::errc::io_error);
  }
  return Res;
}

bool DataAggregator::checkAndConsumeFS() {
  if (ParsingBuf[0] != FieldSeparator)
    return false;

  ParsingBuf = ParsingBuf.drop_front(1);
  Col += 1;
  return true;
}

void DataAggregator::consumeRestOfLine() {
  size_t LineEnd = ParsingBuf.find_first_of('\n');
  if (LineEnd == StringRef::npos) {
    ParsingBuf = StringRef();
    Col = 0;
    Line += 1;
    return;
  }
  ParsingBuf = ParsingBuf.drop_front(LineEnd + 1);
  Col = 0;
  Line += 1;
}

bool DataAggregator::checkNewLine() {
  return ParsingBuf[0] == '\n';
}

ErrorOr<DataAggregator::PerfBranchSample> DataAggregator::parseBranchSample() {
  PerfBranchSample Res;

  while (checkAndConsumeFS()) {
  }

  ErrorOr<int64_t> PIDRes = parseNumberField(FieldSeparator, true);
  if (std::error_code EC = PIDRes.getError())
    return EC;
  auto MMapInfoIter = BinaryMMapInfo.find(*PIDRes);
  if (!BC->IsLinuxKernel && MMapInfoIter == BinaryMMapInfo.end()) {
    consumeRestOfLine();
    return make_error_code(errc::no_such_process);
  }

  while (checkAndConsumeFS()) {
  }

  ErrorOr<uint64_t> PCRes = parseHexField(FieldSeparator, true);
  if (std::error_code EC = PCRes.getError())
    return EC;
  Res.PC = PCRes.get();

  if (checkAndConsumeNewLine())
    return Res;

  while (!checkAndConsumeNewLine()) {
    checkAndConsumeFS();

    ErrorOr<LBREntry> LBRRes = parseLBREntry();
    if (std::error_code EC = LBRRes.getError())
      return EC;
    LBREntry LBR = LBRRes.get();
    if (ignoreKernelInterrupt(LBR))
      continue;
    if (!BC->HasFixedLoadAddress)
      adjustLBR(LBR, MMapInfoIter->second);
    Res.LBR.push_back(LBR);
  }

  return Res;
}

ErrorOr<DataAggregator::PerfBasicSample> DataAggregator::parseBasicSample() {
  while (checkAndConsumeFS()) {
  }

  ErrorOr<int64_t> PIDRes = parseNumberField(FieldSeparator, true);
  if (std::error_code EC = PIDRes.getError())
    return EC;

  auto MMapInfoIter = BinaryMMapInfo.find(*PIDRes);
  if (MMapInfoIter == BinaryMMapInfo.end()) {
    consumeRestOfLine();
    return PerfBasicSample{StringRef(), 0};
  }

  while (checkAndConsumeFS()) {
  }

  ErrorOr<StringRef> Event = parseString(FieldSeparator);
  if (std::error_code EC = Event.getError())
    return EC;

  while (checkAndConsumeFS()) {
  }

  ErrorOr<uint64_t> AddrRes = parseHexField(FieldSeparator, true);
  if (std::error_code EC = AddrRes.getError())
    return EC;

  if (!checkAndConsumeNewLine()) {
    reportError("expected end of line");
    return make_error_code(llvm::errc::io_error);
  }

  uint64_t Address = *AddrRes;
  if (!BC->HasFixedLoadAddress)
    adjustAddress(Address, MMapInfoIter->second);

  return PerfBasicSample{Event.get(), Address};
}

ErrorOr<DataAggregator::PerfMemSample> DataAggregator::parseMemSample() {
  PerfMemSample Res{0, 0};

  while (checkAndConsumeFS()) {
  }

  ErrorOr<int64_t> PIDRes = parseNumberField(FieldSeparator, true);
  if (std::error_code EC = PIDRes.getError())
    return EC;

  auto MMapInfoIter = BinaryMMapInfo.find(*PIDRes);
  if (MMapInfoIter == BinaryMMapInfo.end()) {
    consumeRestOfLine();
    return Res;
  }

  while (checkAndConsumeFS()) {
  }

  ErrorOr<StringRef> Event = parseString(FieldSeparator);
  if (std::error_code EC = Event.getError())
    return EC;
  if (!Event.get().contains("mem-loads")) {
    consumeRestOfLine();
    return Res;
  }

  while (checkAndConsumeFS()) {
  }

  ErrorOr<uint64_t> AddrRes = parseHexField(FieldSeparator);
  if (std::error_code EC = AddrRes.getError())
    return EC;

  while (checkAndConsumeFS()) {
  }

  ErrorOr<uint64_t> PCRes = parseHexField(FieldSeparator, true);
  if (std::error_code EC = PCRes.getError()) {
    consumeRestOfLine();
    return EC;
  }

  if (!checkAndConsumeNewLine()) {
    reportError("expected end of line");
    return make_error_code(llvm::errc::io_error);
  }

  uint64_t Address = *AddrRes;
  if (!BC->HasFixedLoadAddress)
    adjustAddress(Address, MMapInfoIter->second);

  return PerfMemSample{PCRes.get(), Address};
}

ErrorOr<Location> DataAggregator::parseLocationOrOffset() {
  auto parseOffset = [this]() -> ErrorOr<Location> {
    ErrorOr<uint64_t> Res = parseHexField(FieldSeparator);
    if (std::error_code EC = Res.getError())
      return EC;
    return Location(Res.get());
  };

  size_t Sep = ParsingBuf.find_first_of(" \n");
  if (Sep == StringRef::npos)
    return parseOffset();
  StringRef LookAhead = ParsingBuf.substr(0, Sep);
  if (!LookAhead.contains(':'))
    return parseOffset();

  ErrorOr<StringRef> BuildID = parseString(':');
  if (std::error_code EC = BuildID.getError())
    return EC;
  ErrorOr<uint64_t> Offset = parseHexField(FieldSeparator);
  if (std::error_code EC = Offset.getError())
    return EC;
  return Location(true, BuildID.get(), Offset.get());
}

ErrorOr<DataAggregator::AggregatedLBREntry>
DataAggregator::parseAggregatedLBREntry() {
  while (checkAndConsumeFS()) {
  }

  ErrorOr<StringRef> TypeOrErr = parseString(FieldSeparator);
  if (std::error_code EC = TypeOrErr.getError())
    return EC;
  auto Type = AggregatedLBREntry::BRANCH;
  if (TypeOrErr.get() == "B") {
    Type = AggregatedLBREntry::BRANCH;
  } else if (TypeOrErr.get() == "F") {
    Type = AggregatedLBREntry::FT;
  } else if (TypeOrErr.get() == "f") {
    Type = AggregatedLBREntry::FT_EXTERNAL_ORIGIN;
  } else {
    reportError("expected B, F or f");
    return make_error_code(llvm::errc::io_error);
  }

  while (checkAndConsumeFS()) {
  }
  ErrorOr<Location> From = parseLocationOrOffset();
  if (std::error_code EC = From.getError())
    return EC;

  while (checkAndConsumeFS()) {
  }
  ErrorOr<Location> To = parseLocationOrOffset();
  if (std::error_code EC = To.getError())
    return EC;

  while (checkAndConsumeFS()) {
  }
  ErrorOr<int64_t> Frequency =
      parseNumberField(FieldSeparator, Type != AggregatedLBREntry::BRANCH);
  if (std::error_code EC = Frequency.getError())
    return EC;

  uint64_t Mispreds = 0;
  if (Type == AggregatedLBREntry::BRANCH) {
    while (checkAndConsumeFS()) {
    }
    ErrorOr<int64_t> MispredsOrErr = parseNumberField(FieldSeparator, true);
    if (std::error_code EC = MispredsOrErr.getError())
      return EC;
    Mispreds = static_cast<uint64_t>(MispredsOrErr.get());
  }

  if (!checkAndConsumeNewLine()) {
    reportError("expected end of line");
    return make_error_code(llvm::errc::io_error);
  }

  return AggregatedLBREntry{From.get(), To.get(),
                            static_cast<uint64_t>(Frequency.get()), Mispreds,
                            Type};
}

bool DataAggregator::ignoreKernelInterrupt(LBREntry &LBR) const {
  return opts::IgnoreInterruptLBR &&
         (LBR.From >= KernelBaseAddr || LBR.To >= KernelBaseAddr);
}

std::error_code DataAggregator::printLBRHeatMap() {
  outs() << "PERF2BOLT: parse branch events...\n";
  NamedRegionTimer T("parseBranch", "Parsing branch events", TimerGroupName,
                     TimerGroupDesc, opts::TimeAggregator);

  if (BC->IsLinuxKernel) {
    opts::HeatmapMaxAddress = 0xffffffffffffffff;
    opts::HeatmapMinAddress = KernelBaseAddr;
  }
  Heatmap HM(opts::HeatmapBlock, opts::HeatmapMinAddress,
             opts::HeatmapMaxAddress, getTextSections(BC));
  uint64_t NumTotalSamples = 0;

  if (opts::BasicAggregation) {
    while (hasData()) {
      ErrorOr<PerfBasicSample> SampleRes = parseBasicSample();
      if (std::error_code EC = SampleRes.getError()) {
        if (EC == errc::no_such_process)
          continue;
        return EC;
      }
      PerfBasicSample &Sample = SampleRes.get();
      HM.registerAddress(Sample.PC);
      NumTotalSamples++;
    }
    outs() << "HEATMAP: read " << NumTotalSamples << " basic samples\n";
  } else {
    while (hasData()) {
      ErrorOr<PerfBranchSample> SampleRes = parseBranchSample();
      if (std::error_code EC = SampleRes.getError()) {
        if (EC == errc::no_such_process)
          continue;
        return EC;
      }

      PerfBranchSample &Sample = SampleRes.get();

      // LBRs are stored in reverse execution order. NextLBR refers to the next
      // executed branch record.
      const LBREntry *NextLBR = nullptr;
      for (const LBREntry &LBR : Sample.LBR) {
        if (NextLBR) {
          // Record fall-through trace.
          const uint64_t TraceFrom = LBR.To;
          const uint64_t TraceTo = NextLBR->From;
          ++FallthroughLBRs[Trace(TraceFrom, TraceTo)].InternCount;
        }
        NextLBR = &LBR;
      }
      if (!Sample.LBR.empty()) {
        HM.registerAddress(Sample.LBR.front().To);
        HM.registerAddress(Sample.LBR.back().From);
      }
      NumTotalSamples += Sample.LBR.size();
    }
    outs() << "HEATMAP: read " << NumTotalSamples << " LBR samples\n";
    outs() << "HEATMAP: " << FallthroughLBRs.size() << " unique traces\n";
  }

  if (!NumTotalSamples) {
    if (opts::BasicAggregation) {
      errs() << "HEATMAP-ERROR: no basic event samples detected in profile. "
                "Cannot build heatmap.";
    } else {
      errs() << "HEATMAP-ERROR: no LBR traces detected in profile. "
                "Cannot build heatmap. Use -nl for building heatmap from "
                "basic events.\n";
    }
    exit(1);
  }

  outs() << "HEATMAP: building heat map...\n";

  for (const auto &LBR : FallthroughLBRs) {
    const Trace &Trace = LBR.first;
    const FTInfo &Info = LBR.second;
    HM.registerAddressRange(Trace.From, Trace.To, Info.InternCount);
  }

  if (HM.getNumInvalidRanges())
    outs() << "HEATMAP: invalid traces: " << HM.getNumInvalidRanges() << '\n';

  if (!HM.size()) {
    errs() << "HEATMAP-ERROR: no valid traces registered\n";
    exit(1);
  }

  HM.print(opts::OutputFilename);
  if (opts::OutputFilename == "-")
    HM.printCDF(opts::OutputFilename);
  else
    HM.printCDF(opts::OutputFilename + ".csv");
  if (opts::OutputFilename == "-")
    HM.printSectionHotness(opts::OutputFilename);
  else
    HM.printSectionHotness(opts::OutputFilename + "-section-hotness.csv");

  return std::error_code();
}

uint64_t DataAggregator::parseLBRSample(const PerfBranchSample &Sample,
                                        bool NeedsSkylakeFix) {
  uint64_t NumTraces{0};
  // LBRs are stored in reverse execution order. NextPC refers to the next
  // recorded executed PC.
  uint64_t NextPC = opts::UseEventPC ? Sample.PC : 0;
  uint32_t NumEntry = 0;
  for (const LBREntry &LBR : Sample.LBR) {
    ++NumEntry;
    // Hardware bug workaround: Intel Skylake (which has 32 LBR entries)
    // sometimes record entry 32 as an exact copy of entry 31. This will cause
    // us to likely record an invalid trace and generate a stale function for
    // BAT mode (non BAT disassembles the function and is able to ignore this
    // trace at aggregation time). Drop first 2 entries (last two, in
    // chronological order)
    if (NeedsSkylakeFix && NumEntry <= 2)
      continue;
    if (NextPC) {
      // Record fall-through trace.
      const uint64_t TraceFrom = LBR.To;
      const uint64_t TraceTo = NextPC;
      const BinaryFunction *TraceBF =
          getBinaryFunctionContainingAddress(TraceFrom);
      if (TraceBF && TraceBF->containsAddress(TraceTo)) {
        FTInfo &Info = FallthroughLBRs[Trace(TraceFrom, TraceTo)];
        if (TraceBF->containsAddress(LBR.From))
          ++Info.InternCount;
        else
          ++Info.ExternCount;
      } else {
        const BinaryFunction *ToFunc =
            getBinaryFunctionContainingAddress(TraceTo);
        if (TraceBF && ToFunc) {
          LLVM_DEBUG({
            dbgs() << "Invalid trace starting in " << TraceBF->getPrintName()
                   << formatv(" @ {0:x}", TraceFrom - TraceBF->getAddress())
                   << formatv(" and ending @ {0:x}\n", TraceTo);
          });
          ++NumInvalidTraces;
        } else {
          LLVM_DEBUG({
            dbgs() << "Out of range trace starting in "
                   << (TraceBF ? TraceBF->getPrintName() : "None")
                   << formatv(" @ {0:x}",
                              TraceFrom - (TraceBF ? TraceBF->getAddress() : 0))
                   << " and ending in "
                   << (ToFunc ? ToFunc->getPrintName() : "None")
                   << formatv(" @ {0:x}\n",
                              TraceTo - (ToFunc ? ToFunc->getAddress() : 0));
          });
          ++NumLongRangeTraces;
        }
      }
      ++NumTraces;
    }
    NextPC = LBR.From;

    uint64_t From = getBinaryFunctionContainingAddress(LBR.From) ? LBR.From : 0;
    uint64_t To = getBinaryFunctionContainingAddress(LBR.To) ? LBR.To : 0;
    if (!From && !To)
      continue;
    TakenBranchInfo &Info = BranchLBRs[Trace(From, To)];
    ++Info.TakenCount;
    Info.MispredCount += LBR.Mispred;
  }
  return NumTraces;
}

std::error_code DataAggregator::parseBranchEvents() {
  outs() << "PERF2BOLT: parse branch events...\n";
  NamedRegionTimer T("parseBranch", "Parsing branch events", TimerGroupName,
                     TimerGroupDesc, opts::TimeAggregator);

  uint64_t NumTotalSamples = 0;
  uint64_t NumEntries = 0;
  uint64_t NumSamples = 0;
  uint64_t NumSamplesNoLBR = 0;
  uint64_t NumTraces = 0;
  bool NeedsSkylakeFix = false;

  while (hasData() && NumTotalSamples < opts::MaxSamples) {
    ++NumTotalSamples;

    ErrorOr<PerfBranchSample> SampleRes = parseBranchSample();
    if (std::error_code EC = SampleRes.getError()) {
      if (EC == errc::no_such_process)
        continue;
      return EC;
    }
    ++NumSamples;

    PerfBranchSample &Sample = SampleRes.get();
    if (opts::WriteAutoFDOData)
      ++BasicSamples[Sample.PC];

    if (Sample.LBR.empty()) {
      ++NumSamplesNoLBR;
      continue;
    }

    NumEntries += Sample.LBR.size();
    if (BAT && Sample.LBR.size() == 32 && !NeedsSkylakeFix) {
      errs() << "PERF2BOLT-WARNING: using Intel Skylake bug workaround\n";
      NeedsSkylakeFix = true;
    }

    NumTraces += parseLBRSample(Sample, NeedsSkylakeFix);
  }

  for (const Trace &Trace : llvm::make_first_range(BranchLBRs))
    for (const uint64_t Addr : {Trace.From, Trace.To})
      if (BinaryFunction *BF = getBinaryFunctionContainingAddress(Addr))
        BF->setHasProfileAvailable();

  auto printColored = [](raw_ostream &OS, float Percent, float T1, float T2) {
    OS << " (";
    if (OS.has_colors()) {
      if (Percent > T2)
        OS.changeColor(raw_ostream::RED);
      else if (Percent > T1)
        OS.changeColor(raw_ostream::YELLOW);
      else
        OS.changeColor(raw_ostream::GREEN);
    }
    OS << format("%.1f%%", Percent);
    if (OS.has_colors())
      OS.resetColor();
    OS << ")";
  };

  outs() << "PERF2BOLT: read " << NumSamples << " samples and " << NumEntries
         << " LBR entries\n";
  if (NumTotalSamples) {
    if (NumSamples && NumSamplesNoLBR == NumSamples) {
      // Note: we don't know if perf2bolt is being used to parse memory samples
      // at this point. In this case, it is OK to parse zero LBRs.
      errs() << "PERF2BOLT-WARNING: all recorded samples for this binary lack "
                "LBR. Record profile with perf record -j any or run perf2bolt "
                "in no-LBR mode with -nl (the performance improvement in -nl "
                "mode may be limited)\n";
    } else {
      const uint64_t IgnoredSamples = NumTotalSamples - NumSamples;
      const float PercentIgnored = 100.0f * IgnoredSamples / NumTotalSamples;
      outs() << "PERF2BOLT: " << IgnoredSamples << " samples";
      printColored(outs(), PercentIgnored, 20, 50);
      outs() << " were ignored\n";
      if (PercentIgnored > 50.0f)
        errs() << "PERF2BOLT-WARNING: less than 50% of all recorded samples "
                  "were attributed to the input binary\n";
    }
  }
  outs() << "PERF2BOLT: traces mismatching disassembled function contents: "
         << NumInvalidTraces;
  float Perc = 0.0f;
  if (NumTraces > 0) {
    Perc = NumInvalidTraces * 100.0f / NumTraces;
    printColored(outs(), Perc, 5, 10);
  }
  outs() << "\n";
  if (Perc > 10.0f)
    outs() << "\n !! WARNING !! This high mismatch ratio indicates the input "
              "binary is probably not the same binary used during profiling "
              "collection. The generated data may be ineffective for improving "
              "performance.\n\n";

  outs() << "PERF2BOLT: out of range traces involving unknown regions: "
         << NumLongRangeTraces;
  if (NumTraces > 0)
    outs() << format(" (%.1f%%)", NumLongRangeTraces * 100.0f / NumTraces);
  outs() << "\n";

  if (NumColdSamples > 0) {
    const float ColdSamples = NumColdSamples * 100.0f / NumTotalSamples;
    outs() << "PERF2BOLT: " << NumColdSamples
           << format(" (%.1f%%)", ColdSamples)
           << " samples recorded in cold regions of split functions.\n";
    if (ColdSamples > 5.0f)
      outs()
          << "WARNING: The BOLT-processed binary where samples were collected "
             "likely used bad data or your service observed a large shift in "
             "profile. You may want to audit this.\n";
  }

  return std::error_code();
}

void DataAggregator::processBranchEvents() {
  outs() << "PERF2BOLT: processing branch events...\n";
  NamedRegionTimer T("processBranch", "Processing branch events",
                     TimerGroupName, TimerGroupDesc, opts::TimeAggregator);

  for (const auto &AggrLBR : FallthroughLBRs) {
    const Trace &Loc = AggrLBR.first;
    const FTInfo &Info = AggrLBR.second;
    LBREntry First{Loc.From, Loc.From, false};
    LBREntry Second{Loc.To, Loc.To, false};
    if (Info.InternCount)
      doTrace(First, Second, Info.InternCount);
    if (Info.ExternCount) {
      First.From = 0;
      doTrace(First, Second, Info.ExternCount);
    }
  }

  for (const auto &AggrLBR : BranchLBRs) {
    const Trace &Loc = AggrLBR.first;
    const TakenBranchInfo &Info = AggrLBR.second;
    doBranch(Loc.From, Loc.To, Info.TakenCount, Info.MispredCount,
             /*IsPreagg*/ false);
  }
}

std::error_code DataAggregator::parseBasicEvents() {
  outs() << "PERF2BOLT: parsing basic events (without LBR)...\n";
  NamedRegionTimer T("parseBasic", "Parsing basic events", TimerGroupName,
                     TimerGroupDesc, opts::TimeAggregator);
  while (hasData()) {
    ErrorOr<PerfBasicSample> Sample = parseBasicSample();
    if (std::error_code EC = Sample.getError())
      return EC;

    if (!Sample->PC)
      continue;

    if (BinaryFunction *BF = getBinaryFunctionContainingAddress(Sample->PC))
      BF->setHasProfileAvailable();

    ++BasicSamples[Sample->PC];
    EventNames.insert(Sample->EventName);
  }

  return std::error_code();
}

void DataAggregator::processBasicEvents() {
  outs() << "PERF2BOLT: processing basic events (without LBR)...\n";
  NamedRegionTimer T("processBasic", "Processing basic events", TimerGroupName,
                     TimerGroupDesc, opts::TimeAggregator);
  uint64_t OutOfRangeSamples = 0;
  uint64_t NumSamples = 0;
  for (auto &Sample : BasicSamples) {
    const uint64_t PC = Sample.first;
    const uint64_t HitCount = Sample.second;
    NumSamples += HitCount;
    BinaryFunction *Func = getBinaryFunctionContainingAddress(PC);
    if (!Func) {
      OutOfRangeSamples += HitCount;
      continue;
    }

    doSample(*Func, PC, HitCount);
  }
  outs() << "PERF2BOLT: read " << NumSamples << " samples\n";

  outs() << "PERF2BOLT: out of range samples recorded in unknown regions: "
         << OutOfRangeSamples;
  float Perc = 0.0f;
  if (NumSamples > 0) {
    outs() << " (";
    Perc = OutOfRangeSamples * 100.0f / NumSamples;
    if (outs().has_colors()) {
      if (Perc > 60.0f)
        outs().changeColor(raw_ostream::RED);
      else if (Perc > 40.0f)
        outs().changeColor(raw_ostream::YELLOW);
      else
        outs().changeColor(raw_ostream::GREEN);
    }
    outs() << format("%.1f%%", Perc);
    if (outs().has_colors())
      outs().resetColor();
    outs() << ")";
  }
  outs() << "\n";
  if (Perc > 80.0f)
    outs() << "\n !! WARNING !! This high mismatch ratio indicates the input "
              "binary is probably not the same binary used during profiling "
              "collection. The generated data may be ineffective for improving "
              "performance.\n\n";
}

std::error_code DataAggregator::parseMemEvents() {
  outs() << "PERF2BOLT: parsing memory events...\n";
  NamedRegionTimer T("parseMemEvents", "Parsing mem events", TimerGroupName,
                     TimerGroupDesc, opts::TimeAggregator);
  while (hasData()) {
    ErrorOr<PerfMemSample> Sample = parseMemSample();
    if (std::error_code EC = Sample.getError())
      return EC;

    if (BinaryFunction *BF = getBinaryFunctionContainingAddress(Sample->PC))
      BF->setHasProfileAvailable();

    MemSamples.emplace_back(std::move(Sample.get()));
  }

  return std::error_code();
}

void DataAggregator::processMemEvents() {
  NamedRegionTimer T("ProcessMemEvents", "Processing mem events",
                     TimerGroupName, TimerGroupDesc, opts::TimeAggregator);
  for (const PerfMemSample &Sample : MemSamples) {
    uint64_t PC = Sample.PC;
    uint64_t Addr = Sample.Addr;
    StringRef FuncName;
    StringRef MemName;

    // Try to resolve symbol for PC
    BinaryFunction *Func = getBinaryFunctionContainingAddress(PC);
    if (!Func) {
      LLVM_DEBUG(if (PC != 0) {
        dbgs() << formatv("Skipped mem event: {0:x} => {1:x}\n", PC, Addr);
      });
      continue;
    }

    FuncName = Func->getOneName();
    PC -= Func->getAddress();

    // Try to resolve symbol for memory load
    if (BinaryData *BD = BC->getBinaryDataContainingAddress(Addr)) {
      MemName = BD->getName();
      Addr -= BD->getAddress();
    } else if (opts::FilterMemProfile) {
      // Filter out heap/stack accesses
      continue;
    }

    const Location FuncLoc(!FuncName.empty(), FuncName, PC);
    const Location AddrLoc(!MemName.empty(), MemName, Addr);

    FuncMemData *MemData = &NamesToMemEvents[FuncName];
    MemData->Name = FuncName;
    setMemData(*Func, MemData);
    MemData->update(FuncLoc, AddrLoc);
    LLVM_DEBUG(dbgs() << "Mem event: " << FuncLoc << " = " << AddrLoc << "\n");
  }
}

std::error_code DataAggregator::parsePreAggregatedLBRSamples() {
  outs() << "PERF2BOLT: parsing pre-aggregated profile...\n";
  NamedRegionTimer T("parseAggregated", "Parsing aggregated branch events",
                     TimerGroupName, TimerGroupDesc, opts::TimeAggregator);
  while (hasData()) {
    ErrorOr<AggregatedLBREntry> AggrEntry = parseAggregatedLBREntry();
    if (std::error_code EC = AggrEntry.getError())
      return EC;

    for (const uint64_t Addr : {AggrEntry->From.Offset, AggrEntry->To.Offset})
      if (BinaryFunction *BF = getBinaryFunctionContainingAddress(Addr))
        BF->setHasProfileAvailable();

    AggregatedLBRs.emplace_back(std::move(AggrEntry.get()));
  }

  return std::error_code();
}

void DataAggregator::processPreAggregated() {
  outs() << "PERF2BOLT: processing pre-aggregated profile...\n";
  NamedRegionTimer T("processAggregated", "Processing aggregated branch events",
                     TimerGroupName, TimerGroupDesc, opts::TimeAggregator);

  uint64_t NumTraces = 0;
  for (const AggregatedLBREntry &AggrEntry : AggregatedLBRs) {
    switch (AggrEntry.EntryType) {
    case AggregatedLBREntry::BRANCH:
      doBranch(AggrEntry.From.Offset, AggrEntry.To.Offset, AggrEntry.Count,
<<<<<<< HEAD
               AggrEntry.Mispreds, /*IsPreagg=*/true);
=======
               AggrEntry.Mispreds, /*IsPreagg*/ true);
>>>>>>> 30af6fb1
      break;
    case AggregatedLBREntry::FT:
    case AggregatedLBREntry::FT_EXTERNAL_ORIGIN: {
      LBREntry First{AggrEntry.EntryType == AggregatedLBREntry::FT
                         ? AggrEntry.From.Offset
                         : 0,
                     AggrEntry.From.Offset, false};
      LBREntry Second{AggrEntry.To.Offset, AggrEntry.To.Offset, false};
      doTrace(First, Second, AggrEntry.Count);
      NumTraces += AggrEntry.Count;
      break;
    }
    }
  }

  outs() << "PERF2BOLT: read " << AggregatedLBRs.size()
         << " aggregated LBR entries\n";
  outs() << "PERF2BOLT: traces mismatching disassembled function contents: "
         << NumInvalidTraces;
  float Perc = 0.0f;
  if (NumTraces > 0) {
    outs() << " (";
    Perc = NumInvalidTraces * 100.0f / NumTraces;
    if (outs().has_colors()) {
      if (Perc > 10.0f)
        outs().changeColor(raw_ostream::RED);
      else if (Perc > 5.0f)
        outs().changeColor(raw_ostream::YELLOW);
      else
        outs().changeColor(raw_ostream::GREEN);
    }
    outs() << format("%.1f%%", Perc);
    if (outs().has_colors())
      outs().resetColor();
    outs() << ")";
  }
  outs() << "\n";
  if (Perc > 10.0f)
    outs() << "\n !! WARNING !! This high mismatch ratio indicates the input "
              "binary is probably not the same binary used during profiling "
              "collection. The generated data may be ineffective for improving "
              "performance.\n\n";

  outs() << "PERF2BOLT: Out of range traces involving unknown regions: "
         << NumLongRangeTraces;
  if (NumTraces > 0)
    outs() << format(" (%.1f%%)", NumLongRangeTraces * 100.0f / NumTraces);
  outs() << "\n";
}

std::optional<int32_t> DataAggregator::parseCommExecEvent() {
  size_t LineEnd = ParsingBuf.find_first_of("\n");
  if (LineEnd == StringRef::npos) {
    reportError("expected rest of line");
    Diag << "Found: " << ParsingBuf << "\n";
    return std::nullopt;
  }
  StringRef Line = ParsingBuf.substr(0, LineEnd);

  size_t Pos = Line.find("PERF_RECORD_COMM exec");
  if (Pos == StringRef::npos)
    return std::nullopt;
  Line = Line.drop_front(Pos);

  // Line:
  //  PERF_RECORD_COMM exec: <name>:<pid>/<tid>"
  StringRef PIDStr = Line.rsplit(':').second.split('/').first;
  int32_t PID;
  if (PIDStr.getAsInteger(10, PID)) {
    reportError("expected PID");
    Diag << "Found: " << PIDStr << "in '" << Line << "'\n";
    return std::nullopt;
  }

  return PID;
}

namespace {
std::optional<uint64_t> parsePerfTime(const StringRef TimeStr) {
  const StringRef SecTimeStr = TimeStr.split('.').first;
  const StringRef USecTimeStr = TimeStr.split('.').second;
  uint64_t SecTime;
  uint64_t USecTime;
  if (SecTimeStr.getAsInteger(10, SecTime) ||
      USecTimeStr.getAsInteger(10, USecTime))
    return std::nullopt;
  return SecTime * 1000000ULL + USecTime;
}
}

std::optional<DataAggregator::ForkInfo> DataAggregator::parseForkEvent() {
  while (checkAndConsumeFS()) {
  }

  size_t LineEnd = ParsingBuf.find_first_of("\n");
  if (LineEnd == StringRef::npos) {
    reportError("expected rest of line");
    Diag << "Found: " << ParsingBuf << "\n";
    return std::nullopt;
  }
  StringRef Line = ParsingBuf.substr(0, LineEnd);

  size_t Pos = Line.find("PERF_RECORD_FORK");
  if (Pos == StringRef::npos) {
    consumeRestOfLine();
    return std::nullopt;
  }

  ForkInfo FI;

  const StringRef TimeStr =
      Line.substr(0, Pos).rsplit(':').first.rsplit(FieldSeparator).second;
  if (std::optional<uint64_t> TimeRes = parsePerfTime(TimeStr)) {
    FI.Time = *TimeRes;
  }

  Line = Line.drop_front(Pos);

  // Line:
  //  PERF_RECORD_FORK(<child_pid>:<child_tid>):(<parent_pid>:<parent_tid>)
  const StringRef ChildPIDStr = Line.split('(').second.split(':').first;
  if (ChildPIDStr.getAsInteger(10, FI.ChildPID)) {
    reportError("expected PID");
    Diag << "Found: " << ChildPIDStr << "in '" << Line << "'\n";
    return std::nullopt;
  }

  const StringRef ParentPIDStr = Line.rsplit('(').second.split(':').first;
  if (ParentPIDStr.getAsInteger(10, FI.ParentPID)) {
    reportError("expected PID");
    Diag << "Found: " << ParentPIDStr << "in '" << Line << "'\n";
    return std::nullopt;
  }

  consumeRestOfLine();

  return FI;
}

ErrorOr<std::pair<StringRef, DataAggregator::MMapInfo>>
DataAggregator::parseMMapEvent() {
  while (checkAndConsumeFS()) {
  }

  MMapInfo ParsedInfo;

  size_t LineEnd = ParsingBuf.find_first_of("\n");
  if (LineEnd == StringRef::npos) {
    reportError("expected rest of line");
    Diag << "Found: " << ParsingBuf << "\n";
    return make_error_code(llvm::errc::io_error);
  }
  StringRef Line = ParsingBuf.substr(0, LineEnd);

  size_t Pos = Line.find("PERF_RECORD_MMAP2");
  if (Pos == StringRef::npos) {
    consumeRestOfLine();
    return std::make_pair(StringRef(), ParsedInfo);
  }

  // Line:
  //   {<name> .* <sec>.<usec>: }PERF_RECORD_MMAP2 <pid>/<tid>: .* <file_name>

  const StringRef TimeStr =
      Line.substr(0, Pos).rsplit(':').first.rsplit(FieldSeparator).second;
  if (std::optional<uint64_t> TimeRes = parsePerfTime(TimeStr))
    ParsedInfo.Time = *TimeRes;

  Line = Line.drop_front(Pos);

  // Line:
  //   PERF_RECORD_MMAP2 <pid>/<tid>: [<hexbase>(<hexsize>) .*]: .* <file_name>

  StringRef FileName = Line.rsplit(FieldSeparator).second;
  if (FileName.starts_with("//") || FileName.starts_with("[")) {
    consumeRestOfLine();
    return std::make_pair(StringRef(), ParsedInfo);
  }
  FileName = sys::path::filename(FileName);

  const StringRef PIDStr = Line.split(FieldSeparator).second.split('/').first;
  if (PIDStr.getAsInteger(10, ParsedInfo.PID)) {
    reportError("expected PID");
    Diag << "Found: " << PIDStr << "in '" << Line << "'\n";
    return make_error_code(llvm::errc::io_error);
  }

  const StringRef BaseAddressStr = Line.split('[').second.split('(').first;
  if (BaseAddressStr.getAsInteger(0, ParsedInfo.MMapAddress)) {
    reportError("expected base address");
    Diag << "Found: " << BaseAddressStr << "in '" << Line << "'\n";
    return make_error_code(llvm::errc::io_error);
  }

  const StringRef SizeStr = Line.split('(').second.split(')').first;
  if (SizeStr.getAsInteger(0, ParsedInfo.Size)) {
    reportError("expected mmaped size");
    Diag << "Found: " << SizeStr << "in '" << Line << "'\n";
    return make_error_code(llvm::errc::io_error);
  }

  const StringRef OffsetStr =
      Line.split('@').second.ltrim().split(FieldSeparator).first;
  if (OffsetStr.getAsInteger(0, ParsedInfo.Offset)) {
    reportError("expected mmaped page-aligned offset");
    Diag << "Found: " << OffsetStr << "in '" << Line << "'\n";
    return make_error_code(llvm::errc::io_error);
  }

  consumeRestOfLine();

  return std::make_pair(FileName, ParsedInfo);
}

std::error_code DataAggregator::parseMMapEvents() {
  outs() << "PERF2BOLT: parsing perf-script mmap events output\n";
  NamedRegionTimer T("parseMMapEvents", "Parsing mmap events", TimerGroupName,
                     TimerGroupDesc, opts::TimeAggregator);

  std::multimap<StringRef, MMapInfo> GlobalMMapInfo;
  while (hasData()) {
    ErrorOr<std::pair<StringRef, MMapInfo>> FileMMapInfoRes = parseMMapEvent();
    if (std::error_code EC = FileMMapInfoRes.getError())
      return EC;

    std::pair<StringRef, MMapInfo> FileMMapInfo = FileMMapInfoRes.get();
    if (FileMMapInfo.second.PID == -1)
      continue;
    if (FileMMapInfo.first == "(deleted)")
      continue;

    GlobalMMapInfo.insert(FileMMapInfo);
  }

  LLVM_DEBUG({
    dbgs() << "FileName -> mmap info:\n"
           << "  Filename : PID [MMapAddr, Size, Offset]\n";
    for (const auto &[Name, MMap] : GlobalMMapInfo)
      dbgs() << formatv("  {0} : {1} [{2:x}, {3:x} @ {4:x}]\n", Name, MMap.PID,
                        MMap.MMapAddress, MMap.Size, MMap.Offset);
  });

  StringRef NameToUse = llvm::sys::path::filename(BC->getFilename());
  if (GlobalMMapInfo.count(NameToUse) == 0 && !BuildIDBinaryName.empty()) {
    errs() << "PERF2BOLT-WARNING: using \"" << BuildIDBinaryName
           << "\" for profile matching\n";
    NameToUse = BuildIDBinaryName;
  }

  auto Range = GlobalMMapInfo.equal_range(NameToUse);
  for (MMapInfo &MMapInfo : llvm::make_second_range(make_range(Range))) {
    if (BC->HasFixedLoadAddress && MMapInfo.MMapAddress) {
      // Check that the binary mapping matches one of the segments.
      bool MatchFound = llvm::any_of(
          llvm::make_second_range(BC->SegmentMapInfo),
          [&](SegmentInfo &SegInfo) {
            // The mapping is page-aligned and hence the MMapAddress could be
            // different from the segment start address. We cannot know the page
            // size of the mapping, but we know it should not exceed the segment
            // alignment value. Hence we are performing an approximate check.
            return SegInfo.Address >= MMapInfo.MMapAddress &&
                   SegInfo.Address - MMapInfo.MMapAddress < SegInfo.Alignment &&
                   SegInfo.IsExecutable;
          });
      if (!MatchFound) {
        errs() << "PERF2BOLT-WARNING: ignoring mapping of " << NameToUse
               << " at 0x" << Twine::utohexstr(MMapInfo.MMapAddress) << '\n';
        continue;
      }
    }

    // Set base address for shared objects.
    if (!BC->HasFixedLoadAddress) {
      std::optional<uint64_t> BaseAddress =
          BC->getBaseAddressForMapping(MMapInfo.MMapAddress, MMapInfo.Offset);
      if (!BaseAddress) {
        errs() << "PERF2BOLT-WARNING: unable to find base address of the "
                  "binary when memory mapped at 0x"
               << Twine::utohexstr(MMapInfo.MMapAddress)
               << " using file offset 0x" << Twine::utohexstr(MMapInfo.Offset)
               << ". Ignoring profile data for this mapping\n";
        continue;
      }
      MMapInfo.BaseAddress = *BaseAddress;
    }

    // Try to add MMapInfo to the map and update its size. Large binaries may
    // span to multiple text segments, so the mapping is inserted only on the
    // first occurrence.
    if (!BinaryMMapInfo.insert(std::make_pair(MMapInfo.PID, MMapInfo)).second)
      assert(MMapInfo.BaseAddress == BinaryMMapInfo[MMapInfo.PID].BaseAddress &&
             "Base address on multiple segment mappings should match");

    // Update mapping size.
    const uint64_t EndAddress = MMapInfo.MMapAddress + MMapInfo.Size;
    const uint64_t Size = EndAddress - BinaryMMapInfo[MMapInfo.PID].BaseAddress;
    if (Size > BinaryMMapInfo[MMapInfo.PID].Size)
      BinaryMMapInfo[MMapInfo.PID].Size = Size;
  }

  if (BinaryMMapInfo.empty()) {
    if (errs().has_colors())
      errs().changeColor(raw_ostream::RED);
    errs() << "PERF2BOLT-ERROR: could not find a profile matching binary \""
           << BC->getFilename() << "\".";
    if (!GlobalMMapInfo.empty()) {
      errs() << " Profile for the following binary name(s) is available:\n";
      for (auto I = GlobalMMapInfo.begin(), IE = GlobalMMapInfo.end(); I != IE;
           I = GlobalMMapInfo.upper_bound(I->first))
        errs() << "  " << I->first << '\n';
      errs() << "Please rename the input binary.\n";
    } else {
      errs() << " Failed to extract any binary name from a profile.\n";
    }
    if (errs().has_colors())
      errs().resetColor();

    exit(1);
  }

  return std::error_code();
}

std::error_code DataAggregator::parseTaskEvents() {
  outs() << "PERF2BOLT: parsing perf-script task events output\n";
  NamedRegionTimer T("parseTaskEvents", "Parsing task events", TimerGroupName,
                     TimerGroupDesc, opts::TimeAggregator);

  while (hasData()) {
    if (std::optional<int32_t> CommInfo = parseCommExecEvent()) {
      // Remove forked child that ran execve
      auto MMapInfoIter = BinaryMMapInfo.find(*CommInfo);
      if (MMapInfoIter != BinaryMMapInfo.end() && MMapInfoIter->second.Forked)
        BinaryMMapInfo.erase(MMapInfoIter);
      consumeRestOfLine();
      continue;
    }

    std::optional<ForkInfo> ForkInfo = parseForkEvent();
    if (!ForkInfo)
      continue;

    if (ForkInfo->ParentPID == ForkInfo->ChildPID)
      continue;

    if (ForkInfo->Time == 0) {
      // Process was forked and mmaped before perf ran. In this case the child
      // should have its own mmap entry unless it was execve'd.
      continue;
    }

    auto MMapInfoIter = BinaryMMapInfo.find(ForkInfo->ParentPID);
    if (MMapInfoIter == BinaryMMapInfo.end())
      continue;

    MMapInfo MMapInfo = MMapInfoIter->second;
    MMapInfo.PID = ForkInfo->ChildPID;
    MMapInfo.Forked = true;
    BinaryMMapInfo.insert(std::make_pair(MMapInfo.PID, MMapInfo));
  }

  outs() << "PERF2BOLT: input binary is associated with "
         << BinaryMMapInfo.size() << " PID(s)\n";

  LLVM_DEBUG({
    for (const MMapInfo &MMI : llvm::make_second_range(BinaryMMapInfo))
      outs() << formatv("  {0}{1}: ({2:x}: {3:x})\n", MMI.PID,
                        (MMI.Forked ? " (forked)" : ""), MMI.MMapAddress,
                        MMI.Size);
  });

  return std::error_code();
}

std::optional<std::pair<StringRef, StringRef>>
DataAggregator::parseNameBuildIDPair() {
  while (checkAndConsumeFS()) {
  }

  ErrorOr<StringRef> BuildIDStr = parseString(FieldSeparator, true);
  if (std::error_code EC = BuildIDStr.getError())
    return std::nullopt;

  // If one of the strings is missing, don't issue a parsing error, but still
  // do not return a value.
  consumeAllRemainingFS();
  if (checkNewLine())
    return std::nullopt;

  ErrorOr<StringRef> NameStr = parseString(FieldSeparator, true);
  if (std::error_code EC = NameStr.getError())
    return std::nullopt;

  consumeRestOfLine();
  return std::make_pair(NameStr.get(), BuildIDStr.get());
}

bool DataAggregator::hasAllBuildIDs() {
  const StringRef SavedParsingBuf = ParsingBuf;

  if (!hasData())
    return false;

  bool HasInvalidEntries = false;
  while (hasData()) {
    if (!parseNameBuildIDPair()) {
      HasInvalidEntries = true;
      break;
    }
  }

  ParsingBuf = SavedParsingBuf;

  return !HasInvalidEntries;
}

std::optional<StringRef>
DataAggregator::getFileNameForBuildID(StringRef FileBuildID) {
  const StringRef SavedParsingBuf = ParsingBuf;

  StringRef FileName;
  while (hasData()) {
    std::optional<std::pair<StringRef, StringRef>> IDPair =
        parseNameBuildIDPair();
    if (!IDPair) {
      consumeRestOfLine();
      continue;
    }

    if (IDPair->second.starts_with(FileBuildID)) {
      FileName = sys::path::filename(IDPair->first);
      break;
    }
  }

  ParsingBuf = SavedParsingBuf;

  if (!FileName.empty())
    return FileName;

  return std::nullopt;
}

std::error_code
DataAggregator::writeAggregatedFile(StringRef OutputFilename) const {
  std::error_code EC;
  raw_fd_ostream OutFile(OutputFilename, EC, sys::fs::OpenFlags::OF_None);
  if (EC)
    return EC;

  bool WriteMemLocs = false;

  auto writeLocation = [&OutFile, &WriteMemLocs](const Location &Loc) {
    if (WriteMemLocs)
      OutFile << (Loc.IsSymbol ? "4 " : "3 ");
    else
      OutFile << (Loc.IsSymbol ? "1 " : "0 ");
    OutFile << (Loc.Name.empty() ? "[unknown]" : getEscapedName(Loc.Name))
            << " " << Twine::utohexstr(Loc.Offset) << FieldSeparator;
  };

  uint64_t BranchValues = 0;
  uint64_t MemValues = 0;

  if (BAT)
    OutFile << "boltedcollection\n";
  if (opts::BasicAggregation) {
    OutFile << "no_lbr";
    for (const StringMapEntry<std::nullopt_t> &Entry : EventNames)
      OutFile << " " << Entry.getKey();
    OutFile << "\n";

    for (const auto &KV : NamesToSamples) {
      const FuncSampleData &FSD = KV.second;
      for (const SampleInfo &SI : FSD.Data) {
        writeLocation(SI.Loc);
        OutFile << SI.Hits << "\n";
        ++BranchValues;
      }
    }
  } else {
    for (const auto &KV : NamesToBranches) {
      const FuncBranchData &FBD = KV.second;
      for (const BranchInfo &BI : FBD.Data) {
        writeLocation(BI.From);
        writeLocation(BI.To);
        OutFile << BI.Mispreds << " " << BI.Branches << "\n";
        ++BranchValues;
      }
      for (const BranchInfo &BI : FBD.EntryData) {
        // Do not output if source is a known symbol, since this was already
        // accounted for in the source function
        if (BI.From.IsSymbol)
          continue;
        writeLocation(BI.From);
        writeLocation(BI.To);
        OutFile << BI.Mispreds << " " << BI.Branches << "\n";
        ++BranchValues;
      }
    }

    WriteMemLocs = true;
    for (const auto &KV : NamesToMemEvents) {
      const FuncMemData &FMD = KV.second;
      for (const MemInfo &MemEvent : FMD.Data) {
        writeLocation(MemEvent.Offset);
        writeLocation(MemEvent.Addr);
        OutFile << MemEvent.Count << "\n";
        ++MemValues;
      }
    }
  }

  outs() << "PERF2BOLT: wrote " << BranchValues << " objects and " << MemValues
         << " memory objects to " << OutputFilename << "\n";

  return std::error_code();
}

std::error_code DataAggregator::writeBATYAML(BinaryContext &BC,
                                             StringRef OutputFilename) const {
  std::error_code EC;
  raw_fd_ostream OutFile(OutputFilename, EC, sys::fs::OpenFlags::OF_None);
  if (EC)
    return EC;

  yaml::bolt::BinaryProfile BP;

  const MCPseudoProbeDecoder *PseudoProbeDecoder =
      opts::ProfileWritePseudoProbes ? BC.getPseudoProbeDecoder() : nullptr;

  // Fill out the header info.
  BP.Header.Version = 1;
  BP.Header.FileName = std::string(BC.getFilename());
  std::optional<StringRef> BuildID = BC.getFileBuildID();
  BP.Header.Id = BuildID ? std::string(*BuildID) : "<unknown>";
  BP.Header.Origin = std::string(getReaderName());
  // Only the input binary layout order is supported.
  BP.Header.IsDFSOrder = false;
  // FIXME: Need to match hash function used to produce BAT hashes.
  BP.Header.HashFunction = HashFunction::Default;

  ListSeparator LS(",");
  raw_string_ostream EventNamesOS(BP.Header.EventNames);
  for (const StringMapEntry<std::nullopt_t> &EventEntry : EventNames)
    EventNamesOS << LS << EventEntry.first().str();

  BP.Header.Flags = opts::BasicAggregation ? BinaryFunction::PF_SAMPLE
                                           : BinaryFunction::PF_LBR;

  // Add probe inline tree nodes.
  YAMLProfileWriter::InlineTreeDesc InlineTree;
  if (PseudoProbeDecoder)
    std::tie(BP.PseudoProbeDesc, InlineTree) =
        YAMLProfileWriter::convertPseudoProbeDesc(*PseudoProbeDecoder);

  if (!opts::BasicAggregation) {
    // Convert profile for functions not covered by BAT
    for (auto &BFI : BC.getBinaryFunctions()) {
      BinaryFunction &Function = BFI.second;
      if (!Function.hasProfile())
        continue;
      if (BAT->isBATFunction(Function.getAddress()))
        continue;
      BP.Functions.emplace_back(YAMLProfileWriter::convert(
          Function, /*UseDFS=*/false, InlineTree, BAT));
    }

    for (const auto &KV : NamesToBranches) {
      const StringRef FuncName = KV.first;
      const FuncBranchData &Branches = KV.second;
      yaml::bolt::BinaryFunctionProfile YamlBF;
      BinaryData *BD = BC.getBinaryDataByName(FuncName);
      assert(BD);
      uint64_t FuncAddress = BD->getAddress();
      if (!BAT->isBATFunction(FuncAddress))
        continue;
      BinaryFunction *BF = BC.getBinaryFunctionAtAddress(FuncAddress);
      assert(BF);
      YamlBF.Name = getLocationName(*BF, BAT);
      YamlBF.Id = BF->getFunctionNumber();
      YamlBF.Hash = BAT->getBFHash(FuncAddress);
      YamlBF.ExecCount = BF->getKnownExecutionCount();
      YamlBF.NumBasicBlocks = BAT->getNumBasicBlocks(FuncAddress);
      const BoltAddressTranslation::BBHashMapTy &BlockMap =
          BAT->getBBHashMap(FuncAddress);
      YamlBF.Blocks.resize(YamlBF.NumBasicBlocks);

      for (auto &&[Entry, YamlBB] : llvm::zip(BlockMap, YamlBF.Blocks)) {
        const auto &Block = Entry.second;
        YamlBB.Hash = Block.Hash;
        YamlBB.Index = Block.Index;
      }

      // Lookup containing basic block offset and index
      auto getBlock = [&BlockMap](uint32_t Offset) {
        auto BlockIt = BlockMap.upper_bound(Offset);
        if (LLVM_UNLIKELY(BlockIt == BlockMap.begin())) {
          errs() << "BOLT-ERROR: invalid BAT section\n";
          exit(1);
        }
        --BlockIt;
        return std::pair(BlockIt->first, BlockIt->second.Index);
      };

      for (const BranchInfo &BI : Branches.Data) {
        using namespace yaml::bolt;
        const auto &[BlockOffset, BlockIndex] = getBlock(BI.From.Offset);
        BinaryBasicBlockProfile &YamlBB = YamlBF.Blocks[BlockIndex];
        if (BI.To.IsSymbol && BI.To.Name == BI.From.Name && BI.To.Offset != 0) {
          // Internal branch
          const unsigned SuccIndex = getBlock(BI.To.Offset).second;
          auto &SI = YamlBB.Successors.emplace_back(SuccessorInfo{SuccIndex});
          SI.Count = BI.Branches;
          SI.Mispreds = BI.Mispreds;
        } else {
          // Call
          const uint32_t Offset = BI.From.Offset - BlockOffset;
          auto &CSI = YamlBB.CallSites.emplace_back(CallSiteInfo{Offset});
          CSI.Count = BI.Branches;
          CSI.Mispreds = BI.Mispreds;
          if (const BinaryData *BD = BC.getBinaryDataByName(BI.To.Name))
            YAMLProfileWriter::setCSIDestination(BC, CSI, BD->getSymbol(), BAT,
                                                 BI.To.Offset);
        }
      }
      // Set entry counts, similar to DataReader::readProfile.
      for (const BranchInfo &BI : Branches.EntryData) {
        if (!BlockMap.isInputBlock(BI.To.Offset)) {
          if (opts::Verbosity >= 1)
            errs() << "BOLT-WARNING: Unexpected EntryData in " << FuncName
                   << " at 0x" << Twine::utohexstr(BI.To.Offset) << '\n';
          continue;
        }
        const unsigned BlockIndex = BlockMap.getBBIndex(BI.To.Offset);
        YamlBF.Blocks[BlockIndex].ExecCount += BI.Branches;
      }
      if (PseudoProbeDecoder) {
        DenseMap<const MCDecodedPseudoProbeInlineTree *, uint32_t>
            InlineTreeNodeId;
        if (BF->getGUID()) {
          std::tie(YamlBF.InlineTree, InlineTreeNodeId) =
              YAMLProfileWriter::convertBFInlineTree(*PseudoProbeDecoder,
                                                     InlineTree, BF->getGUID());
        }
        // Fetch probes belonging to all fragments
        const AddressProbesMap &ProbeMap =
            PseudoProbeDecoder->getAddress2ProbesMap();
        BinaryFunction::FragmentsSetTy Fragments(BF->Fragments);
        Fragments.insert(BF);
        DenseMap<
            uint32_t,
            std::vector<std::reference_wrapper<const MCDecodedPseudoProbe>>>
            BlockProbes;
        for (const BinaryFunction *F : Fragments) {
          const uint64_t FuncAddr = F->getAddress();
          for (const MCDecodedPseudoProbe &Probe :
               ProbeMap.find(FuncAddr, FuncAddr + F->getSize())) {
            const uint32_t OutputAddress = Probe.getAddress();
            const uint32_t InputOffset = BAT->translate(
                FuncAddr, OutputAddress - FuncAddr, /*IsBranchSrc=*/true);
            const unsigned BlockIndex = getBlock(InputOffset).second;
            BlockProbes[BlockIndex].emplace_back(Probe);
          }
        }

        for (auto &[Block, Probes] : BlockProbes) {
          YamlBF.Blocks[Block].PseudoProbes =
              YAMLProfileWriter::writeBlockProbes(Probes, InlineTreeNodeId);
        }
      }
      // Skip printing if there's no profile data
      llvm::erase_if(
          YamlBF.Blocks, [](const yaml::bolt::BinaryBasicBlockProfile &YamlBB) {
            auto HasCount = [](const auto &SI) { return SI.Count; };
            bool HasAnyCount = YamlBB.ExecCount ||
                               llvm::any_of(YamlBB.Successors, HasCount) ||
                               llvm::any_of(YamlBB.CallSites, HasCount);
            return !HasAnyCount;
          });
      BP.Functions.emplace_back(YamlBF);
    }
  }

  // Write the profile.
  yaml::Output Out(OutFile, nullptr, 0);
  Out << BP;
  return std::error_code();
}

void DataAggregator::dump() const { DataReader::dump(); }

void DataAggregator::dump(const LBREntry &LBR) const {
  Diag << "From: " << Twine::utohexstr(LBR.From)
       << " To: " << Twine::utohexstr(LBR.To) << " Mispred? " << LBR.Mispred
       << "\n";
}

void DataAggregator::dump(const PerfBranchSample &Sample) const {
  Diag << "Sample LBR entries: " << Sample.LBR.size() << "\n";
  for (const LBREntry &LBR : Sample.LBR)
    dump(LBR);
}

void DataAggregator::dump(const PerfMemSample &Sample) const {
  Diag << "Sample mem entries: " << Sample.PC << ": " << Sample.Addr << "\n";
}<|MERGE_RESOLUTION|>--- conflicted
+++ resolved
@@ -847,13 +847,8 @@
   };
 
   uint64_t ToOrig = To;
-<<<<<<< HEAD
-  auto [FromFunc, IsReturn] = handleAddress(From, /*IsFrom=*/true);
-  auto [ToFunc, IsCallCont] = handleAddress(To, /*IsFrom=*/false);
-=======
   auto [FromFunc, IsReturn] = handleAddress(From, /*IsFrom*/ true);
   auto [ToFunc, IsCallCont] = handleAddress(To, /*IsFrom*/ false);
->>>>>>> 30af6fb1
   if (!FromFunc && !ToFunc)
     return false;
 
@@ -1843,11 +1838,7 @@
     switch (AggrEntry.EntryType) {
     case AggregatedLBREntry::BRANCH:
       doBranch(AggrEntry.From.Offset, AggrEntry.To.Offset, AggrEntry.Count,
-<<<<<<< HEAD
-               AggrEntry.Mispreds, /*IsPreagg=*/true);
-=======
                AggrEntry.Mispreds, /*IsPreagg*/ true);
->>>>>>> 30af6fb1
       break;
     case AggregatedLBREntry::FT:
     case AggregatedLBREntry::FT_EXTERNAL_ORIGIN: {
