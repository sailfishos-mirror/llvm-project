--- conflicted
+++ resolved
@@ -197,6 +197,7 @@
 /// release.
 class StaleMatcher {
 public:
+  FlowBlock *EntryBlock = nullptr;
   /// Initialize stale matcher.
   void init(const std::vector<FlowBlock *> &Blocks,
             const std::vector<BlendedBlockHash> &Hashes,
@@ -204,6 +205,8 @@
     assert(Blocks.size() == Hashes.size() &&
            Hashes.size() == CallHashes.size() &&
            "incorrect matcher initialization");
+    if (!Blocks.empty())
+      EntryBlock = Blocks[0];
     for (size_t I = 0; I < Blocks.size(); I++) {
       FlowBlock *Block = Blocks[I];
       uint16_t OpHash = Hashes[I].OpcodeHash;
@@ -221,40 +224,21 @@
 
   enum MatchMethod : char {
     MATCH_EXACT = 0,
-    MATCH_PROBE_EXACT,
-    MATCH_PROBE_LOOSE,
     MATCH_OPCODE,
     MATCH_CALL,
     NO_MATCH
   };
 
-  /// Find the most similar flow block for a profile block given blended hash.
+  /// Find the most similar flow block for a profile block given its hashes.
   std::pair<const FlowBlock *, MatchMethod>
-  matchBlockStrict(BlendedBlockHash BlendedHash) {
+  matchBlock(BlendedBlockHash BlendedHash, uint64_t CallHash) {
     const auto &[Block, ExactHash] = matchWithOpcodes(BlendedHash);
     if (Block && ExactHash)
       return {Block, MATCH_EXACT};
-    return {nullptr, NO_MATCH};
-  }
-
-  /// Find the most similar flow block for a profile block given pseudo probes.
-  std::pair<const FlowBlock *, MatchMethod> matchBlockProbe(
-      const ArrayRef<yaml::bolt::PseudoProbeInfo> PseudoProbes,
-      const YAMLProfileReader::InlineTreeNodeMapTy &InlineTreeNodeMap) {
-    const auto &[ProbeBlock, ExactProbe] =
-        matchWithPseudoProbes(PseudoProbes, InlineTreeNodeMap);
-    if (ProbeBlock)
-      return {ProbeBlock, ExactProbe ? MATCH_PROBE_EXACT : MATCH_PROBE_LOOSE};
-    return {nullptr, NO_MATCH};
-  }
-
-  /// Find the most similar flow block for a profile block given its hashes.
-  std::pair<const FlowBlock *, MatchMethod>
-  matchBlockLoose(BlendedBlockHash BlendedHash, uint64_t CallHash) {
     if (const FlowBlock *CallBlock = matchWithCalls(BlendedHash, CallHash))
       return {CallBlock, MATCH_CALL};
-    if (const FlowBlock *OpcodeBlock = matchWithOpcodes(BlendedHash).first)
-      return {OpcodeBlock, MATCH_OPCODE};
+    if (Block)
+      return {Block, MATCH_OPCODE};
     return {nullptr, NO_MATCH};
   }
 
@@ -567,7 +551,11 @@
     const yaml::bolt::BinaryFunctionProfile &YamlBF, FlowFunction &Func,
     HashFunction HashFunction, YAMLProfileReader::ProfileLookupMap &IdToYamlBF,
     const BinaryFunction &BF,
-    const ArrayRef<YAMLProfileReader::ProbeMatchSpec> ProbeMatchSpecs) {
+    const ArrayRef<YAMLProfileReader::ProbeMatchSpec> ProbeMatchSpecs);
+
+StaleMatcher initMatcher(BinaryContext &BC,
+                         const BinaryFunction::BasicBlockOrderType &BlockOrder,
+                         FlowFunction &Func, HashFunction HashFunction) {
 
   assert(Func.Blocks.size() == BlockOrder.size() + 2);
 
@@ -611,50 +599,27 @@
         Matcher.mapProbeToBB(&Probe, Blocks[BB->getIndex()]);
   }
   Matcher.init(Blocks, BlendedHashes, CallHashes);
-
-  using FlowBlockTy =
-      std::pair<const FlowBlock *, const yaml::bolt::BinaryBasicBlockProfile *>;
-  using ProfileBlockMatchMap = DenseMap<uint32_t, FlowBlockTy>;
-  // Binary profile => block index => matched block + its block profile
-  DenseMap<const yaml::bolt::BinaryFunctionProfile *, ProfileBlockMatchMap>
-      MatchedBlocks;
-
-  // Map of FlowBlock and matching method.
-  DenseMap<const FlowBlock *, StaleMatcher::MatchMethod> MatchedFlowBlocks;
-
-  auto addMatchedBlock =
-      [&](std::pair<const FlowBlock *, StaleMatcher::MatchMethod> BlockMethod,
-          const yaml::bolt::BinaryFunctionProfile &YamlBP,
-          const yaml::bolt::BinaryBasicBlockProfile &YamlBB) {
-        const auto &[MatchedBlock, Method] = BlockMethod;
-        if (!MatchedBlock)
-          return;
-        // Don't override earlier matches
-        if (MatchedFlowBlocks.contains(MatchedBlock))
-          return;
-        MatchedFlowBlocks.try_emplace(MatchedBlock, Method);
-        MatchedBlocks[&YamlBP][YamlBB.Index] = {MatchedBlock, &YamlBB};
-      };
-
-  // Match blocks from the profile to the blocks in CFG by strict hash.
+  return Matcher;
+}
+
+using FlowBlockTy = std::pair<const FlowBlock *, float>;
+using ProfileBlockMatchMap = DenseMap<uint32_t, FlowBlockTy>;
+
+// Match \p YamlBF blocks and return a mapping from block index to matched flow
+// block.
+ProfileBlockMatchMap
+matchBlocks(BinaryContext &BC, const yaml::bolt::BinaryFunctionProfile &YamlBF,
+            HashFunction HashFunction,
+            YAMLProfileReader::ProfileLookupMap &IdToYamlBF,
+            StaleMatcher &Matcher) {
+  ProfileBlockMatchMap MatchedBlocks;
+
+  // Match blocks from the profile to the blocks in CFG.
   for (const yaml::bolt::BinaryBasicBlockProfile &YamlBB : YamlBF.Blocks) {
     // Update matching stats.
     ++BC.Stats.NumStaleBlocks;
     BC.Stats.StaleSampleCount += YamlBB.ExecCount;
 
-    assert(YamlBB.Hash != 0 && "empty hash of BinaryBasicBlockProfile");
-    BlendedBlockHash YamlHash(YamlBB.Hash);
-    addMatchedBlock(Matcher.matchBlockStrict(YamlHash), YamlBF, YamlBB);
-  }
-  // Match blocks from the profile to the blocks in CFG by pseudo probes.
-  for (const auto &[InlineNodeMap, YamlBP] : ProbeMatchSpecs) {
-    for (const yaml::bolt::BinaryBasicBlockProfile &BB : YamlBP.get().Blocks)
-      if (!BB.PseudoProbes.empty())
-        addMatchedBlock(Matcher.matchBlockProbe(BB.PseudoProbes, InlineNodeMap),
-                        YamlBP, BB);
-  }
-  // Match blocks from the profile to the blocks in CFG with loose methods.
-  for (const yaml::bolt::BinaryBasicBlockProfile &YamlBB : YamlBF.Blocks) {
     assert(YamlBB.Hash != 0 && "empty hash of BinaryBasicBlockProfile");
     BlendedBlockHash YamlHash(YamlBB.Hash);
 
@@ -668,9 +633,9 @@
       else
         llvm_unreachable("Unhandled HashFunction");
     }
-    auto [MatchedBlock, Method] = Matcher.matchBlockLoose(YamlHash, CallHash);
+    auto [MatchedBlock, Method] = Matcher.matchBlock(YamlHash, CallHash);
     if (MatchedBlock == nullptr && YamlBB.Index == 0) {
-      MatchedBlock = Blocks[0];
+      MatchedBlock = Matcher.EntryBlock;
       // Report as loose match
       Method = StaleMatcher::MATCH_OPCODE;
     }
@@ -680,99 +645,87 @@
                         << "\n");
       continue;
     }
-    addMatchedBlock({MatchedBlock, Method}, YamlBF, YamlBB);
-  }
-
-  // Match jumps from the profile to the jumps from CFG
-  std::vector<uint64_t> OutWeight(Func.Blocks.size(), 0);
-  std::vector<uint64_t> InWeight(Func.Blocks.size(), 0);
-
-  for (const auto &[YamlBF, MatchMap] : MatchedBlocks) {
-    for (const auto &[YamlBBIdx, FlowBlockProfile] : MatchMap) {
-      const auto &[MatchedBlock, YamlBB] = FlowBlockProfile;
-      StaleMatcher::MatchMethod Method = MatchedFlowBlocks.lookup(MatchedBlock);
-      BlendedBlockHash BinHash = BlendedHashes[MatchedBlock->Index - 1];
-      LLVM_DEBUG(dbgs() << "Matched yaml block (bid = " << YamlBBIdx << ")"
-                        << " with hash " << Twine::utohexstr(YamlBB->Hash)
-                        << " to BB (index = " << MatchedBlock->Index - 1 << ")"
-                        << " with hash " << Twine::utohexstr(BinHash.combine())
-                        << "\n");
-<<<<<<< HEAD
-=======
-      (void)BinHash;
->>>>>>> ab2c4a0e
-      uint64_t ExecCount = YamlBB->ExecCount;
-      // Update matching stats accounting for the matched block.
-      switch (Method) {
-      case StaleMatcher::MATCH_EXACT:
-        ++BC.Stats.NumExactMatchedBlocks;
-        BC.Stats.ExactMatchedSampleCount += ExecCount;
-        LLVM_DEBUG(dbgs() << "  exact match\n");
-        break;
-      case StaleMatcher::MATCH_PROBE_EXACT:
-        ++BC.Stats.NumPseudoProbeExactMatchedBlocks;
-        BC.Stats.PseudoProbeExactMatchedSampleCount += ExecCount;
-        LLVM_DEBUG(dbgs() << "  exact pseudo probe match\n");
-        break;
-      case StaleMatcher::MATCH_PROBE_LOOSE:
-        ++BC.Stats.NumPseudoProbeLooseMatchedBlocks;
-        BC.Stats.PseudoProbeLooseMatchedSampleCount += ExecCount;
-        LLVM_DEBUG(dbgs() << "  loose pseudo probe match\n");
-        break;
-      case StaleMatcher::MATCH_CALL:
-        ++BC.Stats.NumCallMatchedBlocks;
-        BC.Stats.CallMatchedSampleCount += ExecCount;
-        LLVM_DEBUG(dbgs() << "  call match\n");
-        break;
-      case StaleMatcher::MATCH_OPCODE:
-        ++BC.Stats.NumLooseMatchedBlocks;
-        BC.Stats.LooseMatchedSampleCount += ExecCount;
-        LLVM_DEBUG(dbgs() << "  loose match\n");
-        break;
-      case StaleMatcher::NO_MATCH:
-        LLVM_DEBUG(dbgs() << "  no match\n");
-      }
-    }
-
-    for (const yaml::bolt::BinaryBasicBlockProfile &YamlBB : YamlBF->Blocks) {
-      for (const yaml::bolt::SuccessorInfo &YamlSI : YamlBB.Successors) {
-        if (YamlSI.Count == 0)
-          continue;
-
-        // Try to find the jump for a given (src, dst) pair from the profile and
-        // assign the jump weight based on the profile count
-        const uint64_t SrcIndex = YamlBB.Index;
-        const uint64_t DstIndex = YamlSI.Index;
-
-        const FlowBlock *MatchedSrcBlock = MatchMap.lookup(SrcIndex).first;
-        const FlowBlock *MatchedDstBlock = MatchMap.lookup(DstIndex).first;
-
-        if (MatchedSrcBlock != nullptr && MatchedDstBlock != nullptr) {
-          // Find a jump between the two blocks
-          FlowJump *Jump = nullptr;
-          for (FlowJump *SuccJump : MatchedSrcBlock->SuccJumps) {
-            if (SuccJump->Target == MatchedDstBlock->Index) {
-              Jump = SuccJump;
-              break;
-            }
+    MatchedBlocks[YamlBB.Index] = {MatchedBlock, 1};
+    LLVM_DEBUG(dbgs() << "Matched yaml block (bid = " << YamlBB.Index << ")"
+                      << " with hash " << Twine::utohexstr(YamlBB.Hash)
+                      << " to BB (index = " << MatchedBlock->Index - 1 << ")"
+                      << "\n");
+    uint64_t ExecCount = YamlBB.ExecCount;
+    // Update matching stats accounting for the matched block.
+    switch (Method) {
+    case StaleMatcher::MATCH_EXACT:
+      ++BC.Stats.NumExactMatchedBlocks;
+      BC.Stats.ExactMatchedSampleCount += ExecCount;
+      LLVM_DEBUG(dbgs() << "  exact match\n");
+      break;
+    case StaleMatcher::MATCH_CALL:
+      ++BC.Stats.NumCallMatchedBlocks;
+      BC.Stats.CallMatchedSampleCount += ExecCount;
+      LLVM_DEBUG(dbgs() << "  call match\n");
+      break;
+    case StaleMatcher::MATCH_OPCODE:
+      ++BC.Stats.NumLooseMatchedBlocks;
+      BC.Stats.LooseMatchedSampleCount += ExecCount;
+      LLVM_DEBUG(dbgs() << "  loose match\n");
+      break;
+    case StaleMatcher::NO_MATCH:
+      LLVM_DEBUG(dbgs() << "  no match\n");
+    }
+  }
+  return MatchedBlocks;
+}
+
+/// Move \p YamlBF edge weights to flow function using \p MatchedBlocks, and
+/// update \p OutWeight and \p InWeight arrays.
+void transferEdgeWeights(ProfileBlockMatchMap &MatchedBlocks,
+                         MutableArrayRef<uint64_t> OutWeight,
+                         MutableArrayRef<uint64_t> InWeight,
+                         const yaml::bolt::BinaryFunctionProfile &YamlBF) {
+  using namespace yaml::bolt;
+  for (const BinaryBasicBlockProfile &YamlBB : YamlBF.Blocks) {
+    for (const SuccessorInfo &YamlSI : YamlBB.Successors) {
+      if (YamlSI.Count == 0)
+        continue;
+
+      // Try to find the jump for a given (src, dst) pair from the profile and
+      // assign the jump weight based on the profile count
+      const uint64_t SrcIndex = YamlBB.Index;
+      const uint64_t DstIndex = YamlSI.Index;
+
+      const auto &[MatchedSrcBlock, SrcScale] = MatchedBlocks.lookup(SrcIndex);
+      const auto &[MatchedDstBlock, DstScale] = MatchedBlocks.lookup(DstIndex);
+
+      if (MatchedSrcBlock != nullptr && MatchedDstBlock != nullptr) {
+        // Find a jump between the two blocks
+        FlowJump *Jump = nullptr;
+        for (FlowJump *SuccJump : MatchedSrcBlock->SuccJumps) {
+          if (SuccJump->Target == MatchedDstBlock->Index) {
+            Jump = SuccJump;
+            break;
           }
-          // Assign the weight, if the corresponding jump is found
-          if (Jump != nullptr) {
-            Jump->Weight = YamlSI.Count;
+        }
+        // Assign the weight, if the corresponding jump is found
+        if (Jump != nullptr) {
+          if (uint64_t Count = SrcScale * YamlSI.Count) {
+            Jump->Weight += Count;
             Jump->HasUnknownWeight = false;
           }
         }
-        // Assign the weight for the src block, if it is found
-        if (MatchedSrcBlock != nullptr)
-          OutWeight[MatchedSrcBlock->Index] += YamlSI.Count;
-        // Assign the weight for the dst block, if it is found
-        if (MatchedDstBlock != nullptr)
-          InWeight[MatchedDstBlock->Index] += YamlSI.Count;
       }
-    }
-  }
-
-  // Assign block counts based on in-/out- jumps
+      // Assign the weight for the src block, if it is found
+      if (MatchedSrcBlock != nullptr)
+        OutWeight[MatchedSrcBlock->Index] += SrcScale * YamlSI.Count;
+      // Assign the weight for the dst block, if it is found
+      if (MatchedDstBlock != nullptr)
+        InWeight[MatchedDstBlock->Index] += DstScale * YamlSI.Count;
+    }
+  }
+}
+
+// Assign block counts based on in-/out- jumps
+size_t setBlockWeights(FlowFunction &Func, ArrayRef<uint64_t> OutWeight,
+                       ArrayRef<uint64_t> InWeight) {
+  size_t Matched = 0;
   for (FlowBlock &Block : Func.Blocks) {
     if (OutWeight[Block.Index] == 0 && InWeight[Block.Index] == 0) {
       assert(Block.HasUnknownWeight && "unmatched block with a positive count");
@@ -780,9 +733,46 @@
     }
     Block.HasUnknownWeight = false;
     Block.Weight = std::max(OutWeight[Block.Index], InWeight[Block.Index]);
-  }
-
-  return MatchedBlocks[&YamlBF].size();
+    ++Matched;
+  }
+
+  return Matched;
+}
+
+/// Assign initial block/jump weights based on the stale profile data. The goal
+/// is to extract as much information from the stale profile as possible. Here
+/// we assume that each basic block is specified via a hash value computed from
+/// its content and the hashes of the unchanged basic blocks stay the same
+/// across different revisions of the binary. Blocks may also have pseudo probe
+/// information in the profile and the binary which is used for matching.
+/// Whenever there is a count in the profile with the hash corresponding to one
+/// of the basic blocks in the binary, the count is "matched" to the block.
+/// Similarly, if both the source and the target of a count in the profile are
+/// matched to a jump in the binary, the count is recorded in CFG.
+size_t matchWeights(BinaryContext &BC,
+                    const BinaryFunction::BasicBlockOrderType &BlockOrder,
+                    const yaml::bolt::BinaryFunctionProfile &YamlBF,
+                    FlowFunction &Func, HashFunction HashFunction,
+                    YAMLProfileReader::ProfileLookupMap &IdToYamlBF,
+                    const BinaryFunction &BF,
+                    const ArrayRef<YAMLProfileReader::ProbeMatchSpec> ProbeMatchSpecs) {
+  using namespace yaml::bolt;
+
+  assert(Func.Blocks.size() == BlockOrder.size() + 2);
+
+  StaleMatcher Matcher = initMatcher(BC, BlockOrder, Func, HashFunction);
+
+  // Match jumps from the profile to the jumps from CFG
+  std::vector<uint64_t> OutWeight(Func.Blocks.size(), 0);
+  std::vector<uint64_t> InWeight(Func.Blocks.size(), 0);
+
+  if (ProbeMatchSpecs.empty()) {
+    ProfileBlockMatchMap MatchedBlocks =
+        matchBlocks(BC, YamlBF, HashFunction, IdToYamlBF, Matcher);
+    transferEdgeWeights(MatchedBlocks, OutWeight, InWeight, YamlBF);
+  }
+
+  return setBlockWeights(Func, OutWeight, InWeight);
 }
 
 /// The function finds all blocks that are (i) reachable from the Entry block
