--- conflicted
+++ resolved
@@ -350,9 +350,6 @@
              << MismatchedCalls << " calls, and " << MismatchedEdges
              << " edges in profile did not match function " << BF << '\n';
 
-    if (YamlBF.NumBasicBlocks != BF.size())
-      ++BC.Stats.NumStaleFuncsWithEqualBlockCount;
-
     if (!opts::InferStaleProfile)
       return false;
     ArrayRef<ProbeMatchSpec> ProbeMatchSpecs;
@@ -451,7 +448,8 @@
     // the profile.
     Function.setExecutionCount(BinaryFunction::COUNT_NO_PROFILE);
 
-    if (profileMatches(YamlBF, Function)) {
+    // Allow mismatching profile when stale matching is enabled.
+    if (profileMatches(YamlBF, Function) || opts::InferStaleProfile) {
       matchProfileToFunction(YamlBF, Function);
       ++MatchedWithExactName;
     }
@@ -838,12 +836,8 @@
   const size_t MatchedWithLTOCommonName = matchWithLTOCommonName();
   const size_t MatchedWithCallGraph = matchWithCallGraph(BC);
   const size_t MatchedWithNameSimilarity = matchWithNameSimilarity(BC);
-<<<<<<< HEAD
-  const size_t MatchedWithPseudoProbes = matchWithPseudoProbes(BC);
-=======
   [[maybe_unused]] const size_t MatchedWithPseudoProbes =
       matchWithPseudoProbes(BC);
->>>>>>> ab2c4a0e
 
   for (auto [YamlBF, BF] : llvm::zip_equal(YamlBP.Functions, ProfileBFs))
     if (!YamlBF.Used && BF && !ProfiledFunctions.count(BF))
