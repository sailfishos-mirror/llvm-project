//===- bolt/Profile/YAMLProfileReader.cpp - YAML profile de-serializer ----===//
//
// Part of the LLVM Project, under the Apache License v2.0 with LLVM Exceptions.
// See https://llvm.org/LICENSE.txt for license information.
// SPDX-License-Identifier: Apache-2.0 WITH LLVM-exception
//
//===----------------------------------------------------------------------===//

#include "bolt/Profile/YAMLProfileReader.h"
#include "bolt/Core/BinaryBasicBlock.h"
#include "bolt/Core/BinaryFunction.h"
#include "bolt/Passes/MCF.h"
#include "bolt/Profile/ProfileYAMLMapping.h"
#include "bolt/Utils/NameResolver.h"
#include "bolt/Utils/Utils.h"
#include "llvm/ADT/STLExtras.h"
#include "llvm/ADT/edit_distance.h"
#include "llvm/Demangle/Demangle.h"
#include "llvm/MC/MCPseudoProbe.h"
#include "llvm/Support/CommandLine.h"

using namespace llvm;

namespace opts {

extern cl::opt<unsigned> Verbosity;
extern cl::OptionCategory BoltOptCategory;
extern cl::opt<bool> InferStaleProfile;
extern cl::opt<bool> Lite;

static cl::opt<unsigned> NameSimilarityFunctionMatchingThreshold(
    "name-similarity-function-matching-threshold",
    cl::desc("Match functions using namespace and edit distance"), cl::init(0),
    cl::Hidden, cl::cat(BoltOptCategory));

static llvm::cl::opt<bool>
    IgnoreHash("profile-ignore-hash",
               cl::desc("ignore hash while reading function profile"),
               cl::Hidden, cl::cat(BoltOptCategory));

static llvm::cl::opt<bool>
    MatchProfileWithFunctionHash("match-profile-with-function-hash",
                                 cl::desc("Match profile with function hash"),
                                 cl::Hidden, cl::cat(BoltOptCategory));
static llvm::cl::opt<bool>
    MatchWithCallGraph("match-with-call-graph",
                       cl::desc("Match functions with call graph"), cl::Hidden,
                       cl::cat(BoltOptCategory));

llvm::cl::opt<bool> ProfileUseDFS("profile-use-dfs",
                                  cl::desc("use DFS order for YAML profile"),
                                  cl::Hidden, cl::cat(BoltOptCategory));

extern llvm::cl::opt<bool> StaleMatchingWithPseudoProbes;
} // namespace opts

namespace llvm {
namespace bolt {

YAMLProfileReader::CallGraphMatcher::CallGraphMatcher(
    BinaryContext &BC, yaml::bolt::BinaryProfile &YamlBP,
    ProfileLookupMap &IdToYAMLBF) {
  constructBFCG(BC, YamlBP);
  constructYAMLFCG(YamlBP, IdToYAMLBF);
  computeBFNeighborHashes(BC);
}

void YAMLProfileReader::CallGraphMatcher::constructBFCG(
    BinaryContext &BC, yaml::bolt::BinaryProfile &YamlBP) {
  for (BinaryFunction *BF : BC.getAllBinaryFunctions()) {
    for (const BinaryBasicBlock &BB : BF->blocks()) {
      for (const MCInst &Instr : BB) {
        if (!BC.MIB->isCall(Instr))
          continue;
        const MCSymbol *CallSymbol = BC.MIB->getTargetSymbol(Instr);
        if (!CallSymbol)
          continue;
        BinaryData *BD = BC.getBinaryDataByName(CallSymbol->getName());
        if (!BD)
          continue;
        BinaryFunction *CalleeBF = BC.getFunctionForSymbol(BD->getSymbol());
        if (!CalleeBF)
          continue;

        BFAdjacencyMap[CalleeBF].insert(BF);
        BFAdjacencyMap[BF].insert(CalleeBF);
      }
    }
  }
}

void YAMLProfileReader::CallGraphMatcher::computeBFNeighborHashes(
    BinaryContext &BC) {
  for (BinaryFunction *BF : BC.getAllBinaryFunctions()) {
    auto It = BFAdjacencyMap.find(BF);
    if (It == BFAdjacencyMap.end())
      continue;
    auto &AdjacentBFs = It->second;
    std::string HashStr;
    for (BinaryFunction *BF : AdjacentBFs)
      HashStr += BF->getOneName();
    uint64_t Hash = std::hash<std::string>{}(HashStr);
    NeighborHashToBFs[Hash].push_back(BF);
  }
}

void YAMLProfileReader::CallGraphMatcher::constructYAMLFCG(
    yaml::bolt::BinaryProfile &YamlBP, ProfileLookupMap &IdToYAMLBF) {

  for (auto &CallerYamlBF : YamlBP.Functions) {
    for (auto &YamlBB : CallerYamlBF.Blocks) {
      for (auto &CallSite : YamlBB.CallSites) {
        auto IdToYAMLBFIt = IdToYAMLBF.find(CallSite.DestId);
        if (IdToYAMLBFIt == IdToYAMLBF.end())
          continue;
        YamlBFAdjacencyMap[&CallerYamlBF].insert(IdToYAMLBFIt->second);
        YamlBFAdjacencyMap[IdToYAMLBFIt->second].insert(&CallerYamlBF);
      }
    }
  }
}

bool YAMLProfileReader::isYAML(const StringRef Filename) {
  if (auto MB = MemoryBuffer::getFileOrSTDIN(Filename)) {
    StringRef Buffer = (*MB)->getBuffer();
    return Buffer.starts_with("---\n");
  } else {
    report_error(Filename, MB.getError());
  }
  return false;
}

void YAMLProfileReader::buildNameMaps(BinaryContext &BC) {
  auto lookupFunction = [&](StringRef Name) -> BinaryFunction * {
    if (BinaryData *BD = BC.getBinaryDataByName(Name))
      return BC.getFunctionForSymbol(BD->getSymbol());
    return nullptr;
  };

  ProfileBFs.reserve(YamlBP.Functions.size());

  for (yaml::bolt::BinaryFunctionProfile &YamlBF : YamlBP.Functions) {
    StringRef Name = YamlBF.Name;
    const size_t Pos = Name.find("(*");
    if (Pos != StringRef::npos)
      Name = Name.substr(0, Pos);
    ProfileFunctionNames.insert(Name);
    ProfileBFs.push_back(lookupFunction(Name));
    if (const std::optional<StringRef> CommonName = getLTOCommonName(Name))
      LTOCommonNameMap[*CommonName].push_back(&YamlBF);
  }
  for (auto &[Symbol, BF] : BC.SymbolToFunctionMap) {
    StringRef Name = Symbol->getName();
    if (const std::optional<StringRef> CommonName = getLTOCommonName(Name))
      LTOCommonNameFunctionMap[*CommonName].insert(BF);
  }
}

bool YAMLProfileReader::hasLocalsWithFileName() const {
  return llvm::any_of(ProfileFunctionNames.keys(), [](StringRef FuncName) {
    return FuncName.count('/') == 2 && FuncName[0] != '/';
  });
}

bool YAMLProfileReader::parseFunctionProfile(
    BinaryFunction &BF, const yaml::bolt::BinaryFunctionProfile &YamlBF) {
  BinaryContext &BC = BF.getBinaryContext();

  const bool IsDFSOrder = YamlBP.Header.IsDFSOrder;
  const HashFunction HashFunction = YamlBP.Header.HashFunction;
  bool ProfileMatched = true;
  uint64_t MismatchedBlocks = 0;
  uint64_t MismatchedCalls = 0;
  uint64_t MismatchedEdges = 0;

  uint64_t FunctionExecutionCount = 0;

  BF.setExecutionCount(YamlBF.ExecCount);

  uint64_t FuncRawBranchCount = 0;
  for (const yaml::bolt::BinaryBasicBlockProfile &YamlBB : YamlBF.Blocks)
    for (const yaml::bolt::SuccessorInfo &YamlSI : YamlBB.Successors)
      FuncRawBranchCount += YamlSI.Count;
  BF.setRawSampleCount(FuncRawBranchCount);

  if (BF.empty())
    return true;

  if (!opts::IgnoreHash) {
    if (!BF.getHash())
      BF.computeHash(IsDFSOrder, HashFunction);
    if (YamlBF.Hash != BF.getHash()) {
      if (opts::Verbosity >= 1)
        errs() << "BOLT-WARNING: function hash mismatch\n";
      ProfileMatched = false;
    }
  }

  if (YamlBF.NumBasicBlocks != BF.size()) {
    if (opts::Verbosity >= 1)
      errs() << "BOLT-WARNING: number of basic blocks mismatch\n";
    ProfileMatched = false;
  }

  BinaryFunction::BasicBlockOrderType Order;
  if (IsDFSOrder)
    llvm::copy(BF.dfs(), std::back_inserter(Order));
  else
    llvm::copy(BF.getLayout().blocks(), std::back_inserter(Order));

  for (const yaml::bolt::BinaryBasicBlockProfile &YamlBB : YamlBF.Blocks) {
    if (YamlBB.Index >= Order.size()) {
      if (opts::Verbosity >= 2)
        errs() << "BOLT-WARNING: index " << YamlBB.Index
               << " is out of bounds\n";
      ++MismatchedBlocks;
      continue;
    }

    BinaryBasicBlock &BB = *Order[YamlBB.Index];

    // Basic samples profile (without LBR) does not have branches information
    // and needs a special processing.
<<<<<<< HEAD
    if (YamlBP.Header.Flags & BinaryFunction::PF_IP) {
=======
    if (YamlBP.Header.Flags & BinaryFunction::PF_BASIC) {
>>>>>>> 0289ca09
      if (!YamlBB.EventCount) {
        BB.setExecutionCount(0);
        continue;
      }
      uint64_t NumSamples = YamlBB.EventCount * 1000;
      if (NormalizeByInsnCount && BB.getNumNonPseudos())
        NumSamples /= BB.getNumNonPseudos();
      else if (NormalizeByCalls)
        NumSamples /= BB.getNumCalls() + 1;

      BB.setExecutionCount(NumSamples);
      if (BB.isEntryPoint())
        FunctionExecutionCount += NumSamples;
      continue;
    }

    BB.setExecutionCount(YamlBB.ExecCount);

    for (const yaml::bolt::CallSiteInfo &YamlCSI : YamlBB.CallSites) {
      BinaryFunction *Callee = YamlProfileToFunction.lookup(YamlCSI.DestId);
      bool IsFunction = Callee ? true : false;
      MCSymbol *CalleeSymbol = nullptr;
      if (IsFunction)
        CalleeSymbol = Callee->getSymbolForEntryID(YamlCSI.EntryDiscriminator);

      BF.getAllCallSites().emplace_back(CalleeSymbol, YamlCSI.Count,
                                        YamlCSI.Mispreds, YamlCSI.Offset);

      if (YamlCSI.Offset >= BB.getOriginalSize()) {
        if (opts::Verbosity >= 2)
          errs() << "BOLT-WARNING: offset " << YamlCSI.Offset
                 << " out of bounds in block " << BB.getName() << '\n';
        ++MismatchedCalls;
        continue;
      }

      MCInst *Instr =
          BF.getInstructionAtOffset(BB.getInputOffset() + YamlCSI.Offset);
      if (!Instr) {
        if (opts::Verbosity >= 2)
          errs() << "BOLT-WARNING: no instruction at offset " << YamlCSI.Offset
                 << " in block " << BB.getName() << '\n';
        ++MismatchedCalls;
        continue;
      }
      if (!BC.MIB->isCall(*Instr) && !BC.MIB->isIndirectBranch(*Instr)) {
        if (opts::Verbosity >= 2)
          errs() << "BOLT-WARNING: expected call at offset " << YamlCSI.Offset
                 << " in block " << BB.getName() << '\n';
        ++MismatchedCalls;
        continue;
      }

      auto setAnnotation = [&](StringRef Name, uint64_t Count) {
        if (BC.MIB->hasAnnotation(*Instr, Name)) {
          if (opts::Verbosity >= 1)
            errs() << "BOLT-WARNING: ignoring duplicate " << Name
                   << " info for offset 0x" << Twine::utohexstr(YamlCSI.Offset)
                   << " in function " << BF << '\n';
          return;
        }
        BC.MIB->addAnnotation(*Instr, Name, Count);
      };

      if (BC.MIB->isIndirectCall(*Instr) || BC.MIB->isIndirectBranch(*Instr)) {
        auto &CSP = BC.MIB->getOrCreateAnnotationAs<IndirectCallSiteProfile>(
            *Instr, "CallProfile");
        CSP.emplace_back(CalleeSymbol, YamlCSI.Count, YamlCSI.Mispreds);
      } else if (BC.MIB->getConditionalTailCall(*Instr)) {
        setAnnotation("CTCTakenCount", YamlCSI.Count);
        setAnnotation("CTCMispredCount", YamlCSI.Mispreds);
      } else {
        setAnnotation("Count", YamlCSI.Count);
      }
    }

    for (const yaml::bolt::SuccessorInfo &YamlSI : YamlBB.Successors) {
      if (YamlSI.Index >= Order.size()) {
        if (opts::Verbosity >= 1)
          errs() << "BOLT-WARNING: index out of bounds for profiled block\n";
        ++MismatchedEdges;
        continue;
      }

      BinaryBasicBlock *ToBB = Order[YamlSI.Index];
      if (!BB.getSuccessor(ToBB->getLabel())) {
        // Allow passthrough blocks.
        BinaryBasicBlock *FTSuccessor = BB.getConditionalSuccessor(false);
        if (FTSuccessor && FTSuccessor->succ_size() == 1 &&
            FTSuccessor->getSuccessor(ToBB->getLabel())) {
          BinaryBasicBlock::BinaryBranchInfo &FTBI =
              FTSuccessor->getBranchInfo(*ToBB);
          FTBI.Count += YamlSI.Count;
          FTBI.MispredictedCount += YamlSI.Mispreds;
          ToBB = FTSuccessor;
        } else {
          if (opts::Verbosity >= 1)
            errs() << "BOLT-WARNING: no successor for block " << BB.getName()
                   << " that matches index " << YamlSI.Index << " or block "
                   << ToBB->getName() << '\n';
          ++MismatchedEdges;
          continue;
        }
      }

      BinaryBasicBlock::BinaryBranchInfo &BI = BB.getBranchInfo(*ToBB);
      BI.Count += YamlSI.Count;
      BI.MispredictedCount += YamlSI.Mispreds;
    }
  }

  // If basic block profile wasn't read it should be 0.
  for (BinaryBasicBlock &BB : BF)
    if (BB.getExecutionCount() == BinaryBasicBlock::COUNT_NO_PROFILE)
      BB.setExecutionCount(0);

<<<<<<< HEAD
  if (YamlBP.Header.Flags & BinaryFunction::PF_IP)
=======
  if (YamlBP.Header.Flags & BinaryFunction::PF_BASIC)
>>>>>>> 0289ca09
    BF.setExecutionCount(FunctionExecutionCount);

  ProfileMatched &= !MismatchedBlocks && !MismatchedCalls && !MismatchedEdges;

  if (!ProfileMatched) {
    if (opts::Verbosity >= 1)
      errs() << "BOLT-WARNING: " << MismatchedBlocks << " blocks, "
             << MismatchedCalls << " calls, and " << MismatchedEdges
             << " edges in profile did not match function " << BF << '\n';

    if (YamlBF.NumBasicBlocks != BF.size())
      ++BC.Stats.NumStaleFuncsWithEqualBlockCount;

    if (!opts::InferStaleProfile)
      return false;
    ArrayRef<ProbeMatchSpec> ProbeMatchSpecs;
    auto BFIt = BFToProbeMatchSpecs.find(&BF);
    if (BFIt != BFToProbeMatchSpecs.end())
      ProbeMatchSpecs = BFIt->second;
    ProfileMatched = inferStaleProfile(BF, YamlBF, ProbeMatchSpecs);
  }
  if (ProfileMatched)
    BF.markProfiled(YamlBP.Header.Flags);

  return ProfileMatched;
}

Error YAMLProfileReader::preprocessProfile(BinaryContext &BC) {
  ErrorOr<std::unique_ptr<MemoryBuffer>> MB =
      MemoryBuffer::getFileOrSTDIN(Filename);
  if (std::error_code EC = MB.getError()) {
    errs() << "ERROR: cannot open " << Filename << ": " << EC.message() << "\n";
    return errorCodeToError(EC);
  }
  yaml::Input YamlInput(MB.get()->getBuffer());
  YamlInput.setAllowUnknownKeys(true);

  // Consume YAML file.
  YamlInput >> YamlBP;
  if (YamlInput.error()) {
    errs() << "BOLT-ERROR: syntax error parsing profile in " << Filename
           << " : " << YamlInput.error().message() << '\n';
    return errorCodeToError(YamlInput.error());
  }

  // Sanity check.
  if (YamlBP.Header.Version != 1)
    return make_error<StringError>(
        Twine("cannot read profile : unsupported version"),
        inconvertibleErrorCode());

  if (YamlBP.Header.EventNames.find(',') != StringRef::npos)
    return make_error<StringError>(
        Twine("multiple events in profile are not supported"),
        inconvertibleErrorCode());

  // Match profile to function based on a function name.
  buildNameMaps(BC);

  // Preliminary assign function execution count.
  for (auto [YamlBF, BF] : llvm::zip_equal(YamlBP.Functions, ProfileBFs)) {
    if (!BF)
      continue;
    if (!BF->hasProfile()) {
      BF->setExecutionCount(YamlBF.ExecCount);
    } else {
      if (opts::Verbosity >= 1) {
        errs() << "BOLT-WARNING: dropping duplicate profile for " << YamlBF.Name
               << '\n';
      }
      BF = nullptr;
    }
  }

  return Error::success();
}

bool YAMLProfileReader::profileMatches(
    const yaml::bolt::BinaryFunctionProfile &Profile, const BinaryFunction &BF) {
  if (opts::IgnoreHash)
    return Profile.NumBasicBlocks == BF.size();
  return Profile.Hash == static_cast<uint64_t>(BF.getHash());
}

bool YAMLProfileReader::mayHaveProfileData(const BinaryFunction &BF) {
  if (opts::MatchProfileWithFunctionHash || opts::MatchWithCallGraph)
    return true;
  for (StringRef Name : BF.getNames())
    if (ProfileFunctionNames.contains(Name))
      return true;
  for (StringRef Name : BF.getNames()) {
    if (const std::optional<StringRef> CommonName = getLTOCommonName(Name)) {
      if (LTOCommonNameMap.contains(*CommonName))
        return true;
    }
  }

  return false;
}

size_t YAMLProfileReader::matchWithExactName() {
  size_t MatchedWithExactName = 0;
  // This first pass assigns profiles that match 100% by name and by hash.
  for (auto [YamlBF, BF] : llvm::zip_equal(YamlBP.Functions, ProfileBFs)) {
    if (!BF)
      continue;
    BinaryFunction &Function = *BF;
    // Clear function call count that may have been set while pre-processing
    // the profile.
    Function.setExecutionCount(BinaryFunction::COUNT_NO_PROFILE);

    if (profileMatches(YamlBF, Function)) {
      matchProfileToFunction(YamlBF, Function);
      ++MatchedWithExactName;
    }
  }
  return MatchedWithExactName;
}

size_t YAMLProfileReader::matchWithHash(BinaryContext &BC) {
  // Iterates through profiled functions to match the first binary function with
  // the same exact hash. Serves to match identical, renamed functions.
  // Collisions are possible where multiple functions share the same exact hash.
  size_t MatchedWithHash = 0;
  if (opts::MatchProfileWithFunctionHash) {
    DenseMap<size_t, BinaryFunction *> StrictHashToBF;
    StrictHashToBF.reserve(BC.getBinaryFunctions().size());

    for (auto &[_, BF] : BC.getBinaryFunctions())
      StrictHashToBF[BF.getHash()] = &BF;

    for (yaml::bolt::BinaryFunctionProfile &YamlBF : YamlBP.Functions) {
      if (YamlBF.Used)
        continue;
      auto It = StrictHashToBF.find(YamlBF.Hash);
      if (It != StrictHashToBF.end() && !ProfiledFunctions.count(It->second)) {
        BinaryFunction *BF = It->second;
        matchProfileToFunction(YamlBF, *BF);
        ++MatchedWithHash;
      }
    }
  }
  return MatchedWithHash;
}

size_t YAMLProfileReader::matchWithLTOCommonName() {
  // This second pass allows name ambiguity for LTO private functions.
  size_t MatchedWithLTOCommonName = 0;
  for (const auto &[CommonName, LTOProfiles] : LTOCommonNameMap) {
    if (!LTOCommonNameFunctionMap.contains(CommonName))
      continue;
    std::unordered_set<BinaryFunction *> &Functions =
        LTOCommonNameFunctionMap[CommonName];
    // Return true if a given profile is matched to one of BinaryFunctions with
    // matching LTO common name.
    auto matchProfile = [&](yaml::bolt::BinaryFunctionProfile *YamlBF) {
      if (YamlBF->Used)
        return false;
      for (BinaryFunction *BF : Functions) {
        if (!ProfiledFunctions.count(BF) && profileMatches(*YamlBF, *BF)) {
          matchProfileToFunction(*YamlBF, *BF);
          ++MatchedWithLTOCommonName;
          return true;
        }
      }
      return false;
    };
    bool ProfileMatched = llvm::any_of(LTOProfiles, matchProfile);

    // If there's only one function with a given name, try to match it
    // partially.
    if (!ProfileMatched && LTOProfiles.size() == 1 && Functions.size() == 1 &&
        !LTOProfiles.front()->Used &&
        !ProfiledFunctions.count(*Functions.begin())) {
      matchProfileToFunction(*LTOProfiles.front(), **Functions.begin());
      ++MatchedWithLTOCommonName;
    }
  }
  return MatchedWithLTOCommonName;
}

size_t YAMLProfileReader::matchWithCallGraph(BinaryContext &BC) {
  if (!opts::MatchWithCallGraph)
    return 0;

  size_t MatchedWithCallGraph = 0;
  CallGraphMatcher CGMatcher(BC, YamlBP, IdToYamLBF);

  ItaniumPartialDemangler Demangler;
  auto GetBaseName = [&](std::string &FunctionName) {
    if (Demangler.partialDemangle(FunctionName.c_str()))
      return std::string("");
    size_t BufferSize = 1;
    char *Buffer = static_cast<char *>(std::malloc(BufferSize));
    char *BaseName = Demangler.getFunctionBaseName(Buffer, &BufferSize);
    if (!BaseName) {
      std::free(Buffer);
      return std::string("");
    }
    if (Buffer != BaseName)
      Buffer = BaseName;
    std::string BaseNameStr(Buffer, BufferSize);
    std::free(Buffer);
    return BaseNameStr;
  };

  // Matches YAMLBF to BFs with neighbor hashes.
  for (yaml::bolt::BinaryFunctionProfile &YamlBF : YamlBP.Functions) {
    if (YamlBF.Used)
      continue;
    auto AdjacentYamlBFsOpt = CGMatcher.getAdjacentYamlBFs(YamlBF);
    if (!AdjacentYamlBFsOpt)
      continue;
    std::set<yaml::bolt::BinaryFunctionProfile *> AdjacentYamlBFs =
        AdjacentYamlBFsOpt.value();
    std::string AdjacentYamlBFsHashStr;
    for (auto *AdjacentYamlBF : AdjacentYamlBFs)
      AdjacentYamlBFsHashStr += AdjacentYamlBF->Name;
    uint64_t Hash = std::hash<std::string>{}(AdjacentYamlBFsHashStr);
    auto BFsWithSameHashOpt = CGMatcher.getBFsWithNeighborHash(Hash);
    if (!BFsWithSameHashOpt)
      continue;
    std::vector<BinaryFunction *> BFsWithSameHash = BFsWithSameHashOpt.value();
    // Finds the binary function with the longest common prefix to the profiled
    // function and matches.
    BinaryFunction *ClosestBF = nullptr;
    size_t LCP = 0;
    std::string YamlBFBaseName = GetBaseName(YamlBF.Name);
    for (BinaryFunction *BF : BFsWithSameHash) {
      if (ProfiledFunctions.count(BF))
        continue;
      std::string BFName = std::string(BF->getOneName());
      std::string BFBaseName = GetBaseName(BFName);
      size_t PrefixLength = 0;
      size_t N = std::min(YamlBFBaseName.size(), BFBaseName.size());
      for (size_t I = 0; I < N; ++I) {
        if (YamlBFBaseName[I] != BFBaseName[I])
          break;
        ++PrefixLength;
      }
      if (PrefixLength >= LCP) {
        LCP = PrefixLength;
        ClosestBF = BF;
      }
    }
    if (ClosestBF) {
      matchProfileToFunction(YamlBF, *ClosestBF);
      ++MatchedWithCallGraph;
    }
  }

  return MatchedWithCallGraph;
}

size_t YAMLProfileReader::InlineTreeNodeMapTy::matchInlineTrees(
    const MCPseudoProbeDecoder &Decoder,
    const std::vector<yaml::bolt::InlineTreeNode> &DecodedInlineTree,
    const MCDecodedPseudoProbeInlineTree *Root) {
  // Match inline tree nodes by GUID, checksum, parent, and call site.
  for (const auto &[InlineTreeNodeId, InlineTreeNode] :
       llvm::enumerate(DecodedInlineTree)) {
    uint64_t GUID = InlineTreeNode.GUID;
    uint64_t Hash = InlineTreeNode.Hash;
    uint32_t ParentId = InlineTreeNode.ParentIndexDelta;
    uint32_t CallSiteProbe = InlineTreeNode.CallSiteProbe;
    const MCDecodedPseudoProbeInlineTree *Cur = nullptr;
    if (!InlineTreeNodeId) {
      Cur = Root;
    } else if (const MCDecodedPseudoProbeInlineTree *Parent =
                   getInlineTreeNode(ParentId)) {
      for (const MCDecodedPseudoProbeInlineTree &Child :
           Parent->getChildren()) {
        if (Child.Guid == GUID) {
          if (std::get<1>(Child.getInlineSite()) == CallSiteProbe)
            Cur = &Child;
          break;
        }
      }
    }
    // Don't match nodes if the profile is stale (mismatching binary FuncHash
    // and YAML Hash)
    if (Cur && Decoder.getFuncDescForGUID(Cur->Guid)->FuncHash == Hash)
      mapInlineTreeNode(InlineTreeNodeId, Cur);
  }
  return Map.size();
}

// Decode index deltas and indirection through \p YamlPD. Return modified copy
// of \p YamlInlineTree with populated decoded fields (GUID, Hash, ParentIndex).
static std::vector<yaml::bolt::InlineTreeNode>
decodeYamlInlineTree(const yaml::bolt::ProfilePseudoProbeDesc &YamlPD,
                     std::vector<yaml::bolt::InlineTreeNode> YamlInlineTree) {
  uint32_t ParentId = 0;
  uint32_t PrevGUIDIdx = 0;
  for (yaml::bolt::InlineTreeNode &InlineTreeNode : YamlInlineTree) {
    uint32_t GUIDIdx = InlineTreeNode.GUIDIndex;
    if (GUIDIdx != UINT32_MAX)
      PrevGUIDIdx = GUIDIdx;
    else
      GUIDIdx = PrevGUIDIdx;
    uint32_t HashIdx = YamlPD.GUIDHashIdx[GUIDIdx];
    ParentId += InlineTreeNode.ParentIndexDelta;
    InlineTreeNode.GUID = YamlPD.GUID[GUIDIdx];
    InlineTreeNode.Hash = YamlPD.Hash[HashIdx];
    InlineTreeNode.ParentIndexDelta = ParentId;
  }
  return YamlInlineTree;
}

size_t YAMLProfileReader::matchWithPseudoProbes(BinaryContext &BC) {
  if (!opts::StaleMatchingWithPseudoProbes)
    return 0;

  const MCPseudoProbeDecoder *Decoder = BC.getPseudoProbeDecoder();
  const yaml::bolt::ProfilePseudoProbeDesc &YamlPD = YamlBP.PseudoProbeDesc;

  // Set existing BF->YamlBF match into ProbeMatchSpecs for (local) probe
  // matching.
  assert(Decoder &&
         "If pseudo probes are in use, pseudo probe decoder should exist");
  for (auto [YamlBF, BF] : llvm::zip_equal(YamlBP.Functions, ProfileBFs)) {
    // BF is preliminary name-matched function to YamlBF
    // MatchedBF is final matched function
    BinaryFunction *MatchedBF = YamlProfileToFunction.lookup(YamlBF.Id);
    if (!BF)
      BF = MatchedBF;
    if (!BF)
      continue;
    uint64_t GUID = BF->getGUID();
    if (!GUID)
      continue;
    auto It = TopLevelGUIDToInlineTree.find(GUID);
    if (It == TopLevelGUIDToInlineTree.end())
      continue;
    const MCDecodedPseudoProbeInlineTree *Node = It->second;
    assert(Node && "Malformed TopLevelGUIDToInlineTree");
    auto &MatchSpecs = BFToProbeMatchSpecs[BF];
    auto &InlineTreeMap =
        MatchSpecs.emplace_back(InlineTreeNodeMapTy(), YamlBF).first;
    std::vector<yaml::bolt::InlineTreeNode> ProfileInlineTree =
        decodeYamlInlineTree(YamlPD, YamlBF.InlineTree);
    // Erase unsuccessful match
    if (!InlineTreeMap.matchInlineTrees(*Decoder, ProfileInlineTree, Node))
      MatchSpecs.pop_back();
  }

  return 0;
}

size_t YAMLProfileReader::matchWithNameSimilarity(BinaryContext &BC) {
  if (opts::NameSimilarityFunctionMatchingThreshold == 0)
    return 0;

  size_t MatchedWithNameSimilarity = 0;
  ItaniumPartialDemangler Demangler;

  // Demangle and derive namespace from function name.
  auto DemangleName = [&](std::string &FunctionName) {
    StringRef RestoredName = NameResolver::restore(FunctionName);
    return demangle(RestoredName);
  };
  auto DeriveNameSpace = [&](std::string &DemangledName) {
    if (Demangler.partialDemangle(DemangledName.c_str()))
      return std::string("");
    std::vector<char> Buffer(DemangledName.begin(), DemangledName.end());
    size_t BufferSize;
    char *NameSpace =
        Demangler.getFunctionDeclContextName(&Buffer[0], &BufferSize);
    return std::string(NameSpace, BufferSize);
  };

  // Maps namespaces to associated function block counts and gets profile
  // function names and namespaces to minimize the number of BFs to process and
  // avoid repeated name demangling/namespace derivation.
  StringMap<std::set<uint32_t>> NamespaceToProfiledBFSizes;
  std::vector<std::string> ProfileBFDemangledNames;
  ProfileBFDemangledNames.reserve(YamlBP.Functions.size());
  std::vector<std::string> ProfiledBFNamespaces;
  ProfiledBFNamespaces.reserve(YamlBP.Functions.size());

  for (auto &YamlBF : YamlBP.Functions) {
    std::string YamlBFDemangledName = DemangleName(YamlBF.Name);
    ProfileBFDemangledNames.push_back(YamlBFDemangledName);
    std::string YamlBFNamespace = DeriveNameSpace(YamlBFDemangledName);
    ProfiledBFNamespaces.push_back(YamlBFNamespace);
    NamespaceToProfiledBFSizes[YamlBFNamespace].insert(YamlBF.NumBasicBlocks);
  }

  StringMap<std::vector<BinaryFunction *>> NamespaceToBFs;

  // Maps namespaces to BFs excluding binary functions with no equal sized
  // profiled functions belonging to the same namespace.
  for (BinaryFunction *BF : BC.getAllBinaryFunctions()) {
    std::string DemangledName = BF->getDemangledName();
    std::string Namespace = DeriveNameSpace(DemangledName);

    auto NamespaceToProfiledBFSizesIt =
        NamespaceToProfiledBFSizes.find(Namespace);
    // Skip if there are no ProfileBFs with a given \p Namespace.
    if (NamespaceToProfiledBFSizesIt == NamespaceToProfiledBFSizes.end())
      continue;
    // Skip if there are no ProfileBFs in a given \p Namespace with
    // equal number of blocks.
    if (NamespaceToProfiledBFSizesIt->second.count(BF->size()) == 0)
      continue;
    NamespaceToBFs[Namespace].push_back(BF);
  }

  // Iterates through all profiled functions and binary functions belonging to
  // the same namespace and matches based on edit distance threshold.
  assert(YamlBP.Functions.size() == ProfiledBFNamespaces.size() &&
         ProfiledBFNamespaces.size() == ProfileBFDemangledNames.size());
  for (size_t I = 0; I < YamlBP.Functions.size(); ++I) {
    yaml::bolt::BinaryFunctionProfile &YamlBF = YamlBP.Functions[I];
    std::string &YamlBFNamespace = ProfiledBFNamespaces[I];
    if (YamlBF.Used)
      continue;
    // Skip if there are no BFs in a given \p Namespace.
    auto It = NamespaceToBFs.find(YamlBFNamespace);
    if (It == NamespaceToBFs.end())
      continue;

    std::string &YamlBFDemangledName = ProfileBFDemangledNames[I];
    std::vector<BinaryFunction *> BFs = It->second;
    unsigned MinEditDistance = UINT_MAX;
    BinaryFunction *ClosestNameBF = nullptr;

    // Determines BF the closest to the profiled function, in the
    // same namespace.
    for (BinaryFunction *BF : BFs) {
      if (ProfiledFunctions.count(BF))
        continue;
      if (BF->size() != YamlBF.NumBasicBlocks)
        continue;
      std::string BFDemangledName = BF->getDemangledName();
      unsigned BFEditDistance =
          StringRef(BFDemangledName).edit_distance(YamlBFDemangledName);
      if (BFEditDistance < MinEditDistance) {
        MinEditDistance = BFEditDistance;
        ClosestNameBF = BF;
      }
    }

    if (ClosestNameBF &&
        MinEditDistance <= opts::NameSimilarityFunctionMatchingThreshold) {
      matchProfileToFunction(YamlBF, *ClosestNameBF);
      ++MatchedWithNameSimilarity;
    }
  }

  return MatchedWithNameSimilarity;
}

Error YAMLProfileReader::readProfile(BinaryContext &BC) {
  if (opts::Verbosity >= 1) {
    outs() << "BOLT-INFO: YAML profile with hash: ";
    switch (YamlBP.Header.HashFunction) {
    case HashFunction::StdHash:
      outs() << "std::hash\n";
      break;
    case HashFunction::XXH3:
      outs() << "xxh3\n";
      break;
    }
  }
  YamlProfileToFunction.reserve(YamlBP.Functions.size());

  // Computes hash for binary functions.
  if (opts::MatchProfileWithFunctionHash) {
    for (auto &[_, BF] : BC.getBinaryFunctions()) {
      BF.computeHash(YamlBP.Header.IsDFSOrder, YamlBP.Header.HashFunction);
    }
  } else if (!opts::IgnoreHash) {
    for (BinaryFunction *BF : ProfileBFs) {
      if (!BF)
        continue;
      BF->computeHash(YamlBP.Header.IsDFSOrder, YamlBP.Header.HashFunction);
    }
  }

  if (opts::StaleMatchingWithPseudoProbes) {
    const MCPseudoProbeDecoder *Decoder = BC.getPseudoProbeDecoder();
    assert(Decoder &&
           "If pseudo probes are in use, pseudo probe decoder should exist");
    for (const MCDecodedPseudoProbeInlineTree &TopLev :
         Decoder->getDummyInlineRoot().getChildren())
      TopLevelGUIDToInlineTree[TopLev.Guid] = &TopLev;
  }

  // Map profiled function ids to names.
  for (yaml::bolt::BinaryFunctionProfile &YamlBF : YamlBP.Functions)
    IdToYamLBF[YamlBF.Id] = &YamlBF;

  const size_t MatchedWithExactName = matchWithExactName();
  const size_t MatchedWithHash = matchWithHash(BC);
  const size_t MatchedWithLTOCommonName = matchWithLTOCommonName();
  const size_t MatchedWithCallGraph = matchWithCallGraph(BC);
  const size_t MatchedWithNameSimilarity = matchWithNameSimilarity(BC);
  [[maybe_unused]] const size_t MatchedWithPseudoProbes =
      matchWithPseudoProbes(BC);

  for (auto [YamlBF, BF] : llvm::zip_equal(YamlBP.Functions, ProfileBFs))
    if (!YamlBF.Used && BF && !ProfiledFunctions.count(BF))
      matchProfileToFunction(YamlBF, *BF);


  for (yaml::bolt::BinaryFunctionProfile &YamlBF : YamlBP.Functions)
    if (!YamlBF.Used && opts::Verbosity >= 1)
      errs() << "BOLT-WARNING: profile ignored for function " << YamlBF.Name
             << '\n';

  if (opts::Verbosity >= 1) {
    outs() << "BOLT-INFO: matched " << MatchedWithExactName
           << " functions with identical names\n";
    outs() << "BOLT-INFO: matched " << MatchedWithHash
           << " functions with hash\n";
    outs() << "BOLT-INFO: matched " << MatchedWithLTOCommonName
           << " functions with matching LTO common names\n";
    outs() << "BOLT-INFO: matched " << MatchedWithCallGraph
           << " functions with call graph\n";
    outs() << "BOLT-INFO: matched " << MatchedWithNameSimilarity
           << " functions with similar names\n";
  }

  // Set for parseFunctionProfile().
  NormalizeByInsnCount = usesEvent("cycles") || usesEvent("instructions");
  NormalizeByCalls = usesEvent("branches");
  uint64_t NumUnused = 0;
  for (yaml::bolt::BinaryFunctionProfile &YamlBF : YamlBP.Functions) {
    if (BinaryFunction *BF = YamlProfileToFunction.lookup(YamlBF.Id))
      parseFunctionProfile(*BF, YamlBF);
    else
      ++NumUnused;
  }

  BC.setNumUnusedProfiledObjects(NumUnused);

  if (opts::Lite &&
      (opts::MatchProfileWithFunctionHash || opts::MatchWithCallGraph)) {
    for (BinaryFunction *BF : BC.getAllBinaryFunctions())
      if (!BF->hasProfile())
        BF->setIgnored();
  }

  return Error::success();
}

bool YAMLProfileReader::usesEvent(StringRef Name) const {
  return StringRef(YamlBP.Header.EventNames).contains(Name);
}

} // end namespace bolt
} // end namespace llvm<|MERGE_RESOLUTION|>--- conflicted
+++ resolved
@@ -221,11 +221,7 @@
 
     // Basic samples profile (without LBR) does not have branches information
     // and needs a special processing.
-<<<<<<< HEAD
-    if (YamlBP.Header.Flags & BinaryFunction::PF_IP) {
-=======
     if (YamlBP.Header.Flags & BinaryFunction::PF_BASIC) {
->>>>>>> 0289ca09
       if (!YamlBB.EventCount) {
         BB.setExecutionCount(0);
         continue;
@@ -342,11 +338,7 @@
     if (BB.getExecutionCount() == BinaryBasicBlock::COUNT_NO_PROFILE)
       BB.setExecutionCount(0);
 
-<<<<<<< HEAD
-  if (YamlBP.Header.Flags & BinaryFunction::PF_IP)
-=======
   if (YamlBP.Header.Flags & BinaryFunction::PF_BASIC)
->>>>>>> 0289ca09
     BF.setExecutionCount(FunctionExecutionCount);
 
   ProfileMatched &= !MismatchedBlocks && !MismatchedCalls && !MismatchedEdges;
