//===- bolt/Profile/YAMLProfileReader.cpp - YAML profile de-serializer ----===//
//
// Part of the LLVM Project, under the Apache License v2.0 with LLVM Exceptions.
// See https://llvm.org/LICENSE.txt for license information.
// SPDX-License-Identifier: Apache-2.0 WITH LLVM-exception
//
//===----------------------------------------------------------------------===//

#include "bolt/Profile/YAMLProfileReader.h"
#include "bolt/Core/BinaryBasicBlock.h"
#include "bolt/Core/BinaryFunction.h"
#include "bolt/Passes/MCF.h"
#include "bolt/Profile/ProfileYAMLMapping.h"
#include "bolt/Utils/NameResolver.h"
#include "bolt/Utils/Utils.h"
#include "llvm/ADT/STLExtras.h"
#include "llvm/ADT/edit_distance.h"
#include "llvm/Demangle/Demangle.h"
#include "llvm/MC/MCPseudoProbe.h"
#include "llvm/Support/CommandLine.h"

using namespace llvm;

namespace opts {

extern cl::opt<unsigned> Verbosity;
extern cl::OptionCategory BoltOptCategory;
extern cl::opt<bool> InferStaleProfile;
extern cl::opt<bool> Lite;

cl::opt<unsigned> NameSimilarityFunctionMatchingThreshold(
    "name-similarity-function-matching-threshold",
    cl::desc("Match functions using namespace and edit distance"), cl::init(0),
    cl::Hidden, cl::cat(BoltOptCategory));

static llvm::cl::opt<bool>
    IgnoreHash("profile-ignore-hash",
               cl::desc("ignore hash while reading function profile"),
               cl::Hidden, cl::cat(BoltOptCategory));

llvm::cl::opt<bool>
    MatchProfileWithFunctionHash("match-profile-with-function-hash",
                                 cl::desc("Match profile with function hash"),
                                 cl::Hidden, cl::cat(BoltOptCategory));
llvm::cl::opt<bool>
    MatchWithCallGraph("match-with-call-graph",
                       cl::desc("Match functions with call graph"), cl::Hidden,
                       cl::cat(BoltOptCategory));

llvm::cl::opt<bool> ProfileUseDFS("profile-use-dfs",
                                  cl::desc("use DFS order for YAML profile"),
                                  cl::Hidden, cl::cat(BoltOptCategory));
<<<<<<< HEAD

extern llvm::cl::opt<bool> StaleMatchingWithPseudoProbes;
=======
>>>>>>> 7844257f
} // namespace opts

namespace llvm {
namespace bolt {

YAMLProfileReader::CallGraphMatcher::CallGraphMatcher(
    BinaryContext &BC, yaml::bolt::BinaryProfile &YamlBP,
    ProfileLookupMap &IdToYAMLBF) {
  constructBFCG(BC, YamlBP);
  constructYAMLFCG(YamlBP, IdToYAMLBF);
  computeBFNeighborHashes(BC);
}

void YAMLProfileReader::CallGraphMatcher::constructBFCG(
    BinaryContext &BC, yaml::bolt::BinaryProfile &YamlBP) {
  for (BinaryFunction *BF : BC.getAllBinaryFunctions()) {
    for (const BinaryBasicBlock &BB : BF->blocks()) {
      for (const MCInst &Instr : BB) {
        if (!BC.MIB->isCall(Instr))
          continue;
        const MCSymbol *CallSymbol = BC.MIB->getTargetSymbol(Instr);
        if (!CallSymbol)
          continue;
        BinaryData *BD = BC.getBinaryDataByName(CallSymbol->getName());
        if (!BD)
          continue;
        BinaryFunction *CalleeBF = BC.getFunctionForSymbol(BD->getSymbol());
        if (!CalleeBF)
          continue;

        BFAdjacencyMap[CalleeBF].insert(BF);
        BFAdjacencyMap[BF].insert(CalleeBF);
      }
    }
  }
}

void YAMLProfileReader::CallGraphMatcher::computeBFNeighborHashes(
    BinaryContext &BC) {
  for (BinaryFunction *BF : BC.getAllBinaryFunctions()) {
    auto It = BFAdjacencyMap.find(BF);
    if (It == BFAdjacencyMap.end())
      continue;
    auto &AdjacentBFs = It->second;
    std::string HashStr;
    for (BinaryFunction *BF : AdjacentBFs)
      HashStr += BF->getOneName();
    uint64_t Hash = std::hash<std::string>{}(HashStr);
    NeighborHashToBFs[Hash].push_back(BF);
  }
}

void YAMLProfileReader::CallGraphMatcher::constructYAMLFCG(
    yaml::bolt::BinaryProfile &YamlBP, ProfileLookupMap &IdToYAMLBF) {

  for (auto &CallerYamlBF : YamlBP.Functions) {
    for (auto &YamlBB : CallerYamlBF.Blocks) {
      for (auto &CallSite : YamlBB.CallSites) {
        auto IdToYAMLBFIt = IdToYAMLBF.find(CallSite.DestId);
        if (IdToYAMLBFIt == IdToYAMLBF.end())
          continue;
        YamlBFAdjacencyMap[&CallerYamlBF].insert(IdToYAMLBFIt->second);
        YamlBFAdjacencyMap[IdToYAMLBFIt->second].insert(&CallerYamlBF);
      }
    }
  }
}

bool YAMLProfileReader::isYAML(const StringRef Filename) {
  if (auto MB = MemoryBuffer::getFileOrSTDIN(Filename)) {
    StringRef Buffer = (*MB)->getBuffer();
    return Buffer.starts_with("---\n");
  } else {
    report_error(Filename, MB.getError());
  }
  return false;
}

void YAMLProfileReader::buildNameMaps(BinaryContext &BC) {
  auto lookupFunction = [&](StringRef Name) -> BinaryFunction * {
    if (BinaryData *BD = BC.getBinaryDataByName(Name))
      return BC.getFunctionForSymbol(BD->getSymbol());
    return nullptr;
  };

  ProfileBFs.reserve(YamlBP.Functions.size());

  for (yaml::bolt::BinaryFunctionProfile &YamlBF : YamlBP.Functions) {
    StringRef Name = YamlBF.Name;
    const size_t Pos = Name.find("(*");
    if (Pos != StringRef::npos)
      Name = Name.substr(0, Pos);
    ProfileFunctionNames.insert(Name);
    ProfileBFs.push_back(lookupFunction(Name));
    if (const std::optional<StringRef> CommonName = getLTOCommonName(Name))
      LTOCommonNameMap[*CommonName].push_back(&YamlBF);
  }
  for (auto &[Symbol, BF] : BC.SymbolToFunctionMap) {
    StringRef Name = Symbol->getName();
    if (const std::optional<StringRef> CommonName = getLTOCommonName(Name))
      LTOCommonNameFunctionMap[*CommonName].insert(BF);
  }
}

bool YAMLProfileReader::hasLocalsWithFileName() const {
  return llvm::any_of(ProfileFunctionNames.keys(), [](StringRef FuncName) {
    return FuncName.count('/') == 2 && FuncName[0] != '/';
  });
}

bool YAMLProfileReader::parseFunctionProfile(
    BinaryFunction &BF, const yaml::bolt::BinaryFunctionProfile &YamlBF) {
  BinaryContext &BC = BF.getBinaryContext();

  const bool IsDFSOrder = YamlBP.Header.IsDFSOrder;
  const HashFunction HashFunction = YamlBP.Header.HashFunction;
  bool ProfileMatched = true;
  uint64_t MismatchedBlocks = 0;
  uint64_t MismatchedCalls = 0;
  uint64_t MismatchedEdges = 0;

  uint64_t FunctionExecutionCount = 0;

  BF.setExecutionCount(YamlBF.ExecCount);

  uint64_t FuncRawBranchCount = 0;
  for (const yaml::bolt::BinaryBasicBlockProfile &YamlBB : YamlBF.Blocks)
    for (const yaml::bolt::SuccessorInfo &YamlSI : YamlBB.Successors)
      FuncRawBranchCount += YamlSI.Count;
  BF.setRawBranchCount(FuncRawBranchCount);

  if (BF.empty())
    return true;

  if (!opts::IgnoreHash) {
    if (!BF.getHash())
      BF.computeHash(IsDFSOrder, HashFunction);
    if (YamlBF.Hash != BF.getHash()) {
      if (opts::Verbosity >= 1)
        errs() << "BOLT-WARNING: function hash mismatch\n";
      ProfileMatched = false;
    }
  }

  if (YamlBF.NumBasicBlocks != BF.size()) {
    if (opts::Verbosity >= 1)
      errs() << "BOLT-WARNING: number of basic blocks mismatch\n";
    ProfileMatched = false;
  }

  BinaryFunction::BasicBlockOrderType Order;
  if (IsDFSOrder)
    llvm::copy(BF.dfs(), std::back_inserter(Order));
  else
    llvm::copy(BF.getLayout().blocks(), std::back_inserter(Order));

  for (const yaml::bolt::BinaryBasicBlockProfile &YamlBB : YamlBF.Blocks) {
    if (YamlBB.Index >= Order.size()) {
      if (opts::Verbosity >= 2)
        errs() << "BOLT-WARNING: index " << YamlBB.Index
               << " is out of bounds\n";
      ++MismatchedBlocks;
      continue;
    }

    BinaryBasicBlock &BB = *Order[YamlBB.Index];

    // Basic samples profile (without LBR) does not have branches information
    // and needs a special processing.
    if (YamlBP.Header.Flags & BinaryFunction::PF_SAMPLE) {
      if (!YamlBB.EventCount) {
        BB.setExecutionCount(0);
        continue;
      }
      uint64_t NumSamples = YamlBB.EventCount * 1000;
      if (NormalizeByInsnCount && BB.getNumNonPseudos())
        NumSamples /= BB.getNumNonPseudos();
      else if (NormalizeByCalls)
        NumSamples /= BB.getNumCalls() + 1;

      BB.setExecutionCount(NumSamples);
      if (BB.isEntryPoint())
        FunctionExecutionCount += NumSamples;
      continue;
    }

    BB.setExecutionCount(YamlBB.ExecCount);

    for (const yaml::bolt::CallSiteInfo &YamlCSI : YamlBB.CallSites) {
      BinaryFunction *Callee = YamlCSI.DestId < YamlProfileToFunction.size()
                                   ? YamlProfileToFunction[YamlCSI.DestId]
                                   : nullptr;
      bool IsFunction = Callee ? true : false;
      MCSymbol *CalleeSymbol = nullptr;
      if (IsFunction)
        CalleeSymbol = Callee->getSymbolForEntryID(YamlCSI.EntryDiscriminator);

      BF.getAllCallSites().emplace_back(CalleeSymbol, YamlCSI.Count,
                                        YamlCSI.Mispreds, YamlCSI.Offset);

      if (YamlCSI.Offset >= BB.getOriginalSize()) {
        if (opts::Verbosity >= 2)
          errs() << "BOLT-WARNING: offset " << YamlCSI.Offset
                 << " out of bounds in block " << BB.getName() << '\n';
        ++MismatchedCalls;
        continue;
      }

      MCInst *Instr =
          BF.getInstructionAtOffset(BB.getInputOffset() + YamlCSI.Offset);
      if (!Instr) {
        if (opts::Verbosity >= 2)
          errs() << "BOLT-WARNING: no instruction at offset " << YamlCSI.Offset
                 << " in block " << BB.getName() << '\n';
        ++MismatchedCalls;
        continue;
      }
      if (!BC.MIB->isCall(*Instr) && !BC.MIB->isIndirectBranch(*Instr)) {
        if (opts::Verbosity >= 2)
          errs() << "BOLT-WARNING: expected call at offset " << YamlCSI.Offset
                 << " in block " << BB.getName() << '\n';
        ++MismatchedCalls;
        continue;
      }

      auto setAnnotation = [&](StringRef Name, uint64_t Count) {
        if (BC.MIB->hasAnnotation(*Instr, Name)) {
          if (opts::Verbosity >= 1)
            errs() << "BOLT-WARNING: ignoring duplicate " << Name
                   << " info for offset 0x" << Twine::utohexstr(YamlCSI.Offset)
                   << " in function " << BF << '\n';
          return;
        }
        BC.MIB->addAnnotation(*Instr, Name, Count);
      };

      if (BC.MIB->isIndirectCall(*Instr) || BC.MIB->isIndirectBranch(*Instr)) {
        auto &CSP = BC.MIB->getOrCreateAnnotationAs<IndirectCallSiteProfile>(
            *Instr, "CallProfile");
        CSP.emplace_back(CalleeSymbol, YamlCSI.Count, YamlCSI.Mispreds);
      } else if (BC.MIB->getConditionalTailCall(*Instr)) {
        setAnnotation("CTCTakenCount", YamlCSI.Count);
        setAnnotation("CTCMispredCount", YamlCSI.Mispreds);
      } else {
        setAnnotation("Count", YamlCSI.Count);
      }
    }

    for (const yaml::bolt::SuccessorInfo &YamlSI : YamlBB.Successors) {
      if (YamlSI.Index >= Order.size()) {
        if (opts::Verbosity >= 1)
          errs() << "BOLT-WARNING: index out of bounds for profiled block\n";
        ++MismatchedEdges;
        continue;
      }

      BinaryBasicBlock *ToBB = Order[YamlSI.Index];
      if (!BB.getSuccessor(ToBB->getLabel())) {
        // Allow passthrough blocks.
        BinaryBasicBlock *FTSuccessor = BB.getConditionalSuccessor(false);
        if (FTSuccessor && FTSuccessor->succ_size() == 1 &&
            FTSuccessor->getSuccessor(ToBB->getLabel())) {
          BinaryBasicBlock::BinaryBranchInfo &FTBI =
              FTSuccessor->getBranchInfo(*ToBB);
          FTBI.Count += YamlSI.Count;
          FTBI.MispredictedCount += YamlSI.Mispreds;
          ToBB = FTSuccessor;
        } else {
          if (opts::Verbosity >= 1)
            errs() << "BOLT-WARNING: no successor for block " << BB.getName()
                   << " that matches index " << YamlSI.Index << " or block "
                   << ToBB->getName() << '\n';
          ++MismatchedEdges;
          continue;
        }
      }

      BinaryBasicBlock::BinaryBranchInfo &BI = BB.getBranchInfo(*ToBB);
      BI.Count += YamlSI.Count;
      BI.MispredictedCount += YamlSI.Mispreds;
    }
  }

  // If basic block profile wasn't read it should be 0.
  for (BinaryBasicBlock &BB : BF)
    if (BB.getExecutionCount() == BinaryBasicBlock::COUNT_NO_PROFILE)
      BB.setExecutionCount(0);

  if (YamlBP.Header.Flags & BinaryFunction::PF_SAMPLE)
    BF.setExecutionCount(FunctionExecutionCount);

  ProfileMatched &= !MismatchedBlocks && !MismatchedCalls && !MismatchedEdges;

  if (!ProfileMatched) {
    if (opts::Verbosity >= 1)
      errs() << "BOLT-WARNING: " << MismatchedBlocks << " blocks, "
             << MismatchedCalls << " calls, and " << MismatchedEdges
             << " edges in profile did not match function " << BF << '\n';

    if (YamlBF.NumBasicBlocks != BF.size())
      ++BC.Stats.NumStaleFuncsWithEqualBlockCount;

    if (opts::InferStaleProfile && inferStaleProfile(BF, YamlBF))
      ProfileMatched = true;
  }
  if (ProfileMatched)
    BF.markProfiled(YamlBP.Header.Flags);

  return ProfileMatched;
}

Error YAMLProfileReader::preprocessProfile(BinaryContext &BC) {
  ErrorOr<std::unique_ptr<MemoryBuffer>> MB =
      MemoryBuffer::getFileOrSTDIN(Filename);
  if (std::error_code EC = MB.getError()) {
    errs() << "ERROR: cannot open " << Filename << ": " << EC.message() << "\n";
    return errorCodeToError(EC);
  }
  yaml::Input YamlInput(MB.get()->getBuffer());
  YamlInput.setAllowUnknownKeys(true);

  // Consume YAML file.
  YamlInput >> YamlBP;
  if (YamlInput.error()) {
    errs() << "BOLT-ERROR: syntax error parsing profile in " << Filename
           << " : " << YamlInput.error().message() << '\n';
    return errorCodeToError(YamlInput.error());
  }

  // Sanity check.
  if (YamlBP.Header.Version != 1)
    return make_error<StringError>(
        Twine("cannot read profile : unsupported version"),
        inconvertibleErrorCode());

  if (YamlBP.Header.EventNames.find(',') != StringRef::npos)
    return make_error<StringError>(
        Twine("multiple events in profile are not supported"),
        inconvertibleErrorCode());

  // Match profile to function based on a function name.
  buildNameMaps(BC);

  // Preliminary assign function execution count.
  for (auto [YamlBF, BF] : llvm::zip_equal(YamlBP.Functions, ProfileBFs)) {
    if (!BF)
      continue;
    if (!BF->hasProfile()) {
      BF->setExecutionCount(YamlBF.ExecCount);
    } else {
      if (opts::Verbosity >= 1) {
        errs() << "BOLT-WARNING: dropping duplicate profile for " << YamlBF.Name
               << '\n';
      }
      BF = nullptr;
    }
  }

  return Error::success();
}

bool YAMLProfileReader::profileMatches(
    const yaml::bolt::BinaryFunctionProfile &Profile, const BinaryFunction &BF) {
  if (opts::IgnoreHash)
    return Profile.NumBasicBlocks == BF.size();
  return Profile.Hash == static_cast<uint64_t>(BF.getHash());
}

bool YAMLProfileReader::mayHaveProfileData(const BinaryFunction &BF) {
  if (opts::MatchProfileWithFunctionHash || opts::MatchWithCallGraph)
    return true;
  for (StringRef Name : BF.getNames())
    if (ProfileFunctionNames.contains(Name))
      return true;
  for (StringRef Name : BF.getNames()) {
    if (const std::optional<StringRef> CommonName = getLTOCommonName(Name)) {
      if (LTOCommonNameMap.contains(*CommonName))
        return true;
    }
  }

  return false;
}

size_t YAMLProfileReader::matchWithExactName() {
  size_t MatchedWithExactName = 0;
  // This first pass assigns profiles that match 100% by name and by hash.
  for (auto [YamlBF, BF] : llvm::zip_equal(YamlBP.Functions, ProfileBFs)) {
    if (!BF)
      continue;
    BinaryFunction &Function = *BF;
    // Clear function call count that may have been set while pre-processing
    // the profile.
    Function.setExecutionCount(BinaryFunction::COUNT_NO_PROFILE);

    if (profileMatches(YamlBF, Function)) {
      matchProfileToFunction(YamlBF, Function);
      ++MatchedWithExactName;
    }
  }
  return MatchedWithExactName;
}

size_t YAMLProfileReader::matchWithHash(BinaryContext &BC) {
  // Iterates through profiled functions to match the first binary function with
  // the same exact hash. Serves to match identical, renamed functions.
  // Collisions are possible where multiple functions share the same exact hash.
  size_t MatchedWithHash = 0;
  if (opts::MatchProfileWithFunctionHash) {
    DenseMap<size_t, BinaryFunction *> StrictHashToBF;
    StrictHashToBF.reserve(BC.getBinaryFunctions().size());

    for (auto &[_, BF] : BC.getBinaryFunctions())
      StrictHashToBF[BF.getHash()] = &BF;

    for (yaml::bolt::BinaryFunctionProfile &YamlBF : YamlBP.Functions) {
      if (YamlBF.Used)
        continue;
      auto It = StrictHashToBF.find(YamlBF.Hash);
      if (It != StrictHashToBF.end() && !ProfiledFunctions.count(It->second)) {
        BinaryFunction *BF = It->second;
        matchProfileToFunction(YamlBF, *BF);
        ++MatchedWithHash;
      }
    }
  }
  return MatchedWithHash;
}

size_t YAMLProfileReader::matchWithLTOCommonName() {
  // This second pass allows name ambiguity for LTO private functions.
  size_t MatchedWithLTOCommonName = 0;
  for (const auto &[CommonName, LTOProfiles] : LTOCommonNameMap) {
    if (!LTOCommonNameFunctionMap.contains(CommonName))
      continue;
    std::unordered_set<BinaryFunction *> &Functions =
        LTOCommonNameFunctionMap[CommonName];
    // Return true if a given profile is matched to one of BinaryFunctions with
    // matching LTO common name.
    auto matchProfile = [&](yaml::bolt::BinaryFunctionProfile *YamlBF) {
      if (YamlBF->Used)
        return false;
      for (BinaryFunction *BF : Functions) {
        if (!ProfiledFunctions.count(BF) && profileMatches(*YamlBF, *BF)) {
          matchProfileToFunction(*YamlBF, *BF);
          ++MatchedWithLTOCommonName;
          return true;
        }
      }
      return false;
    };
    bool ProfileMatched = llvm::any_of(LTOProfiles, matchProfile);

    // If there's only one function with a given name, try to match it
    // partially.
    if (!ProfileMatched && LTOProfiles.size() == 1 && Functions.size() == 1 &&
        !LTOProfiles.front()->Used &&
        !ProfiledFunctions.count(*Functions.begin())) {
      matchProfileToFunction(*LTOProfiles.front(), **Functions.begin());
      ++MatchedWithLTOCommonName;
    }
  }
  return MatchedWithLTOCommonName;
}

size_t YAMLProfileReader::matchWithCallGraph(BinaryContext &BC) {
  if (!opts::MatchWithCallGraph)
    return 0;

  size_t MatchedWithCallGraph = 0;
  CallGraphMatcher CGMatcher(BC, YamlBP, IdToYamLBF);

  ItaniumPartialDemangler Demangler;
  auto GetBaseName = [&](std::string &FunctionName) {
    if (Demangler.partialDemangle(FunctionName.c_str()))
      return std::string("");
    size_t BufferSize = 1;
    char *Buffer = static_cast<char *>(std::malloc(BufferSize));
    char *BaseName = Demangler.getFunctionBaseName(Buffer, &BufferSize);
    if (!BaseName) {
      std::free(Buffer);
      return std::string("");
    }
    if (Buffer != BaseName)
      Buffer = BaseName;
    std::string BaseNameStr(Buffer, BufferSize);
    std::free(Buffer);
    return BaseNameStr;
  };

  // Matches YAMLBF to BFs with neighbor hashes.
  for (yaml::bolt::BinaryFunctionProfile &YamlBF : YamlBP.Functions) {
    if (YamlBF.Used)
      continue;
    auto AdjacentYamlBFsOpt = CGMatcher.getAdjacentYamlBFs(YamlBF);
    if (!AdjacentYamlBFsOpt)
      continue;
    std::set<yaml::bolt::BinaryFunctionProfile *> AdjacentYamlBFs =
        AdjacentYamlBFsOpt.value();
    std::string AdjacentYamlBFsHashStr;
    for (auto *AdjacentYamlBF : AdjacentYamlBFs)
      AdjacentYamlBFsHashStr += AdjacentYamlBF->Name;
    uint64_t Hash = std::hash<std::string>{}(AdjacentYamlBFsHashStr);
    auto BFsWithSameHashOpt = CGMatcher.getBFsWithNeighborHash(Hash);
    if (!BFsWithSameHashOpt)
      continue;
    std::vector<BinaryFunction *> BFsWithSameHash = BFsWithSameHashOpt.value();
    // Finds the binary function with the longest common prefix to the profiled
    // function and matches.
    BinaryFunction *ClosestBF = nullptr;
    size_t LCP = 0;
    std::string YamlBFBaseName = GetBaseName(YamlBF.Name);
    for (BinaryFunction *BF : BFsWithSameHash) {
      if (ProfiledFunctions.count(BF))
        continue;
      std::string BFName = std::string(BF->getOneName());
      std::string BFBaseName = GetBaseName(BFName);
      size_t PrefixLength = 0;
      size_t N = std::min(YamlBFBaseName.size(), BFBaseName.size());
      for (size_t I = 0; I < N; ++I) {
        if (YamlBFBaseName[I] != BFBaseName[I])
          break;
        ++PrefixLength;
      }
      if (PrefixLength >= LCP) {
        LCP = PrefixLength;
        ClosestBF = BF;
      }
    }
    if (ClosestBF) {
      matchProfileToFunction(YamlBF, *ClosestBF);
      ++MatchedWithCallGraph;
    }
  }

  return MatchedWithCallGraph;
}

size_t YAMLProfileReader::matchWithNameSimilarity(BinaryContext &BC) {
  if (opts::NameSimilarityFunctionMatchingThreshold == 0)
    return 0;

  size_t MatchedWithNameSimilarity = 0;
  ItaniumPartialDemangler Demangler;

  // Demangle and derive namespace from function name.
  auto DemangleName = [&](std::string &FunctionName) {
    StringRef RestoredName = NameResolver::restore(FunctionName);
    return demangle(RestoredName);
  };
  auto DeriveNameSpace = [&](std::string &DemangledName) {
    if (Demangler.partialDemangle(DemangledName.c_str()))
      return std::string("");
    std::vector<char> Buffer(DemangledName.begin(), DemangledName.end());
    size_t BufferSize;
    char *NameSpace =
        Demangler.getFunctionDeclContextName(&Buffer[0], &BufferSize);
    return std::string(NameSpace, BufferSize);
  };

  // Maps namespaces to associated function block counts and gets profile
  // function names and namespaces to minimize the number of BFs to process and
  // avoid repeated name demangling/namespace derivation.
  StringMap<std::set<uint32_t>> NamespaceToProfiledBFSizes;
  std::vector<std::string> ProfileBFDemangledNames;
  ProfileBFDemangledNames.reserve(YamlBP.Functions.size());
  std::vector<std::string> ProfiledBFNamespaces;
  ProfiledBFNamespaces.reserve(YamlBP.Functions.size());

  for (auto &YamlBF : YamlBP.Functions) {
    std::string YamlBFDemangledName = DemangleName(YamlBF.Name);
    ProfileBFDemangledNames.push_back(YamlBFDemangledName);
    std::string YamlBFNamespace = DeriveNameSpace(YamlBFDemangledName);
    ProfiledBFNamespaces.push_back(YamlBFNamespace);
    NamespaceToProfiledBFSizes[YamlBFNamespace].insert(YamlBF.NumBasicBlocks);
  }

  StringMap<std::vector<BinaryFunction *>> NamespaceToBFs;

  // Maps namespaces to BFs excluding binary functions with no equal sized
  // profiled functions belonging to the same namespace.
  for (BinaryFunction *BF : BC.getAllBinaryFunctions()) {
    std::string DemangledName = BF->getDemangledName();
    std::string Namespace = DeriveNameSpace(DemangledName);

    auto NamespaceToProfiledBFSizesIt =
        NamespaceToProfiledBFSizes.find(Namespace);
    // Skip if there are no ProfileBFs with a given \p Namespace.
    if (NamespaceToProfiledBFSizesIt == NamespaceToProfiledBFSizes.end())
      continue;
    // Skip if there are no ProfileBFs in a given \p Namespace with
    // equal number of blocks.
    if (NamespaceToProfiledBFSizesIt->second.count(BF->size()) == 0)
      continue;
    NamespaceToBFs[Namespace].push_back(BF);
  }

  // Iterates through all profiled functions and binary functions belonging to
  // the same namespace and matches based on edit distance threshold.
  assert(YamlBP.Functions.size() == ProfiledBFNamespaces.size() &&
         ProfiledBFNamespaces.size() == ProfileBFDemangledNames.size());
  for (size_t I = 0; I < YamlBP.Functions.size(); ++I) {
    yaml::bolt::BinaryFunctionProfile &YamlBF = YamlBP.Functions[I];
    std::string &YamlBFNamespace = ProfiledBFNamespaces[I];
    if (YamlBF.Used)
      continue;
    // Skip if there are no BFs in a given \p Namespace.
    auto It = NamespaceToBFs.find(YamlBFNamespace);
    if (It == NamespaceToBFs.end())
      continue;

    std::string &YamlBFDemangledName = ProfileBFDemangledNames[I];
    std::vector<BinaryFunction *> BFs = It->second;
    unsigned MinEditDistance = UINT_MAX;
    BinaryFunction *ClosestNameBF = nullptr;

    // Determines BF the closest to the profiled function, in the
    // same namespace.
    for (BinaryFunction *BF : BFs) {
      if (ProfiledFunctions.count(BF))
        continue;
      if (BF->size() != YamlBF.NumBasicBlocks)
        continue;
      std::string BFDemangledName = BF->getDemangledName();
      unsigned BFEditDistance =
          StringRef(BFDemangledName).edit_distance(YamlBFDemangledName);
      if (BFEditDistance < MinEditDistance) {
        MinEditDistance = BFEditDistance;
        ClosestNameBF = BF;
      }
    }

    if (ClosestNameBF &&
        MinEditDistance <= opts::NameSimilarityFunctionMatchingThreshold) {
      matchProfileToFunction(YamlBF, *ClosestNameBF);
      ++MatchedWithNameSimilarity;
    }
  }

  return MatchedWithNameSimilarity;
}

Error YAMLProfileReader::readProfile(BinaryContext &BC) {
  if (opts::Verbosity >= 1) {
    outs() << "BOLT-INFO: YAML profile with hash: ";
    switch (YamlBP.Header.HashFunction) {
    case HashFunction::StdHash:
      outs() << "std::hash\n";
      break;
    case HashFunction::XXH3:
      outs() << "xxh3\n";
      break;
    }
  }
  YamlProfileToFunction.resize(YamlBP.Functions.size() + 1);

  // Computes hash for binary functions.
  if (opts::MatchProfileWithFunctionHash) {
    for (auto &[_, BF] : BC.getBinaryFunctions()) {
      BF.computeHash(YamlBP.Header.IsDFSOrder, YamlBP.Header.HashFunction);
    }
  } else if (!opts::IgnoreHash) {
    for (BinaryFunction *BF : ProfileBFs) {
      if (!BF)
        continue;
      BF->computeHash(YamlBP.Header.IsDFSOrder, YamlBP.Header.HashFunction);
    }
  }

  if (opts::StaleMatchingWithPseudoProbes) {
    const MCPseudoProbeDecoder *Decoder = BC.getPseudoProbeDecoder();
    assert(Decoder &&
           "If pseudo probes are in use, pseudo probe decoder should exist");
    for (const MCDecodedPseudoProbeInlineTree &TopLev :
         Decoder->getDummyInlineRoot().getChildren())
      TopLevelGUIDToInlineTree[TopLev.Guid] = &TopLev;
  }

  // Map profiled function ids to names.
  for (yaml::bolt::BinaryFunctionProfile &YamlBF : YamlBP.Functions)
    IdToYamLBF[YamlBF.Id] = &YamlBF;

  const size_t MatchedWithExactName = matchWithExactName();
  const size_t MatchedWithHash = matchWithHash(BC);
  const size_t MatchedWithLTOCommonName = matchWithLTOCommonName();
  const size_t MatchedWithCallGraph = matchWithCallGraph(BC);
  const size_t MatchedWithNameSimilarity = matchWithNameSimilarity(BC);

  for (auto [YamlBF, BF] : llvm::zip_equal(YamlBP.Functions, ProfileBFs))
    if (!YamlBF.Used && BF && !ProfiledFunctions.count(BF))
      matchProfileToFunction(YamlBF, *BF);


  for (yaml::bolt::BinaryFunctionProfile &YamlBF : YamlBP.Functions)
    if (!YamlBF.Used && opts::Verbosity >= 1)
      errs() << "BOLT-WARNING: profile ignored for function " << YamlBF.Name
             << '\n';

  if (opts::Verbosity >= 1) {
    outs() << "BOLT-INFO: matched " << MatchedWithExactName
           << " functions with identical names\n";
    outs() << "BOLT-INFO: matched " << MatchedWithHash
           << " functions with hash\n";
    outs() << "BOLT-INFO: matched " << MatchedWithLTOCommonName
           << " functions with matching LTO common names\n";
    outs() << "BOLT-INFO: matched " << MatchedWithCallGraph
           << " functions with call graph\n";
    outs() << "BOLT-INFO: matched " << MatchedWithNameSimilarity
           << " functions with similar names\n";
  }

  // Set for parseFunctionProfile().
  NormalizeByInsnCount = usesEvent("cycles") || usesEvent("instructions");
  NormalizeByCalls = usesEvent("branches");
  uint64_t NumUnused = 0;
  for (yaml::bolt::BinaryFunctionProfile &YamlBF : YamlBP.Functions) {
    if (YamlBF.Id >= YamlProfileToFunction.size()) {
      // Such profile was ignored.
      ++NumUnused;
      continue;
    }
    if (BinaryFunction *BF = YamlProfileToFunction[YamlBF.Id])
      parseFunctionProfile(*BF, YamlBF);
    else
      ++NumUnused;
  }

  BC.setNumUnusedProfiledObjects(NumUnused);

  if (opts::Lite &&
      (opts::MatchProfileWithFunctionHash || opts::MatchWithCallGraph)) {
    for (BinaryFunction *BF : BC.getAllBinaryFunctions())
      if (!BF->hasProfile())
        BF->setIgnored();
  }

  return Error::success();
}

bool YAMLProfileReader::usesEvent(StringRef Name) const {
  return YamlBP.Header.EventNames.find(std::string(Name)) != StringRef::npos;
}

} // end namespace bolt
} // end namespace llvm<|MERGE_RESOLUTION|>--- conflicted
+++ resolved
@@ -50,11 +50,8 @@
 llvm::cl::opt<bool> ProfileUseDFS("profile-use-dfs",
                                   cl::desc("use DFS order for YAML profile"),
                                   cl::Hidden, cl::cat(BoltOptCategory));
-<<<<<<< HEAD
 
 extern llvm::cl::opt<bool> StaleMatchingWithPseudoProbes;
-=======
->>>>>>> 7844257f
 } // namespace opts
 
 namespace llvm {
@@ -244,9 +241,7 @@
     BB.setExecutionCount(YamlBB.ExecCount);
 
     for (const yaml::bolt::CallSiteInfo &YamlCSI : YamlBB.CallSites) {
-      BinaryFunction *Callee = YamlCSI.DestId < YamlProfileToFunction.size()
-                                   ? YamlProfileToFunction[YamlCSI.DestId]
-                                   : nullptr;
+      BinaryFunction *Callee = YamlProfileToFunction.lookup(YamlCSI.DestId);
       bool IsFunction = Callee ? true : false;
       MCSymbol *CalleeSymbol = nullptr;
       if (IsFunction)
@@ -357,8 +352,13 @@
     if (YamlBF.NumBasicBlocks != BF.size())
       ++BC.Stats.NumStaleFuncsWithEqualBlockCount;
 
-    if (opts::InferStaleProfile && inferStaleProfile(BF, YamlBF))
-      ProfileMatched = true;
+    if (!opts::InferStaleProfile)
+      return false;
+    ArrayRef<ProbeMatchSpec> ProbeMatchSpecs;
+    auto BFIt = BFToProbeMatchSpecs.find(&BF);
+    if (BFIt != BFToProbeMatchSpecs.end())
+      ProbeMatchSpecs = BFIt->second;
+    ProfileMatched = inferStaleProfile(BF, YamlBF, ProbeMatchSpecs);
   }
   if (ProfileMatched)
     BF.markProfiled(YamlBP.Header.Flags);
@@ -591,6 +591,101 @@
   }
 
   return MatchedWithCallGraph;
+}
+
+size_t YAMLProfileReader::InlineTreeNodeMapTy::matchInlineTrees(
+    const MCPseudoProbeDecoder &Decoder,
+    const std::vector<yaml::bolt::InlineTreeNode> &DecodedInlineTree,
+    const MCDecodedPseudoProbeInlineTree *Root) {
+  // Match inline tree nodes by GUID, checksum, parent, and call site.
+  for (const auto &[InlineTreeNodeId, InlineTreeNode] :
+       llvm::enumerate(DecodedInlineTree)) {
+    uint64_t GUID = InlineTreeNode.GUID;
+    uint64_t Hash = InlineTreeNode.Hash;
+    uint32_t ParentId = InlineTreeNode.ParentIndexDelta;
+    uint32_t CallSiteProbe = InlineTreeNode.CallSiteProbe;
+    const MCDecodedPseudoProbeInlineTree *Cur = nullptr;
+    if (!InlineTreeNodeId) {
+      Cur = Root;
+    } else if (const MCDecodedPseudoProbeInlineTree *Parent =
+                   getInlineTreeNode(ParentId)) {
+      for (const MCDecodedPseudoProbeInlineTree &Child :
+           Parent->getChildren()) {
+        if (Child.Guid == GUID) {
+          if (std::get<1>(Child.getInlineSite()) == CallSiteProbe)
+            Cur = &Child;
+          break;
+        }
+      }
+    }
+    // Don't match nodes if the profile is stale (mismatching binary FuncHash
+    // and YAML Hash)
+    if (Cur && Decoder.getFuncDescForGUID(Cur->Guid)->FuncHash == Hash)
+      mapInlineTreeNode(InlineTreeNodeId, Cur);
+  }
+  return Map.size();
+}
+
+// Decode index deltas and indirection through \p YamlPD. Return modified copy
+// of \p YamlInlineTree with populated decoded fields (GUID, Hash, ParentIndex).
+static std::vector<yaml::bolt::InlineTreeNode>
+decodeYamlInlineTree(const yaml::bolt::ProfilePseudoProbeDesc &YamlPD,
+                     std::vector<yaml::bolt::InlineTreeNode> YamlInlineTree) {
+  uint32_t ParentId = 0;
+  uint32_t PrevGUIDIdx = 0;
+  for (yaml::bolt::InlineTreeNode &InlineTreeNode : YamlInlineTree) {
+    uint32_t GUIDIdx = InlineTreeNode.GUIDIndex;
+    if (GUIDIdx != UINT32_MAX)
+      PrevGUIDIdx = GUIDIdx;
+    else
+      GUIDIdx = PrevGUIDIdx;
+    uint32_t HashIdx = YamlPD.GUIDHashIdx[GUIDIdx];
+    ParentId += InlineTreeNode.ParentIndexDelta;
+    InlineTreeNode.GUID = YamlPD.GUID[GUIDIdx];
+    InlineTreeNode.Hash = YamlPD.Hash[HashIdx];
+    InlineTreeNode.ParentIndexDelta = ParentId;
+  }
+  return YamlInlineTree;
+}
+
+size_t YAMLProfileReader::matchWithPseudoProbes(BinaryContext &BC) {
+  if (!opts::StaleMatchingWithPseudoProbes)
+    return 0;
+
+  const MCPseudoProbeDecoder *Decoder = BC.getPseudoProbeDecoder();
+  const yaml::bolt::ProfilePseudoProbeDesc &YamlPD = YamlBP.PseudoProbeDesc;
+
+  // Set existing BF->YamlBF match into ProbeMatchSpecs for (local) probe
+  // matching.
+  assert(Decoder &&
+         "If pseudo probes are in use, pseudo probe decoder should exist");
+  for (auto [YamlBF, BF] : llvm::zip_equal(YamlBP.Functions, ProfileBFs)) {
+    // BF is preliminary name-matched function to YamlBF
+    // MatchedBF is final matched function
+    BinaryFunction *MatchedBF = YamlProfileToFunction.lookup(YamlBF.Id);
+    if (!BF)
+      BF = MatchedBF;
+    if (!BF)
+      continue;
+    uint64_t GUID = BF->getGUID();
+    if (!GUID)
+      continue;
+    auto It = TopLevelGUIDToInlineTree.find(GUID);
+    if (It == TopLevelGUIDToInlineTree.end())
+      continue;
+    const MCDecodedPseudoProbeInlineTree *Node = It->second;
+    assert(Node && "Malformed TopLevelGUIDToInlineTree");
+    auto &MatchSpecs = BFToProbeMatchSpecs[BF];
+    auto &InlineTreeMap =
+        MatchSpecs.emplace_back(InlineTreeNodeMapTy(), YamlBF).first;
+    std::vector<yaml::bolt::InlineTreeNode> ProfileInlineTree =
+        decodeYamlInlineTree(YamlPD, YamlBF.InlineTree);
+    // Erase unsuccessful match
+    if (!InlineTreeMap.matchInlineTrees(*Decoder, ProfileInlineTree, Node))
+      MatchSpecs.pop_back();
+  }
+
+  return 0;
 }
 
 size_t YAMLProfileReader::matchWithNameSimilarity(BinaryContext &BC) {
@@ -709,7 +804,7 @@
       break;
     }
   }
-  YamlProfileToFunction.resize(YamlBP.Functions.size() + 1);
+  YamlProfileToFunction.reserve(YamlBP.Functions.size());
 
   // Computes hash for binary functions.
   if (opts::MatchProfileWithFunctionHash) {
@@ -742,6 +837,7 @@
   const size_t MatchedWithLTOCommonName = matchWithLTOCommonName();
   const size_t MatchedWithCallGraph = matchWithCallGraph(BC);
   const size_t MatchedWithNameSimilarity = matchWithNameSimilarity(BC);
+  const size_t MatchedWithPseudoProbes = matchWithPseudoProbes(BC);
 
   for (auto [YamlBF, BF] : llvm::zip_equal(YamlBP.Functions, ProfileBFs))
     if (!YamlBF.Used && BF && !ProfiledFunctions.count(BF))
@@ -771,12 +867,7 @@
   NormalizeByCalls = usesEvent("branches");
   uint64_t NumUnused = 0;
   for (yaml::bolt::BinaryFunctionProfile &YamlBF : YamlBP.Functions) {
-    if (YamlBF.Id >= YamlProfileToFunction.size()) {
-      // Such profile was ignored.
-      ++NumUnused;
-      continue;
-    }
-    if (BinaryFunction *BF = YamlProfileToFunction[YamlBF.Id])
+    if (BinaryFunction *BF = YamlProfileToFunction.lookup(YamlBF.Id))
       parseFunctionProfile(*BF, YamlBF);
     else
       ++NumUnused;
