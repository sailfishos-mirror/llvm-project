--- conflicted
+++ resolved
@@ -73,23 +73,14 @@
   void parsePseudoProbe();
 
   /// PseudoProbe decoder
-<<<<<<< HEAD
-  MCPseudoProbeDecoder &ProbeDecoder;
-=======
   std::shared_ptr<MCPseudoProbeDecoder> ProbeDecoderPtr;
->>>>>>> 9b007a19
 
 public:
   PseudoProbeRewriter(BinaryContext &BC)
       : MetadataRewriter("pseudo-probe-rewriter", BC),
-<<<<<<< HEAD
-        ProbeDecoder(BC.setPseudoProbeDecoder(
-            std::make_unique<MCPseudoProbeDecoder>())) {}
-=======
         ProbeDecoderPtr(std::make_shared<MCPseudoProbeDecoder>()) {
     BC.setPseudoProbeDecoder(ProbeDecoderPtr);
   }
->>>>>>> 9b007a19
 
   Error preCFGInitializer() override;
   Error postEmitFinalizer() override;
@@ -166,11 +157,7 @@
       continue;
     BinaryFunction *BF = BC.getBinaryFunctionAtAddress(FuncStartAddrs[GUID]);
     assert(BF);
-<<<<<<< HEAD
-    BF->setPseudoProbeGUID(GUID);
-=======
     BF->setGUID(GUID);
->>>>>>> 9b007a19
   }
 }
 
