//===- bolt/Passes/MCF.cpp ------------------------------------------------===//
//
// Part of the LLVM Project, under the Apache License v2.0 with LLVM Exceptions.
// See https://llvm.org/LICENSE.txt for license information.
// SPDX-License-Identifier: Apache-2.0 WITH LLVM-exception
//
//===----------------------------------------------------------------------===//
//
// This file implements functions for solving minimum-cost flow problem.
//
//===----------------------------------------------------------------------===//

#include "bolt/Passes/MCF.h"
#include "bolt/Core/BinaryFunction.h"
#include "bolt/Core/ParallelUtilities.h"
#include "bolt/Passes/DataflowInfoManager.h"
#include "bolt/Utils/CommandLineOpts.h"
#include "llvm/ADT/DenseMap.h"
#include "llvm/ADT/STLExtras.h"
#include "llvm/Support/CommandLine.h"
#include <algorithm>
#include <vector>

#undef  DEBUG_TYPE
#define DEBUG_TYPE "mcf"

using namespace llvm;
using namespace bolt;

namespace opts {

extern cl::OptionCategory BoltOptCategory;

static cl::opt<bool> IterativeGuess(
    "iterative-guess",
    cl::desc("in non-LBR mode, guess edge counts using iterative technique"),
    cl::Hidden, cl::cat(BoltOptCategory));
} // namespace opts

namespace llvm {
namespace bolt {

namespace {

// Edge Weight Inference Heuristic
//
// We start by maintaining the invariant used in LBR mode where the sum of
// pred edges count is equal to the block execution count. This loop will set
// pred edges count by balancing its own execution count in different pred
// edges. The weight of each edge is guessed by looking at how hot each pred
// block is (in terms of samples).
// There are two caveats in this approach. One is for critical edges and the
// other is for self-referencing blocks (loops of 1 BB). For critical edges,
// we can't infer the hotness of them based solely on pred BBs execution
// count. For each critical edge we look at the pred BB, then look at its
// succs to adjust its weight.
//
//    [ 60  ]       [ 25 ]
//       |      \     |
//    [ 10  ]       [ 75 ]
//
// The illustration above shows a critical edge \. We wish to adjust bb count
// 60 to 50 to properly determine the weight of the critical edge to be
// 50 / 75.
// For self-referencing edges, we attribute its weight by subtracting the
// current BB execution count by the sum of predecessors count if this result
// is non-negative.
using EdgeWeightMap =
    DenseMap<std::pair<const BinaryBasicBlock *, const BinaryBasicBlock *>,
             double>;

template <class NodeT>
void updateEdgeWeight(EdgeWeightMap &EdgeWeights, const BinaryBasicBlock *A,
                      const BinaryBasicBlock *B, double Weight);

template <>
void updateEdgeWeight<BinaryBasicBlock *>(EdgeWeightMap &EdgeWeights,
                                          const BinaryBasicBlock *A,
                                          const BinaryBasicBlock *B,
                                          double Weight) {
  EdgeWeights[std::make_pair(A, B)] = Weight;
}

template <>
void updateEdgeWeight<Inverse<BinaryBasicBlock *>>(EdgeWeightMap &EdgeWeights,
                                                   const BinaryBasicBlock *A,
                                                   const BinaryBasicBlock *B,
                                                   double Weight) {
  EdgeWeights[std::make_pair(B, A)] = Weight;
}

template <class NodeT>
void computeEdgeWeights(BinaryBasicBlock *BB, EdgeWeightMap &EdgeWeights) {
  typedef GraphTraits<NodeT> GraphT;
  typedef GraphTraits<Inverse<NodeT>> InvTraits;

  double TotalChildrenCount = 0.0;
  SmallVector<double, 4> ChildrenExecCount;
  // First pass computes total children execution count that directly
  // contribute to this BB.
  for (typename GraphT::ChildIteratorType CI = GraphT::child_begin(BB),
                                          E = GraphT::child_end(BB);
       CI != E; ++CI) {
    typename GraphT::NodeRef Child = *CI;
    double ChildExecCount = Child->getExecutionCount();
    // Is self-reference?
    if (Child == BB) {
      ChildExecCount = 0.0; // will fill this in second pass
    } else if (GraphT::child_end(BB) - GraphT::child_begin(BB) > 1 &&
               InvTraits::child_end(Child) - InvTraits::child_begin(Child) >
                   1) {
      // Handle critical edges. This will cause a skew towards crit edges, but
      // it is a quick solution.
      double CritWeight = 0.0;
      uint64_t Denominator = 0;
      for (typename InvTraits::ChildIteratorType
               II = InvTraits::child_begin(Child),
               IE = InvTraits::child_end(Child);
           II != IE; ++II) {
        typename GraphT::NodeRef N = *II;
        Denominator += N->getExecutionCount();
        if (N != BB)
          continue;
        CritWeight = N->getExecutionCount();
      }
      if (Denominator)
        CritWeight /= static_cast<double>(Denominator);
      ChildExecCount *= CritWeight;
    }
    ChildrenExecCount.push_back(ChildExecCount);
    TotalChildrenCount += ChildExecCount;
  }
  // Second pass fixes the weight of a possible self-reference edge
  uint32_t ChildIndex = 0;
  for (typename GraphT::ChildIteratorType CI = GraphT::child_begin(BB),
                                          E = GraphT::child_end(BB);
       CI != E; ++CI) {
    typename GraphT::NodeRef Child = *CI;
    if (Child != BB) {
      ++ChildIndex;
      continue;
    }
    if (static_cast<double>(BB->getExecutionCount()) > TotalChildrenCount) {
      ChildrenExecCount[ChildIndex] =
          BB->getExecutionCount() - TotalChildrenCount;
      TotalChildrenCount += ChildrenExecCount[ChildIndex];
    }
    break;
  }
  // Third pass finally assigns weights to edges
  ChildIndex = 0;
  for (typename GraphT::ChildIteratorType CI = GraphT::child_begin(BB),
                                          E = GraphT::child_end(BB);
       CI != E; ++CI) {
    typename GraphT::NodeRef Child = *CI;
    double Weight = 1 / (GraphT::child_end(BB) - GraphT::child_begin(BB));
    if (TotalChildrenCount != 0.0)
      Weight = ChildrenExecCount[ChildIndex] / TotalChildrenCount;
    updateEdgeWeight<NodeT>(EdgeWeights, BB, Child, Weight);
    ++ChildIndex;
  }
}

template <class NodeT>
void computeEdgeWeights(BinaryFunction &BF, EdgeWeightMap &EdgeWeights) {
  for (BinaryBasicBlock &BB : BF)
    computeEdgeWeights<NodeT>(&BB, EdgeWeights);
}

/// Make BB count match the sum of all incoming edges. If AllEdges is true,
/// make it match max(SumPredEdges, SumSuccEdges).
void recalculateBBCounts(BinaryFunction &BF, bool AllEdges) {
  for (BinaryBasicBlock &BB : BF) {
    uint64_t TotalPredsEWeight = 0;
    for (BinaryBasicBlock *Pred : BB.predecessors())
      TotalPredsEWeight += Pred->getBranchInfo(BB).Count;

    if (TotalPredsEWeight > BB.getExecutionCount())
      BB.setExecutionCount(TotalPredsEWeight);

    if (!AllEdges)
      continue;

    uint64_t TotalSuccsEWeight = 0;
    for (BinaryBasicBlock::BinaryBranchInfo &BI : BB.branch_info())
      TotalSuccsEWeight += BI.Count;

    if (TotalSuccsEWeight > BB.getExecutionCount())
      BB.setExecutionCount(TotalSuccsEWeight);
  }
}

// This is our main edge count guessing heuristic. Look at predecessors and
// assign a proportionally higher count to pred edges coming from blocks with
// a higher execution count in comparison with the other predecessor blocks,
// making SumPredEdges match the current BB count.
// If "UseSucc" is true, apply the same logic to successor edges as well. Since
// some successor edges may already have assigned a count, only update it if the
// new count is higher.
void guessEdgeByRelHotness(BinaryFunction &BF, bool UseSucc,
                           EdgeWeightMap &PredEdgeWeights,
                           EdgeWeightMap &SuccEdgeWeights) {
  for (BinaryBasicBlock &BB : BF) {
    for (BinaryBasicBlock *Pred : BB.predecessors()) {
      double RelativeExec = PredEdgeWeights[std::make_pair(Pred, &BB)];
      RelativeExec *= BB.getExecutionCount();
      BinaryBasicBlock::BinaryBranchInfo &BI = Pred->getBranchInfo(BB);
      if (static_cast<uint64_t>(RelativeExec) > BI.Count)
        BI.Count = static_cast<uint64_t>(RelativeExec);
    }

    if (!UseSucc)
      continue;

    auto BI = BB.branch_info_begin();
    for (BinaryBasicBlock *Succ : BB.successors()) {
      double RelativeExec = SuccEdgeWeights[std::make_pair(&BB, Succ)];
      RelativeExec *= BB.getExecutionCount();
      if (static_cast<uint64_t>(RelativeExec) > BI->Count)
        BI->Count = static_cast<uint64_t>(RelativeExec);
      ++BI;
    }
  }
}

using ArcSet =
    DenseSet<std::pair<const BinaryBasicBlock *, const BinaryBasicBlock *>>;

/// Predecessor edges version of guessEdgeByIterativeApproach. GuessedArcs has
/// all edges we already established their count. Try to guess the count of
/// the remaining edge, if there is only one to guess, and return true if we
/// were able to guess.
bool guessPredEdgeCounts(BinaryBasicBlock *BB, ArcSet &GuessedArcs) {
  if (BB->pred_size() == 0)
    return false;

  uint64_t TotalPredCount = 0;
  unsigned NumGuessedEdges = 0;
  for (BinaryBasicBlock *Pred : BB->predecessors()) {
    if (GuessedArcs.count(std::make_pair(Pred, BB)))
      ++NumGuessedEdges;
    TotalPredCount += Pred->getBranchInfo(*BB).Count;
  }

  if (NumGuessedEdges != BB->pred_size() - 1)
    return false;

  int64_t Guessed =
      static_cast<int64_t>(BB->getExecutionCount()) - TotalPredCount;
  if (Guessed < 0)
    Guessed = 0;

  for (BinaryBasicBlock *Pred : BB->predecessors()) {
    if (GuessedArcs.count(std::make_pair(Pred, BB)))
      continue;

    Pred->getBranchInfo(*BB).Count = Guessed;
    GuessedArcs.insert(std::make_pair(Pred, BB));
    return true;
  }
  llvm_unreachable("Expected unguessed arc");
}

/// Successor edges version of guessEdgeByIterativeApproach. GuessedArcs has
/// all edges we already established their count. Try to guess the count of
/// the remaining edge, if there is only one to guess, and return true if we
/// were able to guess.
bool guessSuccEdgeCounts(BinaryBasicBlock *BB, ArcSet &GuessedArcs) {
  if (BB->succ_size() == 0)
    return false;

  uint64_t TotalSuccCount = 0;
  unsigned NumGuessedEdges = 0;
  auto BI = BB->branch_info_begin();
  for (BinaryBasicBlock *Succ : BB->successors()) {
    if (GuessedArcs.count(std::make_pair(BB, Succ)))
      ++NumGuessedEdges;
    TotalSuccCount += BI->Count;
    ++BI;
  }

  if (NumGuessedEdges != BB->succ_size() - 1)
    return false;

  int64_t Guessed =
      static_cast<int64_t>(BB->getExecutionCount()) - TotalSuccCount;
  if (Guessed < 0)
    Guessed = 0;

  BI = BB->branch_info_begin();
  for (BinaryBasicBlock *Succ : BB->successors()) {
    if (GuessedArcs.count(std::make_pair(BB, Succ))) {
      ++BI;
      continue;
    }

    BI->Count = Guessed;
    GuessedArcs.insert(std::make_pair(BB, Succ));
    return true;
  }
  llvm_unreachable("Expected unguessed arc");
}

/// Guess edge count whenever we have only one edge (pred or succ) left
/// to guess. Then make its count equal to BB count minus all other edge
/// counts we already know their count. Repeat this until there is no
/// change.
void guessEdgeByIterativeApproach(BinaryFunction &BF) {
  ArcSet KnownArcs;
  bool Changed = false;

  do {
    Changed = false;
    for (BinaryBasicBlock &BB : BF) {
      if (guessPredEdgeCounts(&BB, KnownArcs))
        Changed = true;
      if (guessSuccEdgeCounts(&BB, KnownArcs))
        Changed = true;
    }
  } while (Changed);

  // Guess count for non-inferred edges
  for (BinaryBasicBlock &BB : BF) {
    for (BinaryBasicBlock *Pred : BB.predecessors()) {
      if (KnownArcs.count(std::make_pair(Pred, &BB)))
        continue;
      BinaryBasicBlock::BinaryBranchInfo &BI = Pred->getBranchInfo(BB);
      BI.Count =
          std::min(Pred->getExecutionCount(), BB.getExecutionCount()) / 2;
      KnownArcs.insert(std::make_pair(Pred, &BB));
    }
    auto BI = BB.branch_info_begin();
    for (BinaryBasicBlock *Succ : BB.successors()) {
      if (KnownArcs.count(std::make_pair(&BB, Succ))) {
        ++BI;
        continue;
      }
      BI->Count =
          std::min(BB.getExecutionCount(), Succ->getExecutionCount()) / 2;
      KnownArcs.insert(std::make_pair(&BB, Succ));
      break;
    }
  }
}

/// Associate each basic block with the BinaryLoop object corresponding to the
/// innermost loop containing this block.
DenseMap<const BinaryBasicBlock *, const BinaryLoop *>
createLoopNestLevelMap(BinaryFunction &BF) {
  DenseMap<const BinaryBasicBlock *, const BinaryLoop *> LoopNestLevel;
  const BinaryLoopInfo &BLI = BF.getLoopInfo();

  for (BinaryBasicBlock &BB : BF)
    LoopNestLevel[&BB] = BLI[&BB];

  return LoopNestLevel;
}

} // end anonymous namespace

void equalizeBBCounts(DataflowInfoManager &Info, BinaryFunction &BF) {
  if (BF.begin() == BF.end())
    return;

  DominatorAnalysis<false> &DA = Info.getDominatorAnalysis();
  DominatorAnalysis<true> &PDA = Info.getPostDominatorAnalysis();
  auto &InsnToBB = Info.getInsnToBBMap();
  // These analyses work at the instruction granularity, but we really only need
  // basic block granularity here. So we'll use a set of visited edges to avoid
  // revisiting the same BBs again and again.
  DenseMap<const BinaryBasicBlock *, std::set<const BinaryBasicBlock *>>
      Visited;
  // Equivalence classes mapping. Each equivalence class is defined by the set
  // of BBs that obeys the aforementioned properties.
  DenseMap<const BinaryBasicBlock *, signed> BBsToEC;
  std::vector<std::vector<BinaryBasicBlock *>> Classes;

  BF.calculateLoopInfo();
  DenseMap<const BinaryBasicBlock *, const BinaryLoop *> LoopNestLevel =
      createLoopNestLevelMap(BF);

  for (BinaryBasicBlock &BB : BF)
    BBsToEC[&BB] = -1;

  for (BinaryBasicBlock &BB : BF) {
    auto I = BB.begin();
    if (I == BB.end())
      continue;

    DA.doForAllDominators(*I, [&](const MCInst &DomInst) {
      BinaryBasicBlock *DomBB = InsnToBB[&DomInst];
      if (Visited[DomBB].count(&BB))
        return;
      Visited[DomBB].insert(&BB);
      if (!PDA.doesADominateB(*I, DomInst))
        return;
      if (LoopNestLevel[&BB] != LoopNestLevel[DomBB])
        return;
      if (BBsToEC[DomBB] == -1 && BBsToEC[&BB] == -1) {
        BBsToEC[DomBB] = Classes.size();
        BBsToEC[&BB] = Classes.size();
        Classes.emplace_back();
        Classes.back().push_back(DomBB);
        Classes.back().push_back(&BB);
        return;
      }
      if (BBsToEC[DomBB] == -1) {
        BBsToEC[DomBB] = BBsToEC[&BB];
        Classes[BBsToEC[&BB]].push_back(DomBB);
        return;
      }
      if (BBsToEC[&BB] == -1) {
        BBsToEC[&BB] = BBsToEC[DomBB];
        Classes[BBsToEC[DomBB]].push_back(&BB);
        return;
      }
      signed BBECNum = BBsToEC[&BB];
      std::vector<BinaryBasicBlock *> DomEC = Classes[BBsToEC[DomBB]];
      std::vector<BinaryBasicBlock *> BBEC = Classes[BBECNum];
      for (BinaryBasicBlock *Block : DomEC) {
        BBsToEC[Block] = BBECNum;
        BBEC.push_back(Block);
      }
      DomEC.clear();
    });
  }

  for (std::vector<BinaryBasicBlock *> &Class : Classes) {
    uint64_t Max = 0ULL;
    for (BinaryBasicBlock *BB : Class)
      Max = std::max(Max, BB->getExecutionCount());
    for (BinaryBasicBlock *BB : Class)
      BB->setExecutionCount(Max);
  }
}

void EstimateEdgeCounts::runOnFunction(BinaryFunction &BF) {
  EdgeWeightMap PredEdgeWeights;
  EdgeWeightMap SuccEdgeWeights;
  if (!opts::IterativeGuess) {
    computeEdgeWeights<Inverse<BinaryBasicBlock *>>(BF, PredEdgeWeights);
    computeEdgeWeights<BinaryBasicBlock *>(BF, SuccEdgeWeights);
  }
  if (opts::EqualizeBBCounts) {
    LLVM_DEBUG(BF.print(dbgs(), "before equalize BB counts"));
    auto Info = DataflowInfoManager(BF, nullptr, nullptr);
    equalizeBBCounts(Info, BF);
    LLVM_DEBUG(BF.print(dbgs(), "after equalize BB counts"));
  }
  if (opts::IterativeGuess)
    guessEdgeByIterativeApproach(BF);
  else
    guessEdgeByRelHotness(BF, /*UseSuccs=*/false, PredEdgeWeights,
                          SuccEdgeWeights);
  recalculateBBCounts(BF, /*AllEdges=*/false);
}

Error EstimateEdgeCounts::runOnFunctions(BinaryContext &BC) {
  if (llvm::none_of(llvm::make_second_range(BC.getBinaryFunctions()),
                    [](const BinaryFunction &BF) {
<<<<<<< HEAD
                      return BF.getProfileFlags() == BinaryFunction::PF_IP;
=======
                      return BF.getProfileFlags() == BinaryFunction::PF_BASIC;
>>>>>>> e039d16e
                    }))
    return Error::success();

  ParallelUtilities::WorkFuncTy WorkFun = [&](BinaryFunction &BF) {
    runOnFunction(BF);
  };
  ParallelUtilities::PredicateTy SkipFunc = [&](const BinaryFunction &BF) {
<<<<<<< HEAD
    return BF.getProfileFlags() != BinaryFunction::PF_IP;
=======
    return BF.getProfileFlags() != BinaryFunction::PF_BASIC;
>>>>>>> e039d16e
  };

  ParallelUtilities::runOnEachFunction(
      BC, ParallelUtilities::SchedulingPolicy::SP_BB_QUADRATIC, WorkFun,
      SkipFunc, "EstimateEdgeCounts");
  return Error::success();
}

} // namespace bolt
} // namespace llvm<|MERGE_RESOLUTION|>--- conflicted
+++ resolved
@@ -458,11 +458,7 @@
 Error EstimateEdgeCounts::runOnFunctions(BinaryContext &BC) {
   if (llvm::none_of(llvm::make_second_range(BC.getBinaryFunctions()),
                     [](const BinaryFunction &BF) {
-<<<<<<< HEAD
-                      return BF.getProfileFlags() == BinaryFunction::PF_IP;
-=======
                       return BF.getProfileFlags() == BinaryFunction::PF_BASIC;
->>>>>>> e039d16e
                     }))
     return Error::success();
 
@@ -470,11 +466,7 @@
     runOnFunction(BF);
   };
   ParallelUtilities::PredicateTy SkipFunc = [&](const BinaryFunction &BF) {
-<<<<<<< HEAD
-    return BF.getProfileFlags() != BinaryFunction::PF_IP;
-=======
     return BF.getProfileFlags() != BinaryFunction::PF_BASIC;
->>>>>>> e039d16e
   };
 
   ParallelUtilities::runOnEachFunction(
