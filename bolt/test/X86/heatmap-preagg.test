## Test heatmap with pre-aggregated profile

RUN: yaml2obj %p/Inputs/blarge_new.yaml &> %t.exe
## Non-BOLTed input binary
RUN: llvm-bolt-heatmap %t.exe -o %t --pa -p %p/Inputs/blarge_new.preagg.txt \
# Heatmaps for 64B, 128B, 1K buckets
<<<<<<< HEAD
RUN:   --block-size=64:1,3 --line-size 64 \
=======
RUN:   --block-size=64,128,1K --line-size 64 \
>>>>>>> 88738a74
RUN:   2>&1 | FileCheck --check-prefix CHECK-HEATMAP %s
RUN: FileCheck %s --check-prefix CHECK-SEC-HOT --input-file %t-section-hotness.csv
RUN: FileCheck %s --check-prefix CHECK-HM-64 --input-file %t
RUN: FileCheck %s --check-prefix CHECK-HM-128 --input-file %t-128
RUN: FileCheck %s --check-prefix CHECK-HM-1024 --input-file %t-1024

## BOLTed input binary
RUN: llvm-bolt %t.exe -o %t.out --pa -p %p/Inputs/blarge_new.preagg.txt \
RUN:   --reorder-blocks=ext-tsp --split-functions --split-strategy=cdsplit \
RUN:   --reorder-functions=cdsort --enable-bat --dyno-stats --skip-funcs=main
# Heatmaps for 64B, 4K, 16K, 1M buckets
RUN: llvm-bolt-heatmap %t.out -o %t2 --pa -p %p/Inputs/blarge_new_bat.preagg.txt \
RUN:   --block-size=64,4KB,16kb,1MiB 2>&1 | FileCheck --check-prefix CHECK-HEATMAP-BAT %s
RUN: FileCheck %s --check-prefix CHECK-SEC-HOT-BAT --input-file %t2-section-hotness.csv
RUN: llvm-nm -n %t.out | FileCheck %s --check-prefix=CHECK-HOT-SYMS
RUN: FileCheck %s --check-prefix CHECK-BAT-HM-64 --input-file %t2
# Identical hottest range for 4K, 16K, 1M heatmaps
RUN: FileCheck %s --check-prefix CHECK-BAT-HM-4K --input-file %t2-4096
RUN: FileCheck %s --check-prefix CHECK-BAT-HM-4K --input-file %t2-16384
RUN: FileCheck %s --check-prefix CHECK-BAT-HM-4K --input-file %t2-1048576

# No zoomed-out heatmaps
RUN: llvm-bolt-heatmap %t.out -o %t3 --pa -p %p/Inputs/blarge_new_bat.preagg.txt \
RUN:   --block-size=1024 | FileCheck --check-prefix CHECK-HEATMAP-BAT-1K %s
CHECK-HEATMAP-BAT-1K: HEATMAP: dumping heatmap with bucket size 1024
CHECK-HEATMAP-BAT-1K-NOT: HEATMAP: dumping heatmap with bucket size

CHECK-HEATMAP: PERF2BOLT: read 81 aggregated LBR entries
CHECK-HEATMAP: HEATMAP: invalid traces: 1
CHECK-HEATMAP: HEATMAP: dumping heatmap with bucket size 64
CHECK-HEATMAP: HEATMAP: dumping heatmap with bucket size 128
CHECK-HEATMAP: HEATMAP: dumping heatmap with bucket size 1024
CHECK-HEATMAP-NOT: HEATMAP: dumping heatmap with bucket size

CHECK-SEC-HOT: Section Name, Begin Address, End Address, Percentage Hotness, Utilization Pct, Partition Score
CHECK-SEC-HOT-NEXT: .init, 0x401000, 0x40101b, 16.8545, 100.0000, 0.1685
CHECK-SEC-HOT-NEXT: .plt, 0x401020, 0x4010b0, 4.7583, 66.6667, 0.0317
CHECK-SEC-HOT-NEXT: .text, 0x4010b0, 0x401c25, 78.3872, 85.1064, 0.6671
CHECK-SEC-HOT-NEXT: .fini, 0x401c28, 0x401c35, 0.0000, 0.0000, 0.0000

# Only check x scales – can't check colors, and FileCheck doesn't strip color
# codes by default.
CHECK-HM-64: (299, 937]
CHECK-HM-64-NEXT:   0
CHECK-HM-64-NEXT:   0
CHECK-HM-64-NEXT:   0   1   2   3   4   5   6   7   8   9   a   b   c   d   e   f
CHECK-HM-64-NEXT:   048c048c048c048c048c048c048c048c048c048c048c048c048c048c048c048c
CHECK-HM-64-NEXT:   0

CHECK-HM-128: (299, 937]
CHECK-HM-128-NEXT:  0
CHECK-HM-128-NEXT:  0                               1
CHECK-HM-128-NEXT:  0 1 2 3 4 5 6 7 8 9 a b c d e f 0 1 2 3 4 5 6 7 8 9 a b c d e f
CHECK-HM-128-NEXT:  0808080808080808080808080808080808080808080808080808080808080808
CHECK-HM-128-NEXT:  0

CHECK-HM-1024: (483, 1663]
CHECK-HM-1024-NEXT: 0
CHECK-HM-1024-NEXT: 0   1   2   3   4   5   6   7   8   9   a   b   c   d   e   f
CHECK-HM-1024-NEXT: 048c048c048c048c048c048c048c048c048c048c048c048c048c048c048c048c
CHECK-HM-1024-NEXT: 0
CHECK-HM-1024-NEXT: 0

CHECK-BAT-HM-64: (349, 1126]
CHECK-BAT-HM-4K: (605, 2182]

CHECK-HEATMAP-BAT: PERF2BOLT: read 79 aggregated LBR entries
CHECK-HEATMAP-BAT: HEATMAP: invalid traces: 2
CHECK-HEATMAP-BAT: HEATMAP: dumping heatmap with bucket size 64
CHECK-HEATMAP-BAT: HEATMAP: dumping heatmap with bucket size 4096
CHECK-HEATMAP-BAT: HEATMAP: dumping heatmap with bucket size 16384
CHECK-HEATMAP-BAT: HEATMAP: dumping heatmap with bucket size 1048576
CHECK-HEATMAP-BAT-NOT: HEATMAP: dumping heatmap with bucket size

CHECK-SEC-HOT-BAT: Section Name, Begin Address, End Address, Percentage Hotness, Utilization Pct, Partition Score
CHECK-SEC-HOT-BAT-NEXT: .init, 0x401000, 0x40101b, 17.2888, 100.0000, 0.1729
CHECK-SEC-HOT-BAT-NEXT: .plt, 0x401020, 0x4010b0, 5.6132, 66.6667, 0.0374
CHECK-SEC-HOT-BAT-NEXT: .bolt.org.text, 0x4010b0, 0x401c25, 38.3385, 51.0638, 0.1958
CHECK-SEC-HOT-BAT-NEXT: .fini, 0x401c28, 0x401c35, 0.0000, 0.0000, 0.0000
CHECK-SEC-HOT-BAT-NEXT: .text, 0x800000, 0x8002cc, 38.7595, 91.6667, 0.3553
CHECK-SEC-HOT-BAT-NEXT: .text.cold, 0x800300, 0x800415, 0.0000, 0.0000, 0.0000
CHECK-SEC-HOT-BAT-NEXT: [hot text], 0x800000, 0x8002cc, 38.7595, 91.6667, 0.3553
CHECK-HOT-SYMS: 800000 W __hot_start
CHECK-HOT-SYMS: 8002cc W __hot_end<|MERGE_RESOLUTION|>--- conflicted
+++ resolved
@@ -4,11 +4,7 @@
 ## Non-BOLTed input binary
 RUN: llvm-bolt-heatmap %t.exe -o %t --pa -p %p/Inputs/blarge_new.preagg.txt \
 # Heatmaps for 64B, 128B, 1K buckets
-<<<<<<< HEAD
-RUN:   --block-size=64:1,3 --line-size 64 \
-=======
 RUN:   --block-size=64,128,1K --line-size 64 \
->>>>>>> 88738a74
 RUN:   2>&1 | FileCheck --check-prefix CHECK-HEATMAP %s
 RUN: FileCheck %s --check-prefix CHECK-SEC-HOT --input-file %t-section-hotness.csv
 RUN: FileCheck %s --check-prefix CHECK-HM-64 --input-file %t
