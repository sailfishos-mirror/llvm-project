--- conflicted
+++ resolved
@@ -24,13 +24,8 @@
     // Set the insertion point in the function entry block.
     moduleOp = mlir::ModuleOp::create(builder, loc);
     builder.setInsertionPointToStart(moduleOp->getBody());
-<<<<<<< HEAD
-    mlir::func::FuncOp func = builder.create<mlir::func::FuncOp>(
-        loc, "func1", builder.getFunctionType({}, {}));
-=======
     mlir::func::FuncOp func = mlir::func::FuncOp::create(
         builder, loc, "func1", builder.getFunctionType({}, {}));
->>>>>>> e38f98f5
     auto *entryBlock = func.addEntryBlock();
     builder.setInsertionPointToStart(entryBlock);
 
