--- conflicted
+++ resolved
@@ -26,13 +26,8 @@
     // Set the insertion point in the function entry block.
     moduleOp = mlir::ModuleOp::create(builder, loc);
     builder.setInsertionPointToStart(moduleOp->getBody());
-<<<<<<< HEAD
-    mlir::func::FuncOp func = builder.create<mlir::func::FuncOp>(
-        loc, "runtime_unit_tests_func", builder.getFunctionType({}, {}));
-=======
     mlir::func::FuncOp func = mlir::func::FuncOp::create(builder, loc,
         "runtime_unit_tests_func", builder.getFunctionType({}, {}));
->>>>>>> e38f98f5
     auto *entryBlock = func.addEntryBlock();
     builder.setInsertionPointToStart(entryBlock);
 
