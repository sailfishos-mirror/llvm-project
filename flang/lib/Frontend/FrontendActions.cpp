//===--- FrontendActions.cpp ----------------------------------------------===//
//
// Part of the LLVM Project, under the Apache License v2.0 with LLVM Exceptions.
// See https://llvm.org/LICENSE.txt for license information.
// SPDX-License-Identifier: Apache-2.0 WITH LLVM-exception
//
//===----------------------------------------------------------------------===//
//
// Coding style: https://mlir.llvm.org/getting_started/DeveloperGuide/
//
//===----------------------------------------------------------------------===//

#include "flang/Frontend/FrontendActions.h"
#include "flang/Frontend/CompilerInstance.h"
#include "flang/Frontend/CompilerInvocation.h"
#include "flang/Frontend/FrontendOptions.h"
#include "flang/Frontend/ParserActions.h"
#include "flang/Lower/Bridge.h"
#include "flang/Lower/Support/Verifier.h"
#include "flang/Optimizer/Dialect/Support/FIRContext.h"
#include "flang/Optimizer/Dialect/Support/KindMapping.h"
#include "flang/Optimizer/Passes/Pipelines.h"
#include "flang/Optimizer/Support/DataLayout.h"
#include "flang/Optimizer/Support/InitFIR.h"
#include "flang/Optimizer/Support/Utils.h"
#include "flang/Optimizer/Transforms/Passes.h"
#include "flang/Semantics/runtime-type-info.h"
#include "flang/Semantics/unparse-with-symbols.h"
#include "flang/Support/default-kinds.h"
#include "flang/Tools/CrossToolHelpers.h"

#include "mlir/IR/Dialect.h"
#include "mlir/Parser/Parser.h"
#include "mlir/Pass/PassManager.h"
#include "mlir/Support/LLVM.h"
#include "mlir/Target/LLVMIR/Import.h"
#include "mlir/Target/LLVMIR/ModuleTranslation.h"
#include "clang/Basic/Diagnostic.h"
#include "clang/Basic/DiagnosticFrontend.h"
#include "clang/Basic/FileManager.h"
#include "clang/Basic/FileSystemOptions.h"
#include "clang/Driver/DriverDiagnostic.h"
#include "llvm/ADT/SmallString.h"
#include "llvm/ADT/StringRef.h"
#include "llvm/Analysis/TargetLibraryInfo.h"
#include "llvm/Analysis/TargetTransformInfo.h"
#include "llvm/Bitcode/BitcodeWriterPass.h"
#include "llvm/CodeGen/MachineOptimizationRemarkEmitter.h"
#include "llvm/IR/LLVMRemarkStreamer.h"
#include "llvm/IR/LegacyPassManager.h"
#include "llvm/IR/Verifier.h"
#include "llvm/IRPrinter/IRPrintingPasses.h"
#include "llvm/IRReader/IRReader.h"
#include "llvm/Linker/Linker.h"
#include "llvm/Object/OffloadBinary.h"
#include "llvm/Passes/PassBuilder.h"
#include "llvm/Passes/PassPlugin.h"
#include "llvm/Passes/StandardInstrumentations.h"
#include "llvm/ProfileData/InstrProfCorrelator.h"
#include "llvm/Support/AMDGPUAddrSpace.h"
#include "llvm/Support/Error.h"
#include "llvm/Support/ErrorHandling.h"
#include "llvm/Support/FileSystem.h"
#include "llvm/Support/PGOOptions.h"
#include "llvm/Support/Path.h"
#include "llvm/Support/SourceMgr.h"
#include "llvm/Support/ToolOutputFile.h"
#include "llvm/Target/TargetMachine.h"
#include "llvm/TargetParser/RISCVISAInfo.h"
#include "llvm/TargetParser/RISCVTargetParser.h"
#include "llvm/Transforms/IPO/Internalize.h"
#include "llvm/Transforms/Instrumentation/InstrProfiling.h"
#include "llvm/Transforms/Utils/ModuleUtils.h"
#include <memory>
#include <system_error>

namespace llvm {
extern cl::opt<bool> PrintPipelinePasses;
} // namespace llvm

using namespace Fortran::frontend;

constexpr llvm::StringLiteral timingIdParse = "Parse";
constexpr llvm::StringLiteral timingIdMLIRGen = "MLIR generation";
constexpr llvm::StringLiteral timingIdMLIRPasses =
    "MLIR translation/optimization";
constexpr llvm::StringLiteral timingIdLLVMIRGen = "LLVM IR generation";
constexpr llvm::StringLiteral timingIdLLVMIRPasses = "LLVM IR optimizations";
constexpr llvm::StringLiteral timingIdBackend =
    "Assembly/Object code generation";

// Declare plugin extension function declarations.
#define HANDLE_EXTENSION(Ext)                                                  \
  llvm::PassPluginLibraryInfo get##Ext##PluginInfo();
#include "llvm/Support/Extension.def"

/// Save the given \c mlirModule to a temporary .mlir file, in a location
/// decided by the -save-temps flag. No files are produced if the flag is not
/// specified.
static bool saveMLIRTempFile(const CompilerInvocation &ci,
                             mlir::ModuleOp mlirModule,
                             llvm::StringRef inputFile,
                             llvm::StringRef outputTag) {
  if (!ci.getCodeGenOpts().SaveTempsDir.has_value())
    return true;

  const llvm::StringRef compilerOutFile = ci.getFrontendOpts().outputFile;
  const llvm::StringRef saveTempsDir = ci.getCodeGenOpts().SaveTempsDir.value();
  auto dir = llvm::StringSwitch<llvm::StringRef>(saveTempsDir)
                 .Case("cwd", "")
                 .Case("obj", llvm::sys::path::parent_path(compilerOutFile))
                 .Default(saveTempsDir);

  // Build path from the compiler output file name, triple, cpu and OpenMP
  // information
  llvm::SmallString<256> path(dir);
  llvm::sys::path::append(path, llvm::sys::path::stem(inputFile) + "-" +
                                    outputTag + ".mlir");

  std::error_code ec;
  llvm::ToolOutputFile out(path, ec, llvm::sys::fs::OF_Text);
  if (ec)
    return false;

  mlirModule->print(out.os());
  out.os().close();
  out.keep();

  return true;
}

//===----------------------------------------------------------------------===//
// Custom BeginSourceFileAction
//===----------------------------------------------------------------------===//

bool PrescanAction::beginSourceFileAction() { return runPrescan(); }

bool PrescanAndParseAction::beginSourceFileAction() {
  return runPrescan() && runParse(/*emitMessages=*/true);
}

bool PrescanAndSemaAction::beginSourceFileAction() {
  return runPrescan() && runParse(/*emitMessages=*/false) &&
         runSemanticChecks() && generateRtTypeTables();
}

bool PrescanAndSemaDebugAction::beginSourceFileAction() {
  // This is a "debug" action for development purposes. To facilitate this, the
  // semantic checks are made to succeed unconditionally to prevent this action
  // from exiting early (i.e. in the presence of semantic errors). We should
  // never do this in actions intended for end-users or otherwise regular
  // compiler workflows!
  return runPrescan() && runParse(/*emitMessages=*/false) &&
         (runSemanticChecks() || true) && (generateRtTypeTables() || true);
}

static void addDependentLibs(mlir::ModuleOp mlirModule, CompilerInstance &ci) {
  const std::vector<std::string> &libs =
      ci.getInvocation().getCodeGenOpts().DependentLibs;
  if (libs.empty()) {
    return;
  }
  // dependent-lib is currently only supported on Windows, so the list should be
  // empty on non-Windows platforms
  assert(
      llvm::Triple(ci.getInvocation().getTargetOpts().triple).isOSWindows() &&
      "--dependent-lib is only supported on Windows");
  // Add linker options specified by --dependent-lib
  auto builder = mlir::OpBuilder(mlirModule.getRegion());
  for (const std::string &lib : libs) {
    builder.create<mlir::LLVM::LinkerOptionsOp>(
        mlirModule.getLoc(), builder.getStrArrayAttr({"/DEFAULTLIB:" + lib}));
  }
}

bool CodeGenAction::beginSourceFileAction() {
  // Delete previous LLVM module depending on old context before making a new
  // one.
  if (llvmModule)
    llvmModule.reset(nullptr);
  llvmCtx = std::make_unique<llvm::LLVMContext>();
  CompilerInstance &ci = this->getInstance();
  mlir::DefaultTimingManager &timingMgr = ci.getTimingManager();
  mlir::TimingScope &timingScopeRoot = ci.getTimingScopeRoot();

  // This will provide timing information even when the input is an LLVM IR or
  // MLIR file. That is fine because those do have to be parsed, so the label
  // is still accurate.
  mlir::TimingScope timingScopeParse = timingScopeRoot.nest(
      mlir::TimingIdentifier::get(timingIdParse, timingMgr));

  // If the input is an LLVM file, just parse it and return.
  if (this->getCurrentInput().getKind().getLanguage() == Language::LLVM_IR) {
    llvm::SMDiagnostic err;
    llvmModule = llvm::parseIRFile(getCurrentInput().getFile(), err, *llvmCtx);
    if (!llvmModule || llvm::verifyModule(*llvmModule, &llvm::errs())) {
      err.print("flang", llvm::errs());
      unsigned diagID = ci.getDiagnostics().getCustomDiagID(
          clang::DiagnosticsEngine::Error, "Could not parse IR");
      ci.getDiagnostics().Report(diagID);
      return false;
    }

    return true;
  }

  // Reset MLIR module if it was set before overriding the old context.
  if (mlirModule)
    mlirModule = mlir::OwningOpRef<mlir::ModuleOp>(nullptr);
  // Load the MLIR dialects required by Flang
  mlirCtx = std::make_unique<mlir::MLIRContext>();
  fir::support::loadDialects(*mlirCtx);
  fir::support::registerLLVMTranslation(*mlirCtx);
  mlir::DialectRegistry registry;
  fir::acc::registerOpenACCExtensions(registry);
  fir::omp::registerOpenMPExtensions(registry);
  mlirCtx->appendDialectRegistry(registry);

  const llvm::TargetMachine &targetMachine = ci.getTargetMachine();

  // If the input is an MLIR file, just parse it and return.
  if (this->getCurrentInput().getKind().getLanguage() == Language::MLIR) {
    llvm::SourceMgr sourceMgr;
    llvm::ErrorOr<std::unique_ptr<llvm::MemoryBuffer>> fileOrErr =
        llvm::MemoryBuffer::getFileOrSTDIN(getCurrentInput().getFile());
    sourceMgr.AddNewSourceBuffer(std::move(*fileOrErr), llvm::SMLoc());
    mlir::OwningOpRef<mlir::ModuleOp> module =
        mlir::parseSourceFile<mlir::ModuleOp>(sourceMgr, mlirCtx.get());

    if (!module || mlir::failed(module->verifyInvariants())) {
      unsigned diagID = ci.getDiagnostics().getCustomDiagID(
          clang::DiagnosticsEngine::Error, "Could not parse FIR");
      ci.getDiagnostics().Report(diagID);
      return false;
    }

    mlirModule = std::move(module);
    const llvm::DataLayout &dl = targetMachine.createDataLayout();
    fir::support::setMLIRDataLayout(*mlirModule, dl);
    return true;
  }

  // Otherwise, generate an MLIR module from the input Fortran source
  if (getCurrentInput().getKind().getLanguage() != Language::Fortran) {
    unsigned diagID = ci.getDiagnostics().getCustomDiagID(
        clang::DiagnosticsEngine::Error,
        "Invalid input type - expecting a Fortran file");
    ci.getDiagnostics().Report(diagID);
    return false;
  }
  bool res = runPrescan() && runParse(/*emitMessages=*/false) &&
             runSemanticChecks() && generateRtTypeTables();
  if (!res)
    return res;

  timingScopeParse.stop();
  mlir::TimingScope timingScopeMLIRGen = timingScopeRoot.nest(
      mlir::TimingIdentifier::get(timingIdMLIRGen, timingMgr));

  // Create a LoweringBridge
  const common::IntrinsicTypeDefaultKinds &defKinds =
      ci.getSemanticsContext().defaultKinds();
  fir::KindMapping kindMap(mlirCtx.get(), llvm::ArrayRef<fir::KindTy>{
                                              fir::fromDefaultKinds(defKinds)});
  lower::LoweringBridge lb = Fortran::lower::LoweringBridge::create(
      *mlirCtx, ci.getSemanticsContext(), defKinds,
      ci.getSemanticsContext().intrinsics(),
      ci.getSemanticsContext().targetCharacteristics(), getAllCooked(ci),
      ci.getInvocation().getTargetOpts().triple, kindMap,
      ci.getInvocation().getLoweringOpts(),
      ci.getInvocation().getFrontendOpts().envDefaults,
      ci.getInvocation().getFrontendOpts().features, targetMachine,
      ci.getInvocation().getTargetOpts(), ci.getInvocation().getCodeGenOpts());

  if (ci.getInvocation().getFrontendOpts().features.IsEnabled(
          Fortran::common::LanguageFeature::OpenMP)) {
    setOffloadModuleInterfaceAttributes(lb.getModule(),
                                        ci.getInvocation().getLangOpts());
    setOpenMPVersionAttribute(lb.getModule(),
                              ci.getInvocation().getLangOpts().OpenMPVersion);
  }

  // Create a parse tree and lower it to FIR
  parseAndLowerTree(ci, lb);

  // Fetch module from lb, so we can set
  mlirModule = lb.getModuleAndRelease();

  // Add target specific items like dependent libraries, target specific
  // constants etc.
  addDependentLibs(*mlirModule, ci);
  timingScopeMLIRGen.stop();

  // run the default passes.
  mlir::PassManager pm((*mlirModule)->getName(),
                       mlir::OpPassManager::Nesting::Implicit);
  (void)mlir::applyPassManagerCLOptions(pm);
  // Add OpenMP-related passes
  // WARNING: These passes must be run immediately after the lowering to ensure
  // that the FIR is correct with respect to OpenMP operations/attributes.
  bool isOpenMPEnabled =
      ci.getInvocation().getFrontendOpts().features.IsEnabled(
          Fortran::common::LanguageFeature::OpenMP);

  fir::OpenMPFIRPassPipelineOpts opts;

  using DoConcurrentMappingKind =
      Fortran::frontend::CodeGenOptions::DoConcurrentMappingKind;
  opts.doConcurrentMappingKind =
      ci.getInvocation().getCodeGenOpts().getDoConcurrentMapping();

  if (opts.doConcurrentMappingKind != DoConcurrentMappingKind::DCMK_None &&
      !isOpenMPEnabled) {
    unsigned diagID = ci.getDiagnostics().getCustomDiagID(
        clang::DiagnosticsEngine::Warning,
        "OpenMP is required for lowering `do concurrent` loops to OpenMP."
        "Enable OpenMP using `-fopenmp`."
        "`do concurrent` loops will be serialized.");
    ci.getDiagnostics().Report(diagID);
    opts.doConcurrentMappingKind = DoConcurrentMappingKind::DCMK_None;
  }

  if (opts.doConcurrentMappingKind != DoConcurrentMappingKind::DCMK_None) {
    unsigned diagID = ci.getDiagnostics().getCustomDiagID(
        clang::DiagnosticsEngine::Warning,
        "Mapping `do concurrent` to OpenMP is still experimental.");
    ci.getDiagnostics().Report(diagID);
  }

  if (isOpenMPEnabled) {
    opts.isTargetDevice = false;
    if (auto offloadMod = llvm::dyn_cast<mlir::omp::OffloadModuleInterface>(
            mlirModule->getOperation()))
      opts.isTargetDevice = offloadMod.getIsTargetDevice();

    // WARNING: This pipeline must be run immediately after the lowering to
    // ensure that the FIR is correct with respect to OpenMP operations/
    // attributes.
    fir::createOpenMPFIRPassPipeline(pm, opts);
  }

  pm.enableVerifier(/*verifyPasses=*/true);
  pm.addPass(std::make_unique<Fortran::lower::VerifierPass>());
  pm.enableTiming(timingScopeMLIRGen);

  if (mlir::failed(pm.run(*mlirModule))) {
    unsigned diagID = ci.getDiagnostics().getCustomDiagID(
        clang::DiagnosticsEngine::Error,
        "verification of lowering to FIR failed");
    ci.getDiagnostics().Report(diagID);
    return false;
  }
  timingScopeMLIRGen.stop();

  // Print initial full MLIR module, before lowering or transformations, if
  // -save-temps has been specified.
  if (!saveMLIRTempFile(ci.getInvocation(), *mlirModule, getCurrentFile(),
                        "fir")) {
    unsigned diagID = ci.getDiagnostics().getCustomDiagID(
        clang::DiagnosticsEngine::Error, "Saving MLIR temp file failed");
    ci.getDiagnostics().Report(diagID);
    return false;
  }

  return true;
}

//===----------------------------------------------------------------------===//
// Custom ExecuteAction
//===----------------------------------------------------------------------===//
void InputOutputTestAction::executeAction() {
  CompilerInstance &ci = getInstance();

  // Create a stream for errors
  std::string buf;
  llvm::raw_string_ostream errorStream{buf};

  // Read the input file
  Fortran::parser::AllSources &allSources{ci.getAllSources()};
  std::string path{getCurrentFileOrBufferName()};
  const Fortran::parser::SourceFile *sf;
  if (path == "-")
    sf = allSources.ReadStandardInput(errorStream);
  else
    sf = allSources.Open(path, errorStream, std::optional<std::string>{"."s});
  llvm::ArrayRef<char> fileContent = sf->content();

  // Output file descriptor to receive the contents of the input file.
  std::unique_ptr<llvm::raw_ostream> os;

  // Copy the contents from the input file to the output file
  if (!ci.isOutputStreamNull()) {
    // An output stream (outputStream_) was set earlier
    ci.writeOutputStream(fileContent.data());
  } else {
    // No pre-set output stream - create an output file
    os = ci.createDefaultOutputFile(
        /*binary=*/true, getCurrentFileOrBufferName(), "txt");
    if (!os)
      return;
    (*os) << fileContent.data();
  }
}

void PrintPreprocessedAction::executeAction() {
  std::string buf;
  llvm::raw_string_ostream outForPP{buf};

  CompilerInstance &ci = this->getInstance();
  formatOrDumpPrescanner(buf, outForPP, ci);

  // If a pre-defined output stream exists, dump the preprocessed content there
  if (!ci.isOutputStreamNull()) {
    // Send the output to the pre-defined output buffer.
    ci.writeOutputStream(buf);
    return;
  }

  // Create a file and save the preprocessed output there
  std::unique_ptr<llvm::raw_pwrite_stream> os{ci.createDefaultOutputFile(
      /*Binary=*/true, /*InFile=*/getCurrentFileOrBufferName())};
  if (!os) {
    return;
  }

  (*os) << buf;
}

void DebugDumpProvenanceAction::executeAction() {
  dumpProvenance(this->getInstance());
}

void ParseSyntaxOnlyAction::executeAction() {}

void DebugUnparseNoSemaAction::executeAction() {
  debugUnparseNoSema(this->getInstance(), llvm::outs());
}

void DebugUnparseAction::executeAction() {
  CompilerInstance &ci = this->getInstance();
  auto os{ci.createDefaultOutputFile(
      /*Binary=*/false, /*InFile=*/getCurrentFileOrBufferName())};

  debugUnparseNoSema(ci, *os);
  reportFatalSemanticErrors();
}

void DebugUnparseWithSymbolsAction::executeAction() {
  debugUnparseWithSymbols(this->getInstance());
  reportFatalSemanticErrors();
}

void DebugUnparseWithModulesAction::executeAction() {
  debugUnparseWithModules(this->getInstance());
  reportFatalSemanticErrors();
}

void DebugDumpSymbolsAction::executeAction() {
  CompilerInstance &ci = this->getInstance();

  if (!ci.getRtTyTables().schemata) {
    unsigned diagID = ci.getDiagnostics().getCustomDiagID(
        clang::DiagnosticsEngine::Error,
        "could not find module file for __fortran_type_info");
    ci.getDiagnostics().Report(diagID);
    llvm::errs() << "\n";
    return;
  }

  // Dump symbols
  ci.getSemantics().DumpSymbols(llvm::outs());
}

void DebugDumpAllAction::executeAction() {
  CompilerInstance &ci = this->getInstance();

  // Dump parse tree
  dumpTree(ci);

  if (!ci.getRtTyTables().schemata) {
    unsigned diagID = ci.getDiagnostics().getCustomDiagID(
        clang::DiagnosticsEngine::Error,
        "could not find module file for __fortran_type_info");
    ci.getDiagnostics().Report(diagID);
    llvm::errs() << "\n";
    return;
  }

  // Dump symbols
  llvm::outs() << "=====================";
  llvm::outs() << " Flang: symbols dump ";
  llvm::outs() << "=====================\n";
  ci.getSemantics().DumpSymbols(llvm::outs());
}

void DebugDumpParseTreeNoSemaAction::executeAction() {
  dumpTree(this->getInstance());
}

void DebugDumpParseTreeAction::executeAction() {
  dumpTree(this->getInstance());

  // Report fatal semantic errors
  reportFatalSemanticErrors();
}

void DebugMeasureParseTreeAction::executeAction() {
  CompilerInstance &ci = this->getInstance();
  debugMeasureParseTree(ci, getCurrentFileOrBufferName());
}

void DebugPreFIRTreeAction::executeAction() {
  // Report and exit if fatal semantic errors are present
  if (reportFatalSemanticErrors()) {
    return;
  }

  dumpPreFIRTree(this->getInstance());
}

void DebugDumpParsingLogAction::executeAction() {
  debugDumpParsingLog(this->getInstance());
}

void GetDefinitionAction::executeAction() {
  CompilerInstance &ci = this->getInstance();

  // Report and exit if fatal semantic errors are present
  if (reportFatalSemanticErrors()) {
    return;
  }

  parser::AllCookedSources &cs = ci.getAllCookedSources();
  unsigned diagID = ci.getDiagnostics().getCustomDiagID(
      clang::DiagnosticsEngine::Error, "Symbol not found");

  auto gdv = ci.getInvocation().getFrontendOpts().getDefVals;
  auto charBlock{cs.GetCharBlockFromLineAndColumns(gdv.line, gdv.startColumn,
                                                   gdv.endColumn)};
  if (!charBlock) {
    ci.getDiagnostics().Report(diagID);
    return;
  }

  llvm::outs() << "String range: >" << charBlock->ToString() << "<\n";

  auto *symbol{
      ci.getSemanticsContext().FindScope(*charBlock).FindSymbol(*charBlock)};
  if (!symbol) {
    ci.getDiagnostics().Report(diagID);
    return;
  }

  llvm::outs() << "Found symbol name: " << symbol->name().ToString() << "\n";

  auto sourceInfo{cs.GetSourcePositionRange(symbol->name())};
  if (!sourceInfo) {
    llvm_unreachable(
        "Failed to obtain SourcePosition."
        "TODO: Please, write a test and replace this with a diagnostic!");
    return;
  }

  llvm::outs() << "Found symbol name: " << symbol->name().ToString() << "\n";
  llvm::outs() << symbol->name().ToString() << ": " << sourceInfo->first.path
               << ", " << sourceInfo->first.line << ", "
               << sourceInfo->first.column << "-" << sourceInfo->second.column
               << "\n";
}

void GetSymbolsSourcesAction::executeAction() {
  CompilerInstance &ci = this->getInstance();

  // Report and exit if fatal semantic errors are present
  if (reportFatalSemanticErrors()) {
    return;
  }

  ci.getSemantics().DumpSymbolsSources(llvm::outs());
}

//===----------------------------------------------------------------------===//
// CodeGenActions
//===----------------------------------------------------------------------===//

CodeGenAction::~CodeGenAction() = default;

static llvm::OptimizationLevel
mapToLevel(const Fortran::frontend::CodeGenOptions &opts) {
  switch (opts.OptimizationLevel) {
  default:
    llvm_unreachable("Invalid optimization level!");
  case 0:
    return llvm::OptimizationLevel::O0;
  case 1:
    return llvm::OptimizationLevel::O1;
  case 2:
    return llvm::OptimizationLevel::O2;
  case 3:
    return llvm::OptimizationLevel::O3;
  }
}

// Lower using HLFIR then run the FIR to HLFIR pipeline
void CodeGenAction::lowerHLFIRToFIR() {
  assert(mlirModule && "The MLIR module has not been generated yet.");

  CompilerInstance &ci = this->getInstance();
  const CodeGenOptions &opts = ci.getInvocation().getCodeGenOpts();
  llvm::OptimizationLevel level = mapToLevel(opts);
  mlir::DefaultTimingManager &timingMgr = ci.getTimingManager();
  mlir::TimingScope &timingScopeRoot = ci.getTimingScopeRoot();

  fir::support::loadDialects(*mlirCtx);

  // Set-up the MLIR pass manager
  mlir::PassManager pm((*mlirModule)->getName(),
                       mlir::OpPassManager::Nesting::Implicit);

  pm.addPass(std::make_unique<Fortran::lower::VerifierPass>());
  pm.enableVerifier(/*verifyPasses=*/true);

  // Create the pass pipeline
  fir::createHLFIRToFIRPassPipeline(
      pm,
      ci.getInvocation().getFrontendOpts().features.IsEnabled(
          Fortran::common::LanguageFeature::OpenMP),
      level);
  (void)mlir::applyPassManagerCLOptions(pm);

  mlir::TimingScope timingScopeMLIRPasses = timingScopeRoot.nest(
      mlir::TimingIdentifier::get(timingIdMLIRPasses, timingMgr));
  pm.enableTiming(timingScopeMLIRPasses);
  if (!mlir::succeeded(pm.run(*mlirModule))) {
    unsigned diagID = ci.getDiagnostics().getCustomDiagID(
        clang::DiagnosticsEngine::Error, "Lowering to FIR failed");
    ci.getDiagnostics().Report(diagID);
  }
}

static std::optional<std::pair<unsigned, unsigned>>
getAArch64VScaleRange(CompilerInstance &ci) {
  const auto &langOpts = ci.getInvocation().getLangOpts();

  if (langOpts.VScaleMin || langOpts.VScaleMax)
    return std::pair<unsigned, unsigned>(
        langOpts.VScaleMin ? langOpts.VScaleMin : 1, langOpts.VScaleMax);

  std::string featuresStr = ci.getTargetFeatures();
  if (featuresStr.find("+sve") != std::string::npos)
    return std::pair<unsigned, unsigned>(1, 16);

  return std::nullopt;
}

static std::optional<std::pair<unsigned, unsigned>>
getRISCVVScaleRange(CompilerInstance &ci) {
  const auto &langOpts = ci.getInvocation().getLangOpts();
  const auto targetOpts = ci.getInvocation().getTargetOpts();
  const llvm::Triple triple(targetOpts.triple);

  auto parseResult = llvm::RISCVISAInfo::parseFeatures(
      triple.isRISCV64() ? 64 : 32, targetOpts.featuresAsWritten);
  if (!parseResult) {
    std::string buffer;
    llvm::raw_string_ostream outputErrMsg(buffer);
    handleAllErrors(parseResult.takeError(), [&](llvm::StringError &errMsg) {
      outputErrMsg << errMsg.getMessage();
    });
    ci.getDiagnostics().Report(clang::diag::err_invalid_feature_combination)
        << buffer;
    return std::nullopt;
  }

  llvm::RISCVISAInfo *const isaInfo = parseResult->get();

  // RISCV::RVVBitsPerBlock is 64.
  unsigned vscaleMin = isaInfo->getMinVLen() / llvm::RISCV::RVVBitsPerBlock;

  if (langOpts.VScaleMin || langOpts.VScaleMax) {
    // Treat Zvl*b as a lower bound on vscale.
    vscaleMin = std::max(vscaleMin, langOpts.VScaleMin);
    unsigned vscaleMax = langOpts.VScaleMax;
    if (vscaleMax != 0 && vscaleMax < vscaleMin)
      vscaleMax = vscaleMin;
    return std::pair<unsigned, unsigned>(vscaleMin ? vscaleMin : 1, vscaleMax);
  }

  if (vscaleMin > 0) {
    unsigned vscaleMax = isaInfo->getMaxVLen() / llvm::RISCV::RVVBitsPerBlock;
    return std::make_pair(vscaleMin, vscaleMax);
  }

  return std::nullopt;
}

// TODO: We should get this from TargetInfo. However, that depends on
// too much of clang, so for now, replicate the functionality.
static std::optional<std::pair<unsigned, unsigned>>
getVScaleRange(CompilerInstance &ci) {
  const llvm::Triple triple(ci.getInvocation().getTargetOpts().triple);

  if (triple.isAArch64())
    return getAArch64VScaleRange(ci);
  if (triple.isRISCV())
    return getRISCVVScaleRange(ci);

  // All other architectures that don't support scalable vectors (i.e. don't
  // need vscale)
  return std::nullopt;
}

// Lower the previously generated MLIR module into an LLVM IR module
void CodeGenAction::generateLLVMIR() {
  assert(mlirModule && "The MLIR module has not been generated yet.");

  CompilerInstance &ci = this->getInstance();
  CompilerInvocation &invoc = ci.getInvocation();
  const CodeGenOptions &opts = invoc.getCodeGenOpts();
  const auto &mathOpts = invoc.getLoweringOpts().getMathOptions();
  llvm::OptimizationLevel level = mapToLevel(opts);
  mlir::DefaultTimingManager &timingMgr = ci.getTimingManager();
  mlir::TimingScope &timingScopeRoot = ci.getTimingScopeRoot();

  fir::support::loadDialects(*mlirCtx);
  mlir::DialectRegistry registry;
  fir::support::registerNonCodegenDialects(registry);
  fir::support::addFIRExtensions(registry);
  mlirCtx->appendDialectRegistry(registry);
  fir::support::registerLLVMTranslation(*mlirCtx);

  // Set-up the MLIR pass manager
  mlir::PassManager pm((*mlirModule)->getName(),
                       mlir::OpPassManager::Nesting::Implicit);

  pm.addPass(std::make_unique<Fortran::lower::VerifierPass>());
  pm.enableVerifier(/*verifyPasses=*/true);

  MLIRToLLVMPassPipelineConfig config(level, opts, mathOpts);
  fir::registerDefaultInlinerPass(config);

  if (auto vsr = getVScaleRange(ci)) {
    config.VScaleMin = vsr->first;
    config.VScaleMax = vsr->second;
  }

<<<<<<< HEAD
=======
  config.Reciprocals = opts.Reciprocals;
>>>>>>> 4084ffcf
  config.PreferVectorWidth = opts.PreferVectorWidth;

  if (ci.getInvocation().getFrontendOpts().features.IsEnabled(
          Fortran::common::LanguageFeature::OpenMP))
    config.EnableOpenMP = true;

  if (ci.getInvocation().getLoweringOpts().getIntegerWrapAround())
    config.NSWOnLoopVarInc = false;

  // Create the pass pipeline
  fir::createMLIRToLLVMPassPipeline(pm, config, getCurrentFile());
  (void)mlir::applyPassManagerCLOptions(pm);

  // run the pass manager
  mlir::TimingScope timingScopeMLIRPasses = timingScopeRoot.nest(
      mlir::TimingIdentifier::get(timingIdMLIRPasses, timingMgr));
  pm.enableTiming(timingScopeMLIRPasses);
  if (!mlir::succeeded(pm.run(*mlirModule))) {
    unsigned diagID = ci.getDiagnostics().getCustomDiagID(
        clang::DiagnosticsEngine::Error, "Lowering to LLVM IR failed");
    ci.getDiagnostics().Report(diagID);
  }
  timingScopeMLIRPasses.stop();

  // Print final MLIR module, just before translation into LLVM IR, if
  // -save-temps has been specified.
  if (!saveMLIRTempFile(ci.getInvocation(), *mlirModule, getCurrentFile(),
                        "llvmir")) {
    unsigned diagID = ci.getDiagnostics().getCustomDiagID(
        clang::DiagnosticsEngine::Error, "Saving MLIR temp file failed");
    ci.getDiagnostics().Report(diagID);
    return;
  }

  // Translate to LLVM IR
  mlir::TimingScope timingScopeLLVMIRGen = timingScopeRoot.nest(
      mlir::TimingIdentifier::get(timingIdLLVMIRGen, timingMgr));
  std::optional<llvm::StringRef> moduleName = mlirModule->getName();
  llvmModule = mlir::translateModuleToLLVMIR(
      *mlirModule, *llvmCtx, moduleName ? *moduleName : "FIRModule");

  if (!llvmModule) {
    unsigned diagID = ci.getDiagnostics().getCustomDiagID(
        clang::DiagnosticsEngine::Error, "failed to create the LLVM module");
    ci.getDiagnostics().Report(diagID);
    return;
  }

  // Set PIC/PIE level LLVM module flags.
  if (opts.PICLevel > 0) {
    llvmModule->setPICLevel(static_cast<llvm::PICLevel::Level>(opts.PICLevel));
    if (opts.IsPIE)
      llvmModule->setPIELevel(
          static_cast<llvm::PIELevel::Level>(opts.PICLevel));
  }

  const TargetOptions &targetOpts = ci.getInvocation().getTargetOpts();
  const llvm::Triple triple(targetOpts.triple);

  // Set mcmodel level LLVM module flags
  std::optional<llvm::CodeModel::Model> cm = getCodeModel(opts.CodeModel);
  if (cm.has_value()) {
    llvmModule->setCodeModel(*cm);
    if ((cm == llvm::CodeModel::Medium || cm == llvm::CodeModel::Large) &&
        triple.getArch() == llvm::Triple::x86_64) {
      llvmModule->setLargeDataThreshold(opts.LargeDataThreshold);
    }
  }

  if (triple.isRISCV() && !targetOpts.abi.empty())
    llvmModule->addModuleFlag(
        llvm::Module::Error, "target-abi",
        llvm::MDString::get(llvmModule->getContext(), targetOpts.abi));

  if (triple.isAMDGPU() ||
      (triple.isSPIRV() && triple.getVendor() == llvm::Triple::AMD)) {
    // Emit amdhsa_code_object_version module flag, which is code object version
    // times 100.
    if (opts.CodeObjectVersion != llvm::CodeObjectVersionKind::COV_None) {
      llvmModule->addModuleFlag(llvm::Module::Error,
                                "amdhsa_code_object_version",
                                opts.CodeObjectVersion);
    }
  }
}

static std::unique_ptr<llvm::raw_pwrite_stream>
getOutputStream(CompilerInstance &ci, llvm::StringRef inFile,
                BackendActionTy action) {
  switch (action) {
  case BackendActionTy::Backend_EmitAssembly:
    return ci.createDefaultOutputFile(
        /*Binary=*/false, inFile, /*extension=*/"s");
  case BackendActionTy::Backend_EmitLL:
    return ci.createDefaultOutputFile(
        /*Binary=*/false, inFile, /*extension=*/"ll");
  case BackendActionTy::Backend_EmitFIR:
  case BackendActionTy::Backend_EmitHLFIR:
    return ci.createDefaultOutputFile(
        /*Binary=*/false, inFile, /*extension=*/"mlir");
  case BackendActionTy::Backend_EmitBC:
    return ci.createDefaultOutputFile(
        /*Binary=*/true, inFile, /*extension=*/"bc");
  case BackendActionTy::Backend_EmitObj:
    return ci.createDefaultOutputFile(
        /*Binary=*/true, inFile, /*extension=*/"o");
  }

  llvm_unreachable("Invalid action!");
}

/// Generate target-specific machine-code or assembly file from the input LLVM
/// module.
///
/// \param [in] diags Diagnostics engine for reporting errors
/// \param [in] tm Target machine to aid the code-gen pipeline set-up
/// \param [in] act Backend act to run (assembly vs machine-code generation)
/// \param [in] llvmModule LLVM module to lower to assembly/machine-code
/// \param [in] codeGenOpts options configuring codegen pipeline
/// \param [out] os Output stream to emit the generated code to
static void generateMachineCodeOrAssemblyImpl(clang::DiagnosticsEngine &diags,
                                              llvm::TargetMachine &tm,
                                              BackendActionTy act,
                                              llvm::Module &llvmModule,
                                              const CodeGenOptions &codeGenOpts,
                                              llvm::raw_pwrite_stream &os) {
  assert(((act == BackendActionTy::Backend_EmitObj) ||
          (act == BackendActionTy::Backend_EmitAssembly)) &&
         "Unsupported action");

  // Set-up the pass manager, i.e create an LLVM code-gen pass pipeline.
  // Currently only the legacy pass manager is supported.
  // TODO: Switch to the new PM once it's available in the backend.
  llvm::legacy::PassManager codeGenPasses;
  codeGenPasses.add(
      createTargetTransformInfoWrapperPass(tm.getTargetIRAnalysis()));

  llvm::Triple triple(llvmModule.getTargetTriple());
  llvm::TargetLibraryInfoImpl *tlii =
      llvm::driver::createTLII(triple, codeGenOpts.getVecLib());
  codeGenPasses.add(new llvm::TargetLibraryInfoWrapperPass(*tlii));

  llvm::CodeGenFileType cgft = (act == BackendActionTy::Backend_EmitAssembly)
                                   ? llvm::CodeGenFileType::AssemblyFile
                                   : llvm::CodeGenFileType::ObjectFile;
  if (tm.addPassesToEmitFile(codeGenPasses, os, nullptr, cgft)) {
    unsigned diagID =
        diags.getCustomDiagID(clang::DiagnosticsEngine::Error,
                              "emission of this file type is not supported");
    diags.Report(diagID);
    return;
  }

  // Run the passes
  codeGenPasses.run(llvmModule);

  // Cleanup
  delete tlii;
}

void CodeGenAction::runOptimizationPipeline(llvm::raw_pwrite_stream &os) {
  CompilerInstance &ci = getInstance();
  const CodeGenOptions &opts = ci.getInvocation().getCodeGenOpts();
  clang::DiagnosticsEngine &diags = ci.getDiagnostics();
  llvm::OptimizationLevel level = mapToLevel(opts);

  llvm::TargetMachine *targetMachine = &ci.getTargetMachine();
  // Create the analysis managers.
  llvm::LoopAnalysisManager lam;
  llvm::FunctionAnalysisManager fam;
  llvm::CGSCCAnalysisManager cgam;
  llvm::ModuleAnalysisManager mam;

  // Create the pass manager builder.
  llvm::PassInstrumentationCallbacks pic;
  llvm::PipelineTuningOptions pto;
  std::optional<llvm::PGOOptions> pgoOpt;

  if (opts.hasProfileIRInstr()) {
    // -fprofile-generate.
    pgoOpt = llvm::PGOOptions(opts.InstrProfileOutput.empty()
                                  ? llvm::driver::getDefaultProfileGenName()
                                  : opts.InstrProfileOutput,
                              "", "", opts.MemoryProfileUsePath, nullptr,
                              llvm::PGOOptions::IRInstr,
                              llvm::PGOOptions::NoCSAction,
                              llvm::PGOOptions::ColdFuncOpt::Default, false,
                              /*PseudoProbeForProfiling=*/false, false);
  } else if (opts.hasProfileIRUse()) {
    llvm::IntrusiveRefCntPtr<llvm::vfs::FileSystem> VFS =
        llvm::vfs::getRealFileSystem();
    // -fprofile-use.
    auto CSAction = opts.hasProfileCSIRUse() ? llvm::PGOOptions::CSIRUse
                                             : llvm::PGOOptions::NoCSAction;
    pgoOpt = llvm::PGOOptions(
        opts.ProfileInstrumentUsePath, "", opts.ProfileRemappingFile,
        opts.MemoryProfileUsePath, VFS, llvm::PGOOptions::IRUse, CSAction,
        llvm::PGOOptions::ColdFuncOpt::Default, false);
  }

  llvm::StandardInstrumentations si(llvmModule->getContext(),
                                    opts.DebugPassManager);
  si.registerCallbacks(pic, &mam);
  if (ci.isTimingEnabled())
    si.getTimePasses().setOutStream(ci.getTimingStreamLLVM());
  pto.LoopUnrolling = opts.UnrollLoops;
  pto.LoopInterchange = opts.InterchangeLoops;
  pto.LoopInterleaving = opts.UnrollLoops;
  pto.LoopVectorization = opts.VectorizeLoop;
  pto.SLPVectorization = opts.VectorizeSLP;

  llvm::PassBuilder pb(targetMachine, pto, pgoOpt, &pic);

  // Attempt to load pass plugins and register their callbacks with PB.
  for (auto &pluginFile : opts.LLVMPassPlugins) {
    auto passPlugin = llvm::PassPlugin::Load(pluginFile);
    if (passPlugin) {
      passPlugin->registerPassBuilderCallbacks(pb);
    } else {
      diags.Report(clang::diag::err_fe_unable_to_load_plugin)
          << pluginFile << passPlugin.takeError();
    }
  }
  // Register static plugin extensions.
#define HANDLE_EXTENSION(Ext)                                                  \
  get##Ext##PluginInfo().RegisterPassBuilderCallbacks(pb);
#include "llvm/Support/Extension.def"

  // Register the target library analysis directly and give it a customized
  // preset TLI depending on -fveclib
  llvm::Triple triple(llvmModule->getTargetTriple());
  llvm::TargetLibraryInfoImpl *tlii =
      llvm::driver::createTLII(triple, opts.getVecLib());
  fam.registerPass([&] { return llvm::TargetLibraryAnalysis(*tlii); });

  // Register all the basic analyses with the managers.
  pb.registerModuleAnalyses(mam);
  pb.registerCGSCCAnalyses(cgam);
  pb.registerFunctionAnalyses(fam);
  pb.registerLoopAnalyses(lam);
  pb.crossRegisterProxies(lam, fam, cgam, mam);

  // Create the pass manager.
  llvm::ModulePassManager mpm;
  if (opts.PrepareForFullLTO)
    mpm = pb.buildLTOPreLinkDefaultPipeline(level);
  else if (opts.PrepareForThinLTO)
    mpm = pb.buildThinLTOPreLinkDefaultPipeline(level);
  else
    mpm = pb.buildPerModuleDefaultPipeline(level);

  if (action == BackendActionTy::Backend_EmitBC)
    mpm.addPass(llvm::BitcodeWriterPass(os));
  else if (action == BackendActionTy::Backend_EmitLL)
    mpm.addPass(llvm::PrintModulePass(os));

  // FIXME: This should eventually be replaced by a first-class driver option.
  // This should be done for both flang and clang simultaneously.
  // Print a textual, '-passes=' compatible, representation of pipeline if
  // requested. In this case, don't run the passes. This mimics the behavior of
  // clang.
  if (llvm::PrintPipelinePasses) {
    mpm.printPipeline(llvm::outs(), [&pic](llvm::StringRef className) {
      auto passName = pic.getPassNameForClassName(className);
      return passName.empty() ? className : passName;
    });
    llvm::outs() << "\n";
    return;
  }

  // Run the passes.
  mpm.run(*llvmModule, mam);

  // Print the timers to the associated output stream and reset them.
  if (ci.isTimingEnabled())
    si.getTimePasses().print();

  // Cleanup
  delete tlii;
}

// This class handles optimization remark messages requested if
// any of -Rpass, -Rpass-analysis or -Rpass-missed flags were provided
class BackendRemarkConsumer : public llvm::DiagnosticHandler {

  const CodeGenOptions &codeGenOpts;
  clang::DiagnosticsEngine &diags;

public:
  BackendRemarkConsumer(clang::DiagnosticsEngine &diags,
                        const CodeGenOptions &codeGenOpts)
      : codeGenOpts(codeGenOpts), diags(diags) {}

  bool isAnalysisRemarkEnabled(llvm::StringRef passName) const override {
    return codeGenOpts.OptimizationRemarkAnalysis.patternMatches(passName);
  }
  bool isMissedOptRemarkEnabled(llvm::StringRef passName) const override {
    return codeGenOpts.OptimizationRemarkMissed.patternMatches(passName);
  }
  bool isPassedOptRemarkEnabled(llvm::StringRef passName) const override {
    return codeGenOpts.OptimizationRemark.patternMatches(passName);
  }

  bool isAnyRemarkEnabled() const override {
    return codeGenOpts.OptimizationRemarkAnalysis.hasValidPattern() ||
           codeGenOpts.OptimizationRemarkMissed.hasValidPattern() ||
           codeGenOpts.OptimizationRemark.hasValidPattern();
  }

  void
  emitOptimizationMessage(const llvm::DiagnosticInfoOptimizationBase &diagInfo,
                          unsigned diagID) {
    // We only support warnings and remarks.
    assert(diagInfo.getSeverity() == llvm::DS_Remark ||
           diagInfo.getSeverity() == llvm::DS_Warning);

    std::string msg;
    llvm::raw_string_ostream msgStream(msg);

    if (diagInfo.isLocationAvailable()) {
      // Clang contains a SourceManager class which handles loading
      // and caching of source files into memory and it can be used to
      // query SourceLocation data. The SourceLocation data is what is
      // needed here as it contains the full include stack which gives
      // line and column number as well as file name and location.
      // Since Flang doesn't have SourceManager, send file name and absolute
      // path through msgStream, to use for printing.
      msgStream << diagInfo.getLocationStr() << ";;"
                << diagInfo.getAbsolutePath() << ";;";
    }

    msgStream << diagInfo.getMsg();

    // Emit message.
    diags.Report(diagID) << clang::AddFlagValue(diagInfo.getPassName()) << msg;
  }

  void optimizationRemarkHandler(
      const llvm::DiagnosticInfoOptimizationBase &diagInfo) {
    auto passName = diagInfo.getPassName();
    if (diagInfo.isPassed()) {
      if (codeGenOpts.OptimizationRemark.patternMatches(passName))
        // Optimization remarks are active only if the -Rpass flag has a regular
        // expression that matches the name of the pass name in \p d.
        emitOptimizationMessage(
            diagInfo, clang::diag::remark_fe_backend_optimization_remark);

      return;
    }

    if (diagInfo.isMissed()) {
      if (codeGenOpts.OptimizationRemarkMissed.patternMatches(passName))
        // Missed optimization remarks are active only if the -Rpass-missed
        // flag has a regular expression that matches the name of the pass
        // name in \p d.
        emitOptimizationMessage(
            diagInfo,
            clang::diag::remark_fe_backend_optimization_remark_missed);

      return;
    }

    assert(diagInfo.isAnalysis() && "Unknown remark type");

    bool shouldAlwaysPrint = false;
    auto *ora = llvm::dyn_cast<llvm::OptimizationRemarkAnalysis>(&diagInfo);
    if (ora)
      shouldAlwaysPrint = ora->shouldAlwaysPrint();

    if (shouldAlwaysPrint ||
        codeGenOpts.OptimizationRemarkAnalysis.patternMatches(passName))
      emitOptimizationMessage(
          diagInfo,
          clang::diag::remark_fe_backend_optimization_remark_analysis);
  }

  bool handleDiagnostics(const llvm::DiagnosticInfo &di) override {
    switch (di.getKind()) {
    case llvm::DK_OptimizationRemark:
      optimizationRemarkHandler(llvm::cast<llvm::OptimizationRemark>(di));
      break;
    case llvm::DK_OptimizationRemarkMissed:
      optimizationRemarkHandler(llvm::cast<llvm::OptimizationRemarkMissed>(di));
      break;
    case llvm::DK_OptimizationRemarkAnalysis:
      optimizationRemarkHandler(
          llvm::cast<llvm::OptimizationRemarkAnalysis>(di));
      break;
    case llvm::DK_MachineOptimizationRemark:
      optimizationRemarkHandler(
          llvm::cast<llvm::MachineOptimizationRemark>(di));
      break;
    case llvm::DK_MachineOptimizationRemarkMissed:
      optimizationRemarkHandler(
          llvm::cast<llvm::MachineOptimizationRemarkMissed>(di));
      break;
    case llvm::DK_MachineOptimizationRemarkAnalysis:
      optimizationRemarkHandler(
          llvm::cast<llvm::MachineOptimizationRemarkAnalysis>(di));
      break;
    default:
      break;
    }
    return true;
  }
};

void CodeGenAction::embedOffloadObjects() {
  CompilerInstance &ci = this->getInstance();
  const auto &cgOpts = ci.getInvocation().getCodeGenOpts();

  for (llvm::StringRef offloadObject : cgOpts.OffloadObjects) {
    llvm::ErrorOr<std::unique_ptr<llvm::MemoryBuffer>> objectOrErr =
        llvm::MemoryBuffer::getFileOrSTDIN(offloadObject);
    if (std::error_code ec = objectOrErr.getError()) {
      auto diagID = ci.getDiagnostics().getCustomDiagID(
          clang::DiagnosticsEngine::Error, "could not open '%0' for embedding");
      ci.getDiagnostics().Report(diagID) << offloadObject;
      return;
    }
    llvm::embedBufferInModule(
        *llvmModule, **objectOrErr, ".llvm.offloading",
        llvm::Align(llvm::object::OffloadBinary::getAlignment()));
  }
}

void CodeGenAction::linkBuiltinBCLibs() {
  auto options = clang::FileSystemOptions();
  clang::FileManager fileManager(options);
  CompilerInstance &ci = this->getInstance();
  const auto &cgOpts = ci.getInvocation().getCodeGenOpts();

  std::vector<std::unique_ptr<llvm::Module>> modules;

  // Load LLVM modules
  for (llvm::StringRef bcLib : cgOpts.BuiltinBCLibs) {
    auto BCBuf = fileManager.getBufferForFile(bcLib);
    if (!BCBuf) {
      auto diagID = ci.getDiagnostics().getCustomDiagID(
          clang::DiagnosticsEngine::Error, "could not open '%0' for linking");
      ci.getDiagnostics().Report(diagID) << bcLib;
      return;
    }

    llvm::Expected<std::unique_ptr<llvm::Module>> ModuleOrErr =
        getOwningLazyBitcodeModule(std::move(*BCBuf), *llvmCtx);
    if (!ModuleOrErr) {
      auto diagID = ci.getDiagnostics().getCustomDiagID(
          clang::DiagnosticsEngine::Error, "error loading '%0' for linking");
      ci.getDiagnostics().Report(diagID) << bcLib;
      return;
    }
    modules.push_back(std::move(ModuleOrErr.get()));
  }

  // Link modules and internalize functions
  for (auto &module : modules) {
    bool Err;
    Err = llvm::Linker::linkModules(
        *llvmModule, std::move(module), llvm::Linker::Flags::LinkOnlyNeeded,
        [](llvm::Module &M, const llvm::StringSet<> &GVS) {
          llvm::internalizeModule(M, [&GVS](const llvm::GlobalValue &GV) {
            return !GV.hasName() || (GVS.count(GV.getName()) == 0);
          });
        });
    if (Err) {
      auto diagID = ci.getDiagnostics().getCustomDiagID(
          clang::DiagnosticsEngine::Error, "link error when linking '%0'");
      ci.getDiagnostics().Report(diagID) << module->getSourceFileName();
      return;
    }
  }
}

static void reportOptRecordError(llvm::Error e, clang::DiagnosticsEngine &diags,
                                 const CodeGenOptions &codeGenOpts) {
  handleAllErrors(
      std::move(e),
      [&](const llvm::LLVMRemarkSetupFileError &e) {
        diags.Report(clang::diag::err_cannot_open_file)
            << codeGenOpts.OptRecordFile << e.message();
      },
      [&](const llvm::LLVMRemarkSetupPatternError &e) {
        diags.Report(clang::diag::err_drv_optimization_remark_pattern)
            << e.message() << codeGenOpts.OptRecordPasses;
      },
      [&](const llvm::LLVMRemarkSetupFormatError &e) {
        diags.Report(clang::diag::err_drv_optimization_remark_format)
            << codeGenOpts.OptRecordFormat;
      });
}

void CodeGenAction::executeAction() {
  CompilerInstance &ci = this->getInstance();

  clang::DiagnosticsEngine &diags = ci.getDiagnostics();
  const CodeGenOptions &codeGenOpts = ci.getInvocation().getCodeGenOpts();
  const TargetOptions &targetOpts = ci.getInvocation().getTargetOpts();
  Fortran::lower::LoweringOptions &loweringOpts =
      ci.getInvocation().getLoweringOpts();
  mlir::DefaultTimingManager &timingMgr = ci.getTimingManager();
  mlir::TimingScope &timingScopeRoot = ci.getTimingScopeRoot();

  // If the output stream is a file, generate it and define the corresponding
  // output stream. If a pre-defined output stream is available, we will use
  // that instead.
  //
  // NOTE: `os` is a smart pointer that will be destroyed at the end of this
  // method. However, it won't be written to until `codeGenPasses` is
  // destroyed. By defining `os` before `codeGenPasses`, we make sure that the
  // output stream won't be destroyed before it is written to. This only
  // applies when an output file is used (i.e. there is no pre-defined output
  // stream).
  // TODO: Revisit once the new PM is ready (i.e. when `codeGenPasses` is
  // updated to use it).
  std::unique_ptr<llvm::raw_pwrite_stream> os;
  if (ci.isOutputStreamNull()) {
    os = getOutputStream(ci, getCurrentFileOrBufferName(), action);

    if (!os) {
      unsigned diagID = diags.getCustomDiagID(
          clang::DiagnosticsEngine::Error, "failed to create the output file");
      diags.Report(diagID);
      return;
    }
  }

  if (action == BackendActionTy::Backend_EmitFIR) {
    if (loweringOpts.getLowerToHighLevelFIR()) {
      lowerHLFIRToFIR();
    }
    mlirModule->print(ci.isOutputStreamNull() ? *os : ci.getOutputStream());
    return;
  }

  if (action == BackendActionTy::Backend_EmitHLFIR) {
    assert(loweringOpts.getLowerToHighLevelFIR() &&
           "Lowering must have been configured to emit HLFIR");
    mlirModule->print(ci.isOutputStreamNull() ? *os : ci.getOutputStream());
    return;
  }

  // Generate an LLVM module if it's not already present (it will already be
  // present if the input file is an LLVM IR/BC file).
  if (!llvmModule)
    generateLLVMIR();

  // This will already have been started in generateLLVMIR(). But we need to
  // continue operating on the module, so we continue timing it.
  mlir::TimingScope timingScopeLLVMIRGen = timingScopeRoot.nest(
      mlir::TimingIdentifier::get(timingIdLLVMIRGen, timingMgr));

  // If generating the LLVM module failed, abort! No need for further error
  // reporting since generateLLVMIR() does this already.
  if (!llvmModule)
    return;

  // Set the triple based on the targetmachine (this comes compiler invocation
  // and the command-line target option if specified, or the default if not
  // given on the command-line).
  llvm::TargetMachine &targetMachine = ci.getTargetMachine();

  targetMachine.Options.MCOptions.AsmVerbose = targetOpts.asmVerbose;

  const llvm::Triple &theTriple = targetMachine.getTargetTriple();

  if (llvmModule->getTargetTriple() != theTriple) {
    diags.Report(clang::diag::warn_fe_override_module) << theTriple.str();
  }

  // Always set the triple and data layout, to make sure they match and are set.
  // Note that this overwrites any datalayout stored in the LLVM-IR. This avoids
  // an assert for incompatible data layout when the code-generation happens.
  llvmModule->setTargetTriple(theTriple);
  llvmModule->setDataLayout(targetMachine.createDataLayout());

  // Link in builtin bitcode libraries
  if (!codeGenOpts.BuiltinBCLibs.empty())
    linkBuiltinBCLibs();

  // Embed offload objects specified with -fembed-offload-object
  if (!codeGenOpts.OffloadObjects.empty())
    embedOffloadObjects();
  timingScopeLLVMIRGen.stop();

  BackendRemarkConsumer remarkConsumer(diags, codeGenOpts);

  llvmModule->getContext().setDiagnosticHandler(
      std::make_unique<BackendRemarkConsumer>(remarkConsumer));

  // write optimization-record
  llvm::Expected<std::unique_ptr<llvm::ToolOutputFile>> optRecordFileOrErr =
      setupLLVMOptimizationRemarks(
          llvmModule->getContext(), codeGenOpts.OptRecordFile,
          codeGenOpts.OptRecordPasses, codeGenOpts.OptRecordFormat,
          /*DiagnosticsWithHotness=*/false,
          /*DiagnosticsHotnessThreshold=*/0);

  if (llvm::Error e = optRecordFileOrErr.takeError()) {
    reportOptRecordError(std::move(e), diags, codeGenOpts);
    return;
  }

  std::unique_ptr<llvm::ToolOutputFile> optRecordFile =
      std::move(*optRecordFileOrErr);

  if (optRecordFile) {
    optRecordFile->keep();
    optRecordFile->os().flush();
  }

  // Run LLVM's middle-end (i.e. the optimizer).
  mlir::TimingScope timingScopeLLVMIRPasses = timingScopeRoot.nest(
      mlir::TimingIdentifier::get(timingIdLLVMIRPasses, timingMgr));
  runOptimizationPipeline(ci.isOutputStreamNull() ? *os : ci.getOutputStream());
  timingScopeLLVMIRPasses.stop();

  if (action == BackendActionTy::Backend_EmitLL ||
      action == BackendActionTy::Backend_EmitBC) {
    // This action has effectively been completed in runOptimizationPipeline.
    return;
  }

  // Run LLVM's backend and generate either assembly or machine code
  mlir::TimingScope timingScopeBackend = timingScopeRoot.nest(
      mlir::TimingIdentifier::get(timingIdBackend, timingMgr));
  if (action == BackendActionTy::Backend_EmitAssembly ||
      action == BackendActionTy::Backend_EmitObj) {
    generateMachineCodeOrAssemblyImpl(
        diags, targetMachine, action, *llvmModule, codeGenOpts,
        ci.isOutputStreamNull() ? *os : ci.getOutputStream());
    if (timingMgr.isEnabled())
      llvm::reportAndResetTimings(&ci.getTimingStreamCodeGen());
    return;
  }
}

void InitOnlyAction::executeAction() {
  CompilerInstance &ci = this->getInstance();
  unsigned diagID = ci.getDiagnostics().getCustomDiagID(
      clang::DiagnosticsEngine::Warning,
      "Use `-init-only` for testing purposes only");
  ci.getDiagnostics().Report(diagID);
}

void PluginParseTreeAction::executeAction() {}

void DebugDumpPFTAction::executeAction() {
  dumpPreFIRTree(this->getInstance());
}

Fortran::parser::Parsing &PluginParseTreeAction::getParsing() {
  return getInstance().getParsing();
}

std::unique_ptr<llvm::raw_pwrite_stream>
PluginParseTreeAction::createOutputFile(llvm::StringRef extension = "") {

  std::unique_ptr<llvm::raw_pwrite_stream> os{
      getInstance().createDefaultOutputFile(
          /*Binary=*/false, /*InFile=*/getCurrentFileOrBufferName(),
          extension)};
  return os;
}<|MERGE_RESOLUTION|>--- conflicted
+++ resolved
@@ -744,10 +744,7 @@
     config.VScaleMax = vsr->second;
   }
 
-<<<<<<< HEAD
-=======
   config.Reciprocals = opts.Reciprocals;
->>>>>>> 4084ffcf
   config.PreferVectorWidth = opts.PreferVectorWidth;
 
   if (ci.getInvocation().getFrontendOpts().features.IsEnabled(
