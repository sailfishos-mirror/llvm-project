//===-- FIRType.cpp -------------------------------------------------------===//
//
// Part of the LLVM Project, under the Apache License v2.0 with LLVM Exceptions.
// See https://llvm.org/LICENSE.txt for license information.
// SPDX-License-Identifier: Apache-2.0 WITH LLVM-exception
//
//===----------------------------------------------------------------------===//
//
// Coding style: https://mlir.llvm.org/getting_started/DeveloperGuide/
//
//===----------------------------------------------------------------------===//

#include "flang/Optimizer/Dialect/FIRType.h"
#include "flang/Common/ISO_Fortran_binding_wrapper.h"
#include "flang/Optimizer/Builder/Todo.h"
#include "flang/Optimizer/Dialect/FIRDialect.h"
#include "flang/Optimizer/Dialect/Support/KindMapping.h"
#include "flang/Tools/PointerModels.h"
#include "mlir/IR/Builders.h"
#include "mlir/IR/BuiltinDialect.h"
#include "mlir/IR/Diagnostics.h"
#include "mlir/IR/DialectImplementation.h"
#include "mlir/Support/LLVM.h"
#include "llvm/ADT/SmallPtrSet.h"
#include "llvm/ADT/StringSet.h"
#include "llvm/ADT/TypeSwitch.h"
#include "llvm/Support/ErrorHandling.h"

#define GET_TYPEDEF_CLASSES
#include "flang/Optimizer/Dialect/FIROpsTypes.cpp.inc"

using namespace fir;

namespace {

template <typename TYPE>
TYPE parseIntSingleton(mlir::AsmParser &parser) {
  int kind = 0;
  if (parser.parseLess() || parser.parseInteger(kind) || parser.parseGreater())
    return {};
  return TYPE::get(parser.getContext(), kind);
}

template <typename TYPE>
TYPE parseKindSingleton(mlir::AsmParser &parser) {
  return parseIntSingleton<TYPE>(parser);
}

template <typename TYPE>
TYPE parseRankSingleton(mlir::AsmParser &parser) {
  return parseIntSingleton<TYPE>(parser);
}

template <typename TYPE>
TYPE parseTypeSingleton(mlir::AsmParser &parser) {
  mlir::Type ty;
  if (parser.parseLess() || parser.parseType(ty) || parser.parseGreater())
    return {};
  return TYPE::get(ty);
}

/// Is `ty` a standard or FIR integer type?
static bool isaIntegerType(mlir::Type ty) {
  // TODO: why aren't we using isa_integer? investigatation required.
  return mlir::isa<mlir::IntegerType, fir::IntegerType>(ty);
}

bool verifyRecordMemberType(mlir::Type ty) {
  return !mlir::isa<BoxCharType, ShapeType, ShapeShiftType, ShiftType,
                    SliceType, FieldType, LenType, ReferenceType, TypeDescType>(
      ty);
}

bool verifySameLists(llvm::ArrayRef<RecordType::TypePair> a1,
                     llvm::ArrayRef<RecordType::TypePair> a2) {
  // FIXME: do we need to allow for any variance here?
  return a1 == a2;
}

static llvm::StringRef getVolatileKeyword() { return "volatile"; }

static mlir::ParseResult parseOptionalCommaAndKeyword(mlir::AsmParser &parser,
                                                      mlir::StringRef keyword,
                                                      bool &parsedKeyword) {
  if (!parser.parseOptionalComma()) {
    if (parser.parseKeyword(keyword))
      return mlir::failure();
    parsedKeyword = true;
    return mlir::success();
  }
  parsedKeyword = false;
  return mlir::success();
}

RecordType verifyDerived(mlir::AsmParser &parser, RecordType derivedTy,
                         llvm::ArrayRef<RecordType::TypePair> lenPList,
                         llvm::ArrayRef<RecordType::TypePair> typeList) {
  auto loc = parser.getNameLoc();
  if (!verifySameLists(derivedTy.getLenParamList(), lenPList) ||
      !verifySameLists(derivedTy.getTypeList(), typeList)) {
    parser.emitError(loc, "cannot redefine record type members");
    return {};
  }
  for (auto &p : lenPList)
    if (!isaIntegerType(p.second)) {
      parser.emitError(loc, "LEN parameter must be integral type");
      return {};
    }
  for (auto &p : typeList)
    if (!verifyRecordMemberType(p.second)) {
      parser.emitError(loc, "field parameter has invalid type");
      return {};
    }
  llvm::StringSet<> uniq;
  for (auto &p : lenPList)
    if (!uniq.insert(p.first).second) {
      parser.emitError(loc, "LEN parameter cannot have duplicate name");
      return {};
    }
  for (auto &p : typeList)
    if (!uniq.insert(p.first).second) {
      parser.emitError(loc, "field cannot have duplicate name");
      return {};
    }
  return derivedTy;
}

} // namespace

// Implementation of the thin interface from dialect to type parser

mlir::Type fir::parseFirType(FIROpsDialect *dialect,
                             mlir::DialectAsmParser &parser) {
  mlir::StringRef typeTag;
  mlir::Type genType;
  auto parseResult = generatedTypeParser(parser, &typeTag, genType);
  if (parseResult.has_value())
    return genType;
  parser.emitError(parser.getNameLoc(), "unknown fir type: ") << typeTag;
  return {};
}

namespace fir {
namespace detail {

// Type storage classes

/// Derived type storage
struct RecordTypeStorage : public mlir::TypeStorage {
  using KeyTy = llvm::StringRef;

  static unsigned hashKey(const KeyTy &key) {
    return llvm::hash_combine(key.str());
  }

  bool operator==(const KeyTy &key) const { return key == getName(); }

  static RecordTypeStorage *construct(mlir::TypeStorageAllocator &allocator,
                                      const KeyTy &key) {
    auto *storage = allocator.allocate<RecordTypeStorage>();
    return new (storage) RecordTypeStorage{key};
  }

  llvm::StringRef getName() const { return name; }

  void setLenParamList(llvm::ArrayRef<RecordType::TypePair> list) {
    lens = list;
  }
  llvm::ArrayRef<RecordType::TypePair> getLenParamList() const { return lens; }

  void setTypeList(llvm::ArrayRef<RecordType::TypePair> list) { types = list; }
  llvm::ArrayRef<RecordType::TypePair> getTypeList() const { return types; }

  bool isFinalized() const { return finalized; }
  void finalize(llvm::ArrayRef<RecordType::TypePair> lenParamList,
                llvm::ArrayRef<RecordType::TypePair> typeList) {
    if (finalized)
      return;
    finalized = true;
    setLenParamList(lenParamList);
    setTypeList(typeList);
  }

  bool isPacked() const { return packed; }
  void pack(bool p) { packed = p; }

protected:
  std::string name;
  bool finalized;
  bool packed;
  std::vector<RecordType::TypePair> lens;
  std::vector<RecordType::TypePair> types;

private:
  RecordTypeStorage() = delete;
  explicit RecordTypeStorage(llvm::StringRef name)
      : name{name}, finalized{false}, packed{false} {}
};

} // namespace detail

template <typename A, typename B>
bool inbounds(A v, B lb, B ub) {
  return v >= lb && v < ub;
}

bool isa_fir_type(mlir::Type t) {
  return llvm::isa<FIROpsDialect>(t.getDialect());
}

bool isa_std_type(mlir::Type t) {
  return llvm::isa<mlir::BuiltinDialect>(t.getDialect());
}

bool isa_fir_or_std_type(mlir::Type t) {
  if (auto funcType = mlir::dyn_cast<mlir::FunctionType>(t))
    return llvm::all_of(funcType.getInputs(), isa_fir_or_std_type) &&
           llvm::all_of(funcType.getResults(), isa_fir_or_std_type);
  return isa_fir_type(t) || isa_std_type(t);
}

mlir::Type getDerivedType(mlir::Type ty) {
  return llvm::TypeSwitch<mlir::Type, mlir::Type>(ty)
      .Case<fir::PointerType, fir::HeapType, fir::SequenceType>([](auto p) {
        if (auto seq = mlir::dyn_cast<fir::SequenceType>(p.getEleTy()))
          return seq.getEleTy();
        return p.getEleTy();
      })
      .Case<fir::BaseBoxType>(
          [](auto p) { return getDerivedType(p.getEleTy()); })
      .Default([](mlir::Type t) { return t; });
}

mlir::Type updateTypeWithVolatility(mlir::Type type, bool isVolatile) {
  // If we already have the volatility we asked for, return the type unchanged.
  if (fir::isa_volatile_type(type) == isVolatile)
    return type;
  return mlir::TypeSwitch<mlir::Type, mlir::Type>(type)
      .Case<fir::BoxType, fir::ClassType, fir::ReferenceType>(
          [&](auto ty) -> mlir::Type {
            using TYPE = decltype(ty);
            return TYPE::get(ty.getEleTy(), isVolatile);
          })
      .Default([&](mlir::Type t) -> mlir::Type { return t; });
}

mlir::Type dyn_cast_ptrEleTy(mlir::Type t) {
  return llvm::TypeSwitch<mlir::Type, mlir::Type>(t)
      .Case<fir::ReferenceType, fir::PointerType, fir::HeapType,
            fir::LLVMPointerType>([](auto p) { return p.getEleTy(); })
      .Default([](mlir::Type) { return mlir::Type{}; });
}

mlir::Type dyn_cast_ptrOrBoxEleTy(mlir::Type t) {
  return llvm::TypeSwitch<mlir::Type, mlir::Type>(t)
      .Case<fir::ReferenceType, fir::PointerType, fir::HeapType,
            fir::LLVMPointerType>([](auto p) { return p.getEleTy(); })
      .Case<fir::BaseBoxType, fir::BoxCharType>(
          [](auto p) { return unwrapRefType(p.getEleTy()); })
      .Default([](mlir::Type) { return mlir::Type{}; });
}

static bool hasDynamicSize(fir::RecordType recTy) {
  for (auto field : recTy.getTypeList()) {
    if (auto arr = mlir::dyn_cast<fir::SequenceType>(field.second)) {
      if (sequenceWithNonConstantShape(arr))
        return true;
    } else if (characterWithDynamicLen(field.second)) {
      return true;
    } else if (auto rec = mlir::dyn_cast<fir::RecordType>(field.second)) {
      if (hasDynamicSize(rec))
        return true;
    }
  }
  return false;
}

bool hasDynamicSize(mlir::Type t) {
  if (auto arr = mlir::dyn_cast<fir::SequenceType>(t)) {
    if (sequenceWithNonConstantShape(arr))
      return true;
    t = arr.getEleTy();
  }
  if (characterWithDynamicLen(t))
    return true;
  if (auto rec = mlir::dyn_cast<fir::RecordType>(t))
    return hasDynamicSize(rec);
  return false;
}

mlir::Type extractSequenceType(mlir::Type ty) {
  if (mlir::isa<fir::SequenceType>(ty))
    return ty;
  if (auto boxTy = mlir::dyn_cast<fir::BaseBoxType>(ty))
    return extractSequenceType(boxTy.getEleTy());
  if (auto heapTy = mlir::dyn_cast<fir::HeapType>(ty))
    return extractSequenceType(heapTy.getEleTy());
  if (auto ptrTy = mlir::dyn_cast<fir::PointerType>(ty))
    return extractSequenceType(ptrTy.getEleTy());
  return mlir::Type{};
}

bool isPointerType(mlir::Type ty) {
  if (auto refTy = fir::dyn_cast_ptrEleTy(ty))
    ty = refTy;
  if (auto boxTy = mlir::dyn_cast<fir::BaseBoxType>(ty))
    return mlir::isa<fir::PointerType>(boxTy.getEleTy());
  return false;
}

bool isAllocatableType(mlir::Type ty) {
  if (auto refTy = fir::dyn_cast_ptrEleTy(ty))
    ty = refTy;
  if (auto boxTy = mlir::dyn_cast<fir::BaseBoxType>(ty))
    return mlir::isa<fir::HeapType>(boxTy.getEleTy());
  return false;
}

bool isBoxNone(mlir::Type ty) {
  if (auto box = mlir::dyn_cast<fir::BoxType>(ty))
    return mlir::isa<mlir::NoneType>(box.getEleTy());
  return false;
}

bool isBoxedRecordType(mlir::Type ty) {
  if (auto refTy = fir::dyn_cast_ptrEleTy(ty))
    ty = refTy;
  if (auto boxTy = mlir::dyn_cast<fir::BoxType>(ty)) {
    if (mlir::isa<fir::RecordType>(boxTy.getEleTy()))
      return true;
    mlir::Type innerType = boxTy.unwrapInnerType();
    return innerType && mlir::isa<fir::RecordType>(innerType);
  }
  return false;
}

bool isScalarBoxedRecordType(mlir::Type ty) {
  if (auto refTy = fir::dyn_cast_ptrEleTy(ty))
    ty = refTy;
  if (auto boxTy = mlir::dyn_cast<fir::BaseBoxType>(ty)) {
    if (mlir::isa<fir::RecordType>(boxTy.getEleTy()))
      return true;
    if (auto heapTy = mlir::dyn_cast<fir::HeapType>(boxTy.getEleTy()))
      return mlir::isa<fir::RecordType>(heapTy.getEleTy());
    if (auto ptrTy = mlir::dyn_cast<fir::PointerType>(boxTy.getEleTy()))
      return mlir::isa<fir::RecordType>(ptrTy.getEleTy());
  }
  return false;
}

bool isAssumedType(mlir::Type ty) {
  // Rule out CLASS(*) which are `fir.class<[fir.array] none>`.
  if (mlir::isa<fir::ClassType>(ty))
    return false;
  mlir::Type valueType = fir::unwrapPassByRefType(fir::unwrapRefType(ty));
  // Refuse raw `none` or `fir.array<none>` since assumed type
  // should be in memory variables.
  if (valueType == ty)
    return false;
  mlir::Type inner = fir::unwrapSequenceType(valueType);
  return mlir::isa<mlir::NoneType>(inner);
}

bool isAssumedShape(mlir::Type ty) {
  if (auto boxTy = mlir::dyn_cast<fir::BoxType>(ty))
    if (auto seqTy = mlir::dyn_cast<fir::SequenceType>(boxTy.getEleTy()))
      return seqTy.hasDynamicExtents();
  return false;
}

bool isAllocatableOrPointerArray(mlir::Type ty) {
  if (auto refTy = fir::dyn_cast_ptrEleTy(ty))
    ty = refTy;
  if (auto boxTy = mlir::dyn_cast<fir::BoxType>(ty)) {
    if (auto heapTy = mlir::dyn_cast<fir::HeapType>(boxTy.getEleTy()))
      return mlir::isa<fir::SequenceType>(heapTy.getEleTy());
    if (auto ptrTy = mlir::dyn_cast<fir::PointerType>(boxTy.getEleTy()))
      return mlir::isa<fir::SequenceType>(ptrTy.getEleTy());
  }
  return false;
}

bool isTypeWithDescriptor(mlir::Type ty) {
  if (mlir::isa<fir::BaseBoxType>(unwrapRefType(ty)))
    return true;
  return false;
}

bool isPolymorphicType(mlir::Type ty) {
  // CLASS(T) or CLASS(*)
  if (mlir::isa<fir::ClassType>(fir::unwrapRefType(ty)))
    return true;
  // assumed type are polymorphic.
  return isAssumedType(ty);
}

bool isUnlimitedPolymorphicType(mlir::Type ty) {
  // CLASS(*)
  if (auto clTy = mlir::dyn_cast<fir::ClassType>(fir::unwrapRefType(ty))) {
    if (mlir::isa<mlir::NoneType>(clTy.getEleTy()))
      return true;
    mlir::Type innerType = clTy.unwrapInnerType();
    return innerType && mlir::isa<mlir::NoneType>(innerType);
  }
  // TYPE(*)
  return isAssumedType(ty);
}

mlir::Type unwrapInnerType(mlir::Type ty) {
  return llvm::TypeSwitch<mlir::Type, mlir::Type>(ty)
      .Case<fir::PointerType, fir::HeapType, fir::SequenceType>([](auto t) {
        mlir::Type eleTy = t.getEleTy();
        if (auto seqTy = mlir::dyn_cast<fir::SequenceType>(eleTy))
          return seqTy.getEleTy();
        return eleTy;
      })
      .Case<fir::RecordType>([](auto t) { return t; })
      .Default([](mlir::Type) { return mlir::Type{}; });
}

bool isRecordWithAllocatableMember(mlir::Type ty) {
  if (auto recTy = mlir::dyn_cast<fir::RecordType>(ty))
    for (auto [field, memTy] : recTy.getTypeList()) {
      if (fir::isAllocatableType(memTy))
        return true;
      // A record type cannot recursively include itself as a direct member.
      // There must be an intervening `ptr` type, so recursion is safe here.
      if (mlir::isa<fir::RecordType>(memTy) &&
          isRecordWithAllocatableMember(memTy))
        return true;
    }
  return false;
}

bool isRecordWithDescriptorMember(mlir::Type ty) {
  ty = unwrapSequenceType(ty);
  if (auto recTy = mlir::dyn_cast<fir::RecordType>(ty))
    for (auto [field, memTy] : recTy.getTypeList()) {
      memTy = unwrapSequenceType(memTy);
      if (mlir::isa<fir::BaseBoxType>(memTy))
        return true;
      if (mlir::isa<fir::RecordType>(memTy) &&
          isRecordWithDescriptorMember(memTy))
        return true;
    }
  return false;
}

mlir::Type unwrapAllRefAndSeqType(mlir::Type ty) {
  while (true) {
    mlir::Type nt = unwrapSequenceType(unwrapRefType(ty));
    if (auto vecTy = mlir::dyn_cast<fir::VectorType>(nt))
      nt = vecTy.getEleTy();
    if (nt == ty)
      return ty;
    ty = nt;
  }
}

mlir::Type getFortranElementType(mlir::Type ty) {
  return fir::unwrapSequenceType(
      fir::unwrapPassByRefType(fir::unwrapRefType(ty)));
}

mlir::Type unwrapSeqOrBoxedSeqType(mlir::Type ty) {
  if (auto seqTy = mlir::dyn_cast<fir::SequenceType>(ty))
    return seqTy.getEleTy();
  if (auto boxTy = mlir::dyn_cast<fir::BaseBoxType>(ty)) {
    auto eleTy = unwrapRefType(boxTy.getEleTy());
    if (auto seqTy = mlir::dyn_cast<fir::SequenceType>(eleTy))
      return seqTy.getEleTy();
  }
  return ty;
}

unsigned getBoxRank(mlir::Type boxTy) {
  auto eleTy = fir::dyn_cast_ptrOrBoxEleTy(boxTy);
  if (auto seqTy = mlir::dyn_cast<fir::SequenceType>(eleTy))
    return seqTy.getDimension();
  return 0;
}

/// Return the ISO_C_BINDING intrinsic module value of type \p ty.
int getTypeCode(mlir::Type ty, const fir::KindMapping &kindMap) {
  if (mlir::IntegerType intTy = mlir::dyn_cast<mlir::IntegerType>(ty)) {
    if (intTy.isUnsigned()) {
      switch (intTy.getWidth()) {
      case 8:
        return CFI_type_uint8_t;
      case 16:
        return CFI_type_uint16_t;
      case 32:
        return CFI_type_uint32_t;
      case 64:
        return CFI_type_uint64_t;
      case 128:
        return CFI_type_uint128_t;
      }
      llvm_unreachable("unsupported integer type");
    } else {
      switch (intTy.getWidth()) {
      case 8:
        return CFI_type_int8_t;
      case 16:
        return CFI_type_int16_t;
      case 32:
        return CFI_type_int32_t;
      case 64:
        return CFI_type_int64_t;
      case 128:
        return CFI_type_int128_t;
      }
      llvm_unreachable("unsupported integer type");
    }
  }
  if (fir::LogicalType logicalTy = mlir::dyn_cast<fir::LogicalType>(ty)) {
    switch (kindMap.getLogicalBitsize(logicalTy.getFKind())) {
    case 8:
      return CFI_type_Bool;
    case 16:
      return CFI_type_int_least16_t;
    case 32:
      return CFI_type_int_least32_t;
    case 64:
      return CFI_type_int_least64_t;
    }
    llvm_unreachable("unsupported logical type");
  }
  if (mlir::FloatType floatTy = mlir::dyn_cast<mlir::FloatType>(ty)) {
    switch (floatTy.getWidth()) {
    case 16:
      return floatTy.isBF16() ? CFI_type_bfloat : CFI_type_half_float;
    case 32:
      return CFI_type_float;
    case 64:
      return CFI_type_double;
    case 80:
      return CFI_type_extended_double;
    case 128:
      return CFI_type_float128;
    }
    llvm_unreachable("unsupported real type");
  }
  if (mlir::ComplexType complexTy = mlir::dyn_cast<mlir::ComplexType>(ty)) {
    mlir::FloatType floatTy =
        mlir::cast<mlir::FloatType>(complexTy.getElementType());
    if (floatTy.isBF16())
      return CFI_type_bfloat_Complex;
    switch (floatTy.getWidth()) {
    case 16:
      return CFI_type_half_float_Complex;
    case 32:
      return CFI_type_float_Complex;
    case 64:
      return CFI_type_double_Complex;
    case 80:
      return CFI_type_extended_double_Complex;
    case 128:
      return CFI_type_float128_Complex;
    }
    llvm_unreachable("unsupported complex size");
  }
  if (fir::CharacterType charTy = mlir::dyn_cast<fir::CharacterType>(ty)) {
    switch (kindMap.getCharacterBitsize(charTy.getFKind())) {
    case 8:
      return CFI_type_char;
    case 16:
      return CFI_type_char16_t;
    case 32:
      return CFI_type_char32_t;
    }
    llvm_unreachable("unsupported character type");
  }
  if (fir::isa_ref_type(ty))
    return CFI_type_cptr;
  if (mlir::isa<fir::RecordType>(ty))
    return CFI_type_struct;
  llvm_unreachable("unsupported type");
}

std::string getTypeAsString(mlir::Type ty, const fir::KindMapping &kindMap,
                            llvm::StringRef prefix) {
  std::string buf = prefix.str();
  llvm::raw_string_ostream name{buf};
  if (!prefix.empty())
    name << "_";

  std::function<void(mlir::Type)> appendTypeName = [&](mlir::Type ty) {
    while (ty) {
      if (fir::isa_trivial(ty)) {
        if (mlir::isa<mlir::IndexType>(ty)) {
          name << "idx";
        } else if (ty.isIntOrIndex()) {
          name << 'i' << ty.getIntOrFloatBitWidth();
        } else if (mlir::isa<mlir::FloatType>(ty)) {
          name << 'f' << ty.getIntOrFloatBitWidth();
        } else if (auto cplxTy =
                       mlir::dyn_cast_or_null<mlir::ComplexType>(ty)) {
          name << 'z';
          auto floatTy = mlir::cast<mlir::FloatType>(cplxTy.getElementType());
          name << floatTy.getWidth();
        } else if (auto logTy = mlir::dyn_cast_or_null<fir::LogicalType>(ty)) {
          name << 'l' << kindMap.getLogicalBitsize(logTy.getFKind());
        } else {
          llvm::report_fatal_error("unsupported type");
<<<<<<< HEAD
        }
        break;
      } else if (mlir::isa<mlir::NoneType>(ty)) {
        name << "none";
        break;
      } else if (auto charTy = mlir::dyn_cast_or_null<fir::CharacterType>(ty)) {
        name << 'c' << kindMap.getCharacterBitsize(charTy.getFKind());
        if (charTy.getLen() == fir::CharacterType::unknownLen())
          name << "xU";
        else if (charTy.getLen() != fir::CharacterType::singleton())
          name << "x" << charTy.getLen();
        break;
      } else if (auto seqTy = mlir::dyn_cast_or_null<fir::SequenceType>(ty)) {
        for (auto extent : seqTy.getShape()) {
          if (extent == fir::SequenceType::getUnknownExtent())
            name << "Ux";
          else
            name << extent << 'x';
        }
        ty = seqTy.getEleTy();
      } else if (auto refTy = mlir::dyn_cast_or_null<fir::ReferenceType>(ty)) {
        name << "ref_";
        ty = refTy.getEleTy();
      } else if (auto ptrTy = mlir::dyn_cast_or_null<fir::PointerType>(ty)) {
        name << "ptr_";
        ty = ptrTy.getEleTy();
      } else if (auto ptrTy =
                     mlir::dyn_cast_or_null<fir::LLVMPointerType>(ty)) {
        name << "llvmptr_";
        ty = ptrTy.getEleTy();
      } else if (auto heapTy = mlir::dyn_cast_or_null<fir::HeapType>(ty)) {
        name << "heap_";
        ty = heapTy.getEleTy();
      } else if (auto classTy = mlir::dyn_cast_or_null<fir::ClassType>(ty)) {
        name << "class_";
        ty = classTy.getEleTy();
      } else if (auto boxTy = mlir::dyn_cast_or_null<fir::BoxType>(ty)) {
        name << "box_";
        ty = boxTy.getEleTy();
      } else if (auto boxcharTy =
                     mlir::dyn_cast_or_null<fir::BoxCharType>(ty)) {
        name << "boxchar_";
        ty = boxcharTy.getEleTy();
      } else if (auto boxprocTy =
                     mlir::dyn_cast_or_null<fir::BoxProcType>(ty)) {
        name << "boxproc_";
        auto procTy = mlir::dyn_cast<mlir::FunctionType>(boxprocTy.getEleTy());
        assert(procTy.getNumResults() <= 1 &&
               "function type with more than one result");
        for (const auto &result : procTy.getResults())
          appendTypeName(result);
        name << "_args";
        for (const auto &arg : procTy.getInputs()) {
          name << '_';
          appendTypeName(arg);
        }
        break;
=======
        }
        break;
      } else if (mlir::isa<mlir::NoneType>(ty)) {
        name << "none";
        break;
      } else if (auto charTy = mlir::dyn_cast_or_null<fir::CharacterType>(ty)) {
        name << 'c' << kindMap.getCharacterBitsize(charTy.getFKind());
        if (charTy.getLen() == fir::CharacterType::unknownLen())
          name << "xU";
        else if (charTy.getLen() != fir::CharacterType::singleton())
          name << "x" << charTy.getLen();
        break;
      } else if (auto seqTy = mlir::dyn_cast_or_null<fir::SequenceType>(ty)) {
        for (auto extent : seqTy.getShape()) {
          if (extent == fir::SequenceType::getUnknownExtent())
            name << "Ux";
          else
            name << extent << 'x';
        }
        ty = seqTy.getEleTy();
      } else if (auto refTy = mlir::dyn_cast_or_null<fir::ReferenceType>(ty)) {
        name << "ref_";
        ty = refTy.getEleTy();
      } else if (auto ptrTy = mlir::dyn_cast_or_null<fir::PointerType>(ty)) {
        name << "ptr_";
        ty = ptrTy.getEleTy();
      } else if (auto ptrTy =
                     mlir::dyn_cast_or_null<fir::LLVMPointerType>(ty)) {
        name << "llvmptr_";
        ty = ptrTy.getEleTy();
      } else if (auto heapTy = mlir::dyn_cast_or_null<fir::HeapType>(ty)) {
        name << "heap_";
        ty = heapTy.getEleTy();
      } else if (auto classTy = mlir::dyn_cast_or_null<fir::ClassType>(ty)) {
        name << "class_";
        ty = classTy.getEleTy();
      } else if (auto boxTy = mlir::dyn_cast_or_null<fir::BoxType>(ty)) {
        name << "box_";
        ty = boxTy.getEleTy();
      } else if (auto boxcharTy =
                     mlir::dyn_cast_or_null<fir::BoxCharType>(ty)) {
        name << "boxchar_";
        ty = boxcharTy.getEleTy();
      } else if (auto boxprocTy =
                     mlir::dyn_cast_or_null<fir::BoxProcType>(ty)) {
        name << "boxproc_";
        auto procTy = mlir::dyn_cast<mlir::FunctionType>(boxprocTy.getEleTy());
        assert(procTy.getNumResults() <= 1 &&
               "function type with more than one result");
        for (const auto &result : procTy.getResults())
          appendTypeName(result);
        name << "_args";
        for (const auto &arg : procTy.getInputs()) {
          name << '_';
          appendTypeName(arg);
        }
        break;
>>>>>>> 4084ffcf
      } else if (auto recTy = mlir::dyn_cast_or_null<fir::RecordType>(ty)) {
        name << "rec_" << recTy.getName();
        break;
      } else {
        llvm::report_fatal_error("unsupported type");
      }
    }
  };

  appendTypeName(ty);
  return buf;
}

mlir::Type changeElementType(mlir::Type type, mlir::Type newElementType,
                             bool turnBoxIntoClass) {
  return llvm::TypeSwitch<mlir::Type, mlir::Type>(type)
      .Case<fir::SequenceType>([&](fir::SequenceType seqTy) -> mlir::Type {
        return fir::SequenceType::get(seqTy.getShape(), newElementType);
      })
      .Case<fir::ReferenceType, fir::ClassType>([&](auto t) -> mlir::Type {
        using FIRT = decltype(t);
        auto newEleTy =
            changeElementType(t.getEleTy(), newElementType, turnBoxIntoClass);
        return FIRT::get(newEleTy, t.isVolatile());
      })
      .Case<fir::PointerType, fir::HeapType>([&](auto t) -> mlir::Type {
        using FIRT = decltype(t);
        return FIRT::get(
            changeElementType(t.getEleTy(), newElementType, turnBoxIntoClass));
      })
      .Case<fir::BoxType>([&](fir::BoxType t) -> mlir::Type {
        mlir::Type newInnerType =
            changeElementType(t.getEleTy(), newElementType, false);
        if (turnBoxIntoClass)
          return fir::ClassType::get(newInnerType, t.isVolatile());
        return fir::BoxType::get(newInnerType, t.isVolatile());
      })
      .Default([&](mlir::Type t) -> mlir::Type {
        assert((fir::isa_trivial(t) || llvm::isa<fir::RecordType>(t) ||
                llvm::isa<mlir::NoneType>(t)) &&
               "unexpected FIR leaf type");
        return newElementType;
      });
}

} // namespace fir

namespace {

static llvm::SmallPtrSet<detail::RecordTypeStorage const *, 4>
    recordTypeVisited;

} // namespace

void fir::verifyIntegralType(mlir::Type type) {
  if (isaIntegerType(type) || mlir::isa<mlir::IndexType>(type))
    return;
  llvm::report_fatal_error("expected integral type");
}

void fir::printFirType(FIROpsDialect *, mlir::Type ty,
                       mlir::DialectAsmPrinter &p) {
  if (mlir::failed(generatedTypePrinter(ty, p)))
    llvm::report_fatal_error("unknown type to print");
}

bool fir::isa_unknown_size_box(mlir::Type t) {
  if (auto boxTy = mlir::dyn_cast<fir::BaseBoxType>(t)) {
    auto valueType = fir::unwrapPassByRefType(boxTy);
    if (auto seqTy = mlir::dyn_cast<fir::SequenceType>(valueType))
      if (seqTy.hasUnknownShape())
        return true;
  }
  return false;
}

bool fir::isa_volatile_type(mlir::Type t) {
  return llvm::TypeSwitch<mlir::Type, bool>(t)
      .Case<fir::ReferenceType, fir::BoxType, fir::ClassType>(
          [](auto t) { return t.isVolatile(); })
      .Default([](mlir::Type) { return false; });
}

//===----------------------------------------------------------------------===//
// BoxProcType
//===----------------------------------------------------------------------===//

// `boxproc` `<` return-type `>`
mlir::Type BoxProcType::parse(mlir::AsmParser &parser) {
  mlir::Type ty;
  if (parser.parseLess() || parser.parseType(ty) || parser.parseGreater())
    return {};
  return get(parser.getContext(), ty);
}

void fir::BoxProcType::print(mlir::AsmPrinter &printer) const {
  printer << "<" << getEleTy() << '>';
}

llvm::LogicalResult
BoxProcType::verify(llvm::function_ref<mlir::InFlightDiagnostic()> emitError,
                    mlir::Type eleTy) {
  if (mlir::isa<mlir::FunctionType>(eleTy))
    return mlir::success();
  if (auto refTy = mlir::dyn_cast<ReferenceType>(eleTy))
    if (mlir::isa<mlir::FunctionType>(refTy))
      return mlir::success();
  return emitError() << "invalid type for boxproc" << eleTy << '\n';
}

static bool cannotBePointerOrHeapElementType(mlir::Type eleTy) {
  return mlir::isa<BoxType, BoxCharType, BoxProcType, ShapeType, ShapeShiftType,
                   SliceType, FieldType, LenType, HeapType, PointerType,
                   ReferenceType, TypeDescType>(eleTy);
}

//===----------------------------------------------------------------------===//
// BoxType
//===----------------------------------------------------------------------===//

// `box` `<` type (`, volatile` $volatile^)? `>`
mlir::Type fir::BoxType::parse(mlir::AsmParser &parser) {
  mlir::Type eleTy;
  auto location = parser.getCurrentLocation();
  auto *context = parser.getContext();
  bool isVolatile = false;
  if (parser.parseLess() || parser.parseType(eleTy))
    return {};
  if (parseOptionalCommaAndKeyword(parser, getVolatileKeyword(), isVolatile))
    return {};
  if (parser.parseGreater())
    return {};
  return parser.getChecked<fir::BoxType>(location, context, eleTy, isVolatile);
}

void fir::BoxType::print(mlir::AsmPrinter &printer) const {
  printer << "<" << getEleTy();
  if (isVolatile())
    printer << ", " << getVolatileKeyword();
  printer << '>';
}

llvm::LogicalResult
fir::BoxType::verify(llvm::function_ref<mlir::InFlightDiagnostic()> emitError,
                     mlir::Type eleTy, bool isVolatile) {
  if (mlir::isa<fir::BaseBoxType>(eleTy))
    return emitError() << "invalid element type\n";
  // TODO
  return mlir::success();
}

//===----------------------------------------------------------------------===//
// BoxCharType
//===----------------------------------------------------------------------===//

mlir::Type fir::BoxCharType::parse(mlir::AsmParser &parser) {
  return parseKindSingleton<fir::BoxCharType>(parser);
}

void fir::BoxCharType::print(mlir::AsmPrinter &printer) const {
  printer << "<" << getKind() << ">";
}

CharacterType
fir::BoxCharType::getElementType(mlir::MLIRContext *context) const {
  return CharacterType::getUnknownLen(context, getKind());
}

CharacterType fir::BoxCharType::getEleTy() const {
  return getElementType(getContext());
}

//===----------------------------------------------------------------------===//
// CharacterType
//===----------------------------------------------------------------------===//

// `char` `<` kind [`,` `len`] `>`
mlir::Type fir::CharacterType::parse(mlir::AsmParser &parser) {
  int kind = 0;
  if (parser.parseLess() || parser.parseInteger(kind))
    return {};
  CharacterType::LenType len = 1;
  if (mlir::succeeded(parser.parseOptionalComma())) {
    if (mlir::succeeded(parser.parseOptionalQuestion())) {
      len = fir::CharacterType::unknownLen();
    } else if (!mlir::succeeded(parser.parseInteger(len))) {
      return {};
    }
  }
  if (parser.parseGreater())
    return {};
  return get(parser.getContext(), kind, len);
}

void fir::CharacterType::print(mlir::AsmPrinter &printer) const {
  printer << "<" << getFKind();
  auto len = getLen();
  if (len != fir::CharacterType::singleton()) {
    printer << ',';
    if (len == fir::CharacterType::unknownLen())
      printer << '?';
    else
      printer << len;
  }
  printer << '>';
}

//===----------------------------------------------------------------------===//
// ClassType
//===----------------------------------------------------------------------===//

// `class` `<` type (`, volatile` $volatile^)? `>`
mlir::Type fir::ClassType::parse(mlir::AsmParser &parser) {
  mlir::Type eleTy;
  auto location = parser.getCurrentLocation();
  auto *context = parser.getContext();
  bool isVolatile = false;
  if (parser.parseLess() || parser.parseType(eleTy))
    return {};
  if (parseOptionalCommaAndKeyword(parser, getVolatileKeyword(), isVolatile))
    return {};
  if (parser.parseGreater())
    return {};
  return parser.getChecked<fir::ClassType>(location, context, eleTy,
                                           isVolatile);
}

void fir::ClassType::print(mlir::AsmPrinter &printer) const {
  printer << "<" << getEleTy();
  if (isVolatile())
    printer << ", " << getVolatileKeyword();
  printer << '>';
}

llvm::LogicalResult
fir::ClassType::verify(llvm::function_ref<mlir::InFlightDiagnostic()> emitError,
                       mlir::Type eleTy, bool isVolatile) {
  if (mlir::isa<fir::RecordType, fir::SequenceType, fir::HeapType,
                fir::PointerType, mlir::NoneType, mlir::IntegerType,
                mlir::FloatType, fir::CharacterType, fir::LogicalType,
                mlir::ComplexType>(eleTy))
    return mlir::success();
  return emitError() << "invalid element type\n";
}

//===----------------------------------------------------------------------===//
// HeapType
//===----------------------------------------------------------------------===//

// `heap` `<` type `>`
mlir::Type fir::HeapType::parse(mlir::AsmParser &parser) {
  return parseTypeSingleton<HeapType>(parser);
}

void fir::HeapType::print(mlir::AsmPrinter &printer) const {
  printer << "<" << getEleTy() << '>';
}

llvm::LogicalResult
fir::HeapType::verify(llvm::function_ref<mlir::InFlightDiagnostic()> emitError,
                      mlir::Type eleTy) {
  if (cannotBePointerOrHeapElementType(eleTy))
    return emitError() << "cannot build a heap pointer to type: " << eleTy
                       << '\n';
  return mlir::success();
}

//===----------------------------------------------------------------------===//
// IntegerType
//===----------------------------------------------------------------------===//

// `int` `<` kind `>`
mlir::Type fir::IntegerType::parse(mlir::AsmParser &parser) {
  return parseKindSingleton<fir::IntegerType>(parser);
}

void fir::IntegerType::print(mlir::AsmPrinter &printer) const {
  printer << "<" << getFKind() << '>';
}

//===----------------------------------------------------------------------===//
// UnsignedType
//===----------------------------------------------------------------------===//

// `unsigned` `<` kind `>`
mlir::Type fir::UnsignedType::parse(mlir::AsmParser &parser) {
  return parseKindSingleton<fir::UnsignedType>(parser);
}

void fir::UnsignedType::print(mlir::AsmPrinter &printer) const {
  printer << "<" << getFKind() << '>';
}

//===----------------------------------------------------------------------===//
// LogicalType
//===----------------------------------------------------------------------===//

// `logical` `<` kind `>`
mlir::Type fir::LogicalType::parse(mlir::AsmParser &parser) {
  return parseKindSingleton<fir::LogicalType>(parser);
}

void fir::LogicalType::print(mlir::AsmPrinter &printer) const {
  printer << "<" << getFKind() << '>';
}

//===----------------------------------------------------------------------===//
// PointerType
//===----------------------------------------------------------------------===//

// `ptr` `<` type `>`
mlir::Type fir::PointerType::parse(mlir::AsmParser &parser) {
  return parseTypeSingleton<fir::PointerType>(parser);
}

void fir::PointerType::print(mlir::AsmPrinter &printer) const {
  printer << "<" << getEleTy() << '>';
}

llvm::LogicalResult fir::PointerType::verify(
    llvm::function_ref<mlir::InFlightDiagnostic()> emitError,
    mlir::Type eleTy) {
  if (cannotBePointerOrHeapElementType(eleTy))
    return emitError() << "cannot build a pointer to type: " << eleTy << '\n';
  return mlir::success();
}

//===----------------------------------------------------------------------===//
// RecordType
//===----------------------------------------------------------------------===//

// Fortran derived type
// unpacked:
// `type` `<` name
//           (`(` id `:` type (`,` id `:` type)* `)`)?
//           (`{` id `:` type (`,` id `:` type)* `}`)? '>'
// packed:
// `type` `<` name
//           (`(` id `:` type (`,` id `:` type)* `)`)?
//           (`<{` id `:` type (`,` id `:` type)* `}>`)? '>'
mlir::Type fir::RecordType::parse(mlir::AsmParser &parser) {
  llvm::StringRef name;
  if (parser.parseLess() || parser.parseKeyword(&name))
    return {};
  RecordType result = RecordType::get(parser.getContext(), name);

  RecordType::TypeList lenParamList;
  if (!parser.parseOptionalLParen()) {
    while (true) {
      llvm::StringRef lenparam;
      mlir::Type intTy;
      if (parser.parseKeyword(&lenparam) || parser.parseColon() ||
          parser.parseType(intTy)) {
        parser.emitError(parser.getNameLoc(), "expected LEN parameter list");
        return {};
      }
      lenParamList.emplace_back(lenparam, intTy);
      if (parser.parseOptionalComma())
        break;
    }
    if (parser.parseRParen())
      return {};
  }

  RecordType::TypeList typeList;
  if (!parser.parseOptionalLess()) {
    result.pack(true);
  }

  if (!parser.parseOptionalLBrace()) {
    while (true) {
      llvm::StringRef field;
      mlir::Type fldTy;
      if (parser.parseKeyword(&field) || parser.parseColon() ||
          parser.parseType(fldTy)) {
        parser.emitError(parser.getNameLoc(), "expected field type list");
        return {};
      }
      typeList.emplace_back(field, fldTy);
      if (parser.parseOptionalComma())
        break;
    }
    if (parser.parseOptionalGreater()) {
      if (parser.parseRBrace())
        return {};
    }
  }

  if (parser.parseGreater())
    return {};

  if (lenParamList.empty() && typeList.empty())
    return result;

  result.finalize(lenParamList, typeList);
  return verifyDerived(parser, result, lenParamList, typeList);
}

void fir::RecordType::print(mlir::AsmPrinter &printer) const {
  printer << "<" << getName();
  if (!recordTypeVisited.count(uniqueKey())) {
    recordTypeVisited.insert(uniqueKey());
    if (getLenParamList().size()) {
      char ch = '(';
      for (auto p : getLenParamList()) {
        printer << ch << p.first << ':';
        p.second.print(printer.getStream());
        ch = ',';
      }
      printer << ')';
    }
    if (getTypeList().size()) {
      if (isPacked()) {
        printer << '<';
      }
      char ch = '{';
      for (auto p : getTypeList()) {
        printer << ch << p.first << ':';
        p.second.print(printer.getStream());
        ch = ',';
      }
      printer << '}';
      if (isPacked()) {
        printer << '>';
      }
    }
    recordTypeVisited.erase(uniqueKey());
  }
  printer << '>';
}

void fir::RecordType::finalize(llvm::ArrayRef<TypePair> lenPList,
                               llvm::ArrayRef<TypePair> typeList) {
  getImpl()->finalize(lenPList, typeList);
}

llvm::StringRef fir::RecordType::getName() const {
  return getImpl()->getName();
}

RecordType::TypeList fir::RecordType::getTypeList() const {
  return getImpl()->getTypeList();
}

RecordType::TypeList fir::RecordType::getLenParamList() const {
  return getImpl()->getLenParamList();
}

bool fir::RecordType::isFinalized() const { return getImpl()->isFinalized(); }

void fir::RecordType::pack(bool p) { getImpl()->pack(p); }

bool fir::RecordType::isPacked() const { return getImpl()->isPacked(); }

detail::RecordTypeStorage const *fir::RecordType::uniqueKey() const {
  return getImpl();
}

llvm::LogicalResult fir::RecordType::verify(
    llvm::function_ref<mlir::InFlightDiagnostic()> emitError,
    llvm::StringRef name) {
  if (name.size() == 0)
    return emitError() << "record types must have a name";
  return mlir::success();
}

mlir::Type fir::RecordType::getType(llvm::StringRef ident) {
  for (auto f : getTypeList())
    if (ident == f.first)
      return f.second;
  return {};
}

unsigned fir::RecordType::getFieldIndex(llvm::StringRef ident) {
  for (auto f : llvm::enumerate(getTypeList()))
    if (ident == f.value().first)
      return f.index();
  return std::numeric_limits<unsigned>::max();
}

//===----------------------------------------------------------------------===//
// ReferenceType
//===----------------------------------------------------------------------===//

// `ref` `<` type (`, volatile` $volatile^)? `>`
mlir::Type fir::ReferenceType::parse(mlir::AsmParser &parser) {
  auto location = parser.getCurrentLocation();
  auto *context = parser.getContext();
  mlir::Type eleTy;
  bool isVolatile = false;
  if (parser.parseLess() || parser.parseType(eleTy))
    return {};
  if (parseOptionalCommaAndKeyword(parser, getVolatileKeyword(), isVolatile))
    return {};
  if (parser.parseGreater())
    return {};
  return parser.getChecked<fir::ReferenceType>(location, context, eleTy,
                                               isVolatile);
}

void fir::ReferenceType::print(mlir::AsmPrinter &printer) const {
  printer << "<" << getEleTy();
  if (isVolatile())
    printer << ", " << getVolatileKeyword();
  printer << '>';
}

llvm::LogicalResult fir::ReferenceType::verify(
    llvm::function_ref<mlir::InFlightDiagnostic()> emitError, mlir::Type eleTy,
    bool isVolatile) {
  if (mlir::isa<ShapeType, ShapeShiftType, SliceType, FieldType, LenType,
                ReferenceType, TypeDescType>(eleTy))
    return emitError() << "cannot build a reference to type: " << eleTy << '\n';
  return mlir::success();
}

//===----------------------------------------------------------------------===//
// SequenceType
//===----------------------------------------------------------------------===//

// `array` `<` `*` | bounds (`x` bounds)* `:` type (',' affine-map)? `>`
// bounds ::= `?` | int-lit
mlir::Type fir::SequenceType::parse(mlir::AsmParser &parser) {
  if (parser.parseLess())
    return {};
  SequenceType::Shape shape;
  if (parser.parseOptionalStar()) {
    if (parser.parseDimensionList(shape, /*allowDynamic=*/true))
      return {};
  } else if (parser.parseColon()) {
    return {};
  }
  mlir::Type eleTy;
  if (parser.parseType(eleTy))
    return {};
  mlir::AffineMapAttr map;
  if (!parser.parseOptionalComma()) {
    if (parser.parseAttribute(map)) {
      parser.emitError(parser.getNameLoc(), "expecting affine map");
      return {};
    }
  }
  if (parser.parseGreater())
    return {};
  return SequenceType::get(parser.getContext(), shape, eleTy, map);
}

void fir::SequenceType::print(mlir::AsmPrinter &printer) const {
  auto shape = getShape();
  if (shape.size()) {
    printer << '<';
    for (const auto &b : shape) {
      if (b >= 0)
        printer << b << 'x';
      else
        printer << "?x";
    }
  } else {
    printer << "<*:";
  }
  printer << getEleTy();
  if (auto map = getLayoutMap()) {
    printer << ", ";
    map.print(printer.getStream());
  }
  printer << '>';
}

unsigned fir::SequenceType::getConstantRows() const {
  if (hasDynamicSize(getEleTy()))
    return 0;
  auto shape = getShape();
  unsigned count = 0;
  for (auto d : shape) {
    if (d == getUnknownExtent())
      break;
    ++count;
  }
  return count;
}

llvm::LogicalResult fir::SequenceType::verify(
    llvm::function_ref<mlir::InFlightDiagnostic()> emitError,
    llvm::ArrayRef<int64_t> shape, mlir::Type eleTy,
    mlir::AffineMapAttr layoutMap) {
  // DIMENSION attribute can only be applied to an intrinsic or record type
  if (mlir::isa<BoxType, BoxCharType, BoxProcType, ShapeType, ShapeShiftType,
                ShiftType, SliceType, FieldType, LenType, HeapType, PointerType,
                ReferenceType, TypeDescType, SequenceType>(eleTy))
    return emitError() << "cannot build an array of this element type: "
                       << eleTy << '\n';
  return mlir::success();
}

//===----------------------------------------------------------------------===//
// ShapeType
//===----------------------------------------------------------------------===//

mlir::Type fir::ShapeType::parse(mlir::AsmParser &parser) {
  return parseRankSingleton<fir::ShapeType>(parser);
}

void fir::ShapeType::print(mlir::AsmPrinter &printer) const {
  printer << "<" << getImpl()->rank << ">";
}

//===----------------------------------------------------------------------===//
// ShapeShiftType
//===----------------------------------------------------------------------===//

mlir::Type fir::ShapeShiftType::parse(mlir::AsmParser &parser) {
  return parseRankSingleton<fir::ShapeShiftType>(parser);
}

void fir::ShapeShiftType::print(mlir::AsmPrinter &printer) const {
  printer << "<" << getRank() << ">";
}

//===----------------------------------------------------------------------===//
// ShiftType
//===----------------------------------------------------------------------===//

mlir::Type fir::ShiftType::parse(mlir::AsmParser &parser) {
  return parseRankSingleton<fir::ShiftType>(parser);
}

void fir::ShiftType::print(mlir::AsmPrinter &printer) const {
  printer << "<" << getRank() << ">";
}

//===----------------------------------------------------------------------===//
// SliceType
//===----------------------------------------------------------------------===//

// `slice` `<` rank `>`
mlir::Type fir::SliceType::parse(mlir::AsmParser &parser) {
  return parseRankSingleton<fir::SliceType>(parser);
}

void fir::SliceType::print(mlir::AsmPrinter &printer) const {
  printer << "<" << getRank() << '>';
}

//===----------------------------------------------------------------------===//
// TypeDescType
//===----------------------------------------------------------------------===//

// `tdesc` `<` type `>`
mlir::Type fir::TypeDescType::parse(mlir::AsmParser &parser) {
  return parseTypeSingleton<fir::TypeDescType>(parser);
}

void fir::TypeDescType::print(mlir::AsmPrinter &printer) const {
  printer << "<" << getOfTy() << '>';
}

llvm::LogicalResult fir::TypeDescType::verify(
    llvm::function_ref<mlir::InFlightDiagnostic()> emitError,
    mlir::Type eleTy) {
  if (mlir::isa<BoxType, BoxCharType, BoxProcType, ShapeType, ShapeShiftType,
                ShiftType, SliceType, FieldType, LenType, ReferenceType,
                TypeDescType>(eleTy))
    return emitError() << "cannot build a type descriptor of type: " << eleTy
                       << '\n';
  return mlir::success();
}

//===----------------------------------------------------------------------===//
// VectorType
//===----------------------------------------------------------------------===//

// `vector` `<` len `:` type `>`
mlir::Type fir::VectorType::parse(mlir::AsmParser &parser) {
  int64_t len = 0;
  mlir::Type eleTy;
  if (parser.parseLess() || parser.parseInteger(len) || parser.parseColon() ||
      parser.parseType(eleTy) || parser.parseGreater())
    return {};
  return fir::VectorType::get(len, eleTy);
}

void fir::VectorType::print(mlir::AsmPrinter &printer) const {
  printer << "<" << getLen() << ':' << getEleTy() << '>';
}

llvm::LogicalResult fir::VectorType::verify(
    llvm::function_ref<mlir::InFlightDiagnostic()> emitError, uint64_t len,
    mlir::Type eleTy) {
  if (!(fir::isa_real(eleTy) || fir::isa_integer(eleTy)))
    return emitError() << "cannot build a vector of type " << eleTy << '\n';
  return mlir::success();
}

bool fir::VectorType::isValidElementType(mlir::Type t) {
  return isa_real(t) || isa_integer(t);
}

bool fir::isCharacterProcedureTuple(mlir::Type ty, bool acceptRawFunc) {
  mlir::TupleType tuple = mlir::dyn_cast<mlir::TupleType>(ty);
  return tuple && tuple.size() == 2 &&
         (mlir::isa<fir::BoxProcType>(tuple.getType(0)) ||
          (acceptRawFunc && mlir::isa<mlir::FunctionType>(tuple.getType(0)))) &&
         fir::isa_integer(tuple.getType(1));
}

bool fir::hasAbstractResult(mlir::FunctionType ty) {
  if (ty.getNumResults() == 0)
    return false;
  auto resultType = ty.getResult(0);
  return mlir::isa<fir::SequenceType, fir::BaseBoxType, fir::RecordType>(
      resultType);
}

/// Convert llvm::Type::TypeID to mlir::Type. \p kind is provided for error
/// messages only.
mlir::Type fir::fromRealTypeID(mlir::MLIRContext *context,
                               llvm::Type::TypeID typeID, fir::KindTy kind) {
  switch (typeID) {
  case llvm::Type::TypeID::HalfTyID:
    return mlir::Float16Type::get(context);
  case llvm::Type::TypeID::BFloatTyID:
    return mlir::BFloat16Type::get(context);
  case llvm::Type::TypeID::FloatTyID:
    return mlir::Float32Type::get(context);
  case llvm::Type::TypeID::DoubleTyID:
    return mlir::Float64Type::get(context);
  case llvm::Type::TypeID::X86_FP80TyID:
    return mlir::Float80Type::get(context);
  case llvm::Type::TypeID::FP128TyID:
    return mlir::Float128Type::get(context);
  default:
    mlir::emitError(mlir::UnknownLoc::get(context))
        << "unsupported type: !fir.real<" << kind << ">";
    return {};
  }
}

//===----------------------------------------------------------------------===//
// BaseBoxType
//===----------------------------------------------------------------------===//

mlir::Type BaseBoxType::getEleTy() const {
  return llvm::TypeSwitch<fir::BaseBoxType, mlir::Type>(*this)
      .Case<fir::BoxType, fir::ClassType>(
          [](auto type) { return type.getEleTy(); });
}

mlir::Type BaseBoxType::getBaseAddressType() const {
  mlir::Type eleTy = getEleTy();
  if (fir::isa_ref_type(eleTy))
    return eleTy;
  return fir::ReferenceType::get(eleTy, isVolatile());
}

mlir::Type BaseBoxType::unwrapInnerType() const {
  return fir::unwrapInnerType(getEleTy());
}

static mlir::Type
changeTypeShape(mlir::Type type,
                std::optional<fir::SequenceType::ShapeRef> newShape) {
  return llvm::TypeSwitch<mlir::Type, mlir::Type>(type)
      .Case<fir::SequenceType>([&](fir::SequenceType seqTy) -> mlir::Type {
        if (newShape)
          return fir::SequenceType::get(*newShape, seqTy.getEleTy());
        return seqTy.getEleTy();
      })
      .Case<fir::ReferenceType, fir::BoxType, fir::ClassType>(
          [&](auto t) -> mlir::Type {
            using FIRT = decltype(t);
            return FIRT::get(changeTypeShape(t.getEleTy(), newShape),
                             t.isVolatile());
          })
      .Case<fir::PointerType, fir::HeapType>([&](auto t) -> mlir::Type {
        using FIRT = decltype(t);
        return FIRT::get(changeTypeShape(t.getEleTy(), newShape));
      })
      .Default([&](mlir::Type t) -> mlir::Type {
        assert((fir::isa_trivial(t) || llvm::isa<fir::RecordType>(t) ||
                llvm::isa<mlir::NoneType>(t) ||
                llvm::isa<fir::CharacterType>(t)) &&
               "unexpected FIR leaf type");
        if (newShape)
          return fir::SequenceType::get(*newShape, t);
        return t;
      });
}

fir::BaseBoxType
fir::BaseBoxType::getBoxTypeWithNewShape(mlir::Type shapeMold) const {
  fir::SequenceType seqTy = fir::unwrapUntilSeqType(shapeMold);
  std::optional<fir::SequenceType::ShapeRef> newShape;
  if (seqTy)
    newShape = seqTy.getShape();
  return mlir::cast<fir::BaseBoxType>(changeTypeShape(*this, newShape));
}

fir::BaseBoxType fir::BaseBoxType::getBoxTypeWithNewShape(int rank) const {
  std::optional<fir::SequenceType::ShapeRef> newShape;
  fir::SequenceType::Shape shapeVector;
  if (rank > 0) {
    shapeVector =
        fir::SequenceType::Shape(rank, fir::SequenceType::getUnknownExtent());
    newShape = shapeVector;
  }
  return mlir::cast<fir::BaseBoxType>(changeTypeShape(*this, newShape));
}

fir::BaseBoxType fir::BaseBoxType::getBoxTypeWithNewAttr(
    fir::BaseBoxType::Attribute attr) const {
  mlir::Type baseType = fir::unwrapRefType(getEleTy());
  switch (attr) {
  case fir::BaseBoxType::Attribute::None:
    break;
  case fir::BaseBoxType::Attribute::Allocatable:
    baseType = fir::HeapType::get(baseType);
    break;
  case fir::BaseBoxType::Attribute::Pointer:
    baseType = fir::PointerType::get(baseType);
    break;
  }
  return llvm::TypeSwitch<fir::BaseBoxType, fir::BaseBoxType>(*this)
      .Case<fir::BoxType>([baseType](auto b) {
        return fir::BoxType::get(baseType, b.isVolatile());
      })
      .Case<fir::ClassType>([baseType](auto b) {
        return fir::ClassType::get(baseType, b.isVolatile());
      });
}

bool fir::BaseBoxType::isAssumedRank() const {
  if (auto seqTy =
          mlir::dyn_cast<fir::SequenceType>(fir::unwrapRefType(getEleTy())))
    return seqTy.hasUnknownShape();
  return false;
}

bool fir::BaseBoxType::isPointer() const {
  return llvm::isa<fir::PointerType>(getEleTy());
}

<<<<<<< HEAD
=======
bool fir::BaseBoxType::isPointerOrAllocatable() const {
  return llvm::isa<fir::PointerType, fir::HeapType>(getEleTy());
}

bool BaseBoxType::isVolatile() const { return fir::isa_volatile_type(*this); }

>>>>>>> 4084ffcf
//===----------------------------------------------------------------------===//
// FIROpsDialect
//===----------------------------------------------------------------------===//

void FIROpsDialect::registerTypes() {
  addTypes<BoxType, BoxCharType, BoxProcType, CharacterType, ClassType,
           FieldType, HeapType, fir::IntegerType, LenType, LogicalType,
           LLVMPointerType, PointerType, RecordType, ReferenceType,
           SequenceType, ShapeType, ShapeShiftType, ShiftType, SliceType,
           TypeDescType, fir::VectorType, fir::DummyScopeType>();
  fir::ReferenceType::attachInterface<
      OpenMPPointerLikeModel<fir::ReferenceType>>(*getContext());
  fir::PointerType::attachInterface<OpenMPPointerLikeModel<fir::PointerType>>(
      *getContext());
  fir::HeapType::attachInterface<OpenMPPointerLikeModel<fir::HeapType>>(
      *getContext());
  fir::LLVMPointerType::attachInterface<
      OpenMPPointerLikeModel<fir::LLVMPointerType>>(*getContext());
}

std::optional<std::pair<uint64_t, unsigned short>>
fir::getTypeSizeAndAlignment(mlir::Location loc, mlir::Type ty,
                             const mlir::DataLayout &dl,
                             const fir::KindMapping &kindMap) {
  if (mlir::isa<mlir::IntegerType, mlir::FloatType, mlir::ComplexType>(ty)) {
    llvm::TypeSize size = dl.getTypeSize(ty);
    unsigned short alignment = dl.getTypeABIAlignment(ty);
    return std::pair{size, alignment};
  }
  if (auto seqTy = mlir::dyn_cast<fir::SequenceType>(ty)) {
    auto result = getTypeSizeAndAlignment(loc, seqTy.getEleTy(), dl, kindMap);
    if (!result)
      return result;
    auto [eleSize, eleAlign] = *result;
    std::uint64_t size =
        llvm::alignTo(eleSize, eleAlign) * seqTy.getConstantArraySize();
    return std::pair{size, eleAlign};
  }
  if (auto recTy = mlir::dyn_cast<fir::RecordType>(ty)) {
    std::uint64_t size = 0;
    unsigned short align = 1;
    for (auto component : recTy.getTypeList()) {
      auto result = getTypeSizeAndAlignment(loc, component.second, dl, kindMap);
      if (!result)
        return result;
      auto [compSize, compAlign] = *result;
      size =
          llvm::alignTo(size, compAlign) + llvm::alignTo(compSize, compAlign);
      align = std::max(align, compAlign);
    }
    return std::pair{size, align};
  }
  if (auto logical = mlir::dyn_cast<fir::LogicalType>(ty)) {
    mlir::Type intTy = mlir::IntegerType::get(
        logical.getContext(), kindMap.getLogicalBitsize(logical.getFKind()));
    return getTypeSizeAndAlignment(loc, intTy, dl, kindMap);
  }
  if (auto character = mlir::dyn_cast<fir::CharacterType>(ty)) {
    mlir::Type intTy = mlir::IntegerType::get(
        character.getContext(),
        kindMap.getCharacterBitsize(character.getFKind()));
    auto result = getTypeSizeAndAlignment(loc, intTy, dl, kindMap);
    if (!result)
      return result;
    auto [compSize, compAlign] = *result;
    if (character.hasConstantLen())
      compSize *= character.getLen();
    return std::pair{compSize, compAlign};
  }
  return std::nullopt;
}

std::pair<std::uint64_t, unsigned short>
fir::getTypeSizeAndAlignmentOrCrash(mlir::Location loc, mlir::Type ty,
                                    const mlir::DataLayout &dl,
                                    const fir::KindMapping &kindMap) {
  std::optional<std::pair<uint64_t, unsigned short>> result =
      getTypeSizeAndAlignment(loc, ty, dl, kindMap);
  if (result)
    return *result;
  TODO(loc, "computing size of a component");
}<|MERGE_RESOLUTION|>--- conflicted
+++ resolved
@@ -603,7 +603,6 @@
           name << 'l' << kindMap.getLogicalBitsize(logTy.getFKind());
         } else {
           llvm::report_fatal_error("unsupported type");
-<<<<<<< HEAD
         }
         break;
       } else if (mlir::isa<mlir::NoneType>(ty)) {
@@ -661,65 +660,6 @@
           appendTypeName(arg);
         }
         break;
-=======
-        }
-        break;
-      } else if (mlir::isa<mlir::NoneType>(ty)) {
-        name << "none";
-        break;
-      } else if (auto charTy = mlir::dyn_cast_or_null<fir::CharacterType>(ty)) {
-        name << 'c' << kindMap.getCharacterBitsize(charTy.getFKind());
-        if (charTy.getLen() == fir::CharacterType::unknownLen())
-          name << "xU";
-        else if (charTy.getLen() != fir::CharacterType::singleton())
-          name << "x" << charTy.getLen();
-        break;
-      } else if (auto seqTy = mlir::dyn_cast_or_null<fir::SequenceType>(ty)) {
-        for (auto extent : seqTy.getShape()) {
-          if (extent == fir::SequenceType::getUnknownExtent())
-            name << "Ux";
-          else
-            name << extent << 'x';
-        }
-        ty = seqTy.getEleTy();
-      } else if (auto refTy = mlir::dyn_cast_or_null<fir::ReferenceType>(ty)) {
-        name << "ref_";
-        ty = refTy.getEleTy();
-      } else if (auto ptrTy = mlir::dyn_cast_or_null<fir::PointerType>(ty)) {
-        name << "ptr_";
-        ty = ptrTy.getEleTy();
-      } else if (auto ptrTy =
-                     mlir::dyn_cast_or_null<fir::LLVMPointerType>(ty)) {
-        name << "llvmptr_";
-        ty = ptrTy.getEleTy();
-      } else if (auto heapTy = mlir::dyn_cast_or_null<fir::HeapType>(ty)) {
-        name << "heap_";
-        ty = heapTy.getEleTy();
-      } else if (auto classTy = mlir::dyn_cast_or_null<fir::ClassType>(ty)) {
-        name << "class_";
-        ty = classTy.getEleTy();
-      } else if (auto boxTy = mlir::dyn_cast_or_null<fir::BoxType>(ty)) {
-        name << "box_";
-        ty = boxTy.getEleTy();
-      } else if (auto boxcharTy =
-                     mlir::dyn_cast_or_null<fir::BoxCharType>(ty)) {
-        name << "boxchar_";
-        ty = boxcharTy.getEleTy();
-      } else if (auto boxprocTy =
-                     mlir::dyn_cast_or_null<fir::BoxProcType>(ty)) {
-        name << "boxproc_";
-        auto procTy = mlir::dyn_cast<mlir::FunctionType>(boxprocTy.getEleTy());
-        assert(procTy.getNumResults() <= 1 &&
-               "function type with more than one result");
-        for (const auto &result : procTy.getResults())
-          appendTypeName(result);
-        name << "_args";
-        for (const auto &arg : procTy.getInputs()) {
-          name << '_';
-          appendTypeName(arg);
-        }
-        break;
->>>>>>> 4084ffcf
       } else if (auto recTy = mlir::dyn_cast_or_null<fir::RecordType>(ty)) {
         name << "rec_" << recTy.getName();
         break;
@@ -1561,15 +1501,12 @@
   return llvm::isa<fir::PointerType>(getEleTy());
 }
 
-<<<<<<< HEAD
-=======
 bool fir::BaseBoxType::isPointerOrAllocatable() const {
   return llvm::isa<fir::PointerType, fir::HeapType>(getEleTy());
 }
 
 bool BaseBoxType::isVolatile() const { return fir::isa_volatile_type(*this); }
 
->>>>>>> 4084ffcf
 //===----------------------------------------------------------------------===//
 // FIROpsDialect
 //===----------------------------------------------------------------------===//
