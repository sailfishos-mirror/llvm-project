//===-- CodeGen.cpp -- bridge to lower to LLVM ----------------------------===//
//
// Part of the LLVM Project, under the Apache License v2.0 with LLVM Exceptions.
// See https://llvm.org/LICENSE.txt for license information.
// SPDX-License-Identifier: Apache-2.0 WITH LLVM-exception
//
//===----------------------------------------------------------------------===//
//
// Coding style: https://mlir.llvm.org/getting_started/DeveloperGuide/
//
//===----------------------------------------------------------------------===//

#include "flang/Optimizer/CodeGen/CodeGen.h"

#include "flang/Optimizer/CodeGen/CodeGenOpenMP.h"
#include "flang/Optimizer/CodeGen/FIROpPatterns.h"
#include "flang/Optimizer/CodeGen/LLVMInsertChainFolder.h"
#include "flang/Optimizer/CodeGen/TypeConverter.h"
#include "flang/Optimizer/Dialect/FIRAttr.h"
#include "flang/Optimizer/Dialect/FIRCG/CGOps.h"
#include "flang/Optimizer/Dialect/FIRDialect.h"
#include "flang/Optimizer/Dialect/FIROps.h"
#include "flang/Optimizer/Dialect/FIRType.h"
#include "flang/Optimizer/Support/DataLayout.h"
#include "flang/Optimizer/Support/InternalNames.h"
#include "flang/Optimizer/Support/TypeCode.h"
#include "flang/Optimizer/Support/Utils.h"
#include "flang/Runtime/CUDA/descriptor.h"
#include "flang/Runtime/CUDA/memory.h"
#include "flang/Runtime/allocator-registry-consts.h"
#include "flang/Runtime/descriptor-consts.h"
#include "flang/Semantics/runtime-type-info.h"
#include "mlir/Conversion/ArithCommon/AttrToLLVMConverter.h"
#include "mlir/Conversion/ArithToLLVM/ArithToLLVM.h"
#include "mlir/Conversion/ComplexToLLVM/ComplexToLLVM.h"
#include "mlir/Conversion/ComplexToROCDLLibraryCalls/ComplexToROCDLLibraryCalls.h"
#include "mlir/Conversion/ComplexToStandard/ComplexToStandard.h"
#include "mlir/Conversion/ControlFlowToLLVM/ControlFlowToLLVM.h"
#include "mlir/Conversion/FuncToLLVM/ConvertFuncToLLVM.h"
#include "mlir/Conversion/IndexToLLVM/IndexToLLVM.h"
#include "mlir/Conversion/LLVMCommon/Pattern.h"
#include "mlir/Conversion/MathToFuncs/MathToFuncs.h"
#include "mlir/Conversion/MathToLLVM/MathToLLVM.h"
#include "mlir/Conversion/MathToLibm/MathToLibm.h"
#include "mlir/Conversion/MathToROCDL/MathToROCDL.h"
#include "mlir/Conversion/OpenMPToLLVM/ConvertOpenMPToLLVM.h"
#include "mlir/Conversion/VectorToLLVM/ConvertVectorToLLVM.h"
#include "mlir/Dialect/Arith/IR/Arith.h"
#include "mlir/Dialect/DLTI/DLTI.h"
#include "mlir/Dialect/GPU/IR/GPUDialect.h"
#include "mlir/Dialect/LLVMIR/LLVMAttrs.h"
#include "mlir/Dialect/LLVMIR/LLVMDialect.h"
#include "mlir/Dialect/LLVMIR/NVVMDialect.h"
#include "mlir/Dialect/LLVMIR/Transforms/AddComdats.h"
#include "mlir/Dialect/OpenACC/OpenACC.h"
#include "mlir/Dialect/OpenMP/OpenMPDialect.h"
#include "mlir/IR/BuiltinTypes.h"
#include "mlir/IR/Matchers.h"
#include "mlir/Pass/Pass.h"
#include "mlir/Pass/PassManager.h"
#include "mlir/Target/LLVMIR/Import.h"
#include "mlir/Target/LLVMIR/ModuleTranslation.h"
#include "llvm/ADT/ArrayRef.h"
#include "llvm/ADT/TypeSwitch.h"

namespace fir {
#define GEN_PASS_DEF_FIRTOLLVMLOWERING
#include "flang/Optimizer/CodeGen/CGPasses.h.inc"
} // namespace fir

#define DEBUG_TYPE "flang-codegen"

// TODO: This should really be recovered from the specified target.
static constexpr unsigned defaultAlign = 8;

/// `fir.box` attribute values as defined for CFI_attribute_t in
/// flang/ISO_Fortran_binding.h.
static constexpr unsigned kAttrPointer = CFI_attribute_pointer;
static constexpr unsigned kAttrAllocatable = CFI_attribute_allocatable;

static inline mlir::Type getLlvmPtrType(mlir::MLIRContext *context,
                                        unsigned addressSpace = 0) {
  return mlir::LLVM::LLVMPointerType::get(context, addressSpace);
}

static inline mlir::Type getI8Type(mlir::MLIRContext *context) {
  return mlir::IntegerType::get(context, 8);
}

static mlir::LLVM::ConstantOp
genConstantIndex(mlir::Location loc, mlir::Type ity,
                 mlir::ConversionPatternRewriter &rewriter,
                 std::int64_t offset) {
  auto cattr = rewriter.getI64IntegerAttr(offset);
  return mlir::LLVM::ConstantOp::create(rewriter, loc, ity, cattr);
}

static mlir::Block *createBlock(mlir::ConversionPatternRewriter &rewriter,
                                mlir::Block *insertBefore) {
  assert(insertBefore && "expected valid insertion block");
  return rewriter.createBlock(insertBefore->getParent(),
                              mlir::Region::iterator(insertBefore));
}

/// Extract constant from a value that must be the result of one of the
/// ConstantOp operations.
static int64_t getConstantIntValue(mlir::Value val) {
  if (auto constVal = fir::getIntIfConstant(val))
    return *constVal;
  fir::emitFatalError(val.getLoc(), "must be a constant");
}

static unsigned getTypeDescFieldId(mlir::Type ty) {
  auto isArray = mlir::isa<fir::SequenceType>(fir::dyn_cast_ptrOrBoxEleTy(ty));
  return isArray ? kOptTypePtrPosInBox : kDimsPosInBox;
}
static unsigned getLenParamFieldId(mlir::Type ty) {
  return getTypeDescFieldId(ty) + 1;
}

static llvm::SmallVector<mlir::NamedAttribute>
addLLVMOpBundleAttrs(mlir::ConversionPatternRewriter &rewriter,
                     llvm::ArrayRef<mlir::NamedAttribute> attrs,
                     int32_t numCallOperands) {
  llvm::SmallVector<mlir::NamedAttribute> newAttrs;
  newAttrs.reserve(attrs.size() + 2);

  for (mlir::NamedAttribute attr : attrs) {
    if (attr.getName() != "operandSegmentSizes")
      newAttrs.push_back(attr);
  }

  newAttrs.push_back(rewriter.getNamedAttr(
      "operandSegmentSizes",
      rewriter.getDenseI32ArrayAttr({numCallOperands, 0})));
  newAttrs.push_back(rewriter.getNamedAttr("op_bundle_sizes",
                                           rewriter.getDenseI32ArrayAttr({})));
  return newAttrs;
}

namespace {

mlir::Value replaceWithAddrOfOrASCast(mlir::ConversionPatternRewriter &rewriter,
                                      mlir::Location loc,
                                      std::uint64_t globalAS,
                                      std::uint64_t programAS,
                                      llvm::StringRef symName, mlir::Type type,
                                      mlir::Operation *replaceOp = nullptr) {
  if (mlir::isa<mlir::LLVM::LLVMPointerType>(type)) {
    if (globalAS != programAS) {
      auto llvmAddrOp = mlir::LLVM::AddressOfOp::create(
          rewriter, loc, getLlvmPtrType(rewriter.getContext(), globalAS),
          symName);
      if (replaceOp)
        return rewriter.replaceOpWithNewOp<mlir::LLVM::AddrSpaceCastOp>(
            replaceOp, ::getLlvmPtrType(rewriter.getContext(), programAS),
            llvmAddrOp);
      return mlir::LLVM::AddrSpaceCastOp::create(
          rewriter, loc, getLlvmPtrType(rewriter.getContext(), programAS),
          llvmAddrOp);
    }

    if (replaceOp)
      return rewriter.replaceOpWithNewOp<mlir::LLVM::AddressOfOp>(
          replaceOp, getLlvmPtrType(rewriter.getContext(), globalAS), symName);
    return mlir::LLVM::AddressOfOp::create(
        rewriter, loc, getLlvmPtrType(rewriter.getContext(), globalAS),
        symName);
  }

  if (replaceOp)
    return rewriter.replaceOpWithNewOp<mlir::LLVM::AddressOfOp>(replaceOp, type,
                                                                symName);
  return mlir::LLVM::AddressOfOp::create(rewriter, loc, type, symName);
}

/// Lower `fir.address_of` operation to `llvm.address_of` operation.
struct AddrOfOpConversion : public fir::FIROpConversion<fir::AddrOfOp> {
  using FIROpConversion::FIROpConversion;

  llvm::LogicalResult
  matchAndRewrite(fir::AddrOfOp addr, OpAdaptor adaptor,
                  mlir::ConversionPatternRewriter &rewriter) const override {
    auto global = addr->getParentOfType<mlir::ModuleOp>()
                      .lookupSymbol<mlir::LLVM::GlobalOp>(addr.getSymbol());
    replaceWithAddrOfOrASCast(
        rewriter, addr->getLoc(),
        global ? global.getAddrSpace() : getGlobalAddressSpace(rewriter),
        getProgramAddressSpace(rewriter),
        global ? global.getSymName()
               : addr.getSymbol().getRootReference().getValue(),
        convertType(addr.getType()), addr);
    return mlir::success();
  }
};
} // namespace

/// Lookup the function to compute the memory size of this parametric derived
/// type. The size of the object may depend on the LEN type parameters of the
/// derived type.
static mlir::LLVM::LLVMFuncOp
getDependentTypeMemSizeFn(fir::RecordType recTy, fir::AllocaOp op,
                          mlir::ConversionPatternRewriter &rewriter) {
  auto module = op->getParentOfType<mlir::ModuleOp>();
  std::string name = recTy.getName().str() + "P.mem.size";
  if (auto memSizeFunc = module.lookupSymbol<mlir::LLVM::LLVMFuncOp>(name))
    return memSizeFunc;
  TODO(op.getLoc(), "did not find allocation function");
}

// Compute the alloc scale size (constant factors encoded in the array type).
// We do this for arrays without a constant interior or arrays of character with
// dynamic length arrays, since those are the only ones that get decayed to a
// pointer to the element type.
template <typename OP>
static mlir::Value
genAllocationScaleSize(OP op, mlir::Type ity,
                       mlir::ConversionPatternRewriter &rewriter) {
  mlir::Location loc = op.getLoc();
  mlir::Type dataTy = op.getInType();
  auto seqTy = mlir::dyn_cast<fir::SequenceType>(dataTy);
  fir::SequenceType::Extent constSize = 1;
  if (seqTy) {
    int constRows = seqTy.getConstantRows();
    const fir::SequenceType::ShapeRef &shape = seqTy.getShape();
    if (constRows != static_cast<int>(shape.size())) {
      for (auto extent : shape) {
        if (constRows-- > 0)
          continue;
        if (extent != fir::SequenceType::getUnknownExtent())
          constSize *= extent;
      }
    }
  }

  if (constSize != 1) {
    mlir::Value constVal{
        genConstantIndex(loc, ity, rewriter, constSize).getResult()};
    return constVal;
  }
  return nullptr;
}

namespace {
struct DeclareOpConversion : public fir::FIROpConversion<fir::cg::XDeclareOp> {
public:
  using FIROpConversion::FIROpConversion;
  llvm::LogicalResult
  matchAndRewrite(fir::cg::XDeclareOp declareOp, OpAdaptor adaptor,
                  mlir::ConversionPatternRewriter &rewriter) const override {
    auto memRef = adaptor.getOperands()[0];
    if (auto fusedLoc = mlir::dyn_cast<mlir::FusedLoc>(declareOp.getLoc())) {
      if (auto varAttr =
              mlir::dyn_cast_or_null<mlir::LLVM::DILocalVariableAttr>(
                  fusedLoc.getMetadata())) {
        mlir::LLVM::DbgDeclareOp::create(rewriter, memRef.getLoc(), memRef,
                                         varAttr, nullptr);
      }
    }
    rewriter.replaceOp(declareOp, memRef);
    return mlir::success();
  }
};
} // namespace

namespace {
/// convert to LLVM IR dialect `alloca`
struct AllocaOpConversion : public fir::FIROpConversion<fir::AllocaOp> {
  using FIROpConversion::FIROpConversion;

  llvm::LogicalResult
  matchAndRewrite(fir::AllocaOp alloc, OpAdaptor adaptor,
                  mlir::ConversionPatternRewriter &rewriter) const override {
    mlir::ValueRange operands = adaptor.getOperands();
    auto loc = alloc.getLoc();
    mlir::Type ity = lowerTy().indexType();
    unsigned i = 0;
    mlir::Value size = genConstantIndex(loc, ity, rewriter, 1).getResult();
    mlir::Type firObjType = fir::unwrapRefType(alloc.getType());
    mlir::Type llvmObjectType = convertObjectType(firObjType);
    if (alloc.hasLenParams()) {
      unsigned end = alloc.numLenParams();
      llvm::SmallVector<mlir::Value> lenParams;
      for (; i < end; ++i)
        lenParams.push_back(operands[i]);
      mlir::Type scalarType = fir::unwrapSequenceType(alloc.getInType());
      if (auto chrTy = mlir::dyn_cast<fir::CharacterType>(scalarType)) {
        fir::CharacterType rawCharTy = fir::CharacterType::getUnknownLen(
            chrTy.getContext(), chrTy.getFKind());
        llvmObjectType = convertType(rawCharTy);
        assert(end == 1);
        size = integerCast(loc, rewriter, ity, lenParams[0], /*fold=*/true);
      } else if (auto recTy = mlir::dyn_cast<fir::RecordType>(scalarType)) {
        mlir::LLVM::LLVMFuncOp memSizeFn =
            getDependentTypeMemSizeFn(recTy, alloc, rewriter);
        if (!memSizeFn)
          emitError(loc, "did not find allocation function");
        mlir::NamedAttribute attr = rewriter.getNamedAttr(
            "callee", mlir::SymbolRefAttr::get(memSizeFn));
        auto call = mlir::LLVM::CallOp::create(
            rewriter, loc, ity, lenParams,
            addLLVMOpBundleAttrs(rewriter, {attr}, lenParams.size()));
        size = call.getResult();
        llvmObjectType = ::getI8Type(alloc.getContext());
      } else {
        return emitError(loc, "unexpected type ")
               << scalarType << " with type parameters";
      }
    }
    if (auto scaleSize = genAllocationScaleSize(alloc, ity, rewriter))
      size =
          rewriter.createOrFold<mlir::LLVM::MulOp>(loc, ity, size, scaleSize);
    if (alloc.hasShapeOperands()) {
      unsigned end = operands.size();
      for (; i < end; ++i)
        size = rewriter.createOrFold<mlir::LLVM::MulOp>(
            loc, ity, size,
            integerCast(loc, rewriter, ity, operands[i], /*fold=*/true));
    }

    unsigned allocaAs = getAllocaAddressSpace(rewriter);
    unsigned programAs = getProgramAddressSpace(rewriter);

    if (mlir::isa<mlir::LLVM::ConstantOp>(size.getDefiningOp())) {
      // Set the Block in which the llvm alloca should be inserted.
      mlir::Operation *parentOp = rewriter.getInsertionBlock()->getParentOp();
      mlir::Region *parentRegion = rewriter.getInsertionBlock()->getParent();
      mlir::Block *insertBlock =
          getBlockForAllocaInsert(parentOp, parentRegion);

      // The old size might have had multiple users, some at a broader scope
      // than we can safely outline the alloca to. As it is only an
      // llvm.constant operation, it is faster to clone it than to calculate the
      // dominance to see if it really should be moved.
      mlir::Operation *clonedSize = rewriter.clone(*size.getDefiningOp());
      size = clonedSize->getResult(0);
      clonedSize->moveBefore(&insertBlock->front());
      rewriter.setInsertionPointAfter(size.getDefiningOp());
    }

    // NOTE: we used to pass alloc->getAttrs() in the builder for non opaque
    // pointers! Only propagate pinned and bindc_name to help debugging, but
    // this should have no functional purpose (and passing the operand segment
    // attribute like before is certainly bad).
    auto llvmAlloc = mlir::LLVM::AllocaOp::create(
        rewriter, loc, ::getLlvmPtrType(alloc.getContext(), allocaAs),
        llvmObjectType, size);
    if (alloc.getPinned())
      llvmAlloc->setDiscardableAttr(alloc.getPinnedAttrName(),
                                    alloc.getPinnedAttr());
    if (alloc.getBindcName())
      llvmAlloc->setDiscardableAttr(alloc.getBindcNameAttrName(),
                                    alloc.getBindcNameAttr());
    if (allocaAs == programAs) {
      rewriter.replaceOp(alloc, llvmAlloc);
    } else {
      // if our allocation address space, is not the same as the program address
      // space, then we must emit a cast to the program address space before
      // use. An example case would be on AMDGPU, where the allocation address
      // space is the numeric value 5 (private), and the program address space
      // is 0 (generic).
      rewriter.replaceOpWithNewOp<mlir::LLVM::AddrSpaceCastOp>(
          alloc, ::getLlvmPtrType(alloc.getContext(), programAs), llvmAlloc);
    }

    return mlir::success();
  }
};
} // namespace

namespace {
/// Lower `fir.box_addr` to the sequence of operations to extract the first
/// element of the box.
struct BoxAddrOpConversion : public fir::FIROpConversion<fir::BoxAddrOp> {
  using FIROpConversion::FIROpConversion;

  llvm::LogicalResult
  matchAndRewrite(fir::BoxAddrOp boxaddr, OpAdaptor adaptor,
                  mlir::ConversionPatternRewriter &rewriter) const override {
    mlir::Value a = adaptor.getOperands()[0];
    auto loc = boxaddr.getLoc();
    if (auto argty =
            mlir::dyn_cast<fir::BaseBoxType>(boxaddr.getVal().getType())) {
      TypePair boxTyPair = getBoxTypePair(argty);
      rewriter.replaceOp(boxaddr,
                         getBaseAddrFromBox(loc, boxTyPair, a, rewriter));
    } else {
      rewriter.replaceOpWithNewOp<mlir::LLVM::ExtractValueOp>(boxaddr, a, 0);
    }
    return mlir::success();
  }
};

/// Convert `!fir.boxchar_len` to  `!llvm.extractvalue` for the 2nd part of the
/// boxchar.
struct BoxCharLenOpConversion : public fir::FIROpConversion<fir::BoxCharLenOp> {
  using FIROpConversion::FIROpConversion;

  llvm::LogicalResult
  matchAndRewrite(fir::BoxCharLenOp boxCharLen, OpAdaptor adaptor,
                  mlir::ConversionPatternRewriter &rewriter) const override {
    mlir::Value boxChar = adaptor.getOperands()[0];
    mlir::Location loc = boxChar.getLoc();
    mlir::Type returnValTy = boxCharLen.getResult().getType();

    constexpr int boxcharLenIdx = 1;
    auto len = mlir::LLVM::ExtractValueOp::create(rewriter, loc, boxChar,
                                                  boxcharLenIdx);
    mlir::Value lenAfterCast = integerCast(loc, rewriter, returnValTy, len);
    rewriter.replaceOp(boxCharLen, lenAfterCast);

    return mlir::success();
  }
};

/// Lower `fir.box_dims` to a sequence of operations to extract the requested
/// dimension information from the boxed value.
/// Result in a triple set of GEPs and loads.
struct BoxDimsOpConversion : public fir::FIROpConversion<fir::BoxDimsOp> {
  using FIROpConversion::FIROpConversion;

  llvm::LogicalResult
  matchAndRewrite(fir::BoxDimsOp boxdims, OpAdaptor adaptor,
                  mlir::ConversionPatternRewriter &rewriter) const override {
    llvm::SmallVector<mlir::Type, 3> resultTypes = {
        convertType(boxdims.getResult(0).getType()),
        convertType(boxdims.getResult(1).getType()),
        convertType(boxdims.getResult(2).getType()),
    };
    TypePair boxTyPair = getBoxTypePair(boxdims.getVal().getType());
    auto results = getDimsFromBox(boxdims.getLoc(), resultTypes, boxTyPair,
                                  adaptor.getOperands()[0],
                                  adaptor.getOperands()[1], rewriter);
    rewriter.replaceOp(boxdims, results);
    return mlir::success();
  }
};

/// Lower `fir.box_elesize` to a sequence of operations ro extract the size of
/// an element in the boxed value.
struct BoxEleSizeOpConversion : public fir::FIROpConversion<fir::BoxEleSizeOp> {
  using FIROpConversion::FIROpConversion;

  llvm::LogicalResult
  matchAndRewrite(fir::BoxEleSizeOp boxelesz, OpAdaptor adaptor,
                  mlir::ConversionPatternRewriter &rewriter) const override {
    mlir::Value box = adaptor.getOperands()[0];
    auto loc = boxelesz.getLoc();
    auto ty = convertType(boxelesz.getType());
    TypePair boxTyPair = getBoxTypePair(boxelesz.getVal().getType());
    auto elemSize = getElementSizeFromBox(loc, ty, boxTyPair, box, rewriter);
    rewriter.replaceOp(boxelesz, elemSize);
    return mlir::success();
  }
};

/// Lower `fir.box_isalloc` to a sequence of operations to determine if the
/// boxed value was from an ALLOCATABLE entity.
struct BoxIsAllocOpConversion : public fir::FIROpConversion<fir::BoxIsAllocOp> {
  using FIROpConversion::FIROpConversion;

  llvm::LogicalResult
  matchAndRewrite(fir::BoxIsAllocOp boxisalloc, OpAdaptor adaptor,
                  mlir::ConversionPatternRewriter &rewriter) const override {
    mlir::Value box = adaptor.getOperands()[0];
    auto loc = boxisalloc.getLoc();
    TypePair boxTyPair = getBoxTypePair(boxisalloc.getVal().getType());
    mlir::Value check =
        genBoxAttributeCheck(loc, boxTyPair, box, rewriter, kAttrAllocatable);
    rewriter.replaceOp(boxisalloc, check);
    return mlir::success();
  }
};

/// Lower `fir.box_isarray` to a sequence of operations to determine if the
/// boxed is an array.
struct BoxIsArrayOpConversion : public fir::FIROpConversion<fir::BoxIsArrayOp> {
  using FIROpConversion::FIROpConversion;

  llvm::LogicalResult
  matchAndRewrite(fir::BoxIsArrayOp boxisarray, OpAdaptor adaptor,
                  mlir::ConversionPatternRewriter &rewriter) const override {
    mlir::Value a = adaptor.getOperands()[0];
    auto loc = boxisarray.getLoc();
    TypePair boxTyPair = getBoxTypePair(boxisarray.getVal().getType());
    mlir::Value rank = getRankFromBox(loc, boxTyPair, a, rewriter);
    mlir::Value c0 = genConstantIndex(loc, rank.getType(), rewriter, 0);
    rewriter.replaceOpWithNewOp<mlir::LLVM::ICmpOp>(
        boxisarray, mlir::LLVM::ICmpPredicate::ne, rank, c0);
    return mlir::success();
  }
};

/// Lower `fir.box_isptr` to a sequence of operations to determined if the
/// boxed value was from a POINTER entity.
struct BoxIsPtrOpConversion : public fir::FIROpConversion<fir::BoxIsPtrOp> {
  using FIROpConversion::FIROpConversion;

  llvm::LogicalResult
  matchAndRewrite(fir::BoxIsPtrOp boxisptr, OpAdaptor adaptor,
                  mlir::ConversionPatternRewriter &rewriter) const override {
    mlir::Value box = adaptor.getOperands()[0];
    auto loc = boxisptr.getLoc();
    TypePair boxTyPair = getBoxTypePair(boxisptr.getVal().getType());
    mlir::Value check =
        genBoxAttributeCheck(loc, boxTyPair, box, rewriter, kAttrPointer);
    rewriter.replaceOp(boxisptr, check);
    return mlir::success();
  }
};

/// Lower `fir.box_rank` to the sequence of operation to extract the rank from
/// the box.
struct BoxRankOpConversion : public fir::FIROpConversion<fir::BoxRankOp> {
  using FIROpConversion::FIROpConversion;

  llvm::LogicalResult
  matchAndRewrite(fir::BoxRankOp boxrank, OpAdaptor adaptor,
                  mlir::ConversionPatternRewriter &rewriter) const override {
    mlir::Value a = adaptor.getOperands()[0];
    auto loc = boxrank.getLoc();
    mlir::Type ty = convertType(boxrank.getType());
    TypePair boxTyPair =
        getBoxTypePair(fir::unwrapRefType(boxrank.getBox().getType()));
    mlir::Value rank = getRankFromBox(loc, boxTyPair, a, rewriter);
    mlir::Value result = integerCast(loc, rewriter, ty, rank);
    rewriter.replaceOp(boxrank, result);
    return mlir::success();
  }
};

/// Lower `fir.boxproc_host` operation. Extracts the host pointer from the
/// boxproc.
/// TODO: Part of supporting Fortran 2003 procedure pointers.
struct BoxProcHostOpConversion
    : public fir::FIROpConversion<fir::BoxProcHostOp> {
  using FIROpConversion::FIROpConversion;

  llvm::LogicalResult
  matchAndRewrite(fir::BoxProcHostOp boxprochost, OpAdaptor adaptor,
                  mlir::ConversionPatternRewriter &rewriter) const override {
    TODO(boxprochost.getLoc(), "fir.boxproc_host codegen");
    return mlir::failure();
  }
};

/// Lower `fir.box_tdesc` to the sequence of operations to extract the type
/// descriptor from the box.
struct BoxTypeDescOpConversion
    : public fir::FIROpConversion<fir::BoxTypeDescOp> {
  using FIROpConversion::FIROpConversion;

  llvm::LogicalResult
  matchAndRewrite(fir::BoxTypeDescOp boxtypedesc, OpAdaptor adaptor,
                  mlir::ConversionPatternRewriter &rewriter) const override {
    mlir::Value box = adaptor.getOperands()[0];
    TypePair boxTyPair = getBoxTypePair(boxtypedesc.getBox().getType());
    auto typeDescAddr =
        loadTypeDescAddress(boxtypedesc.getLoc(), boxTyPair, box, rewriter);
    rewriter.replaceOp(boxtypedesc, typeDescAddr);
    return mlir::success();
  }
};

/// Lower `fir.box_typecode` to a sequence of operations to extract the type
/// code in the boxed value.
struct BoxTypeCodeOpConversion
    : public fir::FIROpConversion<fir::BoxTypeCodeOp> {
  using FIROpConversion::FIROpConversion;

  llvm::LogicalResult
  matchAndRewrite(fir::BoxTypeCodeOp op, OpAdaptor adaptor,
                  mlir::ConversionPatternRewriter &rewriter) const override {
    mlir::Value box = adaptor.getOperands()[0];
    auto loc = box.getLoc();
    auto ty = convertType(op.getType());
    TypePair boxTyPair = getBoxTypePair(op.getBox().getType());
    auto typeCode =
        getValueFromBox(loc, boxTyPair, box, ty, rewriter, kTypePosInBox);
    rewriter.replaceOp(op, typeCode);
    return mlir::success();
  }
};

/// Lower `fir.string_lit` to LLVM IR dialect operation.
struct StringLitOpConversion : public fir::FIROpConversion<fir::StringLitOp> {
  using FIROpConversion::FIROpConversion;

  llvm::LogicalResult
  matchAndRewrite(fir::StringLitOp constop, OpAdaptor adaptor,
                  mlir::ConversionPatternRewriter &rewriter) const override {
    auto ty = convertType(constop.getType());
    auto attr = constop.getValue();
    if (mlir::isa<mlir::StringAttr>(attr)) {
      rewriter.replaceOpWithNewOp<mlir::LLVM::ConstantOp>(constop, ty, attr);
      return mlir::success();
    }

    auto charTy = mlir::cast<fir::CharacterType>(constop.getType());
    unsigned bits = lowerTy().characterBitsize(charTy);
    mlir::Type intTy = rewriter.getIntegerType(bits);
    mlir::Location loc = constop.getLoc();
    mlir::Value cst = mlir::LLVM::UndefOp::create(rewriter, loc, ty);
    if (auto arr = mlir::dyn_cast<mlir::DenseElementsAttr>(attr)) {
      cst = mlir::LLVM::ConstantOp::create(rewriter, loc, ty, arr);
    } else if (auto arr = mlir::dyn_cast<mlir::ArrayAttr>(attr)) {
      for (auto a : llvm::enumerate(arr.getValue())) {
        // convert each character to a precise bitsize
        auto elemAttr = mlir::IntegerAttr::get(
            intTy,
            mlir::cast<mlir::IntegerAttr>(a.value()).getValue().zextOrTrunc(
                bits));
        auto elemCst =
            mlir::LLVM::ConstantOp::create(rewriter, loc, intTy, elemAttr);
        cst = mlir::LLVM::InsertValueOp::create(rewriter, loc, cst, elemCst,
                                                a.index());
      }
    } else {
      return mlir::failure();
    }
    rewriter.replaceOp(constop, cst);
    return mlir::success();
  }
};

/// `fir.call` -> `llvm.call`
struct CallOpConversion : public fir::FIROpConversion<fir::CallOp> {
  using FIROpConversion::FIROpConversion;

  llvm::LogicalResult
  matchAndRewrite(fir::CallOp call, OpAdaptor adaptor,
                  mlir::ConversionPatternRewriter &rewriter) const override {
    llvm::SmallVector<mlir::Type> resultTys;
    mlir::Attribute memAttr =
        call->getAttr(fir::FIROpsDialect::getFirCallMemoryAttrName());
    if (memAttr)
      call->removeAttr(fir::FIROpsDialect::getFirCallMemoryAttrName());

    for (auto r : call.getResults())
      resultTys.push_back(convertType(r.getType()));
    // Convert arith::FastMathFlagsAttr to LLVM::FastMathFlagsAttr.
    mlir::arith::AttrConvertFastMathToLLVM<fir::CallOp, mlir::LLVM::CallOp>
        attrConvert(call);
    auto llvmCall = rewriter.replaceOpWithNewOp<mlir::LLVM::CallOp>(
        call, resultTys, adaptor.getOperands(),
        addLLVMOpBundleAttrs(rewriter, attrConvert.getAttrs(),
                             adaptor.getOperands().size()));
    if (mlir::ArrayAttr argAttrsArray = call.getArgAttrsAttr()) {
      // sret and byval type needs to be converted.
      auto convertTypeAttr = [&](const mlir::NamedAttribute &attr) {
        return mlir::TypeAttr::get(convertType(
            llvm::cast<mlir::TypeAttr>(attr.getValue()).getValue()));
      };
      llvm::SmallVector<mlir::Attribute> newArgAttrsArray;
      for (auto argAttrs : argAttrsArray) {
        llvm::SmallVector<mlir::NamedAttribute> convertedAttrs;
        for (const mlir::NamedAttribute &attr :
             llvm::cast<mlir::DictionaryAttr>(argAttrs)) {
          if (attr.getName().getValue() ==
              mlir::LLVM::LLVMDialect::getByValAttrName()) {
            convertedAttrs.push_back(rewriter.getNamedAttr(
                mlir::LLVM::LLVMDialect::getByValAttrName(),
                convertTypeAttr(attr)));
          } else if (attr.getName().getValue() ==
                     mlir::LLVM::LLVMDialect::getStructRetAttrName()) {
            convertedAttrs.push_back(rewriter.getNamedAttr(
                mlir::LLVM::LLVMDialect::getStructRetAttrName(),
                convertTypeAttr(attr)));
          } else {
            convertedAttrs.push_back(attr);
          }
        }
        newArgAttrsArray.emplace_back(
            mlir::DictionaryAttr::get(rewriter.getContext(), convertedAttrs));
      }
      llvmCall.setArgAttrsAttr(rewriter.getArrayAttr(newArgAttrsArray));
    }
    if (mlir::ArrayAttr resAttrs = call.getResAttrsAttr())
      llvmCall.setResAttrsAttr(resAttrs);

    if (memAttr)
      llvmCall.setMemoryEffectsAttr(
          mlir::cast<mlir::LLVM::MemoryEffectsAttr>(memAttr));
    return mlir::success();
  }
};
} // namespace

static mlir::Type getComplexEleTy(mlir::Type complex) {
  return mlir::cast<mlir::ComplexType>(complex).getElementType();
}

namespace {
/// Compare complex values
///
/// Per 10.1, the only comparisons available are .EQ. (oeq) and .NE. (une).
///
/// For completeness, all other comparison are done on the real component only.
struct CmpcOpConversion : public fir::FIROpConversion<fir::CmpcOp> {
  using FIROpConversion::FIROpConversion;

  llvm::LogicalResult
  matchAndRewrite(fir::CmpcOp cmp, OpAdaptor adaptor,
                  mlir::ConversionPatternRewriter &rewriter) const override {
    mlir::ValueRange operands = adaptor.getOperands();
    mlir::Type resTy = convertType(cmp.getType());
    mlir::Location loc = cmp.getLoc();
    mlir::LLVM::FastmathFlags fmf =
        mlir::arith::convertArithFastMathFlagsToLLVM(cmp.getFastmath());
    mlir::LLVM::FCmpPredicate pred =
        static_cast<mlir::LLVM::FCmpPredicate>(cmp.getPredicate());
    auto rcp = mlir::LLVM::FCmpOp::create(
        rewriter, loc, resTy, pred,
        mlir::LLVM::ExtractValueOp::create(rewriter, loc, operands[0], 0),
        mlir::LLVM::ExtractValueOp::create(rewriter, loc, operands[1], 0), fmf);
    auto icp = mlir::LLVM::FCmpOp::create(
        rewriter, loc, resTy, pred,
        mlir::LLVM::ExtractValueOp::create(rewriter, loc, operands[0], 1),
        mlir::LLVM::ExtractValueOp::create(rewriter, loc, operands[1], 1), fmf);
    llvm::SmallVector<mlir::Value, 2> cp = {rcp, icp};
    switch (cmp.getPredicate()) {
    case mlir::arith::CmpFPredicate::OEQ: // .EQ.
      rewriter.replaceOpWithNewOp<mlir::LLVM::AndOp>(cmp, resTy, cp);
      break;
    case mlir::arith::CmpFPredicate::UNE: // .NE.
      rewriter.replaceOpWithNewOp<mlir::LLVM::OrOp>(cmp, resTy, cp);
      break;
    default:
      rewriter.replaceOp(cmp, rcp.getResult());
      break;
    }
    return mlir::success();
  }
};

/// fir.volatile_cast is only useful at the fir level. Once we lower to LLVM,
/// volatility is described by setting volatile attributes on the LLVM ops.
struct VolatileCastOpConversion
    : public fir::FIROpConversion<fir::VolatileCastOp> {
  using FIROpConversion::FIROpConversion;

  llvm::LogicalResult
  matchAndRewrite(fir::VolatileCastOp volatileCast, OpAdaptor adaptor,
                  mlir::ConversionPatternRewriter &rewriter) const override {
    rewriter.replaceOp(volatileCast, adaptor.getOperands()[0]);
    return mlir::success();
  }
};

/// convert value of from-type to value of to-type
struct ConvertOpConversion : public fir::FIROpConversion<fir::ConvertOp> {
  using FIROpConversion::FIROpConversion;

  static bool isFloatingPointTy(mlir::Type ty) {
    return mlir::isa<mlir::FloatType>(ty);
  }

  llvm::LogicalResult
  matchAndRewrite(fir::ConvertOp convert, OpAdaptor adaptor,
                  mlir::ConversionPatternRewriter &rewriter) const override {
    auto fromFirTy = convert.getValue().getType();
    auto toFirTy = convert.getRes().getType();
    auto fromTy = convertType(fromFirTy);
    auto toTy = convertType(toFirTy);
    mlir::Value op0 = adaptor.getOperands()[0];

    if (fromFirTy == toFirTy) {
      rewriter.replaceOp(convert, op0);
      return mlir::success();
    }

    auto loc = convert.getLoc();
    auto i1Type = mlir::IntegerType::get(convert.getContext(), 1);

    if (mlir::isa<fir::RecordType>(toFirTy)) {
      // Convert to compatible BIND(C) record type.
      // Double check that the record types are compatible (it should have
      // already been checked by the verifier).
      assert(mlir::cast<fir::RecordType>(fromFirTy).getTypeList() ==
                 mlir::cast<fir::RecordType>(toFirTy).getTypeList() &&
             "incompatible record types");

      auto toStTy = mlir::cast<mlir::LLVM::LLVMStructType>(toTy);
      mlir::Value val = mlir::LLVM::UndefOp::create(rewriter, loc, toStTy);
      auto indexTypeMap = toStTy.getSubelementIndexMap();
      assert(indexTypeMap.has_value() && "invalid record type");

      for (auto [attr, type] : indexTypeMap.value()) {
        int64_t index = mlir::cast<mlir::IntegerAttr>(attr).getInt();
        auto extVal =
            mlir::LLVM::ExtractValueOp::create(rewriter, loc, op0, index);
        val = mlir::LLVM::InsertValueOp::create(rewriter, loc, val, extVal,
                                                index);
      }

      rewriter.replaceOp(convert, val);
      return mlir::success();
    }

    if (mlir::isa<fir::LogicalType>(fromFirTy) ||
        mlir::isa<fir::LogicalType>(toFirTy)) {
      // By specification fir::LogicalType value may be any number,
      // where non-zero value represents .true. and zero value represents
      // .false.
      //
      // integer<->logical conversion requires value normalization.
      // Conversion from wide logical to narrow logical must set the result
      // to non-zero iff the input is non-zero - the easiest way to implement
      // it is to compare the input agains zero and set the result to
      // the canonical 0/1.
      // Conversion from narrow logical to wide logical may be implemented
      // as a zero or sign extension of the input, but it may use value
      // normalization as well.
      if (!mlir::isa<mlir::IntegerType>(fromTy) ||
          !mlir::isa<mlir::IntegerType>(toTy))
        return mlir::emitError(loc)
               << "unsupported types for logical conversion: " << fromTy
               << " -> " << toTy;

      // Do folding for constant inputs.
      if (auto constVal = fir::getIntIfConstant(op0)) {
        mlir::Value normVal =
            genConstantIndex(loc, toTy, rewriter, *constVal ? 1 : 0);
        rewriter.replaceOp(convert, normVal);
        return mlir::success();
      }

      // If the input is i1, then we can just zero extend it, and
      // the result will be normalized.
      if (fromTy == i1Type) {
        rewriter.replaceOpWithNewOp<mlir::LLVM::ZExtOp>(convert, toTy, op0);
        return mlir::success();
      }

      // Compare the input with zero.
      mlir::Value zero = genConstantIndex(loc, fromTy, rewriter, 0);
      auto isTrue = mlir::LLVM::ICmpOp::create(
          rewriter, loc, mlir::LLVM::ICmpPredicate::ne, op0, zero);

      // Zero extend the i1 isTrue result to the required type (unless it is i1
      // itself).
      if (toTy != i1Type)
        rewriter.replaceOpWithNewOp<mlir::LLVM::ZExtOp>(convert, toTy, isTrue);
      else
        rewriter.replaceOp(convert, isTrue.getResult());

      return mlir::success();
    }

    if (fromTy == toTy) {
      rewriter.replaceOp(convert, op0);
      return mlir::success();
    }
    auto convertFpToFp = [&](mlir::Value val, unsigned fromBits,
                             unsigned toBits, mlir::Type toTy) -> mlir::Value {
      if (fromBits == toBits) {
        // TODO: Converting between two floating-point representations with the
        // same bitwidth is not allowed for now.
        mlir::emitError(loc,
                        "cannot implicitly convert between two floating-point "
                        "representations of the same bitwidth");
        return {};
      }
      if (fromBits > toBits)
        return mlir::LLVM::FPTruncOp::create(rewriter, loc, toTy, val);
      return mlir::LLVM::FPExtOp::create(rewriter, loc, toTy, val);
    };
    // Complex to complex conversion.
    if (fir::isa_complex(fromFirTy) && fir::isa_complex(toFirTy)) {
      // Special case: handle the conversion of a complex such that both the
      // real and imaginary parts are converted together.
      auto ty = convertType(getComplexEleTy(convert.getValue().getType()));
      auto rp = mlir::LLVM::ExtractValueOp::create(rewriter, loc, op0, 0);
      auto ip = mlir::LLVM::ExtractValueOp::create(rewriter, loc, op0, 1);
      auto nt = convertType(getComplexEleTy(convert.getRes().getType()));
      auto fromBits = mlir::LLVM::getPrimitiveTypeSizeInBits(ty);
      auto toBits = mlir::LLVM::getPrimitiveTypeSizeInBits(nt);
      auto rc = convertFpToFp(rp, fromBits, toBits, nt);
      auto ic = convertFpToFp(ip, fromBits, toBits, nt);
      auto un = mlir::LLVM::UndefOp::create(rewriter, loc, toTy);
      llvm::SmallVector<int64_t> pos{0};
      auto i1 = mlir::LLVM::InsertValueOp::create(rewriter, loc, un, rc, pos);
      rewriter.replaceOpWithNewOp<mlir::LLVM::InsertValueOp>(convert, i1, ic,
                                                             1);
      return mlir::success();
    }

    // Floating point to floating point conversion.
    if (isFloatingPointTy(fromTy)) {
      if (isFloatingPointTy(toTy)) {
        auto fromBits = mlir::LLVM::getPrimitiveTypeSizeInBits(fromTy);
        auto toBits = mlir::LLVM::getPrimitiveTypeSizeInBits(toTy);
        auto v = convertFpToFp(op0, fromBits, toBits, toTy);
        rewriter.replaceOp(convert, v);
        return mlir::success();
      }
      if (mlir::isa<mlir::IntegerType>(toTy)) {
        // NOTE: We are checking the fir type here because toTy is an LLVM type
        // which is signless, and we need to use the intrinsic that matches the
        // sign of the output in fir.
        if (toFirTy.isUnsignedInteger()) {
          auto intrinsicName =
              mlir::StringAttr::get(convert.getContext(), "llvm.fptoui.sat");
          rewriter.replaceOpWithNewOp<mlir::LLVM::CallIntrinsicOp>(
              convert, toTy, intrinsicName, op0);
        } else {
          auto intrinsicName =
              mlir::StringAttr::get(convert.getContext(), "llvm.fptosi.sat");
          rewriter.replaceOpWithNewOp<mlir::LLVM::CallIntrinsicOp>(
              convert, toTy, intrinsicName, op0);
        }
        return mlir::success();
      }
    } else if (mlir::isa<mlir::IntegerType>(fromTy)) {
      // Integer to integer conversion.
      if (mlir::isa<mlir::IntegerType>(toTy)) {
        auto fromBits = mlir::LLVM::getPrimitiveTypeSizeInBits(fromTy);
        auto toBits = mlir::LLVM::getPrimitiveTypeSizeInBits(toTy);
        assert(fromBits != toBits);
        if (fromBits > toBits) {
          rewriter.replaceOpWithNewOp<mlir::LLVM::TruncOp>(convert, toTy, op0);
          return mlir::success();
        }
        if (fromFirTy == i1Type || fromFirTy.isUnsignedInteger()) {
          rewriter.replaceOpWithNewOp<mlir::LLVM::ZExtOp>(convert, toTy, op0);
          return mlir::success();
        }
        rewriter.replaceOpWithNewOp<mlir::LLVM::SExtOp>(convert, toTy, op0);
        return mlir::success();
      }
      // Integer to floating point conversion.
      if (isFloatingPointTy(toTy)) {
        if (fromTy.isUnsignedInteger())
          rewriter.replaceOpWithNewOp<mlir::LLVM::UIToFPOp>(convert, toTy, op0);
        else
          rewriter.replaceOpWithNewOp<mlir::LLVM::SIToFPOp>(convert, toTy, op0);
        return mlir::success();
      }
      // Integer to pointer conversion.
      if (mlir::isa<mlir::LLVM::LLVMPointerType>(toTy)) {
        rewriter.replaceOpWithNewOp<mlir::LLVM::IntToPtrOp>(convert, toTy, op0);
        return mlir::success();
      }
    } else if (mlir::isa<mlir::LLVM::LLVMPointerType>(fromTy)) {
      // Pointer to integer conversion.
      if (mlir::isa<mlir::IntegerType>(toTy)) {
        rewriter.replaceOpWithNewOp<mlir::LLVM::PtrToIntOp>(convert, toTy, op0);
        return mlir::success();
      }
      // Pointer to pointer conversion.
      if (mlir::isa<mlir::LLVM::LLVMPointerType>(toTy)) {
        rewriter.replaceOpWithNewOp<mlir::LLVM::BitcastOp>(convert, toTy, op0);
        return mlir::success();
      }
    }
    return emitError(loc) << "cannot convert " << fromTy << " to " << toTy;
  }
};

/// `fir.type_info` operation has no specific CodeGen. The operation is
/// only used to carry information during FIR to FIR passes. It may be used
/// in the future to generate the runtime type info data structures instead
/// of generating them in lowering.
struct TypeInfoOpConversion : public fir::FIROpConversion<fir::TypeInfoOp> {
  using FIROpConversion::FIROpConversion;

  llvm::LogicalResult
  matchAndRewrite(fir::TypeInfoOp op, OpAdaptor,
                  mlir::ConversionPatternRewriter &rewriter) const override {
    rewriter.eraseOp(op);
    return mlir::success();
  }
};

/// `fir.dt_entry` operation has no specific CodeGen. The operation is only used
/// to carry information during FIR to FIR passes.
struct DTEntryOpConversion : public fir::FIROpConversion<fir::DTEntryOp> {
  using FIROpConversion::FIROpConversion;

  llvm::LogicalResult
  matchAndRewrite(fir::DTEntryOp op, OpAdaptor,
                  mlir::ConversionPatternRewriter &rewriter) const override {
    rewriter.eraseOp(op);
    return mlir::success();
  }
};

/// Lower `fir.global_len` operation.
struct GlobalLenOpConversion : public fir::FIROpConversion<fir::GlobalLenOp> {
  using FIROpConversion::FIROpConversion;

  llvm::LogicalResult
  matchAndRewrite(fir::GlobalLenOp globalLen, OpAdaptor adaptor,
                  mlir::ConversionPatternRewriter &rewriter) const override {
    TODO(globalLen.getLoc(), "fir.global_len codegen");
    return mlir::failure();
  }
};

/// Lower fir.len_param_index
struct LenParamIndexOpConversion
    : public fir::FIROpConversion<fir::LenParamIndexOp> {
  using FIROpConversion::FIROpConversion;

  // FIXME: this should be specialized by the runtime target
  llvm::LogicalResult
  matchAndRewrite(fir::LenParamIndexOp lenp, OpAdaptor,
                  mlir::ConversionPatternRewriter &rewriter) const override {
    TODO(lenp.getLoc(), "fir.len_param_index codegen");
  }
};

/// Convert `!fir.emboxchar<!fir.char<KIND, ?>, #n>` into a sequence of
/// instructions that generate `!llvm.struct<(ptr<ik>, i64)>`. The 1st element
/// in this struct is a pointer. Its type is determined from `KIND`. The 2nd
/// element is the length of the character buffer (`#n`).
struct EmboxCharOpConversion : public fir::FIROpConversion<fir::EmboxCharOp> {
  using FIROpConversion::FIROpConversion;

  llvm::LogicalResult
  matchAndRewrite(fir::EmboxCharOp emboxChar, OpAdaptor adaptor,
                  mlir::ConversionPatternRewriter &rewriter) const override {
    mlir::ValueRange operands = adaptor.getOperands();

    mlir::Value charBuffer = operands[0];
    mlir::Value charBufferLen = operands[1];

    mlir::Location loc = emboxChar.getLoc();
    mlir::Type llvmStructTy = convertType(emboxChar.getType());
    auto llvmStruct = mlir::LLVM::UndefOp::create(rewriter, loc, llvmStructTy);

    mlir::Type lenTy =
        mlir::cast<mlir::LLVM::LLVMStructType>(llvmStructTy).getBody()[1];
    mlir::Value lenAfterCast = integerCast(loc, rewriter, lenTy, charBufferLen);

    mlir::Type addrTy =
        mlir::cast<mlir::LLVM::LLVMStructType>(llvmStructTy).getBody()[0];
    if (addrTy != charBuffer.getType())
      charBuffer =
          mlir::LLVM::BitcastOp::create(rewriter, loc, addrTy, charBuffer);

    llvm::SmallVector<int64_t> pos{0};
    auto insertBufferOp = mlir::LLVM::InsertValueOp::create(
        rewriter, loc, llvmStruct, charBuffer, pos);
    rewriter.replaceOpWithNewOp<mlir::LLVM::InsertValueOp>(
        emboxChar, insertBufferOp, lenAfterCast, 1);

    return mlir::success();
  }
};
} // namespace

template <typename ModuleOp>
static mlir::SymbolRefAttr
getMallocInModule(ModuleOp mod, fir::AllocMemOp op,
                  mlir::ConversionPatternRewriter &rewriter,
                  mlir::Type indexType) {
  static constexpr char mallocName[] = "malloc";
  if (auto mallocFunc =
          mod.template lookupSymbol<mlir::LLVM::LLVMFuncOp>(mallocName))
    return mlir::SymbolRefAttr::get(mallocFunc);
  if (auto userMalloc =
          mod.template lookupSymbol<mlir::func::FuncOp>(mallocName))
    return mlir::SymbolRefAttr::get(userMalloc);

  mlir::OpBuilder moduleBuilder(mod.getBodyRegion());
  auto mallocDecl = mlir::LLVM::LLVMFuncOp::create(
      moduleBuilder, op.getLoc(), mallocName,
      mlir::LLVM::LLVMFunctionType::get(getLlvmPtrType(op.getContext()),
                                        indexType,
                                        /*isVarArg=*/false));
  return mlir::SymbolRefAttr::get(mallocDecl);
}

/// Return the LLVMFuncOp corresponding to the standard malloc call.
static mlir::SymbolRefAttr getMalloc(fir::AllocMemOp op,
                                     mlir::ConversionPatternRewriter &rewriter,
                                     mlir::Type indexType) {
  if (auto mod = op->getParentOfType<mlir::gpu::GPUModuleOp>())
    return getMallocInModule(mod, op, rewriter, indexType);
  auto mod = op->getParentOfType<mlir::ModuleOp>();
  return getMallocInModule(mod, op, rewriter, indexType);
}

/// Helper function for generating the LLVM IR that computes the distance
/// in bytes between adjacent elements pointed to by a pointer
/// of type \p ptrTy. The result is returned as a value of \p idxTy integer
/// type.
static mlir::Value
computeElementDistance(mlir::Location loc, mlir::Type llvmObjectType,
                       mlir::Type idxTy,
                       mlir::ConversionPatternRewriter &rewriter,
                       const mlir::DataLayout &dataLayout) {
  llvm::TypeSize size = dataLayout.getTypeSize(llvmObjectType);
  unsigned short alignment = dataLayout.getTypeABIAlignment(llvmObjectType);
  std::int64_t distance = llvm::alignTo(size, alignment);
  return genConstantIndex(loc, idxTy, rewriter, distance);
}

/// Return value of the stride in bytes between adjacent elements
/// of LLVM type \p llTy. The result is returned as a value of
/// \p idxTy integer type.
static mlir::Value
genTypeStrideInBytes(mlir::Location loc, mlir::Type idxTy,
                     mlir::ConversionPatternRewriter &rewriter, mlir::Type llTy,
                     const mlir::DataLayout &dataLayout) {
  // Create a pointer type and use computeElementDistance().
  return computeElementDistance(loc, llTy, idxTy, rewriter, dataLayout);
}

namespace {
/// Lower a `fir.allocmem` instruction into `llvm.call @malloc`
struct AllocMemOpConversion : public fir::FIROpConversion<fir::AllocMemOp> {
  using FIROpConversion::FIROpConversion;

  llvm::LogicalResult
  matchAndRewrite(fir::AllocMemOp heap, OpAdaptor adaptor,
                  mlir::ConversionPatternRewriter &rewriter) const override {
    mlir::Type heapTy = heap.getType();
    mlir::Location loc = heap.getLoc();
    auto ity = lowerTy().indexType();
    mlir::Type dataTy = fir::unwrapRefType(heapTy);
    mlir::Type llvmObjectTy = convertObjectType(dataTy);
    if (fir::isRecordWithTypeParameters(fir::unwrapSequenceType(dataTy)))
      TODO(loc, "fir.allocmem codegen of derived type with length parameters");
    mlir::Value size = genTypeSizeInBytes(loc, ity, rewriter, llvmObjectTy);
    if (auto scaleSize = genAllocationScaleSize(heap, ity, rewriter))
      size = mlir::LLVM::MulOp::create(rewriter, loc, ity, size, scaleSize);
    for (mlir::Value opnd : adaptor.getOperands())
<<<<<<< HEAD
      size = rewriter.create<mlir::LLVM::MulOp>(
          loc, ity, size, integerCast(loc, rewriter, ity, opnd));
=======
      size = mlir::LLVM::MulOp::create(rewriter, loc, ity, size,
                                       integerCast(loc, rewriter, ity, opnd));
>>>>>>> e38f98f5

    // As the return value of malloc(0) is implementation defined, allocate one
    // byte to ensure the allocation status being true. This behavior aligns to
    // what the runtime has.
    mlir::Value zero = genConstantIndex(loc, ity, rewriter, 0);
    mlir::Value one = genConstantIndex(loc, ity, rewriter, 1);
<<<<<<< HEAD
    mlir::Value cmp = rewriter.create<mlir::LLVM::ICmpOp>(
        loc, mlir::LLVM::ICmpPredicate::sgt, size, zero);
    size = rewriter.create<mlir::LLVM::SelectOp>(loc, cmp, size, one);
=======
    mlir::Value cmp = mlir::LLVM::ICmpOp::create(
        rewriter, loc, mlir::LLVM::ICmpPredicate::sgt, size, zero);
    size = mlir::LLVM::SelectOp::create(rewriter, loc, cmp, size, one);
>>>>>>> e38f98f5

    auto mallocTyWidth = lowerTy().getIndexTypeBitwidth();
    auto mallocTy =
        mlir::IntegerType::get(rewriter.getContext(), mallocTyWidth);
    if (mallocTyWidth != ity.getIntOrFloatBitWidth())
      size = integerCast(loc, rewriter, mallocTy, size);
    heap->setAttr("callee", getMalloc(heap, rewriter, mallocTy));
    rewriter.replaceOpWithNewOp<mlir::LLVM::CallOp>(
        heap, ::getLlvmPtrType(heap.getContext()), size,
        addLLVMOpBundleAttrs(rewriter, heap->getAttrs(), 1));
    return mlir::success();
  }

  /// Compute the allocation size in bytes of the element type of
  /// \p llTy pointer type. The result is returned as a value of \p idxTy
  /// integer type.
  mlir::Value genTypeSizeInBytes(mlir::Location loc, mlir::Type idxTy,
                                 mlir::ConversionPatternRewriter &rewriter,
                                 mlir::Type llTy) const {
    return computeElementDistance(loc, llTy, idxTy, rewriter, getDataLayout());
  }
};
} // namespace

/// Return the LLVMFuncOp corresponding to the standard free call.
template <typename ModuleOp>
static mlir::SymbolRefAttr
getFreeInModule(ModuleOp mod, fir::FreeMemOp op,
                mlir::ConversionPatternRewriter &rewriter) {
  static constexpr char freeName[] = "free";
  // Check if free already defined in the module.
  if (auto freeFunc =
          mod.template lookupSymbol<mlir::LLVM::LLVMFuncOp>(freeName))
    return mlir::SymbolRefAttr::get(freeFunc);
  if (auto freeDefinedByUser =
          mod.template lookupSymbol<mlir::func::FuncOp>(freeName))
    return mlir::SymbolRefAttr::get(freeDefinedByUser);
  // Create llvm declaration for free.
  mlir::OpBuilder moduleBuilder(mod.getBodyRegion());
  auto voidType = mlir::LLVM::LLVMVoidType::get(op.getContext());
  auto freeDecl = mlir::LLVM::LLVMFuncOp::create(
      moduleBuilder, rewriter.getUnknownLoc(), freeName,
      mlir::LLVM::LLVMFunctionType::get(voidType,
                                        getLlvmPtrType(op.getContext()),
                                        /*isVarArg=*/false));
  return mlir::SymbolRefAttr::get(freeDecl);
}

static mlir::SymbolRefAttr getFree(fir::FreeMemOp op,
                                   mlir::ConversionPatternRewriter &rewriter) {
  if (auto mod = op->getParentOfType<mlir::gpu::GPUModuleOp>())
    return getFreeInModule(mod, op, rewriter);
  auto mod = op->getParentOfType<mlir::ModuleOp>();
  return getFreeInModule(mod, op, rewriter);
}

static unsigned getDimension(mlir::LLVM::LLVMArrayType ty) {
  unsigned result = 1;
  for (auto eleTy =
           mlir::dyn_cast<mlir::LLVM::LLVMArrayType>(ty.getElementType());
       eleTy; eleTy = mlir::dyn_cast<mlir::LLVM::LLVMArrayType>(
                  eleTy.getElementType()))
    ++result;
  return result;
}

namespace {
/// Lower a `fir.freemem` instruction into `llvm.call @free`
struct FreeMemOpConversion : public fir::FIROpConversion<fir::FreeMemOp> {
  using FIROpConversion::FIROpConversion;

  llvm::LogicalResult
  matchAndRewrite(fir::FreeMemOp freemem, OpAdaptor adaptor,
                  mlir::ConversionPatternRewriter &rewriter) const override {
    mlir::Location loc = freemem.getLoc();
    freemem->setAttr("callee", getFree(freemem, rewriter));
    mlir::LLVM::CallOp::create(
        rewriter, loc, mlir::TypeRange{},
        mlir::ValueRange{adaptor.getHeapref()},
        addLLVMOpBundleAttrs(rewriter, freemem->getAttrs(), 1));
    rewriter.eraseOp(freemem);
    return mlir::success();
  }
};
} // namespace

// Convert subcomponent array indices from column-major to row-major ordering.
static llvm::SmallVector<mlir::Value>
convertSubcomponentIndices(mlir::Location loc, mlir::Type eleTy,
                           mlir::ValueRange indices,
                           mlir::Type *retTy = nullptr) {
  llvm::SmallVector<mlir::Value> result;
  llvm::SmallVector<mlir::Value> arrayIndices;

  auto appendArrayIndices = [&] {
    if (arrayIndices.empty())
      return;
    std::reverse(arrayIndices.begin(), arrayIndices.end());
    result.append(arrayIndices.begin(), arrayIndices.end());
    arrayIndices.clear();
  };

  for (mlir::Value index : indices) {
    // Component indices can be field index to select a component, or array
    // index, to select an element in an array component.
    if (auto structTy = mlir::dyn_cast<mlir::LLVM::LLVMStructType>(eleTy)) {
      std::int64_t cstIndex = getConstantIntValue(index);
      assert(cstIndex < (int64_t)structTy.getBody().size() &&
             "out-of-bounds struct field index");
      eleTy = structTy.getBody()[cstIndex];
      appendArrayIndices();
      result.push_back(index);
    } else if (auto arrayTy =
                   mlir::dyn_cast<mlir::LLVM::LLVMArrayType>(eleTy)) {
      eleTy = arrayTy.getElementType();
      arrayIndices.push_back(index);
    } else
      fir::emitFatalError(loc, "Unexpected subcomponent type");
  }
  appendArrayIndices();
  if (retTy)
    *retTy = eleTy;
  return result;
}

static mlir::Value genSourceFile(mlir::Location loc, mlir::ModuleOp mod,
                                 mlir::ConversionPatternRewriter &rewriter) {
  auto ptrTy = mlir::LLVM::LLVMPointerType::get(rewriter.getContext());
  if (auto flc = mlir::dyn_cast<mlir::FileLineColLoc>(loc)) {
    auto fn = flc.getFilename().str() + '\0';
    std::string globalName = fir::factory::uniqueCGIdent("cl", fn);

    if (auto g = mod.lookupSymbol<fir::GlobalOp>(globalName)) {
      return mlir::LLVM::AddressOfOp::create(rewriter, loc, ptrTy, g.getName());
    } else if (auto g = mod.lookupSymbol<mlir::LLVM::GlobalOp>(globalName)) {
      return mlir::LLVM::AddressOfOp::create(rewriter, loc, ptrTy, g.getName());
    }

    auto crtInsPt = rewriter.saveInsertionPoint();
    rewriter.setInsertionPoint(mod.getBody(), mod.getBody()->end());
    auto arrayTy = mlir::LLVM::LLVMArrayType::get(
        mlir::IntegerType::get(rewriter.getContext(), 8), fn.size());
    mlir::LLVM::GlobalOp globalOp = mlir::LLVM::GlobalOp::create(
        rewriter, loc, arrayTy, /*constant=*/true,
        mlir::LLVM::Linkage::Linkonce, globalName, mlir::Attribute());

    mlir::Region &region = globalOp.getInitializerRegion();
    mlir::Block *block = rewriter.createBlock(&region);
    rewriter.setInsertionPoint(block, block->begin());
    mlir::Value constValue = mlir::LLVM::ConstantOp::create(
        rewriter, loc, arrayTy, rewriter.getStringAttr(fn));
    mlir::LLVM::ReturnOp::create(rewriter, loc, constValue);
    rewriter.restoreInsertionPoint(crtInsPt);
    return mlir::LLVM::AddressOfOp::create(rewriter, loc, ptrTy,
                                           globalOp.getName());
  }
  return mlir::LLVM::ZeroOp::create(rewriter, loc, ptrTy);
}

static mlir::Value genSourceLine(mlir::Location loc,
                                 mlir::ConversionPatternRewriter &rewriter) {
  if (auto flc = mlir::dyn_cast<mlir::FileLineColLoc>(loc))
    return mlir::LLVM::ConstantOp::create(rewriter, loc, rewriter.getI32Type(),
                                          flc.getLine());
  return mlir::LLVM::ConstantOp::create(rewriter, loc, rewriter.getI32Type(),
                                        0);
}

static mlir::Value
genCUFAllocDescriptor(mlir::Location loc,
                      mlir::ConversionPatternRewriter &rewriter,
                      mlir::ModuleOp mod, fir::BaseBoxType boxTy,
                      const fir::LLVMTypeConverter &typeConverter) {
  std::optional<mlir::DataLayout> dl =
      fir::support::getOrSetMLIRDataLayout(mod, /*allowDefaultLayout=*/true);
  if (!dl)
    mlir::emitError(mod.getLoc(),
                    "module operation must carry a data layout attribute "
                    "to generate llvm IR from FIR");

  mlir::Value sourceFile = genSourceFile(loc, mod, rewriter);
  mlir::Value sourceLine = genSourceLine(loc, rewriter);

  mlir::MLIRContext *ctx = mod.getContext();

  mlir::LLVM::LLVMPointerType llvmPointerType =
      mlir::LLVM::LLVMPointerType::get(ctx);
  mlir::Type llvmInt32Type = mlir::IntegerType::get(ctx, 32);
  mlir::Type llvmIntPtrType =
      mlir::IntegerType::get(ctx, typeConverter.getPointerBitwidth(0));
  auto fctTy = mlir::LLVM::LLVMFunctionType::get(
      llvmPointerType, {llvmIntPtrType, llvmPointerType, llvmInt32Type});

  auto llvmFunc = mod.lookupSymbol<mlir::LLVM::LLVMFuncOp>(
      RTNAME_STRING(CUFAllocDescriptor));
  auto funcFunc =
      mod.lookupSymbol<mlir::func::FuncOp>(RTNAME_STRING(CUFAllocDescriptor));
  if (!llvmFunc && !funcFunc)
    mlir::OpBuilder::atBlockEnd(mod.getBody())
        .create<mlir::LLVM::LLVMFuncOp>(loc, RTNAME_STRING(CUFAllocDescriptor),
                                        fctTy);

  mlir::Type structTy = typeConverter.convertBoxTypeAsStruct(boxTy);
  std::size_t boxSize = dl->getTypeSizeInBits(structTy) / 8;
  mlir::Value sizeInBytes =
      genConstantIndex(loc, llvmIntPtrType, rewriter, boxSize);
  llvm::SmallVector args = {sizeInBytes, sourceFile, sourceLine};
  return rewriter
      .create<mlir::LLVM::CallOp>(loc, fctTy, RTNAME_STRING(CUFAllocDescriptor),
                                  args)
      .getResult();
}

/// Get the address of the type descriptor global variable that was created by
/// lowering for derived type \p recType.
template <typename ModOpTy>
static mlir::Value
getTypeDescriptor(ModOpTy mod, mlir::ConversionPatternRewriter &rewriter,
                  mlir::Location loc, fir::RecordType recType,
                  const fir::FIRToLLVMPassOptions &options) {
  std::string name =
      options.typeDescriptorsRenamedForAssembly
          ? fir::NameUniquer::getTypeDescriptorAssemblyName(recType.getName())
          : fir::NameUniquer::getTypeDescriptorName(recType.getName());
  mlir::Type llvmPtrTy = ::getLlvmPtrType(mod.getContext());
  mlir::DataLayout dataLayout(mod);
  if (auto global = mod.template lookupSymbol<fir::GlobalOp>(name))
    return replaceWithAddrOfOrASCast(
        rewriter, loc, fir::factory::getGlobalAddressSpace(&dataLayout),
        fir::factory::getProgramAddressSpace(&dataLayout), global.getSymName(),
        llvmPtrTy);
  // The global may have already been translated to LLVM.
  if (auto global = mod.template lookupSymbol<mlir::LLVM::GlobalOp>(name))
    return replaceWithAddrOfOrASCast(
        rewriter, loc, global.getAddrSpace(),
        fir::factory::getProgramAddressSpace(&dataLayout), global.getSymName(),
        llvmPtrTy);
  // Type info derived types do not have type descriptors since they are the
  // types defining type descriptors.
  if (options.ignoreMissingTypeDescriptors ||
      fir::NameUniquer::belongsToModule(
          name, Fortran::semantics::typeInfoBuiltinModule))
    return mlir::LLVM::ZeroOp::create(rewriter, loc, llvmPtrTy);

  if (!options.skipExternalRttiDefinition)
    fir::emitFatalError(loc,
                        "runtime derived type info descriptor was not "
                        "generated and skipExternalRttiDefinition and "
                        "ignoreMissingTypeDescriptors options are not set");

  // Rtti for a derived type defined in another compilation unit and for which
  // rtti was not defined in lowering because of the skipExternalRttiDefinition
  // option. Generate the object declaration now.
  auto insertPt = rewriter.saveInsertionPoint();
  rewriter.setInsertionPoint(mod.getBody(), mod.getBody()->end());
  mlir::LLVM::GlobalOp global = mlir::LLVM::GlobalOp::create(
      rewriter, loc, llvmPtrTy, /*constant=*/true,
      mlir::LLVM::Linkage::External, name, mlir::Attribute());
  rewriter.restoreInsertionPoint(insertPt);
  return mlir::LLVM::AddressOfOp::create(rewriter, loc, llvmPtrTy,
                                         global.getSymName());
}

/// Common base class for embox to descriptor conversion.
template <typename OP>
struct EmboxCommonConversion : public fir::FIROpConversion<OP> {
  using fir::FIROpConversion<OP>::FIROpConversion;
  using TypePair = typename fir::FIROpConversion<OP>::TypePair;

  static int getCFIAttr(fir::BaseBoxType boxTy) {
    auto eleTy = boxTy.getEleTy();
    if (mlir::isa<fir::PointerType>(eleTy))
      return CFI_attribute_pointer;
    if (mlir::isa<fir::HeapType>(eleTy))
      return CFI_attribute_allocatable;
    return CFI_attribute_other;
  }

  mlir::Value getCharacterByteSize(mlir::Location loc,
                                   mlir::ConversionPatternRewriter &rewriter,
                                   fir::CharacterType charTy,
                                   mlir::ValueRange lenParams) const {
    auto i64Ty = mlir::IntegerType::get(rewriter.getContext(), 64);
    mlir::Value size = genTypeStrideInBytes(
        loc, i64Ty, rewriter, this->convertType(charTy), this->getDataLayout());
    if (charTy.hasConstantLen())
      return size; // Length accounted for in the genTypeStrideInBytes GEP.
    // Otherwise,  multiply the single character size by the length.
    assert(!lenParams.empty());
    auto len64 = fir::FIROpConversion<OP>::integerCast(loc, rewriter, i64Ty,
                                                       lenParams.back());
    return mlir::LLVM::MulOp::create(rewriter, loc, i64Ty, size, len64);
  }

  // Get the element size and CFI type code of the boxed value.
  std::tuple<mlir::Value, mlir::Value> getSizeAndTypeCode(
      mlir::Location loc, mlir::ConversionPatternRewriter &rewriter,
      mlir::Type boxEleTy, mlir::ValueRange lenParams = {}) const {
    const mlir::DataLayout &dataLayout = this->getDataLayout();
    auto i64Ty = mlir::IntegerType::get(rewriter.getContext(), 64);
    if (auto eleTy = fir::dyn_cast_ptrEleTy(boxEleTy))
      boxEleTy = eleTy;
    if (auto seqTy = mlir::dyn_cast<fir::SequenceType>(boxEleTy))
      return getSizeAndTypeCode(loc, rewriter, seqTy.getEleTy(), lenParams);
    if (mlir::isa<mlir::NoneType>(
            boxEleTy)) // unlimited polymorphic or assumed type
      return {mlir::LLVM::ConstantOp::create(rewriter, loc, i64Ty, 0),
              this->genConstantOffset(loc, rewriter, CFI_type_other)};
    mlir::Value typeCodeVal = this->genConstantOffset(
        loc, rewriter,
        fir::getTypeCode(boxEleTy, this->lowerTy().getKindMap()));
    if (fir::isa_integer(boxEleTy) ||
        mlir::dyn_cast<fir::LogicalType>(boxEleTy) || fir::isa_real(boxEleTy) ||
        fir::isa_complex(boxEleTy))
      return {genTypeStrideInBytes(loc, i64Ty, rewriter,
                                   this->convertType(boxEleTy), dataLayout),
              typeCodeVal};
    if (auto charTy = mlir::dyn_cast<fir::CharacterType>(boxEleTy))
      return {getCharacterByteSize(loc, rewriter, charTy, lenParams),
              typeCodeVal};
    if (fir::isa_ref_type(boxEleTy)) {
      auto ptrTy = ::getLlvmPtrType(rewriter.getContext());
      return {genTypeStrideInBytes(loc, i64Ty, rewriter, ptrTy, dataLayout),
              typeCodeVal};
    }
    if (mlir::isa<fir::RecordType>(boxEleTy))
      return {genTypeStrideInBytes(loc, i64Ty, rewriter,
                                   this->convertType(boxEleTy), dataLayout),
              typeCodeVal};
    fir::emitFatalError(loc, "unhandled type in fir.box code generation");
  }

  /// Basic pattern to write a field in the descriptor
  mlir::Value insertField(mlir::ConversionPatternRewriter &rewriter,
                          mlir::Location loc, mlir::Value dest,
                          llvm::ArrayRef<std::int64_t> fldIndexes,
                          mlir::Value value, bool bitcast = false) const {
    auto boxTy = dest.getType();
    auto fldTy = this->getBoxEleTy(boxTy, fldIndexes);
    if (!bitcast)
      value = this->integerCast(loc, rewriter, fldTy, value);
    // bitcast are no-ops with LLVM opaque pointers.
    return mlir::LLVM::InsertValueOp::create(rewriter, loc, dest, value,
                                             fldIndexes);
  }

  inline mlir::Value
  insertBaseAddress(mlir::ConversionPatternRewriter &rewriter,
                    mlir::Location loc, mlir::Value dest,
                    mlir::Value base) const {
    return insertField(rewriter, loc, dest, {kAddrPosInBox}, base,
                       /*bitCast=*/true);
  }

  inline mlir::Value insertLowerBound(mlir::ConversionPatternRewriter &rewriter,
                                      mlir::Location loc, mlir::Value dest,
                                      unsigned dim, mlir::Value lb) const {
    return insertField(rewriter, loc, dest,
                       {kDimsPosInBox, dim, kDimLowerBoundPos}, lb);
  }

  inline mlir::Value insertExtent(mlir::ConversionPatternRewriter &rewriter,
                                  mlir::Location loc, mlir::Value dest,
                                  unsigned dim, mlir::Value extent) const {
    return insertField(rewriter, loc, dest, {kDimsPosInBox, dim, kDimExtentPos},
                       extent);
  }

  inline mlir::Value insertStride(mlir::ConversionPatternRewriter &rewriter,
                                  mlir::Location loc, mlir::Value dest,
                                  unsigned dim, mlir::Value stride) const {
    return insertField(rewriter, loc, dest, {kDimsPosInBox, dim, kDimStridePos},
                       stride);
  }

  template <typename ModOpTy>
  mlir::Value populateDescriptor(mlir::Location loc, ModOpTy mod,
                                 fir::BaseBoxType boxTy, mlir::Type inputType,
                                 mlir::ConversionPatternRewriter &rewriter,
                                 unsigned rank, mlir::Value eleSize,
                                 mlir::Value cfiTy, mlir::Value typeDesc,
                                 int allocatorIdx = kDefaultAllocator,
                                 mlir::Value extraField = {}) const {
    auto llvmBoxTy = this->lowerTy().convertBoxTypeAsStruct(boxTy, rank);
    bool isUnlimitedPolymorphic = fir::isUnlimitedPolymorphicType(boxTy);
    bool useInputType = fir::isPolymorphicType(boxTy) || isUnlimitedPolymorphic;
    mlir::Value descriptor =
        mlir::LLVM::UndefOp::create(rewriter, loc, llvmBoxTy);
    descriptor =
        insertField(rewriter, loc, descriptor, {kElemLenPosInBox}, eleSize);
    descriptor = insertField(rewriter, loc, descriptor, {kVersionPosInBox},
                             this->genI32Constant(loc, rewriter, CFI_VERSION));
    descriptor = insertField(rewriter, loc, descriptor, {kRankPosInBox},
                             this->genI32Constant(loc, rewriter, rank));
    descriptor = insertField(rewriter, loc, descriptor, {kTypePosInBox}, cfiTy);
    descriptor =
        insertField(rewriter, loc, descriptor, {kAttributePosInBox},
                    this->genI32Constant(loc, rewriter, getCFIAttr(boxTy)));

    const bool hasAddendum = fir::boxHasAddendum(boxTy);

    if (extraField) {
      // Make sure to set the addendum presence flag according to the
      // destination box.
      if (hasAddendum) {
        auto maskAttr = mlir::IntegerAttr::get(
            rewriter.getIntegerType(8, /*isSigned=*/false),
            llvm::APInt(8, (uint64_t)_CFI_ADDENDUM_FLAG, /*isSigned=*/false));
        mlir::LLVM::ConstantOp mask = mlir::LLVM::ConstantOp::create(
            rewriter, loc, rewriter.getI8Type(), maskAttr);
        extraField = mlir::LLVM::OrOp::create(rewriter, loc, extraField, mask);
      } else {
        auto maskAttr = mlir::IntegerAttr::get(
            rewriter.getIntegerType(8, /*isSigned=*/false),
            llvm::APInt(8, (uint64_t)~_CFI_ADDENDUM_FLAG, /*isSigned=*/true));
        mlir::LLVM::ConstantOp mask = mlir::LLVM::ConstantOp::create(
            rewriter, loc, rewriter.getI8Type(), maskAttr);
        extraField = mlir::LLVM::AndOp::create(rewriter, loc, extraField, mask);
      }
      // Extra field value is provided so just use it.
      descriptor =
          insertField(rewriter, loc, descriptor, {kExtraPosInBox}, extraField);
    } else {
      // Compute the value of the extra field based on allocator_idx and
      // addendum present.
      unsigned extra = allocatorIdx << _CFI_ALLOCATOR_IDX_SHIFT;
      if (hasAddendum)
        extra |= _CFI_ADDENDUM_FLAG;
      descriptor = insertField(rewriter, loc, descriptor, {kExtraPosInBox},
                               this->genI32Constant(loc, rewriter, extra));
    }

    if (hasAddendum) {
      unsigned typeDescFieldId = getTypeDescFieldId(boxTy);
      if (!typeDesc) {
        if (useInputType) {
          mlir::Type innerType = fir::unwrapInnerType(inputType);
          if (innerType && mlir::isa<fir::RecordType>(innerType)) {
            auto recTy = mlir::dyn_cast<fir::RecordType>(innerType);
            typeDesc =
                getTypeDescriptor(mod, rewriter, loc, recTy, this->options);
          } else {
            // Unlimited polymorphic type descriptor with no record type. Set
            // type descriptor address to a clean state.
            typeDesc = mlir::LLVM::ZeroOp::create(
                rewriter, loc, ::getLlvmPtrType(mod.getContext()));
          }
        } else {
          typeDesc = getTypeDescriptor(
              mod, rewriter, loc, fir::unwrapIfDerived(boxTy), this->options);
        }
      }
      if (typeDesc)
        descriptor =
            insertField(rewriter, loc, descriptor, {typeDescFieldId}, typeDesc,
                        /*bitCast=*/true);
      // Always initialize the length parameter field to zero to avoid issues
      // with uninitialized values in Fortran code trying to compare physical
      // representation of derived types with pointer/allocatable components.
      // This has been seen in hashing algorithms using TRANSFER.
      mlir::Value zero =
          genConstantIndex(loc, rewriter.getI64Type(), rewriter, 0);
      descriptor = insertField(rewriter, loc, descriptor,
                               {getLenParamFieldId(boxTy), 0}, zero);
    }
    return descriptor;
  }

  // Template used for fir::EmboxOp and fir::cg::XEmboxOp
  template <typename BOX>
  std::tuple<fir::BaseBoxType, mlir::Value, mlir::Value>
  consDescriptorPrefix(BOX box, mlir::Type inputType,
                       mlir::ConversionPatternRewriter &rewriter, unsigned rank,
                       [[maybe_unused]] mlir::ValueRange substrParams,
                       mlir::ValueRange lenParams, mlir::Value sourceBox = {},
                       mlir::Type sourceBoxType = {}) const {
    auto loc = box.getLoc();
    auto boxTy = mlir::dyn_cast<fir::BaseBoxType>(box.getType());
    bool useInputType = fir::isPolymorphicType(boxTy) &&
                        !fir::isUnlimitedPolymorphicType(inputType);
    llvm::SmallVector<mlir::Value> typeparams = lenParams;
    if constexpr (!std::is_same_v<BOX, fir::EmboxOp>) {
      if (!box.getSubstr().empty() && fir::hasDynamicSize(boxTy.getEleTy()))
        typeparams.push_back(substrParams[1]);
    }

    int allocatorIdx = 0;
    if constexpr (std::is_same_v<BOX, fir::EmboxOp> ||
                  std::is_same_v<BOX, fir::cg::XEmboxOp>) {
      if (box.getAllocatorIdx())
        allocatorIdx = *box.getAllocatorIdx();
    }

    // Write each of the fields with the appropriate values.
    // When emboxing an element to a polymorphic descriptor, use the
    // input type since the destination descriptor type has not the exact
    // information.
    auto [eleSize, cfiTy] = getSizeAndTypeCode(
        loc, rewriter, useInputType ? inputType : boxTy.getEleTy(), typeparams);

    mlir::Value typeDesc;
    mlir::Value extraField;
    // When emboxing to a polymorphic box, get the type descriptor, type code
    // and element size from the source box if any.
    if (fir::isPolymorphicType(boxTy) && sourceBox) {
      TypePair sourceBoxTyPair = this->getBoxTypePair(sourceBoxType);
      typeDesc =
          this->loadTypeDescAddress(loc, sourceBoxTyPair, sourceBox, rewriter);
      mlir::Type idxTy = this->lowerTy().indexType();
      eleSize = this->getElementSizeFromBox(loc, idxTy, sourceBoxTyPair,
                                            sourceBox, rewriter);
      cfiTy = this->getValueFromBox(loc, sourceBoxTyPair, sourceBox,
                                    cfiTy.getType(), rewriter, kTypePosInBox);
      extraField =
          this->getExtraFromBox(loc, sourceBoxTyPair, sourceBox, rewriter);
    }

    mlir::Value descriptor;
    if (auto gpuMod = box->template getParentOfType<mlir::gpu::GPUModuleOp>())
      descriptor = populateDescriptor(loc, gpuMod, boxTy, inputType, rewriter,
                                      rank, eleSize, cfiTy, typeDesc,
                                      allocatorIdx, extraField);
    else if (auto mod = box->template getParentOfType<mlir::ModuleOp>())
      descriptor = populateDescriptor(loc, mod, boxTy, inputType, rewriter,
                                      rank, eleSize, cfiTy, typeDesc,
                                      allocatorIdx, extraField);

    return {boxTy, descriptor, eleSize};
  }

  std::tuple<fir::BaseBoxType, mlir::Value, mlir::Value>
  consDescriptorPrefix(fir::cg::XReboxOp box, mlir::Value loweredBox,
                       mlir::ConversionPatternRewriter &rewriter, unsigned rank,
                       mlir::ValueRange substrParams,
                       mlir::ValueRange lenParams,
                       mlir::Value typeDesc = {}) const {
    auto loc = box.getLoc();
    auto boxTy = mlir::dyn_cast<fir::BaseBoxType>(box.getType());
    auto inputBoxTy = mlir::dyn_cast<fir::BaseBoxType>(box.getBox().getType());
    auto inputBoxTyPair = this->getBoxTypePair(inputBoxTy);
    llvm::SmallVector<mlir::Value> typeparams = lenParams;
    if (!box.getSubstr().empty() && fir::hasDynamicSize(boxTy.getEleTy()))
      typeparams.push_back(substrParams[1]);

    auto [eleSize, cfiTy] =
        getSizeAndTypeCode(loc, rewriter, boxTy.getEleTy(), typeparams);

    // Reboxing to a polymorphic entity. eleSize and type code need to
    // be retrieved from the initial box and propagated to the new box.
    // If the initial box has an addendum, the type desc must be propagated as
    // well.
    if (fir::isPolymorphicType(boxTy)) {
      mlir::Type idxTy = this->lowerTy().indexType();
      eleSize = this->getElementSizeFromBox(loc, idxTy, inputBoxTyPair,
                                            loweredBox, rewriter);
      cfiTy = this->getValueFromBox(loc, inputBoxTyPair, loweredBox,
                                    cfiTy.getType(), rewriter, kTypePosInBox);
      // TODO: For initial box that are unlimited polymorphic entities, this
      // code must be made conditional because unlimited polymorphic entities
      // with intrinsic type spec does not have addendum.
      if (fir::boxHasAddendum(inputBoxTy))
        typeDesc = this->loadTypeDescAddress(loc, inputBoxTyPair, loweredBox,
                                             rewriter);
    }

    mlir::Value extraField =
        this->getExtraFromBox(loc, inputBoxTyPair, loweredBox, rewriter);

    mlir::Value descriptor;
    if (auto gpuMod = box->template getParentOfType<mlir::gpu::GPUModuleOp>())
      descriptor =
          populateDescriptor(loc, gpuMod, boxTy, box.getBox().getType(),
                             rewriter, rank, eleSize, cfiTy, typeDesc,
                             /*allocatorIdx=*/kDefaultAllocator, extraField);
    else if (auto mod = box->template getParentOfType<mlir::ModuleOp>())
      descriptor =
          populateDescriptor(loc, mod, boxTy, box.getBox().getType(), rewriter,
                             rank, eleSize, cfiTy, typeDesc,
                             /*allocatorIdx=*/kDefaultAllocator, extraField);

    return {boxTy, descriptor, eleSize};
  }

  // Compute the base address of a fir.box given the indices from the slice.
  // The indices from the "outer" dimensions (every dimension after the first
  // one (included) that is not a compile time constant) must have been
  // multiplied with the related extents and added together into \p outerOffset.
  mlir::Value
  genBoxOffsetGep(mlir::ConversionPatternRewriter &rewriter, mlir::Location loc,
                  mlir::Value base, mlir::Type llvmBaseObjectType,
                  mlir::Value outerOffset, mlir::ValueRange cstInteriorIndices,
                  mlir::ValueRange componentIndices,
                  std::optional<mlir::Value> substringOffset) const {
    llvm::SmallVector<mlir::LLVM::GEPArg> gepArgs{outerOffset};
    mlir::Type resultTy = llvmBaseObjectType;
    // Fortran is column major, llvm GEP is row major: reverse the indices here.
    for (mlir::Value interiorIndex : llvm::reverse(cstInteriorIndices)) {
      auto arrayTy = mlir::dyn_cast<mlir::LLVM::LLVMArrayType>(resultTy);
      if (!arrayTy)
        fir::emitFatalError(
            loc,
            "corrupted GEP generated being generated in fir.embox/fir.rebox");
      resultTy = arrayTy.getElementType();
      gepArgs.push_back(interiorIndex);
    }
    llvm::SmallVector<mlir::Value> gepIndices =
        convertSubcomponentIndices(loc, resultTy, componentIndices, &resultTy);
    gepArgs.append(gepIndices.begin(), gepIndices.end());
    if (substringOffset) {
      if (auto arrayTy = mlir::dyn_cast<mlir::LLVM::LLVMArrayType>(resultTy)) {
        gepArgs.push_back(*substringOffset);
        resultTy = arrayTy.getElementType();
      } else {
        // If the CHARACTER length is dynamic, the whole base type should have
        // degenerated to an llvm.ptr<i[width]>, and there should not be any
        // cstInteriorIndices/componentIndices. The substring offset can be
        // added to the outterOffset since it applies on the same LLVM type.
        if (gepArgs.size() != 1)
          fir::emitFatalError(loc,
                              "corrupted substring GEP in fir.embox/fir.rebox");
        mlir::Type outterOffsetTy =
            llvm::cast<mlir::Value>(gepArgs[0]).getType();
        mlir::Value cast =
            this->integerCast(loc, rewriter, outterOffsetTy, *substringOffset);

        gepArgs[0] = mlir::LLVM::AddOp::create(
            rewriter, loc, outterOffsetTy, llvm::cast<mlir::Value>(gepArgs[0]),
            cast);
      }
    }
    mlir::Type llvmPtrTy = ::getLlvmPtrType(resultTy.getContext());
    return mlir::LLVM::GEPOp::create(rewriter, loc, llvmPtrTy,
                                     llvmBaseObjectType, base, gepArgs);
  }

  template <typename BOX>
  void
  getSubcomponentIndices(BOX xbox, mlir::Value memref,
                         mlir::ValueRange operands,
                         mlir::SmallVectorImpl<mlir::Value> &indices) const {
    // For each field in the path add the offset to base via the args list.
    // In the most general case, some offsets must be computed since
    // they are not be known until runtime.
    if (fir::hasDynamicSize(fir::unwrapSequenceType(
            fir::unwrapPassByRefType(memref.getType()))))
      TODO(xbox.getLoc(),
           "fir.embox codegen dynamic size component in derived type");
    indices.append(operands.begin() + xbox.getSubcomponentOperandIndex(),
                   operands.begin() + xbox.getSubcomponentOperandIndex() +
                       xbox.getSubcomponent().size());
  }

  static bool isInGlobalOp(mlir::ConversionPatternRewriter &rewriter) {
    auto *thisBlock = rewriter.getInsertionBlock();
    return thisBlock &&
           mlir::isa<mlir::LLVM::GlobalOp>(thisBlock->getParentOp());
  }

  /// If the embox is not in a globalOp body, allocate storage for the box;
  /// store the value inside and return the generated alloca. Return the input
  /// value otherwise.
  mlir::Value
  placeInMemoryIfNotGlobalInit(mlir::ConversionPatternRewriter &rewriter,
                               mlir::Location loc, mlir::Type boxTy,
                               mlir::Value boxValue,
                               bool needDeviceAllocation = false) const {
    if (isInGlobalOp(rewriter))
      return boxValue;
    mlir::Type llvmBoxTy = boxValue.getType();
    mlir::Value storage;
    if (needDeviceAllocation) {
      auto mod = boxValue.getDefiningOp()->getParentOfType<mlir::ModuleOp>();
      auto baseBoxTy = mlir::dyn_cast<fir::BaseBoxType>(boxTy);
      storage =
          genCUFAllocDescriptor(loc, rewriter, mod, baseBoxTy, this->lowerTy());
    } else {
      storage = this->genAllocaAndAddrCastWithType(loc, llvmBoxTy, defaultAlign,
                                                   rewriter);
    }
    auto storeOp =
        mlir::LLVM::StoreOp::create(rewriter, loc, boxValue, storage);
    this->attachTBAATag(storeOp, boxTy, boxTy, nullptr);
    return storage;
  }

  /// Compute the extent of a triplet slice (lb:ub:step).
  mlir::Value computeTripletExtent(mlir::ConversionPatternRewriter &rewriter,
                                   mlir::Location loc, mlir::Value lb,
                                   mlir::Value ub, mlir::Value step,
                                   mlir::Value zero, mlir::Type type) const {
    lb = this->integerCast(loc, rewriter, type, lb);
    ub = this->integerCast(loc, rewriter, type, ub);
    step = this->integerCast(loc, rewriter, type, step);
    zero = this->integerCast(loc, rewriter, type, zero);
    mlir::Value extent = mlir::LLVM::SubOp::create(rewriter, loc, type, ub, lb);
    extent = mlir::LLVM::AddOp::create(rewriter, loc, type, extent, step);
    extent = mlir::LLVM::SDivOp::create(rewriter, loc, type, extent, step);
    // If the resulting extent is negative (`ub-lb` and `step` have different
    // signs), zero must be returned instead.
    auto cmp = mlir::LLVM::ICmpOp::create(
        rewriter, loc, mlir::LLVM::ICmpPredicate::sgt, extent, zero);
    return mlir::LLVM::SelectOp::create(rewriter, loc, cmp, extent, zero);
  }
};

/// Create a generic box on a memory reference. This conversions lowers the
/// abstract box to the appropriate, initialized descriptor.
struct EmboxOpConversion : public EmboxCommonConversion<fir::EmboxOp> {
  using EmboxCommonConversion::EmboxCommonConversion;

  llvm::LogicalResult
  matchAndRewrite(fir::EmboxOp embox, OpAdaptor adaptor,
                  mlir::ConversionPatternRewriter &rewriter) const override {
    mlir::ValueRange operands = adaptor.getOperands();
    mlir::Value sourceBox;
    mlir::Type sourceBoxType;
    if (embox.getSourceBox()) {
      sourceBox = operands[embox.getSourceBoxOperandIndex()];
      sourceBoxType = embox.getSourceBox().getType();
    }
    assert(!embox.getShape() && "There should be no dims on this embox op");
    auto [boxTy, dest, eleSize] = consDescriptorPrefix(
        embox, fir::unwrapRefType(embox.getMemref().getType()), rewriter,
        /*rank=*/0, /*substrParams=*/mlir::ValueRange{},
        adaptor.getTypeparams(), sourceBox, sourceBoxType);
    dest = insertBaseAddress(rewriter, embox.getLoc(), dest, operands[0]);
    if (fir::isDerivedTypeWithLenParams(boxTy)) {
      TODO(embox.getLoc(),
           "fir.embox codegen of derived with length parameters");
      return mlir::failure();
    }
    auto result =
        placeInMemoryIfNotGlobalInit(rewriter, embox.getLoc(), boxTy, dest);
    rewriter.replaceOp(embox, result);
    return mlir::success();
  }
};

static bool isDeviceAllocation(mlir::Value val, mlir::Value adaptorVal) {
  if (auto loadOp = mlir::dyn_cast_or_null<fir::LoadOp>(val.getDefiningOp()))
    return isDeviceAllocation(loadOp.getMemref(), {});
  if (auto boxAddrOp =
          mlir::dyn_cast_or_null<fir::BoxAddrOp>(val.getDefiningOp()))
    return isDeviceAllocation(boxAddrOp.getVal(), {});
  if (auto convertOp =
          mlir::dyn_cast_or_null<fir::ConvertOp>(val.getDefiningOp()))
    return isDeviceAllocation(convertOp.getValue(), {});
  if (!val.getDefiningOp() && adaptorVal) {
    if (auto blockArg = llvm::cast<mlir::BlockArgument>(adaptorVal)) {
      if (blockArg.getOwner() && blockArg.getOwner()->getParentOp() &&
          blockArg.getOwner()->isEntryBlock()) {
        if (auto func = mlir::dyn_cast_or_null<mlir::FunctionOpInterface>(
                *blockArg.getOwner()->getParentOp())) {
          auto argAttrs = func.getArgAttrs(blockArg.getArgNumber());
          for (auto attr : argAttrs) {
            if (attr.getName().getValue().ends_with(cuf::getDataAttrName())) {
              auto dataAttr =
                  mlir::dyn_cast<cuf::DataAttributeAttr>(attr.getValue());
              if (dataAttr.getValue() != cuf::DataAttribute::Pinned &&
                  dataAttr.getValue() != cuf::DataAttribute::Unified)
                return true;
            }
          }
        }
      }
    }
  }
  if (auto callOp = mlir::dyn_cast_or_null<fir::CallOp>(val.getDefiningOp()))
    if (callOp.getCallee() &&
        (callOp.getCallee().value().getRootReference().getValue().starts_with(
             RTNAME_STRING(CUFMemAlloc)) ||
         callOp.getCallee().value().getRootReference().getValue().starts_with(
             RTNAME_STRING(CUFAllocDescriptor)) ||
         callOp.getCallee().value().getRootReference().getValue() ==
             "__tgt_acc_get_deviceptr"))
      return true;
  return false;
}

/// Create a generic box on a memory reference.
struct XEmboxOpConversion : public EmboxCommonConversion<fir::cg::XEmboxOp> {
  using EmboxCommonConversion::EmboxCommonConversion;

  llvm::LogicalResult
  matchAndRewrite(fir::cg::XEmboxOp xbox, OpAdaptor adaptor,
                  mlir::ConversionPatternRewriter &rewriter) const override {
    mlir::ValueRange operands = adaptor.getOperands();
    mlir::Value sourceBox;
    mlir::Type sourceBoxType;
    if (xbox.getSourceBox()) {
      sourceBox = operands[xbox.getSourceBoxOperandIndex()];
      sourceBoxType = xbox.getSourceBox().getType();
    }
    auto [boxTy, dest, resultEleSize] = consDescriptorPrefix(
        xbox, fir::unwrapRefType(xbox.getMemref().getType()), rewriter,
        xbox.getOutRank(), adaptor.getSubstr(), adaptor.getLenParams(),
        sourceBox, sourceBoxType);
    // Generate the triples in the dims field of the descriptor
    auto i64Ty = mlir::IntegerType::get(xbox.getContext(), 64);
    assert(!xbox.getShape().empty() && "must have a shape");
    unsigned shapeOffset = xbox.getShapeOperandIndex();
    bool hasShift = !xbox.getShift().empty();
    unsigned shiftOffset = xbox.getShiftOperandIndex();
    bool hasSlice = !xbox.getSlice().empty();
    unsigned sliceOffset = xbox.getSliceOperandIndex();
    mlir::Location loc = xbox.getLoc();
    mlir::Value zero = genConstantIndex(loc, i64Ty, rewriter, 0);
    mlir::Value one = genConstantIndex(loc, i64Ty, rewriter, 1);
    mlir::Value prevPtrOff = one;
    mlir::Type eleTy = boxTy.getEleTy();
    const unsigned rank = xbox.getRank();
    llvm::SmallVector<mlir::Value> cstInteriorIndices;
    unsigned constRows = 0;
    mlir::Value ptrOffset = zero;
    mlir::Type memEleTy = fir::dyn_cast_ptrEleTy(xbox.getMemref().getType());
    assert(mlir::isa<fir::SequenceType>(memEleTy));
    auto seqTy = mlir::cast<fir::SequenceType>(memEleTy);
    mlir::Type seqEleTy = seqTy.getEleTy();
    // Adjust the element scaling factor if the element is a dependent type.
    if (fir::hasDynamicSize(seqEleTy)) {
      if (auto charTy = mlir::dyn_cast<fir::CharacterType>(seqEleTy)) {
        // The GEP pointer type decays to llvm.ptr<i[width]>.
        // The scaling factor is the runtime value of the length.
        assert(!adaptor.getLenParams().empty());
        prevPtrOff = FIROpConversion::integerCast(
            loc, rewriter, i64Ty, adaptor.getLenParams().back());
      } else if (mlir::isa<fir::RecordType>(seqEleTy)) {
        // prevPtrOff = ;
        TODO(loc, "generate call to calculate size of PDT");
      } else {
        fir::emitFatalError(loc, "unexpected dynamic type");
      }
    } else {
      constRows = seqTy.getConstantRows();
    }

    const auto hasSubcomp = !xbox.getSubcomponent().empty();
    const bool hasSubstr = !xbox.getSubstr().empty();
    // Initial element stride that will be use to compute the step in
    // each dimension. Initially, this is the size of the input element.
    // Note that when there are no components/substring, the resultEleSize
    // that was previously computed matches the input element size.
    mlir::Value prevDimByteStride = resultEleSize;
    if (hasSubcomp) {
      // We have a subcomponent. The step value needs to be the number of
      // bytes per element (which is a derived type).
      prevDimByteStride = genTypeStrideInBytes(
          loc, i64Ty, rewriter, convertType(seqEleTy), getDataLayout());
    } else if (hasSubstr) {
      // We have a substring. The step value needs to be the number of bytes
      // per CHARACTER element.
      auto charTy = mlir::cast<fir::CharacterType>(seqEleTy);
      if (fir::hasDynamicSize(charTy)) {
        prevDimByteStride =
            getCharacterByteSize(loc, rewriter, charTy, adaptor.getLenParams());
      } else {
        prevDimByteStride = genConstantIndex(
            loc, i64Ty, rewriter,
            charTy.getLen() * lowerTy().characterBitsize(charTy) / 8);
      }
    }

    // Process the array subspace arguments (shape, shift, etc.), if any,
    // translating everything to values in the descriptor wherever the entity
    // has a dynamic array dimension.
    for (unsigned di = 0, descIdx = 0; di < rank; ++di) {
      mlir::Value extent =
          integerCast(loc, rewriter, i64Ty, operands[shapeOffset]);
      mlir::Value outerExtent = extent;
      bool skipNext = false;
      if (hasSlice) {
        mlir::Value off =
            integerCast(loc, rewriter, i64Ty, operands[sliceOffset]);
        mlir::Value adj = one;
        if (hasShift)
          adj = integerCast(loc, rewriter, i64Ty, operands[shiftOffset]);
        auto ao = mlir::LLVM::SubOp::create(rewriter, loc, i64Ty, off, adj);
        if (constRows > 0) {
          cstInteriorIndices.push_back(ao);
        } else {
          auto dimOff =
              mlir::LLVM::MulOp::create(rewriter, loc, i64Ty, ao, prevPtrOff);
          ptrOffset = mlir::LLVM::AddOp::create(rewriter, loc, i64Ty, dimOff,
                                                ptrOffset);
        }
        if (mlir::isa_and_nonnull<fir::UndefOp>(
                xbox.getSlice()[3 * di + 1].getDefiningOp())) {
          // This dimension contains a scalar expression in the array slice op.
          // The dimension is loop invariant, will be dropped, and will not
          // appear in the descriptor.
          skipNext = true;
        }
      }
      if (!skipNext) {
        // store extent
        if (hasSlice)
          extent = computeTripletExtent(rewriter, loc, operands[sliceOffset],
                                        operands[sliceOffset + 1],
                                        operands[sliceOffset + 2], zero, i64Ty);
        // Lower bound is normalized to 0 for BIND(C) interoperability.
        mlir::Value lb = zero;
        const bool isaPointerOrAllocatable =
            mlir::isa<fir::PointerType, fir::HeapType>(eleTy);
        // Lower bound is defaults to 1 for POINTER, ALLOCATABLE, and
        // denormalized descriptors.
        if (isaPointerOrAllocatable || !normalizedLowerBound(xbox))
          lb = one;
        // If there is a shifted origin, and no fir.slice, and this is not
        // a normalized descriptor then use the value from the shift op as
        // the lower bound.
        if (hasShift && !(hasSlice || hasSubcomp || hasSubstr) &&
            (isaPointerOrAllocatable || !normalizedLowerBound(xbox))) {
          lb = integerCast(loc, rewriter, i64Ty, operands[shiftOffset]);
          auto extentIsEmpty = mlir::LLVM::ICmpOp::create(
              rewriter, loc, mlir::LLVM::ICmpPredicate::eq, extent, zero);
          lb = mlir::LLVM::SelectOp::create(rewriter, loc, extentIsEmpty, one,
                                            lb);
        }
        dest = insertLowerBound(rewriter, loc, dest, descIdx, lb);

        dest = insertExtent(rewriter, loc, dest, descIdx, extent);

        // store step (scaled by shaped extent)
        mlir::Value step = prevDimByteStride;
        if (hasSlice) {
          mlir::Value sliceStep =
              integerCast(loc, rewriter, i64Ty, operands[sliceOffset + 2]);
          step =
              mlir::LLVM::MulOp::create(rewriter, loc, i64Ty, step, sliceStep);
        }
        dest = insertStride(rewriter, loc, dest, descIdx, step);
        ++descIdx;
      }

      // compute the stride and offset for the next natural dimension
      prevDimByteStride = mlir::LLVM::MulOp::create(
          rewriter, loc, i64Ty, prevDimByteStride, outerExtent);
      if (constRows == 0)
        prevPtrOff = mlir::LLVM::MulOp::create(rewriter, loc, i64Ty, prevPtrOff,
                                               outerExtent);
      else
        --constRows;

      // increment iterators
      ++shapeOffset;
      if (hasShift)
        ++shiftOffset;
      if (hasSlice)
        sliceOffset += 3;
    }
    mlir::Value base = adaptor.getMemref();
    if (hasSlice || hasSubcomp || hasSubstr) {
      // Shift the base address.
      llvm::SmallVector<mlir::Value> fieldIndices;
      std::optional<mlir::Value> substringOffset;
      if (hasSubcomp)
        getSubcomponentIndices(xbox, xbox.getMemref(), operands, fieldIndices);
      if (hasSubstr)
        substringOffset = operands[xbox.getSubstrOperandIndex()];
      mlir::Type llvmBaseType =
          convertType(fir::unwrapRefType(xbox.getMemref().getType()));
      base = genBoxOffsetGep(rewriter, loc, base, llvmBaseType, ptrOffset,
                             cstInteriorIndices, fieldIndices, substringOffset);
    }
    dest = insertBaseAddress(rewriter, loc, dest, base);
    if (fir::isDerivedTypeWithLenParams(boxTy))
      TODO(loc, "fir.embox codegen of derived with length parameters");
    mlir::Value result = placeInMemoryIfNotGlobalInit(
        rewriter, loc, boxTy, dest,
        isDeviceAllocation(xbox.getMemref(), adaptor.getMemref()));
    rewriter.replaceOp(xbox, result);
    return mlir::success();
  }

  /// Return true if `xbox` has a normalized lower bounds attribute. A box value
  /// that is neither a POINTER nor an ALLOCATABLE should be normalized to a
  /// zero origin lower bound for interoperability with BIND(C).
  inline static bool normalizedLowerBound(fir::cg::XEmboxOp xbox) {
    return xbox->hasAttr(fir::getNormalizedLowerBoundAttrName());
  }
};

/// Create a new box given a box reference.
struct XReboxOpConversion : public EmboxCommonConversion<fir::cg::XReboxOp> {
  using EmboxCommonConversion::EmboxCommonConversion;

  llvm::LogicalResult
  matchAndRewrite(fir::cg::XReboxOp rebox, OpAdaptor adaptor,
                  mlir::ConversionPatternRewriter &rewriter) const override {
    mlir::Location loc = rebox.getLoc();
    mlir::Type idxTy = lowerTy().indexType();
    mlir::Value loweredBox = adaptor.getOperands()[0];
    mlir::ValueRange operands = adaptor.getOperands();

    // Inside a fir.global, the input box was produced as an llvm.struct<>
    // because objects cannot be handled in memory inside a fir.global body that
    // must be constant foldable. However, the type translation are not
    // contextual, so the fir.box<T> type of the operation that produced the
    // fir.box was translated to an llvm.ptr<llvm.struct<>> and the MLIR pass
    // manager inserted a builtin.unrealized_conversion_cast that was inserted
    // and needs to be removed here.
    if (isInGlobalOp(rewriter))
      if (auto unrealizedCast =
              loweredBox.getDefiningOp<mlir::UnrealizedConversionCastOp>())
        loweredBox = unrealizedCast.getInputs()[0];

    TypePair inputBoxTyPair = getBoxTypePair(rebox.getBox().getType());

    // Create new descriptor and fill its non-shape related data.
    llvm::SmallVector<mlir::Value, 2> lenParams;
    mlir::Type inputEleTy = getInputEleTy(rebox);
    if (auto charTy = mlir::dyn_cast<fir::CharacterType>(inputEleTy)) {
      if (charTy.hasConstantLen()) {
        mlir::Value len =
            genConstantIndex(loc, idxTy, rewriter, charTy.getLen());
        lenParams.emplace_back(len);
      } else {
        mlir::Value len = getElementSizeFromBox(loc, idxTy, inputBoxTyPair,
                                                loweredBox, rewriter);
        if (charTy.getFKind() != 1) {
          assert(!isInGlobalOp(rewriter) &&
                 "character target in global op must have constant length");
          mlir::Value width =
              genConstantIndex(loc, idxTy, rewriter, charTy.getFKind());
          len = mlir::LLVM::SDivOp::create(rewriter, loc, idxTy, len, width);
        }
        lenParams.emplace_back(len);
      }
    } else if (auto recTy = mlir::dyn_cast<fir::RecordType>(inputEleTy)) {
      if (recTy.getNumLenParams() != 0)
        TODO(loc, "reboxing descriptor of derived type with length parameters");
    }

    // Rebox on polymorphic entities needs to carry over the dynamic type.
    mlir::Value typeDescAddr;
    if (mlir::isa<fir::ClassType>(inputBoxTyPair.fir) &&
        mlir::isa<fir::ClassType>(rebox.getType()))
      typeDescAddr =
          loadTypeDescAddress(loc, inputBoxTyPair, loweredBox, rewriter);

    auto [boxTy, dest, eleSize] =
        consDescriptorPrefix(rebox, loweredBox, rewriter, rebox.getOutRank(),
                             adaptor.getSubstr(), lenParams, typeDescAddr);

    // Read input extents, strides, and base address
    llvm::SmallVector<mlir::Value> inputExtents;
    llvm::SmallVector<mlir::Value> inputStrides;
    const unsigned inputRank = rebox.getRank();
    for (unsigned dim = 0; dim < inputRank; ++dim) {
      llvm::SmallVector<mlir::Value, 3> dimInfo =
          getDimsFromBox(loc, {idxTy, idxTy, idxTy}, inputBoxTyPair, loweredBox,
                         dim, rewriter);
      inputExtents.emplace_back(dimInfo[1]);
      inputStrides.emplace_back(dimInfo[2]);
    }

    mlir::Value baseAddr =
        getBaseAddrFromBox(loc, inputBoxTyPair, loweredBox, rewriter);

    if (!rebox.getSlice().empty() || !rebox.getSubcomponent().empty())
      return sliceBox(rebox, adaptor, boxTy, dest, baseAddr, inputExtents,
                      inputStrides, operands, rewriter);
    return reshapeBox(rebox, adaptor, boxTy, dest, baseAddr, inputExtents,
                      inputStrides, operands, rewriter);
  }

private:
  /// Write resulting shape and base address in descriptor, and replace rebox
  /// op.
  llvm::LogicalResult
  finalizeRebox(fir::cg::XReboxOp rebox, OpAdaptor adaptor,
                mlir::Type destBoxTy, mlir::Value dest, mlir::Value base,
                mlir::ValueRange lbounds, mlir::ValueRange extents,
                mlir::ValueRange strides,
                mlir::ConversionPatternRewriter &rewriter) const {
    mlir::Location loc = rebox.getLoc();
    mlir::Value zero =
        genConstantIndex(loc, lowerTy().indexType(), rewriter, 0);
    mlir::Value one = genConstantIndex(loc, lowerTy().indexType(), rewriter, 1);
    for (auto iter : llvm::enumerate(llvm::zip(extents, strides))) {
      mlir::Value extent = std::get<0>(iter.value());
      unsigned dim = iter.index();
      mlir::Value lb = one;
      if (!lbounds.empty()) {
        lb = integerCast(loc, rewriter, lowerTy().indexType(), lbounds[dim]);
        auto extentIsEmpty = mlir::LLVM::ICmpOp::create(
            rewriter, loc, mlir::LLVM::ICmpPredicate::eq, extent, zero);
        lb =
            mlir::LLVM::SelectOp::create(rewriter, loc, extentIsEmpty, one, lb);
      };
      dest = insertLowerBound(rewriter, loc, dest, dim, lb);
      dest = insertExtent(rewriter, loc, dest, dim, extent);
      dest = insertStride(rewriter, loc, dest, dim, std::get<1>(iter.value()));
    }
    dest = insertBaseAddress(rewriter, loc, dest, base);
    mlir::Value result = placeInMemoryIfNotGlobalInit(
        rewriter, rebox.getLoc(), destBoxTy, dest,
        isDeviceAllocation(rebox.getBox(), adaptor.getBox()));
    rewriter.replaceOp(rebox, result);
    return mlir::success();
  }

  // Apply slice given the base address, extents and strides of the input box.
  llvm::LogicalResult
  sliceBox(fir::cg::XReboxOp rebox, OpAdaptor adaptor, mlir::Type destBoxTy,
           mlir::Value dest, mlir::Value base, mlir::ValueRange inputExtents,
           mlir::ValueRange inputStrides, mlir::ValueRange operands,
           mlir::ConversionPatternRewriter &rewriter) const {
    mlir::Location loc = rebox.getLoc();
    mlir::Type byteTy = ::getI8Type(rebox.getContext());
    mlir::Type idxTy = lowerTy().indexType();
    mlir::Value zero = genConstantIndex(loc, idxTy, rewriter, 0);
    // Apply subcomponent and substring shift on base address.
    if (!rebox.getSubcomponent().empty() || !rebox.getSubstr().empty()) {
      // Cast to inputEleTy* so that a GEP can be used.
      mlir::Type inputEleTy = getInputEleTy(rebox);
      mlir::Type llvmBaseObjectType = convertType(inputEleTy);
      llvm::SmallVector<mlir::Value> fieldIndices;
      std::optional<mlir::Value> substringOffset;
      if (!rebox.getSubcomponent().empty())
        getSubcomponentIndices(rebox, rebox.getBox(), operands, fieldIndices);
      if (!rebox.getSubstr().empty())
        substringOffset = operands[rebox.getSubstrOperandIndex()];
      base = genBoxOffsetGep(rewriter, loc, base, llvmBaseObjectType, zero,
                             /*cstInteriorIndices=*/{}, fieldIndices,
                             substringOffset);
    }

    if (rebox.getSlice().empty())
      // The array section is of the form array[%component][substring], keep
      // the input array extents and strides.
      return finalizeRebox(rebox, adaptor, destBoxTy, dest, base,
                           /*lbounds*/ {}, inputExtents, inputStrides,
                           rewriter);

    // The slice is of the form array(i:j:k)[%component]. Compute new extents
    // and strides.
    llvm::SmallVector<mlir::Value> slicedExtents;
    llvm::SmallVector<mlir::Value> slicedStrides;
    mlir::Value one = genConstantIndex(loc, idxTy, rewriter, 1);
    const bool sliceHasOrigins = !rebox.getShift().empty();
    unsigned sliceOps = rebox.getSliceOperandIndex();
    unsigned shiftOps = rebox.getShiftOperandIndex();
    auto strideOps = inputStrides.begin();
    const unsigned inputRank = inputStrides.size();
    for (unsigned i = 0; i < inputRank;
         ++i, ++strideOps, ++shiftOps, sliceOps += 3) {
      mlir::Value sliceLb =
          integerCast(loc, rewriter, idxTy, operands[sliceOps]);
      mlir::Value inputStride = *strideOps; // already idxTy
      // Apply origin shift: base += (lb-shift)*input_stride
      mlir::Value sliceOrigin =
          sliceHasOrigins
              ? integerCast(loc, rewriter, idxTy, operands[shiftOps])
              : one;
      mlir::Value diff =
          mlir::LLVM::SubOp::create(rewriter, loc, idxTy, sliceLb, sliceOrigin);
      mlir::Value offset =
          mlir::LLVM::MulOp::create(rewriter, loc, idxTy, diff, inputStride);
      // Strides from the fir.box are in bytes.
      base = genGEP(loc, byteTy, rewriter, base, offset);
      // Apply upper bound and step if this is a triplet. Otherwise, the
      // dimension is dropped and no extents/strides are computed.
      mlir::Value upper = operands[sliceOps + 1];
      const bool isTripletSlice =
          !mlir::isa_and_nonnull<mlir::LLVM::UndefOp>(upper.getDefiningOp());
      if (isTripletSlice) {
        mlir::Value step =
            integerCast(loc, rewriter, idxTy, operands[sliceOps + 2]);
        // extent = ub-lb+step/step
        mlir::Value sliceUb = integerCast(loc, rewriter, idxTy, upper);
        mlir::Value extent = computeTripletExtent(rewriter, loc, sliceLb,
                                                  sliceUb, step, zero, idxTy);
        slicedExtents.emplace_back(extent);
        // stride = step*input_stride
        mlir::Value stride =
            mlir::LLVM::MulOp::create(rewriter, loc, idxTy, step, inputStride);
        slicedStrides.emplace_back(stride);
      }
    }
    return finalizeRebox(rebox, adaptor, destBoxTy, dest, base,
                         /*lbounds*/ {}, slicedExtents, slicedStrides,
                         rewriter);
  }

  /// Apply a new shape to the data described by a box given the base address,
  /// extents and strides of the box.
  llvm::LogicalResult
  reshapeBox(fir::cg::XReboxOp rebox, OpAdaptor adaptor, mlir::Type destBoxTy,
             mlir::Value dest, mlir::Value base, mlir::ValueRange inputExtents,
             mlir::ValueRange inputStrides, mlir::ValueRange operands,
             mlir::ConversionPatternRewriter &rewriter) const {
    mlir::ValueRange reboxShifts{
        operands.begin() + rebox.getShiftOperandIndex(),
        operands.begin() + rebox.getShiftOperandIndex() +
            rebox.getShift().size()};
    if (rebox.getShape().empty()) {
      // Only setting new lower bounds.
      return finalizeRebox(rebox, adaptor, destBoxTy, dest, base, reboxShifts,
                           inputExtents, inputStrides, rewriter);
    }

    mlir::Location loc = rebox.getLoc();

    llvm::SmallVector<mlir::Value> newStrides;
    llvm::SmallVector<mlir::Value> newExtents;
    mlir::Type idxTy = lowerTy().indexType();
    // First stride from input box is kept. The rest is assumed contiguous
    // (it is not possible to reshape otherwise). If the input is scalar,
    // which may be OK if all new extents are ones, the stride does not
    // matter, use one.
    mlir::Value stride = inputStrides.empty()
                             ? genConstantIndex(loc, idxTy, rewriter, 1)
                             : inputStrides[0];
    for (unsigned i = 0; i < rebox.getShape().size(); ++i) {
      mlir::Value rawExtent = operands[rebox.getShapeOperandIndex() + i];
      mlir::Value extent = integerCast(loc, rewriter, idxTy, rawExtent);
      newExtents.emplace_back(extent);
      newStrides.emplace_back(stride);
      // nextStride = extent * stride;
      stride = mlir::LLVM::MulOp::create(rewriter, loc, idxTy, extent, stride);
    }
    return finalizeRebox(rebox, adaptor, destBoxTy, dest, base, reboxShifts,
                         newExtents, newStrides, rewriter);
  }

  /// Return scalar element type of the input box.
  static mlir::Type getInputEleTy(fir::cg::XReboxOp rebox) {
    auto ty = fir::dyn_cast_ptrOrBoxEleTy(rebox.getBox().getType());
    if (auto seqTy = mlir::dyn_cast<fir::SequenceType>(ty))
      return seqTy.getEleTy();
    return ty;
  }
};

/// Lower `fir.emboxproc` operation. Creates a procedure box.
/// TODO: Part of supporting Fortran 2003 procedure pointers.
struct EmboxProcOpConversion : public fir::FIROpConversion<fir::EmboxProcOp> {
  using FIROpConversion::FIROpConversion;

  llvm::LogicalResult
  matchAndRewrite(fir::EmboxProcOp emboxproc, OpAdaptor adaptor,
                  mlir::ConversionPatternRewriter &rewriter) const override {
    TODO(emboxproc.getLoc(), "fir.emboxproc codegen");
    return mlir::failure();
  }
};

// Code shared between insert_value and extract_value Ops.
struct ValueOpCommon {
  // Translate the arguments pertaining to any multidimensional array to
  // row-major order for LLVM-IR.
  static void toRowMajor(llvm::SmallVectorImpl<int64_t> &indices,
                         mlir::Type ty) {
    assert(ty && "type is null");
    const auto end = indices.size();
    for (std::remove_const_t<decltype(end)> i = 0; i < end; ++i) {
      if (auto seq = mlir::dyn_cast<mlir::LLVM::LLVMArrayType>(ty)) {
        const auto dim = getDimension(seq);
        if (dim > 1) {
          auto ub = std::min(i + dim, end);
          std::reverse(indices.begin() + i, indices.begin() + ub);
          i += dim - 1;
        }
        ty = getArrayElementType(seq);
      } else if (auto st = mlir::dyn_cast<mlir::LLVM::LLVMStructType>(ty)) {
        ty = st.getBody()[indices[i]];
      } else {
        llvm_unreachable("index into invalid type");
      }
    }
  }

  static llvm::SmallVector<int64_t>
  collectIndices(mlir::ConversionPatternRewriter &rewriter,
                 mlir::ArrayAttr arrAttr) {
    llvm::SmallVector<int64_t> indices;
    for (auto i = arrAttr.begin(), e = arrAttr.end(); i != e; ++i) {
      if (auto intAttr = mlir::dyn_cast<mlir::IntegerAttr>(*i)) {
        indices.push_back(intAttr.getInt());
      } else {
        auto fieldName = mlir::cast<mlir::StringAttr>(*i).getValue();
        ++i;
        auto ty = mlir::cast<mlir::TypeAttr>(*i).getValue();
        auto index = mlir::cast<fir::RecordType>(ty).getFieldIndex(fieldName);
        indices.push_back(index);
      }
    }
    return indices;
  }

private:
  static mlir::Type getArrayElementType(mlir::LLVM::LLVMArrayType ty) {
    auto eleTy = ty.getElementType();
    while (auto arrTy = mlir::dyn_cast<mlir::LLVM::LLVMArrayType>(eleTy))
      eleTy = arrTy.getElementType();
    return eleTy;
  }
};

namespace {
/// Extract a subobject value from an ssa-value of aggregate type
struct ExtractValueOpConversion
    : public fir::FIROpAndTypeConversion<fir::ExtractValueOp>,
      public ValueOpCommon {
  using FIROpAndTypeConversion::FIROpAndTypeConversion;

  llvm::LogicalResult
  doRewrite(fir::ExtractValueOp extractVal, mlir::Type ty, OpAdaptor adaptor,
            mlir::ConversionPatternRewriter &rewriter) const override {
    mlir::ValueRange operands = adaptor.getOperands();
    auto indices = collectIndices(rewriter, extractVal.getCoor());
    toRowMajor(indices, operands[0].getType());
    rewriter.replaceOpWithNewOp<mlir::LLVM::ExtractValueOp>(
        extractVal, operands[0], indices);
    return mlir::success();
  }
};

/// InsertValue is the generalized instruction for the composition of new
/// aggregate type values.
struct InsertValueOpConversion
    : public mlir::OpConversionPattern<fir::InsertValueOp>,
      public ValueOpCommon {
  using OpConversionPattern::OpConversionPattern;

  llvm::LogicalResult
  matchAndRewrite(fir::InsertValueOp insertVal, OpAdaptor adaptor,
                  mlir::ConversionPatternRewriter &rewriter) const override {
    mlir::ValueRange operands = adaptor.getOperands();
    auto indices = collectIndices(rewriter, insertVal.getCoor());
    toRowMajor(indices, operands[0].getType());
    rewriter.replaceOpWithNewOp<mlir::LLVM::InsertValueOp>(
        insertVal, operands[0], operands[1], indices);
    return mlir::success();
  }
};

/// InsertOnRange inserts a value into a sequence over a range of offsets.
struct InsertOnRangeOpConversion
    : public fir::FIROpAndTypeConversion<fir::InsertOnRangeOp> {
  using FIROpAndTypeConversion::FIROpAndTypeConversion;

  // Increments an array of subscripts in a row major fasion.
  void incrementSubscripts(llvm::ArrayRef<int64_t> dims,
                           llvm::SmallVectorImpl<int64_t> &subscripts) const {
    for (size_t i = dims.size(); i > 0; --i) {
      if (++subscripts[i - 1] < dims[i - 1]) {
        return;
      }
      subscripts[i - 1] = 0;
    }
  }

  llvm::LogicalResult
  doRewrite(fir::InsertOnRangeOp range, mlir::Type ty, OpAdaptor adaptor,
            mlir::ConversionPatternRewriter &rewriter) const override {

    auto arrayType = adaptor.getSeq().getType();

    // Iteratively extract the array dimensions from the type.
    llvm::SmallVector<std::int64_t> dims;
    mlir::Type type = arrayType;
    while (auto t = mlir::dyn_cast<mlir::LLVM::LLVMArrayType>(type)) {
      dims.push_back(t.getNumElements());
      type = t.getElementType();
    }

    // Avoid generating long insert chain that are very slow to fold back
    // (which is required in globals when later generating LLVM IR). Attempt to
    // fold the inserted element value to an attribute and build an ArrayAttr
    // for the resulting array.
    if (range.isFullRange()) {
      llvm::FailureOr<mlir::Attribute> cst =
          fir::tryFoldingLLVMInsertChain(adaptor.getVal(), rewriter);
      if (llvm::succeeded(cst)) {
        mlir::Attribute dimVal = *cst;
        for (auto dim : llvm::reverse(dims)) {
          // Use std::vector in case the number of elements is big.
          std::vector<mlir::Attribute> elements(dim, dimVal);
          dimVal = mlir::ArrayAttr::get(range.getContext(), elements);
        }
        // Replace insert chain with constant.
        rewriter.replaceOpWithNewOp<mlir::LLVM::ConstantOp>(range, arrayType,
                                                            dimVal);
        return mlir::success();
      }
    }

    // The inserted value cannot be folded to an attribute, turn the
    // insert_range into an llvm.insertvalue chain.
    llvm::SmallVector<std::int64_t> lBounds;
    llvm::SmallVector<std::int64_t> uBounds;

    // Unzip the upper and lower bound and convert to a row major format.
    mlir::DenseIntElementsAttr coor = range.getCoor();
    auto reversedCoor = llvm::reverse(coor.getValues<int64_t>());
    for (auto i = reversedCoor.begin(), e = reversedCoor.end(); i != e; ++i) {
      uBounds.push_back(*i++);
      lBounds.push_back(*i);
    }

    auto &subscripts = lBounds;
    auto loc = range.getLoc();
    mlir::Value lastOp = adaptor.getSeq();
    mlir::Value insertVal = adaptor.getVal();

    while (subscripts != uBounds) {
      lastOp = mlir::LLVM::InsertValueOp::create(rewriter, loc, lastOp,
                                                 insertVal, subscripts);

      incrementSubscripts(dims, subscripts);
    }

    rewriter.replaceOpWithNewOp<mlir::LLVM::InsertValueOp>(
        range, lastOp, insertVal, subscripts);

    return mlir::success();
  }
};
} // namespace

namespace {
/// XArrayCoor is the address arithmetic on a dynamically shaped, sliced,
/// shifted etc. array.
/// (See the static restriction on coordinate_of.) array_coor determines the
/// coordinate (location) of a specific element.
struct XArrayCoorOpConversion
    : public fir::FIROpAndTypeConversion<fir::cg::XArrayCoorOp> {
  using FIROpAndTypeConversion::FIROpAndTypeConversion;

  llvm::LogicalResult
  doRewrite(fir::cg::XArrayCoorOp coor, mlir::Type llvmPtrTy, OpAdaptor adaptor,
            mlir::ConversionPatternRewriter &rewriter) const override {
    auto loc = coor.getLoc();
    mlir::ValueRange operands = adaptor.getOperands();
    unsigned rank = coor.getRank();
    assert(coor.getIndices().size() == rank);
    assert(coor.getShape().empty() || coor.getShape().size() == rank);
    assert(coor.getShift().empty() || coor.getShift().size() == rank);
    assert(coor.getSlice().empty() || coor.getSlice().size() == 3 * rank);
    mlir::Type idxTy = lowerTy().indexType();
    unsigned indexOffset = coor.getIndicesOperandIndex();
    unsigned shapeOffset = coor.getShapeOperandIndex();
    unsigned shiftOffset = coor.getShiftOperandIndex();
    unsigned sliceOffset = coor.getSliceOperandIndex();
    auto sliceOps = coor.getSlice().begin();
    mlir::Value one = genConstantIndex(loc, idxTy, rewriter, 1);
    mlir::Value prevExt = one;
    mlir::Value offset = genConstantIndex(loc, idxTy, rewriter, 0);
    const bool isShifted = !coor.getShift().empty();
    const bool isSliced = !coor.getSlice().empty();
    const bool baseIsBoxed =
        mlir::isa<fir::BaseBoxType>(coor.getMemref().getType());
    TypePair baseBoxTyPair =
        baseIsBoxed ? getBoxTypePair(coor.getMemref().getType()) : TypePair{};
    mlir::LLVM::IntegerOverflowFlags nsw =
        mlir::LLVM::IntegerOverflowFlags::nsw;

    // For each dimension of the array, generate the offset calculation.
    for (unsigned i = 0; i < rank; ++i, ++indexOffset, ++shapeOffset,
                  ++shiftOffset, sliceOffset += 3, sliceOps += 3) {
      mlir::Value index =
          integerCast(loc, rewriter, idxTy, operands[indexOffset]);
      mlir::Value lb =
          isShifted ? integerCast(loc, rewriter, idxTy, operands[shiftOffset])
                    : one;
      mlir::Value step = one;
      bool normalSlice = isSliced;
      // Compute zero based index in dimension i of the element, applying
      // potential triplets and lower bounds.
      if (isSliced) {
        mlir::Value originalUb = *(sliceOps + 1);
        normalSlice =
            !mlir::isa_and_nonnull<fir::UndefOp>(originalUb.getDefiningOp());
        if (normalSlice)
          step = integerCast(loc, rewriter, idxTy, operands[sliceOffset + 2]);
      }
      auto idx =
          mlir::LLVM::SubOp::create(rewriter, loc, idxTy, index, lb, nsw);
      mlir::Value diff =
          mlir::LLVM::MulOp::create(rewriter, loc, idxTy, idx, step, nsw);
      if (normalSlice) {
        mlir::Value sliceLb =
            integerCast(loc, rewriter, idxTy, operands[sliceOffset]);
        auto adj =
            mlir::LLVM::SubOp::create(rewriter, loc, idxTy, sliceLb, lb, nsw);
        diff = mlir::LLVM::AddOp::create(rewriter, loc, idxTy, diff, adj, nsw);
      }
      // Update the offset given the stride and the zero based index `diff`
      // that was just computed.
      if (baseIsBoxed) {
        // Use stride in bytes from the descriptor.
        mlir::Value stride =
            getStrideFromBox(loc, baseBoxTyPair, operands[0], i, rewriter);
        auto sc =
            mlir::LLVM::MulOp::create(rewriter, loc, idxTy, diff, stride, nsw);
        offset =
            mlir::LLVM::AddOp::create(rewriter, loc, idxTy, sc, offset, nsw);
      } else {
        // Use stride computed at last iteration.
        auto sc =
            mlir::LLVM::MulOp::create(rewriter, loc, idxTy, diff, prevExt, nsw);
        offset =
            mlir::LLVM::AddOp::create(rewriter, loc, idxTy, sc, offset, nsw);
        // Compute next stride assuming contiguity of the base array
        // (in element number).
        auto nextExt = integerCast(loc, rewriter, idxTy, operands[shapeOffset]);
        prevExt = mlir::LLVM::MulOp::create(rewriter, loc, idxTy, prevExt,
                                            nextExt, nsw);
      }
    }

    // Add computed offset to the base address.
    if (baseIsBoxed) {
      // Working with byte offsets. The base address is read from the fir.box.
      // and used in i8* GEP to do the pointer arithmetic.
      mlir::Type byteTy = ::getI8Type(coor.getContext());
      mlir::Value base =
          getBaseAddrFromBox(loc, baseBoxTyPair, operands[0], rewriter);
      llvm::SmallVector<mlir::LLVM::GEPArg> args{offset};
      auto addr = mlir::LLVM::GEPOp::create(rewriter, loc, llvmPtrTy, byteTy,
                                            base, args);
      if (coor.getSubcomponent().empty()) {
        rewriter.replaceOp(coor, addr);
        return mlir::success();
      }
      // Cast the element address from void* to the derived type so that the
      // derived type members can be addresses via a GEP using the index of
      // components.
      mlir::Type elementType =
          getLlvmObjectTypeFromBoxType(coor.getMemref().getType());
      while (auto arrayTy =
                 mlir::dyn_cast<mlir::LLVM::LLVMArrayType>(elementType))
        elementType = arrayTy.getElementType();
      args.clear();
      args.push_back(0);
      if (!coor.getLenParams().empty()) {
        // If type parameters are present, then we don't want to use a GEPOp
        // as below, as the LLVM struct type cannot be statically defined.
        TODO(loc, "derived type with type parameters");
      }
      llvm::SmallVector<mlir::Value> indices = convertSubcomponentIndices(
          loc, elementType,
          operands.slice(coor.getSubcomponentOperandIndex(),
                         coor.getSubcomponent().size()));
      args.append(indices.begin(), indices.end());
      rewriter.replaceOpWithNewOp<mlir::LLVM::GEPOp>(coor, llvmPtrTy,
                                                     elementType, addr, args);
      return mlir::success();
    }

    // The array was not boxed, so it must be contiguous. offset is therefore an
    // element offset and the base type is kept in the GEP unless the element
    // type size is itself dynamic.
    mlir::Type objectTy = fir::unwrapRefType(coor.getMemref().getType());
    mlir::Type eleType = fir::unwrapSequenceType(objectTy);
    mlir::Type gepObjectType = convertType(eleType);
    llvm::SmallVector<mlir::LLVM::GEPArg> args;
    if (coor.getSubcomponent().empty()) {
      // No subcomponent.
      if (!coor.getLenParams().empty()) {
        // Type parameters. Adjust element size explicitly.
        auto eleTy = fir::dyn_cast_ptrEleTy(coor.getType());
        assert(eleTy && "result must be a reference-like type");
        if (fir::characterWithDynamicLen(eleTy)) {
          assert(coor.getLenParams().size() == 1);
          auto length = integerCast(loc, rewriter, idxTy,
                                    operands[coor.getLenParamsOperandIndex()]);
          offset = mlir::LLVM::MulOp::create(rewriter, loc, idxTy, offset,
                                             length, nsw);
        } else {
          TODO(loc, "compute size of derived type with type parameters");
        }
      }
      args.push_back(offset);
    } else {
      // There are subcomponents.
      args.push_back(offset);
      llvm::SmallVector<mlir::Value> indices = convertSubcomponentIndices(
          loc, gepObjectType,
          operands.slice(coor.getSubcomponentOperandIndex(),
                         coor.getSubcomponent().size()));
      args.append(indices.begin(), indices.end());
    }
    rewriter.replaceOpWithNewOp<mlir::LLVM::GEPOp>(
        coor, llvmPtrTy, gepObjectType, adaptor.getMemref(), args);
    return mlir::success();
  }
};
} // namespace

/// Convert to (memory) reference to a reference to a subobject.
/// The coordinate_of op is a Swiss army knife operation that can be used on
/// (memory) references to records, arrays, complex, etc. as well as boxes.
/// With unboxed arrays, there is the restriction that the array have a static
/// shape in all but the last column.
struct CoordinateOpConversion
    : public fir::FIROpAndTypeConversion<fir::CoordinateOp> {
  using FIROpAndTypeConversion::FIROpAndTypeConversion;

  llvm::LogicalResult
  doRewrite(fir::CoordinateOp coor, mlir::Type ty, OpAdaptor adaptor,
            mlir::ConversionPatternRewriter &rewriter) const override {
    mlir::ValueRange operands = adaptor.getOperands();

    mlir::Location loc = coor.getLoc();
    mlir::Value base = operands[0];
    mlir::Type baseObjectTy = coor.getBaseType();
    mlir::Type objectTy = fir::dyn_cast_ptrOrBoxEleTy(baseObjectTy);
    assert(objectTy && "fir.coordinate_of expects a reference type");
    mlir::Type llvmObjectTy = convertType(objectTy);

    // Complex type - basically, extract the real or imaginary part
    // FIXME: double check why this is done before the fir.box case below.
    if (fir::isa_complex(objectTy)) {
      mlir::Value gep =
          genGEP(loc, llvmObjectTy, rewriter, base, 0, operands[1]);
      rewriter.replaceOp(coor, gep);
      return mlir::success();
    }

    // Boxed type - get the base pointer from the box
    if (mlir::dyn_cast<fir::BaseBoxType>(baseObjectTy))
      return doRewriteBox(coor, operands, loc, rewriter);

    // Reference, pointer or a heap type
    if (mlir::isa<fir::ReferenceType, fir::PointerType, fir::HeapType>(
            baseObjectTy))
      return doRewriteRefOrPtr(coor, llvmObjectTy, operands, loc, rewriter);

    return rewriter.notifyMatchFailure(
        coor, "fir.coordinate_of base operand has unsupported type");
  }

  static unsigned getFieldNumber(fir::RecordType ty, mlir::Value op) {
    return fir::hasDynamicSize(ty)
               ? op.getDefiningOp()
                     ->getAttrOfType<mlir::IntegerAttr>("field")
                     .getInt()
               : getConstantIntValue(op);
  }

  static bool hasSubDimensions(mlir::Type type) {
    return mlir::isa<fir::SequenceType, fir::RecordType, mlir::TupleType>(type);
  }

  // Helper structure to analyze the CoordinateOp path and decide if and how
  // the GEP should be generated for it.
  struct ShapeAnalysis {
    bool hasKnownShape;
    bool columnIsDeferred;
  };

  /// Walk the abstract memory layout and determine if the path traverses any
  /// array types with unknown shape. Return true iff all the array types have a
  /// constant shape along the path.
  /// TODO: move the verification logic into the verifier.
  static std::optional<ShapeAnalysis>
  arraysHaveKnownShape(mlir::Type type, fir::CoordinateOp coor) {
    fir::CoordinateIndicesAdaptor indices = coor.getIndices();
    auto begin = indices.begin();
    bool hasKnownShape = true;
    bool columnIsDeferred = false;
    for (auto it = begin, end = indices.end(); it != end;) {
      if (auto arrTy = mlir::dyn_cast<fir::SequenceType>(type)) {
        bool addressingStart = (it == begin);
        unsigned arrayDim = arrTy.getDimension();
        for (auto dimExtent : llvm::enumerate(arrTy.getShape())) {
          if (dimExtent.value() == fir::SequenceType::getUnknownExtent()) {
            hasKnownShape = false;
            if (addressingStart && dimExtent.index() + 1 == arrayDim) {
              // If this point was reached, the raws of the first array have
              // constant extents.
              columnIsDeferred = true;
            } else {
              // One of the array dimension that is not the column of the first
              // array has dynamic extent. It will not possible to do
              // code generation for the CoordinateOp if the base is not a
              // fir.box containing the value of that extent.
              return ShapeAnalysis{false, false};
            }
          }
          // There may be less operands than the array size if the
          // fir.coordinate_of result is not an element but a sub-array.
          if (it != end)
            ++it;
        }
        type = arrTy.getEleTy();
        continue;
      }
      if (auto strTy = mlir::dyn_cast<fir::RecordType>(type)) {
        auto intAttr = llvm::dyn_cast<mlir::IntegerAttr>(*it);
        if (!intAttr) {
          mlir::emitError(coor.getLoc(),
                          "expected field name in fir.coordinate_of");
          return std::nullopt;
        }
        type = strTy.getType(intAttr.getInt());
      } else if (auto strTy = mlir::dyn_cast<mlir::TupleType>(type)) {
        auto value = llvm::dyn_cast<mlir::Value>(*it);
        if (!value) {
          mlir::emitError(
              coor.getLoc(),
              "expected constant value to address tuple in fir.coordinate_of");
          return std::nullopt;
        }
        type = strTy.getType(getConstantIntValue(value));
      } else if (auto charType = mlir::dyn_cast<fir::CharacterType>(type)) {
        // Addressing character in string. Fortran strings degenerate to arrays
        // in LLVM, so they are handled like arrays of characters here.
        if (charType.getLen() == fir::CharacterType::unknownLen())
          return ShapeAnalysis{false, true};
        type = fir::CharacterType::getSingleton(charType.getContext(),
                                                charType.getFKind());
      }
      ++it;
    }
    return ShapeAnalysis{hasKnownShape, columnIsDeferred};
  }

private:
  llvm::LogicalResult
  doRewriteBox(fir::CoordinateOp coor, mlir::ValueRange operands,
               mlir::Location loc,
               mlir::ConversionPatternRewriter &rewriter) const {
    mlir::Type boxObjTy = coor.getBaseType();
    assert(mlir::dyn_cast<fir::BaseBoxType>(boxObjTy) &&
           "This is not a `fir.box`");
    TypePair boxTyPair = getBoxTypePair(boxObjTy);

    mlir::Value boxBaseAddr = operands[0];

    // 1. SPECIAL CASE (uses `fir.len_param_index`):
    //   %box = ... : !fir.box<!fir.type<derived{len1:i32}>>
    //   %lenp = fir.len_param_index len1, !fir.type<derived{len1:i32}>
    //   %addr = coordinate_of %box, %lenp
    if (coor.getNumOperands() == 2) {
      mlir::Operation *coordinateDef =
          (*coor.getCoor().begin()).getDefiningOp();
      if (mlir::isa_and_nonnull<fir::LenParamIndexOp>(coordinateDef))
        TODO(loc,
             "fir.coordinate_of - fir.len_param_index is not supported yet");
    }

    // 2. GENERAL CASE:
    // 2.1. (`fir.array`)
    //   %box = ... : !fix.box<!fir.array<?xU>>
    //   %idx = ... : index
    //   %resultAddr = coordinate_of %box, %idx : !fir.ref<U>
    // 2.2 (`fir.derived`)
    //   %box = ... : !fix.box<!fir.type<derived_type{field_1:i32}>>
    //   %idx = ... : i32
    //   %resultAddr = coordinate_of %box, %idx : !fir.ref<i32>
    // 2.3 (`fir.derived` inside `fir.array`)
    //   %box = ... : !fir.box<!fir.array<10 x !fir.type<derived_1{field_1:f32,
    //   field_2:f32}>>> %idx1 = ... : index %idx2 = ... : i32 %resultAddr =
    //   coordinate_of %box, %idx1, %idx2 : !fir.ref<f32>
    // 2.4. TODO: Either document or disable any other case that the following
    //  implementation might convert.
    mlir::Value resultAddr =
        getBaseAddrFromBox(loc, boxTyPair, boxBaseAddr, rewriter);
    // Component Type
    auto cpnTy = fir::dyn_cast_ptrOrBoxEleTy(boxObjTy);
    mlir::Type llvmPtrTy = ::getLlvmPtrType(coor.getContext());
    mlir::Type byteTy = ::getI8Type(coor.getContext());
    mlir::LLVM::IntegerOverflowFlags nsw =
        mlir::LLVM::IntegerOverflowFlags::nsw;

    int nextIndexValue = 1;
    fir::CoordinateIndicesAdaptor indices = coor.getIndices();
    for (auto it = indices.begin(), end = indices.end(); it != end;) {
      if (auto arrTy = mlir::dyn_cast<fir::SequenceType>(cpnTy)) {
        if (it != indices.begin())
          TODO(loc, "fir.array nested inside other array and/or derived type");
        // Applies byte strides from the box. Ignore lower bound from box
        // since fir.coordinate_of indexes are zero based. Lowering takes care
        // of lower bound aspects. This both accounts for dynamically sized
        // types and non contiguous arrays.
        auto idxTy = lowerTy().indexType();
        mlir::Value off = genConstantIndex(loc, idxTy, rewriter, 0);
        unsigned arrayDim = arrTy.getDimension();
        for (unsigned dim = 0; dim < arrayDim && it != end; ++dim, ++it) {
          mlir::Value stride =
              getStrideFromBox(loc, boxTyPair, operands[0], dim, rewriter);
          auto sc = mlir::LLVM::MulOp::create(rewriter, loc, idxTy,
                                              operands[nextIndexValue + dim],
                                              stride, nsw);
          off = mlir::LLVM::AddOp::create(rewriter, loc, idxTy, sc, off, nsw);
        }
        nextIndexValue += arrayDim;
        resultAddr = mlir::LLVM::GEPOp::create(
            rewriter, loc, llvmPtrTy, byteTy, resultAddr,
            llvm::ArrayRef<mlir::LLVM::GEPArg>{off});
        cpnTy = arrTy.getEleTy();
      } else if (auto recTy = mlir::dyn_cast<fir::RecordType>(cpnTy)) {
        auto intAttr = llvm::dyn_cast<mlir::IntegerAttr>(*it);
        if (!intAttr)
          return mlir::emitError(loc,
                                 "expected field name in fir.coordinate_of");
        int fieldIndex = intAttr.getInt();
        ++it;
        cpnTy = recTy.getType(fieldIndex);
        auto llvmRecTy = lowerTy().convertType(recTy);
        resultAddr = mlir::LLVM::GEPOp::create(
            rewriter, loc, llvmPtrTy, llvmRecTy, resultAddr,
            llvm::ArrayRef<mlir::LLVM::GEPArg>{0, fieldIndex});
      } else {
        fir::emitFatalError(loc, "unexpected type in coordinate_of");
      }
    }

    rewriter.replaceOp(coor, resultAddr);
    return mlir::success();
  }

  llvm::LogicalResult
  doRewriteRefOrPtr(fir::CoordinateOp coor, mlir::Type llvmObjectTy,
                    mlir::ValueRange operands, mlir::Location loc,
                    mlir::ConversionPatternRewriter &rewriter) const {
    mlir::Type baseObjectTy = coor.getBaseType();

    // Component Type
    mlir::Type cpnTy = fir::dyn_cast_ptrOrBoxEleTy(baseObjectTy);

    const std::optional<ShapeAnalysis> shapeAnalysis =
        arraysHaveKnownShape(cpnTy, coor);
    if (!shapeAnalysis)
      return mlir::failure();

    if (fir::hasDynamicSize(fir::unwrapSequenceType(cpnTy)))
      return mlir::emitError(
          loc, "fir.coordinate_of with a dynamic element size is unsupported");

    if (shapeAnalysis->hasKnownShape || shapeAnalysis->columnIsDeferred) {
      llvm::SmallVector<mlir::LLVM::GEPArg> offs;
      if (shapeAnalysis->hasKnownShape) {
        offs.push_back(0);
      }
      // Else, only the column is `?` and we can simply place the column value
      // in the 0-th GEP position.

      std::optional<int> dims;
      llvm::SmallVector<mlir::Value> arrIdx;
      int nextIndexValue = 1;
      for (auto index : coor.getIndices()) {
        if (auto intAttr = llvm::dyn_cast<mlir::IntegerAttr>(index)) {
          // Addressing derived type component.
          auto recordType = llvm::dyn_cast<fir::RecordType>(cpnTy);
          if (!recordType)
            return mlir::emitError(
                loc,
                "fir.coordinate base type is not consistent with operands");
          int fieldId = intAttr.getInt();
          cpnTy = recordType.getType(fieldId);
          offs.push_back(fieldId);
          continue;
        }
        // Value index (addressing array, tuple, or complex part).
        mlir::Value indexValue = operands[nextIndexValue++];
        if (auto tupTy = mlir::dyn_cast<mlir::TupleType>(cpnTy)) {
          cpnTy = tupTy.getType(getConstantIntValue(indexValue));
          offs.push_back(indexValue);
        } else {
          if (!dims) {
            if (auto arrayType = llvm::dyn_cast<fir::SequenceType>(cpnTy)) {
              // Starting addressing array or array component.
              dims = arrayType.getDimension();
              cpnTy = arrayType.getElementType();
            }
          }
          if (dims) {
            arrIdx.push_back(indexValue);
            if (--(*dims) == 0) {
              // Append array range in reverse (FIR arrays are column-major).
              offs.append(arrIdx.rbegin(), arrIdx.rend());
              arrIdx.clear();
              dims.reset();
            }
          } else {
            offs.push_back(indexValue);
          }
        }
      }
      // It is possible the fir.coordinate_of result is a sub-array, in which
      // case there may be some "unfinished" array indices to reverse and push.
      if (!arrIdx.empty())
        offs.append(arrIdx.rbegin(), arrIdx.rend());

      mlir::Value base = operands[0];
      mlir::Value retval = genGEP(loc, llvmObjectTy, rewriter, base, offs);
      rewriter.replaceOp(coor, retval);
      return mlir::success();
    }

    return mlir::emitError(
        loc, "fir.coordinate_of base operand has unsupported type");
  }
};

/// Convert `fir.field_index`. The conversion depends on whether the size of
/// the record is static or dynamic.
struct FieldIndexOpConversion : public fir::FIROpConversion<fir::FieldIndexOp> {
  using FIROpConversion::FIROpConversion;

  // NB: most field references should be resolved by this point
  llvm::LogicalResult
  matchAndRewrite(fir::FieldIndexOp field, OpAdaptor adaptor,
                  mlir::ConversionPatternRewriter &rewriter) const override {
    auto recTy = mlir::cast<fir::RecordType>(field.getOnType());
    unsigned index = recTy.getFieldIndex(field.getFieldId());

    if (!fir::hasDynamicSize(recTy)) {
      // Derived type has compile-time constant layout. Return index of the
      // component type in the parent type (to be used in GEP).
      rewriter.replaceOp(field, mlir::ValueRange{genConstantOffset(
                                    field.getLoc(), rewriter, index)});
      return mlir::success();
    }

    // Derived type has compile-time constant layout. Call the compiler
    // generated function to determine the byte offset of the field at runtime.
    // This returns a non-constant.
    mlir::FlatSymbolRefAttr symAttr = mlir::SymbolRefAttr::get(
        field.getContext(), getOffsetMethodName(recTy, field.getFieldId()));
    mlir::NamedAttribute callAttr = rewriter.getNamedAttr("callee", symAttr);
    mlir::NamedAttribute fieldAttr = rewriter.getNamedAttr(
        "field", mlir::IntegerAttr::get(lowerTy().indexType(), index));
    rewriter.replaceOpWithNewOp<mlir::LLVM::CallOp>(
        field, lowerTy().offsetType(), adaptor.getOperands(),
        addLLVMOpBundleAttrs(rewriter, {callAttr, fieldAttr},
                             adaptor.getOperands().size()));
    return mlir::success();
  }

  // Re-Construct the name of the compiler generated method that calculates the
  // offset
  inline static std::string getOffsetMethodName(fir::RecordType recTy,
                                                llvm::StringRef field) {
    return recTy.getName().str() + "P." + field.str() + ".offset";
  }
};

/// Convert `fir.end`
struct FirEndOpConversion : public fir::FIROpConversion<fir::FirEndOp> {
  using FIROpConversion::FIROpConversion;

  llvm::LogicalResult
  matchAndRewrite(fir::FirEndOp firEnd, OpAdaptor,
                  mlir::ConversionPatternRewriter &rewriter) const override {
    TODO(firEnd.getLoc(), "fir.end codegen");
    return mlir::failure();
  }
};

/// Lower `fir.type_desc` to a global addr.
struct TypeDescOpConversion : public fir::FIROpConversion<fir::TypeDescOp> {
  using FIROpConversion::FIROpConversion;

  llvm::LogicalResult
  matchAndRewrite(fir::TypeDescOp typeDescOp, OpAdaptor adaptor,
                  mlir::ConversionPatternRewriter &rewriter) const override {
    mlir::Type inTy = typeDescOp.getInType();
    assert(mlir::isa<fir::RecordType>(inTy) && "expecting fir.type");
    auto recordType = mlir::dyn_cast<fir::RecordType>(inTy);
    auto module = typeDescOp.getOperation()->getParentOfType<mlir::ModuleOp>();
    mlir::Value typeDesc = getTypeDescriptor(
        module, rewriter, typeDescOp.getLoc(), recordType, this->options);
    rewriter.replaceOp(typeDescOp, typeDesc);
    return mlir::success();
  }
};

/// Lower `fir.has_value` operation to `llvm.return` operation.
struct HasValueOpConversion
    : public mlir::OpConversionPattern<fir::HasValueOp> {
  using OpConversionPattern::OpConversionPattern;

  llvm::LogicalResult
  matchAndRewrite(fir::HasValueOp op, OpAdaptor adaptor,
                  mlir::ConversionPatternRewriter &rewriter) const override {
    rewriter.replaceOpWithNewOp<mlir::LLVM::ReturnOp>(op,
                                                      adaptor.getOperands());
    return mlir::success();
  }
};

#ifndef NDEBUG
// Check if attr's type is compatible with ty.
//
// This is done by comparing attr's element type, converted to LLVM type,
// with ty's element type.
//
// Only integer and floating point (including complex) attributes are
// supported. Also, attr is expected to have a TensorType and ty is expected
// to be of LLVMArrayType. If any of the previous conditions is false, then
// the specified attr and ty are not supported by this function and are
// assumed to be compatible.
static inline bool attributeTypeIsCompatible(mlir::MLIRContext *ctx,
                                             mlir::Attribute attr,
                                             mlir::Type ty) {
  // Get attr's LLVM element type.
  if (!attr)
    return true;
  auto intOrFpEleAttr = mlir::dyn_cast<mlir::DenseIntOrFPElementsAttr>(attr);
  if (!intOrFpEleAttr)
    return true;
  auto tensorTy = mlir::dyn_cast<mlir::TensorType>(intOrFpEleAttr.getType());
  if (!tensorTy)
    return true;
  mlir::Type attrEleTy =
      mlir::LLVMTypeConverter(ctx).convertType(tensorTy.getElementType());

  // Get ty's element type.
  auto arrTy = mlir::dyn_cast<mlir::LLVM::LLVMArrayType>(ty);
  if (!arrTy)
    return true;
  mlir::Type eleTy = arrTy.getElementType();
  while ((arrTy = mlir::dyn_cast<mlir::LLVM::LLVMArrayType>(eleTy)))
    eleTy = arrTy.getElementType();

  return attrEleTy == eleTy;
}
#endif

/// Lower `fir.global` operation to `llvm.global` operation.
/// `fir.insert_on_range` operations are replaced with constant dense attribute
/// if they are applied on the full range.
struct GlobalOpConversion : public fir::FIROpConversion<fir::GlobalOp> {
  using FIROpConversion::FIROpConversion;

  llvm::LogicalResult
  matchAndRewrite(fir::GlobalOp global, OpAdaptor adaptor,
                  mlir::ConversionPatternRewriter &rewriter) const override {

    llvm::SmallVector<mlir::Attribute> dbgExprs;

    if (auto fusedLoc = mlir::dyn_cast<mlir::FusedLoc>(global.getLoc())) {
      if (auto gvExprAttr = mlir::dyn_cast_if_present<mlir::ArrayAttr>(
              fusedLoc.getMetadata())) {
        for (auto attr : gvExprAttr.getAsRange<mlir::Attribute>())
          if (auto dbgAttr =
                  mlir::dyn_cast<mlir::LLVM::DIGlobalVariableExpressionAttr>(
                      attr))
            dbgExprs.push_back(dbgAttr);
      }
    }

    auto tyAttr = convertType(global.getType());
    if (auto boxType = mlir::dyn_cast<fir::BaseBoxType>(global.getType()))
      tyAttr = this->lowerTy().convertBoxTypeAsStruct(boxType);
    auto loc = global.getLoc();
    mlir::Attribute initAttr = global.getInitVal().value_or(mlir::Attribute());
    assert(attributeTypeIsCompatible(global.getContext(), initAttr, tyAttr));
    auto linkage = convertLinkage(global.getLinkName());
    auto isConst = global.getConstant().has_value();
    mlir::SymbolRefAttr comdat;
    llvm::ArrayRef<mlir::NamedAttribute> attrs;
    auto g = mlir::LLVM::GlobalOp::create(
        rewriter, loc, tyAttr, isConst, linkage, global.getSymName(), initAttr,
        0, getGlobalAddressSpace(rewriter), false, false, comdat, attrs,
        dbgExprs);

    if (global.getAlignment() && *global.getAlignment() > 0)
      g.setAlignment(*global.getAlignment());

    auto module = global->getParentOfType<mlir::ModuleOp>();
    auto gpuMod = global->getParentOfType<mlir::gpu::GPUModuleOp>();
    // Add comdat if necessary
    if (fir::getTargetTriple(module).supportsCOMDAT() &&
        (linkage == mlir::LLVM::Linkage::Linkonce ||
         linkage == mlir::LLVM::Linkage::LinkonceODR) &&
        !gpuMod) {
      addComdat(g, rewriter, module);
    }

    // Apply all non-Fir::GlobalOp attributes to the LLVM::GlobalOp, preserving
    // them; whilst taking care not to apply attributes that are lowered in
    // other ways.
    llvm::SmallDenseSet<llvm::StringRef> elidedAttrsSet(
        global.getAttributeNames().begin(), global.getAttributeNames().end());
    for (auto &attr : global->getAttrs())
      if (!elidedAttrsSet.contains(attr.getName().strref()))
        g->setAttr(attr.getName(), attr.getValue());

    auto &gr = g.getInitializerRegion();
    rewriter.inlineRegionBefore(global.getRegion(), gr, gr.end());
    if (!gr.empty()) {
      // Replace insert_on_range with a constant dense attribute if the
      // initialization is on the full range.
      auto insertOnRangeOps = gr.front().getOps<fir::InsertOnRangeOp>();
      for (auto insertOp : insertOnRangeOps) {
        if (insertOp.isFullRange()) {
          auto seqTyAttr = convertType(insertOp.getType());
          auto *op = insertOp.getVal().getDefiningOp();
          auto constant = mlir::dyn_cast<mlir::arith::ConstantOp>(op);
          if (!constant) {
            auto convertOp = mlir::dyn_cast<fir::ConvertOp>(op);
            if (!convertOp)
              continue;
            constant = mlir::cast<mlir::arith::ConstantOp>(
                convertOp.getValue().getDefiningOp());
          }
          mlir::Type vecType = mlir::VectorType::get(
              insertOp.getType().getShape(), constant.getType());
          auto denseAttr = mlir::DenseElementsAttr::get(
              mlir::cast<mlir::ShapedType>(vecType), constant.getValue());
          rewriter.setInsertionPointAfter(insertOp);
          rewriter.replaceOpWithNewOp<mlir::arith::ConstantOp>(
              insertOp, seqTyAttr, denseAttr);
        }
      }
    }

    if (global.getDataAttr() &&
        *global.getDataAttr() == cuf::DataAttribute::Shared)
      g.setAddrSpace(mlir::NVVM::NVVMMemorySpace::kSharedMemorySpace);

    rewriter.eraseOp(global);
    return mlir::success();
  }

  // TODO: String comparisons should be avoided. Replace linkName with an
  // enumeration.
  mlir::LLVM::Linkage
  convertLinkage(std::optional<llvm::StringRef> optLinkage) const {
    if (optLinkage) {
      auto name = *optLinkage;
      if (name == "internal")
        return mlir::LLVM::Linkage::Internal;
      if (name == "linkonce")
        return mlir::LLVM::Linkage::Linkonce;
      if (name == "linkonce_odr")
        return mlir::LLVM::Linkage::LinkonceODR;
      if (name == "common")
        return mlir::LLVM::Linkage::Common;
      if (name == "weak")
        return mlir::LLVM::Linkage::Weak;
    }
    return mlir::LLVM::Linkage::External;
  }

private:
  static void addComdat(mlir::LLVM::GlobalOp &global,
                        mlir::ConversionPatternRewriter &rewriter,
                        mlir::ModuleOp module) {
    const char *comdatName = "__llvm_comdat";
    mlir::LLVM::ComdatOp comdatOp =
        module.lookupSymbol<mlir::LLVM::ComdatOp>(comdatName);
    if (!comdatOp) {
      comdatOp =
          mlir::LLVM::ComdatOp::create(rewriter, module.getLoc(), comdatName);
    }
    if (auto select = comdatOp.lookupSymbol<mlir::LLVM::ComdatSelectorOp>(
            global.getSymName()))
      return;
    mlir::OpBuilder::InsertionGuard guard(rewriter);
    rewriter.setInsertionPointToEnd(&comdatOp.getBody().back());
    auto selectorOp = mlir::LLVM::ComdatSelectorOp::create(
        rewriter, comdatOp.getLoc(), global.getSymName(),
        mlir::LLVM::comdat::Comdat::Any);
    global.setComdatAttr(mlir::SymbolRefAttr::get(
        rewriter.getContext(), comdatName,
        mlir::FlatSymbolRefAttr::get(selectorOp.getSymNameAttr())));
  }
};

/// `fir.load` --> `llvm.load`
struct LoadOpConversion : public fir::FIROpConversion<fir::LoadOp> {
  using FIROpConversion::FIROpConversion;

  llvm::LogicalResult
  matchAndRewrite(fir::LoadOp load, OpAdaptor adaptor,
                  mlir::ConversionPatternRewriter &rewriter) const override {

    mlir::Type llvmLoadTy = convertObjectType(load.getType());
    const bool isVolatile = fir::isa_volatile_type(load.getMemref().getType());
    if (auto boxTy = mlir::dyn_cast<fir::BaseBoxType>(load.getType())) {
      // fir.box is a special case because it is considered an ssa value in
      // fir, but it is lowered as a pointer to a descriptor. So
      // fir.ref<fir.box> and fir.box end up being the same llvm types and
      // loading a fir.ref<fir.box> is implemented as taking a snapshot of the
      // descriptor value into a new descriptor temp.
      auto inputBoxStorage = adaptor.getOperands()[0];
      mlir::Value newBoxStorage;
      mlir::Location loc = load.getLoc();
      if (auto callOp = mlir::dyn_cast_or_null<mlir::LLVM::CallOp>(
              inputBoxStorage.getDefiningOp())) {
        if (callOp.getCallee() &&
            ((*callOp.getCallee())
                 .starts_with(RTNAME_STRING(CUFAllocDescriptor)) ||
             (*callOp.getCallee()).starts_with("__tgt_acc_get_deviceptr"))) {
          // CUDA Fortran local descriptor are allocated in managed memory. So
          // new storage must be allocated the same way.
          auto mod = load->getParentOfType<mlir::ModuleOp>();
          newBoxStorage =
              genCUFAllocDescriptor(loc, rewriter, mod, boxTy, lowerTy());
        }
      }
      if (!newBoxStorage)
        newBoxStorage = genAllocaAndAddrCastWithType(loc, llvmLoadTy,
                                                     defaultAlign, rewriter);

      TypePair boxTypePair{boxTy, llvmLoadTy};
      mlir::Value boxSize =
          computeBoxSize(loc, boxTypePair, inputBoxStorage, rewriter);
      auto memcpy = mlir::LLVM::MemcpyOp::create(
          rewriter, loc, newBoxStorage, inputBoxStorage, boxSize, isVolatile);

      if (std::optional<mlir::ArrayAttr> optionalTag = load.getTbaa())
        memcpy.setTBAATags(*optionalTag);
      else
        attachTBAATag(memcpy, boxTy, boxTy, nullptr);
      rewriter.replaceOp(load, newBoxStorage);
    } else {
      mlir::LLVM::LoadOp loadOp =
          mlir::LLVM::LoadOp::create(rewriter, load.getLoc(), llvmLoadTy,
                                     adaptor.getOperands(), load->getAttrs());
      loadOp.setVolatile_(isVolatile);
      if (std::optional<mlir::ArrayAttr> optionalTag = load.getTbaa())
        loadOp.setTBAATags(*optionalTag);
      else
        attachTBAATag(loadOp, load.getType(), load.getType(), nullptr);
      rewriter.replaceOp(load, loadOp.getResult());
    }
    return mlir::success();
  }
};

template <typename OpTy>
struct DoConcurrentSpecifierOpConversion : public fir::FIROpConversion<OpTy> {
  using fir::FIROpConversion<OpTy>::FIROpConversion;
  llvm::LogicalResult
  matchAndRewrite(OpTy specifier, typename OpTy::Adaptor adaptor,
                  mlir::ConversionPatternRewriter &rewriter) const override {
#ifdef EXPENSIVE_CHECKS
    auto uses = mlir::SymbolTable::getSymbolUses(
        specifier, specifier->getParentOfType<mlir::ModuleOp>());

    // `fir.local|fir.declare_reduction` ops are not supposed to have any uses
    // at this point (i.e. during lowering to LLVM). In case of serialization,
    // the `fir.do_concurrent` users are expected to have been lowered to
    // `fir.do_loop` nests. In case of parallelization, the `fir.do_concurrent`
    // users are expected to have been lowered to the target parallel model
    // (e.g. OpenMP).
    assert(uses && uses->empty());
#endif

    rewriter.eraseOp(specifier);
    return mlir::success();
  }
};

/// Lower `fir.no_reassoc` to LLVM IR dialect.
/// TODO: how do we want to enforce this in LLVM-IR? Can we manipulate the fast
/// math flags?
struct NoReassocOpConversion : public fir::FIROpConversion<fir::NoReassocOp> {
  using FIROpConversion::FIROpConversion;

  llvm::LogicalResult
  matchAndRewrite(fir::NoReassocOp noreassoc, OpAdaptor adaptor,
                  mlir::ConversionPatternRewriter &rewriter) const override {
    rewriter.replaceOp(noreassoc, adaptor.getOperands()[0]);
    return mlir::success();
  }
};

static void genCondBrOp(mlir::Location loc, mlir::Value cmp, mlir::Block *dest,
                        std::optional<mlir::ValueRange> destOps,
                        mlir::ConversionPatternRewriter &rewriter,
                        mlir::Block *newBlock) {
  if (destOps)
    mlir::LLVM::CondBrOp::create(rewriter, loc, cmp, dest, *destOps, newBlock,
                                 mlir::ValueRange());
  else
    mlir::LLVM::CondBrOp::create(rewriter, loc, cmp, dest, newBlock);
}

template <typename A, typename B>
static void genBrOp(A caseOp, mlir::Block *dest, std::optional<B> destOps,
                    mlir::ConversionPatternRewriter &rewriter) {
  if (destOps)
    rewriter.replaceOpWithNewOp<mlir::LLVM::BrOp>(caseOp, *destOps, dest);
  else
    rewriter.replaceOpWithNewOp<mlir::LLVM::BrOp>(caseOp, B{}, dest);
}

static void genCaseLadderStep(mlir::Location loc, mlir::Value cmp,
                              mlir::Block *dest,
                              std::optional<mlir::ValueRange> destOps,
                              mlir::ConversionPatternRewriter &rewriter) {
  auto *thisBlock = rewriter.getInsertionBlock();
  auto *newBlock = createBlock(rewriter, dest);
  rewriter.setInsertionPointToEnd(thisBlock);
  genCondBrOp(loc, cmp, dest, destOps, rewriter, newBlock);
  rewriter.setInsertionPointToEnd(newBlock);
}

/// Conversion of `fir.select_case`
///
/// The `fir.select_case` operation is converted to a if-then-else ladder.
/// Depending on the case condition type, one or several comparison and
/// conditional branching can be generated.
///
/// A point value case such as `case(4)`, a lower bound case such as
/// `case(5:)` or an upper bound case such as `case(:3)` are converted to a
/// simple comparison between the selector value and the constant value in the
/// case. The block associated with the case condition is then executed if
/// the comparison succeed otherwise it branch to the next block with the
/// comparison for the next case conditon.
///
/// A closed interval case condition such as `case(7:10)` is converted with a
/// first comparison and conditional branching for the lower bound. If
/// successful, it branch to a second block with the comparison for the
/// upper bound in the same case condition.
///
/// TODO: lowering of CHARACTER type cases is not handled yet.
struct SelectCaseOpConversion : public fir::FIROpConversion<fir::SelectCaseOp> {
  using FIROpConversion::FIROpConversion;

  llvm::LogicalResult
  matchAndRewrite(fir::SelectCaseOp caseOp, OpAdaptor adaptor,
                  mlir::ConversionPatternRewriter &rewriter) const override {
    unsigned conds = caseOp.getNumConditions();
    llvm::ArrayRef<mlir::Attribute> cases = caseOp.getCases().getValue();
    // Type can be CHARACTER, INTEGER, or LOGICAL (C1145)
    auto ty = caseOp.getSelector().getType();
    if (mlir::isa<fir::CharacterType>(ty)) {
      TODO(caseOp.getLoc(), "fir.select_case codegen with character type");
      return mlir::failure();
    }
    mlir::Value selector = caseOp.getSelector(adaptor.getOperands());
    auto loc = caseOp.getLoc();
    for (unsigned t = 0; t != conds; ++t) {
      mlir::Block *dest = caseOp.getSuccessor(t);
      std::optional<mlir::ValueRange> destOps =
          caseOp.getSuccessorOperands(adaptor.getOperands(), t);
      std::optional<mlir::ValueRange> cmpOps =
          *caseOp.getCompareOperands(adaptor.getOperands(), t);
      mlir::Attribute attr = cases[t];
      assert(mlir::isa<mlir::UnitAttr>(attr) || cmpOps.has_value());
      if (mlir::isa<fir::PointIntervalAttr>(attr)) {
        auto cmp = mlir::LLVM::ICmpOp::create(rewriter, loc,
                                              mlir::LLVM::ICmpPredicate::eq,
                                              selector, cmpOps->front());
        genCaseLadderStep(loc, cmp, dest, destOps, rewriter);
        continue;
      }
      if (mlir::isa<fir::LowerBoundAttr>(attr)) {
        auto cmp = mlir::LLVM::ICmpOp::create(rewriter, loc,
                                              mlir::LLVM::ICmpPredicate::sle,
                                              cmpOps->front(), selector);
        genCaseLadderStep(loc, cmp, dest, destOps, rewriter);
        continue;
      }
      if (mlir::isa<fir::UpperBoundAttr>(attr)) {
        auto cmp = mlir::LLVM::ICmpOp::create(rewriter, loc,
                                              mlir::LLVM::ICmpPredicate::sle,
                                              selector, cmpOps->front());
        genCaseLadderStep(loc, cmp, dest, destOps, rewriter);
        continue;
      }
      if (mlir::isa<fir::ClosedIntervalAttr>(attr)) {
        mlir::Value caseArg0 = *cmpOps->begin();
        auto cmp0 = mlir::LLVM::ICmpOp::create(
            rewriter, loc, mlir::LLVM::ICmpPredicate::sle, caseArg0, selector);
        auto *thisBlock = rewriter.getInsertionBlock();
        auto *newBlock1 = createBlock(rewriter, dest);
        auto *newBlock2 = createBlock(rewriter, dest);
        rewriter.setInsertionPointToEnd(thisBlock);
        mlir::LLVM::CondBrOp::create(rewriter, loc, cmp0, newBlock1, newBlock2);
        rewriter.setInsertionPointToEnd(newBlock1);
        mlir::Value caseArg1 = *(cmpOps->begin() + 1);
        auto cmp1 = mlir::LLVM::ICmpOp::create(
            rewriter, loc, mlir::LLVM::ICmpPredicate::sle, selector, caseArg1);
        genCondBrOp(loc, cmp1, dest, destOps, rewriter, newBlock2);
        rewriter.setInsertionPointToEnd(newBlock2);
        continue;
      }
      assert(mlir::isa<mlir::UnitAttr>(attr));
      assert((t + 1 == conds) && "unit must be last");
      genBrOp(caseOp, dest, destOps, rewriter);
    }
    return mlir::success();
  }
};

/// Helper function for converting select ops. This function converts the
/// signature of the given block. If the new block signature is different from
/// `expectedTypes`, returns "failure".
static llvm::FailureOr<mlir::Block *>
getConvertedBlock(mlir::ConversionPatternRewriter &rewriter,
                  const mlir::TypeConverter *converter,
                  mlir::Operation *branchOp, mlir::Block *block,
                  mlir::TypeRange expectedTypes) {
  assert(converter && "expected non-null type converter");
  assert(!block->isEntryBlock() && "entry blocks have no predecessors");

  // There is nothing to do if the types already match.
  if (block->getArgumentTypes() == expectedTypes)
    return block;

  // Compute the new block argument types and convert the block.
  std::optional<mlir::TypeConverter::SignatureConversion> conversion =
      converter->convertBlockSignature(block);
  if (!conversion)
    return rewriter.notifyMatchFailure(branchOp,
                                       "could not compute block signature");
  if (expectedTypes != conversion->getConvertedTypes())
    return rewriter.notifyMatchFailure(
        branchOp,
        "mismatch between adaptor operand types and computed block signature");
  return rewriter.applySignatureConversion(block, *conversion, converter);
}

template <typename OP>
static llvm::LogicalResult
selectMatchAndRewrite(const fir::LLVMTypeConverter &lowering, OP select,
                      typename OP::Adaptor adaptor,
                      mlir::ConversionPatternRewriter &rewriter,
                      const mlir::TypeConverter *converter) {
  unsigned conds = select.getNumConditions();
  auto cases = select.getCases().getValue();
  mlir::Value selector = adaptor.getSelector();
  auto loc = select.getLoc();
  assert(conds > 0 && "select must have cases");

  llvm::SmallVector<mlir::Block *> destinations;
  llvm::SmallVector<mlir::ValueRange> destinationsOperands;
  mlir::Block *defaultDestination;
  mlir::ValueRange defaultOperands;
  llvm::SmallVector<int32_t> caseValues;

  for (unsigned t = 0; t != conds; ++t) {
    mlir::Block *dest = select.getSuccessor(t);
    auto destOps = select.getSuccessorOperands(adaptor.getOperands(), t);
    const mlir::Attribute &attr = cases[t];
    if (auto intAttr = mlir::dyn_cast<mlir::IntegerAttr>(attr)) {
      destinationsOperands.push_back(destOps ? *destOps : mlir::ValueRange{});
      auto convertedBlock =
          getConvertedBlock(rewriter, converter, select, dest,
                            mlir::TypeRange(destinationsOperands.back()));
      if (mlir::failed(convertedBlock))
        return mlir::failure();
      destinations.push_back(*convertedBlock);
      caseValues.push_back(intAttr.getInt());
      continue;
    }
    assert(mlir::dyn_cast_or_null<mlir::UnitAttr>(attr));
    assert((t + 1 == conds) && "unit must be last");
    defaultOperands = destOps ? *destOps : mlir::ValueRange{};
    auto convertedBlock = getConvertedBlock(rewriter, converter, select, dest,
                                            mlir::TypeRange(defaultOperands));
    if (mlir::failed(convertedBlock))
      return mlir::failure();
    defaultDestination = *convertedBlock;
  }

  // LLVM::SwitchOp takes a i32 type for the selector.
  if (select.getSelector().getType() != rewriter.getI32Type())
    selector = mlir::LLVM::TruncOp::create(rewriter, loc, rewriter.getI32Type(),
                                           selector);

  rewriter.replaceOpWithNewOp<mlir::LLVM::SwitchOp>(
      select, selector,
      /*defaultDestination=*/defaultDestination,
      /*defaultOperands=*/defaultOperands,
      /*caseValues=*/caseValues,
      /*caseDestinations=*/destinations,
      /*caseOperands=*/destinationsOperands,
      /*branchWeights=*/llvm::ArrayRef<std::int32_t>());
  return mlir::success();
}

/// conversion of fir::SelectOp to an if-then-else ladder
struct SelectOpConversion : public fir::FIROpConversion<fir::SelectOp> {
  using FIROpConversion::FIROpConversion;

  llvm::LogicalResult
  matchAndRewrite(fir::SelectOp op, OpAdaptor adaptor,
                  mlir::ConversionPatternRewriter &rewriter) const override {
    return selectMatchAndRewrite<fir::SelectOp>(lowerTy(), op, adaptor,
                                                rewriter, getTypeConverter());
  }
};

/// conversion of fir::SelectRankOp to an if-then-else ladder
struct SelectRankOpConversion : public fir::FIROpConversion<fir::SelectRankOp> {
  using FIROpConversion::FIROpConversion;

  llvm::LogicalResult
  matchAndRewrite(fir::SelectRankOp op, OpAdaptor adaptor,
                  mlir::ConversionPatternRewriter &rewriter) const override {
    return selectMatchAndRewrite<fir::SelectRankOp>(
        lowerTy(), op, adaptor, rewriter, getTypeConverter());
  }
};

/// Lower `fir.select_type` to LLVM IR dialect.
struct SelectTypeOpConversion : public fir::FIROpConversion<fir::SelectTypeOp> {
  using FIROpConversion::FIROpConversion;

  llvm::LogicalResult
  matchAndRewrite(fir::SelectTypeOp select, OpAdaptor adaptor,
                  mlir::ConversionPatternRewriter &rewriter) const override {
    mlir::emitError(select.getLoc(),
                    "fir.select_type should have already been converted");
    return mlir::failure();
  }
};

/// `fir.store` --> `llvm.store`
struct StoreOpConversion : public fir::FIROpConversion<fir::StoreOp> {
  using FIROpConversion::FIROpConversion;

  llvm::LogicalResult
  matchAndRewrite(fir::StoreOp store, OpAdaptor adaptor,
                  mlir::ConversionPatternRewriter &rewriter) const override {
    mlir::Location loc = store.getLoc();
    mlir::Type storeTy = store.getValue().getType();
    mlir::Value llvmValue = adaptor.getValue();
    mlir::Value llvmMemref = adaptor.getMemref();
    mlir::LLVM::AliasAnalysisOpInterface newOp;
    const bool isVolatile =
        fir::isa_volatile_type(store.getMemref().getType()) ||
        fir::isa_volatile_type(store.getValue().getType());
    if (auto boxTy = mlir::dyn_cast<fir::BaseBoxType>(storeTy)) {
      mlir::Type llvmBoxTy = lowerTy().convertBoxTypeAsStruct(boxTy);
      // Always use memcpy because LLVM is not as effective at optimizing
      // aggregate loads/stores as it is optimizing memcpy.
      TypePair boxTypePair{boxTy, llvmBoxTy};
      mlir::Value boxSize =
          computeBoxSize(loc, boxTypePair, llvmValue, rewriter);
      newOp = mlir::LLVM::MemcpyOp::create(rewriter, loc, llvmMemref, llvmValue,
                                           boxSize, isVolatile);
    } else {
      mlir::LLVM::StoreOp storeOp =
          mlir::LLVM::StoreOp::create(rewriter, loc, llvmValue, llvmMemref);

      if (isVolatile)
        storeOp.setVolatile_(true);

      if (store.getNontemporal())
        storeOp.setNontemporal(true);

      newOp = storeOp;
    }
    if (std::optional<mlir::ArrayAttr> optionalTag = store.getTbaa())
      newOp.setTBAATags(*optionalTag);
    else
      attachTBAATag(newOp, storeTy, storeTy, nullptr);
    rewriter.eraseOp(store);
    return mlir::success();
  }
};

/// `fir.copy` --> `llvm.memcpy` or `llvm.memmove`
struct CopyOpConversion : public fir::FIROpConversion<fir::CopyOp> {
  using FIROpConversion::FIROpConversion;

  llvm::LogicalResult
  matchAndRewrite(fir::CopyOp copy, OpAdaptor adaptor,
                  mlir::ConversionPatternRewriter &rewriter) const override {
    mlir::Location loc = copy.getLoc();
    const bool isVolatile =
        fir::isa_volatile_type(copy.getSource().getType()) ||
        fir::isa_volatile_type(copy.getDestination().getType());
    mlir::Value llvmSource = adaptor.getSource();
    mlir::Value llvmDestination = adaptor.getDestination();
    mlir::Type i64Ty = mlir::IntegerType::get(rewriter.getContext(), 64);
    mlir::Type copyTy = fir::unwrapRefType(copy.getSource().getType());
    mlir::Value copySize = genTypeStrideInBytes(
        loc, i64Ty, rewriter, convertType(copyTy), getDataLayout());

    mlir::LLVM::AliasAnalysisOpInterface newOp;
    if (copy.getNoOverlap())
      newOp = mlir::LLVM::MemcpyOp::create(rewriter, loc, llvmDestination,
                                           llvmSource, copySize, isVolatile);
    else
      newOp = mlir::LLVM::MemmoveOp::create(rewriter, loc, llvmDestination,
                                            llvmSource, copySize, isVolatile);

    // TODO: propagate TBAA once FirAliasTagOpInterface added to CopyOp.
    attachTBAATag(newOp, copyTy, copyTy, nullptr);
    rewriter.eraseOp(copy);
    return mlir::success();
  }
};

namespace {

/// Convert `fir.unboxchar` into two `llvm.extractvalue` instructions. One for
/// the character buffer and one for the buffer length.
struct UnboxCharOpConversion : public fir::FIROpConversion<fir::UnboxCharOp> {
  using FIROpConversion::FIROpConversion;

  llvm::LogicalResult
  matchAndRewrite(fir::UnboxCharOp unboxchar, OpAdaptor adaptor,
                  mlir::ConversionPatternRewriter &rewriter) const override {
    mlir::Type lenTy = convertType(unboxchar.getType(1));
    mlir::Value tuple = adaptor.getOperands()[0];

    mlir::Location loc = unboxchar.getLoc();
    mlir::Value ptrToBuffer =
        mlir::LLVM::ExtractValueOp::create(rewriter, loc, tuple, 0);

    auto len = mlir::LLVM::ExtractValueOp::create(rewriter, loc, tuple, 1);
    mlir::Value lenAfterCast = integerCast(loc, rewriter, lenTy, len);

    rewriter.replaceOp(unboxchar,
                       llvm::ArrayRef<mlir::Value>{ptrToBuffer, lenAfterCast});
    return mlir::success();
  }
};

/// Lower `fir.unboxproc` operation. Unbox a procedure box value, yielding its
/// components.
/// TODO: Part of supporting Fortran 2003 procedure pointers.
struct UnboxProcOpConversion : public fir::FIROpConversion<fir::UnboxProcOp> {
  using FIROpConversion::FIROpConversion;

  llvm::LogicalResult
  matchAndRewrite(fir::UnboxProcOp unboxproc, OpAdaptor adaptor,
                  mlir::ConversionPatternRewriter &rewriter) const override {
    TODO(unboxproc.getLoc(), "fir.unboxproc codegen");
    return mlir::failure();
  }
};

/// convert to LLVM IR dialect `undef`
struct UndefOpConversion : public fir::FIROpConversion<fir::UndefOp> {
  using FIROpConversion::FIROpConversion;

  llvm::LogicalResult
  matchAndRewrite(fir::UndefOp undef, OpAdaptor,
                  mlir::ConversionPatternRewriter &rewriter) const override {
    if (mlir::isa<fir::DummyScopeType>(undef.getType())) {
      // Dummy scoping is used for Fortran analyses like AA. Once it gets to
      // pre-codegen rewrite it is erased and a fir.undef is created to
      // feed to the fir declare operation. Thus, during codegen, we can
      // simply erase is as it is no longer used.
      rewriter.eraseOp(undef);
      return mlir::success();
    }
    rewriter.replaceOpWithNewOp<mlir::LLVM::UndefOp>(
        undef, convertType(undef.getType()));
    return mlir::success();
  }
};

struct ZeroOpConversion : public fir::FIROpConversion<fir::ZeroOp> {
  using FIROpConversion::FIROpConversion;

  llvm::LogicalResult
  matchAndRewrite(fir::ZeroOp zero, OpAdaptor,
                  mlir::ConversionPatternRewriter &rewriter) const override {
    mlir::Type ty = convertType(zero.getType());
    rewriter.replaceOpWithNewOp<mlir::LLVM::ZeroOp>(zero, ty);
    return mlir::success();
  }
};

/// `fir.unreachable` --> `llvm.unreachable`
struct UnreachableOpConversion
    : public fir::FIROpConversion<fir::UnreachableOp> {
  using FIROpConversion::FIROpConversion;

  llvm::LogicalResult
  matchAndRewrite(fir::UnreachableOp unreach, OpAdaptor adaptor,
                  mlir::ConversionPatternRewriter &rewriter) const override {
    rewriter.replaceOpWithNewOp<mlir::LLVM::UnreachableOp>(unreach);
    return mlir::success();
  }
};

/// `fir.is_present` -->
/// ```
///  %0 = llvm.mlir.constant(0 : i64)
///  %1 = llvm.ptrtoint %0
///  %2 = llvm.icmp "ne" %1, %0 : i64
/// ```
struct IsPresentOpConversion : public fir::FIROpConversion<fir::IsPresentOp> {
  using FIROpConversion::FIROpConversion;

  llvm::LogicalResult
  matchAndRewrite(fir::IsPresentOp isPresent, OpAdaptor adaptor,
                  mlir::ConversionPatternRewriter &rewriter) const override {
    mlir::Type idxTy = lowerTy().indexType();
    mlir::Location loc = isPresent.getLoc();
    auto ptr = adaptor.getOperands()[0];

    if (mlir::isa<fir::BoxCharType>(isPresent.getVal().getType())) {
      [[maybe_unused]] auto structTy =
          mlir::cast<mlir::LLVM::LLVMStructType>(ptr.getType());
      assert(!structTy.isOpaque() && !structTy.getBody().empty());

      ptr = mlir::LLVM::ExtractValueOp::create(rewriter, loc, ptr, 0);
    }
    mlir::LLVM::ConstantOp c0 =
        genConstantIndex(isPresent.getLoc(), idxTy, rewriter, 0);
    auto addr = mlir::LLVM::PtrToIntOp::create(rewriter, loc, idxTy, ptr);
    rewriter.replaceOpWithNewOp<mlir::LLVM::ICmpOp>(
        isPresent, mlir::LLVM::ICmpPredicate::ne, addr, c0);

    return mlir::success();
  }
};

/// Create value signaling an absent optional argument in a call, e.g.
/// `fir.absent !fir.ref<i64>` -->  `llvm.mlir.zero : !llvm.ptr<i64>`
struct AbsentOpConversion : public fir::FIROpConversion<fir::AbsentOp> {
  using FIROpConversion::FIROpConversion;

  llvm::LogicalResult
  matchAndRewrite(fir::AbsentOp absent, OpAdaptor,
                  mlir::ConversionPatternRewriter &rewriter) const override {
    mlir::Type ty = convertType(absent.getType());
    rewriter.replaceOpWithNewOp<mlir::LLVM::ZeroOp>(absent, ty);
    return mlir::success();
  }
};

//
// Primitive operations on Complex types
//

template <typename OPTY>
static inline mlir::LLVM::FastmathFlagsAttr getLLVMFMFAttr(OPTY op) {
  return mlir::LLVM::FastmathFlagsAttr::get(
      op.getContext(),
      mlir::arith::convertArithFastMathFlagsToLLVM(op.getFastmath()));
}

/// Generate inline code for complex addition/subtraction
template <typename LLVMOP, typename OPTY>
static mlir::LLVM::InsertValueOp
complexSum(OPTY sumop, mlir::ValueRange opnds,
           mlir::ConversionPatternRewriter &rewriter,
           const fir::LLVMTypeConverter &lowering) {
  mlir::LLVM::FastmathFlagsAttr fmf = getLLVMFMFAttr(sumop);
  mlir::Value a = opnds[0];
  mlir::Value b = opnds[1];
  auto loc = sumop.getLoc();
  mlir::Type eleTy = lowering.convertType(getComplexEleTy(sumop.getType()));
  mlir::Type ty = lowering.convertType(sumop.getType());
  auto x0 = mlir::LLVM::ExtractValueOp::create(rewriter, loc, a, 0);
  auto y0 = mlir::LLVM::ExtractValueOp::create(rewriter, loc, a, 1);
  auto x1 = mlir::LLVM::ExtractValueOp::create(rewriter, loc, b, 0);
  auto y1 = mlir::LLVM::ExtractValueOp::create(rewriter, loc, b, 1);
  auto rx = LLVMOP::create(rewriter, loc, eleTy, x0, x1, fmf);
  auto ry = LLVMOP::create(rewriter, loc, eleTy, y0, y1, fmf);
  auto r0 = mlir::LLVM::UndefOp::create(rewriter, loc, ty);
  llvm::SmallVector<int64_t> pos{0};
  auto r1 = mlir::LLVM::InsertValueOp::create(rewriter, loc, r0, rx, pos);
  return mlir::LLVM::InsertValueOp::create(rewriter, loc, r1, ry, 1);
}
} // namespace

namespace {
struct AddcOpConversion : public fir::FIROpConversion<fir::AddcOp> {
  using FIROpConversion::FIROpConversion;

  llvm::LogicalResult
  matchAndRewrite(fir::AddcOp addc, OpAdaptor adaptor,
                  mlir::ConversionPatternRewriter &rewriter) const override {
    // given: (x + iy) + (x' + iy')
    // result: (x + x') + i(y + y')
    auto r = complexSum<mlir::LLVM::FAddOp>(addc, adaptor.getOperands(),
                                            rewriter, lowerTy());
    rewriter.replaceOp(addc, r.getResult());
    return mlir::success();
  }
};

struct SubcOpConversion : public fir::FIROpConversion<fir::SubcOp> {
  using FIROpConversion::FIROpConversion;

  llvm::LogicalResult
  matchAndRewrite(fir::SubcOp subc, OpAdaptor adaptor,
                  mlir::ConversionPatternRewriter &rewriter) const override {
    // given: (x + iy) - (x' + iy')
    // result: (x - x') + i(y - y')
    auto r = complexSum<mlir::LLVM::FSubOp>(subc, adaptor.getOperands(),
                                            rewriter, lowerTy());
    rewriter.replaceOp(subc, r.getResult());
    return mlir::success();
  }
};

/// Inlined complex multiply
struct MulcOpConversion : public fir::FIROpConversion<fir::MulcOp> {
  using FIROpConversion::FIROpConversion;

  llvm::LogicalResult
  matchAndRewrite(fir::MulcOp mulc, OpAdaptor adaptor,
                  mlir::ConversionPatternRewriter &rewriter) const override {
    // TODO: Can we use a call to __muldc3 ?
    // given: (x + iy) * (x' + iy')
    // result: (xx'-yy')+i(xy'+yx')
    mlir::LLVM::FastmathFlagsAttr fmf = getLLVMFMFAttr(mulc);
    mlir::Value a = adaptor.getOperands()[0];
    mlir::Value b = adaptor.getOperands()[1];
    auto loc = mulc.getLoc();
    mlir::Type eleTy = convertType(getComplexEleTy(mulc.getType()));
    mlir::Type ty = convertType(mulc.getType());
    auto x0 = mlir::LLVM::ExtractValueOp::create(rewriter, loc, a, 0);
    auto y0 = mlir::LLVM::ExtractValueOp::create(rewriter, loc, a, 1);
    auto x1 = mlir::LLVM::ExtractValueOp::create(rewriter, loc, b, 0);
    auto y1 = mlir::LLVM::ExtractValueOp::create(rewriter, loc, b, 1);
    auto xx = mlir::LLVM::FMulOp::create(rewriter, loc, eleTy, x0, x1, fmf);
    auto yx = mlir::LLVM::FMulOp::create(rewriter, loc, eleTy, y0, x1, fmf);
    auto xy = mlir::LLVM::FMulOp::create(rewriter, loc, eleTy, x0, y1, fmf);
    auto ri = mlir::LLVM::FAddOp::create(rewriter, loc, eleTy, xy, yx, fmf);
    auto yy = mlir::LLVM::FMulOp::create(rewriter, loc, eleTy, y0, y1, fmf);
    auto rr = mlir::LLVM::FSubOp::create(rewriter, loc, eleTy, xx, yy, fmf);
    auto ra = mlir::LLVM::UndefOp::create(rewriter, loc, ty);
    llvm::SmallVector<int64_t> pos{0};
    auto r1 = mlir::LLVM::InsertValueOp::create(rewriter, loc, ra, rr, pos);
    auto r0 = mlir::LLVM::InsertValueOp::create(rewriter, loc, r1, ri, 1);
    rewriter.replaceOp(mulc, r0.getResult());
    return mlir::success();
  }
};

/// Inlined complex division
struct DivcOpConversion : public fir::FIROpConversion<fir::DivcOp> {
  using FIROpConversion::FIROpConversion;

  llvm::LogicalResult
  matchAndRewrite(fir::DivcOp divc, OpAdaptor adaptor,
                  mlir::ConversionPatternRewriter &rewriter) const override {
    // TODO: Can we use a call to __divdc3 instead?
    // Just generate inline code for now.
    // given: (x + iy) / (x' + iy')
    // result: ((xx'+yy')/d) + i((yx'-xy')/d) where d = x'x' + y'y'
    mlir::LLVM::FastmathFlagsAttr fmf = getLLVMFMFAttr(divc);
    mlir::Value a = adaptor.getOperands()[0];
    mlir::Value b = adaptor.getOperands()[1];
    auto loc = divc.getLoc();
    mlir::Type eleTy = convertType(getComplexEleTy(divc.getType()));
    mlir::Type ty = convertType(divc.getType());
    auto x0 = mlir::LLVM::ExtractValueOp::create(rewriter, loc, a, 0);
    auto y0 = mlir::LLVM::ExtractValueOp::create(rewriter, loc, a, 1);
    auto x1 = mlir::LLVM::ExtractValueOp::create(rewriter, loc, b, 0);
    auto y1 = mlir::LLVM::ExtractValueOp::create(rewriter, loc, b, 1);
    auto xx = mlir::LLVM::FMulOp::create(rewriter, loc, eleTy, x0, x1, fmf);
    auto x1x1 = mlir::LLVM::FMulOp::create(rewriter, loc, eleTy, x1, x1, fmf);
    auto yx = mlir::LLVM::FMulOp::create(rewriter, loc, eleTy, y0, x1, fmf);
    auto xy = mlir::LLVM::FMulOp::create(rewriter, loc, eleTy, x0, y1, fmf);
    auto yy = mlir::LLVM::FMulOp::create(rewriter, loc, eleTy, y0, y1, fmf);
    auto y1y1 = mlir::LLVM::FMulOp::create(rewriter, loc, eleTy, y1, y1, fmf);
    auto d = mlir::LLVM::FAddOp::create(rewriter, loc, eleTy, x1x1, y1y1, fmf);
    auto rrn = mlir::LLVM::FAddOp::create(rewriter, loc, eleTy, xx, yy, fmf);
    auto rin = mlir::LLVM::FSubOp::create(rewriter, loc, eleTy, yx, xy, fmf);
    auto rr = mlir::LLVM::FDivOp::create(rewriter, loc, eleTy, rrn, d, fmf);
    auto ri = mlir::LLVM::FDivOp::create(rewriter, loc, eleTy, rin, d, fmf);
    auto ra = mlir::LLVM::UndefOp::create(rewriter, loc, ty);
    llvm::SmallVector<int64_t> pos{0};
    auto r1 = mlir::LLVM::InsertValueOp::create(rewriter, loc, ra, rr, pos);
    auto r0 = mlir::LLVM::InsertValueOp::create(rewriter, loc, r1, ri, 1);
    rewriter.replaceOp(divc, r0.getResult());
    return mlir::success();
  }
};

/// Inlined complex negation
struct NegcOpConversion : public fir::FIROpConversion<fir::NegcOp> {
  using FIROpConversion::FIROpConversion;

  llvm::LogicalResult
  matchAndRewrite(fir::NegcOp neg, OpAdaptor adaptor,
                  mlir::ConversionPatternRewriter &rewriter) const override {
    // given: -(x + iy)
    // result: -x - iy
    auto eleTy = convertType(getComplexEleTy(neg.getType()));
    auto loc = neg.getLoc();
    mlir::Value o0 = adaptor.getOperands()[0];
    auto rp = mlir::LLVM::ExtractValueOp::create(rewriter, loc, o0, 0);
    auto ip = mlir::LLVM::ExtractValueOp::create(rewriter, loc, o0, 1);
    auto nrp = mlir::LLVM::FNegOp::create(rewriter, loc, eleTy, rp);
    auto nip = mlir::LLVM::FNegOp::create(rewriter, loc, eleTy, ip);
    llvm::SmallVector<int64_t> pos{0};
    auto r = mlir::LLVM::InsertValueOp::create(rewriter, loc, o0, nrp, pos);
    rewriter.replaceOpWithNewOp<mlir::LLVM::InsertValueOp>(neg, r, nip, 1);
    return mlir::success();
  }
};

struct BoxOffsetOpConversion : public fir::FIROpConversion<fir::BoxOffsetOp> {
  using FIROpConversion::FIROpConversion;

  llvm::LogicalResult
  matchAndRewrite(fir::BoxOffsetOp boxOffset, OpAdaptor adaptor,
                  mlir::ConversionPatternRewriter &rewriter) const override {

    mlir::Type pty = ::getLlvmPtrType(boxOffset.getContext());
    mlir::Type boxRefType = fir::unwrapRefType(boxOffset.getBoxRef().getType());

    assert((mlir::isa<fir::BaseBoxType>(boxRefType) ||
            mlir::isa<fir::BoxCharType>(boxRefType)) &&
           "boxRef should be a reference to either fir.box or fir.boxchar");

    mlir::Type llvmBoxTy;
    int fieldId;
    if (auto boxType = mlir::dyn_cast_or_null<fir::BaseBoxType>(boxRefType)) {
      llvmBoxTy = lowerTy().convertBoxTypeAsStruct(
          mlir::cast<fir::BaseBoxType>(boxType));
      fieldId = boxOffset.getField() == fir::BoxFieldAttr::derived_type
                    ? getTypeDescFieldId(boxType)
                    : kAddrPosInBox;
    } else {
      auto boxCharType = mlir::cast<fir::BoxCharType>(boxRefType);
      llvmBoxTy = lowerTy().convertType(boxCharType);
      fieldId = kAddrPosInBox;
    }
    rewriter.replaceOpWithNewOp<mlir::LLVM::GEPOp>(
        boxOffset, pty, llvmBoxTy, adaptor.getBoxRef(),
        llvm::ArrayRef<mlir::LLVM::GEPArg>{0, fieldId});
    return mlir::success();
  }
};

/// Conversion pattern for operation that must be dead. The information in these
/// operations is used by other operation. At this point they should not have
/// anymore uses.
/// These operations are normally dead after the pre-codegen pass.
template <typename FromOp>
struct MustBeDeadConversion : public fir::FIROpConversion<FromOp> {
  explicit MustBeDeadConversion(const fir::LLVMTypeConverter &lowering,
                                const fir::FIRToLLVMPassOptions &options)
      : fir::FIROpConversion<FromOp>(lowering, options) {}
  using OpAdaptor = typename FromOp::Adaptor;

  llvm::LogicalResult
  matchAndRewrite(FromOp op, OpAdaptor adaptor,
                  mlir::ConversionPatternRewriter &rewriter) const final {
    if (!op->getUses().empty())
      return rewriter.notifyMatchFailure(op, "op must be dead");
    rewriter.eraseOp(op);
    return mlir::success();
  }
};

struct ShapeOpConversion : public MustBeDeadConversion<fir::ShapeOp> {
  using MustBeDeadConversion::MustBeDeadConversion;
};

struct ShapeShiftOpConversion : public MustBeDeadConversion<fir::ShapeShiftOp> {
  using MustBeDeadConversion::MustBeDeadConversion;
};

struct ShiftOpConversion : public MustBeDeadConversion<fir::ShiftOp> {
  using MustBeDeadConversion::MustBeDeadConversion;
};

struct SliceOpConversion : public MustBeDeadConversion<fir::SliceOp> {
  using MustBeDeadConversion::MustBeDeadConversion;
};

} // namespace

namespace {
class RenameMSVCLibmCallees
    : public mlir::OpRewritePattern<mlir::LLVM::CallOp> {
public:
  using OpRewritePattern::OpRewritePattern;

  llvm::LogicalResult
  matchAndRewrite(mlir::LLVM::CallOp op,
                  mlir::PatternRewriter &rewriter) const override {
    rewriter.startOpModification(op);
    auto callee = op.getCallee();
    if (callee)
      if (*callee == "hypotf")
        op.setCalleeAttr(mlir::SymbolRefAttr::get(op.getContext(), "_hypotf"));

    rewriter.finalizeOpModification(op);
    return mlir::success();
  }
};

class RenameMSVCLibmFuncs
    : public mlir::OpRewritePattern<mlir::LLVM::LLVMFuncOp> {
public:
  using OpRewritePattern::OpRewritePattern;

  llvm::LogicalResult
  matchAndRewrite(mlir::LLVM::LLVMFuncOp op,
                  mlir::PatternRewriter &rewriter) const override {
    rewriter.startOpModification(op);
    if (op.getSymName() == "hypotf")
      op.setSymNameAttr(rewriter.getStringAttr("_hypotf"));
    rewriter.finalizeOpModification(op);
    return mlir::success();
  }
};
} // namespace

namespace {
/// Convert FIR dialect to LLVM dialect
///
/// This pass lowers all FIR dialect operations to LLVM IR dialect. An
/// MLIR pass is used to lower residual Std dialect to LLVM IR dialect.
class FIRToLLVMLowering
    : public fir::impl::FIRToLLVMLoweringBase<FIRToLLVMLowering> {
public:
  FIRToLLVMLowering() = default;
  FIRToLLVMLowering(fir::FIRToLLVMPassOptions options) : options{options} {}
  mlir::ModuleOp getModule() { return getOperation(); }

  void runOnOperation() override final {
    auto mod = getModule();
    if (!forcedTargetTriple.empty())
      fir::setTargetTriple(mod, forcedTargetTriple);

    if (!forcedDataLayout.empty()) {
      llvm::DataLayout dl(forcedDataLayout);
      fir::support::setMLIRDataLayout(mod, dl);
    }

    if (!forcedTargetCPU.empty())
      fir::setTargetCPU(mod, forcedTargetCPU);

    if (!forcedTuneCPU.empty())
      fir::setTuneCPU(mod, forcedTuneCPU);

    if (!forcedTargetFeatures.empty())
      fir::setTargetFeatures(mod, forcedTargetFeatures);

    if (typeDescriptorsRenamedForAssembly)
      options.typeDescriptorsRenamedForAssembly =
          typeDescriptorsRenamedForAssembly;

    // Run dynamic pass pipeline for converting Math dialect
    // operations into other dialects (llvm, func, etc.).
    // Some conversions of Math operations cannot be done
    // by just using conversion patterns. This is true for
    // conversions that affect the ModuleOp, e.g. create new
    // function operations in it. We have to run such conversions
    // as passes here.
    mlir::OpPassManager mathConversionPM("builtin.module");

    bool isAMDGCN = fir::getTargetTriple(mod).isAMDGCN();
    // If compiling for AMD target some math operations must be lowered to AMD
    // GPU library calls, the rest can be converted to LLVM intrinsics, which
    // is handled in the mathToLLVM conversion. The lowering to libm calls is
    // not needed since all math operations are handled this way.
    if (isAMDGCN) {
      mathConversionPM.addPass(mlir::createConvertMathToROCDL());
      mathConversionPM.addPass(mlir::createConvertComplexToROCDLLibraryCalls());
    }

    // Convert math::FPowI operations to inline implementation
    // only if the exponent's width is greater than 32, otherwise,
    // it will be lowered to LLVM intrinsic operation by a later conversion.
    mlir::ConvertMathToFuncsOptions mathToFuncsOptions{};
    mathToFuncsOptions.minWidthOfFPowIExponent = 33;
    mathConversionPM.addPass(
        mlir::createConvertMathToFuncs(mathToFuncsOptions));

    mlir::ConvertComplexToStandardPassOptions complexToStandardOptions{};
    if (options.ComplexRange ==
        Fortran::frontend::CodeGenOptions::ComplexRangeKind::CX_Basic) {
      complexToStandardOptions.complexRange =
          mlir::complex::ComplexRangeFlags::basic;
    } else if (options.ComplexRange == Fortran::frontend::CodeGenOptions::
                                           ComplexRangeKind::CX_Improved) {
      complexToStandardOptions.complexRange =
          mlir::complex::ComplexRangeFlags::improved;
    }
    mathConversionPM.addPass(
        mlir::createConvertComplexToStandardPass(complexToStandardOptions));

    // Convert Math dialect operations into LLVM dialect operations.
    // There is no way to prefer MathToLLVM patterns over MathToLibm
    // patterns (applied below), so we have to run MathToLLVM conversion here.
    mathConversionPM.addNestedPass<mlir::func::FuncOp>(
        mlir::createConvertMathToLLVMPass());
    if (mlir::failed(runPipeline(mathConversionPM, mod)))
      return signalPassFailure();

    std::optional<mlir::DataLayout> dl =
        fir::support::getOrSetMLIRDataLayout(mod, /*allowDefaultLayout=*/true);
    if (!dl) {
      mlir::emitError(mod.getLoc(),
                      "module operation must carry a data layout attribute "
                      "to generate llvm IR from FIR");
      signalPassFailure();
      return;
    }

    auto *context = getModule().getContext();
    fir::LLVMTypeConverter typeConverter{getModule(),
                                         options.applyTBAA || applyTBAA,
                                         options.forceUnifiedTBAATree, *dl};
    mlir::RewritePatternSet pattern(context);
    fir::populateFIRToLLVMConversionPatterns(typeConverter, pattern, options);
    mlir::populateFuncToLLVMConversionPatterns(typeConverter, pattern);
    mlir::populateOpenMPToLLVMConversionPatterns(typeConverter, pattern);
    mlir::arith::populateArithToLLVMConversionPatterns(typeConverter, pattern);
    mlir::cf::populateControlFlowToLLVMConversionPatterns(typeConverter,
                                                          pattern);
    mlir::cf::populateAssertToLLVMConversionPattern(typeConverter, pattern);
    // Math operations that have not been converted yet must be converted
    // to Libm.
    if (!isAMDGCN)
      mlir::populateMathToLibmConversionPatterns(pattern);
    mlir::populateComplexToLLVMConversionPatterns(typeConverter, pattern);
    mlir::index::populateIndexToLLVMConversionPatterns(typeConverter, pattern);
    mlir::populateVectorToLLVMConversionPatterns(typeConverter, pattern);

    // Flang specific overloads for OpenMP operations, to allow for special
    // handling of things like Box types.
    fir::populateOpenMPFIRToLLVMConversionPatterns(typeConverter, pattern);

    mlir::ConversionTarget target{*context};
    target.addLegalDialect<mlir::LLVM::LLVMDialect>();
    // The OpenMP dialect is legal for Operations without regions, for those
    // which contains regions it is legal if the region contains only the
    // LLVM dialect. Add OpenMP dialect as a legal dialect for conversion and
    // legalize conversion of OpenMP operations without regions.
    mlir::configureOpenMPToLLVMConversionLegality(target, typeConverter);
    target.addLegalDialect<mlir::omp::OpenMPDialect>();
    target.addLegalDialect<mlir::acc::OpenACCDialect>();
    target.addLegalDialect<mlir::gpu::GPUDialect>();

    // required NOPs for applying a full conversion
    target.addLegalOp<mlir::ModuleOp>();

    // If we're on Windows, we might need to rename some libm calls.
    bool isMSVC = fir::getTargetTriple(mod).isOSMSVCRT();
    if (isMSVC) {
      pattern.insert<RenameMSVCLibmCallees, RenameMSVCLibmFuncs>(context);

      target.addDynamicallyLegalOp<mlir::LLVM::CallOp>(
          [](mlir::LLVM::CallOp op) {
            auto callee = op.getCallee();
            if (!callee)
              return true;
            return *callee != "hypotf";
          });
      target.addDynamicallyLegalOp<mlir::LLVM::LLVMFuncOp>(
          [](mlir::LLVM::LLVMFuncOp op) {
            return op.getSymName() != "hypotf";
          });
    }

    // apply the patterns
    if (mlir::failed(mlir::applyFullConversion(getModule(), target,
                                               std::move(pattern)))) {
      signalPassFailure();
    }

    // Run pass to add comdats to functions that have weak linkage on relevant
    // platforms
    if (fir::getTargetTriple(mod).supportsCOMDAT()) {
      mlir::OpPassManager comdatPM("builtin.module");
      comdatPM.addPass(mlir::LLVM::createLLVMAddComdats());
      if (mlir::failed(runPipeline(comdatPM, mod)))
        return signalPassFailure();
    }
  }

private:
  fir::FIRToLLVMPassOptions options;
};

/// Lower from LLVM IR dialect to proper LLVM-IR and dump the module
struct LLVMIRLoweringPass
    : public mlir::PassWrapper<LLVMIRLoweringPass,
                               mlir::OperationPass<mlir::ModuleOp>> {
  MLIR_DEFINE_EXPLICIT_INTERNAL_INLINE_TYPE_ID(LLVMIRLoweringPass)

  LLVMIRLoweringPass(llvm::raw_ostream &output, fir::LLVMIRLoweringPrinter p)
      : output{output}, printer{p} {}

  mlir::ModuleOp getModule() { return getOperation(); }

  void runOnOperation() override final {
    auto *ctx = getModule().getContext();
    auto optName = getModule().getName();
    llvm::LLVMContext llvmCtx;
    if (auto llvmModule = mlir::translateModuleToLLVMIR(
            getModule(), llvmCtx, optName ? *optName : "FIRModule")) {
      printer(*llvmModule, output);
      return;
    }

    mlir::emitError(mlir::UnknownLoc::get(ctx), "could not emit LLVM-IR\n");
    signalPassFailure();
  }

private:
  llvm::raw_ostream &output;
  fir::LLVMIRLoweringPrinter printer;
};

} // namespace

std::unique_ptr<mlir::Pass> fir::createFIRToLLVMPass() {
  return std::make_unique<FIRToLLVMLowering>();
}

std::unique_ptr<mlir::Pass>
fir::createFIRToLLVMPass(fir::FIRToLLVMPassOptions options) {
  return std::make_unique<FIRToLLVMLowering>(options);
}

std::unique_ptr<mlir::Pass>
fir::createLLVMDialectToLLVMPass(llvm::raw_ostream &output,
                                 fir::LLVMIRLoweringPrinter printer) {
  return std::make_unique<LLVMIRLoweringPass>(output, printer);
}

void fir::populateFIRToLLVMConversionPatterns(
    const fir::LLVMTypeConverter &converter, mlir::RewritePatternSet &patterns,
    fir::FIRToLLVMPassOptions &options) {
  patterns.insert<
      AbsentOpConversion, AddcOpConversion, AddrOfOpConversion,
      AllocaOpConversion, AllocMemOpConversion, BoxAddrOpConversion,
      BoxCharLenOpConversion, BoxDimsOpConversion, BoxEleSizeOpConversion,
      BoxIsAllocOpConversion, BoxIsArrayOpConversion, BoxIsPtrOpConversion,
      BoxOffsetOpConversion, BoxProcHostOpConversion, BoxRankOpConversion,
      BoxTypeCodeOpConversion, BoxTypeDescOpConversion, CallOpConversion,
      CmpcOpConversion, VolatileCastOpConversion, ConvertOpConversion,
      CoordinateOpConversion, CopyOpConversion, DTEntryOpConversion,
      DeclareOpConversion,
      DoConcurrentSpecifierOpConversion<fir::LocalitySpecifierOp>,
      DoConcurrentSpecifierOpConversion<fir::DeclareReductionOp>,
      DivcOpConversion, EmboxOpConversion, EmboxCharOpConversion,
      EmboxProcOpConversion, ExtractValueOpConversion, FieldIndexOpConversion,
      FirEndOpConversion, FreeMemOpConversion, GlobalLenOpConversion,
      GlobalOpConversion, InsertOnRangeOpConversion, IsPresentOpConversion,
      LenParamIndexOpConversion, LoadOpConversion, MulcOpConversion,
      NegcOpConversion, NoReassocOpConversion, SelectCaseOpConversion,
      SelectOpConversion, SelectRankOpConversion, SelectTypeOpConversion,
      ShapeOpConversion, ShapeShiftOpConversion, ShiftOpConversion,
      SliceOpConversion, StoreOpConversion, StringLitOpConversion,
      SubcOpConversion, TypeDescOpConversion, TypeInfoOpConversion,
      UnboxCharOpConversion, UnboxProcOpConversion, UndefOpConversion,
      UnreachableOpConversion, XArrayCoorOpConversion, XEmboxOpConversion,
      XReboxOpConversion, ZeroOpConversion>(converter, options);

  // Patterns that are populated without a type converter do not trigger
  // target materializations for the operands of the root op.
  patterns.insert<HasValueOpConversion, InsertValueOpConversion>(
      patterns.getContext());
}<|MERGE_RESOLUTION|>--- conflicted
+++ resolved
@@ -1127,28 +1127,17 @@
     if (auto scaleSize = genAllocationScaleSize(heap, ity, rewriter))
       size = mlir::LLVM::MulOp::create(rewriter, loc, ity, size, scaleSize);
     for (mlir::Value opnd : adaptor.getOperands())
-<<<<<<< HEAD
-      size = rewriter.create<mlir::LLVM::MulOp>(
-          loc, ity, size, integerCast(loc, rewriter, ity, opnd));
-=======
       size = mlir::LLVM::MulOp::create(rewriter, loc, ity, size,
                                        integerCast(loc, rewriter, ity, opnd));
->>>>>>> e38f98f5
 
     // As the return value of malloc(0) is implementation defined, allocate one
     // byte to ensure the allocation status being true. This behavior aligns to
     // what the runtime has.
     mlir::Value zero = genConstantIndex(loc, ity, rewriter, 0);
     mlir::Value one = genConstantIndex(loc, ity, rewriter, 1);
-<<<<<<< HEAD
-    mlir::Value cmp = rewriter.create<mlir::LLVM::ICmpOp>(
-        loc, mlir::LLVM::ICmpPredicate::sgt, size, zero);
-    size = rewriter.create<mlir::LLVM::SelectOp>(loc, cmp, size, one);
-=======
     mlir::Value cmp = mlir::LLVM::ICmpOp::create(
         rewriter, loc, mlir::LLVM::ICmpPredicate::sgt, size, zero);
     size = mlir::LLVM::SelectOp::create(rewriter, loc, cmp, size, one);
->>>>>>> e38f98f5
 
     auto mallocTyWidth = lowerTy().getIndexTypeBitwidth();
     auto mallocTy =
