--- conflicted
+++ resolved
@@ -199,13 +199,8 @@
     // We need to reset the CFI_attribute_allocatable before
     // returning the temporary box to avoid any mishandling
     // of the temporary box in Fortran runtime.
-<<<<<<< HEAD
-    base = builder.create<fir::BoxAddrOp>(loc, fir::boxMemRefType(tempBoxType),
-                                          base);
-=======
     base = fir::BoxAddrOp::create(builder, loc, fir::boxMemRefType(tempBoxType),
                                   base);
->>>>>>> e38f98f5
     ptrType = base.getType();
   }
 
@@ -314,11 +309,7 @@
   if (!op.getNoCopy())
     fir::runtime::genShallowCopy(builder, loc, tempBox, box,
                                  /*resultIsAllocated=*/true);
-<<<<<<< HEAD
-  builder.create<fir::ResultOp>(loc, tempBox);
-=======
   fir::ResultOp::create(builder, loc, tempBox);
->>>>>>> e38f98f5
 
   return ifOp.getResult(0);
 }
