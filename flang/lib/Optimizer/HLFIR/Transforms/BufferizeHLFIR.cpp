//===- BufferizeHLFIR.cpp - Bufferize HLFIR  ------------------------------===//
//
// Part of the LLVM Project, under the Apache License v2.0 with LLVM Exceptions.
// See https://llvm.org/LICENSE.txt for license information.
// SPDX-License-Identifier: Apache-2.0 WITH LLVM-exception
//
//===----------------------------------------------------------------------===//
// This file defines a pass that bufferize hlfir.expr. It translates operations
// producing or consuming hlfir.expr into operations operating on memory.
// An hlfir.expr is translated to a tuple<variable address, cleanupflag>
// where cleanupflag is set to true if storage for the expression was allocated
// on the heap.
//===----------------------------------------------------------------------===//

#include "flang/Optimizer/Builder/Character.h"
#include "flang/Optimizer/Builder/FIRBuilder.h"
#include "flang/Optimizer/Builder/HLFIRTools.h"
#include "flang/Optimizer/Builder/MutableBox.h"
#include "flang/Optimizer/Builder/Runtime/Allocatable.h"
#include "flang/Optimizer/Builder/Runtime/Derived.h"
#include "flang/Optimizer/Builder/Todo.h"
#include "flang/Optimizer/Dialect/FIRDialect.h"
#include "flang/Optimizer/Dialect/FIROps.h"
#include "flang/Optimizer/Dialect/FIRType.h"
#include "flang/Optimizer/Dialect/Support/FIRContext.h"
#include "flang/Optimizer/HLFIR/HLFIRDialect.h"
#include "flang/Optimizer/HLFIR/HLFIROps.h"
#include "flang/Optimizer/HLFIR/Passes.h"
#include "flang/Optimizer/OpenMP/Passes.h"
#include "mlir/Dialect/OpenMP/OpenMPDialect.h"
#include "mlir/IR/Dominance.h"
#include "mlir/IR/PatternMatch.h"
#include "mlir/Pass/Pass.h"
#include "mlir/Pass/PassManager.h"
#include "mlir/Transforms/DialectConversion.h"
#include "llvm/ADT/TypeSwitch.h"

namespace hlfir {
#define GEN_PASS_DEF_BUFFERIZEHLFIR
#include "flang/Optimizer/HLFIR/Passes.h.inc"
} // namespace hlfir

namespace {

/// Helper to create tuple from a bufferized expr storage and clean up
/// instruction flag. The storage is an HLFIR variable so that it can
/// be manipulated as a variable later (all shape and length information
/// cam be retrieved from it).
static mlir::Value packageBufferizedExpr(mlir::Location loc,
                                         fir::FirOpBuilder &builder,
                                         hlfir::Entity storage,
                                         mlir::Value mustFree) {
  auto tupleType = mlir::TupleType::get(
      builder.getContext(),
      mlir::TypeRange{storage.getType(), mustFree.getType()});
  auto undef = fir::UndefOp::create(builder, loc, tupleType);
  auto insert = fir::InsertValueOp::create(
      builder, loc, tupleType, undef, mustFree,
      builder.getArrayAttr(
          {builder.getIntegerAttr(builder.getIndexType(), 1)}));
  return fir::InsertValueOp::create(
      builder, loc, tupleType, insert, storage,
      builder.getArrayAttr(
          {builder.getIntegerAttr(builder.getIndexType(), 0)}));
}

/// Helper to create tuple from a bufferized expr storage and constant
/// boolean clean-up flag.
static mlir::Value packageBufferizedExpr(mlir::Location loc,
                                         fir::FirOpBuilder &builder,
                                         hlfir::Entity storage, bool mustFree) {
  mlir::Value mustFreeValue = builder.createBool(loc, mustFree);
  return packageBufferizedExpr(loc, builder, storage, mustFreeValue);
}

/// Helper to extract the storage from a tuple created by packageBufferizedExpr.
/// It assumes no tuples are used as HLFIR operation operands, which is
/// currently enforced by the verifiers that only accept HLFIR value or
/// variable types which do not include tuples.
static hlfir::Entity getBufferizedExprStorage(mlir::Value bufferizedExpr) {
  auto tupleType = mlir::dyn_cast<mlir::TupleType>(bufferizedExpr.getType());
  if (!tupleType)
    return hlfir::Entity{bufferizedExpr};
  assert(tupleType.size() == 2 && "unexpected tuple type");
  if (auto insert = bufferizedExpr.getDefiningOp<fir::InsertValueOp>())
    if (insert.getVal().getType() == tupleType.getType(0))
      return hlfir::Entity{insert.getVal()};
  TODO(bufferizedExpr.getLoc(), "general extract storage case");
}

/// Helper to extract the clean-up flag from a tuple created by
/// packageBufferizedExpr.
static mlir::Value getBufferizedExprMustFreeFlag(mlir::Value bufferizedExpr) {
  auto tupleType = mlir::dyn_cast<mlir::TupleType>(bufferizedExpr.getType());
  if (!tupleType)
    return bufferizedExpr;
  assert(tupleType.size() == 2 && "unexpected tuple type");
  if (auto insert = bufferizedExpr.getDefiningOp<fir::InsertValueOp>())
    if (auto insert0 = insert.getAdt().getDefiningOp<fir::InsertValueOp>())
      if (insert0.getVal().getType() == tupleType.getType(1))
        return insert0.getVal();
  TODO(bufferizedExpr.getLoc(), "general extract storage case");
}

static std::pair<hlfir::Entity, mlir::Value>
createArrayTemp(mlir::Location loc, fir::FirOpBuilder &builder,
                mlir::Type exprType, mlir::Value shape,
                llvm::ArrayRef<mlir::Value> extents,
                llvm::ArrayRef<mlir::Value> lenParams,
                std::optional<hlfir::Entity> polymorphicMold) {
  auto sequenceType = mlir::cast<fir::SequenceType>(
      hlfir::getFortranElementOrSequenceType(exprType));

  auto genTempDeclareOp =
      [](fir::FirOpBuilder &builder, mlir::Location loc, mlir::Value memref,
         llvm::StringRef name, mlir::Value shape,
         llvm::ArrayRef<mlir::Value> typeParams,
         fir::FortranVariableFlagsAttr attrs) -> mlir::Value {
    auto declareOp =
        hlfir::DeclareOp::create(builder, loc, memref, name, shape, typeParams,
                                 /*dummy_scope=*/nullptr, attrs);
    return declareOp.getBase();
  };

  auto [base, isHeapAlloc] = builder.createArrayTemp(
      loc, sequenceType, shape, extents, lenParams, genTempDeclareOp,
      polymorphicMold ? polymorphicMold->getFirBase() : nullptr);
  hlfir::Entity temp = hlfir::Entity{base};
  assert(!temp.isAllocatable() && "temp must have been allocated");
  return {temp, builder.createBool(loc, isHeapAlloc)};
}

/// Copy \p source into a new temporary and package the temporary into a
/// <temp,cleanup> tuple. The temporary may be heap or stack allocated.
static mlir::Value copyInTempAndPackage(mlir::Location loc,
                                        fir::FirOpBuilder &builder,
                                        hlfir::Entity source) {
  auto [temp, cleanup] = hlfir::createTempFromMold(loc, builder, source);
  assert(!temp.isAllocatable() && "expect temp to already be allocated");
  hlfir::AssignOp::create(builder, loc, source, temp, /*realloc=*/false,
                          /*keep_lhs_length_if_realloc=*/false,
                          /*temporary_lhs=*/true);
  return packageBufferizedExpr(loc, builder, temp, cleanup);
}

struct AsExprOpConversion : public mlir::OpConversionPattern<hlfir::AsExprOp> {
  using mlir::OpConversionPattern<hlfir::AsExprOp>::OpConversionPattern;
  explicit AsExprOpConversion(mlir::MLIRContext *ctx)
      : mlir::OpConversionPattern<hlfir::AsExprOp>{ctx} {}
  llvm::LogicalResult
  matchAndRewrite(hlfir::AsExprOp asExpr, OpAdaptor adaptor,
                  mlir::ConversionPatternRewriter &rewriter) const override {
    mlir::Location loc = asExpr->getLoc();
    auto module = asExpr->getParentOfType<mlir::ModuleOp>();
    fir::FirOpBuilder builder(rewriter, module);
    if (asExpr.isMove()) {
      // Move variable storage for the hlfir.expr buffer.
      mlir::Value bufferizedExpr = packageBufferizedExpr(
          loc, builder, hlfir::Entity{adaptor.getVar()}, adaptor.getMustFree());
      rewriter.replaceOp(asExpr, bufferizedExpr);
      return mlir::success();
    }
    // Otherwise, create a copy in a new buffer.
    hlfir::Entity source = hlfir::Entity{adaptor.getVar()};
    mlir::Value bufferizedExpr = copyInTempAndPackage(loc, builder, source);
    rewriter.replaceOp(asExpr, bufferizedExpr);
    return mlir::success();
  }
};

struct ShapeOfOpConversion
    : public mlir::OpConversionPattern<hlfir::ShapeOfOp> {
  using mlir::OpConversionPattern<hlfir::ShapeOfOp>::OpConversionPattern;

  llvm::LogicalResult
  matchAndRewrite(hlfir::ShapeOfOp shapeOf, OpAdaptor adaptor,
                  mlir::ConversionPatternRewriter &rewriter) const override {
    mlir::Location loc = shapeOf.getLoc();
    mlir::ModuleOp mod = shapeOf->getParentOfType<mlir::ModuleOp>();
    fir::FirOpBuilder builder(rewriter, mod);

    mlir::Value shape;
    hlfir::Entity bufferizedExpr{getBufferizedExprStorage(adaptor.getExpr())};
    if (bufferizedExpr.isVariable()) {
      shape = hlfir::genShape(loc, builder, bufferizedExpr);
    } else {
      // everything else failed so try to create a shape from static type info
      hlfir::ExprType exprTy =
          mlir::dyn_cast_or_null<hlfir::ExprType>(adaptor.getExpr().getType());
      if (exprTy)
        shape = hlfir::genExprShape(builder, loc, exprTy);
    }
    // expected to never happen
    if (!shape)
      return emitError(loc,
                       "Unresolvable hlfir.shape_of where extents are unknown");

    rewriter.replaceOp(shapeOf, shape);
    return mlir::success();
  }
};

struct ApplyOpConversion : public mlir::OpConversionPattern<hlfir::ApplyOp> {
  using mlir::OpConversionPattern<hlfir::ApplyOp>::OpConversionPattern;
  explicit ApplyOpConversion(mlir::MLIRContext *ctx)
      : mlir::OpConversionPattern<hlfir::ApplyOp>{ctx} {}
  llvm::LogicalResult
  matchAndRewrite(hlfir::ApplyOp apply, OpAdaptor adaptor,
                  mlir::ConversionPatternRewriter &rewriter) const override {
    mlir::Location loc = apply->getLoc();
    hlfir::Entity bufferizedExpr = getBufferizedExprStorage(adaptor.getExpr());
    mlir::Type resultType = hlfir::getVariableElementType(bufferizedExpr);
    mlir::Value result = hlfir::DesignateOp::create(
        rewriter, loc, resultType, bufferizedExpr, adaptor.getIndices(),
        adaptor.getTypeparams());
    if (fir::isa_trivial(apply.getType())) {
      result = fir::LoadOp::create(rewriter, loc, result);
    } else {
      fir::FirOpBuilder builder(rewriter, apply.getOperation());
      result =
          packageBufferizedExpr(loc, builder, hlfir::Entity{result}, false);
    }
    rewriter.replaceOp(apply, result);
    return mlir::success();
  }
};

struct AssignOpConversion : public mlir::OpConversionPattern<hlfir::AssignOp> {
  using mlir::OpConversionPattern<hlfir::AssignOp>::OpConversionPattern;
  explicit AssignOpConversion(mlir::MLIRContext *ctx)
      : mlir::OpConversionPattern<hlfir::AssignOp>{ctx} {}
  llvm::LogicalResult
  matchAndRewrite(hlfir::AssignOp assign, OpAdaptor adaptor,
                  mlir::ConversionPatternRewriter &rewriter) const override {
    llvm::SmallVector<mlir::Value> newOperands;
    for (mlir::Value operand : adaptor.getOperands())
      newOperands.push_back(getBufferizedExprStorage(operand));
    rewriter.startOpModification(assign);
    assign->setOperands(newOperands);
    rewriter.finalizeOpModification(assign);
    return mlir::success();
  }
};

struct ConcatOpConversion : public mlir::OpConversionPattern<hlfir::ConcatOp> {
  using mlir::OpConversionPattern<hlfir::ConcatOp>::OpConversionPattern;
  explicit ConcatOpConversion(mlir::MLIRContext *ctx)
      : mlir::OpConversionPattern<hlfir::ConcatOp>{ctx} {}
  llvm::LogicalResult
  matchAndRewrite(hlfir::ConcatOp concat, OpAdaptor adaptor,
                  mlir::ConversionPatternRewriter &rewriter) const override {
    mlir::Location loc = concat->getLoc();
    fir::FirOpBuilder builder(rewriter, concat.getOperation());
    assert(adaptor.getStrings().size() >= 2 &&
           "must have at least two strings operands");
    if (adaptor.getStrings().size() > 2)
      TODO(loc, "codegen of optimized chained concatenation of more than two "
                "strings");
    hlfir::Entity lhs = getBufferizedExprStorage(adaptor.getStrings()[0]);
    hlfir::Entity rhs = getBufferizedExprStorage(adaptor.getStrings()[1]);
    auto [lhsExv, c1] = hlfir::translateToExtendedValue(loc, builder, lhs);
    auto [rhsExv, c2] = hlfir::translateToExtendedValue(loc, builder, rhs);
    assert(!c1 && !c2 && "expected variables");
    fir::ExtendedValue res =
        fir::factory::CharacterExprHelper{builder, loc}.createConcatenate(
            *lhsExv.getCharBox(), *rhsExv.getCharBox());
    // Ensure the memory type is the same as the result type.
    mlir::Type addrType = fir::ReferenceType::get(
        hlfir::getFortranElementType(concat.getResult().getType()));
    mlir::Value cast = builder.createConvert(loc, addrType, fir::getBase(res));
    res = fir::substBase(res, cast);
    hlfir::Entity hlfirTempRes =
        hlfir::Entity{hlfir::genDeclare(loc, builder, res, "tmp",
                                        fir::FortranVariableFlagsAttr{})
                          .getBase()};
    mlir::Value bufferizedExpr =
        packageBufferizedExpr(loc, builder, hlfirTempRes, false);
    rewriter.replaceOp(concat, bufferizedExpr);
    return mlir::success();
  }
};

struct SetLengthOpConversion
    : public mlir::OpConversionPattern<hlfir::SetLengthOp> {
  using mlir::OpConversionPattern<hlfir::SetLengthOp>::OpConversionPattern;
  explicit SetLengthOpConversion(mlir::MLIRContext *ctx)
      : mlir::OpConversionPattern<hlfir::SetLengthOp>{ctx} {}
  llvm::LogicalResult
  matchAndRewrite(hlfir::SetLengthOp setLength, OpAdaptor adaptor,
                  mlir::ConversionPatternRewriter &rewriter) const override {
    mlir::Location loc = setLength->getLoc();
    fir::FirOpBuilder builder(rewriter, setLength.getOperation());
    // Create a temp with the new length.
    hlfir::Entity string = getBufferizedExprStorage(adaptor.getString());
    auto charType = hlfir::getFortranElementType(setLength.getType());
    llvm::StringRef tmpName{".tmp"};
    llvm::SmallVector<mlir::Value, 1> lenParams{adaptor.getLength()};
    auto alloca = builder.createTemporary(loc, charType, tmpName,
                                          /*shape=*/{}, lenParams);
<<<<<<< HEAD
    auto declareOp = builder.create<hlfir::DeclareOp>(
        loc, alloca, tmpName, /*shape=*/mlir::Value{}, lenParams,
=======
    auto declareOp = hlfir::DeclareOp::create(
        builder, loc, alloca, tmpName, /*shape=*/mlir::Value{}, lenParams,
>>>>>>> e38f98f5
        /*dummy_scope=*/nullptr, fir::FortranVariableFlagsAttr{});
    hlfir::Entity temp{declareOp.getBase()};
    // Assign string value to the created temp.
    hlfir::AssignOp::create(builder, loc, string, temp,
                            /*realloc=*/false,
                            /*keep_lhs_length_if_realloc=*/false,
                            /*temporary_lhs=*/true);
    mlir::Value bufferizedExpr =
        packageBufferizedExpr(loc, builder, temp, false);
    rewriter.replaceOp(setLength, bufferizedExpr);
    return mlir::success();
  }
};

struct GetLengthOpConversion
    : public mlir::OpConversionPattern<hlfir::GetLengthOp> {
  using mlir::OpConversionPattern<hlfir::GetLengthOp>::OpConversionPattern;
  explicit GetLengthOpConversion(mlir::MLIRContext *ctx)
      : mlir::OpConversionPattern<hlfir::GetLengthOp>{ctx} {}
  llvm::LogicalResult
  matchAndRewrite(hlfir::GetLengthOp getLength, OpAdaptor adaptor,
                  mlir::ConversionPatternRewriter &rewriter) const override {
    mlir::Location loc = getLength->getLoc();
    fir::FirOpBuilder builder(rewriter, getLength.getOperation());
    hlfir::Entity bufferizedExpr = getBufferizedExprStorage(adaptor.getExpr());
    mlir::Value length = hlfir::genCharLength(loc, builder, bufferizedExpr);
    if (!length)
      return rewriter.notifyMatchFailure(
          getLength, "could not deduce length from GetLengthOp operand");
    length = builder.createConvert(loc, builder.getIndexType(), length);
    rewriter.replaceOp(getLength, length);
    return mlir::success();
  }
};

/// The current hlfir.associate lowering does not handle multiple uses of a
/// non-trivial expression value because it generates the cleanup for the
/// expression bufferization at hlfir.end_associate. If there was more than one
/// hlfir.end_associate, it would be cleaned up multiple times, perhaps before
/// one of the other uses.
/// Note that we have to be careful about expressions used by a single
/// hlfir.end_associate that may be executed more times than the producer
/// of the expression value. This may also cause multiple clean-ups
/// for the same memory (e.g. cause double-free errors). For example,
/// hlfir.end_associate inside hlfir.elemental may cause such issues
/// for expressions produced outside of hlfir.elemental.
static bool allOtherUsesAreSafeForAssociate(mlir::Value value,
                                            mlir::Operation *currentUse,
                                            mlir::Operation *endAssociate) {
  // If value producer is from a different region than
  // hlfir.associate/end_associate, then conservatively assume
  // that the hlfir.end_associate may execute more times than
  // the value producer.
  // TODO: this may be improved for operations that cannot
  // result in multiple executions (e.g. ifOp).
  if (value.getParentRegion() != currentUse->getParentRegion() ||
      (endAssociate &&
       value.getParentRegion() != endAssociate->getParentRegion()))
    return false;

  for (mlir::Operation *useOp : value.getUsers()) {
    // Ignore DestroyOp's that do not imply finalization.
    // If finalization is implied, then we must delegate
    // the finalization to the correspoding EndAssociateOp,
    // but we currently do not; so we disable the buffer
    // reuse in this case.
    if (auto destroy = mlir::dyn_cast<hlfir::DestroyOp>(useOp)) {
      if (destroy.mustFinalizeExpr())
        return false;
      else
        continue;
    }

    if (useOp != currentUse) {
      // hlfir.shape_of and hlfir.get_length will not disrupt cleanup so it is
      // safe for hlfir.associate. These operations might read from the box and
      // so they need to come before the hflir.end_associate (which may
      // deallocate).
      if (mlir::isa<hlfir::ShapeOfOp>(useOp) ||
          mlir::isa<hlfir::GetLengthOp>(useOp)) {
        if (!endAssociate)
          continue;
        // If useOp dominates the endAssociate, then it is definitely safe.
        if (useOp->getBlock() != endAssociate->getBlock())
          if (mlir::DominanceInfo{}.dominates(useOp, endAssociate))
            continue;
        if (useOp->isBeforeInBlock(endAssociate))
          continue;
      }
      return false;
    }
  }
  return true;
}

static void eraseAllUsesInDestroys(mlir::Value value,
                                   mlir::ConversionPatternRewriter &rewriter) {
  for (mlir::Operation *useOp : value.getUsers())
    if (auto destroy = mlir::dyn_cast<hlfir::DestroyOp>(useOp)) {
      assert(!destroy.mustFinalizeExpr() &&
             "deleting DestroyOp with finalize attribute");
      rewriter.eraseOp(destroy);
    }
}

struct AssociateOpConversion
    : public mlir::OpConversionPattern<hlfir::AssociateOp> {
  using mlir::OpConversionPattern<hlfir::AssociateOp>::OpConversionPattern;
  explicit AssociateOpConversion(mlir::MLIRContext *ctx)
      : mlir::OpConversionPattern<hlfir::AssociateOp>{ctx} {}
  llvm::LogicalResult
  matchAndRewrite(hlfir::AssociateOp associate, OpAdaptor adaptor,
                  mlir::ConversionPatternRewriter &rewriter) const override {
    mlir::Location loc = associate->getLoc();
    fir::FirOpBuilder builder(rewriter, associate.getOperation());
    mlir::Value bufferizedExpr = getBufferizedExprStorage(adaptor.getSource());
    const bool isTrivialValue = fir::isa_trivial(bufferizedExpr.getType());

    auto getEndAssociate =
        [](hlfir::AssociateOp associate) -> mlir::Operation * {
      for (mlir::Operation *useOp : associate->getUsers())
        if (mlir::isa<hlfir::EndAssociateOp>(useOp))
          return useOp;
      // happens in some hand coded mlir in tests
      return nullptr;
    };

    auto replaceWith = [&](mlir::Value hlfirVar, mlir::Value firVar,
                           mlir::Value flag) {
      // 0-dim variables may need special handling:
      //   %0 = hlfir.as_expr %x move %true :
      //       (!fir.box<!fir.heap<!fir.type<_T{y:i32}>>>, i1) ->
      //       !hlfir.expr<!fir.type<_T{y:i32}>>
      //   %1:3 = hlfir.associate %0 {adapt.valuebyref} :
      //       (!hlfir.expr<!fir.type<_T{y:i32}>>) ->
      //       (!fir.ref<!fir.type<_T{y:i32}>>,
      //        !fir.ref<!fir.type<_T{y:i32}>>,
      //        i1)
      //
      // !fir.box<!fir.heap<!fir.type<_T{y:i32}>>> value must be
      // propagated as the box address !fir.ref<!fir.type<_T{y:i32}>>.
      auto adjustVar = [&](mlir::Value sourceVar, mlir::Type assocType) {
        if ((mlir::isa<fir::BaseBoxType>(sourceVar.getType()) &&
             !mlir::isa<fir::BaseBoxType>(assocType)) ||
            ((mlir::isa<fir::BoxCharType>(sourceVar.getType()) &&
              !mlir::isa<fir::BoxCharType>(assocType)))) {
          sourceVar =
              fir::BoxAddrOp::create(builder, loc, assocType, sourceVar);
        } else {
          sourceVar = builder.createConvert(loc, assocType, sourceVar);
        }
        return sourceVar;
      };

      mlir::Type associateHlfirVarType = associate.getResultTypes()[0];
      hlfirVar = adjustVar(hlfirVar, associateHlfirVarType);
      associate.getResult(0).replaceAllUsesWith(hlfirVar);

      mlir::Type associateFirVarType = associate.getResultTypes()[1];
      firVar = adjustVar(firVar, associateFirVarType);
      associate.getResult(1).replaceAllUsesWith(firVar);
      associate.getResult(2).replaceAllUsesWith(flag);
      // FIXME: note that the AssociateOp that is being erased
      // here will continue to be a user of the original Source
      // operand (e.g. a result of hlfir.elemental), because
      // the erasure is not immediate in the rewriter.
      // In case there are multiple uses of the Source operand,
      // the allOtherUsesAreSafeForAssociate() below will always
      // see them, so there is no way to reuse the buffer.
      // I think we have to run this analysis before doing
      // the conversions, so that we can analyze HLFIR in its
      // original form and decide which of the AssociateOp
      // users of hlfir.expr can reuse the buffer (if it can).
      rewriter.eraseOp(associate);
    };

    // If this is the last use of the expression value and this is an hlfir.expr
    // that was bufferized, re-use the storage.
    // Otherwise, create a temp and assign the storage to it.
    //
    // WARNING: it is important to use the original Source operand
    // of the AssociateOp to look for the users, because its replacement
    // has zero materialized users at this point.
    // So allOtherUsesAreSafeForAssociate() may incorrectly return
    // true here.
    if (!isTrivialValue && allOtherUsesAreSafeForAssociate(
                               associate.getSource(), associate.getOperation(),
                               getEndAssociate(associate))) {
      // Re-use hlfir.expr buffer if this is the only use of the hlfir.expr
      // outside of the hlfir.destroy. Take on the cleaning-up responsibility
      // for the related hlfir.end_associate, and erase the hlfir.destroy (if
      // any).
      mlir::Value mustFree = getBufferizedExprMustFreeFlag(adaptor.getSource());
      mlir::Value firBase = hlfir::Entity{bufferizedExpr}.getFirBase();
      replaceWith(bufferizedExpr, firBase, mustFree);
      eraseAllUsesInDestroys(associate.getSource(), rewriter);
      // Make sure to erase the hlfir.destroy if there is an indirection through
      // a hlfir.no_reassoc operation.
      if (auto noReassoc = mlir::dyn_cast_or_null<hlfir::NoReassocOp>(
              associate.getSource().getDefiningOp()))
        eraseAllUsesInDestroys(noReassoc.getVal(), rewriter);
      return mlir::success();
    }
    if (isTrivialValue) {
      llvm::SmallVector<mlir::NamedAttribute, 1> attrs;
      if (associate->hasAttr(fir::getAdaptToByRefAttrName())) {
        attrs.push_back(fir::getAdaptToByRefAttr(builder));
      }
      llvm::StringRef name = "";
      if (associate.getUniqName())
        name = *associate.getUniqName();
      auto temp =
          builder.createTemporary(loc, bufferizedExpr.getType(), name, attrs);
      fir::StoreOp::create(builder, loc, bufferizedExpr, temp);
      mlir::Value mustFree = builder.createBool(loc, false);
      replaceWith(temp, temp, mustFree);
      return mlir::success();
    }
    // non-trivial value with more than one use. We will have to make a copy and
    // use that
    hlfir::Entity source = hlfir::Entity{bufferizedExpr};
    mlir::Value bufferTuple = copyInTempAndPackage(loc, builder, source);
    bufferizedExpr = getBufferizedExprStorage(bufferTuple);
    replaceWith(bufferizedExpr, hlfir::Entity{bufferizedExpr}.getFirBase(),
                getBufferizedExprMustFreeFlag(bufferTuple));
    return mlir::success();
  }
};

static void genBufferDestruction(mlir::Location loc, fir::FirOpBuilder &builder,
                                 mlir::Value var, mlir::Value mustFree,
                                 bool mustFinalize) {
  auto genFreeOrFinalize = [&](bool doFree, bool deallocComponents,
                               bool doFinalize) {
    if (!doFree && !deallocComponents && !doFinalize)
      return;

    mlir::Value addr = var;

    // fir::FreeMemOp operand type must be a fir::HeapType.
    mlir::Type heapType = fir::HeapType::get(
        hlfir::getFortranElementOrSequenceType(var.getType()));
    if (mlir::isa<fir::BaseBoxType, fir::BoxCharType>(var.getType())) {
      if (mustFinalize && !mlir::isa<fir::BaseBoxType>(var.getType()))
        fir::emitFatalError(loc, "non-finalizable variable");

      addr = fir::BoxAddrOp::create(builder, loc, heapType, var);
    } else {
      if (!mlir::isa<fir::HeapType>(var.getType()))
        addr = fir::ConvertOp::create(builder, loc, heapType, var);

      if (mustFinalize || deallocComponents) {
        // Embox the raw pointer using proper shape and type params
        // (note that the shape might be visible via the array finalization
        // routines).
        if (!hlfir::isFortranEntity(var))
          TODO(loc, "need a Fortran entity to create a box");

        hlfir::Entity entity{var};
        llvm::SmallVector<mlir::Value> lenParams;
        hlfir::genLengthParameters(loc, builder, entity, lenParams);
        mlir::Value shape;
        if (entity.isArray())
          shape = hlfir::genShape(loc, builder, entity);
        mlir::Type boxType = fir::BoxType::get(heapType);
        var = builder.createBox(loc, boxType, addr, shape, /*slice=*/nullptr,
                                lenParams, /*tdesc=*/nullptr);
      }
    }

    if (mustFinalize)
      fir::runtime::genDerivedTypeFinalize(builder, loc, var);

    // If there are allocatable components, they need to be deallocated
    // (regardless of the mustFree and mustFinalize settings).
    if (deallocComponents)
      fir::runtime::genDerivedTypeDestroyWithoutFinalization(builder, loc, var);

    if (doFree)
      fir::FreeMemOp::create(builder, loc, addr);
  };
  bool deallocComponents = hlfir::mayHaveAllocatableComponent(var.getType());

  auto genFree = [&]() {
    genFreeOrFinalize(/*doFree=*/true, /*deallocComponents=*/false,
                      /*doFinalize=*/false);
  };
  if (auto cstMustFree = fir::getIntIfConstant(mustFree)) {
    genFreeOrFinalize(*cstMustFree != 0 ? true : false, deallocComponents,
                      mustFinalize);
    return;
  }

  // If mustFree is dynamic, first, deallocate any allocatable
  // components and finalize.
  genFreeOrFinalize(/*doFree=*/false, deallocComponents,
                    /*doFinalize=*/mustFinalize);
  // Conditionally free the memory.
  builder.genIfThen(loc, mustFree).genThen(genFree).end();
}

struct EndAssociateOpConversion
    : public mlir::OpConversionPattern<hlfir::EndAssociateOp> {
  using mlir::OpConversionPattern<hlfir::EndAssociateOp>::OpConversionPattern;
  explicit EndAssociateOpConversion(mlir::MLIRContext *ctx)
      : mlir::OpConversionPattern<hlfir::EndAssociateOp>{ctx} {}
  llvm::LogicalResult
  matchAndRewrite(hlfir::EndAssociateOp endAssociate, OpAdaptor adaptor,
                  mlir::ConversionPatternRewriter &rewriter) const override {
    mlir::Location loc = endAssociate->getLoc();
    fir::FirOpBuilder builder(rewriter, endAssociate.getOperation());
    genBufferDestruction(loc, builder, adaptor.getVar(), adaptor.getMustFree(),
                         /*mustFinalize=*/false);
    rewriter.eraseOp(endAssociate);
    return mlir::success();
  }
};

struct DestroyOpConversion
    : public mlir::OpConversionPattern<hlfir::DestroyOp> {
  using mlir::OpConversionPattern<hlfir::DestroyOp>::OpConversionPattern;
  explicit DestroyOpConversion(mlir::MLIRContext *ctx)
      : mlir::OpConversionPattern<hlfir::DestroyOp>{ctx} {}
  llvm::LogicalResult
  matchAndRewrite(hlfir::DestroyOp destroy, OpAdaptor adaptor,
                  mlir::ConversionPatternRewriter &rewriter) const override {
    // If expr was bufferized on the heap, now is time to deallocate the buffer.
    mlir::Location loc = destroy->getLoc();
    hlfir::Entity bufferizedExpr = getBufferizedExprStorage(adaptor.getExpr());
    if (!fir::isa_trivial(bufferizedExpr.getType())) {
      fir::FirOpBuilder builder(rewriter, destroy.getOperation());
      mlir::Value mustFree = getBufferizedExprMustFreeFlag(adaptor.getExpr());
      // Passing FIR base might be enough for cases when
      // component deallocation and finalization are not required.
      // If extra BoxAddr operations become a performance problem,
      // we may pass both bases and let genBufferDestruction decide
      // which one to use.
      mlir::Value base = bufferizedExpr.getBase();
      genBufferDestruction(loc, builder, base, mustFree,
                           destroy.mustFinalizeExpr());
    }

    rewriter.eraseOp(destroy);
    return mlir::success();
  }
};

struct NoReassocOpConversion
    : public mlir::OpConversionPattern<hlfir::NoReassocOp> {
  using mlir::OpConversionPattern<hlfir::NoReassocOp>::OpConversionPattern;
  explicit NoReassocOpConversion(mlir::MLIRContext *ctx)
      : mlir::OpConversionPattern<hlfir::NoReassocOp>{ctx} {}
  llvm::LogicalResult
  matchAndRewrite(hlfir::NoReassocOp noreassoc, OpAdaptor adaptor,
                  mlir::ConversionPatternRewriter &rewriter) const override {
    mlir::Location loc = noreassoc->getLoc();
    fir::FirOpBuilder builder(rewriter, noreassoc.getOperation());
    mlir::Value bufferizedExpr = getBufferizedExprStorage(adaptor.getVal());
    mlir::Value result =
        hlfir::NoReassocOp::create(builder, loc, bufferizedExpr);

    if (!fir::isa_trivial(bufferizedExpr.getType())) {
      // NoReassocOp should not be needed on the mustFree path.
      mlir::Value mustFree = getBufferizedExprMustFreeFlag(adaptor.getVal());
      result =
          packageBufferizedExpr(loc, builder, hlfir::Entity{result}, mustFree);
    }
    rewriter.replaceOp(noreassoc, result);
    return mlir::success();
  }
};

/// Was \p value created in the mlir block where \p builder is currently set ?
static bool wasCreatedInCurrentBlock(mlir::Value value,
                                     fir::FirOpBuilder &builder) {
  if (mlir::Operation *op = value.getDefiningOp())
    return op->getBlock() == builder.getBlock();
  return false;
}

/// This Listener allows setting both the builder and the rewriter as
/// listeners. This is required when a pattern uses a firBuilder helper that
/// may create illegal operations that will need to be translated and requires
/// notifying the rewriter.
struct HLFIRListener : public mlir::OpBuilder::Listener {
  HLFIRListener(fir::FirOpBuilder &builder,
                mlir::ConversionPatternRewriter &rewriter)
      : builder{builder}, rewriter{rewriter} {}
  void notifyOperationInserted(mlir::Operation *op,
                               mlir::OpBuilder::InsertPoint previous) override {
    builder.notifyOperationInserted(op, previous);
    rewriter.getListener()->notifyOperationInserted(op, previous);
  }
  virtual void notifyBlockInserted(mlir::Block *block, mlir::Region *previous,
                                   mlir::Region::iterator previousIt) override {
    builder.notifyBlockInserted(block, previous, previousIt);
    rewriter.getListener()->notifyBlockInserted(block, previous, previousIt);
  }
  fir::FirOpBuilder &builder;
  mlir::ConversionPatternRewriter &rewriter;
};

struct ElementalOpConversion
    : public mlir::OpConversionPattern<hlfir::ElementalOp> {
  using mlir::OpConversionPattern<hlfir::ElementalOp>::OpConversionPattern;
  explicit ElementalOpConversion(mlir::MLIRContext *ctx,
                                 bool optimizeEmptyElementals = false)
      : mlir::OpConversionPattern<hlfir::ElementalOp>{ctx},
        optimizeEmptyElementals(optimizeEmptyElementals) {
    // This pattern recursively converts nested ElementalOp's
    // by cloning and then converting them, so we have to allow
    // for recursive pattern application. The recursion is bounded
    // by the nesting level of ElementalOp's.
    setHasBoundedRewriteRecursion();
  }
  llvm::LogicalResult
  matchAndRewrite(hlfir::ElementalOp elemental, OpAdaptor adaptor,
                  mlir::ConversionPatternRewriter &rewriter) const override {
    mlir::Location loc = elemental->getLoc();
    fir::FirOpBuilder builder(rewriter, elemental.getOperation());
    // The body of the elemental op may contain operation that will require
    // to be translated. Notify the rewriter about the cloned operations.
    HLFIRListener listener{builder, rewriter};
    builder.setListener(&listener);

    mlir::Value shape = adaptor.getShape();
    std::optional<hlfir::Entity> mold;
    if (adaptor.getMold())
      mold = getBufferizedExprStorage(adaptor.getMold());
    auto extents = hlfir::getIndexExtents(loc, builder, shape);
    llvm::SmallVector<mlir::Value> typeParams(adaptor.getTypeparams().begin(),
                                              adaptor.getTypeparams().end());
    auto [temp, cleanup] = createArrayTemp(loc, builder, elemental.getType(),
                                           shape, extents, typeParams, mold);

    if (optimizeEmptyElementals)
      extents = fir::factory::updateRuntimeExtentsForEmptyArrays(builder, loc,
                                                                 extents);

    // Generate a loop nest looping around the fir.elemental shape and clone
    // fir.elemental region inside the inner loop.
    hlfir::LoopNest loopNest =
        hlfir::genLoopNest(loc, builder, extents, !elemental.isOrdered(),
                           flangomp::shouldUseWorkshareLowering(elemental));
    auto insPt = builder.saveInsertionPoint();
    builder.setInsertionPointToStart(loopNest.body);
    auto yield = hlfir::inlineElementalOp(loc, builder, elemental,
                                          loopNest.oneBasedIndices);
    hlfir::Entity elementValue(yield.getElementValue());
    // Skip final AsExpr if any. It would create an element temporary,
    // which is no needed since the element will be assigned right away in
    // the array temporary. An hlfir.as_expr may have been added if the
    // elemental is a "view" over a variable (e.g parentheses or transpose).
    if (auto asExpr = elementValue.getDefiningOp<hlfir::AsExprOp>()) {
      if (asExpr->hasOneUse() && !asExpr.isMove()) {
        // Check that the asExpr is the final operation before the yield,
        // otherwise, clean-ups could impact the memory being re-used.
        if (asExpr->getNextNode() == yield.getOperation()) {
          elementValue = hlfir::Entity{asExpr.getVar()};
          rewriter.eraseOp(asExpr);
        }
      }
    }
    rewriter.eraseOp(yield);
    // Assign the element value to the temp element for this iteration.
    auto tempElement =
        hlfir::getElementAt(loc, builder, temp, loopNest.oneBasedIndices);
    // If the elemental result is a temporary of a derived type,
    // we can avoid the deep copy implied by the AssignOp and just
    // do the shallow copy with load/store. This helps avoiding the overhead
    // of deallocating allocatable components of the temporary (if any)
    // on each iteration of the elemental operation.
    auto asExpr = elementValue.getDefiningOp<hlfir::AsExprOp>();
    auto elemType = hlfir::getFortranElementType(elementValue.getType());
    if (asExpr && asExpr.isMove() && mlir::isa<fir::RecordType>(elemType) &&
        hlfir::mayHaveAllocatableComponent(elemType) &&
        wasCreatedInCurrentBlock(elementValue, builder)) {
      auto load = fir::LoadOp::create(builder, loc, asExpr.getVar());
      fir::StoreOp::create(builder, loc, load, tempElement);
    } else {
      hlfir::AssignOp::create(builder, loc, elementValue, tempElement,
                              /*realloc=*/false,
                              /*keep_lhs_length_if_realloc=*/false,
                              /*temporary_lhs=*/true);

      // hlfir.yield_element implicitly marks the end-of-life its operand if
      // it is an expression created in the hlfir.elemental (since it is its
      // last use and an hlfir.destroy could not be created afterwards)
      // Now that this node has been removed and the expression has been used in
      // the assign, insert an hlfir.destroy to mark the expression end-of-life.
      // If the expression creation allocated a buffer on the heap inside the
      // loop, this will ensure the buffer properly deallocated.
      if (mlir::isa<hlfir::ExprType>(elementValue.getType()) &&
          wasCreatedInCurrentBlock(elementValue, builder))
        hlfir::DestroyOp::create(builder, loc, elementValue);
    }
    builder.restoreInsertionPoint(insPt);

    mlir::Value bufferizedExpr =
        packageBufferizedExpr(loc, builder, temp, cleanup);
    // Explicitly delete the body of the elemental to get rid
    // of any users of hlfir.expr values inside the body as early
    // as possible.
    rewriter.startOpModification(elemental);
    rewriter.eraseBlock(elemental.getBody());
    rewriter.finalizeOpModification(elemental);
    rewriter.replaceOp(elemental, bufferizedExpr);
    return mlir::success();
  }

private:
  bool optimizeEmptyElementals = false;
};
struct CharExtremumOpConversion
    : public mlir::OpConversionPattern<hlfir::CharExtremumOp> {
  using mlir::OpConversionPattern<hlfir::CharExtremumOp>::OpConversionPattern;
  explicit CharExtremumOpConversion(mlir::MLIRContext *ctx)
      : mlir::OpConversionPattern<hlfir::CharExtremumOp>{ctx} {}
  llvm::LogicalResult
  matchAndRewrite(hlfir::CharExtremumOp char_extremum, OpAdaptor adaptor,
                  mlir::ConversionPatternRewriter &rewriter) const override {
    mlir::Location loc = char_extremum->getLoc();
    auto predicate = char_extremum.getPredicate();
    bool predIsMin =
        predicate == hlfir::CharExtremumPredicate::min ? true : false;
    fir::FirOpBuilder builder(rewriter, char_extremum.getOperation());
    assert(adaptor.getStrings().size() >= 2 &&
           "must have at least two strings operands");
    auto numOperands = adaptor.getStrings().size();

    std::vector<hlfir::Entity> chars;
    std::vector<
        std::pair<fir::ExtendedValue, std::optional<hlfir::CleanupFunction>>>
        pairs;
    llvm::SmallVector<fir::CharBoxValue> opCBVs;
    for (size_t i = 0; i < numOperands; ++i) {
      chars.emplace_back(getBufferizedExprStorage(adaptor.getStrings()[i]));
      pairs.emplace_back(
          hlfir::translateToExtendedValue(loc, builder, chars[i]));
      assert(!pairs[i].second && "expected variables");
      opCBVs.emplace_back(*pairs[i].first.getCharBox());
    }

    fir::ExtendedValue res =
        fir::factory::CharacterExprHelper{builder, loc}.createCharExtremum(
            predIsMin, opCBVs);
    mlir::Type addrType = fir::ReferenceType::get(
        hlfir::getFortranElementType(char_extremum.getResult().getType()));
    mlir::Value cast = builder.createConvert(loc, addrType, fir::getBase(res));
    res = fir::substBase(res, cast);
    hlfir::Entity hlfirTempRes =
        hlfir::Entity{hlfir::genDeclare(loc, builder, res, ".tmp.char_extremum",
                                        fir::FortranVariableFlagsAttr{})
                          .getBase()};
    mlir::Value bufferizedExpr =
        packageBufferizedExpr(loc, builder, hlfirTempRes, false);
    rewriter.replaceOp(char_extremum, bufferizedExpr);
    return mlir::success();
  }
};

struct EvaluateInMemoryOpConversion
    : public mlir::OpConversionPattern<hlfir::EvaluateInMemoryOp> {
  using mlir::OpConversionPattern<
      hlfir::EvaluateInMemoryOp>::OpConversionPattern;
  explicit EvaluateInMemoryOpConversion(mlir::MLIRContext *ctx)
      : mlir::OpConversionPattern<hlfir::EvaluateInMemoryOp>{ctx} {}
  llvm::LogicalResult
  matchAndRewrite(hlfir::EvaluateInMemoryOp evalInMemOp, OpAdaptor adaptor,
                  mlir::ConversionPatternRewriter &rewriter) const override {
    mlir::Location loc = evalInMemOp->getLoc();
    fir::FirOpBuilder builder(rewriter, evalInMemOp.getOperation());
    auto [temp, isHeapAlloc] = hlfir::computeEvaluateOpInNewTemp(
        loc, builder, evalInMemOp, adaptor.getShape(), adaptor.getTypeparams());
    mlir::Value bufferizedExpr =
        packageBufferizedExpr(loc, builder, temp, isHeapAlloc);
    rewriter.replaceOp(evalInMemOp, bufferizedExpr);
    return mlir::success();
  }
};

class BufferizeHLFIR : public hlfir::impl::BufferizeHLFIRBase<BufferizeHLFIR> {
public:
  using BufferizeHLFIRBase<BufferizeHLFIR>::BufferizeHLFIRBase;

  void runOnOperation() override {
    // TODO: make this a pass operating on FuncOp. The issue is that
    // FirOpBuilder helpers may generate new FuncOp because of runtime/llvm
    // intrinsics calls creation. This may create race conflict if the pass is
    // scheduled on FuncOp. A solution could be to provide an optional mutex
    // when building a FirOpBuilder and locking around FuncOp and GlobalOp
    // creation, but this needs a bit more thinking, so at this point the pass
    // is scheduled on the moduleOp.
    auto module = this->getOperation();
    auto *context = &getContext();
    mlir::RewritePatternSet patterns(context);
    patterns.insert<ApplyOpConversion, AsExprOpConversion, AssignOpConversion,
                    AssociateOpConversion, CharExtremumOpConversion,
                    ConcatOpConversion, DestroyOpConversion,
                    EndAssociateOpConversion, EvaluateInMemoryOpConversion,
                    NoReassocOpConversion, SetLengthOpConversion,
                    ShapeOfOpConversion, GetLengthOpConversion>(context);
    patterns.insert<ElementalOpConversion>(context, optimizeEmptyElementals);
    mlir::ConversionTarget target(*context);
    // Note that YieldElementOp is not marked as an illegal operation.
    // It must be erased by its parent converter and there is no explicit
    // conversion pattern to YieldElementOp itself. If any YieldElementOp
    // survives this pass, the verifier will detect it because it has to be
    // a child of ElementalOp and ElementalOp's are explicitly illegal.
    target.addIllegalOp<hlfir::ApplyOp, hlfir::AssociateOp, hlfir::ElementalOp,
                        hlfir::EndAssociateOp, hlfir::SetLengthOp>();

    target.markUnknownOpDynamicallyLegal([](mlir::Operation *op) {
      return llvm::all_of(op->getResultTypes(),
                          [](mlir::Type ty) {
                            return !mlir::isa<hlfir::ExprType>(ty);
                          }) &&
             llvm::all_of(op->getOperandTypes(), [](mlir::Type ty) {
               return !mlir::isa<hlfir::ExprType>(ty);
             });
    });
    if (mlir::failed(
            mlir::applyFullConversion(module, target, std::move(patterns)))) {
      mlir::emitError(mlir::UnknownLoc::get(context),
                      "failure in HLFIR bufferization pass");
      signalPassFailure();
    }
  }
};
} // namespace<|MERGE_RESOLUTION|>--- conflicted
+++ resolved
@@ -297,13 +297,8 @@
     llvm::SmallVector<mlir::Value, 1> lenParams{adaptor.getLength()};
     auto alloca = builder.createTemporary(loc, charType, tmpName,
                                           /*shape=*/{}, lenParams);
-<<<<<<< HEAD
-    auto declareOp = builder.create<hlfir::DeclareOp>(
-        loc, alloca, tmpName, /*shape=*/mlir::Value{}, lenParams,
-=======
     auto declareOp = hlfir::DeclareOp::create(
         builder, loc, alloca, tmpName, /*shape=*/mlir::Value{}, lenParams,
->>>>>>> e38f98f5
         /*dummy_scope=*/nullptr, fir::FortranVariableFlagsAttr{});
     hlfir::Entity temp{declareOp.getBase()};
     // Assign string value to the created temp.
