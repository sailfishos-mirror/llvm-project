//===-- HLFIRTools.cpp ----------------------------------------------------===//
//
// Part of the LLVM Project, under the Apache License v2.0 with LLVM Exceptions.
// See https://llvm.org/LICENSE.txt for license information.
// SPDX-License-Identifier: Apache-2.0 WITH LLVM-exception
//
//===----------------------------------------------------------------------===//
//
// Tools to manipulate HLFIR variable and expressions
//
//===----------------------------------------------------------------------===//

#include "flang/Optimizer/Builder/HLFIRTools.h"
#include "flang/Optimizer/Builder/Character.h"
#include "flang/Optimizer/Builder/FIRBuilder.h"
#include "flang/Optimizer/Builder/MutableBox.h"
#include "flang/Optimizer/Builder/Runtime/Allocatable.h"
#include "flang/Optimizer/Builder/Todo.h"
#include "flang/Optimizer/Dialect/FIRType.h"
#include "flang/Optimizer/HLFIR/HLFIROps.h"
#include "mlir/IR/IRMapping.h"
#include "mlir/Support/LLVM.h"
#include "llvm/ADT/TypeSwitch.h"
<<<<<<< HEAD
=======
#include <mlir/Dialect/LLVMIR/LLVMAttrs.h>
>>>>>>> eb0f1dc0
#include <mlir/Dialect/OpenMP/OpenMPDialect.h>
#include <optional>

// Return explicit extents. If the base is a fir.box, this won't read it to
// return the extents and will instead return an empty vector.
llvm::SmallVector<mlir::Value>
hlfir::getExplicitExtentsFromShape(mlir::Value shape,
                                   fir::FirOpBuilder &builder) {
  llvm::SmallVector<mlir::Value> result;
  auto *shapeOp = shape.getDefiningOp();
  if (auto s = mlir::dyn_cast_or_null<fir::ShapeOp>(shapeOp)) {
    auto e = s.getExtents();
    result.append(e.begin(), e.end());
  } else if (auto s = mlir::dyn_cast_or_null<fir::ShapeShiftOp>(shapeOp)) {
    auto e = s.getExtents();
    result.append(e.begin(), e.end());
  } else if (mlir::dyn_cast_or_null<fir::ShiftOp>(shapeOp)) {
    return {};
  } else if (auto s = mlir::dyn_cast_or_null<hlfir::ShapeOfOp>(shapeOp)) {
    hlfir::ExprType expr = mlir::cast<hlfir::ExprType>(s.getExpr().getType());
    llvm::ArrayRef<int64_t> exprShape = expr.getShape();
    mlir::Type indexTy = builder.getIndexType();
    fir::ShapeType shapeTy = mlir::cast<fir::ShapeType>(shape.getType());
    result.reserve(shapeTy.getRank());
    for (unsigned i = 0; i < shapeTy.getRank(); ++i) {
      int64_t extent = exprShape[i];
      mlir::Value extentVal;
      if (extent == expr.getUnknownExtent()) {
        auto op = builder.create<hlfir::GetExtentOp>(shape.getLoc(), shape, i);
        extentVal = op.getResult();
      } else {
        extentVal =
            builder.createIntegerConstant(shape.getLoc(), indexTy, extent);
      }
      result.emplace_back(extentVal);
    }
  } else {
    TODO(shape.getLoc(), "read fir.shape to get extents");
  }
  return result;
}
static llvm::SmallVector<mlir::Value>
getExplicitExtents(fir::FortranVariableOpInterface var,
                   fir::FirOpBuilder &builder) {
  if (mlir::Value shape = var.getShape())
    return hlfir::getExplicitExtentsFromShape(var.getShape(), builder);
  return {};
}

// Return explicit lower bounds from a shape result.
// Only fir.shape, fir.shift and fir.shape_shift are currently
// supported as shape.
static llvm::SmallVector<mlir::Value>
getExplicitLboundsFromShape(mlir::Value shape) {
  llvm::SmallVector<mlir::Value> result;
  auto *shapeOp = shape.getDefiningOp();
  if (auto s = mlir::dyn_cast_or_null<fir::ShapeOp>(shapeOp)) {
    return {};
  } else if (auto s = mlir::dyn_cast_or_null<fir::ShapeShiftOp>(shapeOp)) {
    auto e = s.getOrigins();
    result.append(e.begin(), e.end());
  } else if (auto s = mlir::dyn_cast_or_null<fir::ShiftOp>(shapeOp)) {
    auto e = s.getOrigins();
    result.append(e.begin(), e.end());
  } else {
    TODO(shape.getLoc(), "read fir.shape to get lower bounds");
  }
  return result;
}

// Return explicit lower bounds. For pointers and allocatables, this will not
// read the lower bounds and instead return an empty vector.
static llvm::SmallVector<mlir::Value>
getExplicitLbounds(fir::FortranVariableOpInterface var) {
  if (mlir::Value shape = var.getShape())
    return getExplicitLboundsFromShape(shape);
  return {};
}

static llvm::SmallVector<mlir::Value>
getNonDefaultLowerBounds(mlir::Location loc, fir::FirOpBuilder &builder,
                         hlfir::Entity entity) {
  assert(!entity.isAssumedRank() &&
         "cannot compute assumed rank bounds statically");
  if (!entity.mayHaveNonDefaultLowerBounds())
    return {};
  if (auto varIface = entity.getIfVariableInterface()) {
    llvm::SmallVector<mlir::Value> lbounds = getExplicitLbounds(varIface);
    if (!lbounds.empty())
      return lbounds;
  }
  if (entity.isMutableBox())
    entity = hlfir::derefPointersAndAllocatables(loc, builder, entity);
  llvm::SmallVector<mlir::Value> lowerBounds;
  fir::factory::genDimInfoFromBox(builder, loc, entity, &lowerBounds,
                                  /*extents=*/nullptr, /*strides=*/nullptr);
  return lowerBounds;
}

static llvm::SmallVector<mlir::Value> toSmallVector(mlir::ValueRange range) {
  llvm::SmallVector<mlir::Value> res;
  res.append(range.begin(), range.end());
  return res;
}

static llvm::SmallVector<mlir::Value> getExplicitTypeParams(hlfir::Entity var) {
  if (auto varIface = var.getMaybeDereferencedVariableInterface())
    return toSmallVector(varIface.getExplicitTypeParams());
  return {};
}

static mlir::Value tryGettingNonDeferredCharLen(hlfir::Entity var) {
  if (auto varIface = var.getMaybeDereferencedVariableInterface())
    if (!varIface.getExplicitTypeParams().empty())
      return varIface.getExplicitTypeParams()[0];
  return mlir::Value{};
}

static mlir::Value genCharacterVariableLength(mlir::Location loc,
                                              fir::FirOpBuilder &builder,
                                              hlfir::Entity var) {
  if (mlir::Value len = tryGettingNonDeferredCharLen(var))
    return len;
  auto charType = mlir::cast<fir::CharacterType>(var.getFortranElementType());
  if (charType.hasConstantLen())
    return builder.createIntegerConstant(loc, builder.getIndexType(),
                                         charType.getLen());
  if (var.isMutableBox())
    var = hlfir::Entity{builder.create<fir::LoadOp>(loc, var)};
  mlir::Value len = fir::factory::CharacterExprHelper{builder, loc}.getLength(
      var.getFirBase());
  assert(len && "failed to retrieve length");
  return len;
}

static fir::CharBoxValue genUnboxChar(mlir::Location loc,
                                      fir::FirOpBuilder &builder,
                                      mlir::Value boxChar) {
  if (auto emboxChar = boxChar.getDefiningOp<fir::EmboxCharOp>())
    return {emboxChar.getMemref(), emboxChar.getLen()};
  mlir::Type refType = fir::ReferenceType::get(
      mlir::cast<fir::BoxCharType>(boxChar.getType()).getEleTy());
  auto unboxed = builder.create<fir::UnboxCharOp>(
      loc, refType, builder.getIndexType(), boxChar);
  mlir::Value addr = unboxed.getResult(0);
  mlir::Value len = unboxed.getResult(1);
  if (auto varIface = boxChar.getDefiningOp<fir::FortranVariableOpInterface>())
    if (mlir::Value explicitlen = varIface.getExplicitCharLen())
      len = explicitlen;
  return {addr, len};
}

// To maximize chances of identifying usage of a same variables in the IR,
// always return the hlfirBase result of declare/associate if it is a raw
// pointer.
static mlir::Value getFirBaseHelper(mlir::Value hlfirBase,
                                    mlir::Value firBase) {
  if (fir::isa_ref_type(hlfirBase.getType()))
    return hlfirBase;
  return firBase;
}

mlir::Value hlfir::Entity::getFirBase() const {
  if (fir::FortranVariableOpInterface variable = getIfVariableInterface()) {
    if (auto declareOp =
            mlir::dyn_cast<hlfir::DeclareOp>(variable.getOperation()))
      return getFirBaseHelper(declareOp.getBase(), declareOp.getOriginalBase());
    if (auto associateOp =
            mlir::dyn_cast<hlfir::AssociateOp>(variable.getOperation()))
      return getFirBaseHelper(associateOp.getBase(), associateOp.getFirBase());
  }
  return getBase();
}

static bool isShapeWithLowerBounds(mlir::Value shape) {
  if (!shape)
    return false;
  auto shapeTy = shape.getType();
  return mlir::isa<fir::ShiftType>(shapeTy) ||
         mlir::isa<fir::ShapeShiftType>(shapeTy);
}

bool hlfir::Entity::mayHaveNonDefaultLowerBounds() const {
  if (!isBoxAddressOrValue() || isScalar())
    return false;
  if (isMutableBox())
    return true;
  if (auto varIface = getIfVariableInterface())
    return isShapeWithLowerBounds(varIface.getShape());
  // Go through chain of fir.box converts.
  if (auto convert = getDefiningOp<fir::ConvertOp>())
    return hlfir::Entity{convert.getValue()}.mayHaveNonDefaultLowerBounds();
  // TODO: Embox and Rebox do not have hlfir variable interface, but are
  // easy to reason about.
  return true;
}

mlir::Operation *traverseConverts(mlir::Operation *op) {
  while (auto convert = llvm::dyn_cast_or_null<fir::ConvertOp>(op))
    op = convert.getValue().getDefiningOp();
  return op;
}

bool hlfir::Entity::mayBeOptional() const {
  if (!isVariable())
    return false;
  // TODO: introduce a fir type to better identify optionals.
  if (mlir::Operation *op = traverseConverts(getDefiningOp())) {
    if (auto varIface = llvm::dyn_cast<fir::FortranVariableOpInterface>(op))
      return varIface.isOptional();
    return !llvm::isa<fir::AllocaOp, fir::AllocMemOp, fir::ReboxOp,
                      fir::EmboxOp, fir::LoadOp>(op);
  }
  return true;
}

fir::FortranVariableOpInterface
hlfir::genDeclare(mlir::Location loc, fir::FirOpBuilder &builder,
                  const fir::ExtendedValue &exv, llvm::StringRef name,
                  fir::FortranVariableFlagsAttr flags, mlir::Value dummyScope,
                  cuf::DataAttributeAttr dataAttr) {

  mlir::Value base = fir::getBase(exv);
  assert(fir::conformsWithPassByRef(base.getType()) &&
         "entity being declared must be in memory");
  mlir::Value shapeOrShift;
  llvm::SmallVector<mlir::Value> lenParams;
  exv.match(
      [&](const fir::CharBoxValue &box) {
        lenParams.emplace_back(box.getLen());
      },
      [&](const fir::ArrayBoxValue &) {
        shapeOrShift = builder.createShape(loc, exv);
      },
      [&](const fir::CharArrayBoxValue &box) {
        shapeOrShift = builder.createShape(loc, exv);
        lenParams.emplace_back(box.getLen());
      },
      [&](const fir::BoxValue &box) {
        if (!box.getLBounds().empty())
          shapeOrShift = builder.createShape(loc, exv);
        lenParams.append(box.getExplicitParameters().begin(),
                         box.getExplicitParameters().end());
      },
      [&](const fir::MutableBoxValue &box) {
        lenParams.append(box.nonDeferredLenParams().begin(),
                         box.nonDeferredLenParams().end());
      },
      [](const auto &) {});
  auto declareOp = builder.create<hlfir::DeclareOp>(
      loc, base, name, shapeOrShift, lenParams, dummyScope, flags, dataAttr);
  return mlir::cast<fir::FortranVariableOpInterface>(declareOp.getOperation());
}

hlfir::AssociateOp
hlfir::genAssociateExpr(mlir::Location loc, fir::FirOpBuilder &builder,
                        hlfir::Entity value, mlir::Type variableType,
                        llvm::StringRef name,
                        std::optional<mlir::NamedAttribute> attr) {
  assert(value.isValue() && "must not be a variable");
  mlir::Value shape{};
  if (value.isArray())
    shape = genShape(loc, builder, value);

  mlir::Value source = value;
  // Lowered scalar expression values for numerical and logical may have a
  // different type than what is required for the type in memory (logical
  // expressions are typically manipulated as i1, but needs to be stored
  // according to the fir.logical<kind> so that the storage size is correct).
  // Character length mismatches are ignored (it is ok for one to be dynamic
  // and the other static).
  mlir::Type varEleTy = getFortranElementType(variableType);
  mlir::Type valueEleTy = getFortranElementType(value.getType());
  if (varEleTy != valueEleTy && !(mlir::isa<fir::CharacterType>(valueEleTy) &&
                                  mlir::isa<fir::CharacterType>(varEleTy))) {
    assert(value.isScalar() && fir::isa_trivial(value.getType()));
    source = builder.createConvert(loc, fir::unwrapPassByRefType(variableType),
                                   value);
  }
  llvm::SmallVector<mlir::Value> lenParams;
  genLengthParameters(loc, builder, value, lenParams);
  if (attr) {
    assert(name.empty() && "It attribute is provided, no-name is expected");
    return builder.create<hlfir::AssociateOp>(loc, source, shape, lenParams,
                                              fir::FortranVariableFlagsAttr{},
                                              llvm::ArrayRef{*attr});
  }
  return builder.create<hlfir::AssociateOp>(loc, source, name, shape, lenParams,
                                            fir::FortranVariableFlagsAttr{});
}

mlir::Value hlfir::genVariableRawAddress(mlir::Location loc,
                                         fir::FirOpBuilder &builder,
                                         hlfir::Entity var) {
  assert(var.isVariable() && "only address of variables can be taken");
  mlir::Value baseAddr = var.getFirBase();
  if (var.isMutableBox())
    baseAddr = builder.create<fir::LoadOp>(loc, baseAddr);
  // Get raw address.
  if (mlir::isa<fir::BoxCharType>(var.getType()))
    baseAddr = genUnboxChar(loc, builder, var.getBase()).getAddr();
  if (mlir::isa<fir::BaseBoxType>(baseAddr.getType()))
    baseAddr = builder.create<fir::BoxAddrOp>(loc, baseAddr);
  return baseAddr;
}

mlir::Value hlfir::genVariableBoxChar(mlir::Location loc,
                                      fir::FirOpBuilder &builder,
                                      hlfir::Entity var) {
  assert(var.isVariable() && "only address of variables can be taken");
  if (mlir::isa<fir::BoxCharType>(var.getType()))
    return var;
  mlir::Value addr = genVariableRawAddress(loc, builder, var);
  llvm::SmallVector<mlir::Value> lengths;
  genLengthParameters(loc, builder, var, lengths);
  assert(lengths.size() == 1);
  auto charType = mlir::cast<fir::CharacterType>(var.getFortranElementType());
  auto boxCharType =
      fir::BoxCharType::get(builder.getContext(), charType.getFKind());
  auto scalarAddr =
      builder.createConvert(loc, fir::ReferenceType::get(charType), addr);
  return builder.create<fir::EmboxCharOp>(loc, boxCharType, scalarAddr,
                                          lengths[0]);
}

static hlfir::Entity changeBoxAttributes(mlir::Location loc,
                                         fir::FirOpBuilder &builder,
                                         hlfir::Entity var,
                                         fir::BaseBoxType forceBoxType) {
  assert(llvm::isa<fir::BaseBoxType>(var.getType()) && "expect box type");
  // Propagate lower bounds.
  mlir::Value shift;
  llvm::SmallVector<mlir::Value> lbounds =
      getNonDefaultLowerBounds(loc, builder, var);
  if (!lbounds.empty())
    shift = builder.genShift(loc, lbounds);
  auto rebox = builder.create<fir::ReboxOp>(loc, forceBoxType, var, shift,
                                            /*slice=*/nullptr);
  return hlfir::Entity{rebox};
}

hlfir::Entity hlfir::genVariableBox(mlir::Location loc,
                                    fir::FirOpBuilder &builder,
                                    hlfir::Entity var,
                                    fir::BaseBoxType forceBoxType) {
  assert(var.isVariable() && "must be a variable");
  var = hlfir::derefPointersAndAllocatables(loc, builder, var);
  if (mlir::isa<fir::BaseBoxType>(var.getType())) {
    if (!forceBoxType || forceBoxType == var.getType())
      return var;
    return changeBoxAttributes(loc, builder, var, forceBoxType);
  }
  // Note: if the var is not a fir.box/fir.class at that point, it has default
  // lower bounds and is not polymorphic.
  mlir::Value shape =
      var.isArray() ? hlfir::genShape(loc, builder, var) : mlir::Value{};
  llvm::SmallVector<mlir::Value> typeParams;
  mlir::Type elementType =
      forceBoxType ? fir::getFortranElementType(forceBoxType.getEleTy())
                   : var.getFortranElementType();
  auto maybeCharType = mlir::dyn_cast<fir::CharacterType>(elementType);
  if (!maybeCharType || maybeCharType.hasDynamicLen())
    hlfir::genLengthParameters(loc, builder, var, typeParams);
  mlir::Value addr = var.getBase();
  if (mlir::isa<fir::BoxCharType>(var.getType()))
    addr = genVariableRawAddress(loc, builder, var);
  const bool isVolatile = fir::isa_volatile_type(var.getType());
  mlir::Type boxType =
      fir::BoxType::get(var.getElementOrSequenceType(), isVolatile);
  if (forceBoxType) {
    boxType = forceBoxType;
    mlir::Type baseType =
        fir::ReferenceType::get(fir::unwrapRefType(forceBoxType.getEleTy()));
    addr = builder.createConvert(loc, baseType, addr);
  }
  auto embox =
      builder.create<fir::EmboxOp>(loc, boxType, addr, shape,
                                   /*slice=*/mlir::Value{}, typeParams);
  return hlfir::Entity{embox.getResult()};
}

hlfir::Entity hlfir::loadTrivialScalar(mlir::Location loc,
                                       fir::FirOpBuilder &builder,
                                       Entity entity) {
  entity = derefPointersAndAllocatables(loc, builder, entity);
  if (entity.isVariable() && entity.isScalar() &&
      fir::isa_trivial(entity.getFortranElementType())) {
    return Entity{builder.create<fir::LoadOp>(loc, entity)};
  }
  return entity;
}

hlfir::Entity hlfir::getElementAt(mlir::Location loc,
                                  fir::FirOpBuilder &builder, Entity entity,
                                  mlir::ValueRange oneBasedIndices) {
  if (entity.isScalar())
    return entity;
  llvm::SmallVector<mlir::Value> lenParams;
  genLengthParameters(loc, builder, entity, lenParams);
  if (mlir::isa<hlfir::ExprType>(entity.getType()))
    return hlfir::Entity{builder.create<hlfir::ApplyOp>(
        loc, entity, oneBasedIndices, lenParams)};
  // Build hlfir.designate. The lower bounds may need to be added to
  // the oneBasedIndices since hlfir.designate expect indices
  // based on the array operand lower bounds.
  mlir::Type resultType = hlfir::getVariableElementType(entity);
  hlfir::DesignateOp designate;
  llvm::SmallVector<mlir::Value> lbounds =
      getNonDefaultLowerBounds(loc, builder, entity);
  if (!lbounds.empty()) {
    llvm::SmallVector<mlir::Value> indices;
    mlir::Type idxTy = builder.getIndexType();
    mlir::Value one = builder.createIntegerConstant(loc, idxTy, 1);
    for (auto [oneBased, lb] : llvm::zip(oneBasedIndices, lbounds)) {
      auto lbIdx = builder.createConvert(loc, idxTy, lb);
      auto oneBasedIdx = builder.createConvert(loc, idxTy, oneBased);
      auto shift = builder.create<mlir::arith::SubIOp>(loc, lbIdx, one);
      mlir::Value index =
          builder.create<mlir::arith::AddIOp>(loc, oneBasedIdx, shift);
      indices.push_back(index);
    }
    designate = builder.create<hlfir::DesignateOp>(loc, resultType, entity,
                                                   indices, lenParams);
  } else {
    designate = builder.create<hlfir::DesignateOp>(loc, resultType, entity,
                                                   oneBasedIndices, lenParams);
  }
  return mlir::cast<fir::FortranVariableOpInterface>(designate.getOperation());
}

static mlir::Value genUBound(mlir::Location loc, fir::FirOpBuilder &builder,
                             mlir::Value lb, mlir::Value extent,
                             mlir::Value one) {
  if (auto constantLb = fir::getIntIfConstant(lb))
    if (*constantLb == 1)
      return extent;
  extent = builder.createConvert(loc, one.getType(), extent);
  lb = builder.createConvert(loc, one.getType(), lb);
  auto add = builder.create<mlir::arith::AddIOp>(loc, lb, extent);
  return builder.create<mlir::arith::SubIOp>(loc, add, one);
}

llvm::SmallVector<std::pair<mlir::Value, mlir::Value>>
hlfir::genBounds(mlir::Location loc, fir::FirOpBuilder &builder,
                 Entity entity) {
  if (mlir::isa<hlfir::ExprType>(entity.getType()))
    TODO(loc, "bounds of expressions in hlfir");
  auto [exv, cleanup] = translateToExtendedValue(loc, builder, entity);
  assert(!cleanup && "translation of entity should not yield cleanup");
  if (const auto *mutableBox = exv.getBoxOf<fir::MutableBoxValue>())
    exv = fir::factory::genMutableBoxRead(builder, loc, *mutableBox);
  mlir::Type idxTy = builder.getIndexType();
  mlir::Value one = builder.createIntegerConstant(loc, idxTy, 1);
  llvm::SmallVector<std::pair<mlir::Value, mlir::Value>> result;
  for (unsigned dim = 0; dim < exv.rank(); ++dim) {
    mlir::Value extent = fir::factory::readExtent(builder, loc, exv, dim);
    mlir::Value lb = fir::factory::readLowerBound(builder, loc, exv, dim, one);
    mlir::Value ub = genUBound(loc, builder, lb, extent, one);
    result.push_back({lb, ub});
  }
  return result;
}

llvm::SmallVector<std::pair<mlir::Value, mlir::Value>>
hlfir::genBounds(mlir::Location loc, fir::FirOpBuilder &builder,
                 mlir::Value shape) {
  assert((mlir::isa<fir::ShapeShiftType>(shape.getType()) ||
          mlir::isa<fir::ShapeType>(shape.getType())) &&
         "shape must contain extents");
  auto extents = hlfir::getExplicitExtentsFromShape(shape, builder);
  auto lowers = getExplicitLboundsFromShape(shape);
  assert(lowers.empty() || lowers.size() == extents.size());
  mlir::Type idxTy = builder.getIndexType();
  mlir::Value one = builder.createIntegerConstant(loc, idxTy, 1);
  llvm::SmallVector<std::pair<mlir::Value, mlir::Value>> result;
  for (auto extent : llvm::enumerate(extents)) {
    mlir::Value lb = lowers.empty() ? one : lowers[extent.index()];
    mlir::Value ub = lowers.empty()
                         ? extent.value()
                         : genUBound(loc, builder, lb, extent.value(), one);
    result.push_back({lb, ub});
  }
  return result;
}

llvm::SmallVector<mlir::Value> hlfir::genLowerbounds(mlir::Location loc,
                                                     fir::FirOpBuilder &builder,
                                                     mlir::Value shape,
                                                     unsigned rank) {
  llvm::SmallVector<mlir::Value> lbounds;
  if (shape)
    lbounds = getExplicitLboundsFromShape(shape);
  if (!lbounds.empty())
    return lbounds;
  mlir::Value one =
      builder.createIntegerConstant(loc, builder.getIndexType(), 1);
  return llvm::SmallVector<mlir::Value>(rank, one);
}

static hlfir::Entity followShapeInducingSource(hlfir::Entity entity) {
  while (true) {
    if (auto reassoc = entity.getDefiningOp<hlfir::NoReassocOp>()) {
      entity = hlfir::Entity{reassoc.getVal()};
      continue;
    }
    if (auto asExpr = entity.getDefiningOp<hlfir::AsExprOp>()) {
      entity = hlfir::Entity{asExpr.getVar()};
      continue;
    }
    break;
  }
  return entity;
}

static mlir::Value computeVariableExtent(mlir::Location loc,
                                         fir::FirOpBuilder &builder,
                                         hlfir::Entity variable,
                                         fir::SequenceType seqTy,
                                         unsigned dim) {
  mlir::Type idxTy = builder.getIndexType();
  if (seqTy.getShape().size() > dim) {
    fir::SequenceType::Extent typeExtent = seqTy.getShape()[dim];
    if (typeExtent != fir::SequenceType::getUnknownExtent())
      return builder.createIntegerConstant(loc, idxTy, typeExtent);
  }
  assert(mlir::isa<fir::BaseBoxType>(variable.getType()) &&
         "array variable with dynamic extent must be boxed");
  mlir::Value dimVal = builder.createIntegerConstant(loc, idxTy, dim);
  auto dimInfo = builder.create<fir::BoxDimsOp>(loc, idxTy, idxTy, idxTy,
                                                variable, dimVal);
  return dimInfo.getExtent();
}
llvm::SmallVector<mlir::Value> getVariableExtents(mlir::Location loc,
                                                  fir::FirOpBuilder &builder,
                                                  hlfir::Entity variable) {
  llvm::SmallVector<mlir::Value> extents;
  if (fir::FortranVariableOpInterface varIface =
          variable.getIfVariableInterface()) {
    extents = getExplicitExtents(varIface, builder);
    if (!extents.empty())
      return extents;
  }

  if (variable.isMutableBox())
    variable = hlfir::derefPointersAndAllocatables(loc, builder, variable);
  // Use the type shape information, and/or the fir.box/fir.class shape
  // information if any extents are not static.
  fir::SequenceType seqTy = mlir::cast<fir::SequenceType>(
      hlfir::getFortranElementOrSequenceType(variable.getType()));
  unsigned rank = seqTy.getShape().size();
  for (unsigned dim = 0; dim < rank; ++dim)
    extents.push_back(
        computeVariableExtent(loc, builder, variable, seqTy, dim));
  return extents;
}

static mlir::Value tryRetrievingShapeOrShift(hlfir::Entity entity) {
  if (mlir::isa<hlfir::ExprType>(entity.getType())) {
    if (auto elemental = entity.getDefiningOp<hlfir::ElementalOp>())
      return elemental.getShape();
    if (auto evalInMem = entity.getDefiningOp<hlfir::EvaluateInMemoryOp>())
      return evalInMem.getShape();
    return mlir::Value{};
  }
  if (auto varIface = entity.getIfVariableInterface())
    return varIface.getShape();
  return {};
}

mlir::Value hlfir::genShape(mlir::Location loc, fir::FirOpBuilder &builder,
                            hlfir::Entity entity) {
  assert(entity.isArray() && "entity must be an array");
  entity = followShapeInducingSource(entity);
  assert(entity && "what?");
  if (auto shape = tryRetrievingShapeOrShift(entity)) {
    if (mlir::isa<fir::ShapeType>(shape.getType()))
      return shape;
    if (mlir::isa<fir::ShapeShiftType>(shape.getType()))
      if (auto s = shape.getDefiningOp<fir::ShapeShiftOp>())
        return builder.create<fir::ShapeOp>(loc, s.getExtents());
  }
  if (mlir::isa<hlfir::ExprType>(entity.getType()))
    return builder.create<hlfir::ShapeOfOp>(loc, entity.getBase());
  // There is no shape lying around for this entity. Retrieve the extents and
  // build a new fir.shape.
  return builder.create<fir::ShapeOp>(loc,
                                      getVariableExtents(loc, builder, entity));
}

llvm::SmallVector<mlir::Value>
hlfir::getIndexExtents(mlir::Location loc, fir::FirOpBuilder &builder,
                       mlir::Value shape) {
  llvm::SmallVector<mlir::Value> extents =
      hlfir::getExplicitExtentsFromShape(shape, builder);
  mlir::Type indexType = builder.getIndexType();
  for (auto &extent : extents)
    extent = builder.createConvert(loc, indexType, extent);
  return extents;
}

mlir::Value hlfir::genExtent(mlir::Location loc, fir::FirOpBuilder &builder,
                             hlfir::Entity entity, unsigned dim) {
  entity = followShapeInducingSource(entity);
  if (auto shape = tryRetrievingShapeOrShift(entity)) {
    auto extents = hlfir::getExplicitExtentsFromShape(shape, builder);
    if (!extents.empty()) {
      assert(extents.size() > dim && "bad inquiry");
      return extents[dim];
    }
  }
  if (entity.isVariable()) {
    if (entity.isMutableBox())
      entity = hlfir::derefPointersAndAllocatables(loc, builder, entity);
    // Use the type shape information, and/or the fir.box/fir.class shape
    // information if any extents are not static.
    fir::SequenceType seqTy = mlir::cast<fir::SequenceType>(
        hlfir::getFortranElementOrSequenceType(entity.getType()));
    return computeVariableExtent(loc, builder, entity, seqTy, dim);
  }
  TODO(loc, "get extent from HLFIR expr without producer holding the shape");
}

mlir::Value hlfir::genLBound(mlir::Location loc, fir::FirOpBuilder &builder,
                             hlfir::Entity entity, unsigned dim) {
  if (!entity.mayHaveNonDefaultLowerBounds())
    return builder.createIntegerConstant(loc, builder.getIndexType(), 1);
  if (auto shape = tryRetrievingShapeOrShift(entity)) {
    auto lbounds = getExplicitLboundsFromShape(shape);
    if (!lbounds.empty()) {
      assert(lbounds.size() > dim && "bad inquiry");
      return lbounds[dim];
    }
  }
  if (entity.isMutableBox())
    entity = hlfir::derefPointersAndAllocatables(loc, builder, entity);
  assert(mlir::isa<fir::BaseBoxType>(entity.getType()) && "must be a box");
  mlir::Type idxTy = builder.getIndexType();
  mlir::Value dimVal = builder.createIntegerConstant(loc, idxTy, dim);
  auto dimInfo =
      builder.create<fir::BoxDimsOp>(loc, idxTy, idxTy, idxTy, entity, dimVal);
  return dimInfo.getLowerBound();
}

void hlfir::genLengthParameters(mlir::Location loc, fir::FirOpBuilder &builder,
                                Entity entity,
                                llvm::SmallVectorImpl<mlir::Value> &result) {
  if (!entity.hasLengthParameters())
    return;
  if (mlir::isa<hlfir::ExprType>(entity.getType())) {
    mlir::Value expr = entity;
    if (auto reassoc = expr.getDefiningOp<hlfir::NoReassocOp>())
      expr = reassoc.getVal();
    // Going through fir::ExtendedValue would create a temp,
    // which is not desired for an inquiry.
    // TODO: make this an interface when adding further character producing ops.
    if (auto concat = expr.getDefiningOp<hlfir::ConcatOp>()) {
      result.push_back(concat.getLength());
      return;
    } else if (auto concat = expr.getDefiningOp<hlfir::SetLengthOp>()) {
      result.push_back(concat.getLength());
      return;
    } else if (auto asExpr = expr.getDefiningOp<hlfir::AsExprOp>()) {
      hlfir::genLengthParameters(loc, builder, hlfir::Entity{asExpr.getVar()},
                                 result);
      return;
    } else if (auto elemental = expr.getDefiningOp<hlfir::ElementalOp>()) {
      result.append(elemental.getTypeparams().begin(),
                    elemental.getTypeparams().end());
      return;
    } else if (auto evalInMem =
                   expr.getDefiningOp<hlfir::EvaluateInMemoryOp>()) {
      result.append(evalInMem.getTypeparams().begin(),
                    evalInMem.getTypeparams().end());
      return;
    } else if (auto apply = expr.getDefiningOp<hlfir::ApplyOp>()) {
      result.append(apply.getTypeparams().begin(), apply.getTypeparams().end());
      return;
    }
    if (entity.isCharacter()) {
      result.push_back(builder.create<hlfir::GetLengthOp>(loc, expr));
      return;
    }
    TODO(loc, "inquire PDTs length parameters of hlfir.expr");
  }

  if (entity.isCharacter()) {
    result.push_back(genCharacterVariableLength(loc, builder, entity));
    return;
  }
  TODO(loc, "inquire PDTs length parameters in HLFIR");
}

mlir::Value hlfir::genCharLength(mlir::Location loc, fir::FirOpBuilder &builder,
                                 hlfir::Entity entity) {
  llvm::SmallVector<mlir::Value, 1> lenParams;
  genLengthParameters(loc, builder, entity, lenParams);
  assert(lenParams.size() == 1 && "characters must have one length parameters");
  return lenParams[0];
}

mlir::Value hlfir::genRank(mlir::Location loc, fir::FirOpBuilder &builder,
                           hlfir::Entity entity, mlir::Type resultType) {
  if (!entity.isAssumedRank())
    return builder.createIntegerConstant(loc, resultType, entity.getRank());
  assert(entity.isBoxAddressOrValue() &&
         "assumed-ranks are box addresses or values");
  return builder.create<fir::BoxRankOp>(loc, resultType, entity);
}

// Return a "shape" that can be used in fir.embox/fir.rebox with \p exv base.
static mlir::Value asEmboxShape(mlir::Location loc, fir::FirOpBuilder &builder,
                                const fir::ExtendedValue &exv,
                                mlir::Value shape) {
  if (!shape)
    return shape;
  // fir.rebox does not need and does not accept extents (fir.shape or
  // fir.shape_shift) since this information is already in the input fir.box,
  // it only accepts fir.shift because local lower bounds may not be reflected
  // in the fir.box.
  if (mlir::isa<fir::BaseBoxType>(fir::getBase(exv).getType()) &&
      !mlir::isa<fir::ShiftType>(shape.getType()))
    return builder.createShape(loc, exv);
  return shape;
}

std::pair<mlir::Value, mlir::Value> hlfir::genVariableFirBaseShapeAndParams(
    mlir::Location loc, fir::FirOpBuilder &builder, Entity entity,
    llvm::SmallVectorImpl<mlir::Value> &typeParams) {
  auto [exv, cleanup] = translateToExtendedValue(loc, builder, entity);
  assert(!cleanup && "variable to Exv should not produce cleanup");
  if (entity.hasLengthParameters()) {
    auto params = fir::getTypeParams(exv);
    typeParams.append(params.begin(), params.end());
  }
  if (entity.isScalar())
    return {fir::getBase(exv), mlir::Value{}};

  // Contiguous variables that are represented with a box
  // may require the shape to be extracted from the box (i.e. evx),
  // because they itself may not have shape specified.
  // This happens during late propagationg of contiguous
  // attribute, e.g.:
  // %9:2 = hlfir.declare %6
  //     {fortran_attrs = #fir.var_attrs<contiguous>} :
  //     (!fir.box<!fir.array<?x?x...>>) ->
  //     (!fir.box<!fir.array<?x?x...>>, !fir.box<!fir.array<?x?x...>>)
  // The extended value is an ArrayBoxValue with base being
  // the raw address of the array.
  if (auto variableInterface = entity.getIfVariableInterface()) {
    mlir::Value shape = variableInterface.getShape();
    if (mlir::isa<fir::BaseBoxType>(fir::getBase(exv).getType()) ||
        !mlir::isa<fir::BaseBoxType>(entity.getType()) ||
        // Still use the variable's shape if it is present.
        // If it only specifies a shift, then we have to create
        // a shape from the exv.
        (shape && (shape.getDefiningOp<fir::ShapeShiftOp>() ||
                   shape.getDefiningOp<fir::ShapeOp>())))
      return {fir::getBase(exv),
              asEmboxShape(loc, builder, exv, variableInterface.getShape())};
  }
  return {fir::getBase(exv), builder.createShape(loc, exv)};
}

hlfir::Entity hlfir::derefPointersAndAllocatables(mlir::Location loc,
                                                  fir::FirOpBuilder &builder,
                                                  Entity entity) {
  if (entity.isMutableBox()) {
    hlfir::Entity boxLoad{builder.create<fir::LoadOp>(loc, entity)};
    if (entity.isScalar()) {
      if (!entity.isPolymorphic() && !entity.hasLengthParameters())
        return hlfir::Entity{builder.create<fir::BoxAddrOp>(loc, boxLoad)};
      mlir::Type elementType = boxLoad.getFortranElementType();
      if (auto charType = mlir::dyn_cast<fir::CharacterType>(elementType)) {
        mlir::Value base = builder.create<fir::BoxAddrOp>(loc, boxLoad);
        if (charType.hasConstantLen())
          return hlfir::Entity{base};
        mlir::Value len = genCharacterVariableLength(loc, builder, entity);
        auto boxCharType =
            fir::BoxCharType::get(builder.getContext(), charType.getFKind());
        return hlfir::Entity{
            builder.create<fir::EmboxCharOp>(loc, boxCharType, base, len)
                .getResult()};
      }
    }
    // Otherwise, the entity is either an array, a polymorphic entity, or a
    // derived type with length parameters. All these entities require a fir.box
    // or fir.class to hold bounds, dynamic type or length parameter
    // information. Keep them boxed.
    return boxLoad;
  } else if (entity.isProcedurePointer()) {
    return hlfir::Entity{builder.create<fir::LoadOp>(loc, entity)};
  }
  return entity;
}

mlir::Type hlfir::getVariableElementType(hlfir::Entity variable) {
  assert(variable.isVariable() && "entity must be a variable");
  if (variable.isScalar())
    return variable.getType();
  mlir::Type eleTy = variable.getFortranElementType();
  const bool isVolatile = fir::isa_volatile_type(variable.getType());
  if (variable.isPolymorphic())
    return fir::ClassType::get(eleTy, isVolatile);
  if (auto charType = mlir::dyn_cast<fir::CharacterType>(eleTy)) {
    if (charType.hasDynamicLen())
      return fir::BoxCharType::get(charType.getContext(), charType.getFKind());
  } else if (fir::isRecordWithTypeParameters(eleTy)) {
    return fir::BoxType::get(eleTy, isVolatile);
  }
  return fir::ReferenceType::get(eleTy, isVolatile);
}

mlir::Type hlfir::getEntityElementType(hlfir::Entity entity) {
  if (entity.isVariable())
    return getVariableElementType(entity);
  if (entity.isScalar())
    return entity.getType();
  auto exprType = mlir::dyn_cast<hlfir::ExprType>(entity.getType());
  assert(exprType && "array value must be an hlfir.expr");
  return exprType.getElementExprType();
}

static hlfir::ExprType getArrayExprType(mlir::Type elementType,
                                        mlir::Value shape, bool isPolymorphic) {
  unsigned rank = mlir::cast<fir::ShapeType>(shape.getType()).getRank();
  hlfir::ExprType::Shape typeShape(rank, hlfir::ExprType::getUnknownExtent());
  if (auto shapeOp = shape.getDefiningOp<fir::ShapeOp>())
    for (auto extent : llvm::enumerate(shapeOp.getExtents()))
      if (auto cstExtent = fir::getIntIfConstant(extent.value()))
        typeShape[extent.index()] = *cstExtent;
  return hlfir::ExprType::get(elementType.getContext(), typeShape, elementType,
                              isPolymorphic);
}

hlfir::ElementalOp hlfir::genElementalOp(
    mlir::Location loc, fir::FirOpBuilder &builder, mlir::Type elementType,
    mlir::Value shape, mlir::ValueRange typeParams,
    const ElementalKernelGenerator &genKernel, bool isUnordered,
    mlir::Value polymorphicMold, mlir::Type exprType) {
  if (!exprType)
    exprType = getArrayExprType(elementType, shape, !!polymorphicMold);
  auto elementalOp = builder.create<hlfir::ElementalOp>(
      loc, exprType, shape, polymorphicMold, typeParams, isUnordered);
  auto insertPt = builder.saveInsertionPoint();
  builder.setInsertionPointToStart(elementalOp.getBody());
  mlir::Value elementResult = genKernel(loc, builder, elementalOp.getIndices());
  // Numerical and logical scalars may be lowered to another type than the
  // Fortran expression type (e.g i1 instead of fir.logical). Array expression
  // values are typed according to their Fortran type. Insert a cast if needed
  // here.
  if (fir::isa_trivial(elementResult.getType()))
    elementResult = builder.createConvert(loc, elementType, elementResult);
  builder.create<hlfir::YieldElementOp>(loc, elementResult);
  builder.restoreInsertionPoint(insertPt);
  return elementalOp;
}

// TODO: we do not actually need to clone the YieldElementOp,
// because returning its getElementValue() operand should be enough
// for all callers of this function.
hlfir::YieldElementOp
hlfir::inlineElementalOp(mlir::Location loc, fir::FirOpBuilder &builder,
                         hlfir::ElementalOp elemental,
                         mlir::ValueRange oneBasedIndices) {
  // hlfir.elemental region is a SizedRegion<1>.
  assert(elemental.getRegion().hasOneBlock() &&
         "expect elemental region to have one block");
  mlir::IRMapping mapper;
  mapper.map(elemental.getIndices(), oneBasedIndices);
  mlir::Operation *newOp;
  for (auto &op : elemental.getRegion().back().getOperations())
    newOp = builder.clone(op, mapper);
  auto yield = mlir::dyn_cast_or_null<hlfir::YieldElementOp>(newOp);
  assert(yield && "last ElementalOp operation must be am hlfir.yield_element");
  return yield;
}

mlir::Value hlfir::inlineElementalOp(
    mlir::Location loc, fir::FirOpBuilder &builder,
    hlfir::ElementalOpInterface elemental, mlir::ValueRange oneBasedIndices,
    mlir::IRMapping &mapper,
    const std::function<bool(hlfir::ElementalOp)> &mustRecursivelyInline) {
  mlir::Region &region = elemental.getElementalRegion();
  // hlfir.elemental region is a SizedRegion<1>.
  assert(region.hasOneBlock() && "elemental region must have one block");
  mapper.map(elemental.getIndices(), oneBasedIndices);
  for (auto &op : region.front().without_terminator()) {
    if (auto apply = mlir::dyn_cast<hlfir::ApplyOp>(op))
      if (auto appliedElemental =
              apply.getExpr().getDefiningOp<hlfir::ElementalOp>())
        if (mustRecursivelyInline(appliedElemental)) {
          llvm::SmallVector<mlir::Value> clonedApplyIndices;
          for (auto indice : apply.getIndices())
            clonedApplyIndices.push_back(mapper.lookupOrDefault(indice));
          hlfir::ElementalOpInterface elementalIface =
              mlir::cast<hlfir::ElementalOpInterface>(
                  appliedElemental.getOperation());
          mlir::Value inlined = inlineElementalOp(loc, builder, elementalIface,
                                                  clonedApplyIndices, mapper,
                                                  mustRecursivelyInline);
          mapper.map(apply.getResult(), inlined);
          continue;
        }
    (void)builder.clone(op, mapper);
  }
  return mapper.lookupOrDefault(elemental.getElementEntity());
}

hlfir::LoopNest hlfir::genLoopNest(mlir::Location loc,
                                   fir::FirOpBuilder &builder,
                                   mlir::ValueRange extents, bool isUnordered,
<<<<<<< HEAD
                                   bool emitWorkshareLoop) {
=======
                                   bool emitWorkshareLoop,
                                   bool couldVectorize) {
>>>>>>> eb0f1dc0
  emitWorkshareLoop = emitWorkshareLoop && isUnordered;
  hlfir::LoopNest loopNest;
  assert(!extents.empty() && "must have at least one extent");
  mlir::OpBuilder::InsertionGuard guard(builder);
  loopNest.oneBasedIndices.assign(extents.size(), mlir::Value{});
  // Build loop nest from column to row.
  auto one = builder.create<mlir::arith::ConstantIndexOp>(loc, 1);
  mlir::Type indexType = builder.getIndexType();
  if (emitWorkshareLoop) {
    auto wslw = builder.create<mlir::omp::WorkshareLoopWrapperOp>(loc);
    loopNest.outerOp = wslw;
    builder.createBlock(&wslw.getRegion());
    mlir::omp::LoopNestOperands lnops;
    lnops.loopInclusive = builder.getUnitAttr();
    for (auto extent : llvm::reverse(extents)) {
      lnops.loopLowerBounds.push_back(one);
      lnops.loopUpperBounds.push_back(extent);
      lnops.loopSteps.push_back(one);
    }
    auto lnOp = builder.create<mlir::omp::LoopNestOp>(loc, lnops);
    mlir::Block *block = builder.createBlock(&lnOp.getRegion());
    for (auto extent : llvm::reverse(extents))
      block->addArgument(extent.getType(), extent.getLoc());
    loopNest.body = block;
    builder.create<mlir::omp::YieldOp>(loc);
    for (unsigned dim = 0; dim < extents.size(); dim++)
      loopNest.oneBasedIndices[extents.size() - dim - 1] =
          lnOp.getRegion().front().getArgument(dim);
  } else {
    unsigned dim = extents.size() - 1;
    for (auto extent : llvm::reverse(extents)) {
      auto ub = builder.createConvert(loc, indexType, extent);
      auto doLoop =
          builder.create<fir::DoLoopOp>(loc, one, ub, one, isUnordered);
<<<<<<< HEAD
=======
      if (!couldVectorize) {
        mlir::LLVM::LoopVectorizeAttr va{mlir::LLVM::LoopVectorizeAttr::get(
            builder.getContext(),
            /*disable=*/builder.getBoolAttr(true), {}, {}, {}, {}, {}, {})};
        mlir::LLVM::LoopAnnotationAttr la = mlir::LLVM::LoopAnnotationAttr::get(
            builder.getContext(), {}, /*vectorize=*/va, {}, /*unroll*/ {},
            /*unroll_and_jam*/ {}, {}, {}, {}, {}, {}, {}, {}, {}, {}, {});
        doLoop.setLoopAnnotationAttr(la);
      }
>>>>>>> eb0f1dc0
      loopNest.body = doLoop.getBody();
      builder.setInsertionPointToStart(loopNest.body);
      // Reverse the indices so they are in column-major order.
      loopNest.oneBasedIndices[dim--] = doLoop.getInductionVar();
      if (!loopNest.outerOp)
        loopNest.outerOp = doLoop;
    }
  }
  return loopNest;
}

llvm::SmallVector<mlir::Value> hlfir::genLoopNestWithReductions(
    mlir::Location loc, fir::FirOpBuilder &builder, mlir::ValueRange extents,
    mlir::ValueRange reductionInits, const ReductionLoopBodyGenerator &genBody,
    bool isUnordered) {
  assert(!extents.empty() && "must have at least one extent");
  // Build loop nest from column to row.
  auto one = builder.create<mlir::arith::ConstantIndexOp>(loc, 1);
  mlir::Type indexType = builder.getIndexType();
  unsigned dim = extents.size() - 1;
  fir::DoLoopOp outerLoop = nullptr;
  fir::DoLoopOp parentLoop = nullptr;
  llvm::SmallVector<mlir::Value> oneBasedIndices;
  oneBasedIndices.resize(dim + 1);
  for (auto extent : llvm::reverse(extents)) {
    auto ub = builder.createConvert(loc, indexType, extent);

    // The outermost loop takes reductionInits as the initial
    // values of its iter-args.
    // A child loop takes its iter-args from the region iter-args
    // of its parent loop.
    fir::DoLoopOp doLoop;
    if (!parentLoop) {
      doLoop = builder.create<fir::DoLoopOp>(loc, one, ub, one, isUnordered,
                                             /*finalCountValue=*/false,
                                             reductionInits);
    } else {
      doLoop = builder.create<fir::DoLoopOp>(loc, one, ub, one, isUnordered,
                                             /*finalCountValue=*/false,
                                             parentLoop.getRegionIterArgs());
      if (!reductionInits.empty()) {
        // Return the results of the child loop from its parent loop.
        builder.create<fir::ResultOp>(loc, doLoop.getResults());
      }
    }

    builder.setInsertionPointToStart(doLoop.getBody());
    // Reverse the indices so they are in column-major order.
    oneBasedIndices[dim--] = doLoop.getInductionVar();
    if (!outerLoop)
      outerLoop = doLoop;
    parentLoop = doLoop;
  }

  llvm::SmallVector<mlir::Value> reductionValues;
  reductionValues =
      genBody(loc, builder, oneBasedIndices, parentLoop.getRegionIterArgs());
  builder.setInsertionPointToEnd(parentLoop.getBody());
  if (!reductionValues.empty())
    builder.create<fir::ResultOp>(loc, reductionValues);
  builder.setInsertionPointAfter(outerLoop);
  return outerLoop->getResults();
}

template <typename Lambda>
static fir::ExtendedValue
conditionallyEvaluate(mlir::Location loc, fir::FirOpBuilder &builder,
                      mlir::Value condition, const Lambda &genIfTrue) {
  mlir::OpBuilder::InsertPoint insertPt = builder.saveInsertionPoint();

  // Evaluate in some region that will be moved into the actual ifOp (the actual
  // ifOp can only be created when the result types are known).
  auto badIfOp = builder.create<fir::IfOp>(loc, condition.getType(), condition,
                                           /*withElseRegion=*/false);
  mlir::Block *preparationBlock = &badIfOp.getThenRegion().front();
  builder.setInsertionPointToStart(preparationBlock);
  fir::ExtendedValue result = genIfTrue();
  fir::ResultOp resultOp = result.match(
      [&](const fir::CharBoxValue &box) -> fir::ResultOp {
        return builder.create<fir::ResultOp>(
            loc, mlir::ValueRange{box.getAddr(), box.getLen()});
      },
      [&](const mlir::Value &addr) -> fir::ResultOp {
        return builder.create<fir::ResultOp>(loc, addr);
      },
      [&](const auto &) -> fir::ResultOp {
        TODO(loc, "unboxing non scalar optional fir.box");
      });
  builder.restoreInsertionPoint(insertPt);

  // Create actual fir.if operation.
  auto ifOp =
      builder.create<fir::IfOp>(loc, resultOp->getOperandTypes(), condition,
                                /*withElseRegion=*/true);
  // Move evaluation into Then block,
  preparationBlock->moveBefore(&ifOp.getThenRegion().back());
  ifOp.getThenRegion().back().erase();
  // Create absent result in the Else block.
  builder.setInsertionPointToStart(&ifOp.getElseRegion().front());
  llvm::SmallVector<mlir::Value> absentValues;
  for (mlir::Type resTy : ifOp->getResultTypes()) {
    if (fir::isa_ref_type(resTy) || fir::isa_box_type(resTy))
      absentValues.emplace_back(builder.create<fir::AbsentOp>(loc, resTy));
    else
      absentValues.emplace_back(builder.create<fir::ZeroOp>(loc, resTy));
  }
  builder.create<fir::ResultOp>(loc, absentValues);
  badIfOp->erase();

  // Build fir::ExtendedValue from the result values.
  builder.setInsertionPointAfter(ifOp);
  return result.match(
      [&](const fir::CharBoxValue &box) -> fir::ExtendedValue {
        return fir::CharBoxValue{ifOp.getResult(0), ifOp.getResult(1)};
      },
      [&](const mlir::Value &) -> fir::ExtendedValue {
        return ifOp.getResult(0);
      },
      [&](const auto &) -> fir::ExtendedValue {
        TODO(loc, "unboxing non scalar optional fir.box");
      });
}

static fir::ExtendedValue translateVariableToExtendedValue(
    mlir::Location loc, fir::FirOpBuilder &builder, hlfir::Entity variable,
    bool forceHlfirBase = false, bool contiguousHint = false,
    bool keepScalarOptionalBoxed = false) {
  assert(variable.isVariable() && "must be a variable");
  // When going towards FIR, use the original base value to avoid
  // introducing descriptors at runtime when they are not required.
  // This is not done for assumed-rank since the fir::ExtendedValue cannot
  // held the related lower bounds in an vector. The lower bounds of the
  // descriptor must always be used instead.

  mlir::Value base = (forceHlfirBase || variable.isAssumedRank())
                         ? variable.getBase()
                         : variable.getFirBase();
  if (variable.isMutableBox())
    return fir::MutableBoxValue(base, getExplicitTypeParams(variable),
                                fir::MutableProperties{});

  if (mlir::isa<fir::BaseBoxType>(base.getType())) {
    const bool contiguous = variable.isSimplyContiguous() || contiguousHint;
    const bool isAssumedRank = variable.isAssumedRank();
    if (!contiguous || variable.isPolymorphic() ||
        variable.isDerivedWithLengthParameters() || isAssumedRank) {
      llvm::SmallVector<mlir::Value> nonDefaultLbounds;
      if (!isAssumedRank)
        nonDefaultLbounds = getNonDefaultLowerBounds(loc, builder, variable);
      return fir::BoxValue(base, nonDefaultLbounds,
                           getExplicitTypeParams(variable));
    }
    if (variable.mayBeOptional()) {
      if (!keepScalarOptionalBoxed && variable.isScalar()) {
        mlir::Value isPresent = builder.create<fir::IsPresentOp>(
            loc, builder.getI1Type(), variable);
        return conditionallyEvaluate(
            loc, builder, isPresent, [&]() -> fir::ExtendedValue {
              mlir::Value base = genVariableRawAddress(loc, builder, variable);
              if (variable.isCharacter()) {
                mlir::Value len =
                    genCharacterVariableLength(loc, builder, variable);
                return fir::CharBoxValue{base, len};
              }
              return base;
            });
      }
      llvm::SmallVector<mlir::Value> nonDefaultLbounds =
          getNonDefaultLowerBounds(loc, builder, variable);
      return fir::BoxValue(base, nonDefaultLbounds,
                           getExplicitTypeParams(variable));
    }
    // Otherwise, the variable can be represented in a fir::ExtendedValue
    // without the overhead of a fir.box.
    base = genVariableRawAddress(loc, builder, variable);
  }

  if (variable.isScalar()) {
    if (variable.isCharacter()) {
      if (mlir::isa<fir::BoxCharType>(base.getType()))
        return genUnboxChar(loc, builder, base);
      mlir::Value len = genCharacterVariableLength(loc, builder, variable);
      return fir::CharBoxValue{base, len};
    }
    return base;
  }
  llvm::SmallVector<mlir::Value> extents;
  llvm::SmallVector<mlir::Value> nonDefaultLbounds;
  if (mlir::isa<fir::BaseBoxType>(variable.getType()) &&
      !variable.getIfVariableInterface() &&
      variable.mayHaveNonDefaultLowerBounds()) {
    // This special case avoids generating two sets of identical
    // fir.box_dim to get both the lower bounds and extents.
    fir::factory::genDimInfoFromBox(builder, loc, variable, &nonDefaultLbounds,
                                    &extents, /*strides=*/nullptr);
  } else {
    extents = getVariableExtents(loc, builder, variable);
    nonDefaultLbounds = getNonDefaultLowerBounds(loc, builder, variable);
  }
  if (variable.isCharacter())
    return fir::CharArrayBoxValue{
        base, genCharacterVariableLength(loc, builder, variable), extents,
        nonDefaultLbounds};
  return fir::ArrayBoxValue{base, extents, nonDefaultLbounds};
}

fir::ExtendedValue
hlfir::translateToExtendedValue(mlir::Location loc, fir::FirOpBuilder &builder,
                                fir::FortranVariableOpInterface var,
                                bool forceHlfirBase) {
  return translateVariableToExtendedValue(loc, builder, var, forceHlfirBase);
}

std::pair<fir::ExtendedValue, std::optional<hlfir::CleanupFunction>>
hlfir::translateToExtendedValue(mlir::Location loc, fir::FirOpBuilder &builder,
                                hlfir::Entity entity, bool contiguousHint,
                                bool keepScalarOptionalBoxed) {
  if (entity.isVariable())
    return {translateVariableToExtendedValue(loc, builder, entity, false,
                                             contiguousHint,
                                             keepScalarOptionalBoxed),
            std::nullopt};

  if (entity.isProcedure()) {
    if (fir::isCharacterProcedureTuple(entity.getType())) {
      auto [boxProc, len] = fir::factory::extractCharacterProcedureTuple(
          builder, loc, entity, /*openBoxProc=*/false);
      return {fir::CharBoxValue{boxProc, len}, std::nullopt};
    }
    return {static_cast<mlir::Value>(entity), std::nullopt};
  }

  if (mlir::isa<hlfir::ExprType>(entity.getType())) {
    mlir::NamedAttribute byRefAttr = fir::getAdaptToByRefAttr(builder);
    hlfir::AssociateOp associate = hlfir::genAssociateExpr(
        loc, builder, entity, entity.getType(), "", byRefAttr);
    auto *bldr = &builder;
    hlfir::CleanupFunction cleanup = [bldr, loc, associate]() -> void {
      bldr->create<hlfir::EndAssociateOp>(loc, associate);
    };
    hlfir::Entity temp{associate.getBase()};
    return {translateToExtendedValue(loc, builder, temp).first, cleanup};
  }
  return {{static_cast<mlir::Value>(entity)}, {}};
}

std::pair<fir::ExtendedValue, std::optional<hlfir::CleanupFunction>>
hlfir::convertToValue(mlir::Location loc, fir::FirOpBuilder &builder,
                      hlfir::Entity entity) {
  // Load scalar references to integer, logical, real, or complex value
  // to an mlir value, dereference allocatable and pointers, and get rid
  // of fir.box that are not needed or create a copy into contiguous memory.
  auto derefedAndLoadedEntity = loadTrivialScalar(loc, builder, entity);
  return translateToExtendedValue(loc, builder, derefedAndLoadedEntity);
}

static fir::ExtendedValue placeTrivialInMemory(mlir::Location loc,
                                               fir::FirOpBuilder &builder,
                                               mlir::Value val,
                                               mlir::Type targetType) {
  auto temp = builder.createTemporary(loc, targetType);
  if (targetType != val.getType())
    builder.createStoreWithConvert(loc, val, temp);
  else
    builder.create<fir::StoreOp>(loc, val, temp);
  return temp;
}

std::pair<fir::ExtendedValue, std::optional<hlfir::CleanupFunction>>
hlfir::convertToBox(mlir::Location loc, fir::FirOpBuilder &builder,
                    hlfir::Entity entity, mlir::Type targetType) {
  // fir::factory::createBoxValue is not meant to deal with procedures.
  // Dereference procedure pointers here.
  if (entity.isProcedurePointer())
    entity = hlfir::derefPointersAndAllocatables(loc, builder, entity);

  auto [exv, cleanup] =
      translateToExtendedValue(loc, builder, entity, /*contiguousHint=*/false,
                               /*keepScalarOptionalBoxed=*/true);
  // Procedure entities should not go through createBoxValue that embox
  // object entities. Return the fir.boxproc directly.
  if (entity.isProcedure())
    return {exv, cleanup};
  mlir::Value base = fir::getBase(exv);
  if (fir::isa_trivial(base.getType()))
    exv = placeTrivialInMemory(loc, builder, base, targetType);
  fir::BoxValue box = fir::factory::createBoxValue(builder, loc, exv);
  return {box, cleanup};
}

std::pair<fir::ExtendedValue, std::optional<hlfir::CleanupFunction>>
hlfir::convertToAddress(mlir::Location loc, fir::FirOpBuilder &builder,
                        hlfir::Entity entity, mlir::Type targetType) {
  hlfir::Entity derefedEntity =
      hlfir::derefPointersAndAllocatables(loc, builder, entity);
  auto [exv, cleanup] =
      hlfir::translateToExtendedValue(loc, builder, derefedEntity);
  mlir::Value base = fir::getBase(exv);
  if (fir::isa_trivial(base.getType()))
    exv = placeTrivialInMemory(loc, builder, base, targetType);
  return {exv, cleanup};
}

/// Clone:
/// ```
/// hlfir.elemental_addr %shape : !fir.shape<1> {
///   ^bb0(%i : index)
///    .....
///    %hlfir.yield %scalarAddress : fir.ref<T>
/// }
/// ```
//
/// into
///
/// ```
/// %expr = hlfir.elemental %shape : (!fir.shape<1>) -> hlfir.expr<?xT> {
///   ^bb0(%i : index)
///    .....
///    %value = fir.load %scalarAddress : fir.ref<T>
///    %hlfir.yield_element %value : T
///  }
/// ```
hlfir::ElementalOp
hlfir::cloneToElementalOp(mlir::Location loc, fir::FirOpBuilder &builder,
                          hlfir::ElementalAddrOp elementalAddrOp) {
  hlfir::Entity scalarAddress =
      hlfir::Entity{mlir::cast<hlfir::YieldOp>(
                        elementalAddrOp.getBody().back().getTerminator())
                        .getEntity()};
  llvm::SmallVector<mlir::Value, 1> typeParams;
  hlfir::genLengthParameters(loc, builder, scalarAddress, typeParams);

  builder.setInsertionPointAfter(elementalAddrOp);
  auto genKernel = [&](mlir::Location l, fir::FirOpBuilder &b,
                       mlir::ValueRange oneBasedIndices) -> hlfir::Entity {
    mlir::IRMapping mapper;
    mapper.map(elementalAddrOp.getIndices(), oneBasedIndices);
    mlir::Operation *newOp = nullptr;
    for (auto &op : elementalAddrOp.getBody().back().getOperations())
      newOp = b.clone(op, mapper);
    auto newYielOp = mlir::dyn_cast_or_null<hlfir::YieldOp>(newOp);
    assert(newYielOp && "hlfir.elemental_addr is ill formed");
    hlfir::Entity newAddr{newYielOp.getEntity()};
    newYielOp->erase();
    return hlfir::loadTrivialScalar(l, b, newAddr);
  };
  mlir::Type elementType = scalarAddress.getFortranElementType();
  return hlfir::genElementalOp(
      loc, builder, elementType, elementalAddrOp.getShape(), typeParams,
      genKernel, !elementalAddrOp.isOrdered(), elementalAddrOp.getMold());
}

bool hlfir::elementalOpMustProduceTemp(hlfir::ElementalOp elemental) {
  for (mlir::Operation *useOp : elemental->getUsers())
    if (auto destroy = mlir::dyn_cast<hlfir::DestroyOp>(useOp))
      if (destroy.mustFinalizeExpr())
        return true;

  return false;
}

std::pair<hlfir::Entity, mlir::Value>
hlfir::createTempFromMold(mlir::Location loc, fir::FirOpBuilder &builder,
                          hlfir::Entity mold) {
  assert(!mold.isAssumedRank() &&
         "cannot create temporary from assumed-rank mold");
  llvm::SmallVector<mlir::Value> lenParams;
  hlfir::genLengthParameters(loc, builder, mold, lenParams);
  llvm::StringRef tmpName{".tmp"};

  mlir::Value shape{};
  llvm::SmallVector<mlir::Value> extents;
  if (mold.isArray()) {
    shape = hlfir::genShape(loc, builder, mold);
    extents = hlfir::getExplicitExtentsFromShape(shape, builder);
  }

  bool useStack = !mold.isArray() && !mold.isPolymorphic();
  auto genTempDeclareOp =
      [](fir::FirOpBuilder &builder, mlir::Location loc, mlir::Value memref,
         llvm::StringRef name, mlir::Value shape,
         llvm::ArrayRef<mlir::Value> typeParams,
         fir::FortranVariableFlagsAttr attrs) -> mlir::Value {
    auto declareOp =
        builder.create<hlfir::DeclareOp>(loc, memref, name, shape, typeParams,
                                         /*dummy_scope=*/nullptr, attrs);
    return declareOp.getBase();
  };

  auto [base, isHeapAlloc] = builder.createAndDeclareTemp(
      loc, mold.getElementOrSequenceType(), shape, extents, lenParams,
      genTempDeclareOp, mold.isPolymorphic() ? mold.getBase() : nullptr,
      useStack, tmpName);
  return {hlfir::Entity{base}, builder.createBool(loc, isHeapAlloc)};
}

hlfir::Entity hlfir::createStackTempFromMold(mlir::Location loc,
                                             fir::FirOpBuilder &builder,
                                             hlfir::Entity mold) {
  llvm::SmallVector<mlir::Value> lenParams;
  hlfir::genLengthParameters(loc, builder, mold, lenParams);
  llvm::StringRef tmpName{".tmp"};
  mlir::Value alloc;
  mlir::Value shape{};
  fir::FortranVariableFlagsAttr declAttrs;

  if (mold.isPolymorphic()) {
    // genAllocatableApplyMold does heap allocation
    TODO(loc, "createStackTempFromMold for polymorphic type");
  } else if (mold.isArray()) {
    mlir::Type sequenceType =
        hlfir::getFortranElementOrSequenceType(mold.getType());
    shape = hlfir::genShape(loc, builder, mold);
    auto extents = hlfir::getIndexExtents(loc, builder, shape);
    alloc =
        builder.createTemporary(loc, sequenceType, tmpName, extents, lenParams);
  } else {
    alloc = builder.createTemporary(loc, mold.getFortranElementType(), tmpName,
                                    /*shape=*/std::nullopt, lenParams);
  }
  auto declareOp =
      builder.create<hlfir::DeclareOp>(loc, alloc, tmpName, shape, lenParams,
                                       /*dummy_scope=*/nullptr, declAttrs);
  return hlfir::Entity{declareOp.getBase()};
}

hlfir::EntityWithAttributes
hlfir::convertCharacterKind(mlir::Location loc, fir::FirOpBuilder &builder,
                            hlfir::Entity scalarChar, int toKind) {
  auto src = hlfir::convertToAddress(loc, builder, scalarChar,
                                     scalarChar.getFortranElementType());
  assert(src.first.getCharBox() && "must be scalar character");
  fir::CharBoxValue res = fir::factory::convertCharacterKind(
      builder, loc, *src.first.getCharBox(), toKind);
  if (src.second.has_value())
    src.second.value()();

  return hlfir::EntityWithAttributes{builder.create<hlfir::DeclareOp>(
      loc, res.getAddr(), ".temp.kindconvert", /*shape=*/nullptr,
      /*typeparams=*/mlir::ValueRange{res.getLen()},
      /*dummy_scope=*/nullptr, fir::FortranVariableFlagsAttr{})};
}

std::pair<hlfir::Entity, std::optional<hlfir::CleanupFunction>>
hlfir::genTypeAndKindConvert(mlir::Location loc, fir::FirOpBuilder &builder,
                             hlfir::Entity source, mlir::Type toType,
                             bool preserveLowerBounds) {
  mlir::Type fromType = source.getFortranElementType();
  toType = hlfir::getFortranElementType(toType);
  if (!toType || fromType == toType ||
      !(fir::isa_trivial(toType) || mlir::isa<fir::CharacterType>(toType)))
    return {source, std::nullopt};

  std::optional<int> toKindCharConvert;
  if (auto toCharTy = mlir::dyn_cast<fir::CharacterType>(toType)) {
    if (auto fromCharTy = mlir::dyn_cast<fir::CharacterType>(fromType))
      if (toCharTy.getFKind() != fromCharTy.getFKind()) {
        toKindCharConvert = toCharTy.getFKind();
        // Preserve source length (padding/truncation will occur in assignment
        // if needed).
        toType = fir::CharacterType::get(
            fromType.getContext(), toCharTy.getFKind(), fromCharTy.getLen());
      }
    // Do not convert in case of character length mismatch only, hlfir.assign
    // deals with it.
    if (!toKindCharConvert)
      return {source, std::nullopt};
  }

  if (source.getRank() == 0) {
    mlir::Value cast = toKindCharConvert
                           ? mlir::Value{hlfir::convertCharacterKind(
                                 loc, builder, source, *toKindCharConvert)}
                           : builder.convertWithSemantics(loc, toType, source);
    return {hlfir::Entity{cast}, std::nullopt};
  }

  mlir::Value shape = hlfir::genShape(loc, builder, source);
  auto genKernel = [source, toType, toKindCharConvert](
                       mlir::Location loc, fir::FirOpBuilder &builder,
                       mlir::ValueRange oneBasedIndices) -> hlfir::Entity {
    auto elementPtr =
        hlfir::getElementAt(loc, builder, source, oneBasedIndices);
    auto val = hlfir::loadTrivialScalar(loc, builder, elementPtr);
    if (toKindCharConvert)
      return hlfir::convertCharacterKind(loc, builder, val, *toKindCharConvert);
    return hlfir::EntityWithAttributes{
        builder.convertWithSemantics(loc, toType, val)};
  };
  llvm::SmallVector<mlir::Value, 1> lenParams;
  hlfir::genLengthParameters(loc, builder, source, lenParams);
  mlir::Value convertedRhs =
      hlfir::genElementalOp(loc, builder, toType, shape, lenParams, genKernel,
                            /*isUnordered=*/true);

  if (preserveLowerBounds && source.mayHaveNonDefaultLowerBounds()) {
    hlfir::AssociateOp associate =
        genAssociateExpr(loc, builder, hlfir::Entity{convertedRhs},
                         convertedRhs.getType(), ".tmp.keeplbounds");
    fir::ShapeOp shapeOp = associate.getShape().getDefiningOp<fir::ShapeOp>();
    assert(shapeOp && "associate shape must be a fir.shape");
    const unsigned rank = shapeOp.getExtents().size();
    llvm::SmallVector<mlir::Value> lbAndExtents;
    for (unsigned dim = 0; dim < rank; ++dim) {
      lbAndExtents.push_back(hlfir::genLBound(loc, builder, source, dim));
      lbAndExtents.push_back(shapeOp.getExtents()[dim]);
    }
    auto shapeShiftType = fir::ShapeShiftType::get(builder.getContext(), rank);
    mlir::Value shapeShift =
        builder.create<fir::ShapeShiftOp>(loc, shapeShiftType, lbAndExtents);
    auto declareOp = builder.create<hlfir::DeclareOp>(
        loc, associate.getFirBase(), *associate.getUniqName(), shapeShift,
        associate.getTypeparams(), /*dummy_scope=*/nullptr,
        /*flags=*/fir::FortranVariableFlagsAttr{});
    hlfir::Entity castWithLbounds =
        mlir::cast<fir::FortranVariableOpInterface>(declareOp.getOperation());
    fir::FirOpBuilder *bldr = &builder;
    auto cleanup = [loc, bldr, convertedRhs, associate]() {
      bldr->create<hlfir::EndAssociateOp>(loc, associate);
      bldr->create<hlfir::DestroyOp>(loc, convertedRhs);
    };
    return {castWithLbounds, cleanup};
  }

  fir::FirOpBuilder *bldr = &builder;
  auto cleanup = [loc, bldr, convertedRhs]() {
    bldr->create<hlfir::DestroyOp>(loc, convertedRhs);
  };
  return {hlfir::Entity{convertedRhs}, cleanup};
}

std::pair<hlfir::Entity, bool> hlfir::computeEvaluateOpInNewTemp(
    mlir::Location loc, fir::FirOpBuilder &builder,
    hlfir::EvaluateInMemoryOp evalInMem, mlir::Value shape,
    mlir::ValueRange typeParams) {
  llvm::StringRef tmpName{".tmp.expr_result"};
  llvm::SmallVector<mlir::Value> extents =
      hlfir::getIndexExtents(loc, builder, shape);
  mlir::Type baseType =
      hlfir::getFortranElementOrSequenceType(evalInMem.getType());
  bool heapAllocated = fir::hasDynamicSize(baseType);
  // Note: temporaries are stack allocated here when possible (do not require
  // stack save/restore) because flang has always stack allocated function
  // results.
  mlir::Value temp = heapAllocated
                         ? builder.createHeapTemporary(loc, baseType, tmpName,
                                                       extents, typeParams)
                         : builder.createTemporary(loc, baseType, tmpName,
                                                   extents, typeParams);
  mlir::Value innerMemory = evalInMem.getMemory();
  temp = builder.createConvert(loc, innerMemory.getType(), temp);
  auto declareOp = builder.create<hlfir::DeclareOp>(
      loc, temp, tmpName, shape, typeParams,
      /*dummy_scope=*/nullptr, fir::FortranVariableFlagsAttr{});
  computeEvaluateOpIn(loc, builder, evalInMem, declareOp.getOriginalBase());
  return {hlfir::Entity{declareOp.getBase()}, /*heapAllocated=*/heapAllocated};
}

void hlfir::computeEvaluateOpIn(mlir::Location loc, fir::FirOpBuilder &builder,
                                hlfir::EvaluateInMemoryOp evalInMem,
                                mlir::Value storage) {
  mlir::Value innerMemory = evalInMem.getMemory();
  mlir::Value storageCast =
      builder.createConvert(loc, innerMemory.getType(), storage);
  mlir::IRMapping mapper;
  mapper.map(innerMemory, storageCast);
  for (auto &op : evalInMem.getBody().front().without_terminator())
    builder.clone(op, mapper);
  return;
}

hlfir::Entity hlfir::loadElementAt(mlir::Location loc,
                                   fir::FirOpBuilder &builder,
                                   hlfir::Entity entity,
                                   mlir::ValueRange oneBasedIndices) {
  return loadTrivialScalar(loc, builder,
                           getElementAt(loc, builder, entity, oneBasedIndices));
}

llvm::SmallVector<mlir::Value, Fortran::common::maxRank>
hlfir::genExtentsVector(mlir::Location loc, fir::FirOpBuilder &builder,
                        hlfir::Entity entity) {
  entity = hlfir::derefPointersAndAllocatables(loc, builder, entity);
  mlir::Value shape = hlfir::genShape(loc, builder, entity);
  llvm::SmallVector<mlir::Value, Fortran::common::maxRank> extents =
      hlfir::getExplicitExtentsFromShape(shape, builder);
  if (shape.getUses().empty())
    shape.getDefiningOp()->erase();
  return extents;
}

hlfir::Entity hlfir::gen1DSection(mlir::Location loc,
                                  fir::FirOpBuilder &builder,
                                  hlfir::Entity array, int64_t dim,
                                  mlir::ArrayRef<mlir::Value> lbounds,
                                  mlir::ArrayRef<mlir::Value> extents,
                                  mlir::ValueRange oneBasedIndices,
                                  mlir::ArrayRef<mlir::Value> typeParams) {
  assert(array.isVariable() && "array must be a variable");
  assert(dim > 0 && dim <= array.getRank() && "invalid dim number");
  mlir::Value one =
      builder.createIntegerConstant(loc, builder.getIndexType(), 1);
  hlfir::DesignateOp::Subscripts subscripts;
  unsigned indexId = 0;
  for (int i = 0; i < array.getRank(); ++i) {
    if (i == dim - 1) {
      mlir::Value ubound = genUBound(loc, builder, lbounds[i], extents[i], one);
      subscripts.emplace_back(
          hlfir::DesignateOp::Triplet{lbounds[i], ubound, one});
    } else {
      mlir::Value index =
          genUBound(loc, builder, lbounds[i], oneBasedIndices[indexId++], one);
      subscripts.emplace_back(index);
    }
  }
  mlir::Value sectionShape =
      builder.create<fir::ShapeOp>(loc, extents[dim - 1]);

  // The result type is one of:
  //   !fir.box/class<!fir.array<NxT>>
  //   !fir.box/class<!fir.array<?xT>>
  //
  // We could use !fir.ref<!fir.array<NxT>> when the whole dimension's
  // size is known and it is the leading dimension, but let it be simple
  // for the time being.
  auto seqType =
      mlir::cast<fir::SequenceType>(array.getElementOrSequenceType());
  int64_t dimExtent = seqType.getShape()[dim - 1];
  mlir::Type sectionType =
      fir::SequenceType::get({dimExtent}, seqType.getEleTy());
  sectionType = fir::wrapInClassOrBoxType(sectionType, array.isPolymorphic());

  auto designate = builder.create<hlfir::DesignateOp>(
      loc, sectionType, array, /*component=*/"", /*componentShape=*/nullptr,
      subscripts,
      /*substring=*/mlir::ValueRange{}, /*complexPartAttr=*/std::nullopt,
      sectionShape, typeParams);
  return hlfir::Entity{designate.getResult()};
}

bool hlfir::designatePreservesContinuity(hlfir::DesignateOp op) {
  if (op.getComponent() || op.getComplexPart() || !op.getSubstring().empty())
    return false;
  auto subscripts = op.getIndices();
  unsigned i = 0;
  for (auto isTriplet : llvm::enumerate(op.getIsTriplet())) {
    // TODO: we should allow any number of leading triplets
    // that describe a whole dimension slice, then one optional
    // triplet describing potentially partial dimension slice,
    // then any number of non-triplet subscripts.
    // For the time being just allow a single leading
    // triplet and then any number of non-triplet subscripts.
    if (isTriplet.value()) {
      if (isTriplet.index() != 0) {
        return false;
      } else {
        i += 2;
        mlir::Value step = subscripts[i++];
        auto constantStep = fir::getIntIfConstant(step);
        if (!constantStep || *constantStep != 1)
          return false;
      }
    } else {
      ++i;
    }
  }
  return true;
}<|MERGE_RESOLUTION|>--- conflicted
+++ resolved
@@ -21,10 +21,7 @@
 #include "mlir/IR/IRMapping.h"
 #include "mlir/Support/LLVM.h"
 #include "llvm/ADT/TypeSwitch.h"
-<<<<<<< HEAD
-=======
 #include <mlir/Dialect/LLVMIR/LLVMAttrs.h>
->>>>>>> eb0f1dc0
 #include <mlir/Dialect/OpenMP/OpenMPDialect.h>
 #include <optional>
 
@@ -936,12 +933,8 @@
 hlfir::LoopNest hlfir::genLoopNest(mlir::Location loc,
                                    fir::FirOpBuilder &builder,
                                    mlir::ValueRange extents, bool isUnordered,
-<<<<<<< HEAD
-                                   bool emitWorkshareLoop) {
-=======
                                    bool emitWorkshareLoop,
                                    bool couldVectorize) {
->>>>>>> eb0f1dc0
   emitWorkshareLoop = emitWorkshareLoop && isUnordered;
   hlfir::LoopNest loopNest;
   assert(!extents.empty() && "must have at least one extent");
@@ -976,8 +969,6 @@
       auto ub = builder.createConvert(loc, indexType, extent);
       auto doLoop =
           builder.create<fir::DoLoopOp>(loc, one, ub, one, isUnordered);
-<<<<<<< HEAD
-=======
       if (!couldVectorize) {
         mlir::LLVM::LoopVectorizeAttr va{mlir::LLVM::LoopVectorizeAttr::get(
             builder.getContext(),
@@ -987,7 +978,6 @@
             /*unroll_and_jam*/ {}, {}, {}, {}, {}, {}, {}, {}, {}, {}, {});
         doLoop.setLoopAnnotationAttr(la);
       }
->>>>>>> eb0f1dc0
       loopNest.body = doLoop.getBody();
       builder.setInsertionPointToStart(loopNest.body);
       // Reverse the indices so they are in column-major order.
