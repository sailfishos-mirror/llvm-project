--- conflicted
+++ resolved
@@ -45,11 +45,7 @@
       fir::factory::locationToLineNo(builder, loc, fTy.getInput(2));
   llvm::SmallVector<mlir::Value> args{fir::runtime::createArguments(
       builder, loc, fTy, desc, sourceFile, sourceLine)};
-<<<<<<< HEAD
-  builder.create<fir::CallOp>(loc, func, args);
-=======
   fir::CallOp::create(builder, loc, func, args);
->>>>>>> e38f98f5
 }
 
 void fir::runtime::cuda::genSetAllocatorIndex(fir::FirOpBuilder &builder,
@@ -64,9 +60,5 @@
       fir::factory::locationToLineNo(builder, loc, fTy.getInput(3));
   llvm::SmallVector<mlir::Value> args{fir::runtime::createArguments(
       builder, loc, fTy, desc, index, sourceFile, sourceLine)};
-<<<<<<< HEAD
-  builder.create<fir::CallOp>(loc, func, args);
-=======
   fir::CallOp::create(builder, loc, func, args);
->>>>>>> e38f98f5
 }