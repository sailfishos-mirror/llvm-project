--- conflicted
+++ resolved
@@ -3674,21 +3674,6 @@
   return getRuntimeCallGenerator("cos", ftype)(builder, loc, {arg});
 }
 
-// COSPI
-mlir::Value IntrinsicLibrary::genCospi(mlir::Type resultType,
-                                       llvm::ArrayRef<mlir::Value> args) {
-  assert(args.size() == 1);
-  mlir::MLIRContext *context = builder.getContext();
-  mlir::FunctionType ftype =
-      mlir::FunctionType::get(context, {resultType}, {args[0].getType()});
-  llvm::APFloat pi = llvm::APFloat(llvm::numbers::pi);
-  mlir::Value dfactor =
-      builder.createRealConstant(loc, mlir::Float64Type::get(context), pi);
-  mlir::Value factor = builder.createConvert(loc, args[0].getType(), dfactor);
-  mlir::Value arg = builder.create<mlir::arith::MulFOp>(loc, args[0], factor);
-  return getRuntimeCallGenerator("cos", ftype)(builder, loc, {arg});
-}
-
 // COUNT
 fir::ExtendedValue
 IntrinsicLibrary::genCount(mlir::Type resultType,
@@ -7281,11 +7266,7 @@
 mlir::Value IntrinsicLibrary::genNVVMTime(mlir::Type resultType,
                                           llvm::ArrayRef<mlir::Value> args) {
   assert(args.size() == 0 && "expect no arguments");
-<<<<<<< HEAD
-  return builder.create<OpTy>(loc, resultType).getResult();
-=======
   return OpTy::create(builder, loc, resultType).getResult();
->>>>>>> e38f98f5
 }
 
 // PACK
