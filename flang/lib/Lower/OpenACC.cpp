--- conflicted
+++ resolved
@@ -653,13 +653,8 @@
   firOpBuilder.createBlock(&(atomicCaptureOp->getRegion(0)));
   mlir::Block &block = atomicCaptureOp->getRegion(0).back();
   firOpBuilder.setInsertionPointToStart(&block);
-<<<<<<< HEAD
-  if (Fortran::semantics::checkForSingleVariableOnRHS(stmt1)) {
-    if (Fortran::semantics::checkForSymbolMatch(
-=======
   if (Fortran::parser::CheckForSingleVariableOnRHS(stmt1)) {
     if (Fortran::semantics::CheckForSymbolMatch(
->>>>>>> 4084ffcf
             Fortran::semantics::GetExpr(stmt2Var),
             Fortran::semantics::GetExpr(stmt2Expr))) {
       // Atomic capture construct is of the form [capture-stmt, update-stmt]
@@ -2123,7 +2118,6 @@
       break;
     }
   }
-<<<<<<< HEAD
 
   if (privateOp == nullptr) {
     std::string recipeName =
@@ -2132,16 +2126,6 @@
     auto recipe = Fortran::lower::createOrGetPrivateRecipe(
         builder, recipeName, loc, ivValue.getType());
 
-=======
-
-  if (privateOp == nullptr) {
-    std::string recipeName =
-        fir::getTypeAsString(ivValue.getType(), converter.getKindMap(),
-                             Fortran::lower::privatizationRecipePrefix);
-    auto recipe = Fortran::lower::createOrGetPrivateRecipe(
-        builder, recipeName, loc, ivValue.getType());
-
->>>>>>> 4084ffcf
     std::stringstream asFortran;
     asFortran << Fortran::lower::mangle::demangleName(toStringRef(sym.name()));
     auto op = createDataEntryOp<mlir::acc::PrivateOp>(
