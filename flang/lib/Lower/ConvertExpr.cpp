--- conflicted
+++ resolved
@@ -1382,14 +1382,9 @@
       const Fortran::evaluate::Constant<Fortran::evaluate::SomeDerived> &con) {
     if (auto ctor = con.GetScalarValue())
       return genval(*ctor);
-<<<<<<< HEAD
-    fir::emitFatalError(getLoc(),
-                        "constant of derived type has no constructor");
-=======
     return Fortran::lower::convertConstant(
         converter, getLoc(), con,
         /*outlineBigConstantsInReadOnlyMemory=*/false);
->>>>>>> e1acf65b
   }
 
   template <typename A>
@@ -3666,15 +3661,10 @@
       mlir::Value oldInnerArg = modifyOp.getSequence();
       std::size_t offset = explicitSpace->argPosition(oldInnerArg);
       explicitSpace->setInnerArg(offset, fir::getBase(lexv));
-<<<<<<< HEAD
-      fir::ExtendedValue exv = arrayModifyToExv(
-          builder, loc, *explicitSpace->getLhsLoad(0), modifyOp.getResult(0));
-=======
       auto lhsLoad = explicitSpace->getLhsLoad(0);
       assert(lhsLoad.has_value());
       fir::ExtendedValue exv =
           arrayModifyToExv(builder, loc, *lhsLoad, modifyOp.getResult(0));
->>>>>>> e1acf65b
       genScalarUserDefinedAssignmentCall(builder, loc, userAssignment, exv,
                                          elementalExv);
     } else {
@@ -3849,10 +3839,7 @@
     }
     mlir::Value val = builder.createConvert(loc, eleTy, origVal);
     if (isBoundsSpec()) {
-<<<<<<< HEAD
-=======
       assert(lbounds.has_value());
->>>>>>> e1acf65b
       auto lbs = *lbounds;
       if (lbs.size() > 0) {
         // Rebox the value with user-specified shift.
@@ -3862,17 +3849,11 @@
                                            mlir::Value{});
       }
     } else if (isBoundsRemap()) {
-<<<<<<< HEAD
-      auto lbs = *lbounds;
-      if (lbs.size() > 0) {
-        // Rebox the value with user-specified shift and shape.
-=======
       assert(lbounds.has_value());
       auto lbs = *lbounds;
       if (lbs.size() > 0) {
         // Rebox the value with user-specified shift and shape.
         assert(ubounds.has_value());
->>>>>>> e1acf65b
         auto shapeShiftArgs = flatZip(lbs, *ubounds);
         auto shapeTy = fir::ShapeShiftType::get(eleTy.getContext(), lbs.size());
         mlir::Value shapeShift =
@@ -6217,10 +6198,7 @@
         charLen = builder.createTemporary(loc, builder.getI64Type());
         mlir::Value castLen =
             builder.createConvert(loc, builder.getI64Type(), fir::getLen(exv));
-<<<<<<< HEAD
-=======
         assert(charLen.has_value());
->>>>>>> e1acf65b
         builder.create<fir::StoreOp>(loc, castLen, *charLen);
       }
     }
@@ -6235,10 +6213,7 @@
 
     // Convert to extended value.
     if (fir::isa_char(seqTy.getEleTy())) {
-<<<<<<< HEAD
-=======
       assert(charLen.has_value());
->>>>>>> e1acf65b
       auto len = builder.create<fir::LoadOp>(loc, *charLen);
       return {fir::CharArrayBoxValue{mem, len, extents}, /*needCopy=*/false};
     }
