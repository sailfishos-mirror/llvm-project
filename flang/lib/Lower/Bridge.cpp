--- conflicted
+++ resolved
@@ -12,10 +12,6 @@
 
 #include "flang/Lower/Bridge.h"
 
-<<<<<<< HEAD
-#include "OpenMP/DataSharingProcessor.h"
-=======
->>>>>>> 4084ffcf
 #include "flang/Lower/Allocatable.h"
 #include "flang/Lower/CallInterface.h"
 #include "flang/Lower/Coarray.h"
@@ -62,10 +58,7 @@
 #include "flang/Optimizer/Transforms/Passes.h"
 #include "flang/Parser/parse-tree.h"
 #include "flang/Runtime/iostat-consts.h"
-<<<<<<< HEAD
-=======
 #include "flang/Semantics/openmp-dsa.h"
->>>>>>> 4084ffcf
 #include "flang/Semantics/runtime-type-info.h"
 #include "flang/Semantics/symbol.h"
 #include "flang/Semantics/tools.h"
@@ -1394,12 +1387,8 @@
     if (isUnordered || sym.has<Fortran::semantics::HostAssocDetails>() ||
         sym.has<Fortran::semantics::UseDetails>()) {
       if (!shallowLookupSymbol(sym) &&
-<<<<<<< HEAD
-          !sym.test(Fortran::semantics::Symbol::Flag::OmpShared)) {
-=======
           !GetSymbolDSA(sym).test(
               Fortran::semantics::Symbol::Flag::OmpShared)) {
->>>>>>> 4084ffcf
         // Do concurrent loop variables are not mapped yet since they are local
         // to the Do concurrent scope (same for OpenMP loops).
         mlir::OpBuilder::InsertPoint insPt = builder->saveInsertionPoint();
@@ -2050,37 +2039,6 @@
     bool useDelayedPriv =
         enableDelayedPrivatizationStaging && doConcurrentLoopOp;
     llvm::SetVector<const Fortran::semantics::Symbol *> allPrivatizedSymbols;
-<<<<<<< HEAD
-
-    for (const Fortran::semantics::Symbol *sym : info.localSymList) {
-      if (useDelayedPriv) {
-        Fortran::lower::privatizeSymbol<fir::LocalitySpecifierOp>(
-            *this, this->getFirOpBuilder(), localSymbols,
-            [this](fir::LocalitySpecifierOp result, mlir::Type argType) {
-              TODO(this->toLocation(),
-                   "Localizers that need init regions are not supported yet.");
-            },
-            allPrivatizedSymbols, sym, &privateClauseOps);
-        continue;
-      }
-
-      createHostAssociateVarClone(*sym, /*skipDefaultInit=*/false);
-    }
-
-    for (const Fortran::semantics::Symbol *sym : info.localInitSymList) {
-      if (useDelayedPriv) {
-        Fortran::lower::privatizeSymbol<fir::LocalitySpecifierOp>(
-            *this, this->getFirOpBuilder(), localSymbols,
-            [this](fir::LocalitySpecifierOp result, mlir::Type argType) {
-              TODO(this->toLocation(),
-                   "Localizers that need init regions are not supported yet.");
-            },
-            allPrivatizedSymbols, sym, &privateClauseOps);
-        continue;
-      }
-
-      createHostAssociateVarClone(*sym, /*skipDefaultInit=*/true);
-=======
     llvm::SmallSet<const Fortran::semantics::Symbol *, 16> mightHaveReadHostSym;
 
     for (const Fortran::semantics::Symbol *symToPrivatize : info.localSymList) {
@@ -2104,7 +2062,6 @@
       }
 
       createHostAssociateVarClone(*symToPrivatize, /*skipDefaultInit=*/true);
->>>>>>> 4084ffcf
       const auto *hostDetails =
           symToPrivatize->detailsIf<Fortran::semantics::HostAssocDetails>();
       assert(hostDetails && "missing locality spec host symbol");
