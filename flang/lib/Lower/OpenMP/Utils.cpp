//===-- Utils..cpp ----------------------------------------------*- C++ -*-===//
//
// Part of the LLVM Project, under the Apache License v2.0 with LLVM Exceptions.
// See https://llvm.org/LICENSE.txt for license information.
// SPDX-License-Identifier: Apache-2.0 WITH LLVM-exception
//
//===----------------------------------------------------------------------===//
//
// Coding style: https://mlir.llvm.org/getting_started/DeveloperGuide/
//
//===----------------------------------------------------------------------===//

#include "Utils.h"

#include "ClauseFinder.h"
#include "flang/Lower/OpenMP/Clauses.h"
#include <flang/Lower/AbstractConverter.h>
#include <flang/Lower/ConvertType.h>
#include <flang/Lower/DirectivesCommon.h>
#include <flang/Lower/PFTBuilder.h>
#include <flang/Optimizer/Builder/FIRBuilder.h>
#include <flang/Optimizer/Builder/Todo.h>
#include <flang/Parser/openmp-utils.h>
#include <flang/Parser/parse-tree.h>
#include <flang/Parser/tools.h>
#include <flang/Semantics/tools.h>
#include <llvm/Support/CommandLine.h>

#include <iterator>

llvm::cl::opt<bool> treatIndexAsSection(
    "openmp-treat-index-as-section",
    llvm::cl::desc("In the OpenMP data clauses treat `a(N)` as `a(N:N)`."),
    llvm::cl::init(true));

namespace Fortran {
namespace lower {
namespace omp {

int64_t getCollapseValue(const List<Clause> &clauses) {
  auto iter = llvm::find_if(clauses, [](const Clause &clause) {
    return clause.id == llvm::omp::Clause::OMPC_collapse;
  });
  if (iter != clauses.end()) {
    const auto &collapse = std::get<clause::Collapse>(iter->u);
    return evaluate::ToInt64(collapse.v).value();
  }
  return 1;
}

void genObjectList(const ObjectList &objects,
                   lower::AbstractConverter &converter,
                   llvm::SmallVectorImpl<mlir::Value> &operands) {
  for (const Object &object : objects) {
    const semantics::Symbol *sym = object.sym();
    assert(sym && "Expected Symbol");
    if (mlir::Value variable = converter.getSymbolAddress(*sym)) {
      operands.push_back(variable);
    } else if (const auto *details =
                   sym->detailsIf<semantics::HostAssocDetails>()) {
      operands.push_back(converter.getSymbolAddress(details->symbol()));
      converter.copySymbolBinding(details->symbol(), *sym);
    }
  }
}

mlir::Type getLoopVarType(lower::AbstractConverter &converter,
                          std::size_t loopVarTypeSize) {
  // OpenMP runtime requires 32-bit or 64-bit loop variables.
  loopVarTypeSize = loopVarTypeSize * 8;
  if (loopVarTypeSize < 32) {
    loopVarTypeSize = 32;
  } else if (loopVarTypeSize > 64) {
    loopVarTypeSize = 64;
    mlir::emitWarning(converter.getCurrentLocation(),
                      "OpenMP loop iteration variable cannot have more than 64 "
                      "bits size and will be narrowed into 64 bits.");
  }
  assert((loopVarTypeSize == 32 || loopVarTypeSize == 64) &&
         "OpenMP loop iteration variable size must be transformed into 32-bit "
         "or 64-bit");
  return converter.getFirOpBuilder().getIntegerType(loopVarTypeSize);
}

semantics::Symbol *
getIterationVariableSymbol(const lower::pft::Evaluation &eval) {
  return eval.visit(common::visitors{
      [&](const parser::DoConstruct &doLoop) {
        if (const auto &maybeCtrl = doLoop.GetLoopControl()) {
          using LoopControl = parser::LoopControl;
          if (auto *bounds = std::get_if<LoopControl::Bounds>(&maybeCtrl->u)) {
            static_assert(std::is_same_v<decltype(bounds->name),
                                         parser::Scalar<parser::Name>>);
            return bounds->name.thing.symbol;
          }
        }
        return static_cast<semantics::Symbol *>(nullptr);
      },
      [](auto &&) { return static_cast<semantics::Symbol *>(nullptr); },
  });
}

void gatherFuncAndVarSyms(
    const ObjectList &objects, mlir::omp::DeclareTargetCaptureClause clause,
    llvm::SmallVectorImpl<DeclareTargetCapturePair> &symbolAndClause) {
  for (const Object &object : objects)
    symbolAndClause.emplace_back(clause, *object.sym());
}

mlir::omp::MapInfoOp
createMapInfoOp(fir::FirOpBuilder &builder, mlir::Location loc,
                mlir::Value baseAddr, mlir::Value varPtrPtr,
                llvm::StringRef name, llvm::ArrayRef<mlir::Value> bounds,
                llvm::ArrayRef<mlir::Value> members,
                mlir::ArrayAttr membersIndex, uint64_t mapType,
                mlir::omp::VariableCaptureKind mapCaptureType, mlir::Type retTy,
                bool partialMap, mlir::FlatSymbolRefAttr mapperId) {
  if (auto boxTy = llvm::dyn_cast<fir::BaseBoxType>(baseAddr.getType())) {
    baseAddr = fir::BoxAddrOp::create(builder, loc, baseAddr);
    retTy = baseAddr.getType();
  }

  mlir::TypeAttr varType = mlir::TypeAttr::get(
      llvm::cast<mlir::omp::PointerLikeType>(retTy).getElementType());

  // For types with unknown extents such as <2x?xi32> we discard the incomplete
  // type info and only retain the base type. The correct dimensions are later
  // recovered through the bounds info.
  if (auto seqType = llvm::dyn_cast<fir::SequenceType>(varType.getValue()))
    if (seqType.hasDynamicExtents())
      varType = mlir::TypeAttr::get(seqType.getEleTy());

  mlir::omp::MapInfoOp op = mlir::omp::MapInfoOp::create(
      builder, loc, retTy, baseAddr, varType,
      builder.getIntegerAttr(builder.getIntegerType(64, false), mapType),
      builder.getAttr<mlir::omp::VariableCaptureKindAttr>(mapCaptureType),
      varPtrPtr, members, membersIndex, bounds, mapperId,
      builder.getStringAttr(name), builder.getBoolAttr(partialMap));
  return op;
}

// This function gathers the individual omp::Object's that make up a
// larger omp::Object symbol.
//
// For example, provided the larger symbol: "parent%child%member", this
// function breaks it up into its constituent components ("parent",
// "child", "member"), so we can access each individual component and
// introspect details. Important to note is this function breaks it up from
// RHS to LHS ("member" to "parent") and then we reverse it so that the
// returned omp::ObjectList is LHS to RHS, with the "parent" at the
// beginning.
omp::ObjectList gatherObjectsOf(omp::Object derivedTypeMember,
                                semantics::SemanticsContext &semaCtx) {
  omp::ObjectList objList;
  std::optional<omp::Object> baseObj = derivedTypeMember;
  while (baseObj.has_value()) {
    objList.push_back(baseObj.value());
    baseObj = getBaseObject(baseObj.value(), semaCtx);
  }
  return omp::ObjectList{llvm::reverse(objList)};
}

// This function generates a series of indices from a provided omp::Object,
// that devolves to an ArrayRef symbol, e.g. "array(2,3,4)", this function
// would generate a series of indices of "[1][2][3]" for the above example,
// offsetting by -1 to account for the non-zero fortran indexes.
//
// These indices can then be provided to a coordinate operation or other
// GEP-like operation to access the relevant positional member of the
// array.
//
// It is of note that the function only supports subscript integers currently
// and not Triplets i.e. Array(1:2:3).
static void generateArrayIndices(lower::AbstractConverter &converter,
                                 fir::FirOpBuilder &firOpBuilder,
                                 lower::StatementContext &stmtCtx,
                                 mlir::Location clauseLocation,
                                 llvm::SmallVectorImpl<mlir::Value> &indices,
                                 omp::Object object) {
  auto maybeRef = evaluate::ExtractDataRef(*object.ref());
  if (!maybeRef)
    return;

  auto *arr = std::get_if<evaluate::ArrayRef>(&maybeRef->u);
  if (!arr)
    return;

  for (auto v : arr->subscript()) {
    if (std::holds_alternative<Triplet>(v.u))
      TODO(clauseLocation, "Triplet indexing in map clause is unsupported");

    auto expr = std::get<Fortran::evaluate::IndirectSubscriptIntegerExpr>(v.u);
    mlir::Value subscript =
        fir::getBase(converter.genExprValue(toEvExpr(expr.value()), stmtCtx));
    mlir::Value one = firOpBuilder.createIntegerConstant(
        clauseLocation, firOpBuilder.getIndexType(), 1);
    subscript = firOpBuilder.createConvert(
        clauseLocation, firOpBuilder.getIndexType(), subscript);
    indices.push_back(mlir::arith::SubIOp::create(firOpBuilder, clauseLocation,
                                                  subscript, one));
  }
}

/// When mapping members of derived types, there is a chance that one of the
/// members along the way to a mapped member is an descriptor. In which case
/// we have to make sure we generate a map for those along the way otherwise
/// we will be missing a chunk of data required to actually map the member
/// type to device. This function effectively generates these maps and the
/// appropriate data accesses required to generate these maps. It will avoid
/// creating duplicate maps, as duplicates are just as bad as unmapped
/// descriptor data in a lot of cases for the runtime (and unnecessary
/// data movement should be avoided where possible).
///
/// As an example for the following mapping:
///
/// type :: vertexes
///     integer(4), allocatable :: vertexx(:)
///     integer(4), allocatable :: vertexy(:)
/// end type vertexes
///
/// type :: dtype
///     real(4) :: i
///     type(vertexes), allocatable :: vertexes(:)
/// end type dtype
///
/// type(dtype), allocatable :: alloca_dtype
///
/// !$omp target map(tofrom: alloca_dtype%vertexes(N1)%vertexx)
///
/// The below HLFIR/FIR is generated (trimmed for conciseness):
///
/// On the first iteration we index into the record type alloca_dtype
/// to access "vertexes", we then generate a map for this descriptor
/// alongside bounds to indicate we only need the 1 member, rather than
/// the whole array block in this case (In theory we could map its
/// entirety at the cost of data transfer bandwidth).
///
/// %13:2 = hlfir.declare ... "alloca_dtype" ...
/// %39 = fir.load %13#0 : ...
/// %40 = fir.coordinate_of %39, %c1 : ...
/// %51 = omp.map.info var_ptr(%40 : ...) map_clauses(to) capture(ByRef) ...
/// %52 = fir.load %40 : ...
///
/// Second iteration generating access to "vertexes(N1) utilising the N1 index
/// %53 = load N1 ...
/// %54 = fir.convert %53 : (i32) -> i64
/// %55 = fir.convert %54 : (i64) -> index
/// %56 = arith.subi %55, %c1 : index
/// %57 = fir.coordinate_of %52, %56 : ...
///
/// Still in the second iteration we access the allocatable member "vertexx",
/// we return %58 from the function and provide it to the final and "main"
/// map of processMap (generated by the record type segment of the below
/// function), if this were not the final symbol in the list, i.e. we accessed
/// a member below vertexx, we would have generated the map below as we did in
/// the first iteration and then continue to generate further coordinates to
/// access further components as required.
///
/// %58 = fir.coordinate_of %57, %c0 : ...
/// %61 = omp.map.info var_ptr(%58 : ...) map_clauses(to) capture(ByRef) ...
///
/// Parent mapping containing prior generated mapped members, generated at
/// a later step but here to showcase the "end" result
///
/// omp.map.info var_ptr(%13#1 : ...) map_clauses(to) capture(ByRef)
///   members(%50, %61 : [0, 1, 0], [0, 1, 0] : ...
///
/// \param objectList - The list of omp::Object symbol data for each parent
///  to the mapped member (also includes the mapped member), generated via
///  gatherObjectsOf.
/// \param indices - List of index data associated with the mapped member
///   symbol, which identifies the placement of the member in its parent,
///   this helps generate the appropriate member accesses. These indices
///   can be generated via generateMemberPlacementIndices.
/// \param asFortran - A string generated from the mapped variable to be
///   associated with the main map, generally (but not restricted to)
///   generated via gatherDataOperandAddrAndBounds or other
///   DirectiveCommons.hpp utilities.
/// \param mapTypeBits - The map flags that will be associated with the
///   generated maps, minus alterations of the TO and FROM bits for the
///   intermediate components to prevent accidental overwriting on device
///   write back.
mlir::Value createParentSymAndGenIntermediateMaps(
    mlir::Location clauseLocation, lower::AbstractConverter &converter,
    semantics::SemanticsContext &semaCtx, lower::StatementContext &stmtCtx,
    omp::ObjectList &objectList, llvm::SmallVectorImpl<int64_t> &indices,
    OmpMapParentAndMemberData &parentMemberIndices, llvm::StringRef asFortran,
    llvm::omp::OpenMPOffloadMappingFlags mapTypeBits) {
  fir::FirOpBuilder &firOpBuilder = converter.getFirOpBuilder();

  /// Checks if an omp::Object is an array expression with a subscript, e.g.
  /// array(1,2).
  auto isArrayExprWithSubscript = [](omp::Object obj) {
    if (auto maybeRef = evaluate::ExtractDataRef(obj.ref())) {
      evaluate::DataRef ref = *maybeRef;
      if (auto *arr = std::get_if<evaluate::ArrayRef>(&ref.u))
        return !arr->subscript().empty();
    }
    return false;
  };

  // Generate the access to the original parent base address.
  fir::factory::AddrAndBoundsInfo parentBaseAddr =
      lower::getDataOperandBaseAddr(converter, firOpBuilder,
                                    *objectList[0].sym(), clauseLocation);
  mlir::Value curValue = parentBaseAddr.addr;

  // Iterate over all objects in the objectList, this should consist of all
  // record types between the parent and the member being mapped (including
  // the parent). The object list may also contain array objects as well,
  // this can occur when specifying bounds or a specific element access
  // within a member map, we skip these.
  size_t currentIndicesIdx = 0;
  for (size_t i = 0; i < objectList.size(); ++i) {
    // If we encounter a sequence type, i.e. an array, we must generate the
    // correct coordinate operation to index into the array to proceed further,
    // this is only relevant in cases where we encounter subscripts currently.
    //
    // For example in the following case:
    //
    //   map(tofrom: array_dtype(4)%internal_dtypes(3)%float_elements(4))
    //
    // We must generate coordinate operation accesses for each subscript
    // we encounter.
    if (fir::SequenceType arrType = mlir::dyn_cast<fir::SequenceType>(
            fir::unwrapPassByRefType(curValue.getType()))) {
      if (isArrayExprWithSubscript(objectList[i])) {
        llvm::SmallVector<mlir::Value> subscriptIndices;
        generateArrayIndices(converter, firOpBuilder, stmtCtx, clauseLocation,
                             subscriptIndices, objectList[i]);
        assert(!subscriptIndices.empty() &&
               "missing expected indices for map clause");
        curValue = fir::CoordinateOp::create(
            firOpBuilder, clauseLocation,
            firOpBuilder.getRefType(arrType.getEleTy()), curValue,
            subscriptIndices);
      }
    }

    // If we encounter a record type, we must access the subsequent member
    // by indexing into it and creating a coordinate operation to do so, we
    // utilise the index information generated previously and passed in to
    // work out the correct member to access and the corresponding member
    // type.
    if (fir::RecordType recordType = mlir::dyn_cast<fir::RecordType>(
            fir::unwrapPassByRefType(curValue.getType()))) {
      fir::IntOrValue idxConst = mlir::IntegerAttr::get(
          firOpBuilder.getI32Type(), indices[currentIndicesIdx]);
      mlir::Type memberTy = recordType.getType(indices[currentIndicesIdx]);
      curValue = fir::CoordinateOp::create(
          firOpBuilder, clauseLocation, firOpBuilder.getRefType(memberTy),
          curValue, llvm::SmallVector<fir::IntOrValue, 1>{idxConst});

      // If we're a final member, the map will be generated by the processMap
      // call that invoked this function.
      if (currentIndicesIdx == indices.size() - 1)
        break;

      // Skip mapping and the subsequent load if we're not
      // a type with a descriptor such as a pointer/allocatable. If we're not a
      // type with a descriptor then we have no need of generating an
      // intermediate map for it, as we only need to generate a map if a member
      // is a descriptor type (and thus obscures the members it contains via a
      // pointer in which it's data needs mapped).
      if (!fir::isTypeWithDescriptor(memberTy)) {
        currentIndicesIdx++;
        continue;
      }

      llvm::SmallVector<int64_t> interimIndices(
          indices.begin(), std::next(indices.begin(), currentIndicesIdx + 1));
      // Verify we haven't already created a map for this particular member, by
      // checking the list of members already mapped for the current parent,
      // stored in the parentMemberIndices structure
      if (!parentMemberIndices.isDuplicateMemberMapInfo(interimIndices)) {
        // Generate bounds operations using the standard lowering utility,
        // unfortunately this currently does a bit more than just generate
        // bounds and we discard the other bits. May be useful to extend the
        // utility to just provide bounds in the future.
        llvm::SmallVector<mlir::Value> interimBounds;
        if (i + 1 < objectList.size() &&
            objectList[i + 1].sym()->IsObjectArray()) {
          std::stringstream interimFortran;
          Fortran::lower::gatherDataOperandAddrAndBounds<
              mlir::omp::MapBoundsOp, mlir::omp::MapBoundsType>(
              converter, converter.getFirOpBuilder(), semaCtx,
              converter.getFctCtx(), *objectList[i + 1].sym(),
              objectList[i + 1].ref(), clauseLocation, interimFortran,
              interimBounds, treatIndexAsSection);
        }

        // Remove all map-type bits (e.g. TO, FROM, etc.) from the intermediate
        // allocatable maps, as we simply wish to alloc or release them. It may
        // be safer to just pass OMP_MAP_NONE as the map type, but we may still
        // need some of the other map types the mapped member utilises, so for
        // now it's good to keep an eye on this.
        llvm::omp::OpenMPOffloadMappingFlags interimMapType = mapTypeBits;
        interimMapType &= ~llvm::omp::OpenMPOffloadMappingFlags::OMP_MAP_TO;
        interimMapType &= ~llvm::omp::OpenMPOffloadMappingFlags::OMP_MAP_FROM;
        interimMapType &=
            ~llvm::omp::OpenMPOffloadMappingFlags::OMP_MAP_RETURN_PARAM;

        // Create a map for the intermediate member and insert it and it's
        // indices into the parentMemberIndices list to track it.
        mlir::omp::MapInfoOp mapOp = createMapInfoOp(
            firOpBuilder, clauseLocation, curValue,
            /*varPtrPtr=*/mlir::Value{}, asFortran,
            /*bounds=*/interimBounds,
            /*members=*/{},
            /*membersIndex=*/mlir::ArrayAttr{},
            static_cast<
                std::underlying_type_t<llvm::omp::OpenMPOffloadMappingFlags>>(
                interimMapType),
            mlir::omp::VariableCaptureKind::ByRef, curValue.getType());

        parentMemberIndices.memberPlacementIndices.push_back(interimIndices);
        parentMemberIndices.memberMap.push_back(mapOp);
      }

      // Load the currently accessed member, so we can continue to access
      // further segments.
      curValue = fir::LoadOp::create(firOpBuilder, clauseLocation, curValue);
      currentIndicesIdx++;
    }
  }

  return curValue;
}

static int64_t
getComponentPlacementInParent(const semantics::Symbol *componentSym) {
  const auto *derived = componentSym->owner()
                            .derivedTypeSpec()
                            ->typeSymbol()
                            .detailsIf<semantics::DerivedTypeDetails>();
  assert(derived &&
         "expected derived type details when processing component symbol");
  for (auto [placement, name] : llvm::enumerate(derived->componentNames()))
    if (name == componentSym->name())
      return placement;
  return -1;
}

static std::optional<Object>
getComponentObject(std::optional<Object> object,
                   semantics::SemanticsContext &semaCtx) {
  if (!object)
    return std::nullopt;

  auto ref = evaluate::ExtractDataRef(object.value().ref());
  if (!ref)
    return std::nullopt;

  if (std::holds_alternative<evaluate::Component>(ref->u))
    return object;

  auto baseObj = getBaseObject(object.value(), semaCtx);
  if (!baseObj)
    return std::nullopt;

  return getComponentObject(baseObj.value(), semaCtx);
}

void generateMemberPlacementIndices(const Object &object,
                                    llvm::SmallVectorImpl<int64_t> &indices,
                                    semantics::SemanticsContext &semaCtx) {
  assert(indices.empty() && "indices vector passed to "
                            "generateMemberPlacementIndices should be empty");
  auto compObj = getComponentObject(object, semaCtx);

  while (compObj) {
    int64_t index = getComponentPlacementInParent(compObj->sym());
    assert(
        index >= 0 &&
        "unexpected index value returned from getComponentPlacementInParent");
    indices.push_back(index);
    compObj =
        getComponentObject(getBaseObject(compObj.value(), semaCtx), semaCtx);
  }

  indices = llvm::SmallVector<int64_t>{llvm::reverse(indices)};
}

void OmpMapParentAndMemberData::addChildIndexAndMapToParent(
    const omp::Object &object, mlir::omp::MapInfoOp &mapOp,
    semantics::SemanticsContext &semaCtx) {
  llvm::SmallVector<int64_t> indices;
  generateMemberPlacementIndices(object, indices, semaCtx);
  memberPlacementIndices.push_back(indices);
  memberMap.push_back(mapOp);
}

bool isMemberOrParentAllocatableOrPointer(
    const Object &object, semantics::SemanticsContext &semaCtx) {
  if (semantics::IsAllocatableOrObjectPointer(object.sym()))
    return true;

  auto compObj = getBaseObject(object, semaCtx);
  while (compObj) {
    if (semantics::IsAllocatableOrObjectPointer(compObj.value().sym()))
      return true;
    compObj = getBaseObject(compObj.value(), semaCtx);
  }

  return false;
}

void insertChildMapInfoIntoParent(
    lower::AbstractConverter &converter, semantics::SemanticsContext &semaCtx,
    lower::StatementContext &stmtCtx,
    std::map<Object, OmpMapParentAndMemberData> &parentMemberIndices,
    llvm::SmallVectorImpl<mlir::Value> &mapOperands,
    llvm::SmallVectorImpl<const semantics::Symbol *> &mapSyms) {
  fir::FirOpBuilder &firOpBuilder = converter.getFirOpBuilder();
  for (auto indices : parentMemberIndices) {
    auto *parentIter =
        llvm::find_if(mapSyms, [&indices](const semantics::Symbol *v) {
          return v == indices.first.sym();
        });
    if (parentIter != mapSyms.end()) {
      auto mapOp = llvm::cast<mlir::omp::MapInfoOp>(
          mapOperands[std::distance(mapSyms.begin(), parentIter)]
              .getDefiningOp());

      // NOTE: To maintain appropriate SSA ordering, we move the parent map
      // which will now have references to its children after the last
      // of its members to be generated. This is necessary when a user
      // has defined a series of parent and children maps where the parent
      // precedes the children. An alternative, may be to do
      // delayed generation of map info operations from the clauses and
      // organize them first before generation. Or to use the
      // topologicalSort utility which will enforce a stronger SSA
      // dominance ordering at the cost of efficiency/time.
      mapOp->moveAfter(indices.second.memberMap.back());

      for (mlir::omp::MapInfoOp memberMap : indices.second.memberMap)
        mapOp.getMembersMutable().append(memberMap.getResult());

      mapOp.setMembersIndexAttr(firOpBuilder.create2DI64ArrayAttr(
          indices.second.memberPlacementIndices));
    } else {
      // NOTE: We take the map type of the first child, this may not
      // be the correct thing to do, however, we shall see. For the moment
      // it allows this to work with enter and exit without causing MLIR
      // verification issues. The more appropriate thing may be to take
      // the "main" map type clause from the directive being used.
      uint64_t mapType = indices.second.memberMap[0].getMapType();

      llvm::SmallVector<mlir::Value> members;
      members.reserve(indices.second.memberMap.size());
      for (mlir::omp::MapInfoOp memberMap : indices.second.memberMap)
        members.push_back(memberMap.getResult());

      // Create parent to emplace and bind members
      llvm::SmallVector<mlir::Value> bounds;
      std::stringstream asFortran;
      fir::factory::AddrAndBoundsInfo info =
          lower::gatherDataOperandAddrAndBounds<mlir::omp::MapBoundsOp,
                                                mlir::omp::MapBoundsType>(
              converter, firOpBuilder, semaCtx, converter.getFctCtx(),
              *indices.first.sym(), indices.first.ref(),
              converter.getCurrentLocation(), asFortran, bounds,
              treatIndexAsSection);

      mlir::omp::MapInfoOp mapOp = createMapInfoOp(
          firOpBuilder, info.rawInput.getLoc(), info.rawInput,
          /*varPtrPtr=*/mlir::Value(), asFortran.str(), bounds, members,
          firOpBuilder.create2DI64ArrayAttr(
              indices.second.memberPlacementIndices),
          mapType, mlir::omp::VariableCaptureKind::ByRef,
          info.rawInput.getType(),
          /*partialMap=*/true);

      mapOperands.push_back(mapOp);
      mapSyms.push_back(indices.first.sym());
    }
  }
}

void lastprivateModifierNotSupported(const omp::clause::Lastprivate &lastp,
                                     mlir::Location loc) {
  using Lastprivate = omp::clause::Lastprivate;
  auto &maybeMod =
      std::get<std::optional<Lastprivate::LastprivateModifier>>(lastp.t);
  if (maybeMod) {
    assert(*maybeMod == Lastprivate::LastprivateModifier::Conditional &&
           "Unexpected lastprivate modifier");
    TODO(loc, "lastprivate clause with CONDITIONAL modifier");
  }
}

static void convertLoopBounds(lower::AbstractConverter &converter,
                              mlir::Location loc,
                              mlir::omp::LoopRelatedClauseOps &result,
                              std::size_t loopVarTypeSize) {
  fir::FirOpBuilder &firOpBuilder = converter.getFirOpBuilder();
  // The types of lower bound, upper bound, and step are converted into the
  // type of the loop variable if necessary.
  mlir::Type loopVarType = getLoopVarType(converter, loopVarTypeSize);
  for (unsigned it = 0; it < (unsigned)result.loopLowerBounds.size(); it++) {
    result.loopLowerBounds[it] = firOpBuilder.createConvert(
        loc, loopVarType, result.loopLowerBounds[it]);
    result.loopUpperBounds[it] = firOpBuilder.createConvert(
        loc, loopVarType, result.loopUpperBounds[it]);
    result.loopSteps[it] =
        firOpBuilder.createConvert(loc, loopVarType, result.loopSteps[it]);
  }
}

bool collectLoopRelatedInfo(
    lower::AbstractConverter &converter, mlir::Location currentLocation,
    lower::pft::Evaluation &eval, const omp::List<omp::Clause> &clauses,
    mlir::omp::LoopRelatedClauseOps &result,
    llvm::SmallVectorImpl<const semantics::Symbol *> &iv) {
  bool found = false;
  fir::FirOpBuilder &firOpBuilder = converter.getFirOpBuilder();

  // Collect the loops to collapse.
  lower::pft::Evaluation *doConstructEval = &eval.getFirstNestedEvaluation();
  if (doConstructEval->getIf<parser::DoConstruct>()->IsDoConcurrent()) {
    TODO(currentLocation, "Do Concurrent in Worksharing loop construct");
  }

  std::int64_t collapseValue = 1l;
  if (auto *clause =
          ClauseFinder::findUniqueClause<omp::clause::Collapse>(clauses)) {
    collapseValue = evaluate::ToInt64(clause->v).value();
    found = true;
  }

  std::size_t loopVarTypeSize = 0;
  do {
    lower::pft::Evaluation *doLoop =
        &doConstructEval->getFirstNestedEvaluation();
    auto *doStmt = doLoop->getIf<parser::NonLabelDoStmt>();
    assert(doStmt && "Expected do loop to be in the nested evaluation");
    const auto &loopControl =
        std::get<std::optional<parser::LoopControl>>(doStmt->t);
    const parser::LoopControl::Bounds *bounds =
        std::get_if<parser::LoopControl::Bounds>(&loopControl->u);
    assert(bounds && "Expected bounds for worksharing do loop");
    lower::StatementContext stmtCtx;
    result.loopLowerBounds.push_back(fir::getBase(
        converter.genExprValue(*semantics::GetExpr(bounds->lower), stmtCtx)));
    result.loopUpperBounds.push_back(fir::getBase(
        converter.genExprValue(*semantics::GetExpr(bounds->upper), stmtCtx)));
    if (bounds->step) {
      result.loopSteps.push_back(fir::getBase(
          converter.genExprValue(*semantics::GetExpr(bounds->step), stmtCtx)));
    } else { // If `step` is not present, assume it as `1`.
      result.loopSteps.push_back(firOpBuilder.createIntegerConstant(
          currentLocation, firOpBuilder.getIntegerType(32), 1));
    }
    iv.push_back(bounds->name.thing.symbol);
    loopVarTypeSize = std::max(loopVarTypeSize,
                               bounds->name.thing.symbol->GetUltimate().size());
    collapseValue--;
    doConstructEval =
        &*std::next(doConstructEval->getNestedEvaluations().begin());
  } while (collapseValue > 0);

  convertLoopBounds(converter, currentLocation, result, loopVarTypeSize);

  return found;
}

<<<<<<< HEAD
/// Get the directive enumeration value corresponding to the given OpenMP
/// construct PFT node.
llvm::omp::Directive
extractOmpDirective(const parser::OpenMPConstruct &ompConstruct) {
  return common::visit(
      common::visitors{
          [](const parser::OpenMPAllocatorsConstruct &c) {
            return llvm::omp::OMPD_allocators;
          },
          [](const parser::OpenMPAssumeConstruct &c) {
            return llvm::omp::OMPD_assume;
          },
          [](const parser::OpenMPAtomicConstruct &c) {
            return llvm::omp::OMPD_atomic;
          },
          [](const parser::OpenMPBlockConstruct &c) {
            return std::get<parser::OmpBlockDirective>(
                       std::get<parser::OmpBeginBlockDirective>(c.t).t)
                .v;
          },
          [](const parser::OpenMPCriticalConstruct &c) {
            return llvm::omp::OMPD_critical;
          },
          [](const parser::OpenMPDeclarativeAllocate &c) {
            return llvm::omp::OMPD_allocate;
          },
          [](const parser::OpenMPDispatchConstruct &c) {
            return llvm::omp::OMPD_dispatch;
          },
          [](const parser::OpenMPExecutableAllocate &c) {
            return llvm::omp::OMPD_allocate;
          },
          [](const parser::OpenMPLoopConstruct &c) {
            return std::get<parser::OmpLoopDirective>(
                       std::get<parser::OmpBeginLoopDirective>(c.t).t)
                .v;
          },
          [](const parser::OpenMPSectionConstruct &c) {
            return llvm::omp::OMPD_section;
          },
          [](const parser::OpenMPSectionsConstruct &c) {
            return std::get<parser::OmpSectionsDirective>(
                       std::get<parser::OmpBeginSectionsDirective>(c.t).t)
                .v;
          },
          [](const parser::OpenMPStandaloneConstruct &c) {
            return common::visit(
                common::visitors{
                    [](const parser::OpenMPSimpleStandaloneConstruct &c) {
                      return c.v.DirId();
                    },
                    [](const parser::OpenMPFlushConstruct &c) {
                      return llvm::omp::OMPD_flush;
                    },
                    [](const parser::OpenMPCancelConstruct &c) {
                      return llvm::omp::OMPD_cancel;
                    },
                    [](const parser::OpenMPCancellationPointConstruct &c) {
                      return llvm::omp::OMPD_cancellation_point;
                    },
                    [](const parser::OmpMetadirectiveDirective &c) {
                      return llvm::omp::OMPD_metadirective;
                    },
                    [](const parser::OpenMPDepobjConstruct &c) {
                      return llvm::omp::OMPD_depobj;
                    },
                    [](const parser::OpenMPInteropConstruct &c) {
                      return llvm::omp::OMPD_interop;
                    }},
                c.u);
          },
          [](const parser::OpenMPUtilityConstruct &c) {
            return common::visit(
                common::visitors{[](const parser::OmpErrorDirective &c) {
                                   return llvm::omp::OMPD_error;
                                 },
                                 [](const parser::OmpNothingDirective &c) {
                                   return llvm::omp::OMPD_nothing;
                                 }},
                c.u);
          }},
      ompConstruct.u);
}
=======
>>>>>>> e38f98f5
} // namespace omp
} // namespace lower
} // namespace Fortran<|MERGE_RESOLUTION|>--- conflicted
+++ resolved
@@ -664,92 +664,6 @@
   return found;
 }
 
-<<<<<<< HEAD
-/// Get the directive enumeration value corresponding to the given OpenMP
-/// construct PFT node.
-llvm::omp::Directive
-extractOmpDirective(const parser::OpenMPConstruct &ompConstruct) {
-  return common::visit(
-      common::visitors{
-          [](const parser::OpenMPAllocatorsConstruct &c) {
-            return llvm::omp::OMPD_allocators;
-          },
-          [](const parser::OpenMPAssumeConstruct &c) {
-            return llvm::omp::OMPD_assume;
-          },
-          [](const parser::OpenMPAtomicConstruct &c) {
-            return llvm::omp::OMPD_atomic;
-          },
-          [](const parser::OpenMPBlockConstruct &c) {
-            return std::get<parser::OmpBlockDirective>(
-                       std::get<parser::OmpBeginBlockDirective>(c.t).t)
-                .v;
-          },
-          [](const parser::OpenMPCriticalConstruct &c) {
-            return llvm::omp::OMPD_critical;
-          },
-          [](const parser::OpenMPDeclarativeAllocate &c) {
-            return llvm::omp::OMPD_allocate;
-          },
-          [](const parser::OpenMPDispatchConstruct &c) {
-            return llvm::omp::OMPD_dispatch;
-          },
-          [](const parser::OpenMPExecutableAllocate &c) {
-            return llvm::omp::OMPD_allocate;
-          },
-          [](const parser::OpenMPLoopConstruct &c) {
-            return std::get<parser::OmpLoopDirective>(
-                       std::get<parser::OmpBeginLoopDirective>(c.t).t)
-                .v;
-          },
-          [](const parser::OpenMPSectionConstruct &c) {
-            return llvm::omp::OMPD_section;
-          },
-          [](const parser::OpenMPSectionsConstruct &c) {
-            return std::get<parser::OmpSectionsDirective>(
-                       std::get<parser::OmpBeginSectionsDirective>(c.t).t)
-                .v;
-          },
-          [](const parser::OpenMPStandaloneConstruct &c) {
-            return common::visit(
-                common::visitors{
-                    [](const parser::OpenMPSimpleStandaloneConstruct &c) {
-                      return c.v.DirId();
-                    },
-                    [](const parser::OpenMPFlushConstruct &c) {
-                      return llvm::omp::OMPD_flush;
-                    },
-                    [](const parser::OpenMPCancelConstruct &c) {
-                      return llvm::omp::OMPD_cancel;
-                    },
-                    [](const parser::OpenMPCancellationPointConstruct &c) {
-                      return llvm::omp::OMPD_cancellation_point;
-                    },
-                    [](const parser::OmpMetadirectiveDirective &c) {
-                      return llvm::omp::OMPD_metadirective;
-                    },
-                    [](const parser::OpenMPDepobjConstruct &c) {
-                      return llvm::omp::OMPD_depobj;
-                    },
-                    [](const parser::OpenMPInteropConstruct &c) {
-                      return llvm::omp::OMPD_interop;
-                    }},
-                c.u);
-          },
-          [](const parser::OpenMPUtilityConstruct &c) {
-            return common::visit(
-                common::visitors{[](const parser::OmpErrorDirective &c) {
-                                   return llvm::omp::OMPD_error;
-                                 },
-                                 [](const parser::OmpNothingDirective &c) {
-                                   return llvm::omp::OMPD_nothing;
-                                 }},
-                c.u);
-          }},
-      ompConstruct.u);
-}
-=======
->>>>>>> e38f98f5
 } // namespace omp
 } // namespace lower
 } // namespace Fortran