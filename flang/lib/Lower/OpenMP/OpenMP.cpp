//===-- OpenMP.cpp -- Open MP directive lowering --------------------------===//
//
// Part of the LLVM Project, under the Apache License v2.0 with LLVM Exceptions.
// See https://llvm.org/LICENSE.txt for license information.
// SPDX-License-Identifier: Apache-2.0 WITH LLVM-exception
//
//===----------------------------------------------------------------------===//
//
// Coding style: https://mlir.llvm.org/getting_started/DeveloperGuide/
//
//===----------------------------------------------------------------------===//

#include "flang/Lower/OpenMP.h"

#include "ClauseProcessor.h"
#include "Clauses.h"
#include "DataSharingProcessor.h"
#include "Decomposer.h"
#include "ReductionProcessor.h"
#include "Utils.h"
#include "flang/Common/idioms.h"
#include "flang/Lower/Bridge.h"
#include "flang/Lower/ConvertExpr.h"
#include "flang/Lower/ConvertVariable.h"
#include "flang/Lower/DirectivesCommon.h"
#include "flang/Lower/StatementContext.h"
#include "flang/Lower/SymbolMap.h"
#include "flang/Optimizer/Builder/BoxValue.h"
#include "flang/Optimizer/Builder/FIRBuilder.h"
#include "flang/Optimizer/Builder/Todo.h"
#include "flang/Optimizer/Dialect/FIRType.h"
#include "flang/Optimizer/HLFIR/HLFIROps.h"
#include "flang/Parser/characters.h"
#include "flang/Parser/parse-tree.h"
#include "flang/Semantics/openmp-directive-sets.h"
#include "flang/Semantics/tools.h"
#include "flang/Support/Flags.h"
#include "flang/Support/OpenMP-utils.h"
#include "mlir/Dialect/ControlFlow/IR/ControlFlowOps.h"
#include "mlir/Dialect/OpenMP/OpenMPDialect.h"
#include "mlir/Transforms/RegionUtils.h"
#include "llvm/ADT/STLExtras.h"
#include "llvm/Frontend/OpenMP/OMPConstants.h"
#include "llvm/Support/CommandLine.h"

using namespace Fortran::lower::omp;
using namespace Fortran::common::openmp;
<<<<<<< HEAD
=======

static llvm::cl::opt<bool> DumpAtomicAnalysis("fdebug-dump-atomic-analysis");
>>>>>>> eb0f1dc0

//===----------------------------------------------------------------------===//
// Code generation helper functions
//===----------------------------------------------------------------------===//

static void genOMPDispatch(lower::AbstractConverter &converter,
                           lower::SymMap &symTable,
                           semantics::SemanticsContext &semaCtx,
                           lower::pft::Evaluation &eval, mlir::Location loc,
                           const ConstructQueue &queue,
                           ConstructQueue::const_iterator item);

static void processHostEvalClauses(lower::AbstractConverter &converter,
                                   semantics::SemanticsContext &semaCtx,
                                   lower::StatementContext &stmtCtx,
                                   lower::pft::Evaluation &eval,
                                   mlir::Location loc);

namespace {
/// Structure holding information that is needed to pass host-evaluated
/// information to later lowering stages.
class HostEvalInfo {
public:
  // Allow this function access to private members in order to initialize them.
  friend void ::processHostEvalClauses(lower::AbstractConverter &,
                                       semantics::SemanticsContext &,
                                       lower::StatementContext &,
                                       lower::pft::Evaluation &,
                                       mlir::Location);

  /// Fill \c vars with values stored in \c ops.
  ///
  /// The order in which values are stored matches the one expected by \see
  /// bindOperands().
  void collectValues(llvm::SmallVectorImpl<mlir::Value> &vars) const {
    vars.append(ops.loopLowerBounds);
    vars.append(ops.loopUpperBounds);
    vars.append(ops.loopSteps);

    if (ops.numTeamsLower)
      vars.push_back(ops.numTeamsLower);

    if (ops.numTeamsUpper)
      vars.push_back(ops.numTeamsUpper);

    if (ops.numThreads)
      vars.push_back(ops.numThreads);

    if (ops.threadLimit)
      vars.push_back(ops.threadLimit);
  }

  /// Update \c ops, replacing all values with the corresponding block argument
  /// in \c args.
  ///
  /// The order in which values are stored in \c args is the same as the one
  /// used by \see collectValues().
  void bindOperands(llvm::ArrayRef<mlir::BlockArgument> args) {
    assert(args.size() ==
               ops.loopLowerBounds.size() + ops.loopUpperBounds.size() +
                   ops.loopSteps.size() + (ops.numTeamsLower ? 1 : 0) +
                   (ops.numTeamsUpper ? 1 : 0) + (ops.numThreads ? 1 : 0) +
                   (ops.threadLimit ? 1 : 0) &&
           "invalid block argument list");
    int argIndex = 0;
    for (size_t i = 0; i < ops.loopLowerBounds.size(); ++i)
      ops.loopLowerBounds[i] = args[argIndex++];

    for (size_t i = 0; i < ops.loopUpperBounds.size(); ++i)
      ops.loopUpperBounds[i] = args[argIndex++];

    for (size_t i = 0; i < ops.loopSteps.size(); ++i)
      ops.loopSteps[i] = args[argIndex++];

    if (ops.numTeamsLower)
      ops.numTeamsLower = args[argIndex++];

    if (ops.numTeamsUpper)
      ops.numTeamsUpper = args[argIndex++];

    if (ops.numThreads)
      ops.numThreads = args[argIndex++];

    if (ops.threadLimit)
      ops.threadLimit = args[argIndex++];
  }

  /// Update \p clauseOps and \p ivOut with the corresponding host-evaluated
  /// values and Fortran symbols, respectively, if they have already been
  /// initialized but not yet applied.
  ///
  /// \returns whether an update was performed. If not, these clauses were not
  ///          evaluated in the host device.
  bool apply(mlir::omp::LoopNestOperands &clauseOps,
             llvm::SmallVectorImpl<const semantics::Symbol *> &ivOut) {
    if (iv.empty() || loopNestApplied) {
      loopNestApplied = true;
      return false;
    }

    loopNestApplied = true;
    clauseOps.loopLowerBounds = ops.loopLowerBounds;
    clauseOps.loopUpperBounds = ops.loopUpperBounds;
    clauseOps.loopSteps = ops.loopSteps;
    ivOut.append(iv);
    return true;
  }

  /// Update \p clauseOps with the corresponding host-evaluated values if they
  /// have already been initialized but not yet applied.
  ///
  /// \returns whether an update was performed. If not, these clauses were not
  ///          evaluated in the host device.
  bool apply(mlir::omp::ParallelOperands &clauseOps) {
    if (!ops.numThreads || parallelApplied) {
      parallelApplied = true;
      return false;
    }

    parallelApplied = true;
    clauseOps.numThreads = ops.numThreads;
    return true;
  }

  /// Update \p clauseOps with the corresponding host-evaluated values if they
  /// have already been initialized.
  ///
  /// \returns whether an update was performed. If not, these clauses were not
  ///          evaluated in the host device.
  bool apply(mlir::omp::TeamsOperands &clauseOps) {
    if (!ops.numTeamsLower && !ops.numTeamsUpper && !ops.threadLimit)
      return false;

    clauseOps.numTeamsLower = ops.numTeamsLower;
    clauseOps.numTeamsUpper = ops.numTeamsUpper;
    clauseOps.threadLimit = ops.threadLimit;
    return true;
  }

private:
  mlir::omp::HostEvaluatedOperands ops;
  llvm::SmallVector<const semantics::Symbol *> iv;
  bool loopNestApplied = false, parallelApplied = false;
};
} // namespace

/// Stack of \see HostEvalInfo to represent the current nest of \c omp.target
/// operations being created.
///
/// The current implementation prevents nested 'target' regions from breaking
/// the handling of the outer region by keeping a stack of information
/// structures, but it will probably still require some further work to support
/// reverse offloading.
static llvm::SmallVector<HostEvalInfo, 0> hostEvalInfo;
<<<<<<< HEAD
=======
static llvm::SmallVector<const parser::OpenMPSectionsConstruct *, 0>
    sectionsStack;
>>>>>>> eb0f1dc0

/// Bind symbols to their corresponding entry block arguments.
///
/// The binding will be performed inside of the current block, which does not
/// necessarily have to be part of the operation for which the binding is done.
/// However, block arguments must be accessible. This enables controlling the
/// insertion point of any new MLIR operations related to the binding of
/// arguments of a loop wrapper operation.
///
/// \param [in] converter - PFT to MLIR conversion interface.
/// \param [in]        op - owner operation of the block arguments to bind.
/// \param [in]      args - entry block arguments information for the given
///                         operation.
static void bindEntryBlockArgs(lower::AbstractConverter &converter,
                               mlir::omp::BlockArgOpenMPOpInterface op,
                               const EntryBlockArgs &args) {
  assert(op != nullptr && "invalid block argument-defining operation");
  assert(args.isValid() && "invalid args");
  fir::FirOpBuilder &firOpBuilder = converter.getFirOpBuilder();

  auto bindSingleMapLike = [&converter](const semantics::Symbol &sym,
                                        const mlir::BlockArgument &arg) {
    fir::ExtendedValue extVal = converter.getSymbolExtendedValue(sym);
    auto refType = mlir::dyn_cast<fir::ReferenceType>(arg.getType());
    if (refType && fir::isa_builtin_cptr_type(refType.getElementType())) {
      converter.bindSymbol(sym, arg);
    } else {
      extVal.match(
          [&](const fir::BoxValue &v) {
            converter.bindSymbol(sym, fir::BoxValue(arg, v.getLBounds(),
                                                    v.getExplicitParameters(),
                                                    v.getExplicitExtents()));
          },
          [&](const fir::MutableBoxValue &v) {
            converter.bindSymbol(
                sym, fir::MutableBoxValue(arg, v.getLBounds(),
                                          v.getMutableProperties()));
          },
          [&](const fir::ArrayBoxValue &v) {
            converter.bindSymbol(sym, fir::ArrayBoxValue(arg, v.getExtents(),
                                                         v.getLBounds(),
                                                         v.getSourceBox()));
          },
          [&](const fir::CharArrayBoxValue &v) {
            converter.bindSymbol(sym, fir::CharArrayBoxValue(arg, v.getLen(),
                                                             v.getExtents(),
                                                             v.getLBounds()));
          },
          [&](const fir::CharBoxValue &v) {
            converter.bindSymbol(sym, fir::CharBoxValue(arg, v.getLen()));
          },
          [&](const fir::UnboxedValue &v) { converter.bindSymbol(sym, arg); },
          [&](const auto &) {
            TODO(converter.getCurrentLocation(),
                 "target map clause operand unsupported type");
          });
    }
  };

  auto bindMapLike =
      [&bindSingleMapLike](llvm::ArrayRef<const semantics::Symbol *> syms,
                           llvm::ArrayRef<mlir::BlockArgument> args) {
        // Structure component symbols don't have bindings, and can only be
        // explicitly mapped individually. If a member is captured implicitly
        // we map the entirety of the derived type when we find its symbol.
        llvm::SmallVector<const semantics::Symbol *> processedSyms;
        llvm::copy_if(syms, std::back_inserter(processedSyms),
                      [](auto *sym) { return !sym->owner().IsDerivedType(); });

        for (auto [sym, arg] : llvm::zip_equal(processedSyms, args))
          bindSingleMapLike(*sym, arg);
      };

  auto bindPrivateLike = [&converter, &firOpBuilder](
                             llvm::ArrayRef<const semantics::Symbol *> syms,
                             llvm::ArrayRef<mlir::Value> vars,
                             llvm::ArrayRef<mlir::BlockArgument> args) {
    llvm::SmallVector<const semantics::Symbol *> processedSyms;
    for (auto *sym : syms) {
      if (const auto *commonDet =
              sym->detailsIf<semantics::CommonBlockDetails>()) {
        llvm::transform(commonDet->objects(), std::back_inserter(processedSyms),
                        [&](const auto &mem) { return &*mem; });
      } else {
        processedSyms.push_back(sym);
      }
    }

    for (auto [sym, var, arg] : llvm::zip_equal(processedSyms, vars, args))
      converter.bindSymbol(
          *sym,
          hlfir::translateToExtendedValue(
              var.getLoc(), firOpBuilder, hlfir::Entity{arg},
              /*contiguousHint=*/
              evaluate::IsSimplyContiguous(*sym, converter.getFoldingContext()))
              .first);
  };

  // Process in clause name alphabetical order to match block arguments order.
  // Do not bind host_eval variables because they cannot be used inside of the
  // corresponding region, except for very specific cases handled separately.
  bindMapLike(args.hasDeviceAddr.syms, op.getHasDeviceAddrBlockArgs());
  bindPrivateLike(args.inReduction.syms, args.inReduction.vars,
                  op.getInReductionBlockArgs());
  bindMapLike(args.map.syms, op.getMapBlockArgs());
  bindPrivateLike(args.priv.syms, args.priv.vars, op.getPrivateBlockArgs());
  bindPrivateLike(args.reduction.syms, args.reduction.vars,
                  op.getReductionBlockArgs());
  bindPrivateLike(args.taskReduction.syms, args.taskReduction.vars,
                  op.getTaskReductionBlockArgs());
  bindMapLike(args.useDeviceAddr.syms, op.getUseDeviceAddrBlockArgs());
  bindMapLike(args.useDevicePtr.syms, op.getUseDevicePtrBlockArgs());
}

/// Get the list of base values that the specified map-like variables point to.
///
/// This function must be kept in sync with changes to the `createMapInfoOp`
/// utility function, since it must take into account the potential introduction
/// of levels of indirection (i.e. intermediate ops).
///
/// \param [in]     vars - list of values passed to map-like clauses, returned
///                        by an `omp.map.info` operation.
/// \param [out] baseOps - populated with the `var_ptr` values of the
///                        corresponding defining operations.
static void
extractMappedBaseValues(llvm::ArrayRef<mlir::Value> vars,
                        llvm::SmallVectorImpl<mlir::Value> &baseOps) {
  llvm::transform(vars, std::back_inserter(baseOps), [](mlir::Value map) {
    auto mapInfo = map.getDefiningOp<mlir::omp::MapInfoOp>();
    assert(mapInfo && "expected all map vars to be defined by omp.map.info");

    mlir::Value varPtr = mapInfo.getVarPtr();
    if (auto boxAddr = varPtr.getDefiningOp<fir::BoxAddrOp>())
      return boxAddr.getVal();

    return varPtr;
  });
}

/// Get the directive enumeration value corresponding to the given OpenMP
/// construct PFT node.
llvm::omp::Directive
extractOmpDirective(const parser::OpenMPConstruct &ompConstruct) {
  return common::visit(
      common::visitors{
          [](const parser::OpenMPAllocatorsConstruct &c) {
            return llvm::omp::OMPD_allocators;
          },
          [](const parser::OpenMPAssumeConstruct &c) {
            return llvm::omp::OMPD_assume;
          },
          [](const parser::OpenMPAtomicConstruct &c) {
            return llvm::omp::OMPD_atomic;
          },
          [](const parser::OpenMPBlockConstruct &c) {
            return std::get<parser::OmpBlockDirective>(
                       std::get<parser::OmpBeginBlockDirective>(c.t).t)
                .v;
          },
          [](const parser::OpenMPCriticalConstruct &c) {
            return llvm::omp::OMPD_critical;
          },
          [](const parser::OpenMPDeclarativeAllocate &c) {
            return llvm::omp::OMPD_allocate;
          },
          [](const parser::OpenMPDispatchConstruct &c) {
            return llvm::omp::OMPD_dispatch;
          },
          [](const parser::OpenMPExecutableAllocate &c) {
            return llvm::omp::OMPD_allocate;
          },
          [](const parser::OpenMPLoopConstruct &c) {
            return std::get<parser::OmpLoopDirective>(
                       std::get<parser::OmpBeginLoopDirective>(c.t).t)
                .v;
          },
          [](const parser::OpenMPSectionConstruct &c) {
            return llvm::omp::OMPD_section;
          },
          [](const parser::OpenMPSectionsConstruct &c) {
            return std::get<parser::OmpSectionsDirective>(
                       std::get<parser::OmpBeginSectionsDirective>(c.t).t)
                .v;
          },
          [](const parser::OpenMPStandaloneConstruct &c) {
            return common::visit(
                common::visitors{
                    [](const parser::OpenMPSimpleStandaloneConstruct &c) {
                      return c.v.DirId();
                    },
                    [](const parser::OpenMPFlushConstruct &c) {
                      return llvm::omp::OMPD_flush;
                    },
                    [](const parser::OpenMPCancelConstruct &c) {
                      return llvm::omp::OMPD_cancel;
                    },
                    [](const parser::OpenMPCancellationPointConstruct &c) {
                      return llvm::omp::OMPD_cancellation_point;
                    },
                    [](const parser::OmpMetadirectiveDirective &c) {
                      return llvm::omp::OMPD_metadirective;
                    },
                    [](const parser::OpenMPDepobjConstruct &c) {
                      return llvm::omp::OMPD_depobj;
                    },
                    [](const parser::OpenMPInteropConstruct &c) {
                      return llvm::omp::OMPD_interop;
                    }},
                c.u);
          },
          [](const parser::OpenMPUtilityConstruct &c) {
            return common::visit(
                common::visitors{[](const parser::OmpErrorDirective &c) {
                                   return llvm::omp::OMPD_error;
                                 },
                                 [](const parser::OmpNothingDirective &c) {
                                   return llvm::omp::OMPD_nothing;
                                 }},
                c.u);
          }},
      ompConstruct.u);
}

/// Populate the global \see hostEvalInfo after processing clauses for the given
/// \p eval OpenMP target construct, or nested constructs, if these must be
/// evaluated outside of the target region per the spec.
///
/// In particular, this will ensure that in 'target teams' and equivalent nested
/// constructs, the \c thread_limit and \c num_teams clauses will be evaluated
/// in the host. Additionally, loop bounds, steps and the \c num_threads clause
/// will also be evaluated in the host if a target SPMD construct is detected
/// (i.e. 'target teams distribute parallel do [simd]' or equivalent nesting).
///
/// The result, stored as a global, is intended to be used to populate the \c
/// host_eval operands of the associated \c omp.target operation, and also to be
/// checked and used by later lowering steps to populate the corresponding
/// operands of the \c omp.teams, \c omp.parallel or \c omp.loop_nest
/// operations.
static void processHostEvalClauses(lower::AbstractConverter &converter,
                                   semantics::SemanticsContext &semaCtx,
                                   lower::StatementContext &stmtCtx,
                                   lower::pft::Evaluation &eval,
                                   mlir::Location loc) {
  // Obtain the list of clauses of the given OpenMP block or loop construct
  // evaluation. Other evaluations passed to this lambda keep `clauses`
  // unchanged.
  auto extractClauses = [&semaCtx](lower::pft::Evaluation &eval,
                                   List<Clause> &clauses) {
    const auto *ompEval = eval.getIf<parser::OpenMPConstruct>();
    if (!ompEval)
      return;

    const parser::OmpClauseList *beginClauseList = nullptr;
    const parser::OmpClauseList *endClauseList = nullptr;
    common::visit(
        common::visitors{
            [&](const parser::OpenMPBlockConstruct &ompConstruct) {
              const auto &beginDirective =
                  std::get<parser::OmpBeginBlockDirective>(ompConstruct.t);
              beginClauseList =
                  &std::get<parser::OmpClauseList>(beginDirective.t);
              endClauseList = &std::get<parser::OmpClauseList>(
                  std::get<parser::OmpEndBlockDirective>(ompConstruct.t).t);
            },
            [&](const parser::OpenMPLoopConstruct &ompConstruct) {
              const auto &beginDirective =
                  std::get<parser::OmpBeginLoopDirective>(ompConstruct.t);
              beginClauseList =
                  &std::get<parser::OmpClauseList>(beginDirective.t);

              if (auto &endDirective =
                      std::get<std::optional<parser::OmpEndLoopDirective>>(
                          ompConstruct.t))
                endClauseList =
                    &std::get<parser::OmpClauseList>(endDirective->t);
            },
            [&](const auto &) {}},
        ompEval->u);

    assert(beginClauseList && "expected begin directive");
    clauses.append(makeClauses(*beginClauseList, semaCtx));

    if (endClauseList)
      clauses.append(makeClauses(*endClauseList, semaCtx));
  };

  // Return the directive that is immediately nested inside of the given
  // `parent` evaluation, if it is its only non-end-statement nested evaluation
  // and it represents an OpenMP construct.
  auto extractOnlyOmpNestedDir = [](lower::pft::Evaluation &parent)
      -> std::optional<llvm::omp::Directive> {
    if (!parent.hasNestedEvaluations())
      return std::nullopt;

    llvm::omp::Directive dir;
    auto &nested = parent.getFirstNestedEvaluation();
    if (const auto *ompEval = nested.getIf<parser::OpenMPConstruct>())
      dir = extractOmpDirective(*ompEval);
    else
      return std::nullopt;

    for (auto &sibling : parent.getNestedEvaluations())
      if (&sibling != &nested && !sibling.isEndStmt())
        return std::nullopt;

    return dir;
  };

  // Process the given evaluation assuming it's part of a 'target' construct or
  // captured by one, and store results in the global `hostEvalInfo`.
  std::function<void(lower::pft::Evaluation &, const List<Clause> &)>
      processEval;
  processEval = [&](lower::pft::Evaluation &eval, const List<Clause> &clauses) {
    using namespace llvm::omp;
    ClauseProcessor cp(converter, semaCtx, clauses);

    // Call `processEval` recursively with the immediately nested evaluation and
    // its corresponding clauses if there is a single nested evaluation
    // representing an OpenMP directive that passes the given test.
    auto processSingleNestedIf = [&](llvm::function_ref<bool(Directive)> test) {
      std::optional<Directive> nestedDir = extractOnlyOmpNestedDir(eval);
      if (!nestedDir || !test(*nestedDir))
        return;

      lower::pft::Evaluation &nestedEval = eval.getFirstNestedEvaluation();
      List<lower::omp::Clause> nestedClauses;
      extractClauses(nestedEval, nestedClauses);
      processEval(nestedEval, nestedClauses);
    };

    const auto *ompEval = eval.getIf<parser::OpenMPConstruct>();
    if (!ompEval)
      return;

    HostEvalInfo &hostInfo = hostEvalInfo.back();

    switch (extractOmpDirective(*ompEval)) {
    case OMPD_teams_distribute_parallel_do:
    case OMPD_teams_distribute_parallel_do_simd:
      cp.processThreadLimit(stmtCtx, hostInfo.ops);
      [[fallthrough]];
    case OMPD_target_teams_distribute_parallel_do:
    case OMPD_target_teams_distribute_parallel_do_simd:
      cp.processNumTeams(stmtCtx, hostInfo.ops);
      [[fallthrough]];
    case OMPD_distribute_parallel_do:
    case OMPD_distribute_parallel_do_simd:
      cp.processNumThreads(stmtCtx, hostInfo.ops);
      [[fallthrough]];
    case OMPD_distribute:
    case OMPD_distribute_simd:
      cp.processCollapse(loc, eval, hostInfo.ops, hostInfo.iv);
      break;

    case OMPD_teams:
      cp.processThreadLimit(stmtCtx, hostInfo.ops);
      [[fallthrough]];
    case OMPD_target_teams:
      cp.processNumTeams(stmtCtx, hostInfo.ops);
      processSingleNestedIf([](Directive nestedDir) {
        return topDistributeSet.test(nestedDir) || topLoopSet.test(nestedDir);
      });
      break;

    case OMPD_teams_distribute:
    case OMPD_teams_distribute_simd:
      cp.processThreadLimit(stmtCtx, hostInfo.ops);
      [[fallthrough]];
    case OMPD_target_teams_distribute:
    case OMPD_target_teams_distribute_simd:
      cp.processCollapse(loc, eval, hostInfo.ops, hostInfo.iv);
      cp.processNumTeams(stmtCtx, hostInfo.ops);
      break;

    case OMPD_teams_loop:
      cp.processThreadLimit(stmtCtx, hostInfo.ops);
      [[fallthrough]];
    case OMPD_target_teams_loop:
      cp.processNumTeams(stmtCtx, hostInfo.ops);
      [[fallthrough]];
    case OMPD_loop:
      cp.processCollapse(loc, eval, hostInfo.ops, hostInfo.iv);
      break;

    // Standalone 'target' case.
    case OMPD_target: {
      processSingleNestedIf(
          [](Directive nestedDir) { return topTeamsSet.test(nestedDir); });
      break;
    }
    default:
      break;
    }
  };

  assert(!hostEvalInfo.empty() && "expected HOST_EVAL info structure");

  const auto *ompEval = eval.getIf<parser::OpenMPConstruct>();
  assert(ompEval &&
         llvm::omp::allTargetSet.test(extractOmpDirective(*ompEval)) &&
         "expected TARGET construct evaluation");
  (void)ompEval;

  // Use the whole list of clauses passed to the construct here, rather than the
  // ones only applied to omp.target.
  List<lower::omp::Clause> clauses;
  extractClauses(eval, clauses);
  processEval(eval, clauses);
}

static lower::pft::Evaluation *
getCollapsedLoopEval(lower::pft::Evaluation &eval, int collapseValue) {
  // Return the Evaluation of the innermost collapsed loop, or the current one
  // if there was no COLLAPSE.
  if (collapseValue == 0)
    return &eval;

  lower::pft::Evaluation *curEval = &eval.getFirstNestedEvaluation();
  for (int i = 1; i < collapseValue; i++) {
    // The nested evaluations should be DoConstructs (i.e. they should form
    // a loop nest). Each DoConstruct is a tuple <NonLabelDoStmt, Block,
    // EndDoStmt>.
    assert(curEval->isA<parser::DoConstruct>());
    curEval = &*std::next(curEval->getNestedEvaluations().begin());
  }
  return curEval;
}

static void genNestedEvaluations(lower::AbstractConverter &converter,
                                 lower::pft::Evaluation &eval,
                                 int collapseValue = 0) {
  lower::pft::Evaluation *curEval = getCollapsedLoopEval(eval, collapseValue);

  for (lower::pft::Evaluation &e : curEval->getNestedEvaluations())
    converter.genEval(e);
}

static fir::GlobalOp globalInitialization(lower::AbstractConverter &converter,
                                          fir::FirOpBuilder &firOpBuilder,
                                          const semantics::Symbol &sym,
                                          const lower::pft::Variable &var,
                                          mlir::Location currentLocation) {
  std::string globalName = converter.mangleName(sym);
  mlir::StringAttr linkage = firOpBuilder.createInternalLinkage();
  return Fortran::lower::defineGlobal(converter, var, globalName, linkage);
}

// Get the extended value for \p val by extracting additional variable
// information from \p base.
static fir::ExtendedValue getExtendedValue(fir::ExtendedValue base,
                                           mlir::Value val) {
  return base.match(
      [&](const fir::MutableBoxValue &box) -> fir::ExtendedValue {
        return fir::MutableBoxValue(val, box.nonDeferredLenParams(), {});
      },
      [&](const auto &) -> fir::ExtendedValue {
        return fir::substBase(base, val);
      });
}

#ifndef NDEBUG
static bool isThreadPrivate(lower::SymbolRef sym) {
  if (const auto *details = sym->detailsIf<semantics::CommonBlockDetails>()) {
    for (const auto &obj : details->objects())
      if (!obj->test(semantics::Symbol::Flag::OmpThreadprivate))
        return false;
    return true;
  }
  return sym->test(semantics::Symbol::Flag::OmpThreadprivate);
}
#endif

static void threadPrivatizeVars(lower::AbstractConverter &converter,
                                lower::pft::Evaluation &eval) {
  fir::FirOpBuilder &firOpBuilder = converter.getFirOpBuilder();
  mlir::Location currentLocation = converter.getCurrentLocation();
  mlir::OpBuilder::InsertionGuard guard(firOpBuilder);
  firOpBuilder.setInsertionPointToStart(firOpBuilder.getAllocaBlock());

  // If the symbol corresponds to the original ThreadprivateOp, use the symbol
  // value from that operation to create one ThreadprivateOp copy operation
  // inside the parallel region.
  // In some cases, however, the symbol will correspond to the original,
  // non-threadprivate variable. This can happen, for instance, with a common
  // block, declared in a separate module, used by a parent procedure and
  // privatized in its child procedure.
  auto genThreadprivateOp = [&](lower::SymbolRef sym) -> mlir::Value {
    assert(isThreadPrivate(sym));
    mlir::Value symValue = converter.getSymbolAddress(sym);
    mlir::Operation *op = symValue.getDefiningOp();
    if (auto declOp = mlir::dyn_cast<hlfir::DeclareOp>(op))
      op = declOp.getMemref().getDefiningOp();
    if (mlir::isa<mlir::omp::ThreadprivateOp>(op))
      symValue = mlir::dyn_cast<mlir::omp::ThreadprivateOp>(op).getSymAddr();
    return firOpBuilder.create<mlir::omp::ThreadprivateOp>(
        currentLocation, symValue.getType(), symValue);
  };

  llvm::SetVector<const semantics::Symbol *> threadprivateSyms;
  converter.collectSymbolSet(eval, threadprivateSyms,
                             semantics::Symbol::Flag::OmpThreadprivate,
                             /*collectSymbols=*/true,
                             /*collectHostAssociatedSymbols=*/true);
  std::set<semantics::SourceName> threadprivateSymNames;

  // For a COMMON block, the ThreadprivateOp is generated for itself instead of
  // its members, so only bind the value of the new copied ThreadprivateOp
  // inside the parallel region to the common block symbol only once for
  // multiple members in one COMMON block.
  llvm::SetVector<const semantics::Symbol *> commonSyms;
  for (std::size_t i = 0; i < threadprivateSyms.size(); i++) {
    const semantics::Symbol *sym = threadprivateSyms[i];
    mlir::Value symThreadprivateValue;
    // The variable may be used more than once, and each reference has one
    // symbol with the same name. Only do once for references of one variable.
    if (threadprivateSymNames.find(sym->name()) != threadprivateSymNames.end())
      continue;
    threadprivateSymNames.insert(sym->name());
    if (const semantics::Symbol *common =
            semantics::FindCommonBlockContaining(sym->GetUltimate())) {
      mlir::Value commonThreadprivateValue;
      if (commonSyms.contains(common)) {
        commonThreadprivateValue = converter.getSymbolAddress(*common);
      } else {
        commonThreadprivateValue = genThreadprivateOp(*common);
        converter.bindSymbol(*common, commonThreadprivateValue);
        commonSyms.insert(common);
      }
      symThreadprivateValue = lower::genCommonBlockMember(
          converter, currentLocation, sym->GetUltimate(),
          commonThreadprivateValue);
    } else {
      symThreadprivateValue = genThreadprivateOp(*sym);
    }

    fir::ExtendedValue sexv = converter.getSymbolExtendedValue(*sym);
    fir::ExtendedValue symThreadprivateExv =
        getExtendedValue(sexv, symThreadprivateValue);
    converter.bindSymbol(*sym, symThreadprivateExv);
  }
}

static mlir::Operation *
createAndSetPrivatizedLoopVar(lower::AbstractConverter &converter,
                              mlir::Location loc, mlir::Value indexVal,
                              const semantics::Symbol *sym) {
  fir::FirOpBuilder &firOpBuilder = converter.getFirOpBuilder();
  mlir::OpBuilder::InsertPoint insPt = firOpBuilder.saveInsertionPoint();
  firOpBuilder.setInsertionPointToStart(firOpBuilder.getAllocaBlock());

  mlir::Type tempTy = converter.genType(*sym);

  assert(converter.isPresentShallowLookup(*sym) &&
         "Expected symbol to be in symbol table.");

  firOpBuilder.restoreInsertionPoint(insPt);
  mlir::Value cvtVal = firOpBuilder.createConvert(loc, tempTy, indexVal);
  hlfir::Entity lhs{converter.getSymbolAddress(*sym)};

  lhs = hlfir::derefPointersAndAllocatables(loc, firOpBuilder, lhs);

  mlir::Operation *storeOp =
      firOpBuilder.create<hlfir::AssignOp>(loc, cvtVal, lhs);
  return storeOp;
}

// This helper function implements the functionality of "promoting" non-CPTR
// arguments of use_device_ptr to use_device_addr arguments (automagic
// conversion of use_device_ptr -> use_device_addr in these cases). The way we
// do so currently is through the shuffling of operands from the
// devicePtrOperands to deviceAddrOperands, as well as the types, locations and
// symbols.
//
// This effectively implements some deprecated OpenMP functionality that some
// legacy applications unfortunately depend on (deprecated in specification
// version 5.2):
//
// "If a list item in a use_device_ptr clause is not of type C_PTR, the behavior
//  is as if the list item appeared in a use_device_addr clause. Support for
//  such list items in a use_device_ptr clause is deprecated."
static void promoteNonCPtrUseDevicePtrArgsToUseDeviceAddr(
    llvm::SmallVectorImpl<mlir::Value> &useDeviceAddrVars,
    llvm::SmallVectorImpl<const semantics::Symbol *> &useDeviceAddrSyms,
    llvm::SmallVectorImpl<mlir::Value> &useDevicePtrVars,
    llvm::SmallVectorImpl<const semantics::Symbol *> &useDevicePtrSyms) {
  // Iterate over our use_device_ptr list and shift all non-cptr arguments into
  // use_device_addr.
  auto *varIt = useDevicePtrVars.begin();
  auto *symIt = useDevicePtrSyms.begin();
  while (varIt != useDevicePtrVars.end()) {
    if (fir::isa_builtin_cptr_type(fir::unwrapRefType(varIt->getType()))) {
      ++varIt;
      ++symIt;
      continue;
    }

    useDeviceAddrVars.push_back(*varIt);
    useDeviceAddrSyms.push_back(*symIt);

    varIt = useDevicePtrVars.erase(varIt);
    symIt = useDevicePtrSyms.erase(symIt);
  }
}

/// Extract the list of function and variable symbols affected by the given
/// 'declare target' directive and return the intended device type for them.
static void getDeclareTargetInfo(
    lower::AbstractConverter &converter, semantics::SemanticsContext &semaCtx,
    lower::pft::Evaluation &eval,
    const parser::OpenMPDeclareTargetConstruct &declareTargetConstruct,
    mlir::omp::DeclareTargetOperands &clauseOps,
    llvm::SmallVectorImpl<DeclareTargetCapturePair> &symbolAndClause) {
  const auto &spec =
      std::get<parser::OmpDeclareTargetSpecifier>(declareTargetConstruct.t);
  if (const auto *objectList{parser::Unwrap<parser::OmpObjectList>(spec.u)}) {
    ObjectList objects{makeObjects(*objectList, semaCtx)};
    // Case: declare target(func, var1, var2)
    gatherFuncAndVarSyms(objects, mlir::omp::DeclareTargetCaptureClause::to,
                         symbolAndClause);
  } else if (const auto *clauseList{
                 parser::Unwrap<parser::OmpClauseList>(spec.u)}) {
    List<Clause> clauses = makeClauses(*clauseList, semaCtx);
    if (clauses.empty()) {
      Fortran::lower::pft::FunctionLikeUnit *owningProc =
          eval.getOwningProcedure();
      if (owningProc && (!owningProc->isMainProgram() ||
                         owningProc->getMainProgramSymbol())) {
        // Case: declare target, implicit capture of function
        symbolAndClause.emplace_back(mlir::omp::DeclareTargetCaptureClause::to,
                                     owningProc->getSubprogramSymbol());
      }
    }

    ClauseProcessor cp(converter, semaCtx, clauses);
    cp.processDeviceType(clauseOps);
    cp.processEnter(symbolAndClause);
    cp.processLink(symbolAndClause);
    cp.processTo(symbolAndClause);

    cp.processTODO<clause::Indirect>(converter.getCurrentLocation(),
                                     llvm::omp::Directive::OMPD_declare_target);
  }
}

static void collectDeferredDeclareTargets(
    lower::AbstractConverter &converter, semantics::SemanticsContext &semaCtx,
    lower::pft::Evaluation &eval,
    const parser::OpenMPDeclareTargetConstruct &declareTargetConstruct,
    llvm::SmallVectorImpl<lower::OMPDeferredDeclareTargetInfo>
        &deferredDeclareTarget) {
  mlir::omp::DeclareTargetOperands clauseOps;
  llvm::SmallVector<DeclareTargetCapturePair> symbolAndClause;
  getDeclareTargetInfo(converter, semaCtx, eval, declareTargetConstruct,
                       clauseOps, symbolAndClause);
  // Return the device type only if at least one of the targets for the
  // directive is a function or subroutine
  mlir::ModuleOp mod = converter.getFirOpBuilder().getModule();

  for (const DeclareTargetCapturePair &symClause : symbolAndClause) {
    mlir::Operation *op = mod.lookupSymbol(
        converter.mangleName(std::get<const semantics::Symbol &>(symClause)));

    if (!op) {
      deferredDeclareTarget.push_back({std::get<0>(symClause),
                                       clauseOps.deviceType,
                                       std::get<1>(symClause)});
    }
  }
}

static std::optional<mlir::omp::DeclareTargetDeviceType>
getDeclareTargetFunctionDevice(
    lower::AbstractConverter &converter, semantics::SemanticsContext &semaCtx,
    lower::pft::Evaluation &eval,
    const parser::OpenMPDeclareTargetConstruct &declareTargetConstruct) {
  mlir::omp::DeclareTargetOperands clauseOps;
  llvm::SmallVector<DeclareTargetCapturePair> symbolAndClause;
  getDeclareTargetInfo(converter, semaCtx, eval, declareTargetConstruct,
                       clauseOps, symbolAndClause);

  // Return the device type only if at least one of the targets for the
  // directive is a function or subroutine
  mlir::ModuleOp mod = converter.getFirOpBuilder().getModule();
  for (const DeclareTargetCapturePair &symClause : symbolAndClause) {
    mlir::Operation *op = mod.lookupSymbol(
        converter.mangleName(std::get<const semantics::Symbol &>(symClause)));

    if (mlir::isa_and_nonnull<mlir::func::FuncOp>(op))
      return clauseOps.deviceType;
  }

  return std::nullopt;
}

/// Set up the entry block of the given `omp.loop_nest` operation, adding a
/// block argument for each loop induction variable and allocating and
/// initializing a private value to hold each of them.
///
/// This function can also bind the symbols of any variables that should match
/// block arguments on parent loop wrapper operations attached to the same
/// loop. This allows the introduction of any necessary `hlfir.declare`
/// operations inside of the entry block of the `omp.loop_nest` operation and
/// not directly under any of the wrappers, which would invalidate them.
///
/// \param [in]          op - the loop nest operation.
/// \param [in]   converter - PFT to MLIR conversion interface.
/// \param [in]         loc - location.
/// \param [in]        args - symbols of induction variables.
/// \param [in] wrapperArgs - list of parent loop wrappers and their associated
///                           entry block arguments.
static void genLoopVars(
    mlir::Operation *op, lower::AbstractConverter &converter,
    mlir::Location &loc, llvm::ArrayRef<const semantics::Symbol *> args,
    llvm::ArrayRef<
        std::pair<mlir::omp::BlockArgOpenMPOpInterface, const EntryBlockArgs &>>
        wrapperArgs = {}) {
  fir::FirOpBuilder &firOpBuilder = converter.getFirOpBuilder();
  auto &region = op->getRegion(0);

  std::size_t loopVarTypeSize = 0;
  for (const semantics::Symbol *arg : args)
    loopVarTypeSize = std::max(loopVarTypeSize, arg->GetUltimate().size());
  mlir::Type loopVarType = getLoopVarType(converter, loopVarTypeSize);
  llvm::SmallVector<mlir::Type> tiv(args.size(), loopVarType);
  llvm::SmallVector<mlir::Location> locs(args.size(), loc);
  firOpBuilder.createBlock(&region, {}, tiv, locs);

  // Update nested wrapper operands if parent wrappers have mapped these values
  // to block arguments.
  //
  // Binding these values earlier would take care of this, but we cannot rely on
  // that approach because binding in between the creation of a wrapper and the
  // next one would result in 'hlfir.declare' operations being introduced inside
  // of a wrapper, which is illegal.
  mlir::IRMapping mapper;
  for (auto [argGeneratingOp, blockArgs] : wrapperArgs) {
    for (mlir::OpOperand &operand : argGeneratingOp->getOpOperands())
      operand.set(mapper.lookupOrDefault(operand.get()));

    for (const auto [arg, var] : llvm::zip_equal(
             argGeneratingOp->getRegion(0).getArguments(), blockArgs.getVars()))
      mapper.map(var, arg);
  }

  // Bind the entry block arguments of parent wrappers to the corresponding
  // symbols.
  for (auto [argGeneratingOp, blockArgs] : wrapperArgs)
    bindEntryBlockArgs(converter, argGeneratingOp, blockArgs);

  // The argument is not currently in memory, so make a temporary for the
  // argument, and store it there, then bind that location to the argument.
  mlir::Operation *storeOp = nullptr;
  for (auto [argIndex, argSymbol] : llvm::enumerate(args)) {
    mlir::Value indexVal = fir::getBase(region.front().getArgument(argIndex));
    storeOp =
        createAndSetPrivatizedLoopVar(converter, loc, indexVal, argSymbol);
  }
  firOpBuilder.setInsertionPointAfter(storeOp);
}

static clause::Defaultmap::ImplicitBehavior
getDefaultmapIfPresent(const DefaultMapsTy &defaultMaps, mlir::Type varType) {
  using DefMap = clause::Defaultmap;

  if (defaultMaps.empty())
    return DefMap::ImplicitBehavior::Default;

  if (llvm::is_contained(defaultMaps, DefMap::VariableCategory::All))
    return defaultMaps.at(DefMap::VariableCategory::All);

  // NOTE: Unsure if complex and/or vector falls into a scalar type
  // or aggregate, but the current default implicit behaviour is to
  // treat them as such (c_ptr has its own behaviour, so perhaps
  // being lumped in as a scalar isn't the right thing).
  if ((fir::isa_trivial(varType) || fir::isa_char(varType) ||
       fir::isa_builtin_cptr_type(varType)) &&
      llvm::is_contained(defaultMaps, DefMap::VariableCategory::Scalar))
    return defaultMaps.at(DefMap::VariableCategory::Scalar);

  if (fir::isPointerType(varType) &&
      llvm::is_contained(defaultMaps, DefMap::VariableCategory::Pointer))
    return defaultMaps.at(DefMap::VariableCategory::Pointer);

  if (fir::isAllocatableType(varType) &&
      llvm::is_contained(defaultMaps, DefMap::VariableCategory::Allocatable))
    return defaultMaps.at(DefMap::VariableCategory::Allocatable);

  if (fir::isa_aggregate(varType) &&
      llvm::is_contained(defaultMaps, DefMap::VariableCategory::Aggregate))
    return defaultMaps.at(DefMap::VariableCategory::Aggregate);

  return DefMap::ImplicitBehavior::Default;
}

static std::pair<llvm::omp::OpenMPOffloadMappingFlags,
                 mlir::omp::VariableCaptureKind>
getImplicitMapTypeAndKind(fir::FirOpBuilder &firOpBuilder,
                          lower::AbstractConverter &converter,
                          const DefaultMapsTy &defaultMaps, mlir::Type varType,
                          mlir::Location loc, const semantics::Symbol &sym) {
  using DefMap = clause::Defaultmap;
  // Check if a value of type `type` can be passed to the kernel by value.
  // All kernel parameters are of pointer type, so if the value can be
  // represented inside of a pointer, then it can be passed by value.
  auto isLiteralType = [&](mlir::Type type) {
    const mlir::DataLayout &dl = firOpBuilder.getDataLayout();
    mlir::Type ptrTy =
        mlir::LLVM::LLVMPointerType::get(&converter.getMLIRContext());
    uint64_t ptrSize = dl.getTypeSize(ptrTy);
    uint64_t ptrAlign = dl.getTypePreferredAlignment(ptrTy);

    auto [size, align] = fir::getTypeSizeAndAlignmentOrCrash(
        loc, type, dl, converter.getKindMap());
    return size <= ptrSize && align <= ptrAlign;
  };

  llvm::omp::OpenMPOffloadMappingFlags mapFlag =
      llvm::omp::OpenMPOffloadMappingFlags::OMP_MAP_IMPLICIT;

  auto implicitBehaviour = getDefaultmapIfPresent(defaultMaps, varType);
  if (implicitBehaviour == DefMap::ImplicitBehavior::Default) {
    mlir::omp::VariableCaptureKind captureKind =
        mlir::omp::VariableCaptureKind::ByRef;

    // If a variable is specified in declare target link and if device
    // type is not specified as `nohost`, it needs to be mapped tofrom
    mlir::ModuleOp mod = firOpBuilder.getModule();
    mlir::Operation *op = mod.lookupSymbol(converter.mangleName(sym));
    auto declareTargetOp =
        llvm::dyn_cast_if_present<mlir::omp::DeclareTargetInterface>(op);
    if (declareTargetOp && declareTargetOp.isDeclareTarget()) {
      if (declareTargetOp.getDeclareTargetCaptureClause() ==
              mlir::omp::DeclareTargetCaptureClause::link &&
          declareTargetOp.getDeclareTargetDeviceType() !=
              mlir::omp::DeclareTargetDeviceType::nohost) {
        mapFlag |= llvm::omp::OpenMPOffloadMappingFlags::OMP_MAP_TO;
        mapFlag |= llvm::omp::OpenMPOffloadMappingFlags::OMP_MAP_FROM;
      }
    } else if (fir::isa_trivial(varType) || fir::isa_char(varType)) {
      // Scalars behave as if they were "firstprivate".
      // TODO: Handle objects that are shared/lastprivate or were listed
      // in an in_reduction clause.
      if (isLiteralType(varType)) {
        captureKind = mlir::omp::VariableCaptureKind::ByCopy;
      } else {
        mapFlag |= llvm::omp::OpenMPOffloadMappingFlags::OMP_MAP_TO;
      }
    } else if (!fir::isa_builtin_cptr_type(varType)) {
      mapFlag |= llvm::omp::OpenMPOffloadMappingFlags::OMP_MAP_TO;
      mapFlag |= llvm::omp::OpenMPOffloadMappingFlags::OMP_MAP_FROM;
    }
    return std::make_pair(mapFlag, captureKind);
  }

  switch (implicitBehaviour) {
  case DefMap::ImplicitBehavior::Alloc:
    return std::make_pair(llvm::omp::OpenMPOffloadMappingFlags::OMP_MAP_NONE,
                          mlir::omp::VariableCaptureKind::ByRef);
    break;
  case DefMap::ImplicitBehavior::Firstprivate:
  case DefMap::ImplicitBehavior::None:
    TODO(loc, "Firstprivate and None are currently unsupported defaultmap "
              "behaviour");
    break;
  case DefMap::ImplicitBehavior::From:
    return std::make_pair(mapFlag |=
                          llvm::omp::OpenMPOffloadMappingFlags::OMP_MAP_FROM,
                          mlir::omp::VariableCaptureKind::ByRef);
    break;
  case DefMap::ImplicitBehavior::Present:
    return std::make_pair(mapFlag |=
                          llvm::omp::OpenMPOffloadMappingFlags::OMP_MAP_PRESENT,
                          mlir::omp::VariableCaptureKind::ByRef);
    break;
  case DefMap::ImplicitBehavior::To:
    return std::make_pair(mapFlag |=
                          llvm::omp::OpenMPOffloadMappingFlags::OMP_MAP_TO,
                          (fir::isa_trivial(varType) || fir::isa_char(varType))
                              ? mlir::omp::VariableCaptureKind::ByCopy
                              : mlir::omp::VariableCaptureKind::ByRef);
    break;
  case DefMap::ImplicitBehavior::Tofrom:
    return std::make_pair(mapFlag |=
                          llvm::omp::OpenMPOffloadMappingFlags::OMP_MAP_FROM |
                          llvm::omp::OpenMPOffloadMappingFlags::OMP_MAP_TO,
                          mlir::omp::VariableCaptureKind::ByRef);
    break;
  case DefMap::ImplicitBehavior::Default:
    llvm_unreachable(
        "Implicit None Behaviour Should Have Been Handled Earlier");
    break;
  }

  return std::make_pair(mapFlag |=
                        llvm::omp::OpenMPOffloadMappingFlags::OMP_MAP_FROM |
                        llvm::omp::OpenMPOffloadMappingFlags::OMP_MAP_TO,
                        mlir::omp::VariableCaptureKind::ByRef);
}

static void
markDeclareTarget(mlir::Operation *op, lower::AbstractConverter &converter,
                  mlir::omp::DeclareTargetCaptureClause captureClause,
                  mlir::omp::DeclareTargetDeviceType deviceType) {
  // TODO: Add support for program local variables with declare target applied
  auto declareTargetOp = llvm::dyn_cast<mlir::omp::DeclareTargetInterface>(op);
  if (!declareTargetOp)
    fir::emitFatalError(
        converter.getCurrentLocation(),
        "Attempt to apply declare target on unsupported operation");

  // The function or global already has a declare target applied to it, very
  // likely through implicit capture (usage in another declare target
  // function/subroutine). It should be marked as any if it has been assigned
  // both host and nohost, else we skip, as there is no change
  if (declareTargetOp.isDeclareTarget()) {
    if (declareTargetOp.getDeclareTargetDeviceType() != deviceType)
      declareTargetOp.setDeclareTarget(mlir::omp::DeclareTargetDeviceType::any,
                                       captureClause);
    return;
  }

  declareTargetOp.setDeclareTarget(deviceType, captureClause);
}

<<<<<<< HEAD
=======
static bool isPointerAssignment(const evaluate::Assignment &assign) {
  return common::visit(
      common::visitors{
          [](const evaluate::Assignment::BoundsSpec &) { return true; },
          [](const evaluate::Assignment::BoundsRemapping &) { return true; },
          [](const auto &) { return false; },
      },
      assign.u);
}

>>>>>>> eb0f1dc0
//===----------------------------------------------------------------------===//
// Op body generation helper structures and functions
//===----------------------------------------------------------------------===//

struct OpWithBodyGenInfo {
  /// A type for a code-gen callback function. This takes as argument the op for
  /// which the code is being generated and returns the arguments of the op's
  /// region.
  using GenOMPRegionEntryCBFn =
      std::function<llvm::SmallVector<const semantics::Symbol *>(
          mlir::Operation *)>;

  OpWithBodyGenInfo(lower::AbstractConverter &converter,
                    lower::SymMap &symTable,
                    semantics::SemanticsContext &semaCtx, mlir::Location loc,
                    lower::pft::Evaluation &eval, llvm::omp::Directive dir)
      : converter(converter), symTable(symTable), semaCtx(semaCtx), loc(loc),
        eval(eval), dir(dir) {}

  OpWithBodyGenInfo &setClauses(const List<Clause> *value) {
    clauses = value;
    return *this;
  }

  OpWithBodyGenInfo &setDataSharingProcessor(DataSharingProcessor *value) {
    dsp = value;
    return *this;
  }

  OpWithBodyGenInfo &setEntryBlockArgs(const EntryBlockArgs *value) {
    blockArgs = value;
    return *this;
  }

  OpWithBodyGenInfo &setGenRegionEntryCb(GenOMPRegionEntryCBFn value) {
    genRegionEntryCB = value;
    return *this;
  }

  OpWithBodyGenInfo &setGenSkeletonOnly(bool value) {
    genSkeletonOnly = value;
    return *this;
  }

  /// [inout] converter to use for the clauses.
  lower::AbstractConverter &converter;
  /// [in] Symbol table
  lower::SymMap &symTable;
  /// [in] Semantics context
  semantics::SemanticsContext &semaCtx;
  /// [in] location in source code.
  mlir::Location loc;
  /// [in] current PFT node/evaluation.
  lower::pft::Evaluation &eval;
  /// [in] leaf directive for which to generate the op body.
  llvm::omp::Directive dir;
  /// [in] list of clauses to process.
  const List<Clause> *clauses = nullptr;
  /// [in] if provided, processes the construct's data-sharing attributes.
  DataSharingProcessor *dsp = nullptr;
  /// [in] if provided, it is used to create the op's region entry block. It is
  /// overriden when a \see genRegionEntryCB is provided. This is only valid for
  /// operations implementing the \see mlir::omp::BlockArgOpenMPOpInterface.
  const EntryBlockArgs *blockArgs = nullptr;
  /// [in] if provided, it overrides the default op's region entry block
  /// creation.
  GenOMPRegionEntryCBFn genRegionEntryCB = nullptr;
  /// [in] if set to `true`, skip generating nested evaluations and dispatching
  /// any further leaf constructs.
  bool genSkeletonOnly = false;
};

/// Create the body (block) for an OpenMP Operation.
///
/// \param [in]   op  - the operation the body belongs to.
/// \param [in] info  - options controlling code-gen for the construction.
/// \param [in] queue - work queue with nested constructs.
/// \param [in] item  - item in the queue to generate body for.
static void createBodyOfOp(mlir::Operation &op, const OpWithBodyGenInfo &info,
                           const ConstructQueue &queue,
                           ConstructQueue::const_iterator item) {
  fir::FirOpBuilder &firOpBuilder = info.converter.getFirOpBuilder();

  auto insertMarker = [](fir::FirOpBuilder &builder) {
    mlir::Value undef = builder.create<fir::UndefOp>(builder.getUnknownLoc(),
                                                     builder.getIndexType());
    return undef.getDefiningOp();
  };

  // Create the entry block for the region and collect its arguments for use
  // within the region. The entry block will be created as follows:
  //   - By default, it will be empty and have no arguments.
  //   - Operations implementing the omp::BlockArgOpenMPOpInterface can set the
  //     `info.blockArgs` pointer so that block arguments will be those
  //     corresponding to entry block argument-generating clauses. Binding of
  //     Fortran symbols to the new MLIR values is done automatically.
  //   - If the `info.genRegionEntryCB` callback is set, it takes precedence and
  //     allows callers to manually create the entry block with its intended
  //     list of arguments and to bind these arguments to their corresponding
  //     Fortran symbols. This is used for e.g. loop induction variables.
  auto regionArgs = [&]() -> llvm::SmallVector<const semantics::Symbol *> {
    if (info.genRegionEntryCB)
      return info.genRegionEntryCB(&op);

    if (info.blockArgs) {
      genEntryBlock(firOpBuilder, *info.blockArgs, op.getRegion(0));
      bindEntryBlockArgs(info.converter,
                         llvm::cast<mlir::omp::BlockArgOpenMPOpInterface>(op),
                         *info.blockArgs);
      return llvm::to_vector(info.blockArgs->getSyms());
    }

    firOpBuilder.createBlock(&op.getRegion(0));
    return {};
  }();

  // Mark the earliest insertion point.
  mlir::Operation *marker = insertMarker(firOpBuilder);

  // If it is an unstructured region, create empty blocks for all evaluations.
  if (lower::omp::isLastItemInQueue(item, queue) &&
      info.eval.lowerAsUnstructured()) {
    lower::createEmptyRegionBlocks<mlir::omp::TerminatorOp, mlir::omp::YieldOp>(
        firOpBuilder, info.eval.getNestedEvaluations());
  }

  // Start with privatization, so that the lowering of the nested
  // code will use the right symbols.
  bool isLoop = llvm::omp::getDirectiveAssociation(info.dir) ==
                llvm::omp::Association::Loop;
  bool privatize = info.clauses;

  firOpBuilder.setInsertionPoint(marker);
  std::optional<DataSharingProcessor> tempDsp;
  if (privatize && !info.dsp) {
    tempDsp.emplace(info.converter, info.semaCtx, *info.clauses, info.eval,
                    Fortran::lower::omp::isLastItemInQueue(item, queue),
                    /*useDelayedPrivatization=*/false, info.symTable);
    tempDsp->processStep1();
  }

  if (info.dir == llvm::omp::Directive::OMPD_parallel) {
    threadPrivatizeVars(info.converter, info.eval);
    if (info.clauses) {
      firOpBuilder.setInsertionPoint(marker);
      ClauseProcessor(info.converter, info.semaCtx, *info.clauses)
          .processCopyin();
    }
  }

  if (!info.genSkeletonOnly) {
    if (ConstructQueue::const_iterator next = std::next(item);
        next != queue.end()) {
      genOMPDispatch(info.converter, info.symTable, info.semaCtx, info.eval,
                     info.loc, queue, next);
    } else {
      // genFIR(Evaluation&) tries to patch up unterminated blocks, causing
      // a lot of complications for our approach if the terminator generation
      // is delayed past this point. Insert a temporary terminator here, then
      // delete it.
      firOpBuilder.setInsertionPointToEnd(&op.getRegion(0).back());
      auto *temp = lower::genOpenMPTerminator(firOpBuilder, &op, info.loc);
      firOpBuilder.setInsertionPointAfter(marker);
      genNestedEvaluations(info.converter, info.eval);
      temp->erase();
    }
  }

  // Get or create a unique exiting block from the given region, or
  // return nullptr if there is no exiting block.
  auto getUniqueExit = [&](mlir::Region &region) -> mlir::Block * {
    // Find the blocks where the OMP terminator should go. In simple cases
    // it is the single block in the operation's region. When the region
    // is more complicated, especially with unstructured control flow, there
    // may be multiple blocks, and some of them may have non-OMP terminators
    // resulting from lowering of the code contained within the operation.
    // All the remaining blocks are potential exit points from the op's region.
    //
    // Explicit control flow cannot exit any OpenMP region (other than via
    // STOP), and that is enforced by semantic checks prior to lowering. STOP
    // statements are lowered to a function call.

    // Collect unterminated blocks.
    llvm::SmallVector<mlir::Block *> exits;
    for (mlir::Block &b : region) {
      if (b.empty() || !b.back().hasTrait<mlir::OpTrait::IsTerminator>())
        exits.push_back(&b);
    }

    if (exits.empty())
      return nullptr;
    // If there already is a unique exiting block, do not create another one.
    // Additionally, some ops (e.g. omp.sections) require only 1 block in
    // its region.
    if (exits.size() == 1)
      return exits[0];
    mlir::Block *exit = firOpBuilder.createBlock(&region);
    for (mlir::Block *b : exits) {
      firOpBuilder.setInsertionPointToEnd(b);
      firOpBuilder.create<mlir::cf::BranchOp>(info.loc, exit);
    }
    return exit;
  };

  if (auto *exitBlock = getUniqueExit(op.getRegion(0))) {
    firOpBuilder.setInsertionPointToEnd(exitBlock);
    auto *term = lower::genOpenMPTerminator(firOpBuilder, &op, info.loc);
    // Only insert lastprivate code when there actually is an exit block.
    // Such a block may not exist if the nested code produced an infinite
    // loop (this may not make sense in production code, but a user could
    // write that and we should handle it).
    firOpBuilder.setInsertionPoint(term);
    if (privatize) {
      // DataSharingProcessor::processStep2() may create operations before/after
      // the one passed as argument. We need to treat loop wrappers and their
      // nested loop as a unit, so we need to pass the bottom level wrapper (if
      // present). Otherwise, these operations will be inserted within a
      // wrapper region.
      mlir::Operation *privatizationBottomLevelOp = &op;
      if (auto loopNest = llvm::dyn_cast<mlir::omp::LoopNestOp>(op)) {
        llvm::SmallVector<mlir::omp::LoopWrapperInterface> wrappers;
        loopNest.gatherWrappers(wrappers);
        if (!wrappers.empty())
          privatizationBottomLevelOp = &*wrappers.front();
      }

      if (!info.dsp) {
        assert(tempDsp.has_value());
        tempDsp->processStep2(privatizationBottomLevelOp, isLoop);
      } else {
        if (isLoop && regionArgs.size() > 0) {
          for (const auto &regionArg : regionArgs) {
            info.dsp->pushLoopIV(info.converter.getSymbolAddress(*regionArg));
          }
        }
        info.dsp->processStep2(privatizationBottomLevelOp, isLoop);
      }
    }
  }

  firOpBuilder.setInsertionPointAfter(marker);
  marker->erase();
}

static void genBodyOfTargetDataOp(
    lower::AbstractConverter &converter, lower::SymMap &symTable,
    semantics::SemanticsContext &semaCtx, lower::pft::Evaluation &eval,
    mlir::omp::TargetDataOp &dataOp, const EntryBlockArgs &args,
    const mlir::Location &currentLocation, const ConstructQueue &queue,
    ConstructQueue::const_iterator item) {
  fir::FirOpBuilder &firOpBuilder = converter.getFirOpBuilder();

  genEntryBlock(firOpBuilder, args, dataOp.getRegion());
  bindEntryBlockArgs(converter, dataOp, args);

  // Insert dummy instruction to remember the insertion position. The
  // marker will be deleted by clean up passes since there are no uses.
  // Remembering the position for further insertion is important since
  // there are hlfir.declares inserted above while setting block arguments
  // and new code from the body should be inserted after that.
  mlir::Value undefMarker = firOpBuilder.create<fir::UndefOp>(
      dataOp.getLoc(), firOpBuilder.getIndexType());

  // Create blocks for unstructured regions. This has to be done since
  // blocks are initially allocated with the function as the parent region.
  if (eval.lowerAsUnstructured()) {
    lower::createEmptyRegionBlocks<mlir::omp::TerminatorOp, mlir::omp::YieldOp>(
        firOpBuilder, eval.getNestedEvaluations());
  }

  firOpBuilder.create<mlir::omp::TerminatorOp>(currentLocation);

  // Set the insertion point after the marker.
  firOpBuilder.setInsertionPointAfter(undefMarker.getDefiningOp());

  if (ConstructQueue::const_iterator next = std::next(item);
      next != queue.end()) {
    genOMPDispatch(converter, symTable, semaCtx, eval, currentLocation, queue,
                   next);
  } else {
    genNestedEvaluations(converter, eval);
  }
}

// This generates intermediate common block member accesses within a region
// and then rebinds the members symbol to the intermediate accessors we have
// generated so that subsequent code generation will utilise these instead.
//
// When the scope changes, the bindings to the intermediate accessors should
// be dropped in place of the original symbol bindings.
//
// This is for utilisation with TargetOp.
static void genIntermediateCommonBlockAccessors(
    Fortran::lower::AbstractConverter &converter,
    const mlir::Location &currentLocation,
    llvm::ArrayRef<mlir::BlockArgument> mapBlockArgs,
    llvm::ArrayRef<const Fortran::semantics::Symbol *> mapSyms) {
  // Iterate over the symbol list, which will be shorter than the list of
  // arguments if new entry block arguments were introduced to implicitly map
  // outside values used by the bounds cloned into the target region. In that
  // case, the additional block arguments do not need processing here.
  for (auto [mapSym, mapArg] : llvm::zip_first(mapSyms, mapBlockArgs)) {
    auto *details = mapSym->detailsIf<Fortran::semantics::CommonBlockDetails>();
    if (!details)
      continue;

    for (auto obj : details->objects()) {
      auto targetCBMemberBind = Fortran::lower::genCommonBlockMember(
          converter, currentLocation, *obj, mapArg);
      fir::ExtendedValue sexv = converter.getSymbolExtendedValue(*obj);
      fir::ExtendedValue targetCBExv =
          getExtendedValue(sexv, targetCBMemberBind);
      converter.bindSymbol(*obj, targetCBExv);
    }
  }
}

// This functions creates a block for the body of the targetOp's region. It adds
// all the symbols present in mapSymbols as block arguments to this block.
static void genBodyOfTargetOp(
    lower::AbstractConverter &converter, lower::SymMap &symTable,
    semantics::SemanticsContext &semaCtx, lower::pft::Evaluation &eval,
    mlir::omp::TargetOp &targetOp, const EntryBlockArgs &args,
    const mlir::Location &currentLocation, const ConstructQueue &queue,
    ConstructQueue::const_iterator item, DataSharingProcessor &dsp) {
  fir::FirOpBuilder &firOpBuilder = converter.getFirOpBuilder();
  auto argIface = llvm::cast<mlir::omp::BlockArgOpenMPOpInterface>(*targetOp);

  mlir::Region &region = targetOp.getRegion();
  mlir::Block *entryBlock = genEntryBlock(firOpBuilder, args, region);
  bindEntryBlockArgs(converter, targetOp, args);
  if (!hostEvalInfo.empty())
    hostEvalInfo.back().bindOperands(argIface.getHostEvalBlockArgs());

  // Check if cloning the bounds introduced any dependency on the outer region.
  // If so, then either clone them as well if they are MemoryEffectFree, or else
  // copy them to a new temporary and add them to the map and block_argument
  // lists and replace their uses with the new temporary.
  llvm::SetVector<mlir::Value> valuesDefinedAbove;
  mlir::getUsedValuesDefinedAbove(region, valuesDefinedAbove);
  while (!valuesDefinedAbove.empty()) {
    for (mlir::Value val : valuesDefinedAbove) {
      mlir::Operation *valOp = val.getDefiningOp();

      // NOTE: We skip BoxDimsOp's as the lesser of two evils is to map the
      // indices separately, as the alternative is to eventually map the Box,
      // which comes with a fairly large overhead comparatively. We could be
      // more robust about this and check using a BackwardsSlice to see if we
      // run the risk of mapping a box.
      if (valOp && mlir::isMemoryEffectFree(valOp) &&
          !mlir::isa<fir::BoxDimsOp>(valOp)) {
        mlir::Operation *clonedOp = valOp->clone();
        entryBlock->push_front(clonedOp);

        auto replace = [entryBlock](mlir::OpOperand &use) {
          return use.getOwner()->getBlock() == entryBlock;
        };

        valOp->getResults().replaceUsesWithIf(clonedOp->getResults(), replace);
        valOp->replaceUsesWithIf(clonedOp, replace);
      } else {
        auto savedIP = firOpBuilder.getInsertionPoint();

        if (valOp)
          firOpBuilder.setInsertionPointAfter(valOp);
        else
          // This means val is a block argument
          firOpBuilder.setInsertionPoint(targetOp);

        auto copyVal =
            firOpBuilder.createTemporary(val.getLoc(), val.getType());
        firOpBuilder.createStoreWithConvert(copyVal.getLoc(), val, copyVal);

        fir::factory::AddrAndBoundsInfo info =
            fir::factory::getDataOperandBaseAddr(
                firOpBuilder, val, /*isOptional=*/false, val.getLoc());
        llvm::SmallVector<mlir::Value> bounds =
            fir::factory::genImplicitBoundsOps<mlir::omp::MapBoundsOp,
                                               mlir::omp::MapBoundsType>(
                firOpBuilder, info,
                hlfir::translateToExtendedValue(val.getLoc(), firOpBuilder,
                                                hlfir::Entity{val})
                    .first,
                /*dataExvIsAssumedSize=*/false, val.getLoc());

        std::stringstream name;
        firOpBuilder.setInsertionPoint(targetOp);

        llvm::omp::OpenMPOffloadMappingFlags mapFlag =
            llvm::omp::OpenMPOffloadMappingFlags::OMP_MAP_IMPLICIT;
        mlir::omp::VariableCaptureKind captureKind =
            mlir::omp::VariableCaptureKind::ByRef;

        mlir::Type eleType = copyVal.getType();
        if (auto refType =
                mlir::dyn_cast<fir::ReferenceType>(copyVal.getType()))
          eleType = refType.getElementType();

        if (fir::isa_trivial(eleType) || fir::isa_char(eleType)) {
          captureKind = mlir::omp::VariableCaptureKind::ByCopy;
        } else if (!fir::isa_builtin_cptr_type(eleType)) {
          mapFlag |= llvm::omp::OpenMPOffloadMappingFlags::OMP_MAP_TO;
        }

        mlir::Value mapOp = createMapInfoOp(
            firOpBuilder, copyVal.getLoc(), copyVal,
            /*varPtrPtr=*/mlir::Value{}, name.str(), bounds,
            /*members=*/llvm::SmallVector<mlir::Value>{},
            /*membersIndex=*/mlir::ArrayAttr{},
            static_cast<
                std::underlying_type_t<llvm::omp::OpenMPOffloadMappingFlags>>(
                mapFlag),
            captureKind, copyVal.getType());

        // Get the index of the first non-map argument before modifying mapVars,
        // then append an element to mapVars and an associated entry block
        // argument at that index.
        unsigned insertIndex =
            argIface.getMapBlockArgsStart() + argIface.numMapBlockArgs();
        targetOp.getMapVarsMutable().append(mapOp);
        mlir::Value clonedValArg = region.insertArgument(
            insertIndex, copyVal.getType(), copyVal.getLoc());

        firOpBuilder.setInsertionPointToStart(entryBlock);
        auto loadOp = firOpBuilder.create<fir::LoadOp>(clonedValArg.getLoc(),
                                                       clonedValArg);
        val.replaceUsesWithIf(loadOp->getResult(0),
                              [entryBlock](mlir::OpOperand &use) {
                                return use.getOwner()->getBlock() == entryBlock;
                              });
        firOpBuilder.setInsertionPoint(entryBlock, savedIP);
      }
    }
    valuesDefinedAbove.clear();
    mlir::getUsedValuesDefinedAbove(region, valuesDefinedAbove);
  }

  // Insert dummy instruction to remember the insertion position. The
  // marker will be deleted since there are not uses.
  // In the HLFIR flow there are hlfir.declares inserted above while
  // setting block arguments.
  mlir::Value undefMarker = firOpBuilder.create<fir::UndefOp>(
      targetOp.getLoc(), firOpBuilder.getIndexType());

  // Create blocks for unstructured regions. This has to be done since
  // blocks are initially allocated with the function as the parent region.
  if (lower::omp::isLastItemInQueue(item, queue) &&
      eval.lowerAsUnstructured()) {
    lower::createEmptyRegionBlocks<mlir::omp::TerminatorOp, mlir::omp::YieldOp>(
        firOpBuilder, eval.getNestedEvaluations());
  }

  firOpBuilder.create<mlir::omp::TerminatorOp>(currentLocation);

  // Create the insertion point after the marker.
  firOpBuilder.setInsertionPointAfter(undefMarker.getDefiningOp());

  // If we map a common block using it's symbol e.g. map(tofrom: /common_block/)
  // and accessing its members within the target region, there is a large
  // chance we will end up with uses external to the region accessing the common
  // resolve these, we do so by generating new common block member accesses
  // within the region, binding them to the member symbol for the scope of the
  // region so that subsequent code generation within the region will utilise
  // our new member accesses we have created.
  genIntermediateCommonBlockAccessors(
      converter, currentLocation, argIface.getMapBlockArgs(), args.map.syms);

  if (ConstructQueue::const_iterator next = std::next(item);
      next != queue.end()) {
    genOMPDispatch(converter, symTable, semaCtx, eval, currentLocation, queue,
                   next);
  } else {
    genNestedEvaluations(converter, eval);
  }

  dsp.processStep2(targetOp, /*isLoop=*/false);
}

template <typename OpTy, typename... Args>
static OpTy genOpWithBody(const OpWithBodyGenInfo &info,
                          const ConstructQueue &queue,
                          ConstructQueue::const_iterator item, Args &&...args) {
  auto op = info.converter.getFirOpBuilder().create<OpTy>(
      info.loc, std::forward<Args>(args)...);
  createBodyOfOp(*op, info, queue, item);
  return op;
}

template <typename OpTy, typename ClauseOpsTy>
static OpTy genWrapperOp(lower::AbstractConverter &converter,
                         mlir::Location loc, const ClauseOpsTy &clauseOps,
                         const EntryBlockArgs &args) {
  static_assert(
      OpTy::template hasTrait<mlir::omp::LoopWrapperInterface::Trait>(),
      "expected a loop wrapper");
  fir::FirOpBuilder &firOpBuilder = converter.getFirOpBuilder();

  // Create wrapper.
  auto op = firOpBuilder.create<OpTy>(loc, clauseOps);

  // Create entry block with arguments.
  genEntryBlock(firOpBuilder, args, op.getRegion());

  return op;
}

//===----------------------------------------------------------------------===//
// Code generation functions for clauses
//===----------------------------------------------------------------------===//

static void genCancelClauses(lower::AbstractConverter &converter,
                             semantics::SemanticsContext &semaCtx,
                             const List<Clause> &clauses, mlir::Location loc,
                             mlir::omp::CancelOperands &clauseOps) {
  ClauseProcessor cp(converter, semaCtx, clauses);
  cp.processCancelDirectiveName(clauseOps);
  cp.processIf(llvm::omp::Directive::OMPD_cancel, clauseOps);
}

static void
genCancellationPointClauses(lower::AbstractConverter &converter,
                            semantics::SemanticsContext &semaCtx,
                            const List<Clause> &clauses, mlir::Location loc,
                            mlir::omp::CancellationPointOperands &clauseOps) {
  ClauseProcessor cp(converter, semaCtx, clauses);
  cp.processCancelDirectiveName(clauseOps);
}

static void genCriticalDeclareClauses(
    lower::AbstractConverter &converter, semantics::SemanticsContext &semaCtx,
    const List<Clause> &clauses, mlir::Location loc,
    mlir::omp::CriticalDeclareOperands &clauseOps, llvm::StringRef name) {
  ClauseProcessor cp(converter, semaCtx, clauses);
  cp.processHint(clauseOps);
  clauseOps.symName =
      mlir::StringAttr::get(converter.getFirOpBuilder().getContext(), name);
}

static void genDistributeClauses(lower::AbstractConverter &converter,
                                 semantics::SemanticsContext &semaCtx,
                                 lower::StatementContext &stmtCtx,
                                 const List<Clause> &clauses,
                                 mlir::Location loc,
                                 mlir::omp::DistributeOperands &clauseOps) {
  ClauseProcessor cp(converter, semaCtx, clauses);
  cp.processAllocate(clauseOps);
  cp.processDistSchedule(stmtCtx, clauseOps);
  cp.processOrder(clauseOps);
}

static void genFlushClauses(lower::AbstractConverter &converter,
                            semantics::SemanticsContext &semaCtx,
                            const ObjectList &objects,
                            const List<Clause> &clauses, mlir::Location loc,
                            llvm::SmallVectorImpl<mlir::Value> &operandRange) {
  if (!objects.empty())
    genObjectList(objects, converter, operandRange);

  ClauseProcessor cp(converter, semaCtx, clauses);
  cp.processTODO<clause::AcqRel, clause::Acquire, clause::Release,
                 clause::SeqCst>(loc, llvm::omp::OMPD_flush);
}

static void
genLoopNestClauses(lower::AbstractConverter &converter,
                   semantics::SemanticsContext &semaCtx,
                   lower::pft::Evaluation &eval, const List<Clause> &clauses,
                   mlir::Location loc, mlir::omp::LoopNestOperands &clauseOps,
                   llvm::SmallVectorImpl<const semantics::Symbol *> &iv) {
  ClauseProcessor cp(converter, semaCtx, clauses);

  if (hostEvalInfo.empty() || !hostEvalInfo.back().apply(clauseOps, iv))
    cp.processCollapse(loc, eval, clauseOps, iv);

  clauseOps.loopInclusive = converter.getFirOpBuilder().getUnitAttr();
}

static void genLoopClauses(
    lower::AbstractConverter &converter, semantics::SemanticsContext &semaCtx,
    const List<Clause> &clauses, mlir::Location loc,
    mlir::omp::LoopOperands &clauseOps,
    llvm::SmallVectorImpl<const semantics::Symbol *> &reductionSyms) {
  ClauseProcessor cp(converter, semaCtx, clauses);
  cp.processBind(clauseOps);
  cp.processOrder(clauseOps);
  cp.processReduction(loc, clauseOps, reductionSyms);
  cp.processTODO<clause::Lastprivate>(loc, llvm::omp::Directive::OMPD_loop);
}

static void genMaskedClauses(lower::AbstractConverter &converter,
                             semantics::SemanticsContext &semaCtx,
                             lower::StatementContext &stmtCtx,
                             const List<Clause> &clauses, mlir::Location loc,
                             mlir::omp::MaskedOperands &clauseOps) {
  ClauseProcessor cp(converter, semaCtx, clauses);
  cp.processFilter(stmtCtx, clauseOps);
}

static void
genOrderedRegionClauses(lower::AbstractConverter &converter,
                        semantics::SemanticsContext &semaCtx,
                        const List<Clause> &clauses, mlir::Location loc,
                        mlir::omp::OrderedRegionOperands &clauseOps) {
  ClauseProcessor cp(converter, semaCtx, clauses);
  cp.processTODO<clause::Simd>(loc, llvm::omp::Directive::OMPD_ordered);
}

static void genParallelClauses(
    lower::AbstractConverter &converter, semantics::SemanticsContext &semaCtx,
    lower::StatementContext &stmtCtx, const List<Clause> &clauses,
    mlir::Location loc, mlir::omp::ParallelOperands &clauseOps,
    llvm::SmallVectorImpl<const semantics::Symbol *> &reductionSyms) {
  ClauseProcessor cp(converter, semaCtx, clauses);
  cp.processAllocate(clauseOps);
  cp.processIf(llvm::omp::Directive::OMPD_parallel, clauseOps);

  if (hostEvalInfo.empty() || !hostEvalInfo.back().apply(clauseOps))
    cp.processNumThreads(stmtCtx, clauseOps);

  cp.processProcBind(clauseOps);
  cp.processReduction(loc, clauseOps, reductionSyms);
}

static void genScanClauses(lower::AbstractConverter &converter,
                           semantics::SemanticsContext &semaCtx,
                           const List<Clause> &clauses, mlir::Location loc,
                           mlir::omp::ScanOperands &clauseOps) {
  ClauseProcessor cp(converter, semaCtx, clauses);
  cp.processInclusive(loc, clauseOps);
  cp.processExclusive(loc, clauseOps);
}

static void genSectionsClauses(
    lower::AbstractConverter &converter, semantics::SemanticsContext &semaCtx,
    const List<Clause> &clauses, mlir::Location loc,
    mlir::omp::SectionsOperands &clauseOps,
    llvm::SmallVectorImpl<const semantics::Symbol *> &reductionSyms) {
  ClauseProcessor cp(converter, semaCtx, clauses);
  cp.processAllocate(clauseOps);
  cp.processNowait(clauseOps);
  cp.processReduction(loc, clauseOps, reductionSyms);
  // TODO Support delayed privatization.
}

static void genSimdClauses(
    lower::AbstractConverter &converter, semantics::SemanticsContext &semaCtx,
    const List<Clause> &clauses, mlir::Location loc,
    mlir::omp::SimdOperands &clauseOps,
    llvm::SmallVectorImpl<const semantics::Symbol *> &reductionSyms) {
  ClauseProcessor cp(converter, semaCtx, clauses);
  cp.processAligned(clauseOps);
  cp.processIf(llvm::omp::Directive::OMPD_simd, clauseOps);
  cp.processNontemporal(clauseOps);
  cp.processOrder(clauseOps);
  cp.processReduction(loc, clauseOps, reductionSyms);
  cp.processSafelen(clauseOps);
  cp.processSimdlen(clauseOps);

  cp.processTODO<clause::Linear>(loc, llvm::omp::Directive::OMPD_simd);
}

static void genSingleClauses(lower::AbstractConverter &converter,
                             semantics::SemanticsContext &semaCtx,
                             const List<Clause> &clauses, mlir::Location loc,
                             mlir::omp::SingleOperands &clauseOps) {
  ClauseProcessor cp(converter, semaCtx, clauses);
  cp.processAllocate(clauseOps);
  cp.processCopyprivate(loc, clauseOps);
  cp.processNowait(clauseOps);
  // TODO Support delayed privatization.
}

static void genTargetClauses(
    lower::AbstractConverter &converter, semantics::SemanticsContext &semaCtx,
    lower::SymMap &symTable, lower::StatementContext &stmtCtx,
    lower::pft::Evaluation &eval, const List<Clause> &clauses,
    mlir::Location loc, mlir::omp::TargetOperands &clauseOps,
    DefaultMapsTy &defaultMaps,
    llvm::SmallVectorImpl<const semantics::Symbol *> &hasDeviceAddrSyms,
    llvm::SmallVectorImpl<const semantics::Symbol *> &isDevicePtrSyms,
    llvm::SmallVectorImpl<const semantics::Symbol *> &mapSyms) {
  ClauseProcessor cp(converter, semaCtx, clauses);
  cp.processBare(clauseOps);
  cp.processDefaultMap(stmtCtx, defaultMaps);
  cp.processDepend(symTable, stmtCtx, clauseOps);
  cp.processDevice(stmtCtx, clauseOps);
  cp.processHasDeviceAddr(stmtCtx, clauseOps, hasDeviceAddrSyms);
  if (!hostEvalInfo.empty()) {
    // Only process host_eval if compiling for the host device.
    processHostEvalClauses(converter, semaCtx, stmtCtx, eval, loc);
    hostEvalInfo.back().collectValues(clauseOps.hostEvalVars);
  }
  cp.processIf(llvm::omp::Directive::OMPD_target, clauseOps);
  cp.processIsDevicePtr(clauseOps, isDevicePtrSyms);
<<<<<<< HEAD
  cp.processMap(loc, stmtCtx, clauseOps, &mapSyms);
=======
  cp.processMap(loc, stmtCtx, clauseOps, llvm::omp::Directive::OMPD_unknown,
                &mapSyms);
>>>>>>> eb0f1dc0
  cp.processNowait(clauseOps);
  cp.processThreadLimit(stmtCtx, clauseOps);

  cp.processTODO<clause::Allocate, clause::InReduction, clause::UsesAllocators>(
      loc, llvm::omp::Directive::OMPD_target);

  // `target private(..)` is only supported in delayed privatization mode.
  if (!enableDelayedPrivatizationStaging)
    cp.processTODO<clause::Firstprivate, clause::Private>(
        loc, llvm::omp::Directive::OMPD_target);
}

static void genTargetDataClauses(
    lower::AbstractConverter &converter, semantics::SemanticsContext &semaCtx,
    lower::StatementContext &stmtCtx, const List<Clause> &clauses,
    mlir::Location loc, mlir::omp::TargetDataOperands &clauseOps,
    llvm::SmallVectorImpl<const semantics::Symbol *> &useDeviceAddrSyms,
    llvm::SmallVectorImpl<const semantics::Symbol *> &useDevicePtrSyms) {
  ClauseProcessor cp(converter, semaCtx, clauses);
  cp.processDevice(stmtCtx, clauseOps);
  cp.processIf(llvm::omp::Directive::OMPD_target_data, clauseOps);
  cp.processMap(loc, stmtCtx, clauseOps);
  cp.processUseDeviceAddr(stmtCtx, clauseOps, useDeviceAddrSyms);
  cp.processUseDevicePtr(stmtCtx, clauseOps, useDevicePtrSyms);

  // This function implements the deprecated functionality of use_device_ptr
  // that allows users to provide non-CPTR arguments to it with the caveat
  // that the compiler will treat them as use_device_addr. A lot of legacy
  // code may still depend on this functionality, so we should support it
  // in some manner. We do so currently by simply shifting non-cptr operands
  // from the use_device_ptr lists into the use_device_addr lists.
  // TODO: Perhaps create a user provideable compiler option that will
  // re-introduce a hard-error rather than a warning in these cases.
  promoteNonCPtrUseDevicePtrArgsToUseDeviceAddr(
      clauseOps.useDeviceAddrVars, useDeviceAddrSyms,
      clauseOps.useDevicePtrVars, useDevicePtrSyms);
}

static void genTargetEnterExitUpdateDataClauses(
    lower::AbstractConverter &converter, semantics::SemanticsContext &semaCtx,
    lower::SymMap &symTable, lower::StatementContext &stmtCtx,
    const List<Clause> &clauses, mlir::Location loc,
    llvm::omp::Directive directive,
    mlir::omp::TargetEnterExitUpdateDataOperands &clauseOps) {
  ClauseProcessor cp(converter, semaCtx, clauses);
  cp.processDepend(symTable, stmtCtx, clauseOps);
  cp.processDevice(stmtCtx, clauseOps);
  cp.processIf(directive, clauseOps);

  if (directive == llvm::omp::Directive::OMPD_target_update)
    cp.processMotionClauses(stmtCtx, clauseOps);
  else
<<<<<<< HEAD
    cp.processMap(loc, stmtCtx, clauseOps);
=======
    cp.processMap(loc, stmtCtx, clauseOps, directive);
>>>>>>> eb0f1dc0

  cp.processNowait(clauseOps);
}

static void genTaskClauses(
    lower::AbstractConverter &converter, semantics::SemanticsContext &semaCtx,
    lower::SymMap &symTable, lower::StatementContext &stmtCtx,
    const List<Clause> &clauses, mlir::Location loc,
    mlir::omp::TaskOperands &clauseOps,
    llvm::SmallVectorImpl<const semantics::Symbol *> &inReductionSyms) {
  ClauseProcessor cp(converter, semaCtx, clauses);
  cp.processAllocate(clauseOps);
  cp.processDepend(symTable, stmtCtx, clauseOps);
  cp.processFinal(stmtCtx, clauseOps);
  cp.processIf(llvm::omp::Directive::OMPD_task, clauseOps);
  cp.processInReduction(loc, clauseOps, inReductionSyms);
  cp.processMergeable(clauseOps);
  cp.processPriority(stmtCtx, clauseOps);
  cp.processUntied(clauseOps);
  cp.processDetach(clauseOps);

  cp.processTODO<clause::Affinity>(loc, llvm::omp::Directive::OMPD_task);
}

static void genTaskgroupClauses(
    lower::AbstractConverter &converter, semantics::SemanticsContext &semaCtx,
    const List<Clause> &clauses, mlir::Location loc,
    mlir::omp::TaskgroupOperands &clauseOps,
    llvm::SmallVectorImpl<const semantics::Symbol *> &taskReductionSyms) {
  ClauseProcessor cp(converter, semaCtx, clauses);
  cp.processAllocate(clauseOps);
  cp.processTaskReduction(loc, clauseOps, taskReductionSyms);
}

static void genTaskloopClauses(lower::AbstractConverter &converter,
                               semantics::SemanticsContext &semaCtx,
                               lower::StatementContext &stmtCtx,
                               const List<Clause> &clauses, mlir::Location loc,
                               mlir::omp::TaskloopOperands &clauseOps) {

  ClauseProcessor cp(converter, semaCtx, clauses);
  cp.processGrainsize(stmtCtx, clauseOps);
  cp.processNumTasks(stmtCtx, clauseOps);

  cp.processTODO<clause::Allocate, clause::Collapse, clause::Default,
                 clause::Final, clause::If, clause::InReduction,
                 clause::Lastprivate, clause::Mergeable, clause::Nogroup,
                 clause::Priority, clause::Reduction, clause::Shared,
                 clause::Untied>(loc, llvm::omp::Directive::OMPD_taskloop);
}

static void genTaskwaitClauses(lower::AbstractConverter &converter,
                               semantics::SemanticsContext &semaCtx,
                               const List<Clause> &clauses, mlir::Location loc,
                               mlir::omp::TaskwaitOperands &clauseOps) {
  ClauseProcessor cp(converter, semaCtx, clauses);
  cp.processTODO<clause::Depend, clause::Nowait>(
      loc, llvm::omp::Directive::OMPD_taskwait);
}

static void genWorkshareClauses(lower::AbstractConverter &converter,
                                semantics::SemanticsContext &semaCtx,
                                lower::StatementContext &stmtCtx,
                                const List<Clause> &clauses, mlir::Location loc,
                                mlir::omp::WorkshareOperands &clauseOps) {
  ClauseProcessor cp(converter, semaCtx, clauses);
  cp.processNowait(clauseOps);
}

static void genTeamsClauses(
    lower::AbstractConverter &converter, semantics::SemanticsContext &semaCtx,
    lower::StatementContext &stmtCtx, const List<Clause> &clauses,
    mlir::Location loc, mlir::omp::TeamsOperands &clauseOps,
    llvm::SmallVectorImpl<const semantics::Symbol *> &reductionSyms) {
  ClauseProcessor cp(converter, semaCtx, clauses);
  cp.processAllocate(clauseOps);
  cp.processIf(llvm::omp::Directive::OMPD_teams, clauseOps);

  if (hostEvalInfo.empty() || !hostEvalInfo.back().apply(clauseOps)) {
    cp.processNumTeams(stmtCtx, clauseOps);
    cp.processThreadLimit(stmtCtx, clauseOps);
  }

  cp.processReduction(loc, clauseOps, reductionSyms);
  // TODO Support delayed privatization.
}

static void genWsloopClauses(
    lower::AbstractConverter &converter, semantics::SemanticsContext &semaCtx,
    lower::StatementContext &stmtCtx, const List<Clause> &clauses,
    mlir::Location loc, mlir::omp::WsloopOperands &clauseOps,
    llvm::SmallVectorImpl<const semantics::Symbol *> &reductionSyms) {
  ClauseProcessor cp(converter, semaCtx, clauses);
  cp.processNowait(clauseOps);
  cp.processLinear(clauseOps);
  cp.processOrder(clauseOps);
  cp.processOrdered(clauseOps);
  cp.processReduction(loc, clauseOps, reductionSyms);
  cp.processSchedule(stmtCtx, clauseOps);

  cp.processTODO<clause::Allocate>(loc, llvm::omp::Directive::OMPD_do);
}

//===----------------------------------------------------------------------===//
// Code generation functions for leaf constructs
//===----------------------------------------------------------------------===//

static mlir::omp::BarrierOp
genBarrierOp(lower::AbstractConverter &converter, lower::SymMap &symTable,
             semantics::SemanticsContext &semaCtx, lower::pft::Evaluation &eval,
             mlir::Location loc, const ConstructQueue &queue,
             ConstructQueue::const_iterator item) {
  return converter.getFirOpBuilder().create<mlir::omp::BarrierOp>(loc);
}

static mlir::omp::CancelOp genCancelOp(lower::AbstractConverter &converter,
                                       semantics::SemanticsContext &semaCtx,
                                       lower::pft::Evaluation &eval,
                                       mlir::Location loc,
                                       const ConstructQueue &queue,
                                       ConstructQueue::const_iterator item) {
  mlir::omp::CancelOperands clauseOps;
  genCancelClauses(converter, semaCtx, item->clauses, loc, clauseOps);

  return converter.getFirOpBuilder().create<mlir::omp::CancelOp>(loc,
                                                                 clauseOps);
}

static mlir::omp::CancellationPointOp genCancellationPointOp(
    lower::AbstractConverter &converter, semantics::SemanticsContext &semaCtx,
    lower::pft::Evaluation &eval, mlir::Location loc,
    const ConstructQueue &queue, ConstructQueue::const_iterator item) {
  mlir::omp::CancellationPointOperands clauseOps;
  genCancellationPointClauses(converter, semaCtx, item->clauses, loc,
                              clauseOps);

  return converter.getFirOpBuilder().create<mlir::omp::CancellationPointOp>(
      loc, clauseOps);
}

static mlir::omp::CriticalOp
genCriticalOp(lower::AbstractConverter &converter, lower::SymMap &symTable,
              semantics::SemanticsContext &semaCtx,
              lower::pft::Evaluation &eval, mlir::Location loc,
              const ConstructQueue &queue, ConstructQueue::const_iterator item,
              const std::optional<parser::Name> &name) {
  fir::FirOpBuilder &firOpBuilder = converter.getFirOpBuilder();
  mlir::FlatSymbolRefAttr nameAttr;

  if (name) {
    std::string nameStr = name->ToString();
    mlir::ModuleOp mod = firOpBuilder.getModule();
    auto global = mod.lookupSymbol<mlir::omp::CriticalDeclareOp>(nameStr);
    if (!global) {
      mlir::omp::CriticalDeclareOperands clauseOps;
      genCriticalDeclareClauses(converter, semaCtx, item->clauses, loc,
                                clauseOps, nameStr);

      mlir::OpBuilder modBuilder(mod.getBodyRegion());
      global = modBuilder.create<mlir::omp::CriticalDeclareOp>(loc, clauseOps);
    }
    nameAttr = mlir::FlatSymbolRefAttr::get(firOpBuilder.getContext(),
                                            global.getSymName());
  }

  return genOpWithBody<mlir::omp::CriticalOp>(
      OpWithBodyGenInfo(converter, symTable, semaCtx, loc, eval,
                        llvm::omp::Directive::OMPD_critical),
      queue, item, nameAttr);
}

static mlir::omp::FlushOp
genFlushOp(lower::AbstractConverter &converter, lower::SymMap &symTable,
           semantics::SemanticsContext &semaCtx, lower::pft::Evaluation &eval,
           mlir::Location loc, const ObjectList &objects,
           const ConstructQueue &queue, ConstructQueue::const_iterator item) {
  llvm::SmallVector<mlir::Value> operandRange;
  genFlushClauses(converter, semaCtx, objects, item->clauses, loc,
                  operandRange);

  return converter.getFirOpBuilder().create<mlir::omp::FlushOp>(
      converter.getCurrentLocation(), operandRange);
}

static mlir::omp::LoopNestOp genLoopNestOp(
    lower::AbstractConverter &converter, lower::SymMap &symTable,
    semantics::SemanticsContext &semaCtx, lower::pft::Evaluation &eval,
    mlir::Location loc, const ConstructQueue &queue,
    ConstructQueue::const_iterator item, mlir::omp::LoopNestOperands &clauseOps,
    llvm::ArrayRef<const semantics::Symbol *> iv,
    llvm::ArrayRef<
        std::pair<mlir::omp::BlockArgOpenMPOpInterface, const EntryBlockArgs &>>
        wrapperArgs,
    llvm::omp::Directive directive, DataSharingProcessor &dsp) {
  auto ivCallback = [&](mlir::Operation *op) {
    genLoopVars(op, converter, loc, iv, wrapperArgs);
    return llvm::SmallVector<const semantics::Symbol *>(iv);
  };

  auto *nestedEval =
      getCollapsedLoopEval(eval, getCollapseValue(item->clauses));

  return genOpWithBody<mlir::omp::LoopNestOp>(
      OpWithBodyGenInfo(converter, symTable, semaCtx, loc, *nestedEval,
                        directive)
          .setClauses(&item->clauses)
          .setDataSharingProcessor(&dsp)
          .setGenRegionEntryCb(ivCallback),
      queue, item, clauseOps);
}

static mlir::omp::LoopOp
genLoopOp(lower::AbstractConverter &converter, lower::SymMap &symTable,
          semantics::SemanticsContext &semaCtx, lower::pft::Evaluation &eval,
          mlir::Location loc, const ConstructQueue &queue,
          ConstructQueue::const_iterator item) {
  mlir::omp::LoopOperands loopClauseOps;
  llvm::SmallVector<const semantics::Symbol *> loopReductionSyms;
  genLoopClauses(converter, semaCtx, item->clauses, loc, loopClauseOps,
                 loopReductionSyms);

  DataSharingProcessor dsp(converter, semaCtx, item->clauses, eval,
                           /*shouldCollectPreDeterminedSymbols=*/true,
                           /*useDelayedPrivatization=*/true, symTable);
  dsp.processStep1(&loopClauseOps);

  mlir::omp::LoopNestOperands loopNestClauseOps;
  llvm::SmallVector<const semantics::Symbol *> iv;
  genLoopNestClauses(converter, semaCtx, eval, item->clauses, loc,
                     loopNestClauseOps, iv);

  EntryBlockArgs loopArgs;
  loopArgs.priv.syms = dsp.getDelayedPrivSymbols();
  loopArgs.priv.vars = loopClauseOps.privateVars;
  loopArgs.reduction.syms = loopReductionSyms;
  loopArgs.reduction.vars = loopClauseOps.reductionVars;

  auto loopOp =
      genWrapperOp<mlir::omp::LoopOp>(converter, loc, loopClauseOps, loopArgs);
  genLoopNestOp(converter, symTable, semaCtx, eval, loc, queue, item,
                loopNestClauseOps, iv, {{loopOp, loopArgs}},
                llvm::omp::Directive::OMPD_loop, dsp);
  return loopOp;
}

static mlir::omp::MaskedOp
genMaskedOp(lower::AbstractConverter &converter, lower::SymMap &symTable,
            lower::StatementContext &stmtCtx,
            semantics::SemanticsContext &semaCtx, lower::pft::Evaluation &eval,
            mlir::Location loc, const ConstructQueue &queue,
            ConstructQueue::const_iterator item) {
  mlir::omp::MaskedOperands clauseOps;
  genMaskedClauses(converter, semaCtx, stmtCtx, item->clauses, loc, clauseOps);

  return genOpWithBody<mlir::omp::MaskedOp>(
      OpWithBodyGenInfo(converter, symTable, semaCtx, loc, eval,
                        llvm::omp::Directive::OMPD_masked),
      queue, item, clauseOps);
}

static mlir::omp::MasterOp
genMasterOp(lower::AbstractConverter &converter, lower::SymMap &symTable,
            semantics::SemanticsContext &semaCtx, lower::pft::Evaluation &eval,
            mlir::Location loc, const ConstructQueue &queue,
            ConstructQueue::const_iterator item) {
  return genOpWithBody<mlir::omp::MasterOp>(
      OpWithBodyGenInfo(converter, symTable, semaCtx, loc, eval,
                        llvm::omp::Directive::OMPD_master),
      queue, item);
}

static mlir::omp::OrderedOp
genOrderedOp(lower::AbstractConverter &converter, lower::SymMap &symTable,
             semantics::SemanticsContext &semaCtx, lower::pft::Evaluation &eval,
             mlir::Location loc, const ConstructQueue &queue,
             ConstructQueue::const_iterator item) {
  TODO(loc, "OMPD_ordered");
  return nullptr;
}

static mlir::omp::OrderedRegionOp
genOrderedRegionOp(lower::AbstractConverter &converter, lower::SymMap &symTable,
                   semantics::SemanticsContext &semaCtx,
                   lower::pft::Evaluation &eval, mlir::Location loc,
                   const ConstructQueue &queue,
                   ConstructQueue::const_iterator item) {
  mlir::omp::OrderedRegionOperands clauseOps;
  genOrderedRegionClauses(converter, semaCtx, item->clauses, loc, clauseOps);

  return genOpWithBody<mlir::omp::OrderedRegionOp>(
      OpWithBodyGenInfo(converter, symTable, semaCtx, loc, eval,
                        llvm::omp::Directive::OMPD_ordered),
      queue, item, clauseOps);
}

static mlir::omp::ParallelOp
genParallelOp(lower::AbstractConverter &converter, lower::SymMap &symTable,
              semantics::SemanticsContext &semaCtx,
              lower::pft::Evaluation &eval, mlir::Location loc,
              const ConstructQueue &queue, ConstructQueue::const_iterator item,
              mlir::omp::ParallelOperands &clauseOps,
              const EntryBlockArgs &args, DataSharingProcessor *dsp,
              bool isComposite = false) {
  assert((!enableDelayedPrivatization || dsp) &&
         "expected valid DataSharingProcessor");

  OpWithBodyGenInfo genInfo =
      OpWithBodyGenInfo(converter, symTable, semaCtx, loc, eval,
                        llvm::omp::Directive::OMPD_parallel)
          .setClauses(&item->clauses)
          .setEntryBlockArgs(&args)
          .setGenSkeletonOnly(isComposite)
          .setDataSharingProcessor(dsp);

  auto parallelOp =
      genOpWithBody<mlir::omp::ParallelOp>(genInfo, queue, item, clauseOps);
  parallelOp.setComposite(isComposite);
  return parallelOp;
}

static mlir::omp::ScanOp
genScanOp(lower::AbstractConverter &converter, lower::SymMap &symTable,
          semantics::SemanticsContext &semaCtx, mlir::Location loc,
          const ConstructQueue &queue, ConstructQueue::const_iterator item) {
  mlir::omp::ScanOperands clauseOps;
  genScanClauses(converter, semaCtx, item->clauses, loc, clauseOps);
  return converter.getFirOpBuilder().create<mlir::omp::ScanOp>(
      converter.getCurrentLocation(), clauseOps);
}

/// This breaks the normal prototype of the gen*Op functions: adding the
/// sectionBlocks argument so that the enclosed section constructs can be
/// lowered here with correct reduction symbol remapping.
static mlir::omp::SectionsOp
genSectionsOp(lower::AbstractConverter &converter, lower::SymMap &symTable,
              semantics::SemanticsContext &semaCtx,
              lower::pft::Evaluation &eval, mlir::Location loc,
<<<<<<< HEAD
              const ConstructQueue &queue, ConstructQueue::const_iterator item,
              const parser::OmpSectionBlocks &sectionBlocks) {
=======
              const ConstructQueue &queue,
              ConstructQueue::const_iterator item) {
  assert(!sectionsStack.empty());
  const auto &sectionBlocks =
      std::get<parser::OmpSectionBlocks>(sectionsStack.back()->t);
  sectionsStack.pop_back();
>>>>>>> eb0f1dc0
  mlir::omp::SectionsOperands clauseOps;
  llvm::SmallVector<const semantics::Symbol *> reductionSyms;
  genSectionsClauses(converter, semaCtx, item->clauses, loc, clauseOps,
                     reductionSyms);

  auto &builder = converter.getFirOpBuilder();

  // Insert privatizations before SECTIONS
  lower::SymMapScope scope(symTable);
  DataSharingProcessor dsp(converter, semaCtx, item->clauses, eval,
                           lower::omp::isLastItemInQueue(item, queue),
                           /*useDelayedPrivatization=*/false, symTable);
  dsp.processStep1();

  List<Clause> nonDsaClauses;
  List<const clause::Lastprivate *> lastprivates;

  for (const Clause &clause : item->clauses) {
    if (clause.id == llvm::omp::Clause::OMPC_lastprivate) {
      auto &lastp = std::get<clause::Lastprivate>(clause.u);
      lastprivateModifierNotSupported(lastp, converter.getCurrentLocation());
      lastprivates.push_back(&lastp);
    } else {
      switch (clause.id) {
      case llvm::omp::Clause::OMPC_firstprivate:
      case llvm::omp::Clause::OMPC_private:
      case llvm::omp::Clause::OMPC_shared:
        break;
      default:
        nonDsaClauses.push_back(clause);
      }
    }
  }

  // SECTIONS construct.
  auto sectionsOp = builder.create<mlir::omp::SectionsOp>(loc, clauseOps);

  // Create entry block with reduction variables as arguments.
  EntryBlockArgs args;
  // TODO: Add private syms and vars.
  args.reduction.syms = reductionSyms;
  args.reduction.vars = clauseOps.reductionVars;

  genEntryBlock(builder, args, sectionsOp.getRegion());
  mlir::Operation *terminator =
      lower::genOpenMPTerminator(builder, sectionsOp, loc);

  // Generate nested SECTION constructs.
  // This is done here rather than in genOMP([...], OpenMPSectionConstruct )
  // because we need to run genReductionVars on each omp.section so that the
  // reduction variable gets mapped to the private version
  for (auto [construct, nestedEval] :
       llvm::zip(sectionBlocks.v, eval.getNestedEvaluations())) {
    const auto *sectionConstruct =
        std::get_if<parser::OpenMPSectionConstruct>(&construct.u);
    if (!sectionConstruct) {
      assert(false &&
             "unexpected construct nested inside of SECTIONS construct");
      continue;
    }

    ConstructQueue sectionQueue{buildConstructQueue(
        converter.getFirOpBuilder().getModule(), semaCtx, nestedEval,
        sectionConstruct->source, llvm::omp::Directive::OMPD_section, {})};

    builder.setInsertionPoint(terminator);
    genOpWithBody<mlir::omp::SectionOp>(
        OpWithBodyGenInfo(converter, symTable, semaCtx, loc, nestedEval,
                          llvm::omp::Directive::OMPD_section)
            .setClauses(&sectionQueue.begin()->clauses)
            .setDataSharingProcessor(&dsp)
            .setEntryBlockArgs(&args),
        sectionQueue, sectionQueue.begin());
  }

  if (!lastprivates.empty()) {
    mlir::Region &sectionsBody = sectionsOp.getRegion();
    assert(sectionsBody.hasOneBlock());
    mlir::Block &body = sectionsBody.front();

    auto lastSectionOp = llvm::find_if(
        llvm::reverse(body.getOperations()), [](const mlir::Operation &op) {
          return llvm::isa<mlir::omp::SectionOp>(op);
        });
    assert(lastSectionOp != body.rend());

    for (const clause::Lastprivate *lastp : lastprivates) {
      builder.setInsertionPoint(
          lastSectionOp->getRegion(0).back().getTerminator());
      mlir::OpBuilder::InsertPoint insp = builder.saveInsertionPoint();
      const auto &objList = std::get<ObjectList>(lastp->t);
      for (const Object &object : objList) {
        semantics::Symbol *sym = object.sym();
        if (const auto *common =
                sym->detailsIf<semantics::CommonBlockDetails>()) {
          for (const auto &obj : common->objects())
            converter.copyHostAssociateVar(*obj, &insp, /*hostIsSource=*/false);
        } else {
          converter.copyHostAssociateVar(*sym, &insp, /*hostIsSource=*/false);
        }
      }
    }
  }

  // Perform DataSharingProcessor's step2 out of SECTIONS
  builder.setInsertionPointAfter(sectionsOp.getOperation());
  dsp.processStep2(sectionsOp, false);
  // Emit implicit barrier to synchronize threads and avoid data
  // races on post-update of lastprivate variables when `nowait`
  // clause is present.
  if (clauseOps.nowait && !lastprivates.empty())
    builder.create<mlir::omp::BarrierOp>(loc);

  return sectionsOp;
}

static mlir::Operation *
genScopeOp(lower::AbstractConverter &converter, lower::SymMap &symTable,
           semantics::SemanticsContext &semaCtx, lower::pft::Evaluation &eval,
           mlir::Location loc, const ConstructQueue &queue,
           ConstructQueue::const_iterator item) {
  TODO(loc, "Scope construct");
  return nullptr;
}

static mlir::omp::SingleOp
genSingleOp(lower::AbstractConverter &converter, lower::SymMap &symTable,
            semantics::SemanticsContext &semaCtx, lower::pft::Evaluation &eval,
            mlir::Location loc, const ConstructQueue &queue,
            ConstructQueue::const_iterator item) {
  mlir::omp::SingleOperands clauseOps;
  genSingleClauses(converter, semaCtx, item->clauses, loc, clauseOps);

  return genOpWithBody<mlir::omp::SingleOp>(
      OpWithBodyGenInfo(converter, symTable, semaCtx, loc, eval,
                        llvm::omp::Directive::OMPD_single)
          .setClauses(&item->clauses),
      queue, item, clauseOps);
}

static mlir::omp::TargetOp
genTargetOp(lower::AbstractConverter &converter, lower::SymMap &symTable,
            lower::StatementContext &stmtCtx,
            semantics::SemanticsContext &semaCtx, lower::pft::Evaluation &eval,
            mlir::Location loc, const ConstructQueue &queue,
            ConstructQueue::const_iterator item) {
  fir::FirOpBuilder &firOpBuilder = converter.getFirOpBuilder();
  bool isTargetDevice =
      llvm::cast<mlir::omp::OffloadModuleInterface>(*converter.getModuleOp())
          .getIsTargetDevice();

  // Introduce a new host_eval information structure for this target region.
  if (!isTargetDevice)
    hostEvalInfo.emplace_back();

  mlir::omp::TargetOperands clauseOps;
  DefaultMapsTy defaultMaps;
  llvm::SmallVector<const semantics::Symbol *> mapSyms, isDevicePtrSyms,
      hasDeviceAddrSyms;
  genTargetClauses(converter, semaCtx, symTable, stmtCtx, eval, item->clauses,
                   loc, clauseOps, defaultMaps, hasDeviceAddrSyms,
                   isDevicePtrSyms, mapSyms);

  DataSharingProcessor dsp(converter, semaCtx, item->clauses, eval,
                           /*shouldCollectPreDeterminedSymbols=*/
                           lower::omp::isLastItemInQueue(item, queue),
                           /*useDelayedPrivatization=*/true, symTable);
  dsp.processStep1(&clauseOps);

  // 5.8.1 Implicit Data-Mapping Attribute Rules
  // The following code follows the implicit data-mapping rules to map all the
  // symbols used inside the region that do not have explicit data-environment
  // attribute clauses (neither data-sharing; e.g. `private`, nor `map`
  // clauses).
  auto captureImplicitMap = [&](const semantics::Symbol &sym) {
    if (dsp.getAllSymbolsToPrivatize().contains(&sym))
      return;

    // These symbols are mapped individually in processHasDeviceAddr.
    if (llvm::is_contained(hasDeviceAddrSyms, &sym))
      return;

    // Structure component symbols don't have bindings, and can only be
    // explicitly mapped individually. If a member is captured implicitly
    // we map the entirety of the derived type when we find its symbol.
    if (sym.owner().IsDerivedType())
      return;

    // if the symbol is part of an already mapped common block, do not make a
    // map for it.
    if (const Fortran::semantics::Symbol *common =
            Fortran::semantics::FindCommonBlockContaining(sym.GetUltimate()))
      if (llvm::is_contained(mapSyms, common))
        return;

    // If we come across a symbol without a symbol address, we
    // return as we cannot process it, this is intended as a
    // catch all early exit for symbols that do not have a
    // corresponding extended value. Such as subroutines,
    // interfaces and named blocks.
    if (!converter.getSymbolAddress(sym))
      return;

    if (!llvm::is_contained(mapSyms, &sym)) {
      if (const auto *details =
              sym.template detailsIf<semantics::HostAssocDetails>())
        converter.copySymbolBinding(details->symbol(), sym);
      std::stringstream name;
      fir::ExtendedValue dataExv = converter.getSymbolExtendedValue(sym);
      name << sym.name().ToString();

      mlir::FlatSymbolRefAttr mapperId;
      if (sym.GetType()->category() == semantics::DeclTypeSpec::TypeDerived) {
        auto &typeSpec = sym.GetType()->derivedTypeSpec();
        std::string mapperIdName =
            typeSpec.name().ToString() + llvm::omp::OmpDefaultMapperName;
        if (auto *sym = converter.getCurrentScope().FindSymbol(mapperIdName))
          mapperIdName = converter.mangleName(mapperIdName, sym->owner());
        if (converter.getModuleOp().lookupSymbol(mapperIdName))
          mapperId = mlir::FlatSymbolRefAttr::get(&converter.getMLIRContext(),
                                                  mapperIdName);
      }

      fir::factory::AddrAndBoundsInfo info =
          Fortran::lower::getDataOperandBaseAddr(
              converter, firOpBuilder, sym.GetUltimate(),
              converter.getCurrentLocation());
      llvm::SmallVector<mlir::Value> bounds =
          fir::factory::genImplicitBoundsOps<mlir::omp::MapBoundsOp,
                                             mlir::omp::MapBoundsType>(
              firOpBuilder, info, dataExv,
              semantics::IsAssumedSizeArray(sym.GetUltimate()),
              converter.getCurrentLocation());
      mlir::Value baseOp = info.rawInput;
      mlir::Type eleType = baseOp.getType();
      if (auto refType = mlir::dyn_cast<fir::ReferenceType>(baseOp.getType()))
        eleType = refType.getElementType();

      std::pair<llvm::omp::OpenMPOffloadMappingFlags,
                mlir::omp::VariableCaptureKind>
          mapFlagAndKind = getImplicitMapTypeAndKind(
              firOpBuilder, converter, defaultMaps, eleType, loc, sym);

      mlir::Value mapOp = createMapInfoOp(
          firOpBuilder, converter.getCurrentLocation(), baseOp,
          /*varPtrPtr=*/mlir::Value{}, name.str(), bounds, /*members=*/{},
          /*membersIndex=*/mlir::ArrayAttr{},
          static_cast<
              std::underlying_type_t<llvm::omp::OpenMPOffloadMappingFlags>>(
              std::get<0>(mapFlagAndKind)),
          std::get<1>(mapFlagAndKind), baseOp.getType(),
          /*partialMap=*/false, mapperId);

      clauseOps.mapVars.push_back(mapOp);
      mapSyms.push_back(&sym);
    }
  };
  lower::pft::visitAllSymbols(eval, captureImplicitMap);

  auto targetOp = firOpBuilder.create<mlir::omp::TargetOp>(loc, clauseOps);

  llvm::SmallVector<mlir::Value> hasDeviceAddrBaseValues, mapBaseValues;
  extractMappedBaseValues(clauseOps.hasDeviceAddrVars, hasDeviceAddrBaseValues);
  extractMappedBaseValues(clauseOps.mapVars, mapBaseValues);

  EntryBlockArgs args;
  args.hasDeviceAddr.syms = hasDeviceAddrSyms;
  args.hasDeviceAddr.vars = hasDeviceAddrBaseValues;
  args.hostEvalVars = clauseOps.hostEvalVars;
  // TODO: Add in_reduction syms and vars.
  args.map.syms = mapSyms;
  args.map.vars = mapBaseValues;
  args.priv.syms = dsp.getDelayedPrivSymbols();
  args.priv.vars = clauseOps.privateVars;

  genBodyOfTargetOp(converter, symTable, semaCtx, eval, targetOp, args, loc,
                    queue, item, dsp);

  // Remove the host_eval information structure created for this target region.
  if (!isTargetDevice)
    hostEvalInfo.pop_back();
  return targetOp;
}

static mlir::omp::TargetDataOp genTargetDataOp(
    lower::AbstractConverter &converter, lower::SymMap &symTable,
    lower::StatementContext &stmtCtx, semantics::SemanticsContext &semaCtx,
    lower::pft::Evaluation &eval, mlir::Location loc,
    const ConstructQueue &queue, ConstructQueue::const_iterator item) {
  mlir::omp::TargetDataOperands clauseOps;
  llvm::SmallVector<const semantics::Symbol *> useDeviceAddrSyms,
      useDevicePtrSyms;
  genTargetDataClauses(converter, semaCtx, stmtCtx, item->clauses, loc,
                       clauseOps, useDeviceAddrSyms, useDevicePtrSyms);

  auto targetDataOp =
      converter.getFirOpBuilder().create<mlir::omp::TargetDataOp>(loc,
                                                                  clauseOps);

  llvm::SmallVector<mlir::Value> useDeviceAddrBaseValues,
      useDevicePtrBaseValues;
  extractMappedBaseValues(clauseOps.useDeviceAddrVars, useDeviceAddrBaseValues);
  extractMappedBaseValues(clauseOps.useDevicePtrVars, useDevicePtrBaseValues);

  EntryBlockArgs args;
  args.useDeviceAddr.syms = useDeviceAddrSyms;
  args.useDeviceAddr.vars = useDeviceAddrBaseValues;
  args.useDevicePtr.syms = useDevicePtrSyms;
  args.useDevicePtr.vars = useDevicePtrBaseValues;

  genBodyOfTargetDataOp(converter, symTable, semaCtx, eval, targetDataOp, args,
                        loc, queue, item);
  return targetDataOp;
}

template <typename OpTy>
static OpTy genTargetEnterExitUpdateDataOp(
    lower::AbstractConverter &converter, lower::SymMap &symTable,
    lower::StatementContext &stmtCtx, semantics::SemanticsContext &semaCtx,
    mlir::Location loc, const ConstructQueue &queue,
    ConstructQueue::const_iterator item) {
  fir::FirOpBuilder &firOpBuilder = converter.getFirOpBuilder();

  // GCC 9.3.0 emits a (probably) bogus warning about an unused variable.
  [[maybe_unused]] llvm::omp::Directive directive;
  if constexpr (std::is_same_v<OpTy, mlir::omp::TargetEnterDataOp>) {
    directive = llvm::omp::Directive::OMPD_target_enter_data;
  } else if constexpr (std::is_same_v<OpTy, mlir::omp::TargetExitDataOp>) {
    directive = llvm::omp::Directive::OMPD_target_exit_data;
  } else if constexpr (std::is_same_v<OpTy, mlir::omp::TargetUpdateOp>) {
    directive = llvm::omp::Directive::OMPD_target_update;
  } else {
    llvm_unreachable("Unexpected TARGET DATA construct");
  }

  mlir::omp::TargetEnterExitUpdateDataOperands clauseOps;
  genTargetEnterExitUpdateDataClauses(converter, semaCtx, symTable, stmtCtx,
                                      item->clauses, loc, directive, clauseOps);

  return firOpBuilder.create<OpTy>(loc, clauseOps);
}

static mlir::omp::TaskOp
genTaskOp(lower::AbstractConverter &converter, lower::SymMap &symTable,
          lower::StatementContext &stmtCtx,
          semantics::SemanticsContext &semaCtx, lower::pft::Evaluation &eval,
          mlir::Location loc, const ConstructQueue &queue,
          ConstructQueue::const_iterator item) {
  mlir::omp::TaskOperands clauseOps;
  llvm::SmallVector<const semantics::Symbol *> inReductionSyms;
  genTaskClauses(converter, semaCtx, symTable, stmtCtx, item->clauses, loc,
                 clauseOps, inReductionSyms);

  if (!enableDelayedPrivatization)
    return genOpWithBody<mlir::omp::TaskOp>(
        OpWithBodyGenInfo(converter, symTable, semaCtx, loc, eval,
                          llvm::omp::Directive::OMPD_task)
            .setClauses(&item->clauses),
        queue, item, clauseOps);

  DataSharingProcessor dsp(converter, semaCtx, item->clauses, eval,
                           lower::omp::isLastItemInQueue(item, queue),
                           /*useDelayedPrivatization=*/true, symTable);
  dsp.processStep1(&clauseOps);

  EntryBlockArgs taskArgs;
  taskArgs.priv.syms = dsp.getDelayedPrivSymbols();
  taskArgs.priv.vars = clauseOps.privateVars;
  taskArgs.inReduction.syms = inReductionSyms;
  taskArgs.inReduction.vars = clauseOps.inReductionVars;

  return genOpWithBody<mlir::omp::TaskOp>(
      OpWithBodyGenInfo(converter, symTable, semaCtx, loc, eval,
                        llvm::omp::Directive::OMPD_task)
          .setClauses(&item->clauses)
          .setDataSharingProcessor(&dsp)
          .setEntryBlockArgs(&taskArgs),
      queue, item, clauseOps);
}

static mlir::omp::TaskgroupOp
genTaskgroupOp(lower::AbstractConverter &converter, lower::SymMap &symTable,
               semantics::SemanticsContext &semaCtx,
               lower::pft::Evaluation &eval, mlir::Location loc,
               const ConstructQueue &queue,
               ConstructQueue::const_iterator item) {
  mlir::omp::TaskgroupOperands clauseOps;
  llvm::SmallVector<const semantics::Symbol *> taskReductionSyms;
  genTaskgroupClauses(converter, semaCtx, item->clauses, loc, clauseOps,
                      taskReductionSyms);

  EntryBlockArgs taskgroupArgs;
  taskgroupArgs.taskReduction.syms = taskReductionSyms;
  taskgroupArgs.taskReduction.vars = clauseOps.taskReductionVars;

  return genOpWithBody<mlir::omp::TaskgroupOp>(
      OpWithBodyGenInfo(converter, symTable, semaCtx, loc, eval,
                        llvm::omp::Directive::OMPD_taskgroup)
          .setClauses(&item->clauses)
          .setEntryBlockArgs(&taskgroupArgs),
      queue, item, clauseOps);
}

static mlir::omp::TaskwaitOp
genTaskwaitOp(lower::AbstractConverter &converter, lower::SymMap &symTable,
              semantics::SemanticsContext &semaCtx,
              lower::pft::Evaluation &eval, mlir::Location loc,
              const ConstructQueue &queue,
              ConstructQueue::const_iterator item) {
  mlir::omp::TaskwaitOperands clauseOps;
  genTaskwaitClauses(converter, semaCtx, item->clauses, loc, clauseOps);
  return converter.getFirOpBuilder().create<mlir::omp::TaskwaitOp>(loc,
                                                                   clauseOps);
}

static mlir::omp::TaskyieldOp
genTaskyieldOp(lower::AbstractConverter &converter, lower::SymMap &symTable,
               semantics::SemanticsContext &semaCtx,
               lower::pft::Evaluation &eval, mlir::Location loc,
               const ConstructQueue &queue,
               ConstructQueue::const_iterator item) {
  return converter.getFirOpBuilder().create<mlir::omp::TaskyieldOp>(loc);
}

static mlir::omp::WorkshareOp genWorkshareOp(
    lower::AbstractConverter &converter, lower::SymMap &symTable,
    lower::StatementContext &stmtCtx, semantics::SemanticsContext &semaCtx,
    lower::pft::Evaluation &eval, mlir::Location loc,
    const ConstructQueue &queue, ConstructQueue::const_iterator item) {
  mlir::omp::WorkshareOperands clauseOps;
  genWorkshareClauses(converter, semaCtx, stmtCtx, item->clauses, loc,
                      clauseOps);

  return genOpWithBody<mlir::omp::WorkshareOp>(
      OpWithBodyGenInfo(converter, symTable, semaCtx, loc, eval,
                        llvm::omp::Directive::OMPD_workshare)
          .setClauses(&item->clauses),
      queue, item, clauseOps);
}

static mlir::omp::TeamsOp
genTeamsOp(lower::AbstractConverter &converter, lower::SymMap &symTable,
           lower::StatementContext &stmtCtx,
           semantics::SemanticsContext &semaCtx, lower::pft::Evaluation &eval,
           mlir::Location loc, const ConstructQueue &queue,
           ConstructQueue::const_iterator item) {
<<<<<<< HEAD
=======
  lower::SymMapScope scope(symTable);
>>>>>>> eb0f1dc0
  mlir::omp::TeamsOperands clauseOps;
  llvm::SmallVector<const semantics::Symbol *> reductionSyms;
  genTeamsClauses(converter, semaCtx, stmtCtx, item->clauses, loc, clauseOps,
                  reductionSyms);

  EntryBlockArgs args;
  // TODO: Add private syms and vars.
  args.reduction.syms = reductionSyms;
  args.reduction.vars = clauseOps.reductionVars;

  return genOpWithBody<mlir::omp::TeamsOp>(
      OpWithBodyGenInfo(converter, symTable, semaCtx, loc, eval,
                        llvm::omp::Directive::OMPD_teams)
          .setClauses(&item->clauses)
          .setEntryBlockArgs(&args),
      queue, item, clauseOps);
}

//===----------------------------------------------------------------------===//
// Code generation for atomic operations
//===----------------------------------------------------------------------===//
<<<<<<< HEAD

/// Populates \p hint and \p memoryOrder with appropriate clause information
/// if present on atomic construct.
static void genOmpAtomicHintAndMemoryOrderClauses(
    lower::AbstractConverter &converter,
    const parser::OmpAtomicClauseList &clauseList, mlir::IntegerAttr &hint,
    mlir::omp::ClauseMemoryOrderKindAttr &memoryOrder) {
  fir::FirOpBuilder &firOpBuilder = converter.getFirOpBuilder();
  for (const parser::OmpAtomicClause &clause : clauseList.v) {
    common::visit(
        common::visitors{
            [&](const parser::OmpMemoryOrderClause &s) {
              auto kind = common::visit(
                  common::visitors{
                      [&](const parser::OmpClause::AcqRel &) {
                        return mlir::omp::ClauseMemoryOrderKind::Acq_rel;
                      },
                      [&](const parser::OmpClause::Acquire &) {
                        return mlir::omp::ClauseMemoryOrderKind::Acquire;
                      },
                      [&](const parser::OmpClause::Relaxed &) {
                        return mlir::omp::ClauseMemoryOrderKind::Relaxed;
                      },
                      [&](const parser::OmpClause::Release &) {
                        return mlir::omp::ClauseMemoryOrderKind::Release;
                      },
                      [&](const parser::OmpClause::SeqCst &) {
                        return mlir::omp::ClauseMemoryOrderKind::Seq_cst;
                      },
                      [&](auto &&) -> mlir::omp::ClauseMemoryOrderKind {
                        llvm_unreachable("Unexpected clause");
                      },
                  },
                  s.v.u);
              memoryOrder = mlir::omp::ClauseMemoryOrderKindAttr::get(
                  firOpBuilder.getContext(), kind);
            },
            [&](const parser::OmpHintClause &s) {
              const auto *expr = semantics::GetExpr(s.v);
              uint64_t hintExprValue = *evaluate::ToInt64(*expr);
              hint = firOpBuilder.getI64IntegerAttr(hintExprValue);
            },
            [&](const parser::OmpFailClause &) {},
        },
        clause.u);
  }
}

static void processOmpAtomicTODO(mlir::Type elementType, mlir::Location loc) {
  if (!elementType)
    return;
  assert(fir::isa_trivial(fir::unwrapRefType(elementType)) &&
         "is supported type for omp atomic");
}

/// Used to generate atomic.read operation which is created in existing
/// location set by builder.
static void genAtomicCaptureStatement(
    lower::AbstractConverter &converter, mlir::Value fromAddress,
    mlir::Value toAddress,
    const parser::OmpAtomicClauseList *leftHandClauseList,
    const parser::OmpAtomicClauseList *rightHandClauseList,
    mlir::Type elementType, mlir::Location loc) {
  // Generate `atomic.read` operation for atomic assigment statements
  fir::FirOpBuilder &firOpBuilder = converter.getFirOpBuilder();

  processOmpAtomicTODO(elementType, loc);

  // If no hint clause is specified, the effect is as if
  // hint(omp_sync_hint_none) had been specified.
  mlir::IntegerAttr hint = nullptr;

  mlir::omp::ClauseMemoryOrderKindAttr memoryOrder = nullptr;
  if (leftHandClauseList)
    genOmpAtomicHintAndMemoryOrderClauses(converter, *leftHandClauseList, hint,
                                          memoryOrder);
  if (rightHandClauseList)
    genOmpAtomicHintAndMemoryOrderClauses(converter, *rightHandClauseList, hint,
                                          memoryOrder);
  firOpBuilder.create<mlir::omp::AtomicReadOp>(loc, fromAddress, toAddress,
                                               mlir::TypeAttr::get(elementType),
                                               hint, memoryOrder);
}

/// Used to generate atomic.write operation which is created in existing
/// location set by builder.
static void genAtomicWriteStatement(
    lower::AbstractConverter &converter, mlir::Value lhsAddr,
    mlir::Value rhsExpr, const parser::OmpAtomicClauseList *leftHandClauseList,
    const parser::OmpAtomicClauseList *rightHandClauseList, mlir::Location loc,
    mlir::Value *evaluatedExprValue = nullptr) {
  // Generate `atomic.write` operation for atomic assignment statements
  fir::FirOpBuilder &firOpBuilder = converter.getFirOpBuilder();

  mlir::Type varType = fir::unwrapRefType(lhsAddr.getType());
  // Create a conversion outside the capture block.
  auto insertionPoint = firOpBuilder.saveInsertionPoint();
  firOpBuilder.setInsertionPointAfter(rhsExpr.getDefiningOp());
  rhsExpr = firOpBuilder.createConvert(loc, varType, rhsExpr);
  firOpBuilder.restoreInsertionPoint(insertionPoint);

  processOmpAtomicTODO(varType, loc);

  // If no hint clause is specified, the effect is as if
  // hint(omp_sync_hint_none) had been specified.
  mlir::IntegerAttr hint = nullptr;
  mlir::omp::ClauseMemoryOrderKindAttr memoryOrder = nullptr;
  if (leftHandClauseList)
    genOmpAtomicHintAndMemoryOrderClauses(converter, *leftHandClauseList, hint,
                                          memoryOrder);
  if (rightHandClauseList)
    genOmpAtomicHintAndMemoryOrderClauses(converter, *rightHandClauseList, hint,
                                          memoryOrder);
  firOpBuilder.create<mlir::omp::AtomicWriteOp>(loc, lhsAddr, rhsExpr, hint,
                                                memoryOrder);
}

/// Used to generate atomic.update operation which is created in existing
/// location set by builder.
static void genAtomicUpdateStatement(
    lower::AbstractConverter &converter, mlir::Value lhsAddr,
    mlir::Type varType, const parser::Variable &assignmentStmtVariable,
    const parser::Expr &assignmentStmtExpr,
    const parser::OmpAtomicClauseList *leftHandClauseList,
    const parser::OmpAtomicClauseList *rightHandClauseList, mlir::Location loc,
    mlir::Operation *atomicCaptureOp = nullptr,
    lower::StatementContext *atomicCaptureStmtCtx = nullptr) {
  // Generate `atomic.update` operation for atomic assignment statements
  fir::FirOpBuilder &firOpBuilder = converter.getFirOpBuilder();
  mlir::Location currentLocation = converter.getCurrentLocation();

  //  Create the omp.atomic.update or acc.atomic.update operation
  //
  //  func.func @_QPsb() {
  //    %0 = fir.alloca i32 {bindc_name = "a", uniq_name = "_QFsbEa"}
  //    %1 = fir.alloca i32 {bindc_name = "b", uniq_name = "_QFsbEb"}
  //    %2 = fir.load %1 : !fir.ref<i32>
  //    omp.atomic.update   %0 : !fir.ref<i32> {
  //    ^bb0(%arg0: i32):
  //      %3 = arith.addi %arg0, %2 : i32
  //      omp.yield(%3 : i32)
  //    }
  //    return
  //  }

  auto getArgExpression =
      [](std::list<parser::ActualArgSpec>::const_iterator it) {
        const auto &arg{std::get<parser::ActualArg>((*it).t)};
        const auto *parserExpr{
            std::get_if<common::Indirection<parser::Expr>>(&arg.u)};
        return parserExpr;
      };

  // Lower any non atomic sub-expression before the atomic operation, and
  // map its lowered value to the semantic representation.
  lower::ExprToValueMap exprValueOverrides;
  // Max and min intrinsics can have a list of Args. Hence we need a list
  // of nonAtomicSubExprs to hoist. Currently, only the load is hoisted.
  llvm::SmallVector<const lower::SomeExpr *> nonAtomicSubExprs;
  common::visit(
      common::visitors{
          [&](const common::Indirection<parser::FunctionReference> &funcRef)
              -> void {
            const auto &args{std::get<std::list<parser::ActualArgSpec>>(
                funcRef.value().v.t)};
            std::list<parser::ActualArgSpec>::const_iterator beginIt =
                args.begin();
            std::list<parser::ActualArgSpec>::const_iterator endIt = args.end();
            const auto *exprFirst{getArgExpression(beginIt)};
            if (exprFirst && exprFirst->value().source ==
                                 assignmentStmtVariable.GetSource()) {
              // Add everything except the first
              beginIt++;
            } else {
              // Add everything except the last
              endIt--;
            }
            std::list<parser::ActualArgSpec>::const_iterator it;
            for (it = beginIt; it != endIt; it++) {
              const common::Indirection<parser::Expr> *expr =
                  getArgExpression(it);
              if (expr)
                nonAtomicSubExprs.push_back(semantics::GetExpr(*expr));
            }
          },
          [&](const auto &op) -> void {
            using T = std::decay_t<decltype(op)>;
            if constexpr (std::is_base_of<parser::Expr::IntrinsicBinary,
                                          T>::value) {
              const auto &exprLeft{std::get<0>(op.t)};
              const auto &exprRight{std::get<1>(op.t)};
              if (exprLeft.value().source == assignmentStmtVariable.GetSource())
                nonAtomicSubExprs.push_back(semantics::GetExpr(exprRight));
              else
                nonAtomicSubExprs.push_back(semantics::GetExpr(exprLeft));
            }
          },
      },
      assignmentStmtExpr.u);
  lower::StatementContext nonAtomicStmtCtx;
  lower::StatementContext *stmtCtxPtr = &nonAtomicStmtCtx;
  if (!nonAtomicSubExprs.empty()) {
    // Generate non atomic part before all the atomic operations.
    auto insertionPoint = firOpBuilder.saveInsertionPoint();
    if (atomicCaptureOp) {
      assert(atomicCaptureStmtCtx && "must specify statement context");
      firOpBuilder.setInsertionPoint(atomicCaptureOp);
      // Any clean-ups associated with the expression lowering
      // must also be generated outside of the atomic update operation
      // and after the atomic capture operation.
      // The atomicCaptureStmtCtx will be finalized at the end
      // of the atomic capture operation generation.
      stmtCtxPtr = atomicCaptureStmtCtx;
    }
    mlir::Value nonAtomicVal;
    for (auto *nonAtomicSubExpr : nonAtomicSubExprs) {
      nonAtomicVal = fir::getBase(converter.genExprValue(
          currentLocation, *nonAtomicSubExpr, *stmtCtxPtr));
      exprValueOverrides.try_emplace(nonAtomicSubExpr, nonAtomicVal);
    }
    if (atomicCaptureOp)
      firOpBuilder.restoreInsertionPoint(insertionPoint);
  }

  mlir::Operation *atomicUpdateOp = nullptr;
  // If no hint clause is specified, the effect is as if
  // hint(omp_sync_hint_none) had been specified.
  mlir::IntegerAttr hint = nullptr;
  mlir::omp::ClauseMemoryOrderKindAttr memoryOrder = nullptr;
  if (leftHandClauseList)
    genOmpAtomicHintAndMemoryOrderClauses(converter, *leftHandClauseList, hint,
                                          memoryOrder);
  if (rightHandClauseList)
    genOmpAtomicHintAndMemoryOrderClauses(converter, *rightHandClauseList, hint,
                                          memoryOrder);
  atomicUpdateOp = firOpBuilder.create<mlir::omp::AtomicUpdateOp>(
      currentLocation, lhsAddr, hint, memoryOrder);

  processOmpAtomicTODO(varType, loc);

  llvm::SmallVector<mlir::Type> varTys = {varType};
  llvm::SmallVector<mlir::Location> locs = {currentLocation};
  firOpBuilder.createBlock(&atomicUpdateOp->getRegion(0), {}, varTys, locs);
  mlir::Value val =
      fir::getBase(atomicUpdateOp->getRegion(0).front().getArgument(0));

  exprValueOverrides.try_emplace(semantics::GetExpr(assignmentStmtVariable),
                                 val);
  {
    // statement context inside the atomic block.
    converter.overrideExprValues(&exprValueOverrides);
    lower::StatementContext atomicStmtCtx;
    mlir::Value rhsExpr = fir::getBase(converter.genExprValue(
        *semantics::GetExpr(assignmentStmtExpr), atomicStmtCtx));
    mlir::Type exprType = fir::unwrapRefType(rhsExpr.getType());
    if (fir::isa_complex(exprType) && !fir::isa_complex(varType)) {
      // Emit an additional `ExtractValueOp` if the expression is of complex
      // type
      auto extract = firOpBuilder.create<fir::ExtractValueOp>(
          currentLocation,
          mlir::cast<mlir::ComplexType>(exprType).getElementType(), rhsExpr,
          firOpBuilder.getArrayAttr(
              firOpBuilder.getIntegerAttr(firOpBuilder.getIndexType(), 0)));
      mlir::Value convertResult = firOpBuilder.create<fir::ConvertOp>(
          currentLocation, varType, extract);
      firOpBuilder.create<mlir::omp::YieldOp>(currentLocation, convertResult);
    } else {
      mlir::Value convertResult =
          firOpBuilder.createConvert(currentLocation, varType, rhsExpr);
      firOpBuilder.create<mlir::omp::YieldOp>(currentLocation, convertResult);
    }
    converter.resetExprOverrides();
  }
  firOpBuilder.setInsertionPointAfter(atomicUpdateOp);
}

/// Processes an atomic construct with write clause.
static void genAtomicWrite(lower::AbstractConverter &converter,
                           const parser::OmpAtomicWrite &atomicWrite,
                           mlir::Location loc) {
  const parser::OmpAtomicClauseList *rightHandClauseList = nullptr;
  const parser::OmpAtomicClauseList *leftHandClauseList = nullptr;
  // Get the address of atomic read operands.
  rightHandClauseList = &std::get<2>(atomicWrite.t);
  leftHandClauseList = &std::get<0>(atomicWrite.t);

  const parser::AssignmentStmt &stmt =
      std::get<parser::Statement<parser::AssignmentStmt>>(atomicWrite.t)
          .statement;
  const evaluate::Assignment &assign = *stmt.typedAssignment->v;
  lower::StatementContext stmtCtx;
  // Get the value and address of atomic write operands.
  mlir::Value rhsExpr =
      fir::getBase(converter.genExprValue(assign.rhs, stmtCtx));
  mlir::Value lhsAddr =
      fir::getBase(converter.genExprAddr(assign.lhs, stmtCtx));
  genAtomicWriteStatement(converter, lhsAddr, rhsExpr, leftHandClauseList,
                          rightHandClauseList, loc);
}

/*
    Emit an implicit cast. Different yet compatible types on
    omp.atomic.read constitute valid Fortran. The OMPIRBuilder will
    emit atomic instructions (on primitive types) and `__atomic_load`
    libcall (on complex type) without explicitly converting
    between such compatible types. The OMPIRBuilder relies on the
    frontend to resolve such inconsistencies between `omp.atomic.read `
    operand types. Similar inconsistencies between operand types in
    `omp.atomic.write` are resolved through implicit casting by use of typed
    assignment (i.e. `evaluate::Assignment`). However, use of typed
    assignment in `omp.atomic.read` (of form `v = x`) leads to an unsafe,
    non-atomic load of `x` into a temporary `alloca`, followed by an atomic
    read of form `v = alloca`. Hence, it is needed to perform a custom
    implicit cast.

    An atomic read of form `v = x` would (without implicit casting)
    lower to `omp.atomic.read %v = %x : !fir.ref<type1>, !fir.ref<type2>,
    type2`. This implicit casting will rather generate the following FIR:

         %alloca = fir.alloca type2
         omp.atomic.read %alloca = %x : !fir.ref<type2>, !fir.ref<type2>, type2
         %load = fir.load %alloca : !fir.ref<type2>
         %cvt = fir.convert %load : (type2) -> type1
         fir.store %cvt to %v : !fir.ref<type1>

    These sequence of operations is thread-safe since each thread allocates
    the `alloca` in its stack, and performs `%alloca = %x` atomically. Once
    safely read, each thread performs the implicit cast on the local
    `alloca`, and writes the final result to `%v`.

/// \param builder              : FirOpBuilder
/// \param loc                  : Location for FIR generation
/// \param toAddress            : Address of %v
/// \param toType               : Type of %v
/// \param fromType             : Type of %x
/// \param alloca               : Thread scoped `alloca`
//				  It is the responsibility of the callee
//				  to position the `alloca` at `AllocaIP`
//				  through `builder.getAllocaBlock()`
*/

static void emitAtomicReadImplicitCast(fir::FirOpBuilder &builder,
                                       mlir::Location loc,
                                       mlir::Value toAddress, mlir::Type toType,
                                       mlir::Type fromType,
                                       mlir::Value alloca) {
  auto load = builder.create<fir::LoadOp>(loc, alloca);
  if (fir::isa_complex(fromType) && !fir::isa_complex(toType)) {
    // Emit an additional `ExtractValueOp` if `fromAddress` is of complex
    // type, but `toAddress` is not.
    auto extract = builder.create<fir::ExtractValueOp>(
        loc, mlir::cast<mlir::ComplexType>(fromType).getElementType(), load,
        builder.getArrayAttr(
            builder.getIntegerAttr(builder.getIndexType(), 0)));
    auto cvt = builder.create<fir::ConvertOp>(loc, toType, extract);
    builder.create<fir::StoreOp>(loc, cvt, toAddress);
  } else if (!fir::isa_complex(fromType) && fir::isa_complex(toType)) {
    // Emit an additional `InsertValueOp` if `toAddress` is of complex
    // type, but `fromAddress` is not.
    mlir::Value undef = builder.create<fir::UndefOp>(loc, toType);
    mlir::Type complexEleTy =
        mlir::cast<mlir::ComplexType>(toType).getElementType();
    mlir::Value cvt = builder.create<fir::ConvertOp>(loc, complexEleTy, load);
    mlir::Value zero = builder.createRealZeroConstant(loc, complexEleTy);
    mlir::Value idx0 = builder.create<fir::InsertValueOp>(
        loc, toType, undef, cvt,
        builder.getArrayAttr(
            builder.getIntegerAttr(builder.getIndexType(), 0)));
    mlir::Value idx1 = builder.create<fir::InsertValueOp>(
        loc, toType, idx0, zero,
        builder.getArrayAttr(
            builder.getIntegerAttr(builder.getIndexType(), 1)));
    builder.create<fir::StoreOp>(loc, idx1, toAddress);
  } else {
    auto cvt = builder.create<fir::ConvertOp>(loc, toType, load);
    builder.create<fir::StoreOp>(loc, cvt, toAddress);
  }
}

/// Processes an atomic construct with read clause.
static void genAtomicRead(lower::AbstractConverter &converter,
                          const parser::OmpAtomicRead &atomicRead,
                          mlir::Location loc) {
  const parser::OmpAtomicClauseList *rightHandClauseList = nullptr;
  const parser::OmpAtomicClauseList *leftHandClauseList = nullptr;
  // Get the address of atomic read operands.
  rightHandClauseList = &std::get<2>(atomicRead.t);
  leftHandClauseList = &std::get<0>(atomicRead.t);

  const auto &assignmentStmtExpr = std::get<parser::Expr>(
      std::get<parser::Statement<parser::AssignmentStmt>>(atomicRead.t)
          .statement.t);
  const auto &assignmentStmtVariable = std::get<parser::Variable>(
      std::get<parser::Statement<parser::AssignmentStmt>>(atomicRead.t)
          .statement.t);

  lower::StatementContext stmtCtx;
  const semantics::SomeExpr &fromExpr = *semantics::GetExpr(assignmentStmtExpr);
  mlir::Type elementType = converter.genType(fromExpr);
  mlir::Value fromAddress =
      fir::getBase(converter.genExprAddr(fromExpr, stmtCtx));
  mlir::Value toAddress = fir::getBase(converter.genExprAddr(
      *semantics::GetExpr(assignmentStmtVariable), stmtCtx));

  if (fromAddress.getType() != toAddress.getType()) {

    mlir::Type toType = fir::unwrapRefType(toAddress.getType());
    mlir::Type fromType = fir::unwrapRefType(fromAddress.getType());
    fir::FirOpBuilder &builder = converter.getFirOpBuilder();
    auto oldIP = builder.saveInsertionPoint();
    builder.setInsertionPointToStart(builder.getAllocaBlock());
    mlir::Value alloca = builder.create<fir::AllocaOp>(
        loc, fromType); // Thread scope `alloca` to atomically read `%x`.
    builder.restoreInsertionPoint(oldIP);
    genAtomicCaptureStatement(converter, fromAddress, alloca,
                              leftHandClauseList, rightHandClauseList,
                              elementType, loc);
    emitAtomicReadImplicitCast(builder, loc, toAddress, toType, fromType,
                               alloca);
  } else
    genAtomicCaptureStatement(converter, fromAddress, toAddress,
                              leftHandClauseList, rightHandClauseList,
                              elementType, loc);
}

/// Processes an atomic construct with update clause.
static void genAtomicUpdate(lower::AbstractConverter &converter,
                            const parser::OmpAtomicUpdate &atomicUpdate,
                            mlir::Location loc) {
  const parser::OmpAtomicClauseList *rightHandClauseList = nullptr;
  const parser::OmpAtomicClauseList *leftHandClauseList = nullptr;
  // Get the address of atomic read operands.
  rightHandClauseList = &std::get<2>(atomicUpdate.t);
  leftHandClauseList = &std::get<0>(atomicUpdate.t);

  const auto &assignmentStmtExpr = std::get<parser::Expr>(
      std::get<parser::Statement<parser::AssignmentStmt>>(atomicUpdate.t)
          .statement.t);
  const auto &assignmentStmtVariable = std::get<parser::Variable>(
      std::get<parser::Statement<parser::AssignmentStmt>>(atomicUpdate.t)
          .statement.t);

  lower::StatementContext stmtCtx;
  mlir::Value lhsAddr = fir::getBase(converter.genExprAddr(
      *semantics::GetExpr(assignmentStmtVariable), stmtCtx));
  mlir::Type varType = fir::unwrapRefType(lhsAddr.getType());
  genAtomicUpdateStatement(converter, lhsAddr, varType, assignmentStmtVariable,
                           assignmentStmtExpr, leftHandClauseList,
                           rightHandClauseList, loc);
}

/// Processes an atomic construct with no clause - which implies update clause.
static void genOmpAtomic(lower::AbstractConverter &converter,
                         const parser::OmpAtomic &atomicConstruct,
                         mlir::Location loc) {
  const parser::OmpAtomicClauseList &atomicClauseList =
      std::get<parser::OmpAtomicClauseList>(atomicConstruct.t);
  const auto &assignmentStmtExpr = std::get<parser::Expr>(
      std::get<parser::Statement<parser::AssignmentStmt>>(atomicConstruct.t)
          .statement.t);
  const auto &assignmentStmtVariable = std::get<parser::Variable>(
      std::get<parser::Statement<parser::AssignmentStmt>>(atomicConstruct.t)
          .statement.t);
  lower::StatementContext stmtCtx;
  mlir::Value lhsAddr = fir::getBase(converter.genExprAddr(
      *semantics::GetExpr(assignmentStmtVariable), stmtCtx));
  mlir::Type varType = fir::unwrapRefType(lhsAddr.getType());
  // If atomic-clause is not present on the construct, the behaviour is as if
  // the update clause is specified (for both OpenMP and OpenACC).
  genAtomicUpdateStatement(converter, lhsAddr, varType, assignmentStmtVariable,
                           assignmentStmtExpr, &atomicClauseList, nullptr, loc);
}

/// Processes an atomic construct with capture clause.
static void genAtomicCapture(lower::AbstractConverter &converter,
                             const parser::OmpAtomicCapture &atomicCapture,
                             mlir::Location loc) {
  fir::FirOpBuilder &firOpBuilder = converter.getFirOpBuilder();

  const parser::AssignmentStmt &stmt1 =
      std::get<parser::OmpAtomicCapture::Stmt1>(atomicCapture.t).v.statement;
  const evaluate::Assignment &assign1 = *stmt1.typedAssignment->v;
  const auto &stmt1Var{std::get<parser::Variable>(stmt1.t)};
  const auto &stmt1Expr{std::get<parser::Expr>(stmt1.t)};
  const parser::AssignmentStmt &stmt2 =
      std::get<parser::OmpAtomicCapture::Stmt2>(atomicCapture.t).v.statement;
  const evaluate::Assignment &assign2 = *stmt2.typedAssignment->v;
  const auto &stmt2Var{std::get<parser::Variable>(stmt2.t)};
  const auto &stmt2Expr{std::get<parser::Expr>(stmt2.t)};

  // Pre-evaluate expressions to be used in the various operations inside
  // `atomic.capture` since it is not desirable to have anything other than
  // a `atomic.read`, `atomic.write`, or `atomic.update` operation
  // inside `atomic.capture`
  lower::StatementContext stmtCtx;
  // LHS evaluations are common to all combinations of `atomic.capture`
  mlir::Value stmt1LHSArg =
      fir::getBase(converter.genExprAddr(assign1.lhs, stmtCtx));
  mlir::Value stmt2LHSArg =
      fir::getBase(converter.genExprAddr(assign2.lhs, stmtCtx));

  // Type information used in generation of `atomic.update` operation
  mlir::Type stmt1VarType =
      fir::getBase(converter.genExprValue(assign1.lhs, stmtCtx)).getType();
  mlir::Type stmt2VarType =
      fir::getBase(converter.genExprValue(assign2.lhs, stmtCtx)).getType();

  mlir::Operation *atomicCaptureOp = nullptr;
  mlir::IntegerAttr hint = nullptr;
  mlir::omp::ClauseMemoryOrderKindAttr memoryOrder = nullptr;
  const parser::OmpAtomicClauseList &rightHandClauseList =
      std::get<2>(atomicCapture.t);
  const parser::OmpAtomicClauseList &leftHandClauseList =
      std::get<0>(atomicCapture.t);
  genOmpAtomicHintAndMemoryOrderClauses(converter, leftHandClauseList, hint,
                                        memoryOrder);
  genOmpAtomicHintAndMemoryOrderClauses(converter, rightHandClauseList, hint,
                                        memoryOrder);
  atomicCaptureOp =
      firOpBuilder.create<mlir::omp::AtomicCaptureOp>(loc, hint, memoryOrder);

  firOpBuilder.createBlock(&(atomicCaptureOp->getRegion(0)));
  mlir::Block &block = atomicCaptureOp->getRegion(0).back();
  firOpBuilder.setInsertionPointToStart(&block);
  if (semantics::checkForSingleVariableOnRHS(stmt1)) {
    if (semantics::checkForSymbolMatch(semantics::GetExpr(stmt2Var),
                                       semantics::GetExpr(stmt2Expr))) {
      // Atomic capture construct is of the form [capture-stmt, update-stmt]
      const semantics::SomeExpr &fromExpr = *semantics::GetExpr(stmt1Expr);
      mlir::Type elementType = converter.genType(fromExpr);
      if (stmt1VarType != stmt2VarType) {
        mlir::Value alloca;
        mlir::Type toType = fir::unwrapRefType(stmt1LHSArg.getType());
        mlir::Type fromType = fir::unwrapRefType(stmt2LHSArg.getType());
        {
          mlir::OpBuilder::InsertionGuard guard(firOpBuilder);
          firOpBuilder.setInsertionPointToStart(firOpBuilder.getAllocaBlock());
          alloca = firOpBuilder.create<fir::AllocaOp>(loc, fromType);
        }
        genAtomicCaptureStatement(converter, stmt2LHSArg, alloca,
                                  /*leftHandClauseList=*/nullptr,
                                  /*rightHandClauseList=*/nullptr, elementType,
                                  loc);
        {
          mlir::OpBuilder::InsertionGuard guard(firOpBuilder);
          firOpBuilder.setInsertionPointAfter(atomicCaptureOp);
          emitAtomicReadImplicitCast(firOpBuilder, loc, stmt1LHSArg, toType,
                                     fromType, alloca);
        }
      } else {
        genAtomicCaptureStatement(converter, stmt2LHSArg, stmt1LHSArg,
                                  /*leftHandClauseList=*/nullptr,
                                  /*rightHandClauseList=*/nullptr, elementType,
                                  loc);
      }
      genAtomicUpdateStatement(
          converter, stmt2LHSArg, stmt2VarType, stmt2Var, stmt2Expr,
          /*leftHandClauseList=*/nullptr,
          /*rightHandClauseList=*/nullptr, loc, atomicCaptureOp, &stmtCtx);
    } else {
      // Atomic capture construct is of the form [capture-stmt, write-stmt]
      firOpBuilder.setInsertionPoint(atomicCaptureOp);
      mlir::Value stmt2RHSArg =
          fir::getBase(converter.genExprValue(assign2.rhs, stmtCtx));
      firOpBuilder.setInsertionPointToStart(&block);
      const semantics::SomeExpr &fromExpr = *semantics::GetExpr(stmt1Expr);
      mlir::Type elementType = converter.genType(fromExpr);

      if (stmt1VarType != stmt2VarType) {
        mlir::Value alloca;
        mlir::Type toType = fir::unwrapRefType(stmt1LHSArg.getType());
        mlir::Type fromType = fir::unwrapRefType(stmt2LHSArg.getType());
        {
          mlir::OpBuilder::InsertionGuard guard(firOpBuilder);
          firOpBuilder.setInsertionPointToStart(firOpBuilder.getAllocaBlock());
          alloca = firOpBuilder.create<fir::AllocaOp>(loc, fromType);
        }
        genAtomicCaptureStatement(converter, stmt2LHSArg, alloca,
                                  /*leftHandClauseList=*/nullptr,
                                  /*rightHandClauseList=*/nullptr, elementType,
                                  loc);
        {
          mlir::OpBuilder::InsertionGuard guard(firOpBuilder);
          firOpBuilder.setInsertionPointAfter(atomicCaptureOp);
          emitAtomicReadImplicitCast(firOpBuilder, loc, stmt1LHSArg, toType,
                                     fromType, alloca);
        }
      } else {
        genAtomicCaptureStatement(converter, stmt2LHSArg, stmt1LHSArg,
                                  /*leftHandClauseList=*/nullptr,
                                  /*rightHandClauseList=*/nullptr, elementType,
                                  loc);
      }
      genAtomicWriteStatement(converter, stmt2LHSArg, stmt2RHSArg,
                              /*leftHandClauseList=*/nullptr,
                              /*rightHandClauseList=*/nullptr, loc);
    }
  } else {
    // Atomic capture construct is of the form [update-stmt, capture-stmt]
    const semantics::SomeExpr &fromExpr = *semantics::GetExpr(stmt2Expr);
    mlir::Type elementType = converter.genType(fromExpr);
    genAtomicUpdateStatement(
        converter, stmt1LHSArg, stmt1VarType, stmt1Var, stmt1Expr,
        /*leftHandClauseList=*/nullptr,
        /*rightHandClauseList=*/nullptr, loc, atomicCaptureOp, &stmtCtx);

    if (stmt1VarType != stmt2VarType) {
      mlir::Value alloca;
      mlir::Type toType = fir::unwrapRefType(stmt2LHSArg.getType());
      mlir::Type fromType = fir::unwrapRefType(stmt1LHSArg.getType());

      {
        mlir::OpBuilder::InsertionGuard guard(firOpBuilder);
        firOpBuilder.setInsertionPointToStart(firOpBuilder.getAllocaBlock());
        alloca = firOpBuilder.create<fir::AllocaOp>(loc, fromType);
      }

      genAtomicCaptureStatement(converter, stmt1LHSArg, alloca,
                                /*leftHandClauseList=*/nullptr,
                                /*rightHandClauseList=*/nullptr, elementType,
                                loc);
      {
        mlir::OpBuilder::InsertionGuard guard(firOpBuilder);
        firOpBuilder.setInsertionPointAfter(atomicCaptureOp);
        emitAtomicReadImplicitCast(firOpBuilder, loc, stmt2LHSArg, toType,
                                   fromType, alloca);
      }
    } else {
      genAtomicCaptureStatement(converter, stmt1LHSArg, stmt2LHSArg,
                                /*leftHandClauseList=*/nullptr,
                                /*rightHandClauseList=*/nullptr, elementType,
                                loc);
    }
  }
  firOpBuilder.setInsertionPointToEnd(&block);
  firOpBuilder.create<mlir::omp::TerminatorOp>(loc);
  // The clean-ups associated with the statements inside the capture
  // construct must be generated after the AtomicCaptureOp.
  firOpBuilder.setInsertionPointAfter(atomicCaptureOp);
=======
static fir::FirOpBuilder::InsertPoint
getInsertionPointBefore(mlir::Operation *op) {
  return fir::FirOpBuilder::InsertPoint(op->getBlock(),
                                        mlir::Block::iterator(op));
}

static fir::FirOpBuilder::InsertPoint
getInsertionPointAfter(mlir::Operation *op) {
  return fir::FirOpBuilder::InsertPoint(op->getBlock(),
                                        ++mlir::Block::iterator(op));
}

static mlir::IntegerAttr getAtomicHint(lower::AbstractConverter &converter,
                                       const List<Clause> &clauses) {
  fir::FirOpBuilder &builder = converter.getFirOpBuilder();
  for (const Clause &clause : clauses) {
    if (clause.id != llvm::omp::Clause::OMPC_hint)
      continue;
    auto &hint = std::get<clause::Hint>(clause.u);
    auto maybeVal = evaluate::ToInt64(hint.v);
    CHECK(maybeVal);
    return builder.getI64IntegerAttr(*maybeVal);
  }
  return nullptr;
}

static mlir::omp::ClauseMemoryOrderKind
getMemoryOrderKind(common::OmpMemoryOrderType kind) {
  switch (kind) {
  case common::OmpMemoryOrderType::Acq_Rel:
    return mlir::omp::ClauseMemoryOrderKind::Acq_rel;
  case common::OmpMemoryOrderType::Acquire:
    return mlir::omp::ClauseMemoryOrderKind::Acquire;
  case common::OmpMemoryOrderType::Relaxed:
    return mlir::omp::ClauseMemoryOrderKind::Relaxed;
  case common::OmpMemoryOrderType::Release:
    return mlir::omp::ClauseMemoryOrderKind::Release;
  case common::OmpMemoryOrderType::Seq_Cst:
    return mlir::omp::ClauseMemoryOrderKind::Seq_cst;
  }
  llvm_unreachable("Unexpected kind");
}

static std::optional<mlir::omp::ClauseMemoryOrderKind>
getMemoryOrderKind(llvm::omp::Clause clauseId) {
  switch (clauseId) {
  case llvm::omp::Clause::OMPC_acq_rel:
    return mlir::omp::ClauseMemoryOrderKind::Acq_rel;
  case llvm::omp::Clause::OMPC_acquire:
    return mlir::omp::ClauseMemoryOrderKind::Acquire;
  case llvm::omp::Clause::OMPC_relaxed:
    return mlir::omp::ClauseMemoryOrderKind::Relaxed;
  case llvm::omp::Clause::OMPC_release:
    return mlir::omp::ClauseMemoryOrderKind::Release;
  case llvm::omp::Clause::OMPC_seq_cst:
    return mlir::omp::ClauseMemoryOrderKind::Seq_cst;
  default:
    return std::nullopt;
  }
}

static std::optional<mlir::omp::ClauseMemoryOrderKind>
getMemoryOrderFromRequires(const semantics::Scope &scope) {
  // The REQUIRES construct is only allowed in the main program scope
  // and module scope, but seems like we also accept it in a subprogram
  // scope.
  // For safety, traverse all enclosing scopes and check if their symbol
  // contains REQUIRES.
  for (const auto *sc{&scope}; sc->kind() != semantics::Scope::Kind::Global;
       sc = &sc->parent()) {
    const semantics::Symbol *sym = sc->symbol();
    if (!sym)
      continue;

    const common::OmpMemoryOrderType *admo = common::visit(
        [](auto &&s) {
          using WithOmpDeclarative = semantics::WithOmpDeclarative;
          if constexpr (std::is_convertible_v<decltype(s),
                                              const WithOmpDeclarative &>) {
            return s.ompAtomicDefaultMemOrder();
          }
          return static_cast<const common::OmpMemoryOrderType *>(nullptr);
        },
        sym->details());
    if (admo)
      return getMemoryOrderKind(*admo);
  }

  return std::nullopt;
}

static std::optional<mlir::omp::ClauseMemoryOrderKind>
getDefaultAtomicMemOrder(semantics::SemanticsContext &semaCtx) {
  unsigned version = semaCtx.langOptions().OpenMPVersion;
  if (version > 50)
    return mlir::omp::ClauseMemoryOrderKind::Relaxed;
  return std::nullopt;
}

static std::optional<mlir::omp::ClauseMemoryOrderKind>
getAtomicMemoryOrder(semantics::SemanticsContext &semaCtx,
                     const List<Clause> &clauses,
                     const semantics::Scope &scope) {
  for (const Clause &clause : clauses) {
    if (auto maybeKind = getMemoryOrderKind(clause.id))
      return *maybeKind;
  }

  if (auto maybeKind = getMemoryOrderFromRequires(scope))
    return *maybeKind;

  return getDefaultAtomicMemOrder(semaCtx);
}

static mlir::omp::ClauseMemoryOrderKindAttr
makeMemOrderAttr(lower::AbstractConverter &converter,
                 std::optional<mlir::omp::ClauseMemoryOrderKind> maybeKind) {
  if (maybeKind) {
    return mlir::omp::ClauseMemoryOrderKindAttr::get(
        converter.getFirOpBuilder().getContext(), *maybeKind);
  }
  return nullptr;
}

static mlir::Operation * //
genAtomicRead(lower::AbstractConverter &converter,
              semantics::SemanticsContext &semaCtx, mlir::Location loc,
              lower::StatementContext &stmtCtx, mlir::Value atomAddr,
              const semantics::SomeExpr &atom,
              const evaluate::Assignment &assign, mlir::IntegerAttr hint,
              std::optional<mlir::omp::ClauseMemoryOrderKind> memOrder,
              fir::FirOpBuilder::InsertPoint preAt,
              fir::FirOpBuilder::InsertPoint atomicAt,
              fir::FirOpBuilder::InsertPoint postAt) {
  fir::FirOpBuilder &builder = converter.getFirOpBuilder();
  builder.restoreInsertionPoint(preAt);

  // If the atomic clause is read then the memory-order clause must
  // not be release.
  if (memOrder) {
    if (*memOrder == mlir::omp::ClauseMemoryOrderKind::Release) {
      // Reset it back to the default.
      memOrder = getDefaultAtomicMemOrder(semaCtx);
    } else if (*memOrder == mlir::omp::ClauseMemoryOrderKind::Acq_rel) {
      // The MLIR verifier doesn't like acq_rel either.
      memOrder = mlir::omp::ClauseMemoryOrderKind::Acquire;
    }
  }

  mlir::Value storeAddr =
      fir::getBase(converter.genExprAddr(assign.lhs, stmtCtx, &loc));
  mlir::Type atomType = fir::unwrapRefType(atomAddr.getType());
  mlir::Type storeType = fir::unwrapRefType(storeAddr.getType());

  mlir::Value toAddr = [&]() {
    if (atomType == storeType)
      return storeAddr;
    return builder.createTemporary(loc, atomType, ".tmp.atomval");
  }();

  builder.restoreInsertionPoint(atomicAt);
  mlir::Operation *op = builder.create<mlir::omp::AtomicReadOp>(
      loc, atomAddr, toAddr, mlir::TypeAttr::get(atomType), hint,
      makeMemOrderAttr(converter, memOrder));

  if (atomType != storeType) {
    lower::ExprToValueMap overrides;
    // The READ operation could be a part of UPDATE CAPTURE, so make sure
    // we don't emit extra code into the body of the atomic op.
    builder.restoreInsertionPoint(postAt);
    mlir::Value load = builder.create<fir::LoadOp>(loc, toAddr);
    overrides.try_emplace(&atom, load);

    converter.overrideExprValues(&overrides);
    mlir::Value value =
        fir::getBase(converter.genExprValue(assign.rhs, stmtCtx, &loc));
    converter.resetExprOverrides();

    builder.create<fir::StoreOp>(loc, value, storeAddr);
  }
  return op;
}

static mlir::Operation * //
genAtomicWrite(lower::AbstractConverter &converter,
               semantics::SemanticsContext &semaCtx, mlir::Location loc,
               lower::StatementContext &stmtCtx, mlir::Value atomAddr,
               const semantics::SomeExpr &atom,
               const evaluate::Assignment &assign, mlir::IntegerAttr hint,
               std::optional<mlir::omp::ClauseMemoryOrderKind> memOrder,
               fir::FirOpBuilder::InsertPoint preAt,
               fir::FirOpBuilder::InsertPoint atomicAt,
               fir::FirOpBuilder::InsertPoint postAt) {
  fir::FirOpBuilder &builder = converter.getFirOpBuilder();
  builder.restoreInsertionPoint(preAt);

  // If the atomic clause is write then the memory-order clause must
  // not be acquire.
  if (memOrder) {
    if (*memOrder == mlir::omp::ClauseMemoryOrderKind::Acquire) {
      // Reset it back to the default.
      memOrder = getDefaultAtomicMemOrder(semaCtx);
    } else if (*memOrder == mlir::omp::ClauseMemoryOrderKind::Acq_rel) {
      // The MLIR verifier doesn't like acq_rel either.
      memOrder = mlir::omp::ClauseMemoryOrderKind::Release;
    }
  }

  mlir::Value value =
      fir::getBase(converter.genExprValue(assign.rhs, stmtCtx, &loc));
  mlir::Type atomType = fir::unwrapRefType(atomAddr.getType());
  mlir::Value converted = builder.createConvert(loc, atomType, value);

  builder.restoreInsertionPoint(atomicAt);
  mlir::Operation *op = builder.create<mlir::omp::AtomicWriteOp>(
      loc, atomAddr, converted, hint, makeMemOrderAttr(converter, memOrder));
  return op;
}

static mlir::Operation *
genAtomicUpdate(lower::AbstractConverter &converter,
                semantics::SemanticsContext &semaCtx, mlir::Location loc,
                lower::StatementContext &stmtCtx, mlir::Value atomAddr,
                const semantics::SomeExpr &atom,
                const evaluate::Assignment &assign, mlir::IntegerAttr hint,
                std::optional<mlir::omp::ClauseMemoryOrderKind> memOrder,
                fir::FirOpBuilder::InsertPoint preAt,
                fir::FirOpBuilder::InsertPoint atomicAt,
                fir::FirOpBuilder::InsertPoint postAt) {
  lower::ExprToValueMap overrides;
  lower::StatementContext naCtx;
  fir::FirOpBuilder &builder = converter.getFirOpBuilder();
  builder.restoreInsertionPoint(preAt);

  mlir::Type atomType = fir::unwrapRefType(atomAddr.getType());

  // This must exist by now.
  SomeExpr input = *Fortran::evaluate::GetConvertInput(assign.rhs);
  std::vector<SomeExpr> args{
      Fortran::evaluate::GetTopLevelOperation(input).second};
  assert(!args.empty() && "Update operation without arguments");
  for (auto &arg : args) {
    if (!Fortran::evaluate::IsSameOrConvertOf(arg, atom)) {
      mlir::Value val = fir::getBase(converter.genExprValue(arg, naCtx, &loc));
      overrides.try_emplace(&arg, val);
    }
  }

  builder.restoreInsertionPoint(atomicAt);
  auto updateOp = builder.create<mlir::omp::AtomicUpdateOp>(
      loc, atomAddr, hint, makeMemOrderAttr(converter, memOrder));

  mlir::Region &region = updateOp->getRegion(0);
  mlir::Block *block = builder.createBlock(&region, {}, {atomType}, {loc});
  mlir::Value localAtom = fir::getBase(block->getArgument(0));
  overrides.try_emplace(&atom, localAtom);

  converter.overrideExprValues(&overrides);
  mlir::Value updated =
      fir::getBase(converter.genExprValue(assign.rhs, stmtCtx, &loc));
  mlir::Value converted = builder.createConvert(loc, atomType, updated);
  builder.create<mlir::omp::YieldOp>(loc, converted);
  converter.resetExprOverrides();

  builder.restoreInsertionPoint(postAt); // For naCtx cleanups
  return updateOp;
}

static mlir::Operation *
genAtomicOperation(lower::AbstractConverter &converter,
                   semantics::SemanticsContext &semaCtx, mlir::Location loc,
                   lower::StatementContext &stmtCtx, int action,
                   mlir::Value atomAddr, const semantics::SomeExpr &atom,
                   const evaluate::Assignment &assign, mlir::IntegerAttr hint,
                   std::optional<mlir::omp::ClauseMemoryOrderKind> memOrder,
                   fir::FirOpBuilder::InsertPoint preAt,
                   fir::FirOpBuilder::InsertPoint atomicAt,
                   fir::FirOpBuilder::InsertPoint postAt) {
  if (isPointerAssignment(assign)) {
    TODO(loc, "Code generation for pointer assignment is not implemented yet");
  }

  // This function and the functions called here do not preserve the
  // builder's insertion point, or set it to anything specific.
  switch (action) {
  case parser::OpenMPAtomicConstruct::Analysis::Read:
    return genAtomicRead(converter, semaCtx, loc, stmtCtx, atomAddr, atom,
                         assign, hint, memOrder, preAt, atomicAt, postAt);
  case parser::OpenMPAtomicConstruct::Analysis::Write:
    return genAtomicWrite(converter, semaCtx, loc, stmtCtx, atomAddr, atom,
                          assign, hint, memOrder, preAt, atomicAt, postAt);
  case parser::OpenMPAtomicConstruct::Analysis::Update:
    return genAtomicUpdate(converter, semaCtx, loc, stmtCtx, atomAddr, atom,
                           assign, hint, memOrder, preAt, atomicAt, postAt);
  default:
    return nullptr;
  }
>>>>>>> eb0f1dc0
}

//===----------------------------------------------------------------------===//
// Code generation functions for the standalone version of constructs that can
// also be a leaf of a composite construct
//===----------------------------------------------------------------------===//

static mlir::omp::DistributeOp genStandaloneDistribute(
    lower::AbstractConverter &converter, lower::SymMap &symTable,
    lower::StatementContext &stmtCtx, semantics::SemanticsContext &semaCtx,
    lower::pft::Evaluation &eval, mlir::Location loc,
    const ConstructQueue &queue, ConstructQueue::const_iterator item) {
  mlir::omp::DistributeOperands distributeClauseOps;
  genDistributeClauses(converter, semaCtx, stmtCtx, item->clauses, loc,
                       distributeClauseOps);

  DataSharingProcessor dsp(converter, semaCtx, item->clauses, eval,
                           /*shouldCollectPreDeterminedSymbols=*/true,
                           enableDelayedPrivatization, symTable);
  dsp.processStep1(&distributeClauseOps);

  mlir::omp::LoopNestOperands loopNestClauseOps;
  llvm::SmallVector<const semantics::Symbol *> iv;
  genLoopNestClauses(converter, semaCtx, eval, item->clauses, loc,
                     loopNestClauseOps, iv);

  EntryBlockArgs distributeArgs;
  distributeArgs.priv.syms = dsp.getDelayedPrivSymbols();
  distributeArgs.priv.vars = distributeClauseOps.privateVars;
  auto distributeOp = genWrapperOp<mlir::omp::DistributeOp>(
      converter, loc, distributeClauseOps, distributeArgs);

  genLoopNestOp(converter, symTable, semaCtx, eval, loc, queue, item,
                loopNestClauseOps, iv, {{distributeOp, distributeArgs}},
                llvm::omp::Directive::OMPD_distribute, dsp);
  return distributeOp;
}

static mlir::omp::WsloopOp genStandaloneDo(
    lower::AbstractConverter &converter, lower::SymMap &symTable,
    lower::StatementContext &stmtCtx, semantics::SemanticsContext &semaCtx,
    lower::pft::Evaluation &eval, mlir::Location loc,
    const ConstructQueue &queue, ConstructQueue::const_iterator item) {
  mlir::omp::WsloopOperands wsloopClauseOps;
  llvm::SmallVector<const semantics::Symbol *> wsloopReductionSyms;
  genWsloopClauses(converter, semaCtx, stmtCtx, item->clauses, loc,
                   wsloopClauseOps, wsloopReductionSyms);

  DataSharingProcessor dsp(converter, semaCtx, item->clauses, eval,
                           /*shouldCollectPreDeterminedSymbols=*/true,
                           enableDelayedPrivatization, symTable);
  dsp.processStep1(&wsloopClauseOps);

  mlir::omp::LoopNestOperands loopNestClauseOps;
  llvm::SmallVector<const semantics::Symbol *> iv;
  genLoopNestClauses(converter, semaCtx, eval, item->clauses, loc,
                     loopNestClauseOps, iv);

  EntryBlockArgs wsloopArgs;
  wsloopArgs.priv.syms = dsp.getDelayedPrivSymbols();
  wsloopArgs.priv.vars = wsloopClauseOps.privateVars;
  wsloopArgs.reduction.syms = wsloopReductionSyms;
  wsloopArgs.reduction.vars = wsloopClauseOps.reductionVars;
  auto wsloopOp = genWrapperOp<mlir::omp::WsloopOp>(
      converter, loc, wsloopClauseOps, wsloopArgs);

  genLoopNestOp(converter, symTable, semaCtx, eval, loc, queue, item,
                loopNestClauseOps, iv, {{wsloopOp, wsloopArgs}},
                llvm::omp::Directive::OMPD_do, dsp);
  return wsloopOp;
}

static mlir::omp::ParallelOp genStandaloneParallel(
    lower::AbstractConverter &converter, lower::SymMap &symTable,
    lower::StatementContext &stmtCtx, semantics::SemanticsContext &semaCtx,
    lower::pft::Evaluation &eval, mlir::Location loc,
    const ConstructQueue &queue, ConstructQueue::const_iterator item) {
<<<<<<< HEAD
=======
  lower::SymMapScope scope(symTable);
>>>>>>> eb0f1dc0
  mlir::omp::ParallelOperands parallelClauseOps;
  llvm::SmallVector<const semantics::Symbol *> parallelReductionSyms;
  genParallelClauses(converter, semaCtx, stmtCtx, item->clauses, loc,
                     parallelClauseOps, parallelReductionSyms);

  std::optional<DataSharingProcessor> dsp;
  if (enableDelayedPrivatization) {
    dsp.emplace(converter, semaCtx, item->clauses, eval,
                lower::omp::isLastItemInQueue(item, queue),
                /*useDelayedPrivatization=*/true, symTable);
    dsp->processStep1(&parallelClauseOps);
  }

  EntryBlockArgs parallelArgs;
  if (dsp)
    parallelArgs.priv.syms = dsp->getDelayedPrivSymbols();
  parallelArgs.priv.vars = parallelClauseOps.privateVars;
  parallelArgs.reduction.syms = parallelReductionSyms;
  parallelArgs.reduction.vars = parallelClauseOps.reductionVars;
  return genParallelOp(converter, symTable, semaCtx, eval, loc, queue, item,
                       parallelClauseOps, parallelArgs,
                       enableDelayedPrivatization ? &dsp.value() : nullptr);
}

static mlir::omp::SimdOp
genStandaloneSimd(lower::AbstractConverter &converter, lower::SymMap &symTable,
                  semantics::SemanticsContext &semaCtx,
                  lower::pft::Evaluation &eval, mlir::Location loc,
                  const ConstructQueue &queue,
                  ConstructQueue::const_iterator item) {
  mlir::omp::SimdOperands simdClauseOps;
  llvm::SmallVector<const semantics::Symbol *> simdReductionSyms;
  genSimdClauses(converter, semaCtx, item->clauses, loc, simdClauseOps,
                 simdReductionSyms);

  DataSharingProcessor dsp(converter, semaCtx, item->clauses, eval,
                           /*shouldCollectPreDeterminedSymbols=*/true,
                           enableDelayedPrivatization, symTable);
  dsp.processStep1(&simdClauseOps);

  mlir::omp::LoopNestOperands loopNestClauseOps;
  llvm::SmallVector<const semantics::Symbol *> iv;
  genLoopNestClauses(converter, semaCtx, eval, item->clauses, loc,
                     loopNestClauseOps, iv);

  EntryBlockArgs simdArgs;
  simdArgs.priv.syms = dsp.getDelayedPrivSymbols();
  simdArgs.priv.vars = simdClauseOps.privateVars;
  simdArgs.reduction.syms = simdReductionSyms;
  simdArgs.reduction.vars = simdClauseOps.reductionVars;
  auto simdOp =
      genWrapperOp<mlir::omp::SimdOp>(converter, loc, simdClauseOps, simdArgs);

  genLoopNestOp(converter, symTable, semaCtx, eval, loc, queue, item,
                loopNestClauseOps, iv, {{simdOp, simdArgs}},
                llvm::omp::Directive::OMPD_simd, dsp);
  return simdOp;
}

static mlir::omp::TaskloopOp genStandaloneTaskloop(
    lower::AbstractConverter &converter, lower::SymMap &symTable,
    lower::StatementContext &stmtCtx, semantics::SemanticsContext &semaCtx,
    lower::pft::Evaluation &eval, mlir::Location loc,
    const ConstructQueue &queue, ConstructQueue::const_iterator item) {
  mlir::omp::TaskloopOperands taskloopClauseOps;
  genTaskloopClauses(converter, semaCtx, stmtCtx, item->clauses, loc,
                     taskloopClauseOps);
  DataSharingProcessor dsp(converter, semaCtx, item->clauses, eval,
                           /*shouldCollectPreDeterminedSymbols=*/true,
                           enableDelayedPrivatization, symTable);
  dsp.processStep1(&taskloopClauseOps);

  mlir::omp::LoopNestOperands loopNestClauseOps;
  llvm::SmallVector<const semantics::Symbol *> iv;
  genLoopNestClauses(converter, semaCtx, eval, item->clauses, loc,
                     loopNestClauseOps, iv);

  EntryBlockArgs taskloopArgs;
  taskloopArgs.priv.syms = dsp.getDelayedPrivSymbols();
  taskloopArgs.priv.vars = taskloopClauseOps.privateVars;

  auto taskLoopOp = genWrapperOp<mlir::omp::TaskloopOp>(
      converter, loc, taskloopClauseOps, taskloopArgs);

  genLoopNestOp(converter, symTable, semaCtx, eval, loc, queue, item,
                loopNestClauseOps, iv, {{taskLoopOp, taskloopArgs}},
                llvm::omp::Directive::OMPD_taskloop, dsp);
  return taskLoopOp;
}

//===----------------------------------------------------------------------===//
// Code generation functions for composite constructs
//===----------------------------------------------------------------------===//

static mlir::omp::DistributeOp genCompositeDistributeParallelDo(
    lower::AbstractConverter &converter, lower::SymMap &symTable,
    lower::StatementContext &stmtCtx, semantics::SemanticsContext &semaCtx,
    lower::pft::Evaluation &eval, mlir::Location loc,
    const ConstructQueue &queue, ConstructQueue::const_iterator item) {
  assert(std::distance(item, queue.end()) == 3 && "Invalid leaf constructs");
  ConstructQueue::const_iterator distributeItem = item;
  ConstructQueue::const_iterator parallelItem = std::next(distributeItem);
  ConstructQueue::const_iterator doItem = std::next(parallelItem);

  // Create parent omp.parallel first.
  mlir::omp::ParallelOperands parallelClauseOps;
  llvm::SmallVector<const semantics::Symbol *> parallelReductionSyms;
  genParallelClauses(converter, semaCtx, stmtCtx, parallelItem->clauses, loc,
                     parallelClauseOps, parallelReductionSyms);

  DataSharingProcessor dsp(converter, semaCtx, doItem->clauses, eval,
                           /*shouldCollectPreDeterminedSymbols=*/true,
                           /*useDelayedPrivatization=*/true, symTable);
  dsp.processStep1(&parallelClauseOps);

  EntryBlockArgs parallelArgs;
  parallelArgs.priv.syms = dsp.getDelayedPrivSymbols();
  parallelArgs.priv.vars = parallelClauseOps.privateVars;
  parallelArgs.reduction.syms = parallelReductionSyms;
  parallelArgs.reduction.vars = parallelClauseOps.reductionVars;
  genParallelOp(converter, symTable, semaCtx, eval, loc, queue, parallelItem,
                parallelClauseOps, parallelArgs, &dsp, /*isComposite=*/true);

  // Clause processing.
  mlir::omp::DistributeOperands distributeClauseOps;
  genDistributeClauses(converter, semaCtx, stmtCtx, distributeItem->clauses,
                       loc, distributeClauseOps);

  mlir::omp::WsloopOperands wsloopClauseOps;
  llvm::SmallVector<const semantics::Symbol *> wsloopReductionSyms;
  genWsloopClauses(converter, semaCtx, stmtCtx, doItem->clauses, loc,
                   wsloopClauseOps, wsloopReductionSyms);

  mlir::omp::LoopNestOperands loopNestClauseOps;
  llvm::SmallVector<const semantics::Symbol *> iv;
  genLoopNestClauses(converter, semaCtx, eval, doItem->clauses, loc,
                     loopNestClauseOps, iv);

  // Operation creation.
  EntryBlockArgs distributeArgs;
  // TODO: Add private syms and vars.
  auto distributeOp = genWrapperOp<mlir::omp::DistributeOp>(
      converter, loc, distributeClauseOps, distributeArgs);
  distributeOp.setComposite(/*val=*/true);

  EntryBlockArgs wsloopArgs;
  // TODO: Add private syms and vars.
  wsloopArgs.reduction.syms = wsloopReductionSyms;
  wsloopArgs.reduction.vars = wsloopClauseOps.reductionVars;
  auto wsloopOp = genWrapperOp<mlir::omp::WsloopOp>(
      converter, loc, wsloopClauseOps, wsloopArgs);
  wsloopOp.setComposite(/*val=*/true);

  genLoopNestOp(converter, symTable, semaCtx, eval, loc, queue, doItem,
                loopNestClauseOps, iv,
                {{distributeOp, distributeArgs}, {wsloopOp, wsloopArgs}},
                llvm::omp::Directive::OMPD_distribute_parallel_do, dsp);
  return distributeOp;
}

static mlir::omp::DistributeOp genCompositeDistributeParallelDoSimd(
    lower::AbstractConverter &converter, lower::SymMap &symTable,
    lower::StatementContext &stmtCtx, semantics::SemanticsContext &semaCtx,
    lower::pft::Evaluation &eval, mlir::Location loc,
    const ConstructQueue &queue, ConstructQueue::const_iterator item) {
  assert(std::distance(item, queue.end()) == 4 && "Invalid leaf constructs");
  ConstructQueue::const_iterator distributeItem = item;
  ConstructQueue::const_iterator parallelItem = std::next(distributeItem);
  ConstructQueue::const_iterator doItem = std::next(parallelItem);
  ConstructQueue::const_iterator simdItem = std::next(doItem);

  // Create parent omp.parallel first.
  mlir::omp::ParallelOperands parallelClauseOps;
  llvm::SmallVector<const semantics::Symbol *> parallelReductionSyms;
  genParallelClauses(converter, semaCtx, stmtCtx, parallelItem->clauses, loc,
                     parallelClauseOps, parallelReductionSyms);

  DataSharingProcessor parallelItemDSP(
      converter, semaCtx, parallelItem->clauses, eval,
      /*shouldCollectPreDeterminedSymbols=*/false,
      /*useDelayedPrivatization=*/true, symTable);
  parallelItemDSP.processStep1(&parallelClauseOps);

  EntryBlockArgs parallelArgs;
  parallelArgs.priv.syms = parallelItemDSP.getDelayedPrivSymbols();
  parallelArgs.priv.vars = parallelClauseOps.privateVars;
  parallelArgs.reduction.syms = parallelReductionSyms;
  parallelArgs.reduction.vars = parallelClauseOps.reductionVars;
  genParallelOp(converter, symTable, semaCtx, eval, loc, queue, parallelItem,
                parallelClauseOps, parallelArgs, &parallelItemDSP,
                /*isComposite=*/true);

  // Clause processing.
  mlir::omp::DistributeOperands distributeClauseOps;
  genDistributeClauses(converter, semaCtx, stmtCtx, distributeItem->clauses,
                       loc, distributeClauseOps);

  mlir::omp::WsloopOperands wsloopClauseOps;
  llvm::SmallVector<const semantics::Symbol *> wsloopReductionSyms;
  genWsloopClauses(converter, semaCtx, stmtCtx, doItem->clauses, loc,
                   wsloopClauseOps, wsloopReductionSyms);

  mlir::omp::SimdOperands simdClauseOps;
  llvm::SmallVector<const semantics::Symbol *> simdReductionSyms;
  genSimdClauses(converter, semaCtx, simdItem->clauses, loc, simdClauseOps,
                 simdReductionSyms);

  DataSharingProcessor simdItemDSP(converter, semaCtx, simdItem->clauses, eval,
                                   /*shouldCollectPreDeterminedSymbols=*/true,
                                   /*useDelayedPrivatization=*/true, symTable);
  simdItemDSP.processStep1(&simdClauseOps);

  mlir::omp::LoopNestOperands loopNestClauseOps;
  llvm::SmallVector<const semantics::Symbol *> iv;
  genLoopNestClauses(converter, semaCtx, eval, simdItem->clauses, loc,
                     loopNestClauseOps, iv);

  // Operation creation.
  EntryBlockArgs distributeArgs;
  // TODO: Add private syms and vars.
  auto distributeOp = genWrapperOp<mlir::omp::DistributeOp>(
      converter, loc, distributeClauseOps, distributeArgs);
  distributeOp.setComposite(/*val=*/true);

  EntryBlockArgs wsloopArgs;
  // TODO: Add private syms and vars.
  wsloopArgs.reduction.syms = wsloopReductionSyms;
  wsloopArgs.reduction.vars = wsloopClauseOps.reductionVars;
  auto wsloopOp = genWrapperOp<mlir::omp::WsloopOp>(
      converter, loc, wsloopClauseOps, wsloopArgs);
  wsloopOp.setComposite(/*val=*/true);

  EntryBlockArgs simdArgs;
  simdArgs.priv.syms = simdItemDSP.getDelayedPrivSymbols();
  simdArgs.priv.vars = simdClauseOps.privateVars;
  simdArgs.reduction.syms = simdReductionSyms;
  simdArgs.reduction.vars = simdClauseOps.reductionVars;
  auto simdOp =
      genWrapperOp<mlir::omp::SimdOp>(converter, loc, simdClauseOps, simdArgs);
  simdOp.setComposite(/*val=*/true);

  genLoopNestOp(converter, symTable, semaCtx, eval, loc, queue, simdItem,
                loopNestClauseOps, iv,
                {{distributeOp, distributeArgs},
                 {wsloopOp, wsloopArgs},
                 {simdOp, simdArgs}},
                llvm::omp::Directive::OMPD_distribute_parallel_do_simd,
                simdItemDSP);
  return distributeOp;
}

static mlir::omp::DistributeOp genCompositeDistributeSimd(
    lower::AbstractConverter &converter, lower::SymMap &symTable,
    lower::StatementContext &stmtCtx, semantics::SemanticsContext &semaCtx,
    lower::pft::Evaluation &eval, mlir::Location loc,
    const ConstructQueue &queue, ConstructQueue::const_iterator item) {
  assert(std::distance(item, queue.end()) == 2 && "Invalid leaf constructs");
  ConstructQueue::const_iterator distributeItem = item;
  ConstructQueue::const_iterator simdItem = std::next(distributeItem);

  // Clause processing.
  mlir::omp::DistributeOperands distributeClauseOps;
  genDistributeClauses(converter, semaCtx, stmtCtx, distributeItem->clauses,
                       loc, distributeClauseOps);

  mlir::omp::SimdOperands simdClauseOps;
  llvm::SmallVector<const semantics::Symbol *> simdReductionSyms;
  genSimdClauses(converter, semaCtx, simdItem->clauses, loc, simdClauseOps,
                 simdReductionSyms);

  // TODO: Support delayed privatization.
  DataSharingProcessor dsp(converter, semaCtx, simdItem->clauses, eval,
                           /*shouldCollectPreDeterminedSymbols=*/true,
                           /*useDelayedPrivatization=*/false, symTable);
  dsp.processStep1();

  // Pass the innermost leaf construct's clauses because that's where COLLAPSE
  // is placed by construct decomposition.
  mlir::omp::LoopNestOperands loopNestClauseOps;
  llvm::SmallVector<const semantics::Symbol *> iv;
  genLoopNestClauses(converter, semaCtx, eval, simdItem->clauses, loc,
                     loopNestClauseOps, iv);

  // Operation creation.
  EntryBlockArgs distributeArgs;
  // TODO: Add private syms and vars.
  auto distributeOp = genWrapperOp<mlir::omp::DistributeOp>(
      converter, loc, distributeClauseOps, distributeArgs);
  distributeOp.setComposite(/*val=*/true);

  EntryBlockArgs simdArgs;
  // TODO: Add private syms and vars.
  simdArgs.reduction.syms = simdReductionSyms;
  simdArgs.reduction.vars = simdClauseOps.reductionVars;
  auto simdOp =
      genWrapperOp<mlir::omp::SimdOp>(converter, loc, simdClauseOps, simdArgs);
  simdOp.setComposite(/*val=*/true);

  genLoopNestOp(converter, symTable, semaCtx, eval, loc, queue, simdItem,
                loopNestClauseOps, iv,
                {{distributeOp, distributeArgs}, {simdOp, simdArgs}},
                llvm::omp::Directive::OMPD_distribute_simd, dsp);
  return distributeOp;
}

static mlir::omp::WsloopOp genCompositeDoSimd(
    lower::AbstractConverter &converter, lower::SymMap &symTable,
    lower::StatementContext &stmtCtx, semantics::SemanticsContext &semaCtx,
    lower::pft::Evaluation &eval, mlir::Location loc,
    const ConstructQueue &queue, ConstructQueue::const_iterator item) {
  assert(std::distance(item, queue.end()) == 2 && "Invalid leaf constructs");
  ConstructQueue::const_iterator doItem = item;
  ConstructQueue::const_iterator simdItem = std::next(doItem);

  // Clause processing.
  mlir::omp::WsloopOperands wsloopClauseOps;
  llvm::SmallVector<const semantics::Symbol *> wsloopReductionSyms;
  genWsloopClauses(converter, semaCtx, stmtCtx, doItem->clauses, loc,
                   wsloopClauseOps, wsloopReductionSyms);

  mlir::omp::SimdOperands simdClauseOps;
  llvm::SmallVector<const semantics::Symbol *> simdReductionSyms;
  genSimdClauses(converter, semaCtx, simdItem->clauses, loc, simdClauseOps,
                 simdReductionSyms);

  // TODO: Support delayed privatization.
  DataSharingProcessor dsp(converter, semaCtx, simdItem->clauses, eval,
                           /*shouldCollectPreDeterminedSymbols=*/true,
                           /*useDelayedPrivatization=*/false, symTable);
  dsp.processStep1();

  // Pass the innermost leaf construct's clauses because that's where COLLAPSE
  // is placed by construct decomposition.
  mlir::omp::LoopNestOperands loopNestClauseOps;
  llvm::SmallVector<const semantics::Symbol *> iv;
  genLoopNestClauses(converter, semaCtx, eval, simdItem->clauses, loc,
                     loopNestClauseOps, iv);

  // Operation creation.
  EntryBlockArgs wsloopArgs;
  // TODO: Add private syms and vars.
  wsloopArgs.reduction.syms = wsloopReductionSyms;
  wsloopArgs.reduction.vars = wsloopClauseOps.reductionVars;
  auto wsloopOp = genWrapperOp<mlir::omp::WsloopOp>(
      converter, loc, wsloopClauseOps, wsloopArgs);
  wsloopOp.setComposite(/*val=*/true);

  EntryBlockArgs simdArgs;
  // TODO: Add private syms and vars.
  simdArgs.reduction.syms = simdReductionSyms;
  simdArgs.reduction.vars = simdClauseOps.reductionVars;
  auto simdOp =
      genWrapperOp<mlir::omp::SimdOp>(converter, loc, simdClauseOps, simdArgs);
  simdOp.setComposite(/*val=*/true);

  genLoopNestOp(converter, symTable, semaCtx, eval, loc, queue, simdItem,
                loopNestClauseOps, iv,
                {{wsloopOp, wsloopArgs}, {simdOp, simdArgs}},
                llvm::omp::Directive::OMPD_do_simd, dsp);
  return wsloopOp;
}

static mlir::omp::TaskloopOp genCompositeTaskloopSimd(
    lower::AbstractConverter &converter, lower::SymMap &symTable,
    lower::StatementContext &stmtCtx, semantics::SemanticsContext &semaCtx,
    lower::pft::Evaluation &eval, mlir::Location loc,
    const ConstructQueue &queue, ConstructQueue::const_iterator item) {
  assert(std::distance(item, queue.end()) == 2 && "Invalid leaf constructs");
  TODO(loc, "Composite TASKLOOP SIMD");
  return nullptr;
}

//===----------------------------------------------------------------------===//
// Dispatch
//===----------------------------------------------------------------------===//

static bool genOMPCompositeDispatch(
    lower::AbstractConverter &converter, lower::SymMap &symTable,
    lower::StatementContext &stmtCtx, semantics::SemanticsContext &semaCtx,
    lower::pft::Evaluation &eval, mlir::Location loc,
    const ConstructQueue &queue, ConstructQueue::const_iterator item,
    mlir::Operation *&newOp) {
  using llvm::omp::Directive;
  using lower::omp::matchLeafSequence;

  // TODO: Privatization for composite constructs is currently only done based
  // on the clauses for their last leaf construct, which may not always be
  // correct. Consider per-leaf privatization of composite constructs once
  // delayed privatization is supported by all participating ops.
  if (matchLeafSequence(item, queue, Directive::OMPD_distribute_parallel_do))
    newOp = genCompositeDistributeParallelDo(converter, symTable, stmtCtx,
                                             semaCtx, eval, loc, queue, item);
  else if (matchLeafSequence(item, queue,
                             Directive::OMPD_distribute_parallel_do_simd))
    newOp = genCompositeDistributeParallelDoSimd(
        converter, symTable, stmtCtx, semaCtx, eval, loc, queue, item);
  else if (matchLeafSequence(item, queue, Directive::OMPD_distribute_simd))
    newOp = genCompositeDistributeSimd(converter, symTable, stmtCtx, semaCtx,
                                       eval, loc, queue, item);
  else if (matchLeafSequence(item, queue, Directive::OMPD_do_simd))
    newOp = genCompositeDoSimd(converter, symTable, stmtCtx, semaCtx, eval, loc,
                               queue, item);
  else if (matchLeafSequence(item, queue, Directive::OMPD_taskloop_simd))
    newOp = genCompositeTaskloopSimd(converter, symTable, stmtCtx, semaCtx,
                                     eval, loc, queue, item);
  else
    return false;

  return true;
}

static void genOMPDispatch(lower::AbstractConverter &converter,
                           lower::SymMap &symTable,
                           semantics::SemanticsContext &semaCtx,
                           lower::pft::Evaluation &eval, mlir::Location loc,
                           const ConstructQueue &queue,
                           ConstructQueue::const_iterator item) {
  assert(item != queue.end());

  lower::StatementContext stmtCtx;
  mlir::Operation *newOp = nullptr;

  // Generate cleanup code for the stmtCtx after newOp
  auto finalizeStmtCtx = [&]() {
    if (newOp) {
      fir::FirOpBuilder &builder = converter.getFirOpBuilder();
      fir::FirOpBuilder::InsertionGuard guard(builder);
      builder.setInsertionPointAfter(newOp);
      stmtCtx.finalizeAndPop();
    }
  };

  bool loopLeaf = llvm::omp::getDirectiveAssociation(item->id) ==
                  llvm::omp::Association::Loop;
  if (loopLeaf) {
    symTable.pushScope();
    if (genOMPCompositeDispatch(converter, symTable, stmtCtx, semaCtx, eval,
                                loc, queue, item, newOp)) {
      symTable.popScope();
      finalizeStmtCtx();
      return;
    }
  }

  switch (llvm::omp::Directive dir = item->id) {
  case llvm::omp::Directive::OMPD_barrier:
    newOp = genBarrierOp(converter, symTable, semaCtx, eval, loc, queue, item);
    break;
  case llvm::omp::Directive::OMPD_distribute:
    newOp = genStandaloneDistribute(converter, symTable, stmtCtx, semaCtx, eval,
                                    loc, queue, item);
    break;
  case llvm::omp::Directive::OMPD_do:
    newOp = genStandaloneDo(converter, symTable, stmtCtx, semaCtx, eval, loc,
                            queue, item);
    break;
  case llvm::omp::Directive::OMPD_loop:
    newOp = genLoopOp(converter, symTable, semaCtx, eval, loc, queue, item);
    break;
  case llvm::omp::Directive::OMPD_masked:
    newOp = genMaskedOp(converter, symTable, stmtCtx, semaCtx, eval, loc, queue,
                        item);
    break;
  case llvm::omp::Directive::OMPD_master:
    newOp = genMasterOp(converter, symTable, semaCtx, eval, loc, queue, item);
    break;
  case llvm::omp::Directive::OMPD_ordered:
    // Block-associated "ordered" construct.
    newOp = genOrderedRegionOp(converter, symTable, semaCtx, eval, loc, queue,
                               item);
    break;
  case llvm::omp::Directive::OMPD_parallel:
    newOp = genStandaloneParallel(converter, symTable, stmtCtx, semaCtx, eval,
                                  loc, queue, item);
    break;
  case llvm::omp::Directive::OMPD_scan:
    newOp = genScanOp(converter, symTable, semaCtx, loc, queue, item);
    break;
  case llvm::omp::Directive::OMPD_section:
    llvm_unreachable("genOMPDispatch: OMPD_section");
    // Lowered in the enclosing genSectionsOp.
    break;
  case llvm::omp::Directive::OMPD_sections:
    genSectionsOp(converter, symTable, semaCtx, eval, loc, queue, item);
    break;
  case llvm::omp::Directive::OMPD_simd:
    newOp =
        genStandaloneSimd(converter, symTable, semaCtx, eval, loc, queue, item);
    break;
  case llvm::omp::Directive::OMPD_scope:
    newOp = genScopeOp(converter, symTable, semaCtx, eval, loc, queue, item);
    break;
  case llvm::omp::Directive::OMPD_single:
    newOp = genSingleOp(converter, symTable, semaCtx, eval, loc, queue, item);
    break;
  case llvm::omp::Directive::OMPD_target:
    newOp = genTargetOp(converter, symTable, stmtCtx, semaCtx, eval, loc, queue,
                        item);
    break;
  case llvm::omp::Directive::OMPD_target_data:
    newOp = genTargetDataOp(converter, symTable, stmtCtx, semaCtx, eval, loc,
                            queue, item);
    break;
  case llvm::omp::Directive::OMPD_target_enter_data:
    newOp = genTargetEnterExitUpdateDataOp<mlir::omp::TargetEnterDataOp>(
        converter, symTable, stmtCtx, semaCtx, loc, queue, item);
    break;
  case llvm::omp::Directive::OMPD_target_exit_data:
    newOp = genTargetEnterExitUpdateDataOp<mlir::omp::TargetExitDataOp>(
        converter, symTable, stmtCtx, semaCtx, loc, queue, item);
    break;
  case llvm::omp::Directive::OMPD_target_update:
    newOp = genTargetEnterExitUpdateDataOp<mlir::omp::TargetUpdateOp>(
        converter, symTable, stmtCtx, semaCtx, loc, queue, item);
    break;
  case llvm::omp::Directive::OMPD_task:
    newOp = genTaskOp(converter, symTable, stmtCtx, semaCtx, eval, loc, queue,
                      item);
    break;
  case llvm::omp::Directive::OMPD_taskgroup:
    newOp =
        genTaskgroupOp(converter, symTable, semaCtx, eval, loc, queue, item);
    break;
  case llvm::omp::Directive::OMPD_taskloop:
    newOp = genStandaloneTaskloop(converter, symTable, stmtCtx, semaCtx, eval,
                                  loc, queue, item);
    break;
  case llvm::omp::Directive::OMPD_taskwait:
    newOp = genTaskwaitOp(converter, symTable, semaCtx, eval, loc, queue, item);
    break;
  case llvm::omp::Directive::OMPD_taskyield:
    newOp =
        genTaskyieldOp(converter, symTable, semaCtx, eval, loc, queue, item);
    break;
  case llvm::omp::Directive::OMPD_teams:
    newOp = genTeamsOp(converter, symTable, stmtCtx, semaCtx, eval, loc, queue,
                       item);
    break;
  case llvm::omp::Directive::OMPD_tile:
  case llvm::omp::Directive::OMPD_unroll: {
    unsigned version = semaCtx.langOptions().OpenMPVersion;
    TODO(loc, "Unhandled loop directive (" +
                  llvm::omp::getOpenMPDirectiveName(dir, version) + ")");
  }
  // case llvm::omp::Directive::OMPD_workdistribute:
  case llvm::omp::Directive::OMPD_workshare:
    newOp = genWorkshareOp(converter, symTable, stmtCtx, semaCtx, eval, loc,
                           queue, item);
    break;
  default:
    // Combined and composite constructs should have been split into a sequence
    // of leaf constructs when building the construct queue.
    assert(!llvm::omp::isLeafConstruct(dir) &&
           "Unexpected compound construct.");
    break;
  }

  finalizeStmtCtx();
  if (loopLeaf)
    symTable.popScope();
}

//===----------------------------------------------------------------------===//
// OpenMPDeclarativeConstruct visitors
//===----------------------------------------------------------------------===//
static void genOMP(lower::AbstractConverter &converter, lower::SymMap &symTable,
                   semantics::SemanticsContext &semaCtx,
                   lower::pft::Evaluation &eval,
                   const parser::OpenMPUtilityConstruct &);

static void
genOMP(lower::AbstractConverter &converter, lower::SymMap &symTable,
       semantics::SemanticsContext &semaCtx, lower::pft::Evaluation &eval,
       const parser::OpenMPDeclarativeAllocate &declarativeAllocate) {
  TODO(converter.getCurrentLocation(), "OpenMPDeclarativeAllocate");
}

static void genOMP(lower::AbstractConverter &converter, lower::SymMap &symTable,
                   semantics::SemanticsContext &semaCtx,
                   lower::pft::Evaluation &eval,
                   const parser::OpenMPDeclarativeAssumes &assumesConstruct) {
  TODO(converter.getCurrentLocation(), "OpenMP ASSUMES declaration");
}

static void
genOMP(lower::AbstractConverter &converter, lower::SymMap &symTable,
       semantics::SemanticsContext &semaCtx, lower::pft::Evaluation &eval,
       const parser::OmpDeclareVariantDirective &declareVariantDirective) {
  TODO(converter.getCurrentLocation(), "OmpDeclareVariantDirective");
}

static void genOMP(
    lower::AbstractConverter &converter, lower::SymMap &symTable,
    semantics::SemanticsContext &semaCtx, lower::pft::Evaluation &eval,
    const parser::OpenMPDeclareReductionConstruct &declareReductionConstruct) {
  TODO(converter.getCurrentLocation(), "OpenMPDeclareReductionConstruct");
}

static void
genOMP(lower::AbstractConverter &converter, lower::SymMap &symTable,
       semantics::SemanticsContext &semaCtx, lower::pft::Evaluation &eval,
       const parser::OpenMPDeclareSimdConstruct &declareSimdConstruct) {
  TODO(converter.getCurrentLocation(), "OpenMPDeclareSimdConstruct");
}

static void
genOMP(lower::AbstractConverter &converter, lower::SymMap &symTable,
       semantics::SemanticsContext &semaCtx, lower::pft::Evaluation &eval,
       const parser::OpenMPDeclareMapperConstruct &declareMapperConstruct) {
  mlir::Location loc = converter.genLocation(declareMapperConstruct.source);
  fir::FirOpBuilder &firOpBuilder = converter.getFirOpBuilder();
  lower::StatementContext stmtCtx;
  const auto &spec =
      std::get<parser::OmpMapperSpecifier>(declareMapperConstruct.t);
  const auto &mapperName{std::get<std::string>(spec.t)};
  const auto &varType{std::get<parser::TypeSpec>(spec.t)};
  const auto &varName{std::get<parser::Name>(spec.t)};
  assert(varType.declTypeSpec->category() ==
             semantics::DeclTypeSpec::Category::TypeDerived &&
         "Expected derived type");

  std::string mapperNameStr = mapperName;
  if (auto *sym = converter.getCurrentScope().FindSymbol(mapperNameStr))
    mapperNameStr = converter.mangleName(mapperNameStr, sym->owner());

  // Save current insertion point before moving to the module scope to create
  // the DeclareMapperOp
  mlir::OpBuilder::InsertionGuard guard(firOpBuilder);

  firOpBuilder.setInsertionPointToStart(converter.getModuleOp().getBody());
  auto mlirType = converter.genType(varType.declTypeSpec->derivedTypeSpec());
  auto declMapperOp = firOpBuilder.create<mlir::omp::DeclareMapperOp>(
      loc, mapperNameStr, mlirType);
  auto &region = declMapperOp.getRegion();
  firOpBuilder.createBlock(&region);
  auto varVal = region.addArgument(firOpBuilder.getRefType(mlirType), loc);
  converter.bindSymbol(*varName.symbol, varVal);

  // Populate the declareMapper region with the map information.
  mlir::omp::DeclareMapperInfoOperands clauseOps;
  const auto *clauseList{
      parser::Unwrap<parser::OmpClauseList>(declareMapperConstruct.t)};
  List<Clause> clauses = makeClauses(*clauseList, semaCtx);
  ClauseProcessor cp(converter, semaCtx, clauses);
  cp.processMap(loc, stmtCtx, clauseOps);
  firOpBuilder.create<mlir::omp::DeclareMapperInfoOp>(loc, clauseOps.mapVars);
}

static void
genOMP(lower::AbstractConverter &converter, lower::SymMap &symTable,
       semantics::SemanticsContext &semaCtx, lower::pft::Evaluation &eval,
       const parser::OpenMPDeclareTargetConstruct &declareTargetConstruct) {
  mlir::omp::DeclareTargetOperands clauseOps;
  llvm::SmallVector<DeclareTargetCapturePair> symbolAndClause;
  mlir::ModuleOp mod = converter.getFirOpBuilder().getModule();
  getDeclareTargetInfo(converter, semaCtx, eval, declareTargetConstruct,
                       clauseOps, symbolAndClause);

  for (const DeclareTargetCapturePair &symClause : symbolAndClause) {
    mlir::Operation *op = mod.lookupSymbol(
        converter.mangleName(std::get<const semantics::Symbol &>(symClause)));

    // Some symbols are deferred until later in the module, these are handled
    // upon finalization of the module for OpenMP inside of Bridge, so we simply
    // skip for now.
    if (!op)
      continue;

    markDeclareTarget(
        op, converter,
        std::get<mlir::omp::DeclareTargetCaptureClause>(symClause),
        clauseOps.deviceType);
  }
}

static void genOMP(lower::AbstractConverter &converter, lower::SymMap &symTable,
                   semantics::SemanticsContext &semaCtx,
                   lower::pft::Evaluation &eval,
                   const parser::OpenMPRequiresConstruct &requiresConstruct) {
  // Requires directives are gathered and processed in semantics and
  // then combined in the lowering bridge before triggering codegen
  // just once. Hence, there is no need to lower each individual
  // occurrence here.
}

static void genOMP(lower::AbstractConverter &converter, lower::SymMap &symTable,
                   semantics::SemanticsContext &semaCtx,
                   lower::pft::Evaluation &eval,
                   const parser::OpenMPThreadprivate &threadprivate) {
  // The directive is lowered when instantiating the variable to
  // support the case of threadprivate variable declared in module.
}

static void genOMP(lower::AbstractConverter &converter, lower::SymMap &symTable,
                   semantics::SemanticsContext &semaCtx,
                   lower::pft::Evaluation &eval,
                   const parser::OmpMetadirectiveDirective &meta) {
  TODO(converter.getCurrentLocation(), "METADIRECTIVE");
}

static void genOMP(lower::AbstractConverter &converter, lower::SymMap &symTable,
                   semantics::SemanticsContext &semaCtx,
                   lower::pft::Evaluation &eval,
                   const parser::OpenMPDeclarativeConstruct &ompDeclConstruct) {
  Fortran::common::visit(
      [&](auto &&s) { return genOMP(converter, symTable, semaCtx, eval, s); },
      ompDeclConstruct.u);
}

//===----------------------------------------------------------------------===//
// OpenMPStandaloneConstruct visitors
//===----------------------------------------------------------------------===//

static void genOMP(lower::AbstractConverter &converter, lower::SymMap &symTable,
                   semantics::SemanticsContext &semaCtx,
                   lower::pft::Evaluation &eval,
                   const parser::OpenMPSimpleStandaloneConstruct &construct) {
  const auto &directive = std::get<parser::OmpDirectiveName>(construct.v.t);
  List<Clause> clauses = makeClauses(construct.v.Clauses(), semaCtx);
  mlir::Location currentLocation = converter.genLocation(directive.source);

  ConstructQueue queue{
      buildConstructQueue(converter.getFirOpBuilder().getModule(), semaCtx,
                          eval, directive.source, directive.v, clauses)};
  if (directive.v == llvm::omp::Directive::OMPD_ordered) {
    // Standalone "ordered" directive.
    genOrderedOp(converter, symTable, semaCtx, eval, currentLocation, queue,
                 queue.begin());
  } else {
    // Dispatch handles the "block-associated" variant of "ordered".
    genOMPDispatch(converter, symTable, semaCtx, eval, currentLocation, queue,
                   queue.begin());
  }
}

static void genOMP(lower::AbstractConverter &converter, lower::SymMap &symTable,
                   semantics::SemanticsContext &semaCtx,
                   lower::pft::Evaluation &eval,
                   const parser::OpenMPFlushConstruct &construct) {
  const auto &argumentList = construct.v.Arguments();
  const auto &clauseList = construct.v.Clauses();
  ObjectList objects = makeObjects(argumentList, semaCtx);
  List<Clause> clauses =
      makeList(clauseList.v, [&](auto &&s) { return makeClause(s, semaCtx); });
  mlir::Location currentLocation = converter.genLocation(construct.source);

  ConstructQueue queue{buildConstructQueue(
      converter.getFirOpBuilder().getModule(), semaCtx, eval, construct.source,
      llvm::omp::Directive::OMPD_flush, clauses)};
  genFlushOp(converter, symTable, semaCtx, eval, currentLocation, objects,
             queue, queue.begin());
}

static void genOMP(lower::AbstractConverter &converter, lower::SymMap &symTable,
                   semantics::SemanticsContext &semaCtx,
                   lower::pft::Evaluation &eval,
                   const parser::OpenMPCancelConstruct &cancelConstruct) {
  List<Clause> clauses = makeList(cancelConstruct.v.Clauses().v, [&](auto &&s) {
    return makeClause(s, semaCtx);
  });
  mlir::Location loc = converter.genLocation(cancelConstruct.source);

  ConstructQueue queue{buildConstructQueue(
      converter.getFirOpBuilder().getModule(), semaCtx, eval,
      cancelConstruct.source, llvm::omp::Directive::OMPD_cancel, clauses)};
  genCancelOp(converter, semaCtx, eval, loc, queue, queue.begin());
}

static void genOMP(lower::AbstractConverter &converter, lower::SymMap &symTable,
                   semantics::SemanticsContext &semaCtx,
                   lower::pft::Evaluation &eval,
                   const parser::OpenMPCancellationPointConstruct
                       &cancellationPointConstruct) {
  List<Clause> clauses =
      makeList(cancellationPointConstruct.v.Clauses().v,
               [&](auto &&s) { return makeClause(s, semaCtx); });
  mlir::Location loc = converter.genLocation(cancellationPointConstruct.source);

  ConstructQueue queue{
      buildConstructQueue(converter.getFirOpBuilder().getModule(), semaCtx,
                          eval, cancellationPointConstruct.source,
                          llvm::omp::Directive::OMPD_cancel, clauses)};
  genCancellationPointOp(converter, semaCtx, eval, loc, queue, queue.begin());
}

static void genOMP(lower::AbstractConverter &converter, lower::SymMap &symTable,
                   semantics::SemanticsContext &semaCtx,
                   lower::pft::Evaluation &eval,
                   const parser::OpenMPDepobjConstruct &construct) {
  // These values will be ignored until the construct itself is implemented,
  // but run them anyway for the sake of testing (via a Todo test).
  ObjectList objects = makeObjects(construct.v.Arguments(), semaCtx);
  assert(objects.size() == 1);
  List<Clause> clauses = makeClauses(construct.v.Clauses(), semaCtx);
  assert(clauses.size() == 1);
  (void)objects;
  (void)clauses;

  TODO(converter.getCurrentLocation(), "OpenMPDepobjConstruct");
}

static void genOMP(lower::AbstractConverter &converter, lower::SymMap &symTable,
                   semantics::SemanticsContext &semaCtx,
                   lower::pft::Evaluation &eval,
                   const parser::OpenMPInteropConstruct &interopConstruct) {
  TODO(converter.getCurrentLocation(), "OpenMPInteropConstruct");
}

static void
genOMP(lower::AbstractConverter &converter, lower::SymMap &symTable,
       semantics::SemanticsContext &semaCtx, lower::pft::Evaluation &eval,
       const parser::OpenMPStandaloneConstruct &standaloneConstruct) {
  Fortran::common::visit(
      [&](auto &&s) { return genOMP(converter, symTable, semaCtx, eval, s); },
      standaloneConstruct.u);
}

static void genOMP(lower::AbstractConverter &converter, lower::SymMap &symTable,
                   semantics::SemanticsContext &semaCtx,
                   lower::pft::Evaluation &eval,
                   const parser::OpenMPAllocatorsConstruct &allocsConstruct) {
  TODO(converter.getCurrentLocation(), "OpenMPAllocatorsConstruct");
}

//===----------------------------------------------------------------------===//
// OpenMPConstruct visitors
//===----------------------------------------------------------------------===//

[[maybe_unused]] static void
dumpAtomicAnalysis(const parser::OpenMPAtomicConstruct::Analysis &analysis) {
  auto whatStr = [](int k) {
    std::string txt = "?";
    switch (k & parser::OpenMPAtomicConstruct::Analysis::Action) {
    case parser::OpenMPAtomicConstruct::Analysis::None:
      txt = "None";
      break;
    case parser::OpenMPAtomicConstruct::Analysis::Read:
      txt = "Read";
      break;
    case parser::OpenMPAtomicConstruct::Analysis::Write:
      txt = "Write";
      break;
    case parser::OpenMPAtomicConstruct::Analysis::Update:
      txt = "Update";
      break;
    }
    switch (k & parser::OpenMPAtomicConstruct::Analysis::Condition) {
    case parser::OpenMPAtomicConstruct::Analysis::IfTrue:
      txt += " | IfTrue";
      break;
    case parser::OpenMPAtomicConstruct::Analysis::IfFalse:
      txt += " | IfFalse";
      break;
    }
    return txt;
  };

  auto exprStr = [&](const parser::TypedExpr &expr) {
    if (auto *maybe = expr.get()) {
      if (maybe->v)
        return maybe->v->AsFortran();
    }
    return "<null>"s;
  };
  auto assignStr = [&](const parser::AssignmentStmt::TypedAssignment &assign) {
    if (auto *maybe = assign.get(); maybe && maybe->v) {
      std::string str;
      llvm::raw_string_ostream os(str);
      maybe->v->AsFortran(os);
      return str;
    }
    return "<null>"s;
  };

  const SomeExpr &atom = *analysis.atom.get()->v;

  llvm::errs() << "Analysis {\n";
  llvm::errs() << "  atom: " << atom.AsFortran() << "\n";
  llvm::errs() << "  cond: " << exprStr(analysis.cond) << "\n";
  llvm::errs() << "  op0 {\n";
  llvm::errs() << "    what: " << whatStr(analysis.op0.what) << "\n";
  llvm::errs() << "    assign: " << assignStr(analysis.op0.assign) << "\n";
  llvm::errs() << "  }\n";
  llvm::errs() << "  op1 {\n";
  llvm::errs() << "    what: " << whatStr(analysis.op1.what) << "\n";
  llvm::errs() << "    assign: " << assignStr(analysis.op1.assign) << "\n";
  llvm::errs() << "  }\n";
  llvm::errs() << "}\n";
}

static void genOMP(lower::AbstractConverter &converter, lower::SymMap &symTable,
                   semantics::SemanticsContext &semaCtx,
                   lower::pft::Evaluation &eval,
<<<<<<< HEAD
                   const parser::OpenMPAtomicConstruct &atomicConstruct) {
  Fortran::common::visit(
      common::visitors{
          [&](const parser::OmpAtomicRead &atomicRead) {
            mlir::Location loc = converter.genLocation(atomicRead.source);
            genAtomicRead(converter, atomicRead, loc);
          },
          [&](const parser::OmpAtomicWrite &atomicWrite) {
            mlir::Location loc = converter.genLocation(atomicWrite.source);
            genAtomicWrite(converter, atomicWrite, loc);
          },
          [&](const parser::OmpAtomic &atomicConstruct) {
            mlir::Location loc = converter.genLocation(atomicConstruct.source);
            genOmpAtomic(converter, atomicConstruct, loc);
          },
          [&](const parser::OmpAtomicUpdate &atomicUpdate) {
            mlir::Location loc = converter.genLocation(atomicUpdate.source);
            genAtomicUpdate(converter, atomicUpdate, loc);
          },
          [&](const parser::OmpAtomicCapture &atomicCapture) {
            mlir::Location loc = converter.genLocation(atomicCapture.source);
            genAtomicCapture(converter, atomicCapture, loc);
          },
          [&](const parser::OmpAtomicCompare &atomicCompare) {
            mlir::Location loc = converter.genLocation(atomicCompare.source);
            TODO(loc, "OpenMP atomic compare");
          },
      },
      atomicConstruct.u);
=======
                   const parser::OpenMPAtomicConstruct &construct) {
  auto get = [](auto &&typedWrapper) -> decltype(&*typedWrapper.get()->v) {
    if (auto *maybe = typedWrapper.get(); maybe && maybe->v) {
      return &*maybe->v;
    } else {
      return nullptr;
    }
  };

  fir::FirOpBuilder &builder = converter.getFirOpBuilder();
  auto &dirSpec = std::get<parser::OmpDirectiveSpecification>(construct.t);
  List<Clause> clauses = makeClauses(dirSpec.Clauses(), semaCtx);
  lower::StatementContext stmtCtx;

  const parser::OpenMPAtomicConstruct::Analysis &analysis = construct.analysis;
  if (DumpAtomicAnalysis)
    dumpAtomicAnalysis(analysis);

  const semantics::SomeExpr &atom = *get(analysis.atom);
  mlir::Location loc = converter.genLocation(construct.source);
  mlir::Value atomAddr =
      fir::getBase(converter.genExprAddr(atom, stmtCtx, &loc));
  mlir::IntegerAttr hint = getAtomicHint(converter, clauses);
  std::optional<mlir::omp::ClauseMemoryOrderKind> memOrder =
      getAtomicMemoryOrder(semaCtx, clauses,
                           semaCtx.FindScope(construct.source));

  if (auto *cond = get(analysis.cond)) {
    (void)cond;
    TODO(loc, "OpenMP ATOMIC COMPARE");
  } else {
    int action0 = analysis.op0.what & analysis.Action;
    int action1 = analysis.op1.what & analysis.Action;
    mlir::Operation *captureOp = nullptr;
    fir::FirOpBuilder::InsertPoint preAt = builder.saveInsertionPoint();
    fir::FirOpBuilder::InsertPoint atomicAt, postAt;

    if (construct.IsCapture()) {
      // Capturing operation.
      assert(action0 != analysis.None && action1 != analysis.None &&
             "Expexcing two actions");
      (void)action0;
      (void)action1;
      captureOp = builder.create<mlir::omp::AtomicCaptureOp>(
          loc, hint, makeMemOrderAttr(converter, memOrder));
      // Set the non-atomic insertion point to before the atomic.capture.
      preAt = getInsertionPointBefore(captureOp);

      mlir::Block *block = builder.createBlock(&captureOp->getRegion(0));
      builder.setInsertionPointToEnd(block);
      // Set the atomic insertion point to before the terminator inside
      // atomic.capture.
      mlir::Operation *term = builder.create<mlir::omp::TerminatorOp>(loc);
      atomicAt = getInsertionPointBefore(term);
      postAt = getInsertionPointAfter(captureOp);
      hint = nullptr;
      memOrder = std::nullopt;
    } else {
      // Non-capturing operation.
      assert(action0 != analysis.None && action1 == analysis.None &&
             "Expexcing single action");
      assert(!(analysis.op0.what & analysis.Condition));
      postAt = atomicAt = preAt;
    }

    // The builder's insertion point needs to be specifically set before
    // each call to `genAtomicOperation`.
    mlir::Operation *firstOp = genAtomicOperation(
        converter, semaCtx, loc, stmtCtx, analysis.op0.what, atomAddr, atom,
        *get(analysis.op0.assign), hint, memOrder, preAt, atomicAt, postAt);
    assert(firstOp && "Should have created an atomic operation");
    atomicAt = getInsertionPointAfter(firstOp);

    mlir::Operation *secondOp = nullptr;
    if (analysis.op1.what != analysis.None) {
      secondOp = genAtomicOperation(
          converter, semaCtx, loc, stmtCtx, analysis.op1.what, atomAddr, atom,
          *get(analysis.op1.assign), hint, memOrder, preAt, atomicAt, postAt);
    }

    if (construct.IsCapture()) {
      // If this is a capture operation, the first/second ops will be inside
      // of it. Set the insertion point to past the capture op itself.
      builder.restoreInsertionPoint(postAt);
    } else {
      if (secondOp) {
        builder.setInsertionPointAfter(secondOp);
      } else {
        builder.setInsertionPointAfter(firstOp);
      }
    }
  }
>>>>>>> eb0f1dc0
}

static void genOMP(lower::AbstractConverter &converter, lower::SymMap &symTable,
                   semantics::SemanticsContext &semaCtx,
                   lower::pft::Evaluation &eval,
                   const parser::OpenMPBlockConstruct &blockConstruct) {
  const auto &beginBlockDirective =
      std::get<parser::OmpBeginBlockDirective>(blockConstruct.t);
  const auto &endBlockDirective =
      std::get<parser::OmpEndBlockDirective>(blockConstruct.t);
  mlir::Location currentLocation =
      converter.genLocation(beginBlockDirective.source);
  const auto origDirective =
      std::get<parser::OmpBlockDirective>(beginBlockDirective.t).v;
  List<Clause> clauses = makeClauses(
      std::get<parser::OmpClauseList>(beginBlockDirective.t), semaCtx);
  clauses.append(makeClauses(
      std::get<parser::OmpClauseList>(endBlockDirective.t), semaCtx));

  assert(llvm::omp::blockConstructSet.test(origDirective) &&
         "Expected block construct");
  (void)origDirective;

  for (const Clause &clause : clauses) {
    mlir::Location clauseLocation = converter.genLocation(clause.source);
    if (!std::holds_alternative<clause::Affinity>(clause.u) &&
        !std::holds_alternative<clause::Allocate>(clause.u) &&
        !std::holds_alternative<clause::Copyin>(clause.u) &&
        !std::holds_alternative<clause::Copyprivate>(clause.u) &&
        !std::holds_alternative<clause::Default>(clause.u) &&
        !std::holds_alternative<clause::Defaultmap>(clause.u) &&
        !std::holds_alternative<clause::Depend>(clause.u) &&
        !std::holds_alternative<clause::Filter>(clause.u) &&
        !std::holds_alternative<clause::Final>(clause.u) &&
        !std::holds_alternative<clause::Firstprivate>(clause.u) &&
        !std::holds_alternative<clause::HasDeviceAddr>(clause.u) &&
        !std::holds_alternative<clause::If>(clause.u) &&
        !std::holds_alternative<clause::IsDevicePtr>(clause.u) &&
        !std::holds_alternative<clause::Map>(clause.u) &&
        !std::holds_alternative<clause::Nowait>(clause.u) &&
        !std::holds_alternative<clause::NumTeams>(clause.u) &&
        !std::holds_alternative<clause::NumThreads>(clause.u) &&
        !std::holds_alternative<clause::OmpxBare>(clause.u) &&
        !std::holds_alternative<clause::Priority>(clause.u) &&
        !std::holds_alternative<clause::Private>(clause.u) &&
        !std::holds_alternative<clause::ProcBind>(clause.u) &&
        !std::holds_alternative<clause::Reduction>(clause.u) &&
        !std::holds_alternative<clause::Shared>(clause.u) &&
        !std::holds_alternative<clause::Simd>(clause.u) &&
        !std::holds_alternative<clause::ThreadLimit>(clause.u) &&
        !std::holds_alternative<clause::Threads>(clause.u) &&
        !std::holds_alternative<clause::UseDeviceAddr>(clause.u) &&
        !std::holds_alternative<clause::UseDevicePtr>(clause.u) &&
        !std::holds_alternative<clause::InReduction>(clause.u) &&
        !std::holds_alternative<clause::Mergeable>(clause.u) &&
        !std::holds_alternative<clause::Untied>(clause.u) &&
        !std::holds_alternative<clause::TaskReduction>(clause.u) &&
        !std::holds_alternative<clause::Detach>(clause.u)) {
      std::string name =
          parser::ToUpperCaseLetters(llvm::omp::getOpenMPClauseName(clause.id));
      TODO(clauseLocation, name + " clause is not implemented yet");
    }
  }

  llvm::omp::Directive directive =
      std::get<parser::OmpBlockDirective>(beginBlockDirective.t).v;
  const parser::CharBlock &source =
      std::get<parser::OmpBlockDirective>(beginBlockDirective.t).source;
  ConstructQueue queue{
      buildConstructQueue(converter.getFirOpBuilder().getModule(), semaCtx,
                          eval, source, directive, clauses)};
  genOMPDispatch(converter, symTable, semaCtx, eval, currentLocation, queue,
                 queue.begin());
}

static void genOMP(lower::AbstractConverter &converter, lower::SymMap &symTable,
                   semantics::SemanticsContext &semaCtx,
                   lower::pft::Evaluation &eval,
                   const parser::OpenMPAssumeConstruct &assumeConstruct) {
  mlir::Location clauseLocation = converter.genLocation(assumeConstruct.source);
  TODO(clauseLocation, "OpenMP ASSUME construct");
}

static void genOMP(lower::AbstractConverter &converter, lower::SymMap &symTable,
                   semantics::SemanticsContext &semaCtx,
                   lower::pft::Evaluation &eval,
                   const parser::OpenMPCriticalConstruct &criticalConstruct) {
  const auto &cd = std::get<parser::OmpCriticalDirective>(criticalConstruct.t);
  List<Clause> clauses =
      makeClauses(std::get<parser::OmpClauseList>(cd.t), semaCtx);

  ConstructQueue queue{buildConstructQueue(
      converter.getFirOpBuilder().getModule(), semaCtx, eval, cd.source,
      llvm::omp::Directive::OMPD_critical, clauses)};

  const auto &name = std::get<std::optional<parser::Name>>(cd.t);
  mlir::Location currentLocation = converter.getCurrentLocation();
  genCriticalOp(converter, symTable, semaCtx, eval, currentLocation, queue,
                queue.begin(), name);
}

static void genOMP(lower::AbstractConverter &converter, lower::SymMap &symTable,
                   semantics::SemanticsContext &semaCtx,
                   lower::pft::Evaluation &eval,
                   const parser::OpenMPUtilityConstruct &) {
  TODO(converter.getCurrentLocation(), "OpenMPUtilityConstruct");
}

static void genOMP(lower::AbstractConverter &converter, lower::SymMap &symTable,
                   semantics::SemanticsContext &semaCtx,
                   lower::pft::Evaluation &eval,
                   const parser::OpenMPDispatchConstruct &) {
  TODO(converter.getCurrentLocation(), "OpenMPDispatchConstruct");
}

static void genOMP(lower::AbstractConverter &converter, lower::SymMap &symTable,
                   semantics::SemanticsContext &semaCtx,
                   lower::pft::Evaluation &eval,
                   const parser::OpenMPExecutableAllocate &execAllocConstruct) {
  TODO(converter.getCurrentLocation(), "OpenMPExecutableAllocate");
}

static void genOMP(lower::AbstractConverter &converter, lower::SymMap &symTable,
                   semantics::SemanticsContext &semaCtx,
                   lower::pft::Evaluation &eval,
                   const parser::OpenMPLoopConstruct &loopConstruct) {
  const auto &beginLoopDirective =
      std::get<parser::OmpBeginLoopDirective>(loopConstruct.t);
  List<Clause> clauses = makeClauses(
      std::get<parser::OmpClauseList>(beginLoopDirective.t), semaCtx);
  if (auto &endLoopDirective =
          std::get<std::optional<parser::OmpEndLoopDirective>>(
              loopConstruct.t)) {
    clauses.append(makeClauses(
        std::get<parser::OmpClauseList>(endLoopDirective->t), semaCtx));
  }

  mlir::Location currentLocation =
      converter.genLocation(beginLoopDirective.source);

  llvm::omp::Directive directive =
      std::get<parser::OmpLoopDirective>(beginLoopDirective.t).v;
  const parser::CharBlock &source =
      std::get<parser::OmpLoopDirective>(beginLoopDirective.t).source;
  ConstructQueue queue{
      buildConstructQueue(converter.getFirOpBuilder().getModule(), semaCtx,
                          eval, source, directive, clauses)};
  genOMPDispatch(converter, symTable, semaCtx, eval, currentLocation, queue,
                 queue.begin());
}

static void genOMP(lower::AbstractConverter &converter, lower::SymMap &symTable,
                   semantics::SemanticsContext &semaCtx,
                   lower::pft::Evaluation &eval,
                   const parser::OpenMPSectionConstruct &sectionConstruct) {
  // Do nothing here. SECTION is lowered inside of the lowering for Sections
}

static void genOMP(lower::AbstractConverter &converter, lower::SymMap &symTable,
                   semantics::SemanticsContext &semaCtx,
                   lower::pft::Evaluation &eval,
                   const parser::OpenMPSectionsConstruct &sectionsConstruct) {
  const auto &beginSectionsDirective =
      std::get<parser::OmpBeginSectionsDirective>(sectionsConstruct.t);
  List<Clause> clauses = makeClauses(
      std::get<parser::OmpClauseList>(beginSectionsDirective.t), semaCtx);
  const auto &endSectionsDirective =
      std::get<parser::OmpEndSectionsDirective>(sectionsConstruct.t);
  clauses.append(makeClauses(
      std::get<parser::OmpClauseList>(endSectionsDirective.t), semaCtx));
  mlir::Location currentLocation = converter.getCurrentLocation();

  llvm::omp::Directive directive =
      std::get<parser::OmpSectionsDirective>(beginSectionsDirective.t).v;
  const parser::CharBlock &source =
      std::get<parser::OmpSectionsDirective>(beginSectionsDirective.t).source;
  ConstructQueue queue{
      buildConstructQueue(converter.getFirOpBuilder().getModule(), semaCtx,
                          eval, source, directive, clauses)};

  sectionsStack.push_back(&sectionsConstruct);
  genOMPDispatch(converter, symTable, semaCtx, eval, currentLocation, queue,
                 queue.begin());
}

static void genOMP(lower::AbstractConverter &converter, lower::SymMap &symTable,
                   semantics::SemanticsContext &semaCtx,
                   lower::pft::Evaluation &eval,
                   const parser::OpenMPConstruct &ompConstruct) {
  Fortran::common::visit(
      [&](auto &&s) { return genOMP(converter, symTable, semaCtx, eval, s); },
      ompConstruct.u);
}

//===----------------------------------------------------------------------===//
// Public functions
//===----------------------------------------------------------------------===//

mlir::Operation *Fortran::lower::genOpenMPTerminator(fir::FirOpBuilder &builder,
                                                     mlir::Operation *op,
                                                     mlir::Location loc) {
  if (mlir::isa<mlir::omp::AtomicUpdateOp, mlir::omp::DeclareReductionOp,
                mlir::omp::LoopNestOp>(op))
    return builder.create<mlir::omp::YieldOp>(loc);
  return builder.create<mlir::omp::TerminatorOp>(loc);
}

void Fortran::lower::genOpenMPConstruct(lower::AbstractConverter &converter,
                                        lower::SymMap &symTable,
                                        semantics::SemanticsContext &semaCtx,
                                        lower::pft::Evaluation &eval,
                                        const parser::OpenMPConstruct &omp) {
  lower::SymMapScope scope(symTable);
  genOMP(converter, symTable, semaCtx, eval, omp);
}

void Fortran::lower::genOpenMPDeclarativeConstruct(
    lower::AbstractConverter &converter, lower::SymMap &symTable,
    semantics::SemanticsContext &semaCtx, lower::pft::Evaluation &eval,
    const parser::OpenMPDeclarativeConstruct &omp) {
  genOMP(converter, symTable, semaCtx, eval, omp);
  genNestedEvaluations(converter, eval);
}

void Fortran::lower::genOpenMPSymbolProperties(
    lower::AbstractConverter &converter, const lower::pft::Variable &var) {
  assert(var.hasSymbol() && "Expecting Symbol");
  const semantics::Symbol &sym = var.getSymbol();

  if (sym.test(semantics::Symbol::Flag::OmpThreadprivate))
    lower::genThreadprivateOp(converter, var);

  if (sym.test(semantics::Symbol::Flag::OmpDeclareTarget))
    lower::genDeclareTargetIntGlobal(converter, var);
}

int64_t
Fortran::lower::getCollapseValue(const parser::OmpClauseList &clauseList) {
  for (const parser::OmpClause &clause : clauseList.v) {
    if (const auto &collapseClause =
            std::get_if<parser::OmpClause::Collapse>(&clause.u)) {
      const auto *expr = semantics::GetExpr(collapseClause->v);
      return evaluate::ToInt64(*expr).value();
    }
  }
  return 1;
}

void Fortran::lower::genThreadprivateOp(lower::AbstractConverter &converter,
                                        const lower::pft::Variable &var) {
  fir::FirOpBuilder &firOpBuilder = converter.getFirOpBuilder();
  mlir::Location currentLocation = converter.getCurrentLocation();

  const semantics::Symbol &sym = var.getSymbol();
  mlir::Value symThreadprivateValue;
  if (const semantics::Symbol *common =
          semantics::FindCommonBlockContaining(sym.GetUltimate())) {
    mlir::Value commonValue = converter.getSymbolAddress(*common);
    if (mlir::isa<mlir::omp::ThreadprivateOp>(commonValue.getDefiningOp())) {
      // Generate ThreadprivateOp for a common block instead of its members and
      // only do it once for a common block.
      return;
    }
    // Generate ThreadprivateOp and rebind the common block.
    mlir::Value commonThreadprivateValue =
        firOpBuilder.create<mlir::omp::ThreadprivateOp>(
            currentLocation, commonValue.getType(), commonValue);
    converter.bindSymbol(*common, commonThreadprivateValue);
    // Generate the threadprivate value for the common block member.
    symThreadprivateValue = genCommonBlockMember(converter, currentLocation,
                                                 sym, commonThreadprivateValue);
  } else if (!var.isGlobal()) {
    // Non-global variable which can be in threadprivate directive must be one
    // variable in main program, and it has implicit SAVE attribute. Take it as
    // with SAVE attribute, so to create GlobalOp for it to simplify the
    // translation to LLVM IR.
    // Avoids performing multiple globalInitializations.
    fir::GlobalOp global;
    auto module = converter.getModuleOp();
    std::string globalName = converter.mangleName(sym);
    if (module.lookupSymbol<fir::GlobalOp>(globalName))
      global = module.lookupSymbol<fir::GlobalOp>(globalName);
    else
      global = globalInitialization(converter, firOpBuilder, sym, var,
                                    currentLocation);

    mlir::Value symValue = firOpBuilder.create<fir::AddrOfOp>(
        currentLocation, global.resultType(), global.getSymbol());
    symThreadprivateValue = firOpBuilder.create<mlir::omp::ThreadprivateOp>(
        currentLocation, symValue.getType(), symValue);
  } else {
    mlir::Value symValue = converter.getSymbolAddress(sym);

    // The symbol may be use-associated multiple times, and nothing needs to be
    // done after the original symbol is mapped to the threadprivatized value
    // for the first time. Use the threadprivatized value directly.
    mlir::Operation *op;
    if (auto declOp = symValue.getDefiningOp<hlfir::DeclareOp>())
      op = declOp.getMemref().getDefiningOp();
    else
      op = symValue.getDefiningOp();
    if (mlir::isa<mlir::omp::ThreadprivateOp>(op))
      return;

    symThreadprivateValue = firOpBuilder.create<mlir::omp::ThreadprivateOp>(
        currentLocation, symValue.getType(), symValue);
  }

  fir::ExtendedValue sexv = converter.getSymbolExtendedValue(sym);
  fir::ExtendedValue symThreadprivateExv =
      getExtendedValue(sexv, symThreadprivateValue);
  converter.bindSymbol(sym, symThreadprivateExv);
}

// This function replicates threadprivate's behaviour of generating
// an internal fir.GlobalOp for non-global variables in the main program
// that have the implicit SAVE attribute, to simplifiy LLVM-IR and MLIR
// generation.
void Fortran::lower::genDeclareTargetIntGlobal(
    lower::AbstractConverter &converter, const lower::pft::Variable &var) {
  if (!var.isGlobal()) {
    // A non-global variable which can be in a declare target directive must
    // be a variable in the main program, and it has the implicit SAVE
    // attribute. We create a GlobalOp for it to simplify the translation to
    // LLVM IR.
    globalInitialization(converter, converter.getFirOpBuilder(),
                         var.getSymbol(), var, converter.getCurrentLocation());
  }
}

bool Fortran::lower::isOpenMPTargetConstruct(
    const parser::OpenMPConstruct &omp) {
  llvm::omp::Directive dir = llvm::omp::Directive::OMPD_unknown;
  if (const auto *block = std::get_if<parser::OpenMPBlockConstruct>(&omp.u)) {
    const auto &begin = std::get<parser::OmpBeginBlockDirective>(block->t);
    dir = std::get<parser::OmpBlockDirective>(begin.t).v;
  } else if (const auto *loop =
                 std::get_if<parser::OpenMPLoopConstruct>(&omp.u)) {
    const auto &begin = std::get<parser::OmpBeginLoopDirective>(loop->t);
    dir = std::get<parser::OmpLoopDirective>(begin.t).v;
  }
  return llvm::omp::allTargetSet.test(dir);
}

void Fortran::lower::gatherOpenMPDeferredDeclareTargets(
    lower::AbstractConverter &converter, semantics::SemanticsContext &semaCtx,
    lower::pft::Evaluation &eval,
    const parser::OpenMPDeclarativeConstruct &ompDecl,
    llvm::SmallVectorImpl<OMPDeferredDeclareTargetInfo>
        &deferredDeclareTarget) {
  Fortran::common::visit(
      common::visitors{
          [&](const parser::OpenMPDeclareTargetConstruct &ompReq) {
            collectDeferredDeclareTargets(converter, semaCtx, eval, ompReq,
                                          deferredDeclareTarget);
          },
          [&](const auto &) {},
      },
      ompDecl.u);
}

bool Fortran::lower::isOpenMPDeviceDeclareTarget(
    lower::AbstractConverter &converter, semantics::SemanticsContext &semaCtx,
    lower::pft::Evaluation &eval,
    const parser::OpenMPDeclarativeConstruct &ompDecl) {
  return Fortran::common::visit(
      common::visitors{
          [&](const parser::OpenMPDeclareTargetConstruct &ompReq) {
            mlir::omp::DeclareTargetDeviceType targetType =
                getDeclareTargetFunctionDevice(converter, semaCtx, eval, ompReq)
                    .value_or(mlir::omp::DeclareTargetDeviceType::host);
            return targetType != mlir::omp::DeclareTargetDeviceType::host;
          },
          [&](const auto &) { return false; },
      },
      ompDecl.u);
}

// In certain cases such as subroutine or function interfaces which declare
// but do not define or directly call the subroutine or function in the same
// module, their lowering is delayed until after the declare target construct
// itself is processed, so there symbol is not within the table.
//
// This function will also return true if we encounter any device declare
// target cases, to satisfy checking if we require the requires attributes
// on the module.
bool Fortran::lower::markOpenMPDeferredDeclareTargetFunctions(
    mlir::Operation *mod,
    llvm::SmallVectorImpl<OMPDeferredDeclareTargetInfo> &deferredDeclareTargets,
    AbstractConverter &converter) {
  bool deviceCodeFound = false;
  auto modOp = llvm::cast<mlir::ModuleOp>(mod);
  for (auto declTar : deferredDeclareTargets) {
    mlir::Operation *op = modOp.lookupSymbol(converter.mangleName(declTar.sym));

    // Due to interfaces being optionally emitted on usage in a module,
    // not finding an operation at this point cannot be a hard error, we
    // simply ignore it for now.
    // TODO: Add semantic checks for detecting cases where an erronous
    // (undefined) symbol has been supplied to a declare target clause
    if (!op)
      continue;

    auto devType = declTar.declareTargetDeviceType;
    if (!deviceCodeFound && devType != mlir::omp::DeclareTargetDeviceType::host)
      deviceCodeFound = true;

    markDeclareTarget(op, converter, declTar.declareTargetCaptureClause,
                      devType);
  }

  return deviceCodeFound;
}

void Fortran::lower::genOpenMPRequires(mlir::Operation *mod,
                                       const semantics::Symbol *symbol) {
  using MlirRequires = mlir::omp::ClauseRequires;
  using SemaRequires = semantics::WithOmpDeclarative::RequiresFlag;

  if (auto offloadMod =
          llvm::dyn_cast<mlir::omp::OffloadModuleInterface>(mod)) {
    semantics::WithOmpDeclarative::RequiresFlags semaFlags;
    if (symbol) {
      common::visit(
          [&](const auto &details) {
            if constexpr (std::is_base_of_v<semantics::WithOmpDeclarative,
                                            std::decay_t<decltype(details)>>) {
              if (details.has_ompRequires())
                semaFlags = *details.ompRequires();
            }
          },
          symbol->details());
    }

    // Use pre-populated omp.requires module attribute if it was set, so that
    // the "-fopenmp-force-usm" compiler option is honored.
    MlirRequires mlirFlags = offloadMod.getRequires();
    if (semaFlags.test(SemaRequires::ReverseOffload))
      mlirFlags = mlirFlags | MlirRequires::reverse_offload;
    if (semaFlags.test(SemaRequires::UnifiedAddress))
      mlirFlags = mlirFlags | MlirRequires::unified_address;
    if (semaFlags.test(SemaRequires::UnifiedSharedMemory))
      mlirFlags = mlirFlags | MlirRequires::unified_shared_memory;
    if (semaFlags.test(SemaRequires::DynamicAllocators))
      mlirFlags = mlirFlags | MlirRequires::dynamic_allocators;

    offloadMod.setRequires(mlirFlags);
  }
}<|MERGE_RESOLUTION|>--- conflicted
+++ resolved
@@ -45,11 +45,8 @@
 
 using namespace Fortran::lower::omp;
 using namespace Fortran::common::openmp;
-<<<<<<< HEAD
-=======
 
 static llvm::cl::opt<bool> DumpAtomicAnalysis("fdebug-dump-atomic-analysis");
->>>>>>> eb0f1dc0
 
 //===----------------------------------------------------------------------===//
 // Code generation helper functions
@@ -204,11 +201,8 @@
 /// structures, but it will probably still require some further work to support
 /// reverse offloading.
 static llvm::SmallVector<HostEvalInfo, 0> hostEvalInfo;
-<<<<<<< HEAD
-=======
 static llvm::SmallVector<const parser::OpenMPSectionsConstruct *, 0>
     sectionsStack;
->>>>>>> eb0f1dc0
 
 /// Bind symbols to their corresponding entry block arguments.
 ///
@@ -1133,8 +1127,6 @@
   declareTargetOp.setDeclareTarget(deviceType, captureClause);
 }
 
-<<<<<<< HEAD
-=======
 static bool isPointerAssignment(const evaluate::Assignment &assign) {
   return common::visit(
       common::visitors{
@@ -1145,7 +1137,6 @@
       assign.u);
 }
 
->>>>>>> eb0f1dc0
 //===----------------------------------------------------------------------===//
 // Op body generation helper structures and functions
 //===----------------------------------------------------------------------===//
@@ -1840,12 +1831,8 @@
   }
   cp.processIf(llvm::omp::Directive::OMPD_target, clauseOps);
   cp.processIsDevicePtr(clauseOps, isDevicePtrSyms);
-<<<<<<< HEAD
-  cp.processMap(loc, stmtCtx, clauseOps, &mapSyms);
-=======
   cp.processMap(loc, stmtCtx, clauseOps, llvm::omp::Directive::OMPD_unknown,
                 &mapSyms);
->>>>>>> eb0f1dc0
   cp.processNowait(clauseOps);
   cp.processThreadLimit(stmtCtx, clauseOps);
 
@@ -1898,11 +1885,7 @@
   if (directive == llvm::omp::Directive::OMPD_target_update)
     cp.processMotionClauses(stmtCtx, clauseOps);
   else
-<<<<<<< HEAD
-    cp.processMap(loc, stmtCtx, clauseOps);
-=======
     cp.processMap(loc, stmtCtx, clauseOps, directive);
->>>>>>> eb0f1dc0
 
   cp.processNowait(clauseOps);
 }
@@ -2240,17 +2223,12 @@
 genSectionsOp(lower::AbstractConverter &converter, lower::SymMap &symTable,
               semantics::SemanticsContext &semaCtx,
               lower::pft::Evaluation &eval, mlir::Location loc,
-<<<<<<< HEAD
-              const ConstructQueue &queue, ConstructQueue::const_iterator item,
-              const parser::OmpSectionBlocks &sectionBlocks) {
-=======
               const ConstructQueue &queue,
               ConstructQueue::const_iterator item) {
   assert(!sectionsStack.empty());
   const auto &sectionBlocks =
       std::get<parser::OmpSectionBlocks>(sectionsStack.back()->t);
   sectionsStack.pop_back();
->>>>>>> eb0f1dc0
   mlir::omp::SectionsOperands clauseOps;
   llvm::SmallVector<const semantics::Symbol *> reductionSyms;
   genSectionsClauses(converter, semaCtx, item->clauses, loc, clauseOps,
@@ -2697,10 +2675,7 @@
            semantics::SemanticsContext &semaCtx, lower::pft::Evaluation &eval,
            mlir::Location loc, const ConstructQueue &queue,
            ConstructQueue::const_iterator item) {
-<<<<<<< HEAD
-=======
   lower::SymMapScope scope(symTable);
->>>>>>> eb0f1dc0
   mlir::omp::TeamsOperands clauseOps;
   llvm::SmallVector<const semantics::Symbol *> reductionSyms;
   genTeamsClauses(converter, semaCtx, stmtCtx, item->clauses, loc, clauseOps,
@@ -2722,647 +2697,6 @@
 //===----------------------------------------------------------------------===//
 // Code generation for atomic operations
 //===----------------------------------------------------------------------===//
-<<<<<<< HEAD
-
-/// Populates \p hint and \p memoryOrder with appropriate clause information
-/// if present on atomic construct.
-static void genOmpAtomicHintAndMemoryOrderClauses(
-    lower::AbstractConverter &converter,
-    const parser::OmpAtomicClauseList &clauseList, mlir::IntegerAttr &hint,
-    mlir::omp::ClauseMemoryOrderKindAttr &memoryOrder) {
-  fir::FirOpBuilder &firOpBuilder = converter.getFirOpBuilder();
-  for (const parser::OmpAtomicClause &clause : clauseList.v) {
-    common::visit(
-        common::visitors{
-            [&](const parser::OmpMemoryOrderClause &s) {
-              auto kind = common::visit(
-                  common::visitors{
-                      [&](const parser::OmpClause::AcqRel &) {
-                        return mlir::omp::ClauseMemoryOrderKind::Acq_rel;
-                      },
-                      [&](const parser::OmpClause::Acquire &) {
-                        return mlir::omp::ClauseMemoryOrderKind::Acquire;
-                      },
-                      [&](const parser::OmpClause::Relaxed &) {
-                        return mlir::omp::ClauseMemoryOrderKind::Relaxed;
-                      },
-                      [&](const parser::OmpClause::Release &) {
-                        return mlir::omp::ClauseMemoryOrderKind::Release;
-                      },
-                      [&](const parser::OmpClause::SeqCst &) {
-                        return mlir::omp::ClauseMemoryOrderKind::Seq_cst;
-                      },
-                      [&](auto &&) -> mlir::omp::ClauseMemoryOrderKind {
-                        llvm_unreachable("Unexpected clause");
-                      },
-                  },
-                  s.v.u);
-              memoryOrder = mlir::omp::ClauseMemoryOrderKindAttr::get(
-                  firOpBuilder.getContext(), kind);
-            },
-            [&](const parser::OmpHintClause &s) {
-              const auto *expr = semantics::GetExpr(s.v);
-              uint64_t hintExprValue = *evaluate::ToInt64(*expr);
-              hint = firOpBuilder.getI64IntegerAttr(hintExprValue);
-            },
-            [&](const parser::OmpFailClause &) {},
-        },
-        clause.u);
-  }
-}
-
-static void processOmpAtomicTODO(mlir::Type elementType, mlir::Location loc) {
-  if (!elementType)
-    return;
-  assert(fir::isa_trivial(fir::unwrapRefType(elementType)) &&
-         "is supported type for omp atomic");
-}
-
-/// Used to generate atomic.read operation which is created in existing
-/// location set by builder.
-static void genAtomicCaptureStatement(
-    lower::AbstractConverter &converter, mlir::Value fromAddress,
-    mlir::Value toAddress,
-    const parser::OmpAtomicClauseList *leftHandClauseList,
-    const parser::OmpAtomicClauseList *rightHandClauseList,
-    mlir::Type elementType, mlir::Location loc) {
-  // Generate `atomic.read` operation for atomic assigment statements
-  fir::FirOpBuilder &firOpBuilder = converter.getFirOpBuilder();
-
-  processOmpAtomicTODO(elementType, loc);
-
-  // If no hint clause is specified, the effect is as if
-  // hint(omp_sync_hint_none) had been specified.
-  mlir::IntegerAttr hint = nullptr;
-
-  mlir::omp::ClauseMemoryOrderKindAttr memoryOrder = nullptr;
-  if (leftHandClauseList)
-    genOmpAtomicHintAndMemoryOrderClauses(converter, *leftHandClauseList, hint,
-                                          memoryOrder);
-  if (rightHandClauseList)
-    genOmpAtomicHintAndMemoryOrderClauses(converter, *rightHandClauseList, hint,
-                                          memoryOrder);
-  firOpBuilder.create<mlir::omp::AtomicReadOp>(loc, fromAddress, toAddress,
-                                               mlir::TypeAttr::get(elementType),
-                                               hint, memoryOrder);
-}
-
-/// Used to generate atomic.write operation which is created in existing
-/// location set by builder.
-static void genAtomicWriteStatement(
-    lower::AbstractConverter &converter, mlir::Value lhsAddr,
-    mlir::Value rhsExpr, const parser::OmpAtomicClauseList *leftHandClauseList,
-    const parser::OmpAtomicClauseList *rightHandClauseList, mlir::Location loc,
-    mlir::Value *evaluatedExprValue = nullptr) {
-  // Generate `atomic.write` operation for atomic assignment statements
-  fir::FirOpBuilder &firOpBuilder = converter.getFirOpBuilder();
-
-  mlir::Type varType = fir::unwrapRefType(lhsAddr.getType());
-  // Create a conversion outside the capture block.
-  auto insertionPoint = firOpBuilder.saveInsertionPoint();
-  firOpBuilder.setInsertionPointAfter(rhsExpr.getDefiningOp());
-  rhsExpr = firOpBuilder.createConvert(loc, varType, rhsExpr);
-  firOpBuilder.restoreInsertionPoint(insertionPoint);
-
-  processOmpAtomicTODO(varType, loc);
-
-  // If no hint clause is specified, the effect is as if
-  // hint(omp_sync_hint_none) had been specified.
-  mlir::IntegerAttr hint = nullptr;
-  mlir::omp::ClauseMemoryOrderKindAttr memoryOrder = nullptr;
-  if (leftHandClauseList)
-    genOmpAtomicHintAndMemoryOrderClauses(converter, *leftHandClauseList, hint,
-                                          memoryOrder);
-  if (rightHandClauseList)
-    genOmpAtomicHintAndMemoryOrderClauses(converter, *rightHandClauseList, hint,
-                                          memoryOrder);
-  firOpBuilder.create<mlir::omp::AtomicWriteOp>(loc, lhsAddr, rhsExpr, hint,
-                                                memoryOrder);
-}
-
-/// Used to generate atomic.update operation which is created in existing
-/// location set by builder.
-static void genAtomicUpdateStatement(
-    lower::AbstractConverter &converter, mlir::Value lhsAddr,
-    mlir::Type varType, const parser::Variable &assignmentStmtVariable,
-    const parser::Expr &assignmentStmtExpr,
-    const parser::OmpAtomicClauseList *leftHandClauseList,
-    const parser::OmpAtomicClauseList *rightHandClauseList, mlir::Location loc,
-    mlir::Operation *atomicCaptureOp = nullptr,
-    lower::StatementContext *atomicCaptureStmtCtx = nullptr) {
-  // Generate `atomic.update` operation for atomic assignment statements
-  fir::FirOpBuilder &firOpBuilder = converter.getFirOpBuilder();
-  mlir::Location currentLocation = converter.getCurrentLocation();
-
-  //  Create the omp.atomic.update or acc.atomic.update operation
-  //
-  //  func.func @_QPsb() {
-  //    %0 = fir.alloca i32 {bindc_name = "a", uniq_name = "_QFsbEa"}
-  //    %1 = fir.alloca i32 {bindc_name = "b", uniq_name = "_QFsbEb"}
-  //    %2 = fir.load %1 : !fir.ref<i32>
-  //    omp.atomic.update   %0 : !fir.ref<i32> {
-  //    ^bb0(%arg0: i32):
-  //      %3 = arith.addi %arg0, %2 : i32
-  //      omp.yield(%3 : i32)
-  //    }
-  //    return
-  //  }
-
-  auto getArgExpression =
-      [](std::list<parser::ActualArgSpec>::const_iterator it) {
-        const auto &arg{std::get<parser::ActualArg>((*it).t)};
-        const auto *parserExpr{
-            std::get_if<common::Indirection<parser::Expr>>(&arg.u)};
-        return parserExpr;
-      };
-
-  // Lower any non atomic sub-expression before the atomic operation, and
-  // map its lowered value to the semantic representation.
-  lower::ExprToValueMap exprValueOverrides;
-  // Max and min intrinsics can have a list of Args. Hence we need a list
-  // of nonAtomicSubExprs to hoist. Currently, only the load is hoisted.
-  llvm::SmallVector<const lower::SomeExpr *> nonAtomicSubExprs;
-  common::visit(
-      common::visitors{
-          [&](const common::Indirection<parser::FunctionReference> &funcRef)
-              -> void {
-            const auto &args{std::get<std::list<parser::ActualArgSpec>>(
-                funcRef.value().v.t)};
-            std::list<parser::ActualArgSpec>::const_iterator beginIt =
-                args.begin();
-            std::list<parser::ActualArgSpec>::const_iterator endIt = args.end();
-            const auto *exprFirst{getArgExpression(beginIt)};
-            if (exprFirst && exprFirst->value().source ==
-                                 assignmentStmtVariable.GetSource()) {
-              // Add everything except the first
-              beginIt++;
-            } else {
-              // Add everything except the last
-              endIt--;
-            }
-            std::list<parser::ActualArgSpec>::const_iterator it;
-            for (it = beginIt; it != endIt; it++) {
-              const common::Indirection<parser::Expr> *expr =
-                  getArgExpression(it);
-              if (expr)
-                nonAtomicSubExprs.push_back(semantics::GetExpr(*expr));
-            }
-          },
-          [&](const auto &op) -> void {
-            using T = std::decay_t<decltype(op)>;
-            if constexpr (std::is_base_of<parser::Expr::IntrinsicBinary,
-                                          T>::value) {
-              const auto &exprLeft{std::get<0>(op.t)};
-              const auto &exprRight{std::get<1>(op.t)};
-              if (exprLeft.value().source == assignmentStmtVariable.GetSource())
-                nonAtomicSubExprs.push_back(semantics::GetExpr(exprRight));
-              else
-                nonAtomicSubExprs.push_back(semantics::GetExpr(exprLeft));
-            }
-          },
-      },
-      assignmentStmtExpr.u);
-  lower::StatementContext nonAtomicStmtCtx;
-  lower::StatementContext *stmtCtxPtr = &nonAtomicStmtCtx;
-  if (!nonAtomicSubExprs.empty()) {
-    // Generate non atomic part before all the atomic operations.
-    auto insertionPoint = firOpBuilder.saveInsertionPoint();
-    if (atomicCaptureOp) {
-      assert(atomicCaptureStmtCtx && "must specify statement context");
-      firOpBuilder.setInsertionPoint(atomicCaptureOp);
-      // Any clean-ups associated with the expression lowering
-      // must also be generated outside of the atomic update operation
-      // and after the atomic capture operation.
-      // The atomicCaptureStmtCtx will be finalized at the end
-      // of the atomic capture operation generation.
-      stmtCtxPtr = atomicCaptureStmtCtx;
-    }
-    mlir::Value nonAtomicVal;
-    for (auto *nonAtomicSubExpr : nonAtomicSubExprs) {
-      nonAtomicVal = fir::getBase(converter.genExprValue(
-          currentLocation, *nonAtomicSubExpr, *stmtCtxPtr));
-      exprValueOverrides.try_emplace(nonAtomicSubExpr, nonAtomicVal);
-    }
-    if (atomicCaptureOp)
-      firOpBuilder.restoreInsertionPoint(insertionPoint);
-  }
-
-  mlir::Operation *atomicUpdateOp = nullptr;
-  // If no hint clause is specified, the effect is as if
-  // hint(omp_sync_hint_none) had been specified.
-  mlir::IntegerAttr hint = nullptr;
-  mlir::omp::ClauseMemoryOrderKindAttr memoryOrder = nullptr;
-  if (leftHandClauseList)
-    genOmpAtomicHintAndMemoryOrderClauses(converter, *leftHandClauseList, hint,
-                                          memoryOrder);
-  if (rightHandClauseList)
-    genOmpAtomicHintAndMemoryOrderClauses(converter, *rightHandClauseList, hint,
-                                          memoryOrder);
-  atomicUpdateOp = firOpBuilder.create<mlir::omp::AtomicUpdateOp>(
-      currentLocation, lhsAddr, hint, memoryOrder);
-
-  processOmpAtomicTODO(varType, loc);
-
-  llvm::SmallVector<mlir::Type> varTys = {varType};
-  llvm::SmallVector<mlir::Location> locs = {currentLocation};
-  firOpBuilder.createBlock(&atomicUpdateOp->getRegion(0), {}, varTys, locs);
-  mlir::Value val =
-      fir::getBase(atomicUpdateOp->getRegion(0).front().getArgument(0));
-
-  exprValueOverrides.try_emplace(semantics::GetExpr(assignmentStmtVariable),
-                                 val);
-  {
-    // statement context inside the atomic block.
-    converter.overrideExprValues(&exprValueOverrides);
-    lower::StatementContext atomicStmtCtx;
-    mlir::Value rhsExpr = fir::getBase(converter.genExprValue(
-        *semantics::GetExpr(assignmentStmtExpr), atomicStmtCtx));
-    mlir::Type exprType = fir::unwrapRefType(rhsExpr.getType());
-    if (fir::isa_complex(exprType) && !fir::isa_complex(varType)) {
-      // Emit an additional `ExtractValueOp` if the expression is of complex
-      // type
-      auto extract = firOpBuilder.create<fir::ExtractValueOp>(
-          currentLocation,
-          mlir::cast<mlir::ComplexType>(exprType).getElementType(), rhsExpr,
-          firOpBuilder.getArrayAttr(
-              firOpBuilder.getIntegerAttr(firOpBuilder.getIndexType(), 0)));
-      mlir::Value convertResult = firOpBuilder.create<fir::ConvertOp>(
-          currentLocation, varType, extract);
-      firOpBuilder.create<mlir::omp::YieldOp>(currentLocation, convertResult);
-    } else {
-      mlir::Value convertResult =
-          firOpBuilder.createConvert(currentLocation, varType, rhsExpr);
-      firOpBuilder.create<mlir::omp::YieldOp>(currentLocation, convertResult);
-    }
-    converter.resetExprOverrides();
-  }
-  firOpBuilder.setInsertionPointAfter(atomicUpdateOp);
-}
-
-/// Processes an atomic construct with write clause.
-static void genAtomicWrite(lower::AbstractConverter &converter,
-                           const parser::OmpAtomicWrite &atomicWrite,
-                           mlir::Location loc) {
-  const parser::OmpAtomicClauseList *rightHandClauseList = nullptr;
-  const parser::OmpAtomicClauseList *leftHandClauseList = nullptr;
-  // Get the address of atomic read operands.
-  rightHandClauseList = &std::get<2>(atomicWrite.t);
-  leftHandClauseList = &std::get<0>(atomicWrite.t);
-
-  const parser::AssignmentStmt &stmt =
-      std::get<parser::Statement<parser::AssignmentStmt>>(atomicWrite.t)
-          .statement;
-  const evaluate::Assignment &assign = *stmt.typedAssignment->v;
-  lower::StatementContext stmtCtx;
-  // Get the value and address of atomic write operands.
-  mlir::Value rhsExpr =
-      fir::getBase(converter.genExprValue(assign.rhs, stmtCtx));
-  mlir::Value lhsAddr =
-      fir::getBase(converter.genExprAddr(assign.lhs, stmtCtx));
-  genAtomicWriteStatement(converter, lhsAddr, rhsExpr, leftHandClauseList,
-                          rightHandClauseList, loc);
-}
-
-/*
-    Emit an implicit cast. Different yet compatible types on
-    omp.atomic.read constitute valid Fortran. The OMPIRBuilder will
-    emit atomic instructions (on primitive types) and `__atomic_load`
-    libcall (on complex type) without explicitly converting
-    between such compatible types. The OMPIRBuilder relies on the
-    frontend to resolve such inconsistencies between `omp.atomic.read `
-    operand types. Similar inconsistencies between operand types in
-    `omp.atomic.write` are resolved through implicit casting by use of typed
-    assignment (i.e. `evaluate::Assignment`). However, use of typed
-    assignment in `omp.atomic.read` (of form `v = x`) leads to an unsafe,
-    non-atomic load of `x` into a temporary `alloca`, followed by an atomic
-    read of form `v = alloca`. Hence, it is needed to perform a custom
-    implicit cast.
-
-    An atomic read of form `v = x` would (without implicit casting)
-    lower to `omp.atomic.read %v = %x : !fir.ref<type1>, !fir.ref<type2>,
-    type2`. This implicit casting will rather generate the following FIR:
-
-         %alloca = fir.alloca type2
-         omp.atomic.read %alloca = %x : !fir.ref<type2>, !fir.ref<type2>, type2
-         %load = fir.load %alloca : !fir.ref<type2>
-         %cvt = fir.convert %load : (type2) -> type1
-         fir.store %cvt to %v : !fir.ref<type1>
-
-    These sequence of operations is thread-safe since each thread allocates
-    the `alloca` in its stack, and performs `%alloca = %x` atomically. Once
-    safely read, each thread performs the implicit cast on the local
-    `alloca`, and writes the final result to `%v`.
-
-/// \param builder              : FirOpBuilder
-/// \param loc                  : Location for FIR generation
-/// \param toAddress            : Address of %v
-/// \param toType               : Type of %v
-/// \param fromType             : Type of %x
-/// \param alloca               : Thread scoped `alloca`
-//				  It is the responsibility of the callee
-//				  to position the `alloca` at `AllocaIP`
-//				  through `builder.getAllocaBlock()`
-*/
-
-static void emitAtomicReadImplicitCast(fir::FirOpBuilder &builder,
-                                       mlir::Location loc,
-                                       mlir::Value toAddress, mlir::Type toType,
-                                       mlir::Type fromType,
-                                       mlir::Value alloca) {
-  auto load = builder.create<fir::LoadOp>(loc, alloca);
-  if (fir::isa_complex(fromType) && !fir::isa_complex(toType)) {
-    // Emit an additional `ExtractValueOp` if `fromAddress` is of complex
-    // type, but `toAddress` is not.
-    auto extract = builder.create<fir::ExtractValueOp>(
-        loc, mlir::cast<mlir::ComplexType>(fromType).getElementType(), load,
-        builder.getArrayAttr(
-            builder.getIntegerAttr(builder.getIndexType(), 0)));
-    auto cvt = builder.create<fir::ConvertOp>(loc, toType, extract);
-    builder.create<fir::StoreOp>(loc, cvt, toAddress);
-  } else if (!fir::isa_complex(fromType) && fir::isa_complex(toType)) {
-    // Emit an additional `InsertValueOp` if `toAddress` is of complex
-    // type, but `fromAddress` is not.
-    mlir::Value undef = builder.create<fir::UndefOp>(loc, toType);
-    mlir::Type complexEleTy =
-        mlir::cast<mlir::ComplexType>(toType).getElementType();
-    mlir::Value cvt = builder.create<fir::ConvertOp>(loc, complexEleTy, load);
-    mlir::Value zero = builder.createRealZeroConstant(loc, complexEleTy);
-    mlir::Value idx0 = builder.create<fir::InsertValueOp>(
-        loc, toType, undef, cvt,
-        builder.getArrayAttr(
-            builder.getIntegerAttr(builder.getIndexType(), 0)));
-    mlir::Value idx1 = builder.create<fir::InsertValueOp>(
-        loc, toType, idx0, zero,
-        builder.getArrayAttr(
-            builder.getIntegerAttr(builder.getIndexType(), 1)));
-    builder.create<fir::StoreOp>(loc, idx1, toAddress);
-  } else {
-    auto cvt = builder.create<fir::ConvertOp>(loc, toType, load);
-    builder.create<fir::StoreOp>(loc, cvt, toAddress);
-  }
-}
-
-/// Processes an atomic construct with read clause.
-static void genAtomicRead(lower::AbstractConverter &converter,
-                          const parser::OmpAtomicRead &atomicRead,
-                          mlir::Location loc) {
-  const parser::OmpAtomicClauseList *rightHandClauseList = nullptr;
-  const parser::OmpAtomicClauseList *leftHandClauseList = nullptr;
-  // Get the address of atomic read operands.
-  rightHandClauseList = &std::get<2>(atomicRead.t);
-  leftHandClauseList = &std::get<0>(atomicRead.t);
-
-  const auto &assignmentStmtExpr = std::get<parser::Expr>(
-      std::get<parser::Statement<parser::AssignmentStmt>>(atomicRead.t)
-          .statement.t);
-  const auto &assignmentStmtVariable = std::get<parser::Variable>(
-      std::get<parser::Statement<parser::AssignmentStmt>>(atomicRead.t)
-          .statement.t);
-
-  lower::StatementContext stmtCtx;
-  const semantics::SomeExpr &fromExpr = *semantics::GetExpr(assignmentStmtExpr);
-  mlir::Type elementType = converter.genType(fromExpr);
-  mlir::Value fromAddress =
-      fir::getBase(converter.genExprAddr(fromExpr, stmtCtx));
-  mlir::Value toAddress = fir::getBase(converter.genExprAddr(
-      *semantics::GetExpr(assignmentStmtVariable), stmtCtx));
-
-  if (fromAddress.getType() != toAddress.getType()) {
-
-    mlir::Type toType = fir::unwrapRefType(toAddress.getType());
-    mlir::Type fromType = fir::unwrapRefType(fromAddress.getType());
-    fir::FirOpBuilder &builder = converter.getFirOpBuilder();
-    auto oldIP = builder.saveInsertionPoint();
-    builder.setInsertionPointToStart(builder.getAllocaBlock());
-    mlir::Value alloca = builder.create<fir::AllocaOp>(
-        loc, fromType); // Thread scope `alloca` to atomically read `%x`.
-    builder.restoreInsertionPoint(oldIP);
-    genAtomicCaptureStatement(converter, fromAddress, alloca,
-                              leftHandClauseList, rightHandClauseList,
-                              elementType, loc);
-    emitAtomicReadImplicitCast(builder, loc, toAddress, toType, fromType,
-                               alloca);
-  } else
-    genAtomicCaptureStatement(converter, fromAddress, toAddress,
-                              leftHandClauseList, rightHandClauseList,
-                              elementType, loc);
-}
-
-/// Processes an atomic construct with update clause.
-static void genAtomicUpdate(lower::AbstractConverter &converter,
-                            const parser::OmpAtomicUpdate &atomicUpdate,
-                            mlir::Location loc) {
-  const parser::OmpAtomicClauseList *rightHandClauseList = nullptr;
-  const parser::OmpAtomicClauseList *leftHandClauseList = nullptr;
-  // Get the address of atomic read operands.
-  rightHandClauseList = &std::get<2>(atomicUpdate.t);
-  leftHandClauseList = &std::get<0>(atomicUpdate.t);
-
-  const auto &assignmentStmtExpr = std::get<parser::Expr>(
-      std::get<parser::Statement<parser::AssignmentStmt>>(atomicUpdate.t)
-          .statement.t);
-  const auto &assignmentStmtVariable = std::get<parser::Variable>(
-      std::get<parser::Statement<parser::AssignmentStmt>>(atomicUpdate.t)
-          .statement.t);
-
-  lower::StatementContext stmtCtx;
-  mlir::Value lhsAddr = fir::getBase(converter.genExprAddr(
-      *semantics::GetExpr(assignmentStmtVariable), stmtCtx));
-  mlir::Type varType = fir::unwrapRefType(lhsAddr.getType());
-  genAtomicUpdateStatement(converter, lhsAddr, varType, assignmentStmtVariable,
-                           assignmentStmtExpr, leftHandClauseList,
-                           rightHandClauseList, loc);
-}
-
-/// Processes an atomic construct with no clause - which implies update clause.
-static void genOmpAtomic(lower::AbstractConverter &converter,
-                         const parser::OmpAtomic &atomicConstruct,
-                         mlir::Location loc) {
-  const parser::OmpAtomicClauseList &atomicClauseList =
-      std::get<parser::OmpAtomicClauseList>(atomicConstruct.t);
-  const auto &assignmentStmtExpr = std::get<parser::Expr>(
-      std::get<parser::Statement<parser::AssignmentStmt>>(atomicConstruct.t)
-          .statement.t);
-  const auto &assignmentStmtVariable = std::get<parser::Variable>(
-      std::get<parser::Statement<parser::AssignmentStmt>>(atomicConstruct.t)
-          .statement.t);
-  lower::StatementContext stmtCtx;
-  mlir::Value lhsAddr = fir::getBase(converter.genExprAddr(
-      *semantics::GetExpr(assignmentStmtVariable), stmtCtx));
-  mlir::Type varType = fir::unwrapRefType(lhsAddr.getType());
-  // If atomic-clause is not present on the construct, the behaviour is as if
-  // the update clause is specified (for both OpenMP and OpenACC).
-  genAtomicUpdateStatement(converter, lhsAddr, varType, assignmentStmtVariable,
-                           assignmentStmtExpr, &atomicClauseList, nullptr, loc);
-}
-
-/// Processes an atomic construct with capture clause.
-static void genAtomicCapture(lower::AbstractConverter &converter,
-                             const parser::OmpAtomicCapture &atomicCapture,
-                             mlir::Location loc) {
-  fir::FirOpBuilder &firOpBuilder = converter.getFirOpBuilder();
-
-  const parser::AssignmentStmt &stmt1 =
-      std::get<parser::OmpAtomicCapture::Stmt1>(atomicCapture.t).v.statement;
-  const evaluate::Assignment &assign1 = *stmt1.typedAssignment->v;
-  const auto &stmt1Var{std::get<parser::Variable>(stmt1.t)};
-  const auto &stmt1Expr{std::get<parser::Expr>(stmt1.t)};
-  const parser::AssignmentStmt &stmt2 =
-      std::get<parser::OmpAtomicCapture::Stmt2>(atomicCapture.t).v.statement;
-  const evaluate::Assignment &assign2 = *stmt2.typedAssignment->v;
-  const auto &stmt2Var{std::get<parser::Variable>(stmt2.t)};
-  const auto &stmt2Expr{std::get<parser::Expr>(stmt2.t)};
-
-  // Pre-evaluate expressions to be used in the various operations inside
-  // `atomic.capture` since it is not desirable to have anything other than
-  // a `atomic.read`, `atomic.write`, or `atomic.update` operation
-  // inside `atomic.capture`
-  lower::StatementContext stmtCtx;
-  // LHS evaluations are common to all combinations of `atomic.capture`
-  mlir::Value stmt1LHSArg =
-      fir::getBase(converter.genExprAddr(assign1.lhs, stmtCtx));
-  mlir::Value stmt2LHSArg =
-      fir::getBase(converter.genExprAddr(assign2.lhs, stmtCtx));
-
-  // Type information used in generation of `atomic.update` operation
-  mlir::Type stmt1VarType =
-      fir::getBase(converter.genExprValue(assign1.lhs, stmtCtx)).getType();
-  mlir::Type stmt2VarType =
-      fir::getBase(converter.genExprValue(assign2.lhs, stmtCtx)).getType();
-
-  mlir::Operation *atomicCaptureOp = nullptr;
-  mlir::IntegerAttr hint = nullptr;
-  mlir::omp::ClauseMemoryOrderKindAttr memoryOrder = nullptr;
-  const parser::OmpAtomicClauseList &rightHandClauseList =
-      std::get<2>(atomicCapture.t);
-  const parser::OmpAtomicClauseList &leftHandClauseList =
-      std::get<0>(atomicCapture.t);
-  genOmpAtomicHintAndMemoryOrderClauses(converter, leftHandClauseList, hint,
-                                        memoryOrder);
-  genOmpAtomicHintAndMemoryOrderClauses(converter, rightHandClauseList, hint,
-                                        memoryOrder);
-  atomicCaptureOp =
-      firOpBuilder.create<mlir::omp::AtomicCaptureOp>(loc, hint, memoryOrder);
-
-  firOpBuilder.createBlock(&(atomicCaptureOp->getRegion(0)));
-  mlir::Block &block = atomicCaptureOp->getRegion(0).back();
-  firOpBuilder.setInsertionPointToStart(&block);
-  if (semantics::checkForSingleVariableOnRHS(stmt1)) {
-    if (semantics::checkForSymbolMatch(semantics::GetExpr(stmt2Var),
-                                       semantics::GetExpr(stmt2Expr))) {
-      // Atomic capture construct is of the form [capture-stmt, update-stmt]
-      const semantics::SomeExpr &fromExpr = *semantics::GetExpr(stmt1Expr);
-      mlir::Type elementType = converter.genType(fromExpr);
-      if (stmt1VarType != stmt2VarType) {
-        mlir::Value alloca;
-        mlir::Type toType = fir::unwrapRefType(stmt1LHSArg.getType());
-        mlir::Type fromType = fir::unwrapRefType(stmt2LHSArg.getType());
-        {
-          mlir::OpBuilder::InsertionGuard guard(firOpBuilder);
-          firOpBuilder.setInsertionPointToStart(firOpBuilder.getAllocaBlock());
-          alloca = firOpBuilder.create<fir::AllocaOp>(loc, fromType);
-        }
-        genAtomicCaptureStatement(converter, stmt2LHSArg, alloca,
-                                  /*leftHandClauseList=*/nullptr,
-                                  /*rightHandClauseList=*/nullptr, elementType,
-                                  loc);
-        {
-          mlir::OpBuilder::InsertionGuard guard(firOpBuilder);
-          firOpBuilder.setInsertionPointAfter(atomicCaptureOp);
-          emitAtomicReadImplicitCast(firOpBuilder, loc, stmt1LHSArg, toType,
-                                     fromType, alloca);
-        }
-      } else {
-        genAtomicCaptureStatement(converter, stmt2LHSArg, stmt1LHSArg,
-                                  /*leftHandClauseList=*/nullptr,
-                                  /*rightHandClauseList=*/nullptr, elementType,
-                                  loc);
-      }
-      genAtomicUpdateStatement(
-          converter, stmt2LHSArg, stmt2VarType, stmt2Var, stmt2Expr,
-          /*leftHandClauseList=*/nullptr,
-          /*rightHandClauseList=*/nullptr, loc, atomicCaptureOp, &stmtCtx);
-    } else {
-      // Atomic capture construct is of the form [capture-stmt, write-stmt]
-      firOpBuilder.setInsertionPoint(atomicCaptureOp);
-      mlir::Value stmt2RHSArg =
-          fir::getBase(converter.genExprValue(assign2.rhs, stmtCtx));
-      firOpBuilder.setInsertionPointToStart(&block);
-      const semantics::SomeExpr &fromExpr = *semantics::GetExpr(stmt1Expr);
-      mlir::Type elementType = converter.genType(fromExpr);
-
-      if (stmt1VarType != stmt2VarType) {
-        mlir::Value alloca;
-        mlir::Type toType = fir::unwrapRefType(stmt1LHSArg.getType());
-        mlir::Type fromType = fir::unwrapRefType(stmt2LHSArg.getType());
-        {
-          mlir::OpBuilder::InsertionGuard guard(firOpBuilder);
-          firOpBuilder.setInsertionPointToStart(firOpBuilder.getAllocaBlock());
-          alloca = firOpBuilder.create<fir::AllocaOp>(loc, fromType);
-        }
-        genAtomicCaptureStatement(converter, stmt2LHSArg, alloca,
-                                  /*leftHandClauseList=*/nullptr,
-                                  /*rightHandClauseList=*/nullptr, elementType,
-                                  loc);
-        {
-          mlir::OpBuilder::InsertionGuard guard(firOpBuilder);
-          firOpBuilder.setInsertionPointAfter(atomicCaptureOp);
-          emitAtomicReadImplicitCast(firOpBuilder, loc, stmt1LHSArg, toType,
-                                     fromType, alloca);
-        }
-      } else {
-        genAtomicCaptureStatement(converter, stmt2LHSArg, stmt1LHSArg,
-                                  /*leftHandClauseList=*/nullptr,
-                                  /*rightHandClauseList=*/nullptr, elementType,
-                                  loc);
-      }
-      genAtomicWriteStatement(converter, stmt2LHSArg, stmt2RHSArg,
-                              /*leftHandClauseList=*/nullptr,
-                              /*rightHandClauseList=*/nullptr, loc);
-    }
-  } else {
-    // Atomic capture construct is of the form [update-stmt, capture-stmt]
-    const semantics::SomeExpr &fromExpr = *semantics::GetExpr(stmt2Expr);
-    mlir::Type elementType = converter.genType(fromExpr);
-    genAtomicUpdateStatement(
-        converter, stmt1LHSArg, stmt1VarType, stmt1Var, stmt1Expr,
-        /*leftHandClauseList=*/nullptr,
-        /*rightHandClauseList=*/nullptr, loc, atomicCaptureOp, &stmtCtx);
-
-    if (stmt1VarType != stmt2VarType) {
-      mlir::Value alloca;
-      mlir::Type toType = fir::unwrapRefType(stmt2LHSArg.getType());
-      mlir::Type fromType = fir::unwrapRefType(stmt1LHSArg.getType());
-
-      {
-        mlir::OpBuilder::InsertionGuard guard(firOpBuilder);
-        firOpBuilder.setInsertionPointToStart(firOpBuilder.getAllocaBlock());
-        alloca = firOpBuilder.create<fir::AllocaOp>(loc, fromType);
-      }
-
-      genAtomicCaptureStatement(converter, stmt1LHSArg, alloca,
-                                /*leftHandClauseList=*/nullptr,
-                                /*rightHandClauseList=*/nullptr, elementType,
-                                loc);
-      {
-        mlir::OpBuilder::InsertionGuard guard(firOpBuilder);
-        firOpBuilder.setInsertionPointAfter(atomicCaptureOp);
-        emitAtomicReadImplicitCast(firOpBuilder, loc, stmt2LHSArg, toType,
-                                   fromType, alloca);
-      }
-    } else {
-      genAtomicCaptureStatement(converter, stmt1LHSArg, stmt2LHSArg,
-                                /*leftHandClauseList=*/nullptr,
-                                /*rightHandClauseList=*/nullptr, elementType,
-                                loc);
-    }
-  }
-  firOpBuilder.setInsertionPointToEnd(&block);
-  firOpBuilder.create<mlir::omp::TerminatorOp>(loc);
-  // The clean-ups associated with the statements inside the capture
-  // construct must be generated after the AtomicCaptureOp.
-  firOpBuilder.setInsertionPointAfter(atomicCaptureOp);
-=======
 static fir::FirOpBuilder::InsertPoint
 getInsertionPointBefore(mlir::Operation *op) {
   return fir::FirOpBuilder::InsertPoint(op->getBlock(),
@@ -3660,7 +2994,6 @@
   default:
     return nullptr;
   }
->>>>>>> eb0f1dc0
 }
 
 //===----------------------------------------------------------------------===//
@@ -3738,10 +3071,7 @@
     lower::StatementContext &stmtCtx, semantics::SemanticsContext &semaCtx,
     lower::pft::Evaluation &eval, mlir::Location loc,
     const ConstructQueue &queue, ConstructQueue::const_iterator item) {
-<<<<<<< HEAD
-=======
   lower::SymMapScope scope(symTable);
->>>>>>> eb0f1dc0
   mlir::omp::ParallelOperands parallelClauseOps;
   llvm::SmallVector<const semantics::Symbol *> parallelReductionSyms;
   genParallelClauses(converter, semaCtx, stmtCtx, item->clauses, loc,
@@ -4635,37 +3965,6 @@
 static void genOMP(lower::AbstractConverter &converter, lower::SymMap &symTable,
                    semantics::SemanticsContext &semaCtx,
                    lower::pft::Evaluation &eval,
-<<<<<<< HEAD
-                   const parser::OpenMPAtomicConstruct &atomicConstruct) {
-  Fortran::common::visit(
-      common::visitors{
-          [&](const parser::OmpAtomicRead &atomicRead) {
-            mlir::Location loc = converter.genLocation(atomicRead.source);
-            genAtomicRead(converter, atomicRead, loc);
-          },
-          [&](const parser::OmpAtomicWrite &atomicWrite) {
-            mlir::Location loc = converter.genLocation(atomicWrite.source);
-            genAtomicWrite(converter, atomicWrite, loc);
-          },
-          [&](const parser::OmpAtomic &atomicConstruct) {
-            mlir::Location loc = converter.genLocation(atomicConstruct.source);
-            genOmpAtomic(converter, atomicConstruct, loc);
-          },
-          [&](const parser::OmpAtomicUpdate &atomicUpdate) {
-            mlir::Location loc = converter.genLocation(atomicUpdate.source);
-            genAtomicUpdate(converter, atomicUpdate, loc);
-          },
-          [&](const parser::OmpAtomicCapture &atomicCapture) {
-            mlir::Location loc = converter.genLocation(atomicCapture.source);
-            genAtomicCapture(converter, atomicCapture, loc);
-          },
-          [&](const parser::OmpAtomicCompare &atomicCompare) {
-            mlir::Location loc = converter.genLocation(atomicCompare.source);
-            TODO(loc, "OpenMP atomic compare");
-          },
-      },
-      atomicConstruct.u);
-=======
                    const parser::OpenMPAtomicConstruct &construct) {
   auto get = [](auto &&typedWrapper) -> decltype(&*typedWrapper.get()->v) {
     if (auto *maybe = typedWrapper.get(); maybe && maybe->v) {
@@ -4758,7 +4057,6 @@
       }
     }
   }
->>>>>>> eb0f1dc0
 }
 
 static void genOMP(lower::AbstractConverter &converter, lower::SymMap &symTable,
