--- conflicted
+++ resolved
@@ -27,65 +27,6 @@
 constexpr auto startOmpLine = skipStuffBeforeStatement >> "!$OMP "_sptok;
 constexpr auto endOmpLine = space >> endOfLine;
 
-<<<<<<< HEAD
-// Map modifiers come from two categories: map-type-modifier and map-type.
-// There can be zero or more map-type-modifiers, and zero or one map-type.
-// Syntax-wise they look like a single list, where the last element could
-// be a map-type, and all elements in that list are comma-separated[1].
-// Only if there was at least one modifier (of any kind) specified, the
-// list must end with ":".
-// [1] Any of the commas are optional, but that syntax has been deprecated,
-// and the parsing code is intended to identify that. There are complications
-// coming from the fact that the comma separating the two kinds of modifiers
-// is only allowed if there is at least one modifier of each kind.
-// The MapModifiers parser parses the modifier list as a whole, and returns
-// a tuple with the (optional) map-type-modifier list, and the (optional)
-// type modifier as its members.
-// The list is then parsed, first with a mandatory separator, and if that
-// fails, with an optional one. If the latter succeeds, a deprecation
-// message is printed.
-template <typename Separator> struct MapModifiers {
-  constexpr MapModifiers(
-      Separator sep, std::optional<MessageFixedText> msg = std::nullopt)
-      : sep_(sep), msg_(msg) {}
-  constexpr MapModifiers(const MapModifiers &) = default;
-  constexpr MapModifiers(MapModifiers &&) = default;
-
-  using resultType =
-      std::tuple<std::optional<std::list<OmpMapClause::TypeModifier>>,
-          std::optional<OmpMapClause::Type>>;
-
-  std::optional<resultType> Parse(ParseState &state) const {
-    auto pmod{Parser<OmpMapClause::TypeModifier>{}};
-    auto ptype{Parser<OmpMapClause::Type>{}};
-    auto startLoc{state.GetLocation()};
-
-    auto &&[mods, type] = [&]() -> resultType {
-      // The 'maybe' will return optional<optional<list>>, and the outer
-      // optional will never be nullopt.
-      if (auto mods{
-              *maybe(attempt(nonemptySeparated(pmod, sep_))).Parse(state)}) {
-        // mods = optional<list>, and the list is nonempty.
-        return attempt(sep_).Parse(state)
-            ? resultType(mods, *maybe(attempt(ptype)).Parse(state))
-            : resultType(mods, std::nullopt);
-      }
-      return {std::nullopt, *maybe(attempt(ptype)).Parse(state)};
-    }();
-    auto endLoc{state.GetLocation()};
-
-    // The above always "succeeds", i.e. even if the input is junk, it will
-    // return a tuple with two nullopts. If any of the components is not a
-    // nullopt, expect a ":".
-    if ((mods.has_value() || type.has_value()) &&
-        !attempt(":"_tok).Parse(state)) {
-      return std::nullopt;
-    }
-    if (msg_) {
-      state.Say(CharBlock{startLoc, endLoc}, *msg_);
-    }
-    return resultType(mods, type);
-=======
 /// Parse OpenMP directive name (this includes compound directives).
 struct OmpDirectiveNameParser {
   using resultType = llvm::omp::Directive;
@@ -143,14 +84,10 @@
       return std::move(result);
     }
     return resultType{};
->>>>>>> ce7c17d5
   }
 
 private:
   const Separator sep_;
-<<<<<<< HEAD
-  std::optional<MessageFixedText> msg_;
-=======
 };
 
 // Use a function to create ModifierList because functions allow "partial"
@@ -179,7 +116,6 @@
     }
     return std::nullopt;
   }
->>>>>>> ce7c17d5
 };
 
 // OpenMP Clauses
@@ -445,46 +381,6 @@
 
 // 2.5 PROC_BIND (MASTER | CLOSE | PRIMARY | SPREAD)
 TYPE_PARSER(construct<OmpProcBindClause>(
-<<<<<<< HEAD
-    "CLOSE" >> pure(OmpProcBindClause::Type::Close) ||
-    "MASTER" >> pure(OmpProcBindClause::Type::Master) ||
-    "PRIMARY" >> pure(OmpProcBindClause::Type::Primary) ||
-    "SPREAD" >> pure(OmpProcBindClause::Type::Spread)))
-
-// 2.15.5.1 map ->
-//    MAP ([ [map-type-modifiers [,] ] map-type : ] variable-name-list)
-// map-type-modifiers -> map-type-modifier [,] [...]
-// map-type-modifier -> ALWAYS | CLOSE | OMPX_HOLD | PRESENT
-// map-type -> ALLOC | DELETE | FROM | RELEASE | TO | TOFROM
-TYPE_PARSER(construct<OmpMapClause::TypeModifier>(
-    "ALWAYS" >> pure(OmpMapClause::TypeModifier::Always) ||
-    "CLOSE" >> pure(OmpMapClause::TypeModifier::Close) ||
-    "OMPX_HOLD" >> pure(OmpMapClause::TypeModifier::OmpxHold) ||
-    "PRESENT" >> pure(OmpMapClause::TypeModifier::Present)))
-
-TYPE_PARSER(
-    construct<OmpMapClause::Type>("ALLOC" >> pure(OmpMapClause::Type::Alloc) ||
-        "DELETE" >> pure(OmpMapClause::Type::Delete) ||
-        "FROM" >> pure(OmpMapClause::Type::From) ||
-        "RELEASE" >> pure(OmpMapClause::Type::Release) ||
-        "TO"_id >> pure(OmpMapClause::Type::To) ||
-        "TOFROM" >> pure(OmpMapClause::Type::Tofrom)))
-
-static inline OmpMapClause makeMapClause(
-    std::tuple<std::optional<std::list<OmpMapClause::TypeModifier>>,
-        std::optional<OmpMapClause::Type>> &&mod,
-    OmpObjectList &&obj) {
-  return OmpMapClause{
-      std::move(std::get<0>(mod)), std::move(std::get<1>(mod)), std::move(obj)};
-}
-
-TYPE_PARSER(construct<OmpMapClause>(applyFunction<OmpMapClause>(makeMapClause,
-    (MapModifiers(","_tok) ||
-        MapModifiers(maybe(","_tok),
-            "the specification of modifiers without comma separators for the "
-            "'MAP' clause has been deprecated"_port_en_US)),
-    Parser<OmpObjectList>{})))
-=======
     "CLOSE" >> pure(OmpProcBindClause::AffinityPolicy::Close) ||
     "MASTER" >> pure(OmpProcBindClause::AffinityPolicy::Master) ||
     "PRIMARY" >> pure(OmpProcBindClause::AffinityPolicy::Primary) ||
@@ -495,7 +391,6 @@
         modifierList<OmpMapClause>(","_tok), Parser<OmpObjectList>{}) ||
     applyFunction<OmpMapClause>(makeMobClause<false>,
         modifierList<OmpMapClause>(maybe(","_tok)), Parser<OmpObjectList>{})))
->>>>>>> ce7c17d5
 
 // [OpenMP 5.0]
 // 2.19.7.2 defaultmap(implicit-behavior[:variable-category])
