--- conflicted
+++ resolved
@@ -947,15 +947,10 @@
             parenthesized(Parser<OmpAtomicDefaultMemOrderClause>{}))) ||
     "BIND" >> construct<OmpClause>(construct<OmpClause::Bind>(
                   parenthesized(Parser<OmpBindClause>{}))) ||
-<<<<<<< HEAD
-    "COLLAPSE" >> construct<OmpClause>(construct<OmpClause::Collapse>(
-                      parenthesized(scalarIntConstantExpr))) ||
-=======
     "CAPTURE" >> construct<OmpClause>(construct<OmpClause::Capture>()) ||
     "COLLAPSE" >> construct<OmpClause>(construct<OmpClause::Collapse>(
                       parenthesized(scalarIntConstantExpr))) ||
     "COMPARE" >> construct<OmpClause>(construct<OmpClause::Compare>()) ||
->>>>>>> eb0f1dc0
     "CONTAINS" >> construct<OmpClause>(construct<OmpClause::Contains>(
                       parenthesized(Parser<OmpContainsClause>{}))) ||
     "COPYIN" >> construct<OmpClause>(construct<OmpClause::Copyin>(
@@ -1009,11 +1004,8 @@
     "IF" >> construct<OmpClause>(construct<OmpClause::If>(
                 parenthesized(Parser<OmpIfClause>{}))) ||
     "INBRANCH" >> construct<OmpClause>(construct<OmpClause::Inbranch>()) ||
-<<<<<<< HEAD
-=======
     "INDIRECT" >> construct<OmpClause>(construct<OmpClause::Indirect>(
                       maybe(parenthesized(scalarLogicalExpr)))) ||
->>>>>>> eb0f1dc0
     "INIT" >> construct<OmpClause>(construct<OmpClause::Init>(
                   parenthesized(Parser<OmpInitClause>{}))) ||
     "INCLUSIVE" >> construct<OmpClause>(construct<OmpClause::Inclusive>(
@@ -1080,10 +1072,7 @@
     "TASK_REDUCTION" >>
         construct<OmpClause>(construct<OmpClause::TaskReduction>(
             parenthesized(Parser<OmpTaskReductionClause>{}))) ||
-<<<<<<< HEAD
-=======
     "READ" >> construct<OmpClause>(construct<OmpClause::Read>()) ||
->>>>>>> eb0f1dc0
     "RELAXED" >> construct<OmpClause>(construct<OmpClause::Relaxed>()) ||
     "RELEASE" >> construct<OmpClause>(construct<OmpClause::Release>()) ||
     "REVERSE_OFFLOAD" >>
@@ -1127,10 +1116,7 @@
                     maybe(Parser<OmpUpdateClause>{}))) ||
     "WHEN" >> construct<OmpClause>(construct<OmpClause::When>(
                   parenthesized(Parser<OmpWhenClause>{}))) ||
-<<<<<<< HEAD
-=======
     "WRITE" >> construct<OmpClause>(construct<OmpClause::Write>()) ||
->>>>>>> eb0f1dc0
     // Cancellable constructs
     construct<OmpClause>(construct<OmpClause::CancellationConstructType>(
         Parser<OmpCancellationConstructTypeClause>{})))
@@ -1249,8 +1235,6 @@
 TYPE_PARSER(sourced(construct<OmpBeginLoopDirective>(
     sourced(Parser<OmpLoopDirective>{}), Parser<OmpClauseList>{})))
 
-<<<<<<< HEAD
-=======
 struct OmpEndDirectiveParser {
   using resultType = OmpDirectiveSpecification;
 
@@ -1400,7 +1384,6 @@
 TYPE_PARSER(sourced( //
     construct<OpenMPAtomicConstruct>(OmpAtomicConstructParser{})))
 
->>>>>>> eb0f1dc0
 // 2.17.7 Atomic construct/2.17.8 Flush construct [OpenMP 5.0]
 //        memory-order-clause ->
 //                               acq_rel
@@ -1415,22 +1398,6 @@
         "RELEASE" >> construct<OmpClause>(construct<OmpClause::Release>()) ||
         "SEQ_CST" >> construct<OmpClause>(construct<OmpClause::SeqCst>())))))
 
-<<<<<<< HEAD
-// 2.17.7 Atomic construct
-//        atomic-clause -> memory-order-clause | HINT(hint-expression)
-TYPE_PARSER(sourced(construct<OmpAtomicClause>(
-    construct<OmpAtomicClause>(Parser<OmpMemoryOrderClause>{}) ||
-    construct<OmpAtomicClause>(
-        "FAIL" >> parenthesized(Parser<OmpFailClause>{})) ||
-    construct<OmpAtomicClause>(
-        "HINT" >> parenthesized(Parser<OmpHintClause>{})))))
-
-// atomic-clause-list -> [atomic-clause, [atomic-clause], ...]
-TYPE_PARSER(sourced(construct<OmpAtomicClauseList>(
-    many(maybe(","_tok) >> sourced(Parser<OmpAtomicClause>{})))))
-
-=======
->>>>>>> eb0f1dc0
 static bool IsSimpleStandalone(const OmpDirectiveName &name) {
   switch (name.v) {
   case llvm::omp::Directive::OMPD_barrier:
@@ -1601,70 +1568,6 @@
 
 TYPE_PARSER(construct<OmpReductionCombiner>(Parser<AssignmentStmt>{}) ||
     construct<OmpReductionCombiner>(Parser<FunctionReference>{}))
-<<<<<<< HEAD
-
-// 2.17.7 atomic -> ATOMIC [clause [,]] atomic-clause [[,] clause] |
-//                  ATOMIC [clause]
-//       clause -> memory-order-clause | HINT(hint-expression)
-//       memory-order-clause -> SEQ_CST | ACQ_REL | RELEASE | ACQUIRE | RELAXED
-//       atomic-clause -> READ | WRITE | UPDATE | CAPTURE
-
-// OMP END ATOMIC
-TYPE_PARSER(construct<OmpEndAtomic>(startOmpLine >> "END ATOMIC"_tok))
-
-// OMP ATOMIC [MEMORY-ORDER-CLAUSE-LIST] READ [MEMORY-ORDER-CLAUSE-LIST]
-TYPE_PARSER("ATOMIC" >>
-    sourced(construct<OmpAtomicRead>(
-        Parser<OmpAtomicClauseList>{} / maybe(","_tok), verbatim("READ"_tok),
-        Parser<OmpAtomicClauseList>{} / endOmpLine, statement(assignmentStmt),
-        maybe(Parser<OmpEndAtomic>{} / endOmpLine))))
-
-// OMP ATOMIC [MEMORY-ORDER-CLAUSE-LIST] CAPTURE [MEMORY-ORDER-CLAUSE-LIST]
-TYPE_PARSER("ATOMIC" >>
-    sourced(construct<OmpAtomicCapture>(
-        Parser<OmpAtomicClauseList>{} / maybe(","_tok), verbatim("CAPTURE"_tok),
-        Parser<OmpAtomicClauseList>{} / endOmpLine, statement(assignmentStmt),
-        statement(assignmentStmt), Parser<OmpEndAtomic>{} / endOmpLine)))
-
-TYPE_PARSER(construct<OmpAtomicCompareIfStmt>(indirect(Parser<IfStmt>{})) ||
-    construct<OmpAtomicCompareIfStmt>(indirect(Parser<IfConstruct>{})))
-
-// OMP ATOMIC [MEMORY-ORDER-CLAUSE-LIST] COMPARE [MEMORY-ORDER-CLAUSE-LIST]
-TYPE_PARSER("ATOMIC" >>
-    sourced(construct<OmpAtomicCompare>(
-        Parser<OmpAtomicClauseList>{} / maybe(","_tok), verbatim("COMPARE"_tok),
-        Parser<OmpAtomicClauseList>{} / endOmpLine,
-        Parser<OmpAtomicCompareIfStmt>{},
-        maybe(Parser<OmpEndAtomic>{} / endOmpLine))))
-
-// OMP ATOMIC [MEMORY-ORDER-CLAUSE-LIST] UPDATE [MEMORY-ORDER-CLAUSE-LIST]
-TYPE_PARSER("ATOMIC" >>
-    sourced(construct<OmpAtomicUpdate>(
-        Parser<OmpAtomicClauseList>{} / maybe(","_tok), verbatim("UPDATE"_tok),
-        Parser<OmpAtomicClauseList>{} / endOmpLine, statement(assignmentStmt),
-        maybe(Parser<OmpEndAtomic>{} / endOmpLine))))
-
-// OMP ATOMIC [atomic-clause-list]
-TYPE_PARSER(sourced(construct<OmpAtomic>(verbatim("ATOMIC"_tok),
-    Parser<OmpAtomicClauseList>{} / endOmpLine, statement(assignmentStmt),
-    maybe(Parser<OmpEndAtomic>{} / endOmpLine))))
-
-// OMP ATOMIC [MEMORY-ORDER-CLAUSE-LIST] WRITE [MEMORY-ORDER-CLAUSE-LIST]
-TYPE_PARSER("ATOMIC" >>
-    sourced(construct<OmpAtomicWrite>(
-        Parser<OmpAtomicClauseList>{} / maybe(","_tok), verbatim("WRITE"_tok),
-        Parser<OmpAtomicClauseList>{} / endOmpLine, statement(assignmentStmt),
-        maybe(Parser<OmpEndAtomic>{} / endOmpLine))))
-
-// Atomic Construct
-TYPE_PARSER(construct<OpenMPAtomicConstruct>(Parser<OmpAtomicRead>{}) ||
-    construct<OpenMPAtomicConstruct>(Parser<OmpAtomicCapture>{}) ||
-    construct<OpenMPAtomicConstruct>(Parser<OmpAtomicCompare>{}) ||
-    construct<OpenMPAtomicConstruct>(Parser<OmpAtomicWrite>{}) ||
-    construct<OpenMPAtomicConstruct>(Parser<OmpAtomicUpdate>{}) ||
-    construct<OpenMPAtomicConstruct>(Parser<OmpAtomic>{}))
-=======
->>>>>>> eb0f1dc0
 
 // 2.13.2 OMP CRITICAL
 TYPE_PARSER(startOmpLine >>
