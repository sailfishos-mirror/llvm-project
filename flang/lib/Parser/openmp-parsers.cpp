--- conflicted
+++ resolved
@@ -1083,12 +1083,8 @@
     "DYNAMIC_ALLOCATORS" >>
         construct<OmpClause>(construct<OmpClause::DynamicAllocators>()) ||
     "DYN_GROUPPRIVATE" >>
-<<<<<<< HEAD
-        construct<OmpClause>(construct<OmpClause::DynGroupprivate>()) ||
-=======
         construct<OmpClause>(construct<OmpClause::DynGroupprivate>(
             parenthesized(Parser<OmpDynGroupprivateClause>{}))) ||
->>>>>>> 79be94c9
     "ENTER" >> construct<OmpClause>(construct<OmpClause::Enter>(
                    parenthesized(Parser<OmpEnterClause>{}))) ||
     "EXCLUSIVE" >> construct<OmpClause>(construct<OmpClause::Exclusive>(
