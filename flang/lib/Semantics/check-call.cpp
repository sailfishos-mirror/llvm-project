//===-- lib/Semantics/check-call.cpp --------------------------------------===//
//
// Part of the LLVM Project, under the Apache License v2.0 with LLVM Exceptions.
// See https://llvm.org/LICENSE.txt for license information.
// SPDX-License-Identifier: Apache-2.0 WITH LLVM-exception
//
//===----------------------------------------------------------------------===//

#include "check-call.h"
#include "definable.h"
#include "pointer-assignment.h"
#include "flang/Evaluate/characteristics.h"
#include "flang/Evaluate/check-expression.h"
#include "flang/Evaluate/fold-designator.h"
#include "flang/Evaluate/shape.h"
#include "flang/Evaluate/tools.h"
#include "flang/Parser/characters.h"
#include "flang/Parser/message.h"
#include "flang/Semantics/scope.h"
#include "flang/Semantics/tools.h"
#include <map>
#include <string>

using namespace Fortran::parser::literals;
namespace characteristics = Fortran::evaluate::characteristics;

namespace Fortran::semantics {

static void CheckImplicitInterfaceArg(evaluate::ActualArgument &arg,
    parser::ContextualMessages &messages, SemanticsContext &context) {
  auto restorer{
      messages.SetLocation(arg.sourceLocation().value_or(messages.at()))};
  if (auto kw{arg.keyword()}) {
    messages.Say(*kw,
        "Keyword '%s=' may not appear in a reference to a procedure with an implicit interface"_err_en_US,
        *kw);
  }
  auto type{arg.GetType()};
  if (type) {
    if (type->IsAssumedType()) {
      messages.Say(
          "Assumed type actual argument requires an explicit interface"_err_en_US);
    } else if (type->IsUnlimitedPolymorphic()) {
      messages.Say(
          "Unlimited polymorphic actual argument requires an explicit interface"_err_en_US);
    } else if (const DerivedTypeSpec * derived{GetDerivedTypeSpec(type)}) {
      if (!derived->parameters().empty()) {
        messages.Say(
            "Parameterized derived type actual argument requires an explicit interface"_err_en_US);
      }
    }
  }
  if (arg.isPercentVal() &&
      (!type || !type->IsLengthlessIntrinsicType() || arg.Rank() != 0)) {
    messages.Say(
        "%VAL argument must be a scalar numeric or logical expression"_err_en_US);
  }
  if (const auto *expr{arg.UnwrapExpr()}) {
    if (const Symbol * base{GetFirstSymbol(*expr)};
        base && IsFunctionResult(*base)) {
      context.NoteDefinedSymbol(*base);
    }
    if (IsBOZLiteral(*expr)) {
      messages.Say("BOZ argument requires an explicit interface"_err_en_US);
    } else if (evaluate::IsNullPointerOrAllocatable(expr)) {
      messages.Say(
          "Null pointer argument requires an explicit interface"_err_en_US);
    } else if (auto named{evaluate::ExtractNamedEntity(*expr)}) {
      const Symbol &symbol{named->GetLastSymbol()};
      if (evaluate::IsAssumedRank(symbol)) {
        messages.Say(
            "Assumed rank argument requires an explicit interface"_err_en_US);
      }
      if (symbol.attrs().test(Attr::ASYNCHRONOUS)) {
        messages.Say(
            "ASYNCHRONOUS argument requires an explicit interface"_err_en_US);
      }
      if (symbol.attrs().test(Attr::VOLATILE)) {
        messages.Say(
            "VOLATILE argument requires an explicit interface"_err_en_US);
      }
    } else if (auto argChars{characteristics::DummyArgument::FromActual(
                   "actual argument", *expr, context.foldingContext(),
                   /*forImplicitInterface=*/true)}) {
      const auto *argProcDesignator{
          std::get_if<evaluate::ProcedureDesignator>(&expr->u)};
      if (const auto *argProcSymbol{
              argProcDesignator ? argProcDesignator->GetSymbol() : nullptr}) {
        if (!argChars->IsTypelessIntrinsicDummy() && argProcDesignator &&
            argProcDesignator->IsElemental()) { // C1533
          evaluate::SayWithDeclaration(messages, *argProcSymbol,
              "Non-intrinsic ELEMENTAL procedure '%s' may not be passed as an actual argument"_err_en_US,
              argProcSymbol->name());
        } else if (const auto *subp{argProcSymbol->GetUltimate()
                                        .detailsIf<SubprogramDetails>()}) {
          if (subp->stmtFunction()) {
            evaluate::SayWithDeclaration(messages, *argProcSymbol,
                "Statement function '%s' may not be passed as an actual argument"_err_en_US,
                argProcSymbol->name());
          }
        }
      }
    }
  }
}

// F'2023 15.5.2.12p1: "Sequence association only applies when the dummy
// argument is an explicit-shape or assumed-size array."
static bool CanAssociateWithStorageSequence(
    const characteristics::DummyDataObject &dummy) {
  return !dummy.type.attrs().test(
             characteristics::TypeAndShape::Attr::AssumedRank) &&
      !dummy.type.attrs().test(
          characteristics::TypeAndShape::Attr::AssumedShape) &&
      !dummy.attrs.test(characteristics::DummyDataObject::Attr::Allocatable) &&
      !dummy.attrs.test(characteristics::DummyDataObject::Attr::Pointer) &&
      dummy.type.corank() == 0;
}

// When a CHARACTER actual argument is known to be short,
// we extend it on the right with spaces and a warning if
// possible.  When it is long, and not required to be equal,
// the usage conforms to the standard and no warning is needed.
static void CheckCharacterActual(evaluate::Expr<evaluate::SomeType> &actual,
    const characteristics::DummyDataObject &dummy,
    characteristics::TypeAndShape &actualType, SemanticsContext &context,
    parser::ContextualMessages &messages, bool extentErrors,
    const std::string &dummyName) {
  if (dummy.type.type().category() == TypeCategory::Character &&
      actualType.type().category() == TypeCategory::Character &&
      dummy.type.type().kind() == actualType.type().kind() &&
      !dummy.attrs.test(
          characteristics::DummyDataObject::Attr::DeducedFromActual)) {
    bool actualIsAssumedRank{evaluate::IsAssumedRank(actual)};
    if (actualIsAssumedRank &&
        !dummy.type.attrs().test(
            characteristics::TypeAndShape::Attr::AssumedRank)) {
      if (!context.languageFeatures().IsEnabled(
              common::LanguageFeature::AssumedRankPassedToNonAssumedRank)) {
        messages.Say(
            "Assumed-rank character array may not be associated with a dummy argument that is not assumed-rank"_err_en_US);
      } else {
        context.Warn(common::LanguageFeature::AssumedRankPassedToNonAssumedRank,
            messages.at(),
            "Assumed-rank character array should not be associated with a dummy argument that is not assumed-rank"_port_en_US);
      }
    }
    if (dummy.type.LEN() && actualType.LEN()) {
      evaluate::FoldingContext &foldingContext{context.foldingContext()};
      auto dummyLength{
          ToInt64(Fold(foldingContext, common::Clone(*dummy.type.LEN())))};
      auto actualLength{
          ToInt64(Fold(foldingContext, common::Clone(*actualType.LEN())))};
      if (dummyLength && actualLength) {
        bool canAssociate{CanAssociateWithStorageSequence(dummy)};
        if (dummy.type.Rank() > 0 && canAssociate) {
          // Character storage sequence association (F'2023 15.5.2.12p4)
          if (auto dummySize{evaluate::ToInt64(evaluate::Fold(
                  foldingContext, evaluate::GetSize(dummy.type.shape())))}) {
            auto dummyChars{*dummySize * *dummyLength};
            if (actualType.Rank() == 0 && !actualIsAssumedRank) {
              evaluate::DesignatorFolder folder{
                  context.foldingContext(), /*getLastComponent=*/true};
              if (auto actualOffset{folder.FoldDesignator(actual)}) {
                std::int64_t actualChars{*actualLength};
                if (IsAllocatableOrPointer(actualOffset->symbol())) {
                  // don't use actualOffset->symbol().size()!
                } else if (static_cast<std::size_t>(actualOffset->offset()) >=
                        actualOffset->symbol().size() ||
                    !evaluate::IsContiguous(
                        actualOffset->symbol(), foldingContext)) {
                  // If substring, take rest of substring
                  if (*actualLength > 0) {
                    actualChars -=
                        (actualOffset->offset() / actualType.type().kind()) %
                        *actualLength;
                  }
                } else {
                  actualChars = (static_cast<std::int64_t>(
                                     actualOffset->symbol().size()) -
                                    actualOffset->offset()) /
                      actualType.type().kind();
                }
                if (actualChars < dummyChars) {
                  if (extentErrors) {
                    messages.Say(
                        "Actual argument has fewer characters remaining in storage sequence (%jd) than %s (%jd)"_err_en_US,
                        static_cast<std::intmax_t>(actualChars), dummyName,
                        static_cast<std::intmax_t>(dummyChars));
                  } else if (context.ShouldWarn(
                                 common::UsageWarning::ShortCharacterActual)) {
                    messages.Say(common::UsageWarning::ShortCharacterActual,
                        "Actual argument has fewer characters remaining in storage sequence (%jd) than %s (%jd)"_warn_en_US,
                        static_cast<std::intmax_t>(actualChars), dummyName,
                        static_cast<std::intmax_t>(dummyChars));
                  }
                }
              }
            } else { // actual.type.Rank() > 0
              if (auto actualSize{evaluate::ToInt64(evaluate::Fold(
                      foldingContext, evaluate::GetSize(actualType.shape())))};
                  actualSize &&
                  *actualSize * *actualLength < *dummySize * *dummyLength) {
                if (extentErrors) {
                  messages.Say(
                      "Actual argument array has fewer characters (%jd) than %s array (%jd)"_err_en_US,
                      static_cast<std::intmax_t>(*actualSize * *actualLength),
                      dummyName,
                      static_cast<std::intmax_t>(*dummySize * *dummyLength));
                } else if (context.ShouldWarn(
                               common::UsageWarning::ShortCharacterActual)) {
                  messages.Say(common::UsageWarning::ShortCharacterActual,
                      "Actual argument array has fewer characters (%jd) than %s array (%jd)"_warn_en_US,
                      static_cast<std::intmax_t>(*actualSize * *actualLength),
                      dummyName,
                      static_cast<std::intmax_t>(*dummySize * *dummyLength));
                }
              }
            }
          }
        } else if (*actualLength != *dummyLength) {
          // Not using storage sequence association, and the lengths don't
          // match.
          if (!canAssociate) {
            // F'2023 15.5.2.5 paragraph 4
            messages.Say(
                "Actual argument variable length '%jd' does not match the expected length '%jd'"_err_en_US,
                *actualLength, *dummyLength);
          } else if (*actualLength < *dummyLength) {
            CHECK(dummy.type.Rank() == 0);
            bool isVariable{evaluate::IsVariable(actual)};
            if (context.ShouldWarn(
                    common::UsageWarning::ShortCharacterActual)) {
              if (isVariable) {
                messages.Say(common::UsageWarning::ShortCharacterActual,
                    "Actual argument variable length '%jd' is less than expected length '%jd'"_warn_en_US,
                    *actualLength, *dummyLength);
              } else {
                messages.Say(common::UsageWarning::ShortCharacterActual,
                    "Actual argument expression length '%jd' is less than expected length '%jd'"_warn_en_US,
                    *actualLength, *dummyLength);
              }
            }
            if (!isVariable) {
              auto converted{
                  ConvertToType(dummy.type.type(), std::move(actual))};
              CHECK(converted);
              actual = std::move(*converted);
              actualType.set_LEN(SubscriptIntExpr{*dummyLength});
            }
          }
        }
      }
    }
  }
}

// Automatic conversion of different-kind INTEGER scalar actual
// argument expressions (not variables) to INTEGER scalar dummies.
// We return nonstandard INTEGER(8) results from intrinsic functions
// like SIZE() by default in order to facilitate the use of large
// arrays.  Emit a warning when downconverting.
static void ConvertIntegerActual(evaluate::Expr<evaluate::SomeType> &actual,
    const characteristics::TypeAndShape &dummyType,
    characteristics::TypeAndShape &actualType,
    parser::ContextualMessages &messages, SemanticsContext &semanticsContext) {
  if (dummyType.type().category() == TypeCategory::Integer &&
      actualType.type().category() == TypeCategory::Integer &&
      dummyType.type().kind() != actualType.type().kind() &&
      dummyType.Rank() == 0 && actualType.Rank() == 0 &&
      !evaluate::IsVariable(actual)) {
    auto converted{
        evaluate::ConvertToType(dummyType.type(), std::move(actual))};
    CHECK(converted);
    actual = std::move(*converted);
    if (dummyType.type().kind() < actualType.type().kind()) {
      if (!semanticsContext.IsEnabled(
              common::LanguageFeature::ActualIntegerConvertedToSmallerKind)) {
        messages.Say(
            "Actual argument scalar expression of type INTEGER(%d) cannot be implicitly converted to smaller dummy argument type INTEGER(%d)"_err_en_US,
            actualType.type().kind(), dummyType.type().kind());
      } else if (semanticsContext.ShouldWarn(common::LanguageFeature::
                         ActualIntegerConvertedToSmallerKind)) {
        messages.Say(
            common::LanguageFeature::ActualIntegerConvertedToSmallerKind,
            "Actual argument scalar expression of type INTEGER(%d) was converted to smaller dummy argument type INTEGER(%d)"_port_en_US,
            actualType.type().kind(), dummyType.type().kind());
      }
    }
    actualType = dummyType;
  }
}

// Automatic conversion of different-kind LOGICAL scalar actual argument
// expressions (not variables) to LOGICAL scalar dummies when the dummy is of
// default logical kind. This allows expressions in dummy arguments to work when
// the default logical kind is not the one used in LogicalResult. This will
// always be safe even when downconverting so no warning is needed.
static void ConvertLogicalActual(evaluate::Expr<evaluate::SomeType> &actual,
    const characteristics::TypeAndShape &dummyType,
    characteristics::TypeAndShape &actualType) {
  if (dummyType.type().category() == TypeCategory::Logical &&
      actualType.type().category() == TypeCategory::Logical &&
      dummyType.type().kind() != actualType.type().kind() &&
      !evaluate::IsVariable(actual)) {
    auto converted{
        evaluate::ConvertToType(dummyType.type(), std::move(actual))};
    CHECK(converted);
    actual = std::move(*converted);
    actualType = dummyType;
  }
}

static bool DefersSameTypeParameters(
    const DerivedTypeSpec *actual, const DerivedTypeSpec *dummy) {
  if (actual && dummy) {
    for (const auto &pair : actual->parameters()) {
      const ParamValue &actualValue{pair.second};
      const ParamValue *dummyValue{dummy->FindParameter(pair.first)};
      if (!dummyValue ||
          (actualValue.isDeferred() != dummyValue->isDeferred())) {
        return false;
      }
    }
  }
  return true;
}

static void CheckExplicitDataArg(const characteristics::DummyDataObject &dummy,
    const std::string &dummyName, evaluate::Expr<evaluate::SomeType> &actual,
    characteristics::TypeAndShape &actualType, bool isElemental,
    SemanticsContext &context, evaluate::FoldingContext &foldingContext,
    const Scope *scope, const evaluate::SpecificIntrinsic *intrinsic,
    bool allowActualArgumentConversions, bool extentErrors,
    const characteristics::Procedure &procedure,
    const evaluate::ActualArgument &arg) {

  // Basic type & rank checking
  parser::ContextualMessages &messages{foldingContext.messages()};
  CheckCharacterActual(
      actual, dummy, actualType, context, messages, extentErrors, dummyName);
  bool dummyIsAllocatable{
      dummy.attrs.test(characteristics::DummyDataObject::Attr::Allocatable)};
  bool dummyIsPointer{
      dummy.attrs.test(characteristics::DummyDataObject::Attr::Pointer)};
  bool dummyIsAllocatableOrPointer{dummyIsAllocatable || dummyIsPointer};
  allowActualArgumentConversions &= !dummyIsAllocatableOrPointer;
  bool typesCompatibleWithIgnoreTKR{
      (dummy.ignoreTKR.test(common::IgnoreTKR::Type) &&
          (dummy.type.type().category() == TypeCategory::Derived ||
              actualType.type().category() == TypeCategory::Derived ||
              dummy.type.type().category() != actualType.type().category())) ||
      (dummy.ignoreTKR.test(common::IgnoreTKR::Kind) &&
          dummy.type.type().category() == actualType.type().category())};
  allowActualArgumentConversions &= !typesCompatibleWithIgnoreTKR;
  if (allowActualArgumentConversions) {
    ConvertIntegerActual(actual, dummy.type, actualType, messages, context);
    ConvertLogicalActual(actual, dummy.type, actualType);
  }
  bool typesCompatible{typesCompatibleWithIgnoreTKR ||
      dummy.type.type().IsTkCompatibleWith(actualType.type())};
  int dummyRank{dummy.type.Rank()};
  if (typesCompatible) {
    if (const auto *constantChar{
            evaluate::UnwrapConstantValue<evaluate::Ascii>(actual)};
        constantChar && constantChar->wasHollerith() &&
        dummy.type.type().IsUnlimitedPolymorphic() &&
        context.ShouldWarn(common::LanguageFeature::HollerithPolymorphic)) {
      messages.Say(common::LanguageFeature::HollerithPolymorphic,
          "passing Hollerith to unlimited polymorphic as if it were CHARACTER"_port_en_US);
    }
  } else if (dummyRank == 0 && allowActualArgumentConversions) {
    // Extension: pass Hollerith literal to scalar as if it had been BOZ
    if (auto converted{evaluate::HollerithToBOZ(
            foldingContext, actual, dummy.type.type())}) {
      if (context.ShouldWarn(
              common::LanguageFeature::HollerithOrCharacterAsBOZ)) {
        messages.Say(common::LanguageFeature::HollerithOrCharacterAsBOZ,
            "passing Hollerith or character literal as if it were BOZ"_port_en_US);
      }
      actual = *converted;
      actualType.type() = dummy.type.type();
      typesCompatible = true;
    }
  }
  bool dummyIsAssumedRank{dummy.type.attrs().test(
      characteristics::TypeAndShape::Attr::AssumedRank)};
  bool actualIsAssumedSize{actualType.attrs().test(
      characteristics::TypeAndShape::Attr::AssumedSize)};
  bool actualIsAssumedRank{evaluate::IsAssumedRank(actual)};
  bool actualIsPointer{evaluate::IsObjectPointer(actual)};
  bool actualIsAllocatable{evaluate::IsAllocatableDesignator(actual)};
  bool actualMayBeAssumedSize{actualIsAssumedSize ||
      (actualIsAssumedRank && !actualIsPointer && !actualIsAllocatable)};
  bool actualIsPolymorphic{actualType.type().IsPolymorphic()};
  const auto *actualDerived{evaluate::GetDerivedTypeSpec(actualType.type())};
  if (typesCompatible) {
    if (isElemental) {
    } else if (dummyIsAssumedRank) {
      if (actualMayBeAssumedSize && dummy.intent == common::Intent::Out) {
        // An INTENT(OUT) dummy might be a no-op at run time
        bool dummyHasSignificantIntentOut{actualIsPolymorphic ||
            (actualDerived &&
                (actualDerived->HasDefaultInitialization(
                     /*ignoreAllocatable=*/false, /*ignorePointer=*/true) ||
                    actualDerived->HasDestruction()))};
        const char *actualDesc{
            actualIsAssumedSize ? "Assumed-size" : "Assumed-rank"};
        if (dummyHasSignificantIntentOut) {
          messages.Say(
              "%s actual argument may not be associated with INTENT(OUT) assumed-rank dummy argument requiring finalization, destruction, or initialization"_err_en_US,
              actualDesc);
        } else {
          context.Warn(common::UsageWarning::Portability, messages.at(),
              "%s actual argument should not be associated with INTENT(OUT) assumed-rank dummy argument"_port_en_US,
              actualDesc);
        }
      }
    } else if (dummy.ignoreTKR.test(common::IgnoreTKR::Rank)) {
    } else if (dummyRank > 0 && !dummyIsAllocatableOrPointer &&
        !dummy.type.attrs().test(
            characteristics::TypeAndShape::Attr::AssumedShape) &&
        !dummy.type.attrs().test(
            characteristics::TypeAndShape::Attr::DeferredShape) &&
        (actualType.Rank() > 0 || IsArrayElement(actual))) {
      // Sequence association (15.5.2.11) applies -- rank need not match
      // if the actual argument is an array or array element designator,
      // and the dummy is an array, but not assumed-shape or an INTENT(IN)
      // pointer that's standing in for an assumed-shape dummy.
    } else if (dummy.type.shape() && actualType.shape()) {
      // Let CheckConformance accept actual scalars; storage association
      // cases are checked here below.
      CheckConformance(messages, *dummy.type.shape(), *actualType.shape(),
          dummyIsAllocatableOrPointer
              ? evaluate::CheckConformanceFlags::None
              : evaluate::CheckConformanceFlags::RightScalarExpandable,
          "dummy argument", "actual argument");
    }
  } else {
    const auto &len{actualType.LEN()};
    messages.Say(
        "Actual argument type '%s' is not compatible with dummy argument type '%s'"_err_en_US,
        actualType.type().AsFortran(len ? len->AsFortran() : ""),
        dummy.type.type().AsFortran());
  }

  auto actualCoarrayRef{ExtractCoarrayRef(actual)};
  bool dummyIsAssumedSize{dummy.type.attrs().test(
      characteristics::TypeAndShape::Attr::AssumedSize)};
  bool dummyIsAsynchronous{
      dummy.attrs.test(characteristics::DummyDataObject::Attr::Asynchronous)};
  bool dummyIsVolatile{
      dummy.attrs.test(characteristics::DummyDataObject::Attr::Volatile)};
  bool dummyIsValue{
      dummy.attrs.test(characteristics::DummyDataObject::Attr::Value)};
  bool dummyIsPolymorphic{dummy.type.type().IsPolymorphic()};
  if (actualIsPolymorphic && dummyIsPolymorphic &&
      actualCoarrayRef) { // 15.5.2.4(2)
    messages.Say(
        "Coindexed polymorphic object may not be associated with a polymorphic %s"_err_en_US,
        dummyName);
  }
  if (actualIsPolymorphic && !dummyIsPolymorphic &&
      actualIsAssumedSize) { // 15.5.2.4(2)
    messages.Say(
        "Assumed-size polymorphic array may not be associated with a monomorphic %s"_err_en_US,
        dummyName);
  }

  // Derived type actual argument checks
  const Symbol *actualFirstSymbol{evaluate::GetFirstSymbol(actual)};
  bool actualIsAsynchronous{
      actualFirstSymbol && actualFirstSymbol->attrs().test(Attr::ASYNCHRONOUS)};
  bool actualIsVolatile{
      actualFirstSymbol && actualFirstSymbol->attrs().test(Attr::VOLATILE)};
  if (actualDerived && !actualDerived->IsVectorType()) {
    if (dummy.type.type().IsAssumedType()) {
      if (!actualDerived->parameters().empty()) { // 15.5.2.4(2)
        messages.Say(
            "Actual argument associated with TYPE(*) %s may not have a parameterized derived type"_err_en_US,
            dummyName);
      }
      if (const Symbol *
          tbp{FindImmediateComponent(*actualDerived, [](const Symbol &symbol) {
            return symbol.has<ProcBindingDetails>();
          })}) { // 15.5.2.4(2)
        evaluate::SayWithDeclaration(messages, *tbp,
            "Actual argument associated with TYPE(*) %s may not have type-bound procedure '%s'"_err_en_US,
            dummyName, tbp->name());
      }
      auto finals{FinalsForDerivedTypeInstantiation(*actualDerived)};
      if (!finals.empty()) { // 15.5.2.4(2)
        SourceName name{finals.front()->name()};
        if (auto *msg{messages.Say(
                "Actual argument associated with TYPE(*) %s may not have derived type '%s' with FINAL subroutine '%s'"_err_en_US,
                dummyName, actualDerived->typeSymbol().name(), name)}) {
          msg->Attach(name, "FINAL subroutine '%s' in derived type '%s'"_en_US,
              name, actualDerived->typeSymbol().name());
        }
      }
    }
    if (actualCoarrayRef) {
      if (dummy.intent != common::Intent::In && !dummyIsValue) {
        if (auto bad{FindAllocatableUltimateComponent(
                *actualDerived)}) { // 15.5.2.4(6)
          evaluate::SayWithDeclaration(messages, *bad,
              "Coindexed actual argument with ALLOCATABLE ultimate component '%s' must be associated with a %s with VALUE or INTENT(IN) attributes"_err_en_US,
              bad.BuildResultDesignatorName(), dummyName);
        }
      }
      const Symbol &coarray{actualCoarrayRef->GetLastSymbol()};
      if (const DeclTypeSpec * type{coarray.GetType()}) { // C1537
        if (const DerivedTypeSpec * derived{type->AsDerived()}) {
          if (auto bad{semantics::FindPointerUltimateComponent(*derived)}) {
            evaluate::SayWithDeclaration(messages, coarray,
                "Coindexed object '%s' with POINTER ultimate component '%s' cannot be associated with %s"_err_en_US,
                coarray.name(), bad.BuildResultDesignatorName(), dummyName);
          }
        }
      }
    }
    if (actualIsVolatile != dummyIsVolatile) { // 15.5.2.4(22)
      if (auto bad{semantics::FindCoarrayUltimateComponent(*actualDerived)}) {
        evaluate::SayWithDeclaration(messages, *bad,
            "VOLATILE attribute must match for %s when actual argument has a coarray ultimate component '%s'"_err_en_US,
            dummyName, bad.BuildResultDesignatorName());
      }
    }
  }

  // Rank and shape checks
  const auto *actualLastSymbol{evaluate::GetLastSymbol(actual)};
  if (actualLastSymbol) {
    actualLastSymbol = &ResolveAssociations(*actualLastSymbol);
  }
  int actualRank{actualType.Rank()};
  if (dummy.type.attrs().test(
          characteristics::TypeAndShape::Attr::AssumedShape)) {
    // 15.5.2.4(16)
    if (actualIsAssumedRank) {
      messages.Say(
          "Assumed-rank actual argument may not be associated with assumed-shape %s"_err_en_US,
          dummyName);
    } else if (actualRank == 0) {
      messages.Say(
          "Scalar actual argument may not be associated with assumed-shape %s"_err_en_US,
          dummyName);
    } else if (actualIsAssumedSize && actualLastSymbol) {
      evaluate::SayWithDeclaration(messages, *actualLastSymbol,
          "Assumed-size array may not be associated with assumed-shape %s"_err_en_US,
          dummyName);
    }
  } else if (dummyRank > 0) {
    bool basicError{false};
    if (actualRank == 0 && !actualIsAssumedRank &&
        !dummyIsAllocatableOrPointer) {
      // Actual is scalar, dummy is an array.  F'2023 15.5.2.5p14
      if (actualCoarrayRef) {
        basicError = true;
        messages.Say(
            "Coindexed scalar actual argument must be associated with a scalar %s"_err_en_US,
            dummyName);
      }
      bool actualIsArrayElement{IsArrayElement(actual) != nullptr};
      bool actualIsCKindCharacter{
          actualType.type().category() == TypeCategory::Character &&
          actualType.type().kind() == 1};
      if (!actualIsCKindCharacter) {
        if (!actualIsArrayElement &&
            !(dummy.type.type().IsAssumedType() && dummyIsAssumedSize) &&
            !dummyIsAssumedRank &&
            !dummy.ignoreTKR.test(common::IgnoreTKR::Rank)) {
          basicError = true;
          messages.Say(
              "Whole scalar actual argument may not be associated with a %s array"_err_en_US,
              dummyName);
        }
        if (actualIsPolymorphic) {
          basicError = true;
          messages.Say(
              "Polymorphic scalar may not be associated with a %s array"_err_en_US,
              dummyName);
        }
        bool isOkBecauseContiguous{
            context.IsEnabled(
                common::LanguageFeature::ContiguousOkForSeqAssociation) &&
            actualLastSymbol &&
            evaluate::IsContiguous(*actualLastSymbol, foldingContext)};
        if (actualIsArrayElement && actualLastSymbol &&
            !dummy.ignoreTKR.test(common::IgnoreTKR::Contiguous)) {
          if (IsPointer(*actualLastSymbol)) {
            if (isOkBecauseContiguous) {
              context.Warn(
                  common::LanguageFeature::ContiguousOkForSeqAssociation,
                  messages.at(),
                  "Element of contiguous pointer array is accepted for storage sequence association"_port_en_US);
            } else {
              basicError = true;
              messages.Say(
                  "Element of pointer array may not be associated with a %s array"_err_en_US,
                  dummyName);
            }
          } else if (IsAssumedShape(*actualLastSymbol) &&
              !dummy.ignoreTKR.test(common::IgnoreTKR::Contiguous)) {
            if (isOkBecauseContiguous) {
              context.Warn(
                  common::LanguageFeature::ContiguousOkForSeqAssociation,
                  messages.at(),
                  "Element of contiguous assumed-shape array is accepted for storage sequence association"_port_en_US);
            } else {
              basicError = true;
              messages.Say(
                  "Element of assumed-shape array may not be associated with a %s array"_err_en_US,
                  dummyName);
            }
          }
        }
      }
    }
    // Storage sequence association (F'2023 15.5.2.12p3) checks.
    // Character storage sequence association is checked in
    // CheckCharacterActual().
    if (!basicError &&
        actualType.type().category() != TypeCategory::Character &&
        CanAssociateWithStorageSequence(dummy) &&
        !dummy.attrs.test(
            characteristics::DummyDataObject::Attr::DeducedFromActual)) {
      if (auto dummySize{evaluate::ToInt64(evaluate::Fold(
              foldingContext, evaluate::GetSize(dummy.type.shape())))}) {
        if (actualIsAssumedRank) {
          if (!context.languageFeatures().IsEnabled(
                  common::LanguageFeature::AssumedRankPassedToNonAssumedRank)) {
            messages.Say(
                "Assumed-rank array may not be associated with a dummy argument that is not assumed-rank"_err_en_US);
          } else {
            context.Warn(
                common::LanguageFeature::AssumedRankPassedToNonAssumedRank,
                messages.at(),
                "Assumed-rank array should not be associated with a dummy argument that is not assumed-rank"_port_en_US);
          }
        } else if (actualRank == 0) {
          if (evaluate::IsArrayElement(actual)) {
            // Actual argument is a scalar array element
            evaluate::DesignatorFolder folder{
                context.foldingContext(), /*getLastComponent=*/true};
            if (auto actualOffset{folder.FoldDesignator(actual)}) {
              std::optional<std::int64_t> actualElements;
              if (IsAllocatableOrPointer(actualOffset->symbol())) {
                // don't use actualOffset->symbol().size()!
              } else if (static_cast<std::size_t>(actualOffset->offset()) >=
                      actualOffset->symbol().size() ||
                  !evaluate::IsContiguous(
                      actualOffset->symbol(), foldingContext)) {
                actualElements = 1;
              } else if (auto actualSymType{evaluate::DynamicType::From(
                             actualOffset->symbol())}) {
                if (auto actualSymTypeBytes{
                        evaluate::ToInt64(evaluate::Fold(foldingContext,
                            actualSymType->MeasureSizeInBytes(
                                foldingContext, false)))};
                    actualSymTypeBytes && *actualSymTypeBytes > 0) {
                  actualElements = (static_cast<std::int64_t>(
                                        actualOffset->symbol().size()) -
                                       actualOffset->offset()) /
                      *actualSymTypeBytes;
                }
              }
              if (actualElements && *actualElements < *dummySize) {
                if (extentErrors) {
                  messages.Say(
                      "Actual argument has fewer elements remaining in storage sequence (%jd) than %s array (%jd)"_err_en_US,
                      static_cast<std::intmax_t>(*actualElements), dummyName,
                      static_cast<std::intmax_t>(*dummySize));
                } else if (context.ShouldWarn(
                               common::UsageWarning::ShortArrayActual)) {
                  messages.Say(common::UsageWarning::ShortArrayActual,
                      "Actual argument has fewer elements remaining in storage sequence (%jd) than %s array (%jd)"_warn_en_US,
                      static_cast<std::intmax_t>(*actualElements), dummyName,
                      static_cast<std::intmax_t>(*dummySize));
                }
              }
            }
          }
        } else {
          if (auto actualSize{evaluate::ToInt64(evaluate::Fold(
                  foldingContext, evaluate::GetSize(actualType.shape())))};
              actualSize && *actualSize < *dummySize) {
            if (extentErrors) {
              messages.Say(
                  "Actual argument array has fewer elements (%jd) than %s array (%jd)"_err_en_US,
                  static_cast<std::intmax_t>(*actualSize), dummyName,
                  static_cast<std::intmax_t>(*dummySize));
            } else if (context.ShouldWarn(
                           common::UsageWarning::ShortArrayActual)) {
              messages.Say(common::UsageWarning::ShortArrayActual,
                  "Actual argument array has fewer elements (%jd) than %s array (%jd)"_warn_en_US,
                  static_cast<std::intmax_t>(*actualSize), dummyName,
                  static_cast<std::intmax_t>(*dummySize));
            }
          }
        }
      }
    }
  }
  const ObjectEntityDetails *actualLastObject{actualLastSymbol
          ? actualLastSymbol->detailsIf<ObjectEntityDetails>()
          : nullptr};
  if (actualLastObject && actualLastObject->IsCoarray() &&
      dummy.attrs.test(characteristics::DummyDataObject::Attr::Allocatable) &&
      dummy.intent == common::Intent::Out &&
      !(intrinsic &&
          evaluate::AcceptsIntentOutAllocatableCoarray(
              intrinsic->name))) { // C846
    messages.Say(
        "ALLOCATABLE coarray '%s' may not be associated with INTENT(OUT) %s"_err_en_US,
        actualLastSymbol->name(), dummyName);
  }

  // Definability checking
  // Problems with polymorphism are caught in the callee's definition.
  if (scope) {
    std::optional<parser::MessageFixedText> undefinableMessage;
    DefinabilityFlags flags{DefinabilityFlag::PolymorphicOkInPure};
    if (dummy.intent == common::Intent::InOut) {
      flags.set(DefinabilityFlag::AllowEventLockOrNotifyType);
      undefinableMessage =
          "Actual argument associated with INTENT(IN OUT) %s is not definable"_err_en_US;
    } else if (dummy.intent == common::Intent::Out) {
      undefinableMessage =
          "Actual argument associated with INTENT(OUT) %s is not definable"_err_en_US;
    } else if (context.ShouldWarn(common::LanguageFeature::
                       UndefinableAsynchronousOrVolatileActual)) {
      if (dummy.attrs.test(
              characteristics::DummyDataObject::Attr::Asynchronous)) {
        undefinableMessage =
            "Actual argument associated with ASYNCHRONOUS %s is not definable"_warn_en_US;
      } else if (dummy.attrs.test(
                     characteristics::DummyDataObject::Attr::Volatile)) {
        undefinableMessage =
            "Actual argument associated with VOLATILE %s is not definable"_warn_en_US;
      }
    }
    if (undefinableMessage) {
      if (isElemental) { // 15.5.2.4(21)
        flags.set(DefinabilityFlag::VectorSubscriptIsOk);
      }
      if (actualIsPointer && dummyIsPointer) { // 19.6.8
        flags.set(DefinabilityFlag::PointerDefinition);
      }
      if (auto whyNot{WhyNotDefinable(messages.at(), *scope, flags, actual)}) {
        if (whyNot->IsFatal()) {
          if (auto *msg{messages.Say(*undefinableMessage, dummyName)}) {
            if (!msg->IsFatal()) {
              msg->set_languageFeature(common::LanguageFeature::
                      UndefinableAsynchronousOrVolatileActual);
            }
            msg->Attach(
                std::move(whyNot->set_severity(parser::Severity::Because)));
          }
        } else {
          messages.Say(std::move(*whyNot));
        }
      }
    } else if (dummy.intent != common::Intent::In ||
        (dummyIsPointer && !actualIsPointer)) {
      if (auto named{evaluate::ExtractNamedEntity(actual)}) {
        if (const Symbol & base{named->GetFirstSymbol()};
            IsFunctionResult(base)) {
          context.NoteDefinedSymbol(base);
        }
      }
    }
  }

  bool dummyIsContiguous{
      dummy.attrs.test(characteristics::DummyDataObject::Attr::Contiguous)};
  bool actualIsContiguous{IsSimplyContiguous(actual, foldingContext)};

  // Cases when temporaries might be needed but must not be permitted.
  bool dummyIsAssumedShape{dummy.type.attrs().test(
      characteristics::TypeAndShape::Attr::AssumedShape)};
  if ((actualIsAsynchronous || actualIsVolatile) &&
      (dummyIsAsynchronous || dummyIsVolatile) && !dummyIsValue) {
    if (actualCoarrayRef) { // C1538
      messages.Say(
          "Coindexed ASYNCHRONOUS or VOLATILE actual argument may not be associated with %s with ASYNCHRONOUS or VOLATILE attributes unless VALUE"_err_en_US,
          dummyName);
    }
    if ((actualRank > 0 || actualIsAssumedRank) && !actualIsContiguous) {
      if (dummyIsContiguous ||
          !(dummyIsAssumedShape || dummyIsAssumedRank ||
              (actualIsPointer && dummyIsPointer))) { // C1539 & C1540
        messages.Say(
            "ASYNCHRONOUS or VOLATILE actual argument that is not simply contiguous may not be associated with a contiguous ASYNCHRONOUS or VOLATILE %s"_err_en_US,
            dummyName);
      }
    }
  }

  // 15.5.2.6 -- dummy is ALLOCATABLE
  bool dummyIsOptional{
      dummy.attrs.test(characteristics::DummyDataObject::Attr::Optional)};
  if (dummyIsAllocatable) {
    if (actualIsAllocatable) {
      if (actualCoarrayRef && dummy.intent != common::Intent::In) {
        messages.Say(
            "ALLOCATABLE %s must have INTENT(IN) to be associated with a coindexed actual argument"_err_en_US,
            dummyName);
      }
      if (!actualCoarrayRef && actualLastSymbol && dummy.type.corank() == 0 &&
          actualLastSymbol->Corank() > 0) {
        messages.Say(
            "ALLOCATABLE %s is not a coarray but actual argument has corank %d"_err_en_US,
            dummyName, actualLastSymbol->Corank());
      }
    } else if (evaluate::IsBareNullPointer(&actual)) {
      if (dummyIsOptional) {
      } else if (dummy.intent == common::Intent::Default &&
          context.ShouldWarn(
              common::UsageWarning::NullActualForDefaultIntentAllocatable)) {
        messages.Say(
            "A null pointer should not be associated with allocatable %s without INTENT(IN)"_warn_en_US,
            dummyName);
      } else if (dummy.intent == common::Intent::In &&
          context.ShouldWarn(
              common::LanguageFeature::NullActualForAllocatable)) {
        messages.Say(common::LanguageFeature::NullActualForAllocatable,
            "Allocatable %s is associated with a null pointer"_port_en_US,
            dummyName);
      }
      // INTENT(OUT) and INTENT(IN OUT) cases are caught elsewhere as being
      // undefinable actual arguments.
    } else if (evaluate::IsNullAllocatable(&actual)) {
      if (dummyIsOptional) {
      } else if (dummy.intent == common::Intent::Default &&
          context.ShouldWarn(
              common::UsageWarning::NullActualForDefaultIntentAllocatable)) {
        messages.Say(
            "A null allocatable should not be associated with allocatable %s without INTENT(IN)"_warn_en_US,
            dummyName);
      }
      // INTENT(OUT) and INTENT(IN OUT) cases are caught elsewhere
    } else {
      messages.Say(
          "ALLOCATABLE %s must be associated with an ALLOCATABLE actual argument"_err_en_US,
          dummyName);
    }
  }

  // 15.5.2.7 -- dummy is POINTER
  if (dummyIsPointer) {
    if (actualIsPointer || dummy.intent == common::Intent::In) {
      if (scope) {
        semantics::CheckPointerAssignment(context, messages.at(), dummyName,
            dummy, actual, *scope,
            /*isAssumedRank=*/dummyIsAssumedRank, actualIsPointer);
      }
    } else if (!actualIsPointer) {
      messages.Say(
          "Actual argument associated with POINTER %s must also be POINTER unless INTENT(IN)"_err_en_US,
          dummyName);
    }
  }

  // 15.5.2.5 -- actual & dummy are both POINTER or both ALLOCATABLE
  // For INTENT(IN), and for a polymorphic actual being associated with a
  // monomorphic dummy, we relax two checks that are in Fortran to
  // prevent the callee from changing the type or to avoid having
  // to use a descriptor.
  if (!typesCompatible) {
    // Don't pile on the errors emitted above
  } else if ((actualIsPointer && dummyIsPointer) ||
      (actualIsAllocatable && dummyIsAllocatable)) {
    bool actualIsUnlimited{actualType.type().IsUnlimitedPolymorphic()};
    bool dummyIsUnlimited{dummy.type.type().IsUnlimitedPolymorphic()};
    bool checkTypeCompatibility{true};
    if (actualIsUnlimited != dummyIsUnlimited) {
      checkTypeCompatibility = false;
      if (dummyIsUnlimited && dummy.intent == common::Intent::In &&
          context.IsEnabled(common::LanguageFeature::RelaxedIntentInChecking)) {
        if (context.ShouldWarn(
                common::LanguageFeature::RelaxedIntentInChecking)) {
          messages.Say(common::LanguageFeature::RelaxedIntentInChecking,
              "If a POINTER or ALLOCATABLE dummy or actual argument is unlimited polymorphic, both should be so"_port_en_US);
        }
      } else {
        messages.Say(
            "If a POINTER or ALLOCATABLE dummy or actual argument is unlimited polymorphic, both must be so"_err_en_US);
      }
    } else if (dummyIsPolymorphic != actualIsPolymorphic) {
      if (dummyIsPolymorphic && dummy.intent == common::Intent::In &&
          context.IsEnabled(common::LanguageFeature::RelaxedIntentInChecking)) {
        if (context.ShouldWarn(
                common::LanguageFeature::RelaxedIntentInChecking)) {
          messages.Say(common::LanguageFeature::RelaxedIntentInChecking,
              "If a POINTER or ALLOCATABLE dummy or actual argument is polymorphic, both should be so"_port_en_US);
        }
      } else if (actualIsPolymorphic &&
          context.IsEnabled(common::LanguageFeature::
                  PolymorphicActualAllocatableOrPointerToMonomorphicDummy)) {
        if (context.ShouldWarn(common::LanguageFeature::
                    PolymorphicActualAllocatableOrPointerToMonomorphicDummy)) {
          messages.Say(
              common::LanguageFeature::
                  PolymorphicActualAllocatableOrPointerToMonomorphicDummy,
              "If a POINTER or ALLOCATABLE actual argument is polymorphic, the corresponding dummy argument should also be so"_port_en_US);
        }
      } else {
        checkTypeCompatibility = false;
        messages.Say(
            "If a POINTER or ALLOCATABLE dummy or actual argument is polymorphic, both must be so"_err_en_US);
      }
    }
    if (checkTypeCompatibility && !actualIsUnlimited) {
      if (!actualType.type().IsTkCompatibleWith(dummy.type.type())) {
        if (dummy.intent == common::Intent::In &&
            context.IsEnabled(
                common::LanguageFeature::RelaxedIntentInChecking)) {
          if (context.ShouldWarn(
                  common::LanguageFeature::RelaxedIntentInChecking)) {
            messages.Say(common::LanguageFeature::RelaxedIntentInChecking,
                "POINTER or ALLOCATABLE dummy and actual arguments should have the same declared type and kind"_port_en_US);
          }
        } else {
          messages.Say(
              "POINTER or ALLOCATABLE dummy and actual arguments must have the same declared type and kind"_err_en_US);
        }
      }
      // 15.5.2.5(4)
      const auto *dummyDerived{evaluate::GetDerivedTypeSpec(dummy.type.type())};
      if (!DefersSameTypeParameters(actualDerived, dummyDerived) ||
          dummy.type.type().HasDeferredTypeParameter() !=
              actualType.type().HasDeferredTypeParameter()) {
        messages.Say(
            "Dummy and actual arguments must defer the same type parameters when POINTER or ALLOCATABLE"_err_en_US);
      }
    }
  }

  // 15.5.2.8 -- coarray dummy arguments
  if (dummy.type.corank() > 0) {
    if (actualType.corank() == 0) {
      messages.Say(
          "Actual argument associated with coarray %s must be a coarray"_err_en_US,
          dummyName);
    } else if (actualType.corank() != dummy.type.corank() &&
        dummyIsAllocatableOrPointer) {
      messages.Say(
          "ALLOCATABLE or POINTER %s has corank %d but actual argument has corank %d"_err_en_US,
          dummyName, dummy.type.corank(), actualType.corank());
    }
    if (dummyIsVolatile) {
      if (!actualIsVolatile) {
        messages.Say(
            "non-VOLATILE coarray may not be associated with VOLATILE coarray %s"_err_en_US,
            dummyName);
      }
    } else {
      if (actualIsVolatile) {
        messages.Say(
            "VOLATILE coarray may not be associated with non-VOLATILE coarray %s"_err_en_US,
            dummyName);
      }
    }
    if (actualRank == dummyRank && !actualIsContiguous) {
      if (dummyIsContiguous) {
        messages.Say(
            "Actual argument associated with a CONTIGUOUS coarray %s must be simply contiguous"_err_en_US,
            dummyName);
      } else if (!dummyIsAssumedShape && !dummyIsAssumedRank) {
        messages.Say(
            "Actual argument associated with coarray %s (not assumed shape or rank) must be simply contiguous"_err_en_US,
            dummyName);
      }
    }
  }

  // NULL(MOLD=) checking for non-intrinsic procedures
  if (!intrinsic && !dummyIsAllocatableOrPointer && !dummyIsOptional &&
      evaluate::IsNullPointer(&actual)) {
    messages.Say(
        "Actual argument associated with %s may not be null pointer %s"_err_en_US,
        dummyName, actual.AsFortran());
  }

  // Warn about dubious actual argument association with a TARGET dummy
  // argument
  if (dummy.attrs.test(characteristics::DummyDataObject::Attr::Target) &&
      context.ShouldWarn(common::UsageWarning::NonTargetPassedToTarget)) {
    bool actualIsVariable{evaluate::IsVariable(actual)};
    bool actualIsTemp{
        !actualIsVariable || HasVectorSubscript(actual) || actualCoarrayRef};
    if (actualIsTemp) {
      messages.Say(common::UsageWarning::NonTargetPassedToTarget,
          "Any pointer associated with TARGET %s during this call will not be associated with the value of '%s' afterwards"_warn_en_US,
          dummyName, actual.AsFortran());
    } else {
      auto actualSymbolVector{GetSymbolVector(actual)};
      if (!evaluate::GetLastTarget(actualSymbolVector)) {
        messages.Say(common::UsageWarning::NonTargetPassedToTarget,
            "Any pointer associated with TARGET %s during this call must not be used afterwards, as '%s' is not a target"_warn_en_US,
            dummyName, actual.AsFortran());
      }
    }
  }

  // CUDA specific checks
  // TODO: These are disabled in OpenACC constructs, which may not be
  // correct when the target is not a GPU.
  if (!intrinsic &&
      !dummy.attrs.test(characteristics::DummyDataObject::Attr::Value) &&
      !FindOpenACCConstructContaining(scope)) {
    std::optional<common::CUDADataAttr> actualDataAttr, dummyDataAttr;
    if (const auto *actualObject{actualLastSymbol
                ? actualLastSymbol->detailsIf<ObjectEntityDetails>()
                : nullptr}) {
      actualDataAttr = actualObject->cudaDataAttr();
    }
    dummyDataAttr = dummy.cudaDataAttr;
    // Treat MANAGED like DEVICE for nonallocatable nonpointer arguments to
    // device subprograms
    if (procedure.cudaSubprogramAttrs.value_or(
            common::CUDASubprogramAttrs::Host) !=
            common::CUDASubprogramAttrs::Host &&
        !dummy.attrs.test(
            characteristics::DummyDataObject::Attr::Allocatable) &&
        !dummy.attrs.test(characteristics::DummyDataObject::Attr::Pointer)) {
      if (!dummyDataAttr || *dummyDataAttr == common::CUDADataAttr::Managed) {
        dummyDataAttr = common::CUDADataAttr::Device;
      }
      if ((!actualDataAttr && FindCUDADeviceContext(scope)) ||
          (actualDataAttr &&
              *actualDataAttr == common::CUDADataAttr::Managed)) {
        actualDataAttr = common::CUDADataAttr::Device;
      }
      // For device procedures, treat actual arguments with VALUE attribute as
      // device data
      if (!actualDataAttr && actualLastSymbol && IsValue(*actualLastSymbol) &&
          (*procedure.cudaSubprogramAttrs ==
              common::CUDASubprogramAttrs::Device)) {
        actualDataAttr = common::CUDADataAttr::Device;
      }
    }
    if (dummyDataAttr == common::CUDADataAttr::Device &&
        (dummyIsAssumedShape || dummyIsAssumedRank) &&
        !dummy.ignoreTKR.test(common::IgnoreTKR::Contiguous)) {
      if (auto contig{evaluate::IsContiguous(actual, foldingContext,
              /*namedConstantSectionsAreContiguous=*/true,
              /*firstDimensionStride1=*/true)}) {
        if (!*contig) {
          messages.Say(
              "actual argument associated with assumed shape/rank device %s is known to be discontiguous on its first dimension"_err_en_US,
              dummyName);
        }
      } else {
        messages.Say(
            "actual argument associated with assumed shape/rank device %s is not known to be contiguous on its first dimension"_warn_en_US,
            dummyName);
      }
    }
    std::optional<std::string> warning;
    bool isHostDeviceProc{procedure.cudaSubprogramAttrs &&
        *procedure.cudaSubprogramAttrs ==
            common::CUDASubprogramAttrs::HostDevice};
    if (!common::AreCompatibleCUDADataAttrs(dummyDataAttr, actualDataAttr,
            dummy.ignoreTKR, &warning, /*allowUnifiedMatchingRule=*/true,
            isHostDeviceProc, &context.languageFeatures())) {
      auto toStr{[](std::optional<common::CUDADataAttr> x) {
        return x ? "ATTRIBUTES("s +
                parser::ToUpperCaseLetters(common::EnumToString(*x)) + ")"s
                 : "no CUDA data attribute"s;
      }};
      messages.Say(
          "%s has %s but its associated actual argument has %s"_err_en_US,
          dummyName, toStr(dummyDataAttr), toStr(actualDataAttr));
    }
    if (warning && context.ShouldWarn(common::UsageWarning::CUDAUsage)) {
      messages.Say(common::UsageWarning::CUDAUsage, "%s"_warn_en_US,
          std::move(*warning));
    }
  }

  // Warning for breaking F'2023 change with character allocatables
  if (intrinsic && dummy.intent != common::Intent::In) {
    WarnOnDeferredLengthCharacterScalar(
        context, &actual, messages.at(), dummyName.c_str());
  }

  // %VAL() and %REF() checking for explicit interface
  if ((arg.isPercentRef() || arg.isPercentVal()) &&
      dummy.IsPassedByDescriptor(procedure.IsBindC())) {
    messages.Say(
        "%%VAL or %%REF are not allowed for %s that must be passed by means of a descriptor"_err_en_US,
        dummyName);
  }
  if (arg.isPercentVal() &&
      (!actualType.type().IsLengthlessIntrinsicType() ||
          actualType.Rank() != 0)) {
    messages.Say(
        "%VAL argument must be a scalar numeric or logical expression"_err_en_US);
  }
}

static void CheckProcedureArg(evaluate::ActualArgument &arg,
    const characteristics::Procedure &proc,
    const characteristics::DummyProcedure &dummy, const std::string &dummyName,
    SemanticsContext &context, bool ignoreImplicitVsExplicit) {
  evaluate::FoldingContext &foldingContext{context.foldingContext()};
  parser::ContextualMessages &messages{foldingContext.messages()};
  parser::CharBlock location{arg.sourceLocation().value_or(messages.at())};
  auto restorer{messages.SetLocation(location)};
  const characteristics::Procedure &interface { dummy.procedure.value() };
  if (const auto *expr{arg.UnwrapExpr()}) {
    bool dummyIsPointer{
        dummy.attrs.test(characteristics::DummyProcedure::Attr::Pointer)};
    const auto *argProcDesignator{
        std::get_if<evaluate::ProcedureDesignator>(&expr->u)};
    const auto *argProcSymbol{
        argProcDesignator ? argProcDesignator->GetSymbol() : nullptr};
    if (argProcSymbol) {
      if (const auto *subp{
              argProcSymbol->GetUltimate().detailsIf<SubprogramDetails>()}) {
        if (subp->stmtFunction()) {
          evaluate::SayWithDeclaration(messages, *argProcSymbol,
              "Statement function '%s' may not be passed as an actual argument"_err_en_US,
              argProcSymbol->name());
          return;
        }
      } else if (argProcSymbol->has<ProcBindingDetails>()) {
        if (!context.IsEnabled(common::LanguageFeature::BindingAsProcedure)) {
          evaluate::SayWithDeclaration(messages, *argProcSymbol,
              "Procedure binding '%s' passed as an actual argument"_err_en_US,
              argProcSymbol->name());
        } else if (context.ShouldWarn(
                       common::LanguageFeature::BindingAsProcedure)) {
          evaluate::SayWithDeclaration(messages, *argProcSymbol,
              common::LanguageFeature::BindingAsProcedure,
              "Procedure binding '%s' passed as an actual argument"_port_en_US,
              argProcSymbol->name());
        }
      }
    }
    if (auto argChars{characteristics::DummyArgument::FromActual(
            "actual argument", *expr, foldingContext,
            /*forImplicitInterface=*/true)}) {
      if (!argChars->IsTypelessIntrinsicDummy()) {
        if (auto *argProc{
                std::get_if<characteristics::DummyProcedure>(&argChars->u)}) {
          characteristics::Procedure &argInterface{argProc->procedure.value()};
          argInterface.attrs.reset(
              characteristics::Procedure::Attr::NullPointer);
          argInterface.attrs.reset(
              characteristics::Procedure::Attr::NullAllocatable);
          if (!argProcSymbol || argProcSymbol->attrs().test(Attr::INTRINSIC)) {
            // It's ok to pass ELEMENTAL unrestricted intrinsic functions.
            argInterface.attrs.reset(
                characteristics::Procedure::Attr::Elemental);
          } else if (argInterface.attrs.test(
                         characteristics::Procedure::Attr::Elemental)) {
            if (argProcSymbol) { // C1533
              evaluate::SayWithDeclaration(messages, *argProcSymbol,
                  "Non-intrinsic ELEMENTAL procedure '%s' may not be passed as an actual argument"_err_en_US,
                  argProcSymbol->name());
              return; // avoid piling on with checks below
            } else {
              argInterface.attrs.reset(
                  characteristics::Procedure::Attr::NullPointer);
              argInterface.attrs.reset(
                  characteristics::Procedure::Attr::NullAllocatable);
            }
          }
          if (interface.HasExplicitInterface()) {
            std::string whyNot;
            std::optional<std::string> warning;
            if (!interface.IsCompatibleWith(argInterface,
                    ignoreImplicitVsExplicit, &whyNot,
                    /*specificIntrinsic=*/nullptr, &warning)) {
              // 15.5.2.9(1): Explicit interfaces must match
              if (argInterface.HasExplicitInterface()) {
                messages.Say(
                    "Actual procedure argument has interface incompatible with %s: %s"_err_en_US,
                    dummyName, whyNot);
                return;
              } else if (proc.IsPure()) {
                messages.Say(
                    "Actual procedure argument for %s of a PURE procedure must have an explicit interface"_err_en_US,
                    dummyName);
              } else if (context.ShouldWarn(
                             common::UsageWarning::ImplicitInterfaceActual)) {
                messages.Say(common::UsageWarning::ImplicitInterfaceActual,
                    "Actual procedure argument has an implicit interface which is not known to be compatible with %s which has an explicit interface"_warn_en_US,
                    dummyName);
              }
            } else if (warning &&
                context.ShouldWarn(common::UsageWarning::ProcDummyArgShapes)) {
              messages.Say(common::UsageWarning::ProcDummyArgShapes,
                  "Actual procedure argument has possible interface incompatibility with %s: %s"_warn_en_US,
                  dummyName, std::move(*warning));
            }
          } else { // 15.5.2.9(2,3)
            if (interface.IsSubroutine() && argInterface.IsFunction()) {
              messages.Say(
                  "Actual argument associated with procedure %s is a function but must be a subroutine"_err_en_US,
                  dummyName);
            } else if (interface.IsFunction()) {
              if (argInterface.IsFunction()) {
                std::string whyNot;
                if (!interface.functionResult->IsCompatibleWith(
                        *argInterface.functionResult, &whyNot)) {
                  messages.Say(
                      "Actual argument function associated with procedure %s is not compatible: %s"_err_en_US,
                      dummyName, whyNot);
                }
              } else if (argInterface.IsSubroutine()) {
                messages.Say(
                    "Actual argument associated with procedure %s is a subroutine but must be a function"_err_en_US,
                    dummyName);
              }
            }
          }
        } else {
          messages.Say(
              "Actual argument associated with procedure %s is not a procedure"_err_en_US,
              dummyName);
        }
      } else if (IsNullPointer(expr)) {
        if (!dummyIsPointer &&
            !dummy.attrs.test(
                characteristics::DummyProcedure::Attr::Optional)) {
          messages.Say(
              "Actual argument associated with procedure %s is a null pointer"_err_en_US,
              dummyName);
        }
      } else {
        messages.Say(
            "Actual argument associated with procedure %s is typeless"_err_en_US,
            dummyName);
      }
    }
    if (dummyIsPointer) {
      if (dummy.intent == common::Intent::In) {
        // need not be definable, can be a target
      } else if (!IsProcedurePointer(*expr)) {
        messages.Say(
            "Actual argument associated with procedure pointer %s is not a procedure pointer"_err_en_US,
            dummyName);
      } else if (dummy.intent == common::Intent::Default) {
        // ok, needs to be definable only if defined at run time
      } else {
        DefinabilityFlags flags{DefinabilityFlag::PointerDefinition};
        if (dummy.intent != common::Intent::Out) {
          flags.set(DefinabilityFlag::DoNotNoteDefinition);
        }
        if (auto whyNot{WhyNotDefinable(
                location, context.FindScope(location), flags, *expr)}) {
          if (auto *msg{messages.Say(
                  "Actual argument associated with INTENT(%s) procedure pointer %s is not definable"_err_en_US,
                  dummy.intent == common::Intent::Out ? "OUT" : "IN OUT",
                  dummyName)}) {
            msg->Attach(
                std::move(whyNot->set_severity(parser::Severity::Because)));
          }
        }
      }
    }
  } else {
    messages.Say(
        "Assumed-type argument may not be forwarded as procedure %s"_err_en_US,
        dummyName);
  }
}

// Allow BOZ literal actual arguments when they can be converted to a known
// dummy argument type
static void ConvertBOZLiteralArg(
    evaluate::ActualArgument &arg, const evaluate::DynamicType &type) {
  if (auto *expr{arg.UnwrapExpr()}) {
    if (IsBOZLiteral(*expr)) {
      if (auto converted{evaluate::ConvertToType(type, SomeExpr{*expr})}) {
        arg = std::move(*converted);
      }
    }
  }
}

static void CheckExplicitInterfaceArg(evaluate::ActualArgument &arg,
    const characteristics::DummyArgument &dummy,
    const characteristics::Procedure &proc, SemanticsContext &context,
    const Scope *scope, const evaluate::SpecificIntrinsic *intrinsic,
    bool allowActualArgumentConversions, bool extentErrors,
    bool ignoreImplicitVsExplicit) {
  evaluate::FoldingContext &foldingContext{context.foldingContext()};
  auto &messages{foldingContext.messages()};
  std::string dummyName{"dummy argument"};
  if (!dummy.name.empty()) {
    dummyName += " '"s + parser::ToLowerCaseLetters(dummy.name) + "='";
  }
  auto restorer{
      messages.SetLocation(arg.sourceLocation().value_or(messages.at()))};
  auto CheckActualArgForLabel = [&](evaluate::ActualArgument &arg) {
    if (arg.isAlternateReturn()) {
      messages.Say(
          "Alternate return label '%d' cannot be associated with %s"_err_en_US,
          arg.GetLabel(), dummyName);
      return false;
    } else {
      return true;
    }
  };
  common::visit(
      common::visitors{
          [&](const characteristics::DummyDataObject &object) {
            if (CheckActualArgForLabel(arg)) {
              ConvertBOZLiteralArg(arg, object.type.type());
              if (auto *expr{arg.UnwrapExpr()}) {
                if (auto type{characteristics::TypeAndShape::Characterize(
                        *expr, foldingContext)}) {
                  arg.set_dummyIntent(object.intent);
                  bool isElemental{
                      object.type.Rank() == 0 && proc.IsElemental()};
                  CheckExplicitDataArg(object, dummyName, *expr, *type,
                      isElemental, context, foldingContext, scope, intrinsic,
                      allowActualArgumentConversions, extentErrors, proc, arg);
                } else if (object.type.type().IsTypelessIntrinsicArgument() &&
                    IsBOZLiteral(*expr)) {
                  // ok
                } else if (object.type.type().IsTypelessIntrinsicArgument() &&
                    evaluate::IsNullObjectPointer(expr)) {
                  // ok, ASSOCIATED(NULL(without MOLD=))
                } else if (object.type.attrs().test(characteristics::
                                   TypeAndShape::Attr::AssumedRank) &&
                    evaluate::IsNullObjectPointer(expr) &&
                    (object.attrs.test(
                         characteristics::DummyDataObject::Attr::Allocatable) ||
                        object.attrs.test(
                            characteristics::DummyDataObject::Attr::Pointer) ||
                        !object.attrs.test(characteristics::DummyDataObject::
                                Attr::Optional))) {
                  messages.Say(
                      "NULL() without MOLD= must not be associated with an assumed-rank dummy argument that is ALLOCATABLE, POINTER, or non-OPTIONAL"_err_en_US);
                } else if ((object.attrs.test(characteristics::DummyDataObject::
                                    Attr::Pointer) ||
                               object.attrs.test(characteristics::
                                       DummyDataObject::Attr::Optional)) &&
                    evaluate::IsNullObjectPointer(expr)) {
                  // FOO(NULL(without MOLD=))
                  if (object.type.type().IsAssumedLengthCharacter()) {
                    messages.Say(
                        "Actual argument associated with %s is a NULL() pointer without a MOLD= to provide a character length"_err_en_US,
                        dummyName);
                  } else if (const DerivedTypeSpec *
                      derived{GetDerivedTypeSpec(object.type.type())}) {
                    for (const auto &[pName, pValue] : derived->parameters()) {
                      if (pValue.isAssumed()) {
                        messages.Say(
                            "Actual argument associated with %s is a NULL() pointer without a MOLD= to provide a value for the assumed type parameter '%s'"_err_en_US,
                            dummyName, pName.ToString());
                        break;
                      }
                    }
                  }
                } else if (object.attrs.test(characteristics::DummyDataObject::
                                   Attr::Allocatable) &&
                    (evaluate::IsNullAllocatable(expr) ||
                        evaluate::IsBareNullPointer(expr))) {
                  if (object.intent == common::Intent::Out ||
                      object.intent == common::Intent::InOut) {
                    messages.Say(
                        "NULL() actual argument '%s' may not be associated with allocatable dummy argument %s that is INTENT(OUT) or INTENT(IN OUT)"_err_en_US,
<<<<<<< HEAD
                        expr->AsFortran(), dummyName);
                  } else if (object.intent == common::Intent::Default &&
                      context.ShouldWarn(common::UsageWarning::
                              NullActualForDefaultIntentAllocatable)) {
                    messages.Say(common::UsageWarning::
                                     NullActualForDefaultIntentAllocatable,
                        "NULL() actual argument '%s' should not be associated with allocatable dummy argument %s without INTENT(IN)"_warn_en_US,
                        expr->AsFortran(), dummyName);
=======
                        expr->AsFortran(), dummyName);
                  } else if (object.intent == common::Intent::Default &&
                      context.ShouldWarn(common::UsageWarning::
                              NullActualForDefaultIntentAllocatable)) {
                    messages.Say(common::UsageWarning::
                                     NullActualForDefaultIntentAllocatable,
                        "NULL() actual argument '%s' should not be associated with allocatable dummy argument %s without INTENT(IN)"_warn_en_US,
                        expr->AsFortran(), dummyName);
>>>>>>> 4084ffcf
                  } else if (context.ShouldWarn(common::LanguageFeature::
                                     NullActualForAllocatable)) {
                    messages.Say(
                        common::LanguageFeature::NullActualForAllocatable,
                        "Allocatable %s is associated with %s"_port_en_US,
                        dummyName, expr->AsFortran());
                  }
                } else {
                  messages.Say(
                      "Actual argument '%s' associated with %s is not a variable or typed expression"_err_en_US,
                      expr->AsFortran(), dummyName);
                }
              } else {
                const Symbol &assumed{DEREF(arg.GetAssumedTypeDummy())};
                if (!object.type.type().IsAssumedType()) {
                  messages.Say(
                      "Assumed-type '%s' may be associated only with an assumed-type %s"_err_en_US,
                      assumed.name(), dummyName);
                } else if (object.type.attrs().test(characteristics::
                                   TypeAndShape::Attr::AssumedRank) &&
                    !IsAssumedShape(assumed) &&
                    !evaluate::IsAssumedRank(assumed)) {
                  messages.Say( // C711
                      "Assumed-type '%s' must be either assumed shape or assumed rank to be associated with assumed rank %s"_err_en_US,
                      assumed.name(), dummyName);
                }
              }
            }
          },
          [&](const characteristics::DummyProcedure &dummy) {
            if (CheckActualArgForLabel(arg)) {
              CheckProcedureArg(arg, proc, dummy, dummyName, context,
                  ignoreImplicitVsExplicit);
            }
          },
          [&](const characteristics::AlternateReturn &) {
            // All semantic checking is done elsewhere
          },
      },
      dummy.u);
}

static void RearrangeArguments(const characteristics::Procedure &proc,
    evaluate::ActualArguments &actuals, parser::ContextualMessages &messages) {
  CHECK(proc.HasExplicitInterface());
  if (actuals.size() < proc.dummyArguments.size()) {
    actuals.resize(proc.dummyArguments.size());
  } else if (actuals.size() > proc.dummyArguments.size()) {
    messages.Say(
        "Too many actual arguments (%zd) passed to procedure that expects only %zd"_err_en_US,
        actuals.size(), proc.dummyArguments.size());
  }
  std::map<std::string, evaluate::ActualArgument> kwArgs;
  bool anyKeyword{false};
  int which{1};
  for (auto &x : actuals) {
    if (!x) {
    } else if (x->keyword()) {
      auto emplaced{
          kwArgs.try_emplace(x->keyword()->ToString(), std::move(*x))};
      if (!emplaced.second) {
        messages.Say(*x->keyword(),
            "Argument keyword '%s=' appears on more than one effective argument in this procedure reference"_err_en_US,
            *x->keyword());
      }
      x.reset();
      anyKeyword = true;
    } else if (anyKeyword) {
      messages.Say(x ? x->sourceLocation() : std::nullopt,
          "Actual argument #%d without a keyword may not follow any actual argument with a keyword"_err_en_US,
          which);
    }
    ++which;
  }
  if (!kwArgs.empty()) {
    int index{0};
    for (const auto &dummy : proc.dummyArguments) {
      if (!dummy.name.empty()) {
        auto iter{kwArgs.find(dummy.name)};
        if (iter != kwArgs.end()) {
          evaluate::ActualArgument &x{iter->second};
          if (actuals[index]) {
            messages.Say(*x.keyword(),
                "Keyword argument '%s=' has already been specified positionally (#%d) in this procedure reference"_err_en_US,
                *x.keyword(), index + 1);
          } else {
            actuals[index] = std::move(x);
          }
          kwArgs.erase(iter);
        }
      }
      ++index;
    }
    for (auto &bad : kwArgs) {
      evaluate::ActualArgument &x{bad.second};
      messages.Say(*x.keyword(),
          "Argument keyword '%s=' is not recognized for this procedure reference"_err_en_US,
          *x.keyword());
    }
  }
}

// 15.8.1(3) -- In a reference to an elemental procedure, if any argument is an
// array, each actual argument that corresponds to an INTENT(OUT) or
// INTENT(INOUT) dummy argument shall be an array. The actual argument to an
// ELEMENTAL procedure must conform.
static bool CheckElementalConformance(parser::ContextualMessages &messages,
    const characteristics::Procedure &proc, evaluate::ActualArguments &actuals,
    evaluate::FoldingContext &context) {
  std::optional<evaluate::Shape> shape;
  std::string shapeName;
  int index{0};
  bool hasArrayArg{false};
  for (const auto &arg : actuals) {
    if (arg && !arg->isAlternateReturn() && arg->Rank() > 0) {
      hasArrayArg = true;
      break;
    }
  }
  for (const auto &arg : actuals) {
    const auto &dummy{proc.dummyArguments.at(index++)};
    if (arg) {
      if (const auto *expr{arg->UnwrapExpr()}) {
        if (const auto *wholeSymbol{evaluate::UnwrapWholeSymbolDataRef(arg)}) {
          wholeSymbol = &ResolveAssociations(*wholeSymbol);
          if (IsAssumedSizeArray(*wholeSymbol)) {
            evaluate::SayWithDeclaration(messages, *wholeSymbol,
                "Whole assumed-size array '%s' may not be used as an argument to an elemental procedure"_err_en_US,
                wholeSymbol->name());
          }
        }
        if (auto argShape{evaluate::GetShape(context, *expr)}) {
          if (GetRank(*argShape) > 0) {
            std::string argName{"actual argument ("s + expr->AsFortran() +
                ") corresponding to dummy argument #" + std::to_string(index) +
                " ('" + dummy.name + "')"};
            if (shape) {
              auto tristate{evaluate::CheckConformance(messages, *shape,
                  *argShape, evaluate::CheckConformanceFlags::None,
                  shapeName.c_str(), argName.c_str())};
              if (tristate && !*tristate) {
                return false;
              }
            } else {
              shape = std::move(argShape);
              shapeName = argName;
            }
          } else if ((dummy.GetIntent() == common::Intent::Out ||
                         dummy.GetIntent() == common::Intent::InOut) &&
              hasArrayArg) {
            messages.Say(
                "In an elemental procedure reference with at least one array argument, actual argument %s that corresponds to an INTENT(OUT) or INTENT(INOUT) dummy argument must be an array"_err_en_US,
                expr->AsFortran());
          }
        }
      }
    }
  }
  return true;
}

// ASSOCIATED (16.9.16)
static void CheckAssociated(evaluate::ActualArguments &arguments,
    SemanticsContext &semanticsContext, const Scope *scope) {
  evaluate::FoldingContext &foldingContext{semanticsContext.foldingContext()};
  parser::ContextualMessages &messages{foldingContext.messages()};
  bool ok{true};
  if (arguments.size() < 2) {
    return;
  }
  if (const auto &pointerArg{arguments[0]}) {
    if (const auto *pointerExpr{pointerArg->UnwrapExpr()}) {
      if (!IsPointer(*pointerExpr)) {
        messages.Say(pointerArg->sourceLocation(),
            "POINTER= argument of ASSOCIATED() must be a pointer"_err_en_US);
        return;
      }
      if (const auto &targetArg{arguments[1]}) {
        // The standard requires that the TARGET= argument, when present,
        // be type compatible with the POINTER= for a data pointer.  In
        // the case of procedure pointers, the standard requires that it
        // be a valid RHS for a pointer assignment that has the POINTER=
        // argument as its LHS.  Some popular compilers misinterpret this
        // requirement more strongly than necessary, and actually validate
        // the POINTER= argument as if it were serving as the LHS of a pointer
        // assignment.  This, perhaps unintentionally, excludes function
        // results, including NULL(), from being used there, as well as
        // INTENT(IN) dummy pointers.  Detect these conditions and emit
        // portability warnings.
        if (semanticsContext.ShouldWarn(common::UsageWarning::Portability)) {
          if (!evaluate::ExtractDataRef(*pointerExpr) &&
              !evaluate::IsProcedurePointer(*pointerExpr)) {
            messages.Say(common::UsageWarning::Portability,
                pointerArg->sourceLocation(),
                "POINTER= argument of ASSOCIATED() is required by some other compilers to be a pointer"_port_en_US);
          } else if (scope && !evaluate::UnwrapProcedureRef(*pointerExpr)) {
            if (auto whyNot{WhyNotDefinable(
                    pointerArg->sourceLocation().value_or(messages.at()),
                    *scope,
                    DefinabilityFlags{DefinabilityFlag::PointerDefinition,
                        DefinabilityFlag::DoNotNoteDefinition},
                    *pointerExpr)}) {
              if (whyNot->IsFatal()) {
                if (auto *msg{messages.Say(common::UsageWarning::Portability,
                        pointerArg->sourceLocation(),
                        "POINTER= argument of ASSOCIATED() is required by some other compilers to be a valid left-hand side of a pointer assignment statement"_port_en_US)}) {
                  msg->Attach(std::move(
                      whyNot->set_severity(parser::Severity::Because)));
                }
              } else {
                messages.Say(std::move(*whyNot));
              }
            }
          }
        }
        if (const auto *targetExpr{targetArg->UnwrapExpr()}) {
          if (IsProcedurePointer(*pointerExpr) &&
              !IsBareNullPointer(pointerExpr)) { // POINTER= is a procedure
            if (auto pointerProc{characteristics::Procedure::Characterize(
                    *pointerExpr, foldingContext)}) {
              if (IsBareNullPointer(targetExpr)) {
              } else if (IsProcedurePointerTarget(*targetExpr)) {
                if (auto targetProc{characteristics::Procedure::Characterize(
                        *targetExpr, foldingContext)}) {
                  bool isCall{!!UnwrapProcedureRef(*targetExpr)};
                  std::string whyNot;
                  std::optional<std::string> warning;
                  const auto *targetProcDesignator{
                      evaluate::UnwrapExpr<evaluate::ProcedureDesignator>(
                          *targetExpr)};
                  const evaluate::SpecificIntrinsic *specificIntrinsic{
                      targetProcDesignator
                          ? targetProcDesignator->GetSpecificIntrinsic()
                          : nullptr};
                  std::optional<parser::MessageFixedText> msg{
                      CheckProcCompatibility(isCall, pointerProc, &*targetProc,
                          specificIntrinsic, whyNot, warning,
                          /*ignoreImplicitVsExplicit=*/false)};
                  std::optional<common::UsageWarning> whichWarning;
                  if (!msg && warning &&
                      semanticsContext.ShouldWarn(
                          common::UsageWarning::ProcDummyArgShapes)) {
                    whichWarning = common::UsageWarning::ProcDummyArgShapes;
                    msg =
                        "Procedures '%s' and '%s' may not be completely compatible: %s"_warn_en_US;
                    whyNot = std::move(*warning);
                  } else if (msg && !msg->IsFatal() &&
                      semanticsContext.ShouldWarn(
                          common::UsageWarning::ProcPointerCompatibility)) {
                    whichWarning =
                        common::UsageWarning::ProcPointerCompatibility;
                  }
                  if (msg && (msg->IsFatal() || whichWarning)) {
                    if (auto *said{messages.Say(std::move(*msg),
                            "pointer '" + pointerExpr->AsFortran() + "'",
                            targetExpr->AsFortran(), whyNot)};
                        said && whichWarning) {
                      said->set_usageWarning(*whichWarning);
                    }
                  }
                }
              } else if (!IsNullProcedurePointer(targetExpr)) {
                messages.Say(
                    "POINTER= argument '%s' is a procedure pointer but the TARGET= argument '%s' is not a procedure or procedure pointer"_err_en_US,
                    pointerExpr->AsFortran(), targetExpr->AsFortran());
              }
            }
          } else if (IsVariable(*targetExpr) || IsNullPointer(targetExpr)) {
            // Object pointer and target
            if (ExtractDataRef(*targetExpr)) {
              if (SymbolVector symbols{GetSymbolVector(*targetExpr)};
                  !evaluate::GetLastTarget(symbols)) {
                parser::Message *msg{messages.Say(targetArg->sourceLocation(),
                    "TARGET= argument '%s' must have either the POINTER or the TARGET attribute"_err_en_US,
                    targetExpr->AsFortran())};
                for (SymbolRef ref : symbols) {
                  msg = evaluate::AttachDeclaration(msg, *ref);
                }
              } else if (HasVectorSubscript(*targetExpr) ||
                  ExtractCoarrayRef(*targetExpr)) {
                messages.Say(targetArg->sourceLocation(),
                    "TARGET= argument '%s' may not have a vector subscript or coindexing"_err_en_US,
                    targetExpr->AsFortran());
              }
            }
            if (const auto pointerType{pointerArg->GetType()}) {
              if (const auto targetType{targetArg->GetType()}) {
                ok = pointerType->IsTkCompatibleWith(*targetType) ||
                    targetType->IsTkCompatibleWith(*pointerType);
              }
            }
          } else {
            messages.Say(
                "POINTER= argument '%s' is an object pointer but the TARGET= argument '%s' is not a variable"_err_en_US,
                pointerExpr->AsFortran(), targetExpr->AsFortran());
          }
          if (!IsAssumedRank(*pointerExpr)) {
            if (IsAssumedRank(*targetExpr)) {
              messages.Say(
                  "TARGET= argument '%s' may not be assumed-rank when POINTER= argument is not"_err_en_US,
                  pointerExpr->AsFortran());
            } else if (pointerExpr->Rank() != targetExpr->Rank()) {
              messages.Say(
                  "POINTER= argument and TARGET= argument have incompatible ranks %d and %d"_err_en_US,
                  pointerExpr->Rank(), targetExpr->Rank());
            }
          }
        }
      }
    }
  } else {
    // No arguments to ASSOCIATED()
    ok = false;
  }
  if (!ok) {
    messages.Say(
        "Arguments of ASSOCIATED() must be a pointer and an optional valid target"_err_en_US);
  }
}

// CO_REDUCE (F'2023 16.9.49)
static void CheckCoReduce(
    evaluate::ActualArguments &arguments, evaluate::FoldingContext &context) {
  parser::ContextualMessages &messages{context.messages()};
  evaluate::CheckForCoindexedObject(
      context.messages(), arguments[0], "co_reduce", "a");
  evaluate::CheckForCoindexedObject(
      context.messages(), arguments[2], "co_reduce", "stat");
  evaluate::CheckForCoindexedObject(
      context.messages(), arguments[3], "co_reduce", "errmsg");

  std::optional<evaluate::DynamicType> aType;
  if (const auto &a{arguments[0]}) {
    aType = a->GetType();
  }
  std::optional<characteristics::Procedure> procChars;
  if (const auto &operation{arguments[1]}) {
    if (const auto *expr{operation->UnwrapExpr()}) {
      if (const auto *designator{
              std::get_if<evaluate::ProcedureDesignator>(&expr->u)}) {
        procChars = characteristics::Procedure::Characterize(
            *designator, context, /*emitError=*/true);
      } else if (const auto *ref{
                     std::get_if<evaluate::ProcedureRef>(&expr->u)}) {
        procChars = characteristics::Procedure::Characterize(*ref, context);
      }
    }
  }

  static constexpr characteristics::DummyDataObject::Attrs notAllowedArgAttrs{
      characteristics::DummyDataObject::Attr::Optional,
      characteristics::DummyDataObject::Attr::Allocatable,
      characteristics::DummyDataObject::Attr::Pointer,
  };
  static constexpr characteristics::FunctionResult::Attrs
      notAllowedFuncResAttrs{
          characteristics::FunctionResult::Attr::Allocatable,
          characteristics::FunctionResult::Attr::Pointer,
      };
  const characteristics::TypeAndShape *result{
      procChars && procChars->functionResult
          ? procChars->functionResult->GetTypeAndShape()
          : nullptr};
  if (!procChars || !procChars->IsPure() ||
      procChars->dummyArguments.size() != 2 || !procChars->functionResult) {
    messages.Say(
        "OPERATION= argument of CO_REDUCE() must be a pure function of two data arguments"_err_en_US);
  } else if (procChars->attrs.test(characteristics::Procedure::Attr::BindC)) {
    messages.Say(
        "A BIND(C) OPERATION= argument of CO_REDUCE() is not supported"_err_en_US);
  } else if (!result || result->Rank() != 0) {
    messages.Say(
        "OPERATION= argument of CO_REDUCE() must be a scalar function"_err_en_US);
  } else if (result->type().IsPolymorphic() ||
      (aType && !aType->IsTkLenCompatibleWith(result->type()))) {
    messages.Say(
        "OPERATION= argument of CO_REDUCE() must have the same type as A="_err_en_US);
  } else if (((procChars->functionResult->attrs & notAllowedFuncResAttrs) !=
                 characteristics::FunctionResult::Attrs{}) ||
      procChars->functionResult->GetTypeAndShape()->type().IsPolymorphic()) {
    messages.Say(
        "Result of OPERATION= procedure of CO_REDUCE() must be scalar and neither allocatable, pointer, nor polymorphic"_err_en_US);
  } else {
    const characteristics::DummyDataObject *data[2]{};
    for (int j{0}; j < 2; ++j) {
      const auto &dummy{procChars->dummyArguments.at(j)};
      data[j] = std::get_if<characteristics::DummyDataObject>(&dummy.u);
    }
    if (!data[0] || !data[1]) {
      messages.Say(
          "OPERATION= argument of CO_REDUCE() may not have dummy procedure arguments"_err_en_US);
    } else {
      for (int j{0}; j < 2; ++j) {
        if (((data[j]->attrs & notAllowedArgAttrs) !=
                characteristics::DummyDataObject::Attrs{}) ||
            data[j]->type.Rank() != 0 || data[j]->type.type().IsPolymorphic() ||
            (aType && !data[j]->type.type().IsTkCompatibleWith(*aType))) {
          messages.Say(
              "Arguments of OPERATION= procedure of CO_REDUCE() must be both scalar of the same type as A=, and neither allocatable, pointer, polymorphic, nor optional"_err_en_US);
          break;
        }
      }
      static constexpr characteristics::DummyDataObject::Attrs attrs{
          characteristics::DummyDataObject::Attr::Asynchronous,
          characteristics::DummyDataObject::Attr::Target,
          characteristics::DummyDataObject::Attr::Value,
      };
      if ((data[0]->attrs & attrs) != (data[1]->attrs & attrs)) {
        messages.Say(
            "If either argument of the OPERATION= procedure of CO_REDUCE() has the ASYNCHRONOUS, TARGET, or VALUE attribute, both must have that attribute"_err_en_US);
      }
    }
  }
}

// EVENT_QUERY (F'2023 16.9.82)
static void CheckEvent_Query(evaluate::ActualArguments &arguments,
    evaluate::FoldingContext &foldingContext) {
  if (arguments.size() > 0 && arguments[0] &&
      ExtractCoarrayRef(*arguments[0]).has_value()) {
    foldingContext.messages().Say(arguments[0]->sourceLocation(),
        "EVENT= argument to EVENT_QUERY must not be coindexed"_err_en_US);
  }
  if (arguments.size() > 1 && arguments[1]) {
    if (auto dyType{arguments[1]->GetType()}) {
      int defaultInt{
          foldingContext.defaults().GetDefaultKind(TypeCategory::Integer)};
      if (dyType->category() == TypeCategory::Integer &&
          dyType->kind() < defaultInt) {
        foldingContext.messages().Say(arguments[1]->sourceLocation(),
            "COUNT= argument to EVENT_QUERY must be an integer with kind >= %d"_err_en_US,
            defaultInt);
      }
    }
  }
  if (arguments.size() > 2 && arguments[2]) {
    if (auto dyType{arguments[2]->GetType()}) {
      if (dyType->category() == TypeCategory::Integer && dyType->kind() < 2) {
        foldingContext.messages().Say(arguments[2]->sourceLocation(),
            "STAT= argument to EVENT_QUERY must be an integer with kind >= 2 when present"_err_en_US);
      }
    }
  }
}

// IMAGE_INDEX (F'2023 16.9.107)
static void CheckImage_Index(evaluate::ActualArguments &arguments,
    parser::ContextualMessages &messages) {
  if (arguments[1] && arguments[0]) {
    if (const auto subArrShape{
            evaluate::GetShape(arguments[1]->UnwrapExpr())}) {
      if (const auto *coarrayArgSymbol{UnwrapWholeSymbolOrComponentDataRef(
              arguments[0]->UnwrapExpr())}) {
        auto coarrayArgCorank{coarrayArgSymbol->Corank()};
        if (auto subArrSize{evaluate::ToInt64(*subArrShape->front())}) {
          if (subArrSize != coarrayArgCorank) {
            messages.Say(arguments[1]->sourceLocation(),
                "The size of 'SUB=' (%jd) for intrinsic 'image_index' must be equal to the corank of 'COARRAY=' (%d)"_err_en_US,
                static_cast<std::int64_t>(*subArrSize), coarrayArgCorank);
          }
        }
      }
    }
  }
}

// Ensure that any optional argument that might be absent at run time
// does not require data conversion.
static void CheckMaxMin(const characteristics::Procedure &proc,
    evaluate::ActualArguments &arguments,
    parser::ContextualMessages &messages) {
  if (proc.functionResult) {
    if (const auto *typeAndShape{proc.functionResult->GetTypeAndShape()}) {
      for (std::size_t j{2}; j < arguments.size(); ++j) {
        if (arguments[j]) {
          if (const auto *expr{arguments[j]->UnwrapExpr()};
              expr && evaluate::MayBePassedAsAbsentOptional(*expr)) {
            if (auto thisType{expr->GetType()}) {
              if (thisType->category() == TypeCategory::Character &&
                  typeAndShape->type().category() == TypeCategory::Character &&
                  thisType->kind() == typeAndShape->type().kind()) {
                // don't care about lengths
              } else if (*thisType != typeAndShape->type()) {
                messages.Say(arguments[j]->sourceLocation(),
                    "An actual argument to MAX/MIN requiring data conversion may not be OPTIONAL, POINTER, or ALLOCATABLE"_err_en_US);
              }
            }
          }
        }
      }
    }
  }
}

static void CheckFree(evaluate::ActualArguments &arguments,
    parser::ContextualMessages &messages) {
  if (arguments.size() != 1) {
    messages.Say("FREE expects a single argument"_err_en_US);
  }
  auto arg = arguments[0];
  if (const Symbol * symbol{evaluate::UnwrapWholeSymbolDataRef(arg)};
      !symbol || !symbol->test(Symbol::Flag::CrayPointer)) {
    messages.Say("FREE should only be used with Cray pointers"_warn_en_US);
  }
}

// MOVE_ALLOC (F'2023 16.9.147)
static void CheckMove_Alloc(evaluate::ActualArguments &arguments,
    parser::ContextualMessages &messages) {
  if (arguments.size() >= 1) {
    evaluate::CheckForCoindexedObject(
        messages, arguments[0], "move_alloc", "from");
  }
  if (arguments.size() >= 2) {
    evaluate::CheckForCoindexedObject(
        messages, arguments[1], "move_alloc", "to");
    int fromCR{GetCorank(arguments[0])};
    int toCR{GetCorank(arguments[1])};
    if (fromCR != toCR) {
      messages.Say(*arguments[0]->sourceLocation(),
          "FROM= argument to MOVE_ALLOC has corank %d, but TO= argument has corank %d"_err_en_US,
          fromCR, toCR);
    }
  }
  if (arguments.size() >= 3) {
    evaluate::CheckForCoindexedObject(
        messages, arguments[2], "move_alloc", "stat");
  }
  if (arguments.size() >= 4) {
    evaluate::CheckForCoindexedObject(
        messages, arguments[3], "move_alloc", "errmsg");
  }
  if (arguments.size() >= 2 && arguments[0] && arguments[1]) {
    for (int j{0}; j < 2; ++j) {
      if (const Symbol *
              whole{UnwrapWholeSymbolOrComponentDataRef(arguments[j])};
          !whole || !IsAllocatable(whole->GetUltimate())) {
        messages.Say(*arguments[j]->sourceLocation(),
            "Argument #%d to MOVE_ALLOC must be allocatable"_err_en_US, j + 1);
      }
    }
    auto type0{arguments[0]->GetType()};
    auto type1{arguments[1]->GetType()};
    if (type0 && type1 && type0->IsPolymorphic() && !type1->IsPolymorphic()) {
      messages.Say(arguments[1]->sourceLocation(),
          "When MOVE_ALLOC(FROM=) is polymorphic, TO= must also be polymorphic"_err_en_US);
    }
  }
}

// PRESENT (F'2023 16.9.163)
static void CheckPresent(evaluate::ActualArguments &arguments,
    parser::ContextualMessages &messages) {
  if (arguments.size() == 1) {
    if (const auto &arg{arguments[0]}; arg) {
      const Symbol *symbol{nullptr};
      if (const auto *expr{arg->UnwrapExpr()}) {
        if (const auto *proc{
                std::get_if<evaluate::ProcedureDesignator>(&expr->u)}) {
          symbol = proc->GetSymbol();
        } else {
          symbol = evaluate::UnwrapWholeSymbolDataRef(*expr);
        }
      } else {
        symbol = arg->GetAssumedTypeDummy();
      }
      if (!symbol ||
          !symbol->GetUltimate().attrs().test(semantics::Attr::OPTIONAL)) {
        messages.Say(arg ? arg->sourceLocation() : messages.at(),
            "Argument of PRESENT() must be the name of a whole OPTIONAL dummy argument"_err_en_US);
      }
    }
  }
}

// REDUCE (F'2023 16.9.173)
static void CheckReduce(
    evaluate::ActualArguments &arguments, evaluate::FoldingContext &context) {
  std::optional<evaluate::DynamicType> arrayType;
  parser::ContextualMessages &messages{context.messages()};
  if (const auto &array{arguments[0]}) {
    arrayType = array->GetType();
    if (!arguments[/*identity=*/4]) {
      if (const auto *expr{array->UnwrapExpr()}) {
        if (auto shape{
                evaluate::GetShape(context, *expr, /*invariantOnly=*/false)}) {
          if (const auto &dim{arguments[2]}; dim && array->Rank() > 1) {
            // Partial reduction
            auto dimVal{evaluate::ToInt64(dim->UnwrapExpr())};
            std::int64_t j{0};
            int zeroDims{0};
            bool isSelectedDimEmpty{false};
            for (const auto &extent : *shape) {
              ++j;
              if (evaluate::ToInt64(extent) == 0) {
                ++zeroDims;
                isSelectedDimEmpty |= dimVal && j == *dimVal;
              }
            }
            if (isSelectedDimEmpty && zeroDims == 1) {
              messages.Say(
                  "IDENTITY= must be present when DIM=%d and the array has zero extent on that dimension"_err_en_US,
                  static_cast<int>(dimVal.value()));
            }
          } else { // no DIM= or DIM=1 on a vector: total reduction
            for (const auto &extent : *shape) {
              if (evaluate::ToInt64(extent) == 0) {
                messages.Say(
                    "IDENTITY= must be present when the array is empty and the result is scalar"_err_en_US);
                break;
              }
            }
          }
        }
      }
    }
  }
  std::optional<characteristics::Procedure> procChars;
  if (const auto &operation{arguments[1]}) {
    if (const auto *expr{operation->UnwrapExpr()}) {
      if (const auto *designator{
              std::get_if<evaluate::ProcedureDesignator>(&expr->u)}) {
        procChars = characteristics::Procedure::Characterize(
            *designator, context, /*emitError=*/true);
      } else if (const auto *ref{
                     std::get_if<evaluate::ProcedureRef>(&expr->u)}) {
        procChars = characteristics::Procedure::Characterize(*ref, context);
      }
    }
  }
  const auto *result{
      procChars ? procChars->functionResult->GetTypeAndShape() : nullptr};
  if (!procChars || !procChars->IsPure() ||
      procChars->dummyArguments.size() != 2 || !procChars->functionResult) {
    messages.Say(
        "OPERATION= argument of REDUCE() must be a pure function of two data arguments"_err_en_US);
  } else if (procChars->attrs.test(characteristics::Procedure::Attr::BindC)) {
    messages.Say(
        "A BIND(C) OPERATION= argument of REDUCE() is not supported"_err_en_US);
  } else if (!result || result->Rank() != 0) {
    messages.Say(
        "OPERATION= argument of REDUCE() must be a scalar function"_err_en_US);
  } else if (result->type().IsPolymorphic() ||
      (arrayType && !arrayType->IsTkLenCompatibleWith(result->type()))) {
    messages.Say(
        "OPERATION= argument of REDUCE() must have the same type as ARRAY="_err_en_US);
  } else {
    const characteristics::DummyDataObject *data[2]{};
    for (int j{0}; j < 2; ++j) {
      const auto &dummy{procChars->dummyArguments.at(j)};
      data[j] = std::get_if<characteristics::DummyDataObject>(&dummy.u);
    }
    if (!data[0] || !data[1]) {
      messages.Say(
          "OPERATION= argument of REDUCE() may not have dummy procedure arguments"_err_en_US);
    } else {
      for (int j{0}; j < 2; ++j) {
        if (data[j]->attrs.test(
                characteristics::DummyDataObject::Attr::Optional) ||
            data[j]->attrs.test(
                characteristics::DummyDataObject::Attr::Allocatable) ||
            data[j]->attrs.test(
                characteristics::DummyDataObject::Attr::Pointer) ||
            data[j]->type.Rank() != 0 || data[j]->type.type().IsPolymorphic() ||
            (arrayType &&
                !data[j]->type.type().IsTkCompatibleWith(*arrayType))) {
          messages.Say(
              "Arguments of OPERATION= procedure of REDUCE() must be both scalar of the same type as ARRAY=, and neither allocatable, pointer, polymorphic, nor optional"_err_en_US);
        }
      }
      static constexpr characteristics::DummyDataObject::Attr attrs[]{
          characteristics::DummyDataObject::Attr::Asynchronous,
          characteristics::DummyDataObject::Attr::Target,
          characteristics::DummyDataObject::Attr::Value,
      };
      for (std::size_t j{0}; j < sizeof attrs / sizeof *attrs; ++j) {
        if (data[0]->attrs.test(attrs[j]) != data[1]->attrs.test(attrs[j])) {
          messages.Say(
              "If either argument of the OPERATION= procedure of REDUCE() has the ASYNCHRONOUS, TARGET, or VALUE attribute, both must have that attribute"_err_en_US);
          break;
        }
      }
    }
  }
  // When the MASK= is present and has no .TRUE. element, and there is
  // no IDENTITY=, it's an error.
  if (const auto &mask{arguments[3]}; mask && !arguments[/*identity*/ 4]) {
    if (const auto *expr{mask->UnwrapExpr()}) {
      if (const auto *logical{
              std::get_if<evaluate::Expr<evaluate::SomeLogical>>(&expr->u)}) {
        if (common::visit(
                [](const auto &kindExpr) {
                  using KindExprType = std::decay_t<decltype(kindExpr)>;
                  using KindLogical = typename KindExprType::Result;
                  if (const auto *c{evaluate::UnwrapConstantValue<KindLogical>(
                          kindExpr)}) {
                    for (const auto &element : c->values()) {
                      if (element.IsTrue()) {
                        return false;
                      }
                    }
                    return true;
                  }
                  return false;
                },
                logical->u)) {
          messages.Say(
              "MASK= has no .TRUE. element, so IDENTITY= must be present"_err_en_US);
        }
      }
    }
  }
}

// TRANSFER (16.9.193)
static void CheckTransferOperandType(SemanticsContext &context,
    const evaluate::DynamicType &type, const char *which) {
  if (type.IsPolymorphic() &&
      context.ShouldWarn(common::UsageWarning::PolymorphicTransferArg)) {
    context.foldingContext().messages().Say(
        common::UsageWarning::PolymorphicTransferArg,
        "%s of TRANSFER is polymorphic"_warn_en_US, which);
  } else if (!type.IsUnlimitedPolymorphic() &&
      type.category() == TypeCategory::Derived &&
      context.ShouldWarn(common::UsageWarning::PointerComponentTransferArg)) {
    DirectComponentIterator directs{type.GetDerivedTypeSpec()};
    if (auto bad{std::find_if(directs.begin(), directs.end(), IsDescriptor)};
        bad != directs.end()) {
      evaluate::SayWithDeclaration(context.foldingContext().messages(), *bad,
          common::UsageWarning::PointerComponentTransferArg,
          "%s of TRANSFER contains allocatable or pointer component %s"_warn_en_US,
          which, bad.BuildResultDesignatorName());
    }
  }
}

static void CheckTransfer(evaluate::ActualArguments &arguments,
    SemanticsContext &context, const Scope *scope) {
  evaluate::FoldingContext &foldingContext{context.foldingContext()};
  parser::ContextualMessages &messages{foldingContext.messages()};
  if (arguments.size() >= 2) {
    if (auto source{characteristics::TypeAndShape::Characterize(
            arguments[0], foldingContext)}) {
      CheckTransferOperandType(context, source->type(), "Source");
      if (auto mold{characteristics::TypeAndShape::Characterize(
              arguments[1], foldingContext)}) {
        CheckTransferOperandType(context, mold->type(), "Mold");
        if (mold->Rank() > 0 &&
            evaluate::ToInt64(
                evaluate::Fold(foldingContext,
                    mold->MeasureElementSizeInBytes(foldingContext, false)))
                    .value_or(1) == 0) {
          if (auto sourceSize{evaluate::ToInt64(evaluate::Fold(foldingContext,
                  source->MeasureSizeInBytes(foldingContext)))}) {
            if (*sourceSize > 0) {
              messages.Say(
                  "Element size of MOLD= array may not be zero when SOURCE= is not empty"_err_en_US);
            }
          } else if (context.ShouldWarn(common::UsageWarning::VoidMold)) {
            messages.Say(common::UsageWarning::VoidMold,
                "Element size of MOLD= array may not be zero unless SOURCE= is empty"_warn_en_US);
          }
        }
      }
    }
    if (arguments.size() > 2) { // SIZE=
      if (const Symbol *
          whole{UnwrapWholeSymbolOrComponentDataRef(arguments[2])}) {
        if (IsOptional(*whole)) {
          messages.Say(
              "SIZE= argument may not be the optional dummy argument '%s'"_err_en_US,
              whole->name());
        } else if (context.ShouldWarn(
                       common::UsageWarning::TransferSizePresence) &&
            IsAllocatableOrObjectPointer(whole)) {
          messages.Say(common::UsageWarning::TransferSizePresence,
              "SIZE= argument that is allocatable or pointer must be present at execution; parenthesize to silence this warning"_warn_en_US);
        }
      }
    }
  }
}

static void CheckSpecificIntrinsic(const characteristics::Procedure &proc,
    evaluate::ActualArguments &arguments, SemanticsContext &context,
    const Scope *scope, const evaluate::SpecificIntrinsic &intrinsic) {
  if (intrinsic.name == "associated") {
    CheckAssociated(arguments, context, scope);
  } else if (intrinsic.name == "co_reduce") {
    CheckCoReduce(arguments, context.foldingContext());
  } else if (intrinsic.name == "event_query") {
    CheckEvent_Query(arguments, context.foldingContext());
  } else if (intrinsic.name == "image_index") {
    CheckImage_Index(arguments, context.foldingContext().messages());
  } else if (intrinsic.name == "max" || intrinsic.name == "min") {
    CheckMaxMin(proc, arguments, context.foldingContext().messages());
  } else if (intrinsic.name == "move_alloc") {
    CheckMove_Alloc(arguments, context.foldingContext().messages());
  } else if (intrinsic.name == "present") {
    CheckPresent(arguments, context.foldingContext().messages());
  } else if (intrinsic.name == "reduce") {
    CheckReduce(arguments, context.foldingContext());
  } else if (intrinsic.name == "transfer") {
    CheckTransfer(arguments, context, scope);
  } else if (intrinsic.name == "free") {
    CheckFree(arguments, context.foldingContext().messages());
  }
}

static parser::Messages CheckExplicitInterface(
    const characteristics::Procedure &proc, evaluate::ActualArguments &actuals,
    SemanticsContext &context, const Scope *scope,
    const evaluate::SpecificIntrinsic *intrinsic,
    bool allowActualArgumentConversions, bool extentErrors,
    bool ignoreImplicitVsExplicit) {
  evaluate::FoldingContext &foldingContext{context.foldingContext()};
  parser::ContextualMessages &messages{foldingContext.messages()};
  parser::Messages buffer;
  auto restorer{messages.SetMessages(buffer)};
  RearrangeArguments(proc, actuals, messages);
  if (!buffer.empty()) {
    return buffer;
  }
  int index{0};
  for (auto &actual : actuals) {
    const auto &dummy{proc.dummyArguments.at(index++)};
    if (actual) {
      CheckExplicitInterfaceArg(*actual, dummy, proc, context, scope, intrinsic,
          allowActualArgumentConversions, extentErrors,
          ignoreImplicitVsExplicit);
    } else if (!dummy.IsOptional()) {
      if (dummy.name.empty()) {
        messages.Say(
            "Dummy argument #%d is not OPTIONAL and is not associated with "
            "an actual argument in this procedure reference"_err_en_US,
            index);
      } else {
        messages.Say("Dummy argument '%s=' (#%d) is not OPTIONAL and is not "
                     "associated with an actual argument in this procedure "
                     "reference"_err_en_US,
            dummy.name, index);
      }
    }
  }
  if (proc.IsElemental() && !buffer.AnyFatalError()) {
    CheckElementalConformance(messages, proc, actuals, foldingContext);
  }
  if (intrinsic) {
    CheckSpecificIntrinsic(proc, actuals, context, scope, *intrinsic);
  }
  return buffer;
}

bool CheckInterfaceForGeneric(const characteristics::Procedure &proc,
    evaluate::ActualArguments &actuals, SemanticsContext &context,
    bool allowActualArgumentConversions) {
  return proc.HasExplicitInterface() &&
      !CheckExplicitInterface(proc, actuals, context, nullptr, nullptr,
          allowActualArgumentConversions, /*extentErrors=*/false,
          /*ignoreImplicitVsExplicit=*/false)
           .AnyFatalError();
}

bool CheckArgumentIsConstantExprInRange(
    const evaluate::ActualArguments &actuals, int index, int lowerBound,
    int upperBound, parser::ContextualMessages &messages) {
  CHECK(index >= 0 && static_cast<unsigned>(index) < actuals.size());

  const std::optional<evaluate::ActualArgument> &argOptional{actuals[index]};
  if (!argOptional) {
    DIE("Actual argument should have value");
    return false;
  }

  const evaluate::ActualArgument &arg{argOptional.value()};
  const evaluate::Expr<evaluate::SomeType> *argExpr{arg.UnwrapExpr()};
  CHECK(argExpr != nullptr);

  if (!IsConstantExpr(*argExpr)) {
    messages.Say("Actual argument #%d must be a constant expression"_err_en_US,
        index + 1);
    return false;
  }

  // This does not imply that the kind of the argument is 8. The kind
  // for the intrinsic's argument should have been check prior. This is just
  // a conversion so that we can read the constant value.
  auto scalarValue{evaluate::ToInt64(argExpr)};
  CHECK(scalarValue.has_value());

  if (*scalarValue < lowerBound || *scalarValue > upperBound) {
    messages.Say(
        "Argument #%d must be a constant expression in range %d to %d"_err_en_US,
        index + 1, lowerBound, upperBound);
    return false;
  }
  return true;
}

bool CheckPPCIntrinsic(const Symbol &generic, const Symbol &specific,
    const evaluate::ActualArguments &actuals,
    evaluate::FoldingContext &context) {
  parser::ContextualMessages &messages{context.messages()};

  if (specific.name() == "__ppc_mtfsf") {
    return CheckArgumentIsConstantExprInRange(actuals, 0, 0, 7, messages);
  }
  if (specific.name() == "__ppc_mtfsfi") {
    return CheckArgumentIsConstantExprInRange(actuals, 0, 0, 7, messages) &&
        CheckArgumentIsConstantExprInRange(actuals, 1, 0, 15, messages);
  }
  if (specific.name().ToString().compare(0, 14, "__ppc_vec_sld_") == 0) {
    return CheckArgumentIsConstantExprInRange(actuals, 2, 0, 15, messages);
  }
  if (specific.name().ToString().compare(0, 15, "__ppc_vec_sldw_") == 0) {
    return CheckArgumentIsConstantExprInRange(actuals, 2, 0, 3, messages);
  }
  if (specific.name().ToString().compare(0, 14, "__ppc_vec_ctf_") == 0) {
    return CheckArgumentIsConstantExprInRange(actuals, 1, 0, 31, messages);
  }
  if (specific.name().ToString().compare(0, 16, "__ppc_vec_permi_") == 0) {
    return CheckArgumentIsConstantExprInRange(actuals, 2, 0, 3, messages);
  }
  if (specific.name().ToString().compare(0, 21, "__ppc_vec_splat_s32__") == 0) {
    return CheckArgumentIsConstantExprInRange(actuals, 0, -16, 15, messages);
  }
  if (specific.name().ToString().compare(0, 16, "__ppc_vec_splat_") == 0) {
    // The value of arg2 in vec_splat must be a constant expression that is
    // greater than or equal to 0, and less than the number of elements in arg1.
    auto *expr{actuals[0].value().UnwrapExpr()};
    auto type{characteristics::TypeAndShape::Characterize(*expr, context)};
    assert(type && "unknown type");
    const auto *derived{evaluate::GetDerivedTypeSpec(type.value().type())};
    if (derived && derived->IsVectorType()) {
      for (const auto &pair : derived->parameters()) {
        if (pair.first == "element_kind") {
          auto vecElemKind{Fortran::evaluate::ToInt64(pair.second.GetExplicit())
                               .value_or(0)};
          auto numElem{vecElemKind == 0 ? 0 : (16 / vecElemKind)};
          return CheckArgumentIsConstantExprInRange(
              actuals, 1, 0, numElem - 1, messages);
        }
      }
    } else
      assert(false && "vector type is expected");
  }
  return false;
}

bool CheckWindowsIntrinsic(
    const Symbol &intrinsic, evaluate::FoldingContext &foldingContext) {
  parser::ContextualMessages &messages{foldingContext.messages()};
  // TODO: there are other intrinsics that are unsupported on Windows that
  // should be added here.
  if (intrinsic.name() == "getuid") {
    messages.Say(
        "User IDs do not exist on Windows. This function will always return 1"_warn_en_US);
  }
  if (intrinsic.name() == "getgid") {
    messages.Say(
        "Group IDs do not exist on Windows. This function will always return 1"_warn_en_US);
  }
  return true;
}

bool CheckArguments(const characteristics::Procedure &proc,
    evaluate::ActualArguments &actuals, SemanticsContext &context,
    const Scope &scope, bool treatingExternalAsImplicit,
    bool ignoreImplicitVsExplicit,
    const evaluate::SpecificIntrinsic *intrinsic) {
  bool explicitInterface{proc.HasExplicitInterface()};
  evaluate::FoldingContext foldingContext{context.foldingContext()};
  parser::ContextualMessages &messages{foldingContext.messages()};
  bool allowArgumentConversions{true};
  if (!explicitInterface || treatingExternalAsImplicit) {
    parser::Messages buffer;
    {
      auto restorer{messages.SetMessages(buffer)};
      for (auto &actual : actuals) {
        if (actual) {
          CheckImplicitInterfaceArg(*actual, messages, context);
        }
      }
    }
    if (!buffer.empty()) {
      if (auto *msgs{messages.messages()}) {
        msgs->Annex(std::move(buffer));
      }
      return false; // don't pile on
    }
    allowArgumentConversions = false;
  }
  if (explicitInterface) {
    auto buffer{CheckExplicitInterface(proc, actuals, context, &scope,
        intrinsic, allowArgumentConversions,
        /*extentErrors=*/true, ignoreImplicitVsExplicit)};
    if (!buffer.empty()) {
      if (treatingExternalAsImplicit) {
        if (context.ShouldWarn(
                common::UsageWarning::KnownBadImplicitInterface)) {
          if (auto *msg{messages.Say(
                  common::UsageWarning::KnownBadImplicitInterface,
                  "If the procedure's interface were explicit, this reference would be in error"_warn_en_US)}) {
            buffer.AttachTo(*msg, parser::Severity::Because);
          }
        } else {
          buffer.clear();
        }
      }
      if (auto *msgs{messages.messages()}) {
        msgs->Annex(std::move(buffer));
      }
      return false;
    }
  }
  return true;
}
} // namespace Fortran::semantics<|MERGE_RESOLUTION|>--- conflicted
+++ resolved
@@ -1367,7 +1367,6 @@
                       object.intent == common::Intent::InOut) {
                     messages.Say(
                         "NULL() actual argument '%s' may not be associated with allocatable dummy argument %s that is INTENT(OUT) or INTENT(IN OUT)"_err_en_US,
-<<<<<<< HEAD
                         expr->AsFortran(), dummyName);
                   } else if (object.intent == common::Intent::Default &&
                       context.ShouldWarn(common::UsageWarning::
@@ -1376,16 +1375,6 @@
                                      NullActualForDefaultIntentAllocatable,
                         "NULL() actual argument '%s' should not be associated with allocatable dummy argument %s without INTENT(IN)"_warn_en_US,
                         expr->AsFortran(), dummyName);
-=======
-                        expr->AsFortran(), dummyName);
-                  } else if (object.intent == common::Intent::Default &&
-                      context.ShouldWarn(common::UsageWarning::
-                              NullActualForDefaultIntentAllocatable)) {
-                    messages.Say(common::UsageWarning::
-                                     NullActualForDefaultIntentAllocatable,
-                        "NULL() actual argument '%s' should not be associated with allocatable dummy argument %s without INTENT(IN)"_warn_en_US,
-                        expr->AsFortran(), dummyName);
->>>>>>> 4084ffcf
                   } else if (context.ShouldWarn(common::LanguageFeature::
                                      NullActualForAllocatable)) {
                     messages.Say(
