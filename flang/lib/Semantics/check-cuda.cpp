//===-- lib/Semantics/check-cuda.cpp ----------------------------*- C++ -*-===//
//
// Part of the LLVM Project, under the Apache License v2.0 with LLVM Exceptions.
// See https://llvm.org/LICENSE.txt for license information.
// SPDX-License-Identifier: Apache-2.0 WITH LLVM-exception
//
//===----------------------------------------------------------------------===//

#include "check-cuda.h"
#include "flang/Common/template.h"
#include "flang/Evaluate/fold.h"
#include "flang/Evaluate/tools.h"
#include "flang/Evaluate/traverse.h"
#include "flang/Parser/parse-tree-visitor.h"
#include "flang/Parser/parse-tree.h"
#include "flang/Parser/tools.h"
#include "flang/Semantics/expression.h"
#include "flang/Semantics/symbol.h"
#include "flang/Semantics/tools.h"
#include "llvm/ADT/StringSet.h"

// Once labeled DO constructs have been canonicalized and their parse subtrees
// transformed into parser::DoConstructs, scan the parser::Blocks of the program
// and merge adjacent CUFKernelDoConstructs and DoConstructs whenever the
// CUFKernelDoConstruct doesn't already have an embedded DoConstruct.  Also
// emit errors about improper or missing DoConstructs.

namespace Fortran::parser {
struct Mutator {
  template <typename A> bool Pre(A &) { return true; }
  template <typename A> void Post(A &) {}
  bool Pre(Block &);
};

bool Mutator::Pre(Block &block) {
  for (auto iter{block.begin()}; iter != block.end(); ++iter) {
    if (auto *kernel{Unwrap<CUFKernelDoConstruct>(*iter)}) {
      auto &nested{std::get<std::optional<DoConstruct>>(kernel->t)};
      if (!nested) {
        if (auto next{iter}; ++next != block.end()) {
          if (auto *doConstruct{Unwrap<DoConstruct>(*next)}) {
            nested = std::move(*doConstruct);
            block.erase(next);
          }
        }
      }
    } else {
      Walk(*iter, *this);
    }
  }
  return false;
}
} // namespace Fortran::parser

namespace Fortran::semantics {

bool CanonicalizeCUDA(parser::Program &program) {
  parser::Mutator mutator;
  parser::Walk(program, mutator);
  return true;
}

using MaybeMsg = std::optional<parser::MessageFormattedText>;

static const llvm::StringSet<> warpFunctions_ = {"match_all_syncjj",
    "match_all_syncjx", "match_all_syncjf", "match_all_syncjd",
    "match_any_syncjj", "match_any_syncjx", "match_any_syncjf",
    "match_any_syncjd"};

// Traverses an evaluate::Expr<> in search of unsupported operations
// on the device.

struct DeviceExprChecker
    : public evaluate::AnyTraverse<DeviceExprChecker, MaybeMsg> {
  using Result = MaybeMsg;
  using Base = evaluate::AnyTraverse<DeviceExprChecker, Result>;
  explicit DeviceExprChecker(SemanticsContext &c) : Base(*this), context_{c} {}
  using Base::operator();
  Result operator()(const evaluate::ProcedureDesignator &x) const {
    if (const Symbol * sym{x.GetInterfaceSymbol()}) {
      const auto *subp{
          sym->GetUltimate().detailsIf<semantics::SubprogramDetails>()};
      if (subp) {
        if (auto attrs{subp->cudaSubprogramAttrs()}) {
          if (*attrs == common::CUDASubprogramAttrs::HostDevice ||
              *attrs == common::CUDASubprogramAttrs::Device) {
            if (warpFunctions_.contains(sym->name().ToString()) &&
                !context_.languageFeatures().IsEnabled(
                    Fortran::common::LanguageFeature::CudaWarpMatchFunction)) {
              return parser::MessageFormattedText(
                  "warp match function disabled"_err_en_US);
            }
            return {};
          }
        }
      }
<<<<<<< HEAD
=======

>>>>>>> eb0f1dc0
      const Symbol &ultimate{sym->GetUltimate()};
      const Scope &scope{ultimate.owner()};
      const Symbol *mod{scope.IsModule() ? scope.symbol() : nullptr};
      // Allow ieee_arithmetic module functions to be called on the device.
      // TODO: Check for unsupported ieee_arithmetic on the device.
      if (mod && mod->name() == "ieee_arithmetic") {
        return {};
      }
    } else if (x.GetSpecificIntrinsic()) {
      // TODO(CUDA): Check for unsupported intrinsics here
      return {};
    }

    return parser::MessageFormattedText(
        "'%s' may not be called in device code"_err_en_US, x.GetName());
  }

  SemanticsContext &context_;
};

struct FindHostArray
    : public evaluate::AnyTraverse<FindHostArray, const Symbol *> {
  using Result = const Symbol *;
  using Base = evaluate::AnyTraverse<FindHostArray, Result>;
  FindHostArray() : Base(*this) {}
  using Base::operator();
  Result operator()(const evaluate::Component &x) const {
    const Symbol &symbol{x.GetLastSymbol()};
    if (IsAllocatableOrPointer(symbol)) {
      if (Result hostArray{(*this)(symbol)}) {
        return hostArray;
      }
    }
    return (*this)(x.base());
  }
  Result operator()(const Symbol &symbol) const {
    if (const auto *details{
            symbol.GetUltimate().detailsIf<semantics::ObjectEntityDetails>()}) {
      if (details->IsArray() &&
          !symbol.attrs().test(Fortran::semantics::Attr::PARAMETER) &&
          (!details->cudaDataAttr() ||
              (details->cudaDataAttr() &&
                  *details->cudaDataAttr() != common::CUDADataAttr::Device &&
                  *details->cudaDataAttr() != common::CUDADataAttr::Constant &&
                  *details->cudaDataAttr() != common::CUDADataAttr::Managed &&
                  *details->cudaDataAttr() != common::CUDADataAttr::Shared &&
                  *details->cudaDataAttr() != common::CUDADataAttr::Unified))) {
        return &symbol;
      }
    }
    return nullptr;
  }
};

<<<<<<< HEAD
template <typename A> static MaybeMsg CheckUnwrappedExpr(const A &x) {
=======
template <typename A>
static MaybeMsg CheckUnwrappedExpr(SemanticsContext &context, const A &x) {
>>>>>>> eb0f1dc0
  if (const auto *expr{parser::Unwrap<parser::Expr>(x)}) {
    return DeviceExprChecker{context}(expr->typedExpr);
  }
  return {};
}

template <typename A>
static void CheckUnwrappedExpr(
    SemanticsContext &context, SourceName at, const A &x) {
  if (const auto *expr{parser::Unwrap<parser::Expr>(x)}) {
    if (auto msg{DeviceExprChecker{context}(expr->typedExpr)}) {
      context.Say(at, std::move(*msg));
    }
  }
}

template <bool CUF_KERNEL> struct ActionStmtChecker {
  template <typename A>
  static MaybeMsg WhyNotOk(SemanticsContext &context, const A &x) {
    if constexpr (ConstraintTrait<A>) {
      return WhyNotOk(context, x.thing);
    } else if constexpr (WrapperTrait<A>) {
      return WhyNotOk(context, x.v);
    } else if constexpr (UnionTrait<A>) {
      return WhyNotOk(context, x.u);
    } else if constexpr (TupleTrait<A>) {
      return WhyNotOk(context, x.t);
    } else {
      return parser::MessageFormattedText{
          "Statement may not appear in device code"_err_en_US};
    }
  }
  template <typename A>
  static MaybeMsg WhyNotOk(
      SemanticsContext &context, const common::Indirection<A> &x) {
    return WhyNotOk(context, x.value());
  }
  template <typename... As>
  static MaybeMsg WhyNotOk(
      SemanticsContext &context, const std::variant<As...> &x) {
    return common::visit(
        [&context](const auto &x) { return WhyNotOk(context, x); }, x);
  }
  template <std::size_t J = 0, typename... As>
  static MaybeMsg WhyNotOk(
      SemanticsContext &context, const std::tuple<As...> &x) {
    if constexpr (J == sizeof...(As)) {
      return {};
    } else if (auto msg{WhyNotOk(context, std::get<J>(x))}) {
      return msg;
    } else {
      return WhyNotOk<(J + 1)>(context, x);
    }
  }
  template <typename A>
  static MaybeMsg WhyNotOk(SemanticsContext &context, const std::list<A> &x) {
    for (const auto &y : x) {
      if (MaybeMsg result{WhyNotOk(context, y)}) {
        return result;
      }
    }
    return {};
  }
  template <typename A>
  static MaybeMsg WhyNotOk(
      SemanticsContext &context, const std::optional<A> &x) {
    if (x) {
      return WhyNotOk(context, *x);
    } else {
      return {};
    }
  }
  template <typename A>
  static MaybeMsg WhyNotOk(
      SemanticsContext &context, const parser::UnlabeledStatement<A> &x) {
    return WhyNotOk(context, x.statement);
  }
  template <typename A>
  static MaybeMsg WhyNotOk(
      SemanticsContext &context, const parser::Statement<A> &x) {
    return WhyNotOk(context, x.statement);
  }
  static MaybeMsg WhyNotOk(
      SemanticsContext &context, const parser::AllocateStmt &) {
    return {}; // AllocateObjects are checked elsewhere
  }
  static MaybeMsg WhyNotOk(
      SemanticsContext &context, const parser::AllocateCoarraySpec &) {
    return parser::MessageFormattedText(
        "A coarray may not be allocated on the device"_err_en_US);
  }
  static MaybeMsg WhyNotOk(
      SemanticsContext &context, const parser::DeallocateStmt &) {
    return {}; // AllocateObjects are checked elsewhere
  }
  static MaybeMsg WhyNotOk(
      SemanticsContext &context, const parser::AssignmentStmt &x) {
    return DeviceExprChecker{context}(x.typedAssignment);
  }
  static MaybeMsg WhyNotOk(
      SemanticsContext &context, const parser::CallStmt &x) {
    return DeviceExprChecker{context}(x.typedCall);
  }
  static MaybeMsg WhyNotOk(
      SemanticsContext &context, const parser::ContinueStmt &) {
    return {};
  }
  static MaybeMsg WhyNotOk(SemanticsContext &context, const parser::IfStmt &x) {
    if (auto result{CheckUnwrappedExpr(
            context, std::get<parser::ScalarLogicalExpr>(x.t))}) {
      return result;
    }
    return WhyNotOk(context,
        std::get<parser::UnlabeledStatement<parser::ActionStmt>>(x.t)
            .statement);
  }
  static MaybeMsg WhyNotOk(
      SemanticsContext &context, const parser::NullifyStmt &x) {
    for (const auto &y : x.v) {
      if (MaybeMsg result{DeviceExprChecker{context}(y.typedExpr)}) {
        return result;
      }
    }
    return {};
  }
  static MaybeMsg WhyNotOk(
      SemanticsContext &context, const parser::PointerAssignmentStmt &x) {
    return DeviceExprChecker{context}(x.typedAssignment);
  }
};

template <bool IsCUFKernelDo> class DeviceContextChecker {
public:
  explicit DeviceContextChecker(SemanticsContext &c) : context_{c} {}
  void CheckSubprogram(const parser::Name &name, const parser::Block &body) {
    if (name.symbol) {
      const auto *subp{
          name.symbol->GetUltimate().detailsIf<SubprogramDetails>()};
      if (subp && subp->moduleInterface()) {
        subp = subp->moduleInterface()
                   ->GetUltimate()
                   .detailsIf<SubprogramDetails>();
      }
      if (subp &&
          subp->cudaSubprogramAttrs().value_or(
              common::CUDASubprogramAttrs::Host) !=
              common::CUDASubprogramAttrs::Host) {
        isHostDevice = subp->cudaSubprogramAttrs() &&
            subp->cudaSubprogramAttrs() ==
                common::CUDASubprogramAttrs::HostDevice;
        Check(body);
      }
    }
  }
  void Check(const parser::Block &block) {
    for (const auto &epc : block) {
      Check(epc);
    }
  }

private:
  void Check(const parser::ExecutionPartConstruct &epc) {
    common::visit(
        common::visitors{
            [&](const parser::ExecutableConstruct &x) { Check(x); },
            [&](const parser::Statement<common::Indirection<parser::EntryStmt>>
                    &x) {
              context_.Say(x.source,
                  "Device code may not contain an ENTRY statement"_err_en_US);
            },
            [](const parser::Statement<common::Indirection<parser::FormatStmt>>
                    &) {},
            [](const parser::Statement<common::Indirection<parser::DataStmt>>
                    &) {},
            [](const parser::Statement<
                common::Indirection<parser::NamelistStmt>> &) {},
            [](const parser::ErrorRecovery &) {},
        },
        epc.u);
  }
  void Check(const parser::ExecutableConstruct &ec) {
    common::visit(
        common::visitors{
            [&](const parser::Statement<parser::ActionStmt> &stmt) {
              Check(stmt.statement, stmt.source);
            },
            [&](const common::Indirection<parser::DoConstruct> &x) {
              if (const std::optional<parser::LoopControl> &control{
                      x.value().GetLoopControl()}) {
                common::visit([&](const auto &y) { Check(y); }, control->u);
              }
              Check(std::get<parser::Block>(x.value().t));
            },
            [&](const common::Indirection<parser::BlockConstruct> &x) {
              Check(std::get<parser::Block>(x.value().t));
            },
            [&](const common::Indirection<parser::IfConstruct> &x) {
              Check(x.value());
            },
            [&](const common::Indirection<parser::CaseConstruct> &x) {
              const auto &caseList{
                  std::get<std::list<parser::CaseConstruct::Case>>(
                      x.value().t)};
              for (const parser::CaseConstruct::Case &c : caseList) {
                Check(std::get<parser::Block>(c.t));
              }
            },
            [&](const common::Indirection<parser::CompilerDirective> &x) {
              // TODO(CUDA): Check for unsupported compiler directive here.
            },
            [&](const auto &x) {
              if (auto source{parser::GetSource(x)}) {
                context_.Say(*source,
                    "Statement may not appear in device code"_err_en_US);
              }
            },
        },
        ec.u);
  }
  template <typename SEEK, typename A>
  static const SEEK *GetIOControl(const A &stmt) {
    for (const auto &spec : stmt.controls) {
      if (const auto *result{std::get_if<SEEK>(&spec.u)}) {
        return result;
      }
    }
    return nullptr;
  }
  template <typename A> static bool IsInternalIO(const A &stmt) {
    if (stmt.iounit.has_value()) {
      return std::holds_alternative<Fortran::parser::Variable>(stmt.iounit->u);
    }
    if (auto *unit{GetIOControl<Fortran::parser::IoUnit>(stmt)}) {
      return std::holds_alternative<Fortran::parser::Variable>(unit->u);
    }
    return false;
  }
  void WarnOnIoStmt(const parser::CharBlock &source) {
    context_.Warn(common::UsageWarning::CUDAUsage, source,
        "I/O statement might not be supported on device"_warn_en_US);
  }
  template <typename A>
  void WarnIfNotInternal(const A &stmt, const parser::CharBlock &source) {
    if (!IsInternalIO(stmt)) {
      WarnOnIoStmt(source);
    }
  }
  template <typename A>
  void ErrorIfHostSymbol(const A &expr, parser::CharBlock source) {
    if (isHostDevice)
      return;
    if (const Symbol * hostArray{FindHostArray{}(expr)}) {
      context_.Say(source,
          "Host array '%s' cannot be present in device context"_err_en_US,
          hostArray->name());
    }
  }
  void ErrorInCUFKernel(parser::CharBlock source) {
    if (IsCUFKernelDo) {
      context_.Say(
          source, "Statement may not appear in cuf kernel code"_err_en_US);
    }
  }
  void Check(const parser::ActionStmt &stmt, const parser::CharBlock &source) {
    common::visit(
        common::visitors{
            [&](const common::Indirection<parser::CycleStmt> &) {
              ErrorInCUFKernel(source);
            },
            [&](const common::Indirection<parser::ExitStmt> &) {
              ErrorInCUFKernel(source);
            },
            [&](const common::Indirection<parser::GotoStmt> &) {
              ErrorInCUFKernel(source);
            },
            [&](const common::Indirection<parser::StopStmt> &) { return; },
            [&](const common::Indirection<parser::PrintStmt> &) {},
            [&](const common::Indirection<parser::WriteStmt> &x) {
              if (x.value().format) { // Formatted write to '*' or '6'
                if (std::holds_alternative<Fortran::parser::Star>(
                        x.value().format->u)) {
                  if (x.value().iounit) {
                    if (std::holds_alternative<Fortran::parser::Star>(
                            x.value().iounit->u)) {
                      return;
                    }
                  }
                }
              }
              WarnIfNotInternal(x.value(), source);
            },
            [&](const common::Indirection<parser::CloseStmt> &x) {
              WarnOnIoStmt(source);
            },
            [&](const common::Indirection<parser::EndfileStmt> &x) {
              WarnOnIoStmt(source);
            },
            [&](const common::Indirection<parser::OpenStmt> &x) {
              WarnOnIoStmt(source);
            },
            [&](const common::Indirection<parser::ReadStmt> &x) {
              WarnIfNotInternal(x.value(), source);
            },
            [&](const common::Indirection<parser::InquireStmt> &x) {
              WarnOnIoStmt(source);
            },
            [&](const common::Indirection<parser::RewindStmt> &x) {
              WarnOnIoStmt(source);
            },
            [&](const common::Indirection<parser::BackspaceStmt> &x) {
              WarnOnIoStmt(source);
            },
            [&](const common::Indirection<parser::IfStmt> &x) {
              Check(x.value());
            },
            [&](const common::Indirection<parser::AssignmentStmt> &x) {
              if (const evaluate::Assignment *
                  assign{semantics::GetAssignment(x.value())}) {
                ErrorIfHostSymbol(assign->lhs, source);
                ErrorIfHostSymbol(assign->rhs, source);
              }
              if (auto msg{ActionStmtChecker<IsCUFKernelDo>::WhyNotOk(
                      context_, x)}) {
                context_.Say(source, std::move(*msg));
              }
            },
            [&](const auto &x) {
              if (auto msg{ActionStmtChecker<IsCUFKernelDo>::WhyNotOk(
                      context_, x)}) {
                context_.Say(source, std::move(*msg));
              }
            },
        },
        stmt.u);
  }
  void Check(const parser::IfConstruct &ic) {
    const auto &ifS{std::get<parser::Statement<parser::IfThenStmt>>(ic.t)};
    CheckUnwrappedExpr(context_, ifS.source,
        std::get<parser::ScalarLogicalExpr>(ifS.statement.t));
    Check(std::get<parser::Block>(ic.t));
    for (const auto &eib :
        std::get<std::list<parser::IfConstruct::ElseIfBlock>>(ic.t)) {
      const auto &eIfS{std::get<parser::Statement<parser::ElseIfStmt>>(eib.t)};
      CheckUnwrappedExpr(context_, eIfS.source,
          std::get<parser::ScalarLogicalExpr>(eIfS.statement.t));
      Check(std::get<parser::Block>(eib.t));
    }
    if (const auto &eb{
            std::get<std::optional<parser::IfConstruct::ElseBlock>>(ic.t)}) {
      Check(std::get<parser::Block>(eb->t));
    }
  }
  void Check(const parser::IfStmt &is) {
    const auto &uS{
        std::get<parser::UnlabeledStatement<parser::ActionStmt>>(is.t)};
    CheckUnwrappedExpr(
        context_, uS.source, std::get<parser::ScalarLogicalExpr>(is.t));
    Check(uS.statement, uS.source);
  }
  void Check(const parser::LoopControl::Bounds &bounds) {
    Check(bounds.lower);
    Check(bounds.upper);
    if (bounds.step) {
      Check(*bounds.step);
    }
  }
  void Check(const parser::LoopControl::Concurrent &x) {
    const auto &header{std::get<parser::ConcurrentHeader>(x.t)};
    for (const auto &cc :
        std::get<std::list<parser::ConcurrentControl>>(header.t)) {
      Check(std::get<1>(cc.t));
      Check(std::get<2>(cc.t));
      if (const auto &step{
              std::get<std::optional<parser::ScalarIntExpr>>(cc.t)}) {
        Check(*step);
      }
    }
    if (const auto &mask{
            std::get<std::optional<parser::ScalarLogicalExpr>>(header.t)}) {
      Check(*mask);
    }
  }
  void Check(const parser::ScalarLogicalExpr &x) {
    Check(DEREF(parser::Unwrap<parser::Expr>(x)));
  }
  void Check(const parser::ScalarIntExpr &x) {
    Check(DEREF(parser::Unwrap<parser::Expr>(x)));
  }
  void Check(const parser::ScalarExpr &x) {
    Check(DEREF(parser::Unwrap<parser::Expr>(x)));
  }
  void Check(const parser::Expr &expr) {
    if (MaybeMsg msg{DeviceExprChecker{context_}(expr.typedExpr)}) {
      context_.Say(expr.source, std::move(*msg));
    }
  }

  SemanticsContext &context_;
  bool isHostDevice{false};
};

void CUDAChecker::Enter(const parser::SubroutineSubprogram &x) {
  DeviceContextChecker<false>{context_}.CheckSubprogram(
      std::get<parser::Name>(
          std::get<parser::Statement<parser::SubroutineStmt>>(x.t).statement.t),
      std::get<parser::ExecutionPart>(x.t).v);
}

void CUDAChecker::Enter(const parser::FunctionSubprogram &x) {
  DeviceContextChecker<false>{context_}.CheckSubprogram(
      std::get<parser::Name>(
          std::get<parser::Statement<parser::FunctionStmt>>(x.t).statement.t),
      std::get<parser::ExecutionPart>(x.t).v);
}

void CUDAChecker::Enter(const parser::SeparateModuleSubprogram &x) {
  DeviceContextChecker<false>{context_}.CheckSubprogram(
      std::get<parser::Statement<parser::MpSubprogramStmt>>(x.t).statement.v,
      std::get<parser::ExecutionPart>(x.t).v);
}

// !$CUF KERNEL DO semantic checks

static int DoConstructTightNesting(
    const parser::DoConstruct *doConstruct, const parser::Block *&innerBlock) {
  if (!doConstruct ||
      (!doConstruct->IsDoNormal() && !doConstruct->IsDoConcurrent())) {
    return 0;
  }
  innerBlock = &std::get<parser::Block>(doConstruct->t);
  if (doConstruct->IsDoConcurrent()) {
    const auto &loopControl = doConstruct->GetLoopControl();
    if (loopControl) {
      if (const auto *concurrentControl{
              std::get_if<parser::LoopControl::Concurrent>(&loopControl->u)}) {
        const auto &concurrentHeader =
            std::get<Fortran::parser::ConcurrentHeader>(concurrentControl->t);
        const auto &controls =
            std::get<std::list<Fortran::parser::ConcurrentControl>>(
                concurrentHeader.t);
        return controls.size();
      }
    }
    return 0;
  }
  if (innerBlock->size() == 1) {
    if (const auto *execConstruct{
            std::get_if<parser::ExecutableConstruct>(&innerBlock->front().u)}) {
      if (const auto *next{
              std::get_if<common::Indirection<parser::DoConstruct>>(
                  &execConstruct->u)}) {
        return 1 + DoConstructTightNesting(&next->value(), innerBlock);
      }
    }
  }
  return 1;
}

static void CheckReduce(
    SemanticsContext &context, const parser::CUFReduction &reduce) {
  auto op{std::get<parser::CUFReduction::Operator>(reduce.t).v};
  for (const auto &var :
      std::get<std::list<parser::Scalar<parser::Variable>>>(reduce.t)) {
    if (const auto &typedExprPtr{var.thing.typedExpr};
        typedExprPtr && typedExprPtr->v) {
      const auto &expr{*typedExprPtr->v};
      if (auto type{expr.GetType()}) {
        auto cat{type->category()};
        bool isOk{false};
        switch (op) {
        case parser::ReductionOperator::Operator::Plus:
        case parser::ReductionOperator::Operator::Multiply:
        case parser::ReductionOperator::Operator::Max:
        case parser::ReductionOperator::Operator::Min:
          isOk = cat == TypeCategory::Integer || cat == TypeCategory::Real ||
              cat == TypeCategory::Complex;
          break;
        case parser::ReductionOperator::Operator::Iand:
        case parser::ReductionOperator::Operator::Ior:
        case parser::ReductionOperator::Operator::Ieor:
          isOk = cat == TypeCategory::Integer;
          break;
        case parser::ReductionOperator::Operator::And:
        case parser::ReductionOperator::Operator::Or:
        case parser::ReductionOperator::Operator::Eqv:
        case parser::ReductionOperator::Operator::Neqv:
          isOk = cat == TypeCategory::Logical;
          break;
        }
        if (!isOk) {
          context.Say(var.thing.GetSource(),
              "!$CUF KERNEL DO REDUCE operation is not acceptable for a variable with type %s"_err_en_US,
              type->AsFortran());
        }
      }
    }
  }
}

void CUDAChecker::Enter(const parser::CUFKernelDoConstruct &x) {
  auto source{std::get<parser::CUFKernelDoConstruct::Directive>(x.t).source};
  const auto &directive{std::get<parser::CUFKernelDoConstruct::Directive>(x.t)};
  std::int64_t depth{1};
  if (auto expr{AnalyzeExpr(context_,
          std::get<std::optional<parser::ScalarIntConstantExpr>>(
              directive.t))}) {
    depth = evaluate::ToInt64(expr).value_or(0);
    if (depth <= 0) {
      context_.Say(source,
          "!$CUF KERNEL DO (%jd): loop nesting depth must be positive"_err_en_US,
          std::intmax_t{depth});
      depth = 1;
    }
  }
  const parser::DoConstruct *doConstruct{common::GetPtrFromOptional(
      std::get<std::optional<parser::DoConstruct>>(x.t))};
  const parser::Block *innerBlock{nullptr};
  if (DoConstructTightNesting(doConstruct, innerBlock) < depth) {
    if (doConstruct && doConstruct->IsDoConcurrent())
      context_.Say(source,
          "!$CUF KERNEL DO (%jd) must be followed by a DO CONCURRENT construct with at least %jd indices"_err_en_US,
          std::intmax_t{depth}, std::intmax_t{depth});
    else
      context_.Say(source,
          "!$CUF KERNEL DO (%jd) must be followed by a DO construct with tightly nested outer levels of counted DO loops"_err_en_US,
          std::intmax_t{depth});
  }
  if (innerBlock) {
    DeviceContextChecker<true>{context_}.Check(*innerBlock);
  }
  for (const auto &reduce :
      std::get<std::list<parser::CUFReduction>>(directive.t)) {
    CheckReduce(context_, reduce);
  }
  inCUFKernelDoConstruct_ = true;
}

void CUDAChecker::Leave(const parser::CUFKernelDoConstruct &) {
  inCUFKernelDoConstruct_ = false;
}

void CUDAChecker::Enter(const parser::AssignmentStmt &x) {
  auto lhsLoc{std::get<parser::Variable>(x.t).GetSource()};
  const auto &scope{context_.FindScope(lhsLoc)};
  const Scope &progUnit{GetProgramUnitContaining(scope)};
  if (IsCUDADeviceContext(&progUnit) || inCUFKernelDoConstruct_) {
    return; // Data transfer with assignment is only perform on host.
  }

  const evaluate::Assignment *assign{semantics::GetAssignment(x)};
  if (!assign) {
    return;
  }

  int nbLhs{evaluate::GetNbOfCUDADeviceSymbols(assign->lhs)};
  int nbRhs{evaluate::GetNbOfCUDADeviceSymbols(assign->rhs)};

  // device to host transfer with more than one device object on the rhs is not
  // legal.
  if (nbLhs == 0 && nbRhs > 1) {
    context_.Say(lhsLoc,
        "More than one reference to a CUDA object on the right hand side of the assigment"_err_en_US);
  }
}

} // namespace Fortran::semantics<|MERGE_RESOLUTION|>--- conflicted
+++ resolved
@@ -94,10 +94,7 @@
           }
         }
       }
-<<<<<<< HEAD
-=======
-
->>>>>>> eb0f1dc0
+
       const Symbol &ultimate{sym->GetUltimate()};
       const Scope &scope{ultimate.owner()};
       const Symbol *mod{scope.IsModule() ? scope.symbol() : nullptr};
@@ -152,12 +149,8 @@
   }
 };
 
-<<<<<<< HEAD
-template <typename A> static MaybeMsg CheckUnwrappedExpr(const A &x) {
-=======
 template <typename A>
 static MaybeMsg CheckUnwrappedExpr(SemanticsContext &context, const A &x) {
->>>>>>> eb0f1dc0
   if (const auto *expr{parser::Unwrap<parser::Expr>(x)}) {
     return DeviceExprChecker{context}(expr->typedExpr);
   }
