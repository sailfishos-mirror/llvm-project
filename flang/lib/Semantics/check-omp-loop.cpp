//===-- lib/Semantics/check-omp-loop.cpp ----------------------------------===//
//
// Part of the LLVM Project, under the Apache License v2.0 with LLVM Exceptions.
// See https://llvm.org/LICENSE.txt for license information.
// SPDX-License-Identifier: Apache-2.0 WITH LLVM-exception
//
//===----------------------------------------------------------------------===//
//
// Semantic checks for constructs and clauses related to loops.
//
//===----------------------------------------------------------------------===//

#include "check-omp-structure.h"

#include "check-directive-structure.h"

#include "flang/Common/idioms.h"
#include "flang/Common/visit.h"
#include "flang/Parser/char-block.h"
#include "flang/Parser/openmp-utils.h"
#include "flang/Parser/parse-tree-visitor.h"
#include "flang/Parser/parse-tree.h"
#include "flang/Parser/tools.h"
#include "flang/Semantics/openmp-modifiers.h"
#include "flang/Semantics/openmp-utils.h"
#include "flang/Semantics/semantics.h"
#include "flang/Semantics/symbol.h"
#include "flang/Semantics/tools.h"
#include "flang/Semantics/type.h"

#include "llvm/Frontend/OpenMP/OMP.h"

#include <cstdint>
#include <map>
#include <optional>
#include <string>
#include <tuple>
#include <variant>

namespace Fortran::semantics {
static bool IsLoopTransforming(llvm::omp::Directive dir);
static bool IsFullUnroll(const parser::OpenMPLoopConstruct &x);
static std::optional<size_t> CountGeneratedLoops(
    const parser::ExecutionPartConstruct &epc);
static std::optional<size_t> CountGeneratedLoops(const parser::Block &block);
} // namespace Fortran::semantics

namespace {
using namespace Fortran;

class AssociatedLoopChecker {
public:
  AssociatedLoopChecker(
      semantics::SemanticsContext &context, std::int64_t level)
      : context_{context}, level_{level} {}

  template <typename T> bool Pre(const T &) { return true; }
  template <typename T> void Post(const T &) {}

  bool Pre(const parser::DoConstruct &dc) {
    level_--;
    const auto &doStmt{
        std::get<parser::Statement<parser::NonLabelDoStmt>>(dc.t)};
    const auto &constructName{
        std::get<std::optional<parser::Name>>(doStmt.statement.t)};
    if (constructName) {
      constructNamesAndLevels_.emplace(
          constructName.value().ToString(), level_);
    }
    if (level_ >= 0) {
      if (dc.IsDoWhile()) {
        context_.Say(doStmt.source,
            "The associated loop of a loop-associated directive cannot be a DO WHILE."_err_en_US);
      }
      if (!dc.GetLoopControl()) {
        context_.Say(doStmt.source,
            "The associated loop of a loop-associated directive cannot be a DO without control."_err_en_US);
      }
    }
    return true;
  }

  void Post(const parser::DoConstruct &dc) { level_++; }

  bool Pre(const parser::CycleStmt &cyclestmt) {
    std::map<std::string, std::int64_t>::iterator it;
    bool err{false};
    if (cyclestmt.v) {
      it = constructNamesAndLevels_.find(cyclestmt.v->source.ToString());
      err = (it != constructNamesAndLevels_.end() && it->second > 0);
    } else { // If there is no label then use the level of the last enclosing DO
      err = level_ > 0;
    }
    if (err) {
      context_.Say(*source_,
          "CYCLE statement to non-innermost associated loop of an OpenMP DO "
          "construct"_err_en_US);
    }
    return true;
  }

  bool Pre(const parser::ExitStmt &exitStmt) {
    std::map<std::string, std::int64_t>::iterator it;
    bool err{false};
    if (exitStmt.v) {
      it = constructNamesAndLevels_.find(exitStmt.v->source.ToString());
      err = (it != constructNamesAndLevels_.end() && it->second >= 0);
    } else { // If there is no label then use the level of the last enclosing DO
      err = level_ >= 0;
    }
    if (err) {
      context_.Say(*source_,
          "EXIT statement terminates associated loop of an OpenMP DO "
          "construct"_err_en_US);
    }
    return true;
  }

  bool Pre(const parser::Statement<parser::ActionStmt> &actionstmt) {
    source_ = &actionstmt.source;
    return true;
  }

private:
  semantics::SemanticsContext &context_;
  const parser::CharBlock *source_;
  std::int64_t level_;
  std::map<std::string, std::int64_t> constructNamesAndLevels_;
};
} // namespace

namespace Fortran::semantics {

using namespace Fortran::semantics::omp;

void OmpStructureChecker::HasInvalidDistributeNesting(
    const parser::OpenMPLoopConstruct &x) {
  const parser::OmpDirectiveName &beginName{x.BeginDir().DirName()};
  if (llvm::omp::topDistributeSet.test(beginName.v)) {
    // `distribute` region has to be nested
    if (CurrentDirectiveIsNested()) {
      // `distribute` region has to be strictly nested inside `teams`
      if (!llvm::omp::bottomTeamsSet.test(GetContextParent().directive)) {
        context_.Say(beginName.source,
            "`DISTRIBUTE` region has to be strictly nested inside `TEAMS` "
            "region."_err_en_US);
      }
    } else {
      // If not lexically nested (orphaned), issue a warning.
      context_.Say(beginName.source,
          "`DISTRIBUTE` must be dynamically enclosed in a `TEAMS` "
          "region."_warn_en_US);
    }
  }
}
void OmpStructureChecker::HasInvalidLoopBinding(
    const parser::OpenMPLoopConstruct &x) {
  const parser::OmpDirectiveSpecification &beginSpec{x.BeginDir()};
  const parser::OmpDirectiveName &beginName{beginSpec.DirName()};

  auto teamsBindingChecker = [&](parser::MessageFixedText msg) {
    for (const auto &clause : beginSpec.Clauses().v) {
      if (const auto *bindClause{
              std::get_if<parser::OmpClause::Bind>(&clause.u)}) {
        if (bindClause->v.v != parser::OmpBindClause::Binding::Teams) {
          context_.Say(beginName.source, msg);
        }
      }
    }
  };

  if (llvm::omp::Directive::OMPD_loop == beginName.v &&
      CurrentDirectiveIsNested() &&
      llvm::omp::bottomTeamsSet.test(GetContextParent().directive)) {
    teamsBindingChecker(
        "`BIND(TEAMS)` must be specified since the `LOOP` region is "
        "strictly nested inside a `TEAMS` region."_err_en_US);
  }

  if (OmpDirectiveSet{
          llvm::omp::OMPD_teams_loop, llvm::omp::OMPD_target_teams_loop}
          .test(beginName.v)) {
    teamsBindingChecker(
        "`BIND(TEAMS)` must be specified since the `LOOP` directive is "
        "combined with a `TEAMS` construct."_err_en_US);
  }
}

void OmpStructureChecker::CheckSIMDNest(const parser::OpenMPConstruct &c) {
  // Check the following:
  //  The only OpenMP constructs that can be encountered during execution of
  // a simd region are the `atomic` construct, the `loop` construct, the `simd`
  // construct and the `ordered` construct with the `simd` clause.

  // Check if the parent context has the SIMD clause
  // Please note that we use GetContext() instead of GetContextParent()
  // because PushContextAndClauseSets() has not been called on the
  // current context yet.
  // TODO: Check for declare simd regions.
  bool eligibleSIMD{false};
  common::visit(
      common::visitors{
          // Allow `!$OMP ORDERED SIMD`
          [&](const parser::OmpBlockConstruct &c) {
            const parser::OmpDirectiveSpecification &beginSpec{c.BeginDir()};
            if (beginSpec.DirId() == llvm::omp::Directive::OMPD_ordered) {
              for (const auto &clause : beginSpec.Clauses().v) {
                if (std::get_if<parser::OmpClause::Simd>(&clause.u)) {
                  eligibleSIMD = true;
                  break;
                }
              }
            }
          },
          [&](const parser::OpenMPStandaloneConstruct &c) {
            if (auto *ssc{std::get_if<parser::OpenMPSimpleStandaloneConstruct>(
                    &c.u)}) {
              llvm::omp::Directive dirId{ssc->v.DirId()};
              if (dirId == llvm::omp::Directive::OMPD_ordered) {
                for (const parser::OmpClause &x : ssc->v.Clauses().v) {
                  if (x.Id() == llvm::omp::Clause::OMPC_simd) {
                    eligibleSIMD = true;
                    break;
                  }
                }
              } else if (dirId == llvm::omp::Directive::OMPD_scan) {
                eligibleSIMD = true;
              }
            }
          },
          // Allowing SIMD and loop construct
          [&](const parser::OpenMPLoopConstruct &c) {
            const auto &beginName{c.BeginDir().DirName()};
            if (beginName.v == llvm::omp::Directive::OMPD_simd ||
                beginName.v == llvm::omp::Directive::OMPD_do_simd ||
                beginName.v == llvm::omp::Directive::OMPD_loop) {
              eligibleSIMD = true;
            }
          },
          [&](const parser::OpenMPAtomicConstruct &c) {
            // Allow `!$OMP ATOMIC`
            eligibleSIMD = true;
          },
          [&](const auto &c) {},
      },
      c.u);
  if (!eligibleSIMD) {
    context_.Say(parser::omp::GetOmpDirectiveName(c).source,
        "The only OpenMP constructs that can be encountered during execution "
        "of a 'SIMD' region are the `ATOMIC` construct, the `LOOP` construct, "
        "the `SIMD` construct, the `SCAN` construct and the `ORDERED` "
        "construct with the `SIMD` clause."_err_en_US);
  }
}

static bool IsLoopTransforming(llvm::omp::Directive dir) {
  switch (dir) {
  // TODO case llvm::omp::Directive::OMPD_flatten:
  case llvm::omp::Directive::OMPD_fuse:
  case llvm::omp::Directive::OMPD_interchange:
  case llvm::omp::Directive::OMPD_nothing:
  case llvm::omp::Directive::OMPD_reverse:
  // TODO case llvm::omp::Directive::OMPD_split:
  case llvm::omp::Directive::OMPD_stripe:
  case llvm::omp::Directive::OMPD_tile:
  case llvm::omp::Directive::OMPD_unroll:
    return true;
  default:
    return false;
  }
}

void OmpStructureChecker::CheckNestedBlock(
    const parser::OpenMPLoopConstruct &x, const parser::Block &body) {
  for (auto &stmt : body) {
    if (auto *dir{parser::Unwrap<parser::CompilerDirective>(stmt)}) {
      context_.Say(dir->source,
          "Compiler directives are not allowed inside OpenMP loop constructs"_warn_en_US);
    } else if (auto *omp{parser::Unwrap<parser::OpenMPLoopConstruct>(stmt)}) {
      if (!IsLoopTransforming(omp->BeginDir().DirName().v)) {
        context_.Say(omp->source,
            "Only loop-transforming OpenMP constructs are allowed inside OpenMP loop constructs"_err_en_US);
      }
    } else if (auto *block{parser::Unwrap<parser::BlockConstruct>(stmt)}) {
      CheckNestedBlock(x, std::get<parser::Block>(block->t));
    } else if (!parser::Unwrap<parser::DoConstruct>(stmt)) {
      parser::CharBlock source{parser::GetSource(stmt).value_or(x.source)};
      context_.Say(source,
          "OpenMP loop construct can only contain DO loops or loop-nest-generating OpenMP constructs"_err_en_US);
    }
  }
}

static bool IsFullUnroll(const parser::OpenMPLoopConstruct &x) {
  const parser::OmpDirectiveSpecification &beginSpec{x.BeginDir()};

  if (beginSpec.DirName().v == llvm::omp::Directive::OMPD_unroll) {
    return llvm::none_of(beginSpec.Clauses().v, [](const parser::OmpClause &c) {
      return c.Id() == llvm::omp::Clause::OMPC_partial;
    });
  }
  return false;
}

static std::optional<size_t> CountGeneratedLoops(
    const parser::ExecutionPartConstruct &epc) {
  if (parser::Unwrap<parser::DoConstruct>(epc)) {
    return 1;
  }

  auto &omp{DEREF(parser::Unwrap<parser::OpenMPLoopConstruct>(epc))};
  const parser::OmpDirectiveSpecification &beginSpec{omp.BeginDir()};
  llvm::omp::Directive dir{beginSpec.DirName().v};

  // TODO: Handle split, apply.
  if (IsFullUnroll(omp)) {
    return std::nullopt;
  }
  if (dir == llvm::omp::Directive::OMPD_fuse) {
    auto rangeAt{
        llvm::find_if(beginSpec.Clauses().v, [](const parser::OmpClause &c) {
          return c.Id() == llvm::omp::Clause::OMPC_looprange;
        })};
    if (rangeAt == beginSpec.Clauses().v.end()) {
      return std::nullopt;
    }

    auto *loopRange{parser::Unwrap<parser::OmpLooprangeClause>(*rangeAt)};
    std::optional<int64_t> count{GetIntValue(std::get<1>(loopRange->t))};
    if (!count || *count <= 0) {
      return std::nullopt;
    }
    if (auto nestedCount{CountGeneratedLoops(std::get<parser::Block>(omp.t))}) {
      return 1 + *nestedCount - static_cast<size_t>(*count);
    } else {
      return std::nullopt;
    }
  }

  // For every other loop construct return 1.
  return 1;
}

static std::optional<size_t> CountGeneratedLoops(const parser::Block &block) {
  // Count the number of loops in the associated block. If there are any
  // malformed construct in there, getting the number may be meaningless.
  // These issues will be diagnosed elsewhere, and we should not emit any
  // messages about a potentially incorrect loop count.
  // In such cases reset the count to nullopt. Once it becomes nullopt,
  // keep it that way.
  std::optional<size_t> numLoops{0};
  for (auto &epc : parser::omp::LoopRange(block)) {
    if (auto genCount{CountGeneratedLoops(epc)}) {
      *numLoops += *genCount;
    } else {
      numLoops = std::nullopt;
      break;
    }
  }
  return numLoops;
}

void OmpStructureChecker::CheckNestedConstruct(
    const parser::OpenMPLoopConstruct &x) {
<<<<<<< HEAD
  const parser::OmpDirectiveSpecification &beginSpec{x.BeginDir()};
=======
  size_t nestedCount{0};

  // End-directive is not allowed in such cases:
  //   do 100 i = ...
  //     !$omp do
  //     do 100 j = ...
  //   100 continue
  //   !$omp end do    ! error
  const parser::OmpDirectiveSpecification &beginSpec{x.BeginDir()};
  auto &flags{std::get<parser::OmpDirectiveSpecification::Flags>(beginSpec.t)};
  if (flags.test(parser::OmpDirectiveSpecification::Flag::CrossesLabelDo)) {
    if (auto &endSpec{x.EndDir()}) {
      parser::CharBlock beginSource{beginSpec.DirName().source};
      context_
          .Say(endSpec->DirName().source,
              "END %s directive is not allowed when the construct does not contain all loops that share a loop-terminating statement"_err_en_US,
              parser::ToUpperCaseLetters(beginSource.ToString()))
          .Attach(beginSource, "The construct starts here"_en_US);
    }
  }

>>>>>>> c7022e36
  auto &body{std::get<parser::Block>(x.t)};

  CheckNestedBlock(x, body);

  // Check if a loop-nest-associated construct has only one top-level loop
  // in it.
  if (std::optional<size_t> numLoops{CountGeneratedLoops(body)}) {
    if (*numLoops == 0) {
      context_.Say(beginSpec.DirName().source,
          "This construct should contain a DO-loop or a loop-nest-generating OpenMP construct"_err_en_US);
    } else {
      auto assoc{llvm::omp::getDirectiveAssociation(beginSpec.DirName().v)};
      if (*numLoops > 1 && assoc == llvm::omp::Association::LoopNest) {
        context_.Say(beginSpec.DirName().source,
            "This construct applies to a loop nest, but has a loop sequence of length %zu"_err_en_US,
            *numLoops);
      }
    }
  }
}

void OmpStructureChecker::CheckFullUnroll(
    const parser::OpenMPLoopConstruct &x) {
  // If the nested construct is a full unroll, then this construct is invalid
  // since it won't contain a loop.
  if (const parser::OpenMPLoopConstruct *nested{x.GetNestedConstruct()}) {
    if (IsFullUnroll(*nested)) {
      context_.Say(x.source,
          "OpenMP loop construct cannot apply to a fully unrolled loop"_err_en_US);
    }
  }
}

void OmpStructureChecker::Enter(const parser::OpenMPLoopConstruct &x) {
  loopStack_.push_back(&x);

  const parser::OmpDirectiveName &beginName{x.BeginDir().DirName()};
  PushContextAndClauseSets(beginName.source, beginName.v);

  // Check matching, end directive is optional
  if (auto &endSpec{x.EndDir()}) {
    CheckMatching<parser::OmpDirectiveName>(beginName, endSpec->DirName());

    AddEndDirectiveClauses(endSpec->Clauses());
  }

  if (llvm::omp::allSimdSet.test(GetContext().directive)) {
    EnterDirectiveNest(SIMDNest);
  }

  if (CurrentDirectiveIsNested() &&
      llvm::omp::topTeamsSet.test(GetContext().directive) &&
      GetContextParent().directive == llvm::omp::Directive::OMPD_target &&
      !GetDirectiveNest(TargetBlockOnlyTeams)) {
    context_.Say(GetContextParent().directiveSource,
        "TARGET construct with nested TEAMS region contains statements or "
        "directives outside of the TEAMS construct"_err_en_US);
  }

  // Combined target loop constructs are target device constructs. Keep track of
  // whether any such construct has been visited to later check that REQUIRES
  // directives for target-related options don't appear after them.
  if (llvm::omp::allTargetSet.test(beginName.v)) {
    deviceConstructFound_ = true;
  }

  if (beginName.v == llvm::omp::Directive::OMPD_do) {
    // 2.7.1 do-clause -> private-clause |
    //                    firstprivate-clause |
    //                    lastprivate-clause |
    //                    linear-clause |
    //                    reduction-clause |
    //                    schedule-clause |
    //                    collapse-clause |
    //                    ordered-clause

    // nesting check
    HasInvalidWorksharingNesting(
        beginName.source, llvm::omp::nestedWorkshareErrSet);
  }
  SetLoopInfo(x);

  for (auto &construct : std::get<parser::Block>(x.t)) {
    if (const auto *doConstruct{parser::omp::GetDoConstruct(construct)}) {
      const auto &doBlock{std::get<parser::Block>(doConstruct->t)};
      CheckNoBranching(doBlock, beginName.v, beginName.source);
    }
  }
  CheckLoopItrVariableIsInt(x);
  CheckNestedConstruct(x);
  CheckFullUnroll(x);
  CheckAssociatedLoopConstraints(x);
  HasInvalidDistributeNesting(x);
  HasInvalidLoopBinding(x);
  if (CurrentDirectiveIsNested() &&
      llvm::omp::bottomTeamsSet.test(GetContextParent().directive)) {
    HasInvalidTeamsNesting(beginName.v, beginName.source);
  }
  if (beginName.v == llvm::omp::Directive::OMPD_distribute_parallel_do_simd ||
      beginName.v == llvm::omp::Directive::OMPD_distribute_simd) {
    CheckDistLinear(x);
  }
}

const parser::Name OmpStructureChecker::GetLoopIndex(
    const parser::DoConstruct *x) {
  using Bounds = parser::LoopControl::Bounds;
  return std::get<Bounds>(x->GetLoopControl()->u).name.thing;
}

void OmpStructureChecker::SetLoopInfo(const parser::OpenMPLoopConstruct &x) {
  if (const auto *loop{x.GetNestedLoop()}) {
    if (loop->IsDoNormal()) {
      const parser::Name &itrVal{GetLoopIndex(loop)};
      SetLoopIv(itrVal.symbol);
    }
  }
}

void OmpStructureChecker::CheckLoopItrVariableIsInt(
    const parser::OpenMPLoopConstruct &x) {
  for (auto &construct : std::get<parser::Block>(x.t)) {
    for (const parser::DoConstruct *loop{
             parser::omp::GetDoConstruct(construct)};
        loop;) {
      if (loop->IsDoNormal()) {
        const parser::Name &itrVal{GetLoopIndex(loop)};
        if (itrVal.symbol) {
          const auto *type{itrVal.symbol->GetType()};
          if (!type->IsNumeric(TypeCategory::Integer)) {
            context_.Say(itrVal.source,
                "The DO loop iteration"
                " variable must be of the type integer."_err_en_US,
                itrVal.ToString());
          }
        }
      }
      // Get the next DoConstruct if block is not empty.
      const auto &block{std::get<parser::Block>(loop->t)};
      const auto it{block.begin()};
      loop = it != block.end() ? parser::Unwrap<parser::DoConstruct>(*it)
                               : nullptr;
    }
  }
}

std::int64_t OmpStructureChecker::GetOrdCollapseLevel(
    const parser::OpenMPLoopConstruct &x) {
  const parser::OmpDirectiveSpecification &beginSpec{x.BeginDir()};
  std::int64_t orderedCollapseLevel{1};
  std::int64_t orderedLevel{1};
  std::int64_t collapseLevel{1};

  for (const auto &clause : beginSpec.Clauses().v) {
    if (const auto *collapseClause{
            std::get_if<parser::OmpClause::Collapse>(&clause.u)}) {
      if (const auto v{GetIntValue(collapseClause->v)}) {
        collapseLevel = *v;
      }
    }
    if (const auto *orderedClause{
            std::get_if<parser::OmpClause::Ordered>(&clause.u)}) {
      if (const auto v{GetIntValue(orderedClause->v)}) {
        orderedLevel = *v;
      }
    }
  }
  if (orderedLevel >= collapseLevel) {
    orderedCollapseLevel = orderedLevel;
  } else {
    orderedCollapseLevel = collapseLevel;
  }
  return orderedCollapseLevel;
}

void OmpStructureChecker::CheckAssociatedLoopConstraints(
    const parser::OpenMPLoopConstruct &x) {
  std::int64_t ordCollapseLevel{GetOrdCollapseLevel(x)};
  AssociatedLoopChecker checker{context_, ordCollapseLevel};
  parser::Walk(x, checker);
}

void OmpStructureChecker::CheckDistLinear(
    const parser::OpenMPLoopConstruct &x) {
  const parser::OmpClauseList &clauses{x.BeginDir().Clauses()};

  SymbolSourceMap indexVars;

  // Collect symbols of all the variables from linear clauses
  for (auto &clause : clauses.v) {
    if (std::get_if<parser::OmpClause::Linear>(&clause.u)) {
      GetSymbolsInObjectList(*parser::omp::GetOmpObjectList(clause), indexVars);
    }
  }

  if (!indexVars.empty()) {
    // Get collapse level, if given, to find which loops are "associated."
    std::int64_t collapseVal{GetOrdCollapseLevel(x)};
    // Include the top loop if no collapse is specified
    if (collapseVal == 0) {
      collapseVal = 1;
    }

    // Match the loop index variables with the collected symbols from linear
    // clauses.
    for (auto &construct : std::get<parser::Block>(x.t)) {
      std::int64_t curCollapseVal{collapseVal};
      for (const parser::DoConstruct *loop{
               parser::omp::GetDoConstruct(construct)};
          loop;) {
        if (loop->IsDoNormal()) {
          const parser::Name &itrVal{GetLoopIndex(loop)};
          if (itrVal.symbol) {
            // Remove the symbol from the collected set
            indexVars.erase(&itrVal.symbol->GetUltimate());
          }
          curCollapseVal--;
          if (curCollapseVal == 0) {
            break;
          }
        }
        // Get the next DoConstruct if block is not empty.
        const auto &block{std::get<parser::Block>(loop->t)};
        const auto it{block.begin()};
        loop = it != block.end() ? parser::Unwrap<parser::DoConstruct>(*it)
                                 : nullptr;
      }
    }

    // Show error for the remaining variables
    for (auto &[symbol, source] : indexVars) {
      const Symbol &root{GetAssociationRoot(*symbol)};
      context_.Say(source,
          "Variable '%s' not allowed in LINEAR clause, only loop iterator can be specified in LINEAR clause of a construct combined with DISTRIBUTE"_err_en_US,
          root.name());
    }
  }
}

void OmpStructureChecker::CheckLooprangeBounds(
    const parser::OpenMPLoopConstruct &x) {
  for (const parser::OmpClause &clause : x.BeginDir().Clauses().v) {
    if (auto *lrClause{parser::Unwrap<parser::OmpLooprangeClause>(clause)}) {
      auto first{GetIntValue(std::get<0>(lrClause->t))};
      auto count{GetIntValue(std::get<1>(lrClause->t))};
      if (!first || !count || *first <= 0 || *count <= 0) {
        return;
      }
      auto requiredCount{static_cast<size_t>(*first + *count - 1)};
      if (auto loopCount{CountGeneratedLoops(std::get<parser::Block>(x.t))}) {
        if (*loopCount < requiredCount) {
          context_.Say(clause.source,
              "The specified loop range requires %zu loops, but the loop sequence has a length of %zu"_err_en_US,
              requiredCount, *loopCount);
        }
      }
      return;
    }
  }
}

void OmpStructureChecker::CheckScanModifier(
    const parser::OmpClause::Reduction &x) {
  using ReductionModifier = parser::OmpReductionModifier;

  auto checkReductionSymbolInScan{[&](const parser::Name &name) {
    if (auto *symbol{name.symbol}) {
      if (!symbol->test(Symbol::Flag::OmpInclusiveScan) &&
          !symbol->test(Symbol::Flag::OmpExclusiveScan)) {
        context_.Say(name.source,
            "List item %s must appear in EXCLUSIVE or INCLUSIVE clause of an enclosed SCAN directive"_err_en_US,
            name.ToString());
      }
    }
  }};

  auto &modifiers{OmpGetModifiers(x.v)};
  auto *maybeModifier{OmpGetUniqueModifier<ReductionModifier>(modifiers)};
  if (maybeModifier && maybeModifier->v == ReductionModifier::Value::Inscan) {
    for (const auto &ompObj : parser::omp::GetOmpObjectList(x)->v) {
      common::visit(
          common::visitors{
              [&](const parser::Designator &desg) {
                if (auto *name{parser::GetDesignatorNameIfDataRef(desg)}) {
                  checkReductionSymbolInScan(*name);
                }
              },
              [&](const parser::Name &name) {
                checkReductionSymbolInScan(name);
              },
              [&](const parser::OmpObject::Invalid &invalid) {},
          },
          ompObj.u);
    }
  }
}

void OmpStructureChecker::Leave(const parser::OpenMPLoopConstruct &x) {
  const parser::OmpDirectiveSpecification &beginSpec{x.BeginDir()};

  // A few semantic checks for InScan reduction are performed below as SCAN
  // constructs inside LOOP may add the relevant information. Scan reduction is
  // supported only in loop constructs, so same checks are not applicable to
  // other directives.
  for (const auto &clause : beginSpec.Clauses().v) {
    if (auto *reduction{std::get_if<parser::OmpClause::Reduction>(&clause.u)}) {
      CheckScanModifier(*reduction);
    }
  }
  if (beginSpec.DirName().v == llvm::omp::Directive::OMPD_fuse) {
    CheckLooprangeBounds(x);
  }
  if (llvm::omp::allSimdSet.test(beginSpec.DirName().v)) {
    ExitDirectiveNest(SIMDNest);
  }
  dirContext_.pop_back();

  assert(!loopStack_.empty() && "Expecting non-empty loop stack");
#ifndef NDEBUG
  const LoopConstruct &top{loopStack_.back()};
  auto *loopc{std::get_if<const parser::OpenMPLoopConstruct *>(&top)};
  assert(loopc != nullptr && *loopc == &x && "Mismatched loop constructs");
#endif
  loopStack_.pop_back();
}

void OmpStructureChecker::Enter(const parser::OmpEndLoopDirective &x) {
  const parser::OmpDirectiveName &dir{x.DirName()};
  ResetPartialContext(dir.source);
  switch (dir.v) {
  // 2.7.1 end-do -> END DO [nowait-clause]
  // 2.8.3 end-do-simd -> END DO SIMD [nowait-clause]
  case llvm::omp::Directive::OMPD_do:
    PushContextAndClauseSets(dir.source, llvm::omp::Directive::OMPD_end_do);
    break;
  case llvm::omp::Directive::OMPD_do_simd:
    PushContextAndClauseSets(
        dir.source, llvm::omp::Directive::OMPD_end_do_simd);
    break;
  default:
    // no clauses are allowed
    break;
  }
}

void OmpStructureChecker::Leave(const parser::OmpEndLoopDirective &x) {
  if ((GetContext().directive == llvm::omp::Directive::OMPD_end_do) ||
      (GetContext().directive == llvm::omp::Directive::OMPD_end_do_simd)) {
    dirContext_.pop_back();
  }
}

void OmpStructureChecker::Enter(const parser::OmpClause::Linear &x) {
  CheckAllowedClause(llvm::omp::Clause::OMPC_linear);
  unsigned version{context_.langOptions().OpenMPVersion};
  llvm::omp::Directive dir{GetContext().directive};
  parser::CharBlock clauseSource{GetContext().clauseSource};
  const parser::OmpLinearModifier *linearMod{nullptr};

  SymbolSourceMap symbols;
  auto &objects{std::get<parser::OmpObjectList>(x.v.t)};
  CheckCrayPointee(objects, "LINEAR", false);
  GetSymbolsInObjectList(objects, symbols);

  auto CheckIntegerNoRef{[&](const Symbol *symbol, parser::CharBlock source) {
    if (!symbol->GetType()->IsNumeric(TypeCategory::Integer)) {
      auto &desc{OmpGetDescriptor<parser::OmpLinearModifier>()};
      context_.Say(source,
          "The list item '%s' specified without the REF '%s' must be of INTEGER type"_err_en_US,
          symbol->name(), desc.name.str());
    }
  }};

  if (OmpVerifyModifiers(x.v, llvm::omp::OMPC_linear, clauseSource, context_)) {
    auto &modifiers{OmpGetModifiers(x.v)};
    linearMod = OmpGetUniqueModifier<parser::OmpLinearModifier>(modifiers);
    if (linearMod) {
      // 2.7 Loop Construct Restriction
      if ((llvm::omp::allDoSet | llvm::omp::allSimdSet).test(dir)) {
        context_.Say(clauseSource,
            "A modifier may not be specified in a LINEAR clause on the %s directive"_err_en_US,
            ContextDirectiveAsFortran());
        return;
      }

      auto &desc{OmpGetDescriptor<parser::OmpLinearModifier>()};
      for (auto &[symbol, source] : symbols) {
        if (linearMod->v != parser::OmpLinearModifier::Value::Ref) {
          CheckIntegerNoRef(symbol, source);
        } else {
          if (!IsAllocatable(*symbol) && !IsAssumedShape(*symbol) &&
              !IsPolymorphic(*symbol)) {
            context_.Say(source,
                "The list item `%s` specified with the REF '%s' must be polymorphic variable, assumed-shape array, or a variable with the `ALLOCATABLE` attribute"_err_en_US,
                symbol->name(), desc.name.str());
          }
        }
        if (linearMod->v == parser::OmpLinearModifier::Value::Ref ||
            linearMod->v == parser::OmpLinearModifier::Value::Uval) {
          if (!IsDummy(*symbol) || IsValue(*symbol)) {
            context_.Say(source,
                "If the `%s` is REF or UVAL, the list item '%s' must be a dummy argument without the VALUE attribute"_err_en_US,
                desc.name.str(), symbol->name());
          }
        }
      } // for (symbol, source)

      if (version >= 52 && !std::get</*PostModified=*/bool>(x.v.t)) {
        context_.Say(OmpGetModifierSource(modifiers, linearMod),
            "The 'modifier(<list>)' syntax is deprecated in %s, use '<list> : modifier' instead"_warn_en_US,
            ThisVersion(version));
      }
    }
  }

  // OpenMP 5.2: Ordered clause restriction
  if (const auto *clause{
          FindClause(GetContext(), llvm::omp::Clause::OMPC_ordered)}) {
    const auto &orderedClause{std::get<parser::OmpClause::Ordered>(clause->u)};
    if (orderedClause.v) {
      return;
    }
  }

  // OpenMP 5.2: Linear clause Restrictions
  for (auto &[symbol, source] : symbols) {
    if (!linearMod) {
      // Already checked this with the modifier present.
      CheckIntegerNoRef(symbol, source);
    }
    if (dir == llvm::omp::Directive::OMPD_declare_simd && !IsDummy(*symbol)) {
      context_.Say(source,
          "The list item `%s` must be a dummy argument"_err_en_US,
          symbol->name());
    }
    if (IsPointer(*symbol) || symbol->test(Symbol::Flag::CrayPointer)) {
      context_.Say(source,
          "The list item `%s` in a LINEAR clause must not be Cray Pointer or a variable with POINTER attribute"_err_en_US,
          symbol->name());
    }
    if (FindCommonBlockContaining(*symbol)) {
      context_.Say(source,
          "'%s' is a common block name and must not appear in an LINEAR clause"_err_en_US,
          symbol->name());
    }
  }
}

void OmpStructureChecker::Enter(const parser::OmpClause::Sizes &c) {
  CheckAllowedClause(llvm::omp::Clause::OMPC_sizes);
  for (const parser::Cosubscript &v : c.v)
    RequiresPositiveParameter(llvm::omp::Clause::OMPC_sizes, v,
        /*paramName=*/"parameter", /*allowZero=*/false);
}

void OmpStructureChecker::Enter(const parser::OmpClause::Looprange &x) {
  CheckAllowedClause(llvm::omp::Clause::OMPC_looprange);
  auto &[first, count]{x.v.t};
  RequiresConstantPositiveParameter(llvm::omp::Clause::OMPC_looprange, first);
  RequiresConstantPositiveParameter(llvm::omp::Clause::OMPC_looprange, count);
}

void OmpStructureChecker::Enter(const parser::DoConstruct &x) {
  Base::Enter(x);
  loopStack_.push_back(&x);
}

void OmpStructureChecker::Leave(const parser::DoConstruct &x) {
  assert(!loopStack_.empty() && "Expecting non-empty loop stack");
#ifndef NDEBUG
  const LoopConstruct &top = loopStack_.back();
  auto *doc{std::get_if<const parser::DoConstruct *>(&top)};
  assert(doc != nullptr && *doc == &x && "Mismatched loop constructs");
#endif
  loopStack_.pop_back();
  Base::Leave(x);
}

} // namespace Fortran::semantics<|MERGE_RESOLUTION|>--- conflicted
+++ resolved
@@ -362,10 +362,7 @@
 
 void OmpStructureChecker::CheckNestedConstruct(
     const parser::OpenMPLoopConstruct &x) {
-<<<<<<< HEAD
   const parser::OmpDirectiveSpecification &beginSpec{x.BeginDir()};
-=======
-  size_t nestedCount{0};
 
   // End-directive is not allowed in such cases:
   //   do 100 i = ...
@@ -386,7 +383,6 @@
     }
   }
 
->>>>>>> c7022e36
   auto &body{std::get<parser::Block>(x.t)};
 
   CheckNestedBlock(x, body);
