--- conflicted
+++ resolved
@@ -4844,16 +4844,6 @@
       const Symbol *generic{nullptr};
       if (const Symbol *
           binding{FindBoundOp(oprName, i, generic, /*isSubroutine=*/true)}) {
-<<<<<<< HEAD
-        if (CheckAccessibleSymbol(scope, DEREF(generic))) {
-          // ignore inaccessible type-bound ASSIGNMENT(=) generic
-        } else if (const Symbol *
-            resolution{GetBindingResolution(GetType(i), *binding)}) {
-          proc = resolution;
-        } else {
-          proc = binding;
-          passedObjectIndex = i;
-=======
         // ignore inaccessible type-bound ASSIGNMENT(=) generic
         if (!CheckAccessibleSymbol(scope, DEREF(generic))) {
           const Symbol *resolution{GetBindingResolution(GetType(i), *binding)};
@@ -4869,7 +4859,6 @@
               passedObjectIndex = i;
             }
           }
->>>>>>> eb0f1dc0
         }
       }
     }
