--- conflicted
+++ resolved
@@ -151,11 +151,7 @@
 
 ! CHECK:      acc.loop private(@privatization_ref_10x10xf32 -> %{{.*}} : !fir.ref<!fir.array<10x10xf32>>, @privatization_ref_i32 -> %{{.*}} : !fir.ref<i32>) control(%arg0 : i32) = (%{{.*}} : i32) to (%{{.*}} : i32) step (%{{.*}} : i32) {
 ! CHECK:        acc.yield
-<<<<<<< HEAD
-! CHECK-NEXT: } attributes {inclusiveUpperbound = array<i1: true>}
-=======
-! CHECK-NEXT: } attributes {inclusiveUpperbound = array<i1: true>, independent = [#acc.device_type<none>]}
->>>>>>> 4084ffcf
+! CHECK-NEXT: } attributes {inclusiveUpperbound = array<i1: true>, independent = [#acc.device_type<none>]}
 
   ! When the induction variable is explicitly private - only a single private entry should be created.
   !$acc loop private(i)
