--- conflicted
+++ resolved
@@ -88,11 +88,7 @@
 !CHECK: %[[TEMP:.*]] = arith.addi %[[ARG]], %[[VAL_B]] : i32
 !CHECK: omp.yield(%[[TEMP]] : i32)
 !CHECK: }
-<<<<<<< HEAD
-!CHECK: omp.atomic.read %[[VAL_B_BOX_ADDR]] = %[[VAL_A_BOX_ADDR]] : !fir.ptr<i32>, !fir.ptr<i32>, i32
-=======
 !CHECK: omp.atomic.read %[[VAL_B_BOX_ADDR_2]] = %[[VAL_A_BOX_ADDR]] : !fir.ptr<i32>, !fir.ptr<i32>, i32
->>>>>>> 4084ffcf
 !CHECK: }
 !CHECK: return
 !CHECK: }
