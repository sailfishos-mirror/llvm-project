--- conflicted
+++ resolved
@@ -73,10 +73,7 @@
     not
     llvm-dis
     llvm-objdump
-<<<<<<< HEAD
-=======
     llvm-profdata
->>>>>>> 4084ffcf
     llvm-readobj
     split-file
   )
