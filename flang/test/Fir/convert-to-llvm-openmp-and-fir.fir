// RUN: fir-opt --split-input-file --cfg-conversion --fir-to-llvm-ir="target=aarch64-unknown-linux-gnu" %s | FileCheck %s

func.func @_QPsb1(%arg0: !fir.ref<i32> {fir.bindc_name = "n"}, %arg1: !fir.ref<!fir.array<?xi32>> {fir.bindc_name = "arr"}) {
  %c1_i64 = arith.constant 1 : i64
  %c1_i32 = arith.constant 1 : i32
  %0 = fir.alloca i32 {bindc_name = "i", uniq_name = "_QFsbEi"}
  omp.parallel  {
    %1 = fir.alloca i32 {adapt.valuebyref, pinned}
    %2 = fir.load %arg0 : !fir.ref<i32>
    omp.wsloop nowait {
      omp.loop_nest (%arg2) : i32 = (%c1_i32) to (%2) inclusive step (%c1_i32)  {
        fir.store %arg2 to %1 : !fir.ref<i32>
        %3 = fir.load %1 : !fir.ref<i32>
        %4 = fir.convert %3 : (i32) -> i64
        %5 = arith.subi %4, %c1_i64 : i64
        %6 = fir.coordinate_of %arg1, %5 : (!fir.ref<!fir.array<?xi32>>, i64) -> !fir.ref<i32>
        fir.store %3 to %6 : !fir.ref<i32>
        omp.yield
      }
    }
    omp.terminator
  }
  return
}

// CHECK-LABEL:  _QPsb1
// CHECK-SAME: %[[N_REF:.*]]: !llvm.ptr {fir.bindc_name = "n"}, %[[ARR_REF:.*]]: !llvm.ptr {fir.bindc_name = "arr"}) {
// CHECK:    %[[ONE_0:.*]] = llvm.mlir.constant(1 : i64) : i64
// CHECK:    %[[ONE_1:.*]] = llvm.mlir.constant(1 : i64) : i64
// CHECK:    %[[ONE_2:.*]] = llvm.mlir.constant(1 : i32) : i32
// CHECK: omp.parallel   {
// CHECK:      %[[ONE_3:.*]] = llvm.mlir.constant(1 : i64) : i64
// CHECK:      %[[I_VAR:.*]] = llvm.alloca %[[ONE_3]] x i32 {pinned} : (i64) -> !llvm.ptr
// CHECK:      %[[N:.*]] = llvm.load %[[N_REF]] : !llvm.ptr -> i32
// CHECK: omp.wsloop nowait
// CHECK-NEXT: omp.loop_nest (%[[I:.*]]) : i32 = (%[[ONE_2]]) to (%[[N]]) inclusive step (%[[ONE_2]]) {
// CHECK:   llvm.store %[[I]], %[[I_VAR]] : i32, !llvm.ptr
// CHECK:   %[[I1:.*]] = llvm.load %[[I_VAR]] : !llvm.ptr -> i32
// CHECK:   %[[I1_EXT:.*]] = llvm.sext %[[I1]] : i32 to i64
// CHECK:   %[[I_CSTYLE:.*]] = llvm.sub %[[I1_EXT]], %[[ONE_1]]  : i64
// CHECK:   %[[ARR_I_REF:.*]] = llvm.getelementptr %[[ARR_REF]][%[[I_CSTYLE]]] : (!llvm.ptr, i64) -> !llvm.ptr
// CHECK:   llvm.store %[[I1]], %[[ARR_I_REF]] : i32, !llvm.ptr
// CHECK: omp.yield
// CHECK: }
// CHECK: }
// CHECK: omp.terminator
// CHECK: }
// CHECK: llvm.return
// CHECK: }

// -----

func.func @_QPsb2(%arg0: !fir.ref<i32> {fir.bindc_name = "x"}, %arg1: !fir.ref<i32> {fir.bindc_name = "n"}) {
  omp.parallel  {
    omp.master  {
      %0 = fir.load %arg1 : !fir.ref<i32>
      fir.store %0 to %arg0 : !fir.ref<i32>
      omp.terminator
    }
    omp.terminator
  }
  return
}

// CHECK-LABEL: _QPsb2
// CHECK-SAME: %[[X_REF:.*]]: !llvm.ptr {fir.bindc_name = "x"}, %[[N_REF:.*]]: !llvm.ptr {fir.bindc_name = "n"}) {
// CHECK: omp.parallel   {
// CHECK:   omp.master {
// CHECK:     %[[N:.*]] = llvm.load %[[N_REF]] : !llvm.ptr -> i32
// CHECK:     llvm.store %[[N]], %[[X_REF]] : i32, !llvm.ptr
// CHECK:     omp.terminator
// CHECK:   }
// CHECK:   omp.terminator
// CHECK: }
// CHECK: llvm.return
// CHECK: }

// -----

func.func @_QPsb(%arr: !fir.box<!fir.array<?xi32>> {fir.bindc_name = "arr"}) {
  %0 = fir.alloca i32 {bindc_name = "i", uniq_name = "_QFsbEi"}
  omp.parallel   {
    %c1 = arith.constant 1 : i32
    %c50 = arith.constant 50 : i32
    omp.wsloop {
      omp.loop_nest (%indx) : i32 = (%c1) to (%c50) inclusive step (%c1) {
        %1 = fir.convert %indx : (i32) -> i64
        %c1_i64 = arith.constant 1 : i64
        %2 = arith.subi %1, %c1_i64 : i64
        %3 = fir.coordinate_of %arr, %2 : (!fir.box<!fir.array<?xi32>>, i64) -> !fir.ref<i32>
        fir.store %indx to %3 : !fir.ref<i32>
        omp.yield
      }
    }
    omp.terminator
  }
  return
}

// Check only for the structure of the OpenMP portion and the feasibility of the conversion
// CHECK-LABEL: @_QPsb
// CHECK-SAME: %{{.*}}: !llvm.ptr {fir.bindc_name = "arr"}
// CHECK:    omp.parallel   {
// CHECK:      %[[C1:.*]] = llvm.mlir.constant(1 : i32) : i32
// CHECK:      %[[C50:.*]] = llvm.mlir.constant(50 : i32) : i32
// CHECK:      omp.wsloop {
// CHECK-NEXT:   omp.loop_nest (%[[INDX:.*]]) : i32 = (%[[C1]]) to (%[[C50]]) inclusive step (%[[C1]]) {
// CHECK:          llvm.store %[[INDX]], %{{.*}} : i32, !llvm.ptr
// CHECK:          omp.yield
// CHECK:      omp.terminator
// CHECK:    llvm.return

// -----

func.func private @foo()
func.func private @bar()

func.func @sections_no_data() {
  omp.sections {
    omp.section {
      fir.call @foo() : () -> ()
      omp.terminator
    }
    omp.section {
      fir.call @bar() : () -> ()
      omp.terminator
    }
    omp.terminator
  }
  return
}

// CHECK-LABEL: llvm.func @sections_no_data
// CHECK: omp.sections {
// CHECK:   omp.section {
// CHECK:     llvm.call @foo() : () -> ()
// CHECK:     omp.terminator
// CHECK:   }
// CHECK:   omp.section {
// CHECK:     llvm.call @bar() : () -> ()
// CHECK:     omp.terminator
// CHECK:   }
// CHECK:   omp.terminator
// CHECK: }

// -----

func.func private @foo(!fir.ref<i32>)
func.func private @bar(!fir.ref<i32>, !fir.ref<i32>)

func.func @sections_data_without_clauses(%arg0: !fir.ref<i32> {fir.bindc_name = "a"}, %arg1: !fir.ref<i32> {fir.bindc_name = "b"}) {
  omp.sections {
    omp.section {
      fir.call @foo(%arg0) : (!fir.ref<i32>) -> ()
      omp.terminator
    }
    omp.section {
      fir.call @bar(%arg0, %arg1) : (!fir.ref<i32>, !fir.ref<i32>) -> ()
      omp.terminator
    }
    omp.terminator
  }
  return
}

// CHECK-LABEL: llvm.func @sections_data_without_clauses
// CHECK-SAME:            (%[[ARG0:.+]]: !llvm.ptr {fir.bindc_name = "a"}, %[[ARG1:.+]]: !llvm.ptr {fir.bindc_name = "b"})
// CHECK: omp.sections {
// CHECK:   omp.section {
// CHECK:     llvm.call @foo(%arg0) : (!llvm.ptr) -> ()
// CHECK:     omp.terminator
// CHECK:   }
// CHECK:   omp.section {
// CHECK:     llvm.call @bar(%[[ARG0]], %[[ARG1]]) : (!llvm.ptr, !llvm.ptr) -> ()
// CHECK:     omp.terminator
// CHECK:   }
// CHECK:   omp.terminator
// CHECK: }

// -----

func.func @_QPsimd1(%arg0: !fir.ref<i32> {fir.bindc_name = "n"}, %arg1: !fir.ref<!fir.array<?xi32>> {fir.bindc_name = "arr"}) {
  %c1_i64 = arith.constant 1 : i64
  %c1_i32 = arith.constant 1 : i32
  %0 = fir.alloca i32 {bindc_name = "i", uniq_name = "_QFsbEi"}
  omp.parallel  {
    %1 = fir.alloca i32 {adapt.valuebyref, pinned}
    %2 = fir.load %arg0 : !fir.ref<i32>
    omp.simd {
      omp.loop_nest (%arg2) : i32 = (%c1_i32) to (%2) step (%c1_i32) {
        fir.store %arg2 to %1 : !fir.ref<i32>
        %3 = fir.load %1 : !fir.ref<i32>
        %4 = fir.convert %3 : (i32) -> i64
        %5 = arith.subi %4, %c1_i64 : i64
        %6 = fir.coordinate_of %arg1, %5 : (!fir.ref<!fir.array<?xi32>>, i64) -> !fir.ref<i32>
        fir.store %3 to %6 : !fir.ref<i32>
        omp.yield
      }
    }
    omp.terminator
  }
  return
}

// CHECK-LABEL:  _QPsimd1
// CHECK-SAME: %[[N_REF:.*]]: !llvm.ptr {fir.bindc_name = "n"}, %[[ARR_REF:.*]]: !llvm.ptr {fir.bindc_name = "arr"}) {
// CHECK:    %[[ONE_0:.*]] = llvm.mlir.constant(1 : i64) : i64
// CHECK:    %[[ONE_1:.*]] = llvm.mlir.constant(1 : i64) : i64
// CHECK:    %[[ONE_2:.*]] = llvm.mlir.constant(1 : i32) : i32
// CHECK: omp.parallel   {
// CHECK:      %[[ONE_3:.*]] = llvm.mlir.constant(1 : i64) : i64
// CHECK:      %[[I_VAR:.*]] = llvm.alloca %[[ONE_3]] x i32 {pinned} : (i64) -> !llvm.ptr
// CHECK:      %[[N:.*]] = llvm.load %[[N_REF]] : !llvm.ptr -> i32
// CHECK: omp.simd {
// CHECK-NEXT: omp.loop_nest (%[[I:.*]]) : i32 = (%[[ONE_2]]) to (%[[N]]) step (%[[ONE_2]]) {
// CHECK:   llvm.store %[[I]], %[[I_VAR]] : i32, !llvm.ptr
// CHECK:   %[[I1:.*]] = llvm.load %[[I_VAR]] : !llvm.ptr -> i32
// CHECK:   %[[I1_EXT:.*]] = llvm.sext %[[I1]] : i32 to i64
// CHECK:   %[[I_CSTYLE:.*]] = llvm.sub %[[I1_EXT]], %[[ONE_1]]  : i64
// CHECK:   %[[ARR_I_REF:.*]] = llvm.getelementptr %[[ARR_REF]][%[[I_CSTYLE]]] : (!llvm.ptr, i64) -> !llvm.ptr
// CHECK:   llvm.store %[[I1]], %[[ARR_I_REF]] : i32, !llvm.ptr
// CHECK: omp.yield
// CHECK: }
// CHECK: }
// CHECK: omp.terminator
// CHECK: }
// CHECK: llvm.return
// CHECK: }

// -----

func.func @_QPomp_target_data() {
  %c1024 = arith.constant 1024 : index
  %0 = fir.alloca !fir.array<1024xi32> {bindc_name = "a", uniq_name = "_QFomp_target_dataEa"}
  %c1024_0 = arith.constant 1024 : index
  %1 = fir.alloca !fir.array<1024xi32> {bindc_name = "b", uniq_name = "_QFomp_target_dataEb"}
  %c1024_1 = arith.constant 1024 : index
  %2 = fir.alloca !fir.array<1024xi32> {bindc_name = "c", uniq_name = "_QFomp_target_dataEc"}
  %c1024_2 = arith.constant 1024 : index
  %3 = fir.alloca !fir.array<1024xi32> {bindc_name = "d", uniq_name = "_QFomp_target_dataEd"}
  %c1 = arith.constant 1 : index
  %c0 = arith.constant 0 : index
  %4 = arith.subi %c1024, %c1 : index
  %5 = omp.map.bounds   lower_bound(%c0 : index) upper_bound(%4 : index) extent(%c1024 : index) stride(%c1 : index) start_idx(%c1 : index)
  %6 = omp.map.info var_ptr(%0 : !fir.ref<!fir.array<1024xi32>>, !fir.array<1024xi32>)   map_clauses(to) capture(ByRef) bounds(%5) -> !fir.ref<!fir.array<1024xi32>> {name = "a"}
  %c1_3 = arith.constant 1 : index
  %c0_4 = arith.constant 0 : index
  %7 = arith.subi %c1024_0, %c1_3 : index
  %8 = omp.map.bounds   lower_bound(%c0_4 : index) upper_bound(%7 : index) extent(%c1024_0 : index) stride(%c1_3 : index) start_idx(%c1_3 : index)
  %9 = omp.map.info var_ptr(%1 : !fir.ref<!fir.array<1024xi32>>, !fir.array<1024xi32>)   map_clauses(to) capture(ByRef) bounds(%8) -> !fir.ref<!fir.array<1024xi32>> {name = "b"}
  %c1_5 = arith.constant 1 : index
  %c0_6 = arith.constant 0 : index
  %10 = arith.subi %c1024_1, %c1_5 : index
  %11 = omp.map.bounds   lower_bound(%c0_6 : index) upper_bound(%10 : index) extent(%c1024_1 : index) stride(%c1_5 : index) start_idx(%c1_5 : index)
  %12 = omp.map.info var_ptr(%2 : !fir.ref<!fir.array<1024xi32>>, !fir.array<1024xi32>)   map_clauses(always, exit_release_or_enter_alloc) capture(ByRef) bounds(%11) -> !fir.ref<!fir.array<1024xi32>> {name = "c"}
  omp.target_enter_data   map_entries(%6, %9, %12 : !fir.ref<!fir.array<1024xi32>>, !fir.ref<!fir.array<1024xi32>>, !fir.ref<!fir.array<1024xi32>>)
  %c1_7 = arith.constant 1 : index
  %c0_8 = arith.constant 0 : index
  %13 = arith.subi %c1024, %c1_7 : index
  %14 = omp.map.bounds   lower_bound(%c0_8 : index) upper_bound(%13 : index) extent(%c1024 : index) stride(%c1_7 : index) start_idx(%c1_7 : index)
  %15 = omp.map.info var_ptr(%0 : !fir.ref<!fir.array<1024xi32>>, !fir.array<1024xi32>)   map_clauses(from) capture(ByRef) bounds(%14) -> !fir.ref<!fir.array<1024xi32>> {name = "a"}
  %c1_9 = arith.constant 1 : index
  %c0_10 = arith.constant 0 : index
  %16 = arith.subi %c1024_0, %c1_9 : index
  %17 = omp.map.bounds   lower_bound(%c0_10 : index) upper_bound(%16 : index) extent(%c1024_0 : index) stride(%c1_9 : index) start_idx(%c1_9 : index)
  %18 = omp.map.info var_ptr(%1 : !fir.ref<!fir.array<1024xi32>>, !fir.array<1024xi32>)   map_clauses(from) capture(ByRef) bounds(%17) -> !fir.ref<!fir.array<1024xi32>> {name = "b"}
  %c1_11 = arith.constant 1 : index
  %c0_12 = arith.constant 0 : index
  %19 = arith.subi %c1024_1, %c1_11 : index
  %20 = omp.map.bounds   lower_bound(%c0_12 : index) upper_bound(%19 : index) extent(%c1024_1 : index) stride(%c1_11 : index) start_idx(%c1_11 : index)
  %21 = omp.map.info var_ptr(%2 : !fir.ref<!fir.array<1024xi32>>, !fir.array<1024xi32>)   map_clauses(exit_release_or_enter_alloc) capture(ByRef) bounds(%20) -> !fir.ref<!fir.array<1024xi32>> {name = "c"}
  %c1_13 = arith.constant 1 : index
  %c0_14 = arith.constant 0 : index
  %22 = arith.subi %c1024_2, %c1_13 : index
  %23 = omp.map.bounds   lower_bound(%c0_14 : index) upper_bound(%22 : index) extent(%c1024_2 : index) stride(%c1_13 : index) start_idx(%c1_13 : index)
  %24 = omp.map.info var_ptr(%3 : !fir.ref<!fir.array<1024xi32>>, !fir.array<1024xi32>)   map_clauses(always, delete) capture(ByRef) bounds(%23) -> !fir.ref<!fir.array<1024xi32>> {name = "d"}
  omp.target_exit_data   map_entries(%15, %18, %21, %24 : !fir.ref<!fir.array<1024xi32>>, !fir.ref<!fir.array<1024xi32>>, !fir.ref<!fir.array<1024xi32>>, !fir.ref<!fir.array<1024xi32>>)
  return
}

// CHECK-LABEL:   llvm.func @_QPomp_target_data() {
// CHECK:           %[[VAL_1:.*]] = llvm.mlir.constant(1 : i64) : i64
// CHECK:           %[[VAL_2:.*]] = llvm.alloca %[[VAL_1]] x !llvm.array<1024 x i32> {bindc_name = "d"} : (i64) -> !llvm.ptr
// CHECK:           %[[VAL_3:.*]] = llvm.mlir.constant(1 : i64) : i64
// CHECK:           %[[VAL_4:.*]] = llvm.alloca %[[VAL_3]] x !llvm.array<1024 x i32> {bindc_name = "c"} : (i64) -> !llvm.ptr
// CHECK:           %[[VAL_5:.*]] = llvm.mlir.constant(1 : i64) : i64
// CHECK:           %[[VAL_6:.*]] = llvm.alloca %[[VAL_5]] x !llvm.array<1024 x i32> {bindc_name = "b"} : (i64) -> !llvm.ptr
// CHECK:           %[[VAL_7:.*]] = llvm.mlir.constant(1 : i64) : i64
// CHECK:           %[[VAL_8:.*]] = llvm.alloca %[[VAL_7]] x !llvm.array<1024 x i32> {bindc_name = "a"} : (i64) -> !llvm.ptr
// CHECK:           %[[VAL_0:.*]] = llvm.mlir.constant(1024 : index) : i64
// CHECK:           %[[VAL_9:.*]] = llvm.mlir.constant(1024 : index) : i64
// CHECK:           %[[VAL_10:.*]] = llvm.mlir.constant(1024 : index) : i64
// CHECK:           %[[VAL_11:.*]] = llvm.mlir.constant(1024 : index) : i64
// CHECK:           %[[VAL_12:.*]] = llvm.mlir.constant(1 : index) : i64
// CHECK:           %[[VAL_13:.*]] = llvm.mlir.constant(0 : index) : i64
// CHECK:           %[[VAL_14:.*]] = llvm.mlir.constant(1023 : index) : i64
// CHECK:           %[[VAL_15:.*]] = omp.map.bounds lower_bound(%[[VAL_13]] : i64) upper_bound(%[[VAL_14]] : i64) extent(%[[VAL_0]] : i64) stride(%[[VAL_12]] : i64) start_idx(%[[VAL_12]] : i64)
// CHECK:           %[[VAL_16:.*]] = omp.map.info var_ptr(%[[VAL_8]] : !llvm.ptr, !llvm.array<1024 x i32>) map_clauses(to) capture(ByRef) bounds(%[[VAL_15]]) -> !llvm.ptr {name = "a"}
// CHECK:           %[[VAL_17:.*]] = llvm.mlir.constant(1 : index) : i64
// CHECK:           %[[VAL_18:.*]] = llvm.mlir.constant(0 : index) : i64
// CHECK:           %[[VAL_19:.*]] = llvm.mlir.constant(1023 : index) : i64
// CHECK:           %[[VAL_20:.*]] = omp.map.bounds lower_bound(%[[VAL_18]] : i64) upper_bound(%[[VAL_19]] : i64) extent(%[[VAL_9]] : i64) stride(%[[VAL_17]] : i64) start_idx(%[[VAL_17]] : i64)
// CHECK:           %[[VAL_21:.*]] = omp.map.info var_ptr(%[[VAL_6]] : !llvm.ptr, !llvm.array<1024 x i32>) map_clauses(to) capture(ByRef) bounds(%[[VAL_20]]) -> !llvm.ptr {name = "b"}
// CHECK:           %[[VAL_22:.*]] = llvm.mlir.constant(1 : index) : i64
// CHECK:           %[[VAL_23:.*]] = llvm.mlir.constant(0 : index) : i64
// CHECK:           %[[VAL_24:.*]] = llvm.mlir.constant(1023 : index) : i64
// CHECK:           %[[VAL_25:.*]] = omp.map.bounds lower_bound(%[[VAL_23]] : i64) upper_bound(%[[VAL_24]] : i64) extent(%[[VAL_10]] : i64) stride(%[[VAL_22]] : i64) start_idx(%[[VAL_22]] : i64)
// CHECK:           %[[VAL_26:.*]] = omp.map.info var_ptr(%[[VAL_4]] : !llvm.ptr, !llvm.array<1024 x i32>) map_clauses(always, exit_release_or_enter_alloc) capture(ByRef) bounds(%[[VAL_25]]) -> !llvm.ptr {name = "c"}
// CHECK:           omp.target_enter_data map_entries(%[[VAL_16]], %[[VAL_21]], %[[VAL_26]] : !llvm.ptr, !llvm.ptr, !llvm.ptr)
// CHECK:           %[[VAL_27:.*]] = llvm.mlir.constant(1 : index) : i64
// CHECK:           %[[VAL_28:.*]] = llvm.mlir.constant(0 : index) : i64
// CHECK:           %[[VAL_29:.*]] = llvm.mlir.constant(1023 : index) : i64
// CHECK:           %[[VAL_30:.*]] = omp.map.bounds lower_bound(%[[VAL_28]] : i64) upper_bound(%[[VAL_29]] : i64) extent(%[[VAL_0]] : i64) stride(%[[VAL_27]] : i64) start_idx(%[[VAL_27]] : i64)
// CHECK:           %[[VAL_31:.*]] = omp.map.info var_ptr(%[[VAL_8]] : !llvm.ptr, !llvm.array<1024 x i32>) map_clauses(from) capture(ByRef) bounds(%[[VAL_30]]) -> !llvm.ptr {name = "a"}
// CHECK:           %[[VAL_32:.*]] = llvm.mlir.constant(1 : index) : i64
// CHECK:           %[[VAL_33:.*]] = llvm.mlir.constant(0 : index) : i64
// CHECK:           %[[VAL_34:.*]] = llvm.mlir.constant(1023 : index) : i64
// CHECK:           %[[VAL_35:.*]] = omp.map.bounds lower_bound(%[[VAL_33]] : i64) upper_bound(%[[VAL_34]] : i64) extent(%[[VAL_9]] : i64) stride(%[[VAL_32]] : i64) start_idx(%[[VAL_32]] : i64)
// CHECK:           %[[VAL_36:.*]] = omp.map.info var_ptr(%[[VAL_6]] : !llvm.ptr, !llvm.array<1024 x i32>) map_clauses(from) capture(ByRef) bounds(%[[VAL_35]]) -> !llvm.ptr {name = "b"}
// CHECK:           %[[VAL_37:.*]] = llvm.mlir.constant(1 : index) : i64
// CHECK:           %[[VAL_38:.*]] = llvm.mlir.constant(0 : index) : i64
// CHECK:           %[[VAL_39:.*]] = llvm.mlir.constant(1023 : index) : i64
// CHECK:           %[[VAL_40:.*]] = omp.map.bounds lower_bound(%[[VAL_38]] : i64) upper_bound(%[[VAL_39]] : i64) extent(%[[VAL_10]] : i64) stride(%[[VAL_37]] : i64) start_idx(%[[VAL_37]] : i64)
// CHECK:           %[[VAL_41:.*]] = omp.map.info var_ptr(%[[VAL_4]] : !llvm.ptr, !llvm.array<1024 x i32>) map_clauses(exit_release_or_enter_alloc) capture(ByRef) bounds(%[[VAL_40]]) -> !llvm.ptr {name = "c"}
// CHECK:           %[[VAL_42:.*]] = llvm.mlir.constant(1 : index) : i64
// CHECK:           %[[VAL_43:.*]] = llvm.mlir.constant(0 : index) : i64
// CHECK:           %[[VAL_44:.*]] = llvm.mlir.constant(1023 : index) : i64
// CHECK:           %[[VAL_45:.*]] = omp.map.bounds lower_bound(%[[VAL_43]] : i64) upper_bound(%[[VAL_44]] : i64) extent(%[[VAL_11]] : i64) stride(%[[VAL_42]] : i64) start_idx(%[[VAL_42]] : i64)
// CHECK:           %[[VAL_46:.*]] = omp.map.info var_ptr(%[[VAL_2]] : !llvm.ptr, !llvm.array<1024 x i32>) map_clauses(always, delete) capture(ByRef) bounds(%[[VAL_45]]) -> !llvm.ptr {name = "d"}
// CHECK:           omp.target_exit_data map_entries(%[[VAL_31]], %[[VAL_36]], %[[VAL_41]], %[[VAL_46]] : !llvm.ptr, !llvm.ptr, !llvm.ptr, !llvm.ptr)
// CHECK:           llvm.return
// CHECK:         }

// -----

func.func @_QPopenmp_target_data_region() {
  %0 = fir.alloca !fir.array<1024xi32> {bindc_name = "a", uniq_name = "_QFopenmp_target_data_regionEa"}
  %1 = fir.alloca i32 {bindc_name = "i", uniq_name = "_QFopenmp_target_data_regionEi"}
  %c1024 = arith.constant 1024 : index
  %c3 = arith.constant 1 : index
  %c0 = arith.constant 0 : index
  %c2 = arith.subi %c1024, %c3 : index
  %bound = omp.map.bounds   lower_bound(%c0 : index) upper_bound(%c2 : index) extent(%c1024 : index) stride(%c3 : index) start_idx(%c3 : index)
  %entry = omp.map.info var_ptr(%0 : !fir.ref<!fir.array<1024xi32>>, !fir.array<1024xi32>)   map_clauses(tofrom) capture(ByRef) bounds(%bound) -> !fir.ref<!fir.array<1024xi32>> {name = "a"}
  omp.target_data   map_entries(%entry : !fir.ref<!fir.array<1024xi32>>) {
    %c1_i32 = arith.constant 1 : i32
    %2 = fir.convert %c1_i32 : (i32) -> index
    %c1024_i32 = arith.constant 1024 : i32
    %3 = fir.convert %c1024_i32 : (i32) -> index
    %c1 = arith.constant 1 : index
    %4 = fir.convert %2 : (index) -> i32
    %5:2 = fir.do_loop %arg0 = %2 to %3 step %c1 iter_args(%arg1 = %4) -> (index, i32) {
      fir.store %arg1 to %1 : !fir.ref<i32>
      %6 = fir.load %1 : !fir.ref<i32>
      %7 = fir.load %1 : !fir.ref<i32>
      %8 = fir.convert %7 : (i32) -> i64
      %c1_i64 = arith.constant 1 : i64
      %9 = arith.subi %8, %c1_i64 : i64
      %10 = fir.coordinate_of %0, %9 : (!fir.ref<!fir.array<1024xi32>>, i64) -> !fir.ref<i32>
      fir.store %6 to %10 : !fir.ref<i32>
      %11 = arith.addi %arg0, %c1 overflow<nsw> : index
      %12 = fir.convert %c1 : (index) -> i32
      %13 = fir.load %1 : !fir.ref<i32>
      %14 = arith.addi %13, %12 overflow<nsw> : i32
      fir.result %11, %14 : index, i32
    }
    fir.store %5#1 to %1 : !fir.ref<i32>
    omp.terminator
  }
  return
}

// CHECK-LABEL:   llvm.func @_QPopenmp_target_data_region() {
// CHECK:           %[[VAL_2:.*]] = llvm.mlir.constant(1 : i64) : i64
// CHECK:           %[[VAL_3:.*]] = llvm.alloca %[[VAL_2]] x i32 {bindc_name = "i"} : (i64) -> !llvm.ptr
// CHECK:           %[[VAL_0:.*]] = llvm.mlir.constant(1 : i64) : i64
// CHECK:           %[[VAL_1:.*]] = llvm.alloca %[[VAL_0]] x !llvm.array<1024 x i32> {bindc_name = "a"} : (i64) -> !llvm.ptr
// CHECK:           %[[VAL_MAX:.*]] = llvm.mlir.constant(1024 : index) : i64
// CHECK:           %[[VAL_ONE:.*]] = llvm.mlir.constant(1 : index) : i64
// CHECK:           %[[VAL_ZERO:.*]] = llvm.mlir.constant(0 : index) : i64
// CHECK:           %[[VAL_UPPER:.*]] = llvm.mlir.constant(1023 : index) : i64
// CHECK:           %[[VAL_BOUNDS:.*]] = omp.map.bounds   lower_bound(%[[VAL_ZERO]] : i64) upper_bound(%[[VAL_UPPER]] : i64) extent(%[[VAL_MAX]] : i64) stride(%[[VAL_ONE]] : i64) start_idx(%[[VAL_ONE]] : i64)
// CHECK:           %[[VAL_MAP:.*]] = omp.map.info var_ptr(%[[VAL_1]] : !llvm.ptr, !llvm.array<1024 x i32>)  map_clauses(tofrom) capture(ByRef) bounds(%[[VAL_BOUNDS]]) -> !llvm.ptr {name = "a"}
// CHECK:           omp.target_data   map_entries(%[[VAL_MAP]] : !llvm.ptr) {
// CHECK:             %[[VAL_4:.*]] = llvm.mlir.constant(1 : i32) : i32
// CHECK:             %[[VAL_5:.*]] = llvm.sext %[[VAL_4]] : i32 to i64
// CHECK:             %[[VAL_6:.*]] = llvm.mlir.constant(1024 : i32) : i32
// CHECK:             %[[VAL_7:.*]] = llvm.sext %[[VAL_6]] : i32 to i64
// CHECK:             %[[VAL_8:.*]] = llvm.mlir.constant(1 : index) : i64
// CHECK:             %[[VAL_9:.*]] = llvm.trunc %[[VAL_5]] : i64 to i32
// CHECK:             %[[VAL_10:.*]] = llvm.sub %[[VAL_7]], %[[VAL_5]]  : i64
// CHECK:             %[[VAL_11:.*]] = llvm.add %[[VAL_10]], %[[VAL_8]]  : i64
// CHECK:             llvm.br ^bb1(%[[VAL_5]], %[[VAL_9]], %[[VAL_11]] : i64, i32, i64)
// CHECK:           ^bb1(%[[VAL_12:.*]]: i64, %[[VAL_13:.*]]: i32, %[[VAL_14:.*]]: i64):
// CHECK:             %[[VAL_15:.*]] = llvm.mlir.constant(0 : index) : i64
// CHECK:             %[[VAL_16:.*]] = llvm.icmp "sgt" %[[VAL_14]], %[[VAL_15]] : i64
// CHECK:             llvm.cond_br %[[VAL_16]], ^bb2, ^bb3
// CHECK:           ^bb2:
// CHECK:             llvm.store %[[VAL_13]], %[[VAL_3]] : i32, !llvm.ptr
// CHECK:             %[[VAL_17:.*]] = llvm.load %[[VAL_3]] : !llvm.ptr -> i32
// CHECK:             %[[VAL_18:.*]] = llvm.load %[[VAL_3]] : !llvm.ptr -> i32
// CHECK:             %[[VAL_19:.*]] = llvm.sext %[[VAL_18]] : i32 to i64
// CHECK:             %[[VAL_20:.*]] = llvm.mlir.constant(1 : i64) : i64
// CHECK:             %[[VAL_21:.*]] = llvm.sub %[[VAL_19]], %[[VAL_20]]  : i64
// CHECK:             %[[VAL_22:.*]] = llvm.getelementptr %[[VAL_1]][0, %[[VAL_21]]] : (!llvm.ptr, i64) -> !llvm.ptr
// CHECK:             llvm.store %[[VAL_17]], %[[VAL_22]] : i32, !llvm.ptr
// CHECK:             %[[VAL_23:.*]] = llvm.add %[[VAL_12]], %[[VAL_8]] overflow<nsw> : i64
// CHECK:             %[[VAL_24:.*]] = llvm.trunc %[[VAL_8]] : i64 to i32
// CHECK:             %[[VAL_25:.*]] = llvm.load %[[VAL_3]] : !llvm.ptr -> i32
// CHECK:             %[[VAL_26:.*]] = llvm.add %[[VAL_25]], %[[VAL_24]] overflow<nsw> : i32
// CHECK:             %[[VAL_27:.*]] = llvm.add %[[VAL_12]], %[[VAL_8]] overflow<nsw> : i64
// CHECK:             %[[VAL_28:.*]] = llvm.mlir.constant(1 : index) : i64
// CHECK:             %[[VAL_29:.*]] = llvm.sub %[[VAL_14]], %[[VAL_28]]  : i64
// CHECK:             llvm.br ^bb1(%[[VAL_27]], %[[VAL_26]], %[[VAL_29]] : i64, i32, i64)
// CHECK:           ^bb3:
// CHECK:             llvm.store %[[VAL_13]], %[[VAL_3]] : i32, !llvm.ptr
// CHECK:             omp.terminator
// CHECK:           }
// CHECK:           llvm.return
// CHECK:         }

// -----

func.func @_QPomp_target_data_empty() {
  %0 = fir.alloca !fir.array<1024xi32> {bindc_name = "a", uniq_name = "_QFomp_target_data_emptyEa"}
  %1 = omp.map.info var_ptr(%0 : !fir.ref<!fir.array<1024xi32>>, !fir.ref<!fir.array<1024xi32>>) map_clauses(return_param) capture(ByRef) -> !fir.ref<!fir.array<1024xi32>> {name = ""}
  omp.target_data use_device_addr(%1 -> %arg0 : !fir.ref<!fir.array<1024xi32>>) {
    omp.terminator
  }
  return
}

// CHECK-LABEL:   llvm.func @_QPomp_target_data_empty
// CHECK: omp.target_data   use_device_addr(%{{.*}} -> %{{.*}} : !llvm.ptr) {
// CHECK: }

// -----

func.func @_QPomp_target() {
  %c512 = arith.constant 512 : index
  %0 = fir.alloca !fir.array<512xi32> {bindc_name = "a", uniq_name = "_QFomp_targetEa"}
  %c64_i32 = arith.constant 64 : i32
  %c1 = arith.constant 1 : index
  %c0 = arith.constant 0 : index
  %1 = arith.subi %c512, %c1 : index
  %2 = omp.map.bounds   lower_bound(%c0 : index) upper_bound(%1 : index) extent(%c512 : index) stride(%c1 : index) start_idx(%c1 : index)
  %3 = omp.map.info var_ptr(%0 : !fir.ref<!fir.array<512xi32>>, !fir.array<512xi32>)   map_clauses(tofrom) capture(ByRef) bounds(%2) -> !fir.ref<!fir.array<512xi32>> {name = "a"}
  omp.target   thread_limit(%c64_i32 : i32) map_entries(%3 -> %arg0 : !fir.ref<!fir.array<512xi32>>) {
    %c10_i32 = arith.constant 10 : i32
    %c1_i64 = arith.constant 1 : i64
    %c1_i64_0 = arith.constant 1 : i64
    %4 = arith.subi %c1_i64, %c1_i64_0 : i64
    %5 = fir.coordinate_of %arg0, %4 : (!fir.ref<!fir.array<512xi32>>, i64) -> !fir.ref<i32>
    fir.store %c10_i32 to %5 : !fir.ref<i32>
    omp.terminator
  }
  return
}

// CHECK-LABEL:   llvm.func @_QPomp_target() {
// CHECK:           %[[VAL_0:.*]] = llvm.mlir.constant(1 : i64) : i64
// CHECK:           %[[VAL_1:.*]] = llvm.alloca %[[VAL_0]] x !llvm.array<512 x i32> {bindc_name = "a"} : (i64) -> !llvm.ptr
// CHECK:           %[[EXTENT:.*]] = llvm.mlir.constant(512 : index) : i64
// CHECK:           %[[VAL_2:.*]] = llvm.mlir.constant(64 : i32) : i32
// CHECK:           %[[STRIDE:.*]] = llvm.mlir.constant(1 : index) : i64
// CHECK:           %[[LOWER:.*]] = llvm.mlir.constant(0 : index) : i64
// CHECK:           %[[UPPER:.*]] = llvm.mlir.constant(511 : index) : i64
// CHECK:           %[[BOUNDS:.*]] = omp.map.bounds   lower_bound(%[[LOWER]] : i64) upper_bound(%[[UPPER]] : i64) extent(%[[EXTENT]] : i64) stride(%[[STRIDE]] : i64) start_idx(%[[STRIDE]] : i64)
// CHECK:           %[[MAP:.*]] = omp.map.info var_ptr(%[[VAL_1]] : !llvm.ptr, !llvm.array<512 x i32>)   map_clauses(tofrom) capture(ByRef) bounds(%[[BOUNDS]]) -> !llvm.ptr {name = "a"}
// CHECK:           omp.target thread_limit(%[[VAL_2]] : i32) map_entries(%[[MAP]] -> %[[ARG_0:.*]] : !llvm.ptr) {
// CHECK:             %[[VAL_3:.*]] = llvm.mlir.constant(10 : i32) : i32
// CHECK:             %[[VAL_4:.*]] = llvm.mlir.constant(1 : i64) : i64
// CHECK:             %[[VAL_5:.*]] = llvm.mlir.constant(1 : i64) : i64
// CHECK:             %[[VAL_6:.*]] = llvm.mlir.constant(0 : i64) : i64
// CHECK:             %[[VAL_7:.*]] = llvm.getelementptr %[[ARG_0]][0, %[[VAL_6]]] : (!llvm.ptr, i64) -> !llvm.ptr
// CHECK:             llvm.store %[[VAL_3]], %[[VAL_7]] : i32, !llvm.ptr
// CHECK:             omp.terminator
// CHECK:           }
// CHECK:           llvm.return
// CHECK:         }

// -----

func.func @_QPsimd_with_nested_loop() {
  %0 = fir.alloca i32 {adapt.valuebyref}
  %1 = fir.alloca !fir.array<10xi32> {bindc_name = "a", uniq_name = "_QFsimd_with_nested_loopEa"}
  %2 = fir.alloca i32 {bindc_name = "i", uniq_name = "_QFsimd_with_nested_loopEi"}
  %3 = fir.alloca i32 {bindc_name = "j", uniq_name = "_QFsimd_with_nested_loopEj"}
  %c1_i32 = arith.constant 1 : i32
  %c10_i32 = arith.constant 10 : i32
  %c1_i32_0 = arith.constant 1 : i32
  omp.simd {
    omp.loop_nest (%arg0) : i32 = (%c1_i32) to (%c10_i32) inclusive step (%c1_i32_0) {
      fir.store %arg0 to %0 : !fir.ref<i32>
      %c1_i32_1 = arith.constant 1 : i32
      %4 = fir.convert %c1_i32_1 : (i32) -> index
      %c10_i32_2 = arith.constant 10 : i32
      %5 = fir.convert %c10_i32_2 : (i32) -> index
      %c1 = arith.constant 1 : index
      %6 = fir.do_loop %arg1 = %4 to %5 step %c1 -> index {
        %8 = fir.convert %arg1 : (index) -> i32
        fir.store %8 to %3 : !fir.ref<i32>
        %9 = fir.load %0 : !fir.ref<i32>
        %10 = fir.load %0 : !fir.ref<i32>
        %11 = fir.convert %10 : (i32) -> i64
        %c1_i64 = arith.constant 1 : i64
        %12 = arith.subi %11, %c1_i64 : i64
        %13 = fir.coordinate_of %1, %12 : (!fir.ref<!fir.array<10xi32>>, i64) -> !fir.ref<i32>
        fir.store %9 to %13 : !fir.ref<i32>
        %14 = arith.addi %arg1, %c1 : index
        fir.result %14 : index
      }
      %7 = fir.convert %6 : (index) -> i32
      fir.store %7 to %3 : !fir.ref<i32>
      omp.yield
    }
  }
  return
}

// CHECK-LABEL:   llvm.func @_QPsimd_with_nested_loop() {
// CHECK:           %[[LOWER:.*]] = llvm.mlir.constant(1 : i32) : i32
// CHECK:           %[[UPPER:.*]] = llvm.mlir.constant(10 : i32) : i32
// CHECK:           %[[STEP:.*]] = llvm.mlir.constant(1 : i32) : i32
// CHECK:           omp.simd {
// CHECK-NEXT:        omp.loop_nest (%[[CNT:.*]]) : i32 = (%[[LOWER]]) to (%[[UPPER]]) inclusive step (%[[STEP]]) {
// CHECK:               llvm.br ^bb1(%[[VAL_1:.*]], %[[VAL_2:.*]] : i64, i64)
// CHECK:             ^bb1(%[[VAL_3:.*]]: i64, %[[VAL_4:.*]]: i64):
// CHECK:               %[[VAL_5:.*]] = llvm.mlir.constant(0 : index) : i64
// CHECK:               %[[VAL_6:.*]] = llvm.icmp "sgt" %[[VAL_4]], %[[VAL_5]] : i64
// CHECK:               llvm.cond_br %[[VAL_6]], ^bb2, ^bb3
// CHECK:             ^bb2:
// CHECK:               llvm.br ^bb1(%[[VAL_7:.*]], %[[VAL_8:.*]] : i64, i64)
// CHECK:             ^bb3:
// CHECK:               omp.yield
// CHECK:             }
// CHECK:           }
// CHECK:           llvm.return
// CHECK:         }

// -----

func.func @_QPomp_taskgroup() {
  omp.taskgroup {
    omp.task   {
      fir.call @_QPwork() : () -> ()
      omp.terminator
    }
    omp.terminator
  }
  return
}
func.func private @_QPwork()

// CHECK-LABEL: llvm.func @_QPomp_taskgroup() {
// CHECK:          omp.taskgroup   {
// CHECK:            omp.task   {
// CHECK:              llvm.call @_QPwork() : () -> ()
// CHECK:              omp.terminator
// CHECK:            }
// CHECK:            omp.terminator
// CHECK:          }
// CHECK:          llvm.return
// CHECK:        }
// CHECK:        llvm.func @_QPwork() attributes {sym_visibility = "private"}
// CHECK:      }

// -----


func.func @_QQmain() {
  %c0 = arith.constant 0 : index
  %c5 = arith.constant 5 : index
  %c1 = arith.constant 1 : index
  %0 = fir.alloca i32
  omp.taskgroup   {
    %1 = fir.convert %c1 : (index) -> i32
    cf.br ^bb1(%1, %c5 : i32, index)
  ^bb1(%2: i32, %3: index):  // 2 preds: ^bb0, ^bb2
    %4 = arith.cmpi sgt, %3, %c0 : index
    cf.cond_br %4, ^bb2, ^bb3
  ^bb2:  // pred: ^bb1
    fir.store %2 to %0 : !fir.ref<i32>
    omp.task   {
      fir.call @_QFPdo_work(%0) : (!fir.ref<i32>) -> ()
      omp.terminator
    }
    %5 = fir.load %0 : !fir.ref<i32>
    %6 = arith.addi %5, %1 : i32
    %7 = arith.subi %3, %c1 : index
    cf.br ^bb1(%6, %7 : i32, index)
  ^bb3:  // pred: ^bb1
    fir.store %2 to %0 : !fir.ref<i32>
    omp.terminator
  }
  return
}
func.func private @_QFPdo_work(!fir.ref<i32>)

// CHECK-LABEL: llvm.func @_QQmain
// CHECK:          omp.taskgroup   {
// CHECK:            omp.task   {
// CHECK:              llvm.call @_QFPdo_work({{.*}}) : (!llvm.ptr) -> ()
// CHECK:              omp.terminator
// CHECK:            }
// CHECK:            omp.terminator
// CHECK:          }
// CHECK:          llvm.return
// CHECK:        }
// CHECK:        llvm.func @_QFPdo_work(!llvm.ptr)
// CHECK:      }

// -----

func.func @_QPs() {
  %0 = fir.address_of(@_QFsEc) : !fir.ref<i32>
  omp.atomic.update   %0 : !fir.ref<i32> {
  ^bb0(%arg0: i32):
    %c1_i32 = arith.constant 1 : i32
    %1 = arith.addi %arg0, %c1_i32 : i32
    omp.yield(%1 : i32)
  }
  return
}
fir.global internal @_QFsEc : i32 {
  %c10_i32 = arith.constant 10 : i32
  fir.has_value %c10_i32 : i32
}

// CHECK-LABEL:  llvm.func @_QPs() {
// CHECK:    %[[GLOBAL_VAR:.*]] = llvm.mlir.addressof @[[GLOBAL:.*]] : !llvm.ptr
// CHECK:    omp.atomic.update   %[[GLOBAL_VAR]] : !llvm.ptr {
// CHECK:    ^bb0(%[[IN_VAL:.*]]: i32):
// CHECK:      %[[CONST_1:.*]] = llvm.mlir.constant(1 : i32) : i32
// CHECK:      %[[OUT_VAL:.*]] = llvm.add %[[IN_VAL]], %[[CONST_1]]  : i32
// CHECK:      omp.yield(%[[OUT_VAL]] : i32)
// CHECK:    }
// CHECK:    llvm.return
// CHECK:  }
// CHECK:  llvm.mlir.global internal @[[GLOBAL]]() {{.*}} : i32 {
// CHECK:    %[[INIT_10:.*]] = llvm.mlir.constant(10 : i32) : i32
// CHECK:    llvm.return %[[INIT_10]] : i32
// CHECK:  }

func.func @_QPsb() {
  %c10 = arith.constant 10 : index
  %c1 = arith.constant 1 : index
  %c1_i32 = arith.constant 1 : i32
  %c0_i32 = arith.constant 0 : i32
  %0 = fir.alloca i32 {bindc_name = "i", uniq_name = "_QFsbEi"}
  %1 = fir.alloca i32 {bindc_name = "li", uniq_name = "_QFsbEli"}
  fir.store %c0_i32 to %1 : !fir.ref<i32>
  omp.sections   {
    omp.section {
      %2 = fir.convert %c1 : (index) -> i32
      %3:2 = fir.do_loop %arg0 = %c1 to %c10 step %c1 iter_args(%arg1 = %2) -> (index, i32) {
        fir.store %arg1 to %0 : !fir.ref<i32>
        %4 = fir.load %1 : !fir.ref<i32>
        %5 = arith.addi %4, %c1_i32 : i32
        fir.store %5 to %1 : !fir.ref<i32>
        %6 = arith.addi %arg0, %c1 : index
        %7 = fir.convert %c1 : (index) -> i32
        %8 = fir.load %0 : !fir.ref<i32>
        %9 = arith.addi %8, %7 : i32
        fir.result %6, %9 : index, i32
      }
      fir.store %3#1 to %0 : !fir.ref<i32>
      omp.terminator
    }
    omp.terminator
  }
  return
}

// CHECK:  llvm.func @_QPsb() {
// CHECK:    %[[SIZE:.*]] = llvm.mlir.constant(1 : i64) : i64
// CHECK:    %[[LI_REF:.*]] = llvm.alloca %[[SIZE]] x i32 {bindc_name = "li"} : (i64) -> !llvm.ptr
// CHECK:    %[[ONE:.*]] = llvm.mlir.constant(1 : i32) : i32
// CHECK:    omp.sections   {
// CHECK:      omp.section {
// CHECK:        llvm.br ^[[BB_ENTRY:.*]]({{.*}})
// CHECK:      ^[[BB_ENTRY]]({{.*}}):
// CHECK:        %[[EXIT_COND:.*]] = llvm.icmp "sgt"
// CHECK:        llvm.cond_br %[[EXIT_COND]], ^[[BB_LOOP_BODY:.*]], ^[[BB_EXIT:.*]]
// CHECK:      ^[[BB_LOOP_BODY]]:
// CHECK:        %[[LI_VAL:.*]] = llvm.load %[[LI_REF]] : !llvm.ptr -> i32
// CHECK:        %[[LI_INC:.*]] = llvm.add %[[LI_VAL]], %[[ONE]]  : i32
// CHECK:        llvm.store %[[LI_INC]], %[[LI_REF]] : i32, !llvm.ptr
// CHECK:        llvm.br ^[[BB_ENTRY]]({{.*}})
// CHECK:      ^[[BB_EXIT]]:
// CHECK:        omp.terminator
// CHECK:      }
// CHECK:      omp.terminator
// CHECK:    }
// CHECK:    llvm.return
// CHECK:  }

// -----

// CHECK:  omp.declare_reduction @[[EQV_REDUCTION:.*]] : i32 init {
// CHECK:  ^bb0(%{{.*}}: i32):
// CHECK:    %[[TRUE:.*]] = llvm.mlir.constant(1 : i64) : i32
// CHECK:    omp.yield(%[[TRUE]] : i32)
// CHECK:  } combiner {
// CHECK:  ^bb0(%[[ARG_1:.*]]: i32, %[[ARG_2:.*]]: i32):
// CHECK:    %[[ZERO_1:.*]] = llvm.mlir.constant(0 : i64) : i32
// CHECK:    %[[ARGVAL_1:.*]] = llvm.icmp "ne" %[[ARG_1]], %[[ZERO_1]] : i32
// CHECK:    %[[ZERO_2:.*]] = llvm.mlir.constant(0 : i64) : i32
// CHECK:    %[[ARGVAL_2:.*]] = llvm.icmp "ne" %[[ARG_2]], %[[ZERO_2]] : i32
// CHECK:    %[[RES:.*]] = llvm.icmp "eq" %[[ARGVAL_1]], %[[ARGVAL_2]] : i1
// CHECK:    %[[RES_EXT:.*]] = llvm.zext %[[RES]] : i1 to i32
// CHECK:    omp.yield(%[[RES_EXT]] : i32)
// CHECK:  }
// CHECK-LABEL:  @_QPsimple_reduction
// CHECK-SAME: %[[ARRAY_REF:.*]]: !llvm.ptr
// CHECK:    %[[VAL_1:.*]] = llvm.mlir.constant(1 : i64) : i64
// CHECK:    %[[RED_ACCUMULATOR:.*]] = llvm.alloca %[[VAL_1]] x i32 {bindc_name = "x"} : (i64) -> !llvm.ptr
// CHECK:    omp.parallel   {
// CHECK:      omp.wsloop reduction(@[[EQV_REDUCTION]] %[[RED_ACCUMULATOR]] -> %[[PRV:.+]] : !llvm.ptr) {
// CHECK-NEXT:   omp.loop_nest
// CHECK:          %[[ARRAY_ELEM_REF:.*]] = llvm.getelementptr %[[ARRAY_REF]][0, %{{.*}}] : (!llvm.ptr, i64) -> !llvm.ptr
// CHECK:          %[[ARRAY_ELEM:.*]] = llvm.load %[[ARRAY_ELEM_REF]] : !llvm.ptr -> i32
// CHECK:          %[[LPRV:.+]] = llvm.load %[[PRV]] : !llvm.ptr -> i32
// CHECK:          %[[ZERO_1:.*]] = llvm.mlir.constant(0 : i64) : i32
// CHECK:          %[[ARGVAL_1:.*]] = llvm.icmp "ne" %[[LPRV]], %[[ZERO_1]] : i32
// CHECK:          %[[ZERO_2:.*]] = llvm.mlir.constant(0 : i64) : i32
// CHECK:          %[[ARGVAL_2:.*]] = llvm.icmp "ne" %[[ARRAY_ELEM]], %[[ZERO_2]] : i32
// CHECK:          %[[RES:.*]] = llvm.icmp "eq" %[[ARGVAL_2]], %[[ARGVAL_1]] : i1
// CHECK:          %[[RES_EXT:.*]] = llvm.zext %[[RES]] : i1 to i32
// CHECK:          llvm.store %[[RES_EXT]], %[[PRV]] : i32, !llvm.ptr
// CHECK:          omp.yield
// CHECK:      omp.terminator
// CHECK:    llvm.return

omp.declare_reduction @eqv_reduction : !fir.logical<4> init {
^bb0(%arg0: !fir.logical<4>):
  %true = arith.constant true
  %0 = fir.convert %true : (i1) -> !fir.logical<4>
  omp.yield(%0 : !fir.logical<4>)
} combiner {
^bb0(%arg0: !fir.logical<4>, %arg1: !fir.logical<4>):
  %0 = fir.convert %arg0 : (!fir.logical<4>) -> i1
  %1 = fir.convert %arg1 : (!fir.logical<4>) -> i1
  %2 = arith.cmpi eq, %0, %1 : i1
  %3 = fir.convert %2 : (i1) -> !fir.logical<4>
  omp.yield(%3 : !fir.logical<4>)
}
func.func @_QPsimple_reduction(%arg0: !fir.ref<!fir.array<100x!fir.logical<4>>> {fir.bindc_name = "y"}) {
  %0 = fir.alloca i32 {bindc_name = "i", uniq_name = "_QFsimple_reductionEi"}
  %1 = fir.alloca !fir.logical<4> {bindc_name = "x", uniq_name = "_QFsimple_reductionEx"}
  %true = arith.constant true
  %2 = fir.convert %true : (i1) -> !fir.logical<4>
  fir.store %2 to %1 : !fir.ref<!fir.logical<4>>
  omp.parallel   {
    %3 = fir.alloca i32 {adapt.valuebyref, pinned}
    %c1_i32 = arith.constant 1 : i32
    %c100_i32 = arith.constant 100 : i32
    %c1_i32_0 = arith.constant 1 : i32
    omp.wsloop reduction(@eqv_reduction %1 -> %prv : !fir.ref<!fir.logical<4>>) {
      omp.loop_nest (%arg1) : i32 = (%c1_i32) to (%c100_i32) inclusive step (%c1_i32_0) {
        fir.store %arg1 to %3 : !fir.ref<i32>
        %4 = fir.load %3 : !fir.ref<i32>
        %5 = fir.convert %4 : (i32) -> i64
        %c1_i64 = arith.constant 1 : i64
        %6 = arith.subi %5, %c1_i64 : i64
        %7 = fir.coordinate_of %arg0, %6 : (!fir.ref<!fir.array<100x!fir.logical<4>>>, i64) -> !fir.ref<!fir.logical<4>>
        %8 = fir.load %7 : !fir.ref<!fir.logical<4>>
        %lprv = fir.load %prv : !fir.ref<!fir.logical<4>>
        %lprv1 = fir.convert %lprv : (!fir.logical<4>) -> i1
        %9 = fir.convert %8 : (!fir.logical<4>) -> i1
        %10 = arith.cmpi eq, %9, %lprv1 : i1
        %11 = fir.convert %10 : (i1) -> !fir.logical<4>
        fir.store %11 to %prv : !fir.ref<!fir.logical<4>>
        omp.yield
      }
    }
    omp.terminator
  }
  return
}

// -----

// CHECK: llvm.func @_QPs
// CHECK: omp.atomic.read %{{.*}} = %{{.*}}   : !llvm.ptr, !llvm.ptr, !llvm.struct<(f32, f32)>

func.func @_QPs(%arg0: !fir.ref<complex<f32>> {fir.bindc_name = "x"}) {
  %0 = fir.alloca complex<f32> {bindc_name = "v", uniq_name = "_QFsEv"}
  omp.atomic.read %0 = %arg0   : !fir.ref<complex<f32>>, !fir.ref<complex<f32>>, complex<f32>
  return
}

// -----

// Test if llvm.alloca is properly inserted in the omp section

//CHECK:  %[[CONST0:.*]] = llvm.mlir.constant(1 : i64) : i64
//CHECK:  %[[CONST:.*]] = llvm.mlir.constant(1 : i64) : i64
//CHECK:  %[[ALLOCA:.*]] = llvm.alloca %[[CONST]] x !llvm.struct<(ptr, i64, i32, i8, i8, i8, i8)> {bindc_name = "iattr"} : (i64) -> !llvm.ptr
//CHECK:  omp.parallel   {
//CHECK:    %[[CONST_1:.*]] = llvm.mlir.constant(1 : i32) : i32
//CHECK:    %[[ALLOCA_1:.*]] = llvm.alloca %[[CONST_1:.*]] x !llvm.struct<(ptr, i64, i32, i8, i8, i8, i8)> {alignment = 8 : i64} : (i32) -> !llvm.ptr
//CHECK:    %[[SIZE:.*]] = llvm.mlir.constant(24 : i32) : i32
//CHECK:    "llvm.intr.memcpy"(%[[ALLOCA_1]], %[[ALLOCA]], %[[SIZE]]) <{isVolatile = false}> : (!llvm.ptr, !llvm.ptr, i32) -> ()
//CHECK:    %[[GEP:.*]] = llvm.getelementptr %[[ALLOCA_1]][0, 0] : (!llvm.ptr) -> !llvm.ptr
//CHECK:    %[[LOAD_2:.*]] = llvm.load %[[GEP]] : !llvm.ptr -> !llvm.ptr
//CHECK:    omp.terminator
//CHECK:  }

func.func @_QQmain() attributes {fir.bindc_name = "mn"} {
  %0 = fir.alloca !fir.box<!fir.ptr<i32>> {bindc_name = "iattr", uniq_name = "_QFEiattr"}
  %1 = fir.zero_bits !fir.ptr<i32>
  %2 = fir.embox %1 : (!fir.ptr<i32>) -> !fir.box<!fir.ptr<i32>>
  fir.store %2 to %0 : !fir.ref<!fir.box<!fir.ptr<i32>>>
  %3 = fir.address_of(@_QFEx) : !fir.ref<i32>
  %4 = fir.alloca i32 {bindc_name = "y", uniq_name = "_QFEy"}
  %5 = fir.embox %3 : (!fir.ref<i32>) -> !fir.box<!fir.ptr<i32>>
  fir.store %5 to %0 : !fir.ref<!fir.box<!fir.ptr<i32>>>
  omp.parallel   {
    %6 = fir.load %4 : !fir.ref<i32>
    %7 = fir.load %0 : !fir.ref<!fir.box<!fir.ptr<i32>>>
    %8 = fir.box_addr %7 : (!fir.box<!fir.ptr<i32>>) -> !fir.ptr<i32>
    fir.store %6 to %8 : !fir.ptr<i32>
    omp.terminator
  }
  return
}
fir.global internal @_QFEx target : i32 {
  %0 = fir.zero_bits i32
  fir.has_value %0 : i32
}

// -----

// Test if llvm.alloca is properly inserted in the omp ordered region

// CHECK: llvm.func @sub_
func.func @sub_() {
  %c0 = arith.constant 0 : index
  %c1 = arith.constant 1 : index
  %0 = fir.alloca i32 {bindc_name = "i", uniq_name = "_QFsubEi"}
// CHECK: omp.ordered.region
  omp.ordered.region {
    %1 = fir.convert %c1 : (index) -> i32
    cf.br ^bb1(%1, %c1 : i32, index)
  ^bb1(%2: i32, %3: index):  // 2 preds: ^bb0, ^bb2
    %4 = arith.cmpi sgt, %3, %c0 : index
    cf.cond_br %4, ^bb2, ^bb3
  ^bb2:  // pred: ^bb1
    fir.store %2 to %0 : !fir.ref<i32>
    %5 = fir.load %0 : !fir.ref<i32>
// CHECK: llvm.add
    %6 = arith.addi %5, %1 : i32
// CHECK: llvm.sub
    %7 = arith.subi %3, %c1 : index
    cf.br ^bb1(%6, %7 : i32, index)
  ^bb3:  // pred: ^bb1
    fir.store %2 to %0 : !fir.ref<i32>
// CHECK: omp.terminator
    omp.terminator
  }
  return
}

// -----

// CHECK-LABEL:  llvm.func @flush_standalone_
// CHECK-SAME:   %[[ARG_A:.*]]: !llvm.ptr {fir.bindc_name = "a"}, %[[ARG_B:.*]]: !llvm.ptr {fir.bindc_name = "b"}, %[[ARG_C:.*]]: !llvm.ptr {fir.bindc_name = "c"})
  func.func @flush_standalone_(%arg0: !fir.ref<i32> {fir.bindc_name = "a"}, %arg1: !fir.ref<i32> {fir.bindc_name = "b"}, %arg2: !fir.ref<i32> {fir.bindc_name = "c"}) {
// CHECK:   omp.flush(%[[ARG_A]], %[[ARG_B]], %[[ARG_C]] : !llvm.ptr, !llvm.ptr, !llvm.ptr)
    omp.flush(%arg0, %arg1, %arg2 : !fir.ref<i32>, !fir.ref<i32>, !fir.ref<i32>)
// CHECK:   omp.flush
    omp.flush
    return
  }

// CHECK-LABEL:  llvm.func @flush_parallel_
// CHECK-SAME:   %[[ARG_A:.*]]: !llvm.ptr {fir.bindc_name = "a"}, %[[ARG_B:.*]]: !llvm.ptr {fir.bindc_name = "b"}, %[[ARG_C:.*]]: !llvm.ptr {fir.bindc_name = "c"})
  func.func @flush_parallel_(%arg0: !fir.ref<i32> {fir.bindc_name = "a"}, %arg1: !fir.ref<i32> {fir.bindc_name = "b"}, %arg2: !fir.ref<i32> {fir.bindc_name = "c"}) {
// CHECK:    omp.parallel   {
    omp.parallel   {
// CHECK:      omp.flush(%[[ARG_A]], %[[ARG_B]], %[[ARG_C]] : !llvm.ptr, !llvm.ptr, !llvm.ptr)
      omp.flush(%arg0, %arg1, %arg2 : !fir.ref<i32>, !fir.ref<i32>, !fir.ref<i32>)
// CHECK:      omp.flush
      omp.flush
// CHECK:      %[[A_VAL:.*]] = llvm.load %[[ARG_A]] : !llvm.ptr -> i32
      %0 = fir.load %arg0 : !fir.ref<i32>
// CHECK:      %[[B_VAL:.*]] = llvm.load %[[ARG_B]] : !llvm.ptr -> i32
      %1 = fir.load %arg1 : !fir.ref<i32>
// CHECK:      %[[C_VAL:.*]] = llvm.add %[[A_VAL]], %[[B_VAL]]  : i32
      %2 = arith.addi %0, %1 : i32
// CHECK:      llvm.store %[[C_VAL]], %[[ARG_C]] : i32, !llvm.ptr
      fir.store %2 to %arg2 : !fir.ref<i32>
// CHECK:      omp.terminator
      omp.terminator
// CHECK:    }
    }
    return
  }

// -----

// CHECK:  omp.critical.declare @help   hint(contended)
omp.critical.declare @help hint(contended)

// CHECK: llvm.func @omp_critical_() {
func.func @omp_critical_() {
// CHECK: %[[Y_REF:.*]] = llvm.alloca %{{.*}} x i32 {bindc_name = "y"} : (i64) -> !llvm.ptr
  %0 = fir.alloca i32 {bindc_name = "x", uniq_name = "_QFomp_criticalEx"}
// CHECK: %[[X_REF:.*]] = llvm.alloca %{{.*}} x i32 {bindc_name = "x"} : (i64) -> !llvm.ptr
  %1 = fir.alloca i32 {bindc_name = "y", uniq_name = "_QFomp_criticalEy"}
// CHECK: omp.critical(@help)
  omp.critical(@help) {
// CHECK: %[[X_VAL:.*]] = llvm.load %[[X_REF]] : !llvm.ptr -> i32
    %2 = fir.load %0 : !fir.ref<i32>
// CHECK: %[[Y_VAL:.*]] = llvm.load %[[Y_REF]] : !llvm.ptr -> i32
    %3 = fir.load %1 : !fir.ref<i32>
// CHECK: %[[RESULT:.*]] = llvm.add %[[X_VAL]], %[[Y_VAL]]  : i32
    %4 = arith.addi %2, %3 : i32
// CHECK: llvm.store %[[RESULT]], %[[X_REF]] : i32, !llvm.ptr
    fir.store %4 to %0 : !fir.ref<i32>
// CHECK: omp.terminator
    omp.terminator
  }
  return
}

// -----

// CHECK-LABEL:  llvm.func @omp_map_info_descriptor_type_conversion
// CHECK-SAME:   %[[ARG_0:.*]]: !llvm.ptr)

func.func @omp_map_info_descriptor_type_conversion(%arg0 : !fir.ref<!fir.box<!fir.heap<i32>>>) {
  // CHECK: %[[GEP:.*]] = llvm.getelementptr %[[ARG_0]][0, 0] : (!llvm.ptr) -> !llvm.ptr, !llvm.struct<(ptr, i64, i32, i8, i8, i8, i8)>
  %0 = fir.box_offset %arg0 base_addr : (!fir.ref<!fir.box<!fir.heap<i32>>>) -> !fir.llvm_ptr<!fir.ref<i32>>
  // CHECK: %[[MEMBER_MAP:.*]] = omp.map.info var_ptr(%[[GEP]] : !llvm.ptr, i32) map_clauses(tofrom) capture(ByRef) -> !llvm.ptr {name = ""}
  %1 = omp.map.info var_ptr(%0 : !fir.llvm_ptr<!fir.ref<i32>>, i32) map_clauses(tofrom) capture(ByRef) -> !fir.llvm_ptr<!fir.ref<i32>> {name = ""}
  // CHECK: %[[DESC_MAP:.*]] = omp.map.info var_ptr(%[[ARG_0]] : !llvm.ptr, !llvm.struct<(ptr, i64, i32, i8, i8, i8, i8)>) map_clauses(always, delete) capture(ByRef) members(%[[MEMBER_MAP]] : [0] : !llvm.ptr) -> !llvm.ptr {name = ""}
  %2 = omp.map.info var_ptr(%arg0 : !fir.ref<!fir.box<!fir.heap<i32>>>, !fir.box<!fir.heap<i32>>) map_clauses(always, delete) capture(ByRef) members(%1 : [0] : !fir.llvm_ptr<!fir.ref<i32>>) -> !fir.ref<!fir.box<!fir.heap<i32>>> {name = ""}
  // CHECK: omp.target_exit_data map_entries(%[[DESC_MAP]] : !llvm.ptr)
  omp.target_exit_data   map_entries(%2 : !fir.ref<!fir.box<!fir.heap<i32>>>)
  return
}

// -----

// CHECK-LABEL:  llvm.func @omp_map_info_derived_type_explicit_member_conversion
// CHECK-SAME:   %[[ARG_0:.*]]: !llvm.ptr)

func.func @omp_map_info_derived_type_explicit_member_conversion(%arg0 : !fir.ref<!fir.type<_QFderived_type{real:f32,array:!fir.array<10xi32>,int:i32}>>) {
  // CHECK: %[[GEP:.*]] = llvm.getelementptr %[[ARG_0]][0, 2] : (!llvm.ptr) -> !llvm.ptr, !llvm.struct<"_QFderived_type", (f32, array<10 x i32>, i32)>
  %1 = fir.coordinate_of %arg0, int : (!fir.ref<!fir.type<_QFderived_type{real:f32,array:!fir.array<10xi32>,int:i32}>>) -> !fir.ref<i32>
  // CHECK: %[[MAP_MEMBER_1:.*]] = omp.map.info var_ptr(%[[GEP]] : !llvm.ptr, i32) map_clauses(tofrom) capture(ByRef) -> !llvm.ptr {name = "dtype%int"}
  %2 = omp.map.info var_ptr(%1 : !fir.ref<i32>, i32) map_clauses(tofrom) capture(ByRef) -> !fir.ref<i32> {name = "dtype%int"}
  // CHECK: %[[GEP_2:.*]] = llvm.getelementptr %[[ARG_0]][0, 0] : (!llvm.ptr) -> !llvm.ptr, !llvm.struct<"_QFderived_type", (f32, array<10 x i32>, i32)>
  %4 = fir.coordinate_of %arg0, real : (!fir.ref<!fir.type<_QFderived_type{real:f32,array:!fir.array<10xi32>,int:i32}>>) -> !fir.ref<f32>
  // CHECK: %[[MAP_MEMBER_2:.*]] = omp.map.info var_ptr(%[[GEP_2]] : !llvm.ptr, f32) map_clauses(tofrom) capture(ByRef) -> !llvm.ptr {name = "dtype%real"}
  %5 = omp.map.info var_ptr(%4 : !fir.ref<f32>, f32) map_clauses(tofrom) capture(ByRef) -> !fir.ref<f32> {name = "dtype%real"}
  // CHECK: %[[MAP_PARENT:.*]] = omp.map.info var_ptr(%[[ARG_0]] : !llvm.ptr, !llvm.struct<"_QFderived_type", (f32, array<10 x i32>, i32)>) map_clauses(tofrom) capture(ByRef) members(%[[MAP_MEMBER_1]], %[[MAP_MEMBER_2]] : [2], [0] : !llvm.ptr, !llvm.ptr) -> !llvm.ptr {name = "dtype", partial_map = true}
  %6 = omp.map.info var_ptr(%arg0 : !fir.ref<!fir.type<_QFderived_type{real:f32,array:!fir.array<10xi32>,int:i32}>>, !fir.type<_QFderived_type{real:f32,array:!fir.array<10xi32>,int:i32}>) map_clauses(tofrom) capture(ByRef) members(%2, %5 : [2], [0] : !fir.ref<i32>, !fir.ref<f32>) -> !fir.ref<!fir.type<_QFderived_type{real:f32,array:!fir.array<10xi32>,int:i32}>> {name = "dtype", partial_map = true}
  // CHECK: omp.target map_entries(%[[MAP_MEMBER_1]] -> %[[ARG_1:.*]], %[[MAP_MEMBER_2]] -> %[[ARG_2:.*]], %[[MAP_PARENT]] -> %[[ARG_3:.*]] : !llvm.ptr, !llvm.ptr, !llvm.ptr) {
  omp.target map_entries(%2 -> %arg1, %5 -> %arg2, %6 -> %arg3 : !fir.ref<i32>, !fir.ref<f32>, !fir.ref<!fir.type<_QFderived_type{real:f32,array:!fir.array<10xi32>,int:i32}>>) {
    omp.terminator
  }
  return
}

// -----

// CHECK-LABEL:  llvm.func @omp_map_info_nested_derived_type_explicit_member_conversion
// CHECK-SAME:   %[[ARG_0:.*]]: !llvm.ptr)

func.func @omp_map_info_nested_derived_type_explicit_member_conversion(%arg0 : !fir.ref<!fir.type<_QFTtop_layer{array_i:!fir.array<10xi32>,nested:!fir.type<_QFTbottom_layer{array_i2:!fir.array<10xf32>,i2:f64}>,k:i32}>>) {
    // CHECK: %[[GEP:.*]] = llvm.getelementptr %[[ARG_0]][0, 1] : (!llvm.ptr) -> !llvm.ptr, !llvm.struct<"_QFTtop_layer", (array<10 x i32>, struct<"_QFTbottom_layer", (array<10 x f32>, f64)>, i32)>
    %1 = fir.coordinate_of %arg0, nested : (!fir.ref<!fir.type<_QFTtop_layer{array_i:!fir.array<10xi32>,nested:!fir.type<_QFTbottom_layer{array_i2:!fir.array<10xf32>,i2:f64}>,k:i32}>>) -> !fir.ref<!fir.type<_QFTbottom_layer{array_i2:!fir.array<10xf32>,i2:f64}>>
    // CHECK: %[[GEP_2:.*]] = llvm.getelementptr %[[GEP]][0, 1] : (!llvm.ptr) -> !llvm.ptr, !llvm.struct<"_QFTbottom_layer", (array<10 x f32>, f64)>
    %3 = fir.coordinate_of %1, i2 : (!fir.ref<!fir.type<_QFTbottom_layer{array_i2:!fir.array<10xf32>,i2:f64}>>) -> !fir.ref<f64>
    // CHECK: %[[MAP_MEMBER_1:.*]] = omp.map.info var_ptr(%[[GEP_2]] : !llvm.ptr, f64) map_clauses(tofrom) capture(ByRef) -> !llvm.ptr
    %4 = omp.map.info var_ptr(%3 : !fir.ref<f64>, f64) map_clauses(tofrom) capture(ByRef) -> !fir.ref<f64>
    // CHECK: %[[GEP_3:.*]] = llvm.getelementptr %[[ARG_0]][0, 2] : (!llvm.ptr) -> !llvm.ptr, !llvm.struct<"_QFTtop_layer", (array<10 x i32>, struct<"_QFTbottom_layer", (array<10 x f32>, f64)>, i32)>
    %6 = fir.coordinate_of %arg0, k : (!fir.ref<!fir.type<_QFTtop_layer{array_i:!fir.array<10xi32>,nested:!fir.type<_QFTbottom_layer{array_i2:!fir.array<10xf32>,i2:f64}>,k:i32}>>) -> !fir.ref<i32>
    // CHECK: %[[MAP_MEMBER_2:.*]] = omp.map.info var_ptr(%[[GEP_3]] : !llvm.ptr, i32) map_clauses(tofrom) capture(ByRef) -> !llvm.ptr
    %7 = omp.map.info var_ptr(%6 : !fir.ref<i32>, i32) map_clauses(tofrom) capture(ByRef) -> !fir.ref<i32>
    // CHECK: %[[PARENT_MAP:.*]] = omp.map.info var_ptr(%[[ARG_0]] : !llvm.ptr, !llvm.struct<"_QFTtop_layer", (array<10 x i32>, struct<"_QFTbottom_layer", (array<10 x f32>, f64)>, i32)>) map_clauses(tofrom) capture(ByRef) members(%[[MAP_MEMBER_1]], %[[MAP_MEMBER_2]] : [1, 1], [2] : !llvm.ptr, !llvm.ptr) -> !llvm.ptr {partial_map = true}
    %9 = omp.map.info var_ptr(%arg0 : !fir.ref<!fir.type<_QFTtop_layer{array_i:!fir.array<10xi32>,nested:!fir.type<_QFTbottom_layer{array_i2:!fir.array<10xf32>,i2:f64}>,k:i32}>>, !fir.type<_QFTtop_layer{array_i:!fir.array<10xi32>,nested:!fir.type<_QFTbottom_layer{array_i2:!fir.array<10xf32>,i2:f64}>,k:i32}>) map_clauses(tofrom) capture(ByRef) members(%4, %7 : [1,1], [2] : !fir.ref<f64>, !fir.ref<i32>) -> !fir.ref<!fir.type<_QFTtop_layer{array_i:!fir.array<10xi32>,nested:!fir.type<_QFTbottom_layer{array_i2:!fir.array<10xf32>,i2:f64}>,k:i32}>> {partial_map = true}
    // CHECK: omp.target map_entries(%[[MAP_MEMBER_1]] -> %{{.*}}, %[[MAP_MEMBER_2]] -> %{{.*}}, %[[PARENT_MAP]] -> %{{.*}} : !llvm.ptr, !llvm.ptr, !llvm.ptr) {
    omp.target map_entries(%4 -> %arg1, %7 -> %arg2, %9 -> %arg3 : !fir.ref<f64>, !fir.ref<i32>, !fir.ref<!fir.type<_QFTtop_layer{array_i:!fir.array<10xi32>,nested:!fir.type<_QFTbottom_layer{array_i2:!fir.array<10xf32>,i2:f64}>,k:i32}>>) {
      omp.terminator
    }
  return
}

// -----

// CHECK-LABEL:  llvm.func @omp_map_common_block_using_common_block_symbol

// CHECK: %[[ADDR_OF:.*]] = llvm.mlir.addressof @var_common_ : !llvm.ptr
// CHECK: %[[CB_MAP:.*]] = omp.map.info var_ptr(%[[ADDR_OF]] : !llvm.ptr, !llvm.array<8 x i8>) map_clauses(tofrom) capture(ByRef) -> !llvm.ptr {name = "var_common"}
// CHECK:    omp.target map_entries(%[[CB_MAP]] -> %[[ARG0:.*]] : !llvm.ptr) {
// CHECK:      %[[VAR_2_OFFSET:.*]] = llvm.mlir.constant(4 : index) : i64
// CHECK:      %[[VAR_1_OFFSET:.*]] = llvm.mlir.constant(0 : index) : i64
// CHECK:      %{{.*}} = llvm.getelementptr %[[ARG0]][%[[VAR_1_OFFSET]]] : (!llvm.ptr, i64) -> !llvm.ptr, i8
// CHECK:      %{{.*}} = llvm.getelementptr %[[ARG0]][%[[VAR_2_OFFSET]]] : (!llvm.ptr, i64) -> !llvm.ptr, i8

func.func @omp_map_common_block_using_common_block_symbol() {
  %0 = fir.address_of(@var_common_) : !fir.ref<!fir.array<8xi8>>
  %1 = omp.map.info var_ptr(%0 : !fir.ref<!fir.array<8xi8>>, !fir.array<8xi8>) map_clauses(tofrom) capture(ByRef) -> !fir.ref<!fir.array<8xi8>> {name = "var_common"}
  omp.target map_entries(%1 -> %arg0 : !fir.ref<!fir.array<8xi8>>) {
    %c4 = arith.constant 4 : index
    %c0 = arith.constant 0 : index
    %c20_i32 = arith.constant 20 : i32
    %2 = fir.convert %arg0 : (!fir.ref<!fir.array<8xi8>>) -> !fir.ref<!fir.array<?xi8>>
    %3 = fir.coordinate_of %2, %c0 : (!fir.ref<!fir.array<?xi8>>, index) -> !fir.ref<i8>
    %4 = fir.convert %3 : (!fir.ref<i8>) -> !fir.ref<i32>
    %5 = fir.convert %arg0 : (!fir.ref<!fir.array<8xi8>>) -> !fir.ref<!fir.array<?xi8>>
    %6 = fir.coordinate_of %5, %c4 : (!fir.ref<!fir.array<?xi8>>, index) -> !fir.ref<i8>
    %7 = fir.convert %6 : (!fir.ref<i8>) -> !fir.ref<i32>
    %8 = fir.load %4 : !fir.ref<i32>
    %9 = arith.addi %8, %c20_i32 : i32
    fir.store %9 to %7 : !fir.ref<i32>
    omp.terminator
  }
  return
}

fir.global common @var_common_(dense<0> : vector<8xi8>) {alignment = 4 : i64} : !fir.array<8xi8>

// -----

// CHECK-LABEL:  llvm.func @omp_map_common_block_using_common_block_members

// CHECK:    %[[VAR_2_OFFSET:.*]] = llvm.mlir.constant(4 : index) : i64
// CHECK:    %[[VAR_1_OFFSET:.*]] = llvm.mlir.constant(0 : index) : i64
// CHECK:    %[[ADDR_OF:.*]] = llvm.mlir.addressof @var_common_ : !llvm.ptr
// CHECK:    %[[VAR_1_CB_GEP:.*]] = llvm.getelementptr %[[ADDR_OF]][%[[VAR_1_OFFSET]]] : (!llvm.ptr, i64) -> !llvm.ptr, i8
// CHECK:    %[[VAR_2_CB_GEP:.*]] = llvm.getelementptr %[[ADDR_OF]][%[[VAR_2_OFFSET]]] : (!llvm.ptr, i64) -> !llvm.ptr, i8
// CHECK:    %[[MAP_CB_VAR_1:.*]] = omp.map.info var_ptr(%[[VAR_1_CB_GEP]] : !llvm.ptr, i32) map_clauses(tofrom) capture(ByRef) -> !llvm.ptr {name = "var1"}
// CHECK:    %[[MAP_CB_VAR_2:.*]] = omp.map.info var_ptr(%[[VAR_2_CB_GEP]] : !llvm.ptr, i32) map_clauses(tofrom) capture(ByRef) -> !llvm.ptr {name = "var2"}
// CHECK:    omp.target map_entries(%[[MAP_CB_VAR_1]] -> %[[ARG0:.*]], %[[MAP_CB_VAR_2]] -> %[[ARG1:.*]] : !llvm.ptr, !llvm.ptr) {

func.func @omp_map_common_block_using_common_block_members() {
  %c4 = arith.constant 4 : index
  %c0 = arith.constant 0 : index
  %0 = fir.address_of(@var_common_) : !fir.ref<!fir.array<8xi8>>
  %1 = fir.convert %0 : (!fir.ref<!fir.array<8xi8>>) -> !fir.ref<!fir.array<?xi8>>
  %2 = fir.coordinate_of %1, %c0 : (!fir.ref<!fir.array<?xi8>>, index) -> !fir.ref<i8>
  %3 = fir.convert %2 : (!fir.ref<i8>) -> !fir.ref<i32>
  %4 = fir.convert %0 : (!fir.ref<!fir.array<8xi8>>) -> !fir.ref<!fir.array<?xi8>>
  %5 = fir.coordinate_of %4, %c4 : (!fir.ref<!fir.array<?xi8>>, index) -> !fir.ref<i8>
  %6 = fir.convert %5 : (!fir.ref<i8>) -> !fir.ref<i32>
  %7 = omp.map.info var_ptr(%3 : !fir.ref<i32>, i32) map_clauses(tofrom) capture(ByRef) -> !fir.ref<i32> {name = "var1"}
  %8 = omp.map.info var_ptr(%6 : !fir.ref<i32>, i32) map_clauses(tofrom) capture(ByRef) -> !fir.ref<i32> {name = "var2"}
  omp.target map_entries(%7 -> %arg0, %8 -> %arg1 : !fir.ref<i32>, !fir.ref<i32>) {
    %c10_i32 = arith.constant 10 : i32
    %9 = fir.load %arg0 : !fir.ref<i32>
    %10 = arith.muli %9, %c10_i32 : i32
    fir.store %10 to %arg1 : !fir.ref<i32>
    omp.terminator
  }
  return
}

fir.global common @var_common_(dense<0> : vector<8xi8>) {alignment = 4 : i64} : !fir.array<8xi8>

// -----


func.func @use_string(%arg0 : !fir.ref<!fir.char<1,?>>) {
  return
}

func.func @use_index(%arg0 : index) {
  return
}

// CHECK-LABEL:   llvm.func @alloca_hoisting_openmp() {
// CHECK:           %[[VAL_0:.*]] = llvm.mlir.constant(6 : index) : i64
// CHECK:           %[[VAL_1:.*]] = llvm.mlir.constant(1 : i32) : i32
// CHECK:           %[[VAL_2:.*]] = llvm.mlir.constant(42 : i32) : i32
// CHECK:           omp.parallel {
// CHECK:             %[[VAL_3:.*]] = llvm.mlir.constant(6 : index) : i64
// CHECK:             %[[VAL_4:.*]] = llvm.alloca %[[VAL_3]] x i8 : (i64) -> !llvm.ptr
// CHECK:             omp.wsloop {
// CHECK:               omp.loop_nest (%[[VAL_5:.*]]) : i32 = (%[[VAL_1]]) to (%[[VAL_2]]) inclusive step (%[[VAL_1]]) {
// CHECK:                 %[[VAL_6:.*]] = llvm.mlir.constant(1 : i64) : i64
// CHECK:                 llvm.call @use_string(%[[VAL_4]]) : (!llvm.ptr) -> ()
// CHECK:                 omp.yield
// CHECK:               }
// CHECK:             }
// CHECK:             omp.terminator
// CHECK:           }
// CHECK:           llvm.call @use_index(%[[VAL_0]]) : (i64) -> ()
// CHECK:           llvm.return
// CHECK:         }
func.func @alloca_hoisting_openmp() {
  %c6 = arith.constant 6 : index
  %c1_i32 = arith.constant 1 : i32
  %c42_i32 = arith.constant 42 : i32
  omp.parallel {
    omp.wsloop {
      omp.loop_nest (%arg0) : i32 = (%c1_i32) to (%c42_i32) inclusive step (%c1_i32) {
        %0 = fir.alloca !fir.char<1,?>(%c6 : index)
        fir.call @use_string(%0) : (!fir.ref<!fir.char<1,?>>) -> ()
        omp.yield
      }
    }
    omp.terminator
  }
  fir.call @use_index(%c6) : (index) -> ()
  return
}

// -----

// NOTE: This test (and the other allocatable member map tests below) uses mock
// bounds to simplify the example, the real bounds generation is more complex
// as it has to access the box information. However, it's not what the test
// aims to check. The test aims to check the parent member bindings and
// acceses are appropriately maintained when lowering to the LLVM dialect.

// CHECK-LABEL:  llvm.func @map_dtype_alloca_mem
// CHECK-SAME:   %[[ARG_0:.*]]: !llvm.ptr)
func.func @map_dtype_alloca_mem(%arg0 : !fir.ref<!fir.type<_QFRecTy{i:f32,scalar:!fir.box<!fir.heap<i32>>,array_i:!fir.array<10xi32>,j:f32,array_j:!fir.box<!fir.heap<!fir.array<?xi32>>>,k:i32}>>) {
  %c4 = arith.constant 4 : index
  %c1 = arith.constant 1 : index
  %c0 = arith.constant 0 : index
  // CHECK: %[[BOUNDS:.*]] = omp.map.bounds lower_bound({{.*}}) upper_bound({{.*}}) extent({{.*}}) stride({{.*}}) start_idx({{.*}}) {stride_in_bytes = true}
  %0 = omp.map.bounds lower_bound(%c0 : index) upper_bound(%c4 : index) extent(%c4 : index) stride(%c1 : index) start_idx(%c0 : index) {stride_in_bytes = true}
  // CHECK: %[[GEP:.*]] = llvm.getelementptr %[[ARG_0]][0, 4] : (!llvm.ptr) -> !llvm.ptr, [[STRUCT_TY:!llvm.struct<"_QFRecTy", \(f32, struct<\(ptr, i64, i32, i8, i8, i8, i8\)>, array<10 x i32>, f32, struct<\(ptr, i64, i32, i8, i8, i8, i8, array<1 x array<3 x i64>>\)>, i32\)>]]
  %1 = fir.coordinate_of %arg0, array_j : (!fir.ref<!fir.type<_QFRecTy{i:f32,scalar:!fir.box<!fir.heap<i32>>,array_i:!fir.array<10xi32>,j:f32,array_j:!fir.box<!fir.heap<!fir.array<?xi32>>>,k:i32}>>) -> !fir.ref<!fir.box<!fir.heap<!fir.array<?xi32>>>>
  // CHECK: %[[BADDR_GEP:.*]] = llvm.getelementptr %[[GEP]][0, 0] : (!llvm.ptr) -> !llvm.ptr, [[STRUCT_TY2:!llvm.struct<\(ptr, i64, i32, i8, i8, i8, i8, array<1 x array<3 x i64>>\)>]]
  %2 = fir.box_offset %1 base_addr : (!fir.ref<!fir.box<!fir.heap<!fir.array<?xi32>>>>) -> !fir.llvm_ptr<!fir.ref<!fir.array<?xi32>>>
  // CHECK: %[[MAP_MEMBER_BADDR:.*]] = omp.map.info var_ptr(%[[GEP]] : !llvm.ptr, i32) map_clauses(tofrom) capture(ByRef) var_ptr_ptr(%[[BADDR_GEP]] : !llvm.ptr) bounds(%[[BOUNDS]]) -> !llvm.ptr
  %3 = omp.map.info var_ptr(%1 : !fir.ref<!fir.box<!fir.heap<!fir.array<?xi32>>>>, !fir.array<?xi32>) map_clauses(tofrom) capture(ByRef) var_ptr_ptr(%2 : !fir.llvm_ptr<!fir.ref<!fir.array<?xi32>>>) bounds(%0) -> !fir.llvm_ptr<!fir.ref<!fir.array<?xi32>>>
  // CHECK: %[[MAP_MEMBER_DESCRIPTOR:.*]] = omp.map.info var_ptr(%[[GEP]] : !llvm.ptr, [[STRUCT_TY2]]) map_clauses(tofrom) capture(ByRef) -> !llvm.ptr
  %4 = omp.map.info var_ptr(%1 : !fir.ref<!fir.box<!fir.heap<!fir.array<?xi32>>>>, !fir.box<!fir.heap<!fir.array<?xi32>>>) map_clauses(tofrom) capture(ByRef) -> !fir.ref<!fir.box<!fir.heap<!fir.array<?xi32>>>>
  // CHECK: %[[MAP_PARENT_DTYPE:.*]] = omp.map.info var_ptr(%[[ARG_0]] : !llvm.ptr, [[STRUCT_TY]]) map_clauses(tofrom) capture(ByRef) members(%[[MAP_MEMBER_DESCRIPTOR]], %[[MAP_MEMBER_BADDR]] : [4], [4, 0] : !llvm.ptr, !llvm.ptr) -> !llvm.ptr {partial_map = true}
  %5 = omp.map.info var_ptr(%arg0 : !fir.ref<!fir.type<_QFRecTy{i:f32,scalar:!fir.box<!fir.heap<i32>>,array_i:!fir.array<10xi32>,j:f32,array_j:!fir.box<!fir.heap<!fir.array<?xi32>>>,k:i32}>>, !fir.type<_QFRecTy{i:f32,scalar:!fir.box<!fir.heap<i32>>,array_i:!fir.array<10xi32>,j:f32,array_j:!fir.box<!fir.heap<!fir.array<?xi32>>>,k:i32}>) map_clauses(tofrom) capture(ByRef) members(%4, %3 : [4], [4,0] : !fir.ref<!fir.box<!fir.heap<!fir.array<?xi32>>>>, !fir.llvm_ptr<!fir.ref<!fir.array<?xi32>>>) -> !fir.ref<!fir.type<_QFRecTy{i:f32,scalar:!fir.box<!fir.heap<i32>>,array_i:!fir.array<10xi32>,j:f32,array_j:!fir.box<!fir.heap<!fir.array<?xi32>>>,k:i32}>> {partial_map = true}
  // CHECK: omp.target map_entries(%[[MAP_MEMBER_DESCRIPTOR]] -> %[[ARG_1:.*]], %[[MAP_MEMBER_BADDR]] -> %[[ARG_2:.*]], %[[MAP_PARENT_DTYPE]] -> %[[ARG_3:.*]] : !llvm.ptr, !llvm.ptr, !llvm.ptr) {
  omp.target map_entries(%4 -> %arg1, %3 -> %arg2, %5 -> %arg3 : !fir.ref<!fir.box<!fir.heap<!fir.array<?xi32>>>>, !fir.llvm_ptr<!fir.ref<!fir.array<?xi32>>>, !fir.ref<!fir.type<_QFRecTy{i:f32,scalar:!fir.box<!fir.heap<i32>>,array_i:!fir.array<10xi32>,j:f32,array_j:!fir.box<!fir.heap<!fir.array<?xi32>>>,k:i32}>>) {
    omp.terminator
  }
  return
}

// -----

// CHECK-LABEL:  llvm.func @map_dtype_alloca_mem2
// CHECK-SAME:   %[[ARG_0:.*]]: !llvm.ptr)
func.func @map_dtype_alloca_mem2(%arg0 : !fir.ref<!fir.box<!fir.heap<!fir.type<_QFRecTy{i:f32,scalar:!fir.box<!fir.heap<i32>>,array_i:!fir.array<10xi32>,j:f32,array_j:!fir.box<!fir.heap<!fir.array<?xi32>>>,k:i32}>>>>) {
  // CHECK: %[[DTYPE_ALLOCATABLE_ALOCA_2:.*]] = llvm.alloca {{.*}} x [[DESC_TY:!llvm.struct<\(ptr, i64, i32, i8, i8, i8, i8, ptr, array<1 x i64>\)>]] {alignment = 8 : i64} : (i32) -> !llvm.ptr
  // CHECK: %[[DTYPE_ALLOCATABLE_ALOCA:.*]] = llvm.alloca {{.*}} x [[DESC_TY]] {alignment = 8 : i64} : (i32) -> !llvm.ptr
  %c5 = arith.constant 5 : index
  %c4 = arith.constant 4 : index
  %c1 = arith.constant 1 : index
  %c0 = arith.constant 0 : index
  // CHECK: %[[BOUNDS:.*]] = omp.map.bounds lower_bound({{.*}}) upper_bound({{.*}}) extent({{.*}}) stride({{.*}}) start_idx({{.*}}) {stride_in_bytes = true}
  %0 = omp.map.bounds lower_bound(%c0 : index) upper_bound(%c4 : index) extent(%c4 : index) stride(%c1 : index) start_idx(%c0 : index) {stride_in_bytes = true}
  // CHECK: "llvm.intr.memcpy"(%[[DTYPE_ALLOCATABLE_ALOCA]], %[[ARG_0]], {{.*}}) <{isVolatile = false}> : (!llvm.ptr, !llvm.ptr, i32) -> ()
  %1 = fir.load %arg0 : !fir.ref<!fir.box<!fir.heap<!fir.type<_QFRecTy{i:f32,scalar:!fir.box<!fir.heap<i32>>,array_i:!fir.array<10xi32>,j:f32,array_j:!fir.box<!fir.heap<!fir.array<?xi32>>>,k:i32}>>>>
  // CHECK: %[[GEP_DTYPE_BADDR:.*]] = llvm.getelementptr %[[DTYPE_ALLOCATABLE_ALOCA]][0, 0] : (!llvm.ptr) -> !llvm.ptr, [[DESC_TY]]
  // CHECK: %[[LOAD_DTYPE_BADDR:.*]] = llvm.load %[[GEP_DTYPE_BADDR]] : !llvm.ptr -> !llvm.ptr
  // CHECK: %[[GEP_DTYPE_MEMBER:.*]] = llvm.getelementptr %[[LOAD_DTYPE_BADDR]][0, 4] : (!llvm.ptr) -> !llvm.ptr, [[REC_TY:!llvm.struct<"_QFRecTy", \(f32, struct<\(ptr, i64, i32, i8, i8, i8, i8\)>, array<10 x i32>, f32, struct<\(ptr, i64, i32, i8, i8, i8, i8, array<1 x array<3 x i64>>\)>, i32\)>]]
  %2 = fir.coordinate_of %1, array_j : (!fir.box<!fir.heap<!fir.type<_QFRecTy{i:f32,scalar:!fir.box<!fir.heap<i32>>,array_i:!fir.array<10xi32>,j:f32,array_j:!fir.box<!fir.heap<!fir.array<?xi32>>>,k:i32}>>>) -> !fir.ref<!fir.box<!fir.heap<!fir.array<?xi32>>>>
  // CHECK: %[[DTYPE_MEMBER_BADDR:.*]] = llvm.getelementptr %[[GEP_DTYPE_MEMBER]][0, 0] : (!llvm.ptr) -> !llvm.ptr, [[DESC_TY2:!llvm.struct<\(ptr, i64, i32, i8, i8, i8, i8, array<1 x array<3 x i64>>\)>]]
  %3 = fir.box_offset %2 base_addr : (!fir.ref<!fir.box<!fir.heap<!fir.array<?xi32>>>>) -> !fir.llvm_ptr<!fir.ref<!fir.array<?xi32>>>
  // CHECK: %[[MAP_MEMBER_BADDR:.*]] = omp.map.info var_ptr(%[[GEP_DTYPE_MEMBER]] : !llvm.ptr, i32) map_clauses(tofrom) capture(ByRef) var_ptr_ptr(%[[DTYPE_MEMBER_BADDR]] : !llvm.ptr) bounds(%[[BOUNDS]]) -> !llvm.ptr
  %4 = omp.map.info var_ptr(%2 : !fir.ref<!fir.box<!fir.heap<!fir.array<?xi32>>>>, !fir.array<?xi32>) map_clauses(tofrom) capture(ByRef) var_ptr_ptr(%3 : !fir.llvm_ptr<!fir.ref<!fir.array<?xi32>>>) bounds(%0) -> !fir.llvm_ptr<!fir.ref<!fir.array<?xi32>>>
  // CHECK: %[[MAP_MEMBER_DESC:.*]] = omp.map.info var_ptr(%[[GEP_DTYPE_MEMBER]] : !llvm.ptr, [[DESC_TY2]]) map_clauses(tofrom) capture(ByRef) -> !llvm.ptr
  %5 = omp.map.info var_ptr(%2 : !fir.ref<!fir.box<!fir.heap<!fir.array<?xi32>>>>, !fir.box<!fir.heap<!fir.array<?xi32>>>) map_clauses(tofrom) capture(ByRef) -> !fir.ref<!fir.box<!fir.heap<!fir.array<?xi32>>>>
  // CHECK: "llvm.intr.memcpy"(%[[DTYPE_ALLOCATABLE_ALOCA_2]], %[[ARG_0]], {{.*}}) <{isVolatile = false}> : (!llvm.ptr, !llvm.ptr, i32) -> ()
  %6 = fir.load %arg0 : !fir.ref<!fir.box<!fir.heap<!fir.type<_QFRecTy{i:f32,scalar:!fir.box<!fir.heap<i32>>,array_i:!fir.array<10xi32>,j:f32,array_j:!fir.box<!fir.heap<!fir.array<?xi32>>>,k:i32}>>>>
  // CHECK: %[[GEP_DTYPE_BADDR:.*]] = llvm.getelementptr %[[DTYPE_ALLOCATABLE_ALOCA_2]][0, 0] : (!llvm.ptr) -> !llvm.ptr, [[DESC_TY]]
  // CHECK: %[[LOAD_DTYPE_BADDR:.*]] = llvm.load %[[GEP_DTYPE_BADDR]] : !llvm.ptr -> !llvm.ptr
  // CHECK: %[[GEP_DTYPE_REGULAR_MEMBER:.*]] = llvm.getelementptr %[[LOAD_DTYPE_BADDR]][0, 5] : (!llvm.ptr) -> !llvm.ptr, [[REC_TY]]
  %7 = fir.coordinate_of %6, k : (!fir.box<!fir.heap<!fir.type<_QFRecTy{i:f32,scalar:!fir.box<!fir.heap<i32>>,array_i:!fir.array<10xi32>,j:f32,array_j:!fir.box<!fir.heap<!fir.array<?xi32>>>,k:i32}>>>) -> !fir.ref<i32>
  // CHECK: %[[MAP_REGULAR_MEMBER:.*]] = omp.map.info var_ptr(%[[GEP_DTYPE_REGULAR_MEMBER]] : !llvm.ptr, i32) map_clauses(tofrom) capture(ByRef) -> !llvm.ptr
  %8 = omp.map.info var_ptr(%7 : !fir.ref<i32>, i32) map_clauses(tofrom) capture(ByRef) -> !fir.ref<i32>
  // CHECK: %[[GEP_DTYPE_BADDR:.*]] = llvm.getelementptr %[[ARG_0]][0, 0] : (!llvm.ptr) -> !llvm.ptr, [[DESC_TY]]
  %9 = fir.box_offset %arg0 base_addr : (!fir.ref<!fir.box<!fir.heap<!fir.type<_QFRecTy{i:f32,scalar:!fir.box<!fir.heap<i32>>,array_i:!fir.array<10xi32>,j:f32,array_j:!fir.box<!fir.heap<!fir.array<?xi32>>>,k:i32}>>>>) -> !fir.llvm_ptr<!fir.ref<!fir.type<_QFRecTy{i:f32,scalar:!fir.box<!fir.heap<i32>>,array_i:!fir.array<10xi32>,j:f32,array_j:!fir.box<!fir.heap<!fir.array<?xi32>>>,k:i32}>>>
  // CHECK: %[[MAP_DTYPE_PARENT_BADDR:.*]] = omp.map.info var_ptr(%[[ARG_0]] : !llvm.ptr, [[REC_TY]]) map_clauses(tofrom) capture(ByRef) var_ptr_ptr(%[[GEP_DTYPE_BADDR]] : !llvm.ptr) -> !llvm.ptr
  %10 = omp.map.info var_ptr(%arg0 : !fir.ref<!fir.box<!fir.heap<!fir.type<_QFRecTy{i:f32,scalar:!fir.box<!fir.heap<i32>>,array_i:!fir.array<10xi32>,j:f32,array_j:!fir.box<!fir.heap<!fir.array<?xi32>>>,k:i32}>>>>, !fir.type<_QFRecTy{i:f32,scalar:!fir.box<!fir.heap<i32>>,array_i:!fir.array<10xi32>,j:f32,array_j:!fir.box<!fir.heap<!fir.array<?xi32>>>,k:i32}>) map_clauses(tofrom) capture(ByRef) var_ptr_ptr(%9 : !fir.llvm_ptr<!fir.ref<!fir.type<_QFRecTy{i:f32,scalar:!fir.box<!fir.heap<i32>>,array_i:!fir.array<10xi32>,j:f32,array_j:!fir.box<!fir.heap<!fir.array<?xi32>>>,k:i32}>>>) -> !fir.llvm_ptr<!fir.ref<!fir.type<_QFRecTy{i:f32,scalar:!fir.box<!fir.heap<i32>>,array_i:!fir.array<10xi32>,j:f32,array_j:!fir.box<!fir.heap<!fir.array<?xi32>>>,k:i32}>>>
  // CHECK: %[[MAP_DTYPE_PARENT_DESC:.*]] = omp.map.info var_ptr(%[[ARG_0]] : !llvm.ptr, [[DESC_TY]]) map_clauses(tofrom) capture(ByRef) members(%[[MAP_DTYPE_PARENT_BADDR]], %[[MAP_MEMBER_DESC]], %[[MAP_MEMBER_BADDR]], %[[MAP_REGULAR_MEMBER]] : [0], [0, 4], [0, 4, 0], [0, 5] : !llvm.ptr, !llvm.ptr, !llvm.ptr, !llvm.ptr) -> !llvm.ptr
  %11 = omp.map.info var_ptr(%arg0 : !fir.ref<!fir.box<!fir.heap<!fir.type<_QFRecTy{i:f32,scalar:!fir.box<!fir.heap<i32>>,array_i:!fir.array<10xi32>,j:f32,array_j:!fir.box<!fir.heap<!fir.array<?xi32>>>,k:i32}>>>>, !fir.box<!fir.heap<!fir.type<_QFRecTy{i:f32,scalar:!fir.box<!fir.heap<i32>>,array_i:!fir.array<10xi32>,j:f32,array_j:!fir.box<!fir.heap<!fir.array<?xi32>>>,k:i32}>>>) map_clauses(tofrom) capture(ByRef) members(%10, %5, %4, %8 : [0], [0,4], [0,4,0], [0,5] : !fir.llvm_ptr<!fir.ref<!fir.type<_QFRecTy{i:f32,scalar:!fir.box<!fir.heap<i32>>,array_i:!fir.array<10xi32>,j:f32,array_j:!fir.box<!fir.heap<!fir.array<?xi32>>>,k:i32}>>>, !fir.ref<!fir.box<!fir.heap<!fir.array<?xi32>>>>, !fir.llvm_ptr<!fir.ref<!fir.array<?xi32>>>, !fir.ref<i32>) -> !fir.ref<!fir.box<!fir.heap<!fir.type<_QFRecTy{i:f32,scalar:!fir.box<!fir.heap<i32>>,array_i:!fir.array<10xi32>,j:f32,array_j:!fir.box<!fir.heap<!fir.array<?xi32>>>,k:i32}>>>>
  // CHECK: omp.target map_entries(%[[MAP_DTYPE_PARENT_BADDR]] -> %[[ARG_1:.*]], %[[MAP_MEMBER_DESC]] -> %[[ARG_2:.*]], %[[MAP_MEMBER_BADDR]] -> %[[ARG_3:.*]], %[[MAP_REGULAR_MEMBER]] -> %[[ARG_4:.*]], %[[MAP_DTYPE_PARENT_DESC]] -> %[[ARG_5:.*]] : !llvm.ptr, !llvm.ptr, !llvm.ptr, !llvm.ptr, !llvm.ptr) {
  omp.target map_entries(%10 -> %arg1, %5 -> %arg2, %4 -> %arg3, %8 -> %arg4, %11 -> %arg5 : !fir.llvm_ptr<!fir.ref<!fir.type<_QFRecTy{i:f32,scalar:!fir.box<!fir.heap<i32>>,array_i:!fir.array<10xi32>,j:f32,array_j:!fir.box<!fir.heap<!fir.array<?xi32>>>,k:i32}>>>, !fir.ref<!fir.box<!fir.heap<!fir.array<?xi32>>>>, !fir.llvm_ptr<!fir.ref<!fir.array<?xi32>>>, !fir.ref<i32>, !fir.ref<!fir.box<!fir.heap<!fir.type<_QFRecTy{i:f32,scalar:!fir.box<!fir.heap<i32>>,array_i:!fir.array<10xi32>,j:f32,array_j:!fir.box<!fir.heap<!fir.array<?xi32>>>,k:i32}>>>>) {
   omp.terminator
  }
  return
}

// -----

// CHECK-LABEL:  llvm.func @map_nested_dtype_alloca_mem
// CHECK-SAME:   %[[ARG_0:.*]]: !llvm.ptr)
func.func @map_nested_dtype_alloca_mem(%arg0 : !fir.ref<!fir.box<!fir.heap<!fir.type<_QFRecTy{i:f32,scalar:!fir.box<!fir.heap<i32>>,array_i:!fir.array<10xi32>,j:f32,array_j:!fir.box<!fir.heap<!fir.array<?xi32>>>,k:i32,nest:!fir.type<_QFRecTy2{i:f32,array_i:!fir.array<10xi32>,array_k:!fir.box<!fir.heap<!fir.array<?xi32>>>,k:i32}>}>>>>) {
  // CHECK: %[[DTYPE_ALLOCATABLE_ALOCA_2:.*]] = llvm.alloca {{.*}} x [[DESC_TY:!llvm.struct<\(ptr, i64, i32, i8, i8, i8, i8, ptr, array<1 x i64>\)>]] {alignment = 8 : i64} : (i32) -> !llvm.ptr
  // CHECK: %[[DTYPE_ALLOCATABLE_ALOCA:.*]] = llvm.alloca {{.*}} x [[DESC_TY]] {alignment = 8 : i64} : (i32) -> !llvm.ptr
  %c3 = arith.constant 3 : index
  %c4 = arith.constant 4 : index
  %c6 = arith.constant 6 : index
  %c1 = arith.constant 1 : index
  %c2 = arith.constant 2 : index
  %c0 = arith.constant 0 : index
  // CHECK: %[[BOUNDS:.*]] = omp.map.bounds lower_bound({{.*}}) upper_bound({{.*}}) extent({{.*}}) stride({{.*}}) start_idx({{.*}}) {stride_in_bytes = true}
  %0 = omp.map.bounds lower_bound(%c0 : index) upper_bound(%c4 : index) extent(%c4 : index) stride(%c1 : index) start_idx(%c0 : index) {stride_in_bytes = true}
  // CHECK: "llvm.intr.memcpy"(%[[DTYPE_ALLOCATABLE_ALOCA]], %[[ARG_0]], {{.*}}) <{isVolatile = false}> : (!llvm.ptr, !llvm.ptr, i32) -> ()
  %1 = fir.load %arg0 : !fir.ref<!fir.box<!fir.heap<!fir.type<_QFRecTy{i:f32,scalar:!fir.box<!fir.heap<i32>>,array_i:!fir.array<10xi32>,j:f32,array_j:!fir.box<!fir.heap<!fir.array<?xi32>>>,k:i32,nest:!fir.type<_QFRecTy2{i:f32,array_i:!fir.array<10xi32>,array_k:!fir.box<!fir.heap<!fir.array<?xi32>>>,k:i32}>}>>>>
  // CHECK: %[[GEP_DTYPE_BADDR:.*]] = llvm.getelementptr %[[DTYPE_ALLOCATABLE_ALOCA]][0, 0] : (!llvm.ptr) -> !llvm.ptr, [[DESC_TY]]
  // CHECK: %[[LOAD_GEP_DTYPE_BADDR:.*]] = llvm.load %[[GEP_DTYPE_BADDR]] : !llvm.ptr -> !llvm.ptr
  // CHECK: %[[LOAD_NESTED_DTYPE:.*]] = llvm.getelementptr %[[LOAD_GEP_DTYPE_BADDR]][0, 6] : (!llvm.ptr) -> !llvm.ptr, [[REC_TY:!llvm.struct<"_QFRecTy", \(f32, struct<\(ptr, i64, i32, i8, i8, i8, i8\)>, array<10 x i32>, f32, struct<\(ptr, i64, i32, i8, i8, i8, i8, array<1 x array<3 x i64>>\)>, i32, struct<"_QFRecTy2", \(f32, array<10 x i32>, struct<\(ptr, i64, i32, i8, i8, i8, i8, array<1 x array<3 x i64>>\)>, i32\)>\)>]]
  %2 = fir.coordinate_of %1, nest : (!fir.box<!fir.heap<!fir.type<_QFRecTy{i:f32,scalar:!fir.box<!fir.heap<i32>>,array_i:!fir.array<10xi32>,j:f32,array_j:!fir.box<!fir.heap<!fir.array<?xi32>>>,k:i32,nest:!fir.type<_QFRecTy2{i:f32,array_i:!fir.array<10xi32>,array_k:!fir.box<!fir.heap<!fir.array<?xi32>>>,k:i32}>}>>>) -> !fir.ref<!fir.type<_QFRecTy2{i:f32,array_i:!fir.array<10xi32>,array_k:!fir.box<!fir.heap<!fir.array<?xi32>>>,k:i32}>>
  // CHECK: %[[GEP_NESTED_DTYPE_ALLOCATABLE_MEMBER:.*]] = llvm.getelementptr %[[LOAD_NESTED_DTYPE]][0, 2] : (!llvm.ptr) -> !llvm.ptr, [[REC_TY2:!llvm.struct<"_QFRecTy2", \(f32, array<10 x i32>, struct<\(ptr, i64, i32, i8, i8, i8, i8, array<1 x array<3 x i64>>\)>, i32\)>]]
  %3 = fir.coordinate_of %2, array_k : (!fir.ref<!fir.type<_QFRecTy2{i:f32,array_i:!fir.array<10xi32>,array_k:!fir.box<!fir.heap<!fir.array<?xi32>>>,k:i32}>>) -> !fir.ref<!fir.box<!fir.heap<!fir.array<?xi32>>>>
  // CHECK: %[[GEP_NESTED_DTYPE_ALLOCATABLE_MEMBER_BADDR:.*]] = llvm.getelementptr %[[GEP_NESTED_DTYPE_ALLOCATABLE_MEMBER]][0, 0] : (!llvm.ptr) -> !llvm.ptr, [[DESC_TY2:!llvm.struct<\(ptr, i64, i32, i8, i8, i8, i8, array<1 x array<3 x i64>>\)>]]
  %4 = fir.box_offset %3 base_addr : (!fir.ref<!fir.box<!fir.heap<!fir.array<?xi32>>>>) -> !fir.llvm_ptr<!fir.ref<!fir.array<?xi32>>>
  // CHECK: %[[MAP_NESTED_MEMBER_BADDR:.*]] = omp.map.info var_ptr(%[[GEP_NESTED_DTYPE_ALLOCATABLE_MEMBER]] : !llvm.ptr, i32) map_clauses(tofrom) capture(ByRef) var_ptr_ptr(%[[GEP_NESTED_DTYPE_ALLOCATABLE_MEMBER_BADDR]] : !llvm.ptr) bounds(%[[BOUNDS]]) -> !llvm.ptr
  %5 = omp.map.info var_ptr(%3 : !fir.ref<!fir.box<!fir.heap<!fir.array<?xi32>>>>, !fir.array<?xi32>) map_clauses(tofrom) capture(ByRef) var_ptr_ptr(%4 : !fir.llvm_ptr<!fir.ref<!fir.array<?xi32>>>) bounds(%0) -> !fir.llvm_ptr<!fir.ref<!fir.array<?xi32>>>
  // CHECK: %[[MAP_NESTED_MEMBER_DESC:.*]] = omp.map.info var_ptr(%[[GEP_NESTED_DTYPE_ALLOCATABLE_MEMBER]] : !llvm.ptr, [[DESC_TY2]]) map_clauses(tofrom) capture(ByRef) -> !llvm.ptr
  %6 = omp.map.info var_ptr(%3 : !fir.ref<!fir.box<!fir.heap<!fir.array<?xi32>>>>, !fir.box<!fir.heap<!fir.array<?xi32>>>) map_clauses(tofrom) capture(ByRef) -> !fir.ref<!fir.box<!fir.heap<!fir.array<?xi32>>>>
  // CHECK: "llvm.intr.memcpy"(%[[DTYPE_ALLOCATABLE_ALOCA_2]], %[[ARG_0]], {{.*}}) <{isVolatile = false}> : (!llvm.ptr, !llvm.ptr, i32) -> ()
  // CHECK: %[[GEP_DTYPE_BADDR:.*]] = llvm.getelementptr %[[DTYPE_ALLOCATABLE_ALOCA_2]][0, 0] : (!llvm.ptr) -> !llvm.ptr, [[DESC_TY]]
  // CHECK: %[[LOAD_GEP_DTYPE_BADDR:.*]] = llvm.load %[[GEP_DTYPE_BADDR]] : !llvm.ptr -> !llvm.ptr
  %7 = fir.load %arg0 : !fir.ref<!fir.box<!fir.heap<!fir.type<_QFRecTy{i:f32,scalar:!fir.box<!fir.heap<i32>>,array_i:!fir.array<10xi32>,j:f32,array_j:!fir.box<!fir.heap<!fir.array<?xi32>>>,k:i32,nest:!fir.type<_QFRecTy2{i:f32,array_i:!fir.array<10xi32>,array_k:!fir.box<!fir.heap<!fir.array<?xi32>>>,k:i32}>}>>>>
  // CHECK: %[[LOAD_NESTED_DTYPE:.*]] = llvm.getelementptr %[[LOAD_GEP_DTYPE_BADDR]][0, 6] : (!llvm.ptr) -> !llvm.ptr, [[REC_TY]]
  %8 = fir.coordinate_of %7, nest : (!fir.box<!fir.heap<!fir.type<_QFRecTy{i:f32,scalar:!fir.box<!fir.heap<i32>>,array_i:!fir.array<10xi32>,j:f32,array_j:!fir.box<!fir.heap<!fir.array<?xi32>>>,k:i32,nest:!fir.type<_QFRecTy2{i:f32,array_i:!fir.array<10xi32>,array_k:!fir.box<!fir.heap<!fir.array<?xi32>>>,k:i32}>}>>>) -> !fir.ref<!fir.type<_QFRecTy2{i:f32,array_i:!fir.array<10xi32>,array_k:!fir.box<!fir.heap<!fir.array<?xi32>>>,k:i32}>>
  // CHECK: %[[NESTED_DTYPE_REGULAR_MEMBER_GEP:.*]] = llvm.getelementptr %[[LOAD_NESTED_DTYPE]][0, 3] : (!llvm.ptr) -> !llvm.ptr, [[REC_TY2]]
  %9 = fir.coordinate_of %8, k : (!fir.ref<!fir.type<_QFRecTy2{i:f32,array_i:!fir.array<10xi32>,array_k:!fir.box<!fir.heap<!fir.array<?xi32>>>,k:i32}>>) -> !fir.ref<i32>
  // CHECK: %[[MAP_REGULAR_NESTED_MEMBER:.*]] = omp.map.info var_ptr(%[[NESTED_DTYPE_REGULAR_MEMBER_GEP]] : !llvm.ptr, i32) map_clauses(tofrom) capture(ByRef) -> !llvm.ptr
  %10 = omp.map.info var_ptr(%9 : !fir.ref<i32>, i32) map_clauses(tofrom) capture(ByRef) -> !fir.ref<i32>
  // CHECK: %[[DTYPE_BADDR_GEP:.*]] = llvm.getelementptr %[[ARG_0]][0, 0] : (!llvm.ptr) -> !llvm.ptr, [[DESC_TY]]
  %11 = fir.box_offset %arg0 base_addr : (!fir.ref<!fir.box<!fir.heap<!fir.type<_QFRecTy{i:f32,scalar:!fir.box<!fir.heap<i32>>,array_i:!fir.array<10xi32>,j:f32,array_j:!fir.box<!fir.heap<!fir.array<?xi32>>>,k:i32,nest:!fir.type<_QFRecTy2{i:f32,array_i:!fir.array<10xi32>,array_k:!fir.box<!fir.heap<!fir.array<?xi32>>>,k:i32}>}>>>>) -> !fir.llvm_ptr<!fir.ref<!fir.type<_QFRecTy{i:f32,scalar:!fir.box<!fir.heap<i32>>,array_i:!fir.array<10xi32>,j:f32,array_j:!fir.box<!fir.heap<!fir.array<?xi32>>>,k:i32,nest:!fir.type<_QFRecTy2{i:f32,array_i:!fir.array<10xi32>,array_k:!fir.box<!fir.heap<!fir.array<?xi32>>>,k:i32}>}>>>
  // CHECK: %[[MAP_PARENT_BADDR:.*]] = omp.map.info var_ptr(%[[ARG_0]] : !llvm.ptr, [[REC_TY]]) map_clauses(tofrom) capture(ByRef) var_ptr_ptr(%[[DTYPE_BADDR_GEP]] : !llvm.ptr) -> !llvm.ptr
  %12 = omp.map.info var_ptr(%arg0 : !fir.ref<!fir.box<!fir.heap<!fir.type<_QFRecTy{i:f32,scalar:!fir.box<!fir.heap<i32>>,array_i:!fir.array<10xi32>,j:f32,array_j:!fir.box<!fir.heap<!fir.array<?xi32>>>,k:i32,nest:!fir.type<_QFRecTy2{i:f32,array_i:!fir.array<10xi32>,array_k:!fir.box<!fir.heap<!fir.array<?xi32>>>,k:i32}>}>>>>, !fir.type<_QFRecTy{i:f32,scalar:!fir.box<!fir.heap<i32>>,array_i:!fir.array<10xi32>,j:f32,array_j:!fir.box<!fir.heap<!fir.array<?xi32>>>,k:i32,nest:!fir.type<_QFRecTy2{i:f32,array_i:!fir.array<10xi32>,array_k:!fir.box<!fir.heap<!fir.array<?xi32>>>,k:i32}>}>) map_clauses(tofrom) capture(ByRef) var_ptr_ptr(%11 : !fir.llvm_ptr<!fir.ref<!fir.type<_QFRecTy{i:f32,scalar:!fir.box<!fir.heap<i32>>,array_i:!fir.array<10xi32>,j:f32,array_j:!fir.box<!fir.heap<!fir.array<?xi32>>>,k:i32,nest:!fir.type<_QFRecTy2{i:f32,array_i:!fir.array<10xi32>,array_k:!fir.box<!fir.heap<!fir.array<?xi32>>>,k:i32}>}>>>) -> !fir.llvm_ptr<!fir.ref<!fir.type<_QFRecTy{i:f32,scalar:!fir.box<!fir.heap<i32>>,array_i:!fir.array<10xi32>,j:f32,array_j:!fir.box<!fir.heap<!fir.array<?xi32>>>,k:i32,nest:!fir.type<_QFRecTy2{i:f32,array_i:!fir.array<10xi32>,array_k:!fir.box<!fir.heap<!fir.array<?xi32>>>,k:i32}>}>>>
  // CHECK: %[[MAP_PARENT_DESC:.*]] = omp.map.info var_ptr(%[[ARG_0]] : !llvm.ptr, [[DESC_TY]]) map_clauses(tofrom) capture(ByRef) members(%[[MAP_PARENT_BADDR]], %[[MAP_NESTED_MEMBER_DESC]], %[[MAP_NESTED_MEMBER_BADDR]], %[[MAP_REGULAR_NESTED_MEMBER]] : [0], [0, 6, 2], [0, 6, 2, 0], [0, 6, 3] : !llvm.ptr, !llvm.ptr, !llvm.ptr, !llvm.ptr) -> !llvm.ptr
  %13 = omp.map.info var_ptr(%arg0 : !fir.ref<!fir.box<!fir.heap<!fir.type<_QFRecTy{i:f32,scalar:!fir.box<!fir.heap<i32>>,array_i:!fir.array<10xi32>,j:f32,array_j:!fir.box<!fir.heap<!fir.array<?xi32>>>,k:i32,nest:!fir.type<_QFRecTy2{i:f32,array_i:!fir.array<10xi32>,array_k:!fir.box<!fir.heap<!fir.array<?xi32>>>,k:i32}>}>>>>, !fir.box<!fir.heap<!fir.type<_QFRecTy{i:f32,scalar:!fir.box<!fir.heap<i32>>,array_i:!fir.array<10xi32>,j:f32,array_j:!fir.box<!fir.heap<!fir.array<?xi32>>>,k:i32,nest:!fir.type<_QFRecTy2{i:f32,array_i:!fir.array<10xi32>,array_k:!fir.box<!fir.heap<!fir.array<?xi32>>>,k:i32}>}>>>) map_clauses(tofrom) capture(ByRef) members(%12, %6, %5, %10 : [0], [0,6,2], [0,6,2,0], [0,6,3] : !fir.llvm_ptr<!fir.ref<!fir.type<_QFRecTy{i:f32,scalar:!fir.box<!fir.heap<i32>>,array_i:!fir.array<10xi32>,j:f32,array_j:!fir.box<!fir.heap<!fir.array<?xi32>>>,k:i32,nest:!fir.type<_QFRecTy2{i:f32,array_i:!fir.array<10xi32>,array_k:!fir.box<!fir.heap<!fir.array<?xi32>>>,k:i32}>}>>>, !fir.ref<!fir.box<!fir.heap<!fir.array<?xi32>>>>, !fir.llvm_ptr<!fir.ref<!fir.array<?xi32>>>, !fir.ref<i32>) -> !fir.ref<!fir.box<!fir.heap<!fir.type<_QFRecTy{i:f32,scalar:!fir.box<!fir.heap<i32>>,array_i:!fir.array<10xi32>,j:f32,array_j:!fir.box<!fir.heap<!fir.array<?xi32>>>,k:i32,nest:!fir.type<_QFRecTy2{i:f32,array_i:!fir.array<10xi32>,array_k:!fir.box<!fir.heap<!fir.array<?xi32>>>,k:i32}>}>>>>
  // CHECK: omp.target map_entries(%[[MAP_PARENT_BADDR]] -> %[[ARG_1:.*]], %[[MAP_NESTED_MEMBER_DESC]] -> %[[ARG_2:.*]], %[[MAP_NESTED_MEMBER_BADDR]] -> %[[ARG_3:.*]], %[[MAP_REGULAR_NESTED_MEMBER]] -> %[[ARG_4:.*]], %[[MAP_PARENT_DESC]] -> %[[ARG_5:.*]] : !llvm.ptr, !llvm.ptr, !llvm.ptr, !llvm.ptr, !llvm.ptr) {
  omp.target map_entries(%12 -> %arg1, %6 -> %arg2, %5 -> %arg3, %10 -> %arg4, %13 -> %arg5 : !fir.llvm_ptr<!fir.ref<!fir.type<_QFRecTy{i:f32,scalar:!fir.box<!fir.heap<i32>>,array_i:!fir.array<10xi32>,j:f32,array_j:!fir.box<!fir.heap<!fir.array<?xi32>>>,k:i32,nest:!fir.type<_QFRecTy2{i:f32,array_i:!fir.array<10xi32>,array_k:!fir.box<!fir.heap<!fir.array<?xi32>>>,k:i32}>}>>>, !fir.ref<!fir.box<!fir.heap<!fir.array<?xi32>>>>, !fir.llvm_ptr<!fir.ref<!fir.array<?xi32>>>, !fir.ref<i32>, !fir.ref<!fir.box<!fir.heap<!fir.type<_QFRecTy{i:f32,scalar:!fir.box<!fir.heap<i32>>,array_i:!fir.array<10xi32>,j:f32,array_j:!fir.box<!fir.heap<!fir.array<?xi32>>>,k:i32,nest:!fir.type<_QFRecTy2{i:f32,array_i:!fir.array<10xi32>,array_k:!fir.box<!fir.heap<!fir.array<?xi32>>>,k:i32}>}>>>>) {
    omp.terminator
  }
  return
}

// -----

// CHECK-LABEL:  llvm.func @map_nested_dtype_alloca_mem2
// CHECK-SAME:   %[[ARG_0:.*]]: !llvm.ptr)
func.func @map_nested_dtype_alloca_mem2(%arg0 : !fir.ref<!fir.type<_QFRecTy{i:f32,scalar:!fir.box<!fir.heap<i32>>,array_i:!fir.array<10xi32>,j:f32,array_j:!fir.box<!fir.heap<!fir.array<?xi32>>>,k:i32,nest:!fir.type<_QFRecTy2{i:f32,array_i:!fir.array<10xi32>,array_k:!fir.box<!fir.heap<!fir.array<?xi32>>>,k:i32}>}>>) {
  %c4 = arith.constant 4 : index
  %c1 = arith.constant 1 : index
  %c2 = arith.constant 2 : index
  %c0 = arith.constant 0 : index
  %c6 = arith.constant 6 : index
  // CHECK: %[[BOUNDS:.*]] = omp.map.bounds lower_bound({{.*}}) upper_bound({{.*}}) extent({{.*}}) stride({{.*}}) start_idx({{.*}}) {stride_in_bytes = true}
  %0 = omp.map.bounds lower_bound(%c0 : index) upper_bound(%c4 : index) extent(%c4 : index) stride(%c1 : index) start_idx(%c0 : index) {stride_in_bytes = true}
  // CHECK: %[[NESTED_DTYPE_MEMBER_GEP:.*]] = llvm.getelementptr %[[ARG_0]][0, 6] : (!llvm.ptr) -> !llvm.ptr, [[REC_TY:!llvm.struct<"_QFRecTy", \(f32, struct<\(ptr, i64, i32, i8, i8, i8, i8\)>, array<10 x i32>, f32, struct<\(ptr, i64, i32, i8, i8, i8, i8, array<1 x array<3 x i64>>\)>, i32, struct<"_QFRecTy2", \(f32, array<10 x i32>, struct<\(ptr, i64, i32, i8, i8, i8, i8, array<1 x array<3 x i64>>\)>, i32\)>\)>]]
  %1 = fir.coordinate_of %arg0, nest : (!fir.ref<!fir.type<_QFRecTy{i:f32,scalar:!fir.box<!fir.heap<i32>>,array_i:!fir.array<10xi32>,j:f32,array_j:!fir.box<!fir.heap<!fir.array<?xi32>>>,k:i32,nest:!fir.type<_QFRecTy2{i:f32,array_i:!fir.array<10xi32>,array_k:!fir.box<!fir.heap<!fir.array<?xi32>>>,k:i32}>}>>) -> !fir.ref<!fir.type<_QFRecTy2{i:f32,array_i:!fir.array<10xi32>,array_k:!fir.box<!fir.heap<!fir.array<?xi32>>>,k:i32}>>
  // CHECK: %[[NESTED_ALLOCATABLE_MEMBER_GEP:.*]] = llvm.getelementptr %[[NESTED_DTYPE_MEMBER_GEP]][0, 2] : (!llvm.ptr) -> !llvm.ptr, !llvm.struct<"_QFRecTy2", (f32, array<10 x i32>, struct<(ptr, i64, i32, i8, i8, i8, i8, array<1 x array<3 x i64>>)>, i32)>
  %2 = fir.coordinate_of %1, array_k : (!fir.ref<!fir.type<_QFRecTy2{i:f32,array_i:!fir.array<10xi32>,array_k:!fir.box<!fir.heap<!fir.array<?xi32>>>,k:i32}>>) -> !fir.ref<!fir.box<!fir.heap<!fir.array<?xi32>>>>
  // CHECK: %[[NESTED_ALLOCATABLE_MEMBER_BADDR_GEP:.*]] = llvm.getelementptr %[[NESTED_ALLOCATABLE_MEMBER_GEP]][0, 0] : (!llvm.ptr) -> !llvm.ptr, [[DESC_TY2]]
  %3 = fir.box_offset %2 base_addr : (!fir.ref<!fir.box<!fir.heap<!fir.array<?xi32>>>>) -> !fir.llvm_ptr<!fir.ref<!fir.array<?xi32>>>
  // CHECK: %[[MAP_NESTED_ALLOCATABLE_MEMBER_BADDR:.*]] = omp.map.info var_ptr(%[[NESTED_ALLOCATABLE_MEMBER_GEP]] : !llvm.ptr, i32) map_clauses(tofrom) capture(ByRef) var_ptr_ptr(%[[NESTED_ALLOCATABLE_MEMBER_BADDR_GEP]] : !llvm.ptr) bounds(%[[BOUNDS]]) -> !llvm.ptr
  %4 = omp.map.info var_ptr(%2 : !fir.ref<!fir.box<!fir.heap<!fir.array<?xi32>>>>, !fir.array<?xi32>) map_clauses(tofrom) capture(ByRef) var_ptr_ptr(%3 : !fir.llvm_ptr<!fir.ref<!fir.array<?xi32>>>) bounds(%0) -> !fir.llvm_ptr<!fir.ref<!fir.array<?xi32>>>
  // CHECK: %[[MAP_NESTED_ALLOCATABLE_MEMBER_DESC:.*]] = omp.map.info var_ptr(%[[NESTED_ALLOCATABLE_MEMBER_GEP]] : !llvm.ptr, [[DESC_TY2]]) map_clauses(tofrom) capture(ByRef) -> !llvm.ptr
  %5 = omp.map.info var_ptr(%2 : !fir.ref<!fir.box<!fir.heap<!fir.array<?xi32>>>>, !fir.box<!fir.heap<!fir.array<?xi32>>>) map_clauses(tofrom) capture(ByRef) -> !fir.ref<!fir.box<!fir.heap<!fir.array<?xi32>>>>
  // CHECK: %[[MAP_PARENT:.*]] = omp.map.info var_ptr(%[[ARG_0]] : !llvm.ptr, [[REC_TY]]) map_clauses(tofrom) capture(ByRef) members(%[[MAP_NESTED_ALLOCATABLE_MEMBER_DESC]], %[[MAP_NESTED_ALLOCATABLE_MEMBER_BADDR]] : [6, 2], [6, 2, 0] : !llvm.ptr, !llvm.ptr) -> !llvm.ptr {partial_map = true}
  %6 = omp.map.info var_ptr(%arg0 : !fir.ref<!fir.type<_QFRecTy{i:f32,scalar:!fir.box<!fir.heap<i32>>,array_i:!fir.array<10xi32>,j:f32,array_j:!fir.box<!fir.heap<!fir.array<?xi32>>>,k:i32,nest:!fir.type<_QFRecTy2{i:f32,array_i:!fir.array<10xi32>,array_k:!fir.box<!fir.heap<!fir.array<?xi32>>>,k:i32}>}>>, !fir.type<_QFRecTy{i:f32,scalar:!fir.box<!fir.heap<i32>>,array_i:!fir.array<10xi32>,j:f32,array_j:!fir.box<!fir.heap<!fir.array<?xi32>>>,k:i32,nest:!fir.type<_QFRecTy2{i:f32,array_i:!fir.array<10xi32>,array_k:!fir.box<!fir.heap<!fir.array<?xi32>>>,k:i32}>}>) map_clauses(tofrom) capture(ByRef) members(%5, %4 : [6,2], [6,2,0] : !fir.ref<!fir.box<!fir.heap<!fir.array<?xi32>>>>, !fir.llvm_ptr<!fir.ref<!fir.array<?xi32>>>) -> !fir.ref<!fir.type<_QFRecTy{i:f32,scalar:!fir.box<!fir.heap<i32>>,array_i:!fir.array<10xi32>,j:f32,array_j:!fir.box<!fir.heap<!fir.array<?xi32>>>,k:i32,nest:!fir.type<_QFRecTy2{i:f32,array_i:!fir.array<10xi32>,array_k:!fir.box<!fir.heap<!fir.array<?xi32>>>,k:i32}>}>> {partial_map = true}
  // CHECK: omp.target map_entries(%[[MAP_NESTED_ALLOCATABLE_MEMBER_DESC]] -> %[[ARG_1:.*]], %[[MAP_NESTED_ALLOCATABLE_MEMBER_BADDR]] -> %[[ARG_2:.*]], %[[MAP_PARENT]] -> %[[ARG_3:.*]] : !llvm.ptr, !llvm.ptr, !llvm.ptr) {
  omp.target map_entries(%5 -> %arg1, %4 -> %arg2, %6 -> %arg3 : !fir.ref<!fir.box<!fir.heap<!fir.array<?xi32>>>>, !fir.llvm_ptr<!fir.ref<!fir.array<?xi32>>>, !fir.ref<!fir.type<_QFRecTy{i:f32,scalar:!fir.box<!fir.heap<i32>>,array_i:!fir.array<10xi32>,j:f32,array_j:!fir.box<!fir.heap<!fir.array<?xi32>>>,k:i32,nest:!fir.type<_QFRecTy2{i:f32,array_i:!fir.array<10xi32>,array_k:!fir.box<!fir.heap<!fir.array<?xi32>>>,k:i32}>}>>) {
    omp.terminator
  }
  return
}

// -----

// CHECK-LABEL:   omp.declare_mapper @my_mapper : !llvm.struct<"_QFdeclare_mapperTmy_type", (i32)> {
omp.declare_mapper @my_mapper : !fir.type<_QFdeclare_mapperTmy_type{data:i32}> {
// CHECK:         ^bb0(%[[VAL_0:.*]]: !llvm.ptr):
^bb0(%0: !fir.ref<!fir.type<_QFdeclare_mapperTmy_type{data:i32}>>):
// CHECK:           %[[VAL_2:.*]] = llvm.getelementptr %[[VAL_0]][0, 0] : (!llvm.ptr) -> !llvm.ptr, !llvm.struct<"_QFdeclare_mapperTmy_type", (i32)>
  %2 = fir.coordinate_of %0, data : (!fir.ref<!fir.type<_QFdeclare_mapperTmy_type{data:i32}>>) -> !fir.ref<i32>
// CHECK:           %[[VAL_3:.*]] = omp.map.info var_ptr(%[[VAL_2]] : !llvm.ptr, i32) map_clauses(tofrom) capture(ByRef) -> !llvm.ptr {name = "var%[[VAL_4:.*]]"}
  %3 = omp.map.info var_ptr(%2 : !fir.ref<i32>, i32) map_clauses(tofrom) capture(ByRef) -> !fir.ref<i32> {name = "var%data"}
// CHECK:           %[[VAL_5:.*]] = omp.map.info var_ptr(%[[VAL_0]] : !llvm.ptr, !llvm.struct<"_QFdeclare_mapperTmy_type", (i32)>) map_clauses(tofrom) capture(ByRef) members(%[[VAL_3]] : [0] : !llvm.ptr) -> !llvm.ptr {name = "var", partial_map = true}
  %4 = omp.map.info var_ptr(%0 : !fir.ref<!fir.type<_QFdeclare_mapperTmy_type{data:i32}>>, !fir.type<_QFdeclare_mapperTmy_type{data:i32}>) map_clauses(tofrom) capture(ByRef) members(%3 : [0] : !fir.ref<i32>) -> !fir.ref<!fir.type<_QFdeclare_mapperTmy_type{data:i32}>> {name = "var", partial_map = true}
// CHECK:           omp.declare_mapper.info map_entries(%[[VAL_5]], %[[VAL_3]] : !llvm.ptr, !llvm.ptr)
  omp.declare_mapper.info map_entries(%4, %3 : !fir.ref<!fir.type<_QFdeclare_mapperTmy_type{data:i32}>>, !fir.ref<i32>)
// CHECK:         }
<<<<<<< HEAD
}
=======
}

// -----
omp.private {type = firstprivate} @boxchar_privatizer : !fir.boxchar<1> copy {
  ^bb0(%arg0: !fir.boxchar<1>, %arg1: !fir.boxchar<1>):
    omp.yield(%arg1 : !fir.boxchar<1>)
}

func.func @map_privatized_boxchar(%arg0 : !fir.boxchar<1>) {
    %0 = fir.alloca !fir.boxchar<1>
    fir.store %arg0 to %0 : !fir.ref<!fir.boxchar<1>>
    %7 = fir.box_offset %0 base_addr : (!fir.ref<!fir.boxchar<1>>) -> !fir.llvm_ptr<!fir.ref<!fir.char<1,?>>>
    %8 = omp.map.info var_ptr(%0 : !fir.ref<!fir.boxchar<1>>, !fir.char<1,?>) map_clauses(implicit, to) capture(ByRef) var_ptr_ptr(%7 : !fir.llvm_ptr<!fir.ref<!fir.char<1,?>>>) -> !fir.ref<!fir.boxchar<1>>
    %9 = omp.map.info var_ptr(%0 : !fir.ref<!fir.boxchar<1>>, !fir.boxchar<1>) map_clauses(to) capture(ByRef) members(%8 : [0] : !fir.ref<!fir.boxchar<1>>) -> !fir.ref<!fir.boxchar<1>>
    omp.target map_entries(%9 -> %arg1, %8 -> %arg2 : !fir.ref<!fir.boxchar<1>>, !fir.ref<!fir.boxchar<1>>) private(@boxchar_privatizer %arg0 -> %arg3 [map_idx=0] : !fir.boxchar<1>) {
      omp.terminator
    }
    return
}

// CHECK-LABEL: llvm.func @map_privatized_boxchar(
// CHECK-SAME: %[[ARG0:.*]]: !llvm.struct<(ptr, i64)>) {
// CHECK: %[[BOXCHAR_ALLOCA:.*]] = llvm.alloca {{.*}} x !llvm.struct<(ptr, i64)> : (i64) -> !llvm.ptr
// CHECK: llvm.store %[[ARG0]], %[[BOXCHAR_ALLOCA]] : !llvm.struct<(ptr, i64)>, !llvm.ptr
// CHECK: %[[BASE_ADDR:.*]] = llvm.getelementptr %[[BOXCHAR_ALLOCA]][0, 0] : (!llvm.ptr) -> !llvm.ptr, !llvm.struct<(ptr, i64)>
// CHECK: %[[MAP_BASE_ADDR:.*]] = omp.map.info var_ptr(%[[BOXCHAR_ALLOCA]] : !llvm.ptr, i8) map_clauses(implicit, to) capture(ByRef) var_ptr_ptr(%[[BASE_ADDR]] : !llvm.ptr) -> !llvm.ptr
// CHECK: %[[MAP_BOXCHAR:.*]] = omp.map.info var_ptr(%[[BOXCHAR_ALLOCA]] : !llvm.ptr, !llvm.struct<(ptr, i64)>) map_clauses(to) capture(ByRef) members(%[[MAP_BASE_ADDR]] : [0] : !llvm.ptr) -> !llvm.ptr
// CHECK: omp.target map_entries(%[[MAP_BOXCHAR]] -> %arg1, %[[MAP_BASE_ADDR]] -> %arg2 : !llvm.ptr, !llvm.ptr) private(@boxchar_privatizer %[[ARG0]] -> %arg3 [map_idx=0] : !llvm.struct<(ptr, i64)>) {
>>>>>>> eb0f1dc0
<|MERGE_RESOLUTION|>--- conflicted
+++ resolved
@@ -1287,9 +1287,6 @@
 // CHECK:           omp.declare_mapper.info map_entries(%[[VAL_5]], %[[VAL_3]] : !llvm.ptr, !llvm.ptr)
   omp.declare_mapper.info map_entries(%4, %3 : !fir.ref<!fir.type<_QFdeclare_mapperTmy_type{data:i32}>>, !fir.ref<i32>)
 // CHECK:         }
-<<<<<<< HEAD
-}
-=======
 }
 
 // -----
@@ -1317,5 +1314,4 @@
 // CHECK: %[[BASE_ADDR:.*]] = llvm.getelementptr %[[BOXCHAR_ALLOCA]][0, 0] : (!llvm.ptr) -> !llvm.ptr, !llvm.struct<(ptr, i64)>
 // CHECK: %[[MAP_BASE_ADDR:.*]] = omp.map.info var_ptr(%[[BOXCHAR_ALLOCA]] : !llvm.ptr, i8) map_clauses(implicit, to) capture(ByRef) var_ptr_ptr(%[[BASE_ADDR]] : !llvm.ptr) -> !llvm.ptr
 // CHECK: %[[MAP_BOXCHAR:.*]] = omp.map.info var_ptr(%[[BOXCHAR_ALLOCA]] : !llvm.ptr, !llvm.struct<(ptr, i64)>) map_clauses(to) capture(ByRef) members(%[[MAP_BASE_ADDR]] : [0] : !llvm.ptr) -> !llvm.ptr
-// CHECK: omp.target map_entries(%[[MAP_BOXCHAR]] -> %arg1, %[[MAP_BASE_ADDR]] -> %arg2 : !llvm.ptr, !llvm.ptr) private(@boxchar_privatizer %[[ARG0]] -> %arg3 [map_idx=0] : !llvm.struct<(ptr, i64)>) {
->>>>>>> eb0f1dc0
+// CHECK: omp.target map_entries(%[[MAP_BOXCHAR]] -> %arg1, %[[MAP_BASE_ADDR]] -> %arg2 : !llvm.ptr, !llvm.ptr) private(@boxchar_privatizer %[[ARG0]] -> %arg3 [map_idx=0] : !llvm.struct<(ptr, i64)>) {