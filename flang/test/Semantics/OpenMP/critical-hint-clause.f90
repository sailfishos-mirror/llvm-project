! REQUIRES: openmp_runtime

! RUN: %python %S/../test_errors.py %s %flang_fc1 %openmp_flags 
! Semantic checks on hint clauses, as they appear on critical construct

program sample
    use omp_lib
    integer :: y
    logical :: z
    real :: k
    integer :: p(1)
    
    !$omp critical (name) hint(1)
        y = 2
    !$omp end critical (name)
    
    !$omp critical (name) hint(2)
        y = 2
    !$omp end critical (name)
     
    !ERROR: The synchronization hint is not valid
    !$omp critical (name) hint(3)
        y = 2
    !$omp end critical (name)
    
    !$omp critical (name)  hint(5)
        y = 2
    !$omp end critical (name)
    
    !ERROR: The synchronization hint is not valid
    !$omp critical (name) hint(7)
        y = 2
    !$omp end critical (name)
   
    !ERROR: Synchronization hint must be a constant integer value
    !ERROR: Must be a constant value
    !$omp critical (name) hint(x)
        y = 2
    !$omp end critical (name)
    
    !$omp critical (name) hint(4)
        y = 2
    !$omp end critical (name)

    !$omp critical (name) hint(8)
        y = 2
    !$omp end critical (name)

    !$omp critical (name) hint(omp_sync_hint_uncontended)
        y = 2
    !$omp end critical (name)

    !$omp critical (name) hint(omp_lock_hint_speculative)
        y = 2
    !$omp end critical (name)
    
    !ERROR: Synchronization hint must be a constant integer value
    !ERROR: Must be a constant value
    !$omp critical (name) hint(omp_sync_hint_uncontended + omp_sync_hint) 
        y = 2
    !$omp end critical (name)

    !$omp critical (name) hint(omp_sync_hint_nonspeculative)
        y = 2
    !$omp end critical (name)

     !$omp critical (name) hint(omp_sync_hint_none)
        y = 2
    !$omp end critical (name)

    !$omp critical (name) hint(omp_sync_hint_uncontended + omp_lock_hint_speculative)
        y = 2
    !$omp end critical (name)

    !$omp critical (name) hint(omp_lock_hint_nonspeculative + omp_lock_hint_uncontended)
        y = 2
    !$omp end critical (name)

    !$omp critical (name) hint(omp_lock_hint_contended + omp_sync_hint_speculative)
        y = 2
    !$omp end critical (name)

    !$omp critical (name) hint(omp_lock_hint_contended + omp_sync_hint_nonspeculative)
        y = 2
    !$omp end critical (name)

    !ERROR: The synchronization hint is not valid
     !$omp critical (name) hint(omp_sync_hint_uncontended + omp_sync_hint_contended)
        y = 2
    !$omp end critical (name)

    !ERROR: The synchronization hint is not valid
    !$omp critical (name) hint(omp_sync_hint_nonspeculative + omp_lock_hint_speculative)
        y = 2
    !$omp end critical (name)

<<<<<<< HEAD
    !ERROR: Hint clause must have non-negative constant integer expression
=======
    !ERROR: Synchronization hint must be a constant integer value
>>>>>>> 4084ffcf
    !ERROR: Must have INTEGER type, but is REAL(4)
    !$omp critical (name) hint(1.0) 
        y = 2
    !$omp end critical (name)

    !ERROR: Synchronization hint must be a constant integer value
    !ERROR: Operands of + must be numeric; have LOGICAL(4) and INTEGER(4)
    !$omp critical (name) hint(z + omp_sync_hint_nonspeculative)
        y = 2
    !$omp end critical (name)

    !ERROR: Synchronization hint must be a constant integer value
    !ERROR: Must be a constant value
    !$omp critical (name) hint(k + omp_sync_hint_speculative)
        y = 2
    !$omp end critical (name)

    !ERROR: Synchronization hint must be a constant integer value
    !ERROR: Must be a constant value
    !$omp critical (name) hint(p(1) + omp_sync_hint_uncontended)
        y = 2
    !$omp end critical (name)
end program
<|MERGE_RESOLUTION|>--- conflicted
+++ resolved
@@ -94,11 +94,7 @@
         y = 2
     !$omp end critical (name)
 
-<<<<<<< HEAD
-    !ERROR: Hint clause must have non-negative constant integer expression
-=======
     !ERROR: Synchronization hint must be a constant integer value
->>>>>>> 4084ffcf
     !ERROR: Must have INTEGER type, but is REAL(4)
     !$omp critical (name) hint(1.0) 
         y = 2
