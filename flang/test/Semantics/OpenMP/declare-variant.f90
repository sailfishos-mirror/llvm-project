! RUN: %python %S/../test_errors.py %s %flang -fopenmp -fopenmp-version=51

subroutine sub0
!ERROR: The name 'vsub1' should refer to a procedure
<<<<<<< HEAD
!ERROR: The name 'vsub1' has been implicitly declared
  !$omp declare variant (sub:vsub1) match (construct={parallel})
!ERROR: The name 'sub1' should refer to a procedure
!ERROR: The name 'sub1' has been implicitly declared
=======
  !$omp declare variant (sub:vsub1) match (construct={parallel})
!ERROR: The name 'sub1' should refer to a procedure
>>>>>>> e2585583
  !$omp declare variant (sub1:vsub) match (construct={parallel})
contains
  subroutine vsub
  end subroutine

  subroutine sub ()
  end subroutine
end subroutine<|MERGE_RESOLUTION|>--- conflicted
+++ resolved
@@ -2,15 +2,8 @@
 
 subroutine sub0
 !ERROR: The name 'vsub1' should refer to a procedure
-<<<<<<< HEAD
-!ERROR: The name 'vsub1' has been implicitly declared
   !$omp declare variant (sub:vsub1) match (construct={parallel})
 !ERROR: The name 'sub1' should refer to a procedure
-!ERROR: The name 'sub1' has been implicitly declared
-=======
-  !$omp declare variant (sub:vsub1) match (construct={parallel})
-!ERROR: The name 'sub1' should refer to a procedure
->>>>>>> e2585583
   !$omp declare variant (sub1:vsub) match (construct={parallel})
 contains
   subroutine vsub
