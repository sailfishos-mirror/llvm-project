! RUN: %python %S/../test_symbols.py %s %flang_fc1 -fopenmp

! OpenMP 5.2 5.1.1
! Iteration variables of non-associated loops may be listed in DSA clauses.

!DEF: /shared_iv (Subroutine)Subprogram
subroutine shared_iv
  !DEF: /shared_iv/i ObjectEntity INTEGER(4)
  integer i

  !$omp parallel shared(i)
    !$omp single
<<<<<<< HEAD
      !DEF: /shared_iv/OtherConstruct1/i (OmpShared) HostAssoc INTEGER(4)
=======
      !DEF: /shared_iv/OtherConstruct1/OtherConstruct1/i HostAssoc INTEGER(4)
>>>>>>> 4084ffcf
      do i = 0, 1
      end do
    !$omp end single
  !$omp end parallel
end subroutine<|MERGE_RESOLUTION|>--- conflicted
+++ resolved
@@ -10,11 +10,7 @@
 
   !$omp parallel shared(i)
     !$omp single
-<<<<<<< HEAD
-      !DEF: /shared_iv/OtherConstruct1/i (OmpShared) HostAssoc INTEGER(4)
-=======
       !DEF: /shared_iv/OtherConstruct1/OtherConstruct1/i HostAssoc INTEGER(4)
->>>>>>> 4084ffcf
       do i = 0, 1
       end do
     !$omp end single
