--- conflicted
+++ resolved
@@ -42,15 +42,7 @@
 
   !$omp atomic
   a = a + 1
-<<<<<<< HEAD
-  !ERROR: expected 'UPDATE'
-  !ERROR: expected 'WRITE'
-  !ERROR: expected 'COMPARE'
-  !ERROR: expected 'CAPTURE'
-  !ERROR: expected 'READ'
-=======
   !ERROR: NUM_THREADS clause is not allowed on the ATOMIC directive
->>>>>>> 4084ffcf
   !$omp atomic num_threads(4)
   a = a + 1
 
@@ -63,16 +55,5 @@
   !$omp atomic relaxed
   a = a + 1
 
-<<<<<<< HEAD
-  !ERROR: expected 'UPDATE'
-  !ERROR: expected 'WRITE'
-  !ERROR: expected 'COMPARE'
-  !ERROR: expected 'CAPTURE'
-  !ERROR: expected 'READ'
-  !$omp atomic num_threads write
-  a = a + 1
-
-=======
->>>>>>> 4084ffcf
   !$omp end parallel
 end