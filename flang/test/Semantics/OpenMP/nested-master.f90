--- conflicted
+++ resolved
@@ -9,10 +9,6 @@
   !$omp do
   do i = 1, 10
     k = k + 1
-<<<<<<< HEAD
-    !WARNING: OpenMP directive MASTER has been deprecated, please use MASKED instead.
-=======
->>>>>>> 4084ffcf
     !ERROR: `MASTER` region may not be closely nested inside of `WORKSHARING`, `LOOP`, `TASK`, `TASKLOOP`, or `ATOMIC` region.
     !$omp master
     j = j -1
@@ -20,10 +16,6 @@
   end do
 
   !$omp sections 
-<<<<<<< HEAD
-  !WARNING: OpenMP directive MASTER has been deprecated, please use MASKED instead.
-=======
->>>>>>> 4084ffcf
   !ERROR: `MASTER` region may not be closely nested inside of `WORKSHARING`, `LOOP`, `TASK`, `TASKLOOP`, or `ATOMIC` region.
     !$omp master
     do i = 1, 10
@@ -33,10 +25,6 @@
   !$omp end sections
 
   !$omp single 
-<<<<<<< HEAD
-  !WARNING: OpenMP directive MASTER has been deprecated, please use MASKED instead.
-=======
->>>>>>> 4084ffcf
   !ERROR: `MASTER` region may not be closely nested inside of `WORKSHARING`, `LOOP`, `TASK`, `TASKLOOP`, or `ATOMIC` region.
     !$omp master
     do i = 1, 10
@@ -50,10 +38,6 @@
   !$omp task
   do i = 1, 10
     k = k + 1
-<<<<<<< HEAD
-    !WARNING: OpenMP directive MASTER has been deprecated, please use MASKED instead.
-=======
->>>>>>> 4084ffcf
     !ERROR: `MASTER` region may not be closely nested inside of `WORKSHARING`, `LOOP`, `TASK`, `TASKLOOP`, or `ATOMIC` region.
     !$omp master
     j = j -1
@@ -64,10 +48,6 @@
   !$omp taskloop
   do i = 1, 10
     k = k + 1
-<<<<<<< HEAD
-    !WARNING: OpenMP directive MASTER has been deprecated, please use MASKED instead.
-=======
->>>>>>> 4084ffcf
     !ERROR: `MASTER` region may not be closely nested inside of `WORKSHARING`, `LOOP`, `TASK`, `TASKLOOP`, or `ATOMIC` region.
     !$omp master
     j = j -1
@@ -78,10 +58,6 @@
   !$omp target parallel do simd
   do i = 1, 10
     k = k + 1
-<<<<<<< HEAD
-    !WARNING: OpenMP directive MASTER has been deprecated, please use MASKED instead.
-=======
->>>>>>> 4084ffcf
     !ERROR: The only OpenMP constructs that can be encountered during execution of a 'SIMD' region are the `ATOMIC` construct, the `LOOP` construct, the `SIMD` construct, the `SCAN` construct and the `ORDERED` construct with the `SIMD` clause.
     !ERROR: `MASTER` region may not be closely nested inside of `WORKSHARING`, `LOOP`, `TASK`, `TASKLOOP`, or `ATOMIC` region.
     !$omp master
@@ -93,10 +69,6 @@
   !$omp critical
   do i = 1, 10
     k = k + 1
-<<<<<<< HEAD
-    !WARNING: OpenMP directive MASTER has been deprecated, please use MASKED instead.
-=======
->>>>>>> 4084ffcf
     !$omp master
     j = j -1
     !$omp end master
@@ -106,10 +78,6 @@
   !$omp ordered
   do i = 1, 10
     k = k + 1
-<<<<<<< HEAD
-    !WARNING: OpenMP directive MASTER has been deprecated, please use MASKED instead.
-=======
->>>>>>> 4084ffcf
     !$omp master
     j = j -1
     !$omp end master
@@ -123,10 +91,6 @@
     !$omp distribute
     do k =1, 10
       print *, "hello"
-<<<<<<< HEAD
-      !WARNING: OpenMP directive MASTER has been deprecated, please use MASKED instead.
-=======
->>>>>>> 4084ffcf
       !$omp master
       j = j -1
       !$omp end master
@@ -143,10 +107,6 @@
     !$omp distribute
     do k =1, 10
       print *, "hello"
-<<<<<<< HEAD
-      !WARNING: OpenMP directive MASTER has been deprecated, please use MASKED instead.
-=======
->>>>>>> 4084ffcf
       !$omp master
       j = j -1
       !$omp end master
@@ -163,10 +123,6 @@
     !$omp distribute
     do k =1, 10
       print *, "hello"
-<<<<<<< HEAD
-      !WARNING: OpenMP directive MASTER has been deprecated, please use MASKED instead.
-=======
->>>>>>> 4084ffcf
       !ERROR: `MASTER` region may not be closely nested inside of `WORKSHARING`, `LOOP`, `TASK`, `TASKLOOP`, or `ATOMIC` region.
       !$omp master
       j = j -1
@@ -184,10 +140,6 @@
     !$omp distribute
     do k =1, 10
       print *, "hello"
-<<<<<<< HEAD
-      !WARNING: OpenMP directive MASTER has been deprecated, please use MASKED instead.
-=======
->>>>>>> 4084ffcf
       !ERROR: `MASTER` region may not be closely nested inside of `WORKSHARING`, `LOOP`, `TASK`, `TASKLOOP`, or `ATOMIC` region.
       !$omp master
       j = j -1
