! REQUIRES: openmp_runtime

! RUN: %python %S/../test_errors.py %s %flang_fc1 %openmp_flags -fopenmp-version=51

! Check OpenMP 5.0 - 2.17.8 flush Construct
! Restriction -
! If memory-order-clause is release, acquire, or acq_rel, list items must not be specified on the flush directive.

use omp_lib
  implicit none

  TYPE someStruct
    REAL :: rr
  end TYPE
  integer :: i, a, b
  real, DIMENSION(10) :: array
  TYPE(someStruct) :: structObj

  a = 1.0
  !$omp parallel num_threads(4)
  !No list flushes all.
  if (omp_get_thread_num() == 1) THEN
    !$omp flush
  END IF

  array = (/1, 2, 3, 4, 5, 6, 7, 8, 9, 10/)
  !Only memory-order-clauses.
  if (omp_get_thread_num() == 1) THEN
    ! Not allowed clauses.
    !$omp flush seq_cst
    !ERROR: RELAXED clause is not allowed on the FLUSH directive
    !$omp flush relaxed

    ! Not allowed more than once.
    !ERROR: At most one ACQ_REL clause can appear on the FLUSH directive
    !$omp flush acq_rel acq_rel
    !ERROR: At most one RELEASE clause can appear on the FLUSH directive
    !$omp flush release release
    !ERROR: At most one ACQUIRE clause can appear on the FLUSH directive
    !$omp flush acquire acquire

    ! Mix of allowed and not allowed.
    !$omp flush seq_cst acquire
  END IF

  array = (/1, 2, 3, 4, 5, 6, 7, 8, 9, 10/)
  ! No memory-order-clause only list-items.
  if (omp_get_thread_num() == 2) THEN
    !$omp flush (a)
    !$omp flush (i, a, b)
    !$omp flush (array, structObj%rr)
    ! Too many flush with repeating list items.
    !$omp flush (i, a, b, a, a, a, a, a, a, a, a, a, a, a, a, a, a, a, b, b, b, b)
    !ERROR: No explicit type declared for 'notpresentitem'
    !$omp flush (notPresentItem)
  END IF

  array = (/1, 2, 3, 4, 5, 6, 7, 8, 9, 10/)
  if (omp_get_thread_num() == 3) THEN
    !ERROR: If memory-order-clause is RELEASE, ACQUIRE, or ACQ_REL, list items must not be specified on the FLUSH directive
    !$omp flush acq_rel (array)
    !ERROR: If memory-order-clause is RELEASE, ACQUIRE, or ACQ_REL, list items must not be specified on the FLUSH directive
    !$omp flush acq_rel (array, a, i)

    array = (/1, 2, 3, 4, 5, 6, 7, 8, 9, 10/)
    !ERROR: If memory-order-clause is RELEASE, ACQUIRE, or ACQ_REL, list items must not be specified on the FLUSH directive
    !$omp flush release (array)
    !ERROR: If memory-order-clause is RELEASE, ACQUIRE, or ACQ_REL, list items must not be specified on the FLUSH directive
    !$omp flush release (array, a)

    array = (/1, 2, 3, 4, 5, 6, 7, 8, 9, 10/)
    !ERROR: If memory-order-clause is RELEASE, ACQUIRE, or ACQ_REL, list items must not be specified on the FLUSH directive
    !$omp flush acquire (array)
    !ERROR: If memory-order-clause is RELEASE, ACQUIRE, or ACQ_REL, list items must not be specified on the FLUSH directive
    !$omp flush acquire (array, a, structObj%rr)
  END IF
  !$omp end parallel

  !$omp parallel num_threads(4)
    array = (/1, 2, 3, 4, 5, 6, 7, 8, 9, 10/)
<<<<<<< HEAD
    !WARNING: OpenMP directive MASTER has been deprecated, please use MASKED instead.
=======
>>>>>>> eb0f1dc0
    !$omp master
      !$omp flush (array)
    !$omp end master
  !$omp end parallel
end
<|MERGE_RESOLUTION|>--- conflicted
+++ resolved
@@ -78,10 +78,6 @@
 
   !$omp parallel num_threads(4)
     array = (/1, 2, 3, 4, 5, 6, 7, 8, 9, 10/)
-<<<<<<< HEAD
-    !WARNING: OpenMP directive MASTER has been deprecated, please use MASKED instead.
-=======
->>>>>>> eb0f1dc0
     !$omp master
       !$omp flush (array)
     !$omp end master
