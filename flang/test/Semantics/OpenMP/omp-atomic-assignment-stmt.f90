! REQUIRES: openmp_runtime

! RUN: %python %S/../test_errors.py %s %flang_fc1 %openmp_flags -fopenmp-version=50
! Semantic checks for various assignments related to atomic constructs

program sample
    use omp_lib
    integer :: x, v
    integer :: y(10)
    integer, allocatable :: k
    integer a(10)
    type sample_type
        integer :: y
        integer :: m
    endtype
    type(sample_type) :: z
    character :: l, r
    !$omp atomic read
        v = x

    !$omp atomic read
    !ERROR: No intrinsic or user-defined ASSIGNMENT(=) matches scalar INTEGER(4) and rank 1 array of INTEGER(4)
    !ERROR: Atomic variable y(1_8:3_8:1_8) should be a scalar
        v = y(1:3)

    !$omp atomic read
    !ERROR: Atomic expression x*(10_4+x) should be a variable
        v = x * (10 + x)

    !$omp atomic read
    !ERROR: Atomic expression 4_4 should be a variable
        v = 4

    !$omp atomic read
    !ERROR: Atomic variable k cannot be ALLOCATABLE
        v = k

    !$omp atomic write
    !ERROR: Atomic variable k cannot be ALLOCATABLE
        k = x

    !$omp atomic update
    !ERROR: Atomic variable k cannot be ALLOCATABLE
        k = k + x * (v * x)

    !$omp atomic
    !ERROR: Atomic variable k cannot be ALLOCATABLE
        k = v * k  
         
    !$omp atomic write
    !ERROR: Within atomic operation z%y and x+z%y access the same storage
       z%y = x + z%y

    !$omp atomic write
    !ERROR: Within atomic operation x and x access the same storage
        x = x

    !$omp atomic write
    !ERROR: Within atomic operation m and min(m,x,z%m)+k access the same storage
        m = min(m, x, z%m) + k
 
    !$omp atomic read
    !ERROR: Within atomic operation x and x access the same storage
        x = x

    !$omp atomic read
    !ERROR: Atomic expression min(m,x,z%m)+k should be a variable
        m = min(m, x, z%m) + k

    !$omp atomic read
    !ERROR: No intrinsic or user-defined ASSIGNMENT(=) matches scalar INTEGER(4) and rank 1 array of INTEGER(4)
    !ERROR: Atomic variable a should be a scalar
        x = a

    !$omp atomic write
    !ERROR: No intrinsic or user-defined ASSIGNMENT(=) matches scalar INTEGER(4) and rank 1 array of INTEGER(4)
        x = a

    !$omp atomic write
    !ERROR: Atomic variable a should be a scalar
        a = x

    !$omp atomic capture
        v = x
        x = x + 1
    !$omp end atomic

    !$omp atomic release capture
        v = x
<<<<<<< HEAD
    !ERROR: Atomic update statement should be of form `x = x operator expr` OR `x = expr operator x`
=======
    ! This ends up being "x = b + x".
>>>>>>> 4084ffcf
        x = b + (x*1)
    !$omp end atomic

    !$omp atomic capture hint(0)
        v = x
        x = 1
    !$omp end atomic

    !$omp atomic capture
<<<<<<< HEAD
    !ERROR: Captured variable/array element/derived-type component x expected to be assigned in the second statement of ATOMIC CAPTURE construct
=======
    !ERROR: In ATOMIC UPDATE operation with CAPTURE the right-hand side of the capture assignment should read b
>>>>>>> 4084ffcf
        v = x
        b = b + 1
    !$omp end atomic

    !$omp atomic capture
<<<<<<< HEAD
    !ERROR: Captured variable/array element/derived-type component x expected to be assigned in the second statement of ATOMIC CAPTURE construct
=======
    !ERROR: In ATOMIC UPDATE operation with CAPTURE the right-hand side of the capture assignment should read b
>>>>>>> 4084ffcf
        v = x
        b = 10
    !$omp end atomic

    !$omp atomic capture
<<<<<<< HEAD
    !ERROR: Updated variable/array element/derived-type component x expected to be captured in the second statement of ATOMIC CAPTURE construct
        x = x + 10
        v = b
    !$omp end atomic

    !$omp atomic capture
    !ERROR: Invalid ATOMIC CAPTURE construct statements. Expected one of [update-stmt, capture-stmt], [capture-stmt, update-stmt], or [capture-stmt, write-stmt]
=======
        x = x + 10
    !ERROR: In ATOMIC UPDATE operation with CAPTURE the right-hand side of the capture assignment should read x
        v = b
    !$omp end atomic

    !ERROR: In ATOMIC UPDATE operation with CAPTURE neither statement could be the update or the capture
    !$omp atomic capture
>>>>>>> 4084ffcf
        v = 1
        x = 4
    !$omp end atomic

    !$omp atomic capture
<<<<<<< HEAD
    !ERROR: Captured variable/array element/derived-type component z%y expected to be assigned in the second statement of ATOMIC CAPTURE construct
=======
    !ERROR: In ATOMIC UPDATE operation with CAPTURE the right-hand side of the capture assignment should read z%m
>>>>>>> 4084ffcf
        x = z%y
        z%m = z%m + 1.0
    !$omp end atomic

    !$omp atomic capture
<<<<<<< HEAD
    !ERROR: Updated variable/array element/derived-type component z%m expected to be captured in the second statement of ATOMIC CAPTURE construct
        z%m = z%m + 1.0
=======
        z%m = z%m + 1.0
    !ERROR: In ATOMIC UPDATE operation with CAPTURE the right-hand side of the capture assignment should read z%m
>>>>>>> 4084ffcf
        x = z%y
    !$omp end atomic

    !$omp atomic capture
<<<<<<< HEAD
    !ERROR: Captured variable/array element/derived-type component y(2) expected to be assigned in the second statement of ATOMIC CAPTURE construct
=======
    !ERROR: In ATOMIC UPDATE operation with CAPTURE the right-hand side of the capture assignment should read y(1_8)
>>>>>>> 4084ffcf
        x = y(2)
        y(1) = y(1) + 1
    !$omp end atomic

    !$omp atomic capture
<<<<<<< HEAD
    !ERROR: Updated variable/array element/derived-type component y(1) expected to be captured in the second statement of ATOMIC CAPTURE construct
        y(1) = y(1) + 1
=======
        y(1) = y(1) + 1
    !ERROR: In ATOMIC UPDATE operation with CAPTURE the right-hand side of the capture assignment should read y(1_8)
>>>>>>> 4084ffcf
        x = y(2)
    !$omp end atomic

    !$omp atomic read
<<<<<<< HEAD
    !ERROR: Expected scalar variable on the LHS of atomic assignment statement
    !ERROR: Expected scalar expression on the RHS of atomic assignment statement
        l = r

    !$omp atomic write
    !ERROR: Expected scalar variable on the LHS of atomic assignment statement
    !ERROR: Expected scalar expression on the RHS of atomic assignment statement
=======
    !ERROR: Atomic variable r cannot have CHARACTER type
        l = r

    !$omp atomic write
    !ERROR: Atomic variable l cannot have CHARACTER type
>>>>>>> 4084ffcf
        l = r
end program<|MERGE_RESOLUTION|>--- conflicted
+++ resolved
@@ -87,11 +87,7 @@
 
     !$omp atomic release capture
         v = x
-<<<<<<< HEAD
-    !ERROR: Atomic update statement should be of form `x = x operator expr` OR `x = expr operator x`
-=======
     ! This ends up being "x = b + x".
->>>>>>> 4084ffcf
         x = b + (x*1)
     !$omp end atomic
 
@@ -101,35 +97,18 @@
     !$omp end atomic
 
     !$omp atomic capture
-<<<<<<< HEAD
-    !ERROR: Captured variable/array element/derived-type component x expected to be assigned in the second statement of ATOMIC CAPTURE construct
-=======
     !ERROR: In ATOMIC UPDATE operation with CAPTURE the right-hand side of the capture assignment should read b
->>>>>>> 4084ffcf
         v = x
         b = b + 1
     !$omp end atomic
 
     !$omp atomic capture
-<<<<<<< HEAD
-    !ERROR: Captured variable/array element/derived-type component x expected to be assigned in the second statement of ATOMIC CAPTURE construct
-=======
     !ERROR: In ATOMIC UPDATE operation with CAPTURE the right-hand side of the capture assignment should read b
->>>>>>> 4084ffcf
         v = x
         b = 10
     !$omp end atomic
 
     !$omp atomic capture
-<<<<<<< HEAD
-    !ERROR: Updated variable/array element/derived-type component x expected to be captured in the second statement of ATOMIC CAPTURE construct
-        x = x + 10
-        v = b
-    !$omp end atomic
-
-    !$omp atomic capture
-    !ERROR: Invalid ATOMIC CAPTURE construct statements. Expected one of [update-stmt, capture-stmt], [capture-stmt, update-stmt], or [capture-stmt, write-stmt]
-=======
         x = x + 10
     !ERROR: In ATOMIC UPDATE operation with CAPTURE the right-hand side of the capture assignment should read x
         v = b
@@ -137,68 +116,39 @@
 
     !ERROR: In ATOMIC UPDATE operation with CAPTURE neither statement could be the update or the capture
     !$omp atomic capture
->>>>>>> 4084ffcf
         v = 1
         x = 4
     !$omp end atomic
 
     !$omp atomic capture
-<<<<<<< HEAD
-    !ERROR: Captured variable/array element/derived-type component z%y expected to be assigned in the second statement of ATOMIC CAPTURE construct
-=======
     !ERROR: In ATOMIC UPDATE operation with CAPTURE the right-hand side of the capture assignment should read z%m
->>>>>>> 4084ffcf
         x = z%y
         z%m = z%m + 1.0
     !$omp end atomic
 
     !$omp atomic capture
-<<<<<<< HEAD
-    !ERROR: Updated variable/array element/derived-type component z%m expected to be captured in the second statement of ATOMIC CAPTURE construct
-        z%m = z%m + 1.0
-=======
         z%m = z%m + 1.0
     !ERROR: In ATOMIC UPDATE operation with CAPTURE the right-hand side of the capture assignment should read z%m
->>>>>>> 4084ffcf
         x = z%y
     !$omp end atomic
 
     !$omp atomic capture
-<<<<<<< HEAD
-    !ERROR: Captured variable/array element/derived-type component y(2) expected to be assigned in the second statement of ATOMIC CAPTURE construct
-=======
     !ERROR: In ATOMIC UPDATE operation with CAPTURE the right-hand side of the capture assignment should read y(1_8)
->>>>>>> 4084ffcf
         x = y(2)
         y(1) = y(1) + 1
     !$omp end atomic
 
     !$omp atomic capture
-<<<<<<< HEAD
-    !ERROR: Updated variable/array element/derived-type component y(1) expected to be captured in the second statement of ATOMIC CAPTURE construct
-        y(1) = y(1) + 1
-=======
         y(1) = y(1) + 1
     !ERROR: In ATOMIC UPDATE operation with CAPTURE the right-hand side of the capture assignment should read y(1_8)
->>>>>>> 4084ffcf
         x = y(2)
     !$omp end atomic
 
     !$omp atomic read
-<<<<<<< HEAD
-    !ERROR: Expected scalar variable on the LHS of atomic assignment statement
-    !ERROR: Expected scalar expression on the RHS of atomic assignment statement
-        l = r
-
-    !$omp atomic write
-    !ERROR: Expected scalar variable on the LHS of atomic assignment statement
-    !ERROR: Expected scalar expression on the RHS of atomic assignment statement
-=======
     !ERROR: Atomic variable r cannot have CHARACTER type
         l = r
 
     !$omp atomic write
     !ERROR: Atomic variable l cannot have CHARACTER type
->>>>>>> 4084ffcf
         l = r
 end program