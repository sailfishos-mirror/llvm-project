// RUN: fir-opt --split-input-file --omp-map-info-finalization %s | FileCheck %s

func.func @test_descriptor_expansion_pass(%arg0: !fir.box<!fir.array<?xi32>>) {
  %0 = fir.alloca !fir.box<!fir.heap<i32>>
  %1 = fir.zero_bits !fir.heap<i32>
  %2:2 = hlfir.declare %arg0 {fortran_attrs = #fir.var_attrs<intent_out>, uniq_name = "test"} : (!fir.box<!fir.array<?xi32>>) -> (!fir.box<!fir.array<?xi32>>, !fir.box<!fir.array<?xi32>>)
  %3 = fir.embox %1 : (!fir.heap<i32>) -> !fir.box<!fir.heap<i32>>
  fir.store %3 to %0 : !fir.ref<!fir.box<!fir.heap<i32>>>
  %4:2 = hlfir.declare %0 {fortran_attrs = #fir.var_attrs<allocatable>, uniq_name = "test2"} : (!fir.ref<!fir.box<!fir.heap<i32>>>) -> (!fir.ref<!fir.box<!fir.heap<i32>>>, !fir.ref<!fir.box<!fir.heap<i32>>>)
  %5 = fir.allocmem i32 {fir.must_be_heap = true}
  %6 = fir.embox %5 : (!fir.heap<i32>) -> !fir.box<!fir.heap<i32>>
  fir.store %6 to %4#1 : !fir.ref<!fir.box<!fir.heap<i32>>>
  %c0 = arith.constant 1 : index
  %c1 = arith.constant 0 : index
  %c2 = arith.constant 10 : index
  %dims:3 = fir.box_dims %2#1, %c1 : (!fir.box<!fir.array<?xi32>>, index) -> (index, index, index)
  %bounds = omp.map.bounds lower_bound(%c1 : index) upper_bound(%c2 : index) extent(%dims#1 : index) stride(%dims#2 : index) start_idx(%c0 : index) {stride_in_bytes = true}
  %7 = fir.box_addr %2#1 : (!fir.box<!fir.array<?xi32>>) -> !fir.ref<!fir.array<?xi32>>
  %8 = omp.map.info var_ptr(%4#1 : !fir.ref<!fir.box<!fir.heap<i32>>>, !fir.box<!fir.heap<i32>>) map_clauses(tofrom) capture(ByRef) -> !fir.ref<!fir.box<!fir.heap<i32>>>
  %9 = omp.map.info var_ptr(%7 : !fir.ref<!fir.array<?xi32>>, !fir.array<?xi32>) map_clauses(from) capture(ByRef) bounds(%bounds) -> !fir.ref<!fir.array<?xi32>>
  omp.target map_entries(%8 -> %arg1, %9 -> %arg2 : !fir.ref<!fir.box<!fir.heap<i32>>>, !fir.ref<!fir.array<?xi32>>) {
    omp.terminator
  }
  return
}

// CHECK: func.func @test_descriptor_expansion_pass(%[[ARG0:.*]]: !fir.box<!fir.array<?xi32>>) {
// CHECK: %[[ALLOCA:.*]] = fir.alloca !fir.box<!fir.array<?xi32>>
// CHECK: %[[ALLOCA2:.*]] = fir.alloca !fir.box<!fir.heap<i32>>
// CHECK: %[[DECLARE1:.*]]:2 = hlfir.declare %[[ARG0]] {fortran_attrs = #fir.var_attrs<intent_out>, uniq_name = "test"} : (!fir.box<!fir.array<?xi32>>) -> (!fir.box<!fir.array<?xi32>>, !fir.box<!fir.array<?xi32>>)
// CHECK: %[[DECLARE2:.*]]:2 = hlfir.declare %[[ALLOCA2]] {fortran_attrs = #fir.var_attrs<allocatable>, uniq_name = "test2"} : (!fir.ref<!fir.box<!fir.heap<i32>>>) -> (!fir.ref<!fir.box<!fir.heap<i32>>>, !fir.ref<!fir.box<!fir.heap<i32>>>)
// CHECK: %[[BOUNDS:.*]] = omp.map.bounds lower_bound(%{{.*}} : index) upper_bound(%{{.*}} : index) extent(%{{.*}} : index) stride(%{{.*}} : index) start_idx(%{{.*}} : index) {stride_in_bytes = true}
// CHECK: %[[BASE_ADDR_OFF:.*]] = fir.box_offset %[[DECLARE2]]#1 base_addr : (!fir.ref<!fir.box<!fir.heap<i32>>>) -> !fir.llvm_ptr<!fir.ref<i32>>
// CHECK: %[[DESC_MEMBER_MAP:.*]] = omp.map.info var_ptr(%[[DECLARE2]]#1 : !fir.ref<!fir.box<!fir.heap<i32>>>, i32) map_clauses(tofrom) capture(ByRef) var_ptr_ptr(%[[BASE_ADDR_OFF]] : !fir.llvm_ptr<!fir.ref<i32>>) -> !fir.llvm_ptr<!fir.ref<i32>> {name = ""}
// CHECK: %[[DESC_PARENT_MAP:.*]] = omp.map.info var_ptr(%[[DECLARE2]]#1 : !fir.ref<!fir.box<!fir.heap<i32>>>, !fir.box<!fir.heap<i32>>) map_clauses(to) capture(ByRef) members(%[[DESC_MEMBER_MAP]] : [0] : !fir.llvm_ptr<!fir.ref<i32>>) -> !fir.ref<!fir.box<!fir.heap<i32>>>
// CHECK: fir.store %[[DECLARE1]]#1 to %[[ALLOCA]] : !fir.ref<!fir.box<!fir.array<?xi32>>>
// CHECK: %[[BASE_ADDR_OFF_2:.*]] = fir.box_offset %[[ALLOCA]] base_addr : (!fir.ref<!fir.box<!fir.array<?xi32>>>) -> !fir.llvm_ptr<!fir.ref<!fir.array<?xi32>>>
// CHECK: %[[DESC_MEMBER_MAP_2:.*]] = omp.map.info var_ptr(%[[ALLOCA]] : !fir.ref<!fir.box<!fir.array<?xi32>>>, i32) map_clauses(from) capture(ByRef) var_ptr_ptr(%[[BASE_ADDR_OFF_2]] : !fir.llvm_ptr<!fir.ref<!fir.array<?xi32>>>) bounds(%[[BOUNDS]]) -> !fir.llvm_ptr<!fir.ref<!fir.array<?xi32>>> {name = ""}
// CHECK: %[[DESC_PARENT_MAP_2:.*]] = omp.map.info var_ptr(%[[ALLOCA]] : !fir.ref<!fir.box<!fir.array<?xi32>>>, !fir.box<!fir.array<?xi32>>) map_clauses(to) capture(ByRef) members(%[[DESC_MEMBER_MAP_2]] : [0] : !fir.llvm_ptr<!fir.ref<!fir.array<?xi32>>>) -> !fir.ref<!fir.array<?xi32>>
// CHECK: omp.target map_entries(%[[DESC_PARENT_MAP]] -> %[[ARG1:.*]], %[[DESC_PARENT_MAP_2]] -> %[[ARG2:.*]], %[[DESC_MEMBER_MAP]] -> %[[ARG3:.*]], %[[DESC_MEMBER_MAP_2]] -> %[[ARG4:.*]] : {{.*}}) {

// -----

func.func @test_derived_type_map_operand_and_block_addition(%arg0: !fir.ref<!fir.type<_QFTdtype{ix:i32,rx:f32,zx:complex<f32>,nested:!fir.box<!fir.heap<!fir.type<_QFTdtype>>>,ry:f32}>>) {
  %0 = hlfir.designate %arg0{"rx"}   : (!fir.ref<!fir.type<_QFTdtype{ix:i32,rx:f32,zx:complex<f32>,nested:!fir.box<!fir.heap<!fir.type<_QFTdtype>>>,ry:f32}>>) -> !fir.ref<f32>
  %1 = omp.map.info var_ptr(%0 : !fir.ref<f32>, f32) map_clauses(from) capture(ByRef) -> !fir.ref<f32> {name = "scalar_struct%rx"}
  %2 = hlfir.designate %arg0{"ry"}   : (!fir.ref<!fir.type<_QFTdtype{ix:i32,rx:f32,zx:complex<f32>,nested:!fir.box<!fir.heap<!fir.type<_QFTdtype>>>,ry:f32}>>) -> !fir.ref<f32>
  %3 = omp.map.info var_ptr(%2 : !fir.ref<f32>, f32) map_clauses(from) capture(ByRef) -> !fir.ref<f32> {name = "scalar_struct%ry"}
  %4 = omp.map.info var_ptr(%arg0 : !fir.ref<!fir.type<_QFTdtype{ix:i32,rx:f32,zx:complex<f32>,nested:!fir.box<!fir.heap<!fir.type<_QFTdtype>>>,ry:f32}>>, !fir.type<_QFTdtype{ix:i32,rx:f32,zx:complex<f32>,nested:!fir.box<!fir.heap<!fir.type<_QFTdtype>>>,ry:f32}>) map_clauses(from) capture(ByRef) members(%1, %3 : [1], [4] : !fir.ref<f32>, !fir.ref<f32>) -> !fir.ref<!fir.type<_QFTdtype{ix:i32,rx:f32,zx:complex<f32>,nested:!fir.box<!fir.heap<!fir.type<_QFTdtype>>>,ry:f32}>> {name = "scalar_struct", partial_map = true}
  omp.target map_entries(%4 -> %arg1 : !fir.ref<!fir.type<_QFTdtype{ix:i32,rx:f32,zx:complex<f32>,nested:!fir.box<!fir.heap<!fir.type<_QFTdtype>>>,ry:f32}>>) {
    omp.terminator
  }
  return
}

// CHECK: func.func @test_derived_type_map_operand_and_block_addition(%{{.*}}: !fir.ref<!fir.type<_QFTdtype{ix:i32,rx:f32,zx:complex<f32>,nested:!fir.box<!fir.heap<!fir.type<_QFTdtype>>>,ry:f32}>>) { 
// CHECK:   %[[MAP_MEMBER_1:.*]] = omp.map.info var_ptr(%{{.*}} : !fir.ref<f32>, f32) map_clauses(from) capture(ByRef) -> !fir.ref<f32> {name = "scalar_struct%rx"}
// CHECK:   %[[MAP_MEMBER_2:.*]] = omp.map.info var_ptr(%{{.*}} : !fir.ref<f32>, f32) map_clauses(from) capture(ByRef) -> !fir.ref<f32> {name = "scalar_struct%ry"}
// CHECK:   %[[MAP_PARENT:.*]] = omp.map.info var_ptr(%{{.*}} : !fir.ref<!fir.type<_QFTdtype{ix:i32,rx:f32,zx:complex<f32>,nested:!fir.box<!fir.heap<!fir.type<_QFTdtype>>>,ry:f32}>>, !fir.type<_QFTdtype{ix:i32,rx:f32,zx:complex<f32>,nested:!fir.box<!fir.heap<!fir.type<_QFTdtype>>>,ry:f32}>) map_clauses(from) capture(ByRef) members(%[[MAP_MEMBER_1]], %[[MAP_MEMBER_2]] : [1], [4] : !fir.ref<f32>, !fir.ref<f32>) -> !fir.ref<!fir.type<_QFTdtype{ix:i32,rx:f32,zx:complex<f32>,nested:!fir.box<!fir.heap<!fir.type<_QFTdtype>>>,ry:f32}>> {name = "scalar_struct", partial_map = true}
// CHECK:   omp.target map_entries(%[[MAP_PARENT]] -> %[[ARG1:.*]], %[[MAP_MEMBER_1]] -> %[[ARG2:.*]], %[[MAP_MEMBER_2]] -> %[[ARG3:.*]] : !fir.ref<!fir.type<_QFTdtype{ix:i32,rx:f32,zx:complex<f32>,nested:!fir.box<!fir.heap<!fir.type<_QFTdtype>>>,ry:f32}>>, !fir.ref<f32>, !fir.ref<f32>) {

// -----

func.func @test_nested_derived_type_map_operand_and_block_addition(%arg0: !fir.ref<!fir.type<_QFmaptype_derived_nested_explicit_multiple_membersTscalar_and_array{r:f32,n:!fir.type<_QFmaptype_derived_nested_explicit_multiple_membersTnested{i:i32,r:f32}>}>>) {        
  %0 = fir.declare %arg0 {uniq_name = "_QFmaptype_derived_nested_explicit_multiple_membersEsa"} : (!fir.ref<!fir.type<_QFmaptype_derived_nested_explicit_multiple_membersTscalar_and_array{r:f32,n:!fir.type<_QFmaptype_derived_nested_explicit_multiple_membersTnested{i:i32,r:f32}>}>>) -> !fir.ref<!fir.type<_QFmaptype_derived_nested_explicit_multiple_membersTscalar_and_array{r:f32,n:!fir.type<_QFmaptype_derived_nested_explicit_multiple_membersTnested{i:i32,r:f32}>}>>
  %2 = fir.coordinate_of %0, n : (!fir.ref<!fir.type<_QFmaptype_derived_nested_explicit_multiple_membersTscalar_and_array{r:f32,n:!fir.type<_QFmaptype_derived_nested_explicit_multiple_membersTnested{i:i32,r:f32}>}>>) -> !fir.ref<!fir.type<_QFmaptype_derived_nested_explicit_multiple_membersTnested{i:i32,r:f32}>>
  %4 = fir.coordinate_of %2, i : (!fir.ref<!fir.type<_QFmaptype_derived_nested_explicit_multiple_membersTnested{i:i32,r:f32}>>) -> !fir.ref<i32>
  %5 = omp.map.info var_ptr(%4 : !fir.ref<i32>, i32) map_clauses(tofrom) capture(ByRef) -> !fir.ref<i32> {name = "sa%n%i"}
  %7 = fir.coordinate_of %0, n : (!fir.ref<!fir.type<_QFmaptype_derived_nested_explicit_multiple_membersTscalar_and_array{r:f32,n:!fir.type<_QFmaptype_derived_nested_explicit_multiple_membersTnested{i:i32,r:f32}>}>>) -> !fir.ref<!fir.type<_QFmaptype_derived_nested_explicit_multiple_membersTnested{i:i32,r:f32}>>
  %9 = fir.coordinate_of %7, r : (!fir.ref<!fir.type<_QFmaptype_derived_nested_explicit_multiple_membersTnested{i:i32,r:f32}>>) -> !fir.ref<f32>
  %10 = omp.map.info var_ptr(%9 : !fir.ref<f32>, f32) map_clauses(tofrom) capture(ByRef) -> !fir.ref<f32> {name = "sa%n%r"}
  %11 = omp.map.info var_ptr(%0 : !fir.ref<!fir.type<_QFmaptype_derived_nested_explicit_multiple_membersTscalar_and_array{r:f32,n:!fir.type<_QFmaptype_derived_nested_explicit_multiple_membersTnested{i:i32,r:f32}>}>>, !fir.type<_QFmaptype_derived_nested_explicit_multiple_membersTscalar_and_array{r:f32,n:!fir.type<_QFmaptype_derived_nested_explicit_multiple_membersTnested{i:i32,r:f32}>}>) map_clauses(tofrom) capture(ByRef) members(%5, %10 : [1,0], [1,1] : !fir.ref<i32>, !fir.ref<f32>) -> !fir.ref<!fir.type<_QFmaptype_derived_nested_explicit_multiple_membersTscalar_and_array{r:f32,n:!fir.type<_QFmaptype_derived_nested_explicit_multiple_membersTnested{i:i32,r:f32}>}>> {name = "sa", partial_map = true}
  omp.target map_entries(%11 -> %arg1 : !fir.ref<!fir.type<_QFmaptype_derived_nested_explicit_multiple_membersTscalar_and_array{r:f32,n:!fir.type<_QFmaptype_derived_nested_explicit_multiple_membersTnested{i:i32,r:f32}>}>>) {
    omp.terminator
  }
  return
}

// CHECK: func.func @test_nested_derived_type_map_operand_and_block_addition(%{{.*}}: !fir.ref<!fir.type<_QFmaptype_derived_nested_explicit_multiple_membersTscalar_and_array{r:f32,n:!fir.type<_QFmaptype_derived_nested_explicit_multiple_membersTnested{i:i32,r:f32}>}>>) { 
// CHECK:   %[[MAP_MEMBER_1:.*]] = omp.map.info var_ptr(%{{.*}} : !fir.ref<i32>, i32) map_clauses(tofrom) capture(ByRef) -> !fir.ref<i32> {name = "sa%n%i"}
// CHECK:   %[[MAP_MEMBER_2:.*]] = omp.map.info var_ptr(%{{.*}} : !fir.ref<f32>, f32) map_clauses(tofrom) capture(ByRef) -> !fir.ref<f32> {name = "sa%n%r"}
// CHECK:   %[[MAP_PARENT:.*]] = omp.map.info var_ptr(%{{.*}} : {{.*}}, {{.*}}) map_clauses(tofrom) capture(ByRef) members(%[[MAP_MEMBER_1]], %[[MAP_MEMBER_2]] : [1, 0], [1, 1] : !fir.ref<i32>, !fir.ref<f32>) -> {{.*}} {name = "sa", partial_map = true}
// CHECK:   omp.target map_entries(%[[MAP_PARENT]] -> %[[ARG1:.*]], %[[MAP_MEMBER_1]] -> %[[ARG2:.*]], %[[MAP_MEMBER_2]] -> %[[ARG3:.*]] : {{.*}}, !fir.ref<i32>, !fir.ref<f32>) {

// -----

func.func @dtype_alloca_op_block_add(%arg0: !fir.ref<!fir.type<_QFtest_derived_type_allocatable_map_operand_and_block_additionTone_layer{i:f32,scalar:!fir.box<!fir.heap<i32>>,array_i:!fir.array<10xi32>,j:f32,array_j:!fir.box<!fir.heap<!fir.array<?xi32>>>,k:i32}>>) {
  %0:2 = hlfir.declare %arg0 {uniq_name = "_QFtest_derived_type_allocatable_map_operand_and_block_additionEone_l"} : (!fir.ref<!fir.type<_QFtest_derived_type_allocatable_map_operand_and_block_additionTone_layer{i:f32,scalar:!fir.box<!fir.heap<i32>>,array_i:!fir.array<10xi32>,j:f32,array_j:!fir.box<!fir.heap<!fir.array<?xi32>>>,k:i32}>>) -> (!fir.ref<!fir.type<_QFtest_derived_type_allocatable_map_operand_and_block_additionTone_layer{i:f32,scalar:!fir.box<!fir.heap<i32>>,array_i:!fir.array<10xi32>,j:f32,array_j:!fir.box<!fir.heap<!fir.array<?xi32>>>,k:i32}>>, !fir.ref<!fir.type<_QFtest_derived_type_allocatable_map_operand_and_block_additionTone_layer{i:f32,scalar:!fir.box<!fir.heap<i32>>,array_i:!fir.array<10xi32>,j:f32,array_j:!fir.box<!fir.heap<!fir.array<?xi32>>>,k:i32}>>)
  %1 = hlfir.designate %0#0{"array_j"}   {fortran_attrs = #fir.var_attrs<allocatable>} : (!fir.ref<!fir.type<_QFtest_derived_type_allocatable_map_operand_and_block_additionTone_layer{i:f32,scalar:!fir.box<!fir.heap<i32>>,array_i:!fir.array<10xi32>,j:f32,array_j:!fir.box<!fir.heap<!fir.array<?xi32>>>,k:i32}>>) -> !fir.ref<!fir.box<!fir.heap<!fir.array<?xi32>>>>
  %2 = fir.load %1 : !fir.ref<!fir.box<!fir.heap<!fir.array<?xi32>>>>
  %c0_0 = arith.constant 0 : index
  %3:3 = fir.box_dims %2, %c0_0 : (!fir.box<!fir.heap<!fir.array<?xi32>>>, index) -> (index, index, index)
  %c1_9 = arith.constant 1 : index
  %c0_1 = arith.constant 0 : index
  %4:3 = fir.box_dims %2, %c0_1 : (!fir.box<!fir.heap<!fir.array<?xi32>>>, index) -> (index, index, index)
  %c0_2 = arith.constant 0 : index
  %5 = arith.subi %4#1, %c1_9 : index
  %6 = omp.map.bounds lower_bound(%c0_2 : index) upper_bound(%5 : index) extent(%4#1 : index) stride(%4#2 : index) start_idx(%3#0 : index) {stride_in_bytes = true}
  %c4 = arith.constant 4 : index
  %7 = fir.coordinate_of %0#0, array_j : (!fir.ref<!fir.type<_QFtest_derived_type_allocatable_map_operand_and_block_additionTone_layer{i:f32,scalar:!fir.box<!fir.heap<i32>>,array_i:!fir.array<10xi32>,j:f32,array_j:!fir.box<!fir.heap<!fir.array<?xi32>>>,k:i32}>>) -> !fir.ref<!fir.box<!fir.heap<!fir.array<?xi32>>>>
  %8 = omp.map.info var_ptr(%7 : !fir.ref<!fir.box<!fir.heap<!fir.array<?xi32>>>>, !fir.box<!fir.heap<!fir.array<?xi32>>>) map_clauses(tofrom) capture(ByRef) bounds(%6) -> !fir.ref<!fir.box<!fir.heap<!fir.array<?xi32>>>> {name = "one_l%array_j"}
  %9 = omp.map.info var_ptr(%0#0 : !fir.ref<!fir.type<_QFtest_derived_type_allocatable_map_operand_and_block_additionTone_layer{i:f32,scalar:!fir.box<!fir.heap<i32>>,array_i:!fir.array<10xi32>,j:f32,array_j:!fir.box<!fir.heap<!fir.array<?xi32>>>,k:i32}>>, !fir.type<_QFtest_derived_type_allocatable_map_operand_and_block_additionTone_layer{i:f32,scalar:!fir.box<!fir.heap<i32>>,array_i:!fir.array<10xi32>,j:f32,array_j:!fir.box<!fir.heap<!fir.array<?xi32>>>,k:i32}>) map_clauses(tofrom) capture(ByRef) members(%8 : [4] : !fir.ref<!fir.box<!fir.heap<!fir.array<?xi32>>>>) -> !fir.ref<!fir.type<_QFtest_derived_type_allocatable_map_operand_and_block_additionTone_layer{i:f32,scalar:!fir.box<!fir.heap<i32>>,array_i:!fir.array<10xi32>,j:f32,array_j:!fir.box<!fir.heap<!fir.array<?xi32>>>,k:i32}>> {name = "one_l", partial_map = true}
  omp.target map_entries(%9 -> %arg1 : !fir.ref<!fir.type<_QFtest_derived_type_allocatable_map_operand_and_block_additionTone_layer{i:f32,scalar:!fir.box<!fir.heap<i32>>,array_i:!fir.array<10xi32>,j:f32,array_j:!fir.box<!fir.heap<!fir.array<?xi32>>>,k:i32}>>) {
    omp.terminator
  }
  return
}

// CHECK: func.func @dtype_alloca_op_block_add(%[[ARG0:.*]]: !fir.ref<[[REC_TY:!fir.type<_QFtest_derived_type_allocatable_map_operand_and_block_additionTone_layer{i:f32,scalar:!fir.box<!fir.heap<i32>>,array_i:!fir.array<10xi32>,j:f32,array_j:!fir.box<!fir.heap<!fir.array<\?xi32>>>,k:i32}]]>>) {
// CHECK:   %[[ALLOCA:.*]]:2 = hlfir.declare %[[ARG0]] {{.*}} : (!fir.ref<[[REC_TY]]>>) -> (!fir.ref<[[REC_TY]]>>, !fir.ref<[[REC_TY]]>>)
// CHECK:   %[[BOUNDS:.*]] = omp.map.bounds lower_bound(%{{.*}} : index) upper_bound(%{{.*}} : index) extent(%{{.*}} : index) stride(%{{.*}} : index) start_idx(%{{.*}} : index) {stride_in_bytes = true}
// CHECK:   %[[MEMBER_COORD:.*]] = fir.coordinate_of %[[ALLOCA]]#0, array_j : (!fir.ref<[[REC_TY]]>>) -> !fir.ref<!fir.box<!fir.heap<!fir.array<?xi32>>>>
// CHECK:   %[[MEMBER_BASE_ADDR:.*]] = fir.box_offset %[[MEMBER_COORD:.*]] base_addr : (!fir.ref<!fir.box<!fir.heap<!fir.array<?xi32>>>>) -> !fir.llvm_ptr<!fir.ref<!fir.array<?xi32>>>
// CHECK:   %[[MAP_MEMBER_BASE_ADDR:.*]] = omp.map.info var_ptr(%[[MEMBER_COORD]] : !fir.ref<!fir.box<!fir.heap<!fir.array<?xi32>>>>, i32) map_clauses(tofrom) capture(ByRef) var_ptr_ptr(%[[MEMBER_BASE_ADDR]] : !fir.llvm_ptr<!fir.ref<!fir.array<?xi32>>>) bounds(%[[BOUNDS]]) -> !fir.llvm_ptr<!fir.ref<!fir.array<?xi32>>> {{.*}}
// CHECK:   %[[MAP_MEMBER_DESCRIPTOR:.*]] = omp.map.info var_ptr(%[[MEMBER_COORD]] : !fir.ref<!fir.box<!fir.heap<!fir.array<?xi32>>>>, !fir.box<!fir.heap<!fir.array<?xi32>>>) map_clauses(to) capture(ByRef) -> !fir.ref<!fir.box<!fir.heap<!fir.array<?xi32>>>> {name = "one_l%array_j"}
// CHECK:   %[[MAP_MEMBER_PARENT:.*]] = omp.map.info var_ptr(%[[ALLOCA]]#0 : !fir.ref<[[REC_TY]]>>, [[REC_TY]]>) map_clauses(tofrom) capture(ByRef) members(%10, %9 : [4], [4, 0] : !fir.ref<!fir.box<!fir.heap<!fir.array<?xi32>>>>, !fir.llvm_ptr<!fir.ref<!fir.array<?xi32>>>) -> !fir.ref<[[REC_TY]]>> {{.*}}
// CHECK:    omp.target map_entries(%[[MAP_MEMBER_PARENT]] -> %[[ARG1:.*]], %[[MAP_MEMBER_DESCRIPTOR]] -> %[[ARG2:.*]], %[[MAP_MEMBER_BASE_ADDR]] -> %[[ARG3:.*]] : !fir.ref<[[REC_TY]]>>, !fir.ref<!fir.box<!fir.heap<!fir.array<?xi32>>>>, !fir.llvm_ptr<!fir.ref<!fir.array<?xi32>>>) {

// -----

func.func @alloca_dtype_map_op_block_add(%arg0 : !fir.ref<!fir.box<!fir.heap<!fir.type<_QFtest_allocatable_derived_type_map_operand_and_block_additionTone_layer{i:f32,scalar:!fir.box<!fir.heap<i32>>,array_i:!fir.array<10xi32>,j:f32,array_j:!fir.box<!fir.heap<!fir.array<?xi32>>>,k:i32}>>>>) {
    %0:2 = hlfir.declare %arg0 {fortran_attrs = #fir.var_attrs<allocatable>, uniq_name = "_QFtest_allocatable_derived_type_map_operand_and_block_additionEone_l"} : (!fir.ref<!fir.box<!fir.heap<!fir.type<_QFtest_allocatable_derived_type_map_operand_and_block_additionTone_layer{i:f32,scalar:!fir.box<!fir.heap<i32>>,array_i:!fir.array<10xi32>,j:f32,array_j:!fir.box<!fir.heap<!fir.array<?xi32>>>,k:i32}>>>>) -> (!fir.ref<!fir.box<!fir.heap<!fir.type<_QFtest_allocatable_derived_type_map_operand_and_block_additionTone_layer{i:f32,scalar:!fir.box<!fir.heap<i32>>,array_i:!fir.array<10xi32>,j:f32,array_j:!fir.box<!fir.heap<!fir.array<?xi32>>>,k:i32}>>>>, !fir.ref<!fir.box<!fir.heap<!fir.type<_QFtest_allocatable_derived_type_map_operand_and_block_additionTone_layer{i:f32,scalar:!fir.box<!fir.heap<i32>>,array_i:!fir.array<10xi32>,j:f32,array_j:!fir.box<!fir.heap<!fir.array<?xi32>>>,k:i32}>>>>)
    %1 = fir.load %0#0 : !fir.ref<!fir.box<!fir.heap<!fir.type<_QFtest_allocatable_derived_type_map_operand_and_block_additionTone_layer{i:f32,scalar:!fir.box<!fir.heap<i32>>,array_i:!fir.array<10xi32>,j:f32,array_j:!fir.box<!fir.heap<!fir.array<?xi32>>>,k:i32}>>>>
    %2 = fir.box_addr %1 : (!fir.box<!fir.heap<!fir.type<_QFtest_allocatable_derived_type_map_operand_and_block_additionTone_layer{i:f32,scalar:!fir.box<!fir.heap<i32>>,array_i:!fir.array<10xi32>,j:f32,array_j:!fir.box<!fir.heap<!fir.array<?xi32>>>,k:i32}>>>) -> !fir.heap<!fir.type<_QFtest_allocatable_derived_type_map_operand_and_block_additionTone_layer{i:f32,scalar:!fir.box<!fir.heap<i32>>,array_i:!fir.array<10xi32>,j:f32,array_j:!fir.box<!fir.heap<!fir.array<?xi32>>>,k:i32}>>
    %3 = hlfir.designate %2{"array_j"}   {fortran_attrs = #fir.var_attrs<allocatable>} : (!fir.heap<!fir.type<_QFtest_allocatable_derived_type_map_operand_and_block_additionTone_layer{i:f32,scalar:!fir.box<!fir.heap<i32>>,array_i:!fir.array<10xi32>,j:f32,array_j:!fir.box<!fir.heap<!fir.array<?xi32>>>,k:i32}>>) -> !fir.ref<!fir.box<!fir.heap<!fir.array<?xi32>>>>
    %4 = fir.load %3 : !fir.ref<!fir.box<!fir.heap<!fir.array<?xi32>>>>
    %c0_0 = arith.constant 0 : index
    %5:3 = fir.box_dims %4, %c0_0 : (!fir.box<!fir.heap<!fir.array<?xi32>>>, index) -> (index, index, index)
    %c1_0 = arith.constant 1 : index
    %c0_1 = arith.constant 0 : index
    %6:3 = fir.box_dims %4, %c0_1 : (!fir.box<!fir.heap<!fir.array<?xi32>>>, index) -> (index, index, index)
    %c0_2 = arith.constant 0 : index
    %7 = arith.subi %6#1, %c1_0 : index
    %8 = omp.map.bounds lower_bound(%c0_2 : index) upper_bound(%7 : index) extent(%6#1 : index) stride(%6#2 : index) start_idx(%5#0 : index) {stride_in_bytes = true}
    %9 = fir.load %0#0 : !fir.ref<!fir.box<!fir.heap<!fir.type<_QFtest_allocatable_derived_type_map_operand_and_block_additionTone_layer{i:f32,scalar:!fir.box<!fir.heap<i32>>,array_i:!fir.array<10xi32>,j:f32,array_j:!fir.box<!fir.heap<!fir.array<?xi32>>>,k:i32}>>>>
    %10 = fir.coordinate_of %9, array_j : (!fir.box<!fir.heap<!fir.type<_QFtest_allocatable_derived_type_map_operand_and_block_additionTone_layer{i:f32,scalar:!fir.box<!fir.heap<i32>>,array_i:!fir.array<10xi32>,j:f32,array_j:!fir.box<!fir.heap<!fir.array<?xi32>>>,k:i32}>>>) -> !fir.ref<!fir.box<!fir.heap<!fir.array<?xi32>>>>
    %11 = omp.map.info var_ptr(%10 : !fir.ref<!fir.box<!fir.heap<!fir.array<?xi32>>>>, !fir.box<!fir.heap<!fir.array<?xi32>>>) map_clauses(tofrom) capture(ByRef) bounds(%8) -> !fir.ref<!fir.box<!fir.heap<!fir.array<?xi32>>>> {name = "one_l%array_j"}
    %12 = fir.load %0#0 : !fir.ref<!fir.box<!fir.heap<!fir.type<_QFtest_allocatable_derived_type_map_operand_and_block_additionTone_layer{i:f32,scalar:!fir.box<!fir.heap<i32>>,array_i:!fir.array<10xi32>,j:f32,array_j:!fir.box<!fir.heap<!fir.array<?xi32>>>,k:i32}>>>>
    %13 = fir.coordinate_of %12, k : (!fir.box<!fir.heap<!fir.type<_QFtest_allocatable_derived_type_map_operand_and_block_additionTone_layer{i:f32,scalar:!fir.box<!fir.heap<i32>>,array_i:!fir.array<10xi32>,j:f32,array_j:!fir.box<!fir.heap<!fir.array<?xi32>>>,k:i32}>>>) -> !fir.ref<i32>
    %14 = omp.map.info var_ptr(%13 : !fir.ref<i32>, i32) map_clauses(tofrom) capture(ByRef) -> !fir.ref<i32> {name = "one_l%k"}
    %15 = omp.map.info var_ptr(%0#1 : !fir.ref<!fir.box<!fir.heap<!fir.type<_QFtest_allocatable_derived_type_map_operand_and_block_additionTone_layer{i:f32,scalar:!fir.box<!fir.heap<i32>>,array_i:!fir.array<10xi32>,j:f32,array_j:!fir.box<!fir.heap<!fir.array<?xi32>>>,k:i32}>>>>, !fir.box<!fir.heap<!fir.type<_QFtest_allocatable_derived_type_map_operand_and_block_additionTone_layer{i:f32,scalar:!fir.box<!fir.heap<i32>>,array_i:!fir.array<10xi32>,j:f32,array_j:!fir.box<!fir.heap<!fir.array<?xi32>>>,k:i32}>>>) map_clauses(tofrom) capture(ByRef) members(%11, %14 : [4], [5] : !fir.ref<!fir.box<!fir.heap<!fir.array<?xi32>>>>, !fir.ref<i32>) -> !fir.ref<!fir.box<!fir.heap<!fir.type<_QFtest_allocatable_derived_type_map_operand_and_block_additionTone_layer{i:f32,scalar:!fir.box<!fir.heap<i32>>,array_i:!fir.array<10xi32>,j:f32,array_j:!fir.box<!fir.heap<!fir.array<?xi32>>>,k:i32}>>>> {name = "one_l", partial_map = true}
    omp.target map_entries(%15 -> %arg1 : !fir.ref<!fir.box<!fir.heap<!fir.type<_QFtest_allocatable_derived_type_map_operand_and_block_additionTone_layer{i:f32,scalar:!fir.box<!fir.heap<i32>>,array_i:!fir.array<10xi32>,j:f32,array_j:!fir.box<!fir.heap<!fir.array<?xi32>>>,k:i32}>>>>) {
      omp.terminator
    }
    return
  }

// CHECK: func.func @alloca_dtype_map_op_block_add(%[[ARG0:.*]]: !fir.ref<!fir.box<!fir.heap<!fir.type<[[REC_TY:_QFtest_allocatable_derived_type_map_operand_and_block_additionTone_layer{i:f32,scalar:!fir.box<!fir.heap<i32>>,array_i:!fir.array<10xi32>,j:f32,array_j:!fir.box<!fir.heap<!fir.array<\?xi32>>>,k:i32}]]>>>>) {
// CHECK:     %[[ALLOCA:.*]]:2 = hlfir.declare %[[ARG0]] {fortran_attrs = #fir.var_attrs<allocatable>, uniq_name = "_QFtest_allocatable_derived_type_map_operand_and_block_additionEone_l"} : (!fir.ref<!fir.box<!fir.heap<!fir.type<[[REC_TY]]>>>>) -> (!fir.ref<!fir.box<!fir.heap<!fir.type<[[REC_TY]]>>>>, !fir.ref<!fir.box<!fir.heap<!fir.type<[[REC_TY]]>>>>)
// CHECK:     %[[BOUNDS:.*]] = omp.map.bounds lower_bound(%{{.*}} : index) upper_bound(%{{.*}} : index) extent(%{{.*}}#1 : index) stride(%{{.*}}#2 : index) start_idx(%{{.*}}#0 : index) {stride_in_bytes = true}
// CHECK:     %[[LOAD_ALLOCA:.*]] = fir.load %[[ALLOCA]]#0 : !fir.ref<!fir.box<!fir.heap<!fir.type<[[REC_TY]]>>>>
// CHECK:     %[[ALLOCATABLE_MEMBER_COORD:.*]] = fir.coordinate_of %[[LOAD_ALLOCA]], array_j : (!fir.box<!fir.heap<!fir.type<[[REC_TY]]>>>) -> !fir.ref<!fir.box<!fir.heap<!fir.array<?xi32>>>>
// CHECK:     %[[ALLOCATABLE_MEMBER_BASE_ADDR:.*]] = fir.box_offset %[[ALLOCATABLE_MEMBER_COORD]] base_addr : (!fir.ref<!fir.box<!fir.heap<!fir.array<?xi32>>>>) -> !fir.llvm_ptr<!fir.ref<!fir.array<?xi32>>>
// CHECK:     %[[MAP_ALLOCA_MEMBER_BASE_ADDR:.*]] = omp.map.info var_ptr(%[[ALLOCATABLE_MEMBER_COORD]] : !fir.ref<!fir.box<!fir.heap<!fir.array<?xi32>>>>, i32) map_clauses(tofrom) capture(ByRef) var_ptr_ptr(%[[ALLOCATABLE_MEMBER_BASE_ADDR]] : !fir.llvm_ptr<!fir.ref<!fir.array<?xi32>>>) bounds(%[[BOUNDS]]) -> !fir.llvm_ptr<!fir.ref<!fir.array<?xi32>>> {{.*}}
// CHECK:     %[[MAP_ALLOCA_MEMBER_DESCRIPTOR:.*]] = omp.map.info var_ptr(%[[ALLOCATABLE_MEMBER_COORD]] : !fir.ref<!fir.box<!fir.heap<!fir.array<?xi32>>>>, !fir.box<!fir.heap<!fir.array<?xi32>>>) map_clauses(to) capture(ByRef) -> !fir.ref<!fir.box<!fir.heap<!fir.array<?xi32>>>> {{.*}}
// CHECK:     %[[LOAD_ALLOCA2:.*]] = fir.load %[[ALLOCA]]#0 : !fir.ref<!fir.box<!fir.heap<!fir.type<[[REC_TY]]>>>>
// CHECK:     %[[REGULAR_MEMBER_COORD:.*]] = fir.coordinate_of %[[LOAD_ALLOCA2]], k : (!fir.box<!fir.heap<!fir.type<[[REC_TY]]>>>) -> !fir.ref<i32>
// CHECK:     %[[MAP_REGULAR_MEMBER:.*]] = omp.map.info var_ptr(%[[REGULAR_MEMBER_COORD]] : !fir.ref<i32>, i32) map_clauses(tofrom) capture(ByRef) -> !fir.ref<i32> {{.*}}
// CHECK:     %[[ALLOCATABLE_PARENT_BASE_ADDR:.*]] = fir.box_offset %[[ALLOCA]]#1 base_addr : (!fir.ref<!fir.box<!fir.heap<!fir.type<[[REC_TY]]>>>>) -> !fir.llvm_ptr<!fir.ref<!fir.type<[[REC_TY]]>>>
// CHECK:     %[[MAP_ALLOCA_PARENT_BASE_ADDR:.*]] = omp.map.info var_ptr(%[[ALLOCA]]#1 : !fir.ref<!fir.box<!fir.heap<!fir.type<[[REC_TY]]>>>>, !fir.type<[[REC_TY]]>) map_clauses(tofrom) capture(ByRef) var_ptr_ptr(%[[ALLOCATABLE_PARENT_BASE_ADDR]] : !fir.llvm_ptr<!fir.ref<!fir.type<[[REC_TY]]>>>) -> !fir.llvm_ptr<!fir.ref<!fir.type<[[REC_TY]]>>> {{.*}}
// CHECK:     %[[MAP_PARENT_DESCRIPTOR:.*]] = omp.map.info var_ptr(%[[ALLOCA]]#1 : !fir.ref<!fir.box<!fir.heap<!fir.type<[[REC_TY]]>>>>, !fir.box<!fir.heap<!fir.type<[[REC_TY]]>>>) map_clauses(to) capture(ByRef) members(%18, %13, %12, %16 : [0], [0, 4], [0, 4, 0], [0, 5] : !fir.llvm_ptr<!fir.ref<!fir.type<[[REC_TY]]>>>, !fir.ref<!fir.box<!fir.heap<!fir.array<?xi32>>>>, !fir.llvm_ptr<!fir.ref<!fir.array<?xi32>>>, !fir.ref<i32>) -> !fir.ref<!fir.box<!fir.heap<!fir.type<[[REC_TY]]>>>> {{.*}}
// CHECK:    omp.target map_entries(%[[MAP_PARENT_DESCRIPTOR]] -> %[[ARG1:.*]], %[[MAP_ALLOCA_PARENT_BASE_ADDR]] -> %[[ARG2:.*]], %[[MAP_ALLOCA_MEMBER_DESCRIPTOR]] -> %[[ARG3:.*]], %[[MAP_ALLOCA_MEMBER_BASE_ADDR]] -> %[[ARG4:.*]], %[[MAP_REGULAR_MEMBER]] -> %[[ARG5:.*]] : !fir.ref<!fir.box<!fir.heap<!fir.type<[[REC_TY]]>>>>, !fir.llvm_ptr<!fir.ref<!fir.type<[[REC_TY]]>>>, !fir.ref<!fir.box<!fir.heap<!fir.array<?xi32>>>>, !fir.llvm_ptr<!fir.ref<!fir.array<?xi32>>>, !fir.ref<i32>) {

// -----

  func.func @alloca_nest_dtype_map_op_block_add(%arg0 : !fir.ref<!fir.box<!fir.heap<!fir.type<_QFtest_alloca_nested_derived_type_map_operand_and_block_additionTtop_layer{i:f32,scalar:!fir.box<!fir.heap<i32>>,array_i:!fir.array<10xi32>,j:f32,array_j:!fir.box<!fir.heap<!fir.array<?xi32>>>,k:i32,nest:!fir.type<_QFtest_alloca_nested_derived_type_map_operand_and_block_additionTmiddle_layer{i:f32,array_i:!fir.array<10xi32>,array_k:!fir.box<!fir.heap<!fir.array<?xi32>>>,k:i32}>}>>>>) {
    %0:2 = hlfir.declare %arg0 {fortran_attrs = #fir.var_attrs<allocatable>, uniq_name = "_QFtest_alloca_nested_derived_type_map_operand_and_block_additionEone_l"} : (!fir.ref<!fir.box<!fir.heap<!fir.type<_QFtest_alloca_nested_derived_type_map_operand_and_block_additionTtop_layer{i:f32,scalar:!fir.box<!fir.heap<i32>>,array_i:!fir.array<10xi32>,j:f32,array_j:!fir.box<!fir.heap<!fir.array<?xi32>>>,k:i32,nest:!fir.type<_QFtest_alloca_nested_derived_type_map_operand_and_block_additionTmiddle_layer{i:f32,array_i:!fir.array<10xi32>,array_k:!fir.box<!fir.heap<!fir.array<?xi32>>>,k:i32}>}>>>>) -> (!fir.ref<!fir.box<!fir.heap<!fir.type<_QFtest_alloca_nested_derived_type_map_operand_and_block_additionTtop_layer{i:f32,scalar:!fir.box<!fir.heap<i32>>,array_i:!fir.array<10xi32>,j:f32,array_j:!fir.box<!fir.heap<!fir.array<?xi32>>>,k:i32,nest:!fir.type<_QFtest_alloca_nested_derived_type_map_operand_and_block_additionTmiddle_layer{i:f32,array_i:!fir.array<10xi32>,array_k:!fir.box<!fir.heap<!fir.array<?xi32>>>,k:i32}>}>>>>, !fir.ref<!fir.box<!fir.heap<!fir.type<_QFtest_alloca_nested_derived_type_map_operand_and_block_additionTtop_layer{i:f32,scalar:!fir.box<!fir.heap<i32>>,array_i:!fir.array<10xi32>,j:f32,array_j:!fir.box<!fir.heap<!fir.array<?xi32>>>,k:i32,nest:!fir.type<_QFtest_alloca_nested_derived_type_map_operand_and_block_additionTmiddle_layer{i:f32,array_i:!fir.array<10xi32>,array_k:!fir.box<!fir.heap<!fir.array<?xi32>>>,k:i32}>}>>>>)
    %1 = fir.load %0#0 : !fir.ref<!fir.box<!fir.heap<!fir.type<_QFtest_alloca_nested_derived_type_map_operand_and_block_additionTtop_layer{i:f32,scalar:!fir.box<!fir.heap<i32>>,array_i:!fir.array<10xi32>,j:f32,array_j:!fir.box<!fir.heap<!fir.array<?xi32>>>,k:i32,nest:!fir.type<_QFtest_alloca_nested_derived_type_map_operand_and_block_additionTmiddle_layer{i:f32,array_i:!fir.array<10xi32>,array_k:!fir.box<!fir.heap<!fir.array<?xi32>>>,k:i32}>}>>>>
    %2 = fir.box_addr %1 : (!fir.box<!fir.heap<!fir.type<_QFtest_alloca_nested_derived_type_map_operand_and_block_additionTtop_layer{i:f32,scalar:!fir.box<!fir.heap<i32>>,array_i:!fir.array<10xi32>,j:f32,array_j:!fir.box<!fir.heap<!fir.array<?xi32>>>,k:i32,nest:!fir.type<_QFtest_alloca_nested_derived_type_map_operand_and_block_additionTmiddle_layer{i:f32,array_i:!fir.array<10xi32>,array_k:!fir.box<!fir.heap<!fir.array<?xi32>>>,k:i32}>}>>>) -> !fir.heap<!fir.type<_QFtest_alloca_nested_derived_type_map_operand_and_block_additionTtop_layer{i:f32,scalar:!fir.box<!fir.heap<i32>>,array_i:!fir.array<10xi32>,j:f32,array_j:!fir.box<!fir.heap<!fir.array<?xi32>>>,k:i32,nest:!fir.type<_QFtest_alloca_nested_derived_type_map_operand_and_block_additionTmiddle_layer{i:f32,array_i:!fir.array<10xi32>,array_k:!fir.box<!fir.heap<!fir.array<?xi32>>>,k:i32}>}>>
    %3 = hlfir.designate %2{"nest"}   : (!fir.heap<!fir.type<_QFtest_alloca_nested_derived_type_map_operand_and_block_additionTtop_layer{i:f32,scalar:!fir.box<!fir.heap<i32>>,array_i:!fir.array<10xi32>,j:f32,array_j:!fir.box<!fir.heap<!fir.array<?xi32>>>,k:i32,nest:!fir.type<_QFtest_alloca_nested_derived_type_map_operand_and_block_additionTmiddle_layer{i:f32,array_i:!fir.array<10xi32>,array_k:!fir.box<!fir.heap<!fir.array<?xi32>>>,k:i32}>}>>) -> !fir.ref<!fir.type<_QFtest_alloca_nested_derived_type_map_operand_and_block_additionTmiddle_layer{i:f32,array_i:!fir.array<10xi32>,array_k:!fir.box<!fir.heap<!fir.array<?xi32>>>,k:i32}>>
    %4 = hlfir.designate %3{"array_k"}   {fortran_attrs = #fir.var_attrs<allocatable>} : (!fir.ref<!fir.type<_QFtest_alloca_nested_derived_type_map_operand_and_block_additionTmiddle_layer{i:f32,array_i:!fir.array<10xi32>,array_k:!fir.box<!fir.heap<!fir.array<?xi32>>>,k:i32}>>) -> !fir.ref<!fir.box<!fir.heap<!fir.array<?xi32>>>>
    %5 = fir.load %4 : !fir.ref<!fir.box<!fir.heap<!fir.array<?xi32>>>>
    %c0_0 = arith.constant 0 : index
    %6:3 = fir.box_dims %5, %c0_0 : (!fir.box<!fir.heap<!fir.array<?xi32>>>, index) -> (index, index, index)
    %c1_0 = arith.constant 1 : index
    %c0_1 = arith.constant 0 : index
    %7:3 = fir.box_dims %5, %c0_1 : (!fir.box<!fir.heap<!fir.array<?xi32>>>, index) -> (index, index, index)
    %8 = arith.subi %7#1, %c1_0 : index
    %9 = omp.map.bounds lower_bound(%c0_1 : index) upper_bound(%8 : index) extent(%7#1 : index) stride(%7#2 : index) start_idx(%6#0 : index) {stride_in_bytes = true}
    %10 = fir.load %0#0 : !fir.ref<!fir.box<!fir.heap<!fir.type<_QFtest_alloca_nested_derived_type_map_operand_and_block_additionTtop_layer{i:f32,scalar:!fir.box<!fir.heap<i32>>,array_i:!fir.array<10xi32>,j:f32,array_j:!fir.box<!fir.heap<!fir.array<?xi32>>>,k:i32,nest:!fir.type<_QFtest_alloca_nested_derived_type_map_operand_and_block_additionTmiddle_layer{i:f32,array_i:!fir.array<10xi32>,array_k:!fir.box<!fir.heap<!fir.array<?xi32>>>,k:i32}>}>>>>
    %c6 = arith.constant 6 : index
    %11 = fir.coordinate_of %10, nest : (!fir.box<!fir.heap<!fir.type<_QFtest_alloca_nested_derived_type_map_operand_and_block_additionTtop_layer{i:f32,scalar:!fir.box<!fir.heap<i32>>,array_i:!fir.array<10xi32>,j:f32,array_j:!fir.box<!fir.heap<!fir.array<?xi32>>>,k:i32,nest:!fir.type<_QFtest_alloca_nested_derived_type_map_operand_and_block_additionTmiddle_layer{i:f32,array_i:!fir.array<10xi32>,array_k:!fir.box<!fir.heap<!fir.array<?xi32>>>,k:i32}>}>>>) -> !fir.ref<!fir.type<_QFtest_alloca_nested_derived_type_map_operand_and_block_additionTmiddle_layer{i:f32,array_i:!fir.array<10xi32>,array_k:!fir.box<!fir.heap<!fir.array<?xi32>>>,k:i32}>>
    %c2_0 = arith.constant 2 : index
    %12 = fir.coordinate_of %11, array_k : (!fir.ref<!fir.type<_QFtest_alloca_nested_derived_type_map_operand_and_block_additionTmiddle_layer{i:f32,array_i:!fir.array<10xi32>,array_k:!fir.box<!fir.heap<!fir.array<?xi32>>>,k:i32}>>) -> !fir.ref<!fir.box<!fir.heap<!fir.array<?xi32>>>>
    %13 = omp.map.info var_ptr(%12 : !fir.ref<!fir.box<!fir.heap<!fir.array<?xi32>>>>, !fir.box<!fir.heap<!fir.array<?xi32>>>) map_clauses(tofrom) capture(ByRef) bounds(%9) -> !fir.ref<!fir.box<!fir.heap<!fir.array<?xi32>>>> {name = "one_l%nest%array_k"}
    %14 = fir.load %0#0 : !fir.ref<!fir.box<!fir.heap<!fir.type<_QFtest_alloca_nested_derived_type_map_operand_and_block_additionTtop_layer{i:f32,scalar:!fir.box<!fir.heap<i32>>,array_i:!fir.array<10xi32>,j:f32,array_j:!fir.box<!fir.heap<!fir.array<?xi32>>>,k:i32,nest:!fir.type<_QFtest_alloca_nested_derived_type_map_operand_and_block_additionTmiddle_layer{i:f32,array_i:!fir.array<10xi32>,array_k:!fir.box<!fir.heap<!fir.array<?xi32>>>,k:i32}>}>>>>
    %15 = fir.coordinate_of %14, nest : (!fir.box<!fir.heap<!fir.type<_QFtest_alloca_nested_derived_type_map_operand_and_block_additionTtop_layer{i:f32,scalar:!fir.box<!fir.heap<i32>>,array_i:!fir.array<10xi32>,j:f32,array_j:!fir.box<!fir.heap<!fir.array<?xi32>>>,k:i32,nest:!fir.type<_QFtest_alloca_nested_derived_type_map_operand_and_block_additionTmiddle_layer{i:f32,array_i:!fir.array<10xi32>,array_k:!fir.box<!fir.heap<!fir.array<?xi32>>>,k:i32}>}>>>) -> !fir.ref<!fir.type<_QFtest_alloca_nested_derived_type_map_operand_and_block_additionTmiddle_layer{i:f32,array_i:!fir.array<10xi32>,array_k:!fir.box<!fir.heap<!fir.array<?xi32>>>,k:i32}>>
    %16 = fir.coordinate_of %15, k : (!fir.ref<!fir.type<_QFtest_alloca_nested_derived_type_map_operand_and_block_additionTmiddle_layer{i:f32,array_i:!fir.array<10xi32>,array_k:!fir.box<!fir.heap<!fir.array<?xi32>>>,k:i32}>>) -> !fir.ref<i32>
    %17 = omp.map.info var_ptr(%16 : !fir.ref<i32>, i32) map_clauses(tofrom) capture(ByRef) -> !fir.ref<i32> {name = "one_l%nest%k"}
    %18 = omp.map.info var_ptr(%0#1 : !fir.ref<!fir.box<!fir.heap<!fir.type<_QFtest_alloca_nested_derived_type_map_operand_and_block_additionTtop_layer{i:f32,scalar:!fir.box<!fir.heap<i32>>,array_i:!fir.array<10xi32>,j:f32,array_j:!fir.box<!fir.heap<!fir.array<?xi32>>>,k:i32,nest:!fir.type<_QFtest_alloca_nested_derived_type_map_operand_and_block_additionTmiddle_layer{i:f32,array_i:!fir.array<10xi32>,array_k:!fir.box<!fir.heap<!fir.array<?xi32>>>,k:i32}>}>>>>, !fir.box<!fir.heap<!fir.type<_QFtest_alloca_nested_derived_type_map_operand_and_block_additionTtop_layer{i:f32,scalar:!fir.box<!fir.heap<i32>>,array_i:!fir.array<10xi32>,j:f32,array_j:!fir.box<!fir.heap<!fir.array<?xi32>>>,k:i32,nest:!fir.type<_QFtest_alloca_nested_derived_type_map_operand_and_block_additionTmiddle_layer{i:f32,array_i:!fir.array<10xi32>,array_k:!fir.box<!fir.heap<!fir.array<?xi32>>>,k:i32}>}>>>) map_clauses(tofrom) capture(ByRef) members(%13, %17 : [6,2], [6,3] : !fir.ref<!fir.box<!fir.heap<!fir.array<?xi32>>>>, !fir.ref<i32>) -> !fir.ref<!fir.box<!fir.heap<!fir.type<_QFtest_alloca_nested_derived_type_map_operand_and_block_additionTtop_layer{i:f32,scalar:!fir.box<!fir.heap<i32>>,array_i:!fir.array<10xi32>,j:f32,array_j:!fir.box<!fir.heap<!fir.array<?xi32>>>,k:i32,nest:!fir.type<_QFtest_alloca_nested_derived_type_map_operand_and_block_additionTmiddle_layer{i:f32,array_i:!fir.array<10xi32>,array_k:!fir.box<!fir.heap<!fir.array<?xi32>>>,k:i32}>}>>>> {name = "one_l", partial_map = true}
    omp.target map_entries(%18 -> %arg1 : !fir.ref<!fir.box<!fir.heap<!fir.type<_QFtest_alloca_nested_derived_type_map_operand_and_block_additionTtop_layer{i:f32,scalar:!fir.box<!fir.heap<i32>>,array_i:!fir.array<10xi32>,j:f32,array_j:!fir.box<!fir.heap<!fir.array<?xi32>>>,k:i32,nest:!fir.type<_QFtest_alloca_nested_derived_type_map_operand_and_block_additionTmiddle_layer{i:f32,array_i:!fir.array<10xi32>,array_k:!fir.box<!fir.heap<!fir.array<?xi32>>>,k:i32}>}>>>>) {
      omp.terminator
    }
    return
  }

// CHECK: func.func @alloca_nest_dtype_map_op_block_add(%[[ARG0:.*]]: !fir.ref<!fir.box<!fir.heap<!fir.type<[[REC_TY:_QFtest_alloca_nested_derived_type_map_operand_and_block_additionTtop_layer{i:f32,scalar:!fir.box<!fir.heap<i32>>,array_i:!fir.array<10xi32>,j:f32,array_j:!fir.box<!fir.heap<!fir.array<\?xi32>>>,k:i32,nest:!fir.type<_QFtest_alloca_nested_derived_type_map_operand_and_block_additionTmiddle_layer{i:f32,array_i:!fir.array<10xi32>,array_k:!fir.box<!fir.heap<!fir.array<\?xi32>>>,k:i32}>}]]>>>>) {
// CHECK:   %[[ALLOCA:.*]]:2 = hlfir.declare %[[ARG0]] {{.*}} : (!fir.ref<!fir.box<!fir.heap<!fir.type<[[REC_TY]]>>>>) -> (!fir.ref<!fir.box<!fir.heap<!fir.type<[[REC_TY]]>>>>, !fir.ref<!fir.box<!fir.heap<!fir.type<[[REC_TY]]>>>>)
// CHECK:   %[[BOUNDS:.*]] = omp.map.bounds lower_bound(%{{.*}} : index) upper_bound(%{{.*}} : index) extent(%{{.*}} : index) stride(%{{.*}} : index) start_idx(%{{.*}} : index) {stride_in_bytes = true}
// CHECK:   %[[ALLOCA_LOAD:.*]] = fir.load %[[ALLOCA]]#0 : !fir.ref<!fir.box<!fir.heap<!fir.type<[[REC_TY]]>>>>
// CHECK:   %[[INTERMEDIATE_DTYPE_NESTED_MEMBER:.*]] = fir.coordinate_of %[[ALLOCA_LOAD]], nest : (!fir.box<!fir.heap<!fir.type<[[REC_TY]]>>>) -> !fir.ref<!fir.type<[[REC_TY2:_QFtest_alloca_nested_derived_type_map_operand_and_block_additionTmiddle_layer{i:f32,array_i:!fir.array<10xi32>,array_k:!fir.box<!fir.heap<!fir.array<\?xi32>>>,k:i32}]]>>
// CHECK:   %[[NESTED_ALLOCA_MEMBER:.*]] = fir.coordinate_of %[[INTERMEDIATE_DTYPE_NESTED_MEMBER]], array_k : (!fir.ref<!fir.type<[[REC_TY2]]>>) -> !fir.ref<!fir.box<!fir.heap<!fir.array<?xi32>>>>
// CHECK:   %[[NESTED_ALLOCA_MEMBER_BASE_ADDR:.*]] = fir.box_offset %[[NESTED_ALLOCA_MEMBER]] base_addr : (!fir.ref<!fir.box<!fir.heap<!fir.array<?xi32>>>>) -> !fir.llvm_ptr<!fir.ref<!fir.array<?xi32>>>
// CHECK:   %[[MAP_NESTED_ALLOCA_MEMBER_BASE_ADDR:.*]] = omp.map.info var_ptr(%[[NESTED_ALLOCA_MEMBER]] : !fir.ref<!fir.box<!fir.heap<!fir.array<?xi32>>>>, i32) map_clauses(tofrom) capture(ByRef) var_ptr_ptr(%[[NESTED_ALLOCA_MEMBER_BASE_ADDR]] : !fir.llvm_ptr<!fir.ref<!fir.array<?xi32>>>) bounds(%[[BOUNDS]]) -> !fir.llvm_ptr<!fir.ref<!fir.array<?xi32>>> {{.*}}
// CHECK:   %[[MAP_NESTED_ALLOCA_MEMBER:.*]] = omp.map.info var_ptr(%[[NESTED_ALLOCA_MEMBER]] : !fir.ref<!fir.box<!fir.heap<!fir.array<?xi32>>>>, !fir.box<!fir.heap<!fir.array<?xi32>>>) map_clauses(to) capture(ByRef) -> !fir.ref<!fir.box<!fir.heap<!fir.array<?xi32>>>> {{.*}}
// CHECK:   %[[ALLOCA_LOAD2:.*]] = fir.load %[[ALLOCA]]#0 : !fir.ref<!fir.box<!fir.heap<!fir.type<[[REC_TY]]>>>>
// CHECK:   %[[INTERMEDIATE_DTYPE_NESTED_MEMBER2:.*]] = fir.coordinate_of %[[ALLOCA_LOAD2]], nest : (!fir.box<!fir.heap<!fir.type<[[REC_TY]]>>>) -> !fir.ref<!fir.type<[[REC_TY2]]>>
// CHECK:   %[[NESTED_REGULAR_MEMBER:.*]] = fir.coordinate_of %[[INTERMEDIATE_DTYPE_NESTED_MEMBER2]], k : (!fir.ref<!fir.type<[[REC_TY2]]>>) -> !fir.ref<i32>
// CHECK:   %[[MAP_NESTED_REGULAR_MEMBER:.*]] = omp.map.info var_ptr(%[[NESTED_REGULAR_MEMBER:.*]] : !fir.ref<i32>, i32) map_clauses(tofrom) capture(ByRef) -> !fir.ref<i32> {{.*}}
// CHECK:   %[[ALLOCATABLE_PARENT_BASE_ADDR:.*]] = fir.box_offset %[[ALLOCA]]#1 base_addr : (!fir.ref<!fir.box<!fir.heap<!fir.type<[[REC_TY]]>>>>) -> !fir.llvm_ptr<!fir.ref<!fir.type<[[REC_TY]]>>>
// CHECK:   %[[MAP_ALLOCATABLE_PARENT_BASE_ADDR:.*]] = omp.map.info var_ptr(%[[ALLOCA]]#1 : !fir.ref<!fir.box<!fir.heap<!fir.type<[[REC_TY]]>>>>, !fir.type<[[REC_TY]]>) map_clauses(tofrom) capture(ByRef) var_ptr_ptr(%[[ALLOCATABLE_PARENT_BASE_ADDR]] : !fir.llvm_ptr<!fir.ref<!fir.type<[[REC_TY]]>>>) -> !fir.llvm_ptr<!fir.ref<!fir.type<[[REC_TY]]>>> {{.*}}
// CHECK:   %[[MAP_ALLOCATABLE_PARENT_DESCRIPTOR:.*]] = omp.map.info var_ptr(%[[ALLOCA]]#1 : !fir.ref<!fir.box<!fir.heap<!fir.type<[[REC_TY]]>>>>, !fir.box<!fir.heap<!fir.type<[[REC_TY]]>>>) map_clauses(to) capture(ByRef) members(%21, %15, %14, %19 : [0], [0, 6, 2], [0, 6, 2, 0], [0, 6, 3] : !fir.llvm_ptr<!fir.ref<!fir.type<[[REC_TY]]>>>, !fir.ref<!fir.box<!fir.heap<!fir.array<?xi32>>>>, !fir.llvm_ptr<!fir.ref<!fir.array<?xi32>>>, !fir.ref<i32>) -> !fir.ref<!fir.box<!fir.heap<!fir.type<[[REC_TY]]>>>> {{.*}}
// CHECK:    omp.target map_entries(%[[MAP_ALLOCATABLE_PARENT_DESCRIPTOR]] -> %[[ARG1:.*]], %[[MAP_ALLOCATABLE_PARENT_BASE_ADDR]] -> %[[ARG2:.*]], %[[MAP_NESTED_ALLOCA_MEMBER]] -> %[[ARG3:.*]], %[[MAP_NESTED_ALLOCA_MEMBER_BASE_ADDR]] -> %[[ARG4:.*]], %[[MAP_NESTED_REGULAR_MEMBER]] -> %[[ARG5:.*]] : !fir.ref<!fir.box<!fir.heap<!fir.type<[[REC_TY]]>>>>, !fir.llvm_ptr<!fir.ref<!fir.type<[[REC_TY]]>>>, !fir.ref<!fir.box<!fir.heap<!fir.array<?xi32>>>>, !fir.llvm_ptr<!fir.ref<!fir.array<?xi32>>>, !fir.ref<i32>) {

// -----

  func.func @nest_dtype_alloca_map_op_block_add(%arg0 : !fir.ref<!fir.type<_QFtest_nested_derived_type_alloca_map_operand_and_block_additionTtop_layer{i:f32,scalar:!fir.box<!fir.heap<i32>>,array_i:!fir.array<10xi32>,j:f32,array_j:!fir.box<!fir.heap<!fir.array<?xi32>>>,k:i32,nest:!fir.type<_QFtest_nested_derived_type_alloca_map_operand_and_block_additionTmiddle_layer{i:f32,array_i:!fir.array<10xi32>,array_k:!fir.box<!fir.heap<!fir.array<?xi32>>>,k:i32}>}>>) {
    %0:2 = hlfir.declare %arg0 {uniq_name = "_QFtest_nested_derived_type_alloca_map_operand_and_block_additionEone_l"} : (!fir.ref<!fir.type<_QFtest_nested_derived_type_alloca_map_operand_and_block_additionTtop_layer{i:f32,scalar:!fir.box<!fir.heap<i32>>,array_i:!fir.array<10xi32>,j:f32,array_j:!fir.box<!fir.heap<!fir.array<?xi32>>>,k:i32,nest:!fir.type<_QFtest_nested_derived_type_alloca_map_operand_and_block_additionTmiddle_layer{i:f32,array_i:!fir.array<10xi32>,array_k:!fir.box<!fir.heap<!fir.array<?xi32>>>,k:i32}>}>>) -> (!fir.ref<!fir.type<_QFtest_nested_derived_type_alloca_map_operand_and_block_additionTtop_layer{i:f32,scalar:!fir.box<!fir.heap<i32>>,array_i:!fir.array<10xi32>,j:f32,array_j:!fir.box<!fir.heap<!fir.array<?xi32>>>,k:i32,nest:!fir.type<_QFtest_nested_derived_type_alloca_map_operand_and_block_additionTmiddle_layer{i:f32,array_i:!fir.array<10xi32>,array_k:!fir.box<!fir.heap<!fir.array<?xi32>>>,k:i32}>}>>, !fir.ref<!fir.type<_QFtest_nested_derived_type_alloca_map_operand_and_block_additionTtop_layer{i:f32,scalar:!fir.box<!fir.heap<i32>>,array_i:!fir.array<10xi32>,j:f32,array_j:!fir.box<!fir.heap<!fir.array<?xi32>>>,k:i32,nest:!fir.type<_QFtest_nested_derived_type_alloca_map_operand_and_block_additionTmiddle_layer{i:f32,array_i:!fir.array<10xi32>,array_k:!fir.box<!fir.heap<!fir.array<?xi32>>>,k:i32}>}>>)
    %1 = hlfir.designate %0#0{"nest"}   : (!fir.ref<!fir.type<_QFtest_nested_derived_type_alloca_map_operand_and_block_additionTtop_layer{i:f32,scalar:!fir.box<!fir.heap<i32>>,array_i:!fir.array<10xi32>,j:f32,array_j:!fir.box<!fir.heap<!fir.array<?xi32>>>,k:i32,nest:!fir.type<_QFtest_nested_derived_type_alloca_map_operand_and_block_additionTmiddle_layer{i:f32,array_i:!fir.array<10xi32>,array_k:!fir.box<!fir.heap<!fir.array<?xi32>>>,k:i32}>}>>) -> !fir.ref<!fir.type<_QFtest_nested_derived_type_alloca_map_operand_and_block_additionTmiddle_layer{i:f32,array_i:!fir.array<10xi32>,array_k:!fir.box<!fir.heap<!fir.array<?xi32>>>,k:i32}>>
    %2 = hlfir.designate %1{"array_k"}   {fortran_attrs = #fir.var_attrs<allocatable>} : (!fir.ref<!fir.type<_QFtest_nested_derived_type_alloca_map_operand_and_block_additionTmiddle_layer{i:f32,array_i:!fir.array<10xi32>,array_k:!fir.box<!fir.heap<!fir.array<?xi32>>>,k:i32}>>) -> !fir.ref<!fir.box<!fir.heap<!fir.array<?xi32>>>>
    %3 = fir.load %2 : !fir.ref<!fir.box<!fir.heap<!fir.array<?xi32>>>>
    %c0_0 = arith.constant 0 : index
    %4:3 = fir.box_dims %3, %c0_0 : (!fir.box<!fir.heap<!fir.array<?xi32>>>, index) -> (index, index, index)
    %c1_16 = arith.constant 1 : index
    %c0_1 = arith.constant 0 : index
    %5:3 = fir.box_dims %3, %c0_1 : (!fir.box<!fir.heap<!fir.array<?xi32>>>, index) -> (index, index, index)
    %c0_18 = arith.constant 0 : index
    %6 = arith.subi %5#1, %c1_16 : index
    %7 = omp.map.bounds lower_bound(%c0_18 : index) upper_bound(%6 : index) extent(%5#1 : index) stride(%5#2 : index) start_idx(%4#0 : index) {stride_in_bytes = true}
    %c6_0 = arith.constant 6 : index
    %8 = fir.coordinate_of %0#0, nest: (!fir.ref<!fir.type<_QFtest_nested_derived_type_alloca_map_operand_and_block_additionTtop_layer{i:f32,scalar:!fir.box<!fir.heap<i32>>,array_i:!fir.array<10xi32>,j:f32,array_j:!fir.box<!fir.heap<!fir.array<?xi32>>>,k:i32,nest:!fir.type<_QFtest_nested_derived_type_alloca_map_operand_and_block_additionTmiddle_layer{i:f32,array_i:!fir.array<10xi32>,array_k:!fir.box<!fir.heap<!fir.array<?xi32>>>,k:i32}>}>>) -> !fir.ref<!fir.type<_QFtest_nested_derived_type_alloca_map_operand_and_block_additionTmiddle_layer{i:f32,array_i:!fir.array<10xi32>,array_k:!fir.box<!fir.heap<!fir.array<?xi32>>>,k:i32}>>
    %9 = fir.coordinate_of %8, array_k : (!fir.ref<!fir.type<_QFtest_nested_derived_type_alloca_map_operand_and_block_additionTmiddle_layer{i:f32,array_i:!fir.array<10xi32>,array_k:!fir.box<!fir.heap<!fir.array<?xi32>>>,k:i32}>>) -> !fir.ref<!fir.box<!fir.heap<!fir.array<?xi32>>>>
    %10 = omp.map.info var_ptr(%9 : !fir.ref<!fir.box<!fir.heap<!fir.array<?xi32>>>>, !fir.box<!fir.heap<!fir.array<?xi32>>>) map_clauses(tofrom) capture(ByRef) bounds(%7) -> !fir.ref<!fir.box<!fir.heap<!fir.array<?xi32>>>> {name = "one_l%nest%array_k"}
    %11 = omp.map.info var_ptr(%0#0 : !fir.ref<!fir.type<_QFtest_nested_derived_type_alloca_map_operand_and_block_additionTtop_layer{i:f32,scalar:!fir.box<!fir.heap<i32>>,array_i:!fir.array<10xi32>,j:f32,array_j:!fir.box<!fir.heap<!fir.array<?xi32>>>,k:i32,nest:!fir.type<_QFtest_nested_derived_type_alloca_map_operand_and_block_additionTmiddle_layer{i:f32,array_i:!fir.array<10xi32>,array_k:!fir.box<!fir.heap<!fir.array<?xi32>>>,k:i32}>}>>, !fir.type<_QFtest_nested_derived_type_alloca_map_operand_and_block_additionTtop_layer{i:f32,scalar:!fir.box<!fir.heap<i32>>,array_i:!fir.array<10xi32>,j:f32,array_j:!fir.box<!fir.heap<!fir.array<?xi32>>>,k:i32,nest:!fir.type<_QFtest_nested_derived_type_alloca_map_operand_and_block_additionTmiddle_layer{i:f32,array_i:!fir.array<10xi32>,array_k:!fir.box<!fir.heap<!fir.array<?xi32>>>,k:i32}>}>) map_clauses(tofrom) capture(ByRef) members(%10 : [6,2] : !fir.ref<!fir.box<!fir.heap<!fir.array<?xi32>>>>) -> !fir.ref<!fir.type<_QFtest_nested_derived_type_alloca_map_operand_and_block_additionTtop_layer{i:f32,scalar:!fir.box<!fir.heap<i32>>,array_i:!fir.array<10xi32>,j:f32,array_j:!fir.box<!fir.heap<!fir.array<?xi32>>>,k:i32,nest:!fir.type<_QFtest_nested_derived_type_alloca_map_operand_and_block_additionTmiddle_layer{i:f32,array_i:!fir.array<10xi32>,array_k:!fir.box<!fir.heap<!fir.array<?xi32>>>,k:i32}>}>> {name = "one_l", partial_map = true}
    omp.target map_entries(%11 -> %arg1 : !fir.ref<!fir.type<_QFtest_nested_derived_type_alloca_map_operand_and_block_additionTtop_layer{i:f32,scalar:!fir.box<!fir.heap<i32>>,array_i:!fir.array<10xi32>,j:f32,array_j:!fir.box<!fir.heap<!fir.array<?xi32>>>,k:i32,nest:!fir.type<_QFtest_nested_derived_type_alloca_map_operand_and_block_additionTmiddle_layer{i:f32,array_i:!fir.array<10xi32>,array_k:!fir.box<!fir.heap<!fir.array<?xi32>>>,k:i32}>}>>) {
      omp.terminator
    }
    return
  }

// CHECK:  func.func @nest_dtype_alloca_map_op_block_add(%[[ARG0:.*]]: !fir.ref<!fir.type<[[REC_TY:_QFtest_nested_derived_type_alloca_map_operand_and_block_additionTtop_layer{i:f32,scalar:!fir.box<!fir.heap<i32>>,array_i:!fir.array<10xi32>,j:f32,array_j:!fir.box<!fir.heap<!fir.array<\?xi32>>>,k:i32,nest:!fir.type<_QFtest_nested_derived_type_alloca_map_operand_and_block_additionTmiddle_layer{i:f32,array_i:!fir.array<10xi32>,array_k:!fir.box<!fir.heap<!fir.array<\?xi32>>>,k:i32}>}]]>>) {
// CHECK:   %[[ALLOCA:.*]]:2 = hlfir.declare %[[ARG0]] {{.*}} : (!fir.ref<!fir.type<[[REC_TY]]>>) -> (!fir.ref<!fir.type<[[REC_TY]]>>, !fir.ref<!fir.type<[[REC_TY]]>>)
// CHECK:   %[[BOUNDS:.*]] = omp.map.bounds lower_bound(%{{.*}} : index) upper_bound(%{{.*}} : index) extent(%{{.*}} : index) stride(%{{.*}} : index) start_idx(%{{.*}} : index) {stride_in_bytes = true}
// CHECK:   %[[NESTED_DTYPE_COORD:.*]] = fir.coordinate_of %[[ALLOCA]]#0, nest : (!fir.ref<!fir.type<[[REC_TY]]>>) -> !fir.ref<!fir.type<[[REC_TY2:_QFtest_nested_derived_type_alloca_map_operand_and_block_additionTmiddle_layer{i:f32,array_i:!fir.array<10xi32>,array_k:!fir.box<!fir.heap<!fir.array<\?xi32>>>,k:i32}]]>>
// CHECK:   %[[ALLOCATABLE_MEMBER:.*]] = fir.coordinate_of %[[NESTED_DTYPE_COORD]], array_k : (!fir.ref<!fir.type<[[REC_TY2]]>>) -> !fir.ref<!fir.box<!fir.heap<!fir.array<?xi32>>>>
// CHECK:   %[[ALLOCATABLE_MEMBER_BASE_ADDR:.*]] = fir.box_offset %[[ALLOCATABLE_MEMBER]] base_addr : (!fir.ref<!fir.box<!fir.heap<!fir.array<?xi32>>>>) -> !fir.llvm_ptr<!fir.ref<!fir.array<?xi32>>>
// CHECK:   %[[MAP_ALLOCATABLE_MEMBER_BASE_ADDR:.*]] = omp.map.info var_ptr(%[[ALLOCATABLE_MEMBER]] : !fir.ref<!fir.box<!fir.heap<!fir.array<?xi32>>>>, i32) map_clauses(tofrom) capture(ByRef) var_ptr_ptr(%[[ALLOCATABLE_MEMBER_BASE_ADDR]] : !fir.llvm_ptr<!fir.ref<!fir.array<?xi32>>>) bounds(%[[BOUNDS]]) -> !fir.llvm_ptr<!fir.ref<!fir.array<?xi32>>> {{.*}}
// CHECK:   %[[MAP_ALLOCATABLE_MEMBER_DESCRIPTOR:.*]] = omp.map.info var_ptr(%[[ALLOCATABLE_MEMBER]] : !fir.ref<!fir.box<!fir.heap<!fir.array<?xi32>>>>, !fir.box<!fir.heap<!fir.array<?xi32>>>) map_clauses(to) capture(ByRef) -> !fir.ref<!fir.box<!fir.heap<!fir.array<?xi32>>>> {{.*}}
// CHECK:   %[[MAP_PARENT:.*]] = omp.map.info var_ptr(%[[ALLOCA]]#0 : !fir.ref<!fir.type<[[REC_TY]]>>, !fir.type<[[REC_TY]]>) map_clauses(tofrom) capture(ByRef) members(%12, %11 : [6, 2], [6, 2, 0] : !fir.ref<!fir.box<!fir.heap<!fir.array<?xi32>>>>, !fir.llvm_ptr<!fir.ref<!fir.array<?xi32>>>) -> !fir.ref<!fir.type<[[REC_TY]]>> {{.*}}
// CHECK:   omp.target map_entries(%[[MAP_PARENT]] -> %[[ARG1:.*]], %[[MAP_ALLOCATABLE_MEMBER_DESCRIPTOR]] -> %[[ARG2:.*]], %[[MAP_ALLOCATABLE_MEMBER_BASE_ADDR]] -> %[[ARG3:.*]] :  !fir.ref<!fir.type<[[REC_TY]]>>, !fir.ref<!fir.box<!fir.heap<!fir.array<?xi32>>>>, !fir.llvm_ptr<!fir.ref<!fir.array<?xi32>>>) {

// -----

  func.func @nest_dtype_mem_idx(%arg0 : !fir.ref<!fir.type<_QFmaptype_nested_derived_type_member_idxTdtype{i:f32,vertexes:!fir.box<!fir.heap<!fir.array<?x!fir.type<_QFmaptype_nested_derived_type_member_idxTvertexes{test:i32,vertexx:!fir.box<!fir.heap<!fir.array<?xi32>>>,vertexy:!fir.box<!fir.heap<!fir.array<?xi32>>>}>>>>,array_i:!fir.array<10xi32>}>>) {
    %0:2 = hlfir.declare %arg0 {uniq_name = "_QFmaptype_nested_derived_type_member_idxEalloca_dtype"} : (!fir.ref<!fir.type<_QFmaptype_nested_derived_type_member_idxTdtype{i:f32,vertexes:!fir.box<!fir.heap<!fir.array<?x!fir.type<_QFmaptype_nested_derived_type_member_idxTvertexes{test:i32,vertexx:!fir.box<!fir.heap<!fir.array<?xi32>>>,vertexy:!fir.box<!fir.heap<!fir.array<?xi32>>>}>>>>,array_i:!fir.array<10xi32>}>>) -> (!fir.ref<!fir.type<_QFmaptype_nested_derived_type_member_idxTdtype{i:f32,vertexes:!fir.box<!fir.heap<!fir.array<?x!fir.type<_QFmaptype_nested_derived_type_member_idxTvertexes{test:i32,vertexx:!fir.box<!fir.heap<!fir.array<?xi32>>>,vertexy:!fir.box<!fir.heap<!fir.array<?xi32>>>}>>>>,array_i:!fir.array<10xi32>}>>, !fir.ref<!fir.type<_QFmaptype_nested_derived_type_member_idxTdtype{i:f32,vertexes:!fir.box<!fir.heap<!fir.array<?x!fir.type<_QFmaptype_nested_derived_type_member_idxTvertexes{test:i32,vertexx:!fir.box<!fir.heap<!fir.array<?xi32>>>,vertexy:!fir.box<!fir.heap<!fir.array<?xi32>>>}>>>>,array_i:!fir.array<10xi32>}>>)
    %c1_15 = arith.constant 1 : index
    %1 = omp.map.bounds lower_bound(%c1_15 : index) upper_bound(%c1_15 : index) extent(%c1_15 : index) stride(%c1_15 : index) start_idx(%c1_15 : index) {stride_in_bytes = true}
    %2 = fir.coordinate_of %0#0, vertexes : (!fir.ref<!fir.type<_QFmaptype_nested_derived_type_member_idxTdtype{i:f32,vertexes:!fir.box<!fir.heap<!fir.array<?x!fir.type<_QFmaptype_nested_derived_type_member_idxTvertexes{test:i32,vertexx:!fir.box<!fir.heap<!fir.array<?xi32>>>,vertexy:!fir.box<!fir.heap<!fir.array<?xi32>>>}>>>>,array_i:!fir.array<10xi32>}>>) -> !fir.ref<!fir.box<!fir.heap<!fir.array<?x!fir.type<_QFmaptype_nested_derived_type_member_idxTvertexes{test:i32,vertexx:!fir.box<!fir.heap<!fir.array<?xi32>>>,vertexy:!fir.box<!fir.heap<!fir.array<?xi32>>>}>>>>>
    %3 = omp.map.bounds lower_bound(%c1_15 : index) upper_bound(%c1_15 : index) extent(%c1_15 : index) stride(%c1_15 : index) start_idx(%c1_15 : index) {stride_in_bytes = true}
    %4 = omp.map.info var_ptr(%2 : !fir.ref<!fir.box<!fir.heap<!fir.array<?x!fir.type<_QFmaptype_nested_derived_type_member_idxTvertexes{test:i32,vertexx:!fir.box<!fir.heap<!fir.array<?xi32>>>,vertexy:!fir.box<!fir.heap<!fir.array<?xi32>>>}>>>>>, !fir.box<!fir.heap<!fir.array<?x!fir.type<_QFmaptype_nested_derived_type_member_idxTvertexes{test:i32,vertexx:!fir.box<!fir.heap<!fir.array<?xi32>>>,vertexy:!fir.box<!fir.heap<!fir.array<?xi32>>>}>>>>) map_clauses(exit_release_or_enter_alloc) capture(ByRef) bounds(%3) -> !fir.ref<!fir.box<!fir.heap<!fir.array<?x!fir.type<_QFmaptype_nested_derived_type_member_idxTvertexes{test:i32,vertexx:!fir.box<!fir.heap<!fir.array<?xi32>>>,vertexy:!fir.box<!fir.heap<!fir.array<?xi32>>>}>>>>> {name = "alloca_dtype%vertexes(2_8)%vertexy"}
    %5 = fir.load %2 : !fir.ref<!fir.box<!fir.heap<!fir.array<?x!fir.type<_QFmaptype_nested_derived_type_member_idxTvertexes{test:i32,vertexx:!fir.box<!fir.heap<!fir.array<?xi32>>>,vertexy:!fir.box<!fir.heap<!fir.array<?xi32>>>}>>>>>
    %c2_i64 = arith.constant 2 : i64
    %c1_20 = arith.constant 1 : index
    %6 = fir.convert %c2_i64 : (i64) -> index
    %7 = arith.subi %6, %c1_20 : index
    %8 = fir.coordinate_of %5, %7 : (!fir.box<!fir.heap<!fir.array<?x!fir.type<_QFmaptype_nested_derived_type_member_idxTvertexes{test:i32,vertexx:!fir.box<!fir.heap<!fir.array<?xi32>>>,vertexy:!fir.box<!fir.heap<!fir.array<?xi32>>>}>>>>, index) -> !fir.ref<!fir.type<_QFmaptype_nested_derived_type_member_idxTvertexes{test:i32,vertexx:!fir.box<!fir.heap<!fir.array<?xi32>>>,vertexy:!fir.box<!fir.heap<!fir.array<?xi32>>>}>>
    %9 = fir.coordinate_of %8, vertexy : (!fir.ref<!fir.type<_QFmaptype_nested_derived_type_member_idxTvertexes{test:i32,vertexx:!fir.box<!fir.heap<!fir.array<?xi32>>>,vertexy:!fir.box<!fir.heap<!fir.array<?xi32>>>}>>) -> !fir.ref<!fir.box<!fir.heap<!fir.array<?xi32>>>>
    %10 = omp.map.info var_ptr(%9 : !fir.ref<!fir.box<!fir.heap<!fir.array<?xi32>>>>, !fir.box<!fir.heap<!fir.array<?xi32>>>) map_clauses(tofrom) capture(ByRef) bounds(%1) -> !fir.ref<!fir.box<!fir.heap<!fir.array<?xi32>>>> {name = "alloca_dtype%vertexes(2_8)%vertexy"}
    %11 = omp.map.info var_ptr(%0#1 : !fir.ref<!fir.type<_QFmaptype_nested_derived_type_member_idxTdtype{i:f32,vertexes:!fir.box<!fir.heap<!fir.array<?x!fir.type<_QFmaptype_nested_derived_type_member_idxTvertexes{test:i32,vertexx:!fir.box<!fir.heap<!fir.array<?xi32>>>,vertexy:!fir.box<!fir.heap<!fir.array<?xi32>>>}>>>>,array_i:!fir.array<10xi32>}>>, !fir.type<_QFmaptype_nested_derived_type_member_idxTdtype{i:f32,vertexes:!fir.box<!fir.heap<!fir.array<?x!fir.type<_QFmaptype_nested_derived_type_member_idxTvertexes{test:i32,vertexx:!fir.box<!fir.heap<!fir.array<?xi32>>>,vertexy:!fir.box<!fir.heap<!fir.array<?xi32>>>}>>>>,array_i:!fir.array<10xi32>}>) map_clauses(exit_release_or_enter_alloc) capture(ByRef) members(%4, %10 : [1], [1,2] : !fir.ref<!fir.box<!fir.heap<!fir.array<?x!fir.type<_QFmaptype_nested_derived_type_member_idxTvertexes{test:i32,vertexx:!fir.box<!fir.heap<!fir.array<?xi32>>>,vertexy:!fir.box<!fir.heap<!fir.array<?xi32>>>}>>>>>, !fir.ref<!fir.box<!fir.heap<!fir.array<?xi32>>>>) -> !fir.ref<!fir.type<_QFmaptype_nested_derived_type_member_idxTdtype{i:f32,vertexes:!fir.box<!fir.heap<!fir.array<?x!fir.type<_QFmaptype_nested_derived_type_member_idxTvertexes{test:i32,vertexx:!fir.box<!fir.heap<!fir.array<?xi32>>>,vertexy:!fir.box<!fir.heap<!fir.array<?xi32>>>}>>>>,array_i:!fir.array<10xi32>}>> {name = "alloca_dtype", partial_map = true}
    omp.target map_entries(%11 -> %arg1 : !fir.ref<!fir.type<_QFmaptype_nested_derived_type_member_idxTdtype{i:f32,vertexes:!fir.box<!fir.heap<!fir.array<?x!fir.type<_QFmaptype_nested_derived_type_member_idxTvertexes{test:i32,vertexx:!fir.box<!fir.heap<!fir.array<?xi32>>>,vertexy:!fir.box<!fir.heap<!fir.array<?xi32>>>}>>>>,array_i:!fir.array<10xi32>}>>) {
      omp.terminator
    }
    return
  }

// CHECK:  func.func @nest_dtype_mem_idx(%[[ARG0:.*]]: !fir.ref<!fir.type<[[REC_TY:_QFmaptype_nested_derived_type_member_idxTdtype{i:f32,vertexes:!fir.box<!fir.heap<!fir.array<\?x!fir.type<_QFmaptype_nested_derived_type_member_idxTvertexes{test:i32,vertexx:!fir.box<!fir.heap<!fir.array<\?xi32>>>,vertexy:!fir.box<!fir.heap<!fir.array<\?xi32>>>}>>>>,array_i:!fir.array<10xi32>}]]>>) {
// CHECK:    %[[DECLARE:.*]]:2 = hlfir.declare %[[ARG0]] {{.*}} : (!fir.ref<!fir.type<[[REC_TY]]>>) -> (!fir.ref<!fir.type<[[REC_TY]]>>, !fir.ref<!fir.type<[[REC_TY]]>>)
// CHECK:    %[[DESC_1:.*]] = fir.coordinate_of %[[DECLARE]]#0, vertexes : (!fir.ref<!fir.type<[[REC_TY]]>>) -> !fir.ref<!fir.box<!fir.heap<!fir.array<?x!fir.type<[[REC_TY2:_QFmaptype_nested_derived_type_member_idxTvertexes{test:i32,vertexx:!fir.box<!fir.heap<!fir.array<\?xi32>>>,vertexy:!fir.box<!fir.heap<!fir.array<\?xi32>>>}]]>>>>>
// CHECK:    %[[BASE_ADDR_1:.*]] = fir.box_offset %[[DESC_1]] base_addr : (!fir.ref<!fir.box<!fir.heap<!fir.array<?x!fir.type<[[REC_TY2]]>>>>>) -> !fir.llvm_ptr<!fir.ref<!fir.array<?x!fir.type<[[REC_TY2]]>>>>
// CHECK:    %[[BASE_ADDR_MAP_1:.*]] = omp.map.info var_ptr(%[[DESC_1]] : !fir.ref<!fir.box<!fir.heap<!fir.array<?x!fir.type<[[REC_TY2]]>>>>>, !fir.type<[[REC_TY2]]>) map_clauses(exit_release_or_enter_alloc) capture(ByRef) var_ptr_ptr(%[[BASE_ADDR_1]] : !fir.llvm_ptr<!fir.ref<!fir.array<?x!fir.type<[[REC_TY2]]>>>>) bounds(%{{.*}}) -> !fir.llvm_ptr<!fir.ref<!fir.array<?x!fir.type<[[REC_TY2]]>>>> {{.*}}
// CHECK:    %[[DESC_MAP_1:.*]] = omp.map.info var_ptr(%[[DESC_1]] : !fir.ref<!fir.box<!fir.heap<!fir.array<?x!fir.type<[[REC_TY2]]>>>>>, !fir.box<!fir.heap<!fir.array<?x!fir.type<[[REC_TY2]]>>>>) map_clauses(to) capture(ByRef) -> !fir.ref<!fir.box<!fir.heap<!fir.array<?x!fir.type<[[REC_TY2]]>>>>> {{.*}}
// CHECK:    %[[DESC_LD_1:.*]] = fir.load %[[DESC_1]] : !fir.ref<!fir.box<!fir.heap<!fir.array<?x!fir.type<[[REC_TY2]]>>>>>
// CHECK:    %[[MEMBER_ACCESS_1:.*]] = fir.coordinate_of %[[DESC_LD_1]], %{{.*}} : (!fir.box<!fir.heap<!fir.array<?x!fir.type<[[REC_TY2]]>>>>, index) -> !fir.ref<!fir.type<[[REC_TY2]]>>
// CHECK:    %[[DESC_2:.*]] = fir.coordinate_of %[[MEMBER_ACCESS_1]], vertexy : (!fir.ref<!fir.type<[[REC_TY2]]>>) -> !fir.ref<!fir.box<!fir.heap<!fir.array<?xi32>>>>
// CHECK:    %[[BASE_ADDR_2:.*]] = fir.box_offset %[[DESC_2]] base_addr : (!fir.ref<!fir.box<!fir.heap<!fir.array<?xi32>>>>) -> !fir.llvm_ptr<!fir.ref<!fir.array<?xi32>>>
// CHECK:    %[[BASE_ADDR_MAP_2:.*]] = omp.map.info var_ptr(%[[DESC_2]] : !fir.ref<!fir.box<!fir.heap<!fir.array<?xi32>>>>, i32) map_clauses(tofrom) capture(ByRef) var_ptr_ptr(%[[BASE_ADDR_2]] : !fir.llvm_ptr<!fir.ref<!fir.array<?xi32>>>) bounds(%{{.*}}) -> !fir.llvm_ptr<!fir.ref<!fir.array<?xi32>>> {{.*}}
// CHECK:    %[[DESC_MAP_2:.*]] = omp.map.info var_ptr(%[[DESC_2]] : !fir.ref<!fir.box<!fir.heap<!fir.array<?xi32>>>>, !fir.box<!fir.heap<!fir.array<?xi32>>>) map_clauses(to) capture(ByRef) -> !fir.ref<!fir.box<!fir.heap<!fir.array<?xi32>>>> {{.*}}
// CHECK:    %[[TOP_PARENT_MAP:.*]] = omp.map.info var_ptr(%0#1 : !fir.ref<!fir.type<[[REC_TY]]>>, !fir.type<[[REC_TY]]>) map_clauses(exit_release_or_enter_alloc) capture(ByRef) members(%6, %5, %14, %13 : [1], [1, 0], [1, 0, 2], [1, 0, 2, 0] : !fir.ref<!fir.box<!fir.heap<!fir.array<?x!fir.type<[[REC_TY2]]>>>>>, !fir.llvm_ptr<!fir.ref<!fir.array<?x!fir.type<[[REC_TY2]]>>>>, !fir.ref<!fir.box<!fir.heap<!fir.array<?xi32>>>>, !fir.llvm_ptr<!fir.ref<!fir.array<?xi32>>>) -> !fir.ref<!fir.type<[[REC_TY]]>> {{{.*}} partial_map = true}
// CHECK:    omp.target map_entries(%[[TOP_PARENT_MAP]] -> %{{.*}}, %[[DESC_MAP_1]] -> %{{.*}}, %[[BASE_ADDR_MAP_1]] -> %{{.*}}, %[[DESC_MAP_2]] -> %{{.*}}, %[[BASE_ADDR_MAP_2]] -> %{{.*}} : !fir.ref<!fir.type<[[REC_TY]]>>, !fir.ref<!fir.box<!fir.heap<!fir.array<?x!fir.type<[[REC_TY2]]>>>>>, !fir.llvm_ptr<!fir.ref<!fir.array<?x!fir.type<[[REC_TY2]]>>>>, !fir.ref<!fir.box<!fir.heap<!fir.array<?xi32>>>>, !fir.llvm_ptr<!fir.ref<!fir.array<?xi32>>>) {

// -----

func.func @_QPreuse_alloca(%arg0: !fir.box<!fir.array<?xf64>> {fir.bindc_name = "a"}) {
  %0 = fir.dummy_scope : !fir.dscope
  %1:2 = hlfir.declare %arg0 dummy_scope %0 {uniq_name = "_QFreuse_allocaEa"} : (!fir.box<!fir.array<?xf64>>, !fir.dscope) -> (!fir.box<!fir.array<?xf64>>, !fir.box<!fir.array<?xf64>>)
  %c1 = arith.constant 1 : index
  %c0 = arith.constant 0 : index
  %2:3 = fir.box_dims %1#0, %c0 : (!fir.box<!fir.array<?xf64>>, index) -> (index, index, index)
  %c0_0 = arith.constant 0 : index
  %3 = arith.subi %2#1, %c1 : index
  %4 = omp.map.bounds lower_bound(%c0_0 : index) upper_bound(%3 : index) extent(%2#1 : index) stride(%2#2 : index) start_idx(%c1 : index) {stride_in_bytes = true}
  %5 = fir.box_addr %1#1 : (!fir.box<!fir.array<?xf64>>) -> !fir.ref<!fir.array<?xf64>>
  %6 = omp.map.info var_ptr(%5 : !fir.ref<!fir.array<?xf64>>, f64) map_clauses(to) capture(ByRef) bounds(%4) -> !fir.ref<!fir.array<?xf64>> {name = "a"}
  omp.target_data map_entries(%6 : !fir.ref<!fir.array<?xf64>>) {
    %cst = arith.constant 0.000000e+00 : f64
    %c0_1 = arith.constant 0 : index
    %7 = hlfir.designate %1#0 (%c0_1)  : (!fir.box<!fir.array<?xf64>>, index) -> !fir.ref<f64>
    hlfir.assign %cst to %7 : f64, !fir.ref<f64>
    %c1_2 = arith.constant 1 : index
    %c0_3 = arith.constant 0 : index
    %8:3 = fir.box_dims %1#0, %c0_3 : (!fir.box<!fir.array<?xf64>>, index) -> (index, index, index)
    %c0_4 = arith.constant 0 : index
    %9 = arith.subi %8#1, %c1_2 : index
    %10 = omp.map.bounds lower_bound(%c0_4 : index) upper_bound(%9 : index) extent(%8#1 : index) stride(%8#2 : index) start_idx(%c1_2 : index) {stride_in_bytes = true}
    %11 = fir.box_addr %1#1 : (!fir.box<!fir.array<?xf64>>) -> !fir.ref<!fir.array<?xf64>>
    %12 = omp.map.info var_ptr(%11 : !fir.ref<!fir.array<?xf64>>, f64) map_clauses(from) capture(ByRef) bounds(%10) -> !fir.ref<!fir.array<?xf64>> {name = "a"}
    omp.target_update map_entries(%12 : !fir.ref<!fir.array<?xf64>>)
    omp.terminator
  }
  return
}

// CHECK-LABEL: @_QPreuse_alloca
// CHECK-NEXT:  %[[ALLOCA:[0-9]+]] = fir.alloca !fir.box<!fir.array<?xf64>>
// CHECK-NOT:   fir.alloca
// CHECK:       %{{[0-9]+}} = omp.map.info var_ptr(%[[ALLOCA]]
// CHECK:       %{{[0-9]+}} = omp.map.info var_ptr(%[[ALLOCA]]
// CHECK:       omp.target_data map_entries
// CHECK:         %{{[0-9]+}} = omp.map.info var_ptr(%[[ALLOCA]]
// CHECK:         %{{[0-9]+}} = omp.map.info var_ptr(%[[ALLOCA]]
// CHECK:         omp.target_update map_entries
// CHECK:         omp.terminator
// CHECK:       }
// CHECK:       return
<<<<<<< HEAD
=======



omp.private {type = firstprivate} @boxchar.privatizer : !fir.boxchar<1> copy {
  ^bb0(%arg0: !fir.boxchar<1>, %arg1: !fir.boxchar<1>):
    omp.yield(%arg0 : !fir.boxchar<1>)
  }
func.func @_QPrealtest(%arg0: !fir.boxchar<1>) {
  %0 = fir.alloca !fir.boxchar<1>
  %1 = fir.dummy_scope : !fir.dscope
  %2:2 = fir.unboxchar %arg0 : (!fir.boxchar<1>) -> (!fir.ref<!fir.char<1,?>>, index)
  %3:2 = hlfir.declare %2#0 typeparams %2#1 dummy_scope %1 {uniq_name = "a0"}: (!fir.ref<!fir.char<1,?>>, index, !fir.dscope) -> (!fir.boxchar<1>, !fir.ref<!fir.char<1,?>>)
  fir.store %3#0 to %0 : !fir.ref<!fir.boxchar<1>>
  %4 = fir.load %0 : !fir.ref<!fir.boxchar<1>>
  %5:2 = fir.unboxchar %4 : (!fir.boxchar<1>) -> (!fir.ref<!fir.char<1,?>>, index)
  %c0 = arith.constant 0 : index
  %c1 = arith.constant 1 : index
  %6:2 = fir.unboxchar %4 : (!fir.boxchar<1>) -> (!fir.ref<!fir.char<1,?>>, index)
  %7 = arith.subi %6#1, %c1 : index
  %8 = omp.map.bounds lower_bound(%c0 : index) upper_bound(%7 : index) extent(%6#1 : index) stride(%c1 : index) start_idx(%c0 : index) {stride_in_bytes = true}
  %9 = omp.map.info var_ptr(%0 : !fir.ref<!fir.boxchar<1>>, !fir.boxchar<1>) map_clauses(to) capture(ByRef) bounds(%8) -> !fir.ref<!fir.boxchar<1>>
  omp.target map_entries(%9 -> %arg1 : !fir.ref<!fir.boxchar<1>>) private(@boxchar.privatizer %3#0 -> %arg2 [map_idx=0] : !fir.boxchar<1>) {
    %10:2 = fir.unboxchar %arg2 : (!fir.boxchar<1>) -> (!fir.ref<!fir.char<1,?>>, index)
    %11:2 = hlfir.declare %10#0 typeparams %10#1 {uniq_name = "tgt_a0"} : (!fir.ref<!fir.char<1,?>>, index) -> (!fir.boxchar<1>, !fir.ref<!fir.char<1,?>>)
    omp.terminator
  }
  return
}


// CHECK-LABEL:   omp.private {type = firstprivate} @boxchar.privatizer : !fir.boxchar<1> copy {
// CHECK:         ^bb0(%[[VAL_0:.*]]: !fir.boxchar<1>, %[[VAL_1:.*]]: !fir.boxchar<1>):
// CHECK:           omp.yield(%[[VAL_0]] : !fir.boxchar<1>)
// CHECK:         }

// CHECK-LABEL:   func.func @_QPrealtest(
// CHECK-SAME:      %[[ARG0:.*]]: !fir.boxchar<1>) {
// CHECK:           %[[VAL_0:.*]] = fir.alloca !fir.boxchar<1>
// CHECK:           %[[VAL_1:.*]] = fir.dummy_scope : !fir.dscope
// CHECK:           %[[VAL_2:.*]]:2 = fir.unboxchar %[[ARG0]] : (!fir.boxchar<1>) -> (!fir.ref<!fir.char<1,?>>, index)
// CHECK:           %[[VAL_3:.*]]:2 = hlfir.declare %[[VAL_2]]#0 typeparams %[[VAL_2]]#1 dummy_scope %[[VAL_1]] {uniq_name = "a0"} : (!fir.ref<!fir.char<1,?>>, index, !fir.dscope) -> (!fir.boxchar<1>, !fir.ref<!fir.char<1,?>>)
// CHECK:           fir.store %[[VAL_3]]#0 to %[[VAL_0]] : !fir.ref<!fir.boxchar<1>>
// CHECK:           %[[VAL_4:.*]] = fir.load %[[VAL_0]] : !fir.ref<!fir.boxchar<1>>
// CHECK:           %[[VAL_5:.*]]:2 = fir.unboxchar %[[VAL_4]] : (!fir.boxchar<1>) -> (!fir.ref<!fir.char<1,?>>, index)
// CHECK:           %[[VAL_6:.*]] = arith.constant 0 : index
// CHECK:           %[[VAL_7:.*]] = arith.constant 1 : index
// CHECK:           %[[VAL_8:.*]]:2 = fir.unboxchar %[[VAL_4]] : (!fir.boxchar<1>) -> (!fir.ref<!fir.char<1,?>>, index)
// CHECK:           %[[VAL_9:.*]] = arith.subi %[[VAL_8]]#1, %[[VAL_7]] : index
// CHECK:           %[[VAL_10:.*]] = omp.map.bounds lower_bound(%[[VAL_6]] : index) upper_bound(%[[VAL_9]] : index) extent(%[[VAL_8]]#1 : index) stride(%[[VAL_7]] : index) start_idx(%[[VAL_6]] : index) {stride_in_bytes = true}
// CHECK:           %[[VAL_11:.*]] = fir.load %[[VAL_0]] : !fir.ref<!fir.boxchar<1>>
// CHECK:           %[[VAL_12:.*]] = fir.box_offset %[[VAL_0]] base_addr : (!fir.ref<!fir.boxchar<1>>) -> !fir.llvm_ptr<!fir.ref<!fir.char<1,?>>>
// CHECK:           %[[VAL_13:.*]] = omp.map.info var_ptr(%[[VAL_0]] : !fir.ref<!fir.boxchar<1>>, !fir.char<1,?>) map_clauses(implicit, to) capture(ByRef) var_ptr_ptr(%[[VAL_12]] : !fir.llvm_ptr<!fir.ref<!fir.char<1,?>>>) bounds(%[[VAL_10]]) -> !fir.ref<!fir.boxchar<1>>
// CHECK:           %[[VAL_14:.*]] = omp.map.info var_ptr(%[[VAL_0]] : !fir.ref<!fir.boxchar<1>>, !fir.boxchar<1>) map_clauses(to) capture(ByRef) members(%[[VAL_13]] : [0] : !fir.ref<!fir.boxchar<1>>) -> !fir.ref<!fir.boxchar<1>>
// CHECK:           omp.target map_entries(%[[VAL_14]] -> %[[VAL_15:.*]], %[[VAL_13]] -> %[[VAL_16:.*]] : !fir.ref<!fir.boxchar<1>>, !fir.ref<!fir.boxchar<1>>) private(@boxchar.privatizer %[[VAL_3]]#0 -> %[[VAL_17:.*]] [map_idx=0] : !fir.boxchar<1>) {
// CHECK:             %[[VAL_18:.*]]:2 = fir.unboxchar %[[VAL_17]] : (!fir.boxchar<1>) -> (!fir.ref<!fir.char<1,?>>, index)
// CHECK:             %[[VAL_19:.*]]:2 = hlfir.declare %[[VAL_18]]#0 typeparams %[[VAL_18]]#1 {uniq_name = "tgt_a0"} : (!fir.ref<!fir.char<1,?>>, index) -> (!fir.boxchar<1>, !fir.ref<!fir.char<1,?>>)
// CHECK:             omp.terminator
// CHECK:           }
// CHECK:           return
// CHECK:         }
>>>>>>> eb0f1dc0
<|MERGE_RESOLUTION|>--- conflicted
+++ resolved
@@ -332,8 +332,6 @@
 // CHECK:         omp.terminator
 // CHECK:       }
 // CHECK:       return
-<<<<<<< HEAD
-=======
 
 
 
@@ -393,5 +391,4 @@
 // CHECK:             omp.terminator
 // CHECK:           }
 // CHECK:           return
-// CHECK:         }
->>>>>>> eb0f1dc0
+// CHECK:         }