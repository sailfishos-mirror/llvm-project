--- conflicted
+++ resolved
@@ -429,12 +429,9 @@
               "module.">,
        Option<"unsafeFPMath", "unsafe-fp-math", "bool", /*default=*/"false",
               "Set the unsafe-fp-math attribute on functions in the module.">,
-<<<<<<< HEAD
-=======
        Option<"reciprocals", "mrecip", "std::string", /*default=*/"",
               "Set the reciprocal-estimates attribute on functions in the "
               "module.">,
->>>>>>> eb0f1dc0
        Option<"preferVectorWidth", "prefer-vector-width", "std::string",
               /*default=*/"",
               "Set the prefer-vector-width attribute on functions in the "
