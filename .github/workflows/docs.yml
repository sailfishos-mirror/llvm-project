--- conflicted
+++ resolved
@@ -205,11 +205,7 @@
           steps.docs-changed-subprojects.outputs.workflow_any_changed == 'true'
         run: |
           cmake -B flang-build -GNinja -DCMAKE_BUILD_TYPE=Release -DLLVM_ENABLE_PROJECTS="clang;mlir;flang" -DLLVM_ENABLE_SPHINX=ON ./llvm
-<<<<<<< HEAD
-          TZ=UTC ninja -C flang-build docs-flang-html
-=======
           TZ=UTC ninja -C flang-build docs-flang-html docs-flang-man
->>>>>>> eb0f1dc0
           mkdir built-docs/flang
           cp -r flang-build/docs/* built-docs/flang/
       - name: Upload docs
