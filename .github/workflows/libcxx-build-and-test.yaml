# This file defines pre-commit CI for libc++, libc++abi, and libunwind (on Github).
#
# We split the configurations in multiple stages with the intent of saving compute time
# when a job fails early in the pipeline. This is why the jobs are marked as `continue-on-error: false`.
# We try to run the CI configurations with the most signal in the first stage.
#
# Stages 1 & 2 are meant to be "smoke tests", and are meant to catch most build/test failures quickly and without using
# too many resources.
# Stage 3 is "everything else", and is meant to catch breakages on more niche or unique configurations.
#
# Therefore, we "fail-fast" for any failures during stages 1 & 2, meaning any job failing cancels all other running jobs,
# under the assumption that if the "smoke tests" fail, then the other configurations will likely fail in the same way.
# However, stage 3 does not fail fast, as it's more likely that any one job failing is a flake or a configuration-specific
#
name: Build and Test libc++
on:
  pull_request:
    paths:
      - 'libcxx/**'
      - 'libcxxabi/**'
      - 'libunwind/**'
      - 'runtimes/**'
      - 'cmake/**'
      - '.github/workflows/libcxx-build-and-test.yaml'
  schedule:
    # Run nightly at 08:00 UTC (aka 00:00 Pacific, aka 03:00 Eastern)
    - cron: '0 8 * * *'

permissions:
  contents: read # Default everything to read-only

concurrency:
  group: ${{ github.workflow }}-${{ github.event.pull_request.number }}
  cancel-in-progress: true

jobs:
  stage1:
    if: github.repository_owner == 'llvm'
    runs-on: libcxx-self-hosted-linux
    container: ghcr.io/llvm/libcxx-linux-builder:b060022103f551d8ca1dad84122ef73927c86512
    continue-on-error: false
    strategy:
      fail-fast: false
      matrix:
        config: [
          'frozen-cxx03-headers',
          'generic-cxx03',
          'generic-cxx26',
          'generic-modules'
        ]
        cc: [  'clang-21' ]
        cxx: [ 'clang++-21' ]
        include:
          - config: 'generic-gcc'
            cc: 'gcc-15'
            cxx: 'g++-15'
    steps:
      - uses: actions/checkout@11bd71901bbe5b1630ceea73d27597364c9af683 # v4.2.2
      - name: ${{ matrix.config }}.${{ matrix.cxx }}
        run: libcxx/utils/ci/run-buildbot ${{ matrix.config }}
        env:
          CC: ${{ matrix.cc }}
          CXX: ${{ matrix.cxx }}
      - uses: actions/upload-artifact@26f96dfa697d77e81fd5907df203aa23a56210a8 # v4.3.0
        if: always()
        with:
          name: ${{ matrix.config }}-${{ matrix.cxx }}-results
          path: |
            **/test-results.xml
            **/*.abilist
            **/CMakeConfigureLog.yaml
            **/CMakeError.log
            **/CMakeOutput.log
            **/crash_diagnostics/*
  stage2:
    if: github.repository_owner == 'llvm'
    runs-on: libcxx-self-hosted-linux
    container: ghcr.io/llvm/libcxx-linux-builder:2b57ebb50b6d418e70382e655feaa619b558e254
    needs: [ stage1 ]
    continue-on-error: false
    strategy:
      fail-fast: false
      matrix:
        config: [
          'generic-cxx11',
          'generic-cxx14',
          'generic-cxx17',
          'generic-cxx20',
          'generic-cxx23'
        ]
        cc: [ 'clang-21' ]
        cxx: [ 'clang++-21' ]
        include:
          - config: 'generic-gcc-cxx11'
<<<<<<< HEAD
            cc: 'gcc-14'
            cxx: 'g++-14'
          - config: 'generic-cxx26'
            cc: 'clang-20'
            cxx: 'clang++-20'
          - config: 'generic-cxx26'
=======
            cc: 'gcc-15'
            cxx: 'g++-15'
          - config: 'generic-cxx26'
            cc: 'clang-20'
            cxx: 'clang++-20'
          - config: 'generic-cxx26'
>>>>>>> 4084ffcf
            cc: 'clang-19'
            cxx: 'clang++-19'
    steps:
      - uses: actions/checkout@11bd71901bbe5b1630ceea73d27597364c9af683 # v4.2.2
      - name: ${{ matrix.config }}
        run: libcxx/utils/ci/run-buildbot ${{ matrix.config }}
        env:
          CC: ${{ matrix.cc }}
          CXX: ${{ matrix.cxx }}
      - uses: actions/upload-artifact@26f96dfa697d77e81fd5907df203aa23a56210a8 # v4.3.0
        if: always()  # Upload artifacts even if the build or test suite fails
        with:
          name: ${{ matrix.config }}-${{ matrix.cxx }}-results
          path: |
            **/test-results.xml
            **/*.abilist
            **/CMakeConfigureLog.yaml
            **/CMakeError.log
            **/CMakeOutput.log
            **/crash_diagnostics/*
  stage3:
    if: github.repository_owner == 'llvm'
    needs: [ stage2 ]
    continue-on-error: false
    strategy:
      fail-fast: false
      max-parallel: 8
      matrix:
        config: [
          'generic-abi-unstable',
          'generic-hardening-mode-debug',
          'generic-hardening-mode-extensive',
          'generic-hardening-mode-fast',
          'generic-hardening-mode-fast-with-abi-breaks',
          'generic-merged',
          'generic-modules-cxx17-lsv',
          'generic-no-exceptions',
          'generic-no-experimental',
          'generic-no-filesystem',
          'generic-no-localization',
          'generic-no-terminal',
          'generic-no-random_device',
          'generic-no-threads',
          'generic-no-tzdb',
          'generic-no-unicode',
          'generic-no-wide-characters',
          'generic-no-rtti',
          'generic-optimized-speed',
          'generic-static',
          'bootstrapping-build'
        ]
        machine: [ 'libcxx-self-hosted-linux' ]
        include:
        - config: 'generic-cxx26'
          machine: libcxx-self-hosted-linux
        - config: 'generic-asan'
          machine: libcxx-self-hosted-linux
        - config: 'generic-tsan'
          machine: libcxx-self-hosted-linux
        - config: 'generic-ubsan'
          machine: libcxx-self-hosted-linux
        # Use a larger machine for MSAN to avoid timeout and memory allocation issues.
        - config: 'generic-msan'
          machine: libcxx-self-hosted-linux
    runs-on: ${{ matrix.machine }}
    container: ghcr.io/llvm/libcxx-linux-builder:2b57ebb50b6d418e70382e655feaa619b558e254
    steps:
      - uses: actions/checkout@11bd71901bbe5b1630ceea73d27597364c9af683 # v4.2.2
      - name: ${{ matrix.config }}
        run: libcxx/utils/ci/run-buildbot ${{ matrix.config }}
        env:
          CC: clang-21
          CXX: clang++-21
      - uses: actions/upload-artifact@26f96dfa697d77e81fd5907df203aa23a56210a8 # v4.3.0
        if: always()
        with:
          name: ${{ matrix.config }}-results
          path: |
            **/test-results.xml
            **/*.abilist
            **/CMakeConfigureLog.yaml
            **/CMakeError.log
            **/CMakeOutput.log
            **/crash_diagnostics/*

  macos:
    needs: [ stage2 ]
    strategy:
      fail-fast: false
      matrix:
        include:
        - config: generic-cxx03
          os: macos-15
        - config: generic-cxx23
          os: macos-15
        - config: generic-modules
          os: macos-15
        - config: apple-configuration
          os: macos-15
        # TODO: These jobs are intended to test back-deployment (building against ToT libc++ but running against an
        #       older system-provided libc++.dylib). Doing this properly would require building the test suite on a
        #       recent macOS using a recent Clang (hence recent Xcode), and then running the actual test suite on an
        #       older mac. We could do that by e.g. sharing artifacts between the two jobs.
        #
        #       However, our Lit configuration currently doesn't provide a good way to do that in a batch, so our only
        #       alternative is to actually build on the same host that we're going to run on. Sadly, that doesn't work
        #       since older macOSes don't support newer Xcodes. For now, we run the "backdeployment" jobs on recent
        #       macOS versions as a way to avoid rotting that configuration, but it doesn't provide a lot of additional
        #       coverage.
        - config: apple-system
          os: macos-15
        - config: apple-system-hardened
          os: macos-15
    runs-on: ${{ matrix.os }}
    steps:
      - uses: actions/checkout@11bd71901bbe5b1630ceea73d27597364c9af683 # v4.2.2
      - uses: maxim-lobanov/setup-xcode@60606e260d2fc5762a71e64e74b2174e8ea3c8bd # v1.6.0
        with:
          # https://github.com/actions/runner-images/blob/main/images/macos/macos-15-Readme.md
          xcode-version: '16.3'
      - uses: seanmiddleditch/gha-setup-ninja@3b1f8f94a2f8254bd26914c4ab9474d4f0015f67 # v6
      - name: Build and test
        run: |
          python3 -m venv .venv
          source .venv/bin/activate
          python -m pip install psutil
          bash libcxx/utils/ci/run-buildbot ${{ matrix.config }}
      - uses: actions/upload-artifact@26f96dfa697d77e81fd5907df203aa23a56210a8 # v4.3.0
        if: always()  # Upload artifacts even if the build or test suite fails
        with:
          name: macos-${{ matrix.config }}-results
          path: |
            **/test-results.xml
            **/*.abilist
            **/CMakeConfigureLog.yaml
            **/CMakeError.log
            **/CMakeOutput.log
            **/crash_diagnostics/*

  windows:
    runs-on: windows-2022
    needs: [ stage2 ]
    strategy:
      fail-fast: false
      matrix:
        include:
        - { config: clang-cl-dll, mingw: false }
        - { config: clang-cl-static, mingw: false }
        - { config: clang-cl-no-vcruntime, mingw: false }
        - { config: clang-cl-debug, mingw: false }
        - { config: clang-cl-static-crt, mingw: false }
        - { config: mingw-dll, mingw: true }
        - { config: mingw-static, mingw: true }
        - { config: mingw-dll-i686, mingw: true }
        - { config: mingw-incomplete-sysroot, mingw: true }
    steps:
      - uses: actions/checkout@11bd71901bbe5b1630ceea73d27597364c9af683 # v4.2.2
      - name: Install dependencies
        run: |
          choco install -y ninja
          pip install psutil
      - name: Install a current LLVM
        if: ${{ matrix.mingw != true }}
        run: |
          choco install -y llvm --version=19.1.7 --allow-downgrade
      - name: Install llvm-mingw
        if: ${{ matrix.mingw == true }}
        run: |
          curl -LO https://github.com/mstorsjo/llvm-mingw/releases/download/20250114/llvm-mingw-20250114-ucrt-x86_64.zip
          powershell Expand-Archive llvm-mingw*.zip -DestinationPath .
          del llvm-mingw*.zip
          mv llvm-mingw* c:\llvm-mingw
          echo "c:\llvm-mingw\bin" | Out-File -FilePath $Env:GITHUB_PATH -Encoding utf8 -Append
      - name: Simulate a from-scratch build of llvm-mingw
        if: ${{ matrix.config == 'mingw-incomplete-sysroot' }}
        run: |
          rm -r c:\llvm-mingw\include\c++
          rm -r c:\llvm-mingw\*-w64-mingw32\lib\libc++*
          rm -r c:\llvm-mingw\*-w64-mingw32\lib\libunwind*
      - name: Add Git Bash to the path
        run: |
          echo "c:\Program Files\Git\usr\bin" | Out-File -FilePath $Env:GITHUB_PATH -Encoding utf8 -Append
      - name: Set up the MSVC dev environment
        if: ${{ matrix.mingw != true }}
        uses: ilammy/msvc-dev-cmd@0b201ec74fa43914dc39ae48a89fd1d8cb592756 # v1.13.0
      - name: Build and test
        run: |
          bash libcxx/utils/ci/run-buildbot ${{ matrix.config }}<|MERGE_RESOLUTION|>--- conflicted
+++ resolved
@@ -92,21 +92,12 @@
         cxx: [ 'clang++-21' ]
         include:
           - config: 'generic-gcc-cxx11'
-<<<<<<< HEAD
-            cc: 'gcc-14'
-            cxx: 'g++-14'
-          - config: 'generic-cxx26'
-            cc: 'clang-20'
-            cxx: 'clang++-20'
-          - config: 'generic-cxx26'
-=======
             cc: 'gcc-15'
             cxx: 'g++-15'
           - config: 'generic-cxx26'
             cc: 'clang-20'
             cxx: 'clang++-20'
           - config: 'generic-cxx26'
->>>>>>> 4084ffcf
             cc: 'clang-19'
             cxx: 'clang++-19'
     steps:
