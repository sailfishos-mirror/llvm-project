--- conflicted
+++ resolved
@@ -34,14 +34,6 @@
         uses: actions/checkout@11bd71901bbe5b1630ceea73d27597364c9af683 # v4.2.2
         with:
           fetch-depth: 2
-<<<<<<< HEAD
-      - name: Setup ccache
-        uses: hendrikmuhs/ccache-action@a1209f81afb8c005c13b4296c32e363431bffea5 # v1.2.17
-        with:
-          variant: "sccache"
-          max-size: "2000M"
-=======
->>>>>>> e38f98f5
       - name: Build and Test
         # Mark the job as a success even if the step fails so that people do
         # not get notified while the new premerge pipeline is in an
@@ -65,8 +57,6 @@
           export CC=/opt/llvm/bin/clang
           export CXX=/opt/llvm/bin/clang++
 
-<<<<<<< HEAD
-=======
           # This environment variable is passes into the container through the
           # runner pod definition. This differs between our two clusters which
           # why we do not hardcode it.
@@ -80,7 +70,6 @@
           export SCCACHE_IDLE_TIMEOUT=0
           sccache --start-server
 
->>>>>>> e38f98f5
           ./.ci/monolithic-linux.sh "${projects_to_build}" "${project_check_targets}" "${runtimes_to_build}" "${runtimes_check_targets}" "${runtimes_check_targets_needs_reconfig}" "${enable_cir}"
       - name: Upload Artifacts
         if: '!cancelled()'
