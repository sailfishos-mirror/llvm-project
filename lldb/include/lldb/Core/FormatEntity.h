--- conflicted
+++ resolved
@@ -206,11 +206,8 @@
     return true;
   }
 
-<<<<<<< HEAD
-=======
   operator bool() const { return type != Type::Invalid; }
 
->>>>>>> eb0f1dc0
   std::vector<Entry> &GetChildren();
 
   std::string string;
@@ -223,11 +220,7 @@
   size_t level = 0;
   /// @}
 
-<<<<<<< HEAD
-  Type type;
-=======
   Type type = Type::Invalid;
->>>>>>> eb0f1dc0
   lldb::Format fmt = lldb::eFormatDefault;
   lldb::addr_t number = 0;
   bool deref = false;
