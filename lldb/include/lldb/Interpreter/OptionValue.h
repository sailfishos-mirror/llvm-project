//===-- OptionValue.h -------------------------------------------*- C++ -*-===//
//
// Part of the LLVM Project, under the Apache License v2.0 with LLVM Exceptions.
// See https://llvm.org/LICENSE.txt for license information.
// SPDX-License-Identifier: Apache-2.0 WITH LLVM-exception
//
//===----------------------------------------------------------------------===//

#ifndef LLDB_INTERPRETER_OPTIONVALUE_H
#define LLDB_INTERPRETER_OPTIONVALUE_H

#include "lldb/Core/FormatEntity.h"
#include "lldb/Utility/ArchSpec.h"
#include "lldb/Utility/Cloneable.h"
#include "lldb/Utility/CompletionRequest.h"
#include "lldb/Utility/ConstString.h"
#include "lldb/Utility/FileSpec.h"
#include "lldb/Utility/FileSpecList.h"
#include "lldb/Utility/Status.h"
#include "lldb/Utility/StringList.h"
#include "lldb/Utility/UUID.h"
#include "lldb/lldb-defines.h"
#include "lldb/lldb-private-enumerations.h"
#include "lldb/lldb-private-interfaces.h"
#include "llvm/Support/JSON.h"
#include <mutex>

namespace lldb_private {

// OptionValue
class OptionValue {
public:
  enum Type {
    eTypeInvalid = 0,
    eTypeArch,
    eTypeArgs,
    eTypeArray,
    eTypeBoolean,
    eTypeChar,
    eTypeDictionary,
    eTypeEnum,
    eTypeFileLineColumn,
    eTypeFileSpec,
    eTypeFileSpecList,
    eTypeFormat,
    eTypeLanguage,
    eTypePathMap,
    eTypeProperties,
    eTypeRegex,
    eTypeSInt64,
    eTypeString,
    eTypeUInt64,
    eTypeUUID,
    eTypeFormatEntity
  };

  enum {
    eDumpOptionName = (1u << 0),
    eDumpOptionType = (1u << 1),
    eDumpOptionValue = (1u << 2),
    eDumpOptionDescription = (1u << 3),
    eDumpOptionRaw = (1u << 4),
    eDumpOptionCommand = (1u << 5),
    eDumpGroupValue = (eDumpOptionName | eDumpOptionType | eDumpOptionValue),
    eDumpGroupHelp =
        (eDumpOptionName | eDumpOptionType | eDumpOptionDescription),
    eDumpGroupExport = (eDumpOptionCommand | eDumpOptionName | eDumpOptionValue)
  };

  OptionValue() = default;

  virtual ~OptionValue() = default;

  OptionValue(const OptionValue &other);

  OptionValue& operator=(const OptionValue &other);

  // Subclasses should override these functions
  virtual Type GetType() const = 0;

  // If this value is always hidden, the avoid showing any info on this value,
  // just show the info for the child values.
  virtual bool ValueIsTransparent() const {
    return GetType() == eTypeProperties;
  }

  virtual const char *GetTypeAsCString() const {
    return GetBuiltinTypeAsCString(GetType());
  }

  static const char *GetBuiltinTypeAsCString(Type t);

  virtual void DumpValue(const ExecutionContext *exe_ctx, Stream &strm,
                         uint32_t dump_mask) = 0;

  virtual llvm::json::Value ToJSON(const ExecutionContext *exe_ctx) const = 0;

  virtual Status
  SetValueFromString(llvm::StringRef value,
                     VarSetOperationType op = eVarSetOperationAssign);

  virtual void Clear() = 0;

  virtual lldb::OptionValueSP
  DeepCopy(const lldb::OptionValueSP &new_parent) const;

  virtual void AutoComplete(CommandInterpreter &interpreter,
                            CompletionRequest &request);

  // Subclasses can override these functions
  virtual lldb::OptionValueSP GetSubValue(const ExecutionContext *exe_ctx,
                                          llvm::StringRef name,
                                          Status &error) const {
    error = Status::FromErrorStringWithFormatv("'{0}' is not a valid subvalue",
                                               name);
    return lldb::OptionValueSP();
  }

  virtual Status SetSubValue(const ExecutionContext *exe_ctx,
                             VarSetOperationType op, llvm::StringRef name,
                             llvm::StringRef value);

  virtual bool IsAggregateValue() const { return false; }

  virtual llvm::StringRef GetName() const { return llvm::StringRef(); }

  virtual bool DumpQualifiedName(Stream &strm) const;

  // Subclasses should NOT override these functions as they use the above
  // functions to implement functionality
  uint32_t GetTypeAsMask() { return 1u << GetType(); }

  static uint32_t ConvertTypeToMask(OptionValue::Type type) {
    return 1u << type;
  }

  static OptionValue::Type ConvertTypeMaskToType(uint32_t type_mask) {
    // If only one bit is set, then return an appropriate enumeration
    switch (type_mask) {
    case 1u << eTypeArch:
      return eTypeArch;
    case 1u << eTypeArgs:
      return eTypeArgs;
    case 1u << eTypeArray:
      return eTypeArray;
    case 1u << eTypeBoolean:
      return eTypeBoolean;
    case 1u << eTypeChar:
      return eTypeChar;
    case 1u << eTypeDictionary:
      return eTypeDictionary;
    case 1u << eTypeEnum:
      return eTypeEnum;
    case 1u << eTypeFileLineColumn:
      return eTypeFileLineColumn;
    case 1u << eTypeFileSpec:
      return eTypeFileSpec;
    case 1u << eTypeFileSpecList:
      return eTypeFileSpecList;
    case 1u << eTypeFormat:
      return eTypeFormat;
    case 1u << eTypeLanguage:
      return eTypeLanguage;
    case 1u << eTypePathMap:
      return eTypePathMap;
    case 1u << eTypeProperties:
      return eTypeProperties;
    case 1u << eTypeRegex:
      return eTypeRegex;
    case 1u << eTypeSInt64:
      return eTypeSInt64;
    case 1u << eTypeString:
      return eTypeString;
    case 1u << eTypeUInt64:
      return eTypeUInt64;
    case 1u << eTypeUUID:
      return eTypeUUID;
    }
    // Else return invalid
    return eTypeInvalid;
  }

  static lldb::OptionValueSP
  CreateValueFromCStringForTypeMask(const char *value_cstr, uint32_t type_mask,
                                    Status &error);

  OptionValueArch *GetAsArch();
  const OptionValueArch *GetAsArch() const;

  OptionValueArray *GetAsArray();
  const OptionValueArray *GetAsArray() const;

  OptionValueArgs *GetAsArgs();
  const OptionValueArgs *GetAsArgs() const;

  OptionValueBoolean *GetAsBoolean();
  const OptionValueBoolean *GetAsBoolean() const;

  OptionValueChar *GetAsChar();
  const OptionValueChar *GetAsChar() const;

  OptionValueDictionary *GetAsDictionary();
  const OptionValueDictionary *GetAsDictionary() const;

  OptionValueEnumeration *GetAsEnumeration();
  const OptionValueEnumeration *GetAsEnumeration() const;

  OptionValueFileSpec *GetAsFileSpec();
  const OptionValueFileSpec *GetAsFileSpec() const;

  OptionValueFileSpecList *GetAsFileSpecList();
  const OptionValueFileSpecList *GetAsFileSpecList() const;

  OptionValueFormat *GetAsFormat();
  const OptionValueFormat *GetAsFormat() const;

  OptionValueLanguage *GetAsLanguage();
  const OptionValueLanguage *GetAsLanguage() const;

  OptionValuePathMappings *GetAsPathMappings();
  const OptionValuePathMappings *GetAsPathMappings() const;

  OptionValueProperties *GetAsProperties();
  const OptionValueProperties *GetAsProperties() const;

  OptionValueRegex *GetAsRegex();
  const OptionValueRegex *GetAsRegex() const;

  OptionValueSInt64 *GetAsSInt64();
  const OptionValueSInt64 *GetAsSInt64() const;

  OptionValueString *GetAsString();
  const OptionValueString *GetAsString() const;

  OptionValueUInt64 *GetAsUInt64();
  const OptionValueUInt64 *GetAsUInt64() const;

  OptionValueUUID *GetAsUUID();
  const OptionValueUUID *GetAsUUID() const;

  OptionValueFormatEntity *GetAsFormatEntity();
  const OptionValueFormatEntity *GetAsFormatEntity() const;

  bool AppendFileSpecValue(FileSpec file_spec);

  bool OptionWasSet() const { return m_value_was_set; }

  void SetOptionWasSet() { m_value_was_set = true; }

  void SetParent(const lldb::OptionValueSP &parent_sp) {
    m_parent_wp = parent_sp;
  }

  lldb::OptionValueSP GetParent() const { return m_parent_wp.lock(); }

  void SetValueChangedCallback(std::function<void()> callback) {
    m_callback = std::move(callback);
  }

  void NotifyValueChanged() {
    if (m_callback)
      m_callback();
  }

  template <typename T, std::enable_if_t<!std::is_pointer_v<T>, bool> = true>
  std::optional<T> GetValueAs() const {
    if constexpr (std::is_same_v<T, uint64_t>)
      return GetUInt64Value();
    if constexpr (std::is_same_v<T, int64_t>)
      return GetSInt64Value();
    if constexpr (std::is_same_v<T, bool>)
      return GetBooleanValue();
    if constexpr (std::is_same_v<T, char>)
      return GetCharValue();
    if constexpr (std::is_same_v<T, lldb::Format>)
      return GetFormatValue();
    if constexpr (std::is_same_v<T, FileSpec>)
      return GetFileSpecValue();
    if constexpr (std::is_same_v<T, FileSpecList>)
      return GetFileSpecListValue();
    if constexpr (std::is_same_v<T, lldb::LanguageType>)
      return GetLanguageValue();
    if constexpr (std::is_same_v<T, llvm::StringRef>)
      return GetStringValue();
    if constexpr (std::is_same_v<T, ArchSpec>)
      return GetArchSpecValue();
    if constexpr (std::is_same_v<T, FormatEntity::Entry>)
      return GetFormatEntityValue();
    if constexpr (std::is_enum_v<T>)
      if (std::optional<int64_t> value = GetEnumerationValue())
        return static_cast<T>(*value);
    return {};
  }

  template <typename T,
            typename U = typename std::remove_const<
                typename std::remove_pointer<T>::type>::type,
            std::enable_if_t<std::is_pointer_v<T>, bool> = true>
  T GetValueAs() const {
    static_assert(std::is_same_v<U, RegularExpression>,
                  "only for RegularExpression");
    return GetRegexValue();
  }

  bool SetValueAs(bool v) { return SetBooleanValue(v); }

  bool SetValueAs(char v) { return SetCharValue(v); }

  bool SetValueAs(uint64_t v) { return SetUInt64Value(v); }

  bool SetValueAs(int64_t v) { return SetSInt64Value(v); }

  bool SetValueAs(UUID v) { return SetUUIDValue(v); }

  bool SetValueAs(llvm::StringRef v) { return SetStringValue(v); }

  bool SetValueAs(lldb::LanguageType v) { return SetLanguageValue(v); }

  bool SetValueAs(lldb::Format v) { return SetFormatValue(v); }

  bool SetValueAs(FileSpec v) { return SetFileSpecValue(v); }

  bool SetValueAs(ArchSpec v) { return SetArchSpecValue(v); }

  bool SetValueAs(const FormatEntity::Entry &v) {
    return SetFormatEntityValue(v);
  }

  template <typename T, std::enable_if_t<std::is_enum_v<T>, bool> = true>
  bool SetValueAs(T t) {
    return SetEnumerationValue(t);
  }

protected:
  using TopmostBase = OptionValue;

  // Must be overriden by a derived class for correct downcasting the result of
  // DeepCopy to it. Inherit from Cloneable to avoid doing this manually.
  virtual lldb::OptionValueSP Clone() const = 0;

  lldb::OptionValueWP m_parent_wp;
  std::function<void()> m_callback;
  bool m_value_was_set = false; // This can be used to see if a value has been
                                // set by a call to SetValueFromCString(). It is
                                // often handy to know if an option value was
                                // set from the command line or as a setting,
                                // versus if we just have the default value that
                                // was already populated in the option value.
private:
  std::optional<ArchSpec> GetArchSpecValue() const;
  bool SetArchSpecValue(ArchSpec arch_spec);

  std::optional<bool> GetBooleanValue() const;
  bool SetBooleanValue(bool new_value);

  std::optional<char> GetCharValue() const;
  bool SetCharValue(char new_value);

  std::optional<int64_t> GetEnumerationValue() const;
  bool SetEnumerationValue(int64_t value);

  std::optional<FileSpec> GetFileSpecValue() const;
  bool SetFileSpecValue(FileSpec file_spec);

  std::optional<FileSpecList> GetFileSpecListValue() const;

  std::optional<int64_t> GetSInt64Value() const;
  bool SetSInt64Value(int64_t new_value);

  std::optional<uint64_t> GetUInt64Value() const;
  bool SetUInt64Value(uint64_t new_value);

  std::optional<lldb::Format> GetFormatValue() const;
  bool SetFormatValue(lldb::Format new_value);

  std::optional<lldb::LanguageType> GetLanguageValue() const;
  bool SetLanguageValue(lldb::LanguageType new_language);

  std::optional<llvm::StringRef> GetStringValue() const;
  bool SetStringValue(llvm::StringRef new_value);

  std::optional<UUID> GetUUIDValue() const;
  bool SetUUIDValue(const UUID &uuid);

<<<<<<< HEAD
  const FormatEntity::Entry *GetFormatEntity() const;
=======
  FormatEntity::Entry GetFormatEntityValue() const;
>>>>>>> 4084ffcf
  bool SetFormatEntityValue(const FormatEntity::Entry &entry);

  const RegularExpression *GetRegexValue() const;

  mutable std::mutex m_mutex;
};

} // namespace lldb_private

#endif // LLDB_INTERPRETER_OPTIONVALUE_H<|MERGE_RESOLUTION|>--- conflicted
+++ resolved
@@ -382,11 +382,7 @@
   std::optional<UUID> GetUUIDValue() const;
   bool SetUUIDValue(const UUID &uuid);
 
-<<<<<<< HEAD
-  const FormatEntity::Entry *GetFormatEntity() const;
-=======
   FormatEntity::Entry GetFormatEntityValue() const;
->>>>>>> 4084ffcf
   bool SetFormatEntityValue(const FormatEntity::Entry &entry);
 
   const RegularExpression *GetRegexValue() const;
