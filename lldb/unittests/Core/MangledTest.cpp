--- conflicted
+++ resolved
@@ -611,18 +611,6 @@
 
   ASSERT_NE(nullptr, Root);
 
-<<<<<<< HEAD
-  TrackingOutputBuffer OB;
-  Root->print(OB);
-  auto demangled = std::string_view(OB);
-
-  ASSERT_EQ(OB.NameInfo.hasBasename(), valid_basename);
-
-  EXPECT_EQ(OB.NameInfo.BasenameRange, info.BasenameRange);
-  EXPECT_EQ(OB.NameInfo.ScopeRange, info.ScopeRange);
-  EXPECT_EQ(OB.NameInfo.ArgumentsRange, info.ArgumentsRange);
-  EXPECT_EQ(OB.NameInfo.QualifiersRange, info.QualifiersRange);
-=======
   auto OB = std::unique_ptr<TrackingOutputBuffer, TrackingOutputBufferDeleter>(
       new TrackingOutputBuffer());
   Root->print(*OB);
@@ -634,29 +622,19 @@
   EXPECT_EQ(OB->NameInfo.ScopeRange, info.ScopeRange);
   EXPECT_EQ(OB->NameInfo.ArgumentsRange, info.ArgumentsRange);
   EXPECT_EQ(OB->NameInfo.QualifiersRange, info.QualifiersRange);
->>>>>>> eb0f1dc0
 
   auto get_part = [&](const std::pair<size_t, size_t> &loc) {
     return demangled.substr(loc.first, loc.second - loc.first);
   };
 
-<<<<<<< HEAD
-  EXPECT_EQ(get_part(OB.NameInfo.BasenameRange), basename);
-  EXPECT_EQ(get_part(OB.NameInfo.ScopeRange), scope);
-  EXPECT_EQ(get_part(OB.NameInfo.QualifiersRange), qualifiers);
-  std::free(OB.getBuffer());
-=======
   EXPECT_EQ(get_part(OB->NameInfo.BasenameRange), basename);
   EXPECT_EQ(get_part(OB->NameInfo.ScopeRange), scope);
   EXPECT_EQ(get_part(OB->NameInfo.QualifiersRange), qualifiers);
->>>>>>> eb0f1dc0
 }
 
 INSTANTIATE_TEST_SUITE_P(DemanglingPartsTests, DemanglingPartsTestFixture,
                          ::testing::ValuesIn(g_demangling_parts_test_cases));
 
-<<<<<<< HEAD
-=======
 struct DemangledNameInfoTestCase {
   DemangledNameInfo expected_info;
   bool valid_basename;
@@ -733,7 +711,6 @@
                          DemangledNameInfoTestFixture,
                          ::testing::ValuesIn(g_demangled_name_info_test_cases));
 
->>>>>>> eb0f1dc0
 struct DemanglingInfoCorrectnessTestCase {
   const char *mangled;
   const char *demangled;
@@ -756,14 +733,9 @@
 
   ASSERT_NE(nullptr, Root);
 
-<<<<<<< HEAD
-  TrackingOutputBuffer OB;
-  Root->print(OB);
-=======
   auto OB = std::unique_ptr<TrackingOutputBuffer, TrackingOutputBufferDeleter>(
       new TrackingOutputBuffer());
   Root->print(*OB);
->>>>>>> eb0f1dc0
 
   // Filter out cases which would never show up in frames. We only care about
   // function names.
@@ -772,26 +744,6 @@
       Root->getKind() != llvm::itanium_demangle::Node::Kind::KDotSuffix)
     return;
 
-<<<<<<< HEAD
-  ASSERT_TRUE(OB.NameInfo.hasBasename());
-
-  auto tracked_name = llvm::StringRef(OB);
-
-  auto return_left = tracked_name.slice(0, OB.NameInfo.ScopeRange.first);
-  auto scope = tracked_name.slice(OB.NameInfo.ScopeRange.first,
-                                  OB.NameInfo.ScopeRange.second);
-  auto basename = tracked_name.slice(OB.NameInfo.BasenameRange.first,
-                                     OB.NameInfo.BasenameRange.second);
-  auto template_args = tracked_name.slice(OB.NameInfo.BasenameRange.second,
-                                          OB.NameInfo.ArgumentsRange.first);
-  auto args = tracked_name.slice(OB.NameInfo.ArgumentsRange.first,
-                                 OB.NameInfo.ArgumentsRange.second);
-  auto return_right = tracked_name.slice(OB.NameInfo.ArgumentsRange.second,
-                                         OB.NameInfo.QualifiersRange.first);
-  auto qualifiers = tracked_name.slice(OB.NameInfo.QualifiersRange.first,
-                                       OB.NameInfo.QualifiersRange.second);
-  auto suffix = tracked_name.slice(OB.NameInfo.QualifiersRange.second,
-=======
   ASSERT_TRUE(OB->NameInfo.hasBasename());
 
   auto tracked_name = llvm::StringRef(*OB);
@@ -810,7 +762,6 @@
   auto qualifiers = tracked_name.slice(OB->NameInfo.QualifiersRange.first,
                                        OB->NameInfo.QualifiersRange.second);
   auto suffix = tracked_name.slice(OB->NameInfo.QualifiersRange.second,
->>>>>>> eb0f1dc0
                                    llvm::StringRef::npos);
 
   auto reconstructed_name =
