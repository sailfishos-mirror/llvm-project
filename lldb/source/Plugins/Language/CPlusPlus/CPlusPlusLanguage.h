--- conflicted
+++ resolved
@@ -136,11 +136,7 @@
 
   llvm::StringRef GetInstanceVariableName() override { return "this"; }
 
-<<<<<<< HEAD
-  const FormatEntity::Entry *GetFunctionNameFormat() const override;
-=======
   FormatEntity::Entry GetFunctionNameFormat() const override;
->>>>>>> eb0f1dc0
 
   // PluginInterface protocol
   llvm::StringRef GetPluginName() override { return GetPluginNameStatic(); }
