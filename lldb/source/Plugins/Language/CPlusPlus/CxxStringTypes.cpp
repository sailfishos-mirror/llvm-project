--- conflicted
+++ resolved
@@ -116,19 +116,7 @@
     return false;
 
   // Get a wchar_t basic type from the current type system
-<<<<<<< HEAD
-  CompilerType wchar_compiler_type =
-      valobj.GetCompilerType().GetBasicTypeFromAST(lldb::eBasicTypeWChar);
-
-  if (!wchar_compiler_type)
-    return false;
-
-  // Safe to pass nullptr for exe_scope here.
-  std::optional<uint64_t> size =
-      llvm::expectedToOptional(wchar_compiler_type.GetBitSize(nullptr));
-=======
   std::optional<uint64_t> size = GetWCharByteSize(valobj);
->>>>>>> 4084ffcf
   if (!size)
     return false;
   const uint32_t wchar_size = *size;
@@ -181,19 +169,7 @@
     return false;
 
   // Get a wchar_t basic type from the current type system
-<<<<<<< HEAD
-  CompilerType wchar_compiler_type =
-      valobj.GetCompilerType().GetBasicTypeFromAST(lldb::eBasicTypeWChar);
-
-  if (!wchar_compiler_type)
-    return false;
-
-    // Safe to pass nullptr for exe_scope here.
-  std::optional<uint64_t> size =
-      llvm::expectedToOptional(wchar_compiler_type.GetBitSize(nullptr));
-=======
   std::optional<uint64_t> size = GetWCharByteSize(valobj);
->>>>>>> 4084ffcf
   if (!size)
     return false;
   const uint32_t wchar_size = *size;
