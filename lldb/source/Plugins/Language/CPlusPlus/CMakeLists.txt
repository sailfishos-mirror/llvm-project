lldb_tablegen(LanguageCPlusPlusProperties.inc -gen-lldb-property-defs
  SOURCE LanguageCPlusPlusProperties.td
  TARGET LLDBPluginLanguageCPlusPlusPropertiesGen)

lldb_tablegen(LanguageCPlusPlusPropertiesEnum.inc -gen-lldb-property-enum-defs
  SOURCE LanguageCPlusPlusProperties.td
  TARGET LLDBPluginLanguageCPlusPlusPropertiesEnumGen)

add_lldb_library(lldbPluginCPlusPlusLanguage PLUGIN
  BlockPointer.cpp
  Coroutines.cpp
  CPlusPlusLanguage.cpp
  CPlusPlusNameParser.cpp
  CxxStringTypes.cpp
  Generic.cpp
  GenericBitset.cpp
  GenericList.cpp
  GenericOptional.cpp
  LibCxx.cpp
  LibCxxAtomic.cpp
  LibCxxInitializerList.cpp
  LibCxxMap.cpp
  LibCxxQueue.cpp
  LibCxxRangesRefView.cpp
  LibCxxSliceArray.cpp
  LibCxxProxyArray.cpp
  LibCxxSpan.cpp
  LibCxxTuple.cpp
  LibCxxUnorderedMap.cpp
  LibCxxVariant.cpp
  LibCxxValarray.cpp
  LibCxxVector.cpp
  LibStdcpp.cpp
  LibStdcppTuple.cpp
  LibStdcppUniquePointer.cpp
  MsvcStl.cpp
  MsvcStlAtomic.cpp
  MsvcStlDeque.cpp
  MsvcStlSmartPointer.cpp
<<<<<<< HEAD
  MsvcStlTuple.cpp
=======
  MsvcStlTree.cpp
  MsvcStlTuple.cpp
  MsvcStlUnordered.cpp
  MsvcStlVariant.cpp
>>>>>>> e38f98f5
  MsvcStlVector.cpp
  MSVCUndecoratedNameParser.cpp

  LINK_COMPONENTS
    Support
  LINK_LIBS
    lldbCore
    lldbDataFormatters
    lldbHost
    lldbSymbol
    lldbTarget
    lldbUtility
    lldbValueObject
    lldbPluginClangCommon
    lldbPluginCPPRuntime
    lldbPluginTypeSystemClang
)

add_dependencies(lldbPluginCPlusPlusLanguage
  LLDBPluginLanguageCPlusPlusPropertiesGen
  LLDBPluginLanguageCPlusPlusPropertiesEnumGen)<|MERGE_RESOLUTION|>--- conflicted
+++ resolved
@@ -37,14 +37,10 @@
   MsvcStlAtomic.cpp
   MsvcStlDeque.cpp
   MsvcStlSmartPointer.cpp
-<<<<<<< HEAD
-  MsvcStlTuple.cpp
-=======
   MsvcStlTree.cpp
   MsvcStlTuple.cpp
   MsvcStlUnordered.cpp
   MsvcStlVariant.cpp
->>>>>>> e38f98f5
   MsvcStlVector.cpp
   MSVCUndecoratedNameParser.cpp
 
