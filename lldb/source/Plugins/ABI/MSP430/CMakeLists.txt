add_lldb_library(lldbPluginABIMSP430 PLUGIN
  ABISysV_msp430.cpp

  LINK_COMPONENTS
    Support
    TargetParser
  LINK_LIBS
    lldbCore
    lldbSymbol
    lldbTarget
    lldbValueObject
<<<<<<< HEAD
  LINK_COMPONENTS
    Support
    TargetParser
=======
>>>>>>> eb0f1dc0
  )
<|MERGE_RESOLUTION|>--- conflicted
+++ resolved
@@ -9,10 +9,4 @@
     lldbSymbol
     lldbTarget
     lldbValueObject
-<<<<<<< HEAD
-  LINK_COMPONENTS
-    Support
-    TargetParser
-=======
->>>>>>> eb0f1dc0
   )
