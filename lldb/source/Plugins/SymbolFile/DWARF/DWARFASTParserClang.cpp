//===-- DWARFASTParserClang.cpp -------------------------------------------===//
//
// Part of the LLVM Project, under the Apache License v2.0 with LLVM Exceptions.
// See https://llvm.org/LICENSE.txt for license information.
// SPDX-License-Identifier: Apache-2.0 WITH LLVM-exception
//
//===----------------------------------------------------------------------===//

#include <cstdlib>

#include "DWARFASTParser.h"
#include "DWARFASTParserClang.h"
#include "DWARFDebugInfo.h"
#include "DWARFDeclContext.h"
#include "DWARFDefines.h"
#include "SymbolFileDWARF.h"
#include "SymbolFileDWARFDebugMap.h"
#include "SymbolFileDWARFDwo.h"
#include "UniqueDWARFASTType.h"

#include "Plugins/ExpressionParser/Clang/ClangASTImporter.h"
#include "Plugins/ExpressionParser/Clang/ClangASTMetadata.h"
#include "Plugins/ExpressionParser/Clang/ClangUtil.h"
#include "Plugins/Language/ObjC/ObjCLanguage.h"
#include "lldb/Core/Module.h"
#include "lldb/Core/Value.h"
#include "lldb/Host/Host.h"
#include "lldb/Symbol/CompileUnit.h"
#include "lldb/Symbol/Function.h"
#include "lldb/Symbol/ObjectFile.h"
#include "lldb/Symbol/SymbolFile.h"
#include "lldb/Symbol/TypeList.h"
#include "lldb/Symbol/TypeMap.h"
#include "lldb/Symbol/VariableList.h"
#include "lldb/Target/Language.h"
#include "lldb/Utility/LLDBAssert.h"
#include "lldb/Utility/Log.h"
#include "lldb/Utility/StreamString.h"

#include "clang/AST/CXXInheritance.h"
#include "clang/AST/DeclBase.h"
#include "clang/AST/DeclCXX.h"
#include "clang/AST/DeclObjC.h"
#include "clang/AST/DeclTemplate.h"
#include "clang/AST/Type.h"
#include "llvm/ADT/StringExtras.h"
#include "llvm/Demangle/Demangle.h"

#include <map>
#include <memory>
#include <optional>
#include <vector>

//#define ENABLE_DEBUG_PRINTF // COMMENT OUT THIS LINE PRIOR TO CHECKIN

#ifdef ENABLE_DEBUG_PRINTF
#include <cstdio>
#define DEBUG_PRINTF(fmt, ...) printf(fmt, __VA_ARGS__)
#else
#define DEBUG_PRINTF(fmt, ...)
#endif

using namespace lldb;
using namespace lldb_private;
using namespace lldb_private::dwarf;
using namespace lldb_private::plugin::dwarf;

DWARFASTParserClang::DWARFASTParserClang(TypeSystemClang &ast)
    : DWARFASTParser(Kind::DWARFASTParserClang), m_ast(ast),
      m_die_to_decl_ctx(), m_decl_ctx_to_die() {}

DWARFASTParserClang::~DWARFASTParserClang() = default;

static bool DeclKindIsCXXClass(clang::Decl::Kind decl_kind) {
  switch (decl_kind) {
  case clang::Decl::CXXRecord:
  case clang::Decl::ClassTemplateSpecialization:
    return true;
  default:
    break;
  }
  return false;
}


ClangASTImporter &DWARFASTParserClang::GetClangASTImporter() {
  if (!m_clang_ast_importer_up) {
    m_clang_ast_importer_up = std::make_unique<ClangASTImporter>();
  }
  return *m_clang_ast_importer_up;
}

/// Detect a forward declaration that is nested in a DW_TAG_module.
static bool IsClangModuleFwdDecl(const DWARFDIE &Die) {
  if (!Die.GetAttributeValueAsUnsigned(DW_AT_declaration, 0))
    return false;
  auto Parent = Die.GetParent();
  while (Parent.IsValid()) {
    if (Parent.Tag() == DW_TAG_module)
      return true;
    Parent = Parent.GetParent();
  }
  return false;
}

static DWARFDIE GetContainingClangModuleDIE(const DWARFDIE &die) {
  if (die.IsValid()) {
    DWARFDIE top_module_die;
    // Now make sure this DIE is scoped in a DW_TAG_module tag and return true
    // if so
    for (DWARFDIE parent = die.GetParent(); parent.IsValid();
         parent = parent.GetParent()) {
      const dw_tag_t tag = parent.Tag();
      if (tag == DW_TAG_module)
        top_module_die = parent;
      else if (tag == DW_TAG_compile_unit || tag == DW_TAG_partial_unit)
        break;
    }

    return top_module_die;
  }
  return DWARFDIE();
}

static lldb::ModuleSP GetContainingClangModule(const DWARFDIE &die) {
  if (die.IsValid()) {
    DWARFDIE clang_module_die = GetContainingClangModuleDIE(die);

    if (clang_module_die) {
      const char *module_name = clang_module_die.GetName();
      if (module_name)
        return die.GetDWARF()->GetExternalModule(
            lldb_private::ConstString(module_name));
    }
  }
  return lldb::ModuleSP();
}

// Returns true if the given artificial field name should be ignored when
// parsing the DWARF.
static bool ShouldIgnoreArtificialField(llvm::StringRef FieldName) {
  return FieldName.starts_with("_vptr$")
         // gdb emit vtable pointer as "_vptr.classname"
         || FieldName.starts_with("_vptr.");
}

/// Returns true for C++ constructs represented by clang::CXXRecordDecl
static bool TagIsRecordType(dw_tag_t tag) {
  switch (tag) {
  case DW_TAG_class_type:
  case DW_TAG_structure_type:
  case DW_TAG_union_type:
    return true;
  default:
    return false;
  }
}

TypeSP DWARFASTParserClang::ParseTypeFromClangModule(const SymbolContext &sc,
                                                     const DWARFDIE &die,
                                                     Log *log) {
  ModuleSP clang_module_sp = GetContainingClangModule(die);
  if (!clang_module_sp)
    return TypeSP();

  // If this type comes from a Clang module, recursively look in the
  // DWARF section of the .pcm file in the module cache. Clang
  // generates DWO skeleton units as breadcrumbs to find them.
  std::vector<lldb_private::CompilerContext> die_context = die.GetDeclContext();
  TypeQuery query(die_context, TypeQueryOptions::e_module_search |
                                   TypeQueryOptions::e_find_one);
  TypeResults results;

  // The type in the Clang module must have the same language as the current CU.
  query.AddLanguage(SymbolFileDWARF::GetLanguageFamily(*die.GetCU()));
  clang_module_sp->FindTypes(query, results);
  TypeSP pcm_type_sp = results.GetTypeMap().FirstType();
  if (!pcm_type_sp) {
    // Since this type is defined in one of the Clang modules imported
    // by this symbol file, search all of them. Instead of calling
    // sym_file->FindTypes(), which would return this again, go straight
    // to the imported modules.
    auto &sym_file = die.GetCU()->GetSymbolFileDWARF();

    // Well-formed clang modules never form cycles; guard against corrupted
    // ones by inserting the current file.
    results.AlreadySearched(&sym_file);
    sym_file.ForEachExternalModule(
        *sc.comp_unit, results.GetSearchedSymbolFiles(), [&](Module &module) {
          module.FindTypes(query, results);
          pcm_type_sp = results.GetTypeMap().FirstType();
          return (bool)pcm_type_sp;
        });
  }

  if (!pcm_type_sp)
    return TypeSP();

  // We found a real definition for this type in the Clang module, so lets use
  // it and cache the fact that we found a complete type for this die.
  lldb_private::CompilerType pcm_type = pcm_type_sp->GetForwardCompilerType();
  lldb_private::CompilerType type =
      GetClangASTImporter().CopyType(m_ast, pcm_type);

  if (!type)
    return TypeSP();

  // Under normal operation pcm_type is a shallow forward declaration
  // that gets completed later. This is necessary to support cyclic
  // data structures. If, however, pcm_type is already complete (for
  // example, because it was loaded for a different target before),
  // the definition needs to be imported right away, too.
  // Type::ResolveClangType() effectively ignores the ResolveState
  // inside type_sp and only looks at IsDefined(), so it never calls
  // ClangASTImporter::ASTImporterDelegate::ImportDefinitionTo(),
  // which does extra work for Objective-C classes. This would result
  // in only the forward declaration to be visible.
  if (pcm_type.IsDefined())
    GetClangASTImporter().RequireCompleteType(ClangUtil::GetQualType(type));

  SymbolFileDWARF *dwarf = die.GetDWARF();
  auto type_sp = dwarf->MakeType(
      die.GetID(), pcm_type_sp->GetName(), pcm_type_sp->GetByteSize(nullptr),
      nullptr, LLDB_INVALID_UID, Type::eEncodingInvalid,
      &pcm_type_sp->GetDeclaration(), type, Type::ResolveState::Forward,
      TypePayloadClang(GetOwningClangModule(die)));
  clang::TagDecl *tag_decl = TypeSystemClang::GetAsTagDecl(type);
  if (tag_decl) {
    LinkDeclContextToDIE(tag_decl, die);
  } else {
    clang::DeclContext *defn_decl_ctx = GetCachedClangDeclContextForDIE(die);
    if (defn_decl_ctx)
      LinkDeclContextToDIE(defn_decl_ctx, die);
  }

  return type_sp;
}

/// This function ensures we are able to add members (nested types, functions,
/// etc.) to this type. It does so by starting its definition even if one cannot
/// be found in the debug info. This means the type may need to be "forcibly
/// completed" later -- see CompleteTypeFromDWARF).
static void PrepareContextToReceiveMembers(TypeSystemClang &ast,
                                           ClangASTImporter &ast_importer,
                                           clang::DeclContext *decl_ctx,
                                           DWARFDIE die,
                                           const char *type_name_cstr) {
  auto *tag_decl_ctx = clang::dyn_cast<clang::TagDecl>(decl_ctx);
  if (!tag_decl_ctx)
    return; // Non-tag context are always ready.

  // We have already completed the type or it is already prepared.
  if (tag_decl_ctx->isCompleteDefinition() || tag_decl_ctx->isBeingDefined())
    return;

  // If this tag was imported from another AST context (in the gmodules case),
  // we can complete the type by doing a full import.

  // If this type was not imported from an external AST, there's nothing to do.
  CompilerType type = ast.GetTypeForDecl(tag_decl_ctx);
  if (type && ast_importer.CanImport(type)) {
    auto qual_type = ClangUtil::GetQualType(type);
    if (ast_importer.RequireCompleteType(qual_type))
      return;
    die.GetDWARF()->GetObjectFile()->GetModule()->ReportError(
        "Unable to complete the Decl context for DIE {0} at offset "
        "{1:x16}.\nPlease file a bug report.",
        type_name_cstr ? type_name_cstr : "", die.GetOffset());
  }

  // We don't have a type definition and/or the import failed, but we need to
  // add members to it. Start the definition to make that possible. If the type
  // has no external storage we also have to complete the definition. Otherwise,
  // that will happen when we are asked to complete the type
  // (CompleteTypeFromDWARF).
  ast.StartTagDeclarationDefinition(type);
  if (!tag_decl_ctx->hasExternalLexicalStorage()) {
    ast.SetDeclIsForcefullyCompleted(tag_decl_ctx);
    ast.CompleteTagDeclarationDefinition(type);
  }
}

ParsedDWARFTypeAttributes::ParsedDWARFTypeAttributes(const DWARFDIE &die) {
  DWARFAttributes attributes = die.GetAttributes();
  for (size_t i = 0; i < attributes.Size(); ++i) {
    dw_attr_t attr = attributes.AttributeAtIndex(i);
    DWARFFormValue form_value;
    if (!attributes.ExtractFormValueAtIndex(i, form_value))
      continue;
    switch (attr) {
    default:
      break;
    case DW_AT_abstract_origin:
      abstract_origin = form_value;
      break;

    case DW_AT_accessibility:
      accessibility =
          DWARFASTParser::GetAccessTypeFromDWARF(form_value.Unsigned());
      break;

    case DW_AT_artificial:
      is_artificial = form_value.Boolean();
      break;

    case DW_AT_bit_stride:
      bit_stride = form_value.Unsigned();
      break;

    case DW_AT_byte_size:
      byte_size = form_value.Unsigned();
      break;

    case DW_AT_alignment:
      alignment = form_value.Unsigned();
      break;

    case DW_AT_byte_stride:
      byte_stride = form_value.Unsigned();
      break;

    case DW_AT_calling_convention:
      calling_convention = form_value.Unsigned();
      break;

    case DW_AT_containing_type:
      containing_type = form_value;
      break;

    case DW_AT_decl_file:
      // die.GetCU() can differ if DW_AT_specification uses DW_FORM_ref_addr.
      decl.SetFile(
          attributes.CompileUnitAtIndex(i)->GetFile(form_value.Unsigned()));
      break;
    case DW_AT_decl_line:
      decl.SetLine(form_value.Unsigned());
      break;
    case DW_AT_decl_column:
      decl.SetColumn(form_value.Unsigned());
      break;

    case DW_AT_declaration:
      is_forward_declaration = form_value.Boolean();
      break;

    case DW_AT_encoding:
      encoding = form_value.Unsigned();
      break;

    case DW_AT_enum_class:
      is_scoped_enum = form_value.Boolean();
      break;

    case DW_AT_explicit:
      is_explicit = form_value.Boolean();
      break;

    case DW_AT_external:
      if (form_value.Unsigned())
        storage = clang::SC_Extern;
      break;

    case DW_AT_inline:
      is_inline = form_value.Boolean();
      break;

    case DW_AT_linkage_name:
    case DW_AT_MIPS_linkage_name:
      mangled_name = form_value.AsCString();
      break;

    case DW_AT_name:
      name.SetCString(form_value.AsCString());
      break;

    case DW_AT_object_pointer:
      object_pointer = form_value.Reference();
      break;

    case DW_AT_signature:
      signature = form_value;
      break;

    case DW_AT_specification:
      specification = form_value;
      break;

    case DW_AT_type:
      type = form_value;
      break;

    case DW_AT_virtuality:
      is_virtual = form_value.Boolean();
      break;

    case DW_AT_APPLE_objc_complete_type:
      is_complete_objc_class = form_value.Signed();
      break;

    case DW_AT_APPLE_objc_direct:
      is_objc_direct_call = true;
      break;

    case DW_AT_APPLE_runtime_class:
      class_language = (LanguageType)form_value.Signed();
      break;

    case DW_AT_GNU_vector:
      is_vector = form_value.Boolean();
      break;
    case DW_AT_export_symbols:
      exports_symbols = form_value.Boolean();
      break;
    case DW_AT_rvalue_reference:
      ref_qual = clang::RQ_RValue;
      break;
    case DW_AT_reference:
      ref_qual = clang::RQ_LValue;
      break;
    }
  }
}

static std::string GetUnitName(const DWARFDIE &die) {
  if (DWARFUnit *unit = die.GetCU())
    return unit->GetAbsolutePath().GetPath();
  return "<missing DWARF unit path>";
}

TypeSP DWARFASTParserClang::ParseTypeFromDWARF(const SymbolContext &sc,
                                               const DWARFDIE &die,
                                               bool *type_is_new_ptr) {
  if (type_is_new_ptr)
    *type_is_new_ptr = false;

  if (!die)
    return nullptr;

  Log *log = GetLog(DWARFLog::TypeCompletion | DWARFLog::Lookups);

  SymbolFileDWARF *dwarf = die.GetDWARF();
  if (log) {
    DWARFDIE context_die;
    clang::DeclContext *context =
        GetClangDeclContextContainingDIE(die, &context_die);

    dwarf->GetObjectFile()->GetModule()->LogMessage(
        log,
        "DWARFASTParserClang::ParseTypeFromDWARF "
        "(die = {0:x16}, decl_ctx = {1:p} (die "
        "{2:x16})) {3} ({4}) name = '{5}')",
        die.GetOffset(), static_cast<void *>(context), context_die.GetOffset(),
        DW_TAG_value_to_name(die.Tag()), die.Tag(), die.GetName());
  }

  // Set a bit that lets us know that we are currently parsing this
  if (auto [it, inserted] =
          dwarf->GetDIEToType().try_emplace(die.GetDIE(), DIE_IS_BEING_PARSED);
      !inserted) {
    if (it->getSecond() == nullptr || it->getSecond() == DIE_IS_BEING_PARSED)
      return nullptr;
    return it->getSecond()->shared_from_this();
  }

  ParsedDWARFTypeAttributes attrs(die);

  TypeSP type_sp;
  if (DWARFDIE signature_die = attrs.signature.Reference()) {
    type_sp = ParseTypeFromDWARF(sc, signature_die, type_is_new_ptr);
    if (type_sp) {
      if (clang::DeclContext *decl_ctx =
              GetCachedClangDeclContextForDIE(signature_die))
        LinkDeclContextToDIE(decl_ctx, die);
    }
  } else {
    if (type_is_new_ptr)
      *type_is_new_ptr = true;

    const dw_tag_t tag = die.Tag();

    switch (tag) {
    case DW_TAG_typedef:
    case DW_TAG_base_type:
    case DW_TAG_pointer_type:
    case DW_TAG_reference_type:
    case DW_TAG_rvalue_reference_type:
    case DW_TAG_const_type:
    case DW_TAG_restrict_type:
    case DW_TAG_volatile_type:
    case DW_TAG_LLVM_ptrauth_type:
    case DW_TAG_atomic_type:
    case DW_TAG_unspecified_type:
      type_sp = ParseTypeModifier(sc, die, attrs);
      break;
    case DW_TAG_structure_type:
    case DW_TAG_union_type:
    case DW_TAG_class_type:
      type_sp = ParseStructureLikeDIE(sc, die, attrs);
      break;
    case DW_TAG_enumeration_type:
      type_sp = ParseEnum(sc, die, attrs);
      break;
    case DW_TAG_inlined_subroutine:
    case DW_TAG_subprogram:
    case DW_TAG_subroutine_type:
      type_sp = ParseSubroutine(die, attrs);
      break;
    case DW_TAG_array_type:
      type_sp = ParseArrayType(die, attrs);
      break;
    case DW_TAG_ptr_to_member_type:
      type_sp = ParsePointerToMemberType(die, attrs);
      break;
    default:
      dwarf->GetObjectFile()->GetModule()->ReportError(
          "[{0:x16}]: unhandled type tag {1:x4} ({2}), "
          "please file a bug and "
          "attach the file at the start of this error message",
          die.GetOffset(), tag, DW_TAG_value_to_name(tag));
      break;
    }
    UpdateSymbolContextScopeForType(sc, die, type_sp);
  }
  if (type_sp) {
    dwarf->GetDIEToType()[die.GetDIE()] = type_sp.get();
  }
  return type_sp;
}

static std::optional<uint32_t>
ExtractDataMemberLocation(DWARFDIE const &die, DWARFFormValue const &form_value,
                          ModuleSP module_sp) {
  Log *log = GetLog(DWARFLog::TypeCompletion | DWARFLog::Lookups);

  // With DWARF 3 and later, if the value is an integer constant,
  // this form value is the offset in bytes from the beginning of
  // the containing entity.
  if (!form_value.BlockData())
    return form_value.Unsigned();

  Value initialValue(0);
  const DWARFDataExtractor &debug_info_data = die.GetData();
  uint32_t block_length = form_value.Unsigned();
  uint32_t block_offset =
      form_value.BlockData() - debug_info_data.GetDataStart();

  llvm::Expected<Value> memberOffset = DWARFExpression::Evaluate(
      /*ExecutionContext=*/nullptr,
      /*RegisterContext=*/nullptr, module_sp,
      DataExtractor(debug_info_data, block_offset, block_length), die.GetCU(),
      eRegisterKindDWARF, &initialValue, nullptr);
  if (!memberOffset) {
    LLDB_LOG_ERROR(log, memberOffset.takeError(),
                   "ExtractDataMemberLocation failed: {0}");
    return {};
  }

  return memberOffset->ResolveValue(nullptr).UInt();
}

static TypePayloadClang GetPtrAuthMofidierPayload(const DWARFDIE &die) {
  auto getAttr = [&](llvm::dwarf::Attribute Attr, unsigned defaultValue = 0) {
    return die.GetAttributeValueAsUnsigned(Attr, defaultValue);
  };
  const unsigned key = getAttr(DW_AT_LLVM_ptrauth_key);
  const bool addr_disc = getAttr(DW_AT_LLVM_ptrauth_address_discriminated);
  const unsigned extra = getAttr(DW_AT_LLVM_ptrauth_extra_discriminator);
  const bool isapointer = getAttr(DW_AT_LLVM_ptrauth_isa_pointer);
  const bool authenticates_null_values =
      getAttr(DW_AT_LLVM_ptrauth_authenticates_null_values);
  const unsigned authentication_mode_int = getAttr(
      DW_AT_LLVM_ptrauth_authentication_mode,
      static_cast<unsigned>(clang::PointerAuthenticationMode::SignAndAuth));
  clang::PointerAuthenticationMode authentication_mode =
      clang::PointerAuthenticationMode::SignAndAuth;
  if (authentication_mode_int >=
          static_cast<unsigned>(clang::PointerAuthenticationMode::None) &&
      authentication_mode_int <=
          static_cast<unsigned>(
              clang::PointerAuthenticationMode::SignAndAuth)) {
    authentication_mode =
        static_cast<clang::PointerAuthenticationMode>(authentication_mode_int);
  } else {
    die.GetDWARF()->GetObjectFile()->GetModule()->ReportError(
        "[{0:x16}]: invalid pointer authentication mode method {1:x4}",
        die.GetOffset(), authentication_mode_int);
  }
  auto ptr_auth = clang::PointerAuthQualifier::Create(
      key, addr_disc, extra, authentication_mode, isapointer,
      authenticates_null_values);
  return TypePayloadClang(ptr_auth.getAsOpaqueValue());
}

lldb::TypeSP
DWARFASTParserClang::ParseTypeModifier(const SymbolContext &sc,
                                       const DWARFDIE &die,
                                       ParsedDWARFTypeAttributes &attrs) {
  Log *log = GetLog(DWARFLog::TypeCompletion | DWARFLog::Lookups);
  SymbolFileDWARF *dwarf = die.GetDWARF();
  const dw_tag_t tag = die.Tag();
  LanguageType cu_language = SymbolFileDWARF::GetLanguage(*die.GetCU());
  Type::ResolveState resolve_state = Type::ResolveState::Unresolved;
  Type::EncodingDataType encoding_data_type = Type::eEncodingIsUID;
  TypePayloadClang payload(GetOwningClangModule(die));
  TypeSP type_sp;
  CompilerType clang_type;

  if (tag == DW_TAG_typedef) {
    // DeclContext will be populated when the clang type is materialized in
    // Type::ResolveCompilerType.
    PrepareContextToReceiveMembers(
        m_ast, GetClangASTImporter(),
        GetClangDeclContextContainingDIE(die, nullptr), die,
        attrs.name.GetCString());

    if (attrs.type.IsValid()) {
      // Try to parse a typedef from the (DWARF embedded in the) Clang
      // module file first as modules can contain typedef'ed
      // structures that have no names like:
      //
      //  typedef struct { int a; } Foo;
      //
      // In this case we will have a structure with no name and a
      // typedef named "Foo" that points to this unnamed
      // structure. The name in the typedef is the only identifier for
      // the struct, so always try to get typedefs from Clang modules
      // if possible.
      //
      // The type_sp returned will be empty if the typedef doesn't
      // exist in a module file, so it is cheap to call this function
      // just to check.
      //
      // If we don't do this we end up creating a TypeSP that says
      // this is a typedef to type 0x123 (the DW_AT_type value would
      // be 0x123 in the DW_TAG_typedef), and this is the unnamed
      // structure type. We will have a hard time tracking down an
      // unnammed structure type in the module debug info, so we make
      // sure we don't get into this situation by always resolving
      // typedefs from the module.
      const DWARFDIE encoding_die = attrs.type.Reference();

      // First make sure that the die that this is typedef'ed to _is_
      // just a declaration (DW_AT_declaration == 1), not a full
      // definition since template types can't be represented in
      // modules since only concrete instances of templates are ever
      // emitted and modules won't contain those
      if (encoding_die &&
          encoding_die.GetAttributeValueAsUnsigned(DW_AT_declaration, 0) == 1) {
        type_sp = ParseTypeFromClangModule(sc, die, log);
        if (type_sp)
          return type_sp;
      }
    }
  }

  DEBUG_PRINTF("0x%8.8" PRIx64 ": %s (\"%s\") type => 0x%8.8lx\n", die.GetID(),
               DW_TAG_value_to_name(tag), type_name_cstr,
               encoding_uid.Reference());

  switch (tag) {
  default:
    break;

  case DW_TAG_unspecified_type:
    if (attrs.name == "nullptr_t" || attrs.name == "decltype(nullptr)") {
      resolve_state = Type::ResolveState::Full;
      clang_type = m_ast.GetBasicType(eBasicTypeNullPtr);
      break;
    }
    // Fall through to base type below in case we can handle the type
    // there...
    [[fallthrough]];

  case DW_TAG_base_type:
    resolve_state = Type::ResolveState::Full;
    clang_type = m_ast.GetBuiltinTypeForDWARFEncodingAndBitSize(
        attrs.name.GetStringRef(), attrs.encoding,
        attrs.byte_size.value_or(0) * 8);
    break;

  case DW_TAG_pointer_type:
    encoding_data_type = Type::eEncodingIsPointerUID;
    break;
  case DW_TAG_reference_type:
    encoding_data_type = Type::eEncodingIsLValueReferenceUID;
    break;
  case DW_TAG_rvalue_reference_type:
    encoding_data_type = Type::eEncodingIsRValueReferenceUID;
    break;
  case DW_TAG_typedef:
    encoding_data_type = Type::eEncodingIsTypedefUID;
    break;
  case DW_TAG_const_type:
    encoding_data_type = Type::eEncodingIsConstUID;
    break;
  case DW_TAG_restrict_type:
    encoding_data_type = Type::eEncodingIsRestrictUID;
    break;
  case DW_TAG_volatile_type:
    encoding_data_type = Type::eEncodingIsVolatileUID;
    break;
  case DW_TAG_LLVM_ptrauth_type:
    encoding_data_type = Type::eEncodingIsLLVMPtrAuthUID;
    payload = GetPtrAuthMofidierPayload(die);
    break;
  case DW_TAG_atomic_type:
    encoding_data_type = Type::eEncodingIsAtomicUID;
    break;
  }

  if (!clang_type && (encoding_data_type == Type::eEncodingIsPointerUID ||
                      encoding_data_type == Type::eEncodingIsTypedefUID)) {
    if (tag == DW_TAG_pointer_type) {
      DWARFDIE target_die = die.GetReferencedDIE(DW_AT_type);

      if (target_die.GetAttributeValueAsUnsigned(DW_AT_APPLE_block, 0)) {
        // Blocks have a __FuncPtr inside them which is a pointer to a
        // function of the proper type.

        for (DWARFDIE child_die : target_die.children()) {
          if (!strcmp(child_die.GetAttributeValueAsString(DW_AT_name, ""),
                      "__FuncPtr")) {
            DWARFDIE function_pointer_type =
                child_die.GetReferencedDIE(DW_AT_type);

            if (function_pointer_type) {
              DWARFDIE function_type =
                  function_pointer_type.GetReferencedDIE(DW_AT_type);

              bool function_type_is_new_pointer;
              TypeSP lldb_function_type_sp = ParseTypeFromDWARF(
                  sc, function_type, &function_type_is_new_pointer);

              if (lldb_function_type_sp) {
                clang_type = m_ast.CreateBlockPointerType(
                    lldb_function_type_sp->GetForwardCompilerType());
                encoding_data_type = Type::eEncodingIsUID;
                attrs.type.Clear();
                resolve_state = Type::ResolveState::Full;
              }
            }

            break;
          }
        }
      }
    }

    if (cu_language == eLanguageTypeObjC ||
        cu_language == eLanguageTypeObjC_plus_plus) {
      if (attrs.name) {
        if (attrs.name == "id") {
          if (log)
            dwarf->GetObjectFile()->GetModule()->LogMessage(
                log,
                "SymbolFileDWARF::ParseType (die = {0:x16}) {1} ({2}) '{3}' "
                "is Objective-C 'id' built-in type.",
                die.GetOffset(), DW_TAG_value_to_name(die.Tag()), die.Tag(),
                die.GetName());
          clang_type = m_ast.GetBasicType(eBasicTypeObjCID);
          encoding_data_type = Type::eEncodingIsUID;
          attrs.type.Clear();
          resolve_state = Type::ResolveState::Full;
        } else if (attrs.name == "Class") {
          if (log)
            dwarf->GetObjectFile()->GetModule()->LogMessage(
                log,
                "SymbolFileDWARF::ParseType (die = {0:x16}) {1} ({2}) '{3}' "
                "is Objective-C 'Class' built-in type.",
                die.GetOffset(), DW_TAG_value_to_name(die.Tag()), die.Tag(),
                die.GetName());
          clang_type = m_ast.GetBasicType(eBasicTypeObjCClass);
          encoding_data_type = Type::eEncodingIsUID;
          attrs.type.Clear();
          resolve_state = Type::ResolveState::Full;
        } else if (attrs.name == "SEL") {
          if (log)
            dwarf->GetObjectFile()->GetModule()->LogMessage(
                log,
                "SymbolFileDWARF::ParseType (die = {0:x16}) {1} ({2}) '{3}' "
                "is Objective-C 'selector' built-in type.",
                die.GetOffset(), DW_TAG_value_to_name(die.Tag()), die.Tag(),
                die.GetName());
          clang_type = m_ast.GetBasicType(eBasicTypeObjCSel);
          encoding_data_type = Type::eEncodingIsUID;
          attrs.type.Clear();
          resolve_state = Type::ResolveState::Full;
        }
      } else if (encoding_data_type == Type::eEncodingIsPointerUID &&
                 attrs.type.IsValid()) {
        // Clang sometimes erroneously emits id as objc_object*.  In that
        // case we fix up the type to "id".

        const DWARFDIE encoding_die = attrs.type.Reference();

        if (encoding_die && encoding_die.Tag() == DW_TAG_structure_type) {
          llvm::StringRef struct_name = encoding_die.GetName();
          if (struct_name == "objc_object") {
            if (log)
              dwarf->GetObjectFile()->GetModule()->LogMessage(
                  log,
                  "SymbolFileDWARF::ParseType (die = {0:x16}) {1} ({2}) '{3}' "
                  "is 'objc_object*', which we overrode to 'id'.",
                  die.GetOffset(), DW_TAG_value_to_name(die.Tag()), die.Tag(),
                  die.GetName());
            clang_type = m_ast.GetBasicType(eBasicTypeObjCID);
            encoding_data_type = Type::eEncodingIsUID;
            attrs.type.Clear();
            resolve_state = Type::ResolveState::Full;
          }
        }
      }
    }
  }

  return dwarf->MakeType(die.GetID(), attrs.name, attrs.byte_size, nullptr,
                         attrs.type.Reference().GetID(), encoding_data_type,
                         &attrs.decl, clang_type, resolve_state, payload);
}

std::string DWARFASTParserClang::GetDIEClassTemplateParams(DWARFDIE die) {
  if (DWARFDIE signature_die = die.GetReferencedDIE(DW_AT_signature))
    die = signature_die;

  if (llvm::StringRef(die.GetName()).contains("<"))
    return {};

  TypeSystemClang::TemplateParameterInfos template_param_infos;
  if (ParseTemplateParameterInfos(die, template_param_infos))
    return m_ast.PrintTemplateParams(template_param_infos);

  return {};
}

void DWARFASTParserClang::MapDeclDIEToDefDIE(
    const lldb_private::plugin::dwarf::DWARFDIE &decl_die,
    const lldb_private::plugin::dwarf::DWARFDIE &def_die) {
  LinkDeclContextToDIE(GetCachedClangDeclContextForDIE(decl_die), def_die);
  SymbolFileDWARF *dwarf = def_die.GetDWARF();
  ParsedDWARFTypeAttributes decl_attrs(decl_die);
  ParsedDWARFTypeAttributes def_attrs(def_die);
  ConstString unique_typename(decl_attrs.name);
  Declaration decl_declaration(decl_attrs.decl);
  GetUniqueTypeNameAndDeclaration(
      decl_die, SymbolFileDWARF::GetLanguage(*decl_die.GetCU()),
      unique_typename, decl_declaration);
  if (UniqueDWARFASTType *unique_ast_entry_type =
          dwarf->GetUniqueDWARFASTTypeMap().Find(
              unique_typename, decl_die, decl_declaration,
              decl_attrs.byte_size.value_or(0),
              decl_attrs.is_forward_declaration)) {
    unique_ast_entry_type->UpdateToDefDIE(def_die, def_attrs.decl,
                                          def_attrs.byte_size.value_or(0));
  } else if (Log *log = GetLog(DWARFLog::TypeCompletion | DWARFLog::Lookups)) {
    const dw_tag_t tag = decl_die.Tag();
    LLDB_LOG(log,
             "Failed to find {0:x16} {1} ({2}) type \"{3}\" in "
             "UniqueDWARFASTTypeMap",
             decl_die.GetID(), DW_TAG_value_to_name(tag), tag, unique_typename);
  }
}

TypeSP DWARFASTParserClang::ParseEnum(const SymbolContext &sc,
                                      const DWARFDIE &decl_die,
                                      ParsedDWARFTypeAttributes &attrs) {
  Log *log = GetLog(DWARFLog::TypeCompletion | DWARFLog::Lookups);
  SymbolFileDWARF *dwarf = decl_die.GetDWARF();
  const dw_tag_t tag = decl_die.Tag();

  DWARFDIE def_die;
  if (attrs.is_forward_declaration) {
    if (TypeSP type_sp = ParseTypeFromClangModule(sc, decl_die, log))
      return type_sp;

    def_die = dwarf->FindDefinitionDIE(decl_die);

    if (!def_die) {
      SymbolFileDWARFDebugMap *debug_map_symfile = dwarf->GetDebugMapSymfile();
      if (debug_map_symfile) {
        // We weren't able to find a full declaration in this DWARF,
        // see if we have a declaration anywhere else...
        def_die = debug_map_symfile->FindDefinitionDIE(decl_die);
      }
    }

    if (log) {
      dwarf->GetObjectFile()->GetModule()->LogMessage(
          log,
          "SymbolFileDWARF({0:p}) - {1:x16}}: {2} ({3}) type \"{4}\" is a "
          "forward declaration, complete DIE is {5}",
          static_cast<void *>(this), decl_die.GetID(), DW_TAG_value_to_name(tag),
          tag, attrs.name.GetCString(),
          def_die ? llvm::utohexstr(def_die.GetID()) : "not found");
    }
  }
  if (def_die) {
    if (auto [it, inserted] = dwarf->GetDIEToType().try_emplace(
            def_die.GetDIE(), DIE_IS_BEING_PARSED);
        !inserted) {
      if (it->getSecond() == nullptr || it->getSecond() == DIE_IS_BEING_PARSED)
        return nullptr;
      return it->getSecond()->shared_from_this();
    }
    attrs = ParsedDWARFTypeAttributes(def_die);
  } else {
    // No definition found. Proceed with the declaration die. We can use it to
    // create a forward-declared type.
    def_die = decl_die;
  }

  CompilerType enumerator_clang_type;
  if (attrs.type.IsValid()) {
    Type *enumerator_type =
        dwarf->ResolveTypeUID(attrs.type.Reference(), true);
    if (enumerator_type)
      enumerator_clang_type = enumerator_type->GetFullCompilerType();
  }

  if (!enumerator_clang_type) {
    if (attrs.byte_size) {
      enumerator_clang_type = m_ast.GetBuiltinTypeForDWARFEncodingAndBitSize(
          "", DW_ATE_signed, *attrs.byte_size * 8);
    } else {
      enumerator_clang_type = m_ast.GetBasicType(eBasicTypeInt);
    }
  }

  CompilerType clang_type = m_ast.CreateEnumerationType(
      attrs.name.GetStringRef(), GetClangDeclContextContainingDIE(def_die, nullptr),
      GetOwningClangModule(def_die), attrs.decl, enumerator_clang_type,
      attrs.is_scoped_enum);
  TypeSP type_sp =
      dwarf->MakeType(def_die.GetID(), attrs.name, attrs.byte_size, nullptr,
                      attrs.type.Reference().GetID(), Type::eEncodingIsUID,
                      &attrs.decl, clang_type, Type::ResolveState::Forward,
                      TypePayloadClang(GetOwningClangModule(def_die)));

  clang::DeclContext *type_decl_ctx =
      TypeSystemClang::GetDeclContextForType(clang_type);
  LinkDeclContextToDIE(type_decl_ctx, decl_die);
  if (decl_die != def_die) {
    LinkDeclContextToDIE(type_decl_ctx, def_die);
    dwarf->GetDIEToType()[def_die.GetDIE()] = type_sp.get();
    // Declaration DIE is inserted into the type map in ParseTypeFromDWARF
  }


  if (TypeSystemClang::StartTagDeclarationDefinition(clang_type)) {
    if (def_die.HasChildren()) {
      bool is_signed = false;
      enumerator_clang_type.IsIntegerType(is_signed);
      ParseChildEnumerators(clang_type, is_signed,
                            type_sp->GetByteSize(nullptr).value_or(0), def_die);
    }
    TypeSystemClang::CompleteTagDeclarationDefinition(clang_type);
  } else {
    dwarf->GetObjectFile()->GetModule()->ReportError(
        "DWARF DIE at {0:x16} named \"{1}\" was not able to start its "
        "definition.\nPlease file a bug and attach the file at the "
        "start of this error message",
        def_die.GetOffset(), attrs.name.GetCString());
  }
  return type_sp;
}

static clang::CallingConv
ConvertDWARFCallingConventionToClang(const ParsedDWARFTypeAttributes &attrs) {
  switch (attrs.calling_convention) {
  case llvm::dwarf::DW_CC_normal:
    return clang::CC_C;
  case llvm::dwarf::DW_CC_BORLAND_stdcall:
    return clang::CC_X86StdCall;
  case llvm::dwarf::DW_CC_BORLAND_msfastcall:
    return clang::CC_X86FastCall;
  case llvm::dwarf::DW_CC_LLVM_vectorcall:
    return clang::CC_X86VectorCall;
  case llvm::dwarf::DW_CC_BORLAND_pascal:
    return clang::CC_X86Pascal;
  case llvm::dwarf::DW_CC_LLVM_Win64:
    return clang::CC_Win64;
  case llvm::dwarf::DW_CC_LLVM_X86_64SysV:
    return clang::CC_X86_64SysV;
  case llvm::dwarf::DW_CC_LLVM_X86RegCall:
    return clang::CC_X86RegCall;
  default:
    break;
  }

  Log *log = GetLog(DWARFLog::TypeCompletion | DWARFLog::Lookups);
  LLDB_LOG(log, "Unsupported DW_AT_calling_convention value: {0}",
           attrs.calling_convention);
  // Use the default calling convention as a fallback.
  return clang::CC_C;
}

bool DWARFASTParserClang::ParseObjCMethod(
    const ObjCLanguage::MethodName &objc_method, const DWARFDIE &die,
    CompilerType clang_type, const ParsedDWARFTypeAttributes &attrs,
    bool is_variadic) {
  SymbolFileDWARF *dwarf = die.GetDWARF();
  assert(dwarf);

  const auto tag = die.Tag();
  ConstString class_name(objc_method.GetClassName());
  if (!class_name)
    return false;

  TypeSP complete_objc_class_type_sp =
      dwarf->FindCompleteObjCDefinitionTypeForDIE(DWARFDIE(), class_name,
                                                  false);

  if (!complete_objc_class_type_sp)
    return false;

  CompilerType type_clang_forward_type =
      complete_objc_class_type_sp->GetForwardCompilerType();

  if (!type_clang_forward_type)
    return false;

  if (!TypeSystemClang::IsObjCObjectOrInterfaceType(type_clang_forward_type))
    return false;

  clang::ObjCMethodDecl *objc_method_decl = m_ast.AddMethodToObjCObjectType(
      type_clang_forward_type, attrs.name.GetCString(), clang_type,
      attrs.is_artificial, is_variadic, attrs.is_objc_direct_call);

  if (!objc_method_decl) {
    dwarf->GetObjectFile()->GetModule()->ReportError(
        "[{0:x16}]: invalid Objective-C method {1:x4} ({2}), "
        "please file a bug and attach the file at the start of "
        "this error message",
        die.GetOffset(), tag, DW_TAG_value_to_name(tag));
    return false;
  }

  LinkDeclContextToDIE(objc_method_decl, die);
  m_ast.SetMetadataAsUserID(objc_method_decl, die.GetID());

  return true;
}

std::pair<bool, TypeSP> DWARFASTParserClang::ParseCXXMethod(
    const DWARFDIE &die, CompilerType clang_type,
    const ParsedDWARFTypeAttributes &attrs, const DWARFDIE &decl_ctx_die,
    bool is_static, bool &ignore_containing_context) {
  Log *log = GetLog(DWARFLog::TypeCompletion | DWARFLog::Lookups);
  SymbolFileDWARF *dwarf = die.GetDWARF();
  assert(dwarf);

  Type *class_type = dwarf->ResolveType(decl_ctx_die);
  if (!class_type)
    return {};

  if (class_type->GetID() != decl_ctx_die.GetID() ||
      IsClangModuleFwdDecl(decl_ctx_die)) {

    // We uniqued the parent class of this function to another
    // class so we now need to associate all dies under
    // "decl_ctx_die" to DIEs in the DIE for "class_type"...
    if (DWARFDIE class_type_die = dwarf->GetDIE(class_type->GetID())) {
      std::vector<DWARFDIE> failures;

      CopyUniqueClassMethodTypes(decl_ctx_die, class_type_die, class_type,
                                 failures);

      // FIXME do something with these failures that's
      // smarter than just dropping them on the ground.
      // Unfortunately classes don't like having stuff added
      // to them after their definitions are complete...

      Type *type_ptr = dwarf->GetDIEToType().lookup(die.GetDIE());
      if (type_ptr && type_ptr != DIE_IS_BEING_PARSED)
        return {true, type_ptr->shared_from_this()};
    }
  }

  if (attrs.specification.IsValid()) {
    // We have a specification which we are going to base our
    // function prototype off of, so we need this type to be
    // completed so that the m_die_to_decl_ctx for the method in
    // the specification has a valid clang decl context.
    class_type->GetForwardCompilerType();
    // If we have a specification, then the function type should
    // have been made with the specification and not with this
    // die.
    DWARFDIE spec_die = attrs.specification.Reference();
    clang::DeclContext *spec_clang_decl_ctx =
        GetClangDeclContextForDIE(spec_die);
    if (spec_clang_decl_ctx)
      LinkDeclContextToDIE(spec_clang_decl_ctx, die);
    else
      dwarf->GetObjectFile()->GetModule()->ReportWarning(
          "{0:x8}: DW_AT_specification({1:x16}"
          ") has no decl\n",
          die.GetID(), spec_die.GetOffset());

    return {true, nullptr};
  }

  if (attrs.abstract_origin.IsValid()) {
    // We have a specification which we are going to base our
    // function prototype off of, so we need this type to be
    // completed so that the m_die_to_decl_ctx for the method in
    // the abstract origin has a valid clang decl context.
    class_type->GetForwardCompilerType();

    DWARFDIE abs_die = attrs.abstract_origin.Reference();
    clang::DeclContext *abs_clang_decl_ctx = GetClangDeclContextForDIE(abs_die);
    if (abs_clang_decl_ctx)
      LinkDeclContextToDIE(abs_clang_decl_ctx, die);
    else
      dwarf->GetObjectFile()->GetModule()->ReportWarning(
          "{0:x8}: DW_AT_abstract_origin({1:x16}"
          ") has no decl\n",
          die.GetID(), abs_die.GetOffset());

    return {true, nullptr};
  }

  CompilerType class_opaque_type = class_type->GetForwardCompilerType();
  if (!TypeSystemClang::IsCXXClassType(class_opaque_type))
    return {};

  PrepareContextToReceiveMembers(
      m_ast, GetClangASTImporter(),
      TypeSystemClang::GetDeclContextForType(class_opaque_type), die,
      attrs.name.GetCString());

  // We have a C++ member function with no children (this pointer!) and clang
  // will get mad if we try and make a function that isn't well formed in the
  // DWARF, so we will just skip it...
  if (!is_static && !die.HasChildren())
    return {true, nullptr};

  const bool is_attr_used = false;
  // Neither GCC 4.2 nor clang++ currently set a valid
  // accessibility in the DWARF for C++ methods...
  // Default to public for now...
  const auto accessibility =
      attrs.accessibility == eAccessNone ? eAccessPublic : attrs.accessibility;

  clang::CXXMethodDecl *cxx_method_decl = m_ast.AddMethodToCXXRecordType(
      class_opaque_type.GetOpaqueQualType(), attrs.name.GetCString(),
      attrs.mangled_name, clang_type, accessibility, attrs.is_virtual,
      is_static, attrs.is_inline, attrs.is_explicit, is_attr_used,
      attrs.is_artificial);

  if (cxx_method_decl) {
    LinkDeclContextToDIE(cxx_method_decl, die);

    ClangASTMetadata metadata;
    metadata.SetUserID(die.GetID());

    char const *object_pointer_name =
        attrs.object_pointer ? attrs.object_pointer.GetName() : nullptr;
    if (object_pointer_name) {
      metadata.SetObjectPtrName(object_pointer_name);
      LLDB_LOGF(log, "Setting object pointer name: %s on method object %p.\n",
                object_pointer_name, static_cast<void *>(cxx_method_decl));
    }
    m_ast.SetMetadata(cxx_method_decl, metadata);
  } else {
    ignore_containing_context = true;
  }

  // Artificial methods are always handled even when we
  // don't create a new declaration for them.
  const bool type_handled = cxx_method_decl != nullptr || attrs.is_artificial;

  return {type_handled, nullptr};
}

TypeSP
DWARFASTParserClang::ParseSubroutine(const DWARFDIE &die,
                                     const ParsedDWARFTypeAttributes &attrs) {
  Log *log = GetLog(DWARFLog::TypeCompletion | DWARFLog::Lookups);

  SymbolFileDWARF *dwarf = die.GetDWARF();
  const dw_tag_t tag = die.Tag();

  bool is_variadic = false;
  bool is_static = false;
  bool has_template_params = false;

  unsigned type_quals = 0;

  DEBUG_PRINTF("0x%8.8" PRIx64 ": %s (\"%s\")\n", die.GetID(),
               DW_TAG_value_to_name(tag), type_name_cstr);

  CompilerType return_clang_type;
  Type *func_type = nullptr;

  if (attrs.type.IsValid())
    func_type = dwarf->ResolveTypeUID(attrs.type.Reference(), true);

  if (func_type)
    return_clang_type = func_type->GetForwardCompilerType();
  else
    return_clang_type = m_ast.GetBasicType(eBasicTypeVoid);

  std::vector<CompilerType> function_param_types;
  std::vector<clang::ParmVarDecl *> function_param_decls;

  // Parse the function children for the parameters

  DWARFDIE decl_ctx_die;
  clang::DeclContext *containing_decl_ctx =
      GetClangDeclContextContainingDIE(die, &decl_ctx_die);
  const clang::Decl::Kind containing_decl_kind =
      containing_decl_ctx->getDeclKind();

  bool is_cxx_method = DeclKindIsCXXClass(containing_decl_kind);
  // Start off static. This will be set to false in
  // ParseChildParameters(...) if we find a "this" parameters as the
  // first parameter
  if (is_cxx_method) {
    is_static = true;
  }

  if (die.HasChildren()) {
    bool skip_artificial = true;
    ParseChildParameters(containing_decl_ctx, die, skip_artificial, is_static,
                         is_variadic, has_template_params,
                         function_param_types, function_param_decls,
                         type_quals);
  }

  bool ignore_containing_context = false;
  // Check for templatized class member functions. If we had any
  // DW_TAG_template_type_parameter or DW_TAG_template_value_parameter
  // the DW_TAG_subprogram DIE, then we can't let this become a method in
  // a class. Why? Because templatized functions are only emitted if one
  // of the templatized methods is used in the current compile unit and
  // we will end up with classes that may or may not include these member
  // functions and this means one class won't match another class
  // definition and it affects our ability to use a class in the clang
  // expression parser. So for the greater good, we currently must not
  // allow any template member functions in a class definition.
  if (is_cxx_method && has_template_params) {
    ignore_containing_context = true;
    is_cxx_method = false;
  }

  clang::CallingConv calling_convention =
      ConvertDWARFCallingConventionToClang(attrs);

  // clang_type will get the function prototype clang type after this
  // call
  CompilerType clang_type =
      m_ast.CreateFunctionType(return_clang_type, function_param_types.data(),
                               function_param_types.size(), is_variadic,
                               type_quals, calling_convention, attrs.ref_qual);

  if (attrs.name) {
    bool type_handled = false;
    if (tag == DW_TAG_subprogram || tag == DW_TAG_inlined_subroutine) {
      if (std::optional<const ObjCLanguage::MethodName> objc_method =
              ObjCLanguage::MethodName::Create(attrs.name.GetStringRef(),
                                               true)) {
        type_handled =
            ParseObjCMethod(*objc_method, die, clang_type, attrs, is_variadic);
      } else if (is_cxx_method) {
        auto [handled, type_sp] =
            ParseCXXMethod(die, clang_type, attrs, decl_ctx_die, is_static,
                           ignore_containing_context);
        if (type_sp)
          return type_sp;

        type_handled = handled;
      }
    }

    if (!type_handled) {
      clang::FunctionDecl *function_decl = nullptr;
      clang::FunctionDecl *template_function_decl = nullptr;

      if (attrs.abstract_origin.IsValid()) {
        DWARFDIE abs_die = attrs.abstract_origin.Reference();

        if (dwarf->ResolveType(abs_die)) {
          function_decl = llvm::dyn_cast_or_null<clang::FunctionDecl>(
              GetCachedClangDeclContextForDIE(abs_die));

          if (function_decl) {
            LinkDeclContextToDIE(function_decl, die);
          }
        }
      }

      if (!function_decl) {
        char *name_buf = nullptr;
        llvm::StringRef name = attrs.name.GetStringRef();

        // We currently generate function templates with template parameters in
        // their name. In order to get closer to the AST that clang generates
        // we want to strip these from the name when creating the AST.
        if (attrs.mangled_name) {
          llvm::ItaniumPartialDemangler D;
          if (!D.partialDemangle(attrs.mangled_name)) {
            name_buf = D.getFunctionBaseName(nullptr, nullptr);
            name = name_buf;
          }
        }

        // We just have a function that isn't part of a class
        function_decl = m_ast.CreateFunctionDeclaration(
            ignore_containing_context ? m_ast.GetTranslationUnitDecl()
                                      : containing_decl_ctx,
            GetOwningClangModule(die), name, clang_type, attrs.storage,
            attrs.is_inline);
        std::free(name_buf);

        if (has_template_params) {
          TypeSystemClang::TemplateParameterInfos template_param_infos;
          ParseTemplateParameterInfos(die, template_param_infos);
          template_function_decl = m_ast.CreateFunctionDeclaration(
              ignore_containing_context ? m_ast.GetTranslationUnitDecl()
                                        : containing_decl_ctx,
              GetOwningClangModule(die), attrs.name.GetStringRef(), clang_type,
              attrs.storage, attrs.is_inline);
          clang::FunctionTemplateDecl *func_template_decl =
              m_ast.CreateFunctionTemplateDecl(
                  containing_decl_ctx, GetOwningClangModule(die),
                  template_function_decl, template_param_infos);
          m_ast.CreateFunctionTemplateSpecializationInfo(
              template_function_decl, func_template_decl, template_param_infos);
        }

        lldbassert(function_decl);

        if (function_decl) {
          // Attach an asm(<mangled_name>) label to the FunctionDecl.
          // This ensures that clang::CodeGen emits function calls
          // using symbols that are mangled according to the DW_AT_linkage_name.
          // If we didn't do this, the external symbols wouldn't exactly
          // match the mangled name LLDB knows about and the IRExecutionUnit
          // would have to fall back to searching object files for
          // approximately matching function names. The motivating
          // example is generating calls to ABI-tagged template functions.
          // This is done separately for member functions in
          // AddMethodToCXXRecordType.
          if (attrs.mangled_name)
            function_decl->addAttr(clang::AsmLabelAttr::CreateImplicit(
                m_ast.getASTContext(), attrs.mangled_name, /*literal=*/false));

          LinkDeclContextToDIE(function_decl, die);

          if (!function_param_decls.empty()) {
            m_ast.SetFunctionParameters(function_decl, function_param_decls);
            if (template_function_decl)
              m_ast.SetFunctionParameters(template_function_decl,
                                          function_param_decls);
          }

          ClangASTMetadata metadata;
          metadata.SetUserID(die.GetID());

          char const *object_pointer_name =
              attrs.object_pointer ? attrs.object_pointer.GetName() : nullptr;
          if (object_pointer_name) {
            metadata.SetObjectPtrName(object_pointer_name);
            LLDB_LOGF(log,
                      "Setting object pointer name: %s on function "
                      "object %p.",
                      object_pointer_name, static_cast<void *>(function_decl));
          }
          m_ast.SetMetadata(function_decl, metadata);
        }
      }
    }
  }
  return dwarf->MakeType(
      die.GetID(), attrs.name, std::nullopt, nullptr, LLDB_INVALID_UID,
      Type::eEncodingIsUID, &attrs.decl, clang_type, Type::ResolveState::Full);
}

TypeSP
DWARFASTParserClang::ParseArrayType(const DWARFDIE &die,
                                    const ParsedDWARFTypeAttributes &attrs) {
  SymbolFileDWARF *dwarf = die.GetDWARF();

  DEBUG_PRINTF("0x%8.8" PRIx64 ": %s (\"%s\")\n", die.GetID(),
               DW_TAG_value_to_name(tag), type_name_cstr);

  DWARFDIE type_die = attrs.type.Reference();
  Type *element_type = dwarf->ResolveTypeUID(type_die, true);

  if (!element_type)
    return nullptr;

  std::optional<SymbolFile::ArrayInfo> array_info = ParseChildArrayInfo(die);
  uint32_t byte_stride = attrs.byte_stride;
  uint32_t bit_stride = attrs.bit_stride;
  if (array_info) {
    byte_stride = array_info->byte_stride;
    bit_stride = array_info->bit_stride;
  }
  if (byte_stride == 0 && bit_stride == 0)
    byte_stride = element_type->GetByteSize(nullptr).value_or(0);
  CompilerType array_element_type = element_type->GetForwardCompilerType();
  TypeSystemClang::RequireCompleteType(array_element_type);

  uint64_t array_element_bit_stride = byte_stride * 8 + bit_stride;
  CompilerType clang_type;
  if (array_info && array_info->element_orders.size() > 0) {
    auto end = array_info->element_orders.rend();
    for (auto pos = array_info->element_orders.rbegin(); pos != end; ++pos) {
      clang_type = m_ast.CreateArrayType(
          array_element_type, /*element_count=*/*pos, attrs.is_vector);

      uint64_t num_elements = pos->value_or(0);
      array_element_type = clang_type;
      array_element_bit_stride = num_elements
                                     ? array_element_bit_stride * num_elements
                                     : array_element_bit_stride;
    }
  } else {
    clang_type = m_ast.CreateArrayType(
        array_element_type, /*element_count=*/std::nullopt, attrs.is_vector);
  }
  ConstString empty_name;
  TypeSP type_sp =
      dwarf->MakeType(die.GetID(), empty_name, array_element_bit_stride / 8,
                      nullptr, type_die.GetID(), Type::eEncodingIsUID,
                      &attrs.decl, clang_type, Type::ResolveState::Full);
  type_sp->SetEncodingType(element_type);
  const clang::Type *type = ClangUtil::GetQualType(clang_type).getTypePtr();
  m_ast.SetMetadataAsUserID(type, die.GetID());
  return type_sp;
}

TypeSP DWARFASTParserClang::ParsePointerToMemberType(
    const DWARFDIE &die, const ParsedDWARFTypeAttributes &attrs) {
  SymbolFileDWARF *dwarf = die.GetDWARF();
  Type *pointee_type = dwarf->ResolveTypeUID(attrs.type.Reference(), true);
  Type *class_type =
      dwarf->ResolveTypeUID(attrs.containing_type.Reference(), true);

  // Check to make sure pointers are not NULL before attempting to
  // dereference them.
  if ((class_type == nullptr) || (pointee_type == nullptr))
    return nullptr;

  CompilerType pointee_clang_type = pointee_type->GetForwardCompilerType();
  CompilerType class_clang_type = class_type->GetForwardCompilerType();

  CompilerType clang_type = TypeSystemClang::CreateMemberPointerType(
      class_clang_type, pointee_clang_type);

  if (std::optional<uint64_t> clang_type_size =
          clang_type.GetByteSize(nullptr)) {
    return dwarf->MakeType(die.GetID(), attrs.name, *clang_type_size, nullptr,
                           LLDB_INVALID_UID, Type::eEncodingIsUID, nullptr,
                           clang_type, Type::ResolveState::Forward);
  }
  return nullptr;
}

void DWARFASTParserClang::ParseInheritance(
    const DWARFDIE &die, const DWARFDIE &parent_die,
    const CompilerType class_clang_type, const AccessType default_accessibility,
    const lldb::ModuleSP &module_sp,
    std::vector<std::unique_ptr<clang::CXXBaseSpecifier>> &base_classes,
    ClangASTImporter::LayoutInfo &layout_info) {
  auto ast =
      class_clang_type.GetTypeSystem().dyn_cast_or_null<TypeSystemClang>();
  if (ast == nullptr)
    return;

  // TODO: implement DW_TAG_inheritance type parsing.
  DWARFAttributes attributes = die.GetAttributes();
  if (attributes.Size() == 0)
    return;

  DWARFFormValue encoding_form;
  AccessType accessibility = default_accessibility;
  bool is_virtual = false;
  bool is_base_of_class = true;
  off_t member_byte_offset = 0;

  for (uint32_t i = 0; i < attributes.Size(); ++i) {
    const dw_attr_t attr = attributes.AttributeAtIndex(i);
    DWARFFormValue form_value;
    if (attributes.ExtractFormValueAtIndex(i, form_value)) {
      switch (attr) {
      case DW_AT_type:
        encoding_form = form_value;
        break;
      case DW_AT_data_member_location:
        if (auto maybe_offset =
                ExtractDataMemberLocation(die, form_value, module_sp))
          member_byte_offset = *maybe_offset;
        break;

      case DW_AT_accessibility:
        accessibility =
            DWARFASTParser::GetAccessTypeFromDWARF(form_value.Unsigned());
        break;

      case DW_AT_virtuality:
        is_virtual = form_value.Boolean();
        break;

      default:
        break;
      }
    }
  }

  Type *base_class_type = die.ResolveTypeUID(encoding_form.Reference());
  if (base_class_type == nullptr) {
    module_sp->ReportError("{0:x16}: DW_TAG_inheritance failed to "
                           "resolve the base class at {1:x16}"
                           " from enclosing type {2:x16}. \nPlease file "
                           "a bug and attach the file at the start of "
                           "this error message",
                           die.GetOffset(),
                           encoding_form.Reference().GetOffset(),
                           parent_die.GetOffset());
    return;
  }

  CompilerType base_class_clang_type = base_class_type->GetFullCompilerType();
  assert(base_class_clang_type);
  if (TypeSystemClang::IsObjCObjectOrInterfaceType(class_clang_type)) {
    ast->SetObjCSuperClass(class_clang_type, base_class_clang_type);
    return;
  }
  std::unique_ptr<clang::CXXBaseSpecifier> result =
      ast->CreateBaseClassSpecifier(base_class_clang_type.GetOpaqueQualType(),
                                    accessibility, is_virtual,
                                    is_base_of_class);
  if (!result)
    return;

  base_classes.push_back(std::move(result));

  if (is_virtual) {
    // Do not specify any offset for virtual inheritance. The DWARF
    // produced by clang doesn't give us a constant offset, but gives
    // us a DWARF expressions that requires an actual object in memory.
    // the DW_AT_data_member_location for a virtual base class looks
    // like:
    //      DW_AT_data_member_location( DW_OP_dup, DW_OP_deref,
    //      DW_OP_constu(0x00000018), DW_OP_minus, DW_OP_deref,
    //      DW_OP_plus )
    // Given this, there is really no valid response we can give to
    // clang for virtual base class offsets, and this should eventually
    // be removed from LayoutRecordType() in the external
    // AST source in clang.
  } else {
    layout_info.base_offsets.insert(std::make_pair(
        ast->GetAsCXXRecordDecl(base_class_clang_type.GetOpaqueQualType()),
        clang::CharUnits::fromQuantity(member_byte_offset)));
  }
}

TypeSP DWARFASTParserClang::UpdateSymbolContextScopeForType(
    const SymbolContext &sc, const DWARFDIE &die, TypeSP type_sp) {
  if (!type_sp)
    return type_sp;

  DWARFDIE sc_parent_die = SymbolFileDWARF::GetParentSymbolContextDIE(die);
  dw_tag_t sc_parent_tag = sc_parent_die.Tag();

  SymbolContextScope *symbol_context_scope = nullptr;
  if (sc_parent_tag == DW_TAG_compile_unit ||
      sc_parent_tag == DW_TAG_partial_unit) {
    symbol_context_scope = sc.comp_unit;
  } else if (sc.function != nullptr && sc_parent_die) {
    symbol_context_scope =
        sc.function->GetBlock(true).FindBlockByID(sc_parent_die.GetID());
    if (symbol_context_scope == nullptr)
      symbol_context_scope = sc.function;
  } else {
    symbol_context_scope = sc.module_sp.get();
  }

  if (symbol_context_scope != nullptr)
    type_sp->SetSymbolContextScope(symbol_context_scope);
  return type_sp;
}

void DWARFASTParserClang::GetUniqueTypeNameAndDeclaration(
    const lldb_private::plugin::dwarf::DWARFDIE &die,
    lldb::LanguageType language, lldb_private::ConstString &unique_typename,
    lldb_private::Declaration &decl_declaration) {
  // For C++, we rely solely upon the one definition rule that says
  // only one thing can exist at a given decl context. We ignore the
  // file and line that things are declared on.
  if (!die.IsValid() || !Language::LanguageIsCPlusPlus(language) ||
      unique_typename.IsEmpty())
    return;
  decl_declaration.Clear();
  std::string qualified_name;
  DWARFDIE parent_decl_ctx_die = die.GetParentDeclContextDIE();
  // TODO: change this to get the correct decl context parent....
  while (parent_decl_ctx_die) {
    // The name may not contain template parameters due to
    // -gsimple-template-names; we must reconstruct the full name from child
    // template parameter dies via GetDIEClassTemplateParams().
    const dw_tag_t parent_tag = parent_decl_ctx_die.Tag();
    switch (parent_tag) {
    case DW_TAG_namespace: {
      if (const char *namespace_name = parent_decl_ctx_die.GetName()) {
        qualified_name.insert(0, "::");
        qualified_name.insert(0, namespace_name);
      } else {
        qualified_name.insert(0, "(anonymous namespace)::");
      }
      parent_decl_ctx_die = parent_decl_ctx_die.GetParentDeclContextDIE();
      break;
    }

    case DW_TAG_class_type:
    case DW_TAG_structure_type:
    case DW_TAG_union_type: {
      if (const char *class_union_struct_name = parent_decl_ctx_die.GetName()) {
        qualified_name.insert(
            0, GetDIEClassTemplateParams(parent_decl_ctx_die));
        qualified_name.insert(0, "::");
        qualified_name.insert(0, class_union_struct_name);
      }
      parent_decl_ctx_die = parent_decl_ctx_die.GetParentDeclContextDIE();
      break;
    }

    default:
      parent_decl_ctx_die.Clear();
      break;
    }
  }

  if (qualified_name.empty())
    qualified_name.append("::");

  qualified_name.append(unique_typename.GetCString());
  qualified_name.append(GetDIEClassTemplateParams(die));

  unique_typename = ConstString(qualified_name);
}

TypeSP
DWARFASTParserClang::ParseStructureLikeDIE(const SymbolContext &sc,
                                           const DWARFDIE &die,
                                           ParsedDWARFTypeAttributes &attrs) {
  CompilerType clang_type;
  const dw_tag_t tag = die.Tag();
  SymbolFileDWARF *dwarf = die.GetDWARF();
  LanguageType cu_language = SymbolFileDWARF::GetLanguage(*die.GetCU());
  Log *log = GetLog(DWARFLog::TypeCompletion | DWARFLog::Lookups);

  ConstString unique_typename(attrs.name);
  Declaration unique_decl(attrs.decl);
  uint64_t byte_size = attrs.byte_size.value_or(0);
  if (attrs.byte_size && *attrs.byte_size == 0 && attrs.name &&
      !die.HasChildren() && cu_language == eLanguageTypeObjC) {
    // Work around an issue with clang at the moment where forward
    // declarations for objective C classes are emitted as:
    //  DW_TAG_structure_type [2]
    //  DW_AT_name( "ForwardObjcClass" )
    //  DW_AT_byte_size( 0x00 )
    //  DW_AT_decl_file( "..." )
    //  DW_AT_decl_line( 1 )
    //
    // Note that there is no DW_AT_declaration and there are no children,
    // and the byte size is zero.
    attrs.is_forward_declaration = true;
  }

  if (attrs.name) {
    GetUniqueTypeNameAndDeclaration(die, cu_language, unique_typename,
                                    unique_decl);
    if (UniqueDWARFASTType *unique_ast_entry_type =
            dwarf->GetUniqueDWARFASTTypeMap().Find(
                unique_typename, die, unique_decl, byte_size,
                attrs.is_forward_declaration)) {
      if (TypeSP type_sp = unique_ast_entry_type->m_type_sp) {
        dwarf->GetDIEToType()[die.GetDIE()] = type_sp.get();
        LinkDeclContextToDIE(
            GetCachedClangDeclContextForDIE(unique_ast_entry_type->m_die), die);
        // If the DIE being parsed in this function is a definition and the
        // entry in the map is a declaration, then we need to update the entry
        // to point to the definition DIE.
        if (!attrs.is_forward_declaration &&
            unique_ast_entry_type->m_is_forward_declaration) {
          unique_ast_entry_type->UpdateToDefDIE(die, unique_decl, byte_size);
          clang_type = type_sp->GetForwardCompilerType();

          CompilerType compiler_type_no_qualifiers =
              ClangUtil::RemoveFastQualifiers(clang_type);
          dwarf->GetForwardDeclCompilerTypeToDIE().insert_or_assign(
              compiler_type_no_qualifiers.GetOpaqueQualType(),
              *die.GetDIERef());
        }
        return type_sp;
      }
    }
  }

  DEBUG_PRINTF("0x%8.8" PRIx64 ": %s (\"%s\")\n", die.GetID(),
               DW_TAG_value_to_name(tag), type_name_cstr);

  int tag_decl_kind = -1;
  AccessType default_accessibility = eAccessNone;
  if (tag == DW_TAG_structure_type) {
    tag_decl_kind = llvm::to_underlying(clang::TagTypeKind::Struct);
    default_accessibility = eAccessPublic;
  } else if (tag == DW_TAG_union_type) {
    tag_decl_kind = llvm::to_underlying(clang::TagTypeKind::Union);
    default_accessibility = eAccessPublic;
  } else if (tag == DW_TAG_class_type) {
    tag_decl_kind = llvm::to_underlying(clang::TagTypeKind::Class);
    default_accessibility = eAccessPrivate;
  }

  if ((attrs.class_language == eLanguageTypeObjC ||
       attrs.class_language == eLanguageTypeObjC_plus_plus) &&
      !attrs.is_complete_objc_class &&
      die.Supports_DW_AT_APPLE_objc_complete_type()) {
    // We have a valid eSymbolTypeObjCClass class symbol whose name
    // matches the current objective C class that we are trying to find
    // and this DIE isn't the complete definition (we checked
    // is_complete_objc_class above and know it is false), so the real
    // definition is in here somewhere
    TypeSP type_sp =
        dwarf->FindCompleteObjCDefinitionTypeForDIE(die, attrs.name, true);

    if (!type_sp) {
      SymbolFileDWARFDebugMap *debug_map_symfile = dwarf->GetDebugMapSymfile();
      if (debug_map_symfile) {
        // We weren't able to find a full declaration in this DWARF,
        // see if we have a declaration anywhere else...
        type_sp = debug_map_symfile->FindCompleteObjCDefinitionTypeForDIE(
            die, attrs.name, true);
      }
    }

    if (type_sp) {
      if (log) {
        dwarf->GetObjectFile()->GetModule()->LogMessage(
            log,
            "SymbolFileDWARF({0:p}) - {1:x16}: {2} ({3}) type \"{4}\" is an "
            "incomplete objc type, complete type is {5:x8}",
            static_cast<void *>(this), die.GetID(), DW_TAG_value_to_name(tag),
            tag, attrs.name.GetCString(), type_sp->GetID());
      }
      return type_sp;
    }
  }

  if (attrs.is_forward_declaration) {
    // See if the type comes from a Clang module and if so, track down
    // that type.
    TypeSP type_sp = ParseTypeFromClangModule(sc, die, log);
    if (type_sp)
      return type_sp;
  }

  assert(tag_decl_kind != -1);
  UNUSED_IF_ASSERT_DISABLED(tag_decl_kind);
  clang::DeclContext *containing_decl_ctx =
      GetClangDeclContextContainingDIE(die, nullptr);

  PrepareContextToReceiveMembers(m_ast, GetClangASTImporter(),
                                 containing_decl_ctx, die,
                                 attrs.name.GetCString());

  if (attrs.accessibility == eAccessNone && containing_decl_ctx) {
    // Check the decl context that contains this class/struct/union. If
    // it is a class we must give it an accessibility.
    const clang::Decl::Kind containing_decl_kind =
        containing_decl_ctx->getDeclKind();
    if (DeclKindIsCXXClass(containing_decl_kind))
      attrs.accessibility = default_accessibility;
  }

  ClangASTMetadata metadata;
  metadata.SetUserID(die.GetID());
  metadata.SetIsDynamicCXXType(dwarf->ClassOrStructIsVirtual(die));

  TypeSystemClang::TemplateParameterInfos template_param_infos;
  if (ParseTemplateParameterInfos(die, template_param_infos)) {
    clang::ClassTemplateDecl *class_template_decl =
        m_ast.ParseClassTemplateDecl(
            containing_decl_ctx, GetOwningClangModule(die), attrs.accessibility,
            attrs.name.GetCString(), tag_decl_kind, template_param_infos);
    if (!class_template_decl) {
      if (log) {
        dwarf->GetObjectFile()->GetModule()->LogMessage(
            log,
            "SymbolFileDWARF({0:p}) - {1:x16}: {2} ({3}) type \"{4}\" "
            "clang::ClassTemplateDecl failed to return a decl.",
            static_cast<void *>(this), die.GetID(), DW_TAG_value_to_name(tag),
            tag, attrs.name.GetCString());
      }
      return TypeSP();
    }

    clang::ClassTemplateSpecializationDecl *class_specialization_decl =
        m_ast.CreateClassTemplateSpecializationDecl(
            containing_decl_ctx, GetOwningClangModule(die), class_template_decl,
            tag_decl_kind, template_param_infos);
    clang_type =
        m_ast.CreateClassTemplateSpecializationType(class_specialization_decl);

    m_ast.SetMetadata(class_template_decl, metadata);
    m_ast.SetMetadata(class_specialization_decl, metadata);
  }

  if (!clang_type) {
    clang_type = m_ast.CreateRecordType(
        containing_decl_ctx, GetOwningClangModule(die), attrs.accessibility,
        attrs.name.GetCString(), tag_decl_kind, attrs.class_language, metadata,
        attrs.exports_symbols);
  }

  TypeSP type_sp = dwarf->MakeType(
      die.GetID(), attrs.name, attrs.byte_size, nullptr, LLDB_INVALID_UID,
      Type::eEncodingIsUID, &attrs.decl, clang_type,
      Type::ResolveState::Forward,
      TypePayloadClang(OptionalClangModuleID(), attrs.is_complete_objc_class));

  // Store a forward declaration to this class type in case any
  // parameters in any class methods need it for the clang types for
  // function prototypes.
  clang::DeclContext *type_decl_ctx =
      TypeSystemClang::GetDeclContextForType(clang_type);
  LinkDeclContextToDIE(type_decl_ctx, die);

  // UniqueDWARFASTType is large, so don't create a local variables on the
  // stack, put it on the heap. This function is often called recursively and
  // clang isn't good at sharing the stack space for variables in different
  // blocks.
  auto unique_ast_entry_up = std::make_unique<UniqueDWARFASTType>();
  // Add our type to the unique type map so we don't end up creating many
  // copies of the same type over and over in the ASTContext for our
  // module
  unique_ast_entry_up->m_type_sp = type_sp;
  unique_ast_entry_up->m_die = die;
  unique_ast_entry_up->m_declaration = unique_decl;
  unique_ast_entry_up->m_byte_size = byte_size;
  unique_ast_entry_up->m_is_forward_declaration = attrs.is_forward_declaration;
  dwarf->GetUniqueDWARFASTTypeMap().Insert(unique_typename,
                                           *unique_ast_entry_up);

  // Leave this as a forward declaration until we need to know the
  // details of the type. lldb_private::Type will automatically call
  // the SymbolFile virtual function
  // "SymbolFileDWARF::CompleteType(Type *)" When the definition
  // needs to be defined.
  bool inserted =
      dwarf->GetForwardDeclCompilerTypeToDIE()
          .try_emplace(
              ClangUtil::RemoveFastQualifiers(clang_type).GetOpaqueQualType(),
              *die.GetDIERef())
          .second;
  assert(inserted && "Type already in the forward declaration map!");
  (void)inserted;
  m_ast.SetHasExternalStorage(clang_type.GetOpaqueQualType(), true);

  // If we made a clang type, set the trivial abi if applicable: We only
  // do this for pass by value - which implies the Trivial ABI. There
  // isn't a way to assert that something that would normally be pass by
  // value is pass by reference, so we ignore that attribute if set.
  if (attrs.calling_convention == llvm::dwarf::DW_CC_pass_by_value) {
    clang::CXXRecordDecl *record_decl =
        m_ast.GetAsCXXRecordDecl(clang_type.GetOpaqueQualType());
    if (record_decl && record_decl->getDefinition()) {
      record_decl->setHasTrivialSpecialMemberForCall();
    }
  }

  if (attrs.calling_convention == llvm::dwarf::DW_CC_pass_by_reference) {
    clang::CXXRecordDecl *record_decl =
        m_ast.GetAsCXXRecordDecl(clang_type.GetOpaqueQualType());
    if (record_decl)
      record_decl->setArgPassingRestrictions(
          clang::RecordArgPassingKind::CannotPassInRegs);
  }
  return type_sp;
}

// DWARF parsing functions

class DWARFASTParserClang::DelayedAddObjCClassProperty {
public:
  DelayedAddObjCClassProperty(
      const CompilerType &class_opaque_type, const char *property_name,
      const CompilerType &property_opaque_type, // The property type is only
                                                // required if you don't have an
                                                // ivar decl
      const char *property_setter_name, const char *property_getter_name,
      uint32_t property_attributes, ClangASTMetadata metadata)
      : m_class_opaque_type(class_opaque_type), m_property_name(property_name),
        m_property_opaque_type(property_opaque_type),
        m_property_setter_name(property_setter_name),
        m_property_getter_name(property_getter_name),
        m_property_attributes(property_attributes), m_metadata(metadata) {}

  bool Finalize() {
    return TypeSystemClang::AddObjCClassProperty(
        m_class_opaque_type, m_property_name, m_property_opaque_type,
        /*ivar_decl=*/nullptr, m_property_setter_name, m_property_getter_name,
        m_property_attributes, m_metadata);
  }

private:
  CompilerType m_class_opaque_type;
  const char *m_property_name;
  CompilerType m_property_opaque_type;
  const char *m_property_setter_name;
  const char *m_property_getter_name;
  uint32_t m_property_attributes;
  ClangASTMetadata m_metadata;
};

bool DWARFASTParserClang::ParseTemplateDIE(
    const DWARFDIE &die,
    TypeSystemClang::TemplateParameterInfos &template_param_infos) {
  const dw_tag_t tag = die.Tag();
  bool is_template_template_argument = false;

  switch (tag) {
  case DW_TAG_GNU_template_parameter_pack: {
    template_param_infos.SetParameterPack(
        std::make_unique<TypeSystemClang::TemplateParameterInfos>());
    for (DWARFDIE child_die : die.children()) {
      if (!ParseTemplateDIE(child_die, template_param_infos.GetParameterPack()))
        return false;
    }
    if (const char *name = die.GetName()) {
      template_param_infos.SetPackName(name);
    }
    return true;
  }
  case DW_TAG_GNU_template_template_param:
    is_template_template_argument = true;
    [[fallthrough]];
  case DW_TAG_template_type_parameter:
  case DW_TAG_template_value_parameter: {
    DWARFAttributes attributes = die.GetAttributes();
    if (attributes.Size() == 0)
      return true;

    const char *name = nullptr;
    const char *template_name = nullptr;
    CompilerType clang_type;
    uint64_t uval64 = 0;
    bool uval64_valid = false;
    bool is_default_template_arg = false;
    DWARFFormValue form_value;
    for (size_t i = 0; i < attributes.Size(); ++i) {
      const dw_attr_t attr = attributes.AttributeAtIndex(i);

      switch (attr) {
      case DW_AT_name:
        if (attributes.ExtractFormValueAtIndex(i, form_value))
          name = form_value.AsCString();
        break;

      case DW_AT_GNU_template_name:
        if (attributes.ExtractFormValueAtIndex(i, form_value))
          template_name = form_value.AsCString();
        break;

      case DW_AT_type:
        if (attributes.ExtractFormValueAtIndex(i, form_value)) {
          Type *lldb_type = die.ResolveTypeUID(form_value.Reference());
          if (lldb_type)
            clang_type = lldb_type->GetForwardCompilerType();
        }
        break;

      case DW_AT_const_value:
        if (attributes.ExtractFormValueAtIndex(i, form_value)) {
          uval64_valid = true;
          uval64 = form_value.Unsigned();
        }
        break;
      case DW_AT_default_value:
        if (attributes.ExtractFormValueAtIndex(i, form_value))
          is_default_template_arg = form_value.Boolean();
        break;
      default:
        break;
      }
    }

    clang::ASTContext &ast = m_ast.getASTContext();
    if (!clang_type)
      clang_type = m_ast.GetBasicType(eBasicTypeVoid);

    if (!is_template_template_argument) {
      bool is_signed = false;
      // Get the signed value for any integer or enumeration if available
      clang_type.IsIntegerOrEnumerationType(is_signed);

      if (name && !name[0])
        name = nullptr;

      if (tag == DW_TAG_template_value_parameter && uval64_valid) {
        std::optional<uint64_t> size = clang_type.GetBitSize(nullptr);
        if (!size)
          return false;
        llvm::APInt apint(*size, uval64, is_signed);
        template_param_infos.InsertArg(
            name, clang::TemplateArgument(ast, llvm::APSInt(apint, !is_signed),
                                          ClangUtil::GetQualType(clang_type),
                                          is_default_template_arg));
      } else {
        template_param_infos.InsertArg(
            name, clang::TemplateArgument(ClangUtil::GetQualType(clang_type),
                                          /*isNullPtr*/ false,
                                          is_default_template_arg));
      }
    } else {
      auto *tplt_type = m_ast.CreateTemplateTemplateParmDecl(template_name);
      template_param_infos.InsertArg(
          name, clang::TemplateArgument(clang::TemplateName(tplt_type),
                                        is_default_template_arg));
    }
  }
    return true;

  default:
    break;
  }
  return false;
}

bool DWARFASTParserClang::ParseTemplateParameterInfos(
    const DWARFDIE &parent_die,
    TypeSystemClang::TemplateParameterInfos &template_param_infos) {

  if (!parent_die)
    return false;

  for (DWARFDIE die : parent_die.children()) {
    const dw_tag_t tag = die.Tag();

    switch (tag) {
    case DW_TAG_template_type_parameter:
    case DW_TAG_template_value_parameter:
    case DW_TAG_GNU_template_parameter_pack:
    case DW_TAG_GNU_template_template_param:
      ParseTemplateDIE(die, template_param_infos);
      break;

    default:
      break;
    }
  }

  return !template_param_infos.IsEmpty() ||
         template_param_infos.hasParameterPack();
}

bool DWARFASTParserClang::CompleteRecordType(const DWARFDIE &die,
                                             lldb_private::Type *type,
                                             const CompilerType &clang_type) {
  const dw_tag_t tag = die.Tag();
  SymbolFileDWARF *dwarf = die.GetDWARF();

  ClangASTImporter::LayoutInfo layout_info;
  std::vector<DWARFDIE> contained_type_dies;

  if (die.GetAttributeValueAsUnsigned(DW_AT_declaration, 0))
    return false; // No definition, cannot complete.

  // Start the definition if the type is not being defined already. This can
  // happen (e.g.) when adding nested types to a class type -- see
  // PrepareContextToReceiveMembers.
  if (!clang_type.IsBeingDefined())
    TypeSystemClang::StartTagDeclarationDefinition(clang_type);

  AccessType default_accessibility = eAccessNone;
  if (tag == DW_TAG_structure_type) {
    default_accessibility = eAccessPublic;
  } else if (tag == DW_TAG_union_type) {
    default_accessibility = eAccessPublic;
  } else if (tag == DW_TAG_class_type) {
    default_accessibility = eAccessPrivate;
  }

  std::vector<std::unique_ptr<clang::CXXBaseSpecifier>> bases;
  // Parse members and base classes first
  std::vector<DWARFDIE> member_function_dies;

  DelayedPropertyList delayed_properties;
  ParseChildMembers(die, clang_type, bases, member_function_dies,
                    contained_type_dies, delayed_properties,
                    default_accessibility, layout_info);

  // Now parse any methods if there were any...
  for (const DWARFDIE &die : member_function_dies)
    dwarf->ResolveType(die);

  if (TypeSystemClang::IsObjCObjectOrInterfaceType(clang_type)) {
    ConstString class_name(clang_type.GetTypeName());
    if (class_name) {
      dwarf->GetObjCMethods(class_name, [&](DWARFDIE method_die) {
        method_die.ResolveType();
        return true;
      });

      for (DelayedAddObjCClassProperty &property : delayed_properties)
        property.Finalize();
    }
  }

  if (!bases.empty()) {
    // Make sure all base classes refer to complete types and not forward
    // declarations. If we don't do this, clang will crash with an
    // assertion in the call to clang_type.TransferBaseClasses()
    for (const auto &base_class : bases) {
      clang::TypeSourceInfo *type_source_info = base_class->getTypeSourceInfo();
      if (type_source_info)
        TypeSystemClang::RequireCompleteType(
            m_ast.GetType(type_source_info->getType()));
    }

    m_ast.TransferBaseClasses(clang_type.GetOpaqueQualType(), std::move(bases));
  }

  m_ast.AddMethodOverridesForCXXRecordType(clang_type.GetOpaqueQualType());
  TypeSystemClang::BuildIndirectFields(clang_type);
  TypeSystemClang::CompleteTagDeclarationDefinition(clang_type);

  if (type)
    layout_info.bit_size = type->GetByteSize(nullptr).value_or(0) * 8;
  if (layout_info.bit_size == 0)
    layout_info.bit_size =
        die.GetAttributeValueAsUnsigned(DW_AT_byte_size, 0) * 8;
  if (layout_info.alignment == 0)
    layout_info.alignment =
        die.GetAttributeValueAsUnsigned(llvm::dwarf::DW_AT_alignment, 0) * 8;

  clang::CXXRecordDecl *record_decl =
      m_ast.GetAsCXXRecordDecl(clang_type.GetOpaqueQualType());
  if (record_decl)
    GetClangASTImporter().SetRecordLayout(record_decl, layout_info);

  // Now parse all contained types inside of the class. We make forward
  // declarations to all classes, but we need the CXXRecordDecl to have decls
  // for all contained types because we don't get asked for them via the
  // external AST support.
  for (const DWARFDIE &die : contained_type_dies)
    dwarf->ResolveType(die);

  return (bool)clang_type;
}

bool DWARFASTParserClang::CompleteEnumType(const DWARFDIE &die,
                                           lldb_private::Type *type,
                                           const CompilerType &clang_type) {
  if (TypeSystemClang::StartTagDeclarationDefinition(clang_type)) {
    if (die.HasChildren()) {
      bool is_signed = false;
      clang_type.IsIntegerType(is_signed);
      ParseChildEnumerators(clang_type, is_signed,
                            type->GetByteSize(nullptr).value_or(0), die);
    }
    TypeSystemClang::CompleteTagDeclarationDefinition(clang_type);
  }
  return (bool)clang_type;
}

bool DWARFASTParserClang::CompleteTypeFromDWARF(
    const DWARFDIE &die, lldb_private::Type *type,
    const CompilerType &clang_type) {
  SymbolFileDWARF *dwarf = die.GetDWARF();

  std::lock_guard<std::recursive_mutex> guard(
      dwarf->GetObjectFile()->GetModule()->GetMutex());

  // Disable external storage for this type so we don't get anymore
  // clang::ExternalASTSource queries for this type.
  m_ast.SetHasExternalStorage(clang_type.GetOpaqueQualType(), false);

  if (!die)
    return false;

  const dw_tag_t tag = die.Tag();

  assert(clang_type);
  switch (tag) {
  case DW_TAG_structure_type:
  case DW_TAG_union_type:
  case DW_TAG_class_type:
    CompleteRecordType(die, type, clang_type);
    break;
  case DW_TAG_enumeration_type:
    CompleteEnumType(die, type, clang_type);
    break;
  default:
    assert(false && "not a forward clang type decl!");
    break;
  }

  // If the type is still not fully defined at this point, it means we weren't
  // able to find its definition. We must forcefully complete it to preserve
  // clang AST invariants.
  if (clang_type.IsBeingDefined()) {
    TypeSystemClang::CompleteTagDeclarationDefinition(clang_type);
    m_ast.SetDeclIsForcefullyCompleted(ClangUtil::GetAsTagDecl(clang_type));
  }

  return true;
}

void DWARFASTParserClang::EnsureAllDIEsInDeclContextHaveBeenParsed(
    lldb_private::CompilerDeclContext decl_context) {
  auto opaque_decl_ctx =
      (clang::DeclContext *)decl_context.GetOpaqueDeclContext();
  for (auto it = m_decl_ctx_to_die.find(opaque_decl_ctx);
       it != m_decl_ctx_to_die.end() && it->first == opaque_decl_ctx;
       it = m_decl_ctx_to_die.erase(it))
    for (DWARFDIE decl : it->second.children())
      GetClangDeclForDIE(decl);
}

CompilerDecl DWARFASTParserClang::GetDeclForUIDFromDWARF(const DWARFDIE &die) {
  clang::Decl *clang_decl = GetClangDeclForDIE(die);
  if (clang_decl != nullptr)
    return m_ast.GetCompilerDecl(clang_decl);
  return {};
}

CompilerDeclContext
DWARFASTParserClang::GetDeclContextForUIDFromDWARF(const DWARFDIE &die) {
  clang::DeclContext *clang_decl_ctx = GetClangDeclContextForDIE(die);
  if (clang_decl_ctx)
    return m_ast.CreateDeclContext(clang_decl_ctx);
  return {};
}

CompilerDeclContext
DWARFASTParserClang::GetDeclContextContainingUIDFromDWARF(const DWARFDIE &die) {
  clang::DeclContext *clang_decl_ctx =
      GetClangDeclContextContainingDIE(die, nullptr);
  if (clang_decl_ctx)
    return m_ast.CreateDeclContext(clang_decl_ctx);
  return {};
}

size_t DWARFASTParserClang::ParseChildEnumerators(
    const lldb_private::CompilerType &clang_type, bool is_signed,
    uint32_t enumerator_byte_size, const DWARFDIE &parent_die) {
  if (!parent_die)
    return 0;

  size_t enumerators_added = 0;

  for (DWARFDIE die : parent_die.children()) {
    const dw_tag_t tag = die.Tag();
    if (tag != DW_TAG_enumerator)
      continue;

    DWARFAttributes attributes = die.GetAttributes();
    if (attributes.Size() == 0)
      continue;

    const char *name = nullptr;
    bool got_value = false;
    int64_t enum_value = 0;
    Declaration decl;

    for (size_t i = 0; i < attributes.Size(); ++i) {
      const dw_attr_t attr = attributes.AttributeAtIndex(i);
      DWARFFormValue form_value;
      if (attributes.ExtractFormValueAtIndex(i, form_value)) {
        switch (attr) {
        case DW_AT_const_value:
          got_value = true;
          if (is_signed)
            enum_value = form_value.Signed();
          else
            enum_value = form_value.Unsigned();
          break;

        case DW_AT_name:
          name = form_value.AsCString();
          break;

        case DW_AT_description:
        default:
        case DW_AT_decl_file:
          decl.SetFile(
              attributes.CompileUnitAtIndex(i)->GetFile(form_value.Unsigned()));
          break;
        case DW_AT_decl_line:
          decl.SetLine(form_value.Unsigned());
          break;
        case DW_AT_decl_column:
          decl.SetColumn(form_value.Unsigned());
          break;
        case DW_AT_sibling:
          break;
        }
      }
    }

    if (name && name[0] && got_value) {
      m_ast.AddEnumerationValueToEnumerationType(
          clang_type, decl, name, enum_value, enumerator_byte_size * 8);
      ++enumerators_added;
    }
  }
  return enumerators_added;
}

ConstString
DWARFASTParserClang::ConstructDemangledNameFromDWARF(const DWARFDIE &die) {
  bool is_static = false;
  bool is_variadic = false;
  bool has_template_params = false;
  unsigned type_quals = 0;
  std::vector<CompilerType> param_types;
  std::vector<clang::ParmVarDecl *> param_decls;
  StreamString sstr;

  DWARFDeclContext decl_ctx = die.GetDWARFDeclContext();
  sstr << decl_ctx.GetQualifiedName();

  clang::DeclContext *containing_decl_ctx =
      GetClangDeclContextContainingDIE(die, nullptr);
  ParseChildParameters(containing_decl_ctx, die, true, is_static, is_variadic,
                       has_template_params, param_types, param_decls,
                       type_quals);
  sstr << "(";
  for (size_t i = 0; i < param_types.size(); i++) {
    if (i > 0)
      sstr << ", ";
    sstr << param_types[i].GetTypeName();
  }
  if (is_variadic)
    sstr << ", ...";
  sstr << ")";
  if (type_quals & clang::Qualifiers::Const)
    sstr << " const";

  return ConstString(sstr.GetString());
}

Function *
DWARFASTParserClang::ParseFunctionFromDWARF(CompileUnit &comp_unit,
                                            const DWARFDIE &die,
                                            const AddressRange &func_range) {
  assert(func_range.GetBaseAddress().IsValid());
  DWARFRangeList func_ranges;
  const char *name = nullptr;
  const char *mangled = nullptr;
  std::optional<int> decl_file;
  std::optional<int> decl_line;
  std::optional<int> decl_column;
  std::optional<int> call_file;
  std::optional<int> call_line;
  std::optional<int> call_column;
  DWARFExpressionList frame_base;

  const dw_tag_t tag = die.Tag();

  if (tag != DW_TAG_subprogram)
    return nullptr;

  if (die.GetDIENamesAndRanges(name, mangled, func_ranges, decl_file, decl_line,
                               decl_column, call_file, call_line, call_column,
                               &frame_base)) {
    Mangled func_name;
    if (mangled)
      func_name.SetValue(ConstString(mangled));
    else if ((die.GetParent().Tag() == DW_TAG_compile_unit ||
              die.GetParent().Tag() == DW_TAG_partial_unit) &&
             Language::LanguageIsCPlusPlus(
                 SymbolFileDWARF::GetLanguage(*die.GetCU())) &&
             !Language::LanguageIsObjC(
                 SymbolFileDWARF::GetLanguage(*die.GetCU())) &&
             name && strcmp(name, "main") != 0) {
      // If the mangled name is not present in the DWARF, generate the
      // demangled name using the decl context. We skip if the function is
      // "main" as its name is never mangled.
      func_name.SetValue(ConstructDemangledNameFromDWARF(die));
    } else
      func_name.SetValue(ConstString(name));

    FunctionSP func_sp;
    std::unique_ptr<Declaration> decl_up;
    if (decl_file || decl_line || decl_column)
      decl_up = std::make_unique<Declaration>(
          die.GetCU()->GetFile(decl_file ? *decl_file : 0),
          decl_line ? *decl_line : 0, decl_column ? *decl_column : 0);

    SymbolFileDWARF *dwarf = die.GetDWARF();
    // Supply the type _only_ if it has already been parsed
    Type *func_type = dwarf->GetDIEToType().lookup(die.GetDIE());

    assert(func_type == nullptr || func_type != DIE_IS_BEING_PARSED);

    const user_id_t func_user_id = die.GetID();
    func_sp =
        std::make_shared<Function>(&comp_unit,
                                   func_user_id, // UserID is the DIE offset
                                   func_user_id, func_name, func_type,
                                   func_range); // first address range

    if (func_sp.get() != nullptr) {
      if (frame_base.IsValid())
        func_sp->GetFrameBaseExpression() = frame_base;
      comp_unit.AddFunction(func_sp);
      return func_sp.get();
    }
  }
  return nullptr;
}

namespace {
/// Parsed form of all attributes that are relevant for parsing Objective-C
/// properties.
struct PropertyAttributes {
  explicit PropertyAttributes(const DWARFDIE &die);
  const char *prop_name = nullptr;
  const char *prop_getter_name = nullptr;
  const char *prop_setter_name = nullptr;
  /// \see clang::ObjCPropertyAttribute
  uint32_t prop_attributes = 0;
};

struct DiscriminantValue {
  explicit DiscriminantValue(const DWARFDIE &die, ModuleSP module_sp);

  uint32_t byte_offset;
  uint32_t byte_size;
  DWARFFormValue type_ref;
};

struct VariantMember {
  explicit VariantMember(DWARFDIE &die, ModuleSP module_sp);
  bool IsDefault() const;

  std::optional<uint32_t> discr_value;
  DWARFFormValue type_ref;
  ConstString variant_name;
  uint32_t byte_offset;
  ConstString GetName() const;
};

struct VariantPart {
  explicit VariantPart(const DWARFDIE &die, const DWARFDIE &parent_die,
                       ModuleSP module_sp);

  std::vector<VariantMember> &members();

  DiscriminantValue &discriminant();

private:
  std::vector<VariantMember> _members;
  DiscriminantValue _discriminant;
};

} // namespace

ConstString VariantMember::GetName() const { return this->variant_name; }

bool VariantMember::IsDefault() const { return !discr_value; }

VariantMember::VariantMember(DWARFDIE &die, lldb::ModuleSP module_sp) {
  assert(die.Tag() == llvm::dwarf::DW_TAG_variant);
  this->discr_value =
      die.GetAttributeValueAsOptionalUnsigned(DW_AT_discr_value);

  for (auto child_die : die.children()) {
    switch (child_die.Tag()) {
    case llvm::dwarf::DW_TAG_member: {
      DWARFAttributes attributes = child_die.GetAttributes();
      for (std::size_t i = 0; i < attributes.Size(); ++i) {
        DWARFFormValue form_value;
        const dw_attr_t attr = attributes.AttributeAtIndex(i);
        if (attributes.ExtractFormValueAtIndex(i, form_value)) {
          switch (attr) {
          case DW_AT_name:
            variant_name = ConstString(form_value.AsCString());
            break;
          case DW_AT_type:
            type_ref = form_value;
            break;

          case DW_AT_data_member_location:
            if (auto maybe_offset =
                    ExtractDataMemberLocation(die, form_value, module_sp))
              byte_offset = *maybe_offset;
            break;

          default:
            break;
          }
        }
      }
      break;
    }
    default:
      break;
    }
    break;
  }
}

DiscriminantValue::DiscriminantValue(const DWARFDIE &die, ModuleSP module_sp) {
  auto referenced_die = die.GetReferencedDIE(DW_AT_discr);
  DWARFAttributes attributes = referenced_die.GetAttributes();
  for (std::size_t i = 0; i < attributes.Size(); ++i) {
    const dw_attr_t attr = attributes.AttributeAtIndex(i);
    DWARFFormValue form_value;
    if (attributes.ExtractFormValueAtIndex(i, form_value)) {
      switch (attr) {
      case DW_AT_type:
        type_ref = form_value;
        break;
      case DW_AT_data_member_location:
        if (auto maybe_offset =
                ExtractDataMemberLocation(die, form_value, module_sp))
          byte_offset = *maybe_offset;
        break;
      default:
        break;
      }
    }
  }
}

VariantPart::VariantPart(const DWARFDIE &die, const DWARFDIE &parent_die,
                         lldb::ModuleSP module_sp)
    : _members(), _discriminant(die, module_sp) {

  for (auto child : die.children()) {
    if (child.Tag() == llvm::dwarf::DW_TAG_variant) {
      _members.push_back(VariantMember(child, module_sp));
    }
  }
}

std::vector<VariantMember> &VariantPart::members() { return this->_members; }

DiscriminantValue &VariantPart::discriminant() { return this->_discriminant; }

DWARFASTParserClang::MemberAttributes::MemberAttributes(
    const DWARFDIE &die, const DWARFDIE &parent_die, ModuleSP module_sp) {
  DWARFAttributes attributes = die.GetAttributes();
  for (size_t i = 0; i < attributes.Size(); ++i) {
    const dw_attr_t attr = attributes.AttributeAtIndex(i);
    DWARFFormValue form_value;
    if (attributes.ExtractFormValueAtIndex(i, form_value)) {
      switch (attr) {
      case DW_AT_name:
        name = form_value.AsCString();
        break;
      case DW_AT_type:
        encoding_form = form_value;
        break;
      case DW_AT_bit_offset:
        bit_offset = form_value.Signed();
        break;
      case DW_AT_bit_size:
        bit_size = form_value.Unsigned();
        break;
      case DW_AT_byte_size:
        byte_size = form_value.Unsigned();
        break;
      case DW_AT_const_value:
        const_value_form = form_value;
        break;
      case DW_AT_data_bit_offset:
        data_bit_offset = form_value.Unsigned();
        break;
      case DW_AT_data_member_location:
        if (auto maybe_offset =
                ExtractDataMemberLocation(die, form_value, module_sp))
          member_byte_offset = *maybe_offset;
        break;

      case DW_AT_accessibility:
        accessibility =
            DWARFASTParser::GetAccessTypeFromDWARF(form_value.Unsigned());
        break;
      case DW_AT_artificial:
        is_artificial = form_value.Boolean();
        break;
      case DW_AT_declaration:
        is_declaration = form_value.Boolean();
        break;
      default:
        break;
      }
    }
  }

  // Clang has a DWARF generation bug where sometimes it represents
  // fields that are references with bad byte size and bit size/offset
  // information such as:
  //
  //  DW_AT_byte_size( 0x00 )
  //  DW_AT_bit_size( 0x40 )
  //  DW_AT_bit_offset( 0xffffffffffffffc0 )
  //
  // So check the bit offset to make sure it is sane, and if the values
  // are not sane, remove them. If we don't do this then we will end up
  // with a crash if we try to use this type in an expression when clang
  // becomes unhappy with its recycled debug info.
  if (byte_size.value_or(0) == 0 && bit_offset < 0) {
    bit_size = 0;
    bit_offset = 0;
  }
}

PropertyAttributes::PropertyAttributes(const DWARFDIE &die) {

  DWARFAttributes attributes = die.GetAttributes();
  for (size_t i = 0; i < attributes.Size(); ++i) {
    const dw_attr_t attr = attributes.AttributeAtIndex(i);
    DWARFFormValue form_value;
    if (attributes.ExtractFormValueAtIndex(i, form_value)) {
      switch (attr) {
      case DW_AT_APPLE_property_name:
        prop_name = form_value.AsCString();
        break;
      case DW_AT_APPLE_property_getter:
        prop_getter_name = form_value.AsCString();
        break;
      case DW_AT_APPLE_property_setter:
        prop_setter_name = form_value.AsCString();
        break;
      case DW_AT_APPLE_property_attribute:
        prop_attributes = form_value.Unsigned();
        break;
      default:
        break;
      }
    }
  }

  if (!prop_name)
    return;
  ConstString fixed_setter;

  // Check if the property getter/setter were provided as full names.
  // We want basenames, so we extract them.
  if (prop_getter_name && prop_getter_name[0] == '-') {
    std::optional<const ObjCLanguage::MethodName> prop_getter_method =
        ObjCLanguage::MethodName::Create(prop_getter_name, true);
    if (prop_getter_method)
      prop_getter_name =
          ConstString(prop_getter_method->GetSelector()).GetCString();
  }

  if (prop_setter_name && prop_setter_name[0] == '-') {
    std::optional<const ObjCLanguage::MethodName> prop_setter_method =
        ObjCLanguage::MethodName::Create(prop_setter_name, true);
    if (prop_setter_method)
      prop_setter_name =
          ConstString(prop_setter_method->GetSelector()).GetCString();
  }

  // If the names haven't been provided, they need to be filled in.
  if (!prop_getter_name)
    prop_getter_name = prop_name;
  if (!prop_setter_name && prop_name[0] &&
      !(prop_attributes & DW_APPLE_PROPERTY_readonly)) {
    StreamString ss;

    ss.Printf("set%c%s:", toupper(prop_name[0]), &prop_name[1]);

    fixed_setter.SetString(ss.GetString());
    prop_setter_name = fixed_setter.GetCString();
  }
}

void DWARFASTParserClang::ParseObjCProperty(
    const DWARFDIE &die, const DWARFDIE &parent_die,
    const lldb_private::CompilerType &class_clang_type,
    DelayedPropertyList &delayed_properties) {
  // This function can only parse DW_TAG_APPLE_property.
  assert(die.Tag() == DW_TAG_APPLE_property);

  ModuleSP module_sp = parent_die.GetDWARF()->GetObjectFile()->GetModule();

  const MemberAttributes attrs(die, parent_die, module_sp);
  const PropertyAttributes propAttrs(die);

  if (!propAttrs.prop_name) {
    module_sp->ReportError("{0:x8}: DW_TAG_APPLE_property has no name.",
                           die.GetID());
    return;
  }

  Type *member_type = die.ResolveTypeUID(attrs.encoding_form.Reference());
  if (!member_type) {
    module_sp->ReportError(
        "{0:x8}: DW_TAG_APPLE_property '{1}' refers to type {2:x16}"
        " which was unable to be parsed",
        die.GetID(), propAttrs.prop_name,
        attrs.encoding_form.Reference().GetOffset());
    return;
  }

  ClangASTMetadata metadata;
  metadata.SetUserID(die.GetID());
  delayed_properties.emplace_back(
      class_clang_type, propAttrs.prop_name,
      member_type->GetLayoutCompilerType(), propAttrs.prop_setter_name,
      propAttrs.prop_getter_name, propAttrs.prop_attributes, metadata);
}

llvm::Expected<llvm::APInt> DWARFASTParserClang::ExtractIntFromFormValue(
    const CompilerType &int_type, const DWARFFormValue &form_value) const {
  clang::QualType qt = ClangUtil::GetQualType(int_type);
  assert(qt->isIntegralOrEnumerationType());
  auto ts_ptr = int_type.GetTypeSystem().dyn_cast_or_null<TypeSystemClang>();
  if (!ts_ptr)
    return llvm::createStringError(llvm::inconvertibleErrorCode(),
                                   "TypeSystem not clang");
  TypeSystemClang &ts = *ts_ptr;
  clang::ASTContext &ast = ts.getASTContext();

  const unsigned type_bits = ast.getIntWidth(qt);
  const bool is_unsigned = qt->isUnsignedIntegerType();

  // The maximum int size supported at the moment by this function. Limited
  // by the uint64_t return type of DWARFFormValue::Signed/Unsigned.
  constexpr std::size_t max_bit_size = 64;

  // For values bigger than 64 bit (e.g. __int128_t values),
  // DWARFFormValue's Signed/Unsigned functions will return wrong results so
  // emit an error for now.
  if (type_bits > max_bit_size) {
    auto msg = llvm::formatv("Can only parse integers with up to {0} bits, but "
                             "given integer has {1} bits.",
                             max_bit_size, type_bits);
    return llvm::createStringError(llvm::inconvertibleErrorCode(), msg.str());
  }

  // Construct an APInt with the maximum bit size and the given integer.
  llvm::APInt result(max_bit_size, form_value.Unsigned(), !is_unsigned);

  // Calculate how many bits are required to represent the input value.
  // For unsigned types, take the number of active bits in the APInt.
  // For signed types, ask APInt how many bits are required to represent the
  // signed integer.
  const unsigned required_bits =
      is_unsigned ? result.getActiveBits() : result.getSignificantBits();

  // If the input value doesn't fit into the integer type, return an error.
  if (required_bits > type_bits) {
    std::string value_as_str = is_unsigned
                                   ? std::to_string(form_value.Unsigned())
                                   : std::to_string(form_value.Signed());
    auto msg = llvm::formatv("Can't store {0} value {1} in integer with {2} "
                             "bits.",
                             (is_unsigned ? "unsigned" : "signed"),
                             value_as_str, type_bits);
    return llvm::createStringError(llvm::inconvertibleErrorCode(), msg.str());
  }

  // Trim the result to the bit width our the int type.
  if (result.getBitWidth() > type_bits)
    result = result.trunc(type_bits);
  return result;
}

void DWARFASTParserClang::CreateStaticMemberVariable(
    const DWARFDIE &die, const MemberAttributes &attrs,
    const lldb_private::CompilerType &class_clang_type) {
  Log *log = GetLog(DWARFLog::TypeCompletion | DWARFLog::Lookups);
  assert(die.Tag() == DW_TAG_member || die.Tag() == DW_TAG_variable);

  Type *var_type = die.ResolveTypeUID(attrs.encoding_form.Reference());

  if (!var_type)
    return;

  auto accessibility =
      attrs.accessibility == eAccessNone ? eAccessPublic : attrs.accessibility;

  CompilerType ct = var_type->GetForwardCompilerType();
  clang::VarDecl *v = TypeSystemClang::AddVariableToRecordType(
      class_clang_type, attrs.name, ct, accessibility);
  if (!v) {
    LLDB_LOG(log, "Failed to add variable to the record type");
    return;
  }

  bool unused;
  // TODO: Support float/double static members as well.
  if (!ct.IsIntegerOrEnumerationType(unused) || !attrs.const_value_form)
    return;

  llvm::Expected<llvm::APInt> const_value_or_err =
      ExtractIntFromFormValue(ct, *attrs.const_value_form);
  if (!const_value_or_err) {
    LLDB_LOG_ERROR(log, const_value_or_err.takeError(),
                   "Failed to add const value to variable {1}: {0}",
                   v->getQualifiedNameAsString());
    return;
  }

  TypeSystemClang::SetIntegerInitializerForVariable(v, *const_value_or_err);
}

void DWARFASTParserClang::ParseSingleMember(
    const DWARFDIE &die, const DWARFDIE &parent_die,
    const lldb_private::CompilerType &class_clang_type,
    lldb::AccessType default_accessibility,
    lldb_private::ClangASTImporter::LayoutInfo &layout_info,
    FieldInfo &last_field_info) {
  // This function can only parse DW_TAG_member.
  assert(die.Tag() == DW_TAG_member);

  ModuleSP module_sp = parent_die.GetDWARF()->GetObjectFile()->GetModule();
  const dw_tag_t tag = die.Tag();
  // Get the parent byte size so we can verify any members will fit
  const uint64_t parent_byte_size =
      parent_die.GetAttributeValueAsUnsigned(DW_AT_byte_size, UINT64_MAX);
  const uint64_t parent_bit_size =
      parent_byte_size == UINT64_MAX ? UINT64_MAX : parent_byte_size * 8;

  const MemberAttributes attrs(die, parent_die, module_sp);

  // Handle static members, which are typically members without
  // locations. However, GCC doesn't emit DW_AT_data_member_location
  // for any union members (regardless of linkage).
  // Non-normative text pre-DWARFv5 recommends marking static
  // data members with an DW_AT_external flag. Clang emits this consistently
  // whereas GCC emits it only for static data members if not part of an
  // anonymous namespace. The flag that is consistently emitted for static
  // data members is DW_AT_declaration, so we check it instead.
  // The following block is only necessary to support DWARFv4 and earlier.
  // Starting with DWARFv5, static data members are marked DW_AT_variable so we
  // can consistently detect them on both GCC and Clang without below heuristic.
  if (attrs.member_byte_offset == UINT32_MAX &&
      attrs.data_bit_offset == UINT64_MAX && attrs.is_declaration) {
    CreateStaticMemberVariable(die, attrs, class_clang_type);
    return;
  }

  Type *member_type = die.ResolveTypeUID(attrs.encoding_form.Reference());
  if (!member_type) {
    if (attrs.name)
      module_sp->ReportError(
          "{0:x8}: DW_TAG_member '{1}' refers to type {2:x16}"
          " which was unable to be parsed",
          die.GetID(), attrs.name, attrs.encoding_form.Reference().GetOffset());
    else
      module_sp->ReportError("{0:x8}: DW_TAG_member refers to type {1:x16}"
                             " which was unable to be parsed",
                             die.GetID(),
                             attrs.encoding_form.Reference().GetOffset());
    return;
  }

  const uint64_t character_width = 8;
  CompilerType member_clang_type = member_type->GetLayoutCompilerType();

  const auto accessibility = attrs.accessibility == eAccessNone
                                 ? default_accessibility
                                 : attrs.accessibility;

  uint64_t field_bit_offset = (attrs.member_byte_offset == UINT32_MAX
                                   ? 0
                                   : (attrs.member_byte_offset * 8ULL));

  if (attrs.bit_size > 0) {
    FieldInfo this_field_info;
    this_field_info.bit_offset = field_bit_offset;
    this_field_info.bit_size = attrs.bit_size;

    if (attrs.data_bit_offset != UINT64_MAX) {
      this_field_info.bit_offset = attrs.data_bit_offset;
    } else {
      auto byte_size = attrs.byte_size;
      if (!byte_size)
        byte_size = member_type->GetByteSize(nullptr);

      ObjectFile *objfile = die.GetDWARF()->GetObjectFile();
      if (objfile->GetByteOrder() == eByteOrderLittle) {
        this_field_info.bit_offset += byte_size.value_or(0) * 8;
        this_field_info.bit_offset -= (attrs.bit_offset + attrs.bit_size);
      } else {
        this_field_info.bit_offset += attrs.bit_offset;
      }
    }

    // The ObjC runtime knows the byte offset but we still need to provide
    // the bit-offset in the layout. It just means something different then
    // what it does in C and C++. So we skip this check for ObjC types.
    //
    // We also skip this for fields of a union since they will all have a
    // zero offset.
    if (!TypeSystemClang::IsObjCObjectOrInterfaceType(class_clang_type) &&
        !(parent_die.Tag() == DW_TAG_union_type &&
          this_field_info.bit_offset == 0) &&
        ((this_field_info.bit_offset >= parent_bit_size) ||
         (last_field_info.IsBitfield() &&
          !last_field_info.NextBitfieldOffsetIsValid(
              this_field_info.bit_offset)))) {
      ObjectFile *objfile = die.GetDWARF()->GetObjectFile();
      objfile->GetModule()->ReportWarning(
          "{0:x16}: {1} ({2}) bitfield named \"{3}\" has invalid "
          "bit offset ({4:x8}) member will be ignored. Please file a bug "
          "against the "
          "compiler and include the preprocessed output for {5}\n",
          die.GetID(), DW_TAG_value_to_name(tag), tag, attrs.name,
          this_field_info.bit_offset, GetUnitName(parent_die).c_str());
      return;
    }

    // Update the field bit offset we will report for layout
    field_bit_offset = this_field_info.bit_offset;

    // Objective-C has invalid DW_AT_bit_offset values in older
    // versions of clang, so we have to be careful and only insert
    // unnamed bitfields if we have a new enough clang.
    bool detect_unnamed_bitfields = true;

    if (TypeSystemClang::IsObjCObjectOrInterfaceType(class_clang_type))
      detect_unnamed_bitfields =
          die.GetCU()->Supports_unnamed_objc_bitfields();

    if (detect_unnamed_bitfields)
      AddUnnamedBitfieldToRecordTypeIfNeeded(layout_info, class_clang_type,
                                             last_field_info, this_field_info);

    last_field_info = this_field_info;
    last_field_info.SetIsBitfield(true);
  } else {
    FieldInfo this_field_info;
    this_field_info.is_bitfield = false;
    this_field_info.bit_offset = field_bit_offset;

    // TODO: we shouldn't silently ignore the bit_size if we fail
    //       to GetByteSize.
    if (std::optional<uint64_t> clang_type_size =
            member_type->GetByteSize(nullptr)) {
      this_field_info.bit_size = *clang_type_size * character_width;
    }

    if (this_field_info.GetFieldEnd() <= last_field_info.GetEffectiveFieldEnd())
      this_field_info.SetEffectiveFieldEnd(
          last_field_info.GetEffectiveFieldEnd());

    last_field_info = this_field_info;
  }

  // Don't turn artificial members such as vtable pointers into real FieldDecls
  // in our AST. Clang will re-create those articial members and they would
  // otherwise just overlap in the layout with the FieldDecls we add here.
  // This needs to be done after updating FieldInfo which keeps track of where
  // field start/end so we don't later try to fill the space of this
  // artificial member with (unnamed bitfield) padding.
  if (attrs.is_artificial && ShouldIgnoreArtificialField(attrs.name)) {
    last_field_info.SetIsArtificial(true);
    return;
  }

  if (!member_clang_type.IsCompleteType())
    member_clang_type.GetCompleteType();

  {
    // Older versions of clang emit the same DWARF for array[0] and array[1]. If
    // the current field is at the end of the structure, then there is
    // definitely no room for extra elements and we override the type to
    // array[0]. This was fixed by f454dfb6b5af.
    CompilerType member_array_element_type;
    uint64_t member_array_size;
    bool member_array_is_incomplete;

    if (member_clang_type.IsArrayType(&member_array_element_type,
                                      &member_array_size,
                                      &member_array_is_incomplete) &&
        !member_array_is_incomplete) {
      uint64_t parent_byte_size =
          parent_die.GetAttributeValueAsUnsigned(DW_AT_byte_size, UINT64_MAX);

      if (attrs.member_byte_offset >= parent_byte_size) {
        if (member_array_size != 1 &&
            (member_array_size != 0 ||
             attrs.member_byte_offset > parent_byte_size)) {
          module_sp->ReportError(
              "{0:x8}: DW_TAG_member '{1}' refers to type {2:x16}"
              " which extends beyond the bounds of {3:x8}",
              die.GetID(), attrs.name,
              attrs.encoding_form.Reference().GetOffset(), parent_die.GetID());
        }

        member_clang_type =
            m_ast.CreateArrayType(member_array_element_type, 0, false);
      }
    }
  }

  TypeSystemClang::RequireCompleteType(member_clang_type);

  clang::FieldDecl *field_decl = TypeSystemClang::AddFieldToRecordType(
      class_clang_type, attrs.name, member_clang_type, accessibility,
      attrs.bit_size);

  m_ast.SetMetadataAsUserID(field_decl, die.GetID());

  layout_info.field_offsets.insert(
      std::make_pair(field_decl, field_bit_offset));
}

bool DWARFASTParserClang::ParseChildMembers(
    const DWARFDIE &parent_die, const CompilerType &class_clang_type,
    std::vector<std::unique_ptr<clang::CXXBaseSpecifier>> &base_classes,
    std::vector<DWARFDIE> &member_function_dies,
    std::vector<DWARFDIE> &contained_type_dies,
    DelayedPropertyList &delayed_properties,
    const AccessType default_accessibility,
    ClangASTImporter::LayoutInfo &layout_info) {
  if (!parent_die)
    return false;

  FieldInfo last_field_info;

  ModuleSP module_sp = parent_die.GetDWARF()->GetObjectFile()->GetModule();
  auto ts = class_clang_type.GetTypeSystem();
  auto ast = ts.dyn_cast_or_null<TypeSystemClang>();
  if (ast == nullptr)
    return false;

  for (DWARFDIE die : parent_die.children()) {
    dw_tag_t tag = die.Tag();

    switch (tag) {
    case DW_TAG_APPLE_property:
      ParseObjCProperty(die, parent_die, class_clang_type, delayed_properties);
      break;

    case DW_TAG_variant_part:
      if (die.GetCU()->GetDWARFLanguageType() == eLanguageTypeRust) {
        ParseRustVariantPart(die, parent_die, class_clang_type,
                             default_accessibility, layout_info);
      }
      break;

    case DW_TAG_variable: {
      const MemberAttributes attrs(die, parent_die, module_sp);
      CreateStaticMemberVariable(die, attrs, class_clang_type);
    } break;
    case DW_TAG_member:
      ParseSingleMember(die, parent_die, class_clang_type,
                        default_accessibility, layout_info, last_field_info);
      break;

    case DW_TAG_subprogram:
      // Let the type parsing code handle this one for us.
      member_function_dies.push_back(die);
      break;

    case DW_TAG_inheritance:
      ParseInheritance(die, parent_die, class_clang_type, default_accessibility,
                       module_sp, base_classes, layout_info);
      break;

    default:
      if (llvm::dwarf::isType(tag))
        contained_type_dies.push_back(die);
      break;
    }
  }

  return true;
}

size_t DWARFASTParserClang::ParseChildParameters(
    clang::DeclContext *containing_decl_ctx, const DWARFDIE &parent_die,
    bool skip_artificial, bool &is_static, bool &is_variadic,
    bool &has_template_params, std::vector<CompilerType> &function_param_types,
    std::vector<clang::ParmVarDecl *> &function_param_decls,
    unsigned &type_quals) {
  if (!parent_die)
    return 0;

  size_t arg_idx = 0;
  for (DWARFDIE die : parent_die.children()) {
    const dw_tag_t tag = die.Tag();
    switch (tag) {
    case DW_TAG_formal_parameter: {
      DWARFAttributes attributes = die.GetAttributes();
      if (attributes.Size() == 0) {
        arg_idx++;
        break;
      }

      const char *name = nullptr;
      DWARFFormValue param_type_die_form;
      bool is_artificial = false;
      // one of None, Auto, Register, Extern, Static, PrivateExtern

      clang::StorageClass storage = clang::SC_None;
      uint32_t i;
      for (i = 0; i < attributes.Size(); ++i) {
        const dw_attr_t attr = attributes.AttributeAtIndex(i);
        DWARFFormValue form_value;
        if (attributes.ExtractFormValueAtIndex(i, form_value)) {
          switch (attr) {
          case DW_AT_name:
            name = form_value.AsCString();
            break;
          case DW_AT_type:
            param_type_die_form = form_value;
            break;
          case DW_AT_artificial:
            is_artificial = form_value.Boolean();
            break;
          case DW_AT_location:
          case DW_AT_const_value:
          case DW_AT_default_value:
          case DW_AT_description:
          case DW_AT_endianity:
          case DW_AT_is_optional:
          case DW_AT_segment:
          case DW_AT_variable_parameter:
          default:
          case DW_AT_abstract_origin:
          case DW_AT_sibling:
            break;
          }
        }
      }

      bool skip = false;
      if (skip_artificial && is_artificial) {
        // In order to determine if a C++ member function is "const" we
        // have to look at the const-ness of "this"...
        if (arg_idx == 0 &&
            DeclKindIsCXXClass(containing_decl_ctx->getDeclKind()) &&
            // Often times compilers omit the "this" name for the
            // specification DIEs, so we can't rely upon the name being in
            // the formal parameter DIE...
            (name == nullptr || ::strcmp(name, "this") == 0)) {
          Type *this_type = die.ResolveTypeUID(param_type_die_form.Reference());
          if (this_type) {
            uint32_t encoding_mask = this_type->GetEncodingMask();
            if (encoding_mask & Type::eEncodingIsPointerUID) {
              is_static = false;

              if (encoding_mask & (1u << Type::eEncodingIsConstUID))
                type_quals |= clang::Qualifiers::Const;
              if (encoding_mask & (1u << Type::eEncodingIsVolatileUID))
                type_quals |= clang::Qualifiers::Volatile;
            }
          }
        }
        skip = true;
      }

      if (!skip) {
        Type *type = die.ResolveTypeUID(param_type_die_form.Reference());
        if (type) {
          function_param_types.push_back(type->GetForwardCompilerType());

          clang::ParmVarDecl *param_var_decl = m_ast.CreateParameterDeclaration(
              containing_decl_ctx, GetOwningClangModule(die), name,
              type->GetForwardCompilerType(), storage);
          assert(param_var_decl);
          function_param_decls.push_back(param_var_decl);

          m_ast.SetMetadataAsUserID(param_var_decl, die.GetID());
        }
      }
      arg_idx++;
    } break;

    case DW_TAG_unspecified_parameters:
      is_variadic = true;
      break;

    case DW_TAG_template_type_parameter:
    case DW_TAG_template_value_parameter:
    case DW_TAG_GNU_template_parameter_pack:
      // The one caller of this was never using the template_param_infos, and
      // the local variable was taking up a large amount of stack space in
      // SymbolFileDWARF::ParseType() so this was removed. If we ever need the
      // template params back, we can add them back.
      // ParseTemplateDIE (dwarf_cu, die, template_param_infos);
      has_template_params = true;
      break;

    default:
      break;
    }
  }
  return arg_idx;
}

clang::Decl *DWARFASTParserClang::GetClangDeclForDIE(const DWARFDIE &die) {
  if (!die)
    return nullptr;

  switch (die.Tag()) {
  case DW_TAG_constant:
  case DW_TAG_formal_parameter:
  case DW_TAG_imported_declaration:
  case DW_TAG_imported_module:
    break;
  case DW_TAG_variable:
    // This means 'die' is a C++ static data member.
    // We don't want to create decls for such members
    // here.
    if (auto parent = die.GetParent();
        parent.IsValid() && TagIsRecordType(parent.Tag()))
      return nullptr;
    break;
  default:
    return nullptr;
  }

  DIEToDeclMap::iterator cache_pos = m_die_to_decl.find(die.GetDIE());
  if (cache_pos != m_die_to_decl.end())
    return cache_pos->second;

  if (DWARFDIE spec_die = die.GetReferencedDIE(DW_AT_specification)) {
    clang::Decl *decl = GetClangDeclForDIE(spec_die);
    m_die_to_decl[die.GetDIE()] = decl;
    return decl;
  }

  if (DWARFDIE abstract_origin_die =
          die.GetReferencedDIE(DW_AT_abstract_origin)) {
    clang::Decl *decl = GetClangDeclForDIE(abstract_origin_die);
    m_die_to_decl[die.GetDIE()] = decl;
    return decl;
  }

  clang::Decl *decl = nullptr;
  switch (die.Tag()) {
  case DW_TAG_variable:
  case DW_TAG_constant:
  case DW_TAG_formal_parameter: {
    SymbolFileDWARF *dwarf = die.GetDWARF();
    Type *type = GetTypeForDIE(die);
    if (dwarf && type) {
      const char *name = die.GetName();
      clang::DeclContext *decl_context =
          TypeSystemClang::DeclContextGetAsDeclContext(
              dwarf->GetDeclContextContainingUID(die.GetID()));
      decl = m_ast.CreateVariableDeclaration(
          decl_context, GetOwningClangModule(die), name,
          ClangUtil::GetQualType(type->GetForwardCompilerType()));
    }
    break;
  }
  case DW_TAG_imported_declaration: {
    SymbolFileDWARF *dwarf = die.GetDWARF();
    DWARFDIE imported_uid = die.GetAttributeValueAsReferenceDIE(DW_AT_import);
    if (imported_uid) {
      CompilerDecl imported_decl = SymbolFileDWARF::GetDecl(imported_uid);
      if (imported_decl) {
        clang::DeclContext *decl_context =
            TypeSystemClang::DeclContextGetAsDeclContext(
                dwarf->GetDeclContextContainingUID(die.GetID()));
        if (clang::NamedDecl *clang_imported_decl =
                llvm::dyn_cast<clang::NamedDecl>(
                    (clang::Decl *)imported_decl.GetOpaqueDecl()))
          decl = m_ast.CreateUsingDeclaration(
              decl_context, OptionalClangModuleID(), clang_imported_decl);
      }
    }
    break;
  }
  case DW_TAG_imported_module: {
    SymbolFileDWARF *dwarf = die.GetDWARF();
    DWARFDIE imported_uid = die.GetAttributeValueAsReferenceDIE(DW_AT_import);

    if (imported_uid) {
      CompilerDeclContext imported_decl_ctx =
          SymbolFileDWARF::GetDeclContext(imported_uid);
      if (imported_decl_ctx) {
        clang::DeclContext *decl_context =
            TypeSystemClang::DeclContextGetAsDeclContext(
                dwarf->GetDeclContextContainingUID(die.GetID()));
        if (clang::NamespaceDecl *ns_decl =
                TypeSystemClang::DeclContextGetAsNamespaceDecl(
                    imported_decl_ctx))
          decl = m_ast.CreateUsingDirectiveDeclaration(
              decl_context, OptionalClangModuleID(), ns_decl);
      }
    }
    break;
  }
  default:
    break;
  }

  m_die_to_decl[die.GetDIE()] = decl;

  return decl;
}

clang::DeclContext *
DWARFASTParserClang::GetClangDeclContextForDIE(const DWARFDIE &die) {
  if (die) {
    clang::DeclContext *decl_ctx = GetCachedClangDeclContextForDIE(die);
    if (decl_ctx)
      return decl_ctx;

    bool try_parsing_type = true;
    switch (die.Tag()) {
    case DW_TAG_compile_unit:
    case DW_TAG_partial_unit:
      decl_ctx = m_ast.GetTranslationUnitDecl();
      try_parsing_type = false;
      break;

    case DW_TAG_namespace:
      decl_ctx = ResolveNamespaceDIE(die);
      try_parsing_type = false;
      break;

    case DW_TAG_imported_declaration:
      decl_ctx = ResolveImportedDeclarationDIE(die);
      try_parsing_type = false;
      break;

    case DW_TAG_lexical_block:
      decl_ctx = GetDeclContextForBlock(die);
      try_parsing_type = false;
      break;

    default:
      break;
    }

    if (decl_ctx == nullptr && try_parsing_type) {
      Type *type = die.GetDWARF()->ResolveType(die);
      if (type)
        decl_ctx = GetCachedClangDeclContextForDIE(die);
    }

    if (decl_ctx) {
      LinkDeclContextToDIE(decl_ctx, die);
      return decl_ctx;
    }
  }
  return nullptr;
}

OptionalClangModuleID
DWARFASTParserClang::GetOwningClangModule(const DWARFDIE &die) {
  if (!die.IsValid())
    return {};

  for (DWARFDIE parent = die.GetParent(); parent.IsValid();
       parent = parent.GetParent()) {
    const dw_tag_t tag = parent.Tag();
    if (tag == DW_TAG_module) {
      DWARFDIE module_die = parent;
      auto it = m_die_to_module.find(module_die.GetDIE());
      if (it != m_die_to_module.end())
        return it->second;
      const char *name =
          module_die.GetAttributeValueAsString(DW_AT_name, nullptr);
      if (!name)
        return {};

      OptionalClangModuleID id =
          m_ast.GetOrCreateClangModule(name, GetOwningClangModule(module_die));
      m_die_to_module.insert({module_die.GetDIE(), id});
      return id;
    }
  }
  return {};
}

static bool IsSubroutine(const DWARFDIE &die) {
  switch (die.Tag()) {
  case DW_TAG_subprogram:
  case DW_TAG_inlined_subroutine:
    return true;
  default:
    return false;
  }
}

static DWARFDIE GetContainingFunctionWithAbstractOrigin(const DWARFDIE &die) {
  for (DWARFDIE candidate = die; candidate; candidate = candidate.GetParent()) {
    if (IsSubroutine(candidate)) {
      if (candidate.GetReferencedDIE(DW_AT_abstract_origin)) {
        return candidate;
      } else {
        return DWARFDIE();
      }
    }
  }
  assert(0 && "Shouldn't call GetContainingFunctionWithAbstractOrigin on "
              "something not in a function");
  return DWARFDIE();
}

static DWARFDIE FindAnyChildWithAbstractOrigin(const DWARFDIE &context) {
  for (DWARFDIE candidate : context.children()) {
    if (candidate.GetReferencedDIE(DW_AT_abstract_origin)) {
      return candidate;
    }
  }
  return DWARFDIE();
}

static DWARFDIE FindFirstChildWithAbstractOrigin(const DWARFDIE &block,
                                                 const DWARFDIE &function) {
  assert(IsSubroutine(function));
  for (DWARFDIE context = block; context != function.GetParent();
       context = context.GetParent()) {
    assert(!IsSubroutine(context) || context == function);
    if (DWARFDIE child = FindAnyChildWithAbstractOrigin(context)) {
      return child;
    }
  }
  return DWARFDIE();
}

clang::DeclContext *
DWARFASTParserClang::GetDeclContextForBlock(const DWARFDIE &die) {
  assert(die.Tag() == DW_TAG_lexical_block);
  DWARFDIE containing_function_with_abstract_origin =
      GetContainingFunctionWithAbstractOrigin(die);
  if (!containing_function_with_abstract_origin) {
    return (clang::DeclContext *)ResolveBlockDIE(die);
  }
  DWARFDIE child = FindFirstChildWithAbstractOrigin(
      die, containing_function_with_abstract_origin);
  CompilerDeclContext decl_context =
      GetDeclContextContainingUIDFromDWARF(child);
  return (clang::DeclContext *)decl_context.GetOpaqueDeclContext();
}

clang::BlockDecl *DWARFASTParserClang::ResolveBlockDIE(const DWARFDIE &die) {
  if (die && die.Tag() == DW_TAG_lexical_block) {
    clang::BlockDecl *decl =
        llvm::cast_or_null<clang::BlockDecl>(m_die_to_decl_ctx[die.GetDIE()]);

    if (!decl) {
      DWARFDIE decl_context_die;
      clang::DeclContext *decl_context =
          GetClangDeclContextContainingDIE(die, &decl_context_die);
      decl =
          m_ast.CreateBlockDeclaration(decl_context, GetOwningClangModule(die));

      if (decl)
        LinkDeclContextToDIE((clang::DeclContext *)decl, die);
    }

    return decl;
  }
  return nullptr;
}

clang::NamespaceDecl *
DWARFASTParserClang::ResolveNamespaceDIE(const DWARFDIE &die) {
  if (die && die.Tag() == DW_TAG_namespace) {
    // See if we already parsed this namespace DIE and associated it with a
    // uniqued namespace declaration
    clang::NamespaceDecl *namespace_decl =
        static_cast<clang::NamespaceDecl *>(m_die_to_decl_ctx[die.GetDIE()]);
    if (namespace_decl)
      return namespace_decl;
    else {
      const char *namespace_name = die.GetName();
      clang::DeclContext *containing_decl_ctx =
          GetClangDeclContextContainingDIE(die, nullptr);
      bool is_inline =
          die.GetAttributeValueAsUnsigned(DW_AT_export_symbols, 0) != 0;

      namespace_decl = m_ast.GetUniqueNamespaceDeclaration(
          namespace_name, containing_decl_ctx, GetOwningClangModule(die),
          is_inline);

      if (namespace_decl)
        LinkDeclContextToDIE((clang::DeclContext *)namespace_decl, die);
      return namespace_decl;
    }
  }
  return nullptr;
}

clang::NamespaceDecl *
DWARFASTParserClang::ResolveImportedDeclarationDIE(const DWARFDIE &die) {
  assert(die && die.Tag() == DW_TAG_imported_declaration);

  // See if we cached a NamespaceDecl for this imported declaration
  // already
  auto it = m_die_to_decl_ctx.find(die.GetDIE());
  if (it != m_die_to_decl_ctx.end())
    return static_cast<clang::NamespaceDecl *>(it->getSecond());

  clang::NamespaceDecl *namespace_decl = nullptr;

  const DWARFDIE imported_uid =
      die.GetAttributeValueAsReferenceDIE(DW_AT_import);
  if (!imported_uid)
    return nullptr;

  switch (imported_uid.Tag()) {
  case DW_TAG_imported_declaration:
    namespace_decl = ResolveImportedDeclarationDIE(imported_uid);
    break;
  case DW_TAG_namespace:
    namespace_decl = ResolveNamespaceDIE(imported_uid);
    break;
  default:
    return nullptr;
  }

  if (!namespace_decl)
    return nullptr;

  LinkDeclContextToDIE(namespace_decl, die);

  return namespace_decl;
}

clang::DeclContext *DWARFASTParserClang::GetClangDeclContextContainingDIE(
    const DWARFDIE &die, DWARFDIE *decl_ctx_die_copy) {
  SymbolFileDWARF *dwarf = die.GetDWARF();

  DWARFDIE decl_ctx_die = dwarf->GetDeclContextDIEContainingDIE(die);

  if (decl_ctx_die_copy)
    *decl_ctx_die_copy = decl_ctx_die;

  if (decl_ctx_die) {
    clang::DeclContext *clang_decl_ctx =
        GetClangDeclContextForDIE(decl_ctx_die);
    if (clang_decl_ctx)
      return clang_decl_ctx;
  }
  return m_ast.GetTranslationUnitDecl();
}

clang::DeclContext *
DWARFASTParserClang::GetCachedClangDeclContextForDIE(const DWARFDIE &die) {
  if (die) {
    DIEToDeclContextMap::iterator pos = m_die_to_decl_ctx.find(die.GetDIE());
    if (pos != m_die_to_decl_ctx.end())
      return pos->second;
  }
  return nullptr;
}

void DWARFASTParserClang::LinkDeclContextToDIE(clang::DeclContext *decl_ctx,
                                               const DWARFDIE &die) {
  m_die_to_decl_ctx[die.GetDIE()] = decl_ctx;
  // There can be many DIEs for a single decl context
  // m_decl_ctx_to_die[decl_ctx].insert(die.GetDIE());
  m_decl_ctx_to_die.insert(std::make_pair(decl_ctx, die));
}

bool DWARFASTParserClang::CopyUniqueClassMethodTypes(
    const DWARFDIE &src_class_die, const DWARFDIE &dst_class_die,
    lldb_private::Type *class_type, std::vector<DWARFDIE> &failures) {
  if (!class_type || !src_class_die || !dst_class_die)
    return false;
  if (src_class_die.Tag() != dst_class_die.Tag())
    return false;

  // We need to complete the class type so we can get all of the method types
  // parsed so we can then unique those types to their equivalent counterparts
  // in "dst_cu" and "dst_class_die"
  class_type->GetFullCompilerType();

  auto gather = [](DWARFDIE die, UniqueCStringMap<DWARFDIE> &map,
                   UniqueCStringMap<DWARFDIE> &map_artificial) {
    if (die.Tag() != DW_TAG_subprogram)
      return;
    // Make sure this is a declaration and not a concrete instance by looking
    // for DW_AT_declaration set to 1. Sometimes concrete function instances are
    // placed inside the class definitions and shouldn't be included in the list
    // of things that are tracking here.
    if (die.GetAttributeValueAsUnsigned(DW_AT_declaration, 0) != 1)
      return;

    if (const char *name = die.GetMangledName()) {
      ConstString const_name(name);
      if (die.GetAttributeValueAsUnsigned(DW_AT_artificial, 0))
        map_artificial.Append(const_name, die);
      else
        map.Append(const_name, die);
    }
  };

  UniqueCStringMap<DWARFDIE> src_name_to_die;
  UniqueCStringMap<DWARFDIE> dst_name_to_die;
  UniqueCStringMap<DWARFDIE> src_name_to_die_artificial;
  UniqueCStringMap<DWARFDIE> dst_name_to_die_artificial;
  for (DWARFDIE src_die = src_class_die.GetFirstChild(); src_die.IsValid();
       src_die = src_die.GetSibling()) {
    gather(src_die, src_name_to_die, src_name_to_die_artificial);
  }
  for (DWARFDIE dst_die = dst_class_die.GetFirstChild(); dst_die.IsValid();
       dst_die = dst_die.GetSibling()) {
    gather(dst_die, dst_name_to_die, dst_name_to_die_artificial);
  }
  const uint32_t src_size = src_name_to_die.GetSize();
  const uint32_t dst_size = dst_name_to_die.GetSize();

  // Is everything kosher so we can go through the members at top speed?
  bool fast_path = true;

  if (src_size != dst_size)
    fast_path = false;

  uint32_t idx;

  if (fast_path) {
    for (idx = 0; idx < src_size; ++idx) {
      DWARFDIE src_die = src_name_to_die.GetValueAtIndexUnchecked(idx);
      DWARFDIE dst_die = dst_name_to_die.GetValueAtIndexUnchecked(idx);

      if (src_die.Tag() != dst_die.Tag())
        fast_path = false;

      const char *src_name = src_die.GetMangledName();
      const char *dst_name = dst_die.GetMangledName();

      // Make sure the names match
      if (src_name == dst_name || (strcmp(src_name, dst_name) == 0))
        continue;

      fast_path = false;
    }
  }

  DWARFASTParserClang *src_dwarf_ast_parser =
      static_cast<DWARFASTParserClang *>(
          SymbolFileDWARF::GetDWARFParser(*src_class_die.GetCU()));
  DWARFASTParserClang *dst_dwarf_ast_parser =
      static_cast<DWARFASTParserClang *>(
          SymbolFileDWARF::GetDWARFParser(*dst_class_die.GetCU()));
  auto link = [&](DWARFDIE src, DWARFDIE dst) {
    SymbolFileDWARF::DIEToTypePtr &die_to_type =
        dst_class_die.GetDWARF()->GetDIEToType();
    clang::DeclContext *dst_decl_ctx =
        dst_dwarf_ast_parser->m_die_to_decl_ctx[dst.GetDIE()];
    if (dst_decl_ctx)
      src_dwarf_ast_parser->LinkDeclContextToDIE(dst_decl_ctx, src);

    if (Type *src_child_type = die_to_type.lookup(src.GetDIE()))
      die_to_type[dst.GetDIE()] = src_child_type;
  };

  // Now do the work of linking the DeclContexts and Types.
  if (fast_path) {
    // We can do this quickly.  Just run across the tables index-for-index
    // since we know each node has matching names and tags.
    for (idx = 0; idx < src_size; ++idx) {
      link(src_name_to_die.GetValueAtIndexUnchecked(idx),
           dst_name_to_die.GetValueAtIndexUnchecked(idx));
    }
  } else {
    // We must do this slowly.  For each member of the destination, look up a
    // member in the source with the same name, check its tag, and unique them
    // if everything matches up.  Report failures.

    if (!src_name_to_die.IsEmpty() && !dst_name_to_die.IsEmpty()) {
      src_name_to_die.Sort();

      for (idx = 0; idx < dst_size; ++idx) {
        ConstString dst_name = dst_name_to_die.GetCStringAtIndex(idx);
        DWARFDIE dst_die = dst_name_to_die.GetValueAtIndexUnchecked(idx);
        DWARFDIE src_die = src_name_to_die.Find(dst_name, DWARFDIE());

        if (src_die && (src_die.Tag() == dst_die.Tag()))
          link(src_die, dst_die);
        else
          failures.push_back(dst_die);
      }
    }
  }

  const uint32_t src_size_artificial = src_name_to_die_artificial.GetSize();
  const uint32_t dst_size_artificial = dst_name_to_die_artificial.GetSize();

  if (src_size_artificial && dst_size_artificial) {
    dst_name_to_die_artificial.Sort();

    for (idx = 0; idx < src_size_artificial; ++idx) {
      ConstString src_name_artificial =
          src_name_to_die_artificial.GetCStringAtIndex(idx);
      DWARFDIE src_die =
          src_name_to_die_artificial.GetValueAtIndexUnchecked(idx);
      DWARFDIE dst_die =
          dst_name_to_die_artificial.Find(src_name_artificial, DWARFDIE());

      // Both classes have the artificial types, link them
      if (dst_die)
        link(src_die, dst_die);
    }
  }

  if (dst_size_artificial) {
    for (idx = 0; idx < dst_size_artificial; ++idx) {
      failures.push_back(
          dst_name_to_die_artificial.GetValueAtIndexUnchecked(idx));
    }
  }

  return !failures.empty();
}

bool DWARFASTParserClang::ShouldCreateUnnamedBitfield(
    FieldInfo const &last_field_info, uint64_t last_field_end,
    FieldInfo const &this_field_info,
    lldb_private::ClangASTImporter::LayoutInfo const &layout_info) const {
  // If we have a gap between the last_field_end and the current
  // field we have an unnamed bit-field.
  if (this_field_info.bit_offset <= last_field_end)
    return false;

  // If we have a base class, we assume there is no unnamed
  // bit-field if either of the following is true:
  // (a) this is the first field since the gap can be
  // attributed to the members from the base class.
  // FIXME: This assumption is not correct if the first field of
  // the derived class is indeed an unnamed bit-field. We currently
  // do not have the machinary to track the offset of the last field
  // of classes we have seen before, so we are not handling this case.
  // (b) Or, the first member of the derived class was a vtable pointer.
  // In this case we don't want to create an unnamed bitfield either
  // since those will be inserted by clang later.
  const bool have_base = layout_info.base_offsets.size() != 0;
  const bool this_is_first_field =
      last_field_info.bit_offset == 0 && last_field_info.bit_size == 0;
  const bool first_field_is_vptr =
      last_field_info.bit_offset == 0 && last_field_info.IsArtificial();

  if (have_base && (this_is_first_field || first_field_is_vptr))
    return false;

  return true;
}

void DWARFASTParserClang::AddUnnamedBitfieldToRecordTypeIfNeeded(
    ClangASTImporter::LayoutInfo &class_layout_info,
    const CompilerType &class_clang_type, const FieldInfo &previous_field,
    const FieldInfo &current_field) {
  // TODO: get this value from target
  const uint64_t word_width = 32;
<<<<<<< HEAD
  uint64_t last_field_end = previous_field.bit_offset + previous_field.bit_size;
=======
  uint64_t last_field_end = previous_field.GetEffectiveFieldEnd();
>>>>>>> 6292ea68

  if (!previous_field.IsBitfield()) {
    // The last field was not a bit-field...
    // but if it did take up the entire word then we need to extend
    // last_field_end so the bit-field does not step into the last
    // fields padding.
    if (last_field_end != 0 && ((last_field_end % word_width) != 0))
      last_field_end += word_width - (last_field_end % word_width);
  }

  // Nothing to be done.
  if (!ShouldCreateUnnamedBitfield(previous_field, last_field_end,
                                   current_field, class_layout_info))
    return;

  // Place the unnamed bitfield into the gap between the previous field's end
  // and the current field's start.
  const uint64_t unnamed_bit_size = current_field.bit_offset - last_field_end;
  const uint64_t unnamed_bit_offset = last_field_end;

  clang::FieldDecl *unnamed_bitfield_decl =
      TypeSystemClang::AddFieldToRecordType(
          class_clang_type, llvm::StringRef(),
          m_ast.GetBuiltinTypeForEncodingAndBitSize(eEncodingSint, word_width),
          lldb::AccessType::eAccessPublic, unnamed_bit_size);

  class_layout_info.field_offsets.insert(
      std::make_pair(unnamed_bitfield_decl, unnamed_bit_offset));
}

void DWARFASTParserClang::ParseRustVariantPart(
    DWARFDIE &die, const DWARFDIE &parent_die,
    const CompilerType &class_clang_type,
    const lldb::AccessType default_accesibility,
    ClangASTImporter::LayoutInfo &layout_info) {
  assert(die.Tag() == llvm::dwarf::DW_TAG_variant_part);
  assert(SymbolFileDWARF::GetLanguage(*die.GetCU()) ==
         LanguageType::eLanguageTypeRust);

  ModuleSP module_sp = parent_die.GetDWARF()->GetObjectFile()->GetModule();

  VariantPart variants(die, parent_die, module_sp);

  auto discriminant_type =
      die.ResolveTypeUID(variants.discriminant().type_ref.Reference());

  auto decl_context = m_ast.GetDeclContextForType(class_clang_type);

  auto inner_holder = m_ast.CreateRecordType(
      decl_context, OptionalClangModuleID(), lldb::eAccessPublic,
      std::string(
          llvm::formatv("{0}$Inner", class_clang_type.GetTypeName(false))),
      llvm::to_underlying(clang::TagTypeKind::Union), lldb::eLanguageTypeRust);
  m_ast.StartTagDeclarationDefinition(inner_holder);
  m_ast.SetIsPacked(inner_holder);

  for (auto member : variants.members()) {

    auto has_discriminant = !member.IsDefault();

    auto member_type = die.ResolveTypeUID(member.type_ref.Reference());

    auto field_type = m_ast.CreateRecordType(
        m_ast.GetDeclContextForType(inner_holder), OptionalClangModuleID(),
        lldb::eAccessPublic,
        std::string(llvm::formatv("{0}$Variant", member.GetName())),
        llvm::to_underlying(clang::TagTypeKind::Struct),
        lldb::eLanguageTypeRust);

    m_ast.StartTagDeclarationDefinition(field_type);
    auto offset = member.byte_offset;

    if (has_discriminant) {
      m_ast.AddFieldToRecordType(
          field_type, "$discr$", discriminant_type->GetFullCompilerType(),
          lldb::eAccessPublic, variants.discriminant().byte_offset);
      offset += discriminant_type->GetByteSize(nullptr).value_or(0);
    }

    m_ast.AddFieldToRecordType(field_type, "value",
                               member_type->GetFullCompilerType(),
                               lldb::eAccessPublic, offset * 8);

    m_ast.CompleteTagDeclarationDefinition(field_type);

    auto name = has_discriminant
                    ? llvm::formatv("$variant${0}", member.discr_value.value())
                    : std::string("$variant$");

    auto variant_decl =
        m_ast.AddFieldToRecordType(inner_holder, llvm::StringRef(name),
                                   field_type, default_accesibility, 0);

    layout_info.field_offsets.insert({variant_decl, 0});
  }

  auto inner_field = m_ast.AddFieldToRecordType(class_clang_type,
                                                llvm::StringRef("$variants$"),
                                                inner_holder, eAccessPublic, 0);

  m_ast.CompleteTagDeclarationDefinition(inner_holder);

  layout_info.field_offsets.insert({inner_field, 0});
}<|MERGE_RESOLUTION|>--- conflicted
+++ resolved
@@ -3746,11 +3746,7 @@
     const FieldInfo &current_field) {
   // TODO: get this value from target
   const uint64_t word_width = 32;
-<<<<<<< HEAD
-  uint64_t last_field_end = previous_field.bit_offset + previous_field.bit_size;
-=======
   uint64_t last_field_end = previous_field.GetEffectiveFieldEnd();
->>>>>>> 6292ea68
 
   if (!previous_field.IsBitfield()) {
     // The last field was not a bit-field...
