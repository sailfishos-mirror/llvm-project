if (APPLE AND LLVM_ENABLE_LOCAL_SUBMODULE_VISIBILITY)
  # The arpa/inet.h header used in the files here is providing a miscompiled
  # htonl function on macOS < 14 when local submodule visibility is active.
  if (CMAKE_OSX_DEPLOYMENT_TARGET VERSION_LESS 14.0)
    # Disabling modules in this directory.
    remove_module_flags()
  endif()
endif()

if (UNIX AND ${CMAKE_SYSTEM_NAME} MATCHES "AIX")
  add_definitions("-D_ALL_SOURCE")
endif()

macro(add_host_subdirectory group)
  list(APPEND HOST_SOURCES ${ARGN})
  source_group(${group} FILES ${ARGN})
endmacro()

add_host_subdirectory(common
  common/FileAction.cpp
  common/FileCache.cpp
  common/File.cpp
  common/FileSystem.cpp
  common/GetOptInc.cpp
  common/Host.cpp
  common/HostInfoBase.cpp
  common/HostNativeThreadBase.cpp
  common/HostProcess.cpp
  common/HostThread.cpp
  common/JSONTransport.cpp
  common/LZMA.cpp
  common/LockFileBase.cpp
  common/MainLoopBase.cpp
  common/MemoryMonitor.cpp
  common/MonitoringProcessLauncher.cpp
  common/NativeProcessProtocol.cpp
  common/NativeRegisterContext.cpp
  common/NativeThreadProtocol.cpp
  common/NativeWatchpointList.cpp
  common/OptionParser.cpp
  common/PipeBase.cpp
  common/ProcessLaunchInfo.cpp
  common/ProcessRunLock.cpp
  common/PseudoTerminal.cpp
  common/StreamFile.cpp
  common/SocketAddress.cpp
  common/Socket.cpp
  common/TCPSocket.cpp
  common/Terminal.cpp
  common/ThreadLauncher.cpp
  common/UDPSocket.cpp
  common/XML.cpp
  common/ZipFileResolver.cpp
  )

if (LLDB_ENABLE_LIBEDIT)
  add_host_subdirectory(common
    common/Editline.cpp
    )
endif()

add_host_subdirectory(posix
  posix/ConnectionFileDescriptorPosix.cpp
  )

if (CMAKE_SYSTEM_NAME MATCHES "Windows")
  add_host_subdirectory(windows
    windows/ConnectionGenericFileWindows.cpp
    windows/FileSystem.cpp
    windows/Host.cpp
    windows/HostInfoWindows.cpp
    windows/HostProcessWindows.cpp
    windows/HostThreadWindows.cpp
    windows/LockFileWindows.cpp
    windows/MainLoopWindows.cpp
    windows/PipeWindows.cpp
    windows/ProcessLauncherWindows.cpp
    windows/ProcessRunLock.cpp
    )
else()
  add_host_subdirectory(posix
    posix/DomainSocket.cpp
    posix/FileSystemPosix.cpp
    posix/HostInfoPosix.cpp
    posix/HostProcessPosix.cpp
    posix/HostThreadPosix.cpp
    posix/LockFilePosix.cpp
    posix/MainLoopPosix.cpp
    posix/PipePosix.cpp
    posix/ProcessLauncherPosixFork.cpp
    posix/Support.cpp
    )

  if (CMAKE_SYSTEM_NAME MATCHES "Darwin")
    add_subdirectory(macosx/objcxx)
    set(LLDBObjCLibs lldbHostMacOSXObjCXX)
    add_host_subdirectory(macosx
      macosx/cfcpp/CFCBundle.cpp
      macosx/cfcpp/CFCData.cpp
      macosx/cfcpp/CFCMutableArray.cpp
      macosx/cfcpp/CFCMutableDictionary.cpp
      macosx/cfcpp/CFCMutableSet.cpp
      macosx/cfcpp/CFCString.cpp
      )
    if(APPLE_EMBEDDED)
      set_property(SOURCE macosx/Host.mm APPEND PROPERTY
               COMPILE_DEFINITIONS "NO_XPC_SERVICES=1")
    endif()


  elseif (CMAKE_SYSTEM_NAME MATCHES "Linux|Android")
    add_host_subdirectory(linux
      linux/AbstractSocket.cpp
      linux/Host.cpp
      linux/HostInfoLinux.cpp
      linux/LibcGlue.cpp
      linux/Support.cpp
      )
    if (CMAKE_SYSTEM_NAME MATCHES "Android")
      add_host_subdirectory(android
        android/HostInfoAndroid.cpp
        )
    endif()
  elseif (CMAKE_SYSTEM_NAME MATCHES "FreeBSD")
    add_host_subdirectory(freebsd
      freebsd/Host.cpp
      freebsd/HostInfoFreeBSD.cpp
      )

  elseif (CMAKE_SYSTEM_NAME MATCHES "NetBSD")
    add_host_subdirectory(netbsd
      netbsd/HostNetBSD.cpp
      netbsd/HostInfoNetBSD.cpp
      )

  elseif (CMAKE_SYSTEM_NAME MATCHES "OpenBSD")
    add_host_subdirectory(openbsd
      openbsd/Host.cpp
      openbsd/HostInfoOpenBSD.cpp
      )

  elseif (CMAKE_SYSTEM_NAME MATCHES "AIX")
    add_host_subdirectory(aix
      aix/Host.cpp
      aix/HostInfoAIX.cpp
<<<<<<< HEAD
=======
      aix/Support.cpp
>>>>>>> 4084ffcf
      )
  endif()
endif()

set(EXTRA_LIBS)
if (CMAKE_SYSTEM_NAME MATCHES "NetBSD")
  list(APPEND EXTRA_LIBS kvm)
endif()
if (LLDB_ENABLE_LIBXML2)
  list(APPEND EXTRA_LIBS LibXml2::LibXml2)
endif()
if (HAVE_LIBDL)
  list(APPEND EXTRA_LIBS ${CMAKE_DL_LIBS})
endif()
if (LLDB_ENABLE_LIBEDIT)
  list(APPEND EXTRA_LIBS LibEdit::LibEdit)
endif()
if (LLDB_ENABLE_LZMA)
  list(APPEND EXTRA_LIBS ${LIBLZMA_LIBRARIES})
endif()
if (WIN32)
  list(APPEND LLDB_SYSTEM_LIBS psapi)
endif()

if (LLDB_ENABLE_LIBEDIT)
  list(APPEND LLDB_LIBEDIT_LIBS LibEdit::LibEdit)
  if (LLVM_BUILD_STATIC)
    list(APPEND LLDB_SYSTEM_LIBS gpm)
  endif()
endif()

add_lldb_library(lldbHost NO_PLUGIN_DEPENDENCIES
  ${HOST_SOURCES}

  ADDITIONAL_HEADER_DIRS
    ${LLDB_INCLUDE_DIR}/lldb/Host
  LINK_COMPONENTS
    Object
    Support
  LINK_LIBS
    lldbUtility
    ${EXTRA_LIBS}
    ${LLDBObjCLibs}
    ${LLDB_LIBEDIT_LIBS}
  )
<|MERGE_RESOLUTION|>--- conflicted
+++ resolved
@@ -143,10 +143,7 @@
     add_host_subdirectory(aix
       aix/Host.cpp
       aix/HostInfoAIX.cpp
-<<<<<<< HEAD
-=======
       aix/Support.cpp
->>>>>>> 4084ffcf
       )
   endif()
 endif()
