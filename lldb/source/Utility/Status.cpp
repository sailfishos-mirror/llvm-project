--- conflicted
+++ resolved
@@ -43,10 +43,6 @@
 char CloneableECError::ID;
 char MachKernelError::ID;
 char Win32Error::ID;
-<<<<<<< HEAD
-char ExpressionErrorBase::ID;
-=======
->>>>>>> dd326b12
 
 namespace {
 /// A std::error_code category for eErrorTypeGeneric.
@@ -234,7 +230,6 @@
   });
   return result;
 }
-<<<<<<< HEAD
 
 static ErrorType ErrorCodeToErrorType(std::error_code ec) {
   if (ec.category() == std::generic_category())
@@ -255,10 +250,6 @@
 
 lldb::ErrorType Win32Error::GetErrorType() const {
   return lldb::eErrorTypeWin32;
-}
-
-lldb::ErrorType ExpressionErrorBase::GetErrorType() const {
-  return lldb::eErrorTypeExpression;
 }
 
 ErrorType Status::GetType() const {
@@ -272,41 +263,6 @@
   return result;
 }
 
-=======
-
-static ErrorType ErrorCodeToErrorType(std::error_code ec) {
-  if (ec.category() == std::generic_category())
-    return eErrorTypePOSIX;
-  if (ec.category() == lldb_generic_category() ||
-      ec == llvm::inconvertibleErrorCode())
-    return eErrorTypeGeneric;
-  return eErrorTypeInvalid;
-}
-
-ErrorType CloneableECError::GetErrorType() const {
-  return ErrorCodeToErrorType(EC);
-}
-
-lldb::ErrorType MachKernelError::GetErrorType() const {
-  return lldb::eErrorTypeMachKernel;
-}
-
-lldb::ErrorType Win32Error::GetErrorType() const {
-  return lldb::eErrorTypeWin32;
-}
-
-ErrorType Status::GetType() const {
-  ErrorType result = eErrorTypeInvalid;
-  llvm::visitErrors(m_error, [&](const llvm::ErrorInfoBase &error) {
-    // Return the first only.
-    if (result != eErrorTypeInvalid)
-      return;
-    result = ErrorCodeToErrorType(error.convertToErrorCode());
-  });
-  return result;
-}
-
->>>>>>> dd326b12
 bool Status::Fail() const {
   // Note that this does not clear the checked flag in
   // m_error. Otherwise we'd need to make this thread-safe.
