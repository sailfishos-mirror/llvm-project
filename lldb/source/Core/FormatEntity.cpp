--- conflicted
+++ resolved
@@ -124,10 +124,7 @@
     Definition("initial-function", EntryType::FunctionInitial),
     Definition("changed", EntryType::FunctionChanged),
     Definition("is-optimized", EntryType::FunctionIsOptimized),
-<<<<<<< HEAD
-=======
     Definition("is-inlined", EntryType::FunctionIsInlined),
->>>>>>> eb0f1dc0
     Definition("prefix", EntryType::FunctionPrefix),
     Definition("scope", EntryType::FunctionScope),
     Definition("basename", EntryType::FunctionBasename),
@@ -1230,7 +1227,6 @@
     PrettyPrintFunctionNameWithArgs(s, cstr, exe_scope, args);
   } else {
     s.PutCString(cstr);
-<<<<<<< HEAD
   }
 
   return true;
@@ -1256,33 +1252,6 @@
     return true;
   }
 
-=======
-  }
-
-  return true;
-}
-
-static bool HandleFunctionNameWithArgs(Stream &s,
-                                       const ExecutionContext *exe_ctx,
-                                       const SymbolContext &sc) {
-  Language *language_plugin = nullptr;
-  bool language_plugin_handled = false;
-  StreamString ss;
-  if (sc.function)
-    language_plugin = Language::FindPlugin(sc.function->GetLanguage());
-  else if (sc.symbol)
-    language_plugin = Language::FindPlugin(sc.symbol->GetLanguage());
-
-  if (language_plugin)
-    language_plugin_handled = language_plugin->GetFunctionDisplayName(
-        sc, exe_ctx, Language::FunctionNameRepresentation::eNameWithArgs, ss);
-
-  if (language_plugin_handled) {
-    s << ss.GetString();
-    return true;
-  }
-
->>>>>>> eb0f1dc0
   if (sc.function)
     return PrintFunctionNameWithArgs(s, exe_ctx, sc);
 
@@ -1312,21 +1281,13 @@
   if (!language_plugin)
     return false;
 
-<<<<<<< HEAD
-  const auto *format = language_plugin->GetFunctionNameFormat();
-=======
   FormatEntity::Entry format = language_plugin->GetFunctionNameFormat();
->>>>>>> eb0f1dc0
   if (!format)
     return false;
 
   StreamString name_stream;
   const bool success =
-<<<<<<< HEAD
-      FormatEntity::Format(*format, name_stream, sc, exe_ctx, /*addr=*/nullptr,
-=======
       FormatEntity::Format(format, name_stream, sc, exe_ctx, /*addr=*/nullptr,
->>>>>>> eb0f1dc0
                            /*valobj=*/nullptr, /*function_changed=*/false,
                            /*initial_function=*/false);
   if (success)
