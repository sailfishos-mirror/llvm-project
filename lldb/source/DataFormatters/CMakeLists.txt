--- conflicted
+++ resolved
@@ -29,10 +29,4 @@
     lldbTarget
     lldbUtility
     lldbValueObject
-<<<<<<< HEAD
-
-  LINK_COMPONENTS
-    Support
-=======
->>>>>>> 4084ffcf
   )