--- conflicted
+++ resolved
@@ -210,14 +210,8 @@
                                     error.AsCString());
       exit(-1);
     }
-<<<<<<< HEAD
-    connection_up =
-        std::unique_ptr<Connection>(new ConnectionFileDescriptor(new TCPSocket(
-            sockfd, /*should_close=*/true, /*child_processes_inherit=*/false)));
-=======
     connection_up = std::unique_ptr<Connection>(new ConnectionFileDescriptor(
         new TCPSocket(sockfd, /*should_close=*/true)));
->>>>>>> ce7c17d5
 #else
     url = llvm::formatv("fd://{0}", connection_fd).str();
 
