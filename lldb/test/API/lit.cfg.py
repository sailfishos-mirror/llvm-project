--- conflicted
+++ resolved
@@ -271,21 +271,8 @@
 if is_configured("lldb_framework_dir"):
     dotest_cmd += ["--framework", config.lldb_framework_dir]
 
-<<<<<<< HEAD
-# Facebook T92898286
-if is_configured("llvm_test_bolt"):
-    dotest_cmd += ["-E", '"--post-link-optimize"']
-# End Facebook T92898286
-
-if (
-    "lldb-repro-capture" in config.available_features
-    or "lldb-repro-replay" in config.available_features
-):
-    dotest_cmd += ["--skip-category=lldb-dap", "--skip-category=std-module"]
-=======
 if is_configured("cmake_build_type"):
     dotest_cmd += ["--cmake-build-type", config.cmake_build_type]
->>>>>>> 88738a74
 
 if "lldb-simulator-ios" in config.available_features:
     dotest_cmd += ["--apple-sdk", "iphonesimulator", "--platform-name", "ios-simulator"]
