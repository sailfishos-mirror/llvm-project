# -*- Python -*-

# Configuration file for the 'lit' test runner.

import os
import platform
import shlex
import shutil
import subprocess
import sys

import lit.formats

# name: The name of this test suite.
config.name = "lldb-api"

# suffixes: A list of file extensions to treat as test files.
config.suffixes = [".py"]

# test_source_root: The root path where tests are located.
config.test_source_root = os.path.dirname(__file__)

# test_exec_root: The root path where tests should be run.
config.test_exec_root = os.path.join(config.lldb_obj_root, "test", "API")


def mkdir_p(path):
    import errno

    try:
        os.makedirs(path)
    except OSError as e:
        if e.errno != errno.EEXIST:
            raise
    if not os.path.isdir(path):
        raise OSError(errno.ENOTDIR, "%s is not a directory" % path)


def find_sanitizer_runtime(name):
    resource_dir = (
        subprocess.check_output([config.cmake_cxx_compiler, "-print-resource-dir"])
        .decode("utf-8")
        .strip()
    )
    return os.path.join(resource_dir, "lib", "darwin", name)


def find_shlibpath_var():
    if platform.system() in ["Linux", "FreeBSD", "NetBSD", "OpenBSD", "SunOS"]:
        yield "LD_LIBRARY_PATH"
    elif platform.system() == "Darwin":
        yield "DYLD_LIBRARY_PATH"
    elif platform.system() == "Windows":
        yield "PATH"


# On macOS, we can't do the DYLD_INSERT_LIBRARIES trick with a shim python
# binary as the ASan interceptors get loaded too late. Also, when SIP is
# enabled, we can't inject libraries into system binaries at all, so we need a
# copy of the "real" python to work with.
def find_python_interpreter():
    # This is only necessary when using DYLD_INSERT_LIBRARIES.
    if "DYLD_INSERT_LIBRARIES" not in config.environment:
        return None

    # If we're running in a virtual environment, we have to copy Python into
    # the virtual environment for it to work.
    if sys.prefix != sys.base_prefix:
        copied_python = os.path.join(sys.prefix, "bin", "copied-python")
    else:
        copied_python = os.path.join(config.lldb_build_directory, "copied-python")

    # Avoid doing any work if we already copied the binary.
    if os.path.isfile(copied_python):
        return copied_python

    # Find the "real" python binary.
    real_python = (
        subprocess.check_output(
            [
                config.python_executable,
                os.path.join(
                    os.path.dirname(os.path.realpath(__file__)),
                    "get_darwin_real_python.py",
                ),
            ]
        )
        .decode("utf-8")
        .strip()
    )

    shutil.copy(real_python, copied_python)

    # Now make sure the copied Python works. The Python in Xcode has a relative
    # RPATH and cannot be copied.
    try:
        # We don't care about the output, just make sure it runs.
        subprocess.check_call([copied_python, "-V"])
    except subprocess.CalledProcessError:
        # The copied Python didn't work. Assume we're dealing with the Python
        # interpreter in Xcode. Given that this is not a system binary SIP
        # won't prevent us form injecting the interceptors, but when running in
        # a virtual environment, we can't use it directly. Create a symlink
        # instead.
        os.remove(copied_python)
        os.symlink(real_python, copied_python)

    # The copied Python works.
    return copied_python


def is_configured(attr):
    """Return the configuration attribute if it exists and None otherwise.

    This allows us to check if the attribute exists before trying to access it."""
    return getattr(config, attr, None)


def delete_module_cache(path):
    """Clean the module caches in the test build directory.

    This is necessary in an incremental build whenever clang changes underneath,
    so doing it once per lit.py invocation is close enough."""
    if os.path.isdir(path):
        lit_config.note("Deleting module cache at %s." % path)
        shutil.rmtree(path)


if is_configured("llvm_use_sanitizer"):
    config.environment["MallocNanoZone"] = "0"
    if "Address" in config.llvm_use_sanitizer:
        config.environment["ASAN_OPTIONS"] = "detect_stack_use_after_return=1"
        if "Darwin" in config.host_os:
            config.environment["DYLD_INSERT_LIBRARIES"] = find_sanitizer_runtime(
                "libclang_rt.asan_osx_dynamic.dylib"
            )

    if "Thread" in config.llvm_use_sanitizer:
        config.environment["TSAN_OPTIONS"] = "halt_on_error=1"
        if "Darwin" in config.host_os:
            config.environment["DYLD_INSERT_LIBRARIES"] = find_sanitizer_runtime(
                "libclang_rt.tsan_osx_dynamic.dylib"
            )

if platform.system() == "Darwin":
    python_executable = find_python_interpreter()
    if python_executable:
        lit_config.note(
            "Using {} instead of {}".format(python_executable, config.python_executable)
        )
        config.python_executable = python_executable

# Shared library build of LLVM may require LD_LIBRARY_PATH or equivalent.
if is_configured("shared_libs"):
    for shlibpath_var in find_shlibpath_var():
        # In stand-alone build llvm_shlib_dir specifies LLDB's lib directory while
        # llvm_libs_dir specifies LLVM's lib directory.
        shlibpath = os.path.pathsep.join(
            (
                config.llvm_shlib_dir,
                config.llvm_libs_dir,
                config.environment.get(shlibpath_var, ""),
            )
        )
        config.environment[shlibpath_var] = shlibpath
    else:
        lit_config.warning(
            "unable to inject shared library path on '{}'".format(platform.system())
        )

lldb_use_simulator = lit_config.params.get("lldb-run-with-simulator", None)
if lldb_use_simulator:
    if lldb_use_simulator == "ios":
        lit_config.note("Running API tests on iOS simulator")
        config.available_features.add("lldb-simulator-ios")
    elif lldb_use_simulator == "watchos":
        lit_config.note("Running API tests on watchOS simulator")
        config.available_features.add("lldb-simulator-watchos")
    elif lldb_use_simulator == "tvos":
        lit_config.note("Running API tests on tvOS simulator")
        config.available_features.add("lldb-simulator-tvos")
    elif lldb_use_simulator == "qemu-user":
        lit_config.note("Running API tests on qemu-user simulator")
        config.available_features.add("lldb-simulator-qemu-user")
    else:
        lit_config.error("Unknown simulator id '{}'".format(lldb_use_simulator))

# Set a default per-test timeout of 10 minutes. Setting a timeout per test
# requires that killProcessAndChildren() is supported on the platform and
# lit complains if the value is set but it is not supported.
supported, errormsg = lit_config.maxIndividualTestTimeIsSupported
if supported:
    lit_config.maxIndividualTestTime = 600
else:
    lit_config.warning("Could not set a default per-test timeout. " + errormsg)

# Build dotest command.
dotest_cmd = [os.path.join(config.lldb_src_root, "test", "API", "dotest.py")]

if is_configured("dotest_common_args_str"):
    dotest_cmd.extend(config.dotest_common_args_str.split(";"))

# Library path may be needed to locate just-built clang and libcxx.
if is_configured("llvm_libs_dir"):
    dotest_cmd += ["--env", "LLVM_LIBS_DIR=" + config.llvm_libs_dir]

# Include path may be needed to locate just-built libcxx.
if is_configured("llvm_include_dir"):
    dotest_cmd += ["--env", "LLVM_INCLUDE_DIR=" + config.llvm_include_dir]

# This path may be needed to locate required llvm tools
if is_configured("llvm_tools_dir"):
    dotest_cmd += ["--env", "LLVM_TOOLS_DIR=" + config.llvm_tools_dir]

# If we have a just-built libcxx, prefer it over the system one.
if is_configured("has_libcxx") and config.has_libcxx:
    if platform.system() != "Windows":
        if is_configured("libcxx_include_dir") and is_configured("libcxx_libs_dir"):
            dotest_cmd += ["--libcxx-include-dir", config.libcxx_include_dir]
            if is_configured("libcxx_include_target_dir"):
                dotest_cmd += [
                    "--libcxx-include-target-dir",
                    config.libcxx_include_target_dir,
                ]
            dotest_cmd += ["--libcxx-library-dir", config.libcxx_libs_dir]

# Forward ASan-specific environment variables to tests, as a test may load an
# ASan-ified dylib.
for env_var in ("ASAN_OPTIONS", "DYLD_INSERT_LIBRARIES"):
    if env_var in config.environment:
        dotest_cmd += ["--inferior-env", env_var + "=" + config.environment[env_var]]

if is_configured("test_arch"):
    dotest_cmd += ["--arch", config.test_arch]

if is_configured("lldb_build_directory"):
    dotest_cmd += ["--build-dir", config.lldb_build_directory]

if is_configured("lldb_module_cache"):
    delete_module_cache(config.lldb_module_cache)
    dotest_cmd += ["--lldb-module-cache-dir", config.lldb_module_cache]

if is_configured("clang_module_cache"):
    delete_module_cache(config.clang_module_cache)
    dotest_cmd += ["--clang-module-cache-dir", config.clang_module_cache]

if is_configured("lldb_executable"):
    dotest_cmd += ["--executable", config.lldb_executable]

if is_configured("test_compiler"):
    dotest_cmd += ["--compiler", config.test_compiler]

if is_configured("dsymutil"):
    dotest_cmd += ["--dsymutil", config.dsymutil]

if is_configured("make"):
    dotest_cmd += ["--make", config.make]

if is_configured("llvm_tools_dir"):
    dotest_cmd += ["--llvm-tools-dir", config.llvm_tools_dir]

if is_configured("server"):
    dotest_cmd += ["--server", config.server]

if is_configured("lldb_obj_root"):
    dotest_cmd += ["--lldb-obj-root", config.lldb_obj_root]

if is_configured("lldb_libs_dir"):
    dotest_cmd += ["--lldb-libs-dir", config.lldb_libs_dir]

if is_configured("lldb_framework_dir"):
    dotest_cmd += ["--framework", config.lldb_framework_dir]

if is_configured("cmake_build_type"):
    dotest_cmd += ["--cmake-build-type", config.cmake_build_type]

if "lldb-simulator-ios" in config.available_features:
    dotest_cmd += ["--apple-sdk", "iphonesimulator", "--platform-name", "ios-simulator"]
elif "lldb-simulator-watchos" in config.available_features:
    dotest_cmd += [
        "--apple-sdk",
        "watchsimulator",
        "--platform-name",
        "watchos-simulator",
    ]
elif "lldb-simulator-tvos" in config.available_features:
    dotest_cmd += [
        "--apple-sdk",
        "appletvsimulator",
        "--platform-name",
        "tvos-simulator",
    ]

if "lldb-simulator-qemu-user" in config.available_features:
    dotest_cmd += ["--platform-name", "qemu-user"]

if is_configured("enabled_plugins"):
    for plugin in config.enabled_plugins:
        dotest_cmd += ["--enable-plugin", plugin]

# `dotest` args come from three different sources:
# 1. Derived by CMake based on its configs (LLDB_TEST_COMMON_ARGS), which end
# up in `dotest_common_args_str`.
# 2. CMake user parameters (LLDB_TEST_USER_ARGS), which end up in
# `dotest_user_args_str`.
# 3. With `llvm-lit "--param=dotest-args=..."`, which end up in
# `dotest_lit_args_str`.
# Check them in this order, so that more specific overrides are visited last.
# In particular, (1) is visited at the top of the file, since the script
# derives other information from it.

if is_configured("lldb_platform_url"):
    dotest_cmd += ["--platform-url", config.lldb_platform_url]
if is_configured("lldb_platform_working_dir"):
    dotest_cmd += ["--platform-working-dir", config.lldb_platform_working_dir]
if is_configured("cmake_sysroot"):
    dotest_cmd += ["--sysroot", config.cmake_sysroot]

if is_configured("dotest_user_args_str"):
    dotest_cmd.extend(config.dotest_user_args_str.split(";"))

if is_configured("dotest_lit_args_str"):
    # We don't want to force users passing arguments to lit to use `;` as a
    # separator. We use Python's simple lexical analyzer to turn the args into a
    # list. Pass there arguments last so they can override anything that was
    # already configured.
    dotest_cmd.extend(shlex.split(config.dotest_lit_args_str))

# Load LLDB test format.
sys.path.append(os.path.join(config.lldb_src_root, "test", "API"))
import lldbtest

# testFormat: The test format to use to interpret tests.
config.test_format = lldbtest.LLDBTest(dotest_cmd)

# Propagate TERM or default to vt100.
config.environment["TERM"] = os.getenv("TERM", default="vt100")

# Propagate FREEBSD_LEGACY_PLUGIN
if "FREEBSD_LEGACY_PLUGIN" in os.environ:
    config.environment["FREEBSD_LEGACY_PLUGIN"] = os.environ["FREEBSD_LEGACY_PLUGIN"]

# Propagate XDG_CACHE_HOME
if "XDG_CACHE_HOME" in os.environ:
    config.environment["XDG_CACHE_HOME"] = os.environ["XDG_CACHE_HOME"]

# Transfer some environment variables into the tests on Windows build host.
if platform.system() == "Windows":
    for v in ["SystemDrive"]:
        if v in os.environ:
<<<<<<< HEAD
            config.environment[v] = os.environ[v]
=======
            config.environment[v] = os.environ[v]

# Some steps required to initialize the tests dynamically link with python.dll
# and need to know the location of the Python libraries. This ensures that we
# use the same version of Python that was used to build lldb to run our tests.
config.environment["PATH"] = os.path.pathsep.join(
    (config.python_root_dir, config.environment.get("PATH", ""))
)
>>>>>>> 4084ffcf
<|MERGE_RESOLUTION|>--- conflicted
+++ resolved
@@ -348,9 +348,6 @@
 if platform.system() == "Windows":
     for v in ["SystemDrive"]:
         if v in os.environ:
-<<<<<<< HEAD
-            config.environment[v] = os.environ[v]
-=======
             config.environment[v] = os.environ[v]
 
 # Some steps required to initialize the tests dynamically link with python.dll
@@ -358,5 +355,4 @@
 # use the same version of Python that was used to build lldb to run our tests.
 config.environment["PATH"] = os.path.pathsep.join(
     (config.python_root_dir, config.environment.get("PATH", ""))
-)
->>>>>>> 4084ffcf
+)