"""
Test jumping to different places.
"""


import lldb
from lldbsuite.test.decorators import *
from lldbsuite.test.lldbtest import *
from lldbsuite.test import lldbutil


class ThreadJumpTestCase(TestBase):
    def setUp(self):
        TestBase.setUp(self)
        self.build()

    def test(self):
        """Test thread jump handling."""
        exe = self.getBuildArtifact("a.out")
        self.runCmd("file " + exe, CURRENT_EXECUTABLE_SET)

        # Find the line numbers for our breakpoints.
        self.mark1 = line_number("main.cpp", "// 1st marker")
        self.mark2 = line_number("main.cpp", "// 2nd marker")
        self.mark3 = line_number("main.cpp", "// 3rd marker")
        self.mark4 = line_number("main.cpp", "// 4th marker")
        self.mark5 = line_number("other.cpp", "// other marker")

        lldbutil.run_break_set_by_file_and_line(
            self, "main.cpp", self.mark3, num_expected_locations=1
        )
        self.runCmd("run", RUN_SUCCEEDED)

        # The stop reason of the thread should be breakpoint 1.
        self.expect(
            "thread list",
            STOPPED_DUE_TO_BREAKPOINT + " 1",
            substrs=[
                "stopped",
                "main.cpp:{}".format(self.mark3),
                "stop reason = breakpoint 1",
            ],
        )

        # Try the int path, force it to return 'a'
        self.do_min_test(self.mark3, self.mark1, "i", "4")
        # Try the int path, force it to return 'b'
        self.do_min_test(self.mark3, self.mark2, "i", "5")
        # Try the double path, force it to return 'a'
        self.do_min_test(self.mark4, self.mark1, "j", "7")
        # Expected to fail on powerpc64le architecture
        if not self.isPPC64le():
            # Try the double path, force it to return 'b'
            self.do_min_test(self.mark4, self.mark2, "j", "8")

        # Try jumping to another function in a different file.
        self.runCmd("thread jump --file other.cpp --line %i --force" % self.mark5)
        self.expect("process status", substrs=["at other.cpp:%i" % self.mark5])

        # Try jumping to another function (without forcing)
        self.expect(
            "j main.cpp:%i" % self.mark1,
            COMMAND_FAILED_AS_EXPECTED,
            error=True,
            substrs=["error"],
        )

<<<<<<< HEAD
=======
    @expectedFailureAll(compiler="clang", compiler_version=["<", "17.0"])
>>>>>>> 4084ffcf
    def test_jump_offset(self):
        """Test Thread Jump by negative or positive offset"""
        exe = self.getBuildArtifact("a.out")
        file_name = "main.cpp"
        self.runCmd(f"target create {exe}", CURRENT_EXECUTABLE_SET)

        pos_jump = line_number(file_name, "// jump_offset 1")
        neg_jump = line_number(file_name, "// jump_offset 2")
        pos_breakpoint = line_number(file_name, "// breakpoint 1")
        neg_breakpoint = line_number(file_name, "// breakpoint 2")
        pos_jump_offset = pos_jump - pos_breakpoint
        neg_jump_offset = neg_jump - neg_breakpoint

        var_1, var_1_value = ("var_1", "10")
        var_2, var_2_value = ("var_2", "40")
        var_3, var_3_value = ("var_3", "10")

        # create pos_breakpoint and neg_breakpoint
        lldbutil.run_break_set_by_file_and_line(
            self, file_name, pos_breakpoint, num_expected_locations=1
        )
        lldbutil.run_break_set_by_file_and_line(
            self, file_name, neg_breakpoint, num_expected_locations=1
        )

        self.runCmd("run", RUN_SUCCEEDED)

        # test positive jump
        # The stop reason of the thread should be breakpoint 1.
        self.expect(
            "thread list",
            STOPPED_DUE_TO_BREAKPOINT + " 1",
            substrs=[
                "stopped",
                f"{file_name}:{pos_breakpoint}",
                "stop reason = breakpoint 1",
            ],
        )

        self.runCmd(f"thread jump --by +{pos_jump_offset}")
        self.expect("process status", substrs=[f"at {file_name}:{pos_jump}"])
        self.expect(f"print {var_1}", substrs=[var_1_value])

        self.runCmd("thread step-over")
        self.expect(f"print {var_2}", substrs=[var_2_value])

        self.runCmd("continue")

        # test negative jump
        # The stop reason of the thread should be breakpoint 1.
        self.expect(
            "thread list",
            STOPPED_DUE_TO_BREAKPOINT + " 2",
            substrs=[
                "stopped",
                f"{file_name}:{neg_breakpoint}",
                "stop reason = breakpoint 2",
            ],
        )

        self.runCmd(f"thread jump --by {neg_jump_offset}")
        self.expect("process status", substrs=[f"at {file_name}:{neg_jump}"])
        self.runCmd("thread step-over")
        self.expect(f"print {var_3}", substrs=[var_3_value])

    def do_min_test(self, start, jump, var, value):
        # jump to the start marker
        self.runCmd("j %i" % start)
        self.runCmd("thread step-in")  # step into the min fn
        # jump to the branch we're interested in
        self.runCmd("j %i" % jump)
        self.runCmd("thread step-out")  # return out
        self.runCmd("thread step-over")  # assign to the global
        self.expect("expr %s" % var, substrs=[value])  # check it<|MERGE_RESOLUTION|>--- conflicted
+++ resolved
@@ -65,10 +65,7 @@
             substrs=["error"],
         )
 
-<<<<<<< HEAD
-=======
     @expectedFailureAll(compiler="clang", compiler_version=["<", "17.0"])
->>>>>>> 4084ffcf
     def test_jump_offset(self):
         """Test Thread Jump by negative or positive offset"""
         exe = self.getBuildArtifact("a.out")
