--- conflicted
+++ resolved
@@ -6953,11 +6953,7 @@
  * @}
  */
 
-<<<<<<< HEAD
-CINDEX_DEPRECATED
-=======
 /* CINDEX_DEPRECATED - disabled to silence MSVC deprecation warnings */
->>>>>>> e38f98f5
 typedef void *CXRemapping;
 
 CINDEX_DEPRECATED CINDEX_LINKAGE CXRemapping clang_getRemappings(const char *);
