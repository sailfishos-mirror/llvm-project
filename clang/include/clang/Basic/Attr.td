--- conflicted
+++ resolved
@@ -1537,15 +1537,6 @@
   let Subjects = SubjectList<[ParmVar]>;
   let LangOpts = [CUDA];
   let Documentation = [CUDAGridConstantAttrDocs];
-<<<<<<< HEAD
-}
-
-def NVPTXKernel : InheritableAttr, TargetSpecificAttr<TargetNVPTX> {
-  let Spellings = [Clang<"nvptx_kernel">];
-  let Subjects = SubjectList<[Function]>;
-  let Documentation = [Undocumented];
-=======
->>>>>>> 4084ffcf
 }
 
 def HIPManaged : InheritableAttr {
@@ -1582,13 +1573,6 @@
 }
 def : MutualExclusions<[CUDAConstant, CUDAShared, HIPManaged]>;
 
-<<<<<<< HEAD
-def SYCLKernel : InheritableAttr {
-  let Spellings = [Clang<"sycl_kernel">];
-  let Subjects = SubjectList<[FunctionTmpl]>;
-  let LangOpts = [SYCLDevice];
-  let Documentation = [SYCLKernelDocs];
-=======
 def DeviceKernel : DeclOrTypeAttr {
   let Spellings = [Clang<"device_kernel">, Clang<"sycl_kernel">,
                    Clang<"nvptx_kernel">, Clang<"amdgpu_kernel">,
@@ -1655,27 +1639,6 @@
     void setInvalidAttr() { invalid = true; }
     bool isInvalidAttr() const { return invalid; }
   }];
->>>>>>> 4084ffcf
-}
-
-def SYCLKernelEntryPoint : InheritableAttr {
-  let Spellings = [Clang<"sycl_kernel_entry_point">];
-  let Args = [
-    // KernelName is required and specifies the kernel name type.
-    TypeArgument<"KernelName">,
-    // InvalidAttr is a fake argument used to track whether the
-    // semantic requirements of the attribute have been satisified.
-    // A fake argument is used to enable serialization support.
-    DefaultBoolArgument<"Invalid", /*default=*/0, /*fake=*/1>
-  ];
-  let Subjects = SubjectList<[Function], ErrorDiag>;
-  let TemplateDependent = 1;
-  let LangOpts = [SYCLHost, SYCLDevice];
-  let Documentation = [SYCLKernelEntryPointDocs];
-  let AdditionalMembers = [{
-    void setInvalidAttr() { invalid = true; }
-    bool isInvalidAttr() const { return invalid; }
-  }];
 }
 
 def SYCLSpecialClass: InheritableAttr {
@@ -4937,8 +4900,6 @@
         return ImplicitBindingOrderID.value();
       }
   }];
-<<<<<<< HEAD
-=======
 }
 
 def HLSLSV_Position : HLSLAnnotationAttr {
@@ -4946,7 +4907,6 @@
   let Subjects = SubjectList<[ParmVar, Field]>;
   let LangOpts = [HLSL];
   let Documentation = [HLSLSV_PositionDocs];
->>>>>>> 4084ffcf
 }
 
 def HLSLPackOffset: HLSLAnnotationAttr {
@@ -5055,8 +5015,6 @@
   let Documentation = [WaveSizeDocs];
 }
 
-<<<<<<< HEAD
-=======
 def HLSLVkExtBuiltinInput : InheritableAttr {
   let Spellings = [CXX11<"vk", "ext_builtin_input">];
   let Args = [UnsignedArgument<"BuiltIn">];
@@ -5073,7 +5031,6 @@
   let Documentation = [VkConstantIdDocs];
 }
 
->>>>>>> 4084ffcf
 def RandomizeLayout : InheritableAttr {
   let Spellings = [GCC<"randomize_layout">];
   let Subjects = SubjectList<[Record]>;
