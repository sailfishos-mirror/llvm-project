//===--- Builtins.td - Builtins function info database-----------*- C++ -*-===//
//
// Part of the LLVM Project, under the Apache License v2.0 with LLVM Exceptions.
// See https://llvm.org/LICENSE.txt for license information.
// SPDX-License-Identifier: Apache-2.0 WITH LLVM-exception
//
//===----------------------------------------------------------------------===//

include "clang/Basic/BuiltinsBase.td"

class FPMathTemplate : Template<["float", "double", "long double"],
                                ["f",     "",       "l"]>;

class FPMathWithF16Template :
    Template<["float", "double", "long double", "__fp16"],
             ["f",     "",       "l",           "f16"]>;

class FPMathWithF16F128Template :
    Template<["float", "double", "long double", "__fp16", "__float128"],
             ["f",     "",       "l",           "f16",    "f128"]>;

class FPMathWithF128Template :
    Template<["float", "double", "long double", "__float128"],
             ["f",     "",       "l",           "f128"]>;

class F16F128MathTemplate : Template<["__fp16", "__float128"],
                                     ["f16",    "f128"]>;

class IntMathTemplate : Template<["int", "long int", "long long int"],
                                 ["",     "l",       "ll"], /*AsPrefix=*/1>;

class MSInt8_16_32Template : Template<["char", "short", "msint32_t"],
                                      ["8",    "16",    ""]>;

class Int8_16_32_64Template
    : Template<["char", "short", "int", "long long int"],
               ["8",    "16",    "32",  "64"]>;

class MSInt8_16_32_64Template
    : Template<["char", "short", "msint32_t", "long long int"],
               ["8",    "16",    "",          "64"]>;

class MSInt16_32Template : Template<["short", "msint32_t"],
                                    ["16",    ""]>;

class MSUInt16_32_64Template :
    Template<["unsigned short", "unsigned int", "uint64_t"],
             ["16",             "",             "64"]>;

class MSInt32_64Template : Template<["msint32_t", "int64_t"],
                                    ["",          "64"]>;

class FloatDoubleTemplate : Template<["float", "double"],
                                     ["f",     ""]>;

// FIXME: These assume that char -> i8, short -> i16, int -> i32,
// long long -> i64.
class SyncBuiltinsTemplate :
    Template<["char", "short", "int", "long long int", "__int128_t"],
             ["1",    "2",     "4",   "8",             "16"]>;

class BitInt8_16_32_64BuiltinsTemplate :
    Template<["unsigned char", "unsigned short", "uint32_t", "uint64_t"],
             ["8",             "16",             "32",       "64"]>;

class BitShort_Int_Long_LongLongTemplate :
    Template<["short", "int", "long int", "long long int"],
             ["s",     "",    "l",        "ll"]>;

class BitInt_Long_LongLongTemplate :
    Template<["int", "long int", "long long int"],
             ["",    "l",        "ll"]>;

// Most of the types used in the prototypes are types from C, C++ or ObjC. There
// are a few builtin-specific types and qualifiers.
//
// builtin-specific types:
// - __builtin_va_list: This is the internal representation for va_lists
// - __builtin_va_list_ref: A reference-like type to __builtin_va_list
// - msint32_t: 'int' size if target is LP64, 'L' otherwise.
//
// builtin-specific qualifiers:
// - _Constant: Argument has to constant-fold to an integer constant expression

// __fp16 and __float128 builtin variants of libc/libm functions.
def AcosF16F128 : Builtin, F16F128MathTemplate {
  let Spellings = ["__builtin_acos"];
  let Attributes = [FunctionWithBuiltinPrefix, NoThrow,
                    ConstIgnoringErrnoAndExceptions];
  let Prototype = "T(T)";
}

def AcoshF128 : Builtin {
  let Spellings = ["__builtin_acoshf128"];
  let Attributes = [FunctionWithBuiltinPrefix, NoThrow,
                    ConstIgnoringErrnoAndExceptions];
  let Prototype = "__float128(__float128)";
}

def AsinF16F128 : Builtin, F16F128MathTemplate {
  let Spellings = ["__builtin_asin"];
  let Attributes = [FunctionWithBuiltinPrefix, NoThrow,
                    ConstIgnoringErrnoAndExceptions];
  let Prototype = "T(T)";
}

def AsinhF128 : Builtin {
  let Spellings = ["__builtin_asinhf128"];
  let Attributes = [FunctionWithBuiltinPrefix, NoThrow,
                    ConstIgnoringErrnoAndExceptions];
  let Prototype = "__float128(__float128)";
}

def AtanF16F128 : Builtin, F16F128MathTemplate {
  let Spellings = ["__builtin_atan"];
  let Attributes = [FunctionWithBuiltinPrefix, NoThrow,
                    ConstIgnoringErrnoAndExceptions];
  let Prototype = "T(T)";
}

def AtanhF128 : Builtin {
  let Spellings = ["__builtin_atanhf128"];
  let Attributes = [FunctionWithBuiltinPrefix, NoThrow,
                    ConstIgnoringErrnoAndExceptions];
  let Prototype = "__float128(__float128)";
}

def CbrtF128 : Builtin {
  let Spellings = ["__builtin_cbrtf128"];
  let Attributes = [FunctionWithBuiltinPrefix, NoThrow, Const];
  let Prototype = "__float128(__float128)";
}

def CeilF16F128 : Builtin, F16F128MathTemplate {
  let Spellings = ["__builtin_ceil"];
  let Attributes = [FunctionWithBuiltinPrefix, NoThrow, Const];
  let Prototype = "T(T)";
}

def CosF16F128 : Builtin, F16F128MathTemplate {
  let Spellings = ["__builtin_cos"];
  let Attributes = [FunctionWithBuiltinPrefix, NoThrow, ConstIgnoringErrnoAndExceptions];
  let Prototype = "T(T)";
}

def CoshF16F128 : Builtin, F16F128MathTemplate {
  let Spellings = ["__builtin_cosh"];
  let Attributes = [FunctionWithBuiltinPrefix, NoThrow, ConstIgnoringErrnoAndExceptions];
  let Prototype = "T(T)";
}

def ErfF128 : Builtin {
  let Spellings = ["__builtin_erff128"];
  let Attributes = [FunctionWithBuiltinPrefix, NoThrow, ConstIgnoringErrnoAndExceptions];
  let Prototype = "__float128(__float128)";
}

def ErfcF128 : Builtin {
  let Spellings = ["__builtin_erfcf128"];
  let Attributes = [FunctionWithBuiltinPrefix, NoThrow, ConstIgnoringErrnoAndExceptions];
  let Prototype = "__float128(__float128)";
}

def ExpF16F128 : Builtin, F16F128MathTemplate {
  let Spellings = ["__builtin_exp"];
  let Attributes = [FunctionWithBuiltinPrefix, NoThrow, ConstIgnoringErrnoAndExceptions];
  let Prototype = "T(T)";
}

def Exp2F16F128 : Builtin, F16F128MathTemplate {
  let Spellings = ["__builtin_exp2"];
  let Attributes = [FunctionWithBuiltinPrefix, NoThrow, ConstIgnoringErrnoAndExceptions];
  let Prototype = "T(T)";
}

def Exp10F16F128 : Builtin, F16F128MathTemplate {
  let Spellings = ["__builtin_exp10"];
  let Attributes = [FunctionWithBuiltinPrefix, NoThrow, ConstIgnoringErrnoAndExceptions];
  let Prototype = "T(T)";
}

def Expm1F128 : Builtin {
  let Spellings = ["__builtin_expm1f128"];
  let Attributes = [FunctionWithBuiltinPrefix, NoThrow, ConstIgnoringErrnoAndExceptions];
  let Prototype = "__float128(__float128)";
}

def FdimF128 : Builtin {
  let Spellings = ["__builtin_fdimf128"];
  let Attributes = [FunctionWithBuiltinPrefix, NoThrow, ConstIgnoringErrnoAndExceptions];
  let Prototype = "__float128(__float128, __float128)";
}

def FloorF16F128 : Builtin, F16F128MathTemplate {
  let Spellings = ["__builtin_floor"];
  let Attributes = [FunctionWithBuiltinPrefix, NoThrow, Const];
  let Prototype = "T(T)";
}

def FmaF16F128 : Builtin, F16F128MathTemplate {
  let Spellings = ["__builtin_fma"];
  let Attributes = [FunctionWithBuiltinPrefix, NoThrow, ConstIgnoringErrnoAndExceptions];
  let Prototype = "T(T, T, T)";
}

def FmaxF16F128 : Builtin, F16F128MathTemplate {
  let Spellings = ["__builtin_fmax"];
  let Attributes = [FunctionWithBuiltinPrefix, NoThrow, Const, Constexpr];
  let Prototype = "T(T, T)";
}

def FminF16F128 : Builtin, F16F128MathTemplate {
  let Spellings = ["__builtin_fmin"];
  let Attributes = [FunctionWithBuiltinPrefix, NoThrow, Const, Constexpr];
  let Prototype = "T(T, T)";
}

def FmaximumNumF16F128 : Builtin, F16F128MathTemplate {
  let Spellings = ["__builtin_fmaximum_num"];
  let Attributes = [FunctionWithBuiltinPrefix, NoThrow, Const, Constexpr];
  let Prototype = "T(T, T)";
}

def FminimumNumF16F128 : Builtin, F16F128MathTemplate {
  let Spellings = ["__builtin_fminimum_num"];
  let Attributes = [FunctionWithBuiltinPrefix, NoThrow, Const, Constexpr];
  let Prototype = "T(T, T)";
}

def Atan2F16F128 : Builtin, F16F128MathTemplate {
  let Spellings = ["__builtin_atan2"];
  let Attributes = [FunctionWithBuiltinPrefix, NoThrow, ConstIgnoringErrnoAndExceptions];
  let Prototype = "T(T, T)";
}

def CopysignF16 : Builtin {
  let Spellings = ["__builtin_copysignf16"];
  let Attributes = [FunctionWithBuiltinPrefix, NoThrow, Const];
  let Prototype = "__fp16(__fp16, __fp16)";
}

def CopysignF128 : Builtin {
  let Spellings = ["__builtin_copysignf128"];
  let Attributes = [FunctionWithBuiltinPrefix, NoThrow, Const, Constexpr];
  let Prototype = "__float128(__float128, __float128)";
}

def FabsF16 : Builtin {
  let Spellings = ["__builtin_fabsf16"];
  let Attributes = [FunctionWithBuiltinPrefix, NoThrow, Const];
  let Prototype = "__fp16(__fp16)";
}

def FabsF128 : Builtin {
  let Spellings = ["__builtin_fabsf128"];
  let Attributes = [FunctionWithBuiltinPrefix, NoThrow, Const, Constexpr];
  let Prototype = "__float128(__float128)";
}

def FmodF16F128 : F16F128MathTemplate, Builtin {
  let Spellings = ["__builtin_fmod"];
  let Attributes = [FunctionWithBuiltinPrefix, NoThrow, ConstIgnoringErrnoAndExceptions];
  let Prototype = "T(T, T)";
}

def FrexpF16F128 : F16F128MathTemplate, Builtin {
  let Spellings = ["__builtin_frexp"];
  let Attributes = [FunctionWithBuiltinPrefix, NoThrow];
  let Prototype = "T(T, int*)";
}

def HugeVal : Builtin, FPMathWithF128Template {
  let Spellings = ["__builtin_huge_val"];
  let Attributes = [NoThrow, Const, Constexpr];
  let Prototype = "T()";
}

def HugeValF16 : Builtin {
       let Spellings = ["__builtin_huge_valf16"];
  let Attributes = [NoThrow, Const, Constexpr];
  let Prototype = "_Float16()";
}

def Inf : Builtin, FPMathWithF128Template {
  let Spellings = ["__builtin_inf"];
  let Attributes = [NoThrow, Const, Constexpr];
  let Prototype = "T()";
}

def InfF16 : Builtin {
  let Spellings = ["__builtin_inff16"];
  let Attributes = [NoThrow, Const, Constexpr];
  let Prototype = "_Float16()";
}

def LdexpF16F128 : F16F128MathTemplate, Builtin {
  let Spellings = ["__builtin_ldexp"];
  let Attributes = [FunctionWithBuiltinPrefix, NoThrow, ConstIgnoringErrnoAndExceptions];
  let Prototype = "T(T, int)";
}

def ModfF128 : Builtin {
  let Spellings = ["__builtin_modff128"];
  let Attributes = [FunctionWithBuiltinPrefix, NoThrow];
  let Prototype = "__float128(__float128, __float128*)";
}

// This isn't a FPMathWithF16F128Template because the f16
// version takes a _Float16 for some reason.
def NanF16 : Builtin {
  let Spellings = ["__builtin_nanf16"];
  let Attributes = [FunctionWithBuiltinPrefix, NoThrow, Pure, Constexpr];
  let Prototype = "_Float16(char const*)";
}

def NanF128 : Builtin {
  let Spellings = ["__builtin_nanf128"];
  let Attributes = [FunctionWithBuiltinPrefix, NoThrow, Pure, Constexpr];
  let Prototype = "__float128(char const*)";
}

def Nans : Builtin,
    Template<["float", "double", "long double", "_Float16", "__float128"],
             ["f",     "",       "l",           "f16",      "f128"]> {
  let Spellings = ["__builtin_nans"];
  let Attributes = [FunctionWithBuiltinPrefix, NoThrow, Pure, Constexpr];
  let Prototype = "T(char const*)";
}

def PowI : Builtin, FPMathTemplate {
  let Spellings = ["__builtin_powi"];
  let Attributes = [FunctionWithBuiltinPrefix, NoThrow, Const];
  let Prototype = "T(T, int)";
}

def PowF16F128 : Builtin, F16F128MathTemplate {
  let Spellings = ["__builtin_pow"];
  let Attributes = [FunctionWithBuiltinPrefix, NoThrow, ConstIgnoringErrnoAndExceptions];
  let Prototype = "T(T, T)";
}

def HypotF128 : Builtin {
  let Spellings = ["__builtin_hypotf128"];
  let Attributes = [FunctionWithBuiltinPrefix, NoThrow, ConstIgnoringErrnoAndExceptions];
  let Prototype = "__float128(__float128, __float128)";
}

def ILogbF128 : Builtin {
  let Spellings = ["__builtin_ilogbf128"];
  let Attributes = [FunctionWithBuiltinPrefix, NoThrow, ConstIgnoringErrnoAndExceptions];
  let Prototype = "int(__float128)";
}

def LgammaF128 : Builtin {
  let Spellings = ["__builtin_lgammaf128"];
  let Attributes = [FunctionWithBuiltinPrefix, NoThrow];
  let Prototype = "__float128(__float128)";
}

def LLrintF128 : Builtin {
  let Spellings = ["__builtin_llrintf128"];
  let Attributes = [FunctionWithBuiltinPrefix, NoThrow, ConstIgnoringErrnoAndExceptions];
  let Prototype = "long long int(__float128)";
}

def LLroundF128 : Builtin {
  let Spellings = ["__builtin_llroundf128"];
  let Attributes = [FunctionWithBuiltinPrefix, NoThrow, ConstIgnoringErrnoAndExceptions];
  let Prototype = "long long int(__float128)";
}

def Log10F16F128 : Builtin, F16F128MathTemplate {
  let Spellings = ["__builtin_log10"];
  let Attributes = [FunctionWithBuiltinPrefix, NoThrow, ConstIgnoringErrnoAndExceptions];
  let Prototype = "T(T)";
}

def Log1pF128 : Builtin {
  let Spellings = ["__builtin_log1pf128"];
  let Attributes = [FunctionWithBuiltinPrefix, NoThrow, ConstIgnoringErrnoAndExceptions];
  let Prototype = "__float128(__float128)";
}

def Log2F16F128 : Builtin, F16F128MathTemplate {
  let Spellings = ["__builtin_log2"];
  let Attributes = [FunctionWithBuiltinPrefix, NoThrow, ConstIgnoringErrnoAndExceptions];
  let Prototype = "T(T)";
}

def LogbF128 : Builtin {
  let Spellings = ["__builtin_logbf128"];
  let Attributes = [FunctionWithBuiltinPrefix, NoThrow, ConstIgnoringErrnoAndExceptions];
  let Prototype = "__float128(__float128)";
}

def LogF16F128 : Builtin, F16F128MathTemplate {
  let Spellings = ["__builtin_log"];
  let Attributes = [FunctionWithBuiltinPrefix, NoThrow, ConstIgnoringErrnoAndExceptions];
  let Prototype = "T(T)";
}

def LrintF128 : Builtin {
  let Spellings = ["__builtin_lrintf128"];
  let Attributes = [FunctionWithBuiltinPrefix, NoThrow, ConstIgnoringErrnoAndExceptions];
  let Prototype = "long int(__float128)";
}

def LroundF128 : Builtin {
  let Spellings = ["__builtin_lroundf128"];
  let Attributes = [FunctionWithBuiltinPrefix, NoThrow, ConstIgnoringErrnoAndExceptions];
  let Prototype = "long int(__float128)";
}

def NearbyintF128 : Builtin {
  let Spellings = ["__builtin_nearbyintf128"];
  let Attributes = [FunctionWithBuiltinPrefix, NoThrow, Const];
  let Prototype = "__float128(__float128)";
}

def NextafterF128 : Builtin {
  let Spellings = ["__builtin_nextafterf128"];
  let Attributes = [FunctionWithBuiltinPrefix, NoThrow, ConstIgnoringErrnoAndExceptions];
  let Prototype = "__float128(__float128, __float128)";
}

def NexttowardF128 : Builtin {
  let Spellings = ["__builtin_nexttowardf128"];
  let Attributes = [FunctionWithBuiltinPrefix, NoThrow, ConstIgnoringErrnoAndExceptions];
  let Prototype = "__float128(__float128, __float128)";
}

def RemainderF128 : Builtin {
  let Spellings = ["__builtin_remainderf128"];
  let Attributes = [FunctionWithBuiltinPrefix, NoThrow, ConstIgnoringErrnoAndExceptions];
  let Prototype = "__float128(__float128, __float128)";
}

def RemquoF128 : Builtin {
  let Spellings = ["__builtin_remquof128"];
  let Attributes = [FunctionWithBuiltinPrefix, NoThrow];
  let Prototype = "__float128(__float128, __float128, int*)";
}

def RintF16F128 : Builtin, F16F128MathTemplate {
  let Spellings = ["__builtin_rint"];
  let Attributes = [FunctionWithBuiltinPrefix, NoThrow, Const];
  let Prototype = "T(T)";
}

def RoundF16F128 : Builtin, F16F128MathTemplate {
  let Spellings = ["__builtin_round"];
  let Attributes = [FunctionWithBuiltinPrefix, NoThrow, Const];
  let Prototype = "T(T)";
}

def RoundevenF16F128 : Builtin, F16F128MathTemplate {
  let Spellings = ["__builtin_roundeven"];
  let Attributes = [FunctionWithBuiltinPrefix, NoThrow, Const];
  let Prototype = "T(T)";
}

def ScanlblnF128 : Builtin {
  let Spellings = ["__builtin_scalblnf128"];
  let Attributes = [FunctionWithBuiltinPrefix, NoThrow,
                    ConstIgnoringErrnoAndExceptions];
  let Prototype = "__float128(__float128, long int)";
}

def ScanlbnF128 : Builtin {
  let Spellings = ["__builtin_scalbnf128"];
  let Attributes = [FunctionWithBuiltinPrefix, NoThrow,
                    ConstIgnoringErrnoAndExceptions];
  let Prototype = "__float128(__float128, int)";
}

def SinF16F128 : Builtin, F16F128MathTemplate {
  let Spellings = ["__builtin_sin"];
  let Attributes = [FunctionWithBuiltinPrefix, NoThrow,
                    ConstIgnoringErrnoAndExceptions];
  let Prototype = "T(T)";
}

def SinhF16F128 : Builtin, F16F128MathTemplate {
  let Spellings = ["__builtin_sinh"];
  let Attributes = [FunctionWithBuiltinPrefix, NoThrow,
                    ConstIgnoringErrnoAndExceptions];
  let Prototype = "T(T)";
}

def SqrtF16F128 : Builtin, F16F128MathTemplate {
  let Spellings = ["__builtin_sqrt"];
  let Attributes = [FunctionWithBuiltinPrefix, NoThrow,
                    ConstIgnoringErrnoAndExceptions];
  let Prototype = "T(T)";
}

def TanF16F128 : Builtin, F16F128MathTemplate {
  let Spellings = ["__builtin_tan"];
  let Attributes = [FunctionWithBuiltinPrefix, NoThrow,
                    ConstIgnoringErrnoAndExceptions];
  let Prototype = "T(T)";
}

def TanhF16F128 : Builtin, F16F128MathTemplate {
  let Spellings = ["__builtin_tanh"];
  let Attributes = [FunctionWithBuiltinPrefix, NoThrow,
                    ConstIgnoringErrnoAndExceptions];
  let Prototype = "T(T)";
}

def TgammaF128 : Builtin {
  let Spellings = ["__builtin_tgammaf128"];
  let Attributes = [FunctionWithBuiltinPrefix, NoThrow,
                    ConstIgnoringErrnoAndExceptions];
  let Prototype = "__float128(__float128)";
}

def TruncF16F128 : Builtin, F16F128MathTemplate {
  let Spellings = ["__builtin_trunc"];
  let Attributes = [FunctionWithBuiltinPrefix, NoThrow, Const];
  let Prototype = "T(T)";
}

def Sincospi : Builtin, FPMathTemplate {
  let Spellings = ["__builtin_sincospi"];
  let Attributes = [FunctionWithBuiltinPrefix, NoThrow];
  let Prototype = "void(T, T*, T*)";
}

// Access to floating point environment.
def BuiltinFltRounds : Builtin {
  let Spellings = ["__builtin_flt_rounds"];
  let Attributes = [NoThrow];
  let Prototype = "int()";
}

def BuiltinSetFltRounds : Builtin {
  let Spellings = ["__builtin_set_flt_rounds"];
  let Attributes = [NoThrow];
  let Prototype = "void(int)";
}

// GCC-compatible C99 CMPLX implementation.
def BuiltinComplex : Builtin {
  let Spellings = ["__builtin_complex"];
  let Attributes = [NoThrow, Const, CustomTypeChecking, Constexpr];
  let Prototype = "void(...)";
}

// FP Comparison functions.
def IsGreater : Builtin {
  let Spellings = ["__builtin_isgreater"];
  let Attributes = [FunctionWithBuiltinPrefix, NoThrow, Const,
                    CustomTypeChecking, Constexpr];
  let Prototype = "int(...)";
}

def IsGreaterEqual : Builtin {
  let Spellings = ["__builtin_isgreaterequal"];
  let Attributes = [FunctionWithBuiltinPrefix, NoThrow, Const,
                    CustomTypeChecking, Constexpr];
  let Prototype = "int(...)";
}

def IsLess : Builtin {
  let Spellings = ["__builtin_isless"];
  let Attributes = [FunctionWithBuiltinPrefix, NoThrow, Const,
                    CustomTypeChecking, Constexpr];
  let Prototype = "int(...)";
}

def IsLessEqual : Builtin {
  let Spellings = ["__builtin_islessequal"];
  let Attributes = [FunctionWithBuiltinPrefix, NoThrow, Const,
                    CustomTypeChecking, Constexpr];
  let Prototype = "int(...)";
}

def IsLessGreater : Builtin {
  let Spellings = ["__builtin_islessgreater"];
  let Attributes = [FunctionWithBuiltinPrefix, NoThrow, Const,
                    CustomTypeChecking, Constexpr];
  let Prototype = "int(...)";
}

def IsUnordered : Builtin {
  let Spellings = ["__builtin_isunordered"];
  let Attributes = [FunctionWithBuiltinPrefix, NoThrow, Const,
                    CustomTypeChecking, Constexpr];
  let Prototype = "int(...)";
}

// Unary FP classification.
def FPClassify : Builtin {
  let Spellings = ["__builtin_fpclassify"];
  let Attributes = [FunctionWithBuiltinPrefix, NoThrow, Const,
                    CustomTypeChecking, Constexpr];
  let Prototype = "int(int, int, int, int, int, ...)";
}

def IsFinite : Builtin {
  let Spellings = ["__builtin_isfinite"];
  let Attributes = [FunctionWithBuiltinPrefix, NoThrow, Const,
                    CustomTypeChecking, Constexpr];
  let Prototype = "int(...)";
}

def IsInf : Builtin {
  let Spellings = ["__builtin_isinf"];
  let Attributes = [FunctionWithBuiltinPrefix, NoThrow, Const,
                    CustomTypeChecking, Constexpr];
  let Prototype = "int(...)";
}

def IsInfSign : Builtin {
  let Spellings = ["__builtin_isinf_sign"];
  let Attributes = [FunctionWithBuiltinPrefix, NoThrow, Const,
                    CustomTypeChecking, Constexpr];
  let Prototype = "int(...)";
}

def IsNan : Builtin {
  let Spellings = ["__builtin_isnan"];
  let Attributes = [FunctionWithBuiltinPrefix, NoThrow, Const,
                    CustomTypeChecking, Constexpr];
  let Prototype = "int(...)";
}

def IsNormal : Builtin {
  let Spellings = ["__builtin_isnormal"];
  let Attributes = [FunctionWithBuiltinPrefix, NoThrow, Const,
                    CustomTypeChecking, Constexpr];
  let Prototype = "int(...)";
}

def IsSubnormal : Builtin {
  let Spellings = ["__builtin_issubnormal"];
  let Attributes = [FunctionWithBuiltinPrefix, NoThrow, Const,
                    CustomTypeChecking, Constexpr];
  let Prototype = "int(...)";
}

def IsZero : Builtin {
  let Spellings = ["__builtin_iszero"];
  let Attributes = [FunctionWithBuiltinPrefix, NoThrow, Const,
                    CustomTypeChecking, Constexpr];
  let Prototype = "int(...)";
}

def IsSignaling : Builtin {
  let Spellings = ["__builtin_issignaling"];
  let Attributes = [FunctionWithBuiltinPrefix, NoThrow, Const,
                    CustomTypeChecking, Constexpr];
  let Prototype = "int(...)";
}

def IsFPClass : Builtin {
  let Spellings = ["__builtin_isfpclass"];
  let Attributes = [NoThrow, Const, CustomTypeChecking, Constexpr];
  let Prototype = "int(...)";
}

// FP signbit builtins.
def Signbit : Builtin {
  let Spellings = ["__builtin_signbit"];
  let Attributes = [FunctionWithBuiltinPrefix, NoThrow, Const,
                    CustomTypeChecking, Constexpr];
  let Prototype = "int(...)";
}

def SignbitF : Builtin {
  let Spellings = ["__builtin_signbitf"];
  let Attributes = [FunctionWithBuiltinPrefix, NoThrow, Const,
                    Constexpr];
  let Prototype = "int(float)";
}

def SignbitL : Builtin {
  let Spellings = ["__builtin_signbitl"];
  let Attributes = [FunctionWithBuiltinPrefix, NoThrow, Const,
                    Constexpr];
  let Prototype = "int(long double)";
}

// Special FP builtins.
def Canonicalize : Builtin, FPMathWithF16Template {
  let Spellings = ["__builtin_canonicalize"];
  let Attributes = [NoThrow, Const];
  let Prototype = "T(T)";
}

// Builtins for arithmetic.
def Clz : Builtin, BitShort_Int_Long_LongLongTemplate {
  let Spellings = ["__builtin_clz"];
  let Attributes = [NoThrow, Const, Constexpr];
  let Prototype = "int(unsigned T)";
}

def Clzg : Builtin {
  let Spellings = ["__builtin_clzg"];
  let Attributes = [NoThrow, Const, Constexpr, CustomTypeChecking];
  let Prototype = "int(...)";
}

def Ctz : Builtin, BitShort_Int_Long_LongLongTemplate {
  let Spellings = ["__builtin_ctz"];
  let Attributes = [NoThrow, Const, Constexpr];
  let Prototype = "int(unsigned T)";
}

def Ctzg : Builtin {
  let Spellings = ["__builtin_ctzg"];
  let Attributes = [NoThrow, Const, Constexpr, CustomTypeChecking];
  let Prototype = "int(...)";
}

def FFS : Builtin, BitInt_Long_LongLongTemplate {
  let Spellings = ["__builtin_ffs"];
  let Attributes = [FunctionWithBuiltinPrefix, NoThrow, Const, Constexpr];
  let Prototype = "int(T)";
}

def Parity : Builtin, BitInt_Long_LongLongTemplate {
  let Spellings = ["__builtin_parity"];
  let Attributes = [NoThrow, Const, Constexpr];
  let Prototype = "int(unsigned T)";
}

def Popcount : Builtin, BitInt_Long_LongLongTemplate {
  let Spellings = ["__builtin_popcount"];
  let Attributes = [NoThrow, Const, Constexpr];
  let Prototype = "int(unsigned T)";
}

def Popcountg : Builtin {
  let Spellings = ["__builtin_popcountg"];
  let Attributes = [NoThrow, Const, Constexpr, CustomTypeChecking];
  let Prototype = "int(...)";
}

def Clrsb : Builtin, BitInt_Long_LongLongTemplate {
  let Spellings = ["__builtin_clrsb"];
  let Attributes = [NoThrow, Const, Constexpr];
  let Prototype = "int(T)";
}

// The following builtins rely on that char == 8 bits, short == 16 bits and that
// there exists native types on the target that are 32- and 64-bits wide, unless
// these conditions are fulfilled these builtins will operate on a not intended
// bitwidth.
def BSwap : Builtin, Template<["unsigned short", "uint32_t", "uint64_t"],
                              ["16",             "32",       "64"]> {
  let Spellings = ["__builtin_bswap"];
  let Attributes = [NoThrow, Const, Constexpr];
  let Prototype = "T(T)";
}

def Bitreverse : BitInt8_16_32_64BuiltinsTemplate, Builtin {
  let Spellings = ["__builtin_bitreverse"];
  let Attributes = [NoThrow, Const, Constexpr];
  let Prototype = "T(T)";
}

def RotateLeft : BitInt8_16_32_64BuiltinsTemplate, Builtin {
  let Spellings = ["__builtin_rotateleft"];
  let Attributes = [NoThrow, Const, Constexpr];
  let Prototype = "T(T, T)";
}

def RotateRight : BitInt8_16_32_64BuiltinsTemplate, Builtin {
  let Spellings = ["__builtin_rotateright"];
  let Attributes = [NoThrow, Const, Constexpr];
  let Prototype = "T(T, T)";
}

// Random GCC builtins
// FIXME: The builtins marked FunctionWithBuiltinPrefix below should be
//        merged with the library definitions. They are currently not because
//        the attributes are different.

// Builtins for checking CPU features based on the GCC builtins.
def BuiltinCPUIs : Builtin {
  let Spellings = ["__builtin_cpu_is"];
  let Attributes = [NoThrow, Const];
  let Prototype = "bool(char const*)";
}

def BuiltinCPUSupports : Builtin {
  let Spellings = ["__builtin_cpu_supports"];
  let Attributes = [NoThrow, Const];
  let Prototype = "bool(char const*)";
}

def BuiltinCPUInit : Builtin {
  let Spellings = ["__builtin_cpu_init"];
  let Attributes = [NoThrow];
  let Prototype = "void()";
}

def BuiltinCalloc : Builtin {
  let Spellings = ["__builtin_calloc"];
  let Attributes = [FunctionWithBuiltinPrefix, NoThrow];
  let Prototype = "void*(size_t, size_t)";
}

def BuiltinConstantP : Builtin {
  let Spellings = ["__builtin_constant_p"];
  let Attributes = [NoThrow, Const, CustomTypeChecking, UnevaluatedArguments, Constexpr];
  let Prototype = "int(...)";
}

def BuiltinClassifyType : Builtin {
  let Spellings = ["__builtin_classify_type"];
  let Attributes = [NoThrow, Const, CustomTypeChecking, UnevaluatedArguments, Constexpr];
  let Prototype = "int(...)";
}

def BuiltinCFStringMakeConstantString : Builtin {
  let Spellings = ["__builtin___CFStringMakeConstantString"];
  let Attributes = [NoThrow, Const, Constexpr];
  let Prototype = "constant_CFString const*(char const*)";
}

def BuiltinNSStringMakeConstantString : Builtin {
  let Spellings = ["__builtin___NSStringMakeConstantString"];
  let Attributes = [NoThrow, Const, Constexpr];
  let Prototype = "constant_CFString const*(char const*)";
}

def BuiltinVaStart : Builtin {
  let Spellings = ["__builtin_va_start"];
  let Attributes = [NoThrow, CustomTypeChecking];
  let Prototype = "void(__builtin_va_list_ref, ...)";
}

def BuiltinC23VaStart : LangBuiltin<"C23_LANG"> {
  let Spellings = ["__builtin_c23_va_start"];
  let Attributes = [NoThrow, CustomTypeChecking];
  let Prototype = "void(__builtin_va_list_ref, ...)";
}

def BuiltinStdargStart : Builtin {
  let Spellings = ["__builtin_stdarg_start"];
  let Attributes = [NoThrow, CustomTypeChecking];
  let Prototype = "void(__builtin_va_list_ref, ...)";
}

def BuiltinAssumeAligned : Builtin {
  let Spellings = ["__builtin_assume_aligned"];
  let Attributes = [NoThrow, Const, CustomTypeChecking, Constexpr];
  let Prototype = "void*(void const*, size_t, ...)";
}

def BuiltinAssumeDereferenceable : Builtin {
  let Spellings = ["__builtin_assume_dereferenceable"];
  let Attributes = [NoThrow, Const];
  let Prototype = "void(void const*, _Constant size_t)";
}

def BuiltinFree : Builtin {
  let Spellings = ["__builtin_free"];
  let Attributes = [FunctionWithBuiltinPrefix, NoThrow];
  let Prototype = "void(void*)";
}

def BuiltinMalloc : Builtin {
  let Spellings = ["__builtin_malloc"];
  let Attributes = [FunctionWithBuiltinPrefix, NoThrow];
  let Prototype = "void*(size_t)";
}

def BuiltinMemcpyInline : Builtin {
  let Spellings = ["__builtin_memcpy_inline"];
  let Attributes = [NoThrow];
  let Prototype = "void(void*, void const*, _Constant size_t)";
}

def BuiltinMempcpy : Builtin {
  let Spellings = ["__builtin_mempcpy"];
  let Attributes = [FunctionWithBuiltinPrefix, NoThrow];
  let Prototype = "void*(void*, void const*, size_t)";
}

def BuiltinMemsetInline : Builtin {
  let Spellings = ["__builtin_memset_inline"];
  let Attributes = [NoThrow];
  let Prototype = "void(void*, int, _Constant size_t)";
}

def BuiltinStrcspn : Builtin {
  let Spellings = ["__builtin_strcspn"];
  let Attributes = [FunctionWithBuiltinPrefix, NoThrow];
  let Prototype = "size_t(char const*, char const*)";
}

def BuiltinRealloc : Builtin {
  let Spellings = ["__builtin_realloc"];
  let Attributes = [FunctionWithBuiltinPrefix, NoThrow];
  let Prototype = "void*(void*, size_t)";
}

def BuiltinReturnAddress : Builtin {
  let Spellings = ["__builtin_return_address"];
  let Attributes = [NoThrow];
  let Prototype = "void*(_Constant unsigned int)";
}

def ExtractReturnAddr : Builtin {
  let Spellings = ["__builtin_extract_return_addr"];
  let Attributes = [NoThrow];
  let Prototype = "void*(void*)";
}

def FrameAddress : Builtin {
  let Spellings = ["__builtin_frame_address"];
  let Attributes = [NoThrow];
  let Prototype = "void*(_Constant unsigned int)";
}

def ClearCache : Builtin {
  let Spellings = ["__builtin___clear_cache"];
  let Attributes = [NoThrow];
  let Prototype = "void(void*, void*)";
}

def BuiltinSetjmp : Builtin {
  let Spellings = ["__builtin_setjmp"];
  let Attributes = [ReturnsTwice];
  let Prototype = "int(void**)";
}

def BuiltinLongjmp : Builtin {
  let Spellings = ["__builtin_longjmp"];
  let Attributes = [NoReturn];
  let Prototype = "void(void**, int)";
}

def UnwindInit : Builtin {
  let Spellings = ["__builtin_unwind_init"];
  let Prototype = "void()";
}

def EHReturnDataRegNo : Builtin {
  let Spellings = ["__builtin_eh_return_data_regno"];
  let Attributes = [NoThrow, Const, Constexpr];
  let Prototype = "int(_Constant int)";
}

def ThreadPointer : Builtin {
  let Spellings = ["__builtin_thread_pointer"];
  let Attributes = [NoThrow, Const];
  let Prototype = "void*()";
}

def Launder : Builtin {
  let Spellings = ["__builtin_launder"];
  let Attributes = [NoThrow, CustomTypeChecking, Constexpr];
  let Prototype = "void*(void*)";
}

def IsConstantEvaluated : LangBuiltin<"CXX_LANG"> {
  let Spellings = ["__builtin_is_constant_evaluated"];
  let Attributes = [NoThrow, Constexpr];
  let Prototype = "bool()";
}

def IsWithinLifetime : LangBuiltin<"CXX_LANG"> {
  let Spellings = ["__builtin_is_within_lifetime"];
  let Attributes = [NoThrow, CustomTypeChecking, Consteval];
  let Prototype = "bool(void*)";
}

<<<<<<< HEAD
=======
def GetVtablePointer : LangBuiltin<"CXX_LANG"> {
  let Spellings = ["__builtin_get_vtable_pointer"];
  let Attributes = [CustomTypeChecking, NoThrow, Const];
  let Prototype = "void*(void*)";
}

>>>>>>> 4084ffcf
// GCC exception builtins
def EHReturn : Builtin {
  let Spellings = ["__builtin_eh_return"];
  let Attributes = [NoReturn];
  // FIXME: Takes intptr_t, not size_t!
  let Prototype = "void(size_t, void*)";
}

def FrobReturnAddr : Builtin {
  let Spellings = ["__builtin_frob_return_addr"];
  let Attributes = [NoThrow];
  let Prototype = "void*(void*)";
}

def DWARF_CFA : Builtin {
  let Spellings = ["__builtin_dwarf_cfa"];
  let Attributes = [NoThrow];
  let Prototype = "void*()";
}

def InitDWARFRegSizeTable : Builtin {
  let Spellings = ["__builtin_init_dwarf_reg_size_table"];
  let Attributes = [NoThrow];
  let Prototype = "void(void*)";
}

def DWARFSpColumn : Builtin {
  let Spellings = ["__builtin_dwarf_sp_column"];
  let Attributes = [NoThrow];
  let Prototype = "unsigned int()";
}

def ExtendPointer : Builtin {
  let Spellings = ["__builtin_extend_pointer"];
  let Attributes = [NoThrow];
  // _Unwind_Word == uint64_t
  let Prototype = "unsigned long long int(void*)";
}

// GCC Object size checking builtins.
def ObjectSize : Builtin {
  let Spellings = ["__builtin_object_size"];
  let Attributes = [NoThrow, UnevaluatedArguments, Constexpr];
  let Prototype = "size_t(void const*, int)";
}

def DynamicObjectSize : Builtin { // Clang only
  let Spellings = ["__builtin_dynamic_object_size"];
  let Attributes = [NoThrow, UnevaluatedArguments, Constexpr];
  let Prototype = "size_t(void const*, int)";
}

def MemcpyChk : Builtin {
  let Spellings = ["__builtin___memcpy_chk"];
  let Attributes = [FunctionWithBuiltinPrefix, NoThrow];
  let Prototype = "void*(void*, void const*, size_t, size_t)";
}

def MemccpyChk : Builtin {
  let Spellings = ["__builtin___memccpy_chk"];
  let Attributes = [FunctionWithBuiltinPrefix, NoThrow];
  let Prototype = "void*(void*, void const*, int, size_t, size_t)";
}

def MemmoveChk : Builtin {
  let Spellings = ["__builtin___memmove_chk"];
  let Attributes = [FunctionWithBuiltinPrefix, NoThrow];
  let Prototype = "void*(void*, void const*, size_t, size_t)";
}

def MempcpyChk : Builtin {
  let Spellings = ["__builtin___mempcpy_chk"];
  let Attributes = [FunctionWithBuiltinPrefix, NoThrow];
  let Prototype = "void*(void*, void const*, size_t, size_t)";
}

def MemsetChk : Builtin {
  let Spellings = ["__builtin___memset_chk"];
  let Attributes = [FunctionWithBuiltinPrefix, NoThrow];
  let Prototype = "void*(void*, int, size_t, size_t)";
}

def StpcpyChk : Builtin {
  let Spellings = ["__builtin___stpcpy_chk"];
  let Attributes = [FunctionWithBuiltinPrefix, NoThrow];
  let Prototype = "char*(char*, char const*, size_t)";
}

def StrcatChk : Builtin {
  let Spellings = ["__builtin___strcat_chk"];
  let Attributes = [FunctionWithBuiltinPrefix, NoThrow];
  let Prototype = "char*(char*, char const*, size_t)";
}

def StrcpyChk : Builtin {
  let Spellings = ["__builtin___strcpy_chk"];
  let Attributes = [FunctionWithBuiltinPrefix, NoThrow];
  let Prototype = "char*(char*, char const*, size_t)";
}

def StrlcatChk : Builtin {
  let Spellings = ["__builtin___strlcat_chk"];
  let Attributes = [FunctionWithBuiltinPrefix, NoThrow];
  let Prototype = "size_t(char*, char const*, size_t, size_t)";
}

def StrlcpyChk : Builtin {
  let Spellings = ["__builtin___strlcpy_chk"];
  let Attributes = [FunctionWithBuiltinPrefix, NoThrow];
  let Prototype = "size_t(char*, char const*, size_t, size_t)";
}

def StrncatChk : Builtin {
  let Spellings = ["__builtin___strncat_chk"];
  let Attributes = [FunctionWithBuiltinPrefix, NoThrow];
  let Prototype = "char*(char*, char const*, size_t, size_t)";
}

def StrncpyChk : Builtin {
  let Spellings = ["__builtin___strncpy_chk"];
  let Attributes = [FunctionWithBuiltinPrefix, NoThrow];
  let Prototype = "char*(char*, char const*, size_t, size_t)";
}

def StpncpyChk : Builtin {
  let Spellings = ["__builtin___stpncpy_chk"];
  let Attributes = [FunctionWithBuiltinPrefix, NoThrow];
  let Prototype = "char*(char*, char const*, size_t, size_t)";
}

def SNPrintfChk : Builtin {
  let Spellings = ["__builtin___snprintf_chk"];
  let Attributes = [FunctionWithBuiltinPrefix, PrintfFormat<4>];
  let Prototype = "int(char* restrict, size_t, int, size_t, char const* restrict, ...)";
}

def SPrintfChk : Builtin {
  let Spellings = ["__builtin___sprintf_chk"];
  let Attributes = [FunctionWithBuiltinPrefix, PrintfFormat<3>];
  let Prototype = "int(char* restrict, int, size_t, char const* restrict, ...)";
}

def VSNPrintfChk : Builtin {
  let Spellings = ["__builtin___vsnprintf_chk"];
  let Attributes = [FunctionWithBuiltinPrefix, VPrintfFormat<4>];
  let Prototype = "int(char* restrict, size_t, int, size_t, char const* restrict, __builtin_va_list)";
}

def VSPrintfChk : Builtin {
  let Spellings = ["__builtin___vsprintf_chk"];
  let Attributes = [FunctionWithBuiltinPrefix, VPrintfFormat<3>];
  let Prototype = "int(char* restrict, int, size_t, char const* restrict, __builtin_va_list)";
}

def FPrintfChk : Builtin {
  let Spellings = ["__builtin___fprintf_chk"];
  let Attributes = [FunctionWithBuiltinPrefix, PrintfFormat<2>];
  let Prototype = "int(FILE* restrict, int, char const* restrict, ...)";
}

def PrintfChk : Builtin {
  let Spellings = ["__builtin___printf_chk"];
  let Attributes = [FunctionWithBuiltinPrefix, PrintfFormat<1>];
  let Prototype = "int(int, char const* restrict, ...)";
}

def VFPrintfChk : Builtin {
  let Spellings = ["__builtin___vfprintf_chk"];
  let Attributes = [FunctionWithBuiltinPrefix, VPrintfFormat<2>];
  let Prototype = "int(FILE* restrict, int, char const* restrict, __builtin_va_list)";
}

def VPrintfChk : Builtin {
  let Spellings = ["__builtin___vprintf_chk"];
  let Attributes = [FunctionWithBuiltinPrefix, VPrintfFormat<1>];
  let Prototype = "int(int, char const* restrict, __builtin_va_list)";
}

def Unpredictable : Builtin {
  let Spellings = ["__builtin_unpredictable"];
  let Attributes = [NoThrow, Const];
  let Prototype = "long int(long int)";
}

def Expect : Builtin {
  let Spellings = ["__builtin_expect"];
  let Attributes = [NoThrow, Const, Constexpr];
  let Prototype = "long int(long int, long int)";
}

def ExpectWithProbability : Builtin {
  let Spellings = ["__builtin_expect_with_probability"];
  let Attributes = [NoThrow, Const, Constexpr];
  let Prototype = "long int(long int, long int, double)";
}

def Prefetch : Builtin {
  let Spellings = ["__builtin_prefetch"];
  let Attributes = [NoThrow, Const];
  let Prototype = "void(void const*, ...)";
}

def ReadCycleCounter : Builtin {
  let Spellings = ["__builtin_readcyclecounter"];
  let Attributes = [NoThrow];
  let Prototype = "unsigned long long int()";
}

def ReadSteadyCounter : Builtin {
  let Spellings = ["__builtin_readsteadycounter"];
  let Attributes = [NoThrow];
  let Prototype = "unsigned long long int()";
}

def Trap : Builtin {
  let Spellings = ["__builtin_trap"];
  let Attributes = [NoThrow, NoReturn];
  let Prototype = "void()";
}

def VerboseTrap : Builtin {
  let Spellings = ["__builtin_verbose_trap"];
  let Attributes = [NoThrow, NoReturn];
  let Prototype = "void(char const*, char const*)";
}

def Debugtrap : Builtin {
  let Spellings = ["__builtin_debugtrap"];
  let Attributes = [NoThrow];
  let Prototype = "void()";
}

def Unreachable : Builtin {
  let Spellings = ["__builtin_unreachable"];
  let Attributes = [NoThrow, NoReturn];
  let Prototype = "void()";
}

def AllowRuntimeCheck : Builtin {
  let Spellings = ["__builtin_allow_runtime_check"];
  let Attributes = [NoThrow, Pure, Const];
  let Prototype = "bool(char const*)";
}

def ShuffleVector : Builtin {
  let Spellings = ["__builtin_shufflevector"];
  let Attributes = [NoThrow, Const, CustomTypeChecking, Constexpr];
  let Prototype = "void(...)";
}

def ConvertVector : Builtin {
  let Spellings = ["__builtin_convertvector"];
  let Attributes = [NoThrow, Const, CustomTypeChecking, Constexpr];
  let Prototype = "void(...)";
}

def AllocaUninitialized : Builtin {
  let Spellings = ["__builtin_alloca_uninitialized"];
  let Attributes = [FunctionWithBuiltinPrefix, NoThrow];
  let Prototype = "void*(size_t)";
}

def AllocaWithAlign : Builtin {
  let Spellings = ["__builtin_alloca_with_align"];
  let Attributes = [FunctionWithBuiltinPrefix, NoThrow];
  let Prototype = "void*(size_t, _Constant size_t)";
}

def AllocaWithAlignUninitialized : Builtin {
  let Spellings = ["__builtin_alloca_with_align_uninitialized"];
  let Attributes = [FunctionWithBuiltinPrefix, NoThrow];
  let Prototype = "void*(size_t, _Constant size_t)";
}

def CallWithStaticChain : Builtin {
  let Spellings = ["__builtin_call_with_static_chain"];
  let Attributes = [NoThrow, CustomTypeChecking];
  let Prototype = "void(...)";
}

def NondetermenisticValue : Builtin {
  let Spellings = ["__builtin_nondeterministic_value"];
  let Attributes = [NoThrow, CustomTypeChecking];
  let Prototype = "void(...)";
}

def ElementwiseAbs : Builtin {
  let Spellings = ["__builtin_elementwise_abs"];
  let Attributes = [NoThrow, Const, CustomTypeChecking];
  let Prototype = "void(...)";
}

def ElementwiseACos : Builtin {
  let Spellings = ["__builtin_elementwise_acos"];
  let Attributes = [NoThrow, Const, CustomTypeChecking];
  let Prototype = "void(...)";
}

def ElementwiseASin : Builtin {
  let Spellings = ["__builtin_elementwise_asin"];
  let Attributes = [NoThrow, Const, CustomTypeChecking];
  let Prototype = "void(...)";
}

def ElementwiseATan : Builtin {
  let Spellings = ["__builtin_elementwise_atan"];
  let Attributes = [NoThrow, Const, CustomTypeChecking];
  let Prototype = "void(...)";
}

def ElementwiseATan2 : Builtin {
  let Spellings = ["__builtin_elementwise_atan2"];
  let Attributes = [NoThrow, Const, CustomTypeChecking];
  let Prototype = "void(...)";
}

def ElementwiseBitreverse : Builtin {
  let Spellings = ["__builtin_elementwise_bitreverse"];
  let Attributes = [NoThrow, Const, CustomTypeChecking, Constexpr];
  let Prototype = "void(...)";
}

def ElementwiseMax : Builtin {
  let Spellings = ["__builtin_elementwise_max"];
  let Attributes = [NoThrow, Const, CustomTypeChecking];
  let Prototype = "void(...)";
}

def ElementwiseMin : Builtin {
  let Spellings = ["__builtin_elementwise_min"];
  let Attributes = [NoThrow, Const, CustomTypeChecking];
  let Prototype = "void(...)";
}

def ElementwiseMaxNum : Builtin {
  let Spellings = ["__builtin_elementwise_maxnum"];
  let Attributes = [NoThrow, Const, CustomTypeChecking];
  let Prototype = "void(...)";
}

def ElementwiseMinNum : Builtin {
  let Spellings = ["__builtin_elementwise_minnum"];
  let Attributes = [NoThrow, Const, CustomTypeChecking];
  let Prototype = "void(...)";
}

def ElementwiseMaximum : Builtin {
  let Spellings = ["__builtin_elementwise_maximum"];
  let Attributes = [NoThrow, Const, CustomTypeChecking];
  let Prototype = "void(...)";
}

def ElementwiseMinimum : Builtin {
  let Spellings = ["__builtin_elementwise_minimum"];
  let Attributes = [NoThrow, Const, CustomTypeChecking];
  let Prototype = "void(...)";
}

def ElementwiseCeil : Builtin {
  let Spellings = ["__builtin_elementwise_ceil"];
  let Attributes = [NoThrow, Const, CustomTypeChecking];
  let Prototype = "void(...)";
}

def ElementwiseCos : Builtin {
  let Spellings = ["__builtin_elementwise_cos"];
  let Attributes = [NoThrow, Const, CustomTypeChecking];
  let Prototype = "void(...)";
}

def ElementwiseCosh : Builtin {
  let Spellings = ["__builtin_elementwise_cosh"];
  let Attributes = [NoThrow, Const, CustomTypeChecking];
  let Prototype = "void(...)";
}

def ElementwiseExp : Builtin {
  let Spellings = ["__builtin_elementwise_exp"];
  let Attributes = [NoThrow, Const, CustomTypeChecking];
  let Prototype = "void(...)";
}

def ElementwiseExp2 : Builtin {
  let Spellings = ["__builtin_elementwise_exp2"];
  let Attributes = [NoThrow, Const, CustomTypeChecking];
  let Prototype = "void(...)";
}

def ElementwiseExp10 : Builtin {
  let Spellings = ["__builtin_elementwise_exp10"];
  let Attributes = [NoThrow, Const, CustomTypeChecking];
  let Prototype = "void(...)";
}

def ElementwiseFloor : Builtin {
  let Spellings = ["__builtin_elementwise_floor"];
  let Attributes = [NoThrow, Const, CustomTypeChecking];
  let Prototype = "void(...)";
}

def ElementwiseLog : Builtin {
  let Spellings = ["__builtin_elementwise_log"];
  let Attributes = [NoThrow, Const, CustomTypeChecking];
  let Prototype = "void(...)";
}

def ElementwiseLog2 : Builtin {
  let Spellings = ["__builtin_elementwise_log2"];
  let Attributes = [NoThrow, Const, CustomTypeChecking];
  let Prototype = "void(...)";
}

def ElementwiseLog10 : Builtin {
  let Spellings = ["__builtin_elementwise_log10"];
  let Attributes = [NoThrow, Const, CustomTypeChecking];
  let Prototype = "void(...)";
}

def ElementwisePopcount : Builtin {
  let Spellings = ["__builtin_elementwise_popcount"];
  let Attributes = [NoThrow, Const, CustomTypeChecking, Constexpr];
  let Prototype = "void(...)";
}

def ElementwiseFmod : Builtin {
  let Spellings = ["__builtin_elementwise_fmod"];
  let Attributes = [NoThrow, Const, CustomTypeChecking];
  let Prototype = "void(...)";
}

def ElementwisePow : Builtin {
  let Spellings = ["__builtin_elementwise_pow"];
  let Attributes = [NoThrow, Const, CustomTypeChecking];
  let Prototype = "void(...)";
}

def ElementwiseRoundEven : Builtin {
  let Spellings = ["__builtin_elementwise_roundeven"];
  let Attributes = [NoThrow, Const, CustomTypeChecking];
  let Prototype = "void(...)";
}

def ElementwiseRound : Builtin {
  let Spellings = ["__builtin_elementwise_round"];
  let Attributes = [NoThrow, Const, CustomTypeChecking];
  let Prototype = "void(...)";
}

def ElementwiseRint : Builtin {
  let Spellings = ["__builtin_elementwise_rint"];
  let Attributes = [NoThrow, Const, CustomTypeChecking];
  let Prototype = "void(...)";
}

def ElementwiseNearbyInt : Builtin {
  let Spellings = ["__builtin_elementwise_nearbyint"];
  let Attributes = [NoThrow, Const, CustomTypeChecking];
  let Prototype = "void(...)";
}

def ElementwiseSin : Builtin {
  let Spellings = ["__builtin_elementwise_sin"];
  let Attributes = [NoThrow, Const, CustomTypeChecking];
  let Prototype = "void(...)";
}

def ElementwiseSinh : Builtin {
  let Spellings = ["__builtin_elementwise_sinh"];
  let Attributes = [NoThrow, Const, CustomTypeChecking];
  let Prototype = "void(...)";
}

def ElementwiseSqrt : Builtin {
  let Spellings = ["__builtin_elementwise_sqrt"];
  let Attributes = [NoThrow, Const, CustomTypeChecking];
  let Prototype = "void(...)";
}

def ElementwiseTan : Builtin {
  let Spellings = ["__builtin_elementwise_tan"];
  let Attributes = [NoThrow, Const, CustomTypeChecking];
  let Prototype = "void(...)";
}

def ElementwiseTanh : Builtin {
  let Spellings = ["__builtin_elementwise_tanh"];
  let Attributes = [NoThrow, Const, CustomTypeChecking];
  let Prototype = "void(...)";
}

def ElementwiseTrunc : Builtin {
  let Spellings = ["__builtin_elementwise_trunc"];
  let Attributes = [NoThrow, Const, CustomTypeChecking];
  let Prototype = "void(...)";
}

def ElementwiseCanonicalize : Builtin {
  let Spellings = ["__builtin_elementwise_canonicalize"];
  let Attributes = [NoThrow, Const, CustomTypeChecking];
  let Prototype = "void(...)";
}

def ElementwiseCopysign : Builtin {
  let Spellings = ["__builtin_elementwise_copysign"];
  let Attributes = [NoThrow, Const, CustomTypeChecking];
  let Prototype = "void(...)";
}

def ElementwiseFma : Builtin {
  let Spellings = ["__builtin_elementwise_fma"];
  let Attributes = [NoThrow, Const, CustomTypeChecking];
  let Prototype = "void(...)";
}

def ElementwiseAddSat : Builtin {
  let Spellings = ["__builtin_elementwise_add_sat"];
  let Attributes = [NoThrow, Const, CustomTypeChecking, Constexpr];
  let Prototype = "void(...)";
}

def ElementwiseSubSat : Builtin {
  let Spellings = ["__builtin_elementwise_sub_sat"];
  let Attributes = [NoThrow, Const, CustomTypeChecking, Constexpr];
  let Prototype = "void(...)";
}

def ReduceMax : Builtin {
  let Spellings = ["__builtin_reduce_max"];
  let Attributes = [NoThrow, Const, CustomTypeChecking, Constexpr];
  let Prototype = "void(...)";
}

def ReduceMin : Builtin {
  let Spellings = ["__builtin_reduce_min"];
  let Attributes = [NoThrow, Const, CustomTypeChecking, Constexpr];
  let Prototype = "void(...)";
}

def ReduceMaximum : Builtin {
  let Spellings = ["__builtin_reduce_maximum"];
  let Attributes = [NoThrow, Const, CustomTypeChecking];
  let Prototype = "void(...)";
}

def ReduceMinimum : Builtin {
  let Spellings = ["__builtin_reduce_minimum"];
  let Attributes = [NoThrow, Const, CustomTypeChecking];
  let Prototype = "void(...)";
}

def ReduceXor : Builtin {
  let Spellings = ["__builtin_reduce_xor"];
  let Attributes = [NoThrow, Const, CustomTypeChecking, Constexpr];
  let Prototype = "void(...)";
}

def ReduceOr : Builtin {
  let Spellings = ["__builtin_reduce_or"];
  let Attributes = [NoThrow, Const, CustomTypeChecking, Constexpr];
  let Prototype = "void(...)";
}

def ReduceAnd : Builtin {
  let Spellings = ["__builtin_reduce_and"];
  let Attributes = [NoThrow, Const, CustomTypeChecking, Constexpr];
  let Prototype = "void(...)";
}

def ReduceAdd : Builtin {
  let Spellings = ["__builtin_reduce_add"];
  let Attributes = [NoThrow, Const, CustomTypeChecking, Constexpr];
  let Prototype = "void(...)";
}

def ReduceMul : Builtin {
  let Spellings = ["__builtin_reduce_mul"];
  let Attributes = [NoThrow, Const, CustomTypeChecking, Constexpr];
  let Prototype = "void(...)";
}

def MatrixTranspose : Builtin {
  let Spellings = ["__builtin_matrix_transpose"];
  let Attributes = [NoThrow, FunctionWithBuiltinPrefix, CustomTypeChecking];
  let Prototype = "void(...)";
}

def MatrixColumnMajorLoad : Builtin {
  let Spellings = ["__builtin_matrix_column_major_load"];
  let Attributes = [NoThrow, FunctionWithBuiltinPrefix, CustomTypeChecking];
  let Prototype = "void(...)";
}

def MatrixColumnMajorStore : Builtin {
  let Spellings = ["__builtin_matrix_column_major_store"];
  let Attributes = [NoThrow, FunctionWithBuiltinPrefix, CustomTypeChecking];
  let Prototype = "void(...)";
}

// "Overloaded" Atomic operator builtins.  These are overloaded to support data
// types of i8, i16, i32, i64, and i128.  The front-end sees calls to the
// non-suffixed version of these (which has a bogus type) and transforms them to
// the right overloaded version in Sema (plus casts).

def SyncFetchAndAdd : Builtin {
  let Spellings = ["__sync_fetch_and_add"];
  let Attributes = [CustomTypeChecking];
  let Prototype = "void(...)";
}

def SyncFetchAndAddN : Builtin, SyncBuiltinsTemplate {
  let Spellings = ["__sync_fetch_and_add_"];
  let Attributes = [CustomTypeChecking, NoThrow];
  let Prototype = "T(T volatile*, T, ...)";
}

def SyncFetchAndSub : Builtin {
  let Spellings = ["__sync_fetch_and_sub"];
  let Attributes = [CustomTypeChecking];
  let Prototype = "void(...)";
}

def SyncFetchAndSubN : Builtin, SyncBuiltinsTemplate {
  let Spellings = ["__sync_fetch_and_sub_"];
  let Attributes = [CustomTypeChecking, NoThrow];
  let Prototype = "T(T volatile*, T, ...)";
}

def SyncFetchAndOr : Builtin {
  let Spellings = ["__sync_fetch_and_or"];
  let Attributes = [CustomTypeChecking];
  let Prototype = "void(...)";
}

def SyncFetchAndOrN : Builtin, SyncBuiltinsTemplate {
  let Spellings = ["__sync_fetch_and_or_"];
  let Attributes = [CustomTypeChecking, NoThrow];
  let Prototype = "T(T volatile*, T, ...)";
}

def SyncFetchAndAnd : Builtin {
  let Spellings = ["__sync_fetch_and_and"];
  let Attributes = [CustomTypeChecking];
  let Prototype = "void(...)";
}

def SyncFetchAndAndN : Builtin, SyncBuiltinsTemplate {
  let Spellings = ["__sync_fetch_and_and_"];
  let Attributes = [CustomTypeChecking, NoThrow];
  let Prototype = "T(T volatile*, T, ...)";
}

def SyncFetchAndXor : Builtin {
  let Spellings = ["__sync_fetch_and_xor"];
  let Attributes = [CustomTypeChecking];
  let Prototype = "void(...)";
}

def SyncFetchAndXorN : Builtin, SyncBuiltinsTemplate {
  let Spellings = ["__sync_fetch_and_xor_"];
  let Attributes = [CustomTypeChecking, NoThrow];
  let Prototype = "T(T volatile*, T, ...)";
}

def SyncFetchAndNand : Builtin {
  let Spellings = ["__sync_fetch_and_nand"];
  let Attributes = [CustomTypeChecking];
  let Prototype = "void(...)";
}

def SyncFetchAndNandN : Builtin, SyncBuiltinsTemplate {
  let Spellings = ["__sync_fetch_and_nand_"];
  let Attributes = [CustomTypeChecking, NoThrow];
  let Prototype = "T(T volatile*, T, ...)";
}

def SyncAddAndFetch : Builtin {
  let Spellings = ["__sync_add_and_fetch"];
  let Attributes = [CustomTypeChecking];
  let Prototype = "void(...)";
}

def SyncAddAndFetchN : Builtin, SyncBuiltinsTemplate {
  let Spellings = ["__sync_add_and_fetch_"];
  let Attributes = [CustomTypeChecking, NoThrow];
  let Prototype = "T(T volatile*, T, ...)";
}

def SyncSubAndFetch : Builtin {
  let Spellings = ["__sync_sub_and_fetch"];
  let Attributes = [CustomTypeChecking];
  let Prototype = "void(...)";
}

def SyncSubAndFetchN : Builtin, SyncBuiltinsTemplate {
  let Spellings = ["__sync_sub_and_fetch_"];
  let Attributes = [CustomTypeChecking, NoThrow];
  let Prototype = "T(T volatile*, T, ...)";
}

def SyncOrAndFetch : Builtin {
  let Spellings = ["__sync_or_and_fetch"];
  let Attributes = [CustomTypeChecking];
  let Prototype = "void(...)";
}

def SyncOrAndFetchN : Builtin, SyncBuiltinsTemplate {
  let Spellings = ["__sync_or_and_fetch_"];
  let Attributes = [CustomTypeChecking, NoThrow];
  let Prototype = "T(T volatile*, T, ...)";
}

def SyncAndAndFetch : Builtin {
  let Spellings = ["__sync_and_and_fetch"];
  let Attributes = [CustomTypeChecking];
  let Prototype = "void(...)";
}

def SyncAndAndFetchN : Builtin, SyncBuiltinsTemplate {
  let Spellings = ["__sync_and_and_fetch_"];
  let Attributes = [CustomTypeChecking, NoThrow];
  let Prototype = "T(T volatile*, T, ...)";
}

def SyncXorAndFetch : Builtin {
  let Spellings = ["__sync_xor_and_fetch"];
  let Attributes = [CustomTypeChecking];
  let Prototype = "void(...)";
}

def SyncXorAndFetchN : Builtin, SyncBuiltinsTemplate {
  let Spellings = ["__sync_xor_and_fetch_"];
  let Attributes = [CustomTypeChecking, NoThrow];
  let Prototype = "T(T volatile*, T, ...)";
}

def SyncNandAndFetch : Builtin {
  let Spellings = ["__sync_nand_and_fetch"];
  let Attributes = [CustomTypeChecking];
  let Prototype = "void(...)";
}

def SyncNandAndFetchN : Builtin, SyncBuiltinsTemplate {
  let Spellings = ["__sync_nand_and_fetch_"];
  let Attributes = [CustomTypeChecking, NoThrow];
  let Prototype = "T(T volatile*, T, ...)";
}

def SyncBoolCompareAndSwap : Builtin {
  let Spellings = ["__sync_bool_compare_and_swap"];
  let Attributes = [CustomTypeChecking];
  let Prototype = "void(...)";
}

def SyncBoolCompareAndSwapN : Builtin, SyncBuiltinsTemplate {
  let Spellings = ["__sync_bool_compare_and_swap_"];
  let Attributes = [CustomTypeChecking, NoThrow];
  let Prototype = "bool(T volatile*, T, T, ...)";
}

def SyncValCompareAndSwap : Builtin {
  let Spellings = ["__sync_val_compare_and_swap"];
  let Attributes = [CustomTypeChecking];
  let Prototype = "void(...)";
}

def SynLockValCompareAndSwapN : Builtin, SyncBuiltinsTemplate {
  let Spellings = ["__sync_val_compare_and_swap_"];
  let Attributes = [CustomTypeChecking, NoThrow];
  let Prototype = "T(T volatile*, T, T, ...)";
}

def SyncLockTestAndSet : Builtin {
  let Spellings = ["__sync_lock_test_and_set"];
  let Attributes = [CustomTypeChecking];
  let Prototype = "void(...)";
}

def SynLockLockTestAndSetN : Builtin, SyncBuiltinsTemplate {
  let Spellings = ["__sync_lock_test_and_set_"];
  let Attributes = [CustomTypeChecking, NoThrow];
  let Prototype = "T(T volatile*, T, ...)";
}

def SyncLockRelease : Builtin {
  let Spellings = ["__sync_lock_release"];
  let Attributes = [CustomTypeChecking];
  let Prototype = "void(...)";
}

def SyncLockReleaseN : Builtin, SyncBuiltinsTemplate {
  let Spellings = ["__sync_lock_release_"];
  let Attributes = [CustomTypeChecking, NoThrow];
  let Prototype = "void(T volatile*, ...)";
}

def SyncSwap : Builtin {
  let Spellings = ["__sync_swap"];
  let Attributes = [CustomTypeChecking];
  let Prototype = "void(...)";
}

def SyncSwapN : Builtin, SyncBuiltinsTemplate {
  let Spellings = ["__sync_swap_"];
  let Attributes = [CustomTypeChecking, NoThrow];
  let Prototype = "T(T volatile*, T, ...)";
}

// C11 _Atomic operations for <stdatomic.h>.
def C11AtomicInit : AtomicBuiltin {
  let Spellings = ["__c11_atomic_init"];
  let Attributes = [CustomTypeChecking];
  let Prototype = "void(...)";
}

def C11AtomicLoad : AtomicBuiltin {
  let Spellings = ["__c11_atomic_load"];
  let Attributes = [CustomTypeChecking];
  let Prototype = "void(...)";
}

def C11AtomicStore : AtomicBuiltin {
  let Spellings = ["__c11_atomic_store"];
  let Attributes = [CustomTypeChecking];
  let Prototype = "void(...)";
}

def C11AtomicExchange : AtomicBuiltin {
  let Spellings = ["__c11_atomic_exchange"];
  let Attributes = [CustomTypeChecking];
  let Prototype = "void(...)";
}

def C11AtomicCompareExchangeStrong : AtomicBuiltin {
  let Spellings = ["__c11_atomic_compare_exchange_strong"];
  let Attributes = [CustomTypeChecking];
  let Prototype = "void(...)";
}

def C11AtomicCompareExchangeWeak : AtomicBuiltin {
  let Spellings = ["__c11_atomic_compare_exchange_weak"];
  let Attributes = [CustomTypeChecking];
  let Prototype = "void(...)";
}

def C11AtomicFetchAdd : AtomicBuiltin {
  let Spellings = ["__c11_atomic_fetch_add"];
  let Attributes = [CustomTypeChecking];
  let Prototype = "void(...)";
}

def C11AtomicFetchSub : AtomicBuiltin {
  let Spellings = ["__c11_atomic_fetch_sub"];
  let Attributes = [CustomTypeChecking];
  let Prototype = "void(...)";
}

def C11AtomicFetchAnd : AtomicBuiltin {
  let Spellings = ["__c11_atomic_fetch_and"];
  let Attributes = [CustomTypeChecking];
  let Prototype = "void(...)";
}

def C11AtomicFetchOr : AtomicBuiltin {
  let Spellings = ["__c11_atomic_fetch_or"];
  let Attributes = [CustomTypeChecking];
  let Prototype = "void(...)";
}

def C11AtomicFetchXor : AtomicBuiltin {
  let Spellings = ["__c11_atomic_fetch_xor"];
  let Attributes = [CustomTypeChecking];
  let Prototype = "void(...)";
}

def C11AtomicFetchNand : AtomicBuiltin {
  let Spellings = ["__c11_atomic_fetch_nand"];
  let Attributes = [CustomTypeChecking];
  let Prototype = "void(...)";
}

def C11AtomicFetchMax : AtomicBuiltin {
  let Spellings = ["__c11_atomic_fetch_max"];
  let Attributes = [CustomTypeChecking];
  let Prototype = "void(...)";
}

def C11AtomicFetchMin : AtomicBuiltin {
  let Spellings = ["__c11_atomic_fetch_min"];
  let Attributes = [CustomTypeChecking];
  let Prototype = "void(...)";
}

def C11AtomicThreadFence : Builtin {
  let Spellings = ["__c11_atomic_thread_fence"];
  let Attributes = [NoThrow];
  let Prototype = "void(int)";
}

def C11AtomicSignalFence : Builtin {
  let Spellings = ["__c11_atomic_signal_fence"];
  let Attributes = [NoThrow];
  let Prototype = "void(int)";
}

def C11AtomicIsLockFree : Builtin {
  let Spellings = ["__c11_atomic_is_lock_free"];
  let Attributes = [NoThrow, Constexpr];
  let Prototype = "bool(size_t)";
}

// GNU atomic builtins.
def AtomicLoad : AtomicBuiltin {
  let Spellings = ["__atomic_load"];
  let Attributes = [CustomTypeChecking];
  let Prototype = "void(...)";
}

def AtomicLoadN : AtomicBuiltin {
  let Spellings = ["__atomic_load_n"];
  let Attributes = [CustomTypeChecking];
  let Prototype = "void(...)";
}

def AtomicStore : AtomicBuiltin {
  let Spellings = ["__atomic_store"];
  let Attributes = [CustomTypeChecking];
  let Prototype = "void(...)";
}

def AtomicStoreN : AtomicBuiltin {
  let Spellings = ["__atomic_store_n"];
  let Attributes = [CustomTypeChecking];
  let Prototype = "void(...)";
}

def AtomicExchange : AtomicBuiltin {
  let Spellings = ["__atomic_exchange"];
  let Attributes = [CustomTypeChecking];
  let Prototype = "void(...)";
}

def AtomicExchangeN : AtomicBuiltin {
  let Spellings = ["__atomic_exchange_n"];
  let Attributes = [CustomTypeChecking];
  let Prototype = "void(...)";
}

def AtomicCompareExchange : AtomicBuiltin {
  let Spellings = ["__atomic_compare_exchange"];
  let Attributes = [CustomTypeChecking];
  let Prototype = "void(...)";
}

def AtomicCompareExchangeN : AtomicBuiltin {
  let Spellings = ["__atomic_compare_exchange_n"];
  let Attributes = [CustomTypeChecking];
  let Prototype = "void(...)";
}

def AtomicFetchAdd : AtomicBuiltin {
  let Spellings = ["__atomic_fetch_add"];
  let Attributes = [CustomTypeChecking];
  let Prototype = "void(...)";
}

def AtomicFetchSub : AtomicBuiltin {
  let Spellings = ["__atomic_fetch_sub"];
  let Attributes = [CustomTypeChecking];
  let Prototype = "void(...)";
}

def AtomicFetchAnd : AtomicBuiltin {
  let Spellings = ["__atomic_fetch_and"];
  let Attributes = [CustomTypeChecking];
  let Prototype = "void(...)";
}

def AtomicFetchOr : AtomicBuiltin {
  let Spellings = ["__atomic_fetch_or"];
  let Attributes = [CustomTypeChecking];
  let Prototype = "void(...)";
}

def AtomicFetchXor : AtomicBuiltin {
  let Spellings = ["__atomic_fetch_xor"];
  let Attributes = [CustomTypeChecking];
  let Prototype = "void(...)";
}

def AtomicFetchNand : AtomicBuiltin {
  let Spellings = ["__atomic_fetch_nand"];
  let Attributes = [CustomTypeChecking];
  let Prototype = "void(...)";
}

def AtomicAddFetch : AtomicBuiltin {
  let Spellings = ["__atomic_add_fetch"];
  let Attributes = [CustomTypeChecking];
  let Prototype = "void(...)";
}

def AtomicSubFetch : AtomicBuiltin {
  let Spellings = ["__atomic_sub_fetch"];
  let Attributes = [CustomTypeChecking];
  let Prototype = "void(...)";
}

def AtomicAndFetch : AtomicBuiltin {
  let Spellings = ["__atomic_and_fetch"];
  let Attributes = [CustomTypeChecking];
  let Prototype = "void(...)";
}

def AtomicOrFetch : AtomicBuiltin {
  let Spellings = ["__atomic_or_fetch"];
  let Attributes = [CustomTypeChecking];
  let Prototype = "void(...)";
}

def AtomicXorFetch : AtomicBuiltin {
  let Spellings = ["__atomic_xor_fetch"];
  let Attributes = [CustomTypeChecking];
  let Prototype = "void(...)";
}

def AtomicMaxFetch : AtomicBuiltin {
  let Spellings = ["__atomic_max_fetch"];
  let Attributes = [CustomTypeChecking];
  let Prototype = "void(...)";
}

def AtomicMinFetch : AtomicBuiltin {
  let Spellings = ["__atomic_min_fetch"];
  let Attributes = [CustomTypeChecking];
  let Prototype = "void(...)";
}

def AtomicNandFetch : AtomicBuiltin {
  let Spellings = ["__atomic_nand_fetch"];
  let Attributes = [CustomTypeChecking];
  let Prototype = "void(...)";
}

def AtomicTestAndSet : AtomicBuiltin {
  let Spellings = ["__atomic_test_and_set"];
  let Attributes = [NoThrow, CustomTypeChecking];
  let Prototype = "bool(...)";
}

def AtomicClear : AtomicBuiltin {
  let Spellings = ["__atomic_clear"];
  let Attributes = [NoThrow, CustomTypeChecking];
  let Prototype = "void(...)";
}

def AtomicThreadFence : Builtin {
  let Spellings = ["__atomic_thread_fence"];
  let Attributes = [NoThrow];
  let Prototype = "void(int)";
}

def ScopedAtomicThreadFence : Builtin {
  let Spellings = ["__scoped_atomic_thread_fence"];
  let Attributes = [NoThrow];
  let Prototype = "void(int, int)";
}

def AtomicSignalFence : Builtin {
  let Spellings = ["__atomic_signal_fence"];
  let Attributes = [NoThrow];
  let Prototype = "void(int)";
}

def AtomicAlwaysLockFree : Builtin {
  let Spellings = ["__atomic_always_lock_free"];
  let Attributes = [NoThrow, Constexpr];
  let Prototype = "bool(size_t, void const volatile*)";
}

def AtomicIsLockFree : Builtin {
  let Spellings = ["__atomic_is_lock_free"];
  let Attributes = [NoThrow, Constexpr];
  let Prototype = "bool(size_t, void const volatile*)";
}

// GNU atomic builtins with atomic scopes.
def ScopedAtomicLoad : AtomicBuiltin {
  let Spellings = ["__scoped_atomic_load"];
  let Attributes = [CustomTypeChecking];
  let Prototype = "void(...)";
}

def ScopedAtomicLoadN : AtomicBuiltin {
  let Spellings = ["__scoped_atomic_load_n"];
  let Attributes = [CustomTypeChecking];
  let Prototype = "void(...)";
}

def ScopedAtomicStore : AtomicBuiltin {
  let Spellings = ["__scoped_atomic_store"];
  let Attributes = [CustomTypeChecking];
  let Prototype = "void(...)";
}

def ScopedAtomicStoreN : AtomicBuiltin {
  let Spellings = ["__scoped_atomic_store_n"];
  let Attributes = [CustomTypeChecking];
  let Prototype = "void(...)";
}

def ScopedAtomicExchange : AtomicBuiltin {
  let Spellings = ["__scoped_atomic_exchange"];
  let Attributes = [CustomTypeChecking];
  let Prototype = "void(...)";
}

def ScopedAtomicExchangeN : AtomicBuiltin {
  let Spellings = ["__scoped_atomic_exchange_n"];
  let Attributes = [CustomTypeChecking];
  let Prototype = "void(...)";
}

def ScopedAtomicCompareExchange : AtomicBuiltin {
  let Spellings = ["__scoped_atomic_compare_exchange"];
  let Attributes = [CustomTypeChecking];
  let Prototype = "void(...)";
}

def ScopedAtomicCompareExchangeN : AtomicBuiltin {
  let Spellings = ["__scoped_atomic_compare_exchange_n"];
  let Attributes = [CustomTypeChecking];
  let Prototype = "void(...)";
}

def ScopedAtomicFetchAdd : AtomicBuiltin {
  let Spellings = ["__scoped_atomic_fetch_add"];
  let Attributes = [CustomTypeChecking];
  let Prototype = "void(...)";
}

def ScopedAtomicFetchSub : AtomicBuiltin {
  let Spellings = ["__scoped_atomic_fetch_sub"];
  let Attributes = [CustomTypeChecking];
  let Prototype = "void(...)";
}

def ScopedAtomicFetchAnd : AtomicBuiltin {
  let Spellings = ["__scoped_atomic_fetch_and"];
  let Attributes = [CustomTypeChecking];
  let Prototype = "void(...)";
}

def ScopedAtomicFetchOr : AtomicBuiltin {
  let Spellings = ["__scoped_atomic_fetch_or"];
  let Attributes = [CustomTypeChecking];
  let Prototype = "void(...)";
}

def ScopedAtomicFetchXor : AtomicBuiltin {
  let Spellings = ["__scoped_atomic_fetch_xor"];
  let Attributes = [CustomTypeChecking];
  let Prototype = "void(...)";
}

def ScopedAtomicFetchNand : AtomicBuiltin {
  let Spellings = ["__scoped_atomic_fetch_nand"];
  let Attributes = [CustomTypeChecking];
  let Prototype = "void(...)";
}

def ScopedAtomicFetchMin : AtomicBuiltin {
  let Spellings = ["__scoped_atomic_fetch_min"];
  let Attributes = [CustomTypeChecking];
  let Prototype = "void(...)";
}

def ScopedAtomicFetchMax : AtomicBuiltin {
  let Spellings = ["__scoped_atomic_fetch_max"];
  let Attributes = [CustomTypeChecking];
  let Prototype = "void(...)";
}

def ScopedAtomicAddFetch : AtomicBuiltin {
  let Spellings = ["__scoped_atomic_add_fetch"];
  let Attributes = [CustomTypeChecking];
  let Prototype = "void(...)";
}

def ScopedAtomicSubFetch : AtomicBuiltin {
  let Spellings = ["__scoped_atomic_sub_fetch"];
  let Attributes = [CustomTypeChecking];
  let Prototype = "void(...)";
}

def ScopedAtomicAndFetch : AtomicBuiltin {
  let Spellings = ["__scoped_atomic_and_fetch"];
  let Attributes = [CustomTypeChecking];
  let Prototype = "void(...)";
}

def ScopedAtomicOrFetch : AtomicBuiltin {
  let Spellings = ["__scoped_atomic_or_fetch"];
  let Attributes = [CustomTypeChecking];
  let Prototype = "void(...)";
}

def ScopedAtomicXorFetch : AtomicBuiltin {
  let Spellings = ["__scoped_atomic_xor_fetch"];
  let Attributes = [CustomTypeChecking];
  let Prototype = "void(...)";
}

def ScopedAtomicNandFetch : AtomicBuiltin {
  let Spellings = ["__scoped_atomic_nand_fetch"];
  let Attributes = [CustomTypeChecking];
  let Prototype = "void(...)";
}

def ScopedAtomicMinFetch : AtomicBuiltin {
  let Spellings = ["__scoped_atomic_min_fetch"];
  let Attributes = [CustomTypeChecking];
  let Prototype = "void(...)";
}

def ScopedAtomicMaxFetch : AtomicBuiltin {
  let Spellings = ["__scoped_atomic_max_fetch"];
  let Attributes = [CustomTypeChecking];
  let Prototype = "void(...)";
}

// OpenCL 2.0 atomic builtins.
def OpenCLAtomicInit : AtomicBuiltin {
  let Spellings = ["__opencl_atomic_init"];
  let Attributes = [CustomTypeChecking];
  let Prototype = "void(...)";
}

def OpenCLAtomicLoad : AtomicBuiltin {
  let Spellings = ["__opencl_atomic_load"];
  let Attributes = [CustomTypeChecking];
  let Prototype = "void(...)";
}

def OpenCLAtomicStore : AtomicBuiltin {
  let Spellings = ["__opencl_atomic_store"];
  let Attributes = [CustomTypeChecking];
  let Prototype = "void(...)";
}

def OpenCLAtomicCompareExchangeWeak : AtomicBuiltin {
  let Spellings = ["__opencl_atomic_compare_exchange_weak"];
  let Attributes = [CustomTypeChecking];
  let Prototype = "void(...)";
}

def OpenCLAtomicCompareExchangeStrong : AtomicBuiltin {
  let Spellings = ["__opencl_atomic_compare_exchange_strong"];
  let Attributes = [CustomTypeChecking];
  let Prototype = "void(...)";
}

def OpenCLAtomicExchange : AtomicBuiltin {
  let Spellings = ["__opencl_atomic_exchange"];
  let Attributes = [CustomTypeChecking];
  let Prototype = "void(...)";
}

def OpenCLAtomicFetchAdd : AtomicBuiltin {
  let Spellings = ["__opencl_atomic_fetch_add"];
  let Attributes = [CustomTypeChecking];
  let Prototype = "void(...)";
}

def OpenCLAtomicFetchSub : AtomicBuiltin {
  let Spellings = ["__opencl_atomic_fetch_sub"];
  let Attributes = [CustomTypeChecking];
  let Prototype = "void(...)";
}

def OpenCLAtomicFetchAnd : AtomicBuiltin {
  let Spellings = ["__opencl_atomic_fetch_and"];
  let Attributes = [CustomTypeChecking];
  let Prototype = "void(...)";
}

def OpenCLAtomicFetchOr : AtomicBuiltin {
  let Spellings = ["__opencl_atomic_fetch_or"];
  let Attributes = [CustomTypeChecking];
  let Prototype = "void(...)";
}

def OpenCLAtomicFetchXor : AtomicBuiltin {
  let Spellings = ["__opencl_atomic_fetch_xor"];
  let Attributes = [CustomTypeChecking];
  let Prototype = "void(...)";
}

def OpenCLAtomicFetchMin : AtomicBuiltin {
  let Spellings = ["__opencl_atomic_fetch_min"];
  let Attributes = [CustomTypeChecking];
  let Prototype = "void(...)";
}

def OpenCLAtomicFetchMax : AtomicBuiltin {
  let Spellings = ["__opencl_atomic_fetch_max"];
  let Attributes = [CustomTypeChecking];
  let Prototype = "void(...)";
}

// GCC does not support these, they are a Clang extension.
def AtomicFetchMax : AtomicBuiltin {
  let Spellings = ["__atomic_fetch_max"];
  let Attributes = [CustomTypeChecking];
  let Prototype = "void(...)";
}

def AtomicFetchMin : AtomicBuiltin {
  let Spellings = ["__atomic_fetch_min"];
  let Attributes = [CustomTypeChecking];
  let Prototype = "void(...)";
}

// HIP atomic builtins.
def HipAtomicLoad : AtomicBuiltin {
  let Spellings = ["__hip_atomic_load"];
  let Attributes = [CustomTypeChecking];
  let Prototype = "void(...)";
}

def HipAtomicStore : AtomicBuiltin {
  let Spellings = ["__hip_atomic_store"];
  let Attributes = [CustomTypeChecking];
  let Prototype = "void(...)";
}

def HipAtomicCompareExchangeWeak : AtomicBuiltin {
  let Spellings = ["__hip_atomic_compare_exchange_weak"];
  let Attributes = [CustomTypeChecking];
  let Prototype = "void(...)";
}

def HipAtomicCompareExchangeStrong : AtomicBuiltin {
  let Spellings = ["__hip_atomic_compare_exchange_strong"];
  let Attributes = [CustomTypeChecking];
  let Prototype = "void(...)";
}

def HipAtomicExchange : AtomicBuiltin {
  let Spellings = ["__hip_atomic_exchange"];
  let Attributes = [CustomTypeChecking];
  let Prototype = "void(...)";
}

def HipAtomicFetchAdd : AtomicBuiltin {
  let Spellings = ["__hip_atomic_fetch_add"];
  let Attributes = [CustomTypeChecking];
  let Prototype = "void(...)";
}

def HipAtomicFetchSub : AtomicBuiltin {
  let Spellings = ["__hip_atomic_fetch_sub"];
  let Attributes = [CustomTypeChecking];
  let Prototype = "void(...)";
}

def HipAtomicFetchAnd : AtomicBuiltin {
  let Spellings = ["__hip_atomic_fetch_and"];
  let Attributes = [CustomTypeChecking];
  let Prototype = "void(...)";
}

def HipAtomicFetchOr : AtomicBuiltin {
  let Spellings = ["__hip_atomic_fetch_or"];
  let Attributes = [CustomTypeChecking];
  let Prototype = "void(...)";
}

def HipAtomicFetchXor : AtomicBuiltin {
  let Spellings = ["__hip_atomic_fetch_xor"];
  let Attributes = [CustomTypeChecking];
  let Prototype = "void(...)";
}

def HipAtomicFetchMin : AtomicBuiltin {
  let Spellings = ["__hip_atomic_fetch_min"];
  let Attributes = [CustomTypeChecking];
  let Prototype = "void(...)";
}

def HipAtomicFetchMax : AtomicBuiltin {
  let Spellings = ["__hip_atomic_fetch_max"];
  let Attributes = [CustomTypeChecking];
  let Prototype = "void(...)";
}

// Non-overloaded atomic builtins.
def SyncSynchronize : Builtin {
  let Spellings = ["__sync_synchronize"];
  let Attributes = [NoThrow];
  let Prototype = "void()";
}

// GCC does not support these, they are a Clang extension.
def SyncFetchAndMin : Builtin {
  let Spellings = ["__sync_fetch_and_min"];
  let Attributes = [NoThrow];
  let Prototype = "int(int volatile*, int)";
}

def SyncFetchAndMax : Builtin {
  let Spellings = ["__sync_fetch_and_max"];
  let Attributes = [NoThrow];
  let Prototype = "int(int volatile*, int)";
}

def SyncFetchAndUMin : Builtin {
  let Spellings = ["__sync_fetch_and_umin"];
  let Attributes = [NoThrow];
  let Prototype = "unsigned int(unsigned int volatile*, unsigned int)";
}

def SyncFetchAndUMax : Builtin {
  let Spellings = ["__sync_fetch_and_umax"];
  let Attributes = [NoThrow];
  let Prototype = "unsigned int(unsigned int volatile*, unsigned int)";
}

// ignored glibc builtin, see https://sourceware.org/bugzilla/show_bug.cgi?id=25399
def WarnMemsetZeroLen : Builtin {
  let Spellings = ["__warn_memset_zero_len"];
  let Attributes = [NoThrow, Pure];
  let Prototype = "void()";
}

// Microsoft builtins. These are only active with -fms-extensions.
def Alloca : MSLangBuiltin {
  let Spellings = ["_alloca"];
  let Attributes = [NoThrow];
  let Prototype = "void*(size_t)";
}

def MSAnnotation : MSLangBuiltin {
  let Spellings = ["__annotation"];
  let Attributes = [NoThrow];
  let Prototype = "wchar_t const*(...)";
}

def MSAssume : MSLangBuiltin {
  let Spellings = ["__assume"];
  let Attributes = [NoThrow, Constexpr];
  let Prototype = "void(bool)";
}

def Bittest : MSLangBuiltin, MSInt32_64Template {
  let Spellings = ["_bittest"];
  let Attributes = [NoThrow];
  let Prototype = "unsigned char(T const*, T)";
}

def BittestAndComplement : MSLangBuiltin, MSInt32_64Template {
  let Spellings = ["_bittestandcomplement"];
  let Attributes = [NoThrow];
  let Prototype = "unsigned char(T*, T)";
}

def BittestAndReset : MSLangBuiltin, MSInt32_64Template {
  let Spellings = ["_bittestandreset"];
  let Attributes = [NoThrow];
  let Prototype = "unsigned char(T*, T)";
}

def BittestAndSet : MSLangBuiltin, MSInt32_64Template {
  let Spellings = ["_bittestandset"];
  let Attributes = [NoThrow];
  let Prototype = "unsigned char(T*, T)";
}

def MSByteswap : MSLibBuiltin<"stdlib.h">,
    Template<["unsigned short", "msuint32_t", "unsigned long long int"],
             ["_ushort",        "_ulong",     "_uint64"]> {
  let Spellings = ["_byteswap"];
  let Attributes = [NoThrow, Const];
  let Prototype = "T(T)";
}

def Debugbreak : MSLangBuiltin {
  let Spellings = ["__debugbreak"];
  let Attributes = [NoThrow];
  let Prototype = "void()";
}

def ExceptionCode : MSLangBuiltin {
  let Spellings = ["__exception_code", "_exception_code"];
  let Attributes = [NoThrow];
  let Prototype = "msuint32_t()";
}

def ExceptionInfo : MSLangBuiltin {
  let Spellings = ["__exception_info", "_exception_info"];
  let Attributes = [NoThrow];
  let Prototype = "void*()";
}

def AbnormalTermination : MSLangBuiltin {
  let Spellings = ["__abnormal_termination", "_abnormal_termination"];
  let Attributes = [NoThrow];
  let Prototype = "int()";
}

def GetExceptionInfo : MSLangBuiltin {
  let Spellings = ["__GetExceptionInfo"];
  let Attributes = [NoThrow, CustomTypeChecking, UnevaluatedArguments];
  let Prototype = "void*(...)";
  let Namespace = "std";
}

def InterlockedAnd : MSLangBuiltin, MSInt8_16_32Template {
  let Spellings = ["_InterlockedAnd"];
  let Attributes = [NoThrow];
  let Prototype = "T(T volatile*, T)";
}

def InterlockedCompareExchange : MSLangBuiltin, MSInt8_16_32_64Template {
  let Spellings = ["_InterlockedCompareExchange"];
  let Attributes = [NoThrow];
  let Prototype = "T(T volatile*, T, T)";
}

def InterlockedCompareExchangePointer : MSLangBuiltin {
  let Spellings = ["_InterlockedCompareExchangePointer"];
  let Attributes = [NoThrow];
  let Prototype = "void*(void* volatile*, void*, void*)";
}

def InterlockedCompareExchangePointer_nf : MSLangBuiltin {
  let Spellings = ["_InterlockedCompareExchangePointer_nf"];
  let Attributes = [NoThrow];
  let Prototype = "void*(void* volatile*, void*, void*)";
}

def InterlockedDecrement : MSLangBuiltin, MSInt16_32Template {
  let Spellings = ["_InterlockedDecrement"];
  let Attributes = [NoThrow];
  let Prototype = "T(T volatile*)";
}

def InterlockedExchange : MSLangBuiltin, MSInt8_16_32Template {
  let Spellings = ["_InterlockedExchange"];
  let Attributes = [NoThrow];
  let Prototype = "T(T volatile*, T)";
}

def InterlockedExchangeAdd : MSLangBuiltin, MSInt8_16_32Template {
  let Spellings = ["_InterlockedExchangeAdd"];
  let Attributes = [NoThrow];
  let Prototype = "T(T volatile*, T)";
}

def InterlockedExchangePointer : MSLangBuiltin {
  let Spellings = ["_InterlockedExchangePointer"];
  let Attributes = [NoThrow];
  let Prototype = "void*(void* volatile*, void*)";
}

def InterlockedExchangeSub : MSLangBuiltin, MSInt8_16_32Template {
  let Spellings = ["_InterlockedExchangeSub"];
  let Attributes = [NoThrow];
  let Prototype = "T(T volatile*, T)";
}

def InterlockedIncrement : MSLangBuiltin, MSInt16_32Template {
  let Spellings = ["_InterlockedIncrement"];
  let Attributes = [NoThrow];
  let Prototype = "T(T volatile*)";
}

def InterlockedOr : MSLangBuiltin, MSInt8_16_32Template {
  let Spellings = ["_InterlockedOr"];
  let Attributes = [NoThrow];
  let Prototype = "T(T volatile*, T)";
}

def InterlockedXor : MSLangBuiltin, MSInt8_16_32Template {
  let Spellings = ["_InterlockedXor"];
  let Attributes = [NoThrow];
  let Prototype = "T(T volatile*, T)";
}

def InterlockedBittestAndReset : MSLangBuiltin, MSInt32_64Template {
  let Spellings = ["_interlockedbittestandreset"];
  let Attributes = [NoThrow];
  let Prototype = "unsigned char(T volatile*, T)";
}

def InterlockedBittestAndReset_acq : MSLangBuiltin {
  let Spellings = ["_interlockedbittestandreset_acq"];
  let Attributes = [NoThrow];
  let Prototype = "unsigned char(msint32_t volatile*, msint32_t)";
}

def InterlockedBittestAndReset_nf : MSLangBuiltin {
  let Spellings = ["_interlockedbittestandreset_nf"];
  let Attributes = [NoThrow];
  let Prototype = "unsigned char(msint32_t volatile*, msint32_t)";
}

def InterlockedBittestAndReset_rel : MSLangBuiltin {
  let Spellings = ["_interlockedbittestandreset_rel"];
  let Attributes = [NoThrow];
  let Prototype = "unsigned char(msint32_t volatile*, msint32_t)";
}

def InterlockedBittestAndSet : MSLangBuiltin, MSInt32_64Template {
  let Spellings = ["_interlockedbittestandset"];
  let Attributes = [NoThrow];
  let Prototype = "unsigned char(T volatile*, T)";
}

def InterlockedBittestAndSet_acq : MSLangBuiltin {
  let Spellings = ["_interlockedbittestandset_acq"];
  let Attributes = [NoThrow];
  let Prototype = "unsigned char(msint32_t volatile*, msint32_t)";
}

def InterlockedBittestAndSet_nf : MSLangBuiltin {
  let Spellings = ["_interlockedbittestandset_nf"];
  let Attributes = [NoThrow];
  let Prototype = "unsigned char(msint32_t volatile*, msint32_t)";
}

def InterlockedBittestAndSet_rel : MSLangBuiltin {
  let Spellings = ["_interlockedbittestandset_rel"];
  let Attributes = [NoThrow];
  let Prototype = "unsigned char(msint32_t volatile*, msint32_t)";
}

def IsoVolatileLoad : MSLangBuiltin, Int8_16_32_64Template {
  let Spellings = ["__iso_volatile_load"];
  let Attributes = [NoThrow];
  let Prototype = "T(T const volatile*)";
}

def IsoVolatileStore : MSLangBuiltin, Int8_16_32_64Template {
  let Spellings = ["__iso_volatile_store"];
  let Attributes = [NoThrow];
  let Prototype = "void(T volatile*, T)";
}

def Noop : MSLangBuiltin {
  let Spellings = ["__noop"];
  let Attributes = [NoThrow, Constexpr];
  let Prototype = "int(...)";
}

def MSCountLeadingZeroes : MSLangBuiltin, MSUInt16_32_64Template {
  let Spellings = ["__lzcnt"];
  let Attributes = [NoThrow, Const, Constexpr];
  let Prototype = "T(T)";
}

def MSPopCount : MSLangBuiltin, MSUInt16_32_64Template {
  let Spellings = ["__popcnt"];
  let Attributes = [NoThrow, Const, Constexpr];
  let Prototype = "T(T)";
}

def MSReturnAddress : MSLangBuiltin {
  let Spellings = ["_ReturnAddress"];
  let Attributes = [NoThrow];
  let Prototype = "void*()";
}

def Rotl8 : MSLangBuiltin {
  let Spellings = ["_rotl8"];
  let Attributes = [NoThrow, Constexpr];
  let Prototype = "unsigned char(unsigned char, unsigned char)";
}

def Rotl16 : MSLangBuiltin {
  let Spellings = ["_rotl16"];
  let Attributes = [NoThrow, Constexpr];
  let Prototype = "unsigned short(unsigned short, unsigned char)";
}

def Rotl : MSLangBuiltin {
  let Spellings = ["_rotl"];
  let Attributes = [NoThrow, Constexpr];
  let Prototype = "unsigned int(unsigned int, int)";
}

def Lrotl : MSLangBuiltin {
  let Spellings = ["_lrotl"];
  let Attributes = [NoThrow, Constexpr];
  let Prototype = "unsigned long int(unsigned long int, int)";
}

def Rotl64 : MSLangBuiltin {
  let Spellings = ["_rotl64"];
  let Attributes = [NoThrow, Constexpr];
  let Prototype = "uint64_t(uint64_t, int)";
}

def Rotr8 : MSLangBuiltin {
  let Spellings = ["_rotr8"];
  let Attributes = [NoThrow, Constexpr];
  let Prototype = "unsigned char(unsigned char, unsigned char)";
}

def Rotr16 : MSLangBuiltin {
  let Spellings = ["_rotr16"];
  let Attributes = [NoThrow, Constexpr];
  let Prototype = "unsigned short(unsigned short, unsigned char)";
}

def Rotr : MSLangBuiltin {
  let Spellings = ["_rotr"];
  let Attributes = [NoThrow, Constexpr];
  let Prototype = "unsigned int(unsigned int, int)";
}

def Lrotr : MSLangBuiltin {
  let Spellings = ["_lrotr"];
  let Attributes = [NoThrow, Constexpr];
  let Prototype = "unsigned long int(unsigned long int, int)";
}

def Rotr64 : MSLangBuiltin {
  let Spellings = ["_rotr64"];
  let Attributes = [NoThrow, Constexpr];
  let Prototype = "uint64_t(uint64_t, int)";
}

def MSva_start : MSLangBuiltin {
  let Spellings = ["__va_start"];
  let Attributes = [NoThrow, CustomTypeChecking];
  let Prototype = "void(char**, ...)";
}

def FastFail : MSLangBuiltin {
  let Spellings = ["__fastfail"];
  let Attributes = [NoThrow, NoReturn];
  let Prototype = "void(unsigned int)";
}

// Microsoft library builtins.
def SetJmpEx : MSLibBuiltin<"setjmpex.h"> {
  let Spellings = ["_setjmpex"];
  let Attributes = [IgnoreSignature, ReturnsTwice];
  let Prototype = "int(jmp_buf)";
}

// C99 library functions
// C99 stdarg.h
def VaStart : LibBuiltin<"stdarg.h"> {
  let Spellings = ["va_start"];
  let Attributes = [NoThrow];
  let Prototype = "void(__builtin_va_list_ref, ...)";
}

def VaEnd : LibBuiltin<"stdarg.h"> {
  let Spellings = ["va_end"];
  let Attributes = [NoThrow];
  let Prototype = "void(__builtin_va_list_ref)";
  let AddBuiltinPrefixedAlias = 1;
}

def VaCopy : LibBuiltin<"stdarg.h"> {
  let Spellings = ["va_copy"];
  let Attributes = [NoThrow];
  let Prototype = "void(__builtin_va_list_ref, __builtin_va_list_ref)";
  let AddBuiltinPrefixedAlias = 1;
}

// C99 stdlib.h
def Abort : LibBuiltin<"stdlib.h"> {
  let Spellings = ["abort"];
  let Attributes = [NoThrow, NoReturn];
  let Prototype = "void()";
  let AddBuiltinPrefixedAlias = 1;
}

def Abs : IntMathTemplate, LibBuiltin<"stdlib.h"> {
  let Spellings = ["abs"];
  let Attributes = [NoThrow, Const];
  let Prototype = "T(T)";
  let AddBuiltinPrefixedAlias = 1;
  let OnlyBuiltinPrefixedAliasIsConstexpr = 1;
}

def Calloc : LibBuiltin<"stdlib.h"> {
  let Spellings = ["calloc"];
  let Prototype = "void*(size_t, size_t)";
}

def Exit : LibBuiltin<"stdlib.h"> {
  let Spellings = ["exit", "_Exit"];
  let Attributes = [NoReturn];
  let Prototype = "void(int)";
}

def Malloc : LibBuiltin<"stdlib.h"> {
  let Spellings = ["malloc"];
  let Prototype = "void*(size_t)";
}

def Realloc : LibBuiltin<"stdlib.h"> {
  let Spellings = ["realloc"];
  let Prototype = "void*(void*, size_t)";
}

def Free : LibBuiltin<"stdlib.h"> {
  let Spellings = ["free"];
  let Prototype = "void(void*)";
}

def StrToD : LibBuiltin<"stdlib.h"> {
  let Spellings = ["strtod"];
  let Prototype = "double(char const*, char**)";
}

def StrToF : LibBuiltin<"stdlib.h"> {
  let Spellings = ["strtof"];
  let Prototype = "float(char const*, char**)";
}

def StrToLd : LibBuiltin<"stdlib.h"> {
  let Spellings = ["strtold"];
  let Prototype = "long double(char const*, char**)";
}

def StrToL : LibBuiltin<"stdlib.h"> {
  let Spellings = ["strtol"];
  let Prototype = "long int(char const*, char**, int)";
}

def StrToLL : LibBuiltin<"stdlib.h"> {
  let Spellings = ["strtoll"];
  let Prototype = "long long int(char const*, char**, int)";
}

def StrToUL : LibBuiltin<"stdlib.h"> {
  let Spellings = ["strtoul"];
  let Prototype = "unsigned long int(char const*, char**, int)";
}

def StrToULL : LibBuiltin<"stdlib.h"> {
  let Spellings = ["strtoull"];
  let Prototype = "unsigned long long int(char const*, char**, int)";
}

// C11 stdlib.h
def AlignedAlloc : LibBuiltin<"stdlib.h"> {
  let Spellings = ["aligned_alloc"];
  let Prototype = "void*(size_t, size_t)";
}

// C99 string.h
def MemCpy : LibBuiltin<"string.h"> {
  let Spellings = ["memcpy"];
  let Attributes = [NoThrow, Constexpr];
  let Prototype = "void*(void*, void const*, size_t)";
  let AddBuiltinPrefixedAlias = 1;
}

def BuiltinMemCmp : Builtin {
  let Spellings = ["__builtin_memcmp"];
  let Attributes = [FunctionWithBuiltinPrefix, NoThrow, Constexpr];
  let Prototype = "int(void const*, void const*, size_t)";
}

def MemCmp : LibBuiltin<"string.h"> {
  let Spellings = ["memcmp"];
  let Attributes = [Constexpr];
  let Prototype = "int(void const*, void const*, size_t)";
}

def MemMove : LibBuiltin<"string.h"> {
  let Spellings = ["memmove"];
  let Attributes = [NoThrow, Constexpr];
  let Prototype = "void*(void*, void const*, size_t)";
  let AddBuiltinPrefixedAlias = 1;
}

def BuiltinTriviallyRelocate : Builtin {
  let Spellings = ["__builtin_trivially_relocate"];
  let Attributes = [FunctionWithBuiltinPrefix, CustomTypeChecking, NoThrow];
  let Prototype = "void*(void*, void*, size_t)";
}

def StrCpy : LibBuiltin<"string.h"> {
  let Spellings = ["strcpy"];
  let Attributes = [NoThrow];
  let Prototype = "char*(char*, char const*)";
  let AddBuiltinPrefixedAlias = 1;
}

def StrNCpy : LibBuiltin<"string.h"> {
  let Spellings = ["strncpy"];
  let Attributes = [NoThrow];
  let Prototype = "char*(char*, char const*, size_t)";
  let AddBuiltinPrefixedAlias = 1;
}

def StrCmp : LibBuiltin<"string.h"> {
  let Spellings = ["strcmp"];
  let Attributes = [NoThrow, Constexpr];
  let Prototype = "int(char const*, char const*)";
  let AddBuiltinPrefixedAlias = 1;
}

def StrNCmp : LibBuiltin<"string.h"> {
  let Spellings = ["strncmp"];
  let Attributes = [NoThrow, Constexpr];
  let Prototype = "int(char const*, char const*, size_t)";
  let AddBuiltinPrefixedAlias = 1;
}

def StrCat : LibBuiltin<"string.h"> {
  let Spellings = ["strcat"];
  let Attributes = [NoThrow];
  let Prototype = "char*(char*, char const*)";
  let AddBuiltinPrefixedAlias = 1;
}

def StrNCat : LibBuiltin<"string.h"> {
  let Spellings = ["strncat"];
  let Attributes = [NoThrow];
  let Prototype = "char*(char*, char const*, size_t)";
  let AddBuiltinPrefixedAlias = 1;
}

def StrxFrm : LibBuiltin<"string.h"> {
  let Spellings = ["strxfrm"];
  let Prototype = "size_t(char*, char const*, size_t)";
}

def MemChr : LibBuiltin<"string.h"> {
  let Spellings = ["memchr"];
  let Attributes = [NoThrow, Constexpr];
  let Prototype = "void*(void const*, int, size_t)";
  let AddBuiltinPrefixedAlias = 1;
}

def StrChr : LibBuiltin<"string.h"> {
  let Spellings = ["strchr"];
  let Attributes = [NoThrow, Constexpr];
  let Prototype = "char*(char const*, int)";
  let AddBuiltinPrefixedAlias = 1;
}

def StrcSpn : LibBuiltin<"string.h"> {
  let Spellings = ["strcspn"];
  let Prototype = "size_t(char const*, char const*)";
}

def StrpBrk : LibBuiltin<"string.h"> {
  let Spellings = ["strpbrk"];
  let Attributes = [NoThrow];
  let Prototype = "char*(char const*, char const*)";
  let AddBuiltinPrefixedAlias = 1;
}

def StrrChr : LibBuiltin<"string.h"> {
  let Spellings = ["strrchr"];
  let Attributes = [NoThrow];
  let Prototype = "char*(char const*, int)";
  let AddBuiltinPrefixedAlias = 1;
}

def StrSpn : LibBuiltin<"string.h"> {
  let Spellings = ["strspn"];
  let Attributes = [NoThrow];
  let Prototype = "size_t(char const*, char const*)";
  let AddBuiltinPrefixedAlias = 1;
}

def StrStr : LibBuiltin<"string.h"> {
  let Spellings = ["strstr"];
  let Attributes = [NoThrow];
  let Prototype = "char*(char const*, char const*)";
  let AddBuiltinPrefixedAlias = 1;
}

def StrTok : LibBuiltin<"string.h"> {
  let Spellings = ["strtok"];
  let Prototype = "char*(char*, char const*)";
}

def MemSet : LibBuiltin<"string.h"> {
  let Spellings = ["memset"];
  let Attributes = [NoThrow];
  let Prototype = "void*(void*, int, size_t)";
  let AddBuiltinPrefixedAlias = 1;
}

def StrError : LibBuiltin<"string.h"> {
  let Spellings = ["strerror"];
  let Prototype = "char*(int)";
}

def StrLen : LibBuiltin<"string.h"> {
  let Spellings = ["strlen"];
  let Attributes = [NoThrow, Constexpr];
  let Prototype = "size_t(char const*)";
  let AddBuiltinPrefixedAlias = 1;
}

// C99 stdio.h
// FIXME: This list is incomplete.
def Printf : LibBuiltin<"stdio.h"> {
  let Spellings = ["printf"];
  let Attributes = [PrintfFormat<0>];
  let Prototype = "int(char const*, ...)";
}

// FIXME: The builtin and library function should have the same signature.
def BuiltinPrintf : Builtin {
  let Spellings = ["__builtin_printf"];
  let Attributes = [NoThrow, PrintfFormat<0>, FunctionWithBuiltinPrefix];
  let Prototype = "int(char const* restrict, ...)";
}

def FPrintf : LibBuiltin<"stdio.h"> {
  let Spellings = ["fprintf"];
  let Attributes = [NoThrow, PrintfFormat<1>];
  let Prototype = "int(FILE* restrict, char const* restrict, ...)";
  let AddBuiltinPrefixedAlias = 1;
}

def SnPrintf : LibBuiltin<"stdio.h"> {
  let Spellings = ["snprintf"];
  let Attributes = [NoThrow, PrintfFormat<2>];
  let Prototype = "int(char* restrict, size_t, char const* restrict, ...)";
  let AddBuiltinPrefixedAlias = 1;
}

def SPrintf : LibBuiltin<"stdio.h"> {
  let Spellings = ["sprintf"];
  let Attributes = [NoThrow, PrintfFormat<1>];
  let Prototype = "int(char* restrict, char const* restrict, ...)";
  let AddBuiltinPrefixedAlias = 1;
}

def VPrintf : LibBuiltin<"stdio.h"> {
  let Spellings = ["vprintf"];
  let Attributes = [NoThrow, VPrintfFormat<0>];
  let Prototype = "int(char const* restrict, __builtin_va_list)";
  let AddBuiltinPrefixedAlias = 1;
}

def VfPrintf : LibBuiltin<"stdio.h"> {
  let Spellings = ["vfprintf"];
  let Attributes = [NoThrow, VPrintfFormat<1>];
  let Prototype = "int(FILE* restrict, char const* restrict, __builtin_va_list)";
  let AddBuiltinPrefixedAlias = 1;
}

def VsnPrintf : LibBuiltin<"stdio.h"> {
  let Spellings = ["vsnprintf"];
  let Attributes = [NoThrow, VPrintfFormat<2>];
  let Prototype = "int(char* restrict, size_t, char const* restrict, __builtin_va_list)";
  let AddBuiltinPrefixedAlias = 1;
}

def VsPrintf : LibBuiltin<"stdio.h"> {
  let Spellings = ["vsprintf"];
  let Attributes = [NoThrow, VPrintfFormat<1>];
  let Prototype = "int(char* restrict, char const* restrict, __builtin_va_list)";
  let AddBuiltinPrefixedAlias = 1;
}

def Scanf : LibBuiltin<"stdio.h"> {
  let Spellings = ["scanf"];
  let Attributes = [ScanfFormat<0>];
  let Prototype = "int(char const* restrict, ...)";
  let AddBuiltinPrefixedAlias = 1;
}

def FScanf : LibBuiltin<"stdio.h"> {
  let Spellings = ["fscanf"];
  let Attributes = [ScanfFormat<1>];
  let Prototype = "int(FILE* restrict, char const* restrict, ...)";
  let AddBuiltinPrefixedAlias = 1;
}

def SScanf : LibBuiltin<"stdio.h"> {
  let Spellings = ["sscanf"];
  let Attributes = [ScanfFormat<1>];
  let Prototype = "int(char const* restrict, char const* restrict, ...)";
  let AddBuiltinPrefixedAlias = 1;
}

def VScanf : LibBuiltin<"stdio.h"> {
  let Spellings = ["vscanf"];
  let Attributes = [VScanfFormat<0>];
  let Prototype = "int(char const* restrict, __builtin_va_list)";
  let AddBuiltinPrefixedAlias = 1;
}

def VFScanf : LibBuiltin<"stdio.h"> {
  let Spellings = ["vfscanf"];
  let Attributes = [VScanfFormat<1>];
  let Prototype = "int(FILE* restrict, char const* restrict, __builtin_va_list)";
  let AddBuiltinPrefixedAlias = 1;
}

def VSScanf : LibBuiltin<"stdio.h"> {
  let Spellings = ["vsscanf"];
  let Attributes = [VScanfFormat<1>];
  let Prototype = "int(char const* restrict, char const* restrict, __builtin_va_list)";
  let AddBuiltinPrefixedAlias = 1;
}

def Fopen : LibBuiltin<"stdio.h"> {
  let Spellings = ["fopen"];
  let Prototype = "FILE*(char const*, char const*)";
}

def Fread : LibBuiltin<"stdio.h"> {
  let Spellings = ["fread"];
  let Prototype = "size_t(void*, size_t, size_t, FILE*)";
}

def Fwrite : LibBuiltin<"stdio.h"> {
  let Spellings = ["fwrite"];
  let Prototype = "size_t(void const*, size_t, size_t, FILE*)";
}

// C99 ctype.h

def IsAlNum : LibBuiltin<"ctype.h"> {
  let Spellings = ["isalnum"];
  let Attributes = [NoThrow, Pure];
  let Prototype = "int(int)";
}

def IsAlpha : LibBuiltin<"ctype.h"> {
  let Spellings = ["isalpha"];
  let Attributes = [NoThrow, Pure];
  let Prototype = "int(int)";
}

def IsBlank : LibBuiltin<"ctype.h"> {
  let Spellings = ["isblank"];
  let Attributes = [NoThrow, Pure];
  let Prototype = "int(int)";
}

def IsCntrl : LibBuiltin<"ctype.h"> {
  let Spellings = ["iscntrl"];
  let Attributes = [NoThrow, Pure];
  let Prototype = "int(int)";
}

def IsDigit : LibBuiltin<"ctype.h"> {
  let Spellings = ["isdigit"];
  let Attributes = [NoThrow, Pure];
  let Prototype = "int(int)";
}

def IsGraph : LibBuiltin<"ctype.h"> {
  let Spellings = ["isgraph"];
  let Attributes = [NoThrow, Pure];
  let Prototype = "int(int)";
}

def IsLower : LibBuiltin<"ctype.h"> {
  let Spellings = ["islower"];
  let Attributes = [NoThrow, Pure];
  let Prototype = "int(int)";
}

def IsPrint : LibBuiltin<"ctype.h"> {
  let Spellings = ["isprint"];
  let Attributes = [NoThrow, Pure];
  let Prototype = "int(int)";
}

def IsPunct : LibBuiltin<"ctype.h"> {
  let Spellings = ["ispunct"];
  let Attributes = [NoThrow, Pure];
  let Prototype = "int(int)";
}

def IsSpace : LibBuiltin<"ctype.h"> {
  let Spellings = ["isspace"];
  let Attributes = [NoThrow, Pure];
  let Prototype = "int(int)";
}

def IsUpper : LibBuiltin<"ctype.h"> {
  let Spellings = ["isupper"];
  let Attributes = [NoThrow, Pure];
  let Prototype = "int(int)";
}

def IsXDigit : LibBuiltin<"ctype.h"> {
  let Spellings = ["isxdigit"];
  let Attributes = [NoThrow, Pure];
  let Prototype = "int(int)";
}

def ToLower : LibBuiltin<"ctype.h"> {
  let Spellings = ["tolower"];
  let Attributes = [NoThrow, Pure];
  let Prototype = "int(int)";
}

def ToUpper : LibBuiltin<"ctype.h"> {
  let Spellings = ["toupper"];
  let Attributes = [NoThrow, Pure];
  let Prototype = "int(int)";
}

// C99 wchar.h
// FIXME: This list is incomplete. We should cover at least the functions that
// take format strings.

def WcsChr : LibBuiltin<"wchar.h"> {
  let Spellings = ["wcschr"];
  let Attributes = [NoThrow, Pure, Constexpr];
  let Prototype = "wchar_t*(wchar_t const*, wchar_t)";
  let AddBuiltinPrefixedAlias = 1;
}

def WcsCmp : LibBuiltin<"wchar.h"> {
  let Spellings = ["wcscmp"];
  let Attributes = [NoThrow, Pure, Constexpr];
  let Prototype = "int(wchar_t const*, wchar_t const*)";
  let AddBuiltinPrefixedAlias = 1;
}

def WcsLen : LibBuiltin<"wchar.h"> {
  let Spellings = ["wcslen"];
  let Attributes = [NoThrow, Pure, Constexpr];
  let Prototype = "size_t(wchar_t const*)";
  let AddBuiltinPrefixedAlias = 1;
}

def WcsnCmp : LibBuiltin<"wchar.h"> {
  let Spellings = ["wcsncmp"];
  let Attributes = [NoThrow, Pure, Constexpr];
  let Prototype = "int(wchar_t const*, wchar_t const*, size_t)";
  let AddBuiltinPrefixedAlias = 1;
}

def WMemChr : LibBuiltin<"wchar.h"> {
  let Spellings = ["wmemchr"];
  let Attributes = [NoThrow, Constexpr];
  let Prototype = "wchar_t*(wchar_t const*, wchar_t, size_t)";
  let AddBuiltinPrefixedAlias = 1;
}

def WMemCmp : LibBuiltin<"wchar.h"> {
  let Spellings = ["wmemcmp"];
  let Attributes = [NoThrow, Constexpr];
  let Prototype = "int(wchar_t const*, wchar_t const*, size_t)";
  let AddBuiltinPrefixedAlias = 1;
}

def WMemCpy : LibBuiltin<"wchar.h"> {
  let Spellings = ["wmemcpy"];
  let Attributes = [NoThrow, Constexpr];
  let Prototype = "wchar_t*(wchar_t*, wchar_t const*, size_t)";
  let AddBuiltinPrefixedAlias = 1;
}

def WMemMove : LibBuiltin<"wchar.h"> {
  let Spellings = ["wmemmove"];
  let Attributes = [NoThrow, Constexpr];
  let Prototype = "wchar_t*(wchar_t*, wchar_t const*, size_t)";
  let AddBuiltinPrefixedAlias = 1;
}

// C99

// FIXME: MinGW _setjmp has an additional void* parameter.
def SetJmp : LibBuiltin<"setjmp.h"> {
  let Spellings = ["setjmp", "_setjmp"];
  let Attributes = [ReturnsTwice, IgnoreSignature];
  let Prototype = "int(jmp_buf)";
  let RequiresUndef = 1;
}

def LongJmp : LibBuiltin<"setjmp.h"> {
  let Spellings = ["longjmp"];
  let Attributes = [NoReturn, IgnoreSignature];
  let Prototype = "void(jmp_buf, int)";
}

// Non-C library functions, active in GNU mode only.
// Functions with [[gnu::returns_twice]] attribute are still active in
// all languages, because losing this attribute would result in miscompilation
// when these functions are used in non-GNU mode. PR16138.

def AllocA : GNULibBuiltin<"stdlib.h"> {
  let Spellings = ["alloca"];
  let Attributes = [NoThrow];
  let Prototype = "void*(size_t)";
  let AddBuiltinPrefixedAlias = 1;
}

// POSIX malloc.h

def MemAlign : GNULibBuiltin<"malloc.h"> {
  let Spellings = ["memalign"];
  let Prototype = "void*(size_t, size_t)";
}

// POSIX string.h

def MemcCpy : GNULibBuiltin<"string.h"> {
  let Spellings = ["memccpy"];
  let Prototype = "void*(void*, void const*, int, size_t)";
}

def MempCpy : GNULibBuiltin<"string.h"> {
  let Spellings = ["mempcpy"];
  let Prototype = "void*(void*, void const*, size_t)";
}

def StpCpy : GNULibBuiltin<"string.h"> {
  let Spellings = ["stpcpy"];
  let Attributes = [NoThrow];
  let Prototype = "char*(char*, char const*)";
  let AddBuiltinPrefixedAlias = 1;
}

def StpnCpy : GNULibBuiltin<"string.h"> {
  let Spellings = ["stpncpy"];
  let Attributes = [NoThrow];
  let Prototype = "char*(char*, char const*, size_t)";
  let AddBuiltinPrefixedAlias = 1;
}

def StrDup : GNULibBuiltin<"string.h"> {
  let Spellings = ["strdup"];
  let Attributes = [NoThrow];
  let Prototype = "char*(char const*)";
  let AddBuiltinPrefixedAlias = 1;
}

def StrnDup : GNULibBuiltin<"string.h"> {
  let Spellings = ["strndup"];
  let Attributes = [NoThrow];
  let Prototype = "char*(char const*, size_t)";
  let AddBuiltinPrefixedAlias = 1;
}

// POSIX strings.h

def Index : GNULibBuiltin<"strings.h"> {
  let Spellings = ["index"];
  let Attributes = [NoThrow];
  let Prototype = "char*(char const*, int)";
  let AddBuiltinPrefixedAlias = 1;
}

def Rindex : GNULibBuiltin<"strings.h"> {
  let Spellings = ["rindex"];
  let Attributes = [NoThrow];
  let Prototype = "char*(char const*, int)";
  let AddBuiltinPrefixedAlias = 1;
}

def BZero : GNULibBuiltin<"strings.h"> {
  let Spellings = ["bzero"];
  let Attributes = [NoThrow];
  let Prototype = "void(void*, size_t)";
  let AddBuiltinPrefixedAlias = 1;
}

def Bcopy : GNULibBuiltin<"strings.h"> {
  let Spellings = ["bcopy"];
  let Attributes = [NoThrow];
  let Prototype = "void(void const*, void*, size_t)";
  let AddBuiltinPrefixedAlias = 1;
}

// FIXME: This should be part of BCmp.
def BuiltinBCmp : Builtin {
  let Spellings = ["__builtin_bcmp"];
  let Attributes = [FunctionWithBuiltinPrefix, NoThrow, Constexpr];
  let Prototype = "int(void const*, void const*, size_t)";
}

def BCmp : GNULibBuiltin<"strings.h"> {
  let Spellings = ["bcmp"];
  let Attributes = [Constexpr];
  let Prototype = "int(void const*, void const*, size_t)";
}

def StrCaseCmp : GNULibBuiltin<"strings.h"> {
  let Spellings = ["strcasecmp"];
  let Prototype = "int(char const*, char const*)";
  let AddBuiltinPrefixedAlias = 1;
  let RequiresUndef = 1;
}

def StrnCaseCmp : GNULibBuiltin<"strings.h"> {
  let Spellings = ["strncasecmp"];
  let Prototype = "int(char const*, char const*, size_t)";
  let AddBuiltinPrefixedAlias = 1;
  let RequiresUndef = 1;
}

def GNU_Exit : GNULibBuiltin<"unistd.h"> {
  let Spellings = ["_exit"];
  let Attributes = [NoReturn];
  let Prototype = "void(int)";
}

def VFork : LibBuiltin<"unistd.h"> {
  let Spellings = ["vfork"];
  let Attributes = [ReturnsTwice, IgnoreSignature];
  let Prototype = "pid_t()";
}

// POSIX pthread.h

def PthreadCreate : GNULibBuiltin<"pthread.h"> {
  let Spellings = ["pthread_create"];
  let Attributes = [FunctionWithoutBuiltinPrefix, Callback<[2, 3]>];
  // Note that we don't have an expressable prototype so we leave it empty.
  let Prototype = "";
}

def SigSetJmp : LibBuiltin<"setjmp.h"> {
  let Spellings = ["sigsetjmp", "__sigsetjmp"];
  let Attributes = [ReturnsTwice, IgnoreSignature];
  let Prototype = "int(sigjmp_buf, int)";
}

def SaveCtx : LibBuiltin<"setjmp.h"> {
  let Spellings = ["savectx"];
  let Attributes = [ReturnsTwice, IgnoreSignature];
  let Prototype = "int(sigjmp_buf)";
}

def GetContext : LibBuiltin<"setjmp.h"> {
  let Spellings = ["getcontext"];
  let Attributes = [ReturnsTwice, IgnoreSignature];
  let Prototype = "int(ucontext_t*)";
}

def GNU_LongJmp : GNULibBuiltin<"setjmp.h"> {
  let Spellings = ["_longjmp"];
  let Attributes = [NoReturn, IgnoreSignature];
  let Prototype = "void(jmp_buf, int)";
}

def SigLongJmp : GNULibBuiltin<"setjmp.h"> {
  let Spellings = ["siglongjmp"];
  let Attributes = [NoReturn, IgnoreSignature];
  let Prototype = "void(sigjmp_buf, int)";
}

// non-standard but very common

def StrlCpy : GNULibBuiltin<"string.h"> {
  let Spellings = ["strlcpy"];
  let Prototype = "size_t(char*, char const*, size_t)";
}

def StrlCat : GNULibBuiltin<"string.h"> {
  let Spellings = ["strlcat"];
  let Prototype = "size_t(char*, char const*, size_t)";
}

def ObjcMsgSend : ObjCLibBuiltin<"objc_message.h"> {
  let Spellings = ["objc_msgSend"];
  let Prototype = "id(id, SEL, ...)";
}

def ObjcMsgSendFpret : ObjCLibBuiltin<"objc_message.h"> {
  let Spellings = ["objc_msgSend_fpret"];
  let Prototype = "long double(id, SEL, ...)";
}

def ObjcMsgSendFp2ret : ObjCLibBuiltin<"objc/message.h"> {
  let Spellings = ["objc_msgSend_fp2ret"];
  let Prototype = "_Complex long double(id, SEL, ...)";
}

def ObjcMsgSendStret : ObjCLibBuiltin<"objc/message.h"> {
  let Spellings = ["objc_msgSend_stret"];
  let Prototype = "void(id, SEL, ...)";
}

def ObjcMsgSendSuper : ObjCLibBuiltin<"objc/message.h"> {
  let Spellings = ["objc_msgSendSuper"];
  let Prototype = "id(objc_super*, SEL, ...)";
}

def ObjcMsgSendSuperStret : ObjCLibBuiltin<"objc/message.h"> {
  let Spellings = ["objc_msgSendSuper_stret"];
  let Prototype = "void(objc_super*, SEL, ...)";
}

def ObjcGetClass : ObjCLibBuiltin<"objc/runtime.h"> {
  let Spellings = ["objc_getClass"];
  let Prototype = "id(char const*)";
}

def ObjcGetMetaClass : ObjCLibBuiltin<"objc/runtime.h"> {
  let Spellings = ["objc_getMetaClass"];
  let Prototype = "id(char const*)";
}

def ObjcEnumerationMutation : ObjCLibBuiltin<"objc/runtime.h"> {
  let Spellings = ["objc_enumerationMutation"];
  let Prototype = "void(id)";
}

def ObjcReadWeak : ObjCLibBuiltin<"objc/objc-auto.h"> {
  let Spellings = ["objc_read_weak"];
  let Prototype = "id(id*)";
}

def ObjcAssignWeak : ObjCLibBuiltin<"objc/objc-auto.h"> {
  let Spellings = ["objc_assign_weak"];
  let Prototype = "id(id, id*)";
}

def ObjcAssignIvar : ObjCLibBuiltin<"objc/objc-auto.h"> {
  let Spellings = ["objc_assign_ivar"];
  let Prototype = "id(id, id, ptrdiff_t)";
}

def ObjcAssignGlobal : ObjCLibBuiltin<"objc/objc-auto.h"> {
  let Spellings = ["objc_assign_global"];
  let Prototype = "id(id, id*)";
}

def ObjcAssignStrongCast : ObjCLibBuiltin<"objc/objc-auto.h"> {
  let Spellings = ["objc_assign_strongCast"];
  let Prototype = "id(id, id*)";
}

def ObjcExceptionExtract : ObjCLibBuiltin<"objc/objc_exception.h"> {
  let Spellings = ["objc_exception_extract"];
  let Prototype = "id(void*)";
}

def ObjcExceptionTryEnter : ObjCLibBuiltin<"objc/objc_exception.h"> {
  let Spellings = ["objc_exception_try_enter"];
  let Prototype = "void(void*)";
}

def ObjcExceptionTryExit : ObjCLibBuiltin<"objc/objc_exception.h"> {
  let Spellings = ["objc_exception_try_exit"];
  let Prototype = "void(void*)";
}

def ObjcExceptionMatch : ObjCLibBuiltin<"objc/objc_exception.h"> {
  let Spellings = ["objc_exception_match"];
  let Prototype = "int(id, id)";
}

def ObjcExceptionThrow : ObjCLibBuiltin<"objc/objc_exception.h"> {
  let Spellings = ["objc_exception_throw"];
  let Prototype = "void(id)";
}

def ObjcSyncEnter : ObjCLibBuiltin<"objc_objc_sync.h"> {
  let Spellings = ["objc_sync_enter"];
  let Prototype = "int(id)";
}

def ObjcSyncExit : ObjCLibBuiltin<"objc_objc_sync.h"> {
  let Spellings = ["objc_sync_exit"];
  let Prototype = "int(id)";
}

def ObjcMemmoveCollectable : Builtin {
  let Spellings = ["__builtin_objc_memmove_collectable"];
  let Attributes = [NoThrow, FunctionWithBuiltinPrefix];
  let Prototype = "void*(void*, void const*, size_t)";
}

def NSLog : ObjCLibBuiltin<"foundation_nsobjcruntime.h"> {
  let Spellings = ["NSLog"];
  let Attributes = [PrintfFormat<0>];
  let Prototype = "void(id, ...)";
}

def NSLogv : ObjCLibBuiltin<"foundation_nsobjcruntime.h"> {
  let Spellings = ["NSLogv"];
  let Attributes = [VPrintfFormat<0>];
  let Prototype = "void(id, __builtin_va_list)";
}

def Atan2 : FPMathTemplate, LibBuiltin<"math.h"> {
  let Spellings = ["atan2"];
  let Attributes = [NoThrow, ConstIgnoringErrnoAndExceptions];
  let Prototype = "T(T, T)";
  let AddBuiltinPrefixedAlias = 1;
}

def Copysign : FPMathTemplate, LibBuiltin<"math.h"> {
  let Spellings = ["copysign"];
  let Attributes = [NoThrow, Const];
  let Prototype = "T(T, T)";
  let AddBuiltinPrefixedAlias = 1;
  let OnlyBuiltinPrefixedAliasIsConstexpr = 1;
}

def Fabs : FPMathTemplate, LibBuiltin<"math.h"> {
  let Spellings = ["fabs"];
  let Attributes = [NoThrow, Const];
  let Prototype = "T(T)";
  let AddBuiltinPrefixedAlias = 1;
  let OnlyBuiltinPrefixedAliasIsConstexpr = 1;
}

def Finite : FPMathTemplate, GNULibBuiltin<"math.h"> {
  let Spellings = ["finite"];
  let Attributes = [NoThrow, Const];
  let Prototype = "int(T)";
  let RequiresUndef = 1;
}

def OSXFinite : FPMathTemplate, LibBuiltin<"math.h"> {
  let Spellings = ["__finite"];
  let Attributes = [NoThrow, Const];
  let Prototype = "int(T)";
}

def Fmod : FPMathTemplate, LibBuiltin<"math.h"> {
  let Spellings = ["fmod"];
  let Attributes = [NoThrow, ConstIgnoringErrnoAndExceptions];
  let Prototype = "T(T, T)";
  let AddBuiltinPrefixedAlias = 1;
}

def Frexp : FPMathTemplate, LibBuiltin<"math.h"> {
  let Spellings = ["frexp"];
  let Attributes = [NoThrow];
  let Prototype = "T(T, int*)";
  let AddBuiltinPrefixedAlias = 1;
}

def Sincos : FPMathTemplate, GNULibBuiltin<"math.h"> {
  let Spellings = ["sincos"];
  let Attributes = [NoThrow];
  let Prototype = "void(T, T*, T*)";
  let AddBuiltinPrefixedAlias = 1;
}

def SincosF16F128 : F16F128MathTemplate, Builtin {
  let Spellings = ["__builtin_sincos"];
  let Attributes = [FunctionWithBuiltinPrefix, NoThrow];
  let Prototype = "void(T, T*, T*)";
}

def Ldexp : FPMathTemplate, LibBuiltin<"math.h"> {
  let Spellings = ["ldexp"];
  let Attributes = [NoThrow, ConstIgnoringErrnoAndExceptions];
  let Prototype = "T(T, int)";
  let AddBuiltinPrefixedAlias = 1;
}

def Modf : FPMathTemplate, LibBuiltin<"math.h"> {
  let Spellings = ["modf"];
  let Attributes = [NoThrow];
  let Prototype = "T(T, T*)";
  let AddBuiltinPrefixedAlias = 1;
}

def Nan : FPMathTemplate, LibBuiltin<"math.h"> {
  let Spellings = ["nan"];
  let Attributes = [Pure, NoThrow];
  let Prototype = "T(char const*)";
  let AddBuiltinPrefixedAlias = 1;
  let OnlyBuiltinPrefixedAliasIsConstexpr = 1;
}

def Pow : FPMathTemplate, LibBuiltin<"math.h"> {
  let Spellings = ["pow"];
  let Attributes = [NoThrow, ConstIgnoringErrnoAndExceptions];
  let Prototype = "T(T, T)";
  let AddBuiltinPrefixedAlias = 1;
}

def Acos : FPMathTemplate, LibBuiltin<"math.h"> {
  let Spellings = ["acos"];
  let Attributes = [NoThrow, ConstIgnoringErrnoAndExceptions];
  let Prototype = "T(T)";
  let AddBuiltinPrefixedAlias = 1;
}

def Acosh : FPMathTemplate, LibBuiltin<"math.h"> {
  let Spellings = ["acosh"];
  let Attributes = [NoThrow, ConstIgnoringErrnoAndExceptions];
  let Prototype = "T(T)";
  let AddBuiltinPrefixedAlias = 1;
}

def Asin : FPMathTemplate, LibBuiltin<"math.h"> {
  let Spellings = ["asin"];
  let Attributes = [NoThrow, ConstIgnoringErrnoAndExceptions];
  let Prototype = "T(T)";
  let AddBuiltinPrefixedAlias = 1;
}

def Asinh : FPMathTemplate, LibBuiltin<"math.h"> {
  let Spellings = ["asinh"];
  let Attributes = [NoThrow, ConstIgnoringErrnoAndExceptions];
  let Prototype = "T(T)";
  let AddBuiltinPrefixedAlias = 1;
}

def Atan : FPMathTemplate, LibBuiltin<"math.h"> {
  let Spellings = ["atan"];
  let Attributes = [NoThrow, ConstIgnoringErrnoAndExceptions];
  let Prototype = "T(T)";
  let AddBuiltinPrefixedAlias = 1;
}

def Atanh : FPMathTemplate, LibBuiltin<"math.h"> {
  let Spellings = ["atanh"];
  let Attributes = [NoThrow, ConstIgnoringErrnoAndExceptions];
  let Prototype = "T(T)";
  let AddBuiltinPrefixedAlias = 1;
}

def Cbrt : FPMathTemplate, LibBuiltin<"math.h"> {
  let Spellings = ["cbrt"];
  let Attributes = [NoThrow, Const];
  let Prototype = "T(T)";
  let AddBuiltinPrefixedAlias = 1;
}

def Ceil : FPMathTemplate, LibBuiltin<"math.h"> {
  let Spellings = ["ceil"];
  let Attributes = [NoThrow, Const];
  let Prototype = "T(T)";
  let AddBuiltinPrefixedAlias = 1;
}

def Cos : FPMathTemplate, LibBuiltin<"math.h"> {
  let Spellings = ["cos"];
  let Attributes = [NoThrow, ConstIgnoringErrnoAndExceptions];
  let Prototype = "T(T)";
  let AddBuiltinPrefixedAlias = 1;
}

def Cosh : FPMathTemplate, LibBuiltin<"math.h"> {
  let Spellings = ["cosh"];
  let Attributes = [NoThrow, ConstIgnoringErrnoAndExceptions];
  let Prototype = "T(T)";
  let AddBuiltinPrefixedAlias = 1;
}

def Erf : FPMathTemplate, LibBuiltin<"math.h"> {
  let Spellings = ["erf"];
  let Attributes = [NoThrow, ConstIgnoringErrnoAndExceptions];
  let Prototype = "T(T)";
  let AddBuiltinPrefixedAlias = 1;
}

def Erfc : FPMathTemplate, LibBuiltin<"math.h"> {
  let Spellings = ["erfc"];
  let Attributes = [NoThrow, ConstIgnoringErrnoAndExceptions];
  let Prototype = "T(T)";
  let AddBuiltinPrefixedAlias = 1;
}

def Exp : FPMathTemplate, LibBuiltin<"math.h"> {
  let Spellings = ["exp"];
  let Attributes = [NoThrow, ConstIgnoringErrnoAndExceptions];
  let Prototype = "T(T)";
  let AddBuiltinPrefixedAlias = 1;
}

def Exp2 : FPMathTemplate, LibBuiltin<"math.h"> {
  let Spellings = ["exp2"];
  let Attributes = [NoThrow, ConstIgnoringErrnoAndExceptions];
  let Prototype = "T(T)";
  let AddBuiltinPrefixedAlias = 1;
}

// FIXME: Why is there no builtin without the prefix?
def Exp10 : FPMathTemplate, Builtin {
  let Spellings = ["__builtin_exp10"];
  let Attributes = [FunctionWithBuiltinPrefix, NoThrow,
                    ConstIgnoringErrnoAndExceptions];
  let Prototype = "T(T)";
}

def Expm1 : FPMathTemplate, LibBuiltin<"math.h"> {
  let Spellings = ["expm1"];
  let Attributes = [NoThrow, ConstIgnoringErrnoAndExceptions];
  let Prototype = "T(T)";
  let AddBuiltinPrefixedAlias = 1;
}

def Fdim : FPMathTemplate, LibBuiltin<"math.h"> {
  let Spellings = ["fdim"];
  let Attributes = [NoThrow, ConstIgnoringErrnoAndExceptions];
  let Prototype = "T(T, T)";
  let AddBuiltinPrefixedAlias = 1;
}

def Floor : FPMathTemplate, LibBuiltin<"math.h"> {
  let Spellings = ["floor"];
  let Attributes = [NoThrow, Const];
  let Prototype = "T(T)";
  let AddBuiltinPrefixedAlias = 1;
}

def Fma : FPMathTemplate, LibBuiltin<"math.h"> {
  let Spellings = ["fma"];
  let Attributes = [NoThrow, ConstIgnoringErrnoAndExceptions];
  let Prototype = "T(T, T, T)";
  let AddBuiltinPrefixedAlias = 1;
}

def Fmax : FPMathTemplate, LibBuiltin<"math.h"> {
  let Spellings = ["fmax"];
  let Attributes = [NoThrow, Const];
  let Prototype = "T(T, T)";
  let AddBuiltinPrefixedAlias = 1;
  let OnlyBuiltinPrefixedAliasIsConstexpr = 1;
}

def Fmin : FPMathTemplate, LibBuiltin<"math.h"> {
  let Spellings = ["fmin"];
  let Attributes = [NoThrow, Const];
  let Prototype = "T(T, T)";
  let AddBuiltinPrefixedAlias = 1;
  let OnlyBuiltinPrefixedAliasIsConstexpr = 1;
}

def FmaximumNum : FPMathTemplate, LibBuiltin<"math.h"> {
  let Spellings = ["fmaximum_num"];
  let Attributes = [NoThrow, Const];
  let Prototype = "T(T, T)";
  let AddBuiltinPrefixedAlias = 1;
  let OnlyBuiltinPrefixedAliasIsConstexpr = 1;
}

def FminimumNum : FPMathTemplate, LibBuiltin<"math.h"> {
  let Spellings = ["fminimum_num"];
  let Attributes = [NoThrow, Const];
  let Prototype = "T(T, T)";
  let AddBuiltinPrefixedAlias = 1;
  let OnlyBuiltinPrefixedAliasIsConstexpr = 1;
}

def Hypot : FPMathTemplate, LibBuiltin<"math.h"> {
  let Spellings = ["hypot"];
  let Attributes = [NoThrow, ConstIgnoringErrnoAndExceptions];
  let Prototype = "T(T, T)";
  let AddBuiltinPrefixedAlias = 1;
}

def Ilogb : FPMathTemplate, LibBuiltin<"math.h"> {
  let Spellings = ["ilogb"];
  let Attributes = [NoThrow, ConstIgnoringErrnoAndExceptions];
  let Prototype = "int(T)";
  let AddBuiltinPrefixedAlias = 1;
}

def Lgamma : FPMathTemplate, LibBuiltin<"math.h"> {
  let Spellings = ["lgamma"];
  let Attributes = [NoThrow];
  let Prototype = "T(T)";
  let AddBuiltinPrefixedAlias = 1;
}

def Llrint : FPMathTemplate, LibBuiltin<"math.h"> {
  let Spellings = ["llrint"];
  let Attributes = [NoThrow, ConstIgnoringErrnoAndExceptions];
  let Prototype = "long long int(T)";
  let AddBuiltinPrefixedAlias = 1;
}

def Llround : FPMathTemplate, LibBuiltin<"math.h"> {
  let Spellings = ["llround"];
  let Attributes = [NoThrow, ConstIgnoringErrnoAndExceptions];
  let Prototype = "long long int(T)";
  let AddBuiltinPrefixedAlias = 1;
}

def Log : FPMathTemplate, LibBuiltin<"math.h"> {
  let Spellings = ["log"];
  let Attributes = [NoThrow, ConstIgnoringErrnoAndExceptions];
  let Prototype = "T(T)";
  let AddBuiltinPrefixedAlias = 1;
}

def Log10 : FPMathTemplate, LibBuiltin<"math.h"> {
  let Spellings = ["log10"];
  let Attributes = [NoThrow, ConstIgnoringErrnoAndExceptions];
  let Prototype = "T(T)";
  let AddBuiltinPrefixedAlias = 1;
}

def Log1p : FPMathTemplate, LibBuiltin<"math.h"> {
  let Spellings = ["log1p"];
  let Attributes = [NoThrow, ConstIgnoringErrnoAndExceptions];
  let Prototype = "T(T)";
  let AddBuiltinPrefixedAlias = 1;
}

def Log2 : FPMathTemplate, LibBuiltin<"math.h"> {
  let Spellings = ["log2"];
  let Attributes = [NoThrow, ConstIgnoringErrnoAndExceptions];
  let Prototype = "T(T)";
  let AddBuiltinPrefixedAlias = 1;
}

def Logb : FPMathTemplate, LibBuiltin<"math.h"> {
  let Spellings = ["logb"];
  let Attributes = [NoThrow, ConstIgnoringErrnoAndExceptions];
  let Prototype = "T(T)";
  let AddBuiltinPrefixedAlias = 1;
}

def Lrint : FPMathTemplate, LibBuiltin<"math.h"> {
  let Spellings = ["lrint"];
  let Attributes = [NoThrow, ConstIgnoringErrnoAndExceptions];
  let Prototype = "long int(T)";
  let AddBuiltinPrefixedAlias = 1;
}

def Lround : FPMathTemplate, LibBuiltin<"math.h"> {
  let Spellings = ["lround"];
  let Attributes = [NoThrow, ConstIgnoringErrnoAndExceptions];
  let Prototype = "long int(T)";
  let AddBuiltinPrefixedAlias = 1;
}

def Nearbyint : FPMathTemplate, LibBuiltin<"math.h"> {
  let Spellings = ["nearbyint"];
  let Attributes = [NoThrow, Const];
  let Prototype = "T(T)";
  let AddBuiltinPrefixedAlias = 1;
}

def Nextafter : FPMathTemplate, LibBuiltin<"math.h"> {
  let Spellings = ["nextafter"];
  let Attributes = [NoThrow, ConstIgnoringErrnoAndExceptions];
  let Prototype = "T(T, T)";
  let AddBuiltinPrefixedAlias = 1;
}

def Nexttoward : FPMathTemplate, LibBuiltin<"math.h"> {
  let Spellings = ["nexttoward"];
  let Attributes = [NoThrow, ConstIgnoringErrnoAndExceptions];
  let Prototype = "T(T, long double)";
  let AddBuiltinPrefixedAlias = 1;
}

def Remainder : FPMathTemplate, LibBuiltin<"math.h"> {
  let Spellings = ["remainder"];
  let Attributes = [NoThrow, ConstIgnoringErrnoAndExceptions];
  let Prototype = "T(T, T)";
  let AddBuiltinPrefixedAlias = 1;
}

def Remquo : FPMathTemplate, LibBuiltin<"math.h"> {
  let Spellings = ["remquo"];
  let Attributes = [NoThrow];
  let Prototype = "T(T, T, int*)";
  let AddBuiltinPrefixedAlias = 1;
}

def Rint : FPMathTemplate, LibBuiltin<"math.h"> {
  let Spellings = ["rint"];
  let Attributes = [NoThrow, ConstIgnoringExceptions];
  let Prototype = "T(T)";
  let AddBuiltinPrefixedAlias = 1;
}

def Round : FPMathTemplate, LibBuiltin<"math.h"> {
  let Spellings = ["round"];
  let Attributes = [NoThrow, Const];
  let Prototype = "T(T)";
  let AddBuiltinPrefixedAlias = 1;
}

def RoundEven : FPMathTemplate, LibBuiltin<"math.h"> {
  let Spellings = ["roundeven"];
  let Attributes = [NoThrow, Const];
  let Prototype = "T(T)";
  let AddBuiltinPrefixedAlias = 1;
}

def Scalbln : FPMathTemplate, LibBuiltin<"math.h"> {
  let Spellings = ["scalbln"];
  let Attributes = [NoThrow, ConstIgnoringErrnoAndExceptions];
  let Prototype = "T(T, long int)";
  let AddBuiltinPrefixedAlias = 1;
}

def Scalbn : FPMathTemplate, LibBuiltin<"math.h"> {
  let Spellings = ["scalbn"];
  let Attributes = [NoThrow, ConstIgnoringErrnoAndExceptions];
  let Prototype = "T(T, int)";
  let AddBuiltinPrefixedAlias = 1;
}

def Sin : FPMathTemplate, LibBuiltin<"math.h"> {
  let Spellings = ["sin"];
  let Attributes = [NoThrow, ConstIgnoringErrnoAndExceptions];
  let Prototype = "T(T)";
  let AddBuiltinPrefixedAlias = 1;
}

def Sinh : FPMathTemplate, LibBuiltin<"math.h"> {
  let Spellings = ["sinh"];
  let Attributes = [NoThrow, ConstIgnoringErrnoAndExceptions];
  let Prototype = "T(T)";
  let AddBuiltinPrefixedAlias = 1;
}

def Sqrt : FPMathTemplate, LibBuiltin<"math.h"> {
  let Spellings = ["sqrt"];
  let Attributes = [NoThrow, ConstIgnoringErrnoAndExceptions];
  let Prototype = "T(T)";
  let AddBuiltinPrefixedAlias = 1;
}

def Tan : FPMathTemplate, LibBuiltin<"math.h"> {
  let Spellings = ["tan"];
  let Attributes = [NoThrow, ConstIgnoringErrnoAndExceptions];
  let Prototype = "T(T)";
  let AddBuiltinPrefixedAlias = 1;
}

def Tanh : FPMathTemplate, LibBuiltin<"math.h"> {
  let Spellings = ["tanh"];
  let Attributes = [NoThrow, ConstIgnoringErrnoAndExceptions];
  let Prototype = "T(T)";
  let AddBuiltinPrefixedAlias = 1;
}

def Tgamma : FPMathTemplate, LibBuiltin<"math.h"> {
  let Spellings = ["tgamma"];
  let Attributes = [NoThrow, ConstIgnoringErrnoAndExceptions];
  let Prototype = "T(T)";
  let AddBuiltinPrefixedAlias = 1;
}

def Trunc : FPMathTemplate, LibBuiltin<"math.h"> {
  let Spellings = ["trunc"];
  let Attributes = [NoThrow, Const];
  let Prototype = "T(T)";
  let AddBuiltinPrefixedAlias = 1;
}

def Cabs : FPMathTemplate, LibBuiltin<"complex.h"> {
  let Spellings = ["cabs"];
  let Attributes = [NoThrow, ConstIgnoringErrnoAndExceptions];
  let Prototype = "T(_Complex T)";
  let AddBuiltinPrefixedAlias = 1;
}

def Cacos : FPMathTemplate, LibBuiltin<"complex.h"> {
  let Spellings = ["cacos"];
  let Attributes = [NoThrow, ConstIgnoringErrnoAndExceptions];
  let Prototype = "_Complex T(_Complex T)";
  let AddBuiltinPrefixedAlias = 1;
}

def Cacosh : FPMathTemplate, LibBuiltin<"complex.h"> {
  let Spellings = ["cacosh"];
  let Attributes = [NoThrow, ConstIgnoringErrnoAndExceptions];
  let Prototype = "_Complex T(_Complex T)";
  let AddBuiltinPrefixedAlias = 1;
}

def Carg : FPMathTemplate, LibBuiltin<"complex.h"> {
  let Spellings = ["carg"];
  let Attributes = [NoThrow, ConstIgnoringErrnoAndExceptions];
  let Prototype = "T(_Complex T)";
  let AddBuiltinPrefixedAlias = 1;
}

def Casin : FPMathTemplate, LibBuiltin<"complex.h"> {
  let Spellings = ["casin"];
  let Attributes = [NoThrow, ConstIgnoringErrnoAndExceptions];
  let Prototype = "_Complex T(_Complex T)";
  let AddBuiltinPrefixedAlias = 1;
}

def Casinh : FPMathTemplate, LibBuiltin<"complex.h"> {
  let Spellings = ["casinh"];
  let Attributes = [NoThrow, ConstIgnoringErrnoAndExceptions];
  let Prototype = "_Complex T(_Complex T)";
  let AddBuiltinPrefixedAlias = 1;
}

def Catan : FPMathTemplate, LibBuiltin<"complex.h"> {
  let Spellings = ["catan"];
  let Attributes = [NoThrow, ConstIgnoringErrnoAndExceptions];
  let Prototype = "_Complex T(_Complex T)";
  let AddBuiltinPrefixedAlias = 1;
}

def Catanh : FPMathTemplate, LibBuiltin<"complex.h"> {
  let Spellings = ["catanh"];
  let Attributes = [NoThrow, ConstIgnoringErrnoAndExceptions];
  let Prototype = "_Complex T(_Complex T)";
  let AddBuiltinPrefixedAlias = 1;
}

def Ccos : FPMathTemplate, LibBuiltin<"complex.h"> {
  let Spellings = ["ccos"];
  let Attributes = [NoThrow, ConstIgnoringErrnoAndExceptions];
  let Prototype = "_Complex T(_Complex T)";
  let AddBuiltinPrefixedAlias = 1;
}

def Ccosh : FPMathTemplate, LibBuiltin<"complex.h"> {
  let Spellings = ["ccosh"];
  let Attributes = [NoThrow, ConstIgnoringErrnoAndExceptions];
  let Prototype = "_Complex T(_Complex T)";
  let AddBuiltinPrefixedAlias = 1;
}

def Cexp : FPMathTemplate, LibBuiltin<"complex.h"> {
  let Spellings = ["cexp"];
  let Attributes = [NoThrow, ConstIgnoringErrnoAndExceptions];
  let Prototype = "_Complex T(_Complex T)";
  let AddBuiltinPrefixedAlias = 1;
}

def Cimag : FPMathTemplate, LibBuiltin<"complex.h"> {
  let Spellings = ["cimag"];
  let Attributes = [NoThrow, Const];
  let Prototype = "T(_Complex T)";
  let AddBuiltinPrefixedAlias = 1;
}

def Conj : FPMathTemplate, LibBuiltin<"complex.h"> {
  let Spellings = ["conj"];
  let Attributes = [NoThrow, Const];
  let Prototype = "_Complex T(_Complex T)";
  let AddBuiltinPrefixedAlias = 1;
}

def Clog : FPMathTemplate, LibBuiltin<"complex.h"> {
  let Spellings = ["clog"];
  let Attributes = [NoThrow, ConstIgnoringErrnoAndExceptions];
  let Prototype = "_Complex T(_Complex T)";
  let AddBuiltinPrefixedAlias = 1;
}

def Cproj : FPMathTemplate, LibBuiltin<"complex.h"> {
  let Spellings = ["cproj"];
  let Attributes = [NoThrow, Const];
  let Prototype = "_Complex T(_Complex T)";
  let AddBuiltinPrefixedAlias = 1;
}

def Cpow : FPMathTemplate, LibBuiltin<"complex.h"> {
  let Spellings = ["cpow"];
  let Attributes = [NoThrow, ConstIgnoringErrnoAndExceptions];
  let Prototype = "_Complex T(_Complex T, _Complex T)";
  let AddBuiltinPrefixedAlias = 1;
}

def Creal : FPMathTemplate, LibBuiltin<"complex.h"> {
  let Spellings = ["creal"];
  let Attributes = [NoThrow, Const];
  let Prototype = "T(_Complex T)";
  let AddBuiltinPrefixedAlias = 1;
}

def Csin : FPMathTemplate, LibBuiltin<"complex.h"> {
  let Spellings = ["csin"];
  let Attributes = [NoThrow, ConstIgnoringErrnoAndExceptions];
  let Prototype = "_Complex T(_Complex T)";
  let AddBuiltinPrefixedAlias = 1;
}

def Csinh : FPMathTemplate, LibBuiltin<"complex.h"> {
  let Spellings = ["csinh"];
  let Attributes = [NoThrow, ConstIgnoringErrnoAndExceptions];
  let Prototype = "_Complex T(_Complex T)";
  let AddBuiltinPrefixedAlias = 1;
}

def Csqrt : FPMathTemplate, LibBuiltin<"complex.h"> {
  let Spellings = ["csqrt"];
  let Attributes = [NoThrow, ConstIgnoringErrnoAndExceptions];
  let Prototype = "_Complex T(_Complex T)";
  let AddBuiltinPrefixedAlias = 1;
}

def Ctan : FPMathTemplate, LibBuiltin<"complex.h"> {
  let Spellings = ["ctan"];
  let Attributes = [NoThrow, ConstIgnoringErrnoAndExceptions];
  let Prototype = "_Complex T(_Complex T)";
  let AddBuiltinPrefixedAlias = 1;
}

def Ctanh : FPMathTemplate, LibBuiltin<"complex.h"> {
  let Spellings = ["ctanh"];
  let Attributes = [NoThrow, ConstIgnoringErrnoAndExceptions];
  let Prototype = "_Complex T(_Complex T)";
  let AddBuiltinPrefixedAlias = 1;
}

// __sinpi and friends are OS X specific library functions, but otherwise much
// like the standard (non-complex) sin (etc).
def Sinpi : LibBuiltin<"math.h">, FloatDoubleTemplate {
  let Spellings = ["__sinpi"];
  let Attributes = [NoThrow, ConstIgnoringErrnoAndExceptions];
  let Prototype = "T(T)";
}

def Cospi : LibBuiltin<"math.h">, FloatDoubleTemplate {
  let Spellings = ["__cospi"];
  let Attributes = [NoThrow, ConstIgnoringErrnoAndExceptions];
  let Prototype = "T(T)";
}

def Tanpi : LibBuiltin<"math.h">, FloatDoubleTemplate {
  let Spellings = ["__tanpi"];
  let Attributes = [NoThrow, ConstIgnoringErrnoAndExceptions];
  let Prototype = "T(T)";
}

// Similarly, __exp10 is OS X only
def OSXExp10 : LibBuiltin<"math.h">, FloatDoubleTemplate {
  let Spellings = ["__exp10"];
  let Attributes = [NoThrow, ConstIgnoringErrnoAndExceptions];
  let Prototype = "T(T)";
}

// Blocks runtime Builtin math library functions.
def BlockObjectAssign : LibBuiltin<"blocks.h"> {
  let Spellings = ["_Block_object_assign"];
  let Prototype = "void(void*, void const*, int const)";
}

def BlockObjectDispose : LibBuiltin<"blocks.h"> {
  let Spellings = ["_Block_object_dispose"];
  let Prototype = "void(void const*, int const)";
}
// FIXME: Also declare NSConcreteGlobalBlock and NSConcreteStackBlock.

def __Addressof : LangBuiltin<"CXX_LANG"> {
  let Spellings = ["__addressof"];
  let Attributes = [FunctionWithoutBuiltinPrefix, NoThrow, Const,
                    IgnoreSignature, Constexpr];
  let Prototype = "void*(void&)";
  let Namespace = "std";
}

def Addressof : CxxLibBuiltin<"memory"> {
  let Spellings = ["addressof"];
  let Attributes = [NoThrow, Const, IgnoreSignature, RequireDeclaration,
                    Constexpr];
  let Prototype = "void*(void&)";
  let Namespace = "std";
}

def AsConst : CxxLibBuiltin<"utility"> {
  let Spellings = ["as_const"];
  let Attributes = [NoThrow, Const, IgnoreSignature, RequireDeclaration,
                    Constexpr];
  let Prototype = "void&(void&)";
  let Namespace = "std";
}

def Forward : CxxLibBuiltin<"utility"> {
  let Spellings = ["forward"];
  let Attributes = [NoThrow, Const, IgnoreSignature, RequireDeclaration,
                    Constexpr];
  let Prototype = "void&(void&)";
  let Namespace = "std";
}

def ForwardLike : CxxLibBuiltin<"utility"> {
  let Spellings = ["forward_like"];
  let Attributes = [NoThrow, Const, IgnoreSignature, RequireDeclaration,
                    Constexpr];
  let Prototype = "void&(void&)";
  let Namespace = "std";
}

def Move : CxxLibBuiltin<"utility"> {
  let Spellings = ["move"];
  let Attributes = [NoThrow, Const, IgnoreSignature, RequireDeclaration,
                    Constexpr];
  let Prototype = "void&(void&)";
  let Namespace = "std";
}

def MoveIfNsoexcept : CxxLibBuiltin<"utility"> {
  let Spellings = ["move_if_noexcept"];
  let Attributes = [NoThrow, Const, IgnoreSignature, RequireDeclaration,
                    Constexpr];
  let Prototype = "void&(void&)";
  let Namespace = "std";
}

def Annotation : Builtin {
  let Spellings = ["__builtin_annotation"];
  let Attributes = [NoThrow, CustomTypeChecking];
  let Prototype = "void(...)";
}

// Invariants
def Assume : Builtin {
  let Spellings = ["__builtin_assume"];
  let Attributes = [NoThrow, Constexpr];
  let Prototype = "void(bool)";
}

def AssumeSeparateStorage : Builtin {
  let Spellings = ["__builtin_assume_separate_storage"];
  let Attributes = [NoThrow, Constexpr];
  let Prototype = "void(void const volatile*, void const volatile*)";
}

// Multiprecision Arithmetic Builtins.

class MPATemplate : Template<
    ["unsigned char",     "unsigned short",        "unsigned int",
     "unsigned long int", "unsigned long long int"],
    ["b",                 "s",                     "",
     "l",                 "ll"]>;

def Addc : Builtin, MPATemplate {
  let Spellings = ["__builtin_addc"];
  let Attributes = [NoThrow, Constexpr];
  // FIXME: Why are these argumentes marked const?
  let Prototype = "T(T const, T const, T const, T*)";
}

def Subc : Builtin, MPATemplate {
  let Spellings = ["__builtin_subc"];
  let Attributes = [NoThrow, Constexpr];
  // FIXME: Why are these argumentes marked const?
  let Prototype = "T(T const, T const, T const, T*)";
}

// Checked Arithmetic Builtins for Security.
def AddOverflow : Builtin {
  let Spellings = ["__builtin_add_overflow"];
  let Attributes = [NoThrow, CustomTypeChecking, Constexpr];
  let Prototype = "bool(...)";
}

def SubOverflow : Builtin {
  let Spellings = ["__builtin_sub_overflow"];
  let Attributes = [NoThrow, CustomTypeChecking, Constexpr];
  let Prototype = "bool(...)";
}

def MulOverflow : Builtin {
  let Spellings = ["__builtin_mul_overflow"];
  let Attributes = [NoThrow, CustomTypeChecking, Constexpr];
  let Prototype = "bool(...)";
}

class UOverflowTemplate :
    Template<["unsigned int", "unsigned long int", "unsigned long long int"],
             ["_overflow",    "l_overflow",        "ll_overflow"]>;

def UaddOverflow : Builtin, UOverflowTemplate {
  let Spellings = ["__builtin_uadd"];
  let Attributes = [NoThrow, Constexpr];
  let Prototype = "bool(T const, T const, T*)";
}

def UsubOverflow : Builtin, UOverflowTemplate {
  let Spellings = ["__builtin_usub"];
  let Attributes = [NoThrow, Constexpr];
  let Prototype = "bool(T const, T const, T*)";
}

def UmulOverflow : Builtin, UOverflowTemplate {
  let Spellings = ["__builtin_umul"];
  let Attributes = [NoThrow, Constexpr];
  let Prototype = "bool(T const, T const, T*)";
}

class SOverflowTemplate :
    Template<["int",          "long int",          "long long int"],
             ["_overflow",    "l_overflow",        "ll_overflow"]>;

def SaddOverflow : Builtin, SOverflowTemplate {
  let Spellings = ["__builtin_sadd"];
  let Attributes = [NoThrow, Constexpr];
  let Prototype = "bool(T const, T const, T*)";
}

def SsubOverflow : Builtin, SOverflowTemplate {
  let Spellings = ["__builtin_ssub"];
  let Attributes = [NoThrow, Constexpr];
  let Prototype = "bool(T const, T const, T*)";
}

def SmulOverflow : Builtin, SOverflowTemplate {
  let Spellings = ["__builtin_smul"];
  let Attributes = [NoThrow, Constexpr];
  let Prototype = "bool(T const, T const, T*)";
}

// Clang builtins (not available in GCC).
def BuiltinAddressof : Builtin {
  let Spellings = ["__builtin_addressof"];
  let Attributes = [NoThrow, Const, CustomTypeChecking, Constexpr];
  let Prototype = "void*(void&)";
}

def BuiltinFunctionStart : Builtin {
  let Spellings = ["__builtin_function_start"];
  let Attributes = [NoThrow, Const, CustomTypeChecking, Constexpr];
  let Prototype = "void*(void&)";
}

def BuiltinOperatorNew : Builtin {
  let Spellings = ["__builtin_operator_new"];
  let Attributes = [Const, CustomTypeChecking, Constexpr];
  let Prototype = "void*(size_t)";
}

def BuiltinOperatorDelete : Builtin {
  let Spellings = ["__builtin_operator_delete"];
  let Attributes = [NoThrow, CustomTypeChecking, Constexpr];
  let Prototype = "void(void*)";
}

def BuiltinCharMemchr : Builtin {
  let Spellings = ["__builtin_char_memchr"];
  let Attributes = [NoThrow, Constexpr];
  let Prototype = "char*(char const*, int, size_t)";
}

def BuiltinDumpStruct : Builtin {
  let Spellings = ["__builtin_dump_struct"];
  let Attributes = [CustomTypeChecking];
  let Prototype = "void(...)";
}

def BuiltinPreserveAccessIndex : Builtin {
  let Spellings = ["__builtin_preserve_access_index"];
  let Attributes = [CustomTypeChecking];
  let Prototype = "void(...)";
}

def IsAligned : Builtin {
  let Spellings = ["__builtin_is_aligned"];
  let Attributes = [NoThrow, Const, CustomTypeChecking, Constexpr];
  let Prototype = "bool(void const*, size_t)";
}

def AlignUp : Builtin {
  let Spellings = ["__builtin_align_up"];
  let Attributes = [NoThrow, Const, CustomTypeChecking, Constexpr];
  let Prototype = "void*(void const*, size_t)";
}

def AlignDown : Builtin {
  let Spellings = ["__builtin_align_down"];
  let Attributes = [NoThrow, Const, CustomTypeChecking, Constexpr];
  let Prototype = "void*(void const*, size_t)";
}

// Safestack builtins.
def GetUnsafeStackStart : Builtin {
  let Spellings = ["__builtin___get_unsafe_stack_start"];
  let Attributes = [NoThrow, FunctionWithBuiltinPrefix];
  let Prototype = "void*()";
}

def GetUnsafeStackBottom : Builtin {
  let Spellings = ["__builtin___get_unsafe_stack_bottom"];
  let Attributes = [NoThrow, FunctionWithBuiltinPrefix];
  let Prototype = "void*()";
}

def GetUnsafeStackTop : Builtin {
  let Spellings = ["__builtin___get_unsafe_stack_top"];
  let Attributes = [NoThrow, FunctionWithBuiltinPrefix];
  let Prototype = "void*()";
}

def GetUnsafeStackPtr : Builtin {
  let Spellings = ["__builtin___get_unsafe_stack_ptr"];
  let Attributes = [NoThrow, FunctionWithBuiltinPrefix];
  let Prototype = "void*()";
}

// Nontemporal loads/stores builtins.
def NontemporalStore : Builtin {
  let Spellings = ["__builtin_nontemporal_store"];
  let Attributes = [CustomTypeChecking];
  let Prototype = "void(...)";
}

def NontemporalLoad : Builtin {
  let Spellings = ["__builtin_nontemporal_load"];
  let Attributes = [CustomTypeChecking];
  let Prototype = "void(...)";
}

// Coroutine intrinsics
def CoroResume : CoroLangBuiltin {
  let Spellings = ["__builtin_coro_resume"];
  let Prototype = "void(void*)";
}

def CoroDestroy : CoroLangBuiltin {
  let Spellings = ["__builtin_coro_destroy"];
  let Prototype = "void(void*)";
}

def CoroDone : CoroLangBuiltin {
  let Spellings = ["__builtin_coro_done"];
  let Attributes = [NoThrow];
  let Prototype = "bool(void*)";
}

def CoroPromise : CoroLangBuiltin {
  let Spellings = ["__builtin_coro_promise"];
  let Attributes = [NoThrow];
  let Prototype = "void*(void*, _Constant int, _Constant bool)";
}

def CoroSize : CoroLangBuiltin {
  let Spellings = ["__builtin_coro_size"];
  let Attributes = [NoThrow];
  let Prototype = "size_t()";
}

def CoroAlign : CoroLangBuiltin {
  let Spellings = ["__builtin_coro_align"];
  let Attributes = [NoThrow];
  let Prototype = "size_t()";
}

def CoroFrame : CoroLangBuiltin {
  let Spellings = ["__builtin_coro_frame"];
  let Attributes = [NoThrow];
  let Prototype = "void*()";
}

def CoroNoop : CoroLangBuiltin {
  let Spellings = ["__builtin_coro_noop"];
  let Attributes = [NoThrow];
  let Prototype = "void*()";
}

def CoroFree : CoroLangBuiltin {
  let Spellings = ["__builtin_coro_free"];
  let Attributes = [NoThrow];
  let Prototype = "void*(void*)";
}

def CoroId : CoroLangBuiltin {
  let Spellings = ["__builtin_coro_id"];
  let Attributes = [NoThrow];
  let Prototype = "void*(_Constant int, void*, void*, void*)";
}

def CoroAlloc : CoroLangBuiltin {
  let Spellings = ["__builtin_coro_alloc"];
  let Attributes = [NoThrow];
  let Prototype = "bool()";
}

def CoroBegin : CoroLangBuiltin {
  let Spellings = ["__builtin_coro_begin"];
  let Attributes = [NoThrow];
  let Prototype = "void*(void*)";
}

def CoroEnd : CoroLangBuiltin {
  let Spellings = ["__builtin_coro_end"];
  let Attributes = [NoThrow];
  let Prototype = "bool(void*, _Constant bool)";
}

def CoroSuspend : CoroLangBuiltin {
  let Spellings = ["__builtin_coro_suspend"];
  let Attributes = [NoThrow];
  let Prototype = "char(_Constant bool)";
}

// Pointer authentication builtins.
def PtrauthStrip : Builtin {
  let Spellings = ["__builtin_ptrauth_strip"];
  let Attributes = [CustomTypeChecking, NoThrow, Const];
  let Prototype = "void*(void*,int)";
}

def PtrauthBlendDiscriminator : Builtin {
  let Spellings = ["__builtin_ptrauth_blend_discriminator"];
  let Attributes = [CustomTypeChecking, NoThrow, Const];
  let Prototype = "size_t(void*,int)";
}

def PtrauthSignUnauthenticated : Builtin {
  let Spellings = ["__builtin_ptrauth_sign_unauthenticated"];
  let Attributes = [CustomTypeChecking, NoThrow, Const];
  let Prototype = "void*(void*,int,void*)";
}

def PtrauthSignConstant : Builtin {
  let Spellings = ["__builtin_ptrauth_sign_constant"];
  let Attributes = [CustomTypeChecking, NoThrow, Const, Constexpr];
  let Prototype = "void*(void*,int,void*)";
}

def PtrauthSignGenericData : Builtin {
  let Spellings = ["__builtin_ptrauth_sign_generic_data"];
  let Attributes = [CustomTypeChecking, NoThrow, Const];
  let Prototype = "size_t(void*,void*)";
}

def PtrauthAuthAndResign : Builtin {
  let Spellings = ["__builtin_ptrauth_auth_and_resign"];
  let Attributes = [CustomTypeChecking, NoThrow];
  let Prototype = "void*(void*,int,void*,int,void*)";
}

def PtrauthAuth : Builtin {
  let Spellings = ["__builtin_ptrauth_auth"];
  let Attributes = [CustomTypeChecking, NoThrow];
  let Prototype = "void*(void*,int,void*)";
}

def PtrauthStringDiscriminator : Builtin {
  let Spellings = ["__builtin_ptrauth_string_discriminator"];
  let Attributes = [NoThrow, Const, Constexpr];
  let Prototype = "size_t(char const*)";
}

// OpenCL v2.0 s6.13.16, s9.17.3.5 - Pipe functions.
// We need the generic prototype, since the packet type could be anything.
def ReadPipe : OCLPipeLangBuiltin {
  let Spellings = ["read_pipe"];
  let Attributes = [CustomTypeChecking, NoThrow];
  let Prototype = "int(...)";
}

def WritePipe : OCLPipeLangBuiltin {
  let Spellings = ["write_pipe"];
  let Attributes = [CustomTypeChecking, NoThrow];
  let Prototype = "int(...)";
}

def ReserveReadPipe : OCLPipeLangBuiltin {
  let Spellings = ["reserve_read_pipe"];
  let Attributes = [CustomTypeChecking, NoThrow];
  let Prototype = "int(...)";
}

def ReserveWritePipe : OCLPipeLangBuiltin {
  let Spellings = ["reserve_write_pipe"];
  let Attributes = [CustomTypeChecking, NoThrow];
  let Prototype = "int(...)";
}

def CommitWritePipe : OCLPipeLangBuiltin {
  let Spellings = ["commit_write_pipe"];
  let Attributes = [CustomTypeChecking, NoThrow];
  let Prototype = "void(...)";
}

def CommitReadPipe : OCLPipeLangBuiltin {
  let Spellings = ["commit_read_pipe"];
  let Attributes = [CustomTypeChecking, NoThrow];
  let Prototype = "void(...)";
}

def SubGroupReserveReadPipe : OCLPipeLangBuiltin {
  let Spellings = ["sub_group_reserve_read_pipe"];
  let Attributes = [CustomTypeChecking, NoThrow];
  let Prototype = "int(...)";
}

def SubGroupReserveWritePipe : OCLPipeLangBuiltin {
  let Spellings = ["sub_group_reserve_write_pipe"];
  let Attributes = [CustomTypeChecking, NoThrow];
  let Prototype = "int(...)";
}

def SubGroupCommitWritePipe : OCLPipeLangBuiltin {
  let Spellings = ["sub_group_commit_write_pipe"];
  let Attributes = [CustomTypeChecking, NoThrow];
  let Prototype = "void(...)";
}

def SubGroupCommitReadPipe : OCLPipeLangBuiltin {
  let Spellings = ["sub_group_commit_read_pipe"];
  let Attributes = [CustomTypeChecking, NoThrow];
  let Prototype = "void(...)";
}

def WorkGroupReserveReadPipe : OCLPipeLangBuiltin {
  let Spellings = ["work_group_reserve_read_pipe"];
  let Attributes = [CustomTypeChecking, NoThrow];
  let Prototype = "int(...)";
}

def WorkGroupReserveWritePipe : OCLPipeLangBuiltin {
  let Spellings = ["work_group_reserve_write_pipe"];
  let Attributes = [CustomTypeChecking, NoThrow];
  let Prototype = "int(...)";
}

def WorkGroupCommitWritePipe : OCLPipeLangBuiltin {
  let Spellings = ["work_group_commit_write_pipe"];
  let Attributes = [CustomTypeChecking, NoThrow];
  let Prototype = "void(...)";
}

def WorkGroupCommitReadPipe : OCLPipeLangBuiltin {
  let Spellings = ["work_group_commit_read_pipe"];
  let Attributes = [CustomTypeChecking, NoThrow];
  let Prototype = "void(...)";
}

def GetPipeNumPackets : OCLPipeLangBuiltin {
  let Spellings = ["get_pipe_num_packets"];
  let Attributes = [CustomTypeChecking, NoThrow];
  let Prototype = "unsigned int(...)";
}

def GetPipeMaxPackets : OCLPipeLangBuiltin {
  let Spellings = ["get_pipe_max_packets"];
  let Attributes = [CustomTypeChecking, NoThrow];
  let Prototype = "unsigned int(...)";
}

// OpenCL v2.0 s6.13.17 - Enqueue kernel functions.
// Custom builtin check allows to perform special check of passed block arguments.
def EnqueueKernel : OCL_DSELangBuiltin {
  let Spellings = ["enqueue_kernel"];
  let Attributes = [CustomTypeChecking, NoThrow];
  let Prototype = "int(...)";
}

def GetKernelWorkGroupSize : OCL_DSELangBuiltin {
  let Spellings = ["get_kernel_work_group_size"];
  let Attributes = [CustomTypeChecking, NoThrow];
  let Prototype = "unsigned int(...)";
}

def GetKernelPreferredWorkGroupSizeMultiple : OCL_DSELangBuiltin {
  let Spellings = ["get_kernel_preferred_work_group_size_multiple"];
  let Attributes = [CustomTypeChecking, NoThrow];
  let Prototype = "unsigned int(...)";
}

def GetKernelMaxSubGroupSizeForNDRange : OCL_DSELangBuiltin {
  let Spellings = ["get_kernel_max_sub_group_size_for_ndrange"];
  let Attributes = [CustomTypeChecking, NoThrow];
  let Prototype = "unsigned int(...)";
}

def GetKernelSubGroupCountForNDRange : OCL_DSELangBuiltin {
  let Spellings = ["get_kernel_sub_group_count_for_ndrange"];
  let Attributes = [CustomTypeChecking, NoThrow];
  let Prototype = "unsigned int(...)";
}

// OpenCL v2.0 s6.13.9 - Address space qualifier functions.
// FIXME: Pointer parameters of OpenCL builtins should have their address space
// requirement defined.
def ToGlobal : OCL_GASLangBuiltin {
  let Spellings = ["to_global"];
  let Attributes = [CustomTypeChecking, NoThrow];
  let Prototype = "void*(void*)";
}

def ToLocal : OCL_GASLangBuiltin {
  let Spellings = ["to_local"];
  let Attributes = [CustomTypeChecking, NoThrow];
  let Prototype = "void*(void*)";
}

def ToPrivate : OCL_GASLangBuiltin {
  let Spellings = ["to_private"];
  let Attributes = [CustomTypeChecking, NoThrow];
  let Prototype = "void*(void*)";
}

// OpenCL half load/store builtin.
def StoreHalf : OCLLangBuiltin, FloatDoubleTemplate {
  let Spellings = ["__builtin_store_half"];
  let Attributes = [NoThrow];
  let Prototype = "void(T, __fp16*)";
}

def LoadHalf : OCLLangBuiltin, FloatDoubleTemplate {
  let Spellings = ["__builtin_load_half"];
  // FIXME: Is this actually Const? This looks like it shoud be Pure.
  let Attributes = [NoThrow, Const];
  let Prototype = "T(__fp16 const*)";
}

// Builtins for os_log/os_trace.
def OSLogFormatBufferSize : Builtin {
  let Spellings = ["__builtin_os_log_format_buffer_size"];
  let Attributes = [PrintfFormat<0>, NoThrow, UnevaluatedArguments,
                    CustomTypeChecking, Constexpr];
  let Prototype = "size_t(char const*, ...)";
}

def OSLogFormat : Builtin {
  let Spellings = ["__builtin_os_log_format"];
  // FIXME: The printf attribute looks suspiciously like it should be argument #1.
  let Attributes = [PrintfFormat<0>, NoThrow, CustomTypeChecking];
  let Prototype = "void*(void*, char const*, ...)";
}

// CUDA/HIP
def GetDeviceSideMangledName : LangBuiltin<"CUDA_LANG"> {
  let Spellings = ["__builtin_get_device_side_mangled_name"];
  let Attributes = [NoThrow, Const, IgnoreSignature];
  let Prototype = "char const*(...)";
}

// HLSL
def HLSLAddUint64: LangBuiltin<"HLSL_LANG"> {
  let Spellings = ["__builtin_hlsl_adduint64"];
  let Attributes = [NoThrow, Const];
  let Prototype = "void(...)";
}

def HLSLResourceGetPointer : LangBuiltin<"HLSL_LANG"> {
  let Spellings = ["__builtin_hlsl_resource_getpointer"];
  let Attributes = [NoThrow];
  let Prototype = "void(...)";
}

def HLSLResourceUninitializedHandle : LangBuiltin<"HLSL_LANG"> {
  let Spellings = ["__builtin_hlsl_resource_uninitializedhandle"];
  let Attributes = [NoThrow];
  let Prototype = "void(...)";
}

def HLSLResourceHandleFromBinding : LangBuiltin<"HLSL_LANG"> {
  let Spellings = ["__builtin_hlsl_resource_handlefrombinding"];
  let Attributes = [NoThrow];
  let Prototype = "void(...)";
}

def HLSLResourceHandleFromImplicitBinding : LangBuiltin<"HLSL_LANG"> {
  let Spellings = ["__builtin_hlsl_resource_handlefromimplicitbinding"];
  let Attributes = [NoThrow];
  let Prototype = "void(...)";
}

def HLSLAll : LangBuiltin<"HLSL_LANG"> {
  let Spellings = ["__builtin_hlsl_all"];
  let Attributes = [NoThrow, Const];
  let Prototype = "bool(...)";
}

def HLSLAnd : LangBuiltin<"HLSL_LANG"> {
  let Spellings = ["__builtin_hlsl_and"];
  let Attributes = [NoThrow, Const];
  let Prototype = "void(...)";
}

def HLSLOr : LangBuiltin<"HLSL_LANG"> {
  let Spellings = ["__builtin_hlsl_or"];
  let Attributes = [NoThrow, Const];
  let Prototype = "void(...)";
}

def HLSLAny : LangBuiltin<"HLSL_LANG"> {
  let Spellings = ["__builtin_hlsl_any"];
  let Attributes = [NoThrow, Const];
  let Prototype = "bool(...)";
}

def HLSLAsDouble : LangBuiltin<"HLSL_LANG"> {
  let Spellings = ["__builtin_hlsl_asdouble"];
  let Attributes = [NoThrow, Const];
  let Prototype = "void(...)";
}

def HLSLWaveActiveAllTrue : LangBuiltin<"HLSL_LANG"> {
  let Spellings = ["__builtin_hlsl_wave_active_all_true"];
  let Attributes = [NoThrow, Const];
  let Prototype = "bool(bool)";
}

def HLSLWaveActiveAnyTrue : LangBuiltin<"HLSL_LANG"> {
  let Spellings = ["__builtin_hlsl_wave_active_any_true"];
  let Attributes = [NoThrow, Const];
  let Prototype = "bool(bool)";
}

def HLSLWaveActiveCountBits : LangBuiltin<"HLSL_LANG"> {
  let Spellings = ["__builtin_hlsl_wave_active_count_bits"];
  let Attributes = [NoThrow, Const];
  let Prototype = "unsigned int(bool)";
}

def HLSLWaveActiveMax : LangBuiltin<"HLSL_LANG"> {
  let Spellings = ["__builtin_hlsl_wave_active_max"];
  let Attributes = [NoThrow, Const];
  let Prototype = "void (...)";
}

def HLSLWaveActiveSum : LangBuiltin<"HLSL_LANG"> {
  let Spellings = ["__builtin_hlsl_wave_active_sum"];
  let Attributes = [NoThrow, Const];
  let Prototype = "void (...)";
}

def HLSLWaveGetLaneIndex : LangBuiltin<"HLSL_LANG"> {
  let Spellings = ["__builtin_hlsl_wave_get_lane_index"];
  let Attributes = [NoThrow, Const];
  let Prototype = "unsigned int()";
}

def HLSLWaveIsFirstLane : LangBuiltin<"HLSL_LANG"> {
  let Spellings = ["__builtin_hlsl_wave_is_first_lane"];
  let Attributes = [NoThrow, Const];
  let Prototype = "bool()";
}

def HLSLWaveReadLaneAt : LangBuiltin<"HLSL_LANG"> {
  let Spellings = ["__builtin_hlsl_wave_read_lane_at"];
  let Attributes = [NoThrow, Const];
  let Prototype = "void(...)";
}

<<<<<<< HEAD
=======
def HLSLWaveGetLaneCount : LangBuiltin<"HLSL_LANG"> {
  let Spellings = ["__builtin_hlsl_wave_get_lane_count"];
  let Attributes = [NoThrow, Const];
  let Prototype = "unsigned int()";
}

>>>>>>> 4084ffcf
def HLSLClamp : LangBuiltin<"HLSL_LANG"> {
  let Spellings = ["__builtin_hlsl_elementwise_clamp"];
  let Attributes = [NoThrow, Const, CustomTypeChecking];
  let Prototype = "void(...)";
}

def HLSLCrossFloat: LangBuiltin<"HLSL_LANG"> {
  let Spellings = ["__builtin_hlsl_crossf32"];
<<<<<<< HEAD
  let Attributes = [NoThrow, Const];
  let Prototype = "_ExtVector<3, float>(_ExtVector<3, float>, _ExtVector<3, float>)";
}

def HLSLCrossHalf: LangBuiltin<"HLSL_LANG"> {
  let Spellings = ["__builtin_hlsl_crossf16"];
  let Attributes = [NoThrow, Const];
=======
  let Attributes = [NoThrow, Const];
  let Prototype = "_ExtVector<3, float>(_ExtVector<3, float>, _ExtVector<3, float>)";
}

def HLSLCrossHalf: LangBuiltin<"HLSL_LANG"> {
  let Spellings = ["__builtin_hlsl_crossf16"];
  let Attributes = [NoThrow, Const];
>>>>>>> 4084ffcf
  let Prototype = "_ExtVector<3, __fp16>(_ExtVector<3, __fp16>, _ExtVector<3, __fp16>)";
}

def HLSLDegrees : LangBuiltin<"HLSL_LANG"> {
  let Spellings = ["__builtin_hlsl_elementwise_degrees"];
  let Attributes = [NoThrow, Const, CustomTypeChecking];
  let Prototype = "void(...)";
}

def HLSLDotProduct : LangBuiltin<"HLSL_LANG"> {
  let Spellings = ["__builtin_hlsl_dot"];
  let Attributes = [NoThrow, Const, CustomTypeChecking];
  let Prototype = "void(...)";
}

def HLSLDot4AddI8Packed : LangBuiltin<"HLSL_LANG"> {
  let Spellings = ["__builtin_hlsl_dot4add_i8packed"];
  let Attributes = [NoThrow, Const];
  let Prototype = "int(unsigned int, unsigned int, int)";
}

def HLSLDot4AddU8Packed : LangBuiltin<"HLSL_LANG"> {
  let Spellings = ["__builtin_hlsl_dot4add_u8packed"];
  let Attributes = [NoThrow, Const];
  let Prototype = "unsigned int(unsigned int, unsigned int, unsigned int)";
}

def HLSLFirstBitHigh : LangBuiltin<"HLSL_LANG"> {
  let Spellings = ["__builtin_hlsl_elementwise_firstbithigh"];
  let Attributes = [NoThrow, Const];
  let Prototype = "void(...)";
}

def HLSLFirstBitLow : LangBuiltin<"HLSL_LANG"> {
  let Spellings = ["__builtin_hlsl_elementwise_firstbitlow"];
  let Attributes = [NoThrow, Const];
  let Prototype = "void(...)";
}

def HLSLFrac : LangBuiltin<"HLSL_LANG"> {
  let Spellings = ["__builtin_hlsl_elementwise_frac"];
  let Attributes = [NoThrow, Const, CustomTypeChecking];
  let Prototype = "void(...)";
}

def HLSLIsinf : LangBuiltin<"HLSL_LANG"> {
  let Spellings = ["__builtin_hlsl_elementwise_isinf"];
  let Attributes = [NoThrow, Const];
  let Prototype = "void(...)";
}

def HLSLLerp : LangBuiltin<"HLSL_LANG"> {
  let Spellings = ["__builtin_hlsl_lerp"];
  let Attributes = [NoThrow, Const, CustomTypeChecking];
  let Prototype = "void(...)";
}

def HLSLMad : LangBuiltin<"HLSL_LANG"> {
  let Spellings = ["__builtin_hlsl_mad"];
  let Attributes = [NoThrow, Const, CustomTypeChecking];
  let Prototype = "void(...)";
}

def HLSLNormalize : LangBuiltin<"HLSL_LANG"> {
  let Spellings = ["__builtin_hlsl_normalize"];
  let Attributes = [NoThrow, Const, CustomTypeChecking];
  let Prototype = "void(...)";
}

def HLSLRcp : LangBuiltin<"HLSL_LANG"> {
  let Spellings = ["__builtin_hlsl_elementwise_rcp"];
  let Attributes = [NoThrow, Const, CustomTypeChecking];
  let Prototype = "void(...)";
}

def HLSLRSqrt : LangBuiltin<"HLSL_LANG"> {
  let Spellings = ["__builtin_hlsl_elementwise_rsqrt"];
  let Attributes = [NoThrow, Const, CustomTypeChecking];
  let Prototype = "void(...)";
}

def HLSLSaturate : LangBuiltin<"HLSL_LANG"> {
  let Spellings = ["__builtin_hlsl_elementwise_saturate"];
  let Attributes = [NoThrow, Const, CustomTypeChecking];
  let Prototype = "void(...)";
}

def HLSLSelect : LangBuiltin<"HLSL_LANG"> {
  let Spellings = ["__builtin_hlsl_select"];
<<<<<<< HEAD
  let Attributes = [NoThrow, Const];
  let Prototype = "void(...)";
}

def HLSLSign : LangBuiltin<"HLSL_LANG"> {
  let Spellings = ["__builtin_hlsl_elementwise_sign"];
  let Attributes = [NoThrow, Const];
  let Prototype = "void(...)";
}

def HLSLStep: LangBuiltin<"HLSL_LANG"> {
  let Spellings = ["__builtin_hlsl_step"];
  let Attributes = [NoThrow, Const];
  let Prototype = "void(...)";
}

def HLSLRadians : LangBuiltin<"HLSL_LANG"> {
  let Spellings = ["__builtin_hlsl_elementwise_radians"];
  let Attributes = [NoThrow, Const, CustomTypeChecking];
  let Prototype = "void(...)";
}

def HLSLBufferUpdateCounter : LangBuiltin<"HLSL_LANG"> {
  let Spellings = ["__builtin_hlsl_buffer_update_counter"];
  let Attributes = [NoThrow];
  let Prototype = "uint32_t(...)";
}

def HLSLSplitDouble: LangBuiltin<"HLSL_LANG"> {
  let Spellings = ["__builtin_hlsl_elementwise_splitdouble"];
=======
>>>>>>> 4084ffcf
  let Attributes = [NoThrow, Const];
  let Prototype = "void(...)";
}

<<<<<<< HEAD
=======
def HLSLSign : LangBuiltin<"HLSL_LANG"> {
  let Spellings = ["__builtin_hlsl_elementwise_sign"];
  let Attributes = [NoThrow, Const];
  let Prototype = "void(...)";
}

def HLSLStep: LangBuiltin<"HLSL_LANG"> {
  let Spellings = ["__builtin_hlsl_step"];
  let Attributes = [NoThrow, Const];
  let Prototype = "void(...)";
}

def HLSLRadians : LangBuiltin<"HLSL_LANG"> {
  let Spellings = ["__builtin_hlsl_elementwise_radians"];
  let Attributes = [NoThrow, Const, CustomTypeChecking];
  let Prototype = "void(...)";
}

def HLSLBufferUpdateCounter : LangBuiltin<"HLSL_LANG"> {
  let Spellings = ["__builtin_hlsl_buffer_update_counter"];
  let Attributes = [NoThrow];
  let Prototype = "uint32_t(...)";
}

def HLSLSplitDouble: LangBuiltin<"HLSL_LANG"> {
  let Spellings = ["__builtin_hlsl_elementwise_splitdouble"];
  let Attributes = [NoThrow, Const];
  let Prototype = "void(...)";
}

>>>>>>> 4084ffcf
def HLSLClip: LangBuiltin<"HLSL_LANG"> {
  let Spellings = ["__builtin_hlsl_elementwise_clip"];
  let Attributes = [NoThrow, Const, CustomTypeChecking];
  let Prototype = "void(...)";
}

def HLSLGroupMemoryBarrierWithGroupSync: LangBuiltin<"HLSL_LANG"> {
  let Spellings = ["__builtin_hlsl_group_memory_barrier_with_group_sync"];
  let Attributes = [NoThrow, Const];
  let Prototype = "void()";
}

<<<<<<< HEAD
=======
class HLSLScalarTemplate
    : Template<["bool", "char", "short", "int", "long long int",
                "unsigned short", "unsigned int", "unsigned long long int",
                "__fp16", "float", "double"],
               ["_bool", "_char", "_short", "_int", "_longlong", "_ushort",
                "_uint", "_ulonglong", "_half", "_float", "_double"]>;

def HLSLGetSpirvSpecConstant : LangBuiltin<"HLSL_LANG">, HLSLScalarTemplate {
  let Spellings = ["__builtin_get_spirv_spec_constant"];
  let Attributes = [NoThrow, Const, Pure];
  let Prototype = "T(unsigned int, T)";
}

>>>>>>> 4084ffcf
// Builtins for XRay.
def XRayCustomEvent : Builtin {
  let Spellings = ["__xray_customevent"];
  let Prototype = "void(char const*, size_t)";
}

def XRayTypedEvent : Builtin {
  let Spellings = ["__xray_typedevent"];
  let Prototype = "void(size_t, char const*, size_t)";
}

// Win64-compatible va_list functions.
def MSVaStart : Builtin {
  let Spellings = ["__builtin_ms_va_start"];
  let Attributes = [NoThrow, CustomTypeChecking];
  let Prototype = "void(char*&, ...)";
}

def MSVaEnd : Builtin {
  let Spellings = ["__builtin_ms_va_end"];
  let Attributes = [NoThrow];
  let Prototype = "void(char*&)";
}

def MSVaCopy : Builtin {
  let Spellings = ["__builtin_ms_va_copy"];
  let Attributes = [NoThrow];
  let Prototype = "void(char*&, char*&)";
}

// Arithmetic Fence: to prevent FP reordering and reassociation optimizations
// FIXME: Should this just be a Builtin?
def ArithmeticFence : LangBuiltin<"ALL_LANGUAGES"> {
  let Spellings = ["__arithmetic_fence"];
  let Attributes = [CustomTypeChecking, Constexpr];
  let Prototype = "void(...)";
}

def CountedByRef : Builtin {
  let Spellings = ["__builtin_counted_by_ref"];
  let Attributes = [NoThrow, CustomTypeChecking];
  let Prototype = "int(...)";
}<|MERGE_RESOLUTION|>--- conflicted
+++ resolved
@@ -970,15 +970,12 @@
   let Prototype = "bool(void*)";
 }
 
-<<<<<<< HEAD
-=======
 def GetVtablePointer : LangBuiltin<"CXX_LANG"> {
   let Spellings = ["__builtin_get_vtable_pointer"];
   let Attributes = [CustomTypeChecking, NoThrow, Const];
   let Prototype = "void*(void*)";
 }
 
->>>>>>> 4084ffcf
 // GCC exception builtins
 def EHReturn : Builtin {
   let Spellings = ["__builtin_eh_return"];
@@ -4912,15 +4909,12 @@
   let Prototype = "void(...)";
 }
 
-<<<<<<< HEAD
-=======
 def HLSLWaveGetLaneCount : LangBuiltin<"HLSL_LANG"> {
   let Spellings = ["__builtin_hlsl_wave_get_lane_count"];
   let Attributes = [NoThrow, Const];
   let Prototype = "unsigned int()";
 }
 
->>>>>>> 4084ffcf
 def HLSLClamp : LangBuiltin<"HLSL_LANG"> {
   let Spellings = ["__builtin_hlsl_elementwise_clamp"];
   let Attributes = [NoThrow, Const, CustomTypeChecking];
@@ -4929,7 +4923,6 @@
 
 def HLSLCrossFloat: LangBuiltin<"HLSL_LANG"> {
   let Spellings = ["__builtin_hlsl_crossf32"];
-<<<<<<< HEAD
   let Attributes = [NoThrow, Const];
   let Prototype = "_ExtVector<3, float>(_ExtVector<3, float>, _ExtVector<3, float>)";
 }
@@ -4937,15 +4930,6 @@
 def HLSLCrossHalf: LangBuiltin<"HLSL_LANG"> {
   let Spellings = ["__builtin_hlsl_crossf16"];
   let Attributes = [NoThrow, Const];
-=======
-  let Attributes = [NoThrow, Const];
-  let Prototype = "_ExtVector<3, float>(_ExtVector<3, float>, _ExtVector<3, float>)";
-}
-
-def HLSLCrossHalf: LangBuiltin<"HLSL_LANG"> {
-  let Spellings = ["__builtin_hlsl_crossf16"];
-  let Attributes = [NoThrow, Const];
->>>>>>> 4084ffcf
   let Prototype = "_ExtVector<3, __fp16>(_ExtVector<3, __fp16>, _ExtVector<3, __fp16>)";
 }
 
@@ -5035,7 +5019,6 @@
 
 def HLSLSelect : LangBuiltin<"HLSL_LANG"> {
   let Spellings = ["__builtin_hlsl_select"];
-<<<<<<< HEAD
   let Attributes = [NoThrow, Const];
   let Prototype = "void(...)";
 }
@@ -5066,45 +5049,10 @@
 
 def HLSLSplitDouble: LangBuiltin<"HLSL_LANG"> {
   let Spellings = ["__builtin_hlsl_elementwise_splitdouble"];
-=======
->>>>>>> 4084ffcf
-  let Attributes = [NoThrow, Const];
-  let Prototype = "void(...)";
-}
-
-<<<<<<< HEAD
-=======
-def HLSLSign : LangBuiltin<"HLSL_LANG"> {
-  let Spellings = ["__builtin_hlsl_elementwise_sign"];
-  let Attributes = [NoThrow, Const];
-  let Prototype = "void(...)";
-}
-
-def HLSLStep: LangBuiltin<"HLSL_LANG"> {
-  let Spellings = ["__builtin_hlsl_step"];
-  let Attributes = [NoThrow, Const];
-  let Prototype = "void(...)";
-}
-
-def HLSLRadians : LangBuiltin<"HLSL_LANG"> {
-  let Spellings = ["__builtin_hlsl_elementwise_radians"];
-  let Attributes = [NoThrow, Const, CustomTypeChecking];
-  let Prototype = "void(...)";
-}
-
-def HLSLBufferUpdateCounter : LangBuiltin<"HLSL_LANG"> {
-  let Spellings = ["__builtin_hlsl_buffer_update_counter"];
-  let Attributes = [NoThrow];
-  let Prototype = "uint32_t(...)";
-}
-
-def HLSLSplitDouble: LangBuiltin<"HLSL_LANG"> {
-  let Spellings = ["__builtin_hlsl_elementwise_splitdouble"];
-  let Attributes = [NoThrow, Const];
-  let Prototype = "void(...)";
-}
-
->>>>>>> 4084ffcf
+  let Attributes = [NoThrow, Const];
+  let Prototype = "void(...)";
+}
+
 def HLSLClip: LangBuiltin<"HLSL_LANG"> {
   let Spellings = ["__builtin_hlsl_elementwise_clip"];
   let Attributes = [NoThrow, Const, CustomTypeChecking];
@@ -5117,8 +5065,6 @@
   let Prototype = "void()";
 }
 
-<<<<<<< HEAD
-=======
 class HLSLScalarTemplate
     : Template<["bool", "char", "short", "int", "long long int",
                 "unsigned short", "unsigned int", "unsigned long long int",
@@ -5132,7 +5078,6 @@
   let Prototype = "T(unsigned int, T)";
 }
 
->>>>>>> 4084ffcf
 // Builtins for XRay.
 def XRayCustomEvent : Builtin {
   let Spellings = ["__xray_customevent"];
