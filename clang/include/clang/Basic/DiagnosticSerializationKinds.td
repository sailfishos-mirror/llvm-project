--- conflicted
+++ resolved
@@ -52,15 +52,9 @@
 def note_pch_vfsoverlay_empty : Note<"%select{PCH|current translation unit}0 has no VFS overlays">;
 
 def err_ast_file_version_too_old : Error<
-<<<<<<< HEAD
-    "%select{PCH|module|AST}0 file '%1' uses an older format that is no longer supported">;
-def err_ast_file_version_too_new : Error<
-    "%select{PCH|module|AST}0 file '%1' uses a newer format that cannot be read">;
-=======
     "%select{PCH|module|precompiled}0 file '%1' uses an older format that is no longer supported">;
 def err_ast_file_version_too_new : Error<
     "%select{PCH|module|precompiled }0 file '%1' uses a newer format that cannot be read">;
->>>>>>> eb0f1dc0
 def err_ast_file_different_branch : Error<
     "%select{PCH|module|precompiled}0 file '%1' built from a different branch (%2) than the compiler (%3)">;
 def err_ast_file_with_compiler_errors : Error<
