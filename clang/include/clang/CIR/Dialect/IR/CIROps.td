--- conflicted
+++ resolved
@@ -607,11 +607,7 @@
 //===----------------------------------------------------------------------===//
 
 defvar CIR_YieldableScopes = [
-<<<<<<< HEAD
-  "CaseOp", "DoWhileOp", "ForOp", "IfOp", "ScopeOp", "SwitchOp",
-=======
   "ArrayCtor", "CaseOp", "DoWhileOp", "ForOp", "IfOp", "ScopeOp", "SwitchOp",
->>>>>>> e38f98f5
   "TernaryOp", "WhileOp"
 ];
 
@@ -2236,8 +2232,6 @@
 // ArrayCtor
 //===----------------------------------------------------------------------===//
 
-<<<<<<< HEAD
-=======
 class CIR_ArrayInitDestroy<string mnemonic> : CIR_Op<mnemonic> {
   let arguments = (ins
     Arg<CIR_PtrToArray, "array address", [MemWrite, MemRead]>:$addr
@@ -2282,7 +2276,6 @@
 // VecCreate
 //===----------------------------------------------------------------------===//
 
->>>>>>> e38f98f5
 def CIR_VecCreateOp : CIR_Op<"vec.create", [Pure]> {
   let summary = "Create a vector value";
   let description = [{
