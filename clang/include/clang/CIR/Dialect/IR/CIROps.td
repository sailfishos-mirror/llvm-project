--- conflicted
+++ resolved
@@ -17,10 +17,7 @@
 include "clang/CIR/Dialect/IR/CIRDialect.td"
 include "clang/CIR/Dialect/IR/CIRTypes.td"
 include "clang/CIR/Dialect/IR/CIRAttrs.td"
-<<<<<<< HEAD
-=======
 include "clang/CIR/Dialect/IR/CIRAttrConstraints.td"
->>>>>>> eb0f1dc0
 
 include "clang/CIR/Interfaces/CIROpInterfaces.td"
 include "clang/CIR/Interfaces/CIRLoopOpInterface.td"
@@ -1782,14 +1779,6 @@
 
     /// Return the record type pointed by the base pointer.
     cir::PointerType getAddrTy() { return getAddr().getType(); }
-<<<<<<< HEAD
-
-    /// Return the result type.
-    cir::PointerType getResultTy() {
-      return getResult().getType();
-    }
-=======
->>>>>>> eb0f1dc0
   }];
 
   let hasVerifier = 1;
@@ -1869,8 +1858,6 @@
 // CallOp
 //===----------------------------------------------------------------------===//
 
-<<<<<<< HEAD
-=======
 def CIR_SideEffect : CIR_I32EnumAttr<
     "SideEffect", "allowed side effects of a function", [
       I32EnumAttrCase<"All", 1, "all">,
@@ -1901,7 +1888,6 @@
   let cppNamespace = "::cir";
 }
 
->>>>>>> eb0f1dc0
 class CIR_CallOpBase<string mnemonic, list<Trait> extra_traits = []>
     : Op<CIR_Dialect, mnemonic,
          !listconcat(extra_traits,
@@ -1955,12 +1941,8 @@
   // will add in the future.
 
   dag commonArgs = (ins OptionalAttr<FlatSymbolRefAttr>:$callee,
-<<<<<<< HEAD
-      Variadic<CIR_AnyType>:$args);
-=======
       Variadic<CIR_AnyType>:$args,
       DefaultValuedAttr<CIR_SideEffect, "SideEffect::All">:$side_effect);
->>>>>>> eb0f1dc0
 }
 
 def CallOp : CIR_CallOpBase<"call", [NoRegionArguments]> {
@@ -1991,12 +1973,6 @@
   let builders = [
     // Build a call op for a direct call
     OpBuilder<(ins "mlir::SymbolRefAttr":$callee, "mlir::Type":$resType,
-<<<<<<< HEAD
-                   "mlir::ValueRange":$operands), [{
-      assert(callee && "callee attribute is required for direct call");
-      $_state.addOperands(operands);
-      $_state.addAttribute("callee", callee);
-=======
                    "mlir::ValueRange":$operands,
                    CArg<"SideEffect", "SideEffect::All">:$sideEffect), [{
       assert(callee && "callee attribute is required for direct call");
@@ -2004,27 +1980,19 @@
       $_state.addAttribute("callee", callee);
       $_state.addAttribute("side_effect",
         SideEffectAttr::get($_builder.getContext(), sideEffect));
->>>>>>> eb0f1dc0
       if (resType && !isa<VoidType>(resType))
         $_state.addTypes(resType);
     }]>,
     // Build a call op for an indirect call
     OpBuilder<(ins "mlir::Value":$calleePtr, "mlir::Type":$resType,
-<<<<<<< HEAD
-                   "mlir::ValueRange":$operands), [{
-=======
                    "mlir::ValueRange":$operands,
                    CArg<"SideEffect", "SideEffect::All">:$sideEffect), [{
->>>>>>> eb0f1dc0
       $_state.addOperands(calleePtr);
       $_state.addOperands(operands);
       if (resType && !isa<VoidType>(resType))
         $_state.addTypes(resType);
-<<<<<<< HEAD
-=======
       $_state.addAttribute("side_effect",
         SideEffectAttr::get($_builder.getContext(), sideEffect));
->>>>>>> eb0f1dc0
     }]>,
   ];
 }
@@ -2128,10 +2096,7 @@
   }];
 
   let hasVerifier = 1;
-<<<<<<< HEAD
-=======
   let hasFolder = 1;
->>>>>>> eb0f1dc0
 }
 
 //===----------------------------------------------------------------------===//
@@ -2227,8 +2192,6 @@
     `(` $kind `,` $lhs `,` $rhs `)` `:` qualified(type($lhs)) `,`
     qualified(type($result)) attr-dict
   }];
-<<<<<<< HEAD
-=======
 
   let hasFolder = 1;
 }
@@ -2279,7 +2242,6 @@
 
   let hasVerifier = 1;
   let hasFolder = 1;
->>>>>>> eb0f1dc0
 }
 
 //===----------------------------------------------------------------------===//
@@ -2314,8 +2276,6 @@
   }];
 
   let hasVerifier = 1;
-<<<<<<< HEAD
-=======
   let hasFolder = 1;
 }
 
@@ -2484,7 +2444,6 @@
   let assemblyFormat = [{
     $predicate `:` type($predicate) attr-dict
   }];
->>>>>>> eb0f1dc0
 }
 
 #endif // CLANG_CIR_DIALECT_IR_CIROPS_TD