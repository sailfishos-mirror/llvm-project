--- conflicted
+++ resolved
@@ -256,10 +256,7 @@
   static bool dtorCleanups() { return false; }
   static bool vtableInitialization() { return false; }
   static bool msvcBuiltins() { return false; }
-<<<<<<< HEAD
-=======
   static bool vlas() { return false; }
->>>>>>> e38f98f5
 
   // Missing types
   static bool dataMemberType() { return false; }
