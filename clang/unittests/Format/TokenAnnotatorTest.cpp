--- conflicted
+++ resolved
@@ -1453,8 +1453,6 @@
   ASSERT_EQ(Tokens.size(), 17u) << Tokens;
   EXPECT_TOKEN(Tokens[4], tok::ampamp, TT_PointerOrReference);
   EXPECT_TOKEN(Tokens[5], tok::kw_requires, TT_RequiresClause);
-<<<<<<< HEAD
-=======
 
   Tokens = annotate("auto foo() -> auto *\n"
                     "  requires(not bar)\n"
@@ -1464,7 +1462,6 @@
   ASSERT_EQ(Tokens.size(), 18u) << Tokens;
   EXPECT_TOKEN(Tokens[7], tok::kw_requires, TT_RequiresClause);
   EXPECT_TOKEN(Tokens[12], tok::l_brace, TT_FunctionLBrace);
->>>>>>> eb0f1dc0
 }
 
 TEST_F(TokenAnnotatorTest, UnderstandsRequiresExpressions) {
@@ -2276,14 +2273,11 @@
   EXPECT_TOKEN(Tokens[16], tok::l_paren, TT_FunctionDeclarationLParen);
   EXPECT_TOKEN(Tokens[18], tok::arrow, TT_TrailingReturnArrow);
 
-<<<<<<< HEAD
-=======
   Tokens = annotate("void __stdcall f();");
   ASSERT_EQ(Tokens.size(), 7u) << Tokens;
   EXPECT_TOKEN(Tokens[2], tok::identifier, TT_FunctionDeclarationName);
   EXPECT_TOKEN(Tokens[3], tok::l_paren, TT_FunctionDeclarationLParen);
 
->>>>>>> eb0f1dc0
   Tokens = annotate("int iso_time(time_t);");
   ASSERT_EQ(Tokens.size(), 7u) << Tokens;
   EXPECT_TOKEN(Tokens[1], tok::identifier, TT_FunctionDeclarationName);
@@ -3760,8 +3754,6 @@
   ASSERT_EQ(Tokens.size(), 9u) << Tokens;
   EXPECT_BRACE_KIND(Tokens[4], BK_BracedInit);
   EXPECT_BRACE_KIND(Tokens[6], BK_BracedInit);
-<<<<<<< HEAD
-=======
 
   Tokens = annotate("auto f1{&T::operator()};");
   ASSERT_EQ(Tokens.size(), 12u) << Tokens;
@@ -3769,7 +3761,6 @@
   // Not TT_FunctionDeclarationName.
   EXPECT_TOKEN(Tokens[6], tok::kw_operator, TT_Unknown);
   EXPECT_BRACE_KIND(Tokens[9], BK_BracedInit);
->>>>>>> eb0f1dc0
 }
 
 TEST_F(TokenAnnotatorTest, UnderstandsElaboratedTypeSpecifier) {
@@ -4121,8 +4112,6 @@
   EXPECT_TOKEN(Tokens[5], tok::colon, TT_BitFieldColon);
 }
 
-<<<<<<< HEAD
-=======
 TEST_F(TokenAnnotatorTest, JsonCodeInRawString) {
   auto Tokens = annotate("{\n"
                          "  \"foo\": \"bar\",\n"
@@ -4137,7 +4126,6 @@
   EXPECT_TOKEN(Tokens[6], tok::colon, TT_DictLiteral);
 }
 
->>>>>>> eb0f1dc0
 } // namespace
 } // namespace format
 } // namespace clang