//===- UncheckedStatusOrAccessModelTestFixture.cpp ------------------------===//
//
// Part of the LLVM Project, under the Apache License v2.0 with LLVM Exceptions.
// See https://llvm.org/LICENSE.txt for license information.
// SPDX-License-Identifier: Apache-2.0 WITH LLVM-exception
//
//===----------------------------------------------------------------------===//

#include "UncheckedStatusOrAccessModelTestFixture.h"
#include "MockHeaders.h"
#include "llvm/Support/ErrorHandling.h"

#include <string>
#include <utility>
#include <vector>

#include "gtest/gtest.h"

namespace clang::dataflow::statusor_model {
namespace {

TEST_P(UncheckedStatusOrAccessModelTest, NoStatusOrMention) {
  ExpectDiagnosticsFor(R"cc(
    void target() { "nop"; }
  )cc");
}

TEST_P(UncheckedStatusOrAccessModelTest,
       UnwrapWithoutCheck_Lvalue_CallToValue) {
  ExpectDiagnosticsFor(R"cc(
#include "unchecked_statusor_access_test_defs.h"

    void target(STATUSOR_INT sor) {
      sor.value();  // [[unsafe]]
    }
  )cc");
}

TEST_P(UncheckedStatusOrAccessModelTest, NonExplicitInitialization) {
  ExpectDiagnosticsFor(R"cc(
#include "unchecked_statusor_access_test_defs.h"
    STATUSOR_INT target() {
      STATUSOR_INT x = Make<STATUSOR_INT>();
      return x.value();  // [[unsafe]]
    }
  )cc");
}

TEST_P(UncheckedStatusOrAccessModelTest,
       UnwrapWithoutCheck_Lvalue_CallToValue_NewLine) {
  ExpectDiagnosticsFor(R"cc(
#include "unchecked_statusor_access_test_defs.h"

    void target(STATUSOR_INT sor) {
      sor.  // force newline
      value();  // [[unsafe]]
    }
  )cc");
}

TEST_P(UncheckedStatusOrAccessModelTest,
       UnwrapWithoutCheck_Rvalue_CallToValue) {
  ExpectDiagnosticsFor(R"cc(
#include "unchecked_statusor_access_test_defs.h"

    void target(STATUSOR_INT sor) {
      std::move(sor).value();  // [[unsafe]]
    }
  )cc");
}

TEST_P(UncheckedStatusOrAccessModelTest,
       UnwrapWithoutCheck_Lvalue_CallToValueOrDie) {
  ExpectDiagnosticsFor(R"cc(
#include "unchecked_statusor_access_test_defs.h"

    void target(STATUSOR_INT sor) {
      sor.ValueOrDie();  // [[unsafe]]
    }
  )cc");
}

TEST_P(UncheckedStatusOrAccessModelTest,
       UnwrapWithoutCheck_Rvalue_CallToValueOrDie) {
  ExpectDiagnosticsFor(R"cc(
#include "unchecked_statusor_access_test_defs.h"

    void target(STATUSOR_INT sor) {
      std::move(sor).ValueOrDie();  // [[unsafe]]
    }
  )cc");
}

TEST_P(UncheckedStatusOrAccessModelTest,
       UnwrapWithoutCheck_Lvalue_CallToOperatorStar) {
  ExpectDiagnosticsFor(R"cc(
#include "unchecked_statusor_access_test_defs.h"

    void target(STATUSOR_INT sor) {
      *sor;  // [[unsafe]]
    }
  )cc");
}

TEST_P(UncheckedStatusOrAccessModelTest,
       UnwrapWithoutCheck_Lvalue_CallToOperatorStarSeparateLine) {
  ExpectDiagnosticsFor(R"cc(
#include "unchecked_statusor_access_test_defs.h"

    void target(STATUSOR_INT sor) {
      *  // [[unsafe]]
          sor;
    }
  )cc");
}

TEST_P(UncheckedStatusOrAccessModelTest,
       UnwrapWithoutCheck_Rvalue_CallToOperatorStar) {
  ExpectDiagnosticsFor(R"cc(
#include "unchecked_statusor_access_test_defs.h"

    void target(STATUSOR_INT sor) {
      *std::move(sor);  // [[unsafe]]
    }
  )cc");
}

TEST_P(UncheckedStatusOrAccessModelTest,
       UnwrapWithoutCheck_Lvalue_CallToOperatorArrow) {
  ExpectDiagnosticsFor(R"cc(
#include "unchecked_statusor_access_test_defs.h"

    struct Foo {
      void foo();
    };

    void target(absl::StatusOr<Foo> sor) {
      sor->foo();  // [[unsafe]]
    }
  )cc");
}

TEST_P(UncheckedStatusOrAccessModelTest,
       UnwrapWithoutCheck_Rvalue_CallToOperatorArrow) {
  ExpectDiagnosticsFor(R"cc(
#include "unchecked_statusor_access_test_defs.h"

    struct Foo {
      void foo();
    };

    void target(absl::StatusOr<Foo> sor) {
      std::move(sor)->foo();  // [[unsafe]]
    }
  )cc");
}

TEST_P(UncheckedStatusOrAccessModelTest, UnwrapRvalueWithCheck) {
  ExpectDiagnosticsFor(R"cc(
#include "unchecked_statusor_access_test_defs.h"

    void target(STATUSOR_INT sor) {
      if (sor.ok()) std::move(sor).value();
    }
  )cc");
}

TEST_P(UncheckedStatusOrAccessModelTest, ParensInDeclInitExpr) {
  ExpectDiagnosticsFor(R"cc(
#include "unchecked_statusor_access_test_defs.h"

    void target() {
      auto sor = (Make<STATUSOR_INT>());
      if (sor.ok()) sor.value();
    }
  )cc");
}

TEST_P(UncheckedStatusOrAccessModelTest, ReferenceInDeclInitExpr) {
  ExpectDiagnosticsFor(R"cc(
#include "unchecked_statusor_access_test_defs.h"

    struct Foo {
      const STATUSOR_INT& GetStatusOrInt() const;
    };

    void target(Foo foo) {
      auto sor = foo.GetStatusOrInt();
      if (sor.ok()) sor.value();
    }
  )cc");
  ExpectDiagnosticsFor(R"cc(
#include "unchecked_statusor_access_test_defs.h"

    struct Foo {
      STATUSOR_INT& GetStatusOrInt();
    };

    void target(Foo foo) {
      auto sor = foo.GetStatusOrInt();
      if (sor.ok()) sor.value();
    }
  )cc");
  ExpectDiagnosticsFor(R"cc(
#include "unchecked_statusor_access_test_defs.h"

    struct Foo {
      STATUSOR_INT&& GetStatusOrInt() &&;
    };

    void target(Foo foo) {
      auto sor = std::move(foo).GetStatusOrInt();
      if (sor.ok()) sor.value();
    }
  )cc");
}

TEST_P(UncheckedStatusOrAccessModelTest, IfThenElse) {
  ExpectDiagnosticsFor(
      R"cc(
#include "unchecked_statusor_access_test_defs.h"

        void target(STATUSOR_INT sor) {
          if (sor.ok())
            sor.value();
          else
            sor.value();  // [[unsafe]]

          sor.value();  // [[unsafe]]
        }
      )cc");
  ExpectDiagnosticsFor(R"cc(
#include "unchecked_statusor_access_test_defs.h"

    void target() {
      if (auto sor = Make<STATUSOR_INT>(); sor.ok())
        sor.value();
      else
        sor.value();  // [[unsafe]]
    }
  )cc");
}

TEST_P(UncheckedStatusOrAccessModelTest, JoinSafeSafe) {
  ExpectDiagnosticsFor(
      R"cc(
#include "unchecked_statusor_access_test_defs.h"

        void target(STATUSOR_INT sor, bool b) {
          if (sor.ok()) {
            if (b)
              sor.value();
            else
              sor.value();
          }
        }
      )cc");
}

TEST_P(UncheckedStatusOrAccessModelTest, JoinUnsafeUnsafe) {
  ExpectDiagnosticsFor(R"cc(
#include "unchecked_statusor_access_test_defs.h"

    void target(STATUSOR_INT sor, bool b) {
      if (b)
        sor.value();  // [[unsafe]]
      else
        sor.value();  // [[unsafe]]
    }
  )cc");
}

TEST_P(UncheckedStatusOrAccessModelTest, InversedIfThenElse) {
  ExpectDiagnosticsFor(
      R"cc(
#include "unchecked_statusor_access_test_defs.h"

        void target(STATUSOR_INT sor) {
          if (!sor.ok())
            sor.value();  // [[unsafe]]
          else
            sor.value();

          sor.value();  // [[unsafe]]
        }
      )cc");
}

TEST_P(UncheckedStatusOrAccessModelTest, DoubleInversedIfThenElse) {
  ExpectDiagnosticsFor(R"cc(
#include "unchecked_statusor_access_test_defs.h"

    void target(STATUSOR_INT sor) {
      if (!!sor.ok())
        sor.value();
      else
        sor.value();  // [[unsafe]]
    }
  )cc");
}

TEST_P(UncheckedStatusOrAccessModelTest, TripleInversedIfThenElse) {
  ExpectDiagnosticsFor(R"cc(
#include "unchecked_statusor_access_test_defs.h"

    void target(STATUSOR_INT sor) {
      if (!!!sor.ok())
        sor.value();  // [[unsafe]]
      else
        sor.value();
    }
  )cc");
}

TEST_P(UncheckedStatusOrAccessModelTest, IfThenElse_LhsAndRhs) {
  ExpectDiagnosticsFor(R"cc(
#include "unchecked_statusor_access_test_defs.h"

    void target(STATUSOR_INT x, STATUSOR_INT y) {
      if (x.ok() && y.ok()) {
        x.value();

        y.value();
      } else {
        x.value();  // [[unsafe]]

        y.value();  // [[unsafe]]
      }
    }
  )cc");
}

TEST_P(UncheckedStatusOrAccessModelTest, IfThenElse_NotLhsAndRhs) {
  ExpectDiagnosticsFor(
      R"cc(
#include "unchecked_statusor_access_test_defs.h"

        void target(STATUSOR_INT x, STATUSOR_INT y) {
          if (!x.ok() && y.ok()) {
            y.value();

            x.value();  // [[unsafe]]
          } else {
            x.value();  // [[unsafe]]

            y.value();  // [[unsafe]]
          }
        }
      )cc");
}

TEST_P(UncheckedStatusOrAccessModelTest, IfThenElse_LhsAndNotRhs) {
  ExpectDiagnosticsFor(
      R"cc(
#include "unchecked_statusor_access_test_defs.h"

        void target(STATUSOR_INT x, STATUSOR_INT y) {
          if (x.ok() && !y.ok()) {
            x.value();

            y.value();  // [[unsafe]]
          } else {
            x.value();  // [[unsafe]]

            y.value();  // [[unsafe]]
          }
        }
      )cc");
}

TEST_P(UncheckedStatusOrAccessModelTest, IfThenElse_NotLhsAndNotRhs) {
  ExpectDiagnosticsFor(R"cc(
#include "unchecked_statusor_access_test_defs.h"

    void target(STATUSOR_INT x, STATUSOR_INT y) {
      if (!x.ok() && !y.ok()) {
        x.value();  // [[unsafe]]

        y.value();  // [[unsafe]]
      } else {
        x.value();  // [[unsafe]]

        y.value();  // [[unsafe]]
      }
    }
  )cc");
}

TEST_P(UncheckedStatusOrAccessModelTest, IfThenElse_Not_LhsAndRhs) {
  ExpectDiagnosticsFor(
      R"cc(
#include "unchecked_statusor_access_test_defs.h"

        void target(STATUSOR_INT x, STATUSOR_INT y) {
          if (!(x.ok() && y.ok())) {
            x.value();  // [[unsafe]]

            y.value();  // [[unsafe]]
          } else {
            x.value();

            y.value();
          }
        }
      )cc");
}

TEST_P(UncheckedStatusOrAccessModelTest, IfThenElse_Not_NotLhsAndRhs) {
  ExpectDiagnosticsFor(
      R"cc(
#include "unchecked_statusor_access_test_defs.h"

        void target(STATUSOR_INT x, STATUSOR_INT y) {
          if (!(!x.ok() && y.ok())) {
            x.value();  // [[unsafe]]

            y.value();  // [[unsafe]]
          } else {
            y.value();

            x.value();  // [[unsafe]]
          }
        }
      )cc");
}

TEST_P(UncheckedStatusOrAccessModelTest, IfThenElse_Not_LhsAndNotRhs) {
  ExpectDiagnosticsFor(
      R"cc(
#include "unchecked_statusor_access_test_defs.h"

        void target(STATUSOR_INT x, STATUSOR_INT y) {
          if (!(x.ok() && !y.ok())) {
            x.value();  // [[unsafe]]

            y.value();  // [[unsafe]]
          } else {
            x.value();

            y.value();  // [[unsafe]]
          }
        }
      )cc");
}

TEST_P(UncheckedStatusOrAccessModelTest, IfThenElse_Not_NotLhsAndNotRhs) {
  ExpectDiagnosticsFor(R"cc(
#include "unchecked_statusor_access_test_defs.h"

    void target(STATUSOR_INT x, STATUSOR_INT y) {
      if (!(!x.ok() && !y.ok())) {
        x.value();  // [[unsafe]]

        y.value();  // [[unsafe]]
      } else {
        x.value();  // [[unsafe]]

        y.value();  // [[unsafe]]
      }
    }
  )cc");
}

TEST_P(UncheckedStatusOrAccessModelTest, IfThenElse_LhsOrRhs) {
  ExpectDiagnosticsFor(R"cc(
#include "unchecked_statusor_access_test_defs.h"

    void target(STATUSOR_INT x, STATUSOR_INT y) {
      if (x.ok() || y.ok()) {
        x.value();  // [[unsafe]]

        y.value();  // [[unsafe]]
      } else {
        x.value();  // [[unsafe]]

        y.value();  // [[unsafe]]
      }
    }
  )cc");
}

TEST_P(UncheckedStatusOrAccessModelTest, IfThenElse_NotLhsOrRhs) {
  ExpectDiagnosticsFor(
      R"cc(
#include "unchecked_statusor_access_test_defs.h"

        void target(STATUSOR_INT x, STATUSOR_INT y) {
          if (!x.ok() || y.ok()) {
            x.value();  // [[unsafe]]

            y.value();  // [[unsafe]]
          } else {
            x.value();

            y.value();  // [[unsafe]]
          }
        }
      )cc");
}

TEST_P(UncheckedStatusOrAccessModelTest, IfThenElse_LhsOrNotRhs) {
  ExpectDiagnosticsFor(
      R"cc(
#include "unchecked_statusor_access_test_defs.h"

        void target(STATUSOR_INT x, STATUSOR_INT y) {
          if (x.ok() || !y.ok()) {
            x.value();  // [[unsafe]]

            y.value();  // [[unsafe]]
          } else {
            y.value();

            x.value();  // [[unsafe]]
          }
        }
      )cc");
}

TEST_P(UncheckedStatusOrAccessModelTest, IfThenElse_NotLhsOrNotRhs) {
  ExpectDiagnosticsFor(
      R"cc(
#include "unchecked_statusor_access_test_defs.h"

        void target(STATUSOR_INT x, STATUSOR_INT y) {
          if (!x.ok() || !y.ok()) {
            x.value();  // [[unsafe]]

            y.value();  // [[unsafe]]
          } else {
            x.value();

            y.value();
          }
        }
      )cc");
}

TEST_P(UncheckedStatusOrAccessModelTest, IfThenElse_Not_LhsOrRhs) {
  ExpectDiagnosticsFor(R"cc(
#include "unchecked_statusor_access_test_defs.h"

    void target(STATUSOR_INT x, STATUSOR_INT y) {
      if (!(x.ok() || y.ok())) {
        x.value();  // [[unsafe]]

        y.value();  // [[unsafe]]
      } else {
        x.value();  // [[unsafe]]

        y.value();  // [[unsafe]]
      }
    }
  )cc");
}

TEST_P(UncheckedStatusOrAccessModelTest, IfThenElse_Not_NotLhsOrRhs) {
  ExpectDiagnosticsFor(
      R"cc(
#include "unchecked_statusor_access_test_defs.h"

        void target(STATUSOR_INT x, STATUSOR_INT y) {
          if (!(!x.ok() || y.ok())) {
            x.value();

            y.value();  // [[unsafe]]
          } else {
            x.value();  // [[unsafe]]

            y.value();  // [[unsafe]]
          }
        }
      )cc");
}

TEST_P(UncheckedStatusOrAccessModelTest, IfThenElse_Not_LhsOrNotRhs) {
  ExpectDiagnosticsFor(
      R"cc(
#include "unchecked_statusor_access_test_defs.h"

        void target(STATUSOR_INT x, STATUSOR_INT y) {
          if (!(x.ok() || !y.ok())) {
            y.value();

            x.value();  // [[unsafe]]
          } else {
            x.value();  // [[unsafe]]

            y.value();  // [[unsafe]]
          }
        }
      )cc");
}

TEST_P(UncheckedStatusOrAccessModelTest, IfThenElse_Not_NotLhsOrNotRhs) {
  ExpectDiagnosticsFor(R"cc(
#include "unchecked_statusor_access_test_defs.h"

    void target(STATUSOR_INT x, STATUSOR_INT y) {
      if (!(!x.ok() || !y.ok())) {
        x.value();

        y.value();
      } else {
        x.value();  // [[unsafe]]

        y.value();  // [[unsafe]]
      }
    }
  )cc");
}

TEST_P(UncheckedStatusOrAccessModelTest, TerminatingIfThenBranch) {
  ExpectDiagnosticsFor(R"cc(
#include "unchecked_statusor_access_test_defs.h"

    void target(STATUSOR_INT sor) {
      if (!sor.ok()) return;

      sor.value();
    }
  )cc");
  ExpectDiagnosticsFor(R"cc(
#include "unchecked_statusor_access_test_defs.h"

    void target(STATUSOR_INT sor) {
      if (sor.ok()) return;

      sor.value();  // [[unsafe]]
    }
  )cc");
  ExpectDiagnosticsFor(
      R"cc(
#include "unchecked_statusor_access_test_defs.h"

        void target(STATUSOR_INT x, STATUSOR_INT y) {
          if (!x.ok() || !y.ok()) return;

          x.value();

          y.value();
        }
      )cc");
}

TEST_P(UncheckedStatusOrAccessModelTest, TerminatingIfElseBranch) {
  ExpectDiagnosticsFor(R"cc(
#include "unchecked_statusor_access_test_defs.h"

    void target(STATUSOR_INT sor) {
      if (sor.ok()) {
      } else {
        return;
      }

      sor.value();
    }
  )cc");
  ExpectDiagnosticsFor(R"cc(
#include "unchecked_statusor_access_test_defs.h"

    void target(STATUSOR_INT sor) {
      if (!sor.ok()) {
      } else {
        return;
      }

      sor.value();  // [[unsafe]]
    }
  )cc");
}

TEST_P(UncheckedStatusOrAccessModelTest, TerminatingIfThenBranchInLoop) {
  ExpectDiagnosticsFor(R"cc(
#include "unchecked_statusor_access_test_defs.h"

    void target(STATUSOR_INT sor) {
      while (Make<bool>()) {
        if (!sor.ok()) continue;

        sor.value();
      }

      sor.value();  // [[unsafe]]
    }
  )cc");
  ExpectDiagnosticsFor(R"cc(
#include "unchecked_statusor_access_test_defs.h"

    void target(STATUSOR_INT sor) {
      while (Make<bool>()) {
        if (!sor.ok()) break;

        sor.value();
      }

      sor.value();  // [[unsafe]]
    }
  )cc");
}

TEST_P(UncheckedStatusOrAccessModelTest, TernaryConditionalOperator) {
  ExpectDiagnosticsFor(R"cc(
#include "unchecked_statusor_access_test_defs.h"

    void target(STATUSOR_INT sor) {
      sor.ok() ? sor.value() : 21;

      sor.ok() ? 21 : sor.value();  // [[unsafe]]
    }
  )cc");
  ExpectDiagnosticsFor(R"cc(
#include "unchecked_statusor_access_test_defs.h"

    void target(STATUSOR_INT sor) {
      !sor.ok() ? 21 : sor.value();

      !sor.ok() ? sor.value() : 21;  // [[unsafe]]
    }
  )cc");
  ExpectDiagnosticsFor(R"cc(
#include "unchecked_statusor_access_test_defs.h"

    void target(STATUSOR_INT sor1, STATUSOR_INT sor2) {
      !((__builtin_expect(false || (!(sor1.ok() && sor2.ok())), false)))
          ? (void)0
          : (void)1;
      do {
        sor1.value();  // [[unsafe]]
        sor2.value();  // [[unsafe]]
      } while (true);
    }
  )cc");
}

TEST_P(UncheckedStatusOrAccessModelTest, While) {
  ExpectDiagnosticsFor(R"cc(
#include "unchecked_statusor_access_test_defs.h"

    void target(STATUSOR_INT sor) {
      while (Make<bool>()) sor.value();  // [[unsafe]]
    }
  )cc");
  ExpectDiagnosticsFor(R"cc(
#include "unchecked_statusor_access_test_defs.h"

    void target(STATUSOR_INT sor) {
      while (sor.ok()) sor.value();
    }
  )cc");
  ExpectDiagnosticsFor(R"cc(
#include "unchecked_statusor_access_test_defs.h"

    void target(STATUSOR_INT sor) {
      while (!sor.ok()) sor.value();  // [[unsafe]]
    }
  )cc");
  ExpectDiagnosticsFor(R"cc(
#include "unchecked_statusor_access_test_defs.h"

    void target(STATUSOR_INT sor) {
      while (!!sor.ok()) sor.value();
    }
  )cc");
  ExpectDiagnosticsFor(R"cc(
#include "unchecked_statusor_access_test_defs.h"

    void target(STATUSOR_INT sor) {
      while (!!!sor.ok()) sor.value();  // [[unsafe]]
    }
  )cc");
}

TEST_P(UncheckedStatusOrAccessModelTest, While_LhsAndRhs) {
  ExpectDiagnosticsFor(
      R"cc(
#include "unchecked_statusor_access_test_defs.h"

        void target(STATUSOR_INT x, STATUSOR_INT y) {
          while (x.ok() && y.ok()) {
            x.value();

            y.value();
          }
        }
      )cc");
}

TEST_P(UncheckedStatusOrAccessModelTest, While_NotLhsAndRhs) {
  ExpectDiagnosticsFor(R"cc(
#include "unchecked_statusor_access_test_defs.h"

    void target(STATUSOR_INT x, STATUSOR_INT y) {
      while (!x.ok() && y.ok()) x.value();  // [[unsafe]]
    }
  )cc");
  ExpectDiagnosticsFor(R"cc(
#include "unchecked_statusor_access_test_defs.h"

    void target(STATUSOR_INT x, STATUSOR_INT y) {
      while (!x.ok() && y.ok()) y.value();
    }
  )cc");
}

TEST_P(UncheckedStatusOrAccessModelTest, While_LhsAndNotRhs) {
  ExpectDiagnosticsFor(R"cc(
#include "unchecked_statusor_access_test_defs.h"

    void target(STATUSOR_INT x, STATUSOR_INT y) {
      while (x.ok() && !y.ok()) x.value();
    }
  )cc");
  ExpectDiagnosticsFor(R"cc(
#include "unchecked_statusor_access_test_defs.h"

    void target(STATUSOR_INT x, STATUSOR_INT y) {
      while (x.ok() && !y.ok()) y.value();  // [[unsafe]]
    }
  )cc");
}

TEST_P(UncheckedStatusOrAccessModelTest, While_NotLhsAndNotRhs) {
  ExpectDiagnosticsFor(R"cc(
#include "unchecked_statusor_access_test_defs.h"

    void target(STATUSOR_INT x, STATUSOR_INT y) {
      while (!x.ok() && !y.ok()) x.value();  // [[unsafe]]
    }
  )cc");
  ExpectDiagnosticsFor(R"cc(
#include "unchecked_statusor_access_test_defs.h"

    void target(STATUSOR_INT x, STATUSOR_INT y) {
      while (!x.ok() && !y.ok()) y.value();  // [[unsafe]]
    }
  )cc");
}

TEST_P(UncheckedStatusOrAccessModelTest, While_Not_LhsAndRhs) {
  ExpectDiagnosticsFor(R"cc(
#include "unchecked_statusor_access_test_defs.h"

    void target(STATUSOR_INT x, STATUSOR_INT y) {
      while (!(x.ok() && y.ok())) x.value();  // [[unsafe]]
    }
  )cc");
  ExpectDiagnosticsFor(R"cc(
#include "unchecked_statusor_access_test_defs.h"

    void target(STATUSOR_INT x, STATUSOR_INT y) {
      while (!(x.ok() && y.ok())) y.value();  // [[unsafe]]
    }
  )cc");
}

TEST_P(UncheckedStatusOrAccessModelTest, While_Not_NotLhsAndRhs) {
  ExpectDiagnosticsFor(R"cc(
#include "unchecked_statusor_access_test_defs.h"

    void target(STATUSOR_INT x, STATUSOR_INT y) {
      while (!(!x.ok() && y.ok())) x.value();  // [[unsafe]]
    }
  )cc");
  ExpectDiagnosticsFor(R"cc(
#include "unchecked_statusor_access_test_defs.h"

    void target(STATUSOR_INT x, STATUSOR_INT y) {
      while (!(!x.ok() && y.ok())) y.value();  // [[unsafe]]
    }
  )cc");
}

TEST_P(UncheckedStatusOrAccessModelTest, While_Not_LhsAndNotRhs) {
  ExpectDiagnosticsFor(R"cc(
#include "unchecked_statusor_access_test_defs.h"

    void target(STATUSOR_INT x, STATUSOR_INT y) {
      while (!(x.ok() && !y.ok())) x.value();  // [[unsafe]]
    }
  )cc");
  ExpectDiagnosticsFor(R"cc(
#include "unchecked_statusor_access_test_defs.h"

    void target(STATUSOR_INT x, STATUSOR_INT y) {
      while (!(x.ok() && !y.ok())) y.value();  // [[unsafe]]
    }
  )cc");
}

TEST_P(UncheckedStatusOrAccessModelTest, While_Not_NotLhsAndNotRhs) {
  ExpectDiagnosticsFor(R"cc(
#include "unchecked_statusor_access_test_defs.h"

    void target(STATUSOR_INT x, STATUSOR_INT y) {
      while (!(!x.ok() && !y.ok())) x.value();  // [[unsafe]]
    }
  )cc");
  ExpectDiagnosticsFor(R"cc(
#include "unchecked_statusor_access_test_defs.h"

    void target(STATUSOR_INT x, STATUSOR_INT y) {
      while (!(!x.ok() && !y.ok())) y.value();  // [[unsafe]]
    }
  )cc");
}

TEST_P(UncheckedStatusOrAccessModelTest, While_LhsOrRhs) {
  ExpectDiagnosticsFor(R"cc(
#include "unchecked_statusor_access_test_defs.h"

    void target(STATUSOR_INT x, STATUSOR_INT y) {
      while (x.ok() || y.ok()) x.value();  // [[unsafe]]
    }
  )cc");
  ExpectDiagnosticsFor(R"cc(
#include "unchecked_statusor_access_test_defs.h"

    void target(STATUSOR_INT x, STATUSOR_INT y) {
      while (x.ok() || y.ok()) y.value();  // [[unsafe]]
    }
  )cc");
}

TEST_P(UncheckedStatusOrAccessModelTest, While_NotLhsOrRhs) {
  ExpectDiagnosticsFor(R"cc(
#include "unchecked_statusor_access_test_defs.h"

    void target(STATUSOR_INT x, STATUSOR_INT y) {
      while (!x.ok() || y.ok()) x.value();  // [[unsafe]]
    }
  )cc");
  ExpectDiagnosticsFor(R"cc(
#include "unchecked_statusor_access_test_defs.h"

    void target(STATUSOR_INT x, STATUSOR_INT y) {
      while (!x.ok() || y.ok()) y.value();  // [[unsafe]]
    }
  )cc");
}

TEST_P(UncheckedStatusOrAccessModelTest, While_LhsOrNotRhs) {
  ExpectDiagnosticsFor(R"cc(
#include "unchecked_statusor_access_test_defs.h"

    void target(STATUSOR_INT x, STATUSOR_INT y) {
      while (x.ok() || !y.ok()) x.value();  // [[unsafe]]
    }
  )cc");
  ExpectDiagnosticsFor(R"cc(
#include "unchecked_statusor_access_test_defs.h"

    void target(STATUSOR_INT x, STATUSOR_INT y) {
      while (x.ok() || !y.ok()) y.value();  // [[unsafe]]
    }
  )cc");
}

TEST_P(UncheckedStatusOrAccessModelTest, While_NotLhsOrNotRhs) {
  ExpectDiagnosticsFor(R"cc(
#include "unchecked_statusor_access_test_defs.h"

    void target(STATUSOR_INT x, STATUSOR_INT y) {
      while (!x.ok() || !y.ok()) x.value();  // [[unsafe]]
    }
  )cc");
  ExpectDiagnosticsFor(R"cc(
#include "unchecked_statusor_access_test_defs.h"

    void target(STATUSOR_INT x, STATUSOR_INT y) {
      while (!x.ok() || !y.ok()) y.value();  // [[unsafe]]
    }
  )cc");
}

TEST_P(UncheckedStatusOrAccessModelTest, While_Not_LhsOrRhs) {
  ExpectDiagnosticsFor(R"cc(
#include "unchecked_statusor_access_test_defs.h"

    void target(STATUSOR_INT x, STATUSOR_INT y) {
      while (!(x.ok() || y.ok())) x.value();  // [[unsafe]]
    }
  )cc");
  ExpectDiagnosticsFor(R"cc(
#include "unchecked_statusor_access_test_defs.h"

    void target(STATUSOR_INT x, STATUSOR_INT y) {
      while (!(x.ok() || y.ok())) y.value();  // [[unsafe]]
    }
  )cc");
}

TEST_P(UncheckedStatusOrAccessModelTest, While_Not_NotLhsOrRhs) {
  ExpectDiagnosticsFor(R"cc(
#include "unchecked_statusor_access_test_defs.h"

    void target(STATUSOR_INT x, STATUSOR_INT y) {
      while (!(!x.ok() || y.ok())) x.value();
    }
  )cc");
  ExpectDiagnosticsFor(R"cc(
#include "unchecked_statusor_access_test_defs.h"

    void target(STATUSOR_INT x, STATUSOR_INT y) {
      while (!(!x.ok() || y.ok())) y.value();  // [[unsafe]]
    }
  )cc");
}

TEST_P(UncheckedStatusOrAccessModelTest, While_Not_LhsOrNotRhs) {
  ExpectDiagnosticsFor(R"cc(
#include "unchecked_statusor_access_test_defs.h"

    void target(STATUSOR_INT x, STATUSOR_INT y) {
      while (!(x.ok() || !y.ok())) x.value();  // [[unsafe]]
    }
  )cc");
  ExpectDiagnosticsFor(R"cc(
#include "unchecked_statusor_access_test_defs.h"

    void target(STATUSOR_INT x, STATUSOR_INT y) {
      while (!(x.ok() || !y.ok())) y.value();
    }
  )cc");
}

TEST_P(UncheckedStatusOrAccessModelTest, While_Not_NotLhsOrNotRhs) {
  ExpectDiagnosticsFor(
      R"cc(
#include "unchecked_statusor_access_test_defs.h"

        void target(STATUSOR_INT x, STATUSOR_INT y) {
          while (!(!x.ok() || !y.ok())) {
            x.value();

            y.value();
          }
        }
      )cc");
}

TEST_P(UncheckedStatusOrAccessModelTest, While_AccessAfterStmt) {
  ExpectDiagnosticsFor(R"cc(
#include "unchecked_statusor_access_test_defs.h"

    void target(STATUSOR_INT sor) {
      while (sor.ok()) {
      }

      sor.value();  // [[unsafe]]
    }
  )cc");
  ExpectDiagnosticsFor(R"cc(
#include "unchecked_statusor_access_test_defs.h"

    void target(STATUSOR_INT sor) {
      while (!sor.ok()) {
      }

      sor.value();
    }
  )cc");
}

TEST_P(UncheckedStatusOrAccessModelTest, While_TerminatingBranch_Return) {
  ExpectDiagnosticsFor(R"cc(
#include "unchecked_statusor_access_test_defs.h"

    void target(STATUSOR_INT sor) {
      while (!sor.ok()) return;

      sor.value();
    }
  )cc");
  ExpectDiagnosticsFor(R"cc(
#include "unchecked_statusor_access_test_defs.h"

    void target(STATUSOR_INT sor) {
      while (sor.ok()) return;

      sor.value();  // [[unsafe]]
    }
  )cc");
}

TEST_P(UncheckedStatusOrAccessModelTest, While_NestedIfWithBinaryCondition) {
  ExpectDiagnosticsFor(
      R"cc(
#include "unchecked_statusor_access_test_defs.h"

        void target(STATUSOR_INT x, STATUSOR_INT y) {
          while (Make<bool>()) {
            if (x.ok() && y.ok()) {
              x.value();

              y.value();
            }
          }
        }
      )cc");
  ExpectDiagnosticsFor(
      R"cc(
#include "unchecked_statusor_access_test_defs.h"

        void target(STATUSOR_INT x, STATUSOR_INT y) {
          while (Make<bool>()) {
            if (!(!x.ok() || !y.ok())) {
              x.value();

              y.value();
            }
          }
        }
      )cc");
}

TEST_P(UncheckedStatusOrAccessModelTest, BuiltinExpect) {
  ExpectDiagnosticsFor(
      R"cc(
#include "unchecked_statusor_access_test_defs.h"

        void target(STATUSOR_INT x, STATUSOR_INT y) {
          if (!__builtin_expect(!x.ok() || __builtin_expect(!y.ok(), true), false)) {
            x.value();

            y.value();
          }
        }
      )cc");
}

TEST_P(UncheckedStatusOrAccessModelTest, CopyAssignment) {
  ExpectDiagnosticsFor(R"cc(
#include "unchecked_statusor_access_test_defs.h"

    void target() {
      STATUSOR_INT sor = Make<STATUSOR_INT>();
      if (sor.ok()) {
        sor = Make<STATUSOR_INT>();
        sor.value();  // [[unsafe]]
      }
    }
  )cc");
  ExpectDiagnosticsFor(R"cc(
#include "unchecked_statusor_access_test_defs.h"

    void target() {
      STATUSOR_INT sor = Make<STATUSOR_INT>();
      if (!sor.ok()) return;

      sor = Make<STATUSOR_INT>();
      sor.value();  // [[unsafe]]
    }
  )cc");
  ExpectDiagnosticsFor(R"cc(
#include "unchecked_statusor_access_test_defs.h"

    void target() {
      STATUSOR_INT x = Make<STATUSOR_INT>();
      if (x.ok()) {
        STATUSOR_INT y = x;
        x = Make<STATUSOR_INT>();

        y.value();

        x.value();  // [[unsafe]]
      }
    }
  )cc");
  ExpectDiagnosticsFor(
      R"cc(
#include "unchecked_statusor_access_test_defs.h"

        void target() {
          STATUSOR_INT x = Make<STATUSOR_INT>();
          STATUSOR_INT y = x;
          if (!y.ok()) return;

          x.value();

          y = Make<STATUSOR_INT>();
          x.value();
        }
      )cc");
  ExpectDiagnosticsFor(R"cc(
#include "unchecked_statusor_access_test_defs.h"

    struct Foo {
      STATUSOR_INT bar;
    };

    void target(Foo foo) {
      foo.bar = Make<STATUSOR_INT>();
      if (foo.bar.ok()) {
        foo.bar.value();

        foo.bar = Make<STATUSOR_INT>();
        foo.bar.value();  // [[unsafe]]
      }
    }
  )cc");
}

TEST_P(UncheckedStatusOrAccessModelTest, ShortCircuitingBinaryOperators) {
  ExpectDiagnosticsFor(R"cc(
#include "unchecked_statusor_access_test_defs.h"

    void target(STATUSOR_BOOL sor) {
      bool b = sor.ok() & sor.value();  // [[unsafe]]
    }
  )cc");
  ExpectDiagnosticsFor(R"cc(
#include "unchecked_statusor_access_test_defs.h"

    void target(STATUSOR_BOOL sor) {
      bool b = sor.ok() && sor.value();
    }
  )cc");
  ExpectDiagnosticsFor(R"cc(
#include "unchecked_statusor_access_test_defs.h"

    void target(STATUSOR_BOOL sor) {
      bool b = !sor.ok() && sor.value();  // [[unsafe]]
    }
  )cc");
  ExpectDiagnosticsFor(R"cc(
#include "unchecked_statusor_access_test_defs.h"

    void target(STATUSOR_BOOL sor) {
      bool b = sor.ok() || sor.value();  // [[unsafe]]
    }
  )cc");
  ExpectDiagnosticsFor(R"cc(
#include "unchecked_statusor_access_test_defs.h"

    void target(STATUSOR_BOOL sor) {
      bool b = !sor.ok() || sor.value();
    }
  )cc");
  ExpectDiagnosticsFor(R"cc(
#include "unchecked_statusor_access_test_defs.h"

    void target(bool b, STATUSOR_INT sor) {
      if (b || sor.ok()) {
        do {
          sor.value();  // [[unsafe]]
        } while (true);
      }
    }
  )cc");
  ExpectDiagnosticsFor(R"cc(
#include "unchecked_statusor_access_test_defs.h"

    void target(bool b, STATUSOR_INT sor) {
      if (__builtin_expect(b || sor.ok(), false)) {
        do {
          sor.value();  // [[unsafe]]
        } while (false);
      }
    }
  )cc");
  ExpectDiagnosticsFor(
      R"cc(
#include "unchecked_statusor_access_test_defs.h"

        void target(STATUSOR_INT sor1, STATUSOR_INT sor2) {
          while (sor1.ok() && sor2.ok()) sor1.value();
          while (sor1.ok() && sor2.ok()) sor2.value();
        }
      )cc");
}

TEST_P(UncheckedStatusOrAccessModelTest, References) {
  ExpectDiagnosticsFor(R"cc(
#include "unchecked_statusor_access_test_defs.h"

    void target() {
      STATUSOR_INT x = Make<STATUSOR_INT>();
      STATUSOR_INT& y = x;
      if (x.ok()) {
        x.value();

        y.value();
      } else {
        x.value();  // [[unsafe]]

        y.value();  // [[unsafe]]
      }
    }
  )cc");
  ExpectDiagnosticsFor(
      R"cc(
#include "unchecked_statusor_access_test_defs.h"

        void target() {
          STATUSOR_INT x = Make<STATUSOR_INT>();
          STATUSOR_INT& y = x;
          if (y.ok()) {
            x.value();

            y.value();
          } else {
            x.value();  // [[unsafe]]

            y.value();  // [[unsafe]]
          }
        }
      )cc");
  ExpectDiagnosticsFor(
      R"cc(
#include "unchecked_statusor_access_test_defs.h"

        void target() {
          STATUSOR_INT x = Make<STATUSOR_INT>();
          STATUSOR_INT& y = x;
          if (!y.ok()) return;

          x.value();

          y = Make<STATUSOR_INT>();
          x.value();  // [[unsafe]]
        }
      )cc");
  ExpectDiagnosticsFor(
      R"cc(
#include "unchecked_statusor_access_test_defs.h"

        void target() {
          STATUSOR_INT x = Make<STATUSOR_INT>();
          const STATUSOR_INT& y = x;
          if (!y.ok()) return;

          y.value();

          x = Make<STATUSOR_INT>();
          y.value();  // [[unsafe]]
        }
      )cc");
}

TEST_P(UncheckedStatusOrAccessModelTest, NoReturnAttribute) {
  ExpectDiagnosticsFor(R"cc(
#include "unchecked_statusor_access_test_defs.h"

    __attribute__((noreturn)) void f();

    void target(STATUSOR_INT sor) {
      if (!sor.ok()) f();

      sor.value();
    }
  )cc");
  ExpectDiagnosticsFor(R"cc(
#include "unchecked_statusor_access_test_defs.h"

    void f();

    void target(STATUSOR_INT sor) {
      if (!sor.ok()) f();

      sor.value();  // [[unsafe]]
    }
  )cc");
  ExpectDiagnosticsFor(R"cc(
#include "unchecked_statusor_access_test_defs.h"

    struct Foo {
      __attribute__((noreturn)) ~Foo();
      void Bar();
    };

    void target(STATUSOR_INT sor) {
      if (!sor.ok()) Foo().Bar();

      sor.value();
    }
  )cc");
  ExpectDiagnosticsFor(R"cc(
#include "unchecked_statusor_access_test_defs.h"

    struct Foo {
      ~Foo();
      void Bar();
    };

    void target(STATUSOR_INT sor) {
      if (!sor.ok()) Foo().Bar();

      sor.value();  // [[unsafe]]
    }
  )cc");
  ExpectDiagnosticsFor(R"cc(
#include "unchecked_statusor_access_test_defs.h"

    void f();
    __attribute__((noreturn)) void g();

    void target(STATUSOR_INT sor) {
      sor.ok() ? f() : g();

      sor.value();
    }
  )cc");
  ExpectDiagnosticsFor(R"cc(
#include "unchecked_statusor_access_test_defs.h"

    __attribute__((noreturn)) void f();
    void g();

    void target(STATUSOR_INT sor) {
      !sor.ok() ? f() : g();

      sor.value();
    }
  )cc");
  ExpectDiagnosticsFor(R"cc(
#include "unchecked_statusor_access_test_defs.h"

    void f();
    void g();

    void target(STATUSOR_INT sor) {
      sor.ok() ? f() : g();

      sor.value();  // [[unsafe]]
    }
  )cc");
  ExpectDiagnosticsFor(R"cc(
#include "unchecked_statusor_access_test_defs.h"

    void terminate() __attribute__((noreturn));

    void target(STATUSOR_INT sor) {
      sor.value();  // [[unsafe]]
      terminate();
    }
  )cc");
  ExpectDiagnosticsFor(R"cc(
#include "unchecked_statusor_access_test_defs.h"

    void terminate() __attribute__((noreturn));

    void target(STATUSOR_INT sor) {
      if (sor.ok()) sor.value();
      terminate();
    }
  )cc");
  ExpectDiagnosticsFor(R"cc(
#include "unchecked_statusor_access_test_defs.h"

    void terminate() __attribute__((noreturn));

    struct Foo {
      ~Foo() __attribute__((noreturn));
    };

    void target() {
      auto sor = Make<absl::StatusOr<Foo>>();
      !(false || !(sor.ok())) ? (void)0 : terminate();
      sor.value();
      terminate();
    }
  )cc");
}

TEST_P(UncheckedStatusOrAccessModelTest, DeclInLoop) {
  ExpectDiagnosticsFor(R"cc(
#include "unchecked_statusor_access_test_defs.h"

    void target(STATUSOR_INT sor) {
      while (auto ok = sor.ok()) sor.value();
    }
  )cc");
  ExpectDiagnosticsFor(R"cc(
#include "unchecked_statusor_access_test_defs.h"

    using BoolAlias = bool;

    void target(STATUSOR_INT sor) {
      while (BoolAlias ok = sor.ok()) sor.value();
    }
  )cc");
  ExpectDiagnosticsFor(R"cc(
#include "unchecked_statusor_access_test_defs.h"

    void target() {
      while (Make<bool>()) {
        STATUSOR_INT sor = Make<STATUSOR_INT>();
        sor.value();  // [[unsafe]]
      }
    }
  )cc");
  ExpectDiagnosticsFor(R"cc(
#include "unchecked_statusor_access_test_defs.h"

    using StatusOrInt = STATUSOR_INT;

    void target() {
      while (Make<bool>()) {
        StatusOrInt sor = Make<STATUSOR_INT>();
        sor.value();  // [[unsafe]]
      }
    }
  )cc");
}

TEST_P(UncheckedStatusOrAccessModelTest, NonEvaluatedExprInCondition) {
  ExpectDiagnosticsFor(
      R"cc(
#include "unchecked_statusor_access_test_defs.h"

        bool unknown();

        void target(STATUSOR_INT sor) {
          if (unknown() && sor.ok()) sor.value();
          if (sor.ok() && unknown()) sor.value();
        }
      )cc");
  ExpectDiagnosticsFor(
      R"cc(
#include "unchecked_statusor_access_test_defs.h"

        bool unknown();

        void target(STATUSOR_INT sor) {
          if (!(!unknown() || !sor.ok())) sor.value();
          if (!(!sor.ok() || !unknown())) sor.value();
        }
      )cc");
  ExpectDiagnosticsFor(R"cc(
#include "unchecked_statusor_access_test_defs.h"

    bool unknown();

    void target(STATUSOR_INT sor) {
      if (unknown() || sor.ok()) sor.value();  // [[unsafe]]
    }
  )cc");
  ExpectDiagnosticsFor(R"cc(
#include "unchecked_statusor_access_test_defs.h"

    bool unknown();

    void target(STATUSOR_INT sor) {
      if (sor.ok() || unknown()) sor.value();  // [[unsafe]]
    }
  )cc");
}

TEST_P(UncheckedStatusOrAccessModelTest, CorrelatedBranches) {
  ExpectDiagnosticsFor(R"cc(
#include "unchecked_statusor_access_test_defs.h"

    void target(bool b, STATUSOR_INT sor) {
      if (b || sor.ok()) {
        if (!b) sor.value();
      }
    }
  )cc");
  ExpectDiagnosticsFor(R"cc(
#include "unchecked_statusor_access_test_defs.h"

    void target(bool b, STATUSOR_INT sor) {
      if (b && !sor.ok()) return;
      if (b) sor.value();
    }
  )cc");
  ExpectDiagnosticsFor(R"cc(
#include "unchecked_statusor_access_test_defs.h"

    void target(bool b, STATUSOR_INT sor) {
      if (sor.ok()) b = true;
      if (b) sor.value();  // [[unsafe]]
    }
  )cc");
  ExpectDiagnosticsFor(R"cc(
#include "unchecked_statusor_access_test_defs.h"

    void target(bool b, STATUSOR_INT sor) {
      if (b) return;
      if (sor.ok()) b = true;
      if (b) sor.value();
    }
  )cc");
}

TEST_P(UncheckedStatusOrAccessModelTest, ConditionWithInitStmt) {
  ExpectDiagnosticsFor(R"cc(
#include "unchecked_statusor_access_test_defs.h"

    void target() {
      if (STATUSOR_INT sor = Make<STATUSOR_INT>(); sor.ok()) sor.value();
    }
  )cc");
  ExpectDiagnosticsFor(R"cc(
#include "unchecked_statusor_access_test_defs.h"

    void target() {
      if (STATUSOR_INT sor = Make<STATUSOR_INT>(); !sor.ok())
        sor.value();  // [[unsafe]]
    }
  )cc");
}

TEST_P(UncheckedStatusOrAccessModelTest, DeadCode) {
  ExpectDiagnosticsFor(R"cc(
#include "unchecked_statusor_access_test_defs.h"

    void target(STATUSOR_INT sor) {
      bool b = false;
      if (b) sor.value();
    }
  )cc");
  ExpectDiagnosticsFor(R"cc(
#include "unchecked_statusor_access_test_defs.h"

    void target(STATUSOR_INT sor) {
      bool b;
      b = false;
      if (b) sor.value();
    }
  )cc");
}

TEST_P(UncheckedStatusOrAccessModelTest, TemporaryDestructors) {
  ExpectDiagnosticsFor(R"cc(
#include "unchecked_statusor_access_test_defs.h"

    void target(STATUSOR_INT sor) {
      sor.ok() ? sor.value() : Fatal().value();

      sor.value();
    }
  )cc");
  ExpectDiagnosticsFor(R"cc(
#include "unchecked_statusor_access_test_defs.h"

    void target(STATUSOR_INT sor) {
      !sor.ok() ? Fatal().value() : sor.value();

      sor.value();
    }
  )cc");
  ExpectDiagnosticsFor(R"cc(
#include "unchecked_statusor_access_test_defs.h"

    void target(bool b, STATUSOR_INT sor) {
      b ? 0 : sor.ok() ? sor.value() : Fatal().value();

      sor.value();  // [[unsafe]]
    }
  )cc");
  ExpectDiagnosticsFor(R"cc(
#include "unchecked_statusor_access_test_defs.h"

    void target(bool b, STATUSOR_INT sor) {
      for (int i = 0; i < 10; i++) {
        (b && sor.ok()) ? sor.value() : Fatal().value();

        if (b) sor.value();
      }
    }
  )cc");
  ExpectDiagnosticsFor(R"cc(
#include "unchecked_statusor_access_test_defs.h"

    void target(bool b, STATUSOR_INT sor) {
      for (int i = 0; i < 10; i++) {
        (b || !sor.ok()) ? Fatal().value() : 0;

        if (!b) sor.value();
      }
    }
  )cc");
  ExpectDiagnosticsFor(R"cc(
#include "unchecked_statusor_access_test_defs.h"

    void target(bool b, STATUSOR_INT sor) {
      for (int i = 0; i < 10; i++) {
        (false || !(b && sor.ok())) ? Fatal().value() : 0;

        do {
          sor.value();
        } while (b);
      }
    }
  )cc");
}

TEST_P(UncheckedStatusOrAccessModelTest, CheckMacro) {
  ExpectDiagnosticsFor(R"cc(
#include "unchecked_statusor_access_test_defs.h"

    void target(STATUSOR_INT sor) {
      CHECK(sor.ok());
      sor.value();
    }
  )cc");
  ExpectDiagnosticsFor(R"cc(
#include "unchecked_statusor_access_test_defs.h"

    void target(STATUSOR_INT sor) {
      CHECK(!sor.ok());
      sor.value();  // [[unsafe]]
    }
  )cc");
}

TEST_P(UncheckedStatusOrAccessModelTest, QcheckMacro) {
  ExpectDiagnosticsFor(R"cc(
#include "unchecked_statusor_access_test_defs.h"

    void target(STATUSOR_INT sor) {
      QCHECK(sor.ok());
      sor.value();
    }
  )cc");
  ExpectDiagnosticsFor(R"cc(
#include "unchecked_statusor_access_test_defs.h"

    void target(STATUSOR_INT sor) {
      QCHECK(!sor.ok());
      sor.value();  // [[unsafe]]
    }
  )cc");
}

TEST_P(UncheckedStatusOrAccessModelTest, CheckNeMacro) {
  ExpectDiagnosticsFor(R"cc(
#include "unchecked_statusor_access_test_defs.h"

    void target(STATUSOR_INT sor) {
      CHECK_NE(sor.status(), absl::OkStatus());
      sor.value();  // [[unsafe]]
    }
  )cc");
}

TEST_P(UncheckedStatusOrAccessModelTest, QcheckNeMacro) {
  ExpectDiagnosticsFor(R"cc(
#include "unchecked_statusor_access_test_defs.h"

    void target(STATUSOR_INT sor) {
      QCHECK_NE(sor.status(), absl::OkStatus());
      sor.value();  // [[unsafe]]
    }
  )cc");
}

TEST_P(UncheckedStatusOrAccessModelTest, GlobalVars) {
  // The following examples are not sound as there could be opaque calls between
  // the ok() and the value() calls that change the StatusOr value.
  ExpectDiagnosticsFor(R"cc(
#include "unchecked_statusor_access_test_defs.h"

    static STATUSOR_INT sor;

    void target() {
      if (sor.ok())
        sor.value();
      else
        sor.value();  // [[unsafe]]
    }
  )cc");
  ExpectDiagnosticsFor(R"cc(
#include "unchecked_statusor_access_test_defs.h"

    void target() {
      static STATUSOR_INT sor;
      if (sor.ok())
        sor.value();
      else
        sor.value();  // [[unsafe]]
    }
  )cc");
  ExpectDiagnosticsFor(R"cc(
#include "unchecked_statusor_access_test_defs.h"

    struct Foo {
      static STATUSOR_INT sor;
    };

    void target(Foo foo) {
      if (foo.sor.ok())
        foo.sor.value();
      else
        foo.sor.value();  // [[unsafe]]
    }
  )cc");
  ExpectDiagnosticsFor(R"cc(
#include "unchecked_statusor_access_test_defs.h"

    struct Foo {
      static STATUSOR_INT sor;
    };

    void target() {
      if (Foo::sor.ok())
        Foo::sor.value();
      else
        Foo::sor.value();  // [[unsafe]]
    }
  )cc");
  ExpectDiagnosticsFor(R"cc(
#include "unchecked_statusor_access_test_defs.h"

    struct Foo {
      static STATUSOR_INT sor;

      static void target() {
        if (sor.ok())
          sor.value();
        else
          sor.value();  // [[unsafe]]
      }
    };
  )cc");
  ExpectDiagnosticsFor(R"cc(
#include "unchecked_statusor_access_test_defs.h"

    struct Foo {
      static STATUSOR_INT sor;

      void target() {
        if (sor.ok())
          sor.value();
        else
          sor.value();  // [[unsafe]]
      }
    };
  )cc");
  ExpectDiagnosticsFor(R"cc(
#include "unchecked_statusor_access_test_defs.h"

    struct S {
      static const int x = -1;
    };

    int target(S s) { return s.x; }
  )cc");
}

TEST_P(UncheckedStatusOrAccessModelTest, ReferenceReceivers) {
  // The following examples are not sound as there could be opaque calls between
  // the ok() and the value() calls that change the StatusOr value. However,
  // this is the behavior that users expect so it is here to stay.
  ExpectDiagnosticsFor(R"cc(
#include "unchecked_statusor_access_test_defs.h"

    void target(STATUSOR_INT& sor) {
      if (sor.ok())
        sor.value();
      else
        sor.value();  // [[unsafe]]
    }
  )cc");
  ExpectDiagnosticsFor(R"cc(
#include "unchecked_statusor_access_test_defs.h"

    struct Foo {
      STATUSOR_INT& sor;
    };

    void target(Foo foo) {
      if (foo.sor.ok())
        foo.sor.value();
      else
        foo.sor.value();  // [[unsafe]]
    }
  )cc");
  ExpectDiagnosticsFor(R"cc(
#include "unchecked_statusor_access_test_defs.h"

    struct Bar {
      STATUSOR_INT sor;
    };

    struct Foo {
      Bar& bar;
    };

    void target(Foo foo) {
      if (foo.bar.sor.ok())
        foo.bar.sor.value();
      else
        foo.bar.sor.value();  // [[unsafe]]
    }
  )cc");
  ExpectDiagnosticsFor(R"cc(
#include "unchecked_statusor_access_test_defs.h"

    struct Foo {
      STATUSOR_INT& sor;
    };

    void target(Foo& foo) {
      if (foo.sor.ok())
        foo.sor.value();
      else
        foo.sor.value();  // [[unsafe]]
    }
  )cc");
}

TEST_P(UncheckedStatusOrAccessModelTest, Lambdas) {
  ExpectDiagnosticsForLambda(R"cc(
#include "unchecked_statusor_access_test_defs.h"

    void target() {
      [](STATUSOR_INT sor) {
        if (sor.ok())
          sor.value();
        else
          sor.value();  // [[unsafe]]
      }(Make<STATUSOR_INT>());
    }
  )cc");
  ExpectDiagnosticsForLambda(R"cc(
#include "unchecked_statusor_access_test_defs.h"

    void target(STATUSOR_INT sor) {
      [sor]() {
        if (sor.ok())
          sor.value();
        else
          sor.value();  // [[unsafe]]
      }();
    }
  )cc");
  ExpectDiagnosticsForLambda(R"cc(
#include "unchecked_statusor_access_test_defs.h"

    void target(STATUSOR_INT sor) {
      [&sor]() {
        if (sor.ok())
          sor.value();
        else
          sor.value();  // [[unsafe]]
      }();
    }
  )cc");
  ExpectDiagnosticsForLambda(R"cc(
#include "unchecked_statusor_access_test_defs.h"

    void target(STATUSOR_INT sor) {
      [sor2 = sor]() {
        if (sor2.ok())
          sor2.value();
        else
          sor2.value();  // [[unsafe]]
      }();
    }
  )cc");
  ExpectDiagnosticsForLambda(R"cc(
#include "unchecked_statusor_access_test_defs.h"

    void target(STATUSOR_INT sor) {
      [&]() {
        if (sor.ok())
          sor.value();
        else
          sor.value();  // [[unsafe]]
      }();
    }
  )cc");
  ExpectDiagnosticsForLambda(R"cc(
#include "unchecked_statusor_access_test_defs.h"

    void target(STATUSOR_INT sor) {
      [=]() {
        if (sor.ok())
          sor.value();
        else
          sor.value();  // [[unsafe]]
      }();
    }
  )cc");
  ExpectDiagnosticsForLambda(R"cc(
#include "unchecked_statusor_access_test_defs.h"

    struct Foo {
      STATUSOR_INT sor;

      void target() {
        [this]() {
          if (sor.ok())
            sor.value();
          else
            sor.value();  // [[unsafe]]
        }();
      }
    };
  )cc");
}

TEST_P(UncheckedStatusOrAccessModelTest, GoodLambda) {
  ExpectDiagnosticsFor(R"cc(
#include "unchecked_statusor_access_test_defs.h"

    int target() {
      STATUSOR_INT sor = Make<STATUSOR_INT>();
      if (sor.ok()) return [&s = sor.value()] { return s; }();
      return 0;
    }
  )cc");
}

TEST_P(UncheckedStatusOrAccessModelTest, Status) {
  ExpectDiagnosticsFor(R"cc(
#include "unchecked_statusor_access_test_defs.h"

    void foo();

    void target(STATUS s) {
      if (s.ok()) foo();
    }
  )cc");
  ExpectDiagnosticsFor(R"cc(
#include "unchecked_statusor_access_test_defs.h"

    void foo();

    void target() {
      STATUS s = Make<STATUSOR_INT>().status();
      if (s.ok()) foo();
    }
  )cc");
}

TEST_P(UncheckedStatusOrAccessModelTest, ExpectThatMacro) {
  ExpectDiagnosticsFor(R"cc(
#include "unchecked_statusor_access_test_defs.h"

    void target(STATUSOR_INT sor) {
      EXPECT_THAT(sor, testing::status::IsOk());

      sor.value();  // [[unsafe]]
    }
  )cc");
  ExpectDiagnosticsFor(R"cc(
#include "unchecked_statusor_access_test_defs.h"

    void target(STATUSOR_INT sor) {
      EXPECT_THAT(sor.status(), testing::status::IsOk());

      sor.value();  // [[unsafe]]
    }
  )cc");
  ExpectDiagnosticsFor(R"cc(
#include "unchecked_statusor_access_test_defs.h"

    void target() {
      STATUSOR_INT sor = Make<STATUSOR_INT>();
      EXPECT_THAT(sor, testing::status::IsOk());

      sor.value();  // [[unsafe]]
    }
  )cc");
}

TEST_P(UncheckedStatusOrAccessModelTest, ExpectOkMacro) {
  ExpectDiagnosticsFor(R"cc(
#include "unchecked_statusor_access_test_defs.h"

    void target(STATUSOR_INT sor) {
      EXPECT_OK(sor);

      sor.value();  // [[unsafe]]
    }
  )cc");
  ExpectDiagnosticsFor(R"cc(
#include "unchecked_statusor_access_test_defs.h"

    void target(STATUSOR_INT sor) {
      EXPECT_OK(sor.status());

      sor.value();  // [[unsafe]]
    }
  )cc");
  ExpectDiagnosticsFor(R"cc(
#include "unchecked_statusor_access_test_defs.h"

    void target() {
      STATUSOR_INT sor = Make<STATUSOR_INT>();
      EXPECT_OK(sor);

      sor.value();  // [[unsafe]]
    }
  )cc");
}

TEST_P(UncheckedStatusOrAccessModelTest, BreadthFirstBlockTraversalLoop) {
  // Evaluating the CFG blocks of the code below in breadth-first order results
  // in an infinite loop. Each iteration of the while loop below results in a
  // new value being assigned to the storage location of sor1. However,
  // following a bread-first order of evaluation, downstream blocks will join
  // environments of different generations of predecessor blocks having distinct
  // values assigned to the sotrage location of sor1, resulting in not assigning
  // a value to the storage location of sor1 in successors. As iterations of the
  // analysis go, the state of the environment flips between having a value
  // assigned to the storage location of sor1 and not having a value assigned to
  // it. Since the evaluation of the copy constructor expression in bar(sor1)
  // depends on a value being assigned to sor1, the state of the environment
  // also flips between having a storage location assigned to the bar(sor1)
  // expression and not having a storage location assigned to it. This leads to
  // an infinite loop as the environment can't stabilize.
  ExpectDiagnosticsFor(R"cc(
#include "unchecked_statusor_access_test_defs.h"

    void foo(int, int);
    STATUSOR_INT bar(STATUSOR_INT);
    void baz(int);

    void target() {
      while (true) {
        STATUSOR_INT sor1 = Make<STATUSOR_INT>();
        if (sor1.ok()) {
          STATUSOR_INT sor2 = Make<STATUSOR_INT>();
          if (sor2.ok()) foo(sor1.value(), sor2.value());
        }

        STATUSOR_INT sor3 = bar(sor1);
        for (int i = 0; i < 5; i++) sor3 = bar(sor1);

        baz(sor3.value());  // [[unsafe]]
      }
    }
  )cc");
}

TEST_P(UncheckedStatusOrAccessModelTest, ReturnValue) {
  ExpectDiagnosticsFor(R"cc(
#include "unchecked_statusor_access_test_defs.h"

    void target() {
      STATUSOR_INT sor = Make<STATUSOR_INT>();
      if (sor.ok())
        sor.value();
      else
        sor.value();  // [[unsafe]]
    }
  )cc");
}

TEST_P(UncheckedStatusOrAccessModelTest, Goto) {
  ExpectDiagnosticsFor(R"cc(
#include "unchecked_statusor_access_test_defs.h"

    void target(STATUSOR_INT sor) {
    label:
      if (sor.ok())
        sor.value();
      else
        sor.value();  // [[unsafe]]
      goto label;
    }
  )cc");
  ExpectDiagnosticsFor(R"cc(
#include "unchecked_statusor_access_test_defs.h"

    void target(STATUSOR_INT sor) {
    label:
      if (!sor.ok()) goto label;
      sor.value();
    }
  )cc");
  ExpectDiagnosticsFor(R"cc(
#include "unchecked_statusor_access_test_defs.h"

    void target(STATUSOR_INT sor) {
      if (!sor.ok()) return;
      goto label;
    label:
      sor.value();
    }
  )cc");
}

TEST_P(UncheckedStatusOrAccessModelTest, JoinDistinctValues) {
  ExpectDiagnosticsFor(R"cc(
#include "unchecked_statusor_access_test_defs.h"

    void target(bool b) {
      STATUSOR_INT sor;
      if (b)
        sor = Make<STATUSOR_INT>();
      else
        sor = Make<STATUSOR_INT>();

      if (sor.ok())
        sor.value();
      else
        sor.value();  // [[unsafe]]
    }
  )cc");
  ExpectDiagnosticsFor(R"cc(
#include "unchecked_statusor_access_test_defs.h"

    void target(bool b) {
      STATUSOR_INT sor;
      if (b) {
        sor = Make<STATUSOR_INT>();
        if (!sor.ok()) return;
      } else {
        sor = Make<STATUSOR_INT>();
        if (!sor.ok()) return;
      }
      sor.value();
    }
  )cc");
  ExpectDiagnosticsFor(R"cc(
#include "unchecked_statusor_access_test_defs.h"

    void target(bool b) {
      STATUSOR_INT sor;
      if (b) {
        sor = Make<STATUSOR_INT>();
        if (!sor.ok()) return;
      } else {
        sor = Make<STATUSOR_INT>();
      }
      sor.value();  // [[unsafe]]
    }
  )cc");
}

TEST_P(UncheckedStatusOrAccessModelTest, VarDeclInitExprFromPairAccess) {
  ExpectDiagnosticsFor(R"cc(
#include "unchecked_statusor_access_test_defs.h"

    void target() {
      auto sor = Make<std::pair<int, STATUSOR_INT>>().second;
      if (sor.ok())
        sor.value();
      else
        sor.value();  // [[unsafe]]
    }
  )cc");
  ExpectDiagnosticsFor(R"cc(
#include "unchecked_statusor_access_test_defs.h"

    void target() {
      const auto& sor = Make<std::pair<int, STATUSOR_INT>>().second;
      if (sor.ok())
        sor.value();
      else
        sor.value();  // [[unsafe]]
    }
  )cc");
}

TEST_P(UncheckedStatusOrAccessModelTest, LValueToRValueCastOfChangingValue) {
  ExpectDiagnosticsFor(R"cc(
#include "unchecked_statusor_access_test_defs.h"

    bool foo();

    void target(bool b1) {
      STATUSOR_INT sor;
      if (b1)
        sor = Make<STATUSOR_INT>();
      else
        sor = Make<STATUSOR_INT>();

      do {
        const auto& b2 = foo();
        if (b2) break;

        sor.value();  // [[unsafe]]
      } while (true);
    }
  )cc");
}

TEST_P(UncheckedStatusOrAccessModelTest, ConstructorInitializer) {
  ExpectDiagnosticsFor(R"cc(
#include "unchecked_statusor_access_test_defs.h"

    class target {
      target() : foo_(Make<STATUSOR_INT>().value()) {  // [[unsafe]]
      }
      int foo_;
    };
  )cc");
}

TEST_P(UncheckedStatusOrAccessModelTest, AssignStatusToBoolVar) {
  ExpectDiagnosticsFor(R"cc(
#include "unchecked_statusor_access_test_defs.h"

    void target(STATUSOR_INT sor) {
      bool ok = sor.ok();
      if (ok)
        sor.value();
      else
        sor.value();  // [[unsafe]]
    }
  )cc");
  ExpectDiagnosticsFor(R"cc(
#include "unchecked_statusor_access_test_defs.h"

    void target(STATUSOR_INT sor) {
      bool not_ok = !sor.ok();
      if (not_ok)
        sor.value();  // [[unsafe]]
      else
        sor.value();
    }
  )cc");
}

TEST_P(UncheckedStatusOrAccessModelTest, StructuredBindings) {
  // Binding to a pair (which is actually a struct in the mock header).
  ExpectDiagnosticsFor(R"cc(
#include "unchecked_statusor_access_test_defs.h"

    void target() {
      const auto [sor, x] = Make<std::pair<STATUSOR_INT, int>>();
      if (sor.ok()) sor.value();
    }
  )cc");

  // Unsafe case.
  ExpectDiagnosticsFor(R"cc(
#include "unchecked_statusor_access_test_defs.h"

    void target() {
      const auto [sor, x] = Make<std::pair<STATUSOR_INT, int>>();
      sor.value();  // [[unsafe]]
    }
  )cc");

  // As a reference.
  ExpectDiagnosticsFor(R"cc(
#include "unchecked_statusor_access_test_defs.h"

    void target() {
      const auto& [sor, x] = Make<std::pair<STATUSOR_INT, int>>();
      if (sor.ok()) sor.value();
    }
  )cc");

  // Binding to a ref in a struct.
  ExpectDiagnosticsFor(R"cc(
#include "unchecked_statusor_access_test_defs.h"

    struct S {
      STATUSOR_INT& sor;
      int i;
    };

    void target() {
      const auto& [sor, i] = Make<S>();
      if (sor.ok()) sor.value();
    }
  )cc");

  // In a loop.
  ExpectDiagnosticsFor(R"cc(
#include "unchecked_statusor_access_test_defs.h"

    void target() {
      auto vals = Make<std::vector<std::pair<int, STATUSOR_INT>>>();
      for (const auto& [x, sor] : vals)
        if (sor.ok()) sor.value();
    }
  )cc");

  // Similar to the above, but InitExpr already has the storage initialized,
  // and bindings refer to them.
  ExpectDiagnosticsFor(R"cc(
#include "unchecked_statusor_access_test_defs.h"

    void target() {
      auto vals = Make<std::vector<std::pair<int, STATUSOR_INT>>>();
      for (const auto& p : vals) {
        const auto& [i, sor] = p;
        if (sor.ok()) sor.value();
      }
    }
  )cc");
}

TEST_P(UncheckedStatusOrAccessModelTest, AssignCompositeLogicExprToVar) {
  ExpectDiagnosticsFor(
      R"cc(
#include "unchecked_statusor_access_test_defs.h"

        void target(STATUSOR_INT sor, bool b) {
          bool c = sor.ok() && b;
          if (c) sor.value();
        }
      )cc");

  ExpectDiagnosticsFor(
      R"cc(
#include "unchecked_statusor_access_test_defs.h"

        void target(STATUSOR_INT sor, bool b) {
          bool c = !(!sor.ok() || !b);
          if (c) sor.value();
        }
      )cc");
}

TEST_P(UncheckedStatusOrAccessModelTest, Subclass) {
  ExpectDiagnosticsFor(
      R"cc(
#include "unchecked_statusor_access_test_defs.h"

        class Foo : public STATUSOR_INT {};

        void target(Foo opt) {
          opt.value();  // [[unsafe]]
        }
      )cc");
}

TEST_P(UncheckedStatusOrAccessModelTest, SubclassStatus) {
  ExpectDiagnosticsFor(
      R"cc(
#include "unchecked_statusor_access_test_defs.h"

        class Foo : public STATUS {};

        void target(Foo opt) { opt.ok(); }
      )cc");
}

TEST_P(UncheckedStatusOrAccessModelTest, SubclassOk) {
  ExpectDiagnosticsFor(
      R"cc(
#include "unchecked_statusor_access_test_defs.h"

        class Foo : public STATUSOR_INT {};

        void target(Foo opt) {
          if (opt.ok()) opt.value();
        }
      )cc");
}

TEST_P(UncheckedStatusOrAccessModelTest, SubclassOperator) {
  ExpectDiagnosticsFor(
      R"cc(
#include "unchecked_statusor_access_test_defs.h"

        class Foo : public STATUSOR_INT {};

        void target(Foo opt) {
          *opt;  // [[unsafe]]
        }
      )cc");
}

TEST_P(UncheckedStatusOrAccessModelTest, UnwrapValueWithStatusCheck) {
  ExpectDiagnosticsFor(R"cc(
#include "unchecked_statusor_access_test_defs.h"

    void target(STATUSOR_INT sor) {
      if (sor.status().ok())
        sor.value();
      else
        sor.value();  // [[unsafe]]
    }
  )cc");
}

TEST_P(UncheckedStatusOrAccessModelTest, UnwrapValueWithStatusRefCheck) {
  ExpectDiagnosticsFor(R"cc(
#include "unchecked_statusor_access_test_defs.h"

    void target(STATUSOR_INT sor) {
      const STATUS& s = sor.status();
      if (s.ok())
        sor.value();
      else
        sor.value();  // [[unsafe]]
    }
  )cc");
}

TEST_P(UncheckedStatusOrAccessModelTest, UnwrapValueWithStatusPtrCheck) {
  ExpectDiagnosticsFor(R"cc(
#include "unchecked_statusor_access_test_defs.h"

    void target(STATUSOR_INT sor) {
      const STATUS* s = &sor.status();
      if (s->ok())
        sor.value();
      else
        sor.value();  // [[unsafe]]
    }
  )cc");
}

<<<<<<< HEAD
=======
TEST_P(UncheckedStatusOrAccessModelTest, UnwrapValueWithMovedStatus) {
  ExpectDiagnosticsFor(R"cc(
#include "unchecked_statusor_access_test_defs.h"

    void target(STATUSOR_INT sor) {
      if (std::move(sor.status()).ok())
        sor.value();
      else
        sor.value();  // [[unsafe]]
    }
  )cc");
}

>>>>>>> 735b1ad6
TEST_P(UncheckedStatusOrAccessModelTest, MembersUsedInsideStatus) {
  ExpectDiagnosticsFor(R"cc(
    namespace absl {

    class Status {
     public:
      bool ok() const;

      void target() const { ok(); }
    };

    }  // namespace absl
  )cc");
}

TEST_P(UncheckedStatusOrAccessModelTest, StatusUpdate) {
  ExpectDiagnosticsFor(R"cc(
#include "unchecked_statusor_access_test_defs.h"

    void target(STATUSOR_INT sor) {
      STATUS s;
      s.Update(sor.status());
      if (s.ok())
        sor.value();
      else
        sor.value();  // [[unsafe]]
    }
  )cc");

  ExpectDiagnosticsFor(R"cc(
#include "unchecked_statusor_access_test_defs.h"

    void target(STATUSOR_INT sor1, STATUSOR_INT sor2) {
      STATUS s;
      s.Update(sor1.status());
      s.Update(sor2.status());
      if (s.ok()) {
        sor1.value();
        sor2.value();
      }
    }
  )cc");

  ExpectDiagnosticsFor(R"cc(
#include "unchecked_statusor_access_test_defs.h"

    void target(STATUSOR_INT sor1, STATUSOR_INT sor2) {
      STATUS s;
      s.Update(sor1.status());
      CHECK(s.ok());
      s.Update(sor2.status());
      sor1.value();
      sor2.value();  // [[unsafe]]
    }
  )cc");

  ExpectDiagnosticsFor(R"cc(
#include "unchecked_statusor_access_test_defs.h"

    void target(STATUSOR_INT sor1, STATUSOR_INT sor2) {
      STATUS s;
      s.Update(sor1.status());
      CHECK(s.ok());
      sor1.value();
      sor2.value();  // [[unsafe]]
    }
  )cc");

  ExpectDiagnosticsFor(R"cc(
#include "unchecked_statusor_access_test_defs.h"

    void target(STATUSOR_INT sor1, STATUSOR_INT sor2) {
      STATUS s;
      STATUS sor1_status = sor1.status();
      s.Update(std::move(sor1_status));
      CHECK(s.ok());
      sor1.value();
      sor2.value();  // [[unsafe]]
    }
  )cc");

  ExpectDiagnosticsFor(R"cc(
#include "unchecked_statusor_access_test_defs.h"

    void target(STATUSOR_INT sor1, STATUSOR_INT sor2) {
      STATUS s;
      STATUS sor1_status = sor1.status();
      sor1_status.Update(sor2.status());
      s.Update(std::move(sor1_status));
      CHECK(s.ok());
      sor1.value();
      sor2.value();
    }
  )cc");
  ExpectDiagnosticsFor(R"cc(
#include "unchecked_statusor_access_test_defs.h"

    const STATUS& OptStatus();

    void target(STATUSOR_INT sor) {
      auto s = sor.status();
      s.Update(OptStatus());
      if (s.ok()) sor.value();
    }
  )cc");
}

<<<<<<< HEAD
TEST_P(UncheckedStatusOrAccessModelTest, EqualityCheck) {
  ExpectDiagnosticsFor(
      R"cc(
#include "unchecked_statusor_access_test_defs.h"

        void target(STATUSOR_INT x, STATUSOR_INT y) {
          if (x.ok()) {
            if (x == y)
              y.value();
            else
              y.value();  // [[unsafe]]
          }
        }
      )cc");
  ExpectDiagnosticsFor(
      R"cc(
#include "unchecked_statusor_access_test_defs.h"

        void target(STATUSOR_INT x, STATUSOR_INT y) {
          if (x.ok()) {
            if (y == x)
              y.value();
            else
              y.value();  // [[unsafe]]
          }
        }
      )cc");
  ExpectDiagnosticsFor(R"cc(
#include "unchecked_statusor_access_test_defs.h"

    void target(STATUSOR_INT x, STATUSOR_INT y) {
      if (x.ok()) {
        if (x != y)
          y.value();  // [[unsafe]]
        else
          y.value();
      }
    }
  )cc");
  ExpectDiagnosticsFor(R"cc(
#include "unchecked_statusor_access_test_defs.h"

    void target(STATUSOR_INT x, STATUSOR_INT y) {
      if (x.ok()) {
        if (y != x)
          y.value();  // [[unsafe]]
        else
          y.value();
      }
    }
  )cc");
  ExpectDiagnosticsFor(R"cc(
#include "unchecked_statusor_access_test_defs.h"

    void target(STATUSOR_INT x, STATUSOR_INT y) {
      if (x.ok()) {
        if (!(x == y))
          y.value();  // [[unsafe]]
        else
          y.value();
      }
    }
  )cc");
  ExpectDiagnosticsFor(
      R"cc(
#include "unchecked_statusor_access_test_defs.h"

        void target(STATUSOR_INT x, STATUSOR_INT y) {
          if (x.ok()) {
            if (!(x != y))
              y.value();
            else
              y.value();  // [[unsafe]]
          }
        }
      )cc");
  ExpectDiagnosticsFor(R"cc(
#include "unchecked_statusor_access_test_defs.h"

    void target(STATUSOR_INT x, STATUSOR_INT y) {
      if (x == y)
        if (x.ok()) y.value();
    }
  )cc");
  ExpectDiagnosticsFor(
      R"cc(
#include "unchecked_statusor_access_test_defs.h"

        void target(STATUSOR_INT x, STATUSOR_INT y) {
          if (x.ok()) {
            if (x.status() == y.status())
              y.value();
            else
              y.value();  // [[unsafe]]
          }
        }
      )cc");
  ExpectDiagnosticsFor(R"cc(
#include "unchecked_statusor_access_test_defs.h"

    void target(STATUSOR_INT x, STATUSOR_INT y) {
      if (x.ok()) {
        if (x.status() != y.status())
          y.value();  // [[unsafe]]
        else
          y.value();
      }
    }
  )cc");
  ExpectDiagnosticsFor(R"cc(
#include "unchecked_statusor_access_test_defs.h"

    void target(STATUSOR_INT sor) {
      if (sor.status() == absl::OkStatus())
        sor.value();
      else
        sor.value();  // [[unsafe]]
    }
  )cc");
  ExpectDiagnosticsFor(R"cc(
#include "unchecked_statusor_access_test_defs.h"

    void target(STATUSOR_INT sor) {
      if (sor.status() != absl::OkStatus())
        sor.value();  // [[unsafe]]
      else
        sor.value();
    }
  )cc");
  ExpectDiagnosticsFor(R"cc(
#include "unchecked_statusor_access_test_defs.h"

    void target(STATUSOR_INT sor) {
      if (sor.status() != absl::InvalidArgumentError("oh no"))
        sor.value();  // [[unsafe]]
      else
        sor.value();  // [[unsafe]]
    }
  )cc");
  ExpectDiagnosticsFor(
      R"cc(
#include "unchecked_statusor_access_test_defs.h"

        void target(STATUSOR_INT x, STATUSOR_INT y) {
          if (x.ok()) {
            if (x.ok() == y.ok())
              y.value();
            else
              y.value();  // [[unsafe]]
          }
        }
      )cc");
  ExpectDiagnosticsFor(R"cc(
#include "unchecked_statusor_access_test_defs.h"

    void target(STATUSOR_INT x, STATUSOR_INT y) {
      if (x.ok()) {
        if (x.ok() != y.ok())
          y.value();  // [[unsafe]]
        else
          y.value();
      }
    }
  )cc");
  ExpectDiagnosticsFor(
      R"cc(
#include "unchecked_statusor_access_test_defs.h"

        void target(STATUSOR_INT x, STATUSOR_INT y) {
          if (x.ok()) {
            if (x.status().ok() == y.status().ok())
              y.value();
            else
              y.value();  // [[unsafe]]
          }
        }
      )cc");
  ExpectDiagnosticsFor(R"cc(
#include "unchecked_statusor_access_test_defs.h"

    void target(STATUSOR_INT x, STATUSOR_INT y) {
      if (x.ok()) {
        if (x.status().ok() != y.status().ok())
          y.value();  // [[unsafe]]
        else
          y.value();
      }
    }
  )cc");
  ExpectDiagnosticsFor(
      R"cc(
#include "unchecked_statusor_access_test_defs.h"

        void target(STATUSOR_INT x, STATUSOR_INT y) {
          if (x.ok()) {
            if (x.status().ok() == y.ok())
              y.value();
            else
              y.value();  // [[unsafe]]
          }
        }
      )cc");
  ExpectDiagnosticsFor(R"cc(
#include "unchecked_statusor_access_test_defs.h"

    void target(STATUSOR_INT x, STATUSOR_INT y) {
      if (x.ok()) {
        if (x.status().ok() != y.ok())
          y.value();  // [[unsafe]]
        else
          y.value();
      }
    }
  )cc");
  ExpectDiagnosticsFor(R"cc(
#include "unchecked_statusor_access_test_defs.h"

    void target(bool b, STATUSOR_INT sor) {
      if (sor.ok() == b) {
        if (b) sor.value();
      }
    }
  )cc");
  ExpectDiagnosticsFor(R"cc(
#include "unchecked_statusor_access_test_defs.h"

    void target(STATUSOR_INT sor) {
      if (sor.ok() == true) sor.value();
    }
  )cc");
  ExpectDiagnosticsFor(R"cc(
#include "unchecked_statusor_access_test_defs.h"

    void target(STATUSOR_INT sor) {
      if (sor.ok() == false) sor.value();  // [[unsafe]]
    }
  )cc");
  ExpectDiagnosticsFor(R"cc(
#include "unchecked_statusor_access_test_defs.h"

    void target(bool b) {
      STATUSOR_INT sor1;
      STATUSOR_INT sor2 = Make<STATUSOR_INT>();
      if (sor1 == sor2) sor2.value();  // [[unsafe]]
    }
  )cc");
  ExpectDiagnosticsFor(R"cc(
#include "unchecked_statusor_access_test_defs.h"

    void target(bool b) {
      STATUSOR_INT sor1 = Make<STATUSOR_INT>();
      STATUSOR_INT sor2;
      if (sor1 == sor2) sor1.value();  // [[unsafe]]
    }
  )cc");
}

=======
>>>>>>> 735b1ad6
} // namespace

std::string
GetAliasMacros(UncheckedStatusOrAccessModelTestAliasKind AliasKind) {
  switch (AliasKind) {
  case UncheckedStatusOrAccessModelTestAliasKind::kUnaliased:
    return R"cc(
#define STATUSOR_INT ::absl::StatusOr<int>
#define STATUSOR_BOOL ::absl::StatusOr<bool>
#define STATUSOR_VOIDPTR ::absl::StatusOr<void*>
#define STATUS ::absl::Status
      )cc";
  case UncheckedStatusOrAccessModelTestAliasKind::kPartiallyAliased:
    return R"cc(
        template <typename T>
        using StatusOrAlias = ::absl::StatusOr<T>;
#define STATUSOR_INT StatusOrAlias<int>
#define STATUSOR_BOOL StatusOrAlias<bool>
#define STATUSOR_VOIDPTR StatusOrAlias<void*>
#define STATUS ::absl::Status
      )cc";
  case UncheckedStatusOrAccessModelTestAliasKind::kFullyAliased:
    return R"cc(
        using StatusOrIntAlias = ::absl::StatusOr<int>;
#define STATUSOR_INT StatusOrIntAlias
        using StatusOrBoolAlias = ::absl::StatusOr<bool>;
#define STATUSOR_BOOL StatusOrBoolAlias
        using StatusOrVoidPtrAlias = ::absl::StatusOr<void*>;
#define STATUSOR_VOIDPTR StatusOrVoidPtrAlias
        using StatusAlias = ::absl::Status;
#define STATUS StatusAlias
      )cc";
  }
  llvm_unreachable("Unknown alias kind.");
}

std::vector<std::pair<std::string, std::string>>
GetHeaders(UncheckedStatusOrAccessModelTestAliasKind AliasKind) {
  auto Headers = test::getMockHeaders();

  Headers.emplace_back("unchecked_statusor_access_test_defs.h",
                       R"cc(
#include "cstddef.h"
#include "statusor_defs.h"
#include "std_optional.h"
#include "std_vector.h"
#include "std_pair.h"
#include "absl_log.h"
#include "testing_defs.h"

                             template <typename T>
                             T Make();

                             class Fatal {
                              public:
                               ~Fatal() __attribute__((noreturn));
                               int value();
                             };
                       )cc" +
                           GetAliasMacros(AliasKind));
  return Headers;
}
} // namespace clang::dataflow::statusor_model<|MERGE_RESOLUTION|>--- conflicted
+++ resolved
@@ -2494,8 +2494,6 @@
   )cc");
 }
 
-<<<<<<< HEAD
-=======
 TEST_P(UncheckedStatusOrAccessModelTest, UnwrapValueWithMovedStatus) {
   ExpectDiagnosticsFor(R"cc(
 #include "unchecked_statusor_access_test_defs.h"
@@ -2509,7 +2507,6 @@
   )cc");
 }
 
->>>>>>> 735b1ad6
 TEST_P(UncheckedStatusOrAccessModelTest, MembersUsedInsideStatus) {
   ExpectDiagnosticsFor(R"cc(
     namespace absl {
@@ -2617,7 +2614,6 @@
   )cc");
 }
 
-<<<<<<< HEAD
 TEST_P(UncheckedStatusOrAccessModelTest, EqualityCheck) {
   ExpectDiagnosticsFor(
       R"cc(
@@ -2875,8 +2871,6 @@
   )cc");
 }
 
-=======
->>>>>>> 735b1ad6
 } // namespace
 
 std::string
