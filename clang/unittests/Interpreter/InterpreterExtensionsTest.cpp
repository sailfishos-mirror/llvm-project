--- conflicted
+++ resolved
@@ -52,8 +52,6 @@
     llvm::InitializeAllAsmPrinters();
   }
 
-<<<<<<< HEAD
-=======
 public:
   // Some tests require a arm-registered-target
   static bool IsARMTargetRegistered() {
@@ -67,7 +65,6 @@
   }
 };
 
->>>>>>> e9954ec0
 class RecordRuntimeIBMetrics : public Interpreter {
   struct NoopRuntimeInterfaceBuilder : public RuntimeInterfaceBuilder {
     NoopRuntimeInterfaceBuilder(Sema &S) : S(S) {}
@@ -105,17 +102,8 @@
   NoopRuntimeInterfaceBuilder *RuntimeIBPtr = nullptr;
 };
 
-<<<<<<< HEAD
-#ifdef CLANG_INTERPRETER_PLATFORM_CANNOT_CREATE_LLJIT
-TEST(InterpreterExtensionsTest, DISABLED_FindRuntimeInterface) {
-#else
-TEST(InterpreterExtensionsTest, FindRuntimeInterface) {
-#endif
-  if (!HostSupportsJit())
-=======
 TEST_F(InterpreterExtensionsTest, FindRuntimeInterface) {
   if (!HostSupportsJIT())
->>>>>>> e9954ec0
     GTEST_SKIP();
 
   clang::IncrementalCompilerBuilder CB;
