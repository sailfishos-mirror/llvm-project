--- conflicted
+++ resolved
@@ -151,11 +151,7 @@
                    llvm::StringRef(FatbinContent.data(), FatbinContent.size()),
                    "", false));
 
-<<<<<<< HEAD
-  CodeGenOpts.CudaGpuBinaryFileName = FatbinFileName;
-=======
   CodeGenOpts.CudaGpuBinaryFileName = std::move(FatbinFileName);
->>>>>>> eb0f1dc0
 
   FatbinContent.clear();
 
