--- conflicted
+++ resolved
@@ -587,7 +587,6 @@
 
   StringRef F = llvm::sys::path::remove_leading_dotslash(PLoc.getFilename());
 
-<<<<<<< HEAD
   unsigned SuppressLineNo = DiagSection->getLastMatch("src", F, "");
   if (!SuppressLineNo)
     return false;
@@ -597,17 +596,6 @@
     return true;
 
   return SuppressLineNo > EmitLineNo;
-=======
-  StringRef LongestSup = DiagSection->getLongestMatch("src", F, "");
-  if (LongestSup.empty())
-    return false;
-
-  StringRef LongestEmit = DiagSection->getLongestMatch("src", F, "emit");
-  if (LongestEmit.empty())
-    return true;
-
-  return LongestSup.size() > LongestEmit.size();
->>>>>>> 891f0020
 }
 
 bool DiagnosticsEngine::isSuppressedViaMapping(diag::kind DiagId,
