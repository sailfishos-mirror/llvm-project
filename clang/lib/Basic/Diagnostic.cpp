//===- Diagnostic.cpp - C Language Family Diagnostic Handling -------------===//
//
// Part of the LLVM Project, under the Apache License v2.0 with LLVM Exceptions.
// See https://llvm.org/LICENSE.txt for license information.
// SPDX-License-Identifier: Apache-2.0 WITH LLVM-exception
//
//===----------------------------------------------------------------------===//
//
//  This file implements the Diagnostic-related interfaces.
//
//===----------------------------------------------------------------------===//

#include "clang/Basic/Diagnostic.h"
#include "clang/Basic/CharInfo.h"
#include "clang/Basic/DiagnosticDriver.h"
#include "clang/Basic/DiagnosticError.h"
#include "clang/Basic/DiagnosticFrontend.h"
#include "clang/Basic/DiagnosticIDs.h"
#include "clang/Basic/DiagnosticOptions.h"
#include "clang/Basic/IdentifierTable.h"
#include "clang/Basic/SourceLocation.h"
#include "clang/Basic/SourceManager.h"
#include "clang/Basic/Specifiers.h"
#include "clang/Basic/TokenKinds.h"
#include "llvm/ADT/IntrusiveRefCntPtr.h"
#include "llvm/ADT/SmallVector.h"
#include "llvm/ADT/StringExtras.h"
#include "llvm/ADT/StringMap.h"
#include "llvm/ADT/StringRef.h"
#include "llvm/Support/ConvertUTF.h"
#include "llvm/Support/CrashRecoveryContext.h"
#include "llvm/Support/Error.h"
#include "llvm/Support/MemoryBuffer.h"
#include "llvm/Support/SpecialCaseList.h"
#include "llvm/Support/Unicode.h"
#include "llvm/Support/VirtualFileSystem.h"
#include "llvm/Support/raw_ostream.h"
#include <algorithm>
#include <cassert>
#include <cstddef>
#include <cstdint>
#include <cstring>
#include <memory>
#include <string>
#include <utility>
#include <vector>

using namespace clang;

const StreamingDiagnostic &clang::operator<<(const StreamingDiagnostic &DB,
                                             DiagNullabilityKind nullability) {
  DB.AddString(
      ("'" +
       getNullabilitySpelling(nullability.first,
                              /*isContextSensitive=*/nullability.second) +
       "'")
          .str());
  return DB;
}

const StreamingDiagnostic &clang::operator<<(const StreamingDiagnostic &DB,
                                             llvm::Error &&E) {
  DB.AddString(toString(std::move(E)));
  return DB;
}

static void
DummyArgToStringFn(DiagnosticsEngine::ArgumentKind AK, intptr_t QT,
                   StringRef Modifier, StringRef Argument,
                   ArrayRef<DiagnosticsEngine::ArgumentValue> PrevArgs,
                   SmallVectorImpl<char> &Output, void *Cookie,
                   ArrayRef<intptr_t> QualTypeVals) {
  StringRef Str = "<can't format argument>";
  Output.append(Str.begin(), Str.end());
}

DiagnosticsEngine::DiagnosticsEngine(IntrusiveRefCntPtr<DiagnosticIDs> diags,
                                     DiagnosticOptions &DiagOpts,
                                     DiagnosticConsumer *client,
                                     bool ShouldOwnClient)
    : Diags(std::move(diags)), DiagOpts(DiagOpts) {
  setClient(client, ShouldOwnClient);
  ArgToStringFn = DummyArgToStringFn;

  Reset();
}

DiagnosticsEngine::~DiagnosticsEngine() {
  // If we own the diagnostic client, destroy it first so that it can access the
  // engine from its destructor.
  setClient(nullptr);
}

void DiagnosticsEngine::dump() const { DiagStatesByLoc.dump(*SourceMgr); }

void DiagnosticsEngine::dump(StringRef DiagName) const {
  DiagStatesByLoc.dump(*SourceMgr, DiagName);
}

void DiagnosticsEngine::setClient(DiagnosticConsumer *client,
                                  bool ShouldOwnClient) {
  Owner.reset(ShouldOwnClient ? client : nullptr);
  Client = client;
}

void DiagnosticsEngine::pushMappings(SourceLocation Loc) {
  DiagStateOnPushStack.push_back(GetCurDiagState());
}

bool DiagnosticsEngine::popMappings(SourceLocation Loc) {
  if (DiagStateOnPushStack.empty())
    return false;

  if (DiagStateOnPushStack.back() != GetCurDiagState()) {
    // State changed at some point between push/pop.
    PushDiagStatePoint(DiagStateOnPushStack.back(), Loc);
  }
  DiagStateOnPushStack.pop_back();
  return true;
}

void DiagnosticsEngine::ResetPragmas() { DiagStatesByLoc.clear(/*Soft=*/true); }

void DiagnosticsEngine::Reset(bool soft /*=false*/) {
  ErrorOccurred = false;
  UncompilableErrorOccurred = false;
  FatalErrorOccurred = false;
  UnrecoverableErrorOccurred = false;

  NumWarnings = 0;
  NumErrors = 0;
  TrapNumErrorsOccurred = 0;
  TrapNumUnrecoverableErrorsOccurred = 0;

  LastDiagLevel = Ignored;

  if (!soft) {
    // Clear state related to #pragma diagnostic.
    DiagStates.clear();
    DiagStatesByLoc.clear(false);
    DiagStateOnPushStack.clear();

    // Create a DiagState and DiagStatePoint representing diagnostic changes
    // through command-line.
    DiagStates.emplace_back(*Diags);
    DiagStatesByLoc.appendFirst(&DiagStates.back());
  }
}

DiagnosticMapping &
DiagnosticsEngine::DiagState::getOrAddMapping(diag::kind Diag) {
  std::pair<iterator, bool> Result = DiagMap.try_emplace(Diag);

  // Initialize the entry if we added it.
  if (Result.second) {
    Result.first->second = DiagIDs.getDefaultMapping(Diag);
    if (DiagnosticIDs::IsCustomDiag(Diag))
      DiagIDs.initCustomDiagMapping(Result.first->second, Diag);
  }

  return Result.first->second;
}

void DiagnosticsEngine::DiagStateMap::appendFirst(DiagState *State) {
  assert(Files.empty() && "not first");
  FirstDiagState = CurDiagState = State;
  CurDiagStateLoc = SourceLocation();
}

void DiagnosticsEngine::DiagStateMap::append(SourceManager &SrcMgr,
                                             SourceLocation Loc,
                                             DiagState *State) {
  CurDiagState = State;
  CurDiagStateLoc = Loc;

  FileIDAndOffset Decomp = SrcMgr.getDecomposedLoc(Loc);
  unsigned Offset = Decomp.second;
  for (File *F = getFile(SrcMgr, Decomp.first); F;
       Offset = F->ParentOffset, F = F->Parent) {
    F->HasLocalTransitions = true;
    auto &Last = F->StateTransitions.back();
    assert(Last.Offset <= Offset && "state transitions added out of order");

    if (Last.Offset == Offset) {
      if (Last.State == State)
        break;
      Last.State = State;
      continue;
    }

    F->StateTransitions.push_back({State, Offset});
  }
}

DiagnosticsEngine::DiagState *
DiagnosticsEngine::DiagStateMap::lookup(SourceManager &SrcMgr,
                                        SourceLocation Loc) const {
  // Common case: we have not seen any diagnostic pragmas.
  if (Files.empty())
    return FirstDiagState;

  FileIDAndOffset Decomp = SrcMgr.getDecomposedLoc(Loc);
  const File *F = getFile(SrcMgr, Decomp.first);
  return F->lookup(Decomp.second);
}

DiagnosticsEngine::DiagState *
DiagnosticsEngine::DiagStateMap::File::lookup(unsigned Offset) const {
  auto OnePastIt =
      llvm::partition_point(StateTransitions, [=](const DiagStatePoint &P) {
        return P.Offset <= Offset;
      });
  assert(OnePastIt != StateTransitions.begin() && "missing initial state");
  return OnePastIt[-1].State;
}

DiagnosticsEngine::DiagStateMap::File *
DiagnosticsEngine::DiagStateMap::getFile(SourceManager &SrcMgr,
                                         FileID ID) const {
  // Get or insert the File for this ID.
  auto Range = Files.equal_range(ID);
  if (Range.first != Range.second)
    return &Range.first->second;
  auto &F = Files.insert(Range.first, std::make_pair(ID, File()))->second;

  // We created a new File; look up the diagnostic state at the start of it and
  // initialize it.
  if (ID.isValid()) {
    FileIDAndOffset Decomp = SrcMgr.getDecomposedIncludedLoc(ID);
    F.Parent = getFile(SrcMgr, Decomp.first);
    F.ParentOffset = Decomp.second;
    F.StateTransitions.push_back({F.Parent->lookup(Decomp.second), 0});
  } else {
    // This is the (imaginary) root file into which we pretend all top-level
    // files are included; it descends from the initial state.
    //
    // FIXME: This doesn't guarantee that we use the same ordering as
    // isBeforeInTranslationUnit in the cases where someone invented another
    // top-level file and added diagnostic pragmas to it. See the code at the
    // end of isBeforeInTranslationUnit for the quirks it deals with.
    F.StateTransitions.push_back({FirstDiagState, 0});
  }
  return &F;
}

void DiagnosticsEngine::DiagStateMap::dump(SourceManager &SrcMgr,
                                           StringRef DiagName) const {
  llvm::errs() << "diagnostic state at ";
  CurDiagStateLoc.print(llvm::errs(), SrcMgr);
  llvm::errs() << ": " << CurDiagState << "\n";

  for (auto &F : Files) {
    FileID ID = F.first;
    File &File = F.second;

    bool PrintedOuterHeading = false;
    auto PrintOuterHeading = [&] {
      if (PrintedOuterHeading)
        return;
      PrintedOuterHeading = true;

      llvm::errs() << "File " << &File << " <FileID " << ID.getHashValue()
                   << ">: " << SrcMgr.getBufferOrFake(ID).getBufferIdentifier();

      if (F.second.Parent) {
        FileIDAndOffset Decomp = SrcMgr.getDecomposedIncludedLoc(ID);
        assert(File.ParentOffset == Decomp.second);
        llvm::errs() << " parent " << File.Parent << " <FileID "
                     << Decomp.first.getHashValue() << "> ";
        SrcMgr.getLocForStartOfFile(Decomp.first)
            .getLocWithOffset(Decomp.second)
            .print(llvm::errs(), SrcMgr);
      }
      if (File.HasLocalTransitions)
        llvm::errs() << " has_local_transitions";
      llvm::errs() << "\n";
    };

    if (DiagName.empty())
      PrintOuterHeading();

    for (DiagStatePoint &Transition : File.StateTransitions) {
      bool PrintedInnerHeading = false;
      auto PrintInnerHeading = [&] {
        if (PrintedInnerHeading)
          return;
        PrintedInnerHeading = true;

        PrintOuterHeading();
        llvm::errs() << "  ";
        SrcMgr.getLocForStartOfFile(ID)
            .getLocWithOffset(Transition.Offset)
            .print(llvm::errs(), SrcMgr);
        llvm::errs() << ": state " << Transition.State << ":\n";
      };

      if (DiagName.empty())
        PrintInnerHeading();

      for (auto &Mapping : *Transition.State) {
        StringRef Option =
            SrcMgr.getDiagnostics().Diags->getWarningOptionForDiag(
                Mapping.first);
        if (!DiagName.empty() && DiagName != Option)
          continue;

        PrintInnerHeading();
        llvm::errs() << "    ";
        if (Option.empty())
          llvm::errs() << "<unknown " << Mapping.first << ">";
        else
          llvm::errs() << Option;
        llvm::errs() << ": ";

        switch (Mapping.second.getSeverity()) {
        case diag::Severity::Ignored:
          llvm::errs() << "ignored";
          break;
        case diag::Severity::Remark:
          llvm::errs() << "remark";
          break;
        case diag::Severity::Warning:
          llvm::errs() << "warning";
          break;
        case diag::Severity::Error:
          llvm::errs() << "error";
          break;
        case diag::Severity::Fatal:
          llvm::errs() << "fatal";
          break;
        }

        if (!Mapping.second.isUser())
          llvm::errs() << " default";
        if (Mapping.second.isPragma())
          llvm::errs() << " pragma";
        if (Mapping.second.hasNoWarningAsError())
          llvm::errs() << " no-error";
        if (Mapping.second.hasNoErrorAsFatal())
          llvm::errs() << " no-fatal";
        if (Mapping.second.wasUpgradedFromWarning())
          llvm::errs() << " overruled";
        llvm::errs() << "\n";
      }
    }
  }
}

void DiagnosticsEngine::PushDiagStatePoint(DiagState *State,
                                           SourceLocation Loc) {
  assert(Loc.isValid() && "Adding invalid loc point");
  DiagStatesByLoc.append(*SourceMgr, Loc, State);
}

void DiagnosticsEngine::setSeverity(diag::kind Diag, diag::Severity Map,
                                    SourceLocation L) {
  assert((Diags->isWarningOrExtension(Diag) ||
          (Map == diag::Severity::Fatal || Map == diag::Severity::Error)) &&
         "Cannot map errors into warnings!");
  assert((L.isInvalid() || SourceMgr) && "No SourceMgr for valid location");

  // A command line -Wfoo has an invalid L and cannot override error/fatal
  // mapping, while a warning pragma can.
  bool WasUpgradedFromWarning = false;
  if (Map == diag::Severity::Warning && L.isInvalid()) {
    DiagnosticMapping &Info = GetCurDiagState()->getOrAddMapping(Diag);
    if (Info.getSeverity() == diag::Severity::Error ||
        Info.getSeverity() == diag::Severity::Fatal) {
      Map = Info.getSeverity();
      WasUpgradedFromWarning = true;
    }
  }
  DiagnosticMapping Mapping = makeUserMapping(Map, L);
  Mapping.setUpgradedFromWarning(WasUpgradedFromWarning);

  // Make sure we propagate the NoWarningAsError flag from an existing
  // mapping (which may be the default mapping).
  DiagnosticMapping &Info = GetCurDiagState()->getOrAddMapping(Diag);
  Mapping.setNoWarningAsError(Info.hasNoWarningAsError() ||
                              Mapping.hasNoWarningAsError());

  // Common case; setting all the diagnostics of a group in one place.
  if ((L.isInvalid() || L == DiagStatesByLoc.getCurDiagStateLoc()) &&
      DiagStatesByLoc.getCurDiagState()) {
    // FIXME: This is theoretically wrong: if the current state is shared with
    // some other location (via push/pop) we will change the state for that
    // other location as well. This cannot currently happen, as we can't update
    // the diagnostic state at the same location at which we pop.
    DiagStatesByLoc.getCurDiagState()->setMapping(Diag, Mapping);
    return;
  }

  // A diagnostic pragma occurred, create a new DiagState initialized with
  // the current one and a new DiagStatePoint to record at which location
  // the new state became active.
  DiagStates.push_back(*GetCurDiagState());
  DiagStates.back().setMapping(Diag, Mapping);
  PushDiagStatePoint(&DiagStates.back(), L);
}

bool DiagnosticsEngine::setSeverityForGroup(diag::Flavor Flavor,
                                            StringRef Group, diag::Severity Map,
                                            SourceLocation Loc) {
  // Get the diagnostics in this group.
  SmallVector<diag::kind, 256> GroupDiags;
  if (Diags->getDiagnosticsInGroup(Flavor, Group, GroupDiags))
    return true;

  Diags->setGroupSeverity(Group, Map);

  // Set the mapping.
  for (diag::kind Diag : GroupDiags)
    setSeverity(Diag, Map, Loc);

  return false;
}

bool DiagnosticsEngine::setSeverityForGroup(diag::Flavor Flavor,
                                            diag::Group Group,
                                            diag::Severity Map,
                                            SourceLocation Loc) {
  return setSeverityForGroup(Flavor, Diags->getWarningOptionForGroup(Group),
                             Map, Loc);
}

bool DiagnosticsEngine::setDiagnosticGroupWarningAsError(StringRef Group,
                                                         bool Enabled) {
  // If we are enabling this feature, just set the diagnostic mappings to map to
  // errors.
  if (Enabled)
    return setSeverityForGroup(diag::Flavor::WarningOrError, Group,
                               diag::Severity::Error);
  Diags->setGroupSeverity(Group, diag::Severity::Warning);

  // Otherwise, we want to set the diagnostic mapping's "no Werror" bit, and
  // potentially downgrade anything already mapped to be a warning.

  // Get the diagnostics in this group.
  SmallVector<diag::kind, 8> GroupDiags;
  if (Diags->getDiagnosticsInGroup(diag::Flavor::WarningOrError, Group,
                                   GroupDiags))
    return true;

  // Perform the mapping change.
  for (diag::kind Diag : GroupDiags) {
    DiagnosticMapping &Info = GetCurDiagState()->getOrAddMapping(Diag);

    if (Info.getSeverity() == diag::Severity::Error ||
        Info.getSeverity() == diag::Severity::Fatal)
      Info.setSeverity(diag::Severity::Warning);

    Info.setNoWarningAsError(true);
  }

  return false;
}

bool DiagnosticsEngine::setDiagnosticGroupErrorAsFatal(StringRef Group,
                                                       bool Enabled) {
  // If we are enabling this feature, just set the diagnostic mappings to map to
  // fatal errors.
  if (Enabled)
    return setSeverityForGroup(diag::Flavor::WarningOrError, Group,
                               diag::Severity::Fatal);
  Diags->setGroupSeverity(Group, diag::Severity::Error);

  // Otherwise, we want to set the diagnostic mapping's "no Wfatal-errors" bit,
  // and potentially downgrade anything already mapped to be a fatal error.

  // Get the diagnostics in this group.
  SmallVector<diag::kind, 8> GroupDiags;
  if (Diags->getDiagnosticsInGroup(diag::Flavor::WarningOrError, Group,
                                   GroupDiags))
    return true;

  // Perform the mapping change.
  for (diag::kind Diag : GroupDiags) {
    DiagnosticMapping &Info = GetCurDiagState()->getOrAddMapping(Diag);

    if (Info.getSeverity() == diag::Severity::Fatal)
      Info.setSeverity(diag::Severity::Error);

    Info.setNoErrorAsFatal(true);
  }

  return false;
}

void DiagnosticsEngine::setSeverityForAll(diag::Flavor Flavor,
                                          diag::Severity Map,
                                          SourceLocation Loc) {
  // Get all the diagnostics.
  std::vector<diag::kind> AllDiags;
  DiagnosticIDs::getAllDiagnostics(Flavor, AllDiags);

  // Set the mapping.
  for (diag::kind Diag : AllDiags)
    if (Diags->isWarningOrExtension(Diag))
      setSeverity(Diag, Map, Loc);
}

namespace {
// FIXME: We should isolate the parser from SpecialCaseList and just use it
// here.
class WarningsSpecialCaseList : public llvm::SpecialCaseList {
public:
  static std::unique_ptr<WarningsSpecialCaseList>
  create(const llvm::MemoryBuffer &Input, std::string &Err);

  // Section names refer to diagnostic groups, which cover multiple individual
  // diagnostics. Expand diagnostic groups here to individual diagnostics.
  // A diagnostic can have multiple diagnostic groups associated with it, we let
  // the last section take precedence in such cases.
  void processSections(DiagnosticsEngine &Diags);

  bool isDiagSuppressed(diag::kind DiagId, SourceLocation DiagLoc,
                        const SourceManager &SM) const;

private:
  llvm::DenseMap<diag::kind, const Section *> DiagToSection;
};
} // namespace

std::unique_ptr<WarningsSpecialCaseList>
WarningsSpecialCaseList::create(const llvm::MemoryBuffer &Input,
                                std::string &Err) {
  auto WarningSuppressionList = std::make_unique<WarningsSpecialCaseList>();
  if (!WarningSuppressionList->createInternal(&Input, Err))
    return nullptr;
  return WarningSuppressionList;
}

void WarningsSpecialCaseList::processSections(DiagnosticsEngine &Diags) {
  static constexpr auto WarningFlavor = clang::diag::Flavor::WarningOrError;
  for (const auto &SectionEntry : Sections) {
    StringRef DiagGroup = SectionEntry.SectionStr;
    if (DiagGroup == "*") {
      // Drop the default section introduced by special case list, we only
      // support exact diagnostic group names.
      // FIXME: We should make this configurable in the parser instead.
      continue;
    }
    SmallVector<diag::kind> GroupDiags;
    if (Diags.getDiagnosticIDs()->getDiagnosticsInGroup(
            WarningFlavor, DiagGroup, GroupDiags)) {
      StringRef Suggestion =
          DiagnosticIDs::getNearestOption(WarningFlavor, DiagGroup);
      Diags.Report(diag::warn_unknown_diag_option)
          << static_cast<unsigned>(WarningFlavor) << DiagGroup
          << !Suggestion.empty() << Suggestion;
      continue;
    }
    for (diag::kind Diag : GroupDiags)
      // We're intentionally overwriting any previous mappings here to make sure
      // latest one takes precedence.
      DiagToSection[Diag] = &SectionEntry;
  }
}

void DiagnosticsEngine::setDiagSuppressionMapping(llvm::MemoryBuffer &Input) {
  std::string Error;
  auto WarningSuppressionList = WarningsSpecialCaseList::create(Input, Error);
  if (!WarningSuppressionList) {
    // FIXME: Use a `%select` statement instead of printing `Error` as-is. This
    // should help localization.
    Report(diag::err_drv_malformed_warning_suppression_mapping)
        << Input.getBufferIdentifier() << Error;
    return;
  }
  WarningSuppressionList->processSections(*this);
  DiagSuppressionMapping =
      [WarningSuppressionList(std::move(WarningSuppressionList))](
          diag::kind DiagId, SourceLocation DiagLoc, const SourceManager &SM) {
        return WarningSuppressionList->isDiagSuppressed(DiagId, DiagLoc, SM);
      };
}

bool WarningsSpecialCaseList::isDiagSuppressed(diag::kind DiagId,
                                               SourceLocation DiagLoc,
                                               const SourceManager &SM) const {
  PresumedLoc PLoc = SM.getPresumedLoc(DiagLoc);
  if (!PLoc.isValid())
    return false;
  const Section *DiagSection = DiagToSection.lookup(DiagId);
  if (!DiagSection)
    return false;

  StringRef F = llvm::sys::path::remove_leading_dotslash(PLoc.getFilename());

<<<<<<< HEAD
  unsigned SuppressLineNo =
      llvm::SpecialCaseList::inSectionBlame(DiagSection->Entries, "src", F, "");
  if (!SuppressLineNo)
    return false;

  unsigned EmitLineNo = llvm::SpecialCaseList::inSectionBlame(
      DiagSection->Entries, "src", F, "emit");
  if (!EmitLineNo)
    return true;

  return SuppressLineNo > EmitLineNo;
=======
  StringRef LongestSup = DiagSection->getLongestMatch("src", F, "");
  if (LongestSup.empty())
    return false;

  StringRef LongestEmit = DiagSection->getLongestMatch("src", F, "emit");
  if (LongestEmit.empty())
    return true;

  return LongestSup.size() > LongestEmit.size();
>>>>>>> a95a5b03
}

bool DiagnosticsEngine::isSuppressedViaMapping(diag::kind DiagId,
                                               SourceLocation DiagLoc) const {
  if (!hasSourceManager() || !DiagSuppressionMapping)
    return false;
  return DiagSuppressionMapping(DiagId, DiagLoc, getSourceManager());
}

void DiagnosticsEngine::Report(const StoredDiagnostic &storedDiag) {
  DiagnosticStorage DiagStorage;
  DiagStorage.DiagRanges.append(storedDiag.range_begin(),
                                storedDiag.range_end());

  DiagStorage.FixItHints.append(storedDiag.fixit_begin(),
                                storedDiag.fixit_end());

  assert(Client && "DiagnosticConsumer not set!");
  Level DiagLevel = storedDiag.getLevel();
  Diagnostic Info(this, storedDiag.getLocation(), storedDiag.getID(),
                  DiagStorage, storedDiag.getMessage());
  Report(DiagLevel, Info);
}

void DiagnosticsEngine::Report(Level DiagLevel, const Diagnostic &Info) {
  assert(DiagLevel != Ignored && "Cannot emit ignored diagnostics!");
  assert(!getDiagnosticIDs()->isTrapDiag(Info.getID()) &&
         "Trap diagnostics should not be consumed by the DiagnosticsEngine");
  Client->HandleDiagnostic(DiagLevel, Info);
  if (Client->IncludeInDiagnosticCounts()) {
    if (DiagLevel == Warning)
      ++NumWarnings;
  }
}

/// ProcessDiag - This is the method used to report a diagnostic that is
/// finally fully formed.
bool DiagnosticsEngine::ProcessDiag(const DiagnosticBuilder &DiagBuilder) {
  Diagnostic Info(this, DiagBuilder);

  assert(getClient() && "DiagnosticClient not set!");

  // Figure out the diagnostic level of this message.
  unsigned DiagID = Info.getID();
  Level DiagLevel = getDiagnosticLevel(DiagID, Info.getLocation());

  // Update counts for DiagnosticErrorTrap even if a fatal error occurred
  // or diagnostics are suppressed.
  if (DiagLevel >= Error) {
    ++TrapNumErrorsOccurred;
    if (Diags->isUnrecoverable(DiagID))
      ++TrapNumUnrecoverableErrorsOccurred;
  }

  if (SuppressAllDiagnostics)
    return false;

  if (DiagLevel != Note) {
    // Record that a fatal error occurred only when we see a second
    // non-note diagnostic. This allows notes to be attached to the
    // fatal error, but suppresses any diagnostics that follow those
    // notes.
    if (LastDiagLevel == Fatal)
      FatalErrorOccurred = true;

    LastDiagLevel = DiagLevel;
  }

  // If a fatal error has already been emitted, silence all subsequent
  // diagnostics.
  if (FatalErrorOccurred) {
    if (DiagLevel >= Error && Client->IncludeInDiagnosticCounts())
      ++NumErrors;

    return false;
  }

  // If the client doesn't care about this message, don't issue it.  If this is
  // a note and the last real diagnostic was ignored, ignore it too.
  if (DiagLevel == Ignored || (DiagLevel == Note && LastDiagLevel == Ignored))
    return false;

  if (DiagLevel >= Error) {
    if (Diags->isUnrecoverable(DiagID))
      UnrecoverableErrorOccurred = true;

    // Warnings which have been upgraded to errors do not prevent compilation.
    if (Diags->isDefaultMappingAsError(DiagID))
      UncompilableErrorOccurred = true;

    ErrorOccurred = true;
    if (Client->IncludeInDiagnosticCounts())
      ++NumErrors;

    // If we've emitted a lot of errors, emit a fatal error instead of it to
    // stop a flood of bogus errors.
    if (ErrorLimit && NumErrors > ErrorLimit && DiagLevel == Error) {
      Report(diag::fatal_too_many_errors);
      return false;
    }
  }

  // Make sure we set FatalErrorOccurred to ensure that the notes from the
  // diagnostic that caused `fatal_too_many_errors` won't be emitted.
  if (Info.getID() == diag::fatal_too_many_errors)
    FatalErrorOccurred = true;

  // Finally, report it.
  Report(DiagLevel, Info);
  return true;
}

bool DiagnosticsEngine::EmitDiagnostic(const DiagnosticBuilder &DB,
                                       bool Force) {
  assert(getClient() && "DiagnosticClient not set!");

  bool Emitted;
  if (Force) {
    Diagnostic Info(this, DB);

    // Figure out the diagnostic level of this message.
    Level DiagLevel = getDiagnosticLevel(Info.getID(), Info.getLocation());

    // Emit the diagnostic regardless of suppression level.
    Emitted = DiagLevel != Ignored;
    if (Emitted)
      Report(DiagLevel, Info);
  } else {
    // Process the diagnostic, sending the accumulated information to the
    // DiagnosticConsumer.
    Emitted = ProcessDiag(DB);
  }

  return Emitted;
}

DiagnosticBuilder::DiagnosticBuilder(DiagnosticsEngine *DiagObj,
                                     SourceLocation DiagLoc, unsigned DiagID)
    : StreamingDiagnostic(DiagObj->DiagAllocator), DiagObj(DiagObj),
      DiagLoc(DiagLoc), DiagID(DiagID), IsActive(true) {
  assert(DiagObj && "DiagnosticBuilder requires a valid DiagnosticsEngine!");
}

DiagnosticBuilder::DiagnosticBuilder(const DiagnosticBuilder &D)
    : StreamingDiagnostic() {
  DiagLoc = D.DiagLoc;
  DiagID = D.DiagID;
  FlagValue = D.FlagValue;
  DiagObj = D.DiagObj;
  DiagStorage = D.DiagStorage;
  D.DiagStorage = nullptr;
  Allocator = D.Allocator;
  IsActive = D.IsActive;
  IsForceEmit = D.IsForceEmit;
  D.Clear();
}

Diagnostic::Diagnostic(const DiagnosticsEngine *DO,
                       const DiagnosticBuilder &DiagBuilder)
    : DiagObj(DO), DiagLoc(DiagBuilder.DiagLoc), DiagID(DiagBuilder.DiagID),
      FlagValue(DiagBuilder.FlagValue), DiagStorage(*DiagBuilder.getStorage()) {
}

Diagnostic::Diagnostic(const DiagnosticsEngine *DO, SourceLocation DiagLoc,
                       unsigned DiagID, const DiagnosticStorage &DiagStorage,
                       StringRef StoredDiagMessage)
    : DiagObj(DO), DiagLoc(DiagLoc), DiagID(DiagID), DiagStorage(DiagStorage),
      StoredDiagMessage(StoredDiagMessage) {}

DiagnosticConsumer::~DiagnosticConsumer() = default;

void DiagnosticConsumer::HandleDiagnostic(DiagnosticsEngine::Level DiagLevel,
                                          const Diagnostic &Info) {
  if (!IncludeInDiagnosticCounts())
    return;

  if (DiagLevel == DiagnosticsEngine::Warning)
    ++NumWarnings;
  else if (DiagLevel >= DiagnosticsEngine::Error)
    ++NumErrors;
}

/// ModifierIs - Return true if the specified modifier matches specified string.
template <std::size_t StrLen>
static bool ModifierIs(const char *Modifier, unsigned ModifierLen,
                       const char (&Str)[StrLen]) {
  return StrLen - 1 == ModifierLen && memcmp(Modifier, Str, StrLen - 1) == 0;
}

/// ScanForward - Scans forward, looking for the given character, skipping
/// nested clauses and escaped characters.
static const char *ScanFormat(const char *I, const char *E, char Target) {
  unsigned Depth = 0;

  for (; I != E; ++I) {
    if (Depth == 0 && *I == Target)
      return I;
    if (Depth != 0 && *I == '}')
      Depth--;

    if (*I == '%') {
      I++;
      if (I == E)
        break;

      // Escaped characters get implicitly skipped here.

      // Format specifier.
      if (!isDigit(*I) && !isPunctuation(*I)) {
        for (I++; I != E && !isDigit(*I) && *I != '{'; I++)
          ;
        if (I == E)
          break;
        if (*I == '{')
          Depth++;
      }
    }
  }
  return E;
}

/// HandleSelectModifier - Handle the integer 'select' modifier.  This is used
/// like this:  %select{foo|bar|baz}2.  This means that the integer argument
/// "%2" has a value from 0-2.  If the value is 0, the diagnostic prints 'foo'.
/// If the value is 1, it prints 'bar'.  If it has the value 2, it prints 'baz'.
/// This is very useful for certain classes of variant diagnostics.
static void HandleSelectModifier(const Diagnostic &DInfo, unsigned ValNo,
                                 const char *Argument, unsigned ArgumentLen,
                                 SmallVectorImpl<char> &OutStr) {
  const char *ArgumentEnd = Argument + ArgumentLen;

  // Skip over 'ValNo' |'s.
  while (ValNo) {
    const char *NextVal = ScanFormat(Argument, ArgumentEnd, '|');
    assert(NextVal != ArgumentEnd &&
           "Value for integer select modifier was"
           " larger than the number of options in the diagnostic string!");
    Argument = NextVal + 1; // Skip this string.
    --ValNo;
  }

  // Get the end of the value.  This is either the } or the |.
  const char *EndPtr = ScanFormat(Argument, ArgumentEnd, '|');

  // Recursively format the result of the select clause into the output string.
  DInfo.FormatDiagnostic(Argument, EndPtr, OutStr);
}

/// HandleIntegerSModifier - Handle the integer 's' modifier.  This adds the
/// letter 's' to the string if the value is not 1.  This is used in cases like
/// this:  "you idiot, you have %4 parameter%s4!".
static void HandleIntegerSModifier(unsigned ValNo,
                                   SmallVectorImpl<char> &OutStr) {
  if (ValNo != 1)
    OutStr.push_back('s');
}

/// HandleOrdinalModifier - Handle the integer 'ord' modifier.  This
/// prints the ordinal form of the given integer, with 1 corresponding
/// to the first ordinal.  Currently this is hard-coded to use the
/// English form.
static void HandleOrdinalModifier(unsigned ValNo,
                                  SmallVectorImpl<char> &OutStr) {
  assert(ValNo != 0 && "ValNo must be strictly positive!");

  llvm::raw_svector_ostream Out(OutStr);

  // We could use text forms for the first N ordinals, but the numeric
  // forms are actually nicer in diagnostics because they stand out.
  Out << ValNo << llvm::getOrdinalSuffix(ValNo);
}

// 123 -> "123".
// 1234 -> "1.23k".
// 123456 -> "123.46k".
// 1234567 -> "1.23M".
// 1234567890 -> "1.23G".
// 1234567890123 -> "1.23T".
static void HandleIntegerHumanModifier(int64_t ValNo,
                                       SmallVectorImpl<char> &OutStr) {
  static constexpr std::array<std::pair<int64_t, char>, 4> Units = {
      {{1'000'000'000'000L, 'T'},
       {1'000'000'000L, 'G'},
       {1'000'000L, 'M'},
       {1'000L, 'k'}}};

  llvm::raw_svector_ostream Out(OutStr);
  if (ValNo < 0) {
    Out << "-";
    ValNo = -ValNo;
  }
  for (const auto &[UnitSize, UnitSign] : Units) {
    if (ValNo >= UnitSize) {
      Out << llvm::format("%0.2f%c", ValNo / static_cast<double>(UnitSize),
                          UnitSign);
      return;
    }
  }
  Out << ValNo;
}

/// PluralNumber - Parse an unsigned integer and advance Start.
static unsigned PluralNumber(const char *&Start, const char *End) {
  // Programming 101: Parse a decimal number :-)
  unsigned Val = 0;
  while (Start != End && *Start >= '0' && *Start <= '9') {
    Val *= 10;
    Val += *Start - '0';
    ++Start;
  }
  return Val;
}

/// TestPluralRange - Test if Val is in the parsed range. Modifies Start.
static bool TestPluralRange(unsigned Val, const char *&Start, const char *End) {
  if (*Start != '[') {
    unsigned Ref = PluralNumber(Start, End);
    return Ref == Val;
  }

  ++Start;
  unsigned Low = PluralNumber(Start, End);
  assert(*Start == ',' && "Bad plural expression syntax: expected ,");
  ++Start;
  unsigned High = PluralNumber(Start, End);
  assert(*Start == ']' && "Bad plural expression syntax: expected )");
  ++Start;
  return Low <= Val && Val <= High;
}

/// EvalPluralExpr - Actual expression evaluator for HandlePluralModifier.
static bool EvalPluralExpr(unsigned ValNo, const char *Start, const char *End) {
  // Empty condition?
  if (*Start == ':')
    return true;

  while (true) {
    char C = *Start;
    if (C == '%') {
      // Modulo expression
      ++Start;
      unsigned Arg = PluralNumber(Start, End);
      assert(*Start == '=' && "Bad plural expression syntax: expected =");
      ++Start;
      unsigned ValMod = ValNo % Arg;
      if (TestPluralRange(ValMod, Start, End))
        return true;
    } else {
      assert((C == '[' || (C >= '0' && C <= '9')) &&
             "Bad plural expression syntax: unexpected character");
      // Range expression
      if (TestPluralRange(ValNo, Start, End))
        return true;
    }

    // Scan for next or-expr part.
    Start = std::find(Start, End, ',');
    if (Start == End)
      break;
    ++Start;
  }
  return false;
}

/// HandlePluralModifier - Handle the integer 'plural' modifier. This is used
/// for complex plural forms, or in languages where all plurals are complex.
/// The syntax is: %plural{cond1:form1|cond2:form2|:form3}, where condn are
/// conditions that are tested in order, the form corresponding to the first
/// that applies being emitted. The empty condition is always true, making the
/// last form a default case.
/// Conditions are simple boolean expressions, where n is the number argument.
/// Here are the rules.
/// condition  := expression | empty
/// empty      :=                             -> always true
/// expression := numeric [',' expression]    -> logical or
/// numeric    := range                       -> true if n in range
///             | '%' number '=' range        -> true if n % number in range
/// range      := number
///             | '[' number ',' number ']'   -> ranges are inclusive both ends
///
/// Here are some examples from the GNU gettext manual written in this form:
/// English:
/// {1:form0|:form1}
/// Latvian:
/// {0:form2|%100=11,%10=0,%10=[2,9]:form1|:form0}
/// Gaeilge:
/// {1:form0|2:form1|:form2}
/// Romanian:
/// {1:form0|0,%100=[1,19]:form1|:form2}
/// Lithuanian:
/// {%10=0,%100=[10,19]:form2|%10=1:form0|:form1}
/// Russian (requires repeated form):
/// {%100=[11,14]:form2|%10=1:form0|%10=[2,4]:form1|:form2}
/// Slovak
/// {1:form0|[2,4]:form1|:form2}
/// Polish (requires repeated form):
/// {1:form0|%100=[10,20]:form2|%10=[2,4]:form1|:form2}
static void HandlePluralModifier(const Diagnostic &DInfo, unsigned ValNo,
                                 const char *Argument, unsigned ArgumentLen,
                                 SmallVectorImpl<char> &OutStr) {
  const char *ArgumentEnd = Argument + ArgumentLen;
  while (true) {
    assert(Argument < ArgumentEnd && "Plural expression didn't match.");
    const char *ExprEnd = Argument;
    while (*ExprEnd != ':') {
      assert(ExprEnd != ArgumentEnd && "Plural missing expression end");
      ++ExprEnd;
    }
    if (EvalPluralExpr(ValNo, Argument, ExprEnd)) {
      Argument = ExprEnd + 1;
      ExprEnd = ScanFormat(Argument, ArgumentEnd, '|');

      // Recursively format the result of the plural clause into the
      // output string.
      DInfo.FormatDiagnostic(Argument, ExprEnd, OutStr);
      return;
    }
    Argument = ScanFormat(Argument, ArgumentEnd - 1, '|') + 1;
  }
}

/// Returns the friendly description for a token kind that will appear
/// without quotes in diagnostic messages. These strings may be translatable in
/// future.
static const char *getTokenDescForDiagnostic(tok::TokenKind Kind) {
  switch (Kind) {
  case tok::identifier:
    return "identifier";
  default:
    return nullptr;
  }
}

/// FormatDiagnostic - Format this diagnostic into a string, substituting the
/// formal arguments into the %0 slots.  The result is appended onto the Str
/// array.
void Diagnostic::FormatDiagnostic(SmallVectorImpl<char> &OutStr) const {
  if (StoredDiagMessage.has_value()) {
    OutStr.append(StoredDiagMessage->begin(), StoredDiagMessage->end());
    return;
  }

  StringRef Diag = getDiags()->getDiagnosticIDs()->getDescription(getID());

  FormatDiagnostic(Diag.begin(), Diag.end(), OutStr);
}

/// EscapeStringForDiagnostic - Append Str to the diagnostic buffer,
/// escaping non-printable characters and ill-formed code unit sequences.
void clang::EscapeStringForDiagnostic(StringRef Str,
                                      SmallVectorImpl<char> &OutStr) {
  OutStr.reserve(OutStr.size() + Str.size());
  auto *Begin = reinterpret_cast<const unsigned char *>(Str.data());
  llvm::raw_svector_ostream OutStream(OutStr);
  const unsigned char *End = Begin + Str.size();
  while (Begin != End) {
    // ASCII case
    if (isPrintable(*Begin) || isWhitespace(*Begin)) {
      OutStream << *Begin;
      ++Begin;
      continue;
    }
    if (llvm::isLegalUTF8Sequence(Begin, End)) {
      llvm::UTF32 CodepointValue;
      llvm::UTF32 *CpPtr = &CodepointValue;
      const unsigned char *CodepointBegin = Begin;
      const unsigned char *CodepointEnd =
          Begin + llvm::getNumBytesForUTF8(*Begin);
      llvm::ConversionResult Res = llvm::ConvertUTF8toUTF32(
          &Begin, CodepointEnd, &CpPtr, CpPtr + 1, llvm::strictConversion);
      (void)Res;
      assert(
          llvm::conversionOK == Res &&
          "the sequence is legal UTF-8 but we couldn't convert it to UTF-32");
      assert(Begin == CodepointEnd &&
             "we must be further along in the string now");
      if (llvm::sys::unicode::isPrintable(CodepointValue) ||
          llvm::sys::unicode::isFormatting(CodepointValue)) {
        OutStr.append(CodepointBegin, CodepointEnd);
        continue;
      }
      // Unprintable code point.
      OutStream << "<U+" << llvm::format_hex_no_prefix(CodepointValue, 4, true)
                << ">";
      continue;
    }
    // Invalid code unit.
    OutStream << "<" << llvm::format_hex_no_prefix(*Begin, 2, true) << ">";
    ++Begin;
  }
}

void Diagnostic::FormatDiagnostic(const char *DiagStr, const char *DiagEnd,
                                  SmallVectorImpl<char> &OutStr) const {
  // When the diagnostic string is only "%0", the entire string is being given
  // by an outside source.  Remove unprintable characters from this string
  // and skip all the other string processing.
  if (DiagEnd - DiagStr == 2 && StringRef(DiagStr, DiagEnd - DiagStr) == "%0" &&
      getArgKind(0) == DiagnosticsEngine::ak_std_string) {
    const std::string &S = getArgStdStr(0);
    EscapeStringForDiagnostic(S, OutStr);
    return;
  }

  /// FormattedArgs - Keep track of all of the arguments formatted by
  /// ConvertArgToString and pass them into subsequent calls to
  /// ConvertArgToString, allowing the implementation to avoid redundancies in
  /// obvious cases.
  SmallVector<DiagnosticsEngine::ArgumentValue, 8> FormattedArgs;

  /// QualTypeVals - Pass a vector of arrays so that QualType names can be
  /// compared to see if more information is needed to be printed.
  SmallVector<intptr_t, 2> QualTypeVals;
  SmallString<64> Tree;

  for (unsigned i = 0, e = getNumArgs(); i < e; ++i)
    if (getArgKind(i) == DiagnosticsEngine::ak_qualtype)
      QualTypeVals.push_back(getRawArg(i));

  while (DiagStr != DiagEnd) {
    if (DiagStr[0] != '%') {
      // Append non-%0 substrings to Str if we have one.
      const char *StrEnd = std::find(DiagStr, DiagEnd, '%');
      OutStr.append(DiagStr, StrEnd);
      DiagStr = StrEnd;
      continue;
    } else if (isPunctuation(DiagStr[1])) {
      OutStr.push_back(DiagStr[1]); // %% -> %.
      DiagStr += 2;
      continue;
    }

    // Skip the %.
    ++DiagStr;

    // This must be a placeholder for a diagnostic argument.  The format for a
    // placeholder is one of "%0", "%modifier0", or "%modifier{arguments}0".
    // The digit is a number from 0-9 indicating which argument this comes from.
    // The modifier is a string of digits from the set [-a-z]+, arguments is a
    // brace enclosed string.
    const char *Modifier = nullptr, *Argument = nullptr;
    unsigned ModifierLen = 0, ArgumentLen = 0;

    // Check to see if we have a modifier.  If so eat it.
    if (!isDigit(DiagStr[0])) {
      Modifier = DiagStr;
      while (DiagStr[0] == '-' || (DiagStr[0] >= 'a' && DiagStr[0] <= 'z'))
        ++DiagStr;
      ModifierLen = DiagStr - Modifier;

      // If we have an argument, get it next.
      if (DiagStr[0] == '{') {
        ++DiagStr; // Skip {.
        Argument = DiagStr;

        DiagStr = ScanFormat(DiagStr, DiagEnd, '}');
        assert(DiagStr != DiagEnd && "Mismatched {}'s in diagnostic string!");
        ArgumentLen = DiagStr - Argument;
        ++DiagStr; // Skip }.
      }
    }

    assert(isDigit(*DiagStr) && "Invalid format for argument in diagnostic");
    unsigned ArgNo = *DiagStr++ - '0';

    // Only used for type diffing.
    unsigned ArgNo2 = ArgNo;

    DiagnosticsEngine::ArgumentKind Kind = getArgKind(ArgNo);
    if (ModifierIs(Modifier, ModifierLen, "diff")) {
      assert(*DiagStr == ',' && isDigit(*(DiagStr + 1)) &&
             "Invalid format for diff modifier");
      ++DiagStr; // Comma.
      ArgNo2 = *DiagStr++ - '0';
      DiagnosticsEngine::ArgumentKind Kind2 = getArgKind(ArgNo2);
      if (Kind == DiagnosticsEngine::ak_qualtype &&
          Kind2 == DiagnosticsEngine::ak_qualtype)
        Kind = DiagnosticsEngine::ak_qualtype_pair;
      else {
        // %diff only supports QualTypes.  For other kinds of arguments,
        // use the default printing.  For example, if the modifier is:
        //   "%diff{compare $ to $|other text}1,2"
        // treat it as:
        //   "compare %1 to %2"
        const char *ArgumentEnd = Argument + ArgumentLen;
        const char *Pipe = ScanFormat(Argument, ArgumentEnd, '|');
        assert(ScanFormat(Pipe + 1, ArgumentEnd, '|') == ArgumentEnd &&
               "Found too many '|'s in a %diff modifier!");
        const char *FirstDollar = ScanFormat(Argument, Pipe, '$');
        const char *SecondDollar = ScanFormat(FirstDollar + 1, Pipe, '$');
        const char ArgStr1[] = {'%', static_cast<char>('0' + ArgNo)};
        const char ArgStr2[] = {'%', static_cast<char>('0' + ArgNo2)};
        FormatDiagnostic(Argument, FirstDollar, OutStr);
        FormatDiagnostic(ArgStr1, ArgStr1 + 2, OutStr);
        FormatDiagnostic(FirstDollar + 1, SecondDollar, OutStr);
        FormatDiagnostic(ArgStr2, ArgStr2 + 2, OutStr);
        FormatDiagnostic(SecondDollar + 1, Pipe, OutStr);
        continue;
      }
    }

    switch (Kind) {
    // ---- STRINGS ----
    case DiagnosticsEngine::ak_std_string:
    case DiagnosticsEngine::ak_c_string: {
      StringRef S = [&]() -> StringRef {
        if (Kind == DiagnosticsEngine::ak_std_string)
          return getArgStdStr(ArgNo);
        const char *SZ = getArgCStr(ArgNo);
        // Don't crash if get passed a null pointer by accident.
        return SZ ? SZ : "(null)";
      }();
      bool Quoted = false;
      if (ModifierIs(Modifier, ModifierLen, "quoted")) {
        Quoted = true;
        OutStr.push_back('\'');
      } else {
        assert(ModifierLen == 0 && "unknown modifier for string");
      }
      EscapeStringForDiagnostic(S, OutStr);
      if (Quoted)
        OutStr.push_back('\'');
      break;
    }
    // ---- INTEGERS ----
    case DiagnosticsEngine::ak_sint: {
      int64_t Val = getArgSInt(ArgNo);

      if (ModifierIs(Modifier, ModifierLen, "select")) {
        HandleSelectModifier(*this, (unsigned)Val, Argument, ArgumentLen,
                             OutStr);
      } else if (ModifierIs(Modifier, ModifierLen, "s")) {
        HandleIntegerSModifier(Val, OutStr);
      } else if (ModifierIs(Modifier, ModifierLen, "plural")) {
        HandlePluralModifier(*this, (unsigned)Val, Argument, ArgumentLen,
                             OutStr);
      } else if (ModifierIs(Modifier, ModifierLen, "ordinal")) {
        HandleOrdinalModifier((unsigned)Val, OutStr);
      } else if (ModifierIs(Modifier, ModifierLen, "human")) {
        HandleIntegerHumanModifier(Val, OutStr);
      } else {
        assert(ModifierLen == 0 && "Unknown integer modifier");
        llvm::raw_svector_ostream(OutStr) << Val;
      }
      break;
    }
    case DiagnosticsEngine::ak_uint: {
      uint64_t Val = getArgUInt(ArgNo);

      if (ModifierIs(Modifier, ModifierLen, "select")) {
        HandleSelectModifier(*this, Val, Argument, ArgumentLen, OutStr);
      } else if (ModifierIs(Modifier, ModifierLen, "s")) {
        HandleIntegerSModifier(Val, OutStr);
      } else if (ModifierIs(Modifier, ModifierLen, "plural")) {
        HandlePluralModifier(*this, (unsigned)Val, Argument, ArgumentLen,
                             OutStr);
      } else if (ModifierIs(Modifier, ModifierLen, "ordinal")) {
        HandleOrdinalModifier(Val, OutStr);
      } else if (ModifierIs(Modifier, ModifierLen, "human")) {
        HandleIntegerHumanModifier(Val, OutStr);
      } else {
        assert(ModifierLen == 0 && "Unknown integer modifier");
        llvm::raw_svector_ostream(OutStr) << Val;
      }
      break;
    }
    // ---- TOKEN SPELLINGS ----
    case DiagnosticsEngine::ak_tokenkind: {
      tok::TokenKind Kind = static_cast<tok::TokenKind>(getRawArg(ArgNo));
      assert(ModifierLen == 0 && "No modifiers for token kinds yet");

      llvm::raw_svector_ostream Out(OutStr);
      if (const char *S = tok::getPunctuatorSpelling(Kind))
        // Quoted token spelling for punctuators.
        Out << '\'' << S << '\'';
      else if ((S = tok::getKeywordSpelling(Kind)))
        // Unquoted token spelling for keywords.
        Out << S;
      else if ((S = getTokenDescForDiagnostic(Kind)))
        // Unquoted translatable token name.
        Out << S;
      else if ((S = tok::getTokenName(Kind)))
        // Debug name, shouldn't appear in user-facing diagnostics.
        Out << '<' << S << '>';
      else
        Out << "(null)";
      break;
    }
    // ---- NAMES and TYPES ----
    case DiagnosticsEngine::ak_identifierinfo: {
      const IdentifierInfo *II = getArgIdentifier(ArgNo);
      assert(ModifierLen == 0 && "No modifiers for strings yet");

      // Don't crash if get passed a null pointer by accident.
      if (!II) {
        const char *S = "(null)";
        OutStr.append(S, S + strlen(S));
        continue;
      }

      llvm::raw_svector_ostream(OutStr) << '\'' << II->getName() << '\'';
      break;
    }
    case DiagnosticsEngine::ak_addrspace:
    case DiagnosticsEngine::ak_qual:
    case DiagnosticsEngine::ak_qualtype:
    case DiagnosticsEngine::ak_declarationname:
    case DiagnosticsEngine::ak_nameddecl:
    case DiagnosticsEngine::ak_nestednamespec:
    case DiagnosticsEngine::ak_declcontext:
    case DiagnosticsEngine::ak_attr:
    case DiagnosticsEngine::ak_expr:
    case DiagnosticsEngine::ak_attr_info:
      getDiags()->ConvertArgToString(Kind, getRawArg(ArgNo),
                                     StringRef(Modifier, ModifierLen),
                                     StringRef(Argument, ArgumentLen),
                                     FormattedArgs, OutStr, QualTypeVals);
      break;
    case DiagnosticsEngine::ak_qualtype_pair: {
      // Create a struct with all the info needed for printing.
      TemplateDiffTypes TDT;
      TDT.FromType = getRawArg(ArgNo);
      TDT.ToType = getRawArg(ArgNo2);
      TDT.ElideType = getDiags()->ElideType;
      TDT.ShowColors = getDiags()->ShowColors;
      TDT.TemplateDiffUsed = false;
      intptr_t val = reinterpret_cast<intptr_t>(&TDT);

      const char *ArgumentEnd = Argument + ArgumentLen;
      const char *Pipe = ScanFormat(Argument, ArgumentEnd, '|');

      // Print the tree.  If this diagnostic already has a tree, skip the
      // second tree.
      if (getDiags()->PrintTemplateTree && Tree.empty()) {
        TDT.PrintFromType = true;
        TDT.PrintTree = true;
        getDiags()->ConvertArgToString(Kind, val,
                                       StringRef(Modifier, ModifierLen),
                                       StringRef(Argument, ArgumentLen),
                                       FormattedArgs, Tree, QualTypeVals);
        // If there is no tree information, fall back to regular printing.
        if (!Tree.empty()) {
          FormatDiagnostic(Pipe + 1, ArgumentEnd, OutStr);
          break;
        }
      }

      // Non-tree printing, also the fall-back when tree printing fails.
      // The fall-back is triggered when the types compared are not templates.
      const char *FirstDollar = ScanFormat(Argument, ArgumentEnd, '$');
      const char *SecondDollar = ScanFormat(FirstDollar + 1, ArgumentEnd, '$');

      // Append before text
      FormatDiagnostic(Argument, FirstDollar, OutStr);

      // Append first type
      TDT.PrintTree = false;
      TDT.PrintFromType = true;
      getDiags()->ConvertArgToString(Kind, val,
                                     StringRef(Modifier, ModifierLen),
                                     StringRef(Argument, ArgumentLen),
                                     FormattedArgs, OutStr, QualTypeVals);
      if (!TDT.TemplateDiffUsed)
        FormattedArgs.push_back(
            std::make_pair(DiagnosticsEngine::ak_qualtype, TDT.FromType));

      // Append middle text
      FormatDiagnostic(FirstDollar + 1, SecondDollar, OutStr);

      // Append second type
      TDT.PrintFromType = false;
      getDiags()->ConvertArgToString(Kind, val,
                                     StringRef(Modifier, ModifierLen),
                                     StringRef(Argument, ArgumentLen),
                                     FormattedArgs, OutStr, QualTypeVals);
      if (!TDT.TemplateDiffUsed)
        FormattedArgs.push_back(
            std::make_pair(DiagnosticsEngine::ak_qualtype, TDT.ToType));

      // Append end text
      FormatDiagnostic(SecondDollar + 1, Pipe, OutStr);
      break;
    }
    }

    // Remember this argument info for subsequent formatting operations.  Turn
    // std::strings into a null terminated string to make it be the same case as
    // all the other ones.
    if (Kind == DiagnosticsEngine::ak_qualtype_pair)
      continue;
    else if (Kind != DiagnosticsEngine::ak_std_string)
      FormattedArgs.push_back(std::make_pair(Kind, getRawArg(ArgNo)));
    else
      FormattedArgs.push_back(
          std::make_pair(DiagnosticsEngine::ak_c_string,
                         (intptr_t)getArgStdStr(ArgNo).c_str()));
  }

  // Append the type tree to the end of the diagnostics.
  OutStr.append(Tree.begin(), Tree.end());
}

StoredDiagnostic::StoredDiagnostic(DiagnosticsEngine::Level Level, unsigned ID,
                                   StringRef Message)
    : ID(ID), Level(Level), Message(Message) {}

StoredDiagnostic::StoredDiagnostic(DiagnosticsEngine::Level Level,
                                   const Diagnostic &Info)
    : ID(Info.getID()), Level(Level) {
  assert(
      (Info.getLocation().isInvalid() || Info.hasSourceManager()) &&
      "Valid source location without setting a source manager for diagnostic");
  if (Info.getLocation().isValid())
    Loc = FullSourceLoc(Info.getLocation(), Info.getSourceManager());
  SmallString<64> Message;
  Info.FormatDiagnostic(Message);
  this->Message.assign(Message.begin(), Message.end());
  this->Ranges.assign(Info.getRanges().begin(), Info.getRanges().end());
  this->FixIts.assign(Info.getFixItHints().begin(), Info.getFixItHints().end());
}

StoredDiagnostic::StoredDiagnostic(DiagnosticsEngine::Level Level, unsigned ID,
                                   StringRef Message, FullSourceLoc Loc,
                                   ArrayRef<CharSourceRange> Ranges,
                                   ArrayRef<FixItHint> FixIts)
    : ID(ID), Level(Level), Loc(Loc), Message(Message),
      Ranges(Ranges.begin(), Ranges.end()),
      FixIts(FixIts.begin(), FixIts.end()) {}

llvm::raw_ostream &clang::operator<<(llvm::raw_ostream &OS,
                                     const StoredDiagnostic &SD) {
  if (SD.getLocation().hasManager())
    OS << SD.getLocation().printToString(SD.getLocation().getManager()) << ": ";
  OS << SD.getMessage();
  return OS;
}

/// IncludeInDiagnosticCounts - This method (whose default implementation
///  returns true) indicates whether the diagnostics handled by this
///  DiagnosticConsumer should be included in the number of diagnostics
///  reported by DiagnosticsEngine.
bool DiagnosticConsumer::IncludeInDiagnosticCounts() const { return true; }

void IgnoringDiagConsumer::anchor() {}

ForwardingDiagnosticConsumer::~ForwardingDiagnosticConsumer() = default;

void ForwardingDiagnosticConsumer::HandleDiagnostic(
    DiagnosticsEngine::Level DiagLevel, const Diagnostic &Info) {
  Target.HandleDiagnostic(DiagLevel, Info);
}

void ForwardingDiagnosticConsumer::clear() {
  DiagnosticConsumer::clear();
  Target.clear();
}

bool ForwardingDiagnosticConsumer::IncludeInDiagnosticCounts() const {
  return Target.IncludeInDiagnosticCounts();
}

DiagStorageAllocator::DiagStorageAllocator() {
  for (unsigned I = 0; I != NumCached; ++I)
    FreeList[I] = Cached + I;
  NumFreeListEntries = NumCached;
}

DiagStorageAllocator::~DiagStorageAllocator() {
  // Don't assert if we are in a CrashRecovery context, as this invariant may
  // be invalidated during a crash.
  assert((NumFreeListEntries == NumCached ||
          llvm::CrashRecoveryContext::isRecoveringFromCrash()) &&
         "A partial is on the lam");
}

char DiagnosticError::ID;<|MERGE_RESOLUTION|>--- conflicted
+++ resolved
@@ -587,29 +587,15 @@
 
   StringRef F = llvm::sys::path::remove_leading_dotslash(PLoc.getFilename());
 
-<<<<<<< HEAD
-  unsigned SuppressLineNo =
-      llvm::SpecialCaseList::inSectionBlame(DiagSection->Entries, "src", F, "");
+  unsigned SuppressLineNo = DiagSection->getLastMatch("src", F, "");
   if (!SuppressLineNo)
     return false;
 
-  unsigned EmitLineNo = llvm::SpecialCaseList::inSectionBlame(
-      DiagSection->Entries, "src", F, "emit");
+  unsigned EmitLineNo = DiagSection->getLastMatch("src", F, "emit");
   if (!EmitLineNo)
     return true;
 
   return SuppressLineNo > EmitLineNo;
-=======
-  StringRef LongestSup = DiagSection->getLongestMatch("src", F, "");
-  if (LongestSup.empty())
-    return false;
-
-  StringRef LongestEmit = DiagSection->getLongestMatch("src", F, "emit");
-  if (LongestEmit.empty())
-    return true;
-
-  return LongestSup.size() > LongestEmit.size();
->>>>>>> a95a5b03
 }
 
 bool DiagnosticsEngine::isSuppressedViaMapping(diag::kind DiagId,
