--- conflicted
+++ resolved
@@ -119,10 +119,6 @@
                        AttributeCommonInfo::Syntax SyntaxUsed) {
   if (ScopeName)
     return normalizeAttrScopeName(ScopeName->getName(), SyntaxUsed);
-<<<<<<< HEAD
-
-=======
->>>>>>> eb0f1dc0
   return "";
 }
 
@@ -212,10 +208,6 @@
       normalizeName(getAttrName(), getScopeName(), getSyntax()));
 }
 
-<<<<<<< HEAD
-SourceRange AttributeCommonInfo::getNormalizedRange() const {
-  return hasScope() ? SourceRange(ScopeLoc, AttrRange.getEnd()) : AttrRange;
-=======
 std::string
 AttributeCommonInfo::getNormalizedFullName(StringRef ScopeName,
                                            StringRef AttrName) const {
@@ -226,7 +218,6 @@
 SourceRange AttributeCommonInfo::getNormalizedRange() const {
   return hasScope() ? SourceRange(AttrScope.getNameLoc(), AttrRange.getEnd())
                     : AttrRange;
->>>>>>> eb0f1dc0
 }
 
 static AttributeCommonInfo::Scope
@@ -237,10 +228,7 @@
       .Case("gnu", AttributeCommonInfo::Scope::GNU)
       .Case("gsl", AttributeCommonInfo::Scope::GSL)
       .Case("hlsl", AttributeCommonInfo::Scope::HLSL)
-<<<<<<< HEAD
-=======
       .Case("vk", AttributeCommonInfo::Scope::VK)
->>>>>>> eb0f1dc0
       .Case("msvc", AttributeCommonInfo::Scope::MSVC)
       .Case("omp", AttributeCommonInfo::Scope::OMP)
       .Case("riscv", AttributeCommonInfo::Scope::RISCV);
@@ -269,15 +257,8 @@
 #include "clang/Basic/AttributeSpellingList.inc"
 };
 
-<<<<<<< HEAD
-std::optional<std::string>
-AttributeCommonInfo::getCorrectedFullName(const TargetInfo &Target,
-                                          const LangOptions &LangOpts) const {
-  StringRef ScopeName = normalizeAttrScopeName(getScopeName(), getSyntax());
-=======
 std::optional<StringRef>
 AttributeCommonInfo::tryGetCorrectedScopeName(StringRef ScopeName) const {
->>>>>>> eb0f1dc0
   if (ScopeName.size() > 0 &&
       llvm::none_of(AttrScopeSpellingList,
                     [&](const char *S) { return S == ScopeName; })) {
@@ -286,13 +267,6 @@
       STC.add(Scope);
 
     if (auto CorrectedScopeName = STC.getCorrection())
-<<<<<<< HEAD
-      ScopeName = *CorrectedScopeName;
-  }
-
-  StringRef AttrName =
-      normalizeAttrName(getAttrName()->getName(), ScopeName, getSyntax());
-=======
       return CorrectedScopeName;
   }
   return std::nullopt;
@@ -301,24 +275,12 @@
 std::optional<StringRef> AttributeCommonInfo::tryGetCorrectedAttrName(
     StringRef ScopeName, StringRef AttrName, const TargetInfo &Target,
     const LangOptions &LangOpts) const {
->>>>>>> eb0f1dc0
   if (llvm::none_of(AttrSpellingList,
                     [&](const char *A) { return A == AttrName; })) {
     SimpleTypoCorrection STC(AttrName);
     for (const auto &Attr : AttrSpellingList)
       STC.add(Attr);
 
-<<<<<<< HEAD
-    if (auto CorrectedAttrName = STC.getCorrection())
-      AttrName = *CorrectedAttrName;
-  }
-
-  if (hasAttribute(getSyntax(), ScopeName, AttrName, Target, LangOpts,
-                   /*CheckPlugins=*/true))
-    return static_cast<std::string>(
-        normalizeName(AttrName, ScopeName, getSyntax()));
-
-=======
     if (auto CorrectedAttrName = STC.getCorrection()) {
       if (hasAttribute(getSyntax(), ScopeName, *CorrectedAttrName, Target,
                        LangOpts,
@@ -326,6 +288,5 @@
         return CorrectedAttrName;
     }
   }
->>>>>>> eb0f1dc0
   return std::nullopt;
 }