--- conflicted
+++ resolved
@@ -49,12 +49,9 @@
     HasFeatureLD_SEQ_SA = false;
     HasFeatureDiv32 = false;
     HasFeatureSCQ = false;
-<<<<<<< HEAD
-=======
     BFloat16Width = 16;
     BFloat16Align = 16;
     BFloat16Format = &llvm::APFloat::BFloat();
->>>>>>> eb0f1dc0
     LongDoubleWidth = 128;
     LongDoubleAlign = 128;
     LongDoubleFormat = &llvm::APFloat::IEEEquad();
@@ -105,11 +102,8 @@
 
   bool hasBitIntType() const override { return true; }
 
-<<<<<<< HEAD
-=======
   bool hasBFloat16Type() const override { return true; }
 
->>>>>>> eb0f1dc0
   bool useFP16ConversionIntrinsics() const override { return false; }
 
   bool handleTargetFeatures(std::vector<std::string> &Features,
