//===--- SPIR.h - Declare SPIR and SPIR-V target feature support *- C++ -*-===//
//
// Part of the LLVM Project, under the Apache License v2.0 with LLVM Exceptions.
// See https://llvm.org/LICENSE.txt for license information.
// SPDX-License-Identifier: Apache-2.0 WITH LLVM-exception
//
//===----------------------------------------------------------------------===//
//
// This file declares SPIR and SPIR-V TargetInfo objects.
//
//===----------------------------------------------------------------------===//

#ifndef LLVM_CLANG_LIB_BASIC_TARGETS_SPIR_H
#define LLVM_CLANG_LIB_BASIC_TARGETS_SPIR_H

#include "Targets.h"
#include "clang/Basic/TargetInfo.h"
#include "clang/Basic/TargetOptions.h"
#include "llvm/Support/Compiler.h"
#include "llvm/Support/VersionTuple.h"
#include "llvm/TargetParser/Triple.h"
#include <optional>

namespace clang {
namespace targets {

// Used by both the SPIR and SPIR-V targets.
static const unsigned SPIRDefIsPrivMap[] = {
    0, // Default
    1, // opencl_global
    3, // opencl_local
    2, // opencl_constant
    0, // opencl_private
    4, // opencl_generic
    5, // opencl_global_device
    6, // opencl_global_host
    0, // cuda_device
    0, // cuda_constant
    0, // cuda_shared
    // SYCL address space values for this map are dummy
    0,  // sycl_global
    0,  // sycl_global_device
    0,  // sycl_global_host
    0,  // sycl_local
    0,  // sycl_private
    0,  // ptr32_sptr
    0,  // ptr32_uptr
    0,  // ptr64
<<<<<<< HEAD
    0,  // hlsl_groupshared
    12, // hlsl_constant
    10, // hlsl_private
    11, // hlsl_device
=======
    3,  // hlsl_groupshared
    12, // hlsl_constant
    10, // hlsl_private
    11, // hlsl_device
    7,  // hlsl_input
>>>>>>> 4084ffcf
    // Wasm address space values for this target are dummy values,
    // as it is only enabled for Wasm targets.
    20, // wasm_funcref
};

// Used by both the SPIR and SPIR-V targets.
static const unsigned SPIRDefIsGenMap[] = {
    4, // Default
    1, // opencl_global
    3, // opencl_local
    2, // opencl_constant
    0, // opencl_private
    4, // opencl_generic
    5, // opencl_global_device
    6, // opencl_global_host
    // cuda_* address space mapping is intended for HIPSPV (HIP to SPIR-V
    // translation). This mapping is enabled when the language mode is HIP.
    1, // cuda_device
    // cuda_constant pointer can be casted to default/"flat" pointer, but in
    // SPIR-V casts between constant and generic pointers are not allowed. For
    // this reason cuda_constant is mapped to SPIR-V CrossWorkgroup.
    1,  // cuda_constant
    3,  // cuda_shared
    1,  // sycl_global
    5,  // sycl_global_device
    6,  // sycl_global_host
    3,  // sycl_local
    0,  // sycl_private
    0,  // ptr32_sptr
    0,  // ptr32_uptr
    0,  // ptr64
<<<<<<< HEAD
    0,  // hlsl_groupshared
    0,  // hlsl_constant
    10, // hlsl_private
    11, // hlsl_device
=======
    3,  // hlsl_groupshared
    0,  // hlsl_constant
    10, // hlsl_private
    11, // hlsl_device
    7,  // hlsl_input
>>>>>>> 4084ffcf
    // Wasm address space values for this target are dummy values,
    // as it is only enabled for Wasm targets.
    20, // wasm_funcref
};

// Base class for SPIR and SPIR-V target info.
class LLVM_LIBRARY_VISIBILITY BaseSPIRTargetInfo : public TargetInfo {
  std::unique_ptr<TargetInfo> HostTarget;

protected:
  BaseSPIRTargetInfo(const llvm::Triple &Triple, const TargetOptions &Opts)
      : TargetInfo(Triple) {
    assert((Triple.isSPIR() || Triple.isSPIRV()) &&
           "Invalid architecture for SPIR or SPIR-V.");
    TLSSupported = false;
    VLASupported = false;
    LongWidth = LongAlign = 64;
    AddrSpaceMap = &SPIRDefIsPrivMap;
    UseAddrSpaceMapMangling = true;
    HasLegalHalfType = true;
    HasFloat16 = true;
    // Define available target features
    // These must be defined in sorted order!
    NoAsmVariants = true;

    llvm::Triple HostTriple(Opts.HostTriple);
    if (!HostTriple.isSPIR() && !HostTriple.isSPIRV() &&
        HostTriple.getArch() != llvm::Triple::UnknownArch) {
      HostTarget = AllocateTarget(llvm::Triple(Opts.HostTriple), Opts);

      // Copy properties from host target.
      BoolWidth = HostTarget->getBoolWidth();
      BoolAlign = HostTarget->getBoolAlign();
      IntWidth = HostTarget->getIntWidth();
      IntAlign = HostTarget->getIntAlign();
      HalfWidth = HostTarget->getHalfWidth();
      HalfAlign = HostTarget->getHalfAlign();
      FloatWidth = HostTarget->getFloatWidth();
      FloatAlign = HostTarget->getFloatAlign();
      DoubleWidth = HostTarget->getDoubleWidth();
      DoubleAlign = HostTarget->getDoubleAlign();
      LongWidth = HostTarget->getLongWidth();
      LongAlign = HostTarget->getLongAlign();
      LongLongWidth = HostTarget->getLongLongWidth();
      LongLongAlign = HostTarget->getLongLongAlign();
      MinGlobalAlign =
          HostTarget->getMinGlobalAlign(/* TypeSize = */ 0,
                                        /* HasNonWeakDef = */ true);
      NewAlign = HostTarget->getNewAlign();
      DefaultAlignForAttributeAligned =
          HostTarget->getDefaultAlignForAttributeAligned();
      IntMaxType = HostTarget->getIntMaxType();
      WCharType = HostTarget->getWCharType();
      WIntType = HostTarget->getWIntType();
      Char16Type = HostTarget->getChar16Type();
      Char32Type = HostTarget->getChar32Type();
      Int64Type = HostTarget->getInt64Type();
      SigAtomicType = HostTarget->getSigAtomicType();
      ProcessIDType = HostTarget->getProcessIDType();

      UseBitFieldTypeAlignment = HostTarget->useBitFieldTypeAlignment();
      UseZeroLengthBitfieldAlignment =
          HostTarget->useZeroLengthBitfieldAlignment();
      UseExplicitBitFieldAlignment = HostTarget->useExplicitBitFieldAlignment();
      ZeroLengthBitfieldBoundary = HostTarget->getZeroLengthBitfieldBoundary();

      // This is a bit of a lie, but it controls __GCC_ATOMIC_XXX_LOCK_FREE, and
      // we need those macros to be identical on host and device, because (among
      // other things) they affect which standard library classes are defined,
      // and we need all classes to be defined on both the host and device.
      MaxAtomicInlineWidth = HostTarget->getMaxAtomicInlineWidth();
    }
  }

public:
  // SPIR supports the half type and the only llvm intrinsic allowed in SPIR is
  // memcpy as per section 3 of the SPIR spec.
  bool useFP16ConversionIntrinsics() const override { return false; }

  llvm::SmallVector<Builtin::InfosShard> getTargetBuiltins() const override {
    return {};
  }

  std::string_view getClobbers() const override { return ""; }

  ArrayRef<const char *> getGCCRegNames() const override { return {}; }

  bool validateAsmConstraint(const char *&Name,
                             TargetInfo::ConstraintInfo &info) const override {
    return true;
  }

  ArrayRef<TargetInfo::GCCRegAlias> getGCCRegAliases() const override {
    return {};
  }

  BuiltinVaListKind getBuiltinVaListKind() const override {
    return TargetInfo::VoidPtrBuiltinVaList;
  }

  std::optional<unsigned>
  getDWARFAddressSpace(unsigned AddressSpace) const override {
    return AddressSpace;
  }

  CallingConvCheckResult checkCallingConvention(CallingConv CC) const override {
    return (CC == CC_SpirFunction || CC == CC_DeviceKernel) ? CCCR_OK
                                                            : CCCR_Warning;
  }

  CallingConv getDefaultCallingConv() const override {
    return CC_SpirFunction;
  }

  void setAddressSpaceMap(bool DefaultIsGeneric) {
    AddrSpaceMap = DefaultIsGeneric ? &SPIRDefIsGenMap : &SPIRDefIsPrivMap;
  }

  void adjust(DiagnosticsEngine &Diags, LangOptions &Opts) override {
    TargetInfo::adjust(Diags, Opts);
    // FIXME: SYCL specification considers unannotated pointers and references
    // to be pointing to the generic address space. See section 5.9.3 of
    // SYCL 2020 specification.
    // Currently, there is no way of representing SYCL's and HIP/CUDA's default
    // address space language semantic along with the semantics of embedded C's
    // default address space in the same address space map. Hence the map needs
    // to be reset to allow mapping to the desired value of 'Default' entry for
    // SYCL and HIP/CUDA.
    setAddressSpaceMap(
        /*DefaultIsGeneric=*/Opts.SYCLIsDevice ||
        // The address mapping from HIP/CUDA language for device code is only
        // defined for SPIR-V.
        (getTriple().isSPIRV() && Opts.CUDAIsDevice));
  }

  void setSupportedOpenCLOpts() override {
    // Assume all OpenCL extensions and optional core features are supported
    // for SPIR and SPIR-V since they are generic targets.
    supportAllOpenCLOpts();
  }

  bool hasBitIntType() const override { return true; }

  bool hasInt128Type() const override { return false; }
};

class LLVM_LIBRARY_VISIBILITY SPIRTargetInfo : public BaseSPIRTargetInfo {
public:
  SPIRTargetInfo(const llvm::Triple &Triple, const TargetOptions &Opts)
      : BaseSPIRTargetInfo(Triple, Opts) {
    assert(Triple.isSPIR() && "Invalid architecture for SPIR.");
    assert(getTriple().getOS() == llvm::Triple::UnknownOS &&
           "SPIR target must use unknown OS");
    assert(getTriple().getEnvironment() == llvm::Triple::UnknownEnvironment &&
           "SPIR target must use unknown environment type");
  }

  void getTargetDefines(const LangOptions &Opts,
                        MacroBuilder &Builder) const override;

  bool hasFeature(StringRef Feature) const override {
    return Feature == "spir";
  }

  bool checkArithmeticFenceSupported() const override { return true; }
};

class LLVM_LIBRARY_VISIBILITY SPIR32TargetInfo : public SPIRTargetInfo {
public:
  SPIR32TargetInfo(const llvm::Triple &Triple, const TargetOptions &Opts)
      : SPIRTargetInfo(Triple, Opts) {
    assert(Triple.getArch() == llvm::Triple::spir &&
           "Invalid architecture for 32-bit SPIR.");
    PointerWidth = PointerAlign = 32;
    SizeType = TargetInfo::UnsignedInt;
    PtrDiffType = IntPtrType = TargetInfo::SignedInt;
    resetDataLayout("e-p:32:32-i64:64-v16:16-v24:32-v32:32-v48:64-"
                    "v96:128-v192:256-v256:256-v512:512-v1024:1024-G1");
  }

  void getTargetDefines(const LangOptions &Opts,
                        MacroBuilder &Builder) const override;
};

class LLVM_LIBRARY_VISIBILITY SPIR64TargetInfo : public SPIRTargetInfo {
public:
  SPIR64TargetInfo(const llvm::Triple &Triple, const TargetOptions &Opts)
      : SPIRTargetInfo(Triple, Opts) {
    assert(Triple.getArch() == llvm::Triple::spir64 &&
           "Invalid architecture for 64-bit SPIR.");
    PointerWidth = PointerAlign = 64;
    SizeType = TargetInfo::UnsignedLong;
    PtrDiffType = IntPtrType = TargetInfo::SignedLong;
    resetDataLayout("e-i64:64-v16:16-v24:32-v32:32-v48:64-"
                    "v96:128-v192:256-v256:256-v512:512-v1024:1024-G1");
  }

  void getTargetDefines(const LangOptions &Opts,
                        MacroBuilder &Builder) const override;
};

class LLVM_LIBRARY_VISIBILITY BaseSPIRVTargetInfo : public BaseSPIRTargetInfo {
public:
  BaseSPIRVTargetInfo(const llvm::Triple &Triple, const TargetOptions &Opts)
      : BaseSPIRTargetInfo(Triple, Opts) {
    assert(Triple.isSPIRV() && "Invalid architecture for SPIR-V.");
  }

  llvm::SmallVector<Builtin::InfosShard> getTargetBuiltins() const override;

  bool hasFeature(StringRef Feature) const override {
    return Feature == "spirv";
  }

  void getTargetDefines(const LangOptions &Opts,
                        MacroBuilder &Builder) const override;
};

class LLVM_LIBRARY_VISIBILITY SPIRVTargetInfo : public BaseSPIRVTargetInfo {
public:
  SPIRVTargetInfo(const llvm::Triple &Triple, const TargetOptions &Opts)
      : BaseSPIRVTargetInfo(Triple, Opts) {
    assert(Triple.getArch() == llvm::Triple::spirv &&
           "Invalid architecture for Logical SPIR-V.");
    assert(Triple.getOS() == llvm::Triple::Vulkan &&
           Triple.getVulkanVersion() != llvm::VersionTuple(0) &&
           "Logical SPIR-V requires a valid Vulkan environment.");
    assert(Triple.getEnvironment() >= llvm::Triple::Pixel &&
           Triple.getEnvironment() <= llvm::Triple::Amplification &&
           "Logical SPIR-V environment must be a valid shader stage.");
    PointerWidth = PointerAlign = 64;

    // SPIR-V IDs are represented with a single 32-bit word.
    SizeType = TargetInfo::UnsignedInt;
    resetDataLayout("e-i64:64-v16:16-v24:32-v32:32-v48:64-v96:128-v192:256-"
                    "v256:256-v512:512-v1024:1024-n8:16:32:64-G10");
  }

  void getTargetDefines(const LangOptions &Opts,
                        MacroBuilder &Builder) const override;
};

class LLVM_LIBRARY_VISIBILITY SPIRV32TargetInfo : public BaseSPIRVTargetInfo {
public:
  SPIRV32TargetInfo(const llvm::Triple &Triple, const TargetOptions &Opts)
      : BaseSPIRVTargetInfo(Triple, Opts) {
    assert(Triple.getArch() == llvm::Triple::spirv32 &&
           "Invalid architecture for 32-bit SPIR-V.");
    assert(getTriple().getOS() == llvm::Triple::UnknownOS &&
           "32-bit SPIR-V target must use unknown OS");
    assert(getTriple().getEnvironment() == llvm::Triple::UnknownEnvironment &&
           "32-bit SPIR-V target must use unknown environment type");
    PointerWidth = PointerAlign = 32;
    SizeType = TargetInfo::UnsignedInt;
    PtrDiffType = IntPtrType = TargetInfo::SignedInt;
    // SPIR-V has core support for atomic ops, and Int32 is always available;
    // we take the maximum because it's possible the Host supports wider types.
    MaxAtomicInlineWidth = std::max<unsigned char>(MaxAtomicInlineWidth, 32);
    resetDataLayout("e-p:32:32-i64:64-v16:16-v24:32-v32:32-v48:64-v96:128-"
                    "v192:256-v256:256-v512:512-v1024:1024-n8:16:32:64-G1");
  }

  void getTargetDefines(const LangOptions &Opts,
                        MacroBuilder &Builder) const override;
};

class LLVM_LIBRARY_VISIBILITY SPIRV64TargetInfo : public BaseSPIRVTargetInfo {
public:
  SPIRV64TargetInfo(const llvm::Triple &Triple, const TargetOptions &Opts)
      : BaseSPIRVTargetInfo(Triple, Opts) {
    assert(Triple.getArch() == llvm::Triple::spirv64 &&
           "Invalid architecture for 64-bit SPIR-V.");
    assert(getTriple().getOS() == llvm::Triple::UnknownOS &&
           "64-bit SPIR-V target must use unknown OS");
    assert(getTriple().getEnvironment() == llvm::Triple::UnknownEnvironment &&
           "64-bit SPIR-V target must use unknown environment type");
    PointerWidth = PointerAlign = 64;
    SizeType = TargetInfo::UnsignedLong;
    PtrDiffType = IntPtrType = TargetInfo::SignedLong;
    // SPIR-V has core support for atomic ops, and Int64 is always available;
    // we take the maximum because it's possible the Host supports wider types.
    MaxAtomicInlineWidth = std::max<unsigned char>(MaxAtomicInlineWidth, 64);
    resetDataLayout("e-i64:64-v16:16-v24:32-v32:32-v48:64-v96:128-v192:256-"
                    "v256:256-v512:512-v1024:1024-n8:16:32:64-G1");
  }

  void getTargetDefines(const LangOptions &Opts,
                        MacroBuilder &Builder) const override;

  const llvm::omp::GV &getGridValue() const override {
    return llvm::omp::SPIRVGridValues;
  }

  std::optional<LangAS> getConstantAddressSpace() const override {
    return ConstantAS;
  }
  void adjust(DiagnosticsEngine &Diags, LangOptions &Opts) override {
    BaseSPIRVTargetInfo::adjust(Diags, Opts);
    // opencl_constant will map to UniformConstant in SPIR-V
    if (Opts.OpenCL)
      ConstantAS = LangAS::opencl_constant;
  }

private:
  // opencl_global will map to CrossWorkgroup in SPIR-V
  LangAS ConstantAS = LangAS::opencl_global;
};

class LLVM_LIBRARY_VISIBILITY SPIRV64AMDGCNTargetInfo final
    : public BaseSPIRVTargetInfo {
public:
  SPIRV64AMDGCNTargetInfo(const llvm::Triple &Triple, const TargetOptions &Opts)
      : BaseSPIRVTargetInfo(Triple, Opts) {
    assert(Triple.getArch() == llvm::Triple::spirv64 &&
           "Invalid architecture for 64-bit AMDGCN SPIR-V.");
    assert(Triple.getVendor() == llvm::Triple::VendorType::AMD &&
           "64-bit AMDGCN SPIR-V target must use AMD vendor");
    assert(getTriple().getOS() == llvm::Triple::OSType::AMDHSA &&
           "64-bit AMDGCN SPIR-V target must use AMDHSA OS");
    assert(getTriple().getEnvironment() == llvm::Triple::UnknownEnvironment &&
           "64-bit SPIR-V target must use unknown environment type");
    PointerWidth = PointerAlign = 64;
    SizeType = TargetInfo::UnsignedLong;
    PtrDiffType = IntPtrType = TargetInfo::SignedLong;
    AddrSpaceMap = &SPIRDefIsGenMap;

    resetDataLayout("e-i64:64-v16:16-v24:32-v32:32-v48:64-v96:128-v192:256-"
                    "v256:256-v512:512-v1024:1024-n32:64-S32-G1-P4-A0");

    BFloat16Width = BFloat16Align = 16;
    BFloat16Format = &llvm::APFloat::BFloat();

    HasLegalHalfType = true;
    HasFloat16 = true;
    HalfArgsAndReturns = true;

    MaxAtomicPromoteWidth = MaxAtomicInlineWidth = 64;
  }

  bool hasBFloat16Type() const override { return true; }

  ArrayRef<const char *> getGCCRegNames() const override;

  bool initFeatureMap(llvm::StringMap<bool> &Features, DiagnosticsEngine &Diags,
                      StringRef,
                      const std::vector<std::string> &) const override;

  bool validateAsmConstraint(const char *&Name,
                             TargetInfo::ConstraintInfo &Info) const override;

  std::string convertConstraint(const char *&Constraint) const override;

  llvm::SmallVector<Builtin::InfosShard> getTargetBuiltins() const override;

  void getTargetDefines(const LangOptions &Opts,
                        MacroBuilder &Builder) const override;

  void setAuxTarget(const TargetInfo *Aux) override;

  void adjust(DiagnosticsEngine &Diags, LangOptions &Opts) override {
    TargetInfo::adjust(Diags, Opts);
  }

  bool hasInt128Type() const override { return TargetInfo::hasInt128Type(); }
};

} // namespace targets
} // namespace clang
#endif // LLVM_CLANG_LIB_BASIC_TARGETS_SPIR_H<|MERGE_RESOLUTION|>--- conflicted
+++ resolved
@@ -46,18 +46,11 @@
     0,  // ptr32_sptr
     0,  // ptr32_uptr
     0,  // ptr64
-<<<<<<< HEAD
-    0,  // hlsl_groupshared
-    12, // hlsl_constant
-    10, // hlsl_private
-    11, // hlsl_device
-=======
     3,  // hlsl_groupshared
     12, // hlsl_constant
     10, // hlsl_private
     11, // hlsl_device
     7,  // hlsl_input
->>>>>>> 4084ffcf
     // Wasm address space values for this target are dummy values,
     // as it is only enabled for Wasm targets.
     20, // wasm_funcref
@@ -89,18 +82,11 @@
     0,  // ptr32_sptr
     0,  // ptr32_uptr
     0,  // ptr64
-<<<<<<< HEAD
-    0,  // hlsl_groupshared
-    0,  // hlsl_constant
-    10, // hlsl_private
-    11, // hlsl_device
-=======
     3,  // hlsl_groupshared
     0,  // hlsl_constant
     10, // hlsl_private
     11, // hlsl_device
     7,  // hlsl_input
->>>>>>> 4084ffcf
     // Wasm address space values for this target are dummy values,
     // as it is only enabled for Wasm targets.
     20, // wasm_funcref
