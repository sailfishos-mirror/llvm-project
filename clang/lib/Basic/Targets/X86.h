--- conflicted
+++ resolved
@@ -49,10 +49,7 @@
     0,   // hlsl_constant
     0,   // hlsl_private
     0,   // hlsl_device
-<<<<<<< HEAD
-=======
     0,   // hlsl_input
->>>>>>> eb0f1dc0
     // Wasm address space values for this target are dummy values,
     // as it is only enabled for Wasm targets.
     20, // wasm_funcref
@@ -899,54 +896,6 @@
   }
 };
 
-// x86-64 UEFI target
-class LLVM_LIBRARY_VISIBILITY UEFIX86_64TargetInfo
-    : public UEFITargetInfo<X86_64TargetInfo> {
-public:
-  UEFIX86_64TargetInfo(const llvm::Triple &Triple, const TargetOptions &Opts)
-      : UEFITargetInfo<X86_64TargetInfo>(Triple, Opts) {
-    // The UEFI spec does not mandate specific C++ ABI, integer widths, or
-    // alignment. We are setting these defaults to match the Windows target as
-    // it is the only way to build EFI applications with Clang/LLVM today. We
-    // intend to offer flexibility by supporting choices that are not default in
-    // Windows target in the future.
-    this->TheCXXABI.set(TargetCXXABI::Microsoft);
-    LongWidth = LongAlign = 32;
-    DoubleAlign = LongLongAlign = 64;
-    LongDoubleWidth = LongDoubleAlign = 64;
-    LongDoubleFormat = &llvm::APFloat::IEEEdouble();
-    IntMaxType = SignedLongLong;
-    Int64Type = SignedLongLong;
-    SizeType = UnsignedLongLong;
-    PtrDiffType = SignedLongLong;
-    IntPtrType = SignedLongLong;
-    WCharType = UnsignedShort;
-    WIntType = UnsignedShort;
-    this->resetDataLayout("e-m:w-p270:32:32-p271:32:32-p272:64:64-"
-                          "i64:64-i128:128-f80:128-n8:16:32:64-S128");
-  }
-
-  BuiltinVaListKind getBuiltinVaListKind() const override {
-    return TargetInfo::CharPtrBuiltinVaList;
-  }
-
-  CallingConvCheckResult checkCallingConvention(CallingConv CC) const override {
-    switch (CC) {
-    case CC_C:
-    case CC_Win64:
-    case CC_X86_64SysV:
-      return CCCR_OK;
-    default:
-      return CCCR_Warning;
-    }
-  }
-
-  TargetInfo::CallingConvKind
-  getCallingConvKind(bool ClangABICompat4) const override {
-    return CCK_MicrosoftWin64;
-  }
-};
-
 // x86-64 Windows target
 class LLVM_LIBRARY_VISIBILITY WindowsX86_64TargetInfo
     : public WindowsTargetInfo<X86_64TargetInfo> {
@@ -1034,10 +983,7 @@
   CygwinX86_64TargetInfo(const llvm::Triple &Triple, const TargetOptions &Opts)
       : X86_64TargetInfo(Triple, Opts) {
     this->WCharType = TargetInfo::UnsignedShort;
-<<<<<<< HEAD
-=======
     this->WIntType = TargetInfo::UnsignedInt;
->>>>>>> eb0f1dc0
   }
 
   void getTargetDefines(const LangOptions &Opts,
