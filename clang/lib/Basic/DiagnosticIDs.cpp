--- conflicted
+++ resolved
@@ -821,106 +821,6 @@
 
   const CompatDiag &D = Diags[CompatDiagId];
   return StdVer >= D.StdVer ? D.DiagId : D.PreDiagId;
-<<<<<<< HEAD
-}
-
-/// ProcessDiag - This is the method used to report a diagnostic that is
-/// finally fully formed.
-bool DiagnosticIDs::ProcessDiag(DiagnosticsEngine &Diag,
-                                const DiagnosticBuilder &DiagBuilder) const {
-  Diagnostic Info(&Diag, DiagBuilder);
-
-  assert(Diag.getClient() && "DiagnosticClient not set!");
-
-  // Figure out the diagnostic level of this message.
-  unsigned DiagID = Info.getID();
-  DiagnosticIDs::Level DiagLevel
-    = getDiagnosticLevel(DiagID, Info.getLocation(), Diag);
-
-  // Update counts for DiagnosticErrorTrap even if a fatal error occurred
-  // or diagnostics are suppressed.
-  if (DiagLevel >= DiagnosticIDs::Error) {
-    ++Diag.TrapNumErrorsOccurred;
-    if (isUnrecoverable(DiagID))
-      ++Diag.TrapNumUnrecoverableErrorsOccurred;
-  }
-
-  if (Diag.SuppressAllDiagnostics)
-    return false;
-
-  if (DiagLevel != DiagnosticIDs::Note) {
-    // Record that a fatal error occurred only when we see a second
-    // non-note diagnostic. This allows notes to be attached to the
-    // fatal error, but suppresses any diagnostics that follow those
-    // notes.
-    if (Diag.LastDiagLevel == DiagnosticIDs::Fatal)
-      Diag.FatalErrorOccurred = true;
-
-    Diag.LastDiagLevel = DiagLevel;
-  }
-
-  // If a fatal error has already been emitted, silence all subsequent
-  // diagnostics.
-  if (Diag.FatalErrorOccurred) {
-    if (DiagLevel >= DiagnosticIDs::Error &&
-        Diag.Client->IncludeInDiagnosticCounts()) {
-      ++Diag.NumErrors;
-    }
-
-    return false;
-  }
-
-  // If the client doesn't care about this message, don't issue it.  If this is
-  // a note and the last real diagnostic was ignored, ignore it too.
-  if (DiagLevel == DiagnosticIDs::Ignored ||
-      (DiagLevel == DiagnosticIDs::Note &&
-       Diag.LastDiagLevel == DiagnosticIDs::Ignored))
-    return false;
-
-  if (DiagLevel >= DiagnosticIDs::Error) {
-    if (isUnrecoverable(DiagID))
-      Diag.UnrecoverableErrorOccurred = true;
-
-    // Warnings which have been upgraded to errors do not prevent compilation.
-    if (isDefaultMappingAsError(DiagID))
-      Diag.UncompilableErrorOccurred = true;
-
-    Diag.ErrorOccurred = true;
-    if (Diag.Client->IncludeInDiagnosticCounts()) {
-      ++Diag.NumErrors;
-    }
-
-    // If we've emitted a lot of errors, emit a fatal error instead of it to
-    // stop a flood of bogus errors.
-    if (Diag.ErrorLimit && Diag.NumErrors > Diag.ErrorLimit &&
-        DiagLevel == DiagnosticIDs::Error) {
-      Diag.Report(diag::fatal_too_many_errors);
-      return false;
-    }
-  }
-
-  // Make sure we set FatalErrorOccurred to ensure that the notes from the
-  // diagnostic that caused `fatal_too_many_errors` won't be emitted.
-  if (Info.getID() == diag::fatal_too_many_errors)
-    Diag.FatalErrorOccurred = true;
-  // Finally, report it.
-  EmitDiag(Diag, DiagBuilder, DiagLevel);
-  return true;
-}
-
-void DiagnosticIDs::EmitDiag(DiagnosticsEngine &Diag,
-                             const DiagnosticBuilder &DiagBuilder,
-                             Level DiagLevel) const {
-  Diagnostic Info(&Diag, DiagBuilder);
-  assert(DiagLevel != DiagnosticIDs::Ignored && "Cannot emit ignored diagnostics!");
-
-  Diag.Client->HandleDiagnostic((DiagnosticsEngine::Level)DiagLevel, Info);
-  if (Diag.Client->IncludeInDiagnosticCounts()) {
-    if (DiagLevel == DiagnosticIDs::Warning)
-      ++Diag.NumWarnings;
-  }
-=======
->>>>>>> eb0f1dc0
 }
 
 bool DiagnosticIDs::isUnrecoverable(unsigned DiagID) const {
