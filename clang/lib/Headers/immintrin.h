--- conflicted
+++ resolved
@@ -451,30 +451,12 @@
 
 #include <movdirintrin.h>
 
-<<<<<<< HEAD
-#if !defined(__SCE__) || __has_feature(modules) || defined(__MOVRS__)
 #include <movrsintrin.h>
-#endif
-
-#if !defined(__SCE__) || __has_feature(modules) ||                             \
-    (defined(__AVX10_2__) && defined(__MOVRS__))
+
 #include <movrs_avx10_2intrin.h>
-#endif
-
-#if !defined(__SCE__) || __has_feature(modules) ||                             \
-    (defined(__AVX10_2_512__) && defined(__MOVRS__))
+
 #include <movrs_avx10_2_512intrin.h>
-#endif
-
-#if !defined(__SCE__) || __has_feature(modules) || defined(__PCONFIG__)
-=======
-#include <movrsintrin.h>
-
-#include <movrs_avx10_2intrin.h>
-
-#include <movrs_avx10_2_512intrin.h>
-
->>>>>>> 4084ffcf
+
 #include <pconfigintrin.h>
 
 #include <sgxintrin.h>
@@ -482,105 +464,39 @@
 #include <ptwriteintrin.h>
 
 #include <invpcidintrin.h>
-<<<<<<< HEAD
-#endif
-=======
->>>>>>> 4084ffcf
 
 #include <keylockerintrin.h>
 
 #include <amxintrin.h>
 
-<<<<<<< HEAD
-#if !defined(__SCE__) || __has_feature(modules) || defined(__AMX_FP16__)
 #include <amxfp16intrin.h>
-#endif
-
-#if !defined(__SCE__) || __has_feature(modules) || defined(__AMX_COMPLEX__)
-=======
-#include <amxfp16intrin.h>
-
->>>>>>> 4084ffcf
+
 #include <amxcomplexintrin.h>
 
-<<<<<<< HEAD
-#if !defined(__SCE__) || __has_feature(modules) || defined(__AMX_FP8__)
 #include <amxfp8intrin.h>
-#endif
-
-#if !defined(__SCE__) || __has_feature(modules) || defined(__AMX_TRANSPOSE__)
+
 #include <amxtransposeintrin.h>
-#endif
-
-#if !defined(__SCE__) || __has_feature(modules) || defined(__AMX_MOVRS__)
+
 #include <amxmovrsintrin.h>
-#endif
-
-#if !defined(__SCE__) || __has_feature(modules) ||                             \
-    (defined(__AMX_MOVRS__) && defined(__AMX_TRANSPOSE__))
+
 #include <amxmovrstransposeintrin.h>
-#endif
-
-#if !defined(__SCE__) || __has_feature(modules) || defined(__AMX_AVX512__)
+
 #include <amxavx512intrin.h>
-#endif
-
-#if !defined(__SCE__) || __has_feature(modules) || defined(__AMX_TF32__)
+
 #include <amxtf32intrin.h>
-#endif
-
-#if !defined(__SCE__) || __has_feature(modules) ||                             \
-    (defined(__AMX_TF32__) && defined(__AMX_TRANSPOSE__))
+
 #include <amxtf32transposeintrin.h>
-#endif
-
-#if !defined(__SCE__) || __has_feature(modules) ||                             \
-    (defined(__AMX_BF16__) && defined(__AMX_TRANSPOSE__))
+
 #include <amxbf16transposeintrin.h>
-#endif
-
-#if !defined(__SCE__) || __has_feature(modules) ||                             \
-    (defined(__AMX_FP16__) && defined(__AMX_TRANSPOSE__))
+
 #include <amxfp16transposeintrin.h>
-#endif
-
-#if !defined(__SCE__) || __has_feature(modules) ||                             \
-    (defined(__AMX_COMPLEX__) && defined(__AMX_TRANSPOSE__))
+
 #include <amxcomplextransposeintrin.h>
-#endif
-
-#if !defined(__SCE__) || __has_feature(modules) ||                             \
-    defined(__AVX512VP2INTERSECT__)
-=======
-#include <amxfp8intrin.h>
-
-#include <amxtransposeintrin.h>
-
-#include <amxmovrsintrin.h>
-
-#include <amxmovrstransposeintrin.h>
-
-#include <amxavx512intrin.h>
-
-#include <amxtf32intrin.h>
-
-#include <amxtf32transposeintrin.h>
-
-#include <amxbf16transposeintrin.h>
-
-#include <amxfp16transposeintrin.h>
-
-#include <amxcomplextransposeintrin.h>
-
->>>>>>> 4084ffcf
+
 #include <avx512vp2intersectintrin.h>
 
 #include <avx512vlvp2intersectintrin.h>
 
-<<<<<<< HEAD
-#if !defined(__SCE__) || __has_feature(modules) || defined(__AVX10_2__)
-=======
->>>>>>> 4084ffcf
 #include <avx10_2bf16intrin.h>
 #include <avx10_2convertintrin.h>
 #include <avx10_2copyintrin.h>
@@ -589,10 +505,6 @@
 #include <avx10_2satcvtdsintrin.h>
 #include <avx10_2satcvtintrin.h>
 
-<<<<<<< HEAD
-#if !defined(__SCE__) || __has_feature(modules) || defined(__AVX10_2_512__)
-=======
->>>>>>> 4084ffcf
 #include <avx10_2_512bf16intrin.h>
 #include <avx10_2_512convertintrin.h>
 #include <avx10_2_512minmaxintrin.h>
@@ -600,17 +512,8 @@
 #include <avx10_2_512satcvtdsintrin.h>
 #include <avx10_2_512satcvtintrin.h>
 
-<<<<<<< HEAD
-#if !defined(__SCE__) || __has_feature(modules) ||                             \
-    (defined(__AVX10_2_512__) && defined(__SM4__))
 #include <sm4evexintrin.h>
-#endif
-
-#if !defined(__SCE__) || __has_feature(modules) || defined(__ENQCMD__)
-=======
-#include <sm4evexintrin.h>
-
->>>>>>> 4084ffcf
+
 #include <enqcmdintrin.h>
 
 #include <serializeintrin.h>
