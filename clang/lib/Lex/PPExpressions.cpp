--- conflicted
+++ resolved
@@ -984,10 +984,6 @@
 getCXXStandardLibraryVersion(Preprocessor &PP, StringRef MacroName,
                              CXXStandardLibraryVersionInfo::Library Lib) {
   MacroInfo *Macro = PP.getMacroInfo(PP.getIdentifierInfo(MacroName));
-<<<<<<< HEAD
-
-=======
->>>>>>> eb0f1dc0
   if (!Macro || Macro->getNumTokens() != 1 || !Macro->isObjectLike())
     return std::nullopt;
 
@@ -998,11 +994,7 @@
   llvm::StringRef RevisionDate =
       PP.getSpelling(RevisionDateTok, Buffer, &Invalid);
   if (!Invalid) {
-<<<<<<< HEAD
-    unsigned Value;
-=======
     std::uint64_t Value;
->>>>>>> eb0f1dc0
     // We don't use NumericParser to avoid diagnostics
     if (!RevisionDate.consumeInteger(10, Value))
       return CXXStandardLibraryVersionInfo{Lib, Value};
@@ -1011,11 +1003,7 @@
                                        0};
 }
 
-<<<<<<< HEAD
-std::optional<unsigned> Preprocessor::getStdLibCxxVersion() {
-=======
 std::optional<uint64_t> Preprocessor::getStdLibCxxVersion() {
->>>>>>> eb0f1dc0
   if (!CXXStandardLibraryVersion)
     CXXStandardLibraryVersion = getCXXStandardLibraryVersion(
         *this, "__GLIBCXX__", CXXStandardLibraryVersionInfo::LibStdCXX);
@@ -1028,17 +1016,10 @@
   return std::nullopt;
 }
 
-<<<<<<< HEAD
-bool Preprocessor::NeedsStdLibCxxWorkaroundBefore(unsigned FixedVersion) {
-  assert(FixedVersion >= 2000'00'00 && FixedVersion <= 2100'00'00 &&
-         "invalid value for __GLIBCXX__");
-  std::optional<unsigned> Ver = getStdLibCxxVersion();
-=======
 bool Preprocessor::NeedsStdLibCxxWorkaroundBefore(uint64_t FixedVersion) {
   assert(FixedVersion >= 2000'00'00 && FixedVersion <= 2100'00'00 &&
          "invalid value for __GLIBCXX__");
   std::optional<std::uint64_t> Ver = getStdLibCxxVersion();
->>>>>>> eb0f1dc0
   if (!Ver)
     return false;
   return *Ver < FixedVersion;
