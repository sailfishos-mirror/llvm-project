//=== MallocChecker.cpp - A malloc/free checker -------------------*- C++ -*--//
//
// Part of the LLVM Project, under the Apache License v2.0 with LLVM Exceptions.
// See https://llvm.org/LICENSE.txt for license information.
// SPDX-License-Identifier: Apache-2.0 WITH LLVM-exception
//
//===----------------------------------------------------------------------===//
//
// This file defines a variety of memory management related checkers, such as
// leak, double free, and use-after-free.
//
// The following checkers are defined here:
//
//   * MallocChecker
//       Despite its name, it models all sorts of memory allocations and
//       de- or reallocation, including but not limited to malloc, free,
//       relloc, new, delete. It also reports on a variety of memory misuse
//       errors.
//       Many other checkers interact very closely with this checker, in fact,
//       most are merely options to this one. Other checkers may register
//       MallocChecker, but do not enable MallocChecker's reports (more details
//       to follow around its field, ChecksEnabled).
//       It also has a boolean "Optimistic" checker option, which if set to true
//       will cause the checker to model user defined memory management related
//       functions annotated via the attribute ownership_takes, ownership_holds
//       and ownership_returns.
//
//   * NewDeleteChecker
//       Enables the modeling of new, new[], delete, delete[] in MallocChecker,
//       and checks for related double-free and use-after-free errors.
//
//   * NewDeleteLeaksChecker
//       Checks for leaks related to new, new[], delete, delete[].
//       Depends on NewDeleteChecker.
//
//   * MismatchedDeallocatorChecker
//       Enables checking whether memory is deallocated with the correspending
//       allocation function in MallocChecker, such as malloc() allocated
//       regions are only freed by free(), new by delete, new[] by delete[].
//
//  InnerPointerChecker interacts very closely with MallocChecker, but unlike
//  the above checkers, it has it's own file, hence the many InnerPointerChecker
//  related headers and non-static functions.
//
//===----------------------------------------------------------------------===//

#include "AllocationState.h"
#include "InterCheckerAPI.h"
#include "NoOwnershipChangeVisitor.h"
#include "clang/AST/Attr.h"
#include "clang/AST/DeclCXX.h"
#include "clang/AST/DeclTemplate.h"
#include "clang/AST/Expr.h"
#include "clang/AST/ExprCXX.h"
#include "clang/AST/ParentMap.h"
#include "clang/ASTMatchers/ASTMatchFinder.h"
#include "clang/ASTMatchers/ASTMatchers.h"
#include "clang/Analysis/ProgramPoint.h"
#include "clang/Basic/LLVM.h"
#include "clang/Basic/SourceManager.h"
#include "clang/Basic/TargetInfo.h"
#include "clang/Lex/Lexer.h"
#include "clang/StaticAnalyzer/Checkers/BuiltinCheckerRegistration.h"
#include "clang/StaticAnalyzer/Checkers/Taint.h"
#include "clang/StaticAnalyzer/Core/BugReporter/BugType.h"
#include "clang/StaticAnalyzer/Core/BugReporter/CommonBugCategories.h"
#include "clang/StaticAnalyzer/Core/Checker.h"
#include "clang/StaticAnalyzer/Core/CheckerManager.h"
#include "clang/StaticAnalyzer/Core/PathSensitive/CallDescription.h"
#include "clang/StaticAnalyzer/Core/PathSensitive/CallEvent.h"
#include "clang/StaticAnalyzer/Core/PathSensitive/CheckerContext.h"
#include "clang/StaticAnalyzer/Core/PathSensitive/CheckerHelpers.h"
#include "clang/StaticAnalyzer/Core/PathSensitive/DynamicExtent.h"
#include "clang/StaticAnalyzer/Core/PathSensitive/ExplodedGraph.h"
#include "clang/StaticAnalyzer/Core/PathSensitive/ProgramState.h"
#include "clang/StaticAnalyzer/Core/PathSensitive/ProgramStateTrait.h"
#include "clang/StaticAnalyzer/Core/PathSensitive/ProgramState_Fwd.h"
#include "clang/StaticAnalyzer/Core/PathSensitive/SVals.h"
#include "clang/StaticAnalyzer/Core/PathSensitive/SymbolManager.h"
#include "llvm/ADT/STLExtras.h"
#include "llvm/ADT/StringExtras.h"
#include "llvm/Support/Casting.h"
#include "llvm/Support/Compiler.h"
#include "llvm/Support/ErrorHandling.h"
#include "llvm/Support/raw_ostream.h"
#include <functional>
#include <optional>
#include <utility>

using namespace clang;
using namespace ento;
using namespace std::placeholders;

//===----------------------------------------------------------------------===//
// The types of allocation we're modeling. This is used to check whether a
// dynamically allocated object is deallocated with the correct function, like
// not using operator delete on an object created by malloc(), or alloca regions
// aren't ever deallocated manually.
//===----------------------------------------------------------------------===//

namespace {

// Used to check correspondence between allocators and deallocators.
enum AllocationFamilyKind {
  AF_None,
  AF_Malloc,
  AF_CXXNew,
  AF_CXXNewArray,
  AF_IfNameIndex,
  AF_Alloca,
  AF_InnerBuffer,
  AF_Custom,
};

struct AllocationFamily {
  AllocationFamilyKind Kind;
  std::optional<StringRef> CustomName;

  explicit AllocationFamily(AllocationFamilyKind AKind,
                            std::optional<StringRef> Name = std::nullopt)
      : Kind(AKind), CustomName(Name) {
    assert((Kind != AF_Custom || CustomName.has_value()) &&
           "Custom family must specify also the name");

    // Preseve previous behavior when "malloc" class means AF_Malloc
    if (Kind == AF_Custom && CustomName.value() == "malloc") {
      Kind = AF_Malloc;
      CustomName = std::nullopt;
    }
  }

  bool operator==(const AllocationFamily &Other) const {
    return std::tie(Kind, CustomName) == std::tie(Other.Kind, Other.CustomName);
  }

  bool operator!=(const AllocationFamily &Other) const {
    return !(*this == Other);
  }

  void Profile(llvm::FoldingSetNodeID &ID) const {
    ID.AddInteger(Kind);

    if (Kind == AF_Custom)
      ID.AddString(CustomName.value());
  }
};

} // end of anonymous namespace

/// Print names of allocators and deallocators.
///
/// \returns true on success.
static bool printMemFnName(raw_ostream &os, CheckerContext &C, const Expr *E);

/// Print expected name of an allocator based on the deallocator's family
/// derived from the DeallocExpr.
static void printExpectedAllocName(raw_ostream &os, AllocationFamily Family);

/// Print expected name of a deallocator based on the allocator's
/// family.
static void printExpectedDeallocName(raw_ostream &os, AllocationFamily Family);

//===----------------------------------------------------------------------===//
// The state of a symbol, in terms of memory management.
//===----------------------------------------------------------------------===//

namespace {

class RefState {
  enum Kind {
    // Reference to allocated memory.
    Allocated,
    // Reference to zero-allocated memory.
    AllocatedOfSizeZero,
    // Reference to released/freed memory.
    Released,
    // The responsibility for freeing resources has transferred from
    // this reference. A relinquished symbol should not be freed.
    Relinquished,
    // We are no longer guaranteed to have observed all manipulations
    // of this pointer/memory. For example, it could have been
    // passed as a parameter to an opaque function.
    Escaped
  };

  const Stmt *S;

  Kind K;
  AllocationFamily Family;

  RefState(Kind k, const Stmt *s, AllocationFamily family)
      : S(s), K(k), Family(family) {
    assert(family.Kind != AF_None);
  }

public:
  bool isAllocated() const { return K == Allocated; }
  bool isAllocatedOfSizeZero() const { return K == AllocatedOfSizeZero; }
  bool isReleased() const { return K == Released; }
  bool isRelinquished() const { return K == Relinquished; }
  bool isEscaped() const { return K == Escaped; }
  AllocationFamily getAllocationFamily() const { return Family; }
  const Stmt *getStmt() const { return S; }

  bool operator==(const RefState &X) const {
    return K == X.K && S == X.S && Family == X.Family;
  }

  static RefState getAllocated(AllocationFamily family, const Stmt *s) {
    return RefState(Allocated, s, family);
  }
  static RefState getAllocatedOfSizeZero(const RefState *RS) {
    return RefState(AllocatedOfSizeZero, RS->getStmt(),
                    RS->getAllocationFamily());
  }
  static RefState getReleased(AllocationFamily family, const Stmt *s) {
    return RefState(Released, s, family);
  }
  static RefState getRelinquished(AllocationFamily family, const Stmt *s) {
    return RefState(Relinquished, s, family);
  }
  static RefState getEscaped(const RefState *RS) {
    return RefState(Escaped, RS->getStmt(), RS->getAllocationFamily());
  }

  void Profile(llvm::FoldingSetNodeID &ID) const {
    ID.AddInteger(K);
    ID.AddPointer(S);
    Family.Profile(ID);
  }

  LLVM_DUMP_METHOD void dump(raw_ostream &OS) const {
    switch (K) {
#define CASE(ID) case ID: OS << #ID; break;
    CASE(Allocated)
    CASE(AllocatedOfSizeZero)
    CASE(Released)
    CASE(Relinquished)
    CASE(Escaped)
    }
  }

  LLVM_DUMP_METHOD void dump() const { dump(llvm::errs()); }
};

} // end of anonymous namespace

REGISTER_MAP_WITH_PROGRAMSTATE(RegionState, SymbolRef, RefState)

/// Check if the memory associated with this symbol was released.
static bool isReleased(SymbolRef Sym, CheckerContext &C);

/// Update the RefState to reflect the new memory allocation.
/// The optional \p RetVal parameter specifies the newly allocated pointer
/// value; if unspecified, the value of expression \p E is used.
static ProgramStateRef
MallocUpdateRefState(CheckerContext &C, const Expr *E, ProgramStateRef State,
                     AllocationFamily Family,
                     std::optional<SVal> RetVal = std::nullopt);

//===----------------------------------------------------------------------===//
// The modeling of memory reallocation.
//
// The terminology 'toPtr' and 'fromPtr' will be used:
//   toPtr = realloc(fromPtr, 20);
//===----------------------------------------------------------------------===//

REGISTER_SET_WITH_PROGRAMSTATE(ReallocSizeZeroSymbols, SymbolRef)

namespace {

/// The state of 'fromPtr' after reallocation is known to have failed.
enum OwnershipAfterReallocKind {
  // The symbol needs to be freed (e.g.: realloc)
  OAR_ToBeFreedAfterFailure,
  // The symbol has been freed (e.g.: reallocf)
  OAR_FreeOnFailure,
  // The symbol doesn't have to freed (e.g.: we aren't sure if, how and where
  // 'fromPtr' was allocated:
  //    void Haha(int *ptr) {
  //      ptr = realloc(ptr, 67);
  //      // ...
  //    }
  // ).
  OAR_DoNotTrackAfterFailure
};

/// Stores information about the 'fromPtr' symbol after reallocation.
///
/// This is important because realloc may fail, and that needs special modeling.
/// Whether reallocation failed or not will not be known until later, so we'll
/// store whether upon failure 'fromPtr' will be freed, or needs to be freed
/// later, etc.
struct ReallocPair {

  // The 'fromPtr'.
  SymbolRef ReallocatedSym;
  OwnershipAfterReallocKind Kind;

  ReallocPair(SymbolRef S, OwnershipAfterReallocKind K)
      : ReallocatedSym(S), Kind(K) {}
  void Profile(llvm::FoldingSetNodeID &ID) const {
    ID.AddInteger(Kind);
    ID.AddPointer(ReallocatedSym);
  }
  bool operator==(const ReallocPair &X) const {
    return ReallocatedSym == X.ReallocatedSym &&
           Kind == X.Kind;
  }
};

} // end of anonymous namespace

REGISTER_MAP_WITH_PROGRAMSTATE(ReallocPairs, SymbolRef, ReallocPair)

static bool isStandardNew(const FunctionDecl *FD);
static bool isStandardNew(const CallEvent &Call) {
<<<<<<< HEAD
  if (!Call.getDecl() || !isa<FunctionDecl>(Call.getDecl()))
    return false;
  return isStandardNew(cast<FunctionDecl>(Call.getDecl()));
}

static bool isStandardDelete(const FunctionDecl *FD);
static bool isStandardDelete(const CallEvent &Call) {
  if (!Call.getDecl() || !isa<FunctionDecl>(Call.getDecl()))
    return false;
=======
  if (!Call.getDecl() || !isa<FunctionDecl>(Call.getDecl()))
    return false;
  return isStandardNew(cast<FunctionDecl>(Call.getDecl()));
}

static bool isStandardDelete(const FunctionDecl *FD);
static bool isStandardDelete(const CallEvent &Call) {
  if (!Call.getDecl() || !isa<FunctionDecl>(Call.getDecl()))
    return false;
>>>>>>> 4084ffcf
  return isStandardDelete(cast<FunctionDecl>(Call.getDecl()));
}

/// Tells if the callee is one of the builtin new/delete operators, including
/// placement operators and other standard overloads.
template <typename T> static bool isStandardNewDelete(const T &FD) {
  return isStandardDelete(FD) || isStandardNew(FD);
}

//===----------------------------------------------------------------------===//
// Definition of the MallocChecker class.
//===----------------------------------------------------------------------===//

namespace {

class MallocChecker
    : public Checker<check::DeadSymbols, check::PointerEscape,
                     check::ConstPointerEscape, check::PreStmt<ReturnStmt>,
                     check::EndFunction, check::PreCall, check::PostCall,
                     eval::Call, check::NewAllocator,
                     check::PostStmt<BlockExpr>, check::PostObjCMessage,
                     check::Location, eval::Assume> {
public:
  /// In pessimistic mode, the checker assumes that it does not know which
  /// functions might free the memory.
  /// In optimistic mode, the checker assumes that all user-defined functions
  /// which might free a pointer are annotated.
  bool ShouldIncludeOwnershipAnnotatedFunctions = false;

  bool ShouldRegisterNoOwnershipChangeVisitor = false;

  /// Many checkers are essentially built into this one, so enabling them will
  /// make MallocChecker perform additional modeling and reporting.
  enum CheckKind {
    /// When a subchecker is enabled but MallocChecker isn't, model memory
    /// management but do not emit warnings emitted with MallocChecker only
    /// enabled.
    CK_MallocChecker,
    CK_NewDeleteChecker,
    CK_NewDeleteLeaksChecker,
    CK_MismatchedDeallocatorChecker,
    CK_InnerPointerChecker,
    CK_TaintedAllocChecker,
    CK_NumCheckKinds
  };

  using LeakInfo = std::pair<const ExplodedNode *, const MemRegion *>;

  bool ChecksEnabled[CK_NumCheckKinds] = {false};
  CheckerNameRef CheckNames[CK_NumCheckKinds];

  void checkPreCall(const CallEvent &Call, CheckerContext &C) const;
  void checkPostCall(const CallEvent &Call, CheckerContext &C) const;
  bool evalCall(const CallEvent &Call, CheckerContext &C) const;
  void checkNewAllocator(const CXXAllocatorCall &Call, CheckerContext &C) const;
  void checkPostObjCMessage(const ObjCMethodCall &Call, CheckerContext &C) const;
  void checkPostStmt(const BlockExpr *BE, CheckerContext &C) const;
  void checkDeadSymbols(SymbolReaper &SymReaper, CheckerContext &C) const;
  void checkPreStmt(const ReturnStmt *S, CheckerContext &C) const;
  void checkEndFunction(const ReturnStmt *S, CheckerContext &C) const;
  ProgramStateRef evalAssume(ProgramStateRef state, SVal Cond,
                            bool Assumption) const;
  void checkLocation(SVal l, bool isLoad, const Stmt *S,
                     CheckerContext &C) const;

  ProgramStateRef checkPointerEscape(ProgramStateRef State,
                                    const InvalidatedSymbols &Escaped,
                                    const CallEvent *Call,
                                    PointerEscapeKind Kind) const;
  ProgramStateRef checkConstPointerEscape(ProgramStateRef State,
                                          const InvalidatedSymbols &Escaped,
                                          const CallEvent *Call,
                                          PointerEscapeKind Kind) const;

  void printState(raw_ostream &Out, ProgramStateRef State,
                  const char *NL, const char *Sep) const override;

private:
  mutable std::unique_ptr<BugType> BT_DoubleFree[CK_NumCheckKinds];
  mutable std::unique_ptr<BugType> BT_DoubleDelete;
  mutable std::unique_ptr<BugType> BT_Leak[CK_NumCheckKinds];
  mutable std::unique_ptr<BugType> BT_UseFree[CK_NumCheckKinds];
  mutable std::unique_ptr<BugType> BT_BadFree[CK_NumCheckKinds];
  mutable std::unique_ptr<BugType> BT_FreeAlloca[CK_NumCheckKinds];
  mutable std::unique_ptr<BugType> BT_MismatchedDealloc;
  mutable std::unique_ptr<BugType> BT_OffsetFree[CK_NumCheckKinds];
  mutable std::unique_ptr<BugType> BT_UseZerroAllocated[CK_NumCheckKinds];
  mutable std::unique_ptr<BugType> BT_TaintedAlloc;

#define CHECK_FN(NAME)                                                         \
  void NAME(ProgramStateRef State, const CallEvent &Call, CheckerContext &C)   \
      const;

  CHECK_FN(checkFree)
  CHECK_FN(checkIfNameIndex)
  CHECK_FN(checkBasicAlloc)
  CHECK_FN(checkKernelMalloc)
  CHECK_FN(checkCalloc)
  CHECK_FN(checkAlloca)
  CHECK_FN(checkStrdup)
  CHECK_FN(checkIfFreeNameIndex)
  CHECK_FN(checkCXXNewOrCXXDelete)
  CHECK_FN(checkGMalloc0)
  CHECK_FN(checkGMemdup)
  CHECK_FN(checkGMallocN)
  CHECK_FN(checkGMallocN0)
  CHECK_FN(preGetdelim)
  CHECK_FN(checkGetdelim)
  CHECK_FN(checkReallocN)
  CHECK_FN(checkOwnershipAttr)

  void checkRealloc(ProgramStateRef State, const CallEvent &Call,
                    CheckerContext &C, bool ShouldFreeOnFail) const;

  using CheckFn =
      std::function<void(const MallocChecker *, ProgramStateRef State,
                         const CallEvent &Call, CheckerContext &C)>;

  const CallDescriptionMap<CheckFn> PreFnMap{
      // NOTE: the following CallDescription also matches the C++ standard
      // library function std::getline(); the callback will filter it out.
      {{CDM::CLibrary, {"getline"}, 3}, &MallocChecker::preGetdelim},
      {{CDM::CLibrary, {"getdelim"}, 4}, &MallocChecker::preGetdelim},
  };

  const CallDescriptionMap<CheckFn> PostFnMap{
      // NOTE: the following CallDescription also matches the C++ standard
      // library function std::getline(); the callback will filter it out.
      {{CDM::CLibrary, {"getline"}, 3}, &MallocChecker::checkGetdelim},
      {{CDM::CLibrary, {"getdelim"}, 4}, &MallocChecker::checkGetdelim},
  };

  const CallDescriptionMap<CheckFn> FreeingMemFnMap{
      {{CDM::CLibrary, {"free"}, 1}, &MallocChecker::checkFree},
      {{CDM::CLibrary, {"if_freenameindex"}, 1},
       &MallocChecker::checkIfFreeNameIndex},
      {{CDM::CLibrary, {"kfree"}, 1}, &MallocChecker::checkFree},
      {{CDM::CLibrary, {"g_free"}, 1}, &MallocChecker::checkFree},
  };

  bool isFreeingCall(const CallEvent &Call) const;
  static bool isFreeingOwnershipAttrCall(const FunctionDecl *Func);
  static bool isFreeingOwnershipAttrCall(const CallEvent &Call);
  static bool isAllocatingOwnershipAttrCall(const FunctionDecl *Func);
  static bool isAllocatingOwnershipAttrCall(const CallEvent &Call);

  friend class NoMemOwnershipChangeVisitor;

  CallDescriptionMap<CheckFn> AllocaMemFnMap{
      {{CDM::CLibrary, {"alloca"}, 1}, &MallocChecker::checkAlloca},
      {{CDM::CLibrary, {"_alloca"}, 1}, &MallocChecker::checkAlloca},
      // The line for "alloca" also covers "__builtin_alloca", but the
      // _with_align variant must be listed separately because it takes an
      // extra argument:
      {{CDM::CLibrary, {"__builtin_alloca_with_align"}, 2},
       &MallocChecker::checkAlloca},
  };

  CallDescriptionMap<CheckFn> AllocatingMemFnMap{
      {{CDM::CLibrary, {"malloc"}, 1}, &MallocChecker::checkBasicAlloc},
      {{CDM::CLibrary, {"malloc"}, 3}, &MallocChecker::checkKernelMalloc},
      {{CDM::CLibrary, {"calloc"}, 2}, &MallocChecker::checkCalloc},
      {{CDM::CLibrary, {"valloc"}, 1}, &MallocChecker::checkBasicAlloc},
      {{CDM::CLibrary, {"strndup"}, 2}, &MallocChecker::checkStrdup},
      {{CDM::CLibrary, {"strdup"}, 1}, &MallocChecker::checkStrdup},
      {{CDM::CLibrary, {"_strdup"}, 1}, &MallocChecker::checkStrdup},
      {{CDM::CLibrary, {"kmalloc"}, 2}, &MallocChecker::checkKernelMalloc},
      {{CDM::CLibrary, {"if_nameindex"}, 1}, &MallocChecker::checkIfNameIndex},
      {{CDM::CLibrary, {"wcsdup"}, 1}, &MallocChecker::checkStrdup},
      {{CDM::CLibrary, {"_wcsdup"}, 1}, &MallocChecker::checkStrdup},
      {{CDM::CLibrary, {"g_malloc"}, 1}, &MallocChecker::checkBasicAlloc},
      {{CDM::CLibrary, {"g_malloc0"}, 1}, &MallocChecker::checkGMalloc0},
      {{CDM::CLibrary, {"g_try_malloc"}, 1}, &MallocChecker::checkBasicAlloc},
      {{CDM::CLibrary, {"g_try_malloc0"}, 1}, &MallocChecker::checkGMalloc0},
      {{CDM::CLibrary, {"g_memdup"}, 2}, &MallocChecker::checkGMemdup},
      {{CDM::CLibrary, {"g_malloc_n"}, 2}, &MallocChecker::checkGMallocN},
      {{CDM::CLibrary, {"g_malloc0_n"}, 2}, &MallocChecker::checkGMallocN0},
      {{CDM::CLibrary, {"g_try_malloc_n"}, 2}, &MallocChecker::checkGMallocN},
      {{CDM::CLibrary, {"g_try_malloc0_n"}, 2}, &MallocChecker::checkGMallocN0},
  };

  CallDescriptionMap<CheckFn> ReallocatingMemFnMap{
      {{CDM::CLibrary, {"realloc"}, 2},
       std::bind(&MallocChecker::checkRealloc, _1, _2, _3, _4, false)},
      {{CDM::CLibrary, {"reallocf"}, 2},
       std::bind(&MallocChecker::checkRealloc, _1, _2, _3, _4, true)},
      {{CDM::CLibrary, {"g_realloc"}, 2},
       std::bind(&MallocChecker::checkRealloc, _1, _2, _3, _4, false)},
      {{CDM::CLibrary, {"g_try_realloc"}, 2},
       std::bind(&MallocChecker::checkRealloc, _1, _2, _3, _4, false)},
      {{CDM::CLibrary, {"g_realloc_n"}, 3}, &MallocChecker::checkReallocN},
      {{CDM::CLibrary, {"g_try_realloc_n"}, 3}, &MallocChecker::checkReallocN},
  };

  bool isMemCall(const CallEvent &Call) const;
  bool hasOwnershipReturns(const CallEvent &Call) const;
  bool hasOwnershipTakesHolds(const CallEvent &Call) const;
  void reportTaintBug(StringRef Msg, ProgramStateRef State, CheckerContext &C,
                      llvm::ArrayRef<SymbolRef> TaintedSyms,
                      AllocationFamily Family) const;

  void checkTaintedness(CheckerContext &C, const CallEvent &Call,
                        const SVal SizeSVal, ProgramStateRef State,
                        AllocationFamily Family) const;

  // TODO: Remove mutable by moving the initializtaion to the registry function.
  mutable std::optional<uint64_t> KernelZeroFlagVal;

  using KernelZeroSizePtrValueTy = std::optional<int>;
  /// Store the value of macro called `ZERO_SIZE_PTR`.
  /// The value is initialized at first use, before first use the outer
  /// Optional is empty, afterwards it contains another Optional that indicates
  /// if the macro value could be determined, and if yes the value itself.
  mutable std::optional<KernelZeroSizePtrValueTy> KernelZeroSizePtrValue;

  /// Process C++ operator new()'s allocation, which is the part of C++
  /// new-expression that goes before the constructor.
  [[nodiscard]] ProgramStateRef
  processNewAllocation(const CXXAllocatorCall &Call, CheckerContext &C,
                       AllocationFamily Family) const;

  /// Perform a zero-allocation check.
  ///
  /// \param [in] Call The expression that allocates memory.
  /// \param [in] IndexOfSizeArg Index of the argument that specifies the size
  ///   of the memory that needs to be allocated. E.g. for malloc, this would be
  ///   0.
  /// \param [in] RetVal Specifies the newly allocated pointer value;
  ///   if unspecified, the value of expression \p E is used.
  [[nodiscard]] static ProgramStateRef
  ProcessZeroAllocCheck(CheckerContext &C, const CallEvent &Call,
                        const unsigned IndexOfSizeArg, ProgramStateRef State,
                        std::optional<SVal> RetVal = std::nullopt);

  /// Model functions with the ownership_returns attribute.
  ///
  /// User-defined function may have the ownership_returns attribute, which
  /// annotates that the function returns with an object that was allocated on
  /// the heap, and passes the ownertship to the callee.
  ///
  ///   void __attribute((ownership_returns(malloc, 1))) *my_malloc(size_t);
  ///
  /// It has two parameters:
  ///   - first: name of the resource (e.g. 'malloc')
  ///   - (OPTIONAL) second: size of the allocated region
  ///
  /// \param [in] Call The expression that allocates memory.
  /// \param [in] Att The ownership_returns attribute.
  /// \param [in] State The \c ProgramState right before allocation.
  /// \returns The ProgramState right after allocation.
  [[nodiscard]] ProgramStateRef
  MallocMemReturnsAttr(CheckerContext &C, const CallEvent &Call,
                       const OwnershipAttr *Att, ProgramStateRef State) const;
  /// Models memory allocation.
  ///
  /// \param [in] C Checker context.
  /// \param [in] Call The expression that allocates memory.
  /// \param [in] State The \c ProgramState right before allocation.
  /// \param [in] isAlloca Is the allocation function alloca-like
  /// \returns The ProgramState with returnValue bound
  [[nodiscard]] ProgramStateRef MallocBindRetVal(CheckerContext &C,
                                                 const CallEvent &Call,
                                                 ProgramStateRef State,
                                                 bool isAlloca) const;

  /// Models memory allocation.
  ///
  /// \param [in] Call The expression that allocates memory.
  /// \param [in] SizeEx Size of the memory that needs to be allocated.
  /// \param [in] Init The value the allocated memory needs to be initialized.
  /// with. For example, \c calloc initializes the allocated memory to 0,
  /// malloc leaves it undefined.
  /// \param [in] State The \c ProgramState right before allocation.
  /// \returns The ProgramState right after allocation.
  [[nodiscard]] ProgramStateRef
  MallocMemAux(CheckerContext &C, const CallEvent &Call, const Expr *SizeEx,
               SVal Init, ProgramStateRef State, AllocationFamily Family) const;

  /// Models memory allocation.
  ///
  /// \param [in] Call The expression that allocates memory.
  /// \param [in] Size Size of the memory that needs to be allocated.
  /// \param [in] Init The value the allocated memory needs to be initialized.
  /// with. For example, \c calloc initializes the allocated memory to 0,
  /// malloc leaves it undefined.
  /// \param [in] State The \c ProgramState right before allocation.
  /// \returns The ProgramState right after allocation.
  [[nodiscard]] ProgramStateRef MallocMemAux(CheckerContext &C,
                                             const CallEvent &Call, SVal Size,
                                             SVal Init, ProgramStateRef State,
                                             AllocationFamily Family) const;

  // Check if this malloc() for special flags. At present that means M_ZERO or
  // __GFP_ZERO (in which case, treat it like calloc).
  [[nodiscard]] std::optional<ProgramStateRef>
  performKernelMalloc(const CallEvent &Call, CheckerContext &C,
                      const ProgramStateRef &State) const;

  /// Model functions with the ownership_takes and ownership_holds attributes.
  ///
  /// User-defined function may have the ownership_takes and/or ownership_holds
  /// attributes, which annotates that the function frees the memory passed as a
  /// parameter.
  ///
  ///   void __attribute((ownership_takes(malloc, 1))) my_free(void *);
  ///   void __attribute((ownership_holds(malloc, 1))) my_hold(void *);
  ///
  /// They have two parameters:
  ///   - first: name of the resource (e.g. 'malloc')
  ///   - second: index of the parameter the attribute applies to
  ///
  /// \param [in] Call The expression that frees memory.
  /// \param [in] Att The ownership_takes or ownership_holds attribute.
  /// \param [in] State The \c ProgramState right before allocation.
  /// \returns The ProgramState right after deallocation.
  [[nodiscard]] ProgramStateRef FreeMemAttr(CheckerContext &C,
                                            const CallEvent &Call,
                                            const OwnershipAttr *Att,
                                            ProgramStateRef State) const;

  /// Models memory deallocation.
  ///
  /// \param [in] Call The expression that frees memory.
  /// \param [in] State The \c ProgramState right before allocation.
  /// \param [in] Num Index of the argument that needs to be freed. This is
  ///   normally 0, but for custom free functions it may be different.
  /// \param [in] Hold Whether the parameter at \p Index has the ownership_holds
  ///   attribute.
  /// \param [out] IsKnownToBeAllocated Whether the memory to be freed is known
  ///   to have been allocated, or in other words, the symbol to be freed was
  ///   registered as allocated by this checker. In the following case, \c ptr
  ///   isn't known to be allocated.
  ///      void Haha(int *ptr) {
  ///        ptr = realloc(ptr, 67);
  ///        // ...
  ///      }
  /// \param [in] ReturnsNullOnFailure Whether the memory deallocation function
  ///   we're modeling returns with Null on failure.
  /// \returns The ProgramState right after deallocation.
  [[nodiscard]] ProgramStateRef
  FreeMemAux(CheckerContext &C, const CallEvent &Call, ProgramStateRef State,
             unsigned Num, bool Hold, bool &IsKnownToBeAllocated,
             AllocationFamily Family, bool ReturnsNullOnFailure = false) const;

  /// Models memory deallocation.
  ///
  /// \param [in] ArgExpr The variable who's pointee needs to be freed.
  /// \param [in] Call The expression that frees the memory.
  /// \param [in] State The \c ProgramState right before allocation.
  ///   normally 0, but for custom free functions it may be different.
  /// \param [in] Hold Whether the parameter at \p Index has the ownership_holds
  ///   attribute.
  /// \param [out] IsKnownToBeAllocated Whether the memory to be freed is known
  ///   to have been allocated, or in other words, the symbol to be freed was
  ///   registered as allocated by this checker. In the following case, \c ptr
  ///   isn't known to be allocated.
  ///      void Haha(int *ptr) {
  ///        ptr = realloc(ptr, 67);
  ///        // ...
  ///      }
  /// \param [in] ReturnsNullOnFailure Whether the memory deallocation function
  ///   we're modeling returns with Null on failure.
  /// \param [in] ArgValOpt Optional value to use for the argument instead of
  /// the one obtained from ArgExpr.
  /// \returns The ProgramState right after deallocation.
  [[nodiscard]] ProgramStateRef
  FreeMemAux(CheckerContext &C, const Expr *ArgExpr, const CallEvent &Call,
             ProgramStateRef State, bool Hold, bool &IsKnownToBeAllocated,
             AllocationFamily Family, bool ReturnsNullOnFailure = false,
             std::optional<SVal> ArgValOpt = {}) const;

  // TODO: Needs some refactoring, as all other deallocation modeling
  // functions are suffering from out parameters and messy code due to how
  // realloc is handled.
  //
  /// Models memory reallocation.
  ///
  /// \param [in] Call The expression that reallocated memory
  /// \param [in] ShouldFreeOnFail Whether if reallocation fails, the supplied
  ///   memory should be freed.
  /// \param [in] State The \c ProgramState right before reallocation.
  /// \param [in] SuffixWithN Whether the reallocation function we're modeling
  ///   has an '_n' suffix, such as g_realloc_n.
  /// \returns The ProgramState right after reallocation.
  [[nodiscard]] ProgramStateRef
  ReallocMemAux(CheckerContext &C, const CallEvent &Call, bool ShouldFreeOnFail,
                ProgramStateRef State, AllocationFamily Family,
                bool SuffixWithN = false) const;

  /// Evaluates the buffer size that needs to be allocated.
  ///
  /// \param [in] Blocks The amount of blocks that needs to be allocated.
  /// \param [in] BlockBytes The size of a block.
  /// \returns The symbolic value of \p Blocks * \p BlockBytes.
  [[nodiscard]] static SVal evalMulForBufferSize(CheckerContext &C,
                                                 const Expr *Blocks,
                                                 const Expr *BlockBytes);

  /// Models zero initialized array allocation.
  ///
  /// \param [in] Call The expression that reallocated memory
  /// \param [in] State The \c ProgramState right before reallocation.
  /// \returns The ProgramState right after allocation.
  [[nodiscard]] ProgramStateRef CallocMem(CheckerContext &C,
                                          const CallEvent &Call,
                                          ProgramStateRef State) const;

  /// See if deallocation happens in a suspicious context. If so, escape the
  /// pointers that otherwise would have been deallocated and return true.
  bool suppressDeallocationsInSuspiciousContexts(const CallEvent &Call,
                                                 CheckerContext &C) const;

  /// If in \p S  \p Sym is used, check whether \p Sym was already freed.
  bool checkUseAfterFree(SymbolRef Sym, CheckerContext &C, const Stmt *S) const;

  /// If in \p S \p Sym is used, check whether \p Sym was allocated as a zero
  /// sized memory region.
  void checkUseZeroAllocated(SymbolRef Sym, CheckerContext &C,
                             const Stmt *S) const;

  /// If in \p S \p Sym is being freed, check whether \p Sym was already freed.
  bool checkDoubleDelete(SymbolRef Sym, CheckerContext &C) const;

  /// Check if the function is known to free memory, or if it is
  /// "interesting" and should be modeled explicitly.
  ///
  /// \param [out] EscapingSymbol A function might not free memory in general,
  ///   but could be known to free a particular symbol. In this case, false is
  ///   returned and the single escaping symbol is returned through the out
  ///   parameter.
  ///
  /// We assume that pointers do not escape through calls to system functions
  /// not handled by this checker.
  bool mayFreeAnyEscapedMemoryOrIsModeledExplicitly(const CallEvent *Call,
                                   ProgramStateRef State,
                                   SymbolRef &EscapingSymbol) const;

  /// Implementation of the checkPointerEscape callbacks.
  [[nodiscard]] ProgramStateRef
  checkPointerEscapeAux(ProgramStateRef State,
                        const InvalidatedSymbols &Escaped,
                        const CallEvent *Call, PointerEscapeKind Kind,
                        bool IsConstPointerEscape) const;

  // Implementation of the checkPreStmt and checkEndFunction callbacks.
  void checkEscapeOnReturn(const ReturnStmt *S, CheckerContext &C) const;

  ///@{
  /// Tells if a given family/call/symbol is tracked by the current checker.
  /// Sets CheckKind to the kind of the checker responsible for this
  /// family/call/symbol.
  std::optional<CheckKind> getCheckIfTracked(AllocationFamily Family,
                                             bool IsALeakCheck = false) const;

  std::optional<CheckKind> getCheckIfTracked(CheckerContext &C, SymbolRef Sym,
                                             bool IsALeakCheck = false) const;
  ///@}
  static bool SummarizeValue(raw_ostream &os, SVal V);
  static bool SummarizeRegion(ProgramStateRef State, raw_ostream &os,
                              const MemRegion *MR);

  void HandleNonHeapDealloc(CheckerContext &C, SVal ArgVal, SourceRange Range,
                            const Expr *DeallocExpr,
                            AllocationFamily Family) const;

  void HandleFreeAlloca(CheckerContext &C, SVal ArgVal,
                        SourceRange Range) const;

  void HandleMismatchedDealloc(CheckerContext &C, SourceRange Range,
                               const Expr *DeallocExpr, const RefState *RS,
                               SymbolRef Sym, bool OwnershipTransferred) const;

  void HandleOffsetFree(CheckerContext &C, SVal ArgVal, SourceRange Range,
                        const Expr *DeallocExpr, AllocationFamily Family,
                        const Expr *AllocExpr = nullptr) const;

  void HandleUseAfterFree(CheckerContext &C, SourceRange Range,
                          SymbolRef Sym) const;

  void HandleDoubleFree(CheckerContext &C, SourceRange Range, bool Released,
                        SymbolRef Sym, SymbolRef PrevSym) const;

  void HandleDoubleDelete(CheckerContext &C, SymbolRef Sym) const;

  void HandleUseZeroAlloc(CheckerContext &C, SourceRange Range,
                          SymbolRef Sym) const;

  void HandleFunctionPtrFree(CheckerContext &C, SVal ArgVal, SourceRange Range,
                             const Expr *FreeExpr,
                             AllocationFamily Family) const;

  /// Find the location of the allocation for Sym on the path leading to the
  /// exploded node N.
  static LeakInfo getAllocationSite(const ExplodedNode *N, SymbolRef Sym,
                                    CheckerContext &C);

  void HandleLeak(SymbolRef Sym, ExplodedNode *N, CheckerContext &C) const;

  /// Test if value in ArgVal equals to value in macro `ZERO_SIZE_PTR`.
  bool isArgZERO_SIZE_PTR(ProgramStateRef State, CheckerContext &C,
                          SVal ArgVal) const;
};
} // end anonymous namespace

//===----------------------------------------------------------------------===//
// Definition of NoOwnershipChangeVisitor.
//===----------------------------------------------------------------------===//

namespace {
class NoMemOwnershipChangeVisitor final : public NoOwnershipChangeVisitor {
protected:
  /// Syntactically checks whether the callee is a deallocating function. Since
  /// we have no path-sensitive information on this call (we would need a
  /// CallEvent instead of a CallExpr for that), its possible that a
  /// deallocation function was called indirectly through a function pointer,
  /// but we are not able to tell, so this is a best effort analysis.
  /// See namespace `memory_passed_to_fn_call_free_through_fn_ptr` in
  /// clang/test/Analysis/NewDeleteLeaks.cpp.
  bool isFreeingCallAsWritten(const CallExpr &Call) const {
    const auto *MallocChk = static_cast<const MallocChecker *>(&Checker);
    if (MallocChk->FreeingMemFnMap.lookupAsWritten(Call) ||
        MallocChk->ReallocatingMemFnMap.lookupAsWritten(Call))
      return true;

    if (const auto *Func =
            llvm::dyn_cast_or_null<FunctionDecl>(Call.getCalleeDecl()))
      return MallocChecker::isFreeingOwnershipAttrCall(Func);

    return false;
  }

  bool hasResourceStateChanged(ProgramStateRef CallEnterState,
                               ProgramStateRef CallExitEndState) final {
    return CallEnterState->get<RegionState>(Sym) !=
           CallExitEndState->get<RegionState>(Sym);
  }

  /// Heuristically guess whether the callee intended to free memory. This is
  /// done syntactically, because we are trying to argue about alternative
  /// paths of execution, and as a consequence we don't have path-sensitive
  /// information.
  bool doesFnIntendToHandleOwnership(const Decl *Callee,
                                     ASTContext &ACtx) final {
    const FunctionDecl *FD = dyn_cast<FunctionDecl>(Callee);

    // Given that the stack frame was entered, the body should always be
    // theoretically obtainable. In case of body farms, the synthesized body
    // is not attached to declaration, thus triggering the '!FD->hasBody()'
    // branch. That said, would a synthesized body ever intend to handle
    // ownership? As of today they don't. And if they did, how would we
    // put notes inside it, given that it doesn't match any source locations?
    if (!FD || !FD->hasBody())
      return false;
    using namespace clang::ast_matchers;

    auto Matches = match(findAll(stmt(anyOf(cxxDeleteExpr().bind("delete"),
                                            callExpr().bind("call")))),
                         *FD->getBody(), ACtx);
    for (BoundNodes Match : Matches) {
      if (Match.getNodeAs<CXXDeleteExpr>("delete"))
        return true;

      if (const auto *Call = Match.getNodeAs<CallExpr>("call"))
        if (isFreeingCallAsWritten(*Call))
          return true;
    }
    // TODO: Ownership might change with an attempt to store the allocated
    // memory, not only through deallocation. Check for attempted stores as
    // well.
    return false;
  }

  PathDiagnosticPieceRef emitNote(const ExplodedNode *N) final {
    PathDiagnosticLocation L = PathDiagnosticLocation::create(
        N->getLocation(),
        N->getState()->getStateManager().getContext().getSourceManager());
    return std::make_shared<PathDiagnosticEventPiece>(
        L, "Returning without deallocating memory or storing the pointer for "
           "later deallocation");
  }

public:
  NoMemOwnershipChangeVisitor(SymbolRef Sym, const MallocChecker *Checker)
      : NoOwnershipChangeVisitor(Sym, Checker) {}

  void Profile(llvm::FoldingSetNodeID &ID) const override {
    static int Tag = 0;
    ID.AddPointer(&Tag);
    ID.AddPointer(Sym);
  }
};

} // end anonymous namespace

//===----------------------------------------------------------------------===//
// Definition of MallocBugVisitor.
//===----------------------------------------------------------------------===//

namespace {
/// The bug visitor which allows us to print extra diagnostics along the
/// BugReport path. For example, showing the allocation site of the leaked
/// region.
class MallocBugVisitor final : public BugReporterVisitor {
protected:
  enum NotificationMode { Normal, ReallocationFailed };

  // The allocated region symbol tracked by the main analysis.
  SymbolRef Sym;

  // The mode we are in, i.e. what kind of diagnostics will be emitted.
  NotificationMode Mode;

  // A symbol from when the primary region should have been reallocated.
  SymbolRef FailedReallocSymbol;

  // A release function stack frame in which memory was released. Used for
  // miscellaneous false positive suppression.
  const StackFrameContext *ReleaseFunctionLC;

  bool IsLeak;

public:
  MallocBugVisitor(SymbolRef S, bool isLeak = false)
      : Sym(S), Mode(Normal), FailedReallocSymbol(nullptr),
        ReleaseFunctionLC(nullptr), IsLeak(isLeak) {}

  static void *getTag() {
    static int Tag = 0;
    return &Tag;
  }

  void Profile(llvm::FoldingSetNodeID &ID) const override {
    ID.AddPointer(getTag());
    ID.AddPointer(Sym);
  }

  /// Did not track -> allocated. Other state (released) -> allocated.
  static inline bool isAllocated(const RefState *RSCurr, const RefState *RSPrev,
                                 const Stmt *Stmt) {
    return (isa_and_nonnull<CallExpr, CXXNewExpr>(Stmt) &&
            (RSCurr &&
             (RSCurr->isAllocated() || RSCurr->isAllocatedOfSizeZero())) &&
            (!RSPrev ||
             !(RSPrev->isAllocated() || RSPrev->isAllocatedOfSizeZero())));
  }

  /// Did not track -> released. Other state (allocated) -> released.
  /// The statement associated with the release might be missing.
  static inline bool isReleased(const RefState *RSCurr, const RefState *RSPrev,
                                const Stmt *Stmt) {
    bool IsReleased =
        (RSCurr && RSCurr->isReleased()) && (!RSPrev || !RSPrev->isReleased());
    assert(!IsReleased || (isa_and_nonnull<CallExpr, CXXDeleteExpr>(Stmt)) ||
           (!Stmt && RSCurr->getAllocationFamily().Kind == AF_InnerBuffer));
    return IsReleased;
  }

  /// Did not track -> relinquished. Other state (allocated) -> relinquished.
  static inline bool isRelinquished(const RefState *RSCurr,
                                    const RefState *RSPrev, const Stmt *Stmt) {
    return (
        isa_and_nonnull<CallExpr, ObjCMessageExpr, ObjCPropertyRefExpr>(Stmt) &&
        (RSCurr && RSCurr->isRelinquished()) &&
        (!RSPrev || !RSPrev->isRelinquished()));
  }

  /// If the expression is not a call, and the state change is
  /// released -> allocated, it must be the realloc return value
  /// check. If we have to handle more cases here, it might be cleaner just
  /// to track this extra bit in the state itself.
  static inline bool hasReallocFailed(const RefState *RSCurr,
                                      const RefState *RSPrev,
                                      const Stmt *Stmt) {
    return ((!isa_and_nonnull<CallExpr>(Stmt)) &&
            (RSCurr &&
             (RSCurr->isAllocated() || RSCurr->isAllocatedOfSizeZero())) &&
            (RSPrev &&
             !(RSPrev->isAllocated() || RSPrev->isAllocatedOfSizeZero())));
  }

  PathDiagnosticPieceRef VisitNode(const ExplodedNode *N,
                                   BugReporterContext &BRC,
                                   PathSensitiveBugReport &BR) override;

  PathDiagnosticPieceRef getEndPath(BugReporterContext &BRC,
                                    const ExplodedNode *EndPathNode,
                                    PathSensitiveBugReport &BR) override {
    if (!IsLeak)
      return nullptr;

    PathDiagnosticLocation L = BR.getLocation();
    // Do not add the statement itself as a range in case of leak.
    return std::make_shared<PathDiagnosticEventPiece>(L, BR.getDescription(),
                                                      false);
  }

private:
  class StackHintGeneratorForReallocationFailed
      : public StackHintGeneratorForSymbol {
  public:
    StackHintGeneratorForReallocationFailed(SymbolRef S, StringRef M)
        : StackHintGeneratorForSymbol(S, M) {}

    std::string getMessageForArg(const Expr *ArgE, unsigned ArgIndex) override {
      // Printed parameters start at 1, not 0.
      ++ArgIndex;

      SmallString<200> buf;
      llvm::raw_svector_ostream os(buf);

      os << "Reallocation of " << ArgIndex << llvm::getOrdinalSuffix(ArgIndex)
         << " parameter failed";

      return std::string(os.str());
    }

    std::string getMessageForReturn(const CallExpr *CallExpr) override {
      return "Reallocation of returned value failed";
    }
  };
};
} // end anonymous namespace

// A map from the freed symbol to the symbol representing the return value of
// the free function.
REGISTER_MAP_WITH_PROGRAMSTATE(FreeReturnValue, SymbolRef, SymbolRef)

namespace {
class StopTrackingCallback final : public SymbolVisitor {
  ProgramStateRef state;

public:
  StopTrackingCallback(ProgramStateRef st) : state(std::move(st)) {}
  ProgramStateRef getState() const { return state; }

  bool VisitSymbol(SymbolRef sym) override {
    state = state->remove<RegionState>(sym);
    return true;
  }
};
} // end anonymous namespace

static bool isStandardNew(const FunctionDecl *FD) {
  if (!FD)
    return false;

  OverloadedOperatorKind Kind = FD->getOverloadedOperator();
  if (Kind != OO_New && Kind != OO_Array_New)
    return false;

  // This is standard if and only if it's not defined in a user file.
  SourceLocation L = FD->getLocation();
  // If the header for operator delete is not included, it's still defined
  // in an invalid source location. Check to make sure we don't crash.
  return !L.isValid() ||
         FD->getASTContext().getSourceManager().isInSystemHeader(L);
}

static bool isStandardDelete(const FunctionDecl *FD) {
  if (!FD)
    return false;

  OverloadedOperatorKind Kind = FD->getOverloadedOperator();
  if (Kind != OO_Delete && Kind != OO_Array_Delete)
    return false;

  bool HasBody = FD->hasBody(); // Prefer using the definition.

  // This is standard if and only if it's not defined in a user file.
  SourceLocation L = FD->getLocation();

  // If the header for operator delete is not included, it's still defined
  // in an invalid source location. Check to make sure we don't crash.
  const auto &SM = FD->getASTContext().getSourceManager();
  return L.isInvalid() || (!HasBody && SM.isInSystemHeader(L));
}

//===----------------------------------------------------------------------===//
// Methods of MallocChecker and MallocBugVisitor.
//===----------------------------------------------------------------------===//

bool MallocChecker::isFreeingOwnershipAttrCall(const CallEvent &Call) {
  const auto *Func = dyn_cast_or_null<FunctionDecl>(Call.getDecl());

  return Func && isFreeingOwnershipAttrCall(Func);
}

bool MallocChecker::isFreeingOwnershipAttrCall(const FunctionDecl *Func) {
  if (Func->hasAttrs()) {
    for (const auto *I : Func->specific_attrs<OwnershipAttr>()) {
      OwnershipAttr::OwnershipKind OwnKind = I->getOwnKind();
      if (OwnKind == OwnershipAttr::Takes || OwnKind == OwnershipAttr::Holds)
        return true;
    }
  }
  return false;
}

bool MallocChecker::isFreeingCall(const CallEvent &Call) const {
  if (FreeingMemFnMap.lookup(Call) || ReallocatingMemFnMap.lookup(Call))
    return true;

  return isFreeingOwnershipAttrCall(Call);
}

bool MallocChecker::isAllocatingOwnershipAttrCall(const CallEvent &Call) {
  const auto *Func = dyn_cast_or_null<FunctionDecl>(Call.getDecl());

  return Func && isAllocatingOwnershipAttrCall(Func);
}

bool MallocChecker::isAllocatingOwnershipAttrCall(const FunctionDecl *Func) {
  for (const auto *I : Func->specific_attrs<OwnershipAttr>()) {
    if (I->getOwnKind() == OwnershipAttr::Returns)
      return true;
  }

  return false;
}

bool MallocChecker::isMemCall(const CallEvent &Call) const {
  if (FreeingMemFnMap.lookup(Call) || AllocatingMemFnMap.lookup(Call) ||
      AllocaMemFnMap.lookup(Call) || ReallocatingMemFnMap.lookup(Call))
    return true;

  if (!ShouldIncludeOwnershipAnnotatedFunctions)
    return false;

  const auto *Func = dyn_cast<FunctionDecl>(Call.getDecl());
  return Func && Func->hasAttr<OwnershipAttr>();
}

std::optional<ProgramStateRef>
MallocChecker::performKernelMalloc(const CallEvent &Call, CheckerContext &C,
                                   const ProgramStateRef &State) const {
  // 3-argument malloc(), as commonly used in {Free,Net,Open}BSD Kernels:
  //
  // void *malloc(unsigned long size, struct malloc_type *mtp, int flags);
  //
  // One of the possible flags is M_ZERO, which means 'give me back an
  // allocation which is already zeroed', like calloc.

  // 2-argument kmalloc(), as used in the Linux kernel:
  //
  // void *kmalloc(size_t size, gfp_t flags);
  //
  // Has the similar flag value __GFP_ZERO.

  // This logic is largely cloned from O_CREAT in UnixAPIChecker, maybe some
  // code could be shared.

  ASTContext &Ctx = C.getASTContext();
  llvm::Triple::OSType OS = Ctx.getTargetInfo().getTriple().getOS();

  if (!KernelZeroFlagVal) {
    switch (OS) {
    case llvm::Triple::FreeBSD:
      KernelZeroFlagVal = 0x0100;
      break;
    case llvm::Triple::NetBSD:
      KernelZeroFlagVal = 0x0002;
      break;
    case llvm::Triple::OpenBSD:
      KernelZeroFlagVal = 0x0008;
      break;
    case llvm::Triple::Linux:
      // __GFP_ZERO
      KernelZeroFlagVal = 0x8000;
      break;
    default:
      // FIXME: We need a more general way of getting the M_ZERO value.
      // See also: O_CREAT in UnixAPIChecker.cpp.

      // Fall back to normal malloc behavior on platforms where we don't
      // know M_ZERO.
      return std::nullopt;
    }
  }

  // We treat the last argument as the flags argument, and callers fall-back to
  // normal malloc on a None return. This works for the FreeBSD kernel malloc
  // as well as Linux kmalloc.
  if (Call.getNumArgs() < 2)
    return std::nullopt;

  const Expr *FlagsEx = Call.getArgExpr(Call.getNumArgs() - 1);
  const SVal V = C.getSVal(FlagsEx);
  if (!isa<NonLoc>(V)) {
    // The case where 'V' can be a location can only be due to a bad header,
    // so in this case bail out.
    return std::nullopt;
  }

  NonLoc Flags = V.castAs<NonLoc>();
  NonLoc ZeroFlag = C.getSValBuilder()
                        .makeIntVal(*KernelZeroFlagVal, FlagsEx->getType())
                        .castAs<NonLoc>();
  SVal MaskedFlagsUC = C.getSValBuilder().evalBinOpNN(State, BO_And,
                                                      Flags, ZeroFlag,
                                                      FlagsEx->getType());
  if (MaskedFlagsUC.isUnknownOrUndef())
    return std::nullopt;
  DefinedSVal MaskedFlags = MaskedFlagsUC.castAs<DefinedSVal>();

  // Check if maskedFlags is non-zero.
  ProgramStateRef TrueState, FalseState;
  std::tie(TrueState, FalseState) = State->assume(MaskedFlags);

  // If M_ZERO is set, treat this like calloc (initialized).
  if (TrueState && !FalseState) {
    SVal ZeroVal = C.getSValBuilder().makeZeroVal(Ctx.CharTy);
    return MallocMemAux(C, Call, Call.getArgExpr(0), ZeroVal, TrueState,
                        AllocationFamily(AF_Malloc));
  }

  return std::nullopt;
}

SVal MallocChecker::evalMulForBufferSize(CheckerContext &C, const Expr *Blocks,
                                         const Expr *BlockBytes) {
  SValBuilder &SB = C.getSValBuilder();
  SVal BlocksVal = C.getSVal(Blocks);
  SVal BlockBytesVal = C.getSVal(BlockBytes);
  ProgramStateRef State = C.getState();
  SVal TotalSize = SB.evalBinOp(State, BO_Mul, BlocksVal, BlockBytesVal,
                                SB.getContext().getSizeType());
  return TotalSize;
}

void MallocChecker::checkBasicAlloc(ProgramStateRef State,
                                    const CallEvent &Call,
                                    CheckerContext &C) const {
  State = MallocMemAux(C, Call, Call.getArgExpr(0), UndefinedVal(), State,
                       AllocationFamily(AF_Malloc));
  State = ProcessZeroAllocCheck(C, Call, 0, State);
  C.addTransition(State);
}

void MallocChecker::checkKernelMalloc(ProgramStateRef State,
                                      const CallEvent &Call,
                                      CheckerContext &C) const {
  std::optional<ProgramStateRef> MaybeState =
      performKernelMalloc(Call, C, State);
  if (MaybeState)
    State = *MaybeState;
  else
    State = MallocMemAux(C, Call, Call.getArgExpr(0), UndefinedVal(), State,
                         AllocationFamily(AF_Malloc));
  C.addTransition(State);
}

static bool isStandardRealloc(const CallEvent &Call) {
  const FunctionDecl *FD = dyn_cast<FunctionDecl>(Call.getDecl());
  assert(FD);
  ASTContext &AC = FD->getASTContext();

  return FD->getDeclaredReturnType().getDesugaredType(AC) == AC.VoidPtrTy &&
         FD->getParamDecl(0)->getType().getDesugaredType(AC) == AC.VoidPtrTy &&
         FD->getParamDecl(1)->getType().getDesugaredType(AC) ==
             AC.getSizeType();
}

static bool isGRealloc(const CallEvent &Call) {
  const FunctionDecl *FD = dyn_cast<FunctionDecl>(Call.getDecl());
  assert(FD);
  ASTContext &AC = FD->getASTContext();

  return FD->getDeclaredReturnType().getDesugaredType(AC) == AC.VoidPtrTy &&
         FD->getParamDecl(0)->getType().getDesugaredType(AC) == AC.VoidPtrTy &&
         FD->getParamDecl(1)->getType().getDesugaredType(AC) ==
             AC.UnsignedLongTy;
}

void MallocChecker::checkRealloc(ProgramStateRef State, const CallEvent &Call,
                                 CheckerContext &C,
                                 bool ShouldFreeOnFail) const {
  // Ignore calls to functions whose type does not match the expected type of
  // either the standard realloc or g_realloc from GLib.
  // FIXME: Should we perform this kind of checking consistently for each
  // function? If yes, then perhaps extend the `CallDescription` interface to
  // handle this.
  if (!isStandardRealloc(Call) && !isGRealloc(Call))
    return;

  State = ReallocMemAux(C, Call, ShouldFreeOnFail, State,
                        AllocationFamily(AF_Malloc));
  State = ProcessZeroAllocCheck(C, Call, 1, State);
  C.addTransition(State);
}

void MallocChecker::checkCalloc(ProgramStateRef State, const CallEvent &Call,
                                CheckerContext &C) const {
  State = CallocMem(C, Call, State);
  State = ProcessZeroAllocCheck(C, Call, 0, State);
  State = ProcessZeroAllocCheck(C, Call, 1, State);
  C.addTransition(State);
}

void MallocChecker::checkFree(ProgramStateRef State, const CallEvent &Call,
                              CheckerContext &C) const {
  bool IsKnownToBeAllocatedMemory = false;
  if (suppressDeallocationsInSuspiciousContexts(Call, C))
    return;
  State = FreeMemAux(C, Call, State, 0, false, IsKnownToBeAllocatedMemory,
                     AllocationFamily(AF_Malloc));
  C.addTransition(State);
}

void MallocChecker::checkAlloca(ProgramStateRef State, const CallEvent &Call,
                                CheckerContext &C) const {
  State = MallocMemAux(C, Call, Call.getArgExpr(0), UndefinedVal(), State,
                       AllocationFamily(AF_Alloca));
  State = ProcessZeroAllocCheck(C, Call, 0, State);
  C.addTransition(State);
}

void MallocChecker::checkStrdup(ProgramStateRef State, const CallEvent &Call,
                                CheckerContext &C) const {
  const auto *CE = dyn_cast_or_null<CallExpr>(Call.getOriginExpr());
  if (!CE)
    return;
  State = MallocMemAux(C, Call, UnknownVal(), UnknownVal(), State,
                       AllocationFamily(AF_Malloc));

  C.addTransition(State);
}

void MallocChecker::checkIfNameIndex(ProgramStateRef State,
                                     const CallEvent &Call,
                                     CheckerContext &C) const {
  // Should we model this differently? We can allocate a fixed number of
  // elements with zeros in the last one.
  State = MallocMemAux(C, Call, UnknownVal(), UnknownVal(), State,
                       AllocationFamily(AF_IfNameIndex));

  C.addTransition(State);
}

void MallocChecker::checkIfFreeNameIndex(ProgramStateRef State,
                                         const CallEvent &Call,
                                         CheckerContext &C) const {
  bool IsKnownToBeAllocatedMemory = false;
  State = FreeMemAux(C, Call, State, 0, false, IsKnownToBeAllocatedMemory,
                     AllocationFamily(AF_IfNameIndex));
  C.addTransition(State);
}

<<<<<<< HEAD
=======
const Expr *getPlacementNewBufferArg(const CallExpr *CE,
                                     const FunctionDecl *FD) {
  // Checking for signature:
  // void* operator new  ( std::size_t count, void* ptr );
  // void* operator new[]( std::size_t count, void* ptr );
  if (CE->getNumArgs() != 2 || (FD->getOverloadedOperator() != OO_New &&
                                FD->getOverloadedOperator() != OO_Array_New))
    return nullptr;
  auto BuffType = FD->getParamDecl(1)->getType();
  if (BuffType.isNull() || !BuffType->isVoidPointerType())
    return nullptr;
  return CE->getArg(1);
}

>>>>>>> 4084ffcf
void MallocChecker::checkCXXNewOrCXXDelete(ProgramStateRef State,
                                           const CallEvent &Call,
                                           CheckerContext &C) const {
  bool IsKnownToBeAllocatedMemory = false;
  const auto *CE = dyn_cast_or_null<CallExpr>(Call.getOriginExpr());
  if (!CE)
    return;

  assert(isStandardNewDelete(Call));

  // Process direct calls to operator new/new[]/delete/delete[] functions
  // as distinct from new/new[]/delete/delete[] expressions that are
  // processed by the checkPostStmt callbacks for CXXNewExpr and
  // CXXDeleteExpr.
  const FunctionDecl *FD = C.getCalleeDecl(CE);
  if (const auto *BufArg = getPlacementNewBufferArg(CE, FD)) {
    // Placement new does not allocate memory
    auto RetVal = State->getSVal(BufArg, Call.getLocationContext());
    State = State->BindExpr(CE, C.getLocationContext(), RetVal);
    C.addTransition(State);
    return;
  }

  switch (FD->getOverloadedOperator()) {
  case OO_New:
    State = MallocMemAux(C, Call, CE->getArg(0), UndefinedVal(), State,
                         AllocationFamily(AF_CXXNew));
    State = ProcessZeroAllocCheck(C, Call, 0, State);
    break;
  case OO_Array_New:
    State = MallocMemAux(C, Call, CE->getArg(0), UndefinedVal(), State,
                         AllocationFamily(AF_CXXNewArray));
    State = ProcessZeroAllocCheck(C, Call, 0, State);
    break;
  case OO_Delete:
    State = FreeMemAux(C, Call, State, 0, false, IsKnownToBeAllocatedMemory,
                       AllocationFamily(AF_CXXNew));
    break;
  case OO_Array_Delete:
    State = FreeMemAux(C, Call, State, 0, false, IsKnownToBeAllocatedMemory,
                       AllocationFamily(AF_CXXNewArray));
    break;
  default:
    assert(false && "not a new/delete operator");
    return;
  }

  C.addTransition(State);
}

void MallocChecker::checkGMalloc0(ProgramStateRef State, const CallEvent &Call,
                                  CheckerContext &C) const {
  SValBuilder &svalBuilder = C.getSValBuilder();
  SVal zeroVal = svalBuilder.makeZeroVal(svalBuilder.getContext().CharTy);
  State = MallocMemAux(C, Call, Call.getArgExpr(0), zeroVal, State,
                       AllocationFamily(AF_Malloc));
  State = ProcessZeroAllocCheck(C, Call, 0, State);
  C.addTransition(State);
}

void MallocChecker::checkGMemdup(ProgramStateRef State, const CallEvent &Call,
                                 CheckerContext &C) const {
  State = MallocMemAux(C, Call, Call.getArgExpr(1), UnknownVal(), State,
                       AllocationFamily(AF_Malloc));
  State = ProcessZeroAllocCheck(C, Call, 1, State);
  C.addTransition(State);
}

void MallocChecker::checkGMallocN(ProgramStateRef State, const CallEvent &Call,
                                  CheckerContext &C) const {
  SVal Init = UndefinedVal();
  SVal TotalSize = evalMulForBufferSize(C, Call.getArgExpr(0), Call.getArgExpr(1));
  State = MallocMemAux(C, Call, TotalSize, Init, State,
                       AllocationFamily(AF_Malloc));
  State = ProcessZeroAllocCheck(C, Call, 0, State);
  State = ProcessZeroAllocCheck(C, Call, 1, State);
  C.addTransition(State);
}

void MallocChecker::checkGMallocN0(ProgramStateRef State, const CallEvent &Call,
                                   CheckerContext &C) const {
  SValBuilder &SB = C.getSValBuilder();
  SVal Init = SB.makeZeroVal(SB.getContext().CharTy);
  SVal TotalSize = evalMulForBufferSize(C, Call.getArgExpr(0), Call.getArgExpr(1));
  State = MallocMemAux(C, Call, TotalSize, Init, State,
                       AllocationFamily(AF_Malloc));
  State = ProcessZeroAllocCheck(C, Call, 0, State);
  State = ProcessZeroAllocCheck(C, Call, 1, State);
  C.addTransition(State);
}

static bool isFromStdNamespace(const CallEvent &Call) {
  const Decl *FD = Call.getDecl();
  assert(FD && "a CallDescription cannot match a call without a Decl");
  return FD->isInStdNamespace();
}

void MallocChecker::preGetdelim(ProgramStateRef State, const CallEvent &Call,
                                CheckerContext &C) const {
  // Discard calls to the C++ standard library function std::getline(), which
  // is completely unrelated to the POSIX getline() that we're checking.
  if (isFromStdNamespace(Call))
    return;

  const auto LinePtr = getPointeeVal(Call.getArgSVal(0), State);
  if (!LinePtr)
    return;

  // FreeMemAux takes IsKnownToBeAllocated as an output parameter, and it will
  // be true after the call if the symbol was registered by this checker.
  // We do not need this value here, as FreeMemAux will take care
  // of reporting any violation of the preconditions.
  bool IsKnownToBeAllocated = false;
  State = FreeMemAux(C, Call.getArgExpr(0), Call, State, false,
                     IsKnownToBeAllocated, AllocationFamily(AF_Malloc), false,
                     LinePtr);
  if (State)
    C.addTransition(State);
}

void MallocChecker::checkGetdelim(ProgramStateRef State, const CallEvent &Call,
                                  CheckerContext &C) const {
  // Discard calls to the C++ standard library function std::getline(), which
  // is completely unrelated to the POSIX getline() that we're checking.
  if (isFromStdNamespace(Call))
    return;

  // Handle the post-conditions of getline and getdelim:
  // Register the new conjured value as an allocated buffer.
  const CallExpr *CE = dyn_cast_or_null<CallExpr>(Call.getOriginExpr());
  if (!CE)
    return;

  const auto LinePtr =
      getPointeeVal(Call.getArgSVal(0), State)->getAs<DefinedSVal>();
  const auto Size =
      getPointeeVal(Call.getArgSVal(1), State)->getAs<DefinedSVal>();
  if (!LinePtr || !Size || !LinePtr->getAsRegion())
    return;

  State = setDynamicExtent(State, LinePtr->getAsRegion(), *Size);
  C.addTransition(MallocUpdateRefState(C, CE, State,
                                       AllocationFamily(AF_Malloc), *LinePtr));
}

void MallocChecker::checkReallocN(ProgramStateRef State, const CallEvent &Call,
                                  CheckerContext &C) const {
  State = ReallocMemAux(C, Call, /*ShouldFreeOnFail=*/false, State,
                        AllocationFamily(AF_Malloc),
                        /*SuffixWithN=*/true);
  State = ProcessZeroAllocCheck(C, Call, 1, State);
  State = ProcessZeroAllocCheck(C, Call, 2, State);
  C.addTransition(State);
}

void MallocChecker::checkOwnershipAttr(ProgramStateRef State,
                                       const CallEvent &Call,
                                       CheckerContext &C) const {
  const auto *CE = dyn_cast_or_null<CallExpr>(Call.getOriginExpr());
  if (!CE)
    return;
  const FunctionDecl *FD = C.getCalleeDecl(CE);
  if (!FD)
    return;
  if (ShouldIncludeOwnershipAnnotatedFunctions ||
      ChecksEnabled[CK_MismatchedDeallocatorChecker]) {
    // Check all the attributes, if there are any.
    // There can be multiple of these attributes.
    if (FD->hasAttrs())
      for (const auto *I : FD->specific_attrs<OwnershipAttr>()) {
        switch (I->getOwnKind()) {
        case OwnershipAttr::Returns:
          State = MallocMemReturnsAttr(C, Call, I, State);
          break;
        case OwnershipAttr::Takes:
        case OwnershipAttr::Holds:
          State = FreeMemAttr(C, Call, I, State);
          break;
        }
      }
  }
  C.addTransition(State);
}

bool MallocChecker::evalCall(const CallEvent &Call, CheckerContext &C) const {
  if (!Call.getOriginExpr())
    return false;

  ProgramStateRef State = C.getState();

  if (const CheckFn *Callback = FreeingMemFnMap.lookup(Call)) {
    (*Callback)(this, State, Call, C);
    return true;
  }

  if (const CheckFn *Callback = AllocatingMemFnMap.lookup(Call)) {
    State = MallocBindRetVal(C, Call, State, false);
    (*Callback)(this, State, Call, C);
    return true;
  }

  if (const CheckFn *Callback = ReallocatingMemFnMap.lookup(Call)) {
    State = MallocBindRetVal(C, Call, State, false);
    (*Callback)(this, State, Call, C);
    return true;
  }

  if (isStandardNew(Call)) {
    State = MallocBindRetVal(C, Call, State, false);
    checkCXXNewOrCXXDelete(State, Call, C);
    return true;
  }

  if (isStandardDelete(Call)) {
    checkCXXNewOrCXXDelete(State, Call, C);
    return true;
  }

  if (const CheckFn *Callback = AllocaMemFnMap.lookup(Call)) {
    State = MallocBindRetVal(C, Call, State, true);
    (*Callback)(this, State, Call, C);
    return true;
<<<<<<< HEAD
  }

  if (isFreeingOwnershipAttrCall(Call)) {
    checkOwnershipAttr(State, Call, C);
    return true;
  }

  if (isAllocatingOwnershipAttrCall(Call)) {
    State = MallocBindRetVal(C, Call, State, false);
    checkOwnershipAttr(State, Call, C);
    return true;
  }

=======
  }

  if (isFreeingOwnershipAttrCall(Call)) {
    checkOwnershipAttr(State, Call, C);
    return true;
  }

  if (isAllocatingOwnershipAttrCall(Call)) {
    State = MallocBindRetVal(C, Call, State, false);
    checkOwnershipAttr(State, Call, C);
    return true;
  }

>>>>>>> 4084ffcf
  return false;
}

// Performs a 0-sized allocations check.
ProgramStateRef MallocChecker::ProcessZeroAllocCheck(
    CheckerContext &C, const CallEvent &Call, const unsigned IndexOfSizeArg,
    ProgramStateRef State, std::optional<SVal> RetVal) {
  if (!State)
    return nullptr;

  const Expr *Arg = nullptr;

  if (const CallExpr *CE = dyn_cast<CallExpr>(Call.getOriginExpr())) {
    Arg = CE->getArg(IndexOfSizeArg);
  } else if (const CXXNewExpr *NE =
                 dyn_cast<CXXNewExpr>(Call.getOriginExpr())) {
    if (NE->isArray()) {
      Arg = *NE->getArraySize();
    } else {
      return State;
    }
  } else {
    assert(false && "not a CallExpr or CXXNewExpr");
    return nullptr;
  }

  if (!RetVal)
    RetVal = State->getSVal(Call.getOriginExpr(), C.getLocationContext());

  assert(Arg);

  auto DefArgVal =
      State->getSVal(Arg, Call.getLocationContext()).getAs<DefinedSVal>();

  if (!DefArgVal)
    return State;

  // Check if the allocation size is 0.
  ProgramStateRef TrueState, FalseState;
  SValBuilder &SvalBuilder = State->getStateManager().getSValBuilder();
  DefinedSVal Zero =
      SvalBuilder.makeZeroVal(Arg->getType()).castAs<DefinedSVal>();

  std::tie(TrueState, FalseState) =
      State->assume(SvalBuilder.evalEQ(State, *DefArgVal, Zero));

  if (TrueState && !FalseState) {
    SymbolRef Sym = RetVal->getAsLocSymbol();
    if (!Sym)
      return State;

    const RefState *RS = State->get<RegionState>(Sym);
    if (RS) {
      if (RS->isAllocated())
        return TrueState->set<RegionState>(Sym,
                                          RefState::getAllocatedOfSizeZero(RS));
      else
        return State;
    } else {
      // Case of zero-size realloc. Historically 'realloc(ptr, 0)' is treated as
      // 'free(ptr)' and the returned value from 'realloc(ptr, 0)' is not
      // tracked. Add zero-reallocated Sym to the state to catch references
      // to zero-allocated memory.
      return TrueState->add<ReallocSizeZeroSymbols>(Sym);
    }
  }

  // Assume the value is non-zero going forward.
  assert(FalseState);
  return FalseState;
}

static QualType getDeepPointeeType(QualType T) {
  QualType Result = T, PointeeType = T->getPointeeType();
  while (!PointeeType.isNull()) {
    Result = PointeeType;
    PointeeType = PointeeType->getPointeeType();
  }
  return Result;
}

/// \returns true if the constructor invoked by \p NE has an argument of a
/// pointer/reference to a record type.
static bool hasNonTrivialConstructorCall(const CXXNewExpr *NE) {

  const CXXConstructExpr *ConstructE = NE->getConstructExpr();
  if (!ConstructE)
    return false;

  if (!NE->getAllocatedType()->getAsCXXRecordDecl())
    return false;

  const CXXConstructorDecl *CtorD = ConstructE->getConstructor();

  // Iterate over the constructor parameters.
  for (const auto *CtorParam : CtorD->parameters()) {

    QualType CtorParamPointeeT = CtorParam->getType()->getPointeeType();
    if (CtorParamPointeeT.isNull())
      continue;

    CtorParamPointeeT = getDeepPointeeType(CtorParamPointeeT);

    if (CtorParamPointeeT->getAsCXXRecordDecl())
      return true;
  }

  return false;
}

ProgramStateRef
MallocChecker::processNewAllocation(const CXXAllocatorCall &Call,
                                    CheckerContext &C,
                                    AllocationFamily Family) const {
  if (!isStandardNewDelete(Call))
    return nullptr;

  const CXXNewExpr *NE = Call.getOriginExpr();
  const ParentMap &PM = C.getLocationContext()->getParentMap();
  ProgramStateRef State = C.getState();

  // Non-trivial constructors have a chance to escape 'this', but marking all
  // invocations of trivial constructors as escaped would cause too great of
  // reduction of true positives, so let's just do that for constructors that
  // have an argument of a pointer-to-record type.
  if (!PM.isConsumedExpr(NE) && hasNonTrivialConstructorCall(NE))
    return State;

  // The return value from operator new is bound to a specified initialization
  // value (if any) and we don't want to loose this value. So we call
  // MallocUpdateRefState() instead of MallocMemAux() which breaks the
  // existing binding.
  SVal Target = Call.getObjectUnderConstruction();
  if (Call.getOriginExpr()->isArray()) {
    if (auto SizeEx = NE->getArraySize())
      checkTaintedness(C, Call, C.getSVal(*SizeEx), State,
                       AllocationFamily(AF_CXXNewArray));
  }

  State = MallocUpdateRefState(C, NE, State, Family, Target);
  State = ProcessZeroAllocCheck(C, Call, 0, State, Target);
  return State;
}

void MallocChecker::checkNewAllocator(const CXXAllocatorCall &Call,
                                      CheckerContext &C) const {
  if (!C.wasInlined) {
    ProgramStateRef State = processNewAllocation(
        Call, C,
        AllocationFamily(Call.getOriginExpr()->isArray() ? AF_CXXNewArray
                                                         : AF_CXXNew));
    C.addTransition(State);
  }
}

static bool isKnownDeallocObjCMethodName(const ObjCMethodCall &Call) {
  // If the first selector piece is one of the names below, assume that the
  // object takes ownership of the memory, promising to eventually deallocate it
  // with free().
  // Ex:  [NSData dataWithBytesNoCopy:bytes length:10];
  // (...unless a 'freeWhenDone' parameter is false, but that's checked later.)
  StringRef FirstSlot = Call.getSelector().getNameForSlot(0);
  return FirstSlot == "dataWithBytesNoCopy" ||
         FirstSlot == "initWithBytesNoCopy" ||
         FirstSlot == "initWithCharactersNoCopy";
}

static std::optional<bool> getFreeWhenDoneArg(const ObjCMethodCall &Call) {
  Selector S = Call.getSelector();

  // FIXME: We should not rely on fully-constrained symbols being folded.
  for (unsigned i = 1; i < S.getNumArgs(); ++i)
    if (S.getNameForSlot(i) == "freeWhenDone")
      return !Call.getArgSVal(i).isZeroConstant();

  return std::nullopt;
}

void MallocChecker::checkPostObjCMessage(const ObjCMethodCall &Call,
                                         CheckerContext &C) const {
  if (C.wasInlined)
    return;

  if (!isKnownDeallocObjCMethodName(Call))
    return;

  if (std::optional<bool> FreeWhenDone = getFreeWhenDoneArg(Call))
    if (!*FreeWhenDone)
      return;

  if (Call.hasNonZeroCallbackArg())
    return;

  bool IsKnownToBeAllocatedMemory;
  ProgramStateRef State = FreeMemAux(C, Call.getArgExpr(0), Call, C.getState(),
                                     /*Hold=*/true, IsKnownToBeAllocatedMemory,
                                     AllocationFamily(AF_Malloc),
                                     /*ReturnsNullOnFailure=*/true);

  C.addTransition(State);
}

ProgramStateRef
MallocChecker::MallocMemReturnsAttr(CheckerContext &C, const CallEvent &Call,
                                    const OwnershipAttr *Att,
                                    ProgramStateRef State) const {
  if (!State)
    return nullptr;

  auto attrClassName = Att->getModule()->getName();
  auto Family = AllocationFamily(AF_Custom, attrClassName);

  if (!Att->args().empty()) {
    return MallocMemAux(C, Call,
                        Call.getArgExpr(Att->args_begin()->getASTIndex()),
                        UnknownVal(), State, Family);
  }
  return MallocMemAux(C, Call, UnknownVal(), UnknownVal(), State, Family);
}

ProgramStateRef MallocChecker::MallocBindRetVal(CheckerContext &C,
                                                const CallEvent &Call,
                                                ProgramStateRef State,
                                                bool isAlloca) const {
  const Expr *CE = Call.getOriginExpr();

  // We expect the allocation functions to return a pointer.
  if (!Loc::isLocType(CE->getType()))
    return nullptr;

  unsigned Count = C.blockCount();
  SValBuilder &SVB = C.getSValBuilder();
  const LocationContext *LCtx = C.getPredecessor()->getLocationContext();
  DefinedSVal RetVal =
      isAlloca ? SVB.getAllocaRegionVal(CE, LCtx, Count)
               : SVB.getConjuredHeapSymbolVal(Call.getCFGElementRef(), LCtx,
                                              CE->getType(), Count);
  return State->BindExpr(CE, C.getLocationContext(), RetVal);
}

ProgramStateRef MallocChecker::MallocMemAux(CheckerContext &C,
                                            const CallEvent &Call,
                                            const Expr *SizeEx, SVal Init,
                                            ProgramStateRef State,
                                            AllocationFamily Family) const {
  if (!State)
    return nullptr;

  assert(SizeEx);
  return MallocMemAux(C, Call, C.getSVal(SizeEx), Init, State, Family);
}

void MallocChecker::reportTaintBug(StringRef Msg, ProgramStateRef State,
                                   CheckerContext &C,
                                   llvm::ArrayRef<SymbolRef> TaintedSyms,
                                   AllocationFamily Family) const {
  if (ExplodedNode *N = C.generateNonFatalErrorNode(State, this)) {
    if (!BT_TaintedAlloc)
      BT_TaintedAlloc.reset(new BugType(CheckNames[CK_TaintedAllocChecker],
                                        "Tainted Memory Allocation",
                                        categories::TaintedData));
    auto R = std::make_unique<PathSensitiveBugReport>(*BT_TaintedAlloc, Msg, N);
    for (auto TaintedSym : TaintedSyms) {
      R->markInteresting(TaintedSym);
    }
    C.emitReport(std::move(R));
  }
}

void MallocChecker::checkTaintedness(CheckerContext &C, const CallEvent &Call,
                                     const SVal SizeSVal, ProgramStateRef State,
                                     AllocationFamily Family) const {
  if (!ChecksEnabled[CK_TaintedAllocChecker])
    return;
  std::vector<SymbolRef> TaintedSyms =
      taint::getTaintedSymbols(State, SizeSVal);
  if (TaintedSyms.empty())
    return;

  SValBuilder &SVB = C.getSValBuilder();
  QualType SizeTy = SVB.getContext().getSizeType();
  QualType CmpTy = SVB.getConditionType();
  // In case the symbol is tainted, we give a warning if the
  // size is larger than SIZE_MAX/4
  BasicValueFactory &BVF = SVB.getBasicValueFactory();
  const llvm::APSInt MaxValInt = BVF.getMaxValue(SizeTy);
  NonLoc MaxLength =
      SVB.makeIntVal(MaxValInt / APSIntType(MaxValInt).getValue(4));
  std::optional<NonLoc> SizeNL = SizeSVal.getAs<NonLoc>();
  auto Cmp = SVB.evalBinOpNN(State, BO_GE, *SizeNL, MaxLength, CmpTy)
                 .getAs<DefinedOrUnknownSVal>();
  if (!Cmp)
    return;
  auto [StateTooLarge, StateNotTooLarge] = State->assume(*Cmp);
  if (!StateTooLarge && StateNotTooLarge) {
    // We can prove that size is not too large so there is no issue.
    return;
  }

  std::string Callee = "Memory allocation function";
  if (Call.getCalleeIdentifier())
    Callee = Call.getCalleeIdentifier()->getName().str();
  reportTaintBug(
      Callee + " is called with a tainted (potentially attacker controlled) "
               "value. Make sure the value is bound checked.",
      State, C, TaintedSyms, Family);
}

ProgramStateRef MallocChecker::MallocMemAux(CheckerContext &C,
                                            const CallEvent &Call, SVal Size,
                                            SVal Init, ProgramStateRef State,
                                            AllocationFamily Family) const {
  if (!State)
    return nullptr;

  const Expr *CE = Call.getOriginExpr();

  // We expect the malloc functions to return a pointer.
  // Should have been already checked.
  assert(Loc::isLocType(CE->getType()) &&
         "Allocation functions must return a pointer");

  const LocationContext *LCtx = C.getPredecessor()->getLocationContext();
  SVal RetVal = State->getSVal(CE, C.getLocationContext());

  // Fill the region with the initialization value.
  State = State->bindDefaultInitial(RetVal, Init, LCtx);

  // If Size is somehow undefined at this point, this line prevents a crash.
  if (Size.isUndef())
    Size = UnknownVal();

  checkTaintedness(C, Call, Size, State, AllocationFamily(AF_Malloc));

  // Set the region's extent.
  State = setDynamicExtent(State, RetVal.getAsRegion(),
                           Size.castAs<DefinedOrUnknownSVal>());

  return MallocUpdateRefState(C, CE, State, Family);
}

static ProgramStateRef MallocUpdateRefState(CheckerContext &C, const Expr *E,
                                            ProgramStateRef State,
                                            AllocationFamily Family,
                                            std::optional<SVal> RetVal) {
  if (!State)
    return nullptr;

  // Get the return value.
  if (!RetVal)
    RetVal = State->getSVal(E, C.getLocationContext());

  // We expect the malloc functions to return a pointer.
  if (!RetVal->getAs<Loc>())
    return nullptr;

  SymbolRef Sym = RetVal->getAsLocSymbol();

  // NOTE: If this was an `alloca()` call, then `RetVal` holds an
  // `AllocaRegion`, so `Sym` will be a nullpointer because `AllocaRegion`s do
  // not have an associated symbol. However, this distinct region type means
  // that we don't need to store anything about them in `RegionState`.
<<<<<<< HEAD

  if (Sym)
    return State->set<RegionState>(Sym, RefState::getAllocated(Family, E));

=======

  if (Sym)
    return State->set<RegionState>(Sym, RefState::getAllocated(Family, E));

>>>>>>> 4084ffcf
  return State;
}

ProgramStateRef MallocChecker::FreeMemAttr(CheckerContext &C,
                                           const CallEvent &Call,
                                           const OwnershipAttr *Att,
                                           ProgramStateRef State) const {
  if (!State)
    return nullptr;

  auto attrClassName = Att->getModule()->getName();
  auto Family = AllocationFamily(AF_Custom, attrClassName);

  bool IsKnownToBeAllocated = false;

  for (const auto &Arg : Att->args()) {
    ProgramStateRef StateI =
        FreeMemAux(C, Call, State, Arg.getASTIndex(),
                   Att->getOwnKind() == OwnershipAttr::Holds,
                   IsKnownToBeAllocated, Family);
    if (StateI)
      State = StateI;
  }
  return State;
}

ProgramStateRef MallocChecker::FreeMemAux(CheckerContext &C,
                                          const CallEvent &Call,
                                          ProgramStateRef State, unsigned Num,
                                          bool Hold, bool &IsKnownToBeAllocated,
                                          AllocationFamily Family,
                                          bool ReturnsNullOnFailure) const {
  if (!State)
    return nullptr;

  if (Call.getNumArgs() < (Num + 1))
    return nullptr;

  return FreeMemAux(C, Call.getArgExpr(Num), Call, State, Hold,
                    IsKnownToBeAllocated, Family, ReturnsNullOnFailure);
}

/// Checks if the previous call to free on the given symbol failed - if free
/// failed, returns true. Also, returns the corresponding return value symbol.
static bool didPreviousFreeFail(ProgramStateRef State,
                                SymbolRef Sym, SymbolRef &RetStatusSymbol) {
  const SymbolRef *Ret = State->get<FreeReturnValue>(Sym);
  if (Ret) {
    assert(*Ret && "We should not store the null return symbol");
    ConstraintManager &CMgr = State->getConstraintManager();
    ConditionTruthVal FreeFailed = CMgr.isNull(State, *Ret);
    RetStatusSymbol = *Ret;
    return FreeFailed.isConstrainedTrue();
  }
  return false;
}

static void printOwnershipTakesList(raw_ostream &os, CheckerContext &C,
                                    const Expr *E) {
  const CallExpr *CE = dyn_cast<CallExpr>(E);

  if (!CE)
    return;

  const FunctionDecl *FD = CE->getDirectCallee();
  if (!FD)
    return;

  // Only one ownership_takes attribute is allowed.
  for (const auto *I : FD->specific_attrs<OwnershipAttr>()) {
    if (I->getOwnKind() != OwnershipAttr::Takes)
      continue;

    os << ", which takes ownership of '" << I->getModule()->getName() << '\'';
    break;
  }
}

static bool printMemFnName(raw_ostream &os, CheckerContext &C, const Expr *E) {
  if (const CallExpr *CE = dyn_cast<CallExpr>(E)) {
    // FIXME: This doesn't handle indirect calls.
    const FunctionDecl *FD = CE->getDirectCallee();
    if (!FD)
      return false;

    os << '\'' << *FD;

    if (!FD->isOverloadedOperator())
      os << "()";

    os << '\'';
    return true;
  }

  if (const ObjCMessageExpr *Msg = dyn_cast<ObjCMessageExpr>(E)) {
    if (Msg->isInstanceMessage())
      os << "-";
    else
      os << "+";
    Msg->getSelector().print(os);
    return true;
  }

  if (const CXXNewExpr *NE = dyn_cast<CXXNewExpr>(E)) {
    os << "'"
       << getOperatorSpelling(NE->getOperatorNew()->getOverloadedOperator())
       << "'";
    return true;
  }

  if (const CXXDeleteExpr *DE = dyn_cast<CXXDeleteExpr>(E)) {
    os << "'"
       << getOperatorSpelling(DE->getOperatorDelete()->getOverloadedOperator())
       << "'";
    return true;
  }

  return false;
}

static void printExpectedAllocName(raw_ostream &os, AllocationFamily Family) {

  switch (Family.Kind) {
  case AF_Malloc:
    os << "'malloc()'";
    return;
  case AF_CXXNew:
    os << "'new'";
    return;
  case AF_CXXNewArray:
    os << "'new[]'";
    return;
  case AF_IfNameIndex:
    os << "'if_nameindex()'";
    return;
  case AF_InnerBuffer:
    os << "container-specific allocator";
    return;
  case AF_Custom:
    os << Family.CustomName.value();
    return;
  case AF_Alloca:
  case AF_None:
    assert(false && "not a deallocation expression");
  }
}

static void printExpectedDeallocName(raw_ostream &os, AllocationFamily Family) {
  switch (Family.Kind) {
  case AF_Malloc:
    os << "'free()'";
    return;
  case AF_CXXNew:
    os << "'delete'";
    return;
  case AF_CXXNewArray:
    os << "'delete[]'";
    return;
  case AF_IfNameIndex:
    os << "'if_freenameindex()'";
    return;
  case AF_InnerBuffer:
    os << "container-specific deallocator";
    return;
  case AF_Custom:
    os << "function that takes ownership of '" << Family.CustomName.value()
       << "\'";
    return;
  case AF_Alloca:
  case AF_None:
    assert(false && "not a deallocation expression");
  }
}

ProgramStateRef
MallocChecker::FreeMemAux(CheckerContext &C, const Expr *ArgExpr,
                          const CallEvent &Call, ProgramStateRef State,
                          bool Hold, bool &IsKnownToBeAllocated,
                          AllocationFamily Family, bool ReturnsNullOnFailure,
                          std::optional<SVal> ArgValOpt) const {

  if (!State)
    return nullptr;

  SVal ArgVal = ArgValOpt.value_or(C.getSVal(ArgExpr));
  if (!isa<DefinedOrUnknownSVal>(ArgVal))
    return nullptr;
  DefinedOrUnknownSVal location = ArgVal.castAs<DefinedOrUnknownSVal>();

  // Check for null dereferences.
  if (!isa<Loc>(location))
    return nullptr;

  // The explicit NULL case, no operation is performed.
  ProgramStateRef notNullState, nullState;
  std::tie(notNullState, nullState) = State->assume(location);
  if (nullState && !notNullState)
    return nullptr;

  // Unknown values could easily be okay
  // Undefined values are handled elsewhere
  if (ArgVal.isUnknownOrUndef())
    return nullptr;

  const MemRegion *R = ArgVal.getAsRegion();
  const Expr *ParentExpr = Call.getOriginExpr();

  // NOTE: We detected a bug, but the checker under whose name we would emit the
  // error could be disabled. Generally speaking, the MallocChecker family is an
  // integral part of the Static Analyzer, and disabling any part of it should
  // only be done under exceptional circumstances, such as frequent false
  // positives. If this is the case, we can reasonably believe that there are
  // serious faults in our understanding of the source code, and even if we
  // don't emit an warning, we should terminate further analysis with a sink
  // node.

  // Nonlocs can't be freed, of course.
  // Non-region locations (labels and fixed addresses) also shouldn't be freed.
  if (!R) {
    // Exception:
    // If the macro ZERO_SIZE_PTR is defined, this could be a kernel source
    // code. In that case, the ZERO_SIZE_PTR defines a special value used for a
    // zero-sized memory block which is allowed to be freed, despite not being a
    // null pointer.
    if (Family.Kind != AF_Malloc || !isArgZERO_SIZE_PTR(State, C, ArgVal))
      HandleNonHeapDealloc(C, ArgVal, ArgExpr->getSourceRange(), ParentExpr,
                           Family);
    return nullptr;
  }

  R = R->StripCasts();

  // Blocks might show up as heap data, but should not be free()d
  if (isa<BlockDataRegion>(R)) {
    HandleNonHeapDealloc(C, ArgVal, ArgExpr->getSourceRange(), ParentExpr,
                         Family);
    return nullptr;
  }

  // Parameters, locals, statics, globals, and memory returned by
  // __builtin_alloca() shouldn't be freed.
  if (!R->hasMemorySpace<UnknownSpaceRegion, HeapSpaceRegion>(State)) {
    // Regions returned by malloc() are represented by SymbolicRegion objects
    // within HeapSpaceRegion. Of course, free() can work on memory allocated
    // outside the current function, so UnknownSpaceRegion is also a
    // possibility here.

    if (isa<AllocaRegion>(R))
      HandleFreeAlloca(C, ArgVal, ArgExpr->getSourceRange());
    else
      HandleNonHeapDealloc(C, ArgVal, ArgExpr->getSourceRange(), ParentExpr,
                           Family);

    return nullptr;
  }

  const SymbolicRegion *SrBase = dyn_cast<SymbolicRegion>(R->getBaseRegion());
  // Various cases could lead to non-symbol values here.
  // For now, ignore them.
  if (!SrBase)
    return nullptr;

  SymbolRef SymBase = SrBase->getSymbol();
  const RefState *RsBase = State->get<RegionState>(SymBase);
  SymbolRef PreviousRetStatusSymbol = nullptr;

  IsKnownToBeAllocated =
      RsBase && (RsBase->isAllocated() || RsBase->isAllocatedOfSizeZero());

  if (RsBase) {

    // Memory returned by alloca() shouldn't be freed.
    if (RsBase->getAllocationFamily().Kind == AF_Alloca) {
      HandleFreeAlloca(C, ArgVal, ArgExpr->getSourceRange());
      return nullptr;
    }

    // Check for double free first.
    if ((RsBase->isReleased() || RsBase->isRelinquished()) &&
        !didPreviousFreeFail(State, SymBase, PreviousRetStatusSymbol)) {
      HandleDoubleFree(C, ParentExpr->getSourceRange(), RsBase->isReleased(),
                       SymBase, PreviousRetStatusSymbol);
      return nullptr;

    // If the pointer is allocated or escaped, but we are now trying to free it,
    // check that the call to free is proper.
    } else if (RsBase->isAllocated() || RsBase->isAllocatedOfSizeZero() ||
               RsBase->isEscaped()) {

      // Check if an expected deallocation function matches the real one.
      bool DeallocMatchesAlloc = RsBase->getAllocationFamily() == Family;
      if (!DeallocMatchesAlloc) {
        HandleMismatchedDealloc(C, ArgExpr->getSourceRange(), ParentExpr,
                                RsBase, SymBase, Hold);
        return nullptr;
      }

      // Check if the memory location being freed is the actual location
      // allocated, or an offset.
      RegionOffset Offset = R->getAsOffset();
      if (Offset.isValid() &&
          !Offset.hasSymbolicOffset() &&
          Offset.getOffset() != 0) {
        const Expr *AllocExpr = cast<Expr>(RsBase->getStmt());
        HandleOffsetFree(C, ArgVal, ArgExpr->getSourceRange(), ParentExpr,
                         Family, AllocExpr);
        return nullptr;
      }
    }
  }

  if (SymBase->getType()->isFunctionPointerType()) {
    HandleFunctionPtrFree(C, ArgVal, ArgExpr->getSourceRange(), ParentExpr,
                          Family);
    return nullptr;
  }

  // Clean out the info on previous call to free return info.
  State = State->remove<FreeReturnValue>(SymBase);

  // Keep track of the return value. If it is NULL, we will know that free
  // failed.
  if (ReturnsNullOnFailure) {
    SVal RetVal = C.getSVal(ParentExpr);
    SymbolRef RetStatusSymbol = RetVal.getAsSymbol();
    if (RetStatusSymbol) {
      C.getSymbolManager().addSymbolDependency(SymBase, RetStatusSymbol);
      State = State->set<FreeReturnValue>(SymBase, RetStatusSymbol);
    }
  }

  // If we don't know anything about this symbol, a free on it may be totally
  // valid. If this is the case, lets assume that the allocation family of the
  // freeing function is the same as the symbols allocation family, and go with
  // that.
  assert(!RsBase || (RsBase && RsBase->getAllocationFamily() == Family));

  // Assume that after memory is freed, it contains unknown values. This
  // conforts languages standards, since reading from freed memory is considered
  // UB and may result in arbitrary value.
  State = State->invalidateRegions({location}, Call.getCFGElementRef(),
                                   C.blockCount(), C.getLocationContext(),
                                   /*CausesPointerEscape=*/false,
                                   /*InvalidatedSymbols=*/nullptr);

  // Normal free.
  if (Hold)
    return State->set<RegionState>(SymBase,
                                   RefState::getRelinquished(Family,
                                                             ParentExpr));

  return State->set<RegionState>(SymBase,
                                 RefState::getReleased(Family, ParentExpr));
}

std::optional<MallocChecker::CheckKind>
MallocChecker::getCheckIfTracked(AllocationFamily Family,
                                 bool IsALeakCheck) const {
  switch (Family.Kind) {
  case AF_Malloc:
  case AF_Alloca:
  case AF_Custom:
  case AF_IfNameIndex: {
    if (ChecksEnabled[CK_MallocChecker])
      return CK_MallocChecker;
    return std::nullopt;
  }
  case AF_CXXNew:
  case AF_CXXNewArray: {
    if (IsALeakCheck) {
      if (ChecksEnabled[CK_NewDeleteLeaksChecker])
        return CK_NewDeleteLeaksChecker;
    }
    else {
      if (ChecksEnabled[CK_NewDeleteChecker])
        return CK_NewDeleteChecker;
    }
    return std::nullopt;
  }
  case AF_InnerBuffer: {
    if (ChecksEnabled[CK_InnerPointerChecker])
      return CK_InnerPointerChecker;
    return std::nullopt;
  }
  case AF_None: {
    assert(false && "no family");
    return std::nullopt;
  }
  }
  assert(false && "unhandled family");
  return std::nullopt;
}

std::optional<MallocChecker::CheckKind>
MallocChecker::getCheckIfTracked(CheckerContext &C, SymbolRef Sym,
                                 bool IsALeakCheck) const {
  if (C.getState()->contains<ReallocSizeZeroSymbols>(Sym))
    return CK_MallocChecker;

  const RefState *RS = C.getState()->get<RegionState>(Sym);
  assert(RS);
  return getCheckIfTracked(RS->getAllocationFamily(), IsALeakCheck);
}

bool MallocChecker::SummarizeValue(raw_ostream &os, SVal V) {
  if (std::optional<nonloc::ConcreteInt> IntVal =
          V.getAs<nonloc::ConcreteInt>())
    os << "an integer (" << IntVal->getValue() << ")";
  else if (std::optional<loc::ConcreteInt> ConstAddr =
               V.getAs<loc::ConcreteInt>())
    os << "a constant address (" << ConstAddr->getValue() << ")";
  else if (std::optional<loc::GotoLabel> Label = V.getAs<loc::GotoLabel>())
    os << "the address of the label '" << Label->getLabel()->getName() << "'";
  else
    return false;

  return true;
}

bool MallocChecker::SummarizeRegion(ProgramStateRef State, raw_ostream &os,
                                    const MemRegion *MR) {
  switch (MR->getKind()) {
  case MemRegion::FunctionCodeRegionKind: {
    const NamedDecl *FD = cast<FunctionCodeRegion>(MR)->getDecl();
    if (FD)
      os << "the address of the function '" << *FD << '\'';
    else
      os << "the address of a function";
    return true;
  }
  case MemRegion::BlockCodeRegionKind:
    os << "block text";
    return true;
  case MemRegion::BlockDataRegionKind:
    // FIXME: where the block came from?
    os << "a block";
    return true;
  default: {
    const MemSpaceRegion *MS = MR->getMemorySpace(State);

    if (isa<StackLocalsSpaceRegion>(MS)) {
      const VarRegion *VR = dyn_cast<VarRegion>(MR);
      const VarDecl *VD;
      if (VR)
        VD = VR->getDecl();
      else
        VD = nullptr;

      if (VD)
        os << "the address of the local variable '" << VD->getName() << "'";
      else
        os << "the address of a local stack variable";
      return true;
    }

    if (isa<StackArgumentsSpaceRegion>(MS)) {
      const VarRegion *VR = dyn_cast<VarRegion>(MR);
      const VarDecl *VD;
      if (VR)
        VD = VR->getDecl();
      else
        VD = nullptr;

      if (VD)
        os << "the address of the parameter '" << VD->getName() << "'";
      else
        os << "the address of a parameter";
      return true;
    }

    if (isa<GlobalsSpaceRegion>(MS)) {
      const VarRegion *VR = dyn_cast<VarRegion>(MR);
      const VarDecl *VD;
      if (VR)
        VD = VR->getDecl();
      else
        VD = nullptr;

      if (VD) {
        if (VD->isStaticLocal())
          os << "the address of the static variable '" << VD->getName() << "'";
        else
          os << "the address of the global variable '" << VD->getName() << "'";
      } else
        os << "the address of a global variable";
      return true;
    }

    return false;
  }
  }
}

void MallocChecker::HandleNonHeapDealloc(CheckerContext &C, SVal ArgVal,
                                         SourceRange Range,
                                         const Expr *DeallocExpr,
                                         AllocationFamily Family) const {

  if (!ChecksEnabled[CK_MallocChecker] && !ChecksEnabled[CK_NewDeleteChecker]) {
    C.addSink();
    return;
  }

  std::optional<MallocChecker::CheckKind> CheckKind = getCheckIfTracked(Family);
  if (!CheckKind)
    return;

  if (ExplodedNode *N = C.generateErrorNode()) {
    if (!BT_BadFree[*CheckKind])
      BT_BadFree[*CheckKind].reset(new BugType(
          CheckNames[*CheckKind], "Bad free", categories::MemoryError));

    SmallString<100> buf;
    llvm::raw_svector_ostream os(buf);

    const MemRegion *MR = ArgVal.getAsRegion();
    while (const ElementRegion *ER = dyn_cast_or_null<ElementRegion>(MR))
      MR = ER->getSuperRegion();

    os << "Argument to ";
    if (!printMemFnName(os, C, DeallocExpr))
      os << "deallocator";

    os << " is ";
    bool Summarized =
        MR ? SummarizeRegion(C.getState(), os, MR) : SummarizeValue(os, ArgVal);
    if (Summarized)
      os << ", which is not memory allocated by ";
    else
      os << "not memory allocated by ";

    printExpectedAllocName(os, Family);

    auto R = std::make_unique<PathSensitiveBugReport>(*BT_BadFree[*CheckKind],
                                                      os.str(), N);
    R->markInteresting(MR);
    R->addRange(Range);
    C.emitReport(std::move(R));
  }
}

void MallocChecker::HandleFreeAlloca(CheckerContext &C, SVal ArgVal,
                                     SourceRange Range) const {

  std::optional<MallocChecker::CheckKind> CheckKind;

  if (ChecksEnabled[CK_MallocChecker])
    CheckKind = CK_MallocChecker;
  else if (ChecksEnabled[CK_MismatchedDeallocatorChecker])
    CheckKind = CK_MismatchedDeallocatorChecker;
  else {
    C.addSink();
    return;
  }

  if (ExplodedNode *N = C.generateErrorNode()) {
    if (!BT_FreeAlloca[*CheckKind])
      BT_FreeAlloca[*CheckKind].reset(new BugType(
          CheckNames[*CheckKind], "Free 'alloca()'", categories::MemoryError));

    auto R = std::make_unique<PathSensitiveBugReport>(
        *BT_FreeAlloca[*CheckKind],
        "Memory allocated by 'alloca()' should not be deallocated", N);
    R->markInteresting(ArgVal.getAsRegion());
    R->addRange(Range);
    C.emitReport(std::move(R));
  }
}

void MallocChecker::HandleMismatchedDealloc(CheckerContext &C,
                                            SourceRange Range,
                                            const Expr *DeallocExpr,
                                            const RefState *RS, SymbolRef Sym,
                                            bool OwnershipTransferred) const {

  if (!ChecksEnabled[CK_MismatchedDeallocatorChecker]) {
    C.addSink();
    return;
  }

  if (ExplodedNode *N = C.generateErrorNode()) {
    if (!BT_MismatchedDealloc)
      BT_MismatchedDealloc.reset(
          new BugType(CheckNames[CK_MismatchedDeallocatorChecker],
                      "Bad deallocator", categories::MemoryError));

    SmallString<100> buf;
    llvm::raw_svector_ostream os(buf);

    const Expr *AllocExpr = cast<Expr>(RS->getStmt());
    SmallString<20> AllocBuf;
    llvm::raw_svector_ostream AllocOs(AllocBuf);
    SmallString<20> DeallocBuf;
    llvm::raw_svector_ostream DeallocOs(DeallocBuf);

    if (OwnershipTransferred) {
      if (printMemFnName(DeallocOs, C, DeallocExpr))
        os << DeallocOs.str() << " cannot";
      else
        os << "Cannot";

      os << " take ownership of memory";

      if (printMemFnName(AllocOs, C, AllocExpr))
        os << " allocated by " << AllocOs.str();
    } else {
      os << "Memory";
      if (printMemFnName(AllocOs, C, AllocExpr))
        os << " allocated by " << AllocOs.str();

      os << " should be deallocated by ";
        printExpectedDeallocName(os, RS->getAllocationFamily());

        if (printMemFnName(DeallocOs, C, DeallocExpr))
          os << ", not " << DeallocOs.str();

        printOwnershipTakesList(os, C, DeallocExpr);
    }

    auto R = std::make_unique<PathSensitiveBugReport>(*BT_MismatchedDealloc,
                                                      os.str(), N);
    R->markInteresting(Sym);
    R->addRange(Range);
    R->addVisitor<MallocBugVisitor>(Sym);
    C.emitReport(std::move(R));
  }
}

void MallocChecker::HandleOffsetFree(CheckerContext &C, SVal ArgVal,
                                     SourceRange Range, const Expr *DeallocExpr,
                                     AllocationFamily Family,
                                     const Expr *AllocExpr) const {

  if (!ChecksEnabled[CK_MallocChecker] && !ChecksEnabled[CK_NewDeleteChecker]) {
    C.addSink();
    return;
  }

  std::optional<MallocChecker::CheckKind> CheckKind = getCheckIfTracked(Family);
  if (!CheckKind)
    return;

  ExplodedNode *N = C.generateErrorNode();
  if (!N)
    return;

  if (!BT_OffsetFree[*CheckKind])
    BT_OffsetFree[*CheckKind].reset(new BugType(
        CheckNames[*CheckKind], "Offset free", categories::MemoryError));

  SmallString<100> buf;
  llvm::raw_svector_ostream os(buf);
  SmallString<20> AllocNameBuf;
  llvm::raw_svector_ostream AllocNameOs(AllocNameBuf);

  const MemRegion *MR = ArgVal.getAsRegion();
  assert(MR && "Only MemRegion based symbols can have offset free errors");

  RegionOffset Offset = MR->getAsOffset();
  assert((Offset.isValid() &&
          !Offset.hasSymbolicOffset() &&
          Offset.getOffset() != 0) &&
         "Only symbols with a valid offset can have offset free errors");

  int offsetBytes = Offset.getOffset() / C.getASTContext().getCharWidth();

  os << "Argument to ";
  if (!printMemFnName(os, C, DeallocExpr))
    os << "deallocator";
  os << " is offset by "
     << offsetBytes
     << " "
     << ((abs(offsetBytes) > 1) ? "bytes" : "byte")
     << " from the start of ";
  if (AllocExpr && printMemFnName(AllocNameOs, C, AllocExpr))
    os << "memory allocated by " << AllocNameOs.str();
  else
    os << "allocated memory";

  auto R = std::make_unique<PathSensitiveBugReport>(*BT_OffsetFree[*CheckKind],
                                                    os.str(), N);
  R->markInteresting(MR->getBaseRegion());
  R->addRange(Range);
  C.emitReport(std::move(R));
}

void MallocChecker::HandleUseAfterFree(CheckerContext &C, SourceRange Range,
                                       SymbolRef Sym) const {

  if (!ChecksEnabled[CK_MallocChecker] && !ChecksEnabled[CK_NewDeleteChecker] &&
      !ChecksEnabled[CK_InnerPointerChecker]) {
    C.addSink();
    return;
  }

  std::optional<MallocChecker::CheckKind> CheckKind = getCheckIfTracked(C, Sym);
  if (!CheckKind)
    return;

  if (ExplodedNode *N = C.generateErrorNode()) {
    if (!BT_UseFree[*CheckKind])
      BT_UseFree[*CheckKind].reset(new BugType(
          CheckNames[*CheckKind], "Use-after-free", categories::MemoryError));

    AllocationFamily AF =
        C.getState()->get<RegionState>(Sym)->getAllocationFamily();

    auto R = std::make_unique<PathSensitiveBugReport>(
        *BT_UseFree[*CheckKind],
        AF.Kind == AF_InnerBuffer
            ? "Inner pointer of container used after re/deallocation"
            : "Use of memory after it is freed",
        N);

    R->markInteresting(Sym);
    R->addRange(Range);
    R->addVisitor<MallocBugVisitor>(Sym);

    if (AF.Kind == AF_InnerBuffer)
      R->addVisitor(allocation_state::getInnerPointerBRVisitor(Sym));

    C.emitReport(std::move(R));
  }
}

void MallocChecker::HandleDoubleFree(CheckerContext &C, SourceRange Range,
                                     bool Released, SymbolRef Sym,
                                     SymbolRef PrevSym) const {

  if (!ChecksEnabled[CK_MallocChecker] && !ChecksEnabled[CK_NewDeleteChecker]) {
    C.addSink();
    return;
  }

  std::optional<MallocChecker::CheckKind> CheckKind = getCheckIfTracked(C, Sym);
  if (!CheckKind)
    return;

  if (ExplodedNode *N = C.generateErrorNode()) {
    if (!BT_DoubleFree[*CheckKind])
      BT_DoubleFree[*CheckKind].reset(new BugType(
          CheckNames[*CheckKind], "Double free", categories::MemoryError));

    auto R = std::make_unique<PathSensitiveBugReport>(
        *BT_DoubleFree[*CheckKind],
        (Released ? "Attempt to free released memory"
                  : "Attempt to free non-owned memory"),
        N);
    R->addRange(Range);
    R->markInteresting(Sym);
    if (PrevSym)
      R->markInteresting(PrevSym);
    R->addVisitor<MallocBugVisitor>(Sym);
    C.emitReport(std::move(R));
  }
}

void MallocChecker::HandleDoubleDelete(CheckerContext &C, SymbolRef Sym) const {

  if (!ChecksEnabled[CK_NewDeleteChecker]) {
    C.addSink();
    return;
  }

  std::optional<MallocChecker::CheckKind> CheckKind = getCheckIfTracked(C, Sym);
  if (!CheckKind)
    return;

  if (ExplodedNode *N = C.generateErrorNode()) {
    if (!BT_DoubleDelete)
      BT_DoubleDelete.reset(new BugType(CheckNames[CK_NewDeleteChecker],
                                        "Double delete",
                                        categories::MemoryError));

    auto R = std::make_unique<PathSensitiveBugReport>(
        *BT_DoubleDelete, "Attempt to delete released memory", N);

    R->markInteresting(Sym);
    R->addVisitor<MallocBugVisitor>(Sym);
    C.emitReport(std::move(R));
  }
}

void MallocChecker::HandleUseZeroAlloc(CheckerContext &C, SourceRange Range,
                                       SymbolRef Sym) const {

  if (!ChecksEnabled[CK_MallocChecker] && !ChecksEnabled[CK_NewDeleteChecker]) {
    C.addSink();
    return;
  }

  std::optional<MallocChecker::CheckKind> CheckKind = getCheckIfTracked(C, Sym);

  if (!CheckKind)
    return;

  if (ExplodedNode *N = C.generateErrorNode()) {
    if (!BT_UseZerroAllocated[*CheckKind])
      BT_UseZerroAllocated[*CheckKind].reset(
          new BugType(CheckNames[*CheckKind], "Use of zero allocated",
                      categories::MemoryError));

    auto R = std::make_unique<PathSensitiveBugReport>(
        *BT_UseZerroAllocated[*CheckKind],
        "Use of memory allocated with size zero", N);

    R->addRange(Range);
    if (Sym) {
      R->markInteresting(Sym);
      R->addVisitor<MallocBugVisitor>(Sym);
    }
    C.emitReport(std::move(R));
  }
}

void MallocChecker::HandleFunctionPtrFree(CheckerContext &C, SVal ArgVal,
                                          SourceRange Range,
                                          const Expr *FreeExpr,
                                          AllocationFamily Family) const {
  if (!ChecksEnabled[CK_MallocChecker]) {
    C.addSink();
    return;
  }

  std::optional<MallocChecker::CheckKind> CheckKind = getCheckIfTracked(Family);
  if (!CheckKind)
    return;

  if (ExplodedNode *N = C.generateErrorNode()) {
    if (!BT_BadFree[*CheckKind])
      BT_BadFree[*CheckKind].reset(new BugType(
          CheckNames[*CheckKind], "Bad free", categories::MemoryError));

    SmallString<100> Buf;
    llvm::raw_svector_ostream Os(Buf);

    const MemRegion *MR = ArgVal.getAsRegion();
    while (const ElementRegion *ER = dyn_cast_or_null<ElementRegion>(MR))
      MR = ER->getSuperRegion();

    Os << "Argument to ";
    if (!printMemFnName(Os, C, FreeExpr))
      Os << "deallocator";

    Os << " is a function pointer";

    auto R = std::make_unique<PathSensitiveBugReport>(*BT_BadFree[*CheckKind],
                                                      Os.str(), N);
    R->markInteresting(MR);
    R->addRange(Range);
    C.emitReport(std::move(R));
  }
}

ProgramStateRef
MallocChecker::ReallocMemAux(CheckerContext &C, const CallEvent &Call,
                             bool ShouldFreeOnFail, ProgramStateRef State,
                             AllocationFamily Family, bool SuffixWithN) const {
  if (!State)
    return nullptr;

  const CallExpr *CE = cast<CallExpr>(Call.getOriginExpr());

  if (SuffixWithN && CE->getNumArgs() < 3)
    return nullptr;
  else if (CE->getNumArgs() < 2)
    return nullptr;

  const Expr *arg0Expr = CE->getArg(0);
  SVal Arg0Val = C.getSVal(arg0Expr);
  if (!isa<DefinedOrUnknownSVal>(Arg0Val))
    return nullptr;
  DefinedOrUnknownSVal arg0Val = Arg0Val.castAs<DefinedOrUnknownSVal>();

  SValBuilder &svalBuilder = C.getSValBuilder();

  DefinedOrUnknownSVal PtrEQ = svalBuilder.evalEQ(
      State, arg0Val, svalBuilder.makeNullWithType(arg0Expr->getType()));

  // Get the size argument.
  const Expr *Arg1 = CE->getArg(1);

  // Get the value of the size argument.
  SVal TotalSize = C.getSVal(Arg1);
  if (SuffixWithN)
    TotalSize = evalMulForBufferSize(C, Arg1, CE->getArg(2));
  if (!isa<DefinedOrUnknownSVal>(TotalSize))
    return nullptr;

  // Compare the size argument to 0.
  DefinedOrUnknownSVal SizeZero =
      svalBuilder.evalEQ(State, TotalSize.castAs<DefinedOrUnknownSVal>(),
                         svalBuilder.makeIntValWithWidth(
                             svalBuilder.getContext().getSizeType(), 0));

  ProgramStateRef StatePtrIsNull, StatePtrNotNull;
  std::tie(StatePtrIsNull, StatePtrNotNull) = State->assume(PtrEQ);
  ProgramStateRef StateSizeIsZero, StateSizeNotZero;
  std::tie(StateSizeIsZero, StateSizeNotZero) = State->assume(SizeZero);
  // We only assume exceptional states if they are definitely true; if the
  // state is under-constrained, assume regular realloc behavior.
  bool PrtIsNull = StatePtrIsNull && !StatePtrNotNull;
  bool SizeIsZero = StateSizeIsZero && !StateSizeNotZero;

  // If the ptr is NULL and the size is not 0, the call is equivalent to
  // malloc(size).
  if (PrtIsNull && !SizeIsZero) {
    ProgramStateRef stateMalloc = MallocMemAux(
        C, Call, TotalSize, UndefinedVal(), StatePtrIsNull, Family);
    return stateMalloc;
  }

  // Proccess as allocation of 0 bytes.
  if (PrtIsNull && SizeIsZero)
    return State;

  assert(!PrtIsNull);

  bool IsKnownToBeAllocated = false;

  // If the size is 0, free the memory.
  if (SizeIsZero)
    // The semantics of the return value are:
    // If size was equal to 0, either NULL or a pointer suitable to be passed
    // to free() is returned. We just free the input pointer and do not add
    // any constrains on the output pointer.
    if (ProgramStateRef stateFree = FreeMemAux(
            C, Call, StateSizeIsZero, 0, false, IsKnownToBeAllocated, Family))
      return stateFree;

  // Default behavior.
  if (ProgramStateRef stateFree =
          FreeMemAux(C, Call, State, 0, false, IsKnownToBeAllocated, Family)) {

    ProgramStateRef stateRealloc =
        MallocMemAux(C, Call, TotalSize, UnknownVal(), stateFree, Family);
    if (!stateRealloc)
      return nullptr;

    OwnershipAfterReallocKind Kind = OAR_ToBeFreedAfterFailure;
    if (ShouldFreeOnFail)
      Kind = OAR_FreeOnFailure;
    else if (!IsKnownToBeAllocated)
      Kind = OAR_DoNotTrackAfterFailure;

    // Get the from and to pointer symbols as in toPtr = realloc(fromPtr, size).
    SymbolRef FromPtr = arg0Val.getLocSymbolInBase();
    SVal RetVal = stateRealloc->getSVal(CE, C.getLocationContext());
    SymbolRef ToPtr = RetVal.getAsSymbol();
    assert(FromPtr && ToPtr &&
           "By this point, FreeMemAux and MallocMemAux should have checked "
           "whether the argument or the return value is symbolic!");

    // Record the info about the reallocated symbol so that we could properly
    // process failed reallocation.
    stateRealloc = stateRealloc->set<ReallocPairs>(ToPtr,
                                                   ReallocPair(FromPtr, Kind));
    // The reallocated symbol should stay alive for as long as the new symbol.
    C.getSymbolManager().addSymbolDependency(ToPtr, FromPtr);
    return stateRealloc;
  }
  return nullptr;
}

ProgramStateRef MallocChecker::CallocMem(CheckerContext &C,
                                         const CallEvent &Call,
                                         ProgramStateRef State) const {
  if (!State)
    return nullptr;

  if (Call.getNumArgs() < 2)
    return nullptr;

  SValBuilder &svalBuilder = C.getSValBuilder();
  SVal zeroVal = svalBuilder.makeZeroVal(svalBuilder.getContext().CharTy);
  SVal TotalSize =
      evalMulForBufferSize(C, Call.getArgExpr(0), Call.getArgExpr(1));

  return MallocMemAux(C, Call, TotalSize, zeroVal, State,
                      AllocationFamily(AF_Malloc));
}

MallocChecker::LeakInfo MallocChecker::getAllocationSite(const ExplodedNode *N,
                                                         SymbolRef Sym,
                                                         CheckerContext &C) {
  const LocationContext *LeakContext = N->getLocationContext();
  // Walk the ExplodedGraph backwards and find the first node that referred to
  // the tracked symbol.
  const ExplodedNode *AllocNode = N;
  const MemRegion *ReferenceRegion = nullptr;

  while (N) {
    ProgramStateRef State = N->getState();
    if (!State->get<RegionState>(Sym))
      break;

    // Find the most recent expression bound to the symbol in the current
    // context.
    if (!ReferenceRegion) {
      if (const MemRegion *MR = C.getLocationRegionIfPostStore(N)) {
        SVal Val = State->getSVal(MR);
        if (Val.getAsLocSymbol() == Sym) {
          const VarRegion *VR = MR->getBaseRegion()->getAs<VarRegion>();
          // Do not show local variables belonging to a function other than
          // where the error is reported.
          if (!VR || (VR->getStackFrame() == LeakContext->getStackFrame()))
            ReferenceRegion = MR;
        }
      }
    }

    // Allocation node, is the last node in the current or parent context in
    // which the symbol was tracked.
    const LocationContext *NContext = N->getLocationContext();
    if (NContext == LeakContext ||
        NContext->isParentOf(LeakContext))
      AllocNode = N;
    N = N->pred_empty() ? nullptr : *(N->pred_begin());
  }

  return LeakInfo(AllocNode, ReferenceRegion);
}

void MallocChecker::HandleLeak(SymbolRef Sym, ExplodedNode *N,
                               CheckerContext &C) const {

  if (!ChecksEnabled[CK_MallocChecker] &&
      !ChecksEnabled[CK_NewDeleteLeaksChecker])
    return;

  const RefState *RS = C.getState()->get<RegionState>(Sym);
  assert(RS && "cannot leak an untracked symbol");
  AllocationFamily Family = RS->getAllocationFamily();

  if (Family.Kind == AF_Alloca)
    return;

  std::optional<MallocChecker::CheckKind> CheckKind =
      getCheckIfTracked(Family, true);

  if (!CheckKind)
    return;

  assert(N);
  if (!BT_Leak[*CheckKind]) {
    // Leaks should not be reported if they are post-dominated by a sink:
    // (1) Sinks are higher importance bugs.
    // (2) NoReturnFunctionChecker uses sink nodes to represent paths ending
    //     with __noreturn functions such as assert() or exit(). We choose not
    //     to report leaks on such paths.
    BT_Leak[*CheckKind].reset(new BugType(CheckNames[*CheckKind], "Memory leak",
                                          categories::MemoryError,
                                          /*SuppressOnSink=*/true));
  }

  // Most bug reports are cached at the location where they occurred.
  // With leaks, we want to unique them by the location where they were
  // allocated, and only report a single path.
  PathDiagnosticLocation LocUsedForUniqueing;
  const ExplodedNode *AllocNode = nullptr;
  const MemRegion *Region = nullptr;
  std::tie(AllocNode, Region) = getAllocationSite(N, Sym, C);

  const Stmt *AllocationStmt = AllocNode->getStmtForDiagnostics();
  if (AllocationStmt)
    LocUsedForUniqueing = PathDiagnosticLocation::createBegin(AllocationStmt,
                                              C.getSourceManager(),
                                              AllocNode->getLocationContext());

  SmallString<200> buf;
  llvm::raw_svector_ostream os(buf);
  if (Region && Region->canPrintPretty()) {
    os << "Potential leak of memory pointed to by ";
    Region->printPretty(os);
  } else {
    os << "Potential memory leak";
  }

  auto R = std::make_unique<PathSensitiveBugReport>(
      *BT_Leak[*CheckKind], os.str(), N, LocUsedForUniqueing,
      AllocNode->getLocationContext()->getDecl());
  R->markInteresting(Sym);
  R->addVisitor<MallocBugVisitor>(Sym, true);
  if (ShouldRegisterNoOwnershipChangeVisitor)
    R->addVisitor<NoMemOwnershipChangeVisitor>(Sym, this);
  C.emitReport(std::move(R));
}

void MallocChecker::checkDeadSymbols(SymbolReaper &SymReaper,
                                     CheckerContext &C) const
{
  ProgramStateRef state = C.getState();
  RegionStateTy OldRS = state->get<RegionState>();
  RegionStateTy::Factory &F = state->get_context<RegionState>();

  RegionStateTy RS = OldRS;
  SmallVector<SymbolRef, 2> Errors;
  for (auto [Sym, State] : RS) {
    if (SymReaper.isDead(Sym)) {
      if (State.isAllocated() || State.isAllocatedOfSizeZero())
        Errors.push_back(Sym);
      // Remove the dead symbol from the map.
      RS = F.remove(RS, Sym);
    }
  }

  if (RS == OldRS) {
    // We shouldn't have touched other maps yet.
    assert(state->get<ReallocPairs>() ==
           C.getState()->get<ReallocPairs>());
    assert(state->get<FreeReturnValue>() ==
           C.getState()->get<FreeReturnValue>());
    return;
  }

  // Cleanup the Realloc Pairs Map.
  ReallocPairsTy RP = state->get<ReallocPairs>();
  for (auto [Sym, ReallocPair] : RP) {
    if (SymReaper.isDead(Sym) || SymReaper.isDead(ReallocPair.ReallocatedSym)) {
      state = state->remove<ReallocPairs>(Sym);
    }
  }

  // Cleanup the FreeReturnValue Map.
  FreeReturnValueTy FR = state->get<FreeReturnValue>();
  for (auto [Sym, RetSym] : FR) {
    if (SymReaper.isDead(Sym) || SymReaper.isDead(RetSym)) {
      state = state->remove<FreeReturnValue>(Sym);
    }
  }

  // Generate leak node.
  ExplodedNode *N = C.getPredecessor();
  if (!Errors.empty()) {
    N = C.generateNonFatalErrorNode(C.getState());
    if (N) {
      for (SymbolRef Sym : Errors) {
        HandleLeak(Sym, N, C);
      }
    }
  }

  C.addTransition(state->set<RegionState>(RS), N);
}

void MallocChecker::checkPostCall(const CallEvent &Call,
                                  CheckerContext &C) const {
  if (const auto *PostFN = PostFnMap.lookup(Call)) {
    (*PostFN)(this, C.getState(), Call, C);
    return;
  }
}

void MallocChecker::checkPreCall(const CallEvent &Call,
                                 CheckerContext &C) const {

  if (const auto *DC = dyn_cast<CXXDeallocatorCall>(&Call)) {
    const CXXDeleteExpr *DE = DC->getOriginExpr();

    if (!ChecksEnabled[CK_NewDeleteChecker])
      if (SymbolRef Sym = C.getSVal(DE->getArgument()).getAsSymbol())
        checkUseAfterFree(Sym, C, DE->getArgument());

    if (!isStandardNewDelete(DC->getDecl()))
      return;

    ProgramStateRef State = C.getState();
    bool IsKnownToBeAllocated;
    State = FreeMemAux(
        C, DE->getArgument(), Call, State,
        /*Hold*/ false, IsKnownToBeAllocated,
        AllocationFamily(DE->isArrayForm() ? AF_CXXNewArray : AF_CXXNew));

    C.addTransition(State);
    return;
  }

  if (const auto *DC = dyn_cast<CXXDestructorCall>(&Call)) {
    SymbolRef Sym = DC->getCXXThisVal().getAsSymbol();
    if (!Sym || checkDoubleDelete(Sym, C))
      return;
  }

  // We need to handle getline pre-conditions here before the pointed region
  // gets invalidated by StreamChecker
  if (const auto *PreFN = PreFnMap.lookup(Call)) {
    (*PreFN)(this, C.getState(), Call, C);
    return;
  }

  // We will check for double free in the post visit.
  if (const AnyFunctionCall *FC = dyn_cast<AnyFunctionCall>(&Call)) {
    const FunctionDecl *FD = FC->getDecl();
    if (!FD)
      return;

    if (ChecksEnabled[CK_MallocChecker] && isFreeingCall(Call))
      return;
  }

  // Check if the callee of a method is deleted.
  if (const CXXInstanceCall *CC = dyn_cast<CXXInstanceCall>(&Call)) {
    SymbolRef Sym = CC->getCXXThisVal().getAsSymbol();
    if (!Sym || checkUseAfterFree(Sym, C, CC->getCXXThisExpr()))
      return;
  }

  // Check arguments for being used after free.
  for (unsigned I = 0, E = Call.getNumArgs(); I != E; ++I) {
    SVal ArgSVal = Call.getArgSVal(I);
    if (isa<Loc>(ArgSVal)) {
      SymbolRef Sym = ArgSVal.getAsSymbol();
      if (!Sym)
        continue;
      if (checkUseAfterFree(Sym, C, Call.getArgExpr(I)))
        return;
    }
  }
}

void MallocChecker::checkPreStmt(const ReturnStmt *S,
                                 CheckerContext &C) const {
  checkEscapeOnReturn(S, C);
}

// In the CFG, automatic destructors come after the return statement.
// This callback checks for returning memory that is freed by automatic
// destructors, as those cannot be reached in checkPreStmt().
void MallocChecker::checkEndFunction(const ReturnStmt *S,
                                     CheckerContext &C) const {
  checkEscapeOnReturn(S, C);
}

void MallocChecker::checkEscapeOnReturn(const ReturnStmt *S,
                                        CheckerContext &C) const {
  if (!S)
    return;

  const Expr *E = S->getRetValue();
  if (!E)
    return;

  // Check if we are returning a symbol.
  ProgramStateRef State = C.getState();
  SVal RetVal = C.getSVal(E);
  SymbolRef Sym = RetVal.getAsSymbol();
  if (!Sym)
    // If we are returning a field of the allocated struct or an array element,
    // the callee could still free the memory.
    // TODO: This logic should be a part of generic symbol escape callback.
    if (const MemRegion *MR = RetVal.getAsRegion())
      if (isa<FieldRegion, ElementRegion>(MR))
        if (const SymbolicRegion *BMR =
              dyn_cast<SymbolicRegion>(MR->getBaseRegion()))
          Sym = BMR->getSymbol();

  // Check if we are returning freed memory.
  if (Sym)
    checkUseAfterFree(Sym, C, E);
}

// TODO: Blocks should be either inlined or should call invalidate regions
// upon invocation. After that's in place, special casing here will not be
// needed.
void MallocChecker::checkPostStmt(const BlockExpr *BE,
                                  CheckerContext &C) const {

  // Scan the BlockDecRefExprs for any object the retain count checker
  // may be tracking.
  if (!BE->getBlockDecl()->hasCaptures())
    return;

  ProgramStateRef state = C.getState();
  const BlockDataRegion *R =
    cast<BlockDataRegion>(C.getSVal(BE).getAsRegion());

  auto ReferencedVars = R->referenced_vars();
  if (ReferencedVars.empty())
    return;

  SmallVector<const MemRegion*, 10> Regions;
  const LocationContext *LC = C.getLocationContext();
  MemRegionManager &MemMgr = C.getSValBuilder().getRegionManager();

  for (const auto &Var : ReferencedVars) {
    const VarRegion *VR = Var.getCapturedRegion();
    if (VR->getSuperRegion() == R) {
      VR = MemMgr.getVarRegion(VR->getDecl(), LC);
    }
    Regions.push_back(VR);
  }

  state =
    state->scanReachableSymbols<StopTrackingCallback>(Regions).getState();
  C.addTransition(state);
}

static bool isReleased(SymbolRef Sym, CheckerContext &C) {
  assert(Sym);
  const RefState *RS = C.getState()->get<RegionState>(Sym);
  return (RS && RS->isReleased());
}

bool MallocChecker::suppressDeallocationsInSuspiciousContexts(
    const CallEvent &Call, CheckerContext &C) const {
  if (Call.getNumArgs() == 0)
    return false;

  StringRef FunctionStr = "";
  if (const auto *FD = dyn_cast<FunctionDecl>(C.getStackFrame()->getDecl()))
    if (const Stmt *Body = FD->getBody())
      if (Body->getBeginLoc().isValid())
        FunctionStr =
            Lexer::getSourceText(CharSourceRange::getTokenRange(
                                     {FD->getBeginLoc(), Body->getBeginLoc()}),
                                 C.getSourceManager(), C.getLangOpts());

  // We do not model the Integer Set Library's retain-count based allocation.
  if (!FunctionStr.contains("__isl_"))
    return false;

  ProgramStateRef State = C.getState();

  for (const Expr *Arg : cast<CallExpr>(Call.getOriginExpr())->arguments())
    if (SymbolRef Sym = C.getSVal(Arg).getAsSymbol())
      if (const RefState *RS = State->get<RegionState>(Sym))
        State = State->set<RegionState>(Sym, RefState::getEscaped(RS));

  C.addTransition(State);
  return true;
}

bool MallocChecker::checkUseAfterFree(SymbolRef Sym, CheckerContext &C,
                                      const Stmt *S) const {

  if (isReleased(Sym, C)) {
    HandleUseAfterFree(C, S->getSourceRange(), Sym);
    return true;
  }

  return false;
}

void MallocChecker::checkUseZeroAllocated(SymbolRef Sym, CheckerContext &C,
                                          const Stmt *S) const {
  assert(Sym);

  if (const RefState *RS = C.getState()->get<RegionState>(Sym)) {
    if (RS->isAllocatedOfSizeZero())
      HandleUseZeroAlloc(C, RS->getStmt()->getSourceRange(), Sym);
  }
  else if (C.getState()->contains<ReallocSizeZeroSymbols>(Sym)) {
    HandleUseZeroAlloc(C, S->getSourceRange(), Sym);
  }
}

bool MallocChecker::checkDoubleDelete(SymbolRef Sym, CheckerContext &C) const {

  if (isReleased(Sym, C)) {
    HandleDoubleDelete(C, Sym);
    return true;
  }
  return false;
}

// Check if the location is a freed symbolic region.
void MallocChecker::checkLocation(SVal l, bool isLoad, const Stmt *S,
                                  CheckerContext &C) const {
  SymbolRef Sym = l.getLocSymbolInBase();
  if (Sym) {
    checkUseAfterFree(Sym, C, S);
    checkUseZeroAllocated(Sym, C, S);
  }
}

// If a symbolic region is assumed to NULL (or another constant), stop tracking
// it - assuming that allocation failed on this path.
ProgramStateRef MallocChecker::evalAssume(ProgramStateRef state,
                                              SVal Cond,
                                              bool Assumption) const {
  RegionStateTy RS = state->get<RegionState>();
  for (SymbolRef Sym : llvm::make_first_range(RS)) {
    // If the symbol is assumed to be NULL, remove it from consideration.
    ConstraintManager &CMgr = state->getConstraintManager();
    ConditionTruthVal AllocFailed = CMgr.isNull(state, Sym);
    if (AllocFailed.isConstrainedTrue())
      state = state->remove<RegionState>(Sym);
  }

  // Realloc returns 0 when reallocation fails, which means that we should
  // restore the state of the pointer being reallocated.
  ReallocPairsTy RP = state->get<ReallocPairs>();
  for (auto [Sym, ReallocPair] : RP) {
    // If the symbol is assumed to be NULL, remove it from consideration.
    ConstraintManager &CMgr = state->getConstraintManager();
    ConditionTruthVal AllocFailed = CMgr.isNull(state, Sym);
    if (!AllocFailed.isConstrainedTrue())
      continue;

    SymbolRef ReallocSym = ReallocPair.ReallocatedSym;
    if (const RefState *RS = state->get<RegionState>(ReallocSym)) {
      if (RS->isReleased()) {
        switch (ReallocPair.Kind) {
        case OAR_ToBeFreedAfterFailure:
          state = state->set<RegionState>(ReallocSym,
              RefState::getAllocated(RS->getAllocationFamily(), RS->getStmt()));
          break;
        case OAR_DoNotTrackAfterFailure:
          state = state->remove<RegionState>(ReallocSym);
          break;
        default:
          assert(ReallocPair.Kind == OAR_FreeOnFailure);
        }
      }
    }
    state = state->remove<ReallocPairs>(Sym);
  }

  return state;
}

bool MallocChecker::mayFreeAnyEscapedMemoryOrIsModeledExplicitly(
                                              const CallEvent *Call,
                                              ProgramStateRef State,
                                              SymbolRef &EscapingSymbol) const {
  assert(Call);
  EscapingSymbol = nullptr;

  // For now, assume that any C++ or block call can free memory.
  // TODO: If we want to be more optimistic here, we'll need to make sure that
  // regions escape to C++ containers. They seem to do that even now, but for
  // mysterious reasons.
  if (!isa<SimpleFunctionCall, ObjCMethodCall>(Call))
    return true;

  // Check Objective-C messages by selector name.
  if (const ObjCMethodCall *Msg = dyn_cast<ObjCMethodCall>(Call)) {
    // If it's not a framework call, or if it takes a callback, assume it
    // can free memory.
    if (!Call->isInSystemHeader() || Call->argumentsMayEscape())
      return true;

    // If it's a method we know about, handle it explicitly post-call.
    // This should happen before the "freeWhenDone" check below.
    if (isKnownDeallocObjCMethodName(*Msg))
      return false;

    // If there's a "freeWhenDone" parameter, but the method isn't one we know
    // about, we can't be sure that the object will use free() to deallocate the
    // memory, so we can't model it explicitly. The best we can do is use it to
    // decide whether the pointer escapes.
    if (std::optional<bool> FreeWhenDone = getFreeWhenDoneArg(*Msg))
      return *FreeWhenDone;

    // If the first selector piece ends with "NoCopy", and there is no
    // "freeWhenDone" parameter set to zero, we know ownership is being
    // transferred. Again, though, we can't be sure that the object will use
    // free() to deallocate the memory, so we can't model it explicitly.
    StringRef FirstSlot = Msg->getSelector().getNameForSlot(0);
    if (FirstSlot.ends_with("NoCopy"))
      return true;

    // If the first selector starts with addPointer, insertPointer,
    // or replacePointer, assume we are dealing with NSPointerArray or similar.
    // This is similar to C++ containers (vector); we still might want to check
    // that the pointers get freed by following the container itself.
    if (FirstSlot.starts_with("addPointer") ||
        FirstSlot.starts_with("insertPointer") ||
        FirstSlot.starts_with("replacePointer") ||
        FirstSlot == "valueWithPointer") {
      return true;
    }

    // We should escape receiver on call to 'init'. This is especially relevant
    // to the receiver, as the corresponding symbol is usually not referenced
    // after the call.
    if (Msg->getMethodFamily() == OMF_init) {
      EscapingSymbol = Msg->getReceiverSVal().getAsSymbol();
      return true;
    }

    // Otherwise, assume that the method does not free memory.
    // Most framework methods do not free memory.
    return false;
  }

  // At this point the only thing left to handle is straight function calls.
  const FunctionDecl *FD = cast<SimpleFunctionCall>(Call)->getDecl();
  if (!FD)
    return true;

  // If it's one of the allocation functions we can reason about, we model
  // its behavior explicitly.
  if (isMemCall(*Call))
    return false;

  // If it's not a system call, assume it frees memory.
  if (!Call->isInSystemHeader())
    return true;

  // White list the system functions whose arguments escape.
  const IdentifierInfo *II = FD->getIdentifier();
  if (!II)
    return true;
  StringRef FName = II->getName();

  // White list the 'XXXNoCopy' CoreFoundation functions.
  // We specifically check these before
  if (FName.ends_with("NoCopy")) {
    // Look for the deallocator argument. We know that the memory ownership
    // is not transferred only if the deallocator argument is
    // 'kCFAllocatorNull'.
    for (unsigned i = 1; i < Call->getNumArgs(); ++i) {
      const Expr *ArgE = Call->getArgExpr(i)->IgnoreParenCasts();
      if (const DeclRefExpr *DE = dyn_cast<DeclRefExpr>(ArgE)) {
        StringRef DeallocatorName = DE->getFoundDecl()->getName();
        if (DeallocatorName == "kCFAllocatorNull")
          return false;
      }
    }
    return true;
  }

  // Associating streams with malloced buffers. The pointer can escape if
  // 'closefn' is specified (and if that function does free memory),
  // but it will not if closefn is not specified.
  // Currently, we do not inspect the 'closefn' function (PR12101).
  if (FName == "funopen")
    if (Call->getNumArgs() >= 4 && Call->getArgSVal(4).isConstant(0))
      return false;

  // Do not warn on pointers passed to 'setbuf' when used with std streams,
  // these leaks might be intentional when setting the buffer for stdio.
  // http://stackoverflow.com/questions/2671151/who-frees-setvbuf-buffer
  if (FName == "setbuf" || FName =="setbuffer" ||
      FName == "setlinebuf" || FName == "setvbuf") {
    if (Call->getNumArgs() >= 1) {
      const Expr *ArgE = Call->getArgExpr(0)->IgnoreParenCasts();
      if (const DeclRefExpr *ArgDRE = dyn_cast<DeclRefExpr>(ArgE))
        if (const VarDecl *D = dyn_cast<VarDecl>(ArgDRE->getDecl()))
          if (D->getCanonicalDecl()->getName().contains("std"))
            return true;
    }
  }

  // A bunch of other functions which either take ownership of a pointer or
  // wrap the result up in a struct or object, meaning it can be freed later.
  // (See RetainCountChecker.) Not all the parameters here are invalidated,
  // but the Malloc checker cannot differentiate between them. The right way
  // of doing this would be to implement a pointer escapes callback.
  if (FName == "CGBitmapContextCreate" ||
      FName == "CGBitmapContextCreateWithData" ||
      FName == "CVPixelBufferCreateWithBytes" ||
      FName == "CVPixelBufferCreateWithPlanarBytes" ||
      FName == "OSAtomicEnqueue") {
    return true;
  }

  if (FName == "postEvent" &&
      FD->getQualifiedNameAsString() == "QCoreApplication::postEvent") {
    return true;
  }

  if (FName == "connectImpl" &&
      FD->getQualifiedNameAsString() == "QObject::connectImpl") {
    return true;
  }

  if (FName == "singleShotImpl" &&
      FD->getQualifiedNameAsString() == "QTimer::singleShotImpl") {
    return true;
  }

  // Handle cases where we know a buffer's /address/ can escape.
  // Note that the above checks handle some special cases where we know that
  // even though the address escapes, it's still our responsibility to free the
  // buffer.
  if (Call->argumentsMayEscape())
    return true;

  // Otherwise, assume that the function does not free memory.
  // Most system calls do not free the memory.
  return false;
}

ProgramStateRef MallocChecker::checkPointerEscape(ProgramStateRef State,
                                             const InvalidatedSymbols &Escaped,
                                             const CallEvent *Call,
                                             PointerEscapeKind Kind) const {
  return checkPointerEscapeAux(State, Escaped, Call, Kind,
                               /*IsConstPointerEscape*/ false);
}

ProgramStateRef MallocChecker::checkConstPointerEscape(ProgramStateRef State,
                                              const InvalidatedSymbols &Escaped,
                                              const CallEvent *Call,
                                              PointerEscapeKind Kind) const {
  // If a const pointer escapes, it may not be freed(), but it could be deleted.
  return checkPointerEscapeAux(State, Escaped, Call, Kind,
                               /*IsConstPointerEscape*/ true);
}

static bool checkIfNewOrNewArrayFamily(const RefState *RS) {
  return (RS->getAllocationFamily().Kind == AF_CXXNewArray ||
          RS->getAllocationFamily().Kind == AF_CXXNew);
}

ProgramStateRef MallocChecker::checkPointerEscapeAux(
    ProgramStateRef State, const InvalidatedSymbols &Escaped,
    const CallEvent *Call, PointerEscapeKind Kind,
    bool IsConstPointerEscape) const {
  // If we know that the call does not free memory, or we want to process the
  // call later, keep tracking the top level arguments.
  SymbolRef EscapingSymbol = nullptr;
  if (Kind == PSK_DirectEscapeOnCall &&
      !mayFreeAnyEscapedMemoryOrIsModeledExplicitly(Call, State,
                                                    EscapingSymbol) &&
      !EscapingSymbol) {
    return State;
  }

  for (SymbolRef sym : Escaped) {
    if (EscapingSymbol && EscapingSymbol != sym)
      continue;

    if (const RefState *RS = State->get<RegionState>(sym))
      if (RS->isAllocated() || RS->isAllocatedOfSizeZero())
        if (!IsConstPointerEscape || checkIfNewOrNewArrayFamily(RS))
          State = State->set<RegionState>(sym, RefState::getEscaped(RS));
  }
  return State;
}

bool MallocChecker::isArgZERO_SIZE_PTR(ProgramStateRef State, CheckerContext &C,
                                       SVal ArgVal) const {
  if (!KernelZeroSizePtrValue)
    KernelZeroSizePtrValue =
        tryExpandAsInteger("ZERO_SIZE_PTR", C.getPreprocessor());

  const llvm::APSInt *ArgValKnown =
      C.getSValBuilder().getKnownValue(State, ArgVal);
  return ArgValKnown && *KernelZeroSizePtrValue &&
         ArgValKnown->getSExtValue() == **KernelZeroSizePtrValue;
}

static SymbolRef findFailedReallocSymbol(ProgramStateRef currState,
                                         ProgramStateRef prevState) {
  ReallocPairsTy currMap = currState->get<ReallocPairs>();
  ReallocPairsTy prevMap = prevState->get<ReallocPairs>();

  for (const ReallocPairsTy::value_type &Pair : prevMap) {
    SymbolRef sym = Pair.first;
    if (!currMap.lookup(sym))
      return sym;
  }

  return nullptr;
}

static bool isReferenceCountingPointerDestructor(const CXXDestructorDecl *DD) {
  if (const IdentifierInfo *II = DD->getParent()->getIdentifier()) {
    StringRef N = II->getName();
    if (N.contains_insensitive("ptr") || N.contains_insensitive("pointer")) {
      if (N.contains_insensitive("ref") || N.contains_insensitive("cnt") ||
          N.contains_insensitive("intrusive") ||
          N.contains_insensitive("shared") || N.ends_with_insensitive("rc")) {
        return true;
      }
    }
  }
  return false;
}

PathDiagnosticPieceRef MallocBugVisitor::VisitNode(const ExplodedNode *N,
                                                   BugReporterContext &BRC,
                                                   PathSensitiveBugReport &BR) {
  ProgramStateRef state = N->getState();
  ProgramStateRef statePrev = N->getFirstPred()->getState();

  const RefState *RSCurr = state->get<RegionState>(Sym);
  const RefState *RSPrev = statePrev->get<RegionState>(Sym);

  const Stmt *S = N->getStmtForDiagnostics();
  // When dealing with containers, we sometimes want to give a note
  // even if the statement is missing.
  if (!S && (!RSCurr || RSCurr->getAllocationFamily().Kind != AF_InnerBuffer))
    return nullptr;

  const LocationContext *CurrentLC = N->getLocationContext();

  // If we find an atomic fetch_add or fetch_sub within the function in which
  // the pointer was released (before the release), this is likely a release
  // point of reference-counted object (like shared pointer).
  //
  // Because we don't model atomics, and also because we don't know that the
  // original reference count is positive, we should not report use-after-frees
  // on objects deleted in such functions. This can probably be improved
  // through better shared pointer modeling.
  if (ReleaseFunctionLC && (ReleaseFunctionLC == CurrentLC ||
                            ReleaseFunctionLC->isParentOf(CurrentLC))) {
    if (const auto *AE = dyn_cast<AtomicExpr>(S)) {
      // Check for manual use of atomic builtins.
      AtomicExpr::AtomicOp Op = AE->getOp();
      if (Op == AtomicExpr::AO__c11_atomic_fetch_add ||
          Op == AtomicExpr::AO__c11_atomic_fetch_sub) {
        BR.markInvalid(getTag(), S);
        // After report is considered invalid there is no need to proceed
        // futher.
        return nullptr;
      }
    } else if (const auto *CE = dyn_cast<CallExpr>(S)) {
      // Check for `std::atomic` and such. This covers both regular method calls
      // and operator calls.
      if (const auto *MD =
              dyn_cast_or_null<CXXMethodDecl>(CE->getDirectCallee())) {
        const CXXRecordDecl *RD = MD->getParent();
        // A bit wobbly with ".contains()" because it may be like
        // "__atomic_base" or something.
        if (StringRef(RD->getNameAsString()).contains("atomic")) {
          BR.markInvalid(getTag(), S);
          // After report is considered invalid there is no need to proceed
          // futher.
          return nullptr;
        }
      }
    }
  }

  // FIXME: We will eventually need to handle non-statement-based events
  // (__attribute__((cleanup))).

  // Find out if this is an interesting point and what is the kind.
  StringRef Msg;
  std::unique_ptr<StackHintGeneratorForSymbol> StackHint = nullptr;
  SmallString<256> Buf;
  llvm::raw_svector_ostream OS(Buf);

  if (Mode == Normal) {
    if (isAllocated(RSCurr, RSPrev, S)) {
      Msg = "Memory is allocated";
      StackHint = std::make_unique<StackHintGeneratorForSymbol>(
          Sym, "Returned allocated memory");
    } else if (isReleased(RSCurr, RSPrev, S)) {
      const auto Family = RSCurr->getAllocationFamily();
      switch (Family.Kind) {
      case AF_Alloca:
      case AF_Malloc:
      case AF_Custom:
      case AF_CXXNew:
      case AF_CXXNewArray:
      case AF_IfNameIndex:
        Msg = "Memory is released";
        StackHint = std::make_unique<StackHintGeneratorForSymbol>(
            Sym, "Returning; memory was released");
        break;
      case AF_InnerBuffer: {
        const MemRegion *ObjRegion =
            allocation_state::getContainerObjRegion(statePrev, Sym);
        const auto *TypedRegion = cast<TypedValueRegion>(ObjRegion);
        QualType ObjTy = TypedRegion->getValueType();
        OS << "Inner buffer of '" << ObjTy << "' ";

        if (N->getLocation().getKind() == ProgramPoint::PostImplicitCallKind) {
          OS << "deallocated by call to destructor";
          StackHint = std::make_unique<StackHintGeneratorForSymbol>(
              Sym, "Returning; inner buffer was deallocated");
        } else {
          OS << "reallocated by call to '";
          const Stmt *S = RSCurr->getStmt();
          if (const auto *MemCallE = dyn_cast<CXXMemberCallExpr>(S)) {
            OS << MemCallE->getMethodDecl()->getDeclName();
          } else if (const auto *OpCallE = dyn_cast<CXXOperatorCallExpr>(S)) {
            OS << OpCallE->getDirectCallee()->getDeclName();
          } else if (const auto *CallE = dyn_cast<CallExpr>(S)) {
            auto &CEMgr = BRC.getStateManager().getCallEventManager();
            CallEventRef<> Call =
                CEMgr.getSimpleCall(CallE, state, CurrentLC, {nullptr, 0});
            if (const auto *D = dyn_cast_or_null<NamedDecl>(Call->getDecl()))
              OS << D->getDeclName();
            else
              OS << "unknown";
          }
          OS << "'";
          StackHint = std::make_unique<StackHintGeneratorForSymbol>(
              Sym, "Returning; inner buffer was reallocated");
        }
        Msg = OS.str();
        break;
        }
        case AF_None:
          assert(false && "Unhandled allocation family!");
          return nullptr;
        }

        // Save the first destructor/function as release point.
        assert(!ReleaseFunctionLC && "There should be only one release point");
        ReleaseFunctionLC = CurrentLC->getStackFrame();

        // See if we're releasing memory while inlining a destructor that
        // decrement reference counters (or one of its callees).
        // This turns on various common false positive suppressions.
        for (const LocationContext *LC = CurrentLC; LC; LC = LC->getParent()) {
          if (const auto *DD = dyn_cast<CXXDestructorDecl>(LC->getDecl())) {
            if (isReferenceCountingPointerDestructor(DD)) {
              // This immediately looks like a reference-counting destructor.
              // We're bad at guessing the original reference count of the
              // object, so suppress the report for now.
              BR.markInvalid(getTag(), DD);

              // After report is considered invalid there is no need to proceed
              // futher.
              return nullptr;
            }

            // Switch suspection to outer destructor to catch patterns like:
            // (note that class name is distorted to bypass
            // isReferenceCountingPointerDestructor() logic)
            //
            // SmartPointr::~SmartPointr() {
            //  if (refcount.fetch_sub(1) == 1)
            //    release_resources();
            // }
            // void SmartPointr::release_resources() {
            //   free(buffer);
            // }
            //
            // This way ReleaseFunctionLC will point to outermost destructor and
            // it would be possible to catch wider range of FP.
            //
            // NOTE: it would be great to support smth like that in C, since
            // currently patterns like following won't be supressed:
            //
            // void doFree(struct Data *data) { free(data); }
            // void putData(struct Data *data)
            // {
            //   if (refPut(data))
            //     doFree(data);
            // }
            ReleaseFunctionLC = LC->getStackFrame();
          }
        }

    } else if (isRelinquished(RSCurr, RSPrev, S)) {
      Msg = "Memory ownership is transferred";
      StackHint = std::make_unique<StackHintGeneratorForSymbol>(Sym, "");
    } else if (hasReallocFailed(RSCurr, RSPrev, S)) {
      Mode = ReallocationFailed;
      Msg = "Reallocation failed";
      StackHint = std::make_unique<StackHintGeneratorForReallocationFailed>(
          Sym, "Reallocation failed");

      if (SymbolRef sym = findFailedReallocSymbol(state, statePrev)) {
        // Is it possible to fail two reallocs WITHOUT testing in between?
        assert((!FailedReallocSymbol || FailedReallocSymbol == sym) &&
          "We only support one failed realloc at a time.");
        BR.markInteresting(sym);
        FailedReallocSymbol = sym;
      }
    }

  // We are in a special mode if a reallocation failed later in the path.
  } else if (Mode == ReallocationFailed) {
    assert(FailedReallocSymbol && "No symbol to look for.");

    // Is this is the first appearance of the reallocated symbol?
    if (!statePrev->get<RegionState>(FailedReallocSymbol)) {
      // We're at the reallocation point.
      Msg = "Attempt to reallocate memory";
      StackHint = std::make_unique<StackHintGeneratorForSymbol>(
          Sym, "Returned reallocated memory");
      FailedReallocSymbol = nullptr;
      Mode = Normal;
    }
  }

  if (Msg.empty()) {
    assert(!StackHint);
    return nullptr;
  }

  assert(StackHint);

  // Generate the extra diagnostic.
  PathDiagnosticLocation Pos;
  if (!S) {
    assert(RSCurr->getAllocationFamily().Kind == AF_InnerBuffer);
    auto PostImplCall = N->getLocation().getAs<PostImplicitCall>();
    if (!PostImplCall)
      return nullptr;
    Pos = PathDiagnosticLocation(PostImplCall->getLocation(),
                                 BRC.getSourceManager());
  } else {
    Pos = PathDiagnosticLocation(S, BRC.getSourceManager(),
                                 N->getLocationContext());
  }

  auto P = std::make_shared<PathDiagnosticEventPiece>(Pos, Msg, true);
  BR.addCallStackHint(P, std::move(StackHint));
  return P;
}

void MallocChecker::printState(raw_ostream &Out, ProgramStateRef State,
                               const char *NL, const char *Sep) const {

  RegionStateTy RS = State->get<RegionState>();

  if (!RS.isEmpty()) {
    Out << Sep << "MallocChecker :" << NL;
    for (auto [Sym, Data] : RS) {
      const RefState *RefS = State->get<RegionState>(Sym);
      AllocationFamily Family = RefS->getAllocationFamily();
      std::optional<MallocChecker::CheckKind> CheckKind =
          getCheckIfTracked(Family);
      if (!CheckKind)
        CheckKind = getCheckIfTracked(Family, true);

      Sym->dumpToStream(Out);
      Out << " : ";
      Data.dump(Out);
      if (CheckKind)
        Out << " (" << CheckNames[*CheckKind] << ")";
      Out << NL;
    }
  }
}

namespace clang {
namespace ento {
namespace allocation_state {

ProgramStateRef
markReleased(ProgramStateRef State, SymbolRef Sym, const Expr *Origin) {
  AllocationFamily Family(AF_InnerBuffer);
  return State->set<RegionState>(Sym, RefState::getReleased(Family, Origin));
}

} // end namespace allocation_state
} // end namespace ento
} // end namespace clang

// Intended to be used in InnerPointerChecker to register the part of
// MallocChecker connected to it.
void ento::registerInnerPointerCheckerAux(CheckerManager &mgr) {
  MallocChecker *checker = mgr.getChecker<MallocChecker>();
  checker->ChecksEnabled[MallocChecker::CK_InnerPointerChecker] = true;
  checker->CheckNames[MallocChecker::CK_InnerPointerChecker] =
      mgr.getCurrentCheckerName();
}

void ento::registerDynamicMemoryModeling(CheckerManager &mgr) {
  auto *checker = mgr.registerChecker<MallocChecker>();
  checker->ShouldIncludeOwnershipAnnotatedFunctions =
      mgr.getAnalyzerOptions().getCheckerBooleanOption(checker, "Optimistic");
  checker->ShouldRegisterNoOwnershipChangeVisitor =
      mgr.getAnalyzerOptions().getCheckerBooleanOption(
          checker, "AddNoOwnershipChangeNotes");
}

bool ento::shouldRegisterDynamicMemoryModeling(const CheckerManager &mgr) {
  return true;
}

#define REGISTER_CHECKER(name)                                                 \
  void ento::register##name(CheckerManager &mgr) {                             \
    MallocChecker *checker = mgr.getChecker<MallocChecker>();                  \
    checker->ChecksEnabled[MallocChecker::CK_##name] = true;                   \
    checker->CheckNames[MallocChecker::CK_##name] =                            \
        mgr.getCurrentCheckerName();                                           \
  }                                                                            \
                                                                               \
  bool ento::shouldRegister##name(const CheckerManager &mgr) { return true; }

REGISTER_CHECKER(MallocChecker)
REGISTER_CHECKER(NewDeleteChecker)
REGISTER_CHECKER(NewDeleteLeaksChecker)
REGISTER_CHECKER(MismatchedDeallocatorChecker)
REGISTER_CHECKER(TaintedAllocChecker)<|MERGE_RESOLUTION|>--- conflicted
+++ resolved
@@ -315,7 +315,6 @@
 
 static bool isStandardNew(const FunctionDecl *FD);
 static bool isStandardNew(const CallEvent &Call) {
-<<<<<<< HEAD
   if (!Call.getDecl() || !isa<FunctionDecl>(Call.getDecl()))
     return false;
   return isStandardNew(cast<FunctionDecl>(Call.getDecl()));
@@ -325,17 +324,6 @@
 static bool isStandardDelete(const CallEvent &Call) {
   if (!Call.getDecl() || !isa<FunctionDecl>(Call.getDecl()))
     return false;
-=======
-  if (!Call.getDecl() || !isa<FunctionDecl>(Call.getDecl()))
-    return false;
-  return isStandardNew(cast<FunctionDecl>(Call.getDecl()));
-}
-
-static bool isStandardDelete(const FunctionDecl *FD);
-static bool isStandardDelete(const CallEvent &Call) {
-  if (!Call.getDecl() || !isa<FunctionDecl>(Call.getDecl()))
-    return false;
->>>>>>> 4084ffcf
   return isStandardDelete(cast<FunctionDecl>(Call.getDecl()));
 }
 
@@ -1383,8 +1371,6 @@
   C.addTransition(State);
 }
 
-<<<<<<< HEAD
-=======
 const Expr *getPlacementNewBufferArg(const CallExpr *CE,
                                      const FunctionDecl *FD) {
   // Checking for signature:
@@ -1399,7 +1385,6 @@
   return CE->getArg(1);
 }
 
->>>>>>> 4084ffcf
 void MallocChecker::checkCXXNewOrCXXDelete(ProgramStateRef State,
                                            const CallEvent &Call,
                                            CheckerContext &C) const {
@@ -1622,7 +1607,6 @@
     State = MallocBindRetVal(C, Call, State, true);
     (*Callback)(this, State, Call, C);
     return true;
-<<<<<<< HEAD
   }
 
   if (isFreeingOwnershipAttrCall(Call)) {
@@ -1636,21 +1620,6 @@
     return true;
   }
 
-=======
-  }
-
-  if (isFreeingOwnershipAttrCall(Call)) {
-    checkOwnershipAttr(State, Call, C);
-    return true;
-  }
-
-  if (isAllocatingOwnershipAttrCall(Call)) {
-    State = MallocBindRetVal(C, Call, State, false);
-    checkOwnershipAttr(State, Call, C);
-    return true;
-  }
-
->>>>>>> 4084ffcf
   return false;
 }
 
@@ -2013,17 +1982,10 @@
   // `AllocaRegion`, so `Sym` will be a nullpointer because `AllocaRegion`s do
   // not have an associated symbol. However, this distinct region type means
   // that we don't need to store anything about them in `RegionState`.
-<<<<<<< HEAD
 
   if (Sym)
     return State->set<RegionState>(Sym, RefState::getAllocated(Family, E));
 
-=======
-
-  if (Sym)
-    return State->set<RegionState>(Sym, RefState::getAllocated(Family, E));
-
->>>>>>> 4084ffcf
   return State;
 }
 
