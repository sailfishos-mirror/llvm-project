//=======- UncountedLambdaCapturesChecker.cpp --------------------*- C++ -*-==//
//
// Part of the LLVM Project, under the Apache License v2.0 with LLVM Exceptions.
// See https://llvm.org/LICENSE.txt for license information.
// SPDX-License-Identifier: Apache-2.0 WITH LLVM-exception
//
//===----------------------------------------------------------------------===//

#include "ASTUtils.h"
#include "DiagOutputUtils.h"
#include "PtrTypesSemantics.h"
#include "clang/AST/CXXInheritance.h"
#include "clang/AST/DynamicRecursiveASTVisitor.h"
#include "clang/StaticAnalyzer/Checkers/BuiltinCheckerRegistration.h"
#include "clang/StaticAnalyzer/Core/BugReporter/BugReporter.h"
#include "clang/StaticAnalyzer/Core/BugReporter/BugType.h"
#include "clang/StaticAnalyzer/Core/Checker.h"
#include <optional>

using namespace clang;
using namespace ento;

namespace {
class UncountedLambdaCapturesChecker
    : public Checker<check::ASTDecl<TranslationUnitDecl>> {
private:
  BugType Bug{this, "Lambda capture of uncounted variable",
              "WebKit coding guidelines"};
  mutable BugReporter *BR = nullptr;
  TrivialFunctionAnalysis TFA;

public:
  void checkASTDecl(const TranslationUnitDecl *TUD, AnalysisManager &MGR,
                    BugReporter &BRArg) const {
    BR = &BRArg;

    // The calls to checkAST* from AnalysisConsumer don't
    // visit template instantiations or lambda classes. We
    // want to visit those, so we make our own RecursiveASTVisitor.
    struct LocalVisitor : DynamicRecursiveASTVisitor {
      const UncountedLambdaCapturesChecker *Checker;
      llvm::DenseSet<const DeclRefExpr *> DeclRefExprsToIgnore;
      llvm::DenseSet<const LambdaExpr *> LambdasToIgnore;
      QualType ClsType;

      explicit LocalVisitor(const UncountedLambdaCapturesChecker *Checker)
          : Checker(Checker) {
        assert(Checker);
        ShouldVisitTemplateInstantiations = true;
        ShouldVisitImplicitCode = false;
      }

      bool TraverseCXXMethodDecl(CXXMethodDecl *CXXMD) override {
        llvm::SaveAndRestore SavedDecl(ClsType);
        if (CXXMD->isInstance())
          ClsType = CXXMD->getThisType();
        return DynamicRecursiveASTVisitor::TraverseCXXMethodDecl(CXXMD);
      }

      bool shouldCheckThis() {
        auto result = !ClsType.isNull() ? isUnsafePtr(ClsType) : std::nullopt;
        return result && *result;
      }

      bool VisitLambdaExpr(LambdaExpr *L) override {
        if (LambdasToIgnore.contains(L))
          return true;
        Checker->visitLambdaExpr(L, shouldCheckThis());
        return true;
      }

      bool VisitVarDecl(VarDecl *VD) override {
        auto *Init = VD->getInit();
        if (!Init)
          return true;
        auto *L = dyn_cast_or_null<LambdaExpr>(Init->IgnoreParenCasts());
        if (!L)
          return true;
        LambdasToIgnore.insert(L); // Evaluate lambdas in VisitDeclRefExpr.
        return true;
      }

      bool VisitDeclRefExpr(DeclRefExpr *DRE) override {
        if (DeclRefExprsToIgnore.contains(DRE))
          return true;
        auto *VD = dyn_cast_or_null<VarDecl>(DRE->getDecl());
        if (!VD)
          return true;
        auto *Init = VD->getInit();
        if (!Init)
          return true;
        auto *L = dyn_cast_or_null<LambdaExpr>(Init->IgnoreParenCasts());
        if (!L)
          return true;
        LambdasToIgnore.insert(L);
        Checker->visitLambdaExpr(L, shouldCheckThis());
        return true;
      }

      // WTF::switchOn(T, F... f) is a variadic template function and couldn't
      // be annotated with NOESCAPE. We hard code it here to workaround that.
      bool shouldTreatAllArgAsNoEscape(FunctionDecl *Decl) {
        auto *NsDecl = Decl->getParent();
        if (!NsDecl || !isa<NamespaceDecl>(NsDecl))
          return false;
        return safeGetName(NsDecl) == "WTF" && safeGetName(Decl) == "switchOn";
      }

      bool VisitCallExpr(CallExpr *CE) override {
        checkCalleeLambda(CE);
        if (auto *Callee = CE->getDirectCallee()) {
          bool TreatAllArgsAsNoEscape = shouldTreatAllArgAsNoEscape(Callee);
          unsigned ArgIndex = 0;
          for (auto *Param : Callee->parameters()) {
            if (ArgIndex >= CE->getNumArgs())
              return true;
            auto *Arg = CE->getArg(ArgIndex)->IgnoreParenCasts();
            if (auto *L = findLambdaInArg(Arg)) {
              LambdasToIgnore.insert(L);
              if (!Param->hasAttr<NoEscapeAttr>() && !TreatAllArgsAsNoEscape)
                Checker->visitLambdaExpr(L, shouldCheckThis());
            }
            ++ArgIndex;
          }
        }
        return true;
      }

      LambdaExpr *findLambdaInArg(Expr *E) {
        if (auto *Lambda = dyn_cast_or_null<LambdaExpr>(E))
          return Lambda;
        auto *TempExpr = dyn_cast_or_null<CXXBindTemporaryExpr>(E);
        if (!TempExpr)
          return nullptr;
        E = TempExpr->getSubExpr()->IgnoreParenCasts();
        if (!E)
          return nullptr;
        if (auto *Lambda = dyn_cast<LambdaExpr>(E))
          return Lambda;
        auto *CE = dyn_cast_or_null<CXXConstructExpr>(E);
        if (!CE || !CE->getNumArgs())
          return nullptr;
        auto *CtorArg = CE->getArg(0)->IgnoreParenCasts();
        if (!CtorArg)
          return nullptr;
        if (auto *Lambda = dyn_cast<LambdaExpr>(CtorArg))
          return Lambda;
        auto *DRE = dyn_cast<DeclRefExpr>(CtorArg);
        if (!DRE)
          return nullptr;
        auto *VD = dyn_cast_or_null<VarDecl>(DRE->getDecl());
        if (!VD)
          return nullptr;
        auto *Init = VD->getInit();
        if (!Init)
          return nullptr;
        TempExpr = dyn_cast<CXXBindTemporaryExpr>(Init->IgnoreParenCasts());
        return dyn_cast_or_null<LambdaExpr>(TempExpr->getSubExpr());
      }

      void checkCalleeLambda(CallExpr *CE) {
        auto *Callee = CE->getCallee();
        if (!Callee)
          return;
        auto *DRE = dyn_cast<DeclRefExpr>(Callee->IgnoreParenCasts());
        if (!DRE)
          return;
        auto *MD = dyn_cast_or_null<CXXMethodDecl>(DRE->getDecl());
        if (!MD || CE->getNumArgs() < 1)
          return;
        auto *Arg = CE->getArg(0)->IgnoreParenCasts();
        if (auto *L = dyn_cast_or_null<LambdaExpr>(Arg)) {
          LambdasToIgnore.insert(L); // Calling a lambda upon creation is safe.
          return;
        }
        auto *ArgRef = dyn_cast<DeclRefExpr>(Arg);
        if (!ArgRef)
          return;
        auto *VD = dyn_cast_or_null<VarDecl>(ArgRef->getDecl());
        if (!VD)
          return;
        auto *Init = VD->getInit();
        if (!Init)
          return;
        auto *L = dyn_cast_or_null<LambdaExpr>(Init->IgnoreParenCasts());
        if (!L)
          return;
        DeclRefExprsToIgnore.insert(ArgRef);
        LambdasToIgnore.insert(L);
        Checker->visitLambdaExpr(L, shouldCheckThis(),
                                 /* ignoreParamVarDecl */ true);
      }
    };

    LocalVisitor visitor(this);
    visitor.TraverseDecl(const_cast<TranslationUnitDecl *>(TUD));
  }

  void visitLambdaExpr(LambdaExpr *L, bool shouldCheckThis,
                       bool ignoreParamVarDecl = false) const {
    if (TFA.isTrivial(L->getBody()))
      return;
    for (const LambdaCapture &C : L->captures()) {
      if (C.capturesVariable()) {
        ValueDecl *CapturedVar = C.getCapturedVar();
<<<<<<< HEAD
        QualType CapturedVarQualType = CapturedVar->getType();
        if (auto *CapturedVarType = CapturedVarQualType.getTypePtrOrNull()) {
          auto IsUncountedPtr = isUncountedPtr(CapturedVarQualType);
          if (IsUncountedPtr && *IsUncountedPtr)
            reportBug(C, CapturedVar, CapturedVarType);
=======
        if (ignoreParamVarDecl && isa<ParmVarDecl>(CapturedVar))
          continue;
        QualType CapturedVarQualType = CapturedVar->getType();
        auto IsUncountedPtr = isUnsafePtr(CapturedVar->getType());
        if (IsUncountedPtr && *IsUncountedPtr)
          reportBug(C, CapturedVar, CapturedVarQualType);
      } else if (C.capturesThis() && shouldCheckThis) {
        if (ignoreParamVarDecl) // this is always a parameter to this function.
          continue;
        bool hasProtectThis = false;
        for (const LambdaCapture &OtherCapture : L->captures()) {
          if (!OtherCapture.capturesVariable())
            continue;
          if (auto *ValueDecl = OtherCapture.getCapturedVar()) {
            if (protectThis(ValueDecl)) {
              hasProtectThis = true;
              break;
            }
          }
>>>>>>> ce7c17d5
        }
        if (!hasProtectThis)
          reportBugOnThisPtr(C);
      }
    }
  }

  bool protectThis(const ValueDecl *ValueDecl) const {
    auto *VD = dyn_cast<VarDecl>(ValueDecl);
    if (!VD)
      return false;
    auto *Init = VD->getInit()->IgnoreParenCasts();
    if (!Init)
      return false;
    auto *BTE = dyn_cast<CXXBindTemporaryExpr>(Init);
    if (!BTE)
      return false;
    auto *CE = dyn_cast_or_null<CXXConstructExpr>(BTE->getSubExpr());
    if (!CE)
      return false;
    auto *Ctor = CE->getConstructor();
    if (!Ctor)
      return false;
    auto clsName = safeGetName(Ctor->getParent());
    if (!isRefType(clsName) || !CE->getNumArgs())
      return false;
    auto *Arg = CE->getArg(0)->IgnoreParenCasts();
    while (auto *UO = dyn_cast<UnaryOperator>(Arg)) {
      auto OpCode = UO->getOpcode();
      if (OpCode == UO_Deref || OpCode == UO_AddrOf)
        Arg = UO->getSubExpr();
      else
        break;
    }
    return isa<CXXThisExpr>(Arg);
  }

  void reportBug(const LambdaCapture &Capture, ValueDecl *CapturedVar,
                 const QualType T) const {
    assert(CapturedVar);

    SmallString<100> Buf;
    llvm::raw_svector_ostream Os(Buf);

    if (Capture.isExplicit()) {
      Os << "Captured ";
    } else {
      Os << "Implicitly captured ";
    }
    if (T->isPointerType()) {
      Os << "raw-pointer ";
    } else {
      assert(T->isReferenceType());
      Os << "reference ";
    }

    printQuotedQualifiedName(Os, Capture.getCapturedVar());
    Os << " to ref-counted type or CheckedPtr-capable type is unsafe.";

    PathDiagnosticLocation BSLoc(Capture.getLocation(), BR->getSourceManager());
    auto Report = std::make_unique<BasicBugReport>(Bug, Os.str(), BSLoc);
    BR->emitReport(std::move(Report));
  }

  void reportBugOnThisPtr(const LambdaCapture &Capture) const {
    SmallString<100> Buf;
    llvm::raw_svector_ostream Os(Buf);

    if (Capture.isExplicit()) {
      Os << "Captured ";
    } else {
      Os << "Implicitly captured ";
    }

    Os << "raw-pointer 'this' to ref-counted type or CheckedPtr-capable type "
          "is unsafe.";

    PathDiagnosticLocation BSLoc(Capture.getLocation(), BR->getSourceManager());
    auto Report = std::make_unique<BasicBugReport>(Bug, Os.str(), BSLoc);
    BR->emitReport(std::move(Report));
  }
};
} // namespace

void ento::registerUncountedLambdaCapturesChecker(CheckerManager &Mgr) {
  Mgr.registerChecker<UncountedLambdaCapturesChecker>();
}

bool ento::shouldRegisterUncountedLambdaCapturesChecker(
    const CheckerManager &mgr) {
  return true;
}<|MERGE_RESOLUTION|>--- conflicted
+++ resolved
@@ -203,13 +203,6 @@
     for (const LambdaCapture &C : L->captures()) {
       if (C.capturesVariable()) {
         ValueDecl *CapturedVar = C.getCapturedVar();
-<<<<<<< HEAD
-        QualType CapturedVarQualType = CapturedVar->getType();
-        if (auto *CapturedVarType = CapturedVarQualType.getTypePtrOrNull()) {
-          auto IsUncountedPtr = isUncountedPtr(CapturedVarQualType);
-          if (IsUncountedPtr && *IsUncountedPtr)
-            reportBug(C, CapturedVar, CapturedVarType);
-=======
         if (ignoreParamVarDecl && isa<ParmVarDecl>(CapturedVar))
           continue;
         QualType CapturedVarQualType = CapturedVar->getType();
@@ -229,7 +222,6 @@
               break;
             }
           }
->>>>>>> ce7c17d5
         }
         if (!hasProtectThis)
           reportBugOnThisPtr(C);
