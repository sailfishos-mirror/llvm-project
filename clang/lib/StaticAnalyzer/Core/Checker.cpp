--- conflicted
+++ resolved
@@ -20,16 +20,4 @@
 StringRef CheckerBase::getDebugTag() const { return getName(); }
 
 void CheckerBackend::printState(raw_ostream &Out, ProgramStateRef State,
-<<<<<<< HEAD
-                                const char *NL, const char *Sep) const {}
-
-CheckerProgramPointTag::CheckerProgramPointTag(StringRef CheckerName,
-                                               StringRef Msg)
-  : SimpleProgramPointTag(CheckerName, Msg) {}
-
-CheckerProgramPointTag::CheckerProgramPointTag(const CheckerBase *Checker,
-                                               StringRef Msg)
-    : SimpleProgramPointTag(Checker->getDebugTag(), Msg) {}
-=======
-                                const char *NL, const char *Sep) const {}
->>>>>>> 4084ffcf
+                                const char *NL, const char *Sep) const {}