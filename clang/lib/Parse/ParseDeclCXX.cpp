--- conflicted
+++ resolved
@@ -29,10 +29,7 @@
 #include "clang/Sema/ParsedTemplate.h"
 #include "clang/Sema/Scope.h"
 #include "clang/Sema/SemaCodeCompletion.h"
-<<<<<<< HEAD
-=======
 #include "clang/Sema/SemaHLSL.h"
->>>>>>> 4084ffcf
 #include "llvm/Support/TimeProfiler.h"
 #include <optional>
 
@@ -2654,11 +2651,7 @@
   // handled by the caller.  Diagnose everything else.
   ParseTypeQualifierListOpt(
       DS, AR_NoAttributesParsed, /*AtomicOrPtrauthAllowed=*/false,
-<<<<<<< HEAD
-      /*IdentifierRequired=*/false, llvm::function_ref<void()>([&]() {
-=======
       /*IdentifierRequired=*/false, [&]() {
->>>>>>> 4084ffcf
         Actions.CodeCompletion().CodeCompleteFunctionQualifiers(DS, D, &VS);
       });
   D.ExtendWithDeclSpec(DS);
@@ -4505,13 +4498,8 @@
   ArgsUnion Assumption = Res.get();
   auto RParen = Tok.getLocation();
   T.consumeClose();
-<<<<<<< HEAD
-  Attrs.addNew(AttrName, SourceRange(AttrNameLoc, RParen), ScopeName, ScopeLoc,
-               &Assumption, 1, Form);
-=======
   Attrs.addNew(AttrName, SourceRange(AttrNameLoc, RParen),
                AttributeScopeInfo(ScopeName, ScopeLoc), &Assumption, 1, Form);
->>>>>>> 4084ffcf
 
   if (EndLoc)
     *EndLoc = RParen;
@@ -4916,11 +4904,7 @@
   }
 }
 
-<<<<<<< HEAD
-void Parser::ParseMicrosoftRootSignatureAttributeArgs(ParsedAttributes &Attrs) {
-=======
 void Parser::ParseHLSLRootSignatureAttributeArgs(ParsedAttributes &Attrs) {
->>>>>>> 4084ffcf
   assert(Tok.is(tok::identifier) &&
          "Expected an identifier to denote which MS attribute to consider");
   IdentifierInfo *RootSignatureIdent = Tok.getIdentifierInfo();
@@ -4962,20 +4946,6 @@
 
   // Construct our identifier
   StringRef Signature = StrLiteral.value()->getString();
-<<<<<<< HEAD
-  auto Hash = llvm::hash_value(Signature);
-  std::string IdStr = "__hlsl_rootsig_decl_" + std::to_string(Hash);
-  IdentifierInfo *DeclIdent = &(Actions.getASTContext().Idents.get(IdStr));
-
-  LookupResult R(Actions, DeclIdent, SourceLocation(),
-                 Sema::LookupOrdinaryName);
-  // Check if we have already found a decl of the same name, if we haven't
-  // then parse the root signature string and construct the in-memory elements
-  if (!Actions.LookupQualifiedName(R, Actions.CurContext)) {
-    SourceLocation SignatureLoc =
-        StrLiteral.value()->getExprLoc().getLocWithOffset(
-            1); // offset 1 for '"'
-=======
   auto [DeclIdent, Found] =
       Actions.HLSL().ActOnStartRootSignatureDecl(Signature);
   // If we haven't found an already defined DeclIdent then parse the root
@@ -4984,7 +4954,6 @@
     // Offset location 1 to account for '"'
     SourceLocation SignatureLoc =
         StrLiteral.value()->getExprLoc().getLocWithOffset(1);
->>>>>>> 4084ffcf
     // Invoke the root signature parser to construct the in-memory constructs
     hlsl::RootSignatureLexer Lexer(Signature, SignatureLoc);
     SmallVector<llvm::hlsl::rootsig::RootElement> RootElements;
@@ -4994,18 +4963,9 @@
       return;
     }
 
-<<<<<<< HEAD
-    // Create the Root Signature
-    auto *SignatureDecl = HLSLRootSignatureDecl::Create(
-        Actions.getASTContext(), /*DeclContext=*/Actions.CurContext,
-        RootSignatureLoc, DeclIdent, RootElements);
-    SignatureDecl->setImplicit();
-    Actions.PushOnScopeChains(SignatureDecl, getCurScope());
-=======
     // Construct the declaration.
     Actions.HLSL().ActOnFinishRootSignatureDecl(RootSignatureLoc, DeclIdent,
                                                 RootElements);
->>>>>>> 4084ffcf
   }
 
   // Create the arg for the ParsedAttr
@@ -5016,13 +4976,8 @@
 
   if (!T.consumeClose())
     Attrs.addNew(RootSignatureIdent,
-<<<<<<< HEAD
-                 SourceRange(RootSignatureLoc, T.getCloseLocation()), nullptr,
-                 SourceLocation(), Args.data(), Args.size(),
-=======
                  SourceRange(RootSignatureLoc, T.getCloseLocation()),
                  AttributeScopeInfo(), Args.data(), Args.size(),
->>>>>>> 4084ffcf
                  ParsedAttr::Form::Microsoft());
 }
 
@@ -5053,11 +5008,7 @@
       if (Tok.getIdentifierInfo()->getName() == "uuid")
         ParseMicrosoftUuidAttributeArgs(Attrs);
       else if (Tok.getIdentifierInfo()->getName() == "RootSignature")
-<<<<<<< HEAD
-        ParseMicrosoftRootSignatureAttributeArgs(Attrs);
-=======
         ParseHLSLRootSignatureAttributeArgs(Attrs);
->>>>>>> 4084ffcf
       else {
         IdentifierInfo *II = Tok.getIdentifierInfo();
         SourceLocation NameLoc = Tok.getLocation();
