--- conflicted
+++ resolved
@@ -1164,13 +1164,9 @@
                   ->hasAttr<CUDAGlobalAttr>())) &&
             GD.getKernelReferenceKind() == KernelReferenceKind::Stub;
         bool IsOCLDeviceStub =
-<<<<<<< HEAD
-            ND && isa<FunctionDecl>(ND) && ND->hasAttr<OpenCLKernelAttr>() &&
-=======
             ND && isa<FunctionDecl>(ND) &&
             DeviceKernelAttr::isOpenCLSpelling(
                 ND->getAttr<DeviceKernelAttr>()) &&
->>>>>>> eb0f1dc0
             GD.getKernelReferenceKind() == KernelReferenceKind::Stub;
         if (IsDeviceStub)
           mangleSourceName(
@@ -2834,8 +2830,6 @@
     break;
 #include "clang/Basic/HLSLIntangibleTypes.def"
 
-<<<<<<< HEAD
-=======
 #define SVE_TYPE(Name, Id, SingletonId)                                        \
   case BuiltinType::Id:                                                        \
     mangleArtificialTagType(TagTypeKind::Struct, #Name, {"__clang"});          \
@@ -2843,7 +2837,6 @@
 #define SVE_SCALAR_TYPE(Name, MangledName, Id, SingletonId, Bits)
 #include "clang/Basic/AArch64ACLETypes.def"
 
->>>>>>> eb0f1dc0
     // Issue an error for any type not explicitly handled.
   default:
     Error(Range.getBegin(), "built-in type: ",
