//===---- StmtProfile.cpp - Profile implementation for Stmt ASTs ----------===//
//
// Part of the LLVM Project, under the Apache License v2.0 with LLVM Exceptions.
// See https://llvm.org/LICENSE.txt for license information.
// SPDX-License-Identifier: Apache-2.0 WITH LLVM-exception
//
//===----------------------------------------------------------------------===//
//
// This file implements the Stmt::Profile method, which builds a unique bit
// representation that identifies a statement/expression.
//
//===----------------------------------------------------------------------===//
#include "clang/AST/ASTContext.h"
#include "clang/AST/DeclCXX.h"
#include "clang/AST/DeclObjC.h"
#include "clang/AST/DeclTemplate.h"
#include "clang/AST/Expr.h"
#include "clang/AST/ExprCXX.h"
#include "clang/AST/ExprObjC.h"
#include "clang/AST/ExprOpenMP.h"
#include "clang/AST/ODRHash.h"
#include "clang/AST/OpenMPClause.h"
#include "clang/AST/StmtVisitor.h"
#include "llvm/ADT/FoldingSet.h"
using namespace clang;

namespace {
  class StmtProfiler : public ConstStmtVisitor<StmtProfiler> {
  protected:
    llvm::FoldingSetNodeID &ID;
    bool Canonical;
    bool ProfileLambdaExpr;

  public:
    StmtProfiler(llvm::FoldingSetNodeID &ID, bool Canonical,
                 bool ProfileLambdaExpr)
        : ID(ID), Canonical(Canonical), ProfileLambdaExpr(ProfileLambdaExpr) {}

    virtual ~StmtProfiler() {}

    void VisitStmt(const Stmt *S);

    void VisitStmtNoChildren(const Stmt *S) {
      HandleStmtClass(S->getStmtClass());
    }

    virtual void HandleStmtClass(Stmt::StmtClass SC) = 0;

#define STMT(Node, Base) void Visit##Node(const Node *S);
#include "clang/AST/StmtNodes.inc"

    /// Visit a declaration that is referenced within an expression
    /// or statement.
    virtual void VisitDecl(const Decl *D) = 0;

    /// Visit a type that is referenced within an expression or
    /// statement.
    virtual void VisitType(QualType T) = 0;

    /// Visit a name that occurs within an expression or statement.
    virtual void VisitName(DeclarationName Name, bool TreatAsDecl = false) = 0;

    /// Visit identifiers that are not in Decl's or Type's.
    virtual void VisitIdentifierInfo(const IdentifierInfo *II) = 0;

    /// Visit a nested-name-specifier that occurs within an expression
    /// or statement.
    virtual void VisitNestedNameSpecifier(NestedNameSpecifier *NNS) = 0;

    /// Visit a template name that occurs within an expression or
    /// statement.
    virtual void VisitTemplateName(TemplateName Name) = 0;

    /// Visit template arguments that occur within an expression or
    /// statement.
    void VisitTemplateArguments(const TemplateArgumentLoc *Args,
                                unsigned NumArgs);

    /// Visit a single template argument.
    void VisitTemplateArgument(const TemplateArgument &Arg);
  };

  class StmtProfilerWithPointers : public StmtProfiler {
    const ASTContext &Context;

  public:
    StmtProfilerWithPointers(llvm::FoldingSetNodeID &ID,
                             const ASTContext &Context, bool Canonical,
                             bool ProfileLambdaExpr)
        : StmtProfiler(ID, Canonical, ProfileLambdaExpr), Context(Context) {}

  private:
    void HandleStmtClass(Stmt::StmtClass SC) override {
      ID.AddInteger(SC);
    }

    void VisitDecl(const Decl *D) override {
      ID.AddInteger(D ? D->getKind() : 0);

      if (Canonical && D) {
        if (const NonTypeTemplateParmDecl *NTTP =
                dyn_cast<NonTypeTemplateParmDecl>(D)) {
          ID.AddInteger(NTTP->getDepth());
          ID.AddInteger(NTTP->getIndex());
          ID.AddBoolean(NTTP->isParameterPack());
          // C++20 [temp.over.link]p6:
          //   Two template-parameters are equivalent under the following
          //   conditions: [...] if they declare non-type template parameters,
          //   they have equivalent types ignoring the use of type-constraints
          //   for placeholder types
          //
          // TODO: Why do we need to include the type in the profile? It's not
          // part of the mangling.
          VisitType(Context.getUnconstrainedType(NTTP->getType()));
          return;
        }

        if (const ParmVarDecl *Parm = dyn_cast<ParmVarDecl>(D)) {
          // The Itanium C++ ABI uses the type, scope depth, and scope
          // index of a parameter when mangling expressions that involve
          // function parameters, so we will use the parameter's type for
          // establishing function parameter identity. That way, our
          // definition of "equivalent" (per C++ [temp.over.link]) is at
          // least as strong as the definition of "equivalent" used for
          // name mangling.
          //
          // TODO: The Itanium C++ ABI only uses the top-level cv-qualifiers,
          // not the entirety of the type.
          VisitType(Parm->getType());
          ID.AddInteger(Parm->getFunctionScopeDepth());
          ID.AddInteger(Parm->getFunctionScopeIndex());
          return;
        }

        if (const TemplateTypeParmDecl *TTP =
                dyn_cast<TemplateTypeParmDecl>(D)) {
          ID.AddInteger(TTP->getDepth());
          ID.AddInteger(TTP->getIndex());
          ID.AddBoolean(TTP->isParameterPack());
          return;
        }

        if (const TemplateTemplateParmDecl *TTP =
                dyn_cast<TemplateTemplateParmDecl>(D)) {
          ID.AddInteger(TTP->getDepth());
          ID.AddInteger(TTP->getIndex());
          ID.AddBoolean(TTP->isParameterPack());
          return;
        }
      }

      ID.AddPointer(D ? D->getCanonicalDecl() : nullptr);
    }

    void VisitType(QualType T) override {
      if (Canonical && !T.isNull())
        T = Context.getCanonicalType(T);

      ID.AddPointer(T.getAsOpaquePtr());
    }

    void VisitName(DeclarationName Name, bool /*TreatAsDecl*/) override {
      ID.AddPointer(Name.getAsOpaquePtr());
    }

    void VisitIdentifierInfo(const IdentifierInfo *II) override {
      ID.AddPointer(II);
    }

    void VisitNestedNameSpecifier(NestedNameSpecifier *NNS) override {
      if (Canonical)
        NNS = Context.getCanonicalNestedNameSpecifier(NNS);
      ID.AddPointer(NNS);
    }

    void VisitTemplateName(TemplateName Name) override {
      if (Canonical)
        Name = Context.getCanonicalTemplateName(Name);

      Name.Profile(ID);
    }
  };

  class StmtProfilerWithoutPointers : public StmtProfiler {
    ODRHash &Hash;
  public:
    StmtProfilerWithoutPointers(llvm::FoldingSetNodeID &ID, ODRHash &Hash)
        : StmtProfiler(ID, /*Canonical=*/false, /*ProfileLambdaExpr=*/false),
          Hash(Hash) {}

  private:
    void HandleStmtClass(Stmt::StmtClass SC) override {
      if (SC == Stmt::UnresolvedLookupExprClass) {
        // Pretend that the name looked up is a Decl due to how templates
        // handle some Decl lookups.
        ID.AddInteger(Stmt::DeclRefExprClass);
      } else {
        ID.AddInteger(SC);
      }
    }

    void VisitType(QualType T) override {
      Hash.AddQualType(T);
    }

    void VisitName(DeclarationName Name, bool TreatAsDecl) override {
      if (TreatAsDecl) {
        // A Decl can be null, so each Decl is preceded by a boolean to
        // store its nullness.  Add a boolean here to match.
        ID.AddBoolean(true);
      }
      Hash.AddDeclarationName(Name, TreatAsDecl);
    }
    void VisitIdentifierInfo(const IdentifierInfo *II) override {
      ID.AddBoolean(II);
      if (II) {
        Hash.AddIdentifierInfo(II);
      }
    }
    void VisitDecl(const Decl *D) override {
      ID.AddBoolean(D);
      if (D) {
        Hash.AddDecl(D);
      }
    }
    void VisitTemplateName(TemplateName Name) override {
      Hash.AddTemplateName(Name);
    }
    void VisitNestedNameSpecifier(NestedNameSpecifier *NNS) override {
      ID.AddBoolean(NNS);
      if (NNS) {
        Hash.AddNestedNameSpecifier(NNS);
      }
    }
  };
}

void StmtProfiler::VisitStmt(const Stmt *S) {
  assert(S && "Requires non-null Stmt pointer");

  VisitStmtNoChildren(S);

  for (const Stmt *SubStmt : S->children()) {
    if (SubStmt)
      Visit(SubStmt);
    else
      ID.AddInteger(0);
  }
}

void StmtProfiler::VisitDeclStmt(const DeclStmt *S) {
  VisitStmt(S);
  for (const auto *D : S->decls())
    VisitDecl(D);
}

void StmtProfiler::VisitNullStmt(const NullStmt *S) {
  VisitStmt(S);
}

void StmtProfiler::VisitCompoundStmt(const CompoundStmt *S) {
  VisitStmt(S);
}

void StmtProfiler::VisitCaseStmt(const CaseStmt *S) {
  VisitStmt(S);
}

void StmtProfiler::VisitDefaultStmt(const DefaultStmt *S) {
  VisitStmt(S);
}

void StmtProfiler::VisitLabelStmt(const LabelStmt *S) {
  VisitStmt(S);
  VisitDecl(S->getDecl());
}

void StmtProfiler::VisitAttributedStmt(const AttributedStmt *S) {
  VisitStmt(S);
  // TODO: maybe visit attributes?
}

void StmtProfiler::VisitIfStmt(const IfStmt *S) {
  VisitStmt(S);
  VisitDecl(S->getConditionVariable());
}

void StmtProfiler::VisitSwitchStmt(const SwitchStmt *S) {
  VisitStmt(S);
  VisitDecl(S->getConditionVariable());
}

void StmtProfiler::VisitWhileStmt(const WhileStmt *S) {
  VisitStmt(S);
  VisitDecl(S->getConditionVariable());
}

void StmtProfiler::VisitDoStmt(const DoStmt *S) {
  VisitStmt(S);
}

void StmtProfiler::VisitForStmt(const ForStmt *S) {
  VisitStmt(S);
}

void StmtProfiler::VisitGotoStmt(const GotoStmt *S) {
  VisitStmt(S);
  VisitDecl(S->getLabel());
}

void StmtProfiler::VisitIndirectGotoStmt(const IndirectGotoStmt *S) {
  VisitStmt(S);
}

void StmtProfiler::VisitContinueStmt(const ContinueStmt *S) {
  VisitStmt(S);
}

void StmtProfiler::VisitBreakStmt(const BreakStmt *S) {
  VisitStmt(S);
}

void StmtProfiler::VisitReturnStmt(const ReturnStmt *S) {
  VisitStmt(S);
}

void StmtProfiler::VisitGCCAsmStmt(const GCCAsmStmt *S) {
  VisitStmt(S);
  ID.AddBoolean(S->isVolatile());
  ID.AddBoolean(S->isSimple());
  VisitStringLiteral(S->getAsmString());
  ID.AddInteger(S->getNumOutputs());
  for (unsigned I = 0, N = S->getNumOutputs(); I != N; ++I) {
    ID.AddString(S->getOutputName(I));
    VisitStringLiteral(S->getOutputConstraintLiteral(I));
  }
  ID.AddInteger(S->getNumInputs());
  for (unsigned I = 0, N = S->getNumInputs(); I != N; ++I) {
    ID.AddString(S->getInputName(I));
    VisitStringLiteral(S->getInputConstraintLiteral(I));
  }
  ID.AddInteger(S->getNumClobbers());
  for (unsigned I = 0, N = S->getNumClobbers(); I != N; ++I)
    VisitStringLiteral(S->getClobberStringLiteral(I));
  ID.AddInteger(S->getNumLabels());
  for (auto *L : S->labels())
    VisitDecl(L->getLabel());
}

void StmtProfiler::VisitMSAsmStmt(const MSAsmStmt *S) {
  // FIXME: Implement MS style inline asm statement profiler.
  VisitStmt(S);
}

void StmtProfiler::VisitCXXCatchStmt(const CXXCatchStmt *S) {
  VisitStmt(S);
  VisitType(S->getCaughtType());
}

void StmtProfiler::VisitCXXTryStmt(const CXXTryStmt *S) {
  VisitStmt(S);
}

void StmtProfiler::VisitCXXForRangeStmt(const CXXForRangeStmt *S) {
  VisitStmt(S);
}

void StmtProfiler::VisitMSDependentExistsStmt(const MSDependentExistsStmt *S) {
  VisitStmt(S);
  ID.AddBoolean(S->isIfExists());
  VisitNestedNameSpecifier(S->getQualifierLoc().getNestedNameSpecifier());
  VisitName(S->getNameInfo().getName());
}

void StmtProfiler::VisitSEHTryStmt(const SEHTryStmt *S) {
  VisitStmt(S);
}

void StmtProfiler::VisitSEHFinallyStmt(const SEHFinallyStmt *S) {
  VisitStmt(S);
}

void StmtProfiler::VisitSEHExceptStmt(const SEHExceptStmt *S) {
  VisitStmt(S);
}

void StmtProfiler::VisitSEHLeaveStmt(const SEHLeaveStmt *S) {
  VisitStmt(S);
}

void StmtProfiler::VisitCapturedStmt(const CapturedStmt *S) {
  VisitStmt(S);
}

void StmtProfiler::VisitObjCForCollectionStmt(const ObjCForCollectionStmt *S) {
  VisitStmt(S);
}

void StmtProfiler::VisitObjCAtCatchStmt(const ObjCAtCatchStmt *S) {
  VisitStmt(S);
  ID.AddBoolean(S->hasEllipsis());
  if (S->getCatchParamDecl())
    VisitType(S->getCatchParamDecl()->getType());
}

void StmtProfiler::VisitObjCAtFinallyStmt(const ObjCAtFinallyStmt *S) {
  VisitStmt(S);
}

void StmtProfiler::VisitObjCAtTryStmt(const ObjCAtTryStmt *S) {
  VisitStmt(S);
}

void
StmtProfiler::VisitObjCAtSynchronizedStmt(const ObjCAtSynchronizedStmt *S) {
  VisitStmt(S);
}

void StmtProfiler::VisitObjCAtThrowStmt(const ObjCAtThrowStmt *S) {
  VisitStmt(S);
}

void
StmtProfiler::VisitObjCAutoreleasePoolStmt(const ObjCAutoreleasePoolStmt *S) {
  VisitStmt(S);
}

namespace {
class OMPClauseProfiler : public ConstOMPClauseVisitor<OMPClauseProfiler> {
  StmtProfiler *Profiler;
  /// Process clauses with list of variables.
  template <typename T>
  void VisitOMPClauseList(T *Node);

public:
  OMPClauseProfiler(StmtProfiler *P) : Profiler(P) { }
#define GEN_CLANG_CLAUSE_CLASS
#define CLAUSE_CLASS(Enum, Str, Class) void Visit##Class(const Class *C);
#include "llvm/Frontend/OpenMP/OMP.inc"
  void VistOMPClauseWithPreInit(const OMPClauseWithPreInit *C);
  void VistOMPClauseWithPostUpdate(const OMPClauseWithPostUpdate *C);
};

void OMPClauseProfiler::VistOMPClauseWithPreInit(
    const OMPClauseWithPreInit *C) {
  if (auto *S = C->getPreInitStmt())
    Profiler->VisitStmt(S);
}

void OMPClauseProfiler::VistOMPClauseWithPostUpdate(
    const OMPClauseWithPostUpdate *C) {
  VistOMPClauseWithPreInit(C);
  if (auto *E = C->getPostUpdateExpr())
    Profiler->VisitStmt(E);
}

void OMPClauseProfiler::VisitOMPIfClause(const OMPIfClause *C) {
  VistOMPClauseWithPreInit(C);
  if (C->getCondition())
    Profiler->VisitStmt(C->getCondition());
}

void OMPClauseProfiler::VisitOMPFinalClause(const OMPFinalClause *C) {
  VistOMPClauseWithPreInit(C);
  if (C->getCondition())
    Profiler->VisitStmt(C->getCondition());
}

void OMPClauseProfiler::VisitOMPNumThreadsClause(const OMPNumThreadsClause *C) {
  VistOMPClauseWithPreInit(C);
  if (C->getNumThreads())
    Profiler->VisitStmt(C->getNumThreads());
}

void OMPClauseProfiler::VisitOMPAlignClause(const OMPAlignClause *C) {
  if (C->getAlignment())
    Profiler->VisitStmt(C->getAlignment());
}

void OMPClauseProfiler::VisitOMPSafelenClause(const OMPSafelenClause *C) {
  if (C->getSafelen())
    Profiler->VisitStmt(C->getSafelen());
}

void OMPClauseProfiler::VisitOMPSimdlenClause(const OMPSimdlenClause *C) {
  if (C->getSimdlen())
    Profiler->VisitStmt(C->getSimdlen());
}

void OMPClauseProfiler::VisitOMPSizesClause(const OMPSizesClause *C) {
  for (auto *E : C->getSizesRefs())
    if (E)
      Profiler->VisitExpr(E);
}

void OMPClauseProfiler::VisitOMPPermutationClause(
    const OMPPermutationClause *C) {
  for (Expr *E : C->getArgsRefs())
    if (E)
      Profiler->VisitExpr(E);
}

void OMPClauseProfiler::VisitOMPFullClause(const OMPFullClause *C) {}

void OMPClauseProfiler::VisitOMPPartialClause(const OMPPartialClause *C) {
  if (const Expr *Factor = C->getFactor())
    Profiler->VisitExpr(Factor);
}

void OMPClauseProfiler::VisitOMPAllocatorClause(const OMPAllocatorClause *C) {
  if (C->getAllocator())
    Profiler->VisitStmt(C->getAllocator());
}

void OMPClauseProfiler::VisitOMPCollapseClause(const OMPCollapseClause *C) {
  if (C->getNumForLoops())
    Profiler->VisitStmt(C->getNumForLoops());
}

void OMPClauseProfiler::VisitOMPDetachClause(const OMPDetachClause *C) {
  if (Expr *Evt = C->getEventHandler())
    Profiler->VisitStmt(Evt);
}

void OMPClauseProfiler::VisitOMPNovariantsClause(const OMPNovariantsClause *C) {
  VistOMPClauseWithPreInit(C);
  if (C->getCondition())
    Profiler->VisitStmt(C->getCondition());
}

void OMPClauseProfiler::VisitOMPNocontextClause(const OMPNocontextClause *C) {
  VistOMPClauseWithPreInit(C);
  if (C->getCondition())
    Profiler->VisitStmt(C->getCondition());
}

void OMPClauseProfiler::VisitOMPDefaultClause(const OMPDefaultClause *C) { }

void OMPClauseProfiler::VisitOMPProcBindClause(const OMPProcBindClause *C) { }

void OMPClauseProfiler::VisitOMPUnifiedAddressClause(
    const OMPUnifiedAddressClause *C) {}

void OMPClauseProfiler::VisitOMPUnifiedSharedMemoryClause(
    const OMPUnifiedSharedMemoryClause *C) {}

void OMPClauseProfiler::VisitOMPReverseOffloadClause(
    const OMPReverseOffloadClause *C) {}

void OMPClauseProfiler::VisitOMPDynamicAllocatorsClause(
    const OMPDynamicAllocatorsClause *C) {}

void OMPClauseProfiler::VisitOMPAtomicDefaultMemOrderClause(
    const OMPAtomicDefaultMemOrderClause *C) {}

void OMPClauseProfiler::VisitOMPAtClause(const OMPAtClause *C) {}

void OMPClauseProfiler::VisitOMPSeverityClause(const OMPSeverityClause *C) {}

void OMPClauseProfiler::VisitOMPMessageClause(const OMPMessageClause *C) {
  if (C->getMessageString())
    Profiler->VisitStmt(C->getMessageString());
}

void OMPClauseProfiler::VisitOMPScheduleClause(const OMPScheduleClause *C) {
  VistOMPClauseWithPreInit(C);
  if (auto *S = C->getChunkSize())
    Profiler->VisitStmt(S);
}

void OMPClauseProfiler::VisitOMPOrderedClause(const OMPOrderedClause *C) {
  if (auto *Num = C->getNumForLoops())
    Profiler->VisitStmt(Num);
}

void OMPClauseProfiler::VisitOMPNowaitClause(const OMPNowaitClause *) {}

void OMPClauseProfiler::VisitOMPUntiedClause(const OMPUntiedClause *) {}

void OMPClauseProfiler::VisitOMPMergeableClause(const OMPMergeableClause *) {}

void OMPClauseProfiler::VisitOMPReadClause(const OMPReadClause *) {}

void OMPClauseProfiler::VisitOMPWriteClause(const OMPWriteClause *) {}

void OMPClauseProfiler::VisitOMPUpdateClause(const OMPUpdateClause *) {}

void OMPClauseProfiler::VisitOMPCaptureClause(const OMPCaptureClause *) {}

void OMPClauseProfiler::VisitOMPCompareClause(const OMPCompareClause *) {}

void OMPClauseProfiler::VisitOMPFailClause(const OMPFailClause *) {}

void OMPClauseProfiler::VisitOMPAbsentClause(const OMPAbsentClause *) {}

void OMPClauseProfiler::VisitOMPHoldsClause(const OMPHoldsClause *) {}

void OMPClauseProfiler::VisitOMPContainsClause(const OMPContainsClause *) {}

void OMPClauseProfiler::VisitOMPNoOpenMPClause(const OMPNoOpenMPClause *) {}

void OMPClauseProfiler::VisitOMPNoOpenMPRoutinesClause(
    const OMPNoOpenMPRoutinesClause *) {}

void OMPClauseProfiler::VisitOMPNoParallelismClause(
    const OMPNoParallelismClause *) {}

void OMPClauseProfiler::VisitOMPSeqCstClause(const OMPSeqCstClause *) {}

void OMPClauseProfiler::VisitOMPAcqRelClause(const OMPAcqRelClause *) {}

void OMPClauseProfiler::VisitOMPAcquireClause(const OMPAcquireClause *) {}

void OMPClauseProfiler::VisitOMPReleaseClause(const OMPReleaseClause *) {}

void OMPClauseProfiler::VisitOMPRelaxedClause(const OMPRelaxedClause *) {}

void OMPClauseProfiler::VisitOMPWeakClause(const OMPWeakClause *) {}

void OMPClauseProfiler::VisitOMPThreadsClause(const OMPThreadsClause *) {}

void OMPClauseProfiler::VisitOMPSIMDClause(const OMPSIMDClause *) {}

void OMPClauseProfiler::VisitOMPNogroupClause(const OMPNogroupClause *) {}

void OMPClauseProfiler::VisitOMPInitClause(const OMPInitClause *C) {
  VisitOMPClauseList(C);
}

void OMPClauseProfiler::VisitOMPUseClause(const OMPUseClause *C) {
  if (C->getInteropVar())
    Profiler->VisitStmt(C->getInteropVar());
}

void OMPClauseProfiler::VisitOMPDestroyClause(const OMPDestroyClause *C) {
  if (C->getInteropVar())
    Profiler->VisitStmt(C->getInteropVar());
}

void OMPClauseProfiler::VisitOMPFilterClause(const OMPFilterClause *C) {
  VistOMPClauseWithPreInit(C);
  if (C->getThreadID())
    Profiler->VisitStmt(C->getThreadID());
}

template<typename T>
void OMPClauseProfiler::VisitOMPClauseList(T *Node) {
  for (auto *E : Node->varlist()) {
    if (E)
      Profiler->VisitStmt(E);
  }
}

void OMPClauseProfiler::VisitOMPPrivateClause(const OMPPrivateClause *C) {
  VisitOMPClauseList(C);
  for (auto *E : C->private_copies()) {
    if (E)
      Profiler->VisitStmt(E);
  }
}
void
OMPClauseProfiler::VisitOMPFirstprivateClause(const OMPFirstprivateClause *C) {
  VisitOMPClauseList(C);
  VistOMPClauseWithPreInit(C);
  for (auto *E : C->private_copies()) {
    if (E)
      Profiler->VisitStmt(E);
  }
  for (auto *E : C->inits()) {
    if (E)
      Profiler->VisitStmt(E);
  }
}
void
OMPClauseProfiler::VisitOMPLastprivateClause(const OMPLastprivateClause *C) {
  VisitOMPClauseList(C);
  VistOMPClauseWithPostUpdate(C);
  for (auto *E : C->source_exprs()) {
    if (E)
      Profiler->VisitStmt(E);
  }
  for (auto *E : C->destination_exprs()) {
    if (E)
      Profiler->VisitStmt(E);
  }
  for (auto *E : C->assignment_ops()) {
    if (E)
      Profiler->VisitStmt(E);
  }
}
void OMPClauseProfiler::VisitOMPSharedClause(const OMPSharedClause *C) {
  VisitOMPClauseList(C);
}
void OMPClauseProfiler::VisitOMPReductionClause(
                                         const OMPReductionClause *C) {
  Profiler->VisitNestedNameSpecifier(
      C->getQualifierLoc().getNestedNameSpecifier());
  Profiler->VisitName(C->getNameInfo().getName());
  VisitOMPClauseList(C);
  VistOMPClauseWithPostUpdate(C);
  for (auto *E : C->privates()) {
    if (E)
      Profiler->VisitStmt(E);
  }
  for (auto *E : C->lhs_exprs()) {
    if (E)
      Profiler->VisitStmt(E);
  }
  for (auto *E : C->rhs_exprs()) {
    if (E)
      Profiler->VisitStmt(E);
  }
  for (auto *E : C->reduction_ops()) {
    if (E)
      Profiler->VisitStmt(E);
  }
  if (C->getModifier() == clang::OMPC_REDUCTION_inscan) {
    for (auto *E : C->copy_ops()) {
      if (E)
        Profiler->VisitStmt(E);
    }
    for (auto *E : C->copy_array_temps()) {
      if (E)
        Profiler->VisitStmt(E);
    }
    for (auto *E : C->copy_array_elems()) {
      if (E)
        Profiler->VisitStmt(E);
    }
  }
}
void OMPClauseProfiler::VisitOMPTaskReductionClause(
    const OMPTaskReductionClause *C) {
  Profiler->VisitNestedNameSpecifier(
      C->getQualifierLoc().getNestedNameSpecifier());
  Profiler->VisitName(C->getNameInfo().getName());
  VisitOMPClauseList(C);
  VistOMPClauseWithPostUpdate(C);
  for (auto *E : C->privates()) {
    if (E)
      Profiler->VisitStmt(E);
  }
  for (auto *E : C->lhs_exprs()) {
    if (E)
      Profiler->VisitStmt(E);
  }
  for (auto *E : C->rhs_exprs()) {
    if (E)
      Profiler->VisitStmt(E);
  }
  for (auto *E : C->reduction_ops()) {
    if (E)
      Profiler->VisitStmt(E);
  }
}
void OMPClauseProfiler::VisitOMPInReductionClause(
    const OMPInReductionClause *C) {
  Profiler->VisitNestedNameSpecifier(
      C->getQualifierLoc().getNestedNameSpecifier());
  Profiler->VisitName(C->getNameInfo().getName());
  VisitOMPClauseList(C);
  VistOMPClauseWithPostUpdate(C);
  for (auto *E : C->privates()) {
    if (E)
      Profiler->VisitStmt(E);
  }
  for (auto *E : C->lhs_exprs()) {
    if (E)
      Profiler->VisitStmt(E);
  }
  for (auto *E : C->rhs_exprs()) {
    if (E)
      Profiler->VisitStmt(E);
  }
  for (auto *E : C->reduction_ops()) {
    if (E)
      Profiler->VisitStmt(E);
  }
  for (auto *E : C->taskgroup_descriptors()) {
    if (E)
      Profiler->VisitStmt(E);
  }
}
void OMPClauseProfiler::VisitOMPLinearClause(const OMPLinearClause *C) {
  VisitOMPClauseList(C);
  VistOMPClauseWithPostUpdate(C);
  for (auto *E : C->privates()) {
    if (E)
      Profiler->VisitStmt(E);
  }
  for (auto *E : C->inits()) {
    if (E)
      Profiler->VisitStmt(E);
  }
  for (auto *E : C->updates()) {
    if (E)
      Profiler->VisitStmt(E);
  }
  for (auto *E : C->finals()) {
    if (E)
      Profiler->VisitStmt(E);
  }
  if (C->getStep())
    Profiler->VisitStmt(C->getStep());
  if (C->getCalcStep())
    Profiler->VisitStmt(C->getCalcStep());
}
void OMPClauseProfiler::VisitOMPAlignedClause(const OMPAlignedClause *C) {
  VisitOMPClauseList(C);
  if (C->getAlignment())
    Profiler->VisitStmt(C->getAlignment());
}
void OMPClauseProfiler::VisitOMPCopyinClause(const OMPCopyinClause *C) {
  VisitOMPClauseList(C);
  for (auto *E : C->source_exprs()) {
    if (E)
      Profiler->VisitStmt(E);
  }
  for (auto *E : C->destination_exprs()) {
    if (E)
      Profiler->VisitStmt(E);
  }
  for (auto *E : C->assignment_ops()) {
    if (E)
      Profiler->VisitStmt(E);
  }
}
void
OMPClauseProfiler::VisitOMPCopyprivateClause(const OMPCopyprivateClause *C) {
  VisitOMPClauseList(C);
  for (auto *E : C->source_exprs()) {
    if (E)
      Profiler->VisitStmt(E);
  }
  for (auto *E : C->destination_exprs()) {
    if (E)
      Profiler->VisitStmt(E);
  }
  for (auto *E : C->assignment_ops()) {
    if (E)
      Profiler->VisitStmt(E);
  }
}
void OMPClauseProfiler::VisitOMPFlushClause(const OMPFlushClause *C) {
  VisitOMPClauseList(C);
}
void OMPClauseProfiler::VisitOMPDepobjClause(const OMPDepobjClause *C) {
  if (const Expr *Depobj = C->getDepobj())
    Profiler->VisitStmt(Depobj);
}
void OMPClauseProfiler::VisitOMPDependClause(const OMPDependClause *C) {
  VisitOMPClauseList(C);
}
void OMPClauseProfiler::VisitOMPDeviceClause(const OMPDeviceClause *C) {
  if (C->getDevice())
    Profiler->VisitStmt(C->getDevice());
}
void OMPClauseProfiler::VisitOMPMapClause(const OMPMapClause *C) {
  VisitOMPClauseList(C);
}
void OMPClauseProfiler::VisitOMPAllocateClause(const OMPAllocateClause *C) {
  if (Expr *Allocator = C->getAllocator())
    Profiler->VisitStmt(Allocator);
  VisitOMPClauseList(C);
}
void OMPClauseProfiler::VisitOMPNumTeamsClause(const OMPNumTeamsClause *C) {
  VisitOMPClauseList(C);
  VistOMPClauseWithPreInit(C);
}
void OMPClauseProfiler::VisitOMPThreadLimitClause(
    const OMPThreadLimitClause *C) {
  VisitOMPClauseList(C);
  VistOMPClauseWithPreInit(C);
}
void OMPClauseProfiler::VisitOMPPriorityClause(const OMPPriorityClause *C) {
  VistOMPClauseWithPreInit(C);
  if (C->getPriority())
    Profiler->VisitStmt(C->getPriority());
}
void OMPClauseProfiler::VisitOMPGrainsizeClause(const OMPGrainsizeClause *C) {
  VistOMPClauseWithPreInit(C);
  if (C->getGrainsize())
    Profiler->VisitStmt(C->getGrainsize());
}
void OMPClauseProfiler::VisitOMPNumTasksClause(const OMPNumTasksClause *C) {
  VistOMPClauseWithPreInit(C);
  if (C->getNumTasks())
    Profiler->VisitStmt(C->getNumTasks());
}
void OMPClauseProfiler::VisitOMPHintClause(const OMPHintClause *C) {
  if (C->getHint())
    Profiler->VisitStmt(C->getHint());
}
void OMPClauseProfiler::VisitOMPToClause(const OMPToClause *C) {
  VisitOMPClauseList(C);
}
void OMPClauseProfiler::VisitOMPFromClause(const OMPFromClause *C) {
  VisitOMPClauseList(C);
}
void OMPClauseProfiler::VisitOMPUseDevicePtrClause(
    const OMPUseDevicePtrClause *C) {
  VisitOMPClauseList(C);
}
void OMPClauseProfiler::VisitOMPUseDeviceAddrClause(
    const OMPUseDeviceAddrClause *C) {
  VisitOMPClauseList(C);
}
void OMPClauseProfiler::VisitOMPIsDevicePtrClause(
    const OMPIsDevicePtrClause *C) {
  VisitOMPClauseList(C);
}
void OMPClauseProfiler::VisitOMPHasDeviceAddrClause(
    const OMPHasDeviceAddrClause *C) {
  VisitOMPClauseList(C);
}
void OMPClauseProfiler::VisitOMPNontemporalClause(
    const OMPNontemporalClause *C) {
  VisitOMPClauseList(C);
  for (auto *E : C->private_refs())
    Profiler->VisitStmt(E);
}
void OMPClauseProfiler::VisitOMPInclusiveClause(const OMPInclusiveClause *C) {
  VisitOMPClauseList(C);
}
void OMPClauseProfiler::VisitOMPExclusiveClause(const OMPExclusiveClause *C) {
  VisitOMPClauseList(C);
}
void OMPClauseProfiler::VisitOMPUsesAllocatorsClause(
    const OMPUsesAllocatorsClause *C) {
  for (unsigned I = 0, E = C->getNumberOfAllocators(); I < E; ++I) {
    OMPUsesAllocatorsClause::Data D = C->getAllocatorData(I);
    Profiler->VisitStmt(D.Allocator);
    if (D.AllocatorTraits)
      Profiler->VisitStmt(D.AllocatorTraits);
  }
}
void OMPClauseProfiler::VisitOMPAffinityClause(const OMPAffinityClause *C) {
  if (const Expr *Modifier = C->getModifier())
    Profiler->VisitStmt(Modifier);
  for (const Expr *E : C->varlist())
    Profiler->VisitStmt(E);
}
void OMPClauseProfiler::VisitOMPOrderClause(const OMPOrderClause *C) {}
void OMPClauseProfiler::VisitOMPBindClause(const OMPBindClause *C) {}
void OMPClauseProfiler::VisitOMPXDynCGroupMemClause(
    const OMPXDynCGroupMemClause *C) {
  VistOMPClauseWithPreInit(C);
  if (Expr *Size = C->getSize())
    Profiler->VisitStmt(Size);
}
void OMPClauseProfiler::VisitOMPDoacrossClause(const OMPDoacrossClause *C) {
  VisitOMPClauseList(C);
}
void OMPClauseProfiler::VisitOMPXAttributeClause(const OMPXAttributeClause *C) {
}
void OMPClauseProfiler::VisitOMPXBareClause(const OMPXBareClause *C) {}
} // namespace

void
StmtProfiler::VisitOMPExecutableDirective(const OMPExecutableDirective *S) {
  VisitStmt(S);
  OMPClauseProfiler P(this);
  ArrayRef<OMPClause *> Clauses = S->clauses();
  for (ArrayRef<OMPClause *>::iterator I = Clauses.begin(), E = Clauses.end();
       I != E; ++I)
    if (*I)
      P.Visit(*I);
}

void StmtProfiler::VisitOMPCanonicalLoop(const OMPCanonicalLoop *L) {
  VisitStmt(L);
}

void StmtProfiler::VisitOMPLoopBasedDirective(const OMPLoopBasedDirective *S) {
  VisitOMPExecutableDirective(S);
}

void StmtProfiler::VisitOMPLoopDirective(const OMPLoopDirective *S) {
  VisitOMPLoopBasedDirective(S);
}

void StmtProfiler::VisitOMPMetaDirective(const OMPMetaDirective *S) {
  VisitOMPExecutableDirective(S);
}

void StmtProfiler::VisitOMPParallelDirective(const OMPParallelDirective *S) {
  VisitOMPExecutableDirective(S);
}

void StmtProfiler::VisitOMPSimdDirective(const OMPSimdDirective *S) {
  VisitOMPLoopDirective(S);
}

void StmtProfiler::VisitOMPLoopTransformationDirective(
    const OMPLoopTransformationDirective *S) {
  VisitOMPLoopBasedDirective(S);
}

void StmtProfiler::VisitOMPTileDirective(const OMPTileDirective *S) {
  VisitOMPLoopTransformationDirective(S);
}

void StmtProfiler::VisitOMPUnrollDirective(const OMPUnrollDirective *S) {
  VisitOMPLoopTransformationDirective(S);
}

void StmtProfiler::VisitOMPReverseDirective(const OMPReverseDirective *S) {
  VisitOMPLoopTransformationDirective(S);
}

void StmtProfiler::VisitOMPInterchangeDirective(
    const OMPInterchangeDirective *S) {
  VisitOMPLoopTransformationDirective(S);
}

void StmtProfiler::VisitOMPForDirective(const OMPForDirective *S) {
  VisitOMPLoopDirective(S);
}

void StmtProfiler::VisitOMPForSimdDirective(const OMPForSimdDirective *S) {
  VisitOMPLoopDirective(S);
}

void StmtProfiler::VisitOMPSectionsDirective(const OMPSectionsDirective *S) {
  VisitOMPExecutableDirective(S);
}

void StmtProfiler::VisitOMPSectionDirective(const OMPSectionDirective *S) {
  VisitOMPExecutableDirective(S);
}

void StmtProfiler::VisitOMPScopeDirective(const OMPScopeDirective *S) {
  VisitOMPExecutableDirective(S);
}

void StmtProfiler::VisitOMPSingleDirective(const OMPSingleDirective *S) {
  VisitOMPExecutableDirective(S);
}

void StmtProfiler::VisitOMPMasterDirective(const OMPMasterDirective *S) {
  VisitOMPExecutableDirective(S);
}

void StmtProfiler::VisitOMPCriticalDirective(const OMPCriticalDirective *S) {
  VisitOMPExecutableDirective(S);
  VisitName(S->getDirectiveName().getName());
}

void
StmtProfiler::VisitOMPParallelForDirective(const OMPParallelForDirective *S) {
  VisitOMPLoopDirective(S);
}

void StmtProfiler::VisitOMPParallelForSimdDirective(
    const OMPParallelForSimdDirective *S) {
  VisitOMPLoopDirective(S);
}

void StmtProfiler::VisitOMPParallelMasterDirective(
    const OMPParallelMasterDirective *S) {
  VisitOMPExecutableDirective(S);
}

void StmtProfiler::VisitOMPParallelMaskedDirective(
    const OMPParallelMaskedDirective *S) {
  VisitOMPExecutableDirective(S);
}

void StmtProfiler::VisitOMPParallelSectionsDirective(
    const OMPParallelSectionsDirective *S) {
  VisitOMPExecutableDirective(S);
}

void StmtProfiler::VisitOMPTaskDirective(const OMPTaskDirective *S) {
  VisitOMPExecutableDirective(S);
}

void StmtProfiler::VisitOMPTaskyieldDirective(const OMPTaskyieldDirective *S) {
  VisitOMPExecutableDirective(S);
}

void StmtProfiler::VisitOMPBarrierDirective(const OMPBarrierDirective *S) {
  VisitOMPExecutableDirective(S);
}

void StmtProfiler::VisitOMPTaskwaitDirective(const OMPTaskwaitDirective *S) {
  VisitOMPExecutableDirective(S);
}

void StmtProfiler::VisitOMPAssumeDirective(const OMPAssumeDirective *S) {
  VisitOMPExecutableDirective(S);
}

void StmtProfiler::VisitOMPErrorDirective(const OMPErrorDirective *S) {
  VisitOMPExecutableDirective(S);
}
void StmtProfiler::VisitOMPTaskgroupDirective(const OMPTaskgroupDirective *S) {
  VisitOMPExecutableDirective(S);
  if (const Expr *E = S->getReductionRef())
    VisitStmt(E);
}

void StmtProfiler::VisitOMPFlushDirective(const OMPFlushDirective *S) {
  VisitOMPExecutableDirective(S);
}

void StmtProfiler::VisitOMPDepobjDirective(const OMPDepobjDirective *S) {
  VisitOMPExecutableDirective(S);
}

void StmtProfiler::VisitOMPScanDirective(const OMPScanDirective *S) {
  VisitOMPExecutableDirective(S);
}

void StmtProfiler::VisitOMPOrderedDirective(const OMPOrderedDirective *S) {
  VisitOMPExecutableDirective(S);
}

void StmtProfiler::VisitOMPAtomicDirective(const OMPAtomicDirective *S) {
  VisitOMPExecutableDirective(S);
}

void StmtProfiler::VisitOMPTargetDirective(const OMPTargetDirective *S) {
  VisitOMPExecutableDirective(S);
}

void StmtProfiler::VisitOMPTargetDataDirective(const OMPTargetDataDirective *S) {
  VisitOMPExecutableDirective(S);
}

void StmtProfiler::VisitOMPTargetEnterDataDirective(
    const OMPTargetEnterDataDirective *S) {
  VisitOMPExecutableDirective(S);
}

void StmtProfiler::VisitOMPTargetExitDataDirective(
    const OMPTargetExitDataDirective *S) {
  VisitOMPExecutableDirective(S);
}

void StmtProfiler::VisitOMPTargetParallelDirective(
    const OMPTargetParallelDirective *S) {
  VisitOMPExecutableDirective(S);
}

void StmtProfiler::VisitOMPTargetParallelForDirective(
    const OMPTargetParallelForDirective *S) {
  VisitOMPExecutableDirective(S);
}

void StmtProfiler::VisitOMPTeamsDirective(const OMPTeamsDirective *S) {
  VisitOMPExecutableDirective(S);
}

void StmtProfiler::VisitOMPCancellationPointDirective(
    const OMPCancellationPointDirective *S) {
  VisitOMPExecutableDirective(S);
}

void StmtProfiler::VisitOMPCancelDirective(const OMPCancelDirective *S) {
  VisitOMPExecutableDirective(S);
}

void StmtProfiler::VisitOMPTaskLoopDirective(const OMPTaskLoopDirective *S) {
  VisitOMPLoopDirective(S);
}

void StmtProfiler::VisitOMPTaskLoopSimdDirective(
    const OMPTaskLoopSimdDirective *S) {
  VisitOMPLoopDirective(S);
}

void StmtProfiler::VisitOMPMasterTaskLoopDirective(
    const OMPMasterTaskLoopDirective *S) {
  VisitOMPLoopDirective(S);
}

void StmtProfiler::VisitOMPMaskedTaskLoopDirective(
    const OMPMaskedTaskLoopDirective *S) {
  VisitOMPLoopDirective(S);
}

void StmtProfiler::VisitOMPMasterTaskLoopSimdDirective(
    const OMPMasterTaskLoopSimdDirective *S) {
  VisitOMPLoopDirective(S);
}

void StmtProfiler::VisitOMPMaskedTaskLoopSimdDirective(
    const OMPMaskedTaskLoopSimdDirective *S) {
  VisitOMPLoopDirective(S);
}

void StmtProfiler::VisitOMPParallelMasterTaskLoopDirective(
    const OMPParallelMasterTaskLoopDirective *S) {
  VisitOMPLoopDirective(S);
}

void StmtProfiler::VisitOMPParallelMaskedTaskLoopDirective(
    const OMPParallelMaskedTaskLoopDirective *S) {
  VisitOMPLoopDirective(S);
}

void StmtProfiler::VisitOMPParallelMasterTaskLoopSimdDirective(
    const OMPParallelMasterTaskLoopSimdDirective *S) {
  VisitOMPLoopDirective(S);
}

void StmtProfiler::VisitOMPParallelMaskedTaskLoopSimdDirective(
    const OMPParallelMaskedTaskLoopSimdDirective *S) {
  VisitOMPLoopDirective(S);
}

void StmtProfiler::VisitOMPDistributeDirective(
    const OMPDistributeDirective *S) {
  VisitOMPLoopDirective(S);
}

void OMPClauseProfiler::VisitOMPDistScheduleClause(
    const OMPDistScheduleClause *C) {
  VistOMPClauseWithPreInit(C);
  if (auto *S = C->getChunkSize())
    Profiler->VisitStmt(S);
}

void OMPClauseProfiler::VisitOMPDefaultmapClause(const OMPDefaultmapClause *) {}

void StmtProfiler::VisitOMPTargetUpdateDirective(
    const OMPTargetUpdateDirective *S) {
  VisitOMPExecutableDirective(S);
}

void StmtProfiler::VisitOMPDistributeParallelForDirective(
    const OMPDistributeParallelForDirective *S) {
  VisitOMPLoopDirective(S);
}

void StmtProfiler::VisitOMPDistributeParallelForSimdDirective(
    const OMPDistributeParallelForSimdDirective *S) {
  VisitOMPLoopDirective(S);
}

void StmtProfiler::VisitOMPDistributeSimdDirective(
    const OMPDistributeSimdDirective *S) {
  VisitOMPLoopDirective(S);
}

void StmtProfiler::VisitOMPTargetParallelForSimdDirective(
    const OMPTargetParallelForSimdDirective *S) {
  VisitOMPLoopDirective(S);
}

void StmtProfiler::VisitOMPTargetSimdDirective(
    const OMPTargetSimdDirective *S) {
  VisitOMPLoopDirective(S);
}

void StmtProfiler::VisitOMPTeamsDistributeDirective(
    const OMPTeamsDistributeDirective *S) {
  VisitOMPLoopDirective(S);
}

void StmtProfiler::VisitOMPTeamsDistributeSimdDirective(
    const OMPTeamsDistributeSimdDirective *S) {
  VisitOMPLoopDirective(S);
}

void StmtProfiler::VisitOMPTeamsDistributeParallelForSimdDirective(
    const OMPTeamsDistributeParallelForSimdDirective *S) {
  VisitOMPLoopDirective(S);
}

void StmtProfiler::VisitOMPTeamsDistributeParallelForDirective(
    const OMPTeamsDistributeParallelForDirective *S) {
  VisitOMPLoopDirective(S);
}

void StmtProfiler::VisitOMPTargetTeamsDirective(
    const OMPTargetTeamsDirective *S) {
  VisitOMPExecutableDirective(S);
}

void StmtProfiler::VisitOMPTargetTeamsDistributeDirective(
    const OMPTargetTeamsDistributeDirective *S) {
  VisitOMPLoopDirective(S);
}

void StmtProfiler::VisitOMPTargetTeamsDistributeParallelForDirective(
    const OMPTargetTeamsDistributeParallelForDirective *S) {
  VisitOMPLoopDirective(S);
}

void StmtProfiler::VisitOMPTargetTeamsDistributeParallelForSimdDirective(
    const OMPTargetTeamsDistributeParallelForSimdDirective *S) {
  VisitOMPLoopDirective(S);
}

void StmtProfiler::VisitOMPTargetTeamsDistributeSimdDirective(
    const OMPTargetTeamsDistributeSimdDirective *S) {
  VisitOMPLoopDirective(S);
}

void StmtProfiler::VisitOMPInteropDirective(const OMPInteropDirective *S) {
  VisitOMPExecutableDirective(S);
}

void StmtProfiler::VisitOMPDispatchDirective(const OMPDispatchDirective *S) {
  VisitOMPExecutableDirective(S);
}

void StmtProfiler::VisitOMPMaskedDirective(const OMPMaskedDirective *S) {
  VisitOMPExecutableDirective(S);
}

void StmtProfiler::VisitOMPGenericLoopDirective(
    const OMPGenericLoopDirective *S) {
  VisitOMPLoopDirective(S);
}

void StmtProfiler::VisitOMPTeamsGenericLoopDirective(
    const OMPTeamsGenericLoopDirective *S) {
  VisitOMPLoopDirective(S);
}

void StmtProfiler::VisitOMPTargetTeamsGenericLoopDirective(
    const OMPTargetTeamsGenericLoopDirective *S) {
  VisitOMPLoopDirective(S);
}

void StmtProfiler::VisitOMPParallelGenericLoopDirective(
    const OMPParallelGenericLoopDirective *S) {
  VisitOMPLoopDirective(S);
}

void StmtProfiler::VisitOMPTargetParallelGenericLoopDirective(
    const OMPTargetParallelGenericLoopDirective *S) {
  VisitOMPLoopDirective(S);
}

void StmtProfiler::VisitExpr(const Expr *S) {
  VisitStmt(S);
}

void StmtProfiler::VisitConstantExpr(const ConstantExpr *S) {
  VisitExpr(S);
}

void StmtProfiler::VisitDeclRefExpr(const DeclRefExpr *S) {
  VisitExpr(S);
  if (!Canonical)
    VisitNestedNameSpecifier(S->getQualifier());
  VisitDecl(S->getDecl());
  if (!Canonical) {
    ID.AddBoolean(S->hasExplicitTemplateArgs());
    if (S->hasExplicitTemplateArgs())
      VisitTemplateArguments(S->getTemplateArgs(), S->getNumTemplateArgs());
  }
}

void StmtProfiler::VisitSYCLUniqueStableNameExpr(
    const SYCLUniqueStableNameExpr *S) {
  VisitExpr(S);
  VisitType(S->getTypeSourceInfo()->getType());
}

void StmtProfiler::VisitPredefinedExpr(const PredefinedExpr *S) {
  VisitExpr(S);
  ID.AddInteger(llvm::to_underlying(S->getIdentKind()));
}

void StmtProfiler::VisitOpenACCAsteriskSizeExpr(
    const OpenACCAsteriskSizeExpr *S) {
  VisitExpr(S);
}

void StmtProfiler::VisitIntegerLiteral(const IntegerLiteral *S) {
  VisitExpr(S);
  S->getValue().Profile(ID);

  QualType T = S->getType();
  if (Canonical)
    T = T.getCanonicalType();
  ID.AddInteger(T->getTypeClass());
  if (auto BitIntT = T->getAs<BitIntType>())
    BitIntT->Profile(ID);
  else
    ID.AddInteger(T->castAs<BuiltinType>()->getKind());
}

void StmtProfiler::VisitFixedPointLiteral(const FixedPointLiteral *S) {
  VisitExpr(S);
  S->getValue().Profile(ID);
  ID.AddInteger(S->getType()->castAs<BuiltinType>()->getKind());
}

void StmtProfiler::VisitCharacterLiteral(const CharacterLiteral *S) {
  VisitExpr(S);
  ID.AddInteger(llvm::to_underlying(S->getKind()));
  ID.AddInteger(S->getValue());
}

void StmtProfiler::VisitFloatingLiteral(const FloatingLiteral *S) {
  VisitExpr(S);
  S->getValue().Profile(ID);
  ID.AddBoolean(S->isExact());
  ID.AddInteger(S->getType()->castAs<BuiltinType>()->getKind());
}

void StmtProfiler::VisitImaginaryLiteral(const ImaginaryLiteral *S) {
  VisitExpr(S);
}

void StmtProfiler::VisitStringLiteral(const StringLiteral *S) {
  VisitExpr(S);
  ID.AddString(S->getBytes());
  ID.AddInteger(llvm::to_underlying(S->getKind()));
}

void StmtProfiler::VisitParenExpr(const ParenExpr *S) {
  VisitExpr(S);
}

void StmtProfiler::VisitParenListExpr(const ParenListExpr *S) {
  VisitExpr(S);
}

void StmtProfiler::VisitUnaryOperator(const UnaryOperator *S) {
  VisitExpr(S);
  ID.AddInteger(S->getOpcode());
}

void StmtProfiler::VisitOffsetOfExpr(const OffsetOfExpr *S) {
  VisitType(S->getTypeSourceInfo()->getType());
  unsigned n = S->getNumComponents();
  for (unsigned i = 0; i < n; ++i) {
    const OffsetOfNode &ON = S->getComponent(i);
    ID.AddInteger(ON.getKind());
    switch (ON.getKind()) {
    case OffsetOfNode::Array:
      // Expressions handled below.
      break;

    case OffsetOfNode::Field:
      VisitDecl(ON.getField());
      break;

    case OffsetOfNode::Identifier:
      VisitIdentifierInfo(ON.getFieldName());
      break;

    case OffsetOfNode::Base:
      // These nodes are implicit, and therefore don't need profiling.
      break;
    }
  }

  VisitExpr(S);
}

void
StmtProfiler::VisitUnaryExprOrTypeTraitExpr(const UnaryExprOrTypeTraitExpr *S) {
  VisitExpr(S);
  ID.AddInteger(S->getKind());
  if (S->isArgumentType())
    VisitType(S->getArgumentType());
}

void StmtProfiler::VisitArraySubscriptExpr(const ArraySubscriptExpr *S) {
  VisitExpr(S);
}

void StmtProfiler::VisitMatrixSubscriptExpr(const MatrixSubscriptExpr *S) {
  VisitExpr(S);
}

void StmtProfiler::VisitArraySectionExpr(const ArraySectionExpr *S) {
  VisitExpr(S);
}

void StmtProfiler::VisitOMPArrayShapingExpr(const OMPArrayShapingExpr *S) {
  VisitExpr(S);
}

void StmtProfiler::VisitOMPIteratorExpr(const OMPIteratorExpr *S) {
  VisitExpr(S);
  for (unsigned I = 0, E = S->numOfIterators(); I < E; ++I)
    VisitDecl(S->getIteratorDecl(I));
}

void StmtProfiler::VisitCallExpr(const CallExpr *S) {
  VisitExpr(S);
}

void StmtProfiler::VisitMemberExpr(const MemberExpr *S) {
  VisitExpr(S);
  VisitDecl(S->getMemberDecl());
  if (!Canonical)
    VisitNestedNameSpecifier(S->getQualifier());
  ID.AddBoolean(S->isArrow());
}

void StmtProfiler::VisitCompoundLiteralExpr(const CompoundLiteralExpr *S) {
  VisitExpr(S);
  ID.AddBoolean(S->isFileScope());
}

void StmtProfiler::VisitCastExpr(const CastExpr *S) {
  VisitExpr(S);
}

void StmtProfiler::VisitImplicitCastExpr(const ImplicitCastExpr *S) {
  VisitCastExpr(S);
  ID.AddInteger(S->getValueKind());
}

void StmtProfiler::VisitExplicitCastExpr(const ExplicitCastExpr *S) {
  VisitCastExpr(S);
  VisitType(S->getTypeAsWritten());
}

void StmtProfiler::VisitCStyleCastExpr(const CStyleCastExpr *S) {
  VisitExplicitCastExpr(S);
}

void StmtProfiler::VisitBinaryOperator(const BinaryOperator *S) {
  VisitExpr(S);
  ID.AddInteger(S->getOpcode());
}

void
StmtProfiler::VisitCompoundAssignOperator(const CompoundAssignOperator *S) {
  VisitBinaryOperator(S);
}

void StmtProfiler::VisitConditionalOperator(const ConditionalOperator *S) {
  VisitExpr(S);
}

void StmtProfiler::VisitBinaryConditionalOperator(
    const BinaryConditionalOperator *S) {
  VisitExpr(S);
}

void StmtProfiler::VisitAddrLabelExpr(const AddrLabelExpr *S) {
  VisitExpr(S);
  VisitDecl(S->getLabel());
}

void StmtProfiler::VisitStmtExpr(const StmtExpr *S) {
  VisitExpr(S);
}

void StmtProfiler::VisitShuffleVectorExpr(const ShuffleVectorExpr *S) {
  VisitExpr(S);
}

void StmtProfiler::VisitConvertVectorExpr(const ConvertVectorExpr *S) {
  VisitExpr(S);
}

void StmtProfiler::VisitChooseExpr(const ChooseExpr *S) {
  VisitExpr(S);
}

void StmtProfiler::VisitGNUNullExpr(const GNUNullExpr *S) {
  VisitExpr(S);
}

void StmtProfiler::VisitVAArgExpr(const VAArgExpr *S) {
  VisitExpr(S);
}

void StmtProfiler::VisitInitListExpr(const InitListExpr *S) {
  if (S->getSyntacticForm()) {
    VisitInitListExpr(S->getSyntacticForm());
    return;
  }

  VisitExpr(S);
}

void StmtProfiler::VisitDesignatedInitExpr(const DesignatedInitExpr *S) {
  VisitExpr(S);
  ID.AddBoolean(S->usesGNUSyntax());
  for (const DesignatedInitExpr::Designator &D : S->designators()) {
    if (D.isFieldDesignator()) {
      ID.AddInteger(0);
      VisitName(D.getFieldName());
      continue;
    }

    if (D.isArrayDesignator()) {
      ID.AddInteger(1);
    } else {
      assert(D.isArrayRangeDesignator());
      ID.AddInteger(2);
    }
    ID.AddInteger(D.getArrayIndex());
  }
}

// Seems that if VisitInitListExpr() only works on the syntactic form of an
// InitListExpr, then a DesignatedInitUpdateExpr is not encountered.
void StmtProfiler::VisitDesignatedInitUpdateExpr(
    const DesignatedInitUpdateExpr *S) {
  llvm_unreachable("Unexpected DesignatedInitUpdateExpr in syntactic form of "
                   "initializer");
}

void StmtProfiler::VisitArrayInitLoopExpr(const ArrayInitLoopExpr *S) {
  VisitExpr(S);
}

void StmtProfiler::VisitArrayInitIndexExpr(const ArrayInitIndexExpr *S) {
  VisitExpr(S);
}

void StmtProfiler::VisitNoInitExpr(const NoInitExpr *S) {
  llvm_unreachable("Unexpected NoInitExpr in syntactic form of initializer");
}

void StmtProfiler::VisitImplicitValueInitExpr(const ImplicitValueInitExpr *S) {
  VisitExpr(S);
}

void StmtProfiler::VisitExtVectorElementExpr(const ExtVectorElementExpr *S) {
  VisitExpr(S);
  VisitName(&S->getAccessor());
}

void StmtProfiler::VisitBlockExpr(const BlockExpr *S) {
  VisitExpr(S);
  VisitDecl(S->getBlockDecl());
}

void StmtProfiler::VisitGenericSelectionExpr(const GenericSelectionExpr *S) {
  VisitExpr(S);
  for (const GenericSelectionExpr::ConstAssociation Assoc :
       S->associations()) {
    QualType T = Assoc.getType();
    if (T.isNull())
      ID.AddPointer(nullptr);
    else
      VisitType(T);
    VisitExpr(Assoc.getAssociationExpr());
  }
}

void StmtProfiler::VisitPseudoObjectExpr(const PseudoObjectExpr *S) {
  VisitExpr(S);
  for (PseudoObjectExpr::const_semantics_iterator
         i = S->semantics_begin(), e = S->semantics_end(); i != e; ++i)
    // Normally, we would not profile the source expressions of OVEs.
    if (const OpaqueValueExpr *OVE = dyn_cast<OpaqueValueExpr>(*i))
      Visit(OVE->getSourceExpr());
}

void StmtProfiler::VisitAtomicExpr(const AtomicExpr *S) {
  VisitExpr(S);
  ID.AddInteger(S->getOp());
}

void StmtProfiler::VisitConceptSpecializationExpr(
                                           const ConceptSpecializationExpr *S) {
  VisitExpr(S);
  VisitDecl(S->getNamedConcept());
  for (const TemplateArgument &Arg : S->getTemplateArguments())
    VisitTemplateArgument(Arg);
}

void StmtProfiler::VisitRequiresExpr(const RequiresExpr *S) {
  VisitExpr(S);
  ID.AddInteger(S->getLocalParameters().size());
  for (ParmVarDecl *LocalParam : S->getLocalParameters())
    VisitDecl(LocalParam);
  ID.AddInteger(S->getRequirements().size());
  for (concepts::Requirement *Req : S->getRequirements()) {
    if (auto *TypeReq = dyn_cast<concepts::TypeRequirement>(Req)) {
      ID.AddInteger(concepts::Requirement::RK_Type);
      ID.AddBoolean(TypeReq->isSubstitutionFailure());
      if (!TypeReq->isSubstitutionFailure())
        VisitType(TypeReq->getType()->getType());
    } else if (auto *ExprReq = dyn_cast<concepts::ExprRequirement>(Req)) {
      ID.AddInteger(concepts::Requirement::RK_Compound);
      ID.AddBoolean(ExprReq->isExprSubstitutionFailure());
      if (!ExprReq->isExprSubstitutionFailure())
        Visit(ExprReq->getExpr());
      // C++2a [expr.prim.req.compound]p1 Example:
      //    [...] The compound-requirement in C1 requires that x++ is a valid
      //    expression. It is equivalent to the simple-requirement x++; [...]
      // We therefore do not profile isSimple() here.
      ID.AddBoolean(ExprReq->getNoexceptLoc().isValid());
      const concepts::ExprRequirement::ReturnTypeRequirement &RetReq =
          ExprReq->getReturnTypeRequirement();
      if (RetReq.isEmpty()) {
        ID.AddInteger(0);
      } else if (RetReq.isTypeConstraint()) {
        ID.AddInteger(1);
        Visit(RetReq.getTypeConstraint()->getImmediatelyDeclaredConstraint());
      } else {
        assert(RetReq.isSubstitutionFailure());
        ID.AddInteger(2);
      }
    } else {
      ID.AddInteger(concepts::Requirement::RK_Nested);
      auto *NestedReq = cast<concepts::NestedRequirement>(Req);
      ID.AddBoolean(NestedReq->hasInvalidConstraint());
      if (!NestedReq->hasInvalidConstraint())
        Visit(NestedReq->getConstraintExpr());
    }
  }
}

static Stmt::StmtClass DecodeOperatorCall(const CXXOperatorCallExpr *S,
                                          UnaryOperatorKind &UnaryOp,
                                          BinaryOperatorKind &BinaryOp,
                                          unsigned &NumArgs) {
  switch (S->getOperator()) {
  case OO_None:
  case OO_New:
  case OO_Delete:
  case OO_Array_New:
  case OO_Array_Delete:
  case OO_Arrow:
  case OO_Conditional:
  case NUM_OVERLOADED_OPERATORS:
    llvm_unreachable("Invalid operator call kind");

  case OO_Plus:
    if (NumArgs == 1) {
      UnaryOp = UO_Plus;
      return Stmt::UnaryOperatorClass;
    }

    BinaryOp = BO_Add;
    return Stmt::BinaryOperatorClass;

  case OO_Minus:
    if (NumArgs == 1) {
      UnaryOp = UO_Minus;
      return Stmt::UnaryOperatorClass;
    }

    BinaryOp = BO_Sub;
    return Stmt::BinaryOperatorClass;

  case OO_Star:
    if (NumArgs == 1) {
      UnaryOp = UO_Deref;
      return Stmt::UnaryOperatorClass;
    }

    BinaryOp = BO_Mul;
    return Stmt::BinaryOperatorClass;

  case OO_Slash:
    BinaryOp = BO_Div;
    return Stmt::BinaryOperatorClass;

  case OO_Percent:
    BinaryOp = BO_Rem;
    return Stmt::BinaryOperatorClass;

  case OO_Caret:
    BinaryOp = BO_Xor;
    return Stmt::BinaryOperatorClass;

  case OO_Amp:
    if (NumArgs == 1) {
      UnaryOp = UO_AddrOf;
      return Stmt::UnaryOperatorClass;
    }

    BinaryOp = BO_And;
    return Stmt::BinaryOperatorClass;

  case OO_Pipe:
    BinaryOp = BO_Or;
    return Stmt::BinaryOperatorClass;

  case OO_Tilde:
    UnaryOp = UO_Not;
    return Stmt::UnaryOperatorClass;

  case OO_Exclaim:
    UnaryOp = UO_LNot;
    return Stmt::UnaryOperatorClass;

  case OO_Equal:
    BinaryOp = BO_Assign;
    return Stmt::BinaryOperatorClass;

  case OO_Less:
    BinaryOp = BO_LT;
    return Stmt::BinaryOperatorClass;

  case OO_Greater:
    BinaryOp = BO_GT;
    return Stmt::BinaryOperatorClass;

  case OO_PlusEqual:
    BinaryOp = BO_AddAssign;
    return Stmt::CompoundAssignOperatorClass;

  case OO_MinusEqual:
    BinaryOp = BO_SubAssign;
    return Stmt::CompoundAssignOperatorClass;

  case OO_StarEqual:
    BinaryOp = BO_MulAssign;
    return Stmt::CompoundAssignOperatorClass;

  case OO_SlashEqual:
    BinaryOp = BO_DivAssign;
    return Stmt::CompoundAssignOperatorClass;

  case OO_PercentEqual:
    BinaryOp = BO_RemAssign;
    return Stmt::CompoundAssignOperatorClass;

  case OO_CaretEqual:
    BinaryOp = BO_XorAssign;
    return Stmt::CompoundAssignOperatorClass;

  case OO_AmpEqual:
    BinaryOp = BO_AndAssign;
    return Stmt::CompoundAssignOperatorClass;

  case OO_PipeEqual:
    BinaryOp = BO_OrAssign;
    return Stmt::CompoundAssignOperatorClass;

  case OO_LessLess:
    BinaryOp = BO_Shl;
    return Stmt::BinaryOperatorClass;

  case OO_GreaterGreater:
    BinaryOp = BO_Shr;
    return Stmt::BinaryOperatorClass;

  case OO_LessLessEqual:
    BinaryOp = BO_ShlAssign;
    return Stmt::CompoundAssignOperatorClass;

  case OO_GreaterGreaterEqual:
    BinaryOp = BO_ShrAssign;
    return Stmt::CompoundAssignOperatorClass;

  case OO_EqualEqual:
    BinaryOp = BO_EQ;
    return Stmt::BinaryOperatorClass;

  case OO_ExclaimEqual:
    BinaryOp = BO_NE;
    return Stmt::BinaryOperatorClass;

  case OO_LessEqual:
    BinaryOp = BO_LE;
    return Stmt::BinaryOperatorClass;

  case OO_GreaterEqual:
    BinaryOp = BO_GE;
    return Stmt::BinaryOperatorClass;

  case OO_Spaceship:
    BinaryOp = BO_Cmp;
    return Stmt::BinaryOperatorClass;

  case OO_AmpAmp:
    BinaryOp = BO_LAnd;
    return Stmt::BinaryOperatorClass;

  case OO_PipePipe:
    BinaryOp = BO_LOr;
    return Stmt::BinaryOperatorClass;

  case OO_PlusPlus:
    UnaryOp = NumArgs == 1 ? UO_PreInc : UO_PostInc;
    NumArgs = 1;
    return Stmt::UnaryOperatorClass;

  case OO_MinusMinus:
    UnaryOp = NumArgs == 1 ? UO_PreDec : UO_PostDec;
    NumArgs = 1;
    return Stmt::UnaryOperatorClass;

  case OO_Comma:
    BinaryOp = BO_Comma;
    return Stmt::BinaryOperatorClass;

  case OO_ArrowStar:
    BinaryOp = BO_PtrMemI;
    return Stmt::BinaryOperatorClass;

  case OO_Subscript:
    return Stmt::ArraySubscriptExprClass;

  case OO_Call:
    return Stmt::CallExprClass;

  case OO_Coawait:
    UnaryOp = UO_Coawait;
    return Stmt::UnaryOperatorClass;
  }

  llvm_unreachable("Invalid overloaded operator expression");
}

#if defined(_MSC_VER) && !defined(__clang__)
#if _MSC_VER == 1911
// Work around https://developercommunity.visualstudio.com/content/problem/84002/clang-cl-when-built-with-vc-2017-crashes-cause-vc.html
// MSVC 2017 update 3 miscompiles this function, and a clang built with it
// will crash in stage 2 of a bootstrap build.
#pragma optimize("", off)
#endif
#endif

void StmtProfiler::VisitCXXOperatorCallExpr(const CXXOperatorCallExpr *S) {
  if (S->isTypeDependent()) {
    // Type-dependent operator calls are profiled like their underlying
    // syntactic operator.
    //
    // An operator call to operator-> is always implicit, so just skip it. The
    // enclosing MemberExpr will profile the actual member access.
    if (S->getOperator() == OO_Arrow)
      return Visit(S->getArg(0));

    UnaryOperatorKind UnaryOp = UO_Extension;
    BinaryOperatorKind BinaryOp = BO_Comma;
    unsigned NumArgs = S->getNumArgs();
    Stmt::StmtClass SC = DecodeOperatorCall(S, UnaryOp, BinaryOp, NumArgs);

    ID.AddInteger(SC);
    for (unsigned I = 0; I != NumArgs; ++I)
      Visit(S->getArg(I));
    if (SC == Stmt::UnaryOperatorClass)
      ID.AddInteger(UnaryOp);
    else if (SC == Stmt::BinaryOperatorClass ||
             SC == Stmt::CompoundAssignOperatorClass)
      ID.AddInteger(BinaryOp);
    else
      assert(SC == Stmt::ArraySubscriptExprClass || SC == Stmt::CallExprClass);

    return;
  }

  VisitCallExpr(S);
  ID.AddInteger(S->getOperator());
}

void StmtProfiler::VisitCXXRewrittenBinaryOperator(
    const CXXRewrittenBinaryOperator *S) {
  // If a rewritten operator were ever to be type-dependent, we should profile
  // it following its syntactic operator.
  assert(!S->isTypeDependent() &&
         "resolved rewritten operator should never be type-dependent");
  ID.AddBoolean(S->isReversed());
  VisitExpr(S->getSemanticForm());
}

#if defined(_MSC_VER) && !defined(__clang__)
#if _MSC_VER == 1911
#pragma optimize("", on)
#endif
#endif

void StmtProfiler::VisitCXXMemberCallExpr(const CXXMemberCallExpr *S) {
  VisitCallExpr(S);
}

void StmtProfiler::VisitCUDAKernelCallExpr(const CUDAKernelCallExpr *S) {
  VisitCallExpr(S);
}

void StmtProfiler::VisitAsTypeExpr(const AsTypeExpr *S) {
  VisitExpr(S);
}

void StmtProfiler::VisitCXXNamedCastExpr(const CXXNamedCastExpr *S) {
  VisitExplicitCastExpr(S);
}

void StmtProfiler::VisitCXXStaticCastExpr(const CXXStaticCastExpr *S) {
  VisitCXXNamedCastExpr(S);
}

void StmtProfiler::VisitCXXDynamicCastExpr(const CXXDynamicCastExpr *S) {
  VisitCXXNamedCastExpr(S);
}

void
StmtProfiler::VisitCXXReinterpretCastExpr(const CXXReinterpretCastExpr *S) {
  VisitCXXNamedCastExpr(S);
}

void StmtProfiler::VisitCXXConstCastExpr(const CXXConstCastExpr *S) {
  VisitCXXNamedCastExpr(S);
}

void StmtProfiler::VisitBuiltinBitCastExpr(const BuiltinBitCastExpr *S) {
  VisitExpr(S);
  VisitType(S->getTypeInfoAsWritten()->getType());
}

void StmtProfiler::VisitCXXAddrspaceCastExpr(const CXXAddrspaceCastExpr *S) {
  VisitCXXNamedCastExpr(S);
}

void StmtProfiler::VisitUserDefinedLiteral(const UserDefinedLiteral *S) {
  VisitCallExpr(S);
}

void StmtProfiler::VisitCXXBoolLiteralExpr(const CXXBoolLiteralExpr *S) {
  VisitExpr(S);
  ID.AddBoolean(S->getValue());
}

void StmtProfiler::VisitCXXNullPtrLiteralExpr(const CXXNullPtrLiteralExpr *S) {
  VisitExpr(S);
}

void StmtProfiler::VisitCXXStdInitializerListExpr(
    const CXXStdInitializerListExpr *S) {
  VisitExpr(S);
}

void StmtProfiler::VisitCXXTypeidExpr(const CXXTypeidExpr *S) {
  VisitExpr(S);
  if (S->isTypeOperand())
    VisitType(S->getTypeOperandSourceInfo()->getType());
}

void StmtProfiler::VisitCXXUuidofExpr(const CXXUuidofExpr *S) {
  VisitExpr(S);
  if (S->isTypeOperand())
    VisitType(S->getTypeOperandSourceInfo()->getType());
}

void StmtProfiler::VisitMSPropertyRefExpr(const MSPropertyRefExpr *S) {
  VisitExpr(S);
  VisitDecl(S->getPropertyDecl());
}

void StmtProfiler::VisitMSPropertySubscriptExpr(
    const MSPropertySubscriptExpr *S) {
  VisitExpr(S);
}

void StmtProfiler::VisitCXXThisExpr(const CXXThisExpr *S) {
  VisitExpr(S);
  ID.AddBoolean(S->isImplicit());
  ID.AddBoolean(S->isCapturedByCopyInLambdaWithExplicitObjectParameter());
}

void StmtProfiler::VisitCXXThrowExpr(const CXXThrowExpr *S) {
  VisitExpr(S);
}

void StmtProfiler::VisitCXXDefaultArgExpr(const CXXDefaultArgExpr *S) {
  VisitExpr(S);
  VisitDecl(S->getParam());
}

void StmtProfiler::VisitCXXDefaultInitExpr(const CXXDefaultInitExpr *S) {
  VisitExpr(S);
  VisitDecl(S->getField());
}

void StmtProfiler::VisitCXXBindTemporaryExpr(const CXXBindTemporaryExpr *S) {
  VisitExpr(S);
  VisitDecl(
         const_cast<CXXDestructorDecl *>(S->getTemporary()->getDestructor()));
}

void StmtProfiler::VisitCXXConstructExpr(const CXXConstructExpr *S) {
  VisitExpr(S);
  VisitDecl(S->getConstructor());
  ID.AddBoolean(S->isElidable());
}

void StmtProfiler::VisitCXXInheritedCtorInitExpr(
    const CXXInheritedCtorInitExpr *S) {
  VisitExpr(S);
  VisitDecl(S->getConstructor());
}

void StmtProfiler::VisitCXXFunctionalCastExpr(const CXXFunctionalCastExpr *S) {
  VisitExplicitCastExpr(S);
}

void
StmtProfiler::VisitCXXTemporaryObjectExpr(const CXXTemporaryObjectExpr *S) {
  VisitCXXConstructExpr(S);
}

void
StmtProfiler::VisitLambdaExpr(const LambdaExpr *S) {
  if (!ProfileLambdaExpr) {
    // Do not recursively visit the children of this expression. Profiling the
    // body would result in unnecessary work, and is not safe to do during
    // deserialization.
    VisitStmtNoChildren(S);

    // C++20 [temp.over.link]p5:
    //   Two lambda-expressions are never considered equivalent.
    VisitDecl(S->getLambdaClass());

    return;
  }

  CXXRecordDecl *Lambda = S->getLambdaClass();
  for (const auto &Capture : Lambda->captures()) {
    ID.AddInteger(Capture.getCaptureKind());
    if (Capture.capturesVariable())
      VisitDecl(Capture.getCapturedVar());
  }

  // Profiling the body of the lambda may be dangerous during deserialization.
  // So we'd like only to profile the signature here.
  ODRHash Hasher;
  // FIXME: We can't get the operator call easily by
  // `CXXRecordDecl::getLambdaCallOperator()` if we're in deserialization.
  // So we have to do something raw here.
  for (auto *SubDecl : Lambda->decls()) {
    FunctionDecl *Call = nullptr;
    if (auto *FTD = dyn_cast<FunctionTemplateDecl>(SubDecl))
      Call = FTD->getTemplatedDecl();
    else if (auto *FD = dyn_cast<FunctionDecl>(SubDecl))
      Call = FD;

    if (!Call)
      continue;

    Hasher.AddFunctionDecl(Call, /*SkipBody=*/true);
  }
  ID.AddInteger(Hasher.CalculateHash());
}

void
StmtProfiler::VisitCXXScalarValueInitExpr(const CXXScalarValueInitExpr *S) {
  VisitExpr(S);
}

void StmtProfiler::VisitCXXDeleteExpr(const CXXDeleteExpr *S) {
  VisitExpr(S);
  ID.AddBoolean(S->isGlobalDelete());
  ID.AddBoolean(S->isArrayForm());
  VisitDecl(S->getOperatorDelete());
}

void StmtProfiler::VisitCXXNewExpr(const CXXNewExpr *S) {
  VisitExpr(S);
  VisitType(S->getAllocatedType());
  VisitDecl(S->getOperatorNew());
  VisitDecl(S->getOperatorDelete());
  ID.AddBoolean(S->isArray());
  ID.AddInteger(S->getNumPlacementArgs());
  ID.AddBoolean(S->isGlobalNew());
  ID.AddBoolean(S->isParenTypeId());
  ID.AddInteger(llvm::to_underlying(S->getInitializationStyle()));
}

void
StmtProfiler::VisitCXXPseudoDestructorExpr(const CXXPseudoDestructorExpr *S) {
  VisitExpr(S);
  ID.AddBoolean(S->isArrow());
  VisitNestedNameSpecifier(S->getQualifier());
  ID.AddBoolean(S->getScopeTypeInfo() != nullptr);
  if (S->getScopeTypeInfo())
    VisitType(S->getScopeTypeInfo()->getType());
  ID.AddBoolean(S->getDestroyedTypeInfo() != nullptr);
  if (S->getDestroyedTypeInfo())
    VisitType(S->getDestroyedType());
  else
    VisitIdentifierInfo(S->getDestroyedTypeIdentifier());
}

void StmtProfiler::VisitOverloadExpr(const OverloadExpr *S) {
  VisitExpr(S);
  VisitNestedNameSpecifier(S->getQualifier());
  VisitName(S->getName(), /*TreatAsDecl*/ true);
  ID.AddBoolean(S->hasExplicitTemplateArgs());
  if (S->hasExplicitTemplateArgs())
    VisitTemplateArguments(S->getTemplateArgs(), S->getNumTemplateArgs());
}

void
StmtProfiler::VisitUnresolvedLookupExpr(const UnresolvedLookupExpr *S) {
  VisitOverloadExpr(S);
}

void StmtProfiler::VisitTypeTraitExpr(const TypeTraitExpr *S) {
  VisitExpr(S);
  ID.AddInteger(S->getTrait());
  ID.AddInteger(S->getNumArgs());
  for (unsigned I = 0, N = S->getNumArgs(); I != N; ++I)
    VisitType(S->getArg(I)->getType());
}

void StmtProfiler::VisitArrayTypeTraitExpr(const ArrayTypeTraitExpr *S) {
  VisitExpr(S);
  ID.AddInteger(S->getTrait());
  VisitType(S->getQueriedType());
}

void StmtProfiler::VisitExpressionTraitExpr(const ExpressionTraitExpr *S) {
  VisitExpr(S);
  ID.AddInteger(S->getTrait());
  VisitExpr(S->getQueriedExpression());
}

void StmtProfiler::VisitDependentScopeDeclRefExpr(
    const DependentScopeDeclRefExpr *S) {
  VisitExpr(S);
  VisitName(S->getDeclName());
  VisitNestedNameSpecifier(S->getQualifier());
  ID.AddBoolean(S->hasExplicitTemplateArgs());
  if (S->hasExplicitTemplateArgs())
    VisitTemplateArguments(S->getTemplateArgs(), S->getNumTemplateArgs());
}

void StmtProfiler::VisitExprWithCleanups(const ExprWithCleanups *S) {
  VisitExpr(S);
}

void StmtProfiler::VisitCXXUnresolvedConstructExpr(
    const CXXUnresolvedConstructExpr *S) {
  VisitExpr(S);
  VisitType(S->getTypeAsWritten());
  ID.AddInteger(S->isListInitialization());
}

void StmtProfiler::VisitCXXDependentScopeMemberExpr(
    const CXXDependentScopeMemberExpr *S) {
  ID.AddBoolean(S->isImplicitAccess());
  if (!S->isImplicitAccess()) {
    VisitExpr(S);
    ID.AddBoolean(S->isArrow());
  }
  VisitNestedNameSpecifier(S->getQualifier());
  VisitName(S->getMember());
  ID.AddBoolean(S->hasExplicitTemplateArgs());
  if (S->hasExplicitTemplateArgs())
    VisitTemplateArguments(S->getTemplateArgs(), S->getNumTemplateArgs());
}

void StmtProfiler::VisitUnresolvedMemberExpr(const UnresolvedMemberExpr *S) {
  ID.AddBoolean(S->isImplicitAccess());
  if (!S->isImplicitAccess()) {
    VisitExpr(S);
    ID.AddBoolean(S->isArrow());
  }
  VisitNestedNameSpecifier(S->getQualifier());
  VisitName(S->getMemberName());
  ID.AddBoolean(S->hasExplicitTemplateArgs());
  if (S->hasExplicitTemplateArgs())
    VisitTemplateArguments(S->getTemplateArgs(), S->getNumTemplateArgs());
}

void StmtProfiler::VisitCXXNoexceptExpr(const CXXNoexceptExpr *S) {
  VisitExpr(S);
}

void StmtProfiler::VisitPackExpansionExpr(const PackExpansionExpr *S) {
  VisitExpr(S);
}

void StmtProfiler::VisitSizeOfPackExpr(const SizeOfPackExpr *S) {
  VisitExpr(S);
  VisitDecl(S->getPack());
  if (S->isPartiallySubstituted()) {
    auto Args = S->getPartialArguments();
    ID.AddInteger(Args.size());
    for (const auto &TA : Args)
      VisitTemplateArgument(TA);
  } else {
    ID.AddInteger(0);
  }
}

void StmtProfiler::VisitPackIndexingExpr(const PackIndexingExpr *E) {
  VisitExpr(E);
  VisitExpr(E->getPackIdExpression());
  VisitExpr(E->getIndexExpr());
}

void StmtProfiler::VisitSubstNonTypeTemplateParmPackExpr(
    const SubstNonTypeTemplateParmPackExpr *S) {
  VisitExpr(S);
  VisitDecl(S->getParameterPack());
  VisitTemplateArgument(S->getArgumentPack());
}

void StmtProfiler::VisitSubstNonTypeTemplateParmExpr(
    const SubstNonTypeTemplateParmExpr *E) {
  // Profile exactly as the replacement expression.
  Visit(E->getReplacement());
}

void StmtProfiler::VisitFunctionParmPackExpr(const FunctionParmPackExpr *S) {
  VisitExpr(S);
  VisitDecl(S->getParameterPack());
  ID.AddInteger(S->getNumExpansions());
  for (FunctionParmPackExpr::iterator I = S->begin(), E = S->end(); I != E; ++I)
    VisitDecl(*I);
}

void StmtProfiler::VisitMaterializeTemporaryExpr(
                                           const MaterializeTemporaryExpr *S) {
  VisitExpr(S);
}

void StmtProfiler::VisitCXXFoldExpr(const CXXFoldExpr *S) {
  VisitExpr(S);
  ID.AddInteger(S->getOperator());
}

void StmtProfiler::VisitCXXParenListInitExpr(const CXXParenListInitExpr *S) {
  VisitExpr(S);
}

void StmtProfiler::VisitCoroutineBodyStmt(const CoroutineBodyStmt *S) {
  VisitStmt(S);
}

void StmtProfiler::VisitCoreturnStmt(const CoreturnStmt *S) {
  VisitStmt(S);
}

void StmtProfiler::VisitCoawaitExpr(const CoawaitExpr *S) {
  VisitExpr(S);
}

void StmtProfiler::VisitDependentCoawaitExpr(const DependentCoawaitExpr *S) {
  VisitExpr(S);
}

void StmtProfiler::VisitCoyieldExpr(const CoyieldExpr *S) {
  VisitExpr(S);
}

void StmtProfiler::VisitOpaqueValueExpr(const OpaqueValueExpr *E) {
  VisitExpr(E);
}

void StmtProfiler::VisitTypoExpr(const TypoExpr *E) {
  VisitExpr(E);
}

void StmtProfiler::VisitSourceLocExpr(const SourceLocExpr *E) {
  VisitExpr(E);
}

void StmtProfiler::VisitEmbedExpr(const EmbedExpr *E) { VisitExpr(E); }

void StmtProfiler::VisitRecoveryExpr(const RecoveryExpr *E) { VisitExpr(E); }

void StmtProfiler::VisitObjCStringLiteral(const ObjCStringLiteral *S) {
  VisitExpr(S);
}

void StmtProfiler::VisitObjCBoxedExpr(const ObjCBoxedExpr *E) {
  VisitExpr(E);
}

void StmtProfiler::VisitObjCArrayLiteral(const ObjCArrayLiteral *E) {
  VisitExpr(E);
}

void StmtProfiler::VisitObjCDictionaryLiteral(const ObjCDictionaryLiteral *E) {
  VisitExpr(E);
}

void StmtProfiler::VisitObjCEncodeExpr(const ObjCEncodeExpr *S) {
  VisitExpr(S);
  VisitType(S->getEncodedType());
}

void StmtProfiler::VisitObjCSelectorExpr(const ObjCSelectorExpr *S) {
  VisitExpr(S);
  VisitName(S->getSelector());
}

void StmtProfiler::VisitObjCProtocolExpr(const ObjCProtocolExpr *S) {
  VisitExpr(S);
  VisitDecl(S->getProtocol());
}

void StmtProfiler::VisitObjCIvarRefExpr(const ObjCIvarRefExpr *S) {
  VisitExpr(S);
  VisitDecl(S->getDecl());
  ID.AddBoolean(S->isArrow());
  ID.AddBoolean(S->isFreeIvar());
}

void StmtProfiler::VisitObjCPropertyRefExpr(const ObjCPropertyRefExpr *S) {
  VisitExpr(S);
  if (S->isImplicitProperty()) {
    VisitDecl(S->getImplicitPropertyGetter());
    VisitDecl(S->getImplicitPropertySetter());
  } else {
    VisitDecl(S->getExplicitProperty());
  }
  if (S->isSuperReceiver()) {
    ID.AddBoolean(S->isSuperReceiver());
    VisitType(S->getSuperReceiverType());
  }
}

void StmtProfiler::VisitObjCSubscriptRefExpr(const ObjCSubscriptRefExpr *S) {
  VisitExpr(S);
  VisitDecl(S->getAtIndexMethodDecl());
  VisitDecl(S->setAtIndexMethodDecl());
}

void StmtProfiler::VisitObjCMessageExpr(const ObjCMessageExpr *S) {
  VisitExpr(S);
  VisitName(S->getSelector());
  VisitDecl(S->getMethodDecl());
}

void StmtProfiler::VisitObjCIsaExpr(const ObjCIsaExpr *S) {
  VisitExpr(S);
  ID.AddBoolean(S->isArrow());
}

void StmtProfiler::VisitObjCBoolLiteralExpr(const ObjCBoolLiteralExpr *S) {
  VisitExpr(S);
  ID.AddBoolean(S->getValue());
}

void StmtProfiler::VisitObjCIndirectCopyRestoreExpr(
    const ObjCIndirectCopyRestoreExpr *S) {
  VisitExpr(S);
  ID.AddBoolean(S->shouldCopy());
}

void StmtProfiler::VisitObjCBridgedCastExpr(const ObjCBridgedCastExpr *S) {
  VisitExplicitCastExpr(S);
  ID.AddBoolean(S->getBridgeKind());
}

void StmtProfiler::VisitObjCAvailabilityCheckExpr(
    const ObjCAvailabilityCheckExpr *S) {
  VisitExpr(S);
}

void StmtProfiler::VisitTemplateArguments(const TemplateArgumentLoc *Args,
                                          unsigned NumArgs) {
  ID.AddInteger(NumArgs);
  for (unsigned I = 0; I != NumArgs; ++I)
    VisitTemplateArgument(Args[I].getArgument());
}

void StmtProfiler::VisitTemplateArgument(const TemplateArgument &Arg) {
  // Mostly repetitive with TemplateArgument::Profile!
  ID.AddInteger(Arg.getKind());
  switch (Arg.getKind()) {
  case TemplateArgument::Null:
    break;

  case TemplateArgument::Type:
    VisitType(Arg.getAsType());
    break;

  case TemplateArgument::Template:
  case TemplateArgument::TemplateExpansion:
    VisitTemplateName(Arg.getAsTemplateOrTemplatePattern());
    break;

  case TemplateArgument::Declaration:
    VisitType(Arg.getParamTypeForDecl());
    // FIXME: Do we need to recursively decompose template parameter objects?
    VisitDecl(Arg.getAsDecl());
    break;

  case TemplateArgument::NullPtr:
    VisitType(Arg.getNullPtrType());
    break;

  case TemplateArgument::Integral:
    VisitType(Arg.getIntegralType());
    Arg.getAsIntegral().Profile(ID);
    break;

  case TemplateArgument::StructuralValue:
    VisitType(Arg.getStructuralValueType());
    // FIXME: Do we need to recursively decompose this ourselves?
    Arg.getAsStructuralValue().Profile(ID);
    break;

  case TemplateArgument::Expression:
    Visit(Arg.getAsExpr());
    break;

  case TemplateArgument::Pack:
    for (const auto &P : Arg.pack_elements())
      VisitTemplateArgument(P);
    break;
  }
}

namespace {
class OpenACCClauseProfiler
    : public OpenACCClauseVisitor<OpenACCClauseProfiler> {
  StmtProfiler &Profiler;

public:
  OpenACCClauseProfiler(StmtProfiler &P) : Profiler(P) {}

  void VisitOpenACCClauseList(ArrayRef<const OpenACCClause *> Clauses) {
    for (const OpenACCClause *Clause : Clauses) {
      // TODO OpenACC: When we have clauses with expressions, we should
      // profile them too.
      Visit(Clause);
    }
  }

  void VisitClauseWithVarList(const OpenACCClauseWithVarList &Clause) {
    for (auto *E : Clause.getVarList())
      Profiler.VisitStmt(E);
  }

#define VISIT_CLAUSE(CLAUSE_NAME)                                              \
  void Visit##CLAUSE_NAME##Clause(const OpenACC##CLAUSE_NAME##Clause &Clause);

#include "clang/Basic/OpenACCClauses.def"
};

/// Nothing to do here, there are no sub-statements.
void OpenACCClauseProfiler::VisitDefaultClause(
    const OpenACCDefaultClause &Clause) {}

void OpenACCClauseProfiler::VisitIfClause(const OpenACCIfClause &Clause) {
  assert(Clause.hasConditionExpr() &&
         "if clause requires a valid condition expr");
  Profiler.VisitStmt(Clause.getConditionExpr());
}

void OpenACCClauseProfiler::VisitCopyClause(const OpenACCCopyClause &Clause) {
  VisitClauseWithVarList(Clause);
}
void OpenACCClauseProfiler::VisitCopyInClause(
    const OpenACCCopyInClause &Clause) {
  VisitClauseWithVarList(Clause);
}

void OpenACCClauseProfiler::VisitCopyOutClause(
    const OpenACCCopyOutClause &Clause) {
  VisitClauseWithVarList(Clause);
}

void OpenACCClauseProfiler::VisitCreateClause(
    const OpenACCCreateClause &Clause) {
  VisitClauseWithVarList(Clause);
}

void OpenACCClauseProfiler::VisitSelfClause(const OpenACCSelfClause &Clause) {
  if (Clause.hasConditionExpr())
    Profiler.VisitStmt(Clause.getConditionExpr());
}

void OpenACCClauseProfiler::VisitFinalizeClause(
    const OpenACCFinalizeClause &Clause) {}

void OpenACCClauseProfiler::VisitIfPresentClause(
    const OpenACCIfPresentClause &Clause) {}

void OpenACCClauseProfiler::VisitNumGangsClause(
    const OpenACCNumGangsClause &Clause) {
  for (auto *E : Clause.getIntExprs())
    Profiler.VisitStmt(E);
}

void OpenACCClauseProfiler::VisitTileClause(const OpenACCTileClause &Clause) {
  for (auto *E : Clause.getSizeExprs())
    Profiler.VisitStmt(E);
}

void OpenACCClauseProfiler::VisitNumWorkersClause(
    const OpenACCNumWorkersClause &Clause) {
  assert(Clause.hasIntExpr() && "num_workers clause requires a valid int expr");
  Profiler.VisitStmt(Clause.getIntExpr());
}

void OpenACCClauseProfiler::VisitCollapseClause(
    const OpenACCCollapseClause &Clause) {
  assert(Clause.getLoopCount() && "collapse clause requires a valid int expr");
  Profiler.VisitStmt(Clause.getLoopCount());
}

void OpenACCClauseProfiler::VisitPrivateClause(
    const OpenACCPrivateClause &Clause) {
  VisitClauseWithVarList(Clause);
}

void OpenACCClauseProfiler::VisitFirstPrivateClause(
    const OpenACCFirstPrivateClause &Clause) {
  VisitClauseWithVarList(Clause);
}

void OpenACCClauseProfiler::VisitAttachClause(
    const OpenACCAttachClause &Clause) {
  VisitClauseWithVarList(Clause);
}

void OpenACCClauseProfiler::VisitDetachClause(
    const OpenACCDetachClause &Clause) {
  VisitClauseWithVarList(Clause);
}

void OpenACCClauseProfiler::VisitDeleteClause(
    const OpenACCDeleteClause &Clause) {
  VisitClauseWithVarList(Clause);
}

void OpenACCClauseProfiler::VisitDevicePtrClause(
    const OpenACCDevicePtrClause &Clause) {
  VisitClauseWithVarList(Clause);
}

void OpenACCClauseProfiler::VisitNoCreateClause(
    const OpenACCNoCreateClause &Clause) {
  VisitClauseWithVarList(Clause);
}

void OpenACCClauseProfiler::VisitPresentClause(
    const OpenACCPresentClause &Clause) {
  VisitClauseWithVarList(Clause);
}

void OpenACCClauseProfiler::VisitUseDeviceClause(
    const OpenACCUseDeviceClause &Clause) {
  VisitClauseWithVarList(Clause);
}

void OpenACCClauseProfiler::VisitVectorLengthClause(
    const OpenACCVectorLengthClause &Clause) {
  assert(Clause.hasIntExpr() &&
         "vector_length clause requires a valid int expr");
  Profiler.VisitStmt(Clause.getIntExpr());
}

void OpenACCClauseProfiler::VisitAsyncClause(const OpenACCAsyncClause &Clause) {
  if (Clause.hasIntExpr())
    Profiler.VisitStmt(Clause.getIntExpr());
}

<<<<<<< HEAD
=======
void OpenACCClauseProfiler::VisitDeviceNumClause(
    const OpenACCDeviceNumClause &Clause) {
  Profiler.VisitStmt(Clause.getIntExpr());
}

>>>>>>> ce7c17d5
void OpenACCClauseProfiler::VisitWorkerClause(
    const OpenACCWorkerClause &Clause) {
  if (Clause.hasIntExpr())
    Profiler.VisitStmt(Clause.getIntExpr());
}

void OpenACCClauseProfiler::VisitVectorClause(
    const OpenACCVectorClause &Clause) {
  if (Clause.hasIntExpr())
    Profiler.VisitStmt(Clause.getIntExpr());
}

void OpenACCClauseProfiler::VisitWaitClause(const OpenACCWaitClause &Clause) {
  if (Clause.hasDevNumExpr())
    Profiler.VisitStmt(Clause.getDevNumExpr());
  for (auto *E : Clause.getQueueIdExprs())
    Profiler.VisitStmt(E);
}
/// Nothing to do here, there are no sub-statements.
void OpenACCClauseProfiler::VisitDeviceTypeClause(
    const OpenACCDeviceTypeClause &Clause) {}

void OpenACCClauseProfiler::VisitAutoClause(const OpenACCAutoClause &Clause) {}

void OpenACCClauseProfiler::VisitIndependentClause(
    const OpenACCIndependentClause &Clause) {}

void OpenACCClauseProfiler::VisitSeqClause(const OpenACCSeqClause &Clause) {}

void OpenACCClauseProfiler::VisitGangClause(const OpenACCGangClause &Clause) {
  for (unsigned I = 0; I < Clause.getNumExprs(); ++I) {
    Profiler.VisitStmt(Clause.getExpr(I).second);
  }
}

void OpenACCClauseProfiler::VisitReductionClause(
    const OpenACCReductionClause &Clause) {
  VisitClauseWithVarList(Clause);
}
} // namespace

void StmtProfiler::VisitOpenACCComputeConstruct(
    const OpenACCComputeConstruct *S) {
  // VisitStmt handles children, so the AssociatedStmt is handled.
  VisitStmt(S);

  OpenACCClauseProfiler P{*this};
  P.VisitOpenACCClauseList(S->clauses());
}

void StmtProfiler::VisitOpenACCLoopConstruct(const OpenACCLoopConstruct *S) {
  // VisitStmt handles children, so the Loop is handled.
  VisitStmt(S);

  OpenACCClauseProfiler P{*this};
  P.VisitOpenACCClauseList(S->clauses());
}

void StmtProfiler::VisitOpenACCCombinedConstruct(
    const OpenACCCombinedConstruct *S) {
  // VisitStmt handles children, so the Loop is handled.
  VisitStmt(S);

  OpenACCClauseProfiler P{*this};
  P.VisitOpenACCClauseList(S->clauses());
}

void StmtProfiler::VisitOpenACCDataConstruct(const OpenACCDataConstruct *S) {
  VisitStmt(S);

  OpenACCClauseProfiler P{*this};
  P.VisitOpenACCClauseList(S->clauses());
}

void StmtProfiler::VisitOpenACCEnterDataConstruct(
    const OpenACCEnterDataConstruct *S) {
  VisitStmt(S);

  OpenACCClauseProfiler P{*this};
  P.VisitOpenACCClauseList(S->clauses());
}

void StmtProfiler::VisitOpenACCExitDataConstruct(
    const OpenACCExitDataConstruct *S) {
  VisitStmt(S);

  OpenACCClauseProfiler P{*this};
  P.VisitOpenACCClauseList(S->clauses());
}

void StmtProfiler::VisitOpenACCHostDataConstruct(
    const OpenACCHostDataConstruct *S) {
  VisitStmt(S);

  OpenACCClauseProfiler P{*this};
  P.VisitOpenACCClauseList(S->clauses());
}

void StmtProfiler::VisitOpenACCWaitConstruct(const OpenACCWaitConstruct *S) {
  // VisitStmt covers 'children', so the exprs inside of it are covered.
  VisitStmt(S);

  OpenACCClauseProfiler P{*this};
  P.VisitOpenACCClauseList(S->clauses());
}

void StmtProfiler::VisitOpenACCInitConstruct(const OpenACCInitConstruct *S) {
  VisitStmt(S);
  OpenACCClauseProfiler P{*this};
  P.VisitOpenACCClauseList(S->clauses());
}

void StmtProfiler::VisitOpenACCShutdownConstruct(
    const OpenACCShutdownConstruct *S) {
  VisitStmt(S);
  OpenACCClauseProfiler P{*this};
  P.VisitOpenACCClauseList(S->clauses());
}

void StmtProfiler::VisitHLSLOutArgExpr(const HLSLOutArgExpr *S) {
  VisitStmt(S);
}

void Stmt::Profile(llvm::FoldingSetNodeID &ID, const ASTContext &Context,
                   bool Canonical, bool ProfileLambdaExpr) const {
  StmtProfilerWithPointers Profiler(ID, Context, Canonical, ProfileLambdaExpr);
  Profiler.Visit(this);
}

void Stmt::ProcessODRHash(llvm::FoldingSetNodeID &ID,
                          class ODRHash &Hash) const {
  StmtProfilerWithoutPointers Profiler(ID, Hash);
  Profiler.Visit(this);
}<|MERGE_RESOLUTION|>--- conflicted
+++ resolved
@@ -2645,14 +2645,11 @@
     Profiler.VisitStmt(Clause.getIntExpr());
 }
 
-<<<<<<< HEAD
-=======
 void OpenACCClauseProfiler::VisitDeviceNumClause(
     const OpenACCDeviceNumClause &Clause) {
   Profiler.VisitStmt(Clause.getIntExpr());
 }
 
->>>>>>> ce7c17d5
 void OpenACCClauseProfiler::VisitWorkerClause(
     const OpenACCWorkerClause &Clause) {
   if (Clause.hasIntExpr())
