//===--- ASTDiagnostic.cpp - Diagnostic Printing Hooks for AST Nodes ------===//
//
// Part of the LLVM Project, under the Apache License v2.0 with LLVM Exceptions.
// See https://llvm.org/LICENSE.txt for license information.
// SPDX-License-Identifier: Apache-2.0 WITH LLVM-exception
//
//===----------------------------------------------------------------------===//
//
// This file implements a diagnostic formatting hook for AST elements.
//
//===----------------------------------------------------------------------===//

#include "clang/AST/ASTDiagnostic.h"
#include "clang/AST/ASTContext.h"
#include "clang/AST/ASTLambda.h"
#include "clang/AST/Attr.h"
#include "clang/AST/DeclObjC.h"
#include "clang/AST/DeclTemplate.h"
#include "clang/AST/ExprCXX.h"
#include "clang/AST/TemplateBase.h"
#include "clang/AST/Type.h"
#include "llvm/ADT/StringExtras.h"
#include "llvm/Support/ConvertUTF.h"
#include "llvm/Support/Format.h"
#include "llvm/Support/raw_ostream.h"

using namespace clang;

// Returns a desugared version of the QualType, and marks ShouldAKA as true
// whenever we remove significant sugar from the type. Make sure ShouldAKA
// is initialized before passing it in.
QualType clang::desugarForDiagnostic(ASTContext &Context, QualType QT,
                                     bool &ShouldAKA) {
  QualifierCollector QC;

  while (true) {
    const Type *Ty = QC.strip(QT);

    // Don't aka just because we saw an elaborated type...
    if (const ElaboratedType *ET = dyn_cast<ElaboratedType>(Ty)) {
      QT = ET->desugar();
      continue;
    }
    // ... or a using type ...
    if (const UsingType *UT = dyn_cast<UsingType>(Ty)) {
      QT = UT->desugar();
      continue;
    }
    // ... or a paren type ...
    if (const ParenType *PT = dyn_cast<ParenType>(Ty)) {
      QT = PT->desugar();
      continue;
    }
    // ... or a macro defined type ...
    if (const MacroQualifiedType *MDT = dyn_cast<MacroQualifiedType>(Ty)) {
      QT = MDT->desugar();
      continue;
    }
    // ...or a substituted template type parameter ...
    if (const SubstTemplateTypeParmType *ST =
          dyn_cast<SubstTemplateTypeParmType>(Ty)) {
      QT = ST->desugar();
      continue;
    }
    // ...or an attributed type...
    if (const AttributedType *AT = dyn_cast<AttributedType>(Ty)) {
      QT = AT->desugar();
      continue;
    }
    // ...or an adjusted type...
    if (const AdjustedType *AT = dyn_cast<AdjustedType>(Ty)) {
      QT = AT->desugar();
      continue;
    }
    // ... or an auto type.
    if (const AutoType *AT = dyn_cast<AutoType>(Ty)) {
      if (!AT->isSugared())
        break;
      QT = AT->desugar();
      continue;
    }

    // Desugar FunctionType if return type or any parameter type should be
    // desugared. Preserve nullability attribute on desugared types.
    if (const FunctionType *FT = dyn_cast<FunctionType>(Ty)) {
      bool DesugarReturn = false;
      QualType SugarRT = FT->getReturnType();
      QualType RT = desugarForDiagnostic(Context, SugarRT, DesugarReturn);
      if (auto nullability = AttributedType::stripOuterNullability(SugarRT)) {
        RT = Context.getAttributedType(*nullability, RT, RT);
      }

      bool DesugarArgument = false;
      SmallVector<QualType, 4> Args;
      const FunctionProtoType *FPT = dyn_cast<FunctionProtoType>(FT);
      if (FPT) {
        for (QualType SugarPT : FPT->param_types()) {
          QualType PT = desugarForDiagnostic(Context, SugarPT, DesugarArgument);
          if (auto nullability =
                  AttributedType::stripOuterNullability(SugarPT)) {
            PT = Context.getAttributedType(*nullability, PT, PT);
          }
          Args.push_back(PT);
        }
      }

      if (DesugarReturn || DesugarArgument) {
        ShouldAKA = true;
        QT = FPT ? Context.getFunctionType(RT, Args, FPT->getExtProtoInfo())
                 : Context.getFunctionNoProtoType(RT, FT->getExtInfo());
        break;
      }
    }

    // Desugar template specializations if any template argument should be
    // desugared.
    if (const TemplateSpecializationType *TST =
            dyn_cast<TemplateSpecializationType>(Ty)) {
      if (!TST->isTypeAlias()) {
        bool DesugarArgument = false;
        SmallVector<TemplateArgument, 4> Args;
        for (const TemplateArgument &Arg : TST->template_arguments()) {
          if (Arg.getKind() == TemplateArgument::Type)
            Args.push_back(desugarForDiagnostic(Context, Arg.getAsType(),
                                                DesugarArgument));
          else
            Args.push_back(Arg);
        }

        if (DesugarArgument) {
          ShouldAKA = true;
          QT = Context.getTemplateSpecializationType(
<<<<<<< HEAD
              TST->getTemplateName(), Args, /*CanonicalArgs=*/std::nullopt, QT);
=======
              TST->getTemplateName(), Args, /*CanonicalArgs=*/{}, QT);
>>>>>>> eb0f1dc0
        }
        break;
      }
    }

    if (const auto *AT = dyn_cast<ArrayType>(Ty)) {
      QualType ElementTy =
          desugarForDiagnostic(Context, AT->getElementType(), ShouldAKA);
      if (const auto *CAT = dyn_cast<ConstantArrayType>(AT))
        QT = Context.getConstantArrayType(
            ElementTy, CAT->getSize(), CAT->getSizeExpr(),
            CAT->getSizeModifier(), CAT->getIndexTypeCVRQualifiers());
      else if (const auto *VAT = dyn_cast<VariableArrayType>(AT))
        QT = Context.getVariableArrayType(ElementTy, VAT->getSizeExpr(),
                                          VAT->getSizeModifier(),
                                          VAT->getIndexTypeCVRQualifiers());
      else if (const auto *DSAT = dyn_cast<DependentSizedArrayType>(AT))
        QT = Context.getDependentSizedArrayType(
            ElementTy, DSAT->getSizeExpr(), DSAT->getSizeModifier(),
            DSAT->getIndexTypeCVRQualifiers());
      else if (const auto *IAT = dyn_cast<IncompleteArrayType>(AT))
        QT = Context.getIncompleteArrayType(ElementTy, IAT->getSizeModifier(),
                                            IAT->getIndexTypeCVRQualifiers());
      else
        llvm_unreachable("Unhandled array type");
      break;
    }

    // Don't desugar magic Objective-C types.
    if (QualType(Ty,0) == Context.getObjCIdType() ||
        QualType(Ty,0) == Context.getObjCClassType() ||
        QualType(Ty,0) == Context.getObjCSelType() ||
        QualType(Ty,0) == Context.getObjCProtoType())
      break;

    // Don't desugar va_list.
    if (QualType(Ty, 0) == Context.getBuiltinVaListType() ||
        QualType(Ty, 0) == Context.getBuiltinMSVaListType())
      break;

    // Otherwise, do a single-step desugar.
    QualType Underlying;
    bool IsSugar = false;
    switch (Ty->getTypeClass()) {
#define ABSTRACT_TYPE(Class, Base)
#define TYPE(Class, Base) \
case Type::Class: { \
const Class##Type *CTy = cast<Class##Type>(Ty); \
if (CTy->isSugared()) { \
IsSugar = true; \
Underlying = CTy->desugar(); \
} \
break; \
}
#include "clang/AST/TypeNodes.inc"
    }

    // If it wasn't sugared, we're done.
    if (!IsSugar)
      break;

    // If the desugared type is a vector type, we don't want to expand
    // it, it will turn into an attribute mess. People want their "vec4".
    if (isa<VectorType>(Underlying))
      break;

    // Don't desugar through the primary typedef of an anonymous type.
    if (const TagType *UTT = Underlying->getAs<TagType>())
      if (const TypedefType *QTT = dyn_cast<TypedefType>(QT))
        if (UTT->getDecl()->getTypedefNameForAnonDecl() == QTT->getDecl())
          break;

    // Record that we actually looked through an opaque type here.
    ShouldAKA = true;
    QT = Underlying;
  }

  // If we have a pointer-like type, desugar the pointee as well.
  // FIXME: Handle other pointer-like types.
  if (const PointerType *Ty = QT->getAs<PointerType>()) {
    QT = Context.getPointerType(
        desugarForDiagnostic(Context, Ty->getPointeeType(), ShouldAKA));
  } else if (const auto *Ty = QT->getAs<ObjCObjectPointerType>()) {
    QT = Context.getObjCObjectPointerType(
        desugarForDiagnostic(Context, Ty->getPointeeType(), ShouldAKA));
  } else if (const LValueReferenceType *Ty = QT->getAs<LValueReferenceType>()) {
    QT = Context.getLValueReferenceType(
        desugarForDiagnostic(Context, Ty->getPointeeType(), ShouldAKA));
  } else if (const RValueReferenceType *Ty = QT->getAs<RValueReferenceType>()) {
    QT = Context.getRValueReferenceType(
        desugarForDiagnostic(Context, Ty->getPointeeType(), ShouldAKA));
  } else if (const auto *Ty = QT->getAs<ObjCObjectType>()) {
    if (Ty->getBaseType().getTypePtr() != Ty && !ShouldAKA) {
      QualType BaseType =
          desugarForDiagnostic(Context, Ty->getBaseType(), ShouldAKA);
      QT = Context.getObjCObjectType(
          BaseType, Ty->getTypeArgsAsWritten(),
          llvm::ArrayRef(Ty->qual_begin(), Ty->getNumProtocols()),
          Ty->isKindOfTypeAsWritten());
    }
  }

  return QC.apply(Context, QT);
}

/// Convert the given type to a string suitable for printing as part of
/// a diagnostic.
///
/// There are four main criteria when determining whether we should have an
/// a.k.a. clause when pretty-printing a type:
///
/// 1) Some types provide very minimal sugar that doesn't impede the
///    user's understanding --- for example, elaborated type
///    specifiers.  If this is all the sugar we see, we don't want an
///    a.k.a. clause.
/// 2) Some types are technically sugared but are much more familiar
///    when seen in their sugared form --- for example, va_list,
///    vector types, and the magic Objective C types.  We don't
///    want to desugar these, even if we do produce an a.k.a. clause.
/// 3) Some types may have already been desugared previously in this diagnostic.
///    if this is the case, doing another "aka" would just be clutter.
/// 4) Two different types within the same diagnostic have the same output
///    string.  In this case, force an a.k.a with the desugared type when
///    doing so will provide additional information.
///
/// \param Context the context in which the type was allocated
/// \param Ty the type to print
/// \param QualTypeVals pointer values to QualTypes which are used in the
/// diagnostic message
static std::string
ConvertTypeToDiagnosticString(ASTContext &Context, QualType Ty,
                            ArrayRef<DiagnosticsEngine::ArgumentValue> PrevArgs,
                            ArrayRef<intptr_t> QualTypeVals) {
  // FIXME: Playing with std::string is really slow.
  bool ForceAKA = false;
  QualType CanTy = Ty.getCanonicalType();
  std::string S = Ty.getAsString(Context.getPrintingPolicy());
  std::string CanS = CanTy.getAsString(Context.getPrintingPolicy());

  for (const intptr_t &QualTypeVal : QualTypeVals) {
    QualType CompareTy =
        QualType::getFromOpaquePtr(reinterpret_cast<void *>(QualTypeVal));
    if (CompareTy.isNull())
      continue;
    if (CompareTy == Ty)
      continue;  // Same types
    QualType CompareCanTy = CompareTy.getCanonicalType();
    if (CompareCanTy == CanTy)
      continue;  // Same canonical types
    std::string CompareS = CompareTy.getAsString(Context.getPrintingPolicy());
    bool ShouldAKA = false;
    QualType CompareDesugar =
        desugarForDiagnostic(Context, CompareTy, ShouldAKA);
    std::string CompareDesugarStr =
        CompareDesugar.getAsString(Context.getPrintingPolicy());
    if (CompareS != S && CompareDesugarStr != S)
      continue;  // The type string is different than the comparison string
                 // and the desugared comparison string.
    std::string CompareCanS =
        CompareCanTy.getAsString(Context.getPrintingPolicy());

    if (CompareCanS == CanS)
      continue;  // No new info from canonical type

    ForceAKA = true;
    break;
  }

  // Check to see if we already desugared this type in this
  // diagnostic.  If so, don't do it again.
  bool Repeated = false;
  for (const auto &PrevArg : PrevArgs) {
    // TODO: Handle ak_declcontext case.
    if (PrevArg.first == DiagnosticsEngine::ak_qualtype) {
      QualType PrevTy(
          QualType::getFromOpaquePtr(reinterpret_cast<void *>(PrevArg.second)));
      if (PrevTy == Ty) {
        Repeated = true;
        break;
      }
    }
  }

  // Consider producing an a.k.a. clause if removing all the direct
  // sugar gives us something "significantly different".
  if (!Repeated) {
    bool ShouldAKA = false;
    QualType DesugaredTy = desugarForDiagnostic(Context, Ty, ShouldAKA);
    if (ShouldAKA || ForceAKA) {
      if (DesugaredTy == Ty) {
        DesugaredTy = Ty.getCanonicalType();
      }
      std::string akaStr = DesugaredTy.getAsString(Context.getPrintingPolicy());
      if (akaStr != S) {
        S = "'" + S + "' (aka '" + akaStr + "')";
        return S;
      }
    }

    // Give some additional info on vector types. These are either not desugared
    // or displaying complex __attribute__ expressions so add details of the
    // type and element count.
    if (const auto *VTy = Ty->getAs<VectorType>()) {
      std::string DecoratedString;
      llvm::raw_string_ostream OS(DecoratedString);
      const char *Values = VTy->getNumElements() > 1 ? "values" : "value";
      OS << "'" << S << "' (vector of " << VTy->getNumElements() << " '"
         << VTy->getElementType().getAsString(Context.getPrintingPolicy())
         << "' " << Values << ")";
      return DecoratedString;
    }
  }

  S = "'" + S + "'";
  return S;
}

static bool FormatTemplateTypeDiff(ASTContext &Context, QualType FromType,
                                   QualType ToType, bool PrintTree,
                                   bool PrintFromType, bool ElideType,
                                   bool ShowColors, raw_ostream &OS);

void clang::FormatASTNodeDiagnosticArgument(
    DiagnosticsEngine::ArgumentKind Kind,
    intptr_t Val,
    StringRef Modifier,
    StringRef Argument,
    ArrayRef<DiagnosticsEngine::ArgumentValue> PrevArgs,
    SmallVectorImpl<char> &Output,
    void *Cookie,
    ArrayRef<intptr_t> QualTypeVals) {
  ASTContext &Context = *static_cast<ASTContext*>(Cookie);

  size_t OldEnd = Output.size();
  llvm::raw_svector_ostream OS(Output);
  bool NeedQuotes = true;

  switch (Kind) {
    default: llvm_unreachable("unknown ArgumentKind");
    case DiagnosticsEngine::ak_addrspace: {
      assert(Modifier.empty() && Argument.empty() &&
             "Invalid modifier for Qualifiers argument");

      auto S = Qualifiers::getAddrSpaceAsString(static_cast<LangAS>(Val));
      if (S.empty()) {
        OS << (Context.getLangOpts().OpenCL ? "default" : "generic");
        OS << " address space";
      } else {
        OS << "address space";
        OS << " '" << S << "'";
      }
      NeedQuotes = false;
      break;
    }
    case DiagnosticsEngine::ak_qual: {
      assert(Modifier.empty() && Argument.empty() &&
             "Invalid modifier for Qualifiers argument");

      Qualifiers Q(Qualifiers::fromOpaqueValue(Val));
      auto S = Q.getAsString();
      if (S.empty()) {
        OS << "unqualified";
        NeedQuotes = false;
      } else {
        OS << S;
      }
      break;
    }
    case DiagnosticsEngine::ak_qualtype_pair: {
      TemplateDiffTypes &TDT = *reinterpret_cast<TemplateDiffTypes*>(Val);
      QualType FromType =
          QualType::getFromOpaquePtr(reinterpret_cast<void*>(TDT.FromType));
      QualType ToType =
          QualType::getFromOpaquePtr(reinterpret_cast<void*>(TDT.ToType));

      if (FormatTemplateTypeDiff(Context, FromType, ToType, TDT.PrintTree,
                                 TDT.PrintFromType, TDT.ElideType,
                                 TDT.ShowColors, OS)) {
        NeedQuotes = !TDT.PrintTree;
        TDT.TemplateDiffUsed = true;
        break;
      }

      // Don't fall-back during tree printing.  The caller will handle
      // this case.
      if (TDT.PrintTree)
        return;

      // Attempting to do a template diff on non-templates.  Set the variables
      // and continue with regular type printing of the appropriate type.
      Val = TDT.PrintFromType ? TDT.FromType : TDT.ToType;
      Modifier = StringRef();
      Argument = StringRef();
      // Fall through
      [[fallthrough]];
    }
    case DiagnosticsEngine::ak_qualtype: {
      assert(Modifier.empty() && Argument.empty() &&
             "Invalid modifier for QualType argument");

      QualType Ty(QualType::getFromOpaquePtr(reinterpret_cast<void*>(Val)));
      OS << ConvertTypeToDiagnosticString(Context, Ty, PrevArgs, QualTypeVals);
      NeedQuotes = false;
      break;
    }
    case DiagnosticsEngine::ak_declarationname: {
      if (Modifier == "objcclass" && Argument.empty())
        OS << '+';
      else if (Modifier == "objcinstance" && Argument.empty())
        OS << '-';
      else
        assert(Modifier.empty() && Argument.empty() &&
               "Invalid modifier for DeclarationName argument");

      OS << DeclarationName::getFromOpaqueInteger(Val);
      break;
    }
    case DiagnosticsEngine::ak_nameddecl: {
      bool Qualified;
      if (Modifier == "q" && Argument.empty())
        Qualified = true;
      else {
        assert(Modifier.empty() && Argument.empty() &&
               "Invalid modifier for NamedDecl* argument");
        Qualified = false;
      }
      const NamedDecl *ND = reinterpret_cast<const NamedDecl*>(Val);
      ND->getNameForDiagnostic(OS, Context.getPrintingPolicy(), Qualified);
      break;
    }
    case DiagnosticsEngine::ak_nestednamespec: {
      NestedNameSpecifier *NNS = reinterpret_cast<NestedNameSpecifier*>(Val);
      NNS->print(OS, Context.getPrintingPolicy(),
                 /*ResolveTemplateArguments=*/false,
                 /*PrintFinalScopeResOp=*/false);
      break;
    }
    case DiagnosticsEngine::ak_declcontext: {
      DeclContext *DC = reinterpret_cast<DeclContext *> (Val);
      assert(DC && "Should never have a null declaration context");
      NeedQuotes = false;

      // FIXME: Get the strings for DeclContext from some localized place
      if (DC->isTranslationUnit()) {
        if (Context.getLangOpts().CPlusPlus)
          OS << "the global namespace";
        else
          OS << "the global scope";
      } else if (DC->isClosure()) {
        OS << "block literal";
      } else if (isLambdaCallOperator(DC)) {
        OS << "lambda expression";
      } else if (TypeDecl *Type = dyn_cast<TypeDecl>(DC)) {
        OS << ConvertTypeToDiagnosticString(Context,
                                            Context.getTypeDeclType(Type),
                                            PrevArgs, QualTypeVals);
      } else {
        assert(isa<NamedDecl>(DC) && "Expected a NamedDecl");
        NamedDecl *ND = cast<NamedDecl>(DC);
        if (isa<NamespaceDecl>(ND))
          OS << "namespace ";
        else if (isa<ObjCMethodDecl>(ND))
          OS << "method ";
        else if (isa<FunctionDecl>(ND))
          OS << "function ";

        OS << '\'';
        ND->getNameForDiagnostic(OS, Context.getPrintingPolicy(), true);
        OS << '\'';
      }
      break;
    }
    case DiagnosticsEngine::ak_attr: {
      const Attr *At = reinterpret_cast<Attr *>(Val);
      assert(At && "Received null Attr object!");
      OS << '\'' << At->getSpelling() << '\'';
      NeedQuotes = false;
      break;
    }
    case DiagnosticsEngine::ak_expr: {
      const Expr *E = reinterpret_cast<Expr *>(Val);
      assert(E && "Received null Expr!");
      E->printPretty(OS, /*Helper=*/nullptr, Context.getPrintingPolicy());
      break;
    }
  }

  if (NeedQuotes) {
    Output.insert(Output.begin()+OldEnd, '\'');
    Output.push_back('\'');
  }
}

/// TemplateDiff - A class that constructs a pretty string for a pair of
/// QualTypes.  For the pair of types, a diff tree will be created containing
/// all the information about the templates and template arguments.  Afterwards,
/// the tree is transformed to a string according to the options passed in.
namespace {
class TemplateDiff {
  /// Context - The ASTContext which is used for comparing template arguments.
  ASTContext &Context;

  /// Policy - Used during expression printing.
  PrintingPolicy Policy;

  /// ElideType - Option to elide identical types.
  bool ElideType;

  /// PrintTree - Format output string as a tree.
  bool PrintTree;

  /// ShowColor - Diagnostics support color, so bolding will be used.
  bool ShowColor;

  /// FromTemplateType - When single type printing is selected, this is the
  /// type to be printed.  When tree printing is selected, this type will
  /// show up first in the tree.
  QualType FromTemplateType;

  /// ToTemplateType - The type that FromType is compared to.  Only in tree
  /// printing will this type be outputed.
  QualType ToTemplateType;

  /// OS - The stream used to construct the output strings.
  raw_ostream &OS;

  /// IsBold - Keeps track of the bold formatting for the output string.
  bool IsBold;

  /// DiffTree - A tree representation the differences between two types.
  class DiffTree {
  public:
    /// DiffKind - The difference in a DiffNode.  Fields of
    /// TemplateArgumentInfo needed by each difference can be found in the
    /// Set* and Get* functions.
    enum DiffKind {
      /// Incomplete or invalid node.
      Invalid,
      /// Another level of templates
      Template,
      /// Type difference, all type differences except those falling under
      /// the Template difference.
      Type,
      /// Expression difference, this is only when both arguments are
      /// expressions.  If one argument is an expression and the other is
      /// Integer or Declaration, then use that diff type instead.
      Expression,
      /// Template argument difference
      TemplateTemplate,
      /// Integer difference
      Integer,
      /// Declaration difference, nullptr arguments are included here
      Declaration,
      /// One argument being integer and the other being declaration
      FromIntegerAndToDeclaration,
      FromDeclarationAndToInteger
    };

  private:
    /// TemplateArgumentInfo - All the information needed to pretty print
    /// a template argument.  See the Set* and Get* functions to see which
    /// fields are used for each DiffKind.
    struct TemplateArgumentInfo {
      QualType ArgType;
      Qualifiers Qual;
      llvm::APSInt Val;
      bool IsValidInt = false;
      Expr *ArgExpr = nullptr;
      TemplateDecl *TD = nullptr;
      ValueDecl *VD = nullptr;
      bool NeedAddressOf = false;
      bool IsNullPtr = false;
      bool IsDefault = false;
    };

    /// DiffNode - The root node stores the original type.  Each child node
    /// stores template arguments of their parents.  For templated types, the
    /// template decl is also stored.
    struct DiffNode {
      DiffKind Kind = Invalid;

      /// NextNode - The index of the next sibling node or 0.
      unsigned NextNode = 0;

      /// ChildNode - The index of the first child node or 0.
      unsigned ChildNode = 0;

      /// ParentNode - The index of the parent node.
      unsigned ParentNode = 0;

      TemplateArgumentInfo FromArgInfo, ToArgInfo;

      /// Same - Whether the two arguments evaluate to the same value.
      bool Same = false;

      DiffNode(unsigned ParentNode = 0) : ParentNode(ParentNode) {}
    };

    /// FlatTree - A flattened tree used to store the DiffNodes.
    SmallVector<DiffNode, 16> FlatTree;

    /// CurrentNode - The index of the current node being used.
    unsigned CurrentNode;

    /// NextFreeNode - The index of the next unused node.  Used when creating
    /// child nodes.
    unsigned NextFreeNode;

    /// ReadNode - The index of the current node being read.
    unsigned ReadNode;

  public:
    DiffTree() : CurrentNode(0), NextFreeNode(1), ReadNode(0) {
      FlatTree.push_back(DiffNode());
    }

    // Node writing functions, one for each valid DiffKind element.
    void SetTemplateDiff(TemplateDecl *FromTD, TemplateDecl *ToTD,
                         Qualifiers FromQual, Qualifiers ToQual,
                         bool FromDefault, bool ToDefault) {
      assert(FlatTree[CurrentNode].Kind == Invalid && "Node is not empty.");
      FlatTree[CurrentNode].Kind = Template;
      FlatTree[CurrentNode].FromArgInfo.TD = FromTD;
      FlatTree[CurrentNode].ToArgInfo.TD = ToTD;
      FlatTree[CurrentNode].FromArgInfo.Qual = FromQual;
      FlatTree[CurrentNode].ToArgInfo.Qual = ToQual;
      SetDefault(FromDefault, ToDefault);
    }

    void SetTypeDiff(QualType FromType, QualType ToType, bool FromDefault,
                     bool ToDefault) {
      assert(FlatTree[CurrentNode].Kind == Invalid && "Node is not empty.");
      FlatTree[CurrentNode].Kind = Type;
      FlatTree[CurrentNode].FromArgInfo.ArgType = FromType;
      FlatTree[CurrentNode].ToArgInfo.ArgType = ToType;
      SetDefault(FromDefault, ToDefault);
    }

    void SetExpressionDiff(Expr *FromExpr, Expr *ToExpr, bool FromDefault,
                           bool ToDefault) {
      assert(FlatTree[CurrentNode].Kind == Invalid && "Node is not empty.");
      FlatTree[CurrentNode].Kind = Expression;
      FlatTree[CurrentNode].FromArgInfo.ArgExpr = FromExpr;
      FlatTree[CurrentNode].ToArgInfo.ArgExpr = ToExpr;
      SetDefault(FromDefault, ToDefault);
    }

    void SetTemplateTemplateDiff(TemplateDecl *FromTD, TemplateDecl *ToTD,
                                 bool FromDefault, bool ToDefault) {
      assert(FlatTree[CurrentNode].Kind == Invalid && "Node is not empty.");
      FlatTree[CurrentNode].Kind = TemplateTemplate;
      FlatTree[CurrentNode].FromArgInfo.TD = FromTD;
      FlatTree[CurrentNode].ToArgInfo.TD = ToTD;
      SetDefault(FromDefault, ToDefault);
    }

    void SetIntegerDiff(const llvm::APSInt &FromInt, const llvm::APSInt &ToInt,
                        bool IsValidFromInt, bool IsValidToInt,
                        QualType FromIntType, QualType ToIntType,
                        Expr *FromExpr, Expr *ToExpr, bool FromDefault,
                        bool ToDefault) {
      assert(FlatTree[CurrentNode].Kind == Invalid && "Node is not empty.");
      FlatTree[CurrentNode].Kind = Integer;
      FlatTree[CurrentNode].FromArgInfo.Val = FromInt;
      FlatTree[CurrentNode].ToArgInfo.Val = ToInt;
      FlatTree[CurrentNode].FromArgInfo.IsValidInt = IsValidFromInt;
      FlatTree[CurrentNode].ToArgInfo.IsValidInt = IsValidToInt;
      FlatTree[CurrentNode].FromArgInfo.ArgType = FromIntType;
      FlatTree[CurrentNode].ToArgInfo.ArgType = ToIntType;
      FlatTree[CurrentNode].FromArgInfo.ArgExpr = FromExpr;
      FlatTree[CurrentNode].ToArgInfo.ArgExpr = ToExpr;
      SetDefault(FromDefault, ToDefault);
    }

    void SetDeclarationDiff(ValueDecl *FromValueDecl, ValueDecl *ToValueDecl,
                            bool FromAddressOf, bool ToAddressOf,
                            bool FromNullPtr, bool ToNullPtr, Expr *FromExpr,
                            Expr *ToExpr, bool FromDefault, bool ToDefault) {
      assert(FlatTree[CurrentNode].Kind == Invalid && "Node is not empty.");
      FlatTree[CurrentNode].Kind = Declaration;
      FlatTree[CurrentNode].FromArgInfo.VD = FromValueDecl;
      FlatTree[CurrentNode].ToArgInfo.VD = ToValueDecl;
      FlatTree[CurrentNode].FromArgInfo.NeedAddressOf = FromAddressOf;
      FlatTree[CurrentNode].ToArgInfo.NeedAddressOf = ToAddressOf;
      FlatTree[CurrentNode].FromArgInfo.IsNullPtr = FromNullPtr;
      FlatTree[CurrentNode].ToArgInfo.IsNullPtr = ToNullPtr;
      FlatTree[CurrentNode].FromArgInfo.ArgExpr = FromExpr;
      FlatTree[CurrentNode].ToArgInfo.ArgExpr = ToExpr;
      SetDefault(FromDefault, ToDefault);
    }

    void SetFromDeclarationAndToIntegerDiff(
        ValueDecl *FromValueDecl, bool FromAddressOf, bool FromNullPtr,
        Expr *FromExpr, const llvm::APSInt &ToInt, bool IsValidToInt,
        QualType ToIntType, Expr *ToExpr, bool FromDefault, bool ToDefault) {
      assert(FlatTree[CurrentNode].Kind == Invalid && "Node is not empty.");
      FlatTree[CurrentNode].Kind = FromDeclarationAndToInteger;
      FlatTree[CurrentNode].FromArgInfo.VD = FromValueDecl;
      FlatTree[CurrentNode].FromArgInfo.NeedAddressOf = FromAddressOf;
      FlatTree[CurrentNode].FromArgInfo.IsNullPtr = FromNullPtr;
      FlatTree[CurrentNode].FromArgInfo.ArgExpr = FromExpr;
      FlatTree[CurrentNode].ToArgInfo.Val = ToInt;
      FlatTree[CurrentNode].ToArgInfo.IsValidInt = IsValidToInt;
      FlatTree[CurrentNode].ToArgInfo.ArgType = ToIntType;
      FlatTree[CurrentNode].ToArgInfo.ArgExpr = ToExpr;
      SetDefault(FromDefault, ToDefault);
    }

    void SetFromIntegerAndToDeclarationDiff(
        const llvm::APSInt &FromInt, bool IsValidFromInt, QualType FromIntType,
        Expr *FromExpr, ValueDecl *ToValueDecl, bool ToAddressOf,
        bool ToNullPtr, Expr *ToExpr, bool FromDefault, bool ToDefault) {
      assert(FlatTree[CurrentNode].Kind == Invalid && "Node is not empty.");
      FlatTree[CurrentNode].Kind = FromIntegerAndToDeclaration;
      FlatTree[CurrentNode].FromArgInfo.Val = FromInt;
      FlatTree[CurrentNode].FromArgInfo.IsValidInt = IsValidFromInt;
      FlatTree[CurrentNode].FromArgInfo.ArgType = FromIntType;
      FlatTree[CurrentNode].FromArgInfo.ArgExpr = FromExpr;
      FlatTree[CurrentNode].ToArgInfo.VD = ToValueDecl;
      FlatTree[CurrentNode].ToArgInfo.NeedAddressOf = ToAddressOf;
      FlatTree[CurrentNode].ToArgInfo.IsNullPtr = ToNullPtr;
      FlatTree[CurrentNode].ToArgInfo.ArgExpr = ToExpr;
      SetDefault(FromDefault, ToDefault);
    }

    /// SetDefault - Sets FromDefault and ToDefault flags of the current node.
    void SetDefault(bool FromDefault, bool ToDefault) {
      assert((!FromDefault || !ToDefault) && "Both arguments cannot be default.");
      FlatTree[CurrentNode].FromArgInfo.IsDefault = FromDefault;
      FlatTree[CurrentNode].ToArgInfo.IsDefault = ToDefault;
    }

    /// SetSame - Sets the same flag of the current node.
    void SetSame(bool Same) {
      FlatTree[CurrentNode].Same = Same;
    }

    /// SetKind - Sets the current node's type.
    void SetKind(DiffKind Kind) {
      FlatTree[CurrentNode].Kind = Kind;
    }

    /// Up - Changes the node to the parent of the current node.
    void Up() {
      assert(FlatTree[CurrentNode].Kind != Invalid &&
             "Cannot exit node before setting node information.");
      CurrentNode = FlatTree[CurrentNode].ParentNode;
    }

    /// AddNode - Adds a child node to the current node, then sets that node
    /// node as the current node.
    void AddNode() {
      assert(FlatTree[CurrentNode].Kind == Template &&
             "Only Template nodes can have children nodes.");
      FlatTree.push_back(DiffNode(CurrentNode));
      DiffNode &Node = FlatTree[CurrentNode];
      if (Node.ChildNode == 0) {
        // If a child node doesn't exist, add one.
        Node.ChildNode = NextFreeNode;
      } else {
        // If a child node exists, find the last child node and add a
        // next node to it.
        unsigned i;
        for (i = Node.ChildNode; FlatTree[i].NextNode != 0;
             i = FlatTree[i].NextNode) {
        }
        FlatTree[i].NextNode = NextFreeNode;
      }
      CurrentNode = NextFreeNode;
      ++NextFreeNode;
    }

    // Node reading functions.
    /// StartTraverse - Prepares the tree for recursive traversal.
    void StartTraverse() {
      ReadNode = 0;
      CurrentNode = NextFreeNode;
      NextFreeNode = 0;
    }

    /// Parent - Move the current read node to its parent.
    void Parent() {
      ReadNode = FlatTree[ReadNode].ParentNode;
    }

    void GetTemplateDiff(TemplateDecl *&FromTD, TemplateDecl *&ToTD,
                         Qualifiers &FromQual, Qualifiers &ToQual) {
      assert(FlatTree[ReadNode].Kind == Template && "Unexpected kind.");
      FromTD = FlatTree[ReadNode].FromArgInfo.TD;
      ToTD = FlatTree[ReadNode].ToArgInfo.TD;
      FromQual = FlatTree[ReadNode].FromArgInfo.Qual;
      ToQual = FlatTree[ReadNode].ToArgInfo.Qual;
    }

    void GetTypeDiff(QualType &FromType, QualType &ToType) {
      assert(FlatTree[ReadNode].Kind == Type && "Unexpected kind");
      FromType = FlatTree[ReadNode].FromArgInfo.ArgType;
      ToType = FlatTree[ReadNode].ToArgInfo.ArgType;
    }

    void GetExpressionDiff(Expr *&FromExpr, Expr *&ToExpr) {
      assert(FlatTree[ReadNode].Kind == Expression && "Unexpected kind");
      FromExpr = FlatTree[ReadNode].FromArgInfo.ArgExpr;
      ToExpr = FlatTree[ReadNode].ToArgInfo.ArgExpr;
    }

    void GetTemplateTemplateDiff(TemplateDecl *&FromTD, TemplateDecl *&ToTD) {
      assert(FlatTree[ReadNode].Kind == TemplateTemplate && "Unexpected kind.");
      FromTD = FlatTree[ReadNode].FromArgInfo.TD;
      ToTD = FlatTree[ReadNode].ToArgInfo.TD;
    }

    void GetIntegerDiff(llvm::APSInt &FromInt, llvm::APSInt &ToInt,
                        bool &IsValidFromInt, bool &IsValidToInt,
                        QualType &FromIntType, QualType &ToIntType,
                        Expr *&FromExpr, Expr *&ToExpr) {
      assert(FlatTree[ReadNode].Kind == Integer && "Unexpected kind.");
      FromInt = FlatTree[ReadNode].FromArgInfo.Val;
      ToInt = FlatTree[ReadNode].ToArgInfo.Val;
      IsValidFromInt = FlatTree[ReadNode].FromArgInfo.IsValidInt;
      IsValidToInt = FlatTree[ReadNode].ToArgInfo.IsValidInt;
      FromIntType = FlatTree[ReadNode].FromArgInfo.ArgType;
      ToIntType = FlatTree[ReadNode].ToArgInfo.ArgType;
      FromExpr = FlatTree[ReadNode].FromArgInfo.ArgExpr;
      ToExpr = FlatTree[ReadNode].ToArgInfo.ArgExpr;
    }

    void GetDeclarationDiff(ValueDecl *&FromValueDecl, ValueDecl *&ToValueDecl,
                            bool &FromAddressOf, bool &ToAddressOf,
                            bool &FromNullPtr, bool &ToNullPtr, Expr *&FromExpr,
                            Expr *&ToExpr) {
      assert(FlatTree[ReadNode].Kind == Declaration && "Unexpected kind.");
      FromValueDecl = FlatTree[ReadNode].FromArgInfo.VD;
      ToValueDecl = FlatTree[ReadNode].ToArgInfo.VD;
      FromAddressOf = FlatTree[ReadNode].FromArgInfo.NeedAddressOf;
      ToAddressOf = FlatTree[ReadNode].ToArgInfo.NeedAddressOf;
      FromNullPtr = FlatTree[ReadNode].FromArgInfo.IsNullPtr;
      ToNullPtr = FlatTree[ReadNode].ToArgInfo.IsNullPtr;
      FromExpr = FlatTree[ReadNode].FromArgInfo.ArgExpr;
      ToExpr = FlatTree[ReadNode].ToArgInfo.ArgExpr;
    }

    void GetFromDeclarationAndToIntegerDiff(
        ValueDecl *&FromValueDecl, bool &FromAddressOf, bool &FromNullPtr,
        Expr *&FromExpr, llvm::APSInt &ToInt, bool &IsValidToInt,
        QualType &ToIntType, Expr *&ToExpr) {
      assert(FlatTree[ReadNode].Kind == FromDeclarationAndToInteger &&
             "Unexpected kind.");
      FromValueDecl = FlatTree[ReadNode].FromArgInfo.VD;
      FromAddressOf = FlatTree[ReadNode].FromArgInfo.NeedAddressOf;
      FromNullPtr = FlatTree[ReadNode].FromArgInfo.IsNullPtr;
      FromExpr = FlatTree[ReadNode].FromArgInfo.ArgExpr;
      ToInt = FlatTree[ReadNode].ToArgInfo.Val;
      IsValidToInt = FlatTree[ReadNode].ToArgInfo.IsValidInt;
      ToIntType = FlatTree[ReadNode].ToArgInfo.ArgType;
      ToExpr = FlatTree[ReadNode].ToArgInfo.ArgExpr;
    }

    void GetFromIntegerAndToDeclarationDiff(
        llvm::APSInt &FromInt, bool &IsValidFromInt, QualType &FromIntType,
        Expr *&FromExpr, ValueDecl *&ToValueDecl, bool &ToAddressOf,
        bool &ToNullPtr, Expr *&ToExpr) {
      assert(FlatTree[ReadNode].Kind == FromIntegerAndToDeclaration &&
             "Unexpected kind.");
      FromInt = FlatTree[ReadNode].FromArgInfo.Val;
      IsValidFromInt = FlatTree[ReadNode].FromArgInfo.IsValidInt;
      FromIntType = FlatTree[ReadNode].FromArgInfo.ArgType;
      FromExpr = FlatTree[ReadNode].FromArgInfo.ArgExpr;
      ToValueDecl = FlatTree[ReadNode].ToArgInfo.VD;
      ToAddressOf = FlatTree[ReadNode].ToArgInfo.NeedAddressOf;
      ToNullPtr = FlatTree[ReadNode].ToArgInfo.IsNullPtr;
      ToExpr = FlatTree[ReadNode].ToArgInfo.ArgExpr;
    }

    /// FromDefault - Return true if the from argument is the default.
    bool FromDefault() {
      return FlatTree[ReadNode].FromArgInfo.IsDefault;
    }

    /// ToDefault - Return true if the to argument is the default.
    bool ToDefault() {
      return FlatTree[ReadNode].ToArgInfo.IsDefault;
    }

    /// NodeIsSame - Returns true the arguments are the same.
    bool NodeIsSame() {
      return FlatTree[ReadNode].Same;
    }

    /// HasChildrend - Returns true if the node has children.
    bool HasChildren() {
      return FlatTree[ReadNode].ChildNode != 0;
    }

    /// MoveToChild - Moves from the current node to its child.
    void MoveToChild() {
      ReadNode = FlatTree[ReadNode].ChildNode;
    }

    /// AdvanceSibling - If there is a next sibling, advance to it and return
    /// true.  Otherwise, return false.
    bool AdvanceSibling() {
      if (FlatTree[ReadNode].NextNode == 0)
        return false;

      ReadNode = FlatTree[ReadNode].NextNode;
      return true;
    }

    /// HasNextSibling - Return true if the node has a next sibling.
    bool HasNextSibling() {
      return FlatTree[ReadNode].NextNode != 0;
    }

    /// Empty - Returns true if the tree has no information.
    bool Empty() {
      return GetKind() == Invalid;
    }

    /// GetKind - Returns the current node's type.
    DiffKind GetKind() {
      return FlatTree[ReadNode].Kind;
    }
  };

  DiffTree Tree;

  /// TSTiterator - a pair of iterators that walks the
  /// TemplateSpecializationType and the desugared TemplateSpecializationType.
  /// The deseguared TemplateArgument should provide the canonical argument
  /// for comparisons.
  class TSTiterator {
    typedef const TemplateArgument& reference;
    typedef const TemplateArgument* pointer;

    /// InternalIterator - an iterator that is used to enter a
    /// TemplateSpecializationType and read TemplateArguments inside template
    /// parameter packs in order with the rest of the TemplateArguments.
    struct InternalIterator {
      /// TST - the template specialization whose arguments this iterator
      /// traverse over.
      const TemplateSpecializationType *TST;

      /// Index - the index of the template argument in TST.
      unsigned Index;

      /// CurrentTA - if CurrentTA is not the same as EndTA, then CurrentTA
      /// points to a TemplateArgument within a parameter pack.
      TemplateArgument::pack_iterator CurrentTA;

      /// EndTA - the end iterator of a parameter pack
      TemplateArgument::pack_iterator EndTA;

      /// InternalIterator - Constructs an iterator and sets it to the first
      /// template argument.
      InternalIterator(const TemplateSpecializationType *TST)
          : TST(TST), Index(0), CurrentTA(nullptr), EndTA(nullptr) {
        if (!TST) return;

        if (isEnd()) return;

        // Set to first template argument.  If not a parameter pack, done.
        TemplateArgument TA = TST->template_arguments()[0];
        if (TA.getKind() != TemplateArgument::Pack) return;

        // Start looking into the parameter pack.
        CurrentTA = TA.pack_begin();
        EndTA = TA.pack_end();

        // Found a valid template argument.
        if (CurrentTA != EndTA) return;

        // Parameter pack is empty, use the increment to get to a valid
        // template argument.
        ++(*this);
      }

      /// Return true if the iterator is non-singular.
      bool isValid() const { return TST; }

      /// isEnd - Returns true if the iterator is one past the end.
      bool isEnd() const {
        assert(TST && "InternalIterator is invalid with a null TST.");
        return Index >= TST->template_arguments().size();
      }

      /// &operator++ - Increment the iterator to the next template argument.
      InternalIterator &operator++() {
        assert(TST && "InternalIterator is invalid with a null TST.");
        if (isEnd()) {
          return *this;
        }

        // If in a parameter pack, advance in the parameter pack.
        if (CurrentTA != EndTA) {
          ++CurrentTA;
          if (CurrentTA != EndTA)
            return *this;
        }

        // Loop until a template argument is found, or the end is reached.
        while (true) {
          // Advance to the next template argument.  Break if reached the end.
          if (++Index == TST->template_arguments().size())
            break;

          // If the TemplateArgument is not a parameter pack, done.
          TemplateArgument TA = TST->template_arguments()[Index];
          if (TA.getKind() != TemplateArgument::Pack)
            break;

          // Handle parameter packs.
          CurrentTA = TA.pack_begin();
          EndTA = TA.pack_end();

          // If the parameter pack is empty, try to advance again.
          if (CurrentTA != EndTA)
            break;
        }
        return *this;
      }

      /// operator* - Returns the appropriate TemplateArgument.
      reference operator*() const {
        assert(TST && "InternalIterator is invalid with a null TST.");
        assert(!isEnd() && "Index exceeds number of arguments.");
        if (CurrentTA == EndTA)
          return TST->template_arguments()[Index];
        else
          return *CurrentTA;
      }

      /// operator-> - Allow access to the underlying TemplateArgument.
      pointer operator->() const {
        assert(TST && "InternalIterator is invalid with a null TST.");
        return &operator*();
      }
    };

    InternalIterator SugaredIterator;
    InternalIterator DesugaredIterator;

  public:
    TSTiterator(ASTContext &Context, const TemplateSpecializationType *TST)
        : SugaredIterator(TST),
          DesugaredIterator(
              (TST->isSugared() && !TST->isTypeAlias())
                  ? GetTemplateSpecializationType(Context, TST->desugar())
                  : nullptr) {}

    /// &operator++ - Increment the iterator to the next template argument.
    TSTiterator &operator++() {
      ++SugaredIterator;
      if (DesugaredIterator.isValid())
        ++DesugaredIterator;
      return *this;
    }

    /// operator* - Returns the appropriate TemplateArgument.
    reference operator*() const {
      return *SugaredIterator;
    }

    /// operator-> - Allow access to the underlying TemplateArgument.
    pointer operator->() const {
      return &operator*();
    }

    /// isEnd - Returns true if no more TemplateArguments are available.
    bool isEnd() const {
      return SugaredIterator.isEnd();
    }

    /// hasDesugaredTA - Returns true if there is another TemplateArgument
    /// available.
    bool hasDesugaredTA() const {
      return DesugaredIterator.isValid() && !DesugaredIterator.isEnd();
    }

    /// getDesugaredTA - Returns the desugared TemplateArgument.
    reference getDesugaredTA() const {
      assert(DesugaredIterator.isValid() &&
             "Desugared TemplateArgument should not be used.");
      return *DesugaredIterator;
    }
  };

  // These functions build up the template diff tree, including functions to
  // retrieve and compare template arguments.

  static const TemplateSpecializationType *
  GetTemplateSpecializationType(ASTContext &Context, QualType Ty) {
    if (const TemplateSpecializationType *TST =
            Ty->getAs<TemplateSpecializationType>())
      return TST;

    if (const auto* SubstType = Ty->getAs<SubstTemplateTypeParmType>())
      Ty = SubstType->getReplacementType();

    const RecordType *RT = Ty->getAs<RecordType>();

    if (!RT)
      return nullptr;

    const ClassTemplateSpecializationDecl *CTSD =
        dyn_cast<ClassTemplateSpecializationDecl>(RT->getDecl());

    if (!CTSD)
      return nullptr;

    Ty = Context.getTemplateSpecializationType(
        TemplateName(CTSD->getSpecializedTemplate()),
<<<<<<< HEAD
        CTSD->getTemplateArgs().asArray(), /*CanonicalArgs=*/std::nullopt,
=======
        CTSD->getTemplateArgs().asArray(), /*CanonicalArgs=*/{},
>>>>>>> eb0f1dc0
        Ty.getLocalUnqualifiedType().getCanonicalType());

    return Ty->getAs<TemplateSpecializationType>();
  }

  /// Returns true if the DiffType is Type and false for Template.
  static bool OnlyPerformTypeDiff(ASTContext &Context, QualType FromType,
                                  QualType ToType,
                                  const TemplateSpecializationType *&FromArgTST,
                                  const TemplateSpecializationType *&ToArgTST) {
    if (FromType.isNull() || ToType.isNull())
      return true;

    if (Context.hasSameType(FromType, ToType))
      return true;

    FromArgTST = GetTemplateSpecializationType(Context, FromType);
    ToArgTST = GetTemplateSpecializationType(Context, ToType);

    if (!FromArgTST || !ToArgTST)
      return true;

    if (!hasSameTemplate(Context, FromArgTST, ToArgTST))
      return true;

    return false;
  }

  /// DiffTypes - Fills a DiffNode with information about a type difference.
  void DiffTypes(const TSTiterator &FromIter, const TSTiterator &ToIter) {
    QualType FromType = GetType(FromIter);
    QualType ToType = GetType(ToIter);

    bool FromDefault = FromIter.isEnd() && !FromType.isNull();
    bool ToDefault = ToIter.isEnd() && !ToType.isNull();

    const TemplateSpecializationType *FromArgTST = nullptr;
    const TemplateSpecializationType *ToArgTST = nullptr;
    if (OnlyPerformTypeDiff(Context, FromType, ToType, FromArgTST, ToArgTST)) {
      Tree.SetTypeDiff(FromType, ToType, FromDefault, ToDefault);
      Tree.SetSame(!FromType.isNull() && !ToType.isNull() &&
                   Context.hasSameType(FromType, ToType));
    } else {
      assert(FromArgTST && ToArgTST &&
             "Both template specializations need to be valid.");
      Qualifiers FromQual = FromType.getQualifiers(),
                 ToQual = ToType.getQualifiers();
      FromQual -= QualType(FromArgTST, 0).getQualifiers();
      ToQual -= QualType(ToArgTST, 0).getQualifiers();
      Tree.SetTemplateDiff(FromArgTST->getTemplateName().getAsTemplateDecl(),
                           ToArgTST->getTemplateName().getAsTemplateDecl(),
                           FromQual, ToQual, FromDefault, ToDefault);
      DiffTemplate(FromArgTST, ToArgTST);
    }
  }

  /// DiffTemplateTemplates - Fills a DiffNode with information about a
  /// template template difference.
  void DiffTemplateTemplates(const TSTiterator &FromIter,
                             const TSTiterator &ToIter) {
    TemplateDecl *FromDecl = GetTemplateDecl(FromIter);
    TemplateDecl *ToDecl = GetTemplateDecl(ToIter);
    Tree.SetTemplateTemplateDiff(FromDecl, ToDecl, FromIter.isEnd() && FromDecl,
                                 ToIter.isEnd() && ToDecl);
    Tree.SetSame(FromDecl && ToDecl &&
                 FromDecl->getCanonicalDecl() == ToDecl->getCanonicalDecl());
  }

  /// InitializeNonTypeDiffVariables - Helper function for DiffNonTypes
  static void InitializeNonTypeDiffVariables(ASTContext &Context,
                                             const TSTiterator &Iter,
                                             NonTypeTemplateParmDecl *Default,
                                             llvm::APSInt &Value, bool &HasInt,
                                             QualType &IntType, bool &IsNullPtr,
                                             Expr *&E, ValueDecl *&VD,
                                             bool &NeedAddressOf) {
    if (!Iter.isEnd()) {
      switch (Iter->getKind()) {
      case TemplateArgument::StructuralValue:
        // FIXME: Diffing of structural values is not implemented.
        // There is no possible fallback in this case, this will show up
        // as '(no argument)'.
        return;
      case TemplateArgument::Integral:
        Value = Iter->getAsIntegral();
        HasInt = true;
        IntType = Iter->getIntegralType();
        return;
      case TemplateArgument::Declaration: {
        VD = Iter->getAsDecl();
        QualType ArgType = Iter->getParamTypeForDecl();
        QualType VDType = VD->getType();
        if (ArgType->isPointerType() &&
            Context.hasSameType(ArgType->getPointeeType(), VDType))
          NeedAddressOf = true;
        return;
      }
      case TemplateArgument::NullPtr:
        IsNullPtr = true;
        return;
      case TemplateArgument::Expression:
        E = Iter->getAsExpr();
        break;
      case TemplateArgument::Null:
      case TemplateArgument::Type:
      case TemplateArgument::Template:
      case TemplateArgument::TemplateExpansion:
        llvm_unreachable("TemplateArgument kind is not expected for NTTP");
      case TemplateArgument::Pack:
        llvm_unreachable("TemplateArgument kind should be handled elsewhere");
      }
    } else if (!Default->isParameterPack()) {
      E = Default->getDefaultArgument().getArgument().getAsExpr();
    }

    if (!Iter.hasDesugaredTA())
      return;

    const TemplateArgument &TA = Iter.getDesugaredTA();
    switch (TA.getKind()) {
    case TemplateArgument::StructuralValue:
      // FIXME: Diffing of structural values is not implemented.
      //        Just fall back to the expression.
      return;
    case TemplateArgument::Integral:
      Value = TA.getAsIntegral();
      HasInt = true;
      IntType = TA.getIntegralType();
      return;
    case TemplateArgument::Declaration: {
      VD = TA.getAsDecl();
      QualType ArgType = TA.getParamTypeForDecl();
      QualType VDType = VD->getType();
      if (ArgType->isPointerType() &&
          Context.hasSameType(ArgType->getPointeeType(), VDType))
        NeedAddressOf = true;
      return;
    }
    case TemplateArgument::NullPtr:
      IsNullPtr = true;
      return;
    case TemplateArgument::Expression:
      // TODO: Sometimes, the desugared template argument Expr differs from
      // the sugared template argument Expr.  It may be useful in the future
      // but for now, it is just discarded.
      if (!E)
        E = TA.getAsExpr();
      return;
    case TemplateArgument::Null:
    case TemplateArgument::Type:
    case TemplateArgument::Template:
    case TemplateArgument::TemplateExpansion:
      llvm_unreachable("TemplateArgument kind is not expected for NTTP");
    case TemplateArgument::Pack:
      llvm_unreachable("TemplateArgument kind should be handled elsewhere");
    }
    llvm_unreachable("Unexpected TemplateArgument kind");
  }

  /// DiffNonTypes - Handles any template parameters not handled by DiffTypes
  /// of DiffTemplatesTemplates, such as integer and declaration parameters.
  void DiffNonTypes(const TSTiterator &FromIter, const TSTiterator &ToIter,
                    NonTypeTemplateParmDecl *FromDefaultNonTypeDecl,
                    NonTypeTemplateParmDecl *ToDefaultNonTypeDecl) {
    Expr *FromExpr = nullptr, *ToExpr = nullptr;
    llvm::APSInt FromInt, ToInt;
    QualType FromIntType, ToIntType;
    ValueDecl *FromValueDecl = nullptr, *ToValueDecl = nullptr;
    bool HasFromInt = false, HasToInt = false, FromNullPtr = false,
         ToNullPtr = false, NeedFromAddressOf = false, NeedToAddressOf = false;
    InitializeNonTypeDiffVariables(
        Context, FromIter, FromDefaultNonTypeDecl, FromInt, HasFromInt,
        FromIntType, FromNullPtr, FromExpr, FromValueDecl, NeedFromAddressOf);
    InitializeNonTypeDiffVariables(Context, ToIter, ToDefaultNonTypeDecl, ToInt,
                                   HasToInt, ToIntType, ToNullPtr, ToExpr,
                                   ToValueDecl, NeedToAddressOf);

    bool FromDefault = FromIter.isEnd() &&
                       (FromExpr || FromValueDecl || HasFromInt || FromNullPtr);
    bool ToDefault = ToIter.isEnd() &&
                     (ToExpr || ToValueDecl || HasToInt || ToNullPtr);

    bool FromDeclaration = FromValueDecl || FromNullPtr;
    bool ToDeclaration = ToValueDecl || ToNullPtr;

    if (FromDeclaration && HasToInt) {
      Tree.SetFromDeclarationAndToIntegerDiff(
          FromValueDecl, NeedFromAddressOf, FromNullPtr, FromExpr, ToInt,
          HasToInt, ToIntType, ToExpr, FromDefault, ToDefault);
      Tree.SetSame(false);
      return;

    }

    if (HasFromInt && ToDeclaration) {
      Tree.SetFromIntegerAndToDeclarationDiff(
          FromInt, HasFromInt, FromIntType, FromExpr, ToValueDecl,
          NeedToAddressOf, ToNullPtr, ToExpr, FromDefault, ToDefault);
      Tree.SetSame(false);
      return;
    }

    if (HasFromInt || HasToInt) {
      Tree.SetIntegerDiff(FromInt, ToInt, HasFromInt, HasToInt, FromIntType,
                          ToIntType, FromExpr, ToExpr, FromDefault, ToDefault);
      if (HasFromInt && HasToInt) {
        Tree.SetSame(Context.hasSameType(FromIntType, ToIntType) &&
                     FromInt == ToInt);
      }
      return;
    }

    if (FromDeclaration || ToDeclaration) {
      Tree.SetDeclarationDiff(FromValueDecl, ToValueDecl, NeedFromAddressOf,
                              NeedToAddressOf, FromNullPtr, ToNullPtr, FromExpr,
                              ToExpr, FromDefault, ToDefault);
      bool BothNull = FromNullPtr && ToNullPtr;
      bool SameValueDecl =
          FromValueDecl && ToValueDecl &&
          NeedFromAddressOf == NeedToAddressOf &&
          FromValueDecl->getCanonicalDecl() == ToValueDecl->getCanonicalDecl();
      Tree.SetSame(BothNull || SameValueDecl);
      return;
    }

    assert((FromExpr || ToExpr) && "Both template arguments cannot be empty.");
    Tree.SetExpressionDiff(FromExpr, ToExpr, FromDefault, ToDefault);
    Tree.SetSame(IsEqualExpr(Context, FromExpr, ToExpr));
  }

  /// DiffTemplate - recursively visits template arguments and stores the
  /// argument info into a tree.
  void DiffTemplate(const TemplateSpecializationType *FromTST,
                    const TemplateSpecializationType *ToTST) {
    // FIXME: With P3310R0, A TST formed from a DeducedTemplateName might
    // differ in template arguments which were not written.
    // Begin descent into diffing template tree.
    TemplateParameterList *ParamsFrom =
        FromTST->getTemplateName()
            .getAsTemplateDecl(/*IgnoreDeduced=*/true)
            ->getTemplateParameters();
    TemplateParameterList *ParamsTo =
        ToTST->getTemplateName()
            .getAsTemplateDecl(/*IgnoreDeduced=*/true)
            ->getTemplateParameters();
    unsigned TotalArgs = 0;
    for (TSTiterator FromIter(Context, FromTST), ToIter(Context, ToTST);
         !FromIter.isEnd() || !ToIter.isEnd(); ++TotalArgs) {
      Tree.AddNode();

      // Get the parameter at index TotalArgs.  If index is larger
      // than the total number of parameters, then there is an
      // argument pack, so re-use the last parameter.
      unsigned FromParamIndex = std::min(TotalArgs, ParamsFrom->size() - 1);
      unsigned ToParamIndex = std::min(TotalArgs, ParamsTo->size() - 1);
      NamedDecl *FromParamND = ParamsFrom->getParam(FromParamIndex);
      NamedDecl *ToParamND = ParamsTo->getParam(ToParamIndex);

      assert(FromParamND->getKind() == ToParamND->getKind() &&
             "Parameter Decl are not the same kind.");

      if (isa<TemplateTypeParmDecl>(FromParamND)) {
        DiffTypes(FromIter, ToIter);
      } else if (isa<TemplateTemplateParmDecl>(FromParamND)) {
        DiffTemplateTemplates(FromIter, ToIter);
      } else if (isa<NonTypeTemplateParmDecl>(FromParamND)) {
        NonTypeTemplateParmDecl *FromDefaultNonTypeDecl =
            cast<NonTypeTemplateParmDecl>(FromParamND);
        NonTypeTemplateParmDecl *ToDefaultNonTypeDecl =
            cast<NonTypeTemplateParmDecl>(ToParamND);
        DiffNonTypes(FromIter, ToIter, FromDefaultNonTypeDecl,
                     ToDefaultNonTypeDecl);
      } else {
        llvm_unreachable("Unexpected Decl type.");
      }

      ++FromIter;
      ++ToIter;
      Tree.Up();
    }
  }

  /// makeTemplateList - Dump every template alias into the vector.
  static void makeTemplateList(
      SmallVectorImpl<const TemplateSpecializationType *> &TemplateList,
      const TemplateSpecializationType *TST) {
    while (TST) {
      TemplateList.push_back(TST);
      if (!TST->isTypeAlias())
        return;
      TST = TST->getAliasedType()->getAs<TemplateSpecializationType>();
    }
  }

  /// hasSameBaseTemplate - Returns true when the base templates are the same,
  /// even if the template arguments are not.
  static bool hasSameBaseTemplate(ASTContext &Context,
                                  const TemplateSpecializationType *FromTST,
                                  const TemplateSpecializationType *ToTST) {
    return Context.getCanonicalTemplateName(FromTST->getTemplateName(),
                                            /*IgnoreDeduced=*/true) ==
           Context.getCanonicalTemplateName(ToTST->getTemplateName(),
                                            /*IgnoreDeduced=*/true);
  }

  /// hasSameTemplate - Returns true if both types are specialized from the
  /// same template declaration.  If they come from different template aliases,
  /// do a parallel ascension search to determine the highest template alias in
  /// common and set the arguments to them.
  static bool hasSameTemplate(ASTContext &Context,
                              const TemplateSpecializationType *&FromTST,
                              const TemplateSpecializationType *&ToTST) {
    // Check the top templates if they are the same.
    if (hasSameBaseTemplate(Context, FromTST, ToTST))
      return true;

    // Create vectors of template aliases.
    SmallVector<const TemplateSpecializationType*, 1> FromTemplateList,
                                                      ToTemplateList;

    makeTemplateList(FromTemplateList, FromTST);
    makeTemplateList(ToTemplateList, ToTST);

    SmallVectorImpl<const TemplateSpecializationType *>::reverse_iterator
        FromIter = FromTemplateList.rbegin(), FromEnd = FromTemplateList.rend(),
        ToIter = ToTemplateList.rbegin(), ToEnd = ToTemplateList.rend();

    // Check if the lowest template types are the same.  If not, return.
    if (!hasSameBaseTemplate(Context, *FromIter, *ToIter))
      return false;

    // Begin searching up the template aliases.  The bottom most template
    // matches so move up until one pair does not match.  Use the template
    // right before that one.
    for (; FromIter != FromEnd && ToIter != ToEnd; ++FromIter, ++ToIter) {
      if (!hasSameBaseTemplate(Context, *FromIter, *ToIter))
        break;
    }

    FromTST = FromIter[-1];
    ToTST = ToIter[-1];

    return true;
  }

  /// GetType - Retrieves the template type arguments, including default
  /// arguments.
  static QualType GetType(const TSTiterator &Iter) {
    if (!Iter.isEnd())
      return Iter->getAsType();
    if (Iter.hasDesugaredTA())
      return Iter.getDesugaredTA().getAsType();
    return QualType();
  }

  /// GetTemplateDecl - Retrieves the template template arguments, including
  /// default arguments.
  static TemplateDecl *GetTemplateDecl(const TSTiterator &Iter) {
    if (!Iter.isEnd())
      return Iter->getAsTemplate().getAsTemplateDecl();
    if (Iter.hasDesugaredTA())
      return Iter.getDesugaredTA().getAsTemplate().getAsTemplateDecl();
    return nullptr;
  }

  /// IsEqualExpr - Returns true if the expressions are the same in regards to
  /// template arguments.  These expressions are dependent, so profile them
  /// instead of trying to evaluate them.
  static bool IsEqualExpr(ASTContext &Context, Expr *FromExpr, Expr *ToExpr) {
    if (FromExpr == ToExpr)
      return true;

    if (!FromExpr || !ToExpr)
      return false;

    llvm::FoldingSetNodeID FromID, ToID;
    FromExpr->Profile(FromID, Context, true);
    ToExpr->Profile(ToID, Context, true);
    return FromID == ToID;
  }

  // These functions converts the tree representation of the template
  // differences into the internal character vector.

  /// TreeToString - Converts the Tree object into a character stream which
  /// will later be turned into the output string.
  void TreeToString(int Indent = 1) {
    if (PrintTree) {
      OS << '\n';
      OS.indent(2 * Indent);
      ++Indent;
    }

    // Handle cases where the difference is not templates with different
    // arguments.
    switch (Tree.GetKind()) {
      case DiffTree::Invalid:
        llvm_unreachable("Template diffing failed with bad DiffNode");
      case DiffTree::Type: {
        QualType FromType, ToType;
        Tree.GetTypeDiff(FromType, ToType);
        PrintTypeNames(FromType, ToType, Tree.FromDefault(), Tree.ToDefault(),
                       Tree.NodeIsSame());
        return;
      }
      case DiffTree::Expression: {
        Expr *FromExpr, *ToExpr;
        Tree.GetExpressionDiff(FromExpr, ToExpr);
        PrintExpr(FromExpr, ToExpr, Tree.FromDefault(), Tree.ToDefault(),
                  Tree.NodeIsSame());
        return;
      }
      case DiffTree::TemplateTemplate: {
        TemplateDecl *FromTD, *ToTD;
        Tree.GetTemplateTemplateDiff(FromTD, ToTD);
        PrintTemplateTemplate(FromTD, ToTD, Tree.FromDefault(),
                              Tree.ToDefault(), Tree.NodeIsSame());
        return;
      }
      case DiffTree::Integer: {
        llvm::APSInt FromInt, ToInt;
        Expr *FromExpr, *ToExpr;
        bool IsValidFromInt, IsValidToInt;
        QualType FromIntType, ToIntType;
        Tree.GetIntegerDiff(FromInt, ToInt, IsValidFromInt, IsValidToInt,
                            FromIntType, ToIntType, FromExpr, ToExpr);
        PrintAPSInt(FromInt, ToInt, IsValidFromInt, IsValidToInt, FromIntType,
                    ToIntType, FromExpr, ToExpr, Tree.FromDefault(),
                    Tree.ToDefault(), Tree.NodeIsSame());
        return;
      }
      case DiffTree::Declaration: {
        ValueDecl *FromValueDecl, *ToValueDecl;
        bool FromAddressOf, ToAddressOf;
        bool FromNullPtr, ToNullPtr;
        Expr *FromExpr, *ToExpr;
        Tree.GetDeclarationDiff(FromValueDecl, ToValueDecl, FromAddressOf,
                                ToAddressOf, FromNullPtr, ToNullPtr, FromExpr,
                                ToExpr);
        PrintValueDecl(FromValueDecl, ToValueDecl, FromAddressOf, ToAddressOf,
                       FromNullPtr, ToNullPtr, FromExpr, ToExpr,
                       Tree.FromDefault(), Tree.ToDefault(), Tree.NodeIsSame());
        return;
      }
      case DiffTree::FromDeclarationAndToInteger: {
        ValueDecl *FromValueDecl;
        bool FromAddressOf;
        bool FromNullPtr;
        Expr *FromExpr;
        llvm::APSInt ToInt;
        bool IsValidToInt;
        QualType ToIntType;
        Expr *ToExpr;
        Tree.GetFromDeclarationAndToIntegerDiff(
            FromValueDecl, FromAddressOf, FromNullPtr, FromExpr, ToInt,
            IsValidToInt, ToIntType, ToExpr);
        assert((FromValueDecl || FromNullPtr) && IsValidToInt);
        PrintValueDeclAndInteger(FromValueDecl, FromAddressOf, FromNullPtr,
                                 FromExpr, Tree.FromDefault(), ToInt, ToIntType,
                                 ToExpr, Tree.ToDefault());
        return;
      }
      case DiffTree::FromIntegerAndToDeclaration: {
        llvm::APSInt FromInt;
        bool IsValidFromInt;
        QualType FromIntType;
        Expr *FromExpr;
        ValueDecl *ToValueDecl;
        bool ToAddressOf;
        bool ToNullPtr;
        Expr *ToExpr;
        Tree.GetFromIntegerAndToDeclarationDiff(
            FromInt, IsValidFromInt, FromIntType, FromExpr, ToValueDecl,
            ToAddressOf, ToNullPtr, ToExpr);
        assert(IsValidFromInt && (ToValueDecl || ToNullPtr));
        PrintIntegerAndValueDecl(FromInt, FromIntType, FromExpr,
                                 Tree.FromDefault(), ToValueDecl, ToAddressOf,
                                 ToNullPtr, ToExpr, Tree.ToDefault());
        return;
      }
      case DiffTree::Template: {
        // Node is root of template.  Recurse on children.
        TemplateDecl *FromTD, *ToTD;
        Qualifiers FromQual, ToQual;
        Tree.GetTemplateDiff(FromTD, ToTD, FromQual, ToQual);

        PrintQualifiers(FromQual, ToQual);

        if (!Tree.HasChildren()) {
          // If we're dealing with a template specialization with zero
          // arguments, there are no children; special-case this.
          OS << FromTD->getDeclName() << "<>";
          return;
        }

        OS << FromTD->getDeclName() << '<';
        Tree.MoveToChild();
        unsigned NumElideArgs = 0;
        bool AllArgsElided = true;
        do {
          if (ElideType) {
            if (Tree.NodeIsSame()) {
              ++NumElideArgs;
              continue;
            }
            AllArgsElided = false;
            if (NumElideArgs > 0) {
              PrintElideArgs(NumElideArgs, Indent);
              NumElideArgs = 0;
              OS << ", ";
            }
          }
          TreeToString(Indent);
          if (Tree.HasNextSibling())
            OS << ", ";
        } while (Tree.AdvanceSibling());
        if (NumElideArgs > 0) {
          if (AllArgsElided)
            OS << "...";
          else
            PrintElideArgs(NumElideArgs, Indent);
        }

        Tree.Parent();
        OS << ">";
        return;
      }
    }
  }

  // To signal to the text printer that a certain text needs to be bolded,
  // a special character is injected into the character stream which the
  // text printer will later strip out.

  /// Bold - Start bolding text.
  void Bold() {
    assert(!IsBold && "Attempting to bold text that is already bold.");
    IsBold = true;
    if (ShowColor)
      OS << ToggleHighlight;
  }

  /// Unbold - Stop bolding text.
  void Unbold() {
    assert(IsBold && "Attempting to remove bold from unbold text.");
    IsBold = false;
    if (ShowColor)
      OS << ToggleHighlight;
  }

  // Functions to print out the arguments and highlighting the difference.

  /// PrintTypeNames - prints the typenames, bolding differences.  Will detect
  /// typenames that are the same and attempt to disambiguate them by using
  /// canonical typenames.
  void PrintTypeNames(QualType FromType, QualType ToType,
                      bool FromDefault, bool ToDefault, bool Same) {
    assert((!FromType.isNull() || !ToType.isNull()) &&
           "Only one template argument may be missing.");

    if (Same) {
      OS << FromType.getAsString(Policy);
      return;
    }

    if (!FromType.isNull() && !ToType.isNull() &&
        FromType.getLocalUnqualifiedType() ==
        ToType.getLocalUnqualifiedType()) {
      Qualifiers FromQual = FromType.getLocalQualifiers(),
                 ToQual = ToType.getLocalQualifiers();
      PrintQualifiers(FromQual, ToQual);
      FromType.getLocalUnqualifiedType().print(OS, Policy);
      return;
    }

    std::string FromTypeStr = FromType.isNull() ? "(no argument)"
                                                : FromType.getAsString(Policy);
    std::string ToTypeStr = ToType.isNull() ? "(no argument)"
                                            : ToType.getAsString(Policy);
    // Print without ElaboratedType sugar if it is better.
    // TODO: merge this with other aka printing above.
    if (FromTypeStr == ToTypeStr) {
      const auto *FromElTy = dyn_cast<ElaboratedType>(FromType),
                 *ToElTy = dyn_cast<ElaboratedType>(ToType);
      if (FromElTy || ToElTy) {
        std::string FromNamedTypeStr =
            FromElTy ? FromElTy->getNamedType().getAsString(Policy)
                     : FromTypeStr;
        std::string ToNamedTypeStr =
            ToElTy ? ToElTy->getNamedType().getAsString(Policy) : ToTypeStr;
        if (FromNamedTypeStr != ToNamedTypeStr) {
          FromTypeStr = FromNamedTypeStr;
          ToTypeStr = ToNamedTypeStr;
          goto PrintTypes;
        }
      }
      // Switch to canonical typename if it is better.
      std::string FromCanTypeStr =
          FromType.getCanonicalType().getAsString(Policy);
      std::string ToCanTypeStr = ToType.getCanonicalType().getAsString(Policy);
      if (FromCanTypeStr != ToCanTypeStr) {
        FromTypeStr = FromCanTypeStr;
        ToTypeStr = ToCanTypeStr;
      }
    }

  PrintTypes:
    if (PrintTree) OS << '[';
    OS << (FromDefault ? "(default) " : "");
    Bold();
    OS << FromTypeStr;
    Unbold();
    if (PrintTree) {
      OS << " != " << (ToDefault ? "(default) " : "");
      Bold();
      OS << ToTypeStr;
      Unbold();
      OS << "]";
    }
  }

  /// PrintExpr - Prints out the expr template arguments, highlighting argument
  /// differences.
  void PrintExpr(const Expr *FromExpr, const Expr *ToExpr, bool FromDefault,
                 bool ToDefault, bool Same) {
    assert((FromExpr || ToExpr) &&
            "Only one template argument may be missing.");
    if (Same) {
      PrintExpr(FromExpr);
    } else if (!PrintTree) {
      OS << (FromDefault ? "(default) " : "");
      Bold();
      PrintExpr(FromExpr);
      Unbold();
    } else {
      OS << (FromDefault ? "[(default) " : "[");
      Bold();
      PrintExpr(FromExpr);
      Unbold();
      OS << " != " << (ToDefault ? "(default) " : "");
      Bold();
      PrintExpr(ToExpr);
      Unbold();
      OS << ']';
    }
  }

  /// PrintExpr - Actual formatting and printing of expressions.
  void PrintExpr(const Expr *E) {
    if (E) {
      E->printPretty(OS, nullptr, Policy);
      return;
    }
    OS << "(no argument)";
  }

  /// PrintTemplateTemplate - Handles printing of template template arguments,
  /// highlighting argument differences.
  void PrintTemplateTemplate(TemplateDecl *FromTD, TemplateDecl *ToTD,
                             bool FromDefault, bool ToDefault, bool Same) {
    assert((FromTD || ToTD) && "Only one template argument may be missing.");

    std::string FromName =
        std::string(FromTD ? FromTD->getName() : "(no argument)");
    std::string ToName = std::string(ToTD ? ToTD->getName() : "(no argument)");
    if (FromTD && ToTD && FromName == ToName) {
      FromName = FromTD->getQualifiedNameAsString();
      ToName = ToTD->getQualifiedNameAsString();
    }

    if (Same) {
      OS << "template " << FromTD->getDeclName();
    } else if (!PrintTree) {
      OS << (FromDefault ? "(default) template " : "template ");
      Bold();
      OS << FromName;
      Unbold();
    } else {
      OS << (FromDefault ? "[(default) template " : "[template ");
      Bold();
      OS << FromName;
      Unbold();
      OS << " != " << (ToDefault ? "(default) template " : "template ");
      Bold();
      OS << ToName;
      Unbold();
      OS << ']';
    }
  }

  /// PrintAPSInt - Handles printing of integral arguments, highlighting
  /// argument differences.
  void PrintAPSInt(const llvm::APSInt &FromInt, const llvm::APSInt &ToInt,
                   bool IsValidFromInt, bool IsValidToInt, QualType FromIntType,
                   QualType ToIntType, Expr *FromExpr, Expr *ToExpr,
                   bool FromDefault, bool ToDefault, bool Same) {
    assert((IsValidFromInt || IsValidToInt) &&
           "Only one integral argument may be missing.");

    if (Same) {
      if (FromIntType->isBooleanType()) {
        OS << ((FromInt == 0) ? "false" : "true");
      } else {
        OS << toString(FromInt, 10);
      }
      return;
    }

    bool PrintType = IsValidFromInt && IsValidToInt &&
                     !Context.hasSameType(FromIntType, ToIntType);

    if (!PrintTree) {
      OS << (FromDefault ? "(default) " : "");
      PrintAPSInt(FromInt, FromExpr, IsValidFromInt, FromIntType, PrintType);
    } else {
      OS << (FromDefault ? "[(default) " : "[");
      PrintAPSInt(FromInt, FromExpr, IsValidFromInt, FromIntType, PrintType);
      OS << " != " << (ToDefault ? "(default) " : "");
      PrintAPSInt(ToInt, ToExpr, IsValidToInt, ToIntType, PrintType);
      OS << ']';
    }
  }

  /// PrintAPSInt - If valid, print the APSInt.  If the expression is
  /// gives more information, print it too.
  void PrintAPSInt(const llvm::APSInt &Val, Expr *E, bool Valid,
                   QualType IntType, bool PrintType) {
    Bold();
    if (Valid) {
      if (HasExtraInfo(E)) {
        PrintExpr(E);
        Unbold();
        OS << " aka ";
        Bold();
      }
      if (PrintType) {
        Unbold();
        OS << "(";
        Bold();
        IntType.print(OS, Context.getPrintingPolicy());
        Unbold();
        OS << ") ";
        Bold();
      }
      if (IntType->isBooleanType()) {
        OS << ((Val == 0) ? "false" : "true");
      } else {
        OS << toString(Val, 10);
      }
    } else if (E) {
      PrintExpr(E);
    } else {
      OS << "(no argument)";
    }
    Unbold();
  }

  /// HasExtraInfo - Returns true if E is not an integer literal, the
  /// negation of an integer literal, or a boolean literal.
  bool HasExtraInfo(Expr *E) {
    if (!E) return false;

    E = E->IgnoreImpCasts();

    auto CheckIntegerLiteral = [](Expr *E) {
      if (auto *TemplateExpr = dyn_cast<SubstNonTypeTemplateParmExpr>(E))
        E = TemplateExpr->getReplacement();
      return isa<IntegerLiteral>(E);
    };

    if (CheckIntegerLiteral(E)) return false;

    if (UnaryOperator *UO = dyn_cast<UnaryOperator>(E))
      if (UO->getOpcode() == UO_Minus)
        if (CheckIntegerLiteral(UO->getSubExpr()))
          return false;

    if (isa<CXXBoolLiteralExpr>(E))
      return false;

    return true;
  }

  void PrintValueDecl(ValueDecl *VD, bool AddressOf, Expr *E, bool NullPtr) {
    if (VD) {
      if (AddressOf)
        OS << "&";
      else if (auto *TPO = dyn_cast<TemplateParamObjectDecl>(VD)) {
        // FIXME: Diffing the APValue would be neat.
        // FIXME: Suppress this and use the full name of the declaration if the
        // parameter is a pointer or reference.
        TPO->getType().getUnqualifiedType().print(OS, Policy);
        TPO->printAsInit(OS, Policy);
        return;
      }
      VD->printName(OS, Policy);
      return;
    }

    if (NullPtr) {
      if (E && !isa<CXXNullPtrLiteralExpr>(E)) {
        PrintExpr(E);
        if (IsBold) {
          Unbold();
          OS << " aka ";
          Bold();
        } else {
          OS << " aka ";
        }
      }

      OS << "nullptr";
      return;
    }

    if (E) {
      PrintExpr(E);
      return;
    }

    OS << "(no argument)";
  }

  /// PrintDecl - Handles printing of Decl arguments, highlighting
  /// argument differences.
  void PrintValueDecl(ValueDecl *FromValueDecl, ValueDecl *ToValueDecl,
                      bool FromAddressOf, bool ToAddressOf, bool FromNullPtr,
                      bool ToNullPtr, Expr *FromExpr, Expr *ToExpr,
                      bool FromDefault, bool ToDefault, bool Same) {
    assert((FromValueDecl || FromNullPtr || ToValueDecl || ToNullPtr) &&
           "Only one Decl argument may be NULL");

    if (Same) {
      PrintValueDecl(FromValueDecl, FromAddressOf, FromExpr, FromNullPtr);
    } else if (!PrintTree) {
      OS << (FromDefault ? "(default) " : "");
      Bold();
      PrintValueDecl(FromValueDecl, FromAddressOf, FromExpr, FromNullPtr);
      Unbold();
    } else {
      OS << (FromDefault ? "[(default) " : "[");
      Bold();
      PrintValueDecl(FromValueDecl, FromAddressOf, FromExpr, FromNullPtr);
      Unbold();
      OS << " != " << (ToDefault ? "(default) " : "");
      Bold();
      PrintValueDecl(ToValueDecl, ToAddressOf, ToExpr, ToNullPtr);
      Unbold();
      OS << ']';
    }
  }

  /// PrintValueDeclAndInteger - Uses the print functions for ValueDecl and
  /// APSInt to print a mixed difference.
  void PrintValueDeclAndInteger(ValueDecl *VD, bool NeedAddressOf,
                                bool IsNullPtr, Expr *VDExpr, bool DefaultDecl,
                                const llvm::APSInt &Val, QualType IntType,
                                Expr *IntExpr, bool DefaultInt) {
    if (!PrintTree) {
      OS << (DefaultDecl ? "(default) " : "");
      Bold();
      PrintValueDecl(VD, NeedAddressOf, VDExpr, IsNullPtr);
      Unbold();
    } else {
      OS << (DefaultDecl ? "[(default) " : "[");
      Bold();
      PrintValueDecl(VD, NeedAddressOf, VDExpr, IsNullPtr);
      Unbold();
      OS << " != " << (DefaultInt ? "(default) " : "");
      PrintAPSInt(Val, IntExpr, true /*Valid*/, IntType, false /*PrintType*/);
      OS << ']';
    }
  }

  /// PrintIntegerAndValueDecl - Uses the print functions for APSInt and
  /// ValueDecl to print a mixed difference.
  void PrintIntegerAndValueDecl(const llvm::APSInt &Val, QualType IntType,
                                Expr *IntExpr, bool DefaultInt, ValueDecl *VD,
                                bool NeedAddressOf, bool IsNullPtr,
                                Expr *VDExpr, bool DefaultDecl) {
    if (!PrintTree) {
      OS << (DefaultInt ? "(default) " : "");
      PrintAPSInt(Val, IntExpr, true /*Valid*/, IntType, false /*PrintType*/);
    } else {
      OS << (DefaultInt ? "[(default) " : "[");
      PrintAPSInt(Val, IntExpr, true /*Valid*/, IntType, false /*PrintType*/);
      OS << " != " << (DefaultDecl ? "(default) " : "");
      Bold();
      PrintValueDecl(VD, NeedAddressOf, VDExpr, IsNullPtr);
      Unbold();
      OS << ']';
    }
  }

  // Prints the appropriate placeholder for elided template arguments.
  void PrintElideArgs(unsigned NumElideArgs, unsigned Indent) {
    if (PrintTree) {
      OS << '\n';
      for (unsigned i = 0; i < Indent; ++i)
        OS << "  ";
    }
    if (NumElideArgs == 0) return;
    if (NumElideArgs == 1)
      OS << "[...]";
    else
      OS << "[" << NumElideArgs << " * ...]";
  }

  // Prints and highlights differences in Qualifiers.
  void PrintQualifiers(Qualifiers FromQual, Qualifiers ToQual) {
    // Both types have no qualifiers
    if (FromQual.empty() && ToQual.empty())
      return;

    // Both types have same qualifiers
    if (FromQual == ToQual) {
      PrintQualifier(FromQual, /*ApplyBold*/false);
      return;
    }

    // Find common qualifiers and strip them from FromQual and ToQual.
    Qualifiers CommonQual = Qualifiers::removeCommonQualifiers(FromQual,
                                                               ToQual);

    // The qualifiers are printed before the template name.
    // Inline printing:
    // The common qualifiers are printed.  Then, qualifiers only in this type
    // are printed and highlighted.  Finally, qualifiers only in the other
    // type are printed and highlighted inside parentheses after "missing".
    // Tree printing:
    // Qualifiers are printed next to each other, inside brackets, and
    // separated by "!=".  The printing order is:
    // common qualifiers, highlighted from qualifiers, "!=",
    // common qualifiers, highlighted to qualifiers
    if (PrintTree) {
      OS << "[";
      if (CommonQual.empty() && FromQual.empty()) {
        Bold();
        OS << "(no qualifiers) ";
        Unbold();
      } else {
        PrintQualifier(CommonQual, /*ApplyBold*/false);
        PrintQualifier(FromQual, /*ApplyBold*/true);
      }
      OS << "!= ";
      if (CommonQual.empty() && ToQual.empty()) {
        Bold();
        OS << "(no qualifiers)";
        Unbold();
      } else {
        PrintQualifier(CommonQual, /*ApplyBold*/false,
                       /*appendSpaceIfNonEmpty*/!ToQual.empty());
        PrintQualifier(ToQual, /*ApplyBold*/true,
                       /*appendSpaceIfNonEmpty*/false);
      }
      OS << "] ";
    } else {
      PrintQualifier(CommonQual, /*ApplyBold*/false);
      PrintQualifier(FromQual, /*ApplyBold*/true);
    }
  }

  void PrintQualifier(Qualifiers Q, bool ApplyBold,
                      bool AppendSpaceIfNonEmpty = true) {
    if (Q.empty()) return;
    if (ApplyBold) Bold();
    Q.print(OS, Policy, AppendSpaceIfNonEmpty);
    if (ApplyBold) Unbold();
  }

public:

  TemplateDiff(raw_ostream &OS, ASTContext &Context, QualType FromType,
               QualType ToType, bool PrintTree, bool PrintFromType,
               bool ElideType, bool ShowColor)
    : Context(Context),
      Policy(Context.getLangOpts()),
      ElideType(ElideType),
      PrintTree(PrintTree),
      ShowColor(ShowColor),
      // When printing a single type, the FromType is the one printed.
      FromTemplateType(PrintFromType ? FromType : ToType),
      ToTemplateType(PrintFromType ? ToType : FromType),
      OS(OS),
      IsBold(false) {
  }

  /// DiffTemplate - Start the template type diffing.
  void DiffTemplate() {
    Qualifiers FromQual = FromTemplateType.getQualifiers(),
               ToQual = ToTemplateType.getQualifiers();

    const TemplateSpecializationType *FromOrigTST =
        GetTemplateSpecializationType(Context, FromTemplateType);
    const TemplateSpecializationType *ToOrigTST =
        GetTemplateSpecializationType(Context, ToTemplateType);

    // Only checking templates.
    if (!FromOrigTST || !ToOrigTST)
      return;

    // Different base templates.
    if (!hasSameTemplate(Context, FromOrigTST, ToOrigTST)) {
      return;
    }

    FromQual -= QualType(FromOrigTST, 0).getQualifiers();
    ToQual -= QualType(ToOrigTST, 0).getQualifiers();

    // Same base template, but different arguments.
    Tree.SetTemplateDiff(
        FromOrigTST->getTemplateName().getAsTemplateDecl(
            /*IgnoreDeduced=*/true),
        ToOrigTST->getTemplateName().getAsTemplateDecl(/*IgnoreDeduced=*/true),
        FromQual, ToQual, false /*FromDefault*/, false /*ToDefault*/);

    DiffTemplate(FromOrigTST, ToOrigTST);
  }

  /// Emit - When the two types given are templated types with the same
  /// base template, a string representation of the type difference will be
  /// emitted to the stream and return true.  Otherwise, return false.
  bool Emit() {
    Tree.StartTraverse();
    if (Tree.Empty())
      return false;

    TreeToString();
    assert(!IsBold && "Bold is applied to end of string.");
    return true;
  }
}; // end class TemplateDiff
}  // end anonymous namespace

/// FormatTemplateTypeDiff - A helper static function to start the template
/// diff and return the properly formatted string.  Returns true if the diff
/// is successful.
static bool FormatTemplateTypeDiff(ASTContext &Context, QualType FromType,
                                   QualType ToType, bool PrintTree,
                                   bool PrintFromType, bool ElideType,
                                   bool ShowColors, raw_ostream &OS) {
  if (PrintTree)
    PrintFromType = true;
  TemplateDiff TD(OS, Context, FromType, ToType, PrintTree, PrintFromType,
                  ElideType, ShowColors);
  TD.DiffTemplate();
  return TD.Emit();
}

std::string clang::FormatUTFCodeUnitAsCodepoint(unsigned Value, QualType T) {
  auto IsSingleCodeUnitCP = [](unsigned Value, QualType T) {
    if (T->isChar8Type()) {
      assert(Value <= 0xFF && "not a valid UTF-8 code unit");
      return Value <= 0x7F;
    }
    if (T->isChar16Type()) {
      assert(Value <= 0xFFFF && "not a valid UTF-16 code unit");
      return llvm::IsSingleCodeUnitUTF16Codepoint(Value);
    }
    assert(T->isChar32Type());
    return llvm::IsSingleCodeUnitUTF32Codepoint(Value);
  };
  llvm::SmallVector<char, 16> Str;
  if (!IsSingleCodeUnitCP(Value, T)) {
    llvm::raw_svector_ostream OS(Str);
    OS << "<" << llvm::format_hex(Value, 1, /*Upper=*/true) << ">";
    return std::string(Str.begin(), Str.end());
  }

  char Buffer[UNI_MAX_UTF8_BYTES_PER_CODE_POINT];
  char *Ptr = Buffer;
  [[maybe_unused]] bool Converted = llvm::ConvertCodePointToUTF8(Value, Ptr);
  assert(Converted && "trying to encode invalid code unit");
  EscapeStringForDiagnostic(StringRef(Buffer, Ptr - Buffer), Str);
  return std::string(Str.begin(), Str.end());
}<|MERGE_RESOLUTION|>--- conflicted
+++ resolved
@@ -130,11 +130,7 @@
         if (DesugarArgument) {
           ShouldAKA = true;
           QT = Context.getTemplateSpecializationType(
-<<<<<<< HEAD
-              TST->getTemplateName(), Args, /*CanonicalArgs=*/std::nullopt, QT);
-=======
               TST->getTemplateName(), Args, /*CanonicalArgs=*/{}, QT);
->>>>>>> eb0f1dc0
         }
         break;
       }
@@ -1147,11 +1143,7 @@
 
     Ty = Context.getTemplateSpecializationType(
         TemplateName(CTSD->getSpecializedTemplate()),
-<<<<<<< HEAD
-        CTSD->getTemplateArgs().asArray(), /*CanonicalArgs=*/std::nullopt,
-=======
         CTSD->getTemplateArgs().asArray(), /*CanonicalArgs=*/{},
->>>>>>> eb0f1dc0
         Ty.getLocalUnqualifiedType().getCanonicalType());
 
     return Ty->getAs<TemplateSpecializationType>();
