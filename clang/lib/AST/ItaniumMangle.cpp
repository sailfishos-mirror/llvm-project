//===--- ItaniumMangle.cpp - Itanium C++ Name Mangling ----------*- C++ -*-===//
//
// Part of the LLVM Project, under the Apache License v2.0 with LLVM Exceptions.
// See https://llvm.org/LICENSE.txt for license information.
// SPDX-License-Identifier: Apache-2.0 WITH LLVM-exception
//
//===----------------------------------------------------------------------===//
//
// Implements C++ name mangling according to the Itanium C++ ABI,
// which is used in GCC 3.2 and newer (and many compilers that are
// ABI-compatible with GCC):
//
//   http://itanium-cxx-abi.github.io/cxx-abi/abi.html#mangling
//
//===----------------------------------------------------------------------===//

#include "clang/AST/ASTContext.h"
#include "clang/AST/Attr.h"
#include "clang/AST/Decl.h"
#include "clang/AST/DeclCXX.h"
#include "clang/AST/DeclObjC.h"
#include "clang/AST/DeclOpenMP.h"
#include "clang/AST/DeclTemplate.h"
#include "clang/AST/Expr.h"
#include "clang/AST/ExprCXX.h"
#include "clang/AST/ExprConcepts.h"
#include "clang/AST/ExprObjC.h"
#include "clang/AST/Mangle.h"
#include "clang/AST/TypeLoc.h"
#include "clang/Basic/ABI.h"
#include "clang/Basic/Module.h"
#include "clang/Basic/TargetInfo.h"
#include "clang/Basic/Thunk.h"
#include "llvm/ADT/StringExtras.h"
#include "llvm/Support/ErrorHandling.h"
#include "llvm/Support/raw_ostream.h"
#include "llvm/TargetParser/RISCVTargetParser.h"
#include <optional>

using namespace clang;

namespace {

static bool isLocalContainerContext(const DeclContext *DC) {
  return isa<FunctionDecl>(DC) || isa<ObjCMethodDecl>(DC) || isa<BlockDecl>(DC);
}

static const FunctionDecl *getStructor(const FunctionDecl *fn) {
  if (const FunctionTemplateDecl *ftd = fn->getPrimaryTemplate())
    return ftd->getTemplatedDecl();

  return fn;
}

static const NamedDecl *getStructor(const NamedDecl *decl) {
  const FunctionDecl *fn = dyn_cast_or_null<FunctionDecl>(decl);
  return (fn ? getStructor(fn) : decl);
}

static bool isLambda(const NamedDecl *ND) {
  const CXXRecordDecl *Record = dyn_cast<CXXRecordDecl>(ND);
  if (!Record)
    return false;

  return Record->isLambda();
}

static const unsigned UnknownArity = ~0U;

class ItaniumMangleContextImpl : public ItaniumMangleContext {
  typedef std::pair<const DeclContext*, IdentifierInfo*> DiscriminatorKeyTy;
  llvm::DenseMap<DiscriminatorKeyTy, unsigned> Discriminator;
  llvm::DenseMap<const NamedDecl*, unsigned> Uniquifier;
  const DiscriminatorOverrideTy DiscriminatorOverride = nullptr;
  NamespaceDecl *StdNamespace = nullptr;

  bool NeedsUniqueInternalLinkageNames = false;

public:
  explicit ItaniumMangleContextImpl(
      ASTContext &Context, DiagnosticsEngine &Diags,
      DiscriminatorOverrideTy DiscriminatorOverride, bool IsAux = false)
      : ItaniumMangleContext(Context, Diags, IsAux),
        DiscriminatorOverride(DiscriminatorOverride) {}

  /// @name Mangler Entry Points
  /// @{

  bool shouldMangleCXXName(const NamedDecl *D) override;
  bool shouldMangleStringLiteral(const StringLiteral *) override {
    return false;
  }

  bool isUniqueInternalLinkageDecl(const NamedDecl *ND) override;
  void needsUniqueInternalLinkageNames() override {
    NeedsUniqueInternalLinkageNames = true;
  }

  void mangleCXXName(GlobalDecl GD, raw_ostream &) override;
  void mangleThunk(const CXXMethodDecl *MD, const ThunkInfo &Thunk, bool,
                   raw_ostream &) override;
  void mangleCXXDtorThunk(const CXXDestructorDecl *DD, CXXDtorType Type,
                          const ThunkInfo &Thunk, bool, raw_ostream &) override;
  void mangleReferenceTemporary(const VarDecl *D, unsigned ManglingNumber,
                                raw_ostream &) override;
  void mangleCXXVTable(const CXXRecordDecl *RD, raw_ostream &) override;
  void mangleCXXVTT(const CXXRecordDecl *RD, raw_ostream &) override;
  void mangleCXXCtorVTable(const CXXRecordDecl *RD, int64_t Offset,
                           const CXXRecordDecl *Type, raw_ostream &) override;
  void mangleCXXRTTI(QualType T, raw_ostream &) override;
  void mangleCXXRTTIName(QualType T, raw_ostream &,
                         bool NormalizeIntegers) override;
  void mangleCanonicalTypeName(QualType T, raw_ostream &,
                               bool NormalizeIntegers) override;

  void mangleCXXCtorComdat(const CXXConstructorDecl *D, raw_ostream &) override;
  void mangleCXXDtorComdat(const CXXDestructorDecl *D, raw_ostream &) override;
  void mangleStaticGuardVariable(const VarDecl *D, raw_ostream &) override;
  void mangleDynamicInitializer(const VarDecl *D, raw_ostream &Out) override;
  void mangleDynamicAtExitDestructor(const VarDecl *D,
                                     raw_ostream &Out) override;
  void mangleDynamicStermFinalizer(const VarDecl *D, raw_ostream &Out) override;
  void mangleSEHFilterExpression(GlobalDecl EnclosingDecl,
                                 raw_ostream &Out) override;
  void mangleSEHFinallyBlock(GlobalDecl EnclosingDecl,
                             raw_ostream &Out) override;
  void mangleItaniumThreadLocalInit(const VarDecl *D, raw_ostream &) override;
  void mangleItaniumThreadLocalWrapper(const VarDecl *D,
                                       raw_ostream &) override;

  void mangleStringLiteral(const StringLiteral *, raw_ostream &) override;

  void mangleLambdaSig(const CXXRecordDecl *Lambda, raw_ostream &) override;

  void mangleModuleInitializer(const Module *Module, raw_ostream &) override;

  bool getNextDiscriminator(const NamedDecl *ND, unsigned &disc) {
    // Lambda closure types are already numbered.
    if (isLambda(ND))
      return false;

    // Anonymous tags are already numbered.
    if (const TagDecl *Tag = dyn_cast<TagDecl>(ND)) {
      if (Tag->getName().empty() && !Tag->getTypedefNameForAnonDecl())
        return false;
    }

    // Use the canonical number for externally visible decls.
    if (ND->isExternallyVisible()) {
      unsigned discriminator = getASTContext().getManglingNumber(ND, isAux());
      if (discriminator == 1)
        return false;
      disc = discriminator - 2;
      return true;
    }

    // Make up a reasonable number for internal decls.
    unsigned &discriminator = Uniquifier[ND];
    if (!discriminator) {
      const DeclContext *DC = getEffectiveDeclContext(ND);
      discriminator = ++Discriminator[std::make_pair(DC, ND->getIdentifier())];
    }
    if (discriminator == 1)
      return false;
    disc = discriminator-2;
    return true;
  }

  std::string getLambdaString(const CXXRecordDecl *Lambda) override {
    // This function matches the one in MicrosoftMangle, which returns
    // the string that is used in lambda mangled names.
    assert(Lambda->isLambda() && "RD must be a lambda!");
    std::string Name("<lambda");
    Decl *LambdaContextDecl = Lambda->getLambdaContextDecl();
    unsigned LambdaManglingNumber = Lambda->getLambdaManglingNumber();
    unsigned LambdaId;
    const ParmVarDecl *Parm = dyn_cast_or_null<ParmVarDecl>(LambdaContextDecl);
    const FunctionDecl *Func =
        Parm ? dyn_cast<FunctionDecl>(Parm->getDeclContext()) : nullptr;

    if (Func) {
      unsigned DefaultArgNo =
          Func->getNumParams() - Parm->getFunctionScopeIndex();
      Name += llvm::utostr(DefaultArgNo);
      Name += "_";
    }

    if (LambdaManglingNumber)
      LambdaId = LambdaManglingNumber;
    else
      LambdaId = getAnonymousStructIdForDebugInfo(Lambda);

    Name += llvm::utostr(LambdaId);
    Name += '>';
    return Name;
  }

  DiscriminatorOverrideTy getDiscriminatorOverride() const override {
    return DiscriminatorOverride;
  }

  NamespaceDecl *getStdNamespace();

  const DeclContext *getEffectiveDeclContext(const Decl *D);
  const DeclContext *getEffectiveParentContext(const DeclContext *DC) {
    return getEffectiveDeclContext(cast<Decl>(DC));
  }

  bool isInternalLinkageDecl(const NamedDecl *ND);

  /// @}
};

/// Manage the mangling of a single name.
class CXXNameMangler {
  ItaniumMangleContextImpl &Context;
  raw_ostream &Out;
  /// Normalize integer types for cross-language CFI support with other
  /// languages that can't represent and encode C/C++ integer types.
  bool NormalizeIntegers = false;

  bool NullOut = false;
  /// In the "DisableDerivedAbiTags" mode derived ABI tags are not calculated.
  /// This mode is used when mangler creates another mangler recursively to
  /// calculate ABI tags for the function return value or the variable type.
  /// Also it is required to avoid infinite recursion in some cases.
  bool DisableDerivedAbiTags = false;

  /// The "structor" is the top-level declaration being mangled, if
  /// that's not a template specialization; otherwise it's the pattern
  /// for that specialization.
  const NamedDecl *Structor;
  unsigned StructorType = 0;

  // An offset to add to all template parameter depths while mangling. Used
  // when mangling a template parameter list to see if it matches a template
  // template parameter exactly.
  unsigned TemplateDepthOffset = 0;

  /// The next substitution sequence number.
  unsigned SeqID = 0;

  class FunctionTypeDepthState {
    unsigned Bits = 0;

    enum { InResultTypeMask = 1 };

  public:
    FunctionTypeDepthState() = default;

    /// The number of function types we're inside.
    unsigned getDepth() const {
      return Bits >> 1;
    }

    /// True if we're in the return type of the innermost function type.
    bool isInResultType() const {
      return Bits & InResultTypeMask;
    }

    FunctionTypeDepthState push() {
      FunctionTypeDepthState tmp = *this;
      Bits = (Bits & ~InResultTypeMask) + 2;
      return tmp;
    }

    void enterResultType() {
      Bits |= InResultTypeMask;
    }

    void leaveResultType() {
      Bits &= ~InResultTypeMask;
    }

    void pop(FunctionTypeDepthState saved) {
      assert(getDepth() == saved.getDepth() + 1);
      Bits = saved.Bits;
    }

  } FunctionTypeDepth;

  // abi_tag is a gcc attribute, taking one or more strings called "tags".
  // The goal is to annotate against which version of a library an object was
  // built and to be able to provide backwards compatibility ("dual abi").
  // For more information see docs/ItaniumMangleAbiTags.rst.
  typedef SmallVector<StringRef, 4> AbiTagList;

  // State to gather all implicit and explicit tags used in a mangled name.
  // Must always have an instance of this while emitting any name to keep
  // track.
  class AbiTagState final {
  public:
    explicit AbiTagState(AbiTagState *&Head) : LinkHead(Head) {
      Parent = LinkHead;
      LinkHead = this;
    }

    // No copy, no move.
    AbiTagState(const AbiTagState &) = delete;
    AbiTagState &operator=(const AbiTagState &) = delete;

    ~AbiTagState() { pop(); }

    void write(raw_ostream &Out, const NamedDecl *ND,
               const AbiTagList *AdditionalAbiTags) {
      ND = cast<NamedDecl>(ND->getCanonicalDecl());
      if (!isa<FunctionDecl>(ND) && !isa<VarDecl>(ND)) {
        assert(
            !AdditionalAbiTags &&
            "only function and variables need a list of additional abi tags");
        if (const auto *NS = dyn_cast<NamespaceDecl>(ND)) {
          if (const auto *AbiTag = NS->getAttr<AbiTagAttr>())
            llvm::append_range(UsedAbiTags, AbiTag->tags());
          // Don't emit abi tags for namespaces.
          return;
        }
      }

      AbiTagList TagList;
      if (const auto *AbiTag = ND->getAttr<AbiTagAttr>()) {
        llvm::append_range(UsedAbiTags, AbiTag->tags());
        llvm::append_range(TagList, AbiTag->tags());
      }

      if (AdditionalAbiTags) {
        llvm::append_range(UsedAbiTags, *AdditionalAbiTags);
        llvm::append_range(TagList, *AdditionalAbiTags);
      }

      llvm::sort(TagList);
      TagList.erase(llvm::unique(TagList), TagList.end());

      writeSortedUniqueAbiTags(Out, TagList);
    }

    const AbiTagList &getUsedAbiTags() const { return UsedAbiTags; }
    void setUsedAbiTags(const AbiTagList &AbiTags) {
      UsedAbiTags = AbiTags;
    }

    const AbiTagList &getEmittedAbiTags() const {
      return EmittedAbiTags;
    }

    const AbiTagList &getSortedUniqueUsedAbiTags() {
      llvm::sort(UsedAbiTags);
      UsedAbiTags.erase(llvm::unique(UsedAbiTags), UsedAbiTags.end());
      return UsedAbiTags;
    }

  private:
    //! All abi tags used implicitly or explicitly.
    AbiTagList UsedAbiTags;
    //! All explicit abi tags (i.e. not from namespace).
    AbiTagList EmittedAbiTags;

    AbiTagState *&LinkHead;
    AbiTagState *Parent = nullptr;

    void pop() {
      assert(LinkHead == this &&
             "abi tag link head must point to us on destruction");
      if (Parent) {
        Parent->UsedAbiTags.insert(Parent->UsedAbiTags.end(),
                                   UsedAbiTags.begin(), UsedAbiTags.end());
        Parent->EmittedAbiTags.insert(Parent->EmittedAbiTags.end(),
                                      EmittedAbiTags.begin(),
                                      EmittedAbiTags.end());
      }
      LinkHead = Parent;
    }

    void writeSortedUniqueAbiTags(raw_ostream &Out, const AbiTagList &AbiTags) {
      for (const auto &Tag : AbiTags) {
        EmittedAbiTags.push_back(Tag);
        Out << "B";
        Out << Tag.size();
        Out << Tag;
      }
    }
  };

  AbiTagState *AbiTags = nullptr;
  AbiTagState AbiTagsRoot;

  llvm::DenseMap<uintptr_t, unsigned> Substitutions;
  llvm::DenseMap<StringRef, unsigned> ModuleSubstitutions;

  ASTContext &getASTContext() const { return Context.getASTContext(); }

  bool isCompatibleWith(LangOptions::ClangABI Ver) {
    return Context.getASTContext().getLangOpts().getClangABICompat() <= Ver;
  }

  bool isStd(const NamespaceDecl *NS);
  bool isStdNamespace(const DeclContext *DC);

  const RecordDecl *GetLocalClassDecl(const Decl *D);
  bool isSpecializedAs(QualType S, llvm::StringRef Name, QualType A);
  bool isStdCharSpecialization(const ClassTemplateSpecializationDecl *SD,
                               llvm::StringRef Name, bool HasAllocator);

public:
  CXXNameMangler(ItaniumMangleContextImpl &C, raw_ostream &Out_,
                 const NamedDecl *D = nullptr, bool NullOut_ = false)
      : Context(C), Out(Out_), NullOut(NullOut_), Structor(getStructor(D)),
        AbiTagsRoot(AbiTags) {
    // These can't be mangled without a ctor type or dtor type.
    assert(!D || (!isa<CXXDestructorDecl>(D) &&
                  !isa<CXXConstructorDecl>(D)));
  }
  CXXNameMangler(ItaniumMangleContextImpl &C, raw_ostream &Out_,
                 const CXXConstructorDecl *D, CXXCtorType Type)
      : Context(C), Out(Out_), Structor(getStructor(D)), StructorType(Type),
        AbiTagsRoot(AbiTags) {}
  CXXNameMangler(ItaniumMangleContextImpl &C, raw_ostream &Out_,
                 const CXXDestructorDecl *D, CXXDtorType Type)
      : Context(C), Out(Out_), Structor(getStructor(D)), StructorType(Type),
        AbiTagsRoot(AbiTags) {}

  CXXNameMangler(ItaniumMangleContextImpl &C, raw_ostream &Out_,
                 bool NormalizeIntegers_)
      : Context(C), Out(Out_), NormalizeIntegers(NormalizeIntegers_),
        NullOut(false), Structor(nullptr), AbiTagsRoot(AbiTags) {}
  CXXNameMangler(CXXNameMangler &Outer, raw_ostream &Out_)
      : Context(Outer.Context), Out(Out_), Structor(Outer.Structor),
        StructorType(Outer.StructorType), SeqID(Outer.SeqID),
        FunctionTypeDepth(Outer.FunctionTypeDepth), AbiTagsRoot(AbiTags),
        Substitutions(Outer.Substitutions),
        ModuleSubstitutions(Outer.ModuleSubstitutions) {}

  CXXNameMangler(CXXNameMangler &Outer, llvm::raw_null_ostream &Out_)
      : CXXNameMangler(Outer, (raw_ostream &)Out_) {
    NullOut = true;
  }

  struct WithTemplateDepthOffset { unsigned Offset; };
  CXXNameMangler(ItaniumMangleContextImpl &C, raw_ostream &Out,
                 WithTemplateDepthOffset Offset)
      : CXXNameMangler(C, Out) {
    TemplateDepthOffset = Offset.Offset;
  }

  raw_ostream &getStream() { return Out; }

  void disableDerivedAbiTags() { DisableDerivedAbiTags = true; }
  static bool shouldHaveAbiTags(ItaniumMangleContextImpl &C, const VarDecl *VD);

  void mangle(GlobalDecl GD);
  void mangleCallOffset(int64_t NonVirtual, int64_t Virtual);
  void mangleNumber(const llvm::APSInt &I);
  void mangleNumber(int64_t Number);
  void mangleFloat(const llvm::APFloat &F);
  void mangleFunctionEncoding(GlobalDecl GD);
  void mangleSeqID(unsigned SeqID);
  void mangleName(GlobalDecl GD);
  void mangleType(QualType T);
  void mangleCXXRecordDecl(const CXXRecordDecl *Record,
                           bool SuppressSubstitution = false);
  void mangleLambdaSig(const CXXRecordDecl *Lambda);
  void mangleModuleNamePrefix(StringRef Name, bool IsPartition = false);
  void mangleVendorQualifier(StringRef Name);
  void mangleVendorType(StringRef Name);

private:

  bool mangleSubstitution(const NamedDecl *ND);
  bool mangleSubstitution(NestedNameSpecifier *NNS);
  bool mangleSubstitution(QualType T);
  bool mangleSubstitution(TemplateName Template);
  bool mangleSubstitution(uintptr_t Ptr);

  void mangleExistingSubstitution(TemplateName name);

  bool mangleStandardSubstitution(const NamedDecl *ND);

  void addSubstitution(const NamedDecl *ND) {
    ND = cast<NamedDecl>(ND->getCanonicalDecl());

    addSubstitution(reinterpret_cast<uintptr_t>(ND));
  }
  void addSubstitution(NestedNameSpecifier *NNS) {
    NNS = Context.getASTContext().getCanonicalNestedNameSpecifier(NNS);

    addSubstitution(reinterpret_cast<uintptr_t>(NNS));
  }
  void addSubstitution(QualType T);
  void addSubstitution(TemplateName Template);
  void addSubstitution(uintptr_t Ptr);
  // Destructive copy substitutions from other mangler.
  void extendSubstitutions(CXXNameMangler* Other);

  void mangleUnresolvedPrefix(NestedNameSpecifier *qualifier,
                              bool recursive = false);
  void mangleUnresolvedName(NestedNameSpecifier *qualifier,
                            DeclarationName name,
                            const TemplateArgumentLoc *TemplateArgs,
                            unsigned NumTemplateArgs,
                            unsigned KnownArity = UnknownArity);

  void mangleFunctionEncodingBareType(const FunctionDecl *FD);

  void mangleNameWithAbiTags(GlobalDecl GD,
                             const AbiTagList *AdditionalAbiTags);
  void mangleModuleName(const NamedDecl *ND);
  void mangleTemplateName(const TemplateDecl *TD,
                          ArrayRef<TemplateArgument> Args);
  void mangleUnqualifiedName(GlobalDecl GD, const DeclContext *DC,
                             const AbiTagList *AdditionalAbiTags) {
    mangleUnqualifiedName(GD, cast<NamedDecl>(GD.getDecl())->getDeclName(), DC,
                          UnknownArity, AdditionalAbiTags);
  }
  void mangleUnqualifiedName(GlobalDecl GD, DeclarationName Name,
                             const DeclContext *DC, unsigned KnownArity,
                             const AbiTagList *AdditionalAbiTags);
  void mangleUnscopedName(GlobalDecl GD, const DeclContext *DC,
                          const AbiTagList *AdditionalAbiTags);
  void mangleUnscopedTemplateName(GlobalDecl GD, const DeclContext *DC,
                                  const AbiTagList *AdditionalAbiTags);
  void mangleSourceName(const IdentifierInfo *II);
  void mangleRegCallName(const IdentifierInfo *II);
  void mangleDeviceStubName(const IdentifierInfo *II);
  void mangleOCLDeviceStubName(const IdentifierInfo *II);
  void mangleSourceNameWithAbiTags(
      const NamedDecl *ND, const AbiTagList *AdditionalAbiTags = nullptr);
  void mangleLocalName(GlobalDecl GD,
                       const AbiTagList *AdditionalAbiTags);
  void mangleBlockForPrefix(const BlockDecl *Block);
  void mangleUnqualifiedBlock(const BlockDecl *Block);
  void mangleTemplateParamDecl(const NamedDecl *Decl);
  void mangleTemplateParameterList(const TemplateParameterList *Params);
  void mangleTypeConstraint(const ConceptDecl *Concept,
                            ArrayRef<TemplateArgument> Arguments);
  void mangleTypeConstraint(const TypeConstraint *Constraint);
  void mangleRequiresClause(const Expr *RequiresClause);
  void mangleLambda(const CXXRecordDecl *Lambda);
  void mangleNestedName(GlobalDecl GD, const DeclContext *DC,
                        const AbiTagList *AdditionalAbiTags,
                        bool NoFunction=false);
  void mangleNestedName(const TemplateDecl *TD,
                        ArrayRef<TemplateArgument> Args);
  void mangleNestedNameWithClosurePrefix(GlobalDecl GD,
                                         const NamedDecl *PrefixND,
                                         const AbiTagList *AdditionalAbiTags);
  void manglePrefix(NestedNameSpecifier *qualifier);
  void manglePrefix(const DeclContext *DC, bool NoFunction=false);
  void manglePrefix(QualType type);
  void mangleTemplatePrefix(GlobalDecl GD, bool NoFunction=false);
  void mangleTemplatePrefix(TemplateName Template);
  const NamedDecl *getClosurePrefix(const Decl *ND);
  void mangleClosurePrefix(const NamedDecl *ND, bool NoFunction = false);
  bool mangleUnresolvedTypeOrSimpleId(QualType DestroyedType,
                                      StringRef Prefix = "");
  void mangleOperatorName(DeclarationName Name, unsigned Arity);
  void mangleOperatorName(OverloadedOperatorKind OO, unsigned Arity);
  void mangleQualifiers(Qualifiers Quals, const DependentAddressSpaceType *DAST = nullptr);
  void mangleRefQualifier(RefQualifierKind RefQualifier);

  void mangleObjCMethodName(const ObjCMethodDecl *MD);

  // Declare manglers for every type class.
#define ABSTRACT_TYPE(CLASS, PARENT)
#define NON_CANONICAL_TYPE(CLASS, PARENT)
#define TYPE(CLASS, PARENT) void mangleType(const CLASS##Type *T);
#include "clang/AST/TypeNodes.inc"

  void mangleType(const TagType*);
  void mangleType(TemplateName);
  static StringRef getCallingConvQualifierName(CallingConv CC);
  void mangleExtParameterInfo(FunctionProtoType::ExtParameterInfo info);
  void mangleExtFunctionInfo(const FunctionType *T);
  void mangleSMEAttrs(unsigned SMEAttrs);
  void mangleBareFunctionType(const FunctionProtoType *T, bool MangleReturnType,
                              const FunctionDecl *FD = nullptr);
  void mangleNeonVectorType(const VectorType *T);
  void mangleNeonVectorType(const DependentVectorType *T);
  void mangleAArch64NeonVectorType(const VectorType *T);
  void mangleAArch64NeonVectorType(const DependentVectorType *T);
  void mangleAArch64FixedSveVectorType(const VectorType *T);
  void mangleAArch64FixedSveVectorType(const DependentVectorType *T);
  void mangleRISCVFixedRVVVectorType(const VectorType *T);
  void mangleRISCVFixedRVVVectorType(const DependentVectorType *T);

  void mangleIntegerLiteral(QualType T, const llvm::APSInt &Value);
  void mangleFloatLiteral(QualType T, const llvm::APFloat &V);
  void mangleFixedPointLiteral();
  void mangleNullPointer(QualType T);

  void mangleMemberExprBase(const Expr *base, bool isArrow);
  void mangleMemberExpr(const Expr *base, bool isArrow,
                        NestedNameSpecifier *qualifier,
                        NamedDecl *firstQualifierLookup,
                        DeclarationName name,
                        const TemplateArgumentLoc *TemplateArgs,
                        unsigned NumTemplateArgs,
                        unsigned knownArity);
  void mangleCastExpression(const Expr *E, StringRef CastEncoding);
  void mangleInitListElements(const InitListExpr *InitList);
  void mangleRequirement(SourceLocation RequiresExprLoc,
                         const concepts::Requirement *Req);
  void mangleExpression(const Expr *E, unsigned Arity = UnknownArity,
                        bool AsTemplateArg = false);
  void mangleCXXCtorType(CXXCtorType T, const CXXRecordDecl *InheritedFrom);
  void mangleCXXDtorType(CXXDtorType T);

  struct TemplateArgManglingInfo;
  void mangleTemplateArgs(TemplateName TN,
                          const TemplateArgumentLoc *TemplateArgs,
                          unsigned NumTemplateArgs);
  void mangleTemplateArgs(TemplateName TN, ArrayRef<TemplateArgument> Args);
  void mangleTemplateArgs(TemplateName TN, const TemplateArgumentList &AL);
  void mangleTemplateArg(TemplateArgManglingInfo &Info, unsigned Index,
                         TemplateArgument A);
  void mangleTemplateArg(TemplateArgument A, bool NeedExactType);
  void mangleTemplateArgExpr(const Expr *E);
  void mangleValueInTemplateArg(QualType T, const APValue &V, bool TopLevel,
                                bool NeedExactType = false);

  void mangleTemplateParameter(unsigned Depth, unsigned Index);

  void mangleFunctionParam(const ParmVarDecl *parm);

  void writeAbiTags(const NamedDecl *ND,
                    const AbiTagList *AdditionalAbiTags);

  // Returns sorted unique list of ABI tags.
  AbiTagList makeFunctionReturnTypeTags(const FunctionDecl *FD);
  // Returns sorted unique list of ABI tags.
  AbiTagList makeVariableTypeTags(const VarDecl *VD);
};

}

NamespaceDecl *ItaniumMangleContextImpl::getStdNamespace() {
  if (!StdNamespace) {
    StdNamespace = NamespaceDecl::Create(
        getASTContext(), getASTContext().getTranslationUnitDecl(),
        /*Inline=*/false, SourceLocation(), SourceLocation(),
        &getASTContext().Idents.get("std"),
        /*PrevDecl=*/nullptr, /*Nested=*/false);
    StdNamespace->setImplicit();
  }
  return StdNamespace;
}

/// Retrieve the declaration context that should be used when mangling the given
/// declaration.
const DeclContext *
ItaniumMangleContextImpl::getEffectiveDeclContext(const Decl *D) {
  // The ABI assumes that lambda closure types that occur within
  // default arguments live in the context of the function. However, due to
  // the way in which Clang parses and creates function declarations, this is
  // not the case: the lambda closure type ends up living in the context
  // where the function itself resides, because the function declaration itself
  // had not yet been created. Fix the context here.
  if (const CXXRecordDecl *RD = dyn_cast<CXXRecordDecl>(D)) {
    if (RD->isLambda())
      if (ParmVarDecl *ContextParam =
              dyn_cast_or_null<ParmVarDecl>(RD->getLambdaContextDecl()))
        return ContextParam->getDeclContext();
  }

  // Perform the same check for block literals.
  if (const BlockDecl *BD = dyn_cast<BlockDecl>(D)) {
    if (ParmVarDecl *ContextParam =
            dyn_cast_or_null<ParmVarDecl>(BD->getBlockManglingContextDecl()))
      return ContextParam->getDeclContext();
  }

  // On ARM and AArch64, the va_list tag is always mangled as if in the std
  // namespace. We do not represent va_list as actually being in the std
  // namespace in C because this would result in incorrect debug info in C,
  // among other things. It is important for both languages to have the same
  // mangling in order for -fsanitize=cfi-icall to work.
  if (D == getASTContext().getVaListTagDecl()) {
    const llvm::Triple &T = getASTContext().getTargetInfo().getTriple();
    if (T.isARM() || T.isThumb() || T.isAArch64())
      return getStdNamespace();
  }

  const DeclContext *DC = D->getDeclContext();
  if (isa<CapturedDecl>(DC) || isa<OMPDeclareReductionDecl>(DC) ||
      isa<OMPDeclareMapperDecl>(DC)) {
    return getEffectiveDeclContext(cast<Decl>(DC));
  }

  if (const auto *VD = dyn_cast<VarDecl>(D))
    if (VD->isExternC())
      return getASTContext().getTranslationUnitDecl();

  if (const auto *FD = getASTContext().getLangOpts().getClangABICompat() >
                               LangOptions::ClangABI::Ver19
                           ? D->getAsFunction()
                           : dyn_cast<FunctionDecl>(D)) {
    if (FD->isExternC())
      return getASTContext().getTranslationUnitDecl();
    // Member-like constrained friends are mangled as if they were members of
    // the enclosing class.
    if (FD->isMemberLikeConstrainedFriend() &&
        getASTContext().getLangOpts().getClangABICompat() >
            LangOptions::ClangABI::Ver17)
      return D->getLexicalDeclContext()->getRedeclContext();
  }

  return DC->getRedeclContext();
}

bool ItaniumMangleContextImpl::isInternalLinkageDecl(const NamedDecl *ND) {
  if (ND && ND->getFormalLinkage() == Linkage::Internal &&
      !ND->isExternallyVisible() &&
      getEffectiveDeclContext(ND)->isFileContext() &&
      !ND->isInAnonymousNamespace())
    return true;
  return false;
}

// Check if this Function Decl needs a unique internal linkage name.
bool ItaniumMangleContextImpl::isUniqueInternalLinkageDecl(
    const NamedDecl *ND) {
  if (!NeedsUniqueInternalLinkageNames || !ND)
    return false;

  const auto *FD = dyn_cast<FunctionDecl>(ND);
  if (!FD)
    return false;

  // For C functions without prototypes, return false as their
  // names should not be mangled.
  if (!FD->getType()->getAs<FunctionProtoType>())
    return false;

  if (isInternalLinkageDecl(ND))
    return true;

  return false;
}

bool ItaniumMangleContextImpl::shouldMangleCXXName(const NamedDecl *D) {
  if (const auto *FD = dyn_cast<FunctionDecl>(D)) {
    LanguageLinkage L = FD->getLanguageLinkage();
    // Overloadable functions need mangling.
    if (FD->hasAttr<OverloadableAttr>())
      return true;

    // "main" is not mangled.
    if (FD->isMain())
      return false;

    // The Windows ABI expects that we would never mangle "typical"
    // user-defined entry points regardless of visibility or freestanding-ness.
    //
    // N.B. This is distinct from asking about "main".  "main" has a lot of
    // special rules associated with it in the standard while these
    // user-defined entry points are outside of the purview of the standard.
    // For example, there can be only one definition for "main" in a standards
    // compliant program; however nothing forbids the existence of wmain and
    // WinMain in the same translation unit.
    if (FD->isMSVCRTEntryPoint())
      return false;

    // C++ functions and those whose names are not a simple identifier need
    // mangling.
    if (!FD->getDeclName().isIdentifier() || L == CXXLanguageLinkage)
      return true;

    // C functions are not mangled.
    if (L == CLanguageLinkage)
      return false;
  }

  // Otherwise, no mangling is done outside C++ mode.
  if (!getASTContext().getLangOpts().CPlusPlus)
    return false;

  if (const auto *VD = dyn_cast<VarDecl>(D)) {
    // Decompositions are mangled.
    if (isa<DecompositionDecl>(VD))
      return true;

    // C variables are not mangled.
    if (VD->isExternC())
      return false;

    // Variables at global scope are not mangled unless they have internal
    // linkage or are specializations or are attached to a named module.
    const DeclContext *DC = getEffectiveDeclContext(D);
    // Check for extern variable declared locally.
    if (DC->isFunctionOrMethod() && D->hasLinkage())
      while (!DC->isFileContext())
        DC = getEffectiveParentContext(DC);
    if (DC->isTranslationUnit() && D->getFormalLinkage() != Linkage::Internal &&
        !CXXNameMangler::shouldHaveAbiTags(*this, VD) &&
        !isa<VarTemplateSpecializationDecl>(VD) &&
        !VD->getOwningModuleForLinkage())
      return false;
  }

  return true;
}

void CXXNameMangler::writeAbiTags(const NamedDecl *ND,
                                  const AbiTagList *AdditionalAbiTags) {
  assert(AbiTags && "require AbiTagState");
  AbiTags->write(Out, ND, DisableDerivedAbiTags ? nullptr : AdditionalAbiTags);
}

void CXXNameMangler::mangleSourceNameWithAbiTags(
    const NamedDecl *ND, const AbiTagList *AdditionalAbiTags) {
  mangleSourceName(ND->getIdentifier());
  writeAbiTags(ND, AdditionalAbiTags);
}

void CXXNameMangler::mangle(GlobalDecl GD) {
  // <mangled-name> ::= _Z <encoding>
  //            ::= <data name>
  //            ::= <special-name>
  Out << "_Z";
  if (isa<FunctionDecl>(GD.getDecl()))
    mangleFunctionEncoding(GD);
  else if (isa<VarDecl, FieldDecl, MSGuidDecl, TemplateParamObjectDecl,
               BindingDecl>(GD.getDecl()))
    mangleName(GD);
  else if (const IndirectFieldDecl *IFD =
               dyn_cast<IndirectFieldDecl>(GD.getDecl()))
    mangleName(IFD->getAnonField());
  else
    llvm_unreachable("unexpected kind of global decl");
}

void CXXNameMangler::mangleFunctionEncoding(GlobalDecl GD) {
  const FunctionDecl *FD = cast<FunctionDecl>(GD.getDecl());
  // <encoding> ::= <function name> <bare-function-type>

  // Don't mangle in the type if this isn't a decl we should typically mangle.
  if (!Context.shouldMangleDeclName(FD)) {
    mangleName(GD);
    return;
  }

  AbiTagList ReturnTypeAbiTags = makeFunctionReturnTypeTags(FD);
  if (ReturnTypeAbiTags.empty()) {
    // There are no tags for return type, the simplest case. Enter the function
    // parameter scope before mangling the name, because a template using
    // constrained `auto` can have references to its parameters within its
    // template argument list:
    //
    //   template<typename T> void f(T x, C<decltype(x)> auto)
    // ... is mangled as ...
    //   template<typename T, C<decltype(param 1)> U> void f(T, U)
    FunctionTypeDepthState Saved = FunctionTypeDepth.push();
    mangleName(GD);
    FunctionTypeDepth.pop(Saved);
    mangleFunctionEncodingBareType(FD);
    return;
  }

  // Mangle function name and encoding to temporary buffer.
  // We have to output name and encoding to the same mangler to get the same
  // substitution as it will be in final mangling.
  SmallString<256> FunctionEncodingBuf;
  llvm::raw_svector_ostream FunctionEncodingStream(FunctionEncodingBuf);
  CXXNameMangler FunctionEncodingMangler(*this, FunctionEncodingStream);
  // Output name of the function.
  FunctionEncodingMangler.disableDerivedAbiTags();

  FunctionTypeDepthState Saved = FunctionTypeDepth.push();
  FunctionEncodingMangler.mangleNameWithAbiTags(FD, nullptr);
  FunctionTypeDepth.pop(Saved);

  // Remember length of the function name in the buffer.
  size_t EncodingPositionStart = FunctionEncodingStream.str().size();
  FunctionEncodingMangler.mangleFunctionEncodingBareType(FD);

  // Get tags from return type that are not present in function name or
  // encoding.
  const AbiTagList &UsedAbiTags =
      FunctionEncodingMangler.AbiTagsRoot.getSortedUniqueUsedAbiTags();
  AbiTagList AdditionalAbiTags(ReturnTypeAbiTags.size());
  AdditionalAbiTags.erase(
      std::set_difference(ReturnTypeAbiTags.begin(), ReturnTypeAbiTags.end(),
                          UsedAbiTags.begin(), UsedAbiTags.end(),
                          AdditionalAbiTags.begin()),
      AdditionalAbiTags.end());

  // Output name with implicit tags and function encoding from temporary buffer.
  Saved = FunctionTypeDepth.push();
  mangleNameWithAbiTags(FD, &AdditionalAbiTags);
  FunctionTypeDepth.pop(Saved);
  Out << FunctionEncodingStream.str().substr(EncodingPositionStart);

  // Function encoding could create new substitutions so we have to add
  // temp mangled substitutions to main mangler.
  extendSubstitutions(&FunctionEncodingMangler);
}

void CXXNameMangler::mangleFunctionEncodingBareType(const FunctionDecl *FD) {
  if (FD->hasAttr<EnableIfAttr>()) {
    FunctionTypeDepthState Saved = FunctionTypeDepth.push();
    Out << "Ua9enable_ifI";
    for (AttrVec::const_iterator I = FD->getAttrs().begin(),
                                 E = FD->getAttrs().end();
         I != E; ++I) {
      EnableIfAttr *EIA = dyn_cast<EnableIfAttr>(*I);
      if (!EIA)
        continue;
      if (isCompatibleWith(LangOptions::ClangABI::Ver11)) {
        // Prior to Clang 12, we hardcoded the X/E around enable-if's argument,
        // even though <template-arg> should not include an X/E around
        // <expr-primary>.
        Out << 'X';
        mangleExpression(EIA->getCond());
        Out << 'E';
      } else {
        mangleTemplateArgExpr(EIA->getCond());
      }
    }
    Out << 'E';
    FunctionTypeDepth.pop(Saved);
  }

  // When mangling an inheriting constructor, the bare function type used is
  // that of the inherited constructor.
  if (auto *CD = dyn_cast<CXXConstructorDecl>(FD))
    if (auto Inherited = CD->getInheritedConstructor())
      FD = Inherited.getConstructor();

  // Whether the mangling of a function type includes the return type depends on
  // the context and the nature of the function. The rules for deciding whether
  // the return type is included are:
  //
  //   1. Template functions (names or types) have return types encoded, with
  //   the exceptions listed below.
  //   2. Function types not appearing as part of a function name mangling,
  //   e.g. parameters, pointer types, etc., have return type encoded, with the
  //   exceptions listed below.
  //   3. Non-template function names do not have return types encoded.
  //
  // The exceptions mentioned in (1) and (2) above, for which the return type is
  // never included, are
  //   1. Constructors.
  //   2. Destructors.
  //   3. Conversion operator functions, e.g. operator int.
  bool MangleReturnType = false;
  if (FunctionTemplateDecl *PrimaryTemplate = FD->getPrimaryTemplate()) {
    if (!(isa<CXXConstructorDecl>(FD) || isa<CXXDestructorDecl>(FD) ||
          isa<CXXConversionDecl>(FD)))
      MangleReturnType = true;

    // Mangle the type of the primary template.
    FD = PrimaryTemplate->getTemplatedDecl();
  }

  mangleBareFunctionType(FD->getType()->castAs<FunctionProtoType>(),
                         MangleReturnType, FD);
}

/// Return whether a given namespace is the 'std' namespace.
bool CXXNameMangler::isStd(const NamespaceDecl *NS) {
  if (!Context.getEffectiveParentContext(NS)->isTranslationUnit())
    return false;

  const IdentifierInfo *II = NS->getFirstDecl()->getIdentifier();
  return II && II->isStr("std");
}

// isStdNamespace - Return whether a given decl context is a toplevel 'std'
// namespace.
bool CXXNameMangler::isStdNamespace(const DeclContext *DC) {
  if (!DC->isNamespace())
    return false;

  return isStd(cast<NamespaceDecl>(DC));
}

static const GlobalDecl
isTemplate(GlobalDecl GD, const TemplateArgumentList *&TemplateArgs) {
  const NamedDecl *ND = cast<NamedDecl>(GD.getDecl());
  // Check if we have a function template.
  if (const FunctionDecl *FD = dyn_cast<FunctionDecl>(ND)) {
    if (const TemplateDecl *TD = FD->getPrimaryTemplate()) {
      TemplateArgs = FD->getTemplateSpecializationArgs();
      return GD.getWithDecl(TD);
    }
  }

  // Check if we have a class template.
  if (const ClassTemplateSpecializationDecl *Spec =
        dyn_cast<ClassTemplateSpecializationDecl>(ND)) {
    TemplateArgs = &Spec->getTemplateArgs();
    return GD.getWithDecl(Spec->getSpecializedTemplate());
  }

  // Check if we have a variable template.
  if (const VarTemplateSpecializationDecl *Spec =
          dyn_cast<VarTemplateSpecializationDecl>(ND)) {
    TemplateArgs = &Spec->getTemplateArgs();
    return GD.getWithDecl(Spec->getSpecializedTemplate());
  }

  return GlobalDecl();
}

static TemplateName asTemplateName(GlobalDecl GD) {
  const TemplateDecl *TD = dyn_cast_or_null<TemplateDecl>(GD.getDecl());
  return TemplateName(const_cast<TemplateDecl*>(TD));
}

void CXXNameMangler::mangleName(GlobalDecl GD) {
  const NamedDecl *ND = cast<NamedDecl>(GD.getDecl());
  if (const VarDecl *VD = dyn_cast<VarDecl>(ND)) {
    // Variables should have implicit tags from its type.
    AbiTagList VariableTypeAbiTags = makeVariableTypeTags(VD);
    if (VariableTypeAbiTags.empty()) {
      // Simple case no variable type tags.
      mangleNameWithAbiTags(VD, nullptr);
      return;
    }

    // Mangle variable name to null stream to collect tags.
    llvm::raw_null_ostream NullOutStream;
    CXXNameMangler VariableNameMangler(*this, NullOutStream);
    VariableNameMangler.disableDerivedAbiTags();
    VariableNameMangler.mangleNameWithAbiTags(VD, nullptr);

    // Get tags from variable type that are not present in its name.
    const AbiTagList &UsedAbiTags =
        VariableNameMangler.AbiTagsRoot.getSortedUniqueUsedAbiTags();
    AbiTagList AdditionalAbiTags(VariableTypeAbiTags.size());
    AdditionalAbiTags.erase(
        std::set_difference(VariableTypeAbiTags.begin(),
                            VariableTypeAbiTags.end(), UsedAbiTags.begin(),
                            UsedAbiTags.end(), AdditionalAbiTags.begin()),
        AdditionalAbiTags.end());

    // Output name with implicit tags.
    mangleNameWithAbiTags(VD, &AdditionalAbiTags);
  } else {
    mangleNameWithAbiTags(GD, nullptr);
  }
}

const RecordDecl *CXXNameMangler::GetLocalClassDecl(const Decl *D) {
  const DeclContext *DC = Context.getEffectiveDeclContext(D);
  while (!DC->isNamespace() && !DC->isTranslationUnit()) {
    if (isLocalContainerContext(DC))
      return dyn_cast<RecordDecl>(D);
    D = cast<Decl>(DC);
    DC = Context.getEffectiveDeclContext(D);
  }
  return nullptr;
}

void CXXNameMangler::mangleNameWithAbiTags(GlobalDecl GD,
                                           const AbiTagList *AdditionalAbiTags) {
  const NamedDecl *ND = cast<NamedDecl>(GD.getDecl());
  //  <name> ::= [<module-name>] <nested-name>
  //         ::= [<module-name>] <unscoped-name>
  //         ::= [<module-name>] <unscoped-template-name> <template-args>
  //         ::= <local-name>
  //
  const DeclContext *DC = Context.getEffectiveDeclContext(ND);
  bool IsLambda = isLambda(ND);

  // If this is an extern variable declared locally, the relevant DeclContext
  // is that of the containing namespace, or the translation unit.
  // FIXME: This is a hack; extern variables declared locally should have
  // a proper semantic declaration context!
  if (isLocalContainerContext(DC) && ND->hasLinkage() && !IsLambda)
    while (!DC->isNamespace() && !DC->isTranslationUnit())
      DC = Context.getEffectiveParentContext(DC);
  else if (GetLocalClassDecl(ND) &&
           (!IsLambda || isCompatibleWith(LangOptions::ClangABI::Ver18))) {
    mangleLocalName(GD, AdditionalAbiTags);
    return;
  }

  assert(!isa<LinkageSpecDecl>(DC) && "context cannot be LinkageSpecDecl");

  // Closures can require a nested-name mangling even if they're semantically
  // in the global namespace.
  if (const NamedDecl *PrefixND = getClosurePrefix(ND)) {
    mangleNestedNameWithClosurePrefix(GD, PrefixND, AdditionalAbiTags);
    return;
  }

  if (isLocalContainerContext(DC)) {
    mangleLocalName(GD, AdditionalAbiTags);
    return;
  }

  if (DC->isTranslationUnit() || isStdNamespace(DC)) {
    // Check if we have a template.
    const TemplateArgumentList *TemplateArgs = nullptr;
    if (GlobalDecl TD = isTemplate(GD, TemplateArgs)) {
      mangleUnscopedTemplateName(TD, DC, AdditionalAbiTags);
      mangleTemplateArgs(asTemplateName(TD), *TemplateArgs);
      return;
    }

    mangleUnscopedName(GD, DC, AdditionalAbiTags);
    return;
  }

  mangleNestedName(GD, DC, AdditionalAbiTags);
}

void CXXNameMangler::mangleModuleName(const NamedDecl *ND) {
  if (ND->isExternallyVisible())
    if (Module *M = ND->getOwningModuleForLinkage())
      mangleModuleNamePrefix(M->getPrimaryModuleInterfaceName());
}

// <module-name> ::= <module-subname>
//		 ::= <module-name> <module-subname>
//	 	 ::= <substitution>
// <module-subname> ::= W <source-name>
//		    ::= W P <source-name>
void CXXNameMangler::mangleModuleNamePrefix(StringRef Name, bool IsPartition) {
  //  <substitution> ::= S <seq-id> _
  auto It = ModuleSubstitutions.find(Name);
  if (It != ModuleSubstitutions.end()) {
    Out << 'S';
    mangleSeqID(It->second);
    return;
  }

  // FIXME: Preserve hierarchy in module names rather than flattening
  // them to strings; use Module*s as substitution keys.
  auto Parts = Name.rsplit('.');
  if (Parts.second.empty())
    Parts.second = Parts.first;
  else {
    mangleModuleNamePrefix(Parts.first, IsPartition);
    IsPartition = false;
  }

  Out << 'W';
  if (IsPartition)
    Out << 'P';
  Out << Parts.second.size() << Parts.second;
  ModuleSubstitutions.insert({Name, SeqID++});
}

void CXXNameMangler::mangleTemplateName(const TemplateDecl *TD,
                                        ArrayRef<TemplateArgument> Args) {
  const DeclContext *DC = Context.getEffectiveDeclContext(TD);

  if (DC->isTranslationUnit() || isStdNamespace(DC)) {
    mangleUnscopedTemplateName(TD, DC, nullptr);
    mangleTemplateArgs(asTemplateName(TD), Args);
  } else {
    mangleNestedName(TD, Args);
  }
}

void CXXNameMangler::mangleUnscopedName(GlobalDecl GD, const DeclContext *DC,
                                        const AbiTagList *AdditionalAbiTags) {
  //  <unscoped-name> ::= <unqualified-name>
  //                  ::= St <unqualified-name>   # ::std::

  assert(!isa<LinkageSpecDecl>(DC) && "unskipped LinkageSpecDecl");
  if (isStdNamespace(DC)) {
    if (getASTContext().getTargetInfo().getTriple().isOSSolaris()) {
      const NamedDecl *ND = cast<NamedDecl>(GD.getDecl());
      if (const RecordDecl *RD = dyn_cast<RecordDecl>(ND)) {
        // Issue #33114: Need non-standard mangling of std::tm etc. for
        // Solaris ABI compatibility.
        //
        // <substitution> ::= tm # ::std::tm, same for the others
        if (const IdentifierInfo *II = RD->getIdentifier()) {
          StringRef type = II->getName();
          if (llvm::is_contained({"div_t", "ldiv_t", "lconv", "tm"}, type)) {
            Out << type.size() << type;
            return;
          }
        }
      }
    }
    Out << "St";
  }

  mangleUnqualifiedName(GD, DC, AdditionalAbiTags);
}

void CXXNameMangler::mangleUnscopedTemplateName(
    GlobalDecl GD, const DeclContext *DC, const AbiTagList *AdditionalAbiTags) {
  const TemplateDecl *ND = cast<TemplateDecl>(GD.getDecl());
  //     <unscoped-template-name> ::= <unscoped-name>
  //                              ::= <substitution>
  if (mangleSubstitution(ND))
    return;

  // <template-template-param> ::= <template-param>
  if (const auto *TTP = dyn_cast<TemplateTemplateParmDecl>(ND)) {
    assert(!AdditionalAbiTags &&
           "template template param cannot have abi tags");
    mangleTemplateParameter(TTP->getDepth(), TTP->getIndex());
  } else if (isa<BuiltinTemplateDecl>(ND) || isa<ConceptDecl>(ND)) {
    mangleUnscopedName(GD, DC, AdditionalAbiTags);
  } else {
    mangleUnscopedName(GD.getWithDecl(ND->getTemplatedDecl()), DC,
                       AdditionalAbiTags);
  }

  addSubstitution(ND);
}

void CXXNameMangler::mangleFloat(const llvm::APFloat &f) {
  // ABI:
  //   Floating-point literals are encoded using a fixed-length
  //   lowercase hexadecimal string corresponding to the internal
  //   representation (IEEE on Itanium), high-order bytes first,
  //   without leading zeroes. For example: "Lf bf800000 E" is -1.0f
  //   on Itanium.
  // The 'without leading zeroes' thing seems to be an editorial
  // mistake; see the discussion on cxx-abi-dev beginning on
  // 2012-01-16.

  // Our requirements here are just barely weird enough to justify
  // using a custom algorithm instead of post-processing APInt::toString().

  llvm::APInt valueBits = f.bitcastToAPInt();
  unsigned numCharacters = (valueBits.getBitWidth() + 3) / 4;
  assert(numCharacters != 0);

  // Allocate a buffer of the right number of characters.
  SmallVector<char, 20> buffer(numCharacters);

  // Fill the buffer left-to-right.
  for (unsigned stringIndex = 0; stringIndex != numCharacters; ++stringIndex) {
    // The bit-index of the next hex digit.
    unsigned digitBitIndex = 4 * (numCharacters - stringIndex - 1);

    // Project out 4 bits starting at 'digitIndex'.
    uint64_t hexDigit = valueBits.getRawData()[digitBitIndex / 64];
    hexDigit >>= (digitBitIndex % 64);
    hexDigit &= 0xF;

    // Map that over to a lowercase hex digit.
    static const char charForHex[16] = {
      '0', '1', '2', '3', '4', '5', '6', '7',
      '8', '9', 'a', 'b', 'c', 'd', 'e', 'f'
    };
    buffer[stringIndex] = charForHex[hexDigit];
  }

  Out.write(buffer.data(), numCharacters);
}

void CXXNameMangler::mangleFloatLiteral(QualType T, const llvm::APFloat &V) {
  Out << 'L';
  mangleType(T);
  mangleFloat(V);
  Out << 'E';
}

void CXXNameMangler::mangleFixedPointLiteral() {
  DiagnosticsEngine &Diags = Context.getDiags();
  unsigned DiagID = Diags.getCustomDiagID(
      DiagnosticsEngine::Error, "cannot mangle fixed point literals yet");
  Diags.Report(DiagID);
}

void CXXNameMangler::mangleNullPointer(QualType T) {
  //  <expr-primary> ::= L <type> 0 E
  Out << 'L';
  mangleType(T);
  Out << "0E";
}

void CXXNameMangler::mangleNumber(const llvm::APSInt &Value) {
  if (Value.isSigned() && Value.isNegative()) {
    Out << 'n';
    Value.abs().print(Out, /*signed*/ false);
  } else {
    Value.print(Out, /*signed*/ false);
  }
}

void CXXNameMangler::mangleNumber(int64_t Number) {
  //  <number> ::= [n] <non-negative decimal integer>
  if (Number < 0) {
    Out << 'n';
    Number = -Number;
  }

  Out << Number;
}

void CXXNameMangler::mangleCallOffset(int64_t NonVirtual, int64_t Virtual) {
  //  <call-offset>  ::= h <nv-offset> _
  //                 ::= v <v-offset> _
  //  <nv-offset>    ::= <offset number>        # non-virtual base override
  //  <v-offset>     ::= <offset number> _ <virtual offset number>
  //                      # virtual base override, with vcall offset
  if (!Virtual) {
    Out << 'h';
    mangleNumber(NonVirtual);
    Out << '_';
    return;
  }

  Out << 'v';
  mangleNumber(NonVirtual);
  Out << '_';
  mangleNumber(Virtual);
  Out << '_';
}

void CXXNameMangler::manglePrefix(QualType type) {
  if (const auto *TST = type->getAs<TemplateSpecializationType>()) {
    if (!mangleSubstitution(QualType(TST, 0))) {
      mangleTemplatePrefix(TST->getTemplateName());

      // FIXME: GCC does not appear to mangle the template arguments when
      // the template in question is a dependent template name. Should we
      // emulate that badness?
      mangleTemplateArgs(TST->getTemplateName(), TST->template_arguments());
      addSubstitution(QualType(TST, 0));
    }
  } else if (const auto *DTST =
                 type->getAs<DependentTemplateSpecializationType>()) {
    if (!mangleSubstitution(QualType(DTST, 0))) {
      TemplateName Template = getASTContext().getDependentTemplateName(
          DTST->getDependentTemplateName());
      mangleTemplatePrefix(Template);

      // FIXME: GCC does not appear to mangle the template arguments when
      // the template in question is a dependent template name. Should we
      // emulate that badness?
      mangleTemplateArgs(Template, DTST->template_arguments());
      addSubstitution(QualType(DTST, 0));
    }
  } else {
    // We use the QualType mangle type variant here because it handles
    // substitutions.
    mangleType(type);
  }
}

/// Mangle everything prior to the base-unresolved-name in an unresolved-name.
///
/// \param recursive - true if this is being called recursively,
///   i.e. if there is more prefix "to the right".
void CXXNameMangler::mangleUnresolvedPrefix(NestedNameSpecifier *qualifier,
                                            bool recursive) {

  // x, ::x
  // <unresolved-name> ::= [gs] <base-unresolved-name>

  // T::x / decltype(p)::x
  // <unresolved-name> ::= sr <unresolved-type> <base-unresolved-name>

  // T::N::x /decltype(p)::N::x
  // <unresolved-name> ::= srN <unresolved-type> <unresolved-qualifier-level>+ E
  //                       <base-unresolved-name>

  // A::x, N::y, A<T>::z; "gs" means leading "::"
  // <unresolved-name> ::= [gs] sr <unresolved-qualifier-level>+ E
  //                       <base-unresolved-name>

  switch (qualifier->getKind()) {
  case NestedNameSpecifier::Global:
    Out << "gs";

    // We want an 'sr' unless this is the entire NNS.
    if (recursive)
      Out << "sr";

    // We never want an 'E' here.
    return;

  case NestedNameSpecifier::Super:
    llvm_unreachable("Can't mangle __super specifier");

  case NestedNameSpecifier::Namespace:
    if (qualifier->getPrefix())
      mangleUnresolvedPrefix(qualifier->getPrefix(),
                             /*recursive*/ true);
    else
      Out << "sr";
    mangleSourceNameWithAbiTags(qualifier->getAsNamespace());
    break;
  case NestedNameSpecifier::NamespaceAlias:
    if (qualifier->getPrefix())
      mangleUnresolvedPrefix(qualifier->getPrefix(),
                             /*recursive*/ true);
    else
      Out << "sr";
    mangleSourceNameWithAbiTags(qualifier->getAsNamespaceAlias());
    break;

  case NestedNameSpecifier::TypeSpec: {
    const Type *type = qualifier->getAsType();

    // We only want to use an unresolved-type encoding if this is one of:
    //   - a decltype
    //   - a template type parameter
    //   - a template template parameter with arguments
    // In all of these cases, we should have no prefix.
    if (NestedNameSpecifier *Prefix = qualifier->getPrefix()) {
      mangleUnresolvedPrefix(Prefix,
                             /*recursive=*/true);
    } else {
      // Otherwise, all the cases want this.
      Out << "sr";
    }

    if (mangleUnresolvedTypeOrSimpleId(QualType(type, 0), recursive ? "N" : ""))
      return;

    break;
  }

  case NestedNameSpecifier::Identifier:
    // Member expressions can have these without prefixes.
    if (qualifier->getPrefix())
      mangleUnresolvedPrefix(qualifier->getPrefix(),
                             /*recursive*/ true);
    else
      Out << "sr";

    mangleSourceName(qualifier->getAsIdentifier());
    // An Identifier has no type information, so we can't emit abi tags for it.
    break;
  }

  // If this was the innermost part of the NNS, and we fell out to
  // here, append an 'E'.
  if (!recursive)
    Out << 'E';
}

/// Mangle an unresolved-name, which is generally used for names which
/// weren't resolved to specific entities.
void CXXNameMangler::mangleUnresolvedName(
    NestedNameSpecifier *qualifier, DeclarationName name,
    const TemplateArgumentLoc *TemplateArgs, unsigned NumTemplateArgs,
    unsigned knownArity) {
  if (qualifier) mangleUnresolvedPrefix(qualifier);
  switch (name.getNameKind()) {
    // <base-unresolved-name> ::= <simple-id>
    case DeclarationName::Identifier:
      mangleSourceName(name.getAsIdentifierInfo());
      break;
    // <base-unresolved-name> ::= dn <destructor-name>
    case DeclarationName::CXXDestructorName:
      Out << "dn";
      mangleUnresolvedTypeOrSimpleId(name.getCXXNameType());
      break;
    // <base-unresolved-name> ::= on <operator-name>
    case DeclarationName::CXXConversionFunctionName:
    case DeclarationName::CXXLiteralOperatorName:
    case DeclarationName::CXXOperatorName:
      Out << "on";
      mangleOperatorName(name, knownArity);
      break;
    case DeclarationName::CXXConstructorName:
      llvm_unreachable("Can't mangle a constructor name!");
    case DeclarationName::CXXUsingDirective:
      llvm_unreachable("Can't mangle a using directive name!");
    case DeclarationName::CXXDeductionGuideName:
      llvm_unreachable("Can't mangle a deduction guide name!");
    case DeclarationName::ObjCMultiArgSelector:
    case DeclarationName::ObjCOneArgSelector:
    case DeclarationName::ObjCZeroArgSelector:
      llvm_unreachable("Can't mangle Objective-C selector names here!");
  }

  // The <simple-id> and on <operator-name> productions end in an optional
  // <template-args>.
  if (TemplateArgs)
    mangleTemplateArgs(TemplateName(), TemplateArgs, NumTemplateArgs);
}

void CXXNameMangler::mangleUnqualifiedName(
    GlobalDecl GD, DeclarationName Name, const DeclContext *DC,
    unsigned KnownArity, const AbiTagList *AdditionalAbiTags) {
  const NamedDecl *ND = cast_or_null<NamedDecl>(GD.getDecl());
  //  <unqualified-name> ::= [<module-name>] [F] <operator-name>
  //                     ::= <ctor-dtor-name>
  //                     ::= [<module-name>] [F] <source-name>
  //                     ::= [<module-name>] DC <source-name>* E

  if (ND && DC && DC->isFileContext())
    mangleModuleName(ND);

  // A member-like constrained friend is mangled with a leading 'F'.
  // Proposed on https://github.com/itanium-cxx-abi/cxx-abi/issues/24.
  auto *FD = dyn_cast<FunctionDecl>(ND);
  auto *FTD = dyn_cast<FunctionTemplateDecl>(ND);
  if ((FD && FD->isMemberLikeConstrainedFriend()) ||
      (FTD && FTD->getTemplatedDecl()->isMemberLikeConstrainedFriend())) {
    if (!isCompatibleWith(LangOptions::ClangABI::Ver17))
      Out << 'F';
  }

  unsigned Arity = KnownArity;
  switch (Name.getNameKind()) {
  case DeclarationName::Identifier: {
    const IdentifierInfo *II = Name.getAsIdentifierInfo();

    // We mangle decomposition declarations as the names of their bindings.
    if (auto *DD = dyn_cast<DecompositionDecl>(ND)) {
      // FIXME: Non-standard mangling for decomposition declarations:
      //
      //  <unqualified-name> ::= DC <source-name>* E
      //
      // Proposed on cxx-abi-dev on 2016-08-12
      Out << "DC";
      for (auto *BD : DD->bindings())
        mangleSourceName(BD->getDeclName().getAsIdentifierInfo());
      Out << 'E';
      writeAbiTags(ND, AdditionalAbiTags);
      break;
    }

    if (auto *GD = dyn_cast<MSGuidDecl>(ND)) {
      // We follow MSVC in mangling GUID declarations as if they were variables
      // with a particular reserved name. Continue the pretense here.
      SmallString<sizeof("_GUID_12345678_1234_1234_1234_1234567890ab")> GUID;
      llvm::raw_svector_ostream GUIDOS(GUID);
      Context.mangleMSGuidDecl(GD, GUIDOS);
      Out << GUID.size() << GUID;
      break;
    }

    if (auto *TPO = dyn_cast<TemplateParamObjectDecl>(ND)) {
      // Proposed in https://github.com/itanium-cxx-abi/cxx-abi/issues/63.
      Out << "TA";
      mangleValueInTemplateArg(TPO->getType().getUnqualifiedType(),
                               TPO->getValue(), /*TopLevel=*/true);
      break;
    }

    if (II) {
      // Match GCC's naming convention for internal linkage symbols, for
      // symbols that are not actually visible outside of this TU. GCC
      // distinguishes between internal and external linkage symbols in
      // its mangling, to support cases like this that were valid C++ prior
      // to DR426:
      //
      //   void test() { extern void foo(); }
      //   static void foo();
      //
      // Don't bother with the L marker for names in anonymous namespaces; the
      // 12_GLOBAL__N_1 mangling is quite sufficient there, and this better
      // matches GCC anyway, because GCC does not treat anonymous namespaces as
      // implying internal linkage.
      if (Context.isInternalLinkageDecl(ND))
        Out << 'L';

      bool IsRegCall = FD &&
                       FD->getType()->castAs<FunctionType>()->getCallConv() ==
                           clang::CC_X86RegCall;
      bool IsDeviceStub =
          FD && FD->hasAttr<CUDAGlobalAttr>() &&
          GD.getKernelReferenceKind() == KernelReferenceKind::Stub;
      bool IsOCLDeviceStub =
<<<<<<< HEAD
          FD && FD->hasAttr<OpenCLKernelAttr>() &&
=======
          FD &&
          DeviceKernelAttr::isOpenCLSpelling(FD->getAttr<DeviceKernelAttr>()) &&
>>>>>>> eb0f1dc0
          GD.getKernelReferenceKind() == KernelReferenceKind::Stub;
      if (IsDeviceStub)
        mangleDeviceStubName(II);
      else if (IsOCLDeviceStub)
        mangleOCLDeviceStubName(II);
      else if (IsRegCall)
        mangleRegCallName(II);
      else
        mangleSourceName(II);

      writeAbiTags(ND, AdditionalAbiTags);
      break;
    }

    // Otherwise, an anonymous entity.  We must have a declaration.
    assert(ND && "mangling empty name without declaration");

    if (const NamespaceDecl *NS = dyn_cast<NamespaceDecl>(ND)) {
      if (NS->isAnonymousNamespace()) {
        // This is how gcc mangles these names.
        Out << "12_GLOBAL__N_1";
        break;
      }
    }

    if (const VarDecl *VD = dyn_cast<VarDecl>(ND)) {
      // We must have an anonymous union or struct declaration.
      const RecordDecl *RD = VD->getType()->castAs<RecordType>()->getDecl();

      // Itanium C++ ABI 5.1.2:
      //
      //   For the purposes of mangling, the name of an anonymous union is
      //   considered to be the name of the first named data member found by a
      //   pre-order, depth-first, declaration-order walk of the data members of
      //   the anonymous union. If there is no such data member (i.e., if all of
      //   the data members in the union are unnamed), then there is no way for
      //   a program to refer to the anonymous union, and there is therefore no
      //   need to mangle its name.
      assert(RD->isAnonymousStructOrUnion()
             && "Expected anonymous struct or union!");
      const FieldDecl *FD = RD->findFirstNamedDataMember();

      // It's actually possible for various reasons for us to get here
      // with an empty anonymous struct / union.  Fortunately, it
      // doesn't really matter what name we generate.
      if (!FD) break;
      assert(FD->getIdentifier() && "Data member name isn't an identifier!");

      mangleSourceName(FD->getIdentifier());
      // Not emitting abi tags: internal name anyway.
      break;
    }

    // Class extensions have no name as a category, and it's possible
    // for them to be the semantic parent of certain declarations
    // (primarily, tag decls defined within declarations).  Such
    // declarations will always have internal linkage, so the name
    // doesn't really matter, but we shouldn't crash on them.  For
    // safety, just handle all ObjC containers here.
    if (isa<ObjCContainerDecl>(ND))
      break;

    // We must have an anonymous struct.
    const TagDecl *TD = cast<TagDecl>(ND);
    if (const TypedefNameDecl *D = TD->getTypedefNameForAnonDecl()) {
      assert(TD->getDeclContext() == D->getDeclContext() &&
             "Typedef should not be in another decl context!");
      assert(D->getDeclName().getAsIdentifierInfo() &&
             "Typedef was not named!");
      mangleSourceName(D->getDeclName().getAsIdentifierInfo());
      assert(!AdditionalAbiTags && "Type cannot have additional abi tags");
      // Explicit abi tags are still possible; take from underlying type, not
      // from typedef.
      writeAbiTags(TD, nullptr);
      break;
    }

    // <unnamed-type-name> ::= <closure-type-name>
    //
    // <closure-type-name> ::= Ul <lambda-sig> E [ <nonnegative number> ] _
    // <lambda-sig> ::= <template-param-decl>* <parameter-type>+
    //     # Parameter types or 'v' for 'void'.
    if (const CXXRecordDecl *Record = dyn_cast<CXXRecordDecl>(TD)) {
      UnsignedOrNone DeviceNumber =
          Context.getDiscriminatorOverride()(Context.getASTContext(), Record);

      // If we have a device-number via the discriminator, use that to mangle
      // the lambda, otherwise use the typical lambda-mangling-number. In either
      // case, a '0' should be mangled as a normal unnamed class instead of as a
      // lambda.
      if (Record->isLambda() &&
          ((DeviceNumber && *DeviceNumber > 0) ||
           (!DeviceNumber && Record->getLambdaManglingNumber() > 0))) {
        assert(!AdditionalAbiTags &&
               "Lambda type cannot have additional abi tags");
        mangleLambda(Record);
        break;
      }
    }

    if (TD->isExternallyVisible()) {
      unsigned UnnamedMangle =
          getASTContext().getManglingNumber(TD, Context.isAux());
      Out << "Ut";
      if (UnnamedMangle > 1)
        Out << UnnamedMangle - 2;
      Out << '_';
      writeAbiTags(TD, AdditionalAbiTags);
      break;
    }

    // Get a unique id for the anonymous struct. If it is not a real output
    // ID doesn't matter so use fake one.
    unsigned AnonStructId =
        NullOut ? 0
                : Context.getAnonymousStructId(TD, dyn_cast<FunctionDecl>(DC));

    // Mangle it as a source name in the form
    // [n] $_<id>
    // where n is the length of the string.
    SmallString<8> Str;
    Str += "$_";
    Str += llvm::utostr(AnonStructId);

    Out << Str.size();
    Out << Str;
    break;
  }

  case DeclarationName::ObjCZeroArgSelector:
  case DeclarationName::ObjCOneArgSelector:
  case DeclarationName::ObjCMultiArgSelector:
    llvm_unreachable("Can't mangle Objective-C selector names here!");

  case DeclarationName::CXXConstructorName: {
    const CXXRecordDecl *InheritedFrom = nullptr;
    TemplateName InheritedTemplateName;
    const TemplateArgumentList *InheritedTemplateArgs = nullptr;
    if (auto Inherited =
            cast<CXXConstructorDecl>(ND)->getInheritedConstructor()) {
      InheritedFrom = Inherited.getConstructor()->getParent();
      InheritedTemplateName =
          TemplateName(Inherited.getConstructor()->getPrimaryTemplate());
      InheritedTemplateArgs =
          Inherited.getConstructor()->getTemplateSpecializationArgs();
    }

    if (ND == Structor)
      // If the named decl is the C++ constructor we're mangling, use the type
      // we were given.
      mangleCXXCtorType(static_cast<CXXCtorType>(StructorType), InheritedFrom);
    else
      // Otherwise, use the complete constructor name. This is relevant if a
      // class with a constructor is declared within a constructor.
      mangleCXXCtorType(Ctor_Complete, InheritedFrom);

    // FIXME: The template arguments are part of the enclosing prefix or
    // nested-name, but it's more convenient to mangle them here.
    if (InheritedTemplateArgs)
      mangleTemplateArgs(InheritedTemplateName, *InheritedTemplateArgs);

    writeAbiTags(ND, AdditionalAbiTags);
    break;
  }

  case DeclarationName::CXXDestructorName:
    if (ND == Structor)
      // If the named decl is the C++ destructor we're mangling, use the type we
      // were given.
      mangleCXXDtorType(static_cast<CXXDtorType>(StructorType));
    else
      // Otherwise, use the complete destructor name. This is relevant if a
      // class with a destructor is declared within a destructor.
      mangleCXXDtorType(Dtor_Complete);
    assert(ND);
    writeAbiTags(ND, AdditionalAbiTags);
    break;

  case DeclarationName::CXXOperatorName:
    if (ND && Arity == UnknownArity) {
      Arity = cast<FunctionDecl>(ND)->getNumParams();

      // If we have a member function, we need to include the 'this' pointer.
      if (const auto *MD = dyn_cast<CXXMethodDecl>(ND))
        if (MD->isImplicitObjectMemberFunction())
          Arity++;
    }
    [[fallthrough]];
  case DeclarationName::CXXConversionFunctionName:
  case DeclarationName::CXXLiteralOperatorName:
    mangleOperatorName(Name, Arity);
    writeAbiTags(ND, AdditionalAbiTags);
    break;

  case DeclarationName::CXXDeductionGuideName:
    llvm_unreachable("Can't mangle a deduction guide name!");

  case DeclarationName::CXXUsingDirective:
    llvm_unreachable("Can't mangle a using directive name!");
  }
}

void CXXNameMangler::mangleRegCallName(const IdentifierInfo *II) {
  // <source-name> ::= <positive length number> __regcall3__ <identifier>
  // <number> ::= [n] <non-negative decimal integer>
  // <identifier> ::= <unqualified source code identifier>
  if (getASTContext().getLangOpts().RegCall4)
    Out << II->getLength() + sizeof("__regcall4__") - 1 << "__regcall4__"
        << II->getName();
  else
    Out << II->getLength() + sizeof("__regcall3__") - 1 << "__regcall3__"
        << II->getName();
}

void CXXNameMangler::mangleDeviceStubName(const IdentifierInfo *II) {
  // <source-name> ::= <positive length number> __device_stub__ <identifier>
  // <number> ::= [n] <non-negative decimal integer>
  // <identifier> ::= <unqualified source code identifier>
  Out << II->getLength() + sizeof("__device_stub__") - 1 << "__device_stub__"
      << II->getName();
}

void CXXNameMangler::mangleOCLDeviceStubName(const IdentifierInfo *II) {
  // <source-name> ::= <positive length number> __clang_ocl_kern_imp_
  // <identifier> <number> ::= [n] <non-negative decimal integer> <identifier>
  // ::= <unqualified source code identifier>
  StringRef OCLDeviceStubNamePrefix = "__clang_ocl_kern_imp_";
  Out << II->getLength() + OCLDeviceStubNamePrefix.size()
      << OCLDeviceStubNamePrefix << II->getName();
}

void CXXNameMangler::mangleSourceName(const IdentifierInfo *II) {
  // <source-name> ::= <positive length number> <identifier>
  // <number> ::= [n] <non-negative decimal integer>
  // <identifier> ::= <unqualified source code identifier>
  Out << II->getLength() << II->getName();
}

void CXXNameMangler::mangleNestedName(GlobalDecl GD,
                                      const DeclContext *DC,
                                      const AbiTagList *AdditionalAbiTags,
                                      bool NoFunction) {
  const NamedDecl *ND = cast<NamedDecl>(GD.getDecl());
  // <nested-name>
  //   ::= N [<CV-qualifiers>] [<ref-qualifier>] <prefix> <unqualified-name> E
  //   ::= N [<CV-qualifiers>] [<ref-qualifier>] <template-prefix>
  //       <template-args> E

  Out << 'N';
  if (const CXXMethodDecl *Method = dyn_cast<CXXMethodDecl>(ND)) {
    Qualifiers MethodQuals = Method->getMethodQualifiers();
    // We do not consider restrict a distinguishing attribute for overloading
    // purposes so we must not mangle it.
    if (Method->isExplicitObjectMemberFunction())
      Out << 'H';
    MethodQuals.removeRestrict();
    mangleQualifiers(MethodQuals);
    mangleRefQualifier(Method->getRefQualifier());
  }

  // Check if we have a template.
  const TemplateArgumentList *TemplateArgs = nullptr;
  if (GlobalDecl TD = isTemplate(GD, TemplateArgs)) {
    mangleTemplatePrefix(TD, NoFunction);
    mangleTemplateArgs(asTemplateName(TD), *TemplateArgs);
  } else {
    manglePrefix(DC, NoFunction);
    mangleUnqualifiedName(GD, DC, AdditionalAbiTags);
  }

  Out << 'E';
}
void CXXNameMangler::mangleNestedName(const TemplateDecl *TD,
                                      ArrayRef<TemplateArgument> Args) {
  // <nested-name> ::= N [<CV-qualifiers>] <template-prefix> <template-args> E

  Out << 'N';

  mangleTemplatePrefix(TD);
  mangleTemplateArgs(asTemplateName(TD), Args);

  Out << 'E';
}

void CXXNameMangler::mangleNestedNameWithClosurePrefix(
    GlobalDecl GD, const NamedDecl *PrefixND,
    const AbiTagList *AdditionalAbiTags) {
  // A <closure-prefix> represents a variable or field, not a regular
  // DeclContext, so needs special handling. In this case we're mangling a
  // limited form of <nested-name>:
  //
  // <nested-name> ::= N <closure-prefix> <closure-type-name> E

  Out << 'N';

  mangleClosurePrefix(PrefixND);
  mangleUnqualifiedName(GD, nullptr, AdditionalAbiTags);

  Out << 'E';
}

static GlobalDecl getParentOfLocalEntity(const DeclContext *DC) {
  GlobalDecl GD;
  // The Itanium spec says:
  // For entities in constructors and destructors, the mangling of the
  // complete object constructor or destructor is used as the base function
  // name, i.e. the C1 or D1 version.
  if (auto *CD = dyn_cast<CXXConstructorDecl>(DC))
    GD = GlobalDecl(CD, Ctor_Complete);
  else if (auto *DD = dyn_cast<CXXDestructorDecl>(DC))
    GD = GlobalDecl(DD, Dtor_Complete);
  else
    GD = GlobalDecl(cast<FunctionDecl>(DC));
  return GD;
}

void CXXNameMangler::mangleLocalName(GlobalDecl GD,
                                     const AbiTagList *AdditionalAbiTags) {
  const Decl *D = GD.getDecl();
  // <local-name> := Z <function encoding> E <entity name> [<discriminator>]
  //              := Z <function encoding> E s [<discriminator>]
  // <local-name> := Z <function encoding> E d [ <parameter number> ]
  //                 _ <entity name>
  // <discriminator> := _ <non-negative number>
  assert(isa<NamedDecl>(D) || isa<BlockDecl>(D));
  const RecordDecl *RD = GetLocalClassDecl(D);
  const DeclContext *DC = Context.getEffectiveDeclContext(RD ? RD : D);

  Out << 'Z';

  {
    AbiTagState LocalAbiTags(AbiTags);

    if (const ObjCMethodDecl *MD = dyn_cast<ObjCMethodDecl>(DC))
      mangleObjCMethodName(MD);
    else if (const BlockDecl *BD = dyn_cast<BlockDecl>(DC))
      mangleBlockForPrefix(BD);
    else
      mangleFunctionEncoding(getParentOfLocalEntity(DC));

    // Implicit ABI tags (from namespace) are not available in the following
    // entity; reset to actually emitted tags, which are available.
    LocalAbiTags.setUsedAbiTags(LocalAbiTags.getEmittedAbiTags());
  }

  Out << 'E';

  // GCC 5.3.0 doesn't emit derived ABI tags for local names but that seems to
  // be a bug that is fixed in trunk.

  if (RD) {
    // The parameter number is omitted for the last parameter, 0 for the
    // second-to-last parameter, 1 for the third-to-last parameter, etc. The
    // <entity name> will of course contain a <closure-type-name>: Its
    // numbering will be local to the particular argument in which it appears
    // -- other default arguments do not affect its encoding.
    const CXXRecordDecl *CXXRD = dyn_cast<CXXRecordDecl>(RD);
    if (CXXRD && CXXRD->isLambda()) {
      if (const ParmVarDecl *Parm
              = dyn_cast_or_null<ParmVarDecl>(CXXRD->getLambdaContextDecl())) {
        if (const FunctionDecl *Func
              = dyn_cast<FunctionDecl>(Parm->getDeclContext())) {
          Out << 'd';
          unsigned Num = Func->getNumParams() - Parm->getFunctionScopeIndex();
          if (Num > 1)
            mangleNumber(Num - 2);
          Out << '_';
        }
      }
    }

    // Mangle the name relative to the closest enclosing function.
    // equality ok because RD derived from ND above
    if (D == RD)  {
      mangleUnqualifiedName(RD, DC, AdditionalAbiTags);
    } else if (const BlockDecl *BD = dyn_cast<BlockDecl>(D)) {
      if (const NamedDecl *PrefixND = getClosurePrefix(BD))
        mangleClosurePrefix(PrefixND, true /*NoFunction*/);
      else
        manglePrefix(Context.getEffectiveDeclContext(BD), true /*NoFunction*/);
      assert(!AdditionalAbiTags && "Block cannot have additional abi tags");
      mangleUnqualifiedBlock(BD);
    } else {
      const NamedDecl *ND = cast<NamedDecl>(D);
      mangleNestedName(GD, Context.getEffectiveDeclContext(ND),
                       AdditionalAbiTags, true /*NoFunction*/);
    }
  } else if (const BlockDecl *BD = dyn_cast<BlockDecl>(D)) {
    // Mangle a block in a default parameter; see above explanation for
    // lambdas.
    if (const ParmVarDecl *Parm
            = dyn_cast_or_null<ParmVarDecl>(BD->getBlockManglingContextDecl())) {
      if (const FunctionDecl *Func
            = dyn_cast<FunctionDecl>(Parm->getDeclContext())) {
        Out << 'd';
        unsigned Num = Func->getNumParams() - Parm->getFunctionScopeIndex();
        if (Num > 1)
          mangleNumber(Num - 2);
        Out << '_';
      }
    }

    assert(!AdditionalAbiTags && "Block cannot have additional abi tags");
    mangleUnqualifiedBlock(BD);
  } else {
    mangleUnqualifiedName(GD, DC, AdditionalAbiTags);
  }

  if (const NamedDecl *ND = dyn_cast<NamedDecl>(RD ? RD : D)) {
    unsigned disc;
    if (Context.getNextDiscriminator(ND, disc)) {
      if (disc < 10)
        Out << '_' << disc;
      else
        Out << "__" << disc << '_';
    }
  }
}

void CXXNameMangler::mangleBlockForPrefix(const BlockDecl *Block) {
  if (GetLocalClassDecl(Block)) {
    mangleLocalName(Block, /* AdditionalAbiTags */ nullptr);
    return;
  }
  const DeclContext *DC = Context.getEffectiveDeclContext(Block);
  if (isLocalContainerContext(DC)) {
    mangleLocalName(Block, /* AdditionalAbiTags */ nullptr);
    return;
  }
  if (const NamedDecl *PrefixND = getClosurePrefix(Block))
    mangleClosurePrefix(PrefixND);
  else
    manglePrefix(DC);
  mangleUnqualifiedBlock(Block);
}

void CXXNameMangler::mangleUnqualifiedBlock(const BlockDecl *Block) {
  // When trying to be ABI-compatibility with clang 12 and before, mangle a
  // <data-member-prefix> now, with no substitutions and no <template-args>.
  if (Decl *Context = Block->getBlockManglingContextDecl()) {
    if (isCompatibleWith(LangOptions::ClangABI::Ver12) &&
        (isa<VarDecl>(Context) || isa<FieldDecl>(Context)) &&
        Context->getDeclContext()->isRecord()) {
      const auto *ND = cast<NamedDecl>(Context);
      if (ND->getIdentifier()) {
        mangleSourceNameWithAbiTags(ND);
        Out << 'M';
      }
    }
  }

  // If we have a block mangling number, use it.
  unsigned Number = Block->getBlockManglingNumber();
  // Otherwise, just make up a number. It doesn't matter what it is because
  // the symbol in question isn't externally visible.
  if (!Number)
    Number = Context.getBlockId(Block, false);
  else {
    // Stored mangling numbers are 1-based.
    --Number;
  }
  Out << "Ub";
  if (Number > 0)
    Out << Number - 1;
  Out << '_';
}

// <template-param-decl>
//   ::= Ty                                  # template type parameter
//   ::= Tk <concept name> [<template-args>] # constrained type parameter
//   ::= Tn <type>                           # template non-type parameter
//   ::= Tt <template-param-decl>* E [Q <requires-clause expr>]
//                                           # template template parameter
//   ::= Tp <template-param-decl>            # template parameter pack
void CXXNameMangler::mangleTemplateParamDecl(const NamedDecl *Decl) {
  // Proposed on https://github.com/itanium-cxx-abi/cxx-abi/issues/47.
  if (auto *Ty = dyn_cast<TemplateTypeParmDecl>(Decl)) {
    if (Ty->isParameterPack())
      Out << "Tp";
    const TypeConstraint *Constraint = Ty->getTypeConstraint();
    if (Constraint && !isCompatibleWith(LangOptions::ClangABI::Ver17)) {
      // Proposed on https://github.com/itanium-cxx-abi/cxx-abi/issues/24.
      Out << "Tk";
      mangleTypeConstraint(Constraint);
    } else {
      Out << "Ty";
    }
  } else if (auto *Tn = dyn_cast<NonTypeTemplateParmDecl>(Decl)) {
    if (Tn->isExpandedParameterPack()) {
      for (unsigned I = 0, N = Tn->getNumExpansionTypes(); I != N; ++I) {
        Out << "Tn";
        mangleType(Tn->getExpansionType(I));
      }
    } else {
      QualType T = Tn->getType();
      if (Tn->isParameterPack()) {
        Out << "Tp";
        if (auto *PackExpansion = T->getAs<PackExpansionType>())
          T = PackExpansion->getPattern();
      }
      Out << "Tn";
      mangleType(T);
    }
  } else if (auto *Tt = dyn_cast<TemplateTemplateParmDecl>(Decl)) {
    if (Tt->isExpandedParameterPack()) {
      for (unsigned I = 0, N = Tt->getNumExpansionTemplateParameters(); I != N;
           ++I)
        mangleTemplateParameterList(Tt->getExpansionTemplateParameters(I));
    } else {
      if (Tt->isParameterPack())
        Out << "Tp";
      mangleTemplateParameterList(Tt->getTemplateParameters());
    }
  }
}

void CXXNameMangler::mangleTemplateParameterList(
    const TemplateParameterList *Params) {
  Out << "Tt";
  for (auto *Param : *Params)
    mangleTemplateParamDecl(Param);
  mangleRequiresClause(Params->getRequiresClause());
  Out << "E";
}

void CXXNameMangler::mangleTypeConstraint(
    const ConceptDecl *Concept, ArrayRef<TemplateArgument> Arguments) {
  const DeclContext *DC = Context.getEffectiveDeclContext(Concept);
  if (!Arguments.empty())
    mangleTemplateName(Concept, Arguments);
  else if (DC->isTranslationUnit() || isStdNamespace(DC))
    mangleUnscopedName(Concept, DC, nullptr);
  else
    mangleNestedName(Concept, DC, nullptr);
}

void CXXNameMangler::mangleTypeConstraint(const TypeConstraint *Constraint) {
  llvm::SmallVector<TemplateArgument, 8> Args;
  if (Constraint->getTemplateArgsAsWritten()) {
    for (const TemplateArgumentLoc &ArgLoc :
         Constraint->getTemplateArgsAsWritten()->arguments())
      Args.push_back(ArgLoc.getArgument());
  }
  return mangleTypeConstraint(Constraint->getNamedConcept(), Args);
}

void CXXNameMangler::mangleRequiresClause(const Expr *RequiresClause) {
  // Proposed on https://github.com/itanium-cxx-abi/cxx-abi/issues/24.
  if (RequiresClause && !isCompatibleWith(LangOptions::ClangABI::Ver17)) {
    Out << 'Q';
    mangleExpression(RequiresClause);
  }
}

void CXXNameMangler::mangleLambda(const CXXRecordDecl *Lambda) {
  // When trying to be ABI-compatibility with clang 12 and before, mangle a
  // <data-member-prefix> now, with no substitutions.
  if (Decl *Context = Lambda->getLambdaContextDecl()) {
    if (isCompatibleWith(LangOptions::ClangABI::Ver12) &&
        (isa<VarDecl>(Context) || isa<FieldDecl>(Context)) &&
        !isa<ParmVarDecl>(Context)) {
      if (const IdentifierInfo *Name
            = cast<NamedDecl>(Context)->getIdentifier()) {
        mangleSourceName(Name);
        const TemplateArgumentList *TemplateArgs = nullptr;
        if (GlobalDecl TD = isTemplate(cast<NamedDecl>(Context), TemplateArgs))
          mangleTemplateArgs(asTemplateName(TD), *TemplateArgs);
        Out << 'M';
      }
    }
  }

  Out << "Ul";
  mangleLambdaSig(Lambda);
  Out << "E";

  // The number is omitted for the first closure type with a given
  // <lambda-sig> in a given context; it is n-2 for the nth closure type
  // (in lexical order) with that same <lambda-sig> and context.
  //
  // The AST keeps track of the number for us.
  //
  // In CUDA/HIP, to ensure the consistent lamba numbering between the device-
  // and host-side compilations, an extra device mangle context may be created
  // if the host-side CXX ABI has different numbering for lambda. In such case,
  // if the mangle context is that device-side one, use the device-side lambda
  // mangling number for this lambda.
  UnsignedOrNone DeviceNumber =
      Context.getDiscriminatorOverride()(Context.getASTContext(), Lambda);
  unsigned Number =
      DeviceNumber ? *DeviceNumber : Lambda->getLambdaManglingNumber();

  assert(Number > 0 && "Lambda should be mangled as an unnamed class");
  if (Number > 1)
    mangleNumber(Number - 2);
  Out << '_';
}

void CXXNameMangler::mangleLambdaSig(const CXXRecordDecl *Lambda) {
  // Proposed on https://github.com/itanium-cxx-abi/cxx-abi/issues/31.
  for (auto *D : Lambda->getLambdaExplicitTemplateParameters())
    mangleTemplateParamDecl(D);

  // Proposed on https://github.com/itanium-cxx-abi/cxx-abi/issues/24.
  if (auto *TPL = Lambda->getGenericLambdaTemplateParameterList())
    mangleRequiresClause(TPL->getRequiresClause());

  auto *Proto =
      Lambda->getLambdaTypeInfo()->getType()->castAs<FunctionProtoType>();
  mangleBareFunctionType(Proto, /*MangleReturnType=*/false,
                         Lambda->getLambdaStaticInvoker());
}

void CXXNameMangler::manglePrefix(NestedNameSpecifier *qualifier) {
  switch (qualifier->getKind()) {
  case NestedNameSpecifier::Global:
    // nothing
    return;

  case NestedNameSpecifier::Super:
    llvm_unreachable("Can't mangle __super specifier");

  case NestedNameSpecifier::Namespace:
    mangleName(qualifier->getAsNamespace());
    return;

  case NestedNameSpecifier::NamespaceAlias:
    mangleName(qualifier->getAsNamespaceAlias()->getNamespace());
    return;

  case NestedNameSpecifier::TypeSpec:
    if (NestedNameSpecifier *Prefix = qualifier->getPrefix()) {
      const auto *DTST =
          cast<DependentTemplateSpecializationType>(qualifier->getAsType());
      QualType NewT = getASTContext().getDependentTemplateSpecializationType(
          DTST->getKeyword(),
          {Prefix, DTST->getDependentTemplateName().getName(),
           /*HasTemplateKeyword=*/true},
          DTST->template_arguments(), /*IsCanonical=*/true);
      manglePrefix(NewT);
      return;
    }
    manglePrefix(QualType(qualifier->getAsType(), 0));
    return;

  case NestedNameSpecifier::Identifier:
    // Clang 14 and before did not consider this substitutable.
    bool Clang14Compat = isCompatibleWith(LangOptions::ClangABI::Ver14);
    if (!Clang14Compat && mangleSubstitution(qualifier))
      return;

    // Member expressions can have these without prefixes, but that
    // should end up in mangleUnresolvedPrefix instead.
    assert(qualifier->getPrefix());
    manglePrefix(qualifier->getPrefix());

    mangleSourceName(qualifier->getAsIdentifier());

    if (!Clang14Compat)
      addSubstitution(qualifier);
    return;
  }

  llvm_unreachable("unexpected nested name specifier");
}

void CXXNameMangler::manglePrefix(const DeclContext *DC, bool NoFunction) {
  //  <prefix> ::= <prefix> <unqualified-name>
  //           ::= <template-prefix> <template-args>
  //           ::= <closure-prefix>
  //           ::= <template-param>
  //           ::= # empty
  //           ::= <substitution>

  assert(!isa<LinkageSpecDecl>(DC) && "prefix cannot be LinkageSpecDecl");

  if (DC->isTranslationUnit())
    return;

  if (NoFunction && isLocalContainerContext(DC))
    return;

  const NamedDecl *ND = cast<NamedDecl>(DC);
  if (mangleSubstitution(ND))
    return;

  // Check if we have a template-prefix or a closure-prefix.
  const TemplateArgumentList *TemplateArgs = nullptr;
  if (GlobalDecl TD = isTemplate(ND, TemplateArgs)) {
    mangleTemplatePrefix(TD);
    mangleTemplateArgs(asTemplateName(TD), *TemplateArgs);
  } else if (const NamedDecl *PrefixND = getClosurePrefix(ND)) {
    mangleClosurePrefix(PrefixND, NoFunction);
    mangleUnqualifiedName(ND, nullptr, nullptr);
  } else {
    const DeclContext *DC = Context.getEffectiveDeclContext(ND);
    manglePrefix(DC, NoFunction);
    mangleUnqualifiedName(ND, DC, nullptr);
  }

  addSubstitution(ND);
}

void CXXNameMangler::mangleTemplatePrefix(TemplateName Template) {
  // <template-prefix> ::= <prefix> <template unqualified-name>
  //                   ::= <template-param>
  //                   ::= <substitution>
  if (TemplateDecl *TD = Template.getAsTemplateDecl())
    return mangleTemplatePrefix(TD);

  DependentTemplateName *Dependent = Template.getAsDependentTemplateName();
  assert(Dependent && "unexpected template name kind");

  // Clang 11 and before mangled the substitution for a dependent template name
  // after already having emitted (a substitution for) the prefix.
  bool Clang11Compat = isCompatibleWith(LangOptions::ClangABI::Ver11);
  if (!Clang11Compat && mangleSubstitution(Template))
    return;

  if (NestedNameSpecifier *Qualifier = Dependent->getQualifier())
    manglePrefix(Qualifier);

  if (Clang11Compat && mangleSubstitution(Template))
    return;

  if (IdentifierOrOverloadedOperator Name = Dependent->getName();
      const IdentifierInfo *Id = Name.getIdentifier())
    mangleSourceName(Id);
  else
    mangleOperatorName(Name.getOperator(), UnknownArity);

  addSubstitution(Template);
}

void CXXNameMangler::mangleTemplatePrefix(GlobalDecl GD,
                                          bool NoFunction) {
  const TemplateDecl *ND = cast<TemplateDecl>(GD.getDecl());
  // <template-prefix> ::= <prefix> <template unqualified-name>
  //                   ::= <template-param>
  //                   ::= <substitution>
  // <template-template-param> ::= <template-param>
  //                               <substitution>

  if (mangleSubstitution(ND))
    return;

  // <template-template-param> ::= <template-param>
  if (const auto *TTP = dyn_cast<TemplateTemplateParmDecl>(ND)) {
    mangleTemplateParameter(TTP->getDepth(), TTP->getIndex());
  } else {
    const DeclContext *DC = Context.getEffectiveDeclContext(ND);
    manglePrefix(DC, NoFunction);
    if (isa<BuiltinTemplateDecl>(ND) || isa<ConceptDecl>(ND))
      mangleUnqualifiedName(GD, DC, nullptr);
    else
      mangleUnqualifiedName(GD.getWithDecl(ND->getTemplatedDecl()), DC,
                            nullptr);
  }

  addSubstitution(ND);
}

const NamedDecl *CXXNameMangler::getClosurePrefix(const Decl *ND) {
  if (isCompatibleWith(LangOptions::ClangABI::Ver12))
    return nullptr;

  const NamedDecl *Context = nullptr;
  if (auto *Block = dyn_cast<BlockDecl>(ND)) {
    Context = dyn_cast_or_null<NamedDecl>(Block->getBlockManglingContextDecl());
  } else if (auto *RD = dyn_cast<CXXRecordDecl>(ND)) {
    if (RD->isLambda())
      Context = dyn_cast_or_null<NamedDecl>(RD->getLambdaContextDecl());
  }
  if (!Context)
    return nullptr;

  // Only lambdas within the initializer of a non-local variable or non-static
  // data member get a <closure-prefix>.
  if ((isa<VarDecl>(Context) && cast<VarDecl>(Context)->hasGlobalStorage()) ||
      isa<FieldDecl>(Context))
    return Context;

  return nullptr;
}

void CXXNameMangler::mangleClosurePrefix(const NamedDecl *ND, bool NoFunction) {
  //  <closure-prefix> ::= [ <prefix> ] <unqualified-name> M
  //                   ::= <template-prefix> <template-args> M
  if (mangleSubstitution(ND))
    return;

  const TemplateArgumentList *TemplateArgs = nullptr;
  if (GlobalDecl TD = isTemplate(ND, TemplateArgs)) {
    mangleTemplatePrefix(TD, NoFunction);
    mangleTemplateArgs(asTemplateName(TD), *TemplateArgs);
  } else {
    const auto *DC = Context.getEffectiveDeclContext(ND);
    manglePrefix(DC, NoFunction);
    mangleUnqualifiedName(ND, DC, nullptr);
  }

  Out << 'M';

  addSubstitution(ND);
}

/// Mangles a template name under the production <type>.  Required for
/// template template arguments.
///   <type> ::= <class-enum-type>
///          ::= <template-param>
///          ::= <substitution>
void CXXNameMangler::mangleType(TemplateName TN) {
  if (mangleSubstitution(TN))
    return;

  TemplateDecl *TD = nullptr;

  switch (TN.getKind()) {
  case TemplateName::QualifiedTemplate:
  case TemplateName::UsingTemplate:
  case TemplateName::Template:
    TD = TN.getAsTemplateDecl();
    goto HaveDecl;

  HaveDecl:
    if (auto *TTP = dyn_cast<TemplateTemplateParmDecl>(TD))
      mangleTemplateParameter(TTP->getDepth(), TTP->getIndex());
    else
      mangleName(TD);
    break;

  case TemplateName::OverloadedTemplate:
  case TemplateName::AssumedTemplate:
    llvm_unreachable("can't mangle an overloaded template name as a <type>");

  case TemplateName::DependentTemplate: {
    const DependentTemplateName *Dependent = TN.getAsDependentTemplateName();
    const IdentifierInfo *II = Dependent->getName().getIdentifier();
    assert(II);

    // <class-enum-type> ::= <name>
    // <name> ::= <nested-name>
    mangleUnresolvedPrefix(Dependent->getQualifier());
    mangleSourceName(II);
    break;
  }

  case TemplateName::SubstTemplateTemplateParm: {
    // Substituted template parameters are mangled as the substituted
    // template.  This will check for the substitution twice, which is
    // fine, but we have to return early so that we don't try to *add*
    // the substitution twice.
    SubstTemplateTemplateParmStorage *subst
      = TN.getAsSubstTemplateTemplateParm();
    mangleType(subst->getReplacement());
    return;
  }

  case TemplateName::SubstTemplateTemplateParmPack: {
    // FIXME: not clear how to mangle this!
    // template <template <class> class T...> class A {
    //   template <template <class> class U...> void foo(B<T,U> x...);
    // };
    Out << "_SUBSTPACK_";
    break;
  }
  case TemplateName::DeducedTemplate:
    llvm_unreachable("Unexpected DeducedTemplate");
  }

  addSubstitution(TN);
}

bool CXXNameMangler::mangleUnresolvedTypeOrSimpleId(QualType Ty,
                                                    StringRef Prefix) {
  // Only certain other types are valid as prefixes;  enumerate them.
  switch (Ty->getTypeClass()) {
  case Type::Builtin:
  case Type::Complex:
  case Type::Adjusted:
  case Type::Decayed:
  case Type::ArrayParameter:
  case Type::Pointer:
  case Type::BlockPointer:
  case Type::LValueReference:
  case Type::RValueReference:
  case Type::MemberPointer:
  case Type::ConstantArray:
  case Type::IncompleteArray:
  case Type::VariableArray:
  case Type::DependentSizedArray:
  case Type::DependentAddressSpace:
  case Type::DependentVector:
  case Type::DependentSizedExtVector:
  case Type::Vector:
  case Type::ExtVector:
  case Type::ConstantMatrix:
  case Type::DependentSizedMatrix:
  case Type::FunctionProto:
  case Type::FunctionNoProto:
  case Type::Paren:
  case Type::Attributed:
  case Type::BTFTagAttributed:
  case Type::HLSLAttributedResource:
  case Type::HLSLInlineSpirv:
  case Type::Auto:
  case Type::DeducedTemplateSpecialization:
  case Type::PackExpansion:
  case Type::ObjCObject:
  case Type::ObjCInterface:
  case Type::ObjCObjectPointer:
  case Type::ObjCTypeParam:
  case Type::Atomic:
  case Type::Pipe:
  case Type::MacroQualified:
  case Type::BitInt:
  case Type::DependentBitInt:
  case Type::CountAttributed:
    llvm_unreachable("type is illegal as a nested name specifier");

  case Type::SubstTemplateTypeParmPack:
    // FIXME: not clear how to mangle this!
    // template <class T...> class A {
    //   template <class U...> void foo(decltype(T::foo(U())) x...);
    // };
    Out << "_SUBSTPACK_";
    break;

  // <unresolved-type> ::= <template-param>
  //                   ::= <decltype>
  //                   ::= <template-template-param> <template-args>
  // (this last is not official yet)
  case Type::TypeOfExpr:
  case Type::TypeOf:
  case Type::Decltype:
  case Type::PackIndexing:
  case Type::TemplateTypeParm:
  case Type::UnaryTransform:
  unresolvedType:
    // Some callers want a prefix before the mangled type.
    Out << Prefix;

    // This seems to do everything we want.  It's not really
    // sanctioned for a substituted template parameter, though.
    mangleType(Ty);

    // We never want to print 'E' directly after an unresolved-type,
    // so we return directly.
    return true;

  case Type::SubstTemplateTypeParm: {
    auto *ST = cast<SubstTemplateTypeParmType>(Ty);
    // If this was replaced from a type alias, this is not substituted
    // from an outer template parameter, so it's not an unresolved-type.
    if (auto *TD = dyn_cast<TemplateDecl>(ST->getAssociatedDecl());
        TD && TD->isTypeAlias())
      return mangleUnresolvedTypeOrSimpleId(ST->getReplacementType(), Prefix);
    goto unresolvedType;
  }

  case Type::Typedef:
    mangleSourceNameWithAbiTags(cast<TypedefType>(Ty)->getDecl());
    break;

  case Type::UnresolvedUsing:
    mangleSourceNameWithAbiTags(
        cast<UnresolvedUsingType>(Ty)->getDecl());
    break;

  case Type::Enum:
  case Type::Record:
    mangleSourceNameWithAbiTags(cast<TagType>(Ty)->getDecl());
    break;

  case Type::TemplateSpecialization: {
    const TemplateSpecializationType *TST =
        cast<TemplateSpecializationType>(Ty);
    TemplateName TN = TST->getTemplateName();
    switch (TN.getKind()) {
    case TemplateName::Template:
    case TemplateName::QualifiedTemplate: {
      TemplateDecl *TD = TN.getAsTemplateDecl();

      // If the base is a template template parameter, this is an
      // unresolved type.
      assert(TD && "no template for template specialization type");
      if (isa<TemplateTemplateParmDecl>(TD))
        goto unresolvedType;

      mangleSourceNameWithAbiTags(TD);
      break;
    }

    case TemplateName::OverloadedTemplate:
    case TemplateName::AssumedTemplate:
    case TemplateName::DependentTemplate:
    case TemplateName::DeducedTemplate:
      llvm_unreachable("invalid base for a template specialization type");

    case TemplateName::SubstTemplateTemplateParm: {
      SubstTemplateTemplateParmStorage *subst =
          TN.getAsSubstTemplateTemplateParm();
      mangleExistingSubstitution(subst->getReplacement());
      break;
    }

    case TemplateName::SubstTemplateTemplateParmPack: {
      // FIXME: not clear how to mangle this!
      // template <template <class U> class T...> class A {
      //   template <class U...> void foo(decltype(T<U>::foo) x...);
      // };
      Out << "_SUBSTPACK_";
      break;
    }
    case TemplateName::UsingTemplate: {
      TemplateDecl *TD = TN.getAsTemplateDecl();
      assert(TD && !isa<TemplateTemplateParmDecl>(TD));
      mangleSourceNameWithAbiTags(TD);
      break;
    }
    }

    // Note: we don't pass in the template name here. We are mangling the
    // original source-level template arguments, so we shouldn't consider
    // conversions to the corresponding template parameter.
    // FIXME: Other compilers mangle partially-resolved template arguments in
    // unresolved-qualifier-levels.
    mangleTemplateArgs(TemplateName(), TST->template_arguments());
    break;
  }

  case Type::InjectedClassName:
    mangleSourceNameWithAbiTags(
        cast<InjectedClassNameType>(Ty)->getDecl());
    break;

  case Type::DependentName:
    mangleSourceName(cast<DependentNameType>(Ty)->getIdentifier());
    break;

  case Type::DependentTemplateSpecialization: {
    const DependentTemplateSpecializationType *DTST =
        cast<DependentTemplateSpecializationType>(Ty);
    TemplateName Template = getASTContext().getDependentTemplateName(
        DTST->getDependentTemplateName());
    const DependentTemplateStorage &S = DTST->getDependentTemplateName();
    mangleSourceName(S.getName().getIdentifier());
    mangleTemplateArgs(Template, DTST->template_arguments());
    break;
  }

  case Type::Using:
    return mangleUnresolvedTypeOrSimpleId(cast<UsingType>(Ty)->desugar(),
                                          Prefix);
  case Type::Elaborated:
    return mangleUnresolvedTypeOrSimpleId(
        cast<ElaboratedType>(Ty)->getNamedType(), Prefix);
  }

  return false;
}

void CXXNameMangler::mangleOperatorName(DeclarationName Name, unsigned Arity) {
  switch (Name.getNameKind()) {
  case DeclarationName::CXXConstructorName:
  case DeclarationName::CXXDestructorName:
  case DeclarationName::CXXDeductionGuideName:
  case DeclarationName::CXXUsingDirective:
  case DeclarationName::Identifier:
  case DeclarationName::ObjCMultiArgSelector:
  case DeclarationName::ObjCOneArgSelector:
  case DeclarationName::ObjCZeroArgSelector:
    llvm_unreachable("Not an operator name");

  case DeclarationName::CXXConversionFunctionName:
    // <operator-name> ::= cv <type>    # (cast)
    Out << "cv";
    mangleType(Name.getCXXNameType());
    break;

  case DeclarationName::CXXLiteralOperatorName:
    Out << "li";
    mangleSourceName(Name.getCXXLiteralIdentifier());
    return;

  case DeclarationName::CXXOperatorName:
    mangleOperatorName(Name.getCXXOverloadedOperator(), Arity);
    break;
  }
}

void
CXXNameMangler::mangleOperatorName(OverloadedOperatorKind OO, unsigned Arity) {
  switch (OO) {
  // <operator-name> ::= nw     # new
  case OO_New: Out << "nw"; break;
  //              ::= na        # new[]
  case OO_Array_New: Out << "na"; break;
  //              ::= dl        # delete
  case OO_Delete: Out << "dl"; break;
  //              ::= da        # delete[]
  case OO_Array_Delete: Out << "da"; break;
  //              ::= ps        # + (unary)
  //              ::= pl        # + (binary or unknown)
  case OO_Plus:
    Out << (Arity == 1? "ps" : "pl"); break;
  //              ::= ng        # - (unary)
  //              ::= mi        # - (binary or unknown)
  case OO_Minus:
    Out << (Arity == 1? "ng" : "mi"); break;
  //              ::= ad        # & (unary)
  //              ::= an        # & (binary or unknown)
  case OO_Amp:
    Out << (Arity == 1? "ad" : "an"); break;
  //              ::= de        # * (unary)
  //              ::= ml        # * (binary or unknown)
  case OO_Star:
    // Use binary when unknown.
    Out << (Arity == 1? "de" : "ml"); break;
  //              ::= co        # ~
  case OO_Tilde: Out << "co"; break;
  //              ::= dv        # /
  case OO_Slash: Out << "dv"; break;
  //              ::= rm        # %
  case OO_Percent: Out << "rm"; break;
  //              ::= or        # |
  case OO_Pipe: Out << "or"; break;
  //              ::= eo        # ^
  case OO_Caret: Out << "eo"; break;
  //              ::= aS        # =
  case OO_Equal: Out << "aS"; break;
  //              ::= pL        # +=
  case OO_PlusEqual: Out << "pL"; break;
  //              ::= mI        # -=
  case OO_MinusEqual: Out << "mI"; break;
  //              ::= mL        # *=
  case OO_StarEqual: Out << "mL"; break;
  //              ::= dV        # /=
  case OO_SlashEqual: Out << "dV"; break;
  //              ::= rM        # %=
  case OO_PercentEqual: Out << "rM"; break;
  //              ::= aN        # &=
  case OO_AmpEqual: Out << "aN"; break;
  //              ::= oR        # |=
  case OO_PipeEqual: Out << "oR"; break;
  //              ::= eO        # ^=
  case OO_CaretEqual: Out << "eO"; break;
  //              ::= ls        # <<
  case OO_LessLess: Out << "ls"; break;
  //              ::= rs        # >>
  case OO_GreaterGreater: Out << "rs"; break;
  //              ::= lS        # <<=
  case OO_LessLessEqual: Out << "lS"; break;
  //              ::= rS        # >>=
  case OO_GreaterGreaterEqual: Out << "rS"; break;
  //              ::= eq        # ==
  case OO_EqualEqual: Out << "eq"; break;
  //              ::= ne        # !=
  case OO_ExclaimEqual: Out << "ne"; break;
  //              ::= lt        # <
  case OO_Less: Out << "lt"; break;
  //              ::= gt        # >
  case OO_Greater: Out << "gt"; break;
  //              ::= le        # <=
  case OO_LessEqual: Out << "le"; break;
  //              ::= ge        # >=
  case OO_GreaterEqual: Out << "ge"; break;
  //              ::= nt        # !
  case OO_Exclaim: Out << "nt"; break;
  //              ::= aa        # &&
  case OO_AmpAmp: Out << "aa"; break;
  //              ::= oo        # ||
  case OO_PipePipe: Out << "oo"; break;
  //              ::= pp        # ++
  case OO_PlusPlus: Out << "pp"; break;
  //              ::= mm        # --
  case OO_MinusMinus: Out << "mm"; break;
  //              ::= cm        # ,
  case OO_Comma: Out << "cm"; break;
  //              ::= pm        # ->*
  case OO_ArrowStar: Out << "pm"; break;
  //              ::= pt        # ->
  case OO_Arrow: Out << "pt"; break;
  //              ::= cl        # ()
  case OO_Call: Out << "cl"; break;
  //              ::= ix        # []
  case OO_Subscript: Out << "ix"; break;

  //              ::= qu        # ?
  // The conditional operator can't be overloaded, but we still handle it when
  // mangling expressions.
  case OO_Conditional: Out << "qu"; break;
  // Proposal on cxx-abi-dev, 2015-10-21.
  //              ::= aw        # co_await
  case OO_Coawait: Out << "aw"; break;
  // Proposed in cxx-abi github issue 43.
  //              ::= ss        # <=>
  case OO_Spaceship: Out << "ss"; break;

  case OO_None:
  case NUM_OVERLOADED_OPERATORS:
    llvm_unreachable("Not an overloaded operator");
  }
}

void CXXNameMangler::mangleQualifiers(Qualifiers Quals, const DependentAddressSpaceType *DAST) {
  // Vendor qualifiers come first and if they are order-insensitive they must
  // be emitted in reversed alphabetical order, see Itanium ABI 5.1.5.

  // <type> ::= U <addrspace-expr>
  if (DAST) {
    Out << "U2ASI";
    mangleExpression(DAST->getAddrSpaceExpr());
    Out << "E";
  }

  // Address space qualifiers start with an ordinary letter.
  if (Quals.hasAddressSpace()) {
    // Address space extension:
    //
    //   <type> ::= U <target-addrspace>
    //   <type> ::= U <OpenCL-addrspace>
    //   <type> ::= U <CUDA-addrspace>

    SmallString<64> ASString;
    LangAS AS = Quals.getAddressSpace();

    if (Context.getASTContext().addressSpaceMapManglingFor(AS)) {
      //  <target-addrspace> ::= "AS" <address-space-number>
      unsigned TargetAS = Context.getASTContext().getTargetAddressSpace(AS);
      if (TargetAS != 0 ||
          Context.getASTContext().getTargetAddressSpace(LangAS::Default) != 0)
        ASString = "AS" + llvm::utostr(TargetAS);
    } else {
      switch (AS) {
      default: llvm_unreachable("Not a language specific address space");
      //  <OpenCL-addrspace> ::= "CL" [ "global" | "local" | "constant" |
      //                                "private"| "generic" | "device" |
      //                                "host" ]
      case LangAS::opencl_global:
        ASString = "CLglobal";
        break;
      case LangAS::opencl_global_device:
        ASString = "CLdevice";
        break;
      case LangAS::opencl_global_host:
        ASString = "CLhost";
        break;
      case LangAS::opencl_local:
        ASString = "CLlocal";
        break;
      case LangAS::opencl_constant:
        ASString = "CLconstant";
        break;
      case LangAS::opencl_private:
        ASString = "CLprivate";
        break;
      case LangAS::opencl_generic:
        ASString = "CLgeneric";
        break;
      //  <SYCL-addrspace> ::= "SY" [ "global" | "local" | "private" |
      //                              "device" | "host" ]
      case LangAS::sycl_global:
        ASString = "SYglobal";
        break;
      case LangAS::sycl_global_device:
        ASString = "SYdevice";
        break;
      case LangAS::sycl_global_host:
        ASString = "SYhost";
        break;
      case LangAS::sycl_local:
        ASString = "SYlocal";
        break;
      case LangAS::sycl_private:
        ASString = "SYprivate";
        break;
      //  <CUDA-addrspace> ::= "CU" [ "device" | "constant" | "shared" ]
      case LangAS::cuda_device:
        ASString = "CUdevice";
        break;
      case LangAS::cuda_constant:
        ASString = "CUconstant";
        break;
      case LangAS::cuda_shared:
        ASString = "CUshared";
        break;
      //  <ptrsize-addrspace> ::= [ "ptr32_sptr" | "ptr32_uptr" | "ptr64" ]
      case LangAS::ptr32_sptr:
        ASString = "ptr32_sptr";
        break;
      case LangAS::ptr32_uptr:
        // For z/OS, there are no special mangling rules applied to the ptr32
        // qualifier. Ex: void foo(int * __ptr32 p) -> _Z3f2Pi. The mangling for
        // "p" is treated the same as a regular integer pointer.
        if (!getASTContext().getTargetInfo().getTriple().isOSzOS())
          ASString = "ptr32_uptr";
        break;
      case LangAS::ptr64:
        ASString = "ptr64";
        break;
      }
    }
    if (!ASString.empty())
      mangleVendorQualifier(ASString);
  }

  // The ARC ownership qualifiers start with underscores.
  // Objective-C ARC Extension:
  //
  //   <type> ::= U "__strong"
  //   <type> ::= U "__weak"
  //   <type> ::= U "__autoreleasing"
  //
  // Note: we emit __weak first to preserve the order as
  // required by the Itanium ABI.
  if (Quals.getObjCLifetime() == Qualifiers::OCL_Weak)
    mangleVendorQualifier("__weak");

  // __unaligned (from -fms-extensions)
  if (Quals.hasUnaligned())
    mangleVendorQualifier("__unaligned");

  // __ptrauth.  Note that this is parameterized.
  if (PointerAuthQualifier PtrAuth = Quals.getPointerAuth()) {
    mangleVendorQualifier("__ptrauth");
    // For now, since we only allow non-dependent arguments, we can just
    // inline the mangling of those arguments as literals.  We treat the
    // key and extra-discriminator arguments as 'unsigned int' and the
    // address-discriminated argument as 'bool'.
    Out << "I"
           "Lj"
        << PtrAuth.getKey()
        << "E"
           "Lb"
        << unsigned(PtrAuth.isAddressDiscriminated())
        << "E"
           "Lj"
        << PtrAuth.getExtraDiscriminator()
        << "E"
           "E";
  }

  // Remaining ARC ownership qualifiers.
  switch (Quals.getObjCLifetime()) {
  case Qualifiers::OCL_None:
    break;

  case Qualifiers::OCL_Weak:
    // Do nothing as we already handled this case above.
    break;

  case Qualifiers::OCL_Strong:
    mangleVendorQualifier("__strong");
    break;

  case Qualifiers::OCL_Autoreleasing:
    mangleVendorQualifier("__autoreleasing");
    break;

  case Qualifiers::OCL_ExplicitNone:
    // The __unsafe_unretained qualifier is *not* mangled, so that
    // __unsafe_unretained types in ARC produce the same manglings as the
    // equivalent (but, naturally, unqualified) types in non-ARC, providing
    // better ABI compatibility.
    //
    // It's safe to do this because unqualified 'id' won't show up
    // in any type signatures that need to be mangled.
    break;
  }

  // <CV-qualifiers> ::= [r] [V] [K]    # restrict (C99), volatile, const
  if (Quals.hasRestrict())
    Out << 'r';
  if (Quals.hasVolatile())
    Out << 'V';
  if (Quals.hasConst())
    Out << 'K';
}

void CXXNameMangler::mangleVendorQualifier(StringRef name) {
  Out << 'U' << name.size() << name;
}

void CXXNameMangler::mangleVendorType(StringRef name) {
  Out << 'u' << name.size() << name;
}

void CXXNameMangler::mangleRefQualifier(RefQualifierKind RefQualifier) {
  // <ref-qualifier> ::= R                # lvalue reference
  //                 ::= O                # rvalue-reference
  switch (RefQualifier) {
  case RQ_None:
    break;

  case RQ_LValue:
    Out << 'R';
    break;

  case RQ_RValue:
    Out << 'O';
    break;
  }
}

void CXXNameMangler::mangleObjCMethodName(const ObjCMethodDecl *MD) {
  Context.mangleObjCMethodNameAsSourceName(MD, Out);
}

static bool isTypeSubstitutable(Qualifiers Quals, const Type *Ty,
                                ASTContext &Ctx) {
  if (Quals)
    return true;
  if (Ty->isSpecificBuiltinType(BuiltinType::ObjCSel))
    return true;
  if (Ty->isOpenCLSpecificType())
    return true;
  // From Clang 18.0 we correctly treat SVE types as substitution candidates.
  if (Ty->isSVESizelessBuiltinType() &&
      Ctx.getLangOpts().getClangABICompat() > LangOptions::ClangABI::Ver17)
    return true;
  if (Ty->isBuiltinType())
    return false;
  // Through to Clang 6.0, we accidentally treated undeduced auto types as
  // substitution candidates.
  if (Ctx.getLangOpts().getClangABICompat() > LangOptions::ClangABI::Ver6 &&
      isa<AutoType>(Ty))
    return false;
  // A placeholder type for class template deduction is substitutable with
  // its corresponding template name; this is handled specially when mangling
  // the type.
  if (auto *DeducedTST = Ty->getAs<DeducedTemplateSpecializationType>())
    if (DeducedTST->getDeducedType().isNull())
      return false;
  return true;
}

void CXXNameMangler::mangleType(QualType T) {
  // If our type is instantiation-dependent but not dependent, we mangle
  // it as it was written in the source, removing any top-level sugar.
  // Otherwise, use the canonical type.
  //
  // FIXME: This is an approximation of the instantiation-dependent name
  // mangling rules, since we should really be using the type as written and
  // augmented via semantic analysis (i.e., with implicit conversions and
  // default template arguments) for any instantiation-dependent type.
  // Unfortunately, that requires several changes to our AST:
  //   - Instantiation-dependent TemplateSpecializationTypes will need to be
  //     uniqued, so that we can handle substitutions properly
  //   - Default template arguments will need to be represented in the
  //     TemplateSpecializationType, since they need to be mangled even though
  //     they aren't written.
  //   - Conversions on non-type template arguments need to be expressed, since
  //     they can affect the mangling of sizeof/alignof.
  //
  // FIXME: This is wrong when mapping to the canonical type for a dependent
  // type discards instantiation-dependent portions of the type, such as for:
  //
  //   template<typename T, int N> void f(T (&)[sizeof(N)]);
  //   template<typename T> void f(T() throw(typename T::type)); (pre-C++17)
  //
  // It's also wrong in the opposite direction when instantiation-dependent,
  // canonically-equivalent types differ in some irrelevant portion of inner
  // type sugar. In such cases, we fail to form correct substitutions, eg:
  //
  //   template<int N> void f(A<sizeof(N)> *, A<sizeof(N)> (*));
  //
  // We should instead canonicalize the non-instantiation-dependent parts,
  // regardless of whether the type as a whole is dependent or instantiation
  // dependent.
  if (!T->isInstantiationDependentType() || T->isDependentType())
    T = T.getCanonicalType();
  else {
    // Desugar any types that are purely sugar.
    do {
      // Don't desugar through template specialization types that aren't
      // type aliases. We need to mangle the template arguments as written.
      if (const TemplateSpecializationType *TST
                                      = dyn_cast<TemplateSpecializationType>(T))
        if (!TST->isTypeAlias())
          break;

      // FIXME: We presumably shouldn't strip off ElaboratedTypes with
      // instantation-dependent qualifiers. See
      // https://github.com/itanium-cxx-abi/cxx-abi/issues/114.

      QualType Desugared
        = T.getSingleStepDesugaredType(Context.getASTContext());
      if (Desugared == T)
        break;

      T = Desugared;
    } while (true);
  }
  SplitQualType split = T.split();
  Qualifiers quals = split.Quals;
  const Type *ty = split.Ty;

  bool isSubstitutable =
    isTypeSubstitutable(quals, ty, Context.getASTContext());
  if (isSubstitutable && mangleSubstitution(T))
    return;

  // If we're mangling a qualified array type, push the qualifiers to
  // the element type.
  if (quals && isa<ArrayType>(T)) {
    ty = Context.getASTContext().getAsArrayType(T);
    quals = Qualifiers();

    // Note that we don't update T: we want to add the
    // substitution at the original type.
  }

  if (quals || ty->isDependentAddressSpaceType()) {
    if (const DependentAddressSpaceType *DAST =
        dyn_cast<DependentAddressSpaceType>(ty)) {
      SplitQualType splitDAST = DAST->getPointeeType().split();
      mangleQualifiers(splitDAST.Quals, DAST);
      mangleType(QualType(splitDAST.Ty, 0));
    } else {
      mangleQualifiers(quals);

      // Recurse:  even if the qualified type isn't yet substitutable,
      // the unqualified type might be.
      mangleType(QualType(ty, 0));
    }
  } else {
    switch (ty->getTypeClass()) {
#define ABSTRACT_TYPE(CLASS, PARENT)
#define NON_CANONICAL_TYPE(CLASS, PARENT) \
    case Type::CLASS: \
      llvm_unreachable("can't mangle non-canonical type " #CLASS "Type"); \
      return;
#define TYPE(CLASS, PARENT) \
    case Type::CLASS: \
      mangleType(static_cast<const CLASS##Type*>(ty)); \
      break;
#include "clang/AST/TypeNodes.inc"
    }
  }

  // Add the substitution.
  if (isSubstitutable)
    addSubstitution(T);
}

void CXXNameMangler::mangleCXXRecordDecl(const CXXRecordDecl *Record,
                                         bool SuppressSubstitution) {
  if (mangleSubstitution(Record))
    return;
  mangleName(Record);
  if (SuppressSubstitution)
    return;
  addSubstitution(Record);
}

void CXXNameMangler::mangleType(const BuiltinType *T) {
  //  <type>         ::= <builtin-type>
  //  <builtin-type> ::= v  # void
  //                 ::= w  # wchar_t
  //                 ::= b  # bool
  //                 ::= c  # char
  //                 ::= a  # signed char
  //                 ::= h  # unsigned char
  //                 ::= s  # short
  //                 ::= t  # unsigned short
  //                 ::= i  # int
  //                 ::= j  # unsigned int
  //                 ::= l  # long
  //                 ::= m  # unsigned long
  //                 ::= x  # long long, __int64
  //                 ::= y  # unsigned long long, __int64
  //                 ::= n  # __int128
  //                 ::= o  # unsigned __int128
  //                 ::= f  # float
  //                 ::= d  # double
  //                 ::= e  # long double, __float80
  //                 ::= g  # __float128
  //                 ::= g  # __ibm128
  // UNSUPPORTED:    ::= Dd # IEEE 754r decimal floating point (64 bits)
  // UNSUPPORTED:    ::= De # IEEE 754r decimal floating point (128 bits)
  // UNSUPPORTED:    ::= Df # IEEE 754r decimal floating point (32 bits)
  //                 ::= Dh # IEEE 754r half-precision floating point (16 bits)
  //                 ::= DF <number> _ # ISO/IEC TS 18661 binary floating point type _FloatN (N bits);
  //                 ::= Di # char32_t
  //                 ::= Ds # char16_t
  //                 ::= Dn # std::nullptr_t (i.e., decltype(nullptr))
  //                 ::= [DS] DA  # N1169 fixed-point [_Sat] T _Accum
  //                 ::= [DS] DR  # N1169 fixed-point [_Sat] T _Fract
  //                 ::= u <source-name>    # vendor extended type
  //
  //  <fixed-point-size>
  //                 ::= s # short
  //                 ::= t # unsigned short
  //                 ::= i # plain
  //                 ::= j # unsigned
  //                 ::= l # long
  //                 ::= m # unsigned long
  std::string type_name;
  // Normalize integer types as vendor extended types:
  // u<length>i<type size>
  // u<length>u<type size>
  if (NormalizeIntegers && T->isInteger()) {
    if (T->isSignedInteger()) {
      switch (getASTContext().getTypeSize(T)) {
      case 8:
        // Pick a representative for each integer size in the substitution
        // dictionary. (Its actual defined size is not relevant.)
        if (mangleSubstitution(BuiltinType::SChar))
          break;
        Out << "u2i8";
        addSubstitution(BuiltinType::SChar);
        break;
      case 16:
        if (mangleSubstitution(BuiltinType::Short))
          break;
        Out << "u3i16";
        addSubstitution(BuiltinType::Short);
        break;
      case 32:
        if (mangleSubstitution(BuiltinType::Int))
          break;
        Out << "u3i32";
        addSubstitution(BuiltinType::Int);
        break;
      case 64:
        if (mangleSubstitution(BuiltinType::Long))
          break;
        Out << "u3i64";
        addSubstitution(BuiltinType::Long);
        break;
      case 128:
        if (mangleSubstitution(BuiltinType::Int128))
          break;
        Out << "u4i128";
        addSubstitution(BuiltinType::Int128);
        break;
      default:
        llvm_unreachable("Unknown integer size for normalization");
      }
    } else {
      switch (getASTContext().getTypeSize(T)) {
      case 8:
        if (mangleSubstitution(BuiltinType::UChar))
          break;
        Out << "u2u8";
        addSubstitution(BuiltinType::UChar);
        break;
      case 16:
        if (mangleSubstitution(BuiltinType::UShort))
          break;
        Out << "u3u16";
        addSubstitution(BuiltinType::UShort);
        break;
      case 32:
        if (mangleSubstitution(BuiltinType::UInt))
          break;
        Out << "u3u32";
        addSubstitution(BuiltinType::UInt);
        break;
      case 64:
        if (mangleSubstitution(BuiltinType::ULong))
          break;
        Out << "u3u64";
        addSubstitution(BuiltinType::ULong);
        break;
      case 128:
        if (mangleSubstitution(BuiltinType::UInt128))
          break;
        Out << "u4u128";
        addSubstitution(BuiltinType::UInt128);
        break;
      default:
        llvm_unreachable("Unknown integer size for normalization");
      }
    }
    return;
  }
  switch (T->getKind()) {
  case BuiltinType::Void:
    Out << 'v';
    break;
  case BuiltinType::Bool:
    Out << 'b';
    break;
  case BuiltinType::Char_U:
  case BuiltinType::Char_S:
    Out << 'c';
    break;
  case BuiltinType::UChar:
    Out << 'h';
    break;
  case BuiltinType::UShort:
    Out << 't';
    break;
  case BuiltinType::UInt:
    Out << 'j';
    break;
  case BuiltinType::ULong:
    Out << 'm';
    break;
  case BuiltinType::ULongLong:
    Out << 'y';
    break;
  case BuiltinType::UInt128:
    Out << 'o';
    break;
  case BuiltinType::SChar:
    Out << 'a';
    break;
  case BuiltinType::WChar_S:
  case BuiltinType::WChar_U:
    Out << 'w';
    break;
  case BuiltinType::Char8:
    Out << "Du";
    break;
  case BuiltinType::Char16:
    Out << "Ds";
    break;
  case BuiltinType::Char32:
    Out << "Di";
    break;
  case BuiltinType::Short:
    Out << 's';
    break;
  case BuiltinType::Int:
    Out << 'i';
    break;
  case BuiltinType::Long:
    Out << 'l';
    break;
  case BuiltinType::LongLong:
    Out << 'x';
    break;
  case BuiltinType::Int128:
    Out << 'n';
    break;
  case BuiltinType::Float16:
    Out << "DF16_";
    break;
  case BuiltinType::ShortAccum:
    Out << "DAs";
    break;
  case BuiltinType::Accum:
    Out << "DAi";
    break;
  case BuiltinType::LongAccum:
    Out << "DAl";
    break;
  case BuiltinType::UShortAccum:
    Out << "DAt";
    break;
  case BuiltinType::UAccum:
    Out << "DAj";
    break;
  case BuiltinType::ULongAccum:
    Out << "DAm";
    break;
  case BuiltinType::ShortFract:
    Out << "DRs";
    break;
  case BuiltinType::Fract:
    Out << "DRi";
    break;
  case BuiltinType::LongFract:
    Out << "DRl";
    break;
  case BuiltinType::UShortFract:
    Out << "DRt";
    break;
  case BuiltinType::UFract:
    Out << "DRj";
    break;
  case BuiltinType::ULongFract:
    Out << "DRm";
    break;
  case BuiltinType::SatShortAccum:
    Out << "DSDAs";
    break;
  case BuiltinType::SatAccum:
    Out << "DSDAi";
    break;
  case BuiltinType::SatLongAccum:
    Out << "DSDAl";
    break;
  case BuiltinType::SatUShortAccum:
    Out << "DSDAt";
    break;
  case BuiltinType::SatUAccum:
    Out << "DSDAj";
    break;
  case BuiltinType::SatULongAccum:
    Out << "DSDAm";
    break;
  case BuiltinType::SatShortFract:
    Out << "DSDRs";
    break;
  case BuiltinType::SatFract:
    Out << "DSDRi";
    break;
  case BuiltinType::SatLongFract:
    Out << "DSDRl";
    break;
  case BuiltinType::SatUShortFract:
    Out << "DSDRt";
    break;
  case BuiltinType::SatUFract:
    Out << "DSDRj";
    break;
  case BuiltinType::SatULongFract:
    Out << "DSDRm";
    break;
  case BuiltinType::Half:
    Out << "Dh";
    break;
  case BuiltinType::Float:
    Out << 'f';
    break;
  case BuiltinType::Double:
    Out << 'd';
    break;
  case BuiltinType::LongDouble: {
    const TargetInfo *TI =
        getASTContext().getLangOpts().OpenMP &&
                getASTContext().getLangOpts().OpenMPIsTargetDevice
            ? getASTContext().getAuxTargetInfo()
            : &getASTContext().getTargetInfo();
    Out << TI->getLongDoubleMangling();
    break;
  }
  case BuiltinType::Float128: {
    const TargetInfo *TI =
        getASTContext().getLangOpts().OpenMP &&
                getASTContext().getLangOpts().OpenMPIsTargetDevice
            ? getASTContext().getAuxTargetInfo()
            : &getASTContext().getTargetInfo();
    Out << TI->getFloat128Mangling();
    break;
  }
  case BuiltinType::BFloat16: {
    const TargetInfo *TI =
        ((getASTContext().getLangOpts().OpenMP &&
          getASTContext().getLangOpts().OpenMPIsTargetDevice) ||
         getASTContext().getLangOpts().SYCLIsDevice)
            ? getASTContext().getAuxTargetInfo()
            : &getASTContext().getTargetInfo();
    Out << TI->getBFloat16Mangling();
    break;
  }
  case BuiltinType::Ibm128: {
    const TargetInfo *TI = &getASTContext().getTargetInfo();
    Out << TI->getIbm128Mangling();
    break;
  }
  case BuiltinType::NullPtr:
    Out << "Dn";
    break;

#define BUILTIN_TYPE(Id, SingletonId)
#define PLACEHOLDER_TYPE(Id, SingletonId) \
  case BuiltinType::Id:
#include "clang/AST/BuiltinTypes.def"
  case BuiltinType::Dependent:
    if (!NullOut)
      llvm_unreachable("mangling a placeholder type");
    break;
  case BuiltinType::ObjCId:
    Out << "11objc_object";
    break;
  case BuiltinType::ObjCClass:
    Out << "10objc_class";
    break;
  case BuiltinType::ObjCSel:
    Out << "13objc_selector";
    break;
#define IMAGE_TYPE(ImgType, Id, SingletonId, Access, Suffix) \
  case BuiltinType::Id: \
    type_name = "ocl_" #ImgType "_" #Suffix; \
    Out << type_name.size() << type_name; \
    break;
#include "clang/Basic/OpenCLImageTypes.def"
  case BuiltinType::OCLSampler:
    Out << "11ocl_sampler";
    break;
  case BuiltinType::OCLEvent:
    Out << "9ocl_event";
    break;
  case BuiltinType::OCLClkEvent:
    Out << "12ocl_clkevent";
    break;
  case BuiltinType::OCLQueue:
    Out << "9ocl_queue";
    break;
  case BuiltinType::OCLReserveID:
    Out << "13ocl_reserveid";
    break;
#define EXT_OPAQUE_TYPE(ExtType, Id, Ext) \
  case BuiltinType::Id: \
    type_name = "ocl_" #ExtType; \
    Out << type_name.size() << type_name; \
    break;
#include "clang/Basic/OpenCLExtensionTypes.def"
  // The SVE types are effectively target-specific.  The mangling scheme
  // is defined in the appendices to the Procedure Call Standard for the
  // Arm Architecture.
#define SVE_VECTOR_TYPE(Name, MangledName, Id, SingletonId)                    \
  case BuiltinType::Id:                                                        \
    if (T->getKind() == BuiltinType::SveBFloat16 &&                            \
        isCompatibleWith(LangOptions::ClangABI::Ver17)) {                      \
      /* Prior to Clang 18.0 we used this incorrect mangled name */            \
      mangleVendorType("__SVBFloat16_t");                                      \
    } else {                                                                   \
      type_name = #MangledName;                                                \
      Out << (type_name == #Name ? "u" : "") << type_name.size() << type_name; \
    }                                                                          \
    break;
#define SVE_PREDICATE_TYPE(Name, MangledName, Id, SingletonId)                 \
  case BuiltinType::Id:                                                        \
    type_name = #MangledName;                                                  \
    Out << (type_name == #Name ? "u" : "") << type_name.size() << type_name;   \
    break;
#define SVE_OPAQUE_TYPE(Name, MangledName, Id, SingletonId)                    \
  case BuiltinType::Id:                                                        \
    type_name = #MangledName;                                                  \
    Out << (type_name == #Name ? "u" : "") << type_name.size() << type_name;   \
    break;
#define SVE_SCALAR_TYPE(Name, MangledName, Id, SingletonId, Bits)              \
  case BuiltinType::Id:                                                        \
    type_name = #MangledName;                                                  \
    Out << (type_name == #Name ? "u" : "") << type_name.size() << type_name;   \
    break;
#include "clang/Basic/AArch64ACLETypes.def"
#define PPC_VECTOR_TYPE(Name, Id, Size)                                        \
  case BuiltinType::Id:                                                        \
    mangleVendorType(#Name);                                                   \
    break;
#include "clang/Basic/PPCTypes.def"
    // TODO: Check the mangling scheme for RISC-V V.
#define RVV_TYPE(Name, Id, SingletonId)                                        \
  case BuiltinType::Id:                                                        \
    mangleVendorType(Name);                                                    \
    break;
#include "clang/Basic/RISCVVTypes.def"
#define WASM_REF_TYPE(InternalName, MangledName, Id, SingletonId, AS)          \
  case BuiltinType::Id:                                                        \
    mangleVendorType(MangledName);                                             \
    break;
#include "clang/Basic/WebAssemblyReferenceTypes.def"
#define AMDGPU_TYPE(Name, Id, SingletonId, Width, Align)                       \
  case BuiltinType::Id:                                                        \
    mangleVendorType(Name);                                                    \
    break;
#include "clang/Basic/AMDGPUTypes.def"
#define HLSL_INTANGIBLE_TYPE(Name, Id, SingletonId)                            \
  case BuiltinType::Id:                                                        \
    mangleVendorType(#Name);                                                   \
    break;
#include "clang/Basic/HLSLIntangibleTypes.def"
  }
}

StringRef CXXNameMangler::getCallingConvQualifierName(CallingConv CC) {
  switch (CC) {
  case CC_C:
    return "";

  case CC_X86VectorCall:
  case CC_X86Pascal:
  case CC_X86RegCall:
  case CC_AAPCS:
  case CC_AAPCS_VFP:
  case CC_AArch64VectorCall:
  case CC_AArch64SVEPCS:
  case CC_IntelOclBicc:
  case CC_SpirFunction:
  case CC_DeviceKernel:
  case CC_PreserveMost:
  case CC_PreserveAll:
  case CC_M68kRTD:
  case CC_PreserveNone:
  case CC_RISCVVectorCall:
#define CC_VLS_CASE(ABI_VLEN) case CC_RISCVVLSCall_##ABI_VLEN:
    CC_VLS_CASE(32)
    CC_VLS_CASE(64)
    CC_VLS_CASE(128)
    CC_VLS_CASE(256)
    CC_VLS_CASE(512)
    CC_VLS_CASE(1024)
    CC_VLS_CASE(2048)
    CC_VLS_CASE(4096)
    CC_VLS_CASE(8192)
    CC_VLS_CASE(16384)
    CC_VLS_CASE(32768)
    CC_VLS_CASE(65536)
#undef CC_VLS_CASE
    // FIXME: we should be mangling all of the above.
    return "";

  case CC_X86ThisCall:
    // FIXME: To match mingw GCC, thiscall should only be mangled in when it is
    // used explicitly. At this point, we don't have that much information in
    // the AST, since clang tends to bake the convention into the canonical
    // function type. thiscall only rarely used explicitly, so don't mangle it
    // for now.
    return "";

  case CC_X86StdCall:
    return "stdcall";
  case CC_X86FastCall:
    return "fastcall";
  case CC_X86_64SysV:
    return "sysv_abi";
  case CC_Win64:
    return "ms_abi";
  case CC_Swift:
    return "swiftcall";
  case CC_SwiftAsync:
    return "swiftasynccall";
  }
  llvm_unreachable("bad calling convention");
}

void CXXNameMangler::mangleExtFunctionInfo(const FunctionType *T) {
  // Fast path.
  if (T->getExtInfo() == FunctionType::ExtInfo())
    return;

  // Vendor-specific qualifiers are emitted in reverse alphabetical order.
  // This will get more complicated in the future if we mangle other
  // things here; but for now, since we mangle ns_returns_retained as
  // a qualifier on the result type, we can get away with this:
  StringRef CCQualifier = getCallingConvQualifierName(T->getExtInfo().getCC());
  if (!CCQualifier.empty())
    mangleVendorQualifier(CCQualifier);

  // FIXME: regparm
  // FIXME: noreturn
}

enum class AAPCSBitmaskSME : unsigned {
  ArmStreamingBit = 1 << 0,
  ArmStreamingCompatibleBit = 1 << 1,
  ArmAgnosticSMEZAStateBit = 1 << 2,
  ZA_Shift = 3,
  ZT0_Shift = 6,
  NoState = 0b000,
  ArmIn = 0b001,
  ArmOut = 0b010,
  ArmInOut = 0b011,
  ArmPreserves = 0b100,
  LLVM_MARK_AS_BITMASK_ENUM(/*LargestValue=*/ArmPreserves << ZT0_Shift)
};

static AAPCSBitmaskSME encodeAAPCSZAState(unsigned SMEAttrs) {
  switch (SMEAttrs) {
  case FunctionType::ARM_None:
    return AAPCSBitmaskSME::NoState;
  case FunctionType::ARM_In:
    return AAPCSBitmaskSME::ArmIn;
  case FunctionType::ARM_Out:
    return AAPCSBitmaskSME::ArmOut;
  case FunctionType::ARM_InOut:
    return AAPCSBitmaskSME::ArmInOut;
  case FunctionType::ARM_Preserves:
    return AAPCSBitmaskSME::ArmPreserves;
  default:
    llvm_unreachable("Unrecognised SME attribute");
  }
}

// The mangling scheme for function types which have SME attributes is
// implemented as a "pseudo" template:
//
//   '__SME_ATTRS<<normal_function_type>, <sme_state>>'
//
// Combining the function type with a bitmask representing the streaming and ZA
// properties of the function's interface.
//
// Mangling of SME keywords is described in more detail in the AArch64 ACLE:
// https://github.com/ARM-software/acle/blob/main/main/acle.md#c-mangling-of-sme-keywords
//
void CXXNameMangler::mangleSMEAttrs(unsigned SMEAttrs) {
  if (!SMEAttrs)
    return;

  AAPCSBitmaskSME Bitmask = AAPCSBitmaskSME(0);
  if (SMEAttrs & FunctionType::SME_PStateSMEnabledMask)
    Bitmask |= AAPCSBitmaskSME::ArmStreamingBit;
  else if (SMEAttrs & FunctionType::SME_PStateSMCompatibleMask)
    Bitmask |= AAPCSBitmaskSME::ArmStreamingCompatibleBit;

  if (SMEAttrs & FunctionType::SME_AgnosticZAStateMask)
    Bitmask |= AAPCSBitmaskSME::ArmAgnosticSMEZAStateBit;
  else {
    Bitmask |= encodeAAPCSZAState(FunctionType::getArmZAState(SMEAttrs))
               << AAPCSBitmaskSME::ZA_Shift;

    Bitmask |= encodeAAPCSZAState(FunctionType::getArmZT0State(SMEAttrs))
               << AAPCSBitmaskSME::ZT0_Shift;
  }

  Out << "Lj" << static_cast<unsigned>(Bitmask) << "EE";
}

void
CXXNameMangler::mangleExtParameterInfo(FunctionProtoType::ExtParameterInfo PI) {
  // Vendor-specific qualifiers are emitted in reverse alphabetical order.

  // Note that these are *not* substitution candidates.  Demanglers might
  // have trouble with this if the parameter type is fully substituted.

  switch (PI.getABI()) {
  case ParameterABI::Ordinary:
    break;

  // HLSL parameter mangling.
  case ParameterABI::HLSLOut:
  case ParameterABI::HLSLInOut:
    mangleVendorQualifier(getParameterABISpelling(PI.getABI()));
    break;

  // All of these start with "swift", so they come before "ns_consumed".
  case ParameterABI::SwiftContext:
  case ParameterABI::SwiftAsyncContext:
  case ParameterABI::SwiftErrorResult:
  case ParameterABI::SwiftIndirectResult:
    mangleVendorQualifier(getParameterABISpelling(PI.getABI()));
    break;
  }

  if (PI.isConsumed())
    mangleVendorQualifier("ns_consumed");

  if (PI.isNoEscape())
    mangleVendorQualifier("noescape");
}

// <type>          ::= <function-type>
// <function-type> ::= [<CV-qualifiers>] F [Y]
//                      <bare-function-type> [<ref-qualifier>] E
void CXXNameMangler::mangleType(const FunctionProtoType *T) {
  unsigned SMEAttrs = T->getAArch64SMEAttributes();

  if (SMEAttrs)
    Out << "11__SME_ATTRSI";

  mangleExtFunctionInfo(T);

  // Mangle CV-qualifiers, if present.  These are 'this' qualifiers,
  // e.g. "const" in "int (A::*)() const".
  mangleQualifiers(T->getMethodQuals());

  // Mangle instantiation-dependent exception-specification, if present,
  // per cxx-abi-dev proposal on 2016-10-11.
  if (T->hasInstantiationDependentExceptionSpec()) {
    if (isComputedNoexcept(T->getExceptionSpecType())) {
      Out << "DO";
      mangleExpression(T->getNoexceptExpr());
      Out << "E";
    } else {
      assert(T->getExceptionSpecType() == EST_Dynamic);
      Out << "Dw";
      for (auto ExceptTy : T->exceptions())
        mangleType(ExceptTy);
      Out << "E";
    }
  } else if (T->isNothrow()) {
    Out << "Do";
  }

  Out << 'F';

  // FIXME: We don't have enough information in the AST to produce the 'Y'
  // encoding for extern "C" function types.
  mangleBareFunctionType(T, /*MangleReturnType=*/true);

  // Mangle the ref-qualifier, if present.
  mangleRefQualifier(T->getRefQualifier());

  Out << 'E';

  mangleSMEAttrs(SMEAttrs);
}

void CXXNameMangler::mangleType(const FunctionNoProtoType *T) {
  // Function types without prototypes can arise when mangling a function type
  // within an overloadable function in C. We mangle these as the absence of any
  // parameter types (not even an empty parameter list).
  Out << 'F';

  FunctionTypeDepthState saved = FunctionTypeDepth.push();

  FunctionTypeDepth.enterResultType();
  mangleType(T->getReturnType());
  FunctionTypeDepth.leaveResultType();

  FunctionTypeDepth.pop(saved);
  Out << 'E';
}

void CXXNameMangler::mangleBareFunctionType(const FunctionProtoType *Proto,
                                            bool MangleReturnType,
                                            const FunctionDecl *FD) {
  // Record that we're in a function type.  See mangleFunctionParam
  // for details on what we're trying to achieve here.
  FunctionTypeDepthState saved = FunctionTypeDepth.push();

  // <bare-function-type> ::= <signature type>+
  if (MangleReturnType) {
    FunctionTypeDepth.enterResultType();

    // Mangle ns_returns_retained as an order-sensitive qualifier here.
    if (Proto->getExtInfo().getProducesResult() && FD == nullptr)
      mangleVendorQualifier("ns_returns_retained");

    // Mangle the return type without any direct ARC ownership qualifiers.
    QualType ReturnTy = Proto->getReturnType();
    if (ReturnTy.getObjCLifetime()) {
      auto SplitReturnTy = ReturnTy.split();
      SplitReturnTy.Quals.removeObjCLifetime();
      ReturnTy = getASTContext().getQualifiedType(SplitReturnTy);
    }
    mangleType(ReturnTy);

    FunctionTypeDepth.leaveResultType();
  }

  if (Proto->getNumParams() == 0 && !Proto->isVariadic()) {
    //   <builtin-type> ::= v   # void
    Out << 'v';
  } else {
    assert(!FD || FD->getNumParams() == Proto->getNumParams());
    for (unsigned I = 0, E = Proto->getNumParams(); I != E; ++I) {
      // Mangle extended parameter info as order-sensitive qualifiers here.
      if (Proto->hasExtParameterInfos() && FD == nullptr) {
        mangleExtParameterInfo(Proto->getExtParameterInfo(I));
      }

      // Mangle the type.
      QualType ParamTy = Proto->getParamType(I);
      mangleType(Context.getASTContext().getSignatureParameterType(ParamTy));

      if (FD) {
        if (auto *Attr = FD->getParamDecl(I)->getAttr<PassObjectSizeAttr>()) {
          // Attr can only take 1 character, so we can hardcode the length
          // below.
          assert(Attr->getType() <= 9 && Attr->getType() >= 0);
          if (Attr->isDynamic())
            Out << "U25pass_dynamic_object_size" << Attr->getType();
          else
            Out << "U17pass_object_size" << Attr->getType();
        }
      }
    }

    // <builtin-type>      ::= z  # ellipsis
    if (Proto->isVariadic())
      Out << 'z';
  }

  if (FD) {
    FunctionTypeDepth.enterResultType();
    mangleRequiresClause(FD->getTrailingRequiresClause().ConstraintExpr);
  }

  FunctionTypeDepth.pop(saved);
}

// <type>            ::= <class-enum-type>
// <class-enum-type> ::= <name>
void CXXNameMangler::mangleType(const UnresolvedUsingType *T) {
  mangleName(T->getDecl());
}

// <type>            ::= <class-enum-type>
// <class-enum-type> ::= <name>
void CXXNameMangler::mangleType(const EnumType *T) {
  mangleType(static_cast<const TagType*>(T));
}
void CXXNameMangler::mangleType(const RecordType *T) {
  mangleType(static_cast<const TagType*>(T));
}
void CXXNameMangler::mangleType(const TagType *T) {
  mangleName(T->getDecl());
}

// <type>       ::= <array-type>
// <array-type> ::= A <positive dimension number> _ <element type>
//              ::= A [<dimension expression>] _ <element type>
void CXXNameMangler::mangleType(const ConstantArrayType *T) {
  Out << 'A' << T->getSize() << '_';
  mangleType(T->getElementType());
}
void CXXNameMangler::mangleType(const VariableArrayType *T) {
  Out << 'A';
  // decayed vla types (size 0) will just be skipped.
  if (T->getSizeExpr())
    mangleExpression(T->getSizeExpr());
  Out << '_';
  mangleType(T->getElementType());
}
void CXXNameMangler::mangleType(const DependentSizedArrayType *T) {
  Out << 'A';
  // A DependentSizedArrayType might not have size expression as below
  //
  // template<int ...N> int arr[] = {N...};
  if (T->getSizeExpr())
    mangleExpression(T->getSizeExpr());
  Out << '_';
  mangleType(T->getElementType());
}
void CXXNameMangler::mangleType(const IncompleteArrayType *T) {
  Out << "A_";
  mangleType(T->getElementType());
}

// <type>                   ::= <pointer-to-member-type>
// <pointer-to-member-type> ::= M <class type> <member type>
void CXXNameMangler::mangleType(const MemberPointerType *T) {
  Out << 'M';
  if (auto *RD = T->getMostRecentCXXRecordDecl()) {
    mangleCXXRecordDecl(RD);
  } else {
    NestedNameSpecifier *NNS = T->getQualifier();
    if (auto *II = NNS->getAsIdentifier())
      mangleType(getASTContext().getDependentNameType(
          ElaboratedTypeKeyword::None, NNS->getPrefix(), II));
    else
      manglePrefix(NNS);
  }
  QualType PointeeType = T->getPointeeType();
  if (const FunctionProtoType *FPT = dyn_cast<FunctionProtoType>(PointeeType)) {
    mangleType(FPT);

    // Itanium C++ ABI 5.1.8:
    //
    //   The type of a non-static member function is considered to be different,
    //   for the purposes of substitution, from the type of a namespace-scope or
    //   static member function whose type appears similar. The types of two
    //   non-static member functions are considered to be different, for the
    //   purposes of substitution, if the functions are members of different
    //   classes. In other words, for the purposes of substitution, the class of
    //   which the function is a member is considered part of the type of
    //   function.

    // Given that we already substitute member function pointers as a
    // whole, the net effect of this rule is just to unconditionally
    // suppress substitution on the function type in a member pointer.
    // We increment the SeqID here to emulate adding an entry to the
    // substitution table.
    ++SeqID;
  } else
    mangleType(PointeeType);
}

// <type>           ::= <template-param>
void CXXNameMangler::mangleType(const TemplateTypeParmType *T) {
  mangleTemplateParameter(T->getDepth(), T->getIndex());
}

// <type>           ::= <template-param>
void CXXNameMangler::mangleType(const SubstTemplateTypeParmPackType *T) {
  // FIXME: not clear how to mangle this!
  // template <class T...> class A {
  //   template <class U...> void foo(T(*)(U) x...);
  // };
  Out << "_SUBSTPACK_";
}

// <type> ::= P <type>   # pointer-to
void CXXNameMangler::mangleType(const PointerType *T) {
  Out << 'P';
  mangleType(T->getPointeeType());
}
void CXXNameMangler::mangleType(const ObjCObjectPointerType *T) {
  Out << 'P';
  mangleType(T->getPointeeType());
}

// <type> ::= R <type>   # reference-to
void CXXNameMangler::mangleType(const LValueReferenceType *T) {
  Out << 'R';
  mangleType(T->getPointeeType());
}

// <type> ::= O <type>   # rvalue reference-to (C++0x)
void CXXNameMangler::mangleType(const RValueReferenceType *T) {
  Out << 'O';
  mangleType(T->getPointeeType());
}

// <type> ::= C <type>   # complex pair (C 2000)
void CXXNameMangler::mangleType(const ComplexType *T) {
  Out << 'C';
  mangleType(T->getElementType());
}

// ARM's ABI for Neon vector types specifies that they should be mangled as
// if they are structs (to match ARM's initial implementation).  The
// vector type must be one of the special types predefined by ARM.
void CXXNameMangler::mangleNeonVectorType(const VectorType *T) {
  QualType EltType = T->getElementType();
  assert(EltType->isBuiltinType() && "Neon vector element not a BuiltinType");
  const char *EltName = nullptr;
  if (T->getVectorKind() == VectorKind::NeonPoly) {
    switch (cast<BuiltinType>(EltType)->getKind()) {
    case BuiltinType::SChar:
    case BuiltinType::UChar:
      EltName = "poly8_t";
      break;
    case BuiltinType::Short:
    case BuiltinType::UShort:
      EltName = "poly16_t";
      break;
    case BuiltinType::LongLong:
    case BuiltinType::ULongLong:
      EltName = "poly64_t";
      break;
    default: llvm_unreachable("unexpected Neon polynomial vector element type");
    }
  } else {
    switch (cast<BuiltinType>(EltType)->getKind()) {
    case BuiltinType::SChar:     EltName = "int8_t"; break;
    case BuiltinType::UChar:     EltName = "uint8_t"; break;
    case BuiltinType::Short:     EltName = "int16_t"; break;
    case BuiltinType::UShort:    EltName = "uint16_t"; break;
    case BuiltinType::Int:       EltName = "int32_t"; break;
    case BuiltinType::UInt:      EltName = "uint32_t"; break;
    case BuiltinType::LongLong:  EltName = "int64_t"; break;
    case BuiltinType::ULongLong: EltName = "uint64_t"; break;
    case BuiltinType::Double:    EltName = "float64_t"; break;
    case BuiltinType::Float:     EltName = "float32_t"; break;
    case BuiltinType::Half:      EltName = "float16_t"; break;
    case BuiltinType::BFloat16:  EltName = "bfloat16_t"; break;
    case BuiltinType::MFloat8:
      EltName = "mfloat8_t";
      break;
    default:
      llvm_unreachable("unexpected Neon vector element type");
    }
  }
  const char *BaseName = nullptr;
  unsigned BitSize = (T->getNumElements() *
                      getASTContext().getTypeSize(EltType));
  if (BitSize == 64)
    BaseName = "__simd64_";
  else {
    assert(BitSize == 128 && "Neon vector type not 64 or 128 bits");
    BaseName = "__simd128_";
  }
  Out << strlen(BaseName) + strlen(EltName);
  Out << BaseName << EltName;
}

void CXXNameMangler::mangleNeonVectorType(const DependentVectorType *T) {
  DiagnosticsEngine &Diags = Context.getDiags();
  unsigned DiagID = Diags.getCustomDiagID(
      DiagnosticsEngine::Error,
      "cannot mangle this dependent neon vector type yet");
  Diags.Report(T->getAttributeLoc(), DiagID);
}

static StringRef mangleAArch64VectorBase(const BuiltinType *EltType) {
  switch (EltType->getKind()) {
  case BuiltinType::SChar:
    return "Int8";
  case BuiltinType::Short:
    return "Int16";
  case BuiltinType::Int:
    return "Int32";
  case BuiltinType::Long:
  case BuiltinType::LongLong:
    return "Int64";
  case BuiltinType::UChar:
    return "Uint8";
  case BuiltinType::UShort:
    return "Uint16";
  case BuiltinType::UInt:
    return "Uint32";
  case BuiltinType::ULong:
  case BuiltinType::ULongLong:
    return "Uint64";
  case BuiltinType::Half:
    return "Float16";
  case BuiltinType::Float:
    return "Float32";
  case BuiltinType::Double:
    return "Float64";
  case BuiltinType::BFloat16:
    return "Bfloat16";
  case BuiltinType::MFloat8:
    return "Mfloat8";
  default:
    llvm_unreachable("Unexpected vector element base type");
  }
}

// AArch64's ABI for Neon vector types specifies that they should be mangled as
// the equivalent internal name. The vector type must be one of the special
// types predefined by ARM.
void CXXNameMangler::mangleAArch64NeonVectorType(const VectorType *T) {
  QualType EltType = T->getElementType();
  assert(EltType->isBuiltinType() && "Neon vector element not a BuiltinType");
  unsigned BitSize =
      (T->getNumElements() * getASTContext().getTypeSize(EltType));
  (void)BitSize; // Silence warning.

  assert((BitSize == 64 || BitSize == 128) &&
         "Neon vector type not 64 or 128 bits");

  StringRef EltName;
  if (T->getVectorKind() == VectorKind::NeonPoly) {
    switch (cast<BuiltinType>(EltType)->getKind()) {
    case BuiltinType::UChar:
      EltName = "Poly8";
      break;
    case BuiltinType::UShort:
      EltName = "Poly16";
      break;
    case BuiltinType::ULong:
    case BuiltinType::ULongLong:
      EltName = "Poly64";
      break;
    default:
      llvm_unreachable("unexpected Neon polynomial vector element type");
    }
  } else
    EltName = mangleAArch64VectorBase(cast<BuiltinType>(EltType));

  std::string TypeName =
      ("__" + EltName + "x" + Twine(T->getNumElements()) + "_t").str();
  Out << TypeName.length() << TypeName;
}
void CXXNameMangler::mangleAArch64NeonVectorType(const DependentVectorType *T) {
  DiagnosticsEngine &Diags = Context.getDiags();
  unsigned DiagID = Diags.getCustomDiagID(
      DiagnosticsEngine::Error,
      "cannot mangle this dependent neon vector type yet");
  Diags.Report(T->getAttributeLoc(), DiagID);
}

// The AArch64 ACLE specifies that fixed-length SVE vector and predicate types
// defined with the 'arm_sve_vector_bits' attribute map to the same AAPCS64
// type as the sizeless variants.
//
// The mangling scheme for VLS types is implemented as a "pseudo" template:
//
//   '__SVE_VLS<<type>, <vector length>>'
//
// Combining the existing SVE type and a specific vector length (in bits).
// For example:
//
//   typedef __SVInt32_t foo __attribute__((arm_sve_vector_bits(512)));
//
// is described as '__SVE_VLS<__SVInt32_t, 512u>' and mangled as:
//
//   "9__SVE_VLSI" + base type mangling + "Lj" + __ARM_FEATURE_SVE_BITS + "EE"
//
//   i.e. 9__SVE_VLSIu11__SVInt32_tLj512EE
//
// The latest ACLE specification (00bet5) does not contain details of this
// mangling scheme, it will be specified in the next revision. The mangling
// scheme is otherwise defined in the appendices to the Procedure Call Standard
// for the Arm Architecture, see
// https://github.com/ARM-software/abi-aa/blob/main/aapcs64/aapcs64.rst#appendix-c-mangling
void CXXNameMangler::mangleAArch64FixedSveVectorType(const VectorType *T) {
  assert((T->getVectorKind() == VectorKind::SveFixedLengthData ||
          T->getVectorKind() == VectorKind::SveFixedLengthPredicate) &&
         "expected fixed-length SVE vector!");

  QualType EltType = T->getElementType();
  assert(EltType->isBuiltinType() &&
         "expected builtin type for fixed-length SVE vector!");

  StringRef TypeName;
  switch (cast<BuiltinType>(EltType)->getKind()) {
  case BuiltinType::SChar:
    TypeName = "__SVInt8_t";
    break;
  case BuiltinType::UChar: {
    if (T->getVectorKind() == VectorKind::SveFixedLengthData)
      TypeName = "__SVUint8_t";
    else
      TypeName = "__SVBool_t";
    break;
  }
  case BuiltinType::Short:
    TypeName = "__SVInt16_t";
    break;
  case BuiltinType::UShort:
    TypeName = "__SVUint16_t";
    break;
  case BuiltinType::Int:
    TypeName = "__SVInt32_t";
    break;
  case BuiltinType::UInt:
    TypeName = "__SVUint32_t";
    break;
  case BuiltinType::Long:
    TypeName = "__SVInt64_t";
    break;
  case BuiltinType::ULong:
    TypeName = "__SVUint64_t";
    break;
  case BuiltinType::Half:
    TypeName = "__SVFloat16_t";
    break;
  case BuiltinType::Float:
    TypeName = "__SVFloat32_t";
    break;
  case BuiltinType::Double:
    TypeName = "__SVFloat64_t";
    break;
  case BuiltinType::BFloat16:
    TypeName = "__SVBfloat16_t";
    break;
  default:
    llvm_unreachable("unexpected element type for fixed-length SVE vector!");
  }

  unsigned VecSizeInBits = getASTContext().getTypeInfo(T).Width;

  if (T->getVectorKind() == VectorKind::SveFixedLengthPredicate)
    VecSizeInBits *= 8;

  Out << "9__SVE_VLSI";
  mangleVendorType(TypeName);
  Out << "Lj" << VecSizeInBits << "EE";
}

void CXXNameMangler::mangleAArch64FixedSveVectorType(
    const DependentVectorType *T) {
  DiagnosticsEngine &Diags = Context.getDiags();
  unsigned DiagID = Diags.getCustomDiagID(
      DiagnosticsEngine::Error,
      "cannot mangle this dependent fixed-length SVE vector type yet");
  Diags.Report(T->getAttributeLoc(), DiagID);
}

void CXXNameMangler::mangleRISCVFixedRVVVectorType(const VectorType *T) {
  assert((T->getVectorKind() == VectorKind::RVVFixedLengthData ||
          T->getVectorKind() == VectorKind::RVVFixedLengthMask ||
          T->getVectorKind() == VectorKind::RVVFixedLengthMask_1 ||
          T->getVectorKind() == VectorKind::RVVFixedLengthMask_2 ||
          T->getVectorKind() == VectorKind::RVVFixedLengthMask_4) &&
         "expected fixed-length RVV vector!");

  QualType EltType = T->getElementType();
  assert(EltType->isBuiltinType() &&
         "expected builtin type for fixed-length RVV vector!");

  SmallString<20> TypeNameStr;
  llvm::raw_svector_ostream TypeNameOS(TypeNameStr);
  TypeNameOS << "__rvv_";
  switch (cast<BuiltinType>(EltType)->getKind()) {
  case BuiltinType::SChar:
    TypeNameOS << "int8";
    break;
  case BuiltinType::UChar:
    if (T->getVectorKind() == VectorKind::RVVFixedLengthData)
      TypeNameOS << "uint8";
    else
      TypeNameOS << "bool";
    break;
  case BuiltinType::Short:
    TypeNameOS << "int16";
    break;
  case BuiltinType::UShort:
    TypeNameOS << "uint16";
    break;
  case BuiltinType::Int:
    TypeNameOS << "int32";
    break;
  case BuiltinType::UInt:
    TypeNameOS << "uint32";
    break;
  case BuiltinType::Long:
    TypeNameOS << "int64";
    break;
  case BuiltinType::ULong:
    TypeNameOS << "uint64";
    break;
  case BuiltinType::Float16:
    TypeNameOS << "float16";
    break;
  case BuiltinType::Float:
    TypeNameOS << "float32";
    break;
  case BuiltinType::Double:
    TypeNameOS << "float64";
    break;
  default:
    llvm_unreachable("unexpected element type for fixed-length RVV vector!");
  }

  unsigned VecSizeInBits;
  switch (T->getVectorKind()) {
  case VectorKind::RVVFixedLengthMask_1:
    VecSizeInBits = 1;
    break;
  case VectorKind::RVVFixedLengthMask_2:
    VecSizeInBits = 2;
    break;
  case VectorKind::RVVFixedLengthMask_4:
    VecSizeInBits = 4;
    break;
  default:
    VecSizeInBits = getASTContext().getTypeInfo(T).Width;
    break;
  }

  // Apend the LMUL suffix.
  auto VScale = getASTContext().getTargetInfo().getVScaleRange(
      getASTContext().getLangOpts(), false);
  unsigned VLen = VScale->first * llvm::RISCV::RVVBitsPerBlock;

  if (T->getVectorKind() == VectorKind::RVVFixedLengthData) {
    TypeNameOS << 'm';
    if (VecSizeInBits >= VLen)
      TypeNameOS << (VecSizeInBits / VLen);
    else
      TypeNameOS << 'f' << (VLen / VecSizeInBits);
  } else {
    TypeNameOS << (VLen / VecSizeInBits);
  }
  TypeNameOS << "_t";

  Out << "9__RVV_VLSI";
  mangleVendorType(TypeNameStr);
  Out << "Lj" << VecSizeInBits << "EE";
}

void CXXNameMangler::mangleRISCVFixedRVVVectorType(
    const DependentVectorType *T) {
  DiagnosticsEngine &Diags = Context.getDiags();
  unsigned DiagID = Diags.getCustomDiagID(
      DiagnosticsEngine::Error,
      "cannot mangle this dependent fixed-length RVV vector type yet");
  Diags.Report(T->getAttributeLoc(), DiagID);
}

// GNU extension: vector types
// <type>                  ::= <vector-type>
// <vector-type>           ::= Dv <positive dimension number> _
//                                    <extended element type>
//                         ::= Dv [<dimension expression>] _ <element type>
// <extended element type> ::= <element type>
//                         ::= p # AltiVec vector pixel
//                         ::= b # Altivec vector bool
void CXXNameMangler::mangleType(const VectorType *T) {
  if ((T->getVectorKind() == VectorKind::Neon ||
       T->getVectorKind() == VectorKind::NeonPoly)) {
    llvm::Triple Target = getASTContext().getTargetInfo().getTriple();
    llvm::Triple::ArchType Arch =
        getASTContext().getTargetInfo().getTriple().getArch();
    if ((Arch == llvm::Triple::aarch64 ||
         Arch == llvm::Triple::aarch64_be) && !Target.isOSDarwin())
      mangleAArch64NeonVectorType(T);
    else
      mangleNeonVectorType(T);
    return;
  } else if (T->getVectorKind() == VectorKind::SveFixedLengthData ||
             T->getVectorKind() == VectorKind::SveFixedLengthPredicate) {
    mangleAArch64FixedSveVectorType(T);
    return;
  } else if (T->getVectorKind() == VectorKind::RVVFixedLengthData ||
             T->getVectorKind() == VectorKind::RVVFixedLengthMask ||
             T->getVectorKind() == VectorKind::RVVFixedLengthMask_1 ||
             T->getVectorKind() == VectorKind::RVVFixedLengthMask_2 ||
             T->getVectorKind() == VectorKind::RVVFixedLengthMask_4) {
    mangleRISCVFixedRVVVectorType(T);
    return;
  }
  Out << "Dv" << T->getNumElements() << '_';
  if (T->getVectorKind() == VectorKind::AltiVecPixel)
    Out << 'p';
  else if (T->getVectorKind() == VectorKind::AltiVecBool)
    Out << 'b';
  else
    mangleType(T->getElementType());
}

void CXXNameMangler::mangleType(const DependentVectorType *T) {
  if ((T->getVectorKind() == VectorKind::Neon ||
       T->getVectorKind() == VectorKind::NeonPoly)) {
    llvm::Triple Target = getASTContext().getTargetInfo().getTriple();
    llvm::Triple::ArchType Arch =
        getASTContext().getTargetInfo().getTriple().getArch();
    if ((Arch == llvm::Triple::aarch64 || Arch == llvm::Triple::aarch64_be) &&
        !Target.isOSDarwin())
      mangleAArch64NeonVectorType(T);
    else
      mangleNeonVectorType(T);
    return;
  } else if (T->getVectorKind() == VectorKind::SveFixedLengthData ||
             T->getVectorKind() == VectorKind::SveFixedLengthPredicate) {
    mangleAArch64FixedSveVectorType(T);
    return;
  } else if (T->getVectorKind() == VectorKind::RVVFixedLengthData) {
    mangleRISCVFixedRVVVectorType(T);
    return;
  }

  Out << "Dv";
  mangleExpression(T->getSizeExpr());
  Out << '_';
  if (T->getVectorKind() == VectorKind::AltiVecPixel)
    Out << 'p';
  else if (T->getVectorKind() == VectorKind::AltiVecBool)
    Out << 'b';
  else
    mangleType(T->getElementType());
}

void CXXNameMangler::mangleType(const ExtVectorType *T) {
  mangleType(static_cast<const VectorType*>(T));
}
void CXXNameMangler::mangleType(const DependentSizedExtVectorType *T) {
  Out << "Dv";
  mangleExpression(T->getSizeExpr());
  Out << '_';
  mangleType(T->getElementType());
}

void CXXNameMangler::mangleType(const ConstantMatrixType *T) {
  // Mangle matrix types as a vendor extended type:
  // u<Len>matrix_typeI<Rows><Columns><element type>E

  mangleVendorType("matrix_type");

  Out << "I";
  auto &ASTCtx = getASTContext();
  unsigned BitWidth = ASTCtx.getTypeSize(ASTCtx.getSizeType());
  llvm::APSInt Rows(BitWidth);
  Rows = T->getNumRows();
  mangleIntegerLiteral(ASTCtx.getSizeType(), Rows);
  llvm::APSInt Columns(BitWidth);
  Columns = T->getNumColumns();
  mangleIntegerLiteral(ASTCtx.getSizeType(), Columns);
  mangleType(T->getElementType());
  Out << "E";
}

void CXXNameMangler::mangleType(const DependentSizedMatrixType *T) {
  // Mangle matrix types as a vendor extended type:
  // u<Len>matrix_typeI<row expr><column expr><element type>E
  mangleVendorType("matrix_type");

  Out << "I";
  mangleTemplateArgExpr(T->getRowExpr());
  mangleTemplateArgExpr(T->getColumnExpr());
  mangleType(T->getElementType());
  Out << "E";
}

void CXXNameMangler::mangleType(const DependentAddressSpaceType *T) {
  SplitQualType split = T->getPointeeType().split();
  mangleQualifiers(split.Quals, T);
  mangleType(QualType(split.Ty, 0));
}

void CXXNameMangler::mangleType(const PackExpansionType *T) {
  // <type>  ::= Dp <type>          # pack expansion (C++0x)
  Out << "Dp";
  mangleType(T->getPattern());
}

void CXXNameMangler::mangleType(const PackIndexingType *T) {
  if (!T->hasSelectedType())
    mangleType(T->getPattern());
  else
    mangleType(T->getSelectedType());
}

void CXXNameMangler::mangleType(const ObjCInterfaceType *T) {
  mangleSourceName(T->getDecl()->getIdentifier());
}

void CXXNameMangler::mangleType(const ObjCObjectType *T) {
  // Treat __kindof as a vendor extended type qualifier.
  if (T->isKindOfType())
    Out << "U8__kindof";

  if (!T->qual_empty()) {
    // Mangle protocol qualifiers.
    SmallString<64> QualStr;
    llvm::raw_svector_ostream QualOS(QualStr);
    QualOS << "objcproto";
    for (const auto *I : T->quals()) {
      StringRef name = I->getName();
      QualOS << name.size() << name;
    }
    mangleVendorQualifier(QualStr);
  }

  mangleType(T->getBaseType());

  if (T->isSpecialized()) {
    // Mangle type arguments as I <type>+ E
    Out << 'I';
    for (auto typeArg : T->getTypeArgs())
      mangleType(typeArg);
    Out << 'E';
  }
}

void CXXNameMangler::mangleType(const BlockPointerType *T) {
  Out << "U13block_pointer";
  mangleType(T->getPointeeType());
}

void CXXNameMangler::mangleType(const InjectedClassNameType *T) {
  // Mangle injected class name types as if the user had written the
  // specialization out fully.  It may not actually be possible to see
  // this mangling, though.
  mangleType(T->getInjectedSpecializationType());
}

void CXXNameMangler::mangleType(const TemplateSpecializationType *T) {
  if (TemplateDecl *TD = T->getTemplateName().getAsTemplateDecl()) {
    mangleTemplateName(TD, T->template_arguments());
  } else {
    if (mangleSubstitution(QualType(T, 0)))
      return;

    mangleTemplatePrefix(T->getTemplateName());

    // FIXME: GCC does not appear to mangle the template arguments when
    // the template in question is a dependent template name. Should we
    // emulate that badness?
    mangleTemplateArgs(T->getTemplateName(), T->template_arguments());
    addSubstitution(QualType(T, 0));
  }
}

void CXXNameMangler::mangleType(const DependentNameType *T) {
  // Proposal by cxx-abi-dev, 2014-03-26
  // <class-enum-type> ::= <name>    # non-dependent or dependent type name or
  //                                 # dependent elaborated type specifier using
  //                                 # 'typename'
  //                   ::= Ts <name> # dependent elaborated type specifier using
  //                                 # 'struct' or 'class'
  //                   ::= Tu <name> # dependent elaborated type specifier using
  //                                 # 'union'
  //                   ::= Te <name> # dependent elaborated type specifier using
  //                                 # 'enum'
  switch (T->getKeyword()) {
  case ElaboratedTypeKeyword::None:
  case ElaboratedTypeKeyword::Typename:
    break;
  case ElaboratedTypeKeyword::Struct:
  case ElaboratedTypeKeyword::Class:
  case ElaboratedTypeKeyword::Interface:
    Out << "Ts";
    break;
  case ElaboratedTypeKeyword::Union:
    Out << "Tu";
    break;
  case ElaboratedTypeKeyword::Enum:
    Out << "Te";
    break;
  }
  // Typename types are always nested
  Out << 'N';
  manglePrefix(T->getQualifier());
  mangleSourceName(T->getIdentifier());
  Out << 'E';
}

void CXXNameMangler::mangleType(const DependentTemplateSpecializationType *T) {
  // Dependently-scoped template types are nested if they have a prefix.
  Out << 'N';

  TemplateName Prefix =
      getASTContext().getDependentTemplateName(T->getDependentTemplateName());
  mangleTemplatePrefix(Prefix);

  // FIXME: GCC does not appear to mangle the template arguments when
  // the template in question is a dependent template name. Should we
  // emulate that badness?
  mangleTemplateArgs(Prefix, T->template_arguments());
  Out << 'E';
}

void CXXNameMangler::mangleType(const TypeOfType *T) {
  // FIXME: this is pretty unsatisfactory, but there isn't an obvious
  // "extension with parameters" mangling.
  Out << "u6typeof";
}

void CXXNameMangler::mangleType(const TypeOfExprType *T) {
  // FIXME: this is pretty unsatisfactory, but there isn't an obvious
  // "extension with parameters" mangling.
  Out << "u6typeof";
}

void CXXNameMangler::mangleType(const DecltypeType *T) {
  Expr *E = T->getUnderlyingExpr();

  // type ::= Dt <expression> E  # decltype of an id-expression
  //                             #   or class member access
  //      ::= DT <expression> E  # decltype of an expression

  // This purports to be an exhaustive list of id-expressions and
  // class member accesses.  Note that we do not ignore parentheses;
  // parentheses change the semantics of decltype for these
  // expressions (and cause the mangler to use the other form).
  if (isa<DeclRefExpr>(E) ||
      isa<MemberExpr>(E) ||
      isa<UnresolvedLookupExpr>(E) ||
      isa<DependentScopeDeclRefExpr>(E) ||
      isa<CXXDependentScopeMemberExpr>(E) ||
      isa<UnresolvedMemberExpr>(E))
    Out << "Dt";
  else
    Out << "DT";
  mangleExpression(E);
  Out << 'E';
}

void CXXNameMangler::mangleType(const UnaryTransformType *T) {
  // If this is dependent, we need to record that. If not, we simply
  // mangle it as the underlying type since they are equivalent.
  if (T->isDependentType()) {
    StringRef BuiltinName;
    switch (T->getUTTKind()) {
#define TRANSFORM_TYPE_TRAIT_DEF(Enum, Trait)                                  \
  case UnaryTransformType::Enum:                                               \
    BuiltinName = "__" #Trait;                                                 \
    break;
#include "clang/Basic/TransformTypeTraits.def"
    }
    mangleVendorType(BuiltinName);
  }

  Out << "I";
  mangleType(T->getBaseType());
  Out << "E";
}

void CXXNameMangler::mangleType(const AutoType *T) {
  assert(T->getDeducedType().isNull() &&
         "Deduced AutoType shouldn't be handled here!");
  assert(T->getKeyword() != AutoTypeKeyword::GNUAutoType &&
         "shouldn't need to mangle __auto_type!");
  // <builtin-type> ::= Da # auto
  //                ::= Dc # decltype(auto)
  //                ::= Dk # constrained auto
  //                ::= DK # constrained decltype(auto)
  if (T->isConstrained() && !isCompatibleWith(LangOptions::ClangABI::Ver17)) {
    Out << (T->isDecltypeAuto() ? "DK" : "Dk");
    mangleTypeConstraint(T->getTypeConstraintConcept(),
                         T->getTypeConstraintArguments());
  } else {
    Out << (T->isDecltypeAuto() ? "Dc" : "Da");
  }
}

void CXXNameMangler::mangleType(const DeducedTemplateSpecializationType *T) {
  QualType Deduced = T->getDeducedType();
  if (!Deduced.isNull())
    return mangleType(Deduced);

  TemplateName TN = T->getTemplateName();
  assert(TN.getAsTemplateDecl() &&
         "shouldn't form deduced TST unless we know we have a template");
  mangleType(TN);
}

void CXXNameMangler::mangleType(const AtomicType *T) {
  // <type> ::= U <source-name> <type>  # vendor extended type qualifier
  // (Until there's a standardized mangling...)
  Out << "U7_Atomic";
  mangleType(T->getValueType());
}

void CXXNameMangler::mangleType(const PipeType *T) {
  // Pipe type mangling rules are described in SPIR 2.0 specification
  // A.1 Data types and A.3 Summary of changes
  // <type> ::= 8ocl_pipe
  Out << "8ocl_pipe";
}

void CXXNameMangler::mangleType(const BitIntType *T) {
  // 5.1.5.2 Builtin types
  // <type> ::= DB <number | instantiation-dependent expression> _
  //        ::= DU <number | instantiation-dependent expression> _
  Out << "D" << (T->isUnsigned() ? "U" : "B") << T->getNumBits() << "_";
}

void CXXNameMangler::mangleType(const DependentBitIntType *T) {
  // 5.1.5.2 Builtin types
  // <type> ::= DB <number | instantiation-dependent expression> _
  //        ::= DU <number | instantiation-dependent expression> _
  Out << "D" << (T->isUnsigned() ? "U" : "B");
  mangleExpression(T->getNumBitsExpr());
  Out << "_";
}

void CXXNameMangler::mangleType(const ArrayParameterType *T) {
  mangleType(cast<ConstantArrayType>(T));
}

void CXXNameMangler::mangleType(const HLSLAttributedResourceType *T) {
  llvm::SmallString<64> Str("_Res");
  const HLSLAttributedResourceType::Attributes &Attrs = T->getAttrs();
  // map resource class to HLSL virtual register letter
  switch (Attrs.ResourceClass) {
  case llvm::dxil::ResourceClass::UAV:
    Str += "_u";
    break;
  case llvm::dxil::ResourceClass::SRV:
    Str += "_t";
    break;
  case llvm::dxil::ResourceClass::CBuffer:
    Str += "_b";
    break;
  case llvm::dxil::ResourceClass::Sampler:
    Str += "_s";
    break;
  }
  if (Attrs.IsROV)
    Str += "_ROV";
  if (Attrs.RawBuffer)
    Str += "_Raw";
  if (T->hasContainedType())
    Str += "_CT";
  mangleVendorQualifier(Str);

  if (T->hasContainedType()) {
    mangleType(T->getContainedType());
  }
  mangleType(T->getWrappedType());
}

void CXXNameMangler::mangleType(const HLSLInlineSpirvType *T) {
  SmallString<20> TypeNameStr;
  llvm::raw_svector_ostream TypeNameOS(TypeNameStr);

  TypeNameOS << "spirv_type";

  TypeNameOS << "_" << T->getOpcode();
  TypeNameOS << "_" << T->getSize();
  TypeNameOS << "_" << T->getAlignment();

  mangleVendorType(TypeNameStr);

  for (auto &Operand : T->getOperands()) {
    using SpirvOperandKind = SpirvOperand::SpirvOperandKind;

    switch (Operand.getKind()) {
    case SpirvOperandKind::ConstantId:
      mangleVendorQualifier("_Const");
      mangleIntegerLiteral(Operand.getResultType(),
                           llvm::APSInt(Operand.getValue()));
      break;
    case SpirvOperandKind::Literal:
      mangleVendorQualifier("_Lit");
      mangleIntegerLiteral(Context.getASTContext().IntTy,
                           llvm::APSInt(Operand.getValue()));
      break;
    case SpirvOperandKind::TypeId:
      mangleVendorQualifier("_Type");
      mangleType(Operand.getResultType());
      break;
    default:
      llvm_unreachable("Invalid SpirvOperand kind");
      break;
    }
    TypeNameOS << Operand.getKind();
  }
}

void CXXNameMangler::mangleIntegerLiteral(QualType T,
                                          const llvm::APSInt &Value) {
  //  <expr-primary> ::= L <type> <value number> E # integer literal
  Out << 'L';

  mangleType(T);
  if (T->isBooleanType()) {
    // Boolean values are encoded as 0/1.
    Out << (Value.getBoolValue() ? '1' : '0');
  } else {
    mangleNumber(Value);
  }
  Out << 'E';
}

void CXXNameMangler::mangleMemberExprBase(const Expr *Base, bool IsArrow) {
  // Ignore member expressions involving anonymous unions.
  while (const auto *RT = Base->getType()->getAs<RecordType>()) {
    if (!RT->getDecl()->isAnonymousStructOrUnion())
      break;
    const auto *ME = dyn_cast<MemberExpr>(Base);
    if (!ME)
      break;
    Base = ME->getBase();
    IsArrow = ME->isArrow();
  }

  if (Base->isImplicitCXXThis()) {
    // Note: GCC mangles member expressions to the implicit 'this' as
    // *this., whereas we represent them as this->. The Itanium C++ ABI
    // does not specify anything here, so we follow GCC.
    Out << "dtdefpT";
  } else {
    Out << (IsArrow ? "pt" : "dt");
    mangleExpression(Base);
  }
}

/// Mangles a member expression.
void CXXNameMangler::mangleMemberExpr(const Expr *base,
                                      bool isArrow,
                                      NestedNameSpecifier *qualifier,
                                      NamedDecl *firstQualifierLookup,
                                      DeclarationName member,
                                      const TemplateArgumentLoc *TemplateArgs,
                                      unsigned NumTemplateArgs,
                                      unsigned arity) {
  // <expression> ::= dt <expression> <unresolved-name>
  //              ::= pt <expression> <unresolved-name>
  if (base)
    mangleMemberExprBase(base, isArrow);
  mangleUnresolvedName(qualifier, member, TemplateArgs, NumTemplateArgs, arity);
}

/// Look at the callee of the given call expression and determine if
/// it's a parenthesized id-expression which would have triggered ADL
/// otherwise.
static bool isParenthesizedADLCallee(const CallExpr *call) {
  const Expr *callee = call->getCallee();
  const Expr *fn = callee->IgnoreParens();

  // Must be parenthesized.  IgnoreParens() skips __extension__ nodes,
  // too, but for those to appear in the callee, it would have to be
  // parenthesized.
  if (callee == fn) return false;

  // Must be an unresolved lookup.
  const UnresolvedLookupExpr *lookup = dyn_cast<UnresolvedLookupExpr>(fn);
  if (!lookup) return false;

  assert(!lookup->requiresADL());

  // Must be an unqualified lookup.
  if (lookup->getQualifier()) return false;

  // Must not have found a class member.  Note that if one is a class
  // member, they're all class members.
  if (lookup->getNumDecls() > 0 &&
      (*lookup->decls_begin())->isCXXClassMember())
    return false;

  // Otherwise, ADL would have been triggered.
  return true;
}

void CXXNameMangler::mangleCastExpression(const Expr *E, StringRef CastEncoding) {
  const ExplicitCastExpr *ECE = cast<ExplicitCastExpr>(E);
  Out << CastEncoding;
  mangleType(ECE->getType());
  mangleExpression(ECE->getSubExpr());
}

void CXXNameMangler::mangleInitListElements(const InitListExpr *InitList) {
  if (auto *Syntactic = InitList->getSyntacticForm())
    InitList = Syntactic;
  for (unsigned i = 0, e = InitList->getNumInits(); i != e; ++i)
    mangleExpression(InitList->getInit(i));
}

void CXXNameMangler::mangleRequirement(SourceLocation RequiresExprLoc,
                                       const concepts::Requirement *Req) {
  using concepts::Requirement;

  // TODO: We can't mangle the result of a failed substitution. It's not clear
  // whether we should be mangling the original form prior to any substitution
  // instead. See https://lists.isocpp.org/core/2023/04/14118.php
  auto HandleSubstitutionFailure =
      [&](SourceLocation Loc) {
        DiagnosticsEngine &Diags = Context.getDiags();
        unsigned DiagID = Diags.getCustomDiagID(
            DiagnosticsEngine::Error, "cannot mangle this requires-expression "
                                      "containing a substitution failure");
        Diags.Report(Loc, DiagID);
        Out << 'F';
      };

  switch (Req->getKind()) {
  case Requirement::RK_Type: {
    const auto *TR = cast<concepts::TypeRequirement>(Req);
    if (TR->isSubstitutionFailure())
      return HandleSubstitutionFailure(
          TR->getSubstitutionDiagnostic()->DiagLoc);

    Out << 'T';
    mangleType(TR->getType()->getType());
    break;
  }

  case Requirement::RK_Simple:
  case Requirement::RK_Compound: {
    const auto *ER = cast<concepts::ExprRequirement>(Req);
    if (ER->isExprSubstitutionFailure())
      return HandleSubstitutionFailure(
          ER->getExprSubstitutionDiagnostic()->DiagLoc);

    Out << 'X';
    mangleExpression(ER->getExpr());

    if (ER->hasNoexceptRequirement())
      Out << 'N';

    if (!ER->getReturnTypeRequirement().isEmpty()) {
      if (ER->getReturnTypeRequirement().isSubstitutionFailure())
        return HandleSubstitutionFailure(ER->getReturnTypeRequirement()
                                             .getSubstitutionDiagnostic()
                                             ->DiagLoc);

      Out << 'R';
      mangleTypeConstraint(ER->getReturnTypeRequirement().getTypeConstraint());
    }
    break;
  }

  case Requirement::RK_Nested:
    const auto *NR = cast<concepts::NestedRequirement>(Req);
    if (NR->hasInvalidConstraint()) {
      // FIXME: NestedRequirement should track the location of its requires
      // keyword.
      return HandleSubstitutionFailure(RequiresExprLoc);
    }

    Out << 'Q';
    mangleExpression(NR->getConstraintExpr());
    break;
  }
}

void CXXNameMangler::mangleExpression(const Expr *E, unsigned Arity,
                                      bool AsTemplateArg) {
  // <expression> ::= <unary operator-name> <expression>
  //              ::= <binary operator-name> <expression> <expression>
  //              ::= <trinary operator-name> <expression> <expression> <expression>
  //              ::= cv <type> expression           # conversion with one argument
  //              ::= cv <type> _ <expression>* E # conversion with a different number of arguments
  //              ::= dc <type> <expression>         # dynamic_cast<type> (expression)
  //              ::= sc <type> <expression>         # static_cast<type> (expression)
  //              ::= cc <type> <expression>         # const_cast<type> (expression)
  //              ::= rc <type> <expression>         # reinterpret_cast<type> (expression)
  //              ::= st <type>                      # sizeof (a type)
  //              ::= at <type>                      # alignof (a type)
  //              ::= <template-param>
  //              ::= <function-param>
  //              ::= fpT                            # 'this' expression (part of <function-param>)
  //              ::= sr <type> <unqualified-name>                   # dependent name
  //              ::= sr <type> <unqualified-name> <template-args>   # dependent template-id
  //              ::= ds <expression> <expression>                   # expr.*expr
  //              ::= sZ <template-param>                            # size of a parameter pack
  //              ::= sZ <function-param>    # size of a function parameter pack
  //              ::= u <source-name> <template-arg>* E # vendor extended expression
  //              ::= <expr-primary>
  // <expr-primary> ::= L <type> <value number> E    # integer literal
  //                ::= L <type> <value float> E     # floating literal
  //                ::= L <type> <string type> E     # string literal
  //                ::= L <nullptr type> E           # nullptr literal "LDnE"
  //                ::= L <pointer type> 0 E         # null pointer template argument
  //                ::= L <type> <real-part float> _ <imag-part float> E    # complex floating point literal (C99); not used by clang
  //                ::= L <mangled-name> E           # external name
  QualType ImplicitlyConvertedToType;

  // A top-level expression that's not <expr-primary> needs to be wrapped in
  // X...E in a template arg.
  bool IsPrimaryExpr = true;
  auto NotPrimaryExpr = [&] {
    if (AsTemplateArg && IsPrimaryExpr)
      Out << 'X';
    IsPrimaryExpr = false;
  };

  auto MangleDeclRefExpr = [&](const NamedDecl *D) {
    switch (D->getKind()) {
    default:
      //  <expr-primary> ::= L <mangled-name> E # external name
      Out << 'L';
      mangle(D);
      Out << 'E';
      break;

    case Decl::ParmVar:
      NotPrimaryExpr();
      mangleFunctionParam(cast<ParmVarDecl>(D));
      break;

    case Decl::EnumConstant: {
      // <expr-primary>
      const EnumConstantDecl *ED = cast<EnumConstantDecl>(D);
      mangleIntegerLiteral(ED->getType(), ED->getInitVal());
      break;
    }

    case Decl::NonTypeTemplateParm:
      NotPrimaryExpr();
      const NonTypeTemplateParmDecl *PD = cast<NonTypeTemplateParmDecl>(D);
      mangleTemplateParameter(PD->getDepth(), PD->getIndex());
      break;
    }
  };

  // 'goto recurse' is used when handling a simple "unwrapping" node which
  // produces no output, where ImplicitlyConvertedToType and AsTemplateArg need
  // to be preserved.
recurse:
  switch (E->getStmtClass()) {
  case Expr::NoStmtClass:
#define ABSTRACT_STMT(Type)
#define EXPR(Type, Base)
#define STMT(Type, Base) \
  case Expr::Type##Class:
#include "clang/AST/StmtNodes.inc"
    // fallthrough

  // These all can only appear in local or variable-initialization
  // contexts and so should never appear in a mangling.
  case Expr::AddrLabelExprClass:
  case Expr::DesignatedInitUpdateExprClass:
  case Expr::ImplicitValueInitExprClass:
  case Expr::ArrayInitLoopExprClass:
  case Expr::ArrayInitIndexExprClass:
  case Expr::NoInitExprClass:
  case Expr::ParenListExprClass:
  case Expr::MSPropertyRefExprClass:
  case Expr::MSPropertySubscriptExprClass:
  case Expr::RecoveryExprClass:
  case Expr::ArraySectionExprClass:
  case Expr::OMPArrayShapingExprClass:
  case Expr::OMPIteratorExprClass:
  case Expr::CXXInheritedCtorInitExprClass:
  case Expr::CXXParenListInitExprClass:
  case Expr::PackIndexingExprClass:
    llvm_unreachable("unexpected statement kind");

  case Expr::ConstantExprClass:
    E = cast<ConstantExpr>(E)->getSubExpr();
    goto recurse;

  // FIXME: invent manglings for all these.
  case Expr::BlockExprClass:
  case Expr::ChooseExprClass:
  case Expr::CompoundLiteralExprClass:
  case Expr::ExtVectorElementExprClass:
  case Expr::GenericSelectionExprClass:
  case Expr::ObjCEncodeExprClass:
  case Expr::ObjCIsaExprClass:
  case Expr::ObjCIvarRefExprClass:
  case Expr::ObjCMessageExprClass:
  case Expr::ObjCPropertyRefExprClass:
  case Expr::ObjCProtocolExprClass:
  case Expr::ObjCSelectorExprClass:
  case Expr::ObjCStringLiteralClass:
  case Expr::ObjCBoxedExprClass:
  case Expr::ObjCArrayLiteralClass:
  case Expr::ObjCDictionaryLiteralClass:
  case Expr::ObjCSubscriptRefExprClass:
  case Expr::ObjCIndirectCopyRestoreExprClass:
  case Expr::ObjCAvailabilityCheckExprClass:
  case Expr::OffsetOfExprClass:
  case Expr::PredefinedExprClass:
  case Expr::ShuffleVectorExprClass:
  case Expr::ConvertVectorExprClass:
  case Expr::StmtExprClass:
  case Expr::ArrayTypeTraitExprClass:
  case Expr::ExpressionTraitExprClass:
  case Expr::VAArgExprClass:
  case Expr::CUDAKernelCallExprClass:
  case Expr::AsTypeExprClass:
  case Expr::PseudoObjectExprClass:
  case Expr::AtomicExprClass:
  case Expr::SourceLocExprClass:
  case Expr::EmbedExprClass:
  case Expr::BuiltinBitCastExprClass: {
    NotPrimaryExpr();
    if (!NullOut) {
      // As bad as this diagnostic is, it's better than crashing.
      DiagnosticsEngine &Diags = Context.getDiags();
      unsigned DiagID = Diags.getCustomDiagID(DiagnosticsEngine::Error,
                                       "cannot yet mangle expression type %0");
      Diags.Report(E->getExprLoc(), DiagID)
        << E->getStmtClassName() << E->getSourceRange();
      return;
    }
    break;
  }

  case Expr::CXXUuidofExprClass: {
    NotPrimaryExpr();
    const CXXUuidofExpr *UE = cast<CXXUuidofExpr>(E);
    // As of clang 12, uuidof uses the vendor extended expression
    // mangling. Previously, it used a special-cased nonstandard extension.
    if (!isCompatibleWith(LangOptions::ClangABI::Ver11)) {
      Out << "u8__uuidof";
      if (UE->isTypeOperand())
        mangleType(UE->getTypeOperand(Context.getASTContext()));
      else
        mangleTemplateArgExpr(UE->getExprOperand());
      Out << 'E';
    } else {
      if (UE->isTypeOperand()) {
        QualType UuidT = UE->getTypeOperand(Context.getASTContext());
        Out << "u8__uuidoft";
        mangleType(UuidT);
      } else {
        Expr *UuidExp = UE->getExprOperand();
        Out << "u8__uuidofz";
        mangleExpression(UuidExp);
      }
    }
    break;
  }

  // Even gcc-4.5 doesn't mangle this.
  case Expr::BinaryConditionalOperatorClass: {
    NotPrimaryExpr();
    DiagnosticsEngine &Diags = Context.getDiags();
    unsigned DiagID =
      Diags.getCustomDiagID(DiagnosticsEngine::Error,
                "?: operator with omitted middle operand cannot be mangled");
    Diags.Report(E->getExprLoc(), DiagID)
      << E->getStmtClassName() << E->getSourceRange();
    return;
  }

  // These are used for internal purposes and cannot be meaningfully mangled.
  case Expr::OpaqueValueExprClass:
    llvm_unreachable("cannot mangle opaque value; mangling wrong thing?");

  case Expr::InitListExprClass: {
    NotPrimaryExpr();
    Out << "il";
    mangleInitListElements(cast<InitListExpr>(E));
    Out << "E";
    break;
  }

  case Expr::DesignatedInitExprClass: {
    NotPrimaryExpr();
    auto *DIE = cast<DesignatedInitExpr>(E);
    for (const auto &Designator : DIE->designators()) {
      if (Designator.isFieldDesignator()) {
        Out << "di";
        mangleSourceName(Designator.getFieldName());
      } else if (Designator.isArrayDesignator()) {
        Out << "dx";
        mangleExpression(DIE->getArrayIndex(Designator));
      } else {
        assert(Designator.isArrayRangeDesignator() &&
               "unknown designator kind");
        Out << "dX";
        mangleExpression(DIE->getArrayRangeStart(Designator));
        mangleExpression(DIE->getArrayRangeEnd(Designator));
      }
    }
    mangleExpression(DIE->getInit());
    break;
  }

  case Expr::CXXDefaultArgExprClass:
    E = cast<CXXDefaultArgExpr>(E)->getExpr();
    goto recurse;

  case Expr::CXXDefaultInitExprClass:
    E = cast<CXXDefaultInitExpr>(E)->getExpr();
    goto recurse;

  case Expr::CXXStdInitializerListExprClass:
    E = cast<CXXStdInitializerListExpr>(E)->getSubExpr();
    goto recurse;

  case Expr::SubstNonTypeTemplateParmExprClass: {
    // Mangle a substituted parameter the same way we mangle the template
    // argument.
    auto *SNTTPE = cast<SubstNonTypeTemplateParmExpr>(E);
    if (auto *CE = dyn_cast<ConstantExpr>(SNTTPE->getReplacement())) {
      // Pull out the constant value and mangle it as a template argument.
      QualType ParamType = SNTTPE->getParameterType(Context.getASTContext());
      assert(CE->hasAPValueResult() && "expected the NTTP to have an APValue");
      mangleValueInTemplateArg(ParamType, CE->getAPValueResult(), false,
                               /*NeedExactType=*/true);
      break;
    }
    // The remaining cases all happen to be substituted with expressions that
    // mangle the same as a corresponding template argument anyway.
    E = cast<SubstNonTypeTemplateParmExpr>(E)->getReplacement();
    goto recurse;
  }

  case Expr::UserDefinedLiteralClass:
    // We follow g++'s approach of mangling a UDL as a call to the literal
    // operator.
  case Expr::CXXMemberCallExprClass: // fallthrough
  case Expr::CallExprClass: {
    NotPrimaryExpr();
    const CallExpr *CE = cast<CallExpr>(E);

    // <expression> ::= cp <simple-id> <expression>* E
    // We use this mangling only when the call would use ADL except
    // for being parenthesized.  Per discussion with David
    // Vandervoorde, 2011.04.25.
    if (isParenthesizedADLCallee(CE)) {
      Out << "cp";
      // The callee here is a parenthesized UnresolvedLookupExpr with
      // no qualifier and should always get mangled as a <simple-id>
      // anyway.

    // <expression> ::= cl <expression>* E
    } else {
      Out << "cl";
    }

    unsigned CallArity = CE->getNumArgs();
    for (const Expr *Arg : CE->arguments())
      if (isa<PackExpansionExpr>(Arg))
        CallArity = UnknownArity;

    mangleExpression(CE->getCallee(), CallArity);
    for (const Expr *Arg : CE->arguments())
      mangleExpression(Arg);
    Out << 'E';
    break;
  }

  case Expr::CXXNewExprClass: {
    NotPrimaryExpr();
    const CXXNewExpr *New = cast<CXXNewExpr>(E);
    if (New->isGlobalNew()) Out << "gs";
    Out << (New->isArray() ? "na" : "nw");
    for (CXXNewExpr::const_arg_iterator I = New->placement_arg_begin(),
           E = New->placement_arg_end(); I != E; ++I)
      mangleExpression(*I);
    Out << '_';
    mangleType(New->getAllocatedType());
    if (New->hasInitializer()) {
      if (New->getInitializationStyle() == CXXNewInitializationStyle::Braces)
        Out << "il";
      else
        Out << "pi";
      const Expr *Init = New->getInitializer();
      if (const CXXConstructExpr *CCE = dyn_cast<CXXConstructExpr>(Init)) {
        // Directly inline the initializers.
        for (CXXConstructExpr::const_arg_iterator I = CCE->arg_begin(),
                                                  E = CCE->arg_end();
             I != E; ++I)
          mangleExpression(*I);
      } else if (const ParenListExpr *PLE = dyn_cast<ParenListExpr>(Init)) {
        for (unsigned i = 0, e = PLE->getNumExprs(); i != e; ++i)
          mangleExpression(PLE->getExpr(i));
      } else if (New->getInitializationStyle() ==
                     CXXNewInitializationStyle::Braces &&
                 isa<InitListExpr>(Init)) {
        // Only take InitListExprs apart for list-initialization.
        mangleInitListElements(cast<InitListExpr>(Init));
      } else
        mangleExpression(Init);
    }
    Out << 'E';
    break;
  }

  case Expr::CXXPseudoDestructorExprClass: {
    NotPrimaryExpr();
    const auto *PDE = cast<CXXPseudoDestructorExpr>(E);
    if (const Expr *Base = PDE->getBase())
      mangleMemberExprBase(Base, PDE->isArrow());
    NestedNameSpecifier *Qualifier = PDE->getQualifier();
    if (TypeSourceInfo *ScopeInfo = PDE->getScopeTypeInfo()) {
      if (Qualifier) {
        mangleUnresolvedPrefix(Qualifier,
                               /*recursive=*/true);
        mangleUnresolvedTypeOrSimpleId(ScopeInfo->getType());
        Out << 'E';
      } else {
        Out << "sr";
        if (!mangleUnresolvedTypeOrSimpleId(ScopeInfo->getType()))
          Out << 'E';
      }
    } else if (Qualifier) {
      mangleUnresolvedPrefix(Qualifier);
    }
    // <base-unresolved-name> ::= dn <destructor-name>
    Out << "dn";
    QualType DestroyedType = PDE->getDestroyedType();
    mangleUnresolvedTypeOrSimpleId(DestroyedType);
    break;
  }

  case Expr::MemberExprClass: {
    NotPrimaryExpr();
    const MemberExpr *ME = cast<MemberExpr>(E);
    mangleMemberExpr(ME->getBase(), ME->isArrow(),
                     ME->getQualifier(), nullptr,
                     ME->getMemberDecl()->getDeclName(),
                     ME->getTemplateArgs(), ME->getNumTemplateArgs(),
                     Arity);
    break;
  }

  case Expr::UnresolvedMemberExprClass: {
    NotPrimaryExpr();
    const UnresolvedMemberExpr *ME = cast<UnresolvedMemberExpr>(E);
    mangleMemberExpr(ME->isImplicitAccess() ? nullptr : ME->getBase(),
                     ME->isArrow(), ME->getQualifier(), nullptr,
                     ME->getMemberName(),
                     ME->getTemplateArgs(), ME->getNumTemplateArgs(),
                     Arity);
    break;
  }

  case Expr::CXXDependentScopeMemberExprClass: {
    NotPrimaryExpr();
    const CXXDependentScopeMemberExpr *ME
      = cast<CXXDependentScopeMemberExpr>(E);
    mangleMemberExpr(ME->isImplicitAccess() ? nullptr : ME->getBase(),
                     ME->isArrow(), ME->getQualifier(),
                     ME->getFirstQualifierFoundInScope(),
                     ME->getMember(),
                     ME->getTemplateArgs(), ME->getNumTemplateArgs(),
                     Arity);
    break;
  }

  case Expr::UnresolvedLookupExprClass: {
    NotPrimaryExpr();
    const UnresolvedLookupExpr *ULE = cast<UnresolvedLookupExpr>(E);
    mangleUnresolvedName(ULE->getQualifier(), ULE->getName(),
                         ULE->getTemplateArgs(), ULE->getNumTemplateArgs(),
                         Arity);
    break;
  }

  case Expr::CXXUnresolvedConstructExprClass: {
    NotPrimaryExpr();
    const CXXUnresolvedConstructExpr *CE = cast<CXXUnresolvedConstructExpr>(E);
    unsigned N = CE->getNumArgs();

    if (CE->isListInitialization()) {
      assert(N == 1 && "unexpected form for list initialization");
      auto *IL = cast<InitListExpr>(CE->getArg(0));
      Out << "tl";
      mangleType(CE->getType());
      mangleInitListElements(IL);
      Out << "E";
      break;
    }

    Out << "cv";
    mangleType(CE->getType());
    if (N != 1) Out << '_';
    for (unsigned I = 0; I != N; ++I) mangleExpression(CE->getArg(I));
    if (N != 1) Out << 'E';
    break;
  }

  case Expr::CXXConstructExprClass: {
    // An implicit cast is silent, thus may contain <expr-primary>.
    const auto *CE = cast<CXXConstructExpr>(E);
    if (!CE->isListInitialization() || CE->isStdInitListInitialization()) {
      assert(
          CE->getNumArgs() >= 1 &&
          (CE->getNumArgs() == 1 || isa<CXXDefaultArgExpr>(CE->getArg(1))) &&
          "implicit CXXConstructExpr must have one argument");
      E = cast<CXXConstructExpr>(E)->getArg(0);
      goto recurse;
    }
    NotPrimaryExpr();
    Out << "il";
    for (auto *E : CE->arguments())
      mangleExpression(E);
    Out << "E";
    break;
  }

  case Expr::CXXTemporaryObjectExprClass: {
    NotPrimaryExpr();
    const auto *CE = cast<CXXTemporaryObjectExpr>(E);
    unsigned N = CE->getNumArgs();
    bool List = CE->isListInitialization();

    if (List)
      Out << "tl";
    else
      Out << "cv";
    mangleType(CE->getType());
    if (!List && N != 1)
      Out << '_';
    if (CE->isStdInitListInitialization()) {
      // We implicitly created a std::initializer_list<T> for the first argument
      // of a constructor of type U in an expression of the form U{a, b, c}.
      // Strip all the semantic gunk off the initializer list.
      auto *SILE =
          cast<CXXStdInitializerListExpr>(CE->getArg(0)->IgnoreImplicit());
      auto *ILE = cast<InitListExpr>(SILE->getSubExpr()->IgnoreImplicit());
      mangleInitListElements(ILE);
    } else {
      for (auto *E : CE->arguments())
        mangleExpression(E);
    }
    if (List || N != 1)
      Out << 'E';
    break;
  }

  case Expr::CXXScalarValueInitExprClass:
    NotPrimaryExpr();
    Out << "cv";
    mangleType(E->getType());
    Out << "_E";
    break;

  case Expr::CXXNoexceptExprClass:
    NotPrimaryExpr();
    Out << "nx";
    mangleExpression(cast<CXXNoexceptExpr>(E)->getOperand());
    break;

  case Expr::UnaryExprOrTypeTraitExprClass: {
    // Non-instantiation-dependent traits are an <expr-primary> integer literal.
    const UnaryExprOrTypeTraitExpr *SAE = cast<UnaryExprOrTypeTraitExpr>(E);

    if (!SAE->isInstantiationDependent()) {
      // Itanium C++ ABI:
      //   If the operand of a sizeof or alignof operator is not
      //   instantiation-dependent it is encoded as an integer literal
      //   reflecting the result of the operator.
      //
      //   If the result of the operator is implicitly converted to a known
      //   integer type, that type is used for the literal; otherwise, the type
      //   of std::size_t or std::ptrdiff_t is used.
      //
      // FIXME: We still include the operand in the profile in this case. This
      // can lead to mangling collisions between function templates that we
      // consider to be different.
      QualType T = (ImplicitlyConvertedToType.isNull() ||
                    !ImplicitlyConvertedToType->isIntegerType())? SAE->getType()
                                                    : ImplicitlyConvertedToType;
      llvm::APSInt V = SAE->EvaluateKnownConstInt(Context.getASTContext());
      mangleIntegerLiteral(T, V);
      break;
    }

    NotPrimaryExpr(); // But otherwise, they are not.

    auto MangleAlignofSizeofArg = [&] {
      if (SAE->isArgumentType()) {
        Out << 't';
        mangleType(SAE->getArgumentType());
      } else {
        Out << 'z';
        mangleExpression(SAE->getArgumentExpr());
      }
    };

    auto MangleExtensionBuiltin = [&](const UnaryExprOrTypeTraitExpr *E,
                                      StringRef Name = {}) {
      if (Name.empty())
        Name = getTraitSpelling(E->getKind());
      mangleVendorType(Name);
      if (SAE->isArgumentType())
        mangleType(SAE->getArgumentType());
      else
        mangleTemplateArgExpr(SAE->getArgumentExpr());
      Out << 'E';
    };

    switch (SAE->getKind()) {
    case UETT_SizeOf:
      Out << 's';
      MangleAlignofSizeofArg();
      break;
    case UETT_PreferredAlignOf:
      // As of clang 12, we mangle __alignof__ differently than alignof. (They
      // have acted differently since Clang 8, but were previously mangled the
      // same.)
      if (!isCompatibleWith(LangOptions::ClangABI::Ver11)) {
        MangleExtensionBuiltin(SAE, "__alignof__");
        break;
      }
      [[fallthrough]];
    case UETT_AlignOf:
      Out << 'a';
      MangleAlignofSizeofArg();
      break;

    case UETT_CountOf:
    case UETT_VectorElements:
    case UETT_OpenMPRequiredSimdAlign:
    case UETT_VecStep:
    case UETT_PtrAuthTypeDiscriminator:
    case UETT_DataSizeOf: {
      DiagnosticsEngine &Diags = Context.getDiags();
      unsigned DiagID = Diags.getCustomDiagID(
          DiagnosticsEngine::Error, "cannot yet mangle %0 expression");
      Diags.Report(E->getExprLoc(), DiagID) << getTraitSpelling(SAE->getKind());
      return;
    }
    }
    break;
  }

  case Expr::TypeTraitExprClass: {
    //  <expression> ::= u <source-name> <template-arg>* E # vendor extension
    const TypeTraitExpr *TTE = cast<TypeTraitExpr>(E);
    NotPrimaryExpr();
    llvm::StringRef Spelling = getTraitSpelling(TTE->getTrait());
    mangleVendorType(Spelling);
    for (TypeSourceInfo *TSI : TTE->getArgs()) {
      mangleType(TSI->getType());
    }
    Out << 'E';
    break;
  }

  case Expr::CXXThrowExprClass: {
    NotPrimaryExpr();
    const CXXThrowExpr *TE = cast<CXXThrowExpr>(E);
    //  <expression> ::= tw <expression>  # throw expression
    //               ::= tr               # rethrow
    if (TE->getSubExpr()) {
      Out << "tw";
      mangleExpression(TE->getSubExpr());
    } else {
      Out << "tr";
    }
    break;
  }

  case Expr::CXXTypeidExprClass: {
    NotPrimaryExpr();
    const CXXTypeidExpr *TIE = cast<CXXTypeidExpr>(E);
    //  <expression> ::= ti <type>        # typeid (type)
    //               ::= te <expression>  # typeid (expression)
    if (TIE->isTypeOperand()) {
      Out << "ti";
      mangleType(TIE->getTypeOperand(Context.getASTContext()));
    } else {
      Out << "te";
      mangleExpression(TIE->getExprOperand());
    }
    break;
  }

  case Expr::CXXDeleteExprClass: {
    NotPrimaryExpr();
    const CXXDeleteExpr *DE = cast<CXXDeleteExpr>(E);
    //  <expression> ::= [gs] dl <expression>  # [::] delete expr
    //               ::= [gs] da <expression>  # [::] delete [] expr
    if (DE->isGlobalDelete()) Out << "gs";
    Out << (DE->isArrayForm() ? "da" : "dl");
    mangleExpression(DE->getArgument());
    break;
  }

  case Expr::UnaryOperatorClass: {
    NotPrimaryExpr();
    const UnaryOperator *UO = cast<UnaryOperator>(E);
    mangleOperatorName(UnaryOperator::getOverloadedOperator(UO->getOpcode()),
                       /*Arity=*/1);
    mangleExpression(UO->getSubExpr());
    break;
  }

  case Expr::ArraySubscriptExprClass: {
    NotPrimaryExpr();
    const ArraySubscriptExpr *AE = cast<ArraySubscriptExpr>(E);

    // Array subscript is treated as a syntactically weird form of
    // binary operator.
    Out << "ix";
    mangleExpression(AE->getLHS());
    mangleExpression(AE->getRHS());
    break;
  }

  case Expr::MatrixSubscriptExprClass: {
    NotPrimaryExpr();
    const MatrixSubscriptExpr *ME = cast<MatrixSubscriptExpr>(E);
    Out << "ixix";
    mangleExpression(ME->getBase());
    mangleExpression(ME->getRowIdx());
    mangleExpression(ME->getColumnIdx());
    break;
  }

  case Expr::CompoundAssignOperatorClass: // fallthrough
  case Expr::BinaryOperatorClass: {
    NotPrimaryExpr();
    const BinaryOperator *BO = cast<BinaryOperator>(E);
    if (BO->getOpcode() == BO_PtrMemD)
      Out << "ds";
    else
      mangleOperatorName(BinaryOperator::getOverloadedOperator(BO->getOpcode()),
                         /*Arity=*/2);
    mangleExpression(BO->getLHS());
    mangleExpression(BO->getRHS());
    break;
  }

  case Expr::CXXRewrittenBinaryOperatorClass: {
    NotPrimaryExpr();
    // The mangled form represents the original syntax.
    CXXRewrittenBinaryOperator::DecomposedForm Decomposed =
        cast<CXXRewrittenBinaryOperator>(E)->getDecomposedForm();
    mangleOperatorName(BinaryOperator::getOverloadedOperator(Decomposed.Opcode),
                       /*Arity=*/2);
    mangleExpression(Decomposed.LHS);
    mangleExpression(Decomposed.RHS);
    break;
  }

  case Expr::ConditionalOperatorClass: {
    NotPrimaryExpr();
    const ConditionalOperator *CO = cast<ConditionalOperator>(E);
    mangleOperatorName(OO_Conditional, /*Arity=*/3);
    mangleExpression(CO->getCond());
    mangleExpression(CO->getLHS(), Arity);
    mangleExpression(CO->getRHS(), Arity);
    break;
  }

  case Expr::ImplicitCastExprClass: {
    ImplicitlyConvertedToType = E->getType();
    E = cast<ImplicitCastExpr>(E)->getSubExpr();
    goto recurse;
  }

  case Expr::ObjCBridgedCastExprClass: {
    NotPrimaryExpr();
    // Mangle ownership casts as a vendor extended operator __bridge,
    // __bridge_transfer, or __bridge_retain.
    StringRef Kind = cast<ObjCBridgedCastExpr>(E)->getBridgeKindName();
    Out << "v1U" << Kind.size() << Kind;
    mangleCastExpression(E, "cv");
    break;
  }

  case Expr::CStyleCastExprClass:
    NotPrimaryExpr();
    mangleCastExpression(E, "cv");
    break;

  case Expr::CXXFunctionalCastExprClass: {
    NotPrimaryExpr();
    auto *Sub = cast<ExplicitCastExpr>(E)->getSubExpr()->IgnoreImplicit();
    // FIXME: Add isImplicit to CXXConstructExpr.
    if (auto *CCE = dyn_cast<CXXConstructExpr>(Sub))
      if (CCE->getParenOrBraceRange().isInvalid())
        Sub = CCE->getArg(0)->IgnoreImplicit();
    if (auto *StdInitList = dyn_cast<CXXStdInitializerListExpr>(Sub))
      Sub = StdInitList->getSubExpr()->IgnoreImplicit();
    if (auto *IL = dyn_cast<InitListExpr>(Sub)) {
      Out << "tl";
      mangleType(E->getType());
      mangleInitListElements(IL);
      Out << "E";
    } else {
      mangleCastExpression(E, "cv");
    }
    break;
  }

  case Expr::CXXStaticCastExprClass:
    NotPrimaryExpr();
    mangleCastExpression(E, "sc");
    break;
  case Expr::CXXDynamicCastExprClass:
    NotPrimaryExpr();
    mangleCastExpression(E, "dc");
    break;
  case Expr::CXXReinterpretCastExprClass:
    NotPrimaryExpr();
    mangleCastExpression(E, "rc");
    break;
  case Expr::CXXConstCastExprClass:
    NotPrimaryExpr();
    mangleCastExpression(E, "cc");
    break;
  case Expr::CXXAddrspaceCastExprClass:
    NotPrimaryExpr();
    mangleCastExpression(E, "ac");
    break;

  case Expr::CXXOperatorCallExprClass: {
    NotPrimaryExpr();
    const CXXOperatorCallExpr *CE = cast<CXXOperatorCallExpr>(E);
    unsigned NumArgs = CE->getNumArgs();
    // A CXXOperatorCallExpr for OO_Arrow models only semantics, not syntax
    // (the enclosing MemberExpr covers the syntactic portion).
    if (CE->getOperator() != OO_Arrow)
      mangleOperatorName(CE->getOperator(), /*Arity=*/NumArgs);
    // Mangle the arguments.
    for (unsigned i = 0; i != NumArgs; ++i)
      mangleExpression(CE->getArg(i));
    break;
  }

  case Expr::ParenExprClass:
    E = cast<ParenExpr>(E)->getSubExpr();
    goto recurse;

  case Expr::ConceptSpecializationExprClass: {
    auto *CSE = cast<ConceptSpecializationExpr>(E);
    if (isCompatibleWith(LangOptions::ClangABI::Ver17)) {
      // Clang 17 and before mangled concept-ids as if they resolved to an
      // entity, meaning that references to enclosing template arguments don't
      // work.
      Out << "L_Z";
      mangleTemplateName(CSE->getNamedConcept(), CSE->getTemplateArguments());
      Out << 'E';
      break;
    }
    // Proposed on https://github.com/itanium-cxx-abi/cxx-abi/issues/24.
    NotPrimaryExpr();
    mangleUnresolvedName(
        CSE->getNestedNameSpecifierLoc().getNestedNameSpecifier(),
        CSE->getConceptNameInfo().getName(),
        CSE->getTemplateArgsAsWritten()->getTemplateArgs(),
        CSE->getTemplateArgsAsWritten()->getNumTemplateArgs());
    break;
  }

  case Expr::RequiresExprClass: {
    // Proposed on https://github.com/itanium-cxx-abi/cxx-abi/issues/24.
    auto *RE = cast<RequiresExpr>(E);
    // This is a primary-expression in the C++ grammar, but does not have an
    // <expr-primary> mangling (starting with 'L').
    NotPrimaryExpr();
    if (RE->getLParenLoc().isValid()) {
      Out << "rQ";
      FunctionTypeDepthState saved = FunctionTypeDepth.push();
      if (RE->getLocalParameters().empty()) {
        Out << 'v';
      } else {
        for (ParmVarDecl *Param : RE->getLocalParameters()) {
          mangleType(Context.getASTContext().getSignatureParameterType(
              Param->getType()));
        }
      }
      Out << '_';

      // The rest of the mangling is in the immediate scope of the parameters.
      FunctionTypeDepth.enterResultType();
      for (const concepts::Requirement *Req : RE->getRequirements())
        mangleRequirement(RE->getExprLoc(), Req);
      FunctionTypeDepth.pop(saved);
      Out << 'E';
    } else {
      Out << "rq";
      for (const concepts::Requirement *Req : RE->getRequirements())
        mangleRequirement(RE->getExprLoc(), Req);
      Out << 'E';
    }
    break;
  }

  case Expr::DeclRefExprClass:
    // MangleDeclRefExpr helper handles primary-vs-nonprimary
    MangleDeclRefExpr(cast<DeclRefExpr>(E)->getDecl());
    break;

  case Expr::SubstNonTypeTemplateParmPackExprClass:
    NotPrimaryExpr();
    // FIXME: not clear how to mangle this!
    // template <unsigned N...> class A {
    //   template <class U...> void foo(U (&x)[N]...);
    // };
    Out << "_SUBSTPACK_";
    break;

  case Expr::FunctionParmPackExprClass: {
    NotPrimaryExpr();
    // FIXME: not clear how to mangle this!
    const FunctionParmPackExpr *FPPE = cast<FunctionParmPackExpr>(E);
    Out << "v110_SUBSTPACK";
    MangleDeclRefExpr(FPPE->getParameterPack());
    break;
  }

  case Expr::DependentScopeDeclRefExprClass: {
    NotPrimaryExpr();
    const DependentScopeDeclRefExpr *DRE = cast<DependentScopeDeclRefExpr>(E);
    mangleUnresolvedName(DRE->getQualifier(), DRE->getDeclName(),
                         DRE->getTemplateArgs(), DRE->getNumTemplateArgs(),
                         Arity);
    break;
  }

  case Expr::CXXBindTemporaryExprClass:
    E = cast<CXXBindTemporaryExpr>(E)->getSubExpr();
    goto recurse;

  case Expr::ExprWithCleanupsClass:
    E = cast<ExprWithCleanups>(E)->getSubExpr();
    goto recurse;

  case Expr::FloatingLiteralClass: {
    // <expr-primary>
    const FloatingLiteral *FL = cast<FloatingLiteral>(E);
    mangleFloatLiteral(FL->getType(), FL->getValue());
    break;
  }

  case Expr::FixedPointLiteralClass:
    // Currently unimplemented -- might be <expr-primary> in future?
    mangleFixedPointLiteral();
    break;

  case Expr::CharacterLiteralClass:
    // <expr-primary>
    Out << 'L';
    mangleType(E->getType());
    Out << cast<CharacterLiteral>(E)->getValue();
    Out << 'E';
    break;

  // FIXME. __objc_yes/__objc_no are mangled same as true/false
  case Expr::ObjCBoolLiteralExprClass:
    // <expr-primary>
    Out << "Lb";
    Out << (cast<ObjCBoolLiteralExpr>(E)->getValue() ? '1' : '0');
    Out << 'E';
    break;

  case Expr::CXXBoolLiteralExprClass:
    // <expr-primary>
    Out << "Lb";
    Out << (cast<CXXBoolLiteralExpr>(E)->getValue() ? '1' : '0');
    Out << 'E';
    break;

  case Expr::IntegerLiteralClass: {
    // <expr-primary>
    llvm::APSInt Value(cast<IntegerLiteral>(E)->getValue());
    if (E->getType()->isSignedIntegerType())
      Value.setIsSigned(true);
    mangleIntegerLiteral(E->getType(), Value);
    break;
  }

  case Expr::ImaginaryLiteralClass: {
    // <expr-primary>
    const ImaginaryLiteral *IE = cast<ImaginaryLiteral>(E);
    // Mangle as if a complex literal.
    // Proposal from David Vandevoorde, 2010.06.30.
    Out << 'L';
    mangleType(E->getType());
    if (const FloatingLiteral *Imag =
          dyn_cast<FloatingLiteral>(IE->getSubExpr())) {
      // Mangle a floating-point zero of the appropriate type.
      mangleFloat(llvm::APFloat(Imag->getValue().getSemantics()));
      Out << '_';
      mangleFloat(Imag->getValue());
    } else {
      Out << "0_";
      llvm::APSInt Value(cast<IntegerLiteral>(IE->getSubExpr())->getValue());
      if (IE->getSubExpr()->getType()->isSignedIntegerType())
        Value.setIsSigned(true);
      mangleNumber(Value);
    }
    Out << 'E';
    break;
  }

  case Expr::StringLiteralClass: {
    // <expr-primary>
    // Revised proposal from David Vandervoorde, 2010.07.15.
    Out << 'L';
    assert(isa<ConstantArrayType>(E->getType()));
    mangleType(E->getType());
    Out << 'E';
    break;
  }

  case Expr::GNUNullExprClass:
    // <expr-primary>
    // Mangle as if an integer literal 0.
    mangleIntegerLiteral(E->getType(), llvm::APSInt(32));
    break;

  case Expr::CXXNullPtrLiteralExprClass: {
    // <expr-primary>
    Out << "LDnE";
    break;
  }

  case Expr::LambdaExprClass: {
    // A lambda-expression can't appear in the signature of an
    // externally-visible declaration, so there's no standard mangling for
    // this, but mangling as a literal of the closure type seems reasonable.
    Out << "L";
    mangleType(Context.getASTContext().getRecordType(cast<LambdaExpr>(E)->getLambdaClass()));
    Out << "E";
    break;
  }

  case Expr::PackExpansionExprClass:
    NotPrimaryExpr();
    Out << "sp";
    mangleExpression(cast<PackExpansionExpr>(E)->getPattern());
    break;

  case Expr::SizeOfPackExprClass: {
    NotPrimaryExpr();
    auto *SPE = cast<SizeOfPackExpr>(E);
    if (SPE->isPartiallySubstituted()) {
      Out << "sP";
      for (const auto &A : SPE->getPartialArguments())
        mangleTemplateArg(A, false);
      Out << "E";
      break;
    }

    Out << "sZ";
    const NamedDecl *Pack = SPE->getPack();
    if (const TemplateTypeParmDecl *TTP = dyn_cast<TemplateTypeParmDecl>(Pack))
      mangleTemplateParameter(TTP->getDepth(), TTP->getIndex());
    else if (const NonTypeTemplateParmDecl *NTTP
                = dyn_cast<NonTypeTemplateParmDecl>(Pack))
      mangleTemplateParameter(NTTP->getDepth(), NTTP->getIndex());
    else if (const TemplateTemplateParmDecl *TempTP
                                    = dyn_cast<TemplateTemplateParmDecl>(Pack))
      mangleTemplateParameter(TempTP->getDepth(), TempTP->getIndex());
    else
      mangleFunctionParam(cast<ParmVarDecl>(Pack));
    break;
  }

  case Expr::MaterializeTemporaryExprClass:
    E = cast<MaterializeTemporaryExpr>(E)->getSubExpr();
    goto recurse;

  case Expr::CXXFoldExprClass: {
    NotPrimaryExpr();
    auto *FE = cast<CXXFoldExpr>(E);
    if (FE->isLeftFold())
      Out << (FE->getInit() ? "fL" : "fl");
    else
      Out << (FE->getInit() ? "fR" : "fr");

    if (FE->getOperator() == BO_PtrMemD)
      Out << "ds";
    else
      mangleOperatorName(
          BinaryOperator::getOverloadedOperator(FE->getOperator()),
          /*Arity=*/2);

    if (FE->getLHS())
      mangleExpression(FE->getLHS());
    if (FE->getRHS())
      mangleExpression(FE->getRHS());
    break;
  }

  case Expr::CXXThisExprClass:
    NotPrimaryExpr();
    Out << "fpT";
    break;

  case Expr::CoawaitExprClass:
    // FIXME: Propose a non-vendor mangling.
    NotPrimaryExpr();
    Out << "v18co_await";
    mangleExpression(cast<CoawaitExpr>(E)->getOperand());
    break;

  case Expr::DependentCoawaitExprClass:
    // FIXME: Propose a non-vendor mangling.
    NotPrimaryExpr();
    Out << "v18co_await";
    mangleExpression(cast<DependentCoawaitExpr>(E)->getOperand());
    break;

  case Expr::CoyieldExprClass:
    // FIXME: Propose a non-vendor mangling.
    NotPrimaryExpr();
    Out << "v18co_yield";
    mangleExpression(cast<CoawaitExpr>(E)->getOperand());
    break;
  case Expr::SYCLUniqueStableNameExprClass: {
    const auto *USN = cast<SYCLUniqueStableNameExpr>(E);
    NotPrimaryExpr();

    Out << "u33__builtin_sycl_unique_stable_name";
    mangleType(USN->getTypeSourceInfo()->getType());

    Out << "E";
    break;
  }
  case Expr::HLSLOutArgExprClass:
    llvm_unreachable(
        "cannot mangle hlsl temporary value; mangling wrong thing?");
  case Expr::OpenACCAsteriskSizeExprClass: {
    // We shouldn't ever be able to get here, but diagnose anyway.
    DiagnosticsEngine &Diags = Context.getDiags();
    unsigned DiagID = Diags.getCustomDiagID(
        DiagnosticsEngine::Error,
        "cannot yet mangle OpenACC Asterisk Size expression");
    Diags.Report(DiagID);
    return;
  }
  }

  if (AsTemplateArg && !IsPrimaryExpr)
    Out << 'E';
}

/// Mangle an expression which refers to a parameter variable.
///
/// <expression>     ::= <function-param>
/// <function-param> ::= fp <top-level CV-qualifiers> _      # L == 0, I == 0
/// <function-param> ::= fp <top-level CV-qualifiers>
///                      <parameter-2 non-negative number> _ # L == 0, I > 0
/// <function-param> ::= fL <L-1 non-negative number>
///                      p <top-level CV-qualifiers> _       # L > 0, I == 0
/// <function-param> ::= fL <L-1 non-negative number>
///                      p <top-level CV-qualifiers>
///                      <I-1 non-negative number> _         # L > 0, I > 0
///
/// L is the nesting depth of the parameter, defined as 1 if the
/// parameter comes from the innermost function prototype scope
/// enclosing the current context, 2 if from the next enclosing
/// function prototype scope, and so on, with one special case: if
/// we've processed the full parameter clause for the innermost
/// function type, then L is one less.  This definition conveniently
/// makes it irrelevant whether a function's result type was written
/// trailing or leading, but is otherwise overly complicated; the
/// numbering was first designed without considering references to
/// parameter in locations other than return types, and then the
/// mangling had to be generalized without changing the existing
/// manglings.
///
/// I is the zero-based index of the parameter within its parameter
/// declaration clause.  Note that the original ABI document describes
/// this using 1-based ordinals.
void CXXNameMangler::mangleFunctionParam(const ParmVarDecl *parm) {
  unsigned parmDepth = parm->getFunctionScopeDepth();
  unsigned parmIndex = parm->getFunctionScopeIndex();

  // Compute 'L'.
  // parmDepth does not include the declaring function prototype.
  // FunctionTypeDepth does account for that.
  assert(parmDepth < FunctionTypeDepth.getDepth());
  unsigned nestingDepth = FunctionTypeDepth.getDepth() - parmDepth;
  if (FunctionTypeDepth.isInResultType())
    nestingDepth--;

  if (nestingDepth == 0) {
    Out << "fp";
  } else {
    Out << "fL" << (nestingDepth - 1) << 'p';
  }

  // Top-level qualifiers.  We don't have to worry about arrays here,
  // because parameters declared as arrays should already have been
  // transformed to have pointer type. FIXME: apparently these don't
  // get mangled if used as an rvalue of a known non-class type?
  assert(!parm->getType()->isArrayType()
         && "parameter's type is still an array type?");

  if (const DependentAddressSpaceType *DAST =
      dyn_cast<DependentAddressSpaceType>(parm->getType())) {
    mangleQualifiers(DAST->getPointeeType().getQualifiers(), DAST);
  } else {
    mangleQualifiers(parm->getType().getQualifiers());
  }

  // Parameter index.
  if (parmIndex != 0) {
    Out << (parmIndex - 1);
  }
  Out << '_';
}

void CXXNameMangler::mangleCXXCtorType(CXXCtorType T,
                                       const CXXRecordDecl *InheritedFrom) {
  // <ctor-dtor-name> ::= C1  # complete object constructor
  //                  ::= C2  # base object constructor
  //                  ::= CI1 <type> # complete inheriting constructor
  //                  ::= CI2 <type> # base inheriting constructor
  //
  // In addition, C5 is a comdat name with C1 and C2 in it.
  Out << 'C';
  if (InheritedFrom)
    Out << 'I';
  switch (T) {
  case Ctor_Complete:
    Out << '1';
    break;
  case Ctor_Base:
    Out << '2';
    break;
  case Ctor_Comdat:
    Out << '5';
    break;
  case Ctor_DefaultClosure:
  case Ctor_CopyingClosure:
    llvm_unreachable("closure constructors don't exist for the Itanium ABI!");
  }
  if (InheritedFrom)
    mangleName(InheritedFrom);
}

void CXXNameMangler::mangleCXXDtorType(CXXDtorType T) {
  // <ctor-dtor-name> ::= D0  # deleting destructor
  //                  ::= D1  # complete object destructor
  //                  ::= D2  # base object destructor
  //
  // In addition, D5 is a comdat name with D1, D2 and, if virtual, D0 in it.
  switch (T) {
  case Dtor_Deleting:
    Out << "D0";
    break;
  case Dtor_Complete:
    Out << "D1";
    break;
  case Dtor_Base:
    Out << "D2";
    break;
  case Dtor_Comdat:
    Out << "D5";
    break;
  }
}

// Helper to provide ancillary information on a template used to mangle its
// arguments.
struct CXXNameMangler::TemplateArgManglingInfo {
  const CXXNameMangler &Mangler;
  TemplateDecl *ResolvedTemplate = nullptr;
  bool SeenPackExpansionIntoNonPack = false;
  const NamedDecl *UnresolvedExpandedPack = nullptr;

  TemplateArgManglingInfo(const CXXNameMangler &Mangler, TemplateName TN)
      : Mangler(Mangler) {
    if (TemplateDecl *TD = TN.getAsTemplateDecl())
      ResolvedTemplate = TD;
  }

  /// Information about how to mangle a template argument.
  struct Info {
    /// Do we need to mangle the template argument with an exactly correct type?
    bool NeedExactType;
    /// If we need to prefix the mangling with a mangling of the template
    /// parameter, the corresponding parameter.
    const NamedDecl *TemplateParameterToMangle;
  };

  /// Determine whether the resolved template might be overloaded on its
  /// template parameter list. If so, the mangling needs to include enough
  /// information to reconstruct the template parameter list.
  bool isOverloadable() {
    // Function templates are generally overloadable. As a special case, a
    // member function template of a generic lambda is not overloadable.
    if (auto *FTD = dyn_cast_or_null<FunctionTemplateDecl>(ResolvedTemplate)) {
      auto *RD = dyn_cast<CXXRecordDecl>(FTD->getDeclContext());
      if (!RD || !RD->isGenericLambda())
        return true;
    }

    // All other templates are not overloadable. Partial specializations would
    // be, but we never mangle them.
    return false;
  }

  /// Determine whether we need to prefix this <template-arg> mangling with a
  /// <template-param-decl>. This happens if the natural template parameter for
  /// the argument mangling is not the same as the actual template parameter.
  bool needToMangleTemplateParam(const NamedDecl *Param,
                                 const TemplateArgument &Arg) {
    // For a template type parameter, the natural parameter is 'typename T'.
    // The actual parameter might be constrained.
    if (auto *TTP = dyn_cast<TemplateTypeParmDecl>(Param))
      return TTP->hasTypeConstraint();

    if (Arg.getKind() == TemplateArgument::Pack) {
      // For an empty pack, the natural parameter is `typename...`.
      if (Arg.pack_size() == 0)
        return true;

      // For any other pack, we use the first argument to determine the natural
      // template parameter.
      return needToMangleTemplateParam(Param, *Arg.pack_begin());
    }

    // For a non-type template parameter, the natural parameter is `T V` (for a
    // prvalue argument) or `T &V` (for a glvalue argument), where `T` is the
    // type of the argument, which we require to exactly match. If the actual
    // parameter has a deduced or instantiation-dependent type, it is not
    // equivalent to the natural parameter.
    if (auto *NTTP = dyn_cast<NonTypeTemplateParmDecl>(Param))
      return NTTP->getType()->isInstantiationDependentType() ||
             NTTP->getType()->getContainedDeducedType();

    // For a template template parameter, the template-head might differ from
    // that of the template.
    auto *TTP = cast<TemplateTemplateParmDecl>(Param);
    TemplateName ArgTemplateName = Arg.getAsTemplateOrTemplatePattern();
    assert(!ArgTemplateName.getTemplateDeclAndDefaultArgs().second &&
           "A DeducedTemplateName shouldn't escape partial ordering");
    const TemplateDecl *ArgTemplate =
        ArgTemplateName.getAsTemplateDecl(/*IgnoreDeduced=*/true);
    if (!ArgTemplate)
      return true;

    // Mangle the template parameter list of the parameter and argument to see
    // if they are the same. We can't use Profile for this, because it can't
    // model the depth difference between parameter and argument and might not
    // necessarily have the same definition of "identical" that we use here --
    // that is, same mangling.
    auto MangleTemplateParamListToString =
        [&](SmallVectorImpl<char> &Buffer, const TemplateParameterList *Params,
            unsigned DepthOffset) {
          llvm::raw_svector_ostream Stream(Buffer);
          CXXNameMangler(Mangler.Context, Stream,
                         WithTemplateDepthOffset{DepthOffset})
              .mangleTemplateParameterList(Params);
        };
    llvm::SmallString<128> ParamTemplateHead, ArgTemplateHead;
    MangleTemplateParamListToString(ParamTemplateHead,
                                    TTP->getTemplateParameters(), 0);
    // Add the depth of the parameter's template parameter list to all
    // parameters appearing in the argument to make the indexes line up
    // properly.
    MangleTemplateParamListToString(ArgTemplateHead,
                                    ArgTemplate->getTemplateParameters(),
                                    TTP->getTemplateParameters()->getDepth());
    return ParamTemplateHead != ArgTemplateHead;
  }

  /// Determine information about how this template argument should be mangled.
  /// This should be called exactly once for each parameter / argument pair, in
  /// order.
  Info getArgInfo(unsigned ParamIdx, const TemplateArgument &Arg) {
    // We need correct types when the template-name is unresolved or when it
    // names a template that is able to be overloaded.
    if (!ResolvedTemplate || SeenPackExpansionIntoNonPack)
      return {true, nullptr};

    // Move to the next parameter.
    const NamedDecl *Param = UnresolvedExpandedPack;
    if (!Param) {
      assert(ParamIdx < ResolvedTemplate->getTemplateParameters()->size() &&
             "no parameter for argument");
      Param = ResolvedTemplate->getTemplateParameters()->getParam(ParamIdx);

      // If we reach a parameter pack whose argument isn't in pack form, that
      // means Sema couldn't or didn't figure out which arguments belonged to
      // it, because it contains a pack expansion or because Sema bailed out of
      // computing parameter / argument correspondence before this point. Track
      // the pack as the corresponding parameter for all further template
      // arguments until we hit a pack expansion, at which point we don't know
      // the correspondence between parameters and arguments at all.
      if (Param->isParameterPack() && Arg.getKind() != TemplateArgument::Pack) {
        UnresolvedExpandedPack = Param;
      }
    }

    // If we encounter a pack argument that is expanded into a non-pack
    // parameter, we can no longer track parameter / argument correspondence,
    // and need to use exact types from this point onwards.
    if (Arg.isPackExpansion() &&
        (!Param->isParameterPack() || UnresolvedExpandedPack)) {
      SeenPackExpansionIntoNonPack = true;
      return {true, nullptr};
    }

    // We need exact types for arguments of a template that might be overloaded
    // on template parameter type.
    if (isOverloadable())
      return {true, needToMangleTemplateParam(Param, Arg) ? Param : nullptr};

    // Otherwise, we only need a correct type if the parameter has a deduced
    // type.
    //
    // Note: for an expanded parameter pack, getType() returns the type prior
    // to expansion. We could ask for the expanded type with getExpansionType(),
    // but it doesn't matter because substitution and expansion don't affect
    // whether a deduced type appears in the type.
    auto *NTTP = dyn_cast<NonTypeTemplateParmDecl>(Param);
    bool NeedExactType = NTTP && NTTP->getType()->getContainedDeducedType();
    return {NeedExactType, nullptr};
  }

  /// Determine if we should mangle a requires-clause after the template
  /// argument list. If so, returns the expression to mangle.
  const Expr *getTrailingRequiresClauseToMangle() {
    if (!isOverloadable())
      return nullptr;
    return ResolvedTemplate->getTemplateParameters()->getRequiresClause();
  }
};

void CXXNameMangler::mangleTemplateArgs(TemplateName TN,
                                        const TemplateArgumentLoc *TemplateArgs,
                                        unsigned NumTemplateArgs) {
  // <template-args> ::= I <template-arg>+ [Q <requires-clause expr>] E
  Out << 'I';
  TemplateArgManglingInfo Info(*this, TN);
  for (unsigned i = 0; i != NumTemplateArgs; ++i) {
    mangleTemplateArg(Info, i, TemplateArgs[i].getArgument());
  }
  mangleRequiresClause(Info.getTrailingRequiresClauseToMangle());
  Out << 'E';
}

void CXXNameMangler::mangleTemplateArgs(TemplateName TN,
                                        const TemplateArgumentList &AL) {
  // <template-args> ::= I <template-arg>+ [Q <requires-clause expr>] E
  Out << 'I';
  TemplateArgManglingInfo Info(*this, TN);
  for (unsigned i = 0, e = AL.size(); i != e; ++i) {
    mangleTemplateArg(Info, i, AL[i]);
  }
  mangleRequiresClause(Info.getTrailingRequiresClauseToMangle());
  Out << 'E';
}

void CXXNameMangler::mangleTemplateArgs(TemplateName TN,
                                        ArrayRef<TemplateArgument> Args) {
  // <template-args> ::= I <template-arg>+ [Q <requires-clause expr>] E
  Out << 'I';
  TemplateArgManglingInfo Info(*this, TN);
  for (unsigned i = 0; i != Args.size(); ++i) {
    mangleTemplateArg(Info, i, Args[i]);
  }
  mangleRequiresClause(Info.getTrailingRequiresClauseToMangle());
  Out << 'E';
}

void CXXNameMangler::mangleTemplateArg(TemplateArgManglingInfo &Info,
                                       unsigned Index, TemplateArgument A) {
  TemplateArgManglingInfo::Info ArgInfo = Info.getArgInfo(Index, A);

  // Proposed on https://github.com/itanium-cxx-abi/cxx-abi/issues/47.
  if (ArgInfo.TemplateParameterToMangle &&
      !isCompatibleWith(LangOptions::ClangABI::Ver17)) {
    // The template parameter is mangled if the mangling would otherwise be
    // ambiguous.
    //
    // <template-arg> ::= <template-param-decl> <template-arg>
    //
    // Clang 17 and before did not do this.
    mangleTemplateParamDecl(ArgInfo.TemplateParameterToMangle);
  }

  mangleTemplateArg(A, ArgInfo.NeedExactType);
}

void CXXNameMangler::mangleTemplateArg(TemplateArgument A, bool NeedExactType) {
  // <template-arg> ::= <type>              # type or template
  //                ::= X <expression> E    # expression
  //                ::= <expr-primary>      # simple expressions
  //                ::= J <template-arg>* E # argument pack
  if (!A.isInstantiationDependent() || A.isDependent())
    A = Context.getASTContext().getCanonicalTemplateArgument(A);

  switch (A.getKind()) {
  case TemplateArgument::Null:
    llvm_unreachable("Cannot mangle NULL template argument");

  case TemplateArgument::Type:
    mangleType(A.getAsType());
    break;
  case TemplateArgument::Template:
    // This is mangled as <type>.
    mangleType(A.getAsTemplate());
    break;
  case TemplateArgument::TemplateExpansion:
    // <type>  ::= Dp <type>          # pack expansion (C++0x)
    Out << "Dp";
    mangleType(A.getAsTemplateOrTemplatePattern());
    break;
  case TemplateArgument::Expression:
    mangleTemplateArgExpr(A.getAsExpr());
    break;
  case TemplateArgument::Integral:
    mangleIntegerLiteral(A.getIntegralType(), A.getAsIntegral());
    break;
  case TemplateArgument::Declaration: {
    //  <expr-primary> ::= L <mangled-name> E # external name
    ValueDecl *D = A.getAsDecl();

    // Template parameter objects are modeled by reproducing a source form
    // produced as if by aggregate initialization.
    if (A.getParamTypeForDecl()->isRecordType()) {
      auto *TPO = cast<TemplateParamObjectDecl>(D);
      mangleValueInTemplateArg(TPO->getType().getUnqualifiedType(),
                               TPO->getValue(), /*TopLevel=*/true,
                               NeedExactType);
      break;
    }

    ASTContext &Ctx = Context.getASTContext();
    APValue Value;
    if (D->isCXXInstanceMember())
      // Simple pointer-to-member with no conversion.
      Value = APValue(D, /*IsDerivedMember=*/false, /*Path=*/{});
    else if (D->getType()->isArrayType() &&
             Ctx.hasSimilarType(Ctx.getDecayedType(D->getType()),
                                A.getParamTypeForDecl()) &&
             !isCompatibleWith(LangOptions::ClangABI::Ver11))
      // Build a value corresponding to this implicit array-to-pointer decay.
      Value = APValue(APValue::LValueBase(D), CharUnits::Zero(),
                      {APValue::LValuePathEntry::ArrayIndex(0)},
                      /*OnePastTheEnd=*/false);
    else
      // Regular pointer or reference to a declaration.
      Value = APValue(APValue::LValueBase(D), CharUnits::Zero(),
                      ArrayRef<APValue::LValuePathEntry>(),
                      /*OnePastTheEnd=*/false);
    mangleValueInTemplateArg(A.getParamTypeForDecl(), Value, /*TopLevel=*/true,
                             NeedExactType);
    break;
  }
  case TemplateArgument::NullPtr: {
    mangleNullPointer(A.getNullPtrType());
    break;
  }
  case TemplateArgument::StructuralValue:
    mangleValueInTemplateArg(A.getStructuralValueType(),
                             A.getAsStructuralValue(),
                             /*TopLevel=*/true, NeedExactType);
    break;
  case TemplateArgument::Pack: {
    //  <template-arg> ::= J <template-arg>* E
    Out << 'J';
    for (const auto &P : A.pack_elements())
      mangleTemplateArg(P, NeedExactType);
    Out << 'E';
  }
  }
}

void CXXNameMangler::mangleTemplateArgExpr(const Expr *E) {
  if (!isCompatibleWith(LangOptions::ClangABI::Ver11)) {
    mangleExpression(E, UnknownArity, /*AsTemplateArg=*/true);
    return;
  }

  // Prior to Clang 12, we didn't omit the X .. E around <expr-primary>
  // correctly in cases where the template argument was
  // constructed from an expression rather than an already-evaluated
  // literal. In such a case, we would then e.g. emit 'XLi0EE' instead of
  // 'Li0E'.
  //
  // We did special-case DeclRefExpr to attempt to DTRT for that one
  // expression-kind, but while doing so, unfortunately handled ParmVarDecl
  // (subtype of VarDecl) _incorrectly_, and emitted 'L_Z .. E' instead of
  // the proper 'Xfp_E'.
  E = E->IgnoreParenImpCasts();
  if (const DeclRefExpr *DRE = dyn_cast<DeclRefExpr>(E)) {
    const ValueDecl *D = DRE->getDecl();
    if (isa<VarDecl>(D) || isa<FunctionDecl>(D)) {
      Out << 'L';
      mangle(D);
      Out << 'E';
      return;
    }
  }
  Out << 'X';
  mangleExpression(E);
  Out << 'E';
}

/// Determine whether a given value is equivalent to zero-initialization for
/// the purpose of discarding a trailing portion of a 'tl' mangling.
///
/// Note that this is not in general equivalent to determining whether the
/// value has an all-zeroes bit pattern.
static bool isZeroInitialized(QualType T, const APValue &V) {
  // FIXME: mangleValueInTemplateArg has quadratic time complexity in
  // pathological cases due to using this, but it's a little awkward
  // to do this in linear time in general.
  switch (V.getKind()) {
  case APValue::None:
  case APValue::Indeterminate:
  case APValue::AddrLabelDiff:
    return false;

  case APValue::Struct: {
    const CXXRecordDecl *RD = T->getAsCXXRecordDecl();
    assert(RD && "unexpected type for record value");
    unsigned I = 0;
    for (const CXXBaseSpecifier &BS : RD->bases()) {
      if (!isZeroInitialized(BS.getType(), V.getStructBase(I)))
        return false;
      ++I;
    }
    I = 0;
    for (const FieldDecl *FD : RD->fields()) {
      if (!FD->isUnnamedBitField() &&
          !isZeroInitialized(FD->getType(), V.getStructField(I)))
        return false;
      ++I;
    }
    return true;
  }

  case APValue::Union: {
    const CXXRecordDecl *RD = T->getAsCXXRecordDecl();
    assert(RD && "unexpected type for union value");
    // Zero-initialization zeroes the first non-unnamed-bitfield field, if any.
    for (const FieldDecl *FD : RD->fields()) {
      if (!FD->isUnnamedBitField())
        return V.getUnionField() && declaresSameEntity(FD, V.getUnionField()) &&
               isZeroInitialized(FD->getType(), V.getUnionValue());
    }
    // If there are no fields (other than unnamed bitfields), the value is
    // necessarily zero-initialized.
    return true;
  }

  case APValue::Array: {
    QualType ElemT(T->getArrayElementTypeNoTypeQual(), 0);
    for (unsigned I = 0, N = V.getArrayInitializedElts(); I != N; ++I)
      if (!isZeroInitialized(ElemT, V.getArrayInitializedElt(I)))
        return false;
    return !V.hasArrayFiller() || isZeroInitialized(ElemT, V.getArrayFiller());
  }

  case APValue::Vector: {
    const VectorType *VT = T->castAs<VectorType>();
    for (unsigned I = 0, N = V.getVectorLength(); I != N; ++I)
      if (!isZeroInitialized(VT->getElementType(), V.getVectorElt(I)))
        return false;
    return true;
  }

  case APValue::Int:
    return !V.getInt();

  case APValue::Float:
    return V.getFloat().isPosZero();

  case APValue::FixedPoint:
    return !V.getFixedPoint().getValue();

  case APValue::ComplexFloat:
    return V.getComplexFloatReal().isPosZero() &&
           V.getComplexFloatImag().isPosZero();

  case APValue::ComplexInt:
    return !V.getComplexIntReal() && !V.getComplexIntImag();

  case APValue::LValue:
    return V.isNullPointer();

  case APValue::MemberPointer:
    return !V.getMemberPointerDecl();
  }

  llvm_unreachable("Unhandled APValue::ValueKind enum");
}

static QualType getLValueType(ASTContext &Ctx, const APValue &LV) {
  QualType T = LV.getLValueBase().getType();
  for (APValue::LValuePathEntry E : LV.getLValuePath()) {
    if (const ArrayType *AT = Ctx.getAsArrayType(T))
      T = AT->getElementType();
    else if (const FieldDecl *FD =
                 dyn_cast<FieldDecl>(E.getAsBaseOrMember().getPointer()))
      T = FD->getType();
    else
      T = Ctx.getRecordType(
          cast<CXXRecordDecl>(E.getAsBaseOrMember().getPointer()));
  }
  return T;
}

static IdentifierInfo *getUnionInitName(SourceLocation UnionLoc,
                                        DiagnosticsEngine &Diags,
                                        const FieldDecl *FD) {
  // According to:
  // http://itanium-cxx-abi.github.io/cxx-abi/abi.html#mangling.anonymous
  // For the purposes of mangling, the name of an anonymous union is considered
  // to be the name of the first named data member found by a pre-order,
  // depth-first, declaration-order walk of the data members of the anonymous
  // union.

  if (FD->getIdentifier())
    return FD->getIdentifier();

  // The only cases where the identifer of a FieldDecl would be blank is if the
  // field represents an anonymous record type or if it is an unnamed bitfield.
  // There is no type to descend into in the case of a bitfield, so we can just
  // return nullptr in that case.
  if (FD->isBitField())
    return nullptr;
  const CXXRecordDecl *RD = FD->getType()->getAsCXXRecordDecl();

  // Consider only the fields in declaration order, searched depth-first.  We
  // don't care about the active member of the union, as all we are doing is
  // looking for a valid name. We also don't check bases, due to guidance from
  // the Itanium ABI folks.
  for (const FieldDecl *RDField : RD->fields()) {
    if (IdentifierInfo *II = getUnionInitName(UnionLoc, Diags, RDField))
      return II;
  }

  // According to the Itanium ABI: If there is no such data member (i.e., if all
  // of the data members in the union are unnamed), then there is no way for a
  // program to refer to the anonymous union, and there is therefore no need to
  // mangle its name. However, we should diagnose this anyway.
  unsigned DiagID = Diags.getCustomDiagID(
      DiagnosticsEngine::Error, "cannot mangle this unnamed union NTTP yet");
  Diags.Report(UnionLoc, DiagID);

  return nullptr;
}

void CXXNameMangler::mangleValueInTemplateArg(QualType T, const APValue &V,
                                              bool TopLevel,
                                              bool NeedExactType) {
  // Ignore all top-level cv-qualifiers, to match GCC.
  Qualifiers Quals;
  T = getASTContext().getUnqualifiedArrayType(T, Quals);

  // A top-level expression that's not a primary expression is wrapped in X...E.
  bool IsPrimaryExpr = true;
  auto NotPrimaryExpr = [&] {
    if (TopLevel && IsPrimaryExpr)
      Out << 'X';
    IsPrimaryExpr = false;
  };

  // Proposed in https://github.com/itanium-cxx-abi/cxx-abi/issues/63.
  switch (V.getKind()) {
  case APValue::None:
  case APValue::Indeterminate:
    Out << 'L';
    mangleType(T);
    Out << 'E';
    break;

  case APValue::AddrLabelDiff:
    llvm_unreachable("unexpected value kind in template argument");

  case APValue::Struct: {
    const CXXRecordDecl *RD = T->getAsCXXRecordDecl();
    assert(RD && "unexpected type for record value");

    // Drop trailing zero-initialized elements.
    llvm::SmallVector<const FieldDecl *, 16> Fields(RD->fields());
    while (
        !Fields.empty() &&
        (Fields.back()->isUnnamedBitField() ||
         isZeroInitialized(Fields.back()->getType(),
                           V.getStructField(Fields.back()->getFieldIndex())))) {
      Fields.pop_back();
    }
    llvm::ArrayRef<CXXBaseSpecifier> Bases(RD->bases_begin(), RD->bases_end());
    if (Fields.empty()) {
      while (!Bases.empty() &&
             isZeroInitialized(Bases.back().getType(),
                               V.getStructBase(Bases.size() - 1)))
        Bases = Bases.drop_back();
    }

    // <expression> ::= tl <type> <braced-expression>* E
    NotPrimaryExpr();
    Out << "tl";
    mangleType(T);
    for (unsigned I = 0, N = Bases.size(); I != N; ++I)
      mangleValueInTemplateArg(Bases[I].getType(), V.getStructBase(I), false);
    for (unsigned I = 0, N = Fields.size(); I != N; ++I) {
      if (Fields[I]->isUnnamedBitField())
        continue;
      mangleValueInTemplateArg(Fields[I]->getType(),
                               V.getStructField(Fields[I]->getFieldIndex()),
                               false);
    }
    Out << 'E';
    break;
  }

  case APValue::Union: {
    assert(T->getAsCXXRecordDecl() && "unexpected type for union value");
    const FieldDecl *FD = V.getUnionField();

    if (!FD) {
      Out << 'L';
      mangleType(T);
      Out << 'E';
      break;
    }

    // <braced-expression> ::= di <field source-name> <braced-expression>
    NotPrimaryExpr();
    Out << "tl";
    mangleType(T);
    if (!isZeroInitialized(T, V)) {
      Out << "di";
      IdentifierInfo *II = (getUnionInitName(
          T->getAsCXXRecordDecl()->getLocation(), Context.getDiags(), FD));
      if (II)
        mangleSourceName(II);
      mangleValueInTemplateArg(FD->getType(), V.getUnionValue(), false);
    }
    Out << 'E';
    break;
  }

  case APValue::Array: {
    QualType ElemT(T->getArrayElementTypeNoTypeQual(), 0);

    NotPrimaryExpr();
    Out << "tl";
    mangleType(T);

    // Drop trailing zero-initialized elements.
    unsigned N = V.getArraySize();
    if (!V.hasArrayFiller() || isZeroInitialized(ElemT, V.getArrayFiller())) {
      N = V.getArrayInitializedElts();
      while (N && isZeroInitialized(ElemT, V.getArrayInitializedElt(N - 1)))
        --N;
    }

    for (unsigned I = 0; I != N; ++I) {
      const APValue &Elem = I < V.getArrayInitializedElts()
                                ? V.getArrayInitializedElt(I)
                                : V.getArrayFiller();
      mangleValueInTemplateArg(ElemT, Elem, false);
    }
    Out << 'E';
    break;
  }

  case APValue::Vector: {
    const VectorType *VT = T->castAs<VectorType>();

    NotPrimaryExpr();
    Out << "tl";
    mangleType(T);
    unsigned N = V.getVectorLength();
    while (N && isZeroInitialized(VT->getElementType(), V.getVectorElt(N - 1)))
      --N;
    for (unsigned I = 0; I != N; ++I)
      mangleValueInTemplateArg(VT->getElementType(), V.getVectorElt(I), false);
    Out << 'E';
    break;
  }

  case APValue::Int:
    mangleIntegerLiteral(T, V.getInt());
    break;

  case APValue::Float:
    mangleFloatLiteral(T, V.getFloat());
    break;

  case APValue::FixedPoint:
    mangleFixedPointLiteral();
    break;

  case APValue::ComplexFloat: {
    const ComplexType *CT = T->castAs<ComplexType>();
    NotPrimaryExpr();
    Out << "tl";
    mangleType(T);
    if (!V.getComplexFloatReal().isPosZero() ||
        !V.getComplexFloatImag().isPosZero())
      mangleFloatLiteral(CT->getElementType(), V.getComplexFloatReal());
    if (!V.getComplexFloatImag().isPosZero())
      mangleFloatLiteral(CT->getElementType(), V.getComplexFloatImag());
    Out << 'E';
    break;
  }

  case APValue::ComplexInt: {
    const ComplexType *CT = T->castAs<ComplexType>();
    NotPrimaryExpr();
    Out << "tl";
    mangleType(T);
    if (V.getComplexIntReal().getBoolValue() ||
        V.getComplexIntImag().getBoolValue())
      mangleIntegerLiteral(CT->getElementType(), V.getComplexIntReal());
    if (V.getComplexIntImag().getBoolValue())
      mangleIntegerLiteral(CT->getElementType(), V.getComplexIntImag());
    Out << 'E';
    break;
  }

  case APValue::LValue: {
    // Proposed in https://github.com/itanium-cxx-abi/cxx-abi/issues/47.
    assert((T->isPointerOrReferenceType()) &&
           "unexpected type for LValue template arg");

    if (V.isNullPointer()) {
      mangleNullPointer(T);
      break;
    }

    APValue::LValueBase B = V.getLValueBase();
    if (!B) {
      // Non-standard mangling for integer cast to a pointer; this can only
      // occur as an extension.
      CharUnits Offset = V.getLValueOffset();
      if (Offset.isZero()) {
        // This is reinterpret_cast<T*>(0), not a null pointer. Mangle this as
        // a cast, because L <type> 0 E means something else.
        NotPrimaryExpr();
        Out << "rc";
        mangleType(T);
        Out << "Li0E";
        if (TopLevel)
          Out << 'E';
      } else {
        Out << "L";
        mangleType(T);
        Out << Offset.getQuantity() << 'E';
      }
      break;
    }

    ASTContext &Ctx = Context.getASTContext();

    enum { Base, Offset, Path } Kind;
    if (!V.hasLValuePath()) {
      // Mangle as (T*)((char*)&base + N).
      if (T->isReferenceType()) {
        NotPrimaryExpr();
        Out << "decvP";
        mangleType(T->getPointeeType());
      } else {
        NotPrimaryExpr();
        Out << "cv";
        mangleType(T);
      }
      Out << "plcvPcad";
      Kind = Offset;
    } else {
      // Clang 11 and before mangled an array subject to array-to-pointer decay
      // as if it were the declaration itself.
      bool IsArrayToPointerDecayMangledAsDecl = false;
      if (TopLevel && Ctx.getLangOpts().getClangABICompat() <=
                          LangOptions::ClangABI::Ver11) {
        QualType BType = B.getType();
        IsArrayToPointerDecayMangledAsDecl =
            BType->isArrayType() && V.getLValuePath().size() == 1 &&
            V.getLValuePath()[0].getAsArrayIndex() == 0 &&
            Ctx.hasSimilarType(T, Ctx.getDecayedType(BType));
      }

      if ((!V.getLValuePath().empty() || V.isLValueOnePastTheEnd()) &&
          !IsArrayToPointerDecayMangledAsDecl) {
        NotPrimaryExpr();
        // A final conversion to the template parameter's type is usually
        // folded into the 'so' mangling, but we can't do that for 'void*'
        // parameters without introducing collisions.
        if (NeedExactType && T->isVoidPointerType()) {
          Out << "cv";
          mangleType(T);
        }
        if (T->isPointerType())
          Out << "ad";
        Out << "so";
        mangleType(T->isVoidPointerType()
                       ? getLValueType(Ctx, V).getUnqualifiedType()
                       : T->getPointeeType());
        Kind = Path;
      } else {
        if (NeedExactType &&
            !Ctx.hasSameType(T->getPointeeType(), getLValueType(Ctx, V)) &&
            !isCompatibleWith(LangOptions::ClangABI::Ver11)) {
          NotPrimaryExpr();
          Out << "cv";
          mangleType(T);
        }
        if (T->isPointerType()) {
          NotPrimaryExpr();
          Out << "ad";
        }
        Kind = Base;
      }
    }

    QualType TypeSoFar = B.getType();
    if (auto *VD = B.dyn_cast<const ValueDecl*>()) {
      Out << 'L';
      mangle(VD);
      Out << 'E';
    } else if (auto *E = B.dyn_cast<const Expr*>()) {
      NotPrimaryExpr();
      mangleExpression(E);
    } else if (auto TI = B.dyn_cast<TypeInfoLValue>()) {
      NotPrimaryExpr();
      Out << "ti";
      mangleType(QualType(TI.getType(), 0));
    } else {
      // We should never see dynamic allocations here.
      llvm_unreachable("unexpected lvalue base kind in template argument");
    }

    switch (Kind) {
    case Base:
      break;

    case Offset:
      Out << 'L';
      mangleType(Ctx.getPointerDiffType());
      mangleNumber(V.getLValueOffset().getQuantity());
      Out << 'E';
      break;

    case Path:
      // <expression> ::= so <referent type> <expr> [<offset number>]
      //                  <union-selector>* [p] E
      if (!V.getLValueOffset().isZero())
        mangleNumber(V.getLValueOffset().getQuantity());

      // We model a past-the-end array pointer as array indexing with index N,
      // not with the "past the end" flag. Compensate for that.
      bool OnePastTheEnd = V.isLValueOnePastTheEnd();

      for (APValue::LValuePathEntry E : V.getLValuePath()) {
        if (auto *AT = TypeSoFar->getAsArrayTypeUnsafe()) {
          if (auto *CAT = dyn_cast<ConstantArrayType>(AT))
            OnePastTheEnd |= CAT->getSize() == E.getAsArrayIndex();
          TypeSoFar = AT->getElementType();
        } else {
          const Decl *D = E.getAsBaseOrMember().getPointer();
          if (auto *FD = dyn_cast<FieldDecl>(D)) {
            // <union-selector> ::= _ <number>
            if (FD->getParent()->isUnion()) {
              Out << '_';
              if (FD->getFieldIndex())
                Out << (FD->getFieldIndex() - 1);
            }
            TypeSoFar = FD->getType();
          } else {
            TypeSoFar = Ctx.getRecordType(cast<CXXRecordDecl>(D));
          }
        }
      }

      if (OnePastTheEnd)
        Out << 'p';
      Out << 'E';
      break;
    }

    break;
  }

  case APValue::MemberPointer:
    // Proposed in https://github.com/itanium-cxx-abi/cxx-abi/issues/47.
    if (!V.getMemberPointerDecl()) {
      mangleNullPointer(T);
      break;
    }

    ASTContext &Ctx = Context.getASTContext();

    NotPrimaryExpr();
    if (!V.getMemberPointerPath().empty()) {
      Out << "mc";
      mangleType(T);
    } else if (NeedExactType &&
               !Ctx.hasSameType(
                   T->castAs<MemberPointerType>()->getPointeeType(),
                   V.getMemberPointerDecl()->getType()) &&
               !isCompatibleWith(LangOptions::ClangABI::Ver11)) {
      Out << "cv";
      mangleType(T);
    }
    Out << "adL";
    mangle(V.getMemberPointerDecl());
    Out << 'E';
    if (!V.getMemberPointerPath().empty()) {
      CharUnits Offset =
          Context.getASTContext().getMemberPointerPathAdjustment(V);
      if (!Offset.isZero())
        mangleNumber(Offset.getQuantity());
      Out << 'E';
    }
    break;
  }

  if (TopLevel && !IsPrimaryExpr)
    Out << 'E';
}

void CXXNameMangler::mangleTemplateParameter(unsigned Depth, unsigned Index) {
  // <template-param> ::= T_    # first template parameter
  //                  ::= T <parameter-2 non-negative number> _
  //                  ::= TL <L-1 non-negative number> __
  //                  ::= TL <L-1 non-negative number> _
  //                         <parameter-2 non-negative number> _
  //
  // The latter two manglings are from a proposal here:
  // https://github.com/itanium-cxx-abi/cxx-abi/issues/31#issuecomment-528122117
  Out << 'T';
  Depth += TemplateDepthOffset;
  if (Depth != 0)
    Out << 'L' << (Depth - 1) << '_';
  if (Index != 0)
    Out << (Index - 1);
  Out << '_';
}

void CXXNameMangler::mangleSeqID(unsigned SeqID) {
  if (SeqID == 0) {
    // Nothing.
  } else if (SeqID == 1) {
    Out << '0';
  } else {
    SeqID--;

    // <seq-id> is encoded in base-36, using digits and upper case letters.
    char Buffer[7]; // log(2**32) / log(36) ~= 7
    MutableArrayRef<char> BufferRef(Buffer);
    MutableArrayRef<char>::reverse_iterator I = BufferRef.rbegin();

    for (; SeqID != 0; SeqID /= 36) {
      unsigned C = SeqID % 36;
      *I++ = (C < 10 ? '0' + C : 'A' + C - 10);
    }

    Out.write(I.base(), I - BufferRef.rbegin());
  }
  Out << '_';
}

void CXXNameMangler::mangleExistingSubstitution(TemplateName tname) {
  bool result = mangleSubstitution(tname);
  assert(result && "no existing substitution for template name");
  (void) result;
}

// <substitution> ::= S <seq-id> _
//                ::= S_
bool CXXNameMangler::mangleSubstitution(const NamedDecl *ND) {
  // Try one of the standard substitutions first.
  if (mangleStandardSubstitution(ND))
    return true;

  ND = cast<NamedDecl>(ND->getCanonicalDecl());
  return mangleSubstitution(reinterpret_cast<uintptr_t>(ND));
}

bool CXXNameMangler::mangleSubstitution(NestedNameSpecifier *NNS) {
  assert(NNS->getKind() == NestedNameSpecifier::Identifier &&
         "mangleSubstitution(NestedNameSpecifier *) is only used for "
         "identifier nested name specifiers.");
  NNS = Context.getASTContext().getCanonicalNestedNameSpecifier(NNS);
  return mangleSubstitution(reinterpret_cast<uintptr_t>(NNS));
}

/// Determine whether the given type has any qualifiers that are relevant for
/// substitutions.
static bool hasMangledSubstitutionQualifiers(QualType T) {
  Qualifiers Qs = T.getQualifiers();
  return Qs.getCVRQualifiers() || Qs.hasAddressSpace() || Qs.hasUnaligned();
}

bool CXXNameMangler::mangleSubstitution(QualType T) {
  if (!hasMangledSubstitutionQualifiers(T)) {
    if (const RecordType *RT = T->getAs<RecordType>())
      return mangleSubstitution(RT->getDecl());
  }

  uintptr_t TypePtr = reinterpret_cast<uintptr_t>(T.getAsOpaquePtr());

  return mangleSubstitution(TypePtr);
}

bool CXXNameMangler::mangleSubstitution(TemplateName Template) {
  if (TemplateDecl *TD = Template.getAsTemplateDecl())
    return mangleSubstitution(TD);

  Template = Context.getASTContext().getCanonicalTemplateName(Template);
  return mangleSubstitution(
                      reinterpret_cast<uintptr_t>(Template.getAsVoidPointer()));
}

bool CXXNameMangler::mangleSubstitution(uintptr_t Ptr) {
  llvm::DenseMap<uintptr_t, unsigned>::iterator I = Substitutions.find(Ptr);
  if (I == Substitutions.end())
    return false;

  unsigned SeqID = I->second;
  Out << 'S';
  mangleSeqID(SeqID);

  return true;
}

/// Returns whether S is a template specialization of std::Name with a single
/// argument of type A.
bool CXXNameMangler::isSpecializedAs(QualType S, llvm::StringRef Name,
                                     QualType A) {
  if (S.isNull())
    return false;

  const RecordType *RT = S->getAs<RecordType>();
  if (!RT)
    return false;

  const ClassTemplateSpecializationDecl *SD =
    dyn_cast<ClassTemplateSpecializationDecl>(RT->getDecl());
  if (!SD || !SD->getIdentifier()->isStr(Name))
    return false;

  if (!isStdNamespace(Context.getEffectiveDeclContext(SD)))
    return false;

  const TemplateArgumentList &TemplateArgs = SD->getTemplateArgs();
  if (TemplateArgs.size() != 1)
    return false;

  if (TemplateArgs[0].getAsType() != A)
    return false;

  if (SD->getSpecializedTemplate()->getOwningModuleForLinkage())
    return false;

  return true;
}

/// Returns whether SD is a template specialization std::Name<char,
/// std::char_traits<char> [, std::allocator<char>]>
/// HasAllocator controls whether the 3rd template argument is needed.
bool CXXNameMangler::isStdCharSpecialization(
    const ClassTemplateSpecializationDecl *SD, llvm::StringRef Name,
    bool HasAllocator) {
  if (!SD->getIdentifier()->isStr(Name))
    return false;

  const TemplateArgumentList &TemplateArgs = SD->getTemplateArgs();
  if (TemplateArgs.size() != (HasAllocator ? 3 : 2))
    return false;

  QualType A = TemplateArgs[0].getAsType();
  if (A.isNull())
    return false;
  // Plain 'char' is named Char_S or Char_U depending on the target ABI.
  if (!A->isSpecificBuiltinType(BuiltinType::Char_S) &&
      !A->isSpecificBuiltinType(BuiltinType::Char_U))
    return false;

  if (!isSpecializedAs(TemplateArgs[1].getAsType(), "char_traits", A))
    return false;

  if (HasAllocator &&
      !isSpecializedAs(TemplateArgs[2].getAsType(), "allocator", A))
    return false;

  if (SD->getSpecializedTemplate()->getOwningModuleForLinkage())
    return false;

  return true;
}

bool CXXNameMangler::mangleStandardSubstitution(const NamedDecl *ND) {
  // <substitution> ::= St # ::std::
  if (const NamespaceDecl *NS = dyn_cast<NamespaceDecl>(ND)) {
    if (isStd(NS)) {
      Out << "St";
      return true;
    }
    return false;
  }

  if (const ClassTemplateDecl *TD = dyn_cast<ClassTemplateDecl>(ND)) {
    if (!isStdNamespace(Context.getEffectiveDeclContext(TD)))
      return false;

    if (TD->getOwningModuleForLinkage())
      return false;

    // <substitution> ::= Sa # ::std::allocator
    if (TD->getIdentifier()->isStr("allocator")) {
      Out << "Sa";
      return true;
    }

    // <<substitution> ::= Sb # ::std::basic_string
    if (TD->getIdentifier()->isStr("basic_string")) {
      Out << "Sb";
      return true;
    }
    return false;
  }

  if (const ClassTemplateSpecializationDecl *SD =
        dyn_cast<ClassTemplateSpecializationDecl>(ND)) {
    if (!isStdNamespace(Context.getEffectiveDeclContext(SD)))
      return false;

    if (SD->getSpecializedTemplate()->getOwningModuleForLinkage())
      return false;

    //    <substitution> ::= Ss # ::std::basic_string<char,
    //                            ::std::char_traits<char>,
    //                            ::std::allocator<char> >
    if (isStdCharSpecialization(SD, "basic_string", /*HasAllocator=*/true)) {
      Out << "Ss";
      return true;
    }

    //    <substitution> ::= Si # ::std::basic_istream<char,
    //                            ::std::char_traits<char> >
    if (isStdCharSpecialization(SD, "basic_istream", /*HasAllocator=*/false)) {
      Out << "Si";
      return true;
    }

    //    <substitution> ::= So # ::std::basic_ostream<char,
    //                            ::std::char_traits<char> >
    if (isStdCharSpecialization(SD, "basic_ostream", /*HasAllocator=*/false)) {
      Out << "So";
      return true;
    }

    //    <substitution> ::= Sd # ::std::basic_iostream<char,
    //                            ::std::char_traits<char> >
    if (isStdCharSpecialization(SD, "basic_iostream", /*HasAllocator=*/false)) {
      Out << "Sd";
      return true;
    }
    return false;
  }

  return false;
}

void CXXNameMangler::addSubstitution(QualType T) {
  if (!hasMangledSubstitutionQualifiers(T)) {
    if (const RecordType *RT = T->getAs<RecordType>()) {
      addSubstitution(RT->getDecl());
      return;
    }
  }

  uintptr_t TypePtr = reinterpret_cast<uintptr_t>(T.getAsOpaquePtr());
  addSubstitution(TypePtr);
}

void CXXNameMangler::addSubstitution(TemplateName Template) {
  if (TemplateDecl *TD = Template.getAsTemplateDecl())
    return addSubstitution(TD);

  Template = Context.getASTContext().getCanonicalTemplateName(Template);
  addSubstitution(reinterpret_cast<uintptr_t>(Template.getAsVoidPointer()));
}

void CXXNameMangler::addSubstitution(uintptr_t Ptr) {
  assert(!Substitutions.count(Ptr) && "Substitution already exists!");
  Substitutions[Ptr] = SeqID++;
}

void CXXNameMangler::extendSubstitutions(CXXNameMangler* Other) {
  assert(Other->SeqID >= SeqID && "Must be superset of substitutions!");
  if (Other->SeqID > SeqID) {
    Substitutions.swap(Other->Substitutions);
    SeqID = Other->SeqID;
  }
}

CXXNameMangler::AbiTagList
CXXNameMangler::makeFunctionReturnTypeTags(const FunctionDecl *FD) {
  // When derived abi tags are disabled there is no need to make any list.
  if (DisableDerivedAbiTags)
    return AbiTagList();

  llvm::raw_null_ostream NullOutStream;
  CXXNameMangler TrackReturnTypeTags(*this, NullOutStream);
  TrackReturnTypeTags.disableDerivedAbiTags();

  const FunctionProtoType *Proto =
      cast<FunctionProtoType>(FD->getType()->getAs<FunctionType>());
  FunctionTypeDepthState saved = TrackReturnTypeTags.FunctionTypeDepth.push();
  TrackReturnTypeTags.FunctionTypeDepth.enterResultType();
  TrackReturnTypeTags.mangleType(Proto->getReturnType());
  TrackReturnTypeTags.FunctionTypeDepth.leaveResultType();
  TrackReturnTypeTags.FunctionTypeDepth.pop(saved);

  return TrackReturnTypeTags.AbiTagsRoot.getSortedUniqueUsedAbiTags();
}

CXXNameMangler::AbiTagList
CXXNameMangler::makeVariableTypeTags(const VarDecl *VD) {
  // When derived abi tags are disabled there is no need to make any list.
  if (DisableDerivedAbiTags)
    return AbiTagList();

  llvm::raw_null_ostream NullOutStream;
  CXXNameMangler TrackVariableType(*this, NullOutStream);
  TrackVariableType.disableDerivedAbiTags();

  TrackVariableType.mangleType(VD->getType());

  return TrackVariableType.AbiTagsRoot.getSortedUniqueUsedAbiTags();
}

bool CXXNameMangler::shouldHaveAbiTags(ItaniumMangleContextImpl &C,
                                       const VarDecl *VD) {
  llvm::raw_null_ostream NullOutStream;
  CXXNameMangler TrackAbiTags(C, NullOutStream, nullptr, true);
  TrackAbiTags.mangle(VD);
  return TrackAbiTags.AbiTagsRoot.getUsedAbiTags().size();
}

//

/// Mangles the name of the declaration D and emits that name to the given
/// output stream.
///
/// If the declaration D requires a mangled name, this routine will emit that
/// mangled name to \p os and return true. Otherwise, \p os will be unchanged
/// and this routine will return false. In this case, the caller should just
/// emit the identifier of the declaration (\c D->getIdentifier()) as its
/// name.
void ItaniumMangleContextImpl::mangleCXXName(GlobalDecl GD,
                                             raw_ostream &Out) {
  const NamedDecl *D = cast<NamedDecl>(GD.getDecl());
  assert((isa<FunctionDecl, VarDecl, TemplateParamObjectDecl>(D)) &&
         "Invalid mangleName() call, argument is not a variable or function!");

  PrettyStackTraceDecl CrashInfo(D, SourceLocation(),
                                 getASTContext().getSourceManager(),
                                 "Mangling declaration");

  if (auto *CD = dyn_cast<CXXConstructorDecl>(D)) {
    auto Type = GD.getCtorType();
    CXXNameMangler Mangler(*this, Out, CD, Type);
    return Mangler.mangle(GlobalDecl(CD, Type));
  }

  if (auto *DD = dyn_cast<CXXDestructorDecl>(D)) {
    auto Type = GD.getDtorType();
    CXXNameMangler Mangler(*this, Out, DD, Type);
    return Mangler.mangle(GlobalDecl(DD, Type));
  }

  CXXNameMangler Mangler(*this, Out, D);
  Mangler.mangle(GD);
}

void ItaniumMangleContextImpl::mangleCXXCtorComdat(const CXXConstructorDecl *D,
                                                   raw_ostream &Out) {
  CXXNameMangler Mangler(*this, Out, D, Ctor_Comdat);
  Mangler.mangle(GlobalDecl(D, Ctor_Comdat));
}

void ItaniumMangleContextImpl::mangleCXXDtorComdat(const CXXDestructorDecl *D,
                                                   raw_ostream &Out) {
  CXXNameMangler Mangler(*this, Out, D, Dtor_Comdat);
  Mangler.mangle(GlobalDecl(D, Dtor_Comdat));
}

/// Mangles the pointer authentication override attribute for classes
/// that have explicit overrides for the vtable authentication schema.
///
/// The override is mangled as a parameterized vendor extension as follows
///
///   <type> ::= U "__vtptrauth" I
///                 <key>
///                 <addressDiscriminated>
///                 <extraDiscriminator>
///              E
///
/// The extra discriminator encodes the explicit value derived from the
/// override schema, e.g. if the override has specified type based
/// discrimination the encoded value will be the discriminator derived from the
/// type name.
static void mangleOverrideDiscrimination(CXXNameMangler &Mangler,
                                         ASTContext &Context,
                                         const ThunkInfo &Thunk) {
  auto &LangOpts = Context.getLangOpts();
  const CXXRecordDecl *ThisRD = Thunk.ThisType->getPointeeCXXRecordDecl();
  const CXXRecordDecl *PtrauthClassRD =
      Context.baseForVTableAuthentication(ThisRD);
  unsigned TypedDiscriminator =
      Context.getPointerAuthVTablePointerDiscriminator(ThisRD);
  Mangler.mangleVendorQualifier("__vtptrauth");
  auto &ManglerStream = Mangler.getStream();
  ManglerStream << "I";
  if (const auto *ExplicitAuth =
          PtrauthClassRD->getAttr<VTablePointerAuthenticationAttr>()) {
    ManglerStream << "Lj" << ExplicitAuth->getKey();

    if (ExplicitAuth->getAddressDiscrimination() ==
        VTablePointerAuthenticationAttr::DefaultAddressDiscrimination)
      ManglerStream << "Lb" << LangOpts.PointerAuthVTPtrAddressDiscrimination;
    else
      ManglerStream << "Lb"
                    << (ExplicitAuth->getAddressDiscrimination() ==
                        VTablePointerAuthenticationAttr::AddressDiscrimination);

    switch (ExplicitAuth->getExtraDiscrimination()) {
    case VTablePointerAuthenticationAttr::DefaultExtraDiscrimination: {
      if (LangOpts.PointerAuthVTPtrTypeDiscrimination)
        ManglerStream << "Lj" << TypedDiscriminator;
      else
        ManglerStream << "Lj" << 0;
      break;
    }
    case VTablePointerAuthenticationAttr::TypeDiscrimination:
      ManglerStream << "Lj" << TypedDiscriminator;
      break;
    case VTablePointerAuthenticationAttr::CustomDiscrimination:
      ManglerStream << "Lj" << ExplicitAuth->getCustomDiscriminationValue();
      break;
    case VTablePointerAuthenticationAttr::NoExtraDiscrimination:
      ManglerStream << "Lj" << 0;
      break;
    }
  } else {
    ManglerStream << "Lj"
                  << (unsigned)VTablePointerAuthenticationAttr::DefaultKey;
    ManglerStream << "Lb" << LangOpts.PointerAuthVTPtrAddressDiscrimination;
    if (LangOpts.PointerAuthVTPtrTypeDiscrimination)
      ManglerStream << "Lj" << TypedDiscriminator;
    else
      ManglerStream << "Lj" << 0;
  }
  ManglerStream << "E";
}

void ItaniumMangleContextImpl::mangleThunk(const CXXMethodDecl *MD,
                                           const ThunkInfo &Thunk,
                                           bool ElideOverrideInfo,
                                           raw_ostream &Out) {
  //  <special-name> ::= T <call-offset> <base encoding>
  //                      # base is the nominal target function of thunk
  //  <special-name> ::= Tc <call-offset> <call-offset> <base encoding>
  //                      # base is the nominal target function of thunk
  //                      # first call-offset is 'this' adjustment
  //                      # second call-offset is result adjustment

  assert(!isa<CXXDestructorDecl>(MD) &&
         "Use mangleCXXDtor for destructor decls!");
  CXXNameMangler Mangler(*this, Out);
  Mangler.getStream() << "_ZT";
  if (!Thunk.Return.isEmpty())
    Mangler.getStream() << 'c';

  // Mangle the 'this' pointer adjustment.
  Mangler.mangleCallOffset(Thunk.This.NonVirtual,
                           Thunk.This.Virtual.Itanium.VCallOffsetOffset);

  // Mangle the return pointer adjustment if there is one.
  if (!Thunk.Return.isEmpty())
    Mangler.mangleCallOffset(Thunk.Return.NonVirtual,
                             Thunk.Return.Virtual.Itanium.VBaseOffsetOffset);

  Mangler.mangleFunctionEncoding(MD);
  if (!ElideOverrideInfo)
    mangleOverrideDiscrimination(Mangler, getASTContext(), Thunk);
}

void ItaniumMangleContextImpl::mangleCXXDtorThunk(const CXXDestructorDecl *DD,
                                                  CXXDtorType Type,
                                                  const ThunkInfo &Thunk,
                                                  bool ElideOverrideInfo,
                                                  raw_ostream &Out) {
  //  <special-name> ::= T <call-offset> <base encoding>
  //                      # base is the nominal target function of thunk
  CXXNameMangler Mangler(*this, Out, DD, Type);
  Mangler.getStream() << "_ZT";

  auto &ThisAdjustment = Thunk.This;
  // Mangle the 'this' pointer adjustment.
  Mangler.mangleCallOffset(ThisAdjustment.NonVirtual,
                           ThisAdjustment.Virtual.Itanium.VCallOffsetOffset);

  Mangler.mangleFunctionEncoding(GlobalDecl(DD, Type));
  if (!ElideOverrideInfo)
    mangleOverrideDiscrimination(Mangler, getASTContext(), Thunk);
}

/// Returns the mangled name for a guard variable for the passed in VarDecl.
void ItaniumMangleContextImpl::mangleStaticGuardVariable(const VarDecl *D,
                                                         raw_ostream &Out) {
  //  <special-name> ::= GV <object name>       # Guard variable for one-time
  //                                            # initialization
  CXXNameMangler Mangler(*this, Out);
  // GCC 5.3.0 doesn't emit derived ABI tags for local names but that seems to
  // be a bug that is fixed in trunk.
  Mangler.getStream() << "_ZGV";
  Mangler.mangleName(D);
}

void ItaniumMangleContextImpl::mangleDynamicInitializer(const VarDecl *MD,
                                                        raw_ostream &Out) {
  // These symbols are internal in the Itanium ABI, so the names don't matter.
  // Clang has traditionally used this symbol and allowed LLVM to adjust it to
  // avoid duplicate symbols.
  Out << "__cxx_global_var_init";
}

void ItaniumMangleContextImpl::mangleDynamicAtExitDestructor(const VarDecl *D,
                                                             raw_ostream &Out) {
  // Prefix the mangling of D with __dtor_.
  CXXNameMangler Mangler(*this, Out);
  Mangler.getStream() << "__dtor_";
  if (shouldMangleDeclName(D))
    Mangler.mangle(D);
  else
    Mangler.getStream() << D->getName();
}

void ItaniumMangleContextImpl::mangleDynamicStermFinalizer(const VarDecl *D,
                                                           raw_ostream &Out) {
  // Clang generates these internal-linkage functions as part of its
  // implementation of the XL ABI.
  CXXNameMangler Mangler(*this, Out);
  Mangler.getStream() << "__finalize_";
  if (shouldMangleDeclName(D))
    Mangler.mangle(D);
  else
    Mangler.getStream() << D->getName();
}

void ItaniumMangleContextImpl::mangleSEHFilterExpression(
    GlobalDecl EnclosingDecl, raw_ostream &Out) {
  CXXNameMangler Mangler(*this, Out);
  Mangler.getStream() << "__filt_";
  auto *EnclosingFD = cast<FunctionDecl>(EnclosingDecl.getDecl());
  if (shouldMangleDeclName(EnclosingFD))
    Mangler.mangle(EnclosingDecl);
  else
    Mangler.getStream() << EnclosingFD->getName();
}

void ItaniumMangleContextImpl::mangleSEHFinallyBlock(
    GlobalDecl EnclosingDecl, raw_ostream &Out) {
  CXXNameMangler Mangler(*this, Out);
  Mangler.getStream() << "__fin_";
  auto *EnclosingFD = cast<FunctionDecl>(EnclosingDecl.getDecl());
  if (shouldMangleDeclName(EnclosingFD))
    Mangler.mangle(EnclosingDecl);
  else
    Mangler.getStream() << EnclosingFD->getName();
}

void ItaniumMangleContextImpl::mangleItaniumThreadLocalInit(const VarDecl *D,
                                                            raw_ostream &Out) {
  //  <special-name> ::= TH <object name>
  CXXNameMangler Mangler(*this, Out);
  Mangler.getStream() << "_ZTH";
  Mangler.mangleName(D);
}

void
ItaniumMangleContextImpl::mangleItaniumThreadLocalWrapper(const VarDecl *D,
                                                          raw_ostream &Out) {
  //  <special-name> ::= TW <object name>
  CXXNameMangler Mangler(*this, Out);
  Mangler.getStream() << "_ZTW";
  Mangler.mangleName(D);
}

void ItaniumMangleContextImpl::mangleReferenceTemporary(const VarDecl *D,
                                                        unsigned ManglingNumber,
                                                        raw_ostream &Out) {
  // We match the GCC mangling here.
  //  <special-name> ::= GR <object name>
  CXXNameMangler Mangler(*this, Out);
  Mangler.getStream() << "_ZGR";
  Mangler.mangleName(D);
  assert(ManglingNumber > 0 && "Reference temporary mangling number is zero!");
  Mangler.mangleSeqID(ManglingNumber - 1);
}

void ItaniumMangleContextImpl::mangleCXXVTable(const CXXRecordDecl *RD,
                                               raw_ostream &Out) {
  // <special-name> ::= TV <type>  # virtual table
  CXXNameMangler Mangler(*this, Out);
  Mangler.getStream() << "_ZTV";
  Mangler.mangleCXXRecordDecl(RD);
}

void ItaniumMangleContextImpl::mangleCXXVTT(const CXXRecordDecl *RD,
                                            raw_ostream &Out) {
  // <special-name> ::= TT <type>  # VTT structure
  CXXNameMangler Mangler(*this, Out);
  Mangler.getStream() << "_ZTT";
  Mangler.mangleCXXRecordDecl(RD);
}

void ItaniumMangleContextImpl::mangleCXXCtorVTable(const CXXRecordDecl *RD,
                                                   int64_t Offset,
                                                   const CXXRecordDecl *Type,
                                                   raw_ostream &Out) {
  // <special-name> ::= TC <type> <offset number> _ <base type>
  CXXNameMangler Mangler(*this, Out);
  Mangler.getStream() << "_ZTC";
  // Older versions of clang did not add the record as a substitution candidate
  // here.
  bool SuppressSubstitution =
      getASTContext().getLangOpts().getClangABICompat() <=
      LangOptions::ClangABI::Ver19;
  Mangler.mangleCXXRecordDecl(RD, SuppressSubstitution);
  Mangler.getStream() << Offset;
  Mangler.getStream() << '_';
  Mangler.mangleCXXRecordDecl(Type);
}

void ItaniumMangleContextImpl::mangleCXXRTTI(QualType Ty, raw_ostream &Out) {
  // <special-name> ::= TI <type>  # typeinfo structure
  assert(!Ty.hasQualifiers() && "RTTI info cannot have top-level qualifiers");
  CXXNameMangler Mangler(*this, Out);
  Mangler.getStream() << "_ZTI";
  Mangler.mangleType(Ty);
}

void ItaniumMangleContextImpl::mangleCXXRTTIName(
    QualType Ty, raw_ostream &Out, bool NormalizeIntegers = false) {
  // <special-name> ::= TS <type>  # typeinfo name (null terminated byte string)
  CXXNameMangler Mangler(*this, Out, NormalizeIntegers);
  Mangler.getStream() << "_ZTS";
  Mangler.mangleType(Ty);
}

void ItaniumMangleContextImpl::mangleCanonicalTypeName(
    QualType Ty, raw_ostream &Out, bool NormalizeIntegers = false) {
  mangleCXXRTTIName(Ty, Out, NormalizeIntegers);
}

void ItaniumMangleContextImpl::mangleStringLiteral(const StringLiteral *, raw_ostream &) {
  llvm_unreachable("Can't mangle string literals");
}

void ItaniumMangleContextImpl::mangleLambdaSig(const CXXRecordDecl *Lambda,
                                               raw_ostream &Out) {
  CXXNameMangler Mangler(*this, Out);
  Mangler.mangleLambdaSig(Lambda);
}

void ItaniumMangleContextImpl::mangleModuleInitializer(const Module *M,
                                                       raw_ostream &Out) {
  // <special-name> ::= GI <module-name>  # module initializer function
  CXXNameMangler Mangler(*this, Out);
  Mangler.getStream() << "_ZGI";
  Mangler.mangleModuleNamePrefix(M->getPrimaryModuleInterfaceName());
  if (M->isModulePartition()) {
    // The partition needs including, as partitions can have them too.
    auto Partition = M->Name.find(':');
    Mangler.mangleModuleNamePrefix(
        StringRef(&M->Name[Partition + 1], M->Name.size() - Partition - 1),
        /*IsPartition*/ true);
  }
}

ItaniumMangleContext *ItaniumMangleContext::create(ASTContext &Context,
                                                   DiagnosticsEngine &Diags,
                                                   bool IsAux) {
  return new ItaniumMangleContextImpl(
      Context, Diags,
      [](ASTContext &, const NamedDecl *) -> UnsignedOrNone {
        return std::nullopt;
      },
      IsAux);
}

ItaniumMangleContext *
ItaniumMangleContext::create(ASTContext &Context, DiagnosticsEngine &Diags,
                             DiscriminatorOverrideTy DiscriminatorOverride,
                             bool IsAux) {
  return new ItaniumMangleContextImpl(Context, Diags, DiscriminatorOverride,
                                      IsAux);
}<|MERGE_RESOLUTION|>--- conflicted
+++ resolved
@@ -1557,12 +1557,8 @@
           FD && FD->hasAttr<CUDAGlobalAttr>() &&
           GD.getKernelReferenceKind() == KernelReferenceKind::Stub;
       bool IsOCLDeviceStub =
-<<<<<<< HEAD
-          FD && FD->hasAttr<OpenCLKernelAttr>() &&
-=======
           FD &&
           DeviceKernelAttr::isOpenCLSpelling(FD->getAttr<DeviceKernelAttr>()) &&
->>>>>>> eb0f1dc0
           GD.getKernelReferenceKind() == KernelReferenceKind::Stub;
       if (IsDeviceStub)
         mangleDeviceStubName(II);
