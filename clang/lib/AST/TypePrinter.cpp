--- conflicted
+++ resolved
@@ -2164,13 +2164,14 @@
   case attr::ExtVectorType:
     OS << "ext_vector_type";
     break;
-<<<<<<< HEAD
-  case attr::NoPointerFieldProtection:
-    OS << "no_field_protection";
-=======
   case attr::CFISalt:
     OS << "cfi_salt(\"" << cast<CFISaltAttr>(T->getAttr())->getSalt() << "\")";
->>>>>>> cebb9529
+    break;
+  case attr::NoFieldProtection:
+    OS << "no_field_protection";
+    break;
+  case attr::PointerFieldProtection:
+    OS << "pointer_field_protection";
     break;
   }
   OS << "))";
