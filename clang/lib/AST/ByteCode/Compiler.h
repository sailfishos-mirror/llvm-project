//===--- Compiler.h - Code generator for expressions -----*- C++ -*-===//
//
// Part of the LLVM Project, under the Apache License v2.0 with LLVM Exceptions.
// See https://llvm.org/LICENSE.txt for license information.
// SPDX-License-Identifier: Apache-2.0 WITH LLVM-exception
//
//===----------------------------------------------------------------------===//
//
// Defines the constexpr bytecode compiler.
//
//===----------------------------------------------------------------------===//

#ifndef LLVM_CLANG_AST_INTERP_BYTECODEEXPRGEN_H
#define LLVM_CLANG_AST_INTERP_BYTECODEEXPRGEN_H

#include "ByteCodeEmitter.h"
#include "EvalEmitter.h"
#include "Pointer.h"
#include "PrimType.h"
#include "Record.h"
#include "clang/AST/Decl.h"
#include "clang/AST/Expr.h"
#include "clang/AST/StmtVisitor.h"
#include "clang/Basic/TargetInfo.h"

namespace clang {
class QualType;

namespace interp {

template <class Emitter> class LocalScope;
template <class Emitter> class DestructorScope;
template <class Emitter> class VariableScope;
template <class Emitter> class DeclScope;
template <class Emitter> class InitLinkScope;
template <class Emitter> class InitStackScope;
template <class Emitter> class OptionScope;
template <class Emitter> class ArrayIndexScope;
template <class Emitter> class SourceLocScope;
template <class Emitter> class LoopScope;
template <class Emitter> class LabelScope;
template <class Emitter> class SwitchScope;
template <class Emitter> class StmtExprScope;

template <class Emitter> class Compiler;
struct InitLink {
public:
  enum {
    K_This = 0,
    K_Field = 1,
    K_Temp = 2,
    K_Decl = 3,
    K_Elem = 5,
    K_RVO = 6,
    K_InitList = 7
  };

  static InitLink This() { return InitLink{K_This}; }
  static InitLink InitList() { return InitLink{K_InitList}; }
  static InitLink RVO() { return InitLink{K_RVO}; }
  static InitLink Field(unsigned Offset) {
    InitLink IL{K_Field};
    IL.Offset = Offset;
    return IL;
  }
  static InitLink Temp(unsigned Offset) {
    InitLink IL{K_Temp};
    IL.Offset = Offset;
    return IL;
  }
  static InitLink Decl(const ValueDecl *D) {
    InitLink IL{K_Decl};
    IL.D = D;
    return IL;
  }
  static InitLink Elem(unsigned Index) {
    InitLink IL{K_Elem};
    IL.Offset = Index;
    return IL;
  }

  InitLink(uint8_t Kind) : Kind(Kind) {}
  template <class Emitter>
  bool emit(Compiler<Emitter> *Ctx, const Expr *E) const;

  uint32_t Kind;
  union {
    unsigned Offset;
    const ValueDecl *D;
  };
};

/// State encapsulating if a the variable creation has been successful,
/// unsuccessful, or no variable has been created at all.
struct VarCreationState {
  std::optional<bool> S = std::nullopt;
  VarCreationState() = default;
  VarCreationState(bool b) : S(b) {}
  static VarCreationState NotCreated() { return VarCreationState(); }

  operator bool() const { return S && *S; }
  bool notCreated() const { return !S; }
};

enum class ScopeKind { Call, Block };

/// Compilation context for expressions.
template <class Emitter>
class Compiler : public ConstStmtVisitor<Compiler<Emitter>, bool>,
                 public Emitter {
protected:
  // Aliases for types defined in the emitter.
  using LabelTy = typename Emitter::LabelTy;
  using AddrTy = typename Emitter::AddrTy;
  using OptLabelTy = std::optional<LabelTy>;
  using CaseMap = llvm::DenseMap<const SwitchCase *, LabelTy>;

  /// Current compilation context.
  Context &Ctx;
  /// Program to link to.
  Program &P;

public:
  /// Initializes the compiler and the backend emitter.
  template <typename... Tys>
  Compiler(Context &Ctx, Program &P, Tys &&...Args)
      : Emitter(Ctx, P, Args...), Ctx(Ctx), P(P) {}

  // Expressions.
  bool VisitCastExpr(const CastExpr *E);
  bool VisitBuiltinBitCastExpr(const BuiltinBitCastExpr *E);
  bool VisitIntegerLiteral(const IntegerLiteral *E);
  bool VisitFloatingLiteral(const FloatingLiteral *E);
  bool VisitImaginaryLiteral(const ImaginaryLiteral *E);
  bool VisitFixedPointLiteral(const FixedPointLiteral *E);
  bool VisitParenExpr(const ParenExpr *E);
  bool VisitBinaryOperator(const BinaryOperator *E);
  bool VisitLogicalBinOp(const BinaryOperator *E);
  bool VisitPointerArithBinOp(const BinaryOperator *E);
  bool VisitComplexBinOp(const BinaryOperator *E);
  bool VisitVectorBinOp(const BinaryOperator *E);
  bool VisitFixedPointBinOp(const BinaryOperator *E);
  bool VisitFixedPointUnaryOperator(const UnaryOperator *E);
  bool VisitCXXDefaultArgExpr(const CXXDefaultArgExpr *E);
  bool VisitCallExpr(const CallExpr *E);
  bool VisitBuiltinCallExpr(const CallExpr *E, unsigned BuiltinID);
  bool VisitCXXDefaultInitExpr(const CXXDefaultInitExpr *E);
  bool VisitCXXBoolLiteralExpr(const CXXBoolLiteralExpr *E);
  bool VisitCXXNullPtrLiteralExpr(const CXXNullPtrLiteralExpr *E);
  bool VisitGNUNullExpr(const GNUNullExpr *E);
  bool VisitCXXThisExpr(const CXXThisExpr *E);
  bool VisitUnaryOperator(const UnaryOperator *E);
  bool VisitVectorUnaryOperator(const UnaryOperator *E);
  bool VisitComplexUnaryOperator(const UnaryOperator *E);
  bool VisitDeclRefExpr(const DeclRefExpr *E);
  bool VisitImplicitValueInitExpr(const ImplicitValueInitExpr *E);
  bool VisitSubstNonTypeTemplateParmExpr(const SubstNonTypeTemplateParmExpr *E);
  bool VisitArraySubscriptExpr(const ArraySubscriptExpr *E);
  bool VisitInitListExpr(const InitListExpr *E);
  bool VisitCXXParenListInitExpr(const CXXParenListInitExpr *E);
  bool VisitConstantExpr(const ConstantExpr *E);
  bool VisitUnaryExprOrTypeTraitExpr(const UnaryExprOrTypeTraitExpr *E);
  bool VisitMemberExpr(const MemberExpr *E);
  bool VisitArrayInitIndexExpr(const ArrayInitIndexExpr *E);
  bool VisitArrayInitLoopExpr(const ArrayInitLoopExpr *E);
  bool VisitOpaqueValueExpr(const OpaqueValueExpr *E);
  bool VisitAbstractConditionalOperator(const AbstractConditionalOperator *E);
  bool VisitStringLiteral(const StringLiteral *E);
  bool VisitObjCStringLiteral(const ObjCStringLiteral *E);
  bool VisitObjCEncodeExpr(const ObjCEncodeExpr *E);
  bool VisitSYCLUniqueStableNameExpr(const SYCLUniqueStableNameExpr *E);
  bool VisitCharacterLiteral(const CharacterLiteral *E);
  bool VisitCompoundAssignOperator(const CompoundAssignOperator *E);
  bool VisitFloatCompoundAssignOperator(const CompoundAssignOperator *E);
  bool VisitPointerCompoundAssignOperator(const CompoundAssignOperator *E);
  bool VisitExprWithCleanups(const ExprWithCleanups *E);
  bool VisitMaterializeTemporaryExpr(const MaterializeTemporaryExpr *E);
  bool VisitCXXBindTemporaryExpr(const CXXBindTemporaryExpr *E);
  bool VisitCompoundLiteralExpr(const CompoundLiteralExpr *E);
  bool VisitTypeTraitExpr(const TypeTraitExpr *E);
  bool VisitArrayTypeTraitExpr(const ArrayTypeTraitExpr *E);
  bool VisitLambdaExpr(const LambdaExpr *E);
  bool VisitPredefinedExpr(const PredefinedExpr *E);
  bool VisitCXXThrowExpr(const CXXThrowExpr *E);
  bool VisitCXXReinterpretCastExpr(const CXXReinterpretCastExpr *E);
  bool VisitCXXDynamicCastExpr(const CXXDynamicCastExpr *E);
  bool VisitCXXNoexceptExpr(const CXXNoexceptExpr *E);
  bool VisitCXXConstructExpr(const CXXConstructExpr *E);
  bool VisitSourceLocExpr(const SourceLocExpr *E);
  bool VisitOffsetOfExpr(const OffsetOfExpr *E);
  bool VisitCXXScalarValueInitExpr(const CXXScalarValueInitExpr *E);
  bool VisitSizeOfPackExpr(const SizeOfPackExpr *E);
  bool VisitGenericSelectionExpr(const GenericSelectionExpr *E);
  bool VisitChooseExpr(const ChooseExpr *E);
  bool VisitEmbedExpr(const EmbedExpr *E);
  bool VisitObjCBoolLiteralExpr(const ObjCBoolLiteralExpr *E);
  bool VisitCXXInheritedCtorInitExpr(const CXXInheritedCtorInitExpr *E);
  bool VisitExpressionTraitExpr(const ExpressionTraitExpr *E);
  bool VisitCXXUuidofExpr(const CXXUuidofExpr *E);
  bool VisitRequiresExpr(const RequiresExpr *E);
  bool VisitConceptSpecializationExpr(const ConceptSpecializationExpr *E);
  bool VisitCXXRewrittenBinaryOperator(const CXXRewrittenBinaryOperator *E);
  bool VisitPseudoObjectExpr(const PseudoObjectExpr *E);
  bool VisitPackIndexingExpr(const PackIndexingExpr *E);
  bool VisitRecoveryExpr(const RecoveryExpr *E);
  bool VisitAddrLabelExpr(const AddrLabelExpr *E);
  bool VisitConvertVectorExpr(const ConvertVectorExpr *E);
  bool VisitShuffleVectorExpr(const ShuffleVectorExpr *E);
  bool VisitExtVectorElementExpr(const ExtVectorElementExpr *E);
  bool VisitObjCBoxedExpr(const ObjCBoxedExpr *E);
  bool VisitCXXStdInitializerListExpr(const CXXStdInitializerListExpr *E);
  bool VisitStmtExpr(const StmtExpr *E);
  bool VisitCXXNewExpr(const CXXNewExpr *E);
  bool VisitCXXDeleteExpr(const CXXDeleteExpr *E);
  bool VisitBlockExpr(const BlockExpr *E);
  bool VisitCXXTypeidExpr(const CXXTypeidExpr *E);

  // Statements.
  bool visitCompoundStmt(const CompoundStmt *S);
  bool visitDeclStmt(const DeclStmt *DS, bool EvaluateConditionDecl = false);
  bool visitReturnStmt(const ReturnStmt *RS);
  bool visitIfStmt(const IfStmt *IS);
  bool visitWhileStmt(const WhileStmt *S);
  bool visitDoStmt(const DoStmt *S);
  bool visitForStmt(const ForStmt *S);
  bool visitCXXForRangeStmt(const CXXForRangeStmt *S);
  bool visitBreakStmt(const BreakStmt *S);
  bool visitContinueStmt(const ContinueStmt *S);
  bool visitSwitchStmt(const SwitchStmt *S);
  bool visitCaseStmt(const CaseStmt *S);
  bool visitDefaultStmt(const DefaultStmt *S);
  bool visitAttributedStmt(const AttributedStmt *S);
  bool visitCXXTryStmt(const CXXTryStmt *S);

protected:
  bool visitStmt(const Stmt *S);
  bool visitExpr(const Expr *E, bool DestroyToplevelScope) override;
  bool visitFunc(const FunctionDecl *F) override;

  bool visitDeclAndReturn(const VarDecl *VD, bool ConstantContext) override;

protected:
  /// Emits scope cleanup instructions.
  void emitCleanup();

  /// Returns a record type from a record or pointer type.
  const RecordType *getRecordTy(QualType Ty);

  /// Returns a record from a record or pointer type.
  Record *getRecord(QualType Ty);
  Record *getRecord(const RecordDecl *RD);

  /// Returns a function for the given FunctionDecl.
  /// If the function does not exist yet, it is compiled.
  const Function *getFunction(const FunctionDecl *FD);

  OptPrimType classify(const Expr *E) const { return Ctx.classify(E); }
  OptPrimType classify(QualType Ty) const { return Ctx.classify(Ty); }

  /// Classifies a known primitive type.
  PrimType classifyPrim(QualType Ty) const {
    if (auto T = classify(Ty)) {
      return *T;
    }
    llvm_unreachable("not a primitive type");
  }
  /// Classifies a known primitive expression.
  PrimType classifyPrim(const Expr *E) const {
    if (auto T = classify(E))
      return *T;
    llvm_unreachable("not a primitive type");
  }

  /// Evaluates an expression and places the result on the stack. If the
  /// expression is of composite type, a local variable will be created
  /// and a pointer to said variable will be placed on the stack.
  bool visit(const Expr *E) override;
  /// Compiles an initializer. This is like visit() but it will never
  /// create a variable and instead rely on a variable already having
  /// been created. visitInitializer() then relies on a pointer to this
  /// variable being on top of the stack.
  bool visitInitializer(const Expr *E);
  /// Evaluates an expression for side effects and discards the result.
  bool discard(const Expr *E);
  /// Just pass evaluation on to \p E. This leaves all the parsing flags
  /// intact.
  bool delegate(const Expr *E);
  /// Creates and initializes a variable from the given decl.
  VarCreationState visitVarDecl(const VarDecl *VD, bool Toplevel = false,
                                bool IsConstexprUnknown = false);
  VarCreationState visitDecl(const VarDecl *VD,
                             bool IsConstexprUnknown = false);
  /// Visit an APValue.
  bool visitAPValue(const APValue &Val, PrimType ValType, const Expr *E);
  bool visitAPValueInitializer(const APValue &Val, const Expr *E, QualType T);
  /// Visit the given decl as if we have a reference to it.
  bool visitDeclRef(const ValueDecl *D, const Expr *E);

  /// Visits an expression and converts it to a boolean.
  bool visitBool(const Expr *E);

  bool visitInitList(ArrayRef<const Expr *> Inits, const Expr *ArrayFiller,
                     const Expr *E);
  bool visitArrayElemInit(unsigned ElemIndex, const Expr *Init,
<<<<<<< HEAD
                          std::optional<PrimType> InitT);
=======
                          OptPrimType InitT);
>>>>>>> e38f98f5
  bool visitCallArgs(ArrayRef<const Expr *> Args, const FunctionDecl *FuncDecl,
                     bool Activate);

  /// Creates a local primitive value.
  unsigned allocateLocalPrimitive(DeclTy &&Decl, PrimType Ty, bool IsConst,
                                  const ValueDecl *ExtendingDecl = nullptr,
                                  ScopeKind SC = ScopeKind::Block,
                                  bool IsConstexprUnknown = false);

  /// Allocates a space storing a local given its type.
  std::optional<unsigned>
  allocateLocal(DeclTy &&Decl, QualType Ty = QualType(),
                const ValueDecl *ExtendingDecl = nullptr,
                ScopeKind = ScopeKind::Block, bool IsConstexprUnknown = false);
  std::optional<unsigned> allocateTemporary(const Expr *E);

private:
  friend class VariableScope<Emitter>;
  friend class LocalScope<Emitter>;
  friend class DestructorScope<Emitter>;
  friend class DeclScope<Emitter>;
  friend class InitLinkScope<Emitter>;
  friend class InitStackScope<Emitter>;
  friend class OptionScope<Emitter>;
  friend class ArrayIndexScope<Emitter>;
  friend class SourceLocScope<Emitter>;
  friend struct InitLink;
  friend class LoopScope<Emitter>;
  friend class LabelScope<Emitter>;
  friend class SwitchScope<Emitter>;
  friend class StmtExprScope<Emitter>;

  /// Emits a zero initializer.
  bool visitZeroInitializer(PrimType T, QualType QT, const Expr *E);
  bool visitZeroRecordInitializer(const Record *R, const Expr *E);
  bool visitZeroArrayInitializer(QualType T, const Expr *E);
  bool visitAssignment(const Expr *LHS, const Expr *RHS, const Expr *E);

  /// Emits an APSInt constant.
  bool emitConst(const llvm::APSInt &Value, PrimType Ty, const Expr *E);
  bool emitConst(const llvm::APSInt &Value, const Expr *E);
  bool emitConst(const llvm::APInt &Value, const Expr *E) {
    return emitConst(static_cast<llvm::APSInt>(Value), E);
  }

  /// Emits an integer constant.
  template <typename T> bool emitConst(T Value, PrimType Ty, const Expr *E);
  template <typename T> bool emitConst(T Value, const Expr *E);
  bool emitBool(bool V, const Expr *E) override {
    return this->emitConst(V, E);
  }

  llvm::RoundingMode getRoundingMode(const Expr *E) const {
    FPOptions FPO = E->getFPFeaturesInEffect(Ctx.getLangOpts());

    if (FPO.getRoundingMode() == llvm::RoundingMode::Dynamic)
      return llvm::RoundingMode::NearestTiesToEven;

    return FPO.getRoundingMode();
  }

  uint32_t getFPOptions(const Expr *E) const {
    return E->getFPFeaturesInEffect(Ctx.getLangOpts()).getAsOpaqueInt();
  }

  bool emitPrimCast(PrimType FromT, PrimType ToT, QualType ToQT, const Expr *E);
  PrimType classifyComplexElementType(QualType T) const {
    assert(T->isAnyComplexType());

    QualType ElemType = T->getAs<ComplexType>()->getElementType();

    return *this->classify(ElemType);
  }

  PrimType classifyVectorElementType(QualType T) const {
    assert(T->isVectorType());
    return *this->classify(T->getAs<VectorType>()->getElementType());
  }

  bool emitComplexReal(const Expr *SubExpr);
  bool emitComplexBoolCast(const Expr *E);
  bool emitComplexComparison(const Expr *LHS, const Expr *RHS,
                             const BinaryOperator *E);
  bool emitRecordDestruction(const Record *R, SourceInfo Loc);
  bool emitDestruction(const Descriptor *Desc, SourceInfo Loc);
  bool emitDummyPtr(const DeclTy &D, const Expr *E);
  bool emitFloat(const APFloat &F, const Expr *E);
  unsigned collectBaseOffset(const QualType BaseType,
                             const QualType DerivedType);
  bool emitLambdaStaticInvokerBody(const CXXMethodDecl *MD);
  bool emitBuiltinBitCast(const CastExpr *E);
  bool compileConstructor(const CXXConstructorDecl *Ctor);
  bool compileDestructor(const CXXDestructorDecl *Dtor);
  bool compileUnionAssignmentOperator(const CXXMethodDecl *MD);

  bool checkLiteralType(const Expr *E);
  bool maybeEmitDeferredVarInit(const VarDecl *VD);

  bool refersToUnion(const Expr *E);

protected:
  /// Variable to storage mapping.
  llvm::DenseMap<const ValueDecl *, Scope::Local> Locals;

  /// OpaqueValueExpr to location mapping.
  llvm::DenseMap<const OpaqueValueExpr *, unsigned> OpaqueExprs;

  /// Current scope.
  VariableScope<Emitter> *VarScope = nullptr;

  /// Current argument index. Needed to emit ArrayInitIndexExpr.
  std::optional<uint64_t> ArrayIndex;

  /// DefaultInit- or DefaultArgExpr, needed for SourceLocExpr.
  const Expr *SourceLocDefaultExpr = nullptr;

  /// Flag indicating if return value is to be discarded.
  bool DiscardResult = false;

  bool InStmtExpr = false;

  /// Flag inidicating if we're initializing an already created
  /// variable. This is set in visitInitializer().
  bool Initializing = false;
  const ValueDecl *InitializingDecl = nullptr;

  llvm::SmallVector<InitLink> InitStack;
  bool InitStackActive = false;

  /// Type of the expression returned by the function.
  OptPrimType ReturnType;

  /// Switch case mapping.
  CaseMap CaseLabels;

  /// Scope to cleanup until when we see a break statement.
  VariableScope<Emitter> *BreakVarScope = nullptr;
  /// Point to break to.
  OptLabelTy BreakLabel;
  /// Scope to cleanup until when we see a continue statement.
  VariableScope<Emitter> *ContinueVarScope = nullptr;
  /// Point to continue to.
  OptLabelTy ContinueLabel;
  /// Default case label.
  OptLabelTy DefaultLabel;

  const FunctionDecl *CompilingFunction = nullptr;
};

extern template class Compiler<ByteCodeEmitter>;
extern template class Compiler<EvalEmitter>;

/// Scope chain managing the variable lifetimes.
template <class Emitter> class VariableScope {
public:
  VariableScope(Compiler<Emitter> *Ctx, const ValueDecl *VD,
                ScopeKind Kind = ScopeKind::Block)
      : Ctx(Ctx), Parent(Ctx->VarScope), ValDecl(VD), Kind(Kind) {
    Ctx->VarScope = this;
  }

  virtual ~VariableScope() { Ctx->VarScope = this->Parent; }

  virtual void addLocal(const Scope::Local &Local) {
    llvm_unreachable("Shouldn't be called");
  }

  void addExtended(const Scope::Local &Local, const ValueDecl *ExtendingDecl) {
    // Walk up the chain of scopes until we find the one for ExtendingDecl.
    // If there is no such scope, attach it to the parent one.
    VariableScope *P = this;
    while (P) {
      if (P->ValDecl == ExtendingDecl) {
        P->addLocal(Local);
        return;
      }
      P = P->Parent;
      if (!P)
        break;
    }

    // Use the parent scope.
    if (this->Parent)
      this->Parent->addLocal(Local);
    else
      this->addLocal(Local);
  }

  /// Like addExtended, but adds to the nearest scope of the given kind.
  void addForScopeKind(const Scope::Local &Local, ScopeKind Kind) {
    VariableScope *P = this;
    while (P) {
      if (P->Kind == Kind) {
        P->addLocal(Local);
        return;
      }
      P = P->Parent;
      if (!P)
        break;
    }

    // Add to this scope.
    this->addLocal(Local);
  }

  virtual void emitDestruction() {}
  virtual bool emitDestructors(const Expr *E = nullptr) { return true; }
  virtual bool destroyLocals(const Expr *E = nullptr) { return true; }
  VariableScope *getParent() const { return Parent; }
  ScopeKind getKind() const { return Kind; }

protected:
  /// Compiler instance.
  Compiler<Emitter> *Ctx;
  /// Link to the parent scope.
  VariableScope *Parent;
  const ValueDecl *ValDecl = nullptr;
  ScopeKind Kind;
};

/// Generic scope for local variables.
template <class Emitter> class LocalScope : public VariableScope<Emitter> {
public:
  LocalScope(Compiler<Emitter> *Ctx, ScopeKind Kind = ScopeKind::Block)
      : VariableScope<Emitter>(Ctx, nullptr, Kind) {}
  LocalScope(Compiler<Emitter> *Ctx, const ValueDecl *VD)
      : VariableScope<Emitter>(Ctx, VD) {}

  /// Emit a Destroy op for this scope.
  ~LocalScope() override {
    if (!Idx)
      return;
    this->Ctx->emitDestroy(*Idx, SourceInfo{});
    removeStoredOpaqueValues();
  }

  /// Overriden to support explicit destruction.
  void emitDestruction() override {
    if (!Idx)
      return;

    this->emitDestructors();
    this->Ctx->emitDestroy(*Idx, SourceInfo{});
  }

  /// Explicit destruction of local variables.
  bool destroyLocals(const Expr *E = nullptr) override {
    if (!Idx)
      return true;

    // NB: We are *not* resetting Idx here as to allow multiple
    // calls to destroyLocals().
    bool Success = this->emitDestructors(E);
    this->Ctx->emitDestroy(*Idx, E);
    return Success;
  }

  void addLocal(const Scope::Local &Local) override {
    if (!Idx) {
      Idx = this->Ctx->Descriptors.size();
      this->Ctx->Descriptors.emplace_back();
      this->Ctx->emitInitScope(*Idx, {});
    }

    this->Ctx->Descriptors[*Idx].emplace_back(Local);
  }

  bool emitDestructors(const Expr *E = nullptr) override {
    if (!Idx)
      return true;
    // Emit destructor calls for local variables of record
    // type with a destructor.
    for (Scope::Local &Local : llvm::reverse(this->Ctx->Descriptors[*Idx])) {
      if (Local.Desc->hasTrivialDtor())
        continue;
      if (!this->Ctx->emitGetPtrLocal(Local.Offset, E))
        return false;

      if (!this->Ctx->emitDestruction(Local.Desc, Local.Desc->getLoc()))
        return false;

      if (!this->Ctx->emitPopPtr(E))
        return false;
      removeIfStoredOpaqueValue(Local);
    }
    return true;
  }

  void removeStoredOpaqueValues() {
    if (!Idx)
      return;

    for (const Scope::Local &Local : this->Ctx->Descriptors[*Idx]) {
      removeIfStoredOpaqueValue(Local);
    }
  }

  void removeIfStoredOpaqueValue(const Scope::Local &Local) {
    if (const auto *OVE =
            llvm::dyn_cast_if_present<OpaqueValueExpr>(Local.Desc->asExpr())) {
      if (auto It = this->Ctx->OpaqueExprs.find(OVE);
          It != this->Ctx->OpaqueExprs.end())
        this->Ctx->OpaqueExprs.erase(It);
    };
  }

  /// Index of the scope in the chain.
  std::optional<unsigned> Idx;
};

/// Scope for storage declared in a compound statement.
// FIXME: Remove?
template <class Emitter> class BlockScope final : public LocalScope<Emitter> {
public:
  BlockScope(Compiler<Emitter> *Ctx, ScopeKind Kind = ScopeKind::Block)
      : LocalScope<Emitter>(Ctx, Kind) {}
};

template <class Emitter> class ArrayIndexScope final {
public:
  ArrayIndexScope(Compiler<Emitter> *Ctx, uint64_t Index) : Ctx(Ctx) {
    OldArrayIndex = Ctx->ArrayIndex;
    Ctx->ArrayIndex = Index;
  }

  ~ArrayIndexScope() { Ctx->ArrayIndex = OldArrayIndex; }

private:
  Compiler<Emitter> *Ctx;
  std::optional<uint64_t> OldArrayIndex;
};

template <class Emitter> class SourceLocScope final {
public:
  SourceLocScope(Compiler<Emitter> *Ctx, const Expr *DefaultExpr) : Ctx(Ctx) {
    assert(DefaultExpr);
    // We only switch if the current SourceLocDefaultExpr is null.
    if (!Ctx->SourceLocDefaultExpr) {
      Enabled = true;
      Ctx->SourceLocDefaultExpr = DefaultExpr;
    }
  }

  ~SourceLocScope() {
    if (Enabled)
      Ctx->SourceLocDefaultExpr = nullptr;
  }

private:
  Compiler<Emitter> *Ctx;
  bool Enabled = false;
};

template <class Emitter> class InitLinkScope final {
public:
  InitLinkScope(Compiler<Emitter> *Ctx, InitLink &&Link) : Ctx(Ctx) {
    Ctx->InitStack.push_back(std::move(Link));
  }

  ~InitLinkScope() { this->Ctx->InitStack.pop_back(); }

private:
  Compiler<Emitter> *Ctx;
};

template <class Emitter> class InitStackScope final {
public:
  InitStackScope(Compiler<Emitter> *Ctx, bool Active)
      : Ctx(Ctx), OldValue(Ctx->InitStackActive) {
    Ctx->InitStackActive = Active;
  }

  ~InitStackScope() { this->Ctx->InitStackActive = OldValue; }

private:
  Compiler<Emitter> *Ctx;
  bool OldValue;
};

} // namespace interp
} // namespace clang

#endif<|MERGE_RESOLUTION|>--- conflicted
+++ resolved
@@ -302,11 +302,7 @@
   bool visitInitList(ArrayRef<const Expr *> Inits, const Expr *ArrayFiller,
                      const Expr *E);
   bool visitArrayElemInit(unsigned ElemIndex, const Expr *Init,
-<<<<<<< HEAD
-                          std::optional<PrimType> InitT);
-=======
                           OptPrimType InitT);
->>>>>>> e38f98f5
   bool visitCallArgs(ArrayRef<const Expr *> Args, const FunctionDecl *FuncDecl,
                      bool Activate);
 
