--- conflicted
+++ resolved
@@ -6128,16 +6128,12 @@
 
           if (VD->evaluateValue())
             return revisit(VD);
-<<<<<<< HEAD
-          return this->emitInvalidDeclRef(cast<DeclRefExpr>(E), E);
-=======
 
           if (!D->getType()->isReferenceType())
             return this->emitDummyPtr(D, E);
 
           return this->emitInvalidDeclRef(cast<DeclRefExpr>(E),
                                           /*InitializerFailed=*/true, E);
->>>>>>> ce7c17d5
         }
       }
     } else {
