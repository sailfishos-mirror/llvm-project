//===--- Compiler.cpp - Code generator for expressions ---*- C++ -*-===//
//
// Part of the LLVM Project, under the Apache License v2.0 with LLVM Exceptions.
// See https://llvm.org/LICENSE.txt for license information.
// SPDX-License-Identifier: Apache-2.0 WITH LLVM-exception
//
//===----------------------------------------------------------------------===//

#include "Compiler.h"
#include "ByteCodeEmitter.h"
#include "Context.h"
#include "FixedPoint.h"
#include "Floating.h"
#include "Function.h"
#include "InterpShared.h"
#include "PrimType.h"
#include "Program.h"
#include "clang/AST/Attr.h"

using namespace clang;
using namespace clang::interp;

using APSInt = llvm::APSInt;

namespace clang {
namespace interp {

static bool refersToUnion(const Expr *E) {
  for (;;) {
    if (const auto *ME = dyn_cast<MemberExpr>(E)) {
      if (const auto *FD = dyn_cast<FieldDecl>(ME->getMemberDecl());
          FD && FD->getParent()->isUnion())
        return true;
      E = ME->getBase();
      continue;
    }

    if (const auto *ASE = dyn_cast<ArraySubscriptExpr>(E)) {
      E = ASE->getBase()->IgnoreImplicit();
      continue;
    }

    if (const auto *ICE = dyn_cast<ImplicitCastExpr>(E);
        ICE && (ICE->getCastKind() == CK_NoOp ||
                ICE->getCastKind() == CK_DerivedToBase ||
                ICE->getCastKind() == CK_UncheckedDerivedToBase)) {
      E = ICE->getSubExpr();
      continue;
    }

    break;
  }
  return false;
}

static std::optional<bool> getBoolValue(const Expr *E) {
  if (const auto *CE = dyn_cast_if_present<ConstantExpr>(E);
      CE && CE->hasAPValueResult() &&
      CE->getResultAPValueKind() == APValue::ValueKind::Int) {
    return CE->getResultAsAPSInt().getBoolValue();
  }

  return std::nullopt;
}

/// Scope used to handle temporaries in toplevel variable declarations.
template <class Emitter> class DeclScope final : public LocalScope<Emitter> {
public:
  DeclScope(Compiler<Emitter> *Ctx, const ValueDecl *VD)
      : LocalScope<Emitter>(Ctx, VD), Scope(Ctx->P),
        OldInitializingDecl(Ctx->InitializingDecl) {
    Ctx->InitializingDecl = VD;
    Ctx->InitStack.push_back(InitLink::Decl(VD));
  }

  ~DeclScope() {
    this->Ctx->InitializingDecl = OldInitializingDecl;
    this->Ctx->InitStack.pop_back();
  }

private:
  Program::DeclScope Scope;
  const ValueDecl *OldInitializingDecl;
};

/// Scope used to handle initialization methods.
template <class Emitter> class OptionScope final {
public:
  /// Root constructor, compiling or discarding primitives.
  OptionScope(Compiler<Emitter> *Ctx, bool NewDiscardResult,
              bool NewInitializing)
      : Ctx(Ctx), OldDiscardResult(Ctx->DiscardResult),
        OldInitializing(Ctx->Initializing) {
    Ctx->DiscardResult = NewDiscardResult;
    Ctx->Initializing = NewInitializing;
  }

  ~OptionScope() {
    Ctx->DiscardResult = OldDiscardResult;
    Ctx->Initializing = OldInitializing;
  }

private:
  /// Parent context.
  Compiler<Emitter> *Ctx;
  /// Old discard flag to restore.
  bool OldDiscardResult;
  bool OldInitializing;
};

template <class Emitter>
bool InitLink::emit(Compiler<Emitter> *Ctx, const Expr *E) const {
  switch (Kind) {
  case K_This:
    return Ctx->emitThis(E);
  case K_Field:
    // We're assuming there's a base pointer on the stack already.
    return Ctx->emitGetPtrFieldPop(Offset, E);
  case K_Temp:
    return Ctx->emitGetPtrLocal(Offset, E);
  case K_Decl:
    return Ctx->visitDeclRef(D, E);
  case K_Elem:
    if (!Ctx->emitConstUint32(Offset, E))
      return false;
    return Ctx->emitArrayElemPtrPopUint32(E);
  case K_RVO:
    return Ctx->emitRVOPtr(E);
  case K_InitList:
    return true;
  default:
    llvm_unreachable("Unhandled InitLink kind");
  }
  return true;
}

/// Scope managing label targets.
template <class Emitter> class LabelScope {
public:
  virtual ~LabelScope() {}

protected:
  LabelScope(Compiler<Emitter> *Ctx) : Ctx(Ctx) {}
  /// Compiler instance.
  Compiler<Emitter> *Ctx;
};

/// Sets the context for break/continue statements.
template <class Emitter> class LoopScope final : public LabelScope<Emitter> {
public:
  using LabelTy = typename Compiler<Emitter>::LabelTy;
  using OptLabelTy = typename Compiler<Emitter>::OptLabelTy;

  LoopScope(Compiler<Emitter> *Ctx, LabelTy BreakLabel, LabelTy ContinueLabel)
      : LabelScope<Emitter>(Ctx), OldBreakLabel(Ctx->BreakLabel),
        OldContinueLabel(Ctx->ContinueLabel),
        OldBreakVarScope(Ctx->BreakVarScope),
        OldContinueVarScope(Ctx->ContinueVarScope) {
    this->Ctx->BreakLabel = BreakLabel;
    this->Ctx->ContinueLabel = ContinueLabel;
    this->Ctx->BreakVarScope = this->Ctx->VarScope;
    this->Ctx->ContinueVarScope = this->Ctx->VarScope;
  }

  ~LoopScope() {
    this->Ctx->BreakLabel = OldBreakLabel;
    this->Ctx->ContinueLabel = OldContinueLabel;
    this->Ctx->ContinueVarScope = OldContinueVarScope;
    this->Ctx->BreakVarScope = OldBreakVarScope;
  }

private:
  OptLabelTy OldBreakLabel;
  OptLabelTy OldContinueLabel;
  VariableScope<Emitter> *OldBreakVarScope;
  VariableScope<Emitter> *OldContinueVarScope;
};

// Sets the context for a switch scope, mapping labels.
template <class Emitter> class SwitchScope final : public LabelScope<Emitter> {
public:
  using LabelTy = typename Compiler<Emitter>::LabelTy;
  using OptLabelTy = typename Compiler<Emitter>::OptLabelTy;
  using CaseMap = typename Compiler<Emitter>::CaseMap;

  SwitchScope(Compiler<Emitter> *Ctx, CaseMap &&CaseLabels, LabelTy BreakLabel,
              OptLabelTy DefaultLabel)
      : LabelScope<Emitter>(Ctx), OldBreakLabel(Ctx->BreakLabel),
        OldDefaultLabel(this->Ctx->DefaultLabel),
        OldCaseLabels(std::move(this->Ctx->CaseLabels)),
        OldLabelVarScope(Ctx->BreakVarScope) {
    this->Ctx->BreakLabel = BreakLabel;
    this->Ctx->DefaultLabel = DefaultLabel;
    this->Ctx->CaseLabels = std::move(CaseLabels);
    this->Ctx->BreakVarScope = this->Ctx->VarScope;
  }

  ~SwitchScope() {
    this->Ctx->BreakLabel = OldBreakLabel;
    this->Ctx->DefaultLabel = OldDefaultLabel;
    this->Ctx->CaseLabels = std::move(OldCaseLabels);
    this->Ctx->BreakVarScope = OldLabelVarScope;
  }

private:
  OptLabelTy OldBreakLabel;
  OptLabelTy OldDefaultLabel;
  CaseMap OldCaseLabels;
  VariableScope<Emitter> *OldLabelVarScope;
};

template <class Emitter> class StmtExprScope final {
public:
  StmtExprScope(Compiler<Emitter> *Ctx) : Ctx(Ctx), OldFlag(Ctx->InStmtExpr) {
    Ctx->InStmtExpr = true;
  }

  ~StmtExprScope() { Ctx->InStmtExpr = OldFlag; }

private:
  Compiler<Emitter> *Ctx;
  bool OldFlag;
};

} // namespace interp
} // namespace clang

template <class Emitter>
bool Compiler<Emitter>::VisitCastExpr(const CastExpr *CE) {
  const Expr *SubExpr = CE->getSubExpr();

  if (DiscardResult)
    return this->delegate(SubExpr);

  switch (CE->getCastKind()) {
  case CK_LValueToRValue: {
    if (SubExpr->getType().isVolatileQualified())
      return this->emitInvalidCast(CastKind::Volatile, /*Fatal=*/true, CE);

    OptPrimType SubExprT = classify(SubExpr->getType());
    // Prepare storage for the result.
    if (!Initializing && !SubExprT) {
      std::optional<unsigned> LocalIndex = allocateLocal(SubExpr);
      if (!LocalIndex)
        return false;
      if (!this->emitGetPtrLocal(*LocalIndex, CE))
        return false;
    }

    if (!this->visit(SubExpr))
      return false;

    if (SubExprT)
      return this->emitLoadPop(*SubExprT, CE);

    // If the subexpr type is not primitive, we need to perform a copy here.
    // This happens for example in C when dereferencing a pointer of struct
    // type.
    return this->emitMemcpy(CE);
  }

  case CK_DerivedToBaseMemberPointer: {
    assert(classifyPrim(CE->getType()) == PT_MemberPtr);
    assert(classifyPrim(SubExpr->getType()) == PT_MemberPtr);
    const auto *FromMP = SubExpr->getType()->castAs<MemberPointerType>();
    const auto *ToMP = CE->getType()->castAs<MemberPointerType>();

    unsigned DerivedOffset =
        Ctx.collectBaseOffset(ToMP->getMostRecentCXXRecordDecl(),
                              FromMP->getMostRecentCXXRecordDecl());

    if (!this->delegate(SubExpr))
      return false;

    return this->emitGetMemberPtrBasePop(DerivedOffset, CE);
  }

  case CK_BaseToDerivedMemberPointer: {
    assert(classifyPrim(CE) == PT_MemberPtr);
    assert(classifyPrim(SubExpr) == PT_MemberPtr);
    const auto *FromMP = SubExpr->getType()->castAs<MemberPointerType>();
    const auto *ToMP = CE->getType()->castAs<MemberPointerType>();

    unsigned DerivedOffset =
        Ctx.collectBaseOffset(FromMP->getMostRecentCXXRecordDecl(),
                              ToMP->getMostRecentCXXRecordDecl());

    if (!this->delegate(SubExpr))
      return false;
    return this->emitGetMemberPtrBasePop(-DerivedOffset, CE);
  }

  case CK_UncheckedDerivedToBase:
  case CK_DerivedToBase: {
    if (!this->delegate(SubExpr))
      return false;

    const auto extractRecordDecl = [](QualType Ty) -> const CXXRecordDecl * {
      if (const auto *PT = dyn_cast<PointerType>(Ty))
        return PT->getPointeeType()->getAsCXXRecordDecl();
      return Ty->getAsCXXRecordDecl();
    };

    // FIXME: We can express a series of non-virtual casts as a single
    // GetPtrBasePop op.
    QualType CurType = SubExpr->getType();
    for (const CXXBaseSpecifier *B : CE->path()) {
      if (B->isVirtual()) {
        if (!this->emitGetPtrVirtBasePop(extractRecordDecl(B->getType()), CE))
          return false;
        CurType = B->getType();
      } else {
        unsigned DerivedOffset = collectBaseOffset(B->getType(), CurType);
        if (!this->emitGetPtrBasePop(
                DerivedOffset, /*NullOK=*/CE->getType()->isPointerType(), CE))
          return false;
        CurType = B->getType();
      }
    }

    return true;
  }

  case CK_BaseToDerived: {
    if (!this->delegate(SubExpr))
      return false;
    unsigned DerivedOffset =
        collectBaseOffset(SubExpr->getType(), CE->getType());

    const Type *TargetType = CE->getType().getTypePtr();
    if (TargetType->isPointerOrReferenceType())
      TargetType = TargetType->getPointeeType().getTypePtr();
    return this->emitGetPtrDerivedPop(DerivedOffset,
                                      /*NullOK=*/CE->getType()->isPointerType(),
                                      TargetType, CE);
  }

  case CK_FloatingCast: {
    // HLSL uses CK_FloatingCast to cast between vectors.
    if (!SubExpr->getType()->isFloatingType() ||
        !CE->getType()->isFloatingType())
      return false;
    if (!this->visit(SubExpr))
      return false;
    const auto *TargetSemantics = &Ctx.getFloatSemantics(CE->getType());
    return this->emitCastFP(TargetSemantics, getRoundingMode(CE), CE);
  }

  case CK_IntegralToFloating: {
    if (!CE->getType()->isRealFloatingType())
      return false;
    if (!this->visit(SubExpr))
      return false;
    const auto *TargetSemantics = &Ctx.getFloatSemantics(CE->getType());
    return this->emitCastIntegralFloating(
        classifyPrim(SubExpr), TargetSemantics, getFPOptions(CE), CE);
  }

  case CK_FloatingToBoolean: {
    if (!SubExpr->getType()->isRealFloatingType() ||
        !CE->getType()->isBooleanType())
      return false;
    if (const auto *FL = dyn_cast<FloatingLiteral>(SubExpr))
      return this->emitConstBool(FL->getValue().isNonZero(), CE);
    if (!this->visit(SubExpr))
      return false;
    return this->emitCastFloatingIntegralBool(getFPOptions(CE), CE);
  }

  case CK_FloatingToIntegral: {
    if (!this->visit(SubExpr))
      return false;
    PrimType ToT = classifyPrim(CE);
    if (ToT == PT_IntAP)
      return this->emitCastFloatingIntegralAP(Ctx.getBitWidth(CE->getType()),
                                              getFPOptions(CE), CE);
    if (ToT == PT_IntAPS)
      return this->emitCastFloatingIntegralAPS(Ctx.getBitWidth(CE->getType()),
                                               getFPOptions(CE), CE);

    return this->emitCastFloatingIntegral(ToT, getFPOptions(CE), CE);
  }

  case CK_NullToPointer:
  case CK_NullToMemberPointer: {
    if (!this->discard(SubExpr))
      return false;
    const Descriptor *Desc = nullptr;
    const QualType PointeeType = CE->getType()->getPointeeType();
    if (!PointeeType.isNull()) {
      if (OptPrimType T = classify(PointeeType))
        Desc = P.createDescriptor(SubExpr, *T);
      else
        Desc = P.createDescriptor(SubExpr, PointeeType.getTypePtr(),
                                  std::nullopt, /*IsConst=*/true);
    }

    uint64_t Val = Ctx.getASTContext().getTargetNullPointerValue(CE->getType());
    return this->emitNull(classifyPrim(CE->getType()), Val, Desc, CE);
  }

  case CK_PointerToIntegral: {
    if (!this->visit(SubExpr))
      return false;

    // If SubExpr doesn't result in a pointer, make it one.
    if (PrimType FromT = classifyPrim(SubExpr->getType()); FromT != PT_Ptr) {
      assert(isPtrType(FromT));
      if (!this->emitDecayPtr(FromT, PT_Ptr, CE))
        return false;
    }

    PrimType T = classifyPrim(CE->getType());
    if (T == PT_IntAP)
      return this->emitCastPointerIntegralAP(Ctx.getBitWidth(CE->getType()),
                                             CE);
    if (T == PT_IntAPS)
      return this->emitCastPointerIntegralAPS(Ctx.getBitWidth(CE->getType()),
                                              CE);
    return this->emitCastPointerIntegral(T, CE);
  }

  case CK_ArrayToPointerDecay: {
    if (!this->visit(SubExpr))
      return false;
    return this->emitArrayDecay(CE);
  }

  case CK_IntegralToPointer: {
    QualType IntType = SubExpr->getType();
    assert(IntType->isIntegralOrEnumerationType());
    if (!this->visit(SubExpr))
      return false;
    // FIXME: I think the discard is wrong since the int->ptr cast might cause a
    // diagnostic.
    PrimType T = classifyPrim(IntType);
    QualType PtrType = CE->getType();
    const Descriptor *Desc;
    if (OptPrimType T = classify(PtrType->getPointeeType()))
      Desc = P.createDescriptor(SubExpr, *T);
    else if (PtrType->getPointeeType()->isVoidType())
      Desc = nullptr;
    else
      Desc = P.createDescriptor(CE, PtrType->getPointeeType().getTypePtr(),
                                Descriptor::InlineDescMD, /*IsConst=*/true);

    if (!this->emitGetIntPtr(T, Desc, CE))
      return false;

    PrimType DestPtrT = classifyPrim(PtrType);
    if (DestPtrT == PT_Ptr)
      return true;

    // In case we're converting the integer to a non-Pointer.
    return this->emitDecayPtr(PT_Ptr, DestPtrT, CE);
  }

  case CK_AtomicToNonAtomic:
  case CK_ConstructorConversion:
  case CK_FunctionToPointerDecay:
  case CK_NonAtomicToAtomic:
  case CK_NoOp:
  case CK_UserDefinedConversion:
  case CK_AddressSpaceConversion:
  case CK_CPointerToObjCPointerCast:
    return this->delegate(SubExpr);

  case CK_BitCast: {
    // Reject bitcasts to atomic types.
    if (CE->getType()->isAtomicType()) {
      if (!this->discard(SubExpr))
        return false;
      return this->emitInvalidCast(CastKind::Reinterpret, /*Fatal=*/true, CE);
    }
    QualType SubExprTy = SubExpr->getType();
    OptPrimType FromT = classify(SubExprTy);
    // Casts from integer/vector to vector.
    if (CE->getType()->isVectorType())
      return this->emitBuiltinBitCast(CE);

    OptPrimType ToT = classify(CE->getType());
    if (!FromT || !ToT)
      return false;

    assert(isPtrType(*FromT));
    assert(isPtrType(*ToT));
    if (FromT == ToT) {
      if (CE->getType()->isVoidPointerType())
        return this->delegate(SubExpr);

      if (!this->visit(SubExpr))
        return false;
      if (CE->getType()->isFunctionPointerType())
        return true;
      if (FromT == PT_Ptr)
        return this->emitPtrPtrCast(SubExprTy->isVoidPointerType(), CE);
      return true;
    }

    if (!this->visit(SubExpr))
      return false;
    return this->emitDecayPtr(*FromT, *ToT, CE);
  }
  case CK_IntegralToBoolean:
  case CK_FixedPointToBoolean: {
    // HLSL uses this to cast to one-element vectors.
    OptPrimType FromT = classify(SubExpr->getType());
    if (!FromT)
      return false;

    if (const auto *IL = dyn_cast<IntegerLiteral>(SubExpr))
      return this->emitConst(IL->getValue(), CE);
    if (!this->visit(SubExpr))
      return false;
    return this->emitCast(*FromT, classifyPrim(CE), CE);
  }

  case CK_BooleanToSignedIntegral:
  case CK_IntegralCast: {
    OptPrimType FromT = classify(SubExpr->getType());
    OptPrimType ToT = classify(CE->getType());
    if (!FromT || !ToT)
      return false;

    // Try to emit a casted known constant value directly.
    if (const auto *IL = dyn_cast<IntegerLiteral>(SubExpr)) {
      if (ToT != PT_IntAP && ToT != PT_IntAPS && FromT != PT_IntAP &&
          FromT != PT_IntAPS && !CE->getType()->isEnumeralType())
        return this->emitConst(IL->getValue(), CE);
      if (!this->emitConst(IL->getValue(), SubExpr))
        return false;
    } else {
      if (!this->visit(SubExpr))
        return false;
    }

    // Possibly diagnose casts to enum types if the target type does not
    // have a fixed size.
    if (Ctx.getLangOpts().CPlusPlus && CE->getType()->isEnumeralType()) {
      if (const auto *ET = CE->getType().getCanonicalType()->castAs<EnumType>();
          !ET->getDecl()->isFixed()) {
        if (!this->emitCheckEnumValue(*FromT, ET->getDecl(), CE))
          return false;
      }
    }

    if (ToT == PT_IntAP) {
      if (!this->emitCastAP(*FromT, Ctx.getBitWidth(CE->getType()), CE))
        return false;
    } else if (ToT == PT_IntAPS) {
      if (!this->emitCastAPS(*FromT, Ctx.getBitWidth(CE->getType()), CE))
        return false;
    } else {
      if (FromT == ToT)
        return true;
      if (!this->emitCast(*FromT, *ToT, CE))
        return false;
    }
    if (CE->getCastKind() == CK_BooleanToSignedIntegral)
      return this->emitNeg(*ToT, CE);
    return true;
  }

  case CK_PointerToBoolean:
  case CK_MemberPointerToBoolean: {
    PrimType PtrT = classifyPrim(SubExpr->getType());

    if (!this->visit(SubExpr))
      return false;
    return this->emitIsNonNull(PtrT, CE);
  }

  case CK_IntegralComplexToBoolean:
  case CK_FloatingComplexToBoolean: {
    if (!this->visit(SubExpr))
      return false;
    return this->emitComplexBoolCast(SubExpr);
  }

  case CK_IntegralComplexToReal:
  case CK_FloatingComplexToReal:
    return this->emitComplexReal(SubExpr);

  case CK_IntegralRealToComplex:
  case CK_FloatingRealToComplex: {
    // We're creating a complex value here, so we need to
    // allocate storage for it.
    if (!Initializing) {
      std::optional<unsigned> LocalIndex = allocateTemporary(CE);
      if (!LocalIndex)
        return false;
      if (!this->emitGetPtrLocal(*LocalIndex, CE))
        return false;
    }

    PrimType T = classifyPrim(SubExpr->getType());
    // Init the complex value to {SubExpr, 0}.
    if (!this->visitArrayElemInit(0, SubExpr, T))
      return false;
    // Zero-init the second element.
    if (!this->visitZeroInitializer(T, SubExpr->getType(), SubExpr))
      return false;
    return this->emitInitElem(T, 1, SubExpr);
  }

  case CK_IntegralComplexCast:
  case CK_FloatingComplexCast:
  case CK_IntegralComplexToFloatingComplex:
  case CK_FloatingComplexToIntegralComplex: {
    assert(CE->getType()->isAnyComplexType());
    assert(SubExpr->getType()->isAnyComplexType());
    if (!Initializing) {
      std::optional<unsigned> LocalIndex = allocateLocal(CE);
      if (!LocalIndex)
        return false;
      if (!this->emitGetPtrLocal(*LocalIndex, CE))
        return false;
    }

    // Location for the SubExpr.
    // Since SubExpr is of complex type, visiting it results in a pointer
    // anyway, so we just create a temporary pointer variable.
    unsigned SubExprOffset =
        allocateLocalPrimitive(SubExpr, PT_Ptr, /*IsConst=*/true);
    if (!this->visit(SubExpr))
      return false;
    if (!this->emitSetLocal(PT_Ptr, SubExprOffset, CE))
      return false;

    PrimType SourceElemT = classifyComplexElementType(SubExpr->getType());
    QualType DestElemType =
        CE->getType()->getAs<ComplexType>()->getElementType();
    PrimType DestElemT = classifyPrim(DestElemType);
    // Cast both elements individually.
    for (unsigned I = 0; I != 2; ++I) {
      if (!this->emitGetLocal(PT_Ptr, SubExprOffset, CE))
        return false;
      if (!this->emitArrayElemPop(SourceElemT, I, CE))
        return false;

      // Do the cast.
      if (!this->emitPrimCast(SourceElemT, DestElemT, DestElemType, CE))
        return false;

      // Save the value.
      if (!this->emitInitElem(DestElemT, I, CE))
        return false;
    }
    return true;
  }

  case CK_VectorSplat: {
    assert(!classify(CE->getType()));
    assert(classify(SubExpr->getType()));
    assert(CE->getType()->isVectorType());

    if (!Initializing) {
      std::optional<unsigned> LocalIndex = allocateLocal(CE);
      if (!LocalIndex)
        return false;
      if (!this->emitGetPtrLocal(*LocalIndex, CE))
        return false;
    }

    const auto *VT = CE->getType()->getAs<VectorType>();
    PrimType ElemT = classifyPrim(SubExpr->getType());
    unsigned ElemOffset =
        allocateLocalPrimitive(SubExpr, ElemT, /*IsConst=*/true);

    // Prepare a local variable for the scalar value.
    if (!this->visit(SubExpr))
      return false;
    if (classifyPrim(SubExpr) == PT_Ptr && !this->emitLoadPop(ElemT, CE))
      return false;

    if (!this->emitSetLocal(ElemT, ElemOffset, CE))
      return false;

    for (unsigned I = 0; I != VT->getNumElements(); ++I) {
      if (!this->emitGetLocal(ElemT, ElemOffset, CE))
        return false;
      if (!this->emitInitElem(ElemT, I, CE))
        return false;
    }

    return true;
  }

  case CK_HLSLVectorTruncation: {
    assert(SubExpr->getType()->isVectorType());
    if (OptPrimType ResultT = classify(CE)) {
      assert(!DiscardResult);
      // Result must be either a float or integer. Take the first element.
      if (!this->visit(SubExpr))
        return false;
      return this->emitArrayElemPop(*ResultT, 0, CE);
    }
    // Otherwise, this truncates from one vector type to another.
    assert(CE->getType()->isVectorType());

    if (!Initializing) {
      std::optional<unsigned> LocalIndex = allocateTemporary(CE);
      if (!LocalIndex)
        return false;
      if (!this->emitGetPtrLocal(*LocalIndex, CE))
        return false;
    }
    unsigned ToSize = CE->getType()->getAs<VectorType>()->getNumElements();
    assert(SubExpr->getType()->getAs<VectorType>()->getNumElements() > ToSize);
    if (!this->visit(SubExpr))
      return false;
    return this->emitCopyArray(classifyVectorElementType(CE->getType()), 0, 0,
                               ToSize, CE);
  };

  case CK_IntegralToFixedPoint: {
    if (!this->visit(SubExpr))
      return false;

    auto Sem =
        Ctx.getASTContext().getFixedPointSemantics(CE->getType()).toOpaqueInt();
    return this->emitCastIntegralFixedPoint(classifyPrim(SubExpr->getType()),
                                            Sem, CE);
  }
  case CK_FloatingToFixedPoint: {
    if (!this->visit(SubExpr))
      return false;

    auto Sem =
        Ctx.getASTContext().getFixedPointSemantics(CE->getType()).toOpaqueInt();
    return this->emitCastFloatingFixedPoint(Sem, CE);
  }
  case CK_FixedPointToFloating: {
    if (!this->visit(SubExpr))
      return false;
    const auto *TargetSemantics = &Ctx.getFloatSemantics(CE->getType());
    return this->emitCastFixedPointFloating(TargetSemantics, CE);
  }
  case CK_FixedPointToIntegral: {
    if (!this->visit(SubExpr))
      return false;
    return this->emitCastFixedPointIntegral(classifyPrim(CE->getType()), CE);
  }
  case CK_FixedPointCast: {
    if (!this->visit(SubExpr))
      return false;
    auto Sem =
        Ctx.getASTContext().getFixedPointSemantics(CE->getType()).toOpaqueInt();
    return this->emitCastFixedPoint(Sem, CE);
  }

  case CK_ToVoid:
    return discard(SubExpr);

  default:
    return this->emitInvalid(CE);
  }
  llvm_unreachable("Unhandled clang::CastKind enum");
}

template <class Emitter>
bool Compiler<Emitter>::VisitBuiltinBitCastExpr(const BuiltinBitCastExpr *E) {
  return this->emitBuiltinBitCast(E);
}

template <class Emitter>
bool Compiler<Emitter>::VisitIntegerLiteral(const IntegerLiteral *LE) {
  if (DiscardResult)
    return true;

  return this->emitConst(LE->getValue(), LE);
}

template <class Emitter>
bool Compiler<Emitter>::VisitFloatingLiteral(const FloatingLiteral *E) {
  if (DiscardResult)
    return true;

  APFloat F = E->getValue();
  return this->emitFloat(F, E);
}

template <class Emitter>
bool Compiler<Emitter>::VisitImaginaryLiteral(const ImaginaryLiteral *E) {
  assert(E->getType()->isAnyComplexType());
  if (DiscardResult)
    return true;

  if (!Initializing) {
    std::optional<unsigned> LocalIndex = allocateTemporary(E);
    if (!LocalIndex)
      return false;
    if (!this->emitGetPtrLocal(*LocalIndex, E))
      return false;
  }

  const Expr *SubExpr = E->getSubExpr();
  PrimType SubExprT = classifyPrim(SubExpr->getType());

  if (!this->visitZeroInitializer(SubExprT, SubExpr->getType(), SubExpr))
    return false;
  if (!this->emitInitElem(SubExprT, 0, SubExpr))
    return false;
  return this->visitArrayElemInit(1, SubExpr, SubExprT);
}

template <class Emitter>
bool Compiler<Emitter>::VisitFixedPointLiteral(const FixedPointLiteral *E) {
  assert(E->getType()->isFixedPointType());
  assert(classifyPrim(E) == PT_FixedPoint);

  if (DiscardResult)
    return true;

  auto Sem = Ctx.getASTContext().getFixedPointSemantics(E->getType());
  APInt Value = E->getValue();
  return this->emitConstFixedPoint(FixedPoint(Value, Sem), E);
}

template <class Emitter>
bool Compiler<Emitter>::VisitParenExpr(const ParenExpr *E) {
  return this->delegate(E->getSubExpr());
}

template <class Emitter>
bool Compiler<Emitter>::VisitBinaryOperator(const BinaryOperator *BO) {
  // Need short-circuiting for these.
  if (BO->isLogicalOp() && !BO->getType()->isVectorType())
    return this->VisitLogicalBinOp(BO);

  const Expr *LHS = BO->getLHS();
  const Expr *RHS = BO->getRHS();

  // Handle comma operators. Just discard the LHS
  // and delegate to RHS.
  if (BO->isCommaOp()) {
    if (!this->discard(LHS))
      return false;
    if (RHS->getType()->isVoidType())
      return this->discard(RHS);

    return this->delegate(RHS);
  }

  if (BO->getType()->isAnyComplexType())
    return this->VisitComplexBinOp(BO);
  if (BO->getType()->isVectorType())
    return this->VisitVectorBinOp(BO);
  if ((LHS->getType()->isAnyComplexType() ||
       RHS->getType()->isAnyComplexType()) &&
      BO->isComparisonOp())
    return this->emitComplexComparison(LHS, RHS, BO);
  if (LHS->getType()->isFixedPointType() || RHS->getType()->isFixedPointType())
    return this->VisitFixedPointBinOp(BO);

  if (BO->isPtrMemOp()) {
    if (!this->visit(LHS))
      return false;

    if (!this->visit(RHS))
      return false;

    if (!this->emitToMemberPtr(BO))
      return false;

    if (classifyPrim(BO) == PT_MemberPtr)
      return true;

    if (!this->emitCastMemberPtrPtr(BO))
      return false;
    return DiscardResult ? this->emitPopPtr(BO) : true;
  }

  // Typecheck the args.
  OptPrimType LT = classify(LHS);
  OptPrimType RT = classify(RHS);
  OptPrimType T = classify(BO->getType());

  // Special case for C++'s three-way/spaceship operator <=>, which
  // returns a std::{strong,weak,partial}_ordering (which is a class, so doesn't
  // have a PrimType).
  if (!T && BO->getOpcode() == BO_Cmp) {
    if (DiscardResult)
      return true;
    const ComparisonCategoryInfo *CmpInfo =
        Ctx.getASTContext().CompCategories.lookupInfoForType(BO->getType());
    assert(CmpInfo);

    // We need a temporary variable holding our return value.
    if (!Initializing) {
      std::optional<unsigned> ResultIndex = this->allocateLocal(BO);
      if (!this->emitGetPtrLocal(*ResultIndex, BO))
        return false;
    }

    if (!visit(LHS) || !visit(RHS))
      return false;

    return this->emitCMP3(*LT, CmpInfo, BO);
  }

  if (!LT || !RT || !T)
    return false;

  // Pointer arithmetic special case.
  if (BO->getOpcode() == BO_Add || BO->getOpcode() == BO_Sub) {
    if (isPtrType(*T) || (isPtrType(*LT) && isPtrType(*RT)))
      return this->VisitPointerArithBinOp(BO);
  }

  if (BO->getOpcode() == BO_Assign)
    return this->visitAssignment(LHS, RHS, BO);

  if (!visit(LHS) || !visit(RHS))
    return false;

  // For languages such as C, cast the result of one
  // of our comparision opcodes to T (which is usually int).
  auto MaybeCastToBool = [this, T, BO](bool Result) {
    if (!Result)
      return false;
    if (DiscardResult)
      return this->emitPop(*T, BO);
    if (T != PT_Bool)
      return this->emitCast(PT_Bool, *T, BO);
    return true;
  };

  auto Discard = [this, T, BO](bool Result) {
    if (!Result)
      return false;
    return DiscardResult ? this->emitPop(*T, BO) : true;
  };

  switch (BO->getOpcode()) {
  case BO_EQ:
    return MaybeCastToBool(this->emitEQ(*LT, BO));
  case BO_NE:
    return MaybeCastToBool(this->emitNE(*LT, BO));
  case BO_LT:
    return MaybeCastToBool(this->emitLT(*LT, BO));
  case BO_LE:
    return MaybeCastToBool(this->emitLE(*LT, BO));
  case BO_GT:
    return MaybeCastToBool(this->emitGT(*LT, BO));
  case BO_GE:
    return MaybeCastToBool(this->emitGE(*LT, BO));
  case BO_Sub:
    if (BO->getType()->isFloatingType())
      return Discard(this->emitSubf(getFPOptions(BO), BO));
    return Discard(this->emitSub(*T, BO));
  case BO_Add:
    if (BO->getType()->isFloatingType())
      return Discard(this->emitAddf(getFPOptions(BO), BO));
    return Discard(this->emitAdd(*T, BO));
  case BO_Mul:
    if (BO->getType()->isFloatingType())
      return Discard(this->emitMulf(getFPOptions(BO), BO));
    return Discard(this->emitMul(*T, BO));
  case BO_Rem:
    return Discard(this->emitRem(*T, BO));
  case BO_Div:
    if (BO->getType()->isFloatingType())
      return Discard(this->emitDivf(getFPOptions(BO), BO));
    return Discard(this->emitDiv(*T, BO));
  case BO_And:
    return Discard(this->emitBitAnd(*T, BO));
  case BO_Or:
    return Discard(this->emitBitOr(*T, BO));
  case BO_Shl:
    return Discard(this->emitShl(*LT, *RT, BO));
  case BO_Shr:
    return Discard(this->emitShr(*LT, *RT, BO));
  case BO_Xor:
    return Discard(this->emitBitXor(*T, BO));
  case BO_LOr:
  case BO_LAnd:
    llvm_unreachable("Already handled earlier");
  default:
    return false;
  }

  llvm_unreachable("Unhandled binary op");
}

/// Perform addition/subtraction of a pointer and an integer or
/// subtraction of two pointers.
template <class Emitter>
bool Compiler<Emitter>::VisitPointerArithBinOp(const BinaryOperator *E) {
  BinaryOperatorKind Op = E->getOpcode();
  const Expr *LHS = E->getLHS();
  const Expr *RHS = E->getRHS();

  if ((Op != BO_Add && Op != BO_Sub) ||
      (!LHS->getType()->isPointerType() && !RHS->getType()->isPointerType()))
    return false;

  OptPrimType LT = classify(LHS);
  OptPrimType RT = classify(RHS);

  if (!LT || !RT)
    return false;

  // Visit the given pointer expression and optionally convert to a PT_Ptr.
  auto visitAsPointer = [&](const Expr *E, PrimType T) -> bool {
    if (!this->visit(E))
      return false;
    if (T != PT_Ptr)
      return this->emitDecayPtr(T, PT_Ptr, E);
    return true;
  };

  if (LHS->getType()->isPointerType() && RHS->getType()->isPointerType()) {
    if (Op != BO_Sub)
      return false;

    assert(E->getType()->isIntegerType());
    if (!visitAsPointer(RHS, *RT) || !visitAsPointer(LHS, *LT))
      return false;

    PrimType IntT = classifyPrim(E->getType());
    if (!this->emitSubPtr(IntT, E))
      return false;
    return DiscardResult ? this->emitPop(IntT, E) : true;
  }

  PrimType OffsetType;
  if (LHS->getType()->isIntegerType()) {
    if (!visitAsPointer(RHS, *RT))
      return false;
    if (!this->visit(LHS))
      return false;
    OffsetType = *LT;
  } else if (RHS->getType()->isIntegerType()) {
    if (!visitAsPointer(LHS, *LT))
      return false;
    if (!this->visit(RHS))
      return false;
    OffsetType = *RT;
  } else {
    return false;
  }

  // Do the operation and optionally transform to
  // result pointer type.
  if (Op == BO_Add) {
    if (!this->emitAddOffset(OffsetType, E))
      return false;

    if (classifyPrim(E) != PT_Ptr)
      return this->emitDecayPtr(PT_Ptr, classifyPrim(E), E);
    return true;
  } else if (Op == BO_Sub) {
    if (!this->emitSubOffset(OffsetType, E))
      return false;

    if (classifyPrim(E) != PT_Ptr)
      return this->emitDecayPtr(PT_Ptr, classifyPrim(E), E);
    return true;
  }

  return false;
}

template <class Emitter>
bool Compiler<Emitter>::VisitLogicalBinOp(const BinaryOperator *E) {
  assert(E->isLogicalOp());
  BinaryOperatorKind Op = E->getOpcode();
  const Expr *LHS = E->getLHS();
  const Expr *RHS = E->getRHS();
  OptPrimType T = classify(E->getType());

  if (Op == BO_LOr) {
    // Logical OR. Visit LHS and only evaluate RHS if LHS was FALSE.
    LabelTy LabelTrue = this->getLabel();
    LabelTy LabelEnd = this->getLabel();

    if (!this->visitBool(LHS))
      return false;
    if (!this->jumpTrue(LabelTrue))
      return false;

    if (!this->visitBool(RHS))
      return false;
    if (!this->jump(LabelEnd))
      return false;

    this->emitLabel(LabelTrue);
    this->emitConstBool(true, E);
    this->fallthrough(LabelEnd);
    this->emitLabel(LabelEnd);

  } else {
    assert(Op == BO_LAnd);
    // Logical AND.
    // Visit LHS. Only visit RHS if LHS was TRUE.
    LabelTy LabelFalse = this->getLabel();
    LabelTy LabelEnd = this->getLabel();

    if (!this->visitBool(LHS))
      return false;
    if (!this->jumpFalse(LabelFalse))
      return false;

    if (!this->visitBool(RHS))
      return false;
    if (!this->jump(LabelEnd))
      return false;

    this->emitLabel(LabelFalse);
    this->emitConstBool(false, E);
    this->fallthrough(LabelEnd);
    this->emitLabel(LabelEnd);
  }

  if (DiscardResult)
    return this->emitPopBool(E);

  // For C, cast back to integer type.
  assert(T);
  if (T != PT_Bool)
    return this->emitCast(PT_Bool, *T, E);
  return true;
}

template <class Emitter>
bool Compiler<Emitter>::VisitComplexBinOp(const BinaryOperator *E) {
  // Prepare storage for result.
  if (!Initializing) {
    std::optional<unsigned> LocalIndex = allocateTemporary(E);
    if (!LocalIndex)
      return false;
    if (!this->emitGetPtrLocal(*LocalIndex, E))
      return false;
  }

  // Both LHS and RHS might _not_ be of complex type, but one of them
  // needs to be.
  const Expr *LHS = E->getLHS();
  const Expr *RHS = E->getRHS();

  PrimType ResultElemT = this->classifyComplexElementType(E->getType());
  unsigned ResultOffset = ~0u;
  if (!DiscardResult)
    ResultOffset = this->allocateLocalPrimitive(E, PT_Ptr, /*IsConst=*/true);

  // Save result pointer in ResultOffset
  if (!this->DiscardResult) {
    if (!this->emitDupPtr(E))
      return false;
    if (!this->emitSetLocal(PT_Ptr, ResultOffset, E))
      return false;
  }
  QualType LHSType = LHS->getType();
  if (const auto *AT = LHSType->getAs<AtomicType>())
    LHSType = AT->getValueType();
  QualType RHSType = RHS->getType();
  if (const auto *AT = RHSType->getAs<AtomicType>())
    RHSType = AT->getValueType();

  bool LHSIsComplex = LHSType->isAnyComplexType();
  unsigned LHSOffset;
  bool RHSIsComplex = RHSType->isAnyComplexType();

  // For ComplexComplex Mul, we have special ops to make their implementation
  // easier.
  BinaryOperatorKind Op = E->getOpcode();
  if (Op == BO_Mul && LHSIsComplex && RHSIsComplex) {
    assert(classifyPrim(LHSType->getAs<ComplexType>()->getElementType()) ==
           classifyPrim(RHSType->getAs<ComplexType>()->getElementType()));
    PrimType ElemT =
        classifyPrim(LHSType->getAs<ComplexType>()->getElementType());
    if (!this->visit(LHS))
      return false;
    if (!this->visit(RHS))
      return false;
    return this->emitMulc(ElemT, E);
  }

  if (Op == BO_Div && RHSIsComplex) {
    QualType ElemQT = RHSType->getAs<ComplexType>()->getElementType();
    PrimType ElemT = classifyPrim(ElemQT);
    // If the LHS is not complex, we still need to do the full complex
    // division, so just stub create a complex value and stub it out with
    // the LHS and a zero.

    if (!LHSIsComplex) {
      // This is using the RHS type for the fake-complex LHS.
      std::optional<unsigned> LocalIndex = allocateTemporary(RHS);
      if (!LocalIndex)
        return false;
      LHSOffset = *LocalIndex;

      if (!this->emitGetPtrLocal(LHSOffset, E))
        return false;

      if (!this->visit(LHS))
        return false;
      // real is LHS
      if (!this->emitInitElem(ElemT, 0, E))
        return false;
      // imag is zero
      if (!this->visitZeroInitializer(ElemT, ElemQT, E))
        return false;
      if (!this->emitInitElem(ElemT, 1, E))
        return false;
    } else {
      if (!this->visit(LHS))
        return false;
    }

    if (!this->visit(RHS))
      return false;
    return this->emitDivc(ElemT, E);
  }

  // Evaluate LHS and save value to LHSOffset.
  if (LHSType->isAnyComplexType()) {
    LHSOffset = this->allocateLocalPrimitive(LHS, PT_Ptr, /*IsConst=*/true);
    if (!this->visit(LHS))
      return false;
    if (!this->emitSetLocal(PT_Ptr, LHSOffset, E))
      return false;
  } else {
    PrimType LHST = classifyPrim(LHSType);
    LHSOffset = this->allocateLocalPrimitive(LHS, LHST, /*IsConst=*/true);
    if (!this->visit(LHS))
      return false;
    if (!this->emitSetLocal(LHST, LHSOffset, E))
      return false;
  }

  // Same with RHS.
  unsigned RHSOffset;
  if (RHSType->isAnyComplexType()) {
    RHSOffset = this->allocateLocalPrimitive(RHS, PT_Ptr, /*IsConst=*/true);
    if (!this->visit(RHS))
      return false;
    if (!this->emitSetLocal(PT_Ptr, RHSOffset, E))
      return false;
  } else {
    PrimType RHST = classifyPrim(RHSType);
    RHSOffset = this->allocateLocalPrimitive(RHS, RHST, /*IsConst=*/true);
    if (!this->visit(RHS))
      return false;
    if (!this->emitSetLocal(RHST, RHSOffset, E))
      return false;
  }

  // For both LHS and RHS, either load the value from the complex pointer, or
  // directly from the local variable. For index 1 (i.e. the imaginary part),
  // just load 0 and do the operation anyway.
  auto loadComplexValue = [this](bool IsComplex, bool LoadZero,
                                 unsigned ElemIndex, unsigned Offset,
                                 const Expr *E) -> bool {
    if (IsComplex) {
      if (!this->emitGetLocal(PT_Ptr, Offset, E))
        return false;
      return this->emitArrayElemPop(classifyComplexElementType(E->getType()),
                                    ElemIndex, E);
    }
    if (ElemIndex == 0 || !LoadZero)
      return this->emitGetLocal(classifyPrim(E->getType()), Offset, E);
    return this->visitZeroInitializer(classifyPrim(E->getType()), E->getType(),
                                      E);
  };

  // Now we can get pointers to the LHS and RHS from the offsets above.
  for (unsigned ElemIndex = 0; ElemIndex != 2; ++ElemIndex) {
    // Result pointer for the store later.
    if (!this->DiscardResult) {
      if (!this->emitGetLocal(PT_Ptr, ResultOffset, E))
        return false;
    }

    // The actual operation.
    switch (Op) {
    case BO_Add:
      if (!loadComplexValue(LHSIsComplex, true, ElemIndex, LHSOffset, LHS))
        return false;

      if (!loadComplexValue(RHSIsComplex, true, ElemIndex, RHSOffset, RHS))
        return false;
      if (ResultElemT == PT_Float) {
        if (!this->emitAddf(getFPOptions(E), E))
          return false;
      } else {
        if (!this->emitAdd(ResultElemT, E))
          return false;
      }
      break;
    case BO_Sub:
      if (!loadComplexValue(LHSIsComplex, true, ElemIndex, LHSOffset, LHS))
        return false;

      if (!loadComplexValue(RHSIsComplex, true, ElemIndex, RHSOffset, RHS))
        return false;
      if (ResultElemT == PT_Float) {
        if (!this->emitSubf(getFPOptions(E), E))
          return false;
      } else {
        if (!this->emitSub(ResultElemT, E))
          return false;
      }
      break;
    case BO_Mul:
      if (!loadComplexValue(LHSIsComplex, false, ElemIndex, LHSOffset, LHS))
        return false;

      if (!loadComplexValue(RHSIsComplex, false, ElemIndex, RHSOffset, RHS))
        return false;

      if (ResultElemT == PT_Float) {
        if (!this->emitMulf(getFPOptions(E), E))
          return false;
      } else {
        if (!this->emitMul(ResultElemT, E))
          return false;
      }
      break;
    case BO_Div:
      assert(!RHSIsComplex);
      if (!loadComplexValue(LHSIsComplex, false, ElemIndex, LHSOffset, LHS))
        return false;

      if (!loadComplexValue(RHSIsComplex, false, ElemIndex, RHSOffset, RHS))
        return false;

      if (ResultElemT == PT_Float) {
        if (!this->emitDivf(getFPOptions(E), E))
          return false;
      } else {
        if (!this->emitDiv(ResultElemT, E))
          return false;
      }
      break;

    default:
      return false;
    }

    if (!this->DiscardResult) {
      // Initialize array element with the value we just computed.
      if (!this->emitInitElemPop(ResultElemT, ElemIndex, E))
        return false;
    } else {
      if (!this->emitPop(ResultElemT, E))
        return false;
    }
  }
  return true;
}

template <class Emitter>
bool Compiler<Emitter>::VisitVectorBinOp(const BinaryOperator *E) {
  assert(!E->isCommaOp() &&
         "Comma op should be handled in VisitBinaryOperator");
  assert(E->getType()->isVectorType());
  assert(E->getLHS()->getType()->isVectorType());
  assert(E->getRHS()->getType()->isVectorType());

  // Prepare storage for result.
  if (!Initializing && !E->isCompoundAssignmentOp()) {
    std::optional<unsigned> LocalIndex = allocateTemporary(E);
    if (!LocalIndex)
      return false;
    if (!this->emitGetPtrLocal(*LocalIndex, E))
      return false;
  }

  const Expr *LHS = E->getLHS();
  const Expr *RHS = E->getRHS();
  const auto *VecTy = E->getType()->getAs<VectorType>();
  auto Op = E->isCompoundAssignmentOp()
                ? BinaryOperator::getOpForCompoundAssignment(E->getOpcode())
                : E->getOpcode();

  PrimType ElemT = this->classifyVectorElementType(LHS->getType());
  PrimType RHSElemT = this->classifyVectorElementType(RHS->getType());
  PrimType ResultElemT = this->classifyVectorElementType(E->getType());

  // Evaluate LHS and save value to LHSOffset.
  unsigned LHSOffset =
      this->allocateLocalPrimitive(LHS, PT_Ptr, /*IsConst=*/true);
  if (!this->visit(LHS))
    return false;
  if (!this->emitSetLocal(PT_Ptr, LHSOffset, E))
    return false;

  // Evaluate RHS and save value to RHSOffset.
  unsigned RHSOffset =
      this->allocateLocalPrimitive(RHS, PT_Ptr, /*IsConst=*/true);
  if (!this->visit(RHS))
    return false;
  if (!this->emitSetLocal(PT_Ptr, RHSOffset, E))
    return false;

  if (E->isCompoundAssignmentOp() && !this->emitGetLocal(PT_Ptr, LHSOffset, E))
    return false;

  // BitAdd/BitOr/BitXor/Shl/Shr doesn't support bool type, we need perform the
  // integer promotion.
  bool NeedIntPromot = ElemT == PT_Bool && (E->isBitwiseOp() || E->isShiftOp());
  QualType PromotTy =
      Ctx.getASTContext().getPromotedIntegerType(Ctx.getASTContext().BoolTy);
  PrimType PromotT = classifyPrim(PromotTy);
  PrimType OpT = NeedIntPromot ? PromotT : ElemT;

  auto getElem = [=](unsigned Offset, PrimType ElemT, unsigned Index) {
    if (!this->emitGetLocal(PT_Ptr, Offset, E))
      return false;
    if (!this->emitArrayElemPop(ElemT, Index, E))
      return false;
    if (E->isLogicalOp()) {
      if (!this->emitPrimCast(ElemT, PT_Bool, Ctx.getASTContext().BoolTy, E))
        return false;
      if (!this->emitPrimCast(PT_Bool, ResultElemT, VecTy->getElementType(), E))
        return false;
    } else if (NeedIntPromot) {
      if (!this->emitPrimCast(ElemT, PromotT, PromotTy, E))
        return false;
    }
    return true;
  };

#define EMIT_ARITH_OP(OP)                                                      \
  {                                                                            \
    if (ElemT == PT_Float) {                                                   \
      if (!this->emit##OP##f(getFPOptions(E), E))                              \
        return false;                                                          \
    } else {                                                                   \
      if (!this->emit##OP(ElemT, E))                                           \
        return false;                                                          \
    }                                                                          \
    break;                                                                     \
  }

  for (unsigned I = 0; I != VecTy->getNumElements(); ++I) {
    if (!getElem(LHSOffset, ElemT, I))
      return false;
    if (!getElem(RHSOffset, RHSElemT, I))
      return false;
    switch (Op) {
    case BO_Add:
      EMIT_ARITH_OP(Add)
    case BO_Sub:
      EMIT_ARITH_OP(Sub)
    case BO_Mul:
      EMIT_ARITH_OP(Mul)
    case BO_Div:
      EMIT_ARITH_OP(Div)
    case BO_Rem:
      if (!this->emitRem(ElemT, E))
        return false;
      break;
    case BO_And:
      if (!this->emitBitAnd(OpT, E))
        return false;
      break;
    case BO_Or:
      if (!this->emitBitOr(OpT, E))
        return false;
      break;
    case BO_Xor:
      if (!this->emitBitXor(OpT, E))
        return false;
      break;
    case BO_Shl:
      if (!this->emitShl(OpT, RHSElemT, E))
        return false;
      break;
    case BO_Shr:
      if (!this->emitShr(OpT, RHSElemT, E))
        return false;
      break;
    case BO_EQ:
      if (!this->emitEQ(ElemT, E))
        return false;
      break;
    case BO_NE:
      if (!this->emitNE(ElemT, E))
        return false;
      break;
    case BO_LE:
      if (!this->emitLE(ElemT, E))
        return false;
      break;
    case BO_LT:
      if (!this->emitLT(ElemT, E))
        return false;
      break;
    case BO_GE:
      if (!this->emitGE(ElemT, E))
        return false;
      break;
    case BO_GT:
      if (!this->emitGT(ElemT, E))
        return false;
      break;
    case BO_LAnd:
      // a && b is equivalent to a!=0 & b!=0
      if (!this->emitBitAnd(ResultElemT, E))
        return false;
      break;
    case BO_LOr:
      // a || b is equivalent to a!=0 | b!=0
      if (!this->emitBitOr(ResultElemT, E))
        return false;
      break;
    default:
      return this->emitInvalid(E);
    }

    // The result of the comparison is a vector of the same width and number
    // of elements as the comparison operands with a signed integral element
    // type.
    //
    // https://gcc.gnu.org/onlinedocs/gcc/Vector-Extensions.html
    if (E->isComparisonOp()) {
      if (!this->emitPrimCast(PT_Bool, ResultElemT, VecTy->getElementType(), E))
        return false;
      if (!this->emitNeg(ResultElemT, E))
        return false;
    }

    // If we performed an integer promotion, we need to cast the compute result
    // into result vector element type.
    if (NeedIntPromot &&
        !this->emitPrimCast(PromotT, ResultElemT, VecTy->getElementType(), E))
      return false;

    // Initialize array element with the value we just computed.
    if (!this->emitInitElem(ResultElemT, I, E))
      return false;
  }

  if (DiscardResult && E->isCompoundAssignmentOp() && !this->emitPopPtr(E))
    return false;
  return true;
}

template <class Emitter>
bool Compiler<Emitter>::VisitFixedPointBinOp(const BinaryOperator *E) {
  const Expr *LHS = E->getLHS();
  const Expr *RHS = E->getRHS();
  const ASTContext &ASTCtx = Ctx.getASTContext();

  assert(LHS->getType()->isFixedPointType() ||
         RHS->getType()->isFixedPointType());

  auto LHSSema = ASTCtx.getFixedPointSemantics(LHS->getType());
  auto LHSSemaInt = LHSSema.toOpaqueInt();
  auto RHSSema = ASTCtx.getFixedPointSemantics(RHS->getType());
  auto RHSSemaInt = RHSSema.toOpaqueInt();

  if (!this->visit(LHS))
    return false;
  if (!LHS->getType()->isFixedPointType()) {
    if (!this->emitCastIntegralFixedPoint(classifyPrim(LHS->getType()),
                                          LHSSemaInt, E))
      return false;
  }

  if (!this->visit(RHS))
    return false;
  if (!RHS->getType()->isFixedPointType()) {
    if (!this->emitCastIntegralFixedPoint(classifyPrim(RHS->getType()),
                                          RHSSemaInt, E))
      return false;
  }

  // Convert the result to the target semantics.
  auto ConvertResult = [&](bool R) -> bool {
    if (!R)
      return false;
    auto ResultSema = ASTCtx.getFixedPointSemantics(E->getType()).toOpaqueInt();
    auto CommonSema = LHSSema.getCommonSemantics(RHSSema).toOpaqueInt();
    if (ResultSema != CommonSema)
      return this->emitCastFixedPoint(ResultSema, E);
    return true;
  };

  auto MaybeCastToBool = [&](bool Result) {
    if (!Result)
      return false;
    PrimType T = classifyPrim(E);
    if (DiscardResult)
      return this->emitPop(T, E);
    if (T != PT_Bool)
      return this->emitCast(PT_Bool, T, E);
    return true;
  };

  switch (E->getOpcode()) {
  case BO_EQ:
    return MaybeCastToBool(this->emitEQFixedPoint(E));
  case BO_NE:
    return MaybeCastToBool(this->emitNEFixedPoint(E));
  case BO_LT:
    return MaybeCastToBool(this->emitLTFixedPoint(E));
  case BO_LE:
    return MaybeCastToBool(this->emitLEFixedPoint(E));
  case BO_GT:
    return MaybeCastToBool(this->emitGTFixedPoint(E));
  case BO_GE:
    return MaybeCastToBool(this->emitGEFixedPoint(E));
  case BO_Add:
    return ConvertResult(this->emitAddFixedPoint(E));
  case BO_Sub:
    return ConvertResult(this->emitSubFixedPoint(E));
  case BO_Mul:
    return ConvertResult(this->emitMulFixedPoint(E));
  case BO_Div:
    return ConvertResult(this->emitDivFixedPoint(E));
  case BO_Shl:
    return ConvertResult(this->emitShiftFixedPoint(/*Left=*/true, E));
  case BO_Shr:
    return ConvertResult(this->emitShiftFixedPoint(/*Left=*/false, E));

  default:
    return this->emitInvalid(E);
  }

  llvm_unreachable("unhandled binop opcode");
}

template <class Emitter>
bool Compiler<Emitter>::VisitFixedPointUnaryOperator(const UnaryOperator *E) {
  const Expr *SubExpr = E->getSubExpr();
  assert(SubExpr->getType()->isFixedPointType());

  switch (E->getOpcode()) {
  case UO_Plus:
    return this->delegate(SubExpr);
  case UO_Minus:
    if (!this->visit(SubExpr))
      return false;
    return this->emitNegFixedPoint(E);
  default:
    return false;
  }

  llvm_unreachable("Unhandled unary opcode");
}

template <class Emitter>
bool Compiler<Emitter>::VisitImplicitValueInitExpr(
    const ImplicitValueInitExpr *E) {
  QualType QT = E->getType();

  if (OptPrimType T = classify(QT))
    return this->visitZeroInitializer(*T, QT, E);

  if (QT->isRecordType()) {
    const RecordDecl *RD = QT->getAsRecordDecl();
    assert(RD);
    if (RD->isInvalidDecl())
      return false;

    if (const auto *CXXRD = dyn_cast<CXXRecordDecl>(RD);
        CXXRD && CXXRD->getNumVBases() > 0) {
      // TODO: Diagnose.
      return false;
    }

    const Record *R = getRecord(QT);
    if (!R)
      return false;

    assert(Initializing);
    return this->visitZeroRecordInitializer(R, E);
  }

  if (QT->isIncompleteArrayType())
    return true;

  if (QT->isArrayType())
    return this->visitZeroArrayInitializer(QT, E);

  if (const auto *ComplexTy = E->getType()->getAs<ComplexType>()) {
    assert(Initializing);
    QualType ElemQT = ComplexTy->getElementType();
    PrimType ElemT = classifyPrim(ElemQT);
    for (unsigned I = 0; I < 2; ++I) {
      if (!this->visitZeroInitializer(ElemT, ElemQT, E))
        return false;
      if (!this->emitInitElem(ElemT, I, E))
        return false;
    }
    return true;
  }

  if (const auto *VecT = E->getType()->getAs<VectorType>()) {
    unsigned NumVecElements = VecT->getNumElements();
    QualType ElemQT = VecT->getElementType();
    PrimType ElemT = classifyPrim(ElemQT);

    for (unsigned I = 0; I < NumVecElements; ++I) {
      if (!this->visitZeroInitializer(ElemT, ElemQT, E))
        return false;
      if (!this->emitInitElem(ElemT, I, E))
        return false;
    }
    return true;
  }

  return false;
}

template <class Emitter>
bool Compiler<Emitter>::VisitArraySubscriptExpr(const ArraySubscriptExpr *E) {
  const Expr *LHS = E->getLHS();
  const Expr *RHS = E->getRHS();
  const Expr *Index = E->getIdx();
  const Expr *Base = E->getBase();

  // C++17's rules require us to evaluate the LHS first, regardless of which
  // side is the base.
  bool Success = true;
  for (const Expr *SubExpr : {LHS, RHS}) {
    if (!this->visit(SubExpr)) {
      Success = false;
      continue;
    }

    // Expand the base if this is a subscript on a
    // pointer expression.
    if (SubExpr == Base && Base->getType()->isPointerType()) {
      if (!this->emitExpandPtr(E))
        Success = false;
    }
  }

  if (!Success)
    return false;

  OptPrimType IndexT = classify(Index->getType());
  // In error-recovery cases, the index expression has a dependent type.
  if (!IndexT)
    return this->emitError(E);
  // If the index is first, we need to change that.
  if (LHS == Index) {
    if (!this->emitFlip(PT_Ptr, *IndexT, E))
      return false;
  }

  if (!this->emitArrayElemPtrPop(*IndexT, E))
    return false;
  if (DiscardResult)
    return this->emitPopPtr(E);
  return true;
}

template <class Emitter>
bool Compiler<Emitter>::visitInitList(ArrayRef<const Expr *> Inits,
                                      const Expr *ArrayFiller, const Expr *E) {
  InitLinkScope<Emitter> ILS(this, InitLink::InitList());

  QualType QT = E->getType();
  if (const auto *AT = QT->getAs<AtomicType>())
    QT = AT->getValueType();

  if (QT->isVoidType()) {
    if (Inits.size() == 0)
      return true;
    return this->emitInvalid(E);
  }

  // Handle discarding first.
  if (DiscardResult) {
    for (const Expr *Init : Inits) {
      if (!this->discard(Init))
        return false;
    }
    return true;
  }

  // Primitive values.
  if (OptPrimType T = classify(QT)) {
    assert(!DiscardResult);
    if (Inits.size() == 0)
      return this->visitZeroInitializer(*T, QT, E);
    assert(Inits.size() == 1);
    return this->delegate(Inits[0]);
  }

  if (QT->isRecordType()) {
    const Record *R = getRecord(QT);

    if (Inits.size() == 1 && E->getType() == Inits[0]->getType())
      return this->delegate(Inits[0]);

    auto initPrimitiveField = [=](const Record::Field *FieldToInit,
                                  const Expr *Init, PrimType T,
                                  bool Activate = false) -> bool {
      InitStackScope<Emitter> ISS(this, isa<CXXDefaultInitExpr>(Init));
      InitLinkScope<Emitter> ILS(this, InitLink::Field(FieldToInit->Offset));
      if (!this->visit(Init))
        return false;

      bool BitField = FieldToInit->isBitField();
      if (BitField && Activate)
        return this->emitInitBitFieldActivate(T, FieldToInit, E);
      if (BitField)
        return this->emitInitBitField(T, FieldToInit, E);
      if (Activate)
        return this->emitInitFieldActivate(T, FieldToInit->Offset, E);
      return this->emitInitField(T, FieldToInit->Offset, E);
    };

    auto initCompositeField = [=](const Record::Field *FieldToInit,
                                  const Expr *Init,
                                  bool Activate = false) -> bool {
      InitStackScope<Emitter> ISS(this, isa<CXXDefaultInitExpr>(Init));
      InitLinkScope<Emitter> ILS(this, InitLink::Field(FieldToInit->Offset));

      // Non-primitive case. Get a pointer to the field-to-initialize
      // on the stack and recurse into visitInitializer().
      if (!this->emitGetPtrField(FieldToInit->Offset, Init))
        return false;

      if (Activate && !this->emitActivate(E))
        return false;

      if (!this->visitInitializer(Init))
        return false;
      return this->emitPopPtr(E);
    };

    if (R->isUnion()) {
      if (Inits.size() == 0) {
        if (!this->visitZeroRecordInitializer(R, E))
          return false;
      } else {
        const Expr *Init = Inits[0];
        const FieldDecl *FToInit = nullptr;
        if (const auto *ILE = dyn_cast<InitListExpr>(E))
          FToInit = ILE->getInitializedFieldInUnion();
        else
          FToInit = cast<CXXParenListInitExpr>(E)->getInitializedFieldInUnion();

        const Record::Field *FieldToInit = R->getField(FToInit);
<<<<<<< HEAD
        if (std::optional<PrimType> T = classify(Init)) {
=======
        if (OptPrimType T = classify(Init)) {
>>>>>>> e38f98f5
          if (!initPrimitiveField(FieldToInit, Init, *T, /*Activate=*/true))
            return false;
        } else {
          if (!initCompositeField(FieldToInit, Init, /*Activate=*/true))
            return false;
        }
      }
      return this->emitFinishInit(E);
    }

    assert(!R->isUnion());
    unsigned InitIndex = 0;
    for (const Expr *Init : Inits) {
      // Skip unnamed bitfields.
      while (InitIndex < R->getNumFields() &&
             R->getField(InitIndex)->isUnnamedBitField())
        ++InitIndex;

      if (OptPrimType T = classify(Init)) {
        const Record::Field *FieldToInit = R->getField(InitIndex);
        if (!initPrimitiveField(FieldToInit, Init, *T))
          return false;
        ++InitIndex;
      } else {
        // Initializer for a direct base class.
        if (const Record::Base *B = R->getBase(Init->getType())) {
          if (!this->emitGetPtrBase(B->Offset, Init))
            return false;

          if (!this->visitInitializer(Init))
            return false;

          if (!this->emitFinishInitPop(E))
            return false;
          // Base initializers don't increase InitIndex, since they don't count
          // into the Record's fields.
        } else {
          const Record::Field *FieldToInit = R->getField(InitIndex);
          if (!initCompositeField(FieldToInit, Init))
            return false;
          ++InitIndex;
        }
      }
    }
    return this->emitFinishInit(E);
  }

  if (QT->isArrayType()) {
    if (Inits.size() == 1 && QT == Inits[0]->getType())
      return this->delegate(Inits[0]);

    const ConstantArrayType *CAT =
        Ctx.getASTContext().getAsConstantArrayType(QT);
    uint64_t NumElems = CAT->getZExtSize();

    if (!this->emitCheckArraySize(NumElems, E))
      return false;

    OptPrimType InitT = classify(CAT->getElementType());
    unsigned ElementIndex = 0;
    for (const Expr *Init : Inits) {
      if (const auto *EmbedS =
              dyn_cast<EmbedExpr>(Init->IgnoreParenImpCasts())) {
        PrimType TargetT = classifyPrim(Init->getType());

        auto Eval = [&](const Expr *Init, unsigned ElemIndex) {
          PrimType InitT = classifyPrim(Init->getType());
          if (!this->visit(Init))
            return false;
          if (InitT != TargetT) {
            if (!this->emitCast(InitT, TargetT, E))
              return false;
          }
          return this->emitInitElem(TargetT, ElemIndex, Init);
        };
        if (!EmbedS->doForEachDataElement(Eval, ElementIndex))
          return false;
      } else {
        if (!this->visitArrayElemInit(ElementIndex, Init, InitT))
          return false;
        ++ElementIndex;
      }
    }

    // Expand the filler expression.
    // FIXME: This should go away.
    if (ArrayFiller) {
      for (; ElementIndex != NumElems; ++ElementIndex) {
        if (!this->visitArrayElemInit(ElementIndex, ArrayFiller, InitT))
          return false;
      }
    }

    return this->emitFinishInit(E);
  }

  if (const auto *ComplexTy = QT->getAs<ComplexType>()) {
    unsigned NumInits = Inits.size();

    if (NumInits == 1)
      return this->delegate(Inits[0]);

    QualType ElemQT = ComplexTy->getElementType();
    PrimType ElemT = classifyPrim(ElemQT);
    if (NumInits == 0) {
      // Zero-initialize both elements.
      for (unsigned I = 0; I < 2; ++I) {
        if (!this->visitZeroInitializer(ElemT, ElemQT, E))
          return false;
        if (!this->emitInitElem(ElemT, I, E))
          return false;
      }
    } else if (NumInits == 2) {
      unsigned InitIndex = 0;
      for (const Expr *Init : Inits) {
        if (!this->visit(Init))
          return false;

        if (!this->emitInitElem(ElemT, InitIndex, E))
          return false;
        ++InitIndex;
      }
    }
    return true;
  }

  if (const auto *VecT = QT->getAs<VectorType>()) {
    unsigned NumVecElements = VecT->getNumElements();
    assert(NumVecElements >= Inits.size());

    QualType ElemQT = VecT->getElementType();
    PrimType ElemT = classifyPrim(ElemQT);

    // All initializer elements.
    unsigned InitIndex = 0;
    for (const Expr *Init : Inits) {
      if (!this->visit(Init))
        return false;

      // If the initializer is of vector type itself, we have to deconstruct
      // that and initialize all the target fields from the initializer fields.
      if (const auto *InitVecT = Init->getType()->getAs<VectorType>()) {
        if (!this->emitCopyArray(ElemT, 0, InitIndex,
                                 InitVecT->getNumElements(), E))
          return false;
        InitIndex += InitVecT->getNumElements();
      } else {
        if (!this->emitInitElem(ElemT, InitIndex, E))
          return false;
        ++InitIndex;
      }
    }

    assert(InitIndex <= NumVecElements);

    // Fill the rest with zeroes.
    for (; InitIndex != NumVecElements; ++InitIndex) {
      if (!this->visitZeroInitializer(ElemT, ElemQT, E))
        return false;
      if (!this->emitInitElem(ElemT, InitIndex, E))
        return false;
    }
    return true;
  }

  return false;
}

/// Pointer to the array(not the element!) must be on the stack when calling
/// this.
template <class Emitter>
bool Compiler<Emitter>::visitArrayElemInit(unsigned ElemIndex, const Expr *Init,
                                           OptPrimType InitT) {
  if (InitT) {
    // Visit the primitive element like normal.
    if (!this->visit(Init))
      return false;
    return this->emitInitElem(*InitT, ElemIndex, Init);
  }

  InitLinkScope<Emitter> ILS(this, InitLink::Elem(ElemIndex));
  // Advance the pointer currently on the stack to the given
  // dimension.
  if (!this->emitConstUint32(ElemIndex, Init))
    return false;
  if (!this->emitArrayElemPtrUint32(Init))
    return false;
  if (!this->visitInitializer(Init))
    return false;
  return this->emitFinishInitPop(Init);
}

template <class Emitter>
bool Compiler<Emitter>::visitCallArgs(ArrayRef<const Expr *> Args,
                                      const FunctionDecl *FuncDecl,
                                      bool Activate) {
  assert(VarScope->getKind() == ScopeKind::Call);
  llvm::BitVector NonNullArgs = collectNonNullArgs(FuncDecl, Args);

  unsigned ArgIndex = 0;
  for (const Expr *Arg : Args) {
    if (OptPrimType T = classify(Arg)) {
      if (!this->visit(Arg))
        return false;
    } else {

      std::optional<unsigned> LocalIndex = allocateLocal(
          Arg, Arg->getType(), /*ExtendingDecl=*/nullptr, ScopeKind::Call);
      if (!LocalIndex)
        return false;

      if (!this->emitGetPtrLocal(*LocalIndex, Arg))
        return false;
      InitLinkScope<Emitter> ILS(this, InitLink::Temp(*LocalIndex));
      if (!this->visitInitializer(Arg))
        return false;
    }

    if (ArgIndex == 1 && Activate) {
      if (!this->emitActivate(Arg))
        return false;
    }

    if (FuncDecl && NonNullArgs[ArgIndex]) {
      PrimType ArgT = classify(Arg).value_or(PT_Ptr);
      if (ArgT == PT_Ptr) {
        if (!this->emitCheckNonNullArg(ArgT, Arg))
          return false;
      }
    }

    ++ArgIndex;
  }

  return true;
}

template <class Emitter>
bool Compiler<Emitter>::VisitInitListExpr(const InitListExpr *E) {
  return this->visitInitList(E->inits(), E->getArrayFiller(), E);
}

template <class Emitter>
bool Compiler<Emitter>::VisitCXXParenListInitExpr(
    const CXXParenListInitExpr *E) {
  return this->visitInitList(E->getInitExprs(), E->getArrayFiller(), E);
}

template <class Emitter>
bool Compiler<Emitter>::VisitSubstNonTypeTemplateParmExpr(
    const SubstNonTypeTemplateParmExpr *E) {
  return this->delegate(E->getReplacement());
}

template <class Emitter>
bool Compiler<Emitter>::VisitConstantExpr(const ConstantExpr *E) {
  OptPrimType T = classify(E->getType());
  if (T && E->hasAPValueResult()) {
    // Try to emit the APValue directly, without visiting the subexpr.
    // This will only fail if we can't emit the APValue, so won't emit any
    // diagnostics or any double values.
    if (DiscardResult)
      return true;

    if (this->visitAPValue(E->getAPValueResult(), *T, E))
      return true;
  }
  return this->delegate(E->getSubExpr());
}

template <class Emitter>
bool Compiler<Emitter>::VisitEmbedExpr(const EmbedExpr *E) {
  auto It = E->begin();
  return this->visit(*It);
}

static CharUnits AlignOfType(QualType T, const ASTContext &ASTCtx,
                             UnaryExprOrTypeTrait Kind) {
  bool AlignOfReturnsPreferred =
      ASTCtx.getLangOpts().getClangABICompat() <= LangOptions::ClangABI::Ver7;

  // C++ [expr.alignof]p3:
  //     When alignof is applied to a reference type, the result is the
  //     alignment of the referenced type.
  if (const auto *Ref = T->getAs<ReferenceType>())
    T = Ref->getPointeeType();

  if (T.getQualifiers().hasUnaligned())
    return CharUnits::One();

  // __alignof is defined to return the preferred alignment.
  // Before 8, clang returned the preferred alignment for alignof and
  // _Alignof as well.
  if (Kind == UETT_PreferredAlignOf || AlignOfReturnsPreferred)
    return ASTCtx.toCharUnitsFromBits(ASTCtx.getPreferredTypeAlign(T));

  return ASTCtx.getTypeAlignInChars(T);
}

template <class Emitter>
bool Compiler<Emitter>::VisitUnaryExprOrTypeTraitExpr(
    const UnaryExprOrTypeTraitExpr *E) {
  UnaryExprOrTypeTrait Kind = E->getKind();
  const ASTContext &ASTCtx = Ctx.getASTContext();

  if (Kind == UETT_SizeOf || Kind == UETT_DataSizeOf) {
    QualType ArgType = E->getTypeOfArgument();

    // C++ [expr.sizeof]p2: "When applied to a reference or a reference type,
    //   the result is the size of the referenced type."
    if (const auto *Ref = ArgType->getAs<ReferenceType>())
      ArgType = Ref->getPointeeType();

    CharUnits Size;
    if (ArgType->isVoidType() || ArgType->isFunctionType())
      Size = CharUnits::One();
    else {
      if (ArgType->isDependentType() || !ArgType->isConstantSizeType())
        return this->emitInvalid(E);

      if (Kind == UETT_SizeOf)
        Size = ASTCtx.getTypeSizeInChars(ArgType);
      else
        Size = ASTCtx.getTypeInfoDataSizeInChars(ArgType).Width;
    }

    if (DiscardResult)
      return true;

    return this->emitConst(Size.getQuantity(), E);
  }

  if (Kind == UETT_CountOf) {
    QualType Ty = E->getTypeOfArgument();
    assert(Ty->isArrayType());

    // We don't need to worry about array element qualifiers, so getting the
    // unsafe array type is fine.
    if (const auto *CAT =
            dyn_cast<ConstantArrayType>(Ty->getAsArrayTypeUnsafe())) {
      if (DiscardResult)
        return true;
      return this->emitConst(CAT->getSize(), E);
    }

    assert(!Ty->isConstantSizeType());

    // If it's a variable-length array type, we need to check whether it is a
    // multidimensional array. If so, we need to check the size expression of
    // the VLA to see if it's a constant size. If so, we can return that value.
    const auto *VAT = ASTCtx.getAsVariableArrayType(Ty);
    assert(VAT);
    if (VAT->getElementType()->isArrayType()) {
      std::optional<APSInt> Res =
          VAT->getSizeExpr()->getIntegerConstantExpr(ASTCtx);
      if (Res) {
        if (DiscardResult)
          return true;
        return this->emitConst(*Res, E);
      }
    }
  }

  if (Kind == UETT_AlignOf || Kind == UETT_PreferredAlignOf) {
    CharUnits Size;

    if (E->isArgumentType()) {
      QualType ArgType = E->getTypeOfArgument();

      Size = AlignOfType(ArgType, ASTCtx, Kind);
    } else {
      // Argument is an expression, not a type.
      const Expr *Arg = E->getArgumentExpr()->IgnoreParens();

      // The kinds of expressions that we have special-case logic here for
      // should be kept up to date with the special checks for those
      // expressions in Sema.

      // alignof decl is always accepted, even if it doesn't make sense: we
      // default to 1 in those cases.
      if (const auto *DRE = dyn_cast<DeclRefExpr>(Arg))
        Size = ASTCtx.getDeclAlign(DRE->getDecl(),
                                   /*RefAsPointee*/ true);
      else if (const auto *ME = dyn_cast<MemberExpr>(Arg))
        Size = ASTCtx.getDeclAlign(ME->getMemberDecl(),
                                   /*RefAsPointee*/ true);
      else
        Size = AlignOfType(Arg->getType(), ASTCtx, Kind);
    }

    if (DiscardResult)
      return true;

    return this->emitConst(Size.getQuantity(), E);
  }

  if (Kind == UETT_VectorElements) {
    if (const auto *VT = E->getTypeOfArgument()->getAs<VectorType>())
      return this->emitConst(VT->getNumElements(), E);
    assert(E->getTypeOfArgument()->isSizelessVectorType());
    return this->emitSizelessVectorElementSize(E);
  }

  if (Kind == UETT_VecStep) {
    if (const auto *VT = E->getTypeOfArgument()->getAs<VectorType>()) {
      unsigned N = VT->getNumElements();

      // The vec_step built-in functions that take a 3-component
      // vector return 4. (OpenCL 1.1 spec 6.11.12)
      if (N == 3)
        N = 4;

      return this->emitConst(N, E);
    }
    return this->emitConst(1, E);
  }

  if (Kind == UETT_OpenMPRequiredSimdAlign) {
    assert(E->isArgumentType());
    unsigned Bits = ASTCtx.getOpenMPDefaultSimdAlign(E->getArgumentType());

    return this->emitConst(ASTCtx.toCharUnitsFromBits(Bits).getQuantity(), E);
  }

  if (Kind == UETT_PtrAuthTypeDiscriminator) {
    if (E->getArgumentType()->isDependentType())
      return this->emitInvalid(E);

    return this->emitConst(
        const_cast<ASTContext &>(ASTCtx).getPointerAuthTypeDiscriminator(
            E->getArgumentType()),
        E);
  }

  return false;
}

template <class Emitter>
bool Compiler<Emitter>::VisitMemberExpr(const MemberExpr *E) {
  // 'Base.Member'
  const Expr *Base = E->getBase();
  const ValueDecl *Member = E->getMemberDecl();

  if (DiscardResult)
    return this->discard(Base);

  // MemberExprs are almost always lvalues, in which case we don't need to
  // do the load. But sometimes they aren't.
  const auto maybeLoadValue = [&]() -> bool {
    if (E->isGLValue())
      return true;
    if (OptPrimType T = classify(E))
      return this->emitLoadPop(*T, E);
    return false;
  };

  if (const auto *VD = dyn_cast<VarDecl>(Member)) {
    // I am almost confident in saying that a var decl must be static
    // and therefore registered as a global variable. But this will probably
    // turn out to be wrong some time in the future, as always.
    if (auto GlobalIndex = P.getGlobal(VD))
      return this->emitGetPtrGlobal(*GlobalIndex, E) && maybeLoadValue();
    return false;
  }

  if (!isa<FieldDecl>(Member)) {
    if (!this->discard(Base) && !this->emitSideEffect(E))
      return false;

    return this->visitDeclRef(Member, E);
  }

  if (Initializing) {
    if (!this->delegate(Base))
      return false;
  } else {
    if (!this->visit(Base))
      return false;
  }

  // Base above gives us a pointer on the stack.
  const auto *FD = cast<FieldDecl>(Member);
  const RecordDecl *RD = FD->getParent();
  const Record *R = getRecord(RD);
  if (!R)
    return false;
  const Record::Field *F = R->getField(FD);
  // Leave a pointer to the field on the stack.
  if (F->Decl->getType()->isReferenceType())
    return this->emitGetFieldPop(PT_Ptr, F->Offset, E) && maybeLoadValue();
  return this->emitGetPtrFieldPop(F->Offset, E) && maybeLoadValue();
}

template <class Emitter>
bool Compiler<Emitter>::VisitArrayInitIndexExpr(const ArrayInitIndexExpr *E) {
  // ArrayIndex might not be set if a ArrayInitIndexExpr is being evaluated
  // stand-alone, e.g. via EvaluateAsInt().
  if (!ArrayIndex)
    return false;
  return this->emitConst(*ArrayIndex, E);
}

template <class Emitter>
bool Compiler<Emitter>::VisitArrayInitLoopExpr(const ArrayInitLoopExpr *E) {
  assert(Initializing);
  assert(!DiscardResult);

  // We visit the common opaque expression here once so we have its value
  // cached.
  if (!this->discard(E->getCommonExpr()))
    return false;

  // TODO: This compiles to quite a lot of bytecode if the array is larger.
  //   Investigate compiling this to a loop.
  const Expr *SubExpr = E->getSubExpr();
  size_t Size = E->getArraySize().getZExtValue();
  OptPrimType SubExprT = classify(SubExpr);

  // So, every iteration, we execute an assignment here
  // where the LHS is on the stack (the target array)
  // and the RHS is our SubExpr.
  for (size_t I = 0; I != Size; ++I) {
    ArrayIndexScope<Emitter> IndexScope(this, I);
    BlockScope<Emitter> BS(this);

    if (!this->visitArrayElemInit(I, SubExpr, SubExprT))
      return false;
    if (!BS.destroyLocals())
      return false;
  }
  return true;
}

template <class Emitter>
bool Compiler<Emitter>::VisitOpaqueValueExpr(const OpaqueValueExpr *E) {
  const Expr *SourceExpr = E->getSourceExpr();
  if (!SourceExpr)
    return false;

  if (Initializing)
    return this->visitInitializer(SourceExpr);

  PrimType SubExprT = classify(SourceExpr).value_or(PT_Ptr);
  if (auto It = OpaqueExprs.find(E); It != OpaqueExprs.end())
    return this->emitGetLocal(SubExprT, It->second, E);

  if (!this->visit(SourceExpr))
    return false;

  // At this point we either have the evaluated source expression or a pointer
  // to an object on the stack. We want to create a local variable that stores
  // this value.
  unsigned LocalIndex = allocateLocalPrimitive(E, SubExprT, /*IsConst=*/true);
  if (!this->emitSetLocal(SubExprT, LocalIndex, E))
    return false;

  // Here the local variable is created but the value is removed from the stack,
  // so we put it back if the caller needs it.
  if (!DiscardResult) {
    if (!this->emitGetLocal(SubExprT, LocalIndex, E))
      return false;
  }

  // This is cleaned up when the local variable is destroyed.
  OpaqueExprs.insert({E, LocalIndex});

  return true;
}

template <class Emitter>
bool Compiler<Emitter>::VisitAbstractConditionalOperator(
    const AbstractConditionalOperator *E) {
  const Expr *Condition = E->getCond();
  const Expr *TrueExpr = E->getTrueExpr();
  const Expr *FalseExpr = E->getFalseExpr();

  auto visitChildExpr = [&](const Expr *E) -> bool {
    LocalScope<Emitter> S(this);
    if (!this->delegate(E))
      return false;
    return S.destroyLocals();
  };

  if (std::optional<bool> BoolValue = getBoolValue(Condition)) {
    if (BoolValue)
      return visitChildExpr(TrueExpr);
    return visitChildExpr(FalseExpr);
  }

  bool IsBcpCall = false;
  if (const auto *CE = dyn_cast<CallExpr>(Condition->IgnoreParenCasts());
      CE && CE->getBuiltinCallee() == Builtin::BI__builtin_constant_p) {
    IsBcpCall = true;
  }

  LabelTy LabelEnd = this->getLabel();   // Label after the operator.
  LabelTy LabelFalse = this->getLabel(); // Label for the false expr.

  if (IsBcpCall) {
    if (!this->emitStartSpeculation(E))
      return false;
  }

  if (!this->visitBool(Condition)) {
    // If the condition failed and we're checking for undefined behavior
    // (which only happens with EvalEmitter) check the TrueExpr and FalseExpr
    // as well.
    if (this->checkingForUndefinedBehavior()) {
      if (!this->discard(TrueExpr))
        return false;
      if (!this->discard(FalseExpr))
        return false;
    }
    return false;
  }

  if (!this->jumpFalse(LabelFalse))
    return false;
  if (!visitChildExpr(TrueExpr))
    return false;
  if (!this->jump(LabelEnd))
    return false;
  this->emitLabel(LabelFalse);
  if (!visitChildExpr(FalseExpr))
    return false;
  this->fallthrough(LabelEnd);
  this->emitLabel(LabelEnd);

  if (IsBcpCall)
    return this->emitEndSpeculation(E);
  return true;
}

template <class Emitter>
bool Compiler<Emitter>::VisitStringLiteral(const StringLiteral *E) {
  if (DiscardResult)
    return true;

  if (!Initializing) {
    unsigned StringIndex = P.createGlobalString(E);
    return this->emitGetPtrGlobal(StringIndex, E);
  }

  // We are initializing an array on the stack.
  const ConstantArrayType *CAT =
      Ctx.getASTContext().getAsConstantArrayType(E->getType());
  assert(CAT && "a string literal that's not a constant array?");

  // If the initializer string is too long, a diagnostic has already been
  // emitted. Read only the array length from the string literal.
  unsigned ArraySize = CAT->getZExtSize();
  unsigned N = std::min(ArraySize, E->getLength());
  unsigned CharWidth = E->getCharByteWidth();

  for (unsigned I = 0; I != N; ++I) {
    uint32_t CodeUnit = E->getCodeUnit(I);

    if (CharWidth == 1) {
      this->emitConstSint8(CodeUnit, E);
      this->emitInitElemSint8(I, E);
    } else if (CharWidth == 2) {
      this->emitConstUint16(CodeUnit, E);
      this->emitInitElemUint16(I, E);
    } else if (CharWidth == 4) {
      this->emitConstUint32(CodeUnit, E);
      this->emitInitElemUint32(I, E);
    } else {
      llvm_unreachable("unsupported character width");
    }
  }

  // Fill up the rest of the char array with NUL bytes.
  for (unsigned I = N; I != ArraySize; ++I) {
    if (CharWidth == 1) {
      this->emitConstSint8(0, E);
      this->emitInitElemSint8(I, E);
    } else if (CharWidth == 2) {
      this->emitConstUint16(0, E);
      this->emitInitElemUint16(I, E);
    } else if (CharWidth == 4) {
      this->emitConstUint32(0, E);
      this->emitInitElemUint32(I, E);
    } else {
      llvm_unreachable("unsupported character width");
    }
  }

  return true;
}

template <class Emitter>
bool Compiler<Emitter>::VisitObjCStringLiteral(const ObjCStringLiteral *E) {
  if (DiscardResult)
    return true;
  return this->emitDummyPtr(E, E);
}

template <class Emitter>
bool Compiler<Emitter>::VisitObjCEncodeExpr(const ObjCEncodeExpr *E) {
  auto &A = Ctx.getASTContext();
  std::string Str;
  A.getObjCEncodingForType(E->getEncodedType(), Str);
  StringLiteral *SL =
      StringLiteral::Create(A, Str, StringLiteralKind::Ordinary,
                            /*Pascal=*/false, E->getType(), E->getAtLoc());
  return this->delegate(SL);
}

template <class Emitter>
bool Compiler<Emitter>::VisitSYCLUniqueStableNameExpr(
    const SYCLUniqueStableNameExpr *E) {
  if (DiscardResult)
    return true;

  assert(!Initializing);

  auto &A = Ctx.getASTContext();
  std::string ResultStr = E->ComputeName(A);

  QualType CharTy = A.CharTy.withConst();
  APInt Size(A.getTypeSize(A.getSizeType()), ResultStr.size() + 1);
  QualType ArrayTy = A.getConstantArrayType(CharTy, Size, nullptr,
                                            ArraySizeModifier::Normal, 0);

  StringLiteral *SL =
      StringLiteral::Create(A, ResultStr, StringLiteralKind::Ordinary,
                            /*Pascal=*/false, ArrayTy, E->getLocation());

  unsigned StringIndex = P.createGlobalString(SL);
  return this->emitGetPtrGlobal(StringIndex, E);
}

template <class Emitter>
bool Compiler<Emitter>::VisitCharacterLiteral(const CharacterLiteral *E) {
  if (DiscardResult)
    return true;
  return this->emitConst(E->getValue(), E);
}

template <class Emitter>
bool Compiler<Emitter>::VisitFloatCompoundAssignOperator(
    const CompoundAssignOperator *E) {

  const Expr *LHS = E->getLHS();
  const Expr *RHS = E->getRHS();
  QualType LHSType = LHS->getType();
  QualType LHSComputationType = E->getComputationLHSType();
  QualType ResultType = E->getComputationResultType();
  OptPrimType LT = classify(LHSComputationType);
  OptPrimType RT = classify(ResultType);

  assert(ResultType->isFloatingType());

  if (!LT || !RT)
    return false;

  PrimType LHST = classifyPrim(LHSType);

  // C++17 onwards require that we evaluate the RHS first.
  // Compute RHS and save it in a temporary variable so we can
  // load it again later.
  if (!visit(RHS))
    return false;

  unsigned TempOffset = this->allocateLocalPrimitive(E, *RT, /*IsConst=*/true);
  if (!this->emitSetLocal(*RT, TempOffset, E))
    return false;

  // First, visit LHS.
  if (!visit(LHS))
    return false;
  if (!this->emitLoad(LHST, E))
    return false;

  // If necessary, convert LHS to its computation type.
  if (!this->emitPrimCast(LHST, classifyPrim(LHSComputationType),
                          LHSComputationType, E))
    return false;

  // Now load RHS.
  if (!this->emitGetLocal(*RT, TempOffset, E))
    return false;

  switch (E->getOpcode()) {
  case BO_AddAssign:
    if (!this->emitAddf(getFPOptions(E), E))
      return false;
    break;
  case BO_SubAssign:
    if (!this->emitSubf(getFPOptions(E), E))
      return false;
    break;
  case BO_MulAssign:
    if (!this->emitMulf(getFPOptions(E), E))
      return false;
    break;
  case BO_DivAssign:
    if (!this->emitDivf(getFPOptions(E), E))
      return false;
    break;
  default:
    return false;
  }

  if (!this->emitPrimCast(classifyPrim(ResultType), LHST, LHS->getType(), E))
    return false;

  if (DiscardResult)
    return this->emitStorePop(LHST, E);
  return this->emitStore(LHST, E);
}

template <class Emitter>
bool Compiler<Emitter>::VisitPointerCompoundAssignOperator(
    const CompoundAssignOperator *E) {
  BinaryOperatorKind Op = E->getOpcode();
  const Expr *LHS = E->getLHS();
  const Expr *RHS = E->getRHS();
  OptPrimType LT = classify(LHS->getType());
  OptPrimType RT = classify(RHS->getType());

  if (Op != BO_AddAssign && Op != BO_SubAssign)
    return false;

  if (!LT || !RT)
    return false;

  if (!visit(LHS))
    return false;

  if (!this->emitLoad(*LT, LHS))
    return false;

  if (!visit(RHS))
    return false;

  if (Op == BO_AddAssign) {
    if (!this->emitAddOffset(*RT, E))
      return false;
  } else {
    if (!this->emitSubOffset(*RT, E))
      return false;
  }

  if (DiscardResult)
    return this->emitStorePopPtr(E);
  return this->emitStorePtr(E);
}

template <class Emitter>
bool Compiler<Emitter>::VisitCompoundAssignOperator(
    const CompoundAssignOperator *E) {
  if (E->getType()->isVectorType())
    return VisitVectorBinOp(E);

  const Expr *LHS = E->getLHS();
  const Expr *RHS = E->getRHS();
  OptPrimType LHSComputationT = classify(E->getComputationLHSType());
  OptPrimType LT = classify(LHS->getType());
  OptPrimType RT = classify(RHS->getType());
  OptPrimType ResultT = classify(E->getType());

  if (!Ctx.getLangOpts().CPlusPlus14)
    return this->visit(RHS) && this->visit(LHS) && this->emitError(E);

  if (!LT || !RT || !ResultT || !LHSComputationT)
    return false;

  // Handle floating point operations separately here, since they
  // require special care.

  if (ResultT == PT_Float || RT == PT_Float)
    return VisitFloatCompoundAssignOperator(E);

  if (E->getType()->isPointerType())
    return VisitPointerCompoundAssignOperator(E);

  assert(!E->getType()->isPointerType() && "Handled above");
  assert(!E->getType()->isFloatingType() && "Handled above");

  // C++17 onwards require that we evaluate the RHS first.
  // Compute RHS and save it in a temporary variable so we can
  // load it again later.
  // FIXME: Compound assignments are unsequenced in C, so we might
  //   have to figure out how to reject them.
  if (!visit(RHS))
    return false;

  unsigned TempOffset = this->allocateLocalPrimitive(E, *RT, /*IsConst=*/true);

  if (!this->emitSetLocal(*RT, TempOffset, E))
    return false;

  // Get LHS pointer, load its value and cast it to the
  // computation type if necessary.
  if (!visit(LHS))
    return false;
  if (!this->emitLoad(*LT, E))
    return false;
  if (LT != LHSComputationT) {
    if (!this->emitCast(*LT, *LHSComputationT, E))
      return false;
  }

  // Get the RHS value on the stack.
  if (!this->emitGetLocal(*RT, TempOffset, E))
    return false;

  // Perform operation.
  switch (E->getOpcode()) {
  case BO_AddAssign:
    if (!this->emitAdd(*LHSComputationT, E))
      return false;
    break;
  case BO_SubAssign:
    if (!this->emitSub(*LHSComputationT, E))
      return false;
    break;
  case BO_MulAssign:
    if (!this->emitMul(*LHSComputationT, E))
      return false;
    break;
  case BO_DivAssign:
    if (!this->emitDiv(*LHSComputationT, E))
      return false;
    break;
  case BO_RemAssign:
    if (!this->emitRem(*LHSComputationT, E))
      return false;
    break;
  case BO_ShlAssign:
    if (!this->emitShl(*LHSComputationT, *RT, E))
      return false;
    break;
  case BO_ShrAssign:
    if (!this->emitShr(*LHSComputationT, *RT, E))
      return false;
    break;
  case BO_AndAssign:
    if (!this->emitBitAnd(*LHSComputationT, E))
      return false;
    break;
  case BO_XorAssign:
    if (!this->emitBitXor(*LHSComputationT, E))
      return false;
    break;
  case BO_OrAssign:
    if (!this->emitBitOr(*LHSComputationT, E))
      return false;
    break;
  default:
    llvm_unreachable("Unimplemented compound assign operator");
  }

  // And now cast from LHSComputationT to ResultT.
  if (ResultT != LHSComputationT) {
    if (!this->emitCast(*LHSComputationT, *ResultT, E))
      return false;
  }

  // And store the result in LHS.
  if (DiscardResult) {
    if (LHS->refersToBitField())
      return this->emitStoreBitFieldPop(*ResultT, E);
    return this->emitStorePop(*ResultT, E);
  }
  if (LHS->refersToBitField())
    return this->emitStoreBitField(*ResultT, E);
  return this->emitStore(*ResultT, E);
}

template <class Emitter>
bool Compiler<Emitter>::VisitExprWithCleanups(const ExprWithCleanups *E) {
  LocalScope<Emitter> ES(this);
  const Expr *SubExpr = E->getSubExpr();

  return this->delegate(SubExpr) && ES.destroyLocals(E);
}

template <class Emitter>
bool Compiler<Emitter>::VisitMaterializeTemporaryExpr(
    const MaterializeTemporaryExpr *E) {
  const Expr *SubExpr = E->getSubExpr();

  if (Initializing) {
    // We already have a value, just initialize that.
    return this->delegate(SubExpr);
  }
  // If we don't end up using the materialized temporary anyway, don't
  // bother creating it.
  if (DiscardResult)
    return this->discard(SubExpr);

  // When we're initializing a global variable *or* the storage duration of
  // the temporary is explicitly static, create a global variable.
  OptPrimType SubExprT = classify(SubExpr);
  bool IsStatic = E->getStorageDuration() == SD_Static;
  if (IsStatic) {
    std::optional<unsigned> GlobalIndex = P.createGlobal(E);
    if (!GlobalIndex)
      return false;

    const LifetimeExtendedTemporaryDecl *TempDecl =
        E->getLifetimeExtendedTemporaryDecl();
    if (IsStatic)
      assert(TempDecl);

    if (SubExprT) {
      if (!this->visit(SubExpr))
        return false;
      if (IsStatic) {
        if (!this->emitInitGlobalTemp(*SubExprT, *GlobalIndex, TempDecl, E))
          return false;
      } else {
        if (!this->emitInitGlobal(*SubExprT, *GlobalIndex, E))
          return false;
      }
      return this->emitGetPtrGlobal(*GlobalIndex, E);
    }

    if (!this->checkLiteralType(SubExpr))
      return false;
    // Non-primitive values.
    if (!this->emitGetPtrGlobal(*GlobalIndex, E))
      return false;
    if (!this->visitInitializer(SubExpr))
      return false;
    if (IsStatic)
      return this->emitInitGlobalTempComp(TempDecl, E);
    return true;
  }

  // For everyhing else, use local variables.
  if (SubExprT) {
    bool IsConst = SubExpr->getType().isConstQualified();
    unsigned LocalIndex =
        allocateLocalPrimitive(E, *SubExprT, IsConst, E->getExtendingDecl());
    if (!this->visit(SubExpr))
      return false;
    if (!this->emitSetLocal(*SubExprT, LocalIndex, E))
      return false;
    return this->emitGetPtrLocal(LocalIndex, E);
  } else {

    if (!this->checkLiteralType(SubExpr))
      return false;

    const Expr *Inner = E->getSubExpr()->skipRValueSubobjectAdjustments();
    if (std::optional<unsigned> LocalIndex =
            allocateLocal(E, Inner->getType(), E->getExtendingDecl())) {
      InitLinkScope<Emitter> ILS(this, InitLink::Temp(*LocalIndex));
      if (!this->emitGetPtrLocal(*LocalIndex, E))
        return false;
      return this->visitInitializer(SubExpr) && this->emitFinishInit(E);
    }
  }
  return false;
}

template <class Emitter>
bool Compiler<Emitter>::VisitCXXBindTemporaryExpr(
    const CXXBindTemporaryExpr *E) {
  const Expr *SubExpr = E->getSubExpr();

  if (Initializing)
    return this->delegate(SubExpr);

  // Make sure we create a temporary even if we're discarding, since that will
  // make sure we will also call the destructor.

  if (!this->visit(SubExpr))
    return false;

  if (DiscardResult)
    return this->emitPopPtr(E);
  return true;
}

template <class Emitter>
bool Compiler<Emitter>::VisitCompoundLiteralExpr(const CompoundLiteralExpr *E) {
  const Expr *Init = E->getInitializer();
  if (DiscardResult)
    return this->discard(Init);

  if (Initializing) {
    // We already have a value, just initialize that.
    return this->visitInitializer(Init) && this->emitFinishInit(E);
  }

  OptPrimType T = classify(E->getType());
  if (E->isFileScope()) {
    // Avoid creating a variable if this is a primitive RValue anyway.
    if (T && !E->isLValue())
      return this->delegate(Init);

    if (std::optional<unsigned> GlobalIndex = P.createGlobal(E)) {
      if (!this->emitGetPtrGlobal(*GlobalIndex, E))
        return false;

      if (T) {
        if (!this->visit(Init))
          return false;
        return this->emitInitGlobal(*T, *GlobalIndex, E);
      }

      return this->visitInitializer(Init) && this->emitFinishInit(E);
    }

    return false;
  }

  // Otherwise, use a local variable.
  if (T && !E->isLValue()) {
    // For primitive types, we just visit the initializer.
    return this->delegate(Init);
  }

  unsigned LocalIndex;
  if (T)
    LocalIndex = this->allocateLocalPrimitive(Init, *T, /*IsConst=*/false);
  else if (std::optional<unsigned> MaybeIndex = this->allocateLocal(Init))
    LocalIndex = *MaybeIndex;
  else
    return false;

  if (!this->emitGetPtrLocal(LocalIndex, E))
    return false;

  if (T)
    return this->visit(Init) && this->emitInit(*T, E);
  return this->visitInitializer(Init) && this->emitFinishInit(E);
}

template <class Emitter>
bool Compiler<Emitter>::VisitTypeTraitExpr(const TypeTraitExpr *E) {
  if (DiscardResult)
    return true;
  if (E->isStoredAsBoolean()) {
    if (E->getType()->isBooleanType())
      return this->emitConstBool(E->getBoolValue(), E);
    return this->emitConst(E->getBoolValue(), E);
  }
  PrimType T = classifyPrim(E->getType());
  return this->visitAPValue(E->getAPValue(), T, E);
}

template <class Emitter>
bool Compiler<Emitter>::VisitArrayTypeTraitExpr(const ArrayTypeTraitExpr *E) {
  if (DiscardResult)
    return true;
  return this->emitConst(E->getValue(), E);
}

template <class Emitter>
bool Compiler<Emitter>::VisitLambdaExpr(const LambdaExpr *E) {
  if (DiscardResult)
    return true;

  assert(Initializing);
  const Record *R = P.getOrCreateRecord(E->getLambdaClass());
  if (!R)
    return false;

  auto *CaptureInitIt = E->capture_init_begin();
  // Initialize all fields (which represent lambda captures) of the
  // record with their initializers.
  for (const Record::Field &F : R->fields()) {
    const Expr *Init = *CaptureInitIt;
    if (!Init || Init->containsErrors())
      continue;
    ++CaptureInitIt;

    if (OptPrimType T = classify(Init)) {
      if (!this->visit(Init))
        return false;

      if (!this->emitInitField(*T, F.Offset, E))
        return false;
    } else {
      if (!this->emitGetPtrField(F.Offset, E))
        return false;

      if (!this->visitInitializer(Init))
        return false;

      if (!this->emitPopPtr(E))
        return false;
    }
  }

  return true;
}

template <class Emitter>
bool Compiler<Emitter>::VisitPredefinedExpr(const PredefinedExpr *E) {
  if (DiscardResult)
    return true;

  if (!Initializing) {
    unsigned StringIndex = P.createGlobalString(E->getFunctionName(), E);
    return this->emitGetPtrGlobal(StringIndex, E);
  }

  return this->delegate(E->getFunctionName());
}

template <class Emitter>
bool Compiler<Emitter>::VisitCXXThrowExpr(const CXXThrowExpr *E) {
  if (E->getSubExpr() && !this->discard(E->getSubExpr()))
    return false;

  return this->emitInvalid(E);
}

template <class Emitter>
bool Compiler<Emitter>::VisitCXXReinterpretCastExpr(
    const CXXReinterpretCastExpr *E) {
  const Expr *SubExpr = E->getSubExpr();

  OptPrimType FromT = classify(SubExpr);
  OptPrimType ToT = classify(E);

  if (!FromT || !ToT)
    return this->emitInvalidCast(CastKind::Reinterpret, /*Fatal=*/true, E);

  if (FromT == PT_Ptr || ToT == PT_Ptr) {
    // Both types could be PT_Ptr because their expressions are glvalues.
    OptPrimType PointeeFromT;
    if (SubExpr->getType()->isPointerOrReferenceType())
      PointeeFromT = classify(SubExpr->getType()->getPointeeType());
    else
      PointeeFromT = classify(SubExpr->getType());

    OptPrimType PointeeToT;
    if (E->getType()->isPointerOrReferenceType())
      PointeeToT = classify(E->getType()->getPointeeType());
    else
      PointeeToT = classify(E->getType());

    bool Fatal = true;
    if (PointeeToT && PointeeFromT) {
      if (isIntegralType(*PointeeFromT) && isIntegralType(*PointeeToT))
        Fatal = false;
    } else {
      Fatal = SubExpr->getType().getTypePtr() != E->getType().getTypePtr();
    }

    if (!this->emitInvalidCast(CastKind::Reinterpret, Fatal, E))
      return false;

    if (E->getCastKind() == CK_LValueBitCast)
      return this->delegate(SubExpr);
    return this->VisitCastExpr(E);
  }

  // Try to actually do the cast.
  bool Fatal = (ToT != FromT);
  if (!this->emitInvalidCast(CastKind::Reinterpret, Fatal, E))
    return false;

  return this->VisitCastExpr(E);
}

template <class Emitter>
bool Compiler<Emitter>::VisitCXXDynamicCastExpr(const CXXDynamicCastExpr *E) {

  if (!Ctx.getLangOpts().CPlusPlus20) {
    if (!this->emitInvalidCast(CastKind::Dynamic, /*Fatal=*/false, E))
      return false;
  }

  return this->VisitCastExpr(E);
}

template <class Emitter>
bool Compiler<Emitter>::VisitCXXNoexceptExpr(const CXXNoexceptExpr *E) {
  assert(E->getType()->isBooleanType());

  if (DiscardResult)
    return true;
  return this->emitConstBool(E->getValue(), E);
}

template <class Emitter>
bool Compiler<Emitter>::VisitCXXConstructExpr(const CXXConstructExpr *E) {
  QualType T = E->getType();
  assert(!classify(T));

  if (T->isRecordType()) {
    const CXXConstructorDecl *Ctor = E->getConstructor();

    // Trivial copy/move constructor. Avoid copy.
    if (Ctor->isDefaulted() && Ctor->isCopyOrMoveConstructor() &&
        Ctor->isTrivial() &&
        E->getArg(0)->isTemporaryObject(Ctx.getASTContext(),
                                        T->getAsCXXRecordDecl()))
      return this->visitInitializer(E->getArg(0));

    // If we're discarding a construct expression, we still need
    // to allocate a variable and call the constructor and destructor.
    if (DiscardResult) {
      if (Ctor->isTrivial())
        return true;
      assert(!Initializing);
      std::optional<unsigned> LocalIndex = allocateLocal(E);

      if (!LocalIndex)
        return false;

      if (!this->emitGetPtrLocal(*LocalIndex, E))
        return false;
    }

    // Zero initialization.
    if (E->requiresZeroInitialization()) {
      const Record *R = getRecord(E->getType());

      if (!this->visitZeroRecordInitializer(R, E))
        return false;

      // If the constructor is trivial anyway, we're done.
      if (Ctor->isTrivial())
        return true;
    }

    const Function *Func = getFunction(Ctor);

    if (!Func)
      return false;

    assert(Func->hasThisPointer());
    assert(!Func->hasRVO());

    //  The This pointer is already on the stack because this is an initializer,
    //  but we need to dup() so the call() below has its own copy.
    if (!this->emitDupPtr(E))
      return false;

    // Constructor arguments.
    for (const auto *Arg : E->arguments()) {
      if (!this->visit(Arg))
        return false;
    }

    if (Func->isVariadic()) {
      uint32_t VarArgSize = 0;
      unsigned NumParams = Func->getNumWrittenParams();
      for (unsigned I = NumParams, N = E->getNumArgs(); I != N; ++I) {
        VarArgSize +=
            align(primSize(classify(E->getArg(I)->getType()).value_or(PT_Ptr)));
      }
      if (!this->emitCallVar(Func, VarArgSize, E))
        return false;
    } else {
      if (!this->emitCall(Func, 0, E)) {
        // When discarding, we don't need the result anyway, so clean up
        // the instance dup we did earlier in case surrounding code wants
        // to keep evaluating.
        if (DiscardResult)
          (void)this->emitPopPtr(E);
        return false;
      }
    }

    if (DiscardResult)
      return this->emitPopPtr(E);
    return this->emitFinishInit(E);
  }

  if (T->isArrayType()) {
    const ConstantArrayType *CAT =
        Ctx.getASTContext().getAsConstantArrayType(E->getType());
    if (!CAT)
      return false;

    size_t NumElems = CAT->getZExtSize();
    const Function *Func = getFunction(E->getConstructor());
    if (!Func)
      return false;

    // FIXME(perf): We're calling the constructor once per array element here,
    //   in the old intepreter we had a special-case for trivial constructors.
    for (size_t I = 0; I != NumElems; ++I) {
      if (!this->emitConstUint64(I, E))
        return false;
      if (!this->emitArrayElemPtrUint64(E))
        return false;

      // Constructor arguments.
      for (const auto *Arg : E->arguments()) {
        if (!this->visit(Arg))
          return false;
      }

      if (!this->emitCall(Func, 0, E))
        return false;
    }
    return true;
  }

  return false;
}

template <class Emitter>
bool Compiler<Emitter>::VisitSourceLocExpr(const SourceLocExpr *E) {
  if (DiscardResult)
    return true;

  const APValue Val =
      E->EvaluateInContext(Ctx.getASTContext(), SourceLocDefaultExpr);

  // Things like __builtin_LINE().
  if (E->getType()->isIntegerType()) {
    assert(Val.isInt());
    const APSInt &I = Val.getInt();
    return this->emitConst(I, E);
  }
  // Otherwise, the APValue is an LValue, with only one element.
  // Theoretically, we don't need the APValue at all of course.
  assert(E->getType()->isPointerType());
  assert(Val.isLValue());
  const APValue::LValueBase &Base = Val.getLValueBase();
  if (const Expr *LValueExpr = Base.dyn_cast<const Expr *>())
    return this->visit(LValueExpr);

  // Otherwise, we have a decl (which is the case for
  // __builtin_source_location).
  assert(Base.is<const ValueDecl *>());
  assert(Val.getLValuePath().size() == 0);
  const auto *BaseDecl = Base.dyn_cast<const ValueDecl *>();
  assert(BaseDecl);

  auto *UGCD = cast<UnnamedGlobalConstantDecl>(BaseDecl);

  std::optional<unsigned> GlobalIndex = P.getOrCreateGlobal(UGCD);
  if (!GlobalIndex)
    return false;

  if (!this->emitGetPtrGlobal(*GlobalIndex, E))
    return false;

  const Record *R = getRecord(E->getType());
  const APValue &V = UGCD->getValue();
  for (unsigned I = 0, N = R->getNumFields(); I != N; ++I) {
    const Record::Field *F = R->getField(I);
    const APValue &FieldValue = V.getStructField(I);

    PrimType FieldT = classifyPrim(F->Decl->getType());

    if (!this->visitAPValue(FieldValue, FieldT, E))
      return false;
    if (!this->emitInitField(FieldT, F->Offset, E))
      return false;
  }

  // Leave the pointer to the global on the stack.
  return true;
}

template <class Emitter>
bool Compiler<Emitter>::VisitOffsetOfExpr(const OffsetOfExpr *E) {
  unsigned N = E->getNumComponents();
  if (N == 0)
    return false;

  for (unsigned I = 0; I != N; ++I) {
    const OffsetOfNode &Node = E->getComponent(I);
    if (Node.getKind() == OffsetOfNode::Array) {
      const Expr *ArrayIndexExpr = E->getIndexExpr(Node.getArrayExprIndex());
      PrimType IndexT = classifyPrim(ArrayIndexExpr->getType());

      if (DiscardResult) {
        if (!this->discard(ArrayIndexExpr))
          return false;
        continue;
      }

      if (!this->visit(ArrayIndexExpr))
        return false;
      // Cast to Sint64.
      if (IndexT != PT_Sint64) {
        if (!this->emitCast(IndexT, PT_Sint64, E))
          return false;
      }
    }
  }

  if (DiscardResult)
    return true;

  PrimType T = classifyPrim(E->getType());
  return this->emitOffsetOf(T, E, E);
}

template <class Emitter>
bool Compiler<Emitter>::VisitCXXScalarValueInitExpr(
    const CXXScalarValueInitExpr *E) {
  QualType Ty = E->getType();

  if (DiscardResult || Ty->isVoidType())
    return true;

  if (OptPrimType T = classify(Ty))
    return this->visitZeroInitializer(*T, Ty, E);

  if (const auto *CT = Ty->getAs<ComplexType>()) {
    if (!Initializing) {
      std::optional<unsigned> LocalIndex = allocateLocal(E);
      if (!LocalIndex)
        return false;
      if (!this->emitGetPtrLocal(*LocalIndex, E))
        return false;
    }

    // Initialize both fields to 0.
    QualType ElemQT = CT->getElementType();
    PrimType ElemT = classifyPrim(ElemQT);

    for (unsigned I = 0; I != 2; ++I) {
      if (!this->visitZeroInitializer(ElemT, ElemQT, E))
        return false;
      if (!this->emitInitElem(ElemT, I, E))
        return false;
    }
    return true;
  }

  if (const auto *VT = Ty->getAs<VectorType>()) {
    // FIXME: Code duplication with the _Complex case above.
    if (!Initializing) {
      std::optional<unsigned> LocalIndex = allocateLocal(E);
      if (!LocalIndex)
        return false;
      if (!this->emitGetPtrLocal(*LocalIndex, E))
        return false;
    }

    // Initialize all fields to 0.
    QualType ElemQT = VT->getElementType();
    PrimType ElemT = classifyPrim(ElemQT);

    for (unsigned I = 0, N = VT->getNumElements(); I != N; ++I) {
      if (!this->visitZeroInitializer(ElemT, ElemQT, E))
        return false;
      if (!this->emitInitElem(ElemT, I, E))
        return false;
    }
    return true;
  }

  return false;
}

template <class Emitter>
bool Compiler<Emitter>::VisitSizeOfPackExpr(const SizeOfPackExpr *E) {
  return this->emitConst(E->getPackLength(), E);
}

template <class Emitter>
bool Compiler<Emitter>::VisitGenericSelectionExpr(
    const GenericSelectionExpr *E) {
  return this->delegate(E->getResultExpr());
}

template <class Emitter>
bool Compiler<Emitter>::VisitChooseExpr(const ChooseExpr *E) {
  return this->delegate(E->getChosenSubExpr());
}

template <class Emitter>
bool Compiler<Emitter>::VisitObjCBoolLiteralExpr(const ObjCBoolLiteralExpr *E) {
  if (DiscardResult)
    return true;

  return this->emitConst(E->getValue(), E);
}

template <class Emitter>
bool Compiler<Emitter>::VisitCXXInheritedCtorInitExpr(
    const CXXInheritedCtorInitExpr *E) {
  const CXXConstructorDecl *Ctor = E->getConstructor();
  assert(!Ctor->isTrivial() &&
         "Trivial CXXInheritedCtorInitExpr, implement. (possible?)");
  const Function *F = this->getFunction(Ctor);
  assert(F);
  assert(!F->hasRVO());
  assert(F->hasThisPointer());

  if (!this->emitDupPtr(SourceInfo{}))
    return false;

  // Forward all arguments of the current function (which should be a
  // constructor itself) to the inherited ctor.
  // This is necessary because the calling code has pushed the pointer
  // of the correct base for  us already, but the arguments need
  // to come after.
  unsigned Offset = align(primSize(PT_Ptr)); // instance pointer.
  for (const ParmVarDecl *PD : Ctor->parameters()) {
    PrimType PT = this->classify(PD->getType()).value_or(PT_Ptr);

    if (!this->emitGetParam(PT, Offset, E))
      return false;
    Offset += align(primSize(PT));
  }

  return this->emitCall(F, 0, E);
}

// FIXME: This function has become rather unwieldy, especially
// the part where we initialize an array allocation of dynamic size.
template <class Emitter>
bool Compiler<Emitter>::VisitCXXNewExpr(const CXXNewExpr *E) {
  assert(classifyPrim(E->getType()) == PT_Ptr);
  const Expr *Init = E->getInitializer();
  QualType ElementType = E->getAllocatedType();
  OptPrimType ElemT = classify(ElementType);
  unsigned PlacementArgs = E->getNumPlacementArgs();
  const FunctionDecl *OperatorNew = E->getOperatorNew();
  const Expr *PlacementDest = nullptr;
  bool IsNoThrow = false;

  if (PlacementArgs != 0) {
    // FIXME: There is no restriction on this, but it's not clear that any
    // other form makes any sense. We get here for cases such as:
    //
    //   new (std::align_val_t{N}) X(int)
    //
    // (which should presumably be valid only if N is a multiple of
    // alignof(int), and in any case can't be deallocated unless N is
    // alignof(X) and X has new-extended alignment).
    if (PlacementArgs == 1) {
      const Expr *Arg1 = E->getPlacementArg(0);
      if (Arg1->getType()->isNothrowT()) {
        if (!this->discard(Arg1))
          return false;
        IsNoThrow = true;
      } else {
        // Invalid unless we have C++26 or are in a std:: function.
        if (!this->emitInvalidNewDeleteExpr(E, E))
          return false;

        // If we have a placement-new destination, we'll later use that instead
        // of allocating.
        if (OperatorNew->isReservedGlobalPlacementOperator())
          PlacementDest = Arg1;
      }
    } else {
      // Always invalid.
      return this->emitInvalid(E);
    }
  } else if (!OperatorNew
                  ->isUsableAsGlobalAllocationFunctionInConstantEvaluation())
    return this->emitInvalidNewDeleteExpr(E, E);

  const Descriptor *Desc;
  if (!PlacementDest) {
    if (ElemT) {
      if (E->isArray())
        Desc = nullptr; // We're not going to use it in this case.
      else
        Desc = P.createDescriptor(E, *ElemT, /*SourceTy=*/nullptr,
                                  Descriptor::InlineDescMD);
    } else {
      Desc = P.createDescriptor(
          E, ElementType.getTypePtr(),
          E->isArray() ? std::nullopt : Descriptor::InlineDescMD,
          /*IsConst=*/false, /*IsTemporary=*/false, /*IsMutable=*/false,
          /*IsVolatile=*/false, Init);
    }
  }

  if (E->isArray()) {
    std::optional<const Expr *> ArraySizeExpr = E->getArraySize();
    if (!ArraySizeExpr)
      return false;

    const Expr *Stripped = *ArraySizeExpr;
    for (; auto *ICE = dyn_cast<ImplicitCastExpr>(Stripped);
         Stripped = ICE->getSubExpr())
      if (ICE->getCastKind() != CK_NoOp &&
          ICE->getCastKind() != CK_IntegralCast)
        break;

    PrimType SizeT = classifyPrim(Stripped->getType());

    // Save evaluated array size to a variable.
    unsigned ArrayLen =
        allocateLocalPrimitive(Stripped, SizeT, /*IsConst=*/false);
    if (!this->visit(Stripped))
      return false;
    if (!this->emitSetLocal(SizeT, ArrayLen, E))
      return false;

    if (PlacementDest) {
      if (!this->visit(PlacementDest))
        return false;
      if (!this->emitStartLifetime(E))
        return false;
      if (!this->emitGetLocal(SizeT, ArrayLen, E))
        return false;
      if (!this->emitCheckNewTypeMismatchArray(SizeT, E, E))
        return false;
    } else {
      if (!this->emitGetLocal(SizeT, ArrayLen, E))
        return false;

      if (ElemT) {
        // N primitive elements.
        if (!this->emitAllocN(SizeT, *ElemT, E, IsNoThrow, E))
          return false;
      } else {
        // N Composite elements.
        if (!this->emitAllocCN(SizeT, Desc, IsNoThrow, E))
          return false;
      }
    }

    if (Init) {
      QualType InitType = Init->getType();
      size_t StaticInitElems = 0;
      const Expr *DynamicInit = nullptr;
      if (const ConstantArrayType *CAT =
              Ctx.getASTContext().getAsConstantArrayType(InitType)) {
        StaticInitElems = CAT->getZExtSize();
        if (!this->visitInitializer(Init))
          return false;

        if (const auto *ILE = dyn_cast<InitListExpr>(Init);
            ILE && ILE->hasArrayFiller())
          DynamicInit = ILE->getArrayFiller();
      }

      // The initializer initializes a certain number of elements, S.
      // However, the complete number of elements, N, might be larger than that.
      // In this case, we need to get an initializer for the remaining elements.
      // There are to cases:
      //   1) For the form 'new Struct[n];', the initializer is a
      //      CXXConstructExpr and its type is an IncompleteArrayType.
      //   2) For the form 'new Struct[n]{1,2,3}', the initializer is an
      //      InitListExpr and the initializer for the remaining elements
      //      is the array filler.

      if (DynamicInit || InitType->isIncompleteArrayType()) {
        const Function *CtorFunc = nullptr;
        if (const auto *CE = dyn_cast<CXXConstructExpr>(Init)) {
          CtorFunc = getFunction(CE->getConstructor());
          if (!CtorFunc)
            return false;
        } else if (!DynamicInit)
          DynamicInit = Init;

        LabelTy EndLabel = this->getLabel();
        LabelTy StartLabel = this->getLabel();

        // In the nothrow case, the alloc above might have returned nullptr.
        // Don't call any constructors that case.
        if (IsNoThrow) {
          if (!this->emitDupPtr(E))
            return false;
          if (!this->emitNullPtr(0, nullptr, E))
            return false;
          if (!this->emitEQPtr(E))
            return false;
          if (!this->jumpTrue(EndLabel))
            return false;
        }

        // Create loop variables.
        unsigned Iter =
            allocateLocalPrimitive(Stripped, SizeT, /*IsConst=*/false);
        if (!this->emitConst(StaticInitElems, SizeT, E))
          return false;
        if (!this->emitSetLocal(SizeT, Iter, E))
          return false;

        this->fallthrough(StartLabel);
        this->emitLabel(StartLabel);
        // Condition. Iter < ArrayLen?
        if (!this->emitGetLocal(SizeT, Iter, E))
          return false;
        if (!this->emitGetLocal(SizeT, ArrayLen, E))
          return false;
        if (!this->emitLT(SizeT, E))
          return false;
        if (!this->jumpFalse(EndLabel))
          return false;

        // Pointer to the allocated array is already on the stack.
        if (!this->emitGetLocal(SizeT, Iter, E))
          return false;
        if (!this->emitArrayElemPtr(SizeT, E))
          return false;

        if (isa_and_nonnull<ImplicitValueInitExpr>(DynamicInit) &&
            DynamicInit->getType()->isArrayType()) {
          QualType ElemType =
              DynamicInit->getType()->getAsArrayTypeUnsafe()->getElementType();
          PrimType InitT = classifyPrim(ElemType);
          if (!this->visitZeroInitializer(InitT, ElemType, E))
            return false;
          if (!this->emitStorePop(InitT, E))
            return false;
        } else if (DynamicInit) {
          if (OptPrimType InitT = classify(DynamicInit)) {
            if (!this->visit(DynamicInit))
              return false;
            if (!this->emitStorePop(*InitT, E))
              return false;
          } else {
            if (!this->visitInitializer(DynamicInit))
              return false;
            if (!this->emitPopPtr(E))
              return false;
          }
        } else {
          assert(CtorFunc);
          if (!this->emitCall(CtorFunc, 0, E))
            return false;
        }

        // ++Iter;
        if (!this->emitGetPtrLocal(Iter, E))
          return false;
        if (!this->emitIncPop(SizeT, false, E))
          return false;

        if (!this->jump(StartLabel))
          return false;

        this->fallthrough(EndLabel);
        this->emitLabel(EndLabel);
      }
    }
  } else { // Non-array.
    if (PlacementDest) {
      if (!this->visit(PlacementDest))
        return false;
      if (!this->emitStartLifetime(E))
        return false;
      if (!this->emitCheckNewTypeMismatch(E, E))
        return false;
    } else {
      // Allocate just one element.
      if (!this->emitAlloc(Desc, E))
        return false;
    }

    if (Init) {
      if (ElemT) {
        if (!this->visit(Init))
          return false;

        if (!this->emitInit(*ElemT, E))
          return false;
      } else {
        // Composite.
        if (!this->visitInitializer(Init))
          return false;
      }
    }
  }

  if (DiscardResult)
    return this->emitPopPtr(E);

  return true;
}

template <class Emitter>
bool Compiler<Emitter>::VisitCXXDeleteExpr(const CXXDeleteExpr *E) {
  const Expr *Arg = E->getArgument();

  const FunctionDecl *OperatorDelete = E->getOperatorDelete();

  if (!OperatorDelete->isUsableAsGlobalAllocationFunctionInConstantEvaluation())
    return this->emitInvalidNewDeleteExpr(E, E);

  // Arg must be an lvalue.
  if (!this->visit(Arg))
    return false;

  return this->emitFree(E->isArrayForm(), E->isGlobalDelete(), E);
}

template <class Emitter>
bool Compiler<Emitter>::VisitBlockExpr(const BlockExpr *E) {
  if (DiscardResult)
    return true;

  const Function *Func = nullptr;
  if (auto F = Ctx.getOrCreateObjCBlock(E))
    Func = F;

  if (!Func)
    return false;
  return this->emitGetFnPtr(Func, E);
}

template <class Emitter>
bool Compiler<Emitter>::VisitCXXTypeidExpr(const CXXTypeidExpr *E) {
  const Type *TypeInfoType = E->getType().getTypePtr();

  auto canonType = [](const Type *T) {
    return T->getCanonicalTypeUnqualified().getTypePtr();
  };

  if (!E->isPotentiallyEvaluated()) {
    if (DiscardResult)
      return true;

    if (E->isTypeOperand())
      return this->emitGetTypeid(
          canonType(E->getTypeOperand(Ctx.getASTContext()).getTypePtr()),
          TypeInfoType, E);

    return this->emitGetTypeid(
        canonType(E->getExprOperand()->getType().getTypePtr()), TypeInfoType,
        E);
  }

  // Otherwise, we need to evaluate the expression operand.
  assert(E->getExprOperand());
  assert(E->getExprOperand()->isLValue());

  if (!Ctx.getLangOpts().CPlusPlus20 && !this->emitDiagTypeid(E))
    return false;

  if (!this->visit(E->getExprOperand()))
    return false;

  if (!this->emitGetTypeidPtr(TypeInfoType, E))
    return false;
  if (DiscardResult)
    return this->emitPopPtr(E);
  return true;
}

template <class Emitter>
bool Compiler<Emitter>::VisitExpressionTraitExpr(const ExpressionTraitExpr *E) {
  assert(Ctx.getLangOpts().CPlusPlus);
  return this->emitConstBool(E->getValue(), E);
}

template <class Emitter>
bool Compiler<Emitter>::VisitCXXUuidofExpr(const CXXUuidofExpr *E) {
  if (DiscardResult)
    return true;
  assert(!Initializing);

  const MSGuidDecl *GuidDecl = E->getGuidDecl();
  const RecordDecl *RD = GuidDecl->getType()->getAsRecordDecl();
  assert(RD);
  // If the definiton of the result type is incomplete, just return a dummy.
  // If (and when) that is read from, we will fail, but not now.
  if (!RD->isCompleteDefinition())
    return this->emitDummyPtr(GuidDecl, E);

  std::optional<unsigned> GlobalIndex = P.getOrCreateGlobal(GuidDecl);
  if (!GlobalIndex)
    return false;
  if (!this->emitGetPtrGlobal(*GlobalIndex, E))
    return false;

  assert(this->getRecord(E->getType()));

  const APValue &V = GuidDecl->getAsAPValue();
  if (V.getKind() == APValue::None)
    return true;

  assert(V.isStruct());
  assert(V.getStructNumBases() == 0);
  if (!this->visitAPValueInitializer(V, E, E->getType()))
    return false;

  return this->emitFinishInit(E);
}

template <class Emitter>
bool Compiler<Emitter>::VisitRequiresExpr(const RequiresExpr *E) {
  assert(classifyPrim(E->getType()) == PT_Bool);
  if (DiscardResult)
    return true;
  return this->emitConstBool(E->isSatisfied(), E);
}

template <class Emitter>
bool Compiler<Emitter>::VisitConceptSpecializationExpr(
    const ConceptSpecializationExpr *E) {
  assert(classifyPrim(E->getType()) == PT_Bool);
  if (DiscardResult)
    return true;
  return this->emitConstBool(E->isSatisfied(), E);
}

template <class Emitter>
bool Compiler<Emitter>::VisitCXXRewrittenBinaryOperator(
    const CXXRewrittenBinaryOperator *E) {
  return this->delegate(E->getSemanticForm());
}

template <class Emitter>
bool Compiler<Emitter>::VisitPseudoObjectExpr(const PseudoObjectExpr *E) {

  for (const Expr *SemE : E->semantics()) {
    if (auto *OVE = dyn_cast<OpaqueValueExpr>(SemE)) {
      if (SemE == E->getResultExpr())
        return false;

      if (OVE->isUnique())
        continue;

      if (!this->discard(OVE))
        return false;
    } else if (SemE == E->getResultExpr()) {
      if (!this->delegate(SemE))
        return false;
    } else {
      if (!this->discard(SemE))
        return false;
    }
  }
  return true;
}

template <class Emitter>
bool Compiler<Emitter>::VisitPackIndexingExpr(const PackIndexingExpr *E) {
  return this->delegate(E->getSelectedExpr());
}

template <class Emitter>
bool Compiler<Emitter>::VisitRecoveryExpr(const RecoveryExpr *E) {
  return this->emitError(E);
}

template <class Emitter>
bool Compiler<Emitter>::VisitAddrLabelExpr(const AddrLabelExpr *E) {
  assert(E->getType()->isVoidPointerType());

  unsigned Offset =
      allocateLocalPrimitive(E->getLabel(), PT_Ptr, /*IsConst=*/true);

  return this->emitGetLocal(PT_Ptr, Offset, E);
}

template <class Emitter>
bool Compiler<Emitter>::VisitConvertVectorExpr(const ConvertVectorExpr *E) {
  assert(Initializing);
  const auto *VT = E->getType()->castAs<VectorType>();
  QualType ElemType = VT->getElementType();
  PrimType ElemT = classifyPrim(ElemType);
  const Expr *Src = E->getSrcExpr();
  QualType SrcType = Src->getType();
  PrimType SrcElemT = classifyVectorElementType(SrcType);

  unsigned SrcOffset =
      this->allocateLocalPrimitive(Src, PT_Ptr, /*IsConst=*/true);
  if (!this->visit(Src))
    return false;
  if (!this->emitSetLocal(PT_Ptr, SrcOffset, E))
    return false;

  for (unsigned I = 0; I != VT->getNumElements(); ++I) {
    if (!this->emitGetLocal(PT_Ptr, SrcOffset, E))
      return false;
    if (!this->emitArrayElemPop(SrcElemT, I, E))
      return false;

    // Cast to the desired result element type.
    if (SrcElemT != ElemT) {
      if (!this->emitPrimCast(SrcElemT, ElemT, ElemType, E))
        return false;
    } else if (ElemType->isFloatingType() && SrcType != ElemType) {
      const auto *TargetSemantics = &Ctx.getFloatSemantics(ElemType);
      if (!this->emitCastFP(TargetSemantics, getRoundingMode(E), E))
        return false;
    }
    if (!this->emitInitElem(ElemT, I, E))
      return false;
  }

  return true;
}

template <class Emitter>
bool Compiler<Emitter>::VisitShuffleVectorExpr(const ShuffleVectorExpr *E) {
  assert(Initializing);
  assert(E->getNumSubExprs() > 2);

  const Expr *Vecs[] = {E->getExpr(0), E->getExpr(1)};
  const VectorType *VT = Vecs[0]->getType()->castAs<VectorType>();
  PrimType ElemT = classifyPrim(VT->getElementType());
  unsigned NumInputElems = VT->getNumElements();
  unsigned NumOutputElems = E->getNumSubExprs() - 2;
  assert(NumOutputElems > 0);

  // Save both input vectors to a local variable.
  unsigned VectorOffsets[2];
  for (unsigned I = 0; I != 2; ++I) {
    VectorOffsets[I] =
        this->allocateLocalPrimitive(Vecs[I], PT_Ptr, /*IsConst=*/true);
    if (!this->visit(Vecs[I]))
      return false;
    if (!this->emitSetLocal(PT_Ptr, VectorOffsets[I], E))
      return false;
  }
  for (unsigned I = 0; I != NumOutputElems; ++I) {
    APSInt ShuffleIndex = E->getShuffleMaskIdx(I);
    assert(ShuffleIndex >= -1);
    if (ShuffleIndex == -1)
      return this->emitInvalidShuffleVectorIndex(I, E);

    assert(ShuffleIndex < (NumInputElems * 2));
    if (!this->emitGetLocal(PT_Ptr,
                            VectorOffsets[ShuffleIndex >= NumInputElems], E))
      return false;
    unsigned InputVectorIndex = ShuffleIndex.getZExtValue() % NumInputElems;
    if (!this->emitArrayElemPop(ElemT, InputVectorIndex, E))
      return false;

    if (!this->emitInitElem(ElemT, I, E))
      return false;
  }

  return true;
}

template <class Emitter>
bool Compiler<Emitter>::VisitExtVectorElementExpr(
    const ExtVectorElementExpr *E) {
  const Expr *Base = E->getBase();
  assert(
      Base->getType()->isVectorType() ||
      Base->getType()->getAs<PointerType>()->getPointeeType()->isVectorType());

  SmallVector<uint32_t, 4> Indices;
  E->getEncodedElementAccess(Indices);

  if (Indices.size() == 1) {
    if (!this->visit(Base))
      return false;

    if (E->isGLValue()) {
      if (!this->emitConstUint32(Indices[0], E))
        return false;
      return this->emitArrayElemPtrPop(PT_Uint32, E);
    }
    // Else, also load the value.
    return this->emitArrayElemPop(classifyPrim(E->getType()), Indices[0], E);
  }

  // Create a local variable for the base.
  unsigned BaseOffset = allocateLocalPrimitive(Base, PT_Ptr, /*IsConst=*/true);
  if (!this->visit(Base))
    return false;
  if (!this->emitSetLocal(PT_Ptr, BaseOffset, E))
    return false;

  // Now the vector variable for the return value.
  if (!Initializing) {
    std::optional<unsigned> ResultIndex;
    ResultIndex = allocateLocal(E);
    if (!ResultIndex)
      return false;
    if (!this->emitGetPtrLocal(*ResultIndex, E))
      return false;
  }

  assert(Indices.size() == E->getType()->getAs<VectorType>()->getNumElements());

  PrimType ElemT =
      classifyPrim(E->getType()->getAs<VectorType>()->getElementType());
  uint32_t DstIndex = 0;
  for (uint32_t I : Indices) {
    if (!this->emitGetLocal(PT_Ptr, BaseOffset, E))
      return false;
    if (!this->emitArrayElemPop(ElemT, I, E))
      return false;
    if (!this->emitInitElem(ElemT, DstIndex, E))
      return false;
    ++DstIndex;
  }

  // Leave the result pointer on the stack.
  assert(!DiscardResult);
  return true;
}

template <class Emitter>
bool Compiler<Emitter>::VisitObjCBoxedExpr(const ObjCBoxedExpr *E) {
  const Expr *SubExpr = E->getSubExpr();
  if (!E->isExpressibleAsConstantInitializer())
    return this->discard(SubExpr) && this->emitInvalid(E);

  if (DiscardResult)
    return true;

  assert(classifyPrim(E) == PT_Ptr);
  return this->emitDummyPtr(E, E);
}

template <class Emitter>
bool Compiler<Emitter>::VisitCXXStdInitializerListExpr(
    const CXXStdInitializerListExpr *E) {
  const Expr *SubExpr = E->getSubExpr();
  const ConstantArrayType *ArrayType =
      Ctx.getASTContext().getAsConstantArrayType(SubExpr->getType());
  const Record *R = getRecord(E->getType());
  assert(Initializing);
  assert(SubExpr->isGLValue());

  if (!this->visit(SubExpr))
    return false;
  if (!this->emitConstUint8(0, E))
    return false;
  if (!this->emitArrayElemPtrPopUint8(E))
    return false;
  if (!this->emitInitFieldPtr(R->getField(0u)->Offset, E))
    return false;

  PrimType SecondFieldT = classifyPrim(R->getField(1u)->Decl->getType());
  if (isIntegralType(SecondFieldT)) {
    if (!this->emitConst(static_cast<APSInt>(ArrayType->getSize()),
                         SecondFieldT, E))
      return false;
    return this->emitInitField(SecondFieldT, R->getField(1u)->Offset, E);
  }
  assert(SecondFieldT == PT_Ptr);

  if (!this->emitGetFieldPtr(R->getField(0u)->Offset, E))
    return false;
  if (!this->emitExpandPtr(E))
    return false;
  if (!this->emitConst(static_cast<APSInt>(ArrayType->getSize()), PT_Uint64, E))
    return false;
  if (!this->emitArrayElemPtrPop(PT_Uint64, E))
    return false;
  return this->emitInitFieldPtr(R->getField(1u)->Offset, E);
}

template <class Emitter>
bool Compiler<Emitter>::VisitStmtExpr(const StmtExpr *E) {
  BlockScope<Emitter> BS(this);
  StmtExprScope<Emitter> SS(this);

  const CompoundStmt *CS = E->getSubStmt();
  const Stmt *Result = CS->getStmtExprResult();
  for (const Stmt *S : CS->body()) {
    if (S != Result) {
      if (!this->visitStmt(S))
        return false;
      continue;
    }

    assert(S == Result);
    if (const Expr *ResultExpr = dyn_cast<Expr>(S))
      return this->delegate(ResultExpr);
    return this->emitUnsupported(E);
  }

  return BS.destroyLocals();
}

template <class Emitter> bool Compiler<Emitter>::discard(const Expr *E) {
  OptionScope<Emitter> Scope(this, /*NewDiscardResult=*/true,
                             /*NewInitializing=*/false);
  return this->Visit(E);
}

template <class Emitter> bool Compiler<Emitter>::delegate(const Expr *E) {
  // We're basically doing:
  // OptionScope<Emitter> Scope(this, DicardResult, Initializing);
  // but that's unnecessary of course.
  return this->Visit(E);
}

template <class Emitter> bool Compiler<Emitter>::visit(const Expr *E) {
  if (E->getType().isNull())
    return false;

  if (E->getType()->isVoidType())
    return this->discard(E);

  // Create local variable to hold the return value.
  if (!E->isGLValue() && !E->getType()->isAnyComplexType() &&
      !classify(E->getType())) {
    std::optional<unsigned> LocalIndex = allocateLocal(E);
    if (!LocalIndex)
      return false;

    if (!this->emitGetPtrLocal(*LocalIndex, E))
      return false;
    InitLinkScope<Emitter> ILS(this, InitLink::Temp(*LocalIndex));
    return this->visitInitializer(E);
  }

  //  Otherwise,we have a primitive return value, produce the value directly
  //  and push it on the stack.
  OptionScope<Emitter> Scope(this, /*NewDiscardResult=*/false,
                             /*NewInitializing=*/false);
  return this->Visit(E);
}

template <class Emitter>
bool Compiler<Emitter>::visitInitializer(const Expr *E) {
  assert(!classify(E->getType()));

  OptionScope<Emitter> Scope(this, /*NewDiscardResult=*/false,
                             /*NewInitializing=*/true);
  return this->Visit(E);
}

template <class Emitter> bool Compiler<Emitter>::visitBool(const Expr *E) {
  OptPrimType T = classify(E->getType());
  if (!T) {
    // Convert complex values to bool.
    if (E->getType()->isAnyComplexType()) {
      if (!this->visit(E))
        return false;
      return this->emitComplexBoolCast(E);
    }
    return false;
  }

  if (!this->visit(E))
    return false;

  if (T == PT_Bool)
    return true;

  // Convert pointers to bool.
  if (T == PT_Ptr)
    return this->emitIsNonNullPtr(E);

  // Or Floats.
  if (T == PT_Float)
    return this->emitCastFloatingIntegralBool(getFPOptions(E), E);

  // Or anything else we can.
  return this->emitCast(*T, PT_Bool, E);
}

template <class Emitter>
bool Compiler<Emitter>::visitZeroInitializer(PrimType T, QualType QT,
                                             const Expr *E) {
  if (const auto *AT = QT->getAs<AtomicType>())
    QT = AT->getValueType();

  switch (T) {
  case PT_Bool:
    return this->emitZeroBool(E);
  case PT_Sint8:
    return this->emitZeroSint8(E);
  case PT_Uint8:
    return this->emitZeroUint8(E);
  case PT_Sint16:
    return this->emitZeroSint16(E);
  case PT_Uint16:
    return this->emitZeroUint16(E);
  case PT_Sint32:
    return this->emitZeroSint32(E);
  case PT_Uint32:
    return this->emitZeroUint32(E);
  case PT_Sint64:
    return this->emitZeroSint64(E);
  case PT_Uint64:
    return this->emitZeroUint64(E);
  case PT_IntAP:
    return this->emitZeroIntAP(Ctx.getBitWidth(QT), E);
  case PT_IntAPS:
    return this->emitZeroIntAPS(Ctx.getBitWidth(QT), E);
  case PT_Ptr:
    return this->emitNullPtr(Ctx.getASTContext().getTargetNullPointerValue(QT),
                             nullptr, E);
  case PT_MemberPtr:
    return this->emitNullMemberPtr(0, nullptr, E);
  case PT_Float: {
    APFloat F = APFloat::getZero(Ctx.getFloatSemantics(QT));
    return this->emitFloat(F, E);
  }
  case PT_FixedPoint: {
    auto Sem = Ctx.getASTContext().getFixedPointSemantics(E->getType());
    return this->emitConstFixedPoint(FixedPoint::zero(Sem), E);
  }
  }
  llvm_unreachable("unknown primitive type");
}

template <class Emitter>
bool Compiler<Emitter>::visitZeroRecordInitializer(const Record *R,
                                                   const Expr *E) {
  assert(E);
  assert(R);
  // Fields
  for (const Record::Field &Field : R->fields()) {
    if (Field.isUnnamedBitField())
      continue;

    const Descriptor *D = Field.Desc;
    if (D->isPrimitive()) {
      QualType QT = D->getType();
      PrimType T = classifyPrim(D->getType());
      if (!this->visitZeroInitializer(T, QT, E))
        return false;
      if (R->isUnion()) {
        if (!this->emitInitFieldActivate(T, Field.Offset, E))
          return false;
        break;
      }
      if (!this->emitInitField(T, Field.Offset, E))
        return false;
      continue;
    }

    if (!this->emitGetPtrField(Field.Offset, E))
      return false;

    if (D->isPrimitiveArray()) {
      QualType ET = D->getElemQualType();
      PrimType T = classifyPrim(ET);
      for (uint32_t I = 0, N = D->getNumElems(); I != N; ++I) {
        if (!this->visitZeroInitializer(T, ET, E))
          return false;
        if (!this->emitInitElem(T, I, E))
          return false;
      }
    } else if (D->isCompositeArray()) {
      // Can't be a vector or complex field.
      if (!this->visitZeroArrayInitializer(D->getType(), E))
        return false;
    } else if (D->isRecord()) {
      if (!this->visitZeroRecordInitializer(D->ElemRecord, E))
        return false;
    } else
      return false;

    // C++11 [dcl.init]p5: If T is a (possibly cv-qualified) union type, the
    // object's first non-static named data member is zero-initialized
    if (R->isUnion()) {
      if (!this->emitFinishInitActivatePop(E))
        return false;
      break;
    }
    if (!this->emitFinishInitPop(E))
      return false;
  }

  for (const Record::Base &B : R->bases()) {
    if (!this->emitGetPtrBase(B.Offset, E))
      return false;
    if (!this->visitZeroRecordInitializer(B.R, E))
      return false;
    if (!this->emitFinishInitPop(E))
      return false;
  }

  // FIXME: Virtual bases.

  return true;
}

template <class Emitter>
bool Compiler<Emitter>::visitZeroArrayInitializer(QualType T, const Expr *E) {
  assert(T->isArrayType() || T->isAnyComplexType() || T->isVectorType());
  const ArrayType *AT = T->getAsArrayTypeUnsafe();
  QualType ElemType = AT->getElementType();
  size_t NumElems = cast<ConstantArrayType>(AT)->getZExtSize();

  if (OptPrimType ElemT = classify(ElemType)) {
    for (size_t I = 0; I != NumElems; ++I) {
      if (!this->visitZeroInitializer(*ElemT, ElemType, E))
        return false;
      if (!this->emitInitElem(*ElemT, I, E))
        return false;
    }
    return true;
  } else if (ElemType->isRecordType()) {
    const Record *R = getRecord(ElemType);

    for (size_t I = 0; I != NumElems; ++I) {
      if (!this->emitConstUint32(I, E))
        return false;
      if (!this->emitArrayElemPtr(PT_Uint32, E))
        return false;
      if (!this->visitZeroRecordInitializer(R, E))
        return false;
      if (!this->emitPopPtr(E))
        return false;
    }
    return true;
  } else if (ElemType->isArrayType()) {
    for (size_t I = 0; I != NumElems; ++I) {
      if (!this->emitConstUint32(I, E))
        return false;
      if (!this->emitArrayElemPtr(PT_Uint32, E))
        return false;
      if (!this->visitZeroArrayInitializer(ElemType, E))
        return false;
      if (!this->emitPopPtr(E))
        return false;
    }
    return true;
  }

  return false;
}

template <class Emitter>
bool Compiler<Emitter>::visitAssignment(const Expr *LHS, const Expr *RHS,
                                        const Expr *E) {
  if (!classify(E->getType()))
    return false;

  if (!this->visit(RHS))
    return false;
  if (!this->visit(LHS))
    return false;

  // We don't support assignments in C.
  if (!Ctx.getLangOpts().CPlusPlus && !this->emitInvalid(E))
    return false;

  PrimType RHT = classifyPrim(RHS);
  bool Activates = refersToUnion(LHS);
  bool BitField = LHS->refersToBitField();

  if (!this->emitFlip(PT_Ptr, RHT, E))
    return false;

  if (DiscardResult) {
    if (BitField && Activates)
      return this->emitStoreBitFieldActivatePop(RHT, E);
    if (BitField)
      return this->emitStoreBitFieldPop(RHT, E);
    if (Activates)
      return this->emitStoreActivatePop(RHT, E);
    // Otherwise, regular non-activating store.
    return this->emitStorePop(RHT, E);
  }

  auto maybeLoad = [&](bool Result) -> bool {
    if (!Result)
      return false;
    // Assignments aren't necessarily lvalues in C.
    // Load from them in that case.
    if (!E->isLValue())
      return this->emitLoadPop(RHT, E);
    return true;
  };

  if (BitField && Activates)
    return maybeLoad(this->emitStoreBitFieldActivate(RHT, E));
  if (BitField)
    return maybeLoad(this->emitStoreBitField(RHT, E));
  if (Activates)
    return maybeLoad(this->emitStoreActivate(RHT, E));
  // Otherwise, regular non-activating store.
  return maybeLoad(this->emitStore(RHT, E));
}

template <class Emitter>
template <typename T>
bool Compiler<Emitter>::emitConst(T Value, PrimType Ty, const Expr *E) {
  switch (Ty) {
  case PT_Sint8:
    return this->emitConstSint8(Value, E);
  case PT_Uint8:
    return this->emitConstUint8(Value, E);
  case PT_Sint16:
    return this->emitConstSint16(Value, E);
  case PT_Uint16:
    return this->emitConstUint16(Value, E);
  case PT_Sint32:
    return this->emitConstSint32(Value, E);
  case PT_Uint32:
    return this->emitConstUint32(Value, E);
  case PT_Sint64:
    return this->emitConstSint64(Value, E);
  case PT_Uint64:
    return this->emitConstUint64(Value, E);
  case PT_Bool:
    return this->emitConstBool(Value, E);
  case PT_Ptr:
  case PT_MemberPtr:
  case PT_Float:
  case PT_IntAP:
  case PT_IntAPS:
  case PT_FixedPoint:
    llvm_unreachable("Invalid integral type");
    break;
  }
  llvm_unreachable("unknown primitive type");
}

template <class Emitter>
template <typename T>
bool Compiler<Emitter>::emitConst(T Value, const Expr *E) {
  return this->emitConst(Value, classifyPrim(E->getType()), E);
}

template <class Emitter>
bool Compiler<Emitter>::emitConst(const APSInt &Value, PrimType Ty,
                                  const Expr *E) {
  if (Ty == PT_IntAPS)
    return this->emitConstIntAPS(Value, E);
  if (Ty == PT_IntAP)
    return this->emitConstIntAP(Value, E);

  if (Value.isSigned())
    return this->emitConst(Value.getSExtValue(), Ty, E);
  return this->emitConst(Value.getZExtValue(), Ty, E);
}

template <class Emitter>
bool Compiler<Emitter>::emitConst(const APSInt &Value, const Expr *E) {
  return this->emitConst(Value, classifyPrim(E->getType()), E);
}

template <class Emitter>
unsigned Compiler<Emitter>::allocateLocalPrimitive(
    DeclTy &&Src, PrimType Ty, bool IsConst, const ValueDecl *ExtendingDecl,
    ScopeKind SC, bool IsConstexprUnknown) {
  // Make sure we don't accidentally register the same decl twice.
  if (const auto *VD =
          dyn_cast_if_present<ValueDecl>(Src.dyn_cast<const Decl *>())) {
    assert(!P.getGlobal(VD));
    assert(!Locals.contains(VD));
    (void)VD;
  }

  // FIXME: There are cases where Src.is<Expr*>() is wrong, e.g.
  //   (int){12} in C. Consider using Expr::isTemporaryObject() instead
  //   or isa<MaterializeTemporaryExpr>().
  Descriptor *D = P.createDescriptor(Src, Ty, nullptr, Descriptor::InlineDescMD,
                                     IsConst, isa<const Expr *>(Src));
  D->IsConstexprUnknown = IsConstexprUnknown;
  Scope::Local Local = this->createLocal(D);
  if (auto *VD = dyn_cast_if_present<ValueDecl>(Src.dyn_cast<const Decl *>()))
    Locals.insert({VD, Local});
  if (ExtendingDecl)
    VarScope->addExtended(Local, ExtendingDecl);
  else
    VarScope->addForScopeKind(Local, SC);
  return Local.Offset;
}

template <class Emitter>
std::optional<unsigned>
Compiler<Emitter>::allocateLocal(DeclTy &&Src, QualType Ty,
                                 const ValueDecl *ExtendingDecl, ScopeKind SC,
                                 bool IsConstexprUnknown) {
  // Make sure we don't accidentally register the same decl twice.
  if ([[maybe_unused]] const auto *VD =
          dyn_cast_if_present<ValueDecl>(Src.dyn_cast<const Decl *>())) {
    assert(!P.getGlobal(VD));
    assert(!Locals.contains(VD));
  }

  const ValueDecl *Key = nullptr;
  const Expr *Init = nullptr;
  bool IsTemporary = false;
  if (auto *VD = dyn_cast_if_present<ValueDecl>(Src.dyn_cast<const Decl *>())) {
    Key = VD;
    Ty = VD->getType();

    if (const auto *VarD = dyn_cast<VarDecl>(VD))
      Init = VarD->getInit();
  }
  if (auto *E = Src.dyn_cast<const Expr *>()) {
    IsTemporary = true;
    if (Ty.isNull())
      Ty = E->getType();
  }

  Descriptor *D = P.createDescriptor(
      Src, Ty.getTypePtr(), Descriptor::InlineDescMD, Ty.isConstQualified(),
      IsTemporary, /*IsMutable=*/false, /*IsVolatile=*/false, Init);
  if (!D)
    return std::nullopt;
  D->IsConstexprUnknown = IsConstexprUnknown;

  Scope::Local Local = this->createLocal(D);
  if (Key)
    Locals.insert({Key, Local});
  if (ExtendingDecl)
    VarScope->addExtended(Local, ExtendingDecl);
  else
    VarScope->addForScopeKind(Local, SC);
  return Local.Offset;
}

template <class Emitter>
std::optional<unsigned> Compiler<Emitter>::allocateTemporary(const Expr *E) {
  QualType Ty = E->getType();
  assert(!Ty->isRecordType());

  Descriptor *D = P.createDescriptor(
      E, Ty.getTypePtr(), Descriptor::InlineDescMD, Ty.isConstQualified(),
      /*IsTemporary=*/true);

  if (!D)
    return std::nullopt;

  Scope::Local Local = this->createLocal(D);
  VariableScope<Emitter> *S = VarScope;
  assert(S);
  // Attach to topmost scope.
  while (S->getParent())
    S = S->getParent();
  assert(S && !S->getParent());
  S->addLocal(Local);
  return Local.Offset;
}

template <class Emitter>
const RecordType *Compiler<Emitter>::getRecordTy(QualType Ty) {
  if (const PointerType *PT = dyn_cast<PointerType>(Ty))
    return PT->getPointeeType()->getAs<RecordType>();
  return Ty->getAs<RecordType>();
}

template <class Emitter> Record *Compiler<Emitter>::getRecord(QualType Ty) {
  if (const auto *RecordTy = getRecordTy(Ty))
    return getRecord(RecordTy->getDecl());
  return nullptr;
}

template <class Emitter>
Record *Compiler<Emitter>::getRecord(const RecordDecl *RD) {
  return P.getOrCreateRecord(RD);
}

template <class Emitter>
const Function *Compiler<Emitter>::getFunction(const FunctionDecl *FD) {
  return Ctx.getOrCreateFunction(FD);
}

template <class Emitter>
bool Compiler<Emitter>::visitExpr(const Expr *E, bool DestroyToplevelScope) {
  LocalScope<Emitter> RootScope(this);

  // If we won't destroy the toplevel scope, check for memory leaks first.
  if (!DestroyToplevelScope) {
    if (!this->emitCheckAllocations(E))
      return false;
  }

  auto maybeDestroyLocals = [&]() -> bool {
    if (DestroyToplevelScope)
      return RootScope.destroyLocals() && this->emitCheckAllocations(E);
    return this->emitCheckAllocations(E);
  };

  // Void expressions.
  if (E->getType()->isVoidType()) {
    if (!visit(E))
      return false;
    return this->emitRetVoid(E) && maybeDestroyLocals();
  }

  // Expressions with a primitive return type.
  if (OptPrimType T = classify(E)) {
    if (!visit(E))
      return false;

    return this->emitRet(*T, E) && maybeDestroyLocals();
  }

  // Expressions with a composite return type.
  // For us, that means everything we don't
  // have a PrimType for.
  if (std::optional<unsigned> LocalOffset = this->allocateLocal(E)) {
    InitLinkScope<Emitter> ILS(this, InitLink::Temp(*LocalOffset));
    if (!this->emitGetPtrLocal(*LocalOffset, E))
      return false;

    if (!visitInitializer(E))
      return false;

    if (!this->emitFinishInit(E))
      return false;
    // We are destroying the locals AFTER the Ret op.
    // The Ret op needs to copy the (alive) values, but the
    // destructors may still turn the entire expression invalid.
    return this->emitRetValue(E) && maybeDestroyLocals();
  }

  return maybeDestroyLocals() && this->emitCheckAllocations(E) && false;
}

template <class Emitter>
VarCreationState Compiler<Emitter>::visitDecl(const VarDecl *VD,
                                              bool IsConstexprUnknown) {

  auto R = this->visitVarDecl(VD, /*Toplevel=*/true, IsConstexprUnknown);

  if (R.notCreated())
    return R;

  if (R)
    return true;

  if (!R && Context::shouldBeGloballyIndexed(VD)) {
    if (auto GlobalIndex = P.getGlobal(VD)) {
      Block *GlobalBlock = P.getGlobal(*GlobalIndex);
      GlobalInlineDescriptor &GD =
          *reinterpret_cast<GlobalInlineDescriptor *>(GlobalBlock->rawData());

      GD.InitState = GlobalInitState::InitializerFailed;
      GlobalBlock->invokeDtor();
    }
  }

  return R;
}

/// Toplevel visitDeclAndReturn().
/// We get here from evaluateAsInitializer().
/// We need to evaluate the initializer and return its value.
template <class Emitter>
bool Compiler<Emitter>::visitDeclAndReturn(const VarDecl *VD,
                                           bool ConstantContext) {

  // We only create variables if we're evaluating in a constant context.
  // Otherwise, just evaluate the initializer and return it.
  if (!ConstantContext) {
    DeclScope<Emitter> LS(this, VD);
    const Expr *Init = VD->getInit();
    if (!this->visit(Init))
      return false;
    return this->emitRet(classify(Init).value_or(PT_Ptr), VD) &&
           LS.destroyLocals() && this->emitCheckAllocations(VD);
  }

  LocalScope<Emitter> VDScope(this, VD);
  if (!this->visitVarDecl(VD, /*Toplevel=*/true))
    return false;

  OptPrimType VarT = classify(VD->getType());
  if (Context::shouldBeGloballyIndexed(VD)) {
    auto GlobalIndex = P.getGlobal(VD);
    assert(GlobalIndex); // visitVarDecl() didn't return false.
    if (VarT) {
      if (!this->emitGetGlobalUnchecked(*VarT, *GlobalIndex, VD))
        return false;
    } else {
      if (!this->emitGetPtrGlobal(*GlobalIndex, VD))
        return false;
    }
  } else {
    auto Local = Locals.find(VD);
    assert(Local != Locals.end()); // Same here.
    if (VarT) {
      if (!this->emitGetLocal(*VarT, Local->second.Offset, VD))
        return false;
    } else {
      if (!this->emitGetPtrLocal(Local->second.Offset, VD))
        return false;
    }
  }

  // Return the value.
  if (!this->emitRet(VarT.value_or(PT_Ptr), VD)) {
    // If the Ret above failed and this is a global variable, mark it as
    // uninitialized, even everything else succeeded.
    if (Context::shouldBeGloballyIndexed(VD)) {
      auto GlobalIndex = P.getGlobal(VD);
      assert(GlobalIndex);
      Block *GlobalBlock = P.getGlobal(*GlobalIndex);
      GlobalInlineDescriptor &GD =
          *reinterpret_cast<GlobalInlineDescriptor *>(GlobalBlock->rawData());

      GD.InitState = GlobalInitState::InitializerFailed;
      GlobalBlock->invokeDtor();
    }
    return false;
  }

  return VDScope.destroyLocals() && this->emitCheckAllocations(VD);
}

template <class Emitter>
VarCreationState Compiler<Emitter>::visitVarDecl(const VarDecl *VD,
                                                 bool Toplevel,
                                                 bool IsConstexprUnknown) {
  // We don't know what to do with these, so just return false.
  if (VD->getType().isNull())
    return false;

  // This case is EvalEmitter-only. If we won't create any instructions for the
  // initializer anyway, don't bother creating the variable in the first place.
  if (!this->isActive())
    return VarCreationState::NotCreated();

  const Expr *Init = VD->getInit();
  OptPrimType VarT = classify(VD->getType());

  if (Init && Init->isValueDependent())
    return false;

  if (Context::shouldBeGloballyIndexed(VD)) {
    auto checkDecl = [&]() -> bool {
      bool NeedsOp = !Toplevel && VD->isLocalVarDecl() && VD->isStaticLocal();
      return !NeedsOp || this->emitCheckDecl(VD, VD);
    };

    auto initGlobal = [&](unsigned GlobalIndex) -> bool {
      assert(Init);

      if (VarT) {
        if (!this->visit(Init))
          return checkDecl() && false;

        return checkDecl() && this->emitInitGlobal(*VarT, GlobalIndex, VD);
      }

      if (!checkDecl())
        return false;

      if (!this->emitGetPtrGlobal(GlobalIndex, Init))
        return false;

      if (!visitInitializer(Init))
        return false;

      return this->emitFinishInitGlobal(Init);
    };

    DeclScope<Emitter> LocalScope(this, VD);

    // We've already seen and initialized this global.
    if (std::optional<unsigned> GlobalIndex = P.getGlobal(VD)) {
      if (P.getPtrGlobal(*GlobalIndex).isInitialized())
        return checkDecl();

      // The previous attempt at initialization might've been unsuccessful,
      // so let's try this one.
      return Init && checkDecl() && initGlobal(*GlobalIndex);
    }

    std::optional<unsigned> GlobalIndex = P.createGlobal(VD, Init);

    if (!GlobalIndex)
      return false;

    return !Init || (checkDecl() && initGlobal(*GlobalIndex));
  }
  // Local variables.
  InitLinkScope<Emitter> ILS(this, InitLink::Decl(VD));

  if (VarT) {
    unsigned Offset = this->allocateLocalPrimitive(
        VD, *VarT, VD->getType().isConstQualified(), nullptr, ScopeKind::Block,
        IsConstexprUnknown);
    if (Init) {
      // If this is a toplevel declaration, create a scope for the
      // initializer.
      if (Toplevel) {
        LocalScope<Emitter> Scope(this);
        if (!this->visit(Init))
          return false;
        return this->emitSetLocal(*VarT, Offset, VD) && Scope.destroyLocals();
      } else {
        if (!this->visit(Init))
          return false;
        return this->emitSetLocal(*VarT, Offset, VD);
      }
    }
  } else {
    if (std::optional<unsigned> Offset = this->allocateLocal(
            VD, VD->getType(), nullptr, ScopeKind::Block, IsConstexprUnknown)) {
      if (!Init)
        return true;

      if (!this->emitGetPtrLocal(*Offset, Init))
        return false;

      if (!visitInitializer(Init))
        return false;

      return this->emitFinishInitPop(Init);
    }
    return false;
  }
  return true;
}

template <class Emitter>
bool Compiler<Emitter>::visitAPValue(const APValue &Val, PrimType ValType,
                                     const Expr *E) {
  assert(!DiscardResult);
  if (Val.isInt())
    return this->emitConst(Val.getInt(), ValType, E);
  else if (Val.isFloat()) {
    APFloat F = Val.getFloat();
    return this->emitFloat(F, E);
  }

  if (Val.isLValue()) {
    if (Val.isNullPointer())
      return this->emitNull(ValType, 0, nullptr, E);
    APValue::LValueBase Base = Val.getLValueBase();
    if (const Expr *BaseExpr = Base.dyn_cast<const Expr *>())
      return this->visit(BaseExpr);
    else if (const auto *VD = Base.dyn_cast<const ValueDecl *>()) {
      return this->visitDeclRef(VD, E);
    }
  } else if (Val.isMemberPointer()) {
    if (const ValueDecl *MemberDecl = Val.getMemberPointerDecl())
      return this->emitGetMemberPtr(MemberDecl, E);
    return this->emitNullMemberPtr(0, nullptr, E);
  }

  return false;
}

template <class Emitter>
bool Compiler<Emitter>::visitAPValueInitializer(const APValue &Val,
                                                const Expr *E, QualType T) {
  if (Val.isStruct()) {
    const Record *R = this->getRecord(T);
    assert(R);
    for (unsigned I = 0, N = Val.getStructNumFields(); I != N; ++I) {
      const APValue &F = Val.getStructField(I);
      const Record::Field *RF = R->getField(I);
      QualType FieldType = RF->Decl->getType();

      if (OptPrimType PT = classify(FieldType)) {
        if (!this->visitAPValue(F, *PT, E))
          return false;
        if (!this->emitInitField(*PT, RF->Offset, E))
          return false;
      } else {
        if (!this->emitGetPtrField(RF->Offset, E))
          return false;
        if (!this->visitAPValueInitializer(F, E, FieldType))
          return false;
        if (!this->emitPopPtr(E))
          return false;
      }
    }
    return true;
  } else if (Val.isUnion()) {
    const FieldDecl *UnionField = Val.getUnionField();
    const Record *R = this->getRecord(UnionField->getParent());
    assert(R);
    const APValue &F = Val.getUnionValue();
    const Record::Field *RF = R->getField(UnionField);
    PrimType T = classifyPrim(RF->Decl->getType());
    if (!this->visitAPValue(F, T, E))
      return false;
    return this->emitInitField(T, RF->Offset, E);
  } else if (Val.isArray()) {
    const auto *ArrType = T->getAsArrayTypeUnsafe();
    QualType ElemType = ArrType->getElementType();
    for (unsigned A = 0, AN = Val.getArraySize(); A != AN; ++A) {
      const APValue &Elem = Val.getArrayInitializedElt(A);
      if (OptPrimType ElemT = classify(ElemType)) {
        if (!this->visitAPValue(Elem, *ElemT, E))
          return false;
        if (!this->emitInitElem(*ElemT, A, E))
          return false;
      } else {
        if (!this->emitConstUint32(A, E))
          return false;
        if (!this->emitArrayElemPtrUint32(E))
          return false;
        if (!this->visitAPValueInitializer(Elem, E, ElemType))
          return false;
        if (!this->emitPopPtr(E))
          return false;
      }
    }
    return true;
  }
  // TODO: Other types.

  return false;
}

template <class Emitter>
bool Compiler<Emitter>::VisitBuiltinCallExpr(const CallExpr *E,
                                             unsigned BuiltinID) {

  if (BuiltinID == Builtin::BI__builtin_constant_p) {
    // Void argument is always invalid and harder to handle later.
    if (E->getArg(0)->getType()->isVoidType()) {
      if (DiscardResult)
        return true;
      return this->emitConst(0, E);
    }

    if (!this->emitStartSpeculation(E))
      return false;
    LabelTy EndLabel = this->getLabel();
    if (!this->speculate(E, EndLabel))
      return false;
    this->fallthrough(EndLabel);
    if (!this->emitEndSpeculation(E))
      return false;
    if (DiscardResult)
      return this->emitPop(classifyPrim(E), E);
    return true;
  }

  // For these, we're expected to ultimately return an APValue pointing
  // to the CallExpr. This is needed to get the correct codegen.
  if (BuiltinID == Builtin::BI__builtin___CFStringMakeConstantString ||
      BuiltinID == Builtin::BI__builtin___NSStringMakeConstantString ||
      BuiltinID == Builtin::BI__builtin_ptrauth_sign_constant ||
      BuiltinID == Builtin::BI__builtin_function_start) {
    if (DiscardResult)
      return true;
    return this->emitDummyPtr(E, E);
  }

  QualType ReturnType = E->getType();
  OptPrimType ReturnT = classify(E);

  // Non-primitive return type. Prepare storage.
  if (!Initializing && !ReturnT && !ReturnType->isVoidType()) {
    std::optional<unsigned> LocalIndex = allocateLocal(E);
    if (!LocalIndex)
      return false;
    if (!this->emitGetPtrLocal(*LocalIndex, E))
      return false;
  }

  if (!Context::isUnevaluatedBuiltin(BuiltinID)) {
    // Put arguments on the stack.
    for (const auto *Arg : E->arguments()) {
      if (!this->visit(Arg))
        return false;
    }
  }

  if (!this->emitCallBI(E, BuiltinID, E))
    return false;

  if (DiscardResult && !ReturnType->isVoidType()) {
    assert(ReturnT);
    return this->emitPop(*ReturnT, E);
  }

  return true;
}

static const Expr *stripDerivedToBaseCasts(const Expr *E) {
  if (const auto *PE = dyn_cast<ParenExpr>(E))
    return stripDerivedToBaseCasts(PE->getSubExpr());

  if (const auto *CE = dyn_cast<CastExpr>(E);
      CE &&
      (CE->getCastKind() == CK_DerivedToBase || CE->getCastKind() == CK_NoOp))
    return stripDerivedToBaseCasts(CE->getSubExpr());

  return E;
}

template <class Emitter>
bool Compiler<Emitter>::VisitCallExpr(const CallExpr *E) {
  const FunctionDecl *FuncDecl = E->getDirectCallee();

  if (FuncDecl) {
    if (unsigned BuiltinID = FuncDecl->getBuiltinID())
      return VisitBuiltinCallExpr(E, BuiltinID);

    // Calls to replaceable operator new/operator delete.
    if (FuncDecl->isUsableAsGlobalAllocationFunctionInConstantEvaluation()) {
      if (FuncDecl->getDeclName().isAnyOperatorNew()) {
        return VisitBuiltinCallExpr(E, Builtin::BI__builtin_operator_new);
      } else {
        assert(FuncDecl->getDeclName().getCXXOverloadedOperator() == OO_Delete);
        return VisitBuiltinCallExpr(E, Builtin::BI__builtin_operator_delete);
      }
    }

    // Explicit calls to trivial destructors
    if (const auto *DD = dyn_cast<CXXDestructorDecl>(FuncDecl);
        DD && DD->isTrivial()) {
      const auto *MemberCall = cast<CXXMemberCallExpr>(E);
      if (!this->visit(MemberCall->getImplicitObjectArgument()))
        return false;
      return this->emitCheckDestruction(E) && this->emitEndLifetime(E) &&
             this->emitPopPtr(E);
    }
  }

  BlockScope<Emitter> CallScope(this, ScopeKind::Call);

  QualType ReturnType = E->getCallReturnType(Ctx.getASTContext());
  OptPrimType T = classify(ReturnType);
  bool HasRVO = !ReturnType->isVoidType() && !T;

  if (HasRVO) {
    if (DiscardResult) {
      // If we need to discard the return value but the function returns its
      // value via an RVO pointer, we need to create one such pointer just
      // for this call.
      if (std::optional<unsigned> LocalIndex = allocateLocal(E)) {
        if (!this->emitGetPtrLocal(*LocalIndex, E))
          return false;
      }
    } else {
      // We need the result. Prepare a pointer to return or
      // dup the current one.
      if (!Initializing) {
        if (std::optional<unsigned> LocalIndex = allocateLocal(E)) {
          if (!this->emitGetPtrLocal(*LocalIndex, E))
            return false;
        }
      }
      if (!this->emitDupPtr(E))
        return false;
    }
  }

  SmallVector<const Expr *, 8> Args(ArrayRef(E->getArgs(), E->getNumArgs()));

  bool IsAssignmentOperatorCall = false;
  if (const auto *OCE = dyn_cast<CXXOperatorCallExpr>(E);
      OCE && OCE->isAssignmentOp()) {
    // Just like with regular assignments, we need to special-case assignment
    // operators here and evaluate the RHS (the second arg) before the LHS (the
    // first arg). We fix this by using a Flip op later.
    assert(Args.size() == 2);
    IsAssignmentOperatorCall = true;
    std::reverse(Args.begin(), Args.end());
  }
  // Calling a static operator will still
  // pass the instance, but we don't need it.
  // Discard it here.
  if (isa<CXXOperatorCallExpr>(E)) {
    if (const auto *MD = dyn_cast_if_present<CXXMethodDecl>(FuncDecl);
        MD && MD->isStatic()) {
      if (!this->discard(E->getArg(0)))
        return false;
      // Drop first arg.
      Args.erase(Args.begin());
    }
  }

  bool Devirtualized = false;
  std::optional<unsigned> CalleeOffset;
  // Add the (optional, implicit) This pointer.
  if (const auto *MC = dyn_cast<CXXMemberCallExpr>(E)) {
    if (!FuncDecl && classifyPrim(E->getCallee()) == PT_MemberPtr) {
      // If we end up creating a CallPtr op for this, we need the base of the
      // member pointer as the instance pointer, and later extract the function
      // decl as the function pointer.
      const Expr *Callee = E->getCallee();
      CalleeOffset =
          this->allocateLocalPrimitive(Callee, PT_MemberPtr, /*IsConst=*/true);
      if (!this->visit(Callee))
        return false;
      if (!this->emitSetLocal(PT_MemberPtr, *CalleeOffset, E))
        return false;
      if (!this->emitGetLocal(PT_MemberPtr, *CalleeOffset, E))
        return false;
      if (!this->emitGetMemberPtrBase(E))
        return false;
    } else {
      const auto *InstancePtr = MC->getImplicitObjectArgument();
      if (isa_and_nonnull<CXXDestructorDecl>(CompilingFunction) ||
          isa_and_nonnull<CXXConstructorDecl>(CompilingFunction)) {
        const auto *Stripped = stripDerivedToBaseCasts(InstancePtr);
        if (isa<CXXThisExpr>(Stripped)) {
          FuncDecl =
              cast<CXXMethodDecl>(FuncDecl)->getCorrespondingMethodInClass(
                  Stripped->getType()->getPointeeType()->getAsCXXRecordDecl());
          Devirtualized = true;
          if (!this->visit(Stripped))
            return false;
        } else {
          if (!this->visit(InstancePtr))
            return false;
        }
      } else {
        if (!this->visit(InstancePtr))
          return false;
      }
    }
  } else if (const auto *PD =
                 dyn_cast<CXXPseudoDestructorExpr>(E->getCallee())) {
    if (!this->emitCheckPseudoDtor(E))
      return false;
    const Expr *Base = PD->getBase();
    if (!Base->isGLValue())
      return this->discard(Base);
    if (!this->visit(Base))
      return false;
    return this->emitEndLifetimePop(E);
  } else if (!FuncDecl) {
    const Expr *Callee = E->getCallee();
    CalleeOffset =
        this->allocateLocalPrimitive(Callee, PT_Ptr, /*IsConst=*/true);
    if (!this->visit(Callee))
      return false;
    if (!this->emitSetLocal(PT_Ptr, *CalleeOffset, E))
      return false;
  }

  if (!this->visitCallArgs(Args, FuncDecl, IsAssignmentOperatorCall))
    return false;

  // Undo the argument reversal we did earlier.
  if (IsAssignmentOperatorCall) {
    assert(Args.size() == 2);
    PrimType Arg1T = classify(Args[0]).value_or(PT_Ptr);
    PrimType Arg2T = classify(Args[1]).value_or(PT_Ptr);
    if (!this->emitFlip(Arg2T, Arg1T, E))
      return false;
  }

  if (FuncDecl) {
    const Function *Func = getFunction(FuncDecl);
    if (!Func)
      return false;
    assert(HasRVO == Func->hasRVO());

    bool HasQualifier = false;
    if (const auto *ME = dyn_cast<MemberExpr>(E->getCallee()))
      HasQualifier = ME->hasQualifier();

    bool IsVirtual = false;
    if (const auto *MD = dyn_cast<CXXMethodDecl>(FuncDecl))
      IsVirtual = !Devirtualized && MD->isVirtual();

    // In any case call the function. The return value will end up on the stack
    // and if the function has RVO, we already have the pointer on the stack to
    // write the result into.
    if (IsVirtual && !HasQualifier) {
      uint32_t VarArgSize = 0;
      unsigned NumParams =
          Func->getNumWrittenParams() + isa<CXXOperatorCallExpr>(E);
      for (unsigned I = NumParams, N = E->getNumArgs(); I != N; ++I)
        VarArgSize += align(primSize(classify(E->getArg(I)).value_or(PT_Ptr)));

      if (!this->emitCallVirt(Func, VarArgSize, E))
        return false;
    } else if (Func->isVariadic()) {
      uint32_t VarArgSize = 0;
      unsigned NumParams =
          Func->getNumWrittenParams() + isa<CXXOperatorCallExpr>(E);
      for (unsigned I = NumParams, N = E->getNumArgs(); I != N; ++I)
        VarArgSize += align(primSize(classify(E->getArg(I)).value_or(PT_Ptr)));
      if (!this->emitCallVar(Func, VarArgSize, E))
        return false;
    } else {
      if (!this->emitCall(Func, 0, E))
        return false;
    }
  } else {
    // Indirect call. Visit the callee, which will leave a FunctionPointer on
    // the stack. Cleanup of the returned value if necessary will be done after
    // the function call completed.

    // Sum the size of all args from the call expr.
    uint32_t ArgSize = 0;
    for (unsigned I = 0, N = E->getNumArgs(); I != N; ++I)
      ArgSize += align(primSize(classify(E->getArg(I)).value_or(PT_Ptr)));

    // Get the callee, either from a member pointer or function pointer saved in
    // CalleeOffset.
    if (isa<CXXMemberCallExpr>(E) && CalleeOffset) {
      if (!this->emitGetLocal(PT_MemberPtr, *CalleeOffset, E))
        return false;
      if (!this->emitGetMemberPtrDecl(E))
        return false;
    } else {
      if (!this->emitGetLocal(PT_Ptr, *CalleeOffset, E))
        return false;
    }
    if (!this->emitCallPtr(ArgSize, E, E))
      return false;
  }

  // Cleanup for discarded return values.
  if (DiscardResult && !ReturnType->isVoidType() && T)
    return this->emitPop(*T, E) && CallScope.destroyLocals();

  return CallScope.destroyLocals();
}

template <class Emitter>
bool Compiler<Emitter>::VisitCXXDefaultInitExpr(const CXXDefaultInitExpr *E) {
  SourceLocScope<Emitter> SLS(this, E);

  return this->delegate(E->getExpr());
}

template <class Emitter>
bool Compiler<Emitter>::VisitCXXDefaultArgExpr(const CXXDefaultArgExpr *E) {
  SourceLocScope<Emitter> SLS(this, E);

  return this->delegate(E->getExpr());
}

template <class Emitter>
bool Compiler<Emitter>::VisitCXXBoolLiteralExpr(const CXXBoolLiteralExpr *E) {
  if (DiscardResult)
    return true;

  return this->emitConstBool(E->getValue(), E);
}

template <class Emitter>
bool Compiler<Emitter>::VisitCXXNullPtrLiteralExpr(
    const CXXNullPtrLiteralExpr *E) {
  if (DiscardResult)
    return true;

  uint64_t Val = Ctx.getASTContext().getTargetNullPointerValue(E->getType());
  return this->emitNullPtr(Val, nullptr, E);
}

template <class Emitter>
bool Compiler<Emitter>::VisitGNUNullExpr(const GNUNullExpr *E) {
  if (DiscardResult)
    return true;

  assert(E->getType()->isIntegerType());

  PrimType T = classifyPrim(E->getType());
  return this->emitZero(T, E);
}

template <class Emitter>
bool Compiler<Emitter>::VisitCXXThisExpr(const CXXThisExpr *E) {
  if (DiscardResult)
    return true;

  if (this->LambdaThisCapture.Offset > 0) {
    if (this->LambdaThisCapture.IsPtr)
      return this->emitGetThisFieldPtr(this->LambdaThisCapture.Offset, E);
    return this->emitGetPtrThisField(this->LambdaThisCapture.Offset, E);
  }

  // In some circumstances, the 'this' pointer does not actually refer to the
  // instance pointer of the current function frame, but e.g. to the declaration
  // currently being initialized. Here we emit the necessary instruction(s) for
  // this scenario.
  if (!InitStackActive)
    return this->emitThis(E);

  if (!InitStack.empty()) {
    // If our init stack is, for example:
    // 0 Stack: 3 (decl)
    // 1 Stack: 6 (init list)
    // 2 Stack: 1 (field)
    // 3 Stack: 6 (init list)
    // 4 Stack: 1 (field)
    //
    // We want to find the LAST element in it that's an init list,
    // which is marked with the K_InitList marker. The index right
    // before that points to an init list. We need to find the
    // elements before the K_InitList element that point to a base
    // (e.g. a decl or This), optionally followed by field, elem, etc.
    // In the example above, we want to emit elements [0..2].
    unsigned StartIndex = 0;
    unsigned EndIndex = 0;
    // Find the init list.
    for (StartIndex = InitStack.size() - 1; StartIndex > 0; --StartIndex) {
      if (InitStack[StartIndex].Kind == InitLink::K_InitList ||
          InitStack[StartIndex].Kind == InitLink::K_This) {
        EndIndex = StartIndex;
        --StartIndex;
        break;
      }
    }

    // Walk backwards to find the base.
    for (; StartIndex > 0; --StartIndex) {
      if (InitStack[StartIndex].Kind == InitLink::K_InitList)
        continue;

      if (InitStack[StartIndex].Kind != InitLink::K_Field &&
          InitStack[StartIndex].Kind != InitLink::K_Elem)
        break;
    }

    // Emit the instructions.
    for (unsigned I = StartIndex; I != EndIndex; ++I) {
      if (InitStack[I].Kind == InitLink::K_InitList)
        continue;
      if (!InitStack[I].template emit<Emitter>(this, E))
        return false;
    }
    return true;
  }
  return this->emitThis(E);
}

template <class Emitter> bool Compiler<Emitter>::visitStmt(const Stmt *S) {
  switch (S->getStmtClass()) {
  case Stmt::CompoundStmtClass:
    return visitCompoundStmt(cast<CompoundStmt>(S));
  case Stmt::DeclStmtClass:
    return visitDeclStmt(cast<DeclStmt>(S), /*EvaluateConditionDecl=*/true);
  case Stmt::ReturnStmtClass:
    return visitReturnStmt(cast<ReturnStmt>(S));
  case Stmt::IfStmtClass:
    return visitIfStmt(cast<IfStmt>(S));
  case Stmt::WhileStmtClass:
    return visitWhileStmt(cast<WhileStmt>(S));
  case Stmt::DoStmtClass:
    return visitDoStmt(cast<DoStmt>(S));
  case Stmt::ForStmtClass:
    return visitForStmt(cast<ForStmt>(S));
  case Stmt::CXXForRangeStmtClass:
    return visitCXXForRangeStmt(cast<CXXForRangeStmt>(S));
  case Stmt::BreakStmtClass:
    return visitBreakStmt(cast<BreakStmt>(S));
  case Stmt::ContinueStmtClass:
    return visitContinueStmt(cast<ContinueStmt>(S));
  case Stmt::SwitchStmtClass:
    return visitSwitchStmt(cast<SwitchStmt>(S));
  case Stmt::CaseStmtClass:
    return visitCaseStmt(cast<CaseStmt>(S));
  case Stmt::DefaultStmtClass:
    return visitDefaultStmt(cast<DefaultStmt>(S));
  case Stmt::AttributedStmtClass:
    return visitAttributedStmt(cast<AttributedStmt>(S));
  case Stmt::CXXTryStmtClass:
    return visitCXXTryStmt(cast<CXXTryStmt>(S));
  case Stmt::NullStmtClass:
    return true;
  // Always invalid statements.
  case Stmt::GCCAsmStmtClass:
  case Stmt::MSAsmStmtClass:
  case Stmt::GotoStmtClass:
    return this->emitInvalid(S);
  case Stmt::LabelStmtClass:
    return this->visitStmt(cast<LabelStmt>(S)->getSubStmt());
  default: {
    if (const auto *E = dyn_cast<Expr>(S))
      return this->discard(E);
    return false;
  }
  }
}

template <class Emitter>
bool Compiler<Emitter>::visitCompoundStmt(const CompoundStmt *S) {
  BlockScope<Emitter> Scope(this);
  for (const auto *InnerStmt : S->body())
    if (!visitStmt(InnerStmt))
      return false;
  return Scope.destroyLocals();
}

template <class Emitter>
bool Compiler<Emitter>::maybeEmitDeferredVarInit(const VarDecl *VD) {
  if (auto *DD = dyn_cast_if_present<DecompositionDecl>(VD)) {
    for (auto *BD : DD->flat_bindings())
      if (auto *KD = BD->getHoldingVar(); KD && !this->visitVarDecl(KD))
        return false;
  }
  return true;
}

static bool hasTrivialDefaultCtorParent(const FieldDecl *FD) {
  assert(FD);
  assert(FD->getParent()->isUnion());
  const auto *CXXRD = dyn_cast<CXXRecordDecl>(FD->getParent());
  return !CXXRD || CXXRD->hasTrivialDefaultConstructor();
}

template <class Emitter> bool Compiler<Emitter>::refersToUnion(const Expr *E) {
  for (;;) {
    if (const auto *ME = dyn_cast<MemberExpr>(E)) {
      if (const auto *FD = dyn_cast<FieldDecl>(ME->getMemberDecl());
          FD && FD->getParent()->isUnion() && hasTrivialDefaultCtorParent(FD))
        return true;
      E = ME->getBase();
      continue;
    }

    if (const auto *ASE = dyn_cast<ArraySubscriptExpr>(E)) {
      E = ASE->getBase()->IgnoreImplicit();
      continue;
    }

    if (const auto *ICE = dyn_cast<ImplicitCastExpr>(E);
        ICE && (ICE->getCastKind() == CK_NoOp ||
                ICE->getCastKind() == CK_DerivedToBase ||
                ICE->getCastKind() == CK_UncheckedDerivedToBase)) {
      E = ICE->getSubExpr();
      continue;
    }

    if (const auto *This = dyn_cast<CXXThisExpr>(E)) {
      const auto *ThisRecord =
          This->getType()->getPointeeType()->getAsRecordDecl();
      if (!ThisRecord->isUnion())
        return false;
      // Otherwise, always activate if we're in the ctor.
      if (const auto *Ctor =
              dyn_cast_if_present<CXXConstructorDecl>(CompilingFunction))
        return Ctor->getParent() == ThisRecord;
      return false;
    }

    break;
  }
  return false;
}

template <class Emitter>
bool Compiler<Emitter>::visitDeclStmt(const DeclStmt *DS,
                                      bool EvaluateConditionDecl) {
  for (const auto *D : DS->decls()) {
    if (isa<StaticAssertDecl, TagDecl, TypedefNameDecl, BaseUsingDecl,
            FunctionDecl, NamespaceAliasDecl, UsingDirectiveDecl>(D))
      continue;

    const auto *VD = dyn_cast<VarDecl>(D);
    if (!VD)
      return false;
    if (!this->visitVarDecl(VD))
      return false;

    // Register decomposition decl holding vars.
    if (EvaluateConditionDecl && !this->maybeEmitDeferredVarInit(VD))
      return false;
  }

  return true;
}

template <class Emitter>
bool Compiler<Emitter>::visitReturnStmt(const ReturnStmt *RS) {
  if (this->InStmtExpr)
    return this->emitUnsupported(RS);

  if (const Expr *RE = RS->getRetValue()) {
    LocalScope<Emitter> RetScope(this);
    if (ReturnType) {
      // Primitive types are simply returned.
      if (!this->visit(RE))
        return false;
      this->emitCleanup();
      return this->emitRet(*ReturnType, RS);
    } else if (RE->getType()->isVoidType()) {
      if (!this->visit(RE))
        return false;
    } else {
      InitLinkScope<Emitter> ILS(this, InitLink::RVO());
      // RVO - construct the value in the return location.
      if (!this->emitRVOPtr(RE))
        return false;
      if (!this->visitInitializer(RE))
        return false;
      if (!this->emitPopPtr(RE))
        return false;

      this->emitCleanup();
      return this->emitRetVoid(RS);
    }
  }

  // Void return.
  this->emitCleanup();
  return this->emitRetVoid(RS);
}

template <class Emitter> bool Compiler<Emitter>::visitIfStmt(const IfStmt *IS) {
  auto visitChildStmt = [&](const Stmt *S) -> bool {
    LocalScope<Emitter> SScope(this);
    if (!visitStmt(S))
      return false;
    return SScope.destroyLocals();
  };
  if (auto *CondInit = IS->getInit())
    if (!visitStmt(CondInit))
      return false;

  if (const DeclStmt *CondDecl = IS->getConditionVariableDeclStmt())
    if (!visitDeclStmt(CondDecl))
      return false;

  // Save ourselves compiling some code and the jumps, etc. if the condition is
  // stataically known to be either true or false. We could look at more cases
  // here, but I think all the ones that actually happen are using a
  // ConstantExpr.
  if (std::optional<bool> BoolValue = getBoolValue(IS->getCond())) {
    if (*BoolValue)
      return visitChildStmt(IS->getThen());
    else if (const Stmt *Else = IS->getElse())
      return visitChildStmt(Else);
    return true;
  }

  // Otherwise, compile the condition.
  if (IS->isNonNegatedConsteval()) {
    if (!this->emitIsConstantContext(IS))
      return false;
  } else if (IS->isNegatedConsteval()) {
    if (!this->emitIsConstantContext(IS))
      return false;
    if (!this->emitInv(IS))
      return false;
  } else {
    if (!this->visitBool(IS->getCond()))
      return false;
  }

  if (!this->maybeEmitDeferredVarInit(IS->getConditionVariable()))
    return false;

  if (const Stmt *Else = IS->getElse()) {
    LabelTy LabelElse = this->getLabel();
    LabelTy LabelEnd = this->getLabel();
    if (!this->jumpFalse(LabelElse))
      return false;
    if (!visitChildStmt(IS->getThen()))
      return false;
    if (!this->jump(LabelEnd))
      return false;
    this->emitLabel(LabelElse);
    if (!visitChildStmt(Else))
      return false;
    this->emitLabel(LabelEnd);
  } else {
    LabelTy LabelEnd = this->getLabel();
    if (!this->jumpFalse(LabelEnd))
      return false;
    if (!visitChildStmt(IS->getThen()))
      return false;
    this->emitLabel(LabelEnd);
  }

  return true;
}

template <class Emitter>
bool Compiler<Emitter>::visitWhileStmt(const WhileStmt *S) {
  const Expr *Cond = S->getCond();
  const Stmt *Body = S->getBody();

  LabelTy CondLabel = this->getLabel(); // Label before the condition.
  LabelTy EndLabel = this->getLabel();  // Label after the loop.
  LoopScope<Emitter> LS(this, EndLabel, CondLabel);

  this->fallthrough(CondLabel);
  this->emitLabel(CondLabel);

  {
    LocalScope<Emitter> CondScope(this);
    if (const DeclStmt *CondDecl = S->getConditionVariableDeclStmt())
      if (!visitDeclStmt(CondDecl))
        return false;

    if (!this->visitBool(Cond))
      return false;

    if (!this->maybeEmitDeferredVarInit(S->getConditionVariable()))
      return false;

    if (!this->jumpFalse(EndLabel))
      return false;

    if (!this->visitStmt(Body))
      return false;

    if (!CondScope.destroyLocals())
      return false;
  }
  if (!this->jump(CondLabel))
    return false;
  this->fallthrough(EndLabel);
  this->emitLabel(EndLabel);

  return true;
}

template <class Emitter> bool Compiler<Emitter>::visitDoStmt(const DoStmt *S) {
  const Expr *Cond = S->getCond();
  const Stmt *Body = S->getBody();

  LabelTy StartLabel = this->getLabel();
  LabelTy EndLabel = this->getLabel();
  LabelTy CondLabel = this->getLabel();
  LoopScope<Emitter> LS(this, EndLabel, CondLabel);

  this->fallthrough(StartLabel);
  this->emitLabel(StartLabel);

  {
    LocalScope<Emitter> CondScope(this);
    if (!this->visitStmt(Body))
      return false;
    this->fallthrough(CondLabel);
    this->emitLabel(CondLabel);
    if (!this->visitBool(Cond))
      return false;

    if (!CondScope.destroyLocals())
      return false;
  }
  if (!this->jumpTrue(StartLabel))
    return false;

  this->fallthrough(EndLabel);
  this->emitLabel(EndLabel);
  return true;
}

template <class Emitter>
bool Compiler<Emitter>::visitForStmt(const ForStmt *S) {
  // for (Init; Cond; Inc) { Body }
  const Stmt *Init = S->getInit();
  const Expr *Cond = S->getCond();
  const Expr *Inc = S->getInc();
  const Stmt *Body = S->getBody();

  LabelTy EndLabel = this->getLabel();
  LabelTy CondLabel = this->getLabel();
  LabelTy IncLabel = this->getLabel();
  LoopScope<Emitter> LS(this, EndLabel, IncLabel);

  if (Init && !this->visitStmt(Init))
    return false;

  this->fallthrough(CondLabel);
  this->emitLabel(CondLabel);

  // Start of loop body.
  LocalScope<Emitter> CondScope(this);
  if (const DeclStmt *CondDecl = S->getConditionVariableDeclStmt())
    if (!visitDeclStmt(CondDecl))
      return false;

  if (Cond) {
    if (!this->visitBool(Cond))
      return false;
    if (!this->jumpFalse(EndLabel))
      return false;
  }
  if (!this->maybeEmitDeferredVarInit(S->getConditionVariable()))
    return false;

  if (Body && !this->visitStmt(Body))
    return false;

  this->fallthrough(IncLabel);
  this->emitLabel(IncLabel);
  if (Inc && !this->discard(Inc))
    return false;

  if (!CondScope.destroyLocals())
    return false;
  if (!this->jump(CondLabel))
    return false;
  // End of loop body.

  this->emitLabel(EndLabel);
  // If we jumped out of the loop above, we still need to clean up the condition
  // scope.
  return CondScope.destroyLocals();
}

template <class Emitter>
bool Compiler<Emitter>::visitCXXForRangeStmt(const CXXForRangeStmt *S) {
  const Stmt *Init = S->getInit();
  const Expr *Cond = S->getCond();
  const Expr *Inc = S->getInc();
  const Stmt *Body = S->getBody();
  const Stmt *BeginStmt = S->getBeginStmt();
  const Stmt *RangeStmt = S->getRangeStmt();
  const Stmt *EndStmt = S->getEndStmt();

  LabelTy EndLabel = this->getLabel();
  LabelTy CondLabel = this->getLabel();
  LabelTy IncLabel = this->getLabel();
  LoopScope<Emitter> LS(this, EndLabel, IncLabel);

  // Emit declarations needed in the loop.
  if (Init && !this->visitStmt(Init))
    return false;
  if (!this->visitStmt(RangeStmt))
    return false;
  if (!this->visitStmt(BeginStmt))
    return false;
  if (!this->visitStmt(EndStmt))
    return false;

  // Now the condition as well as the loop variable assignment.
  this->fallthrough(CondLabel);
  this->emitLabel(CondLabel);
  if (!this->visitBool(Cond))
    return false;
  if (!this->jumpFalse(EndLabel))
    return false;

  if (!this->visitDeclStmt(S->getLoopVarStmt(), /*EvaluateConditionDecl=*/true))
    return false;

  // Body.
  {
    if (!this->visitStmt(Body))
      return false;

    this->fallthrough(IncLabel);
    this->emitLabel(IncLabel);
    if (!this->discard(Inc))
      return false;
  }

  if (!this->jump(CondLabel))
    return false;

  this->fallthrough(EndLabel);
  this->emitLabel(EndLabel);
  return true;
}

template <class Emitter>
bool Compiler<Emitter>::visitBreakStmt(const BreakStmt *S) {
  if (!BreakLabel)
    return false;

  for (VariableScope<Emitter> *C = VarScope; C != BreakVarScope;
       C = C->getParent())
    C->emitDestruction();
  return this->jump(*BreakLabel);
}

template <class Emitter>
bool Compiler<Emitter>::visitContinueStmt(const ContinueStmt *S) {
  if (!ContinueLabel)
    return false;

  for (VariableScope<Emitter> *C = VarScope;
       C && C->getParent() != ContinueVarScope; C = C->getParent())
    C->emitDestruction();
  return this->jump(*ContinueLabel);
}

template <class Emitter>
bool Compiler<Emitter>::visitSwitchStmt(const SwitchStmt *S) {
  const Expr *Cond = S->getCond();
  if (Cond->containsErrors())
    return false;

  PrimType CondT = this->classifyPrim(Cond->getType());
  LocalScope<Emitter> LS(this);

  LabelTy EndLabel = this->getLabel();
  OptLabelTy DefaultLabel = std::nullopt;
  unsigned CondVar =
      this->allocateLocalPrimitive(Cond, CondT, /*IsConst=*/true);

  if (const auto *CondInit = S->getInit())
    if (!visitStmt(CondInit))
      return false;

  if (const DeclStmt *CondDecl = S->getConditionVariableDeclStmt())
    if (!visitDeclStmt(CondDecl))
      return false;

  // Initialize condition variable.
  if (!this->visit(Cond))
    return false;
  if (!this->emitSetLocal(CondT, CondVar, S))
    return false;

  if (!this->maybeEmitDeferredVarInit(S->getConditionVariable()))
    return false;

  CaseMap CaseLabels;
  // Create labels and comparison ops for all case statements.
  for (const SwitchCase *SC = S->getSwitchCaseList(); SC;
       SC = SC->getNextSwitchCase()) {
    if (const auto *CS = dyn_cast<CaseStmt>(SC)) {
      // FIXME: Implement ranges.
      if (CS->caseStmtIsGNURange())
        return false;
      CaseLabels[SC] = this->getLabel();

      const Expr *Value = CS->getLHS();
      PrimType ValueT = this->classifyPrim(Value->getType());

      // Compare the case statement's value to the switch condition.
      if (!this->emitGetLocal(CondT, CondVar, CS))
        return false;
      if (!this->visit(Value))
        return false;

      // Compare and jump to the case label.
      if (!this->emitEQ(ValueT, S))
        return false;
      if (!this->jumpTrue(CaseLabels[CS]))
        return false;
    } else {
      assert(!DefaultLabel);
      DefaultLabel = this->getLabel();
    }
  }

  // If none of the conditions above were true, fall through to the default
  // statement or jump after the switch statement.
  if (DefaultLabel) {
    if (!this->jump(*DefaultLabel))
      return false;
  } else {
    if (!this->jump(EndLabel))
      return false;
  }

  SwitchScope<Emitter> SS(this, std::move(CaseLabels), EndLabel, DefaultLabel);
  if (!this->visitStmt(S->getBody()))
    return false;
  this->emitLabel(EndLabel);

  return LS.destroyLocals();
}

template <class Emitter>
bool Compiler<Emitter>::visitCaseStmt(const CaseStmt *S) {
  this->emitLabel(CaseLabels[S]);
  return this->visitStmt(S->getSubStmt());
}

template <class Emitter>
bool Compiler<Emitter>::visitDefaultStmt(const DefaultStmt *S) {
  this->emitLabel(*DefaultLabel);
  return this->visitStmt(S->getSubStmt());
}

template <class Emitter>
bool Compiler<Emitter>::visitAttributedStmt(const AttributedStmt *S) {
  if (this->Ctx.getLangOpts().CXXAssumptions &&
      !this->Ctx.getLangOpts().MSVCCompat) {
    for (const Attr *A : S->getAttrs()) {
      auto *AA = dyn_cast<CXXAssumeAttr>(A);
      if (!AA)
        continue;

      assert(isa<NullStmt>(S->getSubStmt()));

      const Expr *Assumption = AA->getAssumption();
      if (Assumption->isValueDependent())
        return false;

      if (Assumption->HasSideEffects(this->Ctx.getASTContext()))
        continue;

      // Evaluate assumption.
      if (!this->visitBool(Assumption))
        return false;

      if (!this->emitAssume(Assumption))
        return false;
    }
  }

  // Ignore other attributes.
  return this->visitStmt(S->getSubStmt());
}

template <class Emitter>
bool Compiler<Emitter>::visitCXXTryStmt(const CXXTryStmt *S) {
  // Ignore all handlers.
  return this->visitStmt(S->getTryBlock());
}

template <class Emitter>
bool Compiler<Emitter>::emitLambdaStaticInvokerBody(const CXXMethodDecl *MD) {
  assert(MD->isLambdaStaticInvoker());
  assert(MD->hasBody());
  assert(cast<CompoundStmt>(MD->getBody())->body_empty());

  const CXXRecordDecl *ClosureClass = MD->getParent();
  const CXXMethodDecl *LambdaCallOp = ClosureClass->getLambdaCallOperator();
  assert(ClosureClass->captures_begin() == ClosureClass->captures_end());
  const Function *Func = this->getFunction(LambdaCallOp);
  if (!Func)
    return false;
  assert(Func->hasThisPointer());
  assert(Func->getNumParams() == (MD->getNumParams() + 1 + Func->hasRVO()));

  if (Func->hasRVO()) {
    if (!this->emitRVOPtr(MD))
      return false;
  }

  // The lambda call operator needs an instance pointer, but we don't have
  // one here, and we don't need one either because the lambda cannot have
  // any captures, as verified above. Emit a null pointer. This is then
  // special-cased when interpreting to not emit any misleading diagnostics.
  if (!this->emitNullPtr(0, nullptr, MD))
    return false;

  // Forward all arguments from the static invoker to the lambda call operator.
  for (const ParmVarDecl *PVD : MD->parameters()) {
    auto It = this->Params.find(PVD);
    assert(It != this->Params.end());

    // We do the lvalue-to-rvalue conversion manually here, so no need
    // to care about references.
    PrimType ParamType = this->classify(PVD->getType()).value_or(PT_Ptr);
    if (!this->emitGetParam(ParamType, It->second.Offset, MD))
      return false;
  }

  if (!this->emitCall(Func, 0, LambdaCallOp))
    return false;

  this->emitCleanup();
  if (ReturnType)
    return this->emitRet(*ReturnType, MD);

  // Nothing to do, since we emitted the RVO pointer above.
  return this->emitRetVoid(MD);
}

template <class Emitter>
bool Compiler<Emitter>::checkLiteralType(const Expr *E) {
  if (Ctx.getLangOpts().CPlusPlus23)
    return true;

  if (!E->isPRValue() || E->getType()->isLiteralType(Ctx.getASTContext()))
    return true;

  return this->emitCheckLiteralType(E->getType().getTypePtr(), E);
}

template <class Emitter>
bool Compiler<Emitter>::compileConstructor(const CXXConstructorDecl *Ctor) {
  assert(!ReturnType);

  auto emitFieldInitializer = [&](const Record::Field *F, unsigned FieldOffset,
                                  const Expr *InitExpr,
                                  bool Activate = false) -> bool {
    // We don't know what to do with these, so just return false.
    if (InitExpr->getType().isNull())
      return false;

    if (OptPrimType T = this->classify(InitExpr)) {
      if (Activate && !this->emitActivateThisField(FieldOffset, InitExpr))
        return false;

      if (!this->visit(InitExpr))
        return false;

      bool BitField = F->isBitField();
<<<<<<< HEAD
      if (BitField && Activate)
        return this->emitInitThisBitFieldActivate(*T, F, FieldOffset, InitExpr);
=======
>>>>>>> e38f98f5
      if (BitField)
        return this->emitInitThisBitField(*T, F, FieldOffset, InitExpr);
      if (Activate)
        return this->emitInitThisFieldActivate(*T, FieldOffset, InitExpr);
      return this->emitInitThisField(*T, FieldOffset, InitExpr);
    }
    // Non-primitive case. Get a pointer to the field-to-initialize
    // on the stack and call visitInitialzer() for it.
    InitLinkScope<Emitter> FieldScope(this, InitLink::Field(F->Offset));
    if (!this->emitGetPtrThisField(FieldOffset, InitExpr))
      return false;

    if (Activate && !this->emitActivate(InitExpr))
      return false;

    if (!this->visitInitializer(InitExpr))
      return false;

    return this->emitFinishInitPop(InitExpr);
  };

  const RecordDecl *RD = Ctor->getParent();
  const Record *R = this->getRecord(RD);
  if (!R)
    return false;
  bool IsUnion = R->isUnion();

  if (IsUnion && Ctor->isCopyOrMoveConstructor()) {
    if (R->getNumFields() == 0)
      return this->emitRetVoid(Ctor);
    // union copy and move ctors are special.
    assert(cast<CompoundStmt>(Ctor->getBody())->body_empty());
    if (!this->emitThis(Ctor))
      return false;

    auto PVD = Ctor->getParamDecl(0);
    ParamOffset PO = this->Params[PVD]; // Must exist.

    if (!this->emitGetParam(PT_Ptr, PO.Offset, Ctor))
      return false;

    return this->emitMemcpy(Ctor) && this->emitPopPtr(Ctor) &&
           this->emitRetVoid(Ctor);
  }

  InitLinkScope<Emitter> InitScope(this, InitLink::This());
  for (const auto *Init : Ctor->inits()) {
    // Scope needed for the initializers.
    BlockScope<Emitter> Scope(this);

    const Expr *InitExpr = Init->getInit();
    if (const FieldDecl *Member = Init->getMember()) {
      const Record::Field *F = R->getField(Member);

      if (!emitFieldInitializer(F, F->Offset, InitExpr, IsUnion))
        return false;
    } else if (const Type *Base = Init->getBaseClass()) {
      const auto *BaseDecl = Base->getAsCXXRecordDecl();
      assert(BaseDecl);

      if (Init->isBaseVirtual()) {
        assert(R->getVirtualBase(BaseDecl));
        if (!this->emitGetPtrThisVirtBase(BaseDecl, InitExpr))
          return false;

      } else {
        // Base class initializer.
        // Get This Base and call initializer on it.
        const Record::Base *B = R->getBase(BaseDecl);
        assert(B);
        if (!this->emitGetPtrThisBase(B->Offset, InitExpr))
          return false;
      }

      if (IsUnion && !this->emitActivate(InitExpr))
        return false;

      if (!this->visitInitializer(InitExpr))
        return false;
      if (!this->emitFinishInitPop(InitExpr))
        return false;
    } else if (const IndirectFieldDecl *IFD = Init->getIndirectMember()) {

      assert(IFD->getChainingSize() >= 2);

      unsigned NestedFieldOffset = 0;
      const Record::Field *NestedField = nullptr;
      for (const NamedDecl *ND : IFD->chain()) {
        const auto *FD = cast<FieldDecl>(ND);
        const Record *FieldRecord = this->P.getOrCreateRecord(FD->getParent());
        assert(FieldRecord);

        NestedField = FieldRecord->getField(FD);
        assert(NestedField);
        IsUnion = IsUnion || FieldRecord->isUnion();

        NestedFieldOffset += NestedField->Offset;
      }
      assert(NestedField);

      if (!emitFieldInitializer(NestedField, NestedFieldOffset, InitExpr,
                                IsUnion))
        return false;

      // Mark all chain links as initialized.
      unsigned InitFieldOffset = 0;
      for (const NamedDecl *ND : IFD->chain().drop_back()) {
        const auto *FD = cast<FieldDecl>(ND);
        const Record *FieldRecord = this->P.getOrCreateRecord(FD->getParent());
        assert(FieldRecord);
        NestedField = FieldRecord->getField(FD);
        InitFieldOffset += NestedField->Offset;
        assert(NestedField);
        if (!this->emitGetPtrThisField(InitFieldOffset, InitExpr))
          return false;
        if (!this->emitFinishInitPop(InitExpr))
          return false;
      }

    } else {
      assert(Init->isDelegatingInitializer());
      if (!this->emitThis(InitExpr))
        return false;
      if (!this->visitInitializer(Init->getInit()))
        return false;
      if (!this->emitPopPtr(InitExpr))
        return false;
    }

    if (!Scope.destroyLocals())
      return false;
  }

  if (const auto *Body = Ctor->getBody())
    if (!visitStmt(Body))
      return false;

  return this->emitRetVoid(SourceInfo{});
}

template <class Emitter>
bool Compiler<Emitter>::compileDestructor(const CXXDestructorDecl *Dtor) {
  const RecordDecl *RD = Dtor->getParent();
  const Record *R = this->getRecord(RD);
  if (!R)
    return false;

  if (!Dtor->isTrivial() && Dtor->getBody()) {
    if (!this->visitStmt(Dtor->getBody()))
      return false;
  }

  if (!this->emitThis(Dtor))
    return false;

  if (!this->emitCheckDestruction(Dtor))
    return false;

  assert(R);
  if (!R->isUnion()) {
    // First, destroy all fields.
    for (const Record::Field &Field : llvm::reverse(R->fields())) {
      const Descriptor *D = Field.Desc;
      if (!D->isPrimitive() && !D->isPrimitiveArray()) {
        if (!this->emitGetPtrField(Field.Offset, SourceInfo{}))
          return false;
        if (!this->emitDestruction(D, SourceInfo{}))
          return false;
        if (!this->emitPopPtr(SourceInfo{}))
          return false;
      }
    }
  }

  for (const Record::Base &Base : llvm::reverse(R->bases())) {
    if (Base.R->isAnonymousUnion())
      continue;

    if (!this->emitGetPtrBase(Base.Offset, SourceInfo{}))
      return false;
    if (!this->emitRecordDestruction(Base.R, {}))
      return false;
    if (!this->emitPopPtr(SourceInfo{}))
      return false;
  }

  // FIXME: Virtual bases.
  return this->emitPopPtr(Dtor) && this->emitRetVoid(Dtor);
}

template <class Emitter>
bool Compiler<Emitter>::compileUnionAssignmentOperator(
    const CXXMethodDecl *MD) {
  if (!this->emitThis(MD))
    return false;

  auto PVD = MD->getParamDecl(0);
  ParamOffset PO = this->Params[PVD]; // Must exist.

  if (!this->emitGetParam(PT_Ptr, PO.Offset, MD))
    return false;

  return this->emitMemcpy(MD) && this->emitRet(PT_Ptr, MD);
}

template <class Emitter>
bool Compiler<Emitter>::visitFunc(const FunctionDecl *F) {
  // Classify the return type.
  ReturnType = this->classify(F->getReturnType());

  this->CompilingFunction = F;

  if (const auto *Ctor = dyn_cast<CXXConstructorDecl>(F))
    return this->compileConstructor(Ctor);
  if (const auto *Dtor = dyn_cast<CXXDestructorDecl>(F))
    return this->compileDestructor(Dtor);

  // Emit custom code if this is a lambda static invoker.
  if (const auto *MD = dyn_cast<CXXMethodDecl>(F)) {
    const RecordDecl *RD = MD->getParent();

    if (RD->isUnion() &&
        (MD->isCopyAssignmentOperator() || MD->isMoveAssignmentOperator()))
      return this->compileUnionAssignmentOperator(MD);

    if (MD->isLambdaStaticInvoker())
      return this->emitLambdaStaticInvokerBody(MD);
  }

  // Regular functions.
  if (const auto *Body = F->getBody())
    if (!visitStmt(Body))
      return false;

  // Emit a guard return to protect against a code path missing one.
  if (F->getReturnType()->isVoidType())
    return this->emitRetVoid(SourceInfo{});
  return this->emitNoRet(SourceInfo{});
}

template <class Emitter>
bool Compiler<Emitter>::VisitUnaryOperator(const UnaryOperator *E) {
  const Expr *SubExpr = E->getSubExpr();
  if (SubExpr->getType()->isAnyComplexType())
    return this->VisitComplexUnaryOperator(E);
  if (SubExpr->getType()->isVectorType())
    return this->VisitVectorUnaryOperator(E);
  if (SubExpr->getType()->isFixedPointType())
    return this->VisitFixedPointUnaryOperator(E);
  OptPrimType T = classify(SubExpr->getType());

  switch (E->getOpcode()) {
  case UO_PostInc: { // x++
    if (!Ctx.getLangOpts().CPlusPlus14)
      return this->emitInvalid(E);
    if (!T)
      return this->emitError(E);

    if (!this->visit(SubExpr))
      return false;

    if (T == PT_Ptr) {
      if (!this->emitIncPtr(E))
        return false;

      return DiscardResult ? this->emitPopPtr(E) : true;
    }

    if (T == PT_Float) {
      return DiscardResult ? this->emitIncfPop(getFPOptions(E), E)
                           : this->emitIncf(getFPOptions(E), E);
    }

    return DiscardResult ? this->emitIncPop(*T, E->canOverflow(), E)
                         : this->emitInc(*T, E->canOverflow(), E);
  }
  case UO_PostDec: { // x--
    if (!Ctx.getLangOpts().CPlusPlus14)
      return this->emitInvalid(E);
    if (!T)
      return this->emitError(E);

    if (!this->visit(SubExpr))
      return false;

    if (T == PT_Ptr) {
      if (!this->emitDecPtr(E))
        return false;

      return DiscardResult ? this->emitPopPtr(E) : true;
    }

    if (T == PT_Float) {
      return DiscardResult ? this->emitDecfPop(getFPOptions(E), E)
                           : this->emitDecf(getFPOptions(E), E);
    }

    return DiscardResult ? this->emitDecPop(*T, E->canOverflow(), E)
                         : this->emitDec(*T, E->canOverflow(), E);
  }
  case UO_PreInc: { // ++x
    if (!Ctx.getLangOpts().CPlusPlus14)
      return this->emitInvalid(E);
    if (!T)
      return this->emitError(E);

    if (!this->visit(SubExpr))
      return false;

    if (T == PT_Ptr) {
      if (!this->emitLoadPtr(E))
        return false;
      if (!this->emitConstUint8(1, E))
        return false;
      if (!this->emitAddOffsetUint8(E))
        return false;
      return DiscardResult ? this->emitStorePopPtr(E) : this->emitStorePtr(E);
    }

    // Post-inc and pre-inc are the same if the value is to be discarded.
    if (DiscardResult) {
      if (T == PT_Float)
        return this->emitIncfPop(getFPOptions(E), E);
      return this->emitIncPop(*T, E->canOverflow(), E);
    }

    if (T == PT_Float) {
      const auto &TargetSemantics = Ctx.getFloatSemantics(E->getType());
      if (!this->emitLoadFloat(E))
        return false;
      APFloat F(TargetSemantics, 1);
      if (!this->emitFloat(F, E))
        return false;

      if (!this->emitAddf(getFPOptions(E), E))
        return false;
      if (!this->emitStoreFloat(E))
        return false;
    } else {
      assert(isIntegralType(*T));
      if (!this->emitPreInc(*T, E->canOverflow(), E))
        return false;
    }
    return E->isGLValue() || this->emitLoadPop(*T, E);
  }
  case UO_PreDec: { // --x
    if (!Ctx.getLangOpts().CPlusPlus14)
      return this->emitInvalid(E);
    if (!T)
      return this->emitError(E);

    if (!this->visit(SubExpr))
      return false;

    if (T == PT_Ptr) {
      if (!this->emitLoadPtr(E))
        return false;
      if (!this->emitConstUint8(1, E))
        return false;
      if (!this->emitSubOffsetUint8(E))
        return false;
      return DiscardResult ? this->emitStorePopPtr(E) : this->emitStorePtr(E);
    }

    // Post-dec and pre-dec are the same if the value is to be discarded.
    if (DiscardResult) {
      if (T == PT_Float)
        return this->emitDecfPop(getFPOptions(E), E);
      return this->emitDecPop(*T, E->canOverflow(), E);
    }

    if (T == PT_Float) {
      const auto &TargetSemantics = Ctx.getFloatSemantics(E->getType());
      if (!this->emitLoadFloat(E))
        return false;
      APFloat F(TargetSemantics, 1);
      if (!this->emitFloat(F, E))
        return false;

      if (!this->emitSubf(getFPOptions(E), E))
        return false;
      if (!this->emitStoreFloat(E))
        return false;
    } else {
      assert(isIntegralType(*T));
      if (!this->emitPreDec(*T, E->canOverflow(), E))
        return false;
    }
    return E->isGLValue() || this->emitLoadPop(*T, E);
  }
  case UO_LNot: // !x
    if (!T)
      return this->emitError(E);

    if (DiscardResult)
      return this->discard(SubExpr);

    if (!this->visitBool(SubExpr))
      return false;

    if (!this->emitInv(E))
      return false;

    if (PrimType ET = classifyPrim(E->getType()); ET != PT_Bool)
      return this->emitCast(PT_Bool, ET, E);
    return true;
  case UO_Minus: // -x
    if (!T)
      return this->emitError(E);

    if (!this->visit(SubExpr))
      return false;
    return DiscardResult ? this->emitPop(*T, E) : this->emitNeg(*T, E);
  case UO_Plus: // +x
    if (!T)
      return this->emitError(E);

    if (!this->visit(SubExpr)) // noop
      return false;
    return DiscardResult ? this->emitPop(*T, E) : true;
  case UO_AddrOf: // &x
    if (E->getType()->isMemberPointerType()) {
      // C++11 [expr.unary.op]p3 has very strict rules on how the address of a
      // member can be formed.
      return this->emitGetMemberPtr(cast<DeclRefExpr>(SubExpr)->getDecl(), E);
    }
    // We should already have a pointer when we get here.
    return this->delegate(SubExpr);
  case UO_Deref: // *x
    if (DiscardResult)
      return this->discard(SubExpr);

    if (!this->visit(SubExpr))
      return false;

    if (!this->emitCheckNull(E))
      return false;

    if (classifyPrim(SubExpr) == PT_Ptr)
      return this->emitNarrowPtr(E);
    return true;

  case UO_Not: // ~x
    if (!T)
      return this->emitError(E);

    if (!this->visit(SubExpr))
      return false;
    return DiscardResult ? this->emitPop(*T, E) : this->emitComp(*T, E);
  case UO_Real: // __real x
    assert(T);
    return this->delegate(SubExpr);
  case UO_Imag: { // __imag x
    assert(T);
    if (!this->discard(SubExpr))
      return false;
    return this->visitZeroInitializer(*T, SubExpr->getType(), SubExpr);
  }
  case UO_Extension:
    return this->delegate(SubExpr);
  case UO_Coawait:
    assert(false && "Unhandled opcode");
  }

  return false;
}

template <class Emitter>
bool Compiler<Emitter>::VisitComplexUnaryOperator(const UnaryOperator *E) {
  const Expr *SubExpr = E->getSubExpr();
  assert(SubExpr->getType()->isAnyComplexType());

  if (DiscardResult)
    return this->discard(SubExpr);

  OptPrimType ResT = classify(E);
  auto prepareResult = [=]() -> bool {
    if (!ResT && !Initializing) {
      std::optional<unsigned> LocalIndex = allocateLocal(SubExpr);
      if (!LocalIndex)
        return false;
      return this->emitGetPtrLocal(*LocalIndex, E);
    }

    return true;
  };

  // The offset of the temporary, if we created one.
  unsigned SubExprOffset = ~0u;
  auto createTemp = [=, &SubExprOffset]() -> bool {
    SubExprOffset =
        this->allocateLocalPrimitive(SubExpr, PT_Ptr, /*IsConst=*/true);
    if (!this->visit(SubExpr))
      return false;
    return this->emitSetLocal(PT_Ptr, SubExprOffset, E);
  };

  PrimType ElemT = classifyComplexElementType(SubExpr->getType());
  auto getElem = [=](unsigned Offset, unsigned Index) -> bool {
    if (!this->emitGetLocal(PT_Ptr, Offset, E))
      return false;
    return this->emitArrayElemPop(ElemT, Index, E);
  };

  switch (E->getOpcode()) {
  case UO_Minus:
    if (!prepareResult())
      return false;
    if (!createTemp())
      return false;
    for (unsigned I = 0; I != 2; ++I) {
      if (!getElem(SubExprOffset, I))
        return false;
      if (!this->emitNeg(ElemT, E))
        return false;
      if (!this->emitInitElem(ElemT, I, E))
        return false;
    }
    break;

  case UO_Plus:   // +x
  case UO_AddrOf: // &x
  case UO_Deref:  // *x
    return this->delegate(SubExpr);

  case UO_LNot:
    if (!this->visit(SubExpr))
      return false;
    if (!this->emitComplexBoolCast(SubExpr))
      return false;
    if (!this->emitInv(E))
      return false;
    if (PrimType ET = classifyPrim(E->getType()); ET != PT_Bool)
      return this->emitCast(PT_Bool, ET, E);
    return true;

  case UO_Real:
    return this->emitComplexReal(SubExpr);

  case UO_Imag:
    if (!this->visit(SubExpr))
      return false;

    if (SubExpr->isLValue()) {
      if (!this->emitConstUint8(1, E))
        return false;
      return this->emitArrayElemPtrPopUint8(E);
    }

    // Since our _Complex implementation does not map to a primitive type,
    // we sometimes have to do the lvalue-to-rvalue conversion here manually.
    return this->emitArrayElemPop(classifyPrim(E->getType()), 1, E);

  case UO_Not: // ~x
    if (!this->visit(SubExpr))
      return false;
    // Negate the imaginary component.
    if (!this->emitArrayElem(ElemT, 1, E))
      return false;
    if (!this->emitNeg(ElemT, E))
      return false;
    if (!this->emitInitElem(ElemT, 1, E))
      return false;
    return DiscardResult ? this->emitPopPtr(E) : true;

  case UO_Extension:
    return this->delegate(SubExpr);

  default:
    return this->emitInvalid(E);
  }

  return true;
}

template <class Emitter>
bool Compiler<Emitter>::VisitVectorUnaryOperator(const UnaryOperator *E) {
  const Expr *SubExpr = E->getSubExpr();
  assert(SubExpr->getType()->isVectorType());

  if (DiscardResult)
    return this->discard(SubExpr);

  auto UnaryOp = E->getOpcode();
  if (UnaryOp == UO_Extension)
    return this->delegate(SubExpr);

  if (UnaryOp != UO_Plus && UnaryOp != UO_Minus && UnaryOp != UO_LNot &&
      UnaryOp != UO_Not && UnaryOp != UO_AddrOf)
    return this->emitInvalid(E);

  // Nothing to do here.
  if (UnaryOp == UO_Plus || UnaryOp == UO_AddrOf)
    return this->delegate(SubExpr);

  if (!Initializing) {
    std::optional<unsigned> LocalIndex = allocateLocal(SubExpr);
    if (!LocalIndex)
      return false;
    if (!this->emitGetPtrLocal(*LocalIndex, E))
      return false;
  }

  // The offset of the temporary, if we created one.
  unsigned SubExprOffset =
      this->allocateLocalPrimitive(SubExpr, PT_Ptr, /*IsConst=*/true);
  if (!this->visit(SubExpr))
    return false;
  if (!this->emitSetLocal(PT_Ptr, SubExprOffset, E))
    return false;

  const auto *VecTy = SubExpr->getType()->getAs<VectorType>();
  PrimType ElemT = classifyVectorElementType(SubExpr->getType());
  auto getElem = [=](unsigned Offset, unsigned Index) -> bool {
    if (!this->emitGetLocal(PT_Ptr, Offset, E))
      return false;
    return this->emitArrayElemPop(ElemT, Index, E);
  };

  switch (UnaryOp) {
  case UO_Minus:
    for (unsigned I = 0; I != VecTy->getNumElements(); ++I) {
      if (!getElem(SubExprOffset, I))
        return false;
      if (!this->emitNeg(ElemT, E))
        return false;
      if (!this->emitInitElem(ElemT, I, E))
        return false;
    }
    break;
  case UO_LNot: { // !x
    // In C++, the logic operators !, &&, || are available for vectors. !v is
    // equivalent to v == 0.
    //
    // The result of the comparison is a vector of the same width and number of
    // elements as the comparison operands with a signed integral element type.
    //
    // https://gcc.gnu.org/onlinedocs/gcc/Vector-Extensions.html
    QualType ResultVecTy = E->getType();
    PrimType ResultVecElemT =
        classifyPrim(ResultVecTy->getAs<VectorType>()->getElementType());
    for (unsigned I = 0; I != VecTy->getNumElements(); ++I) {
      if (!getElem(SubExprOffset, I))
        return false;
      // operator ! on vectors returns -1 for 'truth', so negate it.
      if (!this->emitPrimCast(ElemT, PT_Bool, Ctx.getASTContext().BoolTy, E))
        return false;
      if (!this->emitInv(E))
        return false;
      if (!this->emitPrimCast(PT_Bool, ElemT, VecTy->getElementType(), E))
        return false;
      if (!this->emitNeg(ElemT, E))
        return false;
      if (ElemT != ResultVecElemT &&
          !this->emitPrimCast(ElemT, ResultVecElemT, ResultVecTy, E))
        return false;
      if (!this->emitInitElem(ResultVecElemT, I, E))
        return false;
    }
    break;
  }
  case UO_Not: // ~x
    for (unsigned I = 0; I != VecTy->getNumElements(); ++I) {
      if (!getElem(SubExprOffset, I))
        return false;
      if (ElemT == PT_Bool) {
        if (!this->emitInv(E))
          return false;
      } else {
        if (!this->emitComp(ElemT, E))
          return false;
      }
      if (!this->emitInitElem(ElemT, I, E))
        return false;
    }
    break;
  default:
    llvm_unreachable("Unsupported unary operators should be handled up front");
  }
  return true;
}

template <class Emitter>
bool Compiler<Emitter>::visitDeclRef(const ValueDecl *D, const Expr *E) {
  if (DiscardResult)
    return true;

  if (const auto *ECD = dyn_cast<EnumConstantDecl>(D))
    return this->emitConst(ECD->getInitVal(), E);
  if (const auto *FuncDecl = dyn_cast<FunctionDecl>(D)) {
    const Function *F = getFunction(FuncDecl);
    return F && this->emitGetFnPtr(F, E);
  }
  if (const auto *TPOD = dyn_cast<TemplateParamObjectDecl>(D)) {
    if (std::optional<unsigned> Index = P.getOrCreateGlobal(D)) {
      if (!this->emitGetPtrGlobal(*Index, E))
        return false;
      if (OptPrimType T = classify(E->getType())) {
        if (!this->visitAPValue(TPOD->getValue(), *T, E))
          return false;
        return this->emitInitGlobal(*T, *Index, E);
      }
      return this->visitAPValueInitializer(TPOD->getValue(), E,
                                           TPOD->getType());
    }
    return false;
  }

  // References are implemented via pointers, so when we see a DeclRefExpr
  // pointing to a reference, we need to get its value directly (i.e. the
  // pointer to the actual value) instead of a pointer to the pointer to the
  // value.
  bool IsReference = D->getType()->isReferenceType();

  // Local variables.
  if (auto It = Locals.find(D); It != Locals.end()) {
    const unsigned Offset = It->second.Offset;
    if (IsReference)
      return this->emitGetLocal(classifyPrim(E), Offset, E);
    return this->emitGetPtrLocal(Offset, E);
  }
  // Global variables.
  if (auto GlobalIndex = P.getGlobal(D)) {
    if (IsReference) {
      if (!Ctx.getLangOpts().CPlusPlus11)
        return this->emitGetGlobal(classifyPrim(E), *GlobalIndex, E);
      return this->emitGetGlobalUnchecked(classifyPrim(E), *GlobalIndex, E);
    }

    return this->emitGetPtrGlobal(*GlobalIndex, E);
  }
  // Function parameters.
  if (const auto *PVD = dyn_cast<ParmVarDecl>(D)) {
    if (Ctx.getLangOpts().CPlusPlus && !Ctx.getLangOpts().CPlusPlus11 &&
        !D->getType()->isIntegralOrEnumerationType()) {
      return this->emitInvalidDeclRef(cast<DeclRefExpr>(E),
                                      /*InitializerFailed=*/false, E);
    }
    if (auto It = this->Params.find(PVD); It != this->Params.end()) {
      if (IsReference || !It->second.IsPtr)
        return this->emitGetParam(classifyPrim(E), It->second.Offset, E);

      return this->emitGetPtrParam(It->second.Offset, E);
    }
  }

  // In case we need to re-visit a declaration.
  auto revisit = [&](const VarDecl *VD) -> bool {
    if (!this->emitPushCC(VD->hasConstantInitialization(), E))
      return false;
    auto VarState = this->visitDecl(VD, /*IsConstexprUnknown=*/true);

    if (!this->emitPopCC(E))
      return false;

    if (VarState.notCreated())
      return true;
    if (!VarState)
      return false;
    // Retry.
    return this->visitDeclRef(D, E);
  };

  // Lambda captures.
  if (auto It = this->LambdaCaptures.find(D);
      It != this->LambdaCaptures.end()) {
    auto [Offset, IsPtr] = It->second;

    if (IsPtr)
      return this->emitGetThisFieldPtr(Offset, E);
    return this->emitGetPtrThisField(Offset, E);
  }

  if (const auto *DRE = dyn_cast<DeclRefExpr>(E);
      DRE && DRE->refersToEnclosingVariableOrCapture()) {
    if (const auto *VD = dyn_cast<VarDecl>(D); VD && VD->isInitCapture())
      return revisit(VD);
  }

  if (const auto *BD = dyn_cast<BindingDecl>(D))
    return this->visit(BD->getBinding());

  // Avoid infinite recursion.
  if (D == InitializingDecl)
    return this->emitDummyPtr(D, E);

  // Try to lazily visit (or emit dummy pointers for) declarations
  // we haven't seen yet.
  // For C.
  if (!Ctx.getLangOpts().CPlusPlus) {
    if (const auto *VD = dyn_cast<VarDecl>(D);
        VD && VD->getAnyInitializer() &&
        VD->getType().isConstant(Ctx.getASTContext()) && !VD->isWeak())
      return revisit(VD);
    return this->emitDummyPtr(D, E);
  }

  // ... and C++.
  const auto *VD = dyn_cast<VarDecl>(D);
  if (!VD)
    return this->emitDummyPtr(D, E);

  const auto typeShouldBeVisited = [&](QualType T) -> bool {
    if (T.isConstant(Ctx.getASTContext()))
      return true;
    return T->isReferenceType();
  };

  if ((VD->hasGlobalStorage() || VD->isStaticDataMember()) &&
      typeShouldBeVisited(VD->getType())) {
    if (const Expr *Init = VD->getAnyInitializer();
        Init && !Init->isValueDependent()) {
      // Whether or not the evaluation is successul doesn't really matter
      // here -- we will create a global variable in any case, and that
      // will have the state of initializer evaluation attached.
      APValue V;
      SmallVector<PartialDiagnosticAt> Notes;
      (void)Init->EvaluateAsInitializer(V, Ctx.getASTContext(), VD, Notes,
                                        true);
      return this->visitDeclRef(D, E);
    }
    return revisit(VD);
  }

  // FIXME: The evaluateValue() check here is a little ridiculous, since
  // it will ultimately call into Context::evaluateAsInitializer(). In
  // other words, we're evaluating the initializer, just to know if we can
  // evaluate the initializer.
  if (VD->isLocalVarDecl() && typeShouldBeVisited(VD->getType()) &&
      VD->getInit() && !VD->getInit()->isValueDependent()) {

    if (VD->evaluateValue())
      return revisit(VD);

    if (!IsReference)
      return this->emitDummyPtr(D, E);

    return this->emitInvalidDeclRef(cast<DeclRefExpr>(E),
                                    /*InitializerFailed=*/true, E);
  }

  return this->emitDummyPtr(D, E);
}

template <class Emitter>
bool Compiler<Emitter>::VisitDeclRefExpr(const DeclRefExpr *E) {
  const auto *D = E->getDecl();
  return this->visitDeclRef(D, E);
}

template <class Emitter> void Compiler<Emitter>::emitCleanup() {
  for (VariableScope<Emitter> *C = VarScope; C; C = C->getParent())
    C->emitDestruction();
}

template <class Emitter>
unsigned Compiler<Emitter>::collectBaseOffset(const QualType BaseType,
                                              const QualType DerivedType) {
  const auto extractRecordDecl = [](QualType Ty) -> const CXXRecordDecl * {
    if (const auto *R = Ty->getPointeeCXXRecordDecl())
      return R;
    return Ty->getAsCXXRecordDecl();
  };
  const CXXRecordDecl *BaseDecl = extractRecordDecl(BaseType);
  const CXXRecordDecl *DerivedDecl = extractRecordDecl(DerivedType);

  return Ctx.collectBaseOffset(BaseDecl, DerivedDecl);
}

/// Emit casts from a PrimType to another PrimType.
template <class Emitter>
bool Compiler<Emitter>::emitPrimCast(PrimType FromT, PrimType ToT,
                                     QualType ToQT, const Expr *E) {

  if (FromT == PT_Float) {
    // Floating to floating.
    if (ToT == PT_Float) {
      const llvm::fltSemantics *ToSem = &Ctx.getFloatSemantics(ToQT);
      return this->emitCastFP(ToSem, getRoundingMode(E), E);
    }

    if (ToT == PT_IntAP)
      return this->emitCastFloatingIntegralAP(Ctx.getBitWidth(ToQT),
                                              getFPOptions(E), E);
    if (ToT == PT_IntAPS)
      return this->emitCastFloatingIntegralAPS(Ctx.getBitWidth(ToQT),
                                               getFPOptions(E), E);

    // Float to integral.
    if (isIntegralType(ToT) || ToT == PT_Bool)
      return this->emitCastFloatingIntegral(ToT, getFPOptions(E), E);
  }

  if (isIntegralType(FromT) || FromT == PT_Bool) {
    if (ToT == PT_IntAP)
      return this->emitCastAP(FromT, Ctx.getBitWidth(ToQT), E);
    if (ToT == PT_IntAPS)
      return this->emitCastAPS(FromT, Ctx.getBitWidth(ToQT), E);

    // Integral to integral.
    if (isIntegralType(ToT) || ToT == PT_Bool)
      return FromT != ToT ? this->emitCast(FromT, ToT, E) : true;

    if (ToT == PT_Float) {
      // Integral to floating.
      const llvm::fltSemantics *ToSem = &Ctx.getFloatSemantics(ToQT);
      return this->emitCastIntegralFloating(FromT, ToSem, getFPOptions(E), E);
    }
  }

  return false;
}

/// Emits __real(SubExpr)
template <class Emitter>
bool Compiler<Emitter>::emitComplexReal(const Expr *SubExpr) {
  assert(SubExpr->getType()->isAnyComplexType());

  if (DiscardResult)
    return this->discard(SubExpr);

  if (!this->visit(SubExpr))
    return false;
  if (SubExpr->isLValue()) {
    if (!this->emitConstUint8(0, SubExpr))
      return false;
    return this->emitArrayElemPtrPopUint8(SubExpr);
  }

  // Rvalue, load the actual element.
  return this->emitArrayElemPop(classifyComplexElementType(SubExpr->getType()),
                                0, SubExpr);
}

template <class Emitter>
bool Compiler<Emitter>::emitComplexBoolCast(const Expr *E) {
  assert(!DiscardResult);
  PrimType ElemT = classifyComplexElementType(E->getType());
  // We emit the expression (__real(E) != 0 || __imag(E) != 0)
  // for us, that means (bool)E[0] || (bool)E[1]
  if (!this->emitArrayElem(ElemT, 0, E))
    return false;
  if (ElemT == PT_Float) {
    if (!this->emitCastFloatingIntegral(PT_Bool, getFPOptions(E), E))
      return false;
  } else {
    if (!this->emitCast(ElemT, PT_Bool, E))
      return false;
  }

  // We now have the bool value of E[0] on the stack.
  LabelTy LabelTrue = this->getLabel();
  if (!this->jumpTrue(LabelTrue))
    return false;

  if (!this->emitArrayElemPop(ElemT, 1, E))
    return false;
  if (ElemT == PT_Float) {
    if (!this->emitCastFloatingIntegral(PT_Bool, getFPOptions(E), E))
      return false;
  } else {
    if (!this->emitCast(ElemT, PT_Bool, E))
      return false;
  }
  // Leave the boolean value of E[1] on the stack.
  LabelTy EndLabel = this->getLabel();
  this->jump(EndLabel);

  this->emitLabel(LabelTrue);
  if (!this->emitPopPtr(E))
    return false;
  if (!this->emitConstBool(true, E))
    return false;

  this->fallthrough(EndLabel);
  this->emitLabel(EndLabel);

  return true;
}

template <class Emitter>
bool Compiler<Emitter>::emitComplexComparison(const Expr *LHS, const Expr *RHS,
                                              const BinaryOperator *E) {
  assert(E->isComparisonOp());
  assert(!Initializing);
  assert(!DiscardResult);

  PrimType ElemT;
  bool LHSIsComplex;
  unsigned LHSOffset;
  if (LHS->getType()->isAnyComplexType()) {
    LHSIsComplex = true;
    ElemT = classifyComplexElementType(LHS->getType());
    LHSOffset = allocateLocalPrimitive(LHS, PT_Ptr, /*IsConst=*/true);
    if (!this->visit(LHS))
      return false;
    if (!this->emitSetLocal(PT_Ptr, LHSOffset, E))
      return false;
  } else {
    LHSIsComplex = false;
    PrimType LHST = classifyPrim(LHS->getType());
    LHSOffset = this->allocateLocalPrimitive(LHS, LHST, /*IsConst=*/true);
    if (!this->visit(LHS))
      return false;
    if (!this->emitSetLocal(LHST, LHSOffset, E))
      return false;
  }

  bool RHSIsComplex;
  unsigned RHSOffset;
  if (RHS->getType()->isAnyComplexType()) {
    RHSIsComplex = true;
    ElemT = classifyComplexElementType(RHS->getType());
    RHSOffset = allocateLocalPrimitive(RHS, PT_Ptr, /*IsConst=*/true);
    if (!this->visit(RHS))
      return false;
    if (!this->emitSetLocal(PT_Ptr, RHSOffset, E))
      return false;
  } else {
    RHSIsComplex = false;
    PrimType RHST = classifyPrim(RHS->getType());
    RHSOffset = this->allocateLocalPrimitive(RHS, RHST, /*IsConst=*/true);
    if (!this->visit(RHS))
      return false;
    if (!this->emitSetLocal(RHST, RHSOffset, E))
      return false;
  }

  auto getElem = [&](unsigned LocalOffset, unsigned Index,
                     bool IsComplex) -> bool {
    if (IsComplex) {
      if (!this->emitGetLocal(PT_Ptr, LocalOffset, E))
        return false;
      return this->emitArrayElemPop(ElemT, Index, E);
    }
    return this->emitGetLocal(ElemT, LocalOffset, E);
  };

  for (unsigned I = 0; I != 2; ++I) {
    // Get both values.
    if (!getElem(LHSOffset, I, LHSIsComplex))
      return false;
    if (!getElem(RHSOffset, I, RHSIsComplex))
      return false;
    // And compare them.
    if (!this->emitEQ(ElemT, E))
      return false;

    if (!this->emitCastBoolUint8(E))
      return false;
  }

  // We now have two bool values on the stack. Compare those.
  if (!this->emitAddUint8(E))
    return false;
  if (!this->emitConstUint8(2, E))
    return false;

  if (E->getOpcode() == BO_EQ) {
    if (!this->emitEQUint8(E))
      return false;
  } else if (E->getOpcode() == BO_NE) {
    if (!this->emitNEUint8(E))
      return false;
  } else
    return false;

  // In C, this returns an int.
  if (PrimType ResT = classifyPrim(E->getType()); ResT != PT_Bool)
    return this->emitCast(PT_Bool, ResT, E);
  return true;
}

/// When calling this, we have a pointer of the local-to-destroy
/// on the stack.
/// Emit destruction of record types (or arrays of record types).
template <class Emitter>
bool Compiler<Emitter>::emitRecordDestruction(const Record *R, SourceInfo Loc) {
  assert(R);
  assert(!R->isAnonymousUnion());
  const CXXDestructorDecl *Dtor = R->getDestructor();
  if (!Dtor || Dtor->isTrivial())
    return true;

  assert(Dtor);
  const Function *DtorFunc = getFunction(Dtor);
  if (!DtorFunc)
    return false;
  assert(DtorFunc->hasThisPointer());
  assert(DtorFunc->getNumParams() == 1);
  if (!this->emitDupPtr(Loc))
    return false;
  return this->emitCall(DtorFunc, 0, Loc);
}
/// When calling this, we have a pointer of the local-to-destroy
/// on the stack.
/// Emit destruction of record types (or arrays of record types).
template <class Emitter>
bool Compiler<Emitter>::emitDestruction(const Descriptor *Desc,
                                        SourceInfo Loc) {
  assert(Desc);
  assert(!Desc->isPrimitive());
  assert(!Desc->isPrimitiveArray());

  // Can happen if the decl is invalid.
  if (Desc->isDummy())
    return true;

  // Arrays.
  if (Desc->isArray()) {
    const Descriptor *ElemDesc = Desc->ElemDesc;
    assert(ElemDesc);

    // Don't need to do anything for these.
    if (ElemDesc->isPrimitiveArray())
      return true;

    // If this is an array of record types, check if we need
    // to call the element destructors at all. If not, try
    // to save the work.
    if (const Record *ElemRecord = ElemDesc->ElemRecord) {
      if (const CXXDestructorDecl *Dtor = ElemRecord->getDestructor();
          !Dtor || Dtor->isTrivial())
        return true;
    }

    if (unsigned N = Desc->getNumElems()) {
      for (ssize_t I = N - 1; I >= 0; --I) {
        if (!this->emitConstUint64(I, Loc))
          return false;
        if (!this->emitArrayElemPtrUint64(Loc))
          return false;
        if (!this->emitDestruction(ElemDesc, Loc))
          return false;
        if (!this->emitPopPtr(Loc))
          return false;
      }
    }
    return true;
  }

  assert(Desc->ElemRecord);
  if (Desc->ElemRecord->isAnonymousUnion())
    return true;

  return this->emitRecordDestruction(Desc->ElemRecord, Loc);
}

/// Create a dummy pointer for the given decl (or expr) and
/// push a pointer to it on the stack.
template <class Emitter>
bool Compiler<Emitter>::emitDummyPtr(const DeclTy &D, const Expr *E) {
  assert(!DiscardResult && "Should've been checked before");

  unsigned DummyID = P.getOrCreateDummy(D);

  if (!this->emitGetPtrGlobal(DummyID, E))
    return false;
  if (E->getType()->isVoidType())
    return true;

  // Convert the dummy pointer to another pointer type if we have to.
  if (PrimType PT = classifyPrim(E); PT != PT_Ptr) {
    if (isPtrType(PT))
      return this->emitDecayPtr(PT_Ptr, PT, E);
    return false;
  }
  return true;
}

template <class Emitter>
bool Compiler<Emitter>::emitFloat(const APFloat &F, const Expr *E) {
  assert(!DiscardResult && "Should've been checked before");

  if (Floating::singleWord(F.getSemantics()))
    return this->emitConstFloat(Floating(F), E);

  APInt I = F.bitcastToAPInt();
  return this->emitConstFloat(
      Floating(const_cast<uint64_t *>(I.getRawData()),
               llvm::APFloatBase::SemanticsToEnum(F.getSemantics())),
      E);
}

//  This function is constexpr if and only if To, From, and the types of
//  all subobjects of To and From are types T such that...
//  (3.1) - is_union_v<T> is false;
//  (3.2) - is_pointer_v<T> is false;
//  (3.3) - is_member_pointer_v<T> is false;
//  (3.4) - is_volatile_v<T> is false; and
//  (3.5) - T has no non-static data members of reference type
template <class Emitter>
bool Compiler<Emitter>::emitBuiltinBitCast(const CastExpr *E) {
  const Expr *SubExpr = E->getSubExpr();
  QualType FromType = SubExpr->getType();
  QualType ToType = E->getType();
  OptPrimType ToT = classify(ToType);

  assert(!ToType->isReferenceType());

  // Prepare storage for the result in case we discard.
  if (DiscardResult && !Initializing && !ToT) {
    std::optional<unsigned> LocalIndex = allocateLocal(E);
    if (!LocalIndex)
      return false;
    if (!this->emitGetPtrLocal(*LocalIndex, E))
      return false;
  }

  // Get a pointer to the value-to-cast on the stack.
  // For CK_LValueToRValueBitCast, this is always an lvalue and
  // we later assume it to be one (i.e. a PT_Ptr). However,
  // we call this function for other utility methods where
  // a bitcast might be useful, so convert it to a PT_Ptr in that case.
  if (SubExpr->isGLValue() || FromType->isVectorType()) {
    if (!this->visit(SubExpr))
      return false;
  } else if (OptPrimType FromT = classify(SubExpr)) {
    unsigned TempOffset =
        allocateLocalPrimitive(SubExpr, *FromT, /*IsConst=*/true);
    if (!this->visit(SubExpr))
      return false;
    if (!this->emitSetLocal(*FromT, TempOffset, E))
      return false;
    if (!this->emitGetPtrLocal(TempOffset, E))
      return false;
  } else {
    return false;
  }

  if (!ToT) {
    if (!this->emitBitCast(E))
      return false;
    return DiscardResult ? this->emitPopPtr(E) : true;
  }
  assert(ToT);

  const llvm::fltSemantics *TargetSemantics = nullptr;
  if (ToT == PT_Float)
    TargetSemantics = &Ctx.getFloatSemantics(ToType);

  // Conversion to a primitive type. FromType can be another
  // primitive type, or a record/array.
  bool ToTypeIsUChar = (ToType->isSpecificBuiltinType(BuiltinType::UChar) ||
                        ToType->isSpecificBuiltinType(BuiltinType::Char_U));
  uint32_t ResultBitWidth = std::max(Ctx.getBitWidth(ToType), 8u);

  if (!this->emitBitCastPrim(*ToT, ToTypeIsUChar || ToType->isStdByteType(),
                             ResultBitWidth, TargetSemantics, E))
    return false;

  if (DiscardResult)
    return this->emitPop(*ToT, E);

  return true;
}

namespace clang {
namespace interp {

template class Compiler<ByteCodeEmitter>;
template class Compiler<EvalEmitter>;

} // namespace interp
} // namespace clang<|MERGE_RESOLUTION|>--- conflicted
+++ resolved
@@ -24,34 +24,6 @@
 
 namespace clang {
 namespace interp {
-
-static bool refersToUnion(const Expr *E) {
-  for (;;) {
-    if (const auto *ME = dyn_cast<MemberExpr>(E)) {
-      if (const auto *FD = dyn_cast<FieldDecl>(ME->getMemberDecl());
-          FD && FD->getParent()->isUnion())
-        return true;
-      E = ME->getBase();
-      continue;
-    }
-
-    if (const auto *ASE = dyn_cast<ArraySubscriptExpr>(E)) {
-      E = ASE->getBase()->IgnoreImplicit();
-      continue;
-    }
-
-    if (const auto *ICE = dyn_cast<ImplicitCastExpr>(E);
-        ICE && (ICE->getCastKind() == CK_NoOp ||
-                ICE->getCastKind() == CK_DerivedToBase ||
-                ICE->getCastKind() == CK_UncheckedDerivedToBase)) {
-      E = ICE->getSubExpr();
-      continue;
-    }
-
-    break;
-  }
-  return false;
-}
 
 static std::optional<bool> getBoolValue(const Expr *E) {
   if (const auto *CE = dyn_cast_if_present<ConstantExpr>(E);
@@ -1840,11 +1812,7 @@
           FToInit = cast<CXXParenListInitExpr>(E)->getInitializedFieldInUnion();
 
         const Record::Field *FieldToInit = R->getField(FToInit);
-<<<<<<< HEAD
-        if (std::optional<PrimType> T = classify(Init)) {
-=======
         if (OptPrimType T = classify(Init)) {
->>>>>>> e38f98f5
           if (!initPrimitiveField(FieldToInit, Init, *T, /*Activate=*/true))
             return false;
         } else {
@@ -5991,15 +5959,8 @@
         return false;
 
       bool BitField = F->isBitField();
-<<<<<<< HEAD
-      if (BitField && Activate)
-        return this->emitInitThisBitFieldActivate(*T, F, FieldOffset, InitExpr);
-=======
->>>>>>> e38f98f5
       if (BitField)
         return this->emitInitThisBitField(*T, F, FieldOffset, InitExpr);
-      if (Activate)
-        return this->emitInitThisFieldActivate(*T, FieldOffset, InitExpr);
       return this->emitInitThisField(*T, FieldOffset, InitExpr);
     }
     // Non-primitive case. Get a pointer to the field-to-initialize
