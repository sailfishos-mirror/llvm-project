//===------- QualTypeNames.cpp - Generate Complete QualType Names ---------===//
//
// Part of the LLVM Project, under the Apache License v2.0 with LLVM Exceptions.
// See https://llvm.org/LICENSE.txt for license information.
// SPDX-License-Identifier: Apache-2.0 WITH LLVM-exception
//
//===----------------------------------------------------------------------===//

#include "clang/AST/QualTypeNames.h"
#include "clang/AST/DeclTemplate.h"
#include "clang/AST/DeclarationName.h"
#include "clang/AST/Mangle.h"
#include "clang/AST/Type.h"

namespace clang {

namespace TypeName {

/// Create a NestedNameSpecifier for Namesp and its enclosing
/// scopes.
///
/// \param[in] Ctx - the AST Context to be used.
/// \param[in] Namesp - the NamespaceDecl for which a NestedNameSpecifier
/// is requested.
/// \param[in] WithGlobalNsPrefix - Indicate whether the global namespace
/// specifier "::" should be prepended or not.
static NestedNameSpecifier *createNestedNameSpecifier(
    const ASTContext &Ctx,
    const NamespaceDecl *Namesp,
    bool WithGlobalNsPrefix);

/// Create a NestedNameSpecifier for TagDecl and its enclosing
/// scopes.
///
/// \param[in] Ctx - the AST Context to be used.
/// \param[in] TD - the TagDecl for which a NestedNameSpecifier is
/// requested.
/// \param[in] FullyQualify - Convert all template arguments into fully
/// qualified names.
/// \param[in] WithGlobalNsPrefix - Indicate whether the global namespace
/// specifier "::" should be prepended or not.
static NestedNameSpecifier *createNestedNameSpecifier(
    const ASTContext &Ctx, const TypeDecl *TD,
    bool FullyQualify, bool WithGlobalNsPrefix);

static NestedNameSpecifier *createNestedNameSpecifierForScopeOf(
    const ASTContext &Ctx, const Decl *decl,
    bool FullyQualified, bool WithGlobalNsPrefix);

static NestedNameSpecifier *getFullyQualifiedNestedNameSpecifier(
    const ASTContext &Ctx, NestedNameSpecifier *scope, bool WithGlobalNsPrefix);

static bool getFullyQualifiedTemplateName(const ASTContext &Ctx,
                                          TemplateName &TName,
                                          bool WithGlobalNsPrefix) {
  bool Changed = false;
  NestedNameSpecifier *NNS = nullptr;

  TemplateDecl *ArgTDecl = TName.getAsTemplateDecl();
  // ArgTDecl won't be NULL because we asserted that this isn't a
  // dependent context very early in the call chain.
  assert(ArgTDecl != nullptr);
  QualifiedTemplateName *QTName = TName.getAsQualifiedTemplateName();

  if (QTName &&
      !QTName->hasTemplateKeyword() &&
      (NNS = QTName->getQualifier())) {
    NestedNameSpecifier *QNNS = getFullyQualifiedNestedNameSpecifier(
        Ctx, NNS, WithGlobalNsPrefix);
    if (QNNS != NNS) {
      Changed = true;
      NNS = QNNS;
    } else {
      NNS = nullptr;
    }
  } else {
    NNS = createNestedNameSpecifierForScopeOf(
        Ctx, ArgTDecl, true, WithGlobalNsPrefix);
  }
  if (NNS) {
    TemplateName UnderlyingTN(ArgTDecl);
    if (UsingShadowDecl *USD = TName.getAsUsingShadowDecl())
      UnderlyingTN = TemplateName(USD);
    TName =
        Ctx.getQualifiedTemplateName(NNS,
                                     /*TemplateKeyword=*/false, UnderlyingTN);
    Changed = true;
  }
  return Changed;
}

static bool getFullyQualifiedTemplateArgument(const ASTContext &Ctx,
                                              TemplateArgument &Arg,
                                              bool WithGlobalNsPrefix) {
  bool Changed = false;

  // Note: we do not handle TemplateArgument::Expression, to replace it
  // we need the information for the template instance decl.

  if (Arg.getKind() == TemplateArgument::Template) {
    TemplateName TName = Arg.getAsTemplate();
    Changed = getFullyQualifiedTemplateName(Ctx, TName, WithGlobalNsPrefix);
    if (Changed) {
      Arg = TemplateArgument(TName);
    }
  } else if (Arg.getKind() == TemplateArgument::Type) {
    QualType SubTy = Arg.getAsType();
    // Check if the type needs more desugaring and recurse.
    QualType QTFQ = getFullyQualifiedType(SubTy, Ctx, WithGlobalNsPrefix);
    if (QTFQ != SubTy) {
      Arg = TemplateArgument(QTFQ);
      Changed = true;
    }
  }
  return Changed;
}

static const Type *getFullyQualifiedTemplateType(const ASTContext &Ctx,
                                                 const Type *TypePtr,
                                                 bool WithGlobalNsPrefix) {
  // DependentTemplateTypes exist within template declarations and
  // definitions. Therefore we shouldn't encounter them at the end of
  // a translation unit. If we do, the caller has made an error.
  assert(!isa<DependentTemplateSpecializationType>(TypePtr));
  // In case of template specializations, iterate over the arguments
  // and fully qualify them as well.
  if (const auto *TST = dyn_cast<const TemplateSpecializationType>(TypePtr)) {
    bool MightHaveChanged = false;
    SmallVector<TemplateArgument, 4> FQArgs;
    // Cheap to copy and potentially modified by
    // getFullyQualifedTemplateArgument.
    for (TemplateArgument Arg : TST->template_arguments()) {
      MightHaveChanged |= getFullyQualifiedTemplateArgument(
          Ctx, Arg, WithGlobalNsPrefix);
      FQArgs.push_back(Arg);
    }

    // If a fully qualified arg is different from the unqualified arg,
    // allocate new type in the AST.
    if (MightHaveChanged) {
      QualType QT = Ctx.getTemplateSpecializationType(
          TST->getTemplateName(), FQArgs,
<<<<<<< HEAD
          /*CanonicalArgs=*/std::nullopt, TST->desugar());
=======
          /*CanonicalArgs=*/{}, TST->desugar());
>>>>>>> eb0f1dc0
      // getTemplateSpecializationType returns a fully qualified
      // version of the specialization itself, so no need to qualify
      // it.
      return QT.getTypePtr();
    }
  } else if (const auto *TSTRecord = dyn_cast<const RecordType>(TypePtr)) {
    // We are asked to fully qualify and we have a Record Type,
    // which can point to a template instantiation with no sugar in any of
    // its template argument, however we still need to fully qualify them.

    if (const auto *TSTDecl =
        dyn_cast<ClassTemplateSpecializationDecl>(TSTRecord->getDecl())) {
      const TemplateArgumentList &TemplateArgs = TSTDecl->getTemplateArgs();

      bool MightHaveChanged = false;
      SmallVector<TemplateArgument, 4> FQArgs;
      for (unsigned int I = 0, E = TemplateArgs.size(); I != E; ++I) {
        // cheap to copy and potentially modified by
        // getFullyQualifedTemplateArgument
        TemplateArgument Arg(TemplateArgs[I]);
        MightHaveChanged |= getFullyQualifiedTemplateArgument(
            Ctx, Arg, WithGlobalNsPrefix);
        FQArgs.push_back(Arg);
      }

      // If a fully qualified arg is different from the unqualified arg,
      // allocate new type in the AST.
      if (MightHaveChanged) {
        TemplateName TN(TSTDecl->getSpecializedTemplate());
        QualType QT = Ctx.getTemplateSpecializationType(
            TN, FQArgs,
<<<<<<< HEAD
            /*CanonicalArgs=*/std::nullopt,
            TSTRecord->getCanonicalTypeInternal());
=======
            /*CanonicalArgs=*/{}, TSTRecord->getCanonicalTypeInternal());
>>>>>>> eb0f1dc0
        // getTemplateSpecializationType returns a fully qualified
        // version of the specialization itself, so no need to qualify
        // it.
        return QT.getTypePtr();
      }
    }
  }
  return TypePtr;
}

static NestedNameSpecifier *createOuterNNS(const ASTContext &Ctx, const Decl *D,
                                           bool FullyQualify,
                                           bool WithGlobalNsPrefix) {
  const DeclContext *DC = D->getDeclContext();
  if (const auto *NS = dyn_cast<NamespaceDecl>(DC)) {
    while (NS && NS->isInline()) {
      // Ignore inline namespace;
      NS = dyn_cast<NamespaceDecl>(NS->getDeclContext());
    }
    if (NS && NS->getDeclName()) {
      return createNestedNameSpecifier(Ctx, NS, WithGlobalNsPrefix);
    }
    return nullptr;  // no starting '::', no anonymous
  } else if (const auto *TD = dyn_cast<TagDecl>(DC)) {
    return createNestedNameSpecifier(Ctx, TD, FullyQualify, WithGlobalNsPrefix);
  } else if (const auto *TDD = dyn_cast<TypedefNameDecl>(DC)) {
    return createNestedNameSpecifier(
        Ctx, TDD, FullyQualify, WithGlobalNsPrefix);
  } else if (WithGlobalNsPrefix && DC->isTranslationUnit()) {
    return NestedNameSpecifier::GlobalSpecifier(Ctx);
  }
  return nullptr;  // no starting '::' if |WithGlobalNsPrefix| is false
}

/// Return a fully qualified version of this name specifier.
static NestedNameSpecifier *getFullyQualifiedNestedNameSpecifier(
    const ASTContext &Ctx, NestedNameSpecifier *Scope,
    bool WithGlobalNsPrefix) {
  switch (Scope->getKind()) {
    case NestedNameSpecifier::Global:
    case NestedNameSpecifier::Super:
      // Already fully qualified
      return Scope;
    case NestedNameSpecifier::Namespace:
      return TypeName::createNestedNameSpecifier(
          Ctx, Scope->getAsNamespace(), WithGlobalNsPrefix);
    case NestedNameSpecifier::NamespaceAlias:
      // Namespace aliases are only valid for the duration of the
      // scope where they were introduced, and therefore are often
      // invalid at the end of the TU.  So use the namespace name more
      // likely to be valid at the end of the TU.
      return TypeName::createNestedNameSpecifier(
          Ctx,
          Scope->getAsNamespaceAlias()->getNamespace()->getCanonicalDecl(),
          WithGlobalNsPrefix);
    case NestedNameSpecifier::Identifier:
      // A function or some other construct that makes it un-namable
      // at the end of the TU. Skip the current component of the name,
      // but use the name of it's prefix.
      return getFullyQualifiedNestedNameSpecifier(
          Ctx, Scope->getPrefix(), WithGlobalNsPrefix);
    case NestedNameSpecifier::TypeSpec: {
      const Type *Type = Scope->getAsType();
      // Find decl context.
      const TagDecl *TD = nullptr;
      if (const TagType *TagDeclType = Type->getAs<TagType>()) {
        TD = TagDeclType->getDecl();
      } else {
        TD = Type->getAsCXXRecordDecl();
      }
      if (TD) {
        return TypeName::createNestedNameSpecifier(Ctx, TD,
                                                   true /*FullyQualified*/,
                                                   WithGlobalNsPrefix);
      } else if (const auto *TDD = dyn_cast<TypedefType>(Type)) {
        return TypeName::createNestedNameSpecifier(Ctx, TDD->getDecl(),
                                                   true /*FullyQualified*/,
                                                   WithGlobalNsPrefix);
      }
      return Scope;
    }
  }
  llvm_unreachable("bad NNS kind");
}

/// Create a nested name specifier for the declaring context of
/// the type.
static NestedNameSpecifier *createNestedNameSpecifierForScopeOf(
    const ASTContext &Ctx, const Decl *Decl,
    bool FullyQualified, bool WithGlobalNsPrefix) {
  assert(Decl);

  const DeclContext *DC = Decl->getDeclContext()->getRedeclContext();
  const auto *Outer = dyn_cast<NamedDecl>(DC);
  const auto *OuterNS = dyn_cast<NamespaceDecl>(DC);
  if (Outer && !(OuterNS && OuterNS->isAnonymousNamespace())) {
    if (const auto *CxxDecl = dyn_cast<CXXRecordDecl>(DC)) {
      if (ClassTemplateDecl *ClassTempl =
              CxxDecl->getDescribedClassTemplate()) {
        // We are in the case of a type(def) that was declared in a
        // class template but is *not* type dependent.  In clang, it
        // gets attached to the class template declaration rather than
        // any specific class template instantiation.  This result in
        // 'odd' fully qualified typename:
        //
        //    vector<_Tp,_Alloc>::size_type
        //
        // Make the situation is 'useable' but looking a bit odd by
        // picking a random instance as the declaring context.
        if (ClassTempl->spec_begin() != ClassTempl->spec_end()) {
          Decl = *(ClassTempl->spec_begin());
          Outer = dyn_cast<NamedDecl>(Decl);
          OuterNS = dyn_cast<NamespaceDecl>(Decl);
        }
      }
    }

    if (OuterNS) {
      return createNestedNameSpecifier(Ctx, OuterNS, WithGlobalNsPrefix);
    } else if (const auto *TD = dyn_cast<TagDecl>(Outer)) {
      return createNestedNameSpecifier(
          Ctx, TD, FullyQualified, WithGlobalNsPrefix);
    } else if (isa<TranslationUnitDecl>(Outer)) {
      // Context is the TU. Nothing needs to be done.
      return nullptr;
    } else {
      // Decl's context was neither the TU, a namespace, nor a
      // TagDecl, which means it is a type local to a scope, and not
      // accessible at the end of the TU.
      return nullptr;
    }
  } else if (WithGlobalNsPrefix && DC->isTranslationUnit()) {
    return NestedNameSpecifier::GlobalSpecifier(Ctx);
  }
  return nullptr;
}

/// Create a nested name specifier for the declaring context of
/// the type.
static NestedNameSpecifier *createNestedNameSpecifierForScopeOf(
    const ASTContext &Ctx, const Type *TypePtr,
    bool FullyQualified, bool WithGlobalNsPrefix) {
  if (!TypePtr) return nullptr;

  Decl *Decl = nullptr;
  // There are probably other cases ...
  if (const auto *TDT = dyn_cast<TypedefType>(TypePtr)) {
    Decl = TDT->getDecl();
  } else if (const auto *TagDeclType = dyn_cast<TagType>(TypePtr)) {
    Decl = TagDeclType->getDecl();
  } else if (const auto *TST = dyn_cast<TemplateSpecializationType>(TypePtr)) {
    Decl = TST->getTemplateName().getAsTemplateDecl();
  } else {
    Decl = TypePtr->getAsCXXRecordDecl();
  }

  if (!Decl) return nullptr;

  return createNestedNameSpecifierForScopeOf(
      Ctx, Decl, FullyQualified, WithGlobalNsPrefix);
}

NestedNameSpecifier *createNestedNameSpecifier(const ASTContext &Ctx,
                                               const NamespaceDecl *Namespace,
                                               bool WithGlobalNsPrefix) {
  while (Namespace && Namespace->isInline()) {
    // Ignore inline namespace;
    Namespace = dyn_cast<NamespaceDecl>(Namespace->getDeclContext());
  }
  if (!Namespace) return nullptr;

  bool FullyQualified = true;  // doesn't matter, DeclContexts are namespaces
  return NestedNameSpecifier::Create(
      Ctx,
      createOuterNNS(Ctx, Namespace, FullyQualified, WithGlobalNsPrefix),
      Namespace);
}

NestedNameSpecifier *createNestedNameSpecifier(const ASTContext &Ctx,
                                               const TypeDecl *TD,
                                               bool FullyQualify,
                                               bool WithGlobalNsPrefix) {
  const Type *TypePtr = TD->getTypeForDecl();
  if (isa<const TemplateSpecializationType>(TypePtr) ||
      isa<const RecordType>(TypePtr)) {
    // We are asked to fully qualify and we have a Record Type (which
    // may point to a template specialization) or Template
    // Specialization Type. We need to fully qualify their arguments.

    TypePtr = getFullyQualifiedTemplateType(Ctx, TypePtr, WithGlobalNsPrefix);
  }

  return NestedNameSpecifier::Create(
      Ctx, createOuterNNS(Ctx, TD, FullyQualify, WithGlobalNsPrefix), TypePtr);
}

/// Return the fully qualified type, including fully-qualified
/// versions of any template parameters.
QualType getFullyQualifiedType(QualType QT, const ASTContext &Ctx,
                               bool WithGlobalNsPrefix) {
  // In case of myType* we need to strip the pointer first, fully
  // qualify and attach the pointer once again.
  if (isa<PointerType>(QT.getTypePtr())) {
    // Get the qualifiers.
    Qualifiers Quals = QT.getQualifiers();
    QT = getFullyQualifiedType(QT->getPointeeType(), Ctx, WithGlobalNsPrefix);
    QT = Ctx.getPointerType(QT);
    // Add back the qualifiers.
    QT = Ctx.getQualifiedType(QT, Quals);
    return QT;
  }

  if (auto *MPT = dyn_cast<MemberPointerType>(QT.getTypePtr())) {
    // Get the qualifiers.
    Qualifiers Quals = QT.getQualifiers();
    // Fully qualify the pointee and class types.
    QT = getFullyQualifiedType(QT->getPointeeType(), Ctx, WithGlobalNsPrefix);
    NestedNameSpecifier *Qualifier = getFullyQualifiedNestedNameSpecifier(
        Ctx, MPT->getQualifier(), WithGlobalNsPrefix);
    QT = Ctx.getMemberPointerType(QT, Qualifier,
                                  MPT->getMostRecentCXXRecordDecl());
    // Add back the qualifiers.
    QT = Ctx.getQualifiedType(QT, Quals);
    return QT;
  }

  // In case of myType& we need to strip the reference first, fully
  // qualify and attach the reference once again.
  if (isa<ReferenceType>(QT.getTypePtr())) {
    // Get the qualifiers.
    bool IsLValueRefTy = isa<LValueReferenceType>(QT.getTypePtr());
    Qualifiers Quals = QT.getQualifiers();
    QT = getFullyQualifiedType(QT->getPointeeType(), Ctx, WithGlobalNsPrefix);
    // Add the r- or l-value reference type back to the fully
    // qualified one.
    if (IsLValueRefTy)
      QT = Ctx.getLValueReferenceType(QT);
    else
      QT = Ctx.getRValueReferenceType(QT);
    // Add back the qualifiers.
    QT = Ctx.getQualifiedType(QT, Quals);
    return QT;
  }

  // Handle types with attributes such as `unique_ptr<int> _Nonnull`.
  if (auto *AT = dyn_cast<AttributedType>(QT.getTypePtr())) {
    QualType NewModified =
        getFullyQualifiedType(AT->getModifiedType(), Ctx, WithGlobalNsPrefix);
    QualType NewEquivalent =
        getFullyQualifiedType(AT->getEquivalentType(), Ctx, WithGlobalNsPrefix);
    Qualifiers Qualifiers = QT.getLocalQualifiers();
    return Ctx.getQualifiedType(
        Ctx.getAttributedType(AT->getAttrKind(), NewModified, NewEquivalent),
        Qualifiers);
  }

  // Remove the part of the type related to the type being a template
  // parameter (we won't report it as part of the 'type name' and it
  // is actually make the code below to be more complex (to handle
  // those)
  while (isa<SubstTemplateTypeParmType>(QT.getTypePtr())) {
    // Get the qualifiers.
    Qualifiers Quals = QT.getQualifiers();

    QT = cast<SubstTemplateTypeParmType>(QT.getTypePtr())->desugar();

    // Add back the qualifiers.
    QT = Ctx.getQualifiedType(QT, Quals);
  }

  NestedNameSpecifier *Prefix = nullptr;
  // Local qualifiers are attached to the QualType outside of the
  // elaborated type.  Retrieve them before descending into the
  // elaborated type.
  Qualifiers PrefixQualifiers = QT.getLocalQualifiers();
  QT = QualType(QT.getTypePtr(), 0);
  ElaboratedTypeKeyword Keyword = ElaboratedTypeKeyword::None;
  if (const auto *ETypeInput = dyn_cast<ElaboratedType>(QT.getTypePtr())) {
    QT = ETypeInput->getNamedType();
    assert(!QT.hasLocalQualifiers());
    Keyword = ETypeInput->getKeyword();
  }

  // We don't consider the alias introduced by `using a::X` as a new type.
  // The qualified name is still a::X.
  if (const auto *UT = QT->getAs<UsingType>()) {
    QT = Ctx.getQualifiedType(UT->getUnderlyingType(), PrefixQualifiers);
    return getFullyQualifiedType(QT, Ctx, WithGlobalNsPrefix);
  }

  // Create a nested name specifier if needed.
  Prefix = createNestedNameSpecifierForScopeOf(Ctx, QT.getTypePtr(),
                                               true /*FullyQualified*/,
                                               WithGlobalNsPrefix);

  // In case of template specializations iterate over the arguments and
  // fully qualify them as well.
  if (isa<const TemplateSpecializationType>(QT.getTypePtr()) ||
      isa<const RecordType>(QT.getTypePtr())) {
    // We are asked to fully qualify and we have a Record Type (which
    // may point to a template specialization) or Template
    // Specialization Type. We need to fully qualify their arguments.

    const Type *TypePtr = getFullyQualifiedTemplateType(
        Ctx, QT.getTypePtr(), WithGlobalNsPrefix);
    QT = QualType(TypePtr, 0);
  }
  if (Prefix || Keyword != ElaboratedTypeKeyword::None) {
    QT = Ctx.getElaboratedType(Keyword, Prefix, QT);
  }
  QT = Ctx.getQualifiedType(QT, PrefixQualifiers);
  return QT;
}

std::string getFullyQualifiedName(QualType QT,
                                  const ASTContext &Ctx,
                                  const PrintingPolicy &Policy,
                                  bool WithGlobalNsPrefix) {
  QualType FQQT = getFullyQualifiedType(QT, Ctx, WithGlobalNsPrefix);
  return FQQT.getAsString(Policy);
}

}  // end namespace TypeName
}  // end namespace clang<|MERGE_RESOLUTION|>--- conflicted
+++ resolved
@@ -140,11 +140,7 @@
     if (MightHaveChanged) {
       QualType QT = Ctx.getTemplateSpecializationType(
           TST->getTemplateName(), FQArgs,
-<<<<<<< HEAD
-          /*CanonicalArgs=*/std::nullopt, TST->desugar());
-=======
           /*CanonicalArgs=*/{}, TST->desugar());
->>>>>>> eb0f1dc0
       // getTemplateSpecializationType returns a fully qualified
       // version of the specialization itself, so no need to qualify
       // it.
@@ -176,12 +172,7 @@
         TemplateName TN(TSTDecl->getSpecializedTemplate());
         QualType QT = Ctx.getTemplateSpecializationType(
             TN, FQArgs,
-<<<<<<< HEAD
-            /*CanonicalArgs=*/std::nullopt,
-            TSTRecord->getCanonicalTypeInternal());
-=======
             /*CanonicalArgs=*/{}, TSTRecord->getCanonicalTypeInternal());
->>>>>>> eb0f1dc0
         // getTemplateSpecializationType returns a fully qualified
         // version of the specialization itself, so no need to qualify
         // it.
