--- conflicted
+++ resolved
@@ -71,25 +71,6 @@
   mlir::Value
   VisitSubstNonTypeTemplateParmExpr(SubstNonTypeTemplateParmExpr *e);
 
-<<<<<<< HEAD
-  mlir::Value VisitPrePostIncDec(const UnaryOperator *e, bool isInc,
-                                 bool isPre);
-
-  mlir::Value VisitUnaryPostDec(const UnaryOperator *e) {
-    return VisitPrePostIncDec(e, false, false);
-  }
-
-  mlir::Value VisitUnaryPostInc(const UnaryOperator *e) {
-    return VisitPrePostIncDec(e, true, false);
-  }
-
-  mlir::Value VisitUnaryPreDec(const UnaryOperator *e) {
-    return VisitPrePostIncDec(e, false, true);
-  }
-
-  mlir::Value VisitUnaryPreInc(const UnaryOperator *e) {
-    return VisitPrePostIncDec(e, true, true);
-=======
   mlir::Value VisitPrePostIncDec(const UnaryOperator *e, cir::UnaryOpKind op,
                                  bool isPre);
 
@@ -107,7 +88,6 @@
 
   mlir::Value VisitUnaryPreInc(const UnaryOperator *e) {
     return VisitPrePostIncDec(e, cir::UnaryOpKind::Inc, true);
->>>>>>> e38f98f5
   }
 
   mlir::Value VisitUnaryDeref(const Expr *e);
@@ -528,16 +508,10 @@
 }
 
 mlir::Value ComplexExprEmitter::VisitPrePostIncDec(const UnaryOperator *e,
-<<<<<<< HEAD
-                                                   bool isInc, bool isPre) {
-  LValue lv = cgf.emitLValue(e->getSubExpr());
-  return cgf.emitComplexPrePostIncDec(e, lv, isInc, isPre);
-=======
                                                    cir::UnaryOpKind op,
                                                    bool isPre) {
   LValue lv = cgf.emitLValue(e->getSubExpr());
   return cgf.emitComplexPrePostIncDec(e, lv, op, isPre);
->>>>>>> e38f98f5
 }
 
 mlir::Value ComplexExprEmitter::VisitUnaryDeref(const Expr *e) {
@@ -629,14 +603,6 @@
 }
 
 mlir::Value CIRGenFunction::emitComplexPrePostIncDec(const UnaryOperator *e,
-<<<<<<< HEAD
-                                                     LValue lv, bool isInc,
-                                                     bool isPre) {
-  mlir::Value inVal = emitLoadOfComplex(lv, e->getExprLoc());
-  mlir::Location loc = getLoc(e->getExprLoc());
-  auto opKind = isInc ? cir::UnaryOpKind::Inc : cir::UnaryOpKind::Dec;
-  mlir::Value incVal = builder.createUnaryOp(loc, opKind, inVal);
-=======
                                                      LValue lv,
                                                      cir::UnaryOpKind op,
                                                      bool isPre) {
@@ -646,7 +612,6 @@
   mlir::Value inVal = emitLoadOfComplex(lv, e->getExprLoc());
   mlir::Location loc = getLoc(e->getExprLoc());
   mlir::Value incVal = builder.createUnaryOp(loc, op, inVal);
->>>>>>> e38f98f5
 
   // Store the updated result through the lvalue.
   emitStoreOfComplex(loc, incVal, lv, /*isInit=*/false);
@@ -659,8 +624,6 @@
   return isPre ? incVal : inVal;
 }
 
-<<<<<<< HEAD
-=======
 void CIRGenFunction::emitComplexExprIntoLValue(const Expr *e, LValue dest,
                                                bool isInit) {
   assert(e && getComplexType(e->getType()) &&
@@ -670,7 +633,6 @@
   emitter.emitStoreOfComplex(getLoc(e->getExprLoc()), value, dest, isInit);
 }
 
->>>>>>> e38f98f5
 mlir::Value CIRGenFunction::emitLoadOfComplex(LValue src, SourceLocation loc) {
   return ComplexExprEmitter(*this).emitLoadOfLValue(src, loc);
 }
