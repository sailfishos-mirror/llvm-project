--- conflicted
+++ resolved
@@ -3,10 +3,7 @@
   CIRDialect.cpp
   CIRMemorySlot.cpp
   CIRTypes.cpp
-<<<<<<< HEAD
-=======
   CIRDataLayout.cpp
->>>>>>> 4084ffcf
 
   DEPENDS
   MLIRCIROpsIncGen
