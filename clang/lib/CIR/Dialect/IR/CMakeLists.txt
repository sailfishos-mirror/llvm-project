add_clang_library(MLIRCIR
  CIRAttrs.cpp
  CIRDialect.cpp
  CIRMemorySlot.cpp
  CIRTypes.cpp
<<<<<<< HEAD
=======
  CIRDataLayout.cpp
>>>>>>> eb0f1dc0

  DEPENDS
  MLIRCIROpsIncGen
  MLIRCIRTypeConstraintsIncGen
  MLIRCIREnumsGen
  MLIRCIROpInterfacesIncGen
  MLIRCIRLoopOpInterfaceIncGen

  LINK_LIBS PUBLIC
  MLIRIR
  MLIRCIRInterfaces
  MLIRDLTIDialect
  MLIRDataLayoutInterfaces
  MLIRFuncDialect
  MLIRLoopLikeInterface
  MLIRCIRInterfaces
  clangAST
  )<|MERGE_RESOLUTION|>--- conflicted
+++ resolved
@@ -3,10 +3,7 @@
   CIRDialect.cpp
   CIRMemorySlot.cpp
   CIRTypes.cpp
-<<<<<<< HEAD
-=======
   CIRDataLayout.cpp
->>>>>>> eb0f1dc0
 
   DEPENDS
   MLIRCIROpsIncGen
