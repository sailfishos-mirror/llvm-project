//===- LifetimeSafety.cpp - C++ Lifetime Safety Analysis -*--------- C++-*-===//
//
// Part of the LLVM Project, under the Apache License v2.0 with LLVM Exceptions.
// See https://llvm.org/LICENSE.txt for license information.
// SPDX-License-Identifier: Apache-2.0 WITH LLVM-exception
//
//===----------------------------------------------------------------------===//
#include "clang/Analysis/Analyses/LifetimeSafety.h"
#include "clang/AST/Decl.h"
#include "clang/AST/Expr.h"
#include "clang/AST/StmtVisitor.h"
#include "clang/AST/Type.h"
#include "clang/Analysis/Analyses/PostOrderCFGView.h"
#include "clang/Analysis/AnalysisDeclContext.h"
#include "clang/Analysis/CFG.h"
#include "clang/Analysis/FlowSensitive/DataflowWorklist.h"
#include "llvm/ADT/FoldingSet.h"
#include "llvm/ADT/ImmutableMap.h"
#include "llvm/ADT/ImmutableSet.h"
#include "llvm/ADT/PointerUnion.h"
#include "llvm/ADT/SmallBitVector.h"
#include "llvm/ADT/SmallVector.h"
#include "llvm/Support/Debug.h"
#include "llvm/Support/TimeProfiler.h"
#include <cstdint>
#include <memory>

namespace clang::lifetimes {
namespace internal {

/// Represents the storage location being borrowed, e.g., a specific stack
/// variable.
/// TODO: Model access paths of other types, e.g., s.field, heap and globals.
struct AccessPath {
  const clang::ValueDecl *D;

  AccessPath(const clang::ValueDecl *D) : D(D) {}
};

/// Information about a single borrow, or "Loan". A loan is created when a
/// reference or pointer is created.
struct Loan {
  /// TODO: Represent opaque loans.
  /// TODO: Represent nullptr: loans to no path. Accessing it UB! Currently it
  /// is represented as empty LoanSet
  LoanID ID;
  AccessPath Path;
  SourceLocation IssueLoc;

  Loan(LoanID id, AccessPath path, SourceLocation loc)
      : ID(id), Path(path), IssueLoc(loc) {}
};

/// An Origin is a symbolic identifier that represents the set of possible
/// loans a pointer-like object could hold at any given time.
/// TODO: Enhance the origin model to handle complex types, pointer
/// indirection and reborrowing. The plan is to move from a single origin per
/// variable/expression to a "list of origins" governed by the Type.
/// For example, the type 'int**' would have two origins.
/// See discussion:
/// https://github.com/llvm/llvm-project/pull/142313/commits/0cd187b01e61b200d92ca0b640789c1586075142#r2137644238
struct Origin {
  OriginID ID;
  /// A pointer to the AST node that this origin represents. This union
  /// distinguishes between origins from declarations (variables or parameters)
  /// and origins from expressions.
  llvm::PointerUnion<const clang::ValueDecl *, const clang::Expr *> Ptr;

  Origin(OriginID ID, const clang::ValueDecl *D) : ID(ID), Ptr(D) {}
  Origin(OriginID ID, const clang::Expr *E) : ID(ID), Ptr(E) {}

  const clang::ValueDecl *getDecl() const {
    return Ptr.dyn_cast<const clang::ValueDecl *>();
  }
  const clang::Expr *getExpr() const {
    return Ptr.dyn_cast<const clang::Expr *>();
  }
};

/// Manages the creation, storage and retrieval of loans.
class LoanManager {
public:
  LoanManager() = default;

  Loan &addLoan(AccessPath Path, SourceLocation Loc) {
    AllLoans.emplace_back(getNextLoanID(), Path, Loc);
    return AllLoans.back();
  }

  const Loan &getLoan(LoanID ID) const {
    assert(ID.Value < AllLoans.size());
    return AllLoans[ID.Value];
  }
  llvm::ArrayRef<Loan> getLoans() const { return AllLoans; }

private:
  LoanID getNextLoanID() { return NextLoanID++; }

  LoanID NextLoanID{0};
  /// TODO(opt): Profile and evaluate the usefullness of small buffer
  /// optimisation.
  llvm::SmallVector<Loan> AllLoans;
};

/// Manages the creation, storage, and retrieval of origins for pointer-like
/// variables and expressions.
class OriginManager {
public:
  OriginManager() = default;

  Origin &addOrigin(OriginID ID, const clang::ValueDecl &D) {
    AllOrigins.emplace_back(ID, &D);
    return AllOrigins.back();
  }
  Origin &addOrigin(OriginID ID, const clang::Expr &E) {
    AllOrigins.emplace_back(ID, &E);
    return AllOrigins.back();
  }

  OriginID get(const Expr &E) {
    // Origin of DeclRefExpr is that of the declaration it refers to.
    if (const auto *DRE = dyn_cast<DeclRefExpr>(&E))
      return get(*DRE->getDecl());
    auto It = ExprToOriginID.find(&E);
    // TODO: This should be an assert(It != ExprToOriginID.end()). The current
    // implementation falls back to getOrCreate to avoid crashing on
    // yet-unhandled pointer expressions, creating an empty origin for them.
    if (It == ExprToOriginID.end())
      return getOrCreate(E);

    return It->second;
  }

  OriginID get(const ValueDecl &D) {
    auto It = DeclToOriginID.find(&D);
    // TODO: This should be an assert(It != DeclToOriginID.end()). The current
    // implementation falls back to getOrCreate to avoid crashing on
    // yet-unhandled pointer expressions, creating an empty origin for them.
    if (It == DeclToOriginID.end())
      return getOrCreate(D);

    return It->second;
  }

  OriginID getOrCreate(const Expr &E) {
    auto It = ExprToOriginID.find(&E);
    if (It != ExprToOriginID.end())
      return It->second;

    if (const auto *DRE = dyn_cast<DeclRefExpr>(&E)) {
      // Origin of DeclRefExpr is that of the declaration it refers to.
      return getOrCreate(*DRE->getDecl());
    }
    OriginID NewID = getNextOriginID();
    addOrigin(NewID, E);
    ExprToOriginID[&E] = NewID;
    return NewID;
  }

  const Origin &getOrigin(OriginID ID) const {
    assert(ID.Value < AllOrigins.size());
    return AllOrigins[ID.Value];
  }

  llvm::ArrayRef<Origin> getOrigins() const { return AllOrigins; }

  OriginID getOrCreate(const ValueDecl &D) {
    auto It = DeclToOriginID.find(&D);
    if (It != DeclToOriginID.end())
      return It->second;
    OriginID NewID = getNextOriginID();
    addOrigin(NewID, D);
    DeclToOriginID[&D] = NewID;
    return NewID;
  }

private:
  OriginID getNextOriginID() { return NextOriginID++; }

  OriginID NextOriginID{0};
  /// TODO(opt): Profile and evaluate the usefullness of small buffer
  /// optimisation.
  llvm::SmallVector<Origin> AllOrigins;
  llvm::DenseMap<const clang::ValueDecl *, OriginID> DeclToOriginID;
  llvm::DenseMap<const clang::Expr *, OriginID> ExprToOriginID;
};

/// An abstract base class for a single, atomic lifetime-relevant event.
class Fact {

public:
  enum class Kind : uint8_t {
    /// A new loan is issued from a borrow expression (e.g., &x).
    Issue,
    /// A loan expires as its underlying storage is freed (e.g., variable goes
    /// out of scope).
    Expire,
    /// An origin is propagated from a source to a destination (e.g., p = q).
    AssignOrigin,
    /// An origin escapes the function by flowing into the return value.
    ReturnOfOrigin,
    /// A marker for a specific point in the code, for testing.
    TestPoint,
  };

private:
  Kind K;

protected:
  Fact(Kind K) : K(K) {}

public:
  virtual ~Fact() = default;
  Kind getKind() const { return K; }

  template <typename T> const T *getAs() const {
    if (T::classof(this))
      return static_cast<const T *>(this);
    return nullptr;
  }

  virtual void dump(llvm::raw_ostream &OS) const {
    OS << "Fact (Kind: " << static_cast<int>(K) << ")\n";
  }
};

class IssueFact : public Fact {
  LoanID LID;
  OriginID OID;

public:
  static bool classof(const Fact *F) { return F->getKind() == Kind::Issue; }

  IssueFact(LoanID LID, OriginID OID) : Fact(Kind::Issue), LID(LID), OID(OID) {}
  LoanID getLoanID() const { return LID; }
  OriginID getOriginID() const { return OID; }
  void dump(llvm::raw_ostream &OS) const override {
    OS << "Issue (LoanID: " << getLoanID() << ", OriginID: " << getOriginID()
       << ")\n";
  }
};

class ExpireFact : public Fact {
  LoanID LID;

public:
  static bool classof(const Fact *F) { return F->getKind() == Kind::Expire; }

  ExpireFact(LoanID LID) : Fact(Kind::Expire), LID(LID) {}
  LoanID getLoanID() const { return LID; }
  void dump(llvm::raw_ostream &OS) const override {
    OS << "Expire (LoanID: " << getLoanID() << ")\n";
  }
};

class AssignOriginFact : public Fact {
  OriginID OIDDest;
  OriginID OIDSrc;

public:
  static bool classof(const Fact *F) {
    return F->getKind() == Kind::AssignOrigin;
  }

  AssignOriginFact(OriginID OIDDest, OriginID OIDSrc)
      : Fact(Kind::AssignOrigin), OIDDest(OIDDest), OIDSrc(OIDSrc) {}
  OriginID getDestOriginID() const { return OIDDest; }
  OriginID getSrcOriginID() const { return OIDSrc; }
  void dump(llvm::raw_ostream &OS) const override {
    OS << "AssignOrigin (DestID: " << getDestOriginID()
       << ", SrcID: " << getSrcOriginID() << ")\n";
  }
};

class ReturnOfOriginFact : public Fact {
  OriginID OID;

public:
  static bool classof(const Fact *F) {
    return F->getKind() == Kind::ReturnOfOrigin;
  }

  ReturnOfOriginFact(OriginID OID) : Fact(Kind::ReturnOfOrigin), OID(OID) {}
  OriginID getReturnedOriginID() const { return OID; }
  void dump(llvm::raw_ostream &OS) const override {
    OS << "ReturnOfOrigin (OriginID: " << getReturnedOriginID() << ")\n";
  }
};

/// A dummy-fact used to mark a specific point in the code for testing.
/// It is generated by recognizing a `void("__lifetime_test_point_...")` cast.
class TestPointFact : public Fact {
  StringRef Annotation;

public:
  static bool classof(const Fact *F) { return F->getKind() == Kind::TestPoint; }

  explicit TestPointFact(StringRef Annotation)
      : Fact(Kind::TestPoint), Annotation(Annotation) {}

  StringRef getAnnotation() const { return Annotation; }

  void dump(llvm::raw_ostream &OS) const override {
    OS << "TestPoint (Annotation: \"" << getAnnotation() << "\")\n";
  }
};

class FactManager {
public:
  llvm::ArrayRef<const Fact *> getFacts(const CFGBlock *B) const {
    auto It = BlockToFactsMap.find(B);
    if (It != BlockToFactsMap.end())
      return It->second;
    return {};
  }

  void addBlockFacts(const CFGBlock *B, llvm::ArrayRef<Fact *> NewFacts) {
    if (!NewFacts.empty())
      BlockToFactsMap[B].assign(NewFacts.begin(), NewFacts.end());
  }

  template <typename FactType, typename... Args>
  FactType *createFact(Args &&...args) {
    void *Mem = FactAllocator.Allocate<FactType>();
    return new (Mem) FactType(std::forward<Args>(args)...);
  }

  void dump(const CFG &Cfg, AnalysisDeclContext &AC) const {
    llvm::dbgs() << "==========================================\n";
    llvm::dbgs() << "       Lifetime Analysis Facts:\n";
    llvm::dbgs() << "==========================================\n";
    if (const Decl *D = AC.getDecl())
      if (const auto *ND = dyn_cast<NamedDecl>(D))
        llvm::dbgs() << "Function: " << ND->getQualifiedNameAsString() << "\n";
    // Print blocks in the order as they appear in code for a stable ordering.
    for (const CFGBlock *B : *AC.getAnalysis<PostOrderCFGView>()) {
      llvm::dbgs() << "  Block B" << B->getBlockID() << ":\n";
      auto It = BlockToFactsMap.find(B);
      if (It != BlockToFactsMap.end()) {
        for (const Fact *F : It->second) {
          llvm::dbgs() << "    ";
          F->dump(llvm::dbgs());
        }
      }
      llvm::dbgs() << "  End of Block\n";
    }
  }

  LoanManager &getLoanMgr() { return LoanMgr; }
  OriginManager &getOriginMgr() { return OriginMgr; }

private:
  LoanManager LoanMgr;
  OriginManager OriginMgr;
  llvm::DenseMap<const clang::CFGBlock *, llvm::SmallVector<const Fact *>>
      BlockToFactsMap;
  llvm::BumpPtrAllocator FactAllocator;
};

class FactGenerator : public ConstStmtVisitor<FactGenerator> {
  using Base = ConstStmtVisitor<FactGenerator>;

public:
  FactGenerator(FactManager &FactMgr, AnalysisDeclContext &AC)
      : FactMgr(FactMgr), AC(AC) {}

  void run() {
    llvm::TimeTraceScope TimeProfile("FactGenerator");
    // Iterate through the CFG blocks in reverse post-order to ensure that
    // initializations and destructions are processed in the correct sequence.
    for (const CFGBlock *Block : *AC.getAnalysis<PostOrderCFGView>()) {
      CurrentBlockFacts.clear();
      for (unsigned I = 0; I < Block->size(); ++I) {
        const CFGElement &Element = Block->Elements[I];
        if (std::optional<CFGStmt> CS = Element.getAs<CFGStmt>())
          Visit(CS->getStmt());
        else if (std::optional<CFGAutomaticObjDtor> DtorOpt =
                     Element.getAs<CFGAutomaticObjDtor>())
          handleDestructor(*DtorOpt);
      }
      FactMgr.addBlockFacts(Block, CurrentBlockFacts);
    }
  }

  void VisitDeclStmt(const DeclStmt *DS) {
    for (const Decl *D : DS->decls())
      if (const auto *VD = dyn_cast<VarDecl>(D))
        if (hasOrigin(VD->getType()))
          if (const Expr *InitExpr = VD->getInit())
            addAssignOriginFact(*VD, *InitExpr);
  }

  void VisitCXXNullPtrLiteralExpr(const CXXNullPtrLiteralExpr *N) {
    /// TODO: Handle nullptr expr as a special 'null' loan. Uninitialized
    /// pointers can use the same type of loan.
    FactMgr.getOriginMgr().getOrCreate(*N);
  }

  void VisitImplicitCastExpr(const ImplicitCastExpr *ICE) {
    if (!hasOrigin(ICE->getType()))
      return;
    Visit(ICE->getSubExpr());
    // An ImplicitCastExpr node itself gets an origin, which flows from the
    // origin of its sub-expression (after stripping its own parens/casts).
    // TODO: Consider if this is actually useful in practice. Alternatively, we
    // could directly use the sub-expression's OriginID instead of creating a
    // new one.
    addAssignOriginFact(*ICE, *ICE->getSubExpr());
  }

  void VisitUnaryOperator(const UnaryOperator *UO) {
    if (UO->getOpcode() == UO_AddrOf) {
      const Expr *SubExpr = UO->getSubExpr();
      if (const auto *DRE = dyn_cast<DeclRefExpr>(SubExpr)) {
        if (const auto *VD = dyn_cast<VarDecl>(DRE->getDecl())) {
          // Check if it's a local variable.
          if (VD->hasLocalStorage()) {
            OriginID OID = FactMgr.getOriginMgr().getOrCreate(*UO);
            AccessPath AddrOfLocalVarPath(VD);
            const Loan &L = FactMgr.getLoanMgr().addLoan(AddrOfLocalVarPath,
                                                         UO->getOperatorLoc());
            CurrentBlockFacts.push_back(
                FactMgr.createFact<IssueFact>(L.ID, OID));
          }
        }
      }
    }
  }

  void VisitReturnStmt(const ReturnStmt *RS) {
    if (const Expr *RetExpr = RS->getRetValue()) {
      if (hasOrigin(RetExpr->getType())) {
        OriginID OID = FactMgr.getOriginMgr().getOrCreate(*RetExpr);
        CurrentBlockFacts.push_back(
            FactMgr.createFact<ReturnOfOriginFact>(OID));
      }
    }
  }

  void VisitBinaryOperator(const BinaryOperator *BO) {
    if (BO->isAssignmentOp()) {
      const Expr *LHSExpr = BO->getLHS();
      const Expr *RHSExpr = BO->getRHS();

      // We are interested in assignments like `ptr1 = ptr2` or `ptr = &var`
      // LHS must be a pointer/reference type that can be an origin.
      // RHS must also represent an origin (either another pointer/ref or an
      // address-of).
      if (const auto *DRE_LHS = dyn_cast<DeclRefExpr>(LHSExpr))
        if (const auto *VD_LHS =
                dyn_cast<ValueDecl>(DRE_LHS->getDecl()->getCanonicalDecl());
            VD_LHS && hasOrigin(VD_LHS->getType()))
          addAssignOriginFact(*VD_LHS, *RHSExpr);
    }
  }

  void VisitCXXFunctionalCastExpr(const CXXFunctionalCastExpr *FCE) {
    // Check if this is a test point marker. If so, we are done with this
    // expression.
    if (VisitTestPoint(FCE))
      return;
    // Visit as normal otherwise.
    Base::VisitCXXFunctionalCastExpr(FCE);
  }

private:
  // Check if a type has an origin.
  bool hasOrigin(QualType QT) { return QT->isPointerOrReferenceType(); }

  template <typename Destination, typename Source>
  void addAssignOriginFact(const Destination &D, const Source &S) {
    OriginID DestOID = FactMgr.getOriginMgr().getOrCreate(D);
    OriginID SrcOID = FactMgr.getOriginMgr().get(S);
    CurrentBlockFacts.push_back(
        FactMgr.createFact<AssignOriginFact>(DestOID, SrcOID));
  }

  void handleDestructor(const CFGAutomaticObjDtor &DtorOpt) {
    /// TODO: Also handle trivial destructors (e.g., for `int`
    /// variables) which will never have a CFGAutomaticObjDtor node.
    /// TODO: Handle loans to temporaries.
    /// TODO: Consider using clang::CFG::BuildOptions::AddLifetime to reuse the
    /// lifetime ends.
    const VarDecl *DestructedVD = DtorOpt.getVarDecl();
    if (!DestructedVD)
      return;
    // Iterate through all loans to see if any expire.
    /// TODO(opt): Do better than a linear search to find loans associated with
    /// 'DestructedVD'.
    for (const Loan &L : FactMgr.getLoanMgr().getLoans()) {
      const AccessPath &LoanPath = L.Path;
      // Check if the loan is for a stack variable and if that variable
      // is the one being destructed.
      if (LoanPath.D == DestructedVD)
        CurrentBlockFacts.push_back(FactMgr.createFact<ExpireFact>(L.ID));
    }
  }

  /// Checks if the expression is a `void("__lifetime_test_point_...")` cast.
  /// If so, creates a `TestPointFact` and returns true.
  bool VisitTestPoint(const CXXFunctionalCastExpr *FCE) {
    if (!FCE->getType()->isVoidType())
      return false;

    const auto *SubExpr = FCE->getSubExpr()->IgnoreParenImpCasts();
    if (const auto *SL = dyn_cast<StringLiteral>(SubExpr)) {
      llvm::StringRef LiteralValue = SL->getString();
      const std::string Prefix = "__lifetime_test_point_";

      if (LiteralValue.starts_with(Prefix)) {
        StringRef Annotation = LiteralValue.drop_front(Prefix.length());
        CurrentBlockFacts.push_back(
            FactMgr.createFact<TestPointFact>(Annotation));
        return true;
      }
    }
    return false;
  }

  FactManager &FactMgr;
  AnalysisDeclContext &AC;
  llvm::SmallVector<Fact *> CurrentBlockFacts;
};

// ========================================================================= //
//                         Generic Dataflow Analysis
// ========================================================================= //

enum class Direction { Forward, Backward };

<<<<<<< HEAD
=======
/// A `ProgramPoint` identifies a location in the CFG by pointing to a specific
/// `Fact`. identified by a lifetime-related event (`Fact`).
///
/// A `ProgramPoint` has "after" semantics: it represents the location
/// immediately after its corresponding `Fact`.
using ProgramPoint = const Fact *;

>>>>>>> e38f98f5
/// A generic, policy-based driver for dataflow analyses. It combines
/// the dataflow runner and the transferer logic into a single class hierarchy.
///
/// The derived class is expected to provide:
/// - A `Lattice` type.
/// - `StringRef getAnalysisName() const`
/// - `Lattice getInitialState();` The initial state of the analysis.
/// - `Lattice join(Lattice, Lattice);` Merges states from multiple CFG paths.
/// - `Lattice transfer(Lattice, const FactType&);` Defines how a single
///   lifetime-relevant `Fact` transforms the lattice state. Only overloads
///   for facts relevant to the analysis need to be implemented.
///
/// \tparam Derived The CRTP derived class that implements the specific
/// analysis.
/// \tparam LatticeType The dataflow lattice used by the analysis.
/// \tparam Dir The direction of the analysis (Forward or Backward).
/// TODO: Maybe use the dataflow framework! The framework might need changes
/// to support the current comparison done at block-entry.
template <typename Derived, typename LatticeType, Direction Dir>
class DataflowAnalysis {
public:
  using Lattice = LatticeType;
<<<<<<< HEAD
  using Base = DataflowAnalysis<Derived, LatticeType, Dir>;
=======
  using Base = DataflowAnalysis<Derived, Lattice, Dir>;
>>>>>>> e38f98f5

private:
  const CFG &Cfg;
  AnalysisDeclContext &AC;

<<<<<<< HEAD
  llvm::DenseMap<const CFGBlock *, Lattice> InStates;
  llvm::DenseMap<const CFGBlock *, Lattice> OutStates;
=======
  /// The dataflow state before a basic block is processed.
  llvm::DenseMap<const CFGBlock *, Lattice> InStates;
  /// The dataflow state after a basic block is processed.
  llvm::DenseMap<const CFGBlock *, Lattice> OutStates;
  /// The dataflow state at a Program Point.
  /// In a forward analysis, this is the state after the Fact at that point has
  /// been applied, while in a backward analysis, it is the state before.
  llvm::DenseMap<ProgramPoint, Lattice> PerPointStates;
>>>>>>> e38f98f5

  static constexpr bool isForward() { return Dir == Direction::Forward; }

protected:
  FactManager &AllFacts;

  explicit DataflowAnalysis(const CFG &C, AnalysisDeclContext &AC,
                            FactManager &F)
      : Cfg(C), AC(AC), AllFacts(F) {}

public:
  void run() {
    Derived &D = static_cast<Derived &>(*this);
    llvm::TimeTraceScope Time(D.getAnalysisName());

    using Worklist =
        std::conditional_t<Dir == Direction::Forward, ForwardDataflowWorklist,
                           BackwardDataflowWorklist>;
    Worklist W(Cfg, AC);

    const CFGBlock *Start = isForward() ? &Cfg.getEntry() : &Cfg.getExit();
    InStates[Start] = D.getInitialState();
    W.enqueueBlock(Start);

    llvm::SmallBitVector Visited(Cfg.getNumBlockIDs() + 1);

    while (const CFGBlock *B = W.dequeue()) {
      Lattice StateIn = getInState(B);
      Lattice StateOut = transferBlock(B, StateIn);
      OutStates[B] = StateOut;
      Visited.set(B->getBlockID());
      for (const CFGBlock *AdjacentB : isForward() ? B->succs() : B->preds()) {
        Lattice OldInState = getInState(AdjacentB);
        Lattice NewInState = D.join(OldInState, StateOut);
        // Enqueue the adjacent block if its in-state has changed or if we have
        // never visited it.
        if (!Visited.test(AdjacentB->getBlockID()) ||
            NewInState != OldInState) {
          InStates[AdjacentB] = NewInState;
          W.enqueueBlock(AdjacentB);
        }
      }
    }
  }

<<<<<<< HEAD
=======
  Lattice getState(ProgramPoint P) const { return PerPointStates.lookup(P); }

>>>>>>> e38f98f5
  Lattice getInState(const CFGBlock *B) const { return InStates.lookup(B); }

  Lattice getOutState(const CFGBlock *B) const { return OutStates.lookup(B); }

  void dump() const {
    const Derived *D = static_cast<const Derived *>(this);
    llvm::dbgs() << "==========================================\n";
    llvm::dbgs() << D->getAnalysisName() << " results:\n";
    llvm::dbgs() << "==========================================\n";
    const CFGBlock &B = isForward() ? Cfg.getExit() : Cfg.getEntry();
    getOutState(&B).dump(llvm::dbgs());
  }

<<<<<<< HEAD
  /// Computes the state at one end of a block by applying all its facts
  /// sequentially to a given state from the other end.
  /// TODO: We might need to store intermediate states per-fact in the block for
  /// later analysis.
  Lattice transferBlock(const CFGBlock *Block, Lattice State) {
    auto Facts = AllFacts.getFacts(Block);
    if constexpr (isForward())
      for (const Fact *F : Facts)
        State = transferFact(State, F);
    else
      for (const Fact *F : llvm::reverse(Facts))
        State = transferFact(State, F);
=======
private:
  /// Computes the state at one end of a block by applying all its facts
  /// sequentially to a given state from the other end.
  Lattice transferBlock(const CFGBlock *Block, Lattice State) {
    auto Facts = AllFacts.getFacts(Block);
    if constexpr (isForward()) {
      for (const Fact *F : Facts) {
        State = transferFact(State, F);
        PerPointStates[F] = State;
      }
    } else {
      for (const Fact *F : llvm::reverse(Facts)) {
        // In backward analysis, capture the state before applying the fact.
        PerPointStates[F] = State;
        State = transferFact(State, F);
      }
    }
>>>>>>> e38f98f5
    return State;
  }

  Lattice transferFact(Lattice In, const Fact *F) {
    assert(F);
    Derived *D = static_cast<Derived *>(this);
    switch (F->getKind()) {
    case Fact::Kind::Issue:
      return D->transfer(In, *F->getAs<IssueFact>());
    case Fact::Kind::Expire:
      return D->transfer(In, *F->getAs<ExpireFact>());
    case Fact::Kind::AssignOrigin:
      return D->transfer(In, *F->getAs<AssignOriginFact>());
    case Fact::Kind::ReturnOfOrigin:
      return D->transfer(In, *F->getAs<ReturnOfOriginFact>());
<<<<<<< HEAD
=======
    case Fact::Kind::TestPoint:
      return D->transfer(In, *F->getAs<TestPointFact>());
>>>>>>> e38f98f5
    }
    llvm_unreachable("Unknown fact kind");
  }

public:
  Lattice transfer(Lattice In, const IssueFact &) { return In; }
  Lattice transfer(Lattice In, const ExpireFact &) { return In; }
  Lattice transfer(Lattice In, const AssignOriginFact &) { return In; }
  Lattice transfer(Lattice In, const ReturnOfOriginFact &) { return In; }
<<<<<<< HEAD
=======
  Lattice transfer(Lattice In, const TestPointFact &) { return In; }
>>>>>>> e38f98f5
};

namespace utils {

/// Computes the union of two ImmutableSets.
template <typename T>
<<<<<<< HEAD
llvm::ImmutableSet<T> join(llvm::ImmutableSet<T> A, llvm::ImmutableSet<T> B,
                           typename llvm::ImmutableSet<T>::Factory &F) {
=======
static llvm::ImmutableSet<T> join(llvm::ImmutableSet<T> A,
                                  llvm::ImmutableSet<T> B,
                                  typename llvm::ImmutableSet<T>::Factory &F) {
>>>>>>> e38f98f5
  if (A.getHeight() < B.getHeight())
    std::swap(A, B);
  for (const T &E : B)
    A = F.add(A, E);
  return A;
}

/// Computes the key-wise union of two ImmutableMaps.
// TODO(opt): This key-wise join is a performance bottleneck. A more
// efficient merge could be implemented using a Patricia Trie or HAMT
// instead of the current AVL-tree-based ImmutableMap.
template <typename K, typename V, typename Joiner>
<<<<<<< HEAD
llvm::ImmutableMap<K, V>
=======
static llvm::ImmutableMap<K, V>
>>>>>>> e38f98f5
join(llvm::ImmutableMap<K, V> A, llvm::ImmutableMap<K, V> B,
     typename llvm::ImmutableMap<K, V>::Factory &F, Joiner joinValues) {
  if (A.getHeight() < B.getHeight())
    std::swap(A, B);

  // For each element in B, join it with the corresponding element in A
  // (or with an empty value if it doesn't exist in A).
  for (const auto &Entry : B) {
    const K &Key = Entry.first;
    const V &ValB = Entry.second;
    if (const V *ValA = A.lookup(Key))
      A = F.add(A, Key, joinValues(*ValA, ValB));
    else
      A = F.add(A, Key, ValB);
  }
  return A;
}
} // namespace utils

// ========================================================================= //
//                          Loan Propagation Analysis
// ========================================================================= //

using OriginLoanMap = llvm::ImmutableMap<OriginID, LoanSet>;

/// An object to hold the factories for immutable collections, ensuring
/// that all created states share the same underlying memory management.
struct LifetimeFactory {
  OriginLoanMap::Factory OriginMapFactory;
  LoanSet::Factory LoanSetFactory;

  /// Creates a singleton set containing only the given loan ID.
  LoanSet createLoanSet(LoanID LID) {
    return LoanSetFactory.add(LoanSetFactory.getEmptySet(), LID);
  }
};

/// Represents the dataflow lattice for loan propagation.
///
/// This lattice tracks which loans each origin may hold at a given program
/// point.The lattice has a finite height: An origin's loan set is bounded by
/// the total number of loans in the function.
/// TODO(opt): To reduce the lattice size, propagate origins of declarations,
/// not expressions, because expressions are not visible across blocks.
struct LoanPropagationLattice {
  /// The map from an origin to the set of loans it contains.
  OriginLoanMap Origins = OriginLoanMap(nullptr);

  explicit LoanPropagationLattice(const OriginLoanMap &S) : Origins(S) {}
  LoanPropagationLattice() = default;

  bool operator==(const LoanPropagationLattice &Other) const {
    return Origins == Other.Origins;
  }
  bool operator!=(const LoanPropagationLattice &Other) const {
    return !(*this == Other);
  }

  void dump(llvm::raw_ostream &OS) const {
    OS << "LoanPropagationLattice State:\n";
    if (Origins.isEmpty())
      OS << "  <empty>\n";
    for (const auto &Entry : Origins) {
      if (Entry.second.isEmpty())
        OS << "  Origin " << Entry.first << " contains no loans\n";
      for (const LoanID &LID : Entry.second)
        OS << "  Origin " << Entry.first << " contains Loan " << LID << "\n";
    }
  }
};

/// The analysis that tracks which loans belong to which origins.
class LoanPropagationAnalysis
    : public DataflowAnalysis<LoanPropagationAnalysis, LoanPropagationLattice,
                              Direction::Forward> {

  LifetimeFactory &Factory;

public:
  LoanPropagationAnalysis(const CFG &C, AnalysisDeclContext &AC, FactManager &F,
                          LifetimeFactory &Factory)
      : DataflowAnalysis(C, AC, F), Factory(Factory) {}
<<<<<<< HEAD

  using Base::transfer;

  StringRef getAnalysisName() const { return "LoanPropagation"; }

=======

  using Base::transfer;

  StringRef getAnalysisName() const { return "LoanPropagation"; }

>>>>>>> e38f98f5
  Lattice getInitialState() { return Lattice{}; }

  /// Merges two lattices by taking the union of loans for each origin.
  // TODO(opt): Keep the state small by removing origins which become dead.
  Lattice join(Lattice A, Lattice B) {
    OriginLoanMap JoinedOrigins =
        utils::join(A.Origins, B.Origins, Factory.OriginMapFactory,
                    [this](LoanSet S1, LoanSet S2) {
                      return utils::join(S1, S2, Factory.LoanSetFactory);
                    });
    return Lattice(JoinedOrigins);
  }

  /// A new loan is issued to the origin. Old loans are erased.
  Lattice transfer(Lattice In, const IssueFact &F) {
    OriginID OID = F.getOriginID();
    LoanID LID = F.getLoanID();
    return LoanPropagationLattice(Factory.OriginMapFactory.add(
        In.Origins, OID, Factory.createLoanSet(LID)));
  }

  /// The destination origin's loan set is replaced by the source's.
  /// This implicitly "resets" the old loans of the destination.
  Lattice transfer(Lattice In, const AssignOriginFact &F) {
    OriginID DestOID = F.getDestOriginID();
    OriginID SrcOID = F.getSrcOriginID();
    LoanSet SrcLoans = getLoans(In, SrcOID);
    return LoanPropagationLattice(
        Factory.OriginMapFactory.add(In.Origins, DestOID, SrcLoans));
<<<<<<< HEAD
  }

private:
  LoanSet getLoans(Lattice L, OriginID OID) {
    if (auto *Loans = L.Origins.lookup(OID))
      return *Loans;
    return Factory.LoanSetFactory.getEmptySet();
=======
  }

  LoanSet getLoans(OriginID OID, ProgramPoint P) {
    return getLoans(getState(P), OID);
  }

private:
  LoanSet getLoans(Lattice L, OriginID OID) {
    if (auto *Loans = L.Origins.lookup(OID))
      return *Loans;
    return Factory.LoanSetFactory.getEmptySet();
  }
};

// ========================================================================= //
//                         Expired Loans Analysis
// ========================================================================= //

/// The dataflow lattice for tracking the set of expired loans.
struct ExpiredLattice {
  LoanSet Expired;

  ExpiredLattice() : Expired(nullptr) {};
  explicit ExpiredLattice(LoanSet S) : Expired(S) {}

  bool operator==(const ExpiredLattice &Other) const {
    return Expired == Other.Expired;
  }
  bool operator!=(const ExpiredLattice &Other) const {
    return !(*this == Other);
  }

  void dump(llvm::raw_ostream &OS) const {
    OS << "ExpiredLattice State:\n";
    if (Expired.isEmpty())
      OS << "  <empty>\n";
    for (const LoanID &LID : Expired)
      OS << "  Loan " << LID << " is expired\n";
  }
};

/// The analysis that tracks which loans have expired.
class ExpiredLoansAnalysis
    : public DataflowAnalysis<ExpiredLoansAnalysis, ExpiredLattice,
                              Direction::Forward> {

  LoanSet::Factory &Factory;

public:
  ExpiredLoansAnalysis(const CFG &C, AnalysisDeclContext &AC, FactManager &F,
                       LifetimeFactory &Factory)
      : DataflowAnalysis(C, AC, F), Factory(Factory.LoanSetFactory) {}

  using Base::transfer;

  StringRef getAnalysisName() const { return "ExpiredLoans"; }

  Lattice getInitialState() { return Lattice(Factory.getEmptySet()); }

  /// Merges two lattices by taking the union of the expired loan sets.
  Lattice join(Lattice L1, Lattice L2) const {
    return Lattice(utils::join(L1.Expired, L2.Expired, Factory));
  }

  Lattice transfer(Lattice In, const ExpireFact &F) {
    return Lattice(Factory.add(In.Expired, F.getLoanID()));
  }

  // Removes the loan from the set of expired loans.
  //
  // When a loan is re-issued (e.g., in a loop), it is no longer considered
  // expired. A loan can be in the expired set at the point of issue due to
  // the dataflow state from a previous loop iteration being propagated along
  // a backedge in the CFG.
  //
  // Note: This has a subtle false-negative though where a loan from previous
  // iteration is not overwritten by a reissue. This needs careful tracking
  // of loans "across iterations" which can be considered for future
  // enhancements.
  //
  //    void foo(int safe) {
  //      int* p = &safe;
  //      int* q = &safe;
  //      while (condition()) {
  //        int x = 1;
  //        p = &x;    // A loan to 'x' is issued to 'p' in every iteration.
  //        if (condition()) {
  //          q = p;
  //        }
  //        (void)*p; // OK  — 'p' points to 'x' from new iteration.
  //        (void)*q; // UaF - 'q' still points to 'x' from previous iteration
  //                  // which is now destroyed.
  //      }
  // }
  Lattice transfer(Lattice In, const IssueFact &F) {
    return Lattice(Factory.remove(In.Expired, F.getLoanID()));
>>>>>>> e38f98f5
  }
};

// ========================================================================= //
//  TODO:
<<<<<<< HEAD
// - Modifying loan propagation to answer `LoanSet getLoans(Origin O, Point P)`
// - Modify loan expiry analysis to answer `bool isExpired(Loan L, Point P)`
// - Modify origin liveness analysis to answer `bool isLive(Origin O, Point P)`
// - Using the above three to perform the final error reporting.
=======
// - Modify loan expiry analysis to answer `bool isExpired(Loan L, Point P)`
// - Modify origin liveness analysis to answer `bool isLive(Origin O, Point P)`
// - Using the above three to perform the final error reporting.
// ========================================================================= //

// ========================================================================= //
//                  LifetimeSafetyAnalysis Class Implementation
>>>>>>> e38f98f5
// ========================================================================= //

// We need this here for unique_ptr with forward declared class.
LifetimeSafetyAnalysis::~LifetimeSafetyAnalysis() = default;

LifetimeSafetyAnalysis::LifetimeSafetyAnalysis(AnalysisDeclContext &AC)
    : AC(AC), Factory(std::make_unique<LifetimeFactory>()),
      FactMgr(std::make_unique<FactManager>()) {}

void LifetimeSafetyAnalysis::run() {
  llvm::TimeTraceScope TimeProfile("LifetimeSafetyAnalysis");

  const CFG &Cfg = *AC.getCFG();
  DEBUG_WITH_TYPE("PrintCFG", Cfg.dump(AC.getASTContext().getLangOpts(),
                                       /*ShowColors=*/true));

  FactGenerator FactGen(*FactMgr, AC);
  FactGen.run();
  DEBUG_WITH_TYPE("LifetimeFacts", FactMgr->dump(Cfg, AC));

  /// TODO(opt): Consider optimizing individual blocks before running the
  /// dataflow analysis.
  /// 1. Expression Origins: These are assigned once and read at most once,
  ///    forming simple chains. These chains can be compressed into a single
  ///    assignment.
  /// 2. Block-Local Loans: Origins of expressions are never read by other
  ///    blocks; only Decls are visible.  Therefore, loans in a block that
  ///    never reach an Origin associated with a Decl can be safely dropped by
  ///    the analysis.
<<<<<<< HEAD
  LifetimeFactory Factory;
  LoanPropagationAnalysis LoanPropagation(Cfg, AC, FactMgr, Factory);
  LoanPropagation.run();
  DEBUG_WITH_TYPE("LifetimeLoanPropagation", LoanPropagation.dump());
=======
  LoanPropagation =
      std::make_unique<LoanPropagationAnalysis>(Cfg, AC, *FactMgr, *Factory);
  LoanPropagation->run();

  ExpiredLoans =
      std::make_unique<ExpiredLoansAnalysis>(Cfg, AC, *FactMgr, *Factory);
  ExpiredLoans->run();
}

LoanSet LifetimeSafetyAnalysis::getLoansAtPoint(OriginID OID,
                                                ProgramPoint PP) const {
  assert(LoanPropagation && "Analysis has not been run.");
  return LoanPropagation->getLoans(OID, PP);
}

LoanSet LifetimeSafetyAnalysis::getExpiredLoansAtPoint(ProgramPoint PP) const {
  assert(ExpiredLoans && "ExpiredLoansAnalysis has not been run.");
  return ExpiredLoans->getState(PP).Expired;
}

std::optional<OriginID>
LifetimeSafetyAnalysis::getOriginIDForDecl(const ValueDecl *D) const {
  assert(FactMgr && "FactManager not initialized");
  // This assumes the OriginManager's `get` can find an existing origin.
  // We might need a `find` method on OriginManager to avoid `getOrCreate` logic
  // in a const-query context if that becomes an issue.
  return FactMgr->getOriginMgr().get(*D);
}

std::vector<LoanID>
LifetimeSafetyAnalysis::getLoanIDForVar(const VarDecl *VD) const {
  assert(FactMgr && "FactManager not initialized");
  std::vector<LoanID> Result;
  for (const Loan &L : FactMgr->getLoanMgr().getLoans())
    if (L.Path.D == VD)
      Result.push_back(L.ID);
  return Result;
}

llvm::StringMap<ProgramPoint> LifetimeSafetyAnalysis::getTestPoints() const {
  assert(FactMgr && "FactManager not initialized");
  llvm::StringMap<ProgramPoint> AnnotationToPointMap;
  for (const CFGBlock *Block : *AC.getCFG()) {
    for (const Fact *F : FactMgr->getFacts(Block)) {
      if (const auto *TPF = F->getAs<TestPointFact>()) {
        StringRef PointName = TPF->getAnnotation();
        assert(AnnotationToPointMap.find(PointName) ==
                   AnnotationToPointMap.end() &&
               "more than one test points with the same name");
        AnnotationToPointMap[PointName] = F;
      }
    }
  }
  return AnnotationToPointMap;
}
} // namespace internal

void runLifetimeSafetyAnalysis(AnalysisDeclContext &AC) {
  internal::LifetimeSafetyAnalysis Analysis(AC);
  Analysis.run();
>>>>>>> e38f98f5
}
} // namespace clang::lifetimes<|MERGE_RESOLUTION|>--- conflicted
+++ resolved
@@ -528,8 +528,6 @@
 
 enum class Direction { Forward, Backward };
 
-<<<<<<< HEAD
-=======
 /// A `ProgramPoint` identifies a location in the CFG by pointing to a specific
 /// `Fact`. identified by a lifetime-related event (`Fact`).
 ///
@@ -537,7 +535,6 @@
 /// immediately after its corresponding `Fact`.
 using ProgramPoint = const Fact *;
 
->>>>>>> e38f98f5
 /// A generic, policy-based driver for dataflow analyses. It combines
 /// the dataflow runner and the transferer logic into a single class hierarchy.
 ///
@@ -560,20 +557,12 @@
 class DataflowAnalysis {
 public:
   using Lattice = LatticeType;
-<<<<<<< HEAD
-  using Base = DataflowAnalysis<Derived, LatticeType, Dir>;
-=======
   using Base = DataflowAnalysis<Derived, Lattice, Dir>;
->>>>>>> e38f98f5
 
 private:
   const CFG &Cfg;
   AnalysisDeclContext &AC;
 
-<<<<<<< HEAD
-  llvm::DenseMap<const CFGBlock *, Lattice> InStates;
-  llvm::DenseMap<const CFGBlock *, Lattice> OutStates;
-=======
   /// The dataflow state before a basic block is processed.
   llvm::DenseMap<const CFGBlock *, Lattice> InStates;
   /// The dataflow state after a basic block is processed.
@@ -582,7 +571,6 @@
   /// In a forward analysis, this is the state after the Fact at that point has
   /// been applied, while in a backward analysis, it is the state before.
   llvm::DenseMap<ProgramPoint, Lattice> PerPointStates;
->>>>>>> e38f98f5
 
   static constexpr bool isForward() { return Dir == Direction::Forward; }
 
@@ -628,11 +616,8 @@
     }
   }
 
-<<<<<<< HEAD
-=======
   Lattice getState(ProgramPoint P) const { return PerPointStates.lookup(P); }
 
->>>>>>> e38f98f5
   Lattice getInState(const CFGBlock *B) const { return InStates.lookup(B); }
 
   Lattice getOutState(const CFGBlock *B) const { return OutStates.lookup(B); }
@@ -646,20 +631,6 @@
     getOutState(&B).dump(llvm::dbgs());
   }
 
-<<<<<<< HEAD
-  /// Computes the state at one end of a block by applying all its facts
-  /// sequentially to a given state from the other end.
-  /// TODO: We might need to store intermediate states per-fact in the block for
-  /// later analysis.
-  Lattice transferBlock(const CFGBlock *Block, Lattice State) {
-    auto Facts = AllFacts.getFacts(Block);
-    if constexpr (isForward())
-      for (const Fact *F : Facts)
-        State = transferFact(State, F);
-    else
-      for (const Fact *F : llvm::reverse(Facts))
-        State = transferFact(State, F);
-=======
 private:
   /// Computes the state at one end of a block by applying all its facts
   /// sequentially to a given state from the other end.
@@ -677,7 +648,6 @@
         State = transferFact(State, F);
       }
     }
->>>>>>> e38f98f5
     return State;
   }
 
@@ -693,11 +663,8 @@
       return D->transfer(In, *F->getAs<AssignOriginFact>());
     case Fact::Kind::ReturnOfOrigin:
       return D->transfer(In, *F->getAs<ReturnOfOriginFact>());
-<<<<<<< HEAD
-=======
     case Fact::Kind::TestPoint:
       return D->transfer(In, *F->getAs<TestPointFact>());
->>>>>>> e38f98f5
     }
     llvm_unreachable("Unknown fact kind");
   }
@@ -707,24 +674,16 @@
   Lattice transfer(Lattice In, const ExpireFact &) { return In; }
   Lattice transfer(Lattice In, const AssignOriginFact &) { return In; }
   Lattice transfer(Lattice In, const ReturnOfOriginFact &) { return In; }
-<<<<<<< HEAD
-=======
   Lattice transfer(Lattice In, const TestPointFact &) { return In; }
->>>>>>> e38f98f5
 };
 
 namespace utils {
 
 /// Computes the union of two ImmutableSets.
 template <typename T>
-<<<<<<< HEAD
-llvm::ImmutableSet<T> join(llvm::ImmutableSet<T> A, llvm::ImmutableSet<T> B,
-                           typename llvm::ImmutableSet<T>::Factory &F) {
-=======
 static llvm::ImmutableSet<T> join(llvm::ImmutableSet<T> A,
                                   llvm::ImmutableSet<T> B,
                                   typename llvm::ImmutableSet<T>::Factory &F) {
->>>>>>> e38f98f5
   if (A.getHeight() < B.getHeight())
     std::swap(A, B);
   for (const T &E : B)
@@ -737,11 +696,7 @@
 // efficient merge could be implemented using a Patricia Trie or HAMT
 // instead of the current AVL-tree-based ImmutableMap.
 template <typename K, typename V, typename Joiner>
-<<<<<<< HEAD
-llvm::ImmutableMap<K, V>
-=======
 static llvm::ImmutableMap<K, V>
->>>>>>> e38f98f5
 join(llvm::ImmutableMap<K, V> A, llvm::ImmutableMap<K, V> B,
      typename llvm::ImmutableMap<K, V>::Factory &F, Joiner joinValues) {
   if (A.getHeight() < B.getHeight())
@@ -824,19 +779,11 @@
   LoanPropagationAnalysis(const CFG &C, AnalysisDeclContext &AC, FactManager &F,
                           LifetimeFactory &Factory)
       : DataflowAnalysis(C, AC, F), Factory(Factory) {}
-<<<<<<< HEAD
 
   using Base::transfer;
 
   StringRef getAnalysisName() const { return "LoanPropagation"; }
 
-=======
-
-  using Base::transfer;
-
-  StringRef getAnalysisName() const { return "LoanPropagation"; }
-
->>>>>>> e38f98f5
   Lattice getInitialState() { return Lattice{}; }
 
   /// Merges two lattices by taking the union of loans for each origin.
@@ -866,15 +813,6 @@
     LoanSet SrcLoans = getLoans(In, SrcOID);
     return LoanPropagationLattice(
         Factory.OriginMapFactory.add(In.Origins, DestOID, SrcLoans));
-<<<<<<< HEAD
-  }
-
-private:
-  LoanSet getLoans(Lattice L, OriginID OID) {
-    if (auto *Loans = L.Origins.lookup(OID))
-      return *Loans;
-    return Factory.LoanSetFactory.getEmptySet();
-=======
   }
 
   LoanSet getLoans(OriginID OID, ProgramPoint P) {
@@ -971,18 +909,11 @@
   // }
   Lattice transfer(Lattice In, const IssueFact &F) {
     return Lattice(Factory.remove(In.Expired, F.getLoanID()));
->>>>>>> e38f98f5
   }
 };
 
 // ========================================================================= //
 //  TODO:
-<<<<<<< HEAD
-// - Modifying loan propagation to answer `LoanSet getLoans(Origin O, Point P)`
-// - Modify loan expiry analysis to answer `bool isExpired(Loan L, Point P)`
-// - Modify origin liveness analysis to answer `bool isLive(Origin O, Point P)`
-// - Using the above three to perform the final error reporting.
-=======
 // - Modify loan expiry analysis to answer `bool isExpired(Loan L, Point P)`
 // - Modify origin liveness analysis to answer `bool isLive(Origin O, Point P)`
 // - Using the above three to perform the final error reporting.
@@ -990,7 +921,6 @@
 
 // ========================================================================= //
 //                  LifetimeSafetyAnalysis Class Implementation
->>>>>>> e38f98f5
 // ========================================================================= //
 
 // We need this here for unique_ptr with forward declared class.
@@ -1020,12 +950,6 @@
   ///    blocks; only Decls are visible.  Therefore, loans in a block that
   ///    never reach an Origin associated with a Decl can be safely dropped by
   ///    the analysis.
-<<<<<<< HEAD
-  LifetimeFactory Factory;
-  LoanPropagationAnalysis LoanPropagation(Cfg, AC, FactMgr, Factory);
-  LoanPropagation.run();
-  DEBUG_WITH_TYPE("LifetimeLoanPropagation", LoanPropagation.dump());
-=======
   LoanPropagation =
       std::make_unique<LoanPropagationAnalysis>(Cfg, AC, *FactMgr, *Factory);
   LoanPropagation->run();
@@ -1086,6 +1010,5 @@
 void runLifetimeSafetyAnalysis(AnalysisDeclContext &AC) {
   internal::LifetimeSafetyAnalysis Analysis(AC);
   Analysis.run();
->>>>>>> e38f98f5
 }
 } // namespace clang::lifetimes