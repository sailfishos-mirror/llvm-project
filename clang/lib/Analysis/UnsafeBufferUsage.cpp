--- conflicted
+++ resolved
@@ -30,10 +30,6 @@
 #include "llvm/ADT/SmallSet.h"
 #include "llvm/ADT/SmallVector.h"
 #include "llvm/ADT/StringRef.h"
-<<<<<<< HEAD
-#include "llvm/Support/Casting.h"
-=======
->>>>>>> eb0f1dc0
 #include <cstddef>
 #include <optional>
 #include <queue>
@@ -476,11 +472,7 @@
   auto HaveEqualConstantValues = [&Ctx](const Expr *E0, const Expr *E1) {
     if (auto E0CV = E0->getIntegerConstantExpr(Ctx))
       if (auto E1CV = E1->getIntegerConstantExpr(Ctx)) {
-<<<<<<< HEAD
-        return APSInt::compareValues(*E0CV, *E1CV) == 0;
-=======
         return llvm::APSInt::compareValues(*E0CV, *E1CV) == 0;
->>>>>>> eb0f1dc0
       }
     return false;
   };
@@ -491,11 +483,7 @@
       }
     return false;
   };
-<<<<<<< HEAD
-  std::optional<APSInt> Arg1CV = Arg1->getIntegerConstantExpr(Ctx);
-=======
   std::optional<llvm::APSInt> Arg1CV = Arg1->getIntegerConstantExpr(Ctx);
->>>>>>> eb0f1dc0
 
   if (Arg1CV && Arg1CV->isZero())
     // Check form 5:
@@ -538,43 +526,10 @@
   QualType Arg0Ty = Arg0->IgnoreImplicit()->getType();
 
   if (auto *ConstArrTy = Ctx.getAsConstantArrayType(Arg0Ty)) {
-<<<<<<< HEAD
-    const APSInt ConstArrSize = APSInt(ConstArrTy->getSize());
-=======
     const llvm::APSInt ConstArrSize = llvm::APSInt(ConstArrTy->getSize());
->>>>>>> eb0f1dc0
 
     // Check form 4:
     return Arg1CV && llvm::APSInt::compareValues(ConstArrSize, *Arg1CV) == 0;
-  }
-  // Check form 6:
-  if (auto CCast = dyn_cast<CStyleCastExpr>(Arg0)) {
-    if (!CCast->getType()->isPointerType())
-      return false;
-
-    QualType PteTy = CCast->getType()->getPointeeType();
-
-    if (!(PteTy->isConstantSizeType() && Ctx.getTypeSizeInChars(PteTy).isOne()))
-      return false;
-
-    if (const auto *Call = dyn_cast<CallExpr>(CCast->getSubExpr())) {
-      if (const FunctionDecl *FD = Call->getDirectCallee())
-        if (auto *AllocAttr = FD->getAttr<AllocSizeAttr>()) {
-          const Expr *EleSizeExpr =
-              Call->getArg(AllocAttr->getElemSizeParam().getASTIndex());
-          // NumElemIdx is invalid if AllocSizeAttr has 1 argument:
-          ParamIdx NumElemIdx = AllocAttr->getNumElemsParam();
-
-          if (!NumElemIdx.isValid())
-            return areEqualIntegers(Arg1, EleSizeExpr, Ctx);
-
-          const Expr *NumElesExpr = Call->getArg(NumElemIdx.getASTIndex());
-
-          if (auto BO = dyn_cast<BinaryOperator>(Arg1))
-            return areEqualIntegralBinaryOperators(BO, NumElesExpr, BO_Mul,
-                                                   EleSizeExpr, Ctx);
-        }
-    }
   }
   // Check form 6:
   if (auto CCast = dyn_cast<CStyleCastExpr>(Arg0)) {
@@ -1142,16 +1097,10 @@
       // explicit cast will be needed, which will make this check unreachable.
       // Therefore, the array extent is same as its' bytewise size.
       if (Size->EvaluateAsInt(ER, Ctx)) {
-<<<<<<< HEAD
-        APSInt EVal = ER.Val.getInt(); // Size must have integer type
-
-        return APSInt::compareValues(EVal, APSInt(CAT->getSize(), true)) != 0;
-=======
         llvm::APSInt EVal = ER.Val.getInt(); // Size must have integer type
 
         return llvm::APSInt::compareValues(
                    EVal, llvm::APSInt(CAT->getSize(), true)) != 0;
->>>>>>> eb0f1dc0
       }
     }
   }
