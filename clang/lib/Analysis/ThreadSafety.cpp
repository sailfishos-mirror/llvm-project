--- conflicted
+++ resolved
@@ -1066,15 +1066,9 @@
         return;
       }
 
-<<<<<<< HEAD
-      FSet.removeLock(FactMan, Cp);
-      FSet.addLock(FactMan,
-                   std::make_unique<LockableFactEntry>(!Cp, LK_Exclusive, loc));
-=======
       FSet.replaceLock(
           FactMan, It,
           std::make_unique<LockableFactEntry>(!Cp, LK_Exclusive, loc));
->>>>>>> eb0f1dc0
     } else if (Handler) {
       SourceLocation PrevLoc;
       if (const FactEntry *Neg = FSet.findLock(FactMan, !Cp))
