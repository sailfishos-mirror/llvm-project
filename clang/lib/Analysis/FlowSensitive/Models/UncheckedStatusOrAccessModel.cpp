//===- UncheckedStatusOrAccessModel.cpp -----------------------------------===//
//
// Part of the LLVM Project, under the Apache License v2.0 with LLVM Exceptions.
// See https://llvm.org/LICENSE.txt for license information.
// SPDX-License-Identifier: Apache-2.0 WITH LLVM-exception
//
//===----------------------------------------------------------------------===//

#include "clang/Analysis/FlowSensitive/Models/UncheckedStatusOrAccessModel.h"

#include <cassert>
#include <utility>

#include "clang/AST/DeclCXX.h"
#include "clang/AST/DeclTemplate.h"
#include "clang/AST/Expr.h"
#include "clang/AST/ExprCXX.h"
#include "clang/AST/TypeBase.h"
#include "clang/ASTMatchers/ASTMatchFinder.h"
#include "clang/ASTMatchers/ASTMatchers.h"
#include "clang/ASTMatchers/ASTMatchersInternal.h"
#include "clang/Analysis/CFG.h"
#include "clang/Analysis/FlowSensitive/CFGMatchSwitch.h"
#include "clang/Analysis/FlowSensitive/DataflowAnalysis.h"
#include "clang/Analysis/FlowSensitive/DataflowEnvironment.h"
#include "clang/Analysis/FlowSensitive/MatchSwitch.h"
#include "clang/Analysis/FlowSensitive/RecordOps.h"
#include "clang/Analysis/FlowSensitive/StorageLocation.h"
#include "clang/Analysis/FlowSensitive/Value.h"
#include "clang/Basic/LLVM.h"
#include "clang/Basic/SourceLocation.h"
#include "llvm/ADT/StringMap.h"

namespace clang::dataflow::statusor_model {
namespace {

using ::clang::ast_matchers::MatchFinder;
using ::clang::ast_matchers::StatementMatcher;

} // namespace

static bool namespaceEquals(const NamespaceDecl *NS,
                            clang::ArrayRef<clang::StringRef> NamespaceNames) {
  while (!NamespaceNames.empty() && NS) {
    if (NS->getName() != NamespaceNames.consume_back())
      return false;
    NS = dyn_cast_or_null<NamespaceDecl>(NS->getParent());
  }
  return NamespaceNames.empty() && !NS;
}

// TODO: move this to a proper place to share with the rest of clang
static bool isTypeNamed(QualType Type, clang::ArrayRef<clang::StringRef> NS,
                        StringRef Name) {
  if (Type.isNull())
    return false;
  if (auto *RD = Type->getAsRecordDecl())
    if (RD->getName() == Name)
      if (const auto *N = dyn_cast_or_null<NamespaceDecl>(RD->getDeclContext()))
        return namespaceEquals(N, NS);
  return false;
}

static bool isStatusOrOperatorBaseType(QualType Type) {
  return isTypeNamed(Type, {"absl", "internal_statusor"}, "OperatorBase");
}

static bool isSafeUnwrap(RecordStorageLocation *StatusOrLoc,
                         const Environment &Env) {
  if (!StatusOrLoc)
    return false;
  auto &StatusLoc = locForStatus(*StatusOrLoc);
  auto *OkVal = Env.get<BoolValue>(locForOk(StatusLoc));
  return OkVal != nullptr && Env.proves(OkVal->formula());
}

static ClassTemplateSpecializationDecl *
getStatusOrBaseClass(const QualType &Ty) {
  auto *RD = Ty->getAsCXXRecordDecl();
  if (RD == nullptr)
    return nullptr;
  if (isStatusOrType(Ty) ||
      // In case we are analyzing code under OperatorBase itself that uses
      // operator* (e.g. to implement operator->).
      isStatusOrOperatorBaseType(Ty))
    return cast<ClassTemplateSpecializationDecl>(RD);
  if (!RD->hasDefinition())
    return nullptr;
  for (const auto &Base : RD->bases())
    if (auto *QT = getStatusOrBaseClass(Base.getType()))
      return QT;
  return nullptr;
}

static QualType getStatusOrValueType(ClassTemplateSpecializationDecl *TRD) {
  return TRD->getTemplateArgs().get(0).getAsType();
}

static auto ofClassStatus() {
  using namespace ::clang::ast_matchers; // NOLINT: Too many names
  return ofClass(hasName("::absl::Status"));
}

static auto isStatusMemberCallWithName(llvm::StringRef member_name) {
  using namespace ::clang::ast_matchers; // NOLINT: Too many names
  return cxxMemberCallExpr(
      on(expr(unless(cxxThisExpr()))),
      callee(cxxMethodDecl(hasName(member_name), ofClassStatus())));
}

static auto isStatusOrMemberCallWithName(llvm::StringRef member_name) {
  using namespace ::clang::ast_matchers; // NOLINT: Too many names
  return cxxMemberCallExpr(
      on(expr(unless(cxxThisExpr()))),
      callee(cxxMethodDecl(
          hasName(member_name),
          ofClass(anyOf(statusOrClass(), statusOrOperatorBaseClass())))));
}

static auto isStatusOrOperatorCallWithName(llvm::StringRef operator_name) {
  using namespace ::clang::ast_matchers; // NOLINT: Too many names
  return cxxOperatorCallExpr(
      hasOverloadedOperatorName(operator_name),
      callee(cxxMethodDecl(
          ofClass(anyOf(statusOrClass(), statusOrOperatorBaseClass())))));
}

static auto valueCall() {
  using namespace ::clang::ast_matchers; // NOLINT: Too many names
  return anyOf(isStatusOrMemberCallWithName("value"),
               isStatusOrMemberCallWithName("ValueOrDie"));
}

static auto valueOperatorCall() {
  using namespace ::clang::ast_matchers; // NOLINT: Too many names
  return expr(anyOf(isStatusOrOperatorCallWithName("*"),
                    isStatusOrOperatorCallWithName("->")));
}

static clang::ast_matchers::TypeMatcher statusType() {
  using namespace ::clang::ast_matchers; // NOLINT: Too many names
  return hasCanonicalType(qualType(hasDeclaration(statusClass())));
}

static auto isComparisonOperatorCall(llvm::StringRef operator_name) {
  using namespace ::clang::ast_matchers; // NOLINT: Too many names
  return cxxOperatorCallExpr(
      hasOverloadedOperatorName(operator_name), argumentCountIs(2),
      hasArgument(0, anyOf(hasType(statusType()), hasType(statusOrType()))),
      hasArgument(1, anyOf(hasType(statusType()), hasType(statusOrType()))));
}

static auto isOkStatusCall() {
  using namespace ::clang::ast_matchers; // NOLINT: Too many names
  return callExpr(callee(functionDecl(hasName("::absl::OkStatus"))));
}

static auto isNotOkStatusCall() {
  using namespace ::clang::ast_matchers; // NOLINT: Too many names
  return callExpr(callee(functionDecl(hasAnyName(
      "::absl::AbortedError", "::absl::AlreadyExistsError",
      "::absl::CancelledError", "::absl::DataLossError",
      "::absl::DeadlineExceededError", "::absl::FailedPreconditionError",
      "::absl::InternalError", "::absl::InvalidArgumentError",
      "::absl::NotFoundError", "::absl::OutOfRangeError",
      "::absl::PermissionDeniedError", "::absl::ResourceExhaustedError",
      "::absl::UnauthenticatedError", "::absl::UnavailableError",
      "::absl::UnimplementedError", "::absl::UnknownError"))));
}

static auto
buildDiagnoseMatchSwitch(const UncheckedStatusOrAccessModelOptions &Options) {
  return CFGMatchSwitchBuilder<const Environment,
                               llvm::SmallVector<SourceLocation>>()
      // StatusOr::value, StatusOr::ValueOrDie
      .CaseOfCFGStmt<CXXMemberCallExpr>(
          valueCall(),
          [](const CXXMemberCallExpr *E,
             const ast_matchers::MatchFinder::MatchResult &,
             const Environment &Env) {
            if (!isSafeUnwrap(getImplicitObjectLocation(*E, Env), Env))
              return llvm::SmallVector<SourceLocation>({E->getExprLoc()});
            return llvm::SmallVector<SourceLocation>();
          })

      // StatusOr::operator*, StatusOr::operator->
      .CaseOfCFGStmt<CXXOperatorCallExpr>(
          valueOperatorCall(),
          [](const CXXOperatorCallExpr *E,
             const ast_matchers::MatchFinder::MatchResult &,
             const Environment &Env) {
            RecordStorageLocation *StatusOrLoc =
                Env.get<RecordStorageLocation>(*E->getArg(0));
            if (!isSafeUnwrap(StatusOrLoc, Env))
              return llvm::SmallVector<SourceLocation>({E->getOperatorLoc()});
            return llvm::SmallVector<SourceLocation>();
          })
      .Build();
}

UncheckedStatusOrAccessDiagnoser::UncheckedStatusOrAccessDiagnoser(
    UncheckedStatusOrAccessModelOptions Options)
    : DiagnoseMatchSwitch(buildDiagnoseMatchSwitch(Options)) {}

llvm::SmallVector<SourceLocation> UncheckedStatusOrAccessDiagnoser::operator()(
    const CFGElement &Elt, ASTContext &Ctx,
    const TransferStateForDiagnostics<UncheckedStatusOrAccessModel::Lattice>
        &State) {
  return DiagnoseMatchSwitch(Elt, Ctx, State.Env);
}

BoolValue &initializeStatus(RecordStorageLocation &StatusLoc,
                            Environment &Env) {
  auto &OkVal = Env.makeAtomicBoolValue();
  Env.setValue(locForOk(StatusLoc), OkVal);
  return OkVal;
}

BoolValue &initializeStatusOr(RecordStorageLocation &StatusOrLoc,
                              Environment &Env) {
  return initializeStatus(locForStatus(StatusOrLoc), Env);
}

clang::ast_matchers::DeclarationMatcher statusOrClass() {
  using namespace ::clang::ast_matchers; // NOLINT: Too many names
  return classTemplateSpecializationDecl(
      hasName("absl::StatusOr"),
      hasTemplateArgument(0, refersToType(type().bind("T"))));
}

clang::ast_matchers::DeclarationMatcher statusClass() {
  using namespace ::clang::ast_matchers; // NOLINT: Too many names
  return cxxRecordDecl(hasName("absl::Status"));
}

clang::ast_matchers::DeclarationMatcher statusOrOperatorBaseClass() {
  using namespace ::clang::ast_matchers; // NOLINT: Too many names
  return classTemplateSpecializationDecl(
      hasName("absl::internal_statusor::OperatorBase"));
}

clang::ast_matchers::TypeMatcher statusOrType() {
  using namespace ::clang::ast_matchers; // NOLINT: Too many names
  return hasCanonicalType(qualType(hasDeclaration(statusOrClass())));
}

bool isStatusOrType(QualType Type) {
  return isTypeNamed(Type, {"absl"}, "StatusOr");
}

bool isStatusType(QualType Type) {
  return isTypeNamed(Type, {"absl"}, "Status");
}

llvm::StringMap<QualType> getSyntheticFields(QualType Ty, QualType StatusType,
                                             const CXXRecordDecl &RD) {
  if (auto *TRD = getStatusOrBaseClass(Ty))
    return {{"status", StatusType}, {"value", getStatusOrValueType(TRD)}};
  if (isStatusType(Ty) || (RD.hasDefinition() &&
                           RD.isDerivedFrom(StatusType->getAsCXXRecordDecl())))
    return {{"ok", RD.getASTContext().BoolTy}};
  return {};
}

RecordStorageLocation &locForStatus(RecordStorageLocation &StatusOrLoc) {
  return cast<RecordStorageLocation>(StatusOrLoc.getSyntheticField("status"));
}

StorageLocation &locForOk(RecordStorageLocation &StatusLoc) {
  return StatusLoc.getSyntheticField("ok");
}

BoolValue &valForOk(RecordStorageLocation &StatusLoc, Environment &Env) {
  if (auto *Val = Env.get<BoolValue>(locForOk(StatusLoc)))
    return *Val;
  return initializeStatus(StatusLoc, Env);
}

static void transferStatusOrOkCall(const CXXMemberCallExpr *Expr,
                                   const MatchFinder::MatchResult &,
                                   LatticeTransferState &State) {
  RecordStorageLocation *StatusOrLoc =
      getImplicitObjectLocation(*Expr, State.Env);
  if (StatusOrLoc == nullptr)
    return;

  auto &OkVal = valForOk(locForStatus(*StatusOrLoc), State.Env);
  State.Env.setValue(*Expr, OkVal);
}

static void transferStatusCall(const CXXMemberCallExpr *Expr,
                               const MatchFinder::MatchResult &,
                               LatticeTransferState &State) {
  RecordStorageLocation *StatusOrLoc =
      getImplicitObjectLocation(*Expr, State.Env);
  if (StatusOrLoc == nullptr)
    return;

  RecordStorageLocation &StatusLoc = locForStatus(*StatusOrLoc);

  if (State.Env.getValue(locForOk(StatusLoc)) == nullptr)
    initializeStatusOr(*StatusOrLoc, State.Env);

  if (Expr->isPRValue())
    copyRecord(StatusLoc, State.Env.getResultObjectLocation(*Expr), State.Env);
  else
    State.Env.setStorageLocation(*Expr, StatusLoc);
}

static void transferStatusOkCall(const CXXMemberCallExpr *Expr,
                                 const MatchFinder::MatchResult &,
                                 LatticeTransferState &State) {
  RecordStorageLocation *StatusLoc =
      getImplicitObjectLocation(*Expr, State.Env);
  if (StatusLoc == nullptr)
    return;

  if (Value *Val = State.Env.getValue(locForOk(*StatusLoc)))
    State.Env.setValue(*Expr, *Val);
}

static void transferStatusUpdateCall(const CXXMemberCallExpr *Expr,
                                     const MatchFinder::MatchResult &,
                                     LatticeTransferState &State) {
<<<<<<< HEAD
=======
  // S.Update(OtherS) sets S to the error code of OtherS if it is OK,
  // otherwise does nothing.
>>>>>>> 735b1ad6
  assert(Expr->getNumArgs() == 1);
  auto *Arg = Expr->getArg(0);
  RecordStorageLocation *ArgRecord =
      Arg->isPRValue() ? &State.Env.getResultObjectLocation(*Arg)
                       : State.Env.get<RecordStorageLocation>(*Arg);
  RecordStorageLocation *ThisLoc = getImplicitObjectLocation(*Expr, State.Env);
  if (ThisLoc == nullptr || ArgRecord == nullptr)
    return;

  auto &ThisOkVal = valForOk(*ThisLoc, State.Env);
  auto &ArgOkVal = valForOk(*ArgRecord, State.Env);
  auto &A = State.Env.arena();
  auto &NewVal = State.Env.makeAtomicBoolValue();
  State.Env.assume(A.makeImplies(A.makeNot(ThisOkVal.formula()),
                                 A.makeNot(NewVal.formula())));
  State.Env.assume(A.makeImplies(NewVal.formula(), ArgOkVal.formula()));
  State.Env.setValue(locForOk(*ThisLoc), NewVal);
}

<<<<<<< HEAD
static BoolValue *evaluateStatusEquality(RecordStorageLocation &LhsStatusLoc,
                                         RecordStorageLocation &RhsStatusLoc,
                                         Environment &Env) {
  auto &A = Env.arena();
  // Logically, a Status object is composed of an error code that could take one
  // of multiple possible values, including the "ok" value. We track whether a
  // Status object has an "ok" value and represent this as an `ok` bit. Equality
  // of Status objects compares their error codes. Therefore, merely comparing
  // the `ok` bits isn't sufficient: when two Status objects are assigned non-ok
  // error codes the equality of their respective error codes matters. Since we
  // only track the `ok` bits, we can't make any conclusions about equality when
  // we know that two Status objects have non-ok values.

  auto &LhsOkVal = valForOk(LhsStatusLoc, Env);
  auto &RhsOkVal = valForOk(RhsStatusLoc, Env);

  auto &Res = Env.makeAtomicBoolValue();

  // lhs && rhs => res (a.k.a. !res => !lhs || !rhs)
  Env.assume(A.makeImplies(A.makeAnd(LhsOkVal.formula(), RhsOkVal.formula()),
                           Res.formula()));
  // res => (lhs == rhs)
  Env.assume(A.makeImplies(
      Res.formula(), A.makeEquals(LhsOkVal.formula(), RhsOkVal.formula())));

  return &Res;
}

static BoolValue *
evaluateStatusOrEquality(RecordStorageLocation &LhsStatusOrLoc,
                         RecordStorageLocation &RhsStatusOrLoc,
                         Environment &Env) {
  auto &A = Env.arena();
  // Logically, a StatusOr<T> object is composed of two values - a Status and a
  // value of type T. Equality of StatusOr objects compares both values.
  // Therefore, merely comparing the `ok` bits of the Status values isn't
  // sufficient. When two StatusOr objects are engaged, the equality of their
  // respective values of type T matters. Similarly, when two StatusOr objects
  // have Status values that have non-ok error codes, the equality of the error
  // codes matters. Since we only track the `ok` bits of the Status values, we
  // can't make any conclusions about equality when we know that two StatusOr
  // objects are engaged or when their Status values contain non-ok error codes.
  auto &LhsOkVal = valForOk(locForStatus(LhsStatusOrLoc), Env);
  auto &RhsOkVal = valForOk(locForStatus(RhsStatusOrLoc), Env);
  auto &res = Env.makeAtomicBoolValue();

  // res => (lhs == rhs)
  Env.assume(A.makeImplies(
      res.formula(), A.makeEquals(LhsOkVal.formula(), RhsOkVal.formula())));
  return &res;
}

static BoolValue *evaluateEquality(const Expr *LhsExpr, const Expr *RhsExpr,
                                   Environment &Env) {
  // Check the type of both sides in case an operator== is added that admits
  // different types.
  if (isStatusOrType(LhsExpr->getType()) &&
      isStatusOrType(RhsExpr->getType())) {
    auto *LhsStatusOrLoc = Env.get<RecordStorageLocation>(*LhsExpr);
    if (LhsStatusOrLoc == nullptr)
      return nullptr;
    auto *RhsStatusOrLoc = Env.get<RecordStorageLocation>(*RhsExpr);
    if (RhsStatusOrLoc == nullptr)
      return nullptr;

    return evaluateStatusOrEquality(*LhsStatusOrLoc, *RhsStatusOrLoc, Env);

    // Check the type of both sides in case an operator== is added that admits
    // different types.
  }
  if (isStatusType(LhsExpr->getType()) && isStatusType(RhsExpr->getType())) {
    auto *LhsStatusLoc = Env.get<RecordStorageLocation>(*LhsExpr);
    if (LhsStatusLoc == nullptr)
      return nullptr;

    auto *RhsStatusLoc = Env.get<RecordStorageLocation>(*RhsExpr);
    if (RhsStatusLoc == nullptr)
      return nullptr;

    return evaluateStatusEquality(*LhsStatusLoc, *RhsStatusLoc, Env);
  }
  return nullptr;
}

static void transferComparisonOperator(const CXXOperatorCallExpr *Expr,
                                       LatticeTransferState &State,
                                       bool IsNegative) {
  auto *LhsAndRhsVal =
      evaluateEquality(Expr->getArg(0), Expr->getArg(1), State.Env);
  if (LhsAndRhsVal == nullptr)
    return;

  if (IsNegative)
    State.Env.setValue(*Expr, State.Env.makeNot(*LhsAndRhsVal));
  else
    State.Env.setValue(*Expr, *LhsAndRhsVal);
}

static void transferOkStatusCall(const CallExpr *Expr,
                                 const MatchFinder::MatchResult &,
                                 LatticeTransferState &State) {
  auto &OkVal =
      initializeStatus(State.Env.getResultObjectLocation(*Expr), State.Env);
  State.Env.assume(OkVal.formula());
}

static void transferNotOkStatusCall(const CallExpr *Expr,
                                    const MatchFinder::MatchResult &,
                                    LatticeTransferState &State) {
  auto &OkVal =
      initializeStatus(State.Env.getResultObjectLocation(*Expr), State.Env);
  auto &A = State.Env.arena();
  State.Env.assume(A.makeNot(OkVal.formula()));
}

=======
>>>>>>> 735b1ad6
CFGMatchSwitch<LatticeTransferState>
buildTransferMatchSwitch(ASTContext &Ctx,
                         CFGMatchSwitchBuilder<LatticeTransferState> Builder) {
  using namespace ::clang::ast_matchers; // NOLINT: Too many names
  return std::move(Builder)
      .CaseOfCFGStmt<CXXMemberCallExpr>(isStatusOrMemberCallWithName("ok"),
                                        transferStatusOrOkCall)
      .CaseOfCFGStmt<CXXMemberCallExpr>(isStatusOrMemberCallWithName("status"),
                                        transferStatusCall)
      .CaseOfCFGStmt<CXXMemberCallExpr>(isStatusMemberCallWithName("ok"),
                                        transferStatusOkCall)
      .CaseOfCFGStmt<CXXMemberCallExpr>(isStatusMemberCallWithName("Update"),
                                        transferStatusUpdateCall)
<<<<<<< HEAD
      .CaseOfCFGStmt<CXXOperatorCallExpr>(
          isComparisonOperatorCall("=="),
          [](const CXXOperatorCallExpr *Expr, const MatchFinder::MatchResult &,
             LatticeTransferState &State) {
            transferComparisonOperator(Expr, State,
                                       /*IsNegative=*/false);
          })
      .CaseOfCFGStmt<CXXOperatorCallExpr>(
          isComparisonOperatorCall("!="),
          [](const CXXOperatorCallExpr *Expr, const MatchFinder::MatchResult &,
             LatticeTransferState &State) {
            transferComparisonOperator(Expr, State,
                                       /*IsNegative=*/true);
          })
      .CaseOfCFGStmt<CallExpr>(isOkStatusCall(), transferOkStatusCall)
      .CaseOfCFGStmt<CallExpr>(isNotOkStatusCall(), transferNotOkStatusCall)
=======
>>>>>>> 735b1ad6
      .Build();
}

QualType findStatusType(const ASTContext &Ctx) {
  for (Type *Ty : Ctx.getTypes())
    if (isStatusType(QualType(Ty, 0)))
      return QualType(Ty, 0);

  return QualType();
}

UncheckedStatusOrAccessModel::UncheckedStatusOrAccessModel(ASTContext &Ctx,
                                                           Environment &Env)
    : DataflowAnalysis<UncheckedStatusOrAccessModel,
                       UncheckedStatusOrAccessModel::Lattice>(Ctx),
      TransferMatchSwitch(buildTransferMatchSwitch(Ctx, {})) {
  QualType StatusType = findStatusType(Ctx);
  Env.getDataflowAnalysisContext().setSyntheticFieldCallback(
      [StatusType](QualType Ty) -> llvm::StringMap<QualType> {
        CXXRecordDecl *RD = Ty->getAsCXXRecordDecl();
        if (RD == nullptr)
          return {};

        if (auto Fields = getSyntheticFields(Ty, StatusType, *RD);
            !Fields.empty())
          return Fields;
        return {};
      });
}

void UncheckedStatusOrAccessModel::transfer(const CFGElement &Elt, Lattice &L,
                                            Environment &Env) {
  LatticeTransferState State(L, Env);
  TransferMatchSwitch(Elt, getASTContext(), State);
}

} // namespace clang::dataflow::statusor_model<|MERGE_RESOLUTION|>--- conflicted
+++ resolved
@@ -322,11 +322,8 @@
 static void transferStatusUpdateCall(const CXXMemberCallExpr *Expr,
                                      const MatchFinder::MatchResult &,
                                      LatticeTransferState &State) {
-<<<<<<< HEAD
-=======
   // S.Update(OtherS) sets S to the error code of OtherS if it is OK,
   // otherwise does nothing.
->>>>>>> 735b1ad6
   assert(Expr->getNumArgs() == 1);
   auto *Arg = Expr->getArg(0);
   RecordStorageLocation *ArgRecord =
@@ -346,7 +343,6 @@
   State.Env.setValue(locForOk(*ThisLoc), NewVal);
 }
 
-<<<<<<< HEAD
 static BoolValue *evaluateStatusEquality(RecordStorageLocation &LhsStatusLoc,
                                          RecordStorageLocation &RhsStatusLoc,
                                          Environment &Env) {
@@ -413,9 +409,6 @@
       return nullptr;
 
     return evaluateStatusOrEquality(*LhsStatusOrLoc, *RhsStatusOrLoc, Env);
-
-    // Check the type of both sides in case an operator== is added that admits
-    // different types.
   }
   if (isStatusType(LhsExpr->getType()) && isStatusType(RhsExpr->getType())) {
     auto *LhsStatusLoc = Env.get<RecordStorageLocation>(*LhsExpr);
@@ -462,8 +455,6 @@
   State.Env.assume(A.makeNot(OkVal.formula()));
 }
 
-=======
->>>>>>> 735b1ad6
 CFGMatchSwitch<LatticeTransferState>
 buildTransferMatchSwitch(ASTContext &Ctx,
                          CFGMatchSwitchBuilder<LatticeTransferState> Builder) {
@@ -477,7 +468,6 @@
                                         transferStatusOkCall)
       .CaseOfCFGStmt<CXXMemberCallExpr>(isStatusMemberCallWithName("Update"),
                                         transferStatusUpdateCall)
-<<<<<<< HEAD
       .CaseOfCFGStmt<CXXOperatorCallExpr>(
           isComparisonOperatorCall("=="),
           [](const CXXOperatorCallExpr *Expr, const MatchFinder::MatchResult &,
@@ -494,8 +484,6 @@
           })
       .CaseOfCFGStmt<CallExpr>(isOkStatusCall(), transferOkStatusCall)
       .CaseOfCFGStmt<CallExpr>(isNotOkStatusCall(), transferNotOkStatusCall)
-=======
->>>>>>> 735b1ad6
       .Build();
 }
 
