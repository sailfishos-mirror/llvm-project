//===- UncheckedStatusOrAccessModel.cpp -----------------------------------===//
//
// Part of the LLVM Project, under the Apache License v2.0 with LLVM Exceptions.
// See https://llvm.org/LICENSE.txt for license information.
// SPDX-License-Identifier: Apache-2.0 WITH LLVM-exception
//
//===----------------------------------------------------------------------===//

#include "clang/Analysis/FlowSensitive/Models/UncheckedStatusOrAccessModel.h"

#include <cassert>
#include <utility>

#include "clang/AST/DeclCXX.h"
#include "clang/AST/DeclTemplate.h"
#include "clang/AST/Expr.h"
#include "clang/AST/ExprCXX.h"
#include "clang/AST/TypeBase.h"
#include "clang/ASTMatchers/ASTMatchFinder.h"
#include "clang/ASTMatchers/ASTMatchers.h"
#include "clang/ASTMatchers/ASTMatchersInternal.h"
#include "clang/Analysis/CFG.h"
#include "clang/Analysis/FlowSensitive/CFGMatchSwitch.h"
#include "clang/Analysis/FlowSensitive/DataflowAnalysis.h"
#include "clang/Analysis/FlowSensitive/DataflowEnvironment.h"
#include "clang/Analysis/FlowSensitive/MatchSwitch.h"
#include "clang/Analysis/FlowSensitive/RecordOps.h"
#include "clang/Analysis/FlowSensitive/StorageLocation.h"
#include "clang/Analysis/FlowSensitive/Value.h"
#include "clang/Basic/LLVM.h"
#include "clang/Basic/SourceLocation.h"
#include "llvm/ADT/StringMap.h"

namespace clang::dataflow::statusor_model {
namespace {

using ::clang::ast_matchers::MatchFinder;
using ::clang::ast_matchers::StatementMatcher;

} // namespace

static bool namespaceEquals(const NamespaceDecl *NS,
                            clang::ArrayRef<clang::StringRef> NamespaceNames) {
  while (!NamespaceNames.empty() && NS) {
    if (NS->getName() != NamespaceNames.consume_back())
      return false;
    NS = dyn_cast_or_null<NamespaceDecl>(NS->getParent());
  }
  return NamespaceNames.empty() && !NS;
}

// TODO: move this to a proper place to share with the rest of clang
static bool isTypeNamed(QualType Type, clang::ArrayRef<clang::StringRef> NS,
                        StringRef Name) {
  if (Type.isNull())
    return false;
  if (auto *RD = Type->getAsRecordDecl())
    if (RD->getName() == Name)
      if (const auto *N = dyn_cast_or_null<NamespaceDecl>(RD->getDeclContext()))
        return namespaceEquals(N, NS);
  return false;
}

static bool isStatusOrOperatorBaseType(QualType Type) {
  return isTypeNamed(Type, {"absl", "internal_statusor"}, "OperatorBase");
}

static bool isSafeUnwrap(RecordStorageLocation *StatusOrLoc,
                         const Environment &Env) {
  if (!StatusOrLoc)
    return false;
  auto &StatusLoc = locForStatus(*StatusOrLoc);
  auto *OkVal = Env.get<BoolValue>(locForOk(StatusLoc));
  return OkVal != nullptr && Env.proves(OkVal->formula());
}

static ClassTemplateSpecializationDecl *
getStatusOrBaseClass(const QualType &Ty) {
  auto *RD = Ty->getAsCXXRecordDecl();
  if (RD == nullptr)
    return nullptr;
  if (isStatusOrType(Ty) ||
      // In case we are analyzing code under OperatorBase itself that uses
      // operator* (e.g. to implement operator->).
      isStatusOrOperatorBaseType(Ty))
    return cast<ClassTemplateSpecializationDecl>(RD);
  if (!RD->hasDefinition())
    return nullptr;
  for (const auto &Base : RD->bases())
    if (auto *QT = getStatusOrBaseClass(Base.getType()))
      return QT;
  return nullptr;
}

static QualType getStatusOrValueType(ClassTemplateSpecializationDecl *TRD) {
  return TRD->getTemplateArgs().get(0).getAsType();
}

static auto ofClassStatus() {
  using namespace ::clang::ast_matchers; // NOLINT: Too many names
  return ofClass(hasName("::absl::Status"));
}

static auto isStatusMemberCallWithName(llvm::StringRef member_name) {
  using namespace ::clang::ast_matchers; // NOLINT: Too many names
  return cxxMemberCallExpr(
      on(expr(unless(cxxThisExpr()))),
      callee(cxxMethodDecl(hasName(member_name), ofClassStatus())));
}

static auto isStatusOrMemberCallWithName(llvm::StringRef member_name) {
  using namespace ::clang::ast_matchers; // NOLINT: Too many names
  return cxxMemberCallExpr(
      on(expr(unless(cxxThisExpr()))),
      callee(cxxMethodDecl(
          hasName(member_name),
          ofClass(anyOf(statusOrClass(), statusOrOperatorBaseClass())))));
}

static auto isStatusOrOperatorCallWithName(llvm::StringRef operator_name) {
  using namespace ::clang::ast_matchers; // NOLINT: Too many names
  return cxxOperatorCallExpr(
      hasOverloadedOperatorName(operator_name),
      callee(cxxMethodDecl(
          ofClass(anyOf(statusOrClass(), statusOrOperatorBaseClass())))));
}

static auto valueCall() {
  using namespace ::clang::ast_matchers; // NOLINT: Too many names
  return anyOf(isStatusOrMemberCallWithName("value"),
               isStatusOrMemberCallWithName("ValueOrDie"));
}

static auto valueOperatorCall() {
  using namespace ::clang::ast_matchers; // NOLINT: Too many names
  return expr(anyOf(isStatusOrOperatorCallWithName("*"),
                    isStatusOrOperatorCallWithName("->")));
}

static clang::ast_matchers::TypeMatcher statusType() {
  using namespace ::clang::ast_matchers; // NOLINT: Too many names
  return hasCanonicalType(qualType(hasDeclaration(statusClass())));
}

static auto isComparisonOperatorCall(llvm::StringRef operator_name) {
  using namespace ::clang::ast_matchers; // NOLINT: Too many names
  return cxxOperatorCallExpr(
      hasOverloadedOperatorName(operator_name), argumentCountIs(2),
      hasArgument(0, anyOf(hasType(statusType()), hasType(statusOrType()))),
      hasArgument(1, anyOf(hasType(statusType()), hasType(statusOrType()))));
}

static auto isOkStatusCall() {
  using namespace ::clang::ast_matchers; // NOLINT: Too many names
  return callExpr(callee(functionDecl(hasName("::absl::OkStatus"))));
}

static auto isNotOkStatusCall() {
  using namespace ::clang::ast_matchers; // NOLINT: Too many names
  return callExpr(callee(functionDecl(hasAnyName(
      "::absl::AbortedError", "::absl::AlreadyExistsError",
      "::absl::CancelledError", "::absl::DataLossError",
      "::absl::DeadlineExceededError", "::absl::FailedPreconditionError",
      "::absl::InternalError", "::absl::InvalidArgumentError",
      "::absl::NotFoundError", "::absl::OutOfRangeError",
      "::absl::PermissionDeniedError", "::absl::ResourceExhaustedError",
      "::absl::UnauthenticatedError", "::absl::UnavailableError",
      "::absl::UnimplementedError", "::absl::UnknownError"))));
}

static auto isPointerComparisonOperatorCall(std::string operator_name) {
  using namespace ::clang::ast_matchers; // NOLINT: Too many names
  return binaryOperator(
      hasOperatorName(operator_name),
      hasLHS(
          anyOf(hasType(hasCanonicalType(pointerType(pointee(statusOrType())))),
                hasType(hasCanonicalType(pointerType(pointee(statusType())))))),
      hasRHS(anyOf(
          hasType(hasCanonicalType(pointerType(pointee(statusOrType())))),
          hasType(hasCanonicalType(pointerType(pointee(statusType())))))));
}

static auto isStatusOrValueAssignmentCall() {
  using namespace ::clang::ast_matchers; // NOLINT: Too many names
  return cxxOperatorCallExpr(
      hasOverloadedOperatorName("="),
      callee(cxxMethodDecl(ofClass(statusOrClass()))),
      hasArgument(1, anyOf(hasType(hasUnqualifiedDesugaredType(
                               type(equalsBoundNode("T")))),
                           nullPointerConstant())));
}

static auto isStatusOrValueConstructor() {
  using namespace ::clang::ast_matchers; // NOLINT: Too many names
  return cxxConstructExpr(
      hasType(statusOrType()),
      hasArgument(0,
                  anyOf(hasType(hasCanonicalType(type(equalsBoundNode("T")))),
                        nullPointerConstant(),
                        hasType(namedDecl(hasAnyName("absl::in_place_t",
                                                     "std::in_place_t"))))));
}

static auto isStatusOrConstructor() {
  using namespace ::clang::ast_matchers; // NOLINT: Too many names
  return cxxConstructExpr(hasType(statusOrType()));
}

static auto isStatusConstructor() {
  using namespace ::clang::ast_matchers; // NOLINT: Too many names
  return cxxConstructExpr(hasType(statusType()));
}

static auto
buildDiagnoseMatchSwitch(const UncheckedStatusOrAccessModelOptions &Options) {
  return CFGMatchSwitchBuilder<const Environment,
                               llvm::SmallVector<SourceLocation>>()
      // StatusOr::value, StatusOr::ValueOrDie
      .CaseOfCFGStmt<CXXMemberCallExpr>(
          valueCall(),
          [](const CXXMemberCallExpr *E,
             const ast_matchers::MatchFinder::MatchResult &,
             const Environment &Env) {
            if (!isSafeUnwrap(getImplicitObjectLocation(*E, Env), Env))
              return llvm::SmallVector<SourceLocation>({E->getExprLoc()});
            return llvm::SmallVector<SourceLocation>();
          })

      // StatusOr::operator*, StatusOr::operator->
      .CaseOfCFGStmt<CXXOperatorCallExpr>(
          valueOperatorCall(),
          [](const CXXOperatorCallExpr *E,
             const ast_matchers::MatchFinder::MatchResult &,
             const Environment &Env) {
            RecordStorageLocation *StatusOrLoc =
                Env.get<RecordStorageLocation>(*E->getArg(0));
            if (!isSafeUnwrap(StatusOrLoc, Env))
              return llvm::SmallVector<SourceLocation>({E->getOperatorLoc()});
            return llvm::SmallVector<SourceLocation>();
          })
      .Build();
}

UncheckedStatusOrAccessDiagnoser::UncheckedStatusOrAccessDiagnoser(
    UncheckedStatusOrAccessModelOptions Options)
    : DiagnoseMatchSwitch(buildDiagnoseMatchSwitch(Options)) {}

llvm::SmallVector<SourceLocation> UncheckedStatusOrAccessDiagnoser::operator()(
    const CFGElement &Elt, ASTContext &Ctx,
    const TransferStateForDiagnostics<UncheckedStatusOrAccessModel::Lattice>
        &State) {
  return DiagnoseMatchSwitch(Elt, Ctx, State.Env);
}

BoolValue &initializeStatus(RecordStorageLocation &StatusLoc,
                            Environment &Env) {
  auto &OkVal = Env.makeAtomicBoolValue();
  Env.setValue(locForOk(StatusLoc), OkVal);
  return OkVal;
}

BoolValue &initializeStatusOr(RecordStorageLocation &StatusOrLoc,
                              Environment &Env) {
  return initializeStatus(locForStatus(StatusOrLoc), Env);
}

clang::ast_matchers::DeclarationMatcher statusOrClass() {
  using namespace ::clang::ast_matchers; // NOLINT: Too many names
  return classTemplateSpecializationDecl(
      hasName("absl::StatusOr"),
      hasTemplateArgument(0, refersToType(type().bind("T"))));
}

clang::ast_matchers::DeclarationMatcher statusClass() {
  using namespace ::clang::ast_matchers; // NOLINT: Too many names
  return cxxRecordDecl(hasName("absl::Status"));
}

clang::ast_matchers::DeclarationMatcher statusOrOperatorBaseClass() {
  using namespace ::clang::ast_matchers; // NOLINT: Too many names
  return classTemplateSpecializationDecl(
      hasName("absl::internal_statusor::OperatorBase"));
}

clang::ast_matchers::TypeMatcher statusOrType() {
  using namespace ::clang::ast_matchers; // NOLINT: Too many names
  return hasCanonicalType(qualType(hasDeclaration(statusOrClass())));
}

bool isStatusOrType(QualType Type) {
  return isTypeNamed(Type, {"absl"}, "StatusOr");
}

bool isStatusType(QualType Type) {
  return isTypeNamed(Type, {"absl"}, "Status");
}

llvm::StringMap<QualType> getSyntheticFields(QualType Ty, QualType StatusType,
                                             const CXXRecordDecl &RD) {
  if (auto *TRD = getStatusOrBaseClass(Ty))
    return {{"status", StatusType}, {"value", getStatusOrValueType(TRD)}};
  if (isStatusType(Ty) || (RD.hasDefinition() &&
                           RD.isDerivedFrom(StatusType->getAsCXXRecordDecl())))
    return {{"ok", RD.getASTContext().BoolTy}};
  return {};
}

RecordStorageLocation &locForStatus(RecordStorageLocation &StatusOrLoc) {
  return cast<RecordStorageLocation>(StatusOrLoc.getSyntheticField("status"));
}

StorageLocation &locForOk(RecordStorageLocation &StatusLoc) {
  return StatusLoc.getSyntheticField("ok");
}

BoolValue &valForOk(RecordStorageLocation &StatusLoc, Environment &Env) {
  if (auto *Val = Env.get<BoolValue>(locForOk(StatusLoc)))
    return *Val;
  return initializeStatus(StatusLoc, Env);
}

static void transferStatusOrOkCall(const CXXMemberCallExpr *Expr,
                                   const MatchFinder::MatchResult &,
                                   LatticeTransferState &State) {
  RecordStorageLocation *StatusOrLoc =
      getImplicitObjectLocation(*Expr, State.Env);
  if (StatusOrLoc == nullptr)
    return;

  auto &OkVal = valForOk(locForStatus(*StatusOrLoc), State.Env);
  State.Env.setValue(*Expr, OkVal);
}

static void transferStatusCall(const CXXMemberCallExpr *Expr,
                               const MatchFinder::MatchResult &,
                               LatticeTransferState &State) {
  RecordStorageLocation *StatusOrLoc =
      getImplicitObjectLocation(*Expr, State.Env);
  if (StatusOrLoc == nullptr)
    return;

  RecordStorageLocation &StatusLoc = locForStatus(*StatusOrLoc);

  if (State.Env.getValue(locForOk(StatusLoc)) == nullptr)
    initializeStatusOr(*StatusOrLoc, State.Env);

  if (Expr->isPRValue())
    copyRecord(StatusLoc, State.Env.getResultObjectLocation(*Expr), State.Env);
  else
    State.Env.setStorageLocation(*Expr, StatusLoc);
}

static void transferStatusOkCall(const CXXMemberCallExpr *Expr,
                                 const MatchFinder::MatchResult &,
                                 LatticeTransferState &State) {
  RecordStorageLocation *StatusLoc =
      getImplicitObjectLocation(*Expr, State.Env);
  if (StatusLoc == nullptr)
    return;

  if (Value *Val = State.Env.getValue(locForOk(*StatusLoc)))
    State.Env.setValue(*Expr, *Val);
}

static void transferStatusUpdateCall(const CXXMemberCallExpr *Expr,
                                     const MatchFinder::MatchResult &,
                                     LatticeTransferState &State) {
<<<<<<< HEAD
=======
  // S.Update(OtherS) sets S to the error code of OtherS if it is OK,
  // otherwise does nothing.
>>>>>>> 735b1ad6
  assert(Expr->getNumArgs() == 1);
  auto *Arg = Expr->getArg(0);
  RecordStorageLocation *ArgRecord =
      Arg->isPRValue() ? &State.Env.getResultObjectLocation(*Arg)
                       : State.Env.get<RecordStorageLocation>(*Arg);
  RecordStorageLocation *ThisLoc = getImplicitObjectLocation(*Expr, State.Env);
  if (ThisLoc == nullptr || ArgRecord == nullptr)
    return;

  auto &ThisOkVal = valForOk(*ThisLoc, State.Env);
  auto &ArgOkVal = valForOk(*ArgRecord, State.Env);
  auto &A = State.Env.arena();
  auto &NewVal = State.Env.makeAtomicBoolValue();
  State.Env.assume(A.makeImplies(A.makeNot(ThisOkVal.formula()),
                                 A.makeNot(NewVal.formula())));
  State.Env.assume(A.makeImplies(NewVal.formula(), ArgOkVal.formula()));
  State.Env.setValue(locForOk(*ThisLoc), NewVal);
}

<<<<<<< HEAD
static BoolValue *evaluateStatusEquality(RecordStorageLocation &LhsStatusLoc,
                                         RecordStorageLocation &RhsStatusLoc,
                                         Environment &Env) {
  auto &A = Env.arena();
  // Logically, a Status object is composed of an error code that could take one
  // of multiple possible values, including the "ok" value. We track whether a
  // Status object has an "ok" value and represent this as an `ok` bit. Equality
  // of Status objects compares their error codes. Therefore, merely comparing
  // the `ok` bits isn't sufficient: when two Status objects are assigned non-ok
  // error codes the equality of their respective error codes matters. Since we
  // only track the `ok` bits, we can't make any conclusions about equality when
  // we know that two Status objects have non-ok values.

  auto &LhsOkVal = valForOk(LhsStatusLoc, Env);
  auto &RhsOkVal = valForOk(RhsStatusLoc, Env);

  auto &Res = Env.makeAtomicBoolValue();

  // lhs && rhs => res (a.k.a. !res => !lhs || !rhs)
  Env.assume(A.makeImplies(A.makeAnd(LhsOkVal.formula(), RhsOkVal.formula()),
                           Res.formula()));
  // res => (lhs == rhs)
  Env.assume(A.makeImplies(
      Res.formula(), A.makeEquals(LhsOkVal.formula(), RhsOkVal.formula())));

  return &Res;
}

static BoolValue *
evaluateStatusOrEquality(RecordStorageLocation &LhsStatusOrLoc,
                         RecordStorageLocation &RhsStatusOrLoc,
                         Environment &Env) {
  auto &A = Env.arena();
  // Logically, a StatusOr<T> object is composed of two values - a Status and a
  // value of type T. Equality of StatusOr objects compares both values.
  // Therefore, merely comparing the `ok` bits of the Status values isn't
  // sufficient. When two StatusOr objects are engaged, the equality of their
  // respective values of type T matters. Similarly, when two StatusOr objects
  // have Status values that have non-ok error codes, the equality of the error
  // codes matters. Since we only track the `ok` bits of the Status values, we
  // can't make any conclusions about equality when we know that two StatusOr
  // objects are engaged or when their Status values contain non-ok error codes.
  auto &LhsOkVal = valForOk(locForStatus(LhsStatusOrLoc), Env);
  auto &RhsOkVal = valForOk(locForStatus(RhsStatusOrLoc), Env);
  auto &res = Env.makeAtomicBoolValue();

  // res => (lhs == rhs)
  Env.assume(A.makeImplies(
      res.formula(), A.makeEquals(LhsOkVal.formula(), RhsOkVal.formula())));
  return &res;
}

static BoolValue *evaluateEquality(const Expr *LhsExpr, const Expr *RhsExpr,
                                   Environment &Env) {
  // Check the type of both sides in case an operator== is added that admits
  // different types.
  if (isStatusOrType(LhsExpr->getType()) &&
      isStatusOrType(RhsExpr->getType())) {
    auto *LhsStatusOrLoc = Env.get<RecordStorageLocation>(*LhsExpr);
    if (LhsStatusOrLoc == nullptr)
      return nullptr;
    auto *RhsStatusOrLoc = Env.get<RecordStorageLocation>(*RhsExpr);
    if (RhsStatusOrLoc == nullptr)
      return nullptr;

    return evaluateStatusOrEquality(*LhsStatusOrLoc, *RhsStatusOrLoc, Env);

    // Check the type of both sides in case an operator== is added that admits
    // different types.
  }
  if (isStatusType(LhsExpr->getType()) && isStatusType(RhsExpr->getType())) {
    auto *LhsStatusLoc = Env.get<RecordStorageLocation>(*LhsExpr);
    if (LhsStatusLoc == nullptr)
      return nullptr;

    auto *RhsStatusLoc = Env.get<RecordStorageLocation>(*RhsExpr);
    if (RhsStatusLoc == nullptr)
      return nullptr;

    return evaluateStatusEquality(*LhsStatusLoc, *RhsStatusLoc, Env);
  }
  return nullptr;
}

static void transferComparisonOperator(const CXXOperatorCallExpr *Expr,
                                       LatticeTransferState &State,
                                       bool IsNegative) {
  auto *LhsAndRhsVal =
      evaluateEquality(Expr->getArg(0), Expr->getArg(1), State.Env);
  if (LhsAndRhsVal == nullptr)
    return;

  if (IsNegative)
    State.Env.setValue(*Expr, State.Env.makeNot(*LhsAndRhsVal));
  else
    State.Env.setValue(*Expr, *LhsAndRhsVal);
}

static RecordStorageLocation *getPointeeLocation(const Expr &Expr,
                                                 Environment &Env) {
  if (auto *PointerVal = Env.get<PointerValue>(Expr))
    return dyn_cast<RecordStorageLocation>(&PointerVal->getPointeeLoc());
  return nullptr;
}

static BoolValue *evaluatePointerEquality(const Expr *LhsExpr,
                                          const Expr *RhsExpr,
                                          Environment &Env) {
  assert(LhsExpr->getType()->isPointerType());
  assert(RhsExpr->getType()->isPointerType());
  RecordStorageLocation *LhsStatusLoc = nullptr;
  RecordStorageLocation *RhsStatusLoc = nullptr;
  if (isStatusOrType(LhsExpr->getType()->getPointeeType()) &&
      isStatusOrType(RhsExpr->getType()->getPointeeType())) {
    auto *LhsStatusOrLoc = getPointeeLocation(*LhsExpr, Env);
    auto *RhsStatusOrLoc = getPointeeLocation(*RhsExpr, Env);
    if (LhsStatusOrLoc == nullptr || RhsStatusOrLoc == nullptr)
      return nullptr;
    LhsStatusLoc = &locForStatus(*LhsStatusOrLoc);
    RhsStatusLoc = &locForStatus(*RhsStatusOrLoc);
  } else if (isStatusType(LhsExpr->getType()->getPointeeType()) &&
             isStatusType(RhsExpr->getType()->getPointeeType())) {
    LhsStatusLoc = getPointeeLocation(*LhsExpr, Env);
    RhsStatusLoc = getPointeeLocation(*RhsExpr, Env);
  }
  if (LhsStatusLoc == nullptr || RhsStatusLoc == nullptr)
    return nullptr;
  auto &LhsOkVal = valForOk(*LhsStatusLoc, Env);
  auto &RhsOkVal = valForOk(*RhsStatusLoc, Env);
  auto &Res = Env.makeAtomicBoolValue();
  auto &A = Env.arena();
  Env.assume(A.makeImplies(
      Res.formula(), A.makeEquals(LhsOkVal.formula(), RhsOkVal.formula())));
  return &Res;
}

static void transferPointerComparisonOperator(const BinaryOperator *Expr,
                                              LatticeTransferState &State,
                                              bool IsNegative) {
  auto *LhsAndRhsVal =
      evaluatePointerEquality(Expr->getLHS(), Expr->getRHS(), State.Env);
  if (LhsAndRhsVal == nullptr)
    return;

  if (IsNegative)
    State.Env.setValue(*Expr, State.Env.makeNot(*LhsAndRhsVal));
  else
    State.Env.setValue(*Expr, *LhsAndRhsVal);
}

static void transferOkStatusCall(const CallExpr *Expr,
                                 const MatchFinder::MatchResult &,
                                 LatticeTransferState &State) {
  auto &OkVal =
      initializeStatus(State.Env.getResultObjectLocation(*Expr), State.Env);
  State.Env.assume(OkVal.formula());
}

static void transferNotOkStatusCall(const CallExpr *Expr,
                                    const MatchFinder::MatchResult &,
                                    LatticeTransferState &State) {
  auto &OkVal =
      initializeStatus(State.Env.getResultObjectLocation(*Expr), State.Env);
  auto &A = State.Env.arena();
  State.Env.assume(A.makeNot(OkVal.formula()));
}

static void transferEmplaceCall(const CXXMemberCallExpr *Expr,
                                const MatchFinder::MatchResult &,
                                LatticeTransferState &State) {
  RecordStorageLocation *StatusOrLoc =
      getImplicitObjectLocation(*Expr, State.Env);
  if (StatusOrLoc == nullptr)
    return;

  auto &OkVal = valForOk(locForStatus(*StatusOrLoc), State.Env);
  State.Env.assume(OkVal.formula());
}

static void transferValueAssignmentCall(const CXXOperatorCallExpr *Expr,
                                        const MatchFinder::MatchResult &,
                                        LatticeTransferState &State) {
  assert(Expr->getNumArgs() > 1);

  auto *StatusOrLoc = State.Env.get<RecordStorageLocation>(*Expr->getArg(0));
  if (StatusOrLoc == nullptr)
    return;

  auto &OkVal = initializeStatusOr(*StatusOrLoc, State.Env);
  State.Env.assume(OkVal.formula());
}

static void transferValueConstructor(const CXXConstructExpr *Expr,
                                     const MatchFinder::MatchResult &,
                                     LatticeTransferState &State) {
  auto &OkVal =
      initializeStatusOr(State.Env.getResultObjectLocation(*Expr), State.Env);
  State.Env.assume(OkVal.formula());
}

static void transferStatusOrConstructor(const CXXConstructExpr *Expr,
                                        const MatchFinder::MatchResult &,
                                        LatticeTransferState &State) {
  RecordStorageLocation &StatusOrLoc = State.Env.getResultObjectLocation(*Expr);
  RecordStorageLocation &StatusLoc = locForStatus(StatusOrLoc);

  if (State.Env.getValue(locForOk(StatusLoc)) == nullptr)
    initializeStatusOr(StatusOrLoc, State.Env);
}

static void transferStatusConstructor(const CXXConstructExpr *Expr,
                                      const MatchFinder::MatchResult &,
                                      LatticeTransferState &State) {
  RecordStorageLocation &StatusLoc = State.Env.getResultObjectLocation(*Expr);

  if (State.Env.getValue(locForOk(StatusLoc)) == nullptr)
    initializeStatus(StatusLoc, State.Env);
}

=======
>>>>>>> 735b1ad6
CFGMatchSwitch<LatticeTransferState>
buildTransferMatchSwitch(ASTContext &Ctx,
                         CFGMatchSwitchBuilder<LatticeTransferState> Builder) {
  using namespace ::clang::ast_matchers; // NOLINT: Too many names
  return std::move(Builder)
      .CaseOfCFGStmt<CXXMemberCallExpr>(isStatusOrMemberCallWithName("ok"),
                                        transferStatusOrOkCall)
      .CaseOfCFGStmt<CXXMemberCallExpr>(isStatusOrMemberCallWithName("status"),
                                        transferStatusCall)
      .CaseOfCFGStmt<CXXMemberCallExpr>(isStatusMemberCallWithName("ok"),
                                        transferStatusOkCall)
      .CaseOfCFGStmt<CXXMemberCallExpr>(isStatusMemberCallWithName("Update"),
                                        transferStatusUpdateCall)
<<<<<<< HEAD
      .CaseOfCFGStmt<CXXOperatorCallExpr>(
          isComparisonOperatorCall("=="),
          [](const CXXOperatorCallExpr *Expr, const MatchFinder::MatchResult &,
             LatticeTransferState &State) {
            transferComparisonOperator(Expr, State,
                                       /*IsNegative=*/false);
          })
      .CaseOfCFGStmt<CXXOperatorCallExpr>(
          isComparisonOperatorCall("!="),
          [](const CXXOperatorCallExpr *Expr, const MatchFinder::MatchResult &,
             LatticeTransferState &State) {
            transferComparisonOperator(Expr, State,
                                       /*IsNegative=*/true);
          })
      .CaseOfCFGStmt<BinaryOperator>(
          isPointerComparisonOperatorCall("=="),
          [](const BinaryOperator *Expr, const MatchFinder::MatchResult &,
             LatticeTransferState &State) {
            transferPointerComparisonOperator(Expr, State,
                                              /*IsNegative=*/false);
          })
      .CaseOfCFGStmt<BinaryOperator>(
          isPointerComparisonOperatorCall("!="),
          [](const BinaryOperator *Expr, const MatchFinder::MatchResult &,
             LatticeTransferState &State) {
            transferPointerComparisonOperator(Expr, State,
                                              /*IsNegative=*/true);
          })
      .CaseOfCFGStmt<CallExpr>(isOkStatusCall(), transferOkStatusCall)
      .CaseOfCFGStmt<CallExpr>(isNotOkStatusCall(), transferNotOkStatusCall)
      .CaseOfCFGStmt<CXXMemberCallExpr>(isStatusOrMemberCallWithName("emplace"),
                                        transferEmplaceCall)
      .CaseOfCFGStmt<CXXOperatorCallExpr>(isStatusOrValueAssignmentCall(),
                                          transferValueAssignmentCall)
      .CaseOfCFGStmt<CXXConstructExpr>(isStatusOrValueConstructor(),
                                       transferValueConstructor)
      // N.B. These need to come after all other CXXConstructExpr.
      // These are there to make sure that every Status and StatusOr object
      // have their ok boolean initialized when constructed. If we were to
      // lazily initialize them when we first access them, we can produce
      // false positives if that first access is in a control flow statement.
      // You can comment out these two constructors and see tests fail.
      .CaseOfCFGStmt<CXXConstructExpr>(isStatusOrConstructor(),
                                       transferStatusOrConstructor)
      .CaseOfCFGStmt<CXXConstructExpr>(isStatusConstructor(),
                                       transferStatusConstructor)
=======
>>>>>>> 735b1ad6
      .Build();
}

QualType findStatusType(const ASTContext &Ctx) {
  for (Type *Ty : Ctx.getTypes())
    if (isStatusType(QualType(Ty, 0)))
      return QualType(Ty, 0);

  return QualType();
}

UncheckedStatusOrAccessModel::UncheckedStatusOrAccessModel(ASTContext &Ctx,
                                                           Environment &Env)
    : DataflowAnalysis<UncheckedStatusOrAccessModel,
                       UncheckedStatusOrAccessModel::Lattice>(Ctx),
      TransferMatchSwitch(buildTransferMatchSwitch(Ctx, {})) {
  QualType StatusType = findStatusType(Ctx);
  Env.getDataflowAnalysisContext().setSyntheticFieldCallback(
      [StatusType](QualType Ty) -> llvm::StringMap<QualType> {
        CXXRecordDecl *RD = Ty->getAsCXXRecordDecl();
        if (RD == nullptr)
          return {};

        if (auto Fields = getSyntheticFields(Ty, StatusType, *RD);
            !Fields.empty())
          return Fields;
        return {};
      });
}

void UncheckedStatusOrAccessModel::transfer(const CFGElement &Elt, Lattice &L,
                                            Environment &Env) {
  LatticeTransferState State(L, Env);
  TransferMatchSwitch(Elt, getASTContext(), State);
}

} // namespace clang::dataflow::statusor_model<|MERGE_RESOLUTION|>--- conflicted
+++ resolved
@@ -365,11 +365,8 @@
 static void transferStatusUpdateCall(const CXXMemberCallExpr *Expr,
                                      const MatchFinder::MatchResult &,
                                      LatticeTransferState &State) {
-<<<<<<< HEAD
-=======
   // S.Update(OtherS) sets S to the error code of OtherS if it is OK,
   // otherwise does nothing.
->>>>>>> 735b1ad6
   assert(Expr->getNumArgs() == 1);
   auto *Arg = Expr->getArg(0);
   RecordStorageLocation *ArgRecord =
@@ -389,7 +386,6 @@
   State.Env.setValue(locForOk(*ThisLoc), NewVal);
 }
 
-<<<<<<< HEAD
 static BoolValue *evaluateStatusEquality(RecordStorageLocation &LhsStatusLoc,
                                          RecordStorageLocation &RhsStatusLoc,
                                          Environment &Env) {
@@ -456,9 +452,6 @@
       return nullptr;
 
     return evaluateStatusOrEquality(*LhsStatusOrLoc, *RhsStatusOrLoc, Env);
-
-    // Check the type of both sides in case an operator== is added that admits
-    // different types.
   }
   if (isStatusType(LhsExpr->getType()) && isStatusType(RhsExpr->getType())) {
     auto *LhsStatusLoc = Env.get<RecordStorageLocation>(*LhsExpr);
@@ -609,8 +602,6 @@
     initializeStatus(StatusLoc, State.Env);
 }
 
-=======
->>>>>>> 735b1ad6
 CFGMatchSwitch<LatticeTransferState>
 buildTransferMatchSwitch(ASTContext &Ctx,
                          CFGMatchSwitchBuilder<LatticeTransferState> Builder) {
@@ -624,7 +615,6 @@
                                         transferStatusOkCall)
       .CaseOfCFGStmt<CXXMemberCallExpr>(isStatusMemberCallWithName("Update"),
                                         transferStatusUpdateCall)
-<<<<<<< HEAD
       .CaseOfCFGStmt<CXXOperatorCallExpr>(
           isComparisonOperatorCall("=="),
           [](const CXXOperatorCallExpr *Expr, const MatchFinder::MatchResult &,
@@ -671,8 +661,6 @@
                                        transferStatusOrConstructor)
       .CaseOfCFGStmt<CXXConstructExpr>(isStatusConstructor(),
                                        transferStatusConstructor)
-=======
->>>>>>> 735b1ad6
       .Build();
 }
 
