--- conflicted
+++ resolved
@@ -304,11 +304,8 @@
 static void transferStatusUpdateCall(const CXXMemberCallExpr *Expr,
                                      const MatchFinder::MatchResult &,
                                      LatticeTransferState &State) {
-<<<<<<< HEAD
-=======
   // S.Update(OtherS) sets S to the error code of OtherS if it is OK,
   // otherwise does nothing.
->>>>>>> 735b1ad6
   assert(Expr->getNumArgs() == 1);
   auto *Arg = Expr->getArg(0);
   RecordStorageLocation *ArgRecord =
@@ -328,7 +325,6 @@
   State.Env.setValue(locForOk(*ThisLoc), NewVal);
 }
 
-<<<<<<< HEAD
 static BoolValue *evaluateStatusEquality(RecordStorageLocation &LhsStatusLoc,
                                          RecordStorageLocation &RhsStatusLoc,
                                          Environment &Env) {
@@ -395,9 +391,6 @@
       return nullptr;
 
     return evaluateStatusOrEquality(*LhsStatusOrLoc, *RhsStatusOrLoc, Env);
-
-    // Check the type of both sides in case an operator== is added that admits
-    // different types.
   }
   if (isStatusType(LhsExpr->getType()) && isStatusType(RhsExpr->getType())) {
     auto *LhsStatusLoc = Env.get<RecordStorageLocation>(*LhsExpr);
@@ -427,8 +420,6 @@
     State.Env.setValue(*Expr, *LhsAndRhsVal);
 }
 
-=======
->>>>>>> 735b1ad6
 CFGMatchSwitch<LatticeTransferState>
 buildTransferMatchSwitch(ASTContext &Ctx,
                          CFGMatchSwitchBuilder<LatticeTransferState> Builder) {
@@ -442,7 +433,6 @@
                                         transferStatusOkCall)
       .CaseOfCFGStmt<CXXMemberCallExpr>(isStatusMemberCallWithName("Update"),
                                         transferStatusUpdateCall)
-<<<<<<< HEAD
       .CaseOfCFGStmt<CXXOperatorCallExpr>(
           isComparisonOperatorCall("=="),
           [](const CXXOperatorCallExpr *Expr, const MatchFinder::MatchResult &,
@@ -457,8 +447,6 @@
             transferComparisonOperator(Expr, State,
                                        /*IsNegative=*/true);
           })
-=======
->>>>>>> 735b1ad6
       .Build();
 }
 
