--- conflicted
+++ resolved
@@ -1750,14 +1750,9 @@
 /// Strip parentheses and simplistic logical-NOT operators.
 const Expr *CodeGenFunction::stripCond(const Expr *C) {
   while (true) {
-<<<<<<< HEAD
-    const Expr *SC =
-        IgnoreExprNodes(C, IgnoreParensSingleStep, IgnoreUOpLNotSingleStep);
-=======
-    const Expr *SC = IgnoreExprNodes(C, IgnoreParensSingleStep,
-                                     IgnoreBuiltinExpectSingleStep,
-                                     IgnoreImplicitCastsSingleStep);
->>>>>>> f70a6c86
+    const Expr *SC = IgnoreExprNodes(
+        C, IgnoreParensSingleStep, IgnoreUOpLNotSingleStep,
+        IgnoreBuiltinExpectSingleStep, IgnoreImplicitCastsSingleStep);
     if (C == SC)
       return SC;
     C = SC;
