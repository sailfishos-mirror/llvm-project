//===--- CodeGenFunction.cpp - Emit LLVM Code from ASTs for a Function ----===//
//
// Part of the LLVM Project, under the Apache License v2.0 with LLVM Exceptions.
// See https://llvm.org/LICENSE.txt for license information.
// SPDX-License-Identifier: Apache-2.0 WITH LLVM-exception
//
//===----------------------------------------------------------------------===//
//
// This coordinates the per-function state used while generating code.
//
//===----------------------------------------------------------------------===//

#include "CodeGenFunction.h"
#include "CGBlocks.h"
#include "CGCUDARuntime.h"
#include "CGCXXABI.h"
#include "CGCleanup.h"
#include "CGDebugInfo.h"
#include "CGHLSLRuntime.h"
#include "CGOpenMPRuntime.h"
#include "CodeGenModule.h"
#include "CodeGenPGO.h"
#include "TargetInfo.h"
#include "clang/AST/ASTContext.h"
#include "clang/AST/ASTLambda.h"
#include "clang/AST/Attr.h"
#include "clang/AST/Decl.h"
#include "clang/AST/DeclCXX.h"
#include "clang/AST/Expr.h"
#include "clang/AST/StmtCXX.h"
#include "clang/AST/StmtObjC.h"
#include "clang/Basic/Builtins.h"
#include "clang/Basic/CodeGenOptions.h"
#include "clang/Basic/TargetBuiltins.h"
#include "clang/Basic/TargetInfo.h"
#include "clang/CodeGen/CGFunctionInfo.h"
#include "clang/Frontend/FrontendDiagnostic.h"
#include "llvm/ADT/ArrayRef.h"
#include "llvm/ADT/ScopeExit.h"
#include "llvm/Frontend/OpenMP/OMPIRBuilder.h"
#include "llvm/IR/DataLayout.h"
#include "llvm/IR/Dominators.h"
#include "llvm/IR/FPEnv.h"
#include "llvm/IR/Instruction.h"
#include "llvm/IR/IntrinsicInst.h"
#include "llvm/IR/Intrinsics.h"
#include "llvm/IR/MDBuilder.h"
#include "llvm/Support/CRC.h"
#include "llvm/Support/xxhash.h"
#include "llvm/Transforms/Scalar/LowerExpectIntrinsic.h"
#include "llvm/Transforms/Utils/PromoteMemToReg.h"
#include <optional>

using namespace clang;
using namespace CodeGen;

namespace llvm {
extern cl::opt<bool> EnableSingleByteCoverage;
} // namespace llvm

/// shouldEmitLifetimeMarkers - Decide whether we need emit the life-time
/// markers.
static bool shouldEmitLifetimeMarkers(const CodeGenOptions &CGOpts,
                                      const LangOptions &LangOpts) {
  if (CGOpts.DisableLifetimeMarkers)
    return false;

  // Sanitizers may use markers.
  if (CGOpts.SanitizeAddressUseAfterScope ||
      LangOpts.Sanitize.has(SanitizerKind::HWAddress) ||
      LangOpts.Sanitize.has(SanitizerKind::Memory))
    return true;

  // For now, only in optimized builds.
  return CGOpts.OptimizationLevel != 0;
}

CodeGenFunction::CodeGenFunction(CodeGenModule &cgm, bool suppressNewContext)
    : CodeGenTypeCache(cgm), CGM(cgm), Target(cgm.getTarget()),
      Builder(cgm, cgm.getModule().getContext(), llvm::ConstantFolder(),
              CGBuilderInserterTy(this)),
      SanOpts(CGM.getLangOpts().Sanitize), CurFPFeatures(CGM.getLangOpts()),
      DebugInfo(CGM.getModuleDebugInfo()),
      PGO(std::make_unique<CodeGenPGO>(cgm)),
      ShouldEmitLifetimeMarkers(
          shouldEmitLifetimeMarkers(CGM.getCodeGenOpts(), CGM.getLangOpts())) {
  if (!suppressNewContext)
    CGM.getCXXABI().getMangleContext().startNewFunction();
  EHStack.setCGF(this);

  SetFastMathFlags(CurFPFeatures);
}

CodeGenFunction::~CodeGenFunction() {
  assert(LifetimeExtendedCleanupStack.empty() && "failed to emit a cleanup");
  assert(DeferredDeactivationCleanupStack.empty() &&
         "missed to deactivate a cleanup");

  if (getLangOpts().OpenMP && CurFn)
    CGM.getOpenMPRuntime().functionFinished(*this);

  // If we have an OpenMPIRBuilder we want to finalize functions (incl.
  // outlining etc) at some point. Doing it once the function codegen is done
  // seems to be a reasonable spot. We do it here, as opposed to the deletion
  // time of the CodeGenModule, because we have to ensure the IR has not yet
  // been "emitted" to the outside, thus, modifications are still sensible.
  if (CGM.getLangOpts().OpenMPIRBuilder && CurFn)
    CGM.getOpenMPRuntime().getOMPBuilder().finalize(CurFn);
}

// Map the LangOption for exception behavior into
// the corresponding enum in the IR.
llvm::fp::ExceptionBehavior
clang::ToConstrainedExceptMD(LangOptions::FPExceptionModeKind Kind) {

  switch (Kind) {
  case LangOptions::FPE_Ignore:  return llvm::fp::ebIgnore;
  case LangOptions::FPE_MayTrap: return llvm::fp::ebMayTrap;
  case LangOptions::FPE_Strict:  return llvm::fp::ebStrict;
  default:
    llvm_unreachable("Unsupported FP Exception Behavior");
  }
}

void CodeGenFunction::SetFastMathFlags(FPOptions FPFeatures) {
  llvm::FastMathFlags FMF;
  FMF.setAllowReassoc(FPFeatures.getAllowFPReassociate());
  FMF.setNoNaNs(FPFeatures.getNoHonorNaNs());
  FMF.setNoInfs(FPFeatures.getNoHonorInfs());
  FMF.setNoSignedZeros(FPFeatures.getNoSignedZero());
  FMF.setAllowReciprocal(FPFeatures.getAllowReciprocal());
  FMF.setApproxFunc(FPFeatures.getAllowApproxFunc());
  FMF.setAllowContract(FPFeatures.allowFPContractAcrossStatement());
  Builder.setFastMathFlags(FMF);
}

CodeGenFunction::CGFPOptionsRAII::CGFPOptionsRAII(CodeGenFunction &CGF,
                                                  const Expr *E)
    : CGF(CGF) {
  ConstructorHelper(E->getFPFeaturesInEffect(CGF.getLangOpts()));
}

CodeGenFunction::CGFPOptionsRAII::CGFPOptionsRAII(CodeGenFunction &CGF,
                                                  FPOptions FPFeatures)
    : CGF(CGF) {
  ConstructorHelper(FPFeatures);
}

void CodeGenFunction::CGFPOptionsRAII::ConstructorHelper(FPOptions FPFeatures) {
  OldFPFeatures = CGF.CurFPFeatures;
  CGF.CurFPFeatures = FPFeatures;

  OldExcept = CGF.Builder.getDefaultConstrainedExcept();
  OldRounding = CGF.Builder.getDefaultConstrainedRounding();

  if (OldFPFeatures == FPFeatures)
    return;

  FMFGuard.emplace(CGF.Builder);

  llvm::RoundingMode NewRoundingBehavior = FPFeatures.getRoundingMode();
  CGF.Builder.setDefaultConstrainedRounding(NewRoundingBehavior);
  auto NewExceptionBehavior =
      ToConstrainedExceptMD(static_cast<LangOptions::FPExceptionModeKind>(
          FPFeatures.getExceptionMode()));
  CGF.Builder.setDefaultConstrainedExcept(NewExceptionBehavior);

  CGF.SetFastMathFlags(FPFeatures);

  assert((CGF.CurFuncDecl == nullptr || CGF.Builder.getIsFPConstrained() ||
          isa<CXXConstructorDecl>(CGF.CurFuncDecl) ||
          isa<CXXDestructorDecl>(CGF.CurFuncDecl) ||
          (NewExceptionBehavior == llvm::fp::ebIgnore &&
           NewRoundingBehavior == llvm::RoundingMode::NearestTiesToEven)) &&
         "FPConstrained should be enabled on entire function");

  auto mergeFnAttrValue = [&](StringRef Name, bool Value) {
    auto OldValue =
        CGF.CurFn->getFnAttribute(Name).getValueAsBool();
    auto NewValue = OldValue & Value;
    if (OldValue != NewValue)
      CGF.CurFn->addFnAttr(Name, llvm::toStringRef(NewValue));
  };
  mergeFnAttrValue("no-infs-fp-math", FPFeatures.getNoHonorInfs());
  mergeFnAttrValue("no-nans-fp-math", FPFeatures.getNoHonorNaNs());
  mergeFnAttrValue("no-signed-zeros-fp-math", FPFeatures.getNoSignedZero());
  mergeFnAttrValue(
      "unsafe-fp-math",
      FPFeatures.getAllowFPReassociate() && FPFeatures.getAllowReciprocal() &&
          FPFeatures.getAllowApproxFunc() && FPFeatures.getNoSignedZero() &&
          FPFeatures.allowFPContractAcrossStatement());
}

CodeGenFunction::CGFPOptionsRAII::~CGFPOptionsRAII() {
  CGF.CurFPFeatures = OldFPFeatures;
  CGF.Builder.setDefaultConstrainedExcept(OldExcept);
  CGF.Builder.setDefaultConstrainedRounding(OldRounding);
}

static LValue
makeNaturalAlignAddrLValue(llvm::Value *V, QualType T, bool ForPointeeType,
                           bool MightBeSigned, CodeGenFunction &CGF,
                           KnownNonNull_t IsKnownNonNull = NotKnownNonNull) {
  LValueBaseInfo BaseInfo;
  TBAAAccessInfo TBAAInfo;
  CharUnits Alignment =
      CGF.CGM.getNaturalTypeAlignment(T, &BaseInfo, &TBAAInfo, ForPointeeType);
  Address Addr =
      MightBeSigned
          ? CGF.makeNaturalAddressForPointer(V, T, Alignment, false, nullptr,
                                             nullptr, IsKnownNonNull)
          : Address(V, CGF.ConvertTypeForMem(T), Alignment, IsKnownNonNull);
  return CGF.MakeAddrLValue(Addr, T, BaseInfo, TBAAInfo);
}

LValue
CodeGenFunction::MakeNaturalAlignAddrLValue(llvm::Value *V, QualType T,
                                            KnownNonNull_t IsKnownNonNull) {
  return ::makeNaturalAlignAddrLValue(V, T, /*ForPointeeType*/ false,
                                      /*MightBeSigned*/ true, *this,
                                      IsKnownNonNull);
}

LValue
CodeGenFunction::MakeNaturalAlignPointeeAddrLValue(llvm::Value *V, QualType T) {
  return ::makeNaturalAlignAddrLValue(V, T, /*ForPointeeType*/ true,
                                      /*MightBeSigned*/ true, *this);
}

LValue CodeGenFunction::MakeNaturalAlignRawAddrLValue(llvm::Value *V,
                                                      QualType T) {
  return ::makeNaturalAlignAddrLValue(V, T, /*ForPointeeType*/ false,
                                      /*MightBeSigned*/ false, *this);
}

LValue CodeGenFunction::MakeNaturalAlignPointeeRawAddrLValue(llvm::Value *V,
                                                             QualType T) {
  return ::makeNaturalAlignAddrLValue(V, T, /*ForPointeeType*/ true,
                                      /*MightBeSigned*/ false, *this);
}

llvm::Type *CodeGenFunction::ConvertTypeForMem(QualType T) {
  return CGM.getTypes().ConvertTypeForMem(T);
}

llvm::Type *CodeGenFunction::ConvertType(QualType T) {
  return CGM.getTypes().ConvertType(T);
}

llvm::Type *CodeGenFunction::convertTypeForLoadStore(QualType ASTTy,
                                                     llvm::Type *LLVMTy) {
  return CGM.getTypes().convertTypeForLoadStore(ASTTy, LLVMTy);
}

TypeEvaluationKind CodeGenFunction::getEvaluationKind(QualType type) {
  type = type.getCanonicalType();
  while (true) {
    switch (type->getTypeClass()) {
#define TYPE(name, parent)
#define ABSTRACT_TYPE(name, parent)
#define NON_CANONICAL_TYPE(name, parent) case Type::name:
#define DEPENDENT_TYPE(name, parent) case Type::name:
#define NON_CANONICAL_UNLESS_DEPENDENT_TYPE(name, parent) case Type::name:
#include "clang/AST/TypeNodes.inc"
      llvm_unreachable("non-canonical or dependent type in IR-generation");

    case Type::Auto:
    case Type::DeducedTemplateSpecialization:
      llvm_unreachable("undeduced type in IR-generation");

    // Various scalar types.
    case Type::Builtin:
    case Type::Pointer:
    case Type::BlockPointer:
    case Type::LValueReference:
    case Type::RValueReference:
    case Type::MemberPointer:
    case Type::Vector:
    case Type::ExtVector:
    case Type::ConstantMatrix:
    case Type::FunctionProto:
    case Type::FunctionNoProto:
    case Type::Enum:
    case Type::ObjCObjectPointer:
    case Type::Pipe:
    case Type::BitInt:
    case Type::HLSLAttributedResource:
    case Type::HLSLInlineSpirv:
      return TEK_Scalar;

    // Complexes.
    case Type::Complex:
      return TEK_Complex;

    // Arrays, records, and Objective-C objects.
    case Type::ConstantArray:
    case Type::IncompleteArray:
    case Type::VariableArray:
    case Type::Record:
    case Type::ObjCObject:
    case Type::ObjCInterface:
    case Type::ArrayParameter:
      return TEK_Aggregate;

    // We operate on atomic values according to their underlying type.
    case Type::Atomic:
      type = cast<AtomicType>(type)->getValueType();
      continue;
    }
    llvm_unreachable("unknown type kind!");
  }
}

llvm::DebugLoc CodeGenFunction::EmitReturnBlock() {
  // For cleanliness, we try to avoid emitting the return block for
  // simple cases.
  llvm::BasicBlock *CurBB = Builder.GetInsertBlock();

  if (CurBB) {
    assert(!CurBB->getTerminator() && "Unexpected terminated block.");

    // We have a valid insert point, reuse it if it is empty or there are no
    // explicit jumps to the return block.
    if (CurBB->empty() || ReturnBlock.getBlock()->use_empty()) {
      ReturnBlock.getBlock()->replaceAllUsesWith(CurBB);
      delete ReturnBlock.getBlock();
      ReturnBlock = JumpDest();
    } else
      EmitBlock(ReturnBlock.getBlock());
    return llvm::DebugLoc();
  }

  // Otherwise, if the return block is the target of a single direct
  // branch then we can just put the code in that block instead. This
  // cleans up functions which started with a unified return block.
  if (ReturnBlock.getBlock()->hasOneUse()) {
    llvm::BranchInst *BI =
      dyn_cast<llvm::BranchInst>(*ReturnBlock.getBlock()->user_begin());
    if (BI && BI->isUnconditional() &&
        BI->getSuccessor(0) == ReturnBlock.getBlock()) {
      // Record/return the DebugLoc of the simple 'return' expression to be used
      // later by the actual 'ret' instruction.
      llvm::DebugLoc Loc = BI->getDebugLoc();
      Builder.SetInsertPoint(BI->getParent());
      BI->eraseFromParent();
      delete ReturnBlock.getBlock();
      ReturnBlock = JumpDest();
      return Loc;
    }
  }

  // FIXME: We are at an unreachable point, there is no reason to emit the block
  // unless it has uses. However, we still need a place to put the debug
  // region.end for now.

  EmitBlock(ReturnBlock.getBlock());
  return llvm::DebugLoc();
}

static void EmitIfUsed(CodeGenFunction &CGF, llvm::BasicBlock *BB) {
  if (!BB) return;
  if (!BB->use_empty()) {
    CGF.CurFn->insert(CGF.CurFn->end(), BB);
    return;
  }
  delete BB;
}

void CodeGenFunction::FinishFunction(SourceLocation EndLoc) {
  assert(BreakContinueStack.empty() &&
         "mismatched push/pop in break/continue stack!");
  assert(LifetimeExtendedCleanupStack.empty() &&
         "mismatched push/pop of cleanups in EHStack!");
  assert(DeferredDeactivationCleanupStack.empty() &&
         "mismatched activate/deactivate of cleanups!");

  if (CGM.shouldEmitConvergenceTokens()) {
    ConvergenceTokenStack.pop_back();
    assert(ConvergenceTokenStack.empty() &&
           "mismatched push/pop in convergence stack!");
  }

  bool OnlySimpleReturnStmts = NumSimpleReturnExprs > 0
    && NumSimpleReturnExprs == NumReturnExprs
    && ReturnBlock.getBlock()->use_empty();
  // Usually the return expression is evaluated before the cleanup
  // code.  If the function contains only a simple return statement,
  // such as a constant, the location before the cleanup code becomes
  // the last useful breakpoint in the function, because the simple
  // return expression will be evaluated after the cleanup code. To be
  // safe, set the debug location for cleanup code to the location of
  // the return statement.  Otherwise the cleanup code should be at the
  // end of the function's lexical scope.
  //
  // If there are multiple branches to the return block, the branch
  // instructions will get the location of the return statements and
  // all will be fine.
  if (CGDebugInfo *DI = getDebugInfo()) {
    if (OnlySimpleReturnStmts)
      DI->EmitLocation(Builder, LastStopPoint);
    else
      DI->EmitLocation(Builder, EndLoc);
  }

  // Pop any cleanups that might have been associated with the
  // parameters.  Do this in whatever block we're currently in; it's
  // important to do this before we enter the return block or return
  // edges will be *really* confused.
  bool HasCleanups = EHStack.stable_begin() != PrologueCleanupDepth;
  bool HasOnlyNoopCleanups =
      HasCleanups && EHStack.containsOnlyNoopCleanups(PrologueCleanupDepth);
  bool EmitRetDbgLoc = !HasCleanups || HasOnlyNoopCleanups;

  std::optional<ApplyDebugLocation> OAL;
  if (HasCleanups) {
    // Make sure the line table doesn't jump back into the body for
    // the ret after it's been at EndLoc.
    if (CGDebugInfo *DI = getDebugInfo()) {
      if (OnlySimpleReturnStmts)
        DI->EmitLocation(Builder, EndLoc);
      else
        // We may not have a valid end location. Try to apply it anyway, and
        // fall back to an artificial location if needed.
        OAL = ApplyDebugLocation::CreateDefaultArtificial(*this, EndLoc);
    }

    PopCleanupBlocks(PrologueCleanupDepth);
  }

  // Emit function epilog (to return).
  llvm::DebugLoc Loc = EmitReturnBlock();

  if (ShouldInstrumentFunction()) {
    if (CGM.getCodeGenOpts().InstrumentFunctions)
      CurFn->addFnAttr("instrument-function-exit", "__cyg_profile_func_exit");
    if (CGM.getCodeGenOpts().InstrumentFunctionsAfterInlining)
      CurFn->addFnAttr("instrument-function-exit-inlined",
                       "__cyg_profile_func_exit");
  }

  // Emit debug descriptor for function end.
  if (CGDebugInfo *DI = getDebugInfo())
    DI->EmitFunctionEnd(Builder, CurFn);

  // Reset the debug location to that of the simple 'return' expression, if any
  // rather than that of the end of the function's scope '}'.
  uint64_t RetKeyInstructionsAtomGroup = Loc ? Loc->getAtomGroup() : 0;
  ApplyDebugLocation AL(*this, Loc);
  EmitFunctionEpilog(*CurFnInfo, EmitRetDbgLoc, EndLoc,
                     RetKeyInstructionsAtomGroup);
  EmitEndEHSpec(CurCodeDecl);

  assert(EHStack.empty() &&
         "did not remove all scopes from cleanup stack!");

  // If someone did an indirect goto, emit the indirect goto block at the end of
  // the function.
  if (IndirectBranch) {
    EmitBlock(IndirectBranch->getParent());
    Builder.ClearInsertionPoint();
  }

  // If some of our locals escaped, insert a call to llvm.localescape in the
  // entry block.
  if (!EscapedLocals.empty()) {
    // Invert the map from local to index into a simple vector. There should be
    // no holes.
    SmallVector<llvm::Value *, 4> EscapeArgs;
    EscapeArgs.resize(EscapedLocals.size());
    for (auto &Pair : EscapedLocals)
      EscapeArgs[Pair.second] = Pair.first;
    llvm::Function *FrameEscapeFn = llvm::Intrinsic::getOrInsertDeclaration(
        &CGM.getModule(), llvm::Intrinsic::localescape);
    CGBuilderTy(*this, AllocaInsertPt).CreateCall(FrameEscapeFn, EscapeArgs);
  }

  // Remove the AllocaInsertPt instruction, which is just a convenience for us.
  llvm::Instruction *Ptr = AllocaInsertPt;
  AllocaInsertPt = nullptr;
  Ptr->eraseFromParent();

  // PostAllocaInsertPt, if created, was lazily created when it was required,
  // remove it now since it was just created for our own convenience.
  if (PostAllocaInsertPt) {
    llvm::Instruction *PostPtr = PostAllocaInsertPt;
    PostAllocaInsertPt = nullptr;
    PostPtr->eraseFromParent();
  }

  // If someone took the address of a label but never did an indirect goto, we
  // made a zero entry PHI node, which is illegal, zap it now.
  if (IndirectBranch) {
    llvm::PHINode *PN = cast<llvm::PHINode>(IndirectBranch->getAddress());
    if (PN->getNumIncomingValues() == 0) {
      PN->replaceAllUsesWith(llvm::PoisonValue::get(PN->getType()));
      PN->eraseFromParent();
    }
  }

  EmitIfUsed(*this, EHResumeBlock);
  EmitIfUsed(*this, TerminateLandingPad);
  EmitIfUsed(*this, TerminateHandler);
  EmitIfUsed(*this, UnreachableBlock);

  for (const auto &FuncletAndParent : TerminateFunclets)
    EmitIfUsed(*this, FuncletAndParent.second);

  if (CGM.getCodeGenOpts().EmitDeclMetadata)
    EmitDeclMetadata();

  for (const auto &R : DeferredReplacements) {
    if (llvm::Value *Old = R.first) {
      Old->replaceAllUsesWith(R.second);
      cast<llvm::Instruction>(Old)->eraseFromParent();
    }
  }
  DeferredReplacements.clear();

  // Eliminate CleanupDestSlot alloca by replacing it with SSA values and
  // PHIs if the current function is a coroutine. We don't do it for all
  // functions as it may result in slight increase in numbers of instructions
  // if compiled with no optimizations. We do it for coroutine as the lifetime
  // of CleanupDestSlot alloca make correct coroutine frame building very
  // difficult.
  if (NormalCleanupDest.isValid() && isCoroutine()) {
    llvm::DominatorTree DT(*CurFn);
    llvm::PromoteMemToReg(
        cast<llvm::AllocaInst>(NormalCleanupDest.getPointer()), DT);
    NormalCleanupDest = Address::invalid();
  }

  // Scan function arguments for vector width.
  for (llvm::Argument &A : CurFn->args())
    if (auto *VT = dyn_cast<llvm::VectorType>(A.getType()))
      LargestVectorWidth =
          std::max((uint64_t)LargestVectorWidth,
                   VT->getPrimitiveSizeInBits().getKnownMinValue());

  // Update vector width based on return type.
  if (auto *VT = dyn_cast<llvm::VectorType>(CurFn->getReturnType()))
    LargestVectorWidth =
        std::max((uint64_t)LargestVectorWidth,
                 VT->getPrimitiveSizeInBits().getKnownMinValue());

  if (CurFnInfo->getMaxVectorWidth() > LargestVectorWidth)
    LargestVectorWidth = CurFnInfo->getMaxVectorWidth();

  // Add the min-legal-vector-width attribute. This contains the max width from:
  // 1. min-vector-width attribute used in the source program.
  // 2. Any builtins used that have a vector width specified.
  // 3. Values passed in and out of inline assembly.
  // 4. Width of vector arguments and return types for this function.
  // 5. Width of vector arguments and return types for functions called by this
  //    function.
  if (getContext().getTargetInfo().getTriple().isX86())
    CurFn->addFnAttr("min-legal-vector-width",
                     llvm::utostr(LargestVectorWidth));

  // If we generated an unreachable return block, delete it now.
  if (ReturnBlock.isValid() && ReturnBlock.getBlock()->use_empty()) {
    Builder.ClearInsertionPoint();
    ReturnBlock.getBlock()->eraseFromParent();
  }
  if (ReturnValue.isValid()) {
    auto *RetAlloca =
        dyn_cast<llvm::AllocaInst>(ReturnValue.emitRawPointer(*this));
    if (RetAlloca && RetAlloca->use_empty()) {
      RetAlloca->eraseFromParent();
      ReturnValue = Address::invalid();
    }
  }
}

/// ShouldInstrumentFunction - Return true if the current function should be
/// instrumented with __cyg_profile_func_* calls
bool CodeGenFunction::ShouldInstrumentFunction() {
  if (!CGM.getCodeGenOpts().InstrumentFunctions &&
      !CGM.getCodeGenOpts().InstrumentFunctionsAfterInlining &&
      !CGM.getCodeGenOpts().InstrumentFunctionEntryBare)
    return false;
  if (!CurFuncDecl || CurFuncDecl->hasAttr<NoInstrumentFunctionAttr>())
    return false;
  return true;
}

bool CodeGenFunction::ShouldSkipSanitizerInstrumentation() {
  if (!CurFuncDecl)
    return false;
  return CurFuncDecl->hasAttr<DisableSanitizerInstrumentationAttr>();
}

/// ShouldXRayInstrument - Return true if the current function should be
/// instrumented with XRay nop sleds.
bool CodeGenFunction::ShouldXRayInstrumentFunction() const {
  return CGM.getCodeGenOpts().XRayInstrumentFunctions;
}

/// AlwaysEmitXRayCustomEvents - Return true if we should emit IR for calls to
/// the __xray_customevent(...) builtin calls, when doing XRay instrumentation.
bool CodeGenFunction::AlwaysEmitXRayCustomEvents() const {
  return CGM.getCodeGenOpts().XRayInstrumentFunctions &&
         (CGM.getCodeGenOpts().XRayAlwaysEmitCustomEvents ||
          CGM.getCodeGenOpts().XRayInstrumentationBundle.Mask ==
              XRayInstrKind::Custom);
}

bool CodeGenFunction::AlwaysEmitXRayTypedEvents() const {
  return CGM.getCodeGenOpts().XRayInstrumentFunctions &&
         (CGM.getCodeGenOpts().XRayAlwaysEmitTypedEvents ||
          CGM.getCodeGenOpts().XRayInstrumentationBundle.Mask ==
              XRayInstrKind::Typed);
}

llvm::ConstantInt *
CodeGenFunction::getUBSanFunctionTypeHash(QualType Ty) const {
  // Remove any (C++17) exception specifications, to allow calling e.g. a
  // noexcept function through a non-noexcept pointer.
  if (!Ty->isFunctionNoProtoType())
    Ty = getContext().getFunctionTypeWithExceptionSpec(Ty, EST_None);
  std::string Mangled;
  llvm::raw_string_ostream Out(Mangled);
  CGM.getCXXABI().getMangleContext().mangleCanonicalTypeName(Ty, Out, false);
  return llvm::ConstantInt::get(
      CGM.Int32Ty, static_cast<uint32_t>(llvm::xxh3_64bits(Mangled)));
}

void CodeGenFunction::EmitKernelMetadata(const FunctionDecl *FD,
                                         llvm::Function *Fn) {
  if (!FD->hasAttr<DeviceKernelAttr>() && !FD->hasAttr<CUDAGlobalAttr>())
    return;

  llvm::LLVMContext &Context = getLLVMContext();

  CGM.GenKernelArgMetadata(Fn, FD, this);

  if (!(getLangOpts().OpenCL ||
        (getLangOpts().CUDA &&
         getContext().getTargetInfo().getTriple().isSPIRV())))
    return;

  if (const VecTypeHintAttr *A = FD->getAttr<VecTypeHintAttr>()) {
    QualType HintQTy = A->getTypeHint();
    const ExtVectorType *HintEltQTy = HintQTy->getAs<ExtVectorType>();
    bool IsSignedInteger =
        HintQTy->isSignedIntegerType() ||
        (HintEltQTy && HintEltQTy->getElementType()->isSignedIntegerType());
    llvm::Metadata *AttrMDArgs[] = {
        llvm::ConstantAsMetadata::get(llvm::PoisonValue::get(
            CGM.getTypes().ConvertType(A->getTypeHint()))),
        llvm::ConstantAsMetadata::get(llvm::ConstantInt::get(
            llvm::IntegerType::get(Context, 32),
            llvm::APInt(32, (uint64_t)(IsSignedInteger ? 1 : 0))))};
    Fn->setMetadata("vec_type_hint", llvm::MDNode::get(Context, AttrMDArgs));
  }

  if (const WorkGroupSizeHintAttr *A = FD->getAttr<WorkGroupSizeHintAttr>()) {
    auto Eval = [&](Expr *E) {
      return E->EvaluateKnownConstInt(FD->getASTContext()).getExtValue();
    };
    llvm::Metadata *AttrMDArgs[] = {
        llvm::ConstantAsMetadata::get(Builder.getInt32(Eval(A->getXDim()))),
        llvm::ConstantAsMetadata::get(Builder.getInt32(Eval(A->getYDim()))),
        llvm::ConstantAsMetadata::get(Builder.getInt32(Eval(A->getZDim())))};
    Fn->setMetadata("work_group_size_hint", llvm::MDNode::get(Context, AttrMDArgs));
  }

  if (const ReqdWorkGroupSizeAttr *A = FD->getAttr<ReqdWorkGroupSizeAttr>()) {
    auto Eval = [&](Expr *E) {
      return E->EvaluateKnownConstInt(FD->getASTContext()).getExtValue();
    };
    llvm::Metadata *AttrMDArgs[] = {
        llvm::ConstantAsMetadata::get(Builder.getInt32(Eval(A->getXDim()))),
        llvm::ConstantAsMetadata::get(Builder.getInt32(Eval(A->getYDim()))),
        llvm::ConstantAsMetadata::get(Builder.getInt32(Eval(A->getZDim())))};
    Fn->setMetadata("reqd_work_group_size", llvm::MDNode::get(Context, AttrMDArgs));
  }

  if (const OpenCLIntelReqdSubGroupSizeAttr *A =
          FD->getAttr<OpenCLIntelReqdSubGroupSizeAttr>()) {
    llvm::Metadata *AttrMDArgs[] = {
        llvm::ConstantAsMetadata::get(Builder.getInt32(A->getSubGroupSize()))};
    Fn->setMetadata("intel_reqd_sub_group_size",
                    llvm::MDNode::get(Context, AttrMDArgs));
  }
}

/// Determine whether the function F ends with a return stmt.
static bool endsWithReturn(const Decl* F) {
  const Stmt *Body = nullptr;
  if (auto *FD = dyn_cast_or_null<FunctionDecl>(F))
    Body = FD->getBody();
  else if (auto *OMD = dyn_cast_or_null<ObjCMethodDecl>(F))
    Body = OMD->getBody();

  if (auto *CS = dyn_cast_or_null<CompoundStmt>(Body)) {
    auto LastStmt = CS->body_rbegin();
    if (LastStmt != CS->body_rend())
      return isa<ReturnStmt>(*LastStmt);
  }
  return false;
}

void CodeGenFunction::markAsIgnoreThreadCheckingAtRuntime(llvm::Function *Fn) {
  if (SanOpts.has(SanitizerKind::Thread)) {
    Fn->addFnAttr("sanitize_thread_no_checking_at_run_time");
    Fn->removeFnAttr(llvm::Attribute::SanitizeThread);
  }
}

/// Check if the return value of this function requires sanitization.
bool CodeGenFunction::requiresReturnValueCheck() const {
  return requiresReturnValueNullabilityCheck() ||
         (SanOpts.has(SanitizerKind::ReturnsNonnullAttribute) && CurCodeDecl &&
          CurCodeDecl->getAttr<ReturnsNonNullAttr>());
}

static bool matchesStlAllocatorFn(const Decl *D, const ASTContext &Ctx) {
  auto *MD = dyn_cast_or_null<CXXMethodDecl>(D);
  if (!MD || !MD->getDeclName().getAsIdentifierInfo() ||
      !MD->getDeclName().getAsIdentifierInfo()->isStr("allocate") ||
      (MD->getNumParams() != 1 && MD->getNumParams() != 2))
    return false;

  if (MD->parameters()[0]->getType().getCanonicalType() != Ctx.getSizeType())
    return false;

  if (MD->getNumParams() == 2) {
    auto *PT = MD->parameters()[1]->getType()->getAs<PointerType>();
    if (!PT || !PT->isVoidPointerType() ||
        !PT->getPointeeType().isConstQualified())
      return false;
  }

  return true;
}

bool CodeGenFunction::isInAllocaArgument(CGCXXABI &ABI, QualType Ty) {
  const CXXRecordDecl *RD = Ty->getAsCXXRecordDecl();
  return RD && ABI.getRecordArgABI(RD) == CGCXXABI::RAA_DirectInMemory;
}

bool CodeGenFunction::hasInAllocaArg(const CXXMethodDecl *MD) {
  return getTarget().getTriple().getArch() == llvm::Triple::x86 &&
         getTarget().getCXXABI().isMicrosoft() &&
         llvm::any_of(MD->parameters(), [&](ParmVarDecl *P) {
           return isInAllocaArgument(CGM.getCXXABI(), P->getType());
         });
}

/// Return the UBSan prologue signature for \p FD if one is available.
static llvm::Constant *getPrologueSignature(CodeGenModule &CGM,
                                            const FunctionDecl *FD) {
  if (const auto *MD = dyn_cast<CXXMethodDecl>(FD))
    if (!MD->isStatic())
      return nullptr;
  return CGM.getTargetCodeGenInfo().getUBSanFunctionSignature(CGM);
}

void CodeGenFunction::StartFunction(GlobalDecl GD, QualType RetTy,
                                    llvm::Function *Fn,
                                    const CGFunctionInfo &FnInfo,
                                    const FunctionArgList &Args,
                                    SourceLocation Loc,
                                    SourceLocation StartLoc) {
  assert(!CurFn &&
         "Do not use a CodeGenFunction object for more than one function");

  const Decl *D = GD.getDecl();

  DidCallStackSave = false;
  CurCodeDecl = D;
  const FunctionDecl *FD = dyn_cast_or_null<FunctionDecl>(D);
  if (FD && FD->usesSEHTry())
    CurSEHParent = GD;
  CurFuncDecl = (D ? D->getNonClosureContext() : nullptr);
  FnRetTy = RetTy;
  CurFn = Fn;
  CurFnInfo = &FnInfo;
  assert(CurFn->isDeclaration() && "Function already has body?");

  // If this function is ignored for any of the enabled sanitizers,
  // disable the sanitizer for the function.
  do {
#define SANITIZER(NAME, ID)                                                    \
  if (SanOpts.empty())                                                         \
    break;                                                                     \
  if (SanOpts.has(SanitizerKind::ID))                                          \
    if (CGM.isInNoSanitizeList(SanitizerKind::ID, Fn, Loc))                    \
      SanOpts.set(SanitizerKind::ID, false);

#include "clang/Basic/Sanitizers.def"
#undef SANITIZER
  } while (false);

  if (D) {
    const bool SanitizeBounds = SanOpts.hasOneOf(SanitizerKind::Bounds);
    SanitizerMask no_sanitize_mask;
    bool NoSanitizeCoverage = false;

    for (auto *Attr : D->specific_attrs<NoSanitizeAttr>()) {
      no_sanitize_mask |= Attr->getMask();
      // SanitizeCoverage is not handled by SanOpts.
      if (Attr->hasCoverage())
        NoSanitizeCoverage = true;
    }

    // Apply the no_sanitize* attributes to SanOpts.
    SanOpts.Mask &= ~no_sanitize_mask;
    if (no_sanitize_mask & SanitizerKind::Address)
      SanOpts.set(SanitizerKind::KernelAddress, false);
    if (no_sanitize_mask & SanitizerKind::KernelAddress)
      SanOpts.set(SanitizerKind::Address, false);
    if (no_sanitize_mask & SanitizerKind::HWAddress)
      SanOpts.set(SanitizerKind::KernelHWAddress, false);
    if (no_sanitize_mask & SanitizerKind::KernelHWAddress)
      SanOpts.set(SanitizerKind::HWAddress, false);

    if (SanitizeBounds && !SanOpts.hasOneOf(SanitizerKind::Bounds))
      Fn->addFnAttr(llvm::Attribute::NoSanitizeBounds);

    if (NoSanitizeCoverage && CGM.getCodeGenOpts().hasSanitizeCoverage())
      Fn->addFnAttr(llvm::Attribute::NoSanitizeCoverage);

    // Some passes need the non-negated no_sanitize attribute. Pass them on.
    if (CGM.getCodeGenOpts().hasSanitizeBinaryMetadata()) {
      if (no_sanitize_mask & SanitizerKind::Thread)
        Fn->addFnAttr("no_sanitize_thread");
    }
  }

  if (ShouldSkipSanitizerInstrumentation()) {
    CurFn->addFnAttr(llvm::Attribute::DisableSanitizerInstrumentation);
  } else {
    // Apply sanitizer attributes to the function.
    if (SanOpts.hasOneOf(SanitizerKind::Address | SanitizerKind::KernelAddress))
      Fn->addFnAttr(llvm::Attribute::SanitizeAddress);
    if (SanOpts.hasOneOf(SanitizerKind::HWAddress |
                         SanitizerKind::KernelHWAddress))
      Fn->addFnAttr(llvm::Attribute::SanitizeHWAddress);
    if (SanOpts.has(SanitizerKind::MemtagStack))
      Fn->addFnAttr(llvm::Attribute::SanitizeMemTag);
    if (SanOpts.has(SanitizerKind::Thread))
      Fn->addFnAttr(llvm::Attribute::SanitizeThread);
    if (SanOpts.has(SanitizerKind::Type))
      Fn->addFnAttr(llvm::Attribute::SanitizeType);
    if (SanOpts.has(SanitizerKind::NumericalStability))
      Fn->addFnAttr(llvm::Attribute::SanitizeNumericalStability);
    if (SanOpts.hasOneOf(SanitizerKind::Memory | SanitizerKind::KernelMemory))
      Fn->addFnAttr(llvm::Attribute::SanitizeMemory);
  }
  if (SanOpts.has(SanitizerKind::SafeStack))
    Fn->addFnAttr(llvm::Attribute::SafeStack);
  if (SanOpts.has(SanitizerKind::ShadowCallStack))
    Fn->addFnAttr(llvm::Attribute::ShadowCallStack);

  if (SanOpts.has(SanitizerKind::Realtime))
    if (FD && FD->getASTContext().hasAnyFunctionEffects())
      for (const FunctionEffectWithCondition &Fe : FD->getFunctionEffects()) {
        if (Fe.Effect.kind() == FunctionEffect::Kind::NonBlocking)
          Fn->addFnAttr(llvm::Attribute::SanitizeRealtime);
        else if (Fe.Effect.kind() == FunctionEffect::Kind::Blocking)
          Fn->addFnAttr(llvm::Attribute::SanitizeRealtimeBlocking);
      }

  // Apply fuzzing attribute to the function.
  if (SanOpts.hasOneOf(SanitizerKind::Fuzzer | SanitizerKind::FuzzerNoLink))
    Fn->addFnAttr(llvm::Attribute::OptForFuzzing);

  // Ignore TSan memory acesses from within ObjC/ObjC++ dealloc, initialize,
  // .cxx_destruct, __destroy_helper_block_ and all of their calees at run time.
  if (SanOpts.has(SanitizerKind::Thread)) {
    if (const auto *OMD = dyn_cast_or_null<ObjCMethodDecl>(D)) {
      const IdentifierInfo *II = OMD->getSelector().getIdentifierInfoForSlot(0);
      if (OMD->getMethodFamily() == OMF_dealloc ||
          OMD->getMethodFamily() == OMF_initialize ||
          (OMD->getSelector().isUnarySelector() && II->isStr(".cxx_destruct"))) {
        markAsIgnoreThreadCheckingAtRuntime(Fn);
      }
    }
  }

  // Ignore unrelated casts in STL allocate() since the allocator must cast
  // from void* to T* before object initialization completes. Don't match on the
  // namespace because not all allocators are in std::
  if (D && SanOpts.has(SanitizerKind::CFIUnrelatedCast)) {
    if (matchesStlAllocatorFn(D, getContext()))
      SanOpts.Mask &= ~SanitizerKind::CFIUnrelatedCast;
  }

  // Ignore null checks in coroutine functions since the coroutines passes
  // are not aware of how to move the extra UBSan instructions across the split
  // coroutine boundaries.
  if (D && SanOpts.has(SanitizerKind::Null))
    if (FD && FD->getBody() &&
        FD->getBody()->getStmtClass() == Stmt::CoroutineBodyStmtClass)
      SanOpts.Mask &= ~SanitizerKind::Null;

  // Apply xray attributes to the function (as a string, for now)
  bool AlwaysXRayAttr = false;
  if (const auto *XRayAttr = D ? D->getAttr<XRayInstrumentAttr>() : nullptr) {
    if (CGM.getCodeGenOpts().XRayInstrumentationBundle.has(
            XRayInstrKind::FunctionEntry) ||
        CGM.getCodeGenOpts().XRayInstrumentationBundle.has(
            XRayInstrKind::FunctionExit)) {
      if (XRayAttr->alwaysXRayInstrument() && ShouldXRayInstrumentFunction()) {
        Fn->addFnAttr("function-instrument", "xray-always");
        AlwaysXRayAttr = true;
      }
      if (XRayAttr->neverXRayInstrument())
        Fn->addFnAttr("function-instrument", "xray-never");
      if (const auto *LogArgs = D->getAttr<XRayLogArgsAttr>())
        if (ShouldXRayInstrumentFunction())
          Fn->addFnAttr("xray-log-args",
                        llvm::utostr(LogArgs->getArgumentCount()));
    }
  } else {
    if (ShouldXRayInstrumentFunction() && !CGM.imbueXRayAttrs(Fn, Loc))
      Fn->addFnAttr(
          "xray-instruction-threshold",
          llvm::itostr(CGM.getCodeGenOpts().XRayInstructionThreshold));
  }

  if (ShouldXRayInstrumentFunction()) {
    if (CGM.getCodeGenOpts().XRayIgnoreLoops)
      Fn->addFnAttr("xray-ignore-loops");

    if (!CGM.getCodeGenOpts().XRayInstrumentationBundle.has(
            XRayInstrKind::FunctionExit))
      Fn->addFnAttr("xray-skip-exit");

    if (!CGM.getCodeGenOpts().XRayInstrumentationBundle.has(
            XRayInstrKind::FunctionEntry))
      Fn->addFnAttr("xray-skip-entry");

    auto FuncGroups = CGM.getCodeGenOpts().XRayTotalFunctionGroups;
    if (FuncGroups > 1) {
      auto FuncName = llvm::ArrayRef<uint8_t>(CurFn->getName().bytes_begin(),
                                              CurFn->getName().bytes_end());
      auto Group = crc32(FuncName) % FuncGroups;
      if (Group != CGM.getCodeGenOpts().XRaySelectedFunctionGroup &&
          !AlwaysXRayAttr)
        Fn->addFnAttr("function-instrument", "xray-never");
    }
  }

  if (CGM.getCodeGenOpts().getProfileInstr() !=
      llvm::driver::ProfileInstrKind::ProfileNone) {
    switch (CGM.isFunctionBlockedFromProfileInstr(Fn, Loc)) {
    case ProfileList::Skip:
      Fn->addFnAttr(llvm::Attribute::SkipProfile);
      break;
    case ProfileList::Forbid:
      Fn->addFnAttr(llvm::Attribute::NoProfile);
      break;
    case ProfileList::Allow:
      break;
    }
  }

  unsigned Count, Offset;
  StringRef Section;
  if (const auto *Attr =
          D ? D->getAttr<PatchableFunctionEntryAttr>() : nullptr) {
    Count = Attr->getCount();
    Offset = Attr->getOffset();
    Section = Attr->getSection();
  } else {
    Count = CGM.getCodeGenOpts().PatchableFunctionEntryCount;
    Offset = CGM.getCodeGenOpts().PatchableFunctionEntryOffset;
  }
  if (Section.empty())
    Section = CGM.getCodeGenOpts().PatchableFunctionEntrySection;
  if (Count && Offset <= Count) {
    Fn->addFnAttr("patchable-function-entry", std::to_string(Count - Offset));
    if (Offset)
      Fn->addFnAttr("patchable-function-prefix", std::to_string(Offset));
    if (!Section.empty())
      Fn->addFnAttr("patchable-function-entry-section", Section);
  }
  // Instruct that functions for COFF/CodeView targets should start with a
  // patchable instruction, but only on x86/x64. Don't forward this to ARM/ARM64
  // backends as they don't need it -- instructions on these architectures are
  // always atomically patchable at runtime.
  if (CGM.getCodeGenOpts().HotPatch &&
      getContext().getTargetInfo().getTriple().isX86() &&
      getContext().getTargetInfo().getTriple().getEnvironment() !=
          llvm::Triple::CODE16)
    Fn->addFnAttr("patchable-function", "prologue-short-redirect");

  // Add no-jump-tables value.
  if (CGM.getCodeGenOpts().NoUseJumpTables)
    Fn->addFnAttr("no-jump-tables", "true");

  // Add no-inline-line-tables value.
  if (CGM.getCodeGenOpts().NoInlineLineTables)
    Fn->addFnAttr("no-inline-line-tables");

  // Add profile-sample-accurate value.
  if (CGM.getCodeGenOpts().ProfileSampleAccurate)
    Fn->addFnAttr("profile-sample-accurate");

  if (!CGM.getCodeGenOpts().SampleProfileFile.empty())
    Fn->addFnAttr("use-sample-profile");

  if (D && D->hasAttr<CFICanonicalJumpTableAttr>())
    Fn->addFnAttr("cfi-canonical-jump-table");

  if (D && D->hasAttr<NoProfileFunctionAttr>())
    Fn->addFnAttr(llvm::Attribute::NoProfile);

  if (D && D->hasAttr<HybridPatchableAttr>())
    Fn->addFnAttr(llvm::Attribute::HybridPatchable);

  if (D) {
    // Function attributes take precedence over command line flags.
    if (auto *A = D->getAttr<FunctionReturnThunksAttr>()) {
      switch (A->getThunkType()) {
      case FunctionReturnThunksAttr::Kind::Keep:
        break;
      case FunctionReturnThunksAttr::Kind::Extern:
        Fn->addFnAttr(llvm::Attribute::FnRetThunkExtern);
        break;
      }
    } else if (CGM.getCodeGenOpts().FunctionReturnThunks)
      Fn->addFnAttr(llvm::Attribute::FnRetThunkExtern);
  }

  if (FD && (getLangOpts().OpenCL ||
             (getLangOpts().CUDA &&
              getContext().getTargetInfo().getTriple().isSPIRV()) ||
             ((getLangOpts().HIP || getLangOpts().OffloadViaLLVM) &&
              getLangOpts().CUDAIsDevice))) {
    // Add metadata for a kernel function.
    EmitKernelMetadata(FD, Fn);
  }

  if (FD && FD->hasAttr<ClspvLibclcBuiltinAttr>()) {
    Fn->setMetadata("clspv_libclc_builtin",
                    llvm::MDNode::get(getLLVMContext(), {}));
  }

  // If we are checking function types, emit a function type signature as
  // prologue data.
  if (FD && SanOpts.has(SanitizerKind::Function)) {
    if (llvm::Constant *PrologueSig = getPrologueSignature(CGM, FD)) {
      llvm::LLVMContext &Ctx = Fn->getContext();
      llvm::MDBuilder MDB(Ctx);
      Fn->setMetadata(
          llvm::LLVMContext::MD_func_sanitize,
          MDB.createRTTIPointerPrologue(
              PrologueSig, getUBSanFunctionTypeHash(FD->getType())));
    }
  }

  // If we're checking nullability, we need to know whether we can check the
  // return value. Initialize the flag to 'true' and refine it in EmitParmDecl.
  if (SanOpts.has(SanitizerKind::NullabilityReturn)) {
    auto Nullability = FnRetTy->getNullability();
    if (Nullability && *Nullability == NullabilityKind::NonNull &&
        !FnRetTy->isRecordType()) {
      if (!(SanOpts.has(SanitizerKind::ReturnsNonnullAttribute) &&
            CurCodeDecl && CurCodeDecl->getAttr<ReturnsNonNullAttr>()))
        RetValNullabilityPrecondition =
            llvm::ConstantInt::getTrue(getLLVMContext());
    }
  }

  // If we're in C++ mode and the function name is "main", it is guaranteed
  // to be norecurse by the standard (3.6.1.3 "The function main shall not be
  // used within a program").
  //
  // OpenCL C 2.0 v2.2-11 s6.9.i:
  //     Recursion is not supported.
  //
  // HLSL
  //     Recursion is not supported.
  //
  // SYCL v1.2.1 s3.10:
  //     kernels cannot include RTTI information, exception classes,
  //     recursive code, virtual functions or make use of C++ libraries that
  //     are not compiled for the device.
  if (FD &&
      ((getLangOpts().CPlusPlus && FD->isMain()) || getLangOpts().OpenCL ||
       getLangOpts().HLSL || getLangOpts().SYCLIsDevice ||
       (getLangOpts().CUDA && FD->hasAttr<CUDAGlobalAttr>())))
    Fn->addFnAttr(llvm::Attribute::NoRecurse);

  llvm::RoundingMode RM = getLangOpts().getDefaultRoundingMode();
  llvm::fp::ExceptionBehavior FPExceptionBehavior =
      ToConstrainedExceptMD(getLangOpts().getDefaultExceptionMode());
  Builder.setDefaultConstrainedRounding(RM);
  Builder.setDefaultConstrainedExcept(FPExceptionBehavior);
  if ((FD && (FD->UsesFPIntrin() || FD->hasAttr<StrictFPAttr>())) ||
      (!FD && (FPExceptionBehavior != llvm::fp::ebIgnore ||
               RM != llvm::RoundingMode::NearestTiesToEven))) {
    Builder.setIsFPConstrained(true);
    Fn->addFnAttr(llvm::Attribute::StrictFP);
  }

  // If a custom alignment is used, force realigning to this alignment on
  // any main function which certainly will need it.
  if (FD && ((FD->isMain() || FD->isMSVCRTEntryPoint()) &&
             CGM.getCodeGenOpts().StackAlignment))
    Fn->addFnAttr("stackrealign");

  // "main" doesn't need to zero out call-used registers.
  if (FD && FD->isMain())
    Fn->removeFnAttr("zero-call-used-regs");

  // Add vscale_range attribute if appropriate.
  llvm::StringMap<bool> FeatureMap;
  bool IsArmStreaming = false;
  if (FD) {
    getContext().getFunctionFeatureMap(FeatureMap, FD);
    IsArmStreaming = IsArmStreamingFunction(FD, true);
  }
  std::optional<std::pair<unsigned, unsigned>> VScaleRange =
      getContext().getTargetInfo().getVScaleRange(getLangOpts(), IsArmStreaming,
                                                  &FeatureMap);
  if (VScaleRange) {
    CurFn->addFnAttr(llvm::Attribute::getWithVScaleRangeArgs(
        getLLVMContext(), VScaleRange->first, VScaleRange->second));
  }

  llvm::BasicBlock *EntryBB = createBasicBlock("entry", CurFn);

  // Create a marker to make it easy to insert allocas into the entryblock
  // later.  Don't create this with the builder, because we don't want it
  // folded.
  llvm::Value *Poison = llvm::PoisonValue::get(Int32Ty);
  AllocaInsertPt = new llvm::BitCastInst(Poison, Int32Ty, "allocapt", EntryBB);

  ReturnBlock = getJumpDestInCurrentScope("return");

  Builder.SetInsertPoint(EntryBB);

  // If we're checking the return value, allocate space for a pointer to a
  // precise source location of the checked return statement.
  if (requiresReturnValueCheck()) {
    ReturnLocation = CreateDefaultAlignTempAlloca(Int8PtrTy, "return.sloc.ptr");
    Builder.CreateStore(llvm::ConstantPointerNull::get(Int8PtrTy),
                        ReturnLocation);
  }

  // Emit subprogram debug descriptor.
  if (CGDebugInfo *DI = getDebugInfo()) {
    // Reconstruct the type from the argument list so that implicit parameters,
    // such as 'this' and 'vtt', show up in the debug info. Preserve the calling
    // convention.
    DI->emitFunctionStart(GD, Loc, StartLoc,
                          DI->getFunctionType(FD, RetTy, Args), CurFn,
                          CurFuncIsThunk);
  }

  if (ShouldInstrumentFunction()) {
    if (CGM.getCodeGenOpts().InstrumentFunctions)
      CurFn->addFnAttr("instrument-function-entry", "__cyg_profile_func_enter");
    if (CGM.getCodeGenOpts().InstrumentFunctionsAfterInlining)
      CurFn->addFnAttr("instrument-function-entry-inlined",
                       "__cyg_profile_func_enter");
    if (CGM.getCodeGenOpts().InstrumentFunctionEntryBare)
      CurFn->addFnAttr("instrument-function-entry-inlined",
                       "__cyg_profile_func_enter_bare");
  }

  // Since emitting the mcount call here impacts optimizations such as function
  // inlining, we just add an attribute to insert a mcount call in backend.
  // The attribute "counting-function" is set to mcount function name which is
  // architecture dependent.
  if (CGM.getCodeGenOpts().InstrumentForProfiling) {
    // Calls to fentry/mcount should not be generated if function has
    // the no_instrument_function attribute.
    if (!CurFuncDecl || !CurFuncDecl->hasAttr<NoInstrumentFunctionAttr>()) {
      if (CGM.getCodeGenOpts().CallFEntry)
        Fn->addFnAttr("fentry-call", "true");
      else {
        Fn->addFnAttr("instrument-function-entry-inlined",
                      getTarget().getMCountName());
      }
      if (CGM.getCodeGenOpts().MNopMCount) {
        if (!CGM.getCodeGenOpts().CallFEntry)
          CGM.getDiags().Report(diag::err_opt_not_valid_without_opt)
            << "-mnop-mcount" << "-mfentry";
        Fn->addFnAttr("mnop-mcount");
      }

      if (CGM.getCodeGenOpts().RecordMCount) {
        if (!CGM.getCodeGenOpts().CallFEntry)
          CGM.getDiags().Report(diag::err_opt_not_valid_without_opt)
            << "-mrecord-mcount" << "-mfentry";
        Fn->addFnAttr("mrecord-mcount");
      }
    }
  }

  if (CGM.getCodeGenOpts().PackedStack) {
    if (getContext().getTargetInfo().getTriple().getArch() !=
        llvm::Triple::systemz)
      CGM.getDiags().Report(diag::err_opt_not_valid_on_target)
        << "-mpacked-stack";
    Fn->addFnAttr("packed-stack");
  }

  if (CGM.getCodeGenOpts().WarnStackSize != UINT_MAX &&
      !CGM.getDiags().isIgnored(diag::warn_fe_backend_frame_larger_than, Loc))
    Fn->addFnAttr("warn-stack-size",
                  std::to_string(CGM.getCodeGenOpts().WarnStackSize));

  if (RetTy->isVoidType()) {
    // Void type; nothing to return.
    ReturnValue = Address::invalid();

    // Count the implicit return.
    if (!endsWithReturn(D))
      ++NumReturnExprs;
  } else if (CurFnInfo->getReturnInfo().getKind() == ABIArgInfo::Indirect) {
    // Indirect return; emit returned value directly into sret slot.
    // This reduces code size, and affects correctness in C++.
    auto AI = CurFn->arg_begin();
    if (CurFnInfo->getReturnInfo().isSRetAfterThis())
      ++AI;
    ReturnValue = makeNaturalAddressForPointer(
        &*AI, RetTy, CurFnInfo->getReturnInfo().getIndirectAlign(), false,
        nullptr, nullptr, KnownNonNull);
    if (!CurFnInfo->getReturnInfo().getIndirectByVal()) {
      ReturnValuePointer =
          CreateDefaultAlignTempAlloca(ReturnValue.getType(), "result.ptr");
      Builder.CreateStore(ReturnValue.emitRawPointer(*this),
                          ReturnValuePointer);
    }
  } else if (CurFnInfo->getReturnInfo().getKind() == ABIArgInfo::InAlloca &&
             !hasScalarEvaluationKind(CurFnInfo->getReturnType())) {
    // Load the sret pointer from the argument struct and return into that.
    unsigned Idx = CurFnInfo->getReturnInfo().getInAllocaFieldIndex();
    llvm::Function::arg_iterator EI = CurFn->arg_end();
    --EI;
    llvm::Value *Addr = Builder.CreateStructGEP(
        CurFnInfo->getArgStruct(), &*EI, Idx);
    llvm::Type *Ty =
        cast<llvm::GetElementPtrInst>(Addr)->getResultElementType();
    ReturnValuePointer = Address(Addr, Ty, getPointerAlign());
    Addr = Builder.CreateAlignedLoad(Ty, Addr, getPointerAlign(), "agg.result");
    ReturnValue = Address(Addr, ConvertType(RetTy),
                          CGM.getNaturalTypeAlignment(RetTy), KnownNonNull);
  } else {
    ReturnValue = CreateIRTemp(RetTy, "retval");

    // Tell the epilog emitter to autorelease the result.  We do this
    // now so that various specialized functions can suppress it
    // during their IR-generation.
    if (getLangOpts().ObjCAutoRefCount &&
        !CurFnInfo->isReturnsRetained() &&
        RetTy->isObjCRetainableType())
      AutoreleaseResult = true;
  }

  EmitStartEHSpec(CurCodeDecl);

  PrologueCleanupDepth = EHStack.stable_begin();

  // Emit OpenMP specific initialization of the device functions.
  if (getLangOpts().OpenMP && CurCodeDecl)
    CGM.getOpenMPRuntime().emitFunctionProlog(*this, CurCodeDecl);

  if (FD && getLangOpts().HLSL) {
    // Handle emitting HLSL entry functions.
    if (FD->hasAttr<HLSLShaderAttr>()) {
      CGM.getHLSLRuntime().emitEntryFunction(FD, Fn);
    }
  }

  EmitFunctionProlog(*CurFnInfo, CurFn, Args);

  if (const CXXMethodDecl *MD = dyn_cast_if_present<CXXMethodDecl>(D);
      MD && !MD->isStatic()) {
    bool IsInLambda =
        MD->getParent()->isLambda() && MD->getOverloadedOperator() == OO_Call;
    if (MD->isImplicitObjectMemberFunction())
      CGM.getCXXABI().EmitInstanceFunctionProlog(*this);
    if (IsInLambda) {
      // We're in a lambda; figure out the captures.
      MD->getParent()->getCaptureFields(LambdaCaptureFields,
                                        LambdaThisCaptureField);
      if (LambdaThisCaptureField) {
        // If the lambda captures the object referred to by '*this' - either by
        // value or by reference, make sure CXXThisValue points to the correct
        // object.

        // Get the lvalue for the field (which is a copy of the enclosing object
        // or contains the address of the enclosing object).
        LValue ThisFieldLValue = EmitLValueForLambdaField(LambdaThisCaptureField);
        if (!LambdaThisCaptureField->getType()->isPointerType()) {
          // If the enclosing object was captured by value, just use its
          // address. Sign this pointer.
          CXXThisValue = ThisFieldLValue.getPointer(*this);
        } else {
          // Load the lvalue pointed to by the field, since '*this' was captured
          // by reference.
          CXXThisValue =
              EmitLoadOfLValue(ThisFieldLValue, SourceLocation()).getScalarVal();
        }
      }
      for (auto *FD : MD->getParent()->fields()) {
        if (FD->hasCapturedVLAType()) {
          auto *ExprArg = EmitLoadOfLValue(EmitLValueForLambdaField(FD),
                                           SourceLocation()).getScalarVal();
          auto VAT = FD->getCapturedVLAType();
          VLASizeMap[VAT->getSizeExpr()] = ExprArg;
        }
      }
    } else if (MD->isImplicitObjectMemberFunction()) {
      // Not in a lambda; just use 'this' from the method.
      // FIXME: Should we generate a new load for each use of 'this'?  The
      // fast register allocator would be happier...
      CXXThisValue = CXXABIThisValue;
    }

    // Check the 'this' pointer once per function, if it's available.
    if (CXXABIThisValue) {
      SanitizerSet SkippedChecks;
      SkippedChecks.set(SanitizerKind::ObjectSize, true);
      QualType ThisTy = MD->getThisType();

      // If this is the call operator of a lambda with no captures, it
      // may have a static invoker function, which may call this operator with
      // a null 'this' pointer.
      if (isLambdaCallOperator(MD) && MD->getParent()->isCapturelessLambda())
        SkippedChecks.set(SanitizerKind::Null, true);

      EmitTypeCheck(
          isa<CXXConstructorDecl>(MD) ? TCK_ConstructorCall : TCK_MemberCall,
          Loc, CXXABIThisValue, ThisTy, CXXABIThisAlignment, SkippedChecks);
    }
  }

  // If any of the arguments have a variably modified type, make sure to
  // emit the type size, but only if the function is not naked. Naked functions
  // have no prolog to run this evaluation.
  if (!FD || !FD->hasAttr<NakedAttr>()) {
    for (const VarDecl *VD : Args) {
      // Dig out the type as written from ParmVarDecls; it's unclear whether
      // the standard (C99 6.9.1p10) requires this, but we're following the
      // precedent set by gcc.
      QualType Ty;
      if (const ParmVarDecl *PVD = dyn_cast<ParmVarDecl>(VD))
        Ty = PVD->getOriginalType();
      else
        Ty = VD->getType();

      if (Ty->isVariablyModifiedType())
        EmitVariablyModifiedType(Ty);
    }
  }
  // Emit a location at the end of the prologue.
  if (CGDebugInfo *DI = getDebugInfo())
    DI->EmitLocation(Builder, StartLoc);
  // TODO: Do we need to handle this in two places like we do with
  // target-features/target-cpu?
  if (CurFuncDecl)
    if (const auto *VecWidth = CurFuncDecl->getAttr<MinVectorWidthAttr>())
      LargestVectorWidth = VecWidth->getVectorWidth();

  if (CGM.shouldEmitConvergenceTokens())
    ConvergenceTokenStack.push_back(getOrEmitConvergenceEntryToken(CurFn));
}

void CodeGenFunction::EmitFunctionBody(const Stmt *Body) {
  incrementProfileCounter(Body);
  maybeCreateMCDCCondBitmap();
  if (const CompoundStmt *S = dyn_cast<CompoundStmt>(Body))
    EmitCompoundStmtWithoutScope(*S);
  else
    EmitStmt(Body);
}

/// When instrumenting to collect profile data, the counts for some blocks
/// such as switch cases need to not include the fall-through counts, so
/// emit a branch around the instrumentation code. When not instrumenting,
/// this just calls EmitBlock().
void CodeGenFunction::EmitBlockWithFallThrough(llvm::BasicBlock *BB,
                                               const Stmt *S) {
  llvm::BasicBlock *SkipCountBB = nullptr;
  // Do not skip over the instrumentation when single byte coverage mode is
  // enabled.
  if (HaveInsertPoint() && CGM.getCodeGenOpts().hasProfileClangInstr() &&
      !llvm::EnableSingleByteCoverage) {
    // When instrumenting for profiling, the fallthrough to certain
    // statements needs to skip over the instrumentation code so that we
    // get an accurate count.
    SkipCountBB = createBasicBlock("skipcount");
    EmitBranch(SkipCountBB);
  }
  EmitBlock(BB);
  uint64_t CurrentCount = getCurrentProfileCount();
  incrementProfileCounter(S);
  setCurrentProfileCount(getCurrentProfileCount() + CurrentCount);
  if (SkipCountBB)
    EmitBlock(SkipCountBB);
}

/// Tries to mark the given function nounwind based on the
/// non-existence of any throwing calls within it.  We believe this is
/// lightweight enough to do at -O0.
static void TryMarkNoThrow(llvm::Function *F) {
  // LLVM treats 'nounwind' on a function as part of the type, so we
  // can't do this on functions that can be overwritten.
  if (F->isInterposable()) return;

  for (llvm::BasicBlock &BB : *F)
    for (llvm::Instruction &I : BB)
      if (I.mayThrow())
        return;

  F->setDoesNotThrow();
}

QualType CodeGenFunction::BuildFunctionArgList(GlobalDecl GD,
                                               FunctionArgList &Args) {
  const FunctionDecl *FD = cast<FunctionDecl>(GD.getDecl());
  QualType ResTy = FD->getReturnType();

  const CXXMethodDecl *MD = dyn_cast<CXXMethodDecl>(FD);
  if (MD && MD->isImplicitObjectMemberFunction()) {
    if (CGM.getCXXABI().HasThisReturn(GD))
      ResTy = MD->getThisType();
    else if (CGM.getCXXABI().hasMostDerivedReturn(GD))
      ResTy = CGM.getContext().VoidPtrTy;
    CGM.getCXXABI().buildThisParam(*this, Args);
  }

  // The base version of an inheriting constructor whose constructed base is a
  // virtual base is not passed any arguments (because it doesn't actually call
  // the inherited constructor).
  bool PassedParams = true;
  if (const CXXConstructorDecl *CD = dyn_cast<CXXConstructorDecl>(FD))
    if (auto Inherited = CD->getInheritedConstructor())
      PassedParams =
          getTypes().inheritingCtorHasParams(Inherited, GD.getCtorType());

  if (PassedParams) {
    for (auto *Param : FD->parameters()) {
      Args.push_back(Param);
      if (!Param->hasAttr<PassObjectSizeAttr>())
        continue;

      auto *Implicit = ImplicitParamDecl::Create(
          getContext(), Param->getDeclContext(), Param->getLocation(),
          /*Id=*/nullptr, getContext().getSizeType(), ImplicitParamKind::Other);
      SizeArguments[Param] = Implicit;
      Args.push_back(Implicit);
    }
  }

  if (MD && (isa<CXXConstructorDecl>(MD) || isa<CXXDestructorDecl>(MD)))
    CGM.getCXXABI().addImplicitStructorParams(*this, ResTy, Args);

  return ResTy;
}

void CodeGenFunction::GenerateCode(GlobalDecl GD, llvm::Function *Fn,
                                   const CGFunctionInfo &FnInfo) {
  assert(Fn && "generating code for null Function");
  const FunctionDecl *FD = cast<FunctionDecl>(GD.getDecl());
  CurGD = GD;

  FunctionArgList Args;
  QualType ResTy = BuildFunctionArgList(GD, Args);

  CGM.getTargetCodeGenInfo().checkFunctionABI(CGM, FD);

  if (FD->isInlineBuiltinDeclaration()) {
    // When generating code for a builtin with an inline declaration, use a
    // mangled name to hold the actual body, while keeping an external
    // definition in case the function pointer is referenced somewhere.
    std::string FDInlineName = (Fn->getName() + ".inline").str();
    llvm::Module *M = Fn->getParent();
    llvm::Function *Clone = M->getFunction(FDInlineName);
    if (!Clone) {
      Clone = llvm::Function::Create(Fn->getFunctionType(),
                                     llvm::GlobalValue::InternalLinkage,
                                     Fn->getAddressSpace(), FDInlineName, M);
      Clone->addFnAttr(llvm::Attribute::AlwaysInline);
    }
    Fn->setLinkage(llvm::GlobalValue::ExternalLinkage);
    Fn = Clone;
  } else {
    // Detect the unusual situation where an inline version is shadowed by a
    // non-inline version. In that case we should pick the external one
    // everywhere. That's GCC behavior too. Unfortunately, I cannot find a way
    // to detect that situation before we reach codegen, so do some late
    // replacement.
    for (const FunctionDecl *PD = FD->getPreviousDecl(); PD;
         PD = PD->getPreviousDecl()) {
      if (LLVM_UNLIKELY(PD->isInlineBuiltinDeclaration())) {
        std::string FDInlineName = (Fn->getName() + ".inline").str();
        llvm::Module *M = Fn->getParent();
        if (llvm::Function *Clone = M->getFunction(FDInlineName)) {
          Clone->replaceAllUsesWith(Fn);
          Clone->eraseFromParent();
        }
        break;
      }
    }
  }

  // Check if we should generate debug info for this function.
  if (FD->hasAttr<NoDebugAttr>()) {
    // Clear non-distinct debug info that was possibly attached to the function
    // due to an earlier declaration without the nodebug attribute
    Fn->setSubprogram(nullptr);
    // Disable debug info indefinitely for this function
    DebugInfo = nullptr;
  }
  // Finalize function debug info on exit.
  auto Cleanup = llvm::make_scope_exit([this] {
    if (CGDebugInfo *DI = getDebugInfo())
      DI->completeFunction();
  });

  // The function might not have a body if we're generating thunks for a
  // function declaration.
  SourceRange BodyRange;
  if (Stmt *Body = FD->getBody())
    BodyRange = Body->getSourceRange();
  else
    BodyRange = FD->getLocation();
  CurEHLocation = BodyRange.getEnd();

  // Use the location of the start of the function to determine where
  // the function definition is located. By default use the location
  // of the declaration as the location for the subprogram. A function
  // may lack a declaration in the source code if it is created by code
  // gen. (examples: _GLOBAL__I_a, __cxx_global_array_dtor, thunk).
  SourceLocation Loc = FD->getLocation();

  // If this is a function specialization then use the pattern body
  // as the location for the function.
  if (const FunctionDecl *SpecDecl = FD->getTemplateInstantiationPattern())
    if (SpecDecl->hasBody(SpecDecl))
      Loc = SpecDecl->getLocation();

  Stmt *Body = FD->getBody();

  if (Body) {
    // Coroutines always emit lifetime markers.
    if (isa<CoroutineBodyStmt>(Body))
      ShouldEmitLifetimeMarkers = true;

    // Initialize helper which will detect jumps which can cause invalid
    // lifetime markers.
    if (ShouldEmitLifetimeMarkers)
      Bypasses.Init(CGM, Body);
  }

  // Emit the standard function prologue.
  StartFunction(GD, ResTy, Fn, FnInfo, Args, Loc, BodyRange.getBegin());

  // Save parameters for coroutine function.
  if (Body && isa_and_nonnull<CoroutineBodyStmt>(Body))
    llvm::append_range(FnArgs, FD->parameters());

  // Ensure that the function adheres to the forward progress guarantee, which
  // is required by certain optimizations.
  // In C++11 and up, the attribute will be removed if the body contains a
  // trivial empty loop.
  if (checkIfFunctionMustProgress())
    CurFn->addFnAttr(llvm::Attribute::MustProgress);

  // Generate the body of the function.
  PGO->assignRegionCounters(GD, CurFn);
  if (isa<CXXDestructorDecl>(FD))
    EmitDestructorBody(Args);
  else if (isa<CXXConstructorDecl>(FD))
    EmitConstructorBody(Args);
  else if (getLangOpts().CUDA &&
           !getLangOpts().CUDAIsDevice &&
           FD->hasAttr<CUDAGlobalAttr>())
    CGM.getCUDARuntime().emitDeviceStub(*this, Args);
  else if (isa<CXXMethodDecl>(FD) &&
           cast<CXXMethodDecl>(FD)->isLambdaStaticInvoker()) {
    // The lambda static invoker function is special, because it forwards or
    // clones the body of the function call operator (but is actually static).
    EmitLambdaStaticInvokeBody(cast<CXXMethodDecl>(FD));
  } else if (isa<CXXMethodDecl>(FD) &&
             isLambdaCallOperator(cast<CXXMethodDecl>(FD)) &&
             !FnInfo.isDelegateCall() &&
             cast<CXXMethodDecl>(FD)->getParent()->getLambdaStaticInvoker() &&
             hasInAllocaArg(cast<CXXMethodDecl>(FD))) {
    // If emitting a lambda with static invoker on X86 Windows, change
    // the call operator body.
    // Make sure that this is a call operator with an inalloca arg and check
    // for delegate call to make sure this is the original call op and not the
    // new forwarding function for the static invoker.
    EmitLambdaInAllocaCallOpBody(cast<CXXMethodDecl>(FD));
  } else if (FD->isDefaulted() && isa<CXXMethodDecl>(FD) &&
             (cast<CXXMethodDecl>(FD)->isCopyAssignmentOperator() ||
              cast<CXXMethodDecl>(FD)->isMoveAssignmentOperator())) {
    // Implicit copy-assignment gets the same special treatment as implicit
    // copy-constructors.
    emitImplicitAssignmentOperatorBody(Args);
<<<<<<< HEAD
  } else if (FD->hasAttr<OpenCLKernelAttr>() &&
=======
  } else if (DeviceKernelAttr::isOpenCLSpelling(
                 FD->getAttr<DeviceKernelAttr>()) &&
>>>>>>> 4084ffcf
             GD.getKernelReferenceKind() == KernelReferenceKind::Kernel) {
    CallArgList CallArgs;
    for (unsigned i = 0; i < Args.size(); ++i) {
      Address ArgAddr = GetAddrOfLocalVar(Args[i]);
      QualType ArgQualType = Args[i]->getType();
      RValue ArgRValue = convertTempToRValue(ArgAddr, ArgQualType, Loc);
      CallArgs.add(ArgRValue, ArgQualType);
    }
    GlobalDecl GDStub = GlobalDecl(FD, KernelReferenceKind::Stub);
    const FunctionType *FT = cast<FunctionType>(FD->getType());
    CGM.getTargetCodeGenInfo().setOCLKernelStubCallingConvention(FT);
    const CGFunctionInfo &FnInfo = CGM.getTypes().arrangeFreeFunctionCall(
        CallArgs, FT, /*ChainCall=*/false);
    llvm::FunctionType *FTy = CGM.getTypes().GetFunctionType(FnInfo);
    llvm::Constant *GDStubFunctionPointer =
        CGM.getRawFunctionPointer(GDStub, FTy);
    CGCallee GDStubCallee = CGCallee::forDirect(GDStubFunctionPointer, GDStub);
    EmitCall(FnInfo, GDStubCallee, ReturnValueSlot(), CallArgs, nullptr, false,
             Loc);
  } else if (Body) {
    EmitFunctionBody(Body);
  } else
    llvm_unreachable("no definition for emitted function");

  // C++11 [stmt.return]p2:
  //   Flowing off the end of a function [...] results in undefined behavior in
  //   a value-returning function.
  // C11 6.9.1p12:
  //   If the '}' that terminates a function is reached, and the value of the
  //   function call is used by the caller, the behavior is undefined.
  if (getLangOpts().CPlusPlus && !FD->hasImplicitReturnZero() && !SawAsmBlock &&
      !FD->getReturnType()->isVoidType() && Builder.GetInsertBlock()) {
    bool ShouldEmitUnreachable =
        CGM.getCodeGenOpts().StrictReturn ||
        !CGM.MayDropFunctionReturn(FD->getASTContext(), FD->getReturnType());
    if (SanOpts.has(SanitizerKind::Return)) {
      auto CheckOrdinal = SanitizerKind::SO_Return;
      auto CheckHandler = SanitizerHandler::MissingReturn;
      SanitizerDebugLocation SanScope(this, {CheckOrdinal}, CheckHandler);
      llvm::Value *IsFalse = Builder.getFalse();
<<<<<<< HEAD
      EmitCheck(std::make_pair(IsFalse, SanitizerKind::SO_Return),
                SanitizerHandler::MissingReturn,
=======
      EmitCheck(std::make_pair(IsFalse, CheckOrdinal), CheckHandler,
>>>>>>> 4084ffcf
                EmitCheckSourceLocation(FD->getLocation()), {});
    } else if (ShouldEmitUnreachable) {
      if (CGM.getCodeGenOpts().OptimizationLevel == 0)
        EmitTrapCall(llvm::Intrinsic::trap);
    }
    if (SanOpts.has(SanitizerKind::Return) || ShouldEmitUnreachable) {
      Builder.CreateUnreachable();
      Builder.ClearInsertionPoint();
    }
  }

  // Emit the standard function epilogue.
  FinishFunction(BodyRange.getEnd());

  PGO->verifyCounterMap();

  // If we haven't marked the function nothrow through other means, do
  // a quick pass now to see if we can.
  if (!CurFn->doesNotThrow())
    TryMarkNoThrow(CurFn);
}

/// ContainsLabel - Return true if the statement contains a label in it.  If
/// this statement is not executed normally, it not containing a label means
/// that we can just remove the code.
bool CodeGenFunction::ContainsLabel(const Stmt *S, bool IgnoreCaseStmts) {
  // Null statement, not a label!
  if (!S) return false;

  // If this is a label, we have to emit the code, consider something like:
  // if (0) {  ...  foo:  bar(); }  goto foo;
  //
  // TODO: If anyone cared, we could track __label__'s, since we know that you
  // can't jump to one from outside their declared region.
  if (isa<LabelStmt>(S))
    return true;

  // If this is a case/default statement, and we haven't seen a switch, we have
  // to emit the code.
  if (isa<SwitchCase>(S) && !IgnoreCaseStmts)
    return true;

  // If this is a switch statement, we want to ignore cases below it.
  if (isa<SwitchStmt>(S))
    IgnoreCaseStmts = true;

  // Scan subexpressions for verboten labels.
  for (const Stmt *SubStmt : S->children())
    if (ContainsLabel(SubStmt, IgnoreCaseStmts))
      return true;

  return false;
}

/// containsBreak - Return true if the statement contains a break out of it.
/// If the statement (recursively) contains a switch or loop with a break
/// inside of it, this is fine.
bool CodeGenFunction::containsBreak(const Stmt *S) {
  // Null statement, not a label!
  if (!S) return false;

  // If this is a switch or loop that defines its own break scope, then we can
  // include it and anything inside of it.
  if (isa<SwitchStmt>(S) || isa<WhileStmt>(S) || isa<DoStmt>(S) ||
      isa<ForStmt>(S))
    return false;

  if (isa<BreakStmt>(S))
    return true;

  // Scan subexpressions for verboten breaks.
  for (const Stmt *SubStmt : S->children())
    if (containsBreak(SubStmt))
      return true;

  return false;
}

bool CodeGenFunction::mightAddDeclToScope(const Stmt *S) {
  if (!S) return false;

  // Some statement kinds add a scope and thus never add a decl to the current
  // scope. Note, this list is longer than the list of statements that might
  // have an unscoped decl nested within them, but this way is conservatively
  // correct even if more statement kinds are added.
  if (isa<IfStmt>(S) || isa<SwitchStmt>(S) || isa<WhileStmt>(S) ||
      isa<DoStmt>(S) || isa<ForStmt>(S) || isa<CompoundStmt>(S) ||
      isa<CXXForRangeStmt>(S) || isa<CXXTryStmt>(S) ||
      isa<ObjCForCollectionStmt>(S) || isa<ObjCAtTryStmt>(S))
    return false;

  if (isa<DeclStmt>(S))
    return true;

  for (const Stmt *SubStmt : S->children())
    if (mightAddDeclToScope(SubStmt))
      return true;

  return false;
}

/// ConstantFoldsToSimpleInteger - If the specified expression does not fold
/// to a constant, or if it does but contains a label, return false.  If it
/// constant folds return true and set the boolean result in Result.
bool CodeGenFunction::ConstantFoldsToSimpleInteger(const Expr *Cond,
                                                   bool &ResultBool,
                                                   bool AllowLabels) {
  // If MC/DC is enabled, disable folding so that we can instrument all
  // conditions to yield complete test vectors. We still keep track of
  // folded conditions during region mapping and visualization.
  if (!AllowLabels && CGM.getCodeGenOpts().hasProfileClangInstr() &&
      CGM.getCodeGenOpts().MCDCCoverage)
    return false;

  llvm::APSInt ResultInt;
  if (!ConstantFoldsToSimpleInteger(Cond, ResultInt, AllowLabels))
    return false;

  ResultBool = ResultInt.getBoolValue();
  return true;
}

/// ConstantFoldsToSimpleInteger - If the specified expression does not fold
/// to a constant, or if it does but contains a label, return false.  If it
/// constant folds return true and set the folded value.
bool CodeGenFunction::ConstantFoldsToSimpleInteger(const Expr *Cond,
                                                   llvm::APSInt &ResultInt,
                                                   bool AllowLabels) {
  // FIXME: Rename and handle conversion of other evaluatable things
  // to bool.
  Expr::EvalResult Result;
  if (!Cond->EvaluateAsInt(Result, getContext()))
    return false;  // Not foldable, not integer or not fully evaluatable.

  llvm::APSInt Int = Result.Val.getInt();
  if (!AllowLabels && CodeGenFunction::ContainsLabel(Cond))
    return false;  // Contains a label.

  PGO->markStmtMaybeUsed(Cond);
  ResultInt = Int;
  return true;
}

/// Strip parentheses and simplistic logical-NOT operators.
const Expr *CodeGenFunction::stripCond(const Expr *C) {
  while (const UnaryOperator *Op = dyn_cast<UnaryOperator>(C->IgnoreParens())) {
    if (Op->getOpcode() != UO_LNot)
      break;
    C = Op->getSubExpr();
  }
  return C->IgnoreParens();
}

/// Determine whether the given condition is an instrumentable condition
/// (i.e. no "&&" or "||").
bool CodeGenFunction::isInstrumentedCondition(const Expr *C) {
  const BinaryOperator *BOp = dyn_cast<BinaryOperator>(stripCond(C));
  return (!BOp || !BOp->isLogicalOp());
}

/// EmitBranchToCounterBlock - Emit a conditional branch to a new block that
/// increments a profile counter based on the semantics of the given logical
/// operator opcode.  This is used to instrument branch condition coverage for
/// logical operators.
void CodeGenFunction::EmitBranchToCounterBlock(
    const Expr *Cond, BinaryOperator::Opcode LOp, llvm::BasicBlock *TrueBlock,
    llvm::BasicBlock *FalseBlock, uint64_t TrueCount /* = 0 */,
    Stmt::Likelihood LH /* =None */, const Expr *CntrIdx /* = nullptr */) {
  // If not instrumenting, just emit a branch.
  bool InstrumentRegions = CGM.getCodeGenOpts().hasProfileClangInstr();
  if (!InstrumentRegions || !isInstrumentedCondition(Cond))
    return EmitBranchOnBoolExpr(Cond, TrueBlock, FalseBlock, TrueCount, LH);

  const Stmt *CntrStmt = (CntrIdx ? CntrIdx : Cond);

  llvm::BasicBlock *ThenBlock = nullptr;
  llvm::BasicBlock *ElseBlock = nullptr;
  llvm::BasicBlock *NextBlock = nullptr;

  // Create the block we'll use to increment the appropriate counter.
  llvm::BasicBlock *CounterIncrBlock = createBasicBlock("lop.rhscnt");

  // Set block pointers according to Logical-AND (BO_LAnd) semantics. This
  // means we need to evaluate the condition and increment the counter on TRUE:
  //
  // if (Cond)
  //   goto CounterIncrBlock;
  // else
  //   goto FalseBlock;
  //
  // CounterIncrBlock:
  //   Counter++;
  //   goto TrueBlock;

  if (LOp == BO_LAnd) {
    ThenBlock = CounterIncrBlock;
    ElseBlock = FalseBlock;
    NextBlock = TrueBlock;
  }

  // Set block pointers according to Logical-OR (BO_LOr) semantics. This means
  // we need to evaluate the condition and increment the counter on FALSE:
  //
  // if (Cond)
  //   goto TrueBlock;
  // else
  //   goto CounterIncrBlock;
  //
  // CounterIncrBlock:
  //   Counter++;
  //   goto FalseBlock;

  else if (LOp == BO_LOr) {
    ThenBlock = TrueBlock;
    ElseBlock = CounterIncrBlock;
    NextBlock = FalseBlock;
  } else {
    llvm_unreachable("Expected Opcode must be that of a Logical Operator");
  }

  // Emit Branch based on condition.
  EmitBranchOnBoolExpr(Cond, ThenBlock, ElseBlock, TrueCount, LH);

  // Emit the block containing the counter increment(s).
  EmitBlock(CounterIncrBlock);

  // Increment corresponding counter; if index not provided, use Cond as index.
  incrementProfileCounter(CntrStmt);

  // Go to the next block.
  EmitBranch(NextBlock);
}

/// EmitBranchOnBoolExpr - Emit a branch on a boolean condition (e.g. for an if
/// statement) to the specified blocks.  Based on the condition, this might try
/// to simplify the codegen of the conditional based on the branch.
/// \param LH The value of the likelihood attribute on the True branch.
/// \param ConditionalOp Used by MC/DC code coverage to track the result of the
/// ConditionalOperator (ternary) through a recursive call for the operator's
/// LHS and RHS nodes.
void CodeGenFunction::EmitBranchOnBoolExpr(
    const Expr *Cond, llvm::BasicBlock *TrueBlock, llvm::BasicBlock *FalseBlock,
    uint64_t TrueCount, Stmt::Likelihood LH, const Expr *ConditionalOp,
    const VarDecl *ConditionalDecl) {
  Cond = Cond->IgnoreParens();

  if (const BinaryOperator *CondBOp = dyn_cast<BinaryOperator>(Cond)) {
    // Handle X && Y in a condition.
    if (CondBOp->getOpcode() == BO_LAnd) {
      MCDCLogOpStack.push_back(CondBOp);

      // If we have "1 && X", simplify the code.  "0 && X" would have constant
      // folded if the case was simple enough.
      bool ConstantBool = false;
      if (ConstantFoldsToSimpleInteger(CondBOp->getLHS(), ConstantBool) &&
          ConstantBool) {
        // br(1 && X) -> br(X).
        incrementProfileCounter(CondBOp);
        EmitBranchToCounterBlock(CondBOp->getRHS(), BO_LAnd, TrueBlock,
                                 FalseBlock, TrueCount, LH);
        MCDCLogOpStack.pop_back();
        return;
      }

      // If we have "X && 1", simplify the code to use an uncond branch.
      // "X && 0" would have been constant folded to 0.
      if (ConstantFoldsToSimpleInteger(CondBOp->getRHS(), ConstantBool) &&
          ConstantBool) {
        // br(X && 1) -> br(X).
        EmitBranchToCounterBlock(CondBOp->getLHS(), BO_LAnd, TrueBlock,
                                 FalseBlock, TrueCount, LH, CondBOp);
        MCDCLogOpStack.pop_back();
        return;
      }

      // Emit the LHS as a conditional.  If the LHS conditional is false, we
      // want to jump to the FalseBlock.
      llvm::BasicBlock *LHSTrue = createBasicBlock("land.lhs.true");
      // The counter tells us how often we evaluate RHS, and all of TrueCount
      // can be propagated to that branch.
      uint64_t RHSCount = getProfileCount(CondBOp->getRHS());

      ConditionalEvaluation eval(*this);
      {
        ApplyDebugLocation DL(*this, Cond);
        // Propagate the likelihood attribute like __builtin_expect
        // __builtin_expect(X && Y, 1) -> X and Y are likely
        // __builtin_expect(X && Y, 0) -> only Y is unlikely
        EmitBranchOnBoolExpr(CondBOp->getLHS(), LHSTrue, FalseBlock, RHSCount,
                             LH == Stmt::LH_Unlikely ? Stmt::LH_None : LH);
        EmitBlock(LHSTrue);
      }

      incrementProfileCounter(CondBOp);
      setCurrentProfileCount(getProfileCount(CondBOp->getRHS()));

      // Any temporaries created here are conditional.
      eval.begin(*this);
      EmitBranchToCounterBlock(CondBOp->getRHS(), BO_LAnd, TrueBlock,
                               FalseBlock, TrueCount, LH);
      eval.end(*this);
      MCDCLogOpStack.pop_back();
      return;
    }

    if (CondBOp->getOpcode() == BO_LOr) {
      MCDCLogOpStack.push_back(CondBOp);

      // If we have "0 || X", simplify the code.  "1 || X" would have constant
      // folded if the case was simple enough.
      bool ConstantBool = false;
      if (ConstantFoldsToSimpleInteger(CondBOp->getLHS(), ConstantBool) &&
          !ConstantBool) {
        // br(0 || X) -> br(X).
        incrementProfileCounter(CondBOp);
        EmitBranchToCounterBlock(CondBOp->getRHS(), BO_LOr, TrueBlock,
                                 FalseBlock, TrueCount, LH);
        MCDCLogOpStack.pop_back();
        return;
      }

      // If we have "X || 0", simplify the code to use an uncond branch.
      // "X || 1" would have been constant folded to 1.
      if (ConstantFoldsToSimpleInteger(CondBOp->getRHS(), ConstantBool) &&
          !ConstantBool) {
        // br(X || 0) -> br(X).
        EmitBranchToCounterBlock(CondBOp->getLHS(), BO_LOr, TrueBlock,
                                 FalseBlock, TrueCount, LH, CondBOp);
        MCDCLogOpStack.pop_back();
        return;
      }
      // Emit the LHS as a conditional.  If the LHS conditional is true, we
      // want to jump to the TrueBlock.
      llvm::BasicBlock *LHSFalse = createBasicBlock("lor.lhs.false");
      // We have the count for entry to the RHS and for the whole expression
      // being true, so we can divy up True count between the short circuit and
      // the RHS.
      uint64_t LHSCount =
          getCurrentProfileCount() - getProfileCount(CondBOp->getRHS());
      uint64_t RHSCount = TrueCount - LHSCount;

      ConditionalEvaluation eval(*this);
      {
        // Propagate the likelihood attribute like __builtin_expect
        // __builtin_expect(X || Y, 1) -> only Y is likely
        // __builtin_expect(X || Y, 0) -> both X and Y are unlikely
        ApplyDebugLocation DL(*this, Cond);
        EmitBranchOnBoolExpr(CondBOp->getLHS(), TrueBlock, LHSFalse, LHSCount,
                             LH == Stmt::LH_Likely ? Stmt::LH_None : LH);
        EmitBlock(LHSFalse);
      }

      incrementProfileCounter(CondBOp);
      setCurrentProfileCount(getProfileCount(CondBOp->getRHS()));

      // Any temporaries created here are conditional.
      eval.begin(*this);
      EmitBranchToCounterBlock(CondBOp->getRHS(), BO_LOr, TrueBlock, FalseBlock,
                               RHSCount, LH);

      eval.end(*this);
      MCDCLogOpStack.pop_back();
      return;
    }
  }

  if (const UnaryOperator *CondUOp = dyn_cast<UnaryOperator>(Cond)) {
    // br(!x, t, f) -> br(x, f, t)
    // Avoid doing this optimization when instrumenting a condition for MC/DC.
    // LNot is taken as part of the condition for simplicity, and changing its
    // sense negatively impacts test vector tracking.
    bool MCDCCondition = CGM.getCodeGenOpts().hasProfileClangInstr() &&
                         CGM.getCodeGenOpts().MCDCCoverage &&
                         isInstrumentedCondition(Cond);
    if (CondUOp->getOpcode() == UO_LNot && !MCDCCondition) {
      // Negate the count.
      uint64_t FalseCount = getCurrentProfileCount() - TrueCount;
      // The values of the enum are chosen to make this negation possible.
      LH = static_cast<Stmt::Likelihood>(-LH);
      // Negate the condition and swap the destination blocks.
      return EmitBranchOnBoolExpr(CondUOp->getSubExpr(), FalseBlock, TrueBlock,
                                  FalseCount, LH);
    }
  }

  if (const ConditionalOperator *CondOp = dyn_cast<ConditionalOperator>(Cond)) {
    // br(c ? x : y, t, f) -> br(c, br(x, t, f), br(y, t, f))
    llvm::BasicBlock *LHSBlock = createBasicBlock("cond.true");
    llvm::BasicBlock *RHSBlock = createBasicBlock("cond.false");

    // The ConditionalOperator itself has no likelihood information for its
    // true and false branches. This matches the behavior of __builtin_expect.
    ConditionalEvaluation cond(*this);
    EmitBranchOnBoolExpr(CondOp->getCond(), LHSBlock, RHSBlock,
                         getProfileCount(CondOp), Stmt::LH_None);

    // When computing PGO branch weights, we only know the overall count for
    // the true block. This code is essentially doing tail duplication of the
    // naive code-gen, introducing new edges for which counts are not
    // available. Divide the counts proportionally between the LHS and RHS of
    // the conditional operator.
    uint64_t LHSScaledTrueCount = 0;
    if (TrueCount) {
      double LHSRatio =
          getProfileCount(CondOp) / (double)getCurrentProfileCount();
      LHSScaledTrueCount = TrueCount * LHSRatio;
    }

    cond.begin(*this);
    EmitBlock(LHSBlock);
    incrementProfileCounter(CondOp);
    {
      ApplyDebugLocation DL(*this, Cond);
      EmitBranchOnBoolExpr(CondOp->getLHS(), TrueBlock, FalseBlock,
                           LHSScaledTrueCount, LH, CondOp);
    }
    cond.end(*this);

    cond.begin(*this);
    EmitBlock(RHSBlock);
    EmitBranchOnBoolExpr(CondOp->getRHS(), TrueBlock, FalseBlock,
                         TrueCount - LHSScaledTrueCount, LH, CondOp);
    cond.end(*this);

    return;
  }

  if (const CXXThrowExpr *Throw = dyn_cast<CXXThrowExpr>(Cond)) {
    // Conditional operator handling can give us a throw expression as a
    // condition for a case like:
    //   br(c ? throw x : y, t, f) -> br(c, br(throw x, t, f), br(y, t, f)
    // Fold this to:
    //   br(c, throw x, br(y, t, f))
    EmitCXXThrowExpr(Throw, /*KeepInsertionPoint*/false);
    return;
  }

  // Emit the code with the fully general case.
  llvm::Value *CondV;
  {
    ApplyDebugLocation DL(*this, Cond);
    CondV = EvaluateExprAsBool(Cond);
  }

  MaybeEmitDeferredVarDeclInit(ConditionalDecl);

  // If not at the top of the logical operator nest, update MCDC temp with the
  // boolean result of the evaluated condition.
  if (!MCDCLogOpStack.empty()) {
    const Expr *MCDCBaseExpr = Cond;
    // When a nested ConditionalOperator (ternary) is encountered in a boolean
    // expression, MC/DC tracks the result of the ternary, and this is tied to
    // the ConditionalOperator expression and not the ternary's LHS or RHS. If
    // this is the case, the ConditionalOperator expression is passed through
    // the ConditionalOp parameter and then used as the MCDC base expression.
    if (ConditionalOp)
      MCDCBaseExpr = ConditionalOp;

    maybeUpdateMCDCCondBitmap(MCDCBaseExpr, CondV);
  }

  llvm::MDNode *Weights = nullptr;
  llvm::MDNode *Unpredictable = nullptr;

  // If the branch has a condition wrapped by __builtin_unpredictable,
  // create metadata that specifies that the branch is unpredictable.
  // Don't bother if not optimizing because that metadata would not be used.
  auto *Call = dyn_cast<CallExpr>(Cond->IgnoreImpCasts());
  if (Call && CGM.getCodeGenOpts().OptimizationLevel != 0) {
    auto *FD = dyn_cast_or_null<FunctionDecl>(Call->getCalleeDecl());
    if (FD && FD->getBuiltinID() == Builtin::BI__builtin_unpredictable) {
      llvm::MDBuilder MDHelper(getLLVMContext());
      Unpredictable = MDHelper.createUnpredictable();
    }
  }

  // If there is a Likelihood knowledge for the cond, lower it.
  // Note that if not optimizing this won't emit anything.
  llvm::Value *NewCondV = emitCondLikelihoodViaExpectIntrinsic(CondV, LH);
  if (CondV != NewCondV)
    CondV = NewCondV;
  else {
    // Otherwise, lower profile counts. Note that we do this even at -O0.
    uint64_t CurrentCount = std::max(getCurrentProfileCount(), TrueCount);
    Weights = createProfileWeights(TrueCount, CurrentCount - TrueCount);
  }

  llvm::Instruction *BrInst = Builder.CreateCondBr(CondV, TrueBlock, FalseBlock,
                                                   Weights, Unpredictable);
  addInstToNewSourceAtom(BrInst, CondV);

  switch (HLSLControlFlowAttr) {
  case HLSLControlFlowHintAttr::Microsoft_branch:
  case HLSLControlFlowHintAttr::Microsoft_flatten: {
    llvm::MDBuilder MDHelper(CGM.getLLVMContext());

    llvm::ConstantInt *BranchHintConstant =
        HLSLControlFlowAttr ==
                HLSLControlFlowHintAttr::Spelling::Microsoft_branch
            ? llvm::ConstantInt::get(CGM.Int32Ty, 1)
            : llvm::ConstantInt::get(CGM.Int32Ty, 2);

    SmallVector<llvm::Metadata *, 2> Vals(
        {MDHelper.createString("hlsl.controlflow.hint"),
         MDHelper.createConstant(BranchHintConstant)});
    BrInst->setMetadata("hlsl.controlflow.hint",
                        llvm::MDNode::get(CGM.getLLVMContext(), Vals));
    break;
  }
  // This is required to avoid warnings during compilation
  case HLSLControlFlowHintAttr::SpellingNotCalculated:
    break;
  }
}

/// ErrorUnsupported - Print out an error that codegen doesn't support the
/// specified stmt yet.
void CodeGenFunction::ErrorUnsupported(const Stmt *S, const char *Type) {
  CGM.ErrorUnsupported(S, Type);
}

/// emitNonZeroVLAInit - Emit the "zero" initialization of a
/// variable-length array whose elements have a non-zero bit-pattern.
///
/// \param baseType the inner-most element type of the array
/// \param src - a char* pointing to the bit-pattern for a single
/// base element of the array
/// \param sizeInChars - the total size of the VLA, in chars
static void emitNonZeroVLAInit(CodeGenFunction &CGF, QualType baseType,
                               Address dest, Address src,
                               llvm::Value *sizeInChars) {
  CGBuilderTy &Builder = CGF.Builder;

  CharUnits baseSize = CGF.getContext().getTypeSizeInChars(baseType);
  llvm::Value *baseSizeInChars
    = llvm::ConstantInt::get(CGF.IntPtrTy, baseSize.getQuantity());

  Address begin = dest.withElementType(CGF.Int8Ty);
  llvm::Value *end = Builder.CreateInBoundsGEP(begin.getElementType(),
                                               begin.emitRawPointer(CGF),
                                               sizeInChars, "vla.end");

  llvm::BasicBlock *originBB = CGF.Builder.GetInsertBlock();
  llvm::BasicBlock *loopBB = CGF.createBasicBlock("vla-init.loop");
  llvm::BasicBlock *contBB = CGF.createBasicBlock("vla-init.cont");

  // Make a loop over the VLA.  C99 guarantees that the VLA element
  // count must be nonzero.
  CGF.EmitBlock(loopBB);

  llvm::PHINode *cur = Builder.CreatePHI(begin.getType(), 2, "vla.cur");
  cur->addIncoming(begin.emitRawPointer(CGF), originBB);

  CharUnits curAlign =
    dest.getAlignment().alignmentOfArrayElement(baseSize);

  // memcpy the individual element bit-pattern.
  Builder.CreateMemCpy(Address(cur, CGF.Int8Ty, curAlign), src, baseSizeInChars,
                       /*volatile*/ false);

  // Go to the next element.
  llvm::Value *next =
    Builder.CreateInBoundsGEP(CGF.Int8Ty, cur, baseSizeInChars, "vla.next");

  // Leave if that's the end of the VLA.
  llvm::Value *done = Builder.CreateICmpEQ(next, end, "vla-init.isdone");
  Builder.CreateCondBr(done, contBB, loopBB);
  cur->addIncoming(next, loopBB);

  CGF.EmitBlock(contBB);
}

void
CodeGenFunction::EmitNullInitialization(Address DestPtr, QualType Ty) {
  // Ignore empty classes in C++.
  if (getLangOpts().CPlusPlus) {
    if (const RecordType *RT = Ty->getAs<RecordType>()) {
      if (cast<CXXRecordDecl>(RT->getDecl())->isEmpty())
        return;
    }
  }

  if (DestPtr.getElementType() != Int8Ty)
    DestPtr = DestPtr.withElementType(Int8Ty);

  // Get size and alignment info for this aggregate.
  CharUnits size = getContext().getTypeSizeInChars(Ty);

  llvm::Value *SizeVal;
  const VariableArrayType *vla;

  // Don't bother emitting a zero-byte memset.
  if (size.isZero()) {
    // But note that getTypeInfo returns 0 for a VLA.
    if (const VariableArrayType *vlaType =
          dyn_cast_or_null<VariableArrayType>(
                                          getContext().getAsArrayType(Ty))) {
      auto VlaSize = getVLASize(vlaType);
      SizeVal = VlaSize.NumElts;
      CharUnits eltSize = getContext().getTypeSizeInChars(VlaSize.Type);
      if (!eltSize.isOne())
        SizeVal = Builder.CreateNUWMul(SizeVal, CGM.getSize(eltSize));
      vla = vlaType;
    } else {
      return;
    }
  } else {
    SizeVal = CGM.getSize(size);
    vla = nullptr;
  }

  // If the type contains a pointer to data member we can't memset it to zero.
  // Instead, create a null constant and copy it to the destination.
  // TODO: there are other patterns besides zero that we can usefully memset,
  // like -1, which happens to be the pattern used by member-pointers.
  if (!CGM.getTypes().isZeroInitializable(Ty)) {
    // For a VLA, emit a single element, then splat that over the VLA.
    if (vla) Ty = getContext().getBaseElementType(vla);

    llvm::Constant *NullConstant = CGM.EmitNullConstant(Ty);

    llvm::GlobalVariable *NullVariable =
      new llvm::GlobalVariable(CGM.getModule(), NullConstant->getType(),
                               /*isConstant=*/true,
                               llvm::GlobalVariable::PrivateLinkage,
                               NullConstant, Twine());
    CharUnits NullAlign = DestPtr.getAlignment();
    NullVariable->setAlignment(NullAlign.getAsAlign());
    Address SrcPtr(NullVariable, Builder.getInt8Ty(), NullAlign);

    if (vla) return emitNonZeroVLAInit(*this, Ty, DestPtr, SrcPtr, SizeVal);

    // Get and call the appropriate llvm.memcpy overload.
    Builder.CreateMemCpy(DestPtr, SrcPtr, SizeVal, false);
    return;
  }

  // Otherwise, just memset the whole thing to zero.  This is legal
  // because in LLVM, all default initializers (other than the ones we just
  // handled above) are guaranteed to have a bit pattern of all zeros.
  Builder.CreateMemSet(DestPtr, Builder.getInt8(0), SizeVal, false);
}

llvm::BlockAddress *CodeGenFunction::GetAddrOfLabel(const LabelDecl *L) {
  // Make sure that there is a block for the indirect goto.
  if (!IndirectBranch)
    GetIndirectGotoBlock();

  llvm::BasicBlock *BB = getJumpDestForLabel(L).getBlock();

  // Make sure the indirect branch includes all of the address-taken blocks.
  IndirectBranch->addDestination(BB);
  return llvm::BlockAddress::get(CurFn->getType(), BB);
}

llvm::BasicBlock *CodeGenFunction::GetIndirectGotoBlock() {
  // If we already made the indirect branch for indirect goto, return its block.
  if (IndirectBranch) return IndirectBranch->getParent();

  CGBuilderTy TmpBuilder(*this, createBasicBlock("indirectgoto"));

  // Create the PHI node that indirect gotos will add entries to.
  llvm::Value *DestVal = TmpBuilder.CreatePHI(Int8PtrTy, 0,
                                              "indirect.goto.dest");

  // Create the indirect branch instruction.
  IndirectBranch = TmpBuilder.CreateIndirectBr(DestVal);
  return IndirectBranch->getParent();
}

/// Computes the length of an array in elements, as well as the base
/// element type and a properly-typed first element pointer.
llvm::Value *CodeGenFunction::emitArrayLength(const ArrayType *origArrayType,
                                              QualType &baseType,
                                              Address &addr) {
  const ArrayType *arrayType = origArrayType;

  // If it's a VLA, we have to load the stored size.  Note that
  // this is the size of the VLA in bytes, not its size in elements.
  llvm::Value *numVLAElements = nullptr;
  if (isa<VariableArrayType>(arrayType)) {
    numVLAElements = getVLASize(cast<VariableArrayType>(arrayType)).NumElts;

    // Walk into all VLAs.  This doesn't require changes to addr,
    // which has type T* where T is the first non-VLA element type.
    do {
      QualType elementType = arrayType->getElementType();
      arrayType = getContext().getAsArrayType(elementType);

      // If we only have VLA components, 'addr' requires no adjustment.
      if (!arrayType) {
        baseType = elementType;
        return numVLAElements;
      }
    } while (isa<VariableArrayType>(arrayType));

    // We get out here only if we find a constant array type
    // inside the VLA.
  }

  // We have some number of constant-length arrays, so addr should
  // have LLVM type [M x [N x [...]]]*.  Build a GEP that walks
  // down to the first element of addr.
  SmallVector<llvm::Value*, 8> gepIndices;

  // GEP down to the array type.
  llvm::ConstantInt *zero = Builder.getInt32(0);
  gepIndices.push_back(zero);

  uint64_t countFromCLAs = 1;
  QualType eltType;

  llvm::ArrayType *llvmArrayType =
    dyn_cast<llvm::ArrayType>(addr.getElementType());
  while (llvmArrayType) {
    assert(isa<ConstantArrayType>(arrayType));
    assert(cast<ConstantArrayType>(arrayType)->getZExtSize() ==
           llvmArrayType->getNumElements());

    gepIndices.push_back(zero);
    countFromCLAs *= llvmArrayType->getNumElements();
    eltType = arrayType->getElementType();

    llvmArrayType =
      dyn_cast<llvm::ArrayType>(llvmArrayType->getElementType());
    arrayType = getContext().getAsArrayType(arrayType->getElementType());
    assert((!llvmArrayType || arrayType) &&
           "LLVM and Clang types are out-of-synch");
  }

  if (arrayType) {
    // From this point onwards, the Clang array type has been emitted
    // as some other type (probably a packed struct). Compute the array
    // size, and just emit the 'begin' expression as a bitcast.
    while (arrayType) {
      countFromCLAs *= cast<ConstantArrayType>(arrayType)->getZExtSize();
      eltType = arrayType->getElementType();
      arrayType = getContext().getAsArrayType(eltType);
    }

    llvm::Type *baseType = ConvertType(eltType);
    addr = addr.withElementType(baseType);
  } else {
    // Create the actual GEP.
    addr = Address(Builder.CreateInBoundsGEP(addr.getElementType(),
                                             addr.emitRawPointer(*this),
                                             gepIndices, "array.begin"),
                   ConvertTypeForMem(eltType), addr.getAlignment());
  }

  baseType = eltType;

  llvm::Value *numElements
    = llvm::ConstantInt::get(SizeTy, countFromCLAs);

  // If we had any VLA dimensions, factor them in.
  if (numVLAElements)
    numElements = Builder.CreateNUWMul(numVLAElements, numElements);

  return numElements;
}

CodeGenFunction::VlaSizePair CodeGenFunction::getVLASize(QualType type) {
  const VariableArrayType *vla = getContext().getAsVariableArrayType(type);
  assert(vla && "type was not a variable array type!");
  return getVLASize(vla);
}

CodeGenFunction::VlaSizePair
CodeGenFunction::getVLASize(const VariableArrayType *type) {
  // The number of elements so far; always size_t.
  llvm::Value *numElements = nullptr;

  QualType elementType;
  do {
    elementType = type->getElementType();
    llvm::Value *vlaSize = VLASizeMap[type->getSizeExpr()];
    assert(vlaSize && "no size for VLA!");
    assert(vlaSize->getType() == SizeTy);

    if (!numElements) {
      numElements = vlaSize;
    } else {
      // It's undefined behavior if this wraps around, so mark it that way.
      // FIXME: Teach -fsanitize=undefined to trap this.
      numElements = Builder.CreateNUWMul(numElements, vlaSize);
    }
  } while ((type = getContext().getAsVariableArrayType(elementType)));

  return { numElements, elementType };
}

CodeGenFunction::VlaSizePair
CodeGenFunction::getVLAElements1D(QualType type) {
  const VariableArrayType *vla = getContext().getAsVariableArrayType(type);
  assert(vla && "type was not a variable array type!");
  return getVLAElements1D(vla);
}

CodeGenFunction::VlaSizePair
CodeGenFunction::getVLAElements1D(const VariableArrayType *Vla) {
  llvm::Value *VlaSize = VLASizeMap[Vla->getSizeExpr()];
  assert(VlaSize && "no size for VLA!");
  assert(VlaSize->getType() == SizeTy);
  return { VlaSize, Vla->getElementType() };
}

void CodeGenFunction::EmitVariablyModifiedType(QualType type) {
  assert(type->isVariablyModifiedType() &&
         "Must pass variably modified type to EmitVLASizes!");

  EnsureInsertPoint();

  // We're going to walk down into the type and look for VLA
  // expressions.
  do {
    assert(type->isVariablyModifiedType());

    const Type *ty = type.getTypePtr();
    switch (ty->getTypeClass()) {

#define TYPE(Class, Base)
#define ABSTRACT_TYPE(Class, Base)
#define NON_CANONICAL_TYPE(Class, Base)
#define DEPENDENT_TYPE(Class, Base) case Type::Class:
#define NON_CANONICAL_UNLESS_DEPENDENT_TYPE(Class, Base)
#include "clang/AST/TypeNodes.inc"
      llvm_unreachable("unexpected dependent type!");

    // These types are never variably-modified.
    case Type::Builtin:
    case Type::Complex:
    case Type::Vector:
    case Type::ExtVector:
    case Type::ConstantMatrix:
    case Type::Record:
    case Type::Enum:
    case Type::Using:
    case Type::TemplateSpecialization:
    case Type::ObjCTypeParam:
    case Type::ObjCObject:
    case Type::ObjCInterface:
    case Type::ObjCObjectPointer:
    case Type::BitInt:
    case Type::HLSLInlineSpirv:
      llvm_unreachable("type class is never variably-modified!");

    case Type::Elaborated:
      type = cast<ElaboratedType>(ty)->getNamedType();
      break;

    case Type::Adjusted:
      type = cast<AdjustedType>(ty)->getAdjustedType();
      break;

    case Type::Decayed:
      type = cast<DecayedType>(ty)->getPointeeType();
      break;

    case Type::Pointer:
      type = cast<PointerType>(ty)->getPointeeType();
      break;

    case Type::BlockPointer:
      type = cast<BlockPointerType>(ty)->getPointeeType();
      break;

    case Type::LValueReference:
    case Type::RValueReference:
      type = cast<ReferenceType>(ty)->getPointeeType();
      break;

    case Type::MemberPointer:
      type = cast<MemberPointerType>(ty)->getPointeeType();
      break;

    case Type::ArrayParameter:
    case Type::ConstantArray:
    case Type::IncompleteArray:
      // Losing element qualification here is fine.
      type = cast<ArrayType>(ty)->getElementType();
      break;

    case Type::VariableArray: {
      // Losing element qualification here is fine.
      const VariableArrayType *vat = cast<VariableArrayType>(ty);

      // Unknown size indication requires no size computation.
      // Otherwise, evaluate and record it.
      if (const Expr *sizeExpr = vat->getSizeExpr()) {
        // It's possible that we might have emitted this already,
        // e.g. with a typedef and a pointer to it.
        llvm::Value *&entry = VLASizeMap[sizeExpr];
        if (!entry) {
          llvm::Value *size = EmitScalarExpr(sizeExpr);

          // C11 6.7.6.2p5:
          //   If the size is an expression that is not an integer constant
          //   expression [...] each time it is evaluated it shall have a value
          //   greater than zero.
          if (SanOpts.has(SanitizerKind::VLABound)) {
            auto CheckOrdinal = SanitizerKind::SO_VLABound;
            auto CheckHandler = SanitizerHandler::VLABoundNotPositive;
            SanitizerDebugLocation SanScope(this, {CheckOrdinal}, CheckHandler);
            llvm::Value *Zero = llvm::Constant::getNullValue(size->getType());
            clang::QualType SEType = sizeExpr->getType();
            llvm::Value *CheckCondition =
                SEType->isSignedIntegerType()
                    ? Builder.CreateICmpSGT(size, Zero)
                    : Builder.CreateICmpUGT(size, Zero);
            llvm::Constant *StaticArgs[] = {
                EmitCheckSourceLocation(sizeExpr->getBeginLoc()),
                EmitCheckTypeDescriptor(SEType)};
<<<<<<< HEAD
            EmitCheck(
                std::make_pair(CheckCondition, SanitizerKind::SO_VLABound),
                SanitizerHandler::VLABoundNotPositive, StaticArgs, size);
=======
            EmitCheck(std::make_pair(CheckCondition, CheckOrdinal),
                      CheckHandler, StaticArgs, size);
>>>>>>> 4084ffcf
          }

          // Always zexting here would be wrong if it weren't
          // undefined behavior to have a negative bound.
          // FIXME: What about when size's type is larger than size_t?
          entry = Builder.CreateIntCast(size, SizeTy, /*signed*/ false);
        }
      }
      type = vat->getElementType();
      break;
    }

    case Type::FunctionProto:
    case Type::FunctionNoProto:
      type = cast<FunctionType>(ty)->getReturnType();
      break;

    case Type::Paren:
    case Type::TypeOf:
    case Type::UnaryTransform:
    case Type::Attributed:
    case Type::BTFTagAttributed:
    case Type::HLSLAttributedResource:
    case Type::SubstTemplateTypeParm:
    case Type::MacroQualified:
    case Type::CountAttributed:
      // Keep walking after single level desugaring.
      type = type.getSingleStepDesugaredType(getContext());
      break;

    case Type::Typedef:
    case Type::Decltype:
    case Type::Auto:
    case Type::DeducedTemplateSpecialization:
    case Type::PackIndexing:
      // Stop walking: nothing to do.
      return;

    case Type::TypeOfExpr:
      // Stop walking: emit typeof expression.
      EmitIgnoredExpr(cast<TypeOfExprType>(ty)->getUnderlyingExpr());
      return;

    case Type::Atomic:
      type = cast<AtomicType>(ty)->getValueType();
      break;

    case Type::Pipe:
      type = cast<PipeType>(ty)->getElementType();
      break;
    }
  } while (type->isVariablyModifiedType());
}

Address CodeGenFunction::EmitVAListRef(const Expr* E) {
  if (getContext().getBuiltinVaListType()->isArrayType())
    return EmitPointerWithAlignment(E);
  return EmitLValue(E).getAddress();
}

Address CodeGenFunction::EmitMSVAListRef(const Expr *E) {
  return EmitLValue(E).getAddress();
}

void CodeGenFunction::EmitDeclRefExprDbgValue(const DeclRefExpr *E,
                                              const APValue &Init) {
  assert(Init.hasValue() && "Invalid DeclRefExpr initializer!");
  if (CGDebugInfo *Dbg = getDebugInfo())
    if (CGM.getCodeGenOpts().hasReducedDebugInfo())
      Dbg->EmitGlobalVariable(E->getDecl(), Init);
}

CodeGenFunction::PeepholeProtection
CodeGenFunction::protectFromPeepholes(RValue rvalue) {
  // At the moment, the only aggressive peephole we do in IR gen
  // is trunc(zext) folding, but if we add more, we can easily
  // extend this protection.

  if (!rvalue.isScalar()) return PeepholeProtection();
  llvm::Value *value = rvalue.getScalarVal();
  if (!isa<llvm::ZExtInst>(value)) return PeepholeProtection();

  // Just make an extra bitcast.
  assert(HaveInsertPoint());
  llvm::Instruction *inst = new llvm::BitCastInst(value, value->getType(), "",
                                                  Builder.GetInsertBlock());

  PeepholeProtection protection;
  protection.Inst = inst;
  return protection;
}

void CodeGenFunction::unprotectFromPeepholes(PeepholeProtection protection) {
  if (!protection.Inst) return;

  // In theory, we could try to duplicate the peepholes now, but whatever.
  protection.Inst->eraseFromParent();
}

void CodeGenFunction::emitAlignmentAssumption(llvm::Value *PtrValue,
                                              QualType Ty, SourceLocation Loc,
                                              SourceLocation AssumptionLoc,
                                              llvm::Value *Alignment,
                                              llvm::Value *OffsetValue) {
  if (Alignment->getType() != IntPtrTy)
    Alignment =
        Builder.CreateIntCast(Alignment, IntPtrTy, false, "casted.align");
  if (OffsetValue && OffsetValue->getType() != IntPtrTy)
    OffsetValue =
        Builder.CreateIntCast(OffsetValue, IntPtrTy, true, "casted.offset");
  llvm::Value *TheCheck = nullptr;
  if (SanOpts.has(SanitizerKind::Alignment)) {
    llvm::Value *PtrIntValue =
        Builder.CreatePtrToInt(PtrValue, IntPtrTy, "ptrint");

    if (OffsetValue) {
      bool IsOffsetZero = false;
      if (const auto *CI = dyn_cast<llvm::ConstantInt>(OffsetValue))
        IsOffsetZero = CI->isZero();

      if (!IsOffsetZero)
        PtrIntValue = Builder.CreateSub(PtrIntValue, OffsetValue, "offsetptr");
    }

    llvm::Value *Zero = llvm::ConstantInt::get(IntPtrTy, 0);
    llvm::Value *Mask =
        Builder.CreateSub(Alignment, llvm::ConstantInt::get(IntPtrTy, 1));
    llvm::Value *MaskedPtr = Builder.CreateAnd(PtrIntValue, Mask, "maskedptr");
    TheCheck = Builder.CreateICmpEQ(MaskedPtr, Zero, "maskcond");
  }
  llvm::Instruction *Assumption = Builder.CreateAlignmentAssumption(
      CGM.getDataLayout(), PtrValue, Alignment, OffsetValue);

  if (!SanOpts.has(SanitizerKind::Alignment))
    return;
  emitAlignmentAssumptionCheck(PtrValue, Ty, Loc, AssumptionLoc, Alignment,
                               OffsetValue, TheCheck, Assumption);
}

void CodeGenFunction::emitAlignmentAssumption(llvm::Value *PtrValue,
                                              const Expr *E,
                                              SourceLocation AssumptionLoc,
                                              llvm::Value *Alignment,
                                              llvm::Value *OffsetValue) {
  QualType Ty = E->getType();
  SourceLocation Loc = E->getExprLoc();

  emitAlignmentAssumption(PtrValue, Ty, Loc, AssumptionLoc, Alignment,
                          OffsetValue);
}

llvm::Value *CodeGenFunction::EmitAnnotationCall(llvm::Function *AnnotationFn,
                                                 llvm::Value *AnnotatedVal,
                                                 StringRef AnnotationStr,
                                                 SourceLocation Location,
                                                 const AnnotateAttr *Attr) {
  SmallVector<llvm::Value *, 5> Args = {
      AnnotatedVal,
      CGM.EmitAnnotationString(AnnotationStr),
      CGM.EmitAnnotationUnit(Location),
      CGM.EmitAnnotationLineNo(Location),
  };
  if (Attr)
    Args.push_back(CGM.EmitAnnotationArgs(Attr));
  return Builder.CreateCall(AnnotationFn, Args);
}

void CodeGenFunction::EmitVarAnnotations(const VarDecl *D, llvm::Value *V) {
  assert(D->hasAttr<AnnotateAttr>() && "no annotate attribute");
  for (const auto *I : D->specific_attrs<AnnotateAttr>())
    EmitAnnotationCall(CGM.getIntrinsic(llvm::Intrinsic::var_annotation,
                                        {V->getType(), CGM.ConstGlobalsPtrTy}),
                       V, I->getAnnotation(), D->getLocation(), I);
}

Address CodeGenFunction::EmitFieldAnnotations(const FieldDecl *D,
                                              Address Addr) {
  assert(D->hasAttr<AnnotateAttr>() && "no annotate attribute");
  llvm::Value *V = Addr.emitRawPointer(*this);
  llvm::Type *VTy = V->getType();
  auto *PTy = dyn_cast<llvm::PointerType>(VTy);
  unsigned AS = PTy ? PTy->getAddressSpace() : 0;
  llvm::PointerType *IntrinTy =
      llvm::PointerType::get(CGM.getLLVMContext(), AS);
  llvm::Function *F = CGM.getIntrinsic(llvm::Intrinsic::ptr_annotation,
                                       {IntrinTy, CGM.ConstGlobalsPtrTy});

  for (const auto *I : D->specific_attrs<AnnotateAttr>()) {
    // FIXME Always emit the cast inst so we can differentiate between
    // annotation on the first field of a struct and annotation on the struct
    // itself.
    if (VTy != IntrinTy)
      V = Builder.CreateBitCast(V, IntrinTy);
    V = EmitAnnotationCall(F, V, I->getAnnotation(), D->getLocation(), I);
    V = Builder.CreateBitCast(V, VTy);
  }

  return Address(V, Addr.getElementType(), Addr.getAlignment());
}

CodeGenFunction::CGCapturedStmtInfo::~CGCapturedStmtInfo() { }

CodeGenFunction::SanitizerScope::SanitizerScope(CodeGenFunction *CGF)
    : CGF(CGF) {
  assert(!CGF->IsSanitizerScope);
  CGF->IsSanitizerScope = true;
}

CodeGenFunction::SanitizerScope::~SanitizerScope() {
  CGF->IsSanitizerScope = false;
}

void CodeGenFunction::InsertHelper(llvm::Instruction *I,
                                   const llvm::Twine &Name,
                                   llvm::BasicBlock::iterator InsertPt) const {
  LoopStack.InsertHelper(I);
  if (IsSanitizerScope)
    I->setNoSanitizeMetadata();
}

void CGBuilderInserter::InsertHelper(
    llvm::Instruction *I, const llvm::Twine &Name,
    llvm::BasicBlock::iterator InsertPt) const {
  llvm::IRBuilderDefaultInserter::InsertHelper(I, Name, InsertPt);
  if (CGF)
    CGF->InsertHelper(I, Name, InsertPt);
}

// Emits an error if we don't have a valid set of target features for the
// called function.
void CodeGenFunction::checkTargetFeatures(const CallExpr *E,
                                          const FunctionDecl *TargetDecl) {
  // SemaChecking cannot handle below x86 builtins because they have different
  // parameter ranges with different TargetAttribute of caller.
  if (CGM.getContext().getTargetInfo().getTriple().isX86()) {
    unsigned BuiltinID = TargetDecl->getBuiltinID();
    if (BuiltinID == X86::BI__builtin_ia32_cmpps ||
        BuiltinID == X86::BI__builtin_ia32_cmpss ||
        BuiltinID == X86::BI__builtin_ia32_cmppd ||
        BuiltinID == X86::BI__builtin_ia32_cmpsd) {
      const FunctionDecl *FD = dyn_cast_or_null<FunctionDecl>(CurCodeDecl);
      llvm::StringMap<bool> TargetFetureMap;
      CGM.getContext().getFunctionFeatureMap(TargetFetureMap, FD);
      llvm::APSInt Result =
          *(E->getArg(2)->getIntegerConstantExpr(CGM.getContext()));
      if (Result.getSExtValue() > 7 && !TargetFetureMap.lookup("avx"))
        CGM.getDiags().Report(E->getBeginLoc(), diag::err_builtin_needs_feature)
            << TargetDecl->getDeclName() << "avx";
    }
  }
  return checkTargetFeatures(E->getBeginLoc(), TargetDecl);
}

// Emits an error if we don't have a valid set of target features for the
// called function.
void CodeGenFunction::checkTargetFeatures(SourceLocation Loc,
                                          const FunctionDecl *TargetDecl) {
  // Early exit if this is an indirect call.
  if (!TargetDecl)
    return;

  // Get the current enclosing function if it exists. If it doesn't
  // we can't check the target features anyhow.
  const FunctionDecl *FD = dyn_cast_or_null<FunctionDecl>(CurCodeDecl);
  if (!FD)
    return;

  // Grab the required features for the call. For a builtin this is listed in
  // the td file with the default cpu, for an always_inline function this is any
  // listed cpu and any listed features.
  unsigned BuiltinID = TargetDecl->getBuiltinID();
  std::string MissingFeature;
  llvm::StringMap<bool> CallerFeatureMap;
  CGM.getContext().getFunctionFeatureMap(CallerFeatureMap, FD);
  // When compiling in HipStdPar mode we have to be conservative in rejecting
  // target specific features in the FE, and defer the possible error to the
  // AcceleratorCodeSelection pass, wherein iff an unsupported target builtin is
  // referenced by an accelerator executable function, we emit an error.
  bool IsHipStdPar = getLangOpts().HIPStdPar && getLangOpts().CUDAIsDevice;
  if (BuiltinID) {
    StringRef FeatureList(CGM.getContext().BuiltinInfo.getRequiredFeatures(BuiltinID));
    if (!Builtin::evaluateRequiredTargetFeatures(
        FeatureList, CallerFeatureMap) && !IsHipStdPar) {
      CGM.getDiags().Report(Loc, diag::err_builtin_needs_feature)
          << TargetDecl->getDeclName()
          << FeatureList;
    }
  } else if (!TargetDecl->isMultiVersion() &&
             TargetDecl->hasAttr<TargetAttr>()) {
    // Get the required features for the callee.

    const TargetAttr *TD = TargetDecl->getAttr<TargetAttr>();
    ParsedTargetAttr ParsedAttr =
        CGM.getContext().filterFunctionTargetAttrs(TD);

    SmallVector<StringRef, 1> ReqFeatures;
    llvm::StringMap<bool> CalleeFeatureMap;
    CGM.getContext().getFunctionFeatureMap(CalleeFeatureMap, TargetDecl);

    for (const auto &F : ParsedAttr.Features) {
      if (F[0] == '+' && CalleeFeatureMap.lookup(F.substr(1)))
        ReqFeatures.push_back(StringRef(F).substr(1));
    }

    for (const auto &F : CalleeFeatureMap) {
      // Only positive features are "required".
      if (F.getValue())
        ReqFeatures.push_back(F.getKey());
    }
    if (!llvm::all_of(ReqFeatures, [&](StringRef Feature) {
      if (!CallerFeatureMap.lookup(Feature)) {
        MissingFeature = Feature.str();
        return false;
      }
      return true;
    }) && !IsHipStdPar)
      CGM.getDiags().Report(Loc, diag::err_function_needs_feature)
          << FD->getDeclName() << TargetDecl->getDeclName() << MissingFeature;
  } else if (!FD->isMultiVersion() && FD->hasAttr<TargetAttr>()) {
    llvm::StringMap<bool> CalleeFeatureMap;
    CGM.getContext().getFunctionFeatureMap(CalleeFeatureMap, TargetDecl);

    for (const auto &F : CalleeFeatureMap) {
      if (F.getValue() && (!CallerFeatureMap.lookup(F.getKey()) ||
                           !CallerFeatureMap.find(F.getKey())->getValue()) &&
          !IsHipStdPar)
        CGM.getDiags().Report(Loc, diag::err_function_needs_feature)
            << FD->getDeclName() << TargetDecl->getDeclName() << F.getKey();
    }
  }
}

void CodeGenFunction::EmitSanitizerStatReport(llvm::SanitizerStatKind SSK) {
  if (!CGM.getCodeGenOpts().SanitizeStats)
    return;

  llvm::IRBuilder<> IRB(Builder.GetInsertBlock(), Builder.GetInsertPoint());
  IRB.SetCurrentDebugLocation(Builder.getCurrentDebugLocation());
  CGM.getSanStats().create(IRB, SSK);
}

void CodeGenFunction::EmitKCFIOperandBundle(
    const CGCallee &Callee, SmallVectorImpl<llvm::OperandBundleDef> &Bundles) {
  const FunctionProtoType *FP =
      Callee.getAbstractInfo().getCalleeFunctionProtoType();
  if (FP)
    Bundles.emplace_back("kcfi", CGM.CreateKCFITypeId(FP->desugar()));
}

llvm::Value *
CodeGenFunction::FormAArch64ResolverCondition(const FMVResolverOption &RO) {
  return RO.Features.empty() ? nullptr : EmitAArch64CpuSupports(RO.Features);
}

llvm::Value *
CodeGenFunction::FormX86ResolverCondition(const FMVResolverOption &RO) {
  llvm::Value *Condition = nullptr;

  if (RO.Architecture) {
    StringRef Arch = *RO.Architecture;
    // If arch= specifies an x86-64 micro-architecture level, test the feature
    // with __builtin_cpu_supports, otherwise use __builtin_cpu_is.
    if (Arch.starts_with("x86-64"))
      Condition = EmitX86CpuSupports({Arch});
    else
      Condition = EmitX86CpuIs(Arch);
  }

  if (!RO.Features.empty()) {
    llvm::Value *FeatureCond = EmitX86CpuSupports(RO.Features);
    Condition =
        Condition ? Builder.CreateAnd(Condition, FeatureCond) : FeatureCond;
  }
  return Condition;
}

static void CreateMultiVersionResolverReturn(CodeGenModule &CGM,
                                             llvm::Function *Resolver,
                                             CGBuilderTy &Builder,
                                             llvm::Function *FuncToReturn,
                                             bool SupportsIFunc) {
  if (SupportsIFunc) {
    Builder.CreateRet(FuncToReturn);
    return;
  }

  llvm::SmallVector<llvm::Value *, 10> Args(
      llvm::make_pointer_range(Resolver->args()));

  llvm::CallInst *Result = Builder.CreateCall(FuncToReturn, Args);
  Result->setTailCallKind(llvm::CallInst::TCK_MustTail);

  if (Resolver->getReturnType()->isVoidTy())
    Builder.CreateRetVoid();
  else
    Builder.CreateRet(Result);
}

void CodeGenFunction::EmitMultiVersionResolver(
    llvm::Function *Resolver, ArrayRef<FMVResolverOption> Options) {

  llvm::Triple::ArchType ArchType =
      getContext().getTargetInfo().getTriple().getArch();

  switch (ArchType) {
  case llvm::Triple::x86:
  case llvm::Triple::x86_64:
    EmitX86MultiVersionResolver(Resolver, Options);
    return;
  case llvm::Triple::aarch64:
    EmitAArch64MultiVersionResolver(Resolver, Options);
    return;
  case llvm::Triple::riscv32:
  case llvm::Triple::riscv64:
    EmitRISCVMultiVersionResolver(Resolver, Options);
    return;

  default:
    assert(false && "Only implemented for x86, AArch64 and RISC-V targets");
  }
}

void CodeGenFunction::EmitRISCVMultiVersionResolver(
    llvm::Function *Resolver, ArrayRef<FMVResolverOption> Options) {

  if (getContext().getTargetInfo().getTriple().getOS() !=
      llvm::Triple::OSType::Linux) {
    CGM.getDiags().Report(diag::err_os_unsupport_riscv_fmv);
    return;
  }

  llvm::BasicBlock *CurBlock = createBasicBlock("resolver_entry", Resolver);
  Builder.SetInsertPoint(CurBlock);
  EmitRISCVCpuInit();

  bool SupportsIFunc = getContext().getTargetInfo().supportsIFunc();
  bool HasDefault = false;
  unsigned DefaultIndex = 0;

  // Check the each candidate function.
  for (unsigned Index = 0; Index < Options.size(); Index++) {

    if (Options[Index].Features.empty()) {
      HasDefault = true;
      DefaultIndex = Index;
      continue;
    }

    Builder.SetInsertPoint(CurBlock);

    // FeaturesCondition: The bitmask of the required extension has been
    // enabled by the runtime object.
    // (__riscv_feature_bits.features[i] & REQUIRED_BITMASK) ==
    // REQUIRED_BITMASK
    //
    // When condition is met, return this version of the function.
    // Otherwise, try the next version.
    //
    // if (FeaturesConditionVersion1)
    //     return Version1;
    // else if (FeaturesConditionVersion2)
    //     return Version2;
    // else if (FeaturesConditionVersion3)
    //     return Version3;
    // ...
    // else
    //     return DefaultVersion;

    // TODO: Add a condition to check the length before accessing elements.
    // Without checking the length first, we may access an incorrect memory
    // address when using different versions.
    llvm::SmallVector<StringRef, 8> CurrTargetAttrFeats;
    llvm::SmallVector<std::string, 8> TargetAttrFeats;

    for (StringRef Feat : Options[Index].Features) {
      std::vector<std::string> FeatStr =
          getContext().getTargetInfo().parseTargetAttr(Feat).Features;

      assert(FeatStr.size() == 1 && "Feature string not delimited");

      std::string &CurrFeat = FeatStr.front();
      if (CurrFeat[0] == '+')
        TargetAttrFeats.push_back(CurrFeat.substr(1));
    }

    if (TargetAttrFeats.empty())
      continue;

    for (std::string &Feat : TargetAttrFeats)
      CurrTargetAttrFeats.push_back(Feat);

    Builder.SetInsertPoint(CurBlock);
    llvm::Value *FeatsCondition = EmitRISCVCpuSupports(CurrTargetAttrFeats);

    llvm::BasicBlock *RetBlock = createBasicBlock("resolver_return", Resolver);
    CGBuilderTy RetBuilder(*this, RetBlock);
    CreateMultiVersionResolverReturn(CGM, Resolver, RetBuilder,
                                     Options[Index].Function, SupportsIFunc);
    llvm::BasicBlock *ElseBlock = createBasicBlock("resolver_else", Resolver);

    Builder.SetInsertPoint(CurBlock);
    Builder.CreateCondBr(FeatsCondition, RetBlock, ElseBlock);

    CurBlock = ElseBlock;
  }

  // Finally, emit the default one.
  if (HasDefault) {
    Builder.SetInsertPoint(CurBlock);
    CreateMultiVersionResolverReturn(
        CGM, Resolver, Builder, Options[DefaultIndex].Function, SupportsIFunc);
    return;
  }

  // If no generic/default, emit an unreachable.
  Builder.SetInsertPoint(CurBlock);
  llvm::CallInst *TrapCall = EmitTrapCall(llvm::Intrinsic::trap);
  TrapCall->setDoesNotReturn();
  TrapCall->setDoesNotThrow();
  Builder.CreateUnreachable();
  Builder.ClearInsertionPoint();
}

void CodeGenFunction::EmitAArch64MultiVersionResolver(
    llvm::Function *Resolver, ArrayRef<FMVResolverOption> Options) {
  assert(!Options.empty() && "No multiversion resolver options found");
  assert(Options.back().Features.size() == 0 && "Default case must be last");
  bool SupportsIFunc = getContext().getTargetInfo().supportsIFunc();
  assert(SupportsIFunc &&
         "Multiversion resolver requires target IFUNC support");
  bool AArch64CpuInitialized = false;
  llvm::BasicBlock *CurBlock = createBasicBlock("resolver_entry", Resolver);

  for (const FMVResolverOption &RO : Options) {
    Builder.SetInsertPoint(CurBlock);
    llvm::Value *Condition = FormAArch64ResolverCondition(RO);

    // The 'default' or 'all features enabled' case.
    if (!Condition) {
      CreateMultiVersionResolverReturn(CGM, Resolver, Builder, RO.Function,
                                       SupportsIFunc);
      return;
    }

    if (!AArch64CpuInitialized) {
      Builder.SetInsertPoint(CurBlock, CurBlock->begin());
      EmitAArch64CpuInit();
      AArch64CpuInitialized = true;
      Builder.SetInsertPoint(CurBlock);
    }

    llvm::BasicBlock *RetBlock = createBasicBlock("resolver_return", Resolver);
    CGBuilderTy RetBuilder(*this, RetBlock);
    CreateMultiVersionResolverReturn(CGM, Resolver, RetBuilder, RO.Function,
                                     SupportsIFunc);
    CurBlock = createBasicBlock("resolver_else", Resolver);
    Builder.CreateCondBr(Condition, RetBlock, CurBlock);
  }

  // If no default, emit an unreachable.
  Builder.SetInsertPoint(CurBlock);
  llvm::CallInst *TrapCall = EmitTrapCall(llvm::Intrinsic::trap);
  TrapCall->setDoesNotReturn();
  TrapCall->setDoesNotThrow();
  Builder.CreateUnreachable();
  Builder.ClearInsertionPoint();
}

void CodeGenFunction::EmitX86MultiVersionResolver(
    llvm::Function *Resolver, ArrayRef<FMVResolverOption> Options) {

  bool SupportsIFunc = getContext().getTargetInfo().supportsIFunc();

  // Main function's basic block.
  llvm::BasicBlock *CurBlock = createBasicBlock("resolver_entry", Resolver);
  Builder.SetInsertPoint(CurBlock);
  EmitX86CpuInit();

  for (const FMVResolverOption &RO : Options) {
    Builder.SetInsertPoint(CurBlock);
    llvm::Value *Condition = FormX86ResolverCondition(RO);

    // The 'default' or 'generic' case.
    if (!Condition) {
      assert(&RO == Options.end() - 1 &&
             "Default or Generic case must be last");
      CreateMultiVersionResolverReturn(CGM, Resolver, Builder, RO.Function,
                                       SupportsIFunc);
      return;
    }

    llvm::BasicBlock *RetBlock = createBasicBlock("resolver_return", Resolver);
    CGBuilderTy RetBuilder(*this, RetBlock);
    CreateMultiVersionResolverReturn(CGM, Resolver, RetBuilder, RO.Function,
                                     SupportsIFunc);
    CurBlock = createBasicBlock("resolver_else", Resolver);
    Builder.CreateCondBr(Condition, RetBlock, CurBlock);
  }

  // If no generic/default, emit an unreachable.
  Builder.SetInsertPoint(CurBlock);
  llvm::CallInst *TrapCall = EmitTrapCall(llvm::Intrinsic::trap);
  TrapCall->setDoesNotReturn();
  TrapCall->setDoesNotThrow();
  Builder.CreateUnreachable();
  Builder.ClearInsertionPoint();
}

// Loc - where the diagnostic will point, where in the source code this
//  alignment has failed.
// SecondaryLoc - if present (will be present if sufficiently different from
//  Loc), the diagnostic will additionally point a "Note:" to this location.
//  It should be the location where the __attribute__((assume_aligned))
//  was written e.g.
void CodeGenFunction::emitAlignmentAssumptionCheck(
    llvm::Value *Ptr, QualType Ty, SourceLocation Loc,
    SourceLocation SecondaryLoc, llvm::Value *Alignment,
    llvm::Value *OffsetValue, llvm::Value *TheCheck,
    llvm::Instruction *Assumption) {
  assert(isa_and_nonnull<llvm::CallInst>(Assumption) &&
         cast<llvm::CallInst>(Assumption)->getCalledOperand() ==
             llvm::Intrinsic::getOrInsertDeclaration(
                 Builder.GetInsertBlock()->getParent()->getParent(),
                 llvm::Intrinsic::assume) &&
         "Assumption should be a call to llvm.assume().");
  assert(&(Builder.GetInsertBlock()->back()) == Assumption &&
         "Assumption should be the last instruction of the basic block, "
         "since the basic block is still being generated.");

  if (!SanOpts.has(SanitizerKind::Alignment))
    return;

  // Don't check pointers to volatile data. The behavior here is implementation-
  // defined.
  if (Ty->getPointeeType().isVolatileQualified())
    return;

  // We need to temorairly remove the assumption so we can insert the
  // sanitizer check before it, else the check will be dropped by optimizations.
  Assumption->removeFromParent();

  {
    auto CheckOrdinal = SanitizerKind::SO_Alignment;
    auto CheckHandler = SanitizerHandler::AlignmentAssumption;
    SanitizerDebugLocation SanScope(this, {CheckOrdinal}, CheckHandler);

    if (!OffsetValue)
      OffsetValue = Builder.getInt1(false); // no offset.

    llvm::Constant *StaticData[] = {EmitCheckSourceLocation(Loc),
                                    EmitCheckSourceLocation(SecondaryLoc),
                                    EmitCheckTypeDescriptor(Ty)};
    llvm::Value *DynamicData[] = {Ptr, Alignment, OffsetValue};
<<<<<<< HEAD
    EmitCheck({std::make_pair(TheCheck, SanitizerKind::SO_Alignment)},
              SanitizerHandler::AlignmentAssumption, StaticData, DynamicData);
=======
    EmitCheck({std::make_pair(TheCheck, CheckOrdinal)}, CheckHandler,
              StaticData, DynamicData);
>>>>>>> 4084ffcf
  }

  // We are now in the (new, empty) "cont" basic block.
  // Reintroduce the assumption.
  Builder.Insert(Assumption);
  // FIXME: Assumption still has it's original basic block as it's Parent.
}

llvm::DebugLoc CodeGenFunction::SourceLocToDebugLoc(SourceLocation Location) {
  if (CGDebugInfo *DI = getDebugInfo())
    return DI->SourceLocToDebugLoc(Location);

  return llvm::DebugLoc();
}

llvm::Value *
CodeGenFunction::emitCondLikelihoodViaExpectIntrinsic(llvm::Value *Cond,
                                                      Stmt::Likelihood LH) {
  switch (LH) {
  case Stmt::LH_None:
    return Cond;
  case Stmt::LH_Likely:
  case Stmt::LH_Unlikely:
    // Don't generate llvm.expect on -O0 as the backend won't use it for
    // anything.
    if (CGM.getCodeGenOpts().OptimizationLevel == 0)
      return Cond;
    llvm::Type *CondTy = Cond->getType();
    assert(CondTy->isIntegerTy(1) && "expecting condition to be a boolean");
    llvm::Function *FnExpect =
        CGM.getIntrinsic(llvm::Intrinsic::expect, CondTy);
    llvm::Value *ExpectedValueOfCond =
        llvm::ConstantInt::getBool(CondTy, LH == Stmt::LH_Likely);
    return Builder.CreateCall(FnExpect, {Cond, ExpectedValueOfCond},
                              Cond->getName() + ".expval");
  }
  llvm_unreachable("Unknown Likelihood");
}

llvm::Value *CodeGenFunction::emitBoolVecConversion(llvm::Value *SrcVec,
                                                    unsigned NumElementsDst,
                                                    const llvm::Twine &Name) {
  auto *SrcTy = cast<llvm::FixedVectorType>(SrcVec->getType());
  unsigned NumElementsSrc = SrcTy->getNumElements();
  if (NumElementsSrc == NumElementsDst)
    return SrcVec;

  std::vector<int> ShuffleMask(NumElementsDst, -1);
  for (unsigned MaskIdx = 0;
       MaskIdx < std::min<>(NumElementsDst, NumElementsSrc); ++MaskIdx)
    ShuffleMask[MaskIdx] = MaskIdx;

  return Builder.CreateShuffleVector(SrcVec, ShuffleMask, Name);
}

void CodeGenFunction::EmitPointerAuthOperandBundle(
    const CGPointerAuthInfo &PointerAuth,
    SmallVectorImpl<llvm::OperandBundleDef> &Bundles) {
  if (!PointerAuth.isSigned())
    return;

  auto *Key = Builder.getInt32(PointerAuth.getKey());

  llvm::Value *Discriminator = PointerAuth.getDiscriminator();
  if (!Discriminator)
    Discriminator = Builder.getSize(0);

  llvm::Value *Args[] = {Key, Discriminator};
  Bundles.emplace_back("ptrauth", Args);
}

static llvm::Value *EmitPointerAuthCommon(CodeGenFunction &CGF,
                                          const CGPointerAuthInfo &PointerAuth,
                                          llvm::Value *Pointer,
                                          unsigned IntrinsicID) {
  if (!PointerAuth)
    return Pointer;

  auto Key = CGF.Builder.getInt32(PointerAuth.getKey());

  llvm::Value *Discriminator = PointerAuth.getDiscriminator();
  if (!Discriminator) {
    Discriminator = CGF.Builder.getSize(0);
  }

  // Convert the pointer to intptr_t before signing it.
  auto OrigType = Pointer->getType();
  Pointer = CGF.Builder.CreatePtrToInt(Pointer, CGF.IntPtrTy);

  // call i64 @llvm.ptrauth.sign.i64(i64 %pointer, i32 %key, i64 %discriminator)
  auto Intrinsic = CGF.CGM.getIntrinsic(IntrinsicID);
  Pointer = CGF.EmitRuntimeCall(Intrinsic, {Pointer, Key, Discriminator});

  // Convert back to the original type.
  Pointer = CGF.Builder.CreateIntToPtr(Pointer, OrigType);
  return Pointer;
}

llvm::Value *
CodeGenFunction::EmitPointerAuthSign(const CGPointerAuthInfo &PointerAuth,
                                     llvm::Value *Pointer) {
  if (!PointerAuth.shouldSign())
    return Pointer;
  return EmitPointerAuthCommon(*this, PointerAuth, Pointer,
                               llvm::Intrinsic::ptrauth_sign);
}

static llvm::Value *EmitStrip(CodeGenFunction &CGF,
                              const CGPointerAuthInfo &PointerAuth,
                              llvm::Value *Pointer) {
  auto StripIntrinsic = CGF.CGM.getIntrinsic(llvm::Intrinsic::ptrauth_strip);

  auto Key = CGF.Builder.getInt32(PointerAuth.getKey());
  // Convert the pointer to intptr_t before signing it.
  auto OrigType = Pointer->getType();
  Pointer = CGF.EmitRuntimeCall(
      StripIntrinsic, {CGF.Builder.CreatePtrToInt(Pointer, CGF.IntPtrTy), Key});
  return CGF.Builder.CreateIntToPtr(Pointer, OrigType);
}

llvm::Value *
CodeGenFunction::EmitPointerAuthAuth(const CGPointerAuthInfo &PointerAuth,
                                     llvm::Value *Pointer) {
  if (PointerAuth.shouldStrip()) {
    return EmitStrip(*this, PointerAuth, Pointer);
  }
  if (!PointerAuth.shouldAuth()) {
    return Pointer;
  }

  return EmitPointerAuthCommon(*this, PointerAuth, Pointer,
                               llvm::Intrinsic::ptrauth_auth);
}

void CodeGenFunction::addInstToCurrentSourceAtom(
    llvm::Instruction *KeyInstruction, llvm::Value *Backup) {
  if (CGDebugInfo *DI = getDebugInfo())
    DI->addInstToCurrentSourceAtom(KeyInstruction, Backup);
}

void CodeGenFunction::addInstToSpecificSourceAtom(
    llvm::Instruction *KeyInstruction, llvm::Value *Backup, uint64_t Atom) {
  if (CGDebugInfo *DI = getDebugInfo())
    DI->addInstToSpecificSourceAtom(KeyInstruction, Backup, Atom);
}

void CodeGenFunction::addInstToNewSourceAtom(llvm::Instruction *KeyInstruction,
                                             llvm::Value *Backup) {
  if (CGDebugInfo *DI = getDebugInfo()) {
    ApplyAtomGroup Grp(getDebugInfo());
    DI->addInstToCurrentSourceAtom(KeyInstruction, Backup);
  }
}<|MERGE_RESOLUTION|>--- conflicted
+++ resolved
@@ -1598,12 +1598,8 @@
     // Implicit copy-assignment gets the same special treatment as implicit
     // copy-constructors.
     emitImplicitAssignmentOperatorBody(Args);
-<<<<<<< HEAD
-  } else if (FD->hasAttr<OpenCLKernelAttr>() &&
-=======
   } else if (DeviceKernelAttr::isOpenCLSpelling(
                  FD->getAttr<DeviceKernelAttr>()) &&
->>>>>>> 4084ffcf
              GD.getKernelReferenceKind() == KernelReferenceKind::Kernel) {
     CallArgList CallArgs;
     for (unsigned i = 0; i < Args.size(); ++i) {
@@ -1644,12 +1640,7 @@
       auto CheckHandler = SanitizerHandler::MissingReturn;
       SanitizerDebugLocation SanScope(this, {CheckOrdinal}, CheckHandler);
       llvm::Value *IsFalse = Builder.getFalse();
-<<<<<<< HEAD
-      EmitCheck(std::make_pair(IsFalse, SanitizerKind::SO_Return),
-                SanitizerHandler::MissingReturn,
-=======
       EmitCheck(std::make_pair(IsFalse, CheckOrdinal), CheckHandler,
->>>>>>> 4084ffcf
                 EmitCheckSourceLocation(FD->getLocation()), {});
     } else if (ShouldEmitUnreachable) {
       if (CGM.getCodeGenOpts().OptimizationLevel == 0)
@@ -2563,14 +2554,8 @@
             llvm::Constant *StaticArgs[] = {
                 EmitCheckSourceLocation(sizeExpr->getBeginLoc()),
                 EmitCheckTypeDescriptor(SEType)};
-<<<<<<< HEAD
-            EmitCheck(
-                std::make_pair(CheckCondition, SanitizerKind::SO_VLABound),
-                SanitizerHandler::VLABoundNotPositive, StaticArgs, size);
-=======
             EmitCheck(std::make_pair(CheckCondition, CheckOrdinal),
                       CheckHandler, StaticArgs, size);
->>>>>>> 4084ffcf
           }
 
           // Always zexting here would be wrong if it weren't
@@ -3224,13 +3209,8 @@
                                     EmitCheckSourceLocation(SecondaryLoc),
                                     EmitCheckTypeDescriptor(Ty)};
     llvm::Value *DynamicData[] = {Ptr, Alignment, OffsetValue};
-<<<<<<< HEAD
-    EmitCheck({std::make_pair(TheCheck, SanitizerKind::SO_Alignment)},
-              SanitizerHandler::AlignmentAssumption, StaticData, DynamicData);
-=======
     EmitCheck({std::make_pair(TheCheck, CheckOrdinal)}, CheckHandler,
               StaticData, DynamicData);
->>>>>>> 4084ffcf
   }
 
   // We are now in the (new, empty) "cont" basic block.
