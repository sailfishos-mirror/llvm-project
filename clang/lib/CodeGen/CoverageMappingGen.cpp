//===--- CoverageMappingGen.cpp - Coverage mapping generation ---*- C++ -*-===//
//
// Part of the LLVM Project, under the Apache License v2.0 with LLVM Exceptions.
// See https://llvm.org/LICENSE.txt for license information.
// SPDX-License-Identifier: Apache-2.0 WITH LLVM-exception
//
//===----------------------------------------------------------------------===//
//
// Instrumentation-based code coverage mapping generator
//
//===----------------------------------------------------------------------===//

#include "CoverageMappingGen.h"
#include "CodeGenFunction.h"
#include "clang/AST/StmtVisitor.h"
#include "clang/Basic/Diagnostic.h"
#include "clang/Lex/Lexer.h"
#include "llvm/ADT/DenseSet.h"
#include "llvm/ADT/SmallSet.h"
#include "llvm/ADT/StringExtras.h"
#include "llvm/ProfileData/Coverage/CoverageMapping.h"
#include "llvm/ProfileData/Coverage/CoverageMappingReader.h"
#include "llvm/ProfileData/Coverage/CoverageMappingWriter.h"
#include "llvm/Support/FileSystem.h"
#include "llvm/Support/Path.h"
#include <optional>

// This selects the coverage mapping format defined when `InstrProfData.inc`
// is textually included.
#define COVMAP_V3

namespace llvm {
cl::opt<bool>
    EnableSingleByteCoverage("enable-single-byte-coverage",
                             llvm::cl::ZeroOrMore,
                             llvm::cl::desc("Enable single byte coverage"),
                             llvm::cl::Hidden, llvm::cl::init(false));
} // namespace llvm

static llvm::cl::opt<bool> EmptyLineCommentCoverage(
    "emptyline-comment-coverage",
    llvm::cl::desc("Emit emptylines and comment lines as skipped regions (only "
                   "disable it on test)"),
    llvm::cl::init(true), llvm::cl::Hidden);

namespace llvm::coverage {
cl::opt<bool> SystemHeadersCoverage(
    "system-headers-coverage",
    cl::desc("Enable collecting coverage from system headers"), cl::init(false),
    cl::Hidden);
}

using namespace clang;
using namespace CodeGen;
using namespace llvm::coverage;

CoverageSourceInfo *
CoverageMappingModuleGen::setUpCoverageCallbacks(Preprocessor &PP) {
  CoverageSourceInfo *CoverageInfo =
      new CoverageSourceInfo(PP.getSourceManager());
  PP.addPPCallbacks(std::unique_ptr<PPCallbacks>(CoverageInfo));
  if (EmptyLineCommentCoverage) {
    PP.addCommentHandler(CoverageInfo);
    PP.setEmptylineHandler(CoverageInfo);
    PP.setPreprocessToken(true);
    PP.setTokenWatcher([CoverageInfo](clang::Token Tok) {
      // Update previous token location.
      CoverageInfo->PrevTokLoc = Tok.getLocation();
      if (Tok.getKind() != clang::tok::eod)
        CoverageInfo->updateNextTokLoc(Tok.getLocation());
    });
  }
  return CoverageInfo;
}

void CoverageSourceInfo::AddSkippedRange(SourceRange Range,
                                         SkippedRange::Kind RangeKind) {
  if (EmptyLineCommentCoverage && !SkippedRanges.empty() &&
      PrevTokLoc == SkippedRanges.back().PrevTokLoc &&
      SourceMgr.isWrittenInSameFile(SkippedRanges.back().Range.getEnd(),
                                    Range.getBegin()))
    SkippedRanges.back().Range.setEnd(Range.getEnd());
  else
    SkippedRanges.push_back({Range, RangeKind, PrevTokLoc});
}

void CoverageSourceInfo::SourceRangeSkipped(SourceRange Range, SourceLocation) {
  AddSkippedRange(Range, SkippedRange::PPIfElse);
}

void CoverageSourceInfo::HandleEmptyline(SourceRange Range) {
  AddSkippedRange(Range, SkippedRange::EmptyLine);
}

bool CoverageSourceInfo::HandleComment(Preprocessor &PP, SourceRange Range) {
  AddSkippedRange(Range, SkippedRange::Comment);
  return false;
}

void CoverageSourceInfo::updateNextTokLoc(SourceLocation Loc) {
  if (!SkippedRanges.empty() && SkippedRanges.back().NextTokLoc.isInvalid())
    SkippedRanges.back().NextTokLoc = Loc;
}

namespace {
/// A region of source code that can be mapped to a counter.
class SourceMappingRegion {
  /// Primary Counter that is also used for Branch Regions for "True" branches.
  Counter Count;

  /// Secondary Counter used for Branch Regions for "False" branches.
  std::optional<Counter> FalseCount;

  /// Parameters used for Modified Condition/Decision Coverage
  mcdc::Parameters MCDCParams;

  /// The region's starting location.
  std::optional<SourceLocation> LocStart;

  /// The region's ending location.
  std::optional<SourceLocation> LocEnd;

  /// Whether this region is a gap region. The count from a gap region is set
  /// as the line execution count if there are no other regions on the line.
  bool GapRegion;

  /// Whetever this region is skipped ('if constexpr' or 'if consteval' untaken
  /// branch, or anything skipped but not empty line / comments)
  bool SkippedRegion;

public:
  SourceMappingRegion(Counter Count, std::optional<SourceLocation> LocStart,
                      std::optional<SourceLocation> LocEnd,
                      bool GapRegion = false)
      : Count(Count), LocStart(LocStart), LocEnd(LocEnd), GapRegion(GapRegion),
        SkippedRegion(false) {}

  SourceMappingRegion(Counter Count, std::optional<Counter> FalseCount,
                      mcdc::Parameters MCDCParams,
                      std::optional<SourceLocation> LocStart,
                      std::optional<SourceLocation> LocEnd,
                      bool GapRegion = false)
      : Count(Count), FalseCount(FalseCount), MCDCParams(MCDCParams),
        LocStart(LocStart), LocEnd(LocEnd), GapRegion(GapRegion),
        SkippedRegion(false) {}

  SourceMappingRegion(mcdc::Parameters MCDCParams,
                      std::optional<SourceLocation> LocStart,
                      std::optional<SourceLocation> LocEnd)
      : MCDCParams(MCDCParams), LocStart(LocStart), LocEnd(LocEnd),
        GapRegion(false), SkippedRegion(false) {}

  const Counter &getCounter() const { return Count; }

  const Counter &getFalseCounter() const {
    assert(FalseCount && "Region has no alternate counter");
    return *FalseCount;
  }

  void setCounter(Counter C) { Count = C; }

  bool hasStartLoc() const { return LocStart.has_value(); }

  void setStartLoc(SourceLocation Loc) { LocStart = Loc; }

  SourceLocation getBeginLoc() const {
    assert(LocStart && "Region has no start location");
    return *LocStart;
  }

  bool hasEndLoc() const { return LocEnd.has_value(); }

  void setEndLoc(SourceLocation Loc) {
    assert(Loc.isValid() && "Setting an invalid end location");
    LocEnd = Loc;
  }

  SourceLocation getEndLoc() const {
    assert(LocEnd && "Region has no end location");
    return *LocEnd;
  }

  bool isGap() const { return GapRegion; }

  void setGap(bool Gap) { GapRegion = Gap; }

  bool isSkipped() const { return SkippedRegion; }

  void setSkipped(bool Skipped) { SkippedRegion = Skipped; }

  bool isBranch() const { return FalseCount.has_value(); }

  bool isMCDCBranch() const {
    return std::holds_alternative<mcdc::BranchParameters>(MCDCParams);
  }

  const auto &getMCDCBranchParams() const {
    return mcdc::getParams<const mcdc::BranchParameters>(MCDCParams);
  }

  bool isMCDCDecision() const {
    return std::holds_alternative<mcdc::DecisionParameters>(MCDCParams);
  }

  const auto &getMCDCDecisionParams() const {
    return mcdc::getParams<const mcdc::DecisionParameters>(MCDCParams);
  }

  const mcdc::Parameters &getMCDCParams() const { return MCDCParams; }

  void resetMCDCParams() { MCDCParams = mcdc::Parameters(); }
};

/// Spelling locations for the start and end of a source region.
struct SpellingRegion {
  /// The line where the region starts.
  unsigned LineStart;

  /// The column where the region starts.
  unsigned ColumnStart;

  /// The line where the region ends.
  unsigned LineEnd;

  /// The column where the region ends.
  unsigned ColumnEnd;

  SpellingRegion(SourceManager &SM, SourceLocation LocStart,
                 SourceLocation LocEnd) {
    LineStart = SM.getSpellingLineNumber(LocStart);
    ColumnStart = SM.getSpellingColumnNumber(LocStart);
    LineEnd = SM.getSpellingLineNumber(LocEnd);
    ColumnEnd = SM.getSpellingColumnNumber(LocEnd);
  }

  SpellingRegion(SourceManager &SM, SourceMappingRegion &R)
      : SpellingRegion(SM, R.getBeginLoc(), R.getEndLoc()) {}

  /// Check if the start and end locations appear in source order, i.e
  /// top->bottom, left->right.
  bool isInSourceOrder() const {
    return (LineStart < LineEnd) ||
           (LineStart == LineEnd && ColumnStart <= ColumnEnd);
  }
};

/// Provides the common functionality for the different
/// coverage mapping region builders.
class CoverageMappingBuilder {
public:
  CoverageMappingModuleGen &CVM;
  SourceManager &SM;
  const LangOptions &LangOpts;

private:
  /// Map of clang's FileIDs to IDs used for coverage mapping.
  llvm::SmallDenseMap<FileID, std::pair<unsigned, SourceLocation>, 8>
      FileIDMapping;

public:
  /// The coverage mapping regions for this function
  llvm::SmallVector<CounterMappingRegion, 32> MappingRegions;
  /// The source mapping regions for this function.
  std::vector<SourceMappingRegion> SourceRegions;

  /// A set of regions which can be used as a filter.
  ///
  /// It is produced by emitExpansionRegions() and is used in
  /// emitSourceRegions() to suppress producing code regions if
  /// the same area is covered by expansion regions.
  typedef llvm::SmallSet<std::pair<SourceLocation, SourceLocation>, 8>
      SourceRegionFilter;

  CoverageMappingBuilder(CoverageMappingModuleGen &CVM, SourceManager &SM,
                         const LangOptions &LangOpts)
      : CVM(CVM), SM(SM), LangOpts(LangOpts) {}

  /// Return the precise end location for the given token.
  SourceLocation getPreciseTokenLocEnd(SourceLocation Loc) {
    // We avoid getLocForEndOfToken here, because it doesn't do what we want for
    // macro locations, which we just treat as expanded files.
    unsigned TokLen =
        Lexer::MeasureTokenLength(SM.getSpellingLoc(Loc), SM, LangOpts);
    return Loc.getLocWithOffset(TokLen);
  }

  /// Return the start location of an included file or expanded macro.
  SourceLocation getStartOfFileOrMacro(SourceLocation Loc) {
    if (Loc.isMacroID())
      return Loc.getLocWithOffset(-SM.getFileOffset(Loc));
    return SM.getLocForStartOfFile(SM.getFileID(Loc));
  }

  /// Return the end location of an included file or expanded macro.
  SourceLocation getEndOfFileOrMacro(SourceLocation Loc) {
    if (Loc.isMacroID())
      return Loc.getLocWithOffset(SM.getFileIDSize(SM.getFileID(Loc)) -
                                  SM.getFileOffset(Loc));
    return SM.getLocForEndOfFile(SM.getFileID(Loc));
  }

  /// Find out where a macro is expanded. If the immediate result is a
  /// <scratch space>, keep looking until the result isn't. Return a pair of
  /// \c SourceLocation. The first object is always the begin sloc of found
  /// result. The second should be checked by the caller: if it has value, it's
  /// the end sloc of the found result. Otherwise the while loop didn't get
  /// executed, which means the location wasn't changed and the caller has to
  /// learn the end sloc from somewhere else.
  std::pair<SourceLocation, std::optional<SourceLocation>>
  getNonScratchExpansionLoc(SourceLocation Loc) {
    std::optional<SourceLocation> EndLoc = std::nullopt;
    while (Loc.isMacroID() &&
           SM.isWrittenInScratchSpace(SM.getSpellingLoc(Loc))) {
      auto ExpansionRange = SM.getImmediateExpansionRange(Loc);
      Loc = ExpansionRange.getBegin();
      EndLoc = ExpansionRange.getEnd();
    }
    return std::make_pair(Loc, EndLoc);
  }

  /// Find out where the current file is included or macro is expanded. If
  /// \c AcceptScratch is set to false, keep looking for expansions until the
  /// found sloc is not a <scratch space>.
  SourceLocation getIncludeOrExpansionLoc(SourceLocation Loc,
                                          bool AcceptScratch = true) {
    if (!Loc.isMacroID())
      return SM.getIncludeLoc(SM.getFileID(Loc));
    Loc = SM.getImmediateExpansionRange(Loc).getBegin();
    if (AcceptScratch)
      return Loc;
    return getNonScratchExpansionLoc(Loc).first;
  }

  /// Return true if \c Loc is a location in a built-in macro.
  bool isInBuiltin(SourceLocation Loc) {
    return SM.getBufferName(SM.getSpellingLoc(Loc)) == "<built-in>";
  }

  /// Check whether \c Loc is included or expanded from \c Parent.
  bool isNestedIn(SourceLocation Loc, FileID Parent) {
    do {
      Loc = getIncludeOrExpansionLoc(Loc);
      if (Loc.isInvalid())
        return false;
    } while (!SM.isInFileID(Loc, Parent));
    return true;
  }

  /// Get the start of \c S ignoring macro arguments and builtin macros.
  SourceLocation getStart(const Stmt *S) {
    SourceLocation Loc = S->getBeginLoc();
    while (SM.isMacroArgExpansion(Loc) || isInBuiltin(Loc))
      Loc = SM.getImmediateExpansionRange(Loc).getBegin();
    return Loc;
  }

  /// Get the end of \c S ignoring macro arguments and builtin macros.
  SourceLocation getEnd(const Stmt *S) {
    SourceLocation Loc = S->getEndLoc();
    while (SM.isMacroArgExpansion(Loc) || isInBuiltin(Loc))
      Loc = SM.getImmediateExpansionRange(Loc).getBegin();
    return getPreciseTokenLocEnd(Loc);
  }

  /// Find the set of files we have regions for and assign IDs
  ///
  /// Fills \c Mapping with the virtual file mapping needed to write out
  /// coverage and collects the necessary file information to emit source and
  /// expansion regions.
  void gatherFileIDs(SmallVectorImpl<unsigned> &Mapping) {
    FileIDMapping.clear();

    llvm::SmallSet<FileID, 8> Visited;
    SmallVector<std::pair<SourceLocation, unsigned>, 8> FileLocs;
    for (auto &Region : SourceRegions) {
      SourceLocation Loc = Region.getBeginLoc();

      // Replace Region with its definition if it is in <scratch space>.
      auto NonScratchExpansionLoc = getNonScratchExpansionLoc(Loc);
      auto EndLoc = NonScratchExpansionLoc.second;
      if (EndLoc.has_value()) {
        Loc = NonScratchExpansionLoc.first;
        Region.setStartLoc(Loc);
        Region.setEndLoc(EndLoc.value());
      }

      // Replace Loc with FileLoc if it is expanded with system headers.
      if (!SystemHeadersCoverage && SM.isInSystemMacro(Loc)) {
        auto BeginLoc = SM.getSpellingLoc(Loc);
        auto EndLoc = SM.getSpellingLoc(Region.getEndLoc());
        if (SM.isWrittenInSameFile(BeginLoc, EndLoc)) {
          Loc = SM.getFileLoc(Loc);
          Region.setStartLoc(Loc);
          Region.setEndLoc(SM.getFileLoc(Region.getEndLoc()));
        }
      }

      FileID File = SM.getFileID(Loc);
      if (!Visited.insert(File).second)
        continue;

      assert(SystemHeadersCoverage ||
             !SM.isInSystemHeader(SM.getSpellingLoc(Loc)));

      unsigned Depth = 0;
      for (SourceLocation Parent = getIncludeOrExpansionLoc(Loc);
           Parent.isValid(); Parent = getIncludeOrExpansionLoc(Parent))
        ++Depth;
      FileLocs.push_back(std::make_pair(Loc, Depth));
    }
    llvm::stable_sort(FileLocs, llvm::less_second());

    for (const auto &FL : FileLocs) {
      SourceLocation Loc = FL.first;
      FileID SpellingFile = SM.getDecomposedSpellingLoc(Loc).first;
      auto Entry = SM.getFileEntryRefForID(SpellingFile);
      if (!Entry)
        continue;

      FileIDMapping[SM.getFileID(Loc)] = std::make_pair(Mapping.size(), Loc);
      Mapping.push_back(CVM.getFileID(*Entry));
    }
  }

  /// Get the coverage mapping file ID for \c Loc.
  ///
  /// If such file id doesn't exist, return std::nullopt.
  std::optional<unsigned> getCoverageFileID(SourceLocation Loc) {
    auto Mapping = FileIDMapping.find(SM.getFileID(Loc));
    if (Mapping != FileIDMapping.end())
      return Mapping->second.first;
    return std::nullopt;
  }

  /// This shrinks the skipped range if it spans a line that contains a
  /// non-comment token. If shrinking the skipped range would make it empty,
  /// this returns std::nullopt.
  /// Note this function can potentially be expensive because
  /// getSpellingLineNumber uses getLineNumber, which is expensive.
  std::optional<SpellingRegion> adjustSkippedRange(SourceManager &SM,
                                                   SourceLocation LocStart,
                                                   SourceLocation LocEnd,
                                                   SourceLocation PrevTokLoc,
                                                   SourceLocation NextTokLoc) {
    SpellingRegion SR{SM, LocStart, LocEnd};
    SR.ColumnStart = 1;
    if (PrevTokLoc.isValid() && SM.isWrittenInSameFile(LocStart, PrevTokLoc) &&
        SR.LineStart == SM.getSpellingLineNumber(PrevTokLoc))
      SR.LineStart++;
    if (NextTokLoc.isValid() && SM.isWrittenInSameFile(LocEnd, NextTokLoc) &&
        SR.LineEnd == SM.getSpellingLineNumber(NextTokLoc)) {
      SR.LineEnd--;
      SR.ColumnEnd++;
    }
    if (SR.isInSourceOrder())
      return SR;
    return std::nullopt;
  }

  /// Gather all the regions that were skipped by the preprocessor
  /// using the constructs like #if or comments.
  void gatherSkippedRegions() {
    /// An array of the minimum lineStarts and the maximum lineEnds
    /// for mapping regions from the appropriate source files.
    llvm::SmallVector<std::pair<unsigned, unsigned>, 8> FileLineRanges;
    FileLineRanges.resize(
        FileIDMapping.size(),
        std::make_pair(std::numeric_limits<unsigned>::max(), 0));
    for (const auto &R : MappingRegions) {
      FileLineRanges[R.FileID].first =
          std::min(FileLineRanges[R.FileID].first, R.LineStart);
      FileLineRanges[R.FileID].second =
          std::max(FileLineRanges[R.FileID].second, R.LineEnd);
    }

    auto SkippedRanges = CVM.getSourceInfo().getSkippedRanges();
    for (auto &I : SkippedRanges) {
      SourceRange Range = I.Range;
      auto LocStart = Range.getBegin();
      auto LocEnd = Range.getEnd();
      assert(SM.isWrittenInSameFile(LocStart, LocEnd) &&
             "region spans multiple files");

      auto CovFileID = getCoverageFileID(LocStart);
      if (!CovFileID)
        continue;
      std::optional<SpellingRegion> SR;
      if (I.isComment())
        SR = adjustSkippedRange(SM, LocStart, LocEnd, I.PrevTokLoc,
                                I.NextTokLoc);
      else if (I.isPPIfElse() || I.isEmptyLine())
        SR = {SM, LocStart, LocEnd};

      if (!SR)
        continue;
      auto Region = CounterMappingRegion::makeSkipped(
          *CovFileID, SR->LineStart, SR->ColumnStart, SR->LineEnd,
          SR->ColumnEnd);
      // Make sure that we only collect the regions that are inside
      // the source code of this function.
      if (Region.LineStart >= FileLineRanges[*CovFileID].first &&
          Region.LineEnd <= FileLineRanges[*CovFileID].second)
        MappingRegions.push_back(Region);
    }
  }

  /// Generate the coverage counter mapping regions from collected
  /// source regions.
  void emitSourceRegions(const SourceRegionFilter &Filter) {
    for (const auto &Region : SourceRegions) {
      assert(Region.hasEndLoc() && "incomplete region");

      SourceLocation LocStart = Region.getBeginLoc();
      assert(SM.getFileID(LocStart).isValid() && "region in invalid file");

      // Ignore regions from system headers unless collecting coverage from
      // system headers is explicitly enabled.
      if (!SystemHeadersCoverage &&
          SM.isInSystemHeader(SM.getSpellingLoc(LocStart))) {
        assert(!Region.isMCDCBranch() && !Region.isMCDCDecision() &&
               "Don't suppress the condition in system headers");
        continue;
      }

      auto CovFileID = getCoverageFileID(LocStart);
      // Ignore regions that don't have a file, such as builtin macros.
      if (!CovFileID) {
        assert(!Region.isMCDCBranch() && !Region.isMCDCDecision() &&
               "Don't suppress the condition in non-file regions");
        continue;
      }

      SourceLocation LocEnd = Region.getEndLoc();
      assert(SM.isWrittenInSameFile(LocStart, LocEnd) &&
             "region spans multiple files");

      // Don't add code regions for the area covered by expansion regions.
      // This not only suppresses redundant regions, but sometimes prevents
      // creating regions with wrong counters if, for example, a statement's
      // body ends at the end of a nested macro.
      if (Filter.count(std::make_pair(LocStart, LocEnd))) {
        assert(!Region.isMCDCBranch() && !Region.isMCDCDecision() &&
               "Don't suppress the condition");
        continue;
      }

      // Find the spelling locations for the mapping region.
      SpellingRegion SR{SM, LocStart, LocEnd};
      assert(SR.isInSourceOrder() && "region start and end out of order");

      if (Region.isGap()) {
        MappingRegions.push_back(CounterMappingRegion::makeGapRegion(
            Region.getCounter(), *CovFileID, SR.LineStart, SR.ColumnStart,
            SR.LineEnd, SR.ColumnEnd));
      } else if (Region.isSkipped()) {
        MappingRegions.push_back(CounterMappingRegion::makeSkipped(
            *CovFileID, SR.LineStart, SR.ColumnStart, SR.LineEnd,
            SR.ColumnEnd));
      } else if (Region.isBranch()) {
        MappingRegions.push_back(CounterMappingRegion::makeBranchRegion(
            Region.getCounter(), Region.getFalseCounter(), *CovFileID,
            SR.LineStart, SR.ColumnStart, SR.LineEnd, SR.ColumnEnd,
            Region.getMCDCParams()));
      } else if (Region.isMCDCDecision()) {
        MappingRegions.push_back(CounterMappingRegion::makeDecisionRegion(
            Region.getMCDCDecisionParams(), *CovFileID, SR.LineStart,
            SR.ColumnStart, SR.LineEnd, SR.ColumnEnd));
      } else {
        MappingRegions.push_back(CounterMappingRegion::makeRegion(
            Region.getCounter(), *CovFileID, SR.LineStart, SR.ColumnStart,
            SR.LineEnd, SR.ColumnEnd));
      }
    }
  }

  /// Generate expansion regions for each virtual file we've seen.
  SourceRegionFilter emitExpansionRegions() {
    SourceRegionFilter Filter;
    for (const auto &FM : FileIDMapping) {
      SourceLocation ExpandedLoc = FM.second.second;
      SourceLocation ParentLoc = getIncludeOrExpansionLoc(ExpandedLoc, false);
      if (ParentLoc.isInvalid())
        continue;

      auto ParentFileID = getCoverageFileID(ParentLoc);
      if (!ParentFileID)
        continue;
      auto ExpandedFileID = getCoverageFileID(ExpandedLoc);
      assert(ExpandedFileID && "expansion in uncovered file");

      SourceLocation LocEnd = getPreciseTokenLocEnd(ParentLoc);
      assert(SM.isWrittenInSameFile(ParentLoc, LocEnd) &&
             "region spans multiple files");
      Filter.insert(std::make_pair(ParentLoc, LocEnd));

      SpellingRegion SR{SM, ParentLoc, LocEnd};
      assert(SR.isInSourceOrder() && "region start and end out of order");
      MappingRegions.push_back(CounterMappingRegion::makeExpansion(
          *ParentFileID, *ExpandedFileID, SR.LineStart, SR.ColumnStart,
          SR.LineEnd, SR.ColumnEnd));
    }
    return Filter;
  }
};

/// Creates unreachable coverage regions for the functions that
/// are not emitted.
struct EmptyCoverageMappingBuilder : public CoverageMappingBuilder {
  EmptyCoverageMappingBuilder(CoverageMappingModuleGen &CVM, SourceManager &SM,
                              const LangOptions &LangOpts)
      : CoverageMappingBuilder(CVM, SM, LangOpts) {}

  void VisitDecl(const Decl *D) {
    if (!D->hasBody())
      return;
    auto Body = D->getBody();
    SourceLocation Start = getStart(Body);
    SourceLocation End = getEnd(Body);
    if (!SM.isWrittenInSameFile(Start, End)) {
      // Walk up to find the common ancestor.
      // Correct the locations accordingly.
      FileID StartFileID = SM.getFileID(Start);
      FileID EndFileID = SM.getFileID(End);
      while (StartFileID != EndFileID && !isNestedIn(End, StartFileID)) {
        Start = getIncludeOrExpansionLoc(Start);
        assert(Start.isValid() &&
               "Declaration start location not nested within a known region");
        StartFileID = SM.getFileID(Start);
      }
      while (StartFileID != EndFileID) {
        End = getPreciseTokenLocEnd(getIncludeOrExpansionLoc(End));
        assert(End.isValid() &&
               "Declaration end location not nested within a known region");
        EndFileID = SM.getFileID(End);
      }
    }
    SourceRegions.emplace_back(Counter(), Start, End);
  }

  /// Write the mapping data to the output stream
  void write(llvm::raw_ostream &OS) {
    SmallVector<unsigned, 16> FileIDMapping;
    gatherFileIDs(FileIDMapping);
    emitSourceRegions(SourceRegionFilter());

    if (MappingRegions.empty())
      return;

    CoverageMappingWriter Writer(FileIDMapping, {}, MappingRegions);
    Writer.write(OS);
  }
};

/// A wrapper object for maintaining stacks to track the resursive AST visitor
/// walks for the purpose of assigning IDs to leaf-level conditions measured by
/// MC/DC. The object is created with a reference to the MCDCBitmapMap that was
/// created during the initial AST walk. The presence of a bitmap associated
/// with a boolean expression (top-level logical operator nest) indicates that
/// the boolean expression qualified for MC/DC.  The resulting condition IDs
/// are preserved in a map reference that is also provided during object
/// creation.
struct MCDCCoverageBuilder {

  /// The AST walk recursively visits nested logical-AND or logical-OR binary
  /// operator nodes and then visits their LHS and RHS children nodes.  As this
  /// happens, the algorithm will assign IDs to each operator's LHS and RHS side
  /// as the walk moves deeper into the nest.  At each level of the recursive
  /// nest, the LHS and RHS may actually correspond to larger subtrees (not
  /// leaf-conditions). If this is the case, when that node is visited, the ID
  /// assigned to the subtree is re-assigned to its LHS, and a new ID is given
  /// to its RHS. At the end of the walk, all leaf-level conditions will have a
  /// unique ID -- keep in mind that the final set of IDs may not be in
  /// numerical order from left to right.
  ///
  /// Example: "x = (A && B) || (C && D) || (D && F)"
  ///
  ///      Visit Depth1:
  ///              (A && B) || (C && D) || (D && F)
  ///              ^-------LHS--------^    ^-RHS--^
  ///                      ID=1              ID=2
  ///
  ///      Visit LHS-Depth2:
  ///              (A && B) || (C && D)
  ///              ^-LHS--^    ^-RHS--^
  ///                ID=1        ID=3
  ///
  ///      Visit LHS-Depth3:
  ///               (A && B)
  ///               LHS   RHS
  ///               ID=1  ID=4
  ///
  ///      Visit RHS-Depth3:
  ///                         (C && D)
  ///                         LHS   RHS
  ///                         ID=3  ID=5
  ///
  ///      Visit RHS-Depth2:              (D && F)
  ///                                     LHS   RHS
  ///                                     ID=2  ID=6
  ///
  ///      Visit Depth1:
  ///              (A && B)  || (C && D)  || (D && F)
  ///              ID=1  ID=4   ID=3  ID=5   ID=2  ID=6
  ///
  /// A node ID of '0' always means MC/DC isn't being tracked.
  ///
  /// As the AST walk proceeds recursively, the algorithm will also use a stack
  /// to track the IDs of logical-AND and logical-OR operations on the RHS so
  /// that it can be determined which nodes are executed next, depending on how
  /// a LHS or RHS of a logical-AND or logical-OR is evaluated.  This
  /// information relies on the assigned IDs and are embedded within the
  /// coverage region IDs of each branch region associated with a leaf-level
  /// condition. This information helps the visualization tool reconstruct all
  /// possible test vectors for the purposes of MC/DC analysis. If a "next" node
  /// ID is '0', it means it's the end of the test vector. The following rules
  /// are used:
  ///
  /// For logical-AND ("LHS && RHS"):
  /// - If LHS is TRUE, execution goes to the RHS node.
  /// - If LHS is FALSE, execution goes to the LHS node of the next logical-OR.
  ///   If that does not exist, execution exits (ID == 0).
  ///
  /// - If RHS is TRUE, execution goes to LHS node of the next logical-AND.
  ///   If that does not exist, execution exits (ID == 0).
  /// - If RHS is FALSE, execution goes to the LHS node of the next logical-OR.
  ///   If that does not exist, execution exits (ID == 0).
  ///
  /// For logical-OR ("LHS || RHS"):
  /// - If LHS is TRUE, execution goes to the LHS node of the next logical-AND.
  ///   If that does not exist, execution exits (ID == 0).
  /// - If LHS is FALSE, execution goes to the RHS node.
  ///
  /// - If RHS is TRUE, execution goes to LHS node of the next logical-AND.
  ///   If that does not exist, execution exits (ID == 0).
  /// - If RHS is FALSE, execution goes to the LHS node of the next logical-OR.
  ///   If that does not exist, execution exits (ID == 0).
  ///
  /// Finally, the condition IDs are also used when instrumenting the code to
  /// indicate a unique offset into a temporary bitmap that represents the true
  /// or false evaluation of that particular condition.
  ///
  /// NOTE regarding the use of CodeGenFunction::stripCond(). Even though, for
  /// simplicity, parentheses and unary logical-NOT operators are considered
  /// part of their underlying condition for both MC/DC and branch coverage, the
  /// condition IDs themselves are assigned and tracked using the underlying
  /// condition itself.  This is done solely for consistency since parentheses
  /// and logical-NOTs are ignored when checking whether the condition is
  /// actually an instrumentable condition. This can also make debugging a bit
  /// easier.

private:
  CodeGenModule &CGM;

  llvm::SmallVector<mcdc::ConditionIDs> DecisionStack;
  MCDC::State &MCDCState;
  const Stmt *DecisionStmt = nullptr;
  mcdc::ConditionID NextID = 0;
  bool NotMapped = false;

  /// Represent a sentinel value as a pair of final decisions for the bottom
  // of DecisionStack.
  static constexpr mcdc::ConditionIDs DecisionStackSentinel{-1, -1};

  /// Is this a logical-AND operation?
  bool isLAnd(const BinaryOperator *E) const {
    return E->getOpcode() == BO_LAnd;
  }

public:
  MCDCCoverageBuilder(CodeGenModule &CGM, MCDC::State &MCDCState)
      : CGM(CGM), DecisionStack(1, DecisionStackSentinel),
        MCDCState(MCDCState) {}

  /// Return whether the build of the control flow map is at the top-level
  /// (root) of a logical operator nest in a boolean expression prior to the
  /// assignment of condition IDs.
  bool isIdle() const { return (NextID == 0 && !NotMapped); }

  /// Return whether any IDs have been assigned in the build of the control
  /// flow map, indicating that the map is being generated for this boolean
  /// expression.
  bool isBuilding() const { return (NextID > 0); }

  /// Set the given condition's ID.
  void setCondID(const Expr *Cond, mcdc::ConditionID ID) {
    MCDCState.BranchByStmt[CodeGenFunction::stripCond(Cond)] = {ID,
                                                                DecisionStmt};
  }

  /// Return the ID of a given condition.
  mcdc::ConditionID getCondID(const Expr *Cond) const {
    auto I = MCDCState.BranchByStmt.find(CodeGenFunction::stripCond(Cond));
    if (I == MCDCState.BranchByStmt.end())
      return -1;
    else
      return I->second.ID;
  }

  /// Return the LHS Decision ([0,0] if not set).
  const mcdc::ConditionIDs &back() const { return DecisionStack.back(); }

  /// Push the binary operator statement to track the nest level and assign IDs
  /// to the operator's LHS and RHS.  The RHS may be a larger subtree that is
  /// broken up on successive levels.
  void pushAndAssignIDs(const BinaryOperator *E) {
    if (!CGM.getCodeGenOpts().MCDCCoverage)
      return;

    // If binary expression is disqualified, don't do mapping.
    if (!isBuilding() &&
        !MCDCState.DecisionByStmt.contains(CodeGenFunction::stripCond(E)))
      NotMapped = true;

    // Don't go any further if we don't need to map condition IDs.
    if (NotMapped)
      return;

    if (NextID == 0) {
      DecisionStmt = E;
      assert(MCDCState.DecisionByStmt.contains(E));
    }

    const mcdc::ConditionIDs &ParentDecision = DecisionStack.back();

    // If the operator itself has an assigned ID, this means it represents a
    // larger subtree.  In this case, assign that ID to its LHS node.  Its RHS
    // will receive a new ID below. Otherwise, assign ID+1 to LHS.
    if (MCDCState.BranchByStmt.contains(CodeGenFunction::stripCond(E)))
      setCondID(E->getLHS(), getCondID(E));
    else
      setCondID(E->getLHS(), NextID++);

    // Assign a ID+1 for the RHS.
    mcdc::ConditionID RHSid = NextID++;
    setCondID(E->getRHS(), RHSid);

    // Push the LHS decision IDs onto the DecisionStack.
    if (isLAnd(E))
      DecisionStack.push_back({ParentDecision[false], RHSid});
    else
      DecisionStack.push_back({RHSid, ParentDecision[true]});
  }

  /// Pop and return the LHS Decision ([0,0] if not set).
  mcdc::ConditionIDs pop() {
    if (!CGM.getCodeGenOpts().MCDCCoverage || NotMapped)
      return DecisionStackSentinel;

    assert(DecisionStack.size() > 1);
    return DecisionStack.pop_back_val();
  }

  /// Return the total number of conditions and reset the state. The number of
  /// conditions is zero if the expression isn't mapped.
  unsigned getTotalConditionsAndReset(const BinaryOperator *E) {
    if (!CGM.getCodeGenOpts().MCDCCoverage)
      return 0;

    assert(!isIdle());
    assert(DecisionStack.size() == 1);

    // Reset state if not doing mapping.
    if (NotMapped) {
      NotMapped = false;
      assert(NextID == 0);
      return 0;
    }

    // Set number of conditions and reset.
    unsigned TotalConds = NextID;

    // Reset ID back to beginning.
    NextID = 0;

    return TotalConds;
  }
};

/// A StmtVisitor that creates coverage mapping regions which map
/// from the source code locations to the PGO counters.
struct CounterCoverageMappingBuilder
    : public CoverageMappingBuilder,
      public ConstStmtVisitor<CounterCoverageMappingBuilder> {
  /// The map of statements to count values.
  llvm::DenseMap<const Stmt *, CounterPair> &CounterMap;

<<<<<<< HEAD
  CounterExpressionBuilder::ReplaceMap MapToExpand;
=======
  CounterExpressionBuilder::SubstMap MapToExpand;
>>>>>>> c0785e91
  unsigned NextCounterNum;

  MCDC::State &MCDCState;

  /// A stack of currently live regions.
  llvm::SmallVector<SourceMappingRegion> RegionStack;

  /// Set if the Expr should be handled as a leaf even if it is kind of binary
  /// logical ops (&&, ||).
  llvm::DenseSet<const Stmt *> LeafExprSet;

  /// An object to manage MCDC regions.
  MCDCCoverageBuilder MCDCBuilder;

  CounterExpressionBuilder Builder;

  /// A location in the most recently visited file or macro.
  ///
  /// This is used to adjust the active source regions appropriately when
  /// expressions cross file or macro boundaries.
  SourceLocation MostRecentLocation;

  /// Whether the visitor at a terminate statement.
  bool HasTerminateStmt = false;

  /// Gap region counter after terminate statement.
  Counter GapRegionCounter;

  /// Return a counter for the subtraction of \c RHS from \c LHS
  Counter subtractCounters(Counter LHS, Counter RHS, bool Simplify = true) {
    assert(!llvm::EnableSingleByteCoverage &&
           "cannot add counters when single byte coverage mode is enabled");
    return Builder.subtract(LHS, RHS, Simplify);
  }

  /// Return a counter for the sum of \c LHS and \c RHS.
  Counter addCounters(Counter LHS, Counter RHS, bool Simplify = true) {
    return Builder.add(LHS, RHS, Simplify);
  }

  Counter addCounters(Counter C1, Counter C2, Counter C3,
                      bool Simplify = true) {
    return addCounters(addCounters(C1, C2, Simplify), C3, Simplify);
  }

  /// Return the region counter for the given statement.
  ///
  /// This should only be called on statements that have a dedicated counter.
  Counter getRegionCounter(const Stmt *S) {
    return Counter::getCounter(CounterMap[S].first);
  }

  std::pair<Counter, Counter> getBranchCounterPair(const Stmt *S,
                                                   Counter ParentCnt) {
    auto &TheMap = CounterMap[S];
    auto ExecCnt = Counter::getCounter(TheMap.first);
    auto SkipExpr = Builder.subtract(ParentCnt, ExecCnt);

    if (!llvm::EnableSingleByteCoverage || !SkipExpr.isExpression()) {
      assert(
          !TheMap.getIsCounterPair().second &&
          "SkipCnt shouldn't be allocated but refer to an existing counter.");
      return {ExecCnt, SkipExpr};
    }

    // Assign second if second is not assigned yet.
    if (!TheMap.getIsCounterPair().second)
      TheMap.second = NextCounterNum++;

    Counter SkipCnt = Counter::getCounter(TheMap.second);
    MapToExpand[SkipCnt] = SkipExpr;
    return {ExecCnt, SkipCnt};
  }

<<<<<<< HEAD
  Counter getSwitchImplicitDefaultCounter(const Stmt *Cond, Counter ParentCount,
                                          Counter CaseCountSum) {
    return (
        llvm::EnableSingleByteCoverage
            ? Counter::getCounter(CounterMap[Cond].second = NextCounterNum++)
            : Builder.subtract(ParentCount, CaseCountSum));
=======
  /// Returns {TrueCnt,FalseCnt} for "implicit default".
  /// FalseCnt is considered as the False count on SwitchStmt.
  std::pair<Counter, Counter>
  getSwitchImplicitDefaultCounterPair(const Stmt *Cond, Counter ParentCount,
                                      Counter CaseCountSum) {
    if (llvm::EnableSingleByteCoverage)
      return {Counter::getZero(), // Folded
              Counter::getCounter(CounterMap[Cond].second = NextCounterNum++)};

    // Simplify is skipped while building the counters above: it can get
    // really slow on top of switches with thousands of cases. Instead,
    // trigger simplification by adding zero to the last counter.
    CaseCountSum =
        addCounters(CaseCountSum, Counter::getZero(), /*Simplify=*/true);

    return {CaseCountSum, Builder.subtract(ParentCount, CaseCountSum)};
>>>>>>> c0785e91
  }

  bool IsCounterEqual(Counter OutCount, Counter ParentCount) {
    if (OutCount == ParentCount)
      return true;

    // Try comaparison with pre-replaced expressions.
<<<<<<< HEAD
    if (Builder.replace(Builder.subtract(OutCount, ParentCount), MapToExpand)
=======
    if (Builder.subst(Builder.subtract(OutCount, ParentCount), MapToExpand)
>>>>>>> c0785e91
            .isZero())
      return true;

    return false;
  }

  /// Push a region onto the stack.
  ///
  /// Returns the index on the stack where the region was pushed. This can be
  /// used with popRegions to exit a "scope", ending the region that was pushed.
  size_t pushRegion(Counter Count,
                    std::optional<SourceLocation> StartLoc = std::nullopt,
                    std::optional<SourceLocation> EndLoc = std::nullopt,
                    std::optional<Counter> FalseCount = std::nullopt,
                    const mcdc::Parameters &BranchParams = std::monostate()) {

    if (StartLoc && !FalseCount) {
      MostRecentLocation = *StartLoc;
    }

    // If either of these locations is invalid, something elsewhere in the
    // compiler has broken.
    assert((!StartLoc || StartLoc->isValid()) && "Start location is not valid");
    assert((!EndLoc || EndLoc->isValid()) && "End location is not valid");

    // However, we can still recover without crashing.
    // If either location is invalid, set it to std::nullopt to avoid
    // letting users of RegionStack think that region has a valid start/end
    // location.
    if (StartLoc && StartLoc->isInvalid())
      StartLoc = std::nullopt;
    if (EndLoc && EndLoc->isInvalid())
      EndLoc = std::nullopt;
    RegionStack.emplace_back(Count, FalseCount, BranchParams, StartLoc, EndLoc);

    return RegionStack.size() - 1;
  }

  size_t pushRegion(const mcdc::DecisionParameters &DecisionParams,
                    std::optional<SourceLocation> StartLoc = std::nullopt,
                    std::optional<SourceLocation> EndLoc = std::nullopt) {

    RegionStack.emplace_back(DecisionParams, StartLoc, EndLoc);

    return RegionStack.size() - 1;
  }

  size_t locationDepth(SourceLocation Loc) {
    size_t Depth = 0;
    while (Loc.isValid()) {
      Loc = getIncludeOrExpansionLoc(Loc);
      Depth++;
    }
    return Depth;
  }

  /// Pop regions from the stack into the function's list of regions.
  ///
  /// Adds all regions from \c ParentIndex to the top of the stack to the
  /// function's \c SourceRegions.
  void popRegions(size_t ParentIndex) {
    assert(RegionStack.size() >= ParentIndex && "parent not in stack");
    while (RegionStack.size() > ParentIndex) {
      SourceMappingRegion &Region = RegionStack.back();
      if (Region.hasStartLoc() &&
          (Region.hasEndLoc() || RegionStack[ParentIndex].hasEndLoc())) {
        SourceLocation StartLoc = Region.getBeginLoc();
        SourceLocation EndLoc = Region.hasEndLoc()
                                    ? Region.getEndLoc()
                                    : RegionStack[ParentIndex].getEndLoc();
        bool isBranch = Region.isBranch();
        size_t StartDepth = locationDepth(StartLoc);
        size_t EndDepth = locationDepth(EndLoc);
        while (!SM.isWrittenInSameFile(StartLoc, EndLoc)) {
          bool UnnestStart = StartDepth >= EndDepth;
          bool UnnestEnd = EndDepth >= StartDepth;
          if (UnnestEnd) {
            // The region ends in a nested file or macro expansion. If the
            // region is not a branch region, create a separate region for each
            // expansion, and for all regions, update the EndLoc. Branch
            // regions should not be split in order to keep a straightforward
            // correspondance between the region and its associated branch
            // condition, even if the condition spans multiple depths.
            SourceLocation NestedLoc = getStartOfFileOrMacro(EndLoc);
            assert(SM.isWrittenInSameFile(NestedLoc, EndLoc));

            if (!isBranch && !isRegionAlreadyAdded(NestedLoc, EndLoc))
              SourceRegions.emplace_back(Region.getCounter(), NestedLoc,
                                         EndLoc);

            EndLoc = getPreciseTokenLocEnd(getIncludeOrExpansionLoc(EndLoc));
            if (EndLoc.isInvalid())
              llvm::report_fatal_error(
                  "File exit not handled before popRegions");
            EndDepth--;
          }
          if (UnnestStart) {
            // The region ends in a nested file or macro expansion. If the
            // region is not a branch region, create a separate region for each
            // expansion, and for all regions, update the StartLoc. Branch
            // regions should not be split in order to keep a straightforward
            // correspondance between the region and its associated branch
            // condition, even if the condition spans multiple depths.
            SourceLocation NestedLoc = getEndOfFileOrMacro(StartLoc);
            assert(SM.isWrittenInSameFile(StartLoc, NestedLoc));

            if (!isBranch && !isRegionAlreadyAdded(StartLoc, NestedLoc))
              SourceRegions.emplace_back(Region.getCounter(), StartLoc,
                                         NestedLoc);

            StartLoc = getIncludeOrExpansionLoc(StartLoc);
            if (StartLoc.isInvalid())
              llvm::report_fatal_error(
                  "File exit not handled before popRegions");
            StartDepth--;
          }
        }
        Region.setStartLoc(StartLoc);
        Region.setEndLoc(EndLoc);

        if (!isBranch) {
          MostRecentLocation = EndLoc;
          // If this region happens to span an entire expansion, we need to
          // make sure we don't overlap the parent region with it.
          if (StartLoc == getStartOfFileOrMacro(StartLoc) &&
              EndLoc == getEndOfFileOrMacro(EndLoc))
            MostRecentLocation = getIncludeOrExpansionLoc(EndLoc);
        }

        assert(SM.isWrittenInSameFile(Region.getBeginLoc(), EndLoc));
        assert(SpellingRegion(SM, Region).isInSourceOrder());
        SourceRegions.push_back(Region);
      }
      RegionStack.pop_back();
    }
  }

  /// Return the currently active region.
  SourceMappingRegion &getRegion() {
    assert(!RegionStack.empty() && "statement has no region");
    return RegionStack.back();
  }

  /// Propagate counts through the children of \p S if \p VisitChildren is true.
  /// Otherwise, only emit a count for \p S itself.
  Counter propagateCounts(Counter TopCount, const Stmt *S,
                          bool VisitChildren = true) {
    SourceLocation StartLoc = getStart(S);
    SourceLocation EndLoc = getEnd(S);
    size_t Index = pushRegion(TopCount, StartLoc, EndLoc);
    if (VisitChildren)
      Visit(S);
    Counter ExitCount = getRegion().getCounter();
    popRegions(Index);

    // The statement may be spanned by an expansion. Make sure we handle a file
    // exit out of this expansion before moving to the next statement.
    if (SM.isBeforeInTranslationUnit(StartLoc, S->getBeginLoc()))
      MostRecentLocation = EndLoc;

    return ExitCount;
  }

  /// Create a Branch Region around an instrumentable condition for coverage
  /// and add it to the function's SourceRegions.  A branch region tracks a
  /// "True" counter and a "False" counter for boolean expressions that
  /// result in the generation of a branch.
  void createBranchRegion(const Expr *C, Counter TrueCnt, Counter FalseCnt,
                          const mcdc::ConditionIDs &Conds = {}) {
    // Check for NULL conditions.
    if (!C)
      return;

    // Ensure we are an instrumentable condition (i.e. no "&&" or "||").  Push
    // region onto RegionStack but immediately pop it (which adds it to the
    // function's SourceRegions) because it doesn't apply to any other source
    // code other than the Condition.
    // With !SystemHeadersCoverage, binary logical ops in system headers may be
    // treated as instrumentable conditions.
    if (CodeGenFunction::isInstrumentedCondition(C) ||
        LeafExprSet.count(CodeGenFunction::stripCond(C))) {
      mcdc::Parameters BranchParams;
      mcdc::ConditionID ID = MCDCBuilder.getCondID(C);
      if (ID >= 0)
        BranchParams = mcdc::BranchParameters{ID, Conds};

      // If a condition can fold to true or false, the corresponding branch
      // will be removed.  Create a region with both counters hard-coded to
      // zero. This allows us to visualize them in a special way.
      // Alternatively, we can prevent any optimization done via
      // constant-folding by ensuring that ConstantFoldsToSimpleInteger() in
      // CodeGenFunction.c always returns false, but that is very heavy-handed.
      Expr::EvalResult Result;
      if (C->EvaluateAsInt(Result, CVM.getCodeGenModule().getContext())) {
        if (Result.Val.getInt().getBoolValue())
          FalseCnt = Counter::getZero();
        else
          TrueCnt = Counter::getZero();
      }
      popRegions(
          pushRegion(TrueCnt, getStart(C), getEnd(C), FalseCnt, BranchParams));
    }
  }

  /// Create a Decision Region with a BitmapIdx and number of Conditions. This
  /// type of region "contains" branch regions, one for each of the conditions.
  /// The visualization tool will group everything together.
  void createDecisionRegion(const Expr *C,
                            const mcdc::DecisionParameters &DecisionParams) {
    popRegions(pushRegion(DecisionParams, getStart(C), getEnd(C)));
  }

  /// Create a Branch Region around a SwitchCase for code coverage
  /// and add it to the function's SourceRegions.
  /// Returns Counter that corresponds to SC.
  Counter createSwitchCaseRegion(const SwitchCase *SC, Counter ParentCount) {
    Counter TrueCnt = getRegionCounter(SC);
    Counter FalseCnt = (llvm::EnableSingleByteCoverage
                            ? Counter::getZero() // Folded
                            : subtractCounters(ParentCount, TrueCnt));
    // Push region onto RegionStack but immediately pop it (which adds it to
    // the function's SourceRegions) because it doesn't apply to any other
    // source other than the SwitchCase.
    popRegions(pushRegion(TrueCnt, getStart(SC), SC->getColonLoc(), FalseCnt));
    return TrueCnt;
  }

  /// Check whether a region with bounds \c StartLoc and \c EndLoc
  /// is already added to \c SourceRegions.
  bool isRegionAlreadyAdded(SourceLocation StartLoc, SourceLocation EndLoc,
                            bool isBranch = false) {
    return llvm::any_of(
        llvm::reverse(SourceRegions), [&](const SourceMappingRegion &Region) {
          return Region.getBeginLoc() == StartLoc &&
                 Region.getEndLoc() == EndLoc && Region.isBranch() == isBranch;
        });
  }

  /// Adjust the most recently visited location to \c EndLoc.
  ///
  /// This should be used after visiting any statements in non-source order.
  void adjustForOutOfOrderTraversal(SourceLocation EndLoc) {
    MostRecentLocation = EndLoc;
    // The code region for a whole macro is created in handleFileExit() when
    // it detects exiting of the virtual file of that macro. If we visited
    // statements in non-source order, we might already have such a region
    // added, for example, if a body of a loop is divided among multiple
    // macros. Avoid adding duplicate regions in such case.
    if (getRegion().hasEndLoc() &&
        MostRecentLocation == getEndOfFileOrMacro(MostRecentLocation) &&
        isRegionAlreadyAdded(getStartOfFileOrMacro(MostRecentLocation),
                             MostRecentLocation, getRegion().isBranch()))
      MostRecentLocation = getIncludeOrExpansionLoc(MostRecentLocation);
  }

  /// Adjust regions and state when \c NewLoc exits a file.
  ///
  /// If moving from our most recently tracked location to \c NewLoc exits any
  /// files, this adjusts our current region stack and creates the file regions
  /// for the exited file.
  void handleFileExit(SourceLocation NewLoc) {
    if (NewLoc.isInvalid() ||
        SM.isWrittenInSameFile(MostRecentLocation, NewLoc))
      return;

    // If NewLoc is not in a file that contains MostRecentLocation, walk up to
    // find the common ancestor.
    SourceLocation LCA = NewLoc;
    FileID ParentFile = SM.getFileID(LCA);
    while (!isNestedIn(MostRecentLocation, ParentFile)) {
      LCA = getIncludeOrExpansionLoc(LCA);
      if (LCA.isInvalid() || SM.isWrittenInSameFile(LCA, MostRecentLocation)) {
        // Since there isn't a common ancestor, no file was exited. We just need
        // to adjust our location to the new file.
        MostRecentLocation = NewLoc;
        return;
      }
      ParentFile = SM.getFileID(LCA);
    }

    llvm::SmallSet<SourceLocation, 8> StartLocs;
    std::optional<Counter> ParentCounter;
    for (SourceMappingRegion &I : llvm::reverse(RegionStack)) {
      if (!I.hasStartLoc())
        continue;
      SourceLocation Loc = I.getBeginLoc();
      if (!isNestedIn(Loc, ParentFile)) {
        ParentCounter = I.getCounter();
        break;
      }

      while (!SM.isInFileID(Loc, ParentFile)) {
        // The most nested region for each start location is the one with the
        // correct count. We avoid creating redundant regions by stopping once
        // we've seen this region.
        if (StartLocs.insert(Loc).second) {
          if (I.isBranch())
            SourceRegions.emplace_back(I.getCounter(), I.getFalseCounter(),
                                       I.getMCDCParams(), Loc,
                                       getEndOfFileOrMacro(Loc), I.isBranch());
          else
            SourceRegions.emplace_back(I.getCounter(), Loc,
                                       getEndOfFileOrMacro(Loc));
        }
        Loc = getIncludeOrExpansionLoc(Loc);
      }
      I.setStartLoc(getPreciseTokenLocEnd(Loc));
    }

    if (ParentCounter) {
      // If the file is contained completely by another region and doesn't
      // immediately start its own region, the whole file gets a region
      // corresponding to the parent.
      SourceLocation Loc = MostRecentLocation;
      while (isNestedIn(Loc, ParentFile)) {
        SourceLocation FileStart = getStartOfFileOrMacro(Loc);
        if (StartLocs.insert(FileStart).second) {
          SourceRegions.emplace_back(*ParentCounter, FileStart,
                                     getEndOfFileOrMacro(Loc));
          assert(SpellingRegion(SM, SourceRegions.back()).isInSourceOrder());
        }
        Loc = getIncludeOrExpansionLoc(Loc);
      }
    }

    MostRecentLocation = NewLoc;
  }

  /// Ensure that \c S is included in the current region.
  void extendRegion(const Stmt *S) {
    SourceMappingRegion &Region = getRegion();
    SourceLocation StartLoc = getStart(S);

    handleFileExit(StartLoc);
    if (!Region.hasStartLoc())
      Region.setStartLoc(StartLoc);
  }

  /// Mark \c S as a terminator, starting a zero region.
  void terminateRegion(const Stmt *S) {
    extendRegion(S);
    SourceMappingRegion &Region = getRegion();
    SourceLocation EndLoc = getEnd(S);
    if (!Region.hasEndLoc())
      Region.setEndLoc(EndLoc);
    pushRegion(Counter::getZero());
    HasTerminateStmt = true;
  }

  /// Find a valid gap range between \p AfterLoc and \p BeforeLoc.
  std::optional<SourceRange> findGapAreaBetween(SourceLocation AfterLoc,
                                                SourceLocation BeforeLoc) {
    // Some statements (like AttributedStmt and ImplicitValueInitExpr) don't
    // have valid source locations. Do not emit a gap region if this is the case
    // in either AfterLoc end or BeforeLoc end.
    if (AfterLoc.isInvalid() || BeforeLoc.isInvalid())
      return std::nullopt;

    // If AfterLoc is in function-like macro, use the right parenthesis
    // location.
    if (AfterLoc.isMacroID()) {
      FileID FID = SM.getFileID(AfterLoc);
      const SrcMgr::ExpansionInfo *EI = &SM.getSLocEntry(FID).getExpansion();
      if (EI->isFunctionMacroExpansion())
        AfterLoc = EI->getExpansionLocEnd();
    }

    size_t StartDepth = locationDepth(AfterLoc);
    size_t EndDepth = locationDepth(BeforeLoc);
    while (!SM.isWrittenInSameFile(AfterLoc, BeforeLoc)) {
      bool UnnestStart = StartDepth >= EndDepth;
      bool UnnestEnd = EndDepth >= StartDepth;
      if (UnnestEnd) {
        assert(SM.isWrittenInSameFile(getStartOfFileOrMacro(BeforeLoc),
                                      BeforeLoc));

        BeforeLoc = getIncludeOrExpansionLoc(BeforeLoc);
        assert(BeforeLoc.isValid());
        EndDepth--;
      }
      if (UnnestStart) {
        assert(SM.isWrittenInSameFile(AfterLoc,
                                      getEndOfFileOrMacro(AfterLoc)));

        AfterLoc = getIncludeOrExpansionLoc(AfterLoc);
        assert(AfterLoc.isValid());
        AfterLoc = getPreciseTokenLocEnd(AfterLoc);
        assert(AfterLoc.isValid());
        StartDepth--;
      }
    }
    AfterLoc = getPreciseTokenLocEnd(AfterLoc);
    // If the start and end locations of the gap are both within the same macro
    // file, the range may not be in source order.
    if (AfterLoc.isMacroID() || BeforeLoc.isMacroID())
      return std::nullopt;
    if (!SM.isWrittenInSameFile(AfterLoc, BeforeLoc) ||
        !SpellingRegion(SM, AfterLoc, BeforeLoc).isInSourceOrder())
      return std::nullopt;
    return {{AfterLoc, BeforeLoc}};
  }

  /// Emit a gap region between \p StartLoc and \p EndLoc with the given count.
  void fillGapAreaWithCount(SourceLocation StartLoc, SourceLocation EndLoc,
                            Counter Count) {
    if (StartLoc == EndLoc)
      return;
    assert(SpellingRegion(SM, StartLoc, EndLoc).isInSourceOrder());
    handleFileExit(StartLoc);
    size_t Index = pushRegion(Count, StartLoc, EndLoc);
    getRegion().setGap(true);
    handleFileExit(EndLoc);
    popRegions(Index);
  }

  /// Find a valid range starting with \p StartingLoc and ending before \p
  /// BeforeLoc.
  std::optional<SourceRange> findAreaStartingFromTo(SourceLocation StartingLoc,
                                                    SourceLocation BeforeLoc) {
    // If StartingLoc is in function-like macro, use its start location.
    if (StartingLoc.isMacroID()) {
      FileID FID = SM.getFileID(StartingLoc);
      const SrcMgr::ExpansionInfo *EI = &SM.getSLocEntry(FID).getExpansion();
      if (EI->isFunctionMacroExpansion())
        StartingLoc = EI->getExpansionLocStart();
    }

    size_t StartDepth = locationDepth(StartingLoc);
    size_t EndDepth = locationDepth(BeforeLoc);
    while (!SM.isWrittenInSameFile(StartingLoc, BeforeLoc)) {
      bool UnnestStart = StartDepth >= EndDepth;
      bool UnnestEnd = EndDepth >= StartDepth;
      if (UnnestEnd) {
        assert(SM.isWrittenInSameFile(getStartOfFileOrMacro(BeforeLoc),
                                      BeforeLoc));

        BeforeLoc = getIncludeOrExpansionLoc(BeforeLoc);
        assert(BeforeLoc.isValid());
        EndDepth--;
      }
      if (UnnestStart) {
        assert(SM.isWrittenInSameFile(StartingLoc,
                                      getStartOfFileOrMacro(StartingLoc)));

        StartingLoc = getIncludeOrExpansionLoc(StartingLoc);
        assert(StartingLoc.isValid());
        StartDepth--;
      }
    }
    // If the start and end locations of the gap are both within the same macro
    // file, the range may not be in source order.
    if (StartingLoc.isMacroID() || BeforeLoc.isMacroID())
      return std::nullopt;
    if (!SM.isWrittenInSameFile(StartingLoc, BeforeLoc) ||
        !SpellingRegion(SM, StartingLoc, BeforeLoc).isInSourceOrder())
      return std::nullopt;
    return {{StartingLoc, BeforeLoc}};
  }

  void markSkipped(SourceLocation StartLoc, SourceLocation BeforeLoc) {
    const auto Skipped = findAreaStartingFromTo(StartLoc, BeforeLoc);

    if (!Skipped)
      return;

    const auto NewStartLoc = Skipped->getBegin();
    const auto EndLoc = Skipped->getEnd();

    if (NewStartLoc == EndLoc)
      return;
    assert(SpellingRegion(SM, NewStartLoc, EndLoc).isInSourceOrder());
    handleFileExit(NewStartLoc);
    size_t Index = pushRegion(Counter{}, NewStartLoc, EndLoc);
    getRegion().setSkipped(true);
    handleFileExit(EndLoc);
    popRegions(Index);
  }

  /// Keep counts of breaks and continues inside loops.
  struct BreakContinue {
    Counter BreakCount;
    Counter ContinueCount;
  };
  SmallVector<BreakContinue, 8> BreakContinueStack;

  CounterCoverageMappingBuilder(
      CoverageMappingModuleGen &CVM,
      llvm::DenseMap<const Stmt *, CounterPair> &CounterMap,
      MCDC::State &MCDCState, SourceManager &SM, const LangOptions &LangOpts)
      : CoverageMappingBuilder(CVM, SM, LangOpts), CounterMap(CounterMap),
        NextCounterNum(CounterMap.size()), MCDCState(MCDCState),
        MCDCBuilder(CVM.getCodeGenModule(), MCDCState) {}

  /// Write the mapping data to the output stream
  void write(llvm::raw_ostream &OS) {
    llvm::SmallVector<unsigned, 8> VirtualFileMapping;
    gatherFileIDs(VirtualFileMapping);
    SourceRegionFilter Filter = emitExpansionRegions();
    emitSourceRegions(Filter);
    gatherSkippedRegions();

    if (MappingRegions.empty())
      return;

    CoverageMappingWriter Writer(VirtualFileMapping, Builder.getExpressions(),
                                 MappingRegions);
    Writer.write(OS);
  }

  void VisitStmt(const Stmt *S) {
    if (S->getBeginLoc().isValid())
      extendRegion(S);
    const Stmt *LastStmt = nullptr;
    bool SaveTerminateStmt = HasTerminateStmt;
    HasTerminateStmt = false;
    GapRegionCounter = Counter::getZero();
    for (const Stmt *Child : S->children())
      if (Child) {
        // If last statement contains terminate statements, add a gap area
        // between the two statements.
        if (LastStmt && HasTerminateStmt) {
          auto Gap = findGapAreaBetween(getEnd(LastStmt), getStart(Child));
          if (Gap)
            fillGapAreaWithCount(Gap->getBegin(), Gap->getEnd(),
                                 GapRegionCounter);
          SaveTerminateStmt = true;
          HasTerminateStmt = false;
        }
        this->Visit(Child);
        LastStmt = Child;
      }
    if (SaveTerminateStmt)
      HasTerminateStmt = true;
    handleFileExit(getEnd(S));
  }

  void VisitDecl(const Decl *D) {
    Stmt *Body = D->getBody();

    // Do not propagate region counts into system headers unless collecting
    // coverage from system headers is explicitly enabled.
    if (!SystemHeadersCoverage && Body &&
        SM.isInSystemHeader(SM.getSpellingLoc(getStart(Body))))
      return;

    // Do not visit the artificial children nodes of defaulted methods. The
    // lexer may not be able to report back precise token end locations for
    // these children nodes (llvm.org/PR39822), and moreover users will not be
    // able to see coverage for them.
    Counter BodyCounter = getRegionCounter(Body);
    bool Defaulted = false;
    if (auto *Method = dyn_cast<CXXMethodDecl>(D))
      Defaulted = Method->isDefaulted();
    if (auto *Ctor = dyn_cast<CXXConstructorDecl>(D)) {
      for (auto *Initializer : Ctor->inits()) {
        if (Initializer->isWritten()) {
          auto *Init = Initializer->getInit();
          if (getStart(Init).isValid() && getEnd(Init).isValid())
            propagateCounts(BodyCounter, Init);
        }
      }
    }

    propagateCounts(BodyCounter, Body,
                    /*VisitChildren=*/!Defaulted);
    assert(RegionStack.empty() && "Regions entered but never exited");
  }

  void VisitReturnStmt(const ReturnStmt *S) {
    extendRegion(S);
    if (S->getRetValue())
      Visit(S->getRetValue());
    terminateRegion(S);
  }

  void VisitCoroutineBodyStmt(const CoroutineBodyStmt *S) {
    extendRegion(S);
    Visit(S->getBody());
  }

  void VisitCoreturnStmt(const CoreturnStmt *S) {
    extendRegion(S);
    if (S->getOperand())
      Visit(S->getOperand());
    terminateRegion(S);
  }

  void VisitCoroutineSuspendExpr(const CoroutineSuspendExpr *E) {
    Visit(E->getOperand());
  }

  void VisitCXXThrowExpr(const CXXThrowExpr *E) {
    extendRegion(E);
    if (E->getSubExpr())
      Visit(E->getSubExpr());
    terminateRegion(E);
  }

  void VisitGotoStmt(const GotoStmt *S) { terminateRegion(S); }

  void VisitLabelStmt(const LabelStmt *S) {
    Counter LabelCount = getRegionCounter(S);
    SourceLocation Start = getStart(S);
    // We can't extendRegion here or we risk overlapping with our new region.
    handleFileExit(Start);
    pushRegion(LabelCount, Start);
    Visit(S->getSubStmt());
  }

  void VisitBreakStmt(const BreakStmt *S) {
    assert(!BreakContinueStack.empty() && "break not in a loop or switch!");
    if (!llvm::EnableSingleByteCoverage)
      BreakContinueStack.back().BreakCount = addCounters(
          BreakContinueStack.back().BreakCount, getRegion().getCounter());
    // FIXME: a break in a switch should terminate regions for all preceding
    // case statements, not just the most recent one.
    terminateRegion(S);
  }

  void VisitContinueStmt(const ContinueStmt *S) {
    assert(!BreakContinueStack.empty() && "continue stmt not in a loop!");
    if (!llvm::EnableSingleByteCoverage)
      BreakContinueStack.back().ContinueCount = addCounters(
          BreakContinueStack.back().ContinueCount, getRegion().getCounter());
    terminateRegion(S);
  }

  void VisitCallExpr(const CallExpr *E) {
    VisitStmt(E);

    // Terminate the region when we hit a noreturn function.
    // (This is helpful dealing with switch statements.)
    QualType CalleeType = E->getCallee()->getType();
    if (getFunctionExtInfo(*CalleeType).getNoReturn())
      terminateRegion(E);
  }

  void VisitWhileStmt(const WhileStmt *S) {
    extendRegion(S);

    Counter ParentCount = getRegion().getCounter();
    Counter BodyCount = llvm::EnableSingleByteCoverage
                            ? getRegionCounter(S->getBody())
                            : getRegionCounter(S);

    // Handle the body first so that we can get the backedge count.
    BreakContinueStack.push_back(BreakContinue());
    extendRegion(S->getBody());
    Counter BackedgeCount = propagateCounts(BodyCount, S->getBody());
    BreakContinue BC = BreakContinueStack.pop_back_val();

    bool BodyHasTerminateStmt = HasTerminateStmt;
    HasTerminateStmt = false;

    // Go back to handle the condition.
    Counter CondCount =
        llvm::EnableSingleByteCoverage
            ? getRegionCounter(S->getCond())
            : addCounters(ParentCount, BackedgeCount, BC.ContinueCount);
    auto [ExecCount, ExitCount] =
        (llvm::EnableSingleByteCoverage
             ? std::make_pair(getRegionCounter(S), Counter::getZero())
             : getBranchCounterPair(S, CondCount));
    if (!llvm::EnableSingleByteCoverage) {
      assert(ExecCount.isZero() || ExecCount == BodyCount);
    }
    propagateCounts(CondCount, S->getCond());
    adjustForOutOfOrderTraversal(getEnd(S));

    // The body count applies to the area immediately after the increment.
    auto Gap = findGapAreaBetween(S->getRParenLoc(), getStart(S->getBody()));
    if (Gap)
      fillGapAreaWithCount(Gap->getBegin(), Gap->getEnd(), BodyCount);

    Counter OutCount = llvm::EnableSingleByteCoverage
                           ? getRegionCounter(S)
                           : addCounters(BC.BreakCount, ExitCount);

    if (!IsCounterEqual(OutCount, ParentCount)) {
      pushRegion(OutCount);
      GapRegionCounter = OutCount;
      if (BodyHasTerminateStmt)
        HasTerminateStmt = true;
    }

    // Create Branch Region around condition.
    if (!llvm::EnableSingleByteCoverage)
      createBranchRegion(S->getCond(), BodyCount, ExitCount);
  }

  void VisitDoStmt(const DoStmt *S) {
    extendRegion(S);

    Counter ParentCount = getRegion().getCounter();
    Counter BodyCount = llvm::EnableSingleByteCoverage
                            ? getRegionCounter(S->getBody())
                            : getRegionCounter(S);

    BreakContinueStack.push_back(BreakContinue());
    extendRegion(S->getBody());

    Counter BackedgeCount;
    if (llvm::EnableSingleByteCoverage)
      propagateCounts(BodyCount, S->getBody());
    else
      BackedgeCount =
          propagateCounts(addCounters(ParentCount, BodyCount), S->getBody());

    BreakContinue BC = BreakContinueStack.pop_back_val();

    bool BodyHasTerminateStmt = HasTerminateStmt;
    HasTerminateStmt = false;

    Counter CondCount = llvm::EnableSingleByteCoverage
                            ? getRegionCounter(S->getCond())
                            : addCounters(BackedgeCount, BC.ContinueCount);
    auto [ExecCount, ExitCount] =
        (llvm::EnableSingleByteCoverage
             ? std::make_pair(getRegionCounter(S), Counter::getZero())
             : getBranchCounterPair(S, CondCount));
    if (!llvm::EnableSingleByteCoverage) {
      assert(ExecCount.isZero() || ExecCount == BodyCount);
    }
    propagateCounts(CondCount, S->getCond());

    Counter OutCount = llvm::EnableSingleByteCoverage
                           ? getRegionCounter(S)
                           : addCounters(BC.BreakCount, ExitCount);
    if (!IsCounterEqual(OutCount, ParentCount)) {
      pushRegion(OutCount);
      GapRegionCounter = OutCount;
    }

    // Create Branch Region around condition.
    if (!llvm::EnableSingleByteCoverage)
      createBranchRegion(S->getCond(), BodyCount, ExitCount);

    if (BodyHasTerminateStmt)
      HasTerminateStmt = true;
  }

  void VisitForStmt(const ForStmt *S) {
    extendRegion(S);
    if (S->getInit())
      Visit(S->getInit());

    Counter ParentCount = getRegion().getCounter();
    Counter BodyCount = llvm::EnableSingleByteCoverage
                            ? getRegionCounter(S->getBody())
                            : getRegionCounter(S);

    // The loop increment may contain a break or continue.
    if (S->getInc())
      BreakContinueStack.emplace_back();

    // Handle the body first so that we can get the backedge count.
    BreakContinueStack.emplace_back();
    extendRegion(S->getBody());
    Counter BackedgeCount = propagateCounts(BodyCount, S->getBody());
    BreakContinue BodyBC = BreakContinueStack.pop_back_val();

    bool BodyHasTerminateStmt = HasTerminateStmt;
    HasTerminateStmt = false;

    // The increment is essentially part of the body but it needs to include
    // the count for all the continue statements.
    BreakContinue IncrementBC;
    if (const Stmt *Inc = S->getInc()) {
      Counter IncCount;
      if (llvm::EnableSingleByteCoverage)
        IncCount = getRegionCounter(S->getInc());
      else
        IncCount = addCounters(BackedgeCount, BodyBC.ContinueCount);
      propagateCounts(IncCount, Inc);
      IncrementBC = BreakContinueStack.pop_back_val();
    }

    // Go back to handle the condition.
    Counter CondCount =
        llvm::EnableSingleByteCoverage
            ? getRegionCounter(S->getCond())
            : addCounters(
                  addCounters(ParentCount, BackedgeCount, BodyBC.ContinueCount),
                  IncrementBC.ContinueCount);
    auto [ExecCount, ExitCount] =
        (llvm::EnableSingleByteCoverage
             ? std::make_pair(getRegionCounter(S), Counter::getZero())
             : getBranchCounterPair(S, CondCount));
    if (!llvm::EnableSingleByteCoverage) {
      assert(ExecCount.isZero() || ExecCount == BodyCount);
    }

    if (const Expr *Cond = S->getCond()) {
      propagateCounts(CondCount, Cond);
      adjustForOutOfOrderTraversal(getEnd(S));
    }

    // The body count applies to the area immediately after the increment.
    auto Gap = findGapAreaBetween(S->getRParenLoc(), getStart(S->getBody()));
    if (Gap)
      fillGapAreaWithCount(Gap->getBegin(), Gap->getEnd(), BodyCount);

    Counter OutCount =
        llvm::EnableSingleByteCoverage
            ? getRegionCounter(S)
            : addCounters(BodyBC.BreakCount, IncrementBC.BreakCount, ExitCount);
    if (!IsCounterEqual(OutCount, ParentCount)) {
      pushRegion(OutCount);
      GapRegionCounter = OutCount;
      if (BodyHasTerminateStmt)
        HasTerminateStmt = true;
    }

    // Create Branch Region around condition.
    if (!llvm::EnableSingleByteCoverage)
      createBranchRegion(S->getCond(), BodyCount, ExitCount);
  }

  void VisitCXXForRangeStmt(const CXXForRangeStmt *S) {
    extendRegion(S);
    if (S->getInit())
      Visit(S->getInit());
    Visit(S->getLoopVarStmt());
    Visit(S->getRangeStmt());

    Counter ParentCount = getRegion().getCounter();
    Counter BodyCount = llvm::EnableSingleByteCoverage
                            ? getRegionCounter(S->getBody())
                            : getRegionCounter(S);

    BreakContinueStack.push_back(BreakContinue());
    extendRegion(S->getBody());
    Counter BackedgeCount = propagateCounts(BodyCount, S->getBody());
    BreakContinue BC = BreakContinueStack.pop_back_val();

    bool BodyHasTerminateStmt = HasTerminateStmt;
    HasTerminateStmt = false;

    // The body count applies to the area immediately after the range.
    auto Gap = findGapAreaBetween(S->getRParenLoc(), getStart(S->getBody()));
    if (Gap)
      fillGapAreaWithCount(Gap->getBegin(), Gap->getEnd(), BodyCount);

    Counter OutCount;
    Counter ExitCount;
    Counter LoopCount;
    if (llvm::EnableSingleByteCoverage)
      OutCount = getRegionCounter(S);
    else {
      LoopCount = addCounters(ParentCount, BackedgeCount, BC.ContinueCount);
      auto [ExecCount, SkipCount] = getBranchCounterPair(S, LoopCount);
      ExitCount = SkipCount;
      assert(ExecCount.isZero() || ExecCount == BodyCount);
      OutCount = addCounters(BC.BreakCount, ExitCount);
    }
    if (!IsCounterEqual(OutCount, ParentCount)) {
      pushRegion(OutCount);
      GapRegionCounter = OutCount;
      if (BodyHasTerminateStmt)
        HasTerminateStmt = true;
    }

    // Create Branch Region around condition.
    if (!llvm::EnableSingleByteCoverage)
      createBranchRegion(S->getCond(), BodyCount, ExitCount);
  }

  void VisitObjCForCollectionStmt(const ObjCForCollectionStmt *S) {
    extendRegion(S);
    Visit(S->getElement());

    Counter ParentCount = getRegion().getCounter();
    Counter BodyCount = getRegionCounter(S);

    BreakContinueStack.push_back(BreakContinue());
    extendRegion(S->getBody());
    Counter BackedgeCount = propagateCounts(BodyCount, S->getBody());
    BreakContinue BC = BreakContinueStack.pop_back_val();

    // The body count applies to the area immediately after the collection.
    auto Gap = findGapAreaBetween(S->getRParenLoc(), getStart(S->getBody()));
    if (Gap)
      fillGapAreaWithCount(Gap->getBegin(), Gap->getEnd(), BodyCount);

    Counter LoopCount =
        addCounters(ParentCount, BackedgeCount, BC.ContinueCount);
    auto [ExecCount, ExitCount] = getBranchCounterPair(S, LoopCount);
    assert(ExecCount.isZero() || ExecCount == BodyCount);
    Counter OutCount = addCounters(BC.BreakCount, ExitCount);
    if (!IsCounterEqual(OutCount, ParentCount)) {
      pushRegion(OutCount);
      GapRegionCounter = OutCount;
    }
  }

  void VisitSwitchStmt(const SwitchStmt *S) {
    extendRegion(S);
    if (S->getInit())
      Visit(S->getInit());
    Visit(S->getCond());

    BreakContinueStack.push_back(BreakContinue());

    const Stmt *Body = S->getBody();
    extendRegion(Body);
    if (const auto *CS = dyn_cast<CompoundStmt>(Body)) {
      if (!CS->body_empty()) {
        // Make a region for the body of the switch.  If the body starts with
        // a case, that case will reuse this region; otherwise, this covers
        // the unreachable code at the beginning of the switch body.
        size_t Index = pushRegion(Counter::getZero(), getStart(CS));
        getRegion().setGap(true);
        Visit(Body);

        // Set the end for the body of the switch, if it isn't already set.
        for (size_t i = RegionStack.size(); i != Index; --i) {
          if (!RegionStack[i - 1].hasEndLoc())
            RegionStack[i - 1].setEndLoc(getEnd(CS->body_back()));
        }

        popRegions(Index);
      }
    } else
      propagateCounts(Counter::getZero(), Body);
    BreakContinue BC = BreakContinueStack.pop_back_val();

    if (!BreakContinueStack.empty() && !llvm::EnableSingleByteCoverage)
      BreakContinueStack.back().ContinueCount = addCounters(
          BreakContinueStack.back().ContinueCount, BC.ContinueCount);

    Counter ParentCount = getRegion().getCounter();
    Counter ExitCount = getRegionCounter(S);
    SourceLocation ExitLoc = getEnd(S);
    pushRegion(ExitCount);
    GapRegionCounter = ExitCount;

    // Ensure that handleFileExit recognizes when the end location is located
    // in a different file.
    MostRecentLocation = getStart(S);
    handleFileExit(ExitLoc);

    // When single byte coverage mode is enabled, do not create branch region by
    // early returning.
    if (llvm::EnableSingleByteCoverage)
      return;

    // Create a Branch Region around each Case. Subtract the case's
    // counter from the Parent counter to track the "False" branch count.
    Counter CaseCountSum;
    bool HasDefaultCase = false;
    const SwitchCase *Case = S->getSwitchCaseList();
    for (; Case; Case = Case->getNextSwitchCase()) {
      HasDefaultCase = HasDefaultCase || isa<DefaultStmt>(Case);
      auto CaseCount = createSwitchCaseRegion(Case, ParentCount);
      CaseCountSum = addCounters(CaseCountSum, CaseCount, /*Simplify=*/false);
    }
    // If no explicit default case exists, create a branch region to represent
    // the hidden branch, which will be added later by the CodeGen. This region
    // will be associated with the switch statement's condition.
    if (!HasDefaultCase) {
      auto Counters = getSwitchImplicitDefaultCounterPair(
          S->getCond(), ParentCount, CaseCountSum);
      createBranchRegion(S->getCond(), Counters.first, Counters.second);
    }
  }

  void VisitSwitchCase(const SwitchCase *S) {
    extendRegion(S);

    SourceMappingRegion &Parent = getRegion();
    Counter Count = llvm::EnableSingleByteCoverage
                        ? getRegionCounter(S)
                        : addCounters(Parent.getCounter(), getRegionCounter(S));

    // Reuse the existing region if it starts at our label. This is typical of
    // the first case in a switch.
    if (Parent.hasStartLoc() && Parent.getBeginLoc() == getStart(S))
      Parent.setCounter(Count);
    else
      pushRegion(Count, getStart(S));

    GapRegionCounter = Count;

    if (const auto *CS = dyn_cast<CaseStmt>(S)) {
      Visit(CS->getLHS());
      if (const Expr *RHS = CS->getRHS())
        Visit(RHS);
    }
    Visit(S->getSubStmt());
  }

  void coverIfConsteval(const IfStmt *S) {
    assert(S->isConsteval());

    const auto *Then = S->getThen();
    const auto *Else = S->getElse();

    // It's better for llvm-cov to create a new region with same counter
    // so line-coverage can be properly calculated for lines containing
    // a skipped region (without it the line is marked uncovered)
    const Counter ParentCount = getRegion().getCounter();

    extendRegion(S);

    if (S->isNegatedConsteval()) {
      // ignore 'if consteval'
      markSkipped(S->getIfLoc(), getStart(Then));
      propagateCounts(ParentCount, Then);

      if (Else) {
        // ignore 'else <else>'
        markSkipped(getEnd(Then), getEnd(Else));
      }
    } else {
      assert(S->isNonNegatedConsteval());
      // ignore 'if consteval <then> [else]'
      markSkipped(S->getIfLoc(), Else ? getStart(Else) : getEnd(Then));

      if (Else)
        propagateCounts(ParentCount, Else);
    }
  }

  void coverIfConstexpr(const IfStmt *S) {
    assert(S->isConstexpr());

    // evaluate constant condition...
    const bool isTrue =
        S->getCond()
            ->EvaluateKnownConstInt(CVM.getCodeGenModule().getContext())
            .getBoolValue();

    extendRegion(S);

    // I'm using 'propagateCounts' later as new region is better and allows me
    // to properly calculate line coverage in llvm-cov utility
    const Counter ParentCount = getRegion().getCounter();

    // ignore 'if constexpr ('
    SourceLocation startOfSkipped = S->getIfLoc();

    if (const auto *Init = S->getInit()) {
      const auto start = getStart(Init);
      const auto end = getEnd(Init);

      // this check is to make sure typedef here which doesn't have valid source
      // location won't crash it
      if (start.isValid() && end.isValid()) {
        markSkipped(startOfSkipped, start);
        propagateCounts(ParentCount, Init);
        startOfSkipped = getEnd(Init);
      }
    }

    const auto *Then = S->getThen();
    const auto *Else = S->getElse();

    if (isTrue) {
      // ignore '<condition>)'
      markSkipped(startOfSkipped, getStart(Then));
      propagateCounts(ParentCount, Then);

      if (Else)
        // ignore 'else <else>'
        markSkipped(getEnd(Then), getEnd(Else));
    } else {
      // ignore '<condition>) <then> [else]'
      markSkipped(startOfSkipped, Else ? getStart(Else) : getEnd(Then));

      if (Else)
        propagateCounts(ParentCount, Else);
    }
  }

  void VisitIfStmt(const IfStmt *S) {
    // "if constexpr" and "if consteval" are not normal conditional statements,
    // their discarded statement should be skipped
    if (S->isConsteval())
      return coverIfConsteval(S);
    else if (S->isConstexpr())
      return coverIfConstexpr(S);

    extendRegion(S);
    if (S->getInit())
      Visit(S->getInit());

    // Extend into the condition before we propagate through it below - this is
    // needed to handle macros that generate the "if" but not the condition.
    extendRegion(S->getCond());

    Counter ParentCount = getRegion().getCounter();
    auto [ThenCount, ElseCount] =
        (llvm::EnableSingleByteCoverage
             ? std::make_pair(getRegionCounter(S->getThen()),
                              (S->getElse() ? getRegionCounter(S->getElse())
                                            : Counter::getZero()))
             : getBranchCounterPair(S, ParentCount));

    // Emitting a counter for the condition makes it easier to interpret the
    // counter for the body when looking at the coverage.
    propagateCounts(ParentCount, S->getCond());

    // The 'then' count applies to the area immediately after the condition.
    std::optional<SourceRange> Gap =
        findGapAreaBetween(S->getRParenLoc(), getStart(S->getThen()));
    if (Gap)
      fillGapAreaWithCount(Gap->getBegin(), Gap->getEnd(), ThenCount);

    extendRegion(S->getThen());
    Counter OutCount = propagateCounts(ThenCount, S->getThen());

    if (const Stmt *Else = S->getElse()) {
      bool ThenHasTerminateStmt = HasTerminateStmt;
      HasTerminateStmt = false;
      // The 'else' count applies to the area immediately after the 'then'.
      std::optional<SourceRange> Gap =
          findGapAreaBetween(getEnd(S->getThen()), getStart(Else));
      if (Gap)
        fillGapAreaWithCount(Gap->getBegin(), Gap->getEnd(), ElseCount);
      extendRegion(Else);

      Counter ElseOutCount = propagateCounts(ElseCount, Else);
      if (!llvm::EnableSingleByteCoverage)
        OutCount = addCounters(OutCount, ElseOutCount);

      if (ThenHasTerminateStmt)
        HasTerminateStmt = true;
    } else if (!llvm::EnableSingleByteCoverage)
      OutCount = addCounters(OutCount, ElseCount);

    if (llvm::EnableSingleByteCoverage)
      OutCount = getRegionCounter(S);

    if (!IsCounterEqual(OutCount, ParentCount)) {
      pushRegion(OutCount);
      GapRegionCounter = OutCount;
    }

    if (!llvm::EnableSingleByteCoverage)
      // Create Branch Region around condition.
      createBranchRegion(S->getCond(), ThenCount, ElseCount);
  }

  void VisitCXXTryStmt(const CXXTryStmt *S) {
    extendRegion(S);
    // Handle macros that generate the "try" but not the rest.
    extendRegion(S->getTryBlock());

    Counter ParentCount = getRegion().getCounter();
    propagateCounts(ParentCount, S->getTryBlock());

    for (unsigned I = 0, E = S->getNumHandlers(); I < E; ++I)
      Visit(S->getHandler(I));

    Counter ExitCount = getRegionCounter(S);
    pushRegion(ExitCount);
  }

  void VisitCXXCatchStmt(const CXXCatchStmt *S) {
    propagateCounts(getRegionCounter(S), S->getHandlerBlock());
  }

  void VisitAbstractConditionalOperator(const AbstractConditionalOperator *E) {
    extendRegion(E);

    Counter ParentCount = getRegion().getCounter();
    auto [TrueCount, FalseCount] =
        (llvm::EnableSingleByteCoverage
             ? std::make_pair(getRegionCounter(E->getTrueExpr()),
                              getRegionCounter(E->getFalseExpr()))
             : getBranchCounterPair(E, ParentCount));
    Counter OutCount;

    if (const auto *BCO = dyn_cast<BinaryConditionalOperator>(E)) {
      propagateCounts(ParentCount, BCO->getCommon());
      OutCount = TrueCount;
    } else {
      propagateCounts(ParentCount, E->getCond());
      // The 'then' count applies to the area immediately after the condition.
      auto Gap =
          findGapAreaBetween(E->getQuestionLoc(), getStart(E->getTrueExpr()));
      if (Gap)
        fillGapAreaWithCount(Gap->getBegin(), Gap->getEnd(), TrueCount);

      extendRegion(E->getTrueExpr());
      OutCount = propagateCounts(TrueCount, E->getTrueExpr());
    }

    extendRegion(E->getFalseExpr());
    Counter FalseOutCount = propagateCounts(FalseCount, E->getFalseExpr());
    if (llvm::EnableSingleByteCoverage)
      OutCount = getRegionCounter(E);
    else
      OutCount = addCounters(OutCount, FalseOutCount);

    if (!IsCounterEqual(OutCount, ParentCount)) {
      pushRegion(OutCount);
      GapRegionCounter = OutCount;
    }

    // Create Branch Region around condition.
    if (!llvm::EnableSingleByteCoverage)
      createBranchRegion(E->getCond(), TrueCount, FalseCount);
  }

  void createOrCancelDecision(const BinaryOperator *E, unsigned Since) {
    unsigned NumConds = MCDCBuilder.getTotalConditionsAndReset(E);
    if (NumConds == 0)
      return;

    // Extract [ID, Conds] to construct the graph.
    llvm::SmallVector<mcdc::ConditionIDs> CondIDs(NumConds);
    for (const auto &SR : ArrayRef(SourceRegions).slice(Since)) {
      if (SR.isMCDCBranch()) {
        auto [ID, Conds] = SR.getMCDCBranchParams();
        CondIDs[ID] = Conds;
      }
    }

    // Construct the graph and calculate `Indices`.
    mcdc::TVIdxBuilder Builder(CondIDs);
    unsigned NumTVs = Builder.NumTestVectors;
    unsigned MaxTVs = CVM.getCodeGenModule().getCodeGenOpts().MCDCMaxTVs;
    assert(MaxTVs < mcdc::TVIdxBuilder::HardMaxTVs);

    if (NumTVs > MaxTVs) {
      // NumTVs exceeds MaxTVs -- warn and cancel the Decision.
      cancelDecision(E, Since, NumTVs, MaxTVs);
      return;
    }

    // Update the state for CodeGenPGO
    assert(MCDCState.DecisionByStmt.contains(E));
    MCDCState.DecisionByStmt[E] = {
        MCDCState.BitmapBits, // Top
        std::move(Builder.Indices),
    };

    auto DecisionParams = mcdc::DecisionParameters{
        MCDCState.BitmapBits += NumTVs, // Tail
        NumConds,
    };

    // Create MCDC Decision Region.
    createDecisionRegion(E, DecisionParams);
  }

  // Warn and cancel the Decision.
  void cancelDecision(const BinaryOperator *E, unsigned Since, int NumTVs,
                      int MaxTVs) {
    auto &Diag = CVM.getCodeGenModule().getDiags();
    unsigned DiagID =
        Diag.getCustomDiagID(DiagnosticsEngine::Warning,
                             "unsupported MC/DC boolean expression; "
                             "number of test vectors (%0) exceeds max (%1). "
                             "Expression will not be covered");
    Diag.Report(E->getBeginLoc(), DiagID) << NumTVs << MaxTVs;

    // Restore MCDCBranch to Branch.
    for (auto &SR : MutableArrayRef(SourceRegions).slice(Since)) {
      assert(!SR.isMCDCDecision() && "Decision shouldn't be seen here");
      if (SR.isMCDCBranch())
        SR.resetMCDCParams();
    }

    // Tell CodeGenPGO not to instrument.
    MCDCState.DecisionByStmt.erase(E);
  }

  /// Check if E belongs to system headers.
  bool isExprInSystemHeader(const BinaryOperator *E) const {
    return (!SystemHeadersCoverage &&
            SM.isInSystemHeader(SM.getSpellingLoc(E->getOperatorLoc())) &&
            SM.isInSystemHeader(SM.getSpellingLoc(E->getBeginLoc())) &&
            SM.isInSystemHeader(SM.getSpellingLoc(E->getEndLoc())));
  }

  void VisitBinLAnd(const BinaryOperator *E) {
    if (isExprInSystemHeader(E)) {
      LeafExprSet.insert(E);
      return;
    }

    bool IsRootNode = MCDCBuilder.isIdle();

    unsigned SourceRegionsSince = SourceRegions.size();

    // Keep track of Binary Operator and assign MCDC condition IDs.
    MCDCBuilder.pushAndAssignIDs(E);

    extendRegion(E->getLHS());
    propagateCounts(getRegion().getCounter(), E->getLHS());
    handleFileExit(getEnd(E->getLHS()));

    // Track LHS True/False Decision.
    const auto DecisionLHS = MCDCBuilder.pop();

    // Counter tracks the right hand side of a logical and operator.
    extendRegion(E->getRHS());
    propagateCounts(getRegionCounter(E), E->getRHS());

    if (llvm::EnableSingleByteCoverage)
      return;

    // Track RHS True/False Decision.
    const auto DecisionRHS = MCDCBuilder.back();

    // Extract the Parent Region Counter.
    Counter ParentCnt = getRegion().getCounter();

    // Extract the RHS's Execution Counter.
    auto [RHSExecCnt, LHSExitCnt] = getBranchCounterPair(E, ParentCnt);

    // Extract the RHS's "True" Instance Counter.
    auto [RHSTrueCnt, RHSExitCnt] =
        getBranchCounterPair(E->getRHS(), RHSExecCnt);

    // Create Branch Region around LHS condition.
    createBranchRegion(E->getLHS(), RHSExecCnt, LHSExitCnt, DecisionLHS);

    // Create Branch Region around RHS condition.
    createBranchRegion(E->getRHS(), RHSTrueCnt, RHSExitCnt, DecisionRHS);

    // Create MCDC Decision Region if at top-level (root).
    if (IsRootNode)
      createOrCancelDecision(E, SourceRegionsSince);
  }

  // Determine whether the right side of OR operation need to be visited.
  bool shouldVisitRHS(const Expr *LHS) {
    bool LHSIsTrue = false;
    bool LHSIsConst = false;
    if (!LHS->isValueDependent())
      LHSIsConst = LHS->EvaluateAsBooleanCondition(
          LHSIsTrue, CVM.getCodeGenModule().getContext());
    return !LHSIsConst || (LHSIsConst && !LHSIsTrue);
  }

  void VisitBinLOr(const BinaryOperator *E) {
    if (isExprInSystemHeader(E)) {
      LeafExprSet.insert(E);
      return;
    }

    bool IsRootNode = MCDCBuilder.isIdle();

    unsigned SourceRegionsSince = SourceRegions.size();

    // Keep track of Binary Operator and assign MCDC condition IDs.
    MCDCBuilder.pushAndAssignIDs(E);

    extendRegion(E->getLHS());
    Counter OutCount = propagateCounts(getRegion().getCounter(), E->getLHS());
    handleFileExit(getEnd(E->getLHS()));

    // Track LHS True/False Decision.
    const auto DecisionLHS = MCDCBuilder.pop();

    // Counter tracks the right hand side of a logical or operator.
    extendRegion(E->getRHS());
    propagateCounts(getRegionCounter(E), E->getRHS());

    if (llvm::EnableSingleByteCoverage)
      return;

    // Track RHS True/False Decision.
    const auto DecisionRHS = MCDCBuilder.back();

    // Extract the Parent Region Counter.
    Counter ParentCnt = getRegion().getCounter();

    // Extract the RHS's Execution Counter.
    auto [RHSExecCnt, LHSExitCnt] = getBranchCounterPair(E, ParentCnt);

    // Extract the RHS's "False" Instance Counter.
    auto [RHSFalseCnt, RHSExitCnt] =
        getBranchCounterPair(E->getRHS(), RHSExecCnt);

    if (!shouldVisitRHS(E->getLHS())) {
      GapRegionCounter = OutCount;
    }

    // Create Branch Region around LHS condition.
    createBranchRegion(E->getLHS(), LHSExitCnt, RHSExecCnt, DecisionLHS);

    // Create Branch Region around RHS condition.
    createBranchRegion(E->getRHS(), RHSExitCnt, RHSFalseCnt, DecisionRHS);

    // Create MCDC Decision Region if at top-level (root).
    if (IsRootNode)
      createOrCancelDecision(E, SourceRegionsSince);
  }

  void VisitLambdaExpr(const LambdaExpr *LE) {
    // Lambdas are treated as their own functions for now, so we shouldn't
    // propagate counts into them.
  }

  void VisitArrayInitLoopExpr(const ArrayInitLoopExpr *AILE) {
    Visit(AILE->getCommonExpr()->getSourceExpr());
  }

  void VisitPseudoObjectExpr(const PseudoObjectExpr *POE) {
    // Just visit syntatic expression as this is what users actually write.
    VisitStmt(POE->getSyntacticForm());
  }

  void VisitOpaqueValueExpr(const OpaqueValueExpr* OVE) {
    if (OVE->isUnique())
      Visit(OVE->getSourceExpr());
  }
};

} // end anonymous namespace

static void dump(llvm::raw_ostream &OS, StringRef FunctionName,
                 ArrayRef<CounterExpression> Expressions,
                 ArrayRef<CounterMappingRegion> Regions) {
  OS << FunctionName << ":\n";
  CounterMappingContext Ctx(Expressions);
  for (const auto &R : Regions) {
    OS.indent(2);
    switch (R.Kind) {
    case CounterMappingRegion::CodeRegion:
      break;
    case CounterMappingRegion::ExpansionRegion:
      OS << "Expansion,";
      break;
    case CounterMappingRegion::SkippedRegion:
      OS << "Skipped,";
      break;
    case CounterMappingRegion::GapRegion:
      OS << "Gap,";
      break;
    case CounterMappingRegion::BranchRegion:
    case CounterMappingRegion::MCDCBranchRegion:
      OS << "Branch,";
      break;
    case CounterMappingRegion::MCDCDecisionRegion:
      OS << "Decision,";
      break;
    }

    OS << "File " << R.FileID << ", " << R.LineStart << ":" << R.ColumnStart
       << " -> " << R.LineEnd << ":" << R.ColumnEnd << " = ";

    if (const auto *DecisionParams =
            std::get_if<mcdc::DecisionParameters>(&R.MCDCParams)) {
      OS << "M:" << DecisionParams->BitmapIdx;
      OS << ", C:" << DecisionParams->NumConditions;
    } else {
      Ctx.dump(R.Count, OS);

      if (R.isBranch()) {
        OS << ", ";
        Ctx.dump(R.FalseCount, OS);
      }
    }

    if (const auto *BranchParams =
            std::get_if<mcdc::BranchParameters>(&R.MCDCParams)) {
      OS << " [" << BranchParams->ID + 1 << ","
         << BranchParams->Conds[true] + 1;
      OS << "," << BranchParams->Conds[false] + 1 << "] ";
    }

    if (R.Kind == CounterMappingRegion::ExpansionRegion)
      OS << " (Expanded file = " << R.ExpandedFileID << ")";
    OS << "\n";
  }
}

CoverageMappingModuleGen::CoverageMappingModuleGen(
    CodeGenModule &CGM, CoverageSourceInfo &SourceInfo)
    : CGM(CGM), SourceInfo(SourceInfo) {}

std::string CoverageMappingModuleGen::getCurrentDirname() {
  if (!CGM.getCodeGenOpts().CoverageCompilationDir.empty())
    return CGM.getCodeGenOpts().CoverageCompilationDir;

  SmallString<256> CWD;
  llvm::sys::fs::current_path(CWD);
  return CWD.str().str();
}

std::string CoverageMappingModuleGen::normalizeFilename(StringRef Filename) {
  llvm::SmallString<256> Path(Filename);
  llvm::sys::path::remove_dots(Path, /*remove_dot_dot=*/true);

  /// Traverse coverage prefix map in reverse order because prefix replacements
  /// are applied in reverse order starting from the last one when multiple
  /// prefix replacement options are provided.
  for (const auto &[From, To] :
       llvm::reverse(CGM.getCodeGenOpts().CoveragePrefixMap)) {
    if (llvm::sys::path::replace_path_prefix(Path, From, To))
      break;
  }
  return Path.str().str();
}

static std::string getInstrProfSection(const CodeGenModule &CGM,
                                       llvm::InstrProfSectKind SK) {
  return llvm::getInstrProfSectionName(
      SK, CGM.getContext().getTargetInfo().getTriple().getObjectFormat());
}

void CoverageMappingModuleGen::emitFunctionMappingRecord(
    const FunctionInfo &Info, uint64_t FilenamesRef) {
  llvm::LLVMContext &Ctx = CGM.getLLVMContext();

  // Assign a name to the function record. This is used to merge duplicates.
  std::string FuncRecordName = "__covrec_" + llvm::utohexstr(Info.NameHash);

  // A dummy description for a function included-but-not-used in a TU can be
  // replaced by full description provided by a different TU. The two kinds of
  // descriptions play distinct roles: therefore, assign them different names
  // to prevent `linkonce_odr` merging.
  if (Info.IsUsed)
    FuncRecordName += "u";

  // Create the function record type.
  const uint64_t NameHash = Info.NameHash;
  const uint64_t FuncHash = Info.FuncHash;
  const std::string &CoverageMapping = Info.CoverageMapping;
#define COVMAP_FUNC_RECORD(Type, LLVMType, Name, Init) LLVMType,
  llvm::Type *FunctionRecordTypes[] = {
#include "llvm/ProfileData/InstrProfData.inc"
  };
  auto *FunctionRecordTy =
      llvm::StructType::get(Ctx, ArrayRef(FunctionRecordTypes),
                            /*isPacked=*/true);

  // Create the function record constant.
#define COVMAP_FUNC_RECORD(Type, LLVMType, Name, Init) Init,
  llvm::Constant *FunctionRecordVals[] = {
      #include "llvm/ProfileData/InstrProfData.inc"
  };
  auto *FuncRecordConstant =
      llvm::ConstantStruct::get(FunctionRecordTy, ArrayRef(FunctionRecordVals));

  // Create the function record global.
  auto *FuncRecord = new llvm::GlobalVariable(
      CGM.getModule(), FunctionRecordTy, /*isConstant=*/true,
      llvm::GlobalValue::LinkOnceODRLinkage, FuncRecordConstant,
      FuncRecordName);
  FuncRecord->setVisibility(llvm::GlobalValue::HiddenVisibility);
  FuncRecord->setSection(getInstrProfSection(CGM, llvm::IPSK_covfun));
  FuncRecord->setAlignment(llvm::Align(8));
  if (CGM.supportsCOMDAT())
    FuncRecord->setComdat(CGM.getModule().getOrInsertComdat(FuncRecordName));

  // Make sure the data doesn't get deleted.
  CGM.addUsedGlobal(FuncRecord);
}

void CoverageMappingModuleGen::addFunctionMappingRecord(
    llvm::GlobalVariable *NamePtr, StringRef NameValue, uint64_t FuncHash,
    const std::string &CoverageMapping, bool IsUsed) {
  const uint64_t NameHash = llvm::IndexedInstrProf::ComputeHash(NameValue);
  FunctionRecords.push_back({NameHash, FuncHash, CoverageMapping, IsUsed});

  if (!IsUsed)
    FunctionNames.push_back(NamePtr);

  if (CGM.getCodeGenOpts().DumpCoverageMapping) {
    // Dump the coverage mapping data for this function by decoding the
    // encoded data. This allows us to dump the mapping regions which were
    // also processed by the CoverageMappingWriter which performs
    // additional minimization operations such as reducing the number of
    // expressions.
    llvm::SmallVector<std::string, 16> FilenameStrs;
    std::vector<StringRef> Filenames;
    std::vector<CounterExpression> Expressions;
    std::vector<CounterMappingRegion> Regions;
    FilenameStrs.resize(FileEntries.size() + 1);
    FilenameStrs[0] = normalizeFilename(getCurrentDirname());
    for (const auto &Entry : FileEntries) {
      auto I = Entry.second;
      FilenameStrs[I] = normalizeFilename(Entry.first.getName());
    }
    ArrayRef<std::string> FilenameRefs = llvm::ArrayRef(FilenameStrs);
    RawCoverageMappingReader Reader(CoverageMapping, FilenameRefs, Filenames,
                                    Expressions, Regions);
    if (Reader.read())
      return;
    dump(llvm::outs(), NameValue, Expressions, Regions);
  }
}

void CoverageMappingModuleGen::emit() {
  if (FunctionRecords.empty())
    return;
  llvm::LLVMContext &Ctx = CGM.getLLVMContext();
  auto *Int32Ty = llvm::Type::getInt32Ty(Ctx);

  // Create the filenames and merge them with coverage mappings
  llvm::SmallVector<std::string, 16> FilenameStrs;
  FilenameStrs.resize(FileEntries.size() + 1);
  // The first filename is the current working directory.
  FilenameStrs[0] = normalizeFilename(getCurrentDirname());
  for (const auto &Entry : FileEntries) {
    auto I = Entry.second;
    FilenameStrs[I] = normalizeFilename(Entry.first.getName());
  }

  std::string Filenames;
  {
    llvm::raw_string_ostream OS(Filenames);
    CoverageFilenamesSectionWriter(FilenameStrs).write(OS);
  }
  auto *FilenamesVal =
      llvm::ConstantDataArray::getString(Ctx, Filenames, false);
  const int64_t FilenamesRef = llvm::IndexedInstrProf::ComputeHash(Filenames);

  // Emit the function records.
  for (const FunctionInfo &Info : FunctionRecords)
    emitFunctionMappingRecord(Info, FilenamesRef);

  const unsigned NRecords = 0;
  const size_t FilenamesSize = Filenames.size();
  const unsigned CoverageMappingSize = 0;
  llvm::Type *CovDataHeaderTypes[] = {
#define COVMAP_HEADER(Type, LLVMType, Name, Init) LLVMType,
#include "llvm/ProfileData/InstrProfData.inc"
  };
  auto CovDataHeaderTy =
      llvm::StructType::get(Ctx, ArrayRef(CovDataHeaderTypes));
  llvm::Constant *CovDataHeaderVals[] = {
#define COVMAP_HEADER(Type, LLVMType, Name, Init) Init,
#include "llvm/ProfileData/InstrProfData.inc"
  };
  auto CovDataHeaderVal =
      llvm::ConstantStruct::get(CovDataHeaderTy, ArrayRef(CovDataHeaderVals));

  // Create the coverage data record
  llvm::Type *CovDataTypes[] = {CovDataHeaderTy, FilenamesVal->getType()};
  auto CovDataTy = llvm::StructType::get(Ctx, ArrayRef(CovDataTypes));
  llvm::Constant *TUDataVals[] = {CovDataHeaderVal, FilenamesVal};
  auto CovDataVal = llvm::ConstantStruct::get(CovDataTy, ArrayRef(TUDataVals));
  auto CovData = new llvm::GlobalVariable(
      CGM.getModule(), CovDataTy, true, llvm::GlobalValue::PrivateLinkage,
      CovDataVal, llvm::getCoverageMappingVarName());

  CovData->setSection(getInstrProfSection(CGM, llvm::IPSK_covmap));
  CovData->setAlignment(llvm::Align(8));

  // Make sure the data doesn't get deleted.
  CGM.addUsedGlobal(CovData);
  // Create the deferred function records array
  if (!FunctionNames.empty()) {
    auto NamesArrTy = llvm::ArrayType::get(llvm::PointerType::getUnqual(Ctx),
                                           FunctionNames.size());
    auto NamesArrVal = llvm::ConstantArray::get(NamesArrTy, FunctionNames);
    // This variable will *NOT* be emitted to the object file. It is used
    // to pass the list of names referenced to codegen.
    new llvm::GlobalVariable(CGM.getModule(), NamesArrTy, true,
                             llvm::GlobalValue::InternalLinkage, NamesArrVal,
                             llvm::getCoverageUnusedNamesVarName());
  }
}

unsigned CoverageMappingModuleGen::getFileID(FileEntryRef File) {
  return FileEntries.try_emplace(File, FileEntries.size() + 1).first->second;
}

void CoverageMappingGen::emitCounterMapping(const Decl *D,
                                            llvm::raw_ostream &OS) {
  assert(CounterMap && MCDCState);
  CounterCoverageMappingBuilder Walker(CVM, *CounterMap, *MCDCState, SM,
                                       LangOpts);
  Walker.VisitDecl(D);
  Walker.write(OS);
}

void CoverageMappingGen::emitEmptyMapping(const Decl *D,
                                          llvm::raw_ostream &OS) {
  EmptyCoverageMappingBuilder Walker(CVM, SM, LangOpts);
  Walker.VisitDecl(D);
  Walker.write(OS);
}<|MERGE_RESOLUTION|>--- conflicted
+++ resolved
@@ -884,11 +884,7 @@
   /// The map of statements to count values.
   llvm::DenseMap<const Stmt *, CounterPair> &CounterMap;
 
-<<<<<<< HEAD
-  CounterExpressionBuilder::ReplaceMap MapToExpand;
-=======
   CounterExpressionBuilder::SubstMap MapToExpand;
->>>>>>> c0785e91
   unsigned NextCounterNum;
 
   MCDC::State &MCDCState;
@@ -963,14 +959,6 @@
     return {ExecCnt, SkipCnt};
   }
 
-<<<<<<< HEAD
-  Counter getSwitchImplicitDefaultCounter(const Stmt *Cond, Counter ParentCount,
-                                          Counter CaseCountSum) {
-    return (
-        llvm::EnableSingleByteCoverage
-            ? Counter::getCounter(CounterMap[Cond].second = NextCounterNum++)
-            : Builder.subtract(ParentCount, CaseCountSum));
-=======
   /// Returns {TrueCnt,FalseCnt} for "implicit default".
   /// FalseCnt is considered as the False count on SwitchStmt.
   std::pair<Counter, Counter>
@@ -987,7 +975,6 @@
         addCounters(CaseCountSum, Counter::getZero(), /*Simplify=*/true);
 
     return {CaseCountSum, Builder.subtract(ParentCount, CaseCountSum)};
->>>>>>> c0785e91
   }
 
   bool IsCounterEqual(Counter OutCount, Counter ParentCount) {
@@ -995,11 +982,7 @@
       return true;
 
     // Try comaparison with pre-replaced expressions.
-<<<<<<< HEAD
-    if (Builder.replace(Builder.subtract(OutCount, ParentCount), MapToExpand)
-=======
     if (Builder.subst(Builder.subtract(OutCount, ParentCount), MapToExpand)
->>>>>>> c0785e91
             .isZero())
       return true;
 
