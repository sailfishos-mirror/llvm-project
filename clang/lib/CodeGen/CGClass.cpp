--- conflicted
+++ resolved
@@ -2817,12 +2817,8 @@
     RD = LeastDerivedClassWithSameLayout(RD);
 
   auto [Ordinal, _] = SanitizerInfoFromCFICheckKind(TCK);
-<<<<<<< HEAD
-  ApplyDebugLocation ApplyTrapDI(*this, SanitizerAnnotateDebugInfo(Ordinal));
-=======
   SanitizerDebugLocation SanScope(this, {Ordinal},
                                   SanitizerHandler::CFICheckFail);
->>>>>>> eb0f1dc0
 
   EmitVTablePtrCheck(RD, VTable, TCK, Loc);
 }
@@ -2847,12 +2843,8 @@
     ClassDecl = LeastDerivedClassWithSameLayout(ClassDecl);
 
   auto [Ordinal, _] = SanitizerInfoFromCFICheckKind(TCK);
-<<<<<<< HEAD
-  ApplyDebugLocation ApplyTrapDI(*this, SanitizerAnnotateDebugInfo(Ordinal));
-=======
   SanitizerDebugLocation SanScope(this, {Ordinal},
                                   SanitizerHandler::CFICheckFail);
->>>>>>> eb0f1dc0
 
   llvm::BasicBlock *ContBlock = nullptr;
 
@@ -2958,8 +2950,6 @@
   SanitizerDebugLocation SanScope(this, {CheckOrdinal}, CheckHandler);
 
   EmitSanitizerStatReport(llvm::SanStat_CFI_VCall);
-  ApplyDebugLocation ApplyTrapDI(
-      *this, SanitizerAnnotateDebugInfo(SanitizerKind::SO_CFIVCall));
 
   llvm::Metadata *MD =
       CGM.CreateMetadataIdentifierForType(QualType(RD->getTypeForDecl(), 0));
@@ -2978,12 +2968,7 @@
   if (SanOpts.has(SanitizerKind::CFIVCall) &&
       !getContext().getNoSanitizeList().containsType(SanitizerKind::CFIVCall,
                                                      TypeName)) {
-<<<<<<< HEAD
-    EmitCheck(std::make_pair(CheckResult, SanitizerKind::SO_CFIVCall),
-              SanitizerHandler::CFICheckFail, {}, {});
-=======
     EmitCheck(std::make_pair(CheckResult, CheckOrdinal), CheckHandler, {}, {});
->>>>>>> eb0f1dc0
   }
 
   return Builder.CreateBitCast(Builder.CreateExtractValue(CheckedLoad, 0),
