//===--- CGCall.cpp - Encapsulate calling convention details --------------===//
//
// Part of the LLVM Project, under the Apache License v2.0 with LLVM Exceptions.
// See https://llvm.org/LICENSE.txt for license information.
// SPDX-License-Identifier: Apache-2.0 WITH LLVM-exception
//
//===----------------------------------------------------------------------===//
//
// These classes wrap the information about a call or function
// definition used to handle ABI compliancy.
//
//===----------------------------------------------------------------------===//

#include "CGCall.h"
#include "ABIInfo.h"
#include "ABIInfoImpl.h"
#include "CGBlocks.h"
#include "CGCXXABI.h"
#include "CGCleanup.h"
#include "CGDebugInfo.h"
#include "CGRecordLayout.h"
#include "CodeGenFunction.h"
#include "CodeGenModule.h"
#include "CodeGenPGO.h"
#include "TargetInfo.h"
#include "clang/AST/Attr.h"
#include "clang/AST/Decl.h"
#include "clang/AST/DeclCXX.h"
#include "clang/AST/DeclObjC.h"
#include "clang/Basic/CodeGenOptions.h"
#include "clang/Basic/TargetInfo.h"
#include "clang/CodeGen/CGFunctionInfo.h"
#include "clang/CodeGen/SwiftCallingConv.h"
#include "llvm/ADT/StringExtras.h"
#include "llvm/Analysis/ValueTracking.h"
#include "llvm/IR/Assumptions.h"
#include "llvm/IR/AttributeMask.h"
#include "llvm/IR/Attributes.h"
#include "llvm/IR/CallingConv.h"
#include "llvm/IR/DataLayout.h"
#include "llvm/IR/InlineAsm.h"
#include "llvm/IR/IntrinsicInst.h"
#include "llvm/IR/Intrinsics.h"
#include "llvm/IR/Type.h"
#include "llvm/Transforms/Utils/Local.h"
#include <optional>
using namespace clang;
using namespace CodeGen;

/***/

unsigned CodeGenTypes::ClangCallConvToLLVMCallConv(CallingConv CC) {
  switch (CC) {
  default:
    return llvm::CallingConv::C;
  case CC_X86StdCall:
    return llvm::CallingConv::X86_StdCall;
  case CC_X86FastCall:
    return llvm::CallingConv::X86_FastCall;
  case CC_X86RegCall:
    return llvm::CallingConv::X86_RegCall;
  case CC_X86ThisCall:
    return llvm::CallingConv::X86_ThisCall;
  case CC_Win64:
    return llvm::CallingConv::Win64;
  case CC_X86_64SysV:
    return llvm::CallingConv::X86_64_SysV;
  case CC_AAPCS:
    return llvm::CallingConv::ARM_AAPCS;
  case CC_AAPCS_VFP:
    return llvm::CallingConv::ARM_AAPCS_VFP;
  case CC_IntelOclBicc:
    return llvm::CallingConv::Intel_OCL_BI;
  // TODO: Add support for __pascal to LLVM.
  case CC_X86Pascal:
    return llvm::CallingConv::C;
  // TODO: Add support for __vectorcall to LLVM.
  case CC_X86VectorCall:
    return llvm::CallingConv::X86_VectorCall;
  case CC_AArch64VectorCall:
    return llvm::CallingConv::AArch64_VectorCall;
  case CC_AArch64SVEPCS:
    return llvm::CallingConv::AArch64_SVE_VectorCall;
<<<<<<< HEAD
  case CC_AMDGPUKernelCall:
    return llvm::CallingConv::AMDGPU_KERNEL;
  case CC_SpirFunction:
    return llvm::CallingConv::SPIR_FUNC;
  case CC_OpenCLKernel:
    return CGM.getTargetCodeGenInfo().getOpenCLKernelCallingConv();
=======
  case CC_SpirFunction:
    return llvm::CallingConv::SPIR_FUNC;
  case CC_DeviceKernel: {
    if (CGM.getLangOpts().OpenCL)
      return CGM.getTargetCodeGenInfo().getOpenCLKernelCallingConv();
    if (CGM.getTriple().isSPIROrSPIRV())
      return llvm::CallingConv::SPIR_KERNEL;
    if (CGM.getTriple().isAMDGPU())
      return llvm::CallingConv::AMDGPU_KERNEL;
    if (CGM.getTriple().isNVPTX())
      return llvm::CallingConv::PTX_Kernel;
    llvm_unreachable("Unknown kernel calling convention");
  }
>>>>>>> 4084ffcf
  case CC_PreserveMost:
    return llvm::CallingConv::PreserveMost;
  case CC_PreserveAll:
    return llvm::CallingConv::PreserveAll;
  case CC_Swift:
    return llvm::CallingConv::Swift;
  case CC_SwiftAsync:
    return llvm::CallingConv::SwiftTail;
  case CC_M68kRTD:
    return llvm::CallingConv::M68k_RTD;
  case CC_PreserveNone:
    return llvm::CallingConv::PreserveNone;
    // clang-format off
  case CC_RISCVVectorCall: return llvm::CallingConv::RISCV_VectorCall;
    // clang-format on
#define CC_VLS_CASE(ABI_VLEN)                                                  \
  case CC_RISCVVLSCall_##ABI_VLEN:                                             \
    return llvm::CallingConv::RISCV_VLSCall_##ABI_VLEN;
    CC_VLS_CASE(32)
    CC_VLS_CASE(64)
    CC_VLS_CASE(128)
    CC_VLS_CASE(256)
    CC_VLS_CASE(512)
    CC_VLS_CASE(1024)
    CC_VLS_CASE(2048)
    CC_VLS_CASE(4096)
    CC_VLS_CASE(8192)
    CC_VLS_CASE(16384)
    CC_VLS_CASE(32768)
    CC_VLS_CASE(65536)
#undef CC_VLS_CASE
  }
}

/// Derives the 'this' type for codegen purposes, i.e. ignoring method CVR
/// qualification. Either or both of RD and MD may be null. A null RD indicates
/// that there is no meaningful 'this' type, and a null MD can occur when
/// calling a method pointer.
CanQualType CodeGenTypes::DeriveThisType(const CXXRecordDecl *RD,
                                         const CXXMethodDecl *MD) {
  QualType RecTy;
  if (RD)
    RecTy = Context.getTagDeclType(RD)->getCanonicalTypeInternal();
  else
    RecTy = Context.VoidTy;

  if (MD)
    RecTy = Context.getAddrSpaceQualType(
        RecTy, MD->getMethodQualifiers().getAddressSpace());
  return Context.getPointerType(CanQualType::CreateUnsafe(RecTy));
}

/// Returns the canonical formal type of the given C++ method.
static CanQual<FunctionProtoType> GetFormalType(const CXXMethodDecl *MD) {
  return MD->getType()
      ->getCanonicalTypeUnqualified()
      .getAs<FunctionProtoType>();
}

/// Returns the "extra-canonicalized" return type, which discards
/// qualifiers on the return type.  Codegen doesn't care about them,
/// and it makes ABI code a little easier to be able to assume that
/// all parameter and return types are top-level unqualified.
static CanQualType GetReturnType(QualType RetTy) {
  return RetTy->getCanonicalTypeUnqualified().getUnqualifiedType();
}

/// Arrange the argument and result information for a value of the given
/// unprototyped freestanding function type.
const CGFunctionInfo &
CodeGenTypes::arrangeFreeFunctionType(CanQual<FunctionNoProtoType> FTNP) {
  // When translating an unprototyped function type, always use a
  // variadic type.
  return arrangeLLVMFunctionInfo(FTNP->getReturnType().getUnqualifiedType(),
                                 FnInfoOpts::None, {}, FTNP->getExtInfo(), {},
                                 RequiredArgs(0));
}

static void addExtParameterInfosForCall(
    llvm::SmallVectorImpl<FunctionProtoType::ExtParameterInfo> &paramInfos,
    const FunctionProtoType *proto, unsigned prefixArgs, unsigned totalArgs) {
  assert(proto->hasExtParameterInfos());
  assert(paramInfos.size() <= prefixArgs);
  assert(proto->getNumParams() + prefixArgs <= totalArgs);

  paramInfos.reserve(totalArgs);

  // Add default infos for any prefix args that don't already have infos.
  paramInfos.resize(prefixArgs);

  // Add infos for the prototype.
  for (const auto &ParamInfo : proto->getExtParameterInfos()) {
    paramInfos.push_back(ParamInfo);
    // pass_object_size params have no parameter info.
    if (ParamInfo.hasPassObjectSize())
      paramInfos.emplace_back();
  }

  assert(paramInfos.size() <= totalArgs &&
         "Did we forget to insert pass_object_size args?");
  // Add default infos for the variadic and/or suffix arguments.
  paramInfos.resize(totalArgs);
}

/// Adds the formal parameters in FPT to the given prefix. If any parameter in
/// FPT has pass_object_size attrs, then we'll add parameters for those, too.
static void appendParameterTypes(
    const CodeGenTypes &CGT, SmallVectorImpl<CanQualType> &prefix,
    SmallVectorImpl<FunctionProtoType::ExtParameterInfo> &paramInfos,
    CanQual<FunctionProtoType> FPT) {
  // Fast path: don't touch param info if we don't need to.
  if (!FPT->hasExtParameterInfos()) {
    assert(paramInfos.empty() &&
           "We have paramInfos, but the prototype doesn't?");
    prefix.append(FPT->param_type_begin(), FPT->param_type_end());
    return;
  }

  unsigned PrefixSize = prefix.size();
  // In the vast majority of cases, we'll have precisely FPT->getNumParams()
  // parameters; the only thing that can change this is the presence of
  // pass_object_size. So, we preallocate for the common case.
  prefix.reserve(prefix.size() + FPT->getNumParams());

  auto ExtInfos = FPT->getExtParameterInfos();
  assert(ExtInfos.size() == FPT->getNumParams());
  for (unsigned I = 0, E = FPT->getNumParams(); I != E; ++I) {
    prefix.push_back(FPT->getParamType(I));
    if (ExtInfos[I].hasPassObjectSize())
      prefix.push_back(CGT.getContext().getSizeType());
  }

  addExtParameterInfosForCall(paramInfos, FPT.getTypePtr(), PrefixSize,
                              prefix.size());
}

using ExtParameterInfoList =
    SmallVector<FunctionProtoType::ExtParameterInfo, 16>;

/// Arrange the LLVM function layout for a value of the given function
/// type, on top of any implicit parameters already stored.
static const CGFunctionInfo &
arrangeLLVMFunctionInfo(CodeGenTypes &CGT, bool instanceMethod,
                        SmallVectorImpl<CanQualType> &prefix,
                        CanQual<FunctionProtoType> FTP) {
  ExtParameterInfoList paramInfos;
  RequiredArgs Required = RequiredArgs::forPrototypePlus(FTP, prefix.size());
  appendParameterTypes(CGT, prefix, paramInfos, FTP);
  CanQualType resultType = FTP->getReturnType().getUnqualifiedType();

  FnInfoOpts opts =
      instanceMethod ? FnInfoOpts::IsInstanceMethod : FnInfoOpts::None;
  return CGT.arrangeLLVMFunctionInfo(resultType, opts, prefix,
                                     FTP->getExtInfo(), paramInfos, Required);
}

using CanQualTypeList = SmallVector<CanQualType, 16>;

/// Arrange the argument and result information for a value of the
/// given freestanding function type.
const CGFunctionInfo &
CodeGenTypes::arrangeFreeFunctionType(CanQual<FunctionProtoType> FTP) {
  CanQualTypeList argTypes;
  return ::arrangeLLVMFunctionInfo(*this, /*instanceMethod=*/false, argTypes,
                                   FTP);
}

static CallingConv getCallingConventionForDecl(const ObjCMethodDecl *D,
                                               bool IsTargetDefaultMSABI) {
  // Set the appropriate calling convention for the Function.
  if (D->hasAttr<StdCallAttr>())
    return CC_X86StdCall;

  if (D->hasAttr<FastCallAttr>())
    return CC_X86FastCall;

  if (D->hasAttr<RegCallAttr>())
    return CC_X86RegCall;

  if (D->hasAttr<ThisCallAttr>())
    return CC_X86ThisCall;

  if (D->hasAttr<VectorCallAttr>())
    return CC_X86VectorCall;

  if (D->hasAttr<PascalAttr>())
    return CC_X86Pascal;

  if (PcsAttr *PCS = D->getAttr<PcsAttr>())
    return (PCS->getPCS() == PcsAttr::AAPCS ? CC_AAPCS : CC_AAPCS_VFP);

  if (D->hasAttr<AArch64VectorPcsAttr>())
    return CC_AArch64VectorCall;

  if (D->hasAttr<AArch64SVEPcsAttr>())
    return CC_AArch64SVEPCS;

  if (D->hasAttr<DeviceKernelAttr>())
    return CC_DeviceKernel;

  if (D->hasAttr<IntelOclBiccAttr>())
    return CC_IntelOclBicc;

  if (D->hasAttr<MSABIAttr>())
    return IsTargetDefaultMSABI ? CC_C : CC_Win64;

  if (D->hasAttr<SysVABIAttr>())
    return IsTargetDefaultMSABI ? CC_X86_64SysV : CC_C;

  if (D->hasAttr<PreserveMostAttr>())
    return CC_PreserveMost;

  if (D->hasAttr<PreserveAllAttr>())
    return CC_PreserveAll;

  if (D->hasAttr<M68kRTDAttr>())
    return CC_M68kRTD;

  if (D->hasAttr<PreserveNoneAttr>())
    return CC_PreserveNone;

  if (D->hasAttr<RISCVVectorCCAttr>())
    return CC_RISCVVectorCall;

  if (RISCVVLSCCAttr *PCS = D->getAttr<RISCVVLSCCAttr>()) {
    switch (PCS->getVectorWidth()) {
    default:
      llvm_unreachable("Invalid RISC-V VLS ABI VLEN");
#define CC_VLS_CASE(ABI_VLEN)                                                  \
  case ABI_VLEN:                                                               \
    return CC_RISCVVLSCall_##ABI_VLEN;
      CC_VLS_CASE(32)
      CC_VLS_CASE(64)
      CC_VLS_CASE(128)
      CC_VLS_CASE(256)
      CC_VLS_CASE(512)
      CC_VLS_CASE(1024)
      CC_VLS_CASE(2048)
      CC_VLS_CASE(4096)
      CC_VLS_CASE(8192)
      CC_VLS_CASE(16384)
      CC_VLS_CASE(32768)
      CC_VLS_CASE(65536)
#undef CC_VLS_CASE
    }
  }

  return CC_C;
}

/// Arrange the argument and result information for a call to an
/// unknown C++ non-static member function of the given abstract type.
/// (A null RD means we don't have any meaningful "this" argument type,
///  so fall back to a generic pointer type).
/// The member function must be an ordinary function, i.e. not a
/// constructor or destructor.
const CGFunctionInfo &
CodeGenTypes::arrangeCXXMethodType(const CXXRecordDecl *RD,
                                   const FunctionProtoType *FTP,
                                   const CXXMethodDecl *MD) {
  CanQualTypeList argTypes;

  // Add the 'this' pointer.
  argTypes.push_back(DeriveThisType(RD, MD));

  return ::arrangeLLVMFunctionInfo(
      *this, /*instanceMethod=*/true, argTypes,
      FTP->getCanonicalTypeUnqualified().getAs<FunctionProtoType>());
}

/// Set calling convention for CUDA/HIP kernel.
static void setCUDAKernelCallingConvention(CanQualType &FTy, CodeGenModule &CGM,
                                           const FunctionDecl *FD) {
  if (FD->hasAttr<CUDAGlobalAttr>()) {
    const FunctionType *FT = FTy->getAs<FunctionType>();
    CGM.getTargetCodeGenInfo().setCUDAKernelCallingConvention(FT);
    FTy = FT->getCanonicalTypeUnqualified();
  }
}

/// Arrange the argument and result information for a declaration or
/// definition of the given C++ non-static member function.  The
/// member function must be an ordinary function, i.e. not a
/// constructor or destructor.
const CGFunctionInfo &
CodeGenTypes::arrangeCXXMethodDeclaration(const CXXMethodDecl *MD) {
  assert(!isa<CXXConstructorDecl>(MD) && "wrong method for constructors!");
  assert(!isa<CXXDestructorDecl>(MD) && "wrong method for destructors!");

  CanQualType FT = GetFormalType(MD).getAs<Type>();
  setCUDAKernelCallingConvention(FT, CGM, MD);
  auto prototype = FT.getAs<FunctionProtoType>();

  if (MD->isImplicitObjectMemberFunction()) {
    // The abstract case is perfectly fine.
    const CXXRecordDecl *ThisType =
        getCXXABI().getThisArgumentTypeForMethod(MD);
    return arrangeCXXMethodType(ThisType, prototype.getTypePtr(), MD);
  }

  return arrangeFreeFunctionType(prototype);
}

bool CodeGenTypes::inheritingCtorHasParams(
    const InheritedConstructor &Inherited, CXXCtorType Type) {
  // Parameters are unnecessary if we're constructing a base class subobject
  // and the inherited constructor lives in a virtual base.
  return Type == Ctor_Complete ||
         !Inherited.getShadowDecl()->constructsVirtualBase() ||
         !Target.getCXXABI().hasConstructorVariants();
}

const CGFunctionInfo &
CodeGenTypes::arrangeCXXStructorDeclaration(GlobalDecl GD) {
  auto *MD = cast<CXXMethodDecl>(GD.getDecl());

  CanQualTypeList argTypes;
  ExtParameterInfoList paramInfos;

  const CXXRecordDecl *ThisType = getCXXABI().getThisArgumentTypeForMethod(GD);
  argTypes.push_back(DeriveThisType(ThisType, MD));

  bool PassParams = true;

  if (auto *CD = dyn_cast<CXXConstructorDecl>(MD)) {
    // A base class inheriting constructor doesn't get forwarded arguments
    // needed to construct a virtual base (or base class thereof).
    if (auto Inherited = CD->getInheritedConstructor())
      PassParams = inheritingCtorHasParams(Inherited, GD.getCtorType());
  }

  CanQual<FunctionProtoType> FTP = GetFormalType(MD);

  // Add the formal parameters.
  if (PassParams)
    appendParameterTypes(*this, argTypes, paramInfos, FTP);

  CGCXXABI::AddedStructorArgCounts AddedArgs =
      getCXXABI().buildStructorSignature(GD, argTypes);
  if (!paramInfos.empty()) {
    // Note: prefix implies after the first param.
    if (AddedArgs.Prefix)
      paramInfos.insert(paramInfos.begin() + 1, AddedArgs.Prefix,
                        FunctionProtoType::ExtParameterInfo{});
    if (AddedArgs.Suffix)
      paramInfos.append(AddedArgs.Suffix,
                        FunctionProtoType::ExtParameterInfo{});
  }

  RequiredArgs required =
      (PassParams && MD->isVariadic() ? RequiredArgs(argTypes.size())
                                      : RequiredArgs::All);

  FunctionType::ExtInfo extInfo = FTP->getExtInfo();
  CanQualType resultType = getCXXABI().HasThisReturn(GD) ? argTypes.front()
                           : getCXXABI().hasMostDerivedReturn(GD)
                               ? CGM.getContext().VoidPtrTy
                               : Context.VoidTy;
  return arrangeLLVMFunctionInfo(resultType, FnInfoOpts::IsInstanceMethod,
                                 argTypes, extInfo, paramInfos, required);
}

static CanQualTypeList getArgTypesForCall(ASTContext &ctx,
                                          const CallArgList &args) {
  CanQualTypeList argTypes;
  for (auto &arg : args)
    argTypes.push_back(ctx.getCanonicalParamType(arg.Ty));
  return argTypes;
}

static CanQualTypeList getArgTypesForDeclaration(ASTContext &ctx,
                                                 const FunctionArgList &args) {
  CanQualTypeList argTypes;
  for (auto &arg : args)
    argTypes.push_back(ctx.getCanonicalParamType(arg->getType()));
  return argTypes;
}

static ExtParameterInfoList
getExtParameterInfosForCall(const FunctionProtoType *proto, unsigned prefixArgs,
                            unsigned totalArgs) {
  ExtParameterInfoList result;
  if (proto->hasExtParameterInfos()) {
    addExtParameterInfosForCall(result, proto, prefixArgs, totalArgs);
  }
  return result;
}

/// Arrange a call to a C++ method, passing the given arguments.
///
/// ExtraPrefixArgs is the number of ABI-specific args passed after the `this`
/// parameter.
/// ExtraSuffixArgs is the number of ABI-specific args passed at the end of
/// args.
/// PassProtoArgs indicates whether `args` has args for the parameters in the
/// given CXXConstructorDecl.
const CGFunctionInfo &CodeGenTypes::arrangeCXXConstructorCall(
    const CallArgList &args, const CXXConstructorDecl *D, CXXCtorType CtorKind,
    unsigned ExtraPrefixArgs, unsigned ExtraSuffixArgs, bool PassProtoArgs) {
  CanQualTypeList ArgTypes;
  for (const auto &Arg : args)
    ArgTypes.push_back(Context.getCanonicalParamType(Arg.Ty));

  // +1 for implicit this, which should always be args[0].
  unsigned TotalPrefixArgs = 1 + ExtraPrefixArgs;

  CanQual<FunctionProtoType> FPT = GetFormalType(D);
  RequiredArgs Required = PassProtoArgs
                              ? RequiredArgs::forPrototypePlus(
                                    FPT, TotalPrefixArgs + ExtraSuffixArgs)
                              : RequiredArgs::All;

  GlobalDecl GD(D, CtorKind);
  CanQualType ResultType = getCXXABI().HasThisReturn(GD) ? ArgTypes.front()
                           : getCXXABI().hasMostDerivedReturn(GD)
                               ? CGM.getContext().VoidPtrTy
                               : Context.VoidTy;

  FunctionType::ExtInfo Info = FPT->getExtInfo();
  ExtParameterInfoList ParamInfos;
  // If the prototype args are elided, we should only have ABI-specific args,
  // which never have param info.
  if (PassProtoArgs && FPT->hasExtParameterInfos()) {
    // ABI-specific suffix arguments are treated the same as variadic arguments.
    addExtParameterInfosForCall(ParamInfos, FPT.getTypePtr(), TotalPrefixArgs,
                                ArgTypes.size());
  }

  return arrangeLLVMFunctionInfo(ResultType, FnInfoOpts::IsInstanceMethod,
                                 ArgTypes, Info, ParamInfos, Required);
}

/// Arrange the argument and result information for the declaration or
/// definition of the given function.
const CGFunctionInfo &
CodeGenTypes::arrangeFunctionDeclaration(const GlobalDecl GD) {
  const FunctionDecl *FD = cast<FunctionDecl>(GD.getDecl());
  if (const CXXMethodDecl *MD = dyn_cast<CXXMethodDecl>(FD))
    if (MD->isImplicitObjectMemberFunction())
      return arrangeCXXMethodDeclaration(MD);

  CanQualType FTy = FD->getType()->getCanonicalTypeUnqualified();

  assert(isa<FunctionType>(FTy));
  setCUDAKernelCallingConvention(FTy, CGM, FD);

<<<<<<< HEAD
  if (FD->hasAttr<OpenCLKernelAttr>() &&
=======
  if (DeviceKernelAttr::isOpenCLSpelling(FD->getAttr<DeviceKernelAttr>()) &&
>>>>>>> 4084ffcf
      GD.getKernelReferenceKind() == KernelReferenceKind::Stub) {
    const FunctionType *FT = FTy->getAs<FunctionType>();
    CGM.getTargetCodeGenInfo().setOCLKernelStubCallingConvention(FT);
    FTy = FT->getCanonicalTypeUnqualified();
  }

  // When declaring a function without a prototype, always use a
  // non-variadic type.
  if (CanQual<FunctionNoProtoType> noProto = FTy.getAs<FunctionNoProtoType>()) {
    return arrangeLLVMFunctionInfo(noProto->getReturnType(), FnInfoOpts::None,
                                   {}, noProto->getExtInfo(), {},
                                   RequiredArgs::All);
  }

  return arrangeFreeFunctionType(FTy.castAs<FunctionProtoType>());
}

/// Arrange the argument and result information for the declaration or
/// definition of an Objective-C method.
const CGFunctionInfo &
CodeGenTypes::arrangeObjCMethodDeclaration(const ObjCMethodDecl *MD) {
  // It happens that this is the same as a call with no optional
  // arguments, except also using the formal 'self' type.
  return arrangeObjCMessageSendSignature(MD, MD->getSelfDecl()->getType());
}

/// Arrange the argument and result information for the function type
/// through which to perform a send to the given Objective-C method,
/// using the given receiver type.  The receiver type is not always
/// the 'self' type of the method or even an Objective-C pointer type.
/// This is *not* the right method for actually performing such a
/// message send, due to the possibility of optional arguments.
const CGFunctionInfo &
CodeGenTypes::arrangeObjCMessageSendSignature(const ObjCMethodDecl *MD,
                                              QualType receiverType) {
  CanQualTypeList argTys;
  ExtParameterInfoList extParamInfos(MD->isDirectMethod() ? 1 : 2);
  argTys.push_back(Context.getCanonicalParamType(receiverType));
  if (!MD->isDirectMethod())
    argTys.push_back(Context.getCanonicalParamType(Context.getObjCSelType()));
  for (const auto *I : MD->parameters()) {
    argTys.push_back(Context.getCanonicalParamType(I->getType()));
    auto extParamInfo = FunctionProtoType::ExtParameterInfo().withIsNoEscape(
        I->hasAttr<NoEscapeAttr>());
    extParamInfos.push_back(extParamInfo);
  }

  FunctionType::ExtInfo einfo;
  bool IsTargetDefaultMSABI =
      getContext().getTargetInfo().getTriple().isOSWindows() ||
      getContext().getTargetInfo().getTriple().isUEFI();
  einfo = einfo.withCallingConv(
      getCallingConventionForDecl(MD, IsTargetDefaultMSABI));

  if (getContext().getLangOpts().ObjCAutoRefCount &&
      MD->hasAttr<NSReturnsRetainedAttr>())
    einfo = einfo.withProducesResult(true);

  RequiredArgs required =
      (MD->isVariadic() ? RequiredArgs(argTys.size()) : RequiredArgs::All);

  return arrangeLLVMFunctionInfo(GetReturnType(MD->getReturnType()),
                                 FnInfoOpts::None, argTys, einfo, extParamInfos,
                                 required);
}

const CGFunctionInfo &
CodeGenTypes::arrangeUnprototypedObjCMessageSend(QualType returnType,
                                                 const CallArgList &args) {
  CanQualTypeList argTypes = getArgTypesForCall(Context, args);
  FunctionType::ExtInfo einfo;

  return arrangeLLVMFunctionInfo(GetReturnType(returnType), FnInfoOpts::None,
                                 argTypes, einfo, {}, RequiredArgs::All);
}

const CGFunctionInfo &CodeGenTypes::arrangeGlobalDeclaration(GlobalDecl GD) {
  // FIXME: Do we need to handle ObjCMethodDecl?
  if (isa<CXXConstructorDecl>(GD.getDecl()) ||
      isa<CXXDestructorDecl>(GD.getDecl()))
    return arrangeCXXStructorDeclaration(GD);

  return arrangeFunctionDeclaration(GD);
}

/// Arrange a thunk that takes 'this' as the first parameter followed by
/// varargs.  Return a void pointer, regardless of the actual return type.
/// The body of the thunk will end in a musttail call to a function of the
/// correct type, and the caller will bitcast the function to the correct
/// prototype.
const CGFunctionInfo &
CodeGenTypes::arrangeUnprototypedMustTailThunk(const CXXMethodDecl *MD) {
  assert(MD->isVirtual() && "only methods have thunks");
  CanQual<FunctionProtoType> FTP = GetFormalType(MD);
  CanQualType ArgTys[] = {DeriveThisType(MD->getParent(), MD)};
  return arrangeLLVMFunctionInfo(Context.VoidTy, FnInfoOpts::None, ArgTys,
                                 FTP->getExtInfo(), {}, RequiredArgs(1));
}

const CGFunctionInfo &
CodeGenTypes::arrangeMSCtorClosure(const CXXConstructorDecl *CD,
                                   CXXCtorType CT) {
  assert(CT == Ctor_CopyingClosure || CT == Ctor_DefaultClosure);

  CanQual<FunctionProtoType> FTP = GetFormalType(CD);
  SmallVector<CanQualType, 2> ArgTys;
  const CXXRecordDecl *RD = CD->getParent();
  ArgTys.push_back(DeriveThisType(RD, CD));
  if (CT == Ctor_CopyingClosure)
    ArgTys.push_back(*FTP->param_type_begin());
  if (RD->getNumVBases() > 0)
    ArgTys.push_back(Context.IntTy);
  CallingConv CC = Context.getDefaultCallingConvention(
      /*IsVariadic=*/false, /*IsCXXMethod=*/true);
  return arrangeLLVMFunctionInfo(Context.VoidTy, FnInfoOpts::IsInstanceMethod,
                                 ArgTys, FunctionType::ExtInfo(CC), {},
                                 RequiredArgs::All);
}

/// Arrange a call as unto a free function, except possibly with an
/// additional number of formal parameters considered required.
static const CGFunctionInfo &
arrangeFreeFunctionLikeCall(CodeGenTypes &CGT, CodeGenModule &CGM,
                            const CallArgList &args, const FunctionType *fnType,
                            unsigned numExtraRequiredArgs, bool chainCall) {
  assert(args.size() >= numExtraRequiredArgs);

  ExtParameterInfoList paramInfos;

  // In most cases, there are no optional arguments.
  RequiredArgs required = RequiredArgs::All;

  // If we have a variadic prototype, the required arguments are the
  // extra prefix plus the arguments in the prototype.
  if (const FunctionProtoType *proto = dyn_cast<FunctionProtoType>(fnType)) {
    if (proto->isVariadic())
      required = RequiredArgs::forPrototypePlus(proto, numExtraRequiredArgs);

    if (proto->hasExtParameterInfos())
      addExtParameterInfosForCall(paramInfos, proto, numExtraRequiredArgs,
                                  args.size());

  // If we don't have a prototype at all, but we're supposed to
  // explicitly use the variadic convention for unprototyped calls,
  // treat all of the arguments as required but preserve the nominal
  // possibility of variadics.
  } else if (CGM.getTargetCodeGenInfo().isNoProtoCallVariadic(
                 args, cast<FunctionNoProtoType>(fnType))) {
    required = RequiredArgs(args.size());
  }

  CanQualTypeList argTypes;
  for (const auto &arg : args)
    argTypes.push_back(CGT.getContext().getCanonicalParamType(arg.Ty));
  FnInfoOpts opts = chainCall ? FnInfoOpts::IsChainCall : FnInfoOpts::None;
  return CGT.arrangeLLVMFunctionInfo(GetReturnType(fnType->getReturnType()),
                                     opts, argTypes, fnType->getExtInfo(),
                                     paramInfos, required);
}

/// Figure out the rules for calling a function with the given formal
/// type using the given arguments.  The arguments are necessary
/// because the function might be unprototyped, in which case it's
/// target-dependent in crazy ways.
const CGFunctionInfo &CodeGenTypes::arrangeFreeFunctionCall(
    const CallArgList &args, const FunctionType *fnType, bool chainCall) {
  return arrangeFreeFunctionLikeCall(*this, CGM, args, fnType,
                                     chainCall ? 1 : 0, chainCall);
}

/// A block function is essentially a free function with an
/// extra implicit argument.
const CGFunctionInfo &
CodeGenTypes::arrangeBlockFunctionCall(const CallArgList &args,
                                       const FunctionType *fnType) {
  return arrangeFreeFunctionLikeCall(*this, CGM, args, fnType, 1,
                                     /*chainCall=*/false);
}

const CGFunctionInfo &
CodeGenTypes::arrangeBlockFunctionDeclaration(const FunctionProtoType *proto,
                                              const FunctionArgList &params) {
  ExtParameterInfoList paramInfos =
      getExtParameterInfosForCall(proto, 1, params.size());
  CanQualTypeList argTypes = getArgTypesForDeclaration(Context, params);

  return arrangeLLVMFunctionInfo(GetReturnType(proto->getReturnType()),
                                 FnInfoOpts::None, argTypes,
                                 proto->getExtInfo(), paramInfos,
                                 RequiredArgs::forPrototypePlus(proto, 1));
}

const CGFunctionInfo &
CodeGenTypes::arrangeBuiltinFunctionCall(QualType resultType,
                                         const CallArgList &args) {
  CanQualTypeList argTypes;
  for (const auto &Arg : args)
    argTypes.push_back(Context.getCanonicalParamType(Arg.Ty));
  return arrangeLLVMFunctionInfo(GetReturnType(resultType), FnInfoOpts::None,
                                 argTypes, FunctionType::ExtInfo(),
                                 /*paramInfos=*/{}, RequiredArgs::All);
}

const CGFunctionInfo &
CodeGenTypes::arrangeBuiltinFunctionDeclaration(QualType resultType,
                                                const FunctionArgList &args) {
  CanQualTypeList argTypes = getArgTypesForDeclaration(Context, args);

  return arrangeLLVMFunctionInfo(GetReturnType(resultType), FnInfoOpts::None,
                                 argTypes, FunctionType::ExtInfo(), {},
                                 RequiredArgs::All);
}

const CGFunctionInfo &CodeGenTypes::arrangeBuiltinFunctionDeclaration(
    CanQualType resultType, ArrayRef<CanQualType> argTypes) {
  return arrangeLLVMFunctionInfo(resultType, FnInfoOpts::None, argTypes,
                                 FunctionType::ExtInfo(), {},
                                 RequiredArgs::All);
}

const CGFunctionInfo &
CodeGenTypes::arrangeSYCLKernelCallerDeclaration(QualType resultType,
                                                 const FunctionArgList &args) {
  CanQualTypeList argTypes = getArgTypesForDeclaration(Context, args);

  return arrangeLLVMFunctionInfo(GetReturnType(resultType), FnInfoOpts::None,
                                 argTypes,
<<<<<<< HEAD
                                 FunctionType::ExtInfo(CC_OpenCLKernel),
=======
                                 FunctionType::ExtInfo(CC_DeviceKernel),
>>>>>>> 4084ffcf
                                 /*paramInfos=*/{}, RequiredArgs::All);
}

/// Arrange a call to a C++ method, passing the given arguments.
///
/// numPrefixArgs is the number of ABI-specific prefix arguments we have. It
/// does not count `this`.
const CGFunctionInfo &CodeGenTypes::arrangeCXXMethodCall(
    const CallArgList &args, const FunctionProtoType *proto,
    RequiredArgs required, unsigned numPrefixArgs) {
  assert(numPrefixArgs + 1 <= args.size() &&
         "Emitting a call with less args than the required prefix?");
  // Add one to account for `this`. It's a bit awkward here, but we don't count
  // `this` in similar places elsewhere.
  ExtParameterInfoList paramInfos =
      getExtParameterInfosForCall(proto, numPrefixArgs + 1, args.size());

  CanQualTypeList argTypes = getArgTypesForCall(Context, args);

  FunctionType::ExtInfo info = proto->getExtInfo();
  return arrangeLLVMFunctionInfo(GetReturnType(proto->getReturnType()),
                                 FnInfoOpts::IsInstanceMethod, argTypes, info,
                                 paramInfos, required);
}

const CGFunctionInfo &CodeGenTypes::arrangeNullaryFunction() {
  return arrangeLLVMFunctionInfo(getContext().VoidTy, FnInfoOpts::None, {},
                                 FunctionType::ExtInfo(), {},
                                 RequiredArgs::All);
}

const CGFunctionInfo &CodeGenTypes::arrangeCall(const CGFunctionInfo &signature,
                                                const CallArgList &args) {
  assert(signature.arg_size() <= args.size());
  if (signature.arg_size() == args.size())
    return signature;

  ExtParameterInfoList paramInfos;
  auto sigParamInfos = signature.getExtParameterInfos();
  if (!sigParamInfos.empty()) {
    paramInfos.append(sigParamInfos.begin(), sigParamInfos.end());
    paramInfos.resize(args.size());
  }

  CanQualTypeList argTypes = getArgTypesForCall(Context, args);

  assert(signature.getRequiredArgs().allowsOptionalArgs());
  FnInfoOpts opts = FnInfoOpts::None;
  if (signature.isInstanceMethod())
    opts |= FnInfoOpts::IsInstanceMethod;
  if (signature.isChainCall())
    opts |= FnInfoOpts::IsChainCall;
  if (signature.isDelegateCall())
    opts |= FnInfoOpts::IsDelegateCall;
  return arrangeLLVMFunctionInfo(signature.getReturnType(), opts, argTypes,
                                 signature.getExtInfo(), paramInfos,
                                 signature.getRequiredArgs());
}

namespace clang {
namespace CodeGen {
void computeSPIRKernelABIInfo(CodeGenModule &CGM, CGFunctionInfo &FI);
}
} // namespace clang

/// Arrange the argument and result information for an abstract value
/// of a given function type.  This is the method which all of the
/// above functions ultimately defer to.
const CGFunctionInfo &CodeGenTypes::arrangeLLVMFunctionInfo(
    CanQualType resultType, FnInfoOpts opts, ArrayRef<CanQualType> argTypes,
    FunctionType::ExtInfo info,
    ArrayRef<FunctionProtoType::ExtParameterInfo> paramInfos,
    RequiredArgs required) {
  assert(llvm::all_of(argTypes,
                      [](CanQualType T) { return T.isCanonicalAsParam(); }));

  // Lookup or create unique function info.
  llvm::FoldingSetNodeID ID;
  bool isInstanceMethod =
      (opts & FnInfoOpts::IsInstanceMethod) == FnInfoOpts::IsInstanceMethod;
  bool isChainCall =
      (opts & FnInfoOpts::IsChainCall) == FnInfoOpts::IsChainCall;
  bool isDelegateCall =
      (opts & FnInfoOpts::IsDelegateCall) == FnInfoOpts::IsDelegateCall;
  CGFunctionInfo::Profile(ID, isInstanceMethod, isChainCall, isDelegateCall,
                          info, paramInfos, required, resultType, argTypes);

  void *insertPos = nullptr;
  CGFunctionInfo *FI = FunctionInfos.FindNodeOrInsertPos(ID, insertPos);
  if (FI)
    return *FI;

  unsigned CC = ClangCallConvToLLVMCallConv(info.getCC());

  // Construct the function info.  We co-allocate the ArgInfos.
  FI = CGFunctionInfo::create(CC, isInstanceMethod, isChainCall, isDelegateCall,
                              info, paramInfos, resultType, argTypes, required);
  FunctionInfos.InsertNode(FI, insertPos);

  bool inserted = FunctionsBeingProcessed.insert(FI).second;
  (void)inserted;
  assert(inserted && "Recursively being processed?");

  // Compute ABI information.
  if (CC == llvm::CallingConv::SPIR_KERNEL) {
    // Force target independent argument handling for the host visible
    // kernel functions.
    computeSPIRKernelABIInfo(CGM, *FI);
  } else if (info.getCC() == CC_Swift || info.getCC() == CC_SwiftAsync) {
    swiftcall::computeABIInfo(CGM, *FI);
  } else {
    CGM.getABIInfo().computeInfo(*FI);
  }

  // Loop over all of the computed argument and return value info.  If any of
  // them are direct or extend without a specified coerce type, specify the
  // default now.
  ABIArgInfo &retInfo = FI->getReturnInfo();
  if (retInfo.canHaveCoerceToType() && retInfo.getCoerceToType() == nullptr)
    retInfo.setCoerceToType(ConvertType(FI->getReturnType()));

  for (auto &I : FI->arguments())
    if (I.info.canHaveCoerceToType() && I.info.getCoerceToType() == nullptr)
      I.info.setCoerceToType(ConvertType(I.type));

  bool erased = FunctionsBeingProcessed.erase(FI);
  (void)erased;
  assert(erased && "Not in set?");

  return *FI;
}

CGFunctionInfo *CGFunctionInfo::create(unsigned llvmCC, bool instanceMethod,
                                       bool chainCall, bool delegateCall,
                                       const FunctionType::ExtInfo &info,
                                       ArrayRef<ExtParameterInfo> paramInfos,
                                       CanQualType resultType,
                                       ArrayRef<CanQualType> argTypes,
                                       RequiredArgs required) {
  assert(paramInfos.empty() || paramInfos.size() == argTypes.size());
  assert(!required.allowsOptionalArgs() ||
         required.getNumRequiredArgs() <= argTypes.size());

  void *buffer = operator new(totalSizeToAlloc<ArgInfo, ExtParameterInfo>(
      argTypes.size() + 1, paramInfos.size()));

  CGFunctionInfo *FI = new (buffer) CGFunctionInfo();
  FI->CallingConvention = llvmCC;
  FI->EffectiveCallingConvention = llvmCC;
  FI->ASTCallingConvention = info.getCC();
  FI->InstanceMethod = instanceMethod;
  FI->ChainCall = chainCall;
  FI->DelegateCall = delegateCall;
  FI->CmseNSCall = info.getCmseNSCall();
  FI->NoReturn = info.getNoReturn();
  FI->ReturnsRetained = info.getProducesResult();
  FI->NoCallerSavedRegs = info.getNoCallerSavedRegs();
  FI->NoCfCheck = info.getNoCfCheck();
  FI->Required = required;
  FI->HasRegParm = info.getHasRegParm();
  FI->RegParm = info.getRegParm();
  FI->ArgStruct = nullptr;
  FI->ArgStructAlign = 0;
  FI->NumArgs = argTypes.size();
  FI->HasExtParameterInfos = !paramInfos.empty();
  FI->getArgsBuffer()[0].type = resultType;
  FI->MaxVectorWidth = 0;
  for (unsigned i = 0, e = argTypes.size(); i != e; ++i)
    FI->getArgsBuffer()[i + 1].type = argTypes[i];
  for (unsigned i = 0, e = paramInfos.size(); i != e; ++i)
    FI->getExtParameterInfosBuffer()[i] = paramInfos[i];
  return FI;
}

/***/

namespace {
// ABIArgInfo::Expand implementation.

// Specifies the way QualType passed as ABIArgInfo::Expand is expanded.
struct TypeExpansion {
  enum TypeExpansionKind {
    // Elements of constant arrays are expanded recursively.
    TEK_ConstantArray,
    // Record fields are expanded recursively (but if record is a union, only
    // the field with the largest size is expanded).
    TEK_Record,
    // For complex types, real and imaginary parts are expanded recursively.
    TEK_Complex,
    // All other types are not expandable.
    TEK_None
  };

  const TypeExpansionKind Kind;

  TypeExpansion(TypeExpansionKind K) : Kind(K) {}
  virtual ~TypeExpansion() {}
};

struct ConstantArrayExpansion : TypeExpansion {
  QualType EltTy;
  uint64_t NumElts;

  ConstantArrayExpansion(QualType EltTy, uint64_t NumElts)
      : TypeExpansion(TEK_ConstantArray), EltTy(EltTy), NumElts(NumElts) {}
  static bool classof(const TypeExpansion *TE) {
    return TE->Kind == TEK_ConstantArray;
  }
};

struct RecordExpansion : TypeExpansion {
  SmallVector<const CXXBaseSpecifier *, 1> Bases;

  SmallVector<const FieldDecl *, 1> Fields;

  RecordExpansion(SmallVector<const CXXBaseSpecifier *, 1> &&Bases,
                  SmallVector<const FieldDecl *, 1> &&Fields)
      : TypeExpansion(TEK_Record), Bases(std::move(Bases)),
        Fields(std::move(Fields)) {}
  static bool classof(const TypeExpansion *TE) {
    return TE->Kind == TEK_Record;
  }
};

struct ComplexExpansion : TypeExpansion {
  QualType EltTy;

  ComplexExpansion(QualType EltTy) : TypeExpansion(TEK_Complex), EltTy(EltTy) {}
  static bool classof(const TypeExpansion *TE) {
    return TE->Kind == TEK_Complex;
  }
};

struct NoExpansion : TypeExpansion {
  NoExpansion() : TypeExpansion(TEK_None) {}
  static bool classof(const TypeExpansion *TE) { return TE->Kind == TEK_None; }
};
} // namespace

static std::unique_ptr<TypeExpansion>
getTypeExpansion(QualType Ty, const ASTContext &Context) {
  if (const ConstantArrayType *AT = Context.getAsConstantArrayType(Ty)) {
    return std::make_unique<ConstantArrayExpansion>(AT->getElementType(),
                                                    AT->getZExtSize());
  }
  if (const RecordType *RT = Ty->getAs<RecordType>()) {
    SmallVector<const CXXBaseSpecifier *, 1> Bases;
    SmallVector<const FieldDecl *, 1> Fields;
    const RecordDecl *RD = RT->getDecl();
    assert(!RD->hasFlexibleArrayMember() &&
           "Cannot expand structure with flexible array.");
    if (RD->isUnion()) {
      // Unions can be here only in degenerative cases - all the fields are same
      // after flattening. Thus we have to use the "largest" field.
      const FieldDecl *LargestFD = nullptr;
      CharUnits UnionSize = CharUnits::Zero();

      for (const auto *FD : RD->fields()) {
        if (FD->isZeroLengthBitField())
          continue;
        assert(!FD->isBitField() &&
               "Cannot expand structure with bit-field members.");
        CharUnits FieldSize = Context.getTypeSizeInChars(FD->getType());
        if (UnionSize < FieldSize) {
          UnionSize = FieldSize;
          LargestFD = FD;
        }
      }
      if (LargestFD)
        Fields.push_back(LargestFD);
    } else {
      if (const auto *CXXRD = dyn_cast<CXXRecordDecl>(RD)) {
        assert(!CXXRD->isDynamicClass() &&
               "cannot expand vtable pointers in dynamic classes");
        llvm::append_range(Bases, llvm::make_pointer_range(CXXRD->bases()));
      }

      for (const auto *FD : RD->fields()) {
        if (FD->isZeroLengthBitField())
          continue;
        assert(!FD->isBitField() &&
               "Cannot expand structure with bit-field members.");
        Fields.push_back(FD);
      }
    }
    return std::make_unique<RecordExpansion>(std::move(Bases),
                                             std::move(Fields));
  }
  if (const ComplexType *CT = Ty->getAs<ComplexType>()) {
    return std::make_unique<ComplexExpansion>(CT->getElementType());
  }
  return std::make_unique<NoExpansion>();
}

static int getExpansionSize(QualType Ty, const ASTContext &Context) {
  auto Exp = getTypeExpansion(Ty, Context);
  if (auto CAExp = dyn_cast<ConstantArrayExpansion>(Exp.get())) {
    return CAExp->NumElts * getExpansionSize(CAExp->EltTy, Context);
  }
  if (auto RExp = dyn_cast<RecordExpansion>(Exp.get())) {
    int Res = 0;
    for (auto BS : RExp->Bases)
      Res += getExpansionSize(BS->getType(), Context);
    for (auto FD : RExp->Fields)
      Res += getExpansionSize(FD->getType(), Context);
    return Res;
  }
  if (isa<ComplexExpansion>(Exp.get()))
    return 2;
  assert(isa<NoExpansion>(Exp.get()));
  return 1;
}

void CodeGenTypes::getExpandedTypes(
    QualType Ty, SmallVectorImpl<llvm::Type *>::iterator &TI) {
  auto Exp = getTypeExpansion(Ty, Context);
  if (auto CAExp = dyn_cast<ConstantArrayExpansion>(Exp.get())) {
    for (int i = 0, n = CAExp->NumElts; i < n; i++) {
      getExpandedTypes(CAExp->EltTy, TI);
    }
  } else if (auto RExp = dyn_cast<RecordExpansion>(Exp.get())) {
    for (auto BS : RExp->Bases)
      getExpandedTypes(BS->getType(), TI);
    for (auto FD : RExp->Fields)
      getExpandedTypes(FD->getType(), TI);
  } else if (auto CExp = dyn_cast<ComplexExpansion>(Exp.get())) {
    llvm::Type *EltTy = ConvertType(CExp->EltTy);
    *TI++ = EltTy;
    *TI++ = EltTy;
  } else {
    assert(isa<NoExpansion>(Exp.get()));
    *TI++ = ConvertType(Ty);
  }
}

static void forConstantArrayExpansion(CodeGenFunction &CGF,
                                      ConstantArrayExpansion *CAE,
                                      Address BaseAddr,
                                      llvm::function_ref<void(Address)> Fn) {
  for (int i = 0, n = CAE->NumElts; i < n; i++) {
    Address EltAddr = CGF.Builder.CreateConstGEP2_32(BaseAddr, 0, i);
    Fn(EltAddr);
  }
}

void CodeGenFunction::ExpandTypeFromArgs(QualType Ty, LValue LV,
                                         llvm::Function::arg_iterator &AI) {
  assert(LV.isSimple() &&
         "Unexpected non-simple lvalue during struct expansion.");

  auto Exp = getTypeExpansion(Ty, getContext());
  if (auto CAExp = dyn_cast<ConstantArrayExpansion>(Exp.get())) {
    forConstantArrayExpansion(
        *this, CAExp, LV.getAddress(), [&](Address EltAddr) {
          LValue LV = MakeAddrLValue(EltAddr, CAExp->EltTy);
          ExpandTypeFromArgs(CAExp->EltTy, LV, AI);
        });
  } else if (auto RExp = dyn_cast<RecordExpansion>(Exp.get())) {
    Address This = LV.getAddress();
    for (const CXXBaseSpecifier *BS : RExp->Bases) {
      // Perform a single step derived-to-base conversion.
      Address Base =
          GetAddressOfBaseClass(This, Ty->getAsCXXRecordDecl(), &BS, &BS + 1,
                                /*NullCheckValue=*/false, SourceLocation());
      LValue SubLV = MakeAddrLValue(Base, BS->getType());

      // Recurse onto bases.
      ExpandTypeFromArgs(BS->getType(), SubLV, AI);
    }
    for (auto FD : RExp->Fields) {
      // FIXME: What are the right qualifiers here?
      LValue SubLV = EmitLValueForFieldInitialization(LV, FD);
      ExpandTypeFromArgs(FD->getType(), SubLV, AI);
    }
  } else if (isa<ComplexExpansion>(Exp.get())) {
    auto realValue = &*AI++;
    auto imagValue = &*AI++;
    EmitStoreOfComplex(ComplexPairTy(realValue, imagValue), LV, /*init*/ true);
  } else {
    // Call EmitStoreOfScalar except when the lvalue is a bitfield to emit a
    // primitive store.
    assert(isa<NoExpansion>(Exp.get()));
    llvm::Value *Arg = &*AI++;
    if (LV.isBitField()) {
      EmitStoreThroughLValue(RValue::get(Arg), LV);
    } else {
      // TODO: currently there are some places are inconsistent in what LLVM
      // pointer type they use (see D118744). Once clang uses opaque pointers
      // all LLVM pointer types will be the same and we can remove this check.
      if (Arg->getType()->isPointerTy()) {
        Address Addr = LV.getAddress();
        Arg = Builder.CreateBitCast(Arg, Addr.getElementType());
      }
      EmitStoreOfScalar(Arg, LV);
    }
  }
}

void CodeGenFunction::ExpandTypeToArgs(
    QualType Ty, CallArg Arg, llvm::FunctionType *IRFuncTy,
    SmallVectorImpl<llvm::Value *> &IRCallArgs, unsigned &IRCallArgPos) {
  auto Exp = getTypeExpansion(Ty, getContext());
  if (auto CAExp = dyn_cast<ConstantArrayExpansion>(Exp.get())) {
    Address Addr = Arg.hasLValue() ? Arg.getKnownLValue().getAddress()
                                   : Arg.getKnownRValue().getAggregateAddress();
    forConstantArrayExpansion(*this, CAExp, Addr, [&](Address EltAddr) {
      CallArg EltArg =
          CallArg(convertTempToRValue(EltAddr, CAExp->EltTy, SourceLocation()),
                  CAExp->EltTy);
      ExpandTypeToArgs(CAExp->EltTy, EltArg, IRFuncTy, IRCallArgs,
                       IRCallArgPos);
    });
  } else if (auto RExp = dyn_cast<RecordExpansion>(Exp.get())) {
    Address This = Arg.hasLValue() ? Arg.getKnownLValue().getAddress()
                                   : Arg.getKnownRValue().getAggregateAddress();
    for (const CXXBaseSpecifier *BS : RExp->Bases) {
      // Perform a single step derived-to-base conversion.
      Address Base =
          GetAddressOfBaseClass(This, Ty->getAsCXXRecordDecl(), &BS, &BS + 1,
                                /*NullCheckValue=*/false, SourceLocation());
      CallArg BaseArg = CallArg(RValue::getAggregate(Base), BS->getType());

      // Recurse onto bases.
      ExpandTypeToArgs(BS->getType(), BaseArg, IRFuncTy, IRCallArgs,
                       IRCallArgPos);
    }

    LValue LV = MakeAddrLValue(This, Ty);
    for (auto FD : RExp->Fields) {
      CallArg FldArg =
          CallArg(EmitRValueForField(LV, FD, SourceLocation()), FD->getType());
      ExpandTypeToArgs(FD->getType(), FldArg, IRFuncTy, IRCallArgs,
                       IRCallArgPos);
    }
  } else if (isa<ComplexExpansion>(Exp.get())) {
    ComplexPairTy CV = Arg.getKnownRValue().getComplexVal();
    IRCallArgs[IRCallArgPos++] = CV.first;
    IRCallArgs[IRCallArgPos++] = CV.second;
  } else {
    assert(isa<NoExpansion>(Exp.get()));
    auto RV = Arg.getKnownRValue();
    assert(RV.isScalar() &&
           "Unexpected non-scalar rvalue during struct expansion.");

    // Insert a bitcast as needed.
    llvm::Value *V = RV.getScalarVal();
    if (IRCallArgPos < IRFuncTy->getNumParams() &&
        V->getType() != IRFuncTy->getParamType(IRCallArgPos))
      V = Builder.CreateBitCast(V, IRFuncTy->getParamType(IRCallArgPos));

    IRCallArgs[IRCallArgPos++] = V;
  }
}

/// Create a temporary allocation for the purposes of coercion.
static RawAddress CreateTempAllocaForCoercion(CodeGenFunction &CGF,
                                              llvm::Type *Ty,
                                              CharUnits MinAlign,
                                              const Twine &Name = "tmp") {
  // Don't use an alignment that's worse than what LLVM would prefer.
  auto PrefAlign = CGF.CGM.getDataLayout().getPrefTypeAlign(Ty);
  CharUnits Align = std::max(MinAlign, CharUnits::fromQuantity(PrefAlign));

  return CGF.CreateTempAlloca(Ty, Align, Name + ".coerce");
}

/// EnterStructPointerForCoercedAccess - Given a struct pointer that we are
/// accessing some number of bytes out of it, try to gep into the struct to get
/// at its inner goodness.  Dive as deep as possible without entering an element
/// with an in-memory size smaller than DstSize.
static Address EnterStructPointerForCoercedAccess(Address SrcPtr,
                                                  llvm::StructType *SrcSTy,
                                                  uint64_t DstSize,
                                                  CodeGenFunction &CGF) {
  // We can't dive into a zero-element struct.
  if (SrcSTy->getNumElements() == 0)
    return SrcPtr;

  llvm::Type *FirstElt = SrcSTy->getElementType(0);

  // If the first elt is at least as large as what we're looking for, or if the
  // first element is the same size as the whole struct, we can enter it. The
  // comparison must be made on the store size and not the alloca size. Using
  // the alloca size may overstate the size of the load.
  uint64_t FirstEltSize = CGF.CGM.getDataLayout().getTypeStoreSize(FirstElt);
  if (FirstEltSize < DstSize &&
      FirstEltSize < CGF.CGM.getDataLayout().getTypeStoreSize(SrcSTy))
    return SrcPtr;

  // GEP into the first element.
  SrcPtr = CGF.Builder.CreateStructGEP(SrcPtr, 0, "coerce.dive");

  // If the first element is a struct, recurse.
  llvm::Type *SrcTy = SrcPtr.getElementType();
  if (llvm::StructType *SrcSTy = dyn_cast<llvm::StructType>(SrcTy))
    return EnterStructPointerForCoercedAccess(SrcPtr, SrcSTy, DstSize, CGF);

  return SrcPtr;
}

/// CoerceIntOrPtrToIntOrPtr - Convert a value Val to the specific Ty where both
/// are either integers or pointers.  This does a truncation of the value if it
/// is too large or a zero extension if it is too small.
///
/// This behaves as if the value were coerced through memory, so on big-endian
/// targets the high bits are preserved in a truncation, while little-endian
/// targets preserve the low bits.
static llvm::Value *CoerceIntOrPtrToIntOrPtr(llvm::Value *Val, llvm::Type *Ty,
                                             CodeGenFunction &CGF) {
  if (Val->getType() == Ty)
    return Val;

  if (isa<llvm::PointerType>(Val->getType())) {
    // If this is Pointer->Pointer avoid conversion to and from int.
    if (isa<llvm::PointerType>(Ty))
      return CGF.Builder.CreateBitCast(Val, Ty, "coerce.val");

    // Convert the pointer to an integer so we can play with its width.
    Val = CGF.Builder.CreatePtrToInt(Val, CGF.IntPtrTy, "coerce.val.pi");
  }

  llvm::Type *DestIntTy = Ty;
  if (isa<llvm::PointerType>(DestIntTy))
    DestIntTy = CGF.IntPtrTy;

  if (Val->getType() != DestIntTy) {
    const llvm::DataLayout &DL = CGF.CGM.getDataLayout();
    if (DL.isBigEndian()) {
      // Preserve the high bits on big-endian targets.
      // That is what memory coercion does.
      uint64_t SrcSize = DL.getTypeSizeInBits(Val->getType());
      uint64_t DstSize = DL.getTypeSizeInBits(DestIntTy);

      if (SrcSize > DstSize) {
        Val = CGF.Builder.CreateLShr(Val, SrcSize - DstSize, "coerce.highbits");
        Val = CGF.Builder.CreateTrunc(Val, DestIntTy, "coerce.val.ii");
      } else {
        Val = CGF.Builder.CreateZExt(Val, DestIntTy, "coerce.val.ii");
        Val = CGF.Builder.CreateShl(Val, DstSize - SrcSize, "coerce.highbits");
      }
    } else {
      // Little-endian targets preserve the low bits. No shifts required.
      Val = CGF.Builder.CreateIntCast(Val, DestIntTy, false, "coerce.val.ii");
    }
  }

  if (isa<llvm::PointerType>(Ty))
    Val = CGF.Builder.CreateIntToPtr(Val, Ty, "coerce.val.ip");
  return Val;
}

/// CreateCoercedLoad - Create a load from \arg SrcPtr interpreted as
/// a pointer to an object of type \arg Ty, known to be aligned to
/// \arg SrcAlign bytes.
///
/// This safely handles the case when the src type is smaller than the
/// destination type; in this situation the values of bits which not
/// present in the src are undefined.
static llvm::Value *CreateCoercedLoad(Address Src, llvm::Type *Ty,
                                      CodeGenFunction &CGF) {
  llvm::Type *SrcTy = Src.getElementType();

  // If SrcTy and Ty are the same, just do a load.
  if (SrcTy == Ty)
    return CGF.Builder.CreateLoad(Src);

  llvm::TypeSize DstSize = CGF.CGM.getDataLayout().getTypeAllocSize(Ty);

  if (llvm::StructType *SrcSTy = dyn_cast<llvm::StructType>(SrcTy)) {
    Src = EnterStructPointerForCoercedAccess(Src, SrcSTy,
                                             DstSize.getFixedValue(), CGF);
    SrcTy = Src.getElementType();
  }

  llvm::TypeSize SrcSize = CGF.CGM.getDataLayout().getTypeAllocSize(SrcTy);

  // If the source and destination are integer or pointer types, just do an
  // extension or truncation to the desired type.
  if ((isa<llvm::IntegerType>(Ty) || isa<llvm::PointerType>(Ty)) &&
      (isa<llvm::IntegerType>(SrcTy) || isa<llvm::PointerType>(SrcTy))) {
    llvm::Value *Load = CGF.Builder.CreateLoad(Src);
    return CoerceIntOrPtrToIntOrPtr(Load, Ty, CGF);
  }

  // If load is legal, just bitcast the src pointer.
  if (!SrcSize.isScalable() && !DstSize.isScalable() &&
      SrcSize.getFixedValue() >= DstSize.getFixedValue()) {
    // Generally SrcSize is never greater than DstSize, since this means we are
    // losing bits. However, this can happen in cases where the structure has
    // additional padding, for example due to a user specified alignment.
    //
    // FIXME: Assert that we aren't truncating non-padding bits when have access
    // to that information.
    Src = Src.withElementType(Ty);
    return CGF.Builder.CreateLoad(Src);
  }

  // If coercing a fixed vector to a scalable vector for ABI compatibility, and
  // the types match, use the llvm.vector.insert intrinsic to perform the
  // conversion.
  if (auto *ScalableDstTy = dyn_cast<llvm::ScalableVectorType>(Ty)) {
    if (auto *FixedSrcTy = dyn_cast<llvm::FixedVectorType>(SrcTy)) {
      // If we are casting a fixed i8 vector to a scalable i1 predicate
      // vector, use a vector insert and bitcast the result.
      if (ScalableDstTy->getElementType()->isIntegerTy(1) &&
          FixedSrcTy->getElementType()->isIntegerTy(8)) {
        ScalableDstTy = llvm::ScalableVectorType::get(
            FixedSrcTy->getElementType(),
            llvm::divideCeil(
                ScalableDstTy->getElementCount().getKnownMinValue(), 8));
      }
      if (ScalableDstTy->getElementType() == FixedSrcTy->getElementType()) {
        auto *Load = CGF.Builder.CreateLoad(Src);
        auto *PoisonVec = llvm::PoisonValue::get(ScalableDstTy);
        llvm::Value *Result = CGF.Builder.CreateInsertVector(
            ScalableDstTy, PoisonVec, Load, uint64_t(0), "cast.scalable");
        ScalableDstTy = cast<llvm::ScalableVectorType>(
            llvm::VectorType::getWithSizeAndScalar(ScalableDstTy, Ty));
        if (Result->getType() != ScalableDstTy)
          Result = CGF.Builder.CreateBitCast(Result, ScalableDstTy);
        if (Result->getType() != Ty)
          Result = CGF.Builder.CreateExtractVector(Ty, Result, uint64_t(0));
        return Result;
      }
    }
  }

  // Otherwise do coercion through memory. This is stupid, but simple.
  RawAddress Tmp =
      CreateTempAllocaForCoercion(CGF, Ty, Src.getAlignment(), Src.getName());
  CGF.Builder.CreateMemCpy(
      Tmp.getPointer(), Tmp.getAlignment().getAsAlign(),
      Src.emitRawPointer(CGF), Src.getAlignment().getAsAlign(),
      llvm::ConstantInt::get(CGF.IntPtrTy, SrcSize.getKnownMinValue()));
  return CGF.Builder.CreateLoad(Tmp);
}

void CodeGenFunction::CreateCoercedStore(llvm::Value *Src, Address Dst,
                                         llvm::TypeSize DstSize,
                                         bool DstIsVolatile) {
  if (!DstSize)
    return;

  llvm::Type *SrcTy = Src->getType();
  llvm::TypeSize SrcSize = CGM.getDataLayout().getTypeAllocSize(SrcTy);

  // GEP into structs to try to make types match.
  // FIXME: This isn't really that useful with opaque types, but it impacts a
  // lot of regression tests.
  if (SrcTy != Dst.getElementType()) {
    if (llvm::StructType *DstSTy =
            dyn_cast<llvm::StructType>(Dst.getElementType())) {
      assert(!SrcSize.isScalable());
      Dst = EnterStructPointerForCoercedAccess(Dst, DstSTy,
                                               SrcSize.getFixedValue(), *this);
    }
  }

  if (SrcSize.isScalable() || SrcSize <= DstSize) {
    if (SrcTy->isIntegerTy() && Dst.getElementType()->isPointerTy() &&
        SrcSize == CGM.getDataLayout().getTypeAllocSize(Dst.getElementType())) {
      // If the value is supposed to be a pointer, convert it before storing it.
      Src = CoerceIntOrPtrToIntOrPtr(Src, Dst.getElementType(), *this);
      auto *I = Builder.CreateStore(Src, Dst, DstIsVolatile);
      addInstToCurrentSourceAtom(I, Src);
    } else if (llvm::StructType *STy =
                   dyn_cast<llvm::StructType>(Src->getType())) {
      // Prefer scalar stores to first-class aggregate stores.
      Dst = Dst.withElementType(SrcTy);
      for (unsigned i = 0, e = STy->getNumElements(); i != e; ++i) {
        Address EltPtr = Builder.CreateStructGEP(Dst, i);
        llvm::Value *Elt = Builder.CreateExtractValue(Src, i);
        auto *I = Builder.CreateStore(Elt, EltPtr, DstIsVolatile);
        addInstToCurrentSourceAtom(I, Elt);
      }
    } else {
      auto *I =
          Builder.CreateStore(Src, Dst.withElementType(SrcTy), DstIsVolatile);
      addInstToCurrentSourceAtom(I, Src);
    }
  } else if (SrcTy->isIntegerTy()) {
    // If the source is a simple integer, coerce it directly.
    llvm::Type *DstIntTy = Builder.getIntNTy(DstSize.getFixedValue() * 8);
    Src = CoerceIntOrPtrToIntOrPtr(Src, DstIntTy, *this);
    auto *I =
        Builder.CreateStore(Src, Dst.withElementType(DstIntTy), DstIsVolatile);
    addInstToCurrentSourceAtom(I, Src);
  } else {
    // Otherwise do coercion through memory. This is stupid, but
    // simple.

    // Generally SrcSize is never greater than DstSize, since this means we are
    // losing bits. However, this can happen in cases where the structure has
    // additional padding, for example due to a user specified alignment.
    //
    // FIXME: Assert that we aren't truncating non-padding bits when have access
    // to that information.
    RawAddress Tmp =
        CreateTempAllocaForCoercion(*this, SrcTy, Dst.getAlignment());
    Builder.CreateStore(Src, Tmp);
    auto *I = Builder.CreateMemCpy(
        Dst.emitRawPointer(*this), Dst.getAlignment().getAsAlign(),
        Tmp.getPointer(), Tmp.getAlignment().getAsAlign(),
        Builder.CreateTypeSize(IntPtrTy, DstSize));
    addInstToCurrentSourceAtom(I, Src);
  }
}

static Address emitAddressAtOffset(CodeGenFunction &CGF, Address addr,
                                   const ABIArgInfo &info) {
  if (unsigned offset = info.getDirectOffset()) {
    addr = addr.withElementType(CGF.Int8Ty);
    addr = CGF.Builder.CreateConstInBoundsByteGEP(
        addr, CharUnits::fromQuantity(offset));
    addr = addr.withElementType(info.getCoerceToType());
  }
  return addr;
}

static std::pair<llvm::Value *, bool>
CoerceScalableToFixed(CodeGenFunction &CGF, llvm::FixedVectorType *ToTy,
                      llvm::ScalableVectorType *FromTy, llvm::Value *V,
                      StringRef Name = "") {
  // If we are casting a scalable i1 predicate vector to a fixed i8
  // vector, first bitcast the source.
  if (FromTy->getElementType()->isIntegerTy(1) &&
      ToTy->getElementType() == CGF.Builder.getInt8Ty()) {
    if (!FromTy->getElementCount().isKnownMultipleOf(8)) {
      FromTy = llvm::ScalableVectorType::get(
          FromTy->getElementType(),
          llvm::alignTo<8>(FromTy->getElementCount().getKnownMinValue()));
      llvm::Value *ZeroVec = llvm::Constant::getNullValue(FromTy);
      V = CGF.Builder.CreateInsertVector(FromTy, ZeroVec, V, uint64_t(0));
    }
    FromTy = llvm::ScalableVectorType::get(
        ToTy->getElementType(),
        FromTy->getElementCount().getKnownMinValue() / 8);
    V = CGF.Builder.CreateBitCast(V, FromTy);
  }
  if (FromTy->getElementType() == ToTy->getElementType()) {
    V->setName(Name + ".coerce");
    V = CGF.Builder.CreateExtractVector(ToTy, V, uint64_t(0), "cast.fixed");
    return {V, true};
  }
  return {V, false};
}

namespace {

/// Encapsulates information about the way function arguments from
/// CGFunctionInfo should be passed to actual LLVM IR function.
class ClangToLLVMArgMapping {
  static const unsigned InvalidIndex = ~0U;
  unsigned InallocaArgNo;
  unsigned SRetArgNo;
  unsigned TotalIRArgs;

  /// Arguments of LLVM IR function corresponding to single Clang argument.
  struct IRArgs {
    unsigned PaddingArgIndex;
    // Argument is expanded to IR arguments at positions
    // [FirstArgIndex, FirstArgIndex + NumberOfArgs).
    unsigned FirstArgIndex;
    unsigned NumberOfArgs;

    IRArgs()
        : PaddingArgIndex(InvalidIndex), FirstArgIndex(InvalidIndex),
          NumberOfArgs(0) {}
  };

  SmallVector<IRArgs, 8> ArgInfo;

public:
  ClangToLLVMArgMapping(const ASTContext &Context, const CGFunctionInfo &FI,
                        bool OnlyRequiredArgs = false)
      : InallocaArgNo(InvalidIndex), SRetArgNo(InvalidIndex), TotalIRArgs(0),
        ArgInfo(OnlyRequiredArgs ? FI.getNumRequiredArgs() : FI.arg_size()) {
    construct(Context, FI, OnlyRequiredArgs);
  }

  bool hasInallocaArg() const { return InallocaArgNo != InvalidIndex; }
  unsigned getInallocaArgNo() const {
    assert(hasInallocaArg());
    return InallocaArgNo;
  }

  bool hasSRetArg() const { return SRetArgNo != InvalidIndex; }
  unsigned getSRetArgNo() const {
    assert(hasSRetArg());
    return SRetArgNo;
  }

  unsigned totalIRArgs() const { return TotalIRArgs; }

  bool hasPaddingArg(unsigned ArgNo) const {
    assert(ArgNo < ArgInfo.size());
    return ArgInfo[ArgNo].PaddingArgIndex != InvalidIndex;
  }
  unsigned getPaddingArgNo(unsigned ArgNo) const {
    assert(hasPaddingArg(ArgNo));
    return ArgInfo[ArgNo].PaddingArgIndex;
  }

  /// Returns index of first IR argument corresponding to ArgNo, and their
  /// quantity.
  std::pair<unsigned, unsigned> getIRArgs(unsigned ArgNo) const {
    assert(ArgNo < ArgInfo.size());
    return std::make_pair(ArgInfo[ArgNo].FirstArgIndex,
                          ArgInfo[ArgNo].NumberOfArgs);
  }

private:
  void construct(const ASTContext &Context, const CGFunctionInfo &FI,
                 bool OnlyRequiredArgs);
};

void ClangToLLVMArgMapping::construct(const ASTContext &Context,
                                      const CGFunctionInfo &FI,
                                      bool OnlyRequiredArgs) {
  unsigned IRArgNo = 0;
  bool SwapThisWithSRet = false;
  const ABIArgInfo &RetAI = FI.getReturnInfo();

  if (RetAI.getKind() == ABIArgInfo::Indirect) {
    SwapThisWithSRet = RetAI.isSRetAfterThis();
    SRetArgNo = SwapThisWithSRet ? 1 : IRArgNo++;
  }

  unsigned ArgNo = 0;
  unsigned NumArgs = OnlyRequiredArgs ? FI.getNumRequiredArgs() : FI.arg_size();
  for (CGFunctionInfo::const_arg_iterator I = FI.arg_begin(); ArgNo < NumArgs;
       ++I, ++ArgNo) {
    assert(I != FI.arg_end());
    QualType ArgType = I->type;
    const ABIArgInfo &AI = I->info;
    // Collect data about IR arguments corresponding to Clang argument ArgNo.
    auto &IRArgs = ArgInfo[ArgNo];

    if (AI.getPaddingType())
      IRArgs.PaddingArgIndex = IRArgNo++;

    switch (AI.getKind()) {
    case ABIArgInfo::Extend:
    case ABIArgInfo::Direct: {
      // FIXME: handle sseregparm someday...
      llvm::StructType *STy = dyn_cast<llvm::StructType>(AI.getCoerceToType());
      if (AI.isDirect() && AI.getCanBeFlattened() && STy) {
        IRArgs.NumberOfArgs = STy->getNumElements();
      } else {
        IRArgs.NumberOfArgs = 1;
      }
      break;
    }
    case ABIArgInfo::Indirect:
    case ABIArgInfo::IndirectAliased:
      IRArgs.NumberOfArgs = 1;
      break;
    case ABIArgInfo::Ignore:
    case ABIArgInfo::InAlloca:
      // ignore and inalloca doesn't have matching LLVM parameters.
      IRArgs.NumberOfArgs = 0;
      break;
    case ABIArgInfo::CoerceAndExpand:
      IRArgs.NumberOfArgs = AI.getCoerceAndExpandTypeSequence().size();
      break;
    case ABIArgInfo::Expand:
      IRArgs.NumberOfArgs = getExpansionSize(ArgType, Context);
      break;
    }

    if (IRArgs.NumberOfArgs > 0) {
      IRArgs.FirstArgIndex = IRArgNo;
      IRArgNo += IRArgs.NumberOfArgs;
    }

    // Skip over the sret parameter when it comes second.  We already handled it
    // above.
    if (IRArgNo == 1 && SwapThisWithSRet)
      IRArgNo++;
  }
  assert(ArgNo == ArgInfo.size());

  if (FI.usesInAlloca())
    InallocaArgNo = IRArgNo++;

  TotalIRArgs = IRArgNo;
}
} // namespace

/***/

bool CodeGenModule::ReturnTypeUsesSRet(const CGFunctionInfo &FI) {
  const auto &RI = FI.getReturnInfo();
  return RI.isIndirect() || (RI.isInAlloca() && RI.getInAllocaSRet());
}

bool CodeGenModule::ReturnTypeHasInReg(const CGFunctionInfo &FI) {
  const auto &RI = FI.getReturnInfo();
  return RI.getInReg();
}

bool CodeGenModule::ReturnSlotInterferesWithArgs(const CGFunctionInfo &FI) {
  return ReturnTypeUsesSRet(FI) &&
         getTargetCodeGenInfo().doesReturnSlotInterfereWithArgs();
}

bool CodeGenModule::ReturnTypeUsesFPRet(QualType ResultType) {
  if (const BuiltinType *BT = ResultType->getAs<BuiltinType>()) {
    switch (BT->getKind()) {
    default:
      return false;
    case BuiltinType::Float:
      return getTarget().useObjCFPRetForRealType(FloatModeKind::Float);
    case BuiltinType::Double:
      return getTarget().useObjCFPRetForRealType(FloatModeKind::Double);
    case BuiltinType::LongDouble:
      return getTarget().useObjCFPRetForRealType(FloatModeKind::LongDouble);
    }
  }

  return false;
}

bool CodeGenModule::ReturnTypeUsesFP2Ret(QualType ResultType) {
  if (const ComplexType *CT = ResultType->getAs<ComplexType>()) {
    if (const BuiltinType *BT = CT->getElementType()->getAs<BuiltinType>()) {
      if (BT->getKind() == BuiltinType::LongDouble)
        return getTarget().useObjCFP2RetForComplexLongDouble();
    }
  }

  return false;
}

llvm::FunctionType *CodeGenTypes::GetFunctionType(GlobalDecl GD) {
  const CGFunctionInfo &FI = arrangeGlobalDeclaration(GD);
  return GetFunctionType(FI);
}

llvm::FunctionType *CodeGenTypes::GetFunctionType(const CGFunctionInfo &FI) {

  bool Inserted = FunctionsBeingProcessed.insert(&FI).second;
  (void)Inserted;
  assert(Inserted && "Recursively being processed?");

  llvm::Type *resultType = nullptr;
  const ABIArgInfo &retAI = FI.getReturnInfo();
  switch (retAI.getKind()) {
  case ABIArgInfo::Expand:
  case ABIArgInfo::IndirectAliased:
    llvm_unreachable("Invalid ABI kind for return argument");

  case ABIArgInfo::Extend:
  case ABIArgInfo::Direct:
    resultType = retAI.getCoerceToType();
    break;

  case ABIArgInfo::InAlloca:
    if (retAI.getInAllocaSRet()) {
      // sret things on win32 aren't void, they return the sret pointer.
      QualType ret = FI.getReturnType();
      unsigned addressSpace = CGM.getTypes().getTargetAddressSpace(ret);
      resultType = llvm::PointerType::get(getLLVMContext(), addressSpace);
    } else {
      resultType = llvm::Type::getVoidTy(getLLVMContext());
    }
    break;

  case ABIArgInfo::Indirect:
  case ABIArgInfo::Ignore:
    resultType = llvm::Type::getVoidTy(getLLVMContext());
    break;

  case ABIArgInfo::CoerceAndExpand:
    resultType = retAI.getUnpaddedCoerceAndExpandType();
    break;
  }

  ClangToLLVMArgMapping IRFunctionArgs(getContext(), FI, true);
  SmallVector<llvm::Type *, 8> ArgTypes(IRFunctionArgs.totalIRArgs());

  // Add type for sret argument.
  if (IRFunctionArgs.hasSRetArg()) {
    ArgTypes[IRFunctionArgs.getSRetArgNo()] = llvm::PointerType::get(
        getLLVMContext(), FI.getReturnInfo().getIndirectAddrSpace());
  }

  // Add type for inalloca argument.
  if (IRFunctionArgs.hasInallocaArg())
    ArgTypes[IRFunctionArgs.getInallocaArgNo()] =
        llvm::PointerType::getUnqual(getLLVMContext());

  // Add in all of the required arguments.
  unsigned ArgNo = 0;
  CGFunctionInfo::const_arg_iterator it = FI.arg_begin(),
                                     ie = it + FI.getNumRequiredArgs();
  for (; it != ie; ++it, ++ArgNo) {
    const ABIArgInfo &ArgInfo = it->info;

    // Insert a padding type to ensure proper alignment.
    if (IRFunctionArgs.hasPaddingArg(ArgNo))
      ArgTypes[IRFunctionArgs.getPaddingArgNo(ArgNo)] =
          ArgInfo.getPaddingType();

    unsigned FirstIRArg, NumIRArgs;
    std::tie(FirstIRArg, NumIRArgs) = IRFunctionArgs.getIRArgs(ArgNo);

    switch (ArgInfo.getKind()) {
    case ABIArgInfo::Ignore:
    case ABIArgInfo::InAlloca:
      assert(NumIRArgs == 0);
      break;

    case ABIArgInfo::Indirect:
      assert(NumIRArgs == 1);
      // indirect arguments are always on the stack, which is alloca addr space.
      ArgTypes[FirstIRArg] = llvm::PointerType::get(
          getLLVMContext(), CGM.getDataLayout().getAllocaAddrSpace());
      break;
    case ABIArgInfo::IndirectAliased:
      assert(NumIRArgs == 1);
      ArgTypes[FirstIRArg] = llvm::PointerType::get(
          getLLVMContext(), ArgInfo.getIndirectAddrSpace());
      break;
    case ABIArgInfo::Extend:
    case ABIArgInfo::Direct: {
      // Fast-isel and the optimizer generally like scalar values better than
      // FCAs, so we flatten them if this is safe to do for this argument.
      llvm::Type *argType = ArgInfo.getCoerceToType();
      llvm::StructType *st = dyn_cast<llvm::StructType>(argType);
      if (st && ArgInfo.isDirect() && ArgInfo.getCanBeFlattened()) {
        assert(NumIRArgs == st->getNumElements());
        for (unsigned i = 0, e = st->getNumElements(); i != e; ++i)
          ArgTypes[FirstIRArg + i] = st->getElementType(i);
      } else {
        assert(NumIRArgs == 1);
        ArgTypes[FirstIRArg] = argType;
      }
      break;
    }

    case ABIArgInfo::CoerceAndExpand: {
      auto ArgTypesIter = ArgTypes.begin() + FirstIRArg;
      for (auto *EltTy : ArgInfo.getCoerceAndExpandTypeSequence()) {
        *ArgTypesIter++ = EltTy;
      }
      assert(ArgTypesIter == ArgTypes.begin() + FirstIRArg + NumIRArgs);
      break;
    }

    case ABIArgInfo::Expand:
      auto ArgTypesIter = ArgTypes.begin() + FirstIRArg;
      getExpandedTypes(it->type, ArgTypesIter);
      assert(ArgTypesIter == ArgTypes.begin() + FirstIRArg + NumIRArgs);
      break;
    }
  }

  bool Erased = FunctionsBeingProcessed.erase(&FI);
  (void)Erased;
  assert(Erased && "Not in set?");

  return llvm::FunctionType::get(resultType, ArgTypes, FI.isVariadic());
}

llvm::Type *CodeGenTypes::GetFunctionTypeForVTable(GlobalDecl GD) {
  const CXXMethodDecl *MD = cast<CXXMethodDecl>(GD.getDecl());
  const FunctionProtoType *FPT = MD->getType()->castAs<FunctionProtoType>();

  if (!isFuncTypeConvertible(FPT))
    return llvm::StructType::get(getLLVMContext());

  return GetFunctionType(GD);
}

static void AddAttributesFromFunctionProtoType(ASTContext &Ctx,
                                               llvm::AttrBuilder &FuncAttrs,
                                               const FunctionProtoType *FPT) {
  if (!FPT)
    return;

  if (!isUnresolvedExceptionSpec(FPT->getExceptionSpecType()) &&
      FPT->isNothrow())
    FuncAttrs.addAttribute(llvm::Attribute::NoUnwind);

  unsigned SMEBits = FPT->getAArch64SMEAttributes();
  if (SMEBits & FunctionType::SME_PStateSMEnabledMask)
    FuncAttrs.addAttribute("aarch64_pstate_sm_enabled");
  if (SMEBits & FunctionType::SME_PStateSMCompatibleMask)
    FuncAttrs.addAttribute("aarch64_pstate_sm_compatible");
  if (SMEBits & FunctionType::SME_AgnosticZAStateMask)
    FuncAttrs.addAttribute("aarch64_za_state_agnostic");

  // ZA
  if (FunctionType::getArmZAState(SMEBits) == FunctionType::ARM_Preserves)
    FuncAttrs.addAttribute("aarch64_preserves_za");
  if (FunctionType::getArmZAState(SMEBits) == FunctionType::ARM_In)
    FuncAttrs.addAttribute("aarch64_in_za");
  if (FunctionType::getArmZAState(SMEBits) == FunctionType::ARM_Out)
    FuncAttrs.addAttribute("aarch64_out_za");
  if (FunctionType::getArmZAState(SMEBits) == FunctionType::ARM_InOut)
    FuncAttrs.addAttribute("aarch64_inout_za");

  // ZT0
  if (FunctionType::getArmZT0State(SMEBits) == FunctionType::ARM_Preserves)
    FuncAttrs.addAttribute("aarch64_preserves_zt0");
  if (FunctionType::getArmZT0State(SMEBits) == FunctionType::ARM_In)
    FuncAttrs.addAttribute("aarch64_in_zt0");
  if (FunctionType::getArmZT0State(SMEBits) == FunctionType::ARM_Out)
    FuncAttrs.addAttribute("aarch64_out_zt0");
  if (FunctionType::getArmZT0State(SMEBits) == FunctionType::ARM_InOut)
    FuncAttrs.addAttribute("aarch64_inout_zt0");
}

static void AddAttributesFromOMPAssumes(llvm::AttrBuilder &FuncAttrs,
                                        const Decl *Callee) {
  if (!Callee)
    return;

  SmallVector<StringRef, 4> Attrs;

  for (const OMPAssumeAttr *AA : Callee->specific_attrs<OMPAssumeAttr>())
    AA->getAssumption().split(Attrs, ",");

  if (!Attrs.empty())
    FuncAttrs.addAttribute(llvm::AssumptionAttrKey,
                           llvm::join(Attrs.begin(), Attrs.end(), ","));
}

bool CodeGenModule::MayDropFunctionReturn(const ASTContext &Context,
                                          QualType ReturnType) const {
  // We can't just discard the return value for a record type with a
  // complex destructor or a non-trivially copyable type.
  if (const RecordType *RT =
          ReturnType.getCanonicalType()->getAs<RecordType>()) {
    if (const auto *ClassDecl = dyn_cast<CXXRecordDecl>(RT->getDecl()))
      return ClassDecl->hasTrivialDestructor();
  }
  return ReturnType.isTriviallyCopyableType(Context);
}

static bool HasStrictReturn(const CodeGenModule &Module, QualType RetTy,
                            const Decl *TargetDecl) {
  // As-is msan can not tolerate noundef mismatch between caller and
  // implementation. Mismatch is possible for e.g. indirect calls from C-caller
  // into C++. Such mismatches lead to confusing false reports. To avoid
  // expensive workaround on msan we enforce initialization event in uncommon
  // cases where it's allowed.
  if (Module.getLangOpts().Sanitize.has(SanitizerKind::Memory))
    return true;
  // C++ explicitly makes returning undefined values UB. C's rule only applies
  // to used values, so we never mark them noundef for now.
  if (!Module.getLangOpts().CPlusPlus)
    return false;
  if (TargetDecl) {
    if (const FunctionDecl *FDecl = dyn_cast<FunctionDecl>(TargetDecl)) {
      if (FDecl->isExternC())
        return false;
    } else if (const VarDecl *VDecl = dyn_cast<VarDecl>(TargetDecl)) {
      // Function pointer.
      if (VDecl->isExternC())
        return false;
    }
  }

  // We don't want to be too aggressive with the return checking, unless
  // it's explicit in the code opts or we're using an appropriate sanitizer.
  // Try to respect what the programmer intended.
  return Module.getCodeGenOpts().StrictReturn ||
         !Module.MayDropFunctionReturn(Module.getContext(), RetTy) ||
         Module.getLangOpts().Sanitize.has(SanitizerKind::Return);
}

/// Add denormal-fp-math and denormal-fp-math-f32 as appropriate for the
/// requested denormal behavior, accounting for the overriding behavior of the
/// -f32 case.
static void addDenormalModeAttrs(llvm::DenormalMode FPDenormalMode,
                                 llvm::DenormalMode FP32DenormalMode,
                                 llvm::AttrBuilder &FuncAttrs) {
  if (FPDenormalMode != llvm::DenormalMode::getDefault())
    FuncAttrs.addAttribute("denormal-fp-math", FPDenormalMode.str());

  if (FP32DenormalMode != FPDenormalMode && FP32DenormalMode.isValid())
    FuncAttrs.addAttribute("denormal-fp-math-f32", FP32DenormalMode.str());
}

/// Add default attributes to a function, which have merge semantics under
/// -mlink-builtin-bitcode and should not simply overwrite any existing
/// attributes in the linked library.
static void
addMergableDefaultFunctionAttributes(const CodeGenOptions &CodeGenOpts,
                                     llvm::AttrBuilder &FuncAttrs) {
  addDenormalModeAttrs(CodeGenOpts.FPDenormalMode, CodeGenOpts.FP32DenormalMode,
                       FuncAttrs);
}

static void getTrivialDefaultFunctionAttributes(
    StringRef Name, bool HasOptnone, const CodeGenOptions &CodeGenOpts,
    const LangOptions &LangOpts, bool AttrOnCallSite,
    llvm::AttrBuilder &FuncAttrs) {
  // OptimizeNoneAttr takes precedence over -Os or -Oz. No warning needed.
  if (!HasOptnone) {
    if (CodeGenOpts.OptimizeSize)
      FuncAttrs.addAttribute(llvm::Attribute::OptimizeForSize);
    if (CodeGenOpts.OptimizeSize == 2)
      FuncAttrs.addAttribute(llvm::Attribute::MinSize);
  }

  if (CodeGenOpts.DisableRedZone)
    FuncAttrs.addAttribute(llvm::Attribute::NoRedZone);
  if (CodeGenOpts.IndirectTlsSegRefs)
    FuncAttrs.addAttribute("indirect-tls-seg-refs");
  if (CodeGenOpts.NoImplicitFloat)
    FuncAttrs.addAttribute(llvm::Attribute::NoImplicitFloat);

  if (AttrOnCallSite) {
    // Attributes that should go on the call site only.
    // FIXME: Look for 'BuiltinAttr' on the function rather than re-checking
    // the -fno-builtin-foo list.
    if (!CodeGenOpts.SimplifyLibCalls || LangOpts.isNoBuiltinFunc(Name))
      FuncAttrs.addAttribute(llvm::Attribute::NoBuiltin);
    if (!CodeGenOpts.TrapFuncName.empty())
      FuncAttrs.addAttribute("trap-func-name", CodeGenOpts.TrapFuncName);
  } else {
    switch (CodeGenOpts.getFramePointer()) {
    case CodeGenOptions::FramePointerKind::None:
      // This is the default behavior.
      break;
    case CodeGenOptions::FramePointerKind::Reserved:
    case CodeGenOptions::FramePointerKind::NonLeaf:
    case CodeGenOptions::FramePointerKind::All:
      FuncAttrs.addAttribute("frame-pointer",
                             CodeGenOptions::getFramePointerKindName(
                                 CodeGenOpts.getFramePointer()));
    }

    if (CodeGenOpts.LessPreciseFPMAD)
      FuncAttrs.addAttribute("less-precise-fpmad", "true");

    if (CodeGenOpts.NullPointerIsValid)
      FuncAttrs.addAttribute(llvm::Attribute::NullPointerIsValid);

    if (LangOpts.getDefaultExceptionMode() == LangOptions::FPE_Ignore)
      FuncAttrs.addAttribute("no-trapping-math", "true");

    // TODO: Are these all needed?
    // unsafe/inf/nan/nsz are handled by instruction-level FastMathFlags.
    if (LangOpts.NoHonorInfs)
      FuncAttrs.addAttribute("no-infs-fp-math", "true");
    if (LangOpts.NoHonorNaNs)
      FuncAttrs.addAttribute("no-nans-fp-math", "true");
    if (LangOpts.ApproxFunc)
      FuncAttrs.addAttribute("approx-func-fp-math", "true");
    if (LangOpts.AllowFPReassoc && LangOpts.AllowRecip &&
        LangOpts.NoSignedZero && LangOpts.ApproxFunc &&
        (LangOpts.getDefaultFPContractMode() ==
             LangOptions::FPModeKind::FPM_Fast ||
         LangOpts.getDefaultFPContractMode() ==
             LangOptions::FPModeKind::FPM_FastHonorPragmas))
      FuncAttrs.addAttribute("unsafe-fp-math", "true");
    if (CodeGenOpts.SoftFloat)
      FuncAttrs.addAttribute("use-soft-float", "true");
    FuncAttrs.addAttribute("stack-protector-buffer-size",
                           llvm::utostr(CodeGenOpts.SSPBufferSize));
    if (LangOpts.NoSignedZero)
      FuncAttrs.addAttribute("no-signed-zeros-fp-math", "true");

    // TODO: Reciprocal estimate codegen options should apply to instructions?
    const std::vector<std::string> &Recips = CodeGenOpts.Reciprocals;
    if (!Recips.empty())
      FuncAttrs.addAttribute("reciprocal-estimates", llvm::join(Recips, ","));

    if (!CodeGenOpts.PreferVectorWidth.empty() &&
        CodeGenOpts.PreferVectorWidth != "none")
      FuncAttrs.addAttribute("prefer-vector-width",
                             CodeGenOpts.PreferVectorWidth);

    if (CodeGenOpts.StackRealignment)
      FuncAttrs.addAttribute("stackrealign");
    if (CodeGenOpts.Backchain)
      FuncAttrs.addAttribute("backchain");
    if (CodeGenOpts.EnableSegmentedStacks)
      FuncAttrs.addAttribute("split-stack");

    if (CodeGenOpts.SpeculativeLoadHardening)
      FuncAttrs.addAttribute(llvm::Attribute::SpeculativeLoadHardening);

    // Add zero-call-used-regs attribute.
    switch (CodeGenOpts.getZeroCallUsedRegs()) {
    case llvm::ZeroCallUsedRegs::ZeroCallUsedRegsKind::Skip:
      FuncAttrs.removeAttribute("zero-call-used-regs");
      break;
    case llvm::ZeroCallUsedRegs::ZeroCallUsedRegsKind::UsedGPRArg:
      FuncAttrs.addAttribute("zero-call-used-regs", "used-gpr-arg");
      break;
    case llvm::ZeroCallUsedRegs::ZeroCallUsedRegsKind::UsedGPR:
      FuncAttrs.addAttribute("zero-call-used-regs", "used-gpr");
      break;
    case llvm::ZeroCallUsedRegs::ZeroCallUsedRegsKind::UsedArg:
      FuncAttrs.addAttribute("zero-call-used-regs", "used-arg");
      break;
    case llvm::ZeroCallUsedRegs::ZeroCallUsedRegsKind::Used:
      FuncAttrs.addAttribute("zero-call-used-regs", "used");
      break;
    case llvm::ZeroCallUsedRegs::ZeroCallUsedRegsKind::AllGPRArg:
      FuncAttrs.addAttribute("zero-call-used-regs", "all-gpr-arg");
      break;
    case llvm::ZeroCallUsedRegs::ZeroCallUsedRegsKind::AllGPR:
      FuncAttrs.addAttribute("zero-call-used-regs", "all-gpr");
      break;
    case llvm::ZeroCallUsedRegs::ZeroCallUsedRegsKind::AllArg:
      FuncAttrs.addAttribute("zero-call-used-regs", "all-arg");
      break;
    case llvm::ZeroCallUsedRegs::ZeroCallUsedRegsKind::All:
      FuncAttrs.addAttribute("zero-call-used-regs", "all");
      break;
    }
  }

  if (LangOpts.assumeFunctionsAreConvergent()) {
    // Conservatively, mark all functions and calls in CUDA and OpenCL as
    // convergent (meaning, they may call an intrinsically convergent op, such
    // as __syncthreads() / barrier(), and so can't have certain optimizations
    // applied around them).  LLVM will remove this attribute where it safely
    // can.
    FuncAttrs.addAttribute(llvm::Attribute::Convergent);
  }

  // TODO: NoUnwind attribute should be added for other GPU modes HIP,
  // OpenMP offload. AFAIK, neither of them support exceptions in device code.
  if ((LangOpts.CUDA && LangOpts.CUDAIsDevice) || LangOpts.OpenCL ||
      LangOpts.SYCLIsDevice) {
    FuncAttrs.addAttribute(llvm::Attribute::NoUnwind);
  }

  if (CodeGenOpts.SaveRegParams && !AttrOnCallSite)
    FuncAttrs.addAttribute("save-reg-params");

  for (StringRef Attr : CodeGenOpts.DefaultFunctionAttrs) {
    StringRef Var, Value;
    std::tie(Var, Value) = Attr.split('=');
    FuncAttrs.addAttribute(Var, Value);
  }

  TargetInfo::BranchProtectionInfo BPI(LangOpts);
  TargetCodeGenInfo::initBranchProtectionFnAttributes(BPI, FuncAttrs);
}

/// Merges `target-features` from \TargetOpts and \F, and sets the result in
/// \FuncAttr
/// * features from \F are always kept
/// * a feature from \TargetOpts is kept if itself and its opposite are absent
/// from \F
static void
overrideFunctionFeaturesWithTargetFeatures(llvm::AttrBuilder &FuncAttr,
                                           const llvm::Function &F,
                                           const TargetOptions &TargetOpts) {
  auto FFeatures = F.getFnAttribute("target-features");

  llvm::StringSet<> MergedNames;
  SmallVector<StringRef> MergedFeatures;
  MergedFeatures.reserve(TargetOpts.Features.size());

  auto AddUnmergedFeatures = [&](auto &&FeatureRange) {
    for (StringRef Feature : FeatureRange) {
      if (Feature.empty())
        continue;
      assert(Feature[0] == '+' || Feature[0] == '-');
      StringRef Name = Feature.drop_front(1);
      bool Merged = !MergedNames.insert(Name).second;
      if (!Merged)
        MergedFeatures.push_back(Feature);
    }
  };

  if (FFeatures.isValid())
    AddUnmergedFeatures(llvm::split(FFeatures.getValueAsString(), ','));
  AddUnmergedFeatures(TargetOpts.Features);

  if (!MergedFeatures.empty()) {
    llvm::sort(MergedFeatures);
    FuncAttr.addAttribute("target-features", llvm::join(MergedFeatures, ","));
  }
}

void CodeGen::mergeDefaultFunctionDefinitionAttributes(
    llvm::Function &F, const CodeGenOptions &CodeGenOpts,
    const LangOptions &LangOpts, const TargetOptions &TargetOpts,
    bool WillInternalize) {

  llvm::AttrBuilder FuncAttrs(F.getContext());
  // Here we only extract the options that are relevant compared to the version
  // from GetCPUAndFeaturesAttributes.
  if (!TargetOpts.CPU.empty())
    FuncAttrs.addAttribute("target-cpu", TargetOpts.CPU);
  if (!TargetOpts.TuneCPU.empty())
    FuncAttrs.addAttribute("tune-cpu", TargetOpts.TuneCPU);

  ::getTrivialDefaultFunctionAttributes(F.getName(), F.hasOptNone(),
                                        CodeGenOpts, LangOpts,
                                        /*AttrOnCallSite=*/false, FuncAttrs);

  if (!WillInternalize && F.isInterposable()) {
    // Do not promote "dynamic" denormal-fp-math to this translation unit's
    // setting for weak functions that won't be internalized. The user has no
    // real control for how builtin bitcode is linked, so we shouldn't assume
    // later copies will use a consistent mode.
    F.addFnAttrs(FuncAttrs);
    return;
  }

  llvm::AttributeMask AttrsToRemove;

  llvm::DenormalMode DenormModeToMerge = F.getDenormalModeRaw();
  llvm::DenormalMode DenormModeToMergeF32 = F.getDenormalModeF32Raw();
  llvm::DenormalMode Merged =
      CodeGenOpts.FPDenormalMode.mergeCalleeMode(DenormModeToMerge);
  llvm::DenormalMode MergedF32 = CodeGenOpts.FP32DenormalMode;

  if (DenormModeToMergeF32.isValid()) {
    MergedF32 =
        CodeGenOpts.FP32DenormalMode.mergeCalleeMode(DenormModeToMergeF32);
  }

  if (Merged == llvm::DenormalMode::getDefault()) {
    AttrsToRemove.addAttribute("denormal-fp-math");
  } else if (Merged != DenormModeToMerge) {
    // Overwrite existing attribute
    FuncAttrs.addAttribute("denormal-fp-math",
                           CodeGenOpts.FPDenormalMode.str());
  }

  if (MergedF32 == llvm::DenormalMode::getDefault()) {
    AttrsToRemove.addAttribute("denormal-fp-math-f32");
  } else if (MergedF32 != DenormModeToMergeF32) {
    // Overwrite existing attribute
    FuncAttrs.addAttribute("denormal-fp-math-f32",
                           CodeGenOpts.FP32DenormalMode.str());
  }

  F.removeFnAttrs(AttrsToRemove);
  addDenormalModeAttrs(Merged, MergedF32, FuncAttrs);

  overrideFunctionFeaturesWithTargetFeatures(FuncAttrs, F, TargetOpts);

  F.addFnAttrs(FuncAttrs);
}

void CodeGenModule::getTrivialDefaultFunctionAttributes(
    StringRef Name, bool HasOptnone, bool AttrOnCallSite,
    llvm::AttrBuilder &FuncAttrs) {
  ::getTrivialDefaultFunctionAttributes(Name, HasOptnone, getCodeGenOpts(),
                                        getLangOpts(), AttrOnCallSite,
                                        FuncAttrs);
}

void CodeGenModule::getDefaultFunctionAttributes(StringRef Name,
                                                 bool HasOptnone,
                                                 bool AttrOnCallSite,
                                                 llvm::AttrBuilder &FuncAttrs) {
  getTrivialDefaultFunctionAttributes(Name, HasOptnone, AttrOnCallSite,
                                      FuncAttrs);

  if (!AttrOnCallSite)
    TargetCodeGenInfo::initPointerAuthFnAttributes(CodeGenOpts.PointerAuth,
                                                   FuncAttrs);

  // If we're just getting the default, get the default values for mergeable
  // attributes.
  if (!AttrOnCallSite)
    addMergableDefaultFunctionAttributes(CodeGenOpts, FuncAttrs);
}

void CodeGenModule::addDefaultFunctionDefinitionAttributes(
    llvm::AttrBuilder &attrs) {
  getDefaultFunctionAttributes(/*function name*/ "", /*optnone*/ false,
                               /*for call*/ false, attrs);
  GetCPUAndFeaturesAttributes(GlobalDecl(), attrs);
}

static void addNoBuiltinAttributes(llvm::AttrBuilder &FuncAttrs,
                                   const LangOptions &LangOpts,
                                   const NoBuiltinAttr *NBA = nullptr) {
  auto AddNoBuiltinAttr = [&FuncAttrs](StringRef BuiltinName) {
    SmallString<32> AttributeName;
    AttributeName += "no-builtin-";
    AttributeName += BuiltinName;
    FuncAttrs.addAttribute(AttributeName);
  };

  // First, handle the language options passed through -fno-builtin.
  if (LangOpts.NoBuiltin) {
    // -fno-builtin disables them all.
    FuncAttrs.addAttribute("no-builtins");
    return;
  }

  // Then, add attributes for builtins specified through -fno-builtin-<name>.
  llvm::for_each(LangOpts.NoBuiltinFuncs, AddNoBuiltinAttr);

  // Now, let's check the __attribute__((no_builtin("...")) attribute added to
  // the source.
  if (!NBA)
    return;

  // If there is a wildcard in the builtin names specified through the
  // attribute, disable them all.
  if (llvm::is_contained(NBA->builtinNames(), "*")) {
    FuncAttrs.addAttribute("no-builtins");
    return;
  }

  // And last, add the rest of the builtin names.
  llvm::for_each(NBA->builtinNames(), AddNoBuiltinAttr);
}

static bool DetermineNoUndef(QualType QTy, CodeGenTypes &Types,
                             const llvm::DataLayout &DL, const ABIArgInfo &AI,
                             bool CheckCoerce = true) {
  llvm::Type *Ty = Types.ConvertTypeForMem(QTy);
  if (AI.getKind() == ABIArgInfo::Indirect ||
      AI.getKind() == ABIArgInfo::IndirectAliased)
    return true;
  if (AI.getKind() == ABIArgInfo::Extend && !AI.isNoExt())
    return true;
  if (!DL.typeSizeEqualsStoreSize(Ty))
    // TODO: This will result in a modest amount of values not marked noundef
    // when they could be. We care about values that *invisibly* contain undef
    // bits from the perspective of LLVM IR.
    return false;
  if (CheckCoerce && AI.canHaveCoerceToType()) {
    llvm::Type *CoerceTy = AI.getCoerceToType();
    if (llvm::TypeSize::isKnownGT(DL.getTypeSizeInBits(CoerceTy),
                                  DL.getTypeSizeInBits(Ty)))
      // If we're coercing to a type with a greater size than the canonical one,
      // we're introducing new undef bits.
      // Coercing to a type of smaller or equal size is ok, as we know that
      // there's no internal padding (typeSizeEqualsStoreSize).
      return false;
  }
  if (QTy->isBitIntType())
    return true;
  if (QTy->isReferenceType())
    return true;
  if (QTy->isNullPtrType())
    return false;
  if (QTy->isMemberPointerType())
    // TODO: Some member pointers are `noundef`, but it depends on the ABI. For
    // now, never mark them.
    return false;
  if (QTy->isScalarType()) {
    if (const ComplexType *Complex = dyn_cast<ComplexType>(QTy))
      return DetermineNoUndef(Complex->getElementType(), Types, DL, AI, false);
    return true;
  }
  if (const VectorType *Vector = dyn_cast<VectorType>(QTy))
    return DetermineNoUndef(Vector->getElementType(), Types, DL, AI, false);
  if (const MatrixType *Matrix = dyn_cast<MatrixType>(QTy))
    return DetermineNoUndef(Matrix->getElementType(), Types, DL, AI, false);
  if (const ArrayType *Array = dyn_cast<ArrayType>(QTy))
    return DetermineNoUndef(Array->getElementType(), Types, DL, AI, false);

  // TODO: Some structs may be `noundef`, in specific situations.
  return false;
}

/// Check if the argument of a function has maybe_undef attribute.
static bool IsArgumentMaybeUndef(const Decl *TargetDecl,
                                 unsigned NumRequiredArgs, unsigned ArgNo) {
  const auto *FD = dyn_cast_or_null<FunctionDecl>(TargetDecl);
  if (!FD)
    return false;

  // Assume variadic arguments do not have maybe_undef attribute.
  if (ArgNo >= NumRequiredArgs)
    return false;

  // Check if argument has maybe_undef attribute.
  if (ArgNo < FD->getNumParams()) {
    const ParmVarDecl *Param = FD->getParamDecl(ArgNo);
    if (Param && Param->hasAttr<MaybeUndefAttr>())
      return true;
  }

  return false;
}

/// Test if it's legal to apply nofpclass for the given parameter type and it's
/// lowered IR type.
static bool canApplyNoFPClass(const ABIArgInfo &AI, QualType ParamType,
                              bool IsReturn) {
  // Should only apply to FP types in the source, not ABI promoted.
  if (!ParamType->hasFloatingRepresentation())
    return false;

  // The promoted-to IR type also needs to support nofpclass.
  llvm::Type *IRTy = AI.getCoerceToType();
  if (llvm::AttributeFuncs::isNoFPClassCompatibleType(IRTy))
    return true;

  if (llvm::StructType *ST = dyn_cast<llvm::StructType>(IRTy)) {
    return !IsReturn && AI.getCanBeFlattened() &&
           llvm::all_of(ST->elements(),
                        llvm::AttributeFuncs::isNoFPClassCompatibleType);
  }

  return false;
}

/// Return the nofpclass mask that can be applied to floating-point parameters.
static llvm::FPClassTest getNoFPClassTestMask(const LangOptions &LangOpts) {
  llvm::FPClassTest Mask = llvm::fcNone;
  if (LangOpts.NoHonorInfs)
    Mask |= llvm::fcInf;
  if (LangOpts.NoHonorNaNs)
    Mask |= llvm::fcNan;
  return Mask;
}

void CodeGenModule::AdjustMemoryAttribute(StringRef Name,
                                          CGCalleeInfo CalleeInfo,
                                          llvm::AttributeList &Attrs) {
  if (Attrs.getMemoryEffects().getModRef() == llvm::ModRefInfo::NoModRef) {
    Attrs = Attrs.removeFnAttribute(getLLVMContext(), llvm::Attribute::Memory);
    llvm::Attribute MemoryAttr = llvm::Attribute::getWithMemoryEffects(
        getLLVMContext(), llvm::MemoryEffects::writeOnly());
    Attrs = Attrs.addFnAttribute(getLLVMContext(), MemoryAttr);
  }
}

/// Construct the IR attribute list of a function or call.
///
/// When adding an attribute, please consider where it should be handled:
///
///   - getDefaultFunctionAttributes is for attributes that are essentially
///     part of the global target configuration (but perhaps can be
///     overridden on a per-function basis).  Adding attributes there
///     will cause them to also be set in frontends that build on Clang's
///     target-configuration logic, as well as for code defined in library
///     modules such as CUDA's libdevice.
///
///   - ConstructAttributeList builds on top of getDefaultFunctionAttributes
///     and adds declaration-specific, convention-specific, and
///     frontend-specific logic.  The last is of particular importance:
///     attributes that restrict how the frontend generates code must be
///     added here rather than getDefaultFunctionAttributes.
///
void CodeGenModule::ConstructAttributeList(StringRef Name,
                                           const CGFunctionInfo &FI,
                                           CGCalleeInfo CalleeInfo,
                                           llvm::AttributeList &AttrList,
                                           unsigned &CallingConv,
                                           bool AttrOnCallSite, bool IsThunk) {
  llvm::AttrBuilder FuncAttrs(getLLVMContext());
  llvm::AttrBuilder RetAttrs(getLLVMContext());

  // Collect function IR attributes from the CC lowering.
  // We'll collect the paramete and result attributes later.
  CallingConv = FI.getEffectiveCallingConvention();
  if (FI.isNoReturn())
    FuncAttrs.addAttribute(llvm::Attribute::NoReturn);
  if (FI.isCmseNSCall())
    FuncAttrs.addAttribute("cmse_nonsecure_call");

  // Collect function IR attributes from the callee prototype if we have one.
  AddAttributesFromFunctionProtoType(getContext(), FuncAttrs,
                                     CalleeInfo.getCalleeFunctionProtoType());
  const Decl *TargetDecl = CalleeInfo.getCalleeDecl().getDecl();

  // Attach assumption attributes to the declaration. If this is a call
  // site, attach assumptions from the caller to the call as well.
  AddAttributesFromOMPAssumes(FuncAttrs, TargetDecl);

  bool HasOptnone = false;
  // The NoBuiltinAttr attached to the target FunctionDecl.
  const NoBuiltinAttr *NBA = nullptr;

  // Some ABIs may result in additional accesses to arguments that may
  // otherwise not be present.
  auto AddPotentialArgAccess = [&]() {
    llvm::Attribute A = FuncAttrs.getAttribute(llvm::Attribute::Memory);
    if (A.isValid())
      FuncAttrs.addMemoryAttr(A.getMemoryEffects() |
                              llvm::MemoryEffects::argMemOnly());
  };

  // Collect function IR attributes based on declaration-specific
  // information.
  // FIXME: handle sseregparm someday...
  if (TargetDecl) {
    if (TargetDecl->hasAttr<ReturnsTwiceAttr>())
      FuncAttrs.addAttribute(llvm::Attribute::ReturnsTwice);
    if (TargetDecl->hasAttr<NoThrowAttr>())
      FuncAttrs.addAttribute(llvm::Attribute::NoUnwind);
    if (TargetDecl->hasAttr<NoReturnAttr>())
      FuncAttrs.addAttribute(llvm::Attribute::NoReturn);
    if (TargetDecl->hasAttr<ColdAttr>())
      FuncAttrs.addAttribute(llvm::Attribute::Cold);
    if (TargetDecl->hasAttr<HotAttr>())
      FuncAttrs.addAttribute(llvm::Attribute::Hot);
    if (TargetDecl->hasAttr<NoDuplicateAttr>())
      FuncAttrs.addAttribute(llvm::Attribute::NoDuplicate);
    if (TargetDecl->hasAttr<ConvergentAttr>())
      FuncAttrs.addAttribute(llvm::Attribute::Convergent);

    if (const FunctionDecl *Fn = dyn_cast<FunctionDecl>(TargetDecl)) {
      AddAttributesFromFunctionProtoType(
          getContext(), FuncAttrs, Fn->getType()->getAs<FunctionProtoType>());
      if (AttrOnCallSite && Fn->isReplaceableGlobalAllocationFunction()) {
        // A sane operator new returns a non-aliasing pointer.
        auto Kind = Fn->getDeclName().getCXXOverloadedOperator();
        if (getCodeGenOpts().AssumeSaneOperatorNew &&
            (Kind == OO_New || Kind == OO_Array_New))
          RetAttrs.addAttribute(llvm::Attribute::NoAlias);
      }
      const CXXMethodDecl *MD = dyn_cast<CXXMethodDecl>(Fn);
      const bool IsVirtualCall = MD && MD->isVirtual();
      // Don't use [[noreturn]], _Noreturn or [[no_builtin]] for a call to a
      // virtual function. These attributes are not inherited by overloads.
      if (!(AttrOnCallSite && IsVirtualCall)) {
        if (Fn->isNoReturn())
          FuncAttrs.addAttribute(llvm::Attribute::NoReturn);
        NBA = Fn->getAttr<NoBuiltinAttr>();
      }
    }

    if (isa<FunctionDecl>(TargetDecl) || isa<VarDecl>(TargetDecl)) {
      // Only place nomerge attribute on call sites, never functions. This
      // allows it to work on indirect virtual function calls.
      if (AttrOnCallSite && TargetDecl->hasAttr<NoMergeAttr>())
        FuncAttrs.addAttribute(llvm::Attribute::NoMerge);
    }

    // 'const', 'pure' and 'noalias' attributed functions are also nounwind.
    if (TargetDecl->hasAttr<ConstAttr>()) {
      FuncAttrs.addMemoryAttr(llvm::MemoryEffects::none());
      FuncAttrs.addAttribute(llvm::Attribute::NoUnwind);
      // gcc specifies that 'const' functions have greater restrictions than
      // 'pure' functions, so they also cannot have infinite loops.
      FuncAttrs.addAttribute(llvm::Attribute::WillReturn);
    } else if (TargetDecl->hasAttr<PureAttr>()) {
      FuncAttrs.addMemoryAttr(llvm::MemoryEffects::readOnly());
      FuncAttrs.addAttribute(llvm::Attribute::NoUnwind);
      // gcc specifies that 'pure' functions cannot have infinite loops.
      FuncAttrs.addAttribute(llvm::Attribute::WillReturn);
    } else if (TargetDecl->hasAttr<NoAliasAttr>()) {
      FuncAttrs.addMemoryAttr(llvm::MemoryEffects::inaccessibleOrArgMemOnly());
      FuncAttrs.addAttribute(llvm::Attribute::NoUnwind);
    }
    if (const auto *RA = TargetDecl->getAttr<RestrictAttr>();
        RA && RA->getDeallocator() == nullptr)
      RetAttrs.addAttribute(llvm::Attribute::NoAlias);
    if (TargetDecl->hasAttr<ReturnsNonNullAttr>() &&
        !CodeGenOpts.NullPointerIsValid)
      RetAttrs.addAttribute(llvm::Attribute::NonNull);
    if (TargetDecl->hasAttr<AnyX86NoCallerSavedRegistersAttr>())
      FuncAttrs.addAttribute("no_caller_saved_registers");
    if (TargetDecl->hasAttr<AnyX86NoCfCheckAttr>())
      FuncAttrs.addAttribute(llvm::Attribute::NoCfCheck);
    if (TargetDecl->hasAttr<LeafAttr>())
      FuncAttrs.addAttribute(llvm::Attribute::NoCallback);
    if (TargetDecl->hasAttr<BPFFastCallAttr>())
      FuncAttrs.addAttribute("bpf_fastcall");

    HasOptnone = TargetDecl->hasAttr<OptimizeNoneAttr>();
    if (auto *AllocSize = TargetDecl->getAttr<AllocSizeAttr>()) {
      std::optional<unsigned> NumElemsParam;
      if (AllocSize->getNumElemsParam().isValid())
        NumElemsParam = AllocSize->getNumElemsParam().getLLVMIndex();
      FuncAttrs.addAllocSizeAttr(AllocSize->getElemSizeParam().getLLVMIndex(),
                                 NumElemsParam);
    }

<<<<<<< HEAD
    if (TargetDecl->hasAttr<OpenCLKernelAttr>() &&
=======
    if (DeviceKernelAttr::isOpenCLSpelling(
            TargetDecl->getAttr<DeviceKernelAttr>()) &&
>>>>>>> 4084ffcf
        CallingConv != CallingConv::CC_C &&
        CallingConv != CallingConv::CC_SpirFunction) {
      // Check CallingConv to avoid adding uniform-work-group-size attribute to
      // OpenCL Kernel Stub
      if (getLangOpts().OpenCLVersion <= 120) {
        // OpenCL v1.2 Work groups are always uniform
        FuncAttrs.addAttribute("uniform-work-group-size", "true");
      } else {
        // OpenCL v2.0 Work groups may be whether uniform or not.
        // '-cl-uniform-work-group-size' compile option gets a hint
        // to the compiler that the global work-size be a multiple of
        // the work-group size specified to clEnqueueNDRangeKernel
        // (i.e. work groups are uniform).
        FuncAttrs.addAttribute(
            "uniform-work-group-size",
            llvm::toStringRef(getLangOpts().OffloadUniformBlock));
      }
    }

    if (TargetDecl->hasAttr<CUDAGlobalAttr>() &&
        getLangOpts().OffloadUniformBlock)
      FuncAttrs.addAttribute("uniform-work-group-size", "true");

    if (TargetDecl->hasAttr<ArmLocallyStreamingAttr>())
      FuncAttrs.addAttribute("aarch64_pstate_sm_body");
  }

  // Attach "no-builtins" attributes to:
  // * call sites: both `nobuiltin` and "no-builtins" or "no-builtin-<name>".
  // * definitions: "no-builtins" or "no-builtin-<name>" only.
  // The attributes can come from:
  // * LangOpts: -ffreestanding, -fno-builtin, -fno-builtin-<name>
  // * FunctionDecl attributes: __attribute__((no_builtin(...)))
  addNoBuiltinAttributes(FuncAttrs, getLangOpts(), NBA);

  // Collect function IR attributes based on global settiings.
  getDefaultFunctionAttributes(Name, HasOptnone, AttrOnCallSite, FuncAttrs);

  // Override some default IR attributes based on declaration-specific
  // information.
  if (TargetDecl) {
    if (TargetDecl->hasAttr<NoSpeculativeLoadHardeningAttr>())
      FuncAttrs.removeAttribute(llvm::Attribute::SpeculativeLoadHardening);
    if (TargetDecl->hasAttr<SpeculativeLoadHardeningAttr>())
      FuncAttrs.addAttribute(llvm::Attribute::SpeculativeLoadHardening);
    if (TargetDecl->hasAttr<NoSplitStackAttr>())
      FuncAttrs.removeAttribute("split-stack");
    if (TargetDecl->hasAttr<ZeroCallUsedRegsAttr>()) {
      // A function "__attribute__((...))" overrides the command-line flag.
      auto Kind =
          TargetDecl->getAttr<ZeroCallUsedRegsAttr>()->getZeroCallUsedRegs();
      FuncAttrs.removeAttribute("zero-call-used-regs");
      FuncAttrs.addAttribute(
          "zero-call-used-regs",
          ZeroCallUsedRegsAttr::ConvertZeroCallUsedRegsKindToStr(Kind));
    }

    // Add NonLazyBind attribute to function declarations when -fno-plt
    // is used.
    // FIXME: what if we just haven't processed the function definition
    // yet, or if it's an external definition like C99 inline?
    if (CodeGenOpts.NoPLT) {
      if (auto *Fn = dyn_cast<FunctionDecl>(TargetDecl)) {
        if (!Fn->isDefined() && !AttrOnCallSite) {
          FuncAttrs.addAttribute(llvm::Attribute::NonLazyBind);
        }
      }
    }
    // Remove 'convergent' if requested.
    if (TargetDecl->hasAttr<NoConvergentAttr>())
      FuncAttrs.removeAttribute(llvm::Attribute::Convergent);
  }

  // Add "sample-profile-suffix-elision-policy" attribute for internal linkage
  // functions with -funique-internal-linkage-names.
  if (TargetDecl && CodeGenOpts.UniqueInternalLinkageNames) {
    if (const auto *FD = dyn_cast_or_null<FunctionDecl>(TargetDecl)) {
      if (!FD->isExternallyVisible())
        FuncAttrs.addAttribute("sample-profile-suffix-elision-policy",
                               "selected");
    }
  }

  // Collect non-call-site function IR attributes from declaration-specific
  // information.
  if (!AttrOnCallSite) {
    if (TargetDecl && TargetDecl->hasAttr<CmseNSEntryAttr>())
      FuncAttrs.addAttribute("cmse_nonsecure_entry");

    // Whether tail calls are enabled.
    auto shouldDisableTailCalls = [&] {
      // Should this be honored in getDefaultFunctionAttributes?
      if (CodeGenOpts.DisableTailCalls)
        return true;

      if (!TargetDecl)
        return false;

      if (TargetDecl->hasAttr<DisableTailCallsAttr>() ||
          TargetDecl->hasAttr<AnyX86InterruptAttr>())
        return true;

      if (CodeGenOpts.NoEscapingBlockTailCalls) {
        if (const auto *BD = dyn_cast<BlockDecl>(TargetDecl))
          if (!BD->doesNotEscape())
            return true;
      }

      return false;
    };
    if (shouldDisableTailCalls())
      FuncAttrs.addAttribute("disable-tail-calls", "true");

    // These functions require the returns_twice attribute for correct codegen,
    // but the attribute may not be added if -fno-builtin is specified. We
    // explicitly add that attribute here.
    static const llvm::StringSet<> ReturnsTwiceFn{
        "_setjmpex", "setjmp",      "_setjmp", "vfork",
        "sigsetjmp", "__sigsetjmp", "savectx", "getcontext"};
    if (ReturnsTwiceFn.contains(Name))
      FuncAttrs.addAttribute(llvm::Attribute::ReturnsTwice);

    // CPU/feature overrides.  addDefaultFunctionDefinitionAttributes
    // handles these separately to set them based on the global defaults.
    GetCPUAndFeaturesAttributes(CalleeInfo.getCalleeDecl(), FuncAttrs);
  }

  // Mark functions that are replaceable by the loader.
  if (CodeGenOpts.isLoaderReplaceableFunctionName(Name))
    FuncAttrs.addAttribute("loader-replaceable");

  // Collect attributes from arguments and return values.
  ClangToLLVMArgMapping IRFunctionArgs(getContext(), FI);

  QualType RetTy = FI.getReturnType();
  const ABIArgInfo &RetAI = FI.getReturnInfo();
  const llvm::DataLayout &DL = getDataLayout();

  // Determine if the return type could be partially undef
  if (CodeGenOpts.EnableNoundefAttrs &&
      HasStrictReturn(*this, RetTy, TargetDecl)) {
    if (!RetTy->isVoidType() && RetAI.getKind() != ABIArgInfo::Indirect &&
        DetermineNoUndef(RetTy, getTypes(), DL, RetAI))
      RetAttrs.addAttribute(llvm::Attribute::NoUndef);
  }

  switch (RetAI.getKind()) {
  case ABIArgInfo::Extend:
    if (RetAI.isSignExt())
      RetAttrs.addAttribute(llvm::Attribute::SExt);
    else if (RetAI.isZeroExt())
      RetAttrs.addAttribute(llvm::Attribute::ZExt);
    else
      RetAttrs.addAttribute(llvm::Attribute::NoExt);
    [[fallthrough]];
  case ABIArgInfo::Direct:
    if (RetAI.getInReg())
      RetAttrs.addAttribute(llvm::Attribute::InReg);

    if (canApplyNoFPClass(RetAI, RetTy, true))
      RetAttrs.addNoFPClassAttr(getNoFPClassTestMask(getLangOpts()));

    break;
  case ABIArgInfo::Ignore:
    break;

  case ABIArgInfo::InAlloca:
  case ABIArgInfo::Indirect: {
    // inalloca and sret disable readnone and readonly
    AddPotentialArgAccess();
    break;
  }

  case ABIArgInfo::CoerceAndExpand:
    break;

  case ABIArgInfo::Expand:
  case ABIArgInfo::IndirectAliased:
    llvm_unreachable("Invalid ABI kind for return argument");
  }

  if (!IsThunk) {
    // FIXME: fix this properly, https://reviews.llvm.org/D100388
    if (const auto *RefTy = RetTy->getAs<ReferenceType>()) {
      QualType PTy = RefTy->getPointeeType();
      if (!PTy->isIncompleteType() && PTy->isConstantSizeType())
        RetAttrs.addDereferenceableAttr(
            getMinimumObjectSize(PTy).getQuantity());
      if (getTypes().getTargetAddressSpace(PTy) == 0 &&
          !CodeGenOpts.NullPointerIsValid)
        RetAttrs.addAttribute(llvm::Attribute::NonNull);
      if (PTy->isObjectType()) {
        llvm::Align Alignment =
            getNaturalPointeeTypeAlignment(RetTy).getAsAlign();
        RetAttrs.addAlignmentAttr(Alignment);
      }
    }
  }

  bool hasUsedSRet = false;
  SmallVector<llvm::AttributeSet, 4> ArgAttrs(IRFunctionArgs.totalIRArgs());

  // Attach attributes to sret.
  if (IRFunctionArgs.hasSRetArg()) {
    llvm::AttrBuilder SRETAttrs(getLLVMContext());
    SRETAttrs.addStructRetAttr(getTypes().ConvertTypeForMem(RetTy));
    SRETAttrs.addAttribute(llvm::Attribute::Writable);
    SRETAttrs.addAttribute(llvm::Attribute::DeadOnUnwind);
    hasUsedSRet = true;
    if (RetAI.getInReg())
      SRETAttrs.addAttribute(llvm::Attribute::InReg);
    SRETAttrs.addAlignmentAttr(RetAI.getIndirectAlign().getQuantity());
    ArgAttrs[IRFunctionArgs.getSRetArgNo()] =
        llvm::AttributeSet::get(getLLVMContext(), SRETAttrs);
  }

  // Attach attributes to inalloca argument.
  if (IRFunctionArgs.hasInallocaArg()) {
    llvm::AttrBuilder Attrs(getLLVMContext());
    Attrs.addInAllocaAttr(FI.getArgStruct());
    ArgAttrs[IRFunctionArgs.getInallocaArgNo()] =
        llvm::AttributeSet::get(getLLVMContext(), Attrs);
  }

  // Apply `nonnull`, `dereferenceable(N)` and `align N` to the `this` argument,
  // unless this is a thunk function.
  // FIXME: fix this properly, https://reviews.llvm.org/D100388
  if (FI.isInstanceMethod() && !IRFunctionArgs.hasInallocaArg() &&
      !FI.arg_begin()->type->isVoidPointerType() && !IsThunk) {
    auto IRArgs = IRFunctionArgs.getIRArgs(0);

    assert(IRArgs.second == 1 && "Expected only a single `this` pointer.");

    llvm::AttrBuilder Attrs(getLLVMContext());

    QualType ThisTy = FI.arg_begin()->type.getTypePtr()->getPointeeType();

    if (!CodeGenOpts.NullPointerIsValid &&
        getTypes().getTargetAddressSpace(FI.arg_begin()->type) == 0) {
      Attrs.addAttribute(llvm::Attribute::NonNull);
      Attrs.addDereferenceableAttr(getMinimumObjectSize(ThisTy).getQuantity());
    } else {
      // FIXME dereferenceable should be correct here, regardless of
      // NullPointerIsValid. However, dereferenceable currently does not always
      // respect NullPointerIsValid and may imply nonnull and break the program.
      // See https://reviews.llvm.org/D66618 for discussions.
      Attrs.addDereferenceableOrNullAttr(
          getMinimumObjectSize(
              FI.arg_begin()->type.castAs<PointerType>()->getPointeeType())
              .getQuantity());
    }

    llvm::Align Alignment =
        getNaturalTypeAlignment(ThisTy, /*BaseInfo=*/nullptr,
                                /*TBAAInfo=*/nullptr, /*forPointeeType=*/true)
            .getAsAlign();
    Attrs.addAlignmentAttr(Alignment);

    ArgAttrs[IRArgs.first] = llvm::AttributeSet::get(getLLVMContext(), Attrs);
  }

  unsigned ArgNo = 0;
  for (CGFunctionInfo::const_arg_iterator I = FI.arg_begin(), E = FI.arg_end();
       I != E; ++I, ++ArgNo) {
    QualType ParamType = I->type;
    const ABIArgInfo &AI = I->info;
    llvm::AttrBuilder Attrs(getLLVMContext());

    // Add attribute for padding argument, if necessary.
    if (IRFunctionArgs.hasPaddingArg(ArgNo)) {
      if (AI.getPaddingInReg()) {
        ArgAttrs[IRFunctionArgs.getPaddingArgNo(ArgNo)] =
            llvm::AttributeSet::get(getLLVMContext(),
                                    llvm::AttrBuilder(getLLVMContext())
                                        .addAttribute(llvm::Attribute::InReg));
      }
    }

    // Decide whether the argument we're handling could be partially undef
    if (CodeGenOpts.EnableNoundefAttrs &&
        DetermineNoUndef(ParamType, getTypes(), DL, AI)) {
      Attrs.addAttribute(llvm::Attribute::NoUndef);
    }

    // 'restrict' -> 'noalias' is done in EmitFunctionProlog when we
    // have the corresponding parameter variable.  It doesn't make
    // sense to do it here because parameters are so messed up.
    switch (AI.getKind()) {
    case ABIArgInfo::Extend:
      if (AI.isSignExt())
        Attrs.addAttribute(llvm::Attribute::SExt);
      else if (AI.isZeroExt())
        Attrs.addAttribute(llvm::Attribute::ZExt);
      else
        Attrs.addAttribute(llvm::Attribute::NoExt);
      [[fallthrough]];
    case ABIArgInfo::Direct:
      if (ArgNo == 0 && FI.isChainCall())
        Attrs.addAttribute(llvm::Attribute::Nest);
      else if (AI.getInReg())
        Attrs.addAttribute(llvm::Attribute::InReg);
      Attrs.addStackAlignmentAttr(llvm::MaybeAlign(AI.getDirectAlign()));

      if (canApplyNoFPClass(AI, ParamType, false))
        Attrs.addNoFPClassAttr(getNoFPClassTestMask(getLangOpts()));
      break;
    case ABIArgInfo::Indirect: {
      if (AI.getInReg())
        Attrs.addAttribute(llvm::Attribute::InReg);

      if (AI.getIndirectByVal())
        Attrs.addByValAttr(getTypes().ConvertTypeForMem(ParamType));

      auto *Decl = ParamType->getAsRecordDecl();
      if (CodeGenOpts.PassByValueIsNoAlias && Decl &&
          Decl->getArgPassingRestrictions() ==
              RecordArgPassingKind::CanPassInRegs)
        // When calling the function, the pointer passed in will be the only
        // reference to the underlying object. Mark it accordingly.
        Attrs.addAttribute(llvm::Attribute::NoAlias);

      // TODO: We could add the byref attribute if not byval, but it would
      // require updating many testcases.

      CharUnits Align = AI.getIndirectAlign();

      // In a byval argument, it is important that the required
      // alignment of the type is honored, as LLVM might be creating a
      // *new* stack object, and needs to know what alignment to give
      // it. (Sometimes it can deduce a sensible alignment on its own,
      // but not if clang decides it must emit a packed struct, or the
      // user specifies increased alignment requirements.)
      //
      // This is different from indirect *not* byval, where the object
      // exists already, and the align attribute is purely
      // informative.
      assert(!Align.isZero());

      // For now, only add this when we have a byval argument.
      // TODO: be less lazy about updating test cases.
      if (AI.getIndirectByVal())
        Attrs.addAlignmentAttr(Align.getQuantity());

      // byval disables readnone and readonly.
      AddPotentialArgAccess();
      break;
    }
    case ABIArgInfo::IndirectAliased: {
      CharUnits Align = AI.getIndirectAlign();
      Attrs.addByRefAttr(getTypes().ConvertTypeForMem(ParamType));
      Attrs.addAlignmentAttr(Align.getQuantity());
      break;
    }
    case ABIArgInfo::Ignore:
    case ABIArgInfo::Expand:
    case ABIArgInfo::CoerceAndExpand:
      break;

    case ABIArgInfo::InAlloca:
      // inalloca disables readnone and readonly.
      AddPotentialArgAccess();
      continue;
    }

    if (const auto *RefTy = ParamType->getAs<ReferenceType>()) {
      QualType PTy = RefTy->getPointeeType();
      if (!PTy->isIncompleteType() && PTy->isConstantSizeType())
        Attrs.addDereferenceableAttr(getMinimumObjectSize(PTy).getQuantity());
      if (getTypes().getTargetAddressSpace(PTy) == 0 &&
          !CodeGenOpts.NullPointerIsValid)
        Attrs.addAttribute(llvm::Attribute::NonNull);
      if (PTy->isObjectType()) {
        llvm::Align Alignment =
            getNaturalPointeeTypeAlignment(ParamType).getAsAlign();
        Attrs.addAlignmentAttr(Alignment);
      }
    }

    // From OpenCL spec v3.0.10 section 6.3.5 Alignment of Types:
    // > For arguments to a __kernel function declared to be a pointer to a
    // > data type, the OpenCL compiler can assume that the pointee is always
    // > appropriately aligned as required by the data type.
    if (TargetDecl &&
        DeviceKernelAttr::isOpenCLSpelling(
            TargetDecl->getAttr<DeviceKernelAttr>()) &&
        ParamType->isPointerType()) {
      QualType PTy = ParamType->getPointeeType();
      if (!PTy->isIncompleteType() && PTy->isConstantSizeType()) {
        llvm::Align Alignment =
            getNaturalPointeeTypeAlignment(ParamType).getAsAlign();
        Attrs.addAlignmentAttr(Alignment);
      }
    }

    switch (FI.getExtParameterInfo(ArgNo).getABI()) {
    case ParameterABI::HLSLOut:
    case ParameterABI::HLSLInOut:
      Attrs.addAttribute(llvm::Attribute::NoAlias);
      break;
    case ParameterABI::Ordinary:
      break;

    case ParameterABI::SwiftIndirectResult: {
      // Add 'sret' if we haven't already used it for something, but
      // only if the result is void.
      if (!hasUsedSRet && RetTy->isVoidType()) {
        Attrs.addStructRetAttr(getTypes().ConvertTypeForMem(ParamType));
        hasUsedSRet = true;
      }

      // Add 'noalias' in either case.
      Attrs.addAttribute(llvm::Attribute::NoAlias);

      // Add 'dereferenceable' and 'alignment'.
      auto PTy = ParamType->getPointeeType();
      if (!PTy->isIncompleteType() && PTy->isConstantSizeType()) {
        auto info = getContext().getTypeInfoInChars(PTy);
        Attrs.addDereferenceableAttr(info.Width.getQuantity());
        Attrs.addAlignmentAttr(info.Align.getAsAlign());
      }
      break;
    }

    case ParameterABI::SwiftErrorResult:
      Attrs.addAttribute(llvm::Attribute::SwiftError);
      break;

    case ParameterABI::SwiftContext:
      Attrs.addAttribute(llvm::Attribute::SwiftSelf);
      break;

    case ParameterABI::SwiftAsyncContext:
      Attrs.addAttribute(llvm::Attribute::SwiftAsync);
      break;
    }

    if (FI.getExtParameterInfo(ArgNo).isNoEscape())
      Attrs.addCapturesAttr(llvm::CaptureInfo::none());

    if (Attrs.hasAttributes()) {
      unsigned FirstIRArg, NumIRArgs;
      std::tie(FirstIRArg, NumIRArgs) = IRFunctionArgs.getIRArgs(ArgNo);
      for (unsigned i = 0; i < NumIRArgs; i++)
        ArgAttrs[FirstIRArg + i] = ArgAttrs[FirstIRArg + i].addAttributes(
            getLLVMContext(), llvm::AttributeSet::get(getLLVMContext(), Attrs));
    }
  }
  assert(ArgNo == FI.arg_size());

  AttrList = llvm::AttributeList::get(
      getLLVMContext(), llvm::AttributeSet::get(getLLVMContext(), FuncAttrs),
      llvm::AttributeSet::get(getLLVMContext(), RetAttrs), ArgAttrs);
}

/// An argument came in as a promoted argument; demote it back to its
/// declared type.
static llvm::Value *emitArgumentDemotion(CodeGenFunction &CGF,
                                         const VarDecl *var,
                                         llvm::Value *value) {
  llvm::Type *varType = CGF.ConvertType(var->getType());

  // This can happen with promotions that actually don't change the
  // underlying type, like the enum promotions.
  if (value->getType() == varType)
    return value;

  assert((varType->isIntegerTy() || varType->isFloatingPointTy()) &&
         "unexpected promotion type");

  if (isa<llvm::IntegerType>(varType))
    return CGF.Builder.CreateTrunc(value, varType, "arg.unpromote");

  return CGF.Builder.CreateFPCast(value, varType, "arg.unpromote");
}

/// Returns the attribute (either parameter attribute, or function
/// attribute), which declares argument ArgNo to be non-null.
static const NonNullAttr *getNonNullAttr(const Decl *FD, const ParmVarDecl *PVD,
                                         QualType ArgType, unsigned ArgNo) {
  // FIXME: __attribute__((nonnull)) can also be applied to:
  //   - references to pointers, where the pointee is known to be
  //     nonnull (apparently a Clang extension)
  //   - transparent unions containing pointers
  // In the former case, LLVM IR cannot represent the constraint. In
  // the latter case, we have no guarantee that the transparent union
  // is in fact passed as a pointer.
  if (!ArgType->isAnyPointerType() && !ArgType->isBlockPointerType())
    return nullptr;
  // First, check attribute on parameter itself.
  if (PVD) {
    if (auto ParmNNAttr = PVD->getAttr<NonNullAttr>())
      return ParmNNAttr;
  }
  // Check function attributes.
  if (!FD)
    return nullptr;
  for (const auto *NNAttr : FD->specific_attrs<NonNullAttr>()) {
    if (NNAttr->isNonNull(ArgNo))
      return NNAttr;
  }
  return nullptr;
}

namespace {
struct CopyBackSwiftError final : EHScopeStack::Cleanup {
  Address Temp;
  Address Arg;
  CopyBackSwiftError(Address temp, Address arg) : Temp(temp), Arg(arg) {}
  void Emit(CodeGenFunction &CGF, Flags flags) override {
    llvm::Value *errorValue = CGF.Builder.CreateLoad(Temp);
    CGF.Builder.CreateStore(errorValue, Arg);
  }
};
} // namespace

void CodeGenFunction::EmitFunctionProlog(const CGFunctionInfo &FI,
                                         llvm::Function *Fn,
                                         const FunctionArgList &Args) {
  if (CurCodeDecl && CurCodeDecl->hasAttr<NakedAttr>())
    // Naked functions don't have prologues.
    return;

  // If this is an implicit-return-zero function, go ahead and
  // initialize the return value.  TODO: it might be nice to have
  // a more general mechanism for this that didn't require synthesized
  // return statements.
  if (const FunctionDecl *FD = dyn_cast_or_null<FunctionDecl>(CurCodeDecl)) {
    if (FD->hasImplicitReturnZero()) {
      QualType RetTy = FD->getReturnType().getUnqualifiedType();
      llvm::Type *LLVMTy = CGM.getTypes().ConvertType(RetTy);
      llvm::Constant *Zero = llvm::Constant::getNullValue(LLVMTy);
      Builder.CreateStore(Zero, ReturnValue);
    }
  }

  // FIXME: We no longer need the types from FunctionArgList; lift up and
  // simplify.

  ClangToLLVMArgMapping IRFunctionArgs(CGM.getContext(), FI);
  assert(Fn->arg_size() == IRFunctionArgs.totalIRArgs());

  // If we're using inalloca, all the memory arguments are GEPs off of the last
  // parameter, which is a pointer to the complete memory area.
  Address ArgStruct = Address::invalid();
  if (IRFunctionArgs.hasInallocaArg())
    ArgStruct = Address(Fn->getArg(IRFunctionArgs.getInallocaArgNo()),
                        FI.getArgStruct(), FI.getArgStructAlignment());

  // Name the struct return parameter.
  if (IRFunctionArgs.hasSRetArg()) {
    auto AI = Fn->getArg(IRFunctionArgs.getSRetArgNo());
    AI->setName("agg.result");
    AI->addAttr(llvm::Attribute::NoAlias);
  }

  // Track if we received the parameter as a pointer (indirect, byval, or
  // inalloca).  If already have a pointer, EmitParmDecl doesn't need to copy it
  // into a local alloca for us.
  SmallVector<ParamValue, 16> ArgVals;
  ArgVals.reserve(Args.size());

  // Create a pointer value for every parameter declaration.  This usually
  // entails copying one or more LLVM IR arguments into an alloca.  Don't push
  // any cleanups or do anything that might unwind.  We do that separately, so
  // we can push the cleanups in the correct order for the ABI.
  assert(FI.arg_size() == Args.size() &&
         "Mismatch between function signature & arguments.");
  unsigned ArgNo = 0;
  CGFunctionInfo::const_arg_iterator info_it = FI.arg_begin();
  for (FunctionArgList::const_iterator i = Args.begin(), e = Args.end(); i != e;
       ++i, ++info_it, ++ArgNo) {
    const VarDecl *Arg = *i;
    const ABIArgInfo &ArgI = info_it->info;

    bool isPromoted =
        isa<ParmVarDecl>(Arg) && cast<ParmVarDecl>(Arg)->isKNRPromoted();
    // We are converting from ABIArgInfo type to VarDecl type directly, unless
    // the parameter is promoted. In this case we convert to
    // CGFunctionInfo::ArgInfo type with subsequent argument demotion.
    QualType Ty = isPromoted ? info_it->type : Arg->getType();
    assert(hasScalarEvaluationKind(Ty) ==
           hasScalarEvaluationKind(Arg->getType()));

    unsigned FirstIRArg, NumIRArgs;
    std::tie(FirstIRArg, NumIRArgs) = IRFunctionArgs.getIRArgs(ArgNo);

    switch (ArgI.getKind()) {
    case ABIArgInfo::InAlloca: {
      assert(NumIRArgs == 0);
      auto FieldIndex = ArgI.getInAllocaFieldIndex();
      Address V =
          Builder.CreateStructGEP(ArgStruct, FieldIndex, Arg->getName());
      if (ArgI.getInAllocaIndirect())
        V = Address(Builder.CreateLoad(V), ConvertTypeForMem(Ty),
                    getContext().getTypeAlignInChars(Ty));
      ArgVals.push_back(ParamValue::forIndirect(V));
      break;
    }

    case ABIArgInfo::Indirect:
    case ABIArgInfo::IndirectAliased: {
      assert(NumIRArgs == 1);
      Address ParamAddr = makeNaturalAddressForPointer(
          Fn->getArg(FirstIRArg), Ty, ArgI.getIndirectAlign(), false, nullptr,
          nullptr, KnownNonNull);

      if (!hasScalarEvaluationKind(Ty)) {
        // Aggregates and complex variables are accessed by reference. All we
        // need to do is realign the value, if requested. Also, if the address
        // may be aliased, copy it to ensure that the parameter variable is
        // mutable and has a unique adress, as C requires.
        if (ArgI.getIndirectRealign() || ArgI.isIndirectAliased()) {
          RawAddress AlignedTemp = CreateMemTemp(Ty, "coerce");

          // Copy from the incoming argument pointer to the temporary with the
          // appropriate alignment.
          //
          // FIXME: We should have a common utility for generating an aggregate
          // copy.
          CharUnits Size = getContext().getTypeSizeInChars(Ty);
          Builder.CreateMemCpy(
              AlignedTemp.getPointer(), AlignedTemp.getAlignment().getAsAlign(),
              ParamAddr.emitRawPointer(*this),
              ParamAddr.getAlignment().getAsAlign(),
              llvm::ConstantInt::get(IntPtrTy, Size.getQuantity()));
          ParamAddr = AlignedTemp;
        }
        ArgVals.push_back(ParamValue::forIndirect(ParamAddr));
      } else {
        // Load scalar value from indirect argument.
        llvm::Value *V =
            EmitLoadOfScalar(ParamAddr, false, Ty, Arg->getBeginLoc());

        if (isPromoted)
          V = emitArgumentDemotion(*this, Arg, V);
        ArgVals.push_back(ParamValue::forDirect(V));
      }
      break;
    }

    case ABIArgInfo::Extend:
    case ABIArgInfo::Direct: {
      auto AI = Fn->getArg(FirstIRArg);
      llvm::Type *LTy = ConvertType(Arg->getType());

      // Prepare parameter attributes. So far, only attributes for pointer
      // parameters are prepared. See
      // http://llvm.org/docs/LangRef.html#paramattrs.
      if (ArgI.getDirectOffset() == 0 && LTy->isPointerTy() &&
          ArgI.getCoerceToType()->isPointerTy()) {
        assert(NumIRArgs == 1);

        if (const ParmVarDecl *PVD = dyn_cast<ParmVarDecl>(Arg)) {
          // Set `nonnull` attribute if any.
          if (getNonNullAttr(CurCodeDecl, PVD, PVD->getType(),
                             PVD->getFunctionScopeIndex()) &&
              !CGM.getCodeGenOpts().NullPointerIsValid)
            AI->addAttr(llvm::Attribute::NonNull);

          QualType OTy = PVD->getOriginalType();
          if (const auto *ArrTy = getContext().getAsConstantArrayType(OTy)) {
            // A C99 array parameter declaration with the static keyword also
            // indicates dereferenceability, and if the size is constant we can
            // use the dereferenceable attribute (which requires the size in
            // bytes).
            if (ArrTy->getSizeModifier() == ArraySizeModifier::Static) {
              QualType ETy = ArrTy->getElementType();
              llvm::Align Alignment =
                  CGM.getNaturalTypeAlignment(ETy).getAsAlign();
              AI->addAttrs(llvm::AttrBuilder(getLLVMContext())
                               .addAlignmentAttr(Alignment));
              uint64_t ArrSize = ArrTy->getZExtSize();
              if (!ETy->isIncompleteType() && ETy->isConstantSizeType() &&
                  ArrSize) {
                llvm::AttrBuilder Attrs(getLLVMContext());
                Attrs.addDereferenceableAttr(
                    getContext().getTypeSizeInChars(ETy).getQuantity() *
                    ArrSize);
                AI->addAttrs(Attrs);
              } else if (getContext().getTargetInfo().getNullPointerValue(
                             ETy.getAddressSpace()) == 0 &&
                         !CGM.getCodeGenOpts().NullPointerIsValid) {
                AI->addAttr(llvm::Attribute::NonNull);
              }
            }
          } else if (const auto *ArrTy =
                         getContext().getAsVariableArrayType(OTy)) {
            // For C99 VLAs with the static keyword, we don't know the size so
            // we can't use the dereferenceable attribute, but in addrspace(0)
            // we know that it must be nonnull.
            if (ArrTy->getSizeModifier() == ArraySizeModifier::Static) {
              QualType ETy = ArrTy->getElementType();
              llvm::Align Alignment =
                  CGM.getNaturalTypeAlignment(ETy).getAsAlign();
              AI->addAttrs(llvm::AttrBuilder(getLLVMContext())
                               .addAlignmentAttr(Alignment));
              if (!getTypes().getTargetAddressSpace(ETy) &&
                  !CGM.getCodeGenOpts().NullPointerIsValid)
                AI->addAttr(llvm::Attribute::NonNull);
            }
          }

          // Set `align` attribute if any.
          const auto *AVAttr = PVD->getAttr<AlignValueAttr>();
          if (!AVAttr)
            if (const auto *TOTy = OTy->getAs<TypedefType>())
              AVAttr = TOTy->getDecl()->getAttr<AlignValueAttr>();
          if (AVAttr && !SanOpts.has(SanitizerKind::Alignment)) {
            // If alignment-assumption sanitizer is enabled, we do *not* add
            // alignment attribute here, but emit normal alignment assumption,
            // so the UBSAN check could function.
            llvm::ConstantInt *AlignmentCI =
                cast<llvm::ConstantInt>(EmitScalarExpr(AVAttr->getAlignment()));
            uint64_t AlignmentInt =
                AlignmentCI->getLimitedValue(llvm::Value::MaximumAlignment);
            if (AI->getParamAlign().valueOrOne() < AlignmentInt) {
              AI->removeAttr(llvm::Attribute::AttrKind::Alignment);
              AI->addAttrs(llvm::AttrBuilder(getLLVMContext())
                               .addAlignmentAttr(llvm::Align(AlignmentInt)));
            }
          }
        }

        // Set 'noalias' if an argument type has the `restrict` qualifier.
        if (Arg->getType().isRestrictQualified())
          AI->addAttr(llvm::Attribute::NoAlias);
      }

      // Prepare the argument value. If we have the trivial case, handle it
      // with no muss and fuss.
      if (!isa<llvm::StructType>(ArgI.getCoerceToType()) &&
          ArgI.getCoerceToType() == ConvertType(Ty) &&
          ArgI.getDirectOffset() == 0) {
        assert(NumIRArgs == 1);

        // LLVM expects swifterror parameters to be used in very restricted
        // ways.  Copy the value into a less-restricted temporary.
        llvm::Value *V = AI;
        if (FI.getExtParameterInfo(ArgNo).getABI() ==
            ParameterABI::SwiftErrorResult) {
          QualType pointeeTy = Ty->getPointeeType();
          assert(pointeeTy->isPointerType());
          RawAddress temp =
              CreateMemTemp(pointeeTy, getPointerAlign(), "swifterror.temp");
          Address arg = makeNaturalAddressForPointer(
              V, pointeeTy, getContext().getTypeAlignInChars(pointeeTy));
          llvm::Value *incomingErrorValue = Builder.CreateLoad(arg);
          Builder.CreateStore(incomingErrorValue, temp);
          V = temp.getPointer();

          // Push a cleanup to copy the value back at the end of the function.
          // The convention does not guarantee that the value will be written
          // back if the function exits with an unwind exception.
          EHStack.pushCleanup<CopyBackSwiftError>(NormalCleanup, temp, arg);
        }

        // Ensure the argument is the correct type.
        if (V->getType() != ArgI.getCoerceToType())
          V = Builder.CreateBitCast(V, ArgI.getCoerceToType());

        if (isPromoted)
          V = emitArgumentDemotion(*this, Arg, V);

        // Because of merging of function types from multiple decls it is
        // possible for the type of an argument to not match the corresponding
        // type in the function type. Since we are codegening the callee
        // in here, add a cast to the argument type.
        llvm::Type *LTy = ConvertType(Arg->getType());
        if (V->getType() != LTy)
          V = Builder.CreateBitCast(V, LTy);

        ArgVals.push_back(ParamValue::forDirect(V));
        break;
      }

      // VLST arguments are coerced to VLATs at the function boundary for
      // ABI consistency. If this is a VLST that was coerced to
      // a VLAT at the function boundary and the types match up, use
      // llvm.vector.extract to convert back to the original VLST.
      if (auto *VecTyTo = dyn_cast<llvm::FixedVectorType>(ConvertType(Ty))) {
        llvm::Value *ArgVal = Fn->getArg(FirstIRArg);
        if (auto *VecTyFrom =
                dyn_cast<llvm::ScalableVectorType>(ArgVal->getType())) {
          auto [Coerced, Extracted] = CoerceScalableToFixed(
              *this, VecTyTo, VecTyFrom, ArgVal, Arg->getName());
          if (Extracted) {
            assert(NumIRArgs == 1);
            ArgVals.push_back(ParamValue::forDirect(Coerced));
            break;
          }
        }
      }

      // Struct of fixed-length vectors and struct of array of fixed-length
      // vector in VLS calling convention are coerced to vector tuple
      // type(represented as TargetExtType) and scalable vector type
      // respectively, they're no longer handled as struct.
      if (ArgI.isDirect() && isa<llvm::StructType>(ConvertType(Ty)) &&
          (isa<llvm::TargetExtType>(ArgI.getCoerceToType()) ||
           isa<llvm::ScalableVectorType>(ArgI.getCoerceToType()))) {
        ArgVals.push_back(ParamValue::forDirect(AI));
        break;
      }

      llvm::StructType *STy =
          dyn_cast<llvm::StructType>(ArgI.getCoerceToType());
      Address Alloca =
          CreateMemTemp(Ty, getContext().getDeclAlign(Arg), Arg->getName());

      // Pointer to store into.
      Address Ptr = emitAddressAtOffset(*this, Alloca, ArgI);

      // Fast-isel and the optimizer generally like scalar values better than
      // FCAs, so we flatten them if this is safe to do for this argument.
      if (ArgI.isDirect() && ArgI.getCanBeFlattened() && STy &&
          STy->getNumElements() > 1) {
        llvm::TypeSize StructSize = CGM.getDataLayout().getTypeAllocSize(STy);
        llvm::TypeSize PtrElementSize =
            CGM.getDataLayout().getTypeAllocSize(Ptr.getElementType());
        if (StructSize.isScalable()) {
          assert(STy->containsHomogeneousScalableVectorTypes() &&
                 "ABI only supports structure with homogeneous scalable vector "
                 "type");
          assert(StructSize == PtrElementSize &&
                 "Only allow non-fractional movement of structure with"
                 "homogeneous scalable vector type");
          assert(STy->getNumElements() == NumIRArgs);

          llvm::Value *LoadedStructValue = llvm::PoisonValue::get(STy);
          for (unsigned i = 0, e = STy->getNumElements(); i != e; ++i) {
            auto *AI = Fn->getArg(FirstIRArg + i);
            AI->setName(Arg->getName() + ".coerce" + Twine(i));
            LoadedStructValue =
                Builder.CreateInsertValue(LoadedStructValue, AI, i);
          }

          Builder.CreateStore(LoadedStructValue, Ptr);
        } else {
          uint64_t SrcSize = StructSize.getFixedValue();
          uint64_t DstSize = PtrElementSize.getFixedValue();

          Address AddrToStoreInto = Address::invalid();
          if (SrcSize <= DstSize) {
            AddrToStoreInto = Ptr.withElementType(STy);
          } else {
            AddrToStoreInto =
                CreateTempAlloca(STy, Alloca.getAlignment(), "coerce");
          }

          assert(STy->getNumElements() == NumIRArgs);
          for (unsigned i = 0, e = STy->getNumElements(); i != e; ++i) {
            auto AI = Fn->getArg(FirstIRArg + i);
            AI->setName(Arg->getName() + ".coerce" + Twine(i));
            Address EltPtr = Builder.CreateStructGEP(AddrToStoreInto, i);
            Builder.CreateStore(AI, EltPtr);
          }

          if (SrcSize > DstSize) {
            Builder.CreateMemCpy(Ptr, AddrToStoreInto, DstSize);
          }
        }
      } else {
        // Simple case, just do a coerced store of the argument into the alloca.
        assert(NumIRArgs == 1);
        auto AI = Fn->getArg(FirstIRArg);
        AI->setName(Arg->getName() + ".coerce");
        CreateCoercedStore(
            AI, Ptr,
            llvm::TypeSize::getFixed(
                getContext().getTypeSizeInChars(Ty).getQuantity() -
                ArgI.getDirectOffset()),
            /*DstIsVolatile=*/false);
      }

      // Match to what EmitParmDecl is expecting for this type.
      if (CodeGenFunction::hasScalarEvaluationKind(Ty)) {
        llvm::Value *V =
            EmitLoadOfScalar(Alloca, false, Ty, Arg->getBeginLoc());
        if (isPromoted)
          V = emitArgumentDemotion(*this, Arg, V);
        ArgVals.push_back(ParamValue::forDirect(V));
      } else {
        ArgVals.push_back(ParamValue::forIndirect(Alloca));
      }
      break;
    }

    case ABIArgInfo::CoerceAndExpand: {
      // Reconstruct into a temporary.
      Address alloca = CreateMemTemp(Ty, getContext().getDeclAlign(Arg));
      ArgVals.push_back(ParamValue::forIndirect(alloca));

      auto coercionType = ArgI.getCoerceAndExpandType();
      auto unpaddedCoercionType = ArgI.getUnpaddedCoerceAndExpandType();
      auto *unpaddedStruct = dyn_cast<llvm::StructType>(unpaddedCoercionType);

      alloca = alloca.withElementType(coercionType);

      unsigned argIndex = FirstIRArg;
      unsigned unpaddedIndex = 0;
      for (unsigned i = 0, e = coercionType->getNumElements(); i != e; ++i) {
        llvm::Type *eltType = coercionType->getElementType(i);
        if (ABIArgInfo::isPaddingForCoerceAndExpand(eltType))
          continue;

        auto eltAddr = Builder.CreateStructGEP(alloca, i);
        llvm::Value *elt = Fn->getArg(argIndex++);

        auto paramType = unpaddedStruct
                             ? unpaddedStruct->getElementType(unpaddedIndex++)
                             : unpaddedCoercionType;

        if (auto *VecTyTo = dyn_cast<llvm::FixedVectorType>(eltType)) {
          if (auto *VecTyFrom = dyn_cast<llvm::ScalableVectorType>(paramType)) {
            bool Extracted;
            std::tie(elt, Extracted) = CoerceScalableToFixed(
                *this, VecTyTo, VecTyFrom, elt, elt->getName());
            assert(Extracted && "Unexpected scalable to fixed vector coercion");
          }
        }
        Builder.CreateStore(elt, eltAddr);
      }
      assert(argIndex == FirstIRArg + NumIRArgs);
      break;
    }

    case ABIArgInfo::Expand: {
      // If this structure was expanded into multiple arguments then
      // we need to create a temporary and reconstruct it from the
      // arguments.
      Address Alloca = CreateMemTemp(Ty, getContext().getDeclAlign(Arg));
      LValue LV = MakeAddrLValue(Alloca, Ty);
      ArgVals.push_back(ParamValue::forIndirect(Alloca));

      auto FnArgIter = Fn->arg_begin() + FirstIRArg;
      ExpandTypeFromArgs(Ty, LV, FnArgIter);
      assert(FnArgIter == Fn->arg_begin() + FirstIRArg + NumIRArgs);
      for (unsigned i = 0, e = NumIRArgs; i != e; ++i) {
        auto AI = Fn->getArg(FirstIRArg + i);
        AI->setName(Arg->getName() + "." + Twine(i));
      }
      break;
    }

    case ABIArgInfo::Ignore:
      assert(NumIRArgs == 0);
      // Initialize the local variable appropriately.
      if (!hasScalarEvaluationKind(Ty)) {
        ArgVals.push_back(ParamValue::forIndirect(CreateMemTemp(Ty)));
      } else {
        llvm::Value *U = llvm::UndefValue::get(ConvertType(Arg->getType()));
        ArgVals.push_back(ParamValue::forDirect(U));
      }
      break;
    }
  }

  if (getTarget().getCXXABI().areArgsDestroyedLeftToRightInCallee()) {
    for (int I = Args.size() - 1; I >= 0; --I)
      EmitParmDecl(*Args[I], ArgVals[I], I + 1);
  } else {
    for (unsigned I = 0, E = Args.size(); I != E; ++I)
      EmitParmDecl(*Args[I], ArgVals[I], I + 1);
  }
}

static void eraseUnusedBitCasts(llvm::Instruction *insn) {
  while (insn->use_empty()) {
    llvm::BitCastInst *bitcast = dyn_cast<llvm::BitCastInst>(insn);
    if (!bitcast)
      return;

    // This is "safe" because we would have used a ConstantExpr otherwise.
    insn = cast<llvm::Instruction>(bitcast->getOperand(0));
    bitcast->eraseFromParent();
  }
}

/// Try to emit a fused autorelease of a return result.
static llvm::Value *tryEmitFusedAutoreleaseOfResult(CodeGenFunction &CGF,
                                                    llvm::Value *result) {
  // We must be immediately followed the cast.
  llvm::BasicBlock *BB = CGF.Builder.GetInsertBlock();
  if (BB->empty())
    return nullptr;
  if (&BB->back() != result)
    return nullptr;

  llvm::Type *resultType = result->getType();

  // result is in a BasicBlock and is therefore an Instruction.
  llvm::Instruction *generator = cast<llvm::Instruction>(result);

  SmallVector<llvm::Instruction *, 4> InstsToKill;

  // Look for:
  //  %generator = bitcast %type1* %generator2 to %type2*
  while (llvm::BitCastInst *bitcast = dyn_cast<llvm::BitCastInst>(generator)) {
    // We would have emitted this as a constant if the operand weren't
    // an Instruction.
    generator = cast<llvm::Instruction>(bitcast->getOperand(0));

    // Require the generator to be immediately followed by the cast.
    if (generator->getNextNode() != bitcast)
      return nullptr;

    InstsToKill.push_back(bitcast);
  }

  // Look for:
  //   %generator = call i8* @objc_retain(i8* %originalResult)
  // or
  //   %generator = call i8* @objc_retainAutoreleasedReturnValue(i8* %originalResult)
  llvm::CallInst *call = dyn_cast<llvm::CallInst>(generator);
  if (!call)
    return nullptr;

  bool doRetainAutorelease;

  if (call->getCalledOperand() == CGF.CGM.getObjCEntrypoints().objc_retain) {
    doRetainAutorelease = true;
  } else if (call->getCalledOperand() ==
             CGF.CGM.getObjCEntrypoints().objc_retainAutoreleasedReturnValue) {
    doRetainAutorelease = false;

    // If we emitted an assembly marker for this call (and the
    // ARCEntrypoints field should have been set if so), go looking
    // for that call.  If we can't find it, we can't do this
    // optimization.  But it should always be the immediately previous
    // instruction, unless we needed bitcasts around the call.
    if (CGF.CGM.getObjCEntrypoints().retainAutoreleasedReturnValueMarker) {
      llvm::Instruction *prev = call->getPrevNode();
      assert(prev);
      if (isa<llvm::BitCastInst>(prev)) {
        prev = prev->getPrevNode();
        assert(prev);
      }
      assert(isa<llvm::CallInst>(prev));
      assert(cast<llvm::CallInst>(prev)->getCalledOperand() ==
             CGF.CGM.getObjCEntrypoints().retainAutoreleasedReturnValueMarker);
      InstsToKill.push_back(prev);
    }
  } else {
    return nullptr;
  }

  result = call->getArgOperand(0);
  InstsToKill.push_back(call);

  // Keep killing bitcasts, for sanity.  Note that we no longer care
  // about precise ordering as long as there's exactly one use.
  while (llvm::BitCastInst *bitcast = dyn_cast<llvm::BitCastInst>(result)) {
    if (!bitcast->hasOneUse())
      break;
    InstsToKill.push_back(bitcast);
    result = bitcast->getOperand(0);
  }

  // Delete all the unnecessary instructions, from latest to earliest.
  for (auto *I : InstsToKill)
    I->eraseFromParent();

  // Do the fused retain/autorelease if we were asked to.
  if (doRetainAutorelease)
    result = CGF.EmitARCRetainAutoreleaseReturnValue(result);

  // Cast back to the result type.
  return CGF.Builder.CreateBitCast(result, resultType);
}

/// If this is a +1 of the value of an immutable 'self', remove it.
static llvm::Value *tryRemoveRetainOfSelf(CodeGenFunction &CGF,
                                          llvm::Value *result) {
  // This is only applicable to a method with an immutable 'self'.
  const ObjCMethodDecl *method =
      dyn_cast_or_null<ObjCMethodDecl>(CGF.CurCodeDecl);
  if (!method)
    return nullptr;
  const VarDecl *self = method->getSelfDecl();
  if (!self->getType().isConstQualified())
    return nullptr;

  // Look for a retain call. Note: stripPointerCasts looks through returned arg
  // functions, which would cause us to miss the retain.
  llvm::CallInst *retainCall = dyn_cast<llvm::CallInst>(result);
  if (!retainCall || retainCall->getCalledOperand() !=
                         CGF.CGM.getObjCEntrypoints().objc_retain)
    return nullptr;

  // Look for an ordinary load of 'self'.
  llvm::Value *retainedValue = retainCall->getArgOperand(0);
  llvm::LoadInst *load =
      dyn_cast<llvm::LoadInst>(retainedValue->stripPointerCasts());
  if (!load || load->isAtomic() || load->isVolatile() ||
      load->getPointerOperand() != CGF.GetAddrOfLocalVar(self).getBasePointer())
    return nullptr;

  // Okay!  Burn it all down.  This relies for correctness on the
  // assumption that the retain is emitted as part of the return and
  // that thereafter everything is used "linearly".
  llvm::Type *resultType = result->getType();
  eraseUnusedBitCasts(cast<llvm::Instruction>(result));
  assert(retainCall->use_empty());
  retainCall->eraseFromParent();
  eraseUnusedBitCasts(cast<llvm::Instruction>(retainedValue));

  return CGF.Builder.CreateBitCast(load, resultType);
}

/// Emit an ARC autorelease of the result of a function.
///
/// \return the value to actually return from the function
static llvm::Value *emitAutoreleaseOfResult(CodeGenFunction &CGF,
                                            llvm::Value *result) {
  // If we're returning 'self', kill the initial retain.  This is a
  // heuristic attempt to "encourage correctness" in the really unfortunate
  // case where we have a return of self during a dealloc and we desperately
  // need to avoid the possible autorelease.
  if (llvm::Value *self = tryRemoveRetainOfSelf(CGF, result))
    return self;

  // At -O0, try to emit a fused retain/autorelease.
  if (CGF.shouldUseFusedARCCalls())
    if (llvm::Value *fused = tryEmitFusedAutoreleaseOfResult(CGF, result))
      return fused;

  return CGF.EmitARCAutoreleaseReturnValue(result);
}

/// Heuristically search for a dominating store to the return-value slot.
static llvm::StoreInst *findDominatingStoreToReturnValue(CodeGenFunction &CGF) {
  llvm::Value *ReturnValuePtr = CGF.ReturnValue.getBasePointer();

  // Check if a User is a store which pointerOperand is the ReturnValue.
  // We are looking for stores to the ReturnValue, not for stores of the
  // ReturnValue to some other location.
  auto GetStoreIfValid = [&CGF,
                          ReturnValuePtr](llvm::User *U) -> llvm::StoreInst * {
    auto *SI = dyn_cast<llvm::StoreInst>(U);
    if (!SI || SI->getPointerOperand() != ReturnValuePtr ||
        SI->getValueOperand()->getType() != CGF.ReturnValue.getElementType())
      return nullptr;
    // These aren't actually possible for non-coerced returns, and we
    // only care about non-coerced returns on this code path.
    // All memory instructions inside __try block are volatile.
    assert(!SI->isAtomic() &&
           (!SI->isVolatile() || CGF.currentFunctionUsesSEHTry()));
    return SI;
  };
  // If there are multiple uses of the return-value slot, just check
  // for something immediately preceding the IP.  Sometimes this can
  // happen with how we generate implicit-returns; it can also happen
  // with noreturn cleanups.
  if (!ReturnValuePtr->hasOneUse()) {
    llvm::BasicBlock *IP = CGF.Builder.GetInsertBlock();
    if (IP->empty())
      return nullptr;

    // Look at directly preceding instruction, skipping bitcasts, lifetime
    // markers, and fake uses and their operands.
    const llvm::Instruction *LoadIntoFakeUse = nullptr;
    for (llvm::Instruction &I : llvm::reverse(*IP)) {
      // Ignore instructions that are just loads for fake uses; the load should
      // immediately precede the fake use, so we only need to remember the
      // operand for the last fake use seen.
      if (LoadIntoFakeUse == &I)
        continue;
      if (isa<llvm::BitCastInst>(&I))
        continue;
      if (auto *II = dyn_cast<llvm::IntrinsicInst>(&I)) {
        if (II->getIntrinsicID() == llvm::Intrinsic::lifetime_end)
          continue;

        if (II->getIntrinsicID() == llvm::Intrinsic::fake_use) {
          LoadIntoFakeUse = dyn_cast<llvm::Instruction>(II->getArgOperand(0));
          continue;
        }
      }
      return GetStoreIfValid(&I);
    }
    return nullptr;
  }

  llvm::StoreInst *store = GetStoreIfValid(ReturnValuePtr->user_back());
  if (!store)
    return nullptr;

  // Now do a first-and-dirty dominance check: just walk up the
  // single-predecessors chain from the current insertion point.
  llvm::BasicBlock *StoreBB = store->getParent();
  llvm::BasicBlock *IP = CGF.Builder.GetInsertBlock();
  llvm::SmallPtrSet<llvm::BasicBlock *, 4> SeenBBs;
  while (IP != StoreBB) {
    if (!SeenBBs.insert(IP).second || !(IP = IP->getSinglePredecessor()))
      return nullptr;
  }

  // Okay, the store's basic block dominates the insertion point; we
  // can do our thing.
  return store;
}

// Helper functions for EmitCMSEClearRecord

// Set the bits corresponding to a field having width `BitWidth` and located at
// offset `BitOffset` (from the least significant bit) within a storage unit of
// `Bits.size()` bytes. Each element of `Bits` corresponds to one target byte.
// Use little-endian layout, i.e.`Bits[0]` is the LSB.
static void setBitRange(SmallVectorImpl<uint64_t> &Bits, int BitOffset,
                        int BitWidth, int CharWidth) {
  assert(CharWidth <= 64);
  assert(static_cast<unsigned>(BitWidth) <= Bits.size() * CharWidth);

  int Pos = 0;
  if (BitOffset >= CharWidth) {
    Pos += BitOffset / CharWidth;
    BitOffset = BitOffset % CharWidth;
  }

  const uint64_t Used = (uint64_t(1) << CharWidth) - 1;
  if (BitOffset + BitWidth >= CharWidth) {
    Bits[Pos++] |= (Used << BitOffset) & Used;
    BitWidth -= CharWidth - BitOffset;
    BitOffset = 0;
  }

  while (BitWidth >= CharWidth) {
    Bits[Pos++] = Used;
    BitWidth -= CharWidth;
  }

  if (BitWidth > 0)
    Bits[Pos++] |= (Used >> (CharWidth - BitWidth)) << BitOffset;
}

// Set the bits corresponding to a field having width `BitWidth` and located at
// offset `BitOffset` (from the least significant bit) within a storage unit of
// `StorageSize` bytes, located at `StorageOffset` in `Bits`. Each element of
// `Bits` corresponds to one target byte. Use target endian layout.
static void setBitRange(SmallVectorImpl<uint64_t> &Bits, int StorageOffset,
                        int StorageSize, int BitOffset, int BitWidth,
                        int CharWidth, bool BigEndian) {

  SmallVector<uint64_t, 8> TmpBits(StorageSize);
  setBitRange(TmpBits, BitOffset, BitWidth, CharWidth);

  if (BigEndian)
    std::reverse(TmpBits.begin(), TmpBits.end());

  for (uint64_t V : TmpBits)
    Bits[StorageOffset++] |= V;
}

static void setUsedBits(CodeGenModule &, QualType, int,
                        SmallVectorImpl<uint64_t> &);

// Set the bits in `Bits`, which correspond to the value representations of
// the actual members of the record type `RTy`. Note that this function does
// not handle base classes, virtual tables, etc, since they cannot happen in
// CMSE function arguments or return. The bit mask corresponds to the target
// memory layout, i.e. it's endian dependent.
static void setUsedBits(CodeGenModule &CGM, const RecordType *RTy, int Offset,
                        SmallVectorImpl<uint64_t> &Bits) {
  ASTContext &Context = CGM.getContext();
  int CharWidth = Context.getCharWidth();
  const RecordDecl *RD = RTy->getDecl()->getDefinition();
  const ASTRecordLayout &ASTLayout = Context.getASTRecordLayout(RD);
  const CGRecordLayout &Layout = CGM.getTypes().getCGRecordLayout(RD);

  int Idx = 0;
  for (auto I = RD->field_begin(), E = RD->field_end(); I != E; ++I, ++Idx) {
    const FieldDecl *F = *I;

    if (F->isUnnamedBitField() || F->isZeroLengthBitField() ||
        F->getType()->isIncompleteArrayType())
      continue;

    if (F->isBitField()) {
      const CGBitFieldInfo &BFI = Layout.getBitFieldInfo(F);
      setBitRange(Bits, Offset + BFI.StorageOffset.getQuantity(),
                  BFI.StorageSize / CharWidth, BFI.Offset, BFI.Size, CharWidth,
                  CGM.getDataLayout().isBigEndian());
      continue;
    }

    setUsedBits(CGM, F->getType(),
                Offset + ASTLayout.getFieldOffset(Idx) / CharWidth, Bits);
  }
}

// Set the bits in `Bits`, which correspond to the value representations of
// the elements of an array type `ATy`.
static void setUsedBits(CodeGenModule &CGM, const ConstantArrayType *ATy,
                        int Offset, SmallVectorImpl<uint64_t> &Bits) {
  const ASTContext &Context = CGM.getContext();

  QualType ETy = Context.getBaseElementType(ATy);
  int Size = Context.getTypeSizeInChars(ETy).getQuantity();
  SmallVector<uint64_t, 4> TmpBits(Size);
  setUsedBits(CGM, ETy, 0, TmpBits);

  for (int I = 0, N = Context.getConstantArrayElementCount(ATy); I < N; ++I) {
    auto Src = TmpBits.begin();
    auto Dst = Bits.begin() + Offset + I * Size;
    for (int J = 0; J < Size; ++J)
      *Dst++ |= *Src++;
  }
}

// Set the bits in `Bits`, which correspond to the value representations of
// the type `QTy`.
static void setUsedBits(CodeGenModule &CGM, QualType QTy, int Offset,
                        SmallVectorImpl<uint64_t> &Bits) {
  if (const auto *RTy = QTy->getAs<RecordType>())
    return setUsedBits(CGM, RTy, Offset, Bits);

  ASTContext &Context = CGM.getContext();
  if (const auto *ATy = Context.getAsConstantArrayType(QTy))
    return setUsedBits(CGM, ATy, Offset, Bits);

  int Size = Context.getTypeSizeInChars(QTy).getQuantity();
  if (Size <= 0)
    return;

  std::fill_n(Bits.begin() + Offset, Size,
              (uint64_t(1) << Context.getCharWidth()) - 1);
}

static uint64_t buildMultiCharMask(const SmallVectorImpl<uint64_t> &Bits,
                                   int Pos, int Size, int CharWidth,
                                   bool BigEndian) {
  assert(Size > 0);
  uint64_t Mask = 0;
  if (BigEndian) {
    for (auto P = Bits.begin() + Pos, E = Bits.begin() + Pos + Size; P != E;
         ++P)
      Mask = (Mask << CharWidth) | *P;
  } else {
    auto P = Bits.begin() + Pos + Size, End = Bits.begin() + Pos;
    do
      Mask = (Mask << CharWidth) | *--P;
    while (P != End);
  }
  return Mask;
}

// Emit code to clear the bits in a record, which aren't a part of any user
// declared member, when the record is a function return.
llvm::Value *CodeGenFunction::EmitCMSEClearRecord(llvm::Value *Src,
                                                  llvm::IntegerType *ITy,
                                                  QualType QTy) {
  assert(Src->getType() == ITy);
  assert(ITy->getScalarSizeInBits() <= 64);

  const llvm::DataLayout &DataLayout = CGM.getDataLayout();
  int Size = DataLayout.getTypeStoreSize(ITy);
  SmallVector<uint64_t, 4> Bits(Size);
  setUsedBits(CGM, QTy->castAs<RecordType>(), 0, Bits);

  int CharWidth = CGM.getContext().getCharWidth();
  uint64_t Mask =
      buildMultiCharMask(Bits, 0, Size, CharWidth, DataLayout.isBigEndian());

  return Builder.CreateAnd(Src, Mask, "cmse.clear");
}

// Emit code to clear the bits in a record, which aren't a part of any user
// declared member, when the record is a function argument.
llvm::Value *CodeGenFunction::EmitCMSEClearRecord(llvm::Value *Src,
                                                  llvm::ArrayType *ATy,
                                                  QualType QTy) {
  const llvm::DataLayout &DataLayout = CGM.getDataLayout();
  int Size = DataLayout.getTypeStoreSize(ATy);
  SmallVector<uint64_t, 16> Bits(Size);
  setUsedBits(CGM, QTy->castAs<RecordType>(), 0, Bits);

  // Clear each element of the LLVM array.
  int CharWidth = CGM.getContext().getCharWidth();
  int CharsPerElt =
      ATy->getArrayElementType()->getScalarSizeInBits() / CharWidth;
  int MaskIndex = 0;
  llvm::Value *R = llvm::PoisonValue::get(ATy);
  for (int I = 0, N = ATy->getArrayNumElements(); I != N; ++I) {
    uint64_t Mask = buildMultiCharMask(Bits, MaskIndex, CharsPerElt, CharWidth,
                                       DataLayout.isBigEndian());
    MaskIndex += CharsPerElt;
    llvm::Value *T0 = Builder.CreateExtractValue(Src, I);
    llvm::Value *T1 = Builder.CreateAnd(T0, Mask, "cmse.clear");
    R = Builder.CreateInsertValue(R, T1, I);
  }

  return R;
}

void CodeGenFunction::EmitFunctionEpilog(
    const CGFunctionInfo &FI, bool EmitRetDbgLoc, SourceLocation EndLoc,
    uint64_t RetKeyInstructionsSourceAtom) {
  if (FI.isNoReturn()) {
    // Noreturn functions don't return.
    EmitUnreachable(EndLoc);
    return;
  }

  if (CurCodeDecl && CurCodeDecl->hasAttr<NakedAttr>()) {
    // Naked functions don't have epilogues.
    Builder.CreateUnreachable();
    return;
  }

  // Functions with no result always return void.
  if (!ReturnValue.isValid()) {
    auto *I = Builder.CreateRetVoid();
    if (RetKeyInstructionsSourceAtom)
      addInstToSpecificSourceAtom(I, nullptr, RetKeyInstructionsSourceAtom);
    else
      addInstToNewSourceAtom(I, nullptr);
    return;
  }

  llvm::DebugLoc RetDbgLoc;
  llvm::Value *RV = nullptr;
  QualType RetTy = FI.getReturnType();
  const ABIArgInfo &RetAI = FI.getReturnInfo();

  switch (RetAI.getKind()) {
  case ABIArgInfo::InAlloca:
    // Aggregates get evaluated directly into the destination.  Sometimes we
    // need to return the sret value in a register, though.
    assert(hasAggregateEvaluationKind(RetTy));
    if (RetAI.getInAllocaSRet()) {
      llvm::Function::arg_iterator EI = CurFn->arg_end();
      --EI;
      llvm::Value *ArgStruct = &*EI;
      llvm::Value *SRet = Builder.CreateStructGEP(
          FI.getArgStruct(), ArgStruct, RetAI.getInAllocaFieldIndex());
      llvm::Type *Ty =
          cast<llvm::GetElementPtrInst>(SRet)->getResultElementType();
      RV = Builder.CreateAlignedLoad(Ty, SRet, getPointerAlign(), "sret");
    }
    break;

  case ABIArgInfo::Indirect: {
    auto AI = CurFn->arg_begin();
    if (RetAI.isSRetAfterThis())
      ++AI;
    switch (getEvaluationKind(RetTy)) {
    case TEK_Complex: {
      ComplexPairTy RT =
          EmitLoadOfComplex(MakeAddrLValue(ReturnValue, RetTy), EndLoc);
      EmitStoreOfComplex(RT, MakeNaturalAlignAddrLValue(&*AI, RetTy),
                         /*isInit*/ true);
      break;
    }
    case TEK_Aggregate:
      // Do nothing; aggregates get evaluated directly into the destination.
      break;
    case TEK_Scalar: {
      LValueBaseInfo BaseInfo;
      TBAAAccessInfo TBAAInfo;
      CharUnits Alignment =
          CGM.getNaturalTypeAlignment(RetTy, &BaseInfo, &TBAAInfo);
      Address ArgAddr(&*AI, ConvertType(RetTy), Alignment);
      LValue ArgVal =
          LValue::MakeAddr(ArgAddr, RetTy, getContext(), BaseInfo, TBAAInfo);
      EmitStoreOfScalar(
          EmitLoadOfScalar(MakeAddrLValue(ReturnValue, RetTy), EndLoc), ArgVal,
          /*isInit*/ true);
      break;
    }
    }
    break;
  }

  case ABIArgInfo::Extend:
  case ABIArgInfo::Direct:
    if (RetAI.getCoerceToType() == ConvertType(RetTy) &&
        RetAI.getDirectOffset() == 0) {
      // The internal return value temp always will have pointer-to-return-type
      // type, just do a load.

      // If there is a dominating store to ReturnValue, we can elide
      // the load, zap the store, and usually zap the alloca.
      if (llvm::StoreInst *SI = findDominatingStoreToReturnValue(*this)) {
        // Reuse the debug location from the store unless there is
        // cleanup code to be emitted between the store and return
        // instruction.
        if (EmitRetDbgLoc && !AutoreleaseResult)
          RetDbgLoc = SI->getDebugLoc();
        // Get the stored value and nuke the now-dead store.
        RV = SI->getValueOperand();
        SI->eraseFromParent();

      // Otherwise, we have to do a simple load.
      } else {
        RV = Builder.CreateLoad(ReturnValue);
      }
    } else {
      // If the value is offset in memory, apply the offset now.
      Address V = emitAddressAtOffset(*this, ReturnValue, RetAI);

      RV = CreateCoercedLoad(V, RetAI.getCoerceToType(), *this);
    }

    // In ARC, end functions that return a retainable type with a call
    // to objc_autoreleaseReturnValue.
    if (AutoreleaseResult) {
#ifndef NDEBUG
      // Type::isObjCRetainabletype has to be called on a QualType that hasn't
      // been stripped of the typedefs, so we cannot use RetTy here. Get the
      // original return type of FunctionDecl, CurCodeDecl, and BlockDecl from
      // CurCodeDecl or BlockInfo.
      QualType RT;

      if (auto *FD = dyn_cast<FunctionDecl>(CurCodeDecl))
        RT = FD->getReturnType();
      else if (auto *MD = dyn_cast<ObjCMethodDecl>(CurCodeDecl))
        RT = MD->getReturnType();
      else if (isa<BlockDecl>(CurCodeDecl))
        RT = BlockInfo->BlockExpression->getFunctionType()->getReturnType();
      else
        llvm_unreachable("Unexpected function/method type");

      assert(getLangOpts().ObjCAutoRefCount && !FI.isReturnsRetained() &&
             RT->isObjCRetainableType());
#endif
      RV = emitAutoreleaseOfResult(*this, RV);
    }

    break;

  case ABIArgInfo::Ignore:
    break;

  case ABIArgInfo::CoerceAndExpand: {
    auto coercionType = RetAI.getCoerceAndExpandType();
    auto unpaddedCoercionType = RetAI.getUnpaddedCoerceAndExpandType();
    auto *unpaddedStruct = dyn_cast<llvm::StructType>(unpaddedCoercionType);

    // Load all of the coerced elements out into results.
    llvm::SmallVector<llvm::Value *, 4> results;
    Address addr = ReturnValue.withElementType(coercionType);
    unsigned unpaddedIndex = 0;
    for (unsigned i = 0, e = coercionType->getNumElements(); i != e; ++i) {
      auto coercedEltType = coercionType->getElementType(i);
      if (ABIArgInfo::isPaddingForCoerceAndExpand(coercedEltType))
        continue;

      auto eltAddr = Builder.CreateStructGEP(addr, i);
      llvm::Value *elt = CreateCoercedLoad(
          eltAddr,
          unpaddedStruct ? unpaddedStruct->getElementType(unpaddedIndex++)
                         : unpaddedCoercionType,
          *this);
      results.push_back(elt);
    }

    // If we have one result, it's the single direct result type.
    if (results.size() == 1) {
      RV = results[0];

    // Otherwise, we need to make a first-class aggregate.
    } else {
      // Construct a return type that lacks padding elements.
      llvm::Type *returnType = RetAI.getUnpaddedCoerceAndExpandType();

      RV = llvm::PoisonValue::get(returnType);
      for (unsigned i = 0, e = results.size(); i != e; ++i) {
        RV = Builder.CreateInsertValue(RV, results[i], i);
      }
    }
    break;
  }
  case ABIArgInfo::Expand:
  case ABIArgInfo::IndirectAliased:
    llvm_unreachable("Invalid ABI kind for return argument");
  }

  llvm::Instruction *Ret;
  if (RV) {
    if (CurFuncDecl && CurFuncDecl->hasAttr<CmseNSEntryAttr>()) {
      // For certain return types, clear padding bits, as they may reveal
      // sensitive information.
      // Small struct/union types are passed as integers.
      auto *ITy = dyn_cast<llvm::IntegerType>(RV->getType());
      if (ITy != nullptr && isa<RecordType>(RetTy.getCanonicalType()))
        RV = EmitCMSEClearRecord(RV, ITy, RetTy);
    }
    EmitReturnValueCheck(RV);
    Ret = Builder.CreateRet(RV);
  } else {
    Ret = Builder.CreateRetVoid();
  }

  if (RetDbgLoc)
    Ret->setDebugLoc(std::move(RetDbgLoc));

  llvm::Value *Backup = RV ? Ret->getOperand(0) : nullptr;
  if (RetKeyInstructionsSourceAtom)
    addInstToSpecificSourceAtom(Ret, Backup, RetKeyInstructionsSourceAtom);
  else
    addInstToNewSourceAtom(Ret, Backup);
}

void CodeGenFunction::EmitReturnValueCheck(llvm::Value *RV) {
  // A current decl may not be available when emitting vtable thunks.
  if (!CurCodeDecl)
    return;

  // If the return block isn't reachable, neither is this check, so don't emit
  // it.
  if (ReturnBlock.isValid() && ReturnBlock.getBlock()->use_empty())
    return;

  ReturnsNonNullAttr *RetNNAttr = nullptr;
  if (SanOpts.has(SanitizerKind::ReturnsNonnullAttribute))
    RetNNAttr = CurCodeDecl->getAttr<ReturnsNonNullAttr>();

  if (!RetNNAttr && !requiresReturnValueNullabilityCheck())
    return;

  // Prefer the returns_nonnull attribute if it's present.
  SourceLocation AttrLoc;
  SanitizerKind::SanitizerOrdinal CheckKind;
  SanitizerHandler Handler;
  if (RetNNAttr) {
    assert(!requiresReturnValueNullabilityCheck() &&
           "Cannot check nullability and the nonnull attribute");
    AttrLoc = RetNNAttr->getLocation();
    CheckKind = SanitizerKind::SO_ReturnsNonnullAttribute;
    Handler = SanitizerHandler::NonnullReturn;
  } else {
    if (auto *DD = dyn_cast<DeclaratorDecl>(CurCodeDecl))
      if (auto *TSI = DD->getTypeSourceInfo())
        if (auto FTL = TSI->getTypeLoc().getAsAdjusted<FunctionTypeLoc>())
          AttrLoc = FTL.getReturnLoc().findNullabilityLoc();
    CheckKind = SanitizerKind::SO_NullabilityReturn;
    Handler = SanitizerHandler::NullabilityReturn;
  }

  SanitizerDebugLocation SanScope(this, {CheckKind}, Handler);

  // Make sure the "return" source location is valid. If we're checking a
  // nullability annotation, make sure the preconditions for the check are met.
  llvm::BasicBlock *Check = createBasicBlock("nullcheck");
  llvm::BasicBlock *NoCheck = createBasicBlock("no.nullcheck");
  llvm::Value *SLocPtr = Builder.CreateLoad(ReturnLocation, "return.sloc.load");
  llvm::Value *CanNullCheck = Builder.CreateIsNotNull(SLocPtr);
  if (requiresReturnValueNullabilityCheck())
    CanNullCheck =
        Builder.CreateAnd(CanNullCheck, RetValNullabilityPrecondition);
  Builder.CreateCondBr(CanNullCheck, Check, NoCheck);
  EmitBlock(Check);

  // Now do the null check.
  llvm::Value *Cond = Builder.CreateIsNotNull(RV);
  llvm::Constant *StaticData[] = {EmitCheckSourceLocation(AttrLoc)};
  llvm::Value *DynamicData[] = {SLocPtr};
  EmitCheck(std::make_pair(Cond, CheckKind), Handler, StaticData, DynamicData);

  EmitBlock(NoCheck);

#ifndef NDEBUG
  // The return location should not be used after the check has been emitted.
  ReturnLocation = Address::invalid();
#endif
}

static bool isInAllocaArgument(CGCXXABI &ABI, QualType type) {
  const CXXRecordDecl *RD = type->getAsCXXRecordDecl();
  return RD && ABI.getRecordArgABI(RD) == CGCXXABI::RAA_DirectInMemory;
}

static AggValueSlot createPlaceholderSlot(CodeGenFunction &CGF, QualType Ty) {
  // FIXME: Generate IR in one pass, rather than going back and fixing up these
  // placeholders.
  llvm::Type *IRTy = CGF.ConvertTypeForMem(Ty);
  llvm::Type *IRPtrTy = llvm::PointerType::getUnqual(CGF.getLLVMContext());
  llvm::Value *Placeholder = llvm::PoisonValue::get(IRPtrTy);

  // FIXME: When we generate this IR in one pass, we shouldn't need
  // this win32-specific alignment hack.
  CharUnits Align = CharUnits::fromQuantity(4);
  Placeholder = CGF.Builder.CreateAlignedLoad(IRPtrTy, Placeholder, Align);

  return AggValueSlot::forAddr(
      Address(Placeholder, IRTy, Align), Ty.getQualifiers(),
      AggValueSlot::IsNotDestructed, AggValueSlot::DoesNotNeedGCBarriers,
      AggValueSlot::IsNotAliased, AggValueSlot::DoesNotOverlap);
}

void CodeGenFunction::EmitDelegateCallArg(CallArgList &args,
                                          const VarDecl *param,
                                          SourceLocation loc) {
  // StartFunction converted the ABI-lowered parameter(s) into a
  // local alloca.  We need to turn that into an r-value suitable
  // for EmitCall.
  Address local = GetAddrOfLocalVar(param);

  QualType type = param->getType();

  // GetAddrOfLocalVar returns a pointer-to-pointer for references,
  // but the argument needs to be the original pointer.
  if (type->isReferenceType()) {
    args.add(RValue::get(Builder.CreateLoad(local)), type);

  // In ARC, move out of consumed arguments so that the release cleanup
  // entered by StartFunction doesn't cause an over-release.  This isn't
  // optimal -O0 code generation, but it should get cleaned up when
  // optimization is enabled.  This also assumes that delegate calls are
  // performed exactly once for a set of arguments, but that should be safe.
  } else if (getLangOpts().ObjCAutoRefCount &&
             param->hasAttr<NSConsumedAttr>() && type->isObjCRetainableType()) {
    llvm::Value *ptr = Builder.CreateLoad(local);
    auto null =
        llvm::ConstantPointerNull::get(cast<llvm::PointerType>(ptr->getType()));
    Builder.CreateStore(null, local);
    args.add(RValue::get(ptr), type);

  // For the most part, we just need to load the alloca, except that
  // aggregate r-values are actually pointers to temporaries.
  } else {
    args.add(convertTempToRValue(local, type, loc), type);
  }

  // Deactivate the cleanup for the callee-destructed param that was pushed.
  if (type->isRecordType() && !CurFuncIsThunk &&
      type->castAs<RecordType>()->getDecl()->isParamDestroyedInCallee() &&
      param->needsDestruction(getContext())) {
    EHScopeStack::stable_iterator cleanup =
        CalleeDestructedParamCleanups.lookup(cast<ParmVarDecl>(param));
    assert(cleanup.isValid() &&
           "cleanup for callee-destructed param not recorded");
    // This unreachable is a temporary marker which will be removed later.
    llvm::Instruction *isActive = Builder.CreateUnreachable();
    args.addArgCleanupDeactivation(cleanup, isActive);
  }
}

static bool isProvablyNull(llvm::Value *addr) {
  return llvm::isa_and_nonnull<llvm::ConstantPointerNull>(addr);
}

static bool isProvablyNonNull(Address Addr, CodeGenFunction &CGF) {
  return llvm::isKnownNonZero(Addr.getBasePointer(), CGF.CGM.getDataLayout());
}

/// Emit the actual writing-back of a writeback.
static void emitWriteback(CodeGenFunction &CGF,
                          const CallArgList::Writeback &writeback) {
  const LValue &srcLV = writeback.Source;
  Address srcAddr = srcLV.getAddress();
  assert(!isProvablyNull(srcAddr.getBasePointer()) &&
         "shouldn't have writeback for provably null argument");

  if (writeback.WritebackExpr) {
    CGF.EmitIgnoredExpr(writeback.WritebackExpr);

    if (writeback.LifetimeSz)
      CGF.EmitLifetimeEnd(writeback.LifetimeSz,
                          writeback.Temporary.getBasePointer());
    return;
  }

  llvm::BasicBlock *contBB = nullptr;

  // If the argument wasn't provably non-null, we need to null check
  // before doing the store.
  bool provablyNonNull = isProvablyNonNull(srcAddr, CGF);

  if (!provablyNonNull) {
    llvm::BasicBlock *writebackBB = CGF.createBasicBlock("icr.writeback");
    contBB = CGF.createBasicBlock("icr.done");

    llvm::Value *isNull = CGF.Builder.CreateIsNull(srcAddr, "icr.isnull");
    CGF.Builder.CreateCondBr(isNull, contBB, writebackBB);
    CGF.EmitBlock(writebackBB);
  }

  // Load the value to writeback.
  llvm::Value *value = CGF.Builder.CreateLoad(writeback.Temporary);

  // Cast it back, in case we're writing an id to a Foo* or something.
  value = CGF.Builder.CreateBitCast(value, srcAddr.getElementType(),
                                    "icr.writeback-cast");

  // Perform the writeback.

  // If we have a "to use" value, it's something we need to emit a use
  // of.  This has to be carefully threaded in: if it's done after the
  // release it's potentially undefined behavior (and the optimizer
  // will ignore it), and if it happens before the retain then the
  // optimizer could move the release there.
  if (writeback.ToUse) {
    assert(srcLV.getObjCLifetime() == Qualifiers::OCL_Strong);

    // Retain the new value.  No need to block-copy here:  the block's
    // being passed up the stack.
    value = CGF.EmitARCRetainNonBlock(value);

    // Emit the intrinsic use here.
    CGF.EmitARCIntrinsicUse(writeback.ToUse);

    // Load the old value (primitively).
    llvm::Value *oldValue = CGF.EmitLoadOfScalar(srcLV, SourceLocation());

    // Put the new value in place (primitively).
    CGF.EmitStoreOfScalar(value, srcLV, /*init*/ false);

    // Release the old value.
    CGF.EmitARCRelease(oldValue, srcLV.isARCPreciseLifetime());

  // Otherwise, we can just do a normal lvalue store.
  } else {
    CGF.EmitStoreThroughLValue(RValue::get(value), srcLV);
  }

  // Jump to the continuation block.
  if (!provablyNonNull)
    CGF.EmitBlock(contBB);
}

static void deactivateArgCleanupsBeforeCall(CodeGenFunction &CGF,
                                            const CallArgList &CallArgs) {
  ArrayRef<CallArgList::CallArgCleanup> Cleanups =
      CallArgs.getCleanupsToDeactivate();
  // Iterate in reverse to increase the likelihood of popping the cleanup.
  for (const auto &I : llvm::reverse(Cleanups)) {
    CGF.DeactivateCleanupBlock(I.Cleanup, I.IsActiveIP);
    I.IsActiveIP->eraseFromParent();
  }
}

static const Expr *maybeGetUnaryAddrOfOperand(const Expr *E) {
  if (const UnaryOperator *uop = dyn_cast<UnaryOperator>(E->IgnoreParens()))
    if (uop->getOpcode() == UO_AddrOf)
      return uop->getSubExpr();
  return nullptr;
}

/// Emit an argument that's being passed call-by-writeback.  That is,
/// we are passing the address of an __autoreleased temporary; it
/// might be copy-initialized with the current value of the given
/// address, but it will definitely be copied out of after the call.
static void emitWritebackArg(CodeGenFunction &CGF, CallArgList &args,
                             const ObjCIndirectCopyRestoreExpr *CRE) {
  LValue srcLV;

  // Make an optimistic effort to emit the address as an l-value.
  // This can fail if the argument expression is more complicated.
  if (const Expr *lvExpr = maybeGetUnaryAddrOfOperand(CRE->getSubExpr())) {
    srcLV = CGF.EmitLValue(lvExpr);

  // Otherwise, just emit it as a scalar.
  } else {
    Address srcAddr = CGF.EmitPointerWithAlignment(CRE->getSubExpr());

    QualType srcAddrType =
        CRE->getSubExpr()->getType()->castAs<PointerType>()->getPointeeType();
    srcLV = CGF.MakeAddrLValue(srcAddr, srcAddrType);
  }
  Address srcAddr = srcLV.getAddress();

  // The dest and src types don't necessarily match in LLVM terms
  // because of the crazy ObjC compatibility rules.

  llvm::PointerType *destType =
      cast<llvm::PointerType>(CGF.ConvertType(CRE->getType()));
  llvm::Type *destElemType =
      CGF.ConvertTypeForMem(CRE->getType()->getPointeeType());

  // If the address is a constant null, just pass the appropriate null.
  if (isProvablyNull(srcAddr.getBasePointer())) {
    args.add(RValue::get(llvm::ConstantPointerNull::get(destType)),
             CRE->getType());
    return;
  }

  // Create the temporary.
  Address temp =
      CGF.CreateTempAlloca(destElemType, CGF.getPointerAlign(), "icr.temp");
  // Loading an l-value can introduce a cleanup if the l-value is __weak,
  // and that cleanup will be conditional if we can't prove that the l-value
  // isn't null, so we need to register a dominating point so that the cleanups
  // system will make valid IR.
  CodeGenFunction::ConditionalEvaluation condEval(CGF);

  // Zero-initialize it if we're not doing a copy-initialization.
  bool shouldCopy = CRE->shouldCopy();
  if (!shouldCopy) {
    llvm::Value *null =
        llvm::ConstantPointerNull::get(cast<llvm::PointerType>(destElemType));
    CGF.Builder.CreateStore(null, temp);
  }

  llvm::BasicBlock *contBB = nullptr;
  llvm::BasicBlock *originBB = nullptr;

  // If the address is *not* known to be non-null, we need to switch.
  llvm::Value *finalArgument;

  bool provablyNonNull = isProvablyNonNull(srcAddr, CGF);

  if (provablyNonNull) {
    finalArgument = temp.emitRawPointer(CGF);
  } else {
    llvm::Value *isNull = CGF.Builder.CreateIsNull(srcAddr, "icr.isnull");

    finalArgument = CGF.Builder.CreateSelect(
        isNull, llvm::ConstantPointerNull::get(destType),
        temp.emitRawPointer(CGF), "icr.argument");

    // If we need to copy, then the load has to be conditional, which
    // means we need control flow.
    if (shouldCopy) {
      originBB = CGF.Builder.GetInsertBlock();
      contBB = CGF.createBasicBlock("icr.cont");
      llvm::BasicBlock *copyBB = CGF.createBasicBlock("icr.copy");
      CGF.Builder.CreateCondBr(isNull, contBB, copyBB);
      CGF.EmitBlock(copyBB);
      condEval.begin(CGF);
    }
  }

  llvm::Value *valueToUse = nullptr;

  // Perform a copy if necessary.
  if (shouldCopy) {
    RValue srcRV = CGF.EmitLoadOfLValue(srcLV, SourceLocation());
    assert(srcRV.isScalar());

    llvm::Value *src = srcRV.getScalarVal();
    src = CGF.Builder.CreateBitCast(src, destElemType, "icr.cast");

    // Use an ordinary store, not a store-to-lvalue.
    CGF.Builder.CreateStore(src, temp);

    // If optimization is enabled, and the value was held in a
    // __strong variable, we need to tell the optimizer that this
    // value has to stay alive until we're doing the store back.
    // This is because the temporary is effectively unretained,
    // and so otherwise we can violate the high-level semantics.
    if (CGF.CGM.getCodeGenOpts().OptimizationLevel != 0 &&
        srcLV.getObjCLifetime() == Qualifiers::OCL_Strong) {
      valueToUse = src;
    }
  }

  // Finish the control flow if we needed it.
  if (shouldCopy && !provablyNonNull) {
    llvm::BasicBlock *copyBB = CGF.Builder.GetInsertBlock();
    CGF.EmitBlock(contBB);

    // Make a phi for the value to intrinsically use.
    if (valueToUse) {
      llvm::PHINode *phiToUse =
          CGF.Builder.CreatePHI(valueToUse->getType(), 2, "icr.to-use");
      phiToUse->addIncoming(valueToUse, copyBB);
      phiToUse->addIncoming(llvm::PoisonValue::get(valueToUse->getType()),
                            originBB);
      valueToUse = phiToUse;
    }

    condEval.end(CGF);
  }

  args.addWriteback(srcLV, temp, valueToUse);
  args.add(RValue::get(finalArgument), CRE->getType());
}

void CallArgList::allocateArgumentMemory(CodeGenFunction &CGF) {
  assert(!StackBase);

  // Save the stack.
  StackBase = CGF.Builder.CreateStackSave("inalloca.save");
}

void CallArgList::freeArgumentMemory(CodeGenFunction &CGF) const {
  if (StackBase) {
    // Restore the stack after the call.
    CGF.Builder.CreateStackRestore(StackBase);
  }
}

void CodeGenFunction::EmitNonNullArgCheck(RValue RV, QualType ArgType,
                                          SourceLocation ArgLoc,
                                          AbstractCallee AC, unsigned ParmNum) {
  if (!AC.getDecl() || !(SanOpts.has(SanitizerKind::NonnullAttribute) ||
                         SanOpts.has(SanitizerKind::NullabilityArg)))
    return;

  // The param decl may be missing in a variadic function.
  auto PVD = ParmNum < AC.getNumParams() ? AC.getParamDecl(ParmNum) : nullptr;
  unsigned ArgNo = PVD ? PVD->getFunctionScopeIndex() : ParmNum;

  // Prefer the nonnull attribute if it's present.
  const NonNullAttr *NNAttr = nullptr;
  if (SanOpts.has(SanitizerKind::NonnullAttribute))
    NNAttr = getNonNullAttr(AC.getDecl(), PVD, ArgType, ArgNo);

  bool CanCheckNullability = false;
  if (SanOpts.has(SanitizerKind::NullabilityArg) && !NNAttr && PVD &&
      !PVD->getType()->isRecordType()) {
    auto Nullability = PVD->getType()->getNullability();
    CanCheckNullability = Nullability &&
                          *Nullability == NullabilityKind::NonNull &&
                          PVD->getTypeSourceInfo();
  }

  if (!NNAttr && !CanCheckNullability)
    return;

  SourceLocation AttrLoc;
  SanitizerKind::SanitizerOrdinal CheckKind;
  SanitizerHandler Handler;
  if (NNAttr) {
    AttrLoc = NNAttr->getLocation();
    CheckKind = SanitizerKind::SO_NonnullAttribute;
    Handler = SanitizerHandler::NonnullArg;
  } else {
    AttrLoc = PVD->getTypeSourceInfo()->getTypeLoc().findNullabilityLoc();
    CheckKind = SanitizerKind::SO_NullabilityArg;
    Handler = SanitizerHandler::NullabilityArg;
  }

  SanitizerDebugLocation SanScope(this, {CheckKind}, Handler);
  llvm::Value *Cond = EmitNonNullRValueCheck(RV, ArgType);
  llvm::Constant *StaticData[] = {
      EmitCheckSourceLocation(ArgLoc),
      EmitCheckSourceLocation(AttrLoc),
      llvm::ConstantInt::get(Int32Ty, ArgNo + 1),
  };
  EmitCheck(std::make_pair(Cond, CheckKind), Handler, StaticData, {});
}

void CodeGenFunction::EmitNonNullArgCheck(Address Addr, QualType ArgType,
                                          SourceLocation ArgLoc,
                                          AbstractCallee AC, unsigned ParmNum) {
  if (!AC.getDecl() || !(SanOpts.has(SanitizerKind::NonnullAttribute) ||
                         SanOpts.has(SanitizerKind::NullabilityArg)))
    return;

  EmitNonNullArgCheck(RValue::get(Addr, *this), ArgType, ArgLoc, AC, ParmNum);
}

// Check if the call is going to use the inalloca convention. This needs to
// agree with CGFunctionInfo::usesInAlloca. The CGFunctionInfo is arranged
// later, so we can't check it directly.
static bool hasInAllocaArgs(CodeGenModule &CGM, CallingConv ExplicitCC,
                            ArrayRef<QualType> ArgTypes) {
  // The Swift calling conventions don't go through the target-specific
  // argument classification, they never use inalloca.
  // TODO: Consider limiting inalloca use to only calling conventions supported
  // by MSVC.
  if (ExplicitCC == CC_Swift || ExplicitCC == CC_SwiftAsync)
    return false;
  if (!CGM.getTarget().getCXXABI().isMicrosoft())
    return false;
  return llvm::any_of(ArgTypes, [&](QualType Ty) {
    return isInAllocaArgument(CGM.getCXXABI(), Ty);
  });
}

#ifndef NDEBUG
// Determine whether the given argument is an Objective-C method
// that may have type parameters in its signature.
static bool isObjCMethodWithTypeParams(const ObjCMethodDecl *method) {
  const DeclContext *dc = method->getDeclContext();
  if (const ObjCInterfaceDecl *classDecl = dyn_cast<ObjCInterfaceDecl>(dc)) {
    return classDecl->getTypeParamListAsWritten();
  }

  if (const ObjCCategoryDecl *catDecl = dyn_cast<ObjCCategoryDecl>(dc)) {
    return catDecl->getTypeParamList();
  }

  return false;
}
#endif

/// EmitCallArgs - Emit call arguments for a function.
void CodeGenFunction::EmitCallArgs(
    CallArgList &Args, PrototypeWrapper Prototype,
    llvm::iterator_range<CallExpr::const_arg_iterator> ArgRange,
    AbstractCallee AC, unsigned ParamsToSkip, EvaluationOrder Order) {
  SmallVector<QualType, 16> ArgTypes;

  assert((ParamsToSkip == 0 || Prototype.P) &&
         "Can't skip parameters if type info is not provided");

  // This variable only captures *explicitly* written conventions, not those
  // applied by default via command line flags or target defaults, such as
  // thiscall, aapcs, stdcall via -mrtd, etc. Computing that correctly would
  // require knowing if this is a C++ instance method or being able to see
  // unprototyped FunctionTypes.
  CallingConv ExplicitCC = CC_C;

  // First, if a prototype was provided, use those argument types.
  bool IsVariadic = false;
  if (Prototype.P) {
    const auto *MD = dyn_cast<const ObjCMethodDecl *>(Prototype.P);
    if (MD) {
      IsVariadic = MD->isVariadic();
      ExplicitCC = getCallingConventionForDecl(
          MD, CGM.getTarget().getTriple().isOSWindows());
      ArgTypes.assign(MD->param_type_begin() + ParamsToSkip,
                      MD->param_type_end());
    } else {
      const auto *FPT = cast<const FunctionProtoType *>(Prototype.P);
      IsVariadic = FPT->isVariadic();
      ExplicitCC = FPT->getExtInfo().getCC();
      ArgTypes.assign(FPT->param_type_begin() + ParamsToSkip,
                      FPT->param_type_end());
    }

#ifndef NDEBUG
    // Check that the prototyped types match the argument expression types.
    bool isGenericMethod = MD && isObjCMethodWithTypeParams(MD);
    CallExpr::const_arg_iterator Arg = ArgRange.begin();
    for (QualType Ty : ArgTypes) {
      assert(Arg != ArgRange.end() && "Running over edge of argument list!");
      assert(
          (isGenericMethod || Ty->isVariablyModifiedType() ||
           Ty.getNonReferenceType()->isObjCRetainableType() ||
           getContext()
                   .getCanonicalType(Ty.getNonReferenceType())
                   .getTypePtr() ==
               getContext().getCanonicalType((*Arg)->getType()).getTypePtr()) &&
          "type mismatch in call argument!");
      ++Arg;
    }

    // Either we've emitted all the call args, or we have a call to variadic
    // function.
    assert((Arg == ArgRange.end() || IsVariadic) &&
           "Extra arguments in non-variadic function!");
#endif
  }

  // If we still have any arguments, emit them using the type of the argument.
  for (auto *A : llvm::drop_begin(ArgRange, ArgTypes.size()))
    ArgTypes.push_back(IsVariadic ? getVarArgType(A) : A->getType());
  assert((int)ArgTypes.size() == (ArgRange.end() - ArgRange.begin()));

  // We must evaluate arguments from right to left in the MS C++ ABI,
  // because arguments are destroyed left to right in the callee. As a special
  // case, there are certain language constructs that require left-to-right
  // evaluation, and in those cases we consider the evaluation order requirement
  // to trump the "destruction order is reverse construction order" guarantee.
  bool LeftToRight =
      CGM.getTarget().getCXXABI().areArgsDestroyedLeftToRightInCallee()
          ? Order == EvaluationOrder::ForceLeftToRight
          : Order != EvaluationOrder::ForceRightToLeft;

  auto MaybeEmitImplicitObjectSize = [&](unsigned I, const Expr *Arg,
                                         RValue EmittedArg) {
    if (!AC.hasFunctionDecl() || I >= AC.getNumParams())
      return;
    auto *PS = AC.getParamDecl(I)->getAttr<PassObjectSizeAttr>();
    if (PS == nullptr)
      return;

    const auto &Context = getContext();
    auto SizeTy = Context.getSizeType();
    auto T = Builder.getIntNTy(Context.getTypeSize(SizeTy));
    assert(EmittedArg.getScalarVal() && "We emitted nothing for the arg?");
    llvm::Value *V = evaluateOrEmitBuiltinObjectSize(
        Arg, PS->getType(), T, EmittedArg.getScalarVal(), PS->isDynamic());
    Args.add(RValue::get(V), SizeTy);
    // If we're emitting args in reverse, be sure to do so with
    // pass_object_size, as well.
    if (!LeftToRight)
      std::swap(Args.back(), *(&Args.back() - 1));
  };

  // Insert a stack save if we're going to need any inalloca args.
  if (hasInAllocaArgs(CGM, ExplicitCC, ArgTypes)) {
    assert(getTarget().getTriple().getArch() == llvm::Triple::x86 &&
           "inalloca only supported on x86");
    Args.allocateArgumentMemory(*this);
  }

  // Evaluate each argument in the appropriate order.
  size_t CallArgsStart = Args.size();
  for (unsigned I = 0, E = ArgTypes.size(); I != E; ++I) {
    unsigned Idx = LeftToRight ? I : E - I - 1;
    CallExpr::const_arg_iterator Arg = ArgRange.begin() + Idx;
    unsigned InitialArgSize = Args.size();
    // If *Arg is an ObjCIndirectCopyRestoreExpr, check that either the types of
    // the argument and parameter match or the objc method is parameterized.
    assert((!isa<ObjCIndirectCopyRestoreExpr>(*Arg) ||
            getContext().hasSameUnqualifiedType((*Arg)->getType(),
                                                ArgTypes[Idx]) ||
            (isa<ObjCMethodDecl>(AC.getDecl()) &&
             isObjCMethodWithTypeParams(cast<ObjCMethodDecl>(AC.getDecl())))) &&
           "Argument and parameter types don't match");
    EmitCallArg(Args, *Arg, ArgTypes[Idx]);
    // In particular, we depend on it being the last arg in Args, and the
    // objectsize bits depend on there only being one arg if !LeftToRight.
    assert(InitialArgSize + 1 == Args.size() &&
           "The code below depends on only adding one arg per EmitCallArg");
    (void)InitialArgSize;
    // Since pointer argument are never emitted as LValue, it is safe to emit
    // non-null argument check for r-value only.
    if (!Args.back().hasLValue()) {
      RValue RVArg = Args.back().getKnownRValue();
      EmitNonNullArgCheck(RVArg, ArgTypes[Idx], (*Arg)->getExprLoc(), AC,
                          ParamsToSkip + Idx);
      // @llvm.objectsize should never have side-effects and shouldn't need
      // destruction/cleanups, so we can safely "emit" it after its arg,
      // regardless of right-to-leftness
      MaybeEmitImplicitObjectSize(Idx, *Arg, RVArg);
    }
  }

  if (!LeftToRight) {
    // Un-reverse the arguments we just evaluated so they match up with the LLVM
    // IR function.
    std::reverse(Args.begin() + CallArgsStart, Args.end());

    // Reverse the writebacks to match the MSVC ABI.
    Args.reverseWritebacks();
  }
}

namespace {

struct DestroyUnpassedArg final : EHScopeStack::Cleanup {
  DestroyUnpassedArg(Address Addr, QualType Ty) : Addr(Addr), Ty(Ty) {}

  Address Addr;
  QualType Ty;

  void Emit(CodeGenFunction &CGF, Flags flags) override {
    QualType::DestructionKind DtorKind = Ty.isDestructedType();
    if (DtorKind == QualType::DK_cxx_destructor) {
      const CXXDestructorDecl *Dtor = Ty->getAsCXXRecordDecl()->getDestructor();
      assert(!Dtor->isTrivial());
      CGF.EmitCXXDestructorCall(Dtor, Dtor_Complete, /*for vbase*/ false,
                                /*Delegating=*/false, Addr, Ty);
    } else {
      CGF.callCStructDestructor(CGF.MakeAddrLValue(Addr, Ty));
    }
  }
};

struct DisableDebugLocationUpdates {
  CodeGenFunction &CGF;
  bool disabledDebugInfo;
  DisableDebugLocationUpdates(CodeGenFunction &CGF, const Expr *E) : CGF(CGF) {
    if ((disabledDebugInfo = isa<CXXDefaultArgExpr>(E) && CGF.getDebugInfo()))
      CGF.disableDebugInfo();
  }
  ~DisableDebugLocationUpdates() {
    if (disabledDebugInfo)
      CGF.enableDebugInfo();
  }
};

} // end anonymous namespace

RValue CallArg::getRValue(CodeGenFunction &CGF) const {
  if (!HasLV)
    return RV;
  LValue Copy = CGF.MakeAddrLValue(CGF.CreateMemTemp(Ty), Ty);
  CGF.EmitAggregateCopy(Copy, LV, Ty, AggValueSlot::DoesNotOverlap,
                        LV.isVolatile());
  IsUsed = true;
  return RValue::getAggregate(Copy.getAddress());
}

void CallArg::copyInto(CodeGenFunction &CGF, Address Addr) const {
  LValue Dst = CGF.MakeAddrLValue(Addr, Ty);
  if (!HasLV && RV.isScalar())
    CGF.EmitStoreOfScalar(RV.getScalarVal(), Dst, /*isInit=*/true);
  else if (!HasLV && RV.isComplex())
    CGF.EmitStoreOfComplex(RV.getComplexVal(), Dst, /*init=*/true);
  else {
    auto Addr = HasLV ? LV.getAddress() : RV.getAggregateAddress();
    LValue SrcLV = CGF.MakeAddrLValue(Addr, Ty);
    // We assume that call args are never copied into subobjects.
    CGF.EmitAggregateCopy(Dst, SrcLV, Ty, AggValueSlot::DoesNotOverlap,
                          HasLV ? LV.isVolatileQualified()
                                : RV.isVolatileQualified());
  }
  IsUsed = true;
}

void CodeGenFunction::EmitWritebacks(const CallArgList &args) {
  for (const auto &I : args.writebacks())
    emitWriteback(*this, I);
}

void CodeGenFunction::EmitCallArg(CallArgList &args, const Expr *E,
                                  QualType type) {
  DisableDebugLocationUpdates Dis(*this, E);
  if (const ObjCIndirectCopyRestoreExpr *CRE =
          dyn_cast<ObjCIndirectCopyRestoreExpr>(E)) {
    assert(getLangOpts().ObjCAutoRefCount);
    return emitWritebackArg(*this, args, CRE);
  }

  // Add writeback for HLSLOutParamExpr.
  // Needs to be before the assert below because HLSLOutArgExpr is an LValue
  // and is not a reference.
  if (const HLSLOutArgExpr *OE = dyn_cast<HLSLOutArgExpr>(E)) {
    EmitHLSLOutArgExpr(OE, args, type);
    return;
  }

  assert(type->isReferenceType() == E->isGLValue() &&
         "reference binding to unmaterialized r-value!");

  if (E->isGLValue()) {
    assert(E->getObjectKind() == OK_Ordinary);
    return args.add(EmitReferenceBindingToExpr(E), type);
  }

  bool HasAggregateEvalKind = hasAggregateEvaluationKind(type);

  // In the Microsoft C++ ABI, aggregate arguments are destructed by the callee.
  // However, we still have to push an EH-only cleanup in case we unwind before
  // we make it to the call.
  if (type->isRecordType() &&
      type->castAs<RecordType>()->getDecl()->isParamDestroyedInCallee()) {
    // If we're using inalloca, use the argument memory.  Otherwise, use a
    // temporary.
    AggValueSlot Slot = args.isUsingInAlloca()
                            ? createPlaceholderSlot(*this, type)
                            : CreateAggTemp(type, "agg.tmp");

    bool DestroyedInCallee = true, NeedsCleanup = true;
    if (const auto *RD = type->getAsCXXRecordDecl())
      DestroyedInCallee = RD->hasNonTrivialDestructor();
    else
      NeedsCleanup = type.isDestructedType();

    if (DestroyedInCallee)
      Slot.setExternallyDestructed();

    EmitAggExpr(E, Slot);
    RValue RV = Slot.asRValue();
    args.add(RV, type);

    if (DestroyedInCallee && NeedsCleanup) {
      // Create a no-op GEP between the placeholder and the cleanup so we can
      // RAUW it successfully.  It also serves as a marker of the first
      // instruction where the cleanup is active.
      pushFullExprCleanup<DestroyUnpassedArg>(NormalAndEHCleanup,
                                              Slot.getAddress(), type);
      // This unreachable is a temporary marker which will be removed later.
      llvm::Instruction *IsActive =
          Builder.CreateFlagLoad(llvm::Constant::getNullValue(Int8PtrTy));
      args.addArgCleanupDeactivation(EHStack.stable_begin(), IsActive);
    }
    return;
  }

  if (HasAggregateEvalKind && isa<ImplicitCastExpr>(E) &&
      cast<CastExpr>(E)->getCastKind() == CK_LValueToRValue &&
      !type->isArrayParameterType() && !type.isNonTrivialToPrimitiveCopy()) {
    LValue L = EmitLValue(cast<CastExpr>(E)->getSubExpr());
    assert(L.isSimple());
    args.addUncopiedAggregate(L, type);
    return;
  }

  args.add(EmitAnyExprToTemp(E), type);
}

QualType CodeGenFunction::getVarArgType(const Expr *Arg) {
  // System headers on Windows define NULL to 0 instead of 0LL on Win64. MSVC
  // implicitly widens null pointer constants that are arguments to varargs
  // functions to pointer-sized ints.
  if (!getTarget().getTriple().isOSWindows())
    return Arg->getType();

  if (Arg->getType()->isIntegerType() &&
      getContext().getTypeSize(Arg->getType()) <
          getContext().getTargetInfo().getPointerWidth(LangAS::Default) &&
      Arg->isNullPointerConstant(getContext(),
                                 Expr::NPC_ValueDependentIsNotNull)) {
    return getContext().getIntPtrType();
  }

  return Arg->getType();
}

// In ObjC ARC mode with no ObjC ARC exception safety, tell the ARC
// optimizer it can aggressively ignore unwind edges.
void CodeGenFunction::AddObjCARCExceptionMetadata(llvm::Instruction *Inst) {
  if (CGM.getCodeGenOpts().OptimizationLevel != 0 &&
      !CGM.getCodeGenOpts().ObjCAutoRefCountExceptions)
    Inst->setMetadata("clang.arc.no_objc_arc_exceptions",
                      CGM.getNoObjCARCExceptionsMetadata());
}

/// Emits a call to the given no-arguments nounwind runtime function.
llvm::CallInst *
CodeGenFunction::EmitNounwindRuntimeCall(llvm::FunctionCallee callee,
                                         const llvm::Twine &name) {
  return EmitNounwindRuntimeCall(callee, ArrayRef<llvm::Value *>(), name);
}

/// Emits a call to the given nounwind runtime function.
llvm::CallInst *
CodeGenFunction::EmitNounwindRuntimeCall(llvm::FunctionCallee callee,
                                         ArrayRef<Address> args,
                                         const llvm::Twine &name) {
  SmallVector<llvm::Value *, 3> values;
  for (auto arg : args)
    values.push_back(arg.emitRawPointer(*this));
  return EmitNounwindRuntimeCall(callee, values, name);
}

llvm::CallInst *
CodeGenFunction::EmitNounwindRuntimeCall(llvm::FunctionCallee callee,
                                         ArrayRef<llvm::Value *> args,
                                         const llvm::Twine &name) {
  llvm::CallInst *call = EmitRuntimeCall(callee, args, name);
  call->setDoesNotThrow();
  return call;
}

/// Emits a simple call (never an invoke) to the given no-arguments
/// runtime function.
llvm::CallInst *CodeGenFunction::EmitRuntimeCall(llvm::FunctionCallee callee,
                                                 const llvm::Twine &name) {
  return EmitRuntimeCall(callee, {}, name);
}

// Calls which may throw must have operand bundles indicating which funclet
// they are nested within.
SmallVector<llvm::OperandBundleDef, 1>
CodeGenFunction::getBundlesForFunclet(llvm::Value *Callee) {
  // There is no need for a funclet operand bundle if we aren't inside a
  // funclet.
  if (!CurrentFuncletPad)
    return (SmallVector<llvm::OperandBundleDef, 1>());

  // Skip intrinsics which cannot throw (as long as they don't lower into
  // regular function calls in the course of IR transformations).
  if (auto *CalleeFn = dyn_cast<llvm::Function>(Callee->stripPointerCasts())) {
    if (CalleeFn->isIntrinsic() && CalleeFn->doesNotThrow()) {
      auto IID = CalleeFn->getIntrinsicID();
      if (!llvm::IntrinsicInst::mayLowerToFunctionCall(IID))
        return (SmallVector<llvm::OperandBundleDef, 1>());
    }
  }

  SmallVector<llvm::OperandBundleDef, 1> BundleList;
  BundleList.emplace_back("funclet", CurrentFuncletPad);
  return BundleList;
}

/// Emits a simple call (never an invoke) to the given runtime function.
llvm::CallInst *CodeGenFunction::EmitRuntimeCall(llvm::FunctionCallee callee,
                                                 ArrayRef<llvm::Value *> args,
                                                 const llvm::Twine &name) {
  llvm::CallInst *call = Builder.CreateCall(
      callee, args, getBundlesForFunclet(callee.getCallee()), name);
  call->setCallingConv(getRuntimeCC());

  if (CGM.shouldEmitConvergenceTokens() && call->isConvergent())
    return cast<llvm::CallInst>(addConvergenceControlToken(call));
  return call;
}

/// Emits a call or invoke to the given noreturn runtime function.
void CodeGenFunction::EmitNoreturnRuntimeCallOrInvoke(
    llvm::FunctionCallee callee, ArrayRef<llvm::Value *> args) {
  SmallVector<llvm::OperandBundleDef, 1> BundleList =
      getBundlesForFunclet(callee.getCallee());

  if (getInvokeDest()) {
    llvm::InvokeInst *invoke = Builder.CreateInvoke(
        callee, getUnreachableBlock(), getInvokeDest(), args, BundleList);
    invoke->setDoesNotReturn();
    invoke->setCallingConv(getRuntimeCC());
  } else {
    llvm::CallInst *call = Builder.CreateCall(callee, args, BundleList);
    call->setDoesNotReturn();
    call->setCallingConv(getRuntimeCC());
    Builder.CreateUnreachable();
  }
}

/// Emits a call or invoke instruction to the given nullary runtime function.
llvm::CallBase *
CodeGenFunction::EmitRuntimeCallOrInvoke(llvm::FunctionCallee callee,
                                         const Twine &name) {
  return EmitRuntimeCallOrInvoke(callee, {}, name);
}

/// Emits a call or invoke instruction to the given runtime function.
llvm::CallBase *
CodeGenFunction::EmitRuntimeCallOrInvoke(llvm::FunctionCallee callee,
                                         ArrayRef<llvm::Value *> args,
                                         const Twine &name) {
  llvm::CallBase *call = EmitCallOrInvoke(callee, args, name);
  call->setCallingConv(getRuntimeCC());
  return call;
}

/// Emits a call or invoke instruction to the given function, depending
/// on the current state of the EH stack.
llvm::CallBase *CodeGenFunction::EmitCallOrInvoke(llvm::FunctionCallee Callee,
                                                  ArrayRef<llvm::Value *> Args,
                                                  const Twine &Name) {
  llvm::BasicBlock *InvokeDest = getInvokeDest();
  SmallVector<llvm::OperandBundleDef, 1> BundleList =
      getBundlesForFunclet(Callee.getCallee());

  llvm::CallBase *Inst;
  if (!InvokeDest)
    Inst = Builder.CreateCall(Callee, Args, BundleList, Name);
  else {
    llvm::BasicBlock *ContBB = createBasicBlock("invoke.cont");
    Inst = Builder.CreateInvoke(Callee, ContBB, InvokeDest, Args, BundleList,
                                Name);
    EmitBlock(ContBB);
  }

  // In ObjC ARC mode with no ObjC ARC exception safety, tell the ARC
  // optimizer it can aggressively ignore unwind edges.
  if (CGM.getLangOpts().ObjCAutoRefCount)
    AddObjCARCExceptionMetadata(Inst);

  return Inst;
}

void CodeGenFunction::deferPlaceholderReplacement(llvm::Instruction *Old,
                                                  llvm::Value *New) {
  DeferredReplacements.push_back(
      std::make_pair(llvm::WeakTrackingVH(Old), New));
}

namespace {

/// Specify given \p NewAlign as the alignment of return value attribute. If
/// such attribute already exists, re-set it to the maximal one of two options.
[[nodiscard]] llvm::AttributeList
maybeRaiseRetAlignmentAttribute(llvm::LLVMContext &Ctx,
                                const llvm::AttributeList &Attrs,
                                llvm::Align NewAlign) {
  llvm::Align CurAlign = Attrs.getRetAlignment().valueOrOne();
  if (CurAlign >= NewAlign)
    return Attrs;
  llvm::Attribute AlignAttr = llvm::Attribute::getWithAlignment(Ctx, NewAlign);
  return Attrs.removeRetAttribute(Ctx, llvm::Attribute::AttrKind::Alignment)
      .addRetAttribute(Ctx, AlignAttr);
}

template <typename AlignedAttrTy> class AbstractAssumeAlignedAttrEmitter {
protected:
  CodeGenFunction &CGF;

  /// We do nothing if this is, or becomes, nullptr.
  const AlignedAttrTy *AA = nullptr;

  llvm::Value *Alignment = nullptr;      // May or may not be a constant.
  llvm::ConstantInt *OffsetCI = nullptr; // Constant, hopefully zero.

  AbstractAssumeAlignedAttrEmitter(CodeGenFunction &CGF_, const Decl *FuncDecl)
      : CGF(CGF_) {
    if (!FuncDecl)
      return;
    AA = FuncDecl->getAttr<AlignedAttrTy>();
  }

public:
  /// If we can, materialize the alignment as an attribute on return value.
  [[nodiscard]] llvm::AttributeList
  TryEmitAsCallSiteAttribute(const llvm::AttributeList &Attrs) {
    if (!AA || OffsetCI || CGF.SanOpts.has(SanitizerKind::Alignment))
      return Attrs;
    const auto *AlignmentCI = dyn_cast<llvm::ConstantInt>(Alignment);
    if (!AlignmentCI)
      return Attrs;
    // We may legitimately have non-power-of-2 alignment here.
    // If so, this is UB land, emit it via `@llvm.assume` instead.
    if (!AlignmentCI->getValue().isPowerOf2())
      return Attrs;
    llvm::AttributeList NewAttrs = maybeRaiseRetAlignmentAttribute(
        CGF.getLLVMContext(), Attrs,
        llvm::Align(
            AlignmentCI->getLimitedValue(llvm::Value::MaximumAlignment)));
    AA = nullptr; // We're done. Disallow doing anything else.
    return NewAttrs;
  }

  /// Emit alignment assumption.
  /// This is a general fallback that we take if either there is an offset,
  /// or the alignment is variable or we are sanitizing for alignment.
  void EmitAsAnAssumption(SourceLocation Loc, QualType RetTy, RValue &Ret) {
    if (!AA)
      return;
    CGF.emitAlignmentAssumption(Ret.getScalarVal(), RetTy, Loc,
                                AA->getLocation(), Alignment, OffsetCI);
    AA = nullptr; // We're done. Disallow doing anything else.
  }
};

/// Helper data structure to emit `AssumeAlignedAttr`.
class AssumeAlignedAttrEmitter final
    : public AbstractAssumeAlignedAttrEmitter<AssumeAlignedAttr> {
public:
  AssumeAlignedAttrEmitter(CodeGenFunction &CGF_, const Decl *FuncDecl)
      : AbstractAssumeAlignedAttrEmitter(CGF_, FuncDecl) {
    if (!AA)
      return;
    // It is guaranteed that the alignment/offset are constants.
    Alignment = cast<llvm::ConstantInt>(CGF.EmitScalarExpr(AA->getAlignment()));
    if (Expr *Offset = AA->getOffset()) {
      OffsetCI = cast<llvm::ConstantInt>(CGF.EmitScalarExpr(Offset));
      if (OffsetCI->isNullValue()) // Canonicalize zero offset to no offset.
        OffsetCI = nullptr;
    }
  }
};

/// Helper data structure to emit `AllocAlignAttr`.
class AllocAlignAttrEmitter final
    : public AbstractAssumeAlignedAttrEmitter<AllocAlignAttr> {
public:
  AllocAlignAttrEmitter(CodeGenFunction &CGF_, const Decl *FuncDecl,
                        const CallArgList &CallArgs)
      : AbstractAssumeAlignedAttrEmitter(CGF_, FuncDecl) {
    if (!AA)
      return;
    // Alignment may or may not be a constant, and that is okay.
    Alignment = CallArgs[AA->getParamIndex().getLLVMIndex()]
                    .getRValue(CGF)
                    .getScalarVal();
  }
};

} // namespace

static unsigned getMaxVectorWidth(const llvm::Type *Ty) {
  if (auto *VT = dyn_cast<llvm::VectorType>(Ty))
    return VT->getPrimitiveSizeInBits().getKnownMinValue();
  if (auto *AT = dyn_cast<llvm::ArrayType>(Ty))
    return getMaxVectorWidth(AT->getElementType());

  unsigned MaxVectorWidth = 0;
  if (auto *ST = dyn_cast<llvm::StructType>(Ty))
    for (auto *I : ST->elements())
      MaxVectorWidth = std::max(MaxVectorWidth, getMaxVectorWidth(I));
  return MaxVectorWidth;
}

RValue CodeGenFunction::EmitCall(const CGFunctionInfo &CallInfo,
                                 const CGCallee &Callee,
                                 ReturnValueSlot ReturnValue,
                                 const CallArgList &CallArgs,
                                 llvm::CallBase **callOrInvoke, bool IsMustTail,
                                 SourceLocation Loc,
                                 bool IsVirtualFunctionPointerThunk) {
  // FIXME: We no longer need the types from CallArgs; lift up and simplify.

  assert(Callee.isOrdinary() || Callee.isVirtual());

  // Handle struct-return functions by passing a pointer to the
  // location that we would like to return into.
  QualType RetTy = CallInfo.getReturnType();
  const ABIArgInfo &RetAI = CallInfo.getReturnInfo();

  llvm::FunctionType *IRFuncTy = getTypes().GetFunctionType(CallInfo);

  const Decl *TargetDecl = Callee.getAbstractInfo().getCalleeDecl().getDecl();
  if (const FunctionDecl *FD = dyn_cast_or_null<FunctionDecl>(TargetDecl)) {
    // We can only guarantee that a function is called from the correct
    // context/function based on the appropriate target attributes,
    // so only check in the case where we have both always_inline and target
    // since otherwise we could be making a conditional call after a check for
    // the proper cpu features (and it won't cause code generation issues due to
    // function based code generation).
    if (TargetDecl->hasAttr<AlwaysInlineAttr>() &&
        (TargetDecl->hasAttr<TargetAttr>() ||
         (CurFuncDecl && CurFuncDecl->hasAttr<TargetAttr>())))
      checkTargetFeatures(Loc, FD);
  }

  // Some architectures (such as x86-64) have the ABI changed based on
  // attribute-target/features. Give them a chance to diagnose.
  const FunctionDecl *CallerDecl = dyn_cast_or_null<FunctionDecl>(CurCodeDecl);
  const FunctionDecl *CalleeDecl = dyn_cast_or_null<FunctionDecl>(TargetDecl);
  CGM.getTargetCodeGenInfo().checkFunctionCallABI(CGM, Loc, CallerDecl,
                                                  CalleeDecl, CallArgs, RetTy);

  // 1. Set up the arguments.

  // If we're using inalloca, insert the allocation after the stack save.
  // FIXME: Do this earlier rather than hacking it in here!
  RawAddress ArgMemory = RawAddress::invalid();
  if (llvm::StructType *ArgStruct = CallInfo.getArgStruct()) {
    const llvm::DataLayout &DL = CGM.getDataLayout();
    llvm::Instruction *IP = CallArgs.getStackBase();
    llvm::AllocaInst *AI;
    if (IP) {
      IP = IP->getNextNode();
      AI = new llvm::AllocaInst(ArgStruct, DL.getAllocaAddrSpace(), "argmem",
                                IP->getIterator());
    } else {
      AI = CreateTempAlloca(ArgStruct, "argmem");
    }
    auto Align = CallInfo.getArgStructAlignment();
    AI->setAlignment(Align.getAsAlign());
    AI->setUsedWithInAlloca(true);
    assert(AI->isUsedWithInAlloca() && !AI->isStaticAlloca());
    ArgMemory = RawAddress(AI, ArgStruct, Align);
  }

  ClangToLLVMArgMapping IRFunctionArgs(CGM.getContext(), CallInfo);
  SmallVector<llvm::Value *, 16> IRCallArgs(IRFunctionArgs.totalIRArgs());

  // If the call returns a temporary with struct return, create a temporary
  // alloca to hold the result, unless one is given to us.
  Address SRetPtr = Address::invalid();
  llvm::Value *UnusedReturnSizePtr = nullptr;
  if (RetAI.isIndirect() || RetAI.isInAlloca() || RetAI.isCoerceAndExpand()) {
    // For virtual function pointer thunks and musttail calls, we must always
    // forward an incoming SRet pointer to the callee, because a local alloca
    // would be de-allocated before the call. These cases both guarantee that
    // there will be an incoming SRet argument of the correct type.
    if ((IsVirtualFunctionPointerThunk || IsMustTail) && RetAI.isIndirect()) {
      SRetPtr = makeNaturalAddressForPointer(CurFn->arg_begin() +
                                                 IRFunctionArgs.getSRetArgNo(),
                                             RetTy, CharUnits::fromQuantity(1));
    } else if (!ReturnValue.isNull()) {
      SRetPtr = ReturnValue.getAddress();
    } else {
      SRetPtr = CreateMemTempWithoutCast(RetTy, "tmp");
      if (HaveInsertPoint() && ReturnValue.isUnused()) {
        llvm::TypeSize size =
            CGM.getDataLayout().getTypeAllocSize(ConvertTypeForMem(RetTy));
        UnusedReturnSizePtr = EmitLifetimeStart(size, SRetPtr.getBasePointer());
      }
    }
    if (IRFunctionArgs.hasSRetArg()) {
      // A mismatch between the allocated return value's AS and the target's
      // chosen IndirectAS can happen e.g. when passing the this pointer through
      // a chain involving stores to / loads from the DefaultAS; we address this
      // here, symmetrically with the handling we have for normal pointer args.
      if (SRetPtr.getAddressSpace() != RetAI.getIndirectAddrSpace()) {
        llvm::Value *V = SRetPtr.getBasePointer();
        LangAS SAS = getLangASFromTargetAS(SRetPtr.getAddressSpace());
        llvm::Type *Ty = llvm::PointerType::get(getLLVMContext(),
                                                RetAI.getIndirectAddrSpace());

        SRetPtr = SRetPtr.withPointer(
            getTargetHooks().performAddrSpaceCast(*this, V, SAS, Ty, true),
            SRetPtr.isKnownNonNull());
      }
      IRCallArgs[IRFunctionArgs.getSRetArgNo()] =
          getAsNaturalPointerTo(SRetPtr, RetTy);
    } else if (RetAI.isInAlloca()) {
      Address Addr =
          Builder.CreateStructGEP(ArgMemory, RetAI.getInAllocaFieldIndex());
      Builder.CreateStore(getAsNaturalPointerTo(SRetPtr, RetTy), Addr);
    }
  }

  RawAddress swiftErrorTemp = RawAddress::invalid();
  Address swiftErrorArg = Address::invalid();

  // When passing arguments using temporary allocas, we need to add the
  // appropriate lifetime markers. This vector keeps track of all the lifetime
  // markers that need to be ended right after the call.
  SmallVector<CallLifetimeEnd, 2> CallLifetimeEndAfterCall;

  // Translate all of the arguments as necessary to match the IR lowering.
  assert(CallInfo.arg_size() == CallArgs.size() &&
         "Mismatch between function signature & arguments.");
  unsigned ArgNo = 0;
  CGFunctionInfo::const_arg_iterator info_it = CallInfo.arg_begin();
  for (CallArgList::const_iterator I = CallArgs.begin(), E = CallArgs.end();
       I != E; ++I, ++info_it, ++ArgNo) {
    const ABIArgInfo &ArgInfo = info_it->info;

    // Insert a padding argument to ensure proper alignment.
    if (IRFunctionArgs.hasPaddingArg(ArgNo))
      IRCallArgs[IRFunctionArgs.getPaddingArgNo(ArgNo)] =
          llvm::UndefValue::get(ArgInfo.getPaddingType());

    unsigned FirstIRArg, NumIRArgs;
    std::tie(FirstIRArg, NumIRArgs) = IRFunctionArgs.getIRArgs(ArgNo);

    bool ArgHasMaybeUndefAttr =
        IsArgumentMaybeUndef(TargetDecl, CallInfo.getNumRequiredArgs(), ArgNo);

    switch (ArgInfo.getKind()) {
    case ABIArgInfo::InAlloca: {
      assert(NumIRArgs == 0);
      assert(getTarget().getTriple().getArch() == llvm::Triple::x86);
      if (I->isAggregate()) {
        RawAddress Addr = I->hasLValue()
                              ? I->getKnownLValue().getAddress()
                              : I->getKnownRValue().getAggregateAddress();
        llvm::Instruction *Placeholder =
            cast<llvm::Instruction>(Addr.getPointer());

        if (!ArgInfo.getInAllocaIndirect()) {
          // Replace the placeholder with the appropriate argument slot GEP.
          CGBuilderTy::InsertPoint IP = Builder.saveIP();
          Builder.SetInsertPoint(Placeholder);
          Addr = Builder.CreateStructGEP(ArgMemory,
                                         ArgInfo.getInAllocaFieldIndex());
          Builder.restoreIP(IP);
        } else {
          // For indirect things such as overaligned structs, replace the
          // placeholder with a regular aggregate temporary alloca. Store the
          // address of this alloca into the struct.
          Addr = CreateMemTemp(info_it->type, "inalloca.indirect.tmp");
          Address ArgSlot = Builder.CreateStructGEP(
              ArgMemory, ArgInfo.getInAllocaFieldIndex());
          Builder.CreateStore(Addr.getPointer(), ArgSlot);
        }
        deferPlaceholderReplacement(Placeholder, Addr.getPointer());
      } else if (ArgInfo.getInAllocaIndirect()) {
        // Make a temporary alloca and store the address of it into the argument
        // struct.
        RawAddress Addr = CreateMemTempWithoutCast(
            I->Ty, getContext().getTypeAlignInChars(I->Ty),
            "indirect-arg-temp");
        I->copyInto(*this, Addr);
        Address ArgSlot =
            Builder.CreateStructGEP(ArgMemory, ArgInfo.getInAllocaFieldIndex());
        Builder.CreateStore(Addr.getPointer(), ArgSlot);
      } else {
        // Store the RValue into the argument struct.
        Address Addr =
            Builder.CreateStructGEP(ArgMemory, ArgInfo.getInAllocaFieldIndex());
        Addr = Addr.withElementType(ConvertTypeForMem(I->Ty));
        I->copyInto(*this, Addr);
      }
      break;
    }

    case ABIArgInfo::Indirect:
    case ABIArgInfo::IndirectAliased: {
      assert(NumIRArgs == 1);
      if (I->isAggregate()) {
        // We want to avoid creating an unnecessary temporary+copy here;
        // however, we need one in three cases:
        // 1. If the argument is not byval, and we are required to copy the
        //    source.  (This case doesn't occur on any common architecture.)
        // 2. If the argument is byval, RV is not sufficiently aligned, and
        //    we cannot force it to be sufficiently aligned.
        // 3. If the argument is byval, but RV is not located in default
        //    or alloca address space.
        Address Addr = I->hasLValue()
                           ? I->getKnownLValue().getAddress()
                           : I->getKnownRValue().getAggregateAddress();
        CharUnits Align = ArgInfo.getIndirectAlign();
        const llvm::DataLayout *TD = &CGM.getDataLayout();

        assert((FirstIRArg >= IRFuncTy->getNumParams() ||
                IRFuncTy->getParamType(FirstIRArg)->getPointerAddressSpace() ==
                    TD->getAllocaAddrSpace()) &&
               "indirect argument must be in alloca address space");

        bool NeedCopy = false;
        if (Addr.getAlignment() < Align &&
            llvm::getOrEnforceKnownAlignment(Addr.emitRawPointer(*this),
                                             Align.getAsAlign(),
                                             *TD) < Align.getAsAlign()) {
          NeedCopy = true;
        } else if (I->hasLValue()) {
          auto LV = I->getKnownLValue();

          bool isByValOrRef =
              ArgInfo.isIndirectAliased() || ArgInfo.getIndirectByVal();

          if (!isByValOrRef ||
              (LV.getAlignment() < getContext().getTypeAlignInChars(I->Ty))) {
            NeedCopy = true;
          }

          if (isByValOrRef && Addr.getType()->getAddressSpace() !=
                                  ArgInfo.getIndirectAddrSpace()) {
            NeedCopy = true;
          }
        }

        if (!NeedCopy) {
          // Skip the extra memcpy call.
          llvm::Value *V = getAsNaturalPointerTo(Addr, I->Ty);
          auto *T = llvm::PointerType::get(CGM.getLLVMContext(),
                                           ArgInfo.getIndirectAddrSpace());

          // FIXME: This should not depend on the language address spaces, and
          // only the contextual values. If the address space mismatches, see if
          // we can look through a cast to a compatible address space value,
          // otherwise emit a copy.
          llvm::Value *Val = getTargetHooks().performAddrSpaceCast(
              *this, V, I->Ty.getAddressSpace(), T, true);
          if (ArgHasMaybeUndefAttr)
            Val = Builder.CreateFreeze(Val);
          IRCallArgs[FirstIRArg] = Val;
          break;
        }
      } else if (I->getType()->isArrayParameterType()) {
        // Don't produce a temporary for ArrayParameterType arguments.
        // ArrayParameterType arguments are only created from
        // HLSL_ArrayRValue casts and HLSLOutArgExpr expressions, both
        // of which create temporaries already. This allows us to just use the
        // scalar for the decayed array pointer as the argument directly.
        IRCallArgs[FirstIRArg] = I->getKnownRValue().getScalarVal();
        break;
      }

      // For non-aggregate args and aggregate args meeting conditions above
      // we need to create an aligned temporary, and copy to it.
      RawAddress AI = CreateMemTempWithoutCast(
          I->Ty, ArgInfo.getIndirectAlign(), "byval-temp");
      llvm::Value *Val = getAsNaturalPointerTo(AI, I->Ty);
      if (ArgHasMaybeUndefAttr)
        Val = Builder.CreateFreeze(Val);
      IRCallArgs[FirstIRArg] = Val;

      // Emit lifetime markers for the temporary alloca.
      llvm::TypeSize ByvalTempElementSize =
          CGM.getDataLayout().getTypeAllocSize(AI.getElementType());
      llvm::Value *LifetimeSize =
          EmitLifetimeStart(ByvalTempElementSize, AI.getPointer());

      // Add cleanup code to emit the end lifetime marker after the call.
      if (LifetimeSize) // In case we disabled lifetime markers.
        CallLifetimeEndAfterCall.emplace_back(AI, LifetimeSize);

      // Generate the copy.
      I->copyInto(*this, AI);
      break;
    }

    case ABIArgInfo::Ignore:
      assert(NumIRArgs == 0);
      break;

    case ABIArgInfo::Extend:
    case ABIArgInfo::Direct: {
      if (!isa<llvm::StructType>(ArgInfo.getCoerceToType()) &&
          ArgInfo.getCoerceToType() == ConvertType(info_it->type) &&
          ArgInfo.getDirectOffset() == 0) {
        assert(NumIRArgs == 1);
        llvm::Value *V;
        if (!I->isAggregate())
          V = I->getKnownRValue().getScalarVal();
        else
          V = Builder.CreateLoad(
              I->hasLValue() ? I->getKnownLValue().getAddress()
                             : I->getKnownRValue().getAggregateAddress());

        // Implement swifterror by copying into a new swifterror argument.
        // We'll write back in the normal path out of the call.
        if (CallInfo.getExtParameterInfo(ArgNo).getABI() ==
            ParameterABI::SwiftErrorResult) {
          assert(!swiftErrorTemp.isValid() && "multiple swifterror args");

          QualType pointeeTy = I->Ty->getPointeeType();
          swiftErrorArg = makeNaturalAddressForPointer(
              V, pointeeTy, getContext().getTypeAlignInChars(pointeeTy));

          swiftErrorTemp =
              CreateMemTemp(pointeeTy, getPointerAlign(), "swifterror.temp");
          V = swiftErrorTemp.getPointer();
          cast<llvm::AllocaInst>(V)->setSwiftError(true);

          llvm::Value *errorValue = Builder.CreateLoad(swiftErrorArg);
          Builder.CreateStore(errorValue, swiftErrorTemp);
        }

        // We might have to widen integers, but we should never truncate.
        if (ArgInfo.getCoerceToType() != V->getType() &&
            V->getType()->isIntegerTy())
          V = Builder.CreateZExt(V, ArgInfo.getCoerceToType());

        // The only plausible mismatch here would be for pointer address spaces.
        // We assume that the target has a reasonable mapping for the DefaultAS
        // (it can be casted to from incoming specific ASes), and insert an AS
        // cast to address the mismatch.
        if (FirstIRArg < IRFuncTy->getNumParams() &&
            V->getType() != IRFuncTy->getParamType(FirstIRArg)) {
          assert(V->getType()->isPointerTy() && "Only pointers can mismatch!");
          auto ActualAS = I->Ty.getAddressSpace();
          V = getTargetHooks().performAddrSpaceCast(
              *this, V, ActualAS, IRFuncTy->getParamType(FirstIRArg));
        }

        if (ArgHasMaybeUndefAttr)
          V = Builder.CreateFreeze(V);
        IRCallArgs[FirstIRArg] = V;
        break;
      }

      llvm::StructType *STy =
          dyn_cast<llvm::StructType>(ArgInfo.getCoerceToType());

      // FIXME: Avoid the conversion through memory if possible.
      Address Src = Address::invalid();
      if (!I->isAggregate()) {
        Src = CreateMemTemp(I->Ty, "coerce");
        I->copyInto(*this, Src);
      } else {
        Src = I->hasLValue() ? I->getKnownLValue().getAddress()
                             : I->getKnownRValue().getAggregateAddress();
      }

      // If the value is offset in memory, apply the offset now.
      Src = emitAddressAtOffset(*this, Src, ArgInfo);

      // Fast-isel and the optimizer generally like scalar values better than
      // FCAs, so we flatten them if this is safe to do for this argument.
      if (STy && ArgInfo.isDirect() && ArgInfo.getCanBeFlattened()) {
        llvm::Type *SrcTy = Src.getElementType();
        llvm::TypeSize SrcTypeSize =
            CGM.getDataLayout().getTypeAllocSize(SrcTy);
        llvm::TypeSize DstTypeSize = CGM.getDataLayout().getTypeAllocSize(STy);
        if (SrcTypeSize.isScalable()) {
          assert(STy->containsHomogeneousScalableVectorTypes() &&
                 "ABI only supports structure with homogeneous scalable vector "
                 "type");
          assert(SrcTypeSize == DstTypeSize &&
                 "Only allow non-fractional movement of structure with "
                 "homogeneous scalable vector type");
          assert(NumIRArgs == STy->getNumElements());

          llvm::Value *StoredStructValue =
              Builder.CreateLoad(Src, Src.getName() + ".tuple");
          for (unsigned i = 0, e = STy->getNumElements(); i != e; ++i) {
            llvm::Value *Extract = Builder.CreateExtractValue(
                StoredStructValue, i, Src.getName() + ".extract" + Twine(i));
            IRCallArgs[FirstIRArg + i] = Extract;
          }
        } else {
          uint64_t SrcSize = SrcTypeSize.getFixedValue();
          uint64_t DstSize = DstTypeSize.getFixedValue();

          // If the source type is smaller than the destination type of the
          // coerce-to logic, copy the source value into a temp alloca the size
          // of the destination type to allow loading all of it. The bits past
          // the source value are left undef.
          if (SrcSize < DstSize) {
            Address TempAlloca = CreateTempAlloca(STy, Src.getAlignment(),
                                                  Src.getName() + ".coerce");
            Builder.CreateMemCpy(TempAlloca, Src, SrcSize);
            Src = TempAlloca;
          } else {
            Src = Src.withElementType(STy);
          }

          assert(NumIRArgs == STy->getNumElements());
          for (unsigned i = 0, e = STy->getNumElements(); i != e; ++i) {
            Address EltPtr = Builder.CreateStructGEP(Src, i);
            llvm::Value *LI = Builder.CreateLoad(EltPtr);
            if (ArgHasMaybeUndefAttr)
              LI = Builder.CreateFreeze(LI);
            IRCallArgs[FirstIRArg + i] = LI;
          }
        }
      } else {
        // In the simple case, just pass the coerced loaded value.
        assert(NumIRArgs == 1);
        llvm::Value *Load =
            CreateCoercedLoad(Src, ArgInfo.getCoerceToType(), *this);

        if (CallInfo.isCmseNSCall()) {
          // For certain parameter types, clear padding bits, as they may reveal
          // sensitive information.
          // Small struct/union types are passed as integer arrays.
          auto *ATy = dyn_cast<llvm::ArrayType>(Load->getType());
          if (ATy != nullptr && isa<RecordType>(I->Ty.getCanonicalType()))
            Load = EmitCMSEClearRecord(Load, ATy, I->Ty);
        }

        if (ArgHasMaybeUndefAttr)
          Load = Builder.CreateFreeze(Load);
        IRCallArgs[FirstIRArg] = Load;
      }

      break;
    }

    case ABIArgInfo::CoerceAndExpand: {
      auto coercionType = ArgInfo.getCoerceAndExpandType();
      auto layout = CGM.getDataLayout().getStructLayout(coercionType);
      auto unpaddedCoercionType = ArgInfo.getUnpaddedCoerceAndExpandType();
      auto *unpaddedStruct = dyn_cast<llvm::StructType>(unpaddedCoercionType);

      llvm::Value *tempSize = nullptr;
      Address addr = Address::invalid();
      RawAddress AllocaAddr = RawAddress::invalid();
      if (I->isAggregate()) {
        addr = I->hasLValue() ? I->getKnownLValue().getAddress()
                              : I->getKnownRValue().getAggregateAddress();

      } else {
        RValue RV = I->getKnownRValue();
        assert(RV.isScalar()); // complex should always just be direct

        llvm::Type *scalarType = RV.getScalarVal()->getType();
        auto scalarSize = CGM.getDataLayout().getTypeAllocSize(scalarType);
        auto scalarAlign = CGM.getDataLayout().getPrefTypeAlign(scalarType);

        // Materialize to a temporary.
        addr = CreateTempAlloca(RV.getScalarVal()->getType(),
                                CharUnits::fromQuantity(std::max(
                                    layout->getAlignment(), scalarAlign)),
                                "tmp",
                                /*ArraySize=*/nullptr, &AllocaAddr);
        tempSize = EmitLifetimeStart(scalarSize, AllocaAddr.getPointer());

        Builder.CreateStore(RV.getScalarVal(), addr);
      }

      addr = addr.withElementType(coercionType);

      unsigned IRArgPos = FirstIRArg;
      unsigned unpaddedIndex = 0;
      for (unsigned i = 0, e = coercionType->getNumElements(); i != e; ++i) {
        llvm::Type *eltType = coercionType->getElementType(i);
        if (ABIArgInfo::isPaddingForCoerceAndExpand(eltType))
          continue;
        Address eltAddr = Builder.CreateStructGEP(addr, i);
        llvm::Value *elt = CreateCoercedLoad(
            eltAddr,
            unpaddedStruct ? unpaddedStruct->getElementType(unpaddedIndex++)
                           : unpaddedCoercionType,
            *this);
        if (ArgHasMaybeUndefAttr)
          elt = Builder.CreateFreeze(elt);
        IRCallArgs[IRArgPos++] = elt;
      }
      assert(IRArgPos == FirstIRArg + NumIRArgs);

      if (tempSize) {
        EmitLifetimeEnd(tempSize, AllocaAddr.getPointer());
      }

      break;
    }

    case ABIArgInfo::Expand: {
      unsigned IRArgPos = FirstIRArg;
      ExpandTypeToArgs(I->Ty, *I, IRFuncTy, IRCallArgs, IRArgPos);
      assert(IRArgPos == FirstIRArg + NumIRArgs);
      break;
    }
    }
  }

  const CGCallee &ConcreteCallee = Callee.prepareConcreteCallee(*this);
  llvm::Value *CalleePtr = ConcreteCallee.getFunctionPointer();

  // If we're using inalloca, set up that argument.
  if (ArgMemory.isValid()) {
    llvm::Value *Arg = ArgMemory.getPointer();
    assert(IRFunctionArgs.hasInallocaArg());
    IRCallArgs[IRFunctionArgs.getInallocaArgNo()] = Arg;
  }

  // 2. Prepare the function pointer.

  // If the callee is a bitcast of a non-variadic function to have a
  // variadic function pointer type, check to see if we can remove the
  // bitcast.  This comes up with unprototyped functions.
  //
  // This makes the IR nicer, but more importantly it ensures that we
  // can inline the function at -O0 if it is marked always_inline.
  auto simplifyVariadicCallee = [](llvm::FunctionType *CalleeFT,
                                   llvm::Value *Ptr) -> llvm::Function * {
    if (!CalleeFT->isVarArg())
      return nullptr;

    // Get underlying value if it's a bitcast
    if (llvm::ConstantExpr *CE = dyn_cast<llvm::ConstantExpr>(Ptr)) {
      if (CE->getOpcode() == llvm::Instruction::BitCast)
        Ptr = CE->getOperand(0);
    }

    llvm::Function *OrigFn = dyn_cast<llvm::Function>(Ptr);
    if (!OrigFn)
      return nullptr;

    llvm::FunctionType *OrigFT = OrigFn->getFunctionType();

    // If the original type is variadic, or if any of the component types
    // disagree, we cannot remove the cast.
    if (OrigFT->isVarArg() ||
        OrigFT->getNumParams() != CalleeFT->getNumParams() ||
        OrigFT->getReturnType() != CalleeFT->getReturnType())
      return nullptr;

    for (unsigned i = 0, e = OrigFT->getNumParams(); i != e; ++i)
      if (OrigFT->getParamType(i) != CalleeFT->getParamType(i))
        return nullptr;

    return OrigFn;
  };

  if (llvm::Function *OrigFn = simplifyVariadicCallee(IRFuncTy, CalleePtr)) {
    CalleePtr = OrigFn;
    IRFuncTy = OrigFn->getFunctionType();
  }

  // 3. Perform the actual call.

  // Deactivate any cleanups that we're supposed to do immediately before
  // the call.
  if (!CallArgs.getCleanupsToDeactivate().empty())
    deactivateArgCleanupsBeforeCall(*this, CallArgs);

  // Update the largest vector width if any arguments have vector types.
  for (unsigned i = 0; i < IRCallArgs.size(); ++i)
    LargestVectorWidth = std::max(LargestVectorWidth,
                                  getMaxVectorWidth(IRCallArgs[i]->getType()));

  // Compute the calling convention and attributes.
  unsigned CallingConv;
  llvm::AttributeList Attrs;
  CGM.ConstructAttributeList(CalleePtr->getName(), CallInfo,
                             Callee.getAbstractInfo(), Attrs, CallingConv,
                             /*AttrOnCallSite=*/true,
                             /*IsThunk=*/false);

  if (CallingConv == llvm::CallingConv::X86_VectorCall &&
      getTarget().getTriple().isWindowsArm64EC()) {
    CGM.Error(Loc, "__vectorcall calling convention is not currently "
                   "supported");
  }

  if (const FunctionDecl *FD = dyn_cast_or_null<FunctionDecl>(CurFuncDecl)) {
    if (FD->hasAttr<StrictFPAttr>())
      // All calls within a strictfp function are marked strictfp
      Attrs = Attrs.addFnAttribute(getLLVMContext(), llvm::Attribute::StrictFP);

    // If -ffast-math is enabled and the function is guarded by an
    // '__attribute__((optnone)) adjust the memory attribute so the BE emits the
    // library call instead of the intrinsic.
    if (FD->hasAttr<OptimizeNoneAttr>() && getLangOpts().FastMath)
      CGM.AdjustMemoryAttribute(CalleePtr->getName(), Callee.getAbstractInfo(),
                                Attrs);
  }
  // Add call-site nomerge attribute if exists.
  if (InNoMergeAttributedStmt)
    Attrs = Attrs.addFnAttribute(getLLVMContext(), llvm::Attribute::NoMerge);

  // Add call-site noinline attribute if exists.
  if (InNoInlineAttributedStmt)
    Attrs = Attrs.addFnAttribute(getLLVMContext(), llvm::Attribute::NoInline);

  // Add call-site always_inline attribute if exists.
  // Note: This corresponds to the [[clang::always_inline]] statement attribute.
  if (InAlwaysInlineAttributedStmt &&
      !CGM.getTargetCodeGenInfo().wouldInliningViolateFunctionCallABI(
          CallerDecl, CalleeDecl))
    Attrs =
        Attrs.addFnAttribute(getLLVMContext(), llvm::Attribute::AlwaysInline);

  // Remove call-site convergent attribute if requested.
  if (InNoConvergentAttributedStmt)
    Attrs =
        Attrs.removeFnAttribute(getLLVMContext(), llvm::Attribute::Convergent);

  // Apply some call-site-specific attributes.
  // TODO: work this into building the attribute set.

  // Apply always_inline to all calls within flatten functions.
  // FIXME: should this really take priority over __try, below?
  if (CurCodeDecl && CurCodeDecl->hasAttr<FlattenAttr>() &&
      !InNoInlineAttributedStmt &&
      !(TargetDecl && TargetDecl->hasAttr<NoInlineAttr>()) &&
      !CGM.getTargetCodeGenInfo().wouldInliningViolateFunctionCallABI(
          CallerDecl, CalleeDecl)) {
    Attrs =
        Attrs.addFnAttribute(getLLVMContext(), llvm::Attribute::AlwaysInline);
  }

  // Disable inlining inside SEH __try blocks.
  if (isSEHTryScope()) {
    Attrs = Attrs.addFnAttribute(getLLVMContext(), llvm::Attribute::NoInline);
  }

  // Decide whether to use a call or an invoke.
  bool CannotThrow;
  if (currentFunctionUsesSEHTry()) {
    // SEH cares about asynchronous exceptions, so everything can "throw."
    CannotThrow = false;
  } else if (isCleanupPadScope() &&
             EHPersonality::get(*this).isMSVCXXPersonality()) {
    // The MSVC++ personality will implicitly terminate the program if an
    // exception is thrown during a cleanup outside of a try/catch.
    // We don't need to model anything in IR to get this behavior.
    CannotThrow = true;
  } else {
    // Otherwise, nounwind call sites will never throw.
    CannotThrow = Attrs.hasFnAttr(llvm::Attribute::NoUnwind);

    if (auto *FPtr = dyn_cast<llvm::Function>(CalleePtr))
      if (FPtr->hasFnAttribute(llvm::Attribute::NoUnwind))
        CannotThrow = true;
  }

  // If we made a temporary, be sure to clean up after ourselves. Note that we
  // can't depend on being inside of an ExprWithCleanups, so we need to manually
  // pop this cleanup later on. Being eager about this is OK, since this
  // temporary is 'invisible' outside of the callee.
  if (UnusedReturnSizePtr)
    pushFullExprCleanup<CallLifetimeEnd>(NormalEHLifetimeMarker, SRetPtr,
                                         UnusedReturnSizePtr);

  llvm::BasicBlock *InvokeDest = CannotThrow ? nullptr : getInvokeDest();

  SmallVector<llvm::OperandBundleDef, 1> BundleList =
      getBundlesForFunclet(CalleePtr);

  if (SanOpts.has(SanitizerKind::KCFI) &&
      !isa_and_nonnull<FunctionDecl>(TargetDecl))
    EmitKCFIOperandBundle(ConcreteCallee, BundleList);

  // Add the pointer-authentication bundle.
  EmitPointerAuthOperandBundle(ConcreteCallee.getPointerAuthInfo(), BundleList);

  if (const FunctionDecl *FD = dyn_cast_or_null<FunctionDecl>(CurFuncDecl))
    if (FD->hasAttr<StrictFPAttr>())
      // All calls within a strictfp function are marked strictfp
      Attrs = Attrs.addFnAttribute(getLLVMContext(), llvm::Attribute::StrictFP);

  AssumeAlignedAttrEmitter AssumeAlignedAttrEmitter(*this, TargetDecl);
  Attrs = AssumeAlignedAttrEmitter.TryEmitAsCallSiteAttribute(Attrs);

  AllocAlignAttrEmitter AllocAlignAttrEmitter(*this, TargetDecl, CallArgs);
  Attrs = AllocAlignAttrEmitter.TryEmitAsCallSiteAttribute(Attrs);

  // Emit the actual call/invoke instruction.
  llvm::CallBase *CI;
  if (!InvokeDest) {
    CI = Builder.CreateCall(IRFuncTy, CalleePtr, IRCallArgs, BundleList);
  } else {
    llvm::BasicBlock *Cont = createBasicBlock("invoke.cont");
    CI = Builder.CreateInvoke(IRFuncTy, CalleePtr, Cont, InvokeDest, IRCallArgs,
                              BundleList);
    EmitBlock(Cont);
  }
  if (CI->getCalledFunction() && CI->getCalledFunction()->hasName() &&
      CI->getCalledFunction()->getName().starts_with("_Z4sqrt")) {
    SetSqrtFPAccuracy(CI);
  }
  if (callOrInvoke)
    *callOrInvoke = CI;

  // If this is within a function that has the guard(nocf) attribute and is an
  // indirect call, add the "guard_nocf" attribute to this call to indicate that
  // Control Flow Guard checks should not be added, even if the call is inlined.
  if (const auto *FD = dyn_cast_or_null<FunctionDecl>(CurFuncDecl)) {
    if (const auto *A = FD->getAttr<CFGuardAttr>()) {
      if (A->getGuard() == CFGuardAttr::GuardArg::nocf &&
          !CI->getCalledFunction())
        Attrs = Attrs.addFnAttribute(getLLVMContext(), "guard_nocf");
    }
  }

  // Apply the attributes and calling convention.
  CI->setAttributes(Attrs);
  CI->setCallingConv(static_cast<llvm::CallingConv::ID>(CallingConv));

  // Apply various metadata.

  if (!CI->getType()->isVoidTy())
    CI->setName("call");

  if (CGM.shouldEmitConvergenceTokens() && CI->isConvergent())
    CI = addConvergenceControlToken(CI);

  // Update largest vector width from the return type.
  LargestVectorWidth =
      std::max(LargestVectorWidth, getMaxVectorWidth(CI->getType()));

  // Insert instrumentation or attach profile metadata at indirect call sites.
  // For more details, see the comment before the definition of
  // IPVK_IndirectCallTarget in InstrProfData.inc.
  if (!CI->getCalledFunction())
    PGO->valueProfile(Builder, llvm::IPVK_IndirectCallTarget, CI, CalleePtr);

  // In ObjC ARC mode with no ObjC ARC exception safety, tell the ARC
  // optimizer it can aggressively ignore unwind edges.
  if (CGM.getLangOpts().ObjCAutoRefCount)
    AddObjCARCExceptionMetadata(CI);

  // Set tail call kind if necessary.
  if (llvm::CallInst *Call = dyn_cast<llvm::CallInst>(CI)) {
    if (TargetDecl && TargetDecl->hasAttr<NotTailCalledAttr>())
      Call->setTailCallKind(llvm::CallInst::TCK_NoTail);
    else if (IsMustTail) {
      if (getTarget().getTriple().isPPC()) {
        if (getTarget().getTriple().isOSAIX())
          CGM.getDiags().Report(Loc, diag::err_aix_musttail_unsupported);
        else if (!getTarget().hasFeature("pcrelative-memops")) {
          if (getTarget().hasFeature("longcall"))
            CGM.getDiags().Report(Loc, diag::err_ppc_impossible_musttail) << 0;
          else if (Call->isIndirectCall())
            CGM.getDiags().Report(Loc, diag::err_ppc_impossible_musttail) << 1;
          else if (isa_and_nonnull<FunctionDecl>(TargetDecl)) {
            if (!cast<FunctionDecl>(TargetDecl)->isDefined())
              // The undefined callee may be a forward declaration. Without
              // knowning all symbols in the module, we won't know the symbol is
              // defined or not. Collect all these symbols for later diagnosing.
              CGM.addUndefinedGlobalForTailCall(
                  {cast<FunctionDecl>(TargetDecl), Loc});
            else {
              llvm::GlobalValue::LinkageTypes Linkage = CGM.getFunctionLinkage(
                  GlobalDecl(cast<FunctionDecl>(TargetDecl)));
              if (llvm::GlobalValue::isWeakForLinker(Linkage) ||
                  llvm::GlobalValue::isDiscardableIfUnused(Linkage))
                CGM.getDiags().Report(Loc, diag::err_ppc_impossible_musttail)
                    << 2;
            }
          }
        }
      }
      Call->setTailCallKind(llvm::CallInst::TCK_MustTail);
    }
  }

  // Add metadata for calls to MSAllocator functions
  if (getDebugInfo() && TargetDecl && TargetDecl->hasAttr<MSAllocatorAttr>())
    getDebugInfo()->addHeapAllocSiteMetadata(CI, RetTy->getPointeeType(), Loc);

  // Add metadata if calling an __attribute__((error(""))) or warning fn.
  if (TargetDecl && TargetDecl->hasAttr<ErrorAttr>()) {
    llvm::ConstantInt *Line =
        llvm::ConstantInt::get(Int64Ty, Loc.getRawEncoding());
    llvm::ConstantAsMetadata *MD = llvm::ConstantAsMetadata::get(Line);
    llvm::MDTuple *MDT = llvm::MDNode::get(getLLVMContext(), {MD});
    CI->setMetadata("srcloc", MDT);
  }

  // 4. Finish the call.

  // If the call doesn't return, finish the basic block and clear the
  // insertion point; this allows the rest of IRGen to discard
  // unreachable code.
  if (CI->doesNotReturn()) {
    if (UnusedReturnSizePtr)
      PopCleanupBlock();

    // Strip away the noreturn attribute to better diagnose unreachable UB.
    if (SanOpts.has(SanitizerKind::Unreachable)) {
      // Also remove from function since CallBase::hasFnAttr additionally checks
      // attributes of the called function.
      if (auto *F = CI->getCalledFunction())
        F->removeFnAttr(llvm::Attribute::NoReturn);
      CI->removeFnAttr(llvm::Attribute::NoReturn);

      // Avoid incompatibility with ASan which relies on the `noreturn`
      // attribute to insert handler calls.
      if (SanOpts.hasOneOf(SanitizerKind::Address |
                           SanitizerKind::KernelAddress)) {
        SanitizerScope SanScope(this);
        llvm::IRBuilder<>::InsertPointGuard IPGuard(Builder);
        Builder.SetInsertPoint(CI);
        auto *FnType = llvm::FunctionType::get(CGM.VoidTy, /*isVarArg=*/false);
        llvm::FunctionCallee Fn =
            CGM.CreateRuntimeFunction(FnType, "__asan_handle_no_return");
        EmitNounwindRuntimeCall(Fn);
      }
    }

    EmitUnreachable(Loc);
    Builder.ClearInsertionPoint();

    // FIXME: For now, emit a dummy basic block because expr emitters in
    // generally are not ready to handle emitting expressions at unreachable
    // points.
    EnsureInsertPoint();

    // Return a reasonable RValue.
    return GetUndefRValue(RetTy);
  }

  // If this is a musttail call, return immediately. We do not branch to the
  // epilogue in this case.
  if (IsMustTail) {
    for (auto it = EHStack.find(CurrentCleanupScopeDepth); it != EHStack.end();
         ++it) {
      EHCleanupScope *Cleanup = dyn_cast<EHCleanupScope>(&*it);
      // Fake uses can be safely emitted immediately prior to the tail call, so
      // we choose to emit them just before the call here.
      if (Cleanup && Cleanup->isFakeUse()) {
        CGBuilderTy::InsertPointGuard IPG(Builder);
        Builder.SetInsertPoint(CI);
        Cleanup->getCleanup()->Emit(*this, EHScopeStack::Cleanup::Flags());
      } else if (!(Cleanup &&
                   Cleanup->getCleanup()->isRedundantBeforeReturn())) {
        CGM.ErrorUnsupported(MustTailCall, "tail call skipping over cleanups");
      }
    }
    if (CI->getType()->isVoidTy())
      Builder.CreateRetVoid();
    else
      Builder.CreateRet(CI);
    Builder.ClearInsertionPoint();
    EnsureInsertPoint();
    return GetUndefRValue(RetTy);
  }

  // Perform the swifterror writeback.
  if (swiftErrorTemp.isValid()) {
    llvm::Value *errorResult = Builder.CreateLoad(swiftErrorTemp);
    Builder.CreateStore(errorResult, swiftErrorArg);
  }

  // Emit any call-associated writebacks immediately.  Arguably this
  // should happen after any return-value munging.
  if (CallArgs.hasWritebacks())
    EmitWritebacks(CallArgs);

  // The stack cleanup for inalloca arguments has to run out of the normal
  // lexical order, so deactivate it and run it manually here.
  CallArgs.freeArgumentMemory(*this);

  // Extract the return value.
  RValue Ret;

  // If the current function is a virtual function pointer thunk, avoid copying
  // the return value of the musttail call to a temporary.
  if (IsVirtualFunctionPointerThunk) {
    Ret = RValue::get(CI);
  } else {
    Ret = [&] {
      switch (RetAI.getKind()) {
      case ABIArgInfo::CoerceAndExpand: {
        auto coercionType = RetAI.getCoerceAndExpandType();

        Address addr = SRetPtr.withElementType(coercionType);

        assert(CI->getType() == RetAI.getUnpaddedCoerceAndExpandType());
        bool requiresExtract = isa<llvm::StructType>(CI->getType());

        unsigned unpaddedIndex = 0;
        for (unsigned i = 0, e = coercionType->getNumElements(); i != e; ++i) {
          llvm::Type *eltType = coercionType->getElementType(i);
          if (ABIArgInfo::isPaddingForCoerceAndExpand(eltType))
            continue;
          Address eltAddr = Builder.CreateStructGEP(addr, i);
          llvm::Value *elt = CI;
          if (requiresExtract)
            elt = Builder.CreateExtractValue(elt, unpaddedIndex++);
          else
            assert(unpaddedIndex == 0);
          Builder.CreateStore(elt, eltAddr);
        }
        [[fallthrough]];
      }

      case ABIArgInfo::InAlloca:
      case ABIArgInfo::Indirect: {
        RValue ret = convertTempToRValue(SRetPtr, RetTy, SourceLocation());
        if (UnusedReturnSizePtr)
          PopCleanupBlock();
        return ret;
      }

      case ABIArgInfo::Ignore:
        // If we are ignoring an argument that had a result, make sure to
        // construct the appropriate return value for our caller.
        return GetUndefRValue(RetTy);

      case ABIArgInfo::Extend:
      case ABIArgInfo::Direct: {
        llvm::Type *RetIRTy = ConvertType(RetTy);
        if (RetAI.getCoerceToType() == RetIRTy &&
            RetAI.getDirectOffset() == 0) {
          switch (getEvaluationKind(RetTy)) {
          case TEK_Complex: {
            llvm::Value *Real = Builder.CreateExtractValue(CI, 0);
            llvm::Value *Imag = Builder.CreateExtractValue(CI, 1);
            return RValue::getComplex(std::make_pair(Real, Imag));
          }
          case TEK_Aggregate:
            break;
          case TEK_Scalar: {
            // If the argument doesn't match, perform a bitcast to coerce it.
            // This can happen due to trivial type mismatches.
            llvm::Value *V = CI;
            if (V->getType() != RetIRTy)
              V = Builder.CreateBitCast(V, RetIRTy);
            return RValue::get(V);
          }
          }
        }

        // If coercing a fixed vector from a scalable vector for ABI
        // compatibility, and the types match, use the llvm.vector.extract
        // intrinsic to perform the conversion.
        if (auto *FixedDstTy = dyn_cast<llvm::FixedVectorType>(RetIRTy)) {
          llvm::Value *V = CI;
          if (auto *ScalableSrcTy =
                  dyn_cast<llvm::ScalableVectorType>(V->getType())) {
            if (FixedDstTy->getElementType() ==
                ScalableSrcTy->getElementType()) {
              V = Builder.CreateExtractVector(FixedDstTy, V, uint64_t(0),
                                              "cast.fixed");
              return RValue::get(V);
            }
          }
        }

        Address DestPtr = ReturnValue.getValue();
        bool DestIsVolatile = ReturnValue.isVolatile();
        uint64_t DestSize =
            getContext().getTypeInfoDataSizeInChars(RetTy).Width.getQuantity();

        if (!DestPtr.isValid()) {
          DestPtr = CreateMemTemp(RetTy, "coerce");
          DestIsVolatile = false;
          DestSize = getContext().getTypeSizeInChars(RetTy).getQuantity();
        }

        // An empty record can overlap other data (if declared with
        // no_unique_address); omit the store for such types - as there is no
        // actual data to store.
        if (!isEmptyRecord(getContext(), RetTy, true)) {
          // If the value is offset in memory, apply the offset now.
          Address StorePtr = emitAddressAtOffset(*this, DestPtr, RetAI);
          CreateCoercedStore(
              CI, StorePtr,
              llvm::TypeSize::getFixed(DestSize - RetAI.getDirectOffset()),
              DestIsVolatile);
        }

        return convertTempToRValue(DestPtr, RetTy, SourceLocation());
      }

      case ABIArgInfo::Expand:
      case ABIArgInfo::IndirectAliased:
        llvm_unreachable("Invalid ABI kind for return argument");
      }

      llvm_unreachable("Unhandled ABIArgInfo::Kind");
    }();
  }

  // Emit the assume_aligned check on the return value.
  if (Ret.isScalar() && TargetDecl) {
    AssumeAlignedAttrEmitter.EmitAsAnAssumption(Loc, RetTy, Ret);
    AllocAlignAttrEmitter.EmitAsAnAssumption(Loc, RetTy, Ret);
  }

  // Explicitly call CallLifetimeEnd::Emit just to re-use the code even though
  // we can't use the full cleanup mechanism.
  for (CallLifetimeEnd &LifetimeEnd : CallLifetimeEndAfterCall)
    LifetimeEnd.Emit(*this, /*Flags=*/{});

  if (!ReturnValue.isExternallyDestructed() &&
      RetTy.isDestructedType() == QualType::DK_nontrivial_c_struct)
    pushDestroy(QualType::DK_nontrivial_c_struct, Ret.getAggregateAddress(),
                RetTy);

  return Ret;
}

CGCallee CGCallee::prepareConcreteCallee(CodeGenFunction &CGF) const {
  if (isVirtual()) {
    const CallExpr *CE = getVirtualCallExpr();
    return CGF.CGM.getCXXABI().getVirtualFunctionPointer(
        CGF, getVirtualMethodDecl(), getThisAddress(), getVirtualFunctionType(),
        CE ? CE->getBeginLoc() : SourceLocation());
  }

  return *this;
}

/* VarArg handling */

RValue CodeGenFunction::EmitVAArg(VAArgExpr *VE, Address &VAListAddr,
                                  AggValueSlot Slot) {
  VAListAddr = VE->isMicrosoftABI() ? EmitMSVAListRef(VE->getSubExpr())
                                    : EmitVAListRef(VE->getSubExpr());
  QualType Ty = VE->getType();
  if (Ty->isVariablyModifiedType())
    EmitVariablyModifiedType(Ty);
  if (VE->isMicrosoftABI())
    return CGM.getABIInfo().EmitMSVAArg(*this, VAListAddr, Ty, Slot);
  return CGM.getABIInfo().EmitVAArg(*this, VAListAddr, Ty, Slot);
}<|MERGE_RESOLUTION|>--- conflicted
+++ resolved
@@ -81,14 +81,6 @@
     return llvm::CallingConv::AArch64_VectorCall;
   case CC_AArch64SVEPCS:
     return llvm::CallingConv::AArch64_SVE_VectorCall;
-<<<<<<< HEAD
-  case CC_AMDGPUKernelCall:
-    return llvm::CallingConv::AMDGPU_KERNEL;
-  case CC_SpirFunction:
-    return llvm::CallingConv::SPIR_FUNC;
-  case CC_OpenCLKernel:
-    return CGM.getTargetCodeGenInfo().getOpenCLKernelCallingConv();
-=======
   case CC_SpirFunction:
     return llvm::CallingConv::SPIR_FUNC;
   case CC_DeviceKernel: {
@@ -102,7 +94,6 @@
       return llvm::CallingConv::PTX_Kernel;
     llvm_unreachable("Unknown kernel calling convention");
   }
->>>>>>> 4084ffcf
   case CC_PreserveMost:
     return llvm::CallingConv::PreserveMost;
   case CC_PreserveAll:
@@ -549,11 +540,7 @@
   assert(isa<FunctionType>(FTy));
   setCUDAKernelCallingConvention(FTy, CGM, FD);
 
-<<<<<<< HEAD
-  if (FD->hasAttr<OpenCLKernelAttr>() &&
-=======
   if (DeviceKernelAttr::isOpenCLSpelling(FD->getAttr<DeviceKernelAttr>()) &&
->>>>>>> 4084ffcf
       GD.getKernelReferenceKind() == KernelReferenceKind::Stub) {
     const FunctionType *FT = FTy->getAs<FunctionType>();
     CGM.getTargetCodeGenInfo().setOCLKernelStubCallingConvention(FT);
@@ -781,11 +768,7 @@
 
   return arrangeLLVMFunctionInfo(GetReturnType(resultType), FnInfoOpts::None,
                                  argTypes,
-<<<<<<< HEAD
-                                 FunctionType::ExtInfo(CC_OpenCLKernel),
-=======
                                  FunctionType::ExtInfo(CC_DeviceKernel),
->>>>>>> 4084ffcf
                                  /*paramInfos=*/{}, RequiredArgs::All);
 }
 
@@ -2559,12 +2542,8 @@
                                  NumElemsParam);
     }
 
-<<<<<<< HEAD
-    if (TargetDecl->hasAttr<OpenCLKernelAttr>() &&
-=======
     if (DeviceKernelAttr::isOpenCLSpelling(
             TargetDecl->getAttr<DeviceKernelAttr>()) &&
->>>>>>> 4084ffcf
         CallingConv != CallingConv::CC_C &&
         CallingConv != CallingConv::CC_SpirFunction) {
       // Check CallingConv to avoid adding uniform-work-group-size attribute to
