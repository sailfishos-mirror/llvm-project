--- conflicted
+++ resolved
@@ -3353,14 +3353,10 @@
                              SanitizerHandler Handler);
 
   /// Emit additional metadata used by the AllocToken instrumentation.
-<<<<<<< HEAD
-  void EmitAllocTokenHint(llvm::CallBase *CB, QualType AllocType);
+  void EmitAllocToken(llvm::CallBase *CB, QualType AllocType);
   /// Emit additional metadata used by the AllocToken instrumentation,
   /// inferring the type from an allocation call expression.
-  void EmitAllocTokenHint(llvm::CallBase *CB, const CallExpr *E);
-=======
-  void EmitAllocToken(llvm::CallBase *CB, QualType AllocType);
->>>>>>> 9ca8ddca
+  void EmitAllocToken(llvm::CallBase *CB, const CallExpr *E);
 
   llvm::Value *GetCountedByFieldExprGEP(const Expr *Base, const FieldDecl *FD,
                                         const FieldDecl *CountDecl);
