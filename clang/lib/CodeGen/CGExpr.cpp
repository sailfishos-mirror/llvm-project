--- conflicted
+++ resolved
@@ -65,16 +65,6 @@
 
 } // namespace clang
 
-<<<<<<< HEAD
-// TODO: consider deprecating ClArrayBoundsPseudoFn; functionality is subsumed
-//       by -fsanitize-annotate-debug-info
-static llvm::cl::opt<bool> ClArrayBoundsPseudoFn(
-    "array-bounds-pseudofn", llvm::cl::Hidden, llvm::cl::Optional,
-    llvm::cl::desc("Emit debug info that places array-bounds instrumentation "
-                   "in an inline function called __ubsan_check_array_bounds."));
-
-=======
->>>>>>> 4084ffcf
 //===--------------------------------------------------------------------===//
 //                        Defines for metadata
 //===--------------------------------------------------------------------===//
@@ -754,15 +744,6 @@
   if (Ty.isVolatileQualified())
     return;
 
-<<<<<<< HEAD
-  SanitizerScope SanScope(this);
-
-  SmallVector<std::pair<llvm::Value *, SanitizerKind::SanitizerOrdinal>, 3>
-      Checks;
-  llvm::BasicBlock *Done = nullptr;
-
-=======
->>>>>>> 4084ffcf
   // Quickly determine whether we have a pointer to an alloca. It's possible
   // to skip null checks, and some alignment checks, for these pointers. This
   // can reduce compile-time significantly.
@@ -772,19 +753,6 @@
   bool IsGuaranteedNonNull =
       SkippedChecks.has(SanitizerKind::Null) || PtrToAlloca;
 
-<<<<<<< HEAD
-    // Skip the null check if the pointer is known to be non-null.
-    if (!IsGuaranteedNonNull) {
-      if (AllowNullPointers) {
-        // When performing pointer casts, it's OK if the value is null.
-        // Skip the remaining checks in that case.
-        Done = createBasicBlock("null");
-        llvm::BasicBlock *Rest = createBasicBlock("not.null");
-        Builder.CreateCondBr(IsNonNull, Rest, Done);
-        EmitBlock(Rest);
-      } else {
-        Checks.push_back(std::make_pair(IsNonNull, SanitizerKind::SO_Null));
-=======
   llvm::BasicBlock *Done = nullptr;
   bool DoneViaNullSanitize = false;
 
@@ -823,36 +791,9 @@
         } else {
           Checks.push_back(std::make_pair(IsNonNull, SanitizerKind::SO_Null));
         }
->>>>>>> 4084ffcf
       }
     }
 
-<<<<<<< HEAD
-  if (SanOpts.has(SanitizerKind::ObjectSize) &&
-      !SkippedChecks.has(SanitizerKind::ObjectSize) &&
-      !Ty->isIncompleteType()) {
-    uint64_t TySize = CGM.getMinimumObjectSize(Ty).getQuantity();
-    llvm::Value *Size = llvm::ConstantInt::get(IntPtrTy, TySize);
-    if (ArraySize)
-      Size = Builder.CreateMul(Size, ArraySize);
-
-    // Degenerate case: new X[0] does not need an objectsize check.
-    llvm::Constant *ConstantSize = dyn_cast<llvm::Constant>(Size);
-    if (!ConstantSize || !ConstantSize->isNullValue()) {
-      // The glvalue must refer to a large enough storage region.
-      // FIXME: If Address Sanitizer is enabled, insert dynamic instrumentation
-      //        to check this.
-      // FIXME: Get object address space
-      llvm::Type *Tys[2] = { IntPtrTy, Int8PtrTy };
-      llvm::Function *F = CGM.getIntrinsic(llvm::Intrinsic::objectsize, Tys);
-      llvm::Value *Min = Builder.getFalse();
-      llvm::Value *NullIsUnknown = Builder.getFalse();
-      llvm::Value *Dynamic = Builder.getFalse();
-      llvm::Value *LargeEnough = Builder.CreateICmpUGE(
-          Builder.CreateCall(F, {Ptr, Min, NullIsUnknown, Dynamic}), Size);
-      Checks.push_back(
-          std::make_pair(LargeEnough, SanitizerKind::SO_ObjectSize));
-=======
     if (SanOpts.has(SanitizerKind::ObjectSize) &&
         !SkippedChecks.has(SanitizerKind::ObjectSize) &&
         !Ty->isIncompleteType()) {
@@ -879,32 +820,8 @@
         Checks.push_back(
             std::make_pair(LargeEnough, SanitizerKind::SO_ObjectSize));
       }
->>>>>>> 4084ffcf
-    }
-
-<<<<<<< HEAD
-  llvm::MaybeAlign AlignVal;
-  llvm::Value *PtrAsInt = nullptr;
-
-  if (SanOpts.has(SanitizerKind::Alignment) &&
-      !SkippedChecks.has(SanitizerKind::Alignment)) {
-    AlignVal = Alignment.getAsMaybeAlign();
-    if (!Ty->isIncompleteType() && !AlignVal)
-      AlignVal = CGM.getNaturalTypeAlignment(Ty, nullptr, nullptr,
-                                             /*ForPointeeType=*/true)
-                     .getAsMaybeAlign();
-
-    // The glvalue must be suitably aligned.
-    if (AlignVal && *AlignVal > llvm::Align(1) &&
-        (!PtrToAlloca || PtrToAlloca->getAlign() < *AlignVal)) {
-      PtrAsInt = Builder.CreatePtrToInt(Ptr, IntPtrTy);
-      llvm::Value *Align = Builder.CreateAnd(
-          PtrAsInt, llvm::ConstantInt::get(IntPtrTy, AlignVal->value() - 1));
-      llvm::Value *Aligned =
-          Builder.CreateICmpEQ(Align, llvm::ConstantInt::get(IntPtrTy, 0));
-      if (Aligned != True)
-        Checks.push_back(std::make_pair(Aligned, SanitizerKind::SO_Alignment));
-=======
+    }
+
     llvm::MaybeAlign AlignVal;
     llvm::Value *PtrAsInt = nullptr;
 
@@ -928,7 +845,6 @@
           Checks.push_back(
               std::make_pair(Aligned, SanitizerKind::SO_Alignment));
       }
->>>>>>> 4084ffcf
     }
 
     if (Checks.size() > 0) {
@@ -1328,9 +1244,6 @@
   auto CheckHandler = SanitizerHandler::OutOfBounds;
   SanitizerDebugLocation SanScope(this, {CheckKind}, CheckHandler);
 
-  auto CheckKind = SanitizerKind::SO_ArrayBounds;
-  ApplyDebugLocation ApplyTrapDI(*this, SanitizerAnnotateDebugInfo(CheckKind));
-
   bool IndexSigned = IndexType->isSignedIntegerOrEnumerationType();
   llvm::Value *IndexVal = Builder.CreateIntCast(Index, SizeTy, IndexSigned);
   llvm::Value *BoundVal = Builder.CreateIntCast(Bound, SizeTy, false);
@@ -1342,41 +1255,7 @@
   };
   llvm::Value *Check = Accessed ? Builder.CreateICmpULT(IndexVal, BoundVal)
                                 : Builder.CreateICmpULE(IndexVal, BoundVal);
-<<<<<<< HEAD
-  EmitCheck(std::make_pair(Check, CheckKind), SanitizerHandler::OutOfBounds,
-            StaticData, Index);
-}
-
-llvm::DILocation *CodeGenFunction::SanitizerAnnotateDebugInfo(
-    SanitizerKind::SanitizerOrdinal CheckKindOrdinal) {
-  std::string Label;
-  switch (CheckKindOrdinal) {
-#define SANITIZER(NAME, ID)                                                    \
-  case SanitizerKind::SO_##ID:                                                 \
-    Label = "__ubsan_check_" NAME;                                             \
-    break;
-#include "clang/Basic/Sanitizers.def"
-  default:
-    llvm_unreachable("unexpected sanitizer kind");
-  }
-
-  // Sanitize label
-  for (unsigned int i = 0; i < Label.length(); i++)
-    if (!std::isalpha(Label[i]))
-      Label[i] = '_';
-
-  llvm::DILocation *CheckDI = Builder.getCurrentDebugLocation();
-  // TODO: deprecate ClArrayBoundsPseudoFn
-  if (((ClArrayBoundsPseudoFn &&
-        CheckKindOrdinal == SanitizerKind::SO_ArrayBounds) ||
-       CGM.getCodeGenOpts().SanitizeAnnotateDebugInfo.has(CheckKindOrdinal)) &&
-      CheckDI)
-    CheckDI = getDebugInfo()->CreateSyntheticInlineAt(CheckDI, Label);
-
-  return CheckDI;
-=======
   EmitCheck(std::make_pair(Check, CheckKind), CheckHandler, StaticData, Index);
->>>>>>> 4084ffcf
 }
 
 CodeGenFunction::ComplexPairTy CodeGenFunction::
@@ -2119,14 +1998,7 @@
   }
   llvm::Constant *StaticArgs[] = {EmitCheckSourceLocation(Loc),
                                   EmitCheckTypeDescriptor(Ty)};
-<<<<<<< HEAD
-  SanitizerKind::SanitizerOrdinal Kind =
-      NeedsEnumCheck ? SanitizerKind::SO_Enum : SanitizerKind::SO_Bool;
-  EmitCheck(std::make_pair(Check, Kind), SanitizerHandler::LoadInvalidValue,
-            StaticArgs, Value);
-=======
   EmitCheck(std::make_pair(Check, Kind), CheckHandler, StaticArgs, Value);
->>>>>>> 4084ffcf
   return true;
 }
 
@@ -4122,11 +3994,6 @@
                          {Addr, AllVtables}),
       IntPtrTy);
 
-<<<<<<< HEAD
-  // TODO: the instructions above are not annotated with debug info. It is
-  // inconvenient to do so because we have not determined SanitizerKind yet.
-=======
->>>>>>> 4084ffcf
   const std::pair<int, SanitizerKind::SanitizerOrdinal> CheckKinds[] = {
       {CFITCK_VCall, SanitizerKind::SO_CFIVCall},
       {CFITCK_NVCall, SanitizerKind::SO_CFINVCall},
@@ -4138,12 +4005,8 @@
     int Kind = CheckKindOrdinalPair.first;
     SanitizerKind::SanitizerOrdinal Ordinal = CheckKindOrdinalPair.second;
 
-<<<<<<< HEAD
-    ApplyDebugLocation ApplyTrapDI(*this, SanitizerAnnotateDebugInfo(Ordinal));
-=======
     // TODO: we could apply SanitizerAnnotateDebugInfo(Ordinal) instead of
     //       relying on the SanitizerScope with all CFI ordinals
->>>>>>> 4084ffcf
 
     llvm::Value *Cond =
         Builder.CreateICmpNE(CheckKind, llvm::ConstantInt::get(Int8Ty, Kind));
@@ -4155,11 +4018,7 @@
       // Although the compiler allows SanitizeMergeHandlers to be set
       // independently of CGM.getLangOpts().Sanitize, Driver/SanitizerArgs.cpp
       // requires that SanitizeMergeHandlers is a subset of Sanitize.
-<<<<<<< HEAD
-      EmitTrapCheck(Cond, SanitizerHandler::CFICheckFail, /*NoMerge=*/false);
-=======
       EmitTrapCheck(Cond, CheckHandler, /*NoMerge=*/false);
->>>>>>> 4084ffcf
   }
 
   FinishFunction();
@@ -4174,14 +4033,8 @@
     auto CheckHandler = SanitizerHandler::BuiltinUnreachable;
     SanitizerDebugLocation SanScope(this, {CheckOrdinal}, CheckHandler);
     EmitCheck(std::make_pair(static_cast<llvm::Value *>(Builder.getFalse()),
-<<<<<<< HEAD
-                             SanitizerKind::SO_Unreachable),
-              SanitizerHandler::BuiltinUnreachable,
-              EmitCheckSourceLocation(Loc), {});
-=======
                              CheckOrdinal),
               CheckHandler, EmitCheckSourceLocation(Loc), {});
->>>>>>> 4084ffcf
   }
   Builder.CreateUnreachable();
 }
@@ -6084,11 +5937,7 @@
 }
 
 static GlobalDecl getGlobalDeclForDirectCall(const FunctionDecl *FD) {
-<<<<<<< HEAD
-  if (FD->hasAttr<OpenCLKernelAttr>())
-=======
   if (DeviceKernelAttr::isOpenCLSpelling(FD->getAttr<DeviceKernelAttr>()))
->>>>>>> 4084ffcf
     return GlobalDecl(FD, KernelReferenceKind::Stub);
   return GlobalDecl(FD);
 }
@@ -6509,14 +6358,8 @@
           Builder.CreateICmpEQ(CalleeTypeHash, TypeHash);
       llvm::Constant *StaticData[] = {EmitCheckSourceLocation(E->getBeginLoc()),
                                       EmitCheckTypeDescriptor(CalleeType)};
-<<<<<<< HEAD
-      EmitCheck(std::make_pair(CalleeTypeHashMatch, SanitizerKind::SO_Function),
-                SanitizerHandler::FunctionTypeMismatch, StaticData,
-                {CalleePtr});
-=======
       EmitCheck(std::make_pair(CalleeTypeHashMatch, CheckOrdinal), CheckHandler,
                 StaticData, {CalleePtr});
->>>>>>> 4084ffcf
 
       Builder.CreateBr(Cont);
       EmitBlock(Cont);
@@ -6526,18 +6369,12 @@
   const auto *FnType = cast<FunctionType>(PointeeType);
 
   if (const auto *FD = dyn_cast_or_null<FunctionDecl>(TargetDecl);
-<<<<<<< HEAD
-      FD && FD->hasAttr<OpenCLKernelAttr>())
-    CGM.getTargetCodeGenInfo().setOCLKernelStubCallingConvention(FnType);
-
-=======
       FD && DeviceKernelAttr::isOpenCLSpelling(FD->getAttr<DeviceKernelAttr>()))
     CGM.getTargetCodeGenInfo().setOCLKernelStubCallingConvention(FnType);
 
   bool CFIUnchecked =
       CalleeType->hasPointeeToToCFIUncheckedCalleeFunctionType();
 
->>>>>>> 4084ffcf
   // If we are checking indirect calls and this call is indirect, check that the
   // function pointer is a member of the bit set for the function type.
   if (SanOpts.has(SanitizerKind::CFIICall) &&
@@ -6546,8 +6383,6 @@
     auto CheckHandler = SanitizerHandler::CFICheckFail;
     SanitizerDebugLocation SanScope(this, {CheckOrdinal}, CheckHandler);
     EmitSanitizerStatReport(llvm::SanStat_CFI_ICall);
-    ApplyDebugLocation ApplyTrapDI(
-        *this, SanitizerAnnotateDebugInfo(SanitizerKind::SO_CFIICall));
 
     llvm::Metadata *MD;
     if (CGM.getCodeGenOpts().SanitizeCfiICallGeneralizePointers)
@@ -6568,20 +6403,11 @@
         EmitCheckTypeDescriptor(QualType(FnType, 0)),
     };
     if (CGM.getCodeGenOpts().SanitizeCfiCrossDso && CrossDsoTypeId) {
-<<<<<<< HEAD
-      EmitCfiSlowPathCheck(SanitizerKind::SO_CFIICall, TypeTest, CrossDsoTypeId,
-                           CalleePtr, StaticData);
-    } else {
-      EmitCheck(std::make_pair(TypeTest, SanitizerKind::SO_CFIICall),
-                SanitizerHandler::CFICheckFail, StaticData,
-                {CalleePtr, llvm::UndefValue::get(IntPtrTy)});
-=======
       EmitCfiSlowPathCheck(CheckOrdinal, TypeTest, CrossDsoTypeId, CalleePtr,
                            StaticData);
     } else {
       EmitCheck(std::make_pair(TypeTest, CheckOrdinal), CheckHandler,
                 StaticData, {CalleePtr, llvm::UndefValue::get(IntPtrTy)});
->>>>>>> 4084ffcf
     }
   }
 
