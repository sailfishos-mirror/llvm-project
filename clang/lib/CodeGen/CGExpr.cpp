//===--- CGExpr.cpp - Emit LLVM Code from Expressions ---------------------===//
//
// Part of the LLVM Project, under the Apache License v2.0 with LLVM Exceptions.
// See https://llvm.org/LICENSE.txt for license information.
// SPDX-License-Identifier: Apache-2.0 WITH LLVM-exception
//
//===----------------------------------------------------------------------===//
//
// This contains code to emit Expr nodes as LLVM code.
//
//===----------------------------------------------------------------------===//

#include "CGCUDARuntime.h"
#include "CGCXXABI.h"
#include "CGCall.h"
#include "CGCleanup.h"
#include "CGDebugInfo.h"
#include "CGObjCRuntime.h"
#include "CGOpenMPRuntime.h"
#include "CGRecordLayout.h"
#include "CodeGenFunction.h"
#include "CodeGenModule.h"
#include "ConstantEmitter.h"
#include "TargetInfo.h"
#include "clang/AST/ASTContext.h"
#include "clang/AST/Attr.h"
#include "clang/AST/DeclObjC.h"
#include "clang/AST/NSAPI.h"
#include "clang/AST/StmtVisitor.h"
#include "clang/Basic/Builtins.h"
#include "clang/Basic/CodeGenOptions.h"
#include "clang/Basic/SourceManager.h"
#include "llvm/ADT/Hashing.h"
#include "llvm/ADT/STLExtras.h"
#include "llvm/ADT/StringExtras.h"
#include "llvm/IR/DataLayout.h"
#include "llvm/IR/Intrinsics.h"
#include "llvm/IR/IntrinsicsWebAssembly.h"
#include "llvm/IR/LLVMContext.h"
#include "llvm/IR/MDBuilder.h"
#include "llvm/IR/MatrixBuilder.h"
#include "llvm/Passes/OptimizationLevel.h"
#include "llvm/Support/ConvertUTF.h"
#include "llvm/Support/MathExtras.h"
#include "llvm/Support/Path.h"
#include "llvm/Support/SaveAndRestore.h"
#include "llvm/Support/xxhash.h"
#include "llvm/Transforms/Utils/SanitizerStats.h"

#include <optional>
#include <string>

using namespace clang;
using namespace CodeGen;

// Experiment to make sanitizers easier to debug
static llvm::cl::opt<bool> ClSanitizeDebugDeoptimization(
    "ubsan-unique-traps", llvm::cl::Optional,
<<<<<<< HEAD
    llvm::cl::desc("Deoptimize traps for UBSAN so there is 1 trap per check."),
    llvm::cl::init(false));

// TODO: Introduce frontend options to enabled per sanitizers, similar to
// `fsanitize-trap`.
static llvm::cl::opt<bool> ClSanitizeExpHot(
    "ubsan-exp-hot", llvm::cl::Optional,
    llvm::cl::desc("Pass UBSAN checks if `llvm.experimental.hot()` is true."),
    llvm::cl::init(false));
=======
    llvm::cl::desc("Deoptimize traps for UBSAN so there is 1 trap per check"));
>>>>>>> 89271b46

//===--------------------------------------------------------------------===//
//                        Miscellaneous Helper Methods
//===--------------------------------------------------------------------===//

/// CreateTempAlloca - This creates a alloca and inserts it into the entry
/// block.
RawAddress
CodeGenFunction::CreateTempAllocaWithoutCast(llvm::Type *Ty, CharUnits Align,
                                             const Twine &Name,
                                             llvm::Value *ArraySize) {
  auto Alloca = CreateTempAlloca(Ty, Name, ArraySize);
  Alloca->setAlignment(Align.getAsAlign());
  return RawAddress(Alloca, Ty, Align, KnownNonNull);
}

/// CreateTempAlloca - This creates a alloca and inserts it into the entry
/// block. The alloca is casted to default address space if necessary.
RawAddress CodeGenFunction::CreateTempAlloca(llvm::Type *Ty, CharUnits Align,
                                             const Twine &Name,
                                             llvm::Value *ArraySize,
                                             RawAddress *AllocaAddr) {
  auto Alloca = CreateTempAllocaWithoutCast(Ty, Align, Name, ArraySize);
  if (AllocaAddr)
    *AllocaAddr = Alloca;
  llvm::Value *V = Alloca.getPointer();
  // Alloca always returns a pointer in alloca address space, which may
  // be different from the type defined by the language. For example,
  // in C++ the auto variables are in the default address space. Therefore
  // cast alloca to the default address space when necessary.
  if (getASTAllocaAddressSpace() != LangAS::Default) {
    auto DestAddrSpace = getContext().getTargetAddressSpace(LangAS::Default);
    llvm::IRBuilderBase::InsertPointGuard IPG(Builder);
    // When ArraySize is nullptr, alloca is inserted at AllocaInsertPt,
    // otherwise alloca is inserted at the current insertion point of the
    // builder.
    if (!ArraySize)
      Builder.SetInsertPoint(getPostAllocaInsertPoint());
    V = getTargetHooks().performAddrSpaceCast(
        *this, V, getASTAllocaAddressSpace(), LangAS::Default,
        Ty->getPointerTo(DestAddrSpace), /*non-null*/ true);
  }

  return RawAddress(V, Ty, Align, KnownNonNull);
}

/// CreateTempAlloca - This creates an alloca and inserts it into the entry
/// block if \p ArraySize is nullptr, otherwise inserts it at the current
/// insertion point of the builder.
llvm::AllocaInst *CodeGenFunction::CreateTempAlloca(llvm::Type *Ty,
                                                    const Twine &Name,
                                                    llvm::Value *ArraySize) {
  if (ArraySize)
    return Builder.CreateAlloca(Ty, ArraySize, Name);
  return new llvm::AllocaInst(Ty, CGM.getDataLayout().getAllocaAddrSpace(),
                              ArraySize, Name, AllocaInsertPt);
}

/// CreateDefaultAlignTempAlloca - This creates an alloca with the
/// default alignment of the corresponding LLVM type, which is *not*
/// guaranteed to be related in any way to the expected alignment of
/// an AST type that might have been lowered to Ty.
RawAddress CodeGenFunction::CreateDefaultAlignTempAlloca(llvm::Type *Ty,
                                                         const Twine &Name) {
  CharUnits Align =
      CharUnits::fromQuantity(CGM.getDataLayout().getPrefTypeAlign(Ty));
  return CreateTempAlloca(Ty, Align, Name);
}

RawAddress CodeGenFunction::CreateIRTemp(QualType Ty, const Twine &Name) {
  CharUnits Align = getContext().getTypeAlignInChars(Ty);
  return CreateTempAlloca(ConvertType(Ty), Align, Name);
}

RawAddress CodeGenFunction::CreateMemTemp(QualType Ty, const Twine &Name,
                                          RawAddress *Alloca) {
  // FIXME: Should we prefer the preferred type alignment here?
  return CreateMemTemp(Ty, getContext().getTypeAlignInChars(Ty), Name, Alloca);
}

RawAddress CodeGenFunction::CreateMemTemp(QualType Ty, CharUnits Align,
                                          const Twine &Name,
                                          RawAddress *Alloca) {
  RawAddress Result = CreateTempAlloca(ConvertTypeForMem(Ty), Align, Name,
                                       /*ArraySize=*/nullptr, Alloca);

  if (Ty->isConstantMatrixType()) {
    auto *ArrayTy = cast<llvm::ArrayType>(Result.getElementType());
    auto *VectorTy = llvm::FixedVectorType::get(ArrayTy->getElementType(),
                                                ArrayTy->getNumElements());

    Result = Address(Result.getPointer(), VectorTy, Result.getAlignment(),
                     KnownNonNull);
  }
  return Result;
}

RawAddress CodeGenFunction::CreateMemTempWithoutCast(QualType Ty,
                                                     CharUnits Align,
                                                     const Twine &Name) {
  return CreateTempAllocaWithoutCast(ConvertTypeForMem(Ty), Align, Name);
}

RawAddress CodeGenFunction::CreateMemTempWithoutCast(QualType Ty,
                                                     const Twine &Name) {
  return CreateMemTempWithoutCast(Ty, getContext().getTypeAlignInChars(Ty),
                                  Name);
}

/// EvaluateExprAsBool - Perform the usual unary conversions on the specified
/// expression and compare the result against zero, returning an Int1Ty value.
llvm::Value *CodeGenFunction::EvaluateExprAsBool(const Expr *E) {
  PGO.setCurrentStmt(E);
  if (const MemberPointerType *MPT = E->getType()->getAs<MemberPointerType>()) {
    llvm::Value *MemPtr = EmitScalarExpr(E);
    return CGM.getCXXABI().EmitMemberPointerIsNotNull(*this, MemPtr, MPT);
  }

  QualType BoolTy = getContext().BoolTy;
  SourceLocation Loc = E->getExprLoc();
  CGFPOptionsRAII FPOptsRAII(*this, E);
  if (!E->getType()->isAnyComplexType())
    return EmitScalarConversion(EmitScalarExpr(E), E->getType(), BoolTy, Loc);

  return EmitComplexToScalarConversion(EmitComplexExpr(E), E->getType(), BoolTy,
                                       Loc);
}

/// EmitIgnoredExpr - Emit code to compute the specified expression,
/// ignoring the result.
void CodeGenFunction::EmitIgnoredExpr(const Expr *E) {
  if (E->isPRValue())
    return (void)EmitAnyExpr(E, AggValueSlot::ignored(), true);

  // if this is a bitfield-resulting conditional operator, we can special case
  // emit this. The normal 'EmitLValue' version of this is particularly
  // difficult to codegen for, since creating a single "LValue" for two
  // different sized arguments here is not particularly doable.
  if (const auto *CondOp = dyn_cast<AbstractConditionalOperator>(
          E->IgnoreParenNoopCasts(getContext()))) {
    if (CondOp->getObjectKind() == OK_BitField)
      return EmitIgnoredConditionalOperator(CondOp);
  }

  // Just emit it as an l-value and drop the result.
  EmitLValue(E);
}

/// EmitAnyExpr - Emit code to compute the specified expression which
/// can have any type.  The result is returned as an RValue struct.
/// If this is an aggregate expression, AggSlot indicates where the
/// result should be returned.
RValue CodeGenFunction::EmitAnyExpr(const Expr *E,
                                    AggValueSlot aggSlot,
                                    bool ignoreResult) {
  switch (getEvaluationKind(E->getType())) {
  case TEK_Scalar:
    return RValue::get(EmitScalarExpr(E, ignoreResult));
  case TEK_Complex:
    return RValue::getComplex(EmitComplexExpr(E, ignoreResult, ignoreResult));
  case TEK_Aggregate:
    if (!ignoreResult && aggSlot.isIgnored())
      aggSlot = CreateAggTemp(E->getType(), "agg-temp");
    EmitAggExpr(E, aggSlot);
    return aggSlot.asRValue();
  }
  llvm_unreachable("bad evaluation kind");
}

/// EmitAnyExprToTemp - Similar to EmitAnyExpr(), however, the result will
/// always be accessible even if no aggregate location is provided.
RValue CodeGenFunction::EmitAnyExprToTemp(const Expr *E) {
  AggValueSlot AggSlot = AggValueSlot::ignored();

  if (hasAggregateEvaluationKind(E->getType()))
    AggSlot = CreateAggTemp(E->getType(), "agg.tmp");
  return EmitAnyExpr(E, AggSlot);
}

/// EmitAnyExprToMem - Evaluate an expression into a given memory
/// location.
void CodeGenFunction::EmitAnyExprToMem(const Expr *E,
                                       Address Location,
                                       Qualifiers Quals,
                                       bool IsInit) {
  // FIXME: This function should take an LValue as an argument.
  switch (getEvaluationKind(E->getType())) {
  case TEK_Complex:
    EmitComplexExprIntoLValue(E, MakeAddrLValue(Location, E->getType()),
                              /*isInit*/ false);
    return;

  case TEK_Aggregate: {
    EmitAggExpr(E, AggValueSlot::forAddr(Location, Quals,
                                         AggValueSlot::IsDestructed_t(IsInit),
                                         AggValueSlot::DoesNotNeedGCBarriers,
                                         AggValueSlot::IsAliased_t(!IsInit),
                                         AggValueSlot::MayOverlap));
    return;
  }

  case TEK_Scalar: {
    RValue RV = RValue::get(EmitScalarExpr(E, /*Ignore*/ false));
    LValue LV = MakeAddrLValue(Location, E->getType());
    EmitStoreThroughLValue(RV, LV);
    return;
  }
  }
  llvm_unreachable("bad evaluation kind");
}

static void
pushTemporaryCleanup(CodeGenFunction &CGF, const MaterializeTemporaryExpr *M,
                     const Expr *E, Address ReferenceTemporary) {
  // Objective-C++ ARC:
  //   If we are binding a reference to a temporary that has ownership, we
  //   need to perform retain/release operations on the temporary.
  //
  // FIXME: This should be looking at E, not M.
  if (auto Lifetime = M->getType().getObjCLifetime()) {
    switch (Lifetime) {
    case Qualifiers::OCL_None:
    case Qualifiers::OCL_ExplicitNone:
      // Carry on to normal cleanup handling.
      break;

    case Qualifiers::OCL_Autoreleasing:
      // Nothing to do; cleaned up by an autorelease pool.
      return;

    case Qualifiers::OCL_Strong:
    case Qualifiers::OCL_Weak:
      switch (StorageDuration Duration = M->getStorageDuration()) {
      case SD_Static:
        // Note: we intentionally do not register a cleanup to release
        // the object on program termination.
        return;

      case SD_Thread:
        // FIXME: We should probably register a cleanup in this case.
        return;

      case SD_Automatic:
      case SD_FullExpression:
        CodeGenFunction::Destroyer *Destroy;
        CleanupKind CleanupKind;
        if (Lifetime == Qualifiers::OCL_Strong) {
          const ValueDecl *VD = M->getExtendingDecl();
          bool Precise =
              VD && isa<VarDecl>(VD) && VD->hasAttr<ObjCPreciseLifetimeAttr>();
          CleanupKind = CGF.getARCCleanupKind();
          Destroy = Precise ? &CodeGenFunction::destroyARCStrongPrecise
                            : &CodeGenFunction::destroyARCStrongImprecise;
        } else {
          // __weak objects always get EH cleanups; otherwise, exceptions
          // could cause really nasty crashes instead of mere leaks.
          CleanupKind = NormalAndEHCleanup;
          Destroy = &CodeGenFunction::destroyARCWeak;
        }
        if (Duration == SD_FullExpression)
          CGF.pushDestroy(CleanupKind, ReferenceTemporary,
                          M->getType(), *Destroy,
                          CleanupKind & EHCleanup);
        else
          CGF.pushLifetimeExtendedDestroy(CleanupKind, ReferenceTemporary,
                                          M->getType(),
                                          *Destroy, CleanupKind & EHCleanup);
        return;

      case SD_Dynamic:
        llvm_unreachable("temporary cannot have dynamic storage duration");
      }
      llvm_unreachable("unknown storage duration");
    }
  }

  CXXDestructorDecl *ReferenceTemporaryDtor = nullptr;
  if (const RecordType *RT =
          E->getType()->getBaseElementTypeUnsafe()->getAs<RecordType>()) {
    // Get the destructor for the reference temporary.
    auto *ClassDecl = cast<CXXRecordDecl>(RT->getDecl());
    if (!ClassDecl->hasTrivialDestructor())
      ReferenceTemporaryDtor = ClassDecl->getDestructor();
  }

  if (!ReferenceTemporaryDtor)
    return;

  // Call the destructor for the temporary.
  switch (M->getStorageDuration()) {
  case SD_Static:
  case SD_Thread: {
    llvm::FunctionCallee CleanupFn;
    llvm::Constant *CleanupArg;
    if (E->getType()->isArrayType()) {
      CleanupFn = CodeGenFunction(CGF.CGM).generateDestroyHelper(
          ReferenceTemporary, E->getType(),
          CodeGenFunction::destroyCXXObject, CGF.getLangOpts().Exceptions,
          dyn_cast_or_null<VarDecl>(M->getExtendingDecl()));
      CleanupArg = llvm::Constant::getNullValue(CGF.Int8PtrTy);
    } else {
      CleanupFn = CGF.CGM.getAddrAndTypeOfCXXStructor(
          GlobalDecl(ReferenceTemporaryDtor, Dtor_Complete));
      CleanupArg = cast<llvm::Constant>(ReferenceTemporary.emitRawPointer(CGF));
    }
    CGF.CGM.getCXXABI().registerGlobalDtor(
        CGF, *cast<VarDecl>(M->getExtendingDecl()), CleanupFn, CleanupArg);
    break;
  }

  case SD_FullExpression:
    CGF.pushDestroy(NormalAndEHCleanup, ReferenceTemporary, E->getType(),
                    CodeGenFunction::destroyCXXObject,
                    CGF.getLangOpts().Exceptions);
    break;

  case SD_Automatic:
    CGF.pushLifetimeExtendedDestroy(NormalAndEHCleanup,
                                    ReferenceTemporary, E->getType(),
                                    CodeGenFunction::destroyCXXObject,
                                    CGF.getLangOpts().Exceptions);
    break;

  case SD_Dynamic:
    llvm_unreachable("temporary cannot have dynamic storage duration");
  }
}

static RawAddress createReferenceTemporary(CodeGenFunction &CGF,
                                           const MaterializeTemporaryExpr *M,
                                           const Expr *Inner,
                                           RawAddress *Alloca = nullptr) {
  auto &TCG = CGF.getTargetHooks();
  switch (M->getStorageDuration()) {
  case SD_FullExpression:
  case SD_Automatic: {
    // If we have a constant temporary array or record try to promote it into a
    // constant global under the same rules a normal constant would've been
    // promoted. This is easier on the optimizer and generally emits fewer
    // instructions.
    QualType Ty = Inner->getType();
    if (CGF.CGM.getCodeGenOpts().MergeAllConstants &&
        (Ty->isArrayType() || Ty->isRecordType()) &&
        Ty.isConstantStorage(CGF.getContext(), true, false))
      if (auto Init = ConstantEmitter(CGF).tryEmitAbstract(Inner, Ty)) {
        auto AS = CGF.CGM.GetGlobalConstantAddressSpace();
        auto *GV = new llvm::GlobalVariable(
            CGF.CGM.getModule(), Init->getType(), /*isConstant=*/true,
            llvm::GlobalValue::PrivateLinkage, Init, ".ref.tmp", nullptr,
            llvm::GlobalValue::NotThreadLocal,
            CGF.getContext().getTargetAddressSpace(AS));
        CharUnits alignment = CGF.getContext().getTypeAlignInChars(Ty);
        GV->setAlignment(alignment.getAsAlign());
        llvm::Constant *C = GV;
        if (AS != LangAS::Default)
          C = TCG.performAddrSpaceCast(
              CGF.CGM, GV, AS, LangAS::Default,
              GV->getValueType()->getPointerTo(
                  CGF.getContext().getTargetAddressSpace(LangAS::Default)));
        // FIXME: Should we put the new global into a COMDAT?
        return RawAddress(C, GV->getValueType(), alignment);
      }
    return CGF.CreateMemTemp(Ty, "ref.tmp", Alloca);
  }
  case SD_Thread:
  case SD_Static:
    return CGF.CGM.GetAddrOfGlobalTemporary(M, Inner);

  case SD_Dynamic:
    llvm_unreachable("temporary can't have dynamic storage duration");
  }
  llvm_unreachable("unknown storage duration");
}

/// Helper method to check if the underlying ABI is AAPCS
static bool isAAPCS(const TargetInfo &TargetInfo) {
  return TargetInfo.getABI().starts_with("aapcs");
}

LValue CodeGenFunction::
EmitMaterializeTemporaryExpr(const MaterializeTemporaryExpr *M) {
  const Expr *E = M->getSubExpr();

  assert((!M->getExtendingDecl() || !isa<VarDecl>(M->getExtendingDecl()) ||
          !cast<VarDecl>(M->getExtendingDecl())->isARCPseudoStrong()) &&
         "Reference should never be pseudo-strong!");

  // FIXME: ideally this would use EmitAnyExprToMem, however, we cannot do so
  // as that will cause the lifetime adjustment to be lost for ARC
  auto ownership = M->getType().getObjCLifetime();
  if (ownership != Qualifiers::OCL_None &&
      ownership != Qualifiers::OCL_ExplicitNone) {
    RawAddress Object = createReferenceTemporary(*this, M, E);
    if (auto *Var = dyn_cast<llvm::GlobalVariable>(Object.getPointer())) {
      llvm::Type *Ty = ConvertTypeForMem(E->getType());
      Object = Object.withElementType(Ty);

      // createReferenceTemporary will promote the temporary to a global with a
      // constant initializer if it can.  It can only do this to a value of
      // ARC-manageable type if the value is global and therefore "immune" to
      // ref-counting operations.  Therefore we have no need to emit either a
      // dynamic initialization or a cleanup and we can just return the address
      // of the temporary.
      if (Var->hasInitializer())
        return MakeAddrLValue(Object, M->getType(), AlignmentSource::Decl);

      Var->setInitializer(CGM.EmitNullConstant(E->getType()));
    }
    LValue RefTempDst = MakeAddrLValue(Object, M->getType(),
                                       AlignmentSource::Decl);

    switch (getEvaluationKind(E->getType())) {
    default: llvm_unreachable("expected scalar or aggregate expression");
    case TEK_Scalar:
      EmitScalarInit(E, M->getExtendingDecl(), RefTempDst, false);
      break;
    case TEK_Aggregate: {
      EmitAggExpr(E, AggValueSlot::forAddr(Object,
                                           E->getType().getQualifiers(),
                                           AggValueSlot::IsDestructed,
                                           AggValueSlot::DoesNotNeedGCBarriers,
                                           AggValueSlot::IsNotAliased,
                                           AggValueSlot::DoesNotOverlap));
      break;
    }
    }

    pushTemporaryCleanup(*this, M, E, Object);
    return RefTempDst;
  }

  SmallVector<const Expr *, 2> CommaLHSs;
  SmallVector<SubobjectAdjustment, 2> Adjustments;
  E = E->skipRValueSubobjectAdjustments(CommaLHSs, Adjustments);

  for (const auto &Ignored : CommaLHSs)
    EmitIgnoredExpr(Ignored);

  if (const auto *opaque = dyn_cast<OpaqueValueExpr>(E)) {
    if (opaque->getType()->isRecordType()) {
      assert(Adjustments.empty());
      return EmitOpaqueValueLValue(opaque);
    }
  }

  // Create and initialize the reference temporary.
  RawAddress Alloca = Address::invalid();
  RawAddress Object = createReferenceTemporary(*this, M, E, &Alloca);
  if (auto *Var = dyn_cast<llvm::GlobalVariable>(
          Object.getPointer()->stripPointerCasts())) {
    llvm::Type *TemporaryType = ConvertTypeForMem(E->getType());
    Object = Object.withElementType(TemporaryType);
    // If the temporary is a global and has a constant initializer or is a
    // constant temporary that we promoted to a global, we may have already
    // initialized it.
    if (!Var->hasInitializer()) {
      Var->setInitializer(CGM.EmitNullConstant(E->getType()));
      EmitAnyExprToMem(E, Object, Qualifiers(), /*IsInit*/true);
    }
  } else {
    switch (M->getStorageDuration()) {
    case SD_Automatic:
      if (auto *Size = EmitLifetimeStart(
              CGM.getDataLayout().getTypeAllocSize(Alloca.getElementType()),
              Alloca.getPointer())) {
        pushCleanupAfterFullExpr<CallLifetimeEnd>(NormalEHLifetimeMarker,
                                                  Alloca, Size);
      }
      break;

    case SD_FullExpression: {
      if (!ShouldEmitLifetimeMarkers)
        break;

      // Avoid creating a conditional cleanup just to hold an llvm.lifetime.end
      // marker. Instead, start the lifetime of a conditional temporary earlier
      // so that it's unconditional. Don't do this with sanitizers which need
      // more precise lifetime marks. However when inside an "await.suspend"
      // block, we should always avoid conditional cleanup because it creates
      // boolean marker that lives across await_suspend, which can destroy coro
      // frame.
      ConditionalEvaluation *OldConditional = nullptr;
      CGBuilderTy::InsertPoint OldIP;
      if (isInConditionalBranch() && !E->getType().isDestructedType() &&
          ((!SanOpts.has(SanitizerKind::HWAddress) &&
            !SanOpts.has(SanitizerKind::Memory) &&
            !CGM.getCodeGenOpts().SanitizeAddressUseAfterScope) ||
           inSuspendBlock())) {
        OldConditional = OutermostConditional;
        OutermostConditional = nullptr;

        OldIP = Builder.saveIP();
        llvm::BasicBlock *Block = OldConditional->getStartingBlock();
        Builder.restoreIP(CGBuilderTy::InsertPoint(
            Block, llvm::BasicBlock::iterator(Block->back())));
      }

      if (auto *Size = EmitLifetimeStart(
              CGM.getDataLayout().getTypeAllocSize(Alloca.getElementType()),
              Alloca.getPointer())) {
        pushFullExprCleanup<CallLifetimeEnd>(NormalEHLifetimeMarker, Alloca,
                                             Size);
      }

      if (OldConditional) {
        OutermostConditional = OldConditional;
        Builder.restoreIP(OldIP);
      }
      break;
    }

    default:
      break;
    }
    EmitAnyExprToMem(E, Object, Qualifiers(), /*IsInit*/true);
  }
  pushTemporaryCleanup(*this, M, E, Object);

  // Perform derived-to-base casts and/or field accesses, to get from the
  // temporary object we created (and, potentially, for which we extended
  // the lifetime) to the subobject we're binding the reference to.
  for (SubobjectAdjustment &Adjustment : llvm::reverse(Adjustments)) {
    switch (Adjustment.Kind) {
    case SubobjectAdjustment::DerivedToBaseAdjustment:
      Object =
          GetAddressOfBaseClass(Object, Adjustment.DerivedToBase.DerivedClass,
                                Adjustment.DerivedToBase.BasePath->path_begin(),
                                Adjustment.DerivedToBase.BasePath->path_end(),
                                /*NullCheckValue=*/ false, E->getExprLoc());
      break;

    case SubobjectAdjustment::FieldAdjustment: {
      LValue LV = MakeAddrLValue(Object, E->getType(), AlignmentSource::Decl);
      LV = EmitLValueForField(LV, Adjustment.Field);
      assert(LV.isSimple() &&
             "materialized temporary field is not a simple lvalue");
      Object = LV.getAddress(*this);
      break;
    }

    case SubobjectAdjustment::MemberPointerAdjustment: {
      llvm::Value *Ptr = EmitScalarExpr(Adjustment.Ptr.RHS);
      Object = EmitCXXMemberDataPointerAddress(E, Object, Ptr,
                                               Adjustment.Ptr.MPT);
      break;
    }
    }
  }

  return MakeAddrLValue(Object, M->getType(), AlignmentSource::Decl);
}

RValue
CodeGenFunction::EmitReferenceBindingToExpr(const Expr *E) {
  // Emit the expression as an lvalue.
  LValue LV = EmitLValue(E);
  assert(LV.isSimple());
  llvm::Value *Value = LV.getPointer(*this);

  if (sanitizePerformTypeCheck() && !E->getType()->isFunctionType()) {
    // C++11 [dcl.ref]p5 (as amended by core issue 453):
    //   If a glvalue to which a reference is directly bound designates neither
    //   an existing object or function of an appropriate type nor a region of
    //   storage of suitable size and alignment to contain an object of the
    //   reference's type, the behavior is undefined.
    QualType Ty = E->getType();
    EmitTypeCheck(TCK_ReferenceBinding, E->getExprLoc(), Value, Ty);
  }

  return RValue::get(Value);
}


/// getAccessedFieldNo - Given an encoded value and a result number, return the
/// input field number being accessed.
unsigned CodeGenFunction::getAccessedFieldNo(unsigned Idx,
                                             const llvm::Constant *Elts) {
  return cast<llvm::ConstantInt>(Elts->getAggregateElement(Idx))
      ->getZExtValue();
}

/// Emit the hash_16_bytes function from include/llvm/ADT/Hashing.h.
static llvm::Value *emitHash16Bytes(CGBuilderTy &Builder, llvm::Value *Low,
                                    llvm::Value *High) {
  llvm::Value *KMul = Builder.getInt64(0x9ddfea08eb382d69ULL);
  llvm::Value *K47 = Builder.getInt64(47);
  llvm::Value *A0 = Builder.CreateMul(Builder.CreateXor(Low, High), KMul);
  llvm::Value *A1 = Builder.CreateXor(Builder.CreateLShr(A0, K47), A0);
  llvm::Value *B0 = Builder.CreateMul(Builder.CreateXor(High, A1), KMul);
  llvm::Value *B1 = Builder.CreateXor(Builder.CreateLShr(B0, K47), B0);
  return Builder.CreateMul(B1, KMul);
}

bool CodeGenFunction::isNullPointerAllowed(TypeCheckKind TCK) {
  return TCK == TCK_DowncastPointer || TCK == TCK_Upcast ||
         TCK == TCK_UpcastToVirtualBase || TCK == TCK_DynamicOperation;
}

bool CodeGenFunction::isVptrCheckRequired(TypeCheckKind TCK, QualType Ty) {
  CXXRecordDecl *RD = Ty->getAsCXXRecordDecl();
  return (RD && RD->hasDefinition() && RD->isDynamicClass()) &&
         (TCK == TCK_MemberAccess || TCK == TCK_MemberCall ||
          TCK == TCK_DowncastPointer || TCK == TCK_DowncastReference ||
          TCK == TCK_UpcastToVirtualBase || TCK == TCK_DynamicOperation);
}

bool CodeGenFunction::sanitizePerformTypeCheck() const {
  return SanOpts.has(SanitizerKind::Null) ||
         SanOpts.has(SanitizerKind::Alignment) ||
         SanOpts.has(SanitizerKind::ObjectSize) ||
         SanOpts.has(SanitizerKind::Vptr);
}

void CodeGenFunction::EmitTypeCheck(TypeCheckKind TCK, SourceLocation Loc,
                                    llvm::Value *Ptr, QualType Ty,
                                    CharUnits Alignment,
                                    SanitizerSet SkippedChecks,
                                    llvm::Value *ArraySize) {
  if (!sanitizePerformTypeCheck())
    return;

  // Don't check pointers outside the default address space. The null check
  // isn't correct, the object-size check isn't supported by LLVM, and we can't
  // communicate the addresses to the runtime handler for the vptr check.
  if (Ptr->getType()->getPointerAddressSpace())
    return;

  // Don't check pointers to volatile data. The behavior here is implementation-
  // defined.
  if (Ty.isVolatileQualified())
    return;

  SanitizerScope SanScope(this);

  SmallVector<std::pair<llvm::Value *, SanitizerMask>, 3> Checks;
  llvm::BasicBlock *Done = nullptr;

  // Quickly determine whether we have a pointer to an alloca. It's possible
  // to skip null checks, and some alignment checks, for these pointers. This
  // can reduce compile-time significantly.
  auto PtrToAlloca = dyn_cast<llvm::AllocaInst>(Ptr->stripPointerCasts());

  llvm::Value *True = llvm::ConstantInt::getTrue(getLLVMContext());
  llvm::Value *IsNonNull = nullptr;
  bool IsGuaranteedNonNull =
      SkippedChecks.has(SanitizerKind::Null) || PtrToAlloca;
  bool AllowNullPointers = isNullPointerAllowed(TCK);
  if ((SanOpts.has(SanitizerKind::Null) || AllowNullPointers) &&
      !IsGuaranteedNonNull) {
    // The glvalue must not be an empty glvalue.
    IsNonNull = Builder.CreateIsNotNull(Ptr);

    // The IR builder can constant-fold the null check if the pointer points to
    // a constant.
    IsGuaranteedNonNull = IsNonNull == True;

    // Skip the null check if the pointer is known to be non-null.
    if (!IsGuaranteedNonNull) {
      if (AllowNullPointers) {
        // When performing pointer casts, it's OK if the value is null.
        // Skip the remaining checks in that case.
        Done = createBasicBlock("null");
        llvm::BasicBlock *Rest = createBasicBlock("not.null");
        Builder.CreateCondBr(IsNonNull, Rest, Done);
        EmitBlock(Rest);
      } else {
        Checks.push_back(std::make_pair(IsNonNull, SanitizerKind::Null));
      }
    }
  }

  if (SanOpts.has(SanitizerKind::ObjectSize) &&
      !SkippedChecks.has(SanitizerKind::ObjectSize) &&
      !Ty->isIncompleteType()) {
    uint64_t TySize = CGM.getMinimumObjectSize(Ty).getQuantity();
    llvm::Value *Size = llvm::ConstantInt::get(IntPtrTy, TySize);
    if (ArraySize)
      Size = Builder.CreateMul(Size, ArraySize);

    // Degenerate case: new X[0] does not need an objectsize check.
    llvm::Constant *ConstantSize = dyn_cast<llvm::Constant>(Size);
    if (!ConstantSize || !ConstantSize->isNullValue()) {
      // The glvalue must refer to a large enough storage region.
      // FIXME: If Address Sanitizer is enabled, insert dynamic instrumentation
      //        to check this.
      // FIXME: Get object address space
      llvm::Type *Tys[2] = { IntPtrTy, Int8PtrTy };
      llvm::Function *F = CGM.getIntrinsic(llvm::Intrinsic::objectsize, Tys);
      llvm::Value *Min = Builder.getFalse();
      llvm::Value *NullIsUnknown = Builder.getFalse();
      llvm::Value *Dynamic = Builder.getFalse();
      llvm::Value *LargeEnough = Builder.CreateICmpUGE(
          Builder.CreateCall(F, {Ptr, Min, NullIsUnknown, Dynamic}), Size);
      Checks.push_back(std::make_pair(LargeEnough, SanitizerKind::ObjectSize));
    }
  }

  llvm::MaybeAlign AlignVal;
  llvm::Value *PtrAsInt = nullptr;

  if (SanOpts.has(SanitizerKind::Alignment) &&
      !SkippedChecks.has(SanitizerKind::Alignment)) {
    AlignVal = Alignment.getAsMaybeAlign();
    if (!Ty->isIncompleteType() && !AlignVal)
      AlignVal = CGM.getNaturalTypeAlignment(Ty, nullptr, nullptr,
                                             /*ForPointeeType=*/true)
                     .getAsMaybeAlign();

    // The glvalue must be suitably aligned.
    if (AlignVal && *AlignVal > llvm::Align(1) &&
        (!PtrToAlloca || PtrToAlloca->getAlign() < *AlignVal)) {
      PtrAsInt = Builder.CreatePtrToInt(Ptr, IntPtrTy);
      llvm::Value *Align = Builder.CreateAnd(
          PtrAsInt, llvm::ConstantInt::get(IntPtrTy, AlignVal->value() - 1));
      llvm::Value *Aligned =
          Builder.CreateICmpEQ(Align, llvm::ConstantInt::get(IntPtrTy, 0));
      if (Aligned != True)
        Checks.push_back(std::make_pair(Aligned, SanitizerKind::Alignment));
    }
  }

  if (Checks.size() > 0) {
    llvm::Constant *StaticData[] = {
        EmitCheckSourceLocation(Loc), EmitCheckTypeDescriptor(Ty),
        llvm::ConstantInt::get(Int8Ty, AlignVal ? llvm::Log2(*AlignVal) : 1),
        llvm::ConstantInt::get(Int8Ty, TCK)};
    EmitCheck(Checks, SanitizerHandler::TypeMismatch, StaticData,
              PtrAsInt ? PtrAsInt : Ptr);
  }

  // If possible, check that the vptr indicates that there is a subobject of
  // type Ty at offset zero within this object.
  //
  // C++11 [basic.life]p5,6:
  //   [For storage which does not refer to an object within its lifetime]
  //   The program has undefined behavior if:
  //    -- the [pointer or glvalue] is used to access a non-static data member
  //       or call a non-static member function
  if (SanOpts.has(SanitizerKind::Vptr) &&
      !SkippedChecks.has(SanitizerKind::Vptr) && isVptrCheckRequired(TCK, Ty)) {
    // Ensure that the pointer is non-null before loading it. If there is no
    // compile-time guarantee, reuse the run-time null check or emit a new one.
    if (!IsGuaranteedNonNull) {
      if (!IsNonNull)
        IsNonNull = Builder.CreateIsNotNull(Ptr);
      if (!Done)
        Done = createBasicBlock("vptr.null");
      llvm::BasicBlock *VptrNotNull = createBasicBlock("vptr.not.null");
      Builder.CreateCondBr(IsNonNull, VptrNotNull, Done);
      EmitBlock(VptrNotNull);
    }

    // Compute a hash of the mangled name of the type.
    //
    // FIXME: This is not guaranteed to be deterministic! Move to a
    //        fingerprinting mechanism once LLVM provides one. For the time
    //        being the implementation happens to be deterministic.
    SmallString<64> MangledName;
    llvm::raw_svector_ostream Out(MangledName);
    CGM.getCXXABI().getMangleContext().mangleCXXRTTI(Ty.getUnqualifiedType(),
                                                     Out);

    // Contained in NoSanitizeList based on the mangled type.
    if (!CGM.getContext().getNoSanitizeList().containsType(SanitizerKind::Vptr,
                                                           Out.str())) {
      llvm::hash_code TypeHash = hash_value(Out.str());

      // Load the vptr, and compute hash_16_bytes(TypeHash, vptr).
      llvm::Value *Low = llvm::ConstantInt::get(Int64Ty, TypeHash);
      Address VPtrAddr(Ptr, IntPtrTy, getPointerAlign());
      llvm::Value *VPtrVal = Builder.CreateLoad(VPtrAddr);
      llvm::Value *High = Builder.CreateZExt(VPtrVal, Int64Ty);

      llvm::Value *Hash = emitHash16Bytes(Builder, Low, High);
      Hash = Builder.CreateTrunc(Hash, IntPtrTy);

      // Look the hash up in our cache.
      const int CacheSize = 128;
      llvm::Type *HashTable = llvm::ArrayType::get(IntPtrTy, CacheSize);
      llvm::Value *Cache = CGM.CreateRuntimeVariable(HashTable,
                                                     "__ubsan_vptr_type_cache");
      llvm::Value *Slot = Builder.CreateAnd(Hash,
                                            llvm::ConstantInt::get(IntPtrTy,
                                                                   CacheSize-1));
      llvm::Value *Indices[] = { Builder.getInt32(0), Slot };
      llvm::Value *CacheVal = Builder.CreateAlignedLoad(
          IntPtrTy, Builder.CreateInBoundsGEP(HashTable, Cache, Indices),
          getPointerAlign());

      // If the hash isn't in the cache, call a runtime handler to perform the
      // hard work of checking whether the vptr is for an object of the right
      // type. This will either fill in the cache and return, or produce a
      // diagnostic.
      llvm::Value *EqualHash = Builder.CreateICmpEQ(CacheVal, Hash);
      llvm::Constant *StaticData[] = {
        EmitCheckSourceLocation(Loc),
        EmitCheckTypeDescriptor(Ty),
        CGM.GetAddrOfRTTIDescriptor(Ty.getUnqualifiedType()),
        llvm::ConstantInt::get(Int8Ty, TCK)
      };
      llvm::Value *DynamicData[] = { Ptr, Hash };
      EmitCheck(std::make_pair(EqualHash, SanitizerKind::Vptr),
                SanitizerHandler::DynamicTypeCacheMiss, StaticData,
                DynamicData);
    }
  }

  if (Done) {
    Builder.CreateBr(Done);
    EmitBlock(Done);
  }
}

llvm::Value *CodeGenFunction::LoadPassedObjectSize(const Expr *E,
                                                   QualType EltTy) {
  ASTContext &C = getContext();
  uint64_t EltSize = C.getTypeSizeInChars(EltTy).getQuantity();
  if (!EltSize)
    return nullptr;

  auto *ArrayDeclRef = dyn_cast<DeclRefExpr>(E->IgnoreParenImpCasts());
  if (!ArrayDeclRef)
    return nullptr;

  auto *ParamDecl = dyn_cast<ParmVarDecl>(ArrayDeclRef->getDecl());
  if (!ParamDecl)
    return nullptr;

  auto *POSAttr = ParamDecl->getAttr<PassObjectSizeAttr>();
  if (!POSAttr)
    return nullptr;

  // Don't load the size if it's a lower bound.
  int POSType = POSAttr->getType();
  if (POSType != 0 && POSType != 1)
    return nullptr;

  // Find the implicit size parameter.
  auto PassedSizeIt = SizeArguments.find(ParamDecl);
  if (PassedSizeIt == SizeArguments.end())
    return nullptr;

  const ImplicitParamDecl *PassedSizeDecl = PassedSizeIt->second;
  assert(LocalDeclMap.count(PassedSizeDecl) && "Passed size not loadable");
  Address AddrOfSize = LocalDeclMap.find(PassedSizeDecl)->second;
  llvm::Value *SizeInBytes = EmitLoadOfScalar(AddrOfSize, /*Volatile=*/false,
                                              C.getSizeType(), E->getExprLoc());
  llvm::Value *SizeOfElement =
      llvm::ConstantInt::get(SizeInBytes->getType(), EltSize);
  return Builder.CreateUDiv(SizeInBytes, SizeOfElement);
}

/// If Base is known to point to the start of an array, return the length of
/// that array. Return 0 if the length cannot be determined.
static llvm::Value *getArrayIndexingBound(CodeGenFunction &CGF,
                                          const Expr *Base,
                                          QualType &IndexedType,
                                          LangOptions::StrictFlexArraysLevelKind
                                          StrictFlexArraysLevel) {
  // For the vector indexing extension, the bound is the number of elements.
  if (const VectorType *VT = Base->getType()->getAs<VectorType>()) {
    IndexedType = Base->getType();
    return CGF.Builder.getInt32(VT->getNumElements());
  }

  Base = Base->IgnoreParens();

  if (const auto *CE = dyn_cast<CastExpr>(Base)) {
    if (CE->getCastKind() == CK_ArrayToPointerDecay &&
        !CE->getSubExpr()->isFlexibleArrayMemberLike(CGF.getContext(),
                                                     StrictFlexArraysLevel)) {
      CodeGenFunction::SanitizerScope SanScope(&CGF);

      IndexedType = CE->getSubExpr()->getType();
      const ArrayType *AT = IndexedType->castAsArrayTypeUnsafe();
      if (const auto *CAT = dyn_cast<ConstantArrayType>(AT))
        return CGF.Builder.getInt(CAT->getSize());

      if (const auto *VAT = dyn_cast<VariableArrayType>(AT))
        return CGF.getVLASize(VAT).NumElts;
      // Ignore pass_object_size here. It's not applicable on decayed pointers.
    }
  }

  CodeGenFunction::SanitizerScope SanScope(&CGF);

  QualType EltTy{Base->getType()->getPointeeOrArrayElementType(), 0};
  if (llvm::Value *POS = CGF.LoadPassedObjectSize(Base, EltTy)) {
    IndexedType = Base->getType();
    return POS;
  }

  return nullptr;
}

namespace {

/// \p StructAccessBase returns the base \p Expr of a field access. It returns
/// either a \p DeclRefExpr, representing the base pointer to the struct, i.e.:
///
///     p in p-> a.b.c
///
/// or a \p MemberExpr, if the \p MemberExpr has the \p RecordDecl we're
/// looking for:
///
///     struct s {
///       struct s *ptr;
///       int count;
///       char array[] __attribute__((counted_by(count)));
///     };
///
/// If we have an expression like \p p->ptr->array[index], we want the
/// \p MemberExpr for \p p->ptr instead of \p p.
class StructAccessBase
    : public ConstStmtVisitor<StructAccessBase, const Expr *> {
  const RecordDecl *ExpectedRD;

  bool IsExpectedRecordDecl(const Expr *E) const {
    QualType Ty = E->getType();
    if (Ty->isPointerType())
      Ty = Ty->getPointeeType();
    return ExpectedRD == Ty->getAsRecordDecl();
  }

public:
  StructAccessBase(const RecordDecl *ExpectedRD) : ExpectedRD(ExpectedRD) {}

  //===--------------------------------------------------------------------===//
  //                            Visitor Methods
  //===--------------------------------------------------------------------===//

  // NOTE: If we build C++ support for counted_by, then we'll have to handle
  // horrors like this:
  //
  //     struct S {
  //       int x, y;
  //       int blah[] __attribute__((counted_by(x)));
  //     } s;
  //
  //     int foo(int index, int val) {
  //       int (S::*IHatePMDs)[] = &S::blah;
  //       (s.*IHatePMDs)[index] = val;
  //     }

  const Expr *Visit(const Expr *E) {
    return ConstStmtVisitor<StructAccessBase, const Expr *>::Visit(E);
  }

  const Expr *VisitStmt(const Stmt *S) { return nullptr; }

  // These are the types we expect to return (in order of most to least
  // likely):
  //
  //   1. DeclRefExpr - This is the expression for the base of the structure.
  //      It's exactly what we want to build an access to the \p counted_by
  //      field.
  //   2. MemberExpr - This is the expression that has the same \p RecordDecl
  //      as the flexble array member's lexical enclosing \p RecordDecl. This
  //      allows us to catch things like: "p->p->array"
  //   3. CompoundLiteralExpr - This is for people who create something
  //      heretical like (struct foo has a flexible array member):
  //
  //        (struct foo){ 1, 2 }.blah[idx];
  const Expr *VisitDeclRefExpr(const DeclRefExpr *E) {
    return IsExpectedRecordDecl(E) ? E : nullptr;
  }
  const Expr *VisitMemberExpr(const MemberExpr *E) {
    if (IsExpectedRecordDecl(E) && E->isArrow())
      return E;
    const Expr *Res = Visit(E->getBase());
    return !Res && IsExpectedRecordDecl(E) ? E : Res;
  }
  const Expr *VisitCompoundLiteralExpr(const CompoundLiteralExpr *E) {
    return IsExpectedRecordDecl(E) ? E : nullptr;
  }
  const Expr *VisitCallExpr(const CallExpr *E) {
    return IsExpectedRecordDecl(E) ? E : nullptr;
  }

  const Expr *VisitArraySubscriptExpr(const ArraySubscriptExpr *E) {
    if (IsExpectedRecordDecl(E))
      return E;
    return Visit(E->getBase());
  }
  const Expr *VisitCastExpr(const CastExpr *E) {
    return Visit(E->getSubExpr());
  }
  const Expr *VisitParenExpr(const ParenExpr *E) {
    return Visit(E->getSubExpr());
  }
  const Expr *VisitUnaryAddrOf(const UnaryOperator *E) {
    return Visit(E->getSubExpr());
  }
  const Expr *VisitUnaryDeref(const UnaryOperator *E) {
    return Visit(E->getSubExpr());
  }
};

} // end anonymous namespace

using RecIndicesTy =
    SmallVector<std::pair<const RecordDecl *, llvm::Value *>, 8>;

static bool getGEPIndicesToField(CodeGenFunction &CGF, const RecordDecl *RD,
                                 const FieldDecl *FD, RecIndicesTy &Indices) {
  const CGRecordLayout &Layout = CGF.CGM.getTypes().getCGRecordLayout(RD);
  int64_t FieldNo = -1;
  for (const Decl *D : RD->decls()) {
    if (const auto *Field = dyn_cast<FieldDecl>(D)) {
      FieldNo = Layout.getLLVMFieldNo(Field);
      if (FD == Field) {
        Indices.emplace_back(std::make_pair(RD, CGF.Builder.getInt32(FieldNo)));
        return true;
      }
    }

    if (const auto *Record = dyn_cast<RecordDecl>(D)) {
      ++FieldNo;
      if (getGEPIndicesToField(CGF, Record, FD, Indices)) {
        if (RD->isUnion())
          FieldNo = 0;
        Indices.emplace_back(std::make_pair(RD, CGF.Builder.getInt32(FieldNo)));
        return true;
      }
    }
  }

  return false;
}

/// This method is typically called in contexts where we can't generate
/// side-effects, like in __builtin_dynamic_object_size. When finding
/// expressions, only choose those that have either already been emitted or can
/// be loaded without side-effects.
///
/// - \p FAMDecl: the \p Decl for the flexible array member. It may not be
///   within the top-level struct.
/// - \p CountDecl: must be within the same non-anonymous struct as \p FAMDecl.
llvm::Value *CodeGenFunction::EmitCountedByFieldExpr(
    const Expr *Base, const FieldDecl *FAMDecl, const FieldDecl *CountDecl) {
  const RecordDecl *RD = CountDecl->getParent()->getOuterLexicalRecordContext();

  // Find the base struct expr (i.e. p in p->a.b.c.d).
  const Expr *StructBase = StructAccessBase(RD).Visit(Base);
  if (!StructBase || StructBase->HasSideEffects(getContext()))
    return nullptr;

  llvm::Value *Res = nullptr;
  if (const auto *DRE = dyn_cast<DeclRefExpr>(StructBase)) {
    Res = EmitDeclRefLValue(DRE).getPointer(*this);
    Res = Builder.CreateAlignedLoad(ConvertType(DRE->getType()), Res,
                                    getPointerAlign(), "dre.load");
  } else if (const MemberExpr *ME = dyn_cast<MemberExpr>(StructBase)) {
    LValue LV = EmitMemberExpr(ME);
    Address Addr = LV.getAddress(*this);
    Res = Addr.emitRawPointer(*this);
  } else if (StructBase->getType()->isPointerType()) {
    LValueBaseInfo BaseInfo;
    TBAAAccessInfo TBAAInfo;
    Address Addr = EmitPointerWithAlignment(StructBase, &BaseInfo, &TBAAInfo);
    Res = Addr.emitRawPointer(*this);
  } else {
    return nullptr;
  }

  llvm::Value *Zero = Builder.getInt32(0);
  RecIndicesTy Indices;

  getGEPIndicesToField(*this, RD, CountDecl, Indices);

  for (auto I = Indices.rbegin(), E = Indices.rend(); I != E; ++I)
    Res = Builder.CreateInBoundsGEP(
        ConvertType(QualType(I->first->getTypeForDecl(), 0)), Res,
        {Zero, I->second}, "..counted_by.gep");

  return Builder.CreateAlignedLoad(ConvertType(CountDecl->getType()), Res,
                                   getIntAlign(), "..counted_by.load");
}

const FieldDecl *CodeGenFunction::FindCountedByField(const FieldDecl *FD) {
  if (!FD)
    return nullptr;

  const auto *CAT = FD->getType()->getAs<CountAttributedType>();
  if (!CAT)
    return nullptr;

  const auto *CountDRE = cast<DeclRefExpr>(CAT->getCountExpr());
  const auto *CountDecl = CountDRE->getDecl();
  if (const auto *IFD = dyn_cast<IndirectFieldDecl>(CountDecl))
    CountDecl = IFD->getAnonField();

  return dyn_cast<FieldDecl>(CountDecl);
}

void CodeGenFunction::EmitBoundsCheck(const Expr *E, const Expr *Base,
                                      llvm::Value *Index, QualType IndexType,
                                      bool Accessed) {
  assert(SanOpts.has(SanitizerKind::ArrayBounds) &&
         "should not be called unless adding bounds checks");
  const LangOptions::StrictFlexArraysLevelKind StrictFlexArraysLevel =
      getLangOpts().getStrictFlexArraysLevel();
  QualType IndexedType;
  llvm::Value *Bound =
      getArrayIndexingBound(*this, Base, IndexedType, StrictFlexArraysLevel);

  EmitBoundsCheckImpl(E, Bound, Index, IndexType, IndexedType, Accessed);
}

void CodeGenFunction::EmitBoundsCheckImpl(const Expr *E, llvm::Value *Bound,
                                          llvm::Value *Index,
                                          QualType IndexType,
                                          QualType IndexedType, bool Accessed) {
  if (!Bound)
    return;

  SanitizerScope SanScope(this);

  bool IndexSigned = IndexType->isSignedIntegerOrEnumerationType();
  llvm::Value *IndexVal = Builder.CreateIntCast(Index, SizeTy, IndexSigned);
  llvm::Value *BoundVal = Builder.CreateIntCast(Bound, SizeTy, false);

  llvm::Constant *StaticData[] = {
    EmitCheckSourceLocation(E->getExprLoc()),
    EmitCheckTypeDescriptor(IndexedType),
    EmitCheckTypeDescriptor(IndexType)
  };
  llvm::Value *Check = Accessed ? Builder.CreateICmpULT(IndexVal, BoundVal)
                                : Builder.CreateICmpULE(IndexVal, BoundVal);
  EmitCheck(std::make_pair(Check, SanitizerKind::ArrayBounds),
            SanitizerHandler::OutOfBounds, StaticData, Index);
}

CodeGenFunction::ComplexPairTy CodeGenFunction::
EmitComplexPrePostIncDec(const UnaryOperator *E, LValue LV,
                         bool isInc, bool isPre) {
  ComplexPairTy InVal = EmitLoadOfComplex(LV, E->getExprLoc());

  llvm::Value *NextVal;
  if (isa<llvm::IntegerType>(InVal.first->getType())) {
    uint64_t AmountVal = isInc ? 1 : -1;
    NextVal = llvm::ConstantInt::get(InVal.first->getType(), AmountVal, true);

    // Add the inc/dec to the real part.
    NextVal = Builder.CreateAdd(InVal.first, NextVal, isInc ? "inc" : "dec");
  } else {
    QualType ElemTy = E->getType()->castAs<ComplexType>()->getElementType();
    llvm::APFloat FVal(getContext().getFloatTypeSemantics(ElemTy), 1);
    if (!isInc)
      FVal.changeSign();
    NextVal = llvm::ConstantFP::get(getLLVMContext(), FVal);

    // Add the inc/dec to the real part.
    NextVal = Builder.CreateFAdd(InVal.first, NextVal, isInc ? "inc" : "dec");
  }

  ComplexPairTy IncVal(NextVal, InVal.second);

  // Store the updated result through the lvalue.
  EmitStoreOfComplex(IncVal, LV, /*init*/ false);
  if (getLangOpts().OpenMP)
    CGM.getOpenMPRuntime().checkAndEmitLastprivateConditional(*this,
                                                              E->getSubExpr());

  // If this is a postinc, return the value read from memory, otherwise use the
  // updated value.
  return isPre ? IncVal : InVal;
}

void CodeGenModule::EmitExplicitCastExprType(const ExplicitCastExpr *E,
                                             CodeGenFunction *CGF) {
  // Bind VLAs in the cast type.
  if (CGF && E->getType()->isVariablyModifiedType())
    CGF->EmitVariablyModifiedType(E->getType());

  if (CGDebugInfo *DI = getModuleDebugInfo())
    DI->EmitExplicitCastType(E->getType());
}

//===----------------------------------------------------------------------===//
//                         LValue Expression Emission
//===----------------------------------------------------------------------===//

static Address EmitPointerWithAlignment(const Expr *E, LValueBaseInfo *BaseInfo,
                                        TBAAAccessInfo *TBAAInfo,
                                        KnownNonNull_t IsKnownNonNull,
                                        CodeGenFunction &CGF) {
  // We allow this with ObjC object pointers because of fragile ABIs.
  assert(E->getType()->isPointerType() ||
         E->getType()->isObjCObjectPointerType());
  E = E->IgnoreParens();

  // Casts:
  if (const CastExpr *CE = dyn_cast<CastExpr>(E)) {
    if (const auto *ECE = dyn_cast<ExplicitCastExpr>(CE))
      CGF.CGM.EmitExplicitCastExprType(ECE, &CGF);

    switch (CE->getCastKind()) {
    // Non-converting casts (but not C's implicit conversion from void*).
    case CK_BitCast:
    case CK_NoOp:
    case CK_AddressSpaceConversion:
      if (auto PtrTy = CE->getSubExpr()->getType()->getAs<PointerType>()) {
        if (PtrTy->getPointeeType()->isVoidType())
          break;

        LValueBaseInfo InnerBaseInfo;
        TBAAAccessInfo InnerTBAAInfo;
        Address Addr = CGF.EmitPointerWithAlignment(
            CE->getSubExpr(), &InnerBaseInfo, &InnerTBAAInfo, IsKnownNonNull);
        if (BaseInfo) *BaseInfo = InnerBaseInfo;
        if (TBAAInfo) *TBAAInfo = InnerTBAAInfo;

        if (isa<ExplicitCastExpr>(CE)) {
          LValueBaseInfo TargetTypeBaseInfo;
          TBAAAccessInfo TargetTypeTBAAInfo;
          CharUnits Align = CGF.CGM.getNaturalPointeeTypeAlignment(
              E->getType(), &TargetTypeBaseInfo, &TargetTypeTBAAInfo);
          if (TBAAInfo)
            *TBAAInfo =
                CGF.CGM.mergeTBAAInfoForCast(*TBAAInfo, TargetTypeTBAAInfo);
          // If the source l-value is opaque, honor the alignment of the
          // casted-to type.
          if (InnerBaseInfo.getAlignmentSource() != AlignmentSource::Decl) {
            if (BaseInfo)
              BaseInfo->mergeForCast(TargetTypeBaseInfo);
            Addr.setAlignment(Align);
          }
        }

        if (CGF.SanOpts.has(SanitizerKind::CFIUnrelatedCast) &&
            CE->getCastKind() == CK_BitCast) {
          if (auto PT = E->getType()->getAs<PointerType>())
            CGF.EmitVTablePtrCheckForCast(PT->getPointeeType(), Addr,
                                          /*MayBeNull=*/true,
                                          CodeGenFunction::CFITCK_UnrelatedCast,
                                          CE->getBeginLoc());
        }

        llvm::Type *ElemTy =
            CGF.ConvertTypeForMem(E->getType()->getPointeeType());
        Addr = Addr.withElementType(ElemTy);
        if (CE->getCastKind() == CK_AddressSpaceConversion)
          Addr = CGF.Builder.CreateAddrSpaceCast(
              Addr, CGF.ConvertType(E->getType()), ElemTy);
        return Addr;
      }
      break;

    // Array-to-pointer decay.
    case CK_ArrayToPointerDecay:
      return CGF.EmitArrayToPointerDecay(CE->getSubExpr(), BaseInfo, TBAAInfo);

    // Derived-to-base conversions.
    case CK_UncheckedDerivedToBase:
    case CK_DerivedToBase: {
      // TODO: Support accesses to members of base classes in TBAA. For now, we
      // conservatively pretend that the complete object is of the base class
      // type.
      if (TBAAInfo)
        *TBAAInfo = CGF.CGM.getTBAAAccessInfo(E->getType());
      Address Addr = CGF.EmitPointerWithAlignment(
          CE->getSubExpr(), BaseInfo, nullptr,
          (KnownNonNull_t)(IsKnownNonNull ||
                           CE->getCastKind() == CK_UncheckedDerivedToBase));
      auto Derived = CE->getSubExpr()->getType()->getPointeeCXXRecordDecl();
      return CGF.GetAddressOfBaseClass(
          Addr, Derived, CE->path_begin(), CE->path_end(),
          CGF.ShouldNullCheckClassCastValue(CE), CE->getExprLoc());
    }

    // TODO: Is there any reason to treat base-to-derived conversions
    // specially?
    default:
      break;
    }
  }

  // Unary &.
  if (const UnaryOperator *UO = dyn_cast<UnaryOperator>(E)) {
    if (UO->getOpcode() == UO_AddrOf) {
      LValue LV = CGF.EmitLValue(UO->getSubExpr(), IsKnownNonNull);
      if (BaseInfo) *BaseInfo = LV.getBaseInfo();
      if (TBAAInfo) *TBAAInfo = LV.getTBAAInfo();
      return LV.getAddress(CGF);
    }
  }

  // std::addressof and variants.
  if (auto *Call = dyn_cast<CallExpr>(E)) {
    switch (Call->getBuiltinCallee()) {
    default:
      break;
    case Builtin::BIaddressof:
    case Builtin::BI__addressof:
    case Builtin::BI__builtin_addressof: {
      LValue LV = CGF.EmitLValue(Call->getArg(0), IsKnownNonNull);
      if (BaseInfo) *BaseInfo = LV.getBaseInfo();
      if (TBAAInfo) *TBAAInfo = LV.getTBAAInfo();
      return LV.getAddress(CGF);
    }
    }
  }

  // TODO: conditional operators, comma.

  // Otherwise, use the alignment of the type.
  return CGF.makeNaturalAddressForPointer(
      CGF.EmitScalarExpr(E), E->getType()->getPointeeType(), CharUnits(),
      /*ForPointeeType=*/true, BaseInfo, TBAAInfo, IsKnownNonNull);
}

/// EmitPointerWithAlignment - Given an expression of pointer type, try to
/// derive a more accurate bound on the alignment of the pointer.
Address CodeGenFunction::EmitPointerWithAlignment(
    const Expr *E, LValueBaseInfo *BaseInfo, TBAAAccessInfo *TBAAInfo,
    KnownNonNull_t IsKnownNonNull) {
  Address Addr =
      ::EmitPointerWithAlignment(E, BaseInfo, TBAAInfo, IsKnownNonNull, *this);
  if (IsKnownNonNull && !Addr.isKnownNonNull())
    Addr.setKnownNonNull();
  return Addr;
}

llvm::Value *CodeGenFunction::EmitNonNullRValueCheck(RValue RV, QualType T) {
  llvm::Value *V = RV.getScalarVal();
  if (auto MPT = T->getAs<MemberPointerType>())
    return CGM.getCXXABI().EmitMemberPointerIsNotNull(*this, V, MPT);
  return Builder.CreateICmpNE(V, llvm::Constant::getNullValue(V->getType()));
}

RValue CodeGenFunction::GetUndefRValue(QualType Ty) {
  if (Ty->isVoidType())
    return RValue::get(nullptr);

  switch (getEvaluationKind(Ty)) {
  case TEK_Complex: {
    llvm::Type *EltTy =
      ConvertType(Ty->castAs<ComplexType>()->getElementType());
    llvm::Value *U = llvm::UndefValue::get(EltTy);
    return RValue::getComplex(std::make_pair(U, U));
  }

  // If this is a use of an undefined aggregate type, the aggregate must have an
  // identifiable address.  Just because the contents of the value are undefined
  // doesn't mean that the address can't be taken and compared.
  case TEK_Aggregate: {
    Address DestPtr = CreateMemTemp(Ty, "undef.agg.tmp");
    return RValue::getAggregate(DestPtr);
  }

  case TEK_Scalar:
    return RValue::get(llvm::UndefValue::get(ConvertType(Ty)));
  }
  llvm_unreachable("bad evaluation kind");
}

RValue CodeGenFunction::EmitUnsupportedRValue(const Expr *E,
                                              const char *Name) {
  ErrorUnsupported(E, Name);
  return GetUndefRValue(E->getType());
}

LValue CodeGenFunction::EmitUnsupportedLValue(const Expr *E,
                                              const char *Name) {
  ErrorUnsupported(E, Name);
  llvm::Type *ElTy = ConvertType(E->getType());
  llvm::Type *Ty = UnqualPtrTy;
  return MakeAddrLValue(
      Address(llvm::UndefValue::get(Ty), ElTy, CharUnits::One()), E->getType());
}

bool CodeGenFunction::IsWrappedCXXThis(const Expr *Obj) {
  const Expr *Base = Obj;
  while (!isa<CXXThisExpr>(Base)) {
    // The result of a dynamic_cast can be null.
    if (isa<CXXDynamicCastExpr>(Base))
      return false;

    if (const auto *CE = dyn_cast<CastExpr>(Base)) {
      Base = CE->getSubExpr();
    } else if (const auto *PE = dyn_cast<ParenExpr>(Base)) {
      Base = PE->getSubExpr();
    } else if (const auto *UO = dyn_cast<UnaryOperator>(Base)) {
      if (UO->getOpcode() == UO_Extension)
        Base = UO->getSubExpr();
      else
        return false;
    } else {
      return false;
    }
  }
  return true;
}

LValue CodeGenFunction::EmitCheckedLValue(const Expr *E, TypeCheckKind TCK) {
  LValue LV;
  if (SanOpts.has(SanitizerKind::ArrayBounds) && isa<ArraySubscriptExpr>(E))
    LV = EmitArraySubscriptExpr(cast<ArraySubscriptExpr>(E), /*Accessed*/true);
  else
    LV = EmitLValue(E);
  if (!isa<DeclRefExpr>(E) && !LV.isBitField() && LV.isSimple()) {
    SanitizerSet SkippedChecks;
    if (const auto *ME = dyn_cast<MemberExpr>(E)) {
      bool IsBaseCXXThis = IsWrappedCXXThis(ME->getBase());
      if (IsBaseCXXThis)
        SkippedChecks.set(SanitizerKind::Alignment, true);
      if (IsBaseCXXThis || isa<DeclRefExpr>(ME->getBase()))
        SkippedChecks.set(SanitizerKind::Null, true);
    }
    EmitTypeCheck(TCK, E->getExprLoc(), LV, E->getType(), SkippedChecks);
  }
  return LV;
}

/// EmitLValue - Emit code to compute a designator that specifies the location
/// of the expression.
///
/// This can return one of two things: a simple address or a bitfield reference.
/// In either case, the LLVM Value* in the LValue structure is guaranteed to be
/// an LLVM pointer type.
///
/// If this returns a bitfield reference, nothing about the pointee type of the
/// LLVM value is known: For example, it may not be a pointer to an integer.
///
/// If this returns a normal address, and if the lvalue's C type is fixed size,
/// this method guarantees that the returned pointer type will point to an LLVM
/// type of the same size of the lvalue's type.  If the lvalue has a variable
/// length type, this is not possible.
///
LValue CodeGenFunction::EmitLValue(const Expr *E,
                                   KnownNonNull_t IsKnownNonNull) {
  LValue LV = EmitLValueHelper(E, IsKnownNonNull);
  if (IsKnownNonNull && !LV.isKnownNonNull())
    LV.setKnownNonNull();
  return LV;
}

static QualType getConstantExprReferredType(const FullExpr *E,
                                            const ASTContext &Ctx) {
  const Expr *SE = E->getSubExpr()->IgnoreImplicit();
  if (isa<OpaqueValueExpr>(SE))
    return SE->getType();
  return cast<CallExpr>(SE)->getCallReturnType(Ctx)->getPointeeType();
}

LValue CodeGenFunction::EmitLValueHelper(const Expr *E,
                                         KnownNonNull_t IsKnownNonNull) {
  ApplyDebugLocation DL(*this, E);
  switch (E->getStmtClass()) {
  default: return EmitUnsupportedLValue(E, "l-value expression");

  case Expr::ObjCPropertyRefExprClass:
    llvm_unreachable("cannot emit a property reference directly");

  case Expr::ObjCSelectorExprClass:
    return EmitObjCSelectorLValue(cast<ObjCSelectorExpr>(E));
  case Expr::ObjCIsaExprClass:
    return EmitObjCIsaExpr(cast<ObjCIsaExpr>(E));
  case Expr::BinaryOperatorClass:
    return EmitBinaryOperatorLValue(cast<BinaryOperator>(E));
  case Expr::CompoundAssignOperatorClass: {
    QualType Ty = E->getType();
    if (const AtomicType *AT = Ty->getAs<AtomicType>())
      Ty = AT->getValueType();
    if (!Ty->isAnyComplexType())
      return EmitCompoundAssignmentLValue(cast<CompoundAssignOperator>(E));
    return EmitComplexCompoundAssignmentLValue(cast<CompoundAssignOperator>(E));
  }
  case Expr::CallExprClass:
  case Expr::CXXMemberCallExprClass:
  case Expr::CXXOperatorCallExprClass:
  case Expr::UserDefinedLiteralClass:
    return EmitCallExprLValue(cast<CallExpr>(E));
  case Expr::CXXRewrittenBinaryOperatorClass:
    return EmitLValue(cast<CXXRewrittenBinaryOperator>(E)->getSemanticForm(),
                      IsKnownNonNull);
  case Expr::VAArgExprClass:
    return EmitVAArgExprLValue(cast<VAArgExpr>(E));
  case Expr::DeclRefExprClass:
    return EmitDeclRefLValue(cast<DeclRefExpr>(E));
  case Expr::ConstantExprClass: {
    const ConstantExpr *CE = cast<ConstantExpr>(E);
    if (llvm::Value *Result = ConstantEmitter(*this).tryEmitConstantExpr(CE)) {
      QualType RetType = getConstantExprReferredType(CE, getContext());
      return MakeNaturalAlignAddrLValue(Result, RetType);
    }
    return EmitLValue(cast<ConstantExpr>(E)->getSubExpr(), IsKnownNonNull);
  }
  case Expr::ParenExprClass:
    return EmitLValue(cast<ParenExpr>(E)->getSubExpr(), IsKnownNonNull);
  case Expr::GenericSelectionExprClass:
    return EmitLValue(cast<GenericSelectionExpr>(E)->getResultExpr(),
                      IsKnownNonNull);
  case Expr::PredefinedExprClass:
    return EmitPredefinedLValue(cast<PredefinedExpr>(E));
  case Expr::StringLiteralClass:
    return EmitStringLiteralLValue(cast<StringLiteral>(E));
  case Expr::ObjCEncodeExprClass:
    return EmitObjCEncodeExprLValue(cast<ObjCEncodeExpr>(E));
  case Expr::PseudoObjectExprClass:
    return EmitPseudoObjectLValue(cast<PseudoObjectExpr>(E));
  case Expr::InitListExprClass:
    return EmitInitListLValue(cast<InitListExpr>(E));
  case Expr::CXXTemporaryObjectExprClass:
  case Expr::CXXConstructExprClass:
    return EmitCXXConstructLValue(cast<CXXConstructExpr>(E));
  case Expr::CXXBindTemporaryExprClass:
    return EmitCXXBindTemporaryLValue(cast<CXXBindTemporaryExpr>(E));
  case Expr::CXXUuidofExprClass:
    return EmitCXXUuidofLValue(cast<CXXUuidofExpr>(E));
  case Expr::LambdaExprClass:
    return EmitAggExprToLValue(E);

  case Expr::ExprWithCleanupsClass: {
    const auto *cleanups = cast<ExprWithCleanups>(E);
    RunCleanupsScope Scope(*this);
    LValue LV = EmitLValue(cleanups->getSubExpr(), IsKnownNonNull);
    if (LV.isSimple()) {
      // Defend against branches out of gnu statement expressions surrounded by
      // cleanups.
      Address Addr = LV.getAddress(*this);
      llvm::Value *V = Addr.getBasePointer();
      Scope.ForceCleanup({&V});
      Addr.replaceBasePointer(V);
      return LValue::MakeAddr(Addr, LV.getType(), getContext(),
                              LV.getBaseInfo(), LV.getTBAAInfo());
    }
    // FIXME: Is it possible to create an ExprWithCleanups that produces a
    // bitfield lvalue or some other non-simple lvalue?
    return LV;
  }

  case Expr::CXXDefaultArgExprClass: {
    auto *DAE = cast<CXXDefaultArgExpr>(E);
    CXXDefaultArgExprScope Scope(*this, DAE);
    return EmitLValue(DAE->getExpr(), IsKnownNonNull);
  }
  case Expr::CXXDefaultInitExprClass: {
    auto *DIE = cast<CXXDefaultInitExpr>(E);
    CXXDefaultInitExprScope Scope(*this, DIE);
    return EmitLValue(DIE->getExpr(), IsKnownNonNull);
  }
  case Expr::CXXTypeidExprClass:
    return EmitCXXTypeidLValue(cast<CXXTypeidExpr>(E));

  case Expr::ObjCMessageExprClass:
    return EmitObjCMessageExprLValue(cast<ObjCMessageExpr>(E));
  case Expr::ObjCIvarRefExprClass:
    return EmitObjCIvarRefLValue(cast<ObjCIvarRefExpr>(E));
  case Expr::StmtExprClass:
    return EmitStmtExprLValue(cast<StmtExpr>(E));
  case Expr::UnaryOperatorClass:
    return EmitUnaryOpLValue(cast<UnaryOperator>(E));
  case Expr::ArraySubscriptExprClass:
    return EmitArraySubscriptExpr(cast<ArraySubscriptExpr>(E));
  case Expr::MatrixSubscriptExprClass:
    return EmitMatrixSubscriptExpr(cast<MatrixSubscriptExpr>(E));
  case Expr::OMPArraySectionExprClass:
    return EmitOMPArraySectionExpr(cast<OMPArraySectionExpr>(E));
  case Expr::ExtVectorElementExprClass:
    return EmitExtVectorElementExpr(cast<ExtVectorElementExpr>(E));
  case Expr::CXXThisExprClass:
    return MakeAddrLValue(LoadCXXThisAddress(), E->getType());
  case Expr::MemberExprClass:
    return EmitMemberExpr(cast<MemberExpr>(E));
  case Expr::CompoundLiteralExprClass:
    return EmitCompoundLiteralLValue(cast<CompoundLiteralExpr>(E));
  case Expr::ConditionalOperatorClass:
    return EmitConditionalOperatorLValue(cast<ConditionalOperator>(E));
  case Expr::BinaryConditionalOperatorClass:
    return EmitConditionalOperatorLValue(cast<BinaryConditionalOperator>(E));
  case Expr::ChooseExprClass:
    return EmitLValue(cast<ChooseExpr>(E)->getChosenSubExpr(), IsKnownNonNull);
  case Expr::OpaqueValueExprClass:
    return EmitOpaqueValueLValue(cast<OpaqueValueExpr>(E));
  case Expr::SubstNonTypeTemplateParmExprClass:
    return EmitLValue(cast<SubstNonTypeTemplateParmExpr>(E)->getReplacement(),
                      IsKnownNonNull);
  case Expr::ImplicitCastExprClass:
  case Expr::CStyleCastExprClass:
  case Expr::CXXFunctionalCastExprClass:
  case Expr::CXXStaticCastExprClass:
  case Expr::CXXDynamicCastExprClass:
  case Expr::CXXReinterpretCastExprClass:
  case Expr::CXXConstCastExprClass:
  case Expr::CXXAddrspaceCastExprClass:
  case Expr::ObjCBridgedCastExprClass:
    return EmitCastLValue(cast<CastExpr>(E));

  case Expr::MaterializeTemporaryExprClass:
    return EmitMaterializeTemporaryExpr(cast<MaterializeTemporaryExpr>(E));

  case Expr::CoawaitExprClass:
    return EmitCoawaitLValue(cast<CoawaitExpr>(E));
  case Expr::CoyieldExprClass:
    return EmitCoyieldLValue(cast<CoyieldExpr>(E));
  case Expr::PackIndexingExprClass:
    return EmitLValue(cast<PackIndexingExpr>(E)->getSelectedExpr());
  }
}

/// Given an object of the given canonical type, can we safely copy a
/// value out of it based on its initializer?
static bool isConstantEmittableObjectType(QualType type) {
  assert(type.isCanonical());
  assert(!type->isReferenceType());

  // Must be const-qualified but non-volatile.
  Qualifiers qs = type.getLocalQualifiers();
  if (!qs.hasConst() || qs.hasVolatile()) return false;

  // Otherwise, all object types satisfy this except C++ classes with
  // mutable subobjects or non-trivial copy/destroy behavior.
  if (const auto *RT = dyn_cast<RecordType>(type))
    if (const auto *RD = dyn_cast<CXXRecordDecl>(RT->getDecl()))
      if (RD->hasMutableFields() || !RD->isTrivial())
        return false;

  return true;
}

/// Can we constant-emit a load of a reference to a variable of the
/// given type?  This is different from predicates like
/// Decl::mightBeUsableInConstantExpressions because we do want it to apply
/// in situations that don't necessarily satisfy the language's rules
/// for this (e.g. C++'s ODR-use rules).  For example, we want to able
/// to do this with const float variables even if those variables
/// aren't marked 'constexpr'.
enum ConstantEmissionKind {
  CEK_None,
  CEK_AsReferenceOnly,
  CEK_AsValueOrReference,
  CEK_AsValueOnly
};
static ConstantEmissionKind checkVarTypeForConstantEmission(QualType type) {
  type = type.getCanonicalType();
  if (const auto *ref = dyn_cast<ReferenceType>(type)) {
    if (isConstantEmittableObjectType(ref->getPointeeType()))
      return CEK_AsValueOrReference;
    return CEK_AsReferenceOnly;
  }
  if (isConstantEmittableObjectType(type))
    return CEK_AsValueOnly;
  return CEK_None;
}

/// Try to emit a reference to the given value without producing it as
/// an l-value.  This is just an optimization, but it avoids us needing
/// to emit global copies of variables if they're named without triggering
/// a formal use in a context where we can't emit a direct reference to them,
/// for instance if a block or lambda or a member of a local class uses a
/// const int variable or constexpr variable from an enclosing function.
CodeGenFunction::ConstantEmission
CodeGenFunction::tryEmitAsConstant(DeclRefExpr *refExpr) {
  ValueDecl *value = refExpr->getDecl();

  // The value needs to be an enum constant or a constant variable.
  ConstantEmissionKind CEK;
  if (isa<ParmVarDecl>(value)) {
    CEK = CEK_None;
  } else if (auto *var = dyn_cast<VarDecl>(value)) {
    CEK = checkVarTypeForConstantEmission(var->getType());
  } else if (isa<EnumConstantDecl>(value)) {
    CEK = CEK_AsValueOnly;
  } else {
    CEK = CEK_None;
  }
  if (CEK == CEK_None) return ConstantEmission();

  Expr::EvalResult result;
  bool resultIsReference;
  QualType resultType;

  // It's best to evaluate all the way as an r-value if that's permitted.
  if (CEK != CEK_AsReferenceOnly &&
      refExpr->EvaluateAsRValue(result, getContext())) {
    resultIsReference = false;
    resultType = refExpr->getType();

  // Otherwise, try to evaluate as an l-value.
  } else if (CEK != CEK_AsValueOnly &&
             refExpr->EvaluateAsLValue(result, getContext())) {
    resultIsReference = true;
    resultType = value->getType();

  // Failure.
  } else {
    return ConstantEmission();
  }

  // In any case, if the initializer has side-effects, abandon ship.
  if (result.HasSideEffects)
    return ConstantEmission();

  // In CUDA/HIP device compilation, a lambda may capture a reference variable
  // referencing a global host variable by copy. In this case the lambda should
  // make a copy of the value of the global host variable. The DRE of the
  // captured reference variable cannot be emitted as load from the host
  // global variable as compile time constant, since the host variable is not
  // accessible on device. The DRE of the captured reference variable has to be
  // loaded from captures.
  if (CGM.getLangOpts().CUDAIsDevice && result.Val.isLValue() &&
      refExpr->refersToEnclosingVariableOrCapture()) {
    auto *MD = dyn_cast_or_null<CXXMethodDecl>(CurCodeDecl);
    if (MD && MD->getParent()->isLambda() &&
        MD->getOverloadedOperator() == OO_Call) {
      const APValue::LValueBase &base = result.Val.getLValueBase();
      if (const ValueDecl *D = base.dyn_cast<const ValueDecl *>()) {
        if (const VarDecl *VD = dyn_cast<const VarDecl>(D)) {
          if (!VD->hasAttr<CUDADeviceAttr>()) {
            return ConstantEmission();
          }
        }
      }
    }
  }

  // Emit as a constant.
  auto C = ConstantEmitter(*this).emitAbstract(refExpr->getLocation(),
                                               result.Val, resultType);

  // Make sure we emit a debug reference to the global variable.
  // This should probably fire even for
  if (isa<VarDecl>(value)) {
    if (!getContext().DeclMustBeEmitted(cast<VarDecl>(value)))
      EmitDeclRefExprDbgValue(refExpr, result.Val);
  } else {
    assert(isa<EnumConstantDecl>(value));
    EmitDeclRefExprDbgValue(refExpr, result.Val);
  }

  // If we emitted a reference constant, we need to dereference that.
  if (resultIsReference)
    return ConstantEmission::forReference(C);

  return ConstantEmission::forValue(C);
}

static DeclRefExpr *tryToConvertMemberExprToDeclRefExpr(CodeGenFunction &CGF,
                                                        const MemberExpr *ME) {
  if (auto *VD = dyn_cast<VarDecl>(ME->getMemberDecl())) {
    // Try to emit static variable member expressions as DREs.
    return DeclRefExpr::Create(
        CGF.getContext(), NestedNameSpecifierLoc(), SourceLocation(), VD,
        /*RefersToEnclosingVariableOrCapture=*/false, ME->getExprLoc(),
        ME->getType(), ME->getValueKind(), nullptr, nullptr, ME->isNonOdrUse());
  }
  return nullptr;
}

CodeGenFunction::ConstantEmission
CodeGenFunction::tryEmitAsConstant(const MemberExpr *ME) {
  if (DeclRefExpr *DRE = tryToConvertMemberExprToDeclRefExpr(*this, ME))
    return tryEmitAsConstant(DRE);
  return ConstantEmission();
}

llvm::Value *CodeGenFunction::emitScalarConstant(
    const CodeGenFunction::ConstantEmission &Constant, Expr *E) {
  assert(Constant && "not a constant");
  if (Constant.isReference())
    return EmitLoadOfLValue(Constant.getReferenceLValue(*this, E),
                            E->getExprLoc())
        .getScalarVal();
  return Constant.getValue();
}

llvm::Value *CodeGenFunction::EmitLoadOfScalar(LValue lvalue,
                                               SourceLocation Loc) {
  return EmitLoadOfScalar(lvalue.getAddress(*this), lvalue.isVolatile(),
                          lvalue.getType(), Loc, lvalue.getBaseInfo(),
                          lvalue.getTBAAInfo(), lvalue.isNontemporal());
}

static bool hasBooleanRepresentation(QualType Ty) {
  if (Ty->isBooleanType())
    return true;

  if (const EnumType *ET = Ty->getAs<EnumType>())
    return ET->getDecl()->getIntegerType()->isBooleanType();

  if (const AtomicType *AT = Ty->getAs<AtomicType>())
    return hasBooleanRepresentation(AT->getValueType());

  return false;
}

static bool getRangeForType(CodeGenFunction &CGF, QualType Ty,
                            llvm::APInt &Min, llvm::APInt &End,
                            bool StrictEnums, bool IsBool) {
  const EnumType *ET = Ty->getAs<EnumType>();
  bool IsRegularCPlusPlusEnum = CGF.getLangOpts().CPlusPlus && StrictEnums &&
                                ET && !ET->getDecl()->isFixed();
  if (!IsBool && !IsRegularCPlusPlusEnum)
    return false;

  if (IsBool) {
    Min = llvm::APInt(CGF.getContext().getTypeSize(Ty), 0);
    End = llvm::APInt(CGF.getContext().getTypeSize(Ty), 2);
  } else {
    const EnumDecl *ED = ET->getDecl();
    ED->getValueRange(End, Min);
  }
  return true;
}

llvm::MDNode *CodeGenFunction::getRangeForLoadFromType(QualType Ty) {
  llvm::APInt Min, End;
  if (!getRangeForType(*this, Ty, Min, End, CGM.getCodeGenOpts().StrictEnums,
                       hasBooleanRepresentation(Ty)))
    return nullptr;

  llvm::MDBuilder MDHelper(getLLVMContext());
  return MDHelper.createRange(Min, End);
}

bool CodeGenFunction::EmitScalarRangeCheck(llvm::Value *Value, QualType Ty,
                                           SourceLocation Loc) {
  bool HasBoolCheck = SanOpts.has(SanitizerKind::Bool);
  bool HasEnumCheck = SanOpts.has(SanitizerKind::Enum);
  if (!HasBoolCheck && !HasEnumCheck)
    return false;

  bool IsBool = hasBooleanRepresentation(Ty) ||
                NSAPI(CGM.getContext()).isObjCBOOLType(Ty);
  bool NeedsBoolCheck = HasBoolCheck && IsBool;
  bool NeedsEnumCheck = HasEnumCheck && Ty->getAs<EnumType>();
  if (!NeedsBoolCheck && !NeedsEnumCheck)
    return false;

  // Single-bit booleans don't need to be checked. Special-case this to avoid
  // a bit width mismatch when handling bitfield values. This is handled by
  // EmitFromMemory for the non-bitfield case.
  if (IsBool &&
      cast<llvm::IntegerType>(Value->getType())->getBitWidth() == 1)
    return false;

  llvm::APInt Min, End;
  if (!getRangeForType(*this, Ty, Min, End, /*StrictEnums=*/true, IsBool))
    return true;

  auto &Ctx = getLLVMContext();
  SanitizerScope SanScope(this);
  llvm::Value *Check;
  --End;
  if (!Min) {
    Check = Builder.CreateICmpULE(Value, llvm::ConstantInt::get(Ctx, End));
  } else {
    llvm::Value *Upper =
        Builder.CreateICmpSLE(Value, llvm::ConstantInt::get(Ctx, End));
    llvm::Value *Lower =
        Builder.CreateICmpSGE(Value, llvm::ConstantInt::get(Ctx, Min));
    Check = Builder.CreateAnd(Upper, Lower);
  }
  llvm::Constant *StaticArgs[] = {EmitCheckSourceLocation(Loc),
                                  EmitCheckTypeDescriptor(Ty)};
  SanitizerMask Kind =
      NeedsEnumCheck ? SanitizerKind::Enum : SanitizerKind::Bool;
  EmitCheck(std::make_pair(Check, Kind), SanitizerHandler::LoadInvalidValue,
            StaticArgs, EmitCheckValue(Value));
  return true;
}

llvm::Value *CodeGenFunction::EmitLoadOfScalar(Address Addr, bool Volatile,
                                               QualType Ty,
                                               SourceLocation Loc,
                                               LValueBaseInfo BaseInfo,
                                               TBAAAccessInfo TBAAInfo,
                                               bool isNontemporal) {
  if (auto *GV = dyn_cast<llvm::GlobalValue>(Addr.getBasePointer()))
    if (GV->isThreadLocal())
      Addr = Addr.withPointer(Builder.CreateThreadLocalAddress(GV),
                              NotKnownNonNull);

  if (const auto *ClangVecTy = Ty->getAs<VectorType>()) {
    // Boolean vectors use `iN` as storage type.
    if (ClangVecTy->isExtVectorBoolType()) {
      llvm::Type *ValTy = ConvertType(Ty);
      unsigned ValNumElems =
          cast<llvm::FixedVectorType>(ValTy)->getNumElements();
      // Load the `iP` storage object (P is the padded vector size).
      auto *RawIntV = Builder.CreateLoad(Addr, Volatile, "load_bits");
      const auto *RawIntTy = RawIntV->getType();
      assert(RawIntTy->isIntegerTy() && "compressed iN storage for bitvectors");
      // Bitcast iP --> <P x i1>.
      auto *PaddedVecTy = llvm::FixedVectorType::get(
          Builder.getInt1Ty(), RawIntTy->getPrimitiveSizeInBits());
      llvm::Value *V = Builder.CreateBitCast(RawIntV, PaddedVecTy);
      // Shuffle <P x i1> --> <N x i1> (N is the actual bit size).
      V = emitBoolVecConversion(V, ValNumElems, "extractvec");

      return EmitFromMemory(V, Ty);
    }

    // Handle vectors of size 3 like size 4 for better performance.
    const llvm::Type *EltTy = Addr.getElementType();
    const auto *VTy = cast<llvm::FixedVectorType>(EltTy);

    if (!CGM.getCodeGenOpts().PreserveVec3Type && VTy->getNumElements() == 3) {

      llvm::VectorType *vec4Ty =
          llvm::FixedVectorType::get(VTy->getElementType(), 4);
      Address Cast = Addr.withElementType(vec4Ty);
      // Now load value.
      llvm::Value *V = Builder.CreateLoad(Cast, Volatile, "loadVec4");

      // Shuffle vector to get vec3.
      V = Builder.CreateShuffleVector(V, ArrayRef<int>{0, 1, 2}, "extractVec");
      return EmitFromMemory(V, Ty);
    }
  }

  // Atomic operations have to be done on integral types.
  LValue AtomicLValue =
      LValue::MakeAddr(Addr, Ty, getContext(), BaseInfo, TBAAInfo);
  if (Ty->isAtomicType() || LValueIsSuitableForInlineAtomic(AtomicLValue)) {
    return EmitAtomicLoad(AtomicLValue, Loc).getScalarVal();
  }

  llvm::LoadInst *Load = Builder.CreateLoad(Addr, Volatile);
  if (isNontemporal) {
    llvm::MDNode *Node = llvm::MDNode::get(
        Load->getContext(), llvm::ConstantAsMetadata::get(Builder.getInt32(1)));
    Load->setMetadata(llvm::LLVMContext::MD_nontemporal, Node);
  }

  CGM.DecorateInstructionWithTBAA(Load, TBAAInfo);

  if (EmitScalarRangeCheck(Load, Ty, Loc)) {
    // In order to prevent the optimizer from throwing away the check, don't
    // attach range metadata to the load.
  } else if (CGM.getCodeGenOpts().OptimizationLevel > 0)
    if (llvm::MDNode *RangeInfo = getRangeForLoadFromType(Ty)) {
      Load->setMetadata(llvm::LLVMContext::MD_range, RangeInfo);
      Load->setMetadata(llvm::LLVMContext::MD_noundef,
                        llvm::MDNode::get(getLLVMContext(), std::nullopt));
    }

  return EmitFromMemory(Load, Ty);
}

llvm::Value *CodeGenFunction::EmitToMemory(llvm::Value *Value, QualType Ty) {
  // Bool has a different representation in memory than in registers.
  if (hasBooleanRepresentation(Ty)) {
    // This should really always be an i1, but sometimes it's already
    // an i8, and it's awkward to track those cases down.
    if (Value->getType()->isIntegerTy(1))
      return Builder.CreateZExt(Value, ConvertTypeForMem(Ty), "frombool");
    assert(Value->getType()->isIntegerTy(getContext().getTypeSize(Ty)) &&
           "wrong value rep of bool");
  }

  return Value;
}

llvm::Value *CodeGenFunction::EmitFromMemory(llvm::Value *Value, QualType Ty) {
  // Bool has a different representation in memory than in registers.
  if (hasBooleanRepresentation(Ty)) {
    assert(Value->getType()->isIntegerTy(getContext().getTypeSize(Ty)) &&
           "wrong value rep of bool");
    return Builder.CreateTrunc(Value, Builder.getInt1Ty(), "tobool");
  }
  if (Ty->isExtVectorBoolType()) {
    const auto *RawIntTy = Value->getType();
    // Bitcast iP --> <P x i1>.
    auto *PaddedVecTy = llvm::FixedVectorType::get(
        Builder.getInt1Ty(), RawIntTy->getPrimitiveSizeInBits());
    auto *V = Builder.CreateBitCast(Value, PaddedVecTy);
    // Shuffle <P x i1> --> <N x i1> (N is the actual bit size).
    llvm::Type *ValTy = ConvertType(Ty);
    unsigned ValNumElems = cast<llvm::FixedVectorType>(ValTy)->getNumElements();
    return emitBoolVecConversion(V, ValNumElems, "extractvec");
  }

  return Value;
}

// Convert the pointer of \p Addr to a pointer to a vector (the value type of
// MatrixType), if it points to a array (the memory type of MatrixType).
static RawAddress MaybeConvertMatrixAddress(RawAddress Addr,
                                            CodeGenFunction &CGF,
                                            bool IsVector = true) {
  auto *ArrayTy = dyn_cast<llvm::ArrayType>(Addr.getElementType());
  if (ArrayTy && IsVector) {
    auto *VectorTy = llvm::FixedVectorType::get(ArrayTy->getElementType(),
                                                ArrayTy->getNumElements());

    return Addr.withElementType(VectorTy);
  }
  auto *VectorTy = dyn_cast<llvm::VectorType>(Addr.getElementType());
  if (VectorTy && !IsVector) {
    auto *ArrayTy = llvm::ArrayType::get(
        VectorTy->getElementType(),
        cast<llvm::FixedVectorType>(VectorTy)->getNumElements());

    return Addr.withElementType(ArrayTy);
  }

  return Addr;
}

// Emit a store of a matrix LValue. This may require casting the original
// pointer to memory address (ArrayType) to a pointer to the value type
// (VectorType).
static void EmitStoreOfMatrixScalar(llvm::Value *value, LValue lvalue,
                                    bool isInit, CodeGenFunction &CGF) {
  Address Addr = MaybeConvertMatrixAddress(lvalue.getAddress(CGF), CGF,
                                           value->getType()->isVectorTy());
  CGF.EmitStoreOfScalar(value, Addr, lvalue.isVolatile(), lvalue.getType(),
                        lvalue.getBaseInfo(), lvalue.getTBAAInfo(), isInit,
                        lvalue.isNontemporal());
}

void CodeGenFunction::EmitStoreOfScalar(llvm::Value *Value, Address Addr,
                                        bool Volatile, QualType Ty,
                                        LValueBaseInfo BaseInfo,
                                        TBAAAccessInfo TBAAInfo,
                                        bool isInit, bool isNontemporal) {
  if (auto *GV = dyn_cast<llvm::GlobalValue>(Addr.getBasePointer()))
    if (GV->isThreadLocal())
      Addr = Addr.withPointer(Builder.CreateThreadLocalAddress(GV),
                              NotKnownNonNull);

  llvm::Type *SrcTy = Value->getType();
  if (const auto *ClangVecTy = Ty->getAs<VectorType>()) {
    auto *VecTy = dyn_cast<llvm::FixedVectorType>(SrcTy);
    if (VecTy && ClangVecTy->isExtVectorBoolType()) {
      auto *MemIntTy = cast<llvm::IntegerType>(Addr.getElementType());
      // Expand to the memory bit width.
      unsigned MemNumElems = MemIntTy->getPrimitiveSizeInBits();
      // <N x i1> --> <P x i1>.
      Value = emitBoolVecConversion(Value, MemNumElems, "insertvec");
      // <P x i1> --> iP.
      Value = Builder.CreateBitCast(Value, MemIntTy);
    } else if (!CGM.getCodeGenOpts().PreserveVec3Type) {
      // Handle vec3 special.
      if (VecTy && cast<llvm::FixedVectorType>(VecTy)->getNumElements() == 3) {
        // Our source is a vec3, do a shuffle vector to make it a vec4.
        Value = Builder.CreateShuffleVector(Value, ArrayRef<int>{0, 1, 2, -1},
                                            "extractVec");
        SrcTy = llvm::FixedVectorType::get(VecTy->getElementType(), 4);
      }
      if (Addr.getElementType() != SrcTy) {
        Addr = Addr.withElementType(SrcTy);
      }
    }
  }

  Value = EmitToMemory(Value, Ty);

  LValue AtomicLValue =
      LValue::MakeAddr(Addr, Ty, getContext(), BaseInfo, TBAAInfo);
  if (Ty->isAtomicType() ||
      (!isInit && LValueIsSuitableForInlineAtomic(AtomicLValue))) {
    EmitAtomicStore(RValue::get(Value), AtomicLValue, isInit);
    return;
  }

  llvm::StoreInst *Store = Builder.CreateStore(Value, Addr, Volatile);
  if (isNontemporal) {
    llvm::MDNode *Node =
        llvm::MDNode::get(Store->getContext(),
                          llvm::ConstantAsMetadata::get(Builder.getInt32(1)));
    Store->setMetadata(llvm::LLVMContext::MD_nontemporal, Node);
  }

  CGM.DecorateInstructionWithTBAA(Store, TBAAInfo);
}

void CodeGenFunction::EmitStoreOfScalar(llvm::Value *value, LValue lvalue,
                                        bool isInit) {
  if (lvalue.getType()->isConstantMatrixType()) {
    EmitStoreOfMatrixScalar(value, lvalue, isInit, *this);
    return;
  }

  EmitStoreOfScalar(value, lvalue.getAddress(*this), lvalue.isVolatile(),
                    lvalue.getType(), lvalue.getBaseInfo(),
                    lvalue.getTBAAInfo(), isInit, lvalue.isNontemporal());
}

// Emit a load of a LValue of matrix type. This may require casting the pointer
// to memory address (ArrayType) to a pointer to the value type (VectorType).
static RValue EmitLoadOfMatrixLValue(LValue LV, SourceLocation Loc,
                                     CodeGenFunction &CGF) {
  assert(LV.getType()->isConstantMatrixType());
  Address Addr = MaybeConvertMatrixAddress(LV.getAddress(CGF), CGF);
  LV.setAddress(Addr);
  return RValue::get(CGF.EmitLoadOfScalar(LV, Loc));
}

/// EmitLoadOfLValue - Given an expression that represents a value lvalue, this
/// method emits the address of the lvalue, then loads the result as an rvalue,
/// returning the rvalue.
RValue CodeGenFunction::EmitLoadOfLValue(LValue LV, SourceLocation Loc) {
  if (LV.isObjCWeak()) {
    // load of a __weak object.
    Address AddrWeakObj = LV.getAddress(*this);
    return RValue::get(CGM.getObjCRuntime().EmitObjCWeakRead(*this,
                                                             AddrWeakObj));
  }
  if (LV.getQuals().getObjCLifetime() == Qualifiers::OCL_Weak) {
    // In MRC mode, we do a load+autorelease.
    if (!getLangOpts().ObjCAutoRefCount) {
      return RValue::get(EmitARCLoadWeak(LV.getAddress(*this)));
    }

    // In ARC mode, we load retained and then consume the value.
    llvm::Value *Object = EmitARCLoadWeakRetained(LV.getAddress(*this));
    Object = EmitObjCConsumeObject(LV.getType(), Object);
    return RValue::get(Object);
  }

  if (LV.isSimple()) {
    assert(!LV.getType()->isFunctionType());

    if (LV.getType()->isConstantMatrixType())
      return EmitLoadOfMatrixLValue(LV, Loc, *this);

    // Everything needs a load.
    return RValue::get(EmitLoadOfScalar(LV, Loc));
  }

  if (LV.isVectorElt()) {
    llvm::LoadInst *Load = Builder.CreateLoad(LV.getVectorAddress(),
                                              LV.isVolatileQualified());
    return RValue::get(Builder.CreateExtractElement(Load, LV.getVectorIdx(),
                                                    "vecext"));
  }

  // If this is a reference to a subset of the elements of a vector, either
  // shuffle the input or extract/insert them as appropriate.
  if (LV.isExtVectorElt()) {
    return EmitLoadOfExtVectorElementLValue(LV);
  }

  // Global Register variables always invoke intrinsics
  if (LV.isGlobalReg())
    return EmitLoadOfGlobalRegLValue(LV);

  if (LV.isMatrixElt()) {
    llvm::Value *Idx = LV.getMatrixIdx();
    if (CGM.getCodeGenOpts().OptimizationLevel > 0) {
      const auto *const MatTy = LV.getType()->castAs<ConstantMatrixType>();
      llvm::MatrixBuilder MB(Builder);
      MB.CreateIndexAssumption(Idx, MatTy->getNumElementsFlattened());
    }
    llvm::LoadInst *Load =
        Builder.CreateLoad(LV.getMatrixAddress(), LV.isVolatileQualified());
    return RValue::get(Builder.CreateExtractElement(Load, Idx, "matrixext"));
  }

  assert(LV.isBitField() && "Unknown LValue type!");
  return EmitLoadOfBitfieldLValue(LV, Loc);
}

RValue CodeGenFunction::EmitLoadOfBitfieldLValue(LValue LV,
                                                 SourceLocation Loc) {
  const CGBitFieldInfo &Info = LV.getBitFieldInfo();

  // Get the output type.
  llvm::Type *ResLTy = ConvertType(LV.getType());

  Address Ptr = LV.getBitFieldAddress();
  llvm::Value *Val =
      Builder.CreateLoad(Ptr, LV.isVolatileQualified(), "bf.load");

  bool UseVolatile = LV.isVolatileQualified() &&
                     Info.VolatileStorageSize != 0 && isAAPCS(CGM.getTarget());
  const unsigned Offset = UseVolatile ? Info.VolatileOffset : Info.Offset;
  const unsigned StorageSize =
      UseVolatile ? Info.VolatileStorageSize : Info.StorageSize;
  if (Info.IsSigned) {
    assert(static_cast<unsigned>(Offset + Info.Size) <= StorageSize);
    unsigned HighBits = StorageSize - Offset - Info.Size;
    if (HighBits)
      Val = Builder.CreateShl(Val, HighBits, "bf.shl");
    if (Offset + HighBits)
      Val = Builder.CreateAShr(Val, Offset + HighBits, "bf.ashr");
  } else {
    if (Offset)
      Val = Builder.CreateLShr(Val, Offset, "bf.lshr");
    if (static_cast<unsigned>(Offset) + Info.Size < StorageSize)
      Val = Builder.CreateAnd(
          Val, llvm::APInt::getLowBitsSet(StorageSize, Info.Size), "bf.clear");
  }
  Val = Builder.CreateIntCast(Val, ResLTy, Info.IsSigned, "bf.cast");
  EmitScalarRangeCheck(Val, LV.getType(), Loc);
  return RValue::get(Val);
}

// If this is a reference to a subset of the elements of a vector, create an
// appropriate shufflevector.
RValue CodeGenFunction::EmitLoadOfExtVectorElementLValue(LValue LV) {
  llvm::Value *Vec = Builder.CreateLoad(LV.getExtVectorAddress(),
                                        LV.isVolatileQualified());

  // HLSL allows treating scalars as one-element vectors. Converting the scalar
  // IR value to a vector here allows the rest of codegen to behave as normal.
  if (getLangOpts().HLSL && !Vec->getType()->isVectorTy()) {
    llvm::Type *DstTy = llvm::FixedVectorType::get(Vec->getType(), 1);
    llvm::Value *Zero = llvm::Constant::getNullValue(CGM.Int64Ty);
    Vec = Builder.CreateInsertElement(DstTy, Vec, Zero, "cast.splat");
  }

  const llvm::Constant *Elts = LV.getExtVectorElts();

  // If the result of the expression is a non-vector type, we must be extracting
  // a single element.  Just codegen as an extractelement.
  const VectorType *ExprVT = LV.getType()->getAs<VectorType>();
  if (!ExprVT) {
    unsigned InIdx = getAccessedFieldNo(0, Elts);
    llvm::Value *Elt = llvm::ConstantInt::get(SizeTy, InIdx);
    return RValue::get(Builder.CreateExtractElement(Vec, Elt));
  }

  // Always use shuffle vector to try to retain the original program structure
  unsigned NumResultElts = ExprVT->getNumElements();

  SmallVector<int, 4> Mask;
  for (unsigned i = 0; i != NumResultElts; ++i)
    Mask.push_back(getAccessedFieldNo(i, Elts));

  Vec = Builder.CreateShuffleVector(Vec, Mask);
  return RValue::get(Vec);
}

/// Generates lvalue for partial ext_vector access.
Address CodeGenFunction::EmitExtVectorElementLValue(LValue LV) {
  Address VectorAddress = LV.getExtVectorAddress();
  QualType EQT = LV.getType()->castAs<VectorType>()->getElementType();
  llvm::Type *VectorElementTy = CGM.getTypes().ConvertType(EQT);

  Address CastToPointerElement = VectorAddress.withElementType(VectorElementTy);

  const llvm::Constant *Elts = LV.getExtVectorElts();
  unsigned ix = getAccessedFieldNo(0, Elts);

  Address VectorBasePtrPlusIx =
    Builder.CreateConstInBoundsGEP(CastToPointerElement, ix,
                                   "vector.elt");

  return VectorBasePtrPlusIx;
}

/// Load of global gamed gegisters are always calls to intrinsics.
RValue CodeGenFunction::EmitLoadOfGlobalRegLValue(LValue LV) {
  assert((LV.getType()->isIntegerType() || LV.getType()->isPointerType()) &&
         "Bad type for register variable");
  llvm::MDNode *RegName = cast<llvm::MDNode>(
      cast<llvm::MetadataAsValue>(LV.getGlobalReg())->getMetadata());

  // We accept integer and pointer types only
  llvm::Type *OrigTy = CGM.getTypes().ConvertType(LV.getType());
  llvm::Type *Ty = OrigTy;
  if (OrigTy->isPointerTy())
    Ty = CGM.getTypes().getDataLayout().getIntPtrType(OrigTy);
  llvm::Type *Types[] = { Ty };

  llvm::Function *F = CGM.getIntrinsic(llvm::Intrinsic::read_register, Types);
  llvm::Value *Call = Builder.CreateCall(
      F, llvm::MetadataAsValue::get(Ty->getContext(), RegName));
  if (OrigTy->isPointerTy())
    Call = Builder.CreateIntToPtr(Call, OrigTy);
  return RValue::get(Call);
}

/// EmitStoreThroughLValue - Store the specified rvalue into the specified
/// lvalue, where both are guaranteed to the have the same type, and that type
/// is 'Ty'.
void CodeGenFunction::EmitStoreThroughLValue(RValue Src, LValue Dst,
                                             bool isInit) {
  if (!Dst.isSimple()) {
    if (Dst.isVectorElt()) {
      // Read/modify/write the vector, inserting the new element.
      llvm::Value *Vec = Builder.CreateLoad(Dst.getVectorAddress(),
                                            Dst.isVolatileQualified());
      auto *IRStoreTy = dyn_cast<llvm::IntegerType>(Vec->getType());
      if (IRStoreTy) {
        auto *IRVecTy = llvm::FixedVectorType::get(
            Builder.getInt1Ty(), IRStoreTy->getPrimitiveSizeInBits());
        Vec = Builder.CreateBitCast(Vec, IRVecTy);
        // iN --> <N x i1>.
      }
      Vec = Builder.CreateInsertElement(Vec, Src.getScalarVal(),
                                        Dst.getVectorIdx(), "vecins");
      if (IRStoreTy) {
        // <N x i1> --> <iN>.
        Vec = Builder.CreateBitCast(Vec, IRStoreTy);
      }
      Builder.CreateStore(Vec, Dst.getVectorAddress(),
                          Dst.isVolatileQualified());
      return;
    }

    // If this is an update of extended vector elements, insert them as
    // appropriate.
    if (Dst.isExtVectorElt())
      return EmitStoreThroughExtVectorComponentLValue(Src, Dst);

    if (Dst.isGlobalReg())
      return EmitStoreThroughGlobalRegLValue(Src, Dst);

    if (Dst.isMatrixElt()) {
      llvm::Value *Idx = Dst.getMatrixIdx();
      if (CGM.getCodeGenOpts().OptimizationLevel > 0) {
        const auto *const MatTy = Dst.getType()->castAs<ConstantMatrixType>();
        llvm::MatrixBuilder MB(Builder);
        MB.CreateIndexAssumption(Idx, MatTy->getNumElementsFlattened());
      }
      llvm::Instruction *Load = Builder.CreateLoad(Dst.getMatrixAddress());
      llvm::Value *Vec =
          Builder.CreateInsertElement(Load, Src.getScalarVal(), Idx, "matins");
      Builder.CreateStore(Vec, Dst.getMatrixAddress(),
                          Dst.isVolatileQualified());
      return;
    }

    assert(Dst.isBitField() && "Unknown LValue type");
    return EmitStoreThroughBitfieldLValue(Src, Dst);
  }

  // There's special magic for assigning into an ARC-qualified l-value.
  if (Qualifiers::ObjCLifetime Lifetime = Dst.getQuals().getObjCLifetime()) {
    switch (Lifetime) {
    case Qualifiers::OCL_None:
      llvm_unreachable("present but none");

    case Qualifiers::OCL_ExplicitNone:
      // nothing special
      break;

    case Qualifiers::OCL_Strong:
      if (isInit) {
        Src = RValue::get(EmitARCRetain(Dst.getType(), Src.getScalarVal()));
        break;
      }
      EmitARCStoreStrong(Dst, Src.getScalarVal(), /*ignore*/ true);
      return;

    case Qualifiers::OCL_Weak:
      if (isInit)
        // Initialize and then skip the primitive store.
        EmitARCInitWeak(Dst.getAddress(*this), Src.getScalarVal());
      else
        EmitARCStoreWeak(Dst.getAddress(*this), Src.getScalarVal(),
                         /*ignore*/ true);
      return;

    case Qualifiers::OCL_Autoreleasing:
      Src = RValue::get(EmitObjCExtendObjectLifetime(Dst.getType(),
                                                     Src.getScalarVal()));
      // fall into the normal path
      break;
    }
  }

  if (Dst.isObjCWeak() && !Dst.isNonGC()) {
    // load of a __weak object.
    Address LvalueDst = Dst.getAddress(*this);
    llvm::Value *src = Src.getScalarVal();
     CGM.getObjCRuntime().EmitObjCWeakAssign(*this, src, LvalueDst);
    return;
  }

  if (Dst.isObjCStrong() && !Dst.isNonGC()) {
    // load of a __strong object.
    Address LvalueDst = Dst.getAddress(*this);
    llvm::Value *src = Src.getScalarVal();
    if (Dst.isObjCIvar()) {
      assert(Dst.getBaseIvarExp() && "BaseIvarExp is NULL");
      llvm::Type *ResultType = IntPtrTy;
      Address dst = EmitPointerWithAlignment(Dst.getBaseIvarExp());
      llvm::Value *RHS = dst.emitRawPointer(*this);
      RHS = Builder.CreatePtrToInt(RHS, ResultType, "sub.ptr.rhs.cast");
      llvm::Value *LHS = Builder.CreatePtrToInt(LvalueDst.emitRawPointer(*this),
                                                ResultType, "sub.ptr.lhs.cast");
      llvm::Value *BytesBetween = Builder.CreateSub(LHS, RHS, "ivar.offset");
      CGM.getObjCRuntime().EmitObjCIvarAssign(*this, src, dst, BytesBetween);
    } else if (Dst.isGlobalObjCRef()) {
      CGM.getObjCRuntime().EmitObjCGlobalAssign(*this, src, LvalueDst,
                                                Dst.isThreadLocalRef());
    }
    else
      CGM.getObjCRuntime().EmitObjCStrongCastAssign(*this, src, LvalueDst);
    return;
  }

  assert(Src.isScalar() && "Can't emit an agg store with this method");
  EmitStoreOfScalar(Src.getScalarVal(), Dst, isInit);
}

void CodeGenFunction::EmitStoreThroughBitfieldLValue(RValue Src, LValue Dst,
                                                     llvm::Value **Result) {
  const CGBitFieldInfo &Info = Dst.getBitFieldInfo();
  llvm::Type *ResLTy = ConvertTypeForMem(Dst.getType());
  Address Ptr = Dst.getBitFieldAddress();

  // Get the source value, truncated to the width of the bit-field.
  llvm::Value *SrcVal = Src.getScalarVal();

  // Cast the source to the storage type and shift it into place.
  SrcVal = Builder.CreateIntCast(SrcVal, Ptr.getElementType(),
                                 /*isSigned=*/false);
  llvm::Value *MaskedVal = SrcVal;

  const bool UseVolatile =
      CGM.getCodeGenOpts().AAPCSBitfieldWidth && Dst.isVolatileQualified() &&
      Info.VolatileStorageSize != 0 && isAAPCS(CGM.getTarget());
  const unsigned StorageSize =
      UseVolatile ? Info.VolatileStorageSize : Info.StorageSize;
  const unsigned Offset = UseVolatile ? Info.VolatileOffset : Info.Offset;
  // See if there are other bits in the bitfield's storage we'll need to load
  // and mask together with source before storing.
  if (StorageSize != Info.Size) {
    assert(StorageSize > Info.Size && "Invalid bitfield size.");
    llvm::Value *Val =
        Builder.CreateLoad(Ptr, Dst.isVolatileQualified(), "bf.load");

    // Mask the source value as needed.
    if (!hasBooleanRepresentation(Dst.getType()))
      SrcVal = Builder.CreateAnd(
          SrcVal, llvm::APInt::getLowBitsSet(StorageSize, Info.Size),
          "bf.value");
    MaskedVal = SrcVal;
    if (Offset)
      SrcVal = Builder.CreateShl(SrcVal, Offset, "bf.shl");

    // Mask out the original value.
    Val = Builder.CreateAnd(
        Val, ~llvm::APInt::getBitsSet(StorageSize, Offset, Offset + Info.Size),
        "bf.clear");

    // Or together the unchanged values and the source value.
    SrcVal = Builder.CreateOr(Val, SrcVal, "bf.set");
  } else {
    assert(Offset == 0);
    // According to the AACPS:
    // When a volatile bit-field is written, and its container does not overlap
    // with any non-bit-field member, its container must be read exactly once
    // and written exactly once using the access width appropriate to the type
    // of the container. The two accesses are not atomic.
    if (Dst.isVolatileQualified() && isAAPCS(CGM.getTarget()) &&
        CGM.getCodeGenOpts().ForceAAPCSBitfieldLoad)
      Builder.CreateLoad(Ptr, true, "bf.load");
  }

  // Write the new value back out.
  Builder.CreateStore(SrcVal, Ptr, Dst.isVolatileQualified());

  // Return the new value of the bit-field, if requested.
  if (Result) {
    llvm::Value *ResultVal = MaskedVal;

    // Sign extend the value if needed.
    if (Info.IsSigned) {
      assert(Info.Size <= StorageSize);
      unsigned HighBits = StorageSize - Info.Size;
      if (HighBits) {
        ResultVal = Builder.CreateShl(ResultVal, HighBits, "bf.result.shl");
        ResultVal = Builder.CreateAShr(ResultVal, HighBits, "bf.result.ashr");
      }
    }

    ResultVal = Builder.CreateIntCast(ResultVal, ResLTy, Info.IsSigned,
                                      "bf.result.cast");
    *Result = EmitFromMemory(ResultVal, Dst.getType());
  }
}

void CodeGenFunction::EmitStoreThroughExtVectorComponentLValue(RValue Src,
                                                               LValue Dst) {
  // HLSL allows storing to scalar values through ExtVector component LValues.
  // To support this we need to handle the case where the destination address is
  // a scalar.
  Address DstAddr = Dst.getExtVectorAddress();
  if (!DstAddr.getElementType()->isVectorTy()) {
    assert(!Dst.getType()->isVectorType() &&
           "this should only occur for non-vector l-values");
    Builder.CreateStore(Src.getScalarVal(), DstAddr, Dst.isVolatileQualified());
    return;
  }

  // This access turns into a read/modify/write of the vector.  Load the input
  // value now.
  llvm::Value *Vec = Builder.CreateLoad(DstAddr, Dst.isVolatileQualified());
  const llvm::Constant *Elts = Dst.getExtVectorElts();

  llvm::Value *SrcVal = Src.getScalarVal();

  if (const VectorType *VTy = Dst.getType()->getAs<VectorType>()) {
    unsigned NumSrcElts = VTy->getNumElements();
    unsigned NumDstElts =
        cast<llvm::FixedVectorType>(Vec->getType())->getNumElements();
    if (NumDstElts == NumSrcElts) {
      // Use shuffle vector is the src and destination are the same number of
      // elements and restore the vector mask since it is on the side it will be
      // stored.
      SmallVector<int, 4> Mask(NumDstElts);
      for (unsigned i = 0; i != NumSrcElts; ++i)
        Mask[getAccessedFieldNo(i, Elts)] = i;

      Vec = Builder.CreateShuffleVector(SrcVal, Mask);
    } else if (NumDstElts > NumSrcElts) {
      // Extended the source vector to the same length and then shuffle it
      // into the destination.
      // FIXME: since we're shuffling with undef, can we just use the indices
      //        into that?  This could be simpler.
      SmallVector<int, 4> ExtMask;
      for (unsigned i = 0; i != NumSrcElts; ++i)
        ExtMask.push_back(i);
      ExtMask.resize(NumDstElts, -1);
      llvm::Value *ExtSrcVal = Builder.CreateShuffleVector(SrcVal, ExtMask);
      // build identity
      SmallVector<int, 4> Mask;
      for (unsigned i = 0; i != NumDstElts; ++i)
        Mask.push_back(i);

      // When the vector size is odd and .odd or .hi is used, the last element
      // of the Elts constant array will be one past the size of the vector.
      // Ignore the last element here, if it is greater than the mask size.
      if (getAccessedFieldNo(NumSrcElts - 1, Elts) == Mask.size())
        NumSrcElts--;

      // modify when what gets shuffled in
      for (unsigned i = 0; i != NumSrcElts; ++i)
        Mask[getAccessedFieldNo(i, Elts)] = i + NumDstElts;
      Vec = Builder.CreateShuffleVector(Vec, ExtSrcVal, Mask);
    } else {
      // We should never shorten the vector
      llvm_unreachable("unexpected shorten vector length");
    }
  } else {
    // If the Src is a scalar (not a vector), and the target is a vector it must
    // be updating one element.
    unsigned InIdx = getAccessedFieldNo(0, Elts);
    llvm::Value *Elt = llvm::ConstantInt::get(SizeTy, InIdx);
    Vec = Builder.CreateInsertElement(Vec, SrcVal, Elt);
  }

  Builder.CreateStore(Vec, Dst.getExtVectorAddress(),
                      Dst.isVolatileQualified());
}

/// Store of global named registers are always calls to intrinsics.
void CodeGenFunction::EmitStoreThroughGlobalRegLValue(RValue Src, LValue Dst) {
  assert((Dst.getType()->isIntegerType() || Dst.getType()->isPointerType()) &&
         "Bad type for register variable");
  llvm::MDNode *RegName = cast<llvm::MDNode>(
      cast<llvm::MetadataAsValue>(Dst.getGlobalReg())->getMetadata());
  assert(RegName && "Register LValue is not metadata");

  // We accept integer and pointer types only
  llvm::Type *OrigTy = CGM.getTypes().ConvertType(Dst.getType());
  llvm::Type *Ty = OrigTy;
  if (OrigTy->isPointerTy())
    Ty = CGM.getTypes().getDataLayout().getIntPtrType(OrigTy);
  llvm::Type *Types[] = { Ty };

  llvm::Function *F = CGM.getIntrinsic(llvm::Intrinsic::write_register, Types);
  llvm::Value *Value = Src.getScalarVal();
  if (OrigTy->isPointerTy())
    Value = Builder.CreatePtrToInt(Value, Ty);
  Builder.CreateCall(
      F, {llvm::MetadataAsValue::get(Ty->getContext(), RegName), Value});
}

// setObjCGCLValueClass - sets class of the lvalue for the purpose of
// generating write-barries API. It is currently a global, ivar,
// or neither.
static void setObjCGCLValueClass(const ASTContext &Ctx, const Expr *E,
                                 LValue &LV,
                                 bool IsMemberAccess=false) {
  if (Ctx.getLangOpts().getGC() == LangOptions::NonGC)
    return;

  if (isa<ObjCIvarRefExpr>(E)) {
    QualType ExpTy = E->getType();
    if (IsMemberAccess && ExpTy->isPointerType()) {
      // If ivar is a structure pointer, assigning to field of
      // this struct follows gcc's behavior and makes it a non-ivar
      // writer-barrier conservatively.
      ExpTy = ExpTy->castAs<PointerType>()->getPointeeType();
      if (ExpTy->isRecordType()) {
        LV.setObjCIvar(false);
        return;
      }
    }
    LV.setObjCIvar(true);
    auto *Exp = cast<ObjCIvarRefExpr>(const_cast<Expr *>(E));
    LV.setBaseIvarExp(Exp->getBase());
    LV.setObjCArray(E->getType()->isArrayType());
    return;
  }

  if (const auto *Exp = dyn_cast<DeclRefExpr>(E)) {
    if (const auto *VD = dyn_cast<VarDecl>(Exp->getDecl())) {
      if (VD->hasGlobalStorage()) {
        LV.setGlobalObjCRef(true);
        LV.setThreadLocalRef(VD->getTLSKind() != VarDecl::TLS_None);
      }
    }
    LV.setObjCArray(E->getType()->isArrayType());
    return;
  }

  if (const auto *Exp = dyn_cast<UnaryOperator>(E)) {
    setObjCGCLValueClass(Ctx, Exp->getSubExpr(), LV, IsMemberAccess);
    return;
  }

  if (const auto *Exp = dyn_cast<ParenExpr>(E)) {
    setObjCGCLValueClass(Ctx, Exp->getSubExpr(), LV, IsMemberAccess);
    if (LV.isObjCIvar()) {
      // If cast is to a structure pointer, follow gcc's behavior and make it
      // a non-ivar write-barrier.
      QualType ExpTy = E->getType();
      if (ExpTy->isPointerType())
        ExpTy = ExpTy->castAs<PointerType>()->getPointeeType();
      if (ExpTy->isRecordType())
        LV.setObjCIvar(false);
    }
    return;
  }

  if (const auto *Exp = dyn_cast<GenericSelectionExpr>(E)) {
    setObjCGCLValueClass(Ctx, Exp->getResultExpr(), LV);
    return;
  }

  if (const auto *Exp = dyn_cast<ImplicitCastExpr>(E)) {
    setObjCGCLValueClass(Ctx, Exp->getSubExpr(), LV, IsMemberAccess);
    return;
  }

  if (const auto *Exp = dyn_cast<CStyleCastExpr>(E)) {
    setObjCGCLValueClass(Ctx, Exp->getSubExpr(), LV, IsMemberAccess);
    return;
  }

  if (const auto *Exp = dyn_cast<ObjCBridgedCastExpr>(E)) {
    setObjCGCLValueClass(Ctx, Exp->getSubExpr(), LV, IsMemberAccess);
    return;
  }

  if (const auto *Exp = dyn_cast<ArraySubscriptExpr>(E)) {
    setObjCGCLValueClass(Ctx, Exp->getBase(), LV);
    if (LV.isObjCIvar() && !LV.isObjCArray())
      // Using array syntax to assigning to what an ivar points to is not
      // same as assigning to the ivar itself. {id *Names;} Names[i] = 0;
      LV.setObjCIvar(false);
    else if (LV.isGlobalObjCRef() && !LV.isObjCArray())
      // Using array syntax to assigning to what global points to is not
      // same as assigning to the global itself. {id *G;} G[i] = 0;
      LV.setGlobalObjCRef(false);
    return;
  }

  if (const auto *Exp = dyn_cast<MemberExpr>(E)) {
    setObjCGCLValueClass(Ctx, Exp->getBase(), LV, true);
    // We don't know if member is an 'ivar', but this flag is looked at
    // only in the context of LV.isObjCIvar().
    LV.setObjCArray(E->getType()->isArrayType());
    return;
  }
}

static LValue EmitThreadPrivateVarDeclLValue(
    CodeGenFunction &CGF, const VarDecl *VD, QualType T, Address Addr,
    llvm::Type *RealVarTy, SourceLocation Loc) {
  if (CGF.CGM.getLangOpts().OpenMPIRBuilder)
    Addr = CodeGenFunction::OMPBuilderCBHelpers::getAddrOfThreadPrivate(
        CGF, VD, Addr, Loc);
  else
    Addr =
        CGF.CGM.getOpenMPRuntime().getAddrOfThreadPrivate(CGF, VD, Addr, Loc);

  Addr = Addr.withElementType(RealVarTy);
  return CGF.MakeAddrLValue(Addr, T, AlignmentSource::Decl);
}

static Address emitDeclTargetVarDeclLValue(CodeGenFunction &CGF,
                                           const VarDecl *VD, QualType T) {
  std::optional<OMPDeclareTargetDeclAttr::MapTypeTy> Res =
      OMPDeclareTargetDeclAttr::isDeclareTargetDeclaration(VD);
  // Return an invalid address if variable is MT_To (or MT_Enter starting with
  // OpenMP 5.2) and unified memory is not enabled. For all other cases: MT_Link
  // and MT_To (or MT_Enter) with unified memory, return a valid address.
  if (!Res || ((*Res == OMPDeclareTargetDeclAttr::MT_To ||
                *Res == OMPDeclareTargetDeclAttr::MT_Enter) &&
               !CGF.CGM.getOpenMPRuntime().hasRequiresUnifiedSharedMemory()))
    return Address::invalid();
  assert(((*Res == OMPDeclareTargetDeclAttr::MT_Link) ||
          ((*Res == OMPDeclareTargetDeclAttr::MT_To ||
            *Res == OMPDeclareTargetDeclAttr::MT_Enter) &&
           CGF.CGM.getOpenMPRuntime().hasRequiresUnifiedSharedMemory())) &&
         "Expected link clause OR to clause with unified memory enabled.");
  QualType PtrTy = CGF.getContext().getPointerType(VD->getType());
  Address Addr = CGF.CGM.getOpenMPRuntime().getAddrOfDeclareTargetVar(VD);
  return CGF.EmitLoadOfPointer(Addr, PtrTy->castAs<PointerType>());
}

Address
CodeGenFunction::EmitLoadOfReference(LValue RefLVal,
                                     LValueBaseInfo *PointeeBaseInfo,
                                     TBAAAccessInfo *PointeeTBAAInfo) {
  llvm::LoadInst *Load =
      Builder.CreateLoad(RefLVal.getAddress(*this), RefLVal.isVolatile());
  CGM.DecorateInstructionWithTBAA(Load, RefLVal.getTBAAInfo());
  return makeNaturalAddressForPointer(Load, RefLVal.getType()->getPointeeType(),
                                      CharUnits(), /*ForPointeeType=*/true,
                                      PointeeBaseInfo, PointeeTBAAInfo);
}

LValue CodeGenFunction::EmitLoadOfReferenceLValue(LValue RefLVal) {
  LValueBaseInfo PointeeBaseInfo;
  TBAAAccessInfo PointeeTBAAInfo;
  Address PointeeAddr = EmitLoadOfReference(RefLVal, &PointeeBaseInfo,
                                            &PointeeTBAAInfo);
  return MakeAddrLValue(PointeeAddr, RefLVal.getType()->getPointeeType(),
                        PointeeBaseInfo, PointeeTBAAInfo);
}

Address CodeGenFunction::EmitLoadOfPointer(Address Ptr,
                                           const PointerType *PtrTy,
                                           LValueBaseInfo *BaseInfo,
                                           TBAAAccessInfo *TBAAInfo) {
  llvm::Value *Addr = Builder.CreateLoad(Ptr);
  return makeNaturalAddressForPointer(Addr, PtrTy->getPointeeType(),
                                      CharUnits(), /*ForPointeeType=*/true,
                                      BaseInfo, TBAAInfo);
}

LValue CodeGenFunction::EmitLoadOfPointerLValue(Address PtrAddr,
                                                const PointerType *PtrTy) {
  LValueBaseInfo BaseInfo;
  TBAAAccessInfo TBAAInfo;
  Address Addr = EmitLoadOfPointer(PtrAddr, PtrTy, &BaseInfo, &TBAAInfo);
  return MakeAddrLValue(Addr, PtrTy->getPointeeType(), BaseInfo, TBAAInfo);
}

static LValue EmitGlobalVarDeclLValue(CodeGenFunction &CGF,
                                      const Expr *E, const VarDecl *VD) {
  QualType T = E->getType();

  // If it's thread_local, emit a call to its wrapper function instead.
  if (VD->getTLSKind() == VarDecl::TLS_Dynamic &&
      CGF.CGM.getCXXABI().usesThreadWrapperFunction(VD))
    return CGF.CGM.getCXXABI().EmitThreadLocalVarDeclLValue(CGF, VD, T);
  // Check if the variable is marked as declare target with link clause in
  // device codegen.
  if (CGF.getLangOpts().OpenMPIsTargetDevice) {
    Address Addr = emitDeclTargetVarDeclLValue(CGF, VD, T);
    if (Addr.isValid())
      return CGF.MakeAddrLValue(Addr, T, AlignmentSource::Decl);
  }

  llvm::Value *V = CGF.CGM.GetAddrOfGlobalVar(VD);

  if (VD->getTLSKind() != VarDecl::TLS_None)
    V = CGF.Builder.CreateThreadLocalAddress(V);

  llvm::Type *RealVarTy = CGF.getTypes().ConvertTypeForMem(VD->getType());
  CharUnits Alignment = CGF.getContext().getDeclAlign(VD);
  Address Addr(V, RealVarTy, Alignment);
  // Emit reference to the private copy of the variable if it is an OpenMP
  // threadprivate variable.
  if (CGF.getLangOpts().OpenMP && !CGF.getLangOpts().OpenMPSimd &&
      VD->hasAttr<OMPThreadPrivateDeclAttr>()) {
    return EmitThreadPrivateVarDeclLValue(CGF, VD, T, Addr, RealVarTy,
                                          E->getExprLoc());
  }
  LValue LV = VD->getType()->isReferenceType() ?
      CGF.EmitLoadOfReferenceLValue(Addr, VD->getType(),
                                    AlignmentSource::Decl) :
      CGF.MakeAddrLValue(Addr, T, AlignmentSource::Decl);
  setObjCGCLValueClass(CGF.getContext(), E, LV);
  return LV;
}

static llvm::Constant *EmitFunctionDeclPointer(CodeGenModule &CGM,
                                               GlobalDecl GD) {
  const FunctionDecl *FD = cast<FunctionDecl>(GD.getDecl());
  if (FD->hasAttr<WeakRefAttr>()) {
    ConstantAddress aliasee = CGM.GetWeakRefReference(FD);
    return aliasee.getPointer();
  }

  llvm::Constant *V = CGM.GetAddrOfFunction(GD);
  return V;
}

static LValue EmitFunctionDeclLValue(CodeGenFunction &CGF, const Expr *E,
                                     GlobalDecl GD) {
  const FunctionDecl *FD = cast<FunctionDecl>(GD.getDecl());
  llvm::Value *V = EmitFunctionDeclPointer(CGF.CGM, GD);
  CharUnits Alignment = CGF.getContext().getDeclAlign(FD);
  return CGF.MakeAddrLValue(V, E->getType(), Alignment,
                            AlignmentSource::Decl);
}

static LValue EmitCapturedFieldLValue(CodeGenFunction &CGF, const FieldDecl *FD,
                                      llvm::Value *ThisValue) {

  return CGF.EmitLValueForLambdaField(FD, ThisValue);
}

/// Named Registers are named metadata pointing to the register name
/// which will be read from/written to as an argument to the intrinsic
/// @llvm.read/write_register.
/// So far, only the name is being passed down, but other options such as
/// register type, allocation type or even optimization options could be
/// passed down via the metadata node.
static LValue EmitGlobalNamedRegister(const VarDecl *VD, CodeGenModule &CGM) {
  SmallString<64> Name("llvm.named.register.");
  AsmLabelAttr *Asm = VD->getAttr<AsmLabelAttr>();
  assert(Asm->getLabel().size() < 64-Name.size() &&
      "Register name too big");
  Name.append(Asm->getLabel());
  llvm::NamedMDNode *M =
    CGM.getModule().getOrInsertNamedMetadata(Name);
  if (M->getNumOperands() == 0) {
    llvm::MDString *Str = llvm::MDString::get(CGM.getLLVMContext(),
                                              Asm->getLabel());
    llvm::Metadata *Ops[] = {Str};
    M->addOperand(llvm::MDNode::get(CGM.getLLVMContext(), Ops));
  }

  CharUnits Alignment = CGM.getContext().getDeclAlign(VD);

  llvm::Value *Ptr =
    llvm::MetadataAsValue::get(CGM.getLLVMContext(), M->getOperand(0));
  return LValue::MakeGlobalReg(Ptr, Alignment, VD->getType());
}

/// Determine whether we can emit a reference to \p VD from the current
/// context, despite not necessarily having seen an odr-use of the variable in
/// this context.
static bool canEmitSpuriousReferenceToVariable(CodeGenFunction &CGF,
                                               const DeclRefExpr *E,
                                               const VarDecl *VD) {
  // For a variable declared in an enclosing scope, do not emit a spurious
  // reference even if we have a capture, as that will emit an unwarranted
  // reference to our capture state, and will likely generate worse code than
  // emitting a local copy.
  if (E->refersToEnclosingVariableOrCapture())
    return false;

  // For a local declaration declared in this function, we can always reference
  // it even if we don't have an odr-use.
  if (VD->hasLocalStorage()) {
    return VD->getDeclContext() ==
           dyn_cast_or_null<DeclContext>(CGF.CurCodeDecl);
  }

  // For a global declaration, we can emit a reference to it if we know
  // for sure that we are able to emit a definition of it.
  VD = VD->getDefinition(CGF.getContext());
  if (!VD)
    return false;

  // Don't emit a spurious reference if it might be to a variable that only
  // exists on a different device / target.
  // FIXME: This is unnecessarily broad. Check whether this would actually be a
  // cross-target reference.
  if (CGF.getLangOpts().OpenMP || CGF.getLangOpts().CUDA ||
      CGF.getLangOpts().OpenCL) {
    return false;
  }

  // We can emit a spurious reference only if the linkage implies that we'll
  // be emitting a non-interposable symbol that will be retained until link
  // time.
  switch (CGF.CGM.getLLVMLinkageVarDefinition(VD)) {
  case llvm::GlobalValue::ExternalLinkage:
  case llvm::GlobalValue::LinkOnceODRLinkage:
  case llvm::GlobalValue::WeakODRLinkage:
  case llvm::GlobalValue::InternalLinkage:
  case llvm::GlobalValue::PrivateLinkage:
    return true;
  default:
    return false;
  }
}

LValue CodeGenFunction::EmitDeclRefLValue(const DeclRefExpr *E) {
  const NamedDecl *ND = E->getDecl();
  QualType T = E->getType();

  assert(E->isNonOdrUse() != NOUR_Unevaluated &&
         "should not emit an unevaluated operand");

  if (const auto *VD = dyn_cast<VarDecl>(ND)) {
    // Global Named registers access via intrinsics only
    if (VD->getStorageClass() == SC_Register &&
        VD->hasAttr<AsmLabelAttr>() && !VD->isLocalVarDecl())
      return EmitGlobalNamedRegister(VD, CGM);

    // If this DeclRefExpr does not constitute an odr-use of the variable,
    // we're not permitted to emit a reference to it in general, and it might
    // not be captured if capture would be necessary for a use. Emit the
    // constant value directly instead.
    if (E->isNonOdrUse() == NOUR_Constant &&
        (VD->getType()->isReferenceType() ||
         !canEmitSpuriousReferenceToVariable(*this, E, VD))) {
      VD->getAnyInitializer(VD);
      llvm::Constant *Val = ConstantEmitter(*this).emitAbstract(
          E->getLocation(), *VD->evaluateValue(), VD->getType());
      assert(Val && "failed to emit constant expression");

      Address Addr = Address::invalid();
      if (!VD->getType()->isReferenceType()) {
        // Spill the constant value to a global.
        Addr = CGM.createUnnamedGlobalFrom(*VD, Val,
                                           getContext().getDeclAlign(VD));
        llvm::Type *VarTy = getTypes().ConvertTypeForMem(VD->getType());
        auto *PTy = llvm::PointerType::get(
            VarTy, getTypes().getTargetAddressSpace(VD->getType()));
        Addr = Builder.CreatePointerBitCastOrAddrSpaceCast(Addr, PTy, VarTy);
      } else {
        // Should we be using the alignment of the constant pointer we emitted?
        CharUnits Alignment =
            CGM.getNaturalTypeAlignment(E->getType(),
                                        /* BaseInfo= */ nullptr,
                                        /* TBAAInfo= */ nullptr,
                                        /* forPointeeType= */ true);
        Addr = makeNaturalAddressForPointer(Val, T, Alignment);
      }
      return MakeAddrLValue(Addr, T, AlignmentSource::Decl);
    }

    // FIXME: Handle other kinds of non-odr-use DeclRefExprs.

    // Check for captured variables.
    if (E->refersToEnclosingVariableOrCapture()) {
      VD = VD->getCanonicalDecl();
      if (auto *FD = LambdaCaptureFields.lookup(VD))
        return EmitCapturedFieldLValue(*this, FD, CXXABIThisValue);
      if (CapturedStmtInfo) {
        auto I = LocalDeclMap.find(VD);
        if (I != LocalDeclMap.end()) {
          LValue CapLVal;
          if (VD->getType()->isReferenceType())
            CapLVal = EmitLoadOfReferenceLValue(I->second, VD->getType(),
                                                AlignmentSource::Decl);
          else
            CapLVal = MakeAddrLValue(I->second, T);
          // Mark lvalue as nontemporal if the variable is marked as nontemporal
          // in simd context.
          if (getLangOpts().OpenMP &&
              CGM.getOpenMPRuntime().isNontemporalDecl(VD))
            CapLVal.setNontemporal(/*Value=*/true);
          return CapLVal;
        }
        LValue CapLVal =
            EmitCapturedFieldLValue(*this, CapturedStmtInfo->lookup(VD),
                                    CapturedStmtInfo->getContextValue());
        Address LValueAddress = CapLVal.getAddress(*this);
        CapLVal = MakeAddrLValue(Address(LValueAddress.emitRawPointer(*this),
                                         LValueAddress.getElementType(),
                                         getContext().getDeclAlign(VD)),
                                 CapLVal.getType(),
                                 LValueBaseInfo(AlignmentSource::Decl),
                                 CapLVal.getTBAAInfo());
        // Mark lvalue as nontemporal if the variable is marked as nontemporal
        // in simd context.
        if (getLangOpts().OpenMP &&
            CGM.getOpenMPRuntime().isNontemporalDecl(VD))
          CapLVal.setNontemporal(/*Value=*/true);
        return CapLVal;
      }

      assert(isa<BlockDecl>(CurCodeDecl));
      Address addr = GetAddrOfBlockDecl(VD);
      return MakeAddrLValue(addr, T, AlignmentSource::Decl);
    }
  }

  // FIXME: We should be able to assert this for FunctionDecls as well!
  // FIXME: We should be able to assert this for all DeclRefExprs, not just
  // those with a valid source location.
  assert((ND->isUsed(false) || !isa<VarDecl>(ND) || E->isNonOdrUse() ||
          !E->getLocation().isValid()) &&
         "Should not use decl without marking it used!");

  if (ND->hasAttr<WeakRefAttr>()) {
    const auto *VD = cast<ValueDecl>(ND);
    ConstantAddress Aliasee = CGM.GetWeakRefReference(VD);
    return MakeAddrLValue(Aliasee, T, AlignmentSource::Decl);
  }

  if (const auto *VD = dyn_cast<VarDecl>(ND)) {
    // Check if this is a global variable.
    if (VD->hasLinkage() || VD->isStaticDataMember())
      return EmitGlobalVarDeclLValue(*this, E, VD);

    Address addr = Address::invalid();

    // The variable should generally be present in the local decl map.
    auto iter = LocalDeclMap.find(VD);
    if (iter != LocalDeclMap.end()) {
      addr = iter->second;

    // Otherwise, it might be static local we haven't emitted yet for
    // some reason; most likely, because it's in an outer function.
    } else if (VD->isStaticLocal()) {
      llvm::Constant *var = CGM.getOrCreateStaticVarDecl(
          *VD, CGM.getLLVMLinkageVarDefinition(VD));
      addr = Address(
          var, ConvertTypeForMem(VD->getType()), getContext().getDeclAlign(VD));

    // No other cases for now.
    } else {
      llvm_unreachable("DeclRefExpr for Decl not entered in LocalDeclMap?");
    }

    // Handle threadlocal function locals.
    if (VD->getTLSKind() != VarDecl::TLS_None)
      addr = addr.withPointer(
          Builder.CreateThreadLocalAddress(addr.getBasePointer()),
          NotKnownNonNull);

    // Check for OpenMP threadprivate variables.
    if (getLangOpts().OpenMP && !getLangOpts().OpenMPSimd &&
        VD->hasAttr<OMPThreadPrivateDeclAttr>()) {
      return EmitThreadPrivateVarDeclLValue(
          *this, VD, T, addr, getTypes().ConvertTypeForMem(VD->getType()),
          E->getExprLoc());
    }

    // Drill into block byref variables.
    bool isBlockByref = VD->isEscapingByref();
    if (isBlockByref) {
      addr = emitBlockByrefAddress(addr, VD);
    }

    // Drill into reference types.
    LValue LV = VD->getType()->isReferenceType() ?
        EmitLoadOfReferenceLValue(addr, VD->getType(), AlignmentSource::Decl) :
        MakeAddrLValue(addr, T, AlignmentSource::Decl);

    bool isLocalStorage = VD->hasLocalStorage();

    bool NonGCable = isLocalStorage &&
                     !VD->getType()->isReferenceType() &&
                     !isBlockByref;
    if (NonGCable) {
      LV.getQuals().removeObjCGCAttr();
      LV.setNonGC(true);
    }

    bool isImpreciseLifetime =
      (isLocalStorage && !VD->hasAttr<ObjCPreciseLifetimeAttr>());
    if (isImpreciseLifetime)
      LV.setARCPreciseLifetime(ARCImpreciseLifetime);
    setObjCGCLValueClass(getContext(), E, LV);
    return LV;
  }

  if (const auto *FD = dyn_cast<FunctionDecl>(ND)) {
    LValue LV = EmitFunctionDeclLValue(*this, E, FD);

    // Emit debuginfo for the function declaration if the target wants to.
    if (getContext().getTargetInfo().allowDebugInfoForExternalRef()) {
      if (CGDebugInfo *DI = CGM.getModuleDebugInfo()) {
        auto *Fn =
            cast<llvm::Function>(LV.getPointer(*this)->stripPointerCasts());
        if (!Fn->getSubprogram())
          DI->EmitFunctionDecl(FD, FD->getLocation(), T, Fn);
      }
    }

    return LV;
  }

  // FIXME: While we're emitting a binding from an enclosing scope, all other
  // DeclRefExprs we see should be implicitly treated as if they also refer to
  // an enclosing scope.
  if (const auto *BD = dyn_cast<BindingDecl>(ND)) {
    if (E->refersToEnclosingVariableOrCapture()) {
      auto *FD = LambdaCaptureFields.lookup(BD);
      return EmitCapturedFieldLValue(*this, FD, CXXABIThisValue);
    }
    return EmitLValue(BD->getBinding());
  }

  // We can form DeclRefExprs naming GUID declarations when reconstituting
  // non-type template parameters into expressions.
  if (const auto *GD = dyn_cast<MSGuidDecl>(ND))
    return MakeAddrLValue(CGM.GetAddrOfMSGuidDecl(GD), T,
                          AlignmentSource::Decl);

  if (const auto *TPO = dyn_cast<TemplateParamObjectDecl>(ND)) {
    auto ATPO = CGM.GetAddrOfTemplateParamObject(TPO);
    auto AS = getLangASFromTargetAS(ATPO.getAddressSpace());

    if (AS != T.getAddressSpace()) {
      auto TargetAS = getContext().getTargetAddressSpace(T.getAddressSpace());
      auto PtrTy = ATPO.getElementType()->getPointerTo(TargetAS);
      auto ASC = getTargetHooks().performAddrSpaceCast(
          CGM, ATPO.getPointer(), AS, T.getAddressSpace(), PtrTy);
      ATPO = ConstantAddress(ASC, ATPO.getElementType(), ATPO.getAlignment());
    }

    return MakeAddrLValue(ATPO, T, AlignmentSource::Decl);
  }

  llvm_unreachable("Unhandled DeclRefExpr");
}

LValue CodeGenFunction::EmitUnaryOpLValue(const UnaryOperator *E) {
  // __extension__ doesn't affect lvalue-ness.
  if (E->getOpcode() == UO_Extension)
    return EmitLValue(E->getSubExpr());

  QualType ExprTy = getContext().getCanonicalType(E->getSubExpr()->getType());
  switch (E->getOpcode()) {
  default: llvm_unreachable("Unknown unary operator lvalue!");
  case UO_Deref: {
    QualType T = E->getSubExpr()->getType()->getPointeeType();
    assert(!T.isNull() && "CodeGenFunction::EmitUnaryOpLValue: Illegal type");

    LValueBaseInfo BaseInfo;
    TBAAAccessInfo TBAAInfo;
    Address Addr = EmitPointerWithAlignment(E->getSubExpr(), &BaseInfo,
                                            &TBAAInfo);
    LValue LV = MakeAddrLValue(Addr, T, BaseInfo, TBAAInfo);
    LV.getQuals().setAddressSpace(ExprTy.getAddressSpace());

    // We should not generate __weak write barrier on indirect reference
    // of a pointer to object; as in void foo (__weak id *param); *param = 0;
    // But, we continue to generate __strong write barrier on indirect write
    // into a pointer to object.
    if (getLangOpts().ObjC &&
        getLangOpts().getGC() != LangOptions::NonGC &&
        LV.isObjCWeak())
      LV.setNonGC(!E->isOBJCGCCandidate(getContext()));
    return LV;
  }
  case UO_Real:
  case UO_Imag: {
    LValue LV = EmitLValue(E->getSubExpr());
    assert(LV.isSimple() && "real/imag on non-ordinary l-value");

    // __real is valid on scalars.  This is a faster way of testing that.
    // __imag can only produce an rvalue on scalars.
    if (E->getOpcode() == UO_Real &&
        !LV.getAddress(*this).getElementType()->isStructTy()) {
      assert(E->getSubExpr()->getType()->isArithmeticType());
      return LV;
    }

    QualType T = ExprTy->castAs<ComplexType>()->getElementType();

    Address Component =
        (E->getOpcode() == UO_Real
             ? emitAddrOfRealComponent(LV.getAddress(*this), LV.getType())
             : emitAddrOfImagComponent(LV.getAddress(*this), LV.getType()));
    LValue ElemLV = MakeAddrLValue(Component, T, LV.getBaseInfo(),
                                   CGM.getTBAAInfoForSubobject(LV, T));
    ElemLV.getQuals().addQualifiers(LV.getQuals());
    return ElemLV;
  }
  case UO_PreInc:
  case UO_PreDec: {
    LValue LV = EmitLValue(E->getSubExpr());
    bool isInc = E->getOpcode() == UO_PreInc;

    if (E->getType()->isAnyComplexType())
      EmitComplexPrePostIncDec(E, LV, isInc, true/*isPre*/);
    else
      EmitScalarPrePostIncDec(E, LV, isInc, true/*isPre*/);
    return LV;
  }
  }
}

LValue CodeGenFunction::EmitStringLiteralLValue(const StringLiteral *E) {
  return MakeAddrLValue(CGM.GetAddrOfConstantStringFromLiteral(E),
                        E->getType(), AlignmentSource::Decl);
}

LValue CodeGenFunction::EmitObjCEncodeExprLValue(const ObjCEncodeExpr *E) {
  return MakeAddrLValue(CGM.GetAddrOfConstantStringFromObjCEncode(E),
                        E->getType(), AlignmentSource::Decl);
}

LValue CodeGenFunction::EmitPredefinedLValue(const PredefinedExpr *E) {
  auto SL = E->getFunctionName();
  assert(SL != nullptr && "No StringLiteral name in PredefinedExpr");
  StringRef FnName = CurFn->getName();
  if (FnName.starts_with("\01"))
    FnName = FnName.substr(1);
  StringRef NameItems[] = {
      PredefinedExpr::getIdentKindName(E->getIdentKind()), FnName};
  std::string GVName = llvm::join(NameItems, NameItems + 2, ".");
  if (auto *BD = dyn_cast_or_null<BlockDecl>(CurCodeDecl)) {
    std::string Name = std::string(SL->getString());
    if (!Name.empty()) {
      unsigned Discriminator =
          CGM.getCXXABI().getMangleContext().getBlockId(BD, true);
      if (Discriminator)
        Name += "_" + Twine(Discriminator + 1).str();
      auto C = CGM.GetAddrOfConstantCString(Name, GVName.c_str());
      return MakeAddrLValue(C, E->getType(), AlignmentSource::Decl);
    } else {
      auto C =
          CGM.GetAddrOfConstantCString(std::string(FnName), GVName.c_str());
      return MakeAddrLValue(C, E->getType(), AlignmentSource::Decl);
    }
  }
  auto C = CGM.GetAddrOfConstantStringFromLiteral(SL, GVName);
  return MakeAddrLValue(C, E->getType(), AlignmentSource::Decl);
}

/// Emit a type description suitable for use by a runtime sanitizer library. The
/// format of a type descriptor is
///
/// \code
///   { i16 TypeKind, i16 TypeInfo }
/// \endcode
///
/// followed by an array of i8 containing the type name. TypeKind is 0 for an
/// integer, 1 for a floating point value, and -1 for anything else.
llvm::Constant *CodeGenFunction::EmitCheckTypeDescriptor(QualType T) {
  // Only emit each type's descriptor once.
  if (llvm::Constant *C = CGM.getTypeDescriptorFromMap(T))
    return C;

  uint16_t TypeKind = -1;
  uint16_t TypeInfo = 0;

  if (T->isIntegerType()) {
    TypeKind = 0;
    TypeInfo = (llvm::Log2_32(getContext().getTypeSize(T)) << 1) |
               (T->isSignedIntegerType() ? 1 : 0);
  } else if (T->isFloatingType()) {
    TypeKind = 1;
    TypeInfo = getContext().getTypeSize(T);
  }

  // Format the type name as if for a diagnostic, including quotes and
  // optionally an 'aka'.
  SmallString<32> Buffer;
  CGM.getDiags().ConvertArgToString(
      DiagnosticsEngine::ak_qualtype, (intptr_t)T.getAsOpaquePtr(), StringRef(),
      StringRef(), std::nullopt, Buffer, std::nullopt);

  llvm::Constant *Components[] = {
    Builder.getInt16(TypeKind), Builder.getInt16(TypeInfo),
    llvm::ConstantDataArray::getString(getLLVMContext(), Buffer)
  };
  llvm::Constant *Descriptor = llvm::ConstantStruct::getAnon(Components);

  auto *GV = new llvm::GlobalVariable(
      CGM.getModule(), Descriptor->getType(),
      /*isConstant=*/true, llvm::GlobalVariable::PrivateLinkage, Descriptor);
  GV->setUnnamedAddr(llvm::GlobalValue::UnnamedAddr::Global);
  CGM.getSanitizerMetadata()->disableSanitizerForGlobal(GV);

  // Remember the descriptor for this type.
  CGM.setTypeDescriptorInMap(T, GV);

  return GV;
}

llvm::Value *CodeGenFunction::EmitCheckValue(llvm::Value *V) {
  llvm::Type *TargetTy = IntPtrTy;

  if (V->getType() == TargetTy)
    return V;

  // Floating-point types which fit into intptr_t are bitcast to integers
  // and then passed directly (after zero-extension, if necessary).
  if (V->getType()->isFloatingPointTy()) {
    unsigned Bits = V->getType()->getPrimitiveSizeInBits().getFixedValue();
    if (Bits <= TargetTy->getIntegerBitWidth())
      V = Builder.CreateBitCast(V, llvm::Type::getIntNTy(getLLVMContext(),
                                                         Bits));
  }

  // Integers which fit in intptr_t are zero-extended and passed directly.
  if (V->getType()->isIntegerTy() &&
      V->getType()->getIntegerBitWidth() <= TargetTy->getIntegerBitWidth())
    return Builder.CreateZExt(V, TargetTy);

  // Pointers are passed directly, everything else is passed by address.
  if (!V->getType()->isPointerTy()) {
    RawAddress Ptr = CreateDefaultAlignTempAlloca(V->getType());
    Builder.CreateStore(V, Ptr);
    V = Ptr.getPointer();
  }
  return Builder.CreatePtrToInt(V, TargetTy);
}

/// Emit a representation of a SourceLocation for passing to a handler
/// in a sanitizer runtime library. The format for this data is:
/// \code
///   struct SourceLocation {
///     const char *Filename;
///     int32_t Line, Column;
///   };
/// \endcode
/// For an invalid SourceLocation, the Filename pointer is null.
llvm::Constant *CodeGenFunction::EmitCheckSourceLocation(SourceLocation Loc) {
  llvm::Constant *Filename;
  int Line, Column;

  PresumedLoc PLoc = getContext().getSourceManager().getPresumedLoc(Loc);
  if (PLoc.isValid()) {
    StringRef FilenameString = PLoc.getFilename();

    int PathComponentsToStrip =
        CGM.getCodeGenOpts().EmitCheckPathComponentsToStrip;
    if (PathComponentsToStrip < 0) {
      assert(PathComponentsToStrip != INT_MIN);
      int PathComponentsToKeep = -PathComponentsToStrip;
      auto I = llvm::sys::path::rbegin(FilenameString);
      auto E = llvm::sys::path::rend(FilenameString);
      while (I != E && --PathComponentsToKeep)
        ++I;

      FilenameString = FilenameString.substr(I - E);
    } else if (PathComponentsToStrip > 0) {
      auto I = llvm::sys::path::begin(FilenameString);
      auto E = llvm::sys::path::end(FilenameString);
      while (I != E && PathComponentsToStrip--)
        ++I;

      if (I != E)
        FilenameString =
            FilenameString.substr(I - llvm::sys::path::begin(FilenameString));
      else
        FilenameString = llvm::sys::path::filename(FilenameString);
    }

    auto FilenameGV =
        CGM.GetAddrOfConstantCString(std::string(FilenameString), ".src");
    CGM.getSanitizerMetadata()->disableSanitizerForGlobal(
        cast<llvm::GlobalVariable>(
            FilenameGV.getPointer()->stripPointerCasts()));
    Filename = FilenameGV.getPointer();
    Line = PLoc.getLine();
    Column = PLoc.getColumn();
  } else {
    Filename = llvm::Constant::getNullValue(Int8PtrTy);
    Line = Column = 0;
  }

  llvm::Constant *Data[] = {Filename, Builder.getInt32(Line),
                            Builder.getInt32(Column)};

  return llvm::ConstantStruct::getAnon(Data);
}

namespace {
/// Specify under what conditions this check can be recovered
enum class CheckRecoverableKind {
  /// Always terminate program execution if this check fails.
  Unrecoverable,
  /// Check supports recovering, runtime has both fatal (noreturn) and
  /// non-fatal handlers for this check.
  Recoverable,
  /// Runtime conditionally aborts, always need to support recovery.
  AlwaysRecoverable
};
}

static CheckRecoverableKind getRecoverableKind(SanitizerMask Kind) {
  assert(Kind.countPopulation() == 1);
  if (Kind == SanitizerKind::Vptr)
    return CheckRecoverableKind::AlwaysRecoverable;
  else if (Kind == SanitizerKind::Return || Kind == SanitizerKind::Unreachable)
    return CheckRecoverableKind::Unrecoverable;
  else
    return CheckRecoverableKind::Recoverable;
}

namespace {
struct SanitizerHandlerInfo {
  char const *const Name;
  unsigned Version;
};
}

const SanitizerHandlerInfo SanitizerHandlers[] = {
#define SANITIZER_CHECK(Enum, Name, Version) {#Name, Version},
    LIST_SANITIZER_CHECKS
#undef SANITIZER_CHECK
};

static void emitCheckHandlerCall(CodeGenFunction &CGF,
                                 llvm::FunctionType *FnType,
                                 ArrayRef<llvm::Value *> FnArgs,
                                 SanitizerHandler CheckHandler,
                                 CheckRecoverableKind RecoverKind, bool IsFatal,
                                 llvm::BasicBlock *ContBB) {
  assert(IsFatal || RecoverKind != CheckRecoverableKind::Unrecoverable);
  std::optional<ApplyDebugLocation> DL;
  if (!CGF.Builder.getCurrentDebugLocation()) {
    // Ensure that the call has at least an artificial debug location.
    DL.emplace(CGF, SourceLocation());
  }
  bool NeedsAbortSuffix =
      IsFatal && RecoverKind != CheckRecoverableKind::Unrecoverable;
  bool MinimalRuntime = CGF.CGM.getCodeGenOpts().SanitizeMinimalRuntime;
  const SanitizerHandlerInfo &CheckInfo = SanitizerHandlers[CheckHandler];
  const StringRef CheckName = CheckInfo.Name;
  std::string FnName = "__ubsan_handle_" + CheckName.str();
  if (CheckInfo.Version && !MinimalRuntime)
    FnName += "_v" + llvm::utostr(CheckInfo.Version);
  if (MinimalRuntime)
    FnName += "_minimal";
  if (NeedsAbortSuffix)
    FnName += "_abort";
  bool MayReturn =
      !IsFatal || RecoverKind == CheckRecoverableKind::AlwaysRecoverable;

  llvm::AttrBuilder B(CGF.getLLVMContext());
  if (!MayReturn) {
    B.addAttribute(llvm::Attribute::NoReturn)
        .addAttribute(llvm::Attribute::NoUnwind);
  }
  B.addUWTableAttr(llvm::UWTableKind::Default);

  llvm::FunctionCallee Fn = CGF.CGM.CreateRuntimeFunction(
      FnType, FnName,
      llvm::AttributeList::get(CGF.getLLVMContext(),
                               llvm::AttributeList::FunctionIndex, B),
      /*Local=*/true);
  llvm::CallInst *HandlerCall = CGF.EmitNounwindRuntimeCall(Fn, FnArgs);
  if (!MayReturn) {
    HandlerCall->setDoesNotReturn();
    CGF.Builder.CreateUnreachable();
  } else {
    CGF.Builder.CreateBr(ContBB);
  }
}

void CodeGenFunction::EmitCheck(
    ArrayRef<std::pair<llvm::Value *, SanitizerMask>> Checked,
    SanitizerHandler CheckHandler, ArrayRef<llvm::Constant *> StaticArgs,
    ArrayRef<llvm::Value *> DynamicArgs) {
  assert(IsSanitizerScope);
  assert(Checked.size() > 0);
  assert(CheckHandler >= 0 &&
         size_t(CheckHandler) < std::size(SanitizerHandlers));
  const StringRef CheckName = SanitizerHandlers[CheckHandler].Name;

  llvm::Value *FatalCond = nullptr;
  llvm::Value *RecoverableCond = nullptr;
  llvm::Value *TrapCond = nullptr;
  for (int i = 0, n = Checked.size(); i < n; ++i) {
    llvm::Value *Check = Checked[i].first;
    // -fsanitize-trap= overrides -fsanitize-recover=.
    llvm::Value *&Cond =
        CGM.getCodeGenOpts().SanitizeTrap.has(Checked[i].second)
            ? TrapCond
            : CGM.getCodeGenOpts().SanitizeRecover.has(Checked[i].second)
                  ? RecoverableCond
                  : FatalCond;
    Cond = Cond ? Builder.CreateAnd(Cond, Check) : Check;
  }

  if (TrapCond)
    EmitTrapCheck(TrapCond, CheckHandler);
  if (!FatalCond && !RecoverableCond)
    return;

  llvm::Value *JointCond;
  if (FatalCond && RecoverableCond)
    JointCond = Builder.CreateAnd(FatalCond, RecoverableCond);
  else
    JointCond = FatalCond ? FatalCond : RecoverableCond;
  assert(JointCond);

  CheckRecoverableKind RecoverKind = getRecoverableKind(Checked[0].second);
  assert(SanOpts.has(Checked[0].second));
#ifndef NDEBUG
  for (int i = 1, n = Checked.size(); i < n; ++i) {
    assert(RecoverKind == getRecoverableKind(Checked[i].second) &&
           "All recoverable kinds in a single check must be same!");
    assert(SanOpts.has(Checked[i].second));
  }
#endif

  llvm::BasicBlock *Cont = createBasicBlock("cont");
  llvm::BasicBlock *Handlers = createBasicBlock("handler." + CheckName);
  llvm::Instruction *Branch = Builder.CreateCondBr(JointCond, Cont, Handlers);
  // Give hint that we very much don't expect to execute the handler
  // Value chosen to match UR_NONTAKEN_WEIGHT, see BranchProbabilityInfo.cpp
  llvm::MDBuilder MDHelper(getLLVMContext());
  llvm::MDNode *Node = MDHelper.createBranchWeights((1U << 20) - 1, 1);
  Branch->setMetadata(llvm::LLVMContext::MD_prof, Node);
  EmitBlock(Handlers);

  // Handler functions take an i8* pointing to the (handler-specific) static
  // information block, followed by a sequence of intptr_t arguments
  // representing operand values.
  SmallVector<llvm::Value *, 4> Args;
  SmallVector<llvm::Type *, 4> ArgTypes;
  if (!CGM.getCodeGenOpts().SanitizeMinimalRuntime) {
    Args.reserve(DynamicArgs.size() + 1);
    ArgTypes.reserve(DynamicArgs.size() + 1);

    // Emit handler arguments and create handler function type.
    if (!StaticArgs.empty()) {
      llvm::Constant *Info = llvm::ConstantStruct::getAnon(StaticArgs);
      auto *InfoPtr = new llvm::GlobalVariable(
          CGM.getModule(), Info->getType(), false,
          llvm::GlobalVariable::PrivateLinkage, Info, "", nullptr,
          llvm::GlobalVariable::NotThreadLocal,
          CGM.getDataLayout().getDefaultGlobalsAddressSpace());
      InfoPtr->setUnnamedAddr(llvm::GlobalValue::UnnamedAddr::Global);
      CGM.getSanitizerMetadata()->disableSanitizerForGlobal(InfoPtr);
      Args.push_back(InfoPtr);
      ArgTypes.push_back(Args.back()->getType());
    }

    for (size_t i = 0, n = DynamicArgs.size(); i != n; ++i) {
      Args.push_back(EmitCheckValue(DynamicArgs[i]));
      ArgTypes.push_back(IntPtrTy);
    }
  }

  llvm::FunctionType *FnType =
    llvm::FunctionType::get(CGM.VoidTy, ArgTypes, false);

  if (!FatalCond || !RecoverableCond) {
    // Simple case: we need to generate a single handler call, either
    // fatal, or non-fatal.
    emitCheckHandlerCall(*this, FnType, Args, CheckHandler, RecoverKind,
                         (FatalCond != nullptr), Cont);
  } else {
    // Emit two handler calls: first one for set of unrecoverable checks,
    // another one for recoverable.
    llvm::BasicBlock *NonFatalHandlerBB =
        createBasicBlock("non_fatal." + CheckName);
    llvm::BasicBlock *FatalHandlerBB = createBasicBlock("fatal." + CheckName);
    Builder.CreateCondBr(FatalCond, NonFatalHandlerBB, FatalHandlerBB);
    EmitBlock(FatalHandlerBB);
    emitCheckHandlerCall(*this, FnType, Args, CheckHandler, RecoverKind, true,
                         NonFatalHandlerBB);
    EmitBlock(NonFatalHandlerBB);
    emitCheckHandlerCall(*this, FnType, Args, CheckHandler, RecoverKind, false,
                         Cont);
  }

  EmitBlock(Cont);
}

void CodeGenFunction::EmitCfiSlowPathCheck(
    SanitizerMask Kind, llvm::Value *Cond, llvm::ConstantInt *TypeId,
    llvm::Value *Ptr, ArrayRef<llvm::Constant *> StaticArgs) {
  llvm::BasicBlock *Cont = createBasicBlock("cfi.cont");

  llvm::BasicBlock *CheckBB = createBasicBlock("cfi.slowpath");
  llvm::BranchInst *BI = Builder.CreateCondBr(Cond, Cont, CheckBB);

  llvm::MDBuilder MDHelper(getLLVMContext());
  llvm::MDNode *Node = MDHelper.createBranchWeights((1U << 20) - 1, 1);
  BI->setMetadata(llvm::LLVMContext::MD_prof, Node);

  EmitBlock(CheckBB);

  bool WithDiag = !CGM.getCodeGenOpts().SanitizeTrap.has(Kind);

  llvm::CallInst *CheckCall;
  llvm::FunctionCallee SlowPathFn;
  if (WithDiag) {
    llvm::Constant *Info = llvm::ConstantStruct::getAnon(StaticArgs);
    auto *InfoPtr =
        new llvm::GlobalVariable(CGM.getModule(), Info->getType(), false,
                                 llvm::GlobalVariable::PrivateLinkage, Info);
    InfoPtr->setUnnamedAddr(llvm::GlobalValue::UnnamedAddr::Global);
    CGM.getSanitizerMetadata()->disableSanitizerForGlobal(InfoPtr);

    SlowPathFn = CGM.getModule().getOrInsertFunction(
        "__cfi_slowpath_diag",
        llvm::FunctionType::get(VoidTy, {Int64Ty, Int8PtrTy, Int8PtrTy},
                                false));
    CheckCall = Builder.CreateCall(SlowPathFn, {TypeId, Ptr, InfoPtr});
  } else {
    SlowPathFn = CGM.getModule().getOrInsertFunction(
        "__cfi_slowpath",
        llvm::FunctionType::get(VoidTy, {Int64Ty, Int8PtrTy}, false));
    CheckCall = Builder.CreateCall(SlowPathFn, {TypeId, Ptr});
  }

  CGM.setDSOLocal(
      cast<llvm::GlobalValue>(SlowPathFn.getCallee()->stripPointerCasts()));
  CheckCall->setDoesNotThrow();

  EmitBlock(Cont);
}

// Emit a stub for __cfi_check function so that the linker knows about this
// symbol in LTO mode.
void CodeGenFunction::EmitCfiCheckStub() {
  llvm::Module *M = &CGM.getModule();
  ASTContext &C = getContext();
  QualType QInt64Ty = C.getIntTypeForBitwidth(64, false);

  FunctionArgList FnArgs;
  ImplicitParamDecl ArgCallsiteTypeId(C, QInt64Ty, ImplicitParamKind::Other);
  ImplicitParamDecl ArgAddr(C, C.VoidPtrTy, ImplicitParamKind::Other);
  ImplicitParamDecl ArgCFICheckFailData(C, C.VoidPtrTy,
                                        ImplicitParamKind::Other);
  FnArgs.push_back(&ArgCallsiteTypeId);
  FnArgs.push_back(&ArgAddr);
  FnArgs.push_back(&ArgCFICheckFailData);
  const CGFunctionInfo &FI =
      CGM.getTypes().arrangeBuiltinFunctionDeclaration(C.VoidTy, FnArgs);

  llvm::Function *F = llvm::Function::Create(
      llvm::FunctionType::get(VoidTy, {Int64Ty, VoidPtrTy, VoidPtrTy}, false),
      llvm::GlobalValue::WeakAnyLinkage, "__cfi_check", M);
  CGM.SetLLVMFunctionAttributes(GlobalDecl(), FI, F, /*IsThunk=*/false);
  CGM.SetLLVMFunctionAttributesForDefinition(nullptr, F);
  F->setAlignment(llvm::Align(4096));
  CGM.setDSOLocal(F);

  llvm::LLVMContext &Ctx = M->getContext();
  llvm::BasicBlock *BB = llvm::BasicBlock::Create(Ctx, "entry", F);
  // CrossDSOCFI pass is not executed if there is no executable code.
  SmallVector<llvm::Value*> Args{F->getArg(2), F->getArg(1)};
  llvm::CallInst::Create(M->getFunction("__cfi_check_fail"), Args, "", BB);
  llvm::ReturnInst::Create(Ctx, nullptr, BB);
}

// This function is basically a switch over the CFI failure kind, which is
// extracted from CFICheckFailData (1st function argument). Each case is either
// llvm.trap or a call to one of the two runtime handlers, based on
// -fsanitize-trap and -fsanitize-recover settings.  Default case (invalid
// failure kind) traps, but this should really never happen.  CFICheckFailData
// can be nullptr if the calling module has -fsanitize-trap behavior for this
// check kind; in this case __cfi_check_fail traps as well.
void CodeGenFunction::EmitCfiCheckFail() {
  SanitizerScope SanScope(this);
  FunctionArgList Args;
  ImplicitParamDecl ArgData(getContext(), getContext().VoidPtrTy,
                            ImplicitParamKind::Other);
  ImplicitParamDecl ArgAddr(getContext(), getContext().VoidPtrTy,
                            ImplicitParamKind::Other);
  Args.push_back(&ArgData);
  Args.push_back(&ArgAddr);

  const CGFunctionInfo &FI =
    CGM.getTypes().arrangeBuiltinFunctionDeclaration(getContext().VoidTy, Args);

  llvm::Function *F = llvm::Function::Create(
      llvm::FunctionType::get(VoidTy, {VoidPtrTy, VoidPtrTy}, false),
      llvm::GlobalValue::WeakODRLinkage, "__cfi_check_fail", &CGM.getModule());

  CGM.SetLLVMFunctionAttributes(GlobalDecl(), FI, F, /*IsThunk=*/false);
  CGM.SetLLVMFunctionAttributesForDefinition(nullptr, F);
  F->setVisibility(llvm::GlobalValue::HiddenVisibility);

  StartFunction(GlobalDecl(), CGM.getContext().VoidTy, F, FI, Args,
                SourceLocation());

  // This function is not affected by NoSanitizeList. This function does
  // not have a source location, but "src:*" would still apply. Revert any
  // changes to SanOpts made in StartFunction.
  SanOpts = CGM.getLangOpts().Sanitize;

  llvm::Value *Data =
      EmitLoadOfScalar(GetAddrOfLocalVar(&ArgData), /*Volatile=*/false,
                       CGM.getContext().VoidPtrTy, ArgData.getLocation());
  llvm::Value *Addr =
      EmitLoadOfScalar(GetAddrOfLocalVar(&ArgAddr), /*Volatile=*/false,
                       CGM.getContext().VoidPtrTy, ArgAddr.getLocation());

  // Data == nullptr means the calling module has trap behaviour for this check.
  llvm::Value *DataIsNotNullPtr =
      Builder.CreateICmpNE(Data, llvm::ConstantPointerNull::get(Int8PtrTy));
  EmitTrapCheck(DataIsNotNullPtr, SanitizerHandler::CFICheckFail);

  llvm::StructType *SourceLocationTy =
      llvm::StructType::get(VoidPtrTy, Int32Ty, Int32Ty);
  llvm::StructType *CfiCheckFailDataTy =
      llvm::StructType::get(Int8Ty, SourceLocationTy, VoidPtrTy);

  llvm::Value *V = Builder.CreateConstGEP2_32(
      CfiCheckFailDataTy,
      Builder.CreatePointerCast(Data, CfiCheckFailDataTy->getPointerTo(0)), 0,
      0);

  Address CheckKindAddr(V, Int8Ty, getIntAlign());
  llvm::Value *CheckKind = Builder.CreateLoad(CheckKindAddr);

  llvm::Value *AllVtables = llvm::MetadataAsValue::get(
      CGM.getLLVMContext(),
      llvm::MDString::get(CGM.getLLVMContext(), "all-vtables"));
  llvm::Value *ValidVtable = Builder.CreateZExt(
      Builder.CreateCall(CGM.getIntrinsic(llvm::Intrinsic::type_test),
                         {Addr, AllVtables}),
      IntPtrTy);

  const std::pair<int, SanitizerMask> CheckKinds[] = {
      {CFITCK_VCall, SanitizerKind::CFIVCall},
      {CFITCK_NVCall, SanitizerKind::CFINVCall},
      {CFITCK_DerivedCast, SanitizerKind::CFIDerivedCast},
      {CFITCK_UnrelatedCast, SanitizerKind::CFIUnrelatedCast},
      {CFITCK_ICall, SanitizerKind::CFIICall}};

  SmallVector<std::pair<llvm::Value *, SanitizerMask>, 5> Checks;
  for (auto CheckKindMaskPair : CheckKinds) {
    int Kind = CheckKindMaskPair.first;
    SanitizerMask Mask = CheckKindMaskPair.second;
    llvm::Value *Cond =
        Builder.CreateICmpNE(CheckKind, llvm::ConstantInt::get(Int8Ty, Kind));
    if (CGM.getLangOpts().Sanitize.has(Mask))
      EmitCheck(std::make_pair(Cond, Mask), SanitizerHandler::CFICheckFail, {},
                {Data, Addr, ValidVtable});
    else
      EmitTrapCheck(Cond, SanitizerHandler::CFICheckFail);
  }

  FinishFunction();
  // The only reference to this function will be created during LTO link.
  // Make sure it survives until then.
  CGM.addUsedGlobal(F);
}

void CodeGenFunction::EmitUnreachable(SourceLocation Loc) {
  if (SanOpts.has(SanitizerKind::Unreachable)) {
    SanitizerScope SanScope(this);
    EmitCheck(std::make_pair(static_cast<llvm::Value *>(Builder.getFalse()),
                             SanitizerKind::Unreachable),
              SanitizerHandler::BuiltinUnreachable,
              EmitCheckSourceLocation(Loc), std::nullopt);
  }
  Builder.CreateUnreachable();
}

void CodeGenFunction::EmitTrapCheck(llvm::Value *Checked,
                                    SanitizerHandler CheckHandlerID) {
  llvm::BasicBlock *Cont = createBasicBlock("cont");

  if (ClSanitizeExpHot) {
    Checked =
        Builder.CreateOr(Checked, Builder.CreateCall(CGM.getIntrinsic(
                                      llvm::Intrinsic::experimental_hot)));
  }

  // If we're optimizing, collapse all calls to trap down to just one per
  // check-type per function to save on code size.
  if ((int)TrapBBs.size() <= CheckHandlerID)
    TrapBBs.resize(CheckHandlerID + 1);

  llvm::BasicBlock *&TrapBB = TrapBBs[CheckHandlerID];

  if (!ClSanitizeDebugDeoptimization &&
      CGM.getCodeGenOpts().OptimizationLevel && TrapBB &&
      (!CurCodeDecl || !CurCodeDecl->hasAttr<OptimizeNoneAttr>())) {
    auto Call = TrapBB->begin();
    assert(isa<llvm::CallInst>(Call) && "Expected call in trap BB");

    Call->applyMergedLocation(Call->getDebugLoc(),
                              Builder.getCurrentDebugLocation());
    Builder.CreateCondBr(Checked, Cont, TrapBB);
  } else {
    TrapBB = createBasicBlock("trap");
    Builder.CreateCondBr(Checked, Cont, TrapBB);
    EmitBlock(TrapBB);

    llvm::CallInst *TrapCall = Builder.CreateCall(
        CGM.getIntrinsic(llvm::Intrinsic::ubsantrap),
        llvm::ConstantInt::get(CGM.Int8Ty, ClSanitizeDebugDeoptimization
                                               ? TrapBB->getParent()->size()
                                               : CheckHandlerID));

    if (!CGM.getCodeGenOpts().TrapFuncName.empty()) {
      auto A = llvm::Attribute::get(getLLVMContext(), "trap-func-name",
                                    CGM.getCodeGenOpts().TrapFuncName);
      TrapCall->addFnAttr(A);
    }
    TrapCall->setDoesNotReturn();
    TrapCall->setDoesNotThrow();
    Builder.CreateUnreachable();
  }

  EmitBlock(Cont);
}

llvm::CallInst *CodeGenFunction::EmitTrapCall(llvm::Intrinsic::ID IntrID) {
  llvm::CallInst *TrapCall =
      Builder.CreateCall(CGM.getIntrinsic(IntrID));

  if (!CGM.getCodeGenOpts().TrapFuncName.empty()) {
    auto A = llvm::Attribute::get(getLLVMContext(), "trap-func-name",
                                  CGM.getCodeGenOpts().TrapFuncName);
    TrapCall->addFnAttr(A);
  }

  return TrapCall;
}

Address CodeGenFunction::EmitArrayToPointerDecay(const Expr *E,
                                                 LValueBaseInfo *BaseInfo,
                                                 TBAAAccessInfo *TBAAInfo) {
  assert(E->getType()->isArrayType() &&
         "Array to pointer decay must have array source type!");

  // Expressions of array type can't be bitfields or vector elements.
  LValue LV = EmitLValue(E);
  Address Addr = LV.getAddress(*this);

  // If the array type was an incomplete type, we need to make sure
  // the decay ends up being the right type.
  llvm::Type *NewTy = ConvertType(E->getType());
  Addr = Addr.withElementType(NewTy);

  // Note that VLA pointers are always decayed, so we don't need to do
  // anything here.
  if (!E->getType()->isVariableArrayType()) {
    assert(isa<llvm::ArrayType>(Addr.getElementType()) &&
           "Expected pointer to array");
    Addr = Builder.CreateConstArrayGEP(Addr, 0, "arraydecay");
  }

  // The result of this decay conversion points to an array element within the
  // base lvalue. However, since TBAA currently does not support representing
  // accesses to elements of member arrays, we conservatively represent accesses
  // to the pointee object as if it had no any base lvalue specified.
  // TODO: Support TBAA for member arrays.
  QualType EltType = E->getType()->castAsArrayTypeUnsafe()->getElementType();
  if (BaseInfo) *BaseInfo = LV.getBaseInfo();
  if (TBAAInfo) *TBAAInfo = CGM.getTBAAAccessInfo(EltType);

  return Addr.withElementType(ConvertTypeForMem(EltType));
}

/// isSimpleArrayDecayOperand - If the specified expr is a simple decay from an
/// array to pointer, return the array subexpression.
static const Expr *isSimpleArrayDecayOperand(const Expr *E) {
  // If this isn't just an array->pointer decay, bail out.
  const auto *CE = dyn_cast<CastExpr>(E);
  if (!CE || CE->getCastKind() != CK_ArrayToPointerDecay)
    return nullptr;

  // If this is a decay from variable width array, bail out.
  const Expr *SubExpr = CE->getSubExpr();
  if (SubExpr->getType()->isVariableArrayType())
    return nullptr;

  return SubExpr;
}

static llvm::Value *emitArraySubscriptGEP(CodeGenFunction &CGF,
                                          llvm::Type *elemType,
                                          llvm::Value *ptr,
                                          ArrayRef<llvm::Value*> indices,
                                          bool inbounds,
                                          bool signedIndices,
                                          SourceLocation loc,
                                    const llvm::Twine &name = "arrayidx") {
  if (inbounds) {
    return CGF.EmitCheckedInBoundsGEP(elemType, ptr, indices, signedIndices,
                                      CodeGenFunction::NotSubtraction, loc,
                                      name);
  } else {
    return CGF.Builder.CreateGEP(elemType, ptr, indices, name);
  }
}

static Address emitArraySubscriptGEP(CodeGenFunction &CGF, Address addr,
                                     ArrayRef<llvm::Value *> indices,
                                     llvm::Type *elementType, bool inbounds,
                                     bool signedIndices, SourceLocation loc,
                                     CharUnits align,
                                     const llvm::Twine &name = "arrayidx") {
  if (inbounds) {
    return CGF.EmitCheckedInBoundsGEP(addr, indices, elementType, signedIndices,
                                      CodeGenFunction::NotSubtraction, loc,
                                      align, name);
  } else {
    return CGF.Builder.CreateGEP(addr, indices, elementType, align, name);
  }
}

static CharUnits getArrayElementAlign(CharUnits arrayAlign,
                                      llvm::Value *idx,
                                      CharUnits eltSize) {
  // If we have a constant index, we can use the exact offset of the
  // element we're accessing.
  if (auto constantIdx = dyn_cast<llvm::ConstantInt>(idx)) {
    CharUnits offset = constantIdx->getZExtValue() * eltSize;
    return arrayAlign.alignmentAtOffset(offset);

  // Otherwise, use the worst-case alignment for any element.
  } else {
    return arrayAlign.alignmentOfArrayElement(eltSize);
  }
}

static QualType getFixedSizeElementType(const ASTContext &ctx,
                                        const VariableArrayType *vla) {
  QualType eltType;
  do {
    eltType = vla->getElementType();
  } while ((vla = ctx.getAsVariableArrayType(eltType)));
  return eltType;
}

static bool hasBPFPreserveStaticOffset(const RecordDecl *D) {
  return D && D->hasAttr<BPFPreserveStaticOffsetAttr>();
}

static bool hasBPFPreserveStaticOffset(const Expr *E) {
  if (!E)
    return false;
  QualType PointeeType = E->getType()->getPointeeType();
  if (PointeeType.isNull())
    return false;
  if (const auto *BaseDecl = PointeeType->getAsRecordDecl())
    return hasBPFPreserveStaticOffset(BaseDecl);
  return false;
}

// Wraps Addr with a call to llvm.preserve.static.offset intrinsic.
static Address wrapWithBPFPreserveStaticOffset(CodeGenFunction &CGF,
                                               Address &Addr) {
  if (!CGF.getTarget().getTriple().isBPF())
    return Addr;

  llvm::Function *Fn =
      CGF.CGM.getIntrinsic(llvm::Intrinsic::preserve_static_offset);
  llvm::CallInst *Call = CGF.Builder.CreateCall(Fn, {Addr.emitRawPointer(CGF)});
  return Address(Call, Addr.getElementType(), Addr.getAlignment());
}

/// Given an array base, check whether its member access belongs to a record
/// with preserve_access_index attribute or not.
static bool IsPreserveAIArrayBase(CodeGenFunction &CGF, const Expr *ArrayBase) {
  if (!ArrayBase || !CGF.getDebugInfo())
    return false;

  // Only support base as either a MemberExpr or DeclRefExpr.
  // DeclRefExpr to cover cases like:
  //    struct s { int a; int b[10]; };
  //    struct s *p;
  //    p[1].a
  // p[1] will generate a DeclRefExpr and p[1].a is a MemberExpr.
  // p->b[5] is a MemberExpr example.
  const Expr *E = ArrayBase->IgnoreImpCasts();
  if (const auto *ME = dyn_cast<MemberExpr>(E))
    return ME->getMemberDecl()->hasAttr<BPFPreserveAccessIndexAttr>();

  if (const auto *DRE = dyn_cast<DeclRefExpr>(E)) {
    const auto *VarDef = dyn_cast<VarDecl>(DRE->getDecl());
    if (!VarDef)
      return false;

    const auto *PtrT = VarDef->getType()->getAs<PointerType>();
    if (!PtrT)
      return false;

    const auto *PointeeT = PtrT->getPointeeType()
                             ->getUnqualifiedDesugaredType();
    if (const auto *RecT = dyn_cast<RecordType>(PointeeT))
      return RecT->getDecl()->hasAttr<BPFPreserveAccessIndexAttr>();
    return false;
  }

  return false;
}

static Address emitArraySubscriptGEP(CodeGenFunction &CGF, Address addr,
                                     ArrayRef<llvm::Value *> indices,
                                     QualType eltType, bool inbounds,
                                     bool signedIndices, SourceLocation loc,
                                     QualType *arrayType = nullptr,
                                     const Expr *Base = nullptr,
                                     const llvm::Twine &name = "arrayidx") {
  // All the indices except that last must be zero.
#ifndef NDEBUG
  for (auto *idx : indices.drop_back())
    assert(isa<llvm::ConstantInt>(idx) &&
           cast<llvm::ConstantInt>(idx)->isZero());
#endif

  // Determine the element size of the statically-sized base.  This is
  // the thing that the indices are expressed in terms of.
  if (auto vla = CGF.getContext().getAsVariableArrayType(eltType)) {
    eltType = getFixedSizeElementType(CGF.getContext(), vla);
  }

  // We can use that to compute the best alignment of the element.
  CharUnits eltSize = CGF.getContext().getTypeSizeInChars(eltType);
  CharUnits eltAlign =
      getArrayElementAlign(addr.getAlignment(), indices.back(), eltSize);

  if (hasBPFPreserveStaticOffset(Base))
    addr = wrapWithBPFPreserveStaticOffset(CGF, addr);

  llvm::Value *eltPtr;
  auto LastIndex = dyn_cast<llvm::ConstantInt>(indices.back());
  if (!LastIndex ||
      (!CGF.IsInPreservedAIRegion && !IsPreserveAIArrayBase(CGF, Base))) {
    addr = emitArraySubscriptGEP(CGF, addr, indices,
                                 CGF.ConvertTypeForMem(eltType), inbounds,
                                 signedIndices, loc, eltAlign, name);
    return addr;
  } else {
    // Remember the original array subscript for bpf target
    unsigned idx = LastIndex->getZExtValue();
    llvm::DIType *DbgInfo = nullptr;
    if (arrayType)
      DbgInfo = CGF.getDebugInfo()->getOrCreateStandaloneType(*arrayType, loc);
    eltPtr = CGF.Builder.CreatePreserveArrayAccessIndex(
        addr.getElementType(), addr.emitRawPointer(CGF), indices.size() - 1,
        idx, DbgInfo);
  }

  return Address(eltPtr, CGF.ConvertTypeForMem(eltType), eltAlign);
}

/// The offset of a field from the beginning of the record.
static bool getFieldOffsetInBits(CodeGenFunction &CGF, const RecordDecl *RD,
                                 const FieldDecl *FD, int64_t &Offset) {
  ASTContext &Ctx = CGF.getContext();
  const ASTRecordLayout &Layout = Ctx.getASTRecordLayout(RD);
  unsigned FieldNo = 0;

  for (const Decl *D : RD->decls()) {
    if (const auto *Record = dyn_cast<RecordDecl>(D))
      if (getFieldOffsetInBits(CGF, Record, FD, Offset)) {
        Offset += Layout.getFieldOffset(FieldNo);
        return true;
      }

    if (const auto *Field = dyn_cast<FieldDecl>(D))
      if (FD == Field) {
        Offset += Layout.getFieldOffset(FieldNo);
        return true;
      }

    if (isa<FieldDecl>(D))
      ++FieldNo;
  }

  return false;
}

/// Returns the relative offset difference between \p FD1 and \p FD2.
/// \code
///   offsetof(struct foo, FD1) - offsetof(struct foo, FD2)
/// \endcode
/// Both fields must be within the same struct.
static std::optional<int64_t> getOffsetDifferenceInBits(CodeGenFunction &CGF,
                                                        const FieldDecl *FD1,
                                                        const FieldDecl *FD2) {
  const RecordDecl *FD1OuterRec =
      FD1->getParent()->getOuterLexicalRecordContext();
  const RecordDecl *FD2OuterRec =
      FD2->getParent()->getOuterLexicalRecordContext();

  if (FD1OuterRec != FD2OuterRec)
    // Fields must be within the same RecordDecl.
    return std::optional<int64_t>();

  int64_t FD1Offset = 0;
  if (!getFieldOffsetInBits(CGF, FD1OuterRec, FD1, FD1Offset))
    return std::optional<int64_t>();

  int64_t FD2Offset = 0;
  if (!getFieldOffsetInBits(CGF, FD2OuterRec, FD2, FD2Offset))
    return std::optional<int64_t>();

  return std::make_optional<int64_t>(FD1Offset - FD2Offset);
}

LValue CodeGenFunction::EmitArraySubscriptExpr(const ArraySubscriptExpr *E,
                                               bool Accessed) {
  // The index must always be an integer, which is not an aggregate.  Emit it
  // in lexical order (this complexity is, sadly, required by C++17).
  llvm::Value *IdxPre =
      (E->getLHS() == E->getIdx()) ? EmitScalarExpr(E->getIdx()) : nullptr;
  bool SignedIndices = false;
  auto EmitIdxAfterBase = [&, IdxPre](bool Promote) -> llvm::Value * {
    auto *Idx = IdxPre;
    if (E->getLHS() != E->getIdx()) {
      assert(E->getRHS() == E->getIdx() && "index was neither LHS nor RHS");
      Idx = EmitScalarExpr(E->getIdx());
    }

    QualType IdxTy = E->getIdx()->getType();
    bool IdxSigned = IdxTy->isSignedIntegerOrEnumerationType();
    SignedIndices |= IdxSigned;

    if (SanOpts.has(SanitizerKind::ArrayBounds))
      EmitBoundsCheck(E, E->getBase(), Idx, IdxTy, Accessed);

    // Extend or truncate the index type to 32 or 64-bits.
    if (Promote && Idx->getType() != IntPtrTy)
      Idx = Builder.CreateIntCast(Idx, IntPtrTy, IdxSigned, "idxprom");

    return Idx;
  };
  IdxPre = nullptr;

  // If the base is a vector type, then we are forming a vector element lvalue
  // with this subscript.
  if (E->getBase()->getType()->isVectorType() &&
      !isa<ExtVectorElementExpr>(E->getBase())) {
    // Emit the vector as an lvalue to get its address.
    LValue LHS = EmitLValue(E->getBase());
    auto *Idx = EmitIdxAfterBase(/*Promote*/false);
    assert(LHS.isSimple() && "Can only subscript lvalue vectors here!");
    return LValue::MakeVectorElt(LHS.getAddress(*this), Idx,
                                 E->getBase()->getType(), LHS.getBaseInfo(),
                                 TBAAAccessInfo());
  }

  // All the other cases basically behave like simple offsetting.

  // Handle the extvector case we ignored above.
  if (isa<ExtVectorElementExpr>(E->getBase())) {
    LValue LV = EmitLValue(E->getBase());
    auto *Idx = EmitIdxAfterBase(/*Promote*/true);
    Address Addr = EmitExtVectorElementLValue(LV);

    QualType EltType = LV.getType()->castAs<VectorType>()->getElementType();
    Addr = emitArraySubscriptGEP(*this, Addr, Idx, EltType, /*inbounds*/ true,
                                 SignedIndices, E->getExprLoc());
    return MakeAddrLValue(Addr, EltType, LV.getBaseInfo(),
                          CGM.getTBAAInfoForSubobject(LV, EltType));
  }

  LValueBaseInfo EltBaseInfo;
  TBAAAccessInfo EltTBAAInfo;
  Address Addr = Address::invalid();
  if (const VariableArrayType *vla =
           getContext().getAsVariableArrayType(E->getType())) {
    // The base must be a pointer, which is not an aggregate.  Emit
    // it.  It needs to be emitted first in case it's what captures
    // the VLA bounds.
    Addr = EmitPointerWithAlignment(E->getBase(), &EltBaseInfo, &EltTBAAInfo);
    auto *Idx = EmitIdxAfterBase(/*Promote*/true);

    // The element count here is the total number of non-VLA elements.
    llvm::Value *numElements = getVLASize(vla).NumElts;

    // Effectively, the multiply by the VLA size is part of the GEP.
    // GEP indexes are signed, and scaling an index isn't permitted to
    // signed-overflow, so we use the same semantics for our explicit
    // multiply.  We suppress this if overflow is not undefined behavior.
    if (getLangOpts().isSignedOverflowDefined()) {
      Idx = Builder.CreateMul(Idx, numElements);
    } else {
      Idx = Builder.CreateNSWMul(Idx, numElements);
    }

    Addr = emitArraySubscriptGEP(*this, Addr, Idx, vla->getElementType(),
                                 !getLangOpts().isSignedOverflowDefined(),
                                 SignedIndices, E->getExprLoc());

  } else if (const ObjCObjectType *OIT = E->getType()->getAs<ObjCObjectType>()){
    // Indexing over an interface, as in "NSString *P; P[4];"

    // Emit the base pointer.
    Addr = EmitPointerWithAlignment(E->getBase(), &EltBaseInfo, &EltTBAAInfo);
    auto *Idx = EmitIdxAfterBase(/*Promote*/true);

    CharUnits InterfaceSize = getContext().getTypeSizeInChars(OIT);
    llvm::Value *InterfaceSizeVal =
        llvm::ConstantInt::get(Idx->getType(), InterfaceSize.getQuantity());

    llvm::Value *ScaledIdx = Builder.CreateMul(Idx, InterfaceSizeVal);

    // We don't necessarily build correct LLVM struct types for ObjC
    // interfaces, so we can't rely on GEP to do this scaling
    // correctly, so we need to cast to i8*.  FIXME: is this actually
    // true?  A lot of other things in the fragile ABI would break...
    llvm::Type *OrigBaseElemTy = Addr.getElementType();

    // Do the GEP.
    CharUnits EltAlign =
      getArrayElementAlign(Addr.getAlignment(), Idx, InterfaceSize);
    llvm::Value *EltPtr =
        emitArraySubscriptGEP(*this, Int8Ty, Addr.emitRawPointer(*this),
                              ScaledIdx, false, SignedIndices, E->getExprLoc());
    Addr = Address(EltPtr, OrigBaseElemTy, EltAlign);
  } else if (const Expr *Array = isSimpleArrayDecayOperand(E->getBase())) {
    // If this is A[i] where A is an array, the frontend will have decayed the
    // base to be a ArrayToPointerDecay implicit cast.  While correct, it is
    // inefficient at -O0 to emit a "gep A, 0, 0" when codegen'ing it, then a
    // "gep x, i" here.  Emit one "gep A, 0, i".
    assert(Array->getType()->isArrayType() &&
           "Array to pointer decay must have array source type!");
    LValue ArrayLV;
    // For simple multidimensional array indexing, set the 'accessed' flag for
    // better bounds-checking of the base expression.
    if (const auto *ASE = dyn_cast<ArraySubscriptExpr>(Array))
      ArrayLV = EmitArraySubscriptExpr(ASE, /*Accessed*/ true);
    else
      ArrayLV = EmitLValue(Array);
    auto *Idx = EmitIdxAfterBase(/*Promote*/true);

    if (SanOpts.has(SanitizerKind::ArrayBounds)) {
      // If the array being accessed has a "counted_by" attribute, generate
      // bounds checking code. The "count" field is at the top level of the
      // struct or in an anonymous struct, that's also at the top level. Future
      // expansions may allow the "count" to reside at any place in the struct,
      // but the value of "counted_by" will be a "simple" path to the count,
      // i.e. "a.b.count", so we shouldn't need the full force of EmitLValue or
      // similar to emit the correct GEP.
      const LangOptions::StrictFlexArraysLevelKind StrictFlexArraysLevel =
          getLangOpts().getStrictFlexArraysLevel();

      if (const auto *ME = dyn_cast<MemberExpr>(Array);
          ME &&
          ME->isFlexibleArrayMemberLike(getContext(), StrictFlexArraysLevel) &&
          ME->getMemberDecl()->getType()->isCountAttributedType()) {
        const FieldDecl *FAMDecl = dyn_cast<FieldDecl>(ME->getMemberDecl());
        if (const FieldDecl *CountFD = FindCountedByField(FAMDecl)) {
          if (std::optional<int64_t> Diff =
                  getOffsetDifferenceInBits(*this, CountFD, FAMDecl)) {
            CharUnits OffsetDiff = CGM.getContext().toCharUnitsFromBits(*Diff);

            // Create a GEP with a byte offset between the FAM and count and
            // use that to load the count value.
            Addr = Builder.CreatePointerBitCastOrAddrSpaceCast(
                ArrayLV.getAddress(*this), Int8PtrTy, Int8Ty);

            llvm::Type *CountTy = ConvertType(CountFD->getType());
            llvm::Value *Res = Builder.CreateInBoundsGEP(
                Int8Ty, Addr.emitRawPointer(*this),
                Builder.getInt32(OffsetDiff.getQuantity()), ".counted_by.gep");
            Res = Builder.CreateAlignedLoad(CountTy, Res, getIntAlign(),
                                            ".counted_by.load");

            // Now emit the bounds checking.
            EmitBoundsCheckImpl(E, Res, Idx, E->getIdx()->getType(),
                                Array->getType(), Accessed);
          }
        }
      }
    }

    // Propagate the alignment from the array itself to the result.
    QualType arrayType = Array->getType();
    Addr = emitArraySubscriptGEP(
        *this, ArrayLV.getAddress(*this), {CGM.getSize(CharUnits::Zero()), Idx},
        E->getType(), !getLangOpts().isSignedOverflowDefined(), SignedIndices,
        E->getExprLoc(), &arrayType, E->getBase());
    EltBaseInfo = ArrayLV.getBaseInfo();
    EltTBAAInfo = CGM.getTBAAInfoForSubobject(ArrayLV, E->getType());
  } else {
    // The base must be a pointer; emit it with an estimate of its alignment.
    Addr = EmitPointerWithAlignment(E->getBase(), &EltBaseInfo, &EltTBAAInfo);
    auto *Idx = EmitIdxAfterBase(/*Promote*/true);
    QualType ptrType = E->getBase()->getType();
    Addr = emitArraySubscriptGEP(*this, Addr, Idx, E->getType(),
                                 !getLangOpts().isSignedOverflowDefined(),
                                 SignedIndices, E->getExprLoc(), &ptrType,
                                 E->getBase());
  }

  LValue LV = MakeAddrLValue(Addr, E->getType(), EltBaseInfo, EltTBAAInfo);

  if (getLangOpts().ObjC &&
      getLangOpts().getGC() != LangOptions::NonGC) {
    LV.setNonGC(!E->isOBJCGCCandidate(getContext()));
    setObjCGCLValueClass(getContext(), E, LV);
  }
  return LV;
}

LValue CodeGenFunction::EmitMatrixSubscriptExpr(const MatrixSubscriptExpr *E) {
  assert(
      !E->isIncomplete() &&
      "incomplete matrix subscript expressions should be rejected during Sema");
  LValue Base = EmitLValue(E->getBase());
  llvm::Value *RowIdx = EmitScalarExpr(E->getRowIdx());
  llvm::Value *ColIdx = EmitScalarExpr(E->getColumnIdx());
  llvm::Value *NumRows = Builder.getIntN(
      RowIdx->getType()->getScalarSizeInBits(),
      E->getBase()->getType()->castAs<ConstantMatrixType>()->getNumRows());
  llvm::Value *FinalIdx =
      Builder.CreateAdd(Builder.CreateMul(ColIdx, NumRows), RowIdx);
  return LValue::MakeMatrixElt(
      MaybeConvertMatrixAddress(Base.getAddress(*this), *this), FinalIdx,
      E->getBase()->getType(), Base.getBaseInfo(), TBAAAccessInfo());
}

static Address emitOMPArraySectionBase(CodeGenFunction &CGF, const Expr *Base,
                                       LValueBaseInfo &BaseInfo,
                                       TBAAAccessInfo &TBAAInfo,
                                       QualType BaseTy, QualType ElTy,
                                       bool IsLowerBound) {
  LValue BaseLVal;
  if (auto *ASE = dyn_cast<OMPArraySectionExpr>(Base->IgnoreParenImpCasts())) {
    BaseLVal = CGF.EmitOMPArraySectionExpr(ASE, IsLowerBound);
    if (BaseTy->isArrayType()) {
      Address Addr = BaseLVal.getAddress(CGF);
      BaseInfo = BaseLVal.getBaseInfo();

      // If the array type was an incomplete type, we need to make sure
      // the decay ends up being the right type.
      llvm::Type *NewTy = CGF.ConvertType(BaseTy);
      Addr = Addr.withElementType(NewTy);

      // Note that VLA pointers are always decayed, so we don't need to do
      // anything here.
      if (!BaseTy->isVariableArrayType()) {
        assert(isa<llvm::ArrayType>(Addr.getElementType()) &&
               "Expected pointer to array");
        Addr = CGF.Builder.CreateConstArrayGEP(Addr, 0, "arraydecay");
      }

      return Addr.withElementType(CGF.ConvertTypeForMem(ElTy));
    }
    LValueBaseInfo TypeBaseInfo;
    TBAAAccessInfo TypeTBAAInfo;
    CharUnits Align =
        CGF.CGM.getNaturalTypeAlignment(ElTy, &TypeBaseInfo, &TypeTBAAInfo);
    BaseInfo.mergeForCast(TypeBaseInfo);
    TBAAInfo = CGF.CGM.mergeTBAAInfoForCast(TBAAInfo, TypeTBAAInfo);
    return Address(CGF.Builder.CreateLoad(BaseLVal.getAddress(CGF)),
                   CGF.ConvertTypeForMem(ElTy), Align);
  }
  return CGF.EmitPointerWithAlignment(Base, &BaseInfo, &TBAAInfo);
}

LValue CodeGenFunction::EmitOMPArraySectionExpr(const OMPArraySectionExpr *E,
                                                bool IsLowerBound) {
  QualType BaseTy = OMPArraySectionExpr::getBaseOriginalType(E->getBase());
  QualType ResultExprTy;
  if (auto *AT = getContext().getAsArrayType(BaseTy))
    ResultExprTy = AT->getElementType();
  else
    ResultExprTy = BaseTy->getPointeeType();
  llvm::Value *Idx = nullptr;
  if (IsLowerBound || E->getColonLocFirst().isInvalid()) {
    // Requesting lower bound or upper bound, but without provided length and
    // without ':' symbol for the default length -> length = 1.
    // Idx = LowerBound ?: 0;
    if (auto *LowerBound = E->getLowerBound()) {
      Idx = Builder.CreateIntCast(
          EmitScalarExpr(LowerBound), IntPtrTy,
          LowerBound->getType()->hasSignedIntegerRepresentation());
    } else
      Idx = llvm::ConstantInt::getNullValue(IntPtrTy);
  } else {
    // Try to emit length or lower bound as constant. If this is possible, 1
    // is subtracted from constant length or lower bound. Otherwise, emit LLVM
    // IR (LB + Len) - 1.
    auto &C = CGM.getContext();
    auto *Length = E->getLength();
    llvm::APSInt ConstLength;
    if (Length) {
      // Idx = LowerBound + Length - 1;
      if (std::optional<llvm::APSInt> CL = Length->getIntegerConstantExpr(C)) {
        ConstLength = CL->zextOrTrunc(PointerWidthInBits);
        Length = nullptr;
      }
      auto *LowerBound = E->getLowerBound();
      llvm::APSInt ConstLowerBound(PointerWidthInBits, /*isUnsigned=*/false);
      if (LowerBound) {
        if (std::optional<llvm::APSInt> LB =
                LowerBound->getIntegerConstantExpr(C)) {
          ConstLowerBound = LB->zextOrTrunc(PointerWidthInBits);
          LowerBound = nullptr;
        }
      }
      if (!Length)
        --ConstLength;
      else if (!LowerBound)
        --ConstLowerBound;

      if (Length || LowerBound) {
        auto *LowerBoundVal =
            LowerBound
                ? Builder.CreateIntCast(
                      EmitScalarExpr(LowerBound), IntPtrTy,
                      LowerBound->getType()->hasSignedIntegerRepresentation())
                : llvm::ConstantInt::get(IntPtrTy, ConstLowerBound);
        auto *LengthVal =
            Length
                ? Builder.CreateIntCast(
                      EmitScalarExpr(Length), IntPtrTy,
                      Length->getType()->hasSignedIntegerRepresentation())
                : llvm::ConstantInt::get(IntPtrTy, ConstLength);
        Idx = Builder.CreateAdd(LowerBoundVal, LengthVal, "lb_add_len",
                                /*HasNUW=*/false,
                                !getLangOpts().isSignedOverflowDefined());
        if (Length && LowerBound) {
          Idx = Builder.CreateSub(
              Idx, llvm::ConstantInt::get(IntPtrTy, /*V=*/1), "idx_sub_1",
              /*HasNUW=*/false, !getLangOpts().isSignedOverflowDefined());
        }
      } else
        Idx = llvm::ConstantInt::get(IntPtrTy, ConstLength + ConstLowerBound);
    } else {
      // Idx = ArraySize - 1;
      QualType ArrayTy = BaseTy->isPointerType()
                             ? E->getBase()->IgnoreParenImpCasts()->getType()
                             : BaseTy;
      if (auto *VAT = C.getAsVariableArrayType(ArrayTy)) {
        Length = VAT->getSizeExpr();
        if (std::optional<llvm::APSInt> L = Length->getIntegerConstantExpr(C)) {
          ConstLength = *L;
          Length = nullptr;
        }
      } else {
        auto *CAT = C.getAsConstantArrayType(ArrayTy);
        assert(CAT && "unexpected type for array initializer");
        ConstLength = CAT->getSize();
      }
      if (Length) {
        auto *LengthVal = Builder.CreateIntCast(
            EmitScalarExpr(Length), IntPtrTy,
            Length->getType()->hasSignedIntegerRepresentation());
        Idx = Builder.CreateSub(
            LengthVal, llvm::ConstantInt::get(IntPtrTy, /*V=*/1), "len_sub_1",
            /*HasNUW=*/false, !getLangOpts().isSignedOverflowDefined());
      } else {
        ConstLength = ConstLength.zextOrTrunc(PointerWidthInBits);
        --ConstLength;
        Idx = llvm::ConstantInt::get(IntPtrTy, ConstLength);
      }
    }
  }
  assert(Idx);

  Address EltPtr = Address::invalid();
  LValueBaseInfo BaseInfo;
  TBAAAccessInfo TBAAInfo;
  if (auto *VLA = getContext().getAsVariableArrayType(ResultExprTy)) {
    // The base must be a pointer, which is not an aggregate.  Emit
    // it.  It needs to be emitted first in case it's what captures
    // the VLA bounds.
    Address Base =
        emitOMPArraySectionBase(*this, E->getBase(), BaseInfo, TBAAInfo,
                                BaseTy, VLA->getElementType(), IsLowerBound);
    // The element count here is the total number of non-VLA elements.
    llvm::Value *NumElements = getVLASize(VLA).NumElts;

    // Effectively, the multiply by the VLA size is part of the GEP.
    // GEP indexes are signed, and scaling an index isn't permitted to
    // signed-overflow, so we use the same semantics for our explicit
    // multiply.  We suppress this if overflow is not undefined behavior.
    if (getLangOpts().isSignedOverflowDefined())
      Idx = Builder.CreateMul(Idx, NumElements);
    else
      Idx = Builder.CreateNSWMul(Idx, NumElements);
    EltPtr = emitArraySubscriptGEP(*this, Base, Idx, VLA->getElementType(),
                                   !getLangOpts().isSignedOverflowDefined(),
                                   /*signedIndices=*/false, E->getExprLoc());
  } else if (const Expr *Array = isSimpleArrayDecayOperand(E->getBase())) {
    // If this is A[i] where A is an array, the frontend will have decayed the
    // base to be a ArrayToPointerDecay implicit cast.  While correct, it is
    // inefficient at -O0 to emit a "gep A, 0, 0" when codegen'ing it, then a
    // "gep x, i" here.  Emit one "gep A, 0, i".
    assert(Array->getType()->isArrayType() &&
           "Array to pointer decay must have array source type!");
    LValue ArrayLV;
    // For simple multidimensional array indexing, set the 'accessed' flag for
    // better bounds-checking of the base expression.
    if (const auto *ASE = dyn_cast<ArraySubscriptExpr>(Array))
      ArrayLV = EmitArraySubscriptExpr(ASE, /*Accessed*/ true);
    else
      ArrayLV = EmitLValue(Array);

    // Propagate the alignment from the array itself to the result.
    EltPtr = emitArraySubscriptGEP(
        *this, ArrayLV.getAddress(*this), {CGM.getSize(CharUnits::Zero()), Idx},
        ResultExprTy, !getLangOpts().isSignedOverflowDefined(),
        /*signedIndices=*/false, E->getExprLoc());
    BaseInfo = ArrayLV.getBaseInfo();
    TBAAInfo = CGM.getTBAAInfoForSubobject(ArrayLV, ResultExprTy);
  } else {
    Address Base =
        emitOMPArraySectionBase(*this, E->getBase(), BaseInfo, TBAAInfo, BaseTy,
                                ResultExprTy, IsLowerBound);
    EltPtr = emitArraySubscriptGEP(*this, Base, Idx, ResultExprTy,
                                   !getLangOpts().isSignedOverflowDefined(),
                                   /*signedIndices=*/false, E->getExprLoc());
  }

  return MakeAddrLValue(EltPtr, ResultExprTy, BaseInfo, TBAAInfo);
}

LValue CodeGenFunction::
EmitExtVectorElementExpr(const ExtVectorElementExpr *E) {
  // Emit the base vector as an l-value.
  LValue Base;

  // ExtVectorElementExpr's base can either be a vector or pointer to vector.
  if (E->isArrow()) {
    // If it is a pointer to a vector, emit the address and form an lvalue with
    // it.
    LValueBaseInfo BaseInfo;
    TBAAAccessInfo TBAAInfo;
    Address Ptr = EmitPointerWithAlignment(E->getBase(), &BaseInfo, &TBAAInfo);
    const auto *PT = E->getBase()->getType()->castAs<PointerType>();
    Base = MakeAddrLValue(Ptr, PT->getPointeeType(), BaseInfo, TBAAInfo);
    Base.getQuals().removeObjCGCAttr();
  } else if (E->getBase()->isGLValue()) {
    // Otherwise, if the base is an lvalue ( as in the case of foo.x.x),
    // emit the base as an lvalue.
    assert(E->getBase()->getType()->isVectorType());
    Base = EmitLValue(E->getBase());
  } else {
    // Otherwise, the base is a normal rvalue (as in (V+V).x), emit it as such.
    assert(E->getBase()->getType()->isVectorType() &&
           "Result must be a vector");
    llvm::Value *Vec = EmitScalarExpr(E->getBase());

    // Store the vector to memory (because LValue wants an address).
    Address VecMem = CreateMemTemp(E->getBase()->getType());
    Builder.CreateStore(Vec, VecMem);
    Base = MakeAddrLValue(VecMem, E->getBase()->getType(),
                          AlignmentSource::Decl);
  }

  QualType type =
    E->getType().withCVRQualifiers(Base.getQuals().getCVRQualifiers());

  // Encode the element access list into a vector of unsigned indices.
  SmallVector<uint32_t, 4> Indices;
  E->getEncodedElementAccess(Indices);

  if (Base.isSimple()) {
    llvm::Constant *CV =
        llvm::ConstantDataVector::get(getLLVMContext(), Indices);
    return LValue::MakeExtVectorElt(Base.getAddress(*this), CV, type,
                                    Base.getBaseInfo(), TBAAAccessInfo());
  }
  assert(Base.isExtVectorElt() && "Can only subscript lvalue vec elts here!");

  llvm::Constant *BaseElts = Base.getExtVectorElts();
  SmallVector<llvm::Constant *, 4> CElts;

  for (unsigned i = 0, e = Indices.size(); i != e; ++i)
    CElts.push_back(BaseElts->getAggregateElement(Indices[i]));
  llvm::Constant *CV = llvm::ConstantVector::get(CElts);
  return LValue::MakeExtVectorElt(Base.getExtVectorAddress(), CV, type,
                                  Base.getBaseInfo(), TBAAAccessInfo());
}

LValue CodeGenFunction::EmitMemberExpr(const MemberExpr *E) {
  if (DeclRefExpr *DRE = tryToConvertMemberExprToDeclRefExpr(*this, E)) {
    EmitIgnoredExpr(E->getBase());
    return EmitDeclRefLValue(DRE);
  }

  Expr *BaseExpr = E->getBase();
  // If this is s.x, emit s as an lvalue.  If it is s->x, emit s as a scalar.
  LValue BaseLV;
  if (E->isArrow()) {
    LValueBaseInfo BaseInfo;
    TBAAAccessInfo TBAAInfo;
    Address Addr = EmitPointerWithAlignment(BaseExpr, &BaseInfo, &TBAAInfo);
    QualType PtrTy = BaseExpr->getType()->getPointeeType();
    SanitizerSet SkippedChecks;
    bool IsBaseCXXThis = IsWrappedCXXThis(BaseExpr);
    if (IsBaseCXXThis)
      SkippedChecks.set(SanitizerKind::Alignment, true);
    if (IsBaseCXXThis || isa<DeclRefExpr>(BaseExpr))
      SkippedChecks.set(SanitizerKind::Null, true);
    EmitTypeCheck(TCK_MemberAccess, E->getExprLoc(), Addr, PtrTy,
                  /*Alignment=*/CharUnits::Zero(), SkippedChecks);
    BaseLV = MakeAddrLValue(Addr, PtrTy, BaseInfo, TBAAInfo);
  } else
    BaseLV = EmitCheckedLValue(BaseExpr, TCK_MemberAccess);

  NamedDecl *ND = E->getMemberDecl();
  if (auto *Field = dyn_cast<FieldDecl>(ND)) {
    LValue LV = EmitLValueForField(BaseLV, Field);
    setObjCGCLValueClass(getContext(), E, LV);
    if (getLangOpts().OpenMP) {
      // If the member was explicitly marked as nontemporal, mark it as
      // nontemporal. If the base lvalue is marked as nontemporal, mark access
      // to children as nontemporal too.
      if ((IsWrappedCXXThis(BaseExpr) &&
           CGM.getOpenMPRuntime().isNontemporalDecl(Field)) ||
          BaseLV.isNontemporal())
        LV.setNontemporal(/*Value=*/true);
    }
    return LV;
  }

  if (const auto *FD = dyn_cast<FunctionDecl>(ND))
    return EmitFunctionDeclLValue(*this, E, FD);

  llvm_unreachable("Unhandled member declaration!");
}

/// Given that we are currently emitting a lambda, emit an l-value for
/// one of its members.
///
LValue CodeGenFunction::EmitLValueForLambdaField(const FieldDecl *Field,
                                                 llvm::Value *ThisValue) {
  bool HasExplicitObjectParameter = false;
  if (const auto *MD = dyn_cast_if_present<CXXMethodDecl>(CurCodeDecl)) {
    HasExplicitObjectParameter = MD->isExplicitObjectMemberFunction();
    assert(MD->getParent()->isLambda());
    assert(MD->getParent() == Field->getParent());
  }
  LValue LambdaLV;
  if (HasExplicitObjectParameter) {
    const VarDecl *D = cast<CXXMethodDecl>(CurCodeDecl)->getParamDecl(0);
    auto It = LocalDeclMap.find(D);
    assert(It != LocalDeclMap.end() && "explicit parameter not loaded?");
    Address AddrOfExplicitObject = It->getSecond();
    if (D->getType()->isReferenceType())
      LambdaLV = EmitLoadOfReferenceLValue(AddrOfExplicitObject, D->getType(),
                                           AlignmentSource::Decl);
    else
      LambdaLV = MakeAddrLValue(AddrOfExplicitObject,
                                D->getType().getNonReferenceType());
  } else {
    QualType LambdaTagType = getContext().getTagDeclType(Field->getParent());
    LambdaLV = MakeNaturalAlignAddrLValue(ThisValue, LambdaTagType);
  }
  return EmitLValueForField(LambdaLV, Field);
}

LValue CodeGenFunction::EmitLValueForLambdaField(const FieldDecl *Field) {
  return EmitLValueForLambdaField(Field, CXXABIThisValue);
}

/// Get the field index in the debug info. The debug info structure/union
/// will ignore the unnamed bitfields.
unsigned CodeGenFunction::getDebugInfoFIndex(const RecordDecl *Rec,
                                             unsigned FieldIndex) {
  unsigned I = 0, Skipped = 0;

  for (auto *F : Rec->getDefinition()->fields()) {
    if (I == FieldIndex)
      break;
    if (F->isUnnamedBitfield())
      Skipped++;
    I++;
  }

  return FieldIndex - Skipped;
}

/// Get the address of a zero-sized field within a record. The resulting
/// address doesn't necessarily have the right type.
static Address emitAddrOfZeroSizeField(CodeGenFunction &CGF, Address Base,
                                       const FieldDecl *Field) {
  CharUnits Offset = CGF.getContext().toCharUnitsFromBits(
      CGF.getContext().getFieldOffset(Field));
  if (Offset.isZero())
    return Base;
  Base = Base.withElementType(CGF.Int8Ty);
  return CGF.Builder.CreateConstInBoundsByteGEP(Base, Offset);
}

/// Drill down to the storage of a field without walking into
/// reference types.
///
/// The resulting address doesn't necessarily have the right type.
static Address emitAddrOfFieldStorage(CodeGenFunction &CGF, Address base,
                                      const FieldDecl *field) {
  if (field->isZeroSize(CGF.getContext()))
    return emitAddrOfZeroSizeField(CGF, base, field);

  const RecordDecl *rec = field->getParent();

  unsigned idx =
    CGF.CGM.getTypes().getCGRecordLayout(rec).getLLVMFieldNo(field);

  return CGF.Builder.CreateStructGEP(base, idx, field->getName());
}

static Address emitPreserveStructAccess(CodeGenFunction &CGF, LValue base,
                                        Address addr, const FieldDecl *field) {
  const RecordDecl *rec = field->getParent();
  llvm::DIType *DbgInfo = CGF.getDebugInfo()->getOrCreateStandaloneType(
      base.getType(), rec->getLocation());

  unsigned idx =
      CGF.CGM.getTypes().getCGRecordLayout(rec).getLLVMFieldNo(field);

  return CGF.Builder.CreatePreserveStructAccessIndex(
      addr, idx, CGF.getDebugInfoFIndex(rec, field->getFieldIndex()), DbgInfo);
}

static bool hasAnyVptr(const QualType Type, const ASTContext &Context) {
  const auto *RD = Type.getTypePtr()->getAsCXXRecordDecl();
  if (!RD)
    return false;

  if (RD->isDynamicClass())
    return true;

  for (const auto &Base : RD->bases())
    if (hasAnyVptr(Base.getType(), Context))
      return true;

  for (const FieldDecl *Field : RD->fields())
    if (hasAnyVptr(Field->getType(), Context))
      return true;

  return false;
}

LValue CodeGenFunction::EmitLValueForField(LValue base,
                                           const FieldDecl *field) {
  LValueBaseInfo BaseInfo = base.getBaseInfo();

  if (field->isBitField()) {
    const CGRecordLayout &RL =
        CGM.getTypes().getCGRecordLayout(field->getParent());
    const CGBitFieldInfo &Info = RL.getBitFieldInfo(field);
    const bool UseVolatile = isAAPCS(CGM.getTarget()) &&
                             CGM.getCodeGenOpts().AAPCSBitfieldWidth &&
                             Info.VolatileStorageSize != 0 &&
                             field->getType()
                                 .withCVRQualifiers(base.getVRQualifiers())
                                 .isVolatileQualified();
    Address Addr = base.getAddress(*this);
    unsigned Idx = RL.getLLVMFieldNo(field);
    const RecordDecl *rec = field->getParent();
    if (hasBPFPreserveStaticOffset(rec))
      Addr = wrapWithBPFPreserveStaticOffset(*this, Addr);
    if (!UseVolatile) {
      if (!IsInPreservedAIRegion &&
          (!getDebugInfo() || !rec->hasAttr<BPFPreserveAccessIndexAttr>())) {
        if (Idx != 0)
          // For structs, we GEP to the field that the record layout suggests.
          Addr = Builder.CreateStructGEP(Addr, Idx, field->getName());
      } else {
        llvm::DIType *DbgInfo = getDebugInfo()->getOrCreateRecordType(
            getContext().getRecordType(rec), rec->getLocation());
        Addr = Builder.CreatePreserveStructAccessIndex(
            Addr, Idx, getDebugInfoFIndex(rec, field->getFieldIndex()),
            DbgInfo);
      }
    }
    const unsigned SS =
        UseVolatile ? Info.VolatileStorageSize : Info.StorageSize;
    // Get the access type.
    llvm::Type *FieldIntTy = llvm::Type::getIntNTy(getLLVMContext(), SS);
    Addr = Addr.withElementType(FieldIntTy);
    if (UseVolatile) {
      const unsigned VolatileOffset = Info.VolatileStorageOffset.getQuantity();
      if (VolatileOffset)
        Addr = Builder.CreateConstInBoundsGEP(Addr, VolatileOffset);
    }

    QualType fieldType =
        field->getType().withCVRQualifiers(base.getVRQualifiers());
    // TODO: Support TBAA for bit fields.
    LValueBaseInfo FieldBaseInfo(BaseInfo.getAlignmentSource());
    return LValue::MakeBitfield(Addr, Info, fieldType, FieldBaseInfo,
                                TBAAAccessInfo());
  }

  // Fields of may-alias structures are may-alias themselves.
  // FIXME: this should get propagated down through anonymous structs
  // and unions.
  QualType FieldType = field->getType();
  const RecordDecl *rec = field->getParent();
  AlignmentSource BaseAlignSource = BaseInfo.getAlignmentSource();
  LValueBaseInfo FieldBaseInfo(getFieldAlignmentSource(BaseAlignSource));
  TBAAAccessInfo FieldTBAAInfo;
  if (base.getTBAAInfo().isMayAlias() ||
          rec->hasAttr<MayAliasAttr>() || FieldType->isVectorType()) {
    FieldTBAAInfo = TBAAAccessInfo::getMayAliasInfo();
  } else if (rec->isUnion()) {
    // TODO: Support TBAA for unions.
    FieldTBAAInfo = TBAAAccessInfo::getMayAliasInfo();
  } else {
    // If no base type been assigned for the base access, then try to generate
    // one for this base lvalue.
    FieldTBAAInfo = base.getTBAAInfo();
    if (!FieldTBAAInfo.BaseType) {
        FieldTBAAInfo.BaseType = CGM.getTBAABaseTypeInfo(base.getType());
        assert(!FieldTBAAInfo.Offset &&
               "Nonzero offset for an access with no base type!");
    }

    // Adjust offset to be relative to the base type.
    const ASTRecordLayout &Layout =
        getContext().getASTRecordLayout(field->getParent());
    unsigned CharWidth = getContext().getCharWidth();
    if (FieldTBAAInfo.BaseType)
      FieldTBAAInfo.Offset +=
          Layout.getFieldOffset(field->getFieldIndex()) / CharWidth;

    // Update the final access type and size.
    FieldTBAAInfo.AccessType = CGM.getTBAATypeInfo(FieldType);
    FieldTBAAInfo.Size =
        getContext().getTypeSizeInChars(FieldType).getQuantity();
  }

  Address addr = base.getAddress(*this);
  if (hasBPFPreserveStaticOffset(rec))
    addr = wrapWithBPFPreserveStaticOffset(*this, addr);
  if (auto *ClassDef = dyn_cast<CXXRecordDecl>(rec)) {
    if (CGM.getCodeGenOpts().StrictVTablePointers &&
        ClassDef->isDynamicClass()) {
      // Getting to any field of dynamic object requires stripping dynamic
      // information provided by invariant.group.  This is because accessing
      // fields may leak the real address of dynamic object, which could result
      // in miscompilation when leaked pointer would be compared.
      auto *stripped =
          Builder.CreateStripInvariantGroup(addr.emitRawPointer(*this));
      addr = Address(stripped, addr.getElementType(), addr.getAlignment());
    }
  }

  unsigned RecordCVR = base.getVRQualifiers();
  if (rec->isUnion()) {
    // For unions, there is no pointer adjustment.
    if (CGM.getCodeGenOpts().StrictVTablePointers &&
        hasAnyVptr(FieldType, getContext()))
      // Because unions can easily skip invariant.barriers, we need to add
      // a barrier every time CXXRecord field with vptr is referenced.
      addr = Builder.CreateLaunderInvariantGroup(addr);

    if (IsInPreservedAIRegion ||
        (getDebugInfo() && rec->hasAttr<BPFPreserveAccessIndexAttr>())) {
      // Remember the original union field index
      llvm::DIType *DbgInfo = getDebugInfo()->getOrCreateStandaloneType(base.getType(),
          rec->getLocation());
      addr =
          Address(Builder.CreatePreserveUnionAccessIndex(
                      addr.emitRawPointer(*this),
                      getDebugInfoFIndex(rec, field->getFieldIndex()), DbgInfo),
                  addr.getElementType(), addr.getAlignment());
    }

    if (FieldType->isReferenceType())
      addr = addr.withElementType(CGM.getTypes().ConvertTypeForMem(FieldType));
  } else {
    if (!IsInPreservedAIRegion &&
        (!getDebugInfo() || !rec->hasAttr<BPFPreserveAccessIndexAttr>()))
      // For structs, we GEP to the field that the record layout suggests.
      addr = emitAddrOfFieldStorage(*this, addr, field);
    else
      // Remember the original struct field index
      addr = emitPreserveStructAccess(*this, base, addr, field);
  }

  // If this is a reference field, load the reference right now.
  if (FieldType->isReferenceType()) {
    LValue RefLVal =
        MakeAddrLValue(addr, FieldType, FieldBaseInfo, FieldTBAAInfo);
    if (RecordCVR & Qualifiers::Volatile)
      RefLVal.getQuals().addVolatile();
    addr = EmitLoadOfReference(RefLVal, &FieldBaseInfo, &FieldTBAAInfo);

    // Qualifiers on the struct don't apply to the referencee.
    RecordCVR = 0;
    FieldType = FieldType->getPointeeType();
  }

  // Make sure that the address is pointing to the right type.  This is critical
  // for both unions and structs.
  addr = addr.withElementType(CGM.getTypes().ConvertTypeForMem(FieldType));

  if (field->hasAttr<AnnotateAttr>())
    addr = EmitFieldAnnotations(field, addr);

  LValue LV = MakeAddrLValue(addr, FieldType, FieldBaseInfo, FieldTBAAInfo);
  LV.getQuals().addCVRQualifiers(RecordCVR);

  // __weak attribute on a field is ignored.
  if (LV.getQuals().getObjCGCAttr() == Qualifiers::Weak)
    LV.getQuals().removeObjCGCAttr();

  return LV;
}

LValue
CodeGenFunction::EmitLValueForFieldInitialization(LValue Base,
                                                  const FieldDecl *Field) {
  QualType FieldType = Field->getType();

  if (!FieldType->isReferenceType())
    return EmitLValueForField(Base, Field);

  Address V = emitAddrOfFieldStorage(*this, Base.getAddress(*this), Field);

  // Make sure that the address is pointing to the right type.
  llvm::Type *llvmType = ConvertTypeForMem(FieldType);
  V = V.withElementType(llvmType);

  // TODO: Generate TBAA information that describes this access as a structure
  // member access and not just an access to an object of the field's type. This
  // should be similar to what we do in EmitLValueForField().
  LValueBaseInfo BaseInfo = Base.getBaseInfo();
  AlignmentSource FieldAlignSource = BaseInfo.getAlignmentSource();
  LValueBaseInfo FieldBaseInfo(getFieldAlignmentSource(FieldAlignSource));
  return MakeAddrLValue(V, FieldType, FieldBaseInfo,
                        CGM.getTBAAInfoForSubobject(Base, FieldType));
}

LValue CodeGenFunction::EmitCompoundLiteralLValue(const CompoundLiteralExpr *E){
  if (E->isFileScope()) {
    ConstantAddress GlobalPtr = CGM.GetAddrOfConstantCompoundLiteral(E);
    return MakeAddrLValue(GlobalPtr, E->getType(), AlignmentSource::Decl);
  }
  if (E->getType()->isVariablyModifiedType())
    // make sure to emit the VLA size.
    EmitVariablyModifiedType(E->getType());

  Address DeclPtr = CreateMemTemp(E->getType(), ".compoundliteral");
  const Expr *InitExpr = E->getInitializer();
  LValue Result = MakeAddrLValue(DeclPtr, E->getType(), AlignmentSource::Decl);

  EmitAnyExprToMem(InitExpr, DeclPtr, E->getType().getQualifiers(),
                   /*Init*/ true);

  // Block-scope compound literals are destroyed at the end of the enclosing
  // scope in C.
  if (!getLangOpts().CPlusPlus)
    if (QualType::DestructionKind DtorKind = E->getType().isDestructedType())
      pushLifetimeExtendedDestroy(getCleanupKind(DtorKind), DeclPtr,
                                  E->getType(), getDestroyer(DtorKind),
                                  DtorKind & EHCleanup);

  return Result;
}

LValue CodeGenFunction::EmitInitListLValue(const InitListExpr *E) {
  if (!E->isGLValue())
    // Initializing an aggregate temporary in C++11: T{...}.
    return EmitAggExprToLValue(E);

  // An lvalue initializer list must be initializing a reference.
  assert(E->isTransparent() && "non-transparent glvalue init list");
  return EmitLValue(E->getInit(0));
}

/// Emit the operand of a glvalue conditional operator. This is either a glvalue
/// or a (possibly-parenthesized) throw-expression. If this is a throw, no
/// LValue is returned and the current block has been terminated.
static std::optional<LValue> EmitLValueOrThrowExpression(CodeGenFunction &CGF,
                                                         const Expr *Operand) {
  if (auto *ThrowExpr = dyn_cast<CXXThrowExpr>(Operand->IgnoreParens())) {
    CGF.EmitCXXThrowExpr(ThrowExpr, /*KeepInsertionPoint*/false);
    return std::nullopt;
  }

  return CGF.EmitLValue(Operand);
}

namespace {
// Handle the case where the condition is a constant evaluatable simple integer,
// which means we don't have to separately handle the true/false blocks.
std::optional<LValue> HandleConditionalOperatorLValueSimpleCase(
    CodeGenFunction &CGF, const AbstractConditionalOperator *E) {
  const Expr *condExpr = E->getCond();
  bool CondExprBool;
  if (CGF.ConstantFoldsToSimpleInteger(condExpr, CondExprBool)) {
    const Expr *Live = E->getTrueExpr(), *Dead = E->getFalseExpr();
    if (!CondExprBool)
      std::swap(Live, Dead);

    if (!CGF.ContainsLabel(Dead)) {
      // If the true case is live, we need to track its region.
      if (CondExprBool)
        CGF.incrementProfileCounter(E);
      // If a throw expression we emit it and return an undefined lvalue
      // because it can't be used.
      if (auto *ThrowExpr = dyn_cast<CXXThrowExpr>(Live->IgnoreParens())) {
        CGF.EmitCXXThrowExpr(ThrowExpr);
        llvm::Type *ElemTy = CGF.ConvertType(Dead->getType());
        llvm::Type *Ty = CGF.UnqualPtrTy;
        return CGF.MakeAddrLValue(
            Address(llvm::UndefValue::get(Ty), ElemTy, CharUnits::One()),
            Dead->getType());
      }
      return CGF.EmitLValue(Live);
    }
  }
  return std::nullopt;
}
struct ConditionalInfo {
  llvm::BasicBlock *lhsBlock, *rhsBlock;
  std::optional<LValue> LHS, RHS;
};

// Create and generate the 3 blocks for a conditional operator.
// Leaves the 'current block' in the continuation basic block.
template<typename FuncTy>
ConditionalInfo EmitConditionalBlocks(CodeGenFunction &CGF,
                                      const AbstractConditionalOperator *E,
                                      const FuncTy &BranchGenFunc) {
  ConditionalInfo Info{CGF.createBasicBlock("cond.true"),
                       CGF.createBasicBlock("cond.false"), std::nullopt,
                       std::nullopt};
  llvm::BasicBlock *endBlock = CGF.createBasicBlock("cond.end");

  CodeGenFunction::ConditionalEvaluation eval(CGF);
  CGF.EmitBranchOnBoolExpr(E->getCond(), Info.lhsBlock, Info.rhsBlock,
                           CGF.getProfileCount(E));

  // Any temporaries created here are conditional.
  CGF.EmitBlock(Info.lhsBlock);
  CGF.incrementProfileCounter(E);
  eval.begin(CGF);
  Info.LHS = BranchGenFunc(CGF, E->getTrueExpr());
  eval.end(CGF);
  Info.lhsBlock = CGF.Builder.GetInsertBlock();

  if (Info.LHS)
    CGF.Builder.CreateBr(endBlock);

  // Any temporaries created here are conditional.
  CGF.EmitBlock(Info.rhsBlock);
  eval.begin(CGF);
  Info.RHS = BranchGenFunc(CGF, E->getFalseExpr());
  eval.end(CGF);
  Info.rhsBlock = CGF.Builder.GetInsertBlock();
  CGF.EmitBlock(endBlock);

  return Info;
}
} // namespace

void CodeGenFunction::EmitIgnoredConditionalOperator(
    const AbstractConditionalOperator *E) {
  if (!E->isGLValue()) {
    // ?: here should be an aggregate.
    assert(hasAggregateEvaluationKind(E->getType()) &&
           "Unexpected conditional operator!");
    return (void)EmitAggExprToLValue(E);
  }

  OpaqueValueMapping binding(*this, E);
  if (HandleConditionalOperatorLValueSimpleCase(*this, E))
    return;

  EmitConditionalBlocks(*this, E, [](CodeGenFunction &CGF, const Expr *E) {
    CGF.EmitIgnoredExpr(E);
    return LValue{};
  });
}
LValue CodeGenFunction::EmitConditionalOperatorLValue(
    const AbstractConditionalOperator *expr) {
  if (!expr->isGLValue()) {
    // ?: here should be an aggregate.
    assert(hasAggregateEvaluationKind(expr->getType()) &&
           "Unexpected conditional operator!");
    return EmitAggExprToLValue(expr);
  }

  OpaqueValueMapping binding(*this, expr);
  if (std::optional<LValue> Res =
          HandleConditionalOperatorLValueSimpleCase(*this, expr))
    return *Res;

  ConditionalInfo Info = EmitConditionalBlocks(
      *this, expr, [](CodeGenFunction &CGF, const Expr *E) {
        return EmitLValueOrThrowExpression(CGF, E);
      });

  if ((Info.LHS && !Info.LHS->isSimple()) ||
      (Info.RHS && !Info.RHS->isSimple()))
    return EmitUnsupportedLValue(expr, "conditional operator");

  if (Info.LHS && Info.RHS) {
    Address lhsAddr = Info.LHS->getAddress(*this);
    Address rhsAddr = Info.RHS->getAddress(*this);
    Address result = mergeAddressesInConditionalExpr(
        lhsAddr, rhsAddr, Info.lhsBlock, Info.rhsBlock,
        Builder.GetInsertBlock(), expr->getType());
    AlignmentSource alignSource =
        std::max(Info.LHS->getBaseInfo().getAlignmentSource(),
                 Info.RHS->getBaseInfo().getAlignmentSource());
    TBAAAccessInfo TBAAInfo = CGM.mergeTBAAInfoForConditionalOperator(
        Info.LHS->getTBAAInfo(), Info.RHS->getTBAAInfo());
    return MakeAddrLValue(result, expr->getType(), LValueBaseInfo(alignSource),
                          TBAAInfo);
  } else {
    assert((Info.LHS || Info.RHS) &&
           "both operands of glvalue conditional are throw-expressions?");
    return Info.LHS ? *Info.LHS : *Info.RHS;
  }
}

/// EmitCastLValue - Casts are never lvalues unless that cast is to a reference
/// type. If the cast is to a reference, we can have the usual lvalue result,
/// otherwise if a cast is needed by the code generator in an lvalue context,
/// then it must mean that we need the address of an aggregate in order to
/// access one of its members.  This can happen for all the reasons that casts
/// are permitted with aggregate result, including noop aggregate casts, and
/// cast from scalar to union.
LValue CodeGenFunction::EmitCastLValue(const CastExpr *E) {
  switch (E->getCastKind()) {
  case CK_ToVoid:
  case CK_BitCast:
  case CK_LValueToRValueBitCast:
  case CK_ArrayToPointerDecay:
  case CK_FunctionToPointerDecay:
  case CK_NullToMemberPointer:
  case CK_NullToPointer:
  case CK_IntegralToPointer:
  case CK_PointerToIntegral:
  case CK_PointerToBoolean:
  case CK_IntegralCast:
  case CK_BooleanToSignedIntegral:
  case CK_IntegralToBoolean:
  case CK_IntegralToFloating:
  case CK_FloatingToIntegral:
  case CK_FloatingToBoolean:
  case CK_FloatingCast:
  case CK_FloatingRealToComplex:
  case CK_FloatingComplexToReal:
  case CK_FloatingComplexToBoolean:
  case CK_FloatingComplexCast:
  case CK_FloatingComplexToIntegralComplex:
  case CK_IntegralRealToComplex:
  case CK_IntegralComplexToReal:
  case CK_IntegralComplexToBoolean:
  case CK_IntegralComplexCast:
  case CK_IntegralComplexToFloatingComplex:
  case CK_DerivedToBaseMemberPointer:
  case CK_BaseToDerivedMemberPointer:
  case CK_MemberPointerToBoolean:
  case CK_ReinterpretMemberPointer:
  case CK_AnyPointerToBlockPointerCast:
  case CK_ARCProduceObject:
  case CK_ARCConsumeObject:
  case CK_ARCReclaimReturnedObject:
  case CK_ARCExtendBlockObject:
  case CK_CopyAndAutoreleaseBlockObject:
  case CK_IntToOCLSampler:
  case CK_FloatingToFixedPoint:
  case CK_FixedPointToFloating:
  case CK_FixedPointCast:
  case CK_FixedPointToBoolean:
  case CK_FixedPointToIntegral:
  case CK_IntegralToFixedPoint:
  case CK_MatrixCast:
  case CK_HLSLVectorTruncation:
  case CK_HLSLArrayRValue:
    return EmitUnsupportedLValue(E, "unexpected cast lvalue");

  case CK_Dependent:
    llvm_unreachable("dependent cast kind in IR gen!");

  case CK_BuiltinFnToFnPtr:
    llvm_unreachable("builtin functions are handled elsewhere");

  // These are never l-values; just use the aggregate emission code.
  case CK_NonAtomicToAtomic:
  case CK_AtomicToNonAtomic:
    return EmitAggExprToLValue(E);

  case CK_Dynamic: {
    LValue LV = EmitLValue(E->getSubExpr());
    Address V = LV.getAddress(*this);
    const auto *DCE = cast<CXXDynamicCastExpr>(E);
    return MakeNaturalAlignRawAddrLValue(EmitDynamicCast(V, DCE), E->getType());
  }

  case CK_ConstructorConversion:
  case CK_UserDefinedConversion:
  case CK_CPointerToObjCPointerCast:
  case CK_BlockPointerToObjCPointerCast:
  case CK_LValueToRValue:
    return EmitLValue(E->getSubExpr());

  case CK_NoOp: {
    // CK_NoOp can model a qualification conversion, which can remove an array
    // bound and change the IR type.
    // FIXME: Once pointee types are removed from IR, remove this.
    LValue LV = EmitLValue(E->getSubExpr());
    // Propagate the volatile qualifer to LValue, if exist in E.
    if (E->changesVolatileQualification())
      LV.getQuals() = E->getType().getQualifiers();
    if (LV.isSimple()) {
      Address V = LV.getAddress(*this);
      if (V.isValid()) {
        llvm::Type *T = ConvertTypeForMem(E->getType());
        if (V.getElementType() != T)
          LV.setAddress(V.withElementType(T));
      }
    }
    return LV;
  }

  case CK_UncheckedDerivedToBase:
  case CK_DerivedToBase: {
    const auto *DerivedClassTy =
        E->getSubExpr()->getType()->castAs<RecordType>();
    auto *DerivedClassDecl = cast<CXXRecordDecl>(DerivedClassTy->getDecl());

    LValue LV = EmitLValue(E->getSubExpr());
    Address This = LV.getAddress(*this);

    // Perform the derived-to-base conversion
    Address Base = GetAddressOfBaseClass(
        This, DerivedClassDecl, E->path_begin(), E->path_end(),
        /*NullCheckValue=*/false, E->getExprLoc());

    // TODO: Support accesses to members of base classes in TBAA. For now, we
    // conservatively pretend that the complete object is of the base class
    // type.
    return MakeAddrLValue(Base, E->getType(), LV.getBaseInfo(),
                          CGM.getTBAAInfoForSubobject(LV, E->getType()));
  }
  case CK_ToUnion:
    return EmitAggExprToLValue(E);
  case CK_BaseToDerived: {
    const auto *DerivedClassTy = E->getType()->castAs<RecordType>();
    auto *DerivedClassDecl = cast<CXXRecordDecl>(DerivedClassTy->getDecl());

    LValue LV = EmitLValue(E->getSubExpr());

    // Perform the base-to-derived conversion
    Address Derived = GetAddressOfDerivedClass(
        LV.getAddress(*this), DerivedClassDecl, E->path_begin(), E->path_end(),
        /*NullCheckValue=*/false);

    // C++11 [expr.static.cast]p2: Behavior is undefined if a downcast is
    // performed and the object is not of the derived type.
    if (sanitizePerformTypeCheck())
      EmitTypeCheck(TCK_DowncastReference, E->getExprLoc(), Derived,
                    E->getType());

    if (SanOpts.has(SanitizerKind::CFIDerivedCast))
      EmitVTablePtrCheckForCast(E->getType(), Derived,
                                /*MayBeNull=*/false, CFITCK_DerivedCast,
                                E->getBeginLoc());

    return MakeAddrLValue(Derived, E->getType(), LV.getBaseInfo(),
                          CGM.getTBAAInfoForSubobject(LV, E->getType()));
  }
  case CK_LValueBitCast: {
    // This must be a reinterpret_cast (or c-style equivalent).
    const auto *CE = cast<ExplicitCastExpr>(E);

    CGM.EmitExplicitCastExprType(CE, this);
    LValue LV = EmitLValue(E->getSubExpr());
    Address V = LV.getAddress(*this).withElementType(
        ConvertTypeForMem(CE->getTypeAsWritten()->getPointeeType()));

    if (SanOpts.has(SanitizerKind::CFIUnrelatedCast))
      EmitVTablePtrCheckForCast(E->getType(), V,
                                /*MayBeNull=*/false, CFITCK_UnrelatedCast,
                                E->getBeginLoc());

    return MakeAddrLValue(V, E->getType(), LV.getBaseInfo(),
                          CGM.getTBAAInfoForSubobject(LV, E->getType()));
  }
  case CK_AddressSpaceConversion: {
    LValue LV = EmitLValue(E->getSubExpr());
    QualType DestTy = getContext().getPointerType(E->getType());
    llvm::Value *V = getTargetHooks().performAddrSpaceCast(
        *this, LV.getPointer(*this),
        E->getSubExpr()->getType().getAddressSpace(),
        E->getType().getAddressSpace(), ConvertType(DestTy));
    return MakeAddrLValue(Address(V, ConvertTypeForMem(E->getType()),
                                  LV.getAddress(*this).getAlignment()),
                          E->getType(), LV.getBaseInfo(), LV.getTBAAInfo());
  }
  case CK_ObjCObjectLValueCast: {
    LValue LV = EmitLValue(E->getSubExpr());
    Address V = LV.getAddress(*this).withElementType(ConvertType(E->getType()));
    return MakeAddrLValue(V, E->getType(), LV.getBaseInfo(),
                          CGM.getTBAAInfoForSubobject(LV, E->getType()));
  }
  case CK_ZeroToOCLOpaqueType:
    llvm_unreachable("NULL to OpenCL opaque type lvalue cast is not valid");

  case CK_VectorSplat: {
    // LValue results of vector splats are only supported in HLSL.
    if (!getLangOpts().HLSL)
      return EmitUnsupportedLValue(E, "unexpected cast lvalue");
    return EmitLValue(E->getSubExpr());
  }
  }

  llvm_unreachable("Unhandled lvalue cast kind?");
}

LValue CodeGenFunction::EmitOpaqueValueLValue(const OpaqueValueExpr *e) {
  assert(OpaqueValueMappingData::shouldBindAsLValue(e));
  return getOrCreateOpaqueLValueMapping(e);
}

LValue
CodeGenFunction::getOrCreateOpaqueLValueMapping(const OpaqueValueExpr *e) {
  assert(OpaqueValueMapping::shouldBindAsLValue(e));

  llvm::DenseMap<const OpaqueValueExpr*,LValue>::iterator
      it = OpaqueLValues.find(e);

  if (it != OpaqueLValues.end())
    return it->second;

  assert(e->isUnique() && "LValue for a nonunique OVE hasn't been emitted");
  return EmitLValue(e->getSourceExpr());
}

RValue
CodeGenFunction::getOrCreateOpaqueRValueMapping(const OpaqueValueExpr *e) {
  assert(!OpaqueValueMapping::shouldBindAsLValue(e));

  llvm::DenseMap<const OpaqueValueExpr*,RValue>::iterator
      it = OpaqueRValues.find(e);

  if (it != OpaqueRValues.end())
    return it->second;

  assert(e->isUnique() && "RValue for a nonunique OVE hasn't been emitted");
  return EmitAnyExpr(e->getSourceExpr());
}

RValue CodeGenFunction::EmitRValueForField(LValue LV,
                                           const FieldDecl *FD,
                                           SourceLocation Loc) {
  QualType FT = FD->getType();
  LValue FieldLV = EmitLValueForField(LV, FD);
  switch (getEvaluationKind(FT)) {
  case TEK_Complex:
    return RValue::getComplex(EmitLoadOfComplex(FieldLV, Loc));
  case TEK_Aggregate:
    return FieldLV.asAggregateRValue(*this);
  case TEK_Scalar:
    // This routine is used to load fields one-by-one to perform a copy, so
    // don't load reference fields.
    if (FD->getType()->isReferenceType())
      return RValue::get(FieldLV.getPointer(*this));
    // Call EmitLoadOfScalar except when the lvalue is a bitfield to emit a
    // primitive load.
    if (FieldLV.isBitField())
      return EmitLoadOfLValue(FieldLV, Loc);
    return RValue::get(EmitLoadOfScalar(FieldLV, Loc));
  }
  llvm_unreachable("bad evaluation kind");
}

//===--------------------------------------------------------------------===//
//                             Expression Emission
//===--------------------------------------------------------------------===//

RValue CodeGenFunction::EmitCallExpr(const CallExpr *E,
                                     ReturnValueSlot ReturnValue) {
  // Builtins never have block type.
  if (E->getCallee()->getType()->isBlockPointerType())
    return EmitBlockCallExpr(E, ReturnValue);

  if (const auto *CE = dyn_cast<CXXMemberCallExpr>(E))
    return EmitCXXMemberCallExpr(CE, ReturnValue);

  if (const auto *CE = dyn_cast<CUDAKernelCallExpr>(E))
    return EmitCUDAKernelCallExpr(CE, ReturnValue);

  // A CXXOperatorCallExpr is created even for explicit object methods, but
  // these should be treated like static function call.
  if (const auto *CE = dyn_cast<CXXOperatorCallExpr>(E))
    if (const auto *MD =
            dyn_cast_if_present<CXXMethodDecl>(CE->getCalleeDecl());
        MD && MD->isImplicitObjectMemberFunction())
      return EmitCXXOperatorMemberCallExpr(CE, MD, ReturnValue);

  CGCallee callee = EmitCallee(E->getCallee());

  if (callee.isBuiltin()) {
    return EmitBuiltinExpr(callee.getBuiltinDecl(), callee.getBuiltinID(),
                           E, ReturnValue);
  }

  if (callee.isPseudoDestructor()) {
    return EmitCXXPseudoDestructorExpr(callee.getPseudoDestructorExpr());
  }

  return EmitCall(E->getCallee()->getType(), callee, E, ReturnValue);
}

/// Emit a CallExpr without considering whether it might be a subclass.
RValue CodeGenFunction::EmitSimpleCallExpr(const CallExpr *E,
                                           ReturnValueSlot ReturnValue) {
  CGCallee Callee = EmitCallee(E->getCallee());
  return EmitCall(E->getCallee()->getType(), Callee, E, ReturnValue);
}

// Detect the unusual situation where an inline version is shadowed by a
// non-inline version. In that case we should pick the external one
// everywhere. That's GCC behavior too.
static bool OnlyHasInlineBuiltinDeclaration(const FunctionDecl *FD) {
  for (const FunctionDecl *PD = FD; PD; PD = PD->getPreviousDecl())
    if (!PD->isInlineBuiltinDeclaration())
      return false;
  return true;
}

static CGCallee EmitDirectCallee(CodeGenFunction &CGF, GlobalDecl GD) {
  const FunctionDecl *FD = cast<FunctionDecl>(GD.getDecl());

  if (auto builtinID = FD->getBuiltinID()) {
    std::string NoBuiltinFD = ("no-builtin-" + FD->getName()).str();
    std::string NoBuiltins = "no-builtins";

    StringRef Ident = CGF.CGM.getMangledName(GD);
    std::string FDInlineName = (Ident + ".inline").str();

    bool IsPredefinedLibFunction =
        CGF.getContext().BuiltinInfo.isPredefinedLibFunction(builtinID);
    bool HasAttributeNoBuiltin =
        CGF.CurFn->getAttributes().hasFnAttr(NoBuiltinFD) ||
        CGF.CurFn->getAttributes().hasFnAttr(NoBuiltins);

    // When directing calling an inline builtin, call it through it's mangled
    // name to make it clear it's not the actual builtin.
    if (CGF.CurFn->getName() != FDInlineName &&
        OnlyHasInlineBuiltinDeclaration(FD)) {
      llvm::Constant *CalleePtr = EmitFunctionDeclPointer(CGF.CGM, GD);
      llvm::Function *Fn = llvm::cast<llvm::Function>(CalleePtr);
      llvm::Module *M = Fn->getParent();
      llvm::Function *Clone = M->getFunction(FDInlineName);
      if (!Clone) {
        Clone = llvm::Function::Create(Fn->getFunctionType(),
                                       llvm::GlobalValue::InternalLinkage,
                                       Fn->getAddressSpace(), FDInlineName, M);
        Clone->addFnAttr(llvm::Attribute::AlwaysInline);
      }
      return CGCallee::forDirect(Clone, GD);
    }

    // Replaceable builtins provide their own implementation of a builtin. If we
    // are in an inline builtin implementation, avoid trivial infinite
    // recursion. Honor __attribute__((no_builtin("foo"))) or
    // __attribute__((no_builtin)) on the current function unless foo is
    // not a predefined library function which means we must generate the
    // builtin no matter what.
    else if (!IsPredefinedLibFunction || !HasAttributeNoBuiltin)
      return CGCallee::forBuiltin(builtinID, FD);
  }

  llvm::Constant *CalleePtr = EmitFunctionDeclPointer(CGF.CGM, GD);
  if (CGF.CGM.getLangOpts().CUDA && !CGF.CGM.getLangOpts().CUDAIsDevice &&
      FD->hasAttr<CUDAGlobalAttr>())
    CalleePtr = CGF.CGM.getCUDARuntime().getKernelStub(
        cast<llvm::GlobalValue>(CalleePtr->stripPointerCasts()));

  return CGCallee::forDirect(CalleePtr, GD);
}

CGCallee CodeGenFunction::EmitCallee(const Expr *E) {
  E = E->IgnoreParens();

  // Look through function-to-pointer decay.
  if (auto ICE = dyn_cast<ImplicitCastExpr>(E)) {
    if (ICE->getCastKind() == CK_FunctionToPointerDecay ||
        ICE->getCastKind() == CK_BuiltinFnToFnPtr) {
      return EmitCallee(ICE->getSubExpr());
    }

  // Resolve direct calls.
  } else if (auto DRE = dyn_cast<DeclRefExpr>(E)) {
    if (auto FD = dyn_cast<FunctionDecl>(DRE->getDecl())) {
      return EmitDirectCallee(*this, FD);
    }
  } else if (auto ME = dyn_cast<MemberExpr>(E)) {
    if (auto FD = dyn_cast<FunctionDecl>(ME->getMemberDecl())) {
      EmitIgnoredExpr(ME->getBase());
      return EmitDirectCallee(*this, FD);
    }

  // Look through template substitutions.
  } else if (auto NTTP = dyn_cast<SubstNonTypeTemplateParmExpr>(E)) {
    return EmitCallee(NTTP->getReplacement());

  // Treat pseudo-destructor calls differently.
  } else if (auto PDE = dyn_cast<CXXPseudoDestructorExpr>(E)) {
    return CGCallee::forPseudoDestructor(PDE);
  }

  // Otherwise, we have an indirect reference.
  llvm::Value *calleePtr;
  QualType functionType;
  if (auto ptrType = E->getType()->getAs<PointerType>()) {
    calleePtr = EmitScalarExpr(E);
    functionType = ptrType->getPointeeType();
  } else {
    functionType = E->getType();
    calleePtr = EmitLValue(E, KnownNonNull).getPointer(*this);
  }
  assert(functionType->isFunctionType());

  GlobalDecl GD;
  if (const auto *VD =
          dyn_cast_or_null<VarDecl>(E->getReferencedDeclOfCallee()))
    GD = GlobalDecl(VD);

  CGCalleeInfo calleeInfo(functionType->getAs<FunctionProtoType>(), GD);
  CGCallee callee(calleeInfo, calleePtr);
  return callee;
}

LValue CodeGenFunction::EmitBinaryOperatorLValue(const BinaryOperator *E) {
  // Comma expressions just emit their LHS then their RHS as an l-value.
  if (E->getOpcode() == BO_Comma) {
    EmitIgnoredExpr(E->getLHS());
    EnsureInsertPoint();
    return EmitLValue(E->getRHS());
  }

  if (E->getOpcode() == BO_PtrMemD ||
      E->getOpcode() == BO_PtrMemI)
    return EmitPointerToDataMemberBinaryExpr(E);

  assert(E->getOpcode() == BO_Assign && "unexpected binary l-value");

  // Note that in all of these cases, __block variables need the RHS
  // evaluated first just in case the variable gets moved by the RHS.

  switch (getEvaluationKind(E->getType())) {
  case TEK_Scalar: {
    switch (E->getLHS()->getType().getObjCLifetime()) {
    case Qualifiers::OCL_Strong:
      return EmitARCStoreStrong(E, /*ignored*/ false).first;

    case Qualifiers::OCL_Autoreleasing:
      return EmitARCStoreAutoreleasing(E).first;

    // No reason to do any of these differently.
    case Qualifiers::OCL_None:
    case Qualifiers::OCL_ExplicitNone:
    case Qualifiers::OCL_Weak:
      break;
    }

    RValue RV = EmitAnyExpr(E->getRHS());
    LValue LV = EmitCheckedLValue(E->getLHS(), TCK_Store);
    if (RV.isScalar())
      EmitNullabilityCheck(LV, RV.getScalarVal(), E->getExprLoc());
    EmitStoreThroughLValue(RV, LV);
    if (getLangOpts().OpenMP)
      CGM.getOpenMPRuntime().checkAndEmitLastprivateConditional(*this,
                                                                E->getLHS());
    return LV;
  }

  case TEK_Complex:
    return EmitComplexAssignmentLValue(E);

  case TEK_Aggregate:
    return EmitAggExprToLValue(E);
  }
  llvm_unreachable("bad evaluation kind");
}

LValue CodeGenFunction::EmitCallExprLValue(const CallExpr *E) {
  RValue RV = EmitCallExpr(E);

  if (!RV.isScalar())
    return MakeAddrLValue(RV.getAggregateAddress(), E->getType(),
                          AlignmentSource::Decl);

  assert(E->getCallReturnType(getContext())->isReferenceType() &&
         "Can't have a scalar return unless the return type is a "
         "reference type!");

  return MakeNaturalAlignPointeeAddrLValue(RV.getScalarVal(), E->getType());
}

LValue CodeGenFunction::EmitVAArgExprLValue(const VAArgExpr *E) {
  // FIXME: This shouldn't require another copy.
  return EmitAggExprToLValue(E);
}

LValue CodeGenFunction::EmitCXXConstructLValue(const CXXConstructExpr *E) {
  assert(E->getType()->getAsCXXRecordDecl()->hasTrivialDestructor()
         && "binding l-value to type which needs a temporary");
  AggValueSlot Slot = CreateAggTemp(E->getType());
  EmitCXXConstructExpr(E, Slot);
  return MakeAddrLValue(Slot.getAddress(), E->getType(), AlignmentSource::Decl);
}

LValue
CodeGenFunction::EmitCXXTypeidLValue(const CXXTypeidExpr *E) {
  return MakeNaturalAlignRawAddrLValue(EmitCXXTypeidExpr(E), E->getType());
}

Address CodeGenFunction::EmitCXXUuidofExpr(const CXXUuidofExpr *E) {
  return CGM.GetAddrOfMSGuidDecl(E->getGuidDecl())
      .withElementType(ConvertType(E->getType()));
}

LValue CodeGenFunction::EmitCXXUuidofLValue(const CXXUuidofExpr *E) {
  return MakeAddrLValue(EmitCXXUuidofExpr(E), E->getType(),
                        AlignmentSource::Decl);
}

LValue
CodeGenFunction::EmitCXXBindTemporaryLValue(const CXXBindTemporaryExpr *E) {
  AggValueSlot Slot = CreateAggTemp(E->getType(), "temp.lvalue");
  Slot.setExternallyDestructed();
  EmitAggExpr(E->getSubExpr(), Slot);
  EmitCXXTemporary(E->getTemporary(), E->getType(), Slot.getAddress());
  return MakeAddrLValue(Slot.getAddress(), E->getType(), AlignmentSource::Decl);
}

LValue CodeGenFunction::EmitObjCMessageExprLValue(const ObjCMessageExpr *E) {
  RValue RV = EmitObjCMessageExpr(E);

  if (!RV.isScalar())
    return MakeAddrLValue(RV.getAggregateAddress(), E->getType(),
                          AlignmentSource::Decl);

  assert(E->getMethodDecl()->getReturnType()->isReferenceType() &&
         "Can't have a scalar return unless the return type is a "
         "reference type!");

  return MakeNaturalAlignPointeeAddrLValue(RV.getScalarVal(), E->getType());
}

LValue CodeGenFunction::EmitObjCSelectorLValue(const ObjCSelectorExpr *E) {
  Address V =
    CGM.getObjCRuntime().GetAddrOfSelector(*this, E->getSelector());
  return MakeAddrLValue(V, E->getType(), AlignmentSource::Decl);
}

llvm::Value *CodeGenFunction::EmitIvarOffset(const ObjCInterfaceDecl *Interface,
                                             const ObjCIvarDecl *Ivar) {
  return CGM.getObjCRuntime().EmitIvarOffset(*this, Interface, Ivar);
}

llvm::Value *
CodeGenFunction::EmitIvarOffsetAsPointerDiff(const ObjCInterfaceDecl *Interface,
                                             const ObjCIvarDecl *Ivar) {
  llvm::Value *OffsetValue = EmitIvarOffset(Interface, Ivar);
  QualType PointerDiffType = getContext().getPointerDiffType();
  return Builder.CreateZExtOrTrunc(OffsetValue,
                                   getTypes().ConvertType(PointerDiffType));
}

LValue CodeGenFunction::EmitLValueForIvar(QualType ObjectTy,
                                          llvm::Value *BaseValue,
                                          const ObjCIvarDecl *Ivar,
                                          unsigned CVRQualifiers) {
  return CGM.getObjCRuntime().EmitObjCValueForIvar(*this, ObjectTy, BaseValue,
                                                   Ivar, CVRQualifiers);
}

LValue CodeGenFunction::EmitObjCIvarRefLValue(const ObjCIvarRefExpr *E) {
  // FIXME: A lot of the code below could be shared with EmitMemberExpr.
  llvm::Value *BaseValue = nullptr;
  const Expr *BaseExpr = E->getBase();
  Qualifiers BaseQuals;
  QualType ObjectTy;
  if (E->isArrow()) {
    BaseValue = EmitScalarExpr(BaseExpr);
    ObjectTy = BaseExpr->getType()->getPointeeType();
    BaseQuals = ObjectTy.getQualifiers();
  } else {
    LValue BaseLV = EmitLValue(BaseExpr);
    BaseValue = BaseLV.getPointer(*this);
    ObjectTy = BaseExpr->getType();
    BaseQuals = ObjectTy.getQualifiers();
  }

  LValue LV =
    EmitLValueForIvar(ObjectTy, BaseValue, E->getDecl(),
                      BaseQuals.getCVRQualifiers());
  setObjCGCLValueClass(getContext(), E, LV);
  return LV;
}

LValue CodeGenFunction::EmitStmtExprLValue(const StmtExpr *E) {
  // Can only get l-value for message expression returning aggregate type
  RValue RV = EmitAnyExprToTemp(E);
  return MakeAddrLValue(RV.getAggregateAddress(), E->getType(),
                        AlignmentSource::Decl);
}

RValue CodeGenFunction::EmitCall(QualType CalleeType, const CGCallee &OrigCallee,
                                 const CallExpr *E, ReturnValueSlot ReturnValue,
                                 llvm::Value *Chain) {
  // Get the actual function type. The callee type will always be a pointer to
  // function type or a block pointer type.
  assert(CalleeType->isFunctionPointerType() &&
         "Call must have function pointer type!");

  const Decl *TargetDecl =
      OrigCallee.getAbstractInfo().getCalleeDecl().getDecl();

  assert((!isa_and_present<FunctionDecl>(TargetDecl) ||
          !cast<FunctionDecl>(TargetDecl)->isImmediateFunction()) &&
         "trying to emit a call to an immediate function");

  CalleeType = getContext().getCanonicalType(CalleeType);

  auto PointeeType = cast<PointerType>(CalleeType)->getPointeeType();

  CGCallee Callee = OrigCallee;

  if (SanOpts.has(SanitizerKind::Function) &&
      (!TargetDecl || !isa<FunctionDecl>(TargetDecl)) &&
      !isa<FunctionNoProtoType>(PointeeType)) {
    if (llvm::Constant *PrefixSig =
            CGM.getTargetCodeGenInfo().getUBSanFunctionSignature(CGM)) {
      SanitizerScope SanScope(this);
      auto *TypeHash = getUBSanFunctionTypeHash(PointeeType);

      llvm::Type *PrefixSigType = PrefixSig->getType();
      llvm::StructType *PrefixStructTy = llvm::StructType::get(
          CGM.getLLVMContext(), {PrefixSigType, Int32Ty}, /*isPacked=*/true);

      llvm::Value *CalleePtr = Callee.getFunctionPointer();

      // On 32-bit Arm, the low bit of a function pointer indicates whether
      // it's using the Arm or Thumb instruction set. The actual first
      // instruction lives at the same address either way, so we must clear
      // that low bit before using the function address to find the prefix
      // structure.
      //
      // This applies to both Arm and Thumb target triples, because
      // either one could be used in an interworking context where it
      // might be passed function pointers of both types.
      llvm::Value *AlignedCalleePtr;
      if (CGM.getTriple().isARM() || CGM.getTriple().isThumb()) {
        llvm::Value *CalleeAddress =
            Builder.CreatePtrToInt(CalleePtr, IntPtrTy);
        llvm::Value *Mask = llvm::ConstantInt::get(IntPtrTy, ~1);
        llvm::Value *AlignedCalleeAddress =
            Builder.CreateAnd(CalleeAddress, Mask);
        AlignedCalleePtr =
            Builder.CreateIntToPtr(AlignedCalleeAddress, CalleePtr->getType());
      } else {
        AlignedCalleePtr = CalleePtr;
      }

      llvm::Value *CalleePrefixStruct = AlignedCalleePtr;
      llvm::Value *CalleeSigPtr =
          Builder.CreateConstGEP2_32(PrefixStructTy, CalleePrefixStruct, -1, 0);
      llvm::Value *CalleeSig =
          Builder.CreateAlignedLoad(PrefixSigType, CalleeSigPtr, getIntAlign());
      llvm::Value *CalleeSigMatch = Builder.CreateICmpEQ(CalleeSig, PrefixSig);

      llvm::BasicBlock *Cont = createBasicBlock("cont");
      llvm::BasicBlock *TypeCheck = createBasicBlock("typecheck");
      Builder.CreateCondBr(CalleeSigMatch, TypeCheck, Cont);

      EmitBlock(TypeCheck);
      llvm::Value *CalleeTypeHash = Builder.CreateAlignedLoad(
          Int32Ty,
          Builder.CreateConstGEP2_32(PrefixStructTy, CalleePrefixStruct, -1, 1),
          getPointerAlign());
      llvm::Value *CalleeTypeHashMatch =
          Builder.CreateICmpEQ(CalleeTypeHash, TypeHash);
      llvm::Constant *StaticData[] = {EmitCheckSourceLocation(E->getBeginLoc()),
                                      EmitCheckTypeDescriptor(CalleeType)};
      EmitCheck(std::make_pair(CalleeTypeHashMatch, SanitizerKind::Function),
                SanitizerHandler::FunctionTypeMismatch, StaticData,
                {CalleePtr});

      Builder.CreateBr(Cont);
      EmitBlock(Cont);
    }
  }

  const auto *FnType = cast<FunctionType>(PointeeType);

  // If we are checking indirect calls and this call is indirect, check that the
  // function pointer is a member of the bit set for the function type.
  if (SanOpts.has(SanitizerKind::CFIICall) &&
      (!TargetDecl || !isa<FunctionDecl>(TargetDecl))) {
    SanitizerScope SanScope(this);
    EmitSanitizerStatReport(llvm::SanStat_CFI_ICall);

    llvm::Metadata *MD;
    if (CGM.getCodeGenOpts().SanitizeCfiICallGeneralizePointers)
      MD = CGM.CreateMetadataIdentifierGeneralized(QualType(FnType, 0));
    else
      MD = CGM.CreateMetadataIdentifierForType(QualType(FnType, 0));

    llvm::Value *TypeId = llvm::MetadataAsValue::get(getLLVMContext(), MD);

    llvm::Value *CalleePtr = Callee.getFunctionPointer();
    llvm::Value *TypeTest = Builder.CreateCall(
        CGM.getIntrinsic(llvm::Intrinsic::type_test), {CalleePtr, TypeId});

    auto CrossDsoTypeId = CGM.CreateCrossDsoCfiTypeId(MD);
    llvm::Constant *StaticData[] = {
        llvm::ConstantInt::get(Int8Ty, CFITCK_ICall),
        EmitCheckSourceLocation(E->getBeginLoc()),
        EmitCheckTypeDescriptor(QualType(FnType, 0)),
    };
    if (CGM.getCodeGenOpts().SanitizeCfiCrossDso && CrossDsoTypeId) {
      EmitCfiSlowPathCheck(SanitizerKind::CFIICall, TypeTest, CrossDsoTypeId,
                           CalleePtr, StaticData);
    } else {
      EmitCheck(std::make_pair(TypeTest, SanitizerKind::CFIICall),
                SanitizerHandler::CFICheckFail, StaticData,
                {CalleePtr, llvm::UndefValue::get(IntPtrTy)});
    }
  }

  CallArgList Args;
  if (Chain)
    Args.add(RValue::get(Chain), CGM.getContext().VoidPtrTy);

  // C++17 requires that we evaluate arguments to a call using assignment syntax
  // right-to-left, and that we evaluate arguments to certain other operators
  // left-to-right. Note that we allow this to override the order dictated by
  // the calling convention on the MS ABI, which means that parameter
  // destruction order is not necessarily reverse construction order.
  // FIXME: Revisit this based on C++ committee response to unimplementability.
  EvaluationOrder Order = EvaluationOrder::Default;
  bool StaticOperator = false;
  if (auto *OCE = dyn_cast<CXXOperatorCallExpr>(E)) {
    if (OCE->isAssignmentOp())
      Order = EvaluationOrder::ForceRightToLeft;
    else {
      switch (OCE->getOperator()) {
      case OO_LessLess:
      case OO_GreaterGreater:
      case OO_AmpAmp:
      case OO_PipePipe:
      case OO_Comma:
      case OO_ArrowStar:
        Order = EvaluationOrder::ForceLeftToRight;
        break;
      default:
        break;
      }
    }

    if (const auto *MD =
            dyn_cast_if_present<CXXMethodDecl>(OCE->getCalleeDecl());
        MD && MD->isStatic())
      StaticOperator = true;
  }

  auto Arguments = E->arguments();
  if (StaticOperator) {
    // If we're calling a static operator, we need to emit the object argument
    // and ignore it.
    EmitIgnoredExpr(E->getArg(0));
    Arguments = drop_begin(Arguments, 1);
  }
  EmitCallArgs(Args, dyn_cast<FunctionProtoType>(FnType), Arguments,
               E->getDirectCallee(), /*ParamsToSkip=*/0, Order);

  const CGFunctionInfo &FnInfo = CGM.getTypes().arrangeFreeFunctionCall(
      Args, FnType, /*ChainCall=*/Chain);

  // C99 6.5.2.2p6:
  //   If the expression that denotes the called function has a type
  //   that does not include a prototype, [the default argument
  //   promotions are performed]. If the number of arguments does not
  //   equal the number of parameters, the behavior is undefined. If
  //   the function is defined with a type that includes a prototype,
  //   and either the prototype ends with an ellipsis (, ...) or the
  //   types of the arguments after promotion are not compatible with
  //   the types of the parameters, the behavior is undefined. If the
  //   function is defined with a type that does not include a
  //   prototype, and the types of the arguments after promotion are
  //   not compatible with those of the parameters after promotion,
  //   the behavior is undefined [except in some trivial cases].
  // That is, in the general case, we should assume that a call
  // through an unprototyped function type works like a *non-variadic*
  // call.  The way we make this work is to cast to the exact type
  // of the promoted arguments.
  //
  // Chain calls use this same code path to add the invisible chain parameter
  // to the function type.
  if (isa<FunctionNoProtoType>(FnType) || Chain) {
    llvm::Type *CalleeTy = getTypes().GetFunctionType(FnInfo);
    int AS = Callee.getFunctionPointer()->getType()->getPointerAddressSpace();
    CalleeTy = CalleeTy->getPointerTo(AS);

    llvm::Value *CalleePtr = Callee.getFunctionPointer();
    CalleePtr = Builder.CreateBitCast(CalleePtr, CalleeTy, "callee.knr.cast");
    Callee.setFunctionPointer(CalleePtr);
  }

  // HIP function pointer contains kernel handle when it is used in triple
  // chevron. The kernel stub needs to be loaded from kernel handle and used
  // as callee.
  if (CGM.getLangOpts().HIP && !CGM.getLangOpts().CUDAIsDevice &&
      isa<CUDAKernelCallExpr>(E) &&
      (!TargetDecl || !isa<FunctionDecl>(TargetDecl))) {
    llvm::Value *Handle = Callee.getFunctionPointer();
    auto *Stub = Builder.CreateLoad(
        Address(Handle, Handle->getType(), CGM.getPointerAlign()));
    Callee.setFunctionPointer(Stub);
  }
  llvm::CallBase *CallOrInvoke = nullptr;
  RValue Call = EmitCall(FnInfo, Callee, ReturnValue, Args, &CallOrInvoke,
                         E == MustTailCall, E->getExprLoc());

  // Generate function declaration DISuprogram in order to be used
  // in debug info about call sites.
  if (CGDebugInfo *DI = getDebugInfo()) {
    if (auto *CalleeDecl = dyn_cast_or_null<FunctionDecl>(TargetDecl)) {
      FunctionArgList Args;
      QualType ResTy = BuildFunctionArgList(CalleeDecl, Args);
      DI->EmitFuncDeclForCallSite(CallOrInvoke,
                                  DI->getFunctionType(CalleeDecl, ResTy, Args),
                                  CalleeDecl);
    }
  }

  return Call;
}

LValue CodeGenFunction::
EmitPointerToDataMemberBinaryExpr(const BinaryOperator *E) {
  Address BaseAddr = Address::invalid();
  if (E->getOpcode() == BO_PtrMemI) {
    BaseAddr = EmitPointerWithAlignment(E->getLHS());
  } else {
    BaseAddr = EmitLValue(E->getLHS()).getAddress(*this);
  }

  llvm::Value *OffsetV = EmitScalarExpr(E->getRHS());
  const auto *MPT = E->getRHS()->getType()->castAs<MemberPointerType>();

  LValueBaseInfo BaseInfo;
  TBAAAccessInfo TBAAInfo;
  Address MemberAddr =
    EmitCXXMemberDataPointerAddress(E, BaseAddr, OffsetV, MPT, &BaseInfo,
                                    &TBAAInfo);

  return MakeAddrLValue(MemberAddr, MPT->getPointeeType(), BaseInfo, TBAAInfo);
}

/// Given the address of a temporary variable, produce an r-value of
/// its type.
RValue CodeGenFunction::convertTempToRValue(Address addr,
                                            QualType type,
                                            SourceLocation loc) {
  LValue lvalue = MakeAddrLValue(addr, type, AlignmentSource::Decl);
  switch (getEvaluationKind(type)) {
  case TEK_Complex:
    return RValue::getComplex(EmitLoadOfComplex(lvalue, loc));
  case TEK_Aggregate:
    return lvalue.asAggregateRValue(*this);
  case TEK_Scalar:
    return RValue::get(EmitLoadOfScalar(lvalue, loc));
  }
  llvm_unreachable("bad evaluation kind");
}

void CodeGenFunction::SetFPAccuracy(llvm::Value *Val, float Accuracy) {
  assert(Val->getType()->isFPOrFPVectorTy());
  if (Accuracy == 0.0 || !isa<llvm::Instruction>(Val))
    return;

  llvm::MDBuilder MDHelper(getLLVMContext());
  llvm::MDNode *Node = MDHelper.createFPMath(Accuracy);

  cast<llvm::Instruction>(Val)->setMetadata(llvm::LLVMContext::MD_fpmath, Node);
}

void CodeGenFunction::SetSqrtFPAccuracy(llvm::Value *Val) {
  llvm::Type *EltTy = Val->getType()->getScalarType();
  if (!EltTy->isFloatTy())
    return;

  if ((getLangOpts().OpenCL &&
       !CGM.getCodeGenOpts().OpenCLCorrectlyRoundedDivSqrt) ||
      (getLangOpts().HIP && getLangOpts().CUDAIsDevice &&
       !CGM.getCodeGenOpts().HIPCorrectlyRoundedDivSqrt)) {
    // OpenCL v1.1 s7.4: minimum accuracy of single precision / is 3ulp
    //
    // OpenCL v1.2 s5.6.4.2: The -cl-fp32-correctly-rounded-divide-sqrt
    // build option allows an application to specify that single precision
    // floating-point divide (x/y and 1/x) and sqrt used in the program
    // source are correctly rounded.
    //
    // TODO: CUDA has a prec-sqrt flag
    SetFPAccuracy(Val, 3.0f);
  }
}

void CodeGenFunction::SetDivFPAccuracy(llvm::Value *Val) {
  llvm::Type *EltTy = Val->getType()->getScalarType();
  if (!EltTy->isFloatTy())
    return;

  if ((getLangOpts().OpenCL &&
       !CGM.getCodeGenOpts().OpenCLCorrectlyRoundedDivSqrt) ||
      (getLangOpts().HIP && getLangOpts().CUDAIsDevice &&
       !CGM.getCodeGenOpts().HIPCorrectlyRoundedDivSqrt)) {
    // OpenCL v1.1 s7.4: minimum accuracy of single precision / is 2.5ulp
    //
    // OpenCL v1.2 s5.6.4.2: The -cl-fp32-correctly-rounded-divide-sqrt
    // build option allows an application to specify that single precision
    // floating-point divide (x/y and 1/x) and sqrt used in the program
    // source are correctly rounded.
    //
    // TODO: CUDA has a prec-div flag
    SetFPAccuracy(Val, 2.5f);
  }
}

namespace {
  struct LValueOrRValue {
    LValue LV;
    RValue RV;
  };
}

static LValueOrRValue emitPseudoObjectExpr(CodeGenFunction &CGF,
                                           const PseudoObjectExpr *E,
                                           bool forLValue,
                                           AggValueSlot slot) {
  SmallVector<CodeGenFunction::OpaqueValueMappingData, 4> opaques;

  // Find the result expression, if any.
  const Expr *resultExpr = E->getResultExpr();
  LValueOrRValue result;

  for (PseudoObjectExpr::const_semantics_iterator
         i = E->semantics_begin(), e = E->semantics_end(); i != e; ++i) {
    const Expr *semantic = *i;

    // If this semantic expression is an opaque value, bind it
    // to the result of its source expression.
    if (const auto *ov = dyn_cast<OpaqueValueExpr>(semantic)) {
      // Skip unique OVEs.
      if (ov->isUnique()) {
        assert(ov != resultExpr &&
               "A unique OVE cannot be used as the result expression");
        continue;
      }

      // If this is the result expression, we may need to evaluate
      // directly into the slot.
      typedef CodeGenFunction::OpaqueValueMappingData OVMA;
      OVMA opaqueData;
      if (ov == resultExpr && ov->isPRValue() && !forLValue &&
          CodeGenFunction::hasAggregateEvaluationKind(ov->getType())) {
        CGF.EmitAggExpr(ov->getSourceExpr(), slot);
        LValue LV = CGF.MakeAddrLValue(slot.getAddress(), ov->getType(),
                                       AlignmentSource::Decl);
        opaqueData = OVMA::bind(CGF, ov, LV);
        result.RV = slot.asRValue();

      // Otherwise, emit as normal.
      } else {
        opaqueData = OVMA::bind(CGF, ov, ov->getSourceExpr());

        // If this is the result, also evaluate the result now.
        if (ov == resultExpr) {
          if (forLValue)
            result.LV = CGF.EmitLValue(ov);
          else
            result.RV = CGF.EmitAnyExpr(ov, slot);
        }
      }

      opaques.push_back(opaqueData);

    // Otherwise, if the expression is the result, evaluate it
    // and remember the result.
    } else if (semantic == resultExpr) {
      if (forLValue)
        result.LV = CGF.EmitLValue(semantic);
      else
        result.RV = CGF.EmitAnyExpr(semantic, slot);

    // Otherwise, evaluate the expression in an ignored context.
    } else {
      CGF.EmitIgnoredExpr(semantic);
    }
  }

  // Unbind all the opaques now.
  for (unsigned i = 0, e = opaques.size(); i != e; ++i)
    opaques[i].unbind(CGF);

  return result;
}

RValue CodeGenFunction::EmitPseudoObjectRValue(const PseudoObjectExpr *E,
                                               AggValueSlot slot) {
  return emitPseudoObjectExpr(*this, E, false, slot).RV;
}

LValue CodeGenFunction::EmitPseudoObjectLValue(const PseudoObjectExpr *E) {
  return emitPseudoObjectExpr(*this, E, true, AggValueSlot::ignored()).LV;
}<|MERGE_RESOLUTION|>--- conflicted
+++ resolved
@@ -56,19 +56,13 @@
 // Experiment to make sanitizers easier to debug
 static llvm::cl::opt<bool> ClSanitizeDebugDeoptimization(
     "ubsan-unique-traps", llvm::cl::Optional,
-<<<<<<< HEAD
-    llvm::cl::desc("Deoptimize traps for UBSAN so there is 1 trap per check."),
-    llvm::cl::init(false));
+    llvm::cl::desc("Deoptimize traps for UBSAN so there is 1 trap per check."));
 
 // TODO: Introduce frontend options to enabled per sanitizers, similar to
 // `fsanitize-trap`.
 static llvm::cl::opt<bool> ClSanitizeExpHot(
     "ubsan-exp-hot", llvm::cl::Optional,
-    llvm::cl::desc("Pass UBSAN checks if `llvm.experimental.hot()` is true."),
-    llvm::cl::init(false));
-=======
-    llvm::cl::desc("Deoptimize traps for UBSAN so there is 1 trap per check"));
->>>>>>> 89271b46
+    llvm::cl::desc("Pass UBSAN checks if `llvm.experimental.hot()` is true."));
 
 //===--------------------------------------------------------------------===//
 //                        Miscellaneous Helper Methods
@@ -3811,9 +3805,10 @@
   llvm::BasicBlock *Cont = createBasicBlock("cont");
 
   if (ClSanitizeExpHot) {
-    Checked =
-        Builder.CreateOr(Checked, Builder.CreateCall(CGM.getIntrinsic(
-                                      llvm::Intrinsic::experimental_hot)));
+    llvm::Value *Allow =
+        Builder.CreateCall(CGM.getIntrinsic(llvm::Intrinsic::allow_ubsan_check),
+                           llvm::ConstantInt::get(CGM.Int8Ty, CheckHandlerID));
+    Checked = Builder.CreateOr(Checked, Builder.CreateNot(Allow));
   }
 
   // If we're optimizing, collapse all calls to trap down to just one per
