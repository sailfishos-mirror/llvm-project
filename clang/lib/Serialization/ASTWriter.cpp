--- conflicted
+++ resolved
@@ -8522,11 +8522,6 @@
     return;
   }
 
-<<<<<<< HEAD
-  case OpenACCClauseKind::Finalize:
-  case OpenACCClauseKind::IfPresent:
-=======
->>>>>>> ce7c17d5
   case OpenACCClauseKind::NoHost:
   case OpenACCClauseKind::Device:
   case OpenACCClauseKind::DeviceResident:
