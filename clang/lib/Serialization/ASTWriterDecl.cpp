//===--- ASTWriterDecl.cpp - Declaration Serialization --------------------===//
//
// Part of the LLVM Project, under the Apache License v2.0 with LLVM Exceptions.
// See https://llvm.org/LICENSE.txt for license information.
// SPDX-License-Identifier: Apache-2.0 WITH LLVM-exception
//
//===----------------------------------------------------------------------===//
//
//  This file implements serialization for Declarations.
//
//===----------------------------------------------------------------------===//

#include "ASTCommon.h"
#include "clang/AST/Attr.h"
#include "clang/AST/DeclCXX.h"
#include "clang/AST/DeclTemplate.h"
#include "clang/AST/DeclVisitor.h"
#include "clang/AST/Expr.h"
#include "clang/AST/OpenMPClause.h"
#include "clang/AST/PrettyDeclStackTrace.h"
#include "clang/Basic/SourceManager.h"
#include "clang/Serialization/ASTReader.h"
#include "clang/Serialization/ASTRecordWriter.h"
#include "llvm/Bitstream/BitstreamWriter.h"
#include "llvm/Support/ErrorHandling.h"
#include <optional>
using namespace clang;
using namespace serialization;

//===----------------------------------------------------------------------===//
// Utility functions
//===----------------------------------------------------------------------===//

namespace {

// Helper function that returns true if the decl passed in the argument is
// a defintion in dependent contxt.
template <typename DT> bool isDefinitionInDependentContext(DT *D) {
  return D->isDependentContext() && D->isThisDeclarationADefinition();
}

} // namespace

//===----------------------------------------------------------------------===//
// Declaration serialization
//===----------------------------------------------------------------------===//

namespace clang {
  class ASTDeclWriter : public DeclVisitor<ASTDeclWriter, void> {
    ASTWriter &Writer;
    ASTRecordWriter Record;

    serialization::DeclCode Code;
    unsigned AbbrevToUse;

    bool GeneratingReducedBMI = false;

  public:
    ASTDeclWriter(ASTWriter &Writer, ASTContext &Context,
                  ASTWriter::RecordDataImpl &Record, bool GeneratingReducedBMI)
        : Writer(Writer), Record(Context, Writer, Record),
          Code((serialization::DeclCode)0), AbbrevToUse(0),
          GeneratingReducedBMI(GeneratingReducedBMI) {}

    uint64_t Emit(Decl *D) {
      if (!Code)
        llvm::report_fatal_error(StringRef("unexpected declaration kind '") +
            D->getDeclKindName() + "'");
      return Record.Emit(Code, AbbrevToUse);
    }

    void Visit(Decl *D);

    void VisitDecl(Decl *D);
    void VisitPragmaCommentDecl(PragmaCommentDecl *D);
    void VisitPragmaDetectMismatchDecl(PragmaDetectMismatchDecl *D);
    void VisitTranslationUnitDecl(TranslationUnitDecl *D);
    void VisitNamedDecl(NamedDecl *D);
    void VisitLabelDecl(LabelDecl *LD);
    void VisitNamespaceDecl(NamespaceDecl *D);
    void VisitUsingDirectiveDecl(UsingDirectiveDecl *D);
    void VisitNamespaceAliasDecl(NamespaceAliasDecl *D);
    void VisitTypeDecl(TypeDecl *D);
    void VisitTypedefNameDecl(TypedefNameDecl *D);
    void VisitTypedefDecl(TypedefDecl *D);
    void VisitTypeAliasDecl(TypeAliasDecl *D);
    void VisitUnresolvedUsingTypenameDecl(UnresolvedUsingTypenameDecl *D);
    void VisitUnresolvedUsingIfExistsDecl(UnresolvedUsingIfExistsDecl *D);
    void VisitTagDecl(TagDecl *D);
    void VisitEnumDecl(EnumDecl *D);
    void VisitRecordDecl(RecordDecl *D);
    void VisitCXXRecordDecl(CXXRecordDecl *D);
    void VisitClassTemplateSpecializationDecl(
                                            ClassTemplateSpecializationDecl *D);
    void VisitClassTemplatePartialSpecializationDecl(
                                     ClassTemplatePartialSpecializationDecl *D);
    void VisitVarTemplateSpecializationDecl(VarTemplateSpecializationDecl *D);
    void VisitVarTemplatePartialSpecializationDecl(
        VarTemplatePartialSpecializationDecl *D);
    void VisitTemplateTypeParmDecl(TemplateTypeParmDecl *D);
    void VisitValueDecl(ValueDecl *D);
    void VisitEnumConstantDecl(EnumConstantDecl *D);
    void VisitUnresolvedUsingValueDecl(UnresolvedUsingValueDecl *D);
    void VisitDeclaratorDecl(DeclaratorDecl *D);
    void VisitFunctionDecl(FunctionDecl *D);
    void VisitCXXDeductionGuideDecl(CXXDeductionGuideDecl *D);
    void VisitCXXMethodDecl(CXXMethodDecl *D);
    void VisitCXXConstructorDecl(CXXConstructorDecl *D);
    void VisitCXXDestructorDecl(CXXDestructorDecl *D);
    void VisitCXXConversionDecl(CXXConversionDecl *D);
    void VisitFieldDecl(FieldDecl *D);
    void VisitMSPropertyDecl(MSPropertyDecl *D);
    void VisitMSGuidDecl(MSGuidDecl *D);
    void VisitUnnamedGlobalConstantDecl(UnnamedGlobalConstantDecl *D);
    void VisitTemplateParamObjectDecl(TemplateParamObjectDecl *D);
    void VisitIndirectFieldDecl(IndirectFieldDecl *D);
    void VisitVarDecl(VarDecl *D);
    void VisitImplicitParamDecl(ImplicitParamDecl *D);
    void VisitParmVarDecl(ParmVarDecl *D);
    void VisitDecompositionDecl(DecompositionDecl *D);
    void VisitBindingDecl(BindingDecl *D);
    void VisitNonTypeTemplateParmDecl(NonTypeTemplateParmDecl *D);
    void VisitTemplateDecl(TemplateDecl *D);
    void VisitConceptDecl(ConceptDecl *D);
    void VisitImplicitConceptSpecializationDecl(
        ImplicitConceptSpecializationDecl *D);
    void VisitRequiresExprBodyDecl(RequiresExprBodyDecl *D);
    void VisitRedeclarableTemplateDecl(RedeclarableTemplateDecl *D);
    void VisitClassTemplateDecl(ClassTemplateDecl *D);
    void VisitVarTemplateDecl(VarTemplateDecl *D);
    void VisitFunctionTemplateDecl(FunctionTemplateDecl *D);
    void VisitTemplateTemplateParmDecl(TemplateTemplateParmDecl *D);
    void VisitTypeAliasTemplateDecl(TypeAliasTemplateDecl *D);
    void VisitUsingDecl(UsingDecl *D);
    void VisitUsingEnumDecl(UsingEnumDecl *D);
    void VisitUsingPackDecl(UsingPackDecl *D);
    void VisitUsingShadowDecl(UsingShadowDecl *D);
    void VisitConstructorUsingShadowDecl(ConstructorUsingShadowDecl *D);
    void VisitLinkageSpecDecl(LinkageSpecDecl *D);
    void VisitExportDecl(ExportDecl *D);
    void VisitFileScopeAsmDecl(FileScopeAsmDecl *D);
    void VisitTopLevelStmtDecl(TopLevelStmtDecl *D);
    void VisitImportDecl(ImportDecl *D);
    void VisitAccessSpecDecl(AccessSpecDecl *D);
    void VisitFriendDecl(FriendDecl *D);
    void VisitFriendTemplateDecl(FriendTemplateDecl *D);
    void VisitStaticAssertDecl(StaticAssertDecl *D);
    void VisitBlockDecl(BlockDecl *D);
    void VisitOutlinedFunctionDecl(OutlinedFunctionDecl *D);
    void VisitCapturedDecl(CapturedDecl *D);
    void VisitEmptyDecl(EmptyDecl *D);
    void VisitLifetimeExtendedTemporaryDecl(LifetimeExtendedTemporaryDecl *D);
    void VisitDeclContext(DeclContext *DC);
    template <typename T> void VisitRedeclarable(Redeclarable<T> *D);
    void VisitHLSLBufferDecl(HLSLBufferDecl *D);

    // FIXME: Put in the same order is DeclNodes.td?
    void VisitObjCMethodDecl(ObjCMethodDecl *D);
    void VisitObjCTypeParamDecl(ObjCTypeParamDecl *D);
    void VisitObjCContainerDecl(ObjCContainerDecl *D);
    void VisitObjCInterfaceDecl(ObjCInterfaceDecl *D);
    void VisitObjCIvarDecl(ObjCIvarDecl *D);
    void VisitObjCProtocolDecl(ObjCProtocolDecl *D);
    void VisitObjCAtDefsFieldDecl(ObjCAtDefsFieldDecl *D);
    void VisitObjCCategoryDecl(ObjCCategoryDecl *D);
    void VisitObjCImplDecl(ObjCImplDecl *D);
    void VisitObjCCategoryImplDecl(ObjCCategoryImplDecl *D);
    void VisitObjCImplementationDecl(ObjCImplementationDecl *D);
    void VisitObjCCompatibleAliasDecl(ObjCCompatibleAliasDecl *D);
    void VisitObjCPropertyDecl(ObjCPropertyDecl *D);
    void VisitObjCPropertyImplDecl(ObjCPropertyImplDecl *D);
    void VisitOMPThreadPrivateDecl(OMPThreadPrivateDecl *D);
    void VisitOMPAllocateDecl(OMPAllocateDecl *D);
    void VisitOMPRequiresDecl(OMPRequiresDecl *D);
    void VisitOMPDeclareReductionDecl(OMPDeclareReductionDecl *D);
    void VisitOMPDeclareMapperDecl(OMPDeclareMapperDecl *D);
    void VisitOMPCapturedExprDecl(OMPCapturedExprDecl *D);

    void VisitOpenACCDeclareDecl(OpenACCDeclareDecl *D);
    void VisitOpenACCRoutineDecl(OpenACCRoutineDecl *D);

    /// Add an Objective-C type parameter list to the given record.
    void AddObjCTypeParamList(ObjCTypeParamList *typeParams) {
      // Empty type parameter list.
      if (!typeParams) {
        Record.push_back(0);
        return;
      }

      Record.push_back(typeParams->size());
      for (auto *typeParam : *typeParams) {
        Record.AddDeclRef(typeParam);
      }
      Record.AddSourceLocation(typeParams->getLAngleLoc());
      Record.AddSourceLocation(typeParams->getRAngleLoc());
    }

    /// Collect the first declaration from each module file that provides a
    /// declaration of D.
    void CollectFirstDeclFromEachModule(
        const Decl *D, bool IncludeLocal,
        llvm::MapVector<ModuleFile *, const Decl *> &Firsts) {

      // FIXME: We can skip entries that we know are implied by others.
      for (const Decl *R = D->getMostRecentDecl(); R; R = R->getPreviousDecl()) {
        if (R->isFromASTFile())
          Firsts[Writer.Chain->getOwningModuleFile(R)] = R;
        else if (IncludeLocal)
          Firsts[nullptr] = R;
      }
    }

    /// Add to the record the first declaration from each module file that
    /// provides a declaration of D. The intent is to provide a sufficient
    /// set such that reloading this set will load all current redeclarations.
    void AddFirstDeclFromEachModule(const Decl *D, bool IncludeLocal) {
      llvm::MapVector<ModuleFile *, const Decl *> Firsts;
      CollectFirstDeclFromEachModule(D, IncludeLocal, Firsts);

      for (const auto &F : Firsts)
        Record.AddDeclRef(F.second);
    }

<<<<<<< HEAD
=======
    template <typename T> bool shouldSkipWritingSpecializations(T *Spec) {
      // Now we will only avoid writing specializations if we're generating
      // reduced BMI.
      if (!GeneratingReducedBMI)
        return false;

      assert((isa<FunctionDecl, ClassTemplateSpecializationDecl,
                  VarTemplateSpecializationDecl>(Spec)));

      ArrayRef<TemplateArgument> Args;
      if (auto *CTSD = dyn_cast<ClassTemplateSpecializationDecl>(Spec))
        Args = CTSD->getTemplateArgs().asArray();
      else if (auto *VTSD = dyn_cast<VarTemplateSpecializationDecl>(Spec))
        Args = VTSD->getTemplateArgs().asArray();
      else
        Args = cast<FunctionDecl>(Spec)
                   ->getTemplateSpecializationArgs()
                   ->asArray();

      // If there is any template argument is TULocal, we can avoid writing the
      // specialization since the consumers of reduced BMI won't get the
      // specialization anyway.
      for (const TemplateArgument &TA : Args) {
        switch (TA.getKind()) {
        case TemplateArgument::Type: {
          Linkage L = TA.getAsType()->getLinkage();
          if (!isExternallyVisible(L))
            return true;
          break;
        }
        case TemplateArgument::Declaration:
          if (!TA.getAsDecl()->isExternallyVisible())
            return true;
          break;
        default:
          break;
        }
      }

      return false;
    }

>>>>>>> 4084ffcf
    /// Add to the record the first template specialization from each module
    /// file that provides a declaration of D. We store the DeclId and an
    /// ODRHash of the template arguments of D which should provide enough
    /// information to load D only if the template instantiator needs it.
    void AddFirstSpecializationDeclFromEachModule(
        const Decl *D, llvm::SmallVectorImpl<const Decl *> &SpecsInMap,
        llvm::SmallVectorImpl<const Decl *> &PartialSpecsInMap) {
      assert((isa<ClassTemplateSpecializationDecl>(D) ||
              isa<VarTemplateSpecializationDecl>(D) || isa<FunctionDecl>(D)) &&
             "Must not be called with other decls");
      llvm::MapVector<ModuleFile *, const Decl *> Firsts;
      CollectFirstDeclFromEachModule(D, /*IncludeLocal*/ true, Firsts);

      for (const auto &F : Firsts) {
<<<<<<< HEAD
=======
        if (shouldSkipWritingSpecializations(F.second))
          continue;

>>>>>>> 4084ffcf
        if (isa<ClassTemplatePartialSpecializationDecl,
                VarTemplatePartialSpecializationDecl>(F.second))
          PartialSpecsInMap.push_back(F.second);
        else
          SpecsInMap.push_back(F.second);
      }
    }

    /// Get the specialization decl from an entry in the specialization list.
    template <typename EntryType>
    typename RedeclarableTemplateDecl::SpecEntryTraits<EntryType>::DeclType *
    getSpecializationDecl(EntryType &T) {
      return RedeclarableTemplateDecl::SpecEntryTraits<EntryType>::getDecl(&T);
    }

    /// Get the list of partial specializations from a template's common ptr.
    template<typename T>
    decltype(T::PartialSpecializations) &getPartialSpecializations(T *Common) {
      return Common->PartialSpecializations;
    }
    MutableArrayRef<FunctionTemplateSpecializationInfo>
    getPartialSpecializations(FunctionTemplateDecl::Common *) {
      return std::nullopt;
    }

    template<typename DeclTy>
    void AddTemplateSpecializations(DeclTy *D) {
      auto *Common = D->getCommonPtr();

      // If we have any lazy specializations, and the external AST source is
      // our chained AST reader, we can just write out the DeclIDs. Otherwise,
      // we need to resolve them to actual declarations.
      if (Writer.Chain != Record.getASTContext().getExternalSource() &&
          Writer.Chain && Writer.Chain->haveUnloadedSpecializations(D)) {
        D->LoadLazySpecializations();
        assert(!Writer.Chain->haveUnloadedSpecializations(D));
      }

      // AddFirstSpecializationDeclFromEachModule might trigger deserialization,
      // invalidating *Specializations iterators.
      llvm::SmallVector<const Decl *, 16> AllSpecs;
      for (auto &Entry : Common->Specializations)
        AllSpecs.push_back(getSpecializationDecl(Entry));
      for (auto &Entry : getPartialSpecializations(Common))
        AllSpecs.push_back(getSpecializationDecl(Entry));

      llvm::SmallVector<const Decl *, 16> Specs;
      llvm::SmallVector<const Decl *, 16> PartialSpecs;
      for (auto *D : AllSpecs) {
        assert(D->isCanonicalDecl() && "non-canonical decl in set");
        AddFirstSpecializationDeclFromEachModule(D, Specs, PartialSpecs);
<<<<<<< HEAD
      }

      Record.AddOffset(Writer.WriteSpecializationInfoLookupTable(
          D, Specs, /*IsPartial=*/false));

      // Function Template Decl doesn't have partial decls.
      if (isa<FunctionTemplateDecl>(D)) {
        assert(PartialSpecs.empty());
        return;
      }

      Record.AddOffset(Writer.WriteSpecializationInfoLookupTable(
=======
      }

      Record.AddOffset(Writer.WriteSpecializationInfoLookupTable(
          D, Specs, /*IsPartial=*/false));

      // Function Template Decl doesn't have partial decls.
      if (isa<FunctionTemplateDecl>(D)) {
        assert(PartialSpecs.empty());
        return;
      }

      Record.AddOffset(Writer.WriteSpecializationInfoLookupTable(
>>>>>>> 4084ffcf
          D, PartialSpecs, /*IsPartial=*/true));
    }

    /// Ensure that this template specialization is associated with the specified
    /// template on reload.
    void RegisterTemplateSpecialization(const Decl *Template,
                                        const Decl *Specialization) {
      Template = Template->getCanonicalDecl();

      // If the canonical template is local, we'll write out this specialization
      // when we emit it.
      // FIXME: We can do the same thing if there is any local declaration of
      // the template, to avoid emitting an update record.
      if (!Template->isFromASTFile())
        return;

      // We only need to associate the first local declaration of the
      // specialization. The other declarations will get pulled in by it.
      if (Writer.getFirstLocalDecl(Specialization) != Specialization)
        return;

      if (isa<ClassTemplatePartialSpecializationDecl,
              VarTemplatePartialSpecializationDecl>(Specialization))
        Writer.PartialSpecializationsUpdates[cast<NamedDecl>(Template)]
            .push_back(cast<NamedDecl>(Specialization));
      else
        Writer.SpecializationsUpdates[cast<NamedDecl>(Template)].push_back(
            cast<NamedDecl>(Specialization));
    }
  };
}

// When building a C++20 module interface unit or a partition unit, a
// strong definition in the module interface is provided by the
// compilation of that unit, not by its users. (Inline variables are still
// emitted in module users.)
static bool shouldVarGenerateHereOnly(const VarDecl *VD) {
  if (VD->getStorageDuration() != SD_Static)
    return false;

  if (VD->getDescribedVarTemplate())
    return false;

  Module *M = VD->getOwningModule();
  if (!M)
    return false;

  M = M->getTopLevelModule();
  ASTContext &Ctx = VD->getASTContext();
  if (!M->isInterfaceOrPartition() &&
      (!VD->hasAttr<DLLExportAttr>() ||
       !Ctx.getLangOpts().BuildingPCHWithObjectFile))
    return false;

  return Ctx.GetGVALinkageForVariable(VD) >= GVA_StrongExternal;
}

static bool shouldFunctionGenerateHereOnly(const FunctionDecl *FD) {
  if (FD->isDependentContext())
    return false;

  ASTContext &Ctx = FD->getASTContext();
  auto Linkage = Ctx.GetGVALinkageForFunction(FD);
  if (Ctx.getLangOpts().ModulesCodegen ||
      (FD->hasAttr<DLLExportAttr>() &&
       Ctx.getLangOpts().BuildingPCHWithObjectFile))
    // Under -fmodules-codegen, codegen is performed for all non-internal,
    // non-always_inline functions, unless they are available elsewhere.
    if (!FD->hasAttr<AlwaysInlineAttr>() && Linkage != GVA_Internal &&
        Linkage != GVA_AvailableExternally)
      return true;

  Module *M = FD->getOwningModule();
  if (!M)
    return false;

  M = M->getTopLevelModule();
  if (M->isInterfaceOrPartition())
    if (Linkage >= GVA_StrongExternal)
      return true;

  return false;
}

bool clang::CanElideDeclDef(const Decl *D) {
  if (auto *FD = dyn_cast<FunctionDecl>(D)) {
    if (FD->isInlined() || FD->isConstexpr() || FD->isConsteval())
      return false;

    // If the function should be generated somewhere else, we shouldn't elide
    // it.
    if (!shouldFunctionGenerateHereOnly(FD))
      return false;
  }

  if (auto *VD = dyn_cast<VarDecl>(D)) {
    if (VD->getDeclContext()->isDependentContext())
      return false;

    // Constant initialized variable may not affect the ABI, but they
    // may be used in constant evaluation in the frontend, so we have
    // to remain them.
    if (VD->hasConstantInitialization() || VD->isConstexpr())
      return false;

    // If the variable should be generated somewhere else, we shouldn't elide
    // it.
    if (!shouldVarGenerateHereOnly(VD))
      return false;
  }

  return true;
}

void ASTDeclWriter::Visit(Decl *D) {
  DeclVisitor<ASTDeclWriter>::Visit(D);

  // Source locations require array (variable-length) abbreviations.  The
  // abbreviation infrastructure requires that arrays are encoded last, so
  // we handle it here in the case of those classes derived from DeclaratorDecl
  if (auto *DD = dyn_cast<DeclaratorDecl>(D)) {
    if (auto *TInfo = DD->getTypeSourceInfo())
      Record.AddTypeLoc(TInfo->getTypeLoc());
  }

  // Handle FunctionDecl's body here and write it after all other Stmts/Exprs
  // have been written. We want it last because we will not read it back when
  // retrieving it from the AST, we'll just lazily set the offset.
  if (auto *FD = dyn_cast<FunctionDecl>(D)) {
    if (!GeneratingReducedBMI || !CanElideDeclDef(FD)) {
      Record.push_back(FD->doesThisDeclarationHaveABody());
      if (FD->doesThisDeclarationHaveABody())
        Record.AddFunctionDefinition(FD);
    } else
      Record.push_back(0);
  }

  // Similar to FunctionDecls, handle VarDecl's initializer here and write it
  // after all other Stmts/Exprs. We will not read the initializer until after
  // we have finished recursive deserialization, because it can recursively
  // refer back to the variable.
  if (auto *VD = dyn_cast<VarDecl>(D)) {
    if (!GeneratingReducedBMI || !CanElideDeclDef(VD))
      Record.AddVarDeclInit(VD);
    else
      Record.push_back(0);
  }

  // And similarly for FieldDecls. We already serialized whether there is a
  // default member initializer.
  if (auto *FD = dyn_cast<FieldDecl>(D)) {
    if (FD->hasInClassInitializer()) {
      if (Expr *Init = FD->getInClassInitializer()) {
        Record.push_back(1);
        Record.AddStmt(Init);
      } else {
        Record.push_back(0);
        // Initializer has not been instantiated yet.
      }
    }
  }

  // If this declaration is also a DeclContext, write blocks for the
  // declarations that lexically stored inside its context and those
  // declarations that are visible from its context.
  if (auto *DC = dyn_cast<DeclContext>(D))
    VisitDeclContext(DC);
}

void ASTDeclWriter::VisitDecl(Decl *D) {
  BitsPacker DeclBits;

  // The order matters here. It will be better to put the bit with higher
  // probability to be 0 in the end of the bits.
  //
  // Since we're using VBR6 format to store it.
  // It will be pretty effient if all the higher bits are 0.
  // For example, if we need to pack 8 bits into a value and the stored value
  // is 0xf0, the actual stored value will be 0b000111'110000, which takes 12
  // bits actually. However, if we changed the order to be 0x0f, then we can
  // store it as 0b001111, which takes 6 bits only now.
  DeclBits.addBits((uint64_t)D->getModuleOwnershipKind(), /*BitWidth=*/3);
  DeclBits.addBit(D->isReferenced());
  DeclBits.addBit(D->isUsed(false));
  DeclBits.addBits(D->getAccess(), /*BitWidth=*/2);
  DeclBits.addBit(D->isImplicit());
  DeclBits.addBit(D->getDeclContext() != D->getLexicalDeclContext());
  DeclBits.addBit(D->hasAttrs());
  DeclBits.addBit(D->isTopLevelDeclInObjCContainer());
  DeclBits.addBit(D->isInvalidDecl());
  Record.push_back(DeclBits);

  Record.AddDeclRef(cast_or_null<Decl>(D->getDeclContext()));
  if (D->getDeclContext() != D->getLexicalDeclContext())
    Record.AddDeclRef(cast_or_null<Decl>(D->getLexicalDeclContext()));

  if (D->hasAttrs())
    Record.AddAttributes(D->getAttrs());

  Record.push_back(Writer.getSubmoduleID(D->getOwningModule()));

  // If this declaration injected a name into a context different from its
  // lexical context, and that context is an imported namespace, we need to
  // update its visible declarations to include this name.
  //
  // This happens when we instantiate a class with a friend declaration or a
  // function with a local extern declaration, for instance.
  //
  // FIXME: Can we handle this in AddedVisibleDecl instead?
  if (D->isOutOfLine()) {
    auto *DC = D->getDeclContext();
    while (auto *NS = dyn_cast<NamespaceDecl>(DC->getRedeclContext())) {
      if (!NS->isFromASTFile())
        break;
      Writer.UpdatedDeclContexts.insert(NS->getPrimaryContext());
      if (!NS->isInlineNamespace())
        break;
      DC = NS->getParent();
    }
  }
}

void ASTDeclWriter::VisitPragmaCommentDecl(PragmaCommentDecl *D) {
  StringRef Arg = D->getArg();
  Record.push_back(Arg.size());
  VisitDecl(D);
  Record.AddSourceLocation(D->getBeginLoc());
  Record.push_back(D->getCommentKind());
  Record.AddString(Arg);
  Code = serialization::DECL_PRAGMA_COMMENT;
}

void ASTDeclWriter::VisitPragmaDetectMismatchDecl(
    PragmaDetectMismatchDecl *D) {
  StringRef Name = D->getName();
  StringRef Value = D->getValue();
  Record.push_back(Name.size() + 1 + Value.size());
  VisitDecl(D);
  Record.AddSourceLocation(D->getBeginLoc());
  Record.AddString(Name);
  Record.AddString(Value);
  Code = serialization::DECL_PRAGMA_DETECT_MISMATCH;
}

void ASTDeclWriter::VisitTranslationUnitDecl(TranslationUnitDecl *D) {
  llvm_unreachable("Translation units aren't directly serialized");
}

void ASTDeclWriter::VisitNamedDecl(NamedDecl *D) {
  VisitDecl(D);
  Record.AddDeclarationName(D->getDeclName());
  Record.push_back(needsAnonymousDeclarationNumber(D)
                       ? Writer.getAnonymousDeclarationNumber(D)
                       : 0);
}

void ASTDeclWriter::VisitTypeDecl(TypeDecl *D) {
  VisitNamedDecl(D);
  Record.AddSourceLocation(D->getBeginLoc());
  Record.AddTypeRef(QualType(D->getTypeForDecl(), 0));
}

void ASTDeclWriter::VisitTypedefNameDecl(TypedefNameDecl *D) {
  VisitRedeclarable(D);
  VisitTypeDecl(D);
  Record.AddTypeSourceInfo(D->getTypeSourceInfo());
  Record.push_back(D->isModed());
  if (D->isModed())
    Record.AddTypeRef(D->getUnderlyingType());
  Record.AddDeclRef(D->getAnonDeclWithTypedefName(false));
}

void ASTDeclWriter::VisitTypedefDecl(TypedefDecl *D) {
  VisitTypedefNameDecl(D);
  if (D->getDeclContext() == D->getLexicalDeclContext() &&
      !D->hasAttrs() &&
      !D->isImplicit() &&
      D->getFirstDecl() == D->getMostRecentDecl() &&
      !D->isInvalidDecl() &&
      !D->isTopLevelDeclInObjCContainer() &&
      !D->isModulePrivate() &&
      !needsAnonymousDeclarationNumber(D) &&
      D->getDeclName().getNameKind() == DeclarationName::Identifier)
    AbbrevToUse = Writer.getDeclTypedefAbbrev();

  Code = serialization::DECL_TYPEDEF;
}

void ASTDeclWriter::VisitTypeAliasDecl(TypeAliasDecl *D) {
  VisitTypedefNameDecl(D);
  Record.AddDeclRef(D->getDescribedAliasTemplate());
  Code = serialization::DECL_TYPEALIAS;
}

void ASTDeclWriter::VisitTagDecl(TagDecl *D) {
  static_assert(DeclContext::NumTagDeclBits == 23,
                "You need to update the serializer after you change the "
                "TagDeclBits");

  VisitRedeclarable(D);
  VisitTypeDecl(D);
  Record.push_back(D->getIdentifierNamespace());

  BitsPacker TagDeclBits;
  TagDeclBits.addBits(llvm::to_underlying(D->getTagKind()), /*BitWidth=*/3);
  TagDeclBits.addBit(!isa<CXXRecordDecl>(D) ? D->isCompleteDefinition() : 0);
  TagDeclBits.addBit(D->isEmbeddedInDeclarator());
  TagDeclBits.addBit(D->isFreeStanding());
  TagDeclBits.addBit(D->isCompleteDefinitionRequired());
  TagDeclBits.addBits(
      D->hasExtInfo() ? 1 : (D->getTypedefNameForAnonDecl() ? 2 : 0),
      /*BitWidth=*/2);
  Record.push_back(TagDeclBits);

  Record.AddSourceRange(D->getBraceRange());

  if (D->hasExtInfo()) {
    Record.AddQualifierInfo(*D->getExtInfo());
  } else if (auto *TD = D->getTypedefNameForAnonDecl()) {
    Record.AddDeclRef(TD);
    Record.AddIdentifierRef(TD->getDeclName().getAsIdentifierInfo());
  }
}

void ASTDeclWriter::VisitEnumDecl(EnumDecl *D) {
  static_assert(DeclContext::NumEnumDeclBits == 43,
                "You need to update the serializer after you change the "
                "EnumDeclBits");

  VisitTagDecl(D);
  Record.AddTypeSourceInfo(D->getIntegerTypeSourceInfo());
  if (!D->getIntegerTypeSourceInfo())
    Record.AddTypeRef(D->getIntegerType());
  Record.AddTypeRef(D->getPromotionType());

  BitsPacker EnumDeclBits;
  EnumDeclBits.addBits(D->getNumPositiveBits(), /*BitWidth=*/8);
  EnumDeclBits.addBits(D->getNumNegativeBits(), /*BitWidth=*/8);
  EnumDeclBits.addBit(D->isScoped());
  EnumDeclBits.addBit(D->isScopedUsingClassTag());
  EnumDeclBits.addBit(D->isFixed());
  Record.push_back(EnumDeclBits);

  Record.push_back(D->getODRHash());

  if (MemberSpecializationInfo *MemberInfo = D->getMemberSpecializationInfo()) {
    Record.AddDeclRef(MemberInfo->getInstantiatedFrom());
    Record.push_back(MemberInfo->getTemplateSpecializationKind());
    Record.AddSourceLocation(MemberInfo->getPointOfInstantiation());
  } else {
    Record.AddDeclRef(nullptr);
  }

  if (D->getDeclContext() == D->getLexicalDeclContext() && !D->hasAttrs() &&
      !D->isInvalidDecl() && !D->isImplicit() && !D->hasExtInfo() &&
      !D->getTypedefNameForAnonDecl() &&
      D->getFirstDecl() == D->getMostRecentDecl() &&
      !D->isTopLevelDeclInObjCContainer() &&
      !CXXRecordDecl::classofKind(D->getKind()) &&
      !D->getIntegerTypeSourceInfo() && !D->getMemberSpecializationInfo() &&
      !needsAnonymousDeclarationNumber(D) &&
      D->getDeclName().getNameKind() == DeclarationName::Identifier)
    AbbrevToUse = Writer.getDeclEnumAbbrev();

  Code = serialization::DECL_ENUM;
}

void ASTDeclWriter::VisitRecordDecl(RecordDecl *D) {
  static_assert(DeclContext::NumRecordDeclBits == 64,
                "You need to update the serializer after you change the "
                "RecordDeclBits");

  VisitTagDecl(D);

  BitsPacker RecordDeclBits;
  RecordDeclBits.addBit(D->hasFlexibleArrayMember());
  RecordDeclBits.addBit(D->isAnonymousStructOrUnion());
  RecordDeclBits.addBit(D->hasObjectMember());
  RecordDeclBits.addBit(D->hasVolatileMember());
  RecordDeclBits.addBit(D->isNonTrivialToPrimitiveDefaultInitialize());
  RecordDeclBits.addBit(D->isNonTrivialToPrimitiveCopy());
  RecordDeclBits.addBit(D->isNonTrivialToPrimitiveDestroy());
  RecordDeclBits.addBit(D->hasNonTrivialToPrimitiveDefaultInitializeCUnion());
  RecordDeclBits.addBit(D->hasNonTrivialToPrimitiveDestructCUnion());
  RecordDeclBits.addBit(D->hasNonTrivialToPrimitiveCopyCUnion());
  RecordDeclBits.addBit(D->hasUninitializedExplicitInitFields());
  RecordDeclBits.addBit(D->isParamDestroyedInCallee());
  RecordDeclBits.addBits(llvm::to_underlying(D->getArgPassingRestrictions()), 2);
  Record.push_back(RecordDeclBits);

  // Only compute this for C/Objective-C, in C++ this is computed as part
  // of CXXRecordDecl.
  if (!isa<CXXRecordDecl>(D))
    Record.push_back(D->getODRHash());

  if (D->getDeclContext() == D->getLexicalDeclContext() && !D->hasAttrs() &&
      !D->isImplicit() && !D->isInvalidDecl() && !D->hasExtInfo() &&
      !D->getTypedefNameForAnonDecl() &&
      D->getFirstDecl() == D->getMostRecentDecl() &&
      !D->isTopLevelDeclInObjCContainer() &&
      !CXXRecordDecl::classofKind(D->getKind()) &&
      !needsAnonymousDeclarationNumber(D) &&
      D->getDeclName().getNameKind() == DeclarationName::Identifier)
    AbbrevToUse = Writer.getDeclRecordAbbrev();

  Code = serialization::DECL_RECORD;
}

void ASTDeclWriter::VisitValueDecl(ValueDecl *D) {
  VisitNamedDecl(D);
  Record.AddTypeRef(D->getType());
}

void ASTDeclWriter::VisitEnumConstantDecl(EnumConstantDecl *D) {
  VisitValueDecl(D);
  Record.push_back(D->getInitExpr()? 1 : 0);
  if (D->getInitExpr())
    Record.AddStmt(D->getInitExpr());
  Record.AddAPSInt(D->getInitVal());

  Code = serialization::DECL_ENUM_CONSTANT;
}

void ASTDeclWriter::VisitDeclaratorDecl(DeclaratorDecl *D) {
  VisitValueDecl(D);
  Record.AddSourceLocation(D->getInnerLocStart());
  Record.push_back(D->hasExtInfo());
  if (D->hasExtInfo()) {
    DeclaratorDecl::ExtInfo *Info = D->getExtInfo();
    Record.AddQualifierInfo(*Info);
    Record.AddStmt(
        const_cast<Expr *>(Info->TrailingRequiresClause.ConstraintExpr));
    Record.writeUnsignedOrNone(Info->TrailingRequiresClause.ArgPackSubstIndex);
  }
  // The location information is deferred until the end of the record.
  Record.AddTypeRef(D->getTypeSourceInfo() ? D->getTypeSourceInfo()->getType()
                                           : QualType());
}

void ASTDeclWriter::VisitFunctionDecl(FunctionDecl *D) {
  static_assert(DeclContext::NumFunctionDeclBits == 45,
                "You need to update the serializer after you change the "
                "FunctionDeclBits");

  VisitRedeclarable(D);

  Record.push_back(D->getTemplatedKind());
  switch (D->getTemplatedKind()) {
  case FunctionDecl::TK_NonTemplate:
    break;
  case FunctionDecl::TK_DependentNonTemplate:
    Record.AddDeclRef(D->getInstantiatedFromDecl());
    break;
  case FunctionDecl::TK_FunctionTemplate:
    Record.AddDeclRef(D->getDescribedFunctionTemplate());
    break;
  case FunctionDecl::TK_MemberSpecialization: {
    MemberSpecializationInfo *MemberInfo = D->getMemberSpecializationInfo();
    Record.AddDeclRef(MemberInfo->getInstantiatedFrom());
    Record.push_back(MemberInfo->getTemplateSpecializationKind());
    Record.AddSourceLocation(MemberInfo->getPointOfInstantiation());
    break;
  }
  case FunctionDecl::TK_FunctionTemplateSpecialization: {
    FunctionTemplateSpecializationInfo *
      FTSInfo = D->getTemplateSpecializationInfo();

    RegisterTemplateSpecialization(FTSInfo->getTemplate(), D);

    Record.AddDeclRef(FTSInfo->getTemplate());
    Record.push_back(FTSInfo->getTemplateSpecializationKind());

    // Template arguments.
    Record.AddTemplateArgumentList(FTSInfo->TemplateArguments);

    // Template args as written.
    Record.push_back(FTSInfo->TemplateArgumentsAsWritten != nullptr);
    if (FTSInfo->TemplateArgumentsAsWritten)
      Record.AddASTTemplateArgumentListInfo(
          FTSInfo->TemplateArgumentsAsWritten);

    Record.AddSourceLocation(FTSInfo->getPointOfInstantiation());

    if (MemberSpecializationInfo *MemberInfo =
        FTSInfo->getMemberSpecializationInfo()) {
      Record.push_back(1);
      Record.AddDeclRef(MemberInfo->getInstantiatedFrom());
      Record.push_back(MemberInfo->getTemplateSpecializationKind());
      Record.AddSourceLocation(MemberInfo->getPointOfInstantiation());
    } else {
      Record.push_back(0);
    }

    if (D->isCanonicalDecl()) {
      // Write the template that contains the specializations set. We will
      // add a FunctionTemplateSpecializationInfo to it when reading.
      Record.AddDeclRef(FTSInfo->getTemplate()->getCanonicalDecl());
    }
    break;
  }
  case FunctionDecl::TK_DependentFunctionTemplateSpecialization: {
    DependentFunctionTemplateSpecializationInfo *
      DFTSInfo = D->getDependentSpecializationInfo();

    // Candidates.
    Record.push_back(DFTSInfo->getCandidates().size());
    for (FunctionTemplateDecl *FTD : DFTSInfo->getCandidates())
      Record.AddDeclRef(FTD);

    // Templates args.
    Record.push_back(DFTSInfo->TemplateArgumentsAsWritten != nullptr);
    if (DFTSInfo->TemplateArgumentsAsWritten)
      Record.AddASTTemplateArgumentListInfo(
          DFTSInfo->TemplateArgumentsAsWritten);
    break;
  }
  }

  VisitDeclaratorDecl(D);
  Record.AddDeclarationNameLoc(D->DNLoc, D->getDeclName());
  Record.push_back(D->getIdentifierNamespace());

  // The order matters here. It will be better to put the bit with higher
  // probability to be 0 in the end of the bits. See the comments in VisitDecl
  // for details.
  BitsPacker FunctionDeclBits;
  // FIXME: stable encoding
  FunctionDeclBits.addBits(llvm::to_underlying(D->getLinkageInternal()), 3);
  FunctionDeclBits.addBits((uint32_t)D->getStorageClass(), /*BitWidth=*/3);
  FunctionDeclBits.addBit(D->isInlineSpecified());
  FunctionDeclBits.addBit(D->isInlined());
  FunctionDeclBits.addBit(D->hasSkippedBody());
  FunctionDeclBits.addBit(D->isVirtualAsWritten());
  FunctionDeclBits.addBit(D->isPureVirtual());
  FunctionDeclBits.addBit(D->hasInheritedPrototype());
  FunctionDeclBits.addBit(D->hasWrittenPrototype());
  FunctionDeclBits.addBit(D->isDeletedBit());
  FunctionDeclBits.addBit(D->isTrivial());
  FunctionDeclBits.addBit(D->isTrivialForCall());
  FunctionDeclBits.addBit(D->isDefaulted());
  FunctionDeclBits.addBit(D->isExplicitlyDefaulted());
  FunctionDeclBits.addBit(D->isIneligibleOrNotSelected());
  FunctionDeclBits.addBits((uint64_t)(D->getConstexprKind()), /*BitWidth=*/2);
  FunctionDeclBits.addBit(D->hasImplicitReturnZero());
  FunctionDeclBits.addBit(D->isMultiVersion());
  FunctionDeclBits.addBit(D->isLateTemplateParsed());
  FunctionDeclBits.addBit(D->isInstantiatedFromMemberTemplate());
  FunctionDeclBits.addBit(D->FriendConstraintRefersToEnclosingTemplate());
  FunctionDeclBits.addBit(D->usesSEHTry());
  FunctionDeclBits.addBit(D->isDestroyingOperatorDelete());
  FunctionDeclBits.addBit(D->isTypeAwareOperatorNewOrDelete());
  Record.push_back(FunctionDeclBits);

  Record.AddSourceLocation(D->getEndLoc());
  if (D->isExplicitlyDefaulted())
    Record.AddSourceLocation(D->getDefaultLoc());

  Record.push_back(D->getODRHash());

  if (D->isDefaulted() || D->isDeletedAsWritten()) {
    if (auto *FDI = D->getDefalutedOrDeletedInfo()) {
      // Store both that there is an DefaultedOrDeletedInfo and whether it
      // contains a DeletedMessage.
      StringLiteral *DeletedMessage = FDI->getDeletedMessage();
      Record.push_back(1 | (DeletedMessage ? 2 : 0));
      if (DeletedMessage)
        Record.AddStmt(DeletedMessage);

      Record.push_back(FDI->getUnqualifiedLookups().size());
      for (DeclAccessPair P : FDI->getUnqualifiedLookups()) {
        Record.AddDeclRef(P.getDecl());
        Record.push_back(P.getAccess());
      }
    } else {
      Record.push_back(0);
    }
  }

  if (D->getFriendObjectKind()) {
    // For a friend function defined inline within a class template, we have to
    // force the definition to be the one inside the definition of the template
    // class. Remember this relation to deserialize them together.
    if (auto *RD = dyn_cast<CXXRecordDecl>(D->getLexicalParent());
        RD && isDefinitionInDependentContext(RD)) {
      Writer.RelatedDeclsMap[Writer.GetDeclRef(RD)].push_back(
          Writer.GetDeclRef(D));
    }
  }

  Record.push_back(D->param_size());
  for (auto *P : D->parameters())
    Record.AddDeclRef(P);
  Code = serialization::DECL_FUNCTION;
}

static void addExplicitSpecifier(ExplicitSpecifier ES,
                                 ASTRecordWriter &Record) {
  uint64_t Kind = static_cast<uint64_t>(ES.getKind());
  Kind = Kind << 1 | static_cast<bool>(ES.getExpr());
  Record.push_back(Kind);
  if (ES.getExpr()) {
    Record.AddStmt(ES.getExpr());
  }
}

void ASTDeclWriter::VisitCXXDeductionGuideDecl(CXXDeductionGuideDecl *D) {
  addExplicitSpecifier(D->getExplicitSpecifier(), Record);
  Record.AddDeclRef(D->Ctor);
  VisitFunctionDecl(D);
  Record.push_back(static_cast<unsigned char>(D->getDeductionCandidateKind()));
  Record.AddDeclRef(D->getSourceDeductionGuide());
  Record.push_back(
      static_cast<unsigned char>(D->getSourceDeductionGuideKind()));
  Code = serialization::DECL_CXX_DEDUCTION_GUIDE;
}

void ASTDeclWriter::VisitObjCMethodDecl(ObjCMethodDecl *D) {
  static_assert(DeclContext::NumObjCMethodDeclBits == 37,
                "You need to update the serializer after you change the "
                "ObjCMethodDeclBits");

  VisitNamedDecl(D);
  // FIXME: convert to LazyStmtPtr?
  // Unlike C/C++, method bodies will never be in header files.
  bool HasBodyStuff = D->getBody() != nullptr;
  Record.push_back(HasBodyStuff);
  if (HasBodyStuff) {
    Record.AddStmt(D->getBody());
  }
  Record.AddDeclRef(D->getSelfDecl());
  Record.AddDeclRef(D->getCmdDecl());
  Record.push_back(D->isInstanceMethod());
  Record.push_back(D->isVariadic());
  Record.push_back(D->isPropertyAccessor());
  Record.push_back(D->isSynthesizedAccessorStub());
  Record.push_back(D->isDefined());
  Record.push_back(D->isOverriding());
  Record.push_back(D->hasSkippedBody());

  Record.push_back(D->isRedeclaration());
  Record.push_back(D->hasRedeclaration());
  if (D->hasRedeclaration()) {
    assert(Record.getASTContext().getObjCMethodRedeclaration(D));
    Record.AddDeclRef(Record.getASTContext().getObjCMethodRedeclaration(D));
  }

  // FIXME: stable encoding for @required/@optional
  Record.push_back(llvm::to_underlying(D->getImplementationControl()));
  // FIXME: stable encoding for in/out/inout/bycopy/byref/oneway/nullability
  Record.push_back(D->getObjCDeclQualifier());
  Record.push_back(D->hasRelatedResultType());
  Record.AddTypeRef(D->getReturnType());
  Record.AddTypeSourceInfo(D->getReturnTypeSourceInfo());
  Record.AddSourceLocation(D->getEndLoc());
  Record.push_back(D->param_size());
  for (const auto *P : D->parameters())
    Record.AddDeclRef(P);

  Record.push_back(D->getSelLocsKind());
  unsigned NumStoredSelLocs = D->getNumStoredSelLocs();
  SourceLocation *SelLocs = D->getStoredSelLocs();
  Record.push_back(NumStoredSelLocs);
  for (unsigned i = 0; i != NumStoredSelLocs; ++i)
    Record.AddSourceLocation(SelLocs[i]);

  Code = serialization::DECL_OBJC_METHOD;
}

void ASTDeclWriter::VisitObjCTypeParamDecl(ObjCTypeParamDecl *D) {
  VisitTypedefNameDecl(D);
  Record.push_back(D->Variance);
  Record.push_back(D->Index);
  Record.AddSourceLocation(D->VarianceLoc);
  Record.AddSourceLocation(D->ColonLoc);

  Code = serialization::DECL_OBJC_TYPE_PARAM;
}

void ASTDeclWriter::VisitObjCContainerDecl(ObjCContainerDecl *D) {
  static_assert(DeclContext::NumObjCContainerDeclBits == 64,
                "You need to update the serializer after you change the "
                "ObjCContainerDeclBits");

  VisitNamedDecl(D);
  Record.AddSourceLocation(D->getAtStartLoc());
  Record.AddSourceRange(D->getAtEndRange());
  // Abstract class (no need to define a stable serialization::DECL code).
}

void ASTDeclWriter::VisitObjCInterfaceDecl(ObjCInterfaceDecl *D) {
  VisitRedeclarable(D);
  VisitObjCContainerDecl(D);
  Record.AddTypeRef(QualType(D->getTypeForDecl(), 0));
  AddObjCTypeParamList(D->TypeParamList);

  Record.push_back(D->isThisDeclarationADefinition());
  if (D->isThisDeclarationADefinition()) {
    // Write the DefinitionData
    ObjCInterfaceDecl::DefinitionData &Data = D->data();

    Record.AddTypeSourceInfo(D->getSuperClassTInfo());
    Record.AddSourceLocation(D->getEndOfDefinitionLoc());
    Record.push_back(Data.HasDesignatedInitializers);
    Record.push_back(D->getODRHash());

    // Write out the protocols that are directly referenced by the @interface.
    Record.push_back(Data.ReferencedProtocols.size());
    for (const auto *P : D->protocols())
      Record.AddDeclRef(P);
    for (const auto &PL : D->protocol_locs())
      Record.AddSourceLocation(PL);

    // Write out the protocols that are transitively referenced.
    Record.push_back(Data.AllReferencedProtocols.size());
    for (ObjCList<ObjCProtocolDecl>::iterator
              P = Data.AllReferencedProtocols.begin(),
           PEnd = Data.AllReferencedProtocols.end();
         P != PEnd; ++P)
      Record.AddDeclRef(*P);


    if (ObjCCategoryDecl *Cat = D->getCategoryListRaw()) {
      // Ensure that we write out the set of categories for this class.
      Writer.ObjCClassesWithCategories.insert(D);

      // Make sure that the categories get serialized.
      for (; Cat; Cat = Cat->getNextClassCategoryRaw())
        (void)Writer.GetDeclRef(Cat);
    }
  }

  Code = serialization::DECL_OBJC_INTERFACE;
}

void ASTDeclWriter::VisitObjCIvarDecl(ObjCIvarDecl *D) {
  VisitFieldDecl(D);
  // FIXME: stable encoding for @public/@private/@protected/@package
  Record.push_back(D->getAccessControl());
  Record.push_back(D->getSynthesize());

  if (D->getDeclContext() == D->getLexicalDeclContext() &&
      !D->hasAttrs() &&
      !D->isImplicit() &&
      !D->isUsed(false) &&
      !D->isInvalidDecl() &&
      !D->isReferenced() &&
      !D->isModulePrivate() &&
      !D->getBitWidth() &&
      !D->hasExtInfo() &&
      D->getDeclName())
    AbbrevToUse = Writer.getDeclObjCIvarAbbrev();

  Code = serialization::DECL_OBJC_IVAR;
}

void ASTDeclWriter::VisitObjCProtocolDecl(ObjCProtocolDecl *D) {
  VisitRedeclarable(D);
  VisitObjCContainerDecl(D);

  Record.push_back(D->isThisDeclarationADefinition());
  if (D->isThisDeclarationADefinition()) {
    Record.push_back(D->protocol_size());
    for (const auto *I : D->protocols())
      Record.AddDeclRef(I);
    for (const auto &PL : D->protocol_locs())
      Record.AddSourceLocation(PL);
    Record.push_back(D->getODRHash());
  }

  Code = serialization::DECL_OBJC_PROTOCOL;
}

void ASTDeclWriter::VisitObjCAtDefsFieldDecl(ObjCAtDefsFieldDecl *D) {
  VisitFieldDecl(D);
  Code = serialization::DECL_OBJC_AT_DEFS_FIELD;
}

void ASTDeclWriter::VisitObjCCategoryDecl(ObjCCategoryDecl *D) {
  VisitObjCContainerDecl(D);
  Record.AddSourceLocation(D->getCategoryNameLoc());
  Record.AddSourceLocation(D->getIvarLBraceLoc());
  Record.AddSourceLocation(D->getIvarRBraceLoc());
  Record.AddDeclRef(D->getClassInterface());
  AddObjCTypeParamList(D->TypeParamList);
  Record.push_back(D->protocol_size());
  for (const auto *I : D->protocols())
    Record.AddDeclRef(I);
  for (const auto &PL : D->protocol_locs())
    Record.AddSourceLocation(PL);
  Code = serialization::DECL_OBJC_CATEGORY;
}

void ASTDeclWriter::VisitObjCCompatibleAliasDecl(ObjCCompatibleAliasDecl *D) {
  VisitNamedDecl(D);
  Record.AddDeclRef(D->getClassInterface());
  Code = serialization::DECL_OBJC_COMPATIBLE_ALIAS;
}

void ASTDeclWriter::VisitObjCPropertyDecl(ObjCPropertyDecl *D) {
  VisitNamedDecl(D);
  Record.AddSourceLocation(D->getAtLoc());
  Record.AddSourceLocation(D->getLParenLoc());
  Record.AddTypeRef(D->getType());
  Record.AddTypeSourceInfo(D->getTypeSourceInfo());
  // FIXME: stable encoding
  Record.push_back((unsigned)D->getPropertyAttributes());
  Record.push_back((unsigned)D->getPropertyAttributesAsWritten());
  // FIXME: stable encoding
  Record.push_back((unsigned)D->getPropertyImplementation());
  Record.AddDeclarationName(D->getGetterName());
  Record.AddSourceLocation(D->getGetterNameLoc());
  Record.AddDeclarationName(D->getSetterName());
  Record.AddSourceLocation(D->getSetterNameLoc());
  Record.AddDeclRef(D->getGetterMethodDecl());
  Record.AddDeclRef(D->getSetterMethodDecl());
  Record.AddDeclRef(D->getPropertyIvarDecl());
  Code = serialization::DECL_OBJC_PROPERTY;
}

void ASTDeclWriter::VisitObjCImplDecl(ObjCImplDecl *D) {
  VisitObjCContainerDecl(D);
  Record.AddDeclRef(D->getClassInterface());
  // Abstract class (no need to define a stable serialization::DECL code).
}

void ASTDeclWriter::VisitObjCCategoryImplDecl(ObjCCategoryImplDecl *D) {
  VisitObjCImplDecl(D);
  Record.AddSourceLocation(D->getCategoryNameLoc());
  Code = serialization::DECL_OBJC_CATEGORY_IMPL;
}

void ASTDeclWriter::VisitObjCImplementationDecl(ObjCImplementationDecl *D) {
  VisitObjCImplDecl(D);
  Record.AddDeclRef(D->getSuperClass());
  Record.AddSourceLocation(D->getSuperClassLoc());
  Record.AddSourceLocation(D->getIvarLBraceLoc());
  Record.AddSourceLocation(D->getIvarRBraceLoc());
  Record.push_back(D->hasNonZeroConstructors());
  Record.push_back(D->hasDestructors());
  Record.push_back(D->NumIvarInitializers);
  if (D->NumIvarInitializers)
    Record.AddCXXCtorInitializers(
        llvm::ArrayRef(D->init_begin(), D->init_end()));
  Code = serialization::DECL_OBJC_IMPLEMENTATION;
}

void ASTDeclWriter::VisitObjCPropertyImplDecl(ObjCPropertyImplDecl *D) {
  VisitDecl(D);
  Record.AddSourceLocation(D->getBeginLoc());
  Record.AddDeclRef(D->getPropertyDecl());
  Record.AddDeclRef(D->getPropertyIvarDecl());
  Record.AddSourceLocation(D->getPropertyIvarDeclLoc());
  Record.AddDeclRef(D->getGetterMethodDecl());
  Record.AddDeclRef(D->getSetterMethodDecl());
  Record.AddStmt(D->getGetterCXXConstructor());
  Record.AddStmt(D->getSetterCXXAssignment());
  Code = serialization::DECL_OBJC_PROPERTY_IMPL;
}

void ASTDeclWriter::VisitFieldDecl(FieldDecl *D) {
  VisitDeclaratorDecl(D);
  Record.push_back(D->isMutable());

  Record.push_back((D->StorageKind << 1) | D->BitField);
  if (D->StorageKind == FieldDecl::ISK_CapturedVLAType)
    Record.AddTypeRef(QualType(D->getCapturedVLAType(), 0));
  else if (D->BitField)
    Record.AddStmt(D->getBitWidth());

  if (!D->getDeclName() || D->isPlaceholderVar(Writer.getLangOpts()))
    Record.AddDeclRef(
        Record.getASTContext().getInstantiatedFromUnnamedFieldDecl(D));

  if (D->getDeclContext() == D->getLexicalDeclContext() &&
      !D->hasAttrs() &&
      !D->isImplicit() &&
      !D->isUsed(false) &&
      !D->isInvalidDecl() &&
      !D->isReferenced() &&
      !D->isTopLevelDeclInObjCContainer() &&
      !D->isModulePrivate() &&
      !D->getBitWidth() &&
      !D->hasInClassInitializer() &&
      !D->hasCapturedVLAType() &&
      !D->hasExtInfo() &&
      !ObjCIvarDecl::classofKind(D->getKind()) &&
      !ObjCAtDefsFieldDecl::classofKind(D->getKind()) &&
      D->getDeclName())
    AbbrevToUse = Writer.getDeclFieldAbbrev();

  Code = serialization::DECL_FIELD;
}

void ASTDeclWriter::VisitMSPropertyDecl(MSPropertyDecl *D) {
  VisitDeclaratorDecl(D);
  Record.AddIdentifierRef(D->getGetterId());
  Record.AddIdentifierRef(D->getSetterId());
  Code = serialization::DECL_MS_PROPERTY;
}

void ASTDeclWriter::VisitMSGuidDecl(MSGuidDecl *D) {
  VisitValueDecl(D);
  MSGuidDecl::Parts Parts = D->getParts();
  Record.push_back(Parts.Part1);
  Record.push_back(Parts.Part2);
  Record.push_back(Parts.Part3);
  Record.append(std::begin(Parts.Part4And5), std::end(Parts.Part4And5));
  Code = serialization::DECL_MS_GUID;
}

void ASTDeclWriter::VisitUnnamedGlobalConstantDecl(
    UnnamedGlobalConstantDecl *D) {
  VisitValueDecl(D);
  Record.AddAPValue(D->getValue());
  Code = serialization::DECL_UNNAMED_GLOBAL_CONSTANT;
}

void ASTDeclWriter::VisitTemplateParamObjectDecl(TemplateParamObjectDecl *D) {
  VisitValueDecl(D);
  Record.AddAPValue(D->getValue());
  Code = serialization::DECL_TEMPLATE_PARAM_OBJECT;
}

void ASTDeclWriter::VisitIndirectFieldDecl(IndirectFieldDecl *D) {
  VisitValueDecl(D);
  Record.push_back(D->getChainingSize());

  for (const auto *P : D->chain())
    Record.AddDeclRef(P);
  Code = serialization::DECL_INDIRECTFIELD;
}

void ASTDeclWriter::VisitVarDecl(VarDecl *D) {
  VisitRedeclarable(D);
  VisitDeclaratorDecl(D);

  // The order matters here. It will be better to put the bit with higher
  // probability to be 0 in the end of the bits. See the comments in VisitDecl
  // for details.
  BitsPacker VarDeclBits;
  VarDeclBits.addBits(llvm::to_underlying(D->getLinkageInternal()),
                      /*BitWidth=*/3);

  bool ModulesCodegen = shouldVarGenerateHereOnly(D);
  VarDeclBits.addBit(ModulesCodegen);

  VarDeclBits.addBits(D->getStorageClass(), /*BitWidth=*/3);
  VarDeclBits.addBits(D->getTSCSpec(), /*BitWidth=*/2);
  VarDeclBits.addBits(D->getInitStyle(), /*BitWidth=*/2);
  VarDeclBits.addBit(D->isARCPseudoStrong());

  bool HasDeducedType = false;
  if (!isa<ParmVarDecl>(D)) {
    VarDeclBits.addBit(D->isThisDeclarationADemotedDefinition());
    VarDeclBits.addBit(D->isExceptionVariable());
    VarDeclBits.addBit(D->isNRVOVariable());
    VarDeclBits.addBit(D->isCXXForRangeDecl());

    VarDeclBits.addBit(D->isInline());
    VarDeclBits.addBit(D->isInlineSpecified());
    VarDeclBits.addBit(D->isConstexpr());
    VarDeclBits.addBit(D->isInitCapture());
    VarDeclBits.addBit(D->isPreviousDeclInSameBlockScope());

    VarDeclBits.addBit(D->isEscapingByref());
    HasDeducedType = D->getType()->getContainedDeducedType();
    VarDeclBits.addBit(HasDeducedType);

    if (const auto *IPD = dyn_cast<ImplicitParamDecl>(D))
      VarDeclBits.addBits(llvm::to_underlying(IPD->getParameterKind()),
                          /*Width=*/3);
    else
      VarDeclBits.addBits(0, /*Width=*/3);

    VarDeclBits.addBit(D->isObjCForDecl());
  }

  Record.push_back(VarDeclBits);

  if (ModulesCodegen)
    Writer.AddDeclRef(D, Writer.ModularCodegenDecls);

  if (D->hasAttr<BlocksAttr>()) {
    BlockVarCopyInit Init = Record.getASTContext().getBlockVarCopyInit(D);
    Record.AddStmt(Init.getCopyExpr());
    if (Init.getCopyExpr())
      Record.push_back(Init.canThrow());
  }

  enum {
    VarNotTemplate = 0, VarTemplate, StaticDataMemberSpecialization
  };
  if (VarTemplateDecl *TemplD = D->getDescribedVarTemplate()) {
    Record.push_back(VarTemplate);
    Record.AddDeclRef(TemplD);
  } else if (MemberSpecializationInfo *SpecInfo
               = D->getMemberSpecializationInfo()) {
    Record.push_back(StaticDataMemberSpecialization);
    Record.AddDeclRef(SpecInfo->getInstantiatedFrom());
    Record.push_back(SpecInfo->getTemplateSpecializationKind());
    Record.AddSourceLocation(SpecInfo->getPointOfInstantiation());
  } else {
    Record.push_back(VarNotTemplate);
  }

  if (D->getDeclContext() == D->getLexicalDeclContext() && !D->hasAttrs() &&
      !D->isTopLevelDeclInObjCContainer() &&
      !needsAnonymousDeclarationNumber(D) &&
      D->getDeclName().getNameKind() == DeclarationName::Identifier &&
      !D->hasExtInfo() && D->getFirstDecl() == D->getMostRecentDecl() &&
      D->getKind() == Decl::Var && !D->isInline() && !D->isConstexpr() &&
      !D->isInitCapture() && !D->isPreviousDeclInSameBlockScope() &&
      !D->isEscapingByref() && !HasDeducedType &&
      D->getStorageDuration() != SD_Static && !D->getDescribedVarTemplate() &&
      !D->getMemberSpecializationInfo() && !D->isObjCForDecl() &&
      !isa<ImplicitParamDecl>(D) && !D->isEscapingByref())
    AbbrevToUse = Writer.getDeclVarAbbrev();

  Code = serialization::DECL_VAR;
}

void ASTDeclWriter::VisitImplicitParamDecl(ImplicitParamDecl *D) {
  VisitVarDecl(D);
  Code = serialization::DECL_IMPLICIT_PARAM;
}

void ASTDeclWriter::VisitParmVarDecl(ParmVarDecl *D) {
  VisitVarDecl(D);

  // See the implementation of `ParmVarDecl::getParameterIndex()`, which may
  // exceed the size of the normal bitfield. So it may be better to not pack
  // these bits.
  Record.push_back(D->getFunctionScopeIndex());

  BitsPacker ParmVarDeclBits;
  ParmVarDeclBits.addBit(D->isObjCMethodParameter());
  ParmVarDeclBits.addBits(D->getFunctionScopeDepth(), /*BitsWidth=*/7);
  // FIXME: stable encoding
  ParmVarDeclBits.addBits(D->getObjCDeclQualifier(), /*BitsWidth=*/7);
  ParmVarDeclBits.addBit(D->isKNRPromoted());
  ParmVarDeclBits.addBit(D->hasInheritedDefaultArg());
  ParmVarDeclBits.addBit(D->hasUninstantiatedDefaultArg());
  ParmVarDeclBits.addBit(D->getExplicitObjectParamThisLoc().isValid());
  Record.push_back(ParmVarDeclBits);

  if (D->hasUninstantiatedDefaultArg())
    Record.AddStmt(D->getUninstantiatedDefaultArg());
  if (D->getExplicitObjectParamThisLoc().isValid())
    Record.AddSourceLocation(D->getExplicitObjectParamThisLoc());
  Code = serialization::DECL_PARM_VAR;

  // If the assumptions about the DECL_PARM_VAR abbrev are true, use it.  Here
  // we dynamically check for the properties that we optimize for, but don't
  // know are true of all PARM_VAR_DECLs.
  if (D->getDeclContext() == D->getLexicalDeclContext() && !D->hasAttrs() &&
      !D->hasExtInfo() && D->getStorageClass() == 0 && !D->isInvalidDecl() &&
      !D->isTopLevelDeclInObjCContainer() &&
      D->getInitStyle() == VarDecl::CInit && // Can params have anything else?
      D->getInit() == nullptr)               // No default expr.
    AbbrevToUse = Writer.getDeclParmVarAbbrev();

  // Check things we know are true of *every* PARM_VAR_DECL, which is more than
  // just us assuming it.
  assert(!D->getTSCSpec() && "PARM_VAR_DECL can't use TLS");
  assert(!D->isThisDeclarationADemotedDefinition()
         && "PARM_VAR_DECL can't be demoted definition.");
  assert(D->getAccess() == AS_none && "PARM_VAR_DECL can't be public/private");
  assert(!D->isExceptionVariable() && "PARM_VAR_DECL can't be exception var");
  assert(D->getPreviousDecl() == nullptr && "PARM_VAR_DECL can't be redecl");
  assert(!D->isStaticDataMember() &&
         "PARM_VAR_DECL can't be static data member");
}

void ASTDeclWriter::VisitDecompositionDecl(DecompositionDecl *D) {
  // Record the number of bindings first to simplify deserialization.
  Record.push_back(D->bindings().size());

  VisitVarDecl(D);
  for (auto *B : D->bindings())
    Record.AddDeclRef(B);
  Code = serialization::DECL_DECOMPOSITION;
}

void ASTDeclWriter::VisitBindingDecl(BindingDecl *D) {
  VisitValueDecl(D);
  Record.AddStmt(D->getBinding());
  Code = serialization::DECL_BINDING;
}

void ASTDeclWriter::VisitFileScopeAsmDecl(FileScopeAsmDecl *D) {
  VisitDecl(D);
  Record.AddStmt(D->getAsmStringExpr());
  Record.AddSourceLocation(D->getRParenLoc());
  Code = serialization::DECL_FILE_SCOPE_ASM;
}

void ASTDeclWriter::VisitTopLevelStmtDecl(TopLevelStmtDecl *D) {
  VisitDecl(D);
  Record.AddStmt(D->getStmt());
  Code = serialization::DECL_TOP_LEVEL_STMT_DECL;
}

void ASTDeclWriter::VisitEmptyDecl(EmptyDecl *D) {
  VisitDecl(D);
  Code = serialization::DECL_EMPTY;
}

void ASTDeclWriter::VisitLifetimeExtendedTemporaryDecl(
    LifetimeExtendedTemporaryDecl *D) {
  VisitDecl(D);
  Record.AddDeclRef(D->getExtendingDecl());
  Record.AddStmt(D->getTemporaryExpr());
  Record.push_back(static_cast<bool>(D->getValue()));
  if (D->getValue())
    Record.AddAPValue(*D->getValue());
  Record.push_back(D->getManglingNumber());
  Code = serialization::DECL_LIFETIME_EXTENDED_TEMPORARY;
}
void ASTDeclWriter::VisitBlockDecl(BlockDecl *D) {
  VisitDecl(D);
  Record.AddStmt(D->getBody());
  Record.AddTypeSourceInfo(D->getSignatureAsWritten());
  Record.push_back(D->param_size());
  for (ParmVarDecl *P : D->parameters())
    Record.AddDeclRef(P);
  Record.push_back(D->isVariadic());
  Record.push_back(D->blockMissingReturnType());
  Record.push_back(D->isConversionFromLambda());
  Record.push_back(D->doesNotEscape());
  Record.push_back(D->canAvoidCopyToHeap());
  Record.push_back(D->capturesCXXThis());
  Record.push_back(D->getNumCaptures());
  for (const auto &capture : D->captures()) {
    Record.AddDeclRef(capture.getVariable());

    unsigned flags = 0;
    if (capture.isByRef()) flags |= 1;
    if (capture.isNested()) flags |= 2;
    if (capture.hasCopyExpr()) flags |= 4;
    Record.push_back(flags);

    if (capture.hasCopyExpr()) Record.AddStmt(capture.getCopyExpr());
  }

  Code = serialization::DECL_BLOCK;
}

void ASTDeclWriter::VisitOutlinedFunctionDecl(OutlinedFunctionDecl *D) {
  Record.push_back(D->getNumParams());
  VisitDecl(D);
  for (unsigned I = 0; I < D->getNumParams(); ++I)
    Record.AddDeclRef(D->getParam(I));
  Record.push_back(D->isNothrow() ? 1 : 0);
  Record.AddStmt(D->getBody());
  Code = serialization::DECL_OUTLINEDFUNCTION;
}

void ASTDeclWriter::VisitCapturedDecl(CapturedDecl *CD) {
  Record.push_back(CD->getNumParams());
  VisitDecl(CD);
  Record.push_back(CD->getContextParamPosition());
  Record.push_back(CD->isNothrow() ? 1 : 0);
  // Body is stored by VisitCapturedStmt.
  for (unsigned I = 0; I < CD->getNumParams(); ++I)
    Record.AddDeclRef(CD->getParam(I));
  Code = serialization::DECL_CAPTURED;
}

void ASTDeclWriter::VisitLinkageSpecDecl(LinkageSpecDecl *D) {
  static_assert(DeclContext::NumLinkageSpecDeclBits == 17,
                "You need to update the serializer after you change the"
                "LinkageSpecDeclBits");

  VisitDecl(D);
  Record.push_back(llvm::to_underlying(D->getLanguage()));
  Record.AddSourceLocation(D->getExternLoc());
  Record.AddSourceLocation(D->getRBraceLoc());
  Code = serialization::DECL_LINKAGE_SPEC;
}

void ASTDeclWriter::VisitExportDecl(ExportDecl *D) {
  VisitDecl(D);
  Record.AddSourceLocation(D->getRBraceLoc());
  Code = serialization::DECL_EXPORT;
}

void ASTDeclWriter::VisitLabelDecl(LabelDecl *D) {
  VisitNamedDecl(D);
  Record.AddSourceLocation(D->getBeginLoc());
  Code = serialization::DECL_LABEL;
}


void ASTDeclWriter::VisitNamespaceDecl(NamespaceDecl *D) {
  VisitRedeclarable(D);
  VisitNamedDecl(D);

  BitsPacker NamespaceDeclBits;
  NamespaceDeclBits.addBit(D->isInline());
  NamespaceDeclBits.addBit(D->isNested());
  Record.push_back(NamespaceDeclBits);

  Record.AddSourceLocation(D->getBeginLoc());
  Record.AddSourceLocation(D->getRBraceLoc());

  if (D->isFirstDecl())
    Record.AddDeclRef(D->getAnonymousNamespace());
  Code = serialization::DECL_NAMESPACE;

  if (Writer.hasChain() && D->isAnonymousNamespace() &&
      D == D->getMostRecentDecl()) {
    // This is a most recent reopening of the anonymous namespace. If its parent
    // is in a previous PCH (or is the TU), mark that parent for update, because
    // the original namespace always points to the latest re-opening of its
    // anonymous namespace.
    Decl *Parent = cast<Decl>(
        D->getParent()->getRedeclContext()->getPrimaryContext());
    if (Parent->isFromASTFile() || isa<TranslationUnitDecl>(Parent)) {
      Writer.DeclUpdates[Parent].push_back(
          ASTWriter::DeclUpdate(DeclUpdateKind::CXXAddedAnonymousNamespace, D));
    }
  }
}

void ASTDeclWriter::VisitNamespaceAliasDecl(NamespaceAliasDecl *D) {
  VisitRedeclarable(D);
  VisitNamedDecl(D);
  Record.AddSourceLocation(D->getNamespaceLoc());
  Record.AddSourceLocation(D->getTargetNameLoc());
  Record.AddNestedNameSpecifierLoc(D->getQualifierLoc());
  Record.AddDeclRef(D->getNamespace());
  Code = serialization::DECL_NAMESPACE_ALIAS;
}

void ASTDeclWriter::VisitUsingDecl(UsingDecl *D) {
  VisitNamedDecl(D);
  Record.AddSourceLocation(D->getUsingLoc());
  Record.AddNestedNameSpecifierLoc(D->getQualifierLoc());
  Record.AddDeclarationNameLoc(D->DNLoc, D->getDeclName());
  Record.AddDeclRef(D->FirstUsingShadow.getPointer());
  Record.push_back(D->hasTypename());
  Record.AddDeclRef(Record.getASTContext().getInstantiatedFromUsingDecl(D));
  Code = serialization::DECL_USING;
}

void ASTDeclWriter::VisitUsingEnumDecl(UsingEnumDecl *D) {
  VisitNamedDecl(D);
  Record.AddSourceLocation(D->getUsingLoc());
  Record.AddSourceLocation(D->getEnumLoc());
  Record.AddTypeSourceInfo(D->getEnumType());
  Record.AddDeclRef(D->FirstUsingShadow.getPointer());
  Record.AddDeclRef(Record.getASTContext().getInstantiatedFromUsingEnumDecl(D));
  Code = serialization::DECL_USING_ENUM;
}

void ASTDeclWriter::VisitUsingPackDecl(UsingPackDecl *D) {
  Record.push_back(D->NumExpansions);
  VisitNamedDecl(D);
  Record.AddDeclRef(D->getInstantiatedFromUsingDecl());
  for (auto *E : D->expansions())
    Record.AddDeclRef(E);
  Code = serialization::DECL_USING_PACK;
}

void ASTDeclWriter::VisitUsingShadowDecl(UsingShadowDecl *D) {
  VisitRedeclarable(D);
  VisitNamedDecl(D);
  Record.AddDeclRef(D->getTargetDecl());
  Record.push_back(D->getIdentifierNamespace());
  Record.AddDeclRef(D->UsingOrNextShadow);
  Record.AddDeclRef(
      Record.getASTContext().getInstantiatedFromUsingShadowDecl(D));

  if (D->getDeclContext() == D->getLexicalDeclContext() &&
      D->getFirstDecl() == D->getMostRecentDecl() && !D->hasAttrs() &&
      !needsAnonymousDeclarationNumber(D) &&
      D->getDeclName().getNameKind() == DeclarationName::Identifier)
    AbbrevToUse = Writer.getDeclUsingShadowAbbrev();

  Code = serialization::DECL_USING_SHADOW;
}

void ASTDeclWriter::VisitConstructorUsingShadowDecl(
    ConstructorUsingShadowDecl *D) {
  VisitUsingShadowDecl(D);
  Record.AddDeclRef(D->NominatedBaseClassShadowDecl);
  Record.AddDeclRef(D->ConstructedBaseClassShadowDecl);
  Record.push_back(D->IsVirtual);
  Code = serialization::DECL_CONSTRUCTOR_USING_SHADOW;
}

void ASTDeclWriter::VisitUsingDirectiveDecl(UsingDirectiveDecl *D) {
  VisitNamedDecl(D);
  Record.AddSourceLocation(D->getUsingLoc());
  Record.AddSourceLocation(D->getNamespaceKeyLocation());
  Record.AddNestedNameSpecifierLoc(D->getQualifierLoc());
  Record.AddDeclRef(D->getNominatedNamespace());
  Record.AddDeclRef(dyn_cast<Decl>(D->getCommonAncestor()));
  Code = serialization::DECL_USING_DIRECTIVE;
}

void ASTDeclWriter::VisitUnresolvedUsingValueDecl(UnresolvedUsingValueDecl *D) {
  VisitValueDecl(D);
  Record.AddSourceLocation(D->getUsingLoc());
  Record.AddNestedNameSpecifierLoc(D->getQualifierLoc());
  Record.AddDeclarationNameLoc(D->DNLoc, D->getDeclName());
  Record.AddSourceLocation(D->getEllipsisLoc());
  Code = serialization::DECL_UNRESOLVED_USING_VALUE;
}

void ASTDeclWriter::VisitUnresolvedUsingTypenameDecl(
                                               UnresolvedUsingTypenameDecl *D) {
  VisitTypeDecl(D);
  Record.AddSourceLocation(D->getTypenameLoc());
  Record.AddNestedNameSpecifierLoc(D->getQualifierLoc());
  Record.AddSourceLocation(D->getEllipsisLoc());
  Code = serialization::DECL_UNRESOLVED_USING_TYPENAME;
}

void ASTDeclWriter::VisitUnresolvedUsingIfExistsDecl(
    UnresolvedUsingIfExistsDecl *D) {
  VisitNamedDecl(D);
  Code = serialization::DECL_UNRESOLVED_USING_IF_EXISTS;
}

void ASTDeclWriter::VisitCXXRecordDecl(CXXRecordDecl *D) {
  VisitRecordDecl(D);

  enum {
    CXXRecNotTemplate = 0,
    CXXRecTemplate,
    CXXRecMemberSpecialization,
    CXXLambda
  };
  if (ClassTemplateDecl *TemplD = D->getDescribedClassTemplate()) {
    Record.push_back(CXXRecTemplate);
    Record.AddDeclRef(TemplD);
  } else if (MemberSpecializationInfo *MSInfo
               = D->getMemberSpecializationInfo()) {
    Record.push_back(CXXRecMemberSpecialization);
    Record.AddDeclRef(MSInfo->getInstantiatedFrom());
    Record.push_back(MSInfo->getTemplateSpecializationKind());
    Record.AddSourceLocation(MSInfo->getPointOfInstantiation());
  } else if (D->isLambda()) {
    // For a lambda, we need some information early for merging.
    Record.push_back(CXXLambda);
    if (auto *Context = D->getLambdaContextDecl()) {
      Record.AddDeclRef(Context);
      Record.push_back(D->getLambdaIndexInContext());
    } else {
      Record.push_back(0);
    }
    // For lambdas inside template functions, remember the mapping to
    // deserialize them together.
    if (auto *FD = llvm::dyn_cast_or_null<FunctionDecl>(D->getDeclContext());
        FD && isDefinitionInDependentContext(FD)) {
      Writer.RelatedDeclsMap[Writer.GetDeclRef(FD)].push_back(
<<<<<<< HEAD
          Writer.GetDeclRef(D));
=======
          Writer.GetDeclRef(D->getLambdaCallOperator()));
>>>>>>> 4084ffcf
    }
  } else {
    Record.push_back(CXXRecNotTemplate);
  }

  Record.push_back(D->isThisDeclarationADefinition());
  if (D->isThisDeclarationADefinition())
    Record.AddCXXDefinitionData(D);

  if (D->isCompleteDefinition() && D->isInNamedModule())
    Writer.AddDeclRef(D, Writer.ModularCodegenDecls);

  // Store (what we currently believe to be) the key function to avoid
  // deserializing every method so we can compute it.
  //
  // FIXME: Avoid adding the key function if the class is defined in
  // module purview since in that case the key function is meaningless.
  if (D->isCompleteDefinition())
    Record.AddDeclRef(Record.getASTContext().getCurrentKeyFunction(D));

  Code = serialization::DECL_CXX_RECORD;
}

void ASTDeclWriter::VisitCXXMethodDecl(CXXMethodDecl *D) {
  VisitFunctionDecl(D);
  if (D->isCanonicalDecl()) {
    Record.push_back(D->size_overridden_methods());
    for (const CXXMethodDecl *MD : D->overridden_methods())
      Record.AddDeclRef(MD);
  } else {
    // We only need to record overridden methods once for the canonical decl.
    Record.push_back(0);
  }

  if (D->getDeclContext() == D->getLexicalDeclContext() &&
      D->getFirstDecl() == D->getMostRecentDecl() && !D->isInvalidDecl() &&
      !D->hasAttrs() && !D->isTopLevelDeclInObjCContainer() &&
      D->getDeclName().getNameKind() == DeclarationName::Identifier &&
      !D->hasExtInfo() && !D->isExplicitlyDefaulted()) {
    if (D->getTemplatedKind() == FunctionDecl::TK_NonTemplate ||
        D->getTemplatedKind() == FunctionDecl::TK_FunctionTemplate ||
        D->getTemplatedKind() == FunctionDecl::TK_MemberSpecialization ||
        D->getTemplatedKind() == FunctionDecl::TK_DependentNonTemplate)
      AbbrevToUse = Writer.getDeclCXXMethodAbbrev(D->getTemplatedKind());
    else if (D->getTemplatedKind() ==
             FunctionDecl::TK_FunctionTemplateSpecialization) {
      FunctionTemplateSpecializationInfo *FTSInfo =
          D->getTemplateSpecializationInfo();

      if (FTSInfo->TemplateArguments->size() == 1) {
        const TemplateArgument &TA = FTSInfo->TemplateArguments->get(0);
        if (TA.getKind() == TemplateArgument::Type &&
            !FTSInfo->TemplateArgumentsAsWritten &&
            !FTSInfo->getMemberSpecializationInfo())
          AbbrevToUse = Writer.getDeclCXXMethodAbbrev(D->getTemplatedKind());
      }
    } else if (D->getTemplatedKind() ==
               FunctionDecl::TK_DependentFunctionTemplateSpecialization) {
      DependentFunctionTemplateSpecializationInfo *DFTSInfo =
          D->getDependentSpecializationInfo();
      if (!DFTSInfo->TemplateArgumentsAsWritten)
        AbbrevToUse = Writer.getDeclCXXMethodAbbrev(D->getTemplatedKind());
    }
  }

  Code = serialization::DECL_CXX_METHOD;
}

void ASTDeclWriter::VisitCXXConstructorDecl(CXXConstructorDecl *D) {
  static_assert(DeclContext::NumCXXConstructorDeclBits == 64,
                "You need to update the serializer after you change the "
                "CXXConstructorDeclBits");

  Record.push_back(D->getTrailingAllocKind());
  addExplicitSpecifier(D->getExplicitSpecifierInternal(), Record);
  if (auto Inherited = D->getInheritedConstructor()) {
    Record.AddDeclRef(Inherited.getShadowDecl());
    Record.AddDeclRef(Inherited.getConstructor());
  }

  VisitCXXMethodDecl(D);
  Code = serialization::DECL_CXX_CONSTRUCTOR;
}

void ASTDeclWriter::VisitCXXDestructorDecl(CXXDestructorDecl *D) {
  VisitCXXMethodDecl(D);

  Record.AddDeclRef(D->getOperatorDelete());
  if (D->getOperatorDelete())
    Record.AddStmt(D->getOperatorDeleteThisArg());

  Code = serialization::DECL_CXX_DESTRUCTOR;
}

void ASTDeclWriter::VisitCXXConversionDecl(CXXConversionDecl *D) {
  addExplicitSpecifier(D->getExplicitSpecifier(), Record);
  VisitCXXMethodDecl(D);
  Code = serialization::DECL_CXX_CONVERSION;
}

void ASTDeclWriter::VisitImportDecl(ImportDecl *D) {
  VisitDecl(D);
  Record.push_back(Writer.getSubmoduleID(D->getImportedModule()));
  ArrayRef<SourceLocation> IdentifierLocs = D->getIdentifierLocs();
  Record.push_back(!IdentifierLocs.empty());
  if (IdentifierLocs.empty()) {
    Record.AddSourceLocation(D->getEndLoc());
    Record.push_back(1);
  } else {
    for (unsigned I = 0, N = IdentifierLocs.size(); I != N; ++I)
      Record.AddSourceLocation(IdentifierLocs[I]);
    Record.push_back(IdentifierLocs.size());
  }
  // Note: the number of source locations must always be the last element in
  // the record.
  Code = serialization::DECL_IMPORT;
}

void ASTDeclWriter::VisitAccessSpecDecl(AccessSpecDecl *D) {
  VisitDecl(D);
  Record.AddSourceLocation(D->getColonLoc());
  Code = serialization::DECL_ACCESS_SPEC;
}

void ASTDeclWriter::VisitFriendDecl(FriendDecl *D) {
  // Record the number of friend type template parameter lists here
  // so as to simplify memory allocation during deserialization.
  Record.push_back(D->NumTPLists);
  VisitDecl(D);
  bool hasFriendDecl = isa<NamedDecl *>(D->Friend);
  Record.push_back(hasFriendDecl);
  if (hasFriendDecl)
    Record.AddDeclRef(D->getFriendDecl());
  else
    Record.AddTypeSourceInfo(D->getFriendType());
  for (unsigned i = 0; i < D->NumTPLists; ++i)
    Record.AddTemplateParameterList(D->getFriendTypeTemplateParameterList(i));
  Record.AddDeclRef(D->getNextFriend());
  Record.push_back(D->UnsupportedFriend);
  Record.AddSourceLocation(D->FriendLoc);
  Record.AddSourceLocation(D->EllipsisLoc);
  Code = serialization::DECL_FRIEND;
}

void ASTDeclWriter::VisitFriendTemplateDecl(FriendTemplateDecl *D) {
  VisitDecl(D);
  Record.push_back(D->getNumTemplateParameters());
  for (unsigned i = 0, e = D->getNumTemplateParameters(); i != e; ++i)
    Record.AddTemplateParameterList(D->getTemplateParameterList(i));
  Record.push_back(D->getFriendDecl() != nullptr);
  if (D->getFriendDecl())
    Record.AddDeclRef(D->getFriendDecl());
  else
    Record.AddTypeSourceInfo(D->getFriendType());
  Record.AddSourceLocation(D->getFriendLoc());
  Code = serialization::DECL_FRIEND_TEMPLATE;
}

void ASTDeclWriter::VisitTemplateDecl(TemplateDecl *D) {
  VisitNamedDecl(D);

  Record.AddTemplateParameterList(D->getTemplateParameters());
  Record.AddDeclRef(D->getTemplatedDecl());
}

void ASTDeclWriter::VisitConceptDecl(ConceptDecl *D) {
  VisitTemplateDecl(D);
  Record.AddStmt(D->getConstraintExpr());
  Code = serialization::DECL_CONCEPT;
}

void ASTDeclWriter::VisitImplicitConceptSpecializationDecl(
    ImplicitConceptSpecializationDecl *D) {
  Record.push_back(D->getTemplateArguments().size());
  VisitDecl(D);
  for (const TemplateArgument &Arg : D->getTemplateArguments())
    Record.AddTemplateArgument(Arg);
  Code = serialization::DECL_IMPLICIT_CONCEPT_SPECIALIZATION;
}

void ASTDeclWriter::VisitRequiresExprBodyDecl(RequiresExprBodyDecl *D) {
  Code = serialization::DECL_REQUIRES_EXPR_BODY;
}

void ASTDeclWriter::VisitRedeclarableTemplateDecl(RedeclarableTemplateDecl *D) {
  VisitRedeclarable(D);

  // Emit data to initialize CommonOrPrev before VisitTemplateDecl so that
  // getCommonPtr() can be used while this is still initializing.
  if (D->isFirstDecl()) {
    // This declaration owns the 'common' pointer, so serialize that data now.
    Record.AddDeclRef(D->getInstantiatedFromMemberTemplate());
    if (D->getInstantiatedFromMemberTemplate())
      Record.push_back(D->isMemberSpecialization());
  }

  VisitTemplateDecl(D);
  Record.push_back(D->getIdentifierNamespace());
}

void ASTDeclWriter::VisitClassTemplateDecl(ClassTemplateDecl *D) {
  VisitRedeclarableTemplateDecl(D);

  if (D->isFirstDecl())
    AddTemplateSpecializations(D);

  // Force emitting the corresponding deduction guide in reduced BMI mode.
  // Otherwise, the deduction guide may be optimized out incorrectly.
  if (Writer.isGeneratingReducedBMI()) {
    auto Name =
        Record.getASTContext().DeclarationNames.getCXXDeductionGuideName(D);
    for (auto *DG : D->getDeclContext()->noload_lookup(Name))
      Writer.GetDeclRef(DG->getCanonicalDecl());
  }

  Code = serialization::DECL_CLASS_TEMPLATE;
}

void ASTDeclWriter::VisitClassTemplateSpecializationDecl(
                                           ClassTemplateSpecializationDecl *D) {
  RegisterTemplateSpecialization(D->getSpecializedTemplate(), D);

  VisitCXXRecordDecl(D);

  llvm::PointerUnion<ClassTemplateDecl *,
                     ClassTemplatePartialSpecializationDecl *> InstFrom
    = D->getSpecializedTemplateOrPartial();
  if (Decl *InstFromD = InstFrom.dyn_cast<ClassTemplateDecl *>()) {
    Record.AddDeclRef(InstFromD);
  } else {
    Record.AddDeclRef(cast<ClassTemplatePartialSpecializationDecl *>(InstFrom));
    Record.AddTemplateArgumentList(&D->getTemplateInstantiationArgs());
  }

  Record.AddTemplateArgumentList(&D->getTemplateArgs());
  Record.AddSourceLocation(D->getPointOfInstantiation());
  Record.push_back(D->getSpecializationKind());
  Record.push_back(D->hasStrictPackMatch());
  Record.push_back(D->isCanonicalDecl());

  if (D->isCanonicalDecl()) {
    // When reading, we'll add it to the folding set of the following template.
    Record.AddDeclRef(D->getSpecializedTemplate()->getCanonicalDecl());
  }

  bool ExplicitInstantiation =
      D->getTemplateSpecializationKind() ==
          TSK_ExplicitInstantiationDeclaration ||
      D->getTemplateSpecializationKind() == TSK_ExplicitInstantiationDefinition;
  Record.push_back(ExplicitInstantiation);
  if (ExplicitInstantiation) {
    Record.AddSourceLocation(D->getExternKeywordLoc());
    Record.AddSourceLocation(D->getTemplateKeywordLoc());
  }

  const ASTTemplateArgumentListInfo *ArgsWritten =
      D->getTemplateArgsAsWritten();
  Record.push_back(!!ArgsWritten);
  if (ArgsWritten)
    Record.AddASTTemplateArgumentListInfo(ArgsWritten);

  // Mention the implicitly generated C++ deduction guide to make sure the
  // deduction guide will be rewritten as expected.
  //
  // FIXME: Would it be more efficient to add a callback register function
  // in sema to register the deduction guide?
  if (Writer.isWritingStdCXXNamedModules()) {
    auto Name =
        Record.getASTContext().DeclarationNames.getCXXDeductionGuideName(
            D->getSpecializedTemplate());
    for (auto *DG : D->getDeclContext()->noload_lookup(Name))
      Writer.GetDeclRef(DG->getCanonicalDecl());
  }

  Code = serialization::DECL_CLASS_TEMPLATE_SPECIALIZATION;
}

void ASTDeclWriter::VisitClassTemplatePartialSpecializationDecl(
                                    ClassTemplatePartialSpecializationDecl *D) {
  Record.AddTemplateParameterList(D->getTemplateParameters());

  VisitClassTemplateSpecializationDecl(D);

  // These are read/set from/to the first declaration.
  if (D->getPreviousDecl() == nullptr) {
    Record.AddDeclRef(D->getInstantiatedFromMember());
    Record.push_back(D->isMemberSpecialization());
  }

  Code = serialization::DECL_CLASS_TEMPLATE_PARTIAL_SPECIALIZATION;
}

void ASTDeclWriter::VisitVarTemplateDecl(VarTemplateDecl *D) {
  VisitRedeclarableTemplateDecl(D);

  if (D->isFirstDecl())
    AddTemplateSpecializations(D);
  Code = serialization::DECL_VAR_TEMPLATE;
}

void ASTDeclWriter::VisitVarTemplateSpecializationDecl(
    VarTemplateSpecializationDecl *D) {
  RegisterTemplateSpecialization(D->getSpecializedTemplate(), D);

  llvm::PointerUnion<VarTemplateDecl *, VarTemplatePartialSpecializationDecl *>
  InstFrom = D->getSpecializedTemplateOrPartial();
  if (Decl *InstFromD = InstFrom.dyn_cast<VarTemplateDecl *>()) {
    Record.AddDeclRef(InstFromD);
  } else {
    Record.AddDeclRef(cast<VarTemplatePartialSpecializationDecl *>(InstFrom));
    Record.AddTemplateArgumentList(&D->getTemplateInstantiationArgs());
  }

  bool ExplicitInstantiation =
      D->getTemplateSpecializationKind() ==
          TSK_ExplicitInstantiationDeclaration ||
      D->getTemplateSpecializationKind() == TSK_ExplicitInstantiationDefinition;
  Record.push_back(ExplicitInstantiation);
  if (ExplicitInstantiation) {
    Record.AddSourceLocation(D->getExternKeywordLoc());
    Record.AddSourceLocation(D->getTemplateKeywordLoc());
  }

  const ASTTemplateArgumentListInfo *ArgsWritten =
      D->getTemplateArgsAsWritten();
  Record.push_back(!!ArgsWritten);
  if (ArgsWritten)
    Record.AddASTTemplateArgumentListInfo(ArgsWritten);

  Record.AddTemplateArgumentList(&D->getTemplateArgs());
  Record.AddSourceLocation(D->getPointOfInstantiation());
  Record.push_back(D->getSpecializationKind());
  Record.push_back(D->IsCompleteDefinition);

  VisitVarDecl(D);

  Record.push_back(D->isCanonicalDecl());

  if (D->isCanonicalDecl()) {
    // When reading, we'll add it to the folding set of the following template.
    Record.AddDeclRef(D->getSpecializedTemplate()->getCanonicalDecl());
  }

  Code = serialization::DECL_VAR_TEMPLATE_SPECIALIZATION;
}

void ASTDeclWriter::VisitVarTemplatePartialSpecializationDecl(
    VarTemplatePartialSpecializationDecl *D) {
  Record.AddTemplateParameterList(D->getTemplateParameters());

  VisitVarTemplateSpecializationDecl(D);

  // These are read/set from/to the first declaration.
  if (D->getPreviousDecl() == nullptr) {
    Record.AddDeclRef(D->getInstantiatedFromMember());
    Record.push_back(D->isMemberSpecialization());
  }

  Code = serialization::DECL_VAR_TEMPLATE_PARTIAL_SPECIALIZATION;
}

void ASTDeclWriter::VisitFunctionTemplateDecl(FunctionTemplateDecl *D) {
  VisitRedeclarableTemplateDecl(D);

  if (D->isFirstDecl())
    AddTemplateSpecializations(D);
  Code = serialization::DECL_FUNCTION_TEMPLATE;
}

void ASTDeclWriter::VisitTemplateTypeParmDecl(TemplateTypeParmDecl *D) {
  Record.push_back(D->hasTypeConstraint());
  VisitTypeDecl(D);

  Record.push_back(D->wasDeclaredWithTypename());

  const TypeConstraint *TC = D->getTypeConstraint();
  if (D->hasTypeConstraint())
    Record.push_back(/*TypeConstraintInitialized=*/TC != nullptr);
  if (TC) {
    auto *CR = TC->getConceptReference();
    Record.push_back(CR != nullptr);
    if (CR)
      Record.AddConceptReference(CR);
    Record.AddStmt(TC->getImmediatelyDeclaredConstraint());
    Record.writeUnsignedOrNone(TC->getArgPackSubstIndex());
    Record.writeUnsignedOrNone(D->getNumExpansionParameters());
  }

  bool OwnsDefaultArg = D->hasDefaultArgument() &&
                        !D->defaultArgumentWasInherited();
  Record.push_back(OwnsDefaultArg);
  if (OwnsDefaultArg)
    Record.AddTemplateArgumentLoc(D->getDefaultArgument());

  if (!D->hasTypeConstraint() && !OwnsDefaultArg &&
      D->getDeclContext() == D->getLexicalDeclContext() &&
      !D->isInvalidDecl() && !D->hasAttrs() &&
      !D->isTopLevelDeclInObjCContainer() && !D->isImplicit() &&
      D->getDeclName().getNameKind() == DeclarationName::Identifier)
    AbbrevToUse = Writer.getDeclTemplateTypeParmAbbrev();

  Code = serialization::DECL_TEMPLATE_TYPE_PARM;
}

void ASTDeclWriter::VisitNonTypeTemplateParmDecl(NonTypeTemplateParmDecl *D) {
  // For an expanded parameter pack, record the number of expansion types here
  // so that it's easier for deserialization to allocate the right amount of
  // memory.
  Record.push_back(D->hasPlaceholderTypeConstraint());
  if (D->isExpandedParameterPack())
    Record.push_back(D->getNumExpansionTypes());

  VisitDeclaratorDecl(D);
  // TemplateParmPosition.
  Record.push_back(D->getDepth());
  Record.push_back(D->getPosition());

  if (D->hasPlaceholderTypeConstraint())
    Record.AddStmt(D->getPlaceholderTypeConstraint());

  if (D->isExpandedParameterPack()) {
    for (unsigned I = 0, N = D->getNumExpansionTypes(); I != N; ++I) {
      Record.AddTypeRef(D->getExpansionType(I));
      Record.AddTypeSourceInfo(D->getExpansionTypeSourceInfo(I));
    }

    Code = serialization::DECL_EXPANDED_NON_TYPE_TEMPLATE_PARM_PACK;
  } else {
    // Rest of NonTypeTemplateParmDecl.
    Record.push_back(D->isParameterPack());
    bool OwnsDefaultArg = D->hasDefaultArgument() &&
                          !D->defaultArgumentWasInherited();
    Record.push_back(OwnsDefaultArg);
    if (OwnsDefaultArg)
      Record.AddTemplateArgumentLoc(D->getDefaultArgument());
    Code = serialization::DECL_NON_TYPE_TEMPLATE_PARM;
  }
}

void ASTDeclWriter::VisitTemplateTemplateParmDecl(TemplateTemplateParmDecl *D) {
  // For an expanded parameter pack, record the number of expansion types here
  // so that it's easier for deserialization to allocate the right amount of
  // memory.
  if (D->isExpandedParameterPack())
    Record.push_back(D->getNumExpansionTemplateParameters());

  VisitTemplateDecl(D);
  Record.push_back(D->wasDeclaredWithTypename());
  // TemplateParmPosition.
  Record.push_back(D->getDepth());
  Record.push_back(D->getPosition());

  if (D->isExpandedParameterPack()) {
    for (unsigned I = 0, N = D->getNumExpansionTemplateParameters();
         I != N; ++I)
      Record.AddTemplateParameterList(D->getExpansionTemplateParameters(I));
    Code = serialization::DECL_EXPANDED_TEMPLATE_TEMPLATE_PARM_PACK;
  } else {
    // Rest of TemplateTemplateParmDecl.
    Record.push_back(D->isParameterPack());
    bool OwnsDefaultArg = D->hasDefaultArgument() &&
                          !D->defaultArgumentWasInherited();
    Record.push_back(OwnsDefaultArg);
    if (OwnsDefaultArg)
      Record.AddTemplateArgumentLoc(D->getDefaultArgument());
    Code = serialization::DECL_TEMPLATE_TEMPLATE_PARM;
  }
}

void ASTDeclWriter::VisitTypeAliasTemplateDecl(TypeAliasTemplateDecl *D) {
  VisitRedeclarableTemplateDecl(D);
  Code = serialization::DECL_TYPE_ALIAS_TEMPLATE;
}

void ASTDeclWriter::VisitStaticAssertDecl(StaticAssertDecl *D) {
  VisitDecl(D);
  Record.AddStmt(D->getAssertExpr());
  Record.push_back(D->isFailed());
  Record.AddStmt(D->getMessage());
  Record.AddSourceLocation(D->getRParenLoc());
  Code = serialization::DECL_STATIC_ASSERT;
}

/// Emit the DeclContext part of a declaration context decl.
void ASTDeclWriter::VisitDeclContext(DeclContext *DC) {
  static_assert(DeclContext::NumDeclContextBits == 13,
                "You need to update the serializer after you change the "
                "DeclContextBits");

  uint64_t LexicalOffset = 0;
  uint64_t VisibleOffset = 0;
  uint64_t ModuleLocalOffset = 0;
  uint64_t TULocalOffset = 0;

  if (Writer.isGeneratingReducedBMI() && isa<NamespaceDecl>(DC) &&
      cast<NamespaceDecl>(DC)->isFromExplicitGlobalModule()) {
    // In reduced BMI, delay writing lexical and visible block for namespace
    // in the global module fragment. See the comments of DelayedNamespace for
    // details.
    Writer.DelayedNamespace.push_back(cast<NamespaceDecl>(DC));
  } else {
    LexicalOffset =
        Writer.WriteDeclContextLexicalBlock(Record.getASTContext(), DC);
    Writer.WriteDeclContextVisibleBlock(Record.getASTContext(), DC,
                                        VisibleOffset, ModuleLocalOffset,
                                        TULocalOffset);
  }

  Record.AddOffset(LexicalOffset);
  Record.AddOffset(VisibleOffset);
  Record.AddOffset(ModuleLocalOffset);
  Record.AddOffset(TULocalOffset);
}

const Decl *ASTWriter::getFirstLocalDecl(const Decl *D) {
  assert(IsLocalDecl(D) && "expected a local declaration");

  const Decl *Canon = D->getCanonicalDecl();
  if (IsLocalDecl(Canon))
    return Canon;

  const Decl *&CacheEntry = FirstLocalDeclCache[Canon];
  if (CacheEntry)
    return CacheEntry;

  for (const Decl *Redecl = D; Redecl; Redecl = Redecl->getPreviousDecl())
    if (IsLocalDecl(Redecl))
      D = Redecl;
  return CacheEntry = D;
}

template <typename T>
void ASTDeclWriter::VisitRedeclarable(Redeclarable<T> *D) {
  T *First = D->getFirstDecl();
  T *MostRecent = First->getMostRecentDecl();
  T *DAsT = static_cast<T *>(D);
  if (MostRecent != First) {
    assert(isRedeclarableDeclKind(DAsT->getKind()) &&
           "Not considered redeclarable?");

    Record.AddDeclRef(First);

    // Write out a list of local redeclarations of this declaration if it's the
    // first local declaration in the chain.
    const Decl *FirstLocal = Writer.getFirstLocalDecl(DAsT);
    if (DAsT == FirstLocal) {
      // Emit a list of all imported first declarations so that we can be sure
      // that all redeclarations visible to this module are before D in the
      // redecl chain.
      unsigned I = Record.size();
      Record.push_back(0);
      if (Writer.Chain)
        AddFirstDeclFromEachModule(DAsT, /*IncludeLocal*/false);
      // This is the number of imported first declarations + 1.
      Record[I] = Record.size() - I;

      // Collect the set of local redeclarations of this declaration, from
      // newest to oldest.
      ASTWriter::RecordData LocalRedecls;
      ASTRecordWriter LocalRedeclWriter(Record, LocalRedecls);
      for (const Decl *Prev = FirstLocal->getMostRecentDecl();
           Prev != FirstLocal; Prev = Prev->getPreviousDecl())
        if (!Prev->isFromASTFile())
          LocalRedeclWriter.AddDeclRef(Prev);

      // If we have any redecls, write them now as a separate record preceding
      // the declaration itself.
      if (LocalRedecls.empty())
        Record.push_back(0);
      else
        Record.AddOffset(LocalRedeclWriter.Emit(LOCAL_REDECLARATIONS));
    } else {
      Record.push_back(0);
      Record.AddDeclRef(FirstLocal);
    }

    // Make sure that we serialize both the previous and the most-recent
    // declarations, which (transitively) ensures that all declarations in the
    // chain get serialized.
    //
    // FIXME: This is not correct; when we reach an imported declaration we
    // won't emit its previous declaration.
    (void)Writer.GetDeclRef(D->getPreviousDecl());
    (void)Writer.GetDeclRef(MostRecent);
  } else {
    // We use the sentinel value 0 to indicate an only declaration.
    Record.push_back(0);
  }
}

void ASTDeclWriter::VisitHLSLBufferDecl(HLSLBufferDecl *D) {
  VisitNamedDecl(D);
  VisitDeclContext(D);
  Record.push_back(D->isCBuffer());
  Record.AddSourceLocation(D->getLocStart());
  Record.AddSourceLocation(D->getLBraceLoc());
  Record.AddSourceLocation(D->getRBraceLoc());

  Code = serialization::DECL_HLSL_BUFFER;
}

void ASTDeclWriter::VisitOMPThreadPrivateDecl(OMPThreadPrivateDecl *D) {
  Record.writeOMPChildren(D->Data);
  VisitDecl(D);
  Code = serialization::DECL_OMP_THREADPRIVATE;
}

void ASTDeclWriter::VisitOMPAllocateDecl(OMPAllocateDecl *D) {
  Record.writeOMPChildren(D->Data);
  VisitDecl(D);
  Code = serialization::DECL_OMP_ALLOCATE;
}

void ASTDeclWriter::VisitOMPRequiresDecl(OMPRequiresDecl *D) {
  Record.writeOMPChildren(D->Data);
  VisitDecl(D);
  Code = serialization::DECL_OMP_REQUIRES;
}

void ASTDeclWriter::VisitOMPDeclareReductionDecl(OMPDeclareReductionDecl *D) {
  static_assert(DeclContext::NumOMPDeclareReductionDeclBits == 15,
                "You need to update the serializer after you change the "
                "NumOMPDeclareReductionDeclBits");

  VisitValueDecl(D);
  Record.AddSourceLocation(D->getBeginLoc());
  Record.AddStmt(D->getCombinerIn());
  Record.AddStmt(D->getCombinerOut());
  Record.AddStmt(D->getCombiner());
  Record.AddStmt(D->getInitOrig());
  Record.AddStmt(D->getInitPriv());
  Record.AddStmt(D->getInitializer());
  Record.push_back(llvm::to_underlying(D->getInitializerKind()));
  Record.AddDeclRef(D->getPrevDeclInScope());
  Code = serialization::DECL_OMP_DECLARE_REDUCTION;
}

void ASTDeclWriter::VisitOMPDeclareMapperDecl(OMPDeclareMapperDecl *D) {
  Record.writeOMPChildren(D->Data);
  VisitValueDecl(D);
  Record.AddDeclarationName(D->getVarName());
  Record.AddDeclRef(D->getPrevDeclInScope());
  Code = serialization::DECL_OMP_DECLARE_MAPPER;
}

void ASTDeclWriter::VisitOMPCapturedExprDecl(OMPCapturedExprDecl *D) {
  VisitVarDecl(D);
  Code = serialization::DECL_OMP_CAPTUREDEXPR;
}

void ASTDeclWriter::VisitOpenACCDeclareDecl(OpenACCDeclareDecl *D) {
  Record.writeUInt32(D->clauses().size());
  VisitDecl(D);
  Record.writeEnum(D->DirKind);
  Record.AddSourceLocation(D->DirectiveLoc);
  Record.AddSourceLocation(D->EndLoc);
  Record.writeOpenACCClauseList(D->clauses());
  Code = serialization::DECL_OPENACC_DECLARE;
}
void ASTDeclWriter::VisitOpenACCRoutineDecl(OpenACCRoutineDecl *D) {
  Record.writeUInt32(D->clauses().size());
  VisitDecl(D);
  Record.writeEnum(D->DirKind);
  Record.AddSourceLocation(D->DirectiveLoc);
  Record.AddSourceLocation(D->EndLoc);
  Record.AddSourceRange(D->ParensLoc);
  Record.AddStmt(D->FuncRef);
  Record.writeOpenACCClauseList(D->clauses());
  Code = serialization::DECL_OPENACC_ROUTINE;
}

//===----------------------------------------------------------------------===//
// ASTWriter Implementation
//===----------------------------------------------------------------------===//

namespace {
template <FunctionDecl::TemplatedKind Kind>
std::shared_ptr<llvm::BitCodeAbbrev>
getFunctionDeclAbbrev(serialization::DeclCode Code) {
  using namespace llvm;

  auto Abv = std::make_shared<BitCodeAbbrev>();
  Abv->Add(BitCodeAbbrevOp(Code));
  // RedeclarableDecl
  Abv->Add(BitCodeAbbrevOp(0)); // CanonicalDecl
  Abv->Add(BitCodeAbbrevOp(Kind));
  if constexpr (Kind == FunctionDecl::TK_NonTemplate) {

  } else if constexpr (Kind == FunctionDecl::TK_FunctionTemplate) {
    // DescribedFunctionTemplate
    Abv->Add(BitCodeAbbrevOp(BitCodeAbbrevOp::VBR, 6));
  } else if constexpr (Kind == FunctionDecl::TK_DependentNonTemplate) {
    // Instantiated From Decl
    Abv->Add(BitCodeAbbrevOp(BitCodeAbbrevOp::VBR, 6));
  } else if constexpr (Kind == FunctionDecl::TK_MemberSpecialization) {
    Abv->Add(BitCodeAbbrevOp(BitCodeAbbrevOp::VBR, 6)); // InstantiatedFrom
    Abv->Add(BitCodeAbbrevOp(BitCodeAbbrevOp::Fixed,
                             3)); // TemplateSpecializationKind
    Abv->Add(BitCodeAbbrevOp(BitCodeAbbrevOp::VBR, 6)); // Specialized Location
  } else if constexpr (Kind ==
                       FunctionDecl::TK_FunctionTemplateSpecialization) {
    Abv->Add(BitCodeAbbrevOp(BitCodeAbbrevOp::VBR, 6)); // Template
    Abv->Add(BitCodeAbbrevOp(BitCodeAbbrevOp::Fixed,
                             3)); // TemplateSpecializationKind
    Abv->Add(BitCodeAbbrevOp(1)); // Template Argument Size
    Abv->Add(BitCodeAbbrevOp(TemplateArgument::Type)); // Template Argument Kind
    Abv->Add(
        BitCodeAbbrevOp(BitCodeAbbrevOp::VBR, 6)); // Template Argument Type
    Abv->Add(BitCodeAbbrevOp(BitCodeAbbrevOp::Fixed, 1)); // Is Defaulted
    Abv->Add(BitCodeAbbrevOp(0)); // TemplateArgumentsAsWritten
    Abv->Add(BitCodeAbbrevOp(BitCodeAbbrevOp::VBR, 6)); // SourceLocation
    Abv->Add(BitCodeAbbrevOp(0));
    Abv->Add(
        BitCodeAbbrevOp(BitCodeAbbrevOp::VBR, 6)); // Canonical Decl of template
  } else if constexpr (Kind == FunctionDecl::
                                   TK_DependentFunctionTemplateSpecialization) {
    // Candidates of specialization
    Abv->Add(BitCodeAbbrevOp(BitCodeAbbrevOp::Array));
    Abv->Add(BitCodeAbbrevOp(0)); // TemplateArgumentsAsWritten
  } else {
    llvm_unreachable("Unknown templated kind?");
  }
  // Decl
  Abv->Add(BitCodeAbbrevOp(BitCodeAbbrevOp::Fixed,
                           8)); // Packed DeclBits: ModuleOwnershipKind,
                                // isUsed, isReferenced,  AccessSpecifier,
                                // isImplicit
                                //
                                // The following bits should be 0:
                                // HasStandaloneLexicalDC, HasAttrs,
                                // TopLevelDeclInObjCContainer,
                                // isInvalidDecl
  Abv->Add(BitCodeAbbrevOp(BitCodeAbbrevOp::VBR, 6)); // DeclContext
  Abv->Add(BitCodeAbbrevOp(BitCodeAbbrevOp::VBR, 6)); // SubmoduleID
  // NamedDecl
  Abv->Add(BitCodeAbbrevOp(DeclarationName::Identifier)); // NameKind
  Abv->Add(BitCodeAbbrevOp(BitCodeAbbrevOp::VBR, 6));     // Identifier
  Abv->Add(BitCodeAbbrevOp(0));                           // AnonDeclNumber
  // ValueDecl
  Abv->Add(BitCodeAbbrevOp(BitCodeAbbrevOp::VBR, 6)); // Type
  // DeclaratorDecl
  Abv->Add(BitCodeAbbrevOp(BitCodeAbbrevOp::VBR, 6)); // InnerLocStart
  Abv->Add(BitCodeAbbrevOp(0));                       // HasExtInfo
  Abv->Add(BitCodeAbbrevOp(BitCodeAbbrevOp::VBR, 6)); // TSIType
  // FunctionDecl
  Abv->Add(BitCodeAbbrevOp(BitCodeAbbrevOp::Fixed, 11)); // IDNS
  Abv->Add(BitCodeAbbrevOp(
      BitCodeAbbrevOp::Fixed,
      28)); // Packed Function Bits: StorageClass, Inline, InlineSpecified,
            // VirtualAsWritten, Pure, HasInheritedProto, HasWrittenProto,
            // Deleted, Trivial, TrivialForCall, Defaulted, ExplicitlyDefaulted,
            // IsIneligibleOrNotSelected, ImplicitReturnZero, Constexpr,
            // UsesSEHTry, SkippedBody, MultiVersion, LateParsed,
            // FriendConstraintRefersToEnclosingTemplate, Linkage,
            // ShouldSkipCheckingODR
  Abv->Add(BitCodeAbbrevOp(BitCodeAbbrevOp::VBR, 6));    // LocEnd
  Abv->Add(BitCodeAbbrevOp(BitCodeAbbrevOp::Fixed, 32)); // ODRHash
  // This Array slurps the rest of the record. Fortunately we want to encode
  // (nearly) all the remaining (variable number of) fields in the same way.
  //
  // This is:
  //         NumParams and Params[] from FunctionDecl, and
  //         NumOverriddenMethods, OverriddenMethods[] from CXXMethodDecl.
  //
  //  Add an AbbrevOp for 'size then elements' and use it here.
  Abv->Add(BitCodeAbbrevOp(BitCodeAbbrevOp::Array));
  Abv->Add(BitCodeAbbrevOp(BitCodeAbbrevOp::VBR, 6));
  return Abv;
}

template <FunctionDecl::TemplatedKind Kind>
std::shared_ptr<llvm::BitCodeAbbrev> getCXXMethodAbbrev() {
  return getFunctionDeclAbbrev<Kind>(serialization::DECL_CXX_METHOD);
}
} // namespace

void ASTWriter::WriteDeclAbbrevs() {
  using namespace llvm;

  std::shared_ptr<BitCodeAbbrev> Abv;

  // Abbreviation for DECL_FIELD
  Abv = std::make_shared<BitCodeAbbrev>();
  Abv->Add(BitCodeAbbrevOp(serialization::DECL_FIELD));
  // Decl
  Abv->Add(BitCodeAbbrevOp(BitCodeAbbrevOp::Fixed,
                           7)); // Packed DeclBits: ModuleOwnershipKind,
                                // isUsed, isReferenced,  AccessSpecifier,
                                //
                                // The following bits should be 0:
                                // isImplicit, HasStandaloneLexicalDC, HasAttrs,
                                // TopLevelDeclInObjCContainer,
                                // isInvalidDecl
  Abv->Add(BitCodeAbbrevOp(BitCodeAbbrevOp::VBR, 6)); // DeclContext
  Abv->Add(BitCodeAbbrevOp(BitCodeAbbrevOp::VBR, 6)); // SubmoduleID
  // NamedDecl
  Abv->Add(BitCodeAbbrevOp(0));                       // NameKind = Identifier
  Abv->Add(BitCodeAbbrevOp(BitCodeAbbrevOp::VBR, 6)); // Name
  Abv->Add(BitCodeAbbrevOp(0));                       // AnonDeclNumber
  // ValueDecl
  Abv->Add(BitCodeAbbrevOp(BitCodeAbbrevOp::VBR, 6)); // Type
  // DeclaratorDecl
  Abv->Add(BitCodeAbbrevOp(BitCodeAbbrevOp::VBR, 6)); // InnerStartLoc
  Abv->Add(BitCodeAbbrevOp(0));                       // hasExtInfo
  Abv->Add(BitCodeAbbrevOp(BitCodeAbbrevOp::VBR, 6)); // TSIType
  // FieldDecl
  Abv->Add(BitCodeAbbrevOp(BitCodeAbbrevOp::Fixed, 1)); // isMutable
  Abv->Add(BitCodeAbbrevOp(0));                       // StorageKind
  // Type Source Info
  Abv->Add(BitCodeAbbrevOp(BitCodeAbbrevOp::Array));
  Abv->Add(BitCodeAbbrevOp(BitCodeAbbrevOp::VBR, 6)); // TypeLoc
  DeclFieldAbbrev = Stream.EmitAbbrev(std::move(Abv));

  // Abbreviation for DECL_OBJC_IVAR
  Abv = std::make_shared<BitCodeAbbrev>();
  Abv->Add(BitCodeAbbrevOp(serialization::DECL_OBJC_IVAR));
  // Decl
  Abv->Add(BitCodeAbbrevOp(BitCodeAbbrevOp::Fixed,
                           12)); // Packed DeclBits: HasStandaloneLexicalDC,
                                 // isInvalidDecl, HasAttrs, isImplicit, isUsed,
                                 // isReferenced, TopLevelDeclInObjCContainer,
                                 // AccessSpecifier, ModuleOwnershipKind
  Abv->Add(BitCodeAbbrevOp(BitCodeAbbrevOp::VBR, 6)); // DeclContext
  Abv->Add(BitCodeAbbrevOp(BitCodeAbbrevOp::VBR, 6)); // SubmoduleID
  // NamedDecl
  Abv->Add(BitCodeAbbrevOp(0));                       // NameKind = Identifier
  Abv->Add(BitCodeAbbrevOp(BitCodeAbbrevOp::VBR, 6)); // Name
  Abv->Add(BitCodeAbbrevOp(0));                       // AnonDeclNumber
  // ValueDecl
  Abv->Add(BitCodeAbbrevOp(BitCodeAbbrevOp::VBR, 6)); // Type
  // DeclaratorDecl
  Abv->Add(BitCodeAbbrevOp(BitCodeAbbrevOp::VBR, 6)); // InnerStartLoc
  Abv->Add(BitCodeAbbrevOp(0));                       // hasExtInfo
  Abv->Add(BitCodeAbbrevOp(BitCodeAbbrevOp::VBR, 6)); // TSIType
  // FieldDecl
  Abv->Add(BitCodeAbbrevOp(BitCodeAbbrevOp::Fixed, 1)); // isMutable
  Abv->Add(BitCodeAbbrevOp(0));                       // InitStyle
  // ObjC Ivar
  Abv->Add(BitCodeAbbrevOp(BitCodeAbbrevOp::VBR, 6)); // getAccessControl
  Abv->Add(BitCodeAbbrevOp(BitCodeAbbrevOp::VBR, 6)); // getSynthesize
  // Type Source Info
  Abv->Add(BitCodeAbbrevOp(BitCodeAbbrevOp::Array));
  Abv->Add(BitCodeAbbrevOp(BitCodeAbbrevOp::VBR, 6)); // TypeLoc
  DeclObjCIvarAbbrev = Stream.EmitAbbrev(std::move(Abv));

  // Abbreviation for DECL_ENUM
  Abv = std::make_shared<BitCodeAbbrev>();
  Abv->Add(BitCodeAbbrevOp(serialization::DECL_ENUM));
  // Redeclarable
  Abv->Add(BitCodeAbbrevOp(0));                       // No redeclaration
  // Decl
  Abv->Add(BitCodeAbbrevOp(BitCodeAbbrevOp::Fixed,
                           7)); // Packed DeclBits: ModuleOwnershipKind,
                                // isUsed, isReferenced,  AccessSpecifier,
                                //
                                // The following bits should be 0:
                                // isImplicit, HasStandaloneLexicalDC, HasAttrs,
                                // TopLevelDeclInObjCContainer,
                                // isInvalidDecl
  Abv->Add(BitCodeAbbrevOp(BitCodeAbbrevOp::VBR, 6)); // DeclContext
  Abv->Add(BitCodeAbbrevOp(BitCodeAbbrevOp::VBR, 6)); // SubmoduleID
  // NamedDecl
  Abv->Add(BitCodeAbbrevOp(0));                       // NameKind = Identifier
  Abv->Add(BitCodeAbbrevOp(BitCodeAbbrevOp::VBR, 6)); // Name
  Abv->Add(BitCodeAbbrevOp(0));                       // AnonDeclNumber
  // TypeDecl
  Abv->Add(BitCodeAbbrevOp(BitCodeAbbrevOp::VBR, 6)); // Source Location
  Abv->Add(BitCodeAbbrevOp(BitCodeAbbrevOp::VBR, 6)); // Type Ref
  // TagDecl
  Abv->Add(BitCodeAbbrevOp(BitCodeAbbrevOp::VBR, 6));   // IdentifierNamespace
  Abv->Add(BitCodeAbbrevOp(
      BitCodeAbbrevOp::Fixed,
      9)); // Packed Tag Decl Bits: getTagKind, isCompleteDefinition,
           // EmbeddedInDeclarator, IsFreeStanding,
           // isCompleteDefinitionRequired, ExtInfoKind
  Abv->Add(BitCodeAbbrevOp(BitCodeAbbrevOp::VBR, 6));   // SourceLocation
  Abv->Add(BitCodeAbbrevOp(BitCodeAbbrevOp::VBR, 6));   // SourceLocation
  // EnumDecl
  Abv->Add(BitCodeAbbrevOp(BitCodeAbbrevOp::VBR, 6));   // AddTypeRef
  Abv->Add(BitCodeAbbrevOp(BitCodeAbbrevOp::VBR, 6));   // IntegerType
  Abv->Add(BitCodeAbbrevOp(BitCodeAbbrevOp::VBR, 6));   // getPromotionType
  Abv->Add(BitCodeAbbrevOp(BitCodeAbbrevOp::Fixed, 20)); // Enum Decl Bits
  Abv->Add(BitCodeAbbrevOp(BitCodeAbbrevOp::Fixed, 32));// ODRHash
  Abv->Add(BitCodeAbbrevOp(BitCodeAbbrevOp::VBR, 6));   // InstantiatedMembEnum
  // DC
  Abv->Add(BitCodeAbbrevOp(BitCodeAbbrevOp::VBR, 6));   // LexicalOffset
  Abv->Add(BitCodeAbbrevOp(BitCodeAbbrevOp::VBR, 6));   // VisibleOffset
  Abv->Add(BitCodeAbbrevOp(BitCodeAbbrevOp::VBR, 6));   // ModuleLocalOffset
  Abv->Add(BitCodeAbbrevOp(BitCodeAbbrevOp::VBR, 6));   // TULocalOffset
  DeclEnumAbbrev = Stream.EmitAbbrev(std::move(Abv));

  // Abbreviation for DECL_RECORD
  Abv = std::make_shared<BitCodeAbbrev>();
  Abv->Add(BitCodeAbbrevOp(serialization::DECL_RECORD));
  // Redeclarable
  Abv->Add(BitCodeAbbrevOp(0));                       // No redeclaration
  // Decl
  Abv->Add(BitCodeAbbrevOp(BitCodeAbbrevOp::Fixed,
                           7)); // Packed DeclBits: ModuleOwnershipKind,
                                // isUsed, isReferenced,  AccessSpecifier,
                                //
                                // The following bits should be 0:
                                // isImplicit, HasStandaloneLexicalDC, HasAttrs,
                                // TopLevelDeclInObjCContainer,
                                // isInvalidDecl
  Abv->Add(BitCodeAbbrevOp(BitCodeAbbrevOp::VBR, 6)); // DeclContext
  Abv->Add(BitCodeAbbrevOp(BitCodeAbbrevOp::VBR, 6)); // SubmoduleID
  // NamedDecl
  Abv->Add(BitCodeAbbrevOp(0));                       // NameKind = Identifier
  Abv->Add(BitCodeAbbrevOp(BitCodeAbbrevOp::VBR, 6)); // Name
  Abv->Add(BitCodeAbbrevOp(0));                       // AnonDeclNumber
  // TypeDecl
  Abv->Add(BitCodeAbbrevOp(BitCodeAbbrevOp::VBR, 6)); // Source Location
  Abv->Add(BitCodeAbbrevOp(BitCodeAbbrevOp::VBR, 6)); // Type Ref
  // TagDecl
  Abv->Add(BitCodeAbbrevOp(BitCodeAbbrevOp::VBR, 6));   // IdentifierNamespace
  Abv->Add(BitCodeAbbrevOp(
      BitCodeAbbrevOp::Fixed,
      9)); // Packed Tag Decl Bits: getTagKind, isCompleteDefinition,
           // EmbeddedInDeclarator, IsFreeStanding,
           // isCompleteDefinitionRequired, ExtInfoKind
  Abv->Add(BitCodeAbbrevOp(BitCodeAbbrevOp::VBR, 6));   // SourceLocation
  Abv->Add(BitCodeAbbrevOp(BitCodeAbbrevOp::VBR, 6));   // SourceLocation
  // RecordDecl
  Abv->Add(BitCodeAbbrevOp(
      BitCodeAbbrevOp::Fixed,
      14)); // Packed Record Decl Bits: FlexibleArrayMember,
            // AnonymousStructUnion, hasObjectMember, hasVolatileMember,
            // isNonTrivialToPrimitiveDefaultInitialize,
            // isNonTrivialToPrimitiveCopy, isNonTrivialToPrimitiveDestroy,
            // hasNonTrivialToPrimitiveDefaultInitializeCUnion,
            // hasNonTrivialToPrimitiveDestructCUnion,
            // hasNonTrivialToPrimitiveCopyCUnion,
            // hasUninitializedExplicitInitFields, isParamDestroyedInCallee,
            // getArgPassingRestrictions
  // ODRHash
  Abv->Add(BitCodeAbbrevOp(BitCodeAbbrevOp::Fixed, 26));

  // DC
  Abv->Add(BitCodeAbbrevOp(BitCodeAbbrevOp::VBR, 6));   // LexicalOffset
  Abv->Add(BitCodeAbbrevOp(BitCodeAbbrevOp::VBR, 6));   // VisibleOffset
  Abv->Add(BitCodeAbbrevOp(BitCodeAbbrevOp::VBR, 6));   // ModuleLocalOffset
  Abv->Add(BitCodeAbbrevOp(BitCodeAbbrevOp::VBR, 6));   // TULocalOffset
  DeclRecordAbbrev = Stream.EmitAbbrev(std::move(Abv));

  // Abbreviation for DECL_PARM_VAR
  Abv = std::make_shared<BitCodeAbbrev>();
  Abv->Add(BitCodeAbbrevOp(serialization::DECL_PARM_VAR));
  // Redeclarable
  Abv->Add(BitCodeAbbrevOp(0));                       // No redeclaration
  // Decl
  Abv->Add(BitCodeAbbrevOp(BitCodeAbbrevOp::Fixed,
                           8)); // Packed DeclBits: ModuleOwnershipKind, isUsed,
                                // isReferenced, AccessSpecifier,
                                // HasStandaloneLexicalDC, HasAttrs, isImplicit,
                                // TopLevelDeclInObjCContainer,
                                // isInvalidDecl,
  Abv->Add(BitCodeAbbrevOp(BitCodeAbbrevOp::VBR, 6)); // DeclContext
  Abv->Add(BitCodeAbbrevOp(BitCodeAbbrevOp::VBR, 6)); // SubmoduleID
  // NamedDecl
  Abv->Add(BitCodeAbbrevOp(0));                       // NameKind = Identifier
  Abv->Add(BitCodeAbbrevOp(BitCodeAbbrevOp::VBR, 6)); // Name
  Abv->Add(BitCodeAbbrevOp(0));                       // AnonDeclNumber
  // ValueDecl
  Abv->Add(BitCodeAbbrevOp(BitCodeAbbrevOp::VBR, 6)); // Type
  // DeclaratorDecl
  Abv->Add(BitCodeAbbrevOp(BitCodeAbbrevOp::VBR, 6)); // InnerStartLoc
  Abv->Add(BitCodeAbbrevOp(0));                       // hasExtInfo
  Abv->Add(BitCodeAbbrevOp(BitCodeAbbrevOp::VBR, 6)); // TSIType
  // VarDecl
  Abv->Add(
      BitCodeAbbrevOp(BitCodeAbbrevOp::Fixed,
                      12)); // Packed Var Decl bits: SClass, TSCSpec, InitStyle,
                            // isARCPseudoStrong, Linkage, ModulesCodegen
  Abv->Add(BitCodeAbbrevOp(0));                          // VarKind (local enum)
  // ParmVarDecl
  Abv->Add(BitCodeAbbrevOp(BitCodeAbbrevOp::VBR, 6)); // ScopeIndex
  Abv->Add(BitCodeAbbrevOp(
      BitCodeAbbrevOp::Fixed,
      19)); // Packed Parm Var Decl bits: IsObjCMethodParameter, ScopeDepth,
            // ObjCDeclQualifier, KNRPromoted,
            // HasInheritedDefaultArg, HasUninstantiatedDefaultArg
  // Type Source Info
  Abv->Add(BitCodeAbbrevOp(BitCodeAbbrevOp::Array));
  Abv->Add(BitCodeAbbrevOp(BitCodeAbbrevOp::VBR, 6)); // TypeLoc
  DeclParmVarAbbrev = Stream.EmitAbbrev(std::move(Abv));

  // Abbreviation for DECL_TYPEDEF
  Abv = std::make_shared<BitCodeAbbrev>();
  Abv->Add(BitCodeAbbrevOp(serialization::DECL_TYPEDEF));
  // Redeclarable
  Abv->Add(BitCodeAbbrevOp(0));                       // No redeclaration
  // Decl
  Abv->Add(BitCodeAbbrevOp(BitCodeAbbrevOp::Fixed,
                           7)); // Packed DeclBits: ModuleOwnershipKind,
                                // isReferenced, isUsed, AccessSpecifier. Other
                                // higher bits should be 0: isImplicit,
                                // HasStandaloneLexicalDC, HasAttrs,
                                // TopLevelDeclInObjCContainer, isInvalidDecl
  Abv->Add(BitCodeAbbrevOp(BitCodeAbbrevOp::VBR, 6)); // DeclContext
  Abv->Add(BitCodeAbbrevOp(BitCodeAbbrevOp::VBR, 6)); // SubmoduleID
  // NamedDecl
  Abv->Add(BitCodeAbbrevOp(0));                       // NameKind = Identifier
  Abv->Add(BitCodeAbbrevOp(BitCodeAbbrevOp::VBR, 6)); // Name
  Abv->Add(BitCodeAbbrevOp(0));                       // AnonDeclNumber
  // TypeDecl
  Abv->Add(BitCodeAbbrevOp(BitCodeAbbrevOp::VBR, 6)); // Source Location
  Abv->Add(BitCodeAbbrevOp(BitCodeAbbrevOp::VBR, 6)); // Type Ref
  // TypedefDecl
  Abv->Add(BitCodeAbbrevOp(BitCodeAbbrevOp::Array));
  Abv->Add(BitCodeAbbrevOp(BitCodeAbbrevOp::VBR, 6)); // TypeLoc
  DeclTypedefAbbrev = Stream.EmitAbbrev(std::move(Abv));

  // Abbreviation for DECL_VAR
  Abv = std::make_shared<BitCodeAbbrev>();
  Abv->Add(BitCodeAbbrevOp(serialization::DECL_VAR));
  // Redeclarable
  Abv->Add(BitCodeAbbrevOp(0));                       // No redeclaration
  // Decl
  Abv->Add(BitCodeAbbrevOp(BitCodeAbbrevOp::Fixed,
                           12)); // Packed DeclBits: HasStandaloneLexicalDC,
                                 // isInvalidDecl, HasAttrs, isImplicit, isUsed,
                                 // isReferenced, TopLevelDeclInObjCContainer,
                                 // AccessSpecifier, ModuleOwnershipKind
  Abv->Add(BitCodeAbbrevOp(BitCodeAbbrevOp::VBR, 6)); // DeclContext
  Abv->Add(BitCodeAbbrevOp(BitCodeAbbrevOp::VBR, 6)); // SubmoduleID
  // NamedDecl
  Abv->Add(BitCodeAbbrevOp(0));                       // NameKind = Identifier
  Abv->Add(BitCodeAbbrevOp(BitCodeAbbrevOp::VBR, 6)); // Name
  Abv->Add(BitCodeAbbrevOp(0));                       // AnonDeclNumber
  // ValueDecl
  Abv->Add(BitCodeAbbrevOp(BitCodeAbbrevOp::VBR, 6)); // Type
  // DeclaratorDecl
  Abv->Add(BitCodeAbbrevOp(BitCodeAbbrevOp::VBR, 6)); // InnerStartLoc
  Abv->Add(BitCodeAbbrevOp(0));                       // hasExtInfo
  Abv->Add(BitCodeAbbrevOp(BitCodeAbbrevOp::VBR, 6)); // TSIType
  // VarDecl
  Abv->Add(BitCodeAbbrevOp(
      BitCodeAbbrevOp::Fixed,
      21)); // Packed Var Decl bits:  Linkage, ModulesCodegen,
            // SClass, TSCSpec, InitStyle,
            // isARCPseudoStrong, IsThisDeclarationADemotedDefinition,
            // isExceptionVariable, isNRVOVariable, isCXXForRangeDecl,
            // isInline, isInlineSpecified, isConstexpr,
            // isInitCapture, isPrevDeclInSameScope,
            // EscapingByref, HasDeducedType, ImplicitParamKind, isObjCForDecl
  Abv->Add(BitCodeAbbrevOp(0));                         // VarKind (local enum)
  // Type Source Info
  Abv->Add(BitCodeAbbrevOp(BitCodeAbbrevOp::Array));
  Abv->Add(BitCodeAbbrevOp(BitCodeAbbrevOp::VBR, 6)); // TypeLoc
  DeclVarAbbrev = Stream.EmitAbbrev(std::move(Abv));

  // Abbreviation for DECL_CXX_METHOD
  DeclCXXMethodAbbrev =
      Stream.EmitAbbrev(getCXXMethodAbbrev<FunctionDecl::TK_NonTemplate>());
  DeclTemplateCXXMethodAbbrev = Stream.EmitAbbrev(
      getCXXMethodAbbrev<FunctionDecl::TK_FunctionTemplate>());
  DeclDependentNonTemplateCXXMethodAbbrev = Stream.EmitAbbrev(
      getCXXMethodAbbrev<FunctionDecl::TK_DependentNonTemplate>());
  DeclMemberSpecializedCXXMethodAbbrev = Stream.EmitAbbrev(
      getCXXMethodAbbrev<FunctionDecl::TK_MemberSpecialization>());
  DeclTemplateSpecializedCXXMethodAbbrev = Stream.EmitAbbrev(
      getCXXMethodAbbrev<FunctionDecl::TK_FunctionTemplateSpecialization>());
  DeclDependentSpecializationCXXMethodAbbrev = Stream.EmitAbbrev(
      getCXXMethodAbbrev<
          FunctionDecl::TK_DependentFunctionTemplateSpecialization>());

  // Abbreviation for DECL_TEMPLATE_TYPE_PARM
  Abv = std::make_shared<BitCodeAbbrev>();
  Abv->Add(BitCodeAbbrevOp(serialization::DECL_TEMPLATE_TYPE_PARM));
  Abv->Add(BitCodeAbbrevOp(0)); // hasTypeConstraint
  // Decl
  Abv->Add(BitCodeAbbrevOp(BitCodeAbbrevOp::Fixed,
                           7)); // Packed DeclBits: ModuleOwnershipKind,
                                // isReferenced, isUsed, AccessSpecifier. Other
                                // higher bits should be 0: isImplicit,
                                // HasStandaloneLexicalDC, HasAttrs,
                                // TopLevelDeclInObjCContainer, isInvalidDecl
  Abv->Add(BitCodeAbbrevOp(BitCodeAbbrevOp::VBR, 6)); // DeclContext
  Abv->Add(BitCodeAbbrevOp(BitCodeAbbrevOp::VBR, 6)); // SubmoduleID
  // NamedDecl
  Abv->Add(BitCodeAbbrevOp(0));                       // NameKind = Identifier
  Abv->Add(BitCodeAbbrevOp(BitCodeAbbrevOp::VBR, 6)); // Name
  Abv->Add(BitCodeAbbrevOp(0));
  // TypeDecl
  Abv->Add(BitCodeAbbrevOp(BitCodeAbbrevOp::VBR, 6)); // Source Location
  Abv->Add(BitCodeAbbrevOp(BitCodeAbbrevOp::VBR, 6)); // Type Ref
  // TemplateTypeParmDecl
  Abv->Add(
      BitCodeAbbrevOp(BitCodeAbbrevOp::Fixed, 1)); // wasDeclaredWithTypename
  Abv->Add(BitCodeAbbrevOp(0));                    // OwnsDefaultArg
  DeclTemplateTypeParmAbbrev = Stream.EmitAbbrev(std::move(Abv));

  // Abbreviation for DECL_USING_SHADOW
  Abv = std::make_shared<BitCodeAbbrev>();
  Abv->Add(BitCodeAbbrevOp(serialization::DECL_USING_SHADOW));
  // Redeclarable
  Abv->Add(BitCodeAbbrevOp(0)); // No redeclaration
  // Decl
  Abv->Add(BitCodeAbbrevOp(BitCodeAbbrevOp::Fixed,
                           12)); // Packed DeclBits: HasStandaloneLexicalDC,
                                 // isInvalidDecl, HasAttrs, isImplicit, isUsed,
                                 // isReferenced, TopLevelDeclInObjCContainer,
                                 // AccessSpecifier, ModuleOwnershipKind
  Abv->Add(BitCodeAbbrevOp(BitCodeAbbrevOp::VBR, 6)); // DeclContext
  Abv->Add(BitCodeAbbrevOp(BitCodeAbbrevOp::VBR, 6)); // SubmoduleID
  // NamedDecl
  Abv->Add(BitCodeAbbrevOp(0));                       // NameKind = Identifier
  Abv->Add(BitCodeAbbrevOp(BitCodeAbbrevOp::VBR, 6)); // Name
  Abv->Add(BitCodeAbbrevOp(0));
  // UsingShadowDecl
  Abv->Add(BitCodeAbbrevOp(BitCodeAbbrevOp::VBR, 6));    // TargetDecl
  Abv->Add(BitCodeAbbrevOp(BitCodeAbbrevOp::Fixed, 11)); // IDNS
  Abv->Add(BitCodeAbbrevOp(BitCodeAbbrevOp::VBR, 6));    // UsingOrNextShadow
  Abv->Add(BitCodeAbbrevOp(BitCodeAbbrevOp::VBR,
                           6)); // InstantiatedFromUsingShadowDecl
  DeclUsingShadowAbbrev = Stream.EmitAbbrev(std::move(Abv));

  // Abbreviation for EXPR_DECL_REF
  Abv = std::make_shared<BitCodeAbbrev>();
  Abv->Add(BitCodeAbbrevOp(serialization::EXPR_DECL_REF));
  // Stmt
  //  Expr
  //  PackingBits: DependenceKind, ValueKind. ObjectKind should be 0.
  Abv->Add(BitCodeAbbrevOp(BitCodeAbbrevOp::Fixed, 7));
  Abv->Add(BitCodeAbbrevOp(BitCodeAbbrevOp::VBR, 6)); // Type
  // DeclRefExpr
  // Packing Bits: , HadMultipleCandidates, RefersToEnclosingVariableOrCapture,
  // IsImmediateEscalating, NonOdrUseReason.
  // GetDeclFound, HasQualifier and ExplicitTemplateArgs should be 0.
  Abv->Add(BitCodeAbbrevOp(BitCodeAbbrevOp::Fixed, 5));
  Abv->Add(BitCodeAbbrevOp(BitCodeAbbrevOp::VBR, 6)); // DeclRef
  Abv->Add(BitCodeAbbrevOp(BitCodeAbbrevOp::VBR, 6)); // Location
  DeclRefExprAbbrev = Stream.EmitAbbrev(std::move(Abv));

  // Abbreviation for EXPR_INTEGER_LITERAL
  Abv = std::make_shared<BitCodeAbbrev>();
  Abv->Add(BitCodeAbbrevOp(serialization::EXPR_INTEGER_LITERAL));
  //Stmt
  // Expr
  // DependenceKind, ValueKind, ObjectKind
  Abv->Add(BitCodeAbbrevOp(BitCodeAbbrevOp::Fixed, 10));
  Abv->Add(BitCodeAbbrevOp(BitCodeAbbrevOp::VBR, 6)); // Type
  // Integer Literal
  Abv->Add(BitCodeAbbrevOp(BitCodeAbbrevOp::VBR, 6)); // Location
  Abv->Add(BitCodeAbbrevOp(32));                      // Bit Width
  Abv->Add(BitCodeAbbrevOp(BitCodeAbbrevOp::VBR, 6)); // Value
  IntegerLiteralAbbrev = Stream.EmitAbbrev(std::move(Abv));

  // Abbreviation for EXPR_CHARACTER_LITERAL
  Abv = std::make_shared<BitCodeAbbrev>();
  Abv->Add(BitCodeAbbrevOp(serialization::EXPR_CHARACTER_LITERAL));
  //Stmt
  // Expr
  // DependenceKind, ValueKind, ObjectKind
  Abv->Add(BitCodeAbbrevOp(BitCodeAbbrevOp::Fixed, 10));
  Abv->Add(BitCodeAbbrevOp(BitCodeAbbrevOp::VBR, 6)); // Type
  // Character Literal
  Abv->Add(BitCodeAbbrevOp(BitCodeAbbrevOp::VBR, 6)); // getValue
  Abv->Add(BitCodeAbbrevOp(BitCodeAbbrevOp::VBR, 6)); // Location
  Abv->Add(BitCodeAbbrevOp(BitCodeAbbrevOp::Fixed, 3)); // getKind
  CharacterLiteralAbbrev = Stream.EmitAbbrev(std::move(Abv));

  // Abbreviation for EXPR_IMPLICIT_CAST
  Abv = std::make_shared<BitCodeAbbrev>();
  Abv->Add(BitCodeAbbrevOp(serialization::EXPR_IMPLICIT_CAST));
  // Stmt
  // Expr
  // Packing Bits: DependenceKind, ValueKind, ObjectKind,
  Abv->Add(BitCodeAbbrevOp(BitCodeAbbrevOp::Fixed, 10));
  Abv->Add(BitCodeAbbrevOp(BitCodeAbbrevOp::VBR, 6)); // Type
  // CastExpr
  Abv->Add(BitCodeAbbrevOp(0)); // PathSize
  // Packing Bits: CastKind, StoredFPFeatures, isPartOfExplicitCast
  Abv->Add(BitCodeAbbrevOp(BitCodeAbbrevOp::Fixed, 9));
  // ImplicitCastExpr
  ExprImplicitCastAbbrev = Stream.EmitAbbrev(std::move(Abv));

  // Abbreviation for EXPR_BINARY_OPERATOR
  Abv = std::make_shared<BitCodeAbbrev>();
  Abv->Add(BitCodeAbbrevOp(serialization::EXPR_BINARY_OPERATOR));
  // Stmt
  // Expr
  // Packing Bits: DependenceKind. ValueKind and ObjectKind should
  // be 0 in this case.
  Abv->Add(BitCodeAbbrevOp(BitCodeAbbrevOp::Fixed, 5));
  Abv->Add(BitCodeAbbrevOp(BitCodeAbbrevOp::VBR, 6)); // Type
  // BinaryOperator
  Abv->Add(
      BitCodeAbbrevOp(BitCodeAbbrevOp::VBR, 6)); // OpCode and HasFPFeatures
  Abv->Add(BitCodeAbbrevOp(BitCodeAbbrevOp::VBR, 6)); // Source Location
  BinaryOperatorAbbrev = Stream.EmitAbbrev(std::move(Abv));

  // Abbreviation for EXPR_COMPOUND_ASSIGN_OPERATOR
  Abv = std::make_shared<BitCodeAbbrev>();
  Abv->Add(BitCodeAbbrevOp(serialization::EXPR_COMPOUND_ASSIGN_OPERATOR));
  // Stmt
  // Expr
  // Packing Bits: DependenceKind. ValueKind and ObjectKind should
  // be 0 in this case.
  Abv->Add(BitCodeAbbrevOp(BitCodeAbbrevOp::Fixed, 5));
  Abv->Add(BitCodeAbbrevOp(BitCodeAbbrevOp::VBR, 6)); // Type
  // BinaryOperator
  // Packing Bits: OpCode. The HasFPFeatures bit should be 0
  Abv->Add(
      BitCodeAbbrevOp(BitCodeAbbrevOp::VBR, 6)); // OpCode and HasFPFeatures
  Abv->Add(BitCodeAbbrevOp(BitCodeAbbrevOp::VBR, 6)); // Source Location
  // CompoundAssignOperator
  Abv->Add(BitCodeAbbrevOp(BitCodeAbbrevOp::VBR, 6)); // LHSType
  Abv->Add(BitCodeAbbrevOp(BitCodeAbbrevOp::VBR, 6)); // Result Type
  CompoundAssignOperatorAbbrev = Stream.EmitAbbrev(std::move(Abv));

  // Abbreviation for EXPR_CALL
  Abv = std::make_shared<BitCodeAbbrev>();
  Abv->Add(BitCodeAbbrevOp(serialization::EXPR_CALL));
  // Stmt
  // Expr
  // Packing Bits: DependenceKind, ValueKind, ObjectKind,
  Abv->Add(BitCodeAbbrevOp(BitCodeAbbrevOp::Fixed, 10));
  Abv->Add(BitCodeAbbrevOp(BitCodeAbbrevOp::VBR, 6)); // Type
  // CallExpr
  Abv->Add(BitCodeAbbrevOp(BitCodeAbbrevOp::VBR, 6)); // NumArgs
  Abv->Add(BitCodeAbbrevOp(0));                       // ADLCallKind
  Abv->Add(BitCodeAbbrevOp(BitCodeAbbrevOp::VBR, 6)); // Source Location
  CallExprAbbrev = Stream.EmitAbbrev(std::move(Abv));

  // Abbreviation for EXPR_CXX_OPERATOR_CALL
  Abv = std::make_shared<BitCodeAbbrev>();
  Abv->Add(BitCodeAbbrevOp(serialization::EXPR_CXX_OPERATOR_CALL));
  // Stmt
  // Expr
  // Packing Bits: DependenceKind, ValueKind, ObjectKind,
  Abv->Add(BitCodeAbbrevOp(BitCodeAbbrevOp::Fixed, 10));
  Abv->Add(BitCodeAbbrevOp(BitCodeAbbrevOp::VBR, 6)); // Type
  // CallExpr
  Abv->Add(BitCodeAbbrevOp(BitCodeAbbrevOp::VBR, 6)); // NumArgs
  Abv->Add(BitCodeAbbrevOp(0));                       // ADLCallKind
  Abv->Add(BitCodeAbbrevOp(BitCodeAbbrevOp::VBR, 6)); // Source Location
  // CXXOperatorCallExpr
  Abv->Add(BitCodeAbbrevOp(BitCodeAbbrevOp::VBR, 6)); // Operator Kind
  Abv->Add(BitCodeAbbrevOp(BitCodeAbbrevOp::VBR, 6)); // Source Location
  Abv->Add(BitCodeAbbrevOp(BitCodeAbbrevOp::VBR, 6)); // Source Location
  CXXOperatorCallExprAbbrev = Stream.EmitAbbrev(std::move(Abv));

  // Abbreviation for EXPR_CXX_MEMBER_CALL
  Abv = std::make_shared<BitCodeAbbrev>();
  Abv->Add(BitCodeAbbrevOp(serialization::EXPR_CXX_MEMBER_CALL));
  // Stmt
  // Expr
  // Packing Bits: DependenceKind, ValueKind, ObjectKind,
  Abv->Add(BitCodeAbbrevOp(BitCodeAbbrevOp::Fixed, 10));
  Abv->Add(BitCodeAbbrevOp(BitCodeAbbrevOp::VBR, 6)); // Type
  // CallExpr
  Abv->Add(BitCodeAbbrevOp(BitCodeAbbrevOp::VBR, 6)); // NumArgs
  Abv->Add(BitCodeAbbrevOp(0));                       // ADLCallKind
  Abv->Add(BitCodeAbbrevOp(BitCodeAbbrevOp::VBR, 6)); // Source Location
  // CXXMemberCallExpr
  CXXMemberCallExprAbbrev = Stream.EmitAbbrev(std::move(Abv));

  // Abbreviation for STMT_COMPOUND
  Abv = std::make_shared<BitCodeAbbrev>();
  Abv->Add(BitCodeAbbrevOp(serialization::STMT_COMPOUND));
  // Stmt
  // CompoundStmt
  Abv->Add(BitCodeAbbrevOp(BitCodeAbbrevOp::VBR, 6)); // Num Stmts
  Abv->Add(BitCodeAbbrevOp(0));                       // hasStoredFPFeatures
  Abv->Add(BitCodeAbbrevOp(BitCodeAbbrevOp::VBR, 6)); // Source Location
  Abv->Add(BitCodeAbbrevOp(BitCodeAbbrevOp::VBR, 6)); // Source Location
  CompoundStmtAbbrev = Stream.EmitAbbrev(std::move(Abv));

  Abv = std::make_shared<BitCodeAbbrev>();
  Abv->Add(BitCodeAbbrevOp(serialization::DECL_CONTEXT_LEXICAL));
  Abv->Add(BitCodeAbbrevOp(BitCodeAbbrevOp::Blob));
  DeclContextLexicalAbbrev = Stream.EmitAbbrev(std::move(Abv));

  Abv = std::make_shared<BitCodeAbbrev>();
  Abv->Add(BitCodeAbbrevOp(serialization::DECL_CONTEXT_VISIBLE));
  Abv->Add(BitCodeAbbrevOp(BitCodeAbbrevOp::Blob));
  DeclContextVisibleLookupAbbrev = Stream.EmitAbbrev(std::move(Abv));

  Abv = std::make_shared<BitCodeAbbrev>();
  Abv->Add(BitCodeAbbrevOp(serialization::DECL_CONTEXT_MODULE_LOCAL_VISIBLE));
  Abv->Add(BitCodeAbbrevOp(BitCodeAbbrevOp::Blob));
  DeclModuleLocalVisibleLookupAbbrev = Stream.EmitAbbrev(std::move(Abv));

  Abv = std::make_shared<BitCodeAbbrev>();
  Abv->Add(BitCodeAbbrevOp(serialization::DECL_CONTEXT_TU_LOCAL_VISIBLE));
  Abv->Add(BitCodeAbbrevOp(BitCodeAbbrevOp::Blob));
  DeclTULocalLookupAbbrev = Stream.EmitAbbrev(std::move(Abv));

  Abv = std::make_shared<BitCodeAbbrev>();
  Abv->Add(BitCodeAbbrevOp(serialization::DECL_SPECIALIZATIONS));
  Abv->Add(BitCodeAbbrevOp(BitCodeAbbrevOp::Blob));
  DeclSpecializationsAbbrev = Stream.EmitAbbrev(std::move(Abv));

  Abv = std::make_shared<BitCodeAbbrev>();
  Abv->Add(BitCodeAbbrevOp(serialization::DECL_PARTIAL_SPECIALIZATIONS));
  Abv->Add(BitCodeAbbrevOp(BitCodeAbbrevOp::Blob));
  DeclPartialSpecializationsAbbrev = Stream.EmitAbbrev(std::move(Abv));
}

/// isRequiredDecl - Check if this is a "required" Decl, which must be seen by
/// consumers of the AST.
///
/// Such decls will always be deserialized from the AST file, so we would like
/// this to be as restrictive as possible. Currently the predicate is driven by
/// code generation requirements, if other clients have a different notion of
/// what is "required" then we may have to consider an alternate scheme where
/// clients can iterate over the top-level decls and get information on them,
/// without necessary deserializing them. We could explicitly require such
/// clients to use a separate API call to "realize" the decl. This should be
/// relatively painless since they would presumably only do it for top-level
/// decls.
static bool isRequiredDecl(const Decl *D, ASTContext &Context,
                           Module *WritingModule) {
  // Named modules have different semantics than header modules. Every named
  // module units owns a translation unit. So the importer of named modules
  // doesn't need to deserilize everything ahead of time.
  if (WritingModule && WritingModule->isNamedModule()) {
    // The PragmaCommentDecl and PragmaDetectMismatchDecl are MSVC's extension.
    // And the behavior of MSVC for such cases will leak this to the module
    // users. Given pragma is not a standard thing, the compiler has the space
    // to do their own decision. Let's follow MSVC here.
    if (isa<PragmaCommentDecl, PragmaDetectMismatchDecl>(D))
      return true;
    return false;
  }

  // An ObjCMethodDecl is never considered as "required" because its
  // implementation container always is.

  // File scoped assembly or obj-c or OMP declare target implementation must be
  // seen.
  if (isa<FileScopeAsmDecl, TopLevelStmtDecl, ObjCImplDecl>(D))
    return true;

  if (WritingModule && isPartOfPerModuleInitializer(D)) {
    // These declarations are part of the module initializer, and are emitted
    // if and when the module is imported, rather than being emitted eagerly.
    return false;
  }

  return Context.DeclMustBeEmitted(D);
}

void ASTWriter::WriteDecl(ASTContext &Context, Decl *D) {
  PrettyDeclStackTraceEntry CrashInfo(Context, D, SourceLocation(),
                                      "serializing");

  // Determine the ID for this declaration.
  LocalDeclID ID;
  assert(!D->isFromASTFile() && "should not be emitting imported decl");
  LocalDeclID &IDR = DeclIDs[D];
  if (IDR.isInvalid())
    IDR = NextDeclID++;

  ID = IDR;

  assert(ID >= FirstDeclID && "invalid decl ID");

  RecordData Record;
  ASTDeclWriter W(*this, Context, Record, GeneratingReducedBMI);

  // Build a record for this declaration
  W.Visit(D);

  // Emit this declaration to the bitstream.
  uint64_t Offset = W.Emit(D);

  // Record the offset for this declaration
  SourceLocation Loc = D->getLocation();
  SourceLocationEncoding::RawLocEncoding RawLoc =
      getRawSourceLocationEncoding(getAdjustedLocation(Loc));

  unsigned Index = ID.getRawValue() - FirstDeclID.getRawValue();
  if (DeclOffsets.size() == Index)
    DeclOffsets.emplace_back(RawLoc, Offset, DeclTypesBlockStartOffset);
  else if (DeclOffsets.size() < Index) {
    // FIXME: Can/should this happen?
    DeclOffsets.resize(Index+1);
    DeclOffsets[Index].setRawLoc(RawLoc);
    DeclOffsets[Index].setBitOffset(Offset, DeclTypesBlockStartOffset);
  } else {
    llvm_unreachable("declarations should be emitted in ID order");
  }

  SourceManager &SM = Context.getSourceManager();
  if (Loc.isValid() && SM.isLocalSourceLocation(Loc))
    associateDeclWithFile(D, ID);

  // Note declarations that should be deserialized eagerly so that we can add
  // them to a record in the AST file later.
  if (isRequiredDecl(D, Context, WritingModule))
    AddDeclRef(D, EagerlyDeserializedDecls);
}

void ASTRecordWriter::AddFunctionDefinition(const FunctionDecl *FD) {
  // Switch case IDs are per function body.
  Writer->ClearSwitchCaseIDs();

  assert(FD->doesThisDeclarationHaveABody());
  bool ModulesCodegen = shouldFunctionGenerateHereOnly(FD);
  Record->push_back(ModulesCodegen);
  if (ModulesCodegen)
    Writer->AddDeclRef(FD, Writer->ModularCodegenDecls);
  if (auto *CD = dyn_cast<CXXConstructorDecl>(FD)) {
    Record->push_back(CD->getNumCtorInitializers());
    if (CD->getNumCtorInitializers())
      AddCXXCtorInitializers(llvm::ArrayRef(CD->init_begin(), CD->init_end()));
  }
  AddStmt(FD->getBody());
}<|MERGE_RESOLUTION|>--- conflicted
+++ resolved
@@ -221,8 +221,6 @@
         Record.AddDeclRef(F.second);
     }
 
-<<<<<<< HEAD
-=======
     template <typename T> bool shouldSkipWritingSpecializations(T *Spec) {
       // Now we will only avoid writing specializations if we're generating
       // reduced BMI.
@@ -265,7 +263,6 @@
       return false;
     }
 
->>>>>>> 4084ffcf
     /// Add to the record the first template specialization from each module
     /// file that provides a declaration of D. We store the DeclId and an
     /// ODRHash of the template arguments of D which should provide enough
@@ -280,12 +277,9 @@
       CollectFirstDeclFromEachModule(D, /*IncludeLocal*/ true, Firsts);
 
       for (const auto &F : Firsts) {
-<<<<<<< HEAD
-=======
         if (shouldSkipWritingSpecializations(F.second))
           continue;
 
->>>>>>> 4084ffcf
         if (isa<ClassTemplatePartialSpecializationDecl,
                 VarTemplatePartialSpecializationDecl>(F.second))
           PartialSpecsInMap.push_back(F.second);
@@ -337,7 +331,6 @@
       for (auto *D : AllSpecs) {
         assert(D->isCanonicalDecl() && "non-canonical decl in set");
         AddFirstSpecializationDeclFromEachModule(D, Specs, PartialSpecs);
-<<<<<<< HEAD
       }
 
       Record.AddOffset(Writer.WriteSpecializationInfoLookupTable(
@@ -350,20 +343,6 @@
       }
 
       Record.AddOffset(Writer.WriteSpecializationInfoLookupTable(
-=======
-      }
-
-      Record.AddOffset(Writer.WriteSpecializationInfoLookupTable(
-          D, Specs, /*IsPartial=*/false));
-
-      // Function Template Decl doesn't have partial decls.
-      if (isa<FunctionTemplateDecl>(D)) {
-        assert(PartialSpecs.empty());
-        return;
-      }
-
-      Record.AddOffset(Writer.WriteSpecializationInfoLookupTable(
->>>>>>> 4084ffcf
           D, PartialSpecs, /*IsPartial=*/true));
     }
 
@@ -1721,11 +1700,7 @@
     if (auto *FD = llvm::dyn_cast_or_null<FunctionDecl>(D->getDeclContext());
         FD && isDefinitionInDependentContext(FD)) {
       Writer.RelatedDeclsMap[Writer.GetDeclRef(FD)].push_back(
-<<<<<<< HEAD
-          Writer.GetDeclRef(D));
-=======
           Writer.GetDeclRef(D->getLambdaCallOperator()));
->>>>>>> 4084ffcf
     }
   } else {
     Record.push_back(CXXRecNotTemplate);
