//===--- ASTWriterDecl.cpp - Declaration Serialization --------------------===//
//
// Part of the LLVM Project, under the Apache License v2.0 with LLVM Exceptions.
// See https://llvm.org/LICENSE.txt for license information.
// SPDX-License-Identifier: Apache-2.0 WITH LLVM-exception
//
//===----------------------------------------------------------------------===//
//
//  This file implements serialization for Declarations.
//
//===----------------------------------------------------------------------===//

#include "ASTCommon.h"
#include "clang/AST/Attr.h"
#include "clang/AST/DeclCXX.h"
#include "clang/AST/DeclTemplate.h"
#include "clang/AST/DeclVisitor.h"
#include "clang/AST/Expr.h"
#include "clang/AST/OpenMPClause.h"
#include "clang/AST/PrettyDeclStackTrace.h"
#include "clang/Basic/SourceManager.h"
#include "clang/Serialization/ASTReader.h"
#include "clang/Serialization/ASTRecordWriter.h"
#include "llvm/Bitstream/BitstreamWriter.h"
#include "llvm/Support/ErrorHandling.h"
#include <optional>
using namespace clang;
using namespace serialization;

//===----------------------------------------------------------------------===//
// Utility functions
//===----------------------------------------------------------------------===//

namespace {

// Helper function that returns true if the decl passed in the argument is
// a defintion in dependent contxt.
template <typename DT> bool isDefinitionInDependentContext(DT *D) {
  return D->isDependentContext() && D->isThisDeclarationADefinition();
}

} // namespace

//===----------------------------------------------------------------------===//
// Declaration serialization
//===----------------------------------------------------------------------===//

namespace clang {
  class ASTDeclWriter : public DeclVisitor<ASTDeclWriter, void> {
    ASTWriter &Writer;
    ASTRecordWriter Record;

    serialization::DeclCode Code;
    unsigned AbbrevToUse;

    bool GeneratingReducedBMI = false;

  public:
    ASTDeclWriter(ASTWriter &Writer, ASTContext &Context,
                  ASTWriter::RecordDataImpl &Record, bool GeneratingReducedBMI)
        : Writer(Writer), Record(Context, Writer, Record),
          Code((serialization::DeclCode)0), AbbrevToUse(0),
          GeneratingReducedBMI(GeneratingReducedBMI) {}

    uint64_t Emit(Decl *D) {
      if (!Code)
        llvm::report_fatal_error(StringRef("unexpected declaration kind '") +
            D->getDeclKindName() + "'");
      return Record.Emit(Code, AbbrevToUse);
    }

    void Visit(Decl *D);

    void VisitDecl(Decl *D);
    void VisitPragmaCommentDecl(PragmaCommentDecl *D);
    void VisitPragmaDetectMismatchDecl(PragmaDetectMismatchDecl *D);
    void VisitTranslationUnitDecl(TranslationUnitDecl *D);
    void VisitNamedDecl(NamedDecl *D);
    void VisitLabelDecl(LabelDecl *LD);
    void VisitNamespaceDecl(NamespaceDecl *D);
    void VisitUsingDirectiveDecl(UsingDirectiveDecl *D);
    void VisitNamespaceAliasDecl(NamespaceAliasDecl *D);
    void VisitTypeDecl(TypeDecl *D);
    void VisitTypedefNameDecl(TypedefNameDecl *D);
    void VisitTypedefDecl(TypedefDecl *D);
    void VisitTypeAliasDecl(TypeAliasDecl *D);
    void VisitUnresolvedUsingTypenameDecl(UnresolvedUsingTypenameDecl *D);
    void VisitUnresolvedUsingIfExistsDecl(UnresolvedUsingIfExistsDecl *D);
    void VisitTagDecl(TagDecl *D);
    void VisitEnumDecl(EnumDecl *D);
    void VisitRecordDecl(RecordDecl *D);
    void VisitCXXRecordDecl(CXXRecordDecl *D);
    void VisitClassTemplateSpecializationDecl(
                                            ClassTemplateSpecializationDecl *D);
    void VisitClassTemplatePartialSpecializationDecl(
                                     ClassTemplatePartialSpecializationDecl *D);
    void VisitVarTemplateSpecializationDecl(VarTemplateSpecializationDecl *D);
    void VisitVarTemplatePartialSpecializationDecl(
        VarTemplatePartialSpecializationDecl *D);
    void VisitTemplateTypeParmDecl(TemplateTypeParmDecl *D);
    void VisitValueDecl(ValueDecl *D);
    void VisitEnumConstantDecl(EnumConstantDecl *D);
    void VisitUnresolvedUsingValueDecl(UnresolvedUsingValueDecl *D);
    void VisitDeclaratorDecl(DeclaratorDecl *D);
    void VisitFunctionDecl(FunctionDecl *D);
    void VisitCXXDeductionGuideDecl(CXXDeductionGuideDecl *D);
    void VisitCXXMethodDecl(CXXMethodDecl *D);
    void VisitCXXConstructorDecl(CXXConstructorDecl *D);
    void VisitCXXDestructorDecl(CXXDestructorDecl *D);
    void VisitCXXConversionDecl(CXXConversionDecl *D);
    void VisitFieldDecl(FieldDecl *D);
    void VisitMSPropertyDecl(MSPropertyDecl *D);
    void VisitMSGuidDecl(MSGuidDecl *D);
    void VisitUnnamedGlobalConstantDecl(UnnamedGlobalConstantDecl *D);
    void VisitTemplateParamObjectDecl(TemplateParamObjectDecl *D);
    void VisitIndirectFieldDecl(IndirectFieldDecl *D);
    void VisitVarDecl(VarDecl *D);
    void VisitImplicitParamDecl(ImplicitParamDecl *D);
    void VisitParmVarDecl(ParmVarDecl *D);
    void VisitDecompositionDecl(DecompositionDecl *D);
    void VisitBindingDecl(BindingDecl *D);
    void VisitNonTypeTemplateParmDecl(NonTypeTemplateParmDecl *D);
    void VisitTemplateDecl(TemplateDecl *D);
    void VisitConceptDecl(ConceptDecl *D);
    void VisitImplicitConceptSpecializationDecl(
        ImplicitConceptSpecializationDecl *D);
    void VisitRequiresExprBodyDecl(RequiresExprBodyDecl *D);
    void VisitRedeclarableTemplateDecl(RedeclarableTemplateDecl *D);
    void VisitClassTemplateDecl(ClassTemplateDecl *D);
    void VisitVarTemplateDecl(VarTemplateDecl *D);
    void VisitFunctionTemplateDecl(FunctionTemplateDecl *D);
    void VisitTemplateTemplateParmDecl(TemplateTemplateParmDecl *D);
    void VisitTypeAliasTemplateDecl(TypeAliasTemplateDecl *D);
    void VisitUsingDecl(UsingDecl *D);
    void VisitUsingEnumDecl(UsingEnumDecl *D);
    void VisitUsingPackDecl(UsingPackDecl *D);
    void VisitUsingShadowDecl(UsingShadowDecl *D);
    void VisitConstructorUsingShadowDecl(ConstructorUsingShadowDecl *D);
    void VisitLinkageSpecDecl(LinkageSpecDecl *D);
    void VisitExportDecl(ExportDecl *D);
    void VisitFileScopeAsmDecl(FileScopeAsmDecl *D);
    void VisitTopLevelStmtDecl(TopLevelStmtDecl *D);
    void VisitImportDecl(ImportDecl *D);
    void VisitAccessSpecDecl(AccessSpecDecl *D);
    void VisitFriendDecl(FriendDecl *D);
    void VisitFriendTemplateDecl(FriendTemplateDecl *D);
    void VisitStaticAssertDecl(StaticAssertDecl *D);
    void VisitBlockDecl(BlockDecl *D);
    void VisitOutlinedFunctionDecl(OutlinedFunctionDecl *D);
    void VisitCapturedDecl(CapturedDecl *D);
    void VisitEmptyDecl(EmptyDecl *D);
    void VisitLifetimeExtendedTemporaryDecl(LifetimeExtendedTemporaryDecl *D);
    void VisitDeclContext(DeclContext *DC);
    template <typename T> void VisitRedeclarable(Redeclarable<T> *D);
    void VisitHLSLBufferDecl(HLSLBufferDecl *D);

    // FIXME: Put in the same order is DeclNodes.td?
    void VisitObjCMethodDecl(ObjCMethodDecl *D);
    void VisitObjCTypeParamDecl(ObjCTypeParamDecl *D);
    void VisitObjCContainerDecl(ObjCContainerDecl *D);
    void VisitObjCInterfaceDecl(ObjCInterfaceDecl *D);
    void VisitObjCIvarDecl(ObjCIvarDecl *D);
    void VisitObjCProtocolDecl(ObjCProtocolDecl *D);
    void VisitObjCAtDefsFieldDecl(ObjCAtDefsFieldDecl *D);
    void VisitObjCCategoryDecl(ObjCCategoryDecl *D);
    void VisitObjCImplDecl(ObjCImplDecl *D);
    void VisitObjCCategoryImplDecl(ObjCCategoryImplDecl *D);
    void VisitObjCImplementationDecl(ObjCImplementationDecl *D);
    void VisitObjCCompatibleAliasDecl(ObjCCompatibleAliasDecl *D);
    void VisitObjCPropertyDecl(ObjCPropertyDecl *D);
    void VisitObjCPropertyImplDecl(ObjCPropertyImplDecl *D);
    void VisitOMPThreadPrivateDecl(OMPThreadPrivateDecl *D);
    void VisitOMPAllocateDecl(OMPAllocateDecl *D);
    void VisitOMPRequiresDecl(OMPRequiresDecl *D);
    void VisitOMPDeclareReductionDecl(OMPDeclareReductionDecl *D);
    void VisitOMPDeclareMapperDecl(OMPDeclareMapperDecl *D);
    void VisitOMPCapturedExprDecl(OMPCapturedExprDecl *D);

    void VisitOpenACCDeclareDecl(OpenACCDeclareDecl *D);
    void VisitOpenACCRoutineDecl(OpenACCRoutineDecl *D);

    /// Add an Objective-C type parameter list to the given record.
    void AddObjCTypeParamList(ObjCTypeParamList *typeParams) {
      // Empty type parameter list.
      if (!typeParams) {
        Record.push_back(0);
        return;
      }

      Record.push_back(typeParams->size());
      for (auto *typeParam : *typeParams) {
        Record.AddDeclRef(typeParam);
      }
      Record.AddSourceLocation(typeParams->getLAngleLoc());
      Record.AddSourceLocation(typeParams->getRAngleLoc());
    }

    /// Collect the first declaration from each module file that provides a
    /// declaration of D.
    void CollectFirstDeclFromEachModule(
        const Decl *D, bool IncludeLocal,
        llvm::MapVector<ModuleFile *, const Decl *> &Firsts) {

      // FIXME: We can skip entries that we know are implied by others.
      for (const Decl *R = D->getMostRecentDecl(); R; R = R->getPreviousDecl()) {
        if (R->isFromASTFile())
          Firsts[Writer.Chain->getOwningModuleFile(R)] = R;
        else if (IncludeLocal)
          Firsts[nullptr] = R;
      }
    }

    /// Add to the record the first declaration from each module file that
    /// provides a declaration of D. The intent is to provide a sufficient
    /// set such that reloading this set will load all current redeclarations.
    void AddFirstDeclFromEachModule(const Decl *D, bool IncludeLocal) {
      llvm::MapVector<ModuleFile *, const Decl *> Firsts;
      CollectFirstDeclFromEachModule(D, IncludeLocal, Firsts);

      for (const auto &F : Firsts)
        Record.AddDeclRef(F.second);
    }

<<<<<<< HEAD
=======
    template <typename T> bool shouldSkipWritingSpecializations(T *Spec) {
      // Now we will only avoid writing specializations if we're generating
      // reduced BMI.
      if (!GeneratingReducedBMI)
        return false;

      assert((isa<FunctionDecl, ClassTemplateSpecializationDecl,
                  VarTemplateSpecializationDecl>(Spec)));

      ArrayRef<TemplateArgument> Args;
      if (auto *CTSD = dyn_cast<ClassTemplateSpecializationDecl>(Spec))
        Args = CTSD->getTemplateArgs().asArray();
      else if (auto *VTSD = dyn_cast<VarTemplateSpecializationDecl>(Spec))
        Args = VTSD->getTemplateArgs().asArray();
      else
        Args = cast<FunctionDecl>(Spec)
                   ->getTemplateSpecializationArgs()
                   ->asArray();

      // If there is any template argument is TULocal, we can avoid writing the
      // specialization since the consumers of reduced BMI won't get the
      // specialization anyway.
      for (const TemplateArgument &TA : Args) {
        switch (TA.getKind()) {
        case TemplateArgument::Type: {
          Linkage L = TA.getAsType()->getLinkage();
          if (!isExternallyVisible(L))
            return true;
          break;
        }
        case TemplateArgument::Declaration:
          if (!TA.getAsDecl()->isExternallyVisible())
            return true;
          break;
        default:
          break;
        }
      }

      return false;
    }

>>>>>>> eb0f1dc0
    /// Add to the record the first template specialization from each module
    /// file that provides a declaration of D. We store the DeclId and an
    /// ODRHash of the template arguments of D which should provide enough
    /// information to load D only if the template instantiator needs it.
    void AddFirstSpecializationDeclFromEachModule(
        const Decl *D, llvm::SmallVectorImpl<const Decl *> &SpecsInMap,
        llvm::SmallVectorImpl<const Decl *> &PartialSpecsInMap) {
      assert((isa<ClassTemplateSpecializationDecl>(D) ||
              isa<VarTemplateSpecializationDecl>(D) || isa<FunctionDecl>(D)) &&
             "Must not be called with other decls");
      llvm::MapVector<ModuleFile *, const Decl *> Firsts;
      CollectFirstDeclFromEachModule(D, /*IncludeLocal*/ true, Firsts);

      for (const auto &F : Firsts) {
<<<<<<< HEAD
=======
        if (shouldSkipWritingSpecializations(F.second))
          continue;

>>>>>>> eb0f1dc0
        if (isa<ClassTemplatePartialSpecializationDecl,
                VarTemplatePartialSpecializationDecl>(F.second))
          PartialSpecsInMap.push_back(F.second);
        else
          SpecsInMap.push_back(F.second);
      }
    }

    /// Get the specialization decl from an entry in the specialization list.
    template <typename EntryType>
    typename RedeclarableTemplateDecl::SpecEntryTraits<EntryType>::DeclType *
    getSpecializationDecl(EntryType &T) {
      return RedeclarableTemplateDecl::SpecEntryTraits<EntryType>::getDecl(&T);
    }

    /// Get the list of partial specializations from a template's common ptr.
    template<typename T>
    decltype(T::PartialSpecializations) &getPartialSpecializations(T *Common) {
      return Common->PartialSpecializations;
    }
    MutableArrayRef<FunctionTemplateSpecializationInfo>
    getPartialSpecializations(FunctionTemplateDecl::Common *) {
      return std::nullopt;
    }

    template<typename DeclTy>
    void AddTemplateSpecializations(DeclTy *D) {
      auto *Common = D->getCommonPtr();

      // If we have any lazy specializations, and the external AST source is
      // our chained AST reader, we can just write out the DeclIDs. Otherwise,
      // we need to resolve them to actual declarations.
      if (Writer.Chain != Record.getASTContext().getExternalSource() &&
          Writer.Chain && Writer.Chain->haveUnloadedSpecializations(D)) {
        D->LoadLazySpecializations();
        assert(!Writer.Chain->haveUnloadedSpecializations(D));
      }

      // AddFirstSpecializationDeclFromEachModule might trigger deserialization,
      // invalidating *Specializations iterators.
      llvm::SmallVector<const Decl *, 16> AllSpecs;
      for (auto &Entry : Common->Specializations)
        AllSpecs.push_back(getSpecializationDecl(Entry));
      for (auto &Entry : getPartialSpecializations(Common))
        AllSpecs.push_back(getSpecializationDecl(Entry));

      llvm::SmallVector<const Decl *, 16> Specs;
      llvm::SmallVector<const Decl *, 16> PartialSpecs;
      for (auto *D : AllSpecs) {
        assert(D->isCanonicalDecl() && "non-canonical decl in set");
        AddFirstSpecializationDeclFromEachModule(D, Specs, PartialSpecs);
      }

      Record.AddOffset(Writer.WriteSpecializationInfoLookupTable(
          D, Specs, /*IsPartial=*/false));

      // Function Template Decl doesn't have partial decls.
      if (isa<FunctionTemplateDecl>(D)) {
        assert(PartialSpecs.empty());
        return;
      }

      Record.AddOffset(Writer.WriteSpecializationInfoLookupTable(
          D, PartialSpecs, /*IsPartial=*/true));
    }

    /// Ensure that this template specialization is associated with the specified
    /// template on reload.
    void RegisterTemplateSpecialization(const Decl *Template,
                                        const Decl *Specialization) {
      Template = Template->getCanonicalDecl();

      // If the canonical template is local, we'll write out this specialization
      // when we emit it.
      // FIXME: We can do the same thing if there is any local declaration of
      // the template, to avoid emitting an update record.
      if (!Template->isFromASTFile())
        return;

      // We only need to associate the first local declaration of the
      // specialization. The other declarations will get pulled in by it.
      if (Writer.getFirstLocalDecl(Specialization) != Specialization)
        return;

      if (isa<ClassTemplatePartialSpecializationDecl,
              VarTemplatePartialSpecializationDecl>(Specialization))
        Writer.PartialSpecializationsUpdates[cast<NamedDecl>(Template)]
            .push_back(cast<NamedDecl>(Specialization));
      else
        Writer.SpecializationsUpdates[cast<NamedDecl>(Template)].push_back(
            cast<NamedDecl>(Specialization));
    }
  };
}

// When building a C++20 module interface unit or a partition unit, a
// strong definition in the module interface is provided by the
// compilation of that unit, not by its users. (Inline variables are still
// emitted in module users.)
static bool shouldVarGenerateHereOnly(const VarDecl *VD) {
  if (VD->getStorageDuration() != SD_Static)
    return false;

  if (VD->getDescribedVarTemplate())
    return false;

  Module *M = VD->getOwningModule();
  if (!M)
    return false;

  M = M->getTopLevelModule();
  ASTContext &Ctx = VD->getASTContext();
  if (!M->isInterfaceOrPartition() &&
      (!VD->hasAttr<DLLExportAttr>() ||
       !Ctx.getLangOpts().BuildingPCHWithObjectFile))
    return false;

  return Ctx.GetGVALinkageForVariable(VD) >= GVA_StrongExternal;
}

static bool shouldFunctionGenerateHereOnly(const FunctionDecl *FD) {
  if (FD->isDependentContext())
    return false;

  ASTContext &Ctx = FD->getASTContext();
  auto Linkage = Ctx.GetGVALinkageForFunction(FD);
  if (Ctx.getLangOpts().ModulesCodegen ||
      (FD->hasAttr<DLLExportAttr>() &&
       Ctx.getLangOpts().BuildingPCHWithObjectFile))
    // Under -fmodules-codegen, codegen is performed for all non-internal,
    // non-always_inline functions, unless they are available elsewhere.
    if (!FD->hasAttr<AlwaysInlineAttr>() && Linkage != GVA_Internal &&
        Linkage != GVA_AvailableExternally)
      return true;

  Module *M = FD->getOwningModule();
  if (!M)
    return false;

  M = M->getTopLevelModule();
  if (M->isInterfaceOrPartition())
    if (Linkage >= GVA_StrongExternal)
      return true;

  return false;
}

bool clang::CanElideDeclDef(const Decl *D) {
  if (auto *FD = dyn_cast<FunctionDecl>(D)) {
    if (FD->isInlined() || FD->isConstexpr() || FD->isConsteval())
      return false;

    // If the function should be generated somewhere else, we shouldn't elide
    // it.
    if (!shouldFunctionGenerateHereOnly(FD))
      return false;
  }

  if (auto *VD = dyn_cast<VarDecl>(D)) {
    if (VD->getDeclContext()->isDependentContext())
<<<<<<< HEAD
      return false;

    // Constant initialized variable may not affect the ABI, but they
    // may be used in constant evaluation in the frontend, so we have
    // to remain them.
    if (VD->hasConstantInitialization() || VD->isConstexpr())
      return false;

=======
      return false;

    // Constant initialized variable may not affect the ABI, but they
    // may be used in constant evaluation in the frontend, so we have
    // to remain them.
    if (VD->hasConstantInitialization() || VD->isConstexpr())
      return false;

>>>>>>> eb0f1dc0
    // If the variable should be generated somewhere else, we shouldn't elide
    // it.
    if (!shouldVarGenerateHereOnly(VD))
      return false;
  }

  return true;
}

void ASTDeclWriter::Visit(Decl *D) {
  DeclVisitor<ASTDeclWriter>::Visit(D);

  // Source locations require array (variable-length) abbreviations.  The
  // abbreviation infrastructure requires that arrays are encoded last, so
  // we handle it here in the case of those classes derived from DeclaratorDecl
  if (auto *DD = dyn_cast<DeclaratorDecl>(D)) {
    if (auto *TInfo = DD->getTypeSourceInfo())
      Record.AddTypeLoc(TInfo->getTypeLoc());
  }

  // Handle FunctionDecl's body here and write it after all other Stmts/Exprs
  // have been written. We want it last because we will not read it back when
  // retrieving it from the AST, we'll just lazily set the offset.
  if (auto *FD = dyn_cast<FunctionDecl>(D)) {
    if (!GeneratingReducedBMI || !CanElideDeclDef(FD)) {
      Record.push_back(FD->doesThisDeclarationHaveABody());
      if (FD->doesThisDeclarationHaveABody())
        Record.AddFunctionDefinition(FD);
    } else
      Record.push_back(0);
  }

  // Similar to FunctionDecls, handle VarDecl's initializer here and write it
  // after all other Stmts/Exprs. We will not read the initializer until after
  // we have finished recursive deserialization, because it can recursively
  // refer back to the variable.
  if (auto *VD = dyn_cast<VarDecl>(D)) {
    if (!GeneratingReducedBMI || !CanElideDeclDef(VD))
      Record.AddVarDeclInit(VD);
    else
      Record.push_back(0);
  }

  // And similarly for FieldDecls. We already serialized whether there is a
  // default member initializer.
  if (auto *FD = dyn_cast<FieldDecl>(D)) {
    if (FD->hasInClassInitializer()) {
      if (Expr *Init = FD->getInClassInitializer()) {
        Record.push_back(1);
        Record.AddStmt(Init);
      } else {
        Record.push_back(0);
        // Initializer has not been instantiated yet.
      }
    }
  }

  // If this declaration is also a DeclContext, write blocks for the
  // declarations that lexically stored inside its context and those
  // declarations that are visible from its context.
  if (auto *DC = dyn_cast<DeclContext>(D))
    VisitDeclContext(DC);
}

void ASTDeclWriter::VisitDecl(Decl *D) {
  BitsPacker DeclBits;

  // The order matters here. It will be better to put the bit with higher
  // probability to be 0 in the end of the bits.
  //
  // Since we're using VBR6 format to store it.
  // It will be pretty effient if all the higher bits are 0.
  // For example, if we need to pack 8 bits into a value and the stored value
  // is 0xf0, the actual stored value will be 0b000111'110000, which takes 12
  // bits actually. However, if we changed the order to be 0x0f, then we can
  // store it as 0b001111, which takes 6 bits only now.
  DeclBits.addBits((uint64_t)D->getModuleOwnershipKind(), /*BitWidth=*/3);
  DeclBits.addBit(D->isReferenced());
  DeclBits.addBit(D->isUsed(false));
  DeclBits.addBits(D->getAccess(), /*BitWidth=*/2);
  DeclBits.addBit(D->isImplicit());
  DeclBits.addBit(D->getDeclContext() != D->getLexicalDeclContext());
  DeclBits.addBit(D->hasAttrs());
  DeclBits.addBit(D->isTopLevelDeclInObjCContainer());
  DeclBits.addBit(D->isInvalidDecl());
  Record.push_back(DeclBits);

  Record.AddDeclRef(cast_or_null<Decl>(D->getDeclContext()));
  if (D->getDeclContext() != D->getLexicalDeclContext())
    Record.AddDeclRef(cast_or_null<Decl>(D->getLexicalDeclContext()));

  if (D->hasAttrs())
    Record.AddAttributes(D->getAttrs());

  Record.push_back(Writer.getSubmoduleID(D->getOwningModule()));

  // If this declaration injected a name into a context different from its
  // lexical context, and that context is an imported namespace, we need to
  // update its visible declarations to include this name.
  //
  // This happens when we instantiate a class with a friend declaration or a
  // function with a local extern declaration, for instance.
  //
  // FIXME: Can we handle this in AddedVisibleDecl instead?
  if (D->isOutOfLine()) {
    auto *DC = D->getDeclContext();
    while (auto *NS = dyn_cast<NamespaceDecl>(DC->getRedeclContext())) {
      if (!NS->isFromASTFile())
        break;
      Writer.UpdatedDeclContexts.insert(NS->getPrimaryContext());
      if (!NS->isInlineNamespace())
        break;
      DC = NS->getParent();
    }
  }
}

void ASTDeclWriter::VisitPragmaCommentDecl(PragmaCommentDecl *D) {
  StringRef Arg = D->getArg();
  Record.push_back(Arg.size());
  VisitDecl(D);
  Record.AddSourceLocation(D->getBeginLoc());
  Record.push_back(D->getCommentKind());
  Record.AddString(Arg);
  Code = serialization::DECL_PRAGMA_COMMENT;
}

void ASTDeclWriter::VisitPragmaDetectMismatchDecl(
    PragmaDetectMismatchDecl *D) {
  StringRef Name = D->getName();
  StringRef Value = D->getValue();
  Record.push_back(Name.size() + 1 + Value.size());
  VisitDecl(D);
  Record.AddSourceLocation(D->getBeginLoc());
  Record.AddString(Name);
  Record.AddString(Value);
  Code = serialization::DECL_PRAGMA_DETECT_MISMATCH;
}

void ASTDeclWriter::VisitTranslationUnitDecl(TranslationUnitDecl *D) {
  llvm_unreachable("Translation units aren't directly serialized");
}

void ASTDeclWriter::VisitNamedDecl(NamedDecl *D) {
  VisitDecl(D);
  Record.AddDeclarationName(D->getDeclName());
  Record.push_back(needsAnonymousDeclarationNumber(D)
                       ? Writer.getAnonymousDeclarationNumber(D)
                       : 0);
}

void ASTDeclWriter::VisitTypeDecl(TypeDecl *D) {
  VisitNamedDecl(D);
  Record.AddSourceLocation(D->getBeginLoc());
  Record.AddTypeRef(QualType(D->getTypeForDecl(), 0));
}

void ASTDeclWriter::VisitTypedefNameDecl(TypedefNameDecl *D) {
  VisitRedeclarable(D);
  VisitTypeDecl(D);
  Record.AddTypeSourceInfo(D->getTypeSourceInfo());
  Record.push_back(D->isModed());
  if (D->isModed())
    Record.AddTypeRef(D->getUnderlyingType());
  Record.AddDeclRef(D->getAnonDeclWithTypedefName(false));
}

void ASTDeclWriter::VisitTypedefDecl(TypedefDecl *D) {
  VisitTypedefNameDecl(D);
  if (D->getDeclContext() == D->getLexicalDeclContext() &&
      !D->hasAttrs() &&
      !D->isImplicit() &&
      D->getFirstDecl() == D->getMostRecentDecl() &&
      !D->isInvalidDecl() &&
      !D->isTopLevelDeclInObjCContainer() &&
      !D->isModulePrivate() &&
      !needsAnonymousDeclarationNumber(D) &&
      D->getDeclName().getNameKind() == DeclarationName::Identifier)
    AbbrevToUse = Writer.getDeclTypedefAbbrev();

  Code = serialization::DECL_TYPEDEF;
}

void ASTDeclWriter::VisitTypeAliasDecl(TypeAliasDecl *D) {
  VisitTypedefNameDecl(D);
  Record.AddDeclRef(D->getDescribedAliasTemplate());
  Code = serialization::DECL_TYPEALIAS;
}

void ASTDeclWriter::VisitTagDecl(TagDecl *D) {
  static_assert(DeclContext::NumTagDeclBits == 23,
                "You need to update the serializer after you change the "
                "TagDeclBits");

  VisitRedeclarable(D);
  VisitTypeDecl(D);
  Record.push_back(D->getIdentifierNamespace());

  BitsPacker TagDeclBits;
  TagDeclBits.addBits(llvm::to_underlying(D->getTagKind()), /*BitWidth=*/3);
  TagDeclBits.addBit(!isa<CXXRecordDecl>(D) ? D->isCompleteDefinition() : 0);
  TagDeclBits.addBit(D->isEmbeddedInDeclarator());
  TagDeclBits.addBit(D->isFreeStanding());
  TagDeclBits.addBit(D->isCompleteDefinitionRequired());
  TagDeclBits.addBits(
      D->hasExtInfo() ? 1 : (D->getTypedefNameForAnonDecl() ? 2 : 0),
      /*BitWidth=*/2);
  Record.push_back(TagDeclBits);

  Record.AddSourceRange(D->getBraceRange());

  if (D->hasExtInfo()) {
    Record.AddQualifierInfo(*D->getExtInfo());
  } else if (auto *TD = D->getTypedefNameForAnonDecl()) {
    Record.AddDeclRef(TD);
    Record.AddIdentifierRef(TD->getDeclName().getAsIdentifierInfo());
  }
}

void ASTDeclWriter::VisitEnumDecl(EnumDecl *D) {
  static_assert(DeclContext::NumEnumDeclBits == 43,
                "You need to update the serializer after you change the "
                "EnumDeclBits");

  VisitTagDecl(D);
  Record.AddTypeSourceInfo(D->getIntegerTypeSourceInfo());
  if (!D->getIntegerTypeSourceInfo())
    Record.AddTypeRef(D->getIntegerType());
  Record.AddTypeRef(D->getPromotionType());

  BitsPacker EnumDeclBits;
  EnumDeclBits.addBits(D->getNumPositiveBits(), /*BitWidth=*/8);
  EnumDeclBits.addBits(D->getNumNegativeBits(), /*BitWidth=*/8);
  EnumDeclBits.addBit(D->isScoped());
  EnumDeclBits.addBit(D->isScopedUsingClassTag());
  EnumDeclBits.addBit(D->isFixed());
  Record.push_back(EnumDeclBits);

  Record.push_back(D->getODRHash());

  if (MemberSpecializationInfo *MemberInfo = D->getMemberSpecializationInfo()) {
    Record.AddDeclRef(MemberInfo->getInstantiatedFrom());
    Record.push_back(MemberInfo->getTemplateSpecializationKind());
    Record.AddSourceLocation(MemberInfo->getPointOfInstantiation());
  } else {
    Record.AddDeclRef(nullptr);
  }

  if (D->getDeclContext() == D->getLexicalDeclContext() && !D->hasAttrs() &&
      !D->isInvalidDecl() && !D->isImplicit() && !D->hasExtInfo() &&
      !D->getTypedefNameForAnonDecl() &&
      D->getFirstDecl() == D->getMostRecentDecl() &&
      !D->isTopLevelDeclInObjCContainer() &&
      !CXXRecordDecl::classofKind(D->getKind()) &&
      !D->getIntegerTypeSourceInfo() && !D->getMemberSpecializationInfo() &&
      !needsAnonymousDeclarationNumber(D) &&
      D->getDeclName().getNameKind() == DeclarationName::Identifier)
    AbbrevToUse = Writer.getDeclEnumAbbrev();

  Code = serialization::DECL_ENUM;
}

void ASTDeclWriter::VisitRecordDecl(RecordDecl *D) {
  static_assert(DeclContext::NumRecordDeclBits == 64,
                "You need to update the serializer after you change the "
                "RecordDeclBits");

  VisitTagDecl(D);

  BitsPacker RecordDeclBits;
  RecordDeclBits.addBit(D->hasFlexibleArrayMember());
  RecordDeclBits.addBit(D->isAnonymousStructOrUnion());
  RecordDeclBits.addBit(D->hasObjectMember());
  RecordDeclBits.addBit(D->hasVolatileMember());
  RecordDeclBits.addBit(D->isNonTrivialToPrimitiveDefaultInitialize());
  RecordDeclBits.addBit(D->isNonTrivialToPrimitiveCopy());
  RecordDeclBits.addBit(D->isNonTrivialToPrimitiveDestroy());
  RecordDeclBits.addBit(D->hasNonTrivialToPrimitiveDefaultInitializeCUnion());
  RecordDeclBits.addBit(D->hasNonTrivialToPrimitiveDestructCUnion());
  RecordDeclBits.addBit(D->hasNonTrivialToPrimitiveCopyCUnion());
  RecordDeclBits.addBit(D->hasUninitializedExplicitInitFields());
  RecordDeclBits.addBit(D->isParamDestroyedInCallee());
  RecordDeclBits.addBits(llvm::to_underlying(D->getArgPassingRestrictions()), 2);
  Record.push_back(RecordDeclBits);

  // Only compute this for C/Objective-C, in C++ this is computed as part
  // of CXXRecordDecl.
  if (!isa<CXXRecordDecl>(D))
    Record.push_back(D->getODRHash());

  if (D->getDeclContext() == D->getLexicalDeclContext() && !D->hasAttrs() &&
      !D->isImplicit() && !D->isInvalidDecl() && !D->hasExtInfo() &&
      !D->getTypedefNameForAnonDecl() &&
      D->getFirstDecl() == D->getMostRecentDecl() &&
      !D->isTopLevelDeclInObjCContainer() &&
      !CXXRecordDecl::classofKind(D->getKind()) &&
      !needsAnonymousDeclarationNumber(D) &&
      D->getDeclName().getNameKind() == DeclarationName::Identifier)
    AbbrevToUse = Writer.getDeclRecordAbbrev();

  Code = serialization::DECL_RECORD;
}

void ASTDeclWriter::VisitValueDecl(ValueDecl *D) {
  VisitNamedDecl(D);
  Record.AddTypeRef(D->getType());
}

void ASTDeclWriter::VisitEnumConstantDecl(EnumConstantDecl *D) {
  VisitValueDecl(D);
  Record.push_back(D->getInitExpr()? 1 : 0);
  if (D->getInitExpr())
    Record.AddStmt(D->getInitExpr());
  Record.AddAPSInt(D->getInitVal());

  Code = serialization::DECL_ENUM_CONSTANT;
}

void ASTDeclWriter::VisitDeclaratorDecl(DeclaratorDecl *D) {
  VisitValueDecl(D);
  Record.AddSourceLocation(D->getInnerLocStart());
  Record.push_back(D->hasExtInfo());
  if (D->hasExtInfo()) {
    DeclaratorDecl::ExtInfo *Info = D->getExtInfo();
    Record.AddQualifierInfo(*Info);
    Record.AddStmt(
        const_cast<Expr *>(Info->TrailingRequiresClause.ConstraintExpr));
    Record.writeUnsignedOrNone(Info->TrailingRequiresClause.ArgPackSubstIndex);
  }
  // The location information is deferred until the end of the record.
  Record.AddTypeRef(D->getTypeSourceInfo() ? D->getTypeSourceInfo()->getType()
                                           : QualType());
}

void ASTDeclWriter::VisitFunctionDecl(FunctionDecl *D) {
  static_assert(DeclContext::NumFunctionDeclBits == 45,
                "You need to update the serializer after you change the "
                "FunctionDeclBits");

  VisitRedeclarable(D);

  Record.push_back(D->getTemplatedKind());
  switch (D->getTemplatedKind()) {
  case FunctionDecl::TK_NonTemplate:
    break;
  case FunctionDecl::TK_DependentNonTemplate:
    Record.AddDeclRef(D->getInstantiatedFromDecl());
    break;
  case FunctionDecl::TK_FunctionTemplate:
    Record.AddDeclRef(D->getDescribedFunctionTemplate());
    break;
  case FunctionDecl::TK_MemberSpecialization: {
    MemberSpecializationInfo *MemberInfo = D->getMemberSpecializationInfo();
    Record.AddDeclRef(MemberInfo->getInstantiatedFrom());
    Record.push_back(MemberInfo->getTemplateSpecializationKind());
    Record.AddSourceLocation(MemberInfo->getPointOfInstantiation());
    break;
  }
  case FunctionDecl::TK_FunctionTemplateSpecialization: {
    FunctionTemplateSpecializationInfo *
      FTSInfo = D->getTemplateSpecializationInfo();

    RegisterTemplateSpecialization(FTSInfo->getTemplate(), D);

    Record.AddDeclRef(FTSInfo->getTemplate());
    Record.push_back(FTSInfo->getTemplateSpecializationKind());

    // Template arguments.
    Record.AddTemplateArgumentList(FTSInfo->TemplateArguments);

    // Template args as written.
    Record.push_back(FTSInfo->TemplateArgumentsAsWritten != nullptr);
    if (FTSInfo->TemplateArgumentsAsWritten)
      Record.AddASTTemplateArgumentListInfo(
          FTSInfo->TemplateArgumentsAsWritten);

    Record.AddSourceLocation(FTSInfo->getPointOfInstantiation());

    if (MemberSpecializationInfo *MemberInfo =
        FTSInfo->getMemberSpecializationInfo()) {
      Record.push_back(1);
      Record.AddDeclRef(MemberInfo->getInstantiatedFrom());
      Record.push_back(MemberInfo->getTemplateSpecializationKind());
      Record.AddSourceLocation(MemberInfo->getPointOfInstantiation());
    } else {
      Record.push_back(0);
    }

    if (D->isCanonicalDecl()) {
      // Write the template that contains the specializations set. We will
      // add a FunctionTemplateSpecializationInfo to it when reading.
      Record.AddDeclRef(FTSInfo->getTemplate()->getCanonicalDecl());
    }
    break;
  }
  case FunctionDecl::TK_DependentFunctionTemplateSpecialization: {
    DependentFunctionTemplateSpecializationInfo *
      DFTSInfo = D->getDependentSpecializationInfo();

    // Candidates.
    Record.push_back(DFTSInfo->getCandidates().size());
    for (FunctionTemplateDecl *FTD : DFTSInfo->getCandidates())
      Record.AddDeclRef(FTD);

    // Templates args.
    Record.push_back(DFTSInfo->TemplateArgumentsAsWritten != nullptr);
    if (DFTSInfo->TemplateArgumentsAsWritten)
      Record.AddASTTemplateArgumentListInfo(
          DFTSInfo->TemplateArgumentsAsWritten);
    break;
  }
  }

  VisitDeclaratorDecl(D);
  Record.AddDeclarationNameLoc(D->DNLoc, D->getDeclName());
  Record.push_back(D->getIdentifierNamespace());

  // The order matters here. It will be better to put the bit with higher
  // probability to be 0 in the end of the bits. See the comments in VisitDecl
  // for details.
  BitsPacker FunctionDeclBits;
  // FIXME: stable encoding
  FunctionDeclBits.addBits(llvm::to_underlying(D->getLinkageInternal()), 3);
  FunctionDeclBits.addBits((uint32_t)D->getStorageClass(), /*BitWidth=*/3);
  FunctionDeclBits.addBit(D->isInlineSpecified());
  FunctionDeclBits.addBit(D->isInlined());
  FunctionDeclBits.addBit(D->hasSkippedBody());
  FunctionDeclBits.addBit(D->isVirtualAsWritten());
  FunctionDeclBits.addBit(D->isPureVirtual());
  FunctionDeclBits.addBit(D->hasInheritedPrototype());
  FunctionDeclBits.addBit(D->hasWrittenPrototype());
  FunctionDeclBits.addBit(D->isDeletedBit());
  FunctionDeclBits.addBit(D->isTrivial());
  FunctionDeclBits.addBit(D->isTrivialForCall());
  FunctionDeclBits.addBit(D->isDefaulted());
  FunctionDeclBits.addBit(D->isExplicitlyDefaulted());
  FunctionDeclBits.addBit(D->isIneligibleOrNotSelected());
  FunctionDeclBits.addBits((uint64_t)(D->getConstexprKind()), /*BitWidth=*/2);
  FunctionDeclBits.addBit(D->hasImplicitReturnZero());
  FunctionDeclBits.addBit(D->isMultiVersion());
  FunctionDeclBits.addBit(D->isLateTemplateParsed());
  FunctionDeclBits.addBit(D->isInstantiatedFromMemberTemplate());
  FunctionDeclBits.addBit(D->FriendConstraintRefersToEnclosingTemplate());
  FunctionDeclBits.addBit(D->usesSEHTry());
  FunctionDeclBits.addBit(D->isDestroyingOperatorDelete());
  FunctionDeclBits.addBit(D->isTypeAwareOperatorNewOrDelete());
  Record.push_back(FunctionDeclBits);

  Record.AddSourceLocation(D->getEndLoc());
  if (D->isExplicitlyDefaulted())
    Record.AddSourceLocation(D->getDefaultLoc());

  Record.push_back(D->getODRHash());

  if (D->isDefaulted() || D->isDeletedAsWritten()) {
    if (auto *FDI = D->getDefalutedOrDeletedInfo()) {
      // Store both that there is an DefaultedOrDeletedInfo and whether it
      // contains a DeletedMessage.
      StringLiteral *DeletedMessage = FDI->getDeletedMessage();
      Record.push_back(1 | (DeletedMessage ? 2 : 0));
      if (DeletedMessage)
        Record.AddStmt(DeletedMessage);

      Record.push_back(FDI->getUnqualifiedLookups().size());
      for (DeclAccessPair P : FDI->getUnqualifiedLookups()) {
        Record.AddDeclRef(P.getDecl());
        Record.push_back(P.getAccess());
      }
    } else {
      Record.push_back(0);
    }
  }

  if (D->getFriendObjectKind()) {
    // For a friend function defined inline within a class template, we have to
    // force the definition to be the one inside the definition of the template
    // class. Remember this relation to deserialize them together.
    if (auto *RD = dyn_cast<CXXRecordDecl>(D->getLexicalParent());
        RD && isDefinitionInDependentContext(RD)) {
      Writer.RelatedDeclsMap[Writer.GetDeclRef(RD)].push_back(
          Writer.GetDeclRef(D));
    }
  }

  Record.push_back(D->param_size());
  for (auto *P : D->parameters())
    Record.AddDeclRef(P);
  Code = serialization::DECL_FUNCTION;
}

static void addExplicitSpecifier(ExplicitSpecifier ES,
                                 ASTRecordWriter &Record) {
  uint64_t Kind = static_cast<uint64_t>(ES.getKind());
  Kind = Kind << 1 | static_cast<bool>(ES.getExpr());
  Record.push_back(Kind);
  if (ES.getExpr()) {
    Record.AddStmt(ES.getExpr());
  }
}

void ASTDeclWriter::VisitCXXDeductionGuideDecl(CXXDeductionGuideDecl *D) {
  addExplicitSpecifier(D->getExplicitSpecifier(), Record);
  Record.AddDeclRef(D->Ctor);
  VisitFunctionDecl(D);
  Record.push_back(static_cast<unsigned char>(D->getDeductionCandidateKind()));
  Record.AddDeclRef(D->getSourceDeductionGuide());
  Record.push_back(
      static_cast<unsigned char>(D->getSourceDeductionGuideKind()));
  Code = serialization::DECL_CXX_DEDUCTION_GUIDE;
}

void ASTDeclWriter::VisitObjCMethodDecl(ObjCMethodDecl *D) {
  static_assert(DeclContext::NumObjCMethodDeclBits == 37,
                "You need to update the serializer after you change the "
                "ObjCMethodDeclBits");

  VisitNamedDecl(D);
  // FIXME: convert to LazyStmtPtr?
  // Unlike C/C++, method bodies will never be in header files.
  bool HasBodyStuff = D->getBody() != nullptr;
  Record.push_back(HasBodyStuff);
  if (HasBodyStuff) {
    Record.AddStmt(D->getBody());
  }
  Record.AddDeclRef(D->getSelfDecl());
  Record.AddDeclRef(D->getCmdDecl());
  Record.push_back(D->isInstanceMethod());
  Record.push_back(D->isVariadic());
  Record.push_back(D->isPropertyAccessor());
  Record.push_back(D->isSynthesizedAccessorStub());
  Record.push_back(D->isDefined());
  Record.push_back(D->isOverriding());
  Record.push_back(D->hasSkippedBody());

  Record.push_back(D->isRedeclaration());
  Record.push_back(D->hasRedeclaration());
  if (D->hasRedeclaration()) {
    assert(Record.getASTContext().getObjCMethodRedeclaration(D));
    Record.AddDeclRef(Record.getASTContext().getObjCMethodRedeclaration(D));
  }

  // FIXME: stable encoding for @required/@optional
  Record.push_back(llvm::to_underlying(D->getImplementationControl()));
  // FIXME: stable encoding for in/out/inout/bycopy/byref/oneway/nullability
  Record.push_back(D->getObjCDeclQualifier());
  Record.push_back(D->hasRelatedResultType());
  Record.AddTypeRef(D->getReturnType());
  Record.AddTypeSourceInfo(D->getReturnTypeSourceInfo());
  Record.AddSourceLocation(D->getEndLoc());
  Record.push_back(D->param_size());
  for (const auto *P : D->parameters())
    Record.AddDeclRef(P);

  Record.push_back(D->getSelLocsKind());
  unsigned NumStoredSelLocs = D->getNumStoredSelLocs();
  SourceLocation *SelLocs = D->getStoredSelLocs();
  Record.push_back(NumStoredSelLocs);
  for (unsigned i = 0; i != NumStoredSelLocs; ++i)
    Record.AddSourceLocation(SelLocs[i]);

  Code = serialization::DECL_OBJC_METHOD;
}

void ASTDeclWriter::VisitObjCTypeParamDecl(ObjCTypeParamDecl *D) {
  VisitTypedefNameDecl(D);
  Record.push_back(D->Variance);
  Record.push_back(D->Index);
  Record.AddSourceLocation(D->VarianceLoc);
  Record.AddSourceLocation(D->ColonLoc);

  Code = serialization::DECL_OBJC_TYPE_PARAM;
}

void ASTDeclWriter::VisitObjCContainerDecl(ObjCContainerDecl *D) {
  static_assert(DeclContext::NumObjCContainerDeclBits == 64,
                "You need to update the serializer after you change the "
                "ObjCContainerDeclBits");

  VisitNamedDecl(D);
  Record.AddSourceLocation(D->getAtStartLoc());
  Record.AddSourceRange(D->getAtEndRange());
  // Abstract class (no need to define a stable serialization::DECL code).
}

void ASTDeclWriter::VisitObjCInterfaceDecl(ObjCInterfaceDecl *D) {
  VisitRedeclarable(D);
  VisitObjCContainerDecl(D);
  Record.AddTypeRef(QualType(D->getTypeForDecl(), 0));
  AddObjCTypeParamList(D->TypeParamList);

  Record.push_back(D->isThisDeclarationADefinition());
  if (D->isThisDeclarationADefinition()) {
    // Write the DefinitionData
    ObjCInterfaceDecl::DefinitionData &Data = D->data();

    Record.AddTypeSourceInfo(D->getSuperClassTInfo());
    Record.AddSourceLocation(D->getEndOfDefinitionLoc());
    Record.push_back(Data.HasDesignatedInitializers);
    Record.push_back(D->getODRHash());

    // Write out the protocols that are directly referenced by the @interface.
    Record.push_back(Data.ReferencedProtocols.size());
    for (const auto *P : D->protocols())
      Record.AddDeclRef(P);
    for (const auto &PL : D->protocol_locs())
      Record.AddSourceLocation(PL);

    // Write out the protocols that are transitively referenced.
    Record.push_back(Data.AllReferencedProtocols.size());
    for (ObjCList<ObjCProtocolDecl>::iterator
              P = Data.AllReferencedProtocols.begin(),
           PEnd = Data.AllReferencedProtocols.end();
         P != PEnd; ++P)
      Record.AddDeclRef(*P);


    if (ObjCCategoryDecl *Cat = D->getCategoryListRaw()) {
      // Ensure that we write out the set of categories for this class.
      Writer.ObjCClassesWithCategories.insert(D);

      // Make sure that the categories get serialized.
      for (; Cat; Cat = Cat->getNextClassCategoryRaw())
        (void)Writer.GetDeclRef(Cat);
    }
  }

  Code = serialization::DECL_OBJC_INTERFACE;
}

void ASTDeclWriter::VisitObjCIvarDecl(ObjCIvarDecl *D) {
  VisitFieldDecl(D);
  // FIXME: stable encoding for @public/@private/@protected/@package
  Record.push_back(D->getAccessControl());
  Record.push_back(D->getSynthesize());

  if (D->getDeclContext() == D->getLexicalDeclContext() &&
      !D->hasAttrs() &&
      !D->isImplicit() &&
      !D->isUsed(false) &&
      !D->isInvalidDecl() &&
      !D->isReferenced() &&
      !D->isModulePrivate() &&
      !D->getBitWidth() &&
      !D->hasExtInfo() &&
      D->getDeclName())
    AbbrevToUse = Writer.getDeclObjCIvarAbbrev();

  Code = serialization::DECL_OBJC_IVAR;
}

void ASTDeclWriter::VisitObjCProtocolDecl(ObjCProtocolDecl *D) {
  VisitRedeclarable(D);
  VisitObjCContainerDecl(D);

  Record.push_back(D->isThisDeclarationADefinition());
  if (D->isThisDeclarationADefinition()) {
    Record.push_back(D->protocol_size());
    for (const auto *I : D->protocols())
      Record.AddDeclRef(I);
    for (const auto &PL : D->protocol_locs())
      Record.AddSourceLocation(PL);
    Record.push_back(D->getODRHash());
  }

  Code = serialization::DECL_OBJC_PROTOCOL;
}

void ASTDeclWriter::VisitObjCAtDefsFieldDecl(ObjCAtDefsFieldDecl *D) {
  VisitFieldDecl(D);
  Code = serialization::DECL_OBJC_AT_DEFS_FIELD;
}

void ASTDeclWriter::VisitObjCCategoryDecl(ObjCCategoryDecl *D) {
  VisitObjCContainerDecl(D);
  Record.AddSourceLocation(D->getCategoryNameLoc());
  Record.AddSourceLocation(D->getIvarLBraceLoc());
  Record.AddSourceLocation(D->getIvarRBraceLoc());
  Record.AddDeclRef(D->getClassInterface());
  AddObjCTypeParamList(D->TypeParamList);
  Record.push_back(D->protocol_size());
  for (const auto *I : D->protocols())
    Record.AddDeclRef(I);
  for (const auto &PL : D->protocol_locs())
    Record.AddSourceLocation(PL);
  Code = serialization::DECL_OBJC_CATEGORY;
}

void ASTDeclWriter::VisitObjCCompatibleAliasDecl(ObjCCompatibleAliasDecl *D) {
  VisitNamedDecl(D);
  Record.AddDeclRef(D->getClassInterface());
  Code = serialization::DECL_OBJC_COMPATIBLE_ALIAS;
}

void ASTDeclWriter::VisitObjCPropertyDecl(ObjCPropertyDecl *D) {
  VisitNamedDecl(D);
  Record.AddSourceLocation(D->getAtLoc());
  Record.AddSourceLocation(D->getLParenLoc());
  Record.AddTypeRef(D->getType());
  Record.AddTypeSourceInfo(D->getTypeSourceInfo());
  // FIXME: stable encoding
  Record.push_back((unsigned)D->getPropertyAttributes());
  Record.push_back((unsigned)D->getPropertyAttributesAsWritten());
  // FIXME: stable encoding
  Record.push_back((unsigned)D->getPropertyImplementation());
  Record.AddDeclarationName(D->getGetterName());
  Record.AddSourceLocation(D->getGetterNameLoc());
  Record.AddDeclarationName(D->getSetterName());
  Record.AddSourceLocation(D->getSetterNameLoc());
  Record.AddDeclRef(D->getGetterMethodDecl());
  Record.AddDeclRef(D->getSetterMethodDecl());
  Record.AddDeclRef(D->getPropertyIvarDecl());
  Code = serialization::DECL_OBJC_PROPERTY;
}

void ASTDeclWriter::VisitObjCImplDecl(ObjCImplDecl *D) {
  VisitObjCContainerDecl(D);
  Record.AddDeclRef(D->getClassInterface());
  // Abstract class (no need to define a stable serialization::DECL code).
}

void ASTDeclWriter::VisitObjCCategoryImplDecl(ObjCCategoryImplDecl *D) {
  VisitObjCImplDecl(D);
  Record.AddSourceLocation(D->getCategoryNameLoc());
  Code = serialization::DECL_OBJC_CATEGORY_IMPL;
}

void ASTDeclWriter::VisitObjCImplementationDecl(ObjCImplementationDecl *D) {
  VisitObjCImplDecl(D);
  Record.AddDeclRef(D->getSuperClass());
  Record.AddSourceLocation(D->getSuperClassLoc());
  Record.AddSourceLocation(D->getIvarLBraceLoc());
  Record.AddSourceLocation(D->getIvarRBraceLoc());
  Record.push_back(D->hasNonZeroConstructors());
  Record.push_back(D->hasDestructors());
  Record.push_back(D->NumIvarInitializers);
  if (D->NumIvarInitializers)
    Record.AddCXXCtorInitializers(
        llvm::ArrayRef(D->init_begin(), D->init_end()));
  Code = serialization::DECL_OBJC_IMPLEMENTATION;
}

void ASTDeclWriter::VisitObjCPropertyImplDecl(ObjCPropertyImplDecl *D) {
  VisitDecl(D);
  Record.AddSourceLocation(D->getBeginLoc());
  Record.AddDeclRef(D->getPropertyDecl());
  Record.AddDeclRef(D->getPropertyIvarDecl());
  Record.AddSourceLocation(D->getPropertyIvarDeclLoc());
  Record.AddDeclRef(D->getGetterMethodDecl());
  Record.AddDeclRef(D->getSetterMethodDecl());
  Record.AddStmt(D->getGetterCXXConstructor());
  Record.AddStmt(D->getSetterCXXAssignment());
  Code = serialization::DECL_OBJC_PROPERTY_IMPL;
}

void ASTDeclWriter::VisitFieldDecl(FieldDecl *D) {
  VisitDeclaratorDecl(D);
  Record.push_back(D->isMutable());

  Record.push_back((D->StorageKind << 1) | D->BitField);
  if (D->StorageKind == FieldDecl::ISK_CapturedVLAType)
    Record.AddTypeRef(QualType(D->getCapturedVLAType(), 0));
  else if (D->BitField)
    Record.AddStmt(D->getBitWidth());

  if (!D->getDeclName() || D->isPlaceholderVar(Writer.getLangOpts()))
    Record.AddDeclRef(
        Record.getASTContext().getInstantiatedFromUnnamedFieldDecl(D));

  if (D->getDeclContext() == D->getLexicalDeclContext() &&
      !D->hasAttrs() &&
      !D->isImplicit() &&
      !D->isUsed(false) &&
      !D->isInvalidDecl() &&
      !D->isReferenced() &&
      !D->isTopLevelDeclInObjCContainer() &&
      !D->isModulePrivate() &&
      !D->getBitWidth() &&
      !D->hasInClassInitializer() &&
      !D->hasCapturedVLAType() &&
      !D->hasExtInfo() &&
      !ObjCIvarDecl::classofKind(D->getKind()) &&
      !ObjCAtDefsFieldDecl::classofKind(D->getKind()) &&
      D->getDeclName())
    AbbrevToUse = Writer.getDeclFieldAbbrev();

  Code = serialization::DECL_FIELD;
}

void ASTDeclWriter::VisitMSPropertyDecl(MSPropertyDecl *D) {
  VisitDeclaratorDecl(D);
  Record.AddIdentifierRef(D->getGetterId());
  Record.AddIdentifierRef(D->getSetterId());
  Code = serialization::DECL_MS_PROPERTY;
}

void ASTDeclWriter::VisitMSGuidDecl(MSGuidDecl *D) {
  VisitValueDecl(D);
  MSGuidDecl::Parts Parts = D->getParts();
  Record.push_back(Parts.Part1);
  Record.push_back(Parts.Part2);
  Record.push_back(Parts.Part3);
  Record.append(std::begin(Parts.Part4And5), std::end(Parts.Part4And5));
  Code = serialization::DECL_MS_GUID;
}

void ASTDeclWriter::VisitUnnamedGlobalConstantDecl(
    UnnamedGlobalConstantDecl *D) {
  VisitValueDecl(D);
  Record.AddAPValue(D->getValue());
  Code = serialization::DECL_UNNAMED_GLOBAL_CONSTANT;
}

void ASTDeclWriter::VisitTemplateParamObjectDecl(TemplateParamObjectDecl *D) {
  VisitValueDecl(D);
  Record.AddAPValue(D->getValue());
  Code = serialization::DECL_TEMPLATE_PARAM_OBJECT;
}

void ASTDeclWriter::VisitIndirectFieldDecl(IndirectFieldDecl *D) {
  VisitValueDecl(D);
  Record.push_back(D->getChainingSize());

  for (const auto *P : D->chain())
    Record.AddDeclRef(P);
  Code = serialization::DECL_INDIRECTFIELD;
}

void ASTDeclWriter::VisitVarDecl(VarDecl *D) {
  VisitRedeclarable(D);
  VisitDeclaratorDecl(D);

  // The order matters here. It will be better to put the bit with higher
  // probability to be 0 in the end of the bits. See the comments in VisitDecl
  // for details.
  BitsPacker VarDeclBits;
  VarDeclBits.addBits(llvm::to_underlying(D->getLinkageInternal()),
                      /*BitWidth=*/3);

  bool ModulesCodegen = shouldVarGenerateHereOnly(D);
  VarDeclBits.addBit(ModulesCodegen);

  VarDeclBits.addBits(D->getStorageClass(), /*BitWidth=*/3);
  VarDeclBits.addBits(D->getTSCSpec(), /*BitWidth=*/2);
  VarDeclBits.addBits(D->getInitStyle(), /*BitWidth=*/2);
  VarDeclBits.addBit(D->isARCPseudoStrong());

  bool HasDeducedType = false;
  if (!isa<ParmVarDecl>(D)) {
    VarDeclBits.addBit(D->isThisDeclarationADemotedDefinition());
    VarDeclBits.addBit(D->isExceptionVariable());
    VarDeclBits.addBit(D->isNRVOVariable());
    VarDeclBits.addBit(D->isCXXForRangeDecl());

    VarDeclBits.addBit(D->isInline());
    VarDeclBits.addBit(D->isInlineSpecified());
    VarDeclBits.addBit(D->isConstexpr());
    VarDeclBits.addBit(D->isInitCapture());
    VarDeclBits.addBit(D->isPreviousDeclInSameBlockScope());

    VarDeclBits.addBit(D->isEscapingByref());
    HasDeducedType = D->getType()->getContainedDeducedType();
    VarDeclBits.addBit(HasDeducedType);

    if (const auto *IPD = dyn_cast<ImplicitParamDecl>(D))
      VarDeclBits.addBits(llvm::to_underlying(IPD->getParameterKind()),
                          /*Width=*/3);
    else
      VarDeclBits.addBits(0, /*Width=*/3);

    VarDeclBits.addBit(D->isObjCForDecl());
  }

  Record.push_back(VarDeclBits);

  if (ModulesCodegen)
    Writer.AddDeclRef(D, Writer.ModularCodegenDecls);

  if (D->hasAttr<BlocksAttr>()) {
    BlockVarCopyInit Init = Record.getASTContext().getBlockVarCopyInit(D);
    Record.AddStmt(Init.getCopyExpr());
    if (Init.getCopyExpr())
      Record.push_back(Init.canThrow());
  }

  enum {
    VarNotTemplate = 0, VarTemplate, StaticDataMemberSpecialization
  };
  if (VarTemplateDecl *TemplD = D->getDescribedVarTemplate()) {
    Record.push_back(VarTemplate);
    Record.AddDeclRef(TemplD);
  } else if (MemberSpecializationInfo *SpecInfo
               = D->getMemberSpecializationInfo()) {
    Record.push_back(StaticDataMemberSpecialization);
    Record.AddDeclRef(SpecInfo->getInstantiatedFrom());
    Record.push_back(SpecInfo->getTemplateSpecializationKind());
    Record.AddSourceLocation(SpecInfo->getPointOfInstantiation());
  } else {
    Record.push_back(VarNotTemplate);
  }

  if (D->getDeclContext() == D->getLexicalDeclContext() && !D->hasAttrs() &&
      !D->isTopLevelDeclInObjCContainer() &&
      !needsAnonymousDeclarationNumber(D) &&
      D->getDeclName().getNameKind() == DeclarationName::Identifier &&
      !D->hasExtInfo() && D->getFirstDecl() == D->getMostRecentDecl() &&
      D->getKind() == Decl::Var && !D->isInline() && !D->isConstexpr() &&
      !D->isInitCapture() && !D->isPreviousDeclInSameBlockScope() &&
      !D->isEscapingByref() && !HasDeducedType &&
      D->getStorageDuration() != SD_Static && !D->getDescribedVarTemplate() &&
      !D->getMemberSpecializationInfo() && !D->isObjCForDecl() &&
      !isa<ImplicitParamDecl>(D) && !D->isEscapingByref())
    AbbrevToUse = Writer.getDeclVarAbbrev();

  Code = serialization::DECL_VAR;
}

void ASTDeclWriter::VisitImplicitParamDecl(ImplicitParamDecl *D) {
  VisitVarDecl(D);
  Code = serialization::DECL_IMPLICIT_PARAM;
}

void ASTDeclWriter::VisitParmVarDecl(ParmVarDecl *D) {
  VisitVarDecl(D);

  // See the implementation of `ParmVarDecl::getParameterIndex()`, which may
  // exceed the size of the normal bitfield. So it may be better to not pack
  // these bits.
  Record.push_back(D->getFunctionScopeIndex());

  BitsPacker ParmVarDeclBits;
  ParmVarDeclBits.addBit(D->isObjCMethodParameter());
  ParmVarDeclBits.addBits(D->getFunctionScopeDepth(), /*BitsWidth=*/7);
  // FIXME: stable encoding
  ParmVarDeclBits.addBits(D->getObjCDeclQualifier(), /*BitsWidth=*/7);
  ParmVarDeclBits.addBit(D->isKNRPromoted());
  ParmVarDeclBits.addBit(D->hasInheritedDefaultArg());
  ParmVarDeclBits.addBit(D->hasUninstantiatedDefaultArg());
  ParmVarDeclBits.addBit(D->getExplicitObjectParamThisLoc().isValid());
  Record.push_back(ParmVarDeclBits);

  if (D->hasUninstantiatedDefaultArg())
    Record.AddStmt(D->getUninstantiatedDefaultArg());
  if (D->getExplicitObjectParamThisLoc().isValid())
    Record.AddSourceLocation(D->getExplicitObjectParamThisLoc());
  Code = serialization::DECL_PARM_VAR;

  // If the assumptions about the DECL_PARM_VAR abbrev are true, use it.  Here
  // we dynamically check for the properties that we optimize for, but don't
  // know are true of all PARM_VAR_DECLs.
  if (D->getDeclContext() == D->getLexicalDeclContext() && !D->hasAttrs() &&
      !D->hasExtInfo() && D->getStorageClass() == 0 && !D->isInvalidDecl() &&
      !D->isTopLevelDeclInObjCContainer() &&
      D->getInitStyle() == VarDecl::CInit && // Can params have anything else?
      D->getInit() == nullptr)               // No default expr.
    AbbrevToUse = Writer.getDeclParmVarAbbrev();

  // Check things we know are true of *every* PARM_VAR_DECL, which is more than
  // just us assuming it.
  assert(!D->getTSCSpec() && "PARM_VAR_DECL can't use TLS");
  assert(!D->isThisDeclarationADemotedDefinition()
         && "PARM_VAR_DECL can't be demoted definition.");
  assert(D->getAccess() == AS_none && "PARM_VAR_DECL can't be public/private");
  assert(!D->isExceptionVariable() && "PARM_VAR_DECL can't be exception var");
  assert(D->getPreviousDecl() == nullptr && "PARM_VAR_DECL can't be redecl");
  assert(!D->isStaticDataMember() &&
         "PARM_VAR_DECL can't be static data member");
}

void ASTDeclWriter::VisitDecompositionDecl(DecompositionDecl *D) {
  // Record the number of bindings first to simplify deserialization.
  Record.push_back(D->bindings().size());

  VisitVarDecl(D);
  for (auto *B : D->bindings())
    Record.AddDeclRef(B);
  Code = serialization::DECL_DECOMPOSITION;
}

void ASTDeclWriter::VisitBindingDecl(BindingDecl *D) {
  VisitValueDecl(D);
  Record.AddStmt(D->getBinding());
  Code = serialization::DECL_BINDING;
}

void ASTDeclWriter::VisitFileScopeAsmDecl(FileScopeAsmDecl *D) {
  VisitDecl(D);
  Record.AddStmt(D->getAsmStringExpr());
  Record.AddSourceLocation(D->getRParenLoc());
  Code = serialization::DECL_FILE_SCOPE_ASM;
}

void ASTDeclWriter::VisitTopLevelStmtDecl(TopLevelStmtDecl *D) {
  VisitDecl(D);
  Record.AddStmt(D->getStmt());
  Code = serialization::DECL_TOP_LEVEL_STMT_DECL;
}

void ASTDeclWriter::VisitEmptyDecl(EmptyDecl *D) {
  VisitDecl(D);
  Code = serialization::DECL_EMPTY;
}

void ASTDeclWriter::VisitLifetimeExtendedTemporaryDecl(
    LifetimeExtendedTemporaryDecl *D) {
  VisitDecl(D);
  Record.AddDeclRef(D->getExtendingDecl());
  Record.AddStmt(D->getTemporaryExpr());
  Record.push_back(static_cast<bool>(D->getValue()));
  if (D->getValue())
    Record.AddAPValue(*D->getValue());
  Record.push_back(D->getManglingNumber());
  Code = serialization::DECL_LIFETIME_EXTENDED_TEMPORARY;
}
void ASTDeclWriter::VisitBlockDecl(BlockDecl *D) {
  VisitDecl(D);
  Record.AddStmt(D->getBody());
  Record.AddTypeSourceInfo(D->getSignatureAsWritten());
  Record.push_back(D->param_size());
  for (ParmVarDecl *P : D->parameters())
    Record.AddDeclRef(P);
  Record.push_back(D->isVariadic());
  Record.push_back(D->blockMissingReturnType());
  Record.push_back(D->isConversionFromLambda());
  Record.push_back(D->doesNotEscape());
  Record.push_back(D->canAvoidCopyToHeap());
  Record.push_back(D->capturesCXXThis());
  Record.push_back(D->getNumCaptures());
  for (const auto &capture : D->captures()) {
    Record.AddDeclRef(capture.getVariable());

    unsigned flags = 0;
    if (capture.isByRef()) flags |= 1;
    if (capture.isNested()) flags |= 2;
    if (capture.hasCopyExpr()) flags |= 4;
    Record.push_back(flags);

    if (capture.hasCopyExpr()) Record.AddStmt(capture.getCopyExpr());
  }

  Code = serialization::DECL_BLOCK;
}

void ASTDeclWriter::VisitOutlinedFunctionDecl(OutlinedFunctionDecl *D) {
  Record.push_back(D->getNumParams());
  VisitDecl(D);
  for (unsigned I = 0; I < D->getNumParams(); ++I)
    Record.AddDeclRef(D->getParam(I));
  Record.push_back(D->isNothrow() ? 1 : 0);
  Record.AddStmt(D->getBody());
  Code = serialization::DECL_OUTLINEDFUNCTION;
}

void ASTDeclWriter::VisitCapturedDecl(CapturedDecl *CD) {
  Record.push_back(CD->getNumParams());
  VisitDecl(CD);
  Record.push_back(CD->getContextParamPosition());
  Record.push_back(CD->isNothrow() ? 1 : 0);
  // Body is stored by VisitCapturedStmt.
  for (unsigned I = 0; I < CD->getNumParams(); ++I)
    Record.AddDeclRef(CD->getParam(I));
  Code = serialization::DECL_CAPTURED;
}

void ASTDeclWriter::VisitLinkageSpecDecl(LinkageSpecDecl *D) {
  static_assert(DeclContext::NumLinkageSpecDeclBits == 17,
                "You need to update the serializer after you change the"
                "LinkageSpecDeclBits");

  VisitDecl(D);
  Record.push_back(llvm::to_underlying(D->getLanguage()));
  Record.AddSourceLocation(D->getExternLoc());
  Record.AddSourceLocation(D->getRBraceLoc());
  Code = serialization::DECL_LINKAGE_SPEC;
}

void ASTDeclWriter::VisitExportDecl(ExportDecl *D) {
  VisitDecl(D);
  Record.AddSourceLocation(D->getRBraceLoc());
  Code = serialization::DECL_EXPORT;
}

void ASTDeclWriter::VisitLabelDecl(LabelDecl *D) {
  VisitNamedDecl(D);
  Record.AddSourceLocation(D->getBeginLoc());
  Code = serialization::DECL_LABEL;
}


void ASTDeclWriter::VisitNamespaceDecl(NamespaceDecl *D) {
  VisitRedeclarable(D);
  VisitNamedDecl(D);

  BitsPacker NamespaceDeclBits;
  NamespaceDeclBits.addBit(D->isInline());
  NamespaceDeclBits.addBit(D->isNested());
  Record.push_back(NamespaceDeclBits);

  Record.AddSourceLocation(D->getBeginLoc());
  Record.AddSourceLocation(D->getRBraceLoc());

  if (D->isFirstDecl())
    Record.AddDeclRef(D->getAnonymousNamespace());
  Code = serialization::DECL_NAMESPACE;

  if (Writer.hasChain() && D->isAnonymousNamespace() &&
      D == D->getMostRecentDecl()) {
    // This is a most recent reopening of the anonymous namespace. If its parent
    // is in a previous PCH (or is the TU), mark that parent for update, because
    // the original namespace always points to the latest re-opening of its
    // anonymous namespace.
    Decl *Parent = cast<Decl>(
        D->getParent()->getRedeclContext()->getPrimaryContext());
    if (Parent->isFromASTFile() || isa<TranslationUnitDecl>(Parent)) {
      Writer.DeclUpdates[Parent].push_back(
          ASTWriter::DeclUpdate(DeclUpdateKind::CXXAddedAnonymousNamespace, D));
    }
  }
}

void ASTDeclWriter::VisitNamespaceAliasDecl(NamespaceAliasDecl *D) {
  VisitRedeclarable(D);
  VisitNamedDecl(D);
  Record.AddSourceLocation(D->getNamespaceLoc());
  Record.AddSourceLocation(D->getTargetNameLoc());
  Record.AddNestedNameSpecifierLoc(D->getQualifierLoc());
  Record.AddDeclRef(D->getNamespace());
  Code = serialization::DECL_NAMESPACE_ALIAS;
}

void ASTDeclWriter::VisitUsingDecl(UsingDecl *D) {
  VisitNamedDecl(D);
  Record.AddSourceLocation(D->getUsingLoc());
  Record.AddNestedNameSpecifierLoc(D->getQualifierLoc());
  Record.AddDeclarationNameLoc(D->DNLoc, D->getDeclName());
  Record.AddDeclRef(D->FirstUsingShadow.getPointer());
  Record.push_back(D->hasTypename());
  Record.AddDeclRef(Record.getASTContext().getInstantiatedFromUsingDecl(D));
  Code = serialization::DECL_USING;
}

void ASTDeclWriter::VisitUsingEnumDecl(UsingEnumDecl *D) {
  VisitNamedDecl(D);
  Record.AddSourceLocation(D->getUsingLoc());
  Record.AddSourceLocation(D->getEnumLoc());
  Record.AddTypeSourceInfo(D->getEnumType());
  Record.AddDeclRef(D->FirstUsingShadow.getPointer());
  Record.AddDeclRef(Record.getASTContext().getInstantiatedFromUsingEnumDecl(D));
  Code = serialization::DECL_USING_ENUM;
}

void ASTDeclWriter::VisitUsingPackDecl(UsingPackDecl *D) {
  Record.push_back(D->NumExpansions);
  VisitNamedDecl(D);
  Record.AddDeclRef(D->getInstantiatedFromUsingDecl());
  for (auto *E : D->expansions())
    Record.AddDeclRef(E);
  Code = serialization::DECL_USING_PACK;
}

void ASTDeclWriter::VisitUsingShadowDecl(UsingShadowDecl *D) {
  VisitRedeclarable(D);
  VisitNamedDecl(D);
  Record.AddDeclRef(D->getTargetDecl());
  Record.push_back(D->getIdentifierNamespace());
  Record.AddDeclRef(D->UsingOrNextShadow);
  Record.AddDeclRef(
      Record.getASTContext().getInstantiatedFromUsingShadowDecl(D));

  if (D->getDeclContext() == D->getLexicalDeclContext() &&
      D->getFirstDecl() == D->getMostRecentDecl() && !D->hasAttrs() &&
      !needsAnonymousDeclarationNumber(D) &&
      D->getDeclName().getNameKind() == DeclarationName::Identifier)
    AbbrevToUse = Writer.getDeclUsingShadowAbbrev();

  Code = serialization::DECL_USING_SHADOW;
}

void ASTDeclWriter::VisitConstructorUsingShadowDecl(
    ConstructorUsingShadowDecl *D) {
  VisitUsingShadowDecl(D);
  Record.AddDeclRef(D->NominatedBaseClassShadowDecl);
  Record.AddDeclRef(D->ConstructedBaseClassShadowDecl);
  Record.push_back(D->IsVirtual);
  Code = serialization::DECL_CONSTRUCTOR_USING_SHADOW;
}

void ASTDeclWriter::VisitUsingDirectiveDecl(UsingDirectiveDecl *D) {
  VisitNamedDecl(D);
  Record.AddSourceLocation(D->getUsingLoc());
  Record.AddSourceLocation(D->getNamespaceKeyLocation());
  Record.AddNestedNameSpecifierLoc(D->getQualifierLoc());
  Record.AddDeclRef(D->getNominatedNamespace());
  Record.AddDeclRef(dyn_cast<Decl>(D->getCommonAncestor()));
  Code = serialization::DECL_USING_DIRECTIVE;
}

void ASTDeclWriter::VisitUnresolvedUsingValueDecl(UnresolvedUsingValueDecl *D) {
  VisitValueDecl(D);
  Record.AddSourceLocation(D->getUsingLoc());
  Record.AddNestedNameSpecifierLoc(D->getQualifierLoc());
  Record.AddDeclarationNameLoc(D->DNLoc, D->getDeclName());
  Record.AddSourceLocation(D->getEllipsisLoc());
  Code = serialization::DECL_UNRESOLVED_USING_VALUE;
}

void ASTDeclWriter::VisitUnresolvedUsingTypenameDecl(
                                               UnresolvedUsingTypenameDecl *D) {
  VisitTypeDecl(D);
  Record.AddSourceLocation(D->getTypenameLoc());
  Record.AddNestedNameSpecifierLoc(D->getQualifierLoc());
  Record.AddSourceLocation(D->getEllipsisLoc());
  Code = serialization::DECL_UNRESOLVED_USING_TYPENAME;
}

void ASTDeclWriter::VisitUnresolvedUsingIfExistsDecl(
    UnresolvedUsingIfExistsDecl *D) {
  VisitNamedDecl(D);
  Code = serialization::DECL_UNRESOLVED_USING_IF_EXISTS;
}

void ASTDeclWriter::VisitCXXRecordDecl(CXXRecordDecl *D) {
  VisitRecordDecl(D);

  enum {
    CXXRecNotTemplate = 0,
    CXXRecTemplate,
    CXXRecMemberSpecialization,
    CXXLambda
  };
  if (ClassTemplateDecl *TemplD = D->getDescribedClassTemplate()) {
    Record.push_back(CXXRecTemplate);
    Record.AddDeclRef(TemplD);
  } else if (MemberSpecializationInfo *MSInfo
               = D->getMemberSpecializationInfo()) {
    Record.push_back(CXXRecMemberSpecialization);
    Record.AddDeclRef(MSInfo->getInstantiatedFrom());
    Record.push_back(MSInfo->getTemplateSpecializationKind());
    Record.AddSourceLocation(MSInfo->getPointOfInstantiation());
  } else if (D->isLambda()) {
    // For a lambda, we need some information early for merging.
    Record.push_back(CXXLambda);
    if (auto *Context = D->getLambdaContextDecl()) {
      Record.AddDeclRef(Context);
      Record.push_back(D->getLambdaIndexInContext());
    } else {
      Record.push_back(0);
    }
    // For lambdas inside template functions, remember the mapping to
    // deserialize them together.
    if (auto *FD = llvm::dyn_cast_or_null<FunctionDecl>(D->getDeclContext());
        FD && isDefinitionInDependentContext(FD)) {
      Writer.RelatedDeclsMap[Writer.GetDeclRef(FD)].push_back(
<<<<<<< HEAD
          Writer.GetDeclRef(D));
=======
          Writer.GetDeclRef(D->getLambdaCallOperator()));
>>>>>>> eb0f1dc0
    }
  } else {
    Record.push_back(CXXRecNotTemplate);
  }

  Record.push_back(D->isThisDeclarationADefinition());
  if (D->isThisDeclarationADefinition())
    Record.AddCXXDefinitionData(D);

  if (D->isCompleteDefinition() && D->isInNamedModule())
    Writer.AddDeclRef(D, Writer.ModularCodegenDecls);

  // Store (what we currently believe to be) the key function to avoid
  // deserializing every method so we can compute it.
  //
  // FIXME: Avoid adding the key function if the class is defined in
  // module purview since in that case the key function is meaningless.
  if (D->isCompleteDefinition())
    Record.AddDeclRef(Record.getASTContext().getCurrentKeyFunction(D));

  Code = serialization::DECL_CXX_RECORD;
}

void ASTDeclWriter::VisitCXXMethodDecl(CXXMethodDecl *D) {
  VisitFunctionDecl(D);
  if (D->isCanonicalDecl()) {
    Record.push_back(D->size_overridden_methods());
    for (const CXXMethodDecl *MD : D->overridden_methods())
      Record.AddDeclRef(MD);
  } else {
    // We only need to record overridden methods once for the canonical decl.
    Record.push_back(0);
  }

  if (D->getDeclContext() == D->getLexicalDeclContext() &&
      D->getFirstDecl() == D->getMostRecentDecl() && !D->isInvalidDecl() &&
      !D->hasAttrs() && !D->isTopLevelDeclInObjCContainer() &&
      D->getDeclName().getNameKind() == DeclarationName::Identifier &&
      !D->hasExtInfo() && !D->isExplicitlyDefaulted()) {
    if (D->getTemplatedKind() == FunctionDecl::TK_NonTemplate ||
        D->getTemplatedKind() == FunctionDecl::TK_FunctionTemplate ||
        D->getTemplatedKind() == FunctionDecl::TK_MemberSpecialization ||
        D->getTemplatedKind() == FunctionDecl::TK_DependentNonTemplate)
      AbbrevToUse = Writer.getDeclCXXMethodAbbrev(D->getTemplatedKind());
    else if (D->getTemplatedKind() ==
             FunctionDecl::TK_FunctionTemplateSpecialization) {
      FunctionTemplateSpecializationInfo *FTSInfo =
          D->getTemplateSpecializationInfo();

      if (FTSInfo->TemplateArguments->size() == 1) {
        const TemplateArgument &TA = FTSInfo->TemplateArguments->get(0);
        if (TA.getKind() == TemplateArgument::Type &&
            !FTSInfo->TemplateArgumentsAsWritten &&
            !FTSInfo->getMemberSpecializationInfo())
          AbbrevToUse = Writer.getDeclCXXMethodAbbrev(D->getTemplatedKind());
      }
    } else if (D->getTemplatedKind() ==
               FunctionDecl::TK_DependentFunctionTemplateSpecialization) {
      DependentFunctionTemplateSpecializationInfo *DFTSInfo =
          D->getDependentSpecializationInfo();
      if (!DFTSInfo->TemplateArgumentsAsWritten)
        AbbrevToUse = Writer.getDeclCXXMethodAbbrev(D->getTemplatedKind());
    }
  }

  Code = serialization::DECL_CXX_METHOD;
}

void ASTDeclWriter::VisitCXXConstructorDecl(CXXConstructorDecl *D) {
  static_assert(DeclContext::NumCXXConstructorDeclBits == 64,
                "You need to update the serializer after you change the "
                "CXXConstructorDeclBits");

  Record.push_back(D->getTrailingAllocKind());
  addExplicitSpecifier(D->getExplicitSpecifierInternal(), Record);
  if (auto Inherited = D->getInheritedConstructor()) {
    Record.AddDeclRef(Inherited.getShadowDecl());
    Record.AddDeclRef(Inherited.getConstructor());
  }

  VisitCXXMethodDecl(D);
  Code = serialization::DECL_CXX_CONSTRUCTOR;
}

void ASTDeclWriter::VisitCXXDestructorDecl(CXXDestructorDecl *D) {
  VisitCXXMethodDecl(D);

  Record.AddDeclRef(D->getOperatorDelete());
  if (D->getOperatorDelete())
    Record.AddStmt(D->getOperatorDeleteThisArg());

  Code = serialization::DECL_CXX_DESTRUCTOR;
}

void ASTDeclWriter::VisitCXXConversionDecl(CXXConversionDecl *D) {
  addExplicitSpecifier(D->getExplicitSpecifier(), Record);
  VisitCXXMethodDecl(D);
  Code = serialization::DECL_CXX_CONVERSION;
}

void ASTDeclWriter::VisitImportDecl(ImportDecl *D) {
  VisitDecl(D);
  Record.push_back(Writer.getSubmoduleID(D->getImportedModule()));
  ArrayRef<SourceLocation> IdentifierLocs = D->getIdentifierLocs();
  Record.push_back(!IdentifierLocs.empty());
  if (IdentifierLocs.empty()) {
    Record.AddSourceLocation(D->getEndLoc());
    Record.push_back(1);
  } else {
    for (unsigned I = 0, N = IdentifierLocs.size(); I != N; ++I)
      Record.AddSourceLocation(IdentifierLocs[I]);
    Record.push_back(IdentifierLocs.size());
  }
  // Note: the number of source locations must always be the last element in
  // the record.
  Code = serialization::DECL_IMPORT;
}

void ASTDeclWriter::VisitAccessSpecDecl(AccessSpecDecl *D) {
  VisitDecl(D);
  Record.AddSourceLocation(D->getColonLoc());
  Code = serialization::DECL_ACCESS_SPEC;
}

void ASTDeclWriter::VisitFriendDecl(FriendDecl *D) {
  // Record the number of friend type template parameter lists here
  // so as to simplify memory allocation during deserialization.
  Record.push_back(D->NumTPLists);
  VisitDecl(D);
  bool hasFriendDecl = isa<NamedDecl *>(D->Friend);
  Record.push_back(hasFriendDecl);
  if (hasFriendDecl)
    Record.AddDeclRef(D->getFriendDecl());
  else
    Record.AddTypeSourceInfo(D->getFriendType());
  for (unsigned i = 0; i < D->NumTPLists; ++i)
    Record.AddTemplateParameterList(D->getFriendTypeTemplateParameterList(i));
  Record.AddDeclRef(D->getNextFriend());
  Record.push_back(D->UnsupportedFriend);
  Record.AddSourceLocation(D->FriendLoc);
  Record.AddSourceLocation(D->EllipsisLoc);
  Code = serialization::DECL_FRIEND;
}

void ASTDeclWriter::VisitFriendTemplateDecl(FriendTemplateDecl *D) {
  VisitDecl(D);
  Record.push_back(D->getNumTemplateParameters());
  for (unsigned i = 0, e = D->getNumTemplateParameters(); i != e; ++i)
    Record.AddTemplateParameterList(D->getTemplateParameterList(i));
  Record.push_back(D->getFriendDecl() != nullptr);
  if (D->getFriendDecl())
    Record.AddDeclRef(D->getFriendDecl());
  else
    Record.AddTypeSourceInfo(D->getFriendType());
  Record.AddSourceLocation(D->getFriendLoc());
  Code = serialization::DECL_FRIEND_TEMPLATE;
}

void ASTDeclWriter::VisitTemplateDecl(TemplateDecl *D) {
  VisitNamedDecl(D);

  Record.AddTemplateParameterList(D->getTemplateParameters());
  Record.AddDeclRef(D->getTemplatedDecl());
}

void ASTDeclWriter::VisitConceptDecl(ConceptDecl *D) {
  VisitTemplateDecl(D);
  Record.AddStmt(D->getConstraintExpr());
  Code = serialization::DECL_CONCEPT;
}

void ASTDeclWriter::VisitImplicitConceptSpecializationDecl(
    ImplicitConceptSpecializationDecl *D) {
  Record.push_back(D->getTemplateArguments().size());
  VisitDecl(D);
  for (const TemplateArgument &Arg : D->getTemplateArguments())
    Record.AddTemplateArgument(Arg);
  Code = serialization::DECL_IMPLICIT_CONCEPT_SPECIALIZATION;
}

void ASTDeclWriter::VisitRequiresExprBodyDecl(RequiresExprBodyDecl *D) {
  Code = serialization::DECL_REQUIRES_EXPR_BODY;
}

void ASTDeclWriter::VisitRedeclarableTemplateDecl(RedeclarableTemplateDecl *D) {
  VisitRedeclarable(D);

  // Emit data to initialize CommonOrPrev before VisitTemplateDecl so that
  // getCommonPtr() can be used while this is still initializing.
  if (D->isFirstDecl()) {
    // This declaration owns the 'common' pointer, so serialize that data now.
    Record.AddDeclRef(D->getInstantiatedFromMemberTemplate());
    if (D->getInstantiatedFromMemberTemplate())
      Record.push_back(D->isMemberSpecialization());
  }

  VisitTemplateDecl(D);
  Record.push_back(D->getIdentifierNamespace());
}

void ASTDeclWriter::VisitClassTemplateDecl(ClassTemplateDecl *D) {
  VisitRedeclarableTemplateDecl(D);

  if (D->isFirstDecl())
    AddTemplateSpecializations(D);

  // Force emitting the corresponding deduction guide in reduced BMI mode.
  // Otherwise, the deduction guide may be optimized out incorrectly.
  if (Writer.isGeneratingReducedBMI()) {
    auto Name =
        Record.getASTContext().DeclarationNames.getCXXDeductionGuideName(D);
    for (auto *DG : D->getDeclContext()->noload_lookup(Name))
      Writer.GetDeclRef(DG->getCanonicalDecl());
  }

  Code = serialization::DECL_CLASS_TEMPLATE;
}

void ASTDeclWriter::VisitClassTemplateSpecializationDecl(
                                           ClassTemplateSpecializationDecl *D) {
  RegisterTemplateSpecialization(D->getSpecializedTemplate(), D);

  VisitCXXRecordDecl(D);

  llvm::PointerUnion<ClassTemplateDecl *,
                     ClassTemplatePartialSpecializationDecl *> InstFrom
    = D->getSpecializedTemplateOrPartial();
  if (Decl *InstFromD = InstFrom.dyn_cast<ClassTemplateDecl *>()) {
    Record.AddDeclRef(InstFromD);
  } else {
    Record.AddDeclRef(cast<ClassTemplatePartialSpecializationDecl *>(InstFrom));
    Record.AddTemplateArgumentList(&D->getTemplateInstantiationArgs());
  }

  Record.AddTemplateArgumentList(&D->getTemplateArgs());
  Record.AddSourceLocation(D->getPointOfInstantiation());
  Record.push_back(D->getSpecializationKind());
  Record.push_back(D->hasStrictPackMatch());
  Record.push_back(D->isCanonicalDecl());

  if (D->isCanonicalDecl()) {
    // When reading, we'll add it to the folding set of the following template.
    Record.AddDeclRef(D->getSpecializedTemplate()->getCanonicalDecl());
  }

  bool ExplicitInstantiation =
      D->getTemplateSpecializationKind() ==
          TSK_ExplicitInstantiationDeclaration ||
      D->getTemplateSpecializationKind() == TSK_ExplicitInstantiationDefinition;
  Record.push_back(ExplicitInstantiation);
  if (ExplicitInstantiation) {
    Record.AddSourceLocation(D->getExternKeywordLoc());
    Record.AddSourceLocation(D->getTemplateKeywordLoc());
  }

  const ASTTemplateArgumentListInfo *ArgsWritten =
      D->getTemplateArgsAsWritten();
  Record.push_back(!!ArgsWritten);
  if (ArgsWritten)
    Record.AddASTTemplateArgumentListInfo(ArgsWritten);

  // Mention the implicitly generated C++ deduction guide to make sure the
  // deduction guide will be rewritten as expected.
  //
  // FIXME: Would it be more efficient to add a callback register function
  // in sema to register the deduction guide?
  if (Writer.isWritingStdCXXNamedModules()) {
    auto Name =
        Record.getASTContext().DeclarationNames.getCXXDeductionGuideName(
            D->getSpecializedTemplate());
    for (auto *DG : D->getDeclContext()->noload_lookup(Name))
      Writer.GetDeclRef(DG->getCanonicalDecl());
  }

  Code = serialization::DECL_CLASS_TEMPLATE_SPECIALIZATION;
}

void ASTDeclWriter::VisitClassTemplatePartialSpecializationDecl(
                                    ClassTemplatePartialSpecializationDecl *D) {
  Record.AddTemplateParameterList(D->getTemplateParameters());

  VisitClassTemplateSpecializationDecl(D);

  // These are read/set from/to the first declaration.
  if (D->getPreviousDecl() == nullptr) {
    Record.AddDeclRef(D->getInstantiatedFromMember());
    Record.push_back(D->isMemberSpecialization());
  }

  Code = serialization::DECL_CLASS_TEMPLATE_PARTIAL_SPECIALIZATION;
}

void ASTDeclWriter::VisitVarTemplateDecl(VarTemplateDecl *D) {
  VisitRedeclarableTemplateDecl(D);

  if (D->isFirstDecl())
    AddTemplateSpecializations(D);
  Code = serialization::DECL_VAR_TEMPLATE;
}

void ASTDeclWriter::VisitVarTemplateSpecializationDecl(
    VarTemplateSpecializationDecl *D) {
  RegisterTemplateSpecialization(D->getSpecializedTemplate(), D);

  llvm::PointerUnion<VarTemplateDecl *, VarTemplatePartialSpecializationDecl *>
  InstFrom = D->getSpecializedTemplateOrPartial();
  if (Decl *InstFromD = InstFrom.dyn_cast<VarTemplateDecl *>()) {
    Record.AddDeclRef(InstFromD);
  } else {
    Record.AddDeclRef(cast<VarTemplatePartialSpecializationDecl *>(InstFrom));
    Record.AddTemplateArgumentList(&D->getTemplateInstantiationArgs());
  }

  bool ExplicitInstantiation =
      D->getTemplateSpecializationKind() ==
          TSK_ExplicitInstantiationDeclaration ||
      D->getTemplateSpecializationKind() == TSK_ExplicitInstantiationDefinition;
  Record.push_back(ExplicitInstantiation);
  if (ExplicitInstantiation) {
    Record.AddSourceLocation(D->getExternKeywordLoc());
    Record.AddSourceLocation(D->getTemplateKeywordLoc());
  }

  const ASTTemplateArgumentListInfo *ArgsWritten =
      D->getTemplateArgsAsWritten();
  Record.push_back(!!ArgsWritten);
  if (ArgsWritten)
    Record.AddASTTemplateArgumentListInfo(ArgsWritten);

  Record.AddTemplateArgumentList(&D->getTemplateArgs());
  Record.AddSourceLocation(D->getPointOfInstantiation());
  Record.push_back(D->getSpecializationKind());
  Record.push_back(D->IsCompleteDefinition);

  VisitVarDecl(D);

  Record.push_back(D->isCanonicalDecl());

  if (D->isCanonicalDecl()) {
    // When reading, we'll add it to the folding set of the following template.
    Record.AddDeclRef(D->getSpecializedTemplate()->getCanonicalDecl());
  }

  Code = serialization::DECL_VAR_TEMPLATE_SPECIALIZATION;
}

void ASTDeclWriter::VisitVarTemplatePartialSpecializationDecl(
    VarTemplatePartialSpecializationDecl *D) {
  Record.AddTemplateParameterList(D->getTemplateParameters());

  VisitVarTemplateSpecializationDecl(D);

  // These are read/set from/to the first declaration.
  if (D->getPreviousDecl() == nullptr) {
    Record.AddDeclRef(D->getInstantiatedFromMember());
    Record.push_back(D->isMemberSpecialization());
  }

  Code = serialization::DECL_VAR_TEMPLATE_PARTIAL_SPECIALIZATION;
}

void ASTDeclWriter::VisitFunctionTemplateDecl(FunctionTemplateDecl *D) {
  VisitRedeclarableTemplateDecl(D);

  if (D->isFirstDecl())
    AddTemplateSpecializations(D);
  Code = serialization::DECL_FUNCTION_TEMPLATE;
}

void ASTDeclWriter::VisitTemplateTypeParmDecl(TemplateTypeParmDecl *D) {
  Record.push_back(D->hasTypeConstraint());
  VisitTypeDecl(D);

  Record.push_back(D->wasDeclaredWithTypename());

  const TypeConstraint *TC = D->getTypeConstraint();
  if (D->hasTypeConstraint())
    Record.push_back(/*TypeConstraintInitialized=*/TC != nullptr);
  if (TC) {
    auto *CR = TC->getConceptReference();
    Record.push_back(CR != nullptr);
    if (CR)
      Record.AddConceptReference(CR);
    Record.AddStmt(TC->getImmediatelyDeclaredConstraint());
    Record.writeUnsignedOrNone(TC->getArgPackSubstIndex());
    Record.writeUnsignedOrNone(D->getNumExpansionParameters());
  }

  bool OwnsDefaultArg = D->hasDefaultArgument() &&
                        !D->defaultArgumentWasInherited();
  Record.push_back(OwnsDefaultArg);
  if (OwnsDefaultArg)
    Record.AddTemplateArgumentLoc(D->getDefaultArgument());

  if (!D->hasTypeConstraint() && !OwnsDefaultArg &&
      D->getDeclContext() == D->getLexicalDeclContext() &&
      !D->isInvalidDecl() && !D->hasAttrs() &&
      !D->isTopLevelDeclInObjCContainer() && !D->isImplicit() &&
      D->getDeclName().getNameKind() == DeclarationName::Identifier)
    AbbrevToUse = Writer.getDeclTemplateTypeParmAbbrev();

  Code = serialization::DECL_TEMPLATE_TYPE_PARM;
}

void ASTDeclWriter::VisitNonTypeTemplateParmDecl(NonTypeTemplateParmDecl *D) {
  // For an expanded parameter pack, record the number of expansion types here
  // so that it's easier for deserialization to allocate the right amount of
  // memory.
  Record.push_back(D->hasPlaceholderTypeConstraint());
  if (D->isExpandedParameterPack())
    Record.push_back(D->getNumExpansionTypes());

  VisitDeclaratorDecl(D);
  // TemplateParmPosition.
  Record.push_back(D->getDepth());
  Record.push_back(D->getPosition());

  if (D->hasPlaceholderTypeConstraint())
    Record.AddStmt(D->getPlaceholderTypeConstraint());

  if (D->isExpandedParameterPack()) {
    for (unsigned I = 0, N = D->getNumExpansionTypes(); I != N; ++I) {
      Record.AddTypeRef(D->getExpansionType(I));
      Record.AddTypeSourceInfo(D->getExpansionTypeSourceInfo(I));
    }

    Code = serialization::DECL_EXPANDED_NON_TYPE_TEMPLATE_PARM_PACK;
  } else {
    // Rest of NonTypeTemplateParmDecl.
    Record.push_back(D->isParameterPack());
    bool OwnsDefaultArg = D->hasDefaultArgument() &&
                          !D->defaultArgumentWasInherited();
    Record.push_back(OwnsDefaultArg);
    if (OwnsDefaultArg)
      Record.AddTemplateArgumentLoc(D->getDefaultArgument());
    Code = serialization::DECL_NON_TYPE_TEMPLATE_PARM;
  }
}

void ASTDeclWriter::VisitTemplateTemplateParmDecl(TemplateTemplateParmDecl *D) {
  // For an expanded parameter pack, record the number of expansion types here
  // so that it's easier for deserialization to allocate the right amount of
  // memory.
  if (D->isExpandedParameterPack())
    Record.push_back(D->getNumExpansionTemplateParameters());

  VisitTemplateDecl(D);
  Record.push_back(D->wasDeclaredWithTypename());
  // TemplateParmPosition.
  Record.push_back(D->getDepth());
  Record.push_back(D->getPosition());

  if (D->isExpandedParameterPack()) {
    for (unsigned I = 0, N = D->getNumExpansionTemplateParameters();
         I != N; ++I)
      Record.AddTemplateParameterList(D->getExpansionTemplateParameters(I));
    Code = serialization::DECL_EXPANDED_TEMPLATE_TEMPLATE_PARM_PACK;
  } else {
    // Rest of TemplateTemplateParmDecl.
    Record.push_back(D->isParameterPack());
    bool OwnsDefaultArg = D->hasDefaultArgument() &&
                          !D->defaultArgumentWasInherited();
    Record.push_back(OwnsDefaultArg);
    if (OwnsDefaultArg)
      Record.AddTemplateArgumentLoc(D->getDefaultArgument());
    Code = serialization::DECL_TEMPLATE_TEMPLATE_PARM;
  }
}

void ASTDeclWriter::VisitTypeAliasTemplateDecl(TypeAliasTemplateDecl *D) {
  VisitRedeclarableTemplateDecl(D);
  Code = serialization::DECL_TYPE_ALIAS_TEMPLATE;
}

void ASTDeclWriter::VisitStaticAssertDecl(StaticAssertDecl *D) {
  VisitDecl(D);
  Record.AddStmt(D->getAssertExpr());
  Record.push_back(D->isFailed());
  Record.AddStmt(D->getMessage());
  Record.AddSourceLocation(D->getRParenLoc());
  Code = serialization::DECL_STATIC_ASSERT;
}

/// Emit the DeclContext part of a declaration context decl.
void ASTDeclWriter::VisitDeclContext(DeclContext *DC) {
  static_assert(DeclContext::NumDeclContextBits == 13,
                "You need to update the serializer after you change the "
                "DeclContextBits");
<<<<<<< HEAD

  uint64_t LexicalOffset = 0;
  uint64_t VisibleOffset = 0;
  uint64_t ModuleLocalOffset = 0;
  uint64_t TULocalOffset = 0;
=======
  LookupBlockOffsets Offsets;
>>>>>>> eb0f1dc0

  if (Writer.isGeneratingReducedBMI() && isa<NamespaceDecl>(DC) &&
      cast<NamespaceDecl>(DC)->isFromExplicitGlobalModule()) {
    // In reduced BMI, delay writing lexical and visible block for namespace
    // in the global module fragment. See the comments of DelayedNamespace for
    // details.
    Writer.DelayedNamespace.push_back(cast<NamespaceDecl>(DC));
  } else {
<<<<<<< HEAD
    LexicalOffset =
        Writer.WriteDeclContextLexicalBlock(Record.getASTContext(), DC);
    Writer.WriteDeclContextVisibleBlock(Record.getASTContext(), DC,
                                        VisibleOffset, ModuleLocalOffset,
                                        TULocalOffset);
  }

  Record.AddOffset(LexicalOffset);
  Record.AddOffset(VisibleOffset);
  Record.AddOffset(ModuleLocalOffset);
  Record.AddOffset(TULocalOffset);
=======
    Offsets.LexicalOffset =
        Writer.WriteDeclContextLexicalBlock(Record.getASTContext(), DC);
    Writer.WriteDeclContextVisibleBlock(Record.getASTContext(), DC, Offsets);
  }

  Record.AddLookupOffsets(Offsets);
>>>>>>> eb0f1dc0
}

const Decl *ASTWriter::getFirstLocalDecl(const Decl *D) {
  assert(IsLocalDecl(D) && "expected a local declaration");

  const Decl *Canon = D->getCanonicalDecl();
  if (IsLocalDecl(Canon))
    return Canon;

  const Decl *&CacheEntry = FirstLocalDeclCache[Canon];
  if (CacheEntry)
    return CacheEntry;

  for (const Decl *Redecl = D; Redecl; Redecl = Redecl->getPreviousDecl())
    if (IsLocalDecl(Redecl))
      D = Redecl;
  return CacheEntry = D;
}

template <typename T>
void ASTDeclWriter::VisitRedeclarable(Redeclarable<T> *D) {
  T *First = D->getFirstDecl();
  T *MostRecent = First->getMostRecentDecl();
  T *DAsT = static_cast<T *>(D);
  if (MostRecent != First) {
    assert(isRedeclarableDeclKind(DAsT->getKind()) &&
           "Not considered redeclarable?");

    Record.AddDeclRef(First);

    // Write out a list of local redeclarations of this declaration if it's the
    // first local declaration in the chain.
    const Decl *FirstLocal = Writer.getFirstLocalDecl(DAsT);
    if (DAsT == FirstLocal) {
      // Emit a list of all imported first declarations so that we can be sure
      // that all redeclarations visible to this module are before D in the
      // redecl chain.
      unsigned I = Record.size();
      Record.push_back(0);
      if (Writer.Chain)
        AddFirstDeclFromEachModule(DAsT, /*IncludeLocal*/false);
      // This is the number of imported first declarations + 1.
      Record[I] = Record.size() - I;

      // Collect the set of local redeclarations of this declaration, from
      // newest to oldest.
      ASTWriter::RecordData LocalRedecls;
      ASTRecordWriter LocalRedeclWriter(Record, LocalRedecls);
      for (const Decl *Prev = FirstLocal->getMostRecentDecl();
           Prev != FirstLocal; Prev = Prev->getPreviousDecl())
        if (!Prev->isFromASTFile())
          LocalRedeclWriter.AddDeclRef(Prev);

      // If we have any redecls, write them now as a separate record preceding
      // the declaration itself.
      if (LocalRedecls.empty())
        Record.push_back(0);
      else
        Record.AddOffset(LocalRedeclWriter.Emit(LOCAL_REDECLARATIONS));
    } else {
      Record.push_back(0);
      Record.AddDeclRef(FirstLocal);
    }

    // Make sure that we serialize both the previous and the most-recent
    // declarations, which (transitively) ensures that all declarations in the
    // chain get serialized.
    //
    // FIXME: This is not correct; when we reach an imported declaration we
    // won't emit its previous declaration.
    (void)Writer.GetDeclRef(D->getPreviousDecl());
    (void)Writer.GetDeclRef(MostRecent);
  } else {
    // We use the sentinel value 0 to indicate an only declaration.
    Record.push_back(0);
  }
}

void ASTDeclWriter::VisitHLSLBufferDecl(HLSLBufferDecl *D) {
  VisitNamedDecl(D);
  VisitDeclContext(D);
  Record.push_back(D->isCBuffer());
  Record.AddSourceLocation(D->getLocStart());
  Record.AddSourceLocation(D->getLBraceLoc());
  Record.AddSourceLocation(D->getRBraceLoc());

  Code = serialization::DECL_HLSL_BUFFER;
}

void ASTDeclWriter::VisitOMPThreadPrivateDecl(OMPThreadPrivateDecl *D) {
  Record.writeOMPChildren(D->Data);
  VisitDecl(D);
  Code = serialization::DECL_OMP_THREADPRIVATE;
}

void ASTDeclWriter::VisitOMPAllocateDecl(OMPAllocateDecl *D) {
  Record.writeOMPChildren(D->Data);
  VisitDecl(D);
  Code = serialization::DECL_OMP_ALLOCATE;
}

void ASTDeclWriter::VisitOMPRequiresDecl(OMPRequiresDecl *D) {
  Record.writeOMPChildren(D->Data);
  VisitDecl(D);
  Code = serialization::DECL_OMP_REQUIRES;
}

void ASTDeclWriter::VisitOMPDeclareReductionDecl(OMPDeclareReductionDecl *D) {
  static_assert(DeclContext::NumOMPDeclareReductionDeclBits == 15,
                "You need to update the serializer after you change the "
                "NumOMPDeclareReductionDeclBits");

  VisitValueDecl(D);
  Record.AddSourceLocation(D->getBeginLoc());
  Record.AddStmt(D->getCombinerIn());
  Record.AddStmt(D->getCombinerOut());
  Record.AddStmt(D->getCombiner());
  Record.AddStmt(D->getInitOrig());
  Record.AddStmt(D->getInitPriv());
  Record.AddStmt(D->getInitializer());
  Record.push_back(llvm::to_underlying(D->getInitializerKind()));
  Record.AddDeclRef(D->getPrevDeclInScope());
  Code = serialization::DECL_OMP_DECLARE_REDUCTION;
}

void ASTDeclWriter::VisitOMPDeclareMapperDecl(OMPDeclareMapperDecl *D) {
  Record.writeOMPChildren(D->Data);
  VisitValueDecl(D);
  Record.AddDeclarationName(D->getVarName());
  Record.AddDeclRef(D->getPrevDeclInScope());
  Code = serialization::DECL_OMP_DECLARE_MAPPER;
}

void ASTDeclWriter::VisitOMPCapturedExprDecl(OMPCapturedExprDecl *D) {
  VisitVarDecl(D);
  Code = serialization::DECL_OMP_CAPTUREDEXPR;
}

void ASTDeclWriter::VisitOpenACCDeclareDecl(OpenACCDeclareDecl *D) {
  Record.writeUInt32(D->clauses().size());
  VisitDecl(D);
  Record.writeEnum(D->DirKind);
  Record.AddSourceLocation(D->DirectiveLoc);
  Record.AddSourceLocation(D->EndLoc);
  Record.writeOpenACCClauseList(D->clauses());
  Code = serialization::DECL_OPENACC_DECLARE;
}
void ASTDeclWriter::VisitOpenACCRoutineDecl(OpenACCRoutineDecl *D) {
  Record.writeUInt32(D->clauses().size());
  VisitDecl(D);
  Record.writeEnum(D->DirKind);
  Record.AddSourceLocation(D->DirectiveLoc);
  Record.AddSourceLocation(D->EndLoc);
  Record.AddSourceRange(D->ParensLoc);
  Record.AddStmt(D->FuncRef);
  Record.writeOpenACCClauseList(D->clauses());
  Code = serialization::DECL_OPENACC_ROUTINE;
}

//===----------------------------------------------------------------------===//
// ASTWriter Implementation
//===----------------------------------------------------------------------===//

namespace {
template <FunctionDecl::TemplatedKind Kind>
std::shared_ptr<llvm::BitCodeAbbrev>
getFunctionDeclAbbrev(serialization::DeclCode Code) {
  using namespace llvm;

  auto Abv = std::make_shared<BitCodeAbbrev>();
  Abv->Add(BitCodeAbbrevOp(Code));
  // RedeclarableDecl
  Abv->Add(BitCodeAbbrevOp(0)); // CanonicalDecl
  Abv->Add(BitCodeAbbrevOp(Kind));
  if constexpr (Kind == FunctionDecl::TK_NonTemplate) {

  } else if constexpr (Kind == FunctionDecl::TK_FunctionTemplate) {
    // DescribedFunctionTemplate
    Abv->Add(BitCodeAbbrevOp(BitCodeAbbrevOp::VBR, 6));
  } else if constexpr (Kind == FunctionDecl::TK_DependentNonTemplate) {
    // Instantiated From Decl
    Abv->Add(BitCodeAbbrevOp(BitCodeAbbrevOp::VBR, 6));
  } else if constexpr (Kind == FunctionDecl::TK_MemberSpecialization) {
    Abv->Add(BitCodeAbbrevOp(BitCodeAbbrevOp::VBR, 6)); // InstantiatedFrom
    Abv->Add(BitCodeAbbrevOp(BitCodeAbbrevOp::Fixed,
                             3)); // TemplateSpecializationKind
    Abv->Add(BitCodeAbbrevOp(BitCodeAbbrevOp::VBR, 6)); // Specialized Location
  } else if constexpr (Kind ==
                       FunctionDecl::TK_FunctionTemplateSpecialization) {
    Abv->Add(BitCodeAbbrevOp(BitCodeAbbrevOp::VBR, 6)); // Template
    Abv->Add(BitCodeAbbrevOp(BitCodeAbbrevOp::Fixed,
                             3)); // TemplateSpecializationKind
    Abv->Add(BitCodeAbbrevOp(1)); // Template Argument Size
    Abv->Add(BitCodeAbbrevOp(TemplateArgument::Type)); // Template Argument Kind
    Abv->Add(
        BitCodeAbbrevOp(BitCodeAbbrevOp::VBR, 6)); // Template Argument Type
    Abv->Add(BitCodeAbbrevOp(BitCodeAbbrevOp::Fixed, 1)); // Is Defaulted
    Abv->Add(BitCodeAbbrevOp(0)); // TemplateArgumentsAsWritten
    Abv->Add(BitCodeAbbrevOp(BitCodeAbbrevOp::VBR, 6)); // SourceLocation
    Abv->Add(BitCodeAbbrevOp(0));
    Abv->Add(
        BitCodeAbbrevOp(BitCodeAbbrevOp::VBR, 6)); // Canonical Decl of template
  } else if constexpr (Kind == FunctionDecl::
                                   TK_DependentFunctionTemplateSpecialization) {
    // Candidates of specialization
    Abv->Add(BitCodeAbbrevOp(BitCodeAbbrevOp::Array));
    Abv->Add(BitCodeAbbrevOp(0)); // TemplateArgumentsAsWritten
  } else {
    llvm_unreachable("Unknown templated kind?");
  }
  // Decl
  Abv->Add(BitCodeAbbrevOp(BitCodeAbbrevOp::Fixed,
                           8)); // Packed DeclBits: ModuleOwnershipKind,
                                // isUsed, isReferenced,  AccessSpecifier,
                                // isImplicit
                                //
                                // The following bits should be 0:
                                // HasStandaloneLexicalDC, HasAttrs,
                                // TopLevelDeclInObjCContainer,
                                // isInvalidDecl
  Abv->Add(BitCodeAbbrevOp(BitCodeAbbrevOp::VBR, 6)); // DeclContext
  Abv->Add(BitCodeAbbrevOp(BitCodeAbbrevOp::VBR, 6)); // SubmoduleID
  // NamedDecl
  Abv->Add(BitCodeAbbrevOp(DeclarationName::Identifier)); // NameKind
  Abv->Add(BitCodeAbbrevOp(BitCodeAbbrevOp::VBR, 6));     // Identifier
  Abv->Add(BitCodeAbbrevOp(0));                           // AnonDeclNumber
  // ValueDecl
  Abv->Add(BitCodeAbbrevOp(BitCodeAbbrevOp::VBR, 6)); // Type
  // DeclaratorDecl
  Abv->Add(BitCodeAbbrevOp(BitCodeAbbrevOp::VBR, 6)); // InnerLocStart
  Abv->Add(BitCodeAbbrevOp(0));                       // HasExtInfo
  Abv->Add(BitCodeAbbrevOp(BitCodeAbbrevOp::VBR, 6)); // TSIType
  // FunctionDecl
  Abv->Add(BitCodeAbbrevOp(BitCodeAbbrevOp::Fixed, 11)); // IDNS
  Abv->Add(BitCodeAbbrevOp(
      BitCodeAbbrevOp::Fixed,
      28)); // Packed Function Bits: StorageClass, Inline, InlineSpecified,
            // VirtualAsWritten, Pure, HasInheritedProto, HasWrittenProto,
            // Deleted, Trivial, TrivialForCall, Defaulted, ExplicitlyDefaulted,
            // IsIneligibleOrNotSelected, ImplicitReturnZero, Constexpr,
            // UsesSEHTry, SkippedBody, MultiVersion, LateParsed,
            // FriendConstraintRefersToEnclosingTemplate, Linkage,
            // ShouldSkipCheckingODR
  Abv->Add(BitCodeAbbrevOp(BitCodeAbbrevOp::VBR, 6));    // LocEnd
  Abv->Add(BitCodeAbbrevOp(BitCodeAbbrevOp::Fixed, 32)); // ODRHash
  // This Array slurps the rest of the record. Fortunately we want to encode
  // (nearly) all the remaining (variable number of) fields in the same way.
  //
  // This is:
  //         NumParams and Params[] from FunctionDecl, and
  //         NumOverriddenMethods, OverriddenMethods[] from CXXMethodDecl.
  //
  //  Add an AbbrevOp for 'size then elements' and use it here.
  Abv->Add(BitCodeAbbrevOp(BitCodeAbbrevOp::Array));
  Abv->Add(BitCodeAbbrevOp(BitCodeAbbrevOp::VBR, 6));
  return Abv;
}

template <FunctionDecl::TemplatedKind Kind>
std::shared_ptr<llvm::BitCodeAbbrev> getCXXMethodAbbrev() {
  return getFunctionDeclAbbrev<Kind>(serialization::DECL_CXX_METHOD);
}
} // namespace

void ASTWriter::WriteDeclAbbrevs() {
  using namespace llvm;

  std::shared_ptr<BitCodeAbbrev> Abv;

  // Abbreviation for DECL_FIELD
  Abv = std::make_shared<BitCodeAbbrev>();
  Abv->Add(BitCodeAbbrevOp(serialization::DECL_FIELD));
  // Decl
  Abv->Add(BitCodeAbbrevOp(BitCodeAbbrevOp::Fixed,
                           7)); // Packed DeclBits: ModuleOwnershipKind,
                                // isUsed, isReferenced,  AccessSpecifier,
                                //
                                // The following bits should be 0:
                                // isImplicit, HasStandaloneLexicalDC, HasAttrs,
                                // TopLevelDeclInObjCContainer,
                                // isInvalidDecl
  Abv->Add(BitCodeAbbrevOp(BitCodeAbbrevOp::VBR, 6)); // DeclContext
  Abv->Add(BitCodeAbbrevOp(BitCodeAbbrevOp::VBR, 6)); // SubmoduleID
  // NamedDecl
  Abv->Add(BitCodeAbbrevOp(0));                       // NameKind = Identifier
  Abv->Add(BitCodeAbbrevOp(BitCodeAbbrevOp::VBR, 6)); // Name
  Abv->Add(BitCodeAbbrevOp(0));                       // AnonDeclNumber
  // ValueDecl
  Abv->Add(BitCodeAbbrevOp(BitCodeAbbrevOp::VBR, 6)); // Type
  // DeclaratorDecl
  Abv->Add(BitCodeAbbrevOp(BitCodeAbbrevOp::VBR, 6)); // InnerStartLoc
  Abv->Add(BitCodeAbbrevOp(0));                       // hasExtInfo
  Abv->Add(BitCodeAbbrevOp(BitCodeAbbrevOp::VBR, 6)); // TSIType
  // FieldDecl
  Abv->Add(BitCodeAbbrevOp(BitCodeAbbrevOp::Fixed, 1)); // isMutable
  Abv->Add(BitCodeAbbrevOp(0));                       // StorageKind
  // Type Source Info
  Abv->Add(BitCodeAbbrevOp(BitCodeAbbrevOp::Array));
  Abv->Add(BitCodeAbbrevOp(BitCodeAbbrevOp::VBR, 6)); // TypeLoc
  DeclFieldAbbrev = Stream.EmitAbbrev(std::move(Abv));

  // Abbreviation for DECL_OBJC_IVAR
  Abv = std::make_shared<BitCodeAbbrev>();
  Abv->Add(BitCodeAbbrevOp(serialization::DECL_OBJC_IVAR));
  // Decl
  Abv->Add(BitCodeAbbrevOp(BitCodeAbbrevOp::Fixed,
                           12)); // Packed DeclBits: HasStandaloneLexicalDC,
                                 // isInvalidDecl, HasAttrs, isImplicit, isUsed,
                                 // isReferenced, TopLevelDeclInObjCContainer,
                                 // AccessSpecifier, ModuleOwnershipKind
  Abv->Add(BitCodeAbbrevOp(BitCodeAbbrevOp::VBR, 6)); // DeclContext
  Abv->Add(BitCodeAbbrevOp(BitCodeAbbrevOp::VBR, 6)); // SubmoduleID
  // NamedDecl
  Abv->Add(BitCodeAbbrevOp(0));                       // NameKind = Identifier
  Abv->Add(BitCodeAbbrevOp(BitCodeAbbrevOp::VBR, 6)); // Name
  Abv->Add(BitCodeAbbrevOp(0));                       // AnonDeclNumber
  // ValueDecl
  Abv->Add(BitCodeAbbrevOp(BitCodeAbbrevOp::VBR, 6)); // Type
  // DeclaratorDecl
  Abv->Add(BitCodeAbbrevOp(BitCodeAbbrevOp::VBR, 6)); // InnerStartLoc
  Abv->Add(BitCodeAbbrevOp(0));                       // hasExtInfo
  Abv->Add(BitCodeAbbrevOp(BitCodeAbbrevOp::VBR, 6)); // TSIType
  // FieldDecl
  Abv->Add(BitCodeAbbrevOp(BitCodeAbbrevOp::Fixed, 1)); // isMutable
  Abv->Add(BitCodeAbbrevOp(0));                       // InitStyle
  // ObjC Ivar
  Abv->Add(BitCodeAbbrevOp(BitCodeAbbrevOp::VBR, 6)); // getAccessControl
  Abv->Add(BitCodeAbbrevOp(BitCodeAbbrevOp::VBR, 6)); // getSynthesize
  // Type Source Info
  Abv->Add(BitCodeAbbrevOp(BitCodeAbbrevOp::Array));
  Abv->Add(BitCodeAbbrevOp(BitCodeAbbrevOp::VBR, 6)); // TypeLoc
  DeclObjCIvarAbbrev = Stream.EmitAbbrev(std::move(Abv));

  // Abbreviation for DECL_ENUM
  Abv = std::make_shared<BitCodeAbbrev>();
  Abv->Add(BitCodeAbbrevOp(serialization::DECL_ENUM));
  // Redeclarable
  Abv->Add(BitCodeAbbrevOp(0));                       // No redeclaration
  // Decl
  Abv->Add(BitCodeAbbrevOp(BitCodeAbbrevOp::Fixed,
                           7)); // Packed DeclBits: ModuleOwnershipKind,
                                // isUsed, isReferenced,  AccessSpecifier,
                                //
                                // The following bits should be 0:
                                // isImplicit, HasStandaloneLexicalDC, HasAttrs,
                                // TopLevelDeclInObjCContainer,
                                // isInvalidDecl
  Abv->Add(BitCodeAbbrevOp(BitCodeAbbrevOp::VBR, 6)); // DeclContext
  Abv->Add(BitCodeAbbrevOp(BitCodeAbbrevOp::VBR, 6)); // SubmoduleID
  // NamedDecl
  Abv->Add(BitCodeAbbrevOp(0));                       // NameKind = Identifier
  Abv->Add(BitCodeAbbrevOp(BitCodeAbbrevOp::VBR, 6)); // Name
  Abv->Add(BitCodeAbbrevOp(0));                       // AnonDeclNumber
  // TypeDecl
  Abv->Add(BitCodeAbbrevOp(BitCodeAbbrevOp::VBR, 6)); // Source Location
  Abv->Add(BitCodeAbbrevOp(BitCodeAbbrevOp::VBR, 6)); // Type Ref
  // TagDecl
  Abv->Add(BitCodeAbbrevOp(BitCodeAbbrevOp::VBR, 6));   // IdentifierNamespace
  Abv->Add(BitCodeAbbrevOp(
      BitCodeAbbrevOp::Fixed,
      9)); // Packed Tag Decl Bits: getTagKind, isCompleteDefinition,
           // EmbeddedInDeclarator, IsFreeStanding,
           // isCompleteDefinitionRequired, ExtInfoKind
  Abv->Add(BitCodeAbbrevOp(BitCodeAbbrevOp::VBR, 6));   // SourceLocation
  Abv->Add(BitCodeAbbrevOp(BitCodeAbbrevOp::VBR, 6));   // SourceLocation
  // EnumDecl
  Abv->Add(BitCodeAbbrevOp(BitCodeAbbrevOp::VBR, 6));   // AddTypeRef
  Abv->Add(BitCodeAbbrevOp(BitCodeAbbrevOp::VBR, 6));   // IntegerType
  Abv->Add(BitCodeAbbrevOp(BitCodeAbbrevOp::VBR, 6));   // getPromotionType
  Abv->Add(BitCodeAbbrevOp(BitCodeAbbrevOp::Fixed, 20)); // Enum Decl Bits
  Abv->Add(BitCodeAbbrevOp(BitCodeAbbrevOp::Fixed, 32));// ODRHash
  Abv->Add(BitCodeAbbrevOp(BitCodeAbbrevOp::VBR, 6));   // InstantiatedMembEnum
  // DC
  Abv->Add(BitCodeAbbrevOp(BitCodeAbbrevOp::VBR, 6));   // LexicalOffset
  Abv->Add(BitCodeAbbrevOp(BitCodeAbbrevOp::VBR, 6));   // VisibleOffset
  Abv->Add(BitCodeAbbrevOp(BitCodeAbbrevOp::VBR, 6));   // ModuleLocalOffset
  Abv->Add(BitCodeAbbrevOp(BitCodeAbbrevOp::VBR, 6));   // TULocalOffset
  DeclEnumAbbrev = Stream.EmitAbbrev(std::move(Abv));

  // Abbreviation for DECL_RECORD
  Abv = std::make_shared<BitCodeAbbrev>();
  Abv->Add(BitCodeAbbrevOp(serialization::DECL_RECORD));
  // Redeclarable
  Abv->Add(BitCodeAbbrevOp(0));                       // No redeclaration
  // Decl
  Abv->Add(BitCodeAbbrevOp(BitCodeAbbrevOp::Fixed,
                           7)); // Packed DeclBits: ModuleOwnershipKind,
                                // isUsed, isReferenced,  AccessSpecifier,
                                //
                                // The following bits should be 0:
                                // isImplicit, HasStandaloneLexicalDC, HasAttrs,
                                // TopLevelDeclInObjCContainer,
                                // isInvalidDecl
  Abv->Add(BitCodeAbbrevOp(BitCodeAbbrevOp::VBR, 6)); // DeclContext
  Abv->Add(BitCodeAbbrevOp(BitCodeAbbrevOp::VBR, 6)); // SubmoduleID
  // NamedDecl
  Abv->Add(BitCodeAbbrevOp(0));                       // NameKind = Identifier
  Abv->Add(BitCodeAbbrevOp(BitCodeAbbrevOp::VBR, 6)); // Name
  Abv->Add(BitCodeAbbrevOp(0));                       // AnonDeclNumber
  // TypeDecl
  Abv->Add(BitCodeAbbrevOp(BitCodeAbbrevOp::VBR, 6)); // Source Location
  Abv->Add(BitCodeAbbrevOp(BitCodeAbbrevOp::VBR, 6)); // Type Ref
  // TagDecl
  Abv->Add(BitCodeAbbrevOp(BitCodeAbbrevOp::VBR, 6));   // IdentifierNamespace
  Abv->Add(BitCodeAbbrevOp(
      BitCodeAbbrevOp::Fixed,
      9)); // Packed Tag Decl Bits: getTagKind, isCompleteDefinition,
           // EmbeddedInDeclarator, IsFreeStanding,
           // isCompleteDefinitionRequired, ExtInfoKind
  Abv->Add(BitCodeAbbrevOp(BitCodeAbbrevOp::VBR, 6));   // SourceLocation
  Abv->Add(BitCodeAbbrevOp(BitCodeAbbrevOp::VBR, 6));   // SourceLocation
  // RecordDecl
  Abv->Add(BitCodeAbbrevOp(
      BitCodeAbbrevOp::Fixed,
      14)); // Packed Record Decl Bits: FlexibleArrayMember,
            // AnonymousStructUnion, hasObjectMember, hasVolatileMember,
            // isNonTrivialToPrimitiveDefaultInitialize,
            // isNonTrivialToPrimitiveCopy, isNonTrivialToPrimitiveDestroy,
            // hasNonTrivialToPrimitiveDefaultInitializeCUnion,
            // hasNonTrivialToPrimitiveDestructCUnion,
            // hasNonTrivialToPrimitiveCopyCUnion,
            // hasUninitializedExplicitInitFields, isParamDestroyedInCallee,
            // getArgPassingRestrictions
  // ODRHash
  Abv->Add(BitCodeAbbrevOp(BitCodeAbbrevOp::Fixed, 26));

  // DC
  Abv->Add(BitCodeAbbrevOp(BitCodeAbbrevOp::VBR, 6));   // LexicalOffset
  Abv->Add(BitCodeAbbrevOp(BitCodeAbbrevOp::VBR, 6));   // VisibleOffset
  Abv->Add(BitCodeAbbrevOp(BitCodeAbbrevOp::VBR, 6));   // ModuleLocalOffset
  Abv->Add(BitCodeAbbrevOp(BitCodeAbbrevOp::VBR, 6));   // TULocalOffset
  DeclRecordAbbrev = Stream.EmitAbbrev(std::move(Abv));

  // Abbreviation for DECL_PARM_VAR
  Abv = std::make_shared<BitCodeAbbrev>();
  Abv->Add(BitCodeAbbrevOp(serialization::DECL_PARM_VAR));
  // Redeclarable
  Abv->Add(BitCodeAbbrevOp(0));                       // No redeclaration
  // Decl
  Abv->Add(BitCodeAbbrevOp(BitCodeAbbrevOp::Fixed,
                           8)); // Packed DeclBits: ModuleOwnershipKind, isUsed,
                                // isReferenced, AccessSpecifier,
                                // HasStandaloneLexicalDC, HasAttrs, isImplicit,
                                // TopLevelDeclInObjCContainer,
                                // isInvalidDecl,
  Abv->Add(BitCodeAbbrevOp(BitCodeAbbrevOp::VBR, 6)); // DeclContext
  Abv->Add(BitCodeAbbrevOp(BitCodeAbbrevOp::VBR, 6)); // SubmoduleID
  // NamedDecl
  Abv->Add(BitCodeAbbrevOp(0));                       // NameKind = Identifier
  Abv->Add(BitCodeAbbrevOp(BitCodeAbbrevOp::VBR, 6)); // Name
  Abv->Add(BitCodeAbbrevOp(0));                       // AnonDeclNumber
  // ValueDecl
  Abv->Add(BitCodeAbbrevOp(BitCodeAbbrevOp::VBR, 6)); // Type
  // DeclaratorDecl
  Abv->Add(BitCodeAbbrevOp(BitCodeAbbrevOp::VBR, 6)); // InnerStartLoc
  Abv->Add(BitCodeAbbrevOp(0));                       // hasExtInfo
  Abv->Add(BitCodeAbbrevOp(BitCodeAbbrevOp::VBR, 6)); // TSIType
  // VarDecl
  Abv->Add(
      BitCodeAbbrevOp(BitCodeAbbrevOp::Fixed,
                      12)); // Packed Var Decl bits: SClass, TSCSpec, InitStyle,
                            // isARCPseudoStrong, Linkage, ModulesCodegen
  Abv->Add(BitCodeAbbrevOp(0));                          // VarKind (local enum)
  // ParmVarDecl
  Abv->Add(BitCodeAbbrevOp(BitCodeAbbrevOp::VBR, 6)); // ScopeIndex
  Abv->Add(BitCodeAbbrevOp(
      BitCodeAbbrevOp::Fixed,
      19)); // Packed Parm Var Decl bits: IsObjCMethodParameter, ScopeDepth,
            // ObjCDeclQualifier, KNRPromoted,
            // HasInheritedDefaultArg, HasUninstantiatedDefaultArg
  // Type Source Info
  Abv->Add(BitCodeAbbrevOp(BitCodeAbbrevOp::Array));
  Abv->Add(BitCodeAbbrevOp(BitCodeAbbrevOp::VBR, 6)); // TypeLoc
  DeclParmVarAbbrev = Stream.EmitAbbrev(std::move(Abv));

  // Abbreviation for DECL_TYPEDEF
  Abv = std::make_shared<BitCodeAbbrev>();
  Abv->Add(BitCodeAbbrevOp(serialization::DECL_TYPEDEF));
  // Redeclarable
  Abv->Add(BitCodeAbbrevOp(0));                       // No redeclaration
  // Decl
  Abv->Add(BitCodeAbbrevOp(BitCodeAbbrevOp::Fixed,
                           7)); // Packed DeclBits: ModuleOwnershipKind,
                                // isReferenced, isUsed, AccessSpecifier. Other
                                // higher bits should be 0: isImplicit,
                                // HasStandaloneLexicalDC, HasAttrs,
                                // TopLevelDeclInObjCContainer, isInvalidDecl
  Abv->Add(BitCodeAbbrevOp(BitCodeAbbrevOp::VBR, 6)); // DeclContext
  Abv->Add(BitCodeAbbrevOp(BitCodeAbbrevOp::VBR, 6)); // SubmoduleID
  // NamedDecl
  Abv->Add(BitCodeAbbrevOp(0));                       // NameKind = Identifier
  Abv->Add(BitCodeAbbrevOp(BitCodeAbbrevOp::VBR, 6)); // Name
  Abv->Add(BitCodeAbbrevOp(0));                       // AnonDeclNumber
  // TypeDecl
  Abv->Add(BitCodeAbbrevOp(BitCodeAbbrevOp::VBR, 6)); // Source Location
  Abv->Add(BitCodeAbbrevOp(BitCodeAbbrevOp::VBR, 6)); // Type Ref
  // TypedefDecl
  Abv->Add(BitCodeAbbrevOp(BitCodeAbbrevOp::Array));
  Abv->Add(BitCodeAbbrevOp(BitCodeAbbrevOp::VBR, 6)); // TypeLoc
  DeclTypedefAbbrev = Stream.EmitAbbrev(std::move(Abv));

  // Abbreviation for DECL_VAR
  Abv = std::make_shared<BitCodeAbbrev>();
  Abv->Add(BitCodeAbbrevOp(serialization::DECL_VAR));
  // Redeclarable
  Abv->Add(BitCodeAbbrevOp(0));                       // No redeclaration
  // Decl
  Abv->Add(BitCodeAbbrevOp(BitCodeAbbrevOp::Fixed,
                           12)); // Packed DeclBits: HasStandaloneLexicalDC,
                                 // isInvalidDecl, HasAttrs, isImplicit, isUsed,
                                 // isReferenced, TopLevelDeclInObjCContainer,
                                 // AccessSpecifier, ModuleOwnershipKind
  Abv->Add(BitCodeAbbrevOp(BitCodeAbbrevOp::VBR, 6)); // DeclContext
  Abv->Add(BitCodeAbbrevOp(BitCodeAbbrevOp::VBR, 6)); // SubmoduleID
  // NamedDecl
  Abv->Add(BitCodeAbbrevOp(0));                       // NameKind = Identifier
  Abv->Add(BitCodeAbbrevOp(BitCodeAbbrevOp::VBR, 6)); // Name
  Abv->Add(BitCodeAbbrevOp(0));                       // AnonDeclNumber
  // ValueDecl
  Abv->Add(BitCodeAbbrevOp(BitCodeAbbrevOp::VBR, 6)); // Type
  // DeclaratorDecl
  Abv->Add(BitCodeAbbrevOp(BitCodeAbbrevOp::VBR, 6)); // InnerStartLoc
  Abv->Add(BitCodeAbbrevOp(0));                       // hasExtInfo
  Abv->Add(BitCodeAbbrevOp(BitCodeAbbrevOp::VBR, 6)); // TSIType
  // VarDecl
  Abv->Add(BitCodeAbbrevOp(
      BitCodeAbbrevOp::Fixed,
      21)); // Packed Var Decl bits:  Linkage, ModulesCodegen,
            // SClass, TSCSpec, InitStyle,
            // isARCPseudoStrong, IsThisDeclarationADemotedDefinition,
            // isExceptionVariable, isNRVOVariable, isCXXForRangeDecl,
            // isInline, isInlineSpecified, isConstexpr,
            // isInitCapture, isPrevDeclInSameScope,
            // EscapingByref, HasDeducedType, ImplicitParamKind, isObjCForDecl
  Abv->Add(BitCodeAbbrevOp(0));                         // VarKind (local enum)
  // Type Source Info
  Abv->Add(BitCodeAbbrevOp(BitCodeAbbrevOp::Array));
  Abv->Add(BitCodeAbbrevOp(BitCodeAbbrevOp::VBR, 6)); // TypeLoc
  DeclVarAbbrev = Stream.EmitAbbrev(std::move(Abv));

  // Abbreviation for DECL_CXX_METHOD
  DeclCXXMethodAbbrev =
      Stream.EmitAbbrev(getCXXMethodAbbrev<FunctionDecl::TK_NonTemplate>());
  DeclTemplateCXXMethodAbbrev = Stream.EmitAbbrev(
      getCXXMethodAbbrev<FunctionDecl::TK_FunctionTemplate>());
  DeclDependentNonTemplateCXXMethodAbbrev = Stream.EmitAbbrev(
      getCXXMethodAbbrev<FunctionDecl::TK_DependentNonTemplate>());
  DeclMemberSpecializedCXXMethodAbbrev = Stream.EmitAbbrev(
      getCXXMethodAbbrev<FunctionDecl::TK_MemberSpecialization>());
  DeclTemplateSpecializedCXXMethodAbbrev = Stream.EmitAbbrev(
      getCXXMethodAbbrev<FunctionDecl::TK_FunctionTemplateSpecialization>());
  DeclDependentSpecializationCXXMethodAbbrev = Stream.EmitAbbrev(
      getCXXMethodAbbrev<
          FunctionDecl::TK_DependentFunctionTemplateSpecialization>());

  // Abbreviation for DECL_TEMPLATE_TYPE_PARM
  Abv = std::make_shared<BitCodeAbbrev>();
  Abv->Add(BitCodeAbbrevOp(serialization::DECL_TEMPLATE_TYPE_PARM));
  Abv->Add(BitCodeAbbrevOp(0)); // hasTypeConstraint
  // Decl
  Abv->Add(BitCodeAbbrevOp(BitCodeAbbrevOp::Fixed,
                           7)); // Packed DeclBits: ModuleOwnershipKind,
                                // isReferenced, isUsed, AccessSpecifier. Other
                                // higher bits should be 0: isImplicit,
                                // HasStandaloneLexicalDC, HasAttrs,
                                // TopLevelDeclInObjCContainer, isInvalidDecl
  Abv->Add(BitCodeAbbrevOp(BitCodeAbbrevOp::VBR, 6)); // DeclContext
  Abv->Add(BitCodeAbbrevOp(BitCodeAbbrevOp::VBR, 6)); // SubmoduleID
  // NamedDecl
  Abv->Add(BitCodeAbbrevOp(0));                       // NameKind = Identifier
  Abv->Add(BitCodeAbbrevOp(BitCodeAbbrevOp::VBR, 6)); // Name
  Abv->Add(BitCodeAbbrevOp(0));
  // TypeDecl
  Abv->Add(BitCodeAbbrevOp(BitCodeAbbrevOp::VBR, 6)); // Source Location
  Abv->Add(BitCodeAbbrevOp(BitCodeAbbrevOp::VBR, 6)); // Type Ref
  // TemplateTypeParmDecl
  Abv->Add(
      BitCodeAbbrevOp(BitCodeAbbrevOp::Fixed, 1)); // wasDeclaredWithTypename
  Abv->Add(BitCodeAbbrevOp(0));                    // OwnsDefaultArg
  DeclTemplateTypeParmAbbrev = Stream.EmitAbbrev(std::move(Abv));

  // Abbreviation for DECL_USING_SHADOW
  Abv = std::make_shared<BitCodeAbbrev>();
  Abv->Add(BitCodeAbbrevOp(serialization::DECL_USING_SHADOW));
  // Redeclarable
  Abv->Add(BitCodeAbbrevOp(0)); // No redeclaration
  // Decl
  Abv->Add(BitCodeAbbrevOp(BitCodeAbbrevOp::Fixed,
                           12)); // Packed DeclBits: HasStandaloneLexicalDC,
                                 // isInvalidDecl, HasAttrs, isImplicit, isUsed,
                                 // isReferenced, TopLevelDeclInObjCContainer,
                                 // AccessSpecifier, ModuleOwnershipKind
  Abv->Add(BitCodeAbbrevOp(BitCodeAbbrevOp::VBR, 6)); // DeclContext
  Abv->Add(BitCodeAbbrevOp(BitCodeAbbrevOp::VBR, 6)); // SubmoduleID
  // NamedDecl
  Abv->Add(BitCodeAbbrevOp(0));                       // NameKind = Identifier
  Abv->Add(BitCodeAbbrevOp(BitCodeAbbrevOp::VBR, 6)); // Name
  Abv->Add(BitCodeAbbrevOp(0));
  // UsingShadowDecl
  Abv->Add(BitCodeAbbrevOp(BitCodeAbbrevOp::VBR, 6));    // TargetDecl
  Abv->Add(BitCodeAbbrevOp(BitCodeAbbrevOp::Fixed, 11)); // IDNS
  Abv->Add(BitCodeAbbrevOp(BitCodeAbbrevOp::VBR, 6));    // UsingOrNextShadow
  Abv->Add(BitCodeAbbrevOp(BitCodeAbbrevOp::VBR,
                           6)); // InstantiatedFromUsingShadowDecl
  DeclUsingShadowAbbrev = Stream.EmitAbbrev(std::move(Abv));

  // Abbreviation for EXPR_DECL_REF
  Abv = std::make_shared<BitCodeAbbrev>();
  Abv->Add(BitCodeAbbrevOp(serialization::EXPR_DECL_REF));
  // Stmt
  //  Expr
  //  PackingBits: DependenceKind, ValueKind. ObjectKind should be 0.
  Abv->Add(BitCodeAbbrevOp(BitCodeAbbrevOp::Fixed, 7));
  Abv->Add(BitCodeAbbrevOp(BitCodeAbbrevOp::VBR, 6)); // Type
  // DeclRefExpr
  // Packing Bits: , HadMultipleCandidates, RefersToEnclosingVariableOrCapture,
  // IsImmediateEscalating, NonOdrUseReason.
  // GetDeclFound, HasQualifier and ExplicitTemplateArgs should be 0.
  Abv->Add(BitCodeAbbrevOp(BitCodeAbbrevOp::Fixed, 5));
  Abv->Add(BitCodeAbbrevOp(BitCodeAbbrevOp::VBR, 6)); // DeclRef
  Abv->Add(BitCodeAbbrevOp(BitCodeAbbrevOp::VBR, 6)); // Location
  DeclRefExprAbbrev = Stream.EmitAbbrev(std::move(Abv));

  // Abbreviation for EXPR_INTEGER_LITERAL
  Abv = std::make_shared<BitCodeAbbrev>();
  Abv->Add(BitCodeAbbrevOp(serialization::EXPR_INTEGER_LITERAL));
  //Stmt
  // Expr
  // DependenceKind, ValueKind, ObjectKind
  Abv->Add(BitCodeAbbrevOp(BitCodeAbbrevOp::Fixed, 10));
  Abv->Add(BitCodeAbbrevOp(BitCodeAbbrevOp::VBR, 6)); // Type
  // Integer Literal
  Abv->Add(BitCodeAbbrevOp(BitCodeAbbrevOp::VBR, 6)); // Location
  Abv->Add(BitCodeAbbrevOp(32));                      // Bit Width
  Abv->Add(BitCodeAbbrevOp(BitCodeAbbrevOp::VBR, 6)); // Value
  IntegerLiteralAbbrev = Stream.EmitAbbrev(std::move(Abv));

  // Abbreviation for EXPR_CHARACTER_LITERAL
  Abv = std::make_shared<BitCodeAbbrev>();
  Abv->Add(BitCodeAbbrevOp(serialization::EXPR_CHARACTER_LITERAL));
  //Stmt
  // Expr
  // DependenceKind, ValueKind, ObjectKind
  Abv->Add(BitCodeAbbrevOp(BitCodeAbbrevOp::Fixed, 10));
  Abv->Add(BitCodeAbbrevOp(BitCodeAbbrevOp::VBR, 6)); // Type
  // Character Literal
  Abv->Add(BitCodeAbbrevOp(BitCodeAbbrevOp::VBR, 6)); // getValue
  Abv->Add(BitCodeAbbrevOp(BitCodeAbbrevOp::VBR, 6)); // Location
  Abv->Add(BitCodeAbbrevOp(BitCodeAbbrevOp::Fixed, 3)); // getKind
  CharacterLiteralAbbrev = Stream.EmitAbbrev(std::move(Abv));

  // Abbreviation for EXPR_IMPLICIT_CAST
  Abv = std::make_shared<BitCodeAbbrev>();
  Abv->Add(BitCodeAbbrevOp(serialization::EXPR_IMPLICIT_CAST));
  // Stmt
  // Expr
  // Packing Bits: DependenceKind, ValueKind, ObjectKind,
  Abv->Add(BitCodeAbbrevOp(BitCodeAbbrevOp::Fixed, 10));
  Abv->Add(BitCodeAbbrevOp(BitCodeAbbrevOp::VBR, 6)); // Type
  // CastExpr
  Abv->Add(BitCodeAbbrevOp(0)); // PathSize
  // Packing Bits: CastKind, StoredFPFeatures, isPartOfExplicitCast
  Abv->Add(BitCodeAbbrevOp(BitCodeAbbrevOp::Fixed, 9));
  // ImplicitCastExpr
  ExprImplicitCastAbbrev = Stream.EmitAbbrev(std::move(Abv));

  // Abbreviation for EXPR_BINARY_OPERATOR
  Abv = std::make_shared<BitCodeAbbrev>();
  Abv->Add(BitCodeAbbrevOp(serialization::EXPR_BINARY_OPERATOR));
  // Stmt
  // Expr
  // Packing Bits: DependenceKind. ValueKind and ObjectKind should
  // be 0 in this case.
  Abv->Add(BitCodeAbbrevOp(BitCodeAbbrevOp::Fixed, 5));
  Abv->Add(BitCodeAbbrevOp(BitCodeAbbrevOp::VBR, 6)); // Type
  // BinaryOperator
  Abv->Add(
      BitCodeAbbrevOp(BitCodeAbbrevOp::VBR, 6)); // OpCode and HasFPFeatures
  Abv->Add(BitCodeAbbrevOp(BitCodeAbbrevOp::VBR, 6)); // Source Location
  BinaryOperatorAbbrev = Stream.EmitAbbrev(std::move(Abv));

  // Abbreviation for EXPR_COMPOUND_ASSIGN_OPERATOR
  Abv = std::make_shared<BitCodeAbbrev>();
  Abv->Add(BitCodeAbbrevOp(serialization::EXPR_COMPOUND_ASSIGN_OPERATOR));
  // Stmt
  // Expr
  // Packing Bits: DependenceKind. ValueKind and ObjectKind should
  // be 0 in this case.
  Abv->Add(BitCodeAbbrevOp(BitCodeAbbrevOp::Fixed, 5));
  Abv->Add(BitCodeAbbrevOp(BitCodeAbbrevOp::VBR, 6)); // Type
  // BinaryOperator
  // Packing Bits: OpCode. The HasFPFeatures bit should be 0
  Abv->Add(
      BitCodeAbbrevOp(BitCodeAbbrevOp::VBR, 6)); // OpCode and HasFPFeatures
  Abv->Add(BitCodeAbbrevOp(BitCodeAbbrevOp::VBR, 6)); // Source Location
  // CompoundAssignOperator
  Abv->Add(BitCodeAbbrevOp(BitCodeAbbrevOp::VBR, 6)); // LHSType
  Abv->Add(BitCodeAbbrevOp(BitCodeAbbrevOp::VBR, 6)); // Result Type
  CompoundAssignOperatorAbbrev = Stream.EmitAbbrev(std::move(Abv));

  // Abbreviation for EXPR_CALL
  Abv = std::make_shared<BitCodeAbbrev>();
  Abv->Add(BitCodeAbbrevOp(serialization::EXPR_CALL));
  // Stmt
  // Expr
  // Packing Bits: DependenceKind, ValueKind, ObjectKind,
  Abv->Add(BitCodeAbbrevOp(BitCodeAbbrevOp::Fixed, 10));
  Abv->Add(BitCodeAbbrevOp(BitCodeAbbrevOp::VBR, 6)); // Type
  // CallExpr
  Abv->Add(BitCodeAbbrevOp(BitCodeAbbrevOp::VBR, 6)); // NumArgs
  Abv->Add(BitCodeAbbrevOp(0));                       // ADLCallKind
  Abv->Add(BitCodeAbbrevOp(BitCodeAbbrevOp::VBR, 6)); // Source Location
  CallExprAbbrev = Stream.EmitAbbrev(std::move(Abv));

  // Abbreviation for EXPR_CXX_OPERATOR_CALL
  Abv = std::make_shared<BitCodeAbbrev>();
  Abv->Add(BitCodeAbbrevOp(serialization::EXPR_CXX_OPERATOR_CALL));
  // Stmt
  // Expr
  // Packing Bits: DependenceKind, ValueKind, ObjectKind,
  Abv->Add(BitCodeAbbrevOp(BitCodeAbbrevOp::Fixed, 10));
  Abv->Add(BitCodeAbbrevOp(BitCodeAbbrevOp::VBR, 6)); // Type
  // CallExpr
  Abv->Add(BitCodeAbbrevOp(BitCodeAbbrevOp::VBR, 6)); // NumArgs
  Abv->Add(BitCodeAbbrevOp(0));                       // ADLCallKind
  Abv->Add(BitCodeAbbrevOp(BitCodeAbbrevOp::VBR, 6)); // Source Location
  // CXXOperatorCallExpr
  Abv->Add(BitCodeAbbrevOp(BitCodeAbbrevOp::VBR, 6)); // Operator Kind
  Abv->Add(BitCodeAbbrevOp(BitCodeAbbrevOp::VBR, 6)); // Source Location
  Abv->Add(BitCodeAbbrevOp(BitCodeAbbrevOp::VBR, 6)); // Source Location
  CXXOperatorCallExprAbbrev = Stream.EmitAbbrev(std::move(Abv));

  // Abbreviation for EXPR_CXX_MEMBER_CALL
  Abv = std::make_shared<BitCodeAbbrev>();
  Abv->Add(BitCodeAbbrevOp(serialization::EXPR_CXX_MEMBER_CALL));
  // Stmt
  // Expr
  // Packing Bits: DependenceKind, ValueKind, ObjectKind,
  Abv->Add(BitCodeAbbrevOp(BitCodeAbbrevOp::Fixed, 10));
  Abv->Add(BitCodeAbbrevOp(BitCodeAbbrevOp::VBR, 6)); // Type
  // CallExpr
  Abv->Add(BitCodeAbbrevOp(BitCodeAbbrevOp::VBR, 6)); // NumArgs
  Abv->Add(BitCodeAbbrevOp(0));                       // ADLCallKind
  Abv->Add(BitCodeAbbrevOp(BitCodeAbbrevOp::VBR, 6)); // Source Location
  // CXXMemberCallExpr
  CXXMemberCallExprAbbrev = Stream.EmitAbbrev(std::move(Abv));

  // Abbreviation for STMT_COMPOUND
  Abv = std::make_shared<BitCodeAbbrev>();
  Abv->Add(BitCodeAbbrevOp(serialization::STMT_COMPOUND));
  // Stmt
  // CompoundStmt
  Abv->Add(BitCodeAbbrevOp(BitCodeAbbrevOp::VBR, 6)); // Num Stmts
  Abv->Add(BitCodeAbbrevOp(0));                       // hasStoredFPFeatures
  Abv->Add(BitCodeAbbrevOp(BitCodeAbbrevOp::VBR, 6)); // Source Location
  Abv->Add(BitCodeAbbrevOp(BitCodeAbbrevOp::VBR, 6)); // Source Location
  CompoundStmtAbbrev = Stream.EmitAbbrev(std::move(Abv));

  Abv = std::make_shared<BitCodeAbbrev>();
  Abv->Add(BitCodeAbbrevOp(serialization::DECL_CONTEXT_LEXICAL));
  Abv->Add(BitCodeAbbrevOp(BitCodeAbbrevOp::Blob));
  DeclContextLexicalAbbrev = Stream.EmitAbbrev(std::move(Abv));

  Abv = std::make_shared<BitCodeAbbrev>();
  Abv->Add(BitCodeAbbrevOp(serialization::DECL_CONTEXT_VISIBLE));
  Abv->Add(BitCodeAbbrevOp(BitCodeAbbrevOp::Blob));
  DeclContextVisibleLookupAbbrev = Stream.EmitAbbrev(std::move(Abv));

  Abv = std::make_shared<BitCodeAbbrev>();
  Abv->Add(BitCodeAbbrevOp(serialization::DECL_CONTEXT_MODULE_LOCAL_VISIBLE));
  Abv->Add(BitCodeAbbrevOp(BitCodeAbbrevOp::Blob));
  DeclModuleLocalVisibleLookupAbbrev = Stream.EmitAbbrev(std::move(Abv));

  Abv = std::make_shared<BitCodeAbbrev>();
  Abv->Add(BitCodeAbbrevOp(serialization::DECL_CONTEXT_TU_LOCAL_VISIBLE));
  Abv->Add(BitCodeAbbrevOp(BitCodeAbbrevOp::Blob));
  DeclTULocalLookupAbbrev = Stream.EmitAbbrev(std::move(Abv));

  Abv = std::make_shared<BitCodeAbbrev>();
  Abv->Add(BitCodeAbbrevOp(serialization::DECL_SPECIALIZATIONS));
  Abv->Add(BitCodeAbbrevOp(BitCodeAbbrevOp::Blob));
  DeclSpecializationsAbbrev = Stream.EmitAbbrev(std::move(Abv));

  Abv = std::make_shared<BitCodeAbbrev>();
  Abv->Add(BitCodeAbbrevOp(serialization::DECL_PARTIAL_SPECIALIZATIONS));
  Abv->Add(BitCodeAbbrevOp(BitCodeAbbrevOp::Blob));
  DeclPartialSpecializationsAbbrev = Stream.EmitAbbrev(std::move(Abv));
}

/// isRequiredDecl - Check if this is a "required" Decl, which must be seen by
/// consumers of the AST.
///
/// Such decls will always be deserialized from the AST file, so we would like
/// this to be as restrictive as possible. Currently the predicate is driven by
/// code generation requirements, if other clients have a different notion of
/// what is "required" then we may have to consider an alternate scheme where
/// clients can iterate over the top-level decls and get information on them,
/// without necessary deserializing them. We could explicitly require such
/// clients to use a separate API call to "realize" the decl. This should be
/// relatively painless since they would presumably only do it for top-level
/// decls.
static bool isRequiredDecl(const Decl *D, ASTContext &Context,
                           Module *WritingModule) {
  // Named modules have different semantics than header modules. Every named
  // module units owns a translation unit. So the importer of named modules
  // doesn't need to deserilize everything ahead of time.
  if (WritingModule && WritingModule->isNamedModule()) {
    // The PragmaCommentDecl and PragmaDetectMismatchDecl are MSVC's extension.
    // And the behavior of MSVC for such cases will leak this to the module
    // users. Given pragma is not a standard thing, the compiler has the space
    // to do their own decision. Let's follow MSVC here.
    if (isa<PragmaCommentDecl, PragmaDetectMismatchDecl>(D))
      return true;
    return false;
  }

  // An ObjCMethodDecl is never considered as "required" because its
  // implementation container always is.

  // File scoped assembly or obj-c or OMP declare target implementation must be
  // seen.
  if (isa<FileScopeAsmDecl, TopLevelStmtDecl, ObjCImplDecl>(D))
    return true;

  if (WritingModule && isPartOfPerModuleInitializer(D)) {
    // These declarations are part of the module initializer, and are emitted
    // if and when the module is imported, rather than being emitted eagerly.
    return false;
  }

  return Context.DeclMustBeEmitted(D);
}

void ASTWriter::WriteDecl(ASTContext &Context, Decl *D) {
  PrettyDeclStackTraceEntry CrashInfo(Context, D, SourceLocation(),
                                      "serializing");

  // Determine the ID for this declaration.
  LocalDeclID ID;
  assert(!D->isFromASTFile() && "should not be emitting imported decl");
  LocalDeclID &IDR = DeclIDs[D];
  if (IDR.isInvalid())
    IDR = NextDeclID++;

  ID = IDR;

  assert(ID >= FirstDeclID && "invalid decl ID");

  RecordData Record;
  ASTDeclWriter W(*this, Context, Record, GeneratingReducedBMI);

  // Build a record for this declaration
  W.Visit(D);

  // Emit this declaration to the bitstream.
  uint64_t Offset = W.Emit(D);

  // Record the offset for this declaration
  SourceLocation Loc = D->getLocation();
  SourceLocationEncoding::RawLocEncoding RawLoc =
      getRawSourceLocationEncoding(getAdjustedLocation(Loc));

  unsigned Index = ID.getRawValue() - FirstDeclID.getRawValue();
  if (DeclOffsets.size() == Index)
    DeclOffsets.emplace_back(RawLoc, Offset, DeclTypesBlockStartOffset);
  else if (DeclOffsets.size() < Index) {
    // FIXME: Can/should this happen?
    DeclOffsets.resize(Index+1);
    DeclOffsets[Index].setRawLoc(RawLoc);
    DeclOffsets[Index].setBitOffset(Offset, DeclTypesBlockStartOffset);
  } else {
    llvm_unreachable("declarations should be emitted in ID order");
  }

  SourceManager &SM = Context.getSourceManager();
  if (Loc.isValid() && SM.isLocalSourceLocation(Loc))
    associateDeclWithFile(D, ID);

  // Note declarations that should be deserialized eagerly so that we can add
  // them to a record in the AST file later.
  if (isRequiredDecl(D, Context, WritingModule))
    AddDeclRef(D, EagerlyDeserializedDecls);
}

void ASTRecordWriter::AddFunctionDefinition(const FunctionDecl *FD) {
  // Switch case IDs are per function body.
  Writer->ClearSwitchCaseIDs();

  assert(FD->doesThisDeclarationHaveABody());
  bool ModulesCodegen = shouldFunctionGenerateHereOnly(FD);
  Record->push_back(ModulesCodegen);
  if (ModulesCodegen)
    Writer->AddDeclRef(FD, Writer->ModularCodegenDecls);
  if (auto *CD = dyn_cast<CXXConstructorDecl>(FD)) {
    Record->push_back(CD->getNumCtorInitializers());
    if (CD->getNumCtorInitializers())
      AddCXXCtorInitializers(llvm::ArrayRef(CD->init_begin(), CD->init_end()));
  }
  AddStmt(FD->getBody());
}<|MERGE_RESOLUTION|>--- conflicted
+++ resolved
@@ -221,8 +221,6 @@
         Record.AddDeclRef(F.second);
     }
 
-<<<<<<< HEAD
-=======
     template <typename T> bool shouldSkipWritingSpecializations(T *Spec) {
       // Now we will only avoid writing specializations if we're generating
       // reduced BMI.
@@ -265,7 +263,6 @@
       return false;
     }
 
->>>>>>> eb0f1dc0
     /// Add to the record the first template specialization from each module
     /// file that provides a declaration of D. We store the DeclId and an
     /// ODRHash of the template arguments of D which should provide enough
@@ -280,12 +277,9 @@
       CollectFirstDeclFromEachModule(D, /*IncludeLocal*/ true, Firsts);
 
       for (const auto &F : Firsts) {
-<<<<<<< HEAD
-=======
         if (shouldSkipWritingSpecializations(F.second))
           continue;
 
->>>>>>> eb0f1dc0
         if (isa<ClassTemplatePartialSpecializationDecl,
                 VarTemplatePartialSpecializationDecl>(F.second))
           PartialSpecsInMap.push_back(F.second);
@@ -446,7 +440,6 @@
 
   if (auto *VD = dyn_cast<VarDecl>(D)) {
     if (VD->getDeclContext()->isDependentContext())
-<<<<<<< HEAD
       return false;
 
     // Constant initialized variable may not affect the ABI, but they
@@ -455,16 +448,6 @@
     if (VD->hasConstantInitialization() || VD->isConstexpr())
       return false;
 
-=======
-      return false;
-
-    // Constant initialized variable may not affect the ABI, but they
-    // may be used in constant evaluation in the frontend, so we have
-    // to remain them.
-    if (VD->hasConstantInitialization() || VD->isConstexpr())
-      return false;
-
->>>>>>> eb0f1dc0
     // If the variable should be generated somewhere else, we shouldn't elide
     // it.
     if (!shouldVarGenerateHereOnly(VD))
@@ -1717,11 +1700,7 @@
     if (auto *FD = llvm::dyn_cast_or_null<FunctionDecl>(D->getDeclContext());
         FD && isDefinitionInDependentContext(FD)) {
       Writer.RelatedDeclsMap[Writer.GetDeclRef(FD)].push_back(
-<<<<<<< HEAD
-          Writer.GetDeclRef(D));
-=======
           Writer.GetDeclRef(D->getLambdaCallOperator()));
->>>>>>> eb0f1dc0
     }
   } else {
     Record.push_back(CXXRecNotTemplate);
@@ -2210,15 +2189,7 @@
   static_assert(DeclContext::NumDeclContextBits == 13,
                 "You need to update the serializer after you change the "
                 "DeclContextBits");
-<<<<<<< HEAD
-
-  uint64_t LexicalOffset = 0;
-  uint64_t VisibleOffset = 0;
-  uint64_t ModuleLocalOffset = 0;
-  uint64_t TULocalOffset = 0;
-=======
   LookupBlockOffsets Offsets;
->>>>>>> eb0f1dc0
 
   if (Writer.isGeneratingReducedBMI() && isa<NamespaceDecl>(DC) &&
       cast<NamespaceDecl>(DC)->isFromExplicitGlobalModule()) {
@@ -2227,26 +2198,12 @@
     // details.
     Writer.DelayedNamespace.push_back(cast<NamespaceDecl>(DC));
   } else {
-<<<<<<< HEAD
-    LexicalOffset =
-        Writer.WriteDeclContextLexicalBlock(Record.getASTContext(), DC);
-    Writer.WriteDeclContextVisibleBlock(Record.getASTContext(), DC,
-                                        VisibleOffset, ModuleLocalOffset,
-                                        TULocalOffset);
-  }
-
-  Record.AddOffset(LexicalOffset);
-  Record.AddOffset(VisibleOffset);
-  Record.AddOffset(ModuleLocalOffset);
-  Record.AddOffset(TULocalOffset);
-=======
     Offsets.LexicalOffset =
         Writer.WriteDeclContextLexicalBlock(Record.getASTContext(), DC);
     Writer.WriteDeclContextVisibleBlock(Record.getASTContext(), DC, Offsets);
   }
 
   Record.AddLookupOffsets(Offsets);
->>>>>>> eb0f1dc0
 }
 
 const Decl *ASTWriter::getFirstLocalDecl(const Decl *D) {
