--- conflicted
+++ resolved
@@ -414,13 +414,7 @@
   void VisitOpenACCDeclareDecl(OpenACCDeclareDecl *D);
   void VisitOpenACCRoutineDecl(OpenACCRoutineDecl *D);
 
-<<<<<<< HEAD
-  void VisitDeclContext(DeclContext *DC, uint64_t &LexicalOffset,
-                        uint64_t &VisibleOffset, uint64_t &ModuleLocalOffset,
-                        uint64_t &TULocalOffset);
-=======
   void VisitDeclContext(DeclContext *DC, LookupBlockOffsets &Offsets);
->>>>>>> eb0f1dc0
 
   template <typename T>
   RedeclarableResult VisitRedeclarable(Redeclarable<T> *D);
@@ -1878,17 +1872,8 @@
 
 void ASTDeclReader::VisitHLSLBufferDecl(HLSLBufferDecl *D) {
   VisitNamedDecl(D);
-<<<<<<< HEAD
-  uint64_t LexicalOffset = 0;
-  uint64_t VisibleOffset = 0;
-  uint64_t ModuleLocalOffset = 0;
-  uint64_t TULocalOffset = 0;
-  VisitDeclContext(D, LexicalOffset, VisibleOffset, ModuleLocalOffset,
-                   TULocalOffset);
-=======
   LookupBlockOffsets Offsets;
   VisitDeclContext(D, Offsets);
->>>>>>> eb0f1dc0
   D->IsCBuffer = Record.readBool();
   D->KwLoc = readSourceLocation();
   D->LBraceLoc = readSourceLocation();
@@ -2801,23 +2786,12 @@
   mergeMergeable(D);
 }
 
-<<<<<<< HEAD
-void ASTDeclReader::VisitDeclContext(DeclContext *DC, uint64_t &LexicalOffset,
-                                     uint64_t &VisibleOffset,
-                                     uint64_t &ModuleLocalOffset,
-                                     uint64_t &TULocalOffset) {
-  LexicalOffset = ReadLocalOffset();
-  VisibleOffset = ReadLocalOffset();
-  ModuleLocalOffset = ReadLocalOffset();
-  TULocalOffset = ReadLocalOffset();
-=======
 void ASTDeclReader::VisitDeclContext(DeclContext *DC,
                                      LookupBlockOffsets &Offsets) {
   Offsets.LexicalOffset = ReadLocalOffset();
   Offsets.VisibleOffset = ReadLocalOffset();
   Offsets.ModuleLocalOffset = ReadLocalOffset();
   Offsets.TULocalOffset = ReadLocalOffset();
->>>>>>> eb0f1dc0
 }
 
 template <typename T>
@@ -4265,54 +4239,18 @@
   // If this declaration is also a declaration context, get the
   // offsets for its tables of lexical and visible declarations.
   if (auto *DC = dyn_cast<DeclContext>(D)) {
-<<<<<<< HEAD
-    uint64_t LexicalOffset = 0;
-    uint64_t VisibleOffset = 0;
-    uint64_t ModuleLocalOffset = 0;
-    uint64_t TULocalOffset = 0;
-
-    Reader.VisitDeclContext(DC, LexicalOffset, VisibleOffset, ModuleLocalOffset,
-                            TULocalOffset);
-=======
     LookupBlockOffsets Offsets;
 
     Reader.VisitDeclContext(DC, Offsets);
->>>>>>> eb0f1dc0
 
     // Get the lexical and visible block for the delayed namespace.
     // It is sufficient to judge if ID is in DelayedNamespaceOffsetMap.
     // But it may be more efficient to filter the other cases.
-<<<<<<< HEAD
-    if (!LexicalOffset && !VisibleOffset && !ModuleLocalOffset &&
-        isa<NamespaceDecl>(D))
-=======
     if (!Offsets && isa<NamespaceDecl>(D))
->>>>>>> eb0f1dc0
       if (auto Iter = DelayedNamespaceOffsetMap.find(ID);
-          Iter != DelayedNamespaceOffsetMap.end()) {
-        LexicalOffset = Iter->second.LexicalOffset;
-        VisibleOffset = Iter->second.VisibleOffset;
-        ModuleLocalOffset = Iter->second.ModuleLocalOffset;
-        TULocalOffset = Iter->second.TULocalOffset;
-      }
-
-<<<<<<< HEAD
-    if (LexicalOffset &&
-        ReadLexicalDeclContextStorage(*Loc.F, DeclsCursor, LexicalOffset, DC))
-      return nullptr;
-    if (VisibleOffset && ReadVisibleDeclContextStorage(
-                             *Loc.F, DeclsCursor, VisibleOffset, ID,
-                             VisibleDeclContextStorageKind::GenerallyVisible))
-      return nullptr;
-    if (ModuleLocalOffset &&
-        ReadVisibleDeclContextStorage(
-            *Loc.F, DeclsCursor, ModuleLocalOffset, ID,
-            VisibleDeclContextStorageKind::ModuleLocalVisible))
-      return nullptr;
-    if (TULocalOffset && ReadVisibleDeclContextStorage(
-                             *Loc.F, DeclsCursor, TULocalOffset, ID,
-                             VisibleDeclContextStorageKind::TULocalVisible))
-=======
+          Iter != DelayedNamespaceOffsetMap.end())
+        Offsets = Iter->second;
+
     if (Offsets.VisibleOffset &&
         ReadVisibleDeclContextStorage(
             *Loc.F, DeclsCursor, Offsets.VisibleOffset, ID,
@@ -4332,7 +4270,6 @@
     if (Offsets.LexicalOffset &&
         ReadLexicalDeclContextStorage(*Loc.F, DeclsCursor,
                                       Offsets.LexicalOffset, DC))
->>>>>>> eb0f1dc0
       return nullptr;
   }
   assert(Record.getIdx() == Record.size());
