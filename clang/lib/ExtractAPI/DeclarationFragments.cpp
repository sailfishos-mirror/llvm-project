--- conflicted
+++ resolved
@@ -999,19 +999,11 @@
             DeclarationFragments::FragmentKind::GenericParameter);
 
       if (TemplateParam->hasDefaultArgument()) {
-<<<<<<< HEAD
-        DeclarationFragments After;
-        Fragments.append(" = ", DeclarationFragments::FragmentKind::Text)
-            .append(getFragmentsForType(TemplateParam->getDefaultArgument(),
-                                        TemplateParam->getASTContext(), After));
-        Fragments.append(std::move(After));
-=======
         const auto Default = TemplateParam->getDefaultArgument();
         Fragments.append(" = ", DeclarationFragments::FragmentKind::Text)
             .append(getFragmentsForTemplateArguments(
                 {Default.getArgument()}, TemplateParam->getASTContext(),
                 {Default}));
->>>>>>> 97025bd9
       }
     } else if (const auto *NTP =
                    dyn_cast<NonTypeTemplateParmDecl>(ParameterArray[i])) {
