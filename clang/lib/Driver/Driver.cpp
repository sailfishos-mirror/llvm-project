--- conflicted
+++ resolved
@@ -1275,7 +1275,6 @@
     // If this is a subsequent config file, append options to the previous one.
     for (auto *Opt : *NewHeadOptions)
       appendOneArg(*CfgOptionsHead, Opt);
-<<<<<<< HEAD
   }
 
   if (!CfgOptionsTail)
@@ -1286,18 +1285,6 @@
       appendOneArg(*CfgOptionsTail, Opt);
   }
 
-=======
-  }
-
-  if (!CfgOptionsTail)
-    CfgOptionsTail = std::move(NewTailOptions);
-  else {
-    // If this is a subsequent config file, append options to the previous one.
-    for (auto *Opt : *NewTailOptions)
-      appendOneArg(*CfgOptionsTail, Opt);
-  }
-
->>>>>>> eb0f1dc0
   ConfigFiles.push_back(std::string(CfgFileName));
   return false;
 }
@@ -1619,20 +1606,8 @@
         auto TargetInfo = ValidTargets.find("vulkan1.3");
         assert(TargetInfo != ValidTargets.end());
         if (const Arg *A = Args.getLastArg(options::OPT_fspv_target_env_EQ)) {
-<<<<<<< HEAD
-          const llvm::StringMap<llvm::Triple::SubArchType> ValidTargets = {
-              {"vulkan1.2", llvm::Triple::SPIRVSubArch_v15},
-              {"vulkan1.3", llvm::Triple::SPIRVSubArch_v16}};
-
-          auto TargetInfo = ValidTargets.find(A->getValue());
-          if (TargetInfo != ValidTargets.end()) {
-            T.setOSName(TargetInfo->getKey());
-            T.setArch(llvm::Triple::spirv, TargetInfo->getValue());
-          } else {
-=======
           TargetInfo = ValidTargets.find(A->getValue());
           if (TargetInfo == ValidTargets.end()) {
->>>>>>> eb0f1dc0
             Diag(diag::err_drv_invalid_value)
                 << A->getAsString(Args) << A->getValue();
           }
@@ -4356,8 +4331,6 @@
     YcArg = YuArg = nullptr;
   }
 
-<<<<<<< HEAD
-=======
   if (Args.hasArg(options::OPT_include_pch) &&
       Args.hasArg(options::OPT_ignore_pch)) {
     // If -ignore-pch is used, -include-pch is disabled. Since -emit-pch is
@@ -4366,7 +4339,6 @@
     Args.eraseArg(options::OPT_include_pch);
   }
 
->>>>>>> eb0f1dc0
   bool LinkOnly = phases::Link == FinalPhase && Inputs.size() > 0;
   for (auto &I : Inputs) {
     types::ID InputType = I.first;
@@ -4919,14 +4891,10 @@
   // For HIP non-rdc non-device-only compilation, create a linker wrapper
   // action for each host object to link, bundle and wrap device files in
   // it.
-<<<<<<< HEAD
-  if (isa<AssembleJobAction>(HostAction) && HIPNoRDC && !offloadDeviceOnly()) {
-=======
   if ((isa<AssembleJobAction>(HostAction) ||
        (isa<BackendJobAction>(HostAction) &&
         HostAction->getType() == types::TY_LTO_BC)) &&
       HIPNoRDC && !offloadDeviceOnly()) {
->>>>>>> eb0f1dc0
     ActionList AL{HostAction};
     HostAction = C.MakeAction<LinkerWrapperJobAction>(AL, types::TY_Object);
     HostAction->propagateHostOffloadInfo(C.getActiveOffloadKinds(),
