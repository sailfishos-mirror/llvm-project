//===--- CommonArgs.cpp - Args handling for multiple toolchains -*- C++ -*-===//
//
// Part of the LLVM Project, under the Apache License v2.0 with LLVM Exceptions.
// See https://llvm.org/LICENSE.txt for license information.
// SPDX-License-Identifier: Apache-2.0 WITH LLVM-exception
//
//===----------------------------------------------------------------------===//

#include "CommonArgs.h"
#include "Arch/AArch64.h"
#include "Arch/ARM.h"
#include "Arch/CSKY.h"
#include "Arch/LoongArch.h"
#include "Arch/M68k.h"
#include "Arch/Mips.h"
#include "Arch/PPC.h"
#include "Arch/RISCV.h"
#include "Arch/Sparc.h"
#include "Arch/SystemZ.h"
#include "Arch/VE.h"
#include "Arch/X86.h"
#include "BareMetal.h"
#include "HIPAMD.h"
#include "Hexagon.h"
#include "MSP430.h"
#include "Solaris.h"
#include "clang/Basic/CharInfo.h"
#include "clang/Basic/CodeGenOptions.h"
#include "clang/Basic/LangOptions.h"
#include "clang/Basic/ObjCRuntime.h"
#include "clang/Basic/Version.h"
#include "clang/Config/config.h"
#include "clang/Driver/Action.h"
#include "clang/Driver/Compilation.h"
#include "clang/Driver/Driver.h"
#include "clang/Driver/DriverDiagnostic.h"
#include "clang/Driver/InputInfo.h"
#include "clang/Driver/Job.h"
#include "clang/Driver/Options.h"
#include "clang/Driver/SanitizerArgs.h"
#include "clang/Driver/ToolChain.h"
#include "clang/Driver/Util.h"
#include "clang/Driver/XRayArgs.h"
#include "llvm/ADT/STLExtras.h"
#include "llvm/ADT/SmallSet.h"
#include "llvm/ADT/SmallString.h"
#include "llvm/ADT/StringExtras.h"
#include "llvm/ADT/StringSwitch.h"
#include "llvm/ADT/Twine.h"
#include "llvm/BinaryFormat/Magic.h"
#include "llvm/Config/llvm-config.h"
#include "llvm/Option/Arg.h"
#include "llvm/Option/ArgList.h"
#include "llvm/Option/Option.h"
#include "llvm/Support/CodeGen.h"
#include "llvm/Support/Compression.h"
#include "llvm/Support/Debug.h"
#include "llvm/Support/ErrorHandling.h"
#include "llvm/Support/FileSystem.h"
#include "llvm/Support/Path.h"
#include "llvm/Support/Process.h"
#include "llvm/Support/Program.h"
#include "llvm/Support/ScopedPrinter.h"
#include "llvm/Support/Threading.h"
#include "llvm/Support/VirtualFileSystem.h"
#include "llvm/Support/YAMLParser.h"
#include "llvm/TargetParser/Host.h"
#include "llvm/TargetParser/PPCTargetParser.h"
#include "llvm/TargetParser/TargetParser.h"
#include <optional>

using namespace clang::driver;
using namespace clang::driver::tools;
using namespace clang;
using namespace llvm::opt;

static bool useFramePointerForTargetByDefault(const llvm::opt::ArgList &Args,
                                              const llvm::Triple &Triple) {
  if (Args.hasArg(clang::driver::options::OPT_pg) &&
      !Args.hasArg(clang::driver::options::OPT_mfentry))
    return true;

  if (Triple.isAndroid())
    return true;

  switch (Triple.getArch()) {
  case llvm::Triple::xcore:
  case llvm::Triple::wasm32:
  case llvm::Triple::wasm64:
  case llvm::Triple::msp430:
    // XCore never wants frame pointers, regardless of OS.
    // WebAssembly never wants frame pointers.
    return false;
  case llvm::Triple::ppc:
  case llvm::Triple::ppcle:
  case llvm::Triple::ppc64:
  case llvm::Triple::ppc64le:
  case llvm::Triple::riscv32:
  case llvm::Triple::riscv64:
  case llvm::Triple::sparc:
  case llvm::Triple::sparcel:
  case llvm::Triple::sparcv9:
  case llvm::Triple::amdgcn:
  case llvm::Triple::r600:
  case llvm::Triple::csky:
  case llvm::Triple::loongarch32:
  case llvm::Triple::loongarch64:
  case llvm::Triple::m68k:
    return !clang::driver::tools::areOptimizationsEnabled(Args);
  default:
    break;
  }

  if (Triple.isOSFuchsia() || Triple.isOSNetBSD()) {
    return !clang::driver::tools::areOptimizationsEnabled(Args);
  }

  if (Triple.isOSLinux() || Triple.isOSHurd()) {
    switch (Triple.getArch()) {
    // Don't use a frame pointer on linux if optimizing for certain targets.
    case llvm::Triple::arm:
    case llvm::Triple::armeb:
    case llvm::Triple::thumb:
    case llvm::Triple::thumbeb:
    case llvm::Triple::mips64:
    case llvm::Triple::mips64el:
    case llvm::Triple::mips:
    case llvm::Triple::mipsel:
    case llvm::Triple::systemz:
    case llvm::Triple::x86:
    case llvm::Triple::x86_64:
      return !clang::driver::tools::areOptimizationsEnabled(Args);
    default:
      return true;
    }
  }

  if (Triple.isOSWindows()) {
    switch (Triple.getArch()) {
    case llvm::Triple::x86:
      return !clang::driver::tools::areOptimizationsEnabled(Args);
    case llvm::Triple::x86_64:
      return Triple.isOSBinFormatMachO();
    case llvm::Triple::arm:
    case llvm::Triple::thumb:
      // Windows on ARM builds with FPO disabled to aid fast stack walking
      return true;
    default:
      // All other supported Windows ISAs use xdata unwind information, so frame
      // pointers are not generally useful.
      return false;
    }
  }

  if (arm::isARMEABIBareMetal(Triple))
    return false;

  return true;
}

static bool useLeafFramePointerForTargetByDefault(const llvm::Triple &Triple) {
  if (Triple.isAArch64() || Triple.isPS() || Triple.isVE() ||
      (Triple.isAndroid() && !Triple.isARM()))
    return false;

  return true;
}

static bool mustUseNonLeafFramePointerForTarget(const llvm::Triple &Triple) {
  switch (Triple.getArch()) {
  default:
    return false;
  case llvm::Triple::arm:
  case llvm::Triple::thumb:
    // ARM Darwin targets require a frame pointer to be always present to aid
    // offline debugging via backtraces.
    return Triple.isOSDarwin();
  }
}

// True if a target-specific option requires the frame chain to be preserved,
// even if new frame records are not created.
static bool mustMaintainValidFrameChain(const llvm::opt::ArgList &Args,
                                        const llvm::Triple &Triple) {
  if (Triple.isARM() || Triple.isThumb()) {
    // For 32-bit Arm, the -mframe-chain=aapcs and -mframe-chain=aapcs+leaf
    // options require the frame pointer register to be reserved (or point to a
    // new AAPCS-compilant frame record), even with	-fno-omit-frame-pointer.
    if (Arg *A = Args.getLastArg(options::OPT_mframe_chain)) {
      StringRef V = A->getValue();
      return V != "none";
    }
    return false;
  }
  return false;
}

// True if a target-specific option causes -fno-omit-frame-pointer to also
// cause frame records to be created in leaf functions.
static bool framePointerImpliesLeafFramePointer(const llvm::opt::ArgList &Args,
                                                const llvm::Triple &Triple) {
  if (Triple.isARM() || Triple.isThumb()) {
    // For 32-bit Arm, the -mframe-chain=aapcs+leaf option causes the
    // -fno-omit-frame-pointer optiion to imply -mno-omit-leaf-frame-pointer,
    // but does not by itself imply either option.
    if (Arg *A = Args.getLastArg(options::OPT_mframe_chain)) {
      StringRef V = A->getValue();
      return V == "aapcs+leaf";
    }
    return false;
  }
  return false;
}

clang::CodeGenOptions::FramePointerKind
getFramePointerKind(const llvm::opt::ArgList &Args,
                    const llvm::Triple &Triple) {
  // There are three things to consider here:
  // * Should a frame record be created for non-leaf functions?
  // * Should a frame record be created for leaf functions?
  // * Is the frame pointer register reserved, i.e. must it always point to
  //   either a new, valid frame record or be un-modified?
  //
  //  Not all combinations of these are valid:
  //  * It's not useful to have leaf frame records without non-leaf ones.
  //  * It's not useful to have frame records without reserving the frame
  //    pointer.
  //
  // | Non-leaf | Leaf | Reserved |
  // | N        | N    | N        | FramePointerKind::None
  // | N        | N    | Y        | FramePointerKind::Reserved
  // | N        | Y    | N        | Invalid
  // | N        | Y    | Y        | Invalid
  // | Y        | N    | N        | Invalid
  // | Y        | N    | Y        | FramePointerKind::NonLeaf
  // | Y        | Y    | N        | Invalid
  // | Y        | Y    | Y        | FramePointerKind::All
  //
  // The FramePointerKind::Reserved case is currently only reachable for Arm,
  // which has the -mframe-chain= option which can (in combination with
  // -fno-omit-frame-pointer) specify that the frame chain must be valid,
  // without requiring new frame records to be created.

  bool DefaultFP = useFramePointerForTargetByDefault(Args, Triple);
  bool EnableFP =
      mustUseNonLeafFramePointerForTarget(Triple) ||
      Args.hasFlag(clang::driver::options::OPT_fno_omit_frame_pointer,
                   clang::driver::options::OPT_fomit_frame_pointer, DefaultFP);

  bool DefaultLeafFP =
      useLeafFramePointerForTargetByDefault(Triple) ||
      (EnableFP && framePointerImpliesLeafFramePointer(Args, Triple));
  bool EnableLeafFP = Args.hasFlag(
      clang::driver::options::OPT_mno_omit_leaf_frame_pointer,
      clang::driver::options::OPT_momit_leaf_frame_pointer, DefaultLeafFP);

  bool FPRegReserved = EnableFP || mustMaintainValidFrameChain(Args, Triple);

  if (EnableFP) {
    if (EnableLeafFP)
      return clang::CodeGenOptions::FramePointerKind::All;
    return clang::CodeGenOptions::FramePointerKind::NonLeaf;
  }
  if (FPRegReserved)
    return clang::CodeGenOptions::FramePointerKind::Reserved;
  return clang::CodeGenOptions::FramePointerKind::None;
}

static void renderRpassOptions(const ArgList &Args, ArgStringList &CmdArgs,
                               const StringRef PluginOptPrefix) {
  if (const Arg *A = Args.getLastArg(options::OPT_Rpass_EQ))
    CmdArgs.push_back(Args.MakeArgString(Twine(PluginOptPrefix) +
                                         "-pass-remarks=" + A->getValue()));

  if (const Arg *A = Args.getLastArg(options::OPT_Rpass_missed_EQ))
    CmdArgs.push_back(Args.MakeArgString(
        Twine(PluginOptPrefix) + "-pass-remarks-missed=" + A->getValue()));

  if (const Arg *A = Args.getLastArg(options::OPT_Rpass_analysis_EQ))
    CmdArgs.push_back(Args.MakeArgString(
        Twine(PluginOptPrefix) + "-pass-remarks-analysis=" + A->getValue()));
}

static void renderRemarksOptions(const ArgList &Args, ArgStringList &CmdArgs,
                                 const llvm::Triple &Triple,
                                 const InputInfo &Input,
                                 const InputInfo &Output,
                                 const StringRef PluginOptPrefix) {
  StringRef Format = "yaml";
  if (const Arg *A = Args.getLastArg(options::OPT_fsave_optimization_record_EQ))
    Format = A->getValue();

  SmallString<128> F;
  const Arg *A = Args.getLastArg(options::OPT_foptimization_record_file_EQ);
  if (A)
    F = A->getValue();
  else if (Output.isFilename())
    F = Output.getFilename();

  assert(!F.empty() && "Cannot determine remarks output name.");
  // Append "opt.ld.<format>" to the end of the file name.
  CmdArgs.push_back(Args.MakeArgString(Twine(PluginOptPrefix) +
                                       "opt-remarks-filename=" + F +
                                       ".opt.ld." + Format));

  if (const Arg *A =
          Args.getLastArg(options::OPT_foptimization_record_passes_EQ))
    CmdArgs.push_back(Args.MakeArgString(
        Twine(PluginOptPrefix) + "opt-remarks-passes=" + A->getValue()));

  CmdArgs.push_back(Args.MakeArgString(Twine(PluginOptPrefix) +
                                       "opt-remarks-format=" + Format.data()));
}

static void renderRemarksHotnessOptions(const ArgList &Args,
                                        ArgStringList &CmdArgs,
                                        const StringRef PluginOptPrefix) {
  if (Args.hasFlag(options::OPT_fdiagnostics_show_hotness,
                   options::OPT_fno_diagnostics_show_hotness, false))
    CmdArgs.push_back(Args.MakeArgString(Twine(PluginOptPrefix) +
                                         "opt-remarks-with-hotness"));

  if (const Arg *A =
          Args.getLastArg(options::OPT_fdiagnostics_hotness_threshold_EQ))
    CmdArgs.push_back(
        Args.MakeArgString(Twine(PluginOptPrefix) +
                           "opt-remarks-hotness-threshold=" + A->getValue()));
}

static bool shouldIgnoreUnsupportedTargetFeature(const Arg &TargetFeatureArg,
                                                 llvm::Triple T,
                                                 StringRef Processor) {
  // Warn no-cumode for AMDGCN processors not supporing WGP mode.
  if (!T.isAMDGPU())
    return false;
  auto GPUKind = T.isAMDGCN() ? llvm::AMDGPU::parseArchAMDGCN(Processor)
                              : llvm::AMDGPU::parseArchR600(Processor);
  auto GPUFeatures = T.isAMDGCN() ? llvm::AMDGPU::getArchAttrAMDGCN(GPUKind)
                                  : llvm::AMDGPU::getArchAttrR600(GPUKind);
  if (GPUFeatures & llvm::AMDGPU::FEATURE_WGP)
    return false;
  return TargetFeatureArg.getOption().matches(options::OPT_mno_cumode);
}

void tools::addPathIfExists(const Driver &D, const Twine &Path,
                            ToolChain::path_list &Paths) {
  if (D.getVFS().exists(Path))
    Paths.push_back(Path.str());
}

void tools::handleTargetFeaturesGroup(const Driver &D,
                                      const llvm::Triple &Triple,
                                      const ArgList &Args,
                                      std::vector<StringRef> &Features,
                                      OptSpecifier Group) {
  std::set<StringRef> Warned;
  for (const Arg *A : Args.filtered(Group)) {
    StringRef Name = A->getOption().getName();
    A->claim();

    // Skip over "-m".
    assert(Name.starts_with("m") && "Invalid feature name.");
    Name = Name.substr(1);

    auto Proc = getCPUName(D, Args, Triple);
    if (shouldIgnoreUnsupportedTargetFeature(*A, Triple, Proc)) {
      if (Warned.count(Name) == 0) {
        D.getDiags().Report(
            clang::diag::warn_drv_unsupported_option_for_processor)
            << A->getAsString(Args) << Proc;
        Warned.insert(Name);
      }
      continue;
    }

    bool IsNegative = Name.consume_front("no-");

    Features.push_back(Args.MakeArgString((IsNegative ? "-" : "+") + Name));
  }
}

SmallVector<StringRef>
tools::unifyTargetFeatures(ArrayRef<StringRef> Features) {
  // Only add a feature if it hasn't been seen before starting from the end.
  SmallVector<StringRef> UnifiedFeatures;
  llvm::DenseSet<StringRef> UsedFeatures;
  for (StringRef Feature : llvm::reverse(Features)) {
    if (UsedFeatures.insert(Feature.drop_front()).second)
      UnifiedFeatures.insert(UnifiedFeatures.begin(), Feature);
  }

  return UnifiedFeatures;
}

void tools::addDirectoryList(const ArgList &Args, ArgStringList &CmdArgs,
                             const char *ArgName, const char *EnvVar) {
  const char *DirList = ::getenv(EnvVar);
  bool CombinedArg = false;

  if (!DirList)
    return; // Nothing to do.

  StringRef Name(ArgName);
  if (Name == "-I" || Name == "-L" || Name.empty())
    CombinedArg = true;

  StringRef Dirs(DirList);
  if (Dirs.empty()) // Empty string should not add '.'.
    return;

  StringRef::size_type Delim;
  while ((Delim = Dirs.find(llvm::sys::EnvPathSeparator)) != StringRef::npos) {
    if (Delim == 0) { // Leading colon.
      if (CombinedArg) {
        CmdArgs.push_back(Args.MakeArgString(std::string(ArgName) + "."));
      } else {
        CmdArgs.push_back(ArgName);
        CmdArgs.push_back(".");
      }
    } else {
      if (CombinedArg) {
        CmdArgs.push_back(
            Args.MakeArgString(std::string(ArgName) + Dirs.substr(0, Delim)));
      } else {
        CmdArgs.push_back(ArgName);
        CmdArgs.push_back(Args.MakeArgString(Dirs.substr(0, Delim)));
      }
    }
    Dirs = Dirs.substr(Delim + 1);
  }

  if (Dirs.empty()) { // Trailing colon.
    if (CombinedArg) {
      CmdArgs.push_back(Args.MakeArgString(std::string(ArgName) + "."));
    } else {
      CmdArgs.push_back(ArgName);
      CmdArgs.push_back(".");
    }
  } else { // Add the last path.
    if (CombinedArg) {
      CmdArgs.push_back(Args.MakeArgString(std::string(ArgName) + Dirs));
    } else {
      CmdArgs.push_back(ArgName);
      CmdArgs.push_back(Args.MakeArgString(Dirs));
    }
  }
}

void tools::AddLinkerInputs(const ToolChain &TC, const InputInfoList &Inputs,
                            const ArgList &Args, ArgStringList &CmdArgs,
                            const JobAction &JA) {
  const Driver &D = TC.getDriver();

  // Add extra linker input arguments which are not treated as inputs
  // (constructed via -Xarch_).
  Args.AddAllArgValues(CmdArgs, options::OPT_Zlinker_input);

  // LIBRARY_PATH are included before user inputs and only supported on native
  // toolchains.
  if (!TC.isCrossCompiling())
    addDirectoryList(Args, CmdArgs, "-L", "LIBRARY_PATH");

  for (const auto &II : Inputs) {
    // If the current tool chain refers to an OpenMP offloading host, we
    // should ignore inputs that refer to OpenMP offloading devices -
    // they will be embedded according to a proper linker script.
    if (auto *IA = II.getAction())
      if ((JA.isHostOffloading(Action::OFK_OpenMP) &&
           IA->isDeviceOffloading(Action::OFK_OpenMP)))
        continue;

    if (!TC.HasNativeLLVMSupport() && types::isLLVMIR(II.getType()))
      // Don't try to pass LLVM inputs unless we have native support.
      D.Diag(diag::err_drv_no_linker_llvm_support) << TC.getTripleString();

    // Add filenames immediately.
    if (II.isFilename()) {
      CmdArgs.push_back(II.getFilename());
      continue;
    }

    // In some error cases, the input could be Nothing; skip those.
    if (II.isNothing())
      continue;

    // Otherwise, this is a linker input argument.
    const Arg &A = II.getInputArg();

    // Handle reserved library options.
    if (A.getOption().matches(options::OPT_Z_reserved_lib_stdcxx))
      TC.AddCXXStdlibLibArgs(Args, CmdArgs);
    else if (A.getOption().matches(options::OPT_Z_reserved_lib_cckext))
      TC.AddCCKextLibArgs(Args, CmdArgs);
    else
      A.renderAsInput(Args, CmdArgs);
  }
  if (const Arg *A = Args.getLastArg(options::OPT_fveclib)) {
    const llvm::Triple &Triple = TC.getTriple();
    StringRef V = A->getValue();
    if (V == "ArmPL" && (Triple.isOSLinux() || Triple.isOSDarwin())) {
      // To support -fveclib=ArmPL we need to link against libamath. Some of the
      // libamath functions depend on libm, at the same time, libamath exports
      // its own implementation of some of the libm functions. These are faster
      // and potentially less accurate implementations, hence we need to be
      // careful what is being linked in. Since here we are interested only in
      // the subset of libamath functions that is covered by the veclib
      // mappings, we need to prioritize libm functions by putting -lm before
      // -lamath (and then -lm again, to fulfill libamath requirements).
      //
      // Therefore we need to do the following:
      //
      // 1. On Linux, link only when actually needed.
      //
      // 2. Prefer libm functions over libamath.
      //
      // 3. Link against libm to resolve libamath dependencies.
      //
      if (Triple.isOSLinux()) {
        CmdArgs.push_back(Args.MakeArgString("--push-state"));
        CmdArgs.push_back(Args.MakeArgString("--as-needed"));
      }
      CmdArgs.push_back(Args.MakeArgString("-lm"));
      CmdArgs.push_back(Args.MakeArgString("-lamath"));
      CmdArgs.push_back(Args.MakeArgString("-lm"));
      if (Triple.isOSLinux())
        CmdArgs.push_back(Args.MakeArgString("--pop-state"));
      addArchSpecificRPath(TC, Args, CmdArgs);
    }
  }
}

void tools::addLinkerCompressDebugSectionsOption(
    const ToolChain &TC, const llvm::opt::ArgList &Args,
    llvm::opt::ArgStringList &CmdArgs) {
  // GNU ld supports --compress-debug-sections=none|zlib|zlib-gnu|zlib-gabi
  // whereas zlib is an alias to zlib-gabi and zlib-gnu is obsoleted. Therefore
  // -gz=none|zlib are translated to --compress-debug-sections=none|zlib. -gz
  // is not translated since ld --compress-debug-sections option requires an
  // argument.
  if (const Arg *A = Args.getLastArg(options::OPT_gz_EQ)) {
    StringRef V = A->getValue();
    if (V == "none" || V == "zlib" || V == "zstd")
      CmdArgs.push_back(Args.MakeArgString("--compress-debug-sections=" + V));
    else
      TC.getDriver().Diag(diag::err_drv_unsupported_option_argument)
          << A->getSpelling() << V;
  }
}

void tools::AddTargetFeature(const ArgList &Args,
                             std::vector<StringRef> &Features,
                             OptSpecifier OnOpt, OptSpecifier OffOpt,
                             StringRef FeatureName) {
  if (Arg *A = Args.getLastArg(OnOpt, OffOpt)) {
    if (A->getOption().matches(OnOpt))
      Features.push_back(Args.MakeArgString("+" + FeatureName));
    else
      Features.push_back(Args.MakeArgString("-" + FeatureName));
  }
}

/// Get the (LLVM) name of the AMDGPU gpu we are targeting.
static std::string getAMDGPUTargetGPU(const llvm::Triple &T,
                                      const ArgList &Args) {
  Arg *MArch = Args.getLastArg(options::OPT_march_EQ);
  if (Arg *A = Args.getLastArg(options::OPT_mcpu_EQ)) {
    auto GPUName = getProcessorFromTargetID(T, A->getValue());
    return llvm::StringSwitch<std::string>(GPUName)
        .Cases("rv630", "rv635", "r600")
        .Cases("rv610", "rv620", "rs780", "rs880")
        .Case("rv740", "rv770")
        .Case("palm", "cedar")
        .Cases("sumo", "sumo2", "sumo")
        .Case("hemlock", "cypress")
        .Case("aruba", "cayman")
        .Default(GPUName.str());
  }
  if (MArch)
    return getProcessorFromTargetID(T, MArch->getValue()).str();
  return "";
}

static std::string getLanaiTargetCPU(const ArgList &Args) {
  if (Arg *A = Args.getLastArg(options::OPT_mcpu_EQ)) {
    return A->getValue();
  }
  return "";
}

/// Get the (LLVM) name of the WebAssembly cpu we are targeting.
static StringRef getWebAssemblyTargetCPU(const ArgList &Args) {
  // If we have -mcpu=, use that.
  if (Arg *A = Args.getLastArg(options::OPT_mcpu_EQ)) {
    StringRef CPU = A->getValue();

#ifdef __wasm__
    // Handle "native" by examining the host. "native" isn't meaningful when
    // cross compiling, so only support this when the host is also WebAssembly.
    if (CPU == "native")
      return llvm::sys::getHostCPUName();
#endif

    return CPU;
  }

  return "generic";
}

std::string tools::getCPUName(const Driver &D, const ArgList &Args,
                              const llvm::Triple &T, bool FromAs) {
  Arg *A;

  switch (T.getArch()) {
  default:
    return "";

  case llvm::Triple::aarch64:
  case llvm::Triple::aarch64_32:
  case llvm::Triple::aarch64_be:
    return aarch64::getAArch64TargetCPU(Args, T, A);

  case llvm::Triple::arm:
  case llvm::Triple::armeb:
  case llvm::Triple::thumb:
  case llvm::Triple::thumbeb: {
    StringRef MArch, MCPU;
    arm::getARMArchCPUFromArgs(Args, MArch, MCPU, FromAs);
    return arm::getARMTargetCPU(MCPU, MArch, T);
  }

  case llvm::Triple::avr:
    if (const Arg *A = Args.getLastArg(options::OPT_mmcu_EQ))
      return A->getValue();
    return "";

  case llvm::Triple::m68k:
    return m68k::getM68kTargetCPU(Args);

  case llvm::Triple::mips:
  case llvm::Triple::mipsel:
  case llvm::Triple::mips64:
  case llvm::Triple::mips64el: {
    StringRef CPUName;
    StringRef ABIName;
    mips::getMipsCPUAndABI(Args, T, CPUName, ABIName);
    return std::string(CPUName);
  }

  case llvm::Triple::nvptx:
  case llvm::Triple::nvptx64:
    if (const Arg *A = Args.getLastArg(options::OPT_march_EQ))
      return A->getValue();
    return "";

  case llvm::Triple::ppc:
  case llvm::Triple::ppcle:
  case llvm::Triple::ppc64:
  case llvm::Triple::ppc64le:
    if (Arg *A = Args.getLastArg(clang::driver::options::OPT_mcpu_EQ))
      return std::string(
          llvm::PPC::getNormalizedPPCTargetCPU(T, A->getValue()));
    return std::string(llvm::PPC::getNormalizedPPCTargetCPU(T));

  case llvm::Triple::csky:
    if (const Arg *A = Args.getLastArg(options::OPT_mcpu_EQ))
      return A->getValue();
    else if (const Arg *A = Args.getLastArg(options::OPT_march_EQ))
      return A->getValue();
    else
      return "ck810";
  case llvm::Triple::riscv32:
  case llvm::Triple::riscv64:
    return riscv::getRISCVTargetCPU(Args, T);

  case llvm::Triple::bpfel:
  case llvm::Triple::bpfeb:
    if (const Arg *A = Args.getLastArg(options::OPT_mcpu_EQ))
      return A->getValue();
    return "";

  case llvm::Triple::sparc:
  case llvm::Triple::sparcel:
  case llvm::Triple::sparcv9:
    return sparc::getSparcTargetCPU(D, Args, T);

  case llvm::Triple::x86:
  case llvm::Triple::x86_64:
    return x86::getX86TargetCPU(D, Args, T);

  case llvm::Triple::hexagon:
    return "hexagon" +
           toolchains::HexagonToolChain::GetTargetCPUVersion(Args).str();

  case llvm::Triple::lanai:
    return getLanaiTargetCPU(Args);

  case llvm::Triple::systemz:
    return systemz::getSystemZTargetCPU(Args, T);

  case llvm::Triple::r600:
  case llvm::Triple::amdgcn:
    return getAMDGPUTargetGPU(T, Args);

  case llvm::Triple::wasm32:
  case llvm::Triple::wasm64:
    return std::string(getWebAssemblyTargetCPU(Args));

  case llvm::Triple::loongarch32:
  case llvm::Triple::loongarch64:
    return loongarch::getLoongArchTargetCPU(Args, T);

  case llvm::Triple::xtensa:
    if (const Arg *A = Args.getLastArg(options::OPT_mcpu_EQ))
      return A->getValue();
    return "";
  }
}

static void getWebAssemblyTargetFeatures(const Driver &D,
                                         const llvm::Triple &Triple,
                                         const ArgList &Args,
                                         std::vector<StringRef> &Features) {
  handleTargetFeaturesGroup(D, Triple, Args, Features,
                            options::OPT_m_wasm_Features_Group);
}

void tools::getTargetFeatures(const Driver &D, const llvm::Triple &Triple,
                              const ArgList &Args, ArgStringList &CmdArgs,
                              bool ForAS, bool IsAux) {
  std::vector<StringRef> Features;
  switch (Triple.getArch()) {
  default:
    break;
  case llvm::Triple::mips:
  case llvm::Triple::mipsel:
  case llvm::Triple::mips64:
  case llvm::Triple::mips64el:
    mips::getMIPSTargetFeatures(D, Triple, Args, Features);
    break;
  case llvm::Triple::arm:
  case llvm::Triple::armeb:
  case llvm::Triple::thumb:
  case llvm::Triple::thumbeb:
    arm::getARMTargetFeatures(D, Triple, Args, Features, ForAS);
    break;
  case llvm::Triple::ppc:
  case llvm::Triple::ppcle:
  case llvm::Triple::ppc64:
  case llvm::Triple::ppc64le:
    ppc::getPPCTargetFeatures(D, Triple, Args, Features);
    break;
  case llvm::Triple::riscv32:
  case llvm::Triple::riscv64:
    riscv::getRISCVTargetFeatures(D, Triple, Args, Features);
    break;
  case llvm::Triple::systemz:
    systemz::getSystemZTargetFeatures(D, Args, Features);
    break;
  case llvm::Triple::aarch64:
  case llvm::Triple::aarch64_32:
  case llvm::Triple::aarch64_be:
    aarch64::getAArch64TargetFeatures(D, Triple, Args, Features, ForAS);
    break;
  case llvm::Triple::x86:
  case llvm::Triple::x86_64:
    x86::getX86TargetFeatures(D, Triple, Args, Features);
    break;
  case llvm::Triple::hexagon:
    hexagon::getHexagonTargetFeatures(D, Triple, Args, Features);
    break;
  case llvm::Triple::wasm32:
  case llvm::Triple::wasm64:
    getWebAssemblyTargetFeatures(D, Triple, Args, Features);
    break;
  case llvm::Triple::sparc:
  case llvm::Triple::sparcel:
  case llvm::Triple::sparcv9:
    sparc::getSparcTargetFeatures(D, Args, Features);
    break;
  case llvm::Triple::r600:
  case llvm::Triple::amdgcn:
    amdgpu::getAMDGPUTargetFeatures(D, Triple, Args, Features);
    break;
  case llvm::Triple::nvptx:
  case llvm::Triple::nvptx64:
    NVPTX::getNVPTXTargetFeatures(D, Triple, Args, Features);
    break;
  case llvm::Triple::m68k:
    m68k::getM68kTargetFeatures(D, Triple, Args, Features);
    break;
  case llvm::Triple::msp430:
    msp430::getMSP430TargetFeatures(D, Args, Features);
    break;
  case llvm::Triple::ve:
    ve::getVETargetFeatures(D, Args, Features);
    break;
  case llvm::Triple::csky:
    csky::getCSKYTargetFeatures(D, Triple, Args, CmdArgs, Features);
    break;
  case llvm::Triple::loongarch32:
  case llvm::Triple::loongarch64:
    loongarch::getLoongArchTargetFeatures(D, Triple, Args, Features);
    break;
  }

  for (auto Feature : unifyTargetFeatures(Features)) {
    CmdArgs.push_back(IsAux ? "-aux-target-feature" : "-target-feature");
    CmdArgs.push_back(Feature.data());
  }
}

llvm::StringRef tools::getLTOParallelism(const ArgList &Args, const Driver &D) {
  Arg *LtoJobsArg = Args.getLastArg(options::OPT_flto_jobs_EQ);
  if (!LtoJobsArg)
    return {};
  if (!llvm::get_threadpool_strategy(LtoJobsArg->getValue()))
    D.Diag(diag::err_drv_invalid_int_value)
        << LtoJobsArg->getAsString(Args) << LtoJobsArg->getValue();
  return LtoJobsArg->getValue();
}

// PS4/PS5 uses -ffunction-sections and -fdata-sections by default.
bool tools::isUseSeparateSections(const llvm::Triple &Triple) {
  return Triple.isPS();
}

bool tools::isTLSDESCEnabled(const ToolChain &TC,
                             const llvm::opt::ArgList &Args) {
  const llvm::Triple &Triple = TC.getEffectiveTriple();
  Arg *A = Args.getLastArg(options::OPT_mtls_dialect_EQ);
  if (!A)
    return Triple.hasDefaultTLSDESC();
  StringRef V = A->getValue();
  bool SupportedArgument = false, EnableTLSDESC = false;
  bool Unsupported = !Triple.isOSBinFormatELF();
  if (Triple.isLoongArch() || Triple.isRISCV()) {
    SupportedArgument = V == "desc" || V == "trad";
    EnableTLSDESC = V == "desc";
  } else if (Triple.isX86()) {
    SupportedArgument = V == "gnu" || V == "gnu2";
    EnableTLSDESC = V == "gnu2";
  } else {
    Unsupported = true;
  }
  if (Unsupported) {
    TC.getDriver().Diag(diag::err_drv_unsupported_opt_for_target)
        << A->getSpelling() << Triple.getTriple();
  } else if (!SupportedArgument) {
    TC.getDriver().Diag(diag::err_drv_unsupported_option_argument_for_target)
        << A->getSpelling() << V << Triple.getTriple();
  }
  return EnableTLSDESC;
}

void tools::addLTOOptions(const ToolChain &ToolChain, const ArgList &Args,
                          ArgStringList &CmdArgs, const InputInfo &Output,
                          const InputInfo &Input, bool IsThinLTO) {
  const llvm::Triple &Triple = ToolChain.getTriple();
  const bool IsOSAIX = Triple.isOSAIX();
  const bool IsAMDGCN = Triple.isAMDGCN();
  const char *Linker = Args.MakeArgString(ToolChain.GetLinkerPath());
  const Driver &D = ToolChain.getDriver();
  const bool IsFatLTO = Args.hasArg(options::OPT_ffat_lto_objects);
  const bool IsUnifiedLTO = Args.hasArg(options::OPT_funified_lto);
  if (llvm::sys::path::filename(Linker) != "ld.lld" &&
      llvm::sys::path::stem(Linker) != "ld.lld" && !Triple.isOSOpenBSD()) {
    // Tell the linker to load the plugin. This has to come before
    // AddLinkerInputs as gold requires -plugin and AIX ld requires -bplugin to
    // come before any -plugin-opt/-bplugin_opt that -Wl might forward.
    const char *PluginPrefix = IsOSAIX ? "-bplugin:" : "";
    const char *PluginName = IsOSAIX ? "/libLTO" : "/LLVMgold";

    if (!IsOSAIX)
      CmdArgs.push_back("-plugin");

#if defined(_WIN32)
    const char *Suffix = ".dll";
#elif defined(__APPLE__)
    const char *Suffix = ".dylib";
#else
    const char *Suffix = ".so";
#endif

    SmallString<1024> Plugin;
    llvm::sys::path::native(Twine(D.Dir) +
                                "/../" CLANG_INSTALL_LIBDIR_BASENAME +
                                PluginName + Suffix,
                            Plugin);
    CmdArgs.push_back(Args.MakeArgString(Twine(PluginPrefix) + Plugin));
  } else {
    // Tell LLD to find and use .llvm.lto section in regular relocatable object
    // files
    if (IsFatLTO)
      CmdArgs.push_back("--fat-lto-objects");
  }

  const char *PluginOptPrefix = IsOSAIX ? "-bplugin_opt:" : "-plugin-opt=";
  const char *ExtraDash = IsOSAIX ? "-" : "";
  const char *ParallelismOpt = IsOSAIX ? "-threads=" : "jobs=";

  // Note, this solution is far from perfect, better to encode it into IR
  // metadata, but this may not be worth it, since it looks like aranges is on
  // the way out.
  if (Args.hasArg(options::OPT_gdwarf_aranges)) {
    CmdArgs.push_back(Args.MakeArgString(Twine(PluginOptPrefix) +
                                         "-generate-arange-section"));
  }

  // Pass vector library arguments to LTO.
  Arg *ArgVecLib = Args.getLastArg(options::OPT_fveclib);
  if (ArgVecLib && ArgVecLib->getNumValues() == 1) {
    // Map the vector library names from clang front-end to opt front-end. The
    // values are taken from the TargetLibraryInfo class command line options.
    std::optional<StringRef> OptVal =
        llvm::StringSwitch<std::optional<StringRef>>(ArgVecLib->getValue())
            .Case("Accelerate", "Accelerate")
            .Case("LIBMVEC", "LIBMVEC-X86")
            .Case("MASSV", "MASSV")
            .Case("SVML", "SVML")
            .Case("SLEEF", "sleefgnuabi")
            .Case("Darwin_libsystem_m", "Darwin_libsystem_m")
            .Case("ArmPL", "ArmPL")
            .Case("none", "none")
            .Default(std::nullopt);

    if (OptVal)
      CmdArgs.push_back(Args.MakeArgString(
          Twine(PluginOptPrefix) + "-vector-library=" + OptVal.value()));
  }

  // Try to pass driver level flags relevant to LTO code generation down to
  // the plugin.

  // Handle flags for selecting CPU variants.
  std::string CPU = getCPUName(D, Args, Triple);
  if (!CPU.empty())
    CmdArgs.push_back(
        Args.MakeArgString(Twine(PluginOptPrefix) + ExtraDash + "mcpu=" + CPU));

  if (Arg *A = Args.getLastArg(options::OPT_O_Group)) {
    // The optimization level matches
    // CompilerInvocation.cpp:getOptimizationLevel().
    StringRef OOpt;
    if (A->getOption().matches(options::OPT_O4) ||
        A->getOption().matches(options::OPT_Ofast))
      OOpt = "3";
    else if (A->getOption().matches(options::OPT_O)) {
      OOpt = A->getValue();
      if (OOpt == "g")
        OOpt = "1";
      else if (OOpt == "s" || OOpt == "z")
        OOpt = "2";
    } else if (A->getOption().matches(options::OPT_O0))
      OOpt = "0";
    if (!OOpt.empty()) {
      CmdArgs.push_back(
          Args.MakeArgString(Twine(PluginOptPrefix) + ExtraDash + "O" + OOpt));
      if (IsAMDGCN)
        CmdArgs.push_back(Args.MakeArgString(Twine("--lto-CGO") + OOpt));
    }
  }

  if (Args.hasArg(options::OPT_gsplit_dwarf))
    CmdArgs.push_back(Args.MakeArgString(
        Twine(PluginOptPrefix) + "dwo_dir=" + Output.getFilename() + "_dwo"));

  if (IsThinLTO && !IsOSAIX)
    CmdArgs.push_back(Args.MakeArgString(Twine(PluginOptPrefix) + "thinlto"));
  else if (IsThinLTO && IsOSAIX)
    CmdArgs.push_back(Args.MakeArgString(Twine("-bdbg:thinlto")));

  // Matrix intrinsic lowering happens at link time with ThinLTO. Enable
  // LowerMatrixIntrinsicsPass, which is transitively called by
  // buildThinLTODefaultPipeline under EnableMatrix.
  if ((IsThinLTO || IsFatLTO || IsUnifiedLTO) &&
        Args.hasArg(options::OPT_fenable_matrix))
    CmdArgs.push_back(
        Args.MakeArgString(Twine(PluginOptPrefix) + "-enable-matrix"));

  StringRef Parallelism = getLTOParallelism(Args, D);
  if (!Parallelism.empty())
    CmdArgs.push_back(Args.MakeArgString(Twine(PluginOptPrefix) +
                                         ParallelismOpt + Parallelism));

  // Pass down GlobalISel options.
  if (Arg *A = Args.getLastArg(options::OPT_fglobal_isel,
                               options::OPT_fno_global_isel)) {
    // Parsing -fno-global-isel explicitly gives architectures that enable GISel
    // by default a chance to disable it.
    CmdArgs.push_back(Args.MakeArgString(
        Twine(PluginOptPrefix) + "-global-isel=" +
        (A->getOption().matches(options::OPT_fglobal_isel) ? "1" : "0")));
  }

  // If an explicit debugger tuning argument appeared, pass it along.
  if (Arg *A =
          Args.getLastArg(options::OPT_gTune_Group, options::OPT_ggdbN_Group)) {
    if (A->getOption().matches(options::OPT_glldb))
      CmdArgs.push_back(
          Args.MakeArgString(Twine(PluginOptPrefix) + "-debugger-tune=lldb"));
    else if (A->getOption().matches(options::OPT_gsce))
      CmdArgs.push_back(
          Args.MakeArgString(Twine(PluginOptPrefix) + "-debugger-tune=sce"));
    else if (A->getOption().matches(options::OPT_gdbx))
      CmdArgs.push_back(
          Args.MakeArgString(Twine(PluginOptPrefix) + "-debugger-tune=dbx"));
    else
      CmdArgs.push_back(
          Args.MakeArgString(Twine(PluginOptPrefix) + "-debugger-tune=gdb"));
  }

  if (IsOSAIX) {
    if (!ToolChain.useIntegratedAs())
      CmdArgs.push_back(
          Args.MakeArgString(Twine(PluginOptPrefix) + "-no-integrated-as=1"));

    // On AIX, clang assumes strict-dwarf is true if any debug option is
    // specified, unless it is told explicitly not to assume so.
    Arg *A = Args.getLastArg(options::OPT_g_Group);
    bool EnableDebugInfo = A && !A->getOption().matches(options::OPT_g0) &&
                           !A->getOption().matches(options::OPT_ggdb0);
    if (EnableDebugInfo && Args.hasFlag(options::OPT_gstrict_dwarf,
                                        options::OPT_gno_strict_dwarf, true))
      CmdArgs.push_back(
          Args.MakeArgString(Twine(PluginOptPrefix) + "-strict-dwarf=true"));

    for (const Arg *A : Args.filtered_reverse(options::OPT_mabi_EQ)) {
      StringRef V = A->getValue();
      if (V == "vec-default")
        break;
      if (V == "vec-extabi") {
        CmdArgs.push_back(
            Args.MakeArgString(Twine(PluginOptPrefix) + "-vec-extabi"));
        break;
      }
    }
  }

  bool UseSeparateSections =
      isUseSeparateSections(ToolChain.getEffectiveTriple());

  if (Args.hasFlag(options::OPT_ffunction_sections,
                   options::OPT_fno_function_sections, UseSeparateSections))
    CmdArgs.push_back(
        Args.MakeArgString(Twine(PluginOptPrefix) + "-function-sections=1"));
  else if (Args.hasArg(options::OPT_fno_function_sections))
    CmdArgs.push_back(
        Args.MakeArgString(Twine(PluginOptPrefix) + "-function-sections=0"));

  bool DataSectionsTurnedOff = false;
  if (Args.hasFlag(options::OPT_fdata_sections, options::OPT_fno_data_sections,
                   UseSeparateSections)) {
    CmdArgs.push_back(
        Args.MakeArgString(Twine(PluginOptPrefix) + "-data-sections=1"));
  } else if (Args.hasArg(options::OPT_fno_data_sections)) {
    DataSectionsTurnedOff = true;
    CmdArgs.push_back(
        Args.MakeArgString(Twine(PluginOptPrefix) + "-data-sections=0"));
  }

  if (Args.hasArg(options::OPT_mxcoff_roptr) ||
      Args.hasArg(options::OPT_mno_xcoff_roptr)) {
    bool HasRoptr = Args.hasFlag(options::OPT_mxcoff_roptr,
                                 options::OPT_mno_xcoff_roptr, false);
    StringRef OptStr = HasRoptr ? "-mxcoff-roptr" : "-mno-xcoff-roptr";
    if (!IsOSAIX)
      D.Diag(diag::err_drv_unsupported_opt_for_target)
          << OptStr << Triple.str();

    if (HasRoptr) {
      // The data sections option is on by default on AIX. We only need to error
      // out when -fno-data-sections is specified explicitly to turn off data
      // sections.
      if (DataSectionsTurnedOff)
        D.Diag(diag::err_roptr_requires_data_sections);

      CmdArgs.push_back(
          Args.MakeArgString(Twine(PluginOptPrefix) + "-mxcoff-roptr"));
    }
  }

  // Pass an option to enable split machine functions.
  if (auto *A = Args.getLastArg(options::OPT_fsplit_machine_functions,
                                options::OPT_fno_split_machine_functions)) {
    if (A->getOption().matches(options::OPT_fsplit_machine_functions))
      CmdArgs.push_back(Args.MakeArgString(Twine(PluginOptPrefix) +
                                           "-split-machine-functions"));
  }

  if (Arg *A = getLastProfileSampleUseArg(Args)) {
    StringRef FName = A->getValue();
    if (!llvm::sys::fs::exists(FName))
      D.Diag(diag::err_drv_no_such_file) << FName;
    else
      CmdArgs.push_back(Args.MakeArgString(Twine(PluginOptPrefix) +
                                           "sample-profile=" + FName));
  }

  if (auto *CSPGOGenerateArg = getLastCSProfileGenerateArg(Args)) {
    CmdArgs.push_back(Args.MakeArgString(Twine(PluginOptPrefix) + ExtraDash +
                                         "cs-profile-generate"));
    if (CSPGOGenerateArg->getOption().matches(
            options::OPT_fcs_profile_generate_EQ)) {
      SmallString<128> Path(CSPGOGenerateArg->getValue());
      llvm::sys::path::append(Path, "default_%m.profraw");
      CmdArgs.push_back(Args.MakeArgString(Twine(PluginOptPrefix) + ExtraDash +
                                           "cs-profile-path=" + Path));
    } else
      CmdArgs.push_back(
          Args.MakeArgString(Twine(PluginOptPrefix) + ExtraDash +
                             "cs-profile-path=default_%m.profraw"));
  } else if (auto *ProfileUseArg = getLastProfileUseArg(Args)) {
    SmallString<128> Path(
        ProfileUseArg->getNumValues() == 0 ? "" : ProfileUseArg->getValue());
    if (Path.empty() || llvm::sys::fs::is_directory(Path))
      llvm::sys::path::append(Path, "default.profdata");
    CmdArgs.push_back(Args.MakeArgString(Twine(PluginOptPrefix) + ExtraDash +
                                         "cs-profile-path=" + Path));
  }

  // This controls whether or not we perform JustMyCode instrumentation.
  if (Args.hasFlag(options::OPT_fjmc, options::OPT_fno_jmc, false)) {
    if (ToolChain.getEffectiveTriple().isOSBinFormatELF())
      CmdArgs.push_back(Args.MakeArgString(Twine(PluginOptPrefix) +
                                           "-enable-jmc-instrument"));
    else
      D.Diag(clang::diag::warn_drv_fjmc_for_elf_only);
  }

  if (Args.hasFlag(options::OPT_femulated_tls, options::OPT_fno_emulated_tls,
                   Triple.hasDefaultEmulatedTLS())) {
    CmdArgs.push_back(
        Args.MakeArgString(Twine(PluginOptPrefix) + "-emulated-tls"));
  }
  if (isTLSDESCEnabled(ToolChain, Args))
    CmdArgs.push_back(
        Args.MakeArgString(Twine(PluginOptPrefix) + "-enable-tlsdesc"));

  if (Args.hasFlag(options::OPT_fstack_size_section,
                   options::OPT_fno_stack_size_section, false))
    CmdArgs.push_back(
        Args.MakeArgString(Twine(PluginOptPrefix) + "-stack-size-section"));

  // Setup statistics file output.
  SmallString<128> StatsFile = getStatsFileName(Args, Output, Input, D);
  if (!StatsFile.empty())
    CmdArgs.push_back(
        Args.MakeArgString(Twine(PluginOptPrefix) + "stats-file=" + StatsFile));

  // Setup crash diagnostics dir.
  if (Arg *A = Args.getLastArg(options::OPT_fcrash_diagnostics_dir))
    CmdArgs.push_back(Args.MakeArgString(
        Twine(PluginOptPrefix) + "-crash-diagnostics-dir=" + A->getValue()));

  addX86AlignBranchArgs(D, Args, CmdArgs, /*IsLTO=*/true, PluginOptPrefix);

  // Handle remark diagnostics on screen options: '-Rpass-*'.
  renderRpassOptions(Args, CmdArgs, PluginOptPrefix);

  // Handle serialized remarks options: '-fsave-optimization-record'
  // and '-foptimization-record-*'.
  if (willEmitRemarks(Args))
    renderRemarksOptions(Args, CmdArgs, ToolChain.getEffectiveTriple(), Input,
                         Output, PluginOptPrefix);

  // Handle remarks hotness/threshold related options.
  renderRemarksHotnessOptions(Args, CmdArgs, PluginOptPrefix);

  addMachineOutlinerArgs(D, Args, CmdArgs, ToolChain.getEffectiveTriple(),
                         /*IsLTO=*/true, PluginOptPrefix);

  bool IsELF = Triple.isOSBinFormatELF();
  bool Crel = false;
  bool ImplicitMapSyms = false;
  for (const Arg *A : Args.filtered(options::OPT_Wa_COMMA)) {
    for (StringRef V : A->getValues()) {
      auto Equal = V.split('=');
      auto checkArg = [&](bool ValidTarget,
                          std::initializer_list<const char *> Set) {
        if (!ValidTarget) {
          D.Diag(diag::err_drv_unsupported_opt_for_target)
              << (Twine("-Wa,") + Equal.first + "=").str()
              << Triple.getTriple();
        } else if (!llvm::is_contained(Set, Equal.second)) {
          D.Diag(diag::err_drv_unsupported_option_argument)
              << (Twine("-Wa,") + Equal.first + "=").str() << Equal.second;
        }
      };
      if (Equal.first == "-mmapsyms") {
        ImplicitMapSyms = Equal.second == "implicit";
        checkArg(IsELF && Triple.isAArch64(), {"default", "implicit"});
      } else if (V == "--crel")
        Crel = true;
      else if (V == "--no-crel")
        Crel = false;
      else
        continue;
      A->claim();
    }
  }
  if (Crel) {
    if (IsELF && !Triple.isMIPS()) {
      CmdArgs.push_back(Args.MakeArgString(Twine(PluginOptPrefix) + "-crel"));
    } else {
      D.Diag(diag::err_drv_unsupported_opt_for_target)
          << "-Wa,--crel" << D.getTargetTriple();
    }
  }
  if (ImplicitMapSyms)
    CmdArgs.push_back(
        Args.MakeArgString(Twine(PluginOptPrefix) + "-implicit-mapsyms"));
}

void tools::addOpenMPRuntimeLibraryPath(const ToolChain &TC,
                                        const ArgList &Args,
                                        ArgStringList &CmdArgs) {
  // Default to clang lib / lib64 folder, i.e. the same location as device
  // runtime.
  SmallString<256> DefaultLibPath =
      llvm::sys::path::parent_path(TC.getDriver().Dir);
  llvm::sys::path::append(DefaultLibPath, CLANG_INSTALL_LIBDIR_BASENAME);
  CmdArgs.push_back(Args.MakeArgString("-L" + DefaultLibPath));
}

void tools::addArchSpecificRPath(const ToolChain &TC, const ArgList &Args,
                                 ArgStringList &CmdArgs) {
  if (!Args.hasFlag(options::OPT_frtlib_add_rpath,
                    options::OPT_fno_rtlib_add_rpath, false))
    return;

  SmallVector<std::string> CandidateRPaths(TC.getArchSpecificLibPaths());
  if (const auto CandidateRPath = TC.getStdlibPath())
    CandidateRPaths.emplace_back(*CandidateRPath);

  for (const auto &CandidateRPath : CandidateRPaths) {
    if (TC.getVFS().exists(CandidateRPath)) {
      CmdArgs.push_back("-rpath");
      CmdArgs.push_back(Args.MakeArgString(CandidateRPath));
    }
  }
}

bool tools::addOpenMPRuntime(const Compilation &C, ArgStringList &CmdArgs,
                             const ToolChain &TC, const ArgList &Args,
                             bool ForceStaticHostRuntime, bool IsOffloadingHost,
                             bool GompNeedsRT) {
  if (!Args.hasFlag(options::OPT_fopenmp, options::OPT_fopenmp_EQ,
                    options::OPT_fno_openmp, false)) {
    // We need libomptarget (liboffload) if it's the choosen offloading runtime.
    if (Args.hasFlag(options::OPT_foffload_via_llvm,
                     options::OPT_fno_offload_via_llvm, false))
      CmdArgs.push_back("-lomptarget");
    return false;
  }

  Driver::OpenMPRuntimeKind RTKind = TC.getDriver().getOpenMPRuntime(Args);

  if (RTKind == Driver::OMPRT_Unknown)
    // Already diagnosed.
    return false;

  if (ForceStaticHostRuntime)
    CmdArgs.push_back("-Bstatic");

  switch (RTKind) {
  case Driver::OMPRT_OMP:
    CmdArgs.push_back("-lomp");
    break;
  case Driver::OMPRT_GOMP:
    CmdArgs.push_back("-lgomp");
    break;
  case Driver::OMPRT_IOMP5:
    CmdArgs.push_back("-liomp5");
    break;
  case Driver::OMPRT_Unknown:
    break;
  }

  if (ForceStaticHostRuntime)
    CmdArgs.push_back("-Bdynamic");

  if (RTKind == Driver::OMPRT_GOMP && GompNeedsRT)
      CmdArgs.push_back("-lrt");

  if (IsOffloadingHost)
    CmdArgs.push_back("-lomptarget");

  if (IsOffloadingHost && !Args.hasArg(options::OPT_nogpulib))
    CmdArgs.push_back("-lomptarget.devicertl");

  addArchSpecificRPath(TC, Args, CmdArgs);

  addOpenMPRuntimeLibraryPath(TC, Args, CmdArgs);

  return true;
}

void tools::addOpenMPHostOffloadingArgs(const Compilation &C,
                                        const JobAction &JA,
                                        const llvm::opt::ArgList &Args,
                                        llvm::opt::ArgStringList &CmdArgs) {
  if (!JA.isHostOffloading(Action::OFK_OpenMP))
    return;

  // For all the host OpenMP offloading compile jobs we need to pass the targets
  // information using -fopenmp-targets= option.
  constexpr llvm::StringLiteral Targets("-fopenmp-targets=");

  SmallVector<std::string> Triples;
  auto TCRange = C.getOffloadToolChains<Action::OFK_OpenMP>();
  std::transform(TCRange.first, TCRange.second, std::back_inserter(Triples),
                 [](auto TC) { return TC.second->getTripleString(); });
  CmdArgs.push_back(
      Args.MakeArgString(Twine(Targets) + llvm::join(Triples, ",")));
}

/// Add Fortran runtime libs
void tools::addFortranRuntimeLibs(const ToolChain &TC, const ArgList &Args,
                                  llvm::opt::ArgStringList &CmdArgs) {
  // Link FortranRuntime and FortranDecimal
  // These are handled earlier on Windows by telling the frontend driver to
  // add the correct libraries to link against as dependents in the object
  // file.
  if (!TC.getTriple().isKnownWindowsMSVCEnvironment()) {
    StringRef F128LibName = TC.getDriver().getFlangF128MathLibrary();
    F128LibName.consume_front_insensitive("lib");
    if (!F128LibName.empty()) {
      bool AsNeeded = !TC.getTriple().isOSAIX();
      CmdArgs.push_back("-lFortranFloat128Math");
      if (AsNeeded)
        addAsNeededOption(TC, Args, CmdArgs, /*as_needed=*/true);
      CmdArgs.push_back(Args.MakeArgString("-l" + F128LibName));
      if (AsNeeded)
        addAsNeededOption(TC, Args, CmdArgs, /*as_needed=*/false);
    }
    CmdArgs.push_back("-lFortranRuntime");
    CmdArgs.push_back("-lFortranDecimal");
    addArchSpecificRPath(TC, Args, CmdArgs);
  }

  // libomp needs libatomic for atomic operations if using libgcc
  if (Args.hasFlag(options::OPT_fopenmp, options::OPT_fopenmp_EQ,
                   options::OPT_fno_openmp, false)) {
    Driver::OpenMPRuntimeKind OMPRuntime =
        TC.getDriver().getOpenMPRuntime(Args);
    ToolChain::RuntimeLibType RuntimeLib = TC.GetRuntimeLibType(Args);
    if (OMPRuntime == Driver::OMPRT_OMP && RuntimeLib == ToolChain::RLT_Libgcc)
      CmdArgs.push_back("-latomic");
  }
}

void tools::addFortranRuntimeLibraryPath(const ToolChain &TC,
                                         const llvm::opt::ArgList &Args,
                                         ArgStringList &CmdArgs) {
  // Default to the <driver-path>/../lib directory. This works fine on the
  // platforms that we have tested so far. We will probably have to re-fine
  // this in the future. In particular, on some platforms, we may need to use
  // lib64 instead of lib.
  SmallString<256> DefaultLibPath =
      llvm::sys::path::parent_path(TC.getDriver().Dir);
  llvm::sys::path::append(DefaultLibPath, "lib");
  if (TC.getTriple().isKnownWindowsMSVCEnvironment())
    CmdArgs.push_back(Args.MakeArgString("-libpath:" + DefaultLibPath));
  else
    CmdArgs.push_back(Args.MakeArgString("-L" + DefaultLibPath));
}

static void addSanitizerRuntime(const ToolChain &TC, const ArgList &Args,
                                ArgStringList &CmdArgs, StringRef Sanitizer,
                                bool IsShared, bool IsWhole) {
  // Wrap any static runtimes that must be forced into executable in
  // whole-archive.
  if (IsWhole) CmdArgs.push_back("--whole-archive");
  CmdArgs.push_back(TC.getCompilerRTArgString(
      Args, Sanitizer, IsShared ? ToolChain::FT_Shared : ToolChain::FT_Static));
  if (IsWhole) CmdArgs.push_back("--no-whole-archive");

  if (IsShared) {
    addArchSpecificRPath(TC, Args, CmdArgs);
  }
}

// Tries to use a file with the list of dynamic symbols that need to be exported
// from the runtime library. Returns true if the file was found.
static bool addSanitizerDynamicList(const ToolChain &TC, const ArgList &Args,
                                    ArgStringList &CmdArgs,
                                    StringRef Sanitizer) {
  bool LinkerIsGnuLd = solaris::isLinkerGnuLd(TC, Args);

  // Solaris ld defaults to --export-dynamic behaviour but doesn't support
  // the option, so don't try to pass it.
  if (TC.getTriple().isOSSolaris() && !LinkerIsGnuLd)
    return true;
  SmallString<128> SanRT(TC.getCompilerRT(Args, Sanitizer));
  if (llvm::sys::fs::exists(SanRT + ".syms")) {
    CmdArgs.push_back(Args.MakeArgString("--dynamic-list=" + SanRT + ".syms"));
    return true;
  }
  return false;
}

void tools::addAsNeededOption(const ToolChain &TC,
                              const llvm::opt::ArgList &Args,
                              llvm::opt::ArgStringList &CmdArgs,
                              bool as_needed) {
  assert(!TC.getTriple().isOSAIX() &&
         "AIX linker does not support any form of --as-needed option yet.");
  bool LinkerIsGnuLd = solaris::isLinkerGnuLd(TC, Args);

  // While the Solaris 11.2 ld added --as-needed/--no-as-needed as aliases
  // for the native forms -z ignore/-z record, they are missing in Illumos,
  // so always use the native form.
  // GNU ld doesn't support -z ignore/-z record, so don't use them even on
  // Solaris.
  if (TC.getTriple().isOSSolaris() && !LinkerIsGnuLd) {
    CmdArgs.push_back("-z");
    CmdArgs.push_back(as_needed ? "ignore" : "record");
  } else {
    CmdArgs.push_back(as_needed ? "--as-needed" : "--no-as-needed");
  }
}

void tools::linkSanitizerRuntimeDeps(const ToolChain &TC,
                                     const llvm::opt::ArgList &Args,
                                     ArgStringList &CmdArgs) {
  // Force linking against the system libraries sanitizers depends on
  // (see PR15823 why this is necessary).
  addAsNeededOption(TC, Args, CmdArgs, false);
  // There's no libpthread or librt on RTEMS & Android.
  if (TC.getTriple().getOS() != llvm::Triple::RTEMS &&
      !TC.getTriple().isAndroid() && !TC.getTriple().isOHOSFamily()) {
    CmdArgs.push_back("-lpthread");
    if (!TC.getTriple().isOSOpenBSD())
      CmdArgs.push_back("-lrt");
  }
  CmdArgs.push_back("-lm");
  // There's no libdl on all OSes.
  if (!TC.getTriple().isOSFreeBSD() && !TC.getTriple().isOSNetBSD() &&
      !TC.getTriple().isOSOpenBSD() &&
      TC.getTriple().getOS() != llvm::Triple::RTEMS)
    CmdArgs.push_back("-ldl");
  // Required for backtrace on some OSes
  if (TC.getTriple().isOSFreeBSD() ||
      TC.getTriple().isOSNetBSD() ||
      TC.getTriple().isOSOpenBSD())
    CmdArgs.push_back("-lexecinfo");
  // There is no libresolv on Android, FreeBSD, OpenBSD, etc. On musl
  // libresolv.a, even if exists, is an empty archive to satisfy POSIX -lresolv
  // requirement.
  if (TC.getTriple().isOSLinux() && !TC.getTriple().isAndroid() &&
      !TC.getTriple().isMusl())
    CmdArgs.push_back("-lresolv");
}

static void
collectSanitizerRuntimes(const ToolChain &TC, const ArgList &Args,
                         SmallVectorImpl<StringRef> &SharedRuntimes,
                         SmallVectorImpl<StringRef> &StaticRuntimes,
                         SmallVectorImpl<StringRef> &NonWholeStaticRuntimes,
                         SmallVectorImpl<StringRef> &HelperStaticRuntimes,
                         SmallVectorImpl<StringRef> &RequiredSymbols) {
  assert(!TC.getTriple().isOSDarwin() && "it's not used by Darwin");
  const SanitizerArgs &SanArgs = TC.getSanitizerArgs(Args);
  // Collect shared runtimes.
  if (SanArgs.needsSharedRt()) {
    if (SanArgs.needsAsanRt()) {
      SharedRuntimes.push_back("asan");
      if (!Args.hasArg(options::OPT_shared) && !TC.getTriple().isAndroid())
        HelperStaticRuntimes.push_back("asan-preinit");
    }
    if (SanArgs.needsMemProfRt()) {
      SharedRuntimes.push_back("memprof");
      if (!Args.hasArg(options::OPT_shared) && !TC.getTriple().isAndroid())
        HelperStaticRuntimes.push_back("memprof-preinit");
    }
    if (SanArgs.needsNsanRt())
      SharedRuntimes.push_back("nsan");
    if (SanArgs.needsUbsanRt()) {
      if (SanArgs.requiresMinimalRuntime())
        SharedRuntimes.push_back("ubsan_minimal");
      else
        SharedRuntimes.push_back("ubsan_standalone");
    }
    if (SanArgs.needsScudoRt()) {
      SharedRuntimes.push_back("scudo_standalone");
    }
    if (SanArgs.needsTsanRt())
      SharedRuntimes.push_back("tsan");
    if (SanArgs.needsTysanRt())
      SharedRuntimes.push_back("tysan");
    if (SanArgs.needsHwasanRt()) {
      if (SanArgs.needsHwasanAliasesRt())
        SharedRuntimes.push_back("hwasan_aliases");
      else
        SharedRuntimes.push_back("hwasan");
      if (!Args.hasArg(options::OPT_shared))
        HelperStaticRuntimes.push_back("hwasan-preinit");
    }
    if (SanArgs.needsRtsanRt() && SanArgs.linkRuntimes())
      SharedRuntimes.push_back("rtsan");
  }

  // The stats_client library is also statically linked into DSOs.
  if (SanArgs.needsStatsRt())
    StaticRuntimes.push_back("stats_client");

  // Always link the static runtime regardless of DSO or executable.
  if (SanArgs.needsAsanRt())
    HelperStaticRuntimes.push_back("asan_static");

  // Collect static runtimes.
  if (Args.hasArg(options::OPT_shared)) {
    // Don't link static runtimes into DSOs.
    return;
  }

  // Each static runtime that has a DSO counterpart above is excluded below,
  // but runtimes that exist only as static are not affected by needsSharedRt.

  if (!SanArgs.needsSharedRt() && SanArgs.needsAsanRt()) {
    StaticRuntimes.push_back("asan");
    if (SanArgs.linkCXXRuntimes())
      StaticRuntimes.push_back("asan_cxx");
  }

  if (!SanArgs.needsSharedRt() && SanArgs.needsRtsanRt() &&
      SanArgs.linkRuntimes())
    StaticRuntimes.push_back("rtsan");

  if (!SanArgs.needsSharedRt() && SanArgs.needsMemProfRt()) {
    StaticRuntimes.push_back("memprof");
    if (SanArgs.linkCXXRuntimes())
      StaticRuntimes.push_back("memprof_cxx");
  }

  if (!SanArgs.needsSharedRt() && SanArgs.needsHwasanRt()) {
    if (SanArgs.needsHwasanAliasesRt()) {
      StaticRuntimes.push_back("hwasan_aliases");
      if (SanArgs.linkCXXRuntimes())
        StaticRuntimes.push_back("hwasan_aliases_cxx");
    } else {
      StaticRuntimes.push_back("hwasan");
      if (SanArgs.linkCXXRuntimes())
        StaticRuntimes.push_back("hwasan_cxx");
    }
  }
  if (SanArgs.needsDfsanRt())
    StaticRuntimes.push_back("dfsan");
  if (SanArgs.needsLsanRt())
    StaticRuntimes.push_back("lsan");
  if (SanArgs.needsMsanRt()) {
    StaticRuntimes.push_back("msan");
    if (SanArgs.linkCXXRuntimes())
      StaticRuntimes.push_back("msan_cxx");
  }
  if (!SanArgs.needsSharedRt() && SanArgs.needsNsanRt())
    StaticRuntimes.push_back("nsan");
  if (!SanArgs.needsSharedRt() && SanArgs.needsTsanRt()) {
    StaticRuntimes.push_back("tsan");
    if (SanArgs.linkCXXRuntimes())
      StaticRuntimes.push_back("tsan_cxx");
  }
  if (!SanArgs.needsSharedRt() && SanArgs.needsTysanRt())
    StaticRuntimes.push_back("tysan");
  if (!SanArgs.needsSharedRt() && SanArgs.needsUbsanRt()) {
    if (SanArgs.requiresMinimalRuntime()) {
      StaticRuntimes.push_back("ubsan_minimal");
    } else {
      StaticRuntimes.push_back("ubsan_standalone");
    }
  }
  if (SanArgs.needsSafeStackRt()) {
    NonWholeStaticRuntimes.push_back("safestack");
    RequiredSymbols.push_back("__safestack_init");
  }
  if (!(SanArgs.needsSharedRt() && SanArgs.needsUbsanRt())) {
    if (SanArgs.needsCfiRt())
      StaticRuntimes.push_back("cfi");
    if (SanArgs.needsCfiDiagRt())
      StaticRuntimes.push_back("cfi_diag");
  }
  if (SanArgs.linkCXXRuntimes() && !SanArgs.requiresMinimalRuntime() &&
      ((!SanArgs.needsSharedRt() && SanArgs.needsUbsanCXXRt()) ||
       SanArgs.needsCfiDiagRt())) {
    StaticRuntimes.push_back("ubsan_standalone_cxx");
  }
  if (SanArgs.needsStatsRt()) {
    NonWholeStaticRuntimes.push_back("stats");
    RequiredSymbols.push_back("__sanitizer_stats_register");
  }
  if (!SanArgs.needsSharedRt() && SanArgs.needsScudoRt()) {
    StaticRuntimes.push_back("scudo_standalone");
    if (SanArgs.linkCXXRuntimes())
      StaticRuntimes.push_back("scudo_standalone_cxx");
  }
}

// Should be called before we add system libraries (C++ ABI, libstdc++/libc++,
// C runtime, etc). Returns true if sanitizer system deps need to be linked in.
bool tools::addSanitizerRuntimes(const ToolChain &TC, const ArgList &Args,
                                 ArgStringList &CmdArgs) {
  const SanitizerArgs &SanArgs = TC.getSanitizerArgs(Args);
  SmallVector<StringRef, 4> SharedRuntimes, StaticRuntimes,
      NonWholeStaticRuntimes, HelperStaticRuntimes, RequiredSymbols;
  if (SanArgs.linkRuntimes()) {
    collectSanitizerRuntimes(TC, Args, SharedRuntimes, StaticRuntimes,
                             NonWholeStaticRuntimes, HelperStaticRuntimes,
                             RequiredSymbols);
  }

  // -u options must be added before the runtime libs that resolve them.
  for (auto S : RequiredSymbols) {
    CmdArgs.push_back("-u");
    CmdArgs.push_back(Args.MakeArgString(S));
  }

  // Inject libfuzzer dependencies.
  if (SanArgs.needsFuzzer() && SanArgs.linkRuntimes() &&
      !Args.hasArg(options::OPT_shared)) {

    addSanitizerRuntime(TC, Args, CmdArgs, "fuzzer", false, true);
    if (SanArgs.needsFuzzerInterceptors())
      addSanitizerRuntime(TC, Args, CmdArgs, "fuzzer_interceptors", false,
                          true);
    if (!Args.hasArg(clang::driver::options::OPT_nostdlibxx)) {
      bool OnlyLibstdcxxStatic = Args.hasArg(options::OPT_static_libstdcxx) &&
                                 !Args.hasArg(options::OPT_static);
      if (OnlyLibstdcxxStatic)
        CmdArgs.push_back("-Bstatic");
      TC.AddCXXStdlibLibArgs(Args, CmdArgs);
      if (OnlyLibstdcxxStatic)
        CmdArgs.push_back("-Bdynamic");
    }
  }

  for (auto RT : SharedRuntimes)
    addSanitizerRuntime(TC, Args, CmdArgs, RT, true, false);
  for (auto RT : HelperStaticRuntimes)
    addSanitizerRuntime(TC, Args, CmdArgs, RT, false, true);
  bool AddExportDynamic = false;
  for (auto RT : StaticRuntimes) {
    addSanitizerRuntime(TC, Args, CmdArgs, RT, false, true);
    AddExportDynamic |= !addSanitizerDynamicList(TC, Args, CmdArgs, RT);
  }
  for (auto RT : NonWholeStaticRuntimes) {
    addSanitizerRuntime(TC, Args, CmdArgs, RT, false, false);
    AddExportDynamic |= !addSanitizerDynamicList(TC, Args, CmdArgs, RT);
  }
  // If there is a static runtime with no dynamic list, force all the symbols
  // to be dynamic to be sure we export sanitizer interface functions.
  if (AddExportDynamic)
    CmdArgs.push_back("--export-dynamic");

  if (SanArgs.hasCrossDsoCfi() && !AddExportDynamic)
    CmdArgs.push_back("--export-dynamic-symbol=__cfi_check");

  if (SanArgs.hasMemTag()) {
    if (!TC.getTriple().isAndroid()) {
      TC.getDriver().Diag(diag::err_drv_unsupported_opt_for_target)
          << "-fsanitize=memtag*" << TC.getTriple().str();
    }
    CmdArgs.push_back(
        Args.MakeArgString("--android-memtag-mode=" + SanArgs.getMemtagMode()));
    if (SanArgs.hasMemtagHeap())
      CmdArgs.push_back("--android-memtag-heap");
    if (SanArgs.hasMemtagStack())
      CmdArgs.push_back("--android-memtag-stack");
  }

  return !StaticRuntimes.empty() || !NonWholeStaticRuntimes.empty();
}

bool tools::addXRayRuntime(const ToolChain&TC, const ArgList &Args, ArgStringList &CmdArgs) {
  if (Args.hasArg(options::OPT_shared)) {
    if (TC.getXRayArgs().needsXRayDSORt()) {
      CmdArgs.push_back("--whole-archive");
      CmdArgs.push_back(TC.getCompilerRTArgString(Args, "xray-dso"));
      CmdArgs.push_back("--no-whole-archive");
      return true;
    }
  } else if (TC.getXRayArgs().needsXRayRt()) {
    CmdArgs.push_back("--whole-archive");
    CmdArgs.push_back(TC.getCompilerRTArgString(Args, "xray"));
    for (const auto &Mode : TC.getXRayArgs().modeList())
      CmdArgs.push_back(TC.getCompilerRTArgString(Args, Mode));
    CmdArgs.push_back("--no-whole-archive");
    return true;
  }

  return false;
}

void tools::linkXRayRuntimeDeps(const ToolChain &TC,
                                const llvm::opt::ArgList &Args,
                                ArgStringList &CmdArgs) {
  addAsNeededOption(TC, Args, CmdArgs, false);
  CmdArgs.push_back("-lpthread");
  if (!TC.getTriple().isOSOpenBSD())
    CmdArgs.push_back("-lrt");
  CmdArgs.push_back("-lm");

  if (!TC.getTriple().isOSFreeBSD() &&
      !TC.getTriple().isOSNetBSD() &&
      !TC.getTriple().isOSOpenBSD())
    CmdArgs.push_back("-ldl");
}

bool tools::areOptimizationsEnabled(const ArgList &Args) {
  // Find the last -O arg and see if it is non-zero.
  if (Arg *A = Args.getLastArg(options::OPT_O_Group))
    return !A->getOption().matches(options::OPT_O0);
  // Defaults to -O0.
  return false;
}

const char *tools::SplitDebugName(const JobAction &JA, const ArgList &Args,
                                  const InputInfo &Input,
                                  const InputInfo &Output) {
  auto AddPostfix = [JA](auto &F) {
    if (JA.getOffloadingDeviceKind() == Action::OFK_HIP)
      F += (Twine("_") + JA.getOffloadingArch()).str();
    F += ".dwo";
  };
  if (Arg *A = Args.getLastArg(options::OPT_gsplit_dwarf_EQ))
    if (StringRef(A->getValue()) == "single" && Output.isFilename())
      return Args.MakeArgString(Output.getFilename());

  SmallString<128> T;
  if (const Arg *A = Args.getLastArg(options::OPT_dumpdir)) {
    T = A->getValue();
  } else {
    Arg *FinalOutput = Args.getLastArg(options::OPT_o, options::OPT__SLASH_o);
    if (FinalOutput && Args.hasArg(options::OPT_c)) {
      T = FinalOutput->getValue();
      llvm::sys::path::remove_filename(T);
      llvm::sys::path::append(T,
                              llvm::sys::path::stem(FinalOutput->getValue()));
      AddPostfix(T);
      return Args.MakeArgString(T);
    }
  }

  T += llvm::sys::path::stem(Input.getBaseInput());
  AddPostfix(T);
  return Args.MakeArgString(T);
}

void tools::SplitDebugInfo(const ToolChain &TC, Compilation &C, const Tool &T,
                           const JobAction &JA, const ArgList &Args,
                           const InputInfo &Output, const char *OutFile) {
  ArgStringList ExtractArgs;
  ExtractArgs.push_back("--extract-dwo");

  ArgStringList StripArgs;
  StripArgs.push_back("--strip-dwo");

  // Grabbing the output of the earlier compile step.
  StripArgs.push_back(Output.getFilename());
  ExtractArgs.push_back(Output.getFilename());
  ExtractArgs.push_back(OutFile);

  const char *Exec =
      Args.MakeArgString(TC.GetProgramPath(CLANG_DEFAULT_OBJCOPY));
  InputInfo II(types::TY_Object, Output.getFilename(), Output.getFilename());

  // First extract the dwo sections.
  C.addCommand(std::make_unique<Command>(JA, T,
                                         ResponseFileSupport::AtFileCurCP(),
                                         Exec, ExtractArgs, II, Output));

  // Then remove them from the original .o file.
  C.addCommand(std::make_unique<Command>(
      JA, T, ResponseFileSupport::AtFileCurCP(), Exec, StripArgs, II, Output));
}

// Claim options we don't want to warn if they are unused. We do this for
// options that build systems might add but are unused when assembling or only
// running the preprocessor for example.
void tools::claimNoWarnArgs(const ArgList &Args) {
  // Don't warn about unused -f(no-)?lto.  This can happen when we're
  // preprocessing, precompiling or assembling.
  Args.ClaimAllArgs(options::OPT_flto_EQ);
  Args.ClaimAllArgs(options::OPT_flto);
  Args.ClaimAllArgs(options::OPT_fno_lto);
}

Arg *tools::getLastCSProfileGenerateArg(const ArgList &Args) {
  auto *CSPGOGenerateArg = Args.getLastArg(options::OPT_fcs_profile_generate,
                                           options::OPT_fcs_profile_generate_EQ,
                                           options::OPT_fno_profile_generate);
  if (CSPGOGenerateArg &&
      CSPGOGenerateArg->getOption().matches(options::OPT_fno_profile_generate))
    CSPGOGenerateArg = nullptr;

  return CSPGOGenerateArg;
}

Arg *tools::getLastProfileUseArg(const ArgList &Args) {
  auto *ProfileUseArg = Args.getLastArg(
      options::OPT_fprofile_instr_use, options::OPT_fprofile_instr_use_EQ,
      options::OPT_fprofile_use, options::OPT_fprofile_use_EQ,
      options::OPT_fno_profile_instr_use);

  if (ProfileUseArg &&
      ProfileUseArg->getOption().matches(options::OPT_fno_profile_instr_use))
    ProfileUseArg = nullptr;

  return ProfileUseArg;
}

Arg *tools::getLastProfileSampleUseArg(const ArgList &Args) {
  auto *ProfileSampleUseArg = Args.getLastArg(
      options::OPT_fprofile_sample_use_EQ, options::OPT_fno_profile_sample_use);

  if (ProfileSampleUseArg && (ProfileSampleUseArg->getOption().matches(
                                 options::OPT_fno_profile_sample_use)))
    return nullptr;

  return Args.getLastArg(options::OPT_fprofile_sample_use_EQ);
}

const char *tools::RelocationModelName(llvm::Reloc::Model Model) {
  switch (Model) {
  case llvm::Reloc::Static:
    return "static";
  case llvm::Reloc::PIC_:
    return "pic";
  case llvm::Reloc::DynamicNoPIC:
    return "dynamic-no-pic";
  case llvm::Reloc::ROPI:
    return "ropi";
  case llvm::Reloc::RWPI:
    return "rwpi";
  case llvm::Reloc::ROPI_RWPI:
    return "ropi-rwpi";
  }
  llvm_unreachable("Unknown Reloc::Model kind");
}

/// Parses the various -fpic/-fPIC/-fpie/-fPIE arguments.  Then,
/// smooshes them together with platform defaults, to decide whether
/// this compile should be using PIC mode or not. Returns a tuple of
/// (RelocationModel, PICLevel, IsPIE).
std::tuple<llvm::Reloc::Model, unsigned, bool>
tools::ParsePICArgs(const ToolChain &ToolChain, const ArgList &Args) {
  const llvm::Triple &EffectiveTriple = ToolChain.getEffectiveTriple();
  const llvm::Triple &Triple = ToolChain.getTriple();

  bool PIE = ToolChain.isPIEDefault(Args);
  bool PIC = PIE || ToolChain.isPICDefault();
  // The Darwin/MachO default to use PIC does not apply when using -static.
  if (Triple.isOSBinFormatMachO() && Args.hasArg(options::OPT_static))
    PIE = PIC = false;
  bool IsPICLevelTwo = PIC;

  bool KernelOrKext =
      Args.hasArg(options::OPT_mkernel, options::OPT_fapple_kext);

  // Android-specific defaults for PIC/PIE
  if (Triple.isAndroid()) {
    switch (Triple.getArch()) {
    case llvm::Triple::arm:
    case llvm::Triple::armeb:
    case llvm::Triple::thumb:
    case llvm::Triple::thumbeb:
    case llvm::Triple::aarch64:
    case llvm::Triple::mips:
    case llvm::Triple::mipsel:
    case llvm::Triple::mips64:
    case llvm::Triple::mips64el:
      PIC = true; // "-fpic"
      break;

    case llvm::Triple::x86:
    case llvm::Triple::x86_64:
      PIC = true; // "-fPIC"
      IsPICLevelTwo = true;
      break;

    default:
      break;
    }
  }

  // OHOS-specific defaults for PIC/PIE
  if (Triple.isOHOSFamily() && Triple.getArch() == llvm::Triple::aarch64)
    PIC = true;

  // OpenBSD-specific defaults for PIE
  if (Triple.isOSOpenBSD()) {
    switch (ToolChain.getArch()) {
    case llvm::Triple::arm:
    case llvm::Triple::aarch64:
    case llvm::Triple::mips64:
    case llvm::Triple::mips64el:
    case llvm::Triple::x86:
    case llvm::Triple::x86_64:
      IsPICLevelTwo = false; // "-fpie"
      break;

    case llvm::Triple::ppc:
    case llvm::Triple::sparcv9:
      IsPICLevelTwo = true; // "-fPIE"
      break;

    default:
      break;
    }
  }

  // The last argument relating to either PIC or PIE wins, and no
  // other argument is used. If the last argument is any flavor of the
  // '-fno-...' arguments, both PIC and PIE are disabled. Any PIE
  // option implicitly enables PIC at the same level.
  Arg *LastPICArg = Args.getLastArg(options::OPT_fPIC, options::OPT_fno_PIC,
                                    options::OPT_fpic, options::OPT_fno_pic,
                                    options::OPT_fPIE, options::OPT_fno_PIE,
                                    options::OPT_fpie, options::OPT_fno_pie);
  if (Triple.isOSWindows() && !Triple.isOSCygMing() && LastPICArg &&
      LastPICArg == Args.getLastArg(options::OPT_fPIC, options::OPT_fpic,
                                    options::OPT_fPIE, options::OPT_fpie)) {
    ToolChain.getDriver().Diag(diag::err_drv_unsupported_opt_for_target)
        << LastPICArg->getSpelling() << Triple.str();
    if (Triple.getArch() == llvm::Triple::x86_64)
      return std::make_tuple(llvm::Reloc::PIC_, 2U, false);
    return std::make_tuple(llvm::Reloc::Static, 0U, false);
  }

  // Check whether the tool chain trumps the PIC-ness decision. If the PIC-ness
  // is forced, then neither PIC nor PIE flags will have no effect.
  if (!ToolChain.isPICDefaultForced()) {
    if (LastPICArg) {
      Option O = LastPICArg->getOption();
      if (O.matches(options::OPT_fPIC) || O.matches(options::OPT_fpic) ||
          O.matches(options::OPT_fPIE) || O.matches(options::OPT_fpie)) {
        PIE = O.matches(options::OPT_fPIE) || O.matches(options::OPT_fpie);
        PIC =
            PIE || O.matches(options::OPT_fPIC) || O.matches(options::OPT_fpic);
        IsPICLevelTwo =
            O.matches(options::OPT_fPIE) || O.matches(options::OPT_fPIC);
      } else {
        PIE = PIC = false;
        if (EffectiveTriple.isPS()) {
          Arg *ModelArg = Args.getLastArg(options::OPT_mcmodel_EQ);
          StringRef Model = ModelArg ? ModelArg->getValue() : "";
          if (Model != "kernel") {
            PIC = true;
            ToolChain.getDriver().Diag(diag::warn_drv_ps_force_pic)
                << LastPICArg->getSpelling()
                << (EffectiveTriple.isPS4() ? "PS4" : "PS5");
          }
        }
      }
    }
  }

  // Introduce a Darwin and PS4/PS5-specific hack. If the default is PIC, but
  // the PIC level would've been set to level 1, force it back to level 2 PIC
  // instead.
  if (PIC && (Triple.isOSDarwin() || EffectiveTriple.isPS()))
    IsPICLevelTwo |= ToolChain.isPICDefault();

  // This kernel flags are a trump-card: they will disable PIC/PIE
  // generation, independent of the argument order.
  if (KernelOrKext &&
      ((!EffectiveTriple.isiOS() || EffectiveTriple.isOSVersionLT(6)) &&
       !EffectiveTriple.isWatchOS() && !EffectiveTriple.isDriverKit()))
    PIC = PIE = false;

  if (Arg *A = Args.getLastArg(options::OPT_mdynamic_no_pic)) {
    // This is a very special mode. It trumps the other modes, almost no one
    // uses it, and it isn't even valid on any OS but Darwin.
    if (!Triple.isOSDarwin())
      ToolChain.getDriver().Diag(diag::err_drv_unsupported_opt_for_target)
          << A->getSpelling() << Triple.str();

    // FIXME: Warn when this flag trumps some other PIC or PIE flag.

    // Only a forced PIC mode can cause the actual compile to have PIC defines
    // etc., no flags are sufficient. This behavior was selected to closely
    // match that of llvm-gcc and Apple GCC before that.
    PIC = ToolChain.isPICDefault() && ToolChain.isPICDefaultForced();

    return std::make_tuple(llvm::Reloc::DynamicNoPIC, PIC ? 2U : 0U, false);
  }

  bool EmbeddedPISupported;
  switch (Triple.getArch()) {
    case llvm::Triple::arm:
    case llvm::Triple::armeb:
    case llvm::Triple::thumb:
    case llvm::Triple::thumbeb:
      EmbeddedPISupported = true;
      break;
    default:
      EmbeddedPISupported = false;
      break;
  }

  bool ROPI = false, RWPI = false;
  Arg* LastROPIArg = Args.getLastArg(options::OPT_fropi, options::OPT_fno_ropi);
  if (LastROPIArg && LastROPIArg->getOption().matches(options::OPT_fropi)) {
    if (!EmbeddedPISupported)
      ToolChain.getDriver().Diag(diag::err_drv_unsupported_opt_for_target)
          << LastROPIArg->getSpelling() << Triple.str();
    ROPI = true;
  }
  Arg *LastRWPIArg = Args.getLastArg(options::OPT_frwpi, options::OPT_fno_rwpi);
  if (LastRWPIArg && LastRWPIArg->getOption().matches(options::OPT_frwpi)) {
    if (!EmbeddedPISupported)
      ToolChain.getDriver().Diag(diag::err_drv_unsupported_opt_for_target)
          << LastRWPIArg->getSpelling() << Triple.str();
    RWPI = true;
  }

  // ROPI and RWPI are not compatible with PIC or PIE.
  if ((ROPI || RWPI) && (PIC || PIE))
    ToolChain.getDriver().Diag(diag::err_drv_ropi_rwpi_incompatible_with_pic);

  if (Triple.isMIPS()) {
    StringRef CPUName;
    StringRef ABIName;
    mips::getMipsCPUAndABI(Args, Triple, CPUName, ABIName);
    // When targeting the N64 ABI, PIC is the default, except in the case
    // when the -mno-abicalls option is used. In that case we exit
    // at next check regardless of PIC being set below.
    if (ABIName == "n64")
      PIC = true;
    // When targettng MIPS with -mno-abicalls, it's always static.
    if(Args.hasArg(options::OPT_mno_abicalls))
      return std::make_tuple(llvm::Reloc::Static, 0U, false);
    // Unlike other architectures, MIPS, even with -fPIC/-mxgot/multigot,
    // does not use PIC level 2 for historical reasons.
    IsPICLevelTwo = false;
  }

  if (PIC)
    return std::make_tuple(llvm::Reloc::PIC_, IsPICLevelTwo ? 2U : 1U, PIE);

  llvm::Reloc::Model RelocM = llvm::Reloc::Static;
  if (ROPI && RWPI)
    RelocM = llvm::Reloc::ROPI_RWPI;
  else if (ROPI)
    RelocM = llvm::Reloc::ROPI;
  else if (RWPI)
    RelocM = llvm::Reloc::RWPI;

  return std::make_tuple(RelocM, 0U, false);
}

// `-falign-functions` indicates that the functions should be aligned to the
// backend's preferred alignment.
//
// `-falign-functions=1` is the same as `-fno-align-functions`.
//
// The scalar `n` in `-falign-functions=n` must be an integral value between
// [0, 65536].  If the value is not a power-of-two, it will be rounded up to
// the nearest power-of-two.
//
// If we return `0`, the frontend will default to the backend's preferred
// alignment.
//
// NOTE: icc only allows values between [0, 4096].  icc uses `-falign-functions`
// to mean `-falign-functions=16`.  GCC defaults to the backend's preferred
// alignment.  For unaligned functions, we default to the backend's preferred
// alignment.
unsigned tools::ParseFunctionAlignment(const ToolChain &TC,
                                       const ArgList &Args) {
  const Arg *A = Args.getLastArg(options::OPT_falign_functions,
                                 options::OPT_falign_functions_EQ,
                                 options::OPT_fno_align_functions);
  if (!A || A->getOption().matches(options::OPT_fno_align_functions))
    return 0;

  if (A->getOption().matches(options::OPT_falign_functions))
    return 0;

  unsigned Value = 0;
  if (StringRef(A->getValue()).getAsInteger(10, Value) || Value > 65536)
    TC.getDriver().Diag(diag::err_drv_invalid_int_value)
        << A->getAsString(Args) << A->getValue();
  return Value ? llvm::Log2_32_Ceil(std::min(Value, 65536u)) : Value;
}

void tools::addDebugInfoKind(
    ArgStringList &CmdArgs, llvm::codegenoptions::DebugInfoKind DebugInfoKind) {
  switch (DebugInfoKind) {
  case llvm::codegenoptions::DebugDirectivesOnly:
    CmdArgs.push_back("-debug-info-kind=line-directives-only");
    break;
  case llvm::codegenoptions::DebugLineTablesOnly:
    CmdArgs.push_back("-debug-info-kind=line-tables-only");
    break;
  case llvm::codegenoptions::DebugInfoConstructor:
    CmdArgs.push_back("-debug-info-kind=constructor");
    break;
  case llvm::codegenoptions::LimitedDebugInfo:
    CmdArgs.push_back("-debug-info-kind=limited");
    break;
  case llvm::codegenoptions::FullDebugInfo:
    CmdArgs.push_back("-debug-info-kind=standalone");
    break;
  case llvm::codegenoptions::UnusedTypeInfo:
    CmdArgs.push_back("-debug-info-kind=unused-types");
    break;
  default:
    break;
  }
}

// Convert an arg of the form "-gN" or "-ggdbN" or one of their aliases
// to the corresponding DebugInfoKind.
llvm::codegenoptions::DebugInfoKind tools::debugLevelToInfoKind(const Arg &A) {
  assert(A.getOption().matches(options::OPT_gN_Group) &&
         "Not a -g option that specifies a debug-info level");
  if (A.getOption().matches(options::OPT_g0) ||
      A.getOption().matches(options::OPT_ggdb0))
    return llvm::codegenoptions::NoDebugInfo;
  if (A.getOption().matches(options::OPT_gline_tables_only) ||
      A.getOption().matches(options::OPT_ggdb1))
    return llvm::codegenoptions::DebugLineTablesOnly;
  if (A.getOption().matches(options::OPT_gline_directives_only))
    return llvm::codegenoptions::DebugDirectivesOnly;
  return llvm::codegenoptions::DebugInfoConstructor;
}

static unsigned ParseDebugDefaultVersion(const ToolChain &TC,
                                         const ArgList &Args) {
  const Arg *A = Args.getLastArg(options::OPT_fdebug_default_version);

  if (!A)
    return 0;

  unsigned Value = 0;
  if (StringRef(A->getValue()).getAsInteger(10, Value) || Value > 5 ||
      Value < 2)
    TC.getDriver().Diag(diag::err_drv_invalid_int_value)
        << A->getAsString(Args) << A->getValue();
  return Value;
}

unsigned tools::DwarfVersionNum(StringRef ArgValue) {
  return llvm::StringSwitch<unsigned>(ArgValue)
      .Case("-gdwarf-2", 2)
      .Case("-gdwarf-3", 3)
      .Case("-gdwarf-4", 4)
      .Case("-gdwarf-5", 5)
      .Default(0);
}

const Arg *tools::getDwarfNArg(const ArgList &Args) {
  return Args.getLastArg(options::OPT_gdwarf_2, options::OPT_gdwarf_3,
                         options::OPT_gdwarf_4, options::OPT_gdwarf_5,
                         options::OPT_gdwarf);
}

unsigned tools::getDwarfVersion(const ToolChain &TC,
                                const llvm::opt::ArgList &Args) {
  unsigned DwarfVersion = ParseDebugDefaultVersion(TC, Args);
  if (const Arg *GDwarfN = getDwarfNArg(Args))
    if (int N = DwarfVersionNum(GDwarfN->getSpelling())) {
      DwarfVersion = N;
      if (DwarfVersion == 5 && TC.getTriple().isOSAIX())
        TC.getDriver().Diag(diag::err_drv_unsupported_opt_for_target)
            << GDwarfN->getSpelling() << TC.getTriple().str();
    }
  if (DwarfVersion == 0) {
    DwarfVersion = TC.GetDefaultDwarfVersion();
    assert(DwarfVersion && "toolchain default DWARF version must be nonzero");
  }
  return DwarfVersion;
}

void tools::AddAssemblerKPIC(const ToolChain &ToolChain, const ArgList &Args,
                             ArgStringList &CmdArgs) {
  llvm::Reloc::Model RelocationModel;
  unsigned PICLevel;
  bool IsPIE;
  std::tie(RelocationModel, PICLevel, IsPIE) = ParsePICArgs(ToolChain, Args);

  if (RelocationModel != llvm::Reloc::Static)
    CmdArgs.push_back("-KPIC");
}

/// Determine whether Objective-C automated reference counting is
/// enabled.
bool tools::isObjCAutoRefCount(const ArgList &Args) {
  return Args.hasFlag(options::OPT_fobjc_arc, options::OPT_fno_objc_arc, false);
}

enum class LibGccType { UnspecifiedLibGcc, StaticLibGcc, SharedLibGcc };

static LibGccType getLibGccType(const ToolChain &TC, const Driver &D,
                                const ArgList &Args) {
  if (Args.hasArg(options::OPT_static_libgcc) ||
      Args.hasArg(options::OPT_static) || Args.hasArg(options::OPT_static_pie) ||
      // The Android NDK only provides libunwind.a, not libunwind.so.
      TC.getTriple().isAndroid())
    return LibGccType::StaticLibGcc;
  if (Args.hasArg(options::OPT_shared_libgcc))
    return LibGccType::SharedLibGcc;
  return LibGccType::UnspecifiedLibGcc;
}

// Gcc adds libgcc arguments in various ways:
//
// gcc <none>:     -lgcc --as-needed -lgcc_s --no-as-needed
// g++ <none>:                       -lgcc_s               -lgcc
// gcc shared:                       -lgcc_s               -lgcc
// g++ shared:                       -lgcc_s               -lgcc
// gcc static:     -lgcc             -lgcc_eh
// g++ static:     -lgcc             -lgcc_eh
// gcc static-pie: -lgcc             -lgcc_eh
// g++ static-pie: -lgcc             -lgcc_eh
//
// Also, certain targets need additional adjustments.

static void AddUnwindLibrary(const ToolChain &TC, const Driver &D,
                             ArgStringList &CmdArgs, const ArgList &Args) {
  ToolChain::UnwindLibType UNW = TC.GetUnwindLibType(Args);
  // By default OHOS binaries are linked statically to libunwind.
  if (TC.getTriple().isOHOSFamily() && UNW == ToolChain::UNW_CompilerRT) {
    CmdArgs.push_back("-l:libunwind.a");
    return;
  }

  // Targets that don't use unwind libraries.
  if ((TC.getTriple().isAndroid() && UNW == ToolChain::UNW_Libgcc) ||
      TC.getTriple().isOSIAMCU() || TC.getTriple().isOSBinFormatWasm() ||
      TC.getTriple().isWindowsMSVCEnvironment() || UNW == ToolChain::UNW_None)
    return;

  LibGccType LGT = getLibGccType(TC, D, Args);
  bool AsNeeded = LGT == LibGccType::UnspecifiedLibGcc &&
                  (UNW == ToolChain::UNW_CompilerRT || !D.CCCIsCXX()) &&
                  !TC.getTriple().isAndroid() &&
                  !TC.getTriple().isOSCygMing() && !TC.getTriple().isOSAIX();
  if (AsNeeded)
    addAsNeededOption(TC, Args, CmdArgs, true);

  switch (UNW) {
  case ToolChain::UNW_None:
    return;
  case ToolChain::UNW_Libgcc: {
    if (LGT == LibGccType::StaticLibGcc)
      CmdArgs.push_back("-lgcc_eh");
    else
      CmdArgs.push_back("-lgcc_s");
    break;
  }
  case ToolChain::UNW_CompilerRT:
    if (TC.getTriple().isOSAIX()) {
      // AIX only has libunwind as a shared library. So do not pass
      // anything in if -static is specified.
      if (LGT != LibGccType::StaticLibGcc)
        CmdArgs.push_back("-lunwind");
    } else if (LGT == LibGccType::StaticLibGcc) {
      CmdArgs.push_back("-l:libunwind.a");
    } else if (LGT == LibGccType::SharedLibGcc) {
      if (TC.getTriple().isOSCygMing())
        CmdArgs.push_back("-l:libunwind.dll.a");
      else
        CmdArgs.push_back("-l:libunwind.so");
    } else {
      // Let the linker choose between libunwind.so and libunwind.a
      // depending on what's available, and depending on the -static flag
      CmdArgs.push_back("-lunwind");
    }
    break;
  }

  if (AsNeeded)
    addAsNeededOption(TC, Args, CmdArgs, false);
}

static void AddLibgcc(const ToolChain &TC, const Driver &D,
                      ArgStringList &CmdArgs, const ArgList &Args) {
  LibGccType LGT = getLibGccType(TC, D, Args);
  if (LGT == LibGccType::StaticLibGcc ||
      (LGT == LibGccType::UnspecifiedLibGcc && !D.CCCIsCXX()))
    CmdArgs.push_back("-lgcc");
  AddUnwindLibrary(TC, D, CmdArgs, Args);
  if (LGT == LibGccType::SharedLibGcc ||
      (LGT == LibGccType::UnspecifiedLibGcc && D.CCCIsCXX()))
    CmdArgs.push_back("-lgcc");
}

void tools::AddRunTimeLibs(const ToolChain &TC, const Driver &D,
                           ArgStringList &CmdArgs, const ArgList &Args) {
  // Make use of compiler-rt if --rtlib option is used
  ToolChain::RuntimeLibType RLT = TC.GetRuntimeLibType(Args);

  switch (RLT) {
  case ToolChain::RLT_CompilerRT:
    CmdArgs.push_back(TC.getCompilerRTArgString(Args, "builtins"));
    AddUnwindLibrary(TC, D, CmdArgs, Args);
    break;
  case ToolChain::RLT_Libgcc:
    // Make sure libgcc is not used under MSVC environment by default
    if (TC.getTriple().isKnownWindowsMSVCEnvironment()) {
      // Issue error diagnostic if libgcc is explicitly specified
      // through command line as --rtlib option argument.
      Arg *A = Args.getLastArg(options::OPT_rtlib_EQ);
      if (A && A->getValue() != StringRef("platform")) {
        TC.getDriver().Diag(diag::err_drv_unsupported_rtlib_for_platform)
            << A->getValue() << "MSVC";
      }
    } else
      AddLibgcc(TC, D, CmdArgs, Args);
    break;
  }

  // On Android, the unwinder uses dl_iterate_phdr (or one of
  // dl_unwind_find_exidx/__gnu_Unwind_Find_exidx on arm32) from libdl.so. For
  // statically-linked executables, these functions come from libc.a instead.
  if (TC.getTriple().isAndroid() && !Args.hasArg(options::OPT_static) &&
      !Args.hasArg(options::OPT_static_pie))
    CmdArgs.push_back("-ldl");
}

SmallString<128> tools::getStatsFileName(const llvm::opt::ArgList &Args,
                                         const InputInfo &Output,
                                         const InputInfo &Input,
                                         const Driver &D) {
  const Arg *A = Args.getLastArg(options::OPT_save_stats_EQ);
  if (!A && !D.CCPrintInternalStats)
    return {};

  SmallString<128> StatsFile;
  if (A) {
    StringRef SaveStats = A->getValue();
    if (SaveStats == "obj" && Output.isFilename()) {
      StatsFile.assign(Output.getFilename());
      llvm::sys::path::remove_filename(StatsFile);
    } else if (SaveStats != "cwd") {
      D.Diag(diag::err_drv_invalid_value) << A->getAsString(Args) << SaveStats;
      return {};
    }

    StringRef BaseName = llvm::sys::path::filename(Input.getBaseInput());
    llvm::sys::path::append(StatsFile, BaseName);
    llvm::sys::path::replace_extension(StatsFile, "stats");
  } else {
    assert(D.CCPrintInternalStats);
    StatsFile.assign(D.CCPrintInternalStatReportFilename.empty()
                         ? "-"
                         : D.CCPrintInternalStatReportFilename);
  }
  return StatsFile;
}

void tools::addMultilibFlag(bool Enabled, const StringRef Flag,
                            Multilib::flags_list &Flags) {
  assert(Flag.front() == '-');
  if (Enabled) {
    Flags.push_back(Flag.str());
  } else {
    Flags.push_back(("!" + Flag.substr(1)).str());
  }
}

void tools::addX86AlignBranchArgs(const Driver &D, const ArgList &Args,
                                  ArgStringList &CmdArgs, bool IsLTO,
                                  const StringRef PluginOptPrefix) {
  auto addArg = [&, IsLTO](const Twine &Arg) {
    if (IsLTO) {
      assert(!PluginOptPrefix.empty() && "Cannot have empty PluginOptPrefix!");
      CmdArgs.push_back(Args.MakeArgString(Twine(PluginOptPrefix) + Arg));
    } else {
      CmdArgs.push_back("-mllvm");
      CmdArgs.push_back(Args.MakeArgString(Arg));
    }
  };

  if (Args.hasArg(options::OPT_mbranches_within_32B_boundaries)) {
    addArg(Twine("-x86-branches-within-32B-boundaries"));
  }
  if (const Arg *A = Args.getLastArg(options::OPT_malign_branch_boundary_EQ)) {
    StringRef Value = A->getValue();
    unsigned Boundary;
    if (Value.getAsInteger(10, Boundary) || Boundary < 16 ||
        !llvm::isPowerOf2_64(Boundary)) {
      D.Diag(diag::err_drv_invalid_argument_to_option)
          << Value << A->getOption().getName();
    } else {
      addArg("-x86-align-branch-boundary=" + Twine(Boundary));
    }
  }
  if (const Arg *A = Args.getLastArg(options::OPT_malign_branch_EQ)) {
    std::string AlignBranch;
    for (StringRef T : A->getValues()) {
      if (T != "fused" && T != "jcc" && T != "jmp" && T != "call" &&
          T != "ret" && T != "indirect")
        D.Diag(diag::err_drv_invalid_malign_branch_EQ)
            << T << "fused, jcc, jmp, call, ret, indirect";
      if (!AlignBranch.empty())
        AlignBranch += '+';
      AlignBranch += T;
    }
    addArg("-x86-align-branch=" + Twine(AlignBranch));
  }
  if (const Arg *A = Args.getLastArg(options::OPT_mpad_max_prefix_size_EQ)) {
    StringRef Value = A->getValue();
    unsigned PrefixSize;
    if (Value.getAsInteger(10, PrefixSize)) {
      D.Diag(diag::err_drv_invalid_argument_to_option)
          << Value << A->getOption().getName();
    } else {
      addArg("-x86-pad-max-prefix-size=" + Twine(PrefixSize));
    }
  }
}

/// SDLSearch: Search for Static Device Library
/// The search for SDL bitcode files is consistent with how static host
/// libraries are discovered. That is, the -l option triggers a search for
/// files in a set of directories called the LINKPATH. The host library search
/// procedure looks for a specific filename in the LINKPATH.  The filename for
/// a host library is lib<libname>.a or lib<libname>.so. For SDLs, there is an
/// ordered-set of filenames that are searched. We call this ordered-set of
/// filenames as SEARCH-ORDER. Since an SDL can either be device-type specific,
/// architecture specific, or generic across all architectures, a naming
/// convention and search order is used where the file name embeds the
/// architecture name <arch-name> (nvptx or amdgcn) and the GPU device type
/// <device-name> such as sm_30 and gfx906. <device-name> is absent in case of
/// device-independent SDLs. To reduce congestion in host library directories,
/// the search first looks for files in the “libdevice” subdirectory. SDLs that
/// are bc files begin with the prefix “lib”.
///
/// Machine-code SDLs can also be managed as an archive (*.a file). The
/// convention has been to use the prefix “lib”. To avoid confusion with host
/// archive libraries, we use prefix "libbc-" for the bitcode SDL archives.
///
static bool SDLSearch(const Driver &D, const llvm::opt::ArgList &DriverArgs,
                      llvm::opt::ArgStringList &CC1Args,
                      const SmallVectorImpl<std::string> &LibraryPaths,
                      StringRef Lib, StringRef Arch, StringRef Target,
                      bool isBitCodeSDL) {
  SmallVector<std::string, 12> SDLs;

  std::string LibDeviceLoc = "/libdevice";
  std::string LibBcPrefix = "/libbc-";
  std::string LibPrefix = "/lib";

  if (isBitCodeSDL) {
    // SEARCH-ORDER for Bitcode SDLs:
    //       libdevice/libbc-<libname>-<arch-name>-<device-type>.a
    //       libbc-<libname>-<arch-name>-<device-type>.a
    //       libdevice/libbc-<libname>-<arch-name>.a
    //       libbc-<libname>-<arch-name>.a
    //       libdevice/libbc-<libname>.a
    //       libbc-<libname>.a
    //       libdevice/lib<libname>-<arch-name>-<device-type>.bc
    //       lib<libname>-<arch-name>-<device-type>.bc
    //       libdevice/lib<libname>-<arch-name>.bc
    //       lib<libname>-<arch-name>.bc
    //       libdevice/lib<libname>.bc
    //       lib<libname>.bc

    for (StringRef Base : {LibBcPrefix, LibPrefix}) {
      const auto *Ext = Base.contains(LibBcPrefix) ? ".a" : ".bc";

      for (auto Suffix : {Twine(Lib + "-" + Arch + "-" + Target).str(),
                          Twine(Lib + "-" + Arch).str(), Twine(Lib).str()}) {
        SDLs.push_back(Twine(LibDeviceLoc + Base + Suffix + Ext).str());
        SDLs.push_back(Twine(Base + Suffix + Ext).str());
      }
    }
  } else {
    // SEARCH-ORDER for Machine-code SDLs:
    //    libdevice/lib<libname>-<arch-name>-<device-type>.a
    //    lib<libname>-<arch-name>-<device-type>.a
    //    libdevice/lib<libname>-<arch-name>.a
    //    lib<libname>-<arch-name>.a

    const auto *Ext = ".a";

    for (auto Suffix : {Twine(Lib + "-" + Arch + "-" + Target).str(),
                        Twine(Lib + "-" + Arch).str()}) {
      SDLs.push_back(Twine(LibDeviceLoc + LibPrefix + Suffix + Ext).str());
      SDLs.push_back(Twine(LibPrefix + Suffix + Ext).str());
    }
  }

  // The CUDA toolchain does not use a global device llvm-link before the LLVM
  // backend generates ptx. So currently, the use of bitcode SDL for nvptx is
  // only possible with post-clang-cc1 linking. Clang cc1 has a feature that
  // will link libraries after clang compilation while the LLVM IR is still in
  // memory. This utilizes a clang cc1 option called “-mlink-builtin-bitcode”.
  // This is a clang -cc1 option that is generated by the clang driver. The
  // option value must a full path to an existing file.
  bool FoundSDL = false;
  for (auto LPath : LibraryPaths) {
    for (auto SDL : SDLs) {
      auto FullName = Twine(LPath + SDL).str();
      if (llvm::sys::fs::exists(FullName)) {
        CC1Args.push_back(DriverArgs.MakeArgString(FullName));
        FoundSDL = true;
        break;
      }
    }
    if (FoundSDL)
      break;
  }
  return FoundSDL;
}

/// Search if a user provided archive file lib<libname>.a exists in any of
/// the library paths. If so, add a new command to clang-offload-bundler to
/// unbundle this archive and create a temporary device specific archive. Name
/// of this SDL is passed to the llvm-link tool.
static void GetSDLFromOffloadArchive(
    Compilation &C, const Driver &D, const Tool &T, const JobAction &JA,
    const InputInfoList &Inputs, const llvm::opt::ArgList &DriverArgs,
    llvm::opt::ArgStringList &CC1Args,
    const SmallVectorImpl<std::string> &LibraryPaths, StringRef Lib,
    StringRef Arch, StringRef Target, bool isBitCodeSDL) {

  // We don't support bitcode archive bundles for nvptx
  if (isBitCodeSDL && Arch.contains("nvptx"))
    return;

  bool FoundAOB = false;
  std::string ArchiveOfBundles;

  llvm::Triple Triple(D.getTargetTriple());
  bool IsMSVC = Triple.isWindowsMSVCEnvironment();
  auto Ext = IsMSVC ? ".lib" : ".a";
  if (!Lib.starts_with(":") && !Lib.starts_with("-l")) {
    if (llvm::sys::fs::exists(Lib)) {
      ArchiveOfBundles = Lib;
      FoundAOB = true;
    }
  } else {
    Lib.consume_front("-l");
    for (auto LPath : LibraryPaths) {
      ArchiveOfBundles.clear();
      auto LibFile = (Lib.starts_with(":") ? Lib.drop_front()
                      : IsMSVC             ? Lib + Ext
                                           : "lib" + Lib + Ext)
                         .str();
      for (auto Prefix : {"/libdevice/", "/"}) {
        auto AOB = Twine(LPath + Prefix + LibFile).str();
        if (llvm::sys::fs::exists(AOB)) {
          ArchiveOfBundles = AOB;
          FoundAOB = true;
          break;
        }
      }
      if (FoundAOB)
        break;
    }
  }

  if (!FoundAOB)
    return;

  llvm::file_magic Magic;
  auto EC = llvm::identify_magic(ArchiveOfBundles, Magic);
  if (EC || Magic != llvm::file_magic::archive)
    return;

  StringRef Prefix = isBitCodeSDL ? "libbc-" : "lib";
  std::string OutputLib =
      D.GetTemporaryPath(Twine(Prefix + llvm::sys::path::filename(Lib) + "-" +
                               Arch + "-" + Target)
                             .str(),
                         "a");

  C.addTempFile(C.getArgs().MakeArgString(OutputLib));

  ArgStringList CmdArgs;
  SmallString<128> DeviceTriple;
  DeviceTriple += Action::GetOffloadKindName(JA.getOffloadingDeviceKind());
  DeviceTriple += '-';
  std::string NormalizedTriple = T.getToolChain().getTriple().normalize();
  DeviceTriple += NormalizedTriple;
  if (!Target.empty()) {
    DeviceTriple += '-';
    DeviceTriple += Target;
  }

  std::string UnbundleArg("-unbundle");
  std::string TypeArg("-type=a");
  std::string InputArg("-input=" + ArchiveOfBundles);
  std::string OffloadArg("-targets=" + std::string(DeviceTriple));
  std::string OutputArg("-output=" + OutputLib);

  const char *UBProgram = DriverArgs.MakeArgString(
      T.getToolChain().GetProgramPath("clang-offload-bundler"));

  ArgStringList UBArgs;
  UBArgs.push_back(C.getArgs().MakeArgString(UnbundleArg));
  UBArgs.push_back(C.getArgs().MakeArgString(TypeArg));
  UBArgs.push_back(C.getArgs().MakeArgString(InputArg));
  UBArgs.push_back(C.getArgs().MakeArgString(OffloadArg));
  UBArgs.push_back(C.getArgs().MakeArgString(OutputArg));

  // Add this flag to not exit from clang-offload-bundler if no compatible
  // code object is found in heterogenous archive library.
  std::string AdditionalArgs("-allow-missing-bundles");
  UBArgs.push_back(C.getArgs().MakeArgString(AdditionalArgs));

  // Add this flag to treat hip and hipv4 offload kinds as compatible with
  // openmp offload kind while extracting code objects from a heterogenous
  // archive library. Vice versa is also considered compatible.
  std::string HipCompatibleArgs("-hip-openmp-compatible");
  UBArgs.push_back(C.getArgs().MakeArgString(HipCompatibleArgs));

  C.addCommand(std::make_unique<Command>(
      JA, T, ResponseFileSupport::AtFileCurCP(), UBProgram, UBArgs, Inputs,
      InputInfo(&JA, C.getArgs().MakeArgString(OutputLib))));

  CC1Args.push_back(DriverArgs.MakeArgString(OutputLib));

  return;
}

// Wrapper function used by driver for adding SDLs during link phase.
void tools::AddStaticDeviceLibsLinking(Compilation &C, const Tool &T,
                                       const JobAction &JA,
                                       const InputInfoList &Inputs,
                                       const llvm::opt::ArgList &DriverArgs,
                                       llvm::opt::ArgStringList &CC1Args,
                                       StringRef Arch, StringRef Target,
                                       bool isBitCodeSDL) {
  AddStaticDeviceLibs(&C, &T, &JA, &Inputs, C.getDriver(), DriverArgs, CC1Args,
                      Arch, Target, isBitCodeSDL);
}

// User defined Static Device Libraries(SDLs) can be passed to clang for
// offloading GPU compilers. Like static host libraries, the use of a SDL is
// specified with the -l command line option. The primary difference between
// host and SDLs is the filenames for SDLs (refer SEARCH-ORDER for Bitcode SDLs
// and SEARCH-ORDER for Machine-code SDLs for the naming convention).
// SDLs are of following types:
//
// * Bitcode SDLs: They can either be a *.bc file or an archive of *.bc files.
//           For NVPTX, these libraries are post-clang linked following each
//           compilation. For AMDGPU, these libraries are linked one time
//           during the application link phase.
//
// * Machine-code SDLs: They are archive files. For AMDGPU, the process for
//           machine code SDLs is still in development. But they will be linked
//           by the LLVM tool lld.
//
// * Bundled objects that contain both host and device codes: Bundled objects
//           may also contain library code compiled from source. For NVPTX, the
//           bundle contains cubin. For AMDGPU, the bundle contains bitcode.
//
// For Bitcode and Machine-code SDLs, current compiler toolchains hardcode the
// inclusion of specific SDLs such as math libraries and the OpenMP device
// library libomptarget.
void tools::AddStaticDeviceLibs(Compilation *C, const Tool *T,
                                const JobAction *JA,
                                const InputInfoList *Inputs, const Driver &D,
                                const llvm::opt::ArgList &DriverArgs,
                                llvm::opt::ArgStringList &CC1Args,
                                StringRef Arch, StringRef Target,
                                bool isBitCodeSDL) {

  SmallVector<std::string, 8> LibraryPaths;
  // Add search directories from LIBRARY_PATH env variable
  std::optional<std::string> LibPath =
      llvm::sys::Process::GetEnv("LIBRARY_PATH");
  if (LibPath) {
    SmallVector<StringRef, 8> Frags;
    const char EnvPathSeparatorStr[] = {llvm::sys::EnvPathSeparator, '\0'};
    llvm::SplitString(*LibPath, Frags, EnvPathSeparatorStr);
    for (StringRef Path : Frags)
      LibraryPaths.emplace_back(Path.trim());
  }

  // Add directories from user-specified -L options
  for (std::string Search_Dir : DriverArgs.getAllArgValues(options::OPT_L))
    LibraryPaths.emplace_back(Search_Dir);

  // Add path to lib-debug folders
  SmallString<256> DefaultLibPath = llvm::sys::path::parent_path(D.Dir);
  llvm::sys::path::append(DefaultLibPath, CLANG_INSTALL_LIBDIR_BASENAME);
  LibraryPaths.emplace_back(DefaultLibPath.c_str());

  // Build list of Static Device Libraries SDLs specified by -l option
  llvm::SmallSet<std::string, 16> SDLNames;
  static const StringRef HostOnlyArchives[] = {
      "omp", "cudart", "m", "gcc", "gcc_s", "pthread", "hip_hcc"};
  for (auto SDLName : DriverArgs.getAllArgValues(options::OPT_l)) {
    if (!llvm::is_contained(HostOnlyArchives, SDLName)) {
      SDLNames.insert(std::string("-l") + SDLName);
    }
  }

  for (auto Input : DriverArgs.getAllArgValues(options::OPT_INPUT)) {
    auto FileName = StringRef(Input);
    // Clang treats any unknown file types as archives and passes them to the
    // linker. Files with extension 'lib' are classified as TY_Object by clang
    // but they are usually archives. It is OK if the file is not really an
    // archive since GetSDLFromOffloadArchive will check the magic of the file
    // and only unbundle it if it is really an archive.
    const StringRef LibFileExt = ".lib";
    if (!llvm::sys::path::has_extension(FileName) ||
        types::lookupTypeForExtension(
            llvm::sys::path::extension(FileName).drop_front()) ==
            types::TY_INVALID ||
        llvm::sys::path::extension(FileName) == LibFileExt)
      SDLNames.insert(Input);
  }

  // The search stops as soon as an SDL file is found. The driver then provides
  // the full filename of the SDL to the llvm-link command. If no SDL is found
  // after searching each LINKPATH with SEARCH-ORDER, it is possible that an
  // archive file lib<libname>.a exists and may contain bundled object files.
  for (auto SDLName : SDLNames) {
    // This is the only call to SDLSearch
    if (!SDLSearch(D, DriverArgs, CC1Args, LibraryPaths, SDLName, Arch, Target,
                   isBitCodeSDL)) {
      GetSDLFromOffloadArchive(*C, D, *T, *JA, *Inputs, DriverArgs, CC1Args,
                               LibraryPaths, SDLName, Arch, Target,
                               isBitCodeSDL);
    }
  }
}

static llvm::opt::Arg *
getAMDGPUCodeObjectArgument(const Driver &D, const llvm::opt::ArgList &Args) {
  return Args.getLastArg(options::OPT_mcode_object_version_EQ);
}

void tools::checkAMDGPUCodeObjectVersion(const Driver &D,
                                         const llvm::opt::ArgList &Args) {
  const unsigned MinCodeObjVer = 4;
  const unsigned MaxCodeObjVer = 6;

  if (auto *CodeObjArg = getAMDGPUCodeObjectArgument(D, Args)) {
    if (CodeObjArg->getOption().getID() ==
        options::OPT_mcode_object_version_EQ) {
      unsigned CodeObjVer = MaxCodeObjVer;
      auto Remnant =
          StringRef(CodeObjArg->getValue()).getAsInteger(0, CodeObjVer);
      if (Remnant || CodeObjVer < MinCodeObjVer || CodeObjVer > MaxCodeObjVer)
        D.Diag(diag::err_drv_invalid_int_value)
            << CodeObjArg->getAsString(Args) << CodeObjArg->getValue();

      // COV6 is only supported by LLVM at the time of writing this, and it's
      // expected to take some time before all ROCm components fully
      // support it. In the meantime, make sure users are aware of this.
      if (CodeObjVer == 6)
        D.Diag(diag::warn_drv_amdgpu_cov6);
    }
  }
}

unsigned tools::getAMDGPUCodeObjectVersion(const Driver &D,
                                           const llvm::opt::ArgList &Args) {
  unsigned CodeObjVer = 5; // default
  if (auto *CodeObjArg = getAMDGPUCodeObjectArgument(D, Args))
    StringRef(CodeObjArg->getValue()).getAsInteger(0, CodeObjVer);
  return CodeObjVer;
}

bool tools::haveAMDGPUCodeObjectVersionArgument(
    const Driver &D, const llvm::opt::ArgList &Args) {
  return getAMDGPUCodeObjectArgument(D, Args) != nullptr;
}

void tools::addMachineOutlinerArgs(const Driver &D,
                                   const llvm::opt::ArgList &Args,
                                   llvm::opt::ArgStringList &CmdArgs,
                                   const llvm::Triple &Triple, bool IsLTO,
                                   const StringRef PluginOptPrefix) {
  auto addArg = [&, IsLTO](const Twine &Arg) {
    if (IsLTO) {
      assert(!PluginOptPrefix.empty() && "Cannot have empty PluginOptPrefix!");
      CmdArgs.push_back(Args.MakeArgString(Twine(PluginOptPrefix) + Arg));
    } else {
      CmdArgs.push_back("-mllvm");
      CmdArgs.push_back(Args.MakeArgString(Arg));
    }
  };

  if (Arg *A = Args.getLastArg(options::OPT_moutline,
                               options::OPT_mno_outline)) {
    if (A->getOption().matches(options::OPT_moutline)) {
      // We only support -moutline in AArch64 and ARM targets right now. If
      // we're not compiling for these, emit a warning and ignore the flag.
      // Otherwise, add the proper mllvm flags.
      if (!(Triple.isARM() || Triple.isThumb() || Triple.isAArch64())) {
        D.Diag(diag::warn_drv_moutline_unsupported_opt) << Triple.getArchName();
      } else {
        addArg(Twine("-enable-machine-outliner"));
      }
    } else {
      // Disable all outlining behaviour.
      addArg(Twine("-enable-machine-outliner=never"));
    }
  }

  auto *CodeGenDataGenArg =
      Args.getLastArg(options::OPT_fcodegen_data_generate_EQ);
  auto *CodeGenDataUseArg = Args.getLastArg(options::OPT_fcodegen_data_use_EQ);

  // We only allow one of them to be specified.
  if (CodeGenDataGenArg && CodeGenDataUseArg)
    D.Diag(diag::err_drv_argument_not_allowed_with)
        << CodeGenDataGenArg->getAsString(Args)
        << CodeGenDataUseArg->getAsString(Args);

  // For codegen data gen, the output file is passed to the linker
  // while a boolean flag is passed to the LLVM backend.
  if (CodeGenDataGenArg)
    addArg(Twine("-codegen-data-generate"));

  // For codegen data use, the input file is passed to the LLVM backend.
  if (CodeGenDataUseArg)
    addArg(Twine("-codegen-data-use-path=") + CodeGenDataUseArg->getValue());
}

void tools::addOpenMPDeviceRTL(const Driver &D,
                               const llvm::opt::ArgList &DriverArgs,
                               llvm::opt::ArgStringList &CC1Args,
                               StringRef BitcodeSuffix,
                               const llvm::Triple &Triple,
                               const ToolChain &HostTC) {
  SmallVector<StringRef, 8> LibraryPaths;

  // Add user defined library paths from LIBRARY_PATH.
  std::optional<std::string> LibPath =
      llvm::sys::Process::GetEnv("LIBRARY_PATH");
  if (LibPath) {
    SmallVector<StringRef, 8> Frags;
    const char EnvPathSeparatorStr[] = {llvm::sys::EnvPathSeparator, '\0'};
    llvm::SplitString(*LibPath, Frags, EnvPathSeparatorStr);
    for (StringRef Path : Frags)
      LibraryPaths.emplace_back(Path.trim());
  }

  // Check all of the standard library search paths used by the compiler.
  for (const auto &LibPath : HostTC.getFilePaths())
    LibraryPaths.emplace_back(LibPath);

  OptSpecifier LibomptargetBCPathOpt =
<<<<<<< HEAD
      Triple.isAMDGCN() ? options::OPT_libomptarget_amdgpu_bc_path_EQ
                        : options::OPT_libomptarget_nvptx_bc_path_EQ;

  StringRef ArchPrefix = Triple.isAMDGCN() ? "amdgpu" : "nvptx";
=======
      Triple.isAMDGCN()  ? options::OPT_libomptarget_amdgpu_bc_path_EQ
      : Triple.isNVPTX() ? options::OPT_libomptarget_nvptx_bc_path_EQ
                         : options::OPT_libomptarget_spirv_bc_path_EQ;

  StringRef ArchPrefix = Triple.isAMDGCN()  ? "amdgpu"
                         : Triple.isNVPTX() ? "nvptx"
                                            : "spirv64";
>>>>>>> 9e573468
  std::string LibOmpTargetName = ("libomptarget-" + ArchPrefix + ".bc").str();

  // First check whether user specifies bc library
  if (const Arg *A = DriverArgs.getLastArg(LibomptargetBCPathOpt)) {
    SmallString<128> LibOmpTargetFile(A->getValue());
    if (llvm::sys::fs::exists(LibOmpTargetFile) &&
        llvm::sys::fs::is_directory(LibOmpTargetFile)) {
      llvm::sys::path::append(LibOmpTargetFile, LibOmpTargetName);
    }

    if (llvm::sys::fs::exists(LibOmpTargetFile)) {
      CC1Args.push_back("-mlink-builtin-bitcode");
      CC1Args.push_back(DriverArgs.MakeArgString(LibOmpTargetFile));
    } else {
      D.Diag(diag::err_drv_omp_offload_target_bcruntime_not_found)
          << LibOmpTargetFile;
    }
  } else {
    bool FoundBCLibrary = false;

    for (StringRef LibraryPath : LibraryPaths) {
      SmallString<128> LibOmpTargetFile(LibraryPath);
      llvm::sys::path::append(LibOmpTargetFile, LibOmpTargetName);
      if (llvm::sys::fs::exists(LibOmpTargetFile)) {
        CC1Args.push_back("-mlink-builtin-bitcode");
        CC1Args.push_back(DriverArgs.MakeArgString(LibOmpTargetFile));
        FoundBCLibrary = true;
        break;
      }
    }

    if (!FoundBCLibrary)
      D.Diag(diag::err_drv_omp_offload_target_missingbcruntime)
          << LibOmpTargetName << ArchPrefix;
  }
}
void tools::addHIPRuntimeLibArgs(const ToolChain &TC, Compilation &C,
                                 const llvm::opt::ArgList &Args,
                                 llvm::opt::ArgStringList &CmdArgs) {
  if ((C.getActiveOffloadKinds() & Action::OFK_HIP) &&
      !Args.hasArg(options::OPT_nostdlib) &&
      !Args.hasArg(options::OPT_no_hip_rt) && !Args.hasArg(options::OPT_r)) {
    TC.AddHIPRuntimeLibArgs(Args, CmdArgs);
  } else {
    // Claim "no HIP libraries" arguments if any
    for (auto *Arg : Args.filtered(options::OPT_no_hip_rt)) {
      Arg->claim();
    }
  }
}

void tools::addOutlineAtomicsArgs(const Driver &D, const ToolChain &TC,
                                  const llvm::opt::ArgList &Args,
                                  llvm::opt::ArgStringList &CmdArgs,
                                  const llvm::Triple &Triple) {
  if (Arg *A = Args.getLastArg(options::OPT_moutline_atomics,
                               options::OPT_mno_outline_atomics)) {
    // Option -moutline-atomics supported for AArch64 target only.
    if (!Triple.isAArch64()) {
      D.Diag(diag::warn_drv_moutline_atomics_unsupported_opt)
          << Triple.getArchName() << A->getOption().getName();
    } else {
      if (A->getOption().matches(options::OPT_moutline_atomics)) {
        CmdArgs.push_back("-target-feature");
        CmdArgs.push_back("+outline-atomics");
      } else {
        CmdArgs.push_back("-target-feature");
        CmdArgs.push_back("-outline-atomics");
      }
    }
  } else if (Triple.isAArch64() && TC.IsAArch64OutlineAtomicsDefault(Args)) {
    CmdArgs.push_back("-target-feature");
    CmdArgs.push_back("+outline-atomics");
  }
}

void tools::addOffloadCompressArgs(const llvm::opt::ArgList &TCArgs,
                                   llvm::opt::ArgStringList &CmdArgs) {
  if (TCArgs.hasFlag(options::OPT_offload_compress,
                     options::OPT_no_offload_compress, false))
    CmdArgs.push_back("-compress");
  if (TCArgs.hasArg(options::OPT_v))
    CmdArgs.push_back("-verbose");
  if (auto *Arg = TCArgs.getLastArg(options::OPT_offload_compression_level_EQ))
    CmdArgs.push_back(
        TCArgs.MakeArgString(Twine("-compression-level=") + Arg->getValue()));
}

void tools::addMCModel(const Driver &D, const llvm::opt::ArgList &Args,
                       const llvm::Triple &Triple,
                       const llvm::Reloc::Model &RelocationModel,
                       llvm::opt::ArgStringList &CmdArgs) {
  if (Arg *A = Args.getLastArg(options::OPT_mcmodel_EQ)) {
    StringRef CM = A->getValue();
    bool Ok = false;
    if (Triple.isOSAIX() && CM == "medium")
      CM = "large";
    if (Triple.isAArch64(64)) {
      Ok = CM == "tiny" || CM == "small" || CM == "large";
      if (CM == "large" && !Triple.isOSBinFormatMachO() &&
          RelocationModel != llvm::Reloc::Static)
        D.Diag(diag::err_drv_argument_only_allowed_with)
            << A->getAsString(Args) << "-fno-pic";
    } else if (Triple.isLoongArch()) {
      if (CM == "extreme" &&
          Args.hasFlagNoClaim(options::OPT_fplt, options::OPT_fno_plt, false))
        D.Diag(diag::err_drv_argument_not_allowed_with)
            << A->getAsString(Args) << "-fplt";
      Ok = CM == "normal" || CM == "medium" || CM == "extreme";
      // Convert to LLVM recognizable names.
      if (Ok)
        CM = llvm::StringSwitch<StringRef>(CM)
                 .Case("normal", "small")
                 .Case("extreme", "large")
                 .Default(CM);
    } else if (Triple.isPPC64() || Triple.isOSAIX()) {
      Ok = CM == "small" || CM == "medium" || CM == "large";
    } else if (Triple.isRISCV()) {
      // Large code model is disallowed to be used with PIC code model.
      if (CM == "large" && RelocationModel != llvm::Reloc::Static)
        D.Diag(diag::err_drv_argument_not_allowed_with)
            << A->getAsString(Args) << "-fpic";
      if (CM == "medlow")
        CM = "small";
      else if (CM == "medany")
        CM = "medium";
      Ok = CM == "small" || CM == "medium" ||
           (CM == "large" && Triple.isRISCV64());
    } else if (Triple.getArch() == llvm::Triple::x86_64) {
      Ok = llvm::is_contained({"small", "kernel", "medium", "large", "tiny"},
                              CM);
    } else if (Triple.isNVPTX() || Triple.isAMDGPU() || Triple.isSPIRV()) {
      // NVPTX/AMDGPU/SPIRV does not care about the code model and will accept
      // whatever works for the host.
      Ok = true;
    } else if (Triple.isSPARC64()) {
      if (CM == "medlow")
        CM = "small";
      else if (CM == "medmid")
        CM = "medium";
      else if (CM == "medany")
        CM = "large";
      Ok = CM == "small" || CM == "medium" || CM == "large";
    }
    if (Ok) {
      CmdArgs.push_back(Args.MakeArgString("-mcmodel=" + CM));
    } else {
      D.Diag(diag::err_drv_unsupported_option_argument_for_target)
          << A->getSpelling() << CM << Triple.getTriple();
    }
  }

  if (Triple.getArch() == llvm::Triple::x86_64) {
    bool IsMediumCM = false;
    bool IsLargeCM = false;
    if (Arg *A = Args.getLastArg(options::OPT_mcmodel_EQ)) {
      IsMediumCM = StringRef(A->getValue()) == "medium";
      IsLargeCM = StringRef(A->getValue()) == "large";
    }
    if (Arg *A = Args.getLastArg(options::OPT_mlarge_data_threshold_EQ)) {
      if (!IsMediumCM && !IsLargeCM) {
        D.Diag(diag::warn_drv_large_data_threshold_invalid_code_model)
            << A->getOption().getRenderName();
      } else {
        A->render(Args, CmdArgs);
      }
    } else if (IsMediumCM) {
      CmdArgs.push_back("-mlarge-data-threshold=65536");
    } else if (IsLargeCM) {
      CmdArgs.push_back("-mlarge-data-threshold=0");
    }
  }
}

void tools::handleColorDiagnosticsArgs(const Driver &D, const ArgList &Args,
                                       ArgStringList &CmdArgs) {
  // Color diagnostics are parsed by the driver directly from argv and later
  // re-parsed to construct this job; claim any possible color diagnostic here
  // to avoid warn_drv_unused_argument and diagnose bad
  // OPT_fdiagnostics_color_EQ values.
  Args.getLastArg(options::OPT_fcolor_diagnostics,
                  options::OPT_fno_color_diagnostics);
  if (const Arg *A = Args.getLastArg(options::OPT_fdiagnostics_color_EQ)) {
    StringRef Value(A->getValue());
    if (Value != "always" && Value != "never" && Value != "auto")
      D.Diag(diag::err_drv_invalid_argument_to_option)
          << Value << A->getOption().getName();
  }

  if (D.getDiags().getDiagnosticOptions().ShowColors)
    CmdArgs.push_back("-fcolor-diagnostics");
}

void tools::escapeSpacesAndBackslashes(const char *Arg,
                                       llvm::SmallVectorImpl<char> &Res) {
  for (; *Arg; ++Arg) {
    switch (*Arg) {
    default:
      break;
    case ' ':
    case '\\':
      Res.push_back('\\');
      break;
    }
    Res.push_back(*Arg);
  }
}

const char *tools::renderEscapedCommandLine(const ToolChain &TC,
                                            const llvm::opt::ArgList &Args) {
  const Driver &D = TC.getDriver();
  const char *Exec = D.getClangProgramPath();

  llvm::opt::ArgStringList OriginalArgs;
  for (const auto &Arg : Args)
    Arg->render(Args, OriginalArgs);

  llvm::SmallString<256> Flags;
  escapeSpacesAndBackslashes(Exec, Flags);
  for (const char *OriginalArg : OriginalArgs) {
    llvm::SmallString<128> EscapedArg;
    escapeSpacesAndBackslashes(OriginalArg, EscapedArg);
    Flags += " ";
    Flags += EscapedArg;
  }

  return Args.MakeArgString(Flags);
}

bool tools::shouldRecordCommandLine(const ToolChain &TC,
                                    const llvm::opt::ArgList &Args,
                                    bool &FRecordCommandLine,
                                    bool &GRecordCommandLine) {
  const Driver &D = TC.getDriver();
  const llvm::Triple &Triple = TC.getEffectiveTriple();
  const std::string &TripleStr = Triple.getTriple();

  FRecordCommandLine =
      Args.hasFlag(options::OPT_frecord_command_line,
                   options::OPT_fno_record_command_line, false);
  GRecordCommandLine =
      Args.hasFlag(options::OPT_grecord_command_line,
                   options::OPT_gno_record_command_line, false);
  if (FRecordCommandLine && !Triple.isOSBinFormatELF() &&
      !Triple.isOSBinFormatXCOFF() && !Triple.isOSBinFormatMachO())
    D.Diag(diag::err_drv_unsupported_opt_for_target)
        << Args.getLastArg(options::OPT_frecord_command_line)->getAsString(Args)
        << TripleStr;

  return FRecordCommandLine || TC.UseDwarfDebugFlags() || GRecordCommandLine;
}

void tools::renderCommonIntegerOverflowOptions(const ArgList &Args,
                                               ArgStringList &CmdArgs) {
  // -fno-strict-overflow implies -fwrapv if it isn't disabled, but
  // -fstrict-overflow won't turn off an explicitly enabled -fwrapv.
  if (Arg *A = Args.getLastArg(options::OPT_fwrapv, options::OPT_fno_wrapv)) {
    if (A->getOption().matches(options::OPT_fwrapv))
      CmdArgs.push_back("-fwrapv");
  } else if (Arg *A = Args.getLastArg(options::OPT_fstrict_overflow,
                                      options::OPT_fno_strict_overflow)) {
    if (A->getOption().matches(options::OPT_fno_strict_overflow))
      CmdArgs.push_back("-fwrapv");
  }
}<|MERGE_RESOLUTION|>--- conflicted
+++ resolved
@@ -2839,12 +2839,6 @@
     LibraryPaths.emplace_back(LibPath);
 
   OptSpecifier LibomptargetBCPathOpt =
-<<<<<<< HEAD
-      Triple.isAMDGCN() ? options::OPT_libomptarget_amdgpu_bc_path_EQ
-                        : options::OPT_libomptarget_nvptx_bc_path_EQ;
-
-  StringRef ArchPrefix = Triple.isAMDGCN() ? "amdgpu" : "nvptx";
-=======
       Triple.isAMDGCN()  ? options::OPT_libomptarget_amdgpu_bc_path_EQ
       : Triple.isNVPTX() ? options::OPT_libomptarget_nvptx_bc_path_EQ
                          : options::OPT_libomptarget_spirv_bc_path_EQ;
@@ -2852,7 +2846,6 @@
   StringRef ArchPrefix = Triple.isAMDGCN()  ? "amdgpu"
                          : Triple.isNVPTX() ? "nvptx"
                                             : "spirv64";
->>>>>>> 9e573468
   std::string LibOmpTargetName = ("libomptarget-" + ArchPrefix + ".bc").str();
 
   // First check whether user specifies bc library
