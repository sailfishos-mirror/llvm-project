//===------- SemaTemplate.cpp - Semantic Analysis for C++ Templates -------===//
//
// Part of the LLVM Project, under the Apache License v2.0 with LLVM Exceptions.
// See https://llvm.org/LICENSE.txt for license information.
// SPDX-License-Identifier: Apache-2.0 WITH LLVM-exception
//===----------------------------------------------------------------------===//
//
//  This file implements semantic analysis for C++ templates.
//===----------------------------------------------------------------------===//

#include "TreeTransform.h"
#include "clang/AST/ASTConsumer.h"
#include "clang/AST/ASTContext.h"
#include "clang/AST/Decl.h"
#include "clang/AST/DeclFriend.h"
#include "clang/AST/DeclTemplate.h"
#include "clang/AST/DynamicRecursiveASTVisitor.h"
#include "clang/AST/Expr.h"
#include "clang/AST/ExprCXX.h"
#include "clang/AST/TemplateName.h"
#include "clang/AST/TypeVisitor.h"
#include "clang/Basic/Builtins.h"
#include "clang/Basic/DiagnosticSema.h"
#include "clang/Basic/LangOptions.h"
#include "clang/Basic/PartialDiagnostic.h"
#include "clang/Basic/SourceLocation.h"
#include "clang/Basic/TargetInfo.h"
#include "clang/Sema/DeclSpec.h"
#include "clang/Sema/EnterExpressionEvaluationContext.h"
#include "clang/Sema/Initialization.h"
#include "clang/Sema/Lookup.h"
#include "clang/Sema/Overload.h"
#include "clang/Sema/ParsedTemplate.h"
#include "clang/Sema/Scope.h"
#include "clang/Sema/SemaCUDA.h"
#include "clang/Sema/SemaInternal.h"
#include "clang/Sema/Template.h"
#include "clang/Sema/TemplateDeduction.h"
#include "llvm/ADT/SmallBitVector.h"
#include "llvm/ADT/StringExtras.h"

#include <optional>
using namespace clang;
using namespace sema;

// Exported for use by Parser.
SourceRange
clang::getTemplateParamsRange(TemplateParameterList const * const *Ps,
                              unsigned N) {
  if (!N) return SourceRange();
  return SourceRange(Ps[0]->getTemplateLoc(), Ps[N-1]->getRAngleLoc());
}

unsigned Sema::getTemplateDepth(Scope *S) const {
  unsigned Depth = 0;

  // Each template parameter scope represents one level of template parameter
  // depth.
  for (Scope *TempParamScope = S->getTemplateParamParent(); TempParamScope;
       TempParamScope = TempParamScope->getParent()->getTemplateParamParent()) {
    ++Depth;
  }

  // Note that there are template parameters with the given depth.
  auto ParamsAtDepth = [&](unsigned D) { Depth = std::max(Depth, D + 1); };

  // Look for parameters of an enclosing generic lambda. We don't create a
  // template parameter scope for these.
  for (FunctionScopeInfo *FSI : getFunctionScopes()) {
    if (auto *LSI = dyn_cast<LambdaScopeInfo>(FSI)) {
      if (!LSI->TemplateParams.empty()) {
        ParamsAtDepth(LSI->AutoTemplateParameterDepth);
        break;
      }
      if (LSI->GLTemplateParameterList) {
        ParamsAtDepth(LSI->GLTemplateParameterList->getDepth());
        break;
      }
    }
  }

  // Look for parameters of an enclosing terse function template. We don't
  // create a template parameter scope for these either.
  for (const InventedTemplateParameterInfo &Info :
       getInventedParameterInfos()) {
    if (!Info.TemplateParams.empty()) {
      ParamsAtDepth(Info.AutoTemplateParameterDepth);
      break;
    }
  }

  return Depth;
}

/// \brief Determine whether the declaration found is acceptable as the name
/// of a template and, if so, return that template declaration. Otherwise,
/// returns null.
///
/// Note that this may return an UnresolvedUsingValueDecl if AllowDependent
/// is true. In all other cases it will return a TemplateDecl (or null).
NamedDecl *Sema::getAsTemplateNameDecl(NamedDecl *D,
                                       bool AllowFunctionTemplates,
                                       bool AllowDependent) {
  D = D->getUnderlyingDecl();

  if (isa<TemplateDecl>(D)) {
    if (!AllowFunctionTemplates && isa<FunctionTemplateDecl>(D))
      return nullptr;

    return D;
  }

  if (const auto *Record = dyn_cast<CXXRecordDecl>(D)) {
    // C++ [temp.local]p1:
    //   Like normal (non-template) classes, class templates have an
    //   injected-class-name (Clause 9). The injected-class-name
    //   can be used with or without a template-argument-list. When
    //   it is used without a template-argument-list, it is
    //   equivalent to the injected-class-name followed by the
    //   template-parameters of the class template enclosed in
    //   <>. When it is used with a template-argument-list, it
    //   refers to the specified class template specialization,
    //   which could be the current specialization or another
    //   specialization.
    if (Record->isInjectedClassName()) {
      Record = cast<CXXRecordDecl>(Record->getDeclContext());
      if (Record->getDescribedClassTemplate())
        return Record->getDescribedClassTemplate();

      if (const auto *Spec = dyn_cast<ClassTemplateSpecializationDecl>(Record))
        return Spec->getSpecializedTemplate();
    }

    return nullptr;
  }

  // 'using Dependent::foo;' can resolve to a template name.
  // 'using typename Dependent::foo;' cannot (not even if 'foo' is an
  // injected-class-name).
  if (AllowDependent && isa<UnresolvedUsingValueDecl>(D))
    return D;

  return nullptr;
}

void Sema::FilterAcceptableTemplateNames(LookupResult &R,
                                         bool AllowFunctionTemplates,
                                         bool AllowDependent) {
  LookupResult::Filter filter = R.makeFilter();
  while (filter.hasNext()) {
    NamedDecl *Orig = filter.next();
    if (!getAsTemplateNameDecl(Orig, AllowFunctionTemplates, AllowDependent))
      filter.erase();
  }
  filter.done();
}

bool Sema::hasAnyAcceptableTemplateNames(LookupResult &R,
                                         bool AllowFunctionTemplates,
                                         bool AllowDependent,
                                         bool AllowNonTemplateFunctions) {
  for (LookupResult::iterator I = R.begin(), IEnd = R.end(); I != IEnd; ++I) {
    if (getAsTemplateNameDecl(*I, AllowFunctionTemplates, AllowDependent))
      return true;
    if (AllowNonTemplateFunctions &&
        isa<FunctionDecl>((*I)->getUnderlyingDecl()))
      return true;
  }

  return false;
}

TemplateNameKind Sema::isTemplateName(Scope *S,
                                      CXXScopeSpec &SS,
                                      bool hasTemplateKeyword,
                                      const UnqualifiedId &Name,
                                      ParsedType ObjectTypePtr,
                                      bool EnteringContext,
                                      TemplateTy &TemplateResult,
                                      bool &MemberOfUnknownSpecialization,
                                      bool Disambiguation) {
  assert(getLangOpts().CPlusPlus && "No template names in C!");

  DeclarationName TName;
  MemberOfUnknownSpecialization = false;

  switch (Name.getKind()) {
  case UnqualifiedIdKind::IK_Identifier:
    TName = DeclarationName(Name.Identifier);
    break;

  case UnqualifiedIdKind::IK_OperatorFunctionId:
    TName = Context.DeclarationNames.getCXXOperatorName(
                                              Name.OperatorFunctionId.Operator);
    break;

  case UnqualifiedIdKind::IK_LiteralOperatorId:
    TName = Context.DeclarationNames.getCXXLiteralOperatorName(Name.Identifier);
    break;

  default:
    return TNK_Non_template;
  }

  QualType ObjectType = ObjectTypePtr.get();

  AssumedTemplateKind AssumedTemplate;
  LookupResult R(*this, TName, Name.getBeginLoc(), LookupOrdinaryName);
  if (LookupTemplateName(R, S, SS, ObjectType, EnteringContext,
                         /*RequiredTemplate=*/SourceLocation(),
                         &AssumedTemplate,
                         /*AllowTypoCorrection=*/!Disambiguation))
    return TNK_Non_template;
  MemberOfUnknownSpecialization = R.wasNotFoundInCurrentInstantiation();

  if (AssumedTemplate != AssumedTemplateKind::None) {
    TemplateResult = TemplateTy::make(Context.getAssumedTemplateName(TName));
    // Let the parser know whether we found nothing or found functions; if we
    // found nothing, we want to more carefully check whether this is actually
    // a function template name versus some other kind of undeclared identifier.
    return AssumedTemplate == AssumedTemplateKind::FoundNothing
               ? TNK_Undeclared_template
               : TNK_Function_template;
  }

  if (R.empty())
    return TNK_Non_template;

  NamedDecl *D = nullptr;
  UsingShadowDecl *FoundUsingShadow = dyn_cast<UsingShadowDecl>(*R.begin());
  if (R.isAmbiguous()) {
    // If we got an ambiguity involving a non-function template, treat this
    // as a template name, and pick an arbitrary template for error recovery.
    bool AnyFunctionTemplates = false;
    for (NamedDecl *FoundD : R) {
      if (NamedDecl *FoundTemplate = getAsTemplateNameDecl(FoundD)) {
        if (isa<FunctionTemplateDecl>(FoundTemplate))
          AnyFunctionTemplates = true;
        else {
          D = FoundTemplate;
          FoundUsingShadow = dyn_cast<UsingShadowDecl>(FoundD);
          break;
        }
      }
    }

    // If we didn't find any templates at all, this isn't a template name.
    // Leave the ambiguity for a later lookup to diagnose.
    if (!D && !AnyFunctionTemplates) {
      R.suppressDiagnostics();
      return TNK_Non_template;
    }

    // If the only templates were function templates, filter out the rest.
    // We'll diagnose the ambiguity later.
    if (!D)
      FilterAcceptableTemplateNames(R);
  }

  // At this point, we have either picked a single template name declaration D
  // or we have a non-empty set of results R containing either one template name
  // declaration or a set of function templates.

  TemplateName Template;
  TemplateNameKind TemplateKind;

  unsigned ResultCount = R.end() - R.begin();
  if (!D && ResultCount > 1) {
    // We assume that we'll preserve the qualifier from a function
    // template name in other ways.
    Template = Context.getOverloadedTemplateName(R.begin(), R.end());
    TemplateKind = TNK_Function_template;

    // We'll do this lookup again later.
    R.suppressDiagnostics();
  } else {
    if (!D) {
      D = getAsTemplateNameDecl(*R.begin());
      assert(D && "unambiguous result is not a template name");
    }

    if (isa<UnresolvedUsingValueDecl>(D)) {
      // We don't yet know whether this is a template-name or not.
      MemberOfUnknownSpecialization = true;
      return TNK_Non_template;
    }

    TemplateDecl *TD = cast<TemplateDecl>(D);
    Template =
        FoundUsingShadow ? TemplateName(FoundUsingShadow) : TemplateName(TD);
    assert(!FoundUsingShadow || FoundUsingShadow->getTargetDecl() == TD);
    if (!SS.isInvalid()) {
      NestedNameSpecifier *Qualifier = SS.getScopeRep();
      Template = Context.getQualifiedTemplateName(Qualifier, hasTemplateKeyword,
                                                  Template);
    }

    if (isa<FunctionTemplateDecl>(TD)) {
      TemplateKind = TNK_Function_template;

      // We'll do this lookup again later.
      R.suppressDiagnostics();
    } else {
      assert(isa<ClassTemplateDecl>(TD) || isa<TemplateTemplateParmDecl>(TD) ||
             isa<TypeAliasTemplateDecl>(TD) || isa<VarTemplateDecl>(TD) ||
             isa<BuiltinTemplateDecl>(TD) || isa<ConceptDecl>(TD));
      TemplateKind =
          isa<VarTemplateDecl>(TD) ? TNK_Var_template :
          isa<ConceptDecl>(TD) ? TNK_Concept_template :
          TNK_Type_template;
    }
  }

  TemplateResult = TemplateTy::make(Template);
  return TemplateKind;
}

bool Sema::isDeductionGuideName(Scope *S, const IdentifierInfo &Name,
                                SourceLocation NameLoc, CXXScopeSpec &SS,
                                ParsedTemplateTy *Template /*=nullptr*/) {
  // We could use redeclaration lookup here, but we don't need to: the
  // syntactic form of a deduction guide is enough to identify it even
  // if we can't look up the template name at all.
  LookupResult R(*this, DeclarationName(&Name), NameLoc, LookupOrdinaryName);
  if (LookupTemplateName(R, S, SS, /*ObjectType*/ QualType(),
                         /*EnteringContext*/ false))
    return false;

  if (R.empty()) return false;
  if (R.isAmbiguous()) {
    // FIXME: Diagnose an ambiguity if we find at least one template.
    R.suppressDiagnostics();
    return false;
  }

  // We only treat template-names that name type templates as valid deduction
  // guide names.
  TemplateDecl *TD = R.getAsSingle<TemplateDecl>();
  if (!TD || !getAsTypeTemplateDecl(TD))
    return false;

  if (Template) {
    TemplateName Name = Context.getQualifiedTemplateName(
        SS.getScopeRep(), /*TemplateKeyword=*/false, TemplateName(TD));
    *Template = TemplateTy::make(Name);
  }
  return true;
}

bool Sema::DiagnoseUnknownTemplateName(const IdentifierInfo &II,
                                       SourceLocation IILoc,
                                       Scope *S,
                                       const CXXScopeSpec *SS,
                                       TemplateTy &SuggestedTemplate,
                                       TemplateNameKind &SuggestedKind) {
  // We can't recover unless there's a dependent scope specifier preceding the
  // template name.
  // FIXME: Typo correction?
  if (!SS || !SS->isSet() || !isDependentScopeSpecifier(*SS) ||
      computeDeclContext(*SS))
    return false;

  // The code is missing a 'template' keyword prior to the dependent template
  // name.
  NestedNameSpecifier *Qualifier = (NestedNameSpecifier*)SS->getScopeRep();
  Diag(IILoc, diag::err_template_kw_missing)
    << Qualifier << II.getName()
    << FixItHint::CreateInsertion(IILoc, "template ");
  SuggestedTemplate
    = TemplateTy::make(Context.getDependentTemplateName(Qualifier, &II));
  SuggestedKind = TNK_Dependent_template_name;
  return true;
}

bool Sema::LookupTemplateName(LookupResult &Found, Scope *S, CXXScopeSpec &SS,
                              QualType ObjectType, bool EnteringContext,
                              RequiredTemplateKind RequiredTemplate,
                              AssumedTemplateKind *ATK,
                              bool AllowTypoCorrection) {
  if (ATK)
    *ATK = AssumedTemplateKind::None;

  if (SS.isInvalid())
    return true;

  Found.setTemplateNameLookup(true);

  // Determine where to perform name lookup
  DeclContext *LookupCtx = nullptr;
  bool IsDependent = false;
  if (!ObjectType.isNull()) {
    // This nested-name-specifier occurs in a member access expression, e.g.,
    // x->B::f, and we are looking into the type of the object.
    assert(SS.isEmpty() && "ObjectType and scope specifier cannot coexist");
    LookupCtx = computeDeclContext(ObjectType);
    IsDependent = !LookupCtx && ObjectType->isDependentType();
    assert((IsDependent || !ObjectType->isIncompleteType() ||
            !ObjectType->getAs<TagType>() ||
            ObjectType->castAs<TagType>()->isBeingDefined()) &&
           "Caller should have completed object type");

    // Template names cannot appear inside an Objective-C class or object type
    // or a vector type.
    //
    // FIXME: This is wrong. For example:
    //
    //   template<typename T> using Vec = T __attribute__((ext_vector_type(4)));
    //   Vec<int> vi;
    //   vi.Vec<int>::~Vec<int>();
    //
    // ... should be accepted but we will not treat 'Vec' as a template name
    // here. The right thing to do would be to check if the name is a valid
    // vector component name, and look up a template name if not. And similarly
    // for lookups into Objective-C class and object types, where the same
    // problem can arise.
    if (ObjectType->isObjCObjectOrInterfaceType() ||
        ObjectType->isVectorType()) {
      Found.clear();
      return false;
    }
  } else if (SS.isNotEmpty()) {
    // This nested-name-specifier occurs after another nested-name-specifier,
    // so long into the context associated with the prior nested-name-specifier.
    LookupCtx = computeDeclContext(SS, EnteringContext);
    IsDependent = !LookupCtx && isDependentScopeSpecifier(SS);

    // The declaration context must be complete.
    if (LookupCtx && RequireCompleteDeclContext(SS, LookupCtx))
      return true;
  }

  bool ObjectTypeSearchedInScope = false;
  bool AllowFunctionTemplatesInLookup = true;
  if (LookupCtx) {
    // Perform "qualified" name lookup into the declaration context we
    // computed, which is either the type of the base of a member access
    // expression or the declaration context associated with a prior
    // nested-name-specifier.
    LookupQualifiedName(Found, LookupCtx);

    // FIXME: The C++ standard does not clearly specify what happens in the
    // case where the object type is dependent, and implementations vary. In
    // Clang, we treat a name after a . or -> as a template-name if lookup
    // finds a non-dependent member or member of the current instantiation that
    // is a type template, or finds no such members and lookup in the context
    // of the postfix-expression finds a type template. In the latter case, the
    // name is nonetheless dependent, and we may resolve it to a member of an
    // unknown specialization when we come to instantiate the template.
    IsDependent |= Found.wasNotFoundInCurrentInstantiation();
  }

  if (SS.isEmpty() && (ObjectType.isNull() || Found.empty())) {
    // C++ [basic.lookup.classref]p1:
    //   In a class member access expression (5.2.5), if the . or -> token is
    //   immediately followed by an identifier followed by a <, the
    //   identifier must be looked up to determine whether the < is the
    //   beginning of a template argument list (14.2) or a less-than operator.
    //   The identifier is first looked up in the class of the object
    //   expression. If the identifier is not found, it is then looked up in
    //   the context of the entire postfix-expression and shall name a class
    //   template.
    if (S)
      LookupName(Found, S);

    if (!ObjectType.isNull()) {
      //  FIXME: We should filter out all non-type templates here, particularly
      //  variable templates and concepts. But the exclusion of alias templates
      //  and template template parameters is a wording defect.
      AllowFunctionTemplatesInLookup = false;
      ObjectTypeSearchedInScope = true;
    }

    IsDependent |= Found.wasNotFoundInCurrentInstantiation();
  }

  if (Found.isAmbiguous())
    return false;

  if (ATK && SS.isEmpty() && ObjectType.isNull() &&
      !RequiredTemplate.hasTemplateKeyword()) {
    // C++2a [temp.names]p2:
    //   A name is also considered to refer to a template if it is an
    //   unqualified-id followed by a < and name lookup finds either one or more
    //   functions or finds nothing.
    //
    // To keep our behavior consistent, we apply the "finds nothing" part in
    // all language modes, and diagnose the empty lookup in ActOnCallExpr if we
    // successfully form a call to an undeclared template-id.
    bool AllFunctions =
        getLangOpts().CPlusPlus20 && llvm::all_of(Found, [](NamedDecl *ND) {
          return isa<FunctionDecl>(ND->getUnderlyingDecl());
        });
    if (AllFunctions || (Found.empty() && !IsDependent)) {
      // If lookup found any functions, or if this is a name that can only be
      // used for a function, then strongly assume this is a function
      // template-id.
      *ATK = (Found.empty() && Found.getLookupName().isIdentifier())
                 ? AssumedTemplateKind::FoundNothing
                 : AssumedTemplateKind::FoundFunctions;
      Found.clear();
      return false;
    }
  }

  if (Found.empty() && !IsDependent && AllowTypoCorrection) {
    // If we did not find any names, and this is not a disambiguation, attempt
    // to correct any typos.
    DeclarationName Name = Found.getLookupName();
    Found.clear();
    // Simple filter callback that, for keywords, only accepts the C++ *_cast
    DefaultFilterCCC FilterCCC{};
    FilterCCC.WantTypeSpecifiers = false;
    FilterCCC.WantExpressionKeywords = false;
    FilterCCC.WantRemainingKeywords = false;
    FilterCCC.WantCXXNamedCasts = true;
    if (TypoCorrection Corrected =
            CorrectTypo(Found.getLookupNameInfo(), Found.getLookupKind(), S,
                        &SS, FilterCCC, CTK_ErrorRecovery, LookupCtx)) {
      if (auto *ND = Corrected.getFoundDecl())
        Found.addDecl(ND);
      FilterAcceptableTemplateNames(Found);
      if (Found.isAmbiguous()) {
        Found.clear();
      } else if (!Found.empty()) {
        Found.setLookupName(Corrected.getCorrection());
        if (LookupCtx) {
          std::string CorrectedStr(Corrected.getAsString(getLangOpts()));
          bool DroppedSpecifier = Corrected.WillReplaceSpecifier() &&
                                  Name.getAsString() == CorrectedStr;
          diagnoseTypo(Corrected, PDiag(diag::err_no_member_template_suggest)
                                    << Name << LookupCtx << DroppedSpecifier
                                    << SS.getRange());
        } else {
          diagnoseTypo(Corrected, PDiag(diag::err_no_template_suggest) << Name);
        }
      }
    }
  }

  NamedDecl *ExampleLookupResult =
      Found.empty() ? nullptr : Found.getRepresentativeDecl();
  FilterAcceptableTemplateNames(Found, AllowFunctionTemplatesInLookup);
  if (Found.empty()) {
    if (IsDependent) {
      Found.setNotFoundInCurrentInstantiation();
      return false;
    }

    // If a 'template' keyword was used, a lookup that finds only non-template
    // names is an error.
    if (ExampleLookupResult && RequiredTemplate) {
      Diag(Found.getNameLoc(), diag::err_template_kw_refers_to_non_template)
          << Found.getLookupName() << SS.getRange()
          << RequiredTemplate.hasTemplateKeyword()
          << RequiredTemplate.getTemplateKeywordLoc();
      Diag(ExampleLookupResult->getUnderlyingDecl()->getLocation(),
           diag::note_template_kw_refers_to_non_template)
          << Found.getLookupName();
      return true;
    }

    return false;
  }

  if (S && !ObjectType.isNull() && !ObjectTypeSearchedInScope &&
      !getLangOpts().CPlusPlus11) {
    // C++03 [basic.lookup.classref]p1:
    //   [...] If the lookup in the class of the object expression finds a
    //   template, the name is also looked up in the context of the entire
    //   postfix-expression and [...]
    //
    // Note: C++11 does not perform this second lookup.
    LookupResult FoundOuter(*this, Found.getLookupName(), Found.getNameLoc(),
                            LookupOrdinaryName);
    FoundOuter.setTemplateNameLookup(true);
    LookupName(FoundOuter, S);
    // FIXME: We silently accept an ambiguous lookup here, in violation of
    // [basic.lookup]/1.
    FilterAcceptableTemplateNames(FoundOuter, /*AllowFunctionTemplates=*/false);

    NamedDecl *OuterTemplate;
    if (FoundOuter.empty()) {
      //   - if the name is not found, the name found in the class of the
      //     object expression is used, otherwise
    } else if (FoundOuter.isAmbiguous() || !FoundOuter.isSingleResult() ||
               !(OuterTemplate =
                     getAsTemplateNameDecl(FoundOuter.getFoundDecl()))) {
      //   - if the name is found in the context of the entire
      //     postfix-expression and does not name a class template, the name
      //     found in the class of the object expression is used, otherwise
      FoundOuter.clear();
    } else if (!Found.isSuppressingAmbiguousDiagnostics()) {
      //   - if the name found is a class template, it must refer to the same
      //     entity as the one found in the class of the object expression,
      //     otherwise the program is ill-formed.
      if (!Found.isSingleResult() ||
          getAsTemplateNameDecl(Found.getFoundDecl())->getCanonicalDecl() !=
              OuterTemplate->getCanonicalDecl()) {
        Diag(Found.getNameLoc(),
             diag::ext_nested_name_member_ref_lookup_ambiguous)
          << Found.getLookupName()
          << ObjectType;
        Diag(Found.getRepresentativeDecl()->getLocation(),
             diag::note_ambig_member_ref_object_type)
          << ObjectType;
        Diag(FoundOuter.getFoundDecl()->getLocation(),
             diag::note_ambig_member_ref_scope);

        // Recover by taking the template that we found in the object
        // expression's type.
      }
    }
  }

  return false;
}

void Sema::diagnoseExprIntendedAsTemplateName(Scope *S, ExprResult TemplateName,
                                              SourceLocation Less,
                                              SourceLocation Greater) {
  if (TemplateName.isInvalid())
    return;

  DeclarationNameInfo NameInfo;
  CXXScopeSpec SS;
  LookupNameKind LookupKind;

  DeclContext *LookupCtx = nullptr;
  NamedDecl *Found = nullptr;
  bool MissingTemplateKeyword = false;

  // Figure out what name we looked up.
  if (auto *DRE = dyn_cast<DeclRefExpr>(TemplateName.get())) {
    NameInfo = DRE->getNameInfo();
    SS.Adopt(DRE->getQualifierLoc());
    LookupKind = LookupOrdinaryName;
    Found = DRE->getFoundDecl();
  } else if (auto *ME = dyn_cast<MemberExpr>(TemplateName.get())) {
    NameInfo = ME->getMemberNameInfo();
    SS.Adopt(ME->getQualifierLoc());
    LookupKind = LookupMemberName;
    LookupCtx = ME->getBase()->getType()->getAsCXXRecordDecl();
    Found = ME->getMemberDecl();
  } else if (auto *DSDRE =
                 dyn_cast<DependentScopeDeclRefExpr>(TemplateName.get())) {
    NameInfo = DSDRE->getNameInfo();
    SS.Adopt(DSDRE->getQualifierLoc());
    MissingTemplateKeyword = true;
  } else if (auto *DSME =
                 dyn_cast<CXXDependentScopeMemberExpr>(TemplateName.get())) {
    NameInfo = DSME->getMemberNameInfo();
    SS.Adopt(DSME->getQualifierLoc());
    MissingTemplateKeyword = true;
  } else {
    llvm_unreachable("unexpected kind of potential template name");
  }

  // If this is a dependent-scope lookup, diagnose that the 'template' keyword
  // was missing.
  if (MissingTemplateKeyword) {
    Diag(NameInfo.getBeginLoc(), diag::err_template_kw_missing)
        << "" << NameInfo.getName().getAsString() << SourceRange(Less, Greater);
    return;
  }

  // Try to correct the name by looking for templates and C++ named casts.
  struct TemplateCandidateFilter : CorrectionCandidateCallback {
    Sema &S;
    TemplateCandidateFilter(Sema &S) : S(S) {
      WantTypeSpecifiers = false;
      WantExpressionKeywords = false;
      WantRemainingKeywords = false;
      WantCXXNamedCasts = true;
    };
    bool ValidateCandidate(const TypoCorrection &Candidate) override {
      if (auto *ND = Candidate.getCorrectionDecl())
        return S.getAsTemplateNameDecl(ND);
      return Candidate.isKeyword();
    }

    std::unique_ptr<CorrectionCandidateCallback> clone() override {
      return std::make_unique<TemplateCandidateFilter>(*this);
    }
  };

  DeclarationName Name = NameInfo.getName();
  TemplateCandidateFilter CCC(*this);
  if (TypoCorrection Corrected = CorrectTypo(NameInfo, LookupKind, S, &SS, CCC,
                                             CTK_ErrorRecovery, LookupCtx)) {
    auto *ND = Corrected.getFoundDecl();
    if (ND)
      ND = getAsTemplateNameDecl(ND);
    if (ND || Corrected.isKeyword()) {
      if (LookupCtx) {
        std::string CorrectedStr(Corrected.getAsString(getLangOpts()));
        bool DroppedSpecifier = Corrected.WillReplaceSpecifier() &&
                                Name.getAsString() == CorrectedStr;
        diagnoseTypo(Corrected,
                     PDiag(diag::err_non_template_in_member_template_id_suggest)
                         << Name << LookupCtx << DroppedSpecifier
                         << SS.getRange(), false);
      } else {
        diagnoseTypo(Corrected,
                     PDiag(diag::err_non_template_in_template_id_suggest)
                         << Name, false);
      }
      if (Found)
        Diag(Found->getLocation(),
             diag::note_non_template_in_template_id_found);
      return;
    }
  }

  Diag(NameInfo.getLoc(), diag::err_non_template_in_template_id)
    << Name << SourceRange(Less, Greater);
  if (Found)
    Diag(Found->getLocation(), diag::note_non_template_in_template_id_found);
}

ExprResult
Sema::ActOnDependentIdExpression(const CXXScopeSpec &SS,
                                 SourceLocation TemplateKWLoc,
                                 const DeclarationNameInfo &NameInfo,
                                 bool isAddressOfOperand,
                           const TemplateArgumentListInfo *TemplateArgs) {
  if (SS.isEmpty()) {
    // FIXME: This codepath is only used by dependent unqualified names
    // (e.g. a dependent conversion-function-id, or operator= once we support
    // it). It doesn't quite do the right thing, and it will silently fail if
    // getCurrentThisType() returns null.
    QualType ThisType = getCurrentThisType();
    if (ThisType.isNull())
      return ExprError();

    return CXXDependentScopeMemberExpr::Create(
        Context, /*Base=*/nullptr, ThisType,
        /*IsArrow=*/!Context.getLangOpts().HLSL,
        /*OperatorLoc=*/SourceLocation(),
        /*QualifierLoc=*/NestedNameSpecifierLoc(), TemplateKWLoc,
        /*FirstQualifierFoundInScope=*/nullptr, NameInfo, TemplateArgs);
  }
  return BuildDependentDeclRefExpr(SS, TemplateKWLoc, NameInfo, TemplateArgs);
}

ExprResult
Sema::BuildDependentDeclRefExpr(const CXXScopeSpec &SS,
                                SourceLocation TemplateKWLoc,
                                const DeclarationNameInfo &NameInfo,
                                const TemplateArgumentListInfo *TemplateArgs) {
  // DependentScopeDeclRefExpr::Create requires a valid NestedNameSpecifierLoc
  if (!SS.isValid())
    return CreateRecoveryExpr(
        SS.getBeginLoc(),
        TemplateArgs ? TemplateArgs->getRAngleLoc() : NameInfo.getEndLoc(), {});

  return DependentScopeDeclRefExpr::Create(
      Context, SS.getWithLocInContext(Context), TemplateKWLoc, NameInfo,
      TemplateArgs);
}

bool Sema::DiagnoseUninstantiableTemplate(SourceLocation PointOfInstantiation,
                                          NamedDecl *Instantiation,
                                          bool InstantiatedFromMember,
                                          const NamedDecl *Pattern,
                                          const NamedDecl *PatternDef,
                                          TemplateSpecializationKind TSK,
                                          bool Complain /*= true*/) {
  assert(isa<TagDecl>(Instantiation) || isa<FunctionDecl>(Instantiation) ||
         isa<VarDecl>(Instantiation));

  bool IsEntityBeingDefined = false;
  if (const TagDecl *TD = dyn_cast_or_null<TagDecl>(PatternDef))
    IsEntityBeingDefined = TD->isBeingDefined();

  if (PatternDef && !IsEntityBeingDefined) {
    NamedDecl *SuggestedDef = nullptr;
    if (!hasReachableDefinition(const_cast<NamedDecl *>(PatternDef),
                                &SuggestedDef,
                                /*OnlyNeedComplete*/ false)) {
      // If we're allowed to diagnose this and recover, do so.
      bool Recover = Complain && !isSFINAEContext();
      if (Complain)
        diagnoseMissingImport(PointOfInstantiation, SuggestedDef,
                              Sema::MissingImportKind::Definition, Recover);
      return !Recover;
    }
    return false;
  }

  if (!Complain || (PatternDef && PatternDef->isInvalidDecl()))
    return true;

  QualType InstantiationTy;
  if (TagDecl *TD = dyn_cast<TagDecl>(Instantiation))
    InstantiationTy = Context.getTypeDeclType(TD);
  if (PatternDef) {
    Diag(PointOfInstantiation,
         diag::err_template_instantiate_within_definition)
      << /*implicit|explicit*/(TSK != TSK_ImplicitInstantiation)
      << InstantiationTy;
    // Not much point in noting the template declaration here, since
    // we're lexically inside it.
    Instantiation->setInvalidDecl();
  } else if (InstantiatedFromMember) {
    if (isa<FunctionDecl>(Instantiation)) {
      Diag(PointOfInstantiation,
           diag::err_explicit_instantiation_undefined_member)
        << /*member function*/ 1 << Instantiation->getDeclName()
        << Instantiation->getDeclContext();
      Diag(Pattern->getLocation(), diag::note_explicit_instantiation_here);
    } else {
      assert(isa<TagDecl>(Instantiation) && "Must be a TagDecl!");
      Diag(PointOfInstantiation,
           diag::err_implicit_instantiate_member_undefined)
        << InstantiationTy;
      Diag(Pattern->getLocation(), diag::note_member_declared_at);
    }
  } else {
    if (isa<FunctionDecl>(Instantiation)) {
      Diag(PointOfInstantiation,
           diag::err_explicit_instantiation_undefined_func_template)
        << Pattern;
      Diag(Pattern->getLocation(), diag::note_explicit_instantiation_here);
    } else if (isa<TagDecl>(Instantiation)) {
      Diag(PointOfInstantiation, diag::err_template_instantiate_undefined)
        << (TSK != TSK_ImplicitInstantiation)
        << InstantiationTy;
      NoteTemplateLocation(*Pattern);
    } else {
      assert(isa<VarDecl>(Instantiation) && "Must be a VarDecl!");
      if (isa<VarTemplateSpecializationDecl>(Instantiation)) {
        Diag(PointOfInstantiation,
             diag::err_explicit_instantiation_undefined_var_template)
          << Instantiation;
        Instantiation->setInvalidDecl();
      } else
        Diag(PointOfInstantiation,
             diag::err_explicit_instantiation_undefined_member)
          << /*static data member*/ 2 << Instantiation->getDeclName()
          << Instantiation->getDeclContext();
      Diag(Pattern->getLocation(), diag::note_explicit_instantiation_here);
    }
  }

  // In general, Instantiation isn't marked invalid to get more than one
  // error for multiple undefined instantiations. But the code that does
  // explicit declaration -> explicit definition conversion can't handle
  // invalid declarations, so mark as invalid in that case.
  if (TSK == TSK_ExplicitInstantiationDeclaration)
    Instantiation->setInvalidDecl();
  return true;
}

void Sema::DiagnoseTemplateParameterShadow(SourceLocation Loc, Decl *PrevDecl,
                                           bool SupportedForCompatibility) {
  assert(PrevDecl->isTemplateParameter() && "Not a template parameter");

  // C++23 [temp.local]p6:
  //   The name of a template-parameter shall not be bound to any following.
  //   declaration whose locus is contained by the scope to which the
  //   template-parameter belongs.
  //
  // When MSVC compatibility is enabled, the diagnostic is always a warning
  // by default. Otherwise, it an error unless SupportedForCompatibility is
  // true, in which case it is a default-to-error warning.
  unsigned DiagId =
      getLangOpts().MSVCCompat
          ? diag::ext_template_param_shadow
          : (SupportedForCompatibility ? diag::ext_compat_template_param_shadow
                                       : diag::err_template_param_shadow);
  const auto *ND = cast<NamedDecl>(PrevDecl);
  Diag(Loc, DiagId) << ND->getDeclName();
  NoteTemplateParameterLocation(*ND);
}

TemplateDecl *Sema::AdjustDeclIfTemplate(Decl *&D) {
  if (TemplateDecl *Temp = dyn_cast_or_null<TemplateDecl>(D)) {
    D = Temp->getTemplatedDecl();
    return Temp;
  }
  return nullptr;
}

ParsedTemplateArgument ParsedTemplateArgument::getTemplatePackExpansion(
                                             SourceLocation EllipsisLoc) const {
  assert(Kind == Template &&
         "Only template template arguments can be pack expansions here");
  assert(getAsTemplate().get().containsUnexpandedParameterPack() &&
         "Template template argument pack expansion without packs");
  ParsedTemplateArgument Result(*this);
  Result.EllipsisLoc = EllipsisLoc;
  return Result;
}

static TemplateArgumentLoc translateTemplateArgument(Sema &SemaRef,
                                            const ParsedTemplateArgument &Arg) {

  switch (Arg.getKind()) {
  case ParsedTemplateArgument::Type: {
    TypeSourceInfo *DI;
    QualType T = SemaRef.GetTypeFromParser(Arg.getAsType(), &DI);
    if (!DI)
      DI = SemaRef.Context.getTrivialTypeSourceInfo(T, Arg.getLocation());
    return TemplateArgumentLoc(TemplateArgument(T), DI);
  }

  case ParsedTemplateArgument::NonType: {
    Expr *E = static_cast<Expr *>(Arg.getAsExpr());
    return TemplateArgumentLoc(TemplateArgument(E), E);
  }

  case ParsedTemplateArgument::Template: {
    TemplateName Template = Arg.getAsTemplate().get();
    TemplateArgument TArg;
    if (Arg.getEllipsisLoc().isValid())
      TArg = TemplateArgument(Template, std::optional<unsigned int>());
    else
      TArg = Template;
    return TemplateArgumentLoc(
        SemaRef.Context, TArg,
        Arg.getScopeSpec().getWithLocInContext(SemaRef.Context),
        Arg.getLocation(), Arg.getEllipsisLoc());
  }
  }

  llvm_unreachable("Unhandled parsed template argument");
}

void Sema::translateTemplateArguments(const ASTTemplateArgsPtr &TemplateArgsIn,
                                      TemplateArgumentListInfo &TemplateArgs) {
 for (unsigned I = 0, Last = TemplateArgsIn.size(); I != Last; ++I)
   TemplateArgs.addArgument(translateTemplateArgument(*this,
                                                      TemplateArgsIn[I]));
}

static void maybeDiagnoseTemplateParameterShadow(Sema &SemaRef, Scope *S,
                                                 SourceLocation Loc,
                                                 const IdentifierInfo *Name) {
  NamedDecl *PrevDecl =
      SemaRef.LookupSingleName(S, Name, Loc, Sema::LookupOrdinaryName,
                               RedeclarationKind::ForVisibleRedeclaration);
  if (PrevDecl && PrevDecl->isTemplateParameter())
    SemaRef.DiagnoseTemplateParameterShadow(Loc, PrevDecl);
}

ParsedTemplateArgument Sema::ActOnTemplateTypeArgument(TypeResult ParsedType) {
  TypeSourceInfo *TInfo;
  QualType T = GetTypeFromParser(ParsedType.get(), &TInfo);
  if (T.isNull())
    return ParsedTemplateArgument();
  assert(TInfo && "template argument with no location");

  // If we might have formed a deduced template specialization type, convert
  // it to a template template argument.
  if (getLangOpts().CPlusPlus17) {
    TypeLoc TL = TInfo->getTypeLoc();
    SourceLocation EllipsisLoc;
    if (auto PET = TL.getAs<PackExpansionTypeLoc>()) {
      EllipsisLoc = PET.getEllipsisLoc();
      TL = PET.getPatternLoc();
    }

    CXXScopeSpec SS;
    if (auto ET = TL.getAs<ElaboratedTypeLoc>()) {
      SS.Adopt(ET.getQualifierLoc());
      TL = ET.getNamedTypeLoc();
    }

    if (auto DTST = TL.getAs<DeducedTemplateSpecializationTypeLoc>()) {
      TemplateName Name = DTST.getTypePtr()->getTemplateName();
      ParsedTemplateArgument Result(SS, TemplateTy::make(Name),
                                    DTST.getTemplateNameLoc());
      if (EllipsisLoc.isValid())
        Result = Result.getTemplatePackExpansion(EllipsisLoc);
      return Result;
    }
  }

  // This is a normal type template argument. Note, if the type template
  // argument is an injected-class-name for a template, it has a dual nature
  // and can be used as either a type or a template. We handle that in
  // convertTypeTemplateArgumentToTemplate.
  return ParsedTemplateArgument(ParsedTemplateArgument::Type,
                                ParsedType.get().getAsOpaquePtr(),
                                TInfo->getTypeLoc().getBeginLoc());
}

NamedDecl *Sema::ActOnTypeParameter(Scope *S, bool Typename,
                                    SourceLocation EllipsisLoc,
                                    SourceLocation KeyLoc,
                                    IdentifierInfo *ParamName,
                                    SourceLocation ParamNameLoc,
                                    unsigned Depth, unsigned Position,
                                    SourceLocation EqualLoc,
                                    ParsedType DefaultArg,
                                    bool HasTypeConstraint) {
  assert(S->isTemplateParamScope() &&
         "Template type parameter not in template parameter scope!");

  bool IsParameterPack = EllipsisLoc.isValid();
  TemplateTypeParmDecl *Param
    = TemplateTypeParmDecl::Create(Context, Context.getTranslationUnitDecl(),
                                   KeyLoc, ParamNameLoc, Depth, Position,
                                   ParamName, Typename, IsParameterPack,
                                   HasTypeConstraint);
  Param->setAccess(AS_public);

  if (Param->isParameterPack())
    if (auto *CSI = getEnclosingLambdaOrBlock())
      CSI->LocalPacks.push_back(Param);

  if (ParamName) {
    maybeDiagnoseTemplateParameterShadow(*this, S, ParamNameLoc, ParamName);

    // Add the template parameter into the current scope.
    S->AddDecl(Param);
    IdResolver.AddDecl(Param);
  }

  // C++0x [temp.param]p9:
  //   A default template-argument may be specified for any kind of
  //   template-parameter that is not a template parameter pack.
  if (DefaultArg && IsParameterPack) {
    Diag(EqualLoc, diag::err_template_param_pack_default_arg);
    DefaultArg = nullptr;
  }

  // Handle the default argument, if provided.
  if (DefaultArg) {
    TypeSourceInfo *DefaultTInfo;
    GetTypeFromParser(DefaultArg, &DefaultTInfo);

    assert(DefaultTInfo && "expected source information for type");

    // Check for unexpanded parameter packs.
    if (DiagnoseUnexpandedParameterPack(ParamNameLoc, DefaultTInfo,
                                        UPPC_DefaultArgument))
      return Param;

    // Check the template argument itself.
    if (CheckTemplateArgument(DefaultTInfo)) {
      Param->setInvalidDecl();
      return Param;
    }

    Param->setDefaultArgument(
        Context, TemplateArgumentLoc(DefaultTInfo->getType(), DefaultTInfo));
  }

  return Param;
}

/// Convert the parser's template argument list representation into our form.
static TemplateArgumentListInfo
makeTemplateArgumentListInfo(Sema &S, TemplateIdAnnotation &TemplateId) {
  TemplateArgumentListInfo TemplateArgs(TemplateId.LAngleLoc,
                                        TemplateId.RAngleLoc);
  ASTTemplateArgsPtr TemplateArgsPtr(TemplateId.getTemplateArgs(),
                                     TemplateId.NumArgs);
  S.translateTemplateArguments(TemplateArgsPtr, TemplateArgs);
  return TemplateArgs;
}

bool Sema::CheckTypeConstraint(TemplateIdAnnotation *TypeConstr) {

  TemplateName TN = TypeConstr->Template.get();
  ConceptDecl *CD = cast<ConceptDecl>(TN.getAsTemplateDecl());

  // C++2a [temp.param]p4:
  //     [...] The concept designated by a type-constraint shall be a type
  //     concept ([temp.concept]).
  if (!CD->isTypeConcept()) {
    Diag(TypeConstr->TemplateNameLoc,
         diag::err_type_constraint_non_type_concept);
    return true;
  }

  if (CheckConceptUseInDefinition(CD, TypeConstr->TemplateNameLoc))
    return true;

  bool WereArgsSpecified = TypeConstr->LAngleLoc.isValid();

  if (!WereArgsSpecified &&
      CD->getTemplateParameters()->getMinRequiredArguments() > 1) {
    Diag(TypeConstr->TemplateNameLoc,
         diag::err_type_constraint_missing_arguments)
        << CD;
    return true;
  }
  return false;
}

bool Sema::ActOnTypeConstraint(const CXXScopeSpec &SS,
                               TemplateIdAnnotation *TypeConstr,
                               TemplateTypeParmDecl *ConstrainedParameter,
                               SourceLocation EllipsisLoc) {
  return BuildTypeConstraint(SS, TypeConstr, ConstrainedParameter, EllipsisLoc,
                             false);
}

bool Sema::BuildTypeConstraint(const CXXScopeSpec &SS,
                               TemplateIdAnnotation *TypeConstr,
                               TemplateTypeParmDecl *ConstrainedParameter,
                               SourceLocation EllipsisLoc,
                               bool AllowUnexpandedPack) {

  if (CheckTypeConstraint(TypeConstr))
    return true;

  TemplateName TN = TypeConstr->Template.get();
  ConceptDecl *CD = cast<ConceptDecl>(TN.getAsTemplateDecl());
  UsingShadowDecl *USD = TN.getAsUsingShadowDecl();

  DeclarationNameInfo ConceptName(DeclarationName(TypeConstr->Name),
                                  TypeConstr->TemplateNameLoc);

  TemplateArgumentListInfo TemplateArgs;
  if (TypeConstr->LAngleLoc.isValid()) {
    TemplateArgs =
        makeTemplateArgumentListInfo(*this, *TypeConstr);

    if (EllipsisLoc.isInvalid() && !AllowUnexpandedPack) {
      for (TemplateArgumentLoc Arg : TemplateArgs.arguments()) {
        if (DiagnoseUnexpandedParameterPack(Arg, UPPC_TypeConstraint))
          return true;
      }
    }
  }
  return AttachTypeConstraint(
      SS.isSet() ? SS.getWithLocInContext(Context) : NestedNameSpecifierLoc(),
      ConceptName, CD, /*FoundDecl=*/USD ? cast<NamedDecl>(USD) : CD,
      TypeConstr->LAngleLoc.isValid() ? &TemplateArgs : nullptr,
      ConstrainedParameter, Context.getTypeDeclType(ConstrainedParameter),
      EllipsisLoc);
}

template <typename ArgumentLocAppender>
static ExprResult formImmediatelyDeclaredConstraint(
    Sema &S, NestedNameSpecifierLoc NS, DeclarationNameInfo NameInfo,
    ConceptDecl *NamedConcept, NamedDecl *FoundDecl, SourceLocation LAngleLoc,
    SourceLocation RAngleLoc, QualType ConstrainedType,
    SourceLocation ParamNameLoc, ArgumentLocAppender Appender,
    SourceLocation EllipsisLoc) {

  TemplateArgumentListInfo ConstraintArgs;
  ConstraintArgs.addArgument(
    S.getTrivialTemplateArgumentLoc(TemplateArgument(ConstrainedType),
                                    /*NTTPType=*/QualType(), ParamNameLoc));

  ConstraintArgs.setRAngleLoc(RAngleLoc);
  ConstraintArgs.setLAngleLoc(LAngleLoc);
  Appender(ConstraintArgs);

  // C++2a [temp.param]p4:
  //     [...] This constraint-expression E is called the immediately-declared
  //     constraint of T. [...]
  CXXScopeSpec SS;
  SS.Adopt(NS);
  ExprResult ImmediatelyDeclaredConstraint = S.CheckConceptTemplateId(
      SS, /*TemplateKWLoc=*/SourceLocation(), NameInfo,
      /*FoundDecl=*/FoundDecl ? FoundDecl : NamedConcept, NamedConcept,
      &ConstraintArgs);
  if (ImmediatelyDeclaredConstraint.isInvalid() || !EllipsisLoc.isValid())
    return ImmediatelyDeclaredConstraint;

  // C++2a [temp.param]p4:
  //     [...] If T is not a pack, then E is E', otherwise E is (E' && ...).
  //
  // We have the following case:
  //
  // template<typename T> concept C1 = true;
  // template<C1... T> struct s1;
  //
  // The constraint: (C1<T> && ...)
  //
  // Note that the type of C1<T> is known to be 'bool', so we don't need to do
  // any unqualified lookups for 'operator&&' here.
  return S.BuildCXXFoldExpr(/*UnqualifiedLookup=*/nullptr,
                            /*LParenLoc=*/SourceLocation(),
                            ImmediatelyDeclaredConstraint.get(), BO_LAnd,
                            EllipsisLoc, /*RHS=*/nullptr,
                            /*RParenLoc=*/SourceLocation(),
                            /*NumExpansions=*/std::nullopt);
}

bool Sema::AttachTypeConstraint(NestedNameSpecifierLoc NS,
                                DeclarationNameInfo NameInfo,
                                ConceptDecl *NamedConcept, NamedDecl *FoundDecl,
                                const TemplateArgumentListInfo *TemplateArgs,
                                TemplateTypeParmDecl *ConstrainedParameter,
                                QualType ConstrainedType,
                                SourceLocation EllipsisLoc) {
  // C++2a [temp.param]p4:
  //     [...] If Q is of the form C<A1, ..., An>, then let E' be
  //     C<T, A1, ..., An>. Otherwise, let E' be C<T>. [...]
  const ASTTemplateArgumentListInfo *ArgsAsWritten =
    TemplateArgs ? ASTTemplateArgumentListInfo::Create(Context,
                                                       *TemplateArgs) : nullptr;

  QualType ParamAsArgument = ConstrainedType;

  ExprResult ImmediatelyDeclaredConstraint = formImmediatelyDeclaredConstraint(
      *this, NS, NameInfo, NamedConcept, FoundDecl,
      TemplateArgs ? TemplateArgs->getLAngleLoc() : SourceLocation(),
      TemplateArgs ? TemplateArgs->getRAngleLoc() : SourceLocation(),
      ParamAsArgument, ConstrainedParameter->getLocation(),
      [&](TemplateArgumentListInfo &ConstraintArgs) {
        if (TemplateArgs)
          for (const auto &ArgLoc : TemplateArgs->arguments())
            ConstraintArgs.addArgument(ArgLoc);
      },
      EllipsisLoc);
  if (ImmediatelyDeclaredConstraint.isInvalid())
    return true;

  auto *CL = ConceptReference::Create(Context, /*NNS=*/NS,
                                      /*TemplateKWLoc=*/SourceLocation{},
                                      /*ConceptNameInfo=*/NameInfo,
                                      /*FoundDecl=*/FoundDecl,
                                      /*NamedConcept=*/NamedConcept,
                                      /*ArgsWritten=*/ArgsAsWritten);
  ConstrainedParameter->setTypeConstraint(CL,
                                          ImmediatelyDeclaredConstraint.get());
  return false;
}

bool Sema::AttachTypeConstraint(AutoTypeLoc TL,
                                NonTypeTemplateParmDecl *NewConstrainedParm,
                                NonTypeTemplateParmDecl *OrigConstrainedParm,
                                SourceLocation EllipsisLoc) {
  if (NewConstrainedParm->getType() != TL.getType() ||
      TL.getAutoKeyword() != AutoTypeKeyword::Auto) {
    Diag(NewConstrainedParm->getTypeSourceInfo()->getTypeLoc().getBeginLoc(),
         diag::err_unsupported_placeholder_constraint)
        << NewConstrainedParm->getTypeSourceInfo()
               ->getTypeLoc()
               .getSourceRange();
    return true;
  }
  // FIXME: Concepts: This should be the type of the placeholder, but this is
  // unclear in the wording right now.
  DeclRefExpr *Ref =
      BuildDeclRefExpr(OrigConstrainedParm, OrigConstrainedParm->getType(),
                       VK_PRValue, OrigConstrainedParm->getLocation());
  if (!Ref)
    return true;
  ExprResult ImmediatelyDeclaredConstraint = formImmediatelyDeclaredConstraint(
      *this, TL.getNestedNameSpecifierLoc(), TL.getConceptNameInfo(),
      TL.getNamedConcept(), /*FoundDecl=*/TL.getFoundDecl(), TL.getLAngleLoc(),
      TL.getRAngleLoc(), BuildDecltypeType(Ref),
      OrigConstrainedParm->getLocation(),
      [&](TemplateArgumentListInfo &ConstraintArgs) {
        for (unsigned I = 0, C = TL.getNumArgs(); I != C; ++I)
          ConstraintArgs.addArgument(TL.getArgLoc(I));
      },
      EllipsisLoc);
  if (ImmediatelyDeclaredConstraint.isInvalid() ||
      !ImmediatelyDeclaredConstraint.isUsable())
    return true;

  NewConstrainedParm->setPlaceholderTypeConstraint(
      ImmediatelyDeclaredConstraint.get());
  return false;
}

QualType Sema::CheckNonTypeTemplateParameterType(TypeSourceInfo *&TSI,
                                                 SourceLocation Loc) {
  if (TSI->getType()->isUndeducedType()) {
    // C++17 [temp.dep.expr]p3:
    //   An id-expression is type-dependent if it contains
    //    - an identifier associated by name lookup with a non-type
    //      template-parameter declared with a type that contains a
    //      placeholder type (7.1.7.4),
    TSI = SubstAutoTypeSourceInfoDependent(TSI);
  }

  return CheckNonTypeTemplateParameterType(TSI->getType(), Loc);
}

bool Sema::RequireStructuralType(QualType T, SourceLocation Loc) {
  if (T->isDependentType())
    return false;

  if (RequireCompleteType(Loc, T, diag::err_template_nontype_parm_incomplete))
    return true;

  if (T->isStructuralType())
    return false;

  // Structural types are required to be object types or lvalue references.
  if (T->isRValueReferenceType()) {
    Diag(Loc, diag::err_template_nontype_parm_rvalue_ref) << T;
    return true;
  }

  // Don't mention structural types in our diagnostic prior to C++20. Also,
  // there's not much more we can say about non-scalar non-class types --
  // because we can't see functions or arrays here, those can only be language
  // extensions.
  if (!getLangOpts().CPlusPlus20 ||
      (!T->isScalarType() && !T->isRecordType())) {
    Diag(Loc, diag::err_template_nontype_parm_bad_type) << T;
    return true;
  }

  // Structural types are required to be literal types.
  if (RequireLiteralType(Loc, T, diag::err_template_nontype_parm_not_literal))
    return true;

  Diag(Loc, diag::err_template_nontype_parm_not_structural) << T;

  // Drill down into the reason why the class is non-structural.
  while (const CXXRecordDecl *RD = T->getAsCXXRecordDecl()) {
    // All members are required to be public and non-mutable, and can't be of
    // rvalue reference type. Check these conditions first to prefer a "local"
    // reason over a more distant one.
    for (const FieldDecl *FD : RD->fields()) {
      if (FD->getAccess() != AS_public) {
        Diag(FD->getLocation(), diag::note_not_structural_non_public) << T << 0;
        return true;
      }
      if (FD->isMutable()) {
        Diag(FD->getLocation(), diag::note_not_structural_mutable_field) << T;
        return true;
      }
      if (FD->getType()->isRValueReferenceType()) {
        Diag(FD->getLocation(), diag::note_not_structural_rvalue_ref_field)
            << T;
        return true;
      }
    }

    // All bases are required to be public.
    for (const auto &BaseSpec : RD->bases()) {
      if (BaseSpec.getAccessSpecifier() != AS_public) {
        Diag(BaseSpec.getBaseTypeLoc(), diag::note_not_structural_non_public)
            << T << 1;
        return true;
      }
    }

    // All subobjects are required to be of structural types.
    SourceLocation SubLoc;
    QualType SubType;
    int Kind = -1;

    for (const FieldDecl *FD : RD->fields()) {
      QualType T = Context.getBaseElementType(FD->getType());
      if (!T->isStructuralType()) {
        SubLoc = FD->getLocation();
        SubType = T;
        Kind = 0;
        break;
      }
    }

    if (Kind == -1) {
      for (const auto &BaseSpec : RD->bases()) {
        QualType T = BaseSpec.getType();
        if (!T->isStructuralType()) {
          SubLoc = BaseSpec.getBaseTypeLoc();
          SubType = T;
          Kind = 1;
          break;
        }
      }
    }

    assert(Kind != -1 && "couldn't find reason why type is not structural");
    Diag(SubLoc, diag::note_not_structural_subobject)
        << T << Kind << SubType;
    T = SubType;
    RD = T->getAsCXXRecordDecl();
  }

  return true;
}

QualType Sema::CheckNonTypeTemplateParameterType(QualType T,
                                                 SourceLocation Loc) {
  // We don't allow variably-modified types as the type of non-type template
  // parameters.
  if (T->isVariablyModifiedType()) {
    Diag(Loc, diag::err_variably_modified_nontype_template_param)
      << T;
    return QualType();
  }

  // C++ [temp.param]p4:
  //
  // A non-type template-parameter shall have one of the following
  // (optionally cv-qualified) types:
  //
  //       -- integral or enumeration type,
  if (T->isIntegralOrEnumerationType() ||
      //   -- pointer to object or pointer to function,
      T->isPointerType() ||
      //   -- lvalue reference to object or lvalue reference to function,
      T->isLValueReferenceType() ||
      //   -- pointer to member,
      T->isMemberPointerType() ||
      //   -- std::nullptr_t, or
      T->isNullPtrType() ||
      //   -- a type that contains a placeholder type.
      T->isUndeducedType()) {
    // C++ [temp.param]p5: The top-level cv-qualifiers on the template-parameter
    // are ignored when determining its type.
    return T.getUnqualifiedType();
  }

  // C++ [temp.param]p8:
  //
  //   A non-type template-parameter of type "array of T" or
  //   "function returning T" is adjusted to be of type "pointer to
  //   T" or "pointer to function returning T", respectively.
  if (T->isArrayType() || T->isFunctionType())
    return Context.getDecayedType(T);

  // If T is a dependent type, we can't do the check now, so we
  // assume that it is well-formed. Note that stripping off the
  // qualifiers here is not really correct if T turns out to be
  // an array type, but we'll recompute the type everywhere it's
  // used during instantiation, so that should be OK. (Using the
  // qualified type is equally wrong.)
  if (T->isDependentType())
    return T.getUnqualifiedType();

  // C++20 [temp.param]p6:
  //   -- a structural type
  if (RequireStructuralType(T, Loc))
    return QualType();

  if (!getLangOpts().CPlusPlus20) {
    // FIXME: Consider allowing structural types as an extension in C++17. (In
    // earlier language modes, the template argument evaluation rules are too
    // inflexible.)
    Diag(Loc, diag::err_template_nontype_parm_bad_structural_type) << T;
    return QualType();
  }

  Diag(Loc, diag::warn_cxx17_compat_template_nontype_parm_type) << T;
  return T.getUnqualifiedType();
}

NamedDecl *Sema::ActOnNonTypeTemplateParameter(Scope *S, Declarator &D,
                                          unsigned Depth,
                                          unsigned Position,
                                          SourceLocation EqualLoc,
                                          Expr *Default) {
  TypeSourceInfo *TInfo = GetTypeForDeclarator(D);

  // Check that we have valid decl-specifiers specified.
  auto CheckValidDeclSpecifiers = [this, &D] {
    // C++ [temp.param]
    // p1
    //   template-parameter:
    //     ...
    //     parameter-declaration
    // p2
    //   ... A storage class shall not be specified in a template-parameter
    //   declaration.
    // [dcl.typedef]p1:
    //   The typedef specifier [...] shall not be used in the decl-specifier-seq
    //   of a parameter-declaration
    const DeclSpec &DS = D.getDeclSpec();
    auto EmitDiag = [this](SourceLocation Loc) {
      Diag(Loc, diag::err_invalid_decl_specifier_in_nontype_parm)
          << FixItHint::CreateRemoval(Loc);
    };
    if (DS.getStorageClassSpec() != DeclSpec::SCS_unspecified)
      EmitDiag(DS.getStorageClassSpecLoc());

    if (DS.getThreadStorageClassSpec() != TSCS_unspecified)
      EmitDiag(DS.getThreadStorageClassSpecLoc());

    // [dcl.inline]p1:
    //   The inline specifier can be applied only to the declaration or
    //   definition of a variable or function.

    if (DS.isInlineSpecified())
      EmitDiag(DS.getInlineSpecLoc());

    // [dcl.constexpr]p1:
    //   The constexpr specifier shall be applied only to the definition of a
    //   variable or variable template or the declaration of a function or
    //   function template.

    if (DS.hasConstexprSpecifier())
      EmitDiag(DS.getConstexprSpecLoc());

    // [dcl.fct.spec]p1:
    //   Function-specifiers can be used only in function declarations.

    if (DS.isVirtualSpecified())
      EmitDiag(DS.getVirtualSpecLoc());

    if (DS.hasExplicitSpecifier())
      EmitDiag(DS.getExplicitSpecLoc());

    if (DS.isNoreturnSpecified())
      EmitDiag(DS.getNoreturnSpecLoc());
  };

  CheckValidDeclSpecifiers();

  if (const auto *T = TInfo->getType()->getContainedDeducedType())
    if (isa<AutoType>(T))
      Diag(D.getIdentifierLoc(),
           diag::warn_cxx14_compat_template_nontype_parm_auto_type)
          << QualType(TInfo->getType()->getContainedAutoType(), 0);

  assert(S->isTemplateParamScope() &&
         "Non-type template parameter not in template parameter scope!");
  bool Invalid = false;

  QualType T = CheckNonTypeTemplateParameterType(TInfo, D.getIdentifierLoc());
  if (T.isNull()) {
    T = Context.IntTy; // Recover with an 'int' type.
    Invalid = true;
  }

  CheckFunctionOrTemplateParamDeclarator(S, D);

  const IdentifierInfo *ParamName = D.getIdentifier();
  bool IsParameterPack = D.hasEllipsis();
  NonTypeTemplateParmDecl *Param = NonTypeTemplateParmDecl::Create(
      Context, Context.getTranslationUnitDecl(), D.getBeginLoc(),
      D.getIdentifierLoc(), Depth, Position, ParamName, T, IsParameterPack,
      TInfo);
  Param->setAccess(AS_public);

  if (AutoTypeLoc TL = TInfo->getTypeLoc().getContainedAutoTypeLoc())
    if (TL.isConstrained())
      if (AttachTypeConstraint(TL, Param, Param, D.getEllipsisLoc()))
        Invalid = true;

  if (Invalid)
    Param->setInvalidDecl();

  if (Param->isParameterPack())
    if (auto *CSI = getEnclosingLambdaOrBlock())
      CSI->LocalPacks.push_back(Param);

  if (ParamName) {
    maybeDiagnoseTemplateParameterShadow(*this, S, D.getIdentifierLoc(),
                                         ParamName);

    // Add the template parameter into the current scope.
    S->AddDecl(Param);
    IdResolver.AddDecl(Param);
  }

  // C++0x [temp.param]p9:
  //   A default template-argument may be specified for any kind of
  //   template-parameter that is not a template parameter pack.
  if (Default && IsParameterPack) {
    Diag(EqualLoc, diag::err_template_param_pack_default_arg);
    Default = nullptr;
  }

  // Check the well-formedness of the default template argument, if provided.
  if (Default) {
    // Check for unexpanded parameter packs.
    if (DiagnoseUnexpandedParameterPack(Default, UPPC_DefaultArgument))
      return Param;

    Param->setDefaultArgument(
        Context, getTrivialTemplateArgumentLoc(TemplateArgument(Default),
                                               QualType(), SourceLocation()));
  }

  return Param;
}

NamedDecl *Sema::ActOnTemplateTemplateParameter(
    Scope *S, SourceLocation TmpLoc, TemplateParameterList *Params,
    bool Typename, SourceLocation EllipsisLoc, IdentifierInfo *Name,
    SourceLocation NameLoc, unsigned Depth, unsigned Position,
    SourceLocation EqualLoc, ParsedTemplateArgument Default) {
  assert(S->isTemplateParamScope() &&
         "Template template parameter not in template parameter scope!");

  // Construct the parameter object.
  bool IsParameterPack = EllipsisLoc.isValid();
  TemplateTemplateParmDecl *Param = TemplateTemplateParmDecl::Create(
      Context, Context.getTranslationUnitDecl(),
      NameLoc.isInvalid() ? TmpLoc : NameLoc, Depth, Position, IsParameterPack,
      Name, Typename, Params);
  Param->setAccess(AS_public);

  if (Param->isParameterPack())
    if (auto *LSI = getEnclosingLambdaOrBlock())
      LSI->LocalPacks.push_back(Param);

  // If the template template parameter has a name, then link the identifier
  // into the scope and lookup mechanisms.
  if (Name) {
    maybeDiagnoseTemplateParameterShadow(*this, S, NameLoc, Name);

    S->AddDecl(Param);
    IdResolver.AddDecl(Param);
  }

  if (Params->size() == 0) {
    Diag(Param->getLocation(), diag::err_template_template_parm_no_parms)
    << SourceRange(Params->getLAngleLoc(), Params->getRAngleLoc());
    Param->setInvalidDecl();
  }

  // C++0x [temp.param]p9:
  //   A default template-argument may be specified for any kind of
  //   template-parameter that is not a template parameter pack.
  if (IsParameterPack && !Default.isInvalid()) {
    Diag(EqualLoc, diag::err_template_param_pack_default_arg);
    Default = ParsedTemplateArgument();
  }

  if (!Default.isInvalid()) {
    // Check only that we have a template template argument. We don't want to
    // try to check well-formedness now, because our template template parameter
    // might have dependent types in its template parameters, which we wouldn't
    // be able to match now.
    //
    // If none of the template template parameter's template arguments mention
    // other template parameters, we could actually perform more checking here.
    // However, it isn't worth doing.
    TemplateArgumentLoc DefaultArg = translateTemplateArgument(*this, Default);
    if (DefaultArg.getArgument().getAsTemplate().isNull()) {
      Diag(DefaultArg.getLocation(), diag::err_template_arg_not_valid_template)
        << DefaultArg.getSourceRange();
      return Param;
    }

    // Check for unexpanded parameter packs.
    if (DiagnoseUnexpandedParameterPack(DefaultArg.getLocation(),
                                        DefaultArg.getArgument().getAsTemplate(),
                                        UPPC_DefaultArgument))
      return Param;

    Param->setDefaultArgument(Context, DefaultArg);
  }

  return Param;
}

namespace {
class ConstraintRefersToContainingTemplateChecker
    : public TreeTransform<ConstraintRefersToContainingTemplateChecker> {
  bool Result = false;
  const FunctionDecl *Friend = nullptr;
  unsigned TemplateDepth = 0;

  // Check a record-decl that we've seen to see if it is a lexical parent of the
  // Friend, likely because it was referred to without its template arguments.
  void CheckIfContainingRecord(const CXXRecordDecl *CheckingRD) {
    CheckingRD = CheckingRD->getMostRecentDecl();
    if (!CheckingRD->isTemplated())
      return;

    for (const DeclContext *DC = Friend->getLexicalDeclContext();
         DC && !DC->isFileContext(); DC = DC->getParent())
      if (const auto *RD = dyn_cast<CXXRecordDecl>(DC))
        if (CheckingRD == RD->getMostRecentDecl())
          Result = true;
  }

  void CheckNonTypeTemplateParmDecl(NonTypeTemplateParmDecl *D) {
    if (D->getDepth() < TemplateDepth)
      Result = true;

    // Necessary because the type of the NTTP might be what refers to the parent
    // constriant.
    TransformType(D->getType());
  }

public:
  using inherited = TreeTransform<ConstraintRefersToContainingTemplateChecker>;

  ConstraintRefersToContainingTemplateChecker(Sema &SemaRef,
                                              const FunctionDecl *Friend,
                                              unsigned TemplateDepth)
      : inherited(SemaRef), Friend(Friend), TemplateDepth(TemplateDepth) {}
  bool getResult() const { return Result; }

  // This should be the only template parm type that we have to deal with.
  // SubstTempalteTypeParmPack, SubstNonTypeTemplateParmPack, and
  // FunctionParmPackExpr are all partially substituted, which cannot happen
  // with concepts at this point in translation.
  using inherited::TransformTemplateTypeParmType;
  QualType TransformTemplateTypeParmType(TypeLocBuilder &TLB,
                                         TemplateTypeParmTypeLoc TL, bool) {
    if (TL.getDecl()->getDepth() < TemplateDepth)
      Result = true;
    return inherited::TransformTemplateTypeParmType(
        TLB, TL,
        /*SuppressObjCLifetime=*/false);
  }

  Decl *TransformDecl(SourceLocation Loc, Decl *D) {
    if (!D)
      return D;
    // FIXME : This is possibly an incomplete list, but it is unclear what other
    // Decl kinds could be used to refer to the template parameters.  This is a
    // best guess so far based on examples currently available, but the
    // unreachable should catch future instances/cases.
    if (auto *TD = dyn_cast<TypedefNameDecl>(D))
      TransformType(TD->getUnderlyingType());
    else if (auto *NTTPD = dyn_cast<NonTypeTemplateParmDecl>(D))
      CheckNonTypeTemplateParmDecl(NTTPD);
    else if (auto *VD = dyn_cast<ValueDecl>(D))
      TransformType(VD->getType());
    else if (auto *TD = dyn_cast<TemplateDecl>(D))
      TransformTemplateParameterList(TD->getTemplateParameters());
    else if (auto *RD = dyn_cast<CXXRecordDecl>(D))
      CheckIfContainingRecord(RD);
    else if (isa<NamedDecl>(D)) {
      // No direct types to visit here I believe.
    } else
      llvm_unreachable("Don't know how to handle this declaration type yet");
    return D;
  }
};
} // namespace

bool Sema::ConstraintExpressionDependsOnEnclosingTemplate(
    const FunctionDecl *Friend, unsigned TemplateDepth,
    const Expr *Constraint) {
  assert(Friend->getFriendObjectKind() && "Only works on a friend");
  ConstraintRefersToContainingTemplateChecker Checker(*this, Friend,
                                                      TemplateDepth);
  Checker.TransformExpr(const_cast<Expr *>(Constraint));
  return Checker.getResult();
}

TemplateParameterList *
Sema::ActOnTemplateParameterList(unsigned Depth,
                                 SourceLocation ExportLoc,
                                 SourceLocation TemplateLoc,
                                 SourceLocation LAngleLoc,
                                 ArrayRef<NamedDecl *> Params,
                                 SourceLocation RAngleLoc,
                                 Expr *RequiresClause) {
  if (ExportLoc.isValid())
    Diag(ExportLoc, diag::warn_template_export_unsupported);

  for (NamedDecl *P : Params)
    warnOnReservedIdentifier(P);

  return TemplateParameterList::Create(
      Context, TemplateLoc, LAngleLoc,
      llvm::ArrayRef(Params.data(), Params.size()), RAngleLoc, RequiresClause);
}

static void SetNestedNameSpecifier(Sema &S, TagDecl *T,
                                   const CXXScopeSpec &SS) {
  if (SS.isSet())
    T->setQualifierInfo(SS.getWithLocInContext(S.Context));
}

// Returns the template parameter list with all default template argument
// information.
TemplateParameterList *Sema::GetTemplateParameterList(TemplateDecl *TD) {
  // Make sure we get the template parameter list from the most
  // recent declaration, since that is the only one that is guaranteed to
  // have all the default template argument information.
  Decl *D = TD->getMostRecentDecl();
  // C++11 N3337 [temp.param]p12:
  // A default template argument shall not be specified in a friend class
  // template declaration.
  //
  // Skip past friend *declarations* because they are not supposed to contain
  // default template arguments. Moreover, these declarations may introduce
  // template parameters living in different template depths than the
  // corresponding template parameters in TD, causing unmatched constraint
  // substitution.
  //
  // FIXME: Diagnose such cases within a class template:
  //  template <class T>
  //  struct S {
  //    template <class = void> friend struct C;
  //  };
  //  template struct S<int>;
  while (D->getFriendObjectKind() != Decl::FriendObjectKind::FOK_None &&
         D->getPreviousDecl())
    D = D->getPreviousDecl();
  return cast<TemplateDecl>(D)->getTemplateParameters();
}

DeclResult Sema::CheckClassTemplate(
    Scope *S, unsigned TagSpec, TagUseKind TUK, SourceLocation KWLoc,
    CXXScopeSpec &SS, IdentifierInfo *Name, SourceLocation NameLoc,
    const ParsedAttributesView &Attr, TemplateParameterList *TemplateParams,
    AccessSpecifier AS, SourceLocation ModulePrivateLoc,
    SourceLocation FriendLoc,
    ArrayRef<TemplateParameterList *> OuterTemplateParamLists,
    bool IsMemberSpecialization, SkipBodyInfo *SkipBody) {
  assert(TemplateParams && TemplateParams->size() > 0 &&
         "No template parameters");
  assert(TUK != TagUseKind::Reference &&
         "Can only declare or define class templates");
  bool Invalid = false;

  // Check that we can declare a template here.
  if (CheckTemplateDeclScope(S, TemplateParams))
    return true;

  TagTypeKind Kind = TypeWithKeyword::getTagTypeKindForTypeSpec(TagSpec);
  assert(Kind != TagTypeKind::Enum &&
         "can't build template of enumerated type");

  // There is no such thing as an unnamed class template.
  if (!Name) {
    Diag(KWLoc, diag::err_template_unnamed_class);
    return true;
  }

  // Find any previous declaration with this name. For a friend with no
  // scope explicitly specified, we only look for tag declarations (per
  // C++11 [basic.lookup.elab]p2).
  DeclContext *SemanticContext;
  LookupResult Previous(*this, Name, NameLoc,
                        (SS.isEmpty() && TUK == TagUseKind::Friend)
                            ? LookupTagName
                            : LookupOrdinaryName,
                        forRedeclarationInCurContext());
  if (SS.isNotEmpty() && !SS.isInvalid()) {
    SemanticContext = computeDeclContext(SS, true);
    if (!SemanticContext) {
      // FIXME: Horrible, horrible hack! We can't currently represent this
      // in the AST, and historically we have just ignored such friend
      // class templates, so don't complain here.
      Diag(NameLoc, TUK == TagUseKind::Friend
                        ? diag::warn_template_qualified_friend_ignored
                        : diag::err_template_qualified_declarator_no_match)
          << SS.getScopeRep() << SS.getRange();
      return TUK != TagUseKind::Friend;
    }

    if (RequireCompleteDeclContext(SS, SemanticContext))
      return true;

    // If we're adding a template to a dependent context, we may need to
    // rebuilding some of the types used within the template parameter list,
    // now that we know what the current instantiation is.
    if (SemanticContext->isDependentContext()) {
      ContextRAII SavedContext(*this, SemanticContext);
      if (RebuildTemplateParamsInCurrentInstantiation(TemplateParams))
        Invalid = true;
    }

    if (TUK != TagUseKind::Friend && TUK != TagUseKind::Reference)
      diagnoseQualifiedDeclaration(SS, SemanticContext, Name, NameLoc,
                                   /*TemplateId-*/ nullptr,
                                   /*IsMemberSpecialization*/ false);

    LookupQualifiedName(Previous, SemanticContext);
  } else {
    SemanticContext = CurContext;

    // C++14 [class.mem]p14:
    //   If T is the name of a class, then each of the following shall have a
    //   name different from T:
    //    -- every member template of class T
    if (TUK != TagUseKind::Friend &&
        DiagnoseClassNameShadow(SemanticContext,
                                DeclarationNameInfo(Name, NameLoc)))
      return true;

    LookupName(Previous, S);
  }

  if (Previous.isAmbiguous())
    return true;

  // Let the template parameter scope enter the lookup chain of the current
  // class template. For example, given
  //
  //  namespace ns {
  //    template <class> bool Param = false;
  //    template <class T> struct N;
  //  }
  //
  //  template <class Param> struct ns::N { void foo(Param); };
  //
  // When we reference Param inside the function parameter list, our name lookup
  // chain for it should be like:
  //  FunctionScope foo
  //  -> RecordScope N
  //  -> TemplateParamScope (where we will find Param)
  //  -> NamespaceScope ns
  //
  // See also CppLookupName().
  if (S->isTemplateParamScope())
    EnterTemplatedContext(S, SemanticContext);

  NamedDecl *PrevDecl = nullptr;
  if (Previous.begin() != Previous.end())
    PrevDecl = (*Previous.begin())->getUnderlyingDecl();

  if (PrevDecl && PrevDecl->isTemplateParameter()) {
    // Maybe we will complain about the shadowed template parameter.
    DiagnoseTemplateParameterShadow(NameLoc, PrevDecl);
    // Just pretend that we didn't see the previous declaration.
    PrevDecl = nullptr;
  }

  // If there is a previous declaration with the same name, check
  // whether this is a valid redeclaration.
  ClassTemplateDecl *PrevClassTemplate =
      dyn_cast_or_null<ClassTemplateDecl>(PrevDecl);

  // We may have found the injected-class-name of a class template,
  // class template partial specialization, or class template specialization.
  // In these cases, grab the template that is being defined or specialized.
  if (!PrevClassTemplate && isa_and_nonnull<CXXRecordDecl>(PrevDecl) &&
      cast<CXXRecordDecl>(PrevDecl)->isInjectedClassName()) {
    PrevDecl = cast<CXXRecordDecl>(PrevDecl->getDeclContext());
    PrevClassTemplate
      = cast<CXXRecordDecl>(PrevDecl)->getDescribedClassTemplate();
    if (!PrevClassTemplate && isa<ClassTemplateSpecializationDecl>(PrevDecl)) {
      PrevClassTemplate
        = cast<ClassTemplateSpecializationDecl>(PrevDecl)
            ->getSpecializedTemplate();
    }
  }

  if (TUK == TagUseKind::Friend) {
    // C++ [namespace.memdef]p3:
    //   [...] When looking for a prior declaration of a class or a function
    //   declared as a friend, and when the name of the friend class or
    //   function is neither a qualified name nor a template-id, scopes outside
    //   the innermost enclosing namespace scope are not considered.
    if (!SS.isSet()) {
      DeclContext *OutermostContext = CurContext;
      while (!OutermostContext->isFileContext())
        OutermostContext = OutermostContext->getLookupParent();

      if (PrevDecl &&
          (OutermostContext->Equals(PrevDecl->getDeclContext()) ||
           OutermostContext->Encloses(PrevDecl->getDeclContext()))) {
        SemanticContext = PrevDecl->getDeclContext();
      } else {
        // Declarations in outer scopes don't matter. However, the outermost
        // context we computed is the semantic context for our new
        // declaration.
        PrevDecl = PrevClassTemplate = nullptr;
        SemanticContext = OutermostContext;

        // Check that the chosen semantic context doesn't already contain a
        // declaration of this name as a non-tag type.
        Previous.clear(LookupOrdinaryName);
        DeclContext *LookupContext = SemanticContext;
        while (LookupContext->isTransparentContext())
          LookupContext = LookupContext->getLookupParent();
        LookupQualifiedName(Previous, LookupContext);

        if (Previous.isAmbiguous())
          return true;

        if (Previous.begin() != Previous.end())
          PrevDecl = (*Previous.begin())->getUnderlyingDecl();
      }
    }
  } else if (PrevDecl && !isDeclInScope(Previous.getRepresentativeDecl(),
                                        SemanticContext, S, SS.isValid()))
    PrevDecl = PrevClassTemplate = nullptr;

  if (auto *Shadow = dyn_cast_or_null<UsingShadowDecl>(
          PrevDecl ? Previous.getRepresentativeDecl() : nullptr)) {
    if (SS.isEmpty() &&
        !(PrevClassTemplate &&
          PrevClassTemplate->getDeclContext()->getRedeclContext()->Equals(
              SemanticContext->getRedeclContext()))) {
      Diag(KWLoc, diag::err_using_decl_conflict_reverse);
      Diag(Shadow->getTargetDecl()->getLocation(),
           diag::note_using_decl_target);
      Diag(Shadow->getIntroducer()->getLocation(), diag::note_using_decl) << 0;
      // Recover by ignoring the old declaration.
      PrevDecl = PrevClassTemplate = nullptr;
    }
  }

  if (PrevClassTemplate) {
    // C++ [temp.class]p4:
    //   In a redeclaration, partial specialization, explicit
    //   specialization or explicit instantiation of a class template,
    //   the class-key shall agree in kind with the original class
    //   template declaration (7.1.5.3).
    RecordDecl *PrevRecordDecl = PrevClassTemplate->getTemplatedDecl();
    if (!isAcceptableTagRedeclaration(
            PrevRecordDecl, Kind, TUK == TagUseKind::Definition, KWLoc, Name)) {
      Diag(KWLoc, diag::err_use_with_wrong_tag)
        << Name
        << FixItHint::CreateReplacement(KWLoc, PrevRecordDecl->getKindName());
      Diag(PrevRecordDecl->getLocation(), diag::note_previous_use);
      Kind = PrevRecordDecl->getTagKind();
    }
  } else if (PrevDecl) {
    // C++ [temp]p5:
    //   A class template shall not have the same name as any other
    //   template, class, function, object, enumeration, enumerator,
    //   namespace, or type in the same scope (3.3), except as specified
    //   in (14.5.4).
    Diag(NameLoc, diag::err_redefinition_different_kind) << Name;
    Diag(PrevDecl->getLocation(), diag::note_previous_definition);
    return true;
  }

  if (SS.isSet()) {
    // If the name of the template was qualified, we must be defining the
    // template out-of-line.
    if (!SS.isInvalid() && !Invalid && !PrevClassTemplate) {
      Diag(NameLoc, TUK == TagUseKind::Friend
                        ? diag::err_friend_decl_does_not_match
                        : diag::err_member_decl_does_not_match)
          << Name << SemanticContext << /*IsDefinition*/ true << SS.getRange();
      Invalid = true;
    }
  }

  // If this is a templated friend in a dependent context we should not put it
  // on the redecl chain. In some cases, the templated friend can be the most
  // recent declaration tricking the template instantiator to make substitutions
  // there.
  // FIXME: Figure out how to combine with shouldLinkDependentDeclWithPrevious
  bool ShouldAddRedecl =
      !(TUK == TagUseKind::Friend && CurContext->isDependentContext());

  CXXRecordDecl *NewClass =
    CXXRecordDecl::Create(Context, Kind, SemanticContext, KWLoc, NameLoc, Name,
                          PrevClassTemplate && ShouldAddRedecl ?
                            PrevClassTemplate->getTemplatedDecl() : nullptr,
                          /*DelayTypeCreation=*/true);
  SetNestedNameSpecifier(*this, NewClass, SS);
  if (!OuterTemplateParamLists.empty())
    NewClass->setTemplateParameterListsInfo(Context, OuterTemplateParamLists);

  // Add alignment attributes if necessary; these attributes are checked when
  // the ASTContext lays out the structure.
  if (TUK == TagUseKind::Definition && (!SkipBody || !SkipBody->ShouldSkip)) {
    AddAlignmentAttributesForRecord(NewClass);
    AddMsStructLayoutForRecord(NewClass);
  }

  ClassTemplateDecl *NewTemplate
    = ClassTemplateDecl::Create(Context, SemanticContext, NameLoc,
                                DeclarationName(Name), TemplateParams,
                                NewClass);
  // If we are providing an explicit specialization of a member that is a
  // class template, make a note of that.
  if (IsMemberSpecialization)
    NewTemplate->setMemberSpecialization();
  if (ShouldAddRedecl)
    NewTemplate->setPreviousDecl(PrevClassTemplate);

  NewClass->setDescribedClassTemplate(NewTemplate);

  if (ModulePrivateLoc.isValid())
    NewTemplate->setModulePrivate();

  // Build the type for the class template declaration now.
  QualType T = NewTemplate->getInjectedClassNameSpecialization();
  T = Context.getInjectedClassNameType(NewClass, T);
  assert(T->isDependentType() && "Class template type is not dependent?");
  (void)T;

  // Set the access specifier.
  if (!Invalid && TUK != TagUseKind::Friend &&
      NewTemplate->getDeclContext()->isRecord())
    SetMemberAccessSpecifier(NewTemplate, PrevClassTemplate, AS);

  // Set the lexical context of these templates
  NewClass->setLexicalDeclContext(CurContext);
  NewTemplate->setLexicalDeclContext(CurContext);

  // Ensure that the template parameter lists are compatible. Skip this check
  // for a friend in a dependent context: the template parameter list itself
  // could be dependent.
  if (ShouldAddRedecl && PrevClassTemplate &&
      !TemplateParameterListsAreEqual(
          NewTemplate, TemplateParams, PrevClassTemplate,
          PrevClassTemplate->getTemplateParameters(),
          /*Complain=*/true, TPL_TemplateMatch))
    return true;

  // Check the template parameter list of this declaration, possibly
  // merging in the template parameter list from the previous class
  // template declaration. Skip this check for a friend in a dependent
  // context, because the template parameter list might be dependent.
  if (ShouldAddRedecl &&
      CheckTemplateParameterList(
          TemplateParams,
          PrevClassTemplate ? PrevClassTemplate->getTemplateParameters()
                            : nullptr,
          (SS.isSet() && SemanticContext && SemanticContext->isRecord() &&
           SemanticContext->isDependentContext())
              ? TPC_ClassTemplateMember
          : TUK == TagUseKind::Friend ? TPC_FriendClassTemplate
                                      : TPC_ClassTemplate,
          SkipBody))
    Invalid = true;

  if (TUK == TagUseKind::Definition) {
    if (PrevClassTemplate) {
      // Check for redefinition of this class template.
      if (TagDecl *Def =
              PrevClassTemplate->getTemplatedDecl()->getDefinition()) {
        // If we have a prior definition that is not visible, treat this as
        // simply making that previous definition visible.
        NamedDecl *Hidden = nullptr;
        if (SkipBody && !hasVisibleDefinition(Def, &Hidden)) {
          SkipBody->ShouldSkip = true;
          SkipBody->Previous = Def;
          auto *Tmpl = cast<CXXRecordDecl>(Hidden)->getDescribedClassTemplate();
          assert(Tmpl && "original definition of a class template is not a "
                         "class template?");
          makeMergedDefinitionVisible(Hidden);
          makeMergedDefinitionVisible(Tmpl);
        } else {
          Diag(NameLoc, diag::err_redefinition) << Name;
          Diag(Def->getLocation(), diag::note_previous_definition);
          // FIXME: Would it make sense to try to "forget" the previous
          // definition, as part of error recovery?
          return true;
        }
      }
    }

    if (!SkipBody || !SkipBody->ShouldSkip)
      NewClass->startDefinition();
  }

  ProcessDeclAttributeList(S, NewClass, Attr);
  ProcessAPINotes(NewClass);

  if (PrevClassTemplate)
    mergeDeclAttributes(NewClass, PrevClassTemplate->getTemplatedDecl());

  AddPushedVisibilityAttribute(NewClass);
  inferGslOwnerPointerAttribute(NewClass);
  inferNullableClassAttribute(NewClass);

  if (TUK != TagUseKind::Friend) {
    // Per C++ [basic.scope.temp]p2, skip the template parameter scopes.
    Scope *Outer = S;
    while ((Outer->getFlags() & Scope::TemplateParamScope) != 0)
      Outer = Outer->getParent();
    PushOnScopeChains(NewTemplate, Outer);
  } else {
    if (PrevClassTemplate && PrevClassTemplate->getAccess() != AS_none) {
      NewTemplate->setAccess(PrevClassTemplate->getAccess());
      NewClass->setAccess(PrevClassTemplate->getAccess());
    }

    NewTemplate->setObjectOfFriendDecl();

    // Friend templates are visible in fairly strange ways.
    if (!CurContext->isDependentContext()) {
      DeclContext *DC = SemanticContext->getRedeclContext();
      DC->makeDeclVisibleInContext(NewTemplate);
      if (Scope *EnclosingScope = getScopeForDeclContext(S, DC))
        PushOnScopeChains(NewTemplate, EnclosingScope,
                          /* AddToContext = */ false);
    }

    FriendDecl *Friend = FriendDecl::Create(
        Context, CurContext, NewClass->getLocation(), NewTemplate, FriendLoc);
    Friend->setAccess(AS_public);
    CurContext->addDecl(Friend);
  }

  if (PrevClassTemplate)
    CheckRedeclarationInModule(NewTemplate, PrevClassTemplate);

  if (Invalid) {
    NewTemplate->setInvalidDecl();
    NewClass->setInvalidDecl();
  }

  ActOnDocumentableDecl(NewTemplate);

  if (SkipBody && SkipBody->ShouldSkip)
    return SkipBody->Previous;

  return NewTemplate;
}

/// Diagnose the presence of a default template argument on a
/// template parameter, which is ill-formed in certain contexts.
///
/// \returns true if the default template argument should be dropped.
static bool DiagnoseDefaultTemplateArgument(Sema &S,
                                            Sema::TemplateParamListContext TPC,
                                            SourceLocation ParamLoc,
                                            SourceRange DefArgRange) {
  switch (TPC) {
  case Sema::TPC_ClassTemplate:
  case Sema::TPC_VarTemplate:
  case Sema::TPC_TypeAliasTemplate:
    return false;

  case Sema::TPC_FunctionTemplate:
  case Sema::TPC_FriendFunctionTemplateDefinition:
    // C++ [temp.param]p9:
    //   A default template-argument shall not be specified in a
    //   function template declaration or a function template
    //   definition [...]
    //   If a friend function template declaration specifies a default
    //   template-argument, that declaration shall be a definition and shall be
    //   the only declaration of the function template in the translation unit.
    // (C++98/03 doesn't have this wording; see DR226).
    S.Diag(ParamLoc, S.getLangOpts().CPlusPlus11 ?
         diag::warn_cxx98_compat_template_parameter_default_in_function_template
           : diag::ext_template_parameter_default_in_function_template)
      << DefArgRange;
    return false;

  case Sema::TPC_ClassTemplateMember:
    // C++0x [temp.param]p9:
    //   A default template-argument shall not be specified in the
    //   template-parameter-lists of the definition of a member of a
    //   class template that appears outside of the member's class.
    S.Diag(ParamLoc, diag::err_template_parameter_default_template_member)
      << DefArgRange;
    return true;

  case Sema::TPC_FriendClassTemplate:
  case Sema::TPC_FriendFunctionTemplate:
    // C++ [temp.param]p9:
    //   A default template-argument shall not be specified in a
    //   friend template declaration.
    S.Diag(ParamLoc, diag::err_template_parameter_default_friend_template)
      << DefArgRange;
    return true;

    // FIXME: C++0x [temp.param]p9 allows default template-arguments
    // for friend function templates if there is only a single
    // declaration (and it is a definition). Strange!
  }

  llvm_unreachable("Invalid TemplateParamListContext!");
}

/// Check for unexpanded parameter packs within the template parameters
/// of a template template parameter, recursively.
static bool DiagnoseUnexpandedParameterPacks(Sema &S,
                                             TemplateTemplateParmDecl *TTP) {
  // A template template parameter which is a parameter pack is also a pack
  // expansion.
  if (TTP->isParameterPack())
    return false;

  TemplateParameterList *Params = TTP->getTemplateParameters();
  for (unsigned I = 0, N = Params->size(); I != N; ++I) {
    NamedDecl *P = Params->getParam(I);
    if (TemplateTypeParmDecl *TTP = dyn_cast<TemplateTypeParmDecl>(P)) {
      if (!TTP->isParameterPack())
        if (const TypeConstraint *TC = TTP->getTypeConstraint())
          if (TC->hasExplicitTemplateArgs())
            for (auto &ArgLoc : TC->getTemplateArgsAsWritten()->arguments())
              if (S.DiagnoseUnexpandedParameterPack(ArgLoc,
                                                    Sema::UPPC_TypeConstraint))
                return true;
      continue;
    }

    if (NonTypeTemplateParmDecl *NTTP = dyn_cast<NonTypeTemplateParmDecl>(P)) {
      if (!NTTP->isParameterPack() &&
          S.DiagnoseUnexpandedParameterPack(NTTP->getLocation(),
                                            NTTP->getTypeSourceInfo(),
                                      Sema::UPPC_NonTypeTemplateParameterType))
        return true;

      continue;
    }

    if (TemplateTemplateParmDecl *InnerTTP
                                        = dyn_cast<TemplateTemplateParmDecl>(P))
      if (DiagnoseUnexpandedParameterPacks(S, InnerTTP))
        return true;
  }

  return false;
}

bool Sema::CheckTemplateParameterList(TemplateParameterList *NewParams,
                                      TemplateParameterList *OldParams,
                                      TemplateParamListContext TPC,
                                      SkipBodyInfo *SkipBody) {
  bool Invalid = false;

  // C++ [temp.param]p10:
  //   The set of default template-arguments available for use with a
  //   template declaration or definition is obtained by merging the
  //   default arguments from the definition (if in scope) and all
  //   declarations in scope in the same way default function
  //   arguments are (8.3.6).
  bool SawDefaultArgument = false;
  SourceLocation PreviousDefaultArgLoc;

  // Dummy initialization to avoid warnings.
  TemplateParameterList::iterator OldParam = NewParams->end();
  if (OldParams)
    OldParam = OldParams->begin();

  bool RemoveDefaultArguments = false;
  for (TemplateParameterList::iterator NewParam = NewParams->begin(),
                                    NewParamEnd = NewParams->end();
       NewParam != NewParamEnd; ++NewParam) {
    // Whether we've seen a duplicate default argument in the same translation
    // unit.
    bool RedundantDefaultArg = false;
    // Whether we've found inconsis inconsitent default arguments in different
    // translation unit.
    bool InconsistentDefaultArg = false;
    // The name of the module which contains the inconsistent default argument.
    std::string PrevModuleName;

    SourceLocation OldDefaultLoc;
    SourceLocation NewDefaultLoc;

    // Variable used to diagnose missing default arguments
    bool MissingDefaultArg = false;

    // Variable used to diagnose non-final parameter packs
    bool SawParameterPack = false;

    if (TemplateTypeParmDecl *NewTypeParm
          = dyn_cast<TemplateTypeParmDecl>(*NewParam)) {
      // Check the presence of a default argument here.
      if (NewTypeParm->hasDefaultArgument() &&
          DiagnoseDefaultTemplateArgument(
              *this, TPC, NewTypeParm->getLocation(),
              NewTypeParm->getDefaultArgument().getSourceRange()))
        NewTypeParm->removeDefaultArgument();

      // Merge default arguments for template type parameters.
      TemplateTypeParmDecl *OldTypeParm
          = OldParams? cast<TemplateTypeParmDecl>(*OldParam) : nullptr;
      if (NewTypeParm->isParameterPack()) {
        assert(!NewTypeParm->hasDefaultArgument() &&
               "Parameter packs can't have a default argument!");
        SawParameterPack = true;
      } else if (OldTypeParm && hasVisibleDefaultArgument(OldTypeParm) &&
                 NewTypeParm->hasDefaultArgument() &&
                 (!SkipBody || !SkipBody->ShouldSkip)) {
        OldDefaultLoc = OldTypeParm->getDefaultArgumentLoc();
        NewDefaultLoc = NewTypeParm->getDefaultArgumentLoc();
        SawDefaultArgument = true;

        if (!OldTypeParm->getOwningModule())
          RedundantDefaultArg = true;
        else if (!getASTContext().isSameDefaultTemplateArgument(OldTypeParm,
                                                                NewTypeParm)) {
          InconsistentDefaultArg = true;
          PrevModuleName =
              OldTypeParm->getImportedOwningModule()->getFullModuleName();
        }
        PreviousDefaultArgLoc = NewDefaultLoc;
      } else if (OldTypeParm && OldTypeParm->hasDefaultArgument()) {
        // Merge the default argument from the old declaration to the
        // new declaration.
        NewTypeParm->setInheritedDefaultArgument(Context, OldTypeParm);
        PreviousDefaultArgLoc = OldTypeParm->getDefaultArgumentLoc();
      } else if (NewTypeParm->hasDefaultArgument()) {
        SawDefaultArgument = true;
        PreviousDefaultArgLoc = NewTypeParm->getDefaultArgumentLoc();
      } else if (SawDefaultArgument)
        MissingDefaultArg = true;
    } else if (NonTypeTemplateParmDecl *NewNonTypeParm
               = dyn_cast<NonTypeTemplateParmDecl>(*NewParam)) {
      // Check for unexpanded parameter packs.
      if (!NewNonTypeParm->isParameterPack() &&
          DiagnoseUnexpandedParameterPack(NewNonTypeParm->getLocation(),
                                          NewNonTypeParm->getTypeSourceInfo(),
                                          UPPC_NonTypeTemplateParameterType)) {
        Invalid = true;
        continue;
      }

      // Check the presence of a default argument here.
      if (NewNonTypeParm->hasDefaultArgument() &&
          DiagnoseDefaultTemplateArgument(
              *this, TPC, NewNonTypeParm->getLocation(),
              NewNonTypeParm->getDefaultArgument().getSourceRange())) {
        NewNonTypeParm->removeDefaultArgument();
      }

      // Merge default arguments for non-type template parameters
      NonTypeTemplateParmDecl *OldNonTypeParm
        = OldParams? cast<NonTypeTemplateParmDecl>(*OldParam) : nullptr;
      if (NewNonTypeParm->isParameterPack()) {
        assert(!NewNonTypeParm->hasDefaultArgument() &&
               "Parameter packs can't have a default argument!");
        if (!NewNonTypeParm->isPackExpansion())
          SawParameterPack = true;
      } else if (OldNonTypeParm && hasVisibleDefaultArgument(OldNonTypeParm) &&
                 NewNonTypeParm->hasDefaultArgument() &&
                 (!SkipBody || !SkipBody->ShouldSkip)) {
        OldDefaultLoc = OldNonTypeParm->getDefaultArgumentLoc();
        NewDefaultLoc = NewNonTypeParm->getDefaultArgumentLoc();
        SawDefaultArgument = true;
        if (!OldNonTypeParm->getOwningModule())
          RedundantDefaultArg = true;
        else if (!getASTContext().isSameDefaultTemplateArgument(
                     OldNonTypeParm, NewNonTypeParm)) {
          InconsistentDefaultArg = true;
          PrevModuleName =
              OldNonTypeParm->getImportedOwningModule()->getFullModuleName();
        }
        PreviousDefaultArgLoc = NewDefaultLoc;
      } else if (OldNonTypeParm && OldNonTypeParm->hasDefaultArgument()) {
        // Merge the default argument from the old declaration to the
        // new declaration.
        NewNonTypeParm->setInheritedDefaultArgument(Context, OldNonTypeParm);
        PreviousDefaultArgLoc = OldNonTypeParm->getDefaultArgumentLoc();
      } else if (NewNonTypeParm->hasDefaultArgument()) {
        SawDefaultArgument = true;
        PreviousDefaultArgLoc = NewNonTypeParm->getDefaultArgumentLoc();
      } else if (SawDefaultArgument)
        MissingDefaultArg = true;
    } else {
      TemplateTemplateParmDecl *NewTemplateParm
        = cast<TemplateTemplateParmDecl>(*NewParam);

      // Check for unexpanded parameter packs, recursively.
      if (::DiagnoseUnexpandedParameterPacks(*this, NewTemplateParm)) {
        Invalid = true;
        continue;
      }

      // Check the presence of a default argument here.
      if (NewTemplateParm->hasDefaultArgument() &&
          DiagnoseDefaultTemplateArgument(*this, TPC,
                                          NewTemplateParm->getLocation(),
                     NewTemplateParm->getDefaultArgument().getSourceRange()))
        NewTemplateParm->removeDefaultArgument();

      // Merge default arguments for template template parameters
      TemplateTemplateParmDecl *OldTemplateParm
        = OldParams? cast<TemplateTemplateParmDecl>(*OldParam) : nullptr;
      if (NewTemplateParm->isParameterPack()) {
        assert(!NewTemplateParm->hasDefaultArgument() &&
               "Parameter packs can't have a default argument!");
        if (!NewTemplateParm->isPackExpansion())
          SawParameterPack = true;
      } else if (OldTemplateParm &&
                 hasVisibleDefaultArgument(OldTemplateParm) &&
                 NewTemplateParm->hasDefaultArgument() &&
                 (!SkipBody || !SkipBody->ShouldSkip)) {
        OldDefaultLoc = OldTemplateParm->getDefaultArgument().getLocation();
        NewDefaultLoc = NewTemplateParm->getDefaultArgument().getLocation();
        SawDefaultArgument = true;
        if (!OldTemplateParm->getOwningModule())
          RedundantDefaultArg = true;
        else if (!getASTContext().isSameDefaultTemplateArgument(
                     OldTemplateParm, NewTemplateParm)) {
          InconsistentDefaultArg = true;
          PrevModuleName =
              OldTemplateParm->getImportedOwningModule()->getFullModuleName();
        }
        PreviousDefaultArgLoc = NewDefaultLoc;
      } else if (OldTemplateParm && OldTemplateParm->hasDefaultArgument()) {
        // Merge the default argument from the old declaration to the
        // new declaration.
        NewTemplateParm->setInheritedDefaultArgument(Context, OldTemplateParm);
        PreviousDefaultArgLoc
          = OldTemplateParm->getDefaultArgument().getLocation();
      } else if (NewTemplateParm->hasDefaultArgument()) {
        SawDefaultArgument = true;
        PreviousDefaultArgLoc
          = NewTemplateParm->getDefaultArgument().getLocation();
      } else if (SawDefaultArgument)
        MissingDefaultArg = true;
    }

    // C++11 [temp.param]p11:
    //   If a template parameter of a primary class template or alias template
    //   is a template parameter pack, it shall be the last template parameter.
    if (SawParameterPack && (NewParam + 1) != NewParamEnd &&
        (TPC == TPC_ClassTemplate || TPC == TPC_VarTemplate ||
         TPC == TPC_TypeAliasTemplate)) {
      Diag((*NewParam)->getLocation(),
           diag::err_template_param_pack_must_be_last_template_parameter);
      Invalid = true;
    }

    // [basic.def.odr]/13:
    //     There can be more than one definition of a
    //     ...
    //     default template argument
    //     ...
    //     in a program provided that each definition appears in a different
    //     translation unit and the definitions satisfy the [same-meaning
    //     criteria of the ODR].
    //
    // Simply, the design of modules allows the definition of template default
    // argument to be repeated across translation unit. Note that the ODR is
    // checked elsewhere. But it is still not allowed to repeat template default
    // argument in the same translation unit.
    if (RedundantDefaultArg) {
      Diag(NewDefaultLoc, diag::err_template_param_default_arg_redefinition);
      Diag(OldDefaultLoc, diag::note_template_param_prev_default_arg);
      Invalid = true;
    } else if (InconsistentDefaultArg) {
      // We could only diagnose about the case that the OldParam is imported.
      // The case NewParam is imported should be handled in ASTReader.
      Diag(NewDefaultLoc,
           diag::err_template_param_default_arg_inconsistent_redefinition);
      Diag(OldDefaultLoc,
           diag::note_template_param_prev_default_arg_in_other_module)
          << PrevModuleName;
      Invalid = true;
    } else if (MissingDefaultArg &&
               (TPC == TPC_ClassTemplate || TPC == TPC_FriendClassTemplate ||
                TPC == TPC_VarTemplate || TPC == TPC_TypeAliasTemplate)) {
      // C++ 23[temp.param]p14:
      // If a template-parameter of a class template, variable template, or
      // alias template has a default template argument, each subsequent
      // template-parameter shall either have a default template argument
      // supplied or be a template parameter pack.
      Diag((*NewParam)->getLocation(),
           diag::err_template_param_default_arg_missing);
      Diag(PreviousDefaultArgLoc, diag::note_template_param_prev_default_arg);
      Invalid = true;
      RemoveDefaultArguments = true;
    }

    // If we have an old template parameter list that we're merging
    // in, move on to the next parameter.
    if (OldParams)
      ++OldParam;
  }

  // We were missing some default arguments at the end of the list, so remove
  // all of the default arguments.
  if (RemoveDefaultArguments) {
    for (TemplateParameterList::iterator NewParam = NewParams->begin(),
                                      NewParamEnd = NewParams->end();
         NewParam != NewParamEnd; ++NewParam) {
      if (TemplateTypeParmDecl *TTP = dyn_cast<TemplateTypeParmDecl>(*NewParam))
        TTP->removeDefaultArgument();
      else if (NonTypeTemplateParmDecl *NTTP
                                = dyn_cast<NonTypeTemplateParmDecl>(*NewParam))
        NTTP->removeDefaultArgument();
      else
        cast<TemplateTemplateParmDecl>(*NewParam)->removeDefaultArgument();
    }
  }

  return Invalid;
}

namespace {

/// A class which looks for a use of a certain level of template
/// parameter.
struct DependencyChecker : DynamicRecursiveASTVisitor {
  unsigned Depth;

  // Whether we're looking for a use of a template parameter that makes the
  // overall construct type-dependent / a dependent type. This is strictly
  // best-effort for now; we may fail to match at all for a dependent type
  // in some cases if this is set.
  bool IgnoreNonTypeDependent;

  bool Match;
  SourceLocation MatchLoc;

  DependencyChecker(unsigned Depth, bool IgnoreNonTypeDependent)
      : Depth(Depth), IgnoreNonTypeDependent(IgnoreNonTypeDependent),
        Match(false) {}

  DependencyChecker(TemplateParameterList *Params, bool IgnoreNonTypeDependent)
      : IgnoreNonTypeDependent(IgnoreNonTypeDependent), Match(false) {
    NamedDecl *ND = Params->getParam(0);
    if (TemplateTypeParmDecl *PD = dyn_cast<TemplateTypeParmDecl>(ND)) {
      Depth = PD->getDepth();
    } else if (NonTypeTemplateParmDecl *PD =
                 dyn_cast<NonTypeTemplateParmDecl>(ND)) {
      Depth = PD->getDepth();
    } else {
      Depth = cast<TemplateTemplateParmDecl>(ND)->getDepth();
    }
  }

  bool Matches(unsigned ParmDepth, SourceLocation Loc = SourceLocation()) {
    if (ParmDepth >= Depth) {
      Match = true;
      MatchLoc = Loc;
      return true;
    }
    return false;
  }

  bool TraverseStmt(Stmt *S) override {
    // Prune out non-type-dependent expressions if requested. This can
    // sometimes result in us failing to find a template parameter reference
    // (if a value-dependent expression creates a dependent type), but this
    // mode is best-effort only.
    if (auto *E = dyn_cast_or_null<Expr>(S))
      if (IgnoreNonTypeDependent && !E->isTypeDependent())
        return true;
    return DynamicRecursiveASTVisitor::TraverseStmt(S);
  }

  bool TraverseTypeLoc(TypeLoc TL) override {
    if (IgnoreNonTypeDependent && !TL.isNull() &&
        !TL.getType()->isDependentType())
      return true;
    return DynamicRecursiveASTVisitor::TraverseTypeLoc(TL);
  }

  bool VisitTemplateTypeParmTypeLoc(TemplateTypeParmTypeLoc TL) override {
    return !Matches(TL.getTypePtr()->getDepth(), TL.getNameLoc());
  }

  bool VisitTemplateTypeParmType(TemplateTypeParmType *T) override {
    // For a best-effort search, keep looking until we find a location.
    return IgnoreNonTypeDependent || !Matches(T->getDepth());
  }

  bool TraverseTemplateName(TemplateName N) override {
    if (TemplateTemplateParmDecl *PD =
          dyn_cast_or_null<TemplateTemplateParmDecl>(N.getAsTemplateDecl()))
      if (Matches(PD->getDepth()))
        return false;
    return DynamicRecursiveASTVisitor::TraverseTemplateName(N);
  }

  bool VisitDeclRefExpr(DeclRefExpr *E) override {
    if (NonTypeTemplateParmDecl *PD =
          dyn_cast<NonTypeTemplateParmDecl>(E->getDecl()))
      if (Matches(PD->getDepth(), E->getExprLoc()))
        return false;
    return DynamicRecursiveASTVisitor::VisitDeclRefExpr(E);
  }

  bool VisitSubstTemplateTypeParmType(SubstTemplateTypeParmType *T) override {
    return TraverseType(T->getReplacementType());
  }

  bool VisitSubstTemplateTypeParmPackType(
      SubstTemplateTypeParmPackType *T) override {
    return TraverseTemplateArgument(T->getArgumentPack());
  }

  bool TraverseInjectedClassNameType(InjectedClassNameType *T) override {
    return TraverseType(T->getInjectedSpecializationType());
  }
};
} // end anonymous namespace

/// Determines whether a given type depends on the given parameter
/// list.
static bool
DependsOnTemplateParameters(QualType T, TemplateParameterList *Params) {
  if (!Params->size())
    return false;

  DependencyChecker Checker(Params, /*IgnoreNonTypeDependent*/false);
  Checker.TraverseType(T);
  return Checker.Match;
}

// Find the source range corresponding to the named type in the given
// nested-name-specifier, if any.
static SourceRange getRangeOfTypeInNestedNameSpecifier(ASTContext &Context,
                                                       QualType T,
                                                       const CXXScopeSpec &SS) {
  NestedNameSpecifierLoc NNSLoc(SS.getScopeRep(), SS.location_data());
  while (NestedNameSpecifier *NNS = NNSLoc.getNestedNameSpecifier()) {
    if (const Type *CurType = NNS->getAsType()) {
      if (Context.hasSameUnqualifiedType(T, QualType(CurType, 0)))
        return NNSLoc.getTypeLoc().getSourceRange();
    } else
      break;

    NNSLoc = NNSLoc.getPrefix();
  }

  return SourceRange();
}

TemplateParameterList *Sema::MatchTemplateParametersToScopeSpecifier(
    SourceLocation DeclStartLoc, SourceLocation DeclLoc, const CXXScopeSpec &SS,
    TemplateIdAnnotation *TemplateId,
    ArrayRef<TemplateParameterList *> ParamLists, bool IsFriend,
    bool &IsMemberSpecialization, bool &Invalid, bool SuppressDiagnostic) {
  IsMemberSpecialization = false;
  Invalid = false;

  // The sequence of nested types to which we will match up the template
  // parameter lists. We first build this list by starting with the type named
  // by the nested-name-specifier and walking out until we run out of types.
  SmallVector<QualType, 4> NestedTypes;
  QualType T;
  if (SS.getScopeRep()) {
    if (CXXRecordDecl *Record
              = dyn_cast_or_null<CXXRecordDecl>(computeDeclContext(SS, true)))
      T = Context.getTypeDeclType(Record);
    else
      T = QualType(SS.getScopeRep()->getAsType(), 0);
  }

  // If we found an explicit specialization that prevents us from needing
  // 'template<>' headers, this will be set to the location of that
  // explicit specialization.
  SourceLocation ExplicitSpecLoc;

  while (!T.isNull()) {
    NestedTypes.push_back(T);

    // Retrieve the parent of a record type.
    if (CXXRecordDecl *Record = T->getAsCXXRecordDecl()) {
      // If this type is an explicit specialization, we're done.
      if (ClassTemplateSpecializationDecl *Spec
          = dyn_cast<ClassTemplateSpecializationDecl>(Record)) {
        if (!isa<ClassTemplatePartialSpecializationDecl>(Spec) &&
            Spec->getSpecializationKind() == TSK_ExplicitSpecialization) {
          ExplicitSpecLoc = Spec->getLocation();
          break;
        }
      } else if (Record->getTemplateSpecializationKind()
                                                == TSK_ExplicitSpecialization) {
        ExplicitSpecLoc = Record->getLocation();
        break;
      }

      if (TypeDecl *Parent = dyn_cast<TypeDecl>(Record->getParent()))
        T = Context.getTypeDeclType(Parent);
      else
        T = QualType();
      continue;
    }

    if (const TemplateSpecializationType *TST
                                     = T->getAs<TemplateSpecializationType>()) {
      if (TemplateDecl *Template = TST->getTemplateName().getAsTemplateDecl()) {
        if (TypeDecl *Parent = dyn_cast<TypeDecl>(Template->getDeclContext()))
          T = Context.getTypeDeclType(Parent);
        else
          T = QualType();
        continue;
      }
    }

    // Look one step prior in a dependent template specialization type.
    if (const DependentTemplateSpecializationType *DependentTST
                          = T->getAs<DependentTemplateSpecializationType>()) {
      if (NestedNameSpecifier *NNS = DependentTST->getQualifier())
        T = QualType(NNS->getAsType(), 0);
      else
        T = QualType();
      continue;
    }

    // Look one step prior in a dependent name type.
    if (const DependentNameType *DependentName = T->getAs<DependentNameType>()){
      if (NestedNameSpecifier *NNS = DependentName->getQualifier())
        T = QualType(NNS->getAsType(), 0);
      else
        T = QualType();
      continue;
    }

    // Retrieve the parent of an enumeration type.
    if (const EnumType *EnumT = T->getAs<EnumType>()) {
      // FIXME: Forward-declared enums require a TSK_ExplicitSpecialization
      // check here.
      EnumDecl *Enum = EnumT->getDecl();

      // Get to the parent type.
      if (TypeDecl *Parent = dyn_cast<TypeDecl>(Enum->getParent()))
        T = Context.getTypeDeclType(Parent);
      else
        T = QualType();
      continue;
    }

    T = QualType();
  }
  // Reverse the nested types list, since we want to traverse from the outermost
  // to the innermost while checking template-parameter-lists.
  std::reverse(NestedTypes.begin(), NestedTypes.end());

  // C++0x [temp.expl.spec]p17:
  //   A member or a member template may be nested within many
  //   enclosing class templates. In an explicit specialization for
  //   such a member, the member declaration shall be preceded by a
  //   template<> for each enclosing class template that is
  //   explicitly specialized.
  bool SawNonEmptyTemplateParameterList = false;

  auto CheckExplicitSpecialization = [&](SourceRange Range, bool Recovery) {
    if (SawNonEmptyTemplateParameterList) {
      if (!SuppressDiagnostic)
        Diag(DeclLoc, diag::err_specialize_member_of_template)
          << !Recovery << Range;
      Invalid = true;
      IsMemberSpecialization = false;
      return true;
    }

    return false;
  };

  auto DiagnoseMissingExplicitSpecialization = [&] (SourceRange Range) {
    // Check that we can have an explicit specialization here.
    if (CheckExplicitSpecialization(Range, true))
      return true;

    // We don't have a template header, but we should.
    SourceLocation ExpectedTemplateLoc;
    if (!ParamLists.empty())
      ExpectedTemplateLoc = ParamLists[0]->getTemplateLoc();
    else
      ExpectedTemplateLoc = DeclStartLoc;

    if (!SuppressDiagnostic)
      Diag(DeclLoc, diag::err_template_spec_needs_header)
        << Range
        << FixItHint::CreateInsertion(ExpectedTemplateLoc, "template<> ");
    return false;
  };

  unsigned ParamIdx = 0;
  for (unsigned TypeIdx = 0, NumTypes = NestedTypes.size(); TypeIdx != NumTypes;
       ++TypeIdx) {
    T = NestedTypes[TypeIdx];

    // Whether we expect a 'template<>' header.
    bool NeedEmptyTemplateHeader = false;

    // Whether we expect a template header with parameters.
    bool NeedNonemptyTemplateHeader = false;

    // For a dependent type, the set of template parameters that we
    // expect to see.
    TemplateParameterList *ExpectedTemplateParams = nullptr;

    // C++0x [temp.expl.spec]p15:
    //   A member or a member template may be nested within many enclosing
    //   class templates. In an explicit specialization for such a member, the
    //   member declaration shall be preceded by a template<> for each
    //   enclosing class template that is explicitly specialized.
    if (CXXRecordDecl *Record = T->getAsCXXRecordDecl()) {
      if (ClassTemplatePartialSpecializationDecl *Partial
            = dyn_cast<ClassTemplatePartialSpecializationDecl>(Record)) {
        ExpectedTemplateParams = Partial->getTemplateParameters();
        NeedNonemptyTemplateHeader = true;
      } else if (Record->isDependentType()) {
        if (Record->getDescribedClassTemplate()) {
          ExpectedTemplateParams = Record->getDescribedClassTemplate()
                                                      ->getTemplateParameters();
          NeedNonemptyTemplateHeader = true;
        }
      } else if (ClassTemplateSpecializationDecl *Spec
                     = dyn_cast<ClassTemplateSpecializationDecl>(Record)) {
        // C++0x [temp.expl.spec]p4:
        //   Members of an explicitly specialized class template are defined
        //   in the same manner as members of normal classes, and not using
        //   the template<> syntax.
        if (Spec->getSpecializationKind() != TSK_ExplicitSpecialization)
          NeedEmptyTemplateHeader = true;
        else
          continue;
      } else if (Record->getTemplateSpecializationKind()) {
        if (Record->getTemplateSpecializationKind()
                                                != TSK_ExplicitSpecialization &&
            TypeIdx == NumTypes - 1)
          IsMemberSpecialization = true;

        continue;
      }
    } else if (const TemplateSpecializationType *TST
                                     = T->getAs<TemplateSpecializationType>()) {
      if (TemplateDecl *Template = TST->getTemplateName().getAsTemplateDecl()) {
        ExpectedTemplateParams = Template->getTemplateParameters();
        NeedNonemptyTemplateHeader = true;
      }
    } else if (T->getAs<DependentTemplateSpecializationType>()) {
      // FIXME:  We actually could/should check the template arguments here
      // against the corresponding template parameter list.
      NeedNonemptyTemplateHeader = false;
    }

    // C++ [temp.expl.spec]p16:
    //   In an explicit specialization declaration for a member of a class
    //   template or a member template that appears in namespace scope, the
    //   member template and some of its enclosing class templates may remain
    //   unspecialized, except that the declaration shall not explicitly
    //   specialize a class member template if its enclosing class templates
    //   are not explicitly specialized as well.
    if (ParamIdx < ParamLists.size()) {
      if (ParamLists[ParamIdx]->size() == 0) {
        if (CheckExplicitSpecialization(ParamLists[ParamIdx]->getSourceRange(),
                                        false))
          return nullptr;
      } else
        SawNonEmptyTemplateParameterList = true;
    }

    if (NeedEmptyTemplateHeader) {
      // If we're on the last of the types, and we need a 'template<>' header
      // here, then it's a member specialization.
      if (TypeIdx == NumTypes - 1)
        IsMemberSpecialization = true;

      if (ParamIdx < ParamLists.size()) {
        if (ParamLists[ParamIdx]->size() > 0) {
          // The header has template parameters when it shouldn't. Complain.
          if (!SuppressDiagnostic)
            Diag(ParamLists[ParamIdx]->getTemplateLoc(),
                 diag::err_template_param_list_matches_nontemplate)
              << T
              << SourceRange(ParamLists[ParamIdx]->getLAngleLoc(),
                             ParamLists[ParamIdx]->getRAngleLoc())
              << getRangeOfTypeInNestedNameSpecifier(Context, T, SS);
          Invalid = true;
          return nullptr;
        }

        // Consume this template header.
        ++ParamIdx;
        continue;
      }

      if (!IsFriend)
        if (DiagnoseMissingExplicitSpecialization(
                getRangeOfTypeInNestedNameSpecifier(Context, T, SS)))
          return nullptr;

      continue;
    }

    if (NeedNonemptyTemplateHeader) {
      // In friend declarations we can have template-ids which don't
      // depend on the corresponding template parameter lists.  But
      // assume that empty parameter lists are supposed to match this
      // template-id.
      if (IsFriend && T->isDependentType()) {
        if (ParamIdx < ParamLists.size() &&
            DependsOnTemplateParameters(T, ParamLists[ParamIdx]))
          ExpectedTemplateParams = nullptr;
        else
          continue;
      }

      if (ParamIdx < ParamLists.size()) {
        // Check the template parameter list, if we can.
        if (ExpectedTemplateParams &&
            !TemplateParameterListsAreEqual(ParamLists[ParamIdx],
                                            ExpectedTemplateParams,
                                            !SuppressDiagnostic, TPL_TemplateMatch))
          Invalid = true;

        if (!Invalid &&
            CheckTemplateParameterList(ParamLists[ParamIdx], nullptr,
                                       TPC_ClassTemplateMember))
          Invalid = true;

        ++ParamIdx;
        continue;
      }

      if (!SuppressDiagnostic)
        Diag(DeclLoc, diag::err_template_spec_needs_template_parameters)
          << T
          << getRangeOfTypeInNestedNameSpecifier(Context, T, SS);
      Invalid = true;
      continue;
    }
  }

  // If there were at least as many template-ids as there were template
  // parameter lists, then there are no template parameter lists remaining for
  // the declaration itself.
  if (ParamIdx >= ParamLists.size()) {
    if (TemplateId && !IsFriend) {
      // We don't have a template header for the declaration itself, but we
      // should.
      DiagnoseMissingExplicitSpecialization(SourceRange(TemplateId->LAngleLoc,
                                                        TemplateId->RAngleLoc));

      // Fabricate an empty template parameter list for the invented header.
      return TemplateParameterList::Create(Context, SourceLocation(),
                                           SourceLocation(), {},
                                           SourceLocation(), nullptr);
    }

    return nullptr;
  }

  // If there were too many template parameter lists, complain about that now.
  if (ParamIdx < ParamLists.size() - 1) {
    bool HasAnyExplicitSpecHeader = false;
    bool AllExplicitSpecHeaders = true;
    for (unsigned I = ParamIdx, E = ParamLists.size() - 1; I != E; ++I) {
      if (ParamLists[I]->size() == 0)
        HasAnyExplicitSpecHeader = true;
      else
        AllExplicitSpecHeaders = false;
    }

    if (!SuppressDiagnostic)
      Diag(ParamLists[ParamIdx]->getTemplateLoc(),
           AllExplicitSpecHeaders ? diag::ext_template_spec_extra_headers
                                  : diag::err_template_spec_extra_headers)
          << SourceRange(ParamLists[ParamIdx]->getTemplateLoc(),
                         ParamLists[ParamLists.size() - 2]->getRAngleLoc());

    // If there was a specialization somewhere, such that 'template<>' is
    // not required, and there were any 'template<>' headers, note where the
    // specialization occurred.
    if (ExplicitSpecLoc.isValid() && HasAnyExplicitSpecHeader &&
        !SuppressDiagnostic)
      Diag(ExplicitSpecLoc,
           diag::note_explicit_template_spec_does_not_need_header)
        << NestedTypes.back();

    // We have a template parameter list with no corresponding scope, which
    // means that the resulting template declaration can't be instantiated
    // properly (we'll end up with dependent nodes when we shouldn't).
    if (!AllExplicitSpecHeaders)
      Invalid = true;
  }

  // C++ [temp.expl.spec]p16:
  //   In an explicit specialization declaration for a member of a class
  //   template or a member template that ap- pears in namespace scope, the
  //   member template and some of its enclosing class templates may remain
  //   unspecialized, except that the declaration shall not explicitly
  //   specialize a class member template if its en- closing class templates
  //   are not explicitly specialized as well.
  if (ParamLists.back()->size() == 0 &&
      CheckExplicitSpecialization(ParamLists[ParamIdx]->getSourceRange(),
                                  false))
    return nullptr;

  // Return the last template parameter list, which corresponds to the
  // entity being declared.
  return ParamLists.back();
}

void Sema::NoteAllFoundTemplates(TemplateName Name) {
  if (TemplateDecl *Template = Name.getAsTemplateDecl()) {
    Diag(Template->getLocation(), diag::note_template_declared_here)
        << (isa<FunctionTemplateDecl>(Template)
                ? 0
                : isa<ClassTemplateDecl>(Template)
                      ? 1
                      : isa<VarTemplateDecl>(Template)
                            ? 2
                            : isa<TypeAliasTemplateDecl>(Template) ? 3 : 4)
        << Template->getDeclName();
    return;
  }

  if (OverloadedTemplateStorage *OST = Name.getAsOverloadedTemplate()) {
    for (OverloadedTemplateStorage::iterator I = OST->begin(),
                                          IEnd = OST->end();
         I != IEnd; ++I)
      Diag((*I)->getLocation(), diag::note_template_declared_here)
        << 0 << (*I)->getDeclName();

    return;
  }
}

static QualType builtinCommonTypeImpl(Sema &S, TemplateName BaseTemplate,
                                      SourceLocation TemplateLoc,
                                      ArrayRef<TemplateArgument> Ts) {
  auto lookUpCommonType = [&](TemplateArgument T1,
                              TemplateArgument T2) -> QualType {
    // Don't bother looking for other specializations if both types are
    // builtins - users aren't allowed to specialize for them
    if (T1.getAsType()->isBuiltinType() && T2.getAsType()->isBuiltinType())
      return builtinCommonTypeImpl(S, BaseTemplate, TemplateLoc, {T1, T2});

    TemplateArgumentListInfo Args;
    Args.addArgument(TemplateArgumentLoc(
        T1, S.Context.getTrivialTypeSourceInfo(T1.getAsType())));
    Args.addArgument(TemplateArgumentLoc(
        T2, S.Context.getTrivialTypeSourceInfo(T2.getAsType())));

    EnterExpressionEvaluationContext UnevaluatedContext(
        S, Sema::ExpressionEvaluationContext::Unevaluated);
    Sema::SFINAETrap SFINAE(S, /*AccessCheckingSFINAE=*/true);
    Sema::ContextRAII TUContext(S, S.Context.getTranslationUnitDecl());

    QualType BaseTemplateInst =
        S.CheckTemplateIdType(BaseTemplate, TemplateLoc, Args);

    if (SFINAE.hasErrorOccurred())
      return QualType();

    return BaseTemplateInst;
  };

  // Note A: For the common_type trait applied to a template parameter pack T of
  // types, the member type shall be either defined or not present as follows:
  switch (Ts.size()) {

  // If sizeof...(T) is zero, there shall be no member type.
  case 0:
    return QualType();

  // If sizeof...(T) is one, let T0 denote the sole type constituting the
  // pack T. The member typedef-name type shall denote the same type, if any, as
  // common_type_t<T0, T0>; otherwise there shall be no member type.
  case 1:
    return lookUpCommonType(Ts[0], Ts[0]);

  // If sizeof...(T) is two, let the first and second types constituting T be
  // denoted by T1 and T2, respectively, and let D1 and D2 denote the same types
  // as decay_t<T1> and decay_t<T2>, respectively.
  case 2: {
    QualType T1 = Ts[0].getAsType();
    QualType T2 = Ts[1].getAsType();
    QualType D1 = S.BuiltinDecay(T1, {});
    QualType D2 = S.BuiltinDecay(T2, {});

    // If is_same_v<T1, D1> is false or is_same_v<T2, D2> is false, let C denote
    // the same type, if any, as common_type_t<D1, D2>.
    if (!S.Context.hasSameType(T1, D1) || !S.Context.hasSameType(T2, D2))
      return lookUpCommonType(D1, D2);

    // Otherwise, if decay_t<decltype(false ? declval<D1>() : declval<D2>())>
    // denotes a valid type, let C denote that type.
    {
      auto CheckConditionalOperands = [&](bool ConstRefQual) -> QualType {
        EnterExpressionEvaluationContext UnevaluatedContext(
            S, Sema::ExpressionEvaluationContext::Unevaluated);
        Sema::SFINAETrap SFINAE(S, /*AccessCheckingSFINAE=*/true);
        Sema::ContextRAII TUContext(S, S.Context.getTranslationUnitDecl());

        // false
        OpaqueValueExpr CondExpr(SourceLocation(), S.Context.BoolTy,
                                 VK_PRValue);
        ExprResult Cond = &CondExpr;

        auto EVK = ConstRefQual ? VK_LValue : VK_PRValue;
        if (ConstRefQual) {
          D1.addConst();
          D2.addConst();
        }

        // declval<D1>()
        OpaqueValueExpr LHSExpr(TemplateLoc, D1, EVK);
        ExprResult LHS = &LHSExpr;

        // declval<D2>()
        OpaqueValueExpr RHSExpr(TemplateLoc, D2, EVK);
        ExprResult RHS = &RHSExpr;

        ExprValueKind VK = VK_PRValue;
        ExprObjectKind OK = OK_Ordinary;

        // decltype(false ? declval<D1>() : declval<D2>())
        QualType Result =
            S.CheckConditionalOperands(Cond, LHS, RHS, VK, OK, TemplateLoc);

        if (Result.isNull() || SFINAE.hasErrorOccurred())
          return QualType();

        // decay_t<decltype(false ? declval<D1>() : declval<D2>())>
        return S.BuiltinDecay(Result, TemplateLoc);
      };

      if (auto Res = CheckConditionalOperands(false); !Res.isNull())
        return Res;

      // Let:
      // CREF(A) be add_lvalue_reference_t<const remove_reference_t<A>>,
      // COND-RES(X, Y) be
      //   decltype(false ? declval<X(&)()>()() : declval<Y(&)()>()()).

      // C++20 only
      // Otherwise, if COND-RES(CREF(D1), CREF(D2)) denotes a type, let C denote
      // the type decay_t<COND-RES(CREF(D1), CREF(D2))>.
      if (!S.Context.getLangOpts().CPlusPlus20)
        return QualType();
      return CheckConditionalOperands(true);
    }
  }

  // If sizeof...(T) is greater than two, let T1, T2, and R, respectively,
  // denote the first, second, and (pack of) remaining types constituting T. Let
  // C denote the same type, if any, as common_type_t<T1, T2>. If there is such
  // a type C, the member typedef-name type shall denote the same type, if any,
  // as common_type_t<C, R...>. Otherwise, there shall be no member type.
  default: {
    QualType Result = Ts.front().getAsType();
    for (auto T : llvm::drop_begin(Ts)) {
      Result = lookUpCommonType(Result, T.getAsType());
      if (Result.isNull())
        return QualType();
    }
    return Result;
  }
  }
}

static QualType
checkBuiltinTemplateIdType(Sema &SemaRef, BuiltinTemplateDecl *BTD,
                           ArrayRef<TemplateArgument> Converted,
                           SourceLocation TemplateLoc,
                           TemplateArgumentListInfo &TemplateArgs) {
  ASTContext &Context = SemaRef.getASTContext();

  switch (BTD->getBuiltinTemplateKind()) {
  case BTK__make_integer_seq: {
    // Specializations of __make_integer_seq<S, T, N> are treated like
    // S<T, 0, ..., N-1>.

    QualType OrigType = Converted[1].getAsType();
    // C++14 [inteseq.intseq]p1:
    //   T shall be an integer type.
    if (!OrigType->isDependentType() && !OrigType->isIntegralType(Context)) {
      SemaRef.Diag(TemplateArgs[1].getLocation(),
                   diag::err_integer_sequence_integral_element_type);
      return QualType();
    }

    TemplateArgument NumArgsArg = Converted[2];
    if (NumArgsArg.isDependent())
      return Context.getCanonicalTemplateSpecializationType(TemplateName(BTD),
                                                            Converted);

    TemplateArgumentListInfo SyntheticTemplateArgs;
    // The type argument, wrapped in substitution sugar, gets reused as the
    // first template argument in the synthetic template argument list.
    SyntheticTemplateArgs.addArgument(
        TemplateArgumentLoc(TemplateArgument(OrigType),
                            SemaRef.Context.getTrivialTypeSourceInfo(
                                OrigType, TemplateArgs[1].getLocation())));

    if (llvm::APSInt NumArgs = NumArgsArg.getAsIntegral(); NumArgs >= 0) {
      // Expand N into 0 ... N-1.
      for (llvm::APSInt I(NumArgs.getBitWidth(), NumArgs.isUnsigned());
           I < NumArgs; ++I) {
        TemplateArgument TA(Context, I, OrigType);
        SyntheticTemplateArgs.addArgument(SemaRef.getTrivialTemplateArgumentLoc(
            TA, OrigType, TemplateArgs[2].getLocation()));
      }
    } else {
      // C++14 [inteseq.make]p1:
      //   If N is negative the program is ill-formed.
      SemaRef.Diag(TemplateArgs[2].getLocation(),
                   diag::err_integer_sequence_negative_length);
      return QualType();
    }

    // The first template argument will be reused as the template decl that
    // our synthetic template arguments will be applied to.
    return SemaRef.CheckTemplateIdType(Converted[0].getAsTemplate(),
                                       TemplateLoc, SyntheticTemplateArgs);
  }

  case BTK__type_pack_element: {
    // Specializations of
    //    __type_pack_element<Index, T_1, ..., T_N>
    // are treated like T_Index.
    assert(Converted.size() == 2 &&
      "__type_pack_element should be given an index and a parameter pack");

    TemplateArgument IndexArg = Converted[0], Ts = Converted[1];
    if (IndexArg.isDependent() || Ts.isDependent())
      return Context.getCanonicalTemplateSpecializationType(TemplateName(BTD),
                                                            Converted);

    llvm::APSInt Index = IndexArg.getAsIntegral();
    assert(Index >= 0 && "the index used with __type_pack_element should be of "
                         "type std::size_t, and hence be non-negative");
    // If the Index is out of bounds, the program is ill-formed.
    if (Index >= Ts.pack_size()) {
      SemaRef.Diag(TemplateArgs[0].getLocation(),
                   diag::err_type_pack_element_out_of_bounds);
      return QualType();
    }

    // We simply return the type at index `Index`.
    int64_t N = Index.getExtValue();
    return Ts.getPackAsArray()[N].getAsType();
  }

  case BTK__builtin_common_type: {
    assert(Converted.size() == 4);
    if (llvm::any_of(Converted, [](auto &C) { return C.isDependent(); }))
      return Context.getCanonicalTemplateSpecializationType(TemplateName(BTD),
                                                            Converted);

    TemplateName BaseTemplate = Converted[0].getAsTemplate();
    TemplateName HasTypeMember = Converted[1].getAsTemplate();
    QualType HasNoTypeMember = Converted[2].getAsType();
    ArrayRef<TemplateArgument> Ts = Converted[3].getPackAsArray();
    if (auto CT = builtinCommonTypeImpl(SemaRef, BaseTemplate, TemplateLoc, Ts);
        !CT.isNull()) {
      TemplateArgumentListInfo TAs;
      TAs.addArgument(TemplateArgumentLoc(
          TemplateArgument(CT), SemaRef.Context.getTrivialTypeSourceInfo(
                                    CT, TemplateArgs[1].getLocation())));

      return SemaRef.CheckTemplateIdType(HasTypeMember, TemplateLoc, TAs);
    }
    return HasNoTypeMember;
  }
  }
  llvm_unreachable("unexpected BuiltinTemplateDecl!");
}

/// Determine whether this alias template is "enable_if_t".
/// libc++ >=14 uses "__enable_if_t" in C++11 mode.
static bool isEnableIfAliasTemplate(TypeAliasTemplateDecl *AliasTemplate) {
  return AliasTemplate->getName() == "enable_if_t" ||
         AliasTemplate->getName() == "__enable_if_t";
}

/// Collect all of the separable terms in the given condition, which
/// might be a conjunction.
///
/// FIXME: The right answer is to convert the logical expression into
/// disjunctive normal form, so we can find the first failed term
/// within each possible clause.
static void collectConjunctionTerms(Expr *Clause,
                                    SmallVectorImpl<Expr *> &Terms) {
  if (auto BinOp = dyn_cast<BinaryOperator>(Clause->IgnoreParenImpCasts())) {
    if (BinOp->getOpcode() == BO_LAnd) {
      collectConjunctionTerms(BinOp->getLHS(), Terms);
      collectConjunctionTerms(BinOp->getRHS(), Terms);
      return;
    }
  }

  Terms.push_back(Clause);
}

// The ranges-v3 library uses an odd pattern of a top-level "||" with
// a left-hand side that is value-dependent but never true. Identify
// the idiom and ignore that term.
static Expr *lookThroughRangesV3Condition(Preprocessor &PP, Expr *Cond) {
  // Top-level '||'.
  auto *BinOp = dyn_cast<BinaryOperator>(Cond->IgnoreParenImpCasts());
  if (!BinOp) return Cond;

  if (BinOp->getOpcode() != BO_LOr) return Cond;

  // With an inner '==' that has a literal on the right-hand side.
  Expr *LHS = BinOp->getLHS();
  auto *InnerBinOp = dyn_cast<BinaryOperator>(LHS->IgnoreParenImpCasts());
  if (!InnerBinOp) return Cond;

  if (InnerBinOp->getOpcode() != BO_EQ ||
      !isa<IntegerLiteral>(InnerBinOp->getRHS()))
    return Cond;

  // If the inner binary operation came from a macro expansion named
  // CONCEPT_REQUIRES or CONCEPT_REQUIRES_, return the right-hand side
  // of the '||', which is the real, user-provided condition.
  SourceLocation Loc = InnerBinOp->getExprLoc();
  if (!Loc.isMacroID()) return Cond;

  StringRef MacroName = PP.getImmediateMacroName(Loc);
  if (MacroName == "CONCEPT_REQUIRES" || MacroName == "CONCEPT_REQUIRES_")
    return BinOp->getRHS();

  return Cond;
}

namespace {

// A PrinterHelper that prints more helpful diagnostics for some sub-expressions
// within failing boolean expression, such as substituting template parameters
// for actual types.
class FailedBooleanConditionPrinterHelper : public PrinterHelper {
public:
  explicit FailedBooleanConditionPrinterHelper(const PrintingPolicy &P)
      : Policy(P) {}

  bool handledStmt(Stmt *E, raw_ostream &OS) override {
    const auto *DR = dyn_cast<DeclRefExpr>(E);
    if (DR && DR->getQualifier()) {
      // If this is a qualified name, expand the template arguments in nested
      // qualifiers.
      DR->getQualifier()->print(OS, Policy, true);
      // Then print the decl itself.
      const ValueDecl *VD = DR->getDecl();
      OS << VD->getName();
      if (const auto *IV = dyn_cast<VarTemplateSpecializationDecl>(VD)) {
        // This is a template variable, print the expanded template arguments.
        printTemplateArgumentList(
            OS, IV->getTemplateArgs().asArray(), Policy,
            IV->getSpecializedTemplate()->getTemplateParameters());
      }
      return true;
    }
    return false;
  }

private:
  const PrintingPolicy Policy;
};

} // end anonymous namespace

std::pair<Expr *, std::string>
Sema::findFailedBooleanCondition(Expr *Cond) {
  Cond = lookThroughRangesV3Condition(PP, Cond);

  // Separate out all of the terms in a conjunction.
  SmallVector<Expr *, 4> Terms;
  collectConjunctionTerms(Cond, Terms);

  // Determine which term failed.
  Expr *FailedCond = nullptr;
  for (Expr *Term : Terms) {
    Expr *TermAsWritten = Term->IgnoreParenImpCasts();

    // Literals are uninteresting.
    if (isa<CXXBoolLiteralExpr>(TermAsWritten) ||
        isa<IntegerLiteral>(TermAsWritten))
      continue;

    // The initialization of the parameter from the argument is
    // a constant-evaluated context.
    EnterExpressionEvaluationContext ConstantEvaluated(
      *this, Sema::ExpressionEvaluationContext::ConstantEvaluated);

    bool Succeeded;
    if (Term->EvaluateAsBooleanCondition(Succeeded, Context) &&
        !Succeeded) {
      FailedCond = TermAsWritten;
      break;
    }
  }
  if (!FailedCond)
    FailedCond = Cond->IgnoreParenImpCasts();

  std::string Description;
  {
    llvm::raw_string_ostream Out(Description);
    PrintingPolicy Policy = getPrintingPolicy();
    Policy.PrintCanonicalTypes = true;
    FailedBooleanConditionPrinterHelper Helper(Policy);
    FailedCond->printPretty(Out, &Helper, Policy, 0, "\n", nullptr);
  }
  return { FailedCond, Description };
}

QualType Sema::CheckTemplateIdType(TemplateName Name,
                                   SourceLocation TemplateLoc,
                                   TemplateArgumentListInfo &TemplateArgs) {
  DependentTemplateName *DTN =
      Name.getUnderlying().getAsDependentTemplateName();
  if (DTN && DTN->isIdentifier())
    // When building a template-id where the template-name is dependent,
    // assume the template is a type template. Either our assumption is
    // correct, or the code is ill-formed and will be diagnosed when the
    // dependent name is substituted.
    return Context.getDependentTemplateSpecializationType(
        ElaboratedTypeKeyword::None, DTN->getQualifier(), DTN->getIdentifier(),
        TemplateArgs.arguments());

  if (Name.getAsAssumedTemplateName() &&
      resolveAssumedTemplateNameAsType(/*Scope=*/nullptr, Name, TemplateLoc))
    return QualType();

  auto [Template, DefaultArgs] = Name.getTemplateDeclAndDefaultArgs();

  if (!Template || isa<FunctionTemplateDecl>(Template) ||
      isa<VarTemplateDecl>(Template) || isa<ConceptDecl>(Template)) {
    // We might have a substituted template template parameter pack. If so,
    // build a template specialization type for it.
    if (Name.getAsSubstTemplateTemplateParmPack())
      return Context.getTemplateSpecializationType(Name,
                                                   TemplateArgs.arguments());

    Diag(TemplateLoc, diag::err_template_id_not_a_type)
      << Name;
    NoteAllFoundTemplates(Name);
    return QualType();
  }

  // Check that the template argument list is well-formed for this
  // template.
  SmallVector<TemplateArgument, 4> SugaredConverted, CanonicalConverted;
  if (CheckTemplateArgumentList(Template, TemplateLoc, TemplateArgs,
                                DefaultArgs, false, SugaredConverted,
                                CanonicalConverted,
                                /*UpdateArgsWithConversions=*/true))
    return QualType();

  QualType CanonType;

  if (TypeAliasTemplateDecl *AliasTemplate =
          dyn_cast<TypeAliasTemplateDecl>(Template)) {

    // Find the canonical type for this type alias template specialization.
    TypeAliasDecl *Pattern = AliasTemplate->getTemplatedDecl();
    if (Pattern->isInvalidDecl())
      return QualType();

    // Only substitute for the innermost template argument list.  NOTE: Some
    // external resugarers rely on leaving a Subst* node here.  Make the
    // substitution non-final in that case.  Note that these external resugarers
    // will still miss some information in this representation, because we don't
    // provide enough context in the Subst* nodes in order to tell different
    // template type alias specializations apart.
    MultiLevelTemplateArgumentList TemplateArgLists;
    TemplateArgLists.addOuterTemplateArguments(
        Template, SugaredConverted,
        /*Final=*/!getLangOpts().RetainSubstTemplateTypeParmTypeAstNodes);
    TemplateArgLists.addOuterRetainedLevels(
        AliasTemplate->getTemplateParameters()->getDepth());

    LocalInstantiationScope Scope(*this);
    InstantiatingTemplate Inst(
        *this, /*PointOfInstantiation=*/TemplateLoc,
        /*Entity=*/AliasTemplate,
        /*TemplateArgs=*/TemplateArgLists.getInnermost());

    // Diagnose uses of this alias.
    (void)DiagnoseUseOfDecl(AliasTemplate, TemplateLoc);

    if (Inst.isInvalid())
      return QualType();

    std::optional<ContextRAII> SavedContext;
    if (!AliasTemplate->getDeclContext()->isFileContext())
      SavedContext.emplace(*this, AliasTemplate->getDeclContext());

    CanonType =
        SubstType(Pattern->getUnderlyingType(), TemplateArgLists,
                  AliasTemplate->getLocation(), AliasTemplate->getDeclName());
    if (CanonType.isNull()) {
      // If this was enable_if and we failed to find the nested type
      // within enable_if in a SFINAE context, dig out the specific
      // enable_if condition that failed and present that instead.
      if (isEnableIfAliasTemplate(AliasTemplate)) {
        if (auto DeductionInfo = isSFINAEContext()) {
          if (*DeductionInfo &&
              (*DeductionInfo)->hasSFINAEDiagnostic() &&
              (*DeductionInfo)->peekSFINAEDiagnostic().second.getDiagID() ==
                diag::err_typename_nested_not_found_enable_if &&
              TemplateArgs[0].getArgument().getKind()
                == TemplateArgument::Expression) {
            Expr *FailedCond;
            std::string FailedDescription;
            std::tie(FailedCond, FailedDescription) =
              findFailedBooleanCondition(TemplateArgs[0].getSourceExpression());

            // Remove the old SFINAE diagnostic.
            PartialDiagnosticAt OldDiag =
              {SourceLocation(), PartialDiagnostic::NullDiagnostic()};
            (*DeductionInfo)->takeSFINAEDiagnostic(OldDiag);

            // Add a new SFINAE diagnostic specifying which condition
            // failed.
            (*DeductionInfo)->addSFINAEDiagnostic(
              OldDiag.first,
              PDiag(diag::err_typename_nested_not_found_requirement)
                << FailedDescription
                << FailedCond->getSourceRange());
          }
        }
      }

      return QualType();
    }
  } else if (auto *BTD = dyn_cast<BuiltinTemplateDecl>(Template)) {
    CanonType = checkBuiltinTemplateIdType(*this, BTD, SugaredConverted,
                                           TemplateLoc, TemplateArgs);
  } else if (Name.isDependent() ||
             TemplateSpecializationType::anyDependentTemplateArguments(
                 TemplateArgs, CanonicalConverted)) {
    // This class template specialization is a dependent
    // type. Therefore, its canonical type is another class template
    // specialization type that contains all of the converted
    // arguments in canonical form. This ensures that, e.g., A<T> and
    // A<T, T> have identical types when A is declared as:
    //
    //   template<typename T, typename U = T> struct A;
    CanonType = Context.getCanonicalTemplateSpecializationType(
        Name, CanonicalConverted);

    // This might work out to be a current instantiation, in which
    // case the canonical type needs to be the InjectedClassNameType.
    //
    // TODO: in theory this could be a simple hashtable lookup; most
    // changes to CurContext don't change the set of current
    // instantiations.
    if (isa<ClassTemplateDecl>(Template)) {
      for (DeclContext *Ctx = CurContext; Ctx; Ctx = Ctx->getLookupParent()) {
        // If we get out to a namespace, we're done.
        if (Ctx->isFileContext()) break;

        // If this isn't a record, keep looking.
        CXXRecordDecl *Record = dyn_cast<CXXRecordDecl>(Ctx);
        if (!Record) continue;

        // Look for one of the two cases with InjectedClassNameTypes
        // and check whether it's the same template.
        if (!isa<ClassTemplatePartialSpecializationDecl>(Record) &&
            !Record->getDescribedClassTemplate())
          continue;

        // Fetch the injected class name type and check whether its
        // injected type is equal to the type we just built.
        QualType ICNT = Context.getTypeDeclType(Record);
        QualType Injected = cast<InjectedClassNameType>(ICNT)
          ->getInjectedSpecializationType();

        if (CanonType != Injected->getCanonicalTypeInternal())
          continue;

        // If so, the canonical type of this TST is the injected
        // class name type of the record we just found.
        assert(ICNT.isCanonical());
        CanonType = ICNT;
        break;
      }
    }
  } else if (ClassTemplateDecl *ClassTemplate =
                 dyn_cast<ClassTemplateDecl>(Template)) {
    // Find the class template specialization declaration that
    // corresponds to these arguments.
    void *InsertPos = nullptr;
    ClassTemplateSpecializationDecl *Decl =
        ClassTemplate->findSpecialization(CanonicalConverted, InsertPos);
    if (!Decl) {
      // This is the first time we have referenced this class template
      // specialization. Create the canonical declaration and add it to
      // the set of specializations.
      Decl = ClassTemplateSpecializationDecl::Create(
          Context, ClassTemplate->getTemplatedDecl()->getTagKind(),
          ClassTemplate->getDeclContext(),
          ClassTemplate->getTemplatedDecl()->getBeginLoc(),
          ClassTemplate->getLocation(), ClassTemplate, CanonicalConverted,
          nullptr);
      ClassTemplate->AddSpecialization(Decl, InsertPos);
      if (ClassTemplate->isOutOfLine())
        Decl->setLexicalDeclContext(ClassTemplate->getLexicalDeclContext());
    }

    if (Decl->getSpecializationKind() == TSK_Undeclared &&
        ClassTemplate->getTemplatedDecl()->hasAttrs()) {
      InstantiatingTemplate Inst(*this, TemplateLoc, Decl);
      if (!Inst.isInvalid()) {
        MultiLevelTemplateArgumentList TemplateArgLists(Template,
                                                        CanonicalConverted,
                                                        /*Final=*/false);
        InstantiateAttrsForDecl(TemplateArgLists,
                                ClassTemplate->getTemplatedDecl(), Decl);
      }
    }

    // Diagnose uses of this specialization.
    (void)DiagnoseUseOfDecl(Decl, TemplateLoc);

    CanonType = Context.getTypeDeclType(Decl);
    assert(isa<RecordType>(CanonType) &&
           "type of non-dependent specialization is not a RecordType");
  } else {
    llvm_unreachable("Unhandled template kind");
  }

  // Build the fully-sugared type for this class template
  // specialization, which refers back to the class template
  // specialization we created or found.
  return Context.getTemplateSpecializationType(Name, TemplateArgs.arguments(),
                                               CanonType);
}

void Sema::ActOnUndeclaredTypeTemplateName(Scope *S, TemplateTy &ParsedName,
                                           TemplateNameKind &TNK,
                                           SourceLocation NameLoc,
                                           IdentifierInfo *&II) {
  assert(TNK == TNK_Undeclared_template && "not an undeclared template name");

  TemplateName Name = ParsedName.get();
  auto *ATN = Name.getAsAssumedTemplateName();
  assert(ATN && "not an assumed template name");
  II = ATN->getDeclName().getAsIdentifierInfo();

  if (!resolveAssumedTemplateNameAsType(S, Name, NameLoc, /*Diagnose*/false)) {
    // Resolved to a type template name.
    ParsedName = TemplateTy::make(Name);
    TNK = TNK_Type_template;
  }
}

bool Sema::resolveAssumedTemplateNameAsType(Scope *S, TemplateName &Name,
                                            SourceLocation NameLoc,
                                            bool Diagnose) {
  // We assumed this undeclared identifier to be an (ADL-only) function
  // template name, but it was used in a context where a type was required.
  // Try to typo-correct it now.
  AssumedTemplateStorage *ATN = Name.getAsAssumedTemplateName();
  assert(ATN && "not an assumed template name");

  LookupResult R(*this, ATN->getDeclName(), NameLoc, LookupOrdinaryName);
  struct CandidateCallback : CorrectionCandidateCallback {
    bool ValidateCandidate(const TypoCorrection &TC) override {
      return TC.getCorrectionDecl() &&
             getAsTypeTemplateDecl(TC.getCorrectionDecl());
    }
    std::unique_ptr<CorrectionCandidateCallback> clone() override {
      return std::make_unique<CandidateCallback>(*this);
    }
  } FilterCCC;

  TypoCorrection Corrected =
      CorrectTypo(R.getLookupNameInfo(), R.getLookupKind(), S, nullptr,
                  FilterCCC, CTK_ErrorRecovery);
  if (Corrected && Corrected.getFoundDecl()) {
    diagnoseTypo(Corrected, PDiag(diag::err_no_template_suggest)
                                << ATN->getDeclName());
    Name = Context.getQualifiedTemplateName(
        /*NNS=*/nullptr, /*TemplateKeyword=*/false,
        TemplateName(Corrected.getCorrectionDeclAs<TemplateDecl>()));
    return false;
  }

  if (Diagnose)
    Diag(R.getNameLoc(), diag::err_no_template) << R.getLookupName();
  return true;
}

TypeResult Sema::ActOnTemplateIdType(
    Scope *S, CXXScopeSpec &SS, SourceLocation TemplateKWLoc,
    TemplateTy TemplateD, const IdentifierInfo *TemplateII,
    SourceLocation TemplateIILoc, SourceLocation LAngleLoc,
    ASTTemplateArgsPtr TemplateArgsIn, SourceLocation RAngleLoc,
    bool IsCtorOrDtorName, bool IsClassName,
    ImplicitTypenameContext AllowImplicitTypename) {
  if (SS.isInvalid())
    return true;

  if (!IsCtorOrDtorName && !IsClassName && SS.isSet()) {
    DeclContext *LookupCtx = computeDeclContext(SS, /*EnteringContext*/false);

    // C++ [temp.res]p3:
    //   A qualified-id that refers to a type and in which the
    //   nested-name-specifier depends on a template-parameter (14.6.2)
    //   shall be prefixed by the keyword typename to indicate that the
    //   qualified-id denotes a type, forming an
    //   elaborated-type-specifier (7.1.5.3).
    if (!LookupCtx && isDependentScopeSpecifier(SS)) {
      // C++2a relaxes some of those restrictions in [temp.res]p5.
      if (AllowImplicitTypename == ImplicitTypenameContext::Yes) {
        if (getLangOpts().CPlusPlus20)
          Diag(SS.getBeginLoc(), diag::warn_cxx17_compat_implicit_typename);
        else
          Diag(SS.getBeginLoc(), diag::ext_implicit_typename)
              << SS.getScopeRep() << TemplateII->getName()
              << FixItHint::CreateInsertion(SS.getBeginLoc(), "typename ");
      } else
        Diag(SS.getBeginLoc(), diag::err_typename_missing_template)
            << SS.getScopeRep() << TemplateII->getName();

      // FIXME: This is not quite correct recovery as we don't transform SS
      // into the corresponding dependent form (and we don't diagnose missing
      // 'template' keywords within SS as a result).
      return ActOnTypenameType(nullptr, SourceLocation(), SS, TemplateKWLoc,
                               TemplateD, TemplateII, TemplateIILoc, LAngleLoc,
                               TemplateArgsIn, RAngleLoc);
    }

    // Per C++ [class.qual]p2, if the template-id was an injected-class-name,
    // it's not actually allowed to be used as a type in most cases. Because
    // we annotate it before we know whether it's valid, we have to check for
    // this case here.
    auto *LookupRD = dyn_cast_or_null<CXXRecordDecl>(LookupCtx);
    if (LookupRD && LookupRD->getIdentifier() == TemplateII) {
      Diag(TemplateIILoc,
           TemplateKWLoc.isInvalid()
               ? diag::err_out_of_line_qualified_id_type_names_constructor
               : diag::ext_out_of_line_qualified_id_type_names_constructor)
        << TemplateII << 0 /*injected-class-name used as template name*/
        << 1 /*if any keyword was present, it was 'template'*/;
    }
  }

  TemplateName Template = TemplateD.get();
  if (Template.getAsAssumedTemplateName() &&
      resolveAssumedTemplateNameAsType(S, Template, TemplateIILoc))
    return true;

  // Translate the parser's template argument list in our AST format.
  TemplateArgumentListInfo TemplateArgs(LAngleLoc, RAngleLoc);
  translateTemplateArguments(TemplateArgsIn, TemplateArgs);

  if (DependentTemplateName *DTN = Template.getAsDependentTemplateName()) {
    assert(SS.getScopeRep() == DTN->getQualifier());
    QualType T = Context.getDependentTemplateSpecializationType(
        ElaboratedTypeKeyword::None, DTN->getQualifier(), DTN->getIdentifier(),
        TemplateArgs.arguments());
    // Build type-source information.
    TypeLocBuilder TLB;
    DependentTemplateSpecializationTypeLoc SpecTL
      = TLB.push<DependentTemplateSpecializationTypeLoc>(T);
    SpecTL.setElaboratedKeywordLoc(SourceLocation());
    SpecTL.setQualifierLoc(SS.getWithLocInContext(Context));
    SpecTL.setTemplateKeywordLoc(TemplateKWLoc);
    SpecTL.setTemplateNameLoc(TemplateIILoc);
    SpecTL.setLAngleLoc(LAngleLoc);
    SpecTL.setRAngleLoc(RAngleLoc);
    for (unsigned I = 0, N = SpecTL.getNumArgs(); I != N; ++I)
      SpecTL.setArgLocInfo(I, TemplateArgs[I].getLocInfo());
    return CreateParsedType(T, TLB.getTypeSourceInfo(Context, T));
  }

  QualType SpecTy = CheckTemplateIdType(Template, TemplateIILoc, TemplateArgs);
  if (SpecTy.isNull())
    return true;

  // Build type-source information.
  TypeLocBuilder TLB;
  TemplateSpecializationTypeLoc SpecTL =
      TLB.push<TemplateSpecializationTypeLoc>(SpecTy);
  SpecTL.setTemplateKeywordLoc(TemplateKWLoc);
  SpecTL.setTemplateNameLoc(TemplateIILoc);
  SpecTL.setLAngleLoc(LAngleLoc);
  SpecTL.setRAngleLoc(RAngleLoc);
  for (unsigned i = 0, e = SpecTL.getNumArgs(); i != e; ++i)
    SpecTL.setArgLocInfo(i, TemplateArgs[i].getLocInfo());

  // Create an elaborated-type-specifier containing the nested-name-specifier.
  QualType ElTy =
      getElaboratedType(ElaboratedTypeKeyword::None,
                        !IsCtorOrDtorName ? SS : CXXScopeSpec(), SpecTy);
  ElaboratedTypeLoc ElabTL = TLB.push<ElaboratedTypeLoc>(ElTy);
  ElabTL.setElaboratedKeywordLoc(SourceLocation());
  if (!ElabTL.isEmpty())
    ElabTL.setQualifierLoc(SS.getWithLocInContext(Context));
  return CreateParsedType(ElTy, TLB.getTypeSourceInfo(Context, ElTy));
}

TypeResult Sema::ActOnTagTemplateIdType(TagUseKind TUK,
                                        TypeSpecifierType TagSpec,
                                        SourceLocation TagLoc,
                                        CXXScopeSpec &SS,
                                        SourceLocation TemplateKWLoc,
                                        TemplateTy TemplateD,
                                        SourceLocation TemplateLoc,
                                        SourceLocation LAngleLoc,
                                        ASTTemplateArgsPtr TemplateArgsIn,
                                        SourceLocation RAngleLoc) {
  if (SS.isInvalid())
    return TypeResult(true);

  TemplateName Template = TemplateD.get();

  // Translate the parser's template argument list in our AST format.
  TemplateArgumentListInfo TemplateArgs(LAngleLoc, RAngleLoc);
  translateTemplateArguments(TemplateArgsIn, TemplateArgs);

  // Determine the tag kind
  TagTypeKind TagKind = TypeWithKeyword::getTagTypeKindForTypeSpec(TagSpec);
  ElaboratedTypeKeyword Keyword
    = TypeWithKeyword::getKeywordForTagTypeKind(TagKind);

  if (DependentTemplateName *DTN = Template.getAsDependentTemplateName()) {
    assert(SS.getScopeRep() == DTN->getQualifier());
    QualType T = Context.getDependentTemplateSpecializationType(
        Keyword, DTN->getQualifier(), DTN->getIdentifier(),
        TemplateArgs.arguments());

    // Build type-source information.
    TypeLocBuilder TLB;
    DependentTemplateSpecializationTypeLoc SpecTL
      = TLB.push<DependentTemplateSpecializationTypeLoc>(T);
    SpecTL.setElaboratedKeywordLoc(TagLoc);
    SpecTL.setQualifierLoc(SS.getWithLocInContext(Context));
    SpecTL.setTemplateKeywordLoc(TemplateKWLoc);
    SpecTL.setTemplateNameLoc(TemplateLoc);
    SpecTL.setLAngleLoc(LAngleLoc);
    SpecTL.setRAngleLoc(RAngleLoc);
    for (unsigned I = 0, N = SpecTL.getNumArgs(); I != N; ++I)
      SpecTL.setArgLocInfo(I, TemplateArgs[I].getLocInfo());
    return CreateParsedType(T, TLB.getTypeSourceInfo(Context, T));
  }

  if (TypeAliasTemplateDecl *TAT =
        dyn_cast_or_null<TypeAliasTemplateDecl>(Template.getAsTemplateDecl())) {
    // C++0x [dcl.type.elab]p2:
    //   If the identifier resolves to a typedef-name or the simple-template-id
    //   resolves to an alias template specialization, the
    //   elaborated-type-specifier is ill-formed.
    Diag(TemplateLoc, diag::err_tag_reference_non_tag)
        << TAT << NTK_TypeAliasTemplate << llvm::to_underlying(TagKind);
    Diag(TAT->getLocation(), diag::note_declared_at);
  }

  QualType Result = CheckTemplateIdType(Template, TemplateLoc, TemplateArgs);
  if (Result.isNull())
    return TypeResult(true);

  // Check the tag kind
  if (const RecordType *RT = Result->getAs<RecordType>()) {
    RecordDecl *D = RT->getDecl();

    IdentifierInfo *Id = D->getIdentifier();
    assert(Id && "templated class must have an identifier");

    if (!isAcceptableTagRedeclaration(D, TagKind, TUK == TagUseKind::Definition,
                                      TagLoc, Id)) {
      Diag(TagLoc, diag::err_use_with_wrong_tag)
        << Result
        << FixItHint::CreateReplacement(SourceRange(TagLoc), D->getKindName());
      Diag(D->getLocation(), diag::note_previous_use);
    }
  }

  // Provide source-location information for the template specialization.
  TypeLocBuilder TLB;
  TemplateSpecializationTypeLoc SpecTL
    = TLB.push<TemplateSpecializationTypeLoc>(Result);
  SpecTL.setTemplateKeywordLoc(TemplateKWLoc);
  SpecTL.setTemplateNameLoc(TemplateLoc);
  SpecTL.setLAngleLoc(LAngleLoc);
  SpecTL.setRAngleLoc(RAngleLoc);
  for (unsigned i = 0, e = SpecTL.getNumArgs(); i != e; ++i)
    SpecTL.setArgLocInfo(i, TemplateArgs[i].getLocInfo());

  // Construct an elaborated type containing the nested-name-specifier (if any)
  // and tag keyword.
  Result = Context.getElaboratedType(Keyword, SS.getScopeRep(), Result);
  ElaboratedTypeLoc ElabTL = TLB.push<ElaboratedTypeLoc>(Result);
  ElabTL.setElaboratedKeywordLoc(TagLoc);
  ElabTL.setQualifierLoc(SS.getWithLocInContext(Context));
  return CreateParsedType(Result, TLB.getTypeSourceInfo(Context, Result));
}

static bool CheckTemplateSpecializationScope(Sema &S, NamedDecl *Specialized,
                                             NamedDecl *PrevDecl,
                                             SourceLocation Loc,
                                             bool IsPartialSpecialization);

static TemplateSpecializationKind getTemplateSpecializationKind(Decl *D);

static bool isTemplateArgumentTemplateParameter(
    const TemplateArgument &Arg, unsigned Depth, unsigned Index) {
  switch (Arg.getKind()) {
  case TemplateArgument::Null:
  case TemplateArgument::NullPtr:
  case TemplateArgument::Integral:
  case TemplateArgument::Declaration:
  case TemplateArgument::StructuralValue:
  case TemplateArgument::Pack:
  case TemplateArgument::TemplateExpansion:
    return false;

  case TemplateArgument::Type: {
    QualType Type = Arg.getAsType();
    const TemplateTypeParmType *TPT =
        Arg.getAsType()->getAs<TemplateTypeParmType>();
    return TPT && !Type.hasQualifiers() &&
           TPT->getDepth() == Depth && TPT->getIndex() == Index;
  }

  case TemplateArgument::Expression: {
    DeclRefExpr *DRE = dyn_cast<DeclRefExpr>(Arg.getAsExpr());
    if (!DRE || !DRE->getDecl())
      return false;
    const NonTypeTemplateParmDecl *NTTP =
        dyn_cast<NonTypeTemplateParmDecl>(DRE->getDecl());
    return NTTP && NTTP->getDepth() == Depth && NTTP->getIndex() == Index;
  }

  case TemplateArgument::Template:
    const TemplateTemplateParmDecl *TTP =
        dyn_cast_or_null<TemplateTemplateParmDecl>(
            Arg.getAsTemplateOrTemplatePattern().getAsTemplateDecl());
    return TTP && TTP->getDepth() == Depth && TTP->getIndex() == Index;
  }
  llvm_unreachable("unexpected kind of template argument");
}

static bool isSameAsPrimaryTemplate(TemplateParameterList *Params,
                                    ArrayRef<TemplateArgument> Args) {
  if (Params->size() != Args.size())
    return false;

  unsigned Depth = Params->getDepth();

  for (unsigned I = 0, N = Args.size(); I != N; ++I) {
    TemplateArgument Arg = Args[I];

    // If the parameter is a pack expansion, the argument must be a pack
    // whose only element is a pack expansion.
    if (Params->getParam(I)->isParameterPack()) {
      if (Arg.getKind() != TemplateArgument::Pack || Arg.pack_size() != 1 ||
          !Arg.pack_begin()->isPackExpansion())
        return false;
      Arg = Arg.pack_begin()->getPackExpansionPattern();
    }

    if (!isTemplateArgumentTemplateParameter(Arg, Depth, I))
      return false;
  }

  return true;
}

template<typename PartialSpecDecl>
static void checkMoreSpecializedThanPrimary(Sema &S, PartialSpecDecl *Partial) {
  if (Partial->getDeclContext()->isDependentContext())
    return;

  // FIXME: Get the TDK from deduction in order to provide better diagnostics
  // for non-substitution-failure issues?
  TemplateDeductionInfo Info(Partial->getLocation());
  if (S.isMoreSpecializedThanPrimary(Partial, Info))
    return;

  auto *Template = Partial->getSpecializedTemplate();
  S.Diag(Partial->getLocation(),
         diag::ext_partial_spec_not_more_specialized_than_primary)
      << isa<VarTemplateDecl>(Template);

  if (Info.hasSFINAEDiagnostic()) {
    PartialDiagnosticAt Diag = {SourceLocation(),
                                PartialDiagnostic::NullDiagnostic()};
    Info.takeSFINAEDiagnostic(Diag);
    SmallString<128> SFINAEArgString;
    Diag.second.EmitToString(S.getDiagnostics(), SFINAEArgString);
    S.Diag(Diag.first,
           diag::note_partial_spec_not_more_specialized_than_primary)
      << SFINAEArgString;
  }

  S.NoteTemplateLocation(*Template);
  SmallVector<const Expr *, 3> PartialAC, TemplateAC;
  Template->getAssociatedConstraints(TemplateAC);
  Partial->getAssociatedConstraints(PartialAC);
  S.MaybeEmitAmbiguousAtomicConstraintsDiagnostic(Partial, PartialAC, Template,
                                                  TemplateAC);
}

static void
noteNonDeducibleParameters(Sema &S, TemplateParameterList *TemplateParams,
                           const llvm::SmallBitVector &DeducibleParams) {
  for (unsigned I = 0, N = DeducibleParams.size(); I != N; ++I) {
    if (!DeducibleParams[I]) {
      NamedDecl *Param = TemplateParams->getParam(I);
      if (Param->getDeclName())
        S.Diag(Param->getLocation(), diag::note_non_deducible_parameter)
            << Param->getDeclName();
      else
        S.Diag(Param->getLocation(), diag::note_non_deducible_parameter)
            << "(anonymous)";
    }
  }
}


template<typename PartialSpecDecl>
static void checkTemplatePartialSpecialization(Sema &S,
                                               PartialSpecDecl *Partial) {
  // C++1z [temp.class.spec]p8: (DR1495)
  //   - The specialization shall be more specialized than the primary
  //     template (14.5.5.2).
  checkMoreSpecializedThanPrimary(S, Partial);

  // C++ [temp.class.spec]p8: (DR1315)
  //   - Each template-parameter shall appear at least once in the
  //     template-id outside a non-deduced context.
  // C++1z [temp.class.spec.match]p3 (P0127R2)
  //   If the template arguments of a partial specialization cannot be
  //   deduced because of the structure of its template-parameter-list
  //   and the template-id, the program is ill-formed.
  auto *TemplateParams = Partial->getTemplateParameters();
  llvm::SmallBitVector DeducibleParams(TemplateParams->size());
  S.MarkUsedTemplateParameters(Partial->getTemplateArgs(), true,
                               TemplateParams->getDepth(), DeducibleParams);

  if (!DeducibleParams.all()) {
    unsigned NumNonDeducible = DeducibleParams.size() - DeducibleParams.count();
    S.Diag(Partial->getLocation(), diag::ext_partial_specs_not_deducible)
      << isa<VarTemplatePartialSpecializationDecl>(Partial)
      << (NumNonDeducible > 1)
      << SourceRange(Partial->getLocation(),
                     Partial->getTemplateArgsAsWritten()->RAngleLoc);
    noteNonDeducibleParameters(S, TemplateParams, DeducibleParams);
  }
}

void Sema::CheckTemplatePartialSpecialization(
    ClassTemplatePartialSpecializationDecl *Partial) {
  checkTemplatePartialSpecialization(*this, Partial);
}

void Sema::CheckTemplatePartialSpecialization(
    VarTemplatePartialSpecializationDecl *Partial) {
  checkTemplatePartialSpecialization(*this, Partial);
}

void Sema::CheckDeductionGuideTemplate(FunctionTemplateDecl *TD) {
  // C++1z [temp.param]p11:
  //   A template parameter of a deduction guide template that does not have a
  //   default-argument shall be deducible from the parameter-type-list of the
  //   deduction guide template.
  auto *TemplateParams = TD->getTemplateParameters();
  llvm::SmallBitVector DeducibleParams(TemplateParams->size());
  MarkDeducedTemplateParameters(TD, DeducibleParams);
  for (unsigned I = 0; I != TemplateParams->size(); ++I) {
    // A parameter pack is deducible (to an empty pack).
    auto *Param = TemplateParams->getParam(I);
    if (Param->isParameterPack() || hasVisibleDefaultArgument(Param))
      DeducibleParams[I] = true;
  }

  if (!DeducibleParams.all()) {
    unsigned NumNonDeducible = DeducibleParams.size() - DeducibleParams.count();
    Diag(TD->getLocation(), diag::err_deduction_guide_template_not_deducible)
      << (NumNonDeducible > 1);
    noteNonDeducibleParameters(*this, TemplateParams, DeducibleParams);
  }
}

DeclResult Sema::ActOnVarTemplateSpecialization(
    Scope *S, Declarator &D, TypeSourceInfo *DI, LookupResult &Previous,
    SourceLocation TemplateKWLoc, TemplateParameterList *TemplateParams,
    StorageClass SC, bool IsPartialSpecialization,
    bool IsMemberSpecialization) {
  // D must be variable template id.
  assert(D.getName().getKind() == UnqualifiedIdKind::IK_TemplateId &&
         "Variable template specialization is declared with a template id.");

  TemplateIdAnnotation *TemplateId = D.getName().TemplateId;
  TemplateArgumentListInfo TemplateArgs =
      makeTemplateArgumentListInfo(*this, *TemplateId);
  SourceLocation TemplateNameLoc = D.getIdentifierLoc();
  SourceLocation LAngleLoc = TemplateId->LAngleLoc;
  SourceLocation RAngleLoc = TemplateId->RAngleLoc;

  TemplateName Name = TemplateId->Template.get();

  // The template-id must name a variable template.
  VarTemplateDecl *VarTemplate =
      dyn_cast_or_null<VarTemplateDecl>(Name.getAsTemplateDecl());
  if (!VarTemplate) {
    NamedDecl *FnTemplate;
    if (auto *OTS = Name.getAsOverloadedTemplate())
      FnTemplate = *OTS->begin();
    else
      FnTemplate = dyn_cast_or_null<FunctionTemplateDecl>(Name.getAsTemplateDecl());
    if (FnTemplate)
      return Diag(D.getIdentifierLoc(), diag::err_var_spec_no_template_but_method)
               << FnTemplate->getDeclName();
    return Diag(D.getIdentifierLoc(), diag::err_var_spec_no_template)
             << IsPartialSpecialization;
  }

  if (const auto *DSA = VarTemplate->getAttr<NoSpecializationsAttr>()) {
    auto Message = DSA->getMessage();
    Diag(TemplateNameLoc, diag::warn_invalid_specialization)
        << VarTemplate << !Message.empty() << Message;
    Diag(DSA->getLoc(), diag::note_marked_here) << DSA;
  }

  // Check for unexpanded parameter packs in any of the template arguments.
  for (unsigned I = 0, N = TemplateArgs.size(); I != N; ++I)
    if (DiagnoseUnexpandedParameterPack(TemplateArgs[I],
                                        IsPartialSpecialization
                                            ? UPPC_PartialSpecialization
                                            : UPPC_ExplicitSpecialization))
      return true;

  // Check that the template argument list is well-formed for this
  // template.
  SmallVector<TemplateArgument, 4> SugaredConverted, CanonicalConverted;
  if (CheckTemplateArgumentList(VarTemplate, TemplateNameLoc, TemplateArgs,
                                /*DefaultArgs=*/{}, false, SugaredConverted,
                                CanonicalConverted,
                                /*UpdateArgsWithConversions=*/true))
    return true;

  // Find the variable template (partial) specialization declaration that
  // corresponds to these arguments.
  if (IsPartialSpecialization) {
    if (CheckTemplatePartialSpecializationArgs(TemplateNameLoc, VarTemplate,
                                               TemplateArgs.size(),
                                               CanonicalConverted))
      return true;

    // FIXME: Move these checks to CheckTemplatePartialSpecializationArgs so we
    // also do them during instantiation.
    if (!Name.isDependent() &&
        !TemplateSpecializationType::anyDependentTemplateArguments(
            TemplateArgs, CanonicalConverted)) {
      Diag(TemplateNameLoc, diag::err_partial_spec_fully_specialized)
          << VarTemplate->getDeclName();
      IsPartialSpecialization = false;
    }

    if (isSameAsPrimaryTemplate(VarTemplate->getTemplateParameters(),
                                CanonicalConverted) &&
        (!Context.getLangOpts().CPlusPlus20 ||
         !TemplateParams->hasAssociatedConstraints())) {
      // C++ [temp.class.spec]p9b3:
      //
      //   -- The argument list of the specialization shall not be identical
      //      to the implicit argument list of the primary template.
      Diag(TemplateNameLoc, diag::err_partial_spec_args_match_primary_template)
        << /*variable template*/ 1
        << /*is definition*/(SC != SC_Extern && !CurContext->isRecord())
        << FixItHint::CreateRemoval(SourceRange(LAngleLoc, RAngleLoc));
      // FIXME: Recover from this by treating the declaration as a redeclaration
      // of the primary template.
      return true;
    }
  }

  void *InsertPos = nullptr;
  VarTemplateSpecializationDecl *PrevDecl = nullptr;

  if (IsPartialSpecialization)
    PrevDecl = VarTemplate->findPartialSpecialization(
        CanonicalConverted, TemplateParams, InsertPos);
  else
    PrevDecl = VarTemplate->findSpecialization(CanonicalConverted, InsertPos);

  VarTemplateSpecializationDecl *Specialization = nullptr;

  // Check whether we can declare a variable template specialization in
  // the current scope.
  if (CheckTemplateSpecializationScope(*this, VarTemplate, PrevDecl,
                                       TemplateNameLoc,
                                       IsPartialSpecialization))
    return true;

  if (PrevDecl && PrevDecl->getSpecializationKind() == TSK_Undeclared) {
    // Since the only prior variable template specialization with these
    // arguments was referenced but not declared,  reuse that
    // declaration node as our own, updating its source location and
    // the list of outer template parameters to reflect our new declaration.
    Specialization = PrevDecl;
    Specialization->setLocation(TemplateNameLoc);
    PrevDecl = nullptr;
  } else if (IsPartialSpecialization) {
    // Create a new class template partial specialization declaration node.
    VarTemplatePartialSpecializationDecl *PrevPartial =
        cast_or_null<VarTemplatePartialSpecializationDecl>(PrevDecl);
    VarTemplatePartialSpecializationDecl *Partial =
        VarTemplatePartialSpecializationDecl::Create(
            Context, VarTemplate->getDeclContext(), TemplateKWLoc,
            TemplateNameLoc, TemplateParams, VarTemplate, DI->getType(), DI, SC,
            CanonicalConverted);
    // If we are providing an explicit specialization of a member variable
    // template specialization, make a note of that.
    if (IsMemberSpecialization)
      Partial->setMemberSpecialization();
    Partial->setTemplateArgsAsWritten(TemplateArgs);

    if (!PrevPartial)
      VarTemplate->AddPartialSpecialization(Partial, InsertPos);
    Specialization = Partial;

    CheckTemplatePartialSpecialization(Partial);
  } else {
    // Create a new class template specialization declaration node for
    // this explicit specialization or friend declaration.
    Specialization = VarTemplateSpecializationDecl::Create(
        Context, VarTemplate->getDeclContext(), TemplateKWLoc, TemplateNameLoc,
        VarTemplate, DI->getType(), DI, SC, CanonicalConverted);
    Specialization->setTemplateArgsAsWritten(TemplateArgs);

    if (!PrevDecl)
      VarTemplate->AddSpecialization(Specialization, InsertPos);
  }

  // C++ [temp.expl.spec]p6:
  //   If a template, a member template or the member of a class template is
  //   explicitly specialized then that specialization shall be declared
  //   before the first use of that specialization that would cause an implicit
  //   instantiation to take place, in every translation unit in which such a
  //   use occurs; no diagnostic is required.
  if (PrevDecl && PrevDecl->getPointOfInstantiation().isValid()) {
    bool Okay = false;
    for (Decl *Prev = PrevDecl; Prev; Prev = Prev->getPreviousDecl()) {
      // Is there any previous explicit specialization declaration?
      if (getTemplateSpecializationKind(Prev) == TSK_ExplicitSpecialization) {
        Okay = true;
        break;
      }
    }

    if (!Okay) {
      SourceRange Range(TemplateNameLoc, RAngleLoc);
      Diag(TemplateNameLoc, diag::err_specialization_after_instantiation)
          << Name << Range;

      Diag(PrevDecl->getPointOfInstantiation(),
           diag::note_instantiation_required_here)
          << (PrevDecl->getTemplateSpecializationKind() !=
              TSK_ImplicitInstantiation);
      return true;
    }
  }

  Specialization->setLexicalDeclContext(CurContext);

  // Add the specialization into its lexical context, so that it can
  // be seen when iterating through the list of declarations in that
  // context. However, specializations are not found by name lookup.
  CurContext->addDecl(Specialization);

  // Note that this is an explicit specialization.
  Specialization->setSpecializationKind(TSK_ExplicitSpecialization);

  Previous.clear();
  if (PrevDecl)
    Previous.addDecl(PrevDecl);
  else if (Specialization->isStaticDataMember() &&
           Specialization->isOutOfLine())
    Specialization->setAccess(VarTemplate->getAccess());

  return Specialization;
}

namespace {
/// A partial specialization whose template arguments have matched
/// a given template-id.
struct PartialSpecMatchResult {
  VarTemplatePartialSpecializationDecl *Partial;
  TemplateArgumentList *Args;
};
} // end anonymous namespace

DeclResult
Sema::CheckVarTemplateId(VarTemplateDecl *Template, SourceLocation TemplateLoc,
                         SourceLocation TemplateNameLoc,
                         const TemplateArgumentListInfo &TemplateArgs) {
  assert(Template && "A variable template id without template?");

  // Check that the template argument list is well-formed for this template.
  SmallVector<TemplateArgument, 4> SugaredConverted, CanonicalConverted;
  if (CheckTemplateArgumentList(
          Template, TemplateNameLoc,
          const_cast<TemplateArgumentListInfo &>(TemplateArgs),
          /*DefaultArgs=*/{}, false, SugaredConverted, CanonicalConverted,
          /*UpdateArgsWithConversions=*/true))
    return true;

  // Produce a placeholder value if the specialization is dependent.
  if (Template->getDeclContext()->isDependentContext() ||
      TemplateSpecializationType::anyDependentTemplateArguments(
          TemplateArgs, CanonicalConverted))
    return DeclResult();

  // Find the variable template specialization declaration that
  // corresponds to these arguments.
  void *InsertPos = nullptr;
  if (VarTemplateSpecializationDecl *Spec =
          Template->findSpecialization(CanonicalConverted, InsertPos)) {
    checkSpecializationReachability(TemplateNameLoc, Spec);
    // If we already have a variable template specialization, return it.
    return Spec;
  }

  // This is the first time we have referenced this variable template
  // specialization. Create the canonical declaration and add it to
  // the set of specializations, based on the closest partial specialization
  // that it represents. That is,
  VarDecl *InstantiationPattern = Template->getTemplatedDecl();
  const TemplateArgumentList *PartialSpecArgs = nullptr;
  bool AmbiguousPartialSpec = false;
  typedef PartialSpecMatchResult MatchResult;
  SmallVector<MatchResult, 4> Matched;
  SourceLocation PointOfInstantiation = TemplateNameLoc;
  TemplateSpecCandidateSet FailedCandidates(PointOfInstantiation,
                                            /*ForTakingAddress=*/false);

  // 1. Attempt to find the closest partial specialization that this
  // specializes, if any.
  // TODO: Unify with InstantiateClassTemplateSpecialization()?
  //       Perhaps better after unification of DeduceTemplateArguments() and
  //       getMoreSpecializedPartialSpecialization().
  SmallVector<VarTemplatePartialSpecializationDecl *, 4> PartialSpecs;
  Template->getPartialSpecializations(PartialSpecs);

  for (VarTemplatePartialSpecializationDecl *Partial : PartialSpecs) {
    // C++ [temp.spec.partial.member]p2:
    //   If the primary member template is explicitly specialized for a given
    //   (implicit) specialization of the enclosing class template, the partial
    //   specializations of the member template are ignored for this
    //   specialization of the enclosing class template. If a partial
    //   specialization of the member template is explicitly specialized for a
    //   given (implicit) specialization of the enclosing class template, the
    //   primary member template and its other partial specializations are still
    //   considered for this specialization of the enclosing class template.
    if (Template->getMostRecentDecl()->isMemberSpecialization() &&
        !Partial->getMostRecentDecl()->isMemberSpecialization())
      continue;

    TemplateDeductionInfo Info(FailedCandidates.getLocation());

    if (TemplateDeductionResult Result =
            DeduceTemplateArguments(Partial, SugaredConverted, Info);
        Result != TemplateDeductionResult::Success) {
      // Store the failed-deduction information for use in diagnostics, later.
      // TODO: Actually use the failed-deduction info?
      FailedCandidates.addCandidate().set(
          DeclAccessPair::make(Template, AS_public), Partial,
          MakeDeductionFailureInfo(Context, Result, Info));
      (void)Result;
    } else {
      Matched.push_back(PartialSpecMatchResult());
      Matched.back().Partial = Partial;
      Matched.back().Args = Info.takeSugared();
    }
  }

  if (Matched.size() >= 1) {
    SmallVector<MatchResult, 4>::iterator Best = Matched.begin();
    if (Matched.size() == 1) {
      //   -- If exactly one matching specialization is found, the
      //      instantiation is generated from that specialization.
      // We don't need to do anything for this.
    } else {
      //   -- If more than one matching specialization is found, the
      //      partial order rules (14.5.4.2) are used to determine
      //      whether one of the specializations is more specialized
      //      than the others. If none of the specializations is more
      //      specialized than all of the other matching
      //      specializations, then the use of the variable template is
      //      ambiguous and the program is ill-formed.
      for (SmallVector<MatchResult, 4>::iterator P = Best + 1,
                                                 PEnd = Matched.end();
           P != PEnd; ++P) {
        if (getMoreSpecializedPartialSpecialization(P->Partial, Best->Partial,
                                                    PointOfInstantiation) ==
            P->Partial)
          Best = P;
      }

      // Determine if the best partial specialization is more specialized than
      // the others.
      for (SmallVector<MatchResult, 4>::iterator P = Matched.begin(),
                                                 PEnd = Matched.end();
           P != PEnd; ++P) {
        if (P != Best && getMoreSpecializedPartialSpecialization(
                             P->Partial, Best->Partial,
                             PointOfInstantiation) != Best->Partial) {
          AmbiguousPartialSpec = true;
          break;
        }
      }
    }

    // Instantiate using the best variable template partial specialization.
    InstantiationPattern = Best->Partial;
    PartialSpecArgs = Best->Args;
  } else {
    //   -- If no match is found, the instantiation is generated
    //      from the primary template.
    // InstantiationPattern = Template->getTemplatedDecl();
  }

  // 2. Create the canonical declaration.
  // Note that we do not instantiate a definition until we see an odr-use
  // in DoMarkVarDeclReferenced().
  // FIXME: LateAttrs et al.?
  VarTemplateSpecializationDecl *Decl = BuildVarTemplateInstantiation(
      Template, InstantiationPattern, PartialSpecArgs, TemplateArgs,
      CanonicalConverted, TemplateNameLoc /*, LateAttrs, StartingScope*/);
  if (!Decl)
    return true;

  if (AmbiguousPartialSpec) {
    // Partial ordering did not produce a clear winner. Complain.
    Decl->setInvalidDecl();
    Diag(PointOfInstantiation, diag::err_partial_spec_ordering_ambiguous)
        << Decl;

    // Print the matching partial specializations.
    for (MatchResult P : Matched)
      Diag(P.Partial->getLocation(), diag::note_partial_spec_match)
          << getTemplateArgumentBindingsText(P.Partial->getTemplateParameters(),
                                             *P.Args);
    return true;
  }

  if (VarTemplatePartialSpecializationDecl *D =
          dyn_cast<VarTemplatePartialSpecializationDecl>(InstantiationPattern))
    Decl->setInstantiationOf(D, PartialSpecArgs);

  checkSpecializationReachability(TemplateNameLoc, Decl);

  assert(Decl && "No variable template specialization?");
  return Decl;
}

ExprResult Sema::CheckVarTemplateId(
    const CXXScopeSpec &SS, const DeclarationNameInfo &NameInfo,
    VarTemplateDecl *Template, NamedDecl *FoundD, SourceLocation TemplateLoc,
    const TemplateArgumentListInfo *TemplateArgs) {

  DeclResult Decl = CheckVarTemplateId(Template, TemplateLoc, NameInfo.getLoc(),
                                       *TemplateArgs);
  if (Decl.isInvalid())
    return ExprError();

  if (!Decl.get())
    return ExprResult();

  VarDecl *Var = cast<VarDecl>(Decl.get());
  if (!Var->getTemplateSpecializationKind())
    Var->setTemplateSpecializationKind(TSK_ImplicitInstantiation,
                                       NameInfo.getLoc());

  // Build an ordinary singleton decl ref.
  return BuildDeclarationNameExpr(SS, NameInfo, Var, FoundD, TemplateArgs);
}

void Sema::diagnoseMissingTemplateArguments(TemplateName Name,
                                            SourceLocation Loc) {
  Diag(Loc, diag::err_template_missing_args)
    << (int)getTemplateNameKindForDiagnostics(Name) << Name;
  if (TemplateDecl *TD = Name.getAsTemplateDecl()) {
    NoteTemplateLocation(*TD, TD->getTemplateParameters()->getSourceRange());
  }
}

void Sema::diagnoseMissingTemplateArguments(const CXXScopeSpec &SS,
                                            bool TemplateKeyword,
                                            TemplateDecl *TD,
                                            SourceLocation Loc) {
  TemplateName Name = Context.getQualifiedTemplateName(
      SS.getScopeRep(), TemplateKeyword, TemplateName(TD));
  diagnoseMissingTemplateArguments(Name, Loc);
}

ExprResult
Sema::CheckConceptTemplateId(const CXXScopeSpec &SS,
                             SourceLocation TemplateKWLoc,
                             const DeclarationNameInfo &ConceptNameInfo,
                             NamedDecl *FoundDecl,
                             ConceptDecl *NamedConcept,
                             const TemplateArgumentListInfo *TemplateArgs) {
  assert(NamedConcept && "A concept template id without a template?");

  llvm::SmallVector<TemplateArgument, 4> SugaredConverted, CanonicalConverted;
  if (CheckTemplateArgumentList(
          NamedConcept, ConceptNameInfo.getLoc(),
          const_cast<TemplateArgumentListInfo &>(*TemplateArgs),
          /*DefaultArgs=*/{},
          /*PartialTemplateArgs=*/false, SugaredConverted, CanonicalConverted,
          /*UpdateArgsWithConversions=*/false))
    return ExprError();

  DiagnoseUseOfDecl(NamedConcept, ConceptNameInfo.getLoc());

  auto *CSD = ImplicitConceptSpecializationDecl::Create(
      Context, NamedConcept->getDeclContext(), NamedConcept->getLocation(),
      CanonicalConverted);
  ConstraintSatisfaction Satisfaction;
  bool AreArgsDependent =
      TemplateSpecializationType::anyDependentTemplateArguments(
          *TemplateArgs, CanonicalConverted);
  MultiLevelTemplateArgumentList MLTAL(NamedConcept, CanonicalConverted,
                                       /*Final=*/false);
  LocalInstantiationScope Scope(*this);

  EnterExpressionEvaluationContext EECtx{
      *this, ExpressionEvaluationContext::Unevaluated, CSD};

  if (!AreArgsDependent &&
      CheckConstraintSatisfaction(
          NamedConcept, {NamedConcept->getConstraintExpr()}, MLTAL,
          SourceRange(SS.isSet() ? SS.getBeginLoc() : ConceptNameInfo.getLoc(),
                      TemplateArgs->getRAngleLoc()),
          Satisfaction))
    return ExprError();
  auto *CL = ConceptReference::Create(
      Context,
      SS.isSet() ? SS.getWithLocInContext(Context) : NestedNameSpecifierLoc{},
      TemplateKWLoc, ConceptNameInfo, FoundDecl, NamedConcept,
      ASTTemplateArgumentListInfo::Create(Context, *TemplateArgs));
  return ConceptSpecializationExpr::Create(
      Context, CL, CSD, AreArgsDependent ? nullptr : &Satisfaction);
}

ExprResult Sema::BuildTemplateIdExpr(const CXXScopeSpec &SS,
                                     SourceLocation TemplateKWLoc,
                                     LookupResult &R,
                                     bool RequiresADL,
                                 const TemplateArgumentListInfo *TemplateArgs) {
  // FIXME: Can we do any checking at this point? I guess we could check the
  // template arguments that we have against the template name, if the template
  // name refers to a single template. That's not a terribly common case,
  // though.
  // foo<int> could identify a single function unambiguously
  // This approach does NOT work, since f<int>(1);
  // gets resolved prior to resorting to overload resolution
  // i.e., template<class T> void f(double);
  //       vs template<class T, class U> void f(U);

  // These should be filtered out by our callers.
  assert(!R.isAmbiguous() && "ambiguous lookup when building templateid");

  // Non-function templates require a template argument list.
  if (auto *TD = R.getAsSingle<TemplateDecl>()) {
    if (!TemplateArgs && !isa<FunctionTemplateDecl>(TD)) {
      diagnoseMissingTemplateArguments(
          SS, /*TemplateKeyword=*/TemplateKWLoc.isValid(), TD, R.getNameLoc());
      return ExprError();
    }
  }
  bool KnownDependent = false;
  // In C++1y, check variable template ids.
  if (R.getAsSingle<VarTemplateDecl>()) {
    ExprResult Res = CheckVarTemplateId(
        SS, R.getLookupNameInfo(), R.getAsSingle<VarTemplateDecl>(),
        R.getRepresentativeDecl(), TemplateKWLoc, TemplateArgs);
    if (Res.isInvalid() || Res.isUsable())
      return Res;
    // Result is dependent. Carry on to build an UnresolvedLookupExpr.
    KnownDependent = true;
  }

  if (R.getAsSingle<ConceptDecl>()) {
    return CheckConceptTemplateId(SS, TemplateKWLoc, R.getLookupNameInfo(),
                                  R.getRepresentativeDecl(),
                                  R.getAsSingle<ConceptDecl>(), TemplateArgs);
  }

  // We don't want lookup warnings at this point.
  R.suppressDiagnostics();

  UnresolvedLookupExpr *ULE = UnresolvedLookupExpr::Create(
      Context, R.getNamingClass(), SS.getWithLocInContext(Context),
      TemplateKWLoc, R.getLookupNameInfo(), RequiresADL, TemplateArgs,
      R.begin(), R.end(), KnownDependent,
      /*KnownInstantiationDependent=*/false);

  // Model the templates with UnresolvedTemplateTy. The expression should then
  // either be transformed in an instantiation or be diagnosed in
  // CheckPlaceholderExpr.
  if (ULE->getType() == Context.OverloadTy && R.isSingleResult() &&
      !R.getFoundDecl()->getAsFunction())
    ULE->setType(Context.UnresolvedTemplateTy);

  return ULE;
}

ExprResult Sema::BuildQualifiedTemplateIdExpr(
    CXXScopeSpec &SS, SourceLocation TemplateKWLoc,
    const DeclarationNameInfo &NameInfo,
    const TemplateArgumentListInfo *TemplateArgs, bool IsAddressOfOperand) {
  assert(TemplateArgs || TemplateKWLoc.isValid());

  LookupResult R(*this, NameInfo, LookupOrdinaryName);
  if (LookupTemplateName(R, /*S=*/nullptr, SS, /*ObjectType=*/QualType(),
                         /*EnteringContext=*/false, TemplateKWLoc))
    return ExprError();

  if (R.isAmbiguous())
    return ExprError();

  if (R.wasNotFoundInCurrentInstantiation() || SS.isInvalid())
    return BuildDependentDeclRefExpr(SS, TemplateKWLoc, NameInfo, TemplateArgs);

  if (R.empty()) {
    DeclContext *DC = computeDeclContext(SS);
    Diag(NameInfo.getLoc(), diag::err_no_member)
      << NameInfo.getName() << DC << SS.getRange();
    return ExprError();
  }

  // If necessary, build an implicit class member access.
  if (isPotentialImplicitMemberAccess(SS, R, IsAddressOfOperand))
    return BuildPossibleImplicitMemberExpr(SS, TemplateKWLoc, R, TemplateArgs,
                                           /*S=*/nullptr);

  return BuildTemplateIdExpr(SS, TemplateKWLoc, R, /*ADL=*/false, TemplateArgs);
}

TemplateNameKind Sema::ActOnTemplateName(Scope *S,
                                         CXXScopeSpec &SS,
                                         SourceLocation TemplateKWLoc,
                                         const UnqualifiedId &Name,
                                         ParsedType ObjectType,
                                         bool EnteringContext,
                                         TemplateTy &Result,
                                         bool AllowInjectedClassName) {
  if (TemplateKWLoc.isValid() && S && !S->getTemplateParamParent())
    Diag(TemplateKWLoc,
         getLangOpts().CPlusPlus11 ?
           diag::warn_cxx98_compat_template_outside_of_template :
           diag::ext_template_outside_of_template)
      << FixItHint::CreateRemoval(TemplateKWLoc);

  if (SS.isInvalid())
    return TNK_Non_template;

  // Figure out where isTemplateName is going to look.
  DeclContext *LookupCtx = nullptr;
  if (SS.isNotEmpty())
    LookupCtx = computeDeclContext(SS, EnteringContext);
  else if (ObjectType)
    LookupCtx = computeDeclContext(GetTypeFromParser(ObjectType));

  // C++0x [temp.names]p5:
  //   If a name prefixed by the keyword template is not the name of
  //   a template, the program is ill-formed. [Note: the keyword
  //   template may not be applied to non-template members of class
  //   templates. -end note ] [ Note: as is the case with the
  //   typename prefix, the template prefix is allowed in cases
  //   where it is not strictly necessary; i.e., when the
  //   nested-name-specifier or the expression on the left of the ->
  //   or . is not dependent on a template-parameter, or the use
  //   does not appear in the scope of a template. -end note]
  //
  // Note: C++03 was more strict here, because it banned the use of
  // the "template" keyword prior to a template-name that was not a
  // dependent name. C++ DR468 relaxed this requirement (the
  // "template" keyword is now permitted). We follow the C++0x
  // rules, even in C++03 mode with a warning, retroactively applying the DR.
  bool MemberOfUnknownSpecialization;
  TemplateNameKind TNK = isTemplateName(S, SS, TemplateKWLoc.isValid(), Name,
                                        ObjectType, EnteringContext, Result,
                                        MemberOfUnknownSpecialization);
  if (TNK != TNK_Non_template) {
    // We resolved this to a (non-dependent) template name. Return it.
    auto *LookupRD = dyn_cast_or_null<CXXRecordDecl>(LookupCtx);
    if (!AllowInjectedClassName && SS.isNotEmpty() && LookupRD &&
        Name.getKind() == UnqualifiedIdKind::IK_Identifier &&
        Name.Identifier && LookupRD->getIdentifier() == Name.Identifier) {
      // C++14 [class.qual]p2:
      //   In a lookup in which function names are not ignored and the
      //   nested-name-specifier nominates a class C, if the name specified
      //   [...] is the injected-class-name of C, [...] the name is instead
      //   considered to name the constructor
      //
      // We don't get here if naming the constructor would be valid, so we
      // just reject immediately and recover by treating the
      // injected-class-name as naming the template.
      Diag(Name.getBeginLoc(),
           diag::ext_out_of_line_qualified_id_type_names_constructor)
          << Name.Identifier
          << 0 /*injected-class-name used as template name*/
          << TemplateKWLoc.isValid();
    }
    return TNK;
  }

  if (!MemberOfUnknownSpecialization) {
    // Didn't find a template name, and the lookup wasn't dependent.
    // Do the lookup again to determine if this is a "nothing found" case or
    // a "not a template" case. FIXME: Refactor isTemplateName so we don't
    // need to do this.
    DeclarationNameInfo DNI = GetNameFromUnqualifiedId(Name);
    LookupResult R(*this, DNI.getName(), Name.getBeginLoc(),
                   LookupOrdinaryName);
    // Tell LookupTemplateName that we require a template so that it diagnoses
    // cases where it finds a non-template.
    RequiredTemplateKind RTK = TemplateKWLoc.isValid()
                                   ? RequiredTemplateKind(TemplateKWLoc)
                                   : TemplateNameIsRequired;
    if (!LookupTemplateName(R, S, SS, ObjectType.get(), EnteringContext, RTK,
                            /*ATK=*/nullptr, /*AllowTypoCorrection=*/false) &&
        !R.isAmbiguous()) {
      if (LookupCtx)
        Diag(Name.getBeginLoc(), diag::err_no_member)
            << DNI.getName() << LookupCtx << SS.getRange();
      else
        Diag(Name.getBeginLoc(), diag::err_undeclared_use)
            << DNI.getName() << SS.getRange();
    }
    return TNK_Non_template;
  }

  NestedNameSpecifier *Qualifier = SS.getScopeRep();

  switch (Name.getKind()) {
  case UnqualifiedIdKind::IK_Identifier:
    Result = TemplateTy::make(
        Context.getDependentTemplateName(Qualifier, Name.Identifier));
    return TNK_Dependent_template_name;

  case UnqualifiedIdKind::IK_OperatorFunctionId:
    Result = TemplateTy::make(Context.getDependentTemplateName(
        Qualifier, Name.OperatorFunctionId.Operator));
    return TNK_Function_template;

  case UnqualifiedIdKind::IK_LiteralOperatorId:
    // This is a kind of template name, but can never occur in a dependent
    // scope (literal operators can only be declared at namespace scope).
    break;

  default:
    break;
  }

  // This name cannot possibly name a dependent template. Diagnose this now
  // rather than building a dependent template name that can never be valid.
  Diag(Name.getBeginLoc(),
       diag::err_template_kw_refers_to_dependent_non_template)
      << GetNameFromUnqualifiedId(Name).getName() << Name.getSourceRange()
      << TemplateKWLoc.isValid() << TemplateKWLoc;
  return TNK_Non_template;
}

bool Sema::CheckTemplateTypeArgument(
    TemplateTypeParmDecl *Param, TemplateArgumentLoc &AL,
    SmallVectorImpl<TemplateArgument> &SugaredConverted,
    SmallVectorImpl<TemplateArgument> &CanonicalConverted) {
  const TemplateArgument &Arg = AL.getArgument();
  QualType ArgType;
  TypeSourceInfo *TSI = nullptr;

  // Check template type parameter.
  switch(Arg.getKind()) {
  case TemplateArgument::Type:
    // C++ [temp.arg.type]p1:
    //   A template-argument for a template-parameter which is a
    //   type shall be a type-id.
    ArgType = Arg.getAsType();
    TSI = AL.getTypeSourceInfo();
    break;
  case TemplateArgument::Template:
  case TemplateArgument::TemplateExpansion: {
    // We have a template type parameter but the template argument
    // is a template without any arguments.
    SourceRange SR = AL.getSourceRange();
    TemplateName Name = Arg.getAsTemplateOrTemplatePattern();
    diagnoseMissingTemplateArguments(Name, SR.getEnd());
    return true;
  }
  case TemplateArgument::Expression: {
    // We have a template type parameter but the template argument is an
    // expression; see if maybe it is missing the "typename" keyword.
    CXXScopeSpec SS;
    DeclarationNameInfo NameInfo;

   if (DependentScopeDeclRefExpr *ArgExpr =
               dyn_cast<DependentScopeDeclRefExpr>(Arg.getAsExpr())) {
      SS.Adopt(ArgExpr->getQualifierLoc());
      NameInfo = ArgExpr->getNameInfo();
    } else if (CXXDependentScopeMemberExpr *ArgExpr =
               dyn_cast<CXXDependentScopeMemberExpr>(Arg.getAsExpr())) {
      if (ArgExpr->isImplicitAccess()) {
        SS.Adopt(ArgExpr->getQualifierLoc());
        NameInfo = ArgExpr->getMemberNameInfo();
      }
    }

    if (auto *II = NameInfo.getName().getAsIdentifierInfo()) {
      LookupResult Result(*this, NameInfo, LookupOrdinaryName);
      LookupParsedName(Result, CurScope, &SS, /*ObjectType=*/QualType());

      if (Result.getAsSingle<TypeDecl>() ||
          Result.wasNotFoundInCurrentInstantiation()) {
        assert(SS.getScopeRep() && "dependent scope expr must has a scope!");
        // Suggest that the user add 'typename' before the NNS.
        SourceLocation Loc = AL.getSourceRange().getBegin();
        Diag(Loc, getLangOpts().MSVCCompat
                      ? diag::ext_ms_template_type_arg_missing_typename
                      : diag::err_template_arg_must_be_type_suggest)
            << FixItHint::CreateInsertion(Loc, "typename ");
        NoteTemplateParameterLocation(*Param);

        // Recover by synthesizing a type using the location information that we
        // already have.
        ArgType = Context.getDependentNameType(ElaboratedTypeKeyword::Typename,
                                               SS.getScopeRep(), II);
        TypeLocBuilder TLB;
        DependentNameTypeLoc TL = TLB.push<DependentNameTypeLoc>(ArgType);
        TL.setElaboratedKeywordLoc(SourceLocation(/*synthesized*/));
        TL.setQualifierLoc(SS.getWithLocInContext(Context));
        TL.setNameLoc(NameInfo.getLoc());
        TSI = TLB.getTypeSourceInfo(Context, ArgType);

        // Overwrite our input TemplateArgumentLoc so that we can recover
        // properly.
        AL = TemplateArgumentLoc(TemplateArgument(ArgType),
                                 TemplateArgumentLocInfo(TSI));

        break;
      }
    }
    // fallthrough
    [[fallthrough]];
  }
  default: {
    // We allow instantiateing a template with template argument packs when
    // building deduction guides.
    if (Arg.getKind() == TemplateArgument::Pack &&
        CodeSynthesisContexts.back().Kind ==
            Sema::CodeSynthesisContext::BuildingDeductionGuides) {
      SugaredConverted.push_back(Arg);
      CanonicalConverted.push_back(Arg);
      return false;
    }
    // We have a template type parameter but the template argument
    // is not a type.
    SourceRange SR = AL.getSourceRange();
    Diag(SR.getBegin(), diag::err_template_arg_must_be_type) << SR;
    NoteTemplateParameterLocation(*Param);

    return true;
  }
  }

  if (CheckTemplateArgument(TSI))
    return true;

  // Objective-C ARC:
  //   If an explicitly-specified template argument type is a lifetime type
  //   with no lifetime qualifier, the __strong lifetime qualifier is inferred.
  if (getLangOpts().ObjCAutoRefCount &&
      ArgType->isObjCLifetimeType() &&
      !ArgType.getObjCLifetime()) {
    Qualifiers Qs;
    Qs.setObjCLifetime(Qualifiers::OCL_Strong);
    ArgType = Context.getQualifiedType(ArgType, Qs);
  }

  SugaredConverted.push_back(TemplateArgument(ArgType));
  CanonicalConverted.push_back(
      TemplateArgument(Context.getCanonicalType(ArgType)));
  return false;
}

/// Substitute template arguments into the default template argument for
/// the given template type parameter.
///
/// \param SemaRef the semantic analysis object for which we are performing
/// the substitution.
///
/// \param Template the template that we are synthesizing template arguments
/// for.
///
/// \param TemplateLoc the location of the template name that started the
/// template-id we are checking.
///
/// \param RAngleLoc the location of the right angle bracket ('>') that
/// terminates the template-id.
///
/// \param Param the template template parameter whose default we are
/// substituting into.
///
/// \param Converted the list of template arguments provided for template
/// parameters that precede \p Param in the template parameter list.
///
/// \param Output the resulting substituted template argument.
///
/// \returns true if an error occurred.
static bool SubstDefaultTemplateArgument(
    Sema &SemaRef, TemplateDecl *Template, SourceLocation TemplateLoc,
    SourceLocation RAngleLoc, TemplateTypeParmDecl *Param,
    ArrayRef<TemplateArgument> SugaredConverted,
    ArrayRef<TemplateArgument> CanonicalConverted,
    TemplateArgumentLoc &Output) {
  Output = Param->getDefaultArgument();

  // If the argument type is dependent, instantiate it now based
  // on the previously-computed template arguments.
  if (Output.getArgument().isInstantiationDependent()) {
    Sema::InstantiatingTemplate Inst(SemaRef, TemplateLoc, Param, Template,
                                     SugaredConverted,
                                     SourceRange(TemplateLoc, RAngleLoc));
    if (Inst.isInvalid())
      return true;

    // Only substitute for the innermost template argument list.
    MultiLevelTemplateArgumentList TemplateArgLists(Template, SugaredConverted,
                                                    /*Final=*/true);
    for (unsigned i = 0, e = Param->getDepth(); i != e; ++i)
      TemplateArgLists.addOuterTemplateArguments(std::nullopt);

    bool ForLambdaCallOperator = false;
    if (const auto *Rec = dyn_cast<CXXRecordDecl>(Template->getDeclContext()))
      ForLambdaCallOperator = Rec->isLambda();
    Sema::ContextRAII SavedContext(SemaRef, Template->getDeclContext(),
                                   !ForLambdaCallOperator);

    if (SemaRef.SubstTemplateArgument(Output, TemplateArgLists, Output,
                                      Param->getDefaultArgumentLoc(),
                                      Param->getDeclName()))
      return true;
  }

  return false;
}

/// Substitute template arguments into the default template argument for
/// the given non-type template parameter.
///
/// \param SemaRef the semantic analysis object for which we are performing
/// the substitution.
///
/// \param Template the template that we are synthesizing template arguments
/// for.
///
/// \param TemplateLoc the location of the template name that started the
/// template-id we are checking.
///
/// \param RAngleLoc the location of the right angle bracket ('>') that
/// terminates the template-id.
///
/// \param Param the non-type template parameter whose default we are
/// substituting into.
///
/// \param Converted the list of template arguments provided for template
/// parameters that precede \p Param in the template parameter list.
///
/// \returns the substituted template argument, or NULL if an error occurred.
static bool SubstDefaultTemplateArgument(
    Sema &SemaRef, TemplateDecl *Template, SourceLocation TemplateLoc,
    SourceLocation RAngleLoc, NonTypeTemplateParmDecl *Param,
    ArrayRef<TemplateArgument> SugaredConverted,
    ArrayRef<TemplateArgument> CanonicalConverted,
    TemplateArgumentLoc &Output) {
  Sema::InstantiatingTemplate Inst(SemaRef, TemplateLoc, Param, Template,
                                   SugaredConverted,
                                   SourceRange(TemplateLoc, RAngleLoc));
  if (Inst.isInvalid())
    return true;

  // Only substitute for the innermost template argument list.
  MultiLevelTemplateArgumentList TemplateArgLists(Template, SugaredConverted,
                                                  /*Final=*/true);
  for (unsigned i = 0, e = Param->getDepth(); i != e; ++i)
    TemplateArgLists.addOuterTemplateArguments(std::nullopt);

  Sema::ContextRAII SavedContext(SemaRef, Template->getDeclContext());
  EnterExpressionEvaluationContext ConstantEvaluated(
      SemaRef, Sema::ExpressionEvaluationContext::ConstantEvaluated);
  return SemaRef.SubstTemplateArgument(Param->getDefaultArgument(),
                                       TemplateArgLists, Output);
}

/// Substitute template arguments into the default template argument for
/// the given template template parameter.
///
/// \param SemaRef the semantic analysis object for which we are performing
/// the substitution.
///
/// \param Template the template that we are synthesizing template arguments
/// for.
///
/// \param TemplateLoc the location of the template name that started the
/// template-id we are checking.
///
/// \param RAngleLoc the location of the right angle bracket ('>') that
/// terminates the template-id.
///
/// \param Param the template template parameter whose default we are
/// substituting into.
///
/// \param Converted the list of template arguments provided for template
/// parameters that precede \p Param in the template parameter list.
///
/// \param QualifierLoc Will be set to the nested-name-specifier (with
/// source-location information) that precedes the template name.
///
/// \returns the substituted template argument, or NULL if an error occurred.
static TemplateName SubstDefaultTemplateArgument(
    Sema &SemaRef, TemplateDecl *Template, SourceLocation TemplateLoc,
    SourceLocation RAngleLoc, TemplateTemplateParmDecl *Param,
    ArrayRef<TemplateArgument> SugaredConverted,
    ArrayRef<TemplateArgument> CanonicalConverted,
    NestedNameSpecifierLoc &QualifierLoc) {
  Sema::InstantiatingTemplate Inst(
      SemaRef, TemplateLoc, TemplateParameter(Param), Template,
      SugaredConverted, SourceRange(TemplateLoc, RAngleLoc));
  if (Inst.isInvalid())
    return TemplateName();

  // Only substitute for the innermost template argument list.
  MultiLevelTemplateArgumentList TemplateArgLists(Template, SugaredConverted,
                                                  /*Final=*/true);
  for (unsigned i = 0, e = Param->getDepth(); i != e; ++i)
    TemplateArgLists.addOuterTemplateArguments(std::nullopt);

  Sema::ContextRAII SavedContext(SemaRef, Template->getDeclContext());
  // Substitute into the nested-name-specifier first,
  QualifierLoc = Param->getDefaultArgument().getTemplateQualifierLoc();
  if (QualifierLoc) {
    QualifierLoc =
        SemaRef.SubstNestedNameSpecifierLoc(QualifierLoc, TemplateArgLists);
    if (!QualifierLoc)
      return TemplateName();
  }

  return SemaRef.SubstTemplateName(
             QualifierLoc,
             Param->getDefaultArgument().getArgument().getAsTemplate(),
             Param->getDefaultArgument().getTemplateNameLoc(),
             TemplateArgLists);
}

TemplateArgumentLoc Sema::SubstDefaultTemplateArgumentIfAvailable(
    TemplateDecl *Template, SourceLocation TemplateLoc,
    SourceLocation RAngleLoc, Decl *Param,
    ArrayRef<TemplateArgument> SugaredConverted,
    ArrayRef<TemplateArgument> CanonicalConverted, bool &HasDefaultArg) {
  HasDefaultArg = false;

  if (TemplateTypeParmDecl *TypeParm = dyn_cast<TemplateTypeParmDecl>(Param)) {
    if (!hasReachableDefaultArgument(TypeParm))
      return TemplateArgumentLoc();

    HasDefaultArg = true;
    TemplateArgumentLoc Output;
    if (SubstDefaultTemplateArgument(*this, Template, TemplateLoc, RAngleLoc,
                                     TypeParm, SugaredConverted,
                                     CanonicalConverted, Output))
      return TemplateArgumentLoc();
    return Output;
  }

  if (NonTypeTemplateParmDecl *NonTypeParm
        = dyn_cast<NonTypeTemplateParmDecl>(Param)) {
    if (!hasReachableDefaultArgument(NonTypeParm))
      return TemplateArgumentLoc();

    HasDefaultArg = true;
    TemplateArgumentLoc Output;
    if (SubstDefaultTemplateArgument(*this, Template, TemplateLoc, RAngleLoc,
                                     NonTypeParm, SugaredConverted,
                                     CanonicalConverted, Output))
      return TemplateArgumentLoc();
    return Output;
  }

  TemplateTemplateParmDecl *TempTempParm
    = cast<TemplateTemplateParmDecl>(Param);
  if (!hasReachableDefaultArgument(TempTempParm))
    return TemplateArgumentLoc();

  HasDefaultArg = true;
  NestedNameSpecifierLoc QualifierLoc;
  TemplateName TName = SubstDefaultTemplateArgument(
      *this, Template, TemplateLoc, RAngleLoc, TempTempParm, SugaredConverted,
      CanonicalConverted, QualifierLoc);
  if (TName.isNull())
    return TemplateArgumentLoc();

  return TemplateArgumentLoc(
      Context, TemplateArgument(TName),
      TempTempParm->getDefaultArgument().getTemplateQualifierLoc(),
      TempTempParm->getDefaultArgument().getTemplateNameLoc());
}

/// Convert a template-argument that we parsed as a type into a template, if
/// possible. C++ permits injected-class-names to perform dual service as
/// template template arguments and as template type arguments.
static TemplateArgumentLoc
convertTypeTemplateArgumentToTemplate(ASTContext &Context, TypeLoc TLoc) {
  // Extract and step over any surrounding nested-name-specifier.
  NestedNameSpecifierLoc QualLoc;
  if (auto ETLoc = TLoc.getAs<ElaboratedTypeLoc>()) {
    if (ETLoc.getTypePtr()->getKeyword() != ElaboratedTypeKeyword::None)
      return TemplateArgumentLoc();

    QualLoc = ETLoc.getQualifierLoc();
    TLoc = ETLoc.getNamedTypeLoc();
  }
  // If this type was written as an injected-class-name, it can be used as a
  // template template argument.
  if (auto InjLoc = TLoc.getAs<InjectedClassNameTypeLoc>())
    return TemplateArgumentLoc(Context, InjLoc.getTypePtr()->getTemplateName(),
                               QualLoc, InjLoc.getNameLoc());

  // If this type was written as an injected-class-name, it may have been
  // converted to a RecordType during instantiation. If the RecordType is
  // *not* wrapped in a TemplateSpecializationType and denotes a class
  // template specialization, it must have come from an injected-class-name.
  if (auto RecLoc = TLoc.getAs<RecordTypeLoc>())
    if (auto *CTSD =
            dyn_cast<ClassTemplateSpecializationDecl>(RecLoc.getDecl()))
      return TemplateArgumentLoc(Context,
                                 TemplateName(CTSD->getSpecializedTemplate()),
                                 QualLoc, RecLoc.getNameLoc());

  return TemplateArgumentLoc();
}

bool Sema::CheckTemplateArgument(
    NamedDecl *Param, TemplateArgumentLoc &Arg, NamedDecl *Template,
    SourceLocation TemplateLoc, SourceLocation RAngleLoc,
    unsigned ArgumentPackIndex,
    SmallVectorImpl<TemplateArgument> &SugaredConverted,
    SmallVectorImpl<TemplateArgument> &CanonicalConverted,
    CheckTemplateArgumentKind CTAK) {
  // Check template type parameters.
  if (TemplateTypeParmDecl *TTP = dyn_cast<TemplateTypeParmDecl>(Param))
    return CheckTemplateTypeArgument(TTP, Arg, SugaredConverted,
                                     CanonicalConverted);

  // Check non-type template parameters.
  if (NonTypeTemplateParmDecl *NTTP =dyn_cast<NonTypeTemplateParmDecl>(Param)) {
    // Do substitution on the type of the non-type template parameter
    // with the template arguments we've seen thus far.  But if the
    // template has a dependent context then we cannot substitute yet.
    QualType NTTPType = NTTP->getType();
    if (NTTP->isParameterPack() && NTTP->isExpandedParameterPack())
      NTTPType = NTTP->getExpansionType(ArgumentPackIndex);

    if (NTTPType->isInstantiationDependentType() &&
        !isa<TemplateTemplateParmDecl>(Template) &&
        !Template->getDeclContext()->isDependentContext()) {
      // Do substitution on the type of the non-type template parameter.
      InstantiatingTemplate Inst(*this, TemplateLoc, Template, NTTP,
                                 SugaredConverted,
                                 SourceRange(TemplateLoc, RAngleLoc));
      if (Inst.isInvalid())
        return true;

      MultiLevelTemplateArgumentList MLTAL(Template, SugaredConverted,
                                           /*Final=*/true);
      // If the parameter is a pack expansion, expand this slice of the pack.
      if (auto *PET = NTTPType->getAs<PackExpansionType>()) {
        Sema::ArgumentPackSubstitutionIndexRAII SubstIndex(*this,
                                                           ArgumentPackIndex);
        NTTPType = SubstType(PET->getPattern(), MLTAL, NTTP->getLocation(),
                             NTTP->getDeclName());
      } else {
        NTTPType = SubstType(NTTPType, MLTAL, NTTP->getLocation(),
                             NTTP->getDeclName());
      }

      // If that worked, check the non-type template parameter type
      // for validity.
      if (!NTTPType.isNull())
        NTTPType = CheckNonTypeTemplateParameterType(NTTPType,
                                                     NTTP->getLocation());
      if (NTTPType.isNull())
        return true;
    }

    switch (Arg.getArgument().getKind()) {
    case TemplateArgument::Null:
      llvm_unreachable("Should never see a NULL template argument here");

    case TemplateArgument::Expression: {
      Expr *E = Arg.getArgument().getAsExpr();
      TemplateArgument SugaredResult, CanonicalResult;
      unsigned CurSFINAEErrors = NumSFINAEErrors;
      ExprResult Res = CheckTemplateArgument(NTTP, NTTPType, E, SugaredResult,
                                             CanonicalResult, CTAK);
      if (Res.isInvalid())
        return true;
      // If the current template argument causes an error, give up now.
      if (CurSFINAEErrors < NumSFINAEErrors)
        return true;

      // If the resulting expression is new, then use it in place of the
      // old expression in the template argument.
      if (Res.get() != E) {
        TemplateArgument TA(Res.get());
        Arg = TemplateArgumentLoc(TA, Res.get());
      }

      SugaredConverted.push_back(SugaredResult);
      CanonicalConverted.push_back(CanonicalResult);
      break;
    }

    case TemplateArgument::Declaration:
    case TemplateArgument::Integral:
    case TemplateArgument::StructuralValue:
    case TemplateArgument::NullPtr:
      // We've already checked this template argument, so just copy
      // it to the list of converted arguments.
      SugaredConverted.push_back(Arg.getArgument());
      CanonicalConverted.push_back(
          Context.getCanonicalTemplateArgument(Arg.getArgument()));
      break;

    case TemplateArgument::Template:
    case TemplateArgument::TemplateExpansion:
      // We were given a template template argument. It may not be ill-formed;
      // see below.
      if (DependentTemplateName *DTN
            = Arg.getArgument().getAsTemplateOrTemplatePattern()
                                              .getAsDependentTemplateName()) {
        // We have a template argument such as \c T::template X, which we
        // parsed as a template template argument. However, since we now
        // know that we need a non-type template argument, convert this
        // template name into an expression.

        DeclarationNameInfo NameInfo(DTN->getIdentifier(),
                                     Arg.getTemplateNameLoc());

        CXXScopeSpec SS;
        SS.Adopt(Arg.getTemplateQualifierLoc());
        // FIXME: the template-template arg was a DependentTemplateName,
        // so it was provided with a template keyword. However, its source
        // location is not stored in the template argument structure.
        SourceLocation TemplateKWLoc;
        ExprResult E = DependentScopeDeclRefExpr::Create(
            Context, SS.getWithLocInContext(Context), TemplateKWLoc, NameInfo,
            nullptr);

        // If we parsed the template argument as a pack expansion, create a
        // pack expansion expression.
        if (Arg.getArgument().getKind() == TemplateArgument::TemplateExpansion){
          E = ActOnPackExpansion(E.get(), Arg.getTemplateEllipsisLoc());
          if (E.isInvalid())
            return true;
        }

        TemplateArgument SugaredResult, CanonicalResult;
        E = CheckTemplateArgument(NTTP, NTTPType, E.get(), SugaredResult,
                                  CanonicalResult, CTAK_Specified);
        if (E.isInvalid())
          return true;

        SugaredConverted.push_back(SugaredResult);
        CanonicalConverted.push_back(CanonicalResult);
        break;
      }

      // We have a template argument that actually does refer to a class
      // template, alias template, or template template parameter, and
      // therefore cannot be a non-type template argument.
      Diag(Arg.getLocation(), diag::err_template_arg_must_be_expr)
        << Arg.getSourceRange();
      NoteTemplateParameterLocation(*Param);

      return true;

    case TemplateArgument::Type: {
      // We have a non-type template parameter but the template
      // argument is a type.

      // C++ [temp.arg]p2:
      //   In a template-argument, an ambiguity between a type-id and
      //   an expression is resolved to a type-id, regardless of the
      //   form of the corresponding template-parameter.
      //
      // We warn specifically about this case, since it can be rather
      // confusing for users.
      QualType T = Arg.getArgument().getAsType();
      SourceRange SR = Arg.getSourceRange();
      if (T->isFunctionType())
        Diag(SR.getBegin(), diag::err_template_arg_nontype_ambig) << SR << T;
      else
        Diag(SR.getBegin(), diag::err_template_arg_must_be_expr) << SR;
      NoteTemplateParameterLocation(*Param);
      return true;
    }

    case TemplateArgument::Pack:
      llvm_unreachable("Caller must expand template argument packs");
    }

    return false;
  }


  // Check template template parameters.
  TemplateTemplateParmDecl *TempParm = cast<TemplateTemplateParmDecl>(Param);

  TemplateParameterList *Params = TempParm->getTemplateParameters();
  if (TempParm->isExpandedParameterPack())
    Params = TempParm->getExpansionTemplateParameters(ArgumentPackIndex);

  // Substitute into the template parameter list of the template
  // template parameter, since previously-supplied template arguments
  // may appear within the template template parameter.
  //
  // FIXME: Skip this if the parameters aren't instantiation-dependent.
  {
    // Set up a template instantiation context.
    LocalInstantiationScope Scope(*this);
    InstantiatingTemplate Inst(*this, TemplateLoc, Template, TempParm,
                               SugaredConverted,
                               SourceRange(TemplateLoc, RAngleLoc));
    if (Inst.isInvalid())
      return true;

    Params =
        SubstTemplateParams(Params, CurContext,
                            MultiLevelTemplateArgumentList(
                                Template, SugaredConverted, /*Final=*/true),
                            /*EvaluateConstraints=*/false);
    if (!Params)
      return true;
  }

  // C++1z [temp.local]p1: (DR1004)
  //   When [the injected-class-name] is used [...] as a template-argument for
  //   a template template-parameter [...] it refers to the class template
  //   itself.
  if (Arg.getArgument().getKind() == TemplateArgument::Type) {
    TemplateArgumentLoc ConvertedArg = convertTypeTemplateArgumentToTemplate(
        Context, Arg.getTypeSourceInfo()->getTypeLoc());
    if (!ConvertedArg.getArgument().isNull())
      Arg = ConvertedArg;
  }

  switch (Arg.getArgument().getKind()) {
  case TemplateArgument::Null:
    llvm_unreachable("Should never see a NULL template argument here");

  case TemplateArgument::Template:
  case TemplateArgument::TemplateExpansion:
    if (CheckTemplateTemplateArgument(TempParm, Params, Arg,
                                      /*IsDeduced=*/CTAK != CTAK_Specified))
      return true;

    SugaredConverted.push_back(Arg.getArgument());
    CanonicalConverted.push_back(
        Context.getCanonicalTemplateArgument(Arg.getArgument()));
    break;

  case TemplateArgument::Expression:
  case TemplateArgument::Type:
    // We have a template template parameter but the template
    // argument does not refer to a template.
    Diag(Arg.getLocation(), diag::err_template_arg_must_be_template)
      << getLangOpts().CPlusPlus11;
    return true;

  case TemplateArgument::Declaration:
  case TemplateArgument::Integral:
  case TemplateArgument::StructuralValue:
  case TemplateArgument::NullPtr:
    llvm_unreachable("non-type argument with template template parameter");

  case TemplateArgument::Pack:
    llvm_unreachable("Caller must expand template argument packs");
  }

  return false;
}

/// Diagnose a missing template argument.
template<typename TemplateParmDecl>
static bool diagnoseMissingArgument(Sema &S, SourceLocation Loc,
                                    TemplateDecl *TD,
                                    const TemplateParmDecl *D,
                                    TemplateArgumentListInfo &Args) {
  // Dig out the most recent declaration of the template parameter; there may be
  // declarations of the template that are more recent than TD.
  D = cast<TemplateParmDecl>(cast<TemplateDecl>(TD->getMostRecentDecl())
                                 ->getTemplateParameters()
                                 ->getParam(D->getIndex()));

  // If there's a default argument that's not reachable, diagnose that we're
  // missing a module import.
  llvm::SmallVector<Module*, 8> Modules;
  if (D->hasDefaultArgument() && !S.hasReachableDefaultArgument(D, &Modules)) {
    S.diagnoseMissingImport(Loc, cast<NamedDecl>(TD),
                            D->getDefaultArgumentLoc(), Modules,
                            Sema::MissingImportKind::DefaultArgument,
                            /*Recover*/true);
    return true;
  }

  // FIXME: If there's a more recent default argument that *is* visible,
  // diagnose that it was declared too late.

  TemplateParameterList *Params = TD->getTemplateParameters();

  S.Diag(Loc, diag::err_template_arg_list_different_arity)
    << /*not enough args*/0
    << (int)S.getTemplateNameKindForDiagnostics(TemplateName(TD))
    << TD;
  S.NoteTemplateLocation(*TD, Params->getSourceRange());
  return true;
}

/// Check that the given template argument list is well-formed
/// for specializing the given template.
bool Sema::CheckTemplateArgumentList(
    TemplateDecl *Template, SourceLocation TemplateLoc,
    TemplateArgumentListInfo &TemplateArgs, const DefaultArguments &DefaultArgs,
    bool PartialTemplateArgs,
    SmallVectorImpl<TemplateArgument> &SugaredConverted,
    SmallVectorImpl<TemplateArgument> &CanonicalConverted,
    bool UpdateArgsWithConversions, bool *ConstraintsNotSatisfied,
    bool PartialOrderingTTP) {

  if (ConstraintsNotSatisfied)
    *ConstraintsNotSatisfied = false;

  // Make a copy of the template arguments for processing.  Only make the
  // changes at the end when successful in matching the arguments to the
  // template.
  TemplateArgumentListInfo NewArgs = TemplateArgs;

  TemplateParameterList *Params = GetTemplateParameterList(Template);

  SourceLocation RAngleLoc = NewArgs.getRAngleLoc();

  // C++ [temp.arg]p1:
  //   [...] The type and form of each template-argument specified in
  //   a template-id shall match the type and form specified for the
  //   corresponding parameter declared by the template in its
  //   template-parameter-list.
  bool isTemplateTemplateParameter = isa<TemplateTemplateParmDecl>(Template);
  SmallVector<TemplateArgument, 2> SugaredArgumentPack;
  SmallVector<TemplateArgument, 2> CanonicalArgumentPack;
  unsigned ArgIdx = 0, NumArgs = NewArgs.size();
  LocalInstantiationScope InstScope(*this, true);
  for (TemplateParameterList::iterator ParamBegin = Params->begin(),
                                       ParamEnd = Params->end(),
                                       Param = ParamBegin;
       Param != ParamEnd;
       /* increment in loop */) {
    if (size_t ParamIdx = Param - ParamBegin;
        DefaultArgs && ParamIdx >= DefaultArgs.StartPos) {
      // All written arguments should have been consumed by this point.
      assert(ArgIdx == NumArgs && "bad default argument deduction");
      // FIXME: Don't ignore parameter packs.
      if (ParamIdx == DefaultArgs.StartPos && !(*Param)->isParameterPack()) {
        assert(Param + DefaultArgs.Args.size() <= ParamEnd);
        // Default arguments from a DeducedTemplateName are already converted.
        for (const TemplateArgument &DefArg : DefaultArgs.Args) {
          SugaredConverted.push_back(DefArg);
          CanonicalConverted.push_back(
              Context.getCanonicalTemplateArgument(DefArg));
          ++Param;
        }
        continue;
      }
    }

    // If we have an expanded parameter pack, make sure we don't have too
    // many arguments.
    if (std::optional<unsigned> Expansions = getExpandedPackSize(*Param)) {
      if (*Expansions == SugaredArgumentPack.size()) {
        // We're done with this parameter pack. Pack up its arguments and add
        // them to the list.
        SugaredConverted.push_back(
            TemplateArgument::CreatePackCopy(Context, SugaredArgumentPack));
        SugaredArgumentPack.clear();

        CanonicalConverted.push_back(
            TemplateArgument::CreatePackCopy(Context, CanonicalArgumentPack));
        CanonicalArgumentPack.clear();

        // This argument is assigned to the next parameter.
        ++Param;
        continue;
      } else if (ArgIdx == NumArgs && !PartialTemplateArgs) {
        // Not enough arguments for this parameter pack.
        Diag(TemplateLoc, diag::err_template_arg_list_different_arity)
          << /*not enough args*/0
          << (int)getTemplateNameKindForDiagnostics(TemplateName(Template))
          << Template;
        NoteTemplateLocation(*Template, Params->getSourceRange());
        return true;
      }
    }

    if (ArgIdx < NumArgs) {
      // Check the template argument we were given.
      if (CheckTemplateArgument(*Param, NewArgs[ArgIdx], Template, TemplateLoc,
                                RAngleLoc, SugaredArgumentPack.size(),
                                SugaredConverted, CanonicalConverted,
                                CTAK_Specified))
        return true;

      CanonicalConverted.back().setIsDefaulted(
          clang::isSubstitutedDefaultArgument(
              Context, NewArgs[ArgIdx].getArgument(), *Param,
              CanonicalConverted, Params->getDepth()));

      bool PackExpansionIntoNonPack =
          NewArgs[ArgIdx].getArgument().isPackExpansion() &&
          (!(*Param)->isTemplateParameterPack() || getExpandedPackSize(*Param));
      // CWG1430: Don't diagnose this pack expansion when partial
      // ordering template template parameters. Some uses of the template could
      // be valid, and invalid uses will be diagnosed later during
      // instantiation.
      if (PackExpansionIntoNonPack && !PartialOrderingTTP &&
          (isa<TypeAliasTemplateDecl>(Template) ||
           isa<ConceptDecl>(Template))) {
        // CWG1430: we have a pack expansion as an argument to an
        // alias template, and it's not part of a parameter pack. This
        // can't be canonicalized, so reject it now.
        // As for concepts - we cannot normalize constraints where this
        // situation exists.
        Diag(NewArgs[ArgIdx].getLocation(),
             diag::err_template_expansion_into_fixed_list)
          << (isa<ConceptDecl>(Template) ? 1 : 0)
          << NewArgs[ArgIdx].getSourceRange();
        NoteTemplateParameterLocation(**Param);
        return true;
      }

      // We're now done with this argument.
      ++ArgIdx;

      if ((*Param)->isTemplateParameterPack()) {
        // The template parameter was a template parameter pack, so take the
        // deduced argument and place it on the argument pack. Note that we
        // stay on the same template parameter so that we can deduce more
        // arguments.
        SugaredArgumentPack.push_back(SugaredConverted.pop_back_val());
        CanonicalArgumentPack.push_back(CanonicalConverted.pop_back_val());
      } else {
        // Move to the next template parameter.
        ++Param;
      }

      // If we just saw a pack expansion into a non-pack, then directly convert
      // the remaining arguments, because we don't know what parameters they'll
      // match up with.
      if (PackExpansionIntoNonPack) {
        if (!SugaredArgumentPack.empty()) {
          // If we were part way through filling in an expanded parameter pack,
          // fall back to just producing individual arguments.
          SugaredConverted.insert(SugaredConverted.end(),
                                  SugaredArgumentPack.begin(),
                                  SugaredArgumentPack.end());
          SugaredArgumentPack.clear();

          CanonicalConverted.insert(CanonicalConverted.end(),
                                    CanonicalArgumentPack.begin(),
                                    CanonicalArgumentPack.end());
          CanonicalArgumentPack.clear();
        }

        while (ArgIdx < NumArgs) {
          const TemplateArgument &Arg = NewArgs[ArgIdx].getArgument();
          SugaredConverted.push_back(Arg);
          CanonicalConverted.push_back(
              Context.getCanonicalTemplateArgument(Arg));
          ++ArgIdx;
        }

        return false;
      }

      continue;
    }

    // If we're checking a partial template argument list, we're done.
    if (PartialTemplateArgs) {
      if ((*Param)->isTemplateParameterPack() && !SugaredArgumentPack.empty()) {
        SugaredConverted.push_back(
            TemplateArgument::CreatePackCopy(Context, SugaredArgumentPack));
        CanonicalConverted.push_back(
            TemplateArgument::CreatePackCopy(Context, CanonicalArgumentPack));
      }
      return false;
    }

    // If we have a template parameter pack with no more corresponding
    // arguments, just break out now and we'll fill in the argument pack below.
    if ((*Param)->isTemplateParameterPack()) {
      assert(!getExpandedPackSize(*Param) &&
             "Should have dealt with this already");

      // A non-expanded parameter pack before the end of the parameter list
      // only occurs for an ill-formed template parameter list, unless we've
      // got a partial argument list for a function template, so just bail out.
      if (Param + 1 != ParamEnd) {
        assert(
            (Template->getMostRecentDecl()->getKind() != Decl::Kind::Concept) &&
            "Concept templates must have parameter packs at the end.");
        return true;
      }

      SugaredConverted.push_back(
          TemplateArgument::CreatePackCopy(Context, SugaredArgumentPack));
      SugaredArgumentPack.clear();

      CanonicalConverted.push_back(
          TemplateArgument::CreatePackCopy(Context, CanonicalArgumentPack));
      CanonicalArgumentPack.clear();

      ++Param;
      continue;
    }

    // Check whether we have a default argument.
    bool HasDefaultArg;

    // Retrieve the default template argument from the template
    // parameter. For each kind of template parameter, we substitute the
    // template arguments provided thus far and any "outer" template arguments
    // (when the template parameter was part of a nested template) into
    // the default argument.
    TemplateArgumentLoc Arg = SubstDefaultTemplateArgumentIfAvailable(
        Template, TemplateLoc, RAngleLoc, *Param, SugaredConverted,
        CanonicalConverted, HasDefaultArg);

    if (Arg.getArgument().isNull()) {
      if (!HasDefaultArg) {
        if (TemplateTypeParmDecl *TTP = dyn_cast<TemplateTypeParmDecl>(*Param))
          return diagnoseMissingArgument(*this, TemplateLoc, Template, TTP,
                                         NewArgs);
        if (NonTypeTemplateParmDecl *NTTP =
                dyn_cast<NonTypeTemplateParmDecl>(*Param))
          return diagnoseMissingArgument(*this, TemplateLoc, Template, NTTP,
                                         NewArgs);
        return diagnoseMissingArgument(*this, TemplateLoc, Template,
                                       cast<TemplateTemplateParmDecl>(*Param),
                                       NewArgs);
      }
      return true;
    }

    // Introduce an instantiation record that describes where we are using
    // the default template argument. We're not actually instantiating a
    // template here, we just create this object to put a note into the
    // context stack.
    InstantiatingTemplate Inst(*this, RAngleLoc, Template, *Param,
                               SugaredConverted,
                               SourceRange(TemplateLoc, RAngleLoc));
    if (Inst.isInvalid())
      return true;

    // Check the default template argument.
    if (CheckTemplateArgument(*Param, Arg, Template, TemplateLoc, RAngleLoc, 0,
                              SugaredConverted, CanonicalConverted,
                              CTAK_Specified))
      return true;

    SugaredConverted.back().setIsDefaulted(true);
    CanonicalConverted.back().setIsDefaulted(true);

    // Core issue 150 (assumed resolution): if this is a template template
    // parameter, keep track of the default template arguments from the
    // template definition.
    if (isTemplateTemplateParameter)
      NewArgs.addArgument(Arg);

    // Move to the next template parameter and argument.
    ++Param;
    ++ArgIdx;
  }

  // If we're performing a partial argument substitution, allow any trailing
  // pack expansions; they might be empty. This can happen even if
  // PartialTemplateArgs is false (the list of arguments is complete but
  // still dependent).
  if (ArgIdx < NumArgs && CurrentInstantiationScope &&
      CurrentInstantiationScope->getPartiallySubstitutedPack()) {
    while (ArgIdx < NumArgs &&
           NewArgs[ArgIdx].getArgument().isPackExpansion()) {
      const TemplateArgument &Arg = NewArgs[ArgIdx++].getArgument();
      SugaredConverted.push_back(Arg);
      CanonicalConverted.push_back(Context.getCanonicalTemplateArgument(Arg));
    }
  }

  // If we have any leftover arguments, then there were too many arguments.
  // Complain and fail.
  if (ArgIdx < NumArgs) {
    Diag(TemplateLoc, diag::err_template_arg_list_different_arity)
        << /*too many args*/1
        << (int)getTemplateNameKindForDiagnostics(TemplateName(Template))
        << Template
        << SourceRange(NewArgs[ArgIdx].getLocation(), NewArgs.getRAngleLoc());
    NoteTemplateLocation(*Template, Params->getSourceRange());
    return true;
  }

  // No problems found with the new argument list, propagate changes back
  // to caller.
  if (UpdateArgsWithConversions)
    TemplateArgs = std::move(NewArgs);

  if (!PartialTemplateArgs) {
    // Setup the context/ThisScope for the case where we are needing to
    // re-instantiate constraints outside of normal instantiation.
    DeclContext *NewContext = Template->getDeclContext();

    // If this template is in a template, make sure we extract the templated
    // decl.
    if (auto *TD = dyn_cast<TemplateDecl>(NewContext))
      NewContext = Decl::castToDeclContext(TD->getTemplatedDecl());
    auto *RD = dyn_cast<CXXRecordDecl>(NewContext);

    Qualifiers ThisQuals;
    if (const auto *Method =
            dyn_cast_or_null<CXXMethodDecl>(Template->getTemplatedDecl()))
      ThisQuals = Method->getMethodQualifiers();

    ContextRAII Context(*this, NewContext);
    CXXThisScopeRAII(*this, RD, ThisQuals, RD != nullptr);

    MultiLevelTemplateArgumentList MLTAL = getTemplateInstantiationArgs(
        Template, NewContext, /*Final=*/false, CanonicalConverted,
        /*RelativeToPrimary=*/true, /*ForConceptInstantiation=*/true);
    if (EnsureTemplateArgumentListConstraints(
            Template, MLTAL,
            SourceRange(TemplateLoc, TemplateArgs.getRAngleLoc()))) {
      if (ConstraintsNotSatisfied)
        *ConstraintsNotSatisfied = true;
      return true;
    }
  }

  return false;
}

namespace {
  class UnnamedLocalNoLinkageFinder
    : public TypeVisitor<UnnamedLocalNoLinkageFinder, bool>
  {
    Sema &S;
    SourceRange SR;

    typedef TypeVisitor<UnnamedLocalNoLinkageFinder, bool> inherited;

  public:
    UnnamedLocalNoLinkageFinder(Sema &S, SourceRange SR) : S(S), SR(SR) { }

    bool Visit(QualType T) {
      return T.isNull() ? false : inherited::Visit(T.getTypePtr());
    }

#define TYPE(Class, Parent) \
    bool Visit##Class##Type(const Class##Type *);
#define ABSTRACT_TYPE(Class, Parent) \
    bool Visit##Class##Type(const Class##Type *) { return false; }
#define NON_CANONICAL_TYPE(Class, Parent) \
    bool Visit##Class##Type(const Class##Type *) { return false; }
#include "clang/AST/TypeNodes.inc"

    bool VisitTagDecl(const TagDecl *Tag);
    bool VisitNestedNameSpecifier(NestedNameSpecifier *NNS);
  };
} // end anonymous namespace

bool UnnamedLocalNoLinkageFinder::VisitBuiltinType(const BuiltinType*) {
  return false;
}

bool UnnamedLocalNoLinkageFinder::VisitComplexType(const ComplexType* T) {
  return Visit(T->getElementType());
}

bool UnnamedLocalNoLinkageFinder::VisitPointerType(const PointerType* T) {
  return Visit(T->getPointeeType());
}

bool UnnamedLocalNoLinkageFinder::VisitBlockPointerType(
                                                    const BlockPointerType* T) {
  return Visit(T->getPointeeType());
}

bool UnnamedLocalNoLinkageFinder::VisitLValueReferenceType(
                                                const LValueReferenceType* T) {
  return Visit(T->getPointeeType());
}

bool UnnamedLocalNoLinkageFinder::VisitRValueReferenceType(
                                                const RValueReferenceType* T) {
  return Visit(T->getPointeeType());
}

bool UnnamedLocalNoLinkageFinder::VisitMemberPointerType(
                                                  const MemberPointerType* T) {
  return Visit(T->getPointeeType()) || Visit(QualType(T->getClass(), 0));
}

bool UnnamedLocalNoLinkageFinder::VisitConstantArrayType(
                                                  const ConstantArrayType* T) {
  return Visit(T->getElementType());
}

bool UnnamedLocalNoLinkageFinder::VisitIncompleteArrayType(
                                                 const IncompleteArrayType* T) {
  return Visit(T->getElementType());
}

bool UnnamedLocalNoLinkageFinder::VisitVariableArrayType(
                                                   const VariableArrayType* T) {
  return Visit(T->getElementType());
}

bool UnnamedLocalNoLinkageFinder::VisitDependentSizedArrayType(
                                            const DependentSizedArrayType* T) {
  return Visit(T->getElementType());
}

bool UnnamedLocalNoLinkageFinder::VisitDependentSizedExtVectorType(
                                         const DependentSizedExtVectorType* T) {
  return Visit(T->getElementType());
}

bool UnnamedLocalNoLinkageFinder::VisitDependentSizedMatrixType(
    const DependentSizedMatrixType *T) {
  return Visit(T->getElementType());
}

bool UnnamedLocalNoLinkageFinder::VisitDependentAddressSpaceType(
    const DependentAddressSpaceType *T) {
  return Visit(T->getPointeeType());
}

bool UnnamedLocalNoLinkageFinder::VisitVectorType(const VectorType* T) {
  return Visit(T->getElementType());
}

bool UnnamedLocalNoLinkageFinder::VisitDependentVectorType(
    const DependentVectorType *T) {
  return Visit(T->getElementType());
}

bool UnnamedLocalNoLinkageFinder::VisitExtVectorType(const ExtVectorType* T) {
  return Visit(T->getElementType());
}

bool UnnamedLocalNoLinkageFinder::VisitConstantMatrixType(
    const ConstantMatrixType *T) {
  return Visit(T->getElementType());
}

bool UnnamedLocalNoLinkageFinder::VisitFunctionProtoType(
                                                  const FunctionProtoType* T) {
  for (const auto &A : T->param_types()) {
    if (Visit(A))
      return true;
  }

  return Visit(T->getReturnType());
}

bool UnnamedLocalNoLinkageFinder::VisitFunctionNoProtoType(
                                               const FunctionNoProtoType* T) {
  return Visit(T->getReturnType());
}

bool UnnamedLocalNoLinkageFinder::VisitUnresolvedUsingType(
                                                  const UnresolvedUsingType*) {
  return false;
}

bool UnnamedLocalNoLinkageFinder::VisitTypeOfExprType(const TypeOfExprType*) {
  return false;
}

bool UnnamedLocalNoLinkageFinder::VisitTypeOfType(const TypeOfType* T) {
  return Visit(T->getUnmodifiedType());
}

bool UnnamedLocalNoLinkageFinder::VisitDecltypeType(const DecltypeType*) {
  return false;
}

bool UnnamedLocalNoLinkageFinder::VisitPackIndexingType(
    const PackIndexingType *) {
  return false;
}

bool UnnamedLocalNoLinkageFinder::VisitUnaryTransformType(
                                                    const UnaryTransformType*) {
  return false;
}

bool UnnamedLocalNoLinkageFinder::VisitAutoType(const AutoType *T) {
  return Visit(T->getDeducedType());
}

bool UnnamedLocalNoLinkageFinder::VisitDeducedTemplateSpecializationType(
    const DeducedTemplateSpecializationType *T) {
  return Visit(T->getDeducedType());
}

bool UnnamedLocalNoLinkageFinder::VisitRecordType(const RecordType* T) {
  return VisitTagDecl(T->getDecl());
}

bool UnnamedLocalNoLinkageFinder::VisitEnumType(const EnumType* T) {
  return VisitTagDecl(T->getDecl());
}

bool UnnamedLocalNoLinkageFinder::VisitTemplateTypeParmType(
                                                 const TemplateTypeParmType*) {
  return false;
}

bool UnnamedLocalNoLinkageFinder::VisitSubstTemplateTypeParmPackType(
                                        const SubstTemplateTypeParmPackType *) {
  return false;
}

bool UnnamedLocalNoLinkageFinder::VisitTemplateSpecializationType(
                                            const TemplateSpecializationType*) {
  return false;
}

bool UnnamedLocalNoLinkageFinder::VisitInjectedClassNameType(
                                              const InjectedClassNameType* T) {
  return VisitTagDecl(T->getDecl());
}

bool UnnamedLocalNoLinkageFinder::VisitDependentNameType(
                                                   const DependentNameType* T) {
  return VisitNestedNameSpecifier(T->getQualifier());
}

bool UnnamedLocalNoLinkageFinder::VisitDependentTemplateSpecializationType(
                                 const DependentTemplateSpecializationType* T) {
  if (auto *Q = T->getQualifier())
    return VisitNestedNameSpecifier(Q);
  return false;
}

bool UnnamedLocalNoLinkageFinder::VisitPackExpansionType(
                                                   const PackExpansionType* T) {
  return Visit(T->getPattern());
}

bool UnnamedLocalNoLinkageFinder::VisitObjCObjectType(const ObjCObjectType *) {
  return false;
}

bool UnnamedLocalNoLinkageFinder::VisitObjCInterfaceType(
                                                   const ObjCInterfaceType *) {
  return false;
}

bool UnnamedLocalNoLinkageFinder::VisitObjCObjectPointerType(
                                                const ObjCObjectPointerType *) {
  return false;
}

bool UnnamedLocalNoLinkageFinder::VisitAtomicType(const AtomicType* T) {
  return Visit(T->getValueType());
}

bool UnnamedLocalNoLinkageFinder::VisitPipeType(const PipeType* T) {
  return false;
}

bool UnnamedLocalNoLinkageFinder::VisitBitIntType(const BitIntType *T) {
  return false;
}

bool UnnamedLocalNoLinkageFinder::VisitArrayParameterType(
    const ArrayParameterType *T) {
  return VisitConstantArrayType(T);
}

bool UnnamedLocalNoLinkageFinder::VisitDependentBitIntType(
    const DependentBitIntType *T) {
  return false;
}

bool UnnamedLocalNoLinkageFinder::VisitTagDecl(const TagDecl *Tag) {
  if (Tag->getDeclContext()->isFunctionOrMethod()) {
    S.Diag(SR.getBegin(),
           S.getLangOpts().CPlusPlus11 ?
             diag::warn_cxx98_compat_template_arg_local_type :
             diag::ext_template_arg_local_type)
      << S.Context.getTypeDeclType(Tag) << SR;
    return true;
  }

  if (!Tag->hasNameForLinkage()) {
    S.Diag(SR.getBegin(),
           S.getLangOpts().CPlusPlus11 ?
             diag::warn_cxx98_compat_template_arg_unnamed_type :
             diag::ext_template_arg_unnamed_type) << SR;
    S.Diag(Tag->getLocation(), diag::note_template_unnamed_type_here);
    return true;
  }

  return false;
}

bool UnnamedLocalNoLinkageFinder::VisitNestedNameSpecifier(
                                                    NestedNameSpecifier *NNS) {
  assert(NNS);
  if (NNS->getPrefix() && VisitNestedNameSpecifier(NNS->getPrefix()))
    return true;

  switch (NNS->getKind()) {
  case NestedNameSpecifier::Identifier:
  case NestedNameSpecifier::Namespace:
  case NestedNameSpecifier::NamespaceAlias:
  case NestedNameSpecifier::Global:
  case NestedNameSpecifier::Super:
    return false;

  case NestedNameSpecifier::TypeSpec:
  case NestedNameSpecifier::TypeSpecWithTemplate:
    return Visit(QualType(NNS->getAsType(), 0));
  }
  llvm_unreachable("Invalid NestedNameSpecifier::Kind!");
}

bool UnnamedLocalNoLinkageFinder::VisitHLSLAttributedResourceType(
    const HLSLAttributedResourceType *T) {
  if (T->hasContainedType() && Visit(T->getContainedType()))
    return true;
  return Visit(T->getWrappedType());
}

bool Sema::CheckTemplateArgument(TypeSourceInfo *ArgInfo) {
  assert(ArgInfo && "invalid TypeSourceInfo");
  QualType Arg = ArgInfo->getType();
  SourceRange SR = ArgInfo->getTypeLoc().getSourceRange();
  QualType CanonArg = Context.getCanonicalType(Arg);

  if (CanonArg->isVariablyModifiedType()) {
    return Diag(SR.getBegin(), diag::err_variably_modified_template_arg) << Arg;
  } else if (Context.hasSameUnqualifiedType(Arg, Context.OverloadTy)) {
    return Diag(SR.getBegin(), diag::err_template_arg_overload_type) << SR;
  }

  // C++03 [temp.arg.type]p2:
  //   A local type, a type with no linkage, an unnamed type or a type
  //   compounded from any of these types shall not be used as a
  //   template-argument for a template type-parameter.
  //
  // C++11 allows these, and even in C++03 we allow them as an extension with
  // a warning.
  if (LangOpts.CPlusPlus11 || CanonArg->hasUnnamedOrLocalType()) {
    UnnamedLocalNoLinkageFinder Finder(*this, SR);
    (void)Finder.Visit(CanonArg);
  }

  return false;
}

enum NullPointerValueKind {
  NPV_NotNullPointer,
  NPV_NullPointer,
  NPV_Error
};

/// Determine whether the given template argument is a null pointer
/// value of the appropriate type.
static NullPointerValueKind
isNullPointerValueTemplateArgument(Sema &S, NonTypeTemplateParmDecl *Param,
                                   QualType ParamType, Expr *Arg,
                                   Decl *Entity = nullptr) {
  if (Arg->isValueDependent() || Arg->isTypeDependent())
    return NPV_NotNullPointer;

  // dllimport'd entities aren't constant but are available inside of template
  // arguments.
  if (Entity && Entity->hasAttr<DLLImportAttr>())
    return NPV_NotNullPointer;

  if (!S.isCompleteType(Arg->getExprLoc(), ParamType))
    llvm_unreachable(
        "Incomplete parameter type in isNullPointerValueTemplateArgument!");

  if (!S.getLangOpts().CPlusPlus11)
    return NPV_NotNullPointer;

  // Determine whether we have a constant expression.
  ExprResult ArgRV = S.DefaultFunctionArrayConversion(Arg);
  if (ArgRV.isInvalid())
    return NPV_Error;
  Arg = ArgRV.get();

  Expr::EvalResult EvalResult;
  SmallVector<PartialDiagnosticAt, 8> Notes;
  EvalResult.Diag = &Notes;
  if (!Arg->EvaluateAsRValue(EvalResult, S.Context) ||
      EvalResult.HasSideEffects) {
    SourceLocation DiagLoc = Arg->getExprLoc();

    // If our only note is the usual "invalid subexpression" note, just point
    // the caret at its location rather than producing an essentially
    // redundant note.
    if (Notes.size() == 1 && Notes[0].second.getDiagID() ==
        diag::note_invalid_subexpr_in_const_expr) {
      DiagLoc = Notes[0].first;
      Notes.clear();
    }

    S.Diag(DiagLoc, diag::err_template_arg_not_address_constant)
      << Arg->getType() << Arg->getSourceRange();
    for (unsigned I = 0, N = Notes.size(); I != N; ++I)
      S.Diag(Notes[I].first, Notes[I].second);

    S.NoteTemplateParameterLocation(*Param);
    return NPV_Error;
  }

  // C++11 [temp.arg.nontype]p1:
  //   - an address constant expression of type std::nullptr_t
  if (Arg->getType()->isNullPtrType())
    return NPV_NullPointer;

  //   - a constant expression that evaluates to a null pointer value (4.10); or
  //   - a constant expression that evaluates to a null member pointer value
  //     (4.11); or
  if ((EvalResult.Val.isLValue() && EvalResult.Val.isNullPointer()) ||
      (EvalResult.Val.isMemberPointer() &&
       !EvalResult.Val.getMemberPointerDecl())) {
    // If our expression has an appropriate type, we've succeeded.
    bool ObjCLifetimeConversion;
    if (S.Context.hasSameUnqualifiedType(Arg->getType(), ParamType) ||
        S.IsQualificationConversion(Arg->getType(), ParamType, false,
                                     ObjCLifetimeConversion))
      return NPV_NullPointer;

    // The types didn't match, but we know we got a null pointer; complain,
    // then recover as if the types were correct.
    S.Diag(Arg->getExprLoc(), diag::err_template_arg_wrongtype_null_constant)
      << Arg->getType() << ParamType << Arg->getSourceRange();
    S.NoteTemplateParameterLocation(*Param);
    return NPV_NullPointer;
  }

  if (EvalResult.Val.isLValue() && !EvalResult.Val.getLValueBase()) {
    // We found a pointer that isn't null, but doesn't refer to an object.
    // We could just return NPV_NotNullPointer, but we can print a better
    // message with the information we have here.
    S.Diag(Arg->getExprLoc(), diag::err_template_arg_invalid)
      << EvalResult.Val.getAsString(S.Context, ParamType);
    S.NoteTemplateParameterLocation(*Param);
    return NPV_Error;
  }

  // If we don't have a null pointer value, but we do have a NULL pointer
  // constant, suggest a cast to the appropriate type.
  if (Arg->isNullPointerConstant(S.Context, Expr::NPC_NeverValueDependent)) {
    std::string Code = "static_cast<" + ParamType.getAsString() + ">(";
    S.Diag(Arg->getExprLoc(), diag::err_template_arg_untyped_null_constant)
        << ParamType << FixItHint::CreateInsertion(Arg->getBeginLoc(), Code)
        << FixItHint::CreateInsertion(S.getLocForEndOfToken(Arg->getEndLoc()),
                                      ")");
    S.NoteTemplateParameterLocation(*Param);
    return NPV_NullPointer;
  }

  // FIXME: If we ever want to support general, address-constant expressions
  // as non-type template arguments, we should return the ExprResult here to
  // be interpreted by the caller.
  return NPV_NotNullPointer;
}

/// Checks whether the given template argument is compatible with its
/// template parameter.
static bool CheckTemplateArgumentIsCompatibleWithParameter(
    Sema &S, NonTypeTemplateParmDecl *Param, QualType ParamType, Expr *ArgIn,
    Expr *Arg, QualType ArgType) {
  bool ObjCLifetimeConversion;
  if (ParamType->isPointerType() &&
      !ParamType->castAs<PointerType>()->getPointeeType()->isFunctionType() &&
      S.IsQualificationConversion(ArgType, ParamType, false,
                                  ObjCLifetimeConversion)) {
    // For pointer-to-object types, qualification conversions are
    // permitted.
  } else {
    if (const ReferenceType *ParamRef = ParamType->getAs<ReferenceType>()) {
      if (!ParamRef->getPointeeType()->isFunctionType()) {
        // C++ [temp.arg.nontype]p5b3:
        //   For a non-type template-parameter of type reference to
        //   object, no conversions apply. The type referred to by the
        //   reference may be more cv-qualified than the (otherwise
        //   identical) type of the template- argument. The
        //   template-parameter is bound directly to the
        //   template-argument, which shall be an lvalue.

        // FIXME: Other qualifiers?
        unsigned ParamQuals = ParamRef->getPointeeType().getCVRQualifiers();
        unsigned ArgQuals = ArgType.getCVRQualifiers();

        if ((ParamQuals | ArgQuals) != ParamQuals) {
          S.Diag(Arg->getBeginLoc(),
                 diag::err_template_arg_ref_bind_ignores_quals)
              << ParamType << Arg->getType() << Arg->getSourceRange();
          S.NoteTemplateParameterLocation(*Param);
          return true;
        }
      }
    }

    // At this point, the template argument refers to an object or
    // function with external linkage. We now need to check whether the
    // argument and parameter types are compatible.
    if (!S.Context.hasSameUnqualifiedType(ArgType,
                                          ParamType.getNonReferenceType())) {
      // We can't perform this conversion or binding.
      if (ParamType->isReferenceType())
        S.Diag(Arg->getBeginLoc(), diag::err_template_arg_no_ref_bind)
            << ParamType << ArgIn->getType() << Arg->getSourceRange();
      else
        S.Diag(Arg->getBeginLoc(), diag::err_template_arg_not_convertible)
            << ArgIn->getType() << ParamType << Arg->getSourceRange();
      S.NoteTemplateParameterLocation(*Param);
      return true;
    }
  }

  return false;
}

/// Checks whether the given template argument is the address
/// of an object or function according to C++ [temp.arg.nontype]p1.
static bool CheckTemplateArgumentAddressOfObjectOrFunction(
    Sema &S, NonTypeTemplateParmDecl *Param, QualType ParamType, Expr *ArgIn,
    TemplateArgument &SugaredConverted, TemplateArgument &CanonicalConverted) {
  bool Invalid = false;
  Expr *Arg = ArgIn;
  QualType ArgType = Arg->getType();

  bool AddressTaken = false;
  SourceLocation AddrOpLoc;
  if (S.getLangOpts().MicrosoftExt) {
    // Microsoft Visual C++ strips all casts, allows an arbitrary number of
    // dereference and address-of operators.
    Arg = Arg->IgnoreParenCasts();

    bool ExtWarnMSTemplateArg = false;
    UnaryOperatorKind FirstOpKind;
    SourceLocation FirstOpLoc;
    while (UnaryOperator *UnOp = dyn_cast<UnaryOperator>(Arg)) {
      UnaryOperatorKind UnOpKind = UnOp->getOpcode();
      if (UnOpKind == UO_Deref)
        ExtWarnMSTemplateArg = true;
      if (UnOpKind == UO_AddrOf || UnOpKind == UO_Deref) {
        Arg = UnOp->getSubExpr()->IgnoreParenCasts();
        if (!AddrOpLoc.isValid()) {
          FirstOpKind = UnOpKind;
          FirstOpLoc = UnOp->getOperatorLoc();
        }
      } else
        break;
    }
    if (FirstOpLoc.isValid()) {
      if (ExtWarnMSTemplateArg)
        S.Diag(ArgIn->getBeginLoc(), diag::ext_ms_deref_template_argument)
            << ArgIn->getSourceRange();

      if (FirstOpKind == UO_AddrOf)
        AddressTaken = true;
      else if (Arg->getType()->isPointerType()) {
        // We cannot let pointers get dereferenced here, that is obviously not a
        // constant expression.
        assert(FirstOpKind == UO_Deref);
        S.Diag(Arg->getBeginLoc(), diag::err_template_arg_not_decl_ref)
            << Arg->getSourceRange();
      }
    }
  } else {
    // See through any implicit casts we added to fix the type.
    Arg = Arg->IgnoreImpCasts();

    // C++ [temp.arg.nontype]p1:
    //
    //   A template-argument for a non-type, non-template
    //   template-parameter shall be one of: [...]
    //
    //     -- the address of an object or function with external
    //        linkage, including function templates and function
    //        template-ids but excluding non-static class members,
    //        expressed as & id-expression where the & is optional if
    //        the name refers to a function or array, or if the
    //        corresponding template-parameter is a reference; or

    // In C++98/03 mode, give an extension warning on any extra parentheses.
    // See http://www.open-std.org/jtc1/sc22/wg21/docs/cwg_defects.html#773
    bool ExtraParens = false;
    while (ParenExpr *Parens = dyn_cast<ParenExpr>(Arg)) {
      if (!Invalid && !ExtraParens) {
        S.Diag(Arg->getBeginLoc(),
               S.getLangOpts().CPlusPlus11
                   ? diag::warn_cxx98_compat_template_arg_extra_parens
                   : diag::ext_template_arg_extra_parens)
            << Arg->getSourceRange();
        ExtraParens = true;
      }

      Arg = Parens->getSubExpr();
    }

    while (SubstNonTypeTemplateParmExpr *subst =
               dyn_cast<SubstNonTypeTemplateParmExpr>(Arg))
      Arg = subst->getReplacement()->IgnoreImpCasts();

    if (UnaryOperator *UnOp = dyn_cast<UnaryOperator>(Arg)) {
      if (UnOp->getOpcode() == UO_AddrOf) {
        Arg = UnOp->getSubExpr();
        AddressTaken = true;
        AddrOpLoc = UnOp->getOperatorLoc();
      }
    }

    while (SubstNonTypeTemplateParmExpr *subst =
               dyn_cast<SubstNonTypeTemplateParmExpr>(Arg))
      Arg = subst->getReplacement()->IgnoreImpCasts();
  }

  ValueDecl *Entity = nullptr;
  if (DeclRefExpr *DRE = dyn_cast<DeclRefExpr>(Arg))
    Entity = DRE->getDecl();
  else if (CXXUuidofExpr *CUE = dyn_cast<CXXUuidofExpr>(Arg))
    Entity = CUE->getGuidDecl();

  // If our parameter has pointer type, check for a null template value.
  if (ParamType->isPointerType() || ParamType->isNullPtrType()) {
    switch (isNullPointerValueTemplateArgument(S, Param, ParamType, ArgIn,
                                               Entity)) {
    case NPV_NullPointer:
      S.Diag(Arg->getExprLoc(), diag::warn_cxx98_compat_template_arg_null);
      SugaredConverted = TemplateArgument(ParamType,
                                          /*isNullPtr=*/true);
      CanonicalConverted =
          TemplateArgument(S.Context.getCanonicalType(ParamType),
                           /*isNullPtr=*/true);
      return false;

    case NPV_Error:
      return true;

    case NPV_NotNullPointer:
      break;
    }
  }

  // Stop checking the precise nature of the argument if it is value dependent,
  // it should be checked when instantiated.
  if (Arg->isValueDependent()) {
    SugaredConverted = TemplateArgument(ArgIn);
    CanonicalConverted =
        S.Context.getCanonicalTemplateArgument(SugaredConverted);
    return false;
  }

  if (!Entity) {
    S.Diag(Arg->getBeginLoc(), diag::err_template_arg_not_decl_ref)
        << Arg->getSourceRange();
    S.NoteTemplateParameterLocation(*Param);
    return true;
  }

  // Cannot refer to non-static data members
  if (isa<FieldDecl>(Entity) || isa<IndirectFieldDecl>(Entity)) {
    S.Diag(Arg->getBeginLoc(), diag::err_template_arg_field)
        << Entity << Arg->getSourceRange();
    S.NoteTemplateParameterLocation(*Param);
    return true;
  }

  // Cannot refer to non-static member functions
  if (CXXMethodDecl *Method = dyn_cast<CXXMethodDecl>(Entity)) {
    if (!Method->isStatic()) {
      S.Diag(Arg->getBeginLoc(), diag::err_template_arg_method)
          << Method << Arg->getSourceRange();
      S.NoteTemplateParameterLocation(*Param);
      return true;
    }
  }

  FunctionDecl *Func = dyn_cast<FunctionDecl>(Entity);
  VarDecl *Var = dyn_cast<VarDecl>(Entity);
  MSGuidDecl *Guid = dyn_cast<MSGuidDecl>(Entity);

  // A non-type template argument must refer to an object or function.
  if (!Func && !Var && !Guid) {
    // We found something, but we don't know specifically what it is.
    S.Diag(Arg->getBeginLoc(), diag::err_template_arg_not_object_or_func)
        << Arg->getSourceRange();
    S.Diag(Entity->getLocation(), diag::note_template_arg_refers_here);
    return true;
  }

  // Address / reference template args must have external linkage in C++98.
  if (Entity->getFormalLinkage() == Linkage::Internal) {
    S.Diag(Arg->getBeginLoc(),
           S.getLangOpts().CPlusPlus11
               ? diag::warn_cxx98_compat_template_arg_object_internal
               : diag::ext_template_arg_object_internal)
        << !Func << Entity << Arg->getSourceRange();
    S.Diag(Entity->getLocation(), diag::note_template_arg_internal_object)
      << !Func;
  } else if (!Entity->hasLinkage()) {
    S.Diag(Arg->getBeginLoc(), diag::err_template_arg_object_no_linkage)
        << !Func << Entity << Arg->getSourceRange();
    S.Diag(Entity->getLocation(), diag::note_template_arg_internal_object)
      << !Func;
    return true;
  }

  if (Var) {
    // A value of reference type is not an object.
    if (Var->getType()->isReferenceType()) {
      S.Diag(Arg->getBeginLoc(), diag::err_template_arg_reference_var)
          << Var->getType() << Arg->getSourceRange();
      S.NoteTemplateParameterLocation(*Param);
      return true;
    }

    // A template argument must have static storage duration.
    if (Var->getTLSKind()) {
      S.Diag(Arg->getBeginLoc(), diag::err_template_arg_thread_local)
          << Arg->getSourceRange();
      S.Diag(Var->getLocation(), diag::note_template_arg_refers_here);
      return true;
    }
  }

  if (AddressTaken && ParamType->isReferenceType()) {
    // If we originally had an address-of operator, but the
    // parameter has reference type, complain and (if things look
    // like they will work) drop the address-of operator.
    if (!S.Context.hasSameUnqualifiedType(Entity->getType(),
                                          ParamType.getNonReferenceType())) {
      S.Diag(AddrOpLoc, diag::err_template_arg_address_of_non_pointer)
        << ParamType;
      S.NoteTemplateParameterLocation(*Param);
      return true;
    }

    S.Diag(AddrOpLoc, diag::err_template_arg_address_of_non_pointer)
      << ParamType
      << FixItHint::CreateRemoval(AddrOpLoc);
    S.NoteTemplateParameterLocation(*Param);

    ArgType = Entity->getType();
  }

  // If the template parameter has pointer type, either we must have taken the
  // address or the argument must decay to a pointer.
  if (!AddressTaken && ParamType->isPointerType()) {
    if (Func) {
      // Function-to-pointer decay.
      ArgType = S.Context.getPointerType(Func->getType());
    } else if (Entity->getType()->isArrayType()) {
      // Array-to-pointer decay.
      ArgType = S.Context.getArrayDecayedType(Entity->getType());
    } else {
      // If the template parameter has pointer type but the address of
      // this object was not taken, complain and (possibly) recover by
      // taking the address of the entity.
      ArgType = S.Context.getPointerType(Entity->getType());
      if (!S.Context.hasSameUnqualifiedType(ArgType, ParamType)) {
        S.Diag(Arg->getBeginLoc(), diag::err_template_arg_not_address_of)
          << ParamType;
        S.NoteTemplateParameterLocation(*Param);
        return true;
      }

      S.Diag(Arg->getBeginLoc(), diag::err_template_arg_not_address_of)
        << ParamType << FixItHint::CreateInsertion(Arg->getBeginLoc(), "&");

      S.NoteTemplateParameterLocation(*Param);
    }
  }

  if (CheckTemplateArgumentIsCompatibleWithParameter(S, Param, ParamType, ArgIn,
                                                     Arg, ArgType))
    return true;

  // Create the template argument.
  SugaredConverted = TemplateArgument(Entity, ParamType);
  CanonicalConverted =
      TemplateArgument(cast<ValueDecl>(Entity->getCanonicalDecl()),
                       S.Context.getCanonicalType(ParamType));
  S.MarkAnyDeclReferenced(Arg->getBeginLoc(), Entity, false);
  return false;
}

/// Checks whether the given template argument is a pointer to
/// member constant according to C++ [temp.arg.nontype]p1.
static bool
CheckTemplateArgumentPointerToMember(Sema &S, NonTypeTemplateParmDecl *Param,
                                     QualType ParamType, Expr *&ResultArg,
                                     TemplateArgument &SugaredConverted,
                                     TemplateArgument &CanonicalConverted) {
  bool Invalid = false;

  Expr *Arg = ResultArg;
  bool ObjCLifetimeConversion;

  // C++ [temp.arg.nontype]p1:
  //
  //   A template-argument for a non-type, non-template
  //   template-parameter shall be one of: [...]
  //
  //     -- a pointer to member expressed as described in 5.3.1.
  DeclRefExpr *DRE = nullptr;

  // In C++98/03 mode, give an extension warning on any extra parentheses.
  // See http://www.open-std.org/jtc1/sc22/wg21/docs/cwg_defects.html#773
  bool ExtraParens = false;
  while (ParenExpr *Parens = dyn_cast<ParenExpr>(Arg)) {
    if (!Invalid && !ExtraParens) {
      S.Diag(Arg->getBeginLoc(),
             S.getLangOpts().CPlusPlus11
                 ? diag::warn_cxx98_compat_template_arg_extra_parens
                 : diag::ext_template_arg_extra_parens)
          << Arg->getSourceRange();
      ExtraParens = true;
    }

    Arg = Parens->getSubExpr();
  }

  while (SubstNonTypeTemplateParmExpr *subst =
           dyn_cast<SubstNonTypeTemplateParmExpr>(Arg))
    Arg = subst->getReplacement()->IgnoreImpCasts();

  // A pointer-to-member constant written &Class::member.
  if (UnaryOperator *UnOp = dyn_cast<UnaryOperator>(Arg)) {
    if (UnOp->getOpcode() == UO_AddrOf) {
      DRE = dyn_cast<DeclRefExpr>(UnOp->getSubExpr());
      if (DRE && !DRE->getQualifier())
        DRE = nullptr;
    }
  }
  // A constant of pointer-to-member type.
  else if ((DRE = dyn_cast<DeclRefExpr>(Arg))) {
    ValueDecl *VD = DRE->getDecl();
    if (VD->getType()->isMemberPointerType()) {
      if (isa<NonTypeTemplateParmDecl>(VD)) {
        if (Arg->isTypeDependent() || Arg->isValueDependent()) {
          SugaredConverted = TemplateArgument(Arg);
          CanonicalConverted =
              S.Context.getCanonicalTemplateArgument(SugaredConverted);
        } else {
          SugaredConverted = TemplateArgument(VD, ParamType);
          CanonicalConverted =
              TemplateArgument(cast<ValueDecl>(VD->getCanonicalDecl()),
                               S.Context.getCanonicalType(ParamType));
        }
        return Invalid;
      }
    }

    DRE = nullptr;
  }

  ValueDecl *Entity = DRE ? DRE->getDecl() : nullptr;

  // Check for a null pointer value.
  switch (isNullPointerValueTemplateArgument(S, Param, ParamType, ResultArg,
                                             Entity)) {
  case NPV_Error:
    return true;
  case NPV_NullPointer:
    S.Diag(ResultArg->getExprLoc(), diag::warn_cxx98_compat_template_arg_null);
    SugaredConverted = TemplateArgument(ParamType,
                                        /*isNullPtr*/ true);
    CanonicalConverted = TemplateArgument(S.Context.getCanonicalType(ParamType),
                                          /*isNullPtr*/ true);
    return false;
  case NPV_NotNullPointer:
    break;
  }

  if (S.IsQualificationConversion(ResultArg->getType(),
                                  ParamType.getNonReferenceType(), false,
                                  ObjCLifetimeConversion)) {
    ResultArg = S.ImpCastExprToType(ResultArg, ParamType, CK_NoOp,
                                    ResultArg->getValueKind())
                    .get();
  } else if (!S.Context.hasSameUnqualifiedType(
                 ResultArg->getType(), ParamType.getNonReferenceType())) {
    // We can't perform this conversion.
    S.Diag(ResultArg->getBeginLoc(), diag::err_template_arg_not_convertible)
        << ResultArg->getType() << ParamType << ResultArg->getSourceRange();
    S.NoteTemplateParameterLocation(*Param);
    return true;
  }

  if (!DRE)
    return S.Diag(Arg->getBeginLoc(),
                  diag::err_template_arg_not_pointer_to_member_form)
           << Arg->getSourceRange();

  if (isa<FieldDecl>(DRE->getDecl()) ||
      isa<IndirectFieldDecl>(DRE->getDecl()) ||
      isa<CXXMethodDecl>(DRE->getDecl())) {
    assert((isa<FieldDecl>(DRE->getDecl()) ||
            isa<IndirectFieldDecl>(DRE->getDecl()) ||
            cast<CXXMethodDecl>(DRE->getDecl())
                ->isImplicitObjectMemberFunction()) &&
           "Only non-static member pointers can make it here");

    // Okay: this is the address of a non-static member, and therefore
    // a member pointer constant.
    if (Arg->isTypeDependent() || Arg->isValueDependent()) {
      SugaredConverted = TemplateArgument(Arg);
      CanonicalConverted =
          S.Context.getCanonicalTemplateArgument(SugaredConverted);
    } else {
      ValueDecl *D = DRE->getDecl();
      SugaredConverted = TemplateArgument(D, ParamType);
      CanonicalConverted =
          TemplateArgument(cast<ValueDecl>(D->getCanonicalDecl()),
                           S.Context.getCanonicalType(ParamType));
    }
    return Invalid;
  }

  // We found something else, but we don't know specifically what it is.
  S.Diag(Arg->getBeginLoc(), diag::err_template_arg_not_pointer_to_member_form)
      << Arg->getSourceRange();
  S.Diag(DRE->getDecl()->getLocation(), diag::note_template_arg_refers_here);
  return true;
}

ExprResult Sema::CheckTemplateArgument(NonTypeTemplateParmDecl *Param,
                                       QualType ParamType, Expr *Arg,
                                       TemplateArgument &SugaredConverted,
                                       TemplateArgument &CanonicalConverted,
                                       CheckTemplateArgumentKind CTAK) {
  SourceLocation StartLoc = Arg->getBeginLoc();

  // If the parameter type somehow involves auto, deduce the type now.
  DeducedType *DeducedT = ParamType->getContainedDeducedType();
  if (getLangOpts().CPlusPlus17 && DeducedT && !DeducedT->isDeduced()) {
    // During template argument deduction, we allow 'decltype(auto)' to
    // match an arbitrary dependent argument.
    // FIXME: The language rules don't say what happens in this case.
    // FIXME: We get an opaque dependent type out of decltype(auto) if the
    // expression is merely instantiation-dependent; is this enough?
    if (Arg->isTypeDependent()) {
      auto *AT = dyn_cast<AutoType>(DeducedT);
      if (AT && AT->isDecltypeAuto()) {
        SugaredConverted = TemplateArgument(Arg);
        CanonicalConverted = TemplateArgument(
            Context.getCanonicalTemplateArgument(SugaredConverted));
        return Arg;
      }
    }

    // When checking a deduced template argument, deduce from its type even if
    // the type is dependent, in order to check the types of non-type template
    // arguments line up properly in partial ordering.
    Expr *DeductionArg = Arg;
    if (auto *PE = dyn_cast<PackExpansionExpr>(DeductionArg))
      DeductionArg = PE->getPattern();
    TypeSourceInfo *TSI =
        Context.getTrivialTypeSourceInfo(ParamType, Param->getLocation());
    if (isa<DeducedTemplateSpecializationType>(DeducedT)) {
      InitializedEntity Entity =
          InitializedEntity::InitializeTemplateParameter(ParamType, Param);
      InitializationKind Kind = InitializationKind::CreateForInit(
          DeductionArg->getBeginLoc(), /*DirectInit*/false, DeductionArg);
      Expr *Inits[1] = {DeductionArg};
      ParamType =
          DeduceTemplateSpecializationFromInitializer(TSI, Entity, Kind, Inits);
      if (ParamType.isNull())
        return ExprError();
    } else {
      TemplateDeductionInfo Info(DeductionArg->getExprLoc(),
                                 Param->getDepth() + 1);
      ParamType = QualType();
      TemplateDeductionResult Result =
          DeduceAutoType(TSI->getTypeLoc(), DeductionArg, ParamType, Info,
                         /*DependentDeduction=*/true,
                         // We do not check constraints right now because the
                         // immediately-declared constraint of the auto type is
                         // also an associated constraint, and will be checked
                         // along with the other associated constraints after
                         // checking the template argument list.
                         /*IgnoreConstraints=*/true);
      if (Result == TemplateDeductionResult::AlreadyDiagnosed) {
        if (ParamType.isNull())
          return ExprError();
      } else if (Result != TemplateDeductionResult::Success) {
        Diag(Arg->getExprLoc(),
             diag::err_non_type_template_parm_type_deduction_failure)
            << Param->getDeclName() << Param->getType() << Arg->getType()
            << Arg->getSourceRange();
        NoteTemplateParameterLocation(*Param);
        return ExprError();
      }
    }
    // CheckNonTypeTemplateParameterType will produce a diagnostic if there's
    // an error. The error message normally references the parameter
    // declaration, but here we'll pass the argument location because that's
    // where the parameter type is deduced.
    ParamType = CheckNonTypeTemplateParameterType(ParamType, Arg->getExprLoc());
    if (ParamType.isNull()) {
      NoteTemplateParameterLocation(*Param);
      return ExprError();
    }
  }

  // We should have already dropped all cv-qualifiers by now.
  assert(!ParamType.hasQualifiers() &&
         "non-type template parameter type cannot be qualified");

  // FIXME: When Param is a reference, should we check that Arg is an lvalue?
  if (CTAK == CTAK_Deduced &&
      (ParamType->isReferenceType()
           ? !Context.hasSameType(ParamType.getNonReferenceType(),
                                  Arg->getType())
           : !Context.hasSameUnqualifiedType(ParamType, Arg->getType()))) {
    // FIXME: If either type is dependent, we skip the check. This isn't
    // correct, since during deduction we're supposed to have replaced each
    // template parameter with some unique (non-dependent) placeholder.
    // FIXME: If the argument type contains 'auto', we carry on and fail the
    // type check in order to force specific types to be more specialized than
    // 'auto'. It's not clear how partial ordering with 'auto' is supposed to
    // work. Similarly for CTAD, when comparing 'A<x>' against 'A'.
    if ((ParamType->isDependentType() || Arg->isTypeDependent()) &&
        !Arg->getType()->getContainedDeducedType()) {
      SugaredConverted = TemplateArgument(Arg);
      CanonicalConverted = TemplateArgument(
          Context.getCanonicalTemplateArgument(SugaredConverted));
      return Arg;
    }
    // FIXME: This attempts to implement C++ [temp.deduct.type]p17. Per DR1770,
    // we should actually be checking the type of the template argument in P,
    // not the type of the template argument deduced from A, against the
    // template parameter type.
    Diag(StartLoc, diag::err_deduced_non_type_template_arg_type_mismatch)
      << Arg->getType()
      << ParamType.getUnqualifiedType();
    NoteTemplateParameterLocation(*Param);
    return ExprError();
  }

  // If either the parameter has a dependent type or the argument is
  // type-dependent, there's nothing we can check now.
  if (ParamType->isDependentType() || Arg->isTypeDependent()) {
    // Force the argument to the type of the parameter to maintain invariants.
    auto *PE = dyn_cast<PackExpansionExpr>(Arg);
    if (PE)
      Arg = PE->getPattern();
    ExprResult E = ImpCastExprToType(
        Arg, ParamType.getNonLValueExprType(Context), CK_Dependent,
        ParamType->isLValueReferenceType()   ? VK_LValue
        : ParamType->isRValueReferenceType() ? VK_XValue
                                             : VK_PRValue);
    if (E.isInvalid())
      return ExprError();
    if (PE) {
      // Recreate a pack expansion if we unwrapped one.
      E = new (Context)
          PackExpansionExpr(E.get()->getType(), E.get(), PE->getEllipsisLoc(),
                            PE->getNumExpansions());
    }
    SugaredConverted = TemplateArgument(E.get());
    CanonicalConverted = TemplateArgument(
        Context.getCanonicalTemplateArgument(SugaredConverted));
    return E;
  }

  QualType CanonParamType = Context.getCanonicalType(ParamType);
  // Avoid making a copy when initializing a template parameter of class type
  // from a template parameter object of the same type. This is going beyond
  // the standard, but is required for soundness: in
  //   template<A a> struct X { X *p; X<a> *q; };
  // ... we need p and q to have the same type.
  //
  // Similarly, don't inject a call to a copy constructor when initializing
  // from a template parameter of the same type.
  Expr *InnerArg = Arg->IgnoreParenImpCasts();
  if (ParamType->isRecordType() && isa<DeclRefExpr>(InnerArg) &&
      Context.hasSameUnqualifiedType(ParamType, InnerArg->getType())) {
    NamedDecl *ND = cast<DeclRefExpr>(InnerArg)->getDecl();
    if (auto *TPO = dyn_cast<TemplateParamObjectDecl>(ND)) {

      SugaredConverted = TemplateArgument(TPO, ParamType);
      CanonicalConverted =
          TemplateArgument(TPO->getCanonicalDecl(), CanonParamType);
      return Arg;
    }
    if (isa<NonTypeTemplateParmDecl>(ND)) {
      SugaredConverted = TemplateArgument(Arg);
      CanonicalConverted =
          Context.getCanonicalTemplateArgument(SugaredConverted);
      return Arg;
    }
  }

  // The initialization of the parameter from the argument is
  // a constant-evaluated context.
  EnterExpressionEvaluationContext ConstantEvaluated(
      *this, Sema::ExpressionEvaluationContext::ConstantEvaluated);

  bool IsConvertedConstantExpression = true;
  if (isa<InitListExpr>(Arg) || ParamType->isRecordType()) {
    InitializationKind Kind = InitializationKind::CreateForInit(
        Arg->getBeginLoc(), /*DirectInit=*/false, Arg);
    Expr *Inits[1] = {Arg};
    InitializedEntity Entity =
        InitializedEntity::InitializeTemplateParameter(ParamType, Param);
    InitializationSequence InitSeq(*this, Entity, Kind, Inits);
    ExprResult Result = InitSeq.Perform(*this, Entity, Kind, Inits);
    if (Result.isInvalid() || !Result.get())
      return ExprError();
    Result = ActOnConstantExpression(Result.get());
    if (Result.isInvalid() || !Result.get())
      return ExprError();
    Arg = ActOnFinishFullExpr(Result.get(), Arg->getBeginLoc(),
                              /*DiscardedValue=*/false,
                              /*IsConstexpr=*/true, /*IsTemplateArgument=*/true)
              .get();
    IsConvertedConstantExpression = false;
  }

  if (getLangOpts().CPlusPlus17) {
    // C++17 [temp.arg.nontype]p1:
    //   A template-argument for a non-type template parameter shall be
    //   a converted constant expression of the type of the template-parameter.
    APValue Value;
    ExprResult ArgResult;
    if (IsConvertedConstantExpression) {
      ArgResult = BuildConvertedConstantExpression(Arg, ParamType,
                                                   CCEK_TemplateArg, Param);
      if (ArgResult.isInvalid())
        return ExprError();
    } else {
      ArgResult = Arg;
    }

    // For a value-dependent argument, CheckConvertedConstantExpression is
    // permitted (and expected) to be unable to determine a value.
    if (ArgResult.get()->isValueDependent()) {
      SugaredConverted = TemplateArgument(ArgResult.get());
      CanonicalConverted =
          Context.getCanonicalTemplateArgument(SugaredConverted);
      return ArgResult;
    }

    APValue PreNarrowingValue;
    ArgResult = EvaluateConvertedConstantExpression(
        ArgResult.get(), ParamType, Value, CCEK_TemplateArg, /*RequireInt=*/
        false, PreNarrowingValue);
    if (ArgResult.isInvalid())
      return ExprError();

    if (Value.isLValue()) {
      APValue::LValueBase Base = Value.getLValueBase();
      auto *VD = const_cast<ValueDecl *>(Base.dyn_cast<const ValueDecl *>());
      //   For a non-type template-parameter of pointer or reference type,
      //   the value of the constant expression shall not refer to
      assert(ParamType->isPointerOrReferenceType() ||
             ParamType->isNullPtrType());
      // -- a temporary object
      // -- a string literal
      // -- the result of a typeid expression, or
      // -- a predefined __func__ variable
      if (Base &&
          (!VD ||
           isa<LifetimeExtendedTemporaryDecl, UnnamedGlobalConstantDecl>(VD))) {
        Diag(Arg->getBeginLoc(), diag::err_template_arg_not_decl_ref)
            << Arg->getSourceRange();
        return ExprError();
      }

      if (Value.hasLValuePath() && Value.getLValuePath().size() == 1 && VD &&
          VD->getType()->isArrayType() &&
          Value.getLValuePath()[0].getAsArrayIndex() == 0 &&
          !Value.isLValueOnePastTheEnd() && ParamType->isPointerType()) {
        SugaredConverted = TemplateArgument(VD, ParamType);
        CanonicalConverted = TemplateArgument(
            cast<ValueDecl>(VD->getCanonicalDecl()), CanonParamType);
        return ArgResult.get();
      }

      // -- a subobject [until C++20]
      if (!getLangOpts().CPlusPlus20) {
        if (!Value.hasLValuePath() || Value.getLValuePath().size() ||
            Value.isLValueOnePastTheEnd()) {
          Diag(StartLoc, diag::err_non_type_template_arg_subobject)
              << Value.getAsString(Context, ParamType);
          return ExprError();
        }
        assert((VD || !ParamType->isReferenceType()) &&
               "null reference should not be a constant expression");
        assert((!VD || !ParamType->isNullPtrType()) &&
               "non-null value of type nullptr_t?");
      }
    }

    if (Value.isAddrLabelDiff())
      return Diag(StartLoc, diag::err_non_type_template_arg_addr_label_diff);

    SugaredConverted = TemplateArgument(Context, ParamType, Value);
    CanonicalConverted = TemplateArgument(Context, CanonParamType, Value);
    return ArgResult.get();
  }

  // C++ [temp.arg.nontype]p5:
  //   The following conversions are performed on each expression used
  //   as a non-type template-argument. If a non-type
  //   template-argument cannot be converted to the type of the
  //   corresponding template-parameter then the program is
  //   ill-formed.
  if (ParamType->isIntegralOrEnumerationType()) {
    // C++11:
    //   -- for a non-type template-parameter of integral or
    //      enumeration type, conversions permitted in a converted
    //      constant expression are applied.
    //
    // C++98:
    //   -- for a non-type template-parameter of integral or
    //      enumeration type, integral promotions (4.5) and integral
    //      conversions (4.7) are applied.

    if (getLangOpts().CPlusPlus11) {
      // C++ [temp.arg.nontype]p1:
      //   A template-argument for a non-type, non-template template-parameter
      //   shall be one of:
      //
      //     -- for a non-type template-parameter of integral or enumeration
      //        type, a converted constant expression of the type of the
      //        template-parameter; or
      llvm::APSInt Value;
      ExprResult ArgResult =
        CheckConvertedConstantExpression(Arg, ParamType, Value,
                                         CCEK_TemplateArg);
      if (ArgResult.isInvalid())
        return ExprError();

      // We can't check arbitrary value-dependent arguments.
      if (ArgResult.get()->isValueDependent()) {
        SugaredConverted = TemplateArgument(ArgResult.get());
        CanonicalConverted =
            Context.getCanonicalTemplateArgument(SugaredConverted);
        return ArgResult;
      }

      // Widen the argument value to sizeof(parameter type). This is almost
      // always a no-op, except when the parameter type is bool. In
      // that case, this may extend the argument from 1 bit to 8 bits.
      QualType IntegerType = ParamType;
      if (const EnumType *Enum = IntegerType->getAs<EnumType>())
        IntegerType = Enum->getDecl()->getIntegerType();
      Value = Value.extOrTrunc(IntegerType->isBitIntType()
                                   ? Context.getIntWidth(IntegerType)
                                   : Context.getTypeSize(IntegerType));

      SugaredConverted = TemplateArgument(Context, Value, ParamType);
      CanonicalConverted =
          TemplateArgument(Context, Value, Context.getCanonicalType(ParamType));
      return ArgResult;
    }

    ExprResult ArgResult = DefaultLvalueConversion(Arg);
    if (ArgResult.isInvalid())
      return ExprError();
    Arg = ArgResult.get();

    QualType ArgType = Arg->getType();

    // C++ [temp.arg.nontype]p1:
    //   A template-argument for a non-type, non-template
    //   template-parameter shall be one of:
    //
    //     -- an integral constant-expression of integral or enumeration
    //        type; or
    //     -- the name of a non-type template-parameter; or
    llvm::APSInt Value;
    if (!ArgType->isIntegralOrEnumerationType()) {
      Diag(Arg->getBeginLoc(), diag::err_template_arg_not_integral_or_enumeral)
          << ArgType << Arg->getSourceRange();
      NoteTemplateParameterLocation(*Param);
      return ExprError();
    } else if (!Arg->isValueDependent()) {
      class TmplArgICEDiagnoser : public VerifyICEDiagnoser {
        QualType T;

      public:
        TmplArgICEDiagnoser(QualType T) : T(T) { }

        SemaDiagnosticBuilder diagnoseNotICE(Sema &S,
                                             SourceLocation Loc) override {
          return S.Diag(Loc, diag::err_template_arg_not_ice) << T;
        }
      } Diagnoser(ArgType);

      Arg = VerifyIntegerConstantExpression(Arg, &Value, Diagnoser).get();
      if (!Arg)
        return ExprError();
    }

    // From here on out, all we care about is the unqualified form
    // of the argument type.
    ArgType = ArgType.getUnqualifiedType();

    // Try to convert the argument to the parameter's type.
    if (Context.hasSameType(ParamType, ArgType)) {
      // Okay: no conversion necessary
    } else if (ParamType->isBooleanType()) {
      // This is an integral-to-boolean conversion.
      Arg = ImpCastExprToType(Arg, ParamType, CK_IntegralToBoolean).get();
    } else if (IsIntegralPromotion(Arg, ArgType, ParamType) ||
               !ParamType->isEnumeralType()) {
      // This is an integral promotion or conversion.
      Arg = ImpCastExprToType(Arg, ParamType, CK_IntegralCast).get();
    } else {
      // We can't perform this conversion.
      Diag(Arg->getBeginLoc(), diag::err_template_arg_not_convertible)
          << Arg->getType() << ParamType << Arg->getSourceRange();
      NoteTemplateParameterLocation(*Param);
      return ExprError();
    }

    // Add the value of this argument to the list of converted
    // arguments. We use the bitwidth and signedness of the template
    // parameter.
    if (Arg->isValueDependent()) {
      // The argument is value-dependent. Create a new
      // TemplateArgument with the converted expression.
      SugaredConverted = TemplateArgument(Arg);
      CanonicalConverted =
          Context.getCanonicalTemplateArgument(SugaredConverted);
      return Arg;
    }

    QualType IntegerType = ParamType;
    if (const EnumType *Enum = IntegerType->getAs<EnumType>()) {
      IntegerType = Enum->getDecl()->getIntegerType();
    }

    if (ParamType->isBooleanType()) {
      // Value must be zero or one.
      Value = Value != 0;
      unsigned AllowedBits = Context.getTypeSize(IntegerType);
      if (Value.getBitWidth() != AllowedBits)
        Value = Value.extOrTrunc(AllowedBits);
      Value.setIsSigned(IntegerType->isSignedIntegerOrEnumerationType());
    } else {
      llvm::APSInt OldValue = Value;

      // Coerce the template argument's value to the value it will have
      // based on the template parameter's type.
      unsigned AllowedBits = IntegerType->isBitIntType()
                                 ? Context.getIntWidth(IntegerType)
                                 : Context.getTypeSize(IntegerType);
      if (Value.getBitWidth() != AllowedBits)
        Value = Value.extOrTrunc(AllowedBits);
      Value.setIsSigned(IntegerType->isSignedIntegerOrEnumerationType());

      // Complain if an unsigned parameter received a negative value.
      if (IntegerType->isUnsignedIntegerOrEnumerationType() &&
          (OldValue.isSigned() && OldValue.isNegative())) {
        Diag(Arg->getBeginLoc(), diag::warn_template_arg_negative)
            << toString(OldValue, 10) << toString(Value, 10) << Param->getType()
            << Arg->getSourceRange();
        NoteTemplateParameterLocation(*Param);
      }

      // Complain if we overflowed the template parameter's type.
      unsigned RequiredBits;
      if (IntegerType->isUnsignedIntegerOrEnumerationType())
        RequiredBits = OldValue.getActiveBits();
      else if (OldValue.isUnsigned())
        RequiredBits = OldValue.getActiveBits() + 1;
      else
        RequiredBits = OldValue.getSignificantBits();
      if (RequiredBits > AllowedBits) {
        Diag(Arg->getBeginLoc(), diag::warn_template_arg_too_large)
            << toString(OldValue, 10) << toString(Value, 10) << Param->getType()
            << Arg->getSourceRange();
        NoteTemplateParameterLocation(*Param);
      }
    }

    QualType T = ParamType->isEnumeralType() ? ParamType : IntegerType;
    SugaredConverted = TemplateArgument(Context, Value, T);
    CanonicalConverted =
        TemplateArgument(Context, Value, Context.getCanonicalType(T));
    return Arg;
  }

  QualType ArgType = Arg->getType();
  DeclAccessPair FoundResult; // temporary for ResolveOverloadedFunction

  // Handle pointer-to-function, reference-to-function, and
  // pointer-to-member-function all in (roughly) the same way.
  if (// -- For a non-type template-parameter of type pointer to
      //    function, only the function-to-pointer conversion (4.3) is
      //    applied. If the template-argument represents a set of
      //    overloaded functions (or a pointer to such), the matching
      //    function is selected from the set (13.4).
      (ParamType->isPointerType() &&
       ParamType->castAs<PointerType>()->getPointeeType()->isFunctionType()) ||
      // -- For a non-type template-parameter of type reference to
      //    function, no conversions apply. If the template-argument
      //    represents a set of overloaded functions, the matching
      //    function is selected from the set (13.4).
      (ParamType->isReferenceType() &&
       ParamType->castAs<ReferenceType>()->getPointeeType()->isFunctionType()) ||
      // -- For a non-type template-parameter of type pointer to
      //    member function, no conversions apply. If the
      //    template-argument represents a set of overloaded member
      //    functions, the matching member function is selected from
      //    the set (13.4).
      (ParamType->isMemberPointerType() &&
       ParamType->castAs<MemberPointerType>()->getPointeeType()
         ->isFunctionType())) {

    if (Arg->getType() == Context.OverloadTy) {
      if (FunctionDecl *Fn = ResolveAddressOfOverloadedFunction(Arg, ParamType,
                                                                true,
                                                                FoundResult)) {
        if (DiagnoseUseOfDecl(Fn, Arg->getBeginLoc()))
          return ExprError();

        ExprResult Res = FixOverloadedFunctionReference(Arg, FoundResult, Fn);
        if (Res.isInvalid())
          return ExprError();
        Arg = Res.get();
        ArgType = Arg->getType();
      } else
        return ExprError();
    }

    if (!ParamType->isMemberPointerType()) {
      if (CheckTemplateArgumentAddressOfObjectOrFunction(
              *this, Param, ParamType, Arg, SugaredConverted,
              CanonicalConverted))
        return ExprError();
      return Arg;
    }

    if (CheckTemplateArgumentPointerToMember(
            *this, Param, ParamType, Arg, SugaredConverted, CanonicalConverted))
      return ExprError();
    return Arg;
  }

  if (ParamType->isPointerType()) {
    //   -- for a non-type template-parameter of type pointer to
    //      object, qualification conversions (4.4) and the
    //      array-to-pointer conversion (4.2) are applied.
    // C++0x also allows a value of std::nullptr_t.
    assert(ParamType->getPointeeType()->isIncompleteOrObjectType() &&
           "Only object pointers allowed here");

    if (CheckTemplateArgumentAddressOfObjectOrFunction(
            *this, Param, ParamType, Arg, SugaredConverted, CanonicalConverted))
      return ExprError();
    return Arg;
  }

  if (const ReferenceType *ParamRefType = ParamType->getAs<ReferenceType>()) {
    //   -- For a non-type template-parameter of type reference to
    //      object, no conversions apply. The type referred to by the
    //      reference may be more cv-qualified than the (otherwise
    //      identical) type of the template-argument. The
    //      template-parameter is bound directly to the
    //      template-argument, which must be an lvalue.
    assert(ParamRefType->getPointeeType()->isIncompleteOrObjectType() &&
           "Only object references allowed here");

    if (Arg->getType() == Context.OverloadTy) {
      if (FunctionDecl *Fn = ResolveAddressOfOverloadedFunction(Arg,
                                                 ParamRefType->getPointeeType(),
                                                                true,
                                                                FoundResult)) {
        if (DiagnoseUseOfDecl(Fn, Arg->getBeginLoc()))
          return ExprError();
        ExprResult Res = FixOverloadedFunctionReference(Arg, FoundResult, Fn);
        if (Res.isInvalid())
          return ExprError();
        Arg = Res.get();
        ArgType = Arg->getType();
      } else
        return ExprError();
    }

    if (CheckTemplateArgumentAddressOfObjectOrFunction(
            *this, Param, ParamType, Arg, SugaredConverted, CanonicalConverted))
      return ExprError();
    return Arg;
  }

  // Deal with parameters of type std::nullptr_t.
  if (ParamType->isNullPtrType()) {
    if (Arg->isTypeDependent() || Arg->isValueDependent()) {
      SugaredConverted = TemplateArgument(Arg);
      CanonicalConverted =
          Context.getCanonicalTemplateArgument(SugaredConverted);
      return Arg;
    }

    switch (isNullPointerValueTemplateArgument(*this, Param, ParamType, Arg)) {
    case NPV_NotNullPointer:
      Diag(Arg->getExprLoc(), diag::err_template_arg_not_convertible)
        << Arg->getType() << ParamType;
      NoteTemplateParameterLocation(*Param);
      return ExprError();

    case NPV_Error:
      return ExprError();

    case NPV_NullPointer:
      Diag(Arg->getExprLoc(), diag::warn_cxx98_compat_template_arg_null);
      SugaredConverted = TemplateArgument(ParamType,
                                          /*isNullPtr=*/true);
      CanonicalConverted = TemplateArgument(Context.getCanonicalType(ParamType),
                                            /*isNullPtr=*/true);
      return Arg;
    }
  }

  //     -- For a non-type template-parameter of type pointer to data
  //        member, qualification conversions (4.4) are applied.
  assert(ParamType->isMemberPointerType() && "Only pointers to members remain");

  if (CheckTemplateArgumentPointerToMember(
          *this, Param, ParamType, Arg, SugaredConverted, CanonicalConverted))
    return ExprError();
  return Arg;
}

static void DiagnoseTemplateParameterListArityMismatch(
    Sema &S, TemplateParameterList *New, TemplateParameterList *Old,
    Sema::TemplateParameterListEqualKind Kind, SourceLocation TemplateArgLoc);

bool Sema::CheckTemplateTemplateArgument(TemplateTemplateParmDecl *Param,
                                         TemplateParameterList *Params,
                                         TemplateArgumentLoc &Arg,
                                         bool IsDeduced) {
  TemplateName Name = Arg.getArgument().getAsTemplateOrTemplatePattern();
  auto [Template, DefaultArgs] = Name.getTemplateDeclAndDefaultArgs();
  if (!Template) {
    // Any dependent template name is fine.
    assert(Name.isDependent() && "Non-dependent template isn't a declaration?");
    return false;
  }

  if (Template->isInvalidDecl())
    return true;

  // C++0x [temp.arg.template]p1:
  //   A template-argument for a template template-parameter shall be
  //   the name of a class template or an alias template, expressed as an
  //   id-expression. When the template-argument names a class template, only
  //   primary class templates are considered when matching the
  //   template template argument with the corresponding parameter;
  //   partial specializations are not considered even if their
  //   parameter lists match that of the template template parameter.
  //
  // Note that we also allow template template parameters here, which
  // will happen when we are dealing with, e.g., class template
  // partial specializations.
  if (!isa<ClassTemplateDecl>(Template) &&
      !isa<TemplateTemplateParmDecl>(Template) &&
      !isa<TypeAliasTemplateDecl>(Template) &&
      !isa<BuiltinTemplateDecl>(Template)) {
    assert(isa<FunctionTemplateDecl>(Template) &&
           "Only function templates are possible here");
    Diag(Arg.getLocation(), diag::err_template_arg_not_valid_template);
    Diag(Template->getLocation(), diag::note_template_arg_refers_here_func)
      << Template;
  }

  // C++1z [temp.arg.template]p3: (DR 150)
  //   A template-argument matches a template template-parameter P when P
  //   is at least as specialized as the template-argument A.
  if (getLangOpts().RelaxedTemplateTemplateArgs) {
    // Quick check for the common case:
    //   If P contains a parameter pack, then A [...] matches P if each of A's
    //   template parameters matches the corresponding template parameter in
    //   the template-parameter-list of P.
    if (TemplateParameterListsAreEqual(
            Template->getTemplateParameters(), Params, false,
            TPL_TemplateTemplateArgumentMatch, Arg.getLocation()) &&
        // If the argument has no associated constraints, then the parameter is
        // definitely at least as specialized as the argument.
        // Otherwise - we need a more thorough check.
        !Template->hasAssociatedConstraints())
      return false;

    if (isTemplateTemplateParameterAtLeastAsSpecializedAs(
            Params, Template, DefaultArgs, Arg.getLocation(), IsDeduced)) {
      // P2113
      // C++20[temp.func.order]p2
      //   [...] If both deductions succeed, the partial ordering selects the
      // more constrained template (if one exists) as determined below.
      SmallVector<const Expr *, 3> ParamsAC, TemplateAC;
      Params->getAssociatedConstraints(ParamsAC);
      // C++2a[temp.arg.template]p3
      //   [...] In this comparison, if P is unconstrained, the constraints on A
      //   are not considered.
      if (ParamsAC.empty())
        return false;

      Template->getAssociatedConstraints(TemplateAC);

      bool IsParamAtLeastAsConstrained;
      if (IsAtLeastAsConstrained(Param, ParamsAC, Template, TemplateAC,
                                 IsParamAtLeastAsConstrained))
        return true;
      if (!IsParamAtLeastAsConstrained) {
        Diag(Arg.getLocation(),
             diag::err_template_template_parameter_not_at_least_as_constrained)
            << Template << Param << Arg.getSourceRange();
        Diag(Param->getLocation(), diag::note_entity_declared_at) << Param;
        Diag(Template->getLocation(), diag::note_entity_declared_at)
            << Template;
        MaybeEmitAmbiguousAtomicConstraintsDiagnostic(Param, ParamsAC, Template,
                                                      TemplateAC);
        return true;
      }
      return false;
    }
    // FIXME: Produce better diagnostics for deduction failures.
  }

  return !TemplateParameterListsAreEqual(Template->getTemplateParameters(),
                                         Params,
                                         true,
                                         TPL_TemplateTemplateArgumentMatch,
                                         Arg.getLocation());
}

static Sema::SemaDiagnosticBuilder noteLocation(Sema &S, const NamedDecl &Decl,
                                                unsigned HereDiagID,
                                                unsigned ExternalDiagID) {
  if (Decl.getLocation().isValid())
    return S.Diag(Decl.getLocation(), HereDiagID);

  SmallString<128> Str;
  llvm::raw_svector_ostream Out(Str);
  PrintingPolicy PP = S.getPrintingPolicy();
  PP.TerseOutput = 1;
  Decl.print(Out, PP);
  return S.Diag(Decl.getLocation(), ExternalDiagID) << Out.str();
}

void Sema::NoteTemplateLocation(const NamedDecl &Decl,
                                std::optional<SourceRange> ParamRange) {
  SemaDiagnosticBuilder DB =
      noteLocation(*this, Decl, diag::note_template_decl_here,
                   diag::note_template_decl_external);
  if (ParamRange && ParamRange->isValid()) {
    assert(Decl.getLocation().isValid() &&
           "Parameter range has location when Decl does not");
    DB << *ParamRange;
  }
}

void Sema::NoteTemplateParameterLocation(const NamedDecl &Decl) {
  noteLocation(*this, Decl, diag::note_template_param_here,
               diag::note_template_param_external);
}

ExprResult Sema::BuildExpressionFromDeclTemplateArgument(
    const TemplateArgument &Arg, QualType ParamType, SourceLocation Loc,
    NamedDecl *TemplateParam) {
  // C++ [temp.param]p8:
  //
  //   A non-type template-parameter of type "array of T" or
  //   "function returning T" is adjusted to be of type "pointer to
  //   T" or "pointer to function returning T", respectively.
  if (ParamType->isArrayType())
    ParamType = Context.getArrayDecayedType(ParamType);
  else if (ParamType->isFunctionType())
    ParamType = Context.getPointerType(ParamType);

  // For a NULL non-type template argument, return nullptr casted to the
  // parameter's type.
  if (Arg.getKind() == TemplateArgument::NullPtr) {
    return ImpCastExprToType(
             new (Context) CXXNullPtrLiteralExpr(Context.NullPtrTy, Loc),
                             ParamType,
                             ParamType->getAs<MemberPointerType>()
                               ? CK_NullToMemberPointer
                               : CK_NullToPointer);
  }
  assert(Arg.getKind() == TemplateArgument::Declaration &&
         "Only declaration template arguments permitted here");

  ValueDecl *VD = Arg.getAsDecl();

  CXXScopeSpec SS;
  if (ParamType->isMemberPointerType()) {
    // If this is a pointer to member, we need to use a qualified name to
    // form a suitable pointer-to-member constant.
    assert(VD->getDeclContext()->isRecord() &&
           (isa<CXXMethodDecl>(VD) || isa<FieldDecl>(VD) ||
            isa<IndirectFieldDecl>(VD)));
    QualType ClassType
      = Context.getTypeDeclType(cast<RecordDecl>(VD->getDeclContext()));
    NestedNameSpecifier *Qualifier
      = NestedNameSpecifier::Create(Context, nullptr, false,
                                    ClassType.getTypePtr());
    SS.MakeTrivial(Context, Qualifier, Loc);
  }

  ExprResult RefExpr = BuildDeclarationNameExpr(
      SS, DeclarationNameInfo(VD->getDeclName(), Loc), VD);
  if (RefExpr.isInvalid())
    return ExprError();

  // For a pointer, the argument declaration is the pointee. Take its address.
  QualType ElemT(RefExpr.get()->getType()->getArrayElementTypeNoTypeQual(), 0);
  if (ParamType->isPointerType() && !ElemT.isNull() &&
      Context.hasSimilarType(ElemT, ParamType->getPointeeType())) {
    // Decay an array argument if we want a pointer to its first element.
    RefExpr = DefaultFunctionArrayConversion(RefExpr.get());
    if (RefExpr.isInvalid())
      return ExprError();
  } else if (ParamType->isPointerType() || ParamType->isMemberPointerType()) {
    // For any other pointer, take the address (or form a pointer-to-member).
    RefExpr = CreateBuiltinUnaryOp(Loc, UO_AddrOf, RefExpr.get());
    if (RefExpr.isInvalid())
      return ExprError();
  } else if (ParamType->isRecordType()) {
    assert(isa<TemplateParamObjectDecl>(VD) &&
           "arg for class template param not a template parameter object");
    // No conversions apply in this case.
    return RefExpr;
  } else {
    assert(ParamType->isReferenceType() &&
           "unexpected type for decl template argument");
    if (NonTypeTemplateParmDecl *NTTP =
            dyn_cast_if_present<NonTypeTemplateParmDecl>(TemplateParam)) {
      QualType TemplateParamType = NTTP->getType();
      const AutoType *AT = TemplateParamType->getAs<AutoType>();
      if (AT && AT->isDecltypeAuto()) {
        RefExpr = new (getASTContext()) SubstNonTypeTemplateParmExpr(
            ParamType->getPointeeType(), RefExpr.get()->getValueKind(),
            RefExpr.get()->getExprLoc(), RefExpr.get(), VD, NTTP->getIndex(),
            /*PackIndex=*/std::nullopt,
            /*RefParam=*/true);
      }
    }
  }

  // At this point we should have the right value category.
  assert(ParamType->isReferenceType() == RefExpr.get()->isLValue() &&
         "value kind mismatch for non-type template argument");

  // The type of the template parameter can differ from the type of the
  // argument in various ways; convert it now if necessary.
  QualType DestExprType = ParamType.getNonLValueExprType(Context);
  if (!Context.hasSameType(RefExpr.get()->getType(), DestExprType)) {
    CastKind CK;
    QualType Ignored;
    if (Context.hasSimilarType(RefExpr.get()->getType(), DestExprType) ||
        IsFunctionConversion(RefExpr.get()->getType(), DestExprType, Ignored)) {
      CK = CK_NoOp;
    } else if (ParamType->isVoidPointerType() &&
               RefExpr.get()->getType()->isPointerType()) {
      CK = CK_BitCast;
    } else {
      // FIXME: Pointers to members can need conversion derived-to-base or
      // base-to-derived conversions. We currently don't retain enough
      // information to convert properly (we need to track a cast path or
      // subobject number in the template argument).
      llvm_unreachable(
          "unexpected conversion required for non-type template argument");
    }
    RefExpr = ImpCastExprToType(RefExpr.get(), DestExprType, CK,
                                RefExpr.get()->getValueKind());
  }

  return RefExpr;
}

/// Construct a new expression that refers to the given
/// integral template argument with the given source-location
/// information.
///
/// This routine takes care of the mapping from an integral template
/// argument (which may have any integral type) to the appropriate
/// literal value.
static Expr *BuildExpressionFromIntegralTemplateArgumentValue(
    Sema &S, QualType OrigT, const llvm::APSInt &Int, SourceLocation Loc) {
  assert(OrigT->isIntegralOrEnumerationType());

  // If this is an enum type that we're instantiating, we need to use an integer
  // type the same size as the enumerator.  We don't want to build an
  // IntegerLiteral with enum type.  The integer type of an enum type can be of
  // any integral type with C++11 enum classes, make sure we create the right
  // type of literal for it.
  QualType T = OrigT;
  if (const EnumType *ET = OrigT->getAs<EnumType>())
    T = ET->getDecl()->getIntegerType();

  Expr *E;
  if (T->isAnyCharacterType()) {
    CharacterLiteralKind Kind;
    if (T->isWideCharType())
      Kind = CharacterLiteralKind::Wide;
    else if (T->isChar8Type() && S.getLangOpts().Char8)
      Kind = CharacterLiteralKind::UTF8;
    else if (T->isChar16Type())
      Kind = CharacterLiteralKind::UTF16;
    else if (T->isChar32Type())
      Kind = CharacterLiteralKind::UTF32;
    else
      Kind = CharacterLiteralKind::Ascii;

    E = new (S.Context) CharacterLiteral(Int.getZExtValue(), Kind, T, Loc);
  } else if (T->isBooleanType()) {
    E = CXXBoolLiteralExpr::Create(S.Context, Int.getBoolValue(), T, Loc);
  } else {
    E = IntegerLiteral::Create(S.Context, Int, T, Loc);
  }

  if (OrigT->isEnumeralType()) {
    // FIXME: This is a hack. We need a better way to handle substituted
    // non-type template parameters.
    E = CStyleCastExpr::Create(S.Context, OrigT, VK_PRValue, CK_IntegralCast, E,
                               nullptr, S.CurFPFeatureOverrides(),
                               S.Context.getTrivialTypeSourceInfo(OrigT, Loc),
                               Loc, Loc);
  }

  return E;
}

static Expr *BuildExpressionFromNonTypeTemplateArgumentValue(
    Sema &S, QualType T, const APValue &Val, SourceLocation Loc) {
  auto MakeInitList = [&](ArrayRef<Expr *> Elts) -> Expr * {
    auto *ILE = new (S.Context) InitListExpr(S.Context, Loc, Elts, Loc);
    ILE->setType(T);
    return ILE;
  };

  switch (Val.getKind()) {
  case APValue::AddrLabelDiff:
    // This cannot occur in a template argument at all.
  case APValue::Array:
  case APValue::Struct:
  case APValue::Union:
    // These can only occur within a template parameter object, which is
    // represented as a TemplateArgument::Declaration.
    llvm_unreachable("unexpected template argument value");

  case APValue::Int:
    return BuildExpressionFromIntegralTemplateArgumentValue(S, T, Val.getInt(),
                                                            Loc);

  case APValue::Float:
    return FloatingLiteral::Create(S.Context, Val.getFloat(), /*IsExact=*/true,
                                   T, Loc);

  case APValue::FixedPoint:
    return FixedPointLiteral::CreateFromRawInt(
        S.Context, Val.getFixedPoint().getValue(), T, Loc,
        Val.getFixedPoint().getScale());

  case APValue::ComplexInt: {
    QualType ElemT = T->castAs<ComplexType>()->getElementType();
    return MakeInitList({BuildExpressionFromIntegralTemplateArgumentValue(
                             S, ElemT, Val.getComplexIntReal(), Loc),
                         BuildExpressionFromIntegralTemplateArgumentValue(
                             S, ElemT, Val.getComplexIntImag(), Loc)});
  }

  case APValue::ComplexFloat: {
    QualType ElemT = T->castAs<ComplexType>()->getElementType();
    return MakeInitList(
        {FloatingLiteral::Create(S.Context, Val.getComplexFloatReal(), true,
                                 ElemT, Loc),
         FloatingLiteral::Create(S.Context, Val.getComplexFloatImag(), true,
                                 ElemT, Loc)});
  }

  case APValue::Vector: {
    QualType ElemT = T->castAs<VectorType>()->getElementType();
    llvm::SmallVector<Expr *, 8> Elts;
    for (unsigned I = 0, N = Val.getVectorLength(); I != N; ++I)
      Elts.push_back(BuildExpressionFromNonTypeTemplateArgumentValue(
          S, ElemT, Val.getVectorElt(I), Loc));
    return MakeInitList(Elts);
  }

  case APValue::None:
  case APValue::Indeterminate:
    llvm_unreachable("Unexpected APValue kind.");
  case APValue::LValue:
  case APValue::MemberPointer:
    // There isn't necessarily a valid equivalent source-level syntax for
    // these; in particular, a naive lowering might violate access control.
    // So for now we lower to a ConstantExpr holding the value, wrapped around
    // an OpaqueValueExpr.
    // FIXME: We should have a better representation for this.
    ExprValueKind VK = VK_PRValue;
    if (T->isReferenceType()) {
      T = T->getPointeeType();
      VK = VK_LValue;
    }
    auto *OVE = new (S.Context) OpaqueValueExpr(Loc, T, VK);
    return ConstantExpr::Create(S.Context, OVE, Val);
  }
  llvm_unreachable("Unhandled APValue::ValueKind enum");
}

ExprResult
Sema::BuildExpressionFromNonTypeTemplateArgument(const TemplateArgument &Arg,
                                                 SourceLocation Loc) {
  switch (Arg.getKind()) {
  case TemplateArgument::Null:
  case TemplateArgument::Type:
  case TemplateArgument::Template:
  case TemplateArgument::TemplateExpansion:
  case TemplateArgument::Pack:
    llvm_unreachable("not a non-type template argument");

  case TemplateArgument::Expression:
    return Arg.getAsExpr();

  case TemplateArgument::NullPtr:
  case TemplateArgument::Declaration:
    return BuildExpressionFromDeclTemplateArgument(
        Arg, Arg.getNonTypeTemplateArgumentType(), Loc);

  case TemplateArgument::Integral:
    return BuildExpressionFromIntegralTemplateArgumentValue(
        *this, Arg.getIntegralType(), Arg.getAsIntegral(), Loc);

  case TemplateArgument::StructuralValue:
    return BuildExpressionFromNonTypeTemplateArgumentValue(
        *this, Arg.getStructuralValueType(), Arg.getAsStructuralValue(), Loc);
  }
  llvm_unreachable("Unhandled TemplateArgument::ArgKind enum");
}

/// Match two template parameters within template parameter lists.
static bool MatchTemplateParameterKind(
    Sema &S, NamedDecl *New,
    const Sema::TemplateCompareNewDeclInfo &NewInstFrom, NamedDecl *Old,
    const NamedDecl *OldInstFrom, bool Complain,
    Sema::TemplateParameterListEqualKind Kind, SourceLocation TemplateArgLoc) {
  // Check the actual kind (type, non-type, template).
  if (Old->getKind() != New->getKind()) {
    if (Complain) {
      unsigned NextDiag = diag::err_template_param_different_kind;
      if (TemplateArgLoc.isValid()) {
        S.Diag(TemplateArgLoc, diag::err_template_arg_template_params_mismatch);
        NextDiag = diag::note_template_param_different_kind;
      }
      S.Diag(New->getLocation(), NextDiag)
        << (Kind != Sema::TPL_TemplateMatch);
      S.Diag(Old->getLocation(), diag::note_template_prev_declaration)
        << (Kind != Sema::TPL_TemplateMatch);
    }

    return false;
  }

  // Check that both are parameter packs or neither are parameter packs.
  // However, if we are matching a template template argument to a
  // template template parameter, the template template parameter can have
  // a parameter pack where the template template argument does not.
  if (Old->isTemplateParameterPack() != New->isTemplateParameterPack() &&
      !(Kind == Sema::TPL_TemplateTemplateArgumentMatch &&
        Old->isTemplateParameterPack())) {
    if (Complain) {
      unsigned NextDiag = diag::err_template_parameter_pack_non_pack;
      if (TemplateArgLoc.isValid()) {
        S.Diag(TemplateArgLoc,
             diag::err_template_arg_template_params_mismatch);
        NextDiag = diag::note_template_parameter_pack_non_pack;
      }

      unsigned ParamKind = isa<TemplateTypeParmDecl>(New)? 0
                      : isa<NonTypeTemplateParmDecl>(New)? 1
                      : 2;
      S.Diag(New->getLocation(), NextDiag)
        << ParamKind << New->isParameterPack();
      S.Diag(Old->getLocation(), diag::note_template_parameter_pack_here)
        << ParamKind << Old->isParameterPack();
    }

    return false;
  }

  // For non-type template parameters, check the type of the parameter.
  if (NonTypeTemplateParmDecl *OldNTTP
                                    = dyn_cast<NonTypeTemplateParmDecl>(Old)) {
    NonTypeTemplateParmDecl *NewNTTP = cast<NonTypeTemplateParmDecl>(New);

    // If we are matching a template template argument to a template
    // template parameter and one of the non-type template parameter types
    // is dependent, then we must wait until template instantiation time
    // to actually compare the arguments.
    if (Kind != Sema::TPL_TemplateTemplateArgumentMatch ||
        (!OldNTTP->getType()->isDependentType() &&
         !NewNTTP->getType()->isDependentType())) {
      // C++20 [temp.over.link]p6:
      //   Two [non-type] template-parameters are equivalent [if] they have
      //   equivalent types ignoring the use of type-constraints for
      //   placeholder types
      QualType OldType = S.Context.getUnconstrainedType(OldNTTP->getType());
      QualType NewType = S.Context.getUnconstrainedType(NewNTTP->getType());
      if (!S.Context.hasSameType(OldType, NewType)) {
        if (Complain) {
          unsigned NextDiag = diag::err_template_nontype_parm_different_type;
          if (TemplateArgLoc.isValid()) {
            S.Diag(TemplateArgLoc,
                   diag::err_template_arg_template_params_mismatch);
            NextDiag = diag::note_template_nontype_parm_different_type;
          }
          S.Diag(NewNTTP->getLocation(), NextDiag)
            << NewNTTP->getType()
            << (Kind != Sema::TPL_TemplateMatch);
          S.Diag(OldNTTP->getLocation(),
                 diag::note_template_nontype_parm_prev_declaration)
            << OldNTTP->getType();
        }

        return false;
      }
    }
  }
  // For template template parameters, check the template parameter types.
  // The template parameter lists of template template
  // parameters must agree.
  else if (TemplateTemplateParmDecl *OldTTP =
               dyn_cast<TemplateTemplateParmDecl>(Old)) {
    TemplateTemplateParmDecl *NewTTP = cast<TemplateTemplateParmDecl>(New);
    if (!S.TemplateParameterListsAreEqual(
            NewInstFrom, NewTTP->getTemplateParameters(), OldInstFrom,
            OldTTP->getTemplateParameters(), Complain,
            (Kind == Sema::TPL_TemplateMatch
                 ? Sema::TPL_TemplateTemplateParmMatch
                 : Kind),
            TemplateArgLoc))
      return false;
  }

  if (Kind != Sema::TPL_TemplateParamsEquivalent &&
      Kind != Sema::TPL_TemplateTemplateArgumentMatch &&
      !isa<TemplateTemplateParmDecl>(Old)) {
    const Expr *NewC = nullptr, *OldC = nullptr;

    if (isa<TemplateTypeParmDecl>(New)) {
      if (const auto *TC = cast<TemplateTypeParmDecl>(New)->getTypeConstraint())
        NewC = TC->getImmediatelyDeclaredConstraint();
      if (const auto *TC = cast<TemplateTypeParmDecl>(Old)->getTypeConstraint())
        OldC = TC->getImmediatelyDeclaredConstraint();
    } else if (isa<NonTypeTemplateParmDecl>(New)) {
      if (const Expr *E = cast<NonTypeTemplateParmDecl>(New)
                              ->getPlaceholderTypeConstraint())
        NewC = E;
      if (const Expr *E = cast<NonTypeTemplateParmDecl>(Old)
                              ->getPlaceholderTypeConstraint())
        OldC = E;
    } else
      llvm_unreachable("unexpected template parameter type");

    auto Diagnose = [&] {
      S.Diag(NewC ? NewC->getBeginLoc() : New->getBeginLoc(),
           diag::err_template_different_type_constraint);
      S.Diag(OldC ? OldC->getBeginLoc() : Old->getBeginLoc(),
           diag::note_template_prev_declaration) << /*declaration*/0;
    };

    if (!NewC != !OldC) {
      if (Complain)
        Diagnose();
      return false;
    }

    if (NewC) {
      if (!S.AreConstraintExpressionsEqual(OldInstFrom, OldC, NewInstFrom,
                                           NewC)) {
        if (Complain)
          Diagnose();
        return false;
      }
    }
  }

  return true;
}

/// Diagnose a known arity mismatch when comparing template argument
/// lists.
static
void DiagnoseTemplateParameterListArityMismatch(Sema &S,
                                                TemplateParameterList *New,
                                                TemplateParameterList *Old,
                                      Sema::TemplateParameterListEqualKind Kind,
                                                SourceLocation TemplateArgLoc) {
  unsigned NextDiag = diag::err_template_param_list_different_arity;
  if (TemplateArgLoc.isValid()) {
    S.Diag(TemplateArgLoc, diag::err_template_arg_template_params_mismatch);
    NextDiag = diag::note_template_param_list_different_arity;
  }
  S.Diag(New->getTemplateLoc(), NextDiag)
    << (New->size() > Old->size())
    << (Kind != Sema::TPL_TemplateMatch)
    << SourceRange(New->getTemplateLoc(), New->getRAngleLoc());
  S.Diag(Old->getTemplateLoc(), diag::note_template_prev_declaration)
    << (Kind != Sema::TPL_TemplateMatch)
    << SourceRange(Old->getTemplateLoc(), Old->getRAngleLoc());
}

bool Sema::TemplateParameterListsAreEqual(
    const TemplateCompareNewDeclInfo &NewInstFrom, TemplateParameterList *New,
    const NamedDecl *OldInstFrom, TemplateParameterList *Old, bool Complain,
    TemplateParameterListEqualKind Kind, SourceLocation TemplateArgLoc) {
  if (Old->size() != New->size() && Kind != TPL_TemplateTemplateArgumentMatch) {
    if (Complain)
      DiagnoseTemplateParameterListArityMismatch(*this, New, Old, Kind,
                                                 TemplateArgLoc);

    return false;
  }

  // C++0x [temp.arg.template]p3:
  //   A template-argument matches a template template-parameter (call it P)
  //   when each of the template parameters in the template-parameter-list of
  //   the template-argument's corresponding class template or alias template
  //   (call it A) matches the corresponding template parameter in the
  //   template-parameter-list of P. [...]
  TemplateParameterList::iterator NewParm = New->begin();
  TemplateParameterList::iterator NewParmEnd = New->end();
  for (TemplateParameterList::iterator OldParm = Old->begin(),
                                    OldParmEnd = Old->end();
       OldParm != OldParmEnd; ++OldParm) {
    if (Kind != TPL_TemplateTemplateArgumentMatch ||
        !(*OldParm)->isTemplateParameterPack()) {
      if (NewParm == NewParmEnd) {
        if (Complain)
          DiagnoseTemplateParameterListArityMismatch(*this, New, Old, Kind,
                                                     TemplateArgLoc);

        return false;
      }

      if (!MatchTemplateParameterKind(*this, *NewParm, NewInstFrom, *OldParm,
                                      OldInstFrom, Complain, Kind,
                                      TemplateArgLoc))
        return false;

      ++NewParm;
      continue;
    }

    // C++0x [temp.arg.template]p3:
    //   [...] When P's template- parameter-list contains a template parameter
    //   pack (14.5.3), the template parameter pack will match zero or more
    //   template parameters or template parameter packs in the
    //   template-parameter-list of A with the same type and form as the
    //   template parameter pack in P (ignoring whether those template
    //   parameters are template parameter packs).
    for (; NewParm != NewParmEnd; ++NewParm) {
      if (!MatchTemplateParameterKind(*this, *NewParm, NewInstFrom, *OldParm,
                                      OldInstFrom, Complain, Kind,
                                      TemplateArgLoc))
        return false;
    }
  }

  // Make sure we exhausted all of the arguments.
  if (NewParm != NewParmEnd) {
    if (Complain)
      DiagnoseTemplateParameterListArityMismatch(*this, New, Old, Kind,
                                                 TemplateArgLoc);

    return false;
  }

  if (Kind != TPL_TemplateTemplateArgumentMatch &&
      Kind != TPL_TemplateParamsEquivalent) {
    const Expr *NewRC = New->getRequiresClause();
    const Expr *OldRC = Old->getRequiresClause();

    auto Diagnose = [&] {
      Diag(NewRC ? NewRC->getBeginLoc() : New->getTemplateLoc(),
           diag::err_template_different_requires_clause);
      Diag(OldRC ? OldRC->getBeginLoc() : Old->getTemplateLoc(),
           diag::note_template_prev_declaration) << /*declaration*/0;
    };

    if (!NewRC != !OldRC) {
      if (Complain)
        Diagnose();
      return false;
    }

    if (NewRC) {
      if (!AreConstraintExpressionsEqual(OldInstFrom, OldRC, NewInstFrom,
                                         NewRC)) {
        if (Complain)
          Diagnose();
        return false;
      }
    }
  }

  return true;
}

bool
Sema::CheckTemplateDeclScope(Scope *S, TemplateParameterList *TemplateParams) {
  if (!S)
    return false;

  // Find the nearest enclosing declaration scope.
  S = S->getDeclParent();

  // C++ [temp.pre]p6: [P2096]
  //   A template, explicit specialization, or partial specialization shall not
  //   have C linkage.
  DeclContext *Ctx = S->getEntity();
  if (Ctx && Ctx->isExternCContext()) {
    Diag(TemplateParams->getTemplateLoc(), diag::err_template_linkage)
        << TemplateParams->getSourceRange();
    if (const LinkageSpecDecl *LSD = Ctx->getExternCContext())
      Diag(LSD->getExternLoc(), diag::note_extern_c_begins_here);
    return true;
  }
  Ctx = Ctx ? Ctx->getRedeclContext() : nullptr;

  // C++ [temp]p2:
  //   A template-declaration can appear only as a namespace scope or
  //   class scope declaration.
  // C++ [temp.expl.spec]p3:
  //   An explicit specialization may be declared in any scope in which the
  //   corresponding primary template may be defined.
  // C++ [temp.class.spec]p6: [P2096]
  //   A partial specialization may be declared in any scope in which the
  //   corresponding primary template may be defined.
  if (Ctx) {
    if (Ctx->isFileContext())
      return false;
    if (CXXRecordDecl *RD = dyn_cast<CXXRecordDecl>(Ctx)) {
      // C++ [temp.mem]p2:
      //   A local class shall not have member templates.
      if (RD->isLocalClass())
        return Diag(TemplateParams->getTemplateLoc(),
                    diag::err_template_inside_local_class)
          << TemplateParams->getSourceRange();
      else
        return false;
    }
  }

  return Diag(TemplateParams->getTemplateLoc(),
              diag::err_template_outside_namespace_or_class_scope)
    << TemplateParams->getSourceRange();
}

/// Determine what kind of template specialization the given declaration
/// is.
static TemplateSpecializationKind getTemplateSpecializationKind(Decl *D) {
  if (!D)
    return TSK_Undeclared;

  if (CXXRecordDecl *Record = dyn_cast<CXXRecordDecl>(D))
    return Record->getTemplateSpecializationKind();
  if (FunctionDecl *Function = dyn_cast<FunctionDecl>(D))
    return Function->getTemplateSpecializationKind();
  if (VarDecl *Var = dyn_cast<VarDecl>(D))
    return Var->getTemplateSpecializationKind();

  return TSK_Undeclared;
}

/// Check whether a specialization is well-formed in the current
/// context.
///
/// This routine determines whether a template specialization can be declared
/// in the current context (C++ [temp.expl.spec]p2).
///
/// \param S the semantic analysis object for which this check is being
/// performed.
///
/// \param Specialized the entity being specialized or instantiated, which
/// may be a kind of template (class template, function template, etc.) or
/// a member of a class template (member function, static data member,
/// member class).
///
/// \param PrevDecl the previous declaration of this entity, if any.
///
/// \param Loc the location of the explicit specialization or instantiation of
/// this entity.
///
/// \param IsPartialSpecialization whether this is a partial specialization of
/// a class template.
///
/// \returns true if there was an error that we cannot recover from, false
/// otherwise.
static bool CheckTemplateSpecializationScope(Sema &S,
                                             NamedDecl *Specialized,
                                             NamedDecl *PrevDecl,
                                             SourceLocation Loc,
                                             bool IsPartialSpecialization) {
  // Keep these "kind" numbers in sync with the %select statements in the
  // various diagnostics emitted by this routine.
  int EntityKind = 0;
  if (isa<ClassTemplateDecl>(Specialized))
    EntityKind = IsPartialSpecialization? 1 : 0;
  else if (isa<VarTemplateDecl>(Specialized))
    EntityKind = IsPartialSpecialization ? 3 : 2;
  else if (isa<FunctionTemplateDecl>(Specialized))
    EntityKind = 4;
  else if (isa<CXXMethodDecl>(Specialized))
    EntityKind = 5;
  else if (isa<VarDecl>(Specialized))
    EntityKind = 6;
  else if (isa<RecordDecl>(Specialized))
    EntityKind = 7;
  else if (isa<EnumDecl>(Specialized) && S.getLangOpts().CPlusPlus11)
    EntityKind = 8;
  else {
    S.Diag(Loc, diag::err_template_spec_unknown_kind)
      << S.getLangOpts().CPlusPlus11;
    S.Diag(Specialized->getLocation(), diag::note_specialized_entity);
    return true;
  }

  // C++ [temp.expl.spec]p2:
  //   An explicit specialization may be declared in any scope in which
  //   the corresponding primary template may be defined.
  if (S.CurContext->getRedeclContext()->isFunctionOrMethod()) {
    S.Diag(Loc, diag::err_template_spec_decl_function_scope)
      << Specialized;
    return true;
  }

  // C++ [temp.class.spec]p6:
  //   A class template partial specialization may be declared in any
  //   scope in which the primary template may be defined.
  DeclContext *SpecializedContext =
      Specialized->getDeclContext()->getRedeclContext();
  DeclContext *DC = S.CurContext->getRedeclContext();

  // Make sure that this redeclaration (or definition) occurs in the same
  // scope or an enclosing namespace.
  if (!(DC->isFileContext() ? DC->Encloses(SpecializedContext)
                            : DC->Equals(SpecializedContext))) {
    if (isa<TranslationUnitDecl>(SpecializedContext))
      S.Diag(Loc, diag::err_template_spec_redecl_global_scope)
        << EntityKind << Specialized;
    else {
      auto *ND = cast<NamedDecl>(SpecializedContext);
      int Diag = diag::err_template_spec_redecl_out_of_scope;
      if (S.getLangOpts().MicrosoftExt && !DC->isRecord())
        Diag = diag::ext_ms_template_spec_redecl_out_of_scope;
      S.Diag(Loc, Diag) << EntityKind << Specialized
                        << ND << isa<CXXRecordDecl>(ND);
    }

    S.Diag(Specialized->getLocation(), diag::note_specialized_entity);

    // Don't allow specializing in the wrong class during error recovery.
    // Otherwise, things can go horribly wrong.
    if (DC->isRecord())
      return true;
  }

  return false;
}

static SourceRange findTemplateParameterInType(unsigned Depth, Expr *E) {
  if (!E->isTypeDependent())
    return SourceLocation();
  DependencyChecker Checker(Depth, /*IgnoreNonTypeDependent*/true);
  Checker.TraverseStmt(E);
  if (Checker.MatchLoc.isInvalid())
    return E->getSourceRange();
  return Checker.MatchLoc;
}

static SourceRange findTemplateParameter(unsigned Depth, TypeLoc TL) {
  if (!TL.getType()->isDependentType())
    return SourceLocation();
  DependencyChecker Checker(Depth, /*IgnoreNonTypeDependent*/true);
  Checker.TraverseTypeLoc(TL);
  if (Checker.MatchLoc.isInvalid())
    return TL.getSourceRange();
  return Checker.MatchLoc;
}

/// Subroutine of Sema::CheckTemplatePartialSpecializationArgs
/// that checks non-type template partial specialization arguments.
static bool CheckNonTypeTemplatePartialSpecializationArgs(
    Sema &S, SourceLocation TemplateNameLoc, NonTypeTemplateParmDecl *Param,
    const TemplateArgument *Args, unsigned NumArgs, bool IsDefaultArgument) {
  for (unsigned I = 0; I != NumArgs; ++I) {
    if (Args[I].getKind() == TemplateArgument::Pack) {
      if (CheckNonTypeTemplatePartialSpecializationArgs(
              S, TemplateNameLoc, Param, Args[I].pack_begin(),
              Args[I].pack_size(), IsDefaultArgument))
        return true;

      continue;
    }

    if (Args[I].getKind() != TemplateArgument::Expression)
      continue;

    Expr *ArgExpr = Args[I].getAsExpr();

    // We can have a pack expansion of any of the bullets below.
    if (PackExpansionExpr *Expansion = dyn_cast<PackExpansionExpr>(ArgExpr))
      ArgExpr = Expansion->getPattern();

    // Strip off any implicit casts we added as part of type checking.
    while (ImplicitCastExpr *ICE = dyn_cast<ImplicitCastExpr>(ArgExpr))
      ArgExpr = ICE->getSubExpr();

    // C++ [temp.class.spec]p8:
    //   A non-type argument is non-specialized if it is the name of a
    //   non-type parameter. All other non-type arguments are
    //   specialized.
    //
    // Below, we check the two conditions that only apply to
    // specialized non-type arguments, so skip any non-specialized
    // arguments.
    if (DeclRefExpr *DRE = dyn_cast<DeclRefExpr>(ArgExpr))
      if (isa<NonTypeTemplateParmDecl>(DRE->getDecl()))
        continue;

    // C++ [temp.class.spec]p9:
    //   Within the argument list of a class template partial
    //   specialization, the following restrictions apply:
    //     -- A partially specialized non-type argument expression
    //        shall not involve a template parameter of the partial
    //        specialization except when the argument expression is a
    //        simple identifier.
    //     -- The type of a template parameter corresponding to a
    //        specialized non-type argument shall not be dependent on a
    //        parameter of the specialization.
    // DR1315 removes the first bullet, leaving an incoherent set of rules.
    // We implement a compromise between the original rules and DR1315:
    //     --  A specialized non-type template argument shall not be
    //         type-dependent and the corresponding template parameter
    //         shall have a non-dependent type.
    SourceRange ParamUseRange =
        findTemplateParameterInType(Param->getDepth(), ArgExpr);
    if (ParamUseRange.isValid()) {
      if (IsDefaultArgument) {
        S.Diag(TemplateNameLoc,
               diag::err_dependent_non_type_arg_in_partial_spec);
        S.Diag(ParamUseRange.getBegin(),
               diag::note_dependent_non_type_default_arg_in_partial_spec)
          << ParamUseRange;
      } else {
        S.Diag(ParamUseRange.getBegin(),
               diag::err_dependent_non_type_arg_in_partial_spec)
          << ParamUseRange;
      }
      return true;
    }

    ParamUseRange = findTemplateParameter(
        Param->getDepth(), Param->getTypeSourceInfo()->getTypeLoc());
    if (ParamUseRange.isValid()) {
      S.Diag(IsDefaultArgument ? TemplateNameLoc : ArgExpr->getBeginLoc(),
             diag::err_dependent_typed_non_type_arg_in_partial_spec)
          << Param->getType();
      S.NoteTemplateParameterLocation(*Param);
      return true;
    }
  }

  return false;
}

bool Sema::CheckTemplatePartialSpecializationArgs(
    SourceLocation TemplateNameLoc, TemplateDecl *PrimaryTemplate,
    unsigned NumExplicit, ArrayRef<TemplateArgument> TemplateArgs) {
  // We have to be conservative when checking a template in a dependent
  // context.
  if (PrimaryTemplate->getDeclContext()->isDependentContext())
    return false;

  TemplateParameterList *TemplateParams =
      PrimaryTemplate->getTemplateParameters();
  for (unsigned I = 0, N = TemplateParams->size(); I != N; ++I) {
    NonTypeTemplateParmDecl *Param
      = dyn_cast<NonTypeTemplateParmDecl>(TemplateParams->getParam(I));
    if (!Param)
      continue;

    if (CheckNonTypeTemplatePartialSpecializationArgs(*this, TemplateNameLoc,
                                                      Param, &TemplateArgs[I],
                                                      1, I >= NumExplicit))
      return true;
  }

  return false;
}

DeclResult Sema::ActOnClassTemplateSpecialization(
    Scope *S, unsigned TagSpec, TagUseKind TUK, SourceLocation KWLoc,
    SourceLocation ModulePrivateLoc, CXXScopeSpec &SS,
    TemplateIdAnnotation &TemplateId, const ParsedAttributesView &Attr,
    MultiTemplateParamsArg TemplateParameterLists, SkipBodyInfo *SkipBody) {
  assert(TUK != TagUseKind::Reference && "References are not specializations");

  SourceLocation TemplateNameLoc = TemplateId.TemplateNameLoc;
  SourceLocation LAngleLoc = TemplateId.LAngleLoc;
  SourceLocation RAngleLoc = TemplateId.RAngleLoc;

  // Find the class template we're specializing
  TemplateName Name = TemplateId.Template.get();
  ClassTemplateDecl *ClassTemplate
    = dyn_cast_or_null<ClassTemplateDecl>(Name.getAsTemplateDecl());

  if (!ClassTemplate) {
    Diag(TemplateNameLoc, diag::err_not_class_template_specialization)
      << (Name.getAsTemplateDecl() &&
          isa<TemplateTemplateParmDecl>(Name.getAsTemplateDecl()));
    return true;
  }

  if (const auto *DSA = ClassTemplate->getAttr<NoSpecializationsAttr>()) {
    auto Message = DSA->getMessage();
    Diag(TemplateNameLoc, diag::warn_invalid_specialization)
        << ClassTemplate << !Message.empty() << Message;
    Diag(DSA->getLoc(), diag::note_marked_here) << DSA;
  }

  if (S->isTemplateParamScope())
    EnterTemplatedContext(S, ClassTemplate->getTemplatedDecl());

  DeclContext *DC = ClassTemplate->getDeclContext();

  bool isMemberSpecialization = false;
  bool isPartialSpecialization = false;

  if (SS.isSet()) {
    if (TUK != TagUseKind::Reference && TUK != TagUseKind::Friend &&
        diagnoseQualifiedDeclaration(SS, DC, ClassTemplate->getDeclName(),
                                     TemplateNameLoc, &TemplateId,
                                     /*IsMemberSpecialization=*/false))
      return true;
  }

  // Check the validity of the template headers that introduce this
  // template.
  // FIXME: We probably shouldn't complain about these headers for
  // friend declarations.
  bool Invalid = false;
  TemplateParameterList *TemplateParams =
      MatchTemplateParametersToScopeSpecifier(
          KWLoc, TemplateNameLoc, SS, &TemplateId, TemplateParameterLists,
          TUK == TagUseKind::Friend, isMemberSpecialization, Invalid);
  if (Invalid)
    return true;

  // Check that we can declare a template specialization here.
  if (TemplateParams && CheckTemplateDeclScope(S, TemplateParams))
    return true;

  if (TemplateParams && DC->isDependentContext()) {
    ContextRAII SavedContext(*this, DC);
    if (RebuildTemplateParamsInCurrentInstantiation(TemplateParams))
      return true;
  }

  if (TemplateParams && TemplateParams->size() > 0) {
    isPartialSpecialization = true;

    if (TUK == TagUseKind::Friend) {
      Diag(KWLoc, diag::err_partial_specialization_friend)
        << SourceRange(LAngleLoc, RAngleLoc);
      return true;
    }

    // C++ [temp.class.spec]p10:
    //   The template parameter list of a specialization shall not
    //   contain default template argument values.
    for (unsigned I = 0, N = TemplateParams->size(); I != N; ++I) {
      Decl *Param = TemplateParams->getParam(I);
      if (TemplateTypeParmDecl *TTP = dyn_cast<TemplateTypeParmDecl>(Param)) {
        if (TTP->hasDefaultArgument()) {
          Diag(TTP->getDefaultArgumentLoc(),
               diag::err_default_arg_in_partial_spec);
          TTP->removeDefaultArgument();
        }
      } else if (NonTypeTemplateParmDecl *NTTP
                   = dyn_cast<NonTypeTemplateParmDecl>(Param)) {
        if (NTTP->hasDefaultArgument()) {
          Diag(NTTP->getDefaultArgumentLoc(),
               diag::err_default_arg_in_partial_spec)
              << NTTP->getDefaultArgument().getSourceRange();
          NTTP->removeDefaultArgument();
        }
      } else {
        TemplateTemplateParmDecl *TTP = cast<TemplateTemplateParmDecl>(Param);
        if (TTP->hasDefaultArgument()) {
          Diag(TTP->getDefaultArgument().getLocation(),
               diag::err_default_arg_in_partial_spec)
            << TTP->getDefaultArgument().getSourceRange();
          TTP->removeDefaultArgument();
        }
      }
    }
  } else if (TemplateParams) {
    if (TUK == TagUseKind::Friend)
      Diag(KWLoc, diag::err_template_spec_friend)
        << FixItHint::CreateRemoval(
                                SourceRange(TemplateParams->getTemplateLoc(),
                                            TemplateParams->getRAngleLoc()))
        << SourceRange(LAngleLoc, RAngleLoc);
  } else {
    assert(TUK == TagUseKind::Friend &&
           "should have a 'template<>' for this decl");
  }

  // Check that the specialization uses the same tag kind as the
  // original template.
  TagTypeKind Kind = TypeWithKeyword::getTagTypeKindForTypeSpec(TagSpec);
  assert(Kind != TagTypeKind::Enum &&
         "Invalid enum tag in class template spec!");
  if (!isAcceptableTagRedeclaration(ClassTemplate->getTemplatedDecl(), Kind,
                                    TUK == TagUseKind::Definition, KWLoc,
                                    ClassTemplate->getIdentifier())) {
    Diag(KWLoc, diag::err_use_with_wrong_tag)
      << ClassTemplate
      << FixItHint::CreateReplacement(KWLoc,
                            ClassTemplate->getTemplatedDecl()->getKindName());
    Diag(ClassTemplate->getTemplatedDecl()->getLocation(),
         diag::note_previous_use);
    Kind = ClassTemplate->getTemplatedDecl()->getTagKind();
  }

  // Translate the parser's template argument list in our AST format.
  TemplateArgumentListInfo TemplateArgs =
      makeTemplateArgumentListInfo(*this, TemplateId);

  // Check for unexpanded parameter packs in any of the template arguments.
  for (unsigned I = 0, N = TemplateArgs.size(); I != N; ++I)
    if (DiagnoseUnexpandedParameterPack(TemplateArgs[I],
                                        isPartialSpecialization
                                            ? UPPC_PartialSpecialization
                                            : UPPC_ExplicitSpecialization))
      return true;

  // Check that the template argument list is well-formed for this
  // template.
  SmallVector<TemplateArgument, 4> SugaredConverted, CanonicalConverted;
  if (CheckTemplateArgumentList(ClassTemplate, TemplateNameLoc, TemplateArgs,
                                /*DefaultArgs=*/{},
                                /*PartialTemplateArgs=*/false, SugaredConverted,
                                CanonicalConverted,
                                /*UpdateArgsWithConversions=*/true))
    return true;

  // Find the class template (partial) specialization declaration that
  // corresponds to these arguments.
  if (isPartialSpecialization) {
    if (CheckTemplatePartialSpecializationArgs(TemplateNameLoc, ClassTemplate,
                                               TemplateArgs.size(),
                                               CanonicalConverted))
      return true;

    // FIXME: Move this to CheckTemplatePartialSpecializationArgs so we
    // also do it during instantiation.
    if (!Name.isDependent() &&
        !TemplateSpecializationType::anyDependentTemplateArguments(
            TemplateArgs, CanonicalConverted)) {
      Diag(TemplateNameLoc, diag::err_partial_spec_fully_specialized)
        << ClassTemplate->getDeclName();
      isPartialSpecialization = false;
      Invalid = true;
    }
  }

  void *InsertPos = nullptr;
  ClassTemplateSpecializationDecl *PrevDecl = nullptr;

  if (isPartialSpecialization)
    PrevDecl = ClassTemplate->findPartialSpecialization(
        CanonicalConverted, TemplateParams, InsertPos);
  else
    PrevDecl = ClassTemplate->findSpecialization(CanonicalConverted, InsertPos);

  ClassTemplateSpecializationDecl *Specialization = nullptr;

  // Check whether we can declare a class template specialization in
  // the current scope.
  if (TUK != TagUseKind::Friend &&
      CheckTemplateSpecializationScope(*this, ClassTemplate, PrevDecl,
                                       TemplateNameLoc,
                                       isPartialSpecialization))
    return true;

  // The canonical type
  QualType CanonType;
  if (isPartialSpecialization) {
    // Build the canonical type that describes the converted template
    // arguments of the class template partial specialization.
    TemplateName CanonTemplate = Context.getCanonicalTemplateName(Name);
    CanonType = Context.getTemplateSpecializationType(CanonTemplate,
                                                      CanonicalConverted);

    if (Context.hasSameType(CanonType,
                        ClassTemplate->getInjectedClassNameSpecialization()) &&
        (!Context.getLangOpts().CPlusPlus20 ||
         !TemplateParams->hasAssociatedConstraints())) {
      // C++ [temp.class.spec]p9b3:
      //
      //   -- The argument list of the specialization shall not be identical
      //      to the implicit argument list of the primary template.
      //
      // This rule has since been removed, because it's redundant given DR1495,
      // but we keep it because it produces better diagnostics and recovery.
      Diag(TemplateNameLoc, diag::err_partial_spec_args_match_primary_template)
          << /*class template*/ 0 << (TUK == TagUseKind::Definition)
          << FixItHint::CreateRemoval(SourceRange(LAngleLoc, RAngleLoc));
      return CheckClassTemplate(
          S, TagSpec, TUK, KWLoc, SS, ClassTemplate->getIdentifier(),
          TemplateNameLoc, Attr, TemplateParams, AS_none,
          /*ModulePrivateLoc=*/SourceLocation(),
<<<<<<< HEAD
          /*FriendLoc*/ SourceLocation(), TemplateParameterLists.drop_back(),
          isMemberSpecialization);
=======
          /*FriendLoc*/ SourceLocation(), TemplateParameterLists.size() - 1,
          TemplateParameterLists.data());
>>>>>>> ce7c17d5
    }

    // Create a new class template partial specialization declaration node.
    ClassTemplatePartialSpecializationDecl *PrevPartial
      = cast_or_null<ClassTemplatePartialSpecializationDecl>(PrevDecl);
    ClassTemplatePartialSpecializationDecl *Partial =
        ClassTemplatePartialSpecializationDecl::Create(
            Context, Kind, DC, KWLoc, TemplateNameLoc, TemplateParams,
            ClassTemplate, CanonicalConverted, CanonType, PrevPartial);

    // If we are providing an explicit specialization of a member class
    // template specialization, make a note of that.
    if (isMemberSpecialization)
      Partial->setMemberSpecialization();
    Partial->setTemplateArgsAsWritten(TemplateArgs);
    SetNestedNameSpecifier(*this, Partial, SS);
    if (TemplateParameterLists.size() > 1 && SS.isSet()) {
      Partial->setTemplateParameterListsInfo(
          Context, TemplateParameterLists.drop_back(1));
    }

    if (!PrevPartial)
      ClassTemplate->AddPartialSpecialization(Partial, InsertPos);
    Specialization = Partial;

    CheckTemplatePartialSpecialization(Partial);
  } else {
    // Create a new class template specialization declaration node for
    // this explicit specialization or friend declaration.
    Specialization = ClassTemplateSpecializationDecl::Create(
        Context, Kind, DC, KWLoc, TemplateNameLoc, ClassTemplate,
        CanonicalConverted, PrevDecl);
    Specialization->setTemplateArgsAsWritten(TemplateArgs);
    SetNestedNameSpecifier(*this, Specialization, SS);
    if (TemplateParameterLists.size() > 0) {
      Specialization->setTemplateParameterListsInfo(Context,
                                                    TemplateParameterLists);
    }

    if (!PrevDecl)
      ClassTemplate->AddSpecialization(Specialization, InsertPos);

    if (CurContext->isDependentContext()) {
      TemplateName CanonTemplate = Context.getCanonicalTemplateName(Name);
      CanonType = Context.getTemplateSpecializationType(CanonTemplate,
                                                        CanonicalConverted);
    } else {
      CanonType = Context.getTypeDeclType(Specialization);
    }
  }

  // C++ [temp.expl.spec]p6:
  //   If a template, a member template or the member of a class template is
  //   explicitly specialized then that specialization shall be declared
  //   before the first use of that specialization that would cause an implicit
  //   instantiation to take place, in every translation unit in which such a
  //   use occurs; no diagnostic is required.
  if (PrevDecl && PrevDecl->getPointOfInstantiation().isValid()) {
    bool Okay = false;
    for (Decl *Prev = PrevDecl; Prev; Prev = Prev->getPreviousDecl()) {
      // Is there any previous explicit specialization declaration?
      if (getTemplateSpecializationKind(Prev) == TSK_ExplicitSpecialization) {
        Okay = true;
        break;
      }
    }

    if (!Okay) {
      SourceRange Range(TemplateNameLoc, RAngleLoc);
      Diag(TemplateNameLoc, diag::err_specialization_after_instantiation)
        << Context.getTypeDeclType(Specialization) << Range;

      Diag(PrevDecl->getPointOfInstantiation(),
           diag::note_instantiation_required_here)
        << (PrevDecl->getTemplateSpecializationKind()
                                                != TSK_ImplicitInstantiation);
      return true;
    }
  }

  // If this is not a friend, note that this is an explicit specialization.
  if (TUK != TagUseKind::Friend)
    Specialization->setSpecializationKind(TSK_ExplicitSpecialization);

  // Check that this isn't a redefinition of this specialization.
  if (TUK == TagUseKind::Definition) {
    RecordDecl *Def = Specialization->getDefinition();
    NamedDecl *Hidden = nullptr;
    if (Def && SkipBody && !hasVisibleDefinition(Def, &Hidden)) {
      SkipBody->ShouldSkip = true;
      SkipBody->Previous = Def;
      makeMergedDefinitionVisible(Hidden);
    } else if (Def) {
      SourceRange Range(TemplateNameLoc, RAngleLoc);
      Diag(TemplateNameLoc, diag::err_redefinition) << Specialization << Range;
      Diag(Def->getLocation(), diag::note_previous_definition);
      Specialization->setInvalidDecl();
      return true;
    }
  }

  ProcessDeclAttributeList(S, Specialization, Attr);
  ProcessAPINotes(Specialization);

  // Add alignment attributes if necessary; these attributes are checked when
  // the ASTContext lays out the structure.
  if (TUK == TagUseKind::Definition && (!SkipBody || !SkipBody->ShouldSkip)) {
    AddAlignmentAttributesForRecord(Specialization);
    AddMsStructLayoutForRecord(Specialization);
  }

  if (ModulePrivateLoc.isValid())
    Diag(Specialization->getLocation(), diag::err_module_private_specialization)
      << (isPartialSpecialization? 1 : 0)
      << FixItHint::CreateRemoval(ModulePrivateLoc);

  // C++ [temp.expl.spec]p9:
  //   A template explicit specialization is in the scope of the
  //   namespace in which the template was defined.
  //
  // We actually implement this paragraph where we set the semantic
  // context (in the creation of the ClassTemplateSpecializationDecl),
  // but we also maintain the lexical context where the actual
  // definition occurs.
  Specialization->setLexicalDeclContext(CurContext);

  // We may be starting the definition of this specialization.
  if (TUK == TagUseKind::Definition && (!SkipBody || !SkipBody->ShouldSkip))
    Specialization->startDefinition();

  if (TUK == TagUseKind::Friend) {
    // Build the fully-sugared type for this class template
    // specialization as the user wrote in the specialization
    // itself. This means that we'll pretty-print the type retrieved
    // from the specialization's declaration the way that the user
    // actually wrote the specialization, rather than formatting the
    // name based on the "canonical" representation used to store the
    // template arguments in the specialization.
    TypeSourceInfo *WrittenTy = Context.getTemplateSpecializationTypeInfo(
        Name, TemplateNameLoc, TemplateArgs, CanonType);
    FriendDecl *Friend = FriendDecl::Create(Context, CurContext,
                                            TemplateNameLoc,
                                            WrittenTy,
                                            /*FIXME:*/KWLoc);
    Friend->setAccess(AS_public);
    CurContext->addDecl(Friend);
  } else {
    // Add the specialization into its lexical context, so that it can
    // be seen when iterating through the list of declarations in that
    // context. However, specializations are not found by name lookup.
    CurContext->addDecl(Specialization);
  }

  if (SkipBody && SkipBody->ShouldSkip)
    return SkipBody->Previous;

  Specialization->setInvalidDecl(Invalid);
  inferGslOwnerPointerAttribute(Specialization);
  return Specialization;
}

Decl *Sema::ActOnTemplateDeclarator(Scope *S,
                              MultiTemplateParamsArg TemplateParameterLists,
                                    Declarator &D) {
  Decl *NewDecl = HandleDeclarator(S, D, TemplateParameterLists);
  ActOnDocumentableDecl(NewDecl);
  return NewDecl;
}

ConceptDecl *Sema::ActOnStartConceptDefinition(
    Scope *S, MultiTemplateParamsArg TemplateParameterLists,
    const IdentifierInfo *Name, SourceLocation NameLoc) {
  DeclContext *DC = CurContext;

  if (!DC->getRedeclContext()->isFileContext()) {
    Diag(NameLoc,
      diag::err_concept_decls_may_only_appear_in_global_namespace_scope);
    return nullptr;
  }

  if (TemplateParameterLists.size() > 1) {
    Diag(NameLoc, diag::err_concept_extra_headers);
    return nullptr;
  }

  TemplateParameterList *Params = TemplateParameterLists.front();

  if (Params->size() == 0) {
    Diag(NameLoc, diag::err_concept_no_parameters);
    return nullptr;
  }

  // Ensure that the parameter pack, if present, is the last parameter in the
  // template.
  for (TemplateParameterList::const_iterator ParamIt = Params->begin(),
                                             ParamEnd = Params->end();
       ParamIt != ParamEnd; ++ParamIt) {
    Decl const *Param = *ParamIt;
    if (Param->isParameterPack()) {
      if (++ParamIt == ParamEnd)
        break;
      Diag(Param->getLocation(),
           diag::err_template_param_pack_must_be_last_template_parameter);
      return nullptr;
    }
  }

  ConceptDecl *NewDecl =
      ConceptDecl::Create(Context, DC, NameLoc, Name, Params);

  if (NewDecl->hasAssociatedConstraints()) {
    // C++2a [temp.concept]p4:
    // A concept shall not have associated constraints.
    Diag(NameLoc, diag::err_concept_no_associated_constraints);
    NewDecl->setInvalidDecl();
  }

  DeclarationNameInfo NameInfo(NewDecl->getDeclName(), NewDecl->getBeginLoc());
  LookupResult Previous(*this, NameInfo, LookupOrdinaryName,
                        forRedeclarationInCurContext());
  LookupName(Previous, S);
  FilterLookupForScope(Previous, CurContext, S, /*ConsiderLinkage=*/false,
                       /*AllowInlineNamespace*/ false);

  // We cannot properly handle redeclarations until we parse the constraint
  // expression, so only inject the name if we are sure we are not redeclaring a
  // symbol
  if (Previous.empty())
    PushOnScopeChains(NewDecl, S, true);

  return NewDecl;
}

static bool RemoveLookupResult(LookupResult &R, NamedDecl *C) {
  bool Found = false;
  LookupResult::Filter F = R.makeFilter();
  while (F.hasNext()) {
    NamedDecl *D = F.next();
    if (D == C) {
      F.erase();
      Found = true;
      break;
    }
  }
  F.done();
  return Found;
}

ConceptDecl *
Sema::ActOnFinishConceptDefinition(Scope *S, ConceptDecl *C,
                                   Expr *ConstraintExpr,
                                   const ParsedAttributesView &Attrs) {
  assert(!C->hasDefinition() && "Concept already defined");
  if (DiagnoseUnexpandedParameterPack(ConstraintExpr))
    return nullptr;
  C->setDefinition(ConstraintExpr);
  ProcessDeclAttributeList(S, C, Attrs);

  // Check for conflicting previous declaration.
  DeclarationNameInfo NameInfo(C->getDeclName(), C->getBeginLoc());
  LookupResult Previous(*this, NameInfo, LookupOrdinaryName,
                        forRedeclarationInCurContext());
  LookupName(Previous, S);
  FilterLookupForScope(Previous, CurContext, S, /*ConsiderLinkage=*/false,
                       /*AllowInlineNamespace*/ false);
  bool WasAlreadyAdded = RemoveLookupResult(Previous, C);
  bool AddToScope = true;
  CheckConceptRedefinition(C, Previous, AddToScope);

  ActOnDocumentableDecl(C);
  if (!WasAlreadyAdded && AddToScope)
    PushOnScopeChains(C, S);

  return C;
}

void Sema::CheckConceptRedefinition(ConceptDecl *NewDecl,
                                    LookupResult &Previous, bool &AddToScope) {
  AddToScope = true;

  if (Previous.empty())
    return;

  auto *OldConcept = dyn_cast<ConceptDecl>(Previous.getRepresentativeDecl()->getUnderlyingDecl());
  if (!OldConcept) {
    auto *Old = Previous.getRepresentativeDecl();
    Diag(NewDecl->getLocation(), diag::err_redefinition_different_kind)
        << NewDecl->getDeclName();
    notePreviousDefinition(Old, NewDecl->getLocation());
    AddToScope = false;
    return;
  }
  // Check if we can merge with a concept declaration.
  bool IsSame = Context.isSameEntity(NewDecl, OldConcept);
  if (!IsSame) {
    Diag(NewDecl->getLocation(), diag::err_redefinition_different_concept)
        << NewDecl->getDeclName();
    notePreviousDefinition(OldConcept, NewDecl->getLocation());
    AddToScope = false;
    return;
  }
  if (hasReachableDefinition(OldConcept) &&
      IsRedefinitionInModule(NewDecl, OldConcept)) {
    Diag(NewDecl->getLocation(), diag::err_redefinition)
        << NewDecl->getDeclName();
    notePreviousDefinition(OldConcept, NewDecl->getLocation());
    AddToScope = false;
    return;
  }
  if (!Previous.isSingleResult()) {
    // FIXME: we should produce an error in case of ambig and failed lookups.
    //        Other decls (e.g. namespaces) also have this shortcoming.
    return;
  }
  // We unwrap canonical decl late to check for module visibility.
  Context.setPrimaryMergedDecl(NewDecl, OldConcept->getCanonicalDecl());
}

bool Sema::CheckConceptUseInDefinition(ConceptDecl *Concept,
                                       SourceLocation Loc) {
  if (!Concept->isInvalidDecl() && !Concept->hasDefinition()) {
    Diag(Loc, diag::err_recursive_concept) << Concept;
    Diag(Concept->getLocation(), diag::note_declared_at);
    return true;
  }
  return false;
}

/// \brief Strips various properties off an implicit instantiation
/// that has just been explicitly specialized.
static void StripImplicitInstantiation(NamedDecl *D, bool MinGW) {
  if (MinGW || (isa<FunctionDecl>(D) &&
                cast<FunctionDecl>(D)->isFunctionTemplateSpecialization()))
    D->dropAttrs<DLLImportAttr, DLLExportAttr>();

  if (FunctionDecl *FD = dyn_cast<FunctionDecl>(D))
    FD->setInlineSpecified(false);
}

/// Compute the diagnostic location for an explicit instantiation
//  declaration or definition.
static SourceLocation DiagLocForExplicitInstantiation(
    NamedDecl* D, SourceLocation PointOfInstantiation) {
  // Explicit instantiations following a specialization have no effect and
  // hence no PointOfInstantiation. In that case, walk decl backwards
  // until a valid name loc is found.
  SourceLocation PrevDiagLoc = PointOfInstantiation;
  for (Decl *Prev = D; Prev && !PrevDiagLoc.isValid();
       Prev = Prev->getPreviousDecl()) {
    PrevDiagLoc = Prev->getLocation();
  }
  assert(PrevDiagLoc.isValid() &&
         "Explicit instantiation without point of instantiation?");
  return PrevDiagLoc;
}

bool
Sema::CheckSpecializationInstantiationRedecl(SourceLocation NewLoc,
                                             TemplateSpecializationKind NewTSK,
                                             NamedDecl *PrevDecl,
                                             TemplateSpecializationKind PrevTSK,
                                        SourceLocation PrevPointOfInstantiation,
                                             bool &HasNoEffect) {
  HasNoEffect = false;

  switch (NewTSK) {
  case TSK_Undeclared:
  case TSK_ImplicitInstantiation:
    assert(
        (PrevTSK == TSK_Undeclared || PrevTSK == TSK_ImplicitInstantiation) &&
        "previous declaration must be implicit!");
    return false;

  case TSK_ExplicitSpecialization:
    switch (PrevTSK) {
    case TSK_Undeclared:
    case TSK_ExplicitSpecialization:
      // Okay, we're just specializing something that is either already
      // explicitly specialized or has merely been mentioned without any
      // instantiation.
      return false;

    case TSK_ImplicitInstantiation:
      if (PrevPointOfInstantiation.isInvalid()) {
        // The declaration itself has not actually been instantiated, so it is
        // still okay to specialize it.
        StripImplicitInstantiation(
            PrevDecl,
            Context.getTargetInfo().getTriple().isWindowsGNUEnvironment());
        return false;
      }
      // Fall through
      [[fallthrough]];

    case TSK_ExplicitInstantiationDeclaration:
    case TSK_ExplicitInstantiationDefinition:
      assert((PrevTSK == TSK_ImplicitInstantiation ||
              PrevPointOfInstantiation.isValid()) &&
             "Explicit instantiation without point of instantiation?");

      // C++ [temp.expl.spec]p6:
      //   If a template, a member template or the member of a class template
      //   is explicitly specialized then that specialization shall be declared
      //   before the first use of that specialization that would cause an
      //   implicit instantiation to take place, in every translation unit in
      //   which such a use occurs; no diagnostic is required.
      for (Decl *Prev = PrevDecl; Prev; Prev = Prev->getPreviousDecl()) {
        // Is there any previous explicit specialization declaration?
        if (getTemplateSpecializationKind(Prev) == TSK_ExplicitSpecialization)
          return false;
      }

      Diag(NewLoc, diag::err_specialization_after_instantiation)
        << PrevDecl;
      Diag(PrevPointOfInstantiation, diag::note_instantiation_required_here)
        << (PrevTSK != TSK_ImplicitInstantiation);

      return true;
    }
    llvm_unreachable("The switch over PrevTSK must be exhaustive.");

  case TSK_ExplicitInstantiationDeclaration:
    switch (PrevTSK) {
    case TSK_ExplicitInstantiationDeclaration:
      // This explicit instantiation declaration is redundant (that's okay).
      HasNoEffect = true;
      return false;

    case TSK_Undeclared:
    case TSK_ImplicitInstantiation:
      // We're explicitly instantiating something that may have already been
      // implicitly instantiated; that's fine.
      return false;

    case TSK_ExplicitSpecialization:
      // C++0x [temp.explicit]p4:
      //   For a given set of template parameters, if an explicit instantiation
      //   of a template appears after a declaration of an explicit
      //   specialization for that template, the explicit instantiation has no
      //   effect.
      HasNoEffect = true;
      return false;

    case TSK_ExplicitInstantiationDefinition:
      // C++0x [temp.explicit]p10:
      //   If an entity is the subject of both an explicit instantiation
      //   declaration and an explicit instantiation definition in the same
      //   translation unit, the definition shall follow the declaration.
      Diag(NewLoc,
           diag::err_explicit_instantiation_declaration_after_definition);

      // Explicit instantiations following a specialization have no effect and
      // hence no PrevPointOfInstantiation. In that case, walk decl backwards
      // until a valid name loc is found.
      Diag(DiagLocForExplicitInstantiation(PrevDecl, PrevPointOfInstantiation),
           diag::note_explicit_instantiation_definition_here);
      HasNoEffect = true;
      return false;
    }
    llvm_unreachable("Unexpected TemplateSpecializationKind!");

  case TSK_ExplicitInstantiationDefinition:
    switch (PrevTSK) {
    case TSK_Undeclared:
    case TSK_ImplicitInstantiation:
      // We're explicitly instantiating something that may have already been
      // implicitly instantiated; that's fine.
      return false;

    case TSK_ExplicitSpecialization:
      // C++ DR 259, C++0x [temp.explicit]p4:
      //   For a given set of template parameters, if an explicit
      //   instantiation of a template appears after a declaration of
      //   an explicit specialization for that template, the explicit
      //   instantiation has no effect.
      Diag(NewLoc, diag::warn_explicit_instantiation_after_specialization)
        << PrevDecl;
      Diag(PrevDecl->getLocation(),
           diag::note_previous_template_specialization);
      HasNoEffect = true;
      return false;

    case TSK_ExplicitInstantiationDeclaration:
      // We're explicitly instantiating a definition for something for which we
      // were previously asked to suppress instantiations. That's fine.

      // C++0x [temp.explicit]p4:
      //   For a given set of template parameters, if an explicit instantiation
      //   of a template appears after a declaration of an explicit
      //   specialization for that template, the explicit instantiation has no
      //   effect.
      for (Decl *Prev = PrevDecl; Prev; Prev = Prev->getPreviousDecl()) {
        // Is there any previous explicit specialization declaration?
        if (getTemplateSpecializationKind(Prev) == TSK_ExplicitSpecialization) {
          HasNoEffect = true;
          break;
        }
      }

      return false;

    case TSK_ExplicitInstantiationDefinition:
      // C++0x [temp.spec]p5:
      //   For a given template and a given set of template-arguments,
      //     - an explicit instantiation definition shall appear at most once
      //       in a program,

      // MSVCCompat: MSVC silently ignores duplicate explicit instantiations.
      Diag(NewLoc, (getLangOpts().MSVCCompat)
                       ? diag::ext_explicit_instantiation_duplicate
                       : diag::err_explicit_instantiation_duplicate)
          << PrevDecl;
      Diag(DiagLocForExplicitInstantiation(PrevDecl, PrevPointOfInstantiation),
           diag::note_previous_explicit_instantiation);
      HasNoEffect = true;
      return false;
    }
  }

  llvm_unreachable("Missing specialization/instantiation case?");
}

bool Sema::CheckDependentFunctionTemplateSpecialization(
    FunctionDecl *FD, const TemplateArgumentListInfo *ExplicitTemplateArgs,
    LookupResult &Previous) {
  // Remove anything from Previous that isn't a function template in
  // the correct context.
  DeclContext *FDLookupContext = FD->getDeclContext()->getRedeclContext();
  LookupResult::Filter F = Previous.makeFilter();
  enum DiscardReason { NotAFunctionTemplate, NotAMemberOfEnclosing };
  SmallVector<std::pair<DiscardReason, Decl *>, 8> DiscardedCandidates;
  while (F.hasNext()) {
    NamedDecl *D = F.next()->getUnderlyingDecl();
    if (!isa<FunctionTemplateDecl>(D)) {
      F.erase();
      DiscardedCandidates.push_back(std::make_pair(NotAFunctionTemplate, D));
      continue;
    }

    if (!FDLookupContext->InEnclosingNamespaceSetOf(
            D->getDeclContext()->getRedeclContext())) {
      F.erase();
      DiscardedCandidates.push_back(std::make_pair(NotAMemberOfEnclosing, D));
      continue;
    }
  }
  F.done();

  bool IsFriend = FD->getFriendObjectKind() != Decl::FOK_None;
  if (Previous.empty()) {
    Diag(FD->getLocation(), diag::err_dependent_function_template_spec_no_match)
        << IsFriend;
    for (auto &P : DiscardedCandidates)
      Diag(P.second->getLocation(),
           diag::note_dependent_function_template_spec_discard_reason)
          << P.first << IsFriend;
    return true;
  }

  FD->setDependentTemplateSpecialization(Context, Previous.asUnresolvedSet(),
                                         ExplicitTemplateArgs);
  return false;
}

bool Sema::CheckFunctionTemplateSpecialization(
    FunctionDecl *FD, TemplateArgumentListInfo *ExplicitTemplateArgs,
    LookupResult &Previous, bool QualifiedFriend) {
  // The set of function template specializations that could match this
  // explicit function template specialization.
  UnresolvedSet<8> Candidates;
  TemplateSpecCandidateSet FailedCandidates(FD->getLocation(),
                                            /*ForTakingAddress=*/false);

  llvm::SmallDenseMap<FunctionDecl *, TemplateArgumentListInfo, 8>
      ConvertedTemplateArgs;

  DeclContext *FDLookupContext = FD->getDeclContext()->getRedeclContext();
  for (LookupResult::iterator I = Previous.begin(), E = Previous.end();
         I != E; ++I) {
    NamedDecl *Ovl = (*I)->getUnderlyingDecl();
    if (FunctionTemplateDecl *FunTmpl = dyn_cast<FunctionTemplateDecl>(Ovl)) {
      // Only consider templates found within the same semantic lookup scope as
      // FD.
      if (!FDLookupContext->InEnclosingNamespaceSetOf(
                                Ovl->getDeclContext()->getRedeclContext()))
        continue;

      QualType FT = FD->getType();
      // C++11 [dcl.constexpr]p8:
      //   A constexpr specifier for a non-static member function that is not
      //   a constructor declares that member function to be const.
      //
      // When matching a constexpr member function template specialization
      // against the primary template, we don't yet know whether the
      // specialization has an implicit 'const' (because we don't know whether
      // it will be a static member function until we know which template it
      // specializes). This rule was removed in C++14.
      if (auto *NewMD = dyn_cast<CXXMethodDecl>(FD);
          !getLangOpts().CPlusPlus14 && NewMD && NewMD->isConstexpr() &&
          !isa<CXXConstructorDecl, CXXDestructorDecl>(NewMD)) {
        auto *OldMD = dyn_cast<CXXMethodDecl>(FunTmpl->getTemplatedDecl());
        if (OldMD && OldMD->isConst()) {
          const FunctionProtoType *FPT = FT->castAs<FunctionProtoType>();
          FunctionProtoType::ExtProtoInfo EPI = FPT->getExtProtoInfo();
          EPI.TypeQuals.addConst();
          FT = Context.getFunctionType(FPT->getReturnType(),
                                       FPT->getParamTypes(), EPI);
        }
      }

      TemplateArgumentListInfo Args;
      if (ExplicitTemplateArgs)
        Args = *ExplicitTemplateArgs;

      // C++ [temp.expl.spec]p11:
      //   A trailing template-argument can be left unspecified in the
      //   template-id naming an explicit function template specialization
      //   provided it can be deduced from the function argument type.
      // Perform template argument deduction to determine whether we may be
      // specializing this template.
      // FIXME: It is somewhat wasteful to build
      TemplateDeductionInfo Info(FailedCandidates.getLocation());
      FunctionDecl *Specialization = nullptr;
      if (TemplateDeductionResult TDK = DeduceTemplateArguments(
              FunTmpl, ExplicitTemplateArgs ? &Args : nullptr, FT,
              Specialization, Info);
          TDK != TemplateDeductionResult::Success) {
        // Template argument deduction failed; record why it failed, so
        // that we can provide nifty diagnostics.
        FailedCandidates.addCandidate().set(
            I.getPair(), FunTmpl->getTemplatedDecl(),
            MakeDeductionFailureInfo(Context, TDK, Info));
        (void)TDK;
        continue;
      }

      // Target attributes are part of the cuda function signature, so
      // the deduced template's cuda target must match that of the
      // specialization.  Given that C++ template deduction does not
      // take target attributes into account, we reject candidates
      // here that have a different target.
      if (LangOpts.CUDA &&
          CUDA().IdentifyTarget(Specialization,
                                /* IgnoreImplicitHDAttr = */ true) !=
              CUDA().IdentifyTarget(FD, /* IgnoreImplicitHDAttr = */ true)) {
        FailedCandidates.addCandidate().set(
            I.getPair(), FunTmpl->getTemplatedDecl(),
            MakeDeductionFailureInfo(
                Context, TemplateDeductionResult::CUDATargetMismatch, Info));
        continue;
      }

      // Record this candidate.
      if (ExplicitTemplateArgs)
        ConvertedTemplateArgs[Specialization] = std::move(Args);
      Candidates.addDecl(Specialization, I.getAccess());
    }
  }

  // For a qualified friend declaration (with no explicit marker to indicate
  // that a template specialization was intended), note all (template and
  // non-template) candidates.
  if (QualifiedFriend && Candidates.empty()) {
    Diag(FD->getLocation(), diag::err_qualified_friend_no_match)
        << FD->getDeclName() << FDLookupContext;
    // FIXME: We should form a single candidate list and diagnose all
    // candidates at once, to get proper sorting and limiting.
    for (auto *OldND : Previous) {
      if (auto *OldFD = dyn_cast<FunctionDecl>(OldND->getUnderlyingDecl()))
        NoteOverloadCandidate(OldND, OldFD, CRK_None, FD->getType(), false);
    }
    FailedCandidates.NoteCandidates(*this, FD->getLocation());
    return true;
  }

  // Find the most specialized function template.
  UnresolvedSetIterator Result = getMostSpecialized(
      Candidates.begin(), Candidates.end(), FailedCandidates, FD->getLocation(),
      PDiag(diag::err_function_template_spec_no_match) << FD->getDeclName(),
      PDiag(diag::err_function_template_spec_ambiguous)
          << FD->getDeclName() << (ExplicitTemplateArgs != nullptr),
      PDiag(diag::note_function_template_spec_matched));

  if (Result == Candidates.end())
    return true;

  // Ignore access information;  it doesn't figure into redeclaration checking.
  FunctionDecl *Specialization = cast<FunctionDecl>(*Result);

  if (const auto *PT = Specialization->getPrimaryTemplate();
      const auto *DSA = PT->getAttr<NoSpecializationsAttr>()) {
    auto Message = DSA->getMessage();
    Diag(FD->getLocation(), diag::warn_invalid_specialization)
        << PT << !Message.empty() << Message;
    Diag(DSA->getLoc(), diag::note_marked_here) << DSA;
  }

  // C++23 [except.spec]p13:
  //   An exception specification is considered to be needed when:
  //   - [...]
  //   - the exception specification is compared to that of another declaration
  //     (e.g., an explicit specialization or an overriding virtual function);
  //   - [...]
  //
  //  The exception specification of a defaulted function is evaluated as
  //  described above only when needed; similarly, the noexcept-specifier of a
  //  specialization of a function template or member function of a class
  //  template is instantiated only when needed.
  //
  // The standard doesn't specify what the "comparison with another declaration"
  // entails, nor the exact circumstances in which it occurs. Moreover, it does
  // not state which properties of an explicit specialization must match the
  // primary template.
  //
  // We assume that an explicit specialization must correspond with (per
  // [basic.scope.scope]p4) and declare the same entity as (per [basic.link]p8)
  // the declaration produced by substitution into the function template.
  //
  // Since the determination whether two function declarations correspond does
  // not consider exception specification, we only need to instantiate it once
  // we determine the primary template when comparing types per
  // [basic.link]p11.1.
  auto *SpecializationFPT =
      Specialization->getType()->castAs<FunctionProtoType>();
  // If the function has a dependent exception specification, resolve it after
  // we have selected the primary template so we can check whether it matches.
  if (getLangOpts().CPlusPlus17 &&
      isUnresolvedExceptionSpec(SpecializationFPT->getExceptionSpecType()) &&
      !ResolveExceptionSpec(FD->getLocation(), SpecializationFPT))
    return true;

  FunctionTemplateSpecializationInfo *SpecInfo
    = Specialization->getTemplateSpecializationInfo();
  assert(SpecInfo && "Function template specialization info missing?");

  // Note: do not overwrite location info if previous template
  // specialization kind was explicit.
  TemplateSpecializationKind TSK = SpecInfo->getTemplateSpecializationKind();
  if (TSK == TSK_Undeclared || TSK == TSK_ImplicitInstantiation) {
    Specialization->setLocation(FD->getLocation());
    Specialization->setLexicalDeclContext(FD->getLexicalDeclContext());
    // C++11 [dcl.constexpr]p1: An explicit specialization of a constexpr
    // function can differ from the template declaration with respect to
    // the constexpr specifier.
    // FIXME: We need an update record for this AST mutation.
    // FIXME: What if there are multiple such prior declarations (for instance,
    // from different modules)?
    Specialization->setConstexprKind(FD->getConstexprKind());
  }

  // FIXME: Check if the prior specialization has a point of instantiation.
  // If so, we have run afoul of .

  // If this is a friend declaration, then we're not really declaring
  // an explicit specialization.
  bool isFriend = (FD->getFriendObjectKind() != Decl::FOK_None);

  // Check the scope of this explicit specialization.
  if (!isFriend &&
      CheckTemplateSpecializationScope(*this,
                                       Specialization->getPrimaryTemplate(),
                                       Specialization, FD->getLocation(),
                                       false))
    return true;

  // C++ [temp.expl.spec]p6:
  //   If a template, a member template or the member of a class template is
  //   explicitly specialized then that specialization shall be declared
  //   before the first use of that specialization that would cause an implicit
  //   instantiation to take place, in every translation unit in which such a
  //   use occurs; no diagnostic is required.
  bool HasNoEffect = false;
  if (!isFriend &&
      CheckSpecializationInstantiationRedecl(FD->getLocation(),
                                             TSK_ExplicitSpecialization,
                                             Specialization,
                                   SpecInfo->getTemplateSpecializationKind(),
                                         SpecInfo->getPointOfInstantiation(),
                                             HasNoEffect))
    return true;

  // Mark the prior declaration as an explicit specialization, so that later
  // clients know that this is an explicit specialization.
  if (!isFriend) {
    // Since explicit specializations do not inherit '=delete' from their
    // primary function template - check if the 'specialization' that was
    // implicitly generated (during template argument deduction for partial
    // ordering) from the most specialized of all the function templates that
    // 'FD' could have been specializing, has a 'deleted' definition.  If so,
    // first check that it was implicitly generated during template argument
    // deduction by making sure it wasn't referenced, and then reset the deleted
    // flag to not-deleted, so that we can inherit that information from 'FD'.
    if (Specialization->isDeleted() && !SpecInfo->isExplicitSpecialization() &&
        !Specialization->getCanonicalDecl()->isReferenced()) {
      // FIXME: This assert will not hold in the presence of modules.
      assert(
          Specialization->getCanonicalDecl() == Specialization &&
          "This must be the only existing declaration of this specialization");
      // FIXME: We need an update record for this AST mutation.
      Specialization->setDeletedAsWritten(false);
    }
    // FIXME: We need an update record for this AST mutation.
    SpecInfo->setTemplateSpecializationKind(TSK_ExplicitSpecialization);
    MarkUnusedFileScopedDecl(Specialization);
  }

  // Turn the given function declaration into a function template
  // specialization, with the template arguments from the previous
  // specialization.
  // Take copies of (semantic and syntactic) template argument lists.
  TemplateArgumentList *TemplArgs = TemplateArgumentList::CreateCopy(
      Context, Specialization->getTemplateSpecializationArgs()->asArray());
  FD->setFunctionTemplateSpecialization(
      Specialization->getPrimaryTemplate(), TemplArgs, /*InsertPos=*/nullptr,
      SpecInfo->getTemplateSpecializationKind(),
      ExplicitTemplateArgs ? &ConvertedTemplateArgs[Specialization] : nullptr);

  // A function template specialization inherits the target attributes
  // of its template.  (We require the attributes explicitly in the
  // code to match, but a template may have implicit attributes by
  // virtue e.g. of being constexpr, and it passes these implicit
  // attributes on to its specializations.)
  if (LangOpts.CUDA)
    CUDA().inheritTargetAttrs(FD, *Specialization->getPrimaryTemplate());

  // The "previous declaration" for this function template specialization is
  // the prior function template specialization.
  Previous.clear();
  Previous.addDecl(Specialization);
  return false;
}

bool
Sema::CheckMemberSpecialization(NamedDecl *Member, LookupResult &Previous) {
  assert(!Member->isTemplateDecl() && !Member->getDescribedTemplate() &&
         "Only for non-template members");

  // Try to find the member we are instantiating.
  NamedDecl *FoundInstantiation = nullptr;
  NamedDecl *Instantiation = nullptr;
  NamedDecl *InstantiatedFrom = nullptr;
  MemberSpecializationInfo *MSInfo = nullptr;

  if (Previous.empty()) {
    // Nowhere to look anyway.
  } else if (FunctionDecl *Function = dyn_cast<FunctionDecl>(Member)) {
    UnresolvedSet<8> Candidates;
    for (NamedDecl *Candidate : Previous) {
      auto *Method = dyn_cast<CXXMethodDecl>(Candidate->getUnderlyingDecl());
      // Ignore any candidates that aren't member functions.
      if (!Method)
        continue;

      QualType Adjusted = Function->getType();
      if (!hasExplicitCallingConv(Adjusted))
        Adjusted = adjustCCAndNoReturn(Adjusted, Method->getType());
      // Ignore any candidates with the wrong type.
      // This doesn't handle deduced return types, but both function
      // declarations should be undeduced at this point.
      // FIXME: The exception specification should probably be ignored when
      // comparing the types.
      if (!Context.hasSameType(Adjusted, Method->getType()))
        continue;

      // Ignore any candidates with unsatisfied constraints.
      if (ConstraintSatisfaction Satisfaction;
          Method->getTrailingRequiresClause() &&
          (CheckFunctionConstraints(Method, Satisfaction,
                                    /*UsageLoc=*/Member->getLocation(),
                                    /*ForOverloadResolution=*/true) ||
           !Satisfaction.IsSatisfied))
        continue;

      Candidates.addDecl(Candidate);
    }

    // If we have no viable candidates left after filtering, we are done.
    if (Candidates.empty())
      return false;

    // Find the function that is more constrained than every other function it
    // has been compared to.
    UnresolvedSetIterator Best = Candidates.begin();
    CXXMethodDecl *BestMethod = nullptr;
    for (UnresolvedSetIterator I = Candidates.begin(), E = Candidates.end();
         I != E; ++I) {
      auto *Method = cast<CXXMethodDecl>(I->getUnderlyingDecl());
      if (I == Best ||
          getMoreConstrainedFunction(Method, BestMethod) == Method) {
        Best = I;
        BestMethod = Method;
      }
    }

    FoundInstantiation = *Best;
    Instantiation = BestMethod;
    InstantiatedFrom = BestMethod->getInstantiatedFromMemberFunction();
    MSInfo = BestMethod->getMemberSpecializationInfo();

    // Make sure the best candidate is more constrained than all of the others.
    bool Ambiguous = false;
    for (UnresolvedSetIterator I = Candidates.begin(), E = Candidates.end();
         I != E; ++I) {
      auto *Method = cast<CXXMethodDecl>(I->getUnderlyingDecl());
      if (I != Best &&
          getMoreConstrainedFunction(Method, BestMethod) != BestMethod) {
        Ambiguous = true;
        break;
      }
    }

    if (Ambiguous) {
      Diag(Member->getLocation(), diag::err_function_member_spec_ambiguous)
          << Member << (InstantiatedFrom ? InstantiatedFrom : Instantiation);
      for (NamedDecl *Candidate : Candidates) {
        Candidate = Candidate->getUnderlyingDecl();
        Diag(Candidate->getLocation(), diag::note_function_member_spec_matched)
            << Candidate;
      }
      return true;
    }
  } else if (isa<VarDecl>(Member)) {
    VarDecl *PrevVar;
    if (Previous.isSingleResult() &&
        (PrevVar = dyn_cast<VarDecl>(Previous.getFoundDecl())))
      if (PrevVar->isStaticDataMember()) {
        FoundInstantiation = Previous.getRepresentativeDecl();
        Instantiation = PrevVar;
        InstantiatedFrom = PrevVar->getInstantiatedFromStaticDataMember();
        MSInfo = PrevVar->getMemberSpecializationInfo();
      }
  } else if (isa<RecordDecl>(Member)) {
    CXXRecordDecl *PrevRecord;
    if (Previous.isSingleResult() &&
        (PrevRecord = dyn_cast<CXXRecordDecl>(Previous.getFoundDecl()))) {
      FoundInstantiation = Previous.getRepresentativeDecl();
      Instantiation = PrevRecord;
      InstantiatedFrom = PrevRecord->getInstantiatedFromMemberClass();
      MSInfo = PrevRecord->getMemberSpecializationInfo();
    }
  } else if (isa<EnumDecl>(Member)) {
    EnumDecl *PrevEnum;
    if (Previous.isSingleResult() &&
        (PrevEnum = dyn_cast<EnumDecl>(Previous.getFoundDecl()))) {
      FoundInstantiation = Previous.getRepresentativeDecl();
      Instantiation = PrevEnum;
      InstantiatedFrom = PrevEnum->getInstantiatedFromMemberEnum();
      MSInfo = PrevEnum->getMemberSpecializationInfo();
    }
  }

  if (!Instantiation) {
    // There is no previous declaration that matches. Since member
    // specializations are always out-of-line, the caller will complain about
    // this mismatch later.
    return false;
  }

  // A member specialization in a friend declaration isn't really declaring
  // an explicit specialization, just identifying a specific (possibly implicit)
  // specialization. Don't change the template specialization kind.
  //
  // FIXME: Is this really valid? Other compilers reject.
  if (Member->getFriendObjectKind() != Decl::FOK_None) {
    // Preserve instantiation information.
    if (InstantiatedFrom && isa<CXXMethodDecl>(Member)) {
      cast<CXXMethodDecl>(Member)->setInstantiationOfMemberFunction(
                                      cast<CXXMethodDecl>(InstantiatedFrom),
        cast<CXXMethodDecl>(Instantiation)->getTemplateSpecializationKind());
    } else if (InstantiatedFrom && isa<CXXRecordDecl>(Member)) {
      cast<CXXRecordDecl>(Member)->setInstantiationOfMemberClass(
                                      cast<CXXRecordDecl>(InstantiatedFrom),
        cast<CXXRecordDecl>(Instantiation)->getTemplateSpecializationKind());
    }

    Previous.clear();
    Previous.addDecl(FoundInstantiation);
    return false;
  }

  // Make sure that this is a specialization of a member.
  if (!InstantiatedFrom) {
    Diag(Member->getLocation(), diag::err_spec_member_not_instantiated)
      << Member;
    Diag(Instantiation->getLocation(), diag::note_specialized_decl);
    return true;
  }

  // C++ [temp.expl.spec]p6:
  //   If a template, a member template or the member of a class template is
  //   explicitly specialized then that specialization shall be declared
  //   before the first use of that specialization that would cause an implicit
  //   instantiation to take place, in every translation unit in which such a
  //   use occurs; no diagnostic is required.
  assert(MSInfo && "Member specialization info missing?");

  bool HasNoEffect = false;
  if (CheckSpecializationInstantiationRedecl(Member->getLocation(),
                                             TSK_ExplicitSpecialization,
                                             Instantiation,
                                     MSInfo->getTemplateSpecializationKind(),
                                           MSInfo->getPointOfInstantiation(),
                                             HasNoEffect))
    return true;

  // Check the scope of this explicit specialization.
  if (CheckTemplateSpecializationScope(*this,
                                       InstantiatedFrom,
                                       Instantiation, Member->getLocation(),
                                       false))
    return true;

  // Note that this member specialization is an "instantiation of" the
  // corresponding member of the original template.
  if (auto *MemberFunction = dyn_cast<FunctionDecl>(Member)) {
    FunctionDecl *InstantiationFunction = cast<FunctionDecl>(Instantiation);
    if (InstantiationFunction->getTemplateSpecializationKind() ==
          TSK_ImplicitInstantiation) {
      // Explicit specializations of member functions of class templates do not
      // inherit '=delete' from the member function they are specializing.
      if (InstantiationFunction->isDeleted()) {
        // FIXME: This assert will not hold in the presence of modules.
        assert(InstantiationFunction->getCanonicalDecl() ==
               InstantiationFunction);
        // FIXME: We need an update record for this AST mutation.
        InstantiationFunction->setDeletedAsWritten(false);
      }
    }

    MemberFunction->setInstantiationOfMemberFunction(
        cast<CXXMethodDecl>(InstantiatedFrom), TSK_ExplicitSpecialization);
  } else if (auto *MemberVar = dyn_cast<VarDecl>(Member)) {
    MemberVar->setInstantiationOfStaticDataMember(
        cast<VarDecl>(InstantiatedFrom), TSK_ExplicitSpecialization);
  } else if (auto *MemberClass = dyn_cast<CXXRecordDecl>(Member)) {
    MemberClass->setInstantiationOfMemberClass(
        cast<CXXRecordDecl>(InstantiatedFrom), TSK_ExplicitSpecialization);
  } else if (auto *MemberEnum = dyn_cast<EnumDecl>(Member)) {
    MemberEnum->setInstantiationOfMemberEnum(
        cast<EnumDecl>(InstantiatedFrom), TSK_ExplicitSpecialization);
  } else {
    llvm_unreachable("unknown member specialization kind");
  }

  // Save the caller the trouble of having to figure out which declaration
  // this specialization matches.
  Previous.clear();
  Previous.addDecl(FoundInstantiation);
  return false;
}

/// Complete the explicit specialization of a member of a class template by
/// updating the instantiated member to be marked as an explicit specialization.
///
/// \param OrigD The member declaration instantiated from the template.
/// \param Loc The location of the explicit specialization of the member.
template<typename DeclT>
static void completeMemberSpecializationImpl(Sema &S, DeclT *OrigD,
                                             SourceLocation Loc) {
  if (OrigD->getTemplateSpecializationKind() != TSK_ImplicitInstantiation)
    return;

  // FIXME: Inform AST mutation listeners of this AST mutation.
  // FIXME: If there are multiple in-class declarations of the member (from
  // multiple modules, or a declaration and later definition of a member type),
  // should we update all of them?
  OrigD->setTemplateSpecializationKind(TSK_ExplicitSpecialization);
  OrigD->setLocation(Loc);
}

void Sema::CompleteMemberSpecialization(NamedDecl *Member,
                                        LookupResult &Previous) {
  NamedDecl *Instantiation = cast<NamedDecl>(Member->getCanonicalDecl());
  if (Instantiation == Member)
    return;

  if (auto *Function = dyn_cast<CXXMethodDecl>(Instantiation))
    completeMemberSpecializationImpl(*this, Function, Member->getLocation());
  else if (auto *Var = dyn_cast<VarDecl>(Instantiation))
    completeMemberSpecializationImpl(*this, Var, Member->getLocation());
  else if (auto *Record = dyn_cast<CXXRecordDecl>(Instantiation))
    completeMemberSpecializationImpl(*this, Record, Member->getLocation());
  else if (auto *Enum = dyn_cast<EnumDecl>(Instantiation))
    completeMemberSpecializationImpl(*this, Enum, Member->getLocation());
  else
    llvm_unreachable("unknown member specialization kind");
}

/// Check the scope of an explicit instantiation.
///
/// \returns true if a serious error occurs, false otherwise.
static bool CheckExplicitInstantiationScope(Sema &S, NamedDecl *D,
                                            SourceLocation InstLoc,
                                            bool WasQualifiedName) {
  DeclContext *OrigContext= D->getDeclContext()->getEnclosingNamespaceContext();
  DeclContext *CurContext = S.CurContext->getRedeclContext();

  if (CurContext->isRecord()) {
    S.Diag(InstLoc, diag::err_explicit_instantiation_in_class)
      << D;
    return true;
  }

  // C++11 [temp.explicit]p3:
  //   An explicit instantiation shall appear in an enclosing namespace of its
  //   template. If the name declared in the explicit instantiation is an
  //   unqualified name, the explicit instantiation shall appear in the
  //   namespace where its template is declared or, if that namespace is inline
  //   (7.3.1), any namespace from its enclosing namespace set.
  //
  // This is DR275, which we do not retroactively apply to C++98/03.
  if (WasQualifiedName) {
    if (CurContext->Encloses(OrigContext))
      return false;
  } else {
    if (CurContext->InEnclosingNamespaceSetOf(OrigContext))
      return false;
  }

  if (NamespaceDecl *NS = dyn_cast<NamespaceDecl>(OrigContext)) {
    if (WasQualifiedName)
      S.Diag(InstLoc,
             S.getLangOpts().CPlusPlus11?
               diag::err_explicit_instantiation_out_of_scope :
               diag::warn_explicit_instantiation_out_of_scope_0x)
        << D << NS;
    else
      S.Diag(InstLoc,
             S.getLangOpts().CPlusPlus11?
               diag::err_explicit_instantiation_unqualified_wrong_namespace :
               diag::warn_explicit_instantiation_unqualified_wrong_namespace_0x)
        << D << NS;
  } else
    S.Diag(InstLoc,
           S.getLangOpts().CPlusPlus11?
             diag::err_explicit_instantiation_must_be_global :
             diag::warn_explicit_instantiation_must_be_global_0x)
      << D;
  S.Diag(D->getLocation(), diag::note_explicit_instantiation_here);
  return false;
}

/// Common checks for whether an explicit instantiation of \p D is valid.
static bool CheckExplicitInstantiation(Sema &S, NamedDecl *D,
                                       SourceLocation InstLoc,
                                       bool WasQualifiedName,
                                       TemplateSpecializationKind TSK) {
  // C++ [temp.explicit]p13:
  //   An explicit instantiation declaration shall not name a specialization of
  //   a template with internal linkage.
  if (TSK == TSK_ExplicitInstantiationDeclaration &&
      D->getFormalLinkage() == Linkage::Internal) {
    S.Diag(InstLoc, diag::err_explicit_instantiation_internal_linkage) << D;
    return true;
  }

  // C++11 [temp.explicit]p3: [DR 275]
  //   An explicit instantiation shall appear in an enclosing namespace of its
  //   template.
  if (CheckExplicitInstantiationScope(S, D, InstLoc, WasQualifiedName))
    return true;

  return false;
}

/// Determine whether the given scope specifier has a template-id in it.
static bool ScopeSpecifierHasTemplateId(const CXXScopeSpec &SS) {
  if (!SS.isSet())
    return false;

  // C++11 [temp.explicit]p3:
  //   If the explicit instantiation is for a member function, a member class
  //   or a static data member of a class template specialization, the name of
  //   the class template specialization in the qualified-id for the member
  //   name shall be a simple-template-id.
  //
  // C++98 has the same restriction, just worded differently.
  for (NestedNameSpecifier *NNS = SS.getScopeRep(); NNS;
       NNS = NNS->getPrefix())
    if (const Type *T = NNS->getAsType())
      if (isa<TemplateSpecializationType>(T))
        return true;

  return false;
}

/// Make a dllexport or dllimport attr on a class template specialization take
/// effect.
static void dllExportImportClassTemplateSpecialization(
    Sema &S, ClassTemplateSpecializationDecl *Def) {
  auto *A = cast_or_null<InheritableAttr>(getDLLAttr(Def));
  assert(A && "dllExportImportClassTemplateSpecialization called "
              "on Def without dllexport or dllimport");

  // We reject explicit instantiations in class scope, so there should
  // never be any delayed exported classes to worry about.
  assert(S.DelayedDllExportClasses.empty() &&
         "delayed exports present at explicit instantiation");
  S.checkClassLevelDLLAttribute(Def);

  // Propagate attribute to base class templates.
  for (auto &B : Def->bases()) {
    if (auto *BT = dyn_cast_or_null<ClassTemplateSpecializationDecl>(
            B.getType()->getAsCXXRecordDecl()))
      S.propagateDLLAttrToBaseClassTemplate(Def, A, BT, B.getBeginLoc());
  }

  S.referenceDLLExportedClassMethods();
}

DeclResult Sema::ActOnExplicitInstantiation(
    Scope *S, SourceLocation ExternLoc, SourceLocation TemplateLoc,
    unsigned TagSpec, SourceLocation KWLoc, const CXXScopeSpec &SS,
    TemplateTy TemplateD, SourceLocation TemplateNameLoc,
    SourceLocation LAngleLoc, ASTTemplateArgsPtr TemplateArgsIn,
    SourceLocation RAngleLoc, const ParsedAttributesView &Attr) {
  // Find the class template we're specializing
  TemplateName Name = TemplateD.get();
  TemplateDecl *TD = Name.getAsTemplateDecl();
  // Check that the specialization uses the same tag kind as the
  // original template.
  TagTypeKind Kind = TypeWithKeyword::getTagTypeKindForTypeSpec(TagSpec);
  assert(Kind != TagTypeKind::Enum &&
         "Invalid enum tag in class template explicit instantiation!");

  ClassTemplateDecl *ClassTemplate = dyn_cast<ClassTemplateDecl>(TD);

  if (!ClassTemplate) {
    NonTagKind NTK = getNonTagTypeDeclKind(TD, Kind);
    Diag(TemplateNameLoc, diag::err_tag_reference_non_tag)
        << TD << NTK << llvm::to_underlying(Kind);
    Diag(TD->getLocation(), diag::note_previous_use);
    return true;
  }

  if (!isAcceptableTagRedeclaration(ClassTemplate->getTemplatedDecl(),
                                    Kind, /*isDefinition*/false, KWLoc,
                                    ClassTemplate->getIdentifier())) {
    Diag(KWLoc, diag::err_use_with_wrong_tag)
      << ClassTemplate
      << FixItHint::CreateReplacement(KWLoc,
                            ClassTemplate->getTemplatedDecl()->getKindName());
    Diag(ClassTemplate->getTemplatedDecl()->getLocation(),
         diag::note_previous_use);
    Kind = ClassTemplate->getTemplatedDecl()->getTagKind();
  }

  // C++0x [temp.explicit]p2:
  //   There are two forms of explicit instantiation: an explicit instantiation
  //   definition and an explicit instantiation declaration. An explicit
  //   instantiation declaration begins with the extern keyword. [...]
  TemplateSpecializationKind TSK = ExternLoc.isInvalid()
                                       ? TSK_ExplicitInstantiationDefinition
                                       : TSK_ExplicitInstantiationDeclaration;

  if (TSK == TSK_ExplicitInstantiationDeclaration &&
      !Context.getTargetInfo().getTriple().isWindowsGNUEnvironment()) {
    // Check for dllexport class template instantiation declarations,
    // except for MinGW mode.
    for (const ParsedAttr &AL : Attr) {
      if (AL.getKind() == ParsedAttr::AT_DLLExport) {
        Diag(ExternLoc,
             diag::warn_attribute_dllexport_explicit_instantiation_decl);
        Diag(AL.getLoc(), diag::note_attribute);
        break;
      }
    }

    if (auto *A = ClassTemplate->getTemplatedDecl()->getAttr<DLLExportAttr>()) {
      Diag(ExternLoc,
           diag::warn_attribute_dllexport_explicit_instantiation_decl);
      Diag(A->getLocation(), diag::note_attribute);
    }
  }

  // In MSVC mode, dllimported explicit instantiation definitions are treated as
  // instantiation declarations for most purposes.
  bool DLLImportExplicitInstantiationDef = false;
  if (TSK == TSK_ExplicitInstantiationDefinition &&
      Context.getTargetInfo().getCXXABI().isMicrosoft()) {
    // Check for dllimport class template instantiation definitions.
    bool DLLImport =
        ClassTemplate->getTemplatedDecl()->getAttr<DLLImportAttr>();
    for (const ParsedAttr &AL : Attr) {
      if (AL.getKind() == ParsedAttr::AT_DLLImport)
        DLLImport = true;
      if (AL.getKind() == ParsedAttr::AT_DLLExport) {
        // dllexport trumps dllimport here.
        DLLImport = false;
        break;
      }
    }
    if (DLLImport) {
      TSK = TSK_ExplicitInstantiationDeclaration;
      DLLImportExplicitInstantiationDef = true;
    }
  }

  // Translate the parser's template argument list in our AST format.
  TemplateArgumentListInfo TemplateArgs(LAngleLoc, RAngleLoc);
  translateTemplateArguments(TemplateArgsIn, TemplateArgs);

  // Check that the template argument list is well-formed for this
  // template.
  SmallVector<TemplateArgument, 4> SugaredConverted, CanonicalConverted;
  if (CheckTemplateArgumentList(ClassTemplate, TemplateNameLoc, TemplateArgs,
                                /*DefaultArgs=*/{}, false, SugaredConverted,
                                CanonicalConverted,
                                /*UpdateArgsWithConversions=*/true))
    return true;

  // Find the class template specialization declaration that
  // corresponds to these arguments.
  void *InsertPos = nullptr;
  ClassTemplateSpecializationDecl *PrevDecl =
      ClassTemplate->findSpecialization(CanonicalConverted, InsertPos);

  TemplateSpecializationKind PrevDecl_TSK
    = PrevDecl ? PrevDecl->getTemplateSpecializationKind() : TSK_Undeclared;

  if (TSK == TSK_ExplicitInstantiationDefinition && PrevDecl != nullptr &&
      Context.getTargetInfo().getTriple().isWindowsGNUEnvironment()) {
    // Check for dllexport class template instantiation definitions in MinGW
    // mode, if a previous declaration of the instantiation was seen.
    for (const ParsedAttr &AL : Attr) {
      if (AL.getKind() == ParsedAttr::AT_DLLExport) {
        Diag(AL.getLoc(),
             diag::warn_attribute_dllexport_explicit_instantiation_def);
        break;
      }
    }
  }

  if (CheckExplicitInstantiation(*this, ClassTemplate, TemplateNameLoc,
                                 SS.isSet(), TSK))
    return true;

  ClassTemplateSpecializationDecl *Specialization = nullptr;

  bool HasNoEffect = false;
  if (PrevDecl) {
    if (CheckSpecializationInstantiationRedecl(TemplateNameLoc, TSK,
                                               PrevDecl, PrevDecl_TSK,
                                            PrevDecl->getPointOfInstantiation(),
                                               HasNoEffect))
      return PrevDecl;

    // Even though HasNoEffect == true means that this explicit instantiation
    // has no effect on semantics, we go on to put its syntax in the AST.

    if (PrevDecl_TSK == TSK_ImplicitInstantiation ||
        PrevDecl_TSK == TSK_Undeclared) {
      // Since the only prior class template specialization with these
      // arguments was referenced but not declared, reuse that
      // declaration node as our own, updating the source location
      // for the template name to reflect our new declaration.
      // (Other source locations will be updated later.)
      Specialization = PrevDecl;
      Specialization->setLocation(TemplateNameLoc);
      PrevDecl = nullptr;
    }

    if (PrevDecl_TSK == TSK_ExplicitInstantiationDeclaration &&
        DLLImportExplicitInstantiationDef) {
      // The new specialization might add a dllimport attribute.
      HasNoEffect = false;
    }
  }

  if (!Specialization) {
    // Create a new class template specialization declaration node for
    // this explicit specialization.
    Specialization = ClassTemplateSpecializationDecl::Create(
        Context, Kind, ClassTemplate->getDeclContext(), KWLoc, TemplateNameLoc,
        ClassTemplate, CanonicalConverted, PrevDecl);
    SetNestedNameSpecifier(*this, Specialization, SS);

    // A MSInheritanceAttr attached to the previous declaration must be
    // propagated to the new node prior to instantiation.
    if (PrevDecl) {
      if (const auto *A = PrevDecl->getAttr<MSInheritanceAttr>()) {
        auto *Clone = A->clone(getASTContext());
        Clone->setInherited(true);
        Specialization->addAttr(Clone);
        Consumer.AssignInheritanceModel(Specialization);
      }
    }

    if (!HasNoEffect && !PrevDecl) {
      // Insert the new specialization.
      ClassTemplate->AddSpecialization(Specialization, InsertPos);
    }
  }

  Specialization->setTemplateArgsAsWritten(TemplateArgs);

  // Set source locations for keywords.
  Specialization->setExternKeywordLoc(ExternLoc);
  Specialization->setTemplateKeywordLoc(TemplateLoc);
  Specialization->setBraceRange(SourceRange());

  bool PreviouslyDLLExported = Specialization->hasAttr<DLLExportAttr>();
  ProcessDeclAttributeList(S, Specialization, Attr);
  ProcessAPINotes(Specialization);

  // Add the explicit instantiation into its lexical context. However,
  // since explicit instantiations are never found by name lookup, we
  // just put it into the declaration context directly.
  Specialization->setLexicalDeclContext(CurContext);
  CurContext->addDecl(Specialization);

  // Syntax is now OK, so return if it has no other effect on semantics.
  if (HasNoEffect) {
    // Set the template specialization kind.
    Specialization->setTemplateSpecializationKind(TSK);
    return Specialization;
  }

  // C++ [temp.explicit]p3:
  //   A definition of a class template or class member template
  //   shall be in scope at the point of the explicit instantiation of
  //   the class template or class member template.
  //
  // This check comes when we actually try to perform the
  // instantiation.
  ClassTemplateSpecializationDecl *Def
    = cast_or_null<ClassTemplateSpecializationDecl>(
                                              Specialization->getDefinition());
  if (!Def)
    InstantiateClassTemplateSpecialization(TemplateNameLoc, Specialization, TSK);
  else if (TSK == TSK_ExplicitInstantiationDefinition) {
    MarkVTableUsed(TemplateNameLoc, Specialization, true);
    Specialization->setPointOfInstantiation(Def->getPointOfInstantiation());
  }

  // Instantiate the members of this class template specialization.
  Def = cast_or_null<ClassTemplateSpecializationDecl>(
                                       Specialization->getDefinition());
  if (Def) {
    TemplateSpecializationKind Old_TSK = Def->getTemplateSpecializationKind();
    // Fix a TSK_ExplicitInstantiationDeclaration followed by a
    // TSK_ExplicitInstantiationDefinition
    if (Old_TSK == TSK_ExplicitInstantiationDeclaration &&
        (TSK == TSK_ExplicitInstantiationDefinition ||
         DLLImportExplicitInstantiationDef)) {
      // FIXME: Need to notify the ASTMutationListener that we did this.
      Def->setTemplateSpecializationKind(TSK);

      if (!getDLLAttr(Def) && getDLLAttr(Specialization) &&
          Context.getTargetInfo().shouldDLLImportComdatSymbols()) {
        // An explicit instantiation definition can add a dll attribute to a
        // template with a previous instantiation declaration. MinGW doesn't
        // allow this.
        auto *A = cast<InheritableAttr>(
            getDLLAttr(Specialization)->clone(getASTContext()));
        A->setInherited(true);
        Def->addAttr(A);
        dllExportImportClassTemplateSpecialization(*this, Def);
      }
    }

    // Fix a TSK_ImplicitInstantiation followed by a
    // TSK_ExplicitInstantiationDefinition
    bool NewlyDLLExported =
        !PreviouslyDLLExported && Specialization->hasAttr<DLLExportAttr>();
    if (Old_TSK == TSK_ImplicitInstantiation && NewlyDLLExported &&
        Context.getTargetInfo().shouldDLLImportComdatSymbols()) {
      // An explicit instantiation definition can add a dll attribute to a
      // template with a previous implicit instantiation. MinGW doesn't allow
      // this. We limit clang to only adding dllexport, to avoid potentially
      // strange codegen behavior. For example, if we extend this conditional
      // to dllimport, and we have a source file calling a method on an
      // implicitly instantiated template class instance and then declaring a
      // dllimport explicit instantiation definition for the same template
      // class, the codegen for the method call will not respect the dllimport,
      // while it will with cl. The Def will already have the DLL attribute,
      // since the Def and Specialization will be the same in the case of
      // Old_TSK == TSK_ImplicitInstantiation, and we already added the
      // attribute to the Specialization; we just need to make it take effect.
      assert(Def == Specialization &&
             "Def and Specialization should match for implicit instantiation");
      dllExportImportClassTemplateSpecialization(*this, Def);
    }

    // In MinGW mode, export the template instantiation if the declaration
    // was marked dllexport.
    if (PrevDecl_TSK == TSK_ExplicitInstantiationDeclaration &&
        Context.getTargetInfo().getTriple().isWindowsGNUEnvironment() &&
        PrevDecl->hasAttr<DLLExportAttr>()) {
      dllExportImportClassTemplateSpecialization(*this, Def);
    }

    // Set the template specialization kind. Make sure it is set before
    // instantiating the members which will trigger ASTConsumer callbacks.
    Specialization->setTemplateSpecializationKind(TSK);
    InstantiateClassTemplateSpecializationMembers(TemplateNameLoc, Def, TSK);
  } else {

    // Set the template specialization kind.
    Specialization->setTemplateSpecializationKind(TSK);
  }

  return Specialization;
}

DeclResult
Sema::ActOnExplicitInstantiation(Scope *S, SourceLocation ExternLoc,
                                 SourceLocation TemplateLoc, unsigned TagSpec,
                                 SourceLocation KWLoc, CXXScopeSpec &SS,
                                 IdentifierInfo *Name, SourceLocation NameLoc,
                                 const ParsedAttributesView &Attr) {

  bool Owned = false;
  bool IsDependent = false;
  Decl *TagD =
      ActOnTag(S, TagSpec, TagUseKind::Reference, KWLoc, SS, Name, NameLoc,
               Attr, AS_none, /*ModulePrivateLoc=*/SourceLocation(),
               MultiTemplateParamsArg(), Owned, IsDependent, SourceLocation(),
               false, TypeResult(), /*IsTypeSpecifier*/ false,
               /*IsTemplateParamOrArg*/ false, /*OOK=*/OOK_Outside)
          .get();
  assert(!IsDependent && "explicit instantiation of dependent name not yet handled");

  if (!TagD)
    return true;

  TagDecl *Tag = cast<TagDecl>(TagD);
  assert(!Tag->isEnum() && "shouldn't see enumerations here");

  if (Tag->isInvalidDecl())
    return true;

  CXXRecordDecl *Record = cast<CXXRecordDecl>(Tag);
  CXXRecordDecl *Pattern = Record->getInstantiatedFromMemberClass();
  if (!Pattern) {
    Diag(TemplateLoc, diag::err_explicit_instantiation_nontemplate_type)
      << Context.getTypeDeclType(Record);
    Diag(Record->getLocation(), diag::note_nontemplate_decl_here);
    return true;
  }

  // C++0x [temp.explicit]p2:
  //   If the explicit instantiation is for a class or member class, the
  //   elaborated-type-specifier in the declaration shall include a
  //   simple-template-id.
  //
  // C++98 has the same restriction, just worded differently.
  if (!ScopeSpecifierHasTemplateId(SS))
    Diag(TemplateLoc, diag::ext_explicit_instantiation_without_qualified_id)
      << Record << SS.getRange();

  // C++0x [temp.explicit]p2:
  //   There are two forms of explicit instantiation: an explicit instantiation
  //   definition and an explicit instantiation declaration. An explicit
  //   instantiation declaration begins with the extern keyword. [...]
  TemplateSpecializationKind TSK
    = ExternLoc.isInvalid()? TSK_ExplicitInstantiationDefinition
                           : TSK_ExplicitInstantiationDeclaration;

  CheckExplicitInstantiation(*this, Record, NameLoc, true, TSK);

  // Verify that it is okay to explicitly instantiate here.
  CXXRecordDecl *PrevDecl
    = cast_or_null<CXXRecordDecl>(Record->getPreviousDecl());
  if (!PrevDecl && Record->getDefinition())
    PrevDecl = Record;
  if (PrevDecl) {
    MemberSpecializationInfo *MSInfo = PrevDecl->getMemberSpecializationInfo();
    bool HasNoEffect = false;
    assert(MSInfo && "No member specialization information?");
    if (CheckSpecializationInstantiationRedecl(TemplateLoc, TSK,
                                               PrevDecl,
                                        MSInfo->getTemplateSpecializationKind(),
                                             MSInfo->getPointOfInstantiation(),
                                               HasNoEffect))
      return true;
    if (HasNoEffect)
      return TagD;
  }

  CXXRecordDecl *RecordDef
    = cast_or_null<CXXRecordDecl>(Record->getDefinition());
  if (!RecordDef) {
    // C++ [temp.explicit]p3:
    //   A definition of a member class of a class template shall be in scope
    //   at the point of an explicit instantiation of the member class.
    CXXRecordDecl *Def
      = cast_or_null<CXXRecordDecl>(Pattern->getDefinition());
    if (!Def) {
      Diag(TemplateLoc, diag::err_explicit_instantiation_undefined_member)
        << 0 << Record->getDeclName() << Record->getDeclContext();
      Diag(Pattern->getLocation(), diag::note_forward_declaration)
        << Pattern;
      return true;
    } else {
      if (InstantiateClass(NameLoc, Record, Def,
                           getTemplateInstantiationArgs(Record),
                           TSK))
        return true;

      RecordDef = cast_or_null<CXXRecordDecl>(Record->getDefinition());
      if (!RecordDef)
        return true;
    }
  }

  // Instantiate all of the members of the class.
  InstantiateClassMembers(NameLoc, RecordDef,
                          getTemplateInstantiationArgs(Record), TSK);

  if (TSK == TSK_ExplicitInstantiationDefinition)
    MarkVTableUsed(NameLoc, RecordDef, true);

  // FIXME: We don't have any representation for explicit instantiations of
  // member classes. Such a representation is not needed for compilation, but it
  // should be available for clients that want to see all of the declarations in
  // the source code.
  return TagD;
}

DeclResult Sema::ActOnExplicitInstantiation(Scope *S,
                                            SourceLocation ExternLoc,
                                            SourceLocation TemplateLoc,
                                            Declarator &D) {
  // Explicit instantiations always require a name.
  // TODO: check if/when DNInfo should replace Name.
  DeclarationNameInfo NameInfo = GetNameForDeclarator(D);
  DeclarationName Name = NameInfo.getName();
  if (!Name) {
    if (!D.isInvalidType())
      Diag(D.getDeclSpec().getBeginLoc(),
           diag::err_explicit_instantiation_requires_name)
          << D.getDeclSpec().getSourceRange() << D.getSourceRange();

    return true;
  }

  // Get the innermost enclosing declaration scope.
  S = S->getDeclParent();

  // Determine the type of the declaration.
  TypeSourceInfo *T = GetTypeForDeclarator(D);
  QualType R = T->getType();
  if (R.isNull())
    return true;

  // C++ [dcl.stc]p1:
  //   A storage-class-specifier shall not be specified in [...] an explicit
  //   instantiation (14.7.2) directive.
  if (D.getDeclSpec().getStorageClassSpec() == DeclSpec::SCS_typedef) {
    Diag(D.getIdentifierLoc(), diag::err_explicit_instantiation_of_typedef)
      << Name;
    return true;
  } else if (D.getDeclSpec().getStorageClassSpec()
                                                != DeclSpec::SCS_unspecified) {
    // Complain about then remove the storage class specifier.
    Diag(D.getIdentifierLoc(), diag::err_explicit_instantiation_storage_class)
      << FixItHint::CreateRemoval(D.getDeclSpec().getStorageClassSpecLoc());

    D.getMutableDeclSpec().ClearStorageClassSpecs();
  }

  // C++0x [temp.explicit]p1:
  //   [...] An explicit instantiation of a function template shall not use the
  //   inline or constexpr specifiers.
  // Presumably, this also applies to member functions of class templates as
  // well.
  if (D.getDeclSpec().isInlineSpecified())
    Diag(D.getDeclSpec().getInlineSpecLoc(),
         getLangOpts().CPlusPlus11 ?
           diag::err_explicit_instantiation_inline :
           diag::warn_explicit_instantiation_inline_0x)
      << FixItHint::CreateRemoval(D.getDeclSpec().getInlineSpecLoc());
  if (D.getDeclSpec().hasConstexprSpecifier() && R->isFunctionType())
    // FIXME: Add a fix-it to remove the 'constexpr' and add a 'const' if one is
    // not already specified.
    Diag(D.getDeclSpec().getConstexprSpecLoc(),
         diag::err_explicit_instantiation_constexpr);

  // A deduction guide is not on the list of entities that can be explicitly
  // instantiated.
  if (Name.getNameKind() == DeclarationName::CXXDeductionGuideName) {
    Diag(D.getDeclSpec().getBeginLoc(), diag::err_deduction_guide_specialized)
        << /*explicit instantiation*/ 0;
    return true;
  }

  // C++0x [temp.explicit]p2:
  //   There are two forms of explicit instantiation: an explicit instantiation
  //   definition and an explicit instantiation declaration. An explicit
  //   instantiation declaration begins with the extern keyword. [...]
  TemplateSpecializationKind TSK
    = ExternLoc.isInvalid()? TSK_ExplicitInstantiationDefinition
                           : TSK_ExplicitInstantiationDeclaration;

  LookupResult Previous(*this, NameInfo, LookupOrdinaryName);
  LookupParsedName(Previous, S, &D.getCXXScopeSpec(),
                   /*ObjectType=*/QualType());

  if (!R->isFunctionType()) {
    // C++ [temp.explicit]p1:
    //   A [...] static data member of a class template can be explicitly
    //   instantiated from the member definition associated with its class
    //   template.
    // C++1y [temp.explicit]p1:
    //   A [...] variable [...] template specialization can be explicitly
    //   instantiated from its template.
    if (Previous.isAmbiguous())
      return true;

    VarDecl *Prev = Previous.getAsSingle<VarDecl>();
    VarTemplateDecl *PrevTemplate = Previous.getAsSingle<VarTemplateDecl>();

    if (!PrevTemplate) {
      if (!Prev || !Prev->isStaticDataMember()) {
        // We expect to see a static data member here.
        Diag(D.getIdentifierLoc(), diag::err_explicit_instantiation_not_known)
            << Name;
        for (LookupResult::iterator P = Previous.begin(), PEnd = Previous.end();
             P != PEnd; ++P)
          Diag((*P)->getLocation(), diag::note_explicit_instantiation_here);
        return true;
      }

      if (!Prev->getInstantiatedFromStaticDataMember()) {
        // FIXME: Check for explicit specialization?
        Diag(D.getIdentifierLoc(),
             diag::err_explicit_instantiation_data_member_not_instantiated)
            << Prev;
        Diag(Prev->getLocation(), diag::note_explicit_instantiation_here);
        // FIXME: Can we provide a note showing where this was declared?
        return true;
      }
    } else {
      // Explicitly instantiate a variable template.

      // C++1y [dcl.spec.auto]p6:
      //   ... A program that uses auto or decltype(auto) in a context not
      //   explicitly allowed in this section is ill-formed.
      //
      // This includes auto-typed variable template instantiations.
      if (R->isUndeducedType()) {
        Diag(T->getTypeLoc().getBeginLoc(),
             diag::err_auto_not_allowed_var_inst);
        return true;
      }

      if (D.getName().getKind() != UnqualifiedIdKind::IK_TemplateId) {
        // C++1y [temp.explicit]p3:
        //   If the explicit instantiation is for a variable, the unqualified-id
        //   in the declaration shall be a template-id.
        Diag(D.getIdentifierLoc(),
             diag::err_explicit_instantiation_without_template_id)
          << PrevTemplate;
        Diag(PrevTemplate->getLocation(),
             diag::note_explicit_instantiation_here);
        return true;
      }

      // Translate the parser's template argument list into our AST format.
      TemplateArgumentListInfo TemplateArgs =
          makeTemplateArgumentListInfo(*this, *D.getName().TemplateId);

      DeclResult Res = CheckVarTemplateId(PrevTemplate, TemplateLoc,
                                          D.getIdentifierLoc(), TemplateArgs);
      if (Res.isInvalid())
        return true;

      if (!Res.isUsable()) {
        // We somehow specified dependent template arguments in an explicit
        // instantiation. This should probably only happen during error
        // recovery.
        Diag(D.getIdentifierLoc(), diag::err_explicit_instantiation_dependent);
        return true;
      }

      // Ignore access control bits, we don't need them for redeclaration
      // checking.
      Prev = cast<VarDecl>(Res.get());
    }

    // C++0x [temp.explicit]p2:
    //   If the explicit instantiation is for a member function, a member class
    //   or a static data member of a class template specialization, the name of
    //   the class template specialization in the qualified-id for the member
    //   name shall be a simple-template-id.
    //
    // C++98 has the same restriction, just worded differently.
    //
    // This does not apply to variable template specializations, where the
    // template-id is in the unqualified-id instead.
    if (!ScopeSpecifierHasTemplateId(D.getCXXScopeSpec()) && !PrevTemplate)
      Diag(D.getIdentifierLoc(),
           diag::ext_explicit_instantiation_without_qualified_id)
        << Prev << D.getCXXScopeSpec().getRange();

    CheckExplicitInstantiation(*this, Prev, D.getIdentifierLoc(), true, TSK);

    // Verify that it is okay to explicitly instantiate here.
    TemplateSpecializationKind PrevTSK = Prev->getTemplateSpecializationKind();
    SourceLocation POI = Prev->getPointOfInstantiation();
    bool HasNoEffect = false;
    if (CheckSpecializationInstantiationRedecl(D.getIdentifierLoc(), TSK, Prev,
                                               PrevTSK, POI, HasNoEffect))
      return true;

    if (!HasNoEffect) {
      // Instantiate static data member or variable template.
      Prev->setTemplateSpecializationKind(TSK, D.getIdentifierLoc());
      if (auto *VTSD = dyn_cast<VarTemplatePartialSpecializationDecl>(Prev)) {
        VTSD->setExternKeywordLoc(ExternLoc);
        VTSD->setTemplateKeywordLoc(TemplateLoc);
      }

      // Merge attributes.
      ProcessDeclAttributeList(S, Prev, D.getDeclSpec().getAttributes());
      if (PrevTemplate)
        ProcessAPINotes(Prev);

      if (TSK == TSK_ExplicitInstantiationDefinition)
        InstantiateVariableDefinition(D.getIdentifierLoc(), Prev);
    }

    // Check the new variable specialization against the parsed input.
    if (PrevTemplate && !Context.hasSameType(Prev->getType(), R)) {
      Diag(T->getTypeLoc().getBeginLoc(),
           diag::err_invalid_var_template_spec_type)
          << 0 << PrevTemplate << R << Prev->getType();
      Diag(PrevTemplate->getLocation(), diag::note_template_declared_here)
          << 2 << PrevTemplate->getDeclName();
      return true;
    }

    // FIXME: Create an ExplicitInstantiation node?
    return (Decl*) nullptr;
  }

  // If the declarator is a template-id, translate the parser's template
  // argument list into our AST format.
  bool HasExplicitTemplateArgs = false;
  TemplateArgumentListInfo TemplateArgs;
  if (D.getName().getKind() == UnqualifiedIdKind::IK_TemplateId) {
    TemplateArgs = makeTemplateArgumentListInfo(*this, *D.getName().TemplateId);
    HasExplicitTemplateArgs = true;
  }

  // C++ [temp.explicit]p1:
  //   A [...] function [...] can be explicitly instantiated from its template.
  //   A member function [...] of a class template can be explicitly
  //  instantiated from the member definition associated with its class
  //  template.
  UnresolvedSet<8> TemplateMatches;
  OverloadCandidateSet NonTemplateMatches(D.getBeginLoc(),
                                          OverloadCandidateSet::CSK_Normal);
  TemplateSpecCandidateSet FailedTemplateCandidates(D.getIdentifierLoc());
  for (LookupResult::iterator P = Previous.begin(), PEnd = Previous.end();
       P != PEnd; ++P) {
    NamedDecl *Prev = *P;
    if (!HasExplicitTemplateArgs) {
      if (CXXMethodDecl *Method = dyn_cast<CXXMethodDecl>(Prev)) {
        QualType Adjusted = adjustCCAndNoReturn(R, Method->getType(),
                                                /*AdjustExceptionSpec*/true);
        if (Context.hasSameUnqualifiedType(Method->getType(), Adjusted)) {
          if (Method->getPrimaryTemplate()) {
            TemplateMatches.addDecl(Method, P.getAccess());
          } else {
            OverloadCandidate &C = NonTemplateMatches.addCandidate();
            C.FoundDecl = P.getPair();
            C.Function = Method;
            C.Viable = true;
            ConstraintSatisfaction S;
            if (Method->getTrailingRequiresClause() &&
                (CheckFunctionConstraints(Method, S, D.getIdentifierLoc(),
                                          /*ForOverloadResolution=*/true) ||
                 !S.IsSatisfied)) {
              C.Viable = false;
              C.FailureKind = ovl_fail_constraints_not_satisfied;
            }
          }
        }
      }
    }

    FunctionTemplateDecl *FunTmpl = dyn_cast<FunctionTemplateDecl>(Prev);
    if (!FunTmpl)
      continue;

    TemplateDeductionInfo Info(FailedTemplateCandidates.getLocation());
    FunctionDecl *Specialization = nullptr;
    if (TemplateDeductionResult TDK = DeduceTemplateArguments(
            FunTmpl, (HasExplicitTemplateArgs ? &TemplateArgs : nullptr), R,
            Specialization, Info);
        TDK != TemplateDeductionResult::Success) {
      // Keep track of almost-matches.
      FailedTemplateCandidates.addCandidate().set(
          P.getPair(), FunTmpl->getTemplatedDecl(),
          MakeDeductionFailureInfo(Context, TDK, Info));
      (void)TDK;
      continue;
    }

    // Target attributes are part of the cuda function signature, so
    // the cuda target of the instantiated function must match that of its
    // template.  Given that C++ template deduction does not take
    // target attributes into account, we reject candidates here that
    // have a different target.
    if (LangOpts.CUDA &&
        CUDA().IdentifyTarget(Specialization,
                              /* IgnoreImplicitHDAttr = */ true) !=
            CUDA().IdentifyTarget(D.getDeclSpec().getAttributes())) {
      FailedTemplateCandidates.addCandidate().set(
          P.getPair(), FunTmpl->getTemplatedDecl(),
          MakeDeductionFailureInfo(
              Context, TemplateDeductionResult::CUDATargetMismatch, Info));
      continue;
    }

    TemplateMatches.addDecl(Specialization, P.getAccess());
  }

  FunctionDecl *Specialization = nullptr;
  if (!NonTemplateMatches.empty()) {
    unsigned Msg = 0;
    OverloadCandidateDisplayKind DisplayKind;
    OverloadCandidateSet::iterator Best;
    switch (NonTemplateMatches.BestViableFunction(*this, D.getIdentifierLoc(),
                                                  Best)) {
    case OR_Success:
    case OR_Deleted:
      Specialization = cast<FunctionDecl>(Best->Function);
      break;
    case OR_Ambiguous:
      Msg = diag::err_explicit_instantiation_ambiguous;
      DisplayKind = OCD_AmbiguousCandidates;
      break;
    case OR_No_Viable_Function:
      Msg = diag::err_explicit_instantiation_no_candidate;
      DisplayKind = OCD_AllCandidates;
      break;
    }
    if (Msg) {
      PartialDiagnostic Diag = PDiag(Msg) << Name;
      NonTemplateMatches.NoteCandidates(
          PartialDiagnosticAt(D.getIdentifierLoc(), Diag), *this, DisplayKind,
          {});
      return true;
    }
  }

  if (!Specialization) {
    // Find the most specialized function template specialization.
    UnresolvedSetIterator Result = getMostSpecialized(
        TemplateMatches.begin(), TemplateMatches.end(),
        FailedTemplateCandidates, D.getIdentifierLoc(),
        PDiag(diag::err_explicit_instantiation_not_known) << Name,
        PDiag(diag::err_explicit_instantiation_ambiguous) << Name,
        PDiag(diag::note_explicit_instantiation_candidate));

    if (Result == TemplateMatches.end())
      return true;

    // Ignore access control bits, we don't need them for redeclaration checking.
    Specialization = cast<FunctionDecl>(*Result);
  }

  // C++11 [except.spec]p4
  // In an explicit instantiation an exception-specification may be specified,
  // but is not required.
  // If an exception-specification is specified in an explicit instantiation
  // directive, it shall be compatible with the exception-specifications of
  // other declarations of that function.
  if (auto *FPT = R->getAs<FunctionProtoType>())
    if (FPT->hasExceptionSpec()) {
      unsigned DiagID =
          diag::err_mismatched_exception_spec_explicit_instantiation;
      if (getLangOpts().MicrosoftExt)
        DiagID = diag::ext_mismatched_exception_spec_explicit_instantiation;
      bool Result = CheckEquivalentExceptionSpec(
          PDiag(DiagID) << Specialization->getType(),
          PDiag(diag::note_explicit_instantiation_here),
          Specialization->getType()->getAs<FunctionProtoType>(),
          Specialization->getLocation(), FPT, D.getBeginLoc());
      // In Microsoft mode, mismatching exception specifications just cause a
      // warning.
      if (!getLangOpts().MicrosoftExt && Result)
        return true;
    }

  if (Specialization->getTemplateSpecializationKind() == TSK_Undeclared) {
    Diag(D.getIdentifierLoc(),
         diag::err_explicit_instantiation_member_function_not_instantiated)
      << Specialization
      << (Specialization->getTemplateSpecializationKind() ==
          TSK_ExplicitSpecialization);
    Diag(Specialization->getLocation(), diag::note_explicit_instantiation_here);
    return true;
  }

  FunctionDecl *PrevDecl = Specialization->getPreviousDecl();
  if (!PrevDecl && Specialization->isThisDeclarationADefinition())
    PrevDecl = Specialization;

  if (PrevDecl) {
    bool HasNoEffect = false;
    if (CheckSpecializationInstantiationRedecl(D.getIdentifierLoc(), TSK,
                                               PrevDecl,
                                     PrevDecl->getTemplateSpecializationKind(),
                                          PrevDecl->getPointOfInstantiation(),
                                               HasNoEffect))
      return true;

    // FIXME: We may still want to build some representation of this
    // explicit specialization.
    if (HasNoEffect)
      return (Decl*) nullptr;
  }

  // HACK: libc++ has a bug where it attempts to explicitly instantiate the
  // functions
  //     valarray<size_t>::valarray(size_t) and
  //     valarray<size_t>::~valarray()
  // that it declared to have internal linkage with the internal_linkage
  // attribute. Ignore the explicit instantiation declaration in this case.
  if (Specialization->hasAttr<InternalLinkageAttr>() &&
      TSK == TSK_ExplicitInstantiationDeclaration) {
    if (auto *RD = dyn_cast<CXXRecordDecl>(Specialization->getDeclContext()))
      if (RD->getIdentifier() && RD->getIdentifier()->isStr("valarray") &&
          RD->isInStdNamespace())
        return (Decl*) nullptr;
  }

  ProcessDeclAttributeList(S, Specialization, D.getDeclSpec().getAttributes());
  ProcessAPINotes(Specialization);

  // In MSVC mode, dllimported explicit instantiation definitions are treated as
  // instantiation declarations.
  if (TSK == TSK_ExplicitInstantiationDefinition &&
      Specialization->hasAttr<DLLImportAttr>() &&
      Context.getTargetInfo().getCXXABI().isMicrosoft())
    TSK = TSK_ExplicitInstantiationDeclaration;

  Specialization->setTemplateSpecializationKind(TSK, D.getIdentifierLoc());

  if (Specialization->isDefined()) {
    // Let the ASTConsumer know that this function has been explicitly
    // instantiated now, and its linkage might have changed.
    Consumer.HandleTopLevelDecl(DeclGroupRef(Specialization));
  } else if (TSK == TSK_ExplicitInstantiationDefinition)
    InstantiateFunctionDefinition(D.getIdentifierLoc(), Specialization);

  // C++0x [temp.explicit]p2:
  //   If the explicit instantiation is for a member function, a member class
  //   or a static data member of a class template specialization, the name of
  //   the class template specialization in the qualified-id for the member
  //   name shall be a simple-template-id.
  //
  // C++98 has the same restriction, just worded differently.
  FunctionTemplateDecl *FunTmpl = Specialization->getPrimaryTemplate();
  if (D.getName().getKind() != UnqualifiedIdKind::IK_TemplateId && !FunTmpl &&
      D.getCXXScopeSpec().isSet() &&
      !ScopeSpecifierHasTemplateId(D.getCXXScopeSpec()))
    Diag(D.getIdentifierLoc(),
         diag::ext_explicit_instantiation_without_qualified_id)
    << Specialization << D.getCXXScopeSpec().getRange();

  CheckExplicitInstantiation(
      *this,
      FunTmpl ? (NamedDecl *)FunTmpl
              : Specialization->getInstantiatedFromMemberFunction(),
      D.getIdentifierLoc(), D.getCXXScopeSpec().isSet(), TSK);

  // FIXME: Create some kind of ExplicitInstantiationDecl here.
  return (Decl*) nullptr;
}

TypeResult Sema::ActOnDependentTag(Scope *S, unsigned TagSpec, TagUseKind TUK,
                                   const CXXScopeSpec &SS,
                                   const IdentifierInfo *Name,
                                   SourceLocation TagLoc,
                                   SourceLocation NameLoc) {
  // This has to hold, because SS is expected to be defined.
  assert(Name && "Expected a name in a dependent tag");

  NestedNameSpecifier *NNS = SS.getScopeRep();
  if (!NNS)
    return true;

  TagTypeKind Kind = TypeWithKeyword::getTagTypeKindForTypeSpec(TagSpec);

  if (TUK == TagUseKind::Declaration || TUK == TagUseKind::Definition) {
    Diag(NameLoc, diag::err_dependent_tag_decl)
        << (TUK == TagUseKind::Definition) << llvm::to_underlying(Kind)
        << SS.getRange();
    return true;
  }

  // Create the resulting type.
  ElaboratedTypeKeyword Kwd = TypeWithKeyword::getKeywordForTagTypeKind(Kind);
  QualType Result = Context.getDependentNameType(Kwd, NNS, Name);

  // Create type-source location information for this type.
  TypeLocBuilder TLB;
  DependentNameTypeLoc TL = TLB.push<DependentNameTypeLoc>(Result);
  TL.setElaboratedKeywordLoc(TagLoc);
  TL.setQualifierLoc(SS.getWithLocInContext(Context));
  TL.setNameLoc(NameLoc);
  return CreateParsedType(Result, TLB.getTypeSourceInfo(Context, Result));
}

TypeResult Sema::ActOnTypenameType(Scope *S, SourceLocation TypenameLoc,
                                   const CXXScopeSpec &SS,
                                   const IdentifierInfo &II,
                                   SourceLocation IdLoc,
                                   ImplicitTypenameContext IsImplicitTypename) {
  if (SS.isInvalid())
    return true;

  if (TypenameLoc.isValid() && S && !S->getTemplateParamParent())
    Diag(TypenameLoc,
         getLangOpts().CPlusPlus11 ?
           diag::warn_cxx98_compat_typename_outside_of_template :
           diag::ext_typename_outside_of_template)
      << FixItHint::CreateRemoval(TypenameLoc);

  NestedNameSpecifierLoc QualifierLoc = SS.getWithLocInContext(Context);
  TypeSourceInfo *TSI = nullptr;
  QualType T =
      CheckTypenameType((TypenameLoc.isValid() ||
                         IsImplicitTypename == ImplicitTypenameContext::Yes)
                            ? ElaboratedTypeKeyword::Typename
                            : ElaboratedTypeKeyword::None,
                        TypenameLoc, QualifierLoc, II, IdLoc, &TSI,
                        /*DeducedTSTContext=*/true);
  if (T.isNull())
    return true;
  return CreateParsedType(T, TSI);
}

TypeResult
Sema::ActOnTypenameType(Scope *S, SourceLocation TypenameLoc,
                        const CXXScopeSpec &SS, SourceLocation TemplateKWLoc,
                        TemplateTy TemplateIn, const IdentifierInfo *TemplateII,
                        SourceLocation TemplateIILoc, SourceLocation LAngleLoc,
                        ASTTemplateArgsPtr TemplateArgsIn,
                        SourceLocation RAngleLoc) {
  if (TypenameLoc.isValid() && S && !S->getTemplateParamParent())
    Diag(TypenameLoc,
         getLangOpts().CPlusPlus11 ?
           diag::warn_cxx98_compat_typename_outside_of_template :
           diag::ext_typename_outside_of_template)
      << FixItHint::CreateRemoval(TypenameLoc);

  // Strangely, non-type results are not ignored by this lookup, so the
  // program is ill-formed if it finds an injected-class-name.
  if (TypenameLoc.isValid()) {
    auto *LookupRD =
        dyn_cast_or_null<CXXRecordDecl>(computeDeclContext(SS, false));
    if (LookupRD && LookupRD->getIdentifier() == TemplateII) {
      Diag(TemplateIILoc,
           diag::ext_out_of_line_qualified_id_type_names_constructor)
        << TemplateII << 0 /*injected-class-name used as template name*/
        << (TemplateKWLoc.isValid() ? 1 : 0 /*'template'/'typename' keyword*/);
    }
  }

  // Translate the parser's template argument list in our AST format.
  TemplateArgumentListInfo TemplateArgs(LAngleLoc, RAngleLoc);
  translateTemplateArguments(TemplateArgsIn, TemplateArgs);

  TemplateName Template = TemplateIn.get();
  if (DependentTemplateName *DTN = Template.getAsDependentTemplateName()) {
    // Construct a dependent template specialization type.
    assert(DTN && "dependent template has non-dependent name?");
    assert(DTN->getQualifier() == SS.getScopeRep());

    if (!DTN->isIdentifier()) {
      Diag(TemplateIILoc, diag::err_template_id_not_a_type) << Template;
      NoteAllFoundTemplates(Template);
      return true;
    }

    QualType T = Context.getDependentTemplateSpecializationType(
        ElaboratedTypeKeyword::Typename, DTN->getQualifier(),
        DTN->getIdentifier(), TemplateArgs.arguments());

    // Create source-location information for this type.
    TypeLocBuilder Builder;
    DependentTemplateSpecializationTypeLoc SpecTL
    = Builder.push<DependentTemplateSpecializationTypeLoc>(T);
    SpecTL.setElaboratedKeywordLoc(TypenameLoc);
    SpecTL.setQualifierLoc(SS.getWithLocInContext(Context));
    SpecTL.setTemplateKeywordLoc(TemplateKWLoc);
    SpecTL.setTemplateNameLoc(TemplateIILoc);
    SpecTL.setLAngleLoc(LAngleLoc);
    SpecTL.setRAngleLoc(RAngleLoc);
    for (unsigned I = 0, N = TemplateArgs.size(); I != N; ++I)
      SpecTL.setArgLocInfo(I, TemplateArgs[I].getLocInfo());
    return CreateParsedType(T, Builder.getTypeSourceInfo(Context, T));
  }

  QualType T = CheckTemplateIdType(Template, TemplateIILoc, TemplateArgs);
  if (T.isNull())
    return true;

  // Provide source-location information for the template specialization type.
  TypeLocBuilder Builder;
  TemplateSpecializationTypeLoc SpecTL
    = Builder.push<TemplateSpecializationTypeLoc>(T);
  SpecTL.setTemplateKeywordLoc(TemplateKWLoc);
  SpecTL.setTemplateNameLoc(TemplateIILoc);
  SpecTL.setLAngleLoc(LAngleLoc);
  SpecTL.setRAngleLoc(RAngleLoc);
  for (unsigned I = 0, N = TemplateArgs.size(); I != N; ++I)
    SpecTL.setArgLocInfo(I, TemplateArgs[I].getLocInfo());

  T = Context.getElaboratedType(ElaboratedTypeKeyword::Typename,
                                SS.getScopeRep(), T);
  ElaboratedTypeLoc TL = Builder.push<ElaboratedTypeLoc>(T);
  TL.setElaboratedKeywordLoc(TypenameLoc);
  TL.setQualifierLoc(SS.getWithLocInContext(Context));

  TypeSourceInfo *TSI = Builder.getTypeSourceInfo(Context, T);
  return CreateParsedType(T, TSI);
}

/// Determine whether this failed name lookup should be treated as being
/// disabled by a usage of std::enable_if.
static bool isEnableIf(NestedNameSpecifierLoc NNS, const IdentifierInfo &II,
                       SourceRange &CondRange, Expr *&Cond) {
  // We must be looking for a ::type...
  if (!II.isStr("type"))
    return false;

  // ... within an explicitly-written template specialization...
  if (!NNS || !NNS.getNestedNameSpecifier()->getAsType())
    return false;
  TypeLoc EnableIfTy = NNS.getTypeLoc();
  TemplateSpecializationTypeLoc EnableIfTSTLoc =
      EnableIfTy.getAs<TemplateSpecializationTypeLoc>();
  if (!EnableIfTSTLoc || EnableIfTSTLoc.getNumArgs() == 0)
    return false;
  const TemplateSpecializationType *EnableIfTST = EnableIfTSTLoc.getTypePtr();

  // ... which names a complete class template declaration...
  const TemplateDecl *EnableIfDecl =
    EnableIfTST->getTemplateName().getAsTemplateDecl();
  if (!EnableIfDecl || EnableIfTST->isIncompleteType())
    return false;

  // ... called "enable_if".
  const IdentifierInfo *EnableIfII =
    EnableIfDecl->getDeclName().getAsIdentifierInfo();
  if (!EnableIfII || !EnableIfII->isStr("enable_if"))
    return false;

  // Assume the first template argument is the condition.
  CondRange = EnableIfTSTLoc.getArgLoc(0).getSourceRange();

  // Dig out the condition.
  Cond = nullptr;
  if (EnableIfTSTLoc.getArgLoc(0).getArgument().getKind()
        != TemplateArgument::Expression)
    return true;

  Cond = EnableIfTSTLoc.getArgLoc(0).getSourceExpression();

  // Ignore Boolean literals; they add no value.
  if (isa<CXXBoolLiteralExpr>(Cond->IgnoreParenCasts()))
    Cond = nullptr;

  return true;
}

QualType
Sema::CheckTypenameType(ElaboratedTypeKeyword Keyword,
                        SourceLocation KeywordLoc,
                        NestedNameSpecifierLoc QualifierLoc,
                        const IdentifierInfo &II,
                        SourceLocation IILoc,
                        TypeSourceInfo **TSI,
                        bool DeducedTSTContext) {
  QualType T = CheckTypenameType(Keyword, KeywordLoc, QualifierLoc, II, IILoc,
                                 DeducedTSTContext);
  if (T.isNull())
    return QualType();

  *TSI = Context.CreateTypeSourceInfo(T);
  if (isa<DependentNameType>(T)) {
    DependentNameTypeLoc TL =
        (*TSI)->getTypeLoc().castAs<DependentNameTypeLoc>();
    TL.setElaboratedKeywordLoc(KeywordLoc);
    TL.setQualifierLoc(QualifierLoc);
    TL.setNameLoc(IILoc);
  } else {
    ElaboratedTypeLoc TL = (*TSI)->getTypeLoc().castAs<ElaboratedTypeLoc>();
    TL.setElaboratedKeywordLoc(KeywordLoc);
    TL.setQualifierLoc(QualifierLoc);
    TL.getNamedTypeLoc().castAs<TypeSpecTypeLoc>().setNameLoc(IILoc);
  }
  return T;
}

/// Build the type that describes a C++ typename specifier,
/// e.g., "typename T::type".
QualType
Sema::CheckTypenameType(ElaboratedTypeKeyword Keyword,
                        SourceLocation KeywordLoc,
                        NestedNameSpecifierLoc QualifierLoc,
                        const IdentifierInfo &II,
                        SourceLocation IILoc, bool DeducedTSTContext) {
  CXXScopeSpec SS;
  SS.Adopt(QualifierLoc);

  DeclContext *Ctx = nullptr;
  if (QualifierLoc) {
    Ctx = computeDeclContext(SS);
    if (!Ctx) {
      // If the nested-name-specifier is dependent and couldn't be
      // resolved to a type, build a typename type.
      assert(QualifierLoc.getNestedNameSpecifier()->isDependent());
      return Context.getDependentNameType(Keyword,
                                          QualifierLoc.getNestedNameSpecifier(),
                                          &II);
    }

    // If the nested-name-specifier refers to the current instantiation,
    // the "typename" keyword itself is superfluous. In C++03, the
    // program is actually ill-formed. However, DR 382 (in C++0x CD1)
    // allows such extraneous "typename" keywords, and we retroactively
    // apply this DR to C++03 code with only a warning. In any case we continue.

    if (RequireCompleteDeclContext(SS, Ctx))
      return QualType();
  }

  DeclarationName Name(&II);
  LookupResult Result(*this, Name, IILoc, LookupOrdinaryName);
  if (Ctx)
    LookupQualifiedName(Result, Ctx, SS);
  else
    LookupName(Result, CurScope);
  unsigned DiagID = 0;
  Decl *Referenced = nullptr;
  switch (Result.getResultKind()) {
  case LookupResult::NotFound: {
    // If we're looking up 'type' within a template named 'enable_if', produce
    // a more specific diagnostic.
    SourceRange CondRange;
    Expr *Cond = nullptr;
    if (Ctx && isEnableIf(QualifierLoc, II, CondRange, Cond)) {
      // If we have a condition, narrow it down to the specific failed
      // condition.
      if (Cond) {
        Expr *FailedCond;
        std::string FailedDescription;
        std::tie(FailedCond, FailedDescription) =
          findFailedBooleanCondition(Cond);

        Diag(FailedCond->getExprLoc(),
             diag::err_typename_nested_not_found_requirement)
          << FailedDescription
          << FailedCond->getSourceRange();
        return QualType();
      }

      Diag(CondRange.getBegin(),
           diag::err_typename_nested_not_found_enable_if)
          << Ctx << CondRange;
      return QualType();
    }

    DiagID = Ctx ? diag::err_typename_nested_not_found
                 : diag::err_unknown_typename;
    break;
  }

  case LookupResult::FoundUnresolvedValue: {
    // We found a using declaration that is a value. Most likely, the using
    // declaration itself is meant to have the 'typename' keyword.
    SourceRange FullRange(KeywordLoc.isValid() ? KeywordLoc : SS.getBeginLoc(),
                          IILoc);
    Diag(IILoc, diag::err_typename_refers_to_using_value_decl)
      << Name << Ctx << FullRange;
    if (UnresolvedUsingValueDecl *Using
          = dyn_cast<UnresolvedUsingValueDecl>(Result.getRepresentativeDecl())){
      SourceLocation Loc = Using->getQualifierLoc().getBeginLoc();
      Diag(Loc, diag::note_using_value_decl_missing_typename)
        << FixItHint::CreateInsertion(Loc, "typename ");
    }
  }
  // Fall through to create a dependent typename type, from which we can recover
  // better.
  [[fallthrough]];

  case LookupResult::NotFoundInCurrentInstantiation:
    // Okay, it's a member of an unknown instantiation.
    return Context.getDependentNameType(Keyword,
                                        QualifierLoc.getNestedNameSpecifier(),
                                        &II);

  case LookupResult::Found:
    if (TypeDecl *Type = dyn_cast<TypeDecl>(Result.getFoundDecl())) {
      // C++ [class.qual]p2:
      //   In a lookup in which function names are not ignored and the
      //   nested-name-specifier nominates a class C, if the name specified
      //   after the nested-name-specifier, when looked up in C, is the
      //   injected-class-name of C [...] then the name is instead considered
      //   to name the constructor of class C.
      //
      // Unlike in an elaborated-type-specifier, function names are not ignored
      // in typename-specifier lookup. However, they are ignored in all the
      // contexts where we form a typename type with no keyword (that is, in
      // mem-initializer-ids, base-specifiers, and elaborated-type-specifiers).
      //
      // FIXME: That's not strictly true: mem-initializer-id lookup does not
      // ignore functions, but that appears to be an oversight.
      auto *LookupRD = dyn_cast_or_null<CXXRecordDecl>(Ctx);
      auto *FoundRD = dyn_cast<CXXRecordDecl>(Type);
      if (Keyword == ElaboratedTypeKeyword::Typename && LookupRD && FoundRD &&
          FoundRD->isInjectedClassName() &&
          declaresSameEntity(LookupRD, cast<Decl>(FoundRD->getParent())))
        Diag(IILoc, diag::ext_out_of_line_qualified_id_type_names_constructor)
            << &II << 1 << 0 /*'typename' keyword used*/;

      // We found a type. Build an ElaboratedType, since the
      // typename-specifier was just sugar.
      MarkAnyDeclReferenced(Type->getLocation(), Type, /*OdrUse=*/false);
      return Context.getElaboratedType(Keyword,
                                       QualifierLoc.getNestedNameSpecifier(),
                                       Context.getTypeDeclType(Type));
    }

    // C++ [dcl.type.simple]p2:
    //   A type-specifier of the form
    //     typename[opt] nested-name-specifier[opt] template-name
    //   is a placeholder for a deduced class type [...].
    if (getLangOpts().CPlusPlus17) {
      if (auto *TD = getAsTypeTemplateDecl(Result.getFoundDecl())) {
        if (!DeducedTSTContext) {
          QualType T(QualifierLoc
                         ? QualifierLoc.getNestedNameSpecifier()->getAsType()
                         : nullptr, 0);
          if (!T.isNull())
            Diag(IILoc, diag::err_dependent_deduced_tst)
              << (int)getTemplateNameKindForDiagnostics(TemplateName(TD)) << T;
          else
            Diag(IILoc, diag::err_deduced_tst)
              << (int)getTemplateNameKindForDiagnostics(TemplateName(TD));
          NoteTemplateLocation(*TD);
          return QualType();
        }
        return Context.getElaboratedType(
            Keyword, QualifierLoc.getNestedNameSpecifier(),
            Context.getDeducedTemplateSpecializationType(TemplateName(TD),
                                                         QualType(), false));
      }
    }

    DiagID = Ctx ? diag::err_typename_nested_not_type
                 : diag::err_typename_not_type;
    Referenced = Result.getFoundDecl();
    break;

  case LookupResult::FoundOverloaded:
    DiagID = Ctx ? diag::err_typename_nested_not_type
                 : diag::err_typename_not_type;
    Referenced = *Result.begin();
    break;

  case LookupResult::Ambiguous:
    return QualType();
  }

  // If we get here, it's because name lookup did not find a
  // type. Emit an appropriate diagnostic and return an error.
  SourceRange FullRange(KeywordLoc.isValid() ? KeywordLoc : SS.getBeginLoc(),
                        IILoc);
  if (Ctx)
    Diag(IILoc, DiagID) << FullRange << Name << Ctx;
  else
    Diag(IILoc, DiagID) << FullRange << Name;
  if (Referenced)
    Diag(Referenced->getLocation(),
         Ctx ? diag::note_typename_member_refers_here
             : diag::note_typename_refers_here)
      << Name;
  return QualType();
}

namespace {
  // See Sema::RebuildTypeInCurrentInstantiation
  class CurrentInstantiationRebuilder
    : public TreeTransform<CurrentInstantiationRebuilder> {
    SourceLocation Loc;
    DeclarationName Entity;

  public:
    typedef TreeTransform<CurrentInstantiationRebuilder> inherited;

    CurrentInstantiationRebuilder(Sema &SemaRef,
                                  SourceLocation Loc,
                                  DeclarationName Entity)
    : TreeTransform<CurrentInstantiationRebuilder>(SemaRef),
      Loc(Loc), Entity(Entity) { }

    /// Determine whether the given type \p T has already been
    /// transformed.
    ///
    /// For the purposes of type reconstruction, a type has already been
    /// transformed if it is NULL or if it is not dependent.
    bool AlreadyTransformed(QualType T) {
      return T.isNull() || !T->isInstantiationDependentType();
    }

    /// Returns the location of the entity whose type is being
    /// rebuilt.
    SourceLocation getBaseLocation() { return Loc; }

    /// Returns the name of the entity whose type is being rebuilt.
    DeclarationName getBaseEntity() { return Entity; }

    /// Sets the "base" location and entity when that
    /// information is known based on another transformation.
    void setBase(SourceLocation Loc, DeclarationName Entity) {
      this->Loc = Loc;
      this->Entity = Entity;
    }

    ExprResult TransformLambdaExpr(LambdaExpr *E) {
      // Lambdas never need to be transformed.
      return E;
    }
  };
} // end anonymous namespace

TypeSourceInfo *Sema::RebuildTypeInCurrentInstantiation(TypeSourceInfo *T,
                                                        SourceLocation Loc,
                                                        DeclarationName Name) {
  if (!T || !T->getType()->isInstantiationDependentType())
    return T;

  CurrentInstantiationRebuilder Rebuilder(*this, Loc, Name);
  return Rebuilder.TransformType(T);
}

ExprResult Sema::RebuildExprInCurrentInstantiation(Expr *E) {
  CurrentInstantiationRebuilder Rebuilder(*this, E->getExprLoc(),
                                          DeclarationName());
  return Rebuilder.TransformExpr(E);
}

bool Sema::RebuildNestedNameSpecifierInCurrentInstantiation(CXXScopeSpec &SS) {
  if (SS.isInvalid())
    return true;

  NestedNameSpecifierLoc QualifierLoc = SS.getWithLocInContext(Context);
  CurrentInstantiationRebuilder Rebuilder(*this, SS.getRange().getBegin(),
                                          DeclarationName());
  NestedNameSpecifierLoc Rebuilt
    = Rebuilder.TransformNestedNameSpecifierLoc(QualifierLoc);
  if (!Rebuilt)
    return true;

  SS.Adopt(Rebuilt);
  return false;
}

bool Sema::RebuildTemplateParamsInCurrentInstantiation(
                                               TemplateParameterList *Params) {
  for (unsigned I = 0, N = Params->size(); I != N; ++I) {
    Decl *Param = Params->getParam(I);

    // There is nothing to rebuild in a type parameter.
    if (isa<TemplateTypeParmDecl>(Param))
      continue;

    // Rebuild the template parameter list of a template template parameter.
    if (TemplateTemplateParmDecl *TTP
        = dyn_cast<TemplateTemplateParmDecl>(Param)) {
      if (RebuildTemplateParamsInCurrentInstantiation(
            TTP->getTemplateParameters()))
        return true;

      continue;
    }

    // Rebuild the type of a non-type template parameter.
    NonTypeTemplateParmDecl *NTTP = cast<NonTypeTemplateParmDecl>(Param);
    TypeSourceInfo *NewTSI
      = RebuildTypeInCurrentInstantiation(NTTP->getTypeSourceInfo(),
                                          NTTP->getLocation(),
                                          NTTP->getDeclName());
    if (!NewTSI)
      return true;

    if (NewTSI->getType()->isUndeducedType()) {
      // C++17 [temp.dep.expr]p3:
      //   An id-expression is type-dependent if it contains
      //    - an identifier associated by name lookup with a non-type
      //      template-parameter declared with a type that contains a
      //      placeholder type (7.1.7.4),
      NewTSI = SubstAutoTypeSourceInfoDependent(NewTSI);
    }

    if (NewTSI != NTTP->getTypeSourceInfo()) {
      NTTP->setTypeSourceInfo(NewTSI);
      NTTP->setType(NewTSI->getType());
    }
  }

  return false;
}

std::string
Sema::getTemplateArgumentBindingsText(const TemplateParameterList *Params,
                                      const TemplateArgumentList &Args) {
  return getTemplateArgumentBindingsText(Params, Args.data(), Args.size());
}

std::string
Sema::getTemplateArgumentBindingsText(const TemplateParameterList *Params,
                                      const TemplateArgument *Args,
                                      unsigned NumArgs) {
  SmallString<128> Str;
  llvm::raw_svector_ostream Out(Str);

  if (!Params || Params->size() == 0 || NumArgs == 0)
    return std::string();

  for (unsigned I = 0, N = Params->size(); I != N; ++I) {
    if (I >= NumArgs)
      break;

    if (I == 0)
      Out << "[with ";
    else
      Out << ", ";

    if (const IdentifierInfo *Id = Params->getParam(I)->getIdentifier()) {
      Out << Id->getName();
    } else {
      Out << '$' << I;
    }

    Out << " = ";
    Args[I].print(getPrintingPolicy(), Out,
                  TemplateParameterList::shouldIncludeTypeForArgument(
                      getPrintingPolicy(), Params, I));
  }

  Out << ']';
  return std::string(Out.str());
}

void Sema::MarkAsLateParsedTemplate(FunctionDecl *FD, Decl *FnD,
                                    CachedTokens &Toks) {
  if (!FD)
    return;

  auto LPT = std::make_unique<LateParsedTemplate>();

  // Take tokens to avoid allocations
  LPT->Toks.swap(Toks);
  LPT->D = FnD;
  LPT->FPO = getCurFPFeatures();
  LateParsedTemplateMap.insert(std::make_pair(FD, std::move(LPT)));

  FD->setLateTemplateParsed(true);
}

void Sema::UnmarkAsLateParsedTemplate(FunctionDecl *FD) {
  if (!FD)
    return;
  FD->setLateTemplateParsed(false);
}

bool Sema::IsInsideALocalClassWithinATemplateFunction() {
  DeclContext *DC = CurContext;

  while (DC) {
    if (CXXRecordDecl *RD = dyn_cast<CXXRecordDecl>(CurContext)) {
      const FunctionDecl *FD = RD->isLocalClass();
      return (FD && FD->getTemplatedKind() != FunctionDecl::TK_NonTemplate);
    } else if (DC->isTranslationUnit() || DC->isNamespace())
      return false;

    DC = DC->getParent();
  }
  return false;
}

namespace {
/// Walk the path from which a declaration was instantiated, and check
/// that every explicit specialization along that path is visible. This enforces
/// C++ [temp.expl.spec]/6:
///
///   If a template, a member template or a member of a class template is
///   explicitly specialized then that specialization shall be declared before
///   the first use of that specialization that would cause an implicit
///   instantiation to take place, in every translation unit in which such a
///   use occurs; no diagnostic is required.
///
/// and also C++ [temp.class.spec]/1:
///
///   A partial specialization shall be declared before the first use of a
///   class template specialization that would make use of the partial
///   specialization as the result of an implicit or explicit instantiation
///   in every translation unit in which such a use occurs; no diagnostic is
///   required.
class ExplicitSpecializationVisibilityChecker {
  Sema &S;
  SourceLocation Loc;
  llvm::SmallVector<Module *, 8> Modules;
  Sema::AcceptableKind Kind;

public:
  ExplicitSpecializationVisibilityChecker(Sema &S, SourceLocation Loc,
                                          Sema::AcceptableKind Kind)
      : S(S), Loc(Loc), Kind(Kind) {}

  void check(NamedDecl *ND) {
    if (auto *FD = dyn_cast<FunctionDecl>(ND))
      return checkImpl(FD);
    if (auto *RD = dyn_cast<CXXRecordDecl>(ND))
      return checkImpl(RD);
    if (auto *VD = dyn_cast<VarDecl>(ND))
      return checkImpl(VD);
    if (auto *ED = dyn_cast<EnumDecl>(ND))
      return checkImpl(ED);
  }

private:
  void diagnose(NamedDecl *D, bool IsPartialSpec) {
    auto Kind = IsPartialSpec ? Sema::MissingImportKind::PartialSpecialization
                              : Sema::MissingImportKind::ExplicitSpecialization;
    const bool Recover = true;

    // If we got a custom set of modules (because only a subset of the
    // declarations are interesting), use them, otherwise let
    // diagnoseMissingImport intelligently pick some.
    if (Modules.empty())
      S.diagnoseMissingImport(Loc, D, Kind, Recover);
    else
      S.diagnoseMissingImport(Loc, D, D->getLocation(), Modules, Kind, Recover);
  }

  bool CheckMemberSpecialization(const NamedDecl *D) {
    return Kind == Sema::AcceptableKind::Visible
               ? S.hasVisibleMemberSpecialization(D)
               : S.hasReachableMemberSpecialization(D);
  }

  bool CheckExplicitSpecialization(const NamedDecl *D) {
    return Kind == Sema::AcceptableKind::Visible
               ? S.hasVisibleExplicitSpecialization(D)
               : S.hasReachableExplicitSpecialization(D);
  }

  bool CheckDeclaration(const NamedDecl *D) {
    return Kind == Sema::AcceptableKind::Visible ? S.hasVisibleDeclaration(D)
                                                 : S.hasReachableDeclaration(D);
  }

  // Check a specific declaration. There are three problematic cases:
  //
  //  1) The declaration is an explicit specialization of a template
  //     specialization.
  //  2) The declaration is an explicit specialization of a member of an
  //     templated class.
  //  3) The declaration is an instantiation of a template, and that template
  //     is an explicit specialization of a member of a templated class.
  //
  // We don't need to go any deeper than that, as the instantiation of the
  // surrounding class / etc is not triggered by whatever triggered this
  // instantiation, and thus should be checked elsewhere.
  template<typename SpecDecl>
  void checkImpl(SpecDecl *Spec) {
    bool IsHiddenExplicitSpecialization = false;
    if (Spec->getTemplateSpecializationKind() == TSK_ExplicitSpecialization) {
      IsHiddenExplicitSpecialization = Spec->getMemberSpecializationInfo()
                                           ? !CheckMemberSpecialization(Spec)
                                           : !CheckExplicitSpecialization(Spec);
    } else {
      checkInstantiated(Spec);
    }

    if (IsHiddenExplicitSpecialization)
      diagnose(Spec->getMostRecentDecl(), false);
  }

  void checkInstantiated(FunctionDecl *FD) {
    if (auto *TD = FD->getPrimaryTemplate())
      checkTemplate(TD);
  }

  void checkInstantiated(CXXRecordDecl *RD) {
    auto *SD = dyn_cast<ClassTemplateSpecializationDecl>(RD);
    if (!SD)
      return;

    auto From = SD->getSpecializedTemplateOrPartial();
    if (auto *TD = From.dyn_cast<ClassTemplateDecl *>())
      checkTemplate(TD);
    else if (auto *TD =
                 From.dyn_cast<ClassTemplatePartialSpecializationDecl *>()) {
      if (!CheckDeclaration(TD))
        diagnose(TD, true);
      checkTemplate(TD);
    }
  }

  void checkInstantiated(VarDecl *RD) {
    auto *SD = dyn_cast<VarTemplateSpecializationDecl>(RD);
    if (!SD)
      return;

    auto From = SD->getSpecializedTemplateOrPartial();
    if (auto *TD = From.dyn_cast<VarTemplateDecl *>())
      checkTemplate(TD);
    else if (auto *TD =
                 From.dyn_cast<VarTemplatePartialSpecializationDecl *>()) {
      if (!CheckDeclaration(TD))
        diagnose(TD, true);
      checkTemplate(TD);
    }
  }

  void checkInstantiated(EnumDecl *FD) {}

  template<typename TemplDecl>
  void checkTemplate(TemplDecl *TD) {
    if (TD->getMostRecentDecl()->isMemberSpecialization()) {
      if (!CheckMemberSpecialization(TD->getMostRecentDecl()))
        diagnose(TD->getMostRecentDecl(), false);
    }
  }
};
} // end anonymous namespace

void Sema::checkSpecializationVisibility(SourceLocation Loc, NamedDecl *Spec) {
  if (!getLangOpts().Modules)
    return;

  ExplicitSpecializationVisibilityChecker(*this, Loc,
                                          Sema::AcceptableKind::Visible)
      .check(Spec);
}

void Sema::checkSpecializationReachability(SourceLocation Loc,
                                           NamedDecl *Spec) {
  if (!getLangOpts().CPlusPlusModules)
    return checkSpecializationVisibility(Loc, Spec);

  ExplicitSpecializationVisibilityChecker(*this, Loc,
                                          Sema::AcceptableKind::Reachable)
      .check(Spec);
}

SourceLocation Sema::getTopMostPointOfInstantiation(const NamedDecl *N) const {
  if (!getLangOpts().CPlusPlus || CodeSynthesisContexts.empty())
    return N->getLocation();
  if (const auto *FD = dyn_cast<FunctionDecl>(N)) {
    if (!FD->isFunctionTemplateSpecialization())
      return FD->getLocation();
  } else if (!isa<ClassTemplateSpecializationDecl,
                  VarTemplateSpecializationDecl>(N)) {
    return N->getLocation();
  }
  for (const CodeSynthesisContext &CSC : CodeSynthesisContexts) {
    if (!CSC.isInstantiationRecord() || CSC.PointOfInstantiation.isInvalid())
      continue;
    return CSC.PointOfInstantiation;
  }
  return N->getLocation();
}<|MERGE_RESOLUTION|>--- conflicted
+++ resolved
@@ -1791,9 +1791,8 @@
     CXXScopeSpec &SS, IdentifierInfo *Name, SourceLocation NameLoc,
     const ParsedAttributesView &Attr, TemplateParameterList *TemplateParams,
     AccessSpecifier AS, SourceLocation ModulePrivateLoc,
-    SourceLocation FriendLoc,
-    ArrayRef<TemplateParameterList *> OuterTemplateParamLists,
-    bool IsMemberSpecialization, SkipBodyInfo *SkipBody) {
+    SourceLocation FriendLoc, unsigned NumOuterTemplateParamLists,
+    TemplateParameterList **OuterTemplateParamLists, SkipBodyInfo *SkipBody) {
   assert(TemplateParams && TemplateParams->size() > 0 &&
          "No template parameters");
   assert(TUK != TagUseKind::Reference &&
@@ -1981,6 +1980,19 @@
   }
 
   if (PrevClassTemplate) {
+    // Ensure that the template parameter lists are compatible. Skip this check
+    // for a friend in a dependent context: the template parameter list itself
+    // could be dependent.
+    if (!(TUK == TagUseKind::Friend && CurContext->isDependentContext()) &&
+        !TemplateParameterListsAreEqual(
+            TemplateCompareNewDeclInfo(SemanticContext ? SemanticContext
+                                                       : CurContext,
+                                       CurContext, KWLoc),
+            TemplateParams, PrevClassTemplate,
+            PrevClassTemplate->getTemplateParameters(), /*Complain=*/true,
+            TPL_TemplateMatch))
+      return true;
+
     // C++ [temp.class]p4:
     //   In a redeclaration, partial specialization, explicit
     //   specialization or explicit instantiation of a class template,
@@ -1995,116 +2007,10 @@
       Diag(PrevRecordDecl->getLocation(), diag::note_previous_use);
       Kind = PrevRecordDecl->getTagKind();
     }
-  } else if (PrevDecl) {
-    // C++ [temp]p5:
-    //   A class template shall not have the same name as any other
-    //   template, class, function, object, enumeration, enumerator,
-    //   namespace, or type in the same scope (3.3), except as specified
-    //   in (14.5.4).
-    Diag(NameLoc, diag::err_redefinition_different_kind) << Name;
-    Diag(PrevDecl->getLocation(), diag::note_previous_definition);
-    return true;
-  }
-
-  if (SS.isSet()) {
-    // If the name of the template was qualified, we must be defining the
-    // template out-of-line.
-    if (!SS.isInvalid() && !Invalid && !PrevClassTemplate) {
-      Diag(NameLoc, TUK == TagUseKind::Friend
-                        ? diag::err_friend_decl_does_not_match
-                        : diag::err_member_decl_does_not_match)
-          << Name << SemanticContext << /*IsDefinition*/ true << SS.getRange();
-      Invalid = true;
-    }
-  }
-
-  // If this is a templated friend in a dependent context we should not put it
-  // on the redecl chain. In some cases, the templated friend can be the most
-  // recent declaration tricking the template instantiator to make substitutions
-  // there.
-  // FIXME: Figure out how to combine with shouldLinkDependentDeclWithPrevious
-  bool ShouldAddRedecl =
-      !(TUK == TagUseKind::Friend && CurContext->isDependentContext());
-
-  CXXRecordDecl *NewClass =
-    CXXRecordDecl::Create(Context, Kind, SemanticContext, KWLoc, NameLoc, Name,
-                          PrevClassTemplate && ShouldAddRedecl ?
-                            PrevClassTemplate->getTemplatedDecl() : nullptr,
-                          /*DelayTypeCreation=*/true);
-  SetNestedNameSpecifier(*this, NewClass, SS);
-  if (!OuterTemplateParamLists.empty())
-    NewClass->setTemplateParameterListsInfo(Context, OuterTemplateParamLists);
-
-  // Add alignment attributes if necessary; these attributes are checked when
-  // the ASTContext lays out the structure.
-  if (TUK == TagUseKind::Definition && (!SkipBody || !SkipBody->ShouldSkip)) {
-    AddAlignmentAttributesForRecord(NewClass);
-    AddMsStructLayoutForRecord(NewClass);
-  }
-
-  ClassTemplateDecl *NewTemplate
-    = ClassTemplateDecl::Create(Context, SemanticContext, NameLoc,
-                                DeclarationName(Name), TemplateParams,
-                                NewClass);
-  // If we are providing an explicit specialization of a member that is a
-  // class template, make a note of that.
-  if (IsMemberSpecialization)
-    NewTemplate->setMemberSpecialization();
-  if (ShouldAddRedecl)
-    NewTemplate->setPreviousDecl(PrevClassTemplate);
-
-  NewClass->setDescribedClassTemplate(NewTemplate);
-
-  if (ModulePrivateLoc.isValid())
-    NewTemplate->setModulePrivate();
-
-  // Build the type for the class template declaration now.
-  QualType T = NewTemplate->getInjectedClassNameSpecialization();
-  T = Context.getInjectedClassNameType(NewClass, T);
-  assert(T->isDependentType() && "Class template type is not dependent?");
-  (void)T;
-
-  // Set the access specifier.
-  if (!Invalid && TUK != TagUseKind::Friend &&
-      NewTemplate->getDeclContext()->isRecord())
-    SetMemberAccessSpecifier(NewTemplate, PrevClassTemplate, AS);
-
-  // Set the lexical context of these templates
-  NewClass->setLexicalDeclContext(CurContext);
-  NewTemplate->setLexicalDeclContext(CurContext);
-
-  // Ensure that the template parameter lists are compatible. Skip this check
-  // for a friend in a dependent context: the template parameter list itself
-  // could be dependent.
-  if (ShouldAddRedecl && PrevClassTemplate &&
-      !TemplateParameterListsAreEqual(
-          NewTemplate, TemplateParams, PrevClassTemplate,
-          PrevClassTemplate->getTemplateParameters(),
-          /*Complain=*/true, TPL_TemplateMatch))
-    return true;
-
-  // Check the template parameter list of this declaration, possibly
-  // merging in the template parameter list from the previous class
-  // template declaration. Skip this check for a friend in a dependent
-  // context, because the template parameter list might be dependent.
-  if (ShouldAddRedecl &&
-      CheckTemplateParameterList(
-          TemplateParams,
-          PrevClassTemplate ? PrevClassTemplate->getTemplateParameters()
-                            : nullptr,
-          (SS.isSet() && SemanticContext && SemanticContext->isRecord() &&
-           SemanticContext->isDependentContext())
-              ? TPC_ClassTemplateMember
-          : TUK == TagUseKind::Friend ? TPC_FriendClassTemplate
-                                      : TPC_ClassTemplate,
-          SkipBody))
-    Invalid = true;
-
-  if (TUK == TagUseKind::Definition) {
-    if (PrevClassTemplate) {
-      // Check for redefinition of this class template.
-      if (TagDecl *Def =
-              PrevClassTemplate->getTemplatedDecl()->getDefinition()) {
+
+    // Check for redefinition of this class template.
+    if (TUK == TagUseKind::Definition) {
+      if (TagDecl *Def = PrevRecordDecl->getDefinition()) {
         // If we have a prior definition that is not visible, treat this as
         // simply making that previous definition visible.
         NamedDecl *Hidden = nullptr;
@@ -2125,10 +2031,108 @@
         }
       }
     }
-
-    if (!SkipBody || !SkipBody->ShouldSkip)
-      NewClass->startDefinition();
-  }
+  } else if (PrevDecl) {
+    // C++ [temp]p5:
+    //   A class template shall not have the same name as any other
+    //   template, class, function, object, enumeration, enumerator,
+    //   namespace, or type in the same scope (3.3), except as specified
+    //   in (14.5.4).
+    Diag(NameLoc, diag::err_redefinition_different_kind) << Name;
+    Diag(PrevDecl->getLocation(), diag::note_previous_definition);
+    return true;
+  }
+
+  // Check the template parameter list of this declaration, possibly
+  // merging in the template parameter list from the previous class
+  // template declaration. Skip this check for a friend in a dependent
+  // context, because the template parameter list might be dependent.
+  if (!(TUK == TagUseKind::Friend && CurContext->isDependentContext()) &&
+      CheckTemplateParameterList(
+          TemplateParams,
+          PrevClassTemplate ? GetTemplateParameterList(PrevClassTemplate)
+                            : nullptr,
+          (SS.isSet() && SemanticContext && SemanticContext->isRecord() &&
+           SemanticContext->isDependentContext())
+              ? TPC_ClassTemplateMember
+          : TUK == TagUseKind::Friend ? TPC_FriendClassTemplate
+                                      : TPC_ClassTemplate,
+          SkipBody))
+    Invalid = true;
+
+  if (SS.isSet()) {
+    // If the name of the template was qualified, we must be defining the
+    // template out-of-line.
+    if (!SS.isInvalid() && !Invalid && !PrevClassTemplate) {
+      Diag(NameLoc, TUK == TagUseKind::Friend
+                        ? diag::err_friend_decl_does_not_match
+                        : diag::err_member_decl_does_not_match)
+          << Name << SemanticContext << /*IsDefinition*/ true << SS.getRange();
+      Invalid = true;
+    }
+  }
+
+  // If this is a templated friend in a dependent context we should not put it
+  // on the redecl chain. In some cases, the templated friend can be the most
+  // recent declaration tricking the template instantiator to make substitutions
+  // there.
+  // FIXME: Figure out how to combine with shouldLinkDependentDeclWithPrevious
+  bool ShouldAddRedecl =
+      !(TUK == TagUseKind::Friend && CurContext->isDependentContext());
+
+  CXXRecordDecl *NewClass =
+    CXXRecordDecl::Create(Context, Kind, SemanticContext, KWLoc, NameLoc, Name,
+                          PrevClassTemplate && ShouldAddRedecl ?
+                            PrevClassTemplate->getTemplatedDecl() : nullptr,
+                          /*DelayTypeCreation=*/true);
+  SetNestedNameSpecifier(*this, NewClass, SS);
+  if (NumOuterTemplateParamLists > 0)
+    NewClass->setTemplateParameterListsInfo(
+        Context,
+        llvm::ArrayRef(OuterTemplateParamLists, NumOuterTemplateParamLists));
+
+  // Add alignment attributes if necessary; these attributes are checked when
+  // the ASTContext lays out the structure.
+  if (TUK == TagUseKind::Definition && (!SkipBody || !SkipBody->ShouldSkip)) {
+    AddAlignmentAttributesForRecord(NewClass);
+    AddMsStructLayoutForRecord(NewClass);
+  }
+
+  ClassTemplateDecl *NewTemplate
+    = ClassTemplateDecl::Create(Context, SemanticContext, NameLoc,
+                                DeclarationName(Name), TemplateParams,
+                                NewClass);
+
+  if (ShouldAddRedecl)
+    NewTemplate->setPreviousDecl(PrevClassTemplate);
+
+  NewClass->setDescribedClassTemplate(NewTemplate);
+
+  if (ModulePrivateLoc.isValid())
+    NewTemplate->setModulePrivate();
+
+  // Build the type for the class template declaration now.
+  QualType T = NewTemplate->getInjectedClassNameSpecialization();
+  T = Context.getInjectedClassNameType(NewClass, T);
+  assert(T->isDependentType() && "Class template type is not dependent?");
+  (void)T;
+
+  // If we are providing an explicit specialization of a member that is a
+  // class template, make a note of that.
+  if (PrevClassTemplate &&
+      PrevClassTemplate->getInstantiatedFromMemberTemplate())
+    PrevClassTemplate->setMemberSpecialization();
+
+  // Set the access specifier.
+  if (!Invalid && TUK != TagUseKind::Friend &&
+      NewTemplate->getDeclContext()->isRecord())
+    SetMemberAccessSpecifier(NewTemplate, PrevClassTemplate, AS);
+
+  // Set the lexical context of these templates
+  NewClass->setLexicalDeclContext(CurContext);
+  NewTemplate->setLexicalDeclContext(CurContext);
+
+  if (TUK == TagUseKind::Definition && (!SkipBody || !SkipBody->ShouldSkip))
+    NewClass->startDefinition();
 
   ProcessDeclAttributeList(S, NewClass, Attr);
   ProcessAPINotes(NewClass);
@@ -4123,8 +4127,7 @@
 DeclResult Sema::ActOnVarTemplateSpecialization(
     Scope *S, Declarator &D, TypeSourceInfo *DI, LookupResult &Previous,
     SourceLocation TemplateKWLoc, TemplateParameterList *TemplateParams,
-    StorageClass SC, bool IsPartialSpecialization,
-    bool IsMemberSpecialization) {
+    StorageClass SC, bool IsPartialSpecialization) {
   // D must be variable template id.
   assert(D.getName().getKind() == UnqualifiedIdKind::IK_TemplateId &&
          "Variable template specialization is declared with a template id.");
@@ -4249,15 +4252,16 @@
             Context, VarTemplate->getDeclContext(), TemplateKWLoc,
             TemplateNameLoc, TemplateParams, VarTemplate, DI->getType(), DI, SC,
             CanonicalConverted);
-    // If we are providing an explicit specialization of a member variable
-    // template specialization, make a note of that.
-    if (IsMemberSpecialization)
-      Partial->setMemberSpecialization();
     Partial->setTemplateArgsAsWritten(TemplateArgs);
 
     if (!PrevPartial)
       VarTemplate->AddPartialSpecialization(Partial, InsertPos);
     Specialization = Partial;
+
+    // If we are providing an explicit specialization of a member variable
+    // template specialization, make a note of that.
+    if (PrevPartial && PrevPartial->getInstantiatedFromMember())
+      PrevPartial->setMemberSpecialization();
 
     CheckTemplatePartialSpecialization(Partial);
   } else {
@@ -5785,7 +5789,9 @@
 
     MultiLevelTemplateArgumentList MLTAL = getTemplateInstantiationArgs(
         Template, NewContext, /*Final=*/false, CanonicalConverted,
-        /*RelativeToPrimary=*/true, /*ForConceptInstantiation=*/true);
+        /*RelativeToPrimary=*/true,
+        /*Pattern=*/nullptr,
+        /*ForConceptInstantiation=*/true);
     if (EnsureTemplateArgumentListConstraints(
             Template, MLTAL,
             SourceRange(TemplateLoc, TemplateArgs.getRAngleLoc()))) {
@@ -8492,13 +8498,8 @@
           S, TagSpec, TUK, KWLoc, SS, ClassTemplate->getIdentifier(),
           TemplateNameLoc, Attr, TemplateParams, AS_none,
           /*ModulePrivateLoc=*/SourceLocation(),
-<<<<<<< HEAD
-          /*FriendLoc*/ SourceLocation(), TemplateParameterLists.drop_back(),
-          isMemberSpecialization);
-=======
           /*FriendLoc*/ SourceLocation(), TemplateParameterLists.size() - 1,
           TemplateParameterLists.data());
->>>>>>> ce7c17d5
     }
 
     // Create a new class template partial specialization declaration node.
@@ -8508,11 +8509,6 @@
         ClassTemplatePartialSpecializationDecl::Create(
             Context, Kind, DC, KWLoc, TemplateNameLoc, TemplateParams,
             ClassTemplate, CanonicalConverted, CanonType, PrevPartial);
-
-    // If we are providing an explicit specialization of a member class
-    // template specialization, make a note of that.
-    if (isMemberSpecialization)
-      Partial->setMemberSpecialization();
     Partial->setTemplateArgsAsWritten(TemplateArgs);
     SetNestedNameSpecifier(*this, Partial, SS);
     if (TemplateParameterLists.size() > 1 && SS.isSet()) {
@@ -8523,6 +8519,11 @@
     if (!PrevPartial)
       ClassTemplate->AddPartialSpecialization(Partial, InsertPos);
     Specialization = Partial;
+
+    // If we are providing an explicit specialization of a member class
+    // template specialization, make a note of that.
+    if (PrevPartial && PrevPartial->getInstantiatedFromMember())
+      PrevPartial->setMemberSpecialization();
 
     CheckTemplatePartialSpecialization(Partial);
   } else {
@@ -9123,8 +9124,8 @@
       TemplateDeductionInfo Info(FailedCandidates.getLocation());
       FunctionDecl *Specialization = nullptr;
       if (TemplateDeductionResult TDK = DeduceTemplateArguments(
-              FunTmpl, ExplicitTemplateArgs ? &Args : nullptr, FT,
-              Specialization, Info);
+              cast<FunctionTemplateDecl>(FunTmpl->getFirstDecl()),
+              ExplicitTemplateArgs ? &Args : nullptr, FT, Specialization, Info);
           TDK != TemplateDeductionResult::Success) {
         // Template argument deduction failed; record why it failed, so
         // that we can provide nifty diagnostics.
@@ -11330,8 +11331,8 @@
 
   template<typename TemplDecl>
   void checkTemplate(TemplDecl *TD) {
-    if (TD->getMostRecentDecl()->isMemberSpecialization()) {
-      if (!CheckMemberSpecialization(TD->getMostRecentDecl()))
+    if (TD->isMemberSpecialization()) {
+      if (!CheckMemberSpecialization(TD))
         diagnose(TD->getMostRecentDecl(), false);
     }
   }
