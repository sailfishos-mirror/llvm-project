//===--- Sema.cpp - AST Builder and Semantic Analysis Implementation ------===//
//
// Part of the LLVM Project, under the Apache License v2.0 with LLVM Exceptions.
// See https://llvm.org/LICENSE.txt for license information.
// SPDX-License-Identifier: Apache-2.0 WITH LLVM-exception
//
//===----------------------------------------------------------------------===//
//
// This file implements the actions class which performs semantic analysis and
// builds an AST out of a parse stream.
//
//===----------------------------------------------------------------------===//

#include "UsedDeclVisitor.h"
#include "clang/AST/ASTContext.h"
#include "clang/AST/ASTDiagnostic.h"
#include "clang/AST/Decl.h"
#include "clang/AST/DeclCXX.h"
#include "clang/AST/DeclFriend.h"
#include "clang/AST/DeclObjC.h"
#include "clang/AST/Expr.h"
#include "clang/AST/ExprCXX.h"
#include "clang/AST/PrettyDeclStackTrace.h"
#include "clang/AST/StmtCXX.h"
#include "clang/AST/TypeOrdering.h"
#include "clang/Basic/DarwinSDKInfo.h"
#include "clang/Basic/DiagnosticOptions.h"
#include "clang/Basic/PartialDiagnostic.h"
#include "clang/Basic/SourceManager.h"
#include "clang/Basic/Stack.h"
#include "clang/Basic/TargetInfo.h"
#include "clang/Lex/HeaderSearch.h"
#include "clang/Lex/HeaderSearchOptions.h"
#include "clang/Lex/Preprocessor.h"
#include "clang/Sema/CXXFieldCollector.h"
#include "clang/Sema/DelayedDiagnostic.h"
#include "clang/Sema/EnterExpressionEvaluationContext.h"
#include "clang/Sema/ExternalSemaSource.h"
#include "clang/Sema/Initialization.h"
#include "clang/Sema/MultiplexExternalSemaSource.h"
#include "clang/Sema/ObjCMethodList.h"
#include "clang/Sema/RISCVIntrinsicManager.h"
#include "clang/Sema/Scope.h"
#include "clang/Sema/ScopeInfo.h"
#include "clang/Sema/SemaAMDGPU.h"
#include "clang/Sema/SemaARM.h"
#include "clang/Sema/SemaAVR.h"
#include "clang/Sema/SemaBPF.h"
#include "clang/Sema/SemaCUDA.h"
#include "clang/Sema/SemaCodeCompletion.h"
#include "clang/Sema/SemaConsumer.h"
#include "clang/Sema/SemaHLSL.h"
#include "clang/Sema/SemaHexagon.h"
#include "clang/Sema/SemaInternal.h"
#include "clang/Sema/SemaLoongArch.h"
#include "clang/Sema/SemaM68k.h"
#include "clang/Sema/SemaMIPS.h"
#include "clang/Sema/SemaMSP430.h"
#include "clang/Sema/SemaNVPTX.h"
#include "clang/Sema/SemaObjC.h"
#include "clang/Sema/SemaOpenACC.h"
#include "clang/Sema/SemaOpenCL.h"
#include "clang/Sema/SemaOpenMP.h"
#include "clang/Sema/SemaPPC.h"
#include "clang/Sema/SemaPseudoObject.h"
#include "clang/Sema/SemaRISCV.h"
#include "clang/Sema/SemaSYCL.h"
#include "clang/Sema/SemaSwift.h"
#include "clang/Sema/SemaSystemZ.h"
#include "clang/Sema/SemaWasm.h"
#include "clang/Sema/SemaX86.h"
#include "clang/Sema/TemplateDeduction.h"
#include "clang/Sema/TemplateInstCallback.h"
#include "clang/Sema/TypoCorrection.h"
#include "llvm/ADT/DenseMap.h"
#include "llvm/ADT/STLExtras.h"
#include "llvm/ADT/SmallPtrSet.h"
#include "llvm/Support/TimeProfiler.h"
#include <optional>

using namespace clang;
using namespace sema;

SourceLocation Sema::getLocForEndOfToken(SourceLocation Loc, unsigned Offset) {
  return Lexer::getLocForEndOfToken(Loc, Offset, SourceMgr, LangOpts);
}

ModuleLoader &Sema::getModuleLoader() const { return PP.getModuleLoader(); }

DarwinSDKInfo *
Sema::getDarwinSDKInfoForAvailabilityChecking(SourceLocation Loc,
                                              StringRef Platform) {
  auto *SDKInfo = getDarwinSDKInfoForAvailabilityChecking();
  if (!SDKInfo && !WarnedDarwinSDKInfoMissing) {
    Diag(Loc, diag::warn_missing_sdksettings_for_availability_checking)
        << Platform;
    WarnedDarwinSDKInfoMissing = true;
  }
  return SDKInfo;
}

DarwinSDKInfo *Sema::getDarwinSDKInfoForAvailabilityChecking() {
  if (CachedDarwinSDKInfo)
    return CachedDarwinSDKInfo->get();
  auto SDKInfo = parseDarwinSDKInfo(
      PP.getFileManager().getVirtualFileSystem(),
      PP.getHeaderSearchInfo().getHeaderSearchOpts().Sysroot);
  if (SDKInfo && *SDKInfo) {
    CachedDarwinSDKInfo = std::make_unique<DarwinSDKInfo>(std::move(**SDKInfo));
    return CachedDarwinSDKInfo->get();
  }
  if (!SDKInfo)
    llvm::consumeError(SDKInfo.takeError());
  CachedDarwinSDKInfo = std::unique_ptr<DarwinSDKInfo>();
  return nullptr;
}

IdentifierInfo *Sema::InventAbbreviatedTemplateParameterTypeName(
    const IdentifierInfo *ParamName, unsigned int Index) {
  std::string InventedName;
  llvm::raw_string_ostream OS(InventedName);

  if (!ParamName)
    OS << "auto:" << Index + 1;
  else
    OS << ParamName->getName() << ":auto";

  return &Context.Idents.get(OS.str());
}

PrintingPolicy Sema::getPrintingPolicy(const ASTContext &Context,
                                       const Preprocessor &PP) {
  PrintingPolicy Policy = Context.getPrintingPolicy();
  // In diagnostics, we print _Bool as bool if the latter is defined as the
  // former.
  Policy.Bool = Context.getLangOpts().Bool;
  if (!Policy.Bool) {
    if (const MacroInfo *BoolMacro = PP.getMacroInfo(Context.getBoolName())) {
      Policy.Bool = BoolMacro->isObjectLike() &&
                    BoolMacro->getNumTokens() == 1 &&
                    BoolMacro->getReplacementToken(0).is(tok::kw__Bool);
    }
  }

  // Shorten the data output if needed
  Policy.EntireContentsOfLargeArray = false;

  return Policy;
}

void Sema::ActOnTranslationUnitScope(Scope *S) {
  TUScope = S;
  PushDeclContext(S, Context.getTranslationUnitDecl());
}

namespace clang {
namespace sema {

class SemaPPCallbacks : public PPCallbacks {
  Sema *S = nullptr;
  llvm::SmallVector<SourceLocation, 8> IncludeStack;
  llvm::SmallVector<llvm::TimeTraceProfilerEntry *, 8> ProfilerStack;

public:
  void set(Sema &S) { this->S = &S; }

  void reset() { S = nullptr; }

  void FileChanged(SourceLocation Loc, FileChangeReason Reason,
                   SrcMgr::CharacteristicKind FileType,
                   FileID PrevFID) override {
    if (!S)
      return;
    switch (Reason) {
    case EnterFile: {
      SourceManager &SM = S->getSourceManager();
      SourceLocation IncludeLoc = SM.getIncludeLoc(SM.getFileID(Loc));
      if (IncludeLoc.isValid()) {
        if (llvm::timeTraceProfilerEnabled()) {
          OptionalFileEntryRef FE = SM.getFileEntryRefForID(SM.getFileID(Loc));
          ProfilerStack.push_back(llvm::timeTraceAsyncProfilerBegin(
              "Source", FE ? FE->getName() : StringRef("<unknown>")));
        }

        IncludeStack.push_back(IncludeLoc);
        S->DiagnoseNonDefaultPragmaAlignPack(
            Sema::PragmaAlignPackDiagnoseKind::NonDefaultStateAtInclude,
            IncludeLoc);
      }
      break;
    }
    case ExitFile:
      if (!IncludeStack.empty()) {
        if (llvm::timeTraceProfilerEnabled())
          llvm::timeTraceProfilerEnd(ProfilerStack.pop_back_val());

        S->DiagnoseNonDefaultPragmaAlignPack(
            Sema::PragmaAlignPackDiagnoseKind::ChangedStateAtExit,
            IncludeStack.pop_back_val());
      }
      break;
    default:
      break;
    }
  }
};

} // end namespace sema
} // end namespace clang

const unsigned Sema::MaxAlignmentExponent;
const uint64_t Sema::MaximumAlignment;

Sema::Sema(Preprocessor &pp, ASTContext &ctxt, ASTConsumer &consumer,
           TranslationUnitKind TUKind, CodeCompleteConsumer *CodeCompleter)
    : SemaBase(*this), CollectStats(false), TUKind(TUKind),
      CurFPFeatures(pp.getLangOpts()), LangOpts(pp.getLangOpts()), PP(pp),
      Context(ctxt), Consumer(consumer), Diags(PP.getDiagnostics()),
      SourceMgr(PP.getSourceManager()), APINotes(SourceMgr, LangOpts),
      AnalysisWarnings(*this), ThreadSafetyDeclCache(nullptr),
      LateTemplateParser(nullptr), LateTemplateParserCleanup(nullptr),
      OpaqueParser(nullptr), CurContext(nullptr), ExternalSource(nullptr),
      CurScope(nullptr), Ident_super(nullptr),
      AMDGPUPtr(std::make_unique<SemaAMDGPU>(*this)),
      ARMPtr(std::make_unique<SemaARM>(*this)),
      AVRPtr(std::make_unique<SemaAVR>(*this)),
      BPFPtr(std::make_unique<SemaBPF>(*this)),
      CodeCompletionPtr(
          std::make_unique<SemaCodeCompletion>(*this, CodeCompleter)),
      CUDAPtr(std::make_unique<SemaCUDA>(*this)),
      HLSLPtr(std::make_unique<SemaHLSL>(*this)),
      HexagonPtr(std::make_unique<SemaHexagon>(*this)),
      LoongArchPtr(std::make_unique<SemaLoongArch>(*this)),
      M68kPtr(std::make_unique<SemaM68k>(*this)),
      MIPSPtr(std::make_unique<SemaMIPS>(*this)),
      MSP430Ptr(std::make_unique<SemaMSP430>(*this)),
      NVPTXPtr(std::make_unique<SemaNVPTX>(*this)),
      ObjCPtr(std::make_unique<SemaObjC>(*this)),
      OpenACCPtr(std::make_unique<SemaOpenACC>(*this)),
      OpenCLPtr(std::make_unique<SemaOpenCL>(*this)),
      OpenMPPtr(std::make_unique<SemaOpenMP>(*this)),
      PPCPtr(std::make_unique<SemaPPC>(*this)),
      PseudoObjectPtr(std::make_unique<SemaPseudoObject>(*this)),
      RISCVPtr(std::make_unique<SemaRISCV>(*this)),
      SYCLPtr(std::make_unique<SemaSYCL>(*this)),
      SwiftPtr(std::make_unique<SemaSwift>(*this)),
      SystemZPtr(std::make_unique<SemaSystemZ>(*this)),
      WasmPtr(std::make_unique<SemaWasm>(*this)),
      X86Ptr(std::make_unique<SemaX86>(*this)),
      MSPointerToMemberRepresentationMethod(
          LangOpts.getMSPointerToMemberRepresentationMethod()),
      MSStructPragmaOn(false), VtorDispStack(LangOpts.getVtorDispMode()),
      AlignPackStack(AlignPackInfo(getLangOpts().XLPragmaPack)),
      DataSegStack(nullptr), BSSSegStack(nullptr), ConstSegStack(nullptr),
      CodeSegStack(nullptr), StrictGuardStackCheckStack(false),
      FpPragmaStack(FPOptionsOverride()), CurInitSeg(nullptr),
      VisContext(nullptr), PragmaAttributeCurrentTargetDecl(nullptr),
      StdCoroutineTraitsCache(nullptr), IdResolver(pp),
      OriginalLexicalContext(nullptr), StdInitializerList(nullptr),
      FullyCheckedComparisonCategories(
          static_cast<unsigned>(ComparisonCategoryType::Last) + 1),
      StdSourceLocationImplDecl(nullptr), CXXTypeInfoDecl(nullptr),
      GlobalNewDeleteDeclared(false), DisableTypoCorrection(false),
      TyposCorrected(0), IsBuildingRecoveryCallExpr(false), NumSFINAEErrors(0),
      AccessCheckingSFINAE(false), CurrentInstantiationScope(nullptr),
      InNonInstantiationSFINAEContext(false), NonInstantiationEntries(0),
      ArgumentPackSubstitutionIndex(-1), SatisfactionCache(Context) {
  assert(pp.TUKind == TUKind);
  TUScope = nullptr;

  LoadedExternalKnownNamespaces = false;
  for (unsigned I = 0; I != NSAPI::NumNSNumberLiteralMethods; ++I)
    ObjC().NSNumberLiteralMethods[I] = nullptr;

  if (getLangOpts().ObjC)
    ObjC().NSAPIObj.reset(new NSAPI(Context));

  if (getLangOpts().CPlusPlus)
    FieldCollector.reset(new CXXFieldCollector());

  // Tell diagnostics how to render things from the AST library.
  Diags.SetArgToStringFn(&FormatASTNodeDiagnosticArgument, &Context);

  // This evaluation context exists to ensure that there's always at least one
  // valid evaluation context available. It is never removed from the
  // evaluation stack.
  ExprEvalContexts.emplace_back(
      ExpressionEvaluationContext::PotentiallyEvaluated, 0, CleanupInfo{},
      nullptr, ExpressionEvaluationContextRecord::EK_Other);

  // Initialization of data sharing attributes stack for OpenMP
  OpenMP().InitDataSharingAttributesStack();

  std::unique_ptr<sema::SemaPPCallbacks> Callbacks =
      std::make_unique<sema::SemaPPCallbacks>();
  SemaPPCallbackHandler = Callbacks.get();
  PP.addPPCallbacks(std::move(Callbacks));
  SemaPPCallbackHandler->set(*this);

  CurFPFeatures.setFPEvalMethod(PP.getCurrentFPEvalMethod());
}

// Anchor Sema's type info to this TU.
void Sema::anchor() {}

void Sema::addImplicitTypedef(StringRef Name, QualType T) {
  DeclarationName DN = &Context.Idents.get(Name);
  if (IdResolver.begin(DN) == IdResolver.end())
    PushOnScopeChains(Context.buildImplicitTypedef(T, Name), TUScope);
}

void Sema::Initialize() {
  // Create BuiltinVaListDecl *before* ExternalSemaSource::InitializeSema(this)
  // because during initialization ASTReader can emit globals that require
  // name mangling. And the name mangling uses BuiltinVaListDecl.
  if (Context.getTargetInfo().hasBuiltinMSVaList())
    (void)Context.getBuiltinMSVaListDecl();
  (void)Context.getBuiltinVaListDecl();

  if (SemaConsumer *SC = dyn_cast<SemaConsumer>(&Consumer))
    SC->InitializeSema(*this);

  // Tell the external Sema source about this Sema object.
  if (ExternalSemaSource *ExternalSema
      = dyn_cast_or_null<ExternalSemaSource>(Context.getExternalSource()))
    ExternalSema->InitializeSema(*this);

  // This needs to happen after ExternalSemaSource::InitializeSema(this) or we
  // will not be able to merge any duplicate __va_list_tag decls correctly.
  VAListTagName = PP.getIdentifierInfo("__va_list_tag");

  if (!TUScope)
    return;

  // Initialize predefined 128-bit integer types, if needed.
  if (Context.getTargetInfo().hasInt128Type() ||
      (Context.getAuxTargetInfo() &&
       Context.getAuxTargetInfo()->hasInt128Type())) {
    // If either of the 128-bit integer types are unavailable to name lookup,
    // define them now.
    DeclarationName Int128 = &Context.Idents.get("__int128_t");
    if (IdResolver.begin(Int128) == IdResolver.end())
      PushOnScopeChains(Context.getInt128Decl(), TUScope);

    DeclarationName UInt128 = &Context.Idents.get("__uint128_t");
    if (IdResolver.begin(UInt128) == IdResolver.end())
      PushOnScopeChains(Context.getUInt128Decl(), TUScope);
  }


  // Initialize predefined Objective-C types:
  if (getLangOpts().ObjC) {
    // If 'SEL' does not yet refer to any declarations, make it refer to the
    // predefined 'SEL'.
    DeclarationName SEL = &Context.Idents.get("SEL");
    if (IdResolver.begin(SEL) == IdResolver.end())
      PushOnScopeChains(Context.getObjCSelDecl(), TUScope);

    // If 'id' does not yet refer to any declarations, make it refer to the
    // predefined 'id'.
    DeclarationName Id = &Context.Idents.get("id");
    if (IdResolver.begin(Id) == IdResolver.end())
      PushOnScopeChains(Context.getObjCIdDecl(), TUScope);

    // Create the built-in typedef for 'Class'.
    DeclarationName Class = &Context.Idents.get("Class");
    if (IdResolver.begin(Class) == IdResolver.end())
      PushOnScopeChains(Context.getObjCClassDecl(), TUScope);

    // Create the built-in forward declaratino for 'Protocol'.
    DeclarationName Protocol = &Context.Idents.get("Protocol");
    if (IdResolver.begin(Protocol) == IdResolver.end())
      PushOnScopeChains(Context.getObjCProtocolDecl(), TUScope);
  }

  // Create the internal type for the *StringMakeConstantString builtins.
  DeclarationName ConstantString = &Context.Idents.get("__NSConstantString");
  if (IdResolver.begin(ConstantString) == IdResolver.end())
    PushOnScopeChains(Context.getCFConstantStringDecl(), TUScope);

  // Initialize Microsoft "predefined C++ types".
  if (getLangOpts().MSVCCompat) {
    if (getLangOpts().CPlusPlus &&
        IdResolver.begin(&Context.Idents.get("type_info")) == IdResolver.end())
      PushOnScopeChains(
          Context.buildImplicitRecord("type_info", TagTypeKind::Class),
          TUScope);

    addImplicitTypedef("size_t", Context.getSizeType());
  }

  // Initialize predefined OpenCL types and supported extensions and (optional)
  // core features.
  if (getLangOpts().OpenCL) {
    getOpenCLOptions().addSupport(
        Context.getTargetInfo().getSupportedOpenCLOpts(), getLangOpts());
    addImplicitTypedef("sampler_t", Context.OCLSamplerTy);
    addImplicitTypedef("event_t", Context.OCLEventTy);
    auto OCLCompatibleVersion = getLangOpts().getOpenCLCompatibleVersion();
    if (OCLCompatibleVersion >= 200) {
      if (getLangOpts().OpenCLCPlusPlus || getLangOpts().Blocks) {
        addImplicitTypedef("clk_event_t", Context.OCLClkEventTy);
        addImplicitTypedef("queue_t", Context.OCLQueueTy);
      }
      if (getLangOpts().OpenCLPipes)
        addImplicitTypedef("reserve_id_t", Context.OCLReserveIDTy);
      addImplicitTypedef("atomic_int", Context.getAtomicType(Context.IntTy));
      addImplicitTypedef("atomic_uint",
                         Context.getAtomicType(Context.UnsignedIntTy));
      addImplicitTypedef("atomic_float",
                         Context.getAtomicType(Context.FloatTy));
      // OpenCLC v2.0, s6.13.11.6 requires that atomic_flag is implemented as
      // 32-bit integer and OpenCLC v2.0, s6.1.1 int is always 32-bit wide.
      addImplicitTypedef("atomic_flag", Context.getAtomicType(Context.IntTy));


      // OpenCL v2.0 s6.13.11.6:
      // - The atomic_long and atomic_ulong types are supported if the
      //   cl_khr_int64_base_atomics and cl_khr_int64_extended_atomics
      //   extensions are supported.
      // - The atomic_double type is only supported if double precision
      //   is supported and the cl_khr_int64_base_atomics and
      //   cl_khr_int64_extended_atomics extensions are supported.
      // - If the device address space is 64-bits, the data types
      //   atomic_intptr_t, atomic_uintptr_t, atomic_size_t and
      //   atomic_ptrdiff_t are supported if the cl_khr_int64_base_atomics and
      //   cl_khr_int64_extended_atomics extensions are supported.

      auto AddPointerSizeDependentTypes = [&]() {
        auto AtomicSizeT = Context.getAtomicType(Context.getSizeType());
        auto AtomicIntPtrT = Context.getAtomicType(Context.getIntPtrType());
        auto AtomicUIntPtrT = Context.getAtomicType(Context.getUIntPtrType());
        auto AtomicPtrDiffT =
            Context.getAtomicType(Context.getPointerDiffType());
        addImplicitTypedef("atomic_size_t", AtomicSizeT);
        addImplicitTypedef("atomic_intptr_t", AtomicIntPtrT);
        addImplicitTypedef("atomic_uintptr_t", AtomicUIntPtrT);
        addImplicitTypedef("atomic_ptrdiff_t", AtomicPtrDiffT);
      };

      if (Context.getTypeSize(Context.getSizeType()) == 32) {
        AddPointerSizeDependentTypes();
      }

      if (getOpenCLOptions().isSupported("cl_khr_fp16", getLangOpts())) {
        auto AtomicHalfT = Context.getAtomicType(Context.HalfTy);
        addImplicitTypedef("atomic_half", AtomicHalfT);
      }

      std::vector<QualType> Atomic64BitTypes;
      if (getOpenCLOptions().isSupported("cl_khr_int64_base_atomics",
                                         getLangOpts()) &&
          getOpenCLOptions().isSupported("cl_khr_int64_extended_atomics",
                                         getLangOpts())) {
        if (getOpenCLOptions().isSupported("cl_khr_fp64", getLangOpts())) {
          auto AtomicDoubleT = Context.getAtomicType(Context.DoubleTy);
          addImplicitTypedef("atomic_double", AtomicDoubleT);
          Atomic64BitTypes.push_back(AtomicDoubleT);
        }
        auto AtomicLongT = Context.getAtomicType(Context.LongTy);
        auto AtomicULongT = Context.getAtomicType(Context.UnsignedLongTy);
        addImplicitTypedef("atomic_long", AtomicLongT);
        addImplicitTypedef("atomic_ulong", AtomicULongT);


        if (Context.getTypeSize(Context.getSizeType()) == 64) {
          AddPointerSizeDependentTypes();
        }
      }
    }

#define EXT_OPAQUE_TYPE(ExtType, Id, Ext)                                      \
  if (getOpenCLOptions().isSupported(#Ext, getLangOpts())) {                   \
    addImplicitTypedef(#ExtType, Context.Id##Ty);                              \
  }
#include "clang/Basic/OpenCLExtensionTypes.def"
  }

  if (Context.getTargetInfo().hasAArch64SVETypes() ||
      (Context.getAuxTargetInfo() &&
       Context.getAuxTargetInfo()->hasAArch64SVETypes())) {
#define SVE_TYPE(Name, Id, SingletonId) \
    addImplicitTypedef(Name, Context.SingletonId);
#include "clang/Basic/AArch64SVEACLETypes.def"
  }

  if (Context.getTargetInfo().getTriple().isPPC64()) {
#define PPC_VECTOR_MMA_TYPE(Name, Id, Size) \
      addImplicitTypedef(#Name, Context.Id##Ty);
#include "clang/Basic/PPCTypes.def"
#define PPC_VECTOR_VSX_TYPE(Name, Id, Size) \
    addImplicitTypedef(#Name, Context.Id##Ty);
#include "clang/Basic/PPCTypes.def"
  }

  if (Context.getTargetInfo().hasRISCVVTypes()) {
#define RVV_TYPE(Name, Id, SingletonId)                                        \
  addImplicitTypedef(Name, Context.SingletonId);
#include "clang/Basic/RISCVVTypes.def"
  }

  if (Context.getTargetInfo().getTriple().isWasm() &&
      Context.getTargetInfo().hasFeature("reference-types")) {
#define WASM_TYPE(Name, Id, SingletonId)                                       \
  addImplicitTypedef(Name, Context.SingletonId);
#include "clang/Basic/WebAssemblyReferenceTypes.def"
  }

  if (Context.getTargetInfo().getTriple().isAMDGPU() ||
      (Context.getAuxTargetInfo() &&
       Context.getAuxTargetInfo()->getTriple().isAMDGPU())) {
#define AMDGPU_TYPE(Name, Id, SingletonId, Width, Align)                       \
  addImplicitTypedef(Name, Context.SingletonId);
#include "clang/Basic/AMDGPUTypes.def"
  }

  if (Context.getTargetInfo().hasBuiltinMSVaList()) {
    DeclarationName MSVaList = &Context.Idents.get("__builtin_ms_va_list");
    if (IdResolver.begin(MSVaList) == IdResolver.end())
      PushOnScopeChains(Context.getBuiltinMSVaListDecl(), TUScope);
  }

  DeclarationName BuiltinVaList = &Context.Idents.get("__builtin_va_list");
  if (IdResolver.begin(BuiltinVaList) == IdResolver.end())
    PushOnScopeChains(Context.getBuiltinVaListDecl(), TUScope);
}

Sema::~Sema() {
  assert(InstantiatingSpecializations.empty() &&
         "failed to clean up an InstantiatingTemplate?");

  if (VisContext) FreeVisContext();

  // Kill all the active scopes.
  for (sema::FunctionScopeInfo *FSI : FunctionScopes)
    delete FSI;

  // Tell the SemaConsumer to forget about us; we're going out of scope.
  if (SemaConsumer *SC = dyn_cast<SemaConsumer>(&Consumer))
    SC->ForgetSema();

  // Detach from the external Sema source.
  if (ExternalSemaSource *ExternalSema
        = dyn_cast_or_null<ExternalSemaSource>(Context.getExternalSource()))
    ExternalSema->ForgetSema();

  // Delete cached satisfactions.
  std::vector<ConstraintSatisfaction *> Satisfactions;
  Satisfactions.reserve(SatisfactionCache.size());
  for (auto &Node : SatisfactionCache)
    Satisfactions.push_back(&Node);
  for (auto *Node : Satisfactions)
    delete Node;

  threadSafety::threadSafetyCleanup(ThreadSafetyDeclCache);

  // Destroys data sharing attributes stack for OpenMP
  OpenMP().DestroyDataSharingAttributesStack();

  // Detach from the PP callback handler which outlives Sema since it's owned
  // by the preprocessor.
  SemaPPCallbackHandler->reset();
}

void Sema::warnStackExhausted(SourceLocation Loc) {
  // Only warn about this once.
  if (!WarnedStackExhausted) {
    Diag(Loc, diag::warn_stack_exhausted);
    WarnedStackExhausted = true;
  }
}

void Sema::runWithSufficientStackSpace(SourceLocation Loc,
                                       llvm::function_ref<void()> Fn) {
  clang::runWithSufficientStackSpace([&] { warnStackExhausted(Loc); }, Fn);
}

bool Sema::makeUnavailableInSystemHeader(SourceLocation loc,
                                      UnavailableAttr::ImplicitReason reason) {
  // If we're not in a function, it's an error.
  FunctionDecl *fn = dyn_cast<FunctionDecl>(CurContext);
  if (!fn) return false;

  // If we're in template instantiation, it's an error.
  if (inTemplateInstantiation())
    return false;

  // If that function's not in a system header, it's an error.
  if (!Context.getSourceManager().isInSystemHeader(loc))
    return false;

  // If the function is already unavailable, it's not an error.
  if (fn->hasAttr<UnavailableAttr>()) return true;

  fn->addAttr(UnavailableAttr::CreateImplicit(Context, "", reason, loc));
  return true;
}

ASTMutationListener *Sema::getASTMutationListener() const {
  return getASTConsumer().GetASTMutationListener();
}

void Sema::addExternalSource(ExternalSemaSource *E) {
  assert(E && "Cannot use with NULL ptr");

  if (!ExternalSource) {
    ExternalSource = E;
    return;
  }

  if (auto *Ex = dyn_cast<MultiplexExternalSemaSource>(ExternalSource))
    Ex->AddSource(E);
  else
    ExternalSource = new MultiplexExternalSemaSource(ExternalSource.get(), E);
}

void Sema::PrintStats() const {
  llvm::errs() << "\n*** Semantic Analysis Stats:\n";
  llvm::errs() << NumSFINAEErrors << " SFINAE diagnostics trapped.\n";

  BumpAlloc.PrintStats();
  AnalysisWarnings.PrintStats();
}

void Sema::diagnoseNullableToNonnullConversion(QualType DstType,
                                               QualType SrcType,
                                               SourceLocation Loc) {
  std::optional<NullabilityKind> ExprNullability = SrcType->getNullability();
  if (!ExprNullability || (*ExprNullability != NullabilityKind::Nullable &&
                           *ExprNullability != NullabilityKind::NullableResult))
    return;

  std::optional<NullabilityKind> TypeNullability = DstType->getNullability();
  if (!TypeNullability || *TypeNullability != NullabilityKind::NonNull)
    return;

  Diag(Loc, diag::warn_nullability_lost) << SrcType << DstType;
}

// Generate diagnostics when adding or removing effects in a type conversion.
void Sema::diagnoseFunctionEffectConversion(QualType DstType, QualType SrcType,
                                            SourceLocation Loc) {
  const auto SrcFX = FunctionEffectsRef::get(SrcType);
  const auto DstFX = FunctionEffectsRef::get(DstType);
  if (SrcFX != DstFX) {
    for (const auto &Diff : FunctionEffectDiffVector(SrcFX, DstFX)) {
      if (Diff.shouldDiagnoseConversion(SrcType, SrcFX, DstType, DstFX))
        Diag(Loc, diag::warn_invalid_add_func_effects) << Diff.effectName();
    }
  }
}

void Sema::diagnoseZeroToNullptrConversion(CastKind Kind, const Expr *E) {
  // nullptr only exists from C++11 on, so don't warn on its absence earlier.
  if (!getLangOpts().CPlusPlus11)
    return;

  if (Kind != CK_NullToPointer && Kind != CK_NullToMemberPointer)
    return;

  const Expr *EStripped = E->IgnoreParenImpCasts();
  if (EStripped->getType()->isNullPtrType())
    return;
  if (isa<GNUNullExpr>(EStripped))
    return;

  if (Diags.isIgnored(diag::warn_zero_as_null_pointer_constant,
                      E->getBeginLoc()))
    return;

  // Don't diagnose the conversion from a 0 literal to a null pointer argument
  // in a synthesized call to operator<=>.
  if (!CodeSynthesisContexts.empty() &&
      CodeSynthesisContexts.back().Kind ==
          CodeSynthesisContext::RewritingOperatorAsSpaceship)
    return;

  // Ignore null pointers in defaulted comparison operators.
  FunctionDecl *FD = getCurFunctionDecl();
  if (FD && FD->isDefaulted()) {
    return;
  }

  // If it is a macro from system header, and if the macro name is not "NULL",
  // do not warn.
  // Note that uses of "NULL" will be ignored above on systems that define it
  // as __null.
  SourceLocation MaybeMacroLoc = E->getBeginLoc();
  if (Diags.getSuppressSystemWarnings() &&
      SourceMgr.isInSystemMacro(MaybeMacroLoc) &&
      !findMacroSpelling(MaybeMacroLoc, "NULL"))
    return;

  Diag(E->getBeginLoc(), diag::warn_zero_as_null_pointer_constant)
      << FixItHint::CreateReplacement(E->getSourceRange(), "nullptr");
}

/// ImpCastExprToType - If Expr is not of type 'Type', insert an implicit cast.
/// If there is already an implicit cast, merge into the existing one.
/// The result is of the given category.
ExprResult Sema::ImpCastExprToType(Expr *E, QualType Ty,
                                   CastKind Kind, ExprValueKind VK,
                                   const CXXCastPath *BasePath,
                                   CheckedConversionKind CCK) {
#ifndef NDEBUG
  if (VK == VK_PRValue && !E->isPRValue()) {
    switch (Kind) {
    default:
      llvm_unreachable(
          ("can't implicitly cast glvalue to prvalue with this cast "
           "kind: " +
           std::string(CastExpr::getCastKindName(Kind)))
              .c_str());
    case CK_Dependent:
    case CK_LValueToRValue:
    case CK_ArrayToPointerDecay:
    case CK_FunctionToPointerDecay:
    case CK_ToVoid:
    case CK_NonAtomicToAtomic:
    case CK_HLSLArrayRValue:
      break;
    }
  }
  assert((VK == VK_PRValue || Kind == CK_Dependent || !E->isPRValue()) &&
         "can't cast prvalue to glvalue");
#endif

  diagnoseNullableToNonnullConversion(Ty, E->getType(), E->getBeginLoc());
  diagnoseZeroToNullptrConversion(Kind, E);
  if (Context.hasAnyFunctionEffects() && !isCast(CCK) &&
      Kind != CK_NullToPointer && Kind != CK_NullToMemberPointer)
    diagnoseFunctionEffectConversion(Ty, E->getType(), E->getBeginLoc());

  QualType ExprTy = Context.getCanonicalType(E->getType());
  QualType TypeTy = Context.getCanonicalType(Ty);

  if (ExprTy == TypeTy)
    return E;

  if (Kind == CK_ArrayToPointerDecay) {
    // C++1z [conv.array]: The temporary materialization conversion is applied.
    // We also use this to fuel C++ DR1213, which applies to C++11 onwards.
    if (getLangOpts().CPlusPlus && E->isPRValue()) {
      // The temporary is an lvalue in C++98 and an xvalue otherwise.
      ExprResult Materialized = CreateMaterializeTemporaryExpr(
          E->getType(), E, !getLangOpts().CPlusPlus11);
      if (Materialized.isInvalid())
        return ExprError();
      E = Materialized.get();
    }
    // C17 6.7.1p6 footnote 124: The implementation can treat any register
    // declaration simply as an auto declaration. However, whether or not
    // addressable storage is actually used, the address of any part of an
    // object declared with storage-class specifier register cannot be
    // computed, either explicitly(by use of the unary & operator as discussed
    // in 6.5.3.2) or implicitly(by converting an array name to a pointer as
    // discussed in 6.3.2.1).Thus, the only operator that can be applied to an
    // array declared with storage-class specifier register is sizeof.
    if (VK == VK_PRValue && !getLangOpts().CPlusPlus && !E->isPRValue()) {
      if (const auto *DRE = dyn_cast<DeclRefExpr>(E)) {
        if (const auto *VD = dyn_cast<VarDecl>(DRE->getDecl())) {
          if (VD->getStorageClass() == SC_Register) {
            Diag(E->getExprLoc(), diag::err_typecheck_address_of)
                << /*register variable*/ 3 << E->getSourceRange();
            return ExprError();
          }
        }
      }
    }
  }

  if (ImplicitCastExpr *ImpCast = dyn_cast<ImplicitCastExpr>(E)) {
    if (ImpCast->getCastKind() == Kind && (!BasePath || BasePath->empty())) {
      ImpCast->setType(Ty);
      ImpCast->setValueKind(VK);
      return E;
    }
  }

  return ImplicitCastExpr::Create(Context, Ty, Kind, E, BasePath, VK,
                                  CurFPFeatureOverrides());
}

CastKind Sema::ScalarTypeToBooleanCastKind(QualType ScalarTy) {
  switch (ScalarTy->getScalarTypeKind()) {
  case Type::STK_Bool: return CK_NoOp;
  case Type::STK_CPointer: return CK_PointerToBoolean;
  case Type::STK_BlockPointer: return CK_PointerToBoolean;
  case Type::STK_ObjCObjectPointer: return CK_PointerToBoolean;
  case Type::STK_MemberPointer: return CK_MemberPointerToBoolean;
  case Type::STK_Integral: return CK_IntegralToBoolean;
  case Type::STK_Floating: return CK_FloatingToBoolean;
  case Type::STK_IntegralComplex: return CK_IntegralComplexToBoolean;
  case Type::STK_FloatingComplex: return CK_FloatingComplexToBoolean;
  case Type::STK_FixedPoint: return CK_FixedPointToBoolean;
  }
  llvm_unreachable("unknown scalar type kind");
}

/// Used to prune the decls of Sema's UnusedFileScopedDecls vector.
static bool ShouldRemoveFromUnused(Sema *SemaRef, const DeclaratorDecl *D) {
  if (D->getMostRecentDecl()->isUsed())
    return true;

  if (D->isExternallyVisible())
    return true;

  if (const FunctionDecl *FD = dyn_cast<FunctionDecl>(D)) {
    // If this is a function template and none of its specializations is used,
    // we should warn.
    if (FunctionTemplateDecl *Template = FD->getDescribedFunctionTemplate())
      for (const auto *Spec : Template->specializations())
        if (ShouldRemoveFromUnused(SemaRef, Spec))
          return true;

    // UnusedFileScopedDecls stores the first declaration.
    // The declaration may have become definition so check again.
    const FunctionDecl *DeclToCheck;
    if (FD->hasBody(DeclToCheck))
      return !SemaRef->ShouldWarnIfUnusedFileScopedDecl(DeclToCheck);

    // Later redecls may add new information resulting in not having to warn,
    // so check again.
    DeclToCheck = FD->getMostRecentDecl();
    if (DeclToCheck != FD)
      return !SemaRef->ShouldWarnIfUnusedFileScopedDecl(DeclToCheck);
  }

  if (const VarDecl *VD = dyn_cast<VarDecl>(D)) {
    // If a variable usable in constant expressions is referenced,
    // don't warn if it isn't used: if the value of a variable is required
    // for the computation of a constant expression, it doesn't make sense to
    // warn even if the variable isn't odr-used.  (isReferenced doesn't
    // precisely reflect that, but it's a decent approximation.)
    if (VD->isReferenced() &&
        VD->mightBeUsableInConstantExpressions(SemaRef->Context))
      return true;

    if (VarTemplateDecl *Template = VD->getDescribedVarTemplate())
      // If this is a variable template and none of its specializations is used,
      // we should warn.
      for (const auto *Spec : Template->specializations())
        if (ShouldRemoveFromUnused(SemaRef, Spec))
          return true;

    // UnusedFileScopedDecls stores the first declaration.
    // The declaration may have become definition so check again.
    const VarDecl *DeclToCheck = VD->getDefinition();
    if (DeclToCheck)
      return !SemaRef->ShouldWarnIfUnusedFileScopedDecl(DeclToCheck);

    // Later redecls may add new information resulting in not having to warn,
    // so check again.
    DeclToCheck = VD->getMostRecentDecl();
    if (DeclToCheck != VD)
      return !SemaRef->ShouldWarnIfUnusedFileScopedDecl(DeclToCheck);
  }

  return false;
}

static bool isFunctionOrVarDeclExternC(const NamedDecl *ND) {
  if (const auto *FD = dyn_cast<FunctionDecl>(ND))
    return FD->isExternC();
  return cast<VarDecl>(ND)->isExternC();
}

/// Determine whether ND is an external-linkage function or variable whose
/// type has no linkage.
bool Sema::isExternalWithNoLinkageType(const ValueDecl *VD) const {
  // Note: it's not quite enough to check whether VD has UniqueExternalLinkage,
  // because we also want to catch the case where its type has VisibleNoLinkage,
  // which does not affect the linkage of VD.
  return getLangOpts().CPlusPlus && VD->hasExternalFormalLinkage() &&
         !isExternalFormalLinkage(VD->getType()->getLinkage()) &&
         !isFunctionOrVarDeclExternC(VD);
}

/// Obtains a sorted list of functions and variables that are undefined but
/// ODR-used.
void Sema::getUndefinedButUsed(
    SmallVectorImpl<std::pair<NamedDecl *, SourceLocation> > &Undefined) {
  for (const auto &UndefinedUse : UndefinedButUsed) {
    NamedDecl *ND = UndefinedUse.first;

    // Ignore attributes that have become invalid.
    if (ND->isInvalidDecl()) continue;

    // __attribute__((weakref)) is basically a definition.
    if (ND->hasAttr<WeakRefAttr>()) continue;

    if (isa<CXXDeductionGuideDecl>(ND))
      continue;

    if (ND->hasAttr<DLLImportAttr>() || ND->hasAttr<DLLExportAttr>()) {
      // An exported function will always be emitted when defined, so even if
      // the function is inline, it doesn't have to be emitted in this TU. An
      // imported function implies that it has been exported somewhere else.
      continue;
    }

    if (const auto *FD = dyn_cast<FunctionDecl>(ND)) {
      if (FD->isDefined())
        continue;
      if (FD->isExternallyVisible() &&
          !isExternalWithNoLinkageType(FD) &&
          !FD->getMostRecentDecl()->isInlined() &&
          !FD->hasAttr<ExcludeFromExplicitInstantiationAttr>())
        continue;
      if (FD->getBuiltinID())
        continue;
    } else {
      const auto *VD = cast<VarDecl>(ND);
      if (VD->hasDefinition() != VarDecl::DeclarationOnly)
        continue;
      if (VD->isExternallyVisible() &&
          !isExternalWithNoLinkageType(VD) &&
          !VD->getMostRecentDecl()->isInline() &&
          !VD->hasAttr<ExcludeFromExplicitInstantiationAttr>())
        continue;

      // Skip VarDecls that lack formal definitions but which we know are in
      // fact defined somewhere.
      if (VD->isKnownToBeDefined())
        continue;
    }

    Undefined.push_back(std::make_pair(ND, UndefinedUse.second));
  }
}

/// checkUndefinedButUsed - Check for undefined objects with internal linkage
/// or that are inline.
static void checkUndefinedButUsed(Sema &S) {
  if (S.UndefinedButUsed.empty()) return;

  // Collect all the still-undefined entities with internal linkage.
  SmallVector<std::pair<NamedDecl *, SourceLocation>, 16> Undefined;
  S.getUndefinedButUsed(Undefined);
  S.UndefinedButUsed.clear();
  if (Undefined.empty()) return;

  for (const auto &Undef : Undefined) {
    ValueDecl *VD = cast<ValueDecl>(Undef.first);
    SourceLocation UseLoc = Undef.second;

    if (S.isExternalWithNoLinkageType(VD)) {
      // C++ [basic.link]p8:
      //   A type without linkage shall not be used as the type of a variable
      //   or function with external linkage unless
      //    -- the entity has C language linkage
      //    -- the entity is not odr-used or is defined in the same TU
      //
      // As an extension, accept this in cases where the type is externally
      // visible, since the function or variable actually can be defined in
      // another translation unit in that case.
      S.Diag(VD->getLocation(), isExternallyVisible(VD->getType()->getLinkage())
                                    ? diag::ext_undefined_internal_type
                                    : diag::err_undefined_internal_type)
        << isa<VarDecl>(VD) << VD;
    } else if (!VD->isExternallyVisible()) {
      // FIXME: We can promote this to an error. The function or variable can't
      // be defined anywhere else, so the program must necessarily violate the
      // one definition rule.
      bool IsImplicitBase = false;
      if (const auto *BaseD = dyn_cast<FunctionDecl>(VD)) {
        auto *DVAttr = BaseD->getAttr<OMPDeclareVariantAttr>();
        if (DVAttr && !DVAttr->getTraitInfo().isExtensionActive(
                          llvm::omp::TraitProperty::
                              implementation_extension_disable_implicit_base)) {
          const auto *Func = cast<FunctionDecl>(
              cast<DeclRefExpr>(DVAttr->getVariantFuncRef())->getDecl());
          IsImplicitBase = BaseD->isImplicit() &&
                           Func->getIdentifier()->isMangledOpenMPVariantName();
        }
      }
      if (!S.getLangOpts().OpenMP || !IsImplicitBase)
        S.Diag(VD->getLocation(), diag::warn_undefined_internal)
            << isa<VarDecl>(VD) << VD;
    } else if (auto *FD = dyn_cast<FunctionDecl>(VD)) {
      (void)FD;
      assert(FD->getMostRecentDecl()->isInlined() &&
             "used object requires definition but isn't inline or internal?");
      // FIXME: This is ill-formed; we should reject.
      S.Diag(VD->getLocation(), diag::warn_undefined_inline) << VD;
    } else {
      assert(cast<VarDecl>(VD)->getMostRecentDecl()->isInline() &&
             "used var requires definition but isn't inline or internal?");
      S.Diag(VD->getLocation(), diag::err_undefined_inline_var) << VD;
    }
    if (UseLoc.isValid())
      S.Diag(UseLoc, diag::note_used_here);
  }
}

void Sema::LoadExternalWeakUndeclaredIdentifiers() {
  if (!ExternalSource)
    return;

  SmallVector<std::pair<IdentifierInfo *, WeakInfo>, 4> WeakIDs;
  ExternalSource->ReadWeakUndeclaredIdentifiers(WeakIDs);
  for (auto &WeakID : WeakIDs)
    (void)WeakUndeclaredIdentifiers[WeakID.first].insert(WeakID.second);
}


typedef llvm::DenseMap<const CXXRecordDecl*, bool> RecordCompleteMap;

/// Returns true, if all methods and nested classes of the given
/// CXXRecordDecl are defined in this translation unit.
///
/// Should only be called from ActOnEndOfTranslationUnit so that all
/// definitions are actually read.
static bool MethodsAndNestedClassesComplete(const CXXRecordDecl *RD,
                                            RecordCompleteMap &MNCComplete) {
  RecordCompleteMap::iterator Cache = MNCComplete.find(RD);
  if (Cache != MNCComplete.end())
    return Cache->second;
  if (!RD->isCompleteDefinition())
    return false;
  bool Complete = true;
  for (DeclContext::decl_iterator I = RD->decls_begin(),
                                  E = RD->decls_end();
       I != E && Complete; ++I) {
    if (const CXXMethodDecl *M = dyn_cast<CXXMethodDecl>(*I))
      Complete = M->isDefined() || M->isDefaulted() ||
                 (M->isPureVirtual() && !isa<CXXDestructorDecl>(M));
    else if (const FunctionTemplateDecl *F = dyn_cast<FunctionTemplateDecl>(*I))
      // If the template function is marked as late template parsed at this
      // point, it has not been instantiated and therefore we have not
      // performed semantic analysis on it yet, so we cannot know if the type
      // can be considered complete.
      Complete = !F->getTemplatedDecl()->isLateTemplateParsed() &&
                  F->getTemplatedDecl()->isDefined();
    else if (const CXXRecordDecl *R = dyn_cast<CXXRecordDecl>(*I)) {
      if (R->isInjectedClassName())
        continue;
      if (R->hasDefinition())
        Complete = MethodsAndNestedClassesComplete(R->getDefinition(),
                                                   MNCComplete);
      else
        Complete = false;
    }
  }
  MNCComplete[RD] = Complete;
  return Complete;
}

/// Returns true, if the given CXXRecordDecl is fully defined in this
/// translation unit, i.e. all methods are defined or pure virtual and all
/// friends, friend functions and nested classes are fully defined in this
/// translation unit.
///
/// Should only be called from ActOnEndOfTranslationUnit so that all
/// definitions are actually read.
static bool IsRecordFullyDefined(const CXXRecordDecl *RD,
                                 RecordCompleteMap &RecordsComplete,
                                 RecordCompleteMap &MNCComplete) {
  RecordCompleteMap::iterator Cache = RecordsComplete.find(RD);
  if (Cache != RecordsComplete.end())
    return Cache->second;
  bool Complete = MethodsAndNestedClassesComplete(RD, MNCComplete);
  for (CXXRecordDecl::friend_iterator I = RD->friend_begin(),
                                      E = RD->friend_end();
       I != E && Complete; ++I) {
    // Check if friend classes and methods are complete.
    if (TypeSourceInfo *TSI = (*I)->getFriendType()) {
      // Friend classes are available as the TypeSourceInfo of the FriendDecl.
      if (CXXRecordDecl *FriendD = TSI->getType()->getAsCXXRecordDecl())
        Complete = MethodsAndNestedClassesComplete(FriendD, MNCComplete);
      else
        Complete = false;
    } else {
      // Friend functions are available through the NamedDecl of FriendDecl.
      if (const FunctionDecl *FD =
          dyn_cast<FunctionDecl>((*I)->getFriendDecl()))
        Complete = FD->isDefined();
      else
        // This is a template friend, give up.
        Complete = false;
    }
  }
  RecordsComplete[RD] = Complete;
  return Complete;
}

void Sema::emitAndClearUnusedLocalTypedefWarnings() {
  if (ExternalSource)
    ExternalSource->ReadUnusedLocalTypedefNameCandidates(
        UnusedLocalTypedefNameCandidates);
  for (const TypedefNameDecl *TD : UnusedLocalTypedefNameCandidates) {
    if (TD->isReferenced())
      continue;
    Diag(TD->getLocation(), diag::warn_unused_local_typedef)
        << isa<TypeAliasDecl>(TD) << TD->getDeclName();
  }
  UnusedLocalTypedefNameCandidates.clear();
}

void Sema::ActOnStartOfTranslationUnit() {
  if (getLangOpts().CPlusPlusModules &&
      getLangOpts().getCompilingModule() == LangOptions::CMK_HeaderUnit)
    HandleStartOfHeaderUnit();
}

void Sema::ActOnEndOfTranslationUnitFragment(TUFragmentKind Kind) {
  // No explicit actions are required at the end of the global module fragment.
  if (Kind == TUFragmentKind::Global)
    return;

  // Transfer late parsed template instantiations over to the pending template
  // instantiation list. During normal compilation, the late template parser
  // will be installed and instantiating these templates will succeed.
  //
  // If we are building a TU prefix for serialization, it is also safe to
  // transfer these over, even though they are not parsed. The end of the TU
  // should be outside of any eager template instantiation scope, so when this
  // AST is deserialized, these templates will not be parsed until the end of
  // the combined TU.
  PendingInstantiations.insert(PendingInstantiations.end(),
                               LateParsedInstantiations.begin(),
                               LateParsedInstantiations.end());
  LateParsedInstantiations.clear();

  // If DefinedUsedVTables ends up marking any virtual member functions it
  // might lead to more pending template instantiations, which we then need
  // to instantiate.
  DefineUsedVTables();

  // C++: Perform implicit template instantiations.
  //
  // FIXME: When we perform these implicit instantiations, we do not
  // carefully keep track of the point of instantiation (C++ [temp.point]).
  // This means that name lookup that occurs within the template
  // instantiation will always happen at the end of the translation unit,
  // so it will find some names that are not required to be found. This is
  // valid, but we could do better by diagnosing if an instantiation uses a
  // name that was not visible at its first point of instantiation.
  if (ExternalSource) {
    // Load pending instantiations from the external source.
    SmallVector<PendingImplicitInstantiation, 4> Pending;
    ExternalSource->ReadPendingInstantiations(Pending);
    for (auto PII : Pending)
      if (auto Func = dyn_cast<FunctionDecl>(PII.first))
        Func->setInstantiationIsPending(true);
    PendingInstantiations.insert(PendingInstantiations.begin(),
                                 Pending.begin(), Pending.end());
  }

  {
    llvm::TimeTraceScope TimeScope("PerformPendingInstantiations");
    PerformPendingInstantiations();
  }

  emitDeferredDiags();

  assert(LateParsedInstantiations.empty() &&
         "end of TU template instantiation should not create more "
         "late-parsed templates");

  // Report diagnostics for uncorrected delayed typos. Ideally all of them
  // should have been corrected by that time, but it is very hard to cover all
  // cases in practice.
  for (const auto &Typo : DelayedTypos) {
    // We pass an empty TypoCorrection to indicate no correction was performed.
    Typo.second.DiagHandler(TypoCorrection());
  }
  DelayedTypos.clear();
}

void Sema::ActOnEndOfTranslationUnit() {
  assert(DelayedDiagnostics.getCurrentPool() == nullptr
         && "reached end of translation unit with a pool attached?");

  // If code completion is enabled, don't perform any end-of-translation-unit
  // work.
  if (PP.isCodeCompletionEnabled())
    return;

  // Complete translation units and modules define vtables and perform implicit
  // instantiations. PCH files do not.
  if (TUKind != TU_Prefix) {
    ObjC().DiagnoseUseOfUnimplementedSelectors();

    ActOnEndOfTranslationUnitFragment(
        !ModuleScopes.empty() && ModuleScopes.back().Module->Kind ==
                                     Module::PrivateModuleFragment
            ? TUFragmentKind::Private
            : TUFragmentKind::Normal);

    if (LateTemplateParserCleanup)
      LateTemplateParserCleanup(OpaqueParser);

    CheckDelayedMemberExceptionSpecs();
  } else {
    // If we are building a TU prefix for serialization, it is safe to transfer
    // these over, even though they are not parsed. The end of the TU should be
    // outside of any eager template instantiation scope, so when this AST is
    // deserialized, these templates will not be parsed until the end of the
    // combined TU.
    PendingInstantiations.insert(PendingInstantiations.end(),
                                 LateParsedInstantiations.begin(),
                                 LateParsedInstantiations.end());
    LateParsedInstantiations.clear();

    if (LangOpts.PCHInstantiateTemplates) {
      llvm::TimeTraceScope TimeScope("PerformPendingInstantiations");
      PerformPendingInstantiations();
    }
  }

  DiagnoseUnterminatedPragmaAlignPack();
  DiagnoseUnterminatedPragmaAttribute();
  OpenMP().DiagnoseUnterminatedOpenMPDeclareTarget();
  DiagnosePrecisionLossInComplexDivision();

  // All delayed member exception specs should be checked or we end up accepting
  // incompatible declarations.
  assert(DelayedOverridingExceptionSpecChecks.empty());
  assert(DelayedEquivalentExceptionSpecChecks.empty());

  // All dllexport classes should have been processed already.
  assert(DelayedDllExportClasses.empty());
  assert(DelayedDllExportMemberFunctions.empty());

  // Remove file scoped decls that turned out to be used.
  UnusedFileScopedDecls.erase(
      std::remove_if(UnusedFileScopedDecls.begin(nullptr, true),
                     UnusedFileScopedDecls.end(),
                     [this](const DeclaratorDecl *DD) {
                       return ShouldRemoveFromUnused(this, DD);
                     }),
      UnusedFileScopedDecls.end());

  if (TUKind == TU_Prefix) {
    // Translation unit prefixes don't need any of the checking below.
    if (!PP.isIncrementalProcessingEnabled())
      TUScope = nullptr;
    return;
  }

  // Check for #pragma weak identifiers that were never declared
  LoadExternalWeakUndeclaredIdentifiers();
  for (const auto &WeakIDs : WeakUndeclaredIdentifiers) {
    if (WeakIDs.second.empty())
      continue;

    Decl *PrevDecl = LookupSingleName(TUScope, WeakIDs.first, SourceLocation(),
                                      LookupOrdinaryName);
    if (PrevDecl != nullptr &&
        !(isa<FunctionDecl>(PrevDecl) || isa<VarDecl>(PrevDecl)))
      for (const auto &WI : WeakIDs.second)
        Diag(WI.getLocation(), diag::warn_attribute_wrong_decl_type)
            << "'weak'" << /*isRegularKeyword=*/0 << ExpectedVariableOrFunction;
    else
      for (const auto &WI : WeakIDs.second)
        Diag(WI.getLocation(), diag::warn_weak_identifier_undeclared)
            << WeakIDs.first;
  }

  if (LangOpts.CPlusPlus11 &&
      !Diags.isIgnored(diag::warn_delegating_ctor_cycle, SourceLocation()))
    CheckDelegatingCtorCycles();

  if (!Diags.hasErrorOccurred()) {
    if (ExternalSource)
      ExternalSource->ReadUndefinedButUsed(UndefinedButUsed);
    checkUndefinedButUsed(*this);
  }

  // A global-module-fragment is only permitted within a module unit.
  if (!ModuleScopes.empty() && ModuleScopes.back().Module->Kind ==
                                   Module::ExplicitGlobalModuleFragment) {
    Diag(ModuleScopes.back().BeginLoc,
         diag::err_module_declaration_missing_after_global_module_introducer);
  } else if (getLangOpts().getCompilingModule() ==
                 LangOptions::CMK_ModuleInterface &&
             // We can't use ModuleScopes here since ModuleScopes is always
             // empty if we're compiling the BMI.
             !getASTContext().getCurrentNamedModule()) {
    // If we are building a module interface unit, we should have seen the
    // module declaration.
    //
    // FIXME: Make a better guess as to where to put the module declaration.
    Diag(getSourceManager().getLocForStartOfFile(
             getSourceManager().getMainFileID()),
         diag::err_module_declaration_missing);
  }

  // Now we can decide whether the modules we're building need an initializer.
  if (Module *CurrentModule = getCurrentModule();
      CurrentModule && CurrentModule->isInterfaceOrPartition()) {
    auto DoesModNeedInit = [this](Module *M) {
      if (!getASTContext().getModuleInitializers(M).empty())
        return true;
      for (auto [Exported, _] : M->Exports)
        if (Exported->isNamedModuleInterfaceHasInit())
          return true;
      for (Module *I : M->Imports)
        if (I->isNamedModuleInterfaceHasInit())
          return true;

      return false;
    };

    CurrentModule->NamedModuleHasInit =
        DoesModNeedInit(CurrentModule) ||
        llvm::any_of(CurrentModule->submodules(),
                     [&](auto *SubM) { return DoesModNeedInit(SubM); });
  }

  if (TUKind == TU_ClangModule) {
    // If we are building a module, resolve all of the exported declarations
    // now.
    if (Module *CurrentModule = PP.getCurrentModule()) {
      ModuleMap &ModMap = PP.getHeaderSearchInfo().getModuleMap();

      SmallVector<Module *, 2> Stack;
      Stack.push_back(CurrentModule);
      while (!Stack.empty()) {
        Module *Mod = Stack.pop_back_val();

        // Resolve the exported declarations and conflicts.
        // FIXME: Actually complain, once we figure out how to teach the
        // diagnostic client to deal with complaints in the module map at this
        // point.
        ModMap.resolveExports(Mod, /*Complain=*/false);
        ModMap.resolveUses(Mod, /*Complain=*/false);
        ModMap.resolveConflicts(Mod, /*Complain=*/false);

        // Queue the submodules, so their exports will also be resolved.
        auto SubmodulesRange = Mod->submodules();
        Stack.append(SubmodulesRange.begin(), SubmodulesRange.end());
      }
    }

    // Warnings emitted in ActOnEndOfTranslationUnit() should be emitted for
    // modules when they are built, not every time they are used.
    emitAndClearUnusedLocalTypedefWarnings();
  }

  // C++ standard modules. Diagnose cases where a function is declared inline
  // in the module purview but has no definition before the end of the TU or
  // the start of a Private Module Fragment (if one is present).
  if (!PendingInlineFuncDecls.empty()) {
    for (auto *D : PendingInlineFuncDecls) {
      if (auto *FD = dyn_cast<FunctionDecl>(D)) {
        bool DefInPMF = false;
        if (auto *FDD = FD->getDefinition()) {
          DefInPMF = FDD->getOwningModule()->isPrivateModule();
          if (!DefInPMF)
            continue;
        }
        Diag(FD->getLocation(), diag::err_export_inline_not_defined)
            << DefInPMF;
        // If we have a PMF it should be at the end of the ModuleScopes.
        if (DefInPMF &&
            ModuleScopes.back().Module->Kind == Module::PrivateModuleFragment) {
          Diag(ModuleScopes.back().BeginLoc,
               diag::note_private_module_fragment);
        }
      }
    }
    PendingInlineFuncDecls.clear();
  }

  // C99 6.9.2p2:
  //   A declaration of an identifier for an object that has file
  //   scope without an initializer, and without a storage-class
  //   specifier or with the storage-class specifier static,
  //   constitutes a tentative definition. If a translation unit
  //   contains one or more tentative definitions for an identifier,
  //   and the translation unit contains no external definition for
  //   that identifier, then the behavior is exactly as if the
  //   translation unit contains a file scope declaration of that
  //   identifier, with the composite type as of the end of the
  //   translation unit, with an initializer equal to 0.
  llvm::SmallSet<VarDecl *, 32> Seen;
  for (TentativeDefinitionsType::iterator
           T = TentativeDefinitions.begin(ExternalSource.get()),
           TEnd = TentativeDefinitions.end();
       T != TEnd; ++T) {
    VarDecl *VD = (*T)->getActingDefinition();

    // If the tentative definition was completed, getActingDefinition() returns
    // null. If we've already seen this variable before, insert()'s second
    // return value is false.
    if (!VD || VD->isInvalidDecl() || !Seen.insert(VD).second)
      continue;

    if (const IncompleteArrayType *ArrayT
        = Context.getAsIncompleteArrayType(VD->getType())) {
      // Set the length of the array to 1 (C99 6.9.2p5).
      Diag(VD->getLocation(), diag::warn_tentative_incomplete_array);
      llvm::APInt One(Context.getTypeSize(Context.getSizeType()), true);
      QualType T = Context.getConstantArrayType(
          ArrayT->getElementType(), One, nullptr, ArraySizeModifier::Normal, 0);
      VD->setType(T);
    } else if (RequireCompleteType(VD->getLocation(), VD->getType(),
                                   diag::err_tentative_def_incomplete_type))
      VD->setInvalidDecl();

    // No initialization is performed for a tentative definition.
    CheckCompleteVariableDeclaration(VD);

    // Notify the consumer that we've completed a tentative definition.
    if (!VD->isInvalidDecl())
      Consumer.CompleteTentativeDefinition(VD);
  }

  for (auto *D : ExternalDeclarations) {
    if (!D || D->isInvalidDecl() || D->getPreviousDecl() || !D->isUsed())
      continue;

    Consumer.CompleteExternalDeclaration(D);
  }

  if (LangOpts.HLSL)
    HLSL().DiagnoseAvailabilityViolations(
        getASTContext().getTranslationUnitDecl());

  // If there were errors, disable 'unused' warnings since they will mostly be
  // noise. Don't warn for a use from a module: either we should warn on all
  // file-scope declarations in modules or not at all, but whether the
  // declaration is used is immaterial.
  if (!Diags.hasErrorOccurred() && TUKind != TU_ClangModule) {
    // Output warning for unused file scoped decls.
    for (UnusedFileScopedDeclsType::iterator
             I = UnusedFileScopedDecls.begin(ExternalSource.get()),
             E = UnusedFileScopedDecls.end();
         I != E; ++I) {
      if (ShouldRemoveFromUnused(this, *I))
        continue;

      if (const FunctionDecl *FD = dyn_cast<FunctionDecl>(*I)) {
        const FunctionDecl *DiagD;
        if (!FD->hasBody(DiagD))
          DiagD = FD;
        if (DiagD->isDeleted())
          continue; // Deleted functions are supposed to be unused.
        SourceRange DiagRange = DiagD->getLocation();
        if (const ASTTemplateArgumentListInfo *ASTTAL =
                DiagD->getTemplateSpecializationArgsAsWritten())
          DiagRange.setEnd(ASTTAL->RAngleLoc);
        if (DiagD->isReferenced()) {
          if (isa<CXXMethodDecl>(DiagD))
            Diag(DiagD->getLocation(), diag::warn_unneeded_member_function)
                << DiagD << DiagRange;
          else {
            if (FD->getStorageClass() == SC_Static &&
                !FD->isInlineSpecified() &&
                !SourceMgr.isInMainFile(
                   SourceMgr.getExpansionLoc(FD->getLocation())))
              Diag(DiagD->getLocation(),
                   diag::warn_unneeded_static_internal_decl)
                  << DiagD << DiagRange;
            else
              Diag(DiagD->getLocation(), diag::warn_unneeded_internal_decl)
                  << /*function=*/0 << DiagD << DiagRange;
          }
        } else if (!FD->isTargetMultiVersion() ||
                   FD->isTargetMultiVersionDefault()) {
          if (FD->getDescribedFunctionTemplate())
            Diag(DiagD->getLocation(), diag::warn_unused_template)
                << /*function=*/0 << DiagD << DiagRange;
          else
            Diag(DiagD->getLocation(), isa<CXXMethodDecl>(DiagD)
                                           ? diag::warn_unused_member_function
                                           : diag::warn_unused_function)
                << DiagD << DiagRange;
        }
      } else {
        const VarDecl *DiagD = cast<VarDecl>(*I)->getDefinition();
        if (!DiagD)
          DiagD = cast<VarDecl>(*I);
        SourceRange DiagRange = DiagD->getLocation();
        if (const auto *VTSD = dyn_cast<VarTemplateSpecializationDecl>(DiagD)) {
          if (const ASTTemplateArgumentListInfo *ASTTAL =
                  VTSD->getTemplateArgsAsWritten())
            DiagRange.setEnd(ASTTAL->RAngleLoc);
        }
        if (DiagD->isReferenced()) {
          Diag(DiagD->getLocation(), diag::warn_unneeded_internal_decl)
              << /*variable=*/1 << DiagD << DiagRange;
        } else if (DiagD->getDescribedVarTemplate()) {
          Diag(DiagD->getLocation(), diag::warn_unused_template)
              << /*variable=*/1 << DiagD << DiagRange;
        } else if (DiagD->getType().isConstQualified()) {
          const SourceManager &SM = SourceMgr;
          if (SM.getMainFileID() != SM.getFileID(DiagD->getLocation()) ||
              !PP.getLangOpts().IsHeaderFile)
            Diag(DiagD->getLocation(), diag::warn_unused_const_variable)
                << DiagD << DiagRange;
        } else {
          Diag(DiagD->getLocation(), diag::warn_unused_variable)
              << DiagD << DiagRange;
        }
      }
    }

    emitAndClearUnusedLocalTypedefWarnings();
  }

  if (!Diags.isIgnored(diag::warn_unused_private_field, SourceLocation())) {
    // FIXME: Load additional unused private field candidates from the external
    // source.
    RecordCompleteMap RecordsComplete;
    RecordCompleteMap MNCComplete;
    for (const NamedDecl *D : UnusedPrivateFields) {
      const CXXRecordDecl *RD = dyn_cast<CXXRecordDecl>(D->getDeclContext());
      if (RD && !RD->isUnion() &&
          IsRecordFullyDefined(RD, RecordsComplete, MNCComplete)) {
        Diag(D->getLocation(), diag::warn_unused_private_field)
              << D->getDeclName();
      }
    }
  }

  if (!Diags.isIgnored(diag::warn_mismatched_delete_new, SourceLocation())) {
    if (ExternalSource)
      ExternalSource->ReadMismatchingDeleteExpressions(DeleteExprs);
    for (const auto &DeletedFieldInfo : DeleteExprs) {
      for (const auto &DeleteExprLoc : DeletedFieldInfo.second) {
        AnalyzeDeleteExprMismatch(DeletedFieldInfo.first, DeleteExprLoc.first,
                                  DeleteExprLoc.second);
      }
    }
  }

  AnalysisWarnings.IssueWarnings(Context.getTranslationUnitDecl());

  if (Context.hasAnyFunctionEffects())
    performFunctionEffectAnalysis(Context.getTranslationUnitDecl());

  // Check we've noticed that we're no longer parsing the initializer for every
  // variable. If we miss cases, then at best we have a performance issue and
  // at worst a rejects-valid bug.
  assert(ParsingInitForAutoVars.empty() &&
         "Didn't unmark var as having its initializer parsed");

  if (!PP.isIncrementalProcessingEnabled())
    TUScope = nullptr;
}


//===----------------------------------------------------------------------===//
// Helper functions.
//===----------------------------------------------------------------------===//

DeclContext *Sema::getFunctionLevelDeclContext(bool AllowLambda) const {
  DeclContext *DC = CurContext;

  while (true) {
    if (isa<BlockDecl>(DC) || isa<EnumDecl>(DC) || isa<CapturedDecl>(DC) ||
        isa<RequiresExprBodyDecl>(DC)) {
      DC = DC->getParent();
    } else if (!AllowLambda && isa<CXXMethodDecl>(DC) &&
               cast<CXXMethodDecl>(DC)->getOverloadedOperator() == OO_Call &&
               cast<CXXRecordDecl>(DC->getParent())->isLambda()) {
      DC = DC->getParent()->getParent();
    } else break;
  }

  return DC;
}

/// getCurFunctionDecl - If inside of a function body, this returns a pointer
/// to the function decl for the function being parsed.  If we're currently
/// in a 'block', this returns the containing context.
FunctionDecl *Sema::getCurFunctionDecl(bool AllowLambda) const {
  DeclContext *DC = getFunctionLevelDeclContext(AllowLambda);
  return dyn_cast<FunctionDecl>(DC);
}

ObjCMethodDecl *Sema::getCurMethodDecl() {
  DeclContext *DC = getFunctionLevelDeclContext();
  while (isa<RecordDecl>(DC))
    DC = DC->getParent();
  return dyn_cast<ObjCMethodDecl>(DC);
}

NamedDecl *Sema::getCurFunctionOrMethodDecl() const {
  DeclContext *DC = getFunctionLevelDeclContext();
  if (isa<ObjCMethodDecl>(DC) || isa<FunctionDecl>(DC))
    return cast<NamedDecl>(DC);
  return nullptr;
}

LangAS Sema::getDefaultCXXMethodAddrSpace() const {
  if (getLangOpts().OpenCL)
    return getASTContext().getDefaultOpenCLPointeeAddrSpace();
  return LangAS::Default;
}

void Sema::EmitDiagnostic(unsigned DiagID, const DiagnosticBuilder &DB) {
  // FIXME: It doesn't make sense to me that DiagID is an incoming argument here
  // and yet we also use the current diag ID on the DiagnosticsEngine. This has
  // been made more painfully obvious by the refactor that introduced this
  // function, but it is possible that the incoming argument can be
  // eliminated. If it truly cannot be (for example, there is some reentrancy
  // issue I am not seeing yet), then there should at least be a clarifying
  // comment somewhere.
  Diagnostic DiagInfo(&Diags, DB);
  if (std::optional<TemplateDeductionInfo *> Info = isSFINAEContext()) {
    switch (DiagnosticIDs::getDiagnosticSFINAEResponse(DiagInfo.getID())) {
    case DiagnosticIDs::SFINAE_Report:
      // We'll report the diagnostic below.
      break;

    case DiagnosticIDs::SFINAE_SubstitutionFailure:
      // Count this failure so that we know that template argument deduction
      // has failed.
      ++NumSFINAEErrors;

      // Make a copy of this suppressed diagnostic and store it with the
      // template-deduction information.
      if (*Info && !(*Info)->hasSFINAEDiagnostic()) {
        (*Info)->addSFINAEDiagnostic(DiagInfo.getLocation(),
                       PartialDiagnostic(DiagInfo, Context.getDiagAllocator()));
      }

      Diags.setLastDiagnosticIgnored(true);
      return;

    case DiagnosticIDs::SFINAE_AccessControl: {
      // Per C++ Core Issue 1170, access control is part of SFINAE.
      // Additionally, the AccessCheckingSFINAE flag can be used to temporarily
      // make access control a part of SFINAE for the purposes of checking
      // type traits.
      if (!AccessCheckingSFINAE && !getLangOpts().CPlusPlus11)
        break;

      SourceLocation Loc = DiagInfo.getLocation();

      // Suppress this diagnostic.
      ++NumSFINAEErrors;

      // Make a copy of this suppressed diagnostic and store it with the
      // template-deduction information.
      if (*Info && !(*Info)->hasSFINAEDiagnostic()) {
        (*Info)->addSFINAEDiagnostic(DiagInfo.getLocation(),
                       PartialDiagnostic(DiagInfo, Context.getDiagAllocator()));
      }

      Diags.setLastDiagnosticIgnored(true);

      // Now produce a C++98 compatibility warning.
      Diag(Loc, diag::warn_cxx98_compat_sfinae_access_control);

      // The last diagnostic which Sema produced was ignored. Suppress any
      // notes attached to it.
      Diags.setLastDiagnosticIgnored(true);
      return;
    }

    case DiagnosticIDs::SFINAE_Suppress:
      // Make a copy of this suppressed diagnostic and store it with the
      // template-deduction information;
      if (*Info) {
        (*Info)->addSuppressedDiagnostic(DiagInfo.getLocation(),
                       PartialDiagnostic(DiagInfo, Context.getDiagAllocator()));
      }

      // Suppress this diagnostic.
      Diags.setLastDiagnosticIgnored(true);
      return;
    }
  }

  // Copy the diagnostic printing policy over the ASTContext printing policy.
  // TODO: Stop doing that.  See: https://reviews.llvm.org/D45093#1090292
  Context.setPrintingPolicy(getPrintingPolicy());

  // Emit the diagnostic.
  if (!Diags.EmitDiagnostic(DB))
    return;

  // If this is not a note, and we're in a template instantiation
  // that is different from the last template instantiation where
  // we emitted an error, print a template instantiation
  // backtrace.
  if (!DiagnosticIDs::isBuiltinNote(DiagID))
    PrintContextStack();
}

bool Sema::hasUncompilableErrorOccurred() const {
  if (getDiagnostics().hasUncompilableErrorOccurred())
    return true;
  auto *FD = dyn_cast<FunctionDecl>(CurContext);
  if (!FD)
    return false;
  auto Loc = DeviceDeferredDiags.find(FD);
  if (Loc == DeviceDeferredDiags.end())
    return false;
  for (auto PDAt : Loc->second) {
    if (DiagnosticIDs::isDefaultMappingAsError(PDAt.second.getDiagID()))
      return true;
  }
  return false;
}

// Print notes showing how we can reach FD starting from an a priori
// known-callable function.
static void emitCallStackNotes(Sema &S, const FunctionDecl *FD) {
  auto FnIt = S.CUDA().DeviceKnownEmittedFns.find(FD);
  while (FnIt != S.CUDA().DeviceKnownEmittedFns.end()) {
    // Respect error limit.
    if (S.Diags.hasFatalErrorOccurred())
      return;
    DiagnosticBuilder Builder(
        S.Diags.Report(FnIt->second.Loc, diag::note_called_by));
    Builder << FnIt->second.FD;
    FnIt = S.CUDA().DeviceKnownEmittedFns.find(FnIt->second.FD);
  }
}

namespace {

/// Helper class that emits deferred diagnostic messages if an entity directly
/// or indirectly using the function that causes the deferred diagnostic
/// messages is known to be emitted.
///
/// During parsing of AST, certain diagnostic messages are recorded as deferred
/// diagnostics since it is unknown whether the functions containing such
/// diagnostics will be emitted. A list of potentially emitted functions and
/// variables that may potentially trigger emission of functions are also
/// recorded. DeferredDiagnosticsEmitter recursively visits used functions
/// by each function to emit deferred diagnostics.
///
/// During the visit, certain OpenMP directives or initializer of variables
/// with certain OpenMP attributes will cause subsequent visiting of any
/// functions enter a state which is called OpenMP device context in this
/// implementation. The state is exited when the directive or initializer is
/// exited. This state can change the emission states of subsequent uses
/// of functions.
///
/// Conceptually the functions or variables to be visited form a use graph
/// where the parent node uses the child node. At any point of the visit,
/// the tree nodes traversed from the tree root to the current node form a use
/// stack. The emission state of the current node depends on two factors:
///    1. the emission state of the root node
///    2. whether the current node is in OpenMP device context
/// If the function is decided to be emitted, its contained deferred diagnostics
/// are emitted, together with the information about the use stack.
///
class DeferredDiagnosticsEmitter
    : public UsedDeclVisitor<DeferredDiagnosticsEmitter> {
public:
  typedef UsedDeclVisitor<DeferredDiagnosticsEmitter> Inherited;

  // Whether the function is already in the current use-path.
  llvm::SmallPtrSet<CanonicalDeclPtr<Decl>, 4> InUsePath;

  // The current use-path.
  llvm::SmallVector<CanonicalDeclPtr<FunctionDecl>, 4> UsePath;

  // Whether the visiting of the function has been done. Done[0] is for the
  // case not in OpenMP device context. Done[1] is for the case in OpenMP
  // device context. We need two sets because diagnostics emission may be
  // different depending on whether it is in OpenMP device context.
  llvm::SmallPtrSet<CanonicalDeclPtr<Decl>, 4> DoneMap[2];

  // Emission state of the root node of the current use graph.
  bool ShouldEmitRootNode;

  // Current OpenMP device context level. It is initialized to 0 and each
  // entering of device context increases it by 1 and each exit decreases
  // it by 1. Non-zero value indicates it is currently in device context.
  unsigned InOMPDeviceContext;

  DeferredDiagnosticsEmitter(Sema &S)
      : Inherited(S), ShouldEmitRootNode(false), InOMPDeviceContext(0) {}

  bool shouldVisitDiscardedStmt() const { return false; }

  void VisitOMPTargetDirective(OMPTargetDirective *Node) {
    ++InOMPDeviceContext;
    Inherited::VisitOMPTargetDirective(Node);
    --InOMPDeviceContext;
  }

  void visitUsedDecl(SourceLocation Loc, Decl *D) {
    if (isa<VarDecl>(D))
      return;
    if (auto *FD = dyn_cast<FunctionDecl>(D))
      checkFunc(Loc, FD);
    else
      Inherited::visitUsedDecl(Loc, D);
  }

  void checkVar(VarDecl *VD) {
    assert(VD->isFileVarDecl() &&
           "Should only check file-scope variables");
    if (auto *Init = VD->getInit()) {
      auto DevTy = OMPDeclareTargetDeclAttr::getDeviceType(VD);
      bool IsDev = DevTy && (*DevTy == OMPDeclareTargetDeclAttr::DT_NoHost ||
                             *DevTy == OMPDeclareTargetDeclAttr::DT_Any);
      if (IsDev)
        ++InOMPDeviceContext;
      this->Visit(Init);
      if (IsDev)
        --InOMPDeviceContext;
    }
  }

  void checkFunc(SourceLocation Loc, FunctionDecl *FD) {
    auto &Done = DoneMap[InOMPDeviceContext > 0 ? 1 : 0];
    FunctionDecl *Caller = UsePath.empty() ? nullptr : UsePath.back();
    if ((!ShouldEmitRootNode && !S.getLangOpts().OpenMP && !Caller) ||
        S.shouldIgnoreInHostDeviceCheck(FD) || InUsePath.count(FD))
      return;
    // Finalize analysis of OpenMP-specific constructs.
    if (Caller && S.LangOpts.OpenMP && UsePath.size() == 1 &&
        (ShouldEmitRootNode || InOMPDeviceContext))
      S.OpenMP().finalizeOpenMPDelayedAnalysis(Caller, FD, Loc);
    if (Caller)
      S.CUDA().DeviceKnownEmittedFns[FD] = {Caller, Loc};
    // Always emit deferred diagnostics for the direct users. This does not
    // lead to explosion of diagnostics since each user is visited at most
    // twice.
    if (ShouldEmitRootNode || InOMPDeviceContext)
      emitDeferredDiags(FD, Caller);
    // Do not revisit a function if the function body has been completely
    // visited before.
    if (!Done.insert(FD).second)
      return;
    InUsePath.insert(FD);
    UsePath.push_back(FD);
    if (auto *S = FD->getBody()) {
      this->Visit(S);
    }
    UsePath.pop_back();
    InUsePath.erase(FD);
  }

  void checkRecordedDecl(Decl *D) {
    if (auto *FD = dyn_cast<FunctionDecl>(D)) {
      ShouldEmitRootNode = S.getEmissionStatus(FD, /*Final=*/true) ==
                           Sema::FunctionEmissionStatus::Emitted;
      checkFunc(SourceLocation(), FD);
    } else
      checkVar(cast<VarDecl>(D));
  }

  // Emit any deferred diagnostics for FD
  void emitDeferredDiags(FunctionDecl *FD, bool ShowCallStack) {
    auto It = S.DeviceDeferredDiags.find(FD);
    if (It == S.DeviceDeferredDiags.end())
      return;
    bool HasWarningOrError = false;
    bool FirstDiag = true;
    for (PartialDiagnosticAt &PDAt : It->second) {
      // Respect error limit.
      if (S.Diags.hasFatalErrorOccurred())
        return;
      const SourceLocation &Loc = PDAt.first;
      const PartialDiagnostic &PD = PDAt.second;
      HasWarningOrError |=
          S.getDiagnostics().getDiagnosticLevel(PD.getDiagID(), Loc) >=
          DiagnosticsEngine::Warning;
      {
        DiagnosticBuilder Builder(S.Diags.Report(Loc, PD.getDiagID()));
        PD.Emit(Builder);
      }
      // Emit the note on the first diagnostic in case too many diagnostics
      // cause the note not emitted.
      if (FirstDiag && HasWarningOrError && ShowCallStack) {
        emitCallStackNotes(S, FD);
        FirstDiag = false;
      }
    }
  }
};
} // namespace

void Sema::emitDeferredDiags() {
  if (ExternalSource)
    ExternalSource->ReadDeclsToCheckForDeferredDiags(
        DeclsToCheckForDeferredDiags);

  if ((DeviceDeferredDiags.empty() && !LangOpts.OpenMP) ||
      DeclsToCheckForDeferredDiags.empty())
    return;

  DeferredDiagnosticsEmitter DDE(*this);
  for (auto *D : DeclsToCheckForDeferredDiags)
    DDE.checkRecordedDecl(D);
}

// In CUDA, there are some constructs which may appear in semantically-valid
// code, but trigger errors if we ever generate code for the function in which
// they appear.  Essentially every construct you're not allowed to use on the
// device falls into this category, because you are allowed to use these
// constructs in a __host__ __device__ function, but only if that function is
// never codegen'ed on the device.
//
// To handle semantic checking for these constructs, we keep track of the set of
// functions we know will be emitted, either because we could tell a priori that
// they would be emitted, or because they were transitively called by a
// known-emitted function.
//
// We also keep a partial call graph of which not-known-emitted functions call
// which other not-known-emitted functions.
//
// When we see something which is illegal if the current function is emitted
// (usually by way of DiagIfDeviceCode, DiagIfHostCode, or
// CheckCall), we first check if the current function is known-emitted.  If
// so, we immediately output the diagnostic.
//
// Otherwise, we "defer" the diagnostic.  It sits in Sema::DeviceDeferredDiags
// until we discover that the function is known-emitted, at which point we take
// it out of this map and emit the diagnostic.

Sema::SemaDiagnosticBuilder::SemaDiagnosticBuilder(Kind K, SourceLocation Loc,
                                                   unsigned DiagID,
                                                   const FunctionDecl *Fn,
                                                   Sema &S)
    : S(S), Loc(Loc), DiagID(DiagID), Fn(Fn),
      ShowCallStack(K == K_ImmediateWithCallStack || K == K_Deferred) {
  switch (K) {
  case K_Nop:
    break;
  case K_Immediate:
  case K_ImmediateWithCallStack:
    ImmediateDiag.emplace(
        ImmediateDiagBuilder(S.Diags.Report(Loc, DiagID), S, DiagID));
    break;
  case K_Deferred:
    assert(Fn && "Must have a function to attach the deferred diag to.");
    auto &Diags = S.DeviceDeferredDiags[Fn];
    PartialDiagId.emplace(Diags.size());
    Diags.emplace_back(Loc, S.PDiag(DiagID));
    break;
  }
}

Sema::SemaDiagnosticBuilder::SemaDiagnosticBuilder(SemaDiagnosticBuilder &&D)
    : S(D.S), Loc(D.Loc), DiagID(D.DiagID), Fn(D.Fn),
      ShowCallStack(D.ShowCallStack), ImmediateDiag(D.ImmediateDiag),
      PartialDiagId(D.PartialDiagId) {
  // Clean the previous diagnostics.
  D.ShowCallStack = false;
  D.ImmediateDiag.reset();
  D.PartialDiagId.reset();
}

Sema::SemaDiagnosticBuilder::~SemaDiagnosticBuilder() {
  if (ImmediateDiag) {
    // Emit our diagnostic and, if it was a warning or error, output a callstack
    // if Fn isn't a priori known-emitted.
    bool IsWarningOrError = S.getDiagnostics().getDiagnosticLevel(
                                DiagID, Loc) >= DiagnosticsEngine::Warning;
    ImmediateDiag.reset(); // Emit the immediate diag.
    if (IsWarningOrError && ShowCallStack)
      emitCallStackNotes(S, Fn);
  } else {
    assert((!PartialDiagId || ShowCallStack) &&
           "Must always show call stack for deferred diags.");
  }
}

Sema::SemaDiagnosticBuilder
Sema::targetDiag(SourceLocation Loc, unsigned DiagID, const FunctionDecl *FD) {
  FD = FD ? FD : getCurFunctionDecl();
  if (LangOpts.OpenMP)
    return LangOpts.OpenMPIsTargetDevice
               ? OpenMP().diagIfOpenMPDeviceCode(Loc, DiagID, FD)
               : OpenMP().diagIfOpenMPHostCode(Loc, DiagID, FD);
  if (getLangOpts().CUDA)
    return getLangOpts().CUDAIsDevice ? CUDA().DiagIfDeviceCode(Loc, DiagID)
                                      : CUDA().DiagIfHostCode(Loc, DiagID);

  if (getLangOpts().SYCLIsDevice)
    return SYCL().DiagIfDeviceCode(Loc, DiagID);

  return SemaDiagnosticBuilder(SemaDiagnosticBuilder::K_Immediate, Loc, DiagID,
                               FD, *this);
}

void Sema::checkTypeSupport(QualType Ty, SourceLocation Loc, ValueDecl *D) {
  if (isUnevaluatedContext() || Ty.isNull())
    return;

  // The original idea behind checkTypeSupport function is that unused
  // declarations can be replaced with an array of bytes of the same size during
  // codegen, such replacement doesn't seem to be possible for types without
  // constant byte size like zero length arrays. So, do a deep check for SYCL.
  if (D && LangOpts.SYCLIsDevice) {
    llvm::DenseSet<QualType> Visited;
    SYCL().deepTypeCheckForDevice(Loc, Visited, D);
  }

  Decl *C = cast<Decl>(getCurLexicalContext());

  // Memcpy operations for structs containing a member with unsupported type
  // are ok, though.
  if (const auto *MD = dyn_cast<CXXMethodDecl>(C)) {
    if ((MD->isCopyAssignmentOperator() || MD->isMoveAssignmentOperator()) &&
        MD->isTrivial())
      return;

    if (const auto *Ctor = dyn_cast<CXXConstructorDecl>(MD))
      if (Ctor->isCopyOrMoveConstructor() && Ctor->isTrivial())
        return;
  }

  // Try to associate errors with the lexical context, if that is a function, or
  // the value declaration otherwise.
  const FunctionDecl *FD = isa<FunctionDecl>(C)
                               ? cast<FunctionDecl>(C)
                               : dyn_cast_or_null<FunctionDecl>(D);

  auto CheckDeviceType = [&](QualType Ty) {
    if (Ty->isDependentType())
      return;

    if (Ty->isBitIntType()) {
      if (!Context.getTargetInfo().hasBitIntType()) {
        PartialDiagnostic PD = PDiag(diag::err_target_unsupported_type);
        if (D)
          PD << D;
        else
          PD << "expression";
        targetDiag(Loc, PD, FD)
            << false /*show bit size*/ << 0 /*bitsize*/ << false /*return*/
            << Ty << Context.getTargetInfo().getTriple().str();
      }
      return;
    }

    // Check if we are dealing with two 'long double' but with different
    // semantics.
    bool LongDoubleMismatched = false;
    if (Ty->isRealFloatingType() && Context.getTypeSize(Ty) == 128) {
      const llvm::fltSemantics &Sem = Context.getFloatTypeSemantics(Ty);
      if ((&Sem != &llvm::APFloat::PPCDoubleDouble() &&
           !Context.getTargetInfo().hasFloat128Type()) ||
          (&Sem == &llvm::APFloat::PPCDoubleDouble() &&
           !Context.getTargetInfo().hasIbm128Type()))
        LongDoubleMismatched = true;
    }

    if ((Ty->isFloat16Type() && !Context.getTargetInfo().hasFloat16Type()) ||
        (Ty->isFloat128Type() && !Context.getTargetInfo().hasFloat128Type()) ||
        (Ty->isIbm128Type() && !Context.getTargetInfo().hasIbm128Type()) ||
        (Ty->isIntegerType() && Context.getTypeSize(Ty) == 128 &&
         !Context.getTargetInfo().hasInt128Type()) ||
        (Ty->isBFloat16Type() && !Context.getTargetInfo().hasBFloat16Type() &&
         !LangOpts.CUDAIsDevice) ||
        LongDoubleMismatched) {
      PartialDiagnostic PD = PDiag(diag::err_target_unsupported_type);
      if (D)
        PD << D;
      else
        PD << "expression";

      if (targetDiag(Loc, PD, FD)
          << true /*show bit size*/
          << static_cast<unsigned>(Context.getTypeSize(Ty)) << Ty
          << false /*return*/ << Context.getTargetInfo().getTriple().str()) {
        if (D)
          D->setInvalidDecl();
      }
      if (D)
        targetDiag(D->getLocation(), diag::note_defined_here, FD) << D;
    }
  };

  auto CheckType = [&](QualType Ty, bool IsRetTy = false) {
    if (LangOpts.SYCLIsDevice ||
        (LangOpts.OpenMP && LangOpts.OpenMPIsTargetDevice) ||
        LangOpts.CUDAIsDevice)
      CheckDeviceType(Ty);

    QualType UnqualTy = Ty.getCanonicalType().getUnqualifiedType();
    const TargetInfo &TI = Context.getTargetInfo();
    if (!TI.hasLongDoubleType() && UnqualTy == Context.LongDoubleTy) {
      PartialDiagnostic PD = PDiag(diag::err_target_unsupported_type);
      if (D)
        PD << D;
      else
        PD << "expression";

      if (Diag(Loc, PD, FD)
          << false /*show bit size*/ << 0 << Ty << false /*return*/
          << TI.getTriple().str()) {
        if (D)
          D->setInvalidDecl();
      }
      if (D)
        targetDiag(D->getLocation(), diag::note_defined_here, FD) << D;
    }

    bool IsDouble = UnqualTy == Context.DoubleTy;
    bool IsFloat = UnqualTy == Context.FloatTy;
    if (IsRetTy && !TI.hasFPReturn() && (IsDouble || IsFloat)) {
      PartialDiagnostic PD = PDiag(diag::err_target_unsupported_type);
      if (D)
        PD << D;
      else
        PD << "expression";

      if (Diag(Loc, PD, FD)
          << false /*show bit size*/ << 0 << Ty << true /*return*/
          << TI.getTriple().str()) {
        if (D)
          D->setInvalidDecl();
      }
      if (D)
        targetDiag(D->getLocation(), diag::note_defined_here, FD) << D;
    }

    if (TI.hasRISCVVTypes() && Ty->isRVVSizelessBuiltinType() && FD) {
      llvm::StringMap<bool> CallerFeatureMap;
      Context.getFunctionFeatureMap(CallerFeatureMap, FD);
      RISCV().checkRVVTypeSupport(Ty, Loc, D, CallerFeatureMap);
    }

    // Don't allow SVE types in functions without a SVE target.
    if (Ty->isSVESizelessBuiltinType() && FD) {
      llvm::StringMap<bool> CallerFeatureMap;
      Context.getFunctionFeatureMap(CallerFeatureMap, FD);
      if (!Builtin::evaluateRequiredTargetFeatures("sve", CallerFeatureMap)) {
        if (!Builtin::evaluateRequiredTargetFeatures("sme", CallerFeatureMap))
          Diag(Loc, diag::err_sve_vector_in_non_sve_target) << Ty;
        else if (!IsArmStreamingFunction(FD,
                                         /*IncludeLocallyStreaming=*/true)) {
          Diag(Loc, diag::err_sve_vector_in_non_streaming_function) << Ty;
        }
      }
    }
  };

  CheckType(Ty);
  if (const auto *FPTy = dyn_cast<FunctionProtoType>(Ty)) {
    for (const auto &ParamTy : FPTy->param_types())
      CheckType(ParamTy);
    CheckType(FPTy->getReturnType(), /*IsRetTy=*/true);
  }
  if (const auto *FNPTy = dyn_cast<FunctionNoProtoType>(Ty))
    CheckType(FNPTy->getReturnType(), /*IsRetTy=*/true);
}

bool Sema::findMacroSpelling(SourceLocation &locref, StringRef name) {
  SourceLocation loc = locref;
  if (!loc.isMacroID()) return false;

  // There's no good way right now to look at the intermediate
  // expansions, so just jump to the expansion location.
  loc = getSourceManager().getExpansionLoc(loc);

  // If that's written with the name, stop here.
  SmallString<16> buffer;
  if (getPreprocessor().getSpelling(loc, buffer) == name) {
    locref = loc;
    return true;
  }
  return false;
}

Scope *Sema::getScopeForContext(DeclContext *Ctx) {

  if (!Ctx)
    return nullptr;

  Ctx = Ctx->getPrimaryContext();
  for (Scope *S = getCurScope(); S; S = S->getParent()) {
    // Ignore scopes that cannot have declarations. This is important for
    // out-of-line definitions of static class members.
    if (S->getFlags() & (Scope::DeclScope | Scope::TemplateParamScope))
      if (DeclContext *Entity = S->getEntity())
        if (Ctx == Entity->getPrimaryContext())
          return S;
  }

  return nullptr;
}

/// Enter a new function scope
void Sema::PushFunctionScope() {
  if (FunctionScopes.empty() && CachedFunctionScope) {
    // Use CachedFunctionScope to avoid allocating memory when possible.
    CachedFunctionScope->Clear();
    FunctionScopes.push_back(CachedFunctionScope.release());
  } else {
    FunctionScopes.push_back(new FunctionScopeInfo(getDiagnostics()));
  }
  if (LangOpts.OpenMP)
    OpenMP().pushOpenMPFunctionRegion();
}

void Sema::PushBlockScope(Scope *BlockScope, BlockDecl *Block) {
  FunctionScopes.push_back(new BlockScopeInfo(getDiagnostics(),
                                              BlockScope, Block));
  CapturingFunctionScopes++;
}

LambdaScopeInfo *Sema::PushLambdaScope() {
  LambdaScopeInfo *const LSI = new LambdaScopeInfo(getDiagnostics());
  FunctionScopes.push_back(LSI);
  CapturingFunctionScopes++;
  return LSI;
}

void Sema::RecordParsingTemplateParameterDepth(unsigned Depth) {
  if (LambdaScopeInfo *const LSI = getCurLambda()) {
    LSI->AutoTemplateParameterDepth = Depth;
    return;
  }
  llvm_unreachable(
      "Remove assertion if intentionally called in a non-lambda context.");
}

// Check that the type of the VarDecl has an accessible copy constructor and
// resolve its destructor's exception specification.
// This also performs initialization of block variables when they are moved
// to the heap. It uses the same rules as applicable for implicit moves
// according to the C++ standard in effect ([class.copy.elision]p3).
static void checkEscapingByref(VarDecl *VD, Sema &S) {
  QualType T = VD->getType();
  EnterExpressionEvaluationContext scope(
      S, Sema::ExpressionEvaluationContext::PotentiallyEvaluated);
  SourceLocation Loc = VD->getLocation();
  Expr *VarRef =
      new (S.Context) DeclRefExpr(S.Context, VD, false, T, VK_LValue, Loc);
  ExprResult Result;
  auto IE = InitializedEntity::InitializeBlock(Loc, T);
  if (S.getLangOpts().CPlusPlus23) {
    auto *E = ImplicitCastExpr::Create(S.Context, T, CK_NoOp, VarRef, nullptr,
                                       VK_XValue, FPOptionsOverride());
    Result = S.PerformCopyInitialization(IE, SourceLocation(), E);
  } else {
    Result = S.PerformMoveOrCopyInitialization(
        IE, Sema::NamedReturnInfo{VD, Sema::NamedReturnInfo::MoveEligible},
        VarRef);
  }

  if (!Result.isInvalid()) {
    Result = S.MaybeCreateExprWithCleanups(Result);
    Expr *Init = Result.getAs<Expr>();
    S.Context.setBlockVarCopyInit(VD, Init, S.canThrow(Init));
  }

  // The destructor's exception specification is needed when IRGen generates
  // block copy/destroy functions. Resolve it here.
  if (const CXXRecordDecl *RD = T->getAsCXXRecordDecl())
    if (CXXDestructorDecl *DD = RD->getDestructor()) {
      auto *FPT = DD->getType()->castAs<FunctionProtoType>();
      S.ResolveExceptionSpec(Loc, FPT);
    }
}

static void markEscapingByrefs(const FunctionScopeInfo &FSI, Sema &S) {
  // Set the EscapingByref flag of __block variables captured by
  // escaping blocks.
  for (const BlockDecl *BD : FSI.Blocks) {
    for (const BlockDecl::Capture &BC : BD->captures()) {
      VarDecl *VD = BC.getVariable();
      if (VD->hasAttr<BlocksAttr>()) {
        // Nothing to do if this is a __block variable captured by a
        // non-escaping block.
        if (BD->doesNotEscape())
          continue;
        VD->setEscapingByref();
      }
      // Check whether the captured variable is or contains an object of
      // non-trivial C union type.
      QualType CapType = BC.getVariable()->getType();
      if (CapType.hasNonTrivialToPrimitiveDestructCUnion() ||
          CapType.hasNonTrivialToPrimitiveCopyCUnion())
        S.checkNonTrivialCUnion(BC.getVariable()->getType(),
                                BD->getCaretLocation(),
                                Sema::NTCUC_BlockCapture,
                                Sema::NTCUK_Destruct|Sema::NTCUK_Copy);
    }
  }

  for (VarDecl *VD : FSI.ByrefBlockVars) {
    // __block variables might require us to capture a copy-initializer.
    if (!VD->isEscapingByref())
      continue;
    // It's currently invalid to ever have a __block variable with an
    // array type; should we diagnose that here?
    // Regardless, we don't want to ignore array nesting when
    // constructing this copy.
    if (VD->getType()->isStructureOrClassType())
      checkEscapingByref(VD, S);
  }
}

Sema::PoppedFunctionScopePtr
Sema::PopFunctionScopeInfo(const AnalysisBasedWarnings::Policy *WP,
                           const Decl *D, QualType BlockType) {
  assert(!FunctionScopes.empty() && "mismatched push/pop!");

  markEscapingByrefs(*FunctionScopes.back(), *this);

  PoppedFunctionScopePtr Scope(FunctionScopes.pop_back_val(),
                               PoppedFunctionScopeDeleter(this));

  if (LangOpts.OpenMP)
    OpenMP().popOpenMPFunctionRegion(Scope.get());

  // Issue any analysis-based warnings.
  if (WP && D)
    AnalysisWarnings.IssueWarnings(*WP, Scope.get(), D, BlockType);
  else
    for (const auto &PUD : Scope->PossiblyUnreachableDiags)
      Diag(PUD.Loc, PUD.PD);

  return Scope;
}

void Sema::PoppedFunctionScopeDeleter::
operator()(sema::FunctionScopeInfo *Scope) const {
  if (!Scope->isPlainFunction())
    Self->CapturingFunctionScopes--;
  // Stash the function scope for later reuse if it's for a normal function.
  if (Scope->isPlainFunction() && !Self->CachedFunctionScope)
    Self->CachedFunctionScope.reset(Scope);
  else
    delete Scope;
}

void Sema::PushCompoundScope(bool IsStmtExpr) {
  getCurFunction()->CompoundScopes.push_back(
      CompoundScopeInfo(IsStmtExpr, getCurFPFeatures()));
}

void Sema::PopCompoundScope() {
  FunctionScopeInfo *CurFunction = getCurFunction();
  assert(!CurFunction->CompoundScopes.empty() && "mismatched push/pop");

  CurFunction->CompoundScopes.pop_back();
}

bool Sema::hasAnyUnrecoverableErrorsInThisFunction() const {
  return getCurFunction()->hasUnrecoverableErrorOccurred();
}

void Sema::setFunctionHasBranchIntoScope() {
  if (!FunctionScopes.empty())
    FunctionScopes.back()->setHasBranchIntoScope();
}

void Sema::setFunctionHasBranchProtectedScope() {
  if (!FunctionScopes.empty())
    FunctionScopes.back()->setHasBranchProtectedScope();
}

void Sema::setFunctionHasIndirectGoto() {
  if (!FunctionScopes.empty())
    FunctionScopes.back()->setHasIndirectGoto();
}

void Sema::setFunctionHasMustTail() {
  if (!FunctionScopes.empty())
    FunctionScopes.back()->setHasMustTail();
}

BlockScopeInfo *Sema::getCurBlock() {
  if (FunctionScopes.empty())
    return nullptr;

  auto CurBSI = dyn_cast<BlockScopeInfo>(FunctionScopes.back());
  if (CurBSI && CurBSI->TheDecl &&
      !CurBSI->TheDecl->Encloses(CurContext)) {
    // We have switched contexts due to template instantiation.
    assert(!CodeSynthesisContexts.empty());
    return nullptr;
  }

  return CurBSI;
}

FunctionScopeInfo *Sema::getEnclosingFunction() const {
  if (FunctionScopes.empty())
    return nullptr;

  for (int e = FunctionScopes.size() - 1; e >= 0; --e) {
    if (isa<sema::BlockScopeInfo>(FunctionScopes[e]))
      continue;
    return FunctionScopes[e];
  }
  return nullptr;
}

CapturingScopeInfo *Sema::getEnclosingLambdaOrBlock() const {
  for (auto *Scope : llvm::reverse(FunctionScopes)) {
    if (auto *CSI = dyn_cast<CapturingScopeInfo>(Scope)) {
      auto *LSI = dyn_cast<LambdaScopeInfo>(CSI);
      if (LSI && LSI->Lambda && !LSI->Lambda->Encloses(CurContext) &&
          LSI->AfterParameterList) {
        // We have switched contexts due to template instantiation.
        // FIXME: We should swap out the FunctionScopes during code synthesis
        // so that we don't need to check for this.
        assert(!CodeSynthesisContexts.empty());
        return nullptr;
      }
      return CSI;
    }
  }
  return nullptr;
}

LambdaScopeInfo *Sema::getCurLambda(bool IgnoreNonLambdaCapturingScope) {
  if (FunctionScopes.empty())
    return nullptr;

  auto I = FunctionScopes.rbegin();
  if (IgnoreNonLambdaCapturingScope) {
    auto E = FunctionScopes.rend();
    while (I != E && isa<CapturingScopeInfo>(*I) && !isa<LambdaScopeInfo>(*I))
      ++I;
    if (I == E)
      return nullptr;
  }
  auto *CurLSI = dyn_cast<LambdaScopeInfo>(*I);
  if (CurLSI && CurLSI->Lambda && CurLSI->CallOperator &&
      !CurLSI->Lambda->Encloses(CurContext) && CurLSI->AfterParameterList) {
    // We have switched contexts due to template instantiation.
    assert(!CodeSynthesisContexts.empty());
    return nullptr;
  }

  return CurLSI;
}

// We have a generic lambda if we parsed auto parameters, or we have
// an associated template parameter list.
LambdaScopeInfo *Sema::getCurGenericLambda() {
  if (LambdaScopeInfo *LSI =  getCurLambda()) {
    return (LSI->TemplateParams.size() ||
                    LSI->GLTemplateParameterList) ? LSI : nullptr;
  }
  return nullptr;
}


void Sema::ActOnComment(SourceRange Comment) {
  if (!LangOpts.RetainCommentsFromSystemHeaders &&
      SourceMgr.isInSystemHeader(Comment.getBegin()))
    return;
  RawComment RC(SourceMgr, Comment, LangOpts.CommentOpts, false);
  if (RC.isAlmostTrailingComment() || RC.hasUnsupportedSplice(SourceMgr)) {
    SourceRange MagicMarkerRange(Comment.getBegin(),
                                 Comment.getBegin().getLocWithOffset(3));
    StringRef MagicMarkerText;
    switch (RC.getKind()) {
    case RawComment::RCK_OrdinaryBCPL:
      MagicMarkerText = "///<";
      break;
    case RawComment::RCK_OrdinaryC:
      MagicMarkerText = "/**<";
      break;
    case RawComment::RCK_Invalid:
      // FIXME: are there other scenarios that could produce an invalid
      // raw comment here?
      Diag(Comment.getBegin(), diag::warn_splice_in_doxygen_comment);
      return;
    default:
      llvm_unreachable("if this is an almost Doxygen comment, "
                       "it should be ordinary");
    }
    Diag(Comment.getBegin(), diag::warn_not_a_doxygen_trailing_member_comment) <<
      FixItHint::CreateReplacement(MagicMarkerRange, MagicMarkerText);
  }
  Context.addComment(RC);
}

// Pin this vtable to this file.
ExternalSemaSource::~ExternalSemaSource() {}
char ExternalSemaSource::ID;

void ExternalSemaSource::ReadMethodPool(Selector Sel) { }
void ExternalSemaSource::updateOutOfDateSelector(Selector Sel) { }

void ExternalSemaSource::ReadKnownNamespaces(
                           SmallVectorImpl<NamespaceDecl *> &Namespaces) {
}

void ExternalSemaSource::ReadUndefinedButUsed(
    llvm::MapVector<NamedDecl *, SourceLocation> &Undefined) {}

void ExternalSemaSource::ReadMismatchingDeleteExpressions(llvm::MapVector<
    FieldDecl *, llvm::SmallVector<std::pair<SourceLocation, bool>, 4>> &) {}

bool Sema::tryExprAsCall(Expr &E, QualType &ZeroArgCallReturnTy,
                         UnresolvedSetImpl &OverloadSet) {
  ZeroArgCallReturnTy = QualType();
  OverloadSet.clear();

  const OverloadExpr *Overloads = nullptr;
  bool IsMemExpr = false;
  if (E.getType() == Context.OverloadTy) {
    OverloadExpr::FindResult FR = OverloadExpr::find(&E);

    // Ignore overloads that are pointer-to-member constants.
    if (FR.HasFormOfMemberPointer)
      return false;

    Overloads = FR.Expression;
  } else if (E.getType() == Context.BoundMemberTy) {
    Overloads = dyn_cast<UnresolvedMemberExpr>(E.IgnoreParens());
    IsMemExpr = true;
  }

  bool Ambiguous = false;
  bool IsMV = false;

  if (Overloads) {
    for (OverloadExpr::decls_iterator it = Overloads->decls_begin(),
         DeclsEnd = Overloads->decls_end(); it != DeclsEnd; ++it) {
      OverloadSet.addDecl(*it);

      // Check whether the function is a non-template, non-member which takes no
      // arguments.
      if (IsMemExpr)
        continue;
      if (const FunctionDecl *OverloadDecl
            = dyn_cast<FunctionDecl>((*it)->getUnderlyingDecl())) {
        if (OverloadDecl->getMinRequiredArguments() == 0) {
          if (!ZeroArgCallReturnTy.isNull() && !Ambiguous &&
              (!IsMV || !(OverloadDecl->isCPUDispatchMultiVersion() ||
                          OverloadDecl->isCPUSpecificMultiVersion()))) {
            ZeroArgCallReturnTy = QualType();
            Ambiguous = true;
          } else {
            ZeroArgCallReturnTy = OverloadDecl->getReturnType();
            IsMV = OverloadDecl->isCPUDispatchMultiVersion() ||
                   OverloadDecl->isCPUSpecificMultiVersion();
          }
        }
      }
    }

    // If it's not a member, use better machinery to try to resolve the call
    if (!IsMemExpr)
      return !ZeroArgCallReturnTy.isNull();
  }

  // Attempt to call the member with no arguments - this will correctly handle
  // member templates with defaults/deduction of template arguments, overloads
  // with default arguments, etc.
  if (IsMemExpr && !E.isTypeDependent()) {
    Sema::TentativeAnalysisScope Trap(*this);
    ExprResult R = BuildCallToMemberFunction(nullptr, &E, SourceLocation(),
                                             std::nullopt, SourceLocation());
    if (R.isUsable()) {
      ZeroArgCallReturnTy = R.get()->getType();
      return true;
    }
    return false;
  }

  if (const auto *DeclRef = dyn_cast<DeclRefExpr>(E.IgnoreParens())) {
    if (const auto *Fun = dyn_cast<FunctionDecl>(DeclRef->getDecl())) {
      if (Fun->getMinRequiredArguments() == 0)
        ZeroArgCallReturnTy = Fun->getReturnType();
      return true;
    }
  }

  // We don't have an expression that's convenient to get a FunctionDecl from,
  // but we can at least check if the type is "function of 0 arguments".
  QualType ExprTy = E.getType();
  const FunctionType *FunTy = nullptr;
  QualType PointeeTy = ExprTy->getPointeeType();
  if (!PointeeTy.isNull())
    FunTy = PointeeTy->getAs<FunctionType>();
  if (!FunTy)
    FunTy = ExprTy->getAs<FunctionType>();

  if (const auto *FPT = dyn_cast_if_present<FunctionProtoType>(FunTy)) {
    if (FPT->getNumParams() == 0)
      ZeroArgCallReturnTy = FunTy->getReturnType();
    return true;
  }
  return false;
}

/// Give notes for a set of overloads.
///
/// A companion to tryExprAsCall. In cases when the name that the programmer
/// wrote was an overloaded function, we may be able to make some guesses about
/// plausible overloads based on their return types; such guesses can be handed
/// off to this method to be emitted as notes.
///
/// \param Overloads - The overloads to note.
/// \param FinalNoteLoc - If we've suppressed printing some overloads due to
///  -fshow-overloads=best, this is the location to attach to the note about too
///  many candidates. Typically this will be the location of the original
///  ill-formed expression.
static void noteOverloads(Sema &S, const UnresolvedSetImpl &Overloads,
                          const SourceLocation FinalNoteLoc) {
  unsigned ShownOverloads = 0;
  unsigned SuppressedOverloads = 0;
  for (UnresolvedSetImpl::iterator It = Overloads.begin(),
       DeclsEnd = Overloads.end(); It != DeclsEnd; ++It) {
    if (ShownOverloads >= S.Diags.getNumOverloadCandidatesToShow()) {
      ++SuppressedOverloads;
      continue;
    }

    const NamedDecl *Fn = (*It)->getUnderlyingDecl();
    // Don't print overloads for non-default multiversioned functions.
    if (const auto *FD = Fn->getAsFunction()) {
      if (FD->isMultiVersion() && FD->hasAttr<TargetAttr>() &&
          !FD->getAttr<TargetAttr>()->isDefaultVersion())
        continue;
      if (FD->isMultiVersion() && FD->hasAttr<TargetVersionAttr>() &&
          !FD->getAttr<TargetVersionAttr>()->isDefaultVersion())
        continue;
    }
    S.Diag(Fn->getLocation(), diag::note_possible_target_of_call);
    ++ShownOverloads;
  }

  S.Diags.overloadCandidatesShown(ShownOverloads);

  if (SuppressedOverloads)
    S.Diag(FinalNoteLoc, diag::note_ovl_too_many_candidates)
      << SuppressedOverloads;
}

static void notePlausibleOverloads(Sema &S, SourceLocation Loc,
                                   const UnresolvedSetImpl &Overloads,
                                   bool (*IsPlausibleResult)(QualType)) {
  if (!IsPlausibleResult)
    return noteOverloads(S, Overloads, Loc);

  UnresolvedSet<2> PlausibleOverloads;
  for (OverloadExpr::decls_iterator It = Overloads.begin(),
         DeclsEnd = Overloads.end(); It != DeclsEnd; ++It) {
    const auto *OverloadDecl = cast<FunctionDecl>(*It);
    QualType OverloadResultTy = OverloadDecl->getReturnType();
    if (IsPlausibleResult(OverloadResultTy))
      PlausibleOverloads.addDecl(It.getDecl());
  }
  noteOverloads(S, PlausibleOverloads, Loc);
}

/// Determine whether the given expression can be called by just
/// putting parentheses after it.  Notably, expressions with unary
/// operators can't be because the unary operator will start parsing
/// outside the call.
static bool IsCallableWithAppend(const Expr *E) {
  E = E->IgnoreImplicit();
  return (!isa<CStyleCastExpr>(E) &&
          !isa<UnaryOperator>(E) &&
          !isa<BinaryOperator>(E) &&
          !isa<CXXOperatorCallExpr>(E));
}

static bool IsCPUDispatchCPUSpecificMultiVersion(const Expr *E) {
  if (const auto *UO = dyn_cast<UnaryOperator>(E))
    E = UO->getSubExpr();

  if (const auto *ULE = dyn_cast<UnresolvedLookupExpr>(E)) {
    if (ULE->getNumDecls() == 0)
      return false;

    const NamedDecl *ND = *ULE->decls_begin();
    if (const auto *FD = dyn_cast<FunctionDecl>(ND))
      return FD->isCPUDispatchMultiVersion() || FD->isCPUSpecificMultiVersion();
  }
  return false;
}

bool Sema::tryToRecoverWithCall(ExprResult &E, const PartialDiagnostic &PD,
                                bool ForceComplain,
                                bool (*IsPlausibleResult)(QualType)) {
  SourceLocation Loc = E.get()->getExprLoc();
  SourceRange Range = E.get()->getSourceRange();
  UnresolvedSet<4> Overloads;

  // If this is a SFINAE context, don't try anything that might trigger ADL
  // prematurely.
  if (!isSFINAEContext()) {
    QualType ZeroArgCallTy;
    if (tryExprAsCall(*E.get(), ZeroArgCallTy, Overloads) &&
        !ZeroArgCallTy.isNull() &&
        (!IsPlausibleResult || IsPlausibleResult(ZeroArgCallTy))) {
      // At this point, we know E is potentially callable with 0
      // arguments and that it returns something of a reasonable type,
      // so we can emit a fixit and carry on pretending that E was
      // actually a CallExpr.
      SourceLocation ParenInsertionLoc = getLocForEndOfToken(Range.getEnd());
      bool IsMV = IsCPUDispatchCPUSpecificMultiVersion(E.get());
      Diag(Loc, PD) << /*zero-arg*/ 1 << IsMV << Range
                    << (IsCallableWithAppend(E.get())
                            ? FixItHint::CreateInsertion(ParenInsertionLoc,
                                                         "()")
                            : FixItHint());
      if (!IsMV)
        notePlausibleOverloads(*this, Loc, Overloads, IsPlausibleResult);

      // FIXME: Try this before emitting the fixit, and suppress diagnostics
      // while doing so.
      E = BuildCallExpr(nullptr, E.get(), Range.getEnd(), std::nullopt,
                        Range.getEnd().getLocWithOffset(1));
      return true;
    }
  }
  if (!ForceComplain) return false;

  bool IsMV = IsCPUDispatchCPUSpecificMultiVersion(E.get());
  Diag(Loc, PD) << /*not zero-arg*/ 0 << IsMV << Range;
  if (!IsMV)
    notePlausibleOverloads(*this, Loc, Overloads, IsPlausibleResult);
  E = ExprError();
  return true;
}

IdentifierInfo *Sema::getSuperIdentifier() const {
  if (!Ident_super)
    Ident_super = &Context.Idents.get("super");
  return Ident_super;
}

void Sema::PushCapturedRegionScope(Scope *S, CapturedDecl *CD, RecordDecl *RD,
                                   CapturedRegionKind K,
                                   unsigned OpenMPCaptureLevel) {
  auto *CSI = new CapturedRegionScopeInfo(
      getDiagnostics(), S, CD, RD, CD->getContextParam(), K,
      (getLangOpts().OpenMP && K == CR_OpenMP)
          ? OpenMP().getOpenMPNestingLevel()
          : 0,
      OpenMPCaptureLevel);
  CSI->ReturnType = Context.VoidTy;
  FunctionScopes.push_back(CSI);
  CapturingFunctionScopes++;
}

CapturedRegionScopeInfo *Sema::getCurCapturedRegion() {
  if (FunctionScopes.empty())
    return nullptr;

  return dyn_cast<CapturedRegionScopeInfo>(FunctionScopes.back());
}

const llvm::MapVector<FieldDecl *, Sema::DeleteLocs> &
Sema::getMismatchingDeleteExpressions() const {
  return DeleteExprs;
}

Sema::FPFeaturesStateRAII::FPFeaturesStateRAII(Sema &S)
    : S(S), OldFPFeaturesState(S.CurFPFeatures),
      OldOverrides(S.FpPragmaStack.CurrentValue),
      OldEvalMethod(S.PP.getCurrentFPEvalMethod()),
      OldFPPragmaLocation(S.PP.getLastFPEvalPragmaLocation()) {}

Sema::FPFeaturesStateRAII::~FPFeaturesStateRAII() {
  S.CurFPFeatures = OldFPFeaturesState;
  S.FpPragmaStack.CurrentValue = OldOverrides;
  S.PP.setCurrentFPEvalMethod(OldFPPragmaLocation, OldEvalMethod);
}

bool Sema::isDeclaratorFunctionLike(Declarator &D) {
  assert(D.getCXXScopeSpec().isSet() &&
         "can only be called for qualified names");

  auto LR = LookupResult(*this, D.getIdentifier(), D.getBeginLoc(),
                         LookupOrdinaryName, forRedeclarationInCurContext());
  DeclContext *DC = computeDeclContext(D.getCXXScopeSpec(),
                                       !D.getDeclSpec().isFriendSpecified());
  if (!DC)
    return false;

  LookupQualifiedName(LR, DC);
  bool Result = llvm::all_of(LR, [](Decl *Dcl) {
    if (NamedDecl *ND = dyn_cast<NamedDecl>(Dcl)) {
      ND = ND->getUnderlyingDecl();
      return isa<FunctionDecl>(ND) || isa<FunctionTemplateDecl>(ND) ||
             isa<UsingDecl>(ND);
    }
    return false;
  });
  return Result;
<<<<<<< HEAD
=======
}

Attr *Sema::CreateAnnotationAttr(const AttributeCommonInfo &CI, StringRef Annot,
                                 MutableArrayRef<Expr *> Args) {

  auto *A = AnnotateAttr::Create(Context, Annot, Args.data(), Args.size(), CI);
  if (!ConstantFoldAttrArgs(
          CI, MutableArrayRef<Expr *>(A->args_begin(), A->args_end()))) {
    return nullptr;
  }
  return A;
}

Attr *Sema::CreateAnnotationAttr(const ParsedAttr &AL) {
  // Make sure that there is a string literal as the annotation's first
  // argument.
  StringRef Str;
  if (!checkStringLiteralArgumentAttr(AL, 0, Str))
    return nullptr;

  llvm::SmallVector<Expr *, 4> Args;
  Args.reserve(AL.getNumArgs() - 1);
  for (unsigned Idx = 1; Idx < AL.getNumArgs(); Idx++) {
    assert(!AL.isArgIdent(Idx));
    Args.push_back(AL.getArgAsExpr(Idx));
  }

  return CreateAnnotationAttr(AL, Str, Args);
>>>>>>> dd326b12
}<|MERGE_RESOLUTION|>--- conflicted
+++ resolved
@@ -2777,8 +2777,6 @@
     return false;
   });
   return Result;
-<<<<<<< HEAD
-=======
 }
 
 Attr *Sema::CreateAnnotationAttr(const AttributeCommonInfo &CI, StringRef Annot,
@@ -2807,5 +2805,4 @@
   }
 
   return CreateAnnotationAttr(AL, Str, Args);
->>>>>>> dd326b12
 }