//===- SemaSYCL.cpp - Semantic Analysis for SYCL constructs ---------------===//
//
// Part of the LLVM Project, under the Apache License v2.0 with LLVM Exceptions.
// See https://llvm.org/LICENSE.txt for license information.
// SPDX-License-Identifier: Apache-2.0 WITH LLVM-exception
//
//===----------------------------------------------------------------------===//
// This implements Semantic Analysis for SYCL constructs.
//===----------------------------------------------------------------------===//

#include "clang/Sema/SemaSYCL.h"
#include "TreeTransform.h"
#include "clang/AST/Mangle.h"
#include "clang/AST/SYCLKernelInfo.h"
#include "clang/AST/StmtSYCL.h"
#include "clang/AST/TypeOrdering.h"
#include "clang/Basic/Diagnostic.h"
#include "clang/Sema/Attr.h"
#include "clang/Sema/ParsedAttr.h"
#include "clang/Sema/Sema.h"

using namespace clang;

// -----------------------------------------------------------------------------
// SYCL device specific diagnostics implementation
// -----------------------------------------------------------------------------

SemaSYCL::SemaSYCL(Sema &S) : SemaBase(S) {}

Sema::SemaDiagnosticBuilder SemaSYCL::DiagIfDeviceCode(SourceLocation Loc,
                                                       unsigned DiagID) {
  assert(getLangOpts().SYCLIsDevice &&
         "Should only be called during SYCL compilation");
  FunctionDecl *FD = dyn_cast<FunctionDecl>(SemaRef.getCurLexicalContext());
  SemaDiagnosticBuilder::Kind DiagKind = [this, FD] {
    if (!FD)
      return SemaDiagnosticBuilder::K_Nop;
    if (SemaRef.getEmissionStatus(FD) == Sema::FunctionEmissionStatus::Emitted)
      return SemaDiagnosticBuilder::K_ImmediateWithCallStack;
    return SemaDiagnosticBuilder::K_Deferred;
  }();
  return SemaDiagnosticBuilder(DiagKind, Loc, DiagID, FD, SemaRef);
}

static bool isZeroSizedArray(SemaSYCL &S, QualType Ty) {
  if (const auto *CAT = S.getASTContext().getAsConstantArrayType(Ty))
    return CAT->isZeroSize();
  return false;
}

void SemaSYCL::deepTypeCheckForDevice(SourceLocation UsedAt,
                                      llvm::DenseSet<QualType> Visited,
                                      ValueDecl *DeclToCheck) {
  assert(getLangOpts().SYCLIsDevice &&
         "Should only be called during SYCL compilation");
  // Emit notes only for the first discovered declaration of unsupported type
  // to avoid mess of notes. This flag is to track that error already happened.
  bool NeedToEmitNotes = true;

  auto Check = [&](QualType TypeToCheck, const ValueDecl *D) {
    bool ErrorFound = false;
    if (isZeroSizedArray(*this, TypeToCheck)) {
      DiagIfDeviceCode(UsedAt, diag::err_typecheck_zero_array_size) << 1;
      ErrorFound = true;
    }
    // Checks for other types can also be done here.
    if (ErrorFound) {
      if (NeedToEmitNotes) {
        if (auto *FD = dyn_cast<FieldDecl>(D))
          DiagIfDeviceCode(FD->getLocation(),
                           diag::note_illegal_field_declared_here)
              << FD->getType()->isPointerType() << FD->getType();
        else
          DiagIfDeviceCode(D->getLocation(), diag::note_declared_at);
      }
    }

    return ErrorFound;
  };

  // In case we have a Record used do the DFS for a bad field.
  SmallVector<const ValueDecl *, 4> StackForRecursion;
  StackForRecursion.push_back(DeclToCheck);

  // While doing DFS save how we get there to emit a nice set of notes.
  SmallVector<const FieldDecl *, 4> History;
  History.push_back(nullptr);

  do {
    const ValueDecl *Next = StackForRecursion.pop_back_val();
    if (!Next) {
      assert(!History.empty());
      // Found a marker, we have gone up a level.
      History.pop_back();
      continue;
    }
    QualType NextTy = Next->getType();

    if (!Visited.insert(NextTy).second)
      continue;

    auto EmitHistory = [&]() {
      // The first element is always nullptr.
      for (uint64_t Index = 1; Index < History.size(); ++Index) {
        DiagIfDeviceCode(History[Index]->getLocation(),
                         diag::note_within_field_of_type)
            << History[Index]->getType();
      }
    };

    if (Check(NextTy, Next)) {
      if (NeedToEmitNotes)
        EmitHistory();
      NeedToEmitNotes = false;
    }

    // In case pointer/array/reference type is met get pointee type, then
    // proceed with that type.
    while (NextTy->isAnyPointerType() || NextTy->isArrayType() ||
           NextTy->isReferenceType()) {
      if (NextTy->isArrayType())
        NextTy = QualType{NextTy->getArrayElementTypeNoTypeQual(), 0};
      else
        NextTy = NextTy->getPointeeType();
      if (Check(NextTy, Next)) {
        if (NeedToEmitNotes)
          EmitHistory();
        NeedToEmitNotes = false;
      }
    }

    if (const auto *RecDecl = NextTy->getAsRecordDecl()) {
      if (auto *NextFD = dyn_cast<FieldDecl>(Next))
        History.push_back(NextFD);
      // When nullptr is discovered, this means we've gone back up a level, so
      // the history should be cleaned.
      StackForRecursion.push_back(nullptr);
      llvm::append_range(StackForRecursion, RecDecl->fields());
    }
  } while (!StackForRecursion.empty());
}

ExprResult SemaSYCL::BuildUniqueStableNameExpr(SourceLocation OpLoc,
                                               SourceLocation LParen,
                                               SourceLocation RParen,
                                               TypeSourceInfo *TSI) {
  return SYCLUniqueStableNameExpr::Create(getASTContext(), OpLoc, LParen,
                                          RParen, TSI);
}

ExprResult SemaSYCL::ActOnUniqueStableNameExpr(SourceLocation OpLoc,
                                               SourceLocation LParen,
                                               SourceLocation RParen,
                                               ParsedType ParsedTy) {
  TypeSourceInfo *TSI = nullptr;
  QualType Ty = SemaRef.GetTypeFromParser(ParsedTy, &TSI);

  if (Ty.isNull())
    return ExprError();
  if (!TSI)
    TSI = getASTContext().getTrivialTypeSourceInfo(Ty, LParen);

  return BuildUniqueStableNameExpr(OpLoc, LParen, RParen, TSI);
}

void SemaSYCL::handleKernelAttr(Decl *D, const ParsedAttr &AL) {
  // The 'sycl_kernel' attribute applies only to function templates.
  const auto *FD = cast<FunctionDecl>(D);
  const FunctionTemplateDecl *FT = FD->getDescribedFunctionTemplate();
  assert(FT && "Function template is expected");

  // Function template must have at least two template parameters.
  const TemplateParameterList *TL = FT->getTemplateParameters();
  if (TL->size() < 2) {
    Diag(FT->getLocation(), diag::warn_sycl_kernel_num_of_template_params);
    return;
  }

  // Template parameters must be typenames.
  for (unsigned I = 0; I < 2; ++I) {
    const NamedDecl *TParam = TL->getParam(I);
    if (isa<NonTypeTemplateParmDecl>(TParam)) {
      Diag(FT->getLocation(),
           diag::warn_sycl_kernel_invalid_template_param_type);
      return;
    }
  }

  // Function must have at least one argument.
  if (getFunctionOrMethodNumParams(D) != 1) {
    Diag(FT->getLocation(), diag::warn_sycl_kernel_num_of_function_params);
    return;
  }

  // Function must return void.
  QualType RetTy = getFunctionOrMethodResultType(D);
  if (!RetTy->isVoidType()) {
    Diag(FT->getLocation(), diag::warn_sycl_kernel_return_type);
    return;
  }

<<<<<<< HEAD
  handleSimpleAttribute<SYCLKernelAttr>(*this, D, AL);
=======
  handleSimpleAttribute<DeviceKernelAttr>(*this, D, AL);
>>>>>>> 4084ffcf
}

void SemaSYCL::handleKernelEntryPointAttr(Decl *D, const ParsedAttr &AL) {
  ParsedType PT = AL.getTypeArg();
  TypeSourceInfo *TSI = nullptr;
  (void)SemaRef.GetTypeFromParser(PT, &TSI);
  assert(TSI && "no type source info for attribute argument");
  D->addAttr(::new (SemaRef.Context)
                 SYCLKernelEntryPointAttr(SemaRef.Context, AL, TSI));
}

// Given a potentially qualified type, SourceLocationForUserDeclaredType()
// returns the source location of the canonical declaration of the unqualified
// desugared user declared type, if any. For non-user declared types, an
// invalid source location is returned. The intended usage of this function
// is to identify an appropriate source location, if any, for a
// "entity declared here" diagnostic note.
static SourceLocation SourceLocationForUserDeclaredType(QualType QT) {
  SourceLocation Loc;
  const Type *T = QT->getUnqualifiedDesugaredType();
  if (const TagType *TT = dyn_cast<TagType>(T))
    Loc = TT->getDecl()->getLocation();
  else if (const ObjCInterfaceType *ObjCIT = dyn_cast<ObjCInterfaceType>(T))
    Loc = ObjCIT->getDecl()->getLocation();
  return Loc;
}

static bool CheckSYCLKernelName(Sema &S, SourceLocation Loc,
                                QualType KernelName) {
  assert(!KernelName->isDependentType());

  if (!KernelName->isStructureOrClassType()) {
    // SYCL 2020 section 5.2, "Naming of kernels", only requires that the
    // kernel name be a C++ typename. However, the definition of "kernel name"
    // in the glossary states that a kernel name is a class type. Neither
    // section explicitly states whether the kernel name type can be
    // cv-qualified. For now, kernel name types are required to be class types
    // and that they may be cv-qualified. The following issue requests
    // clarification from the SYCL WG.
    //   https://github.com/KhronosGroup/SYCL-Docs/issues/568
    S.Diag(Loc, diag::warn_sycl_kernel_name_not_a_class_type) << KernelName;
    SourceLocation DeclTypeLoc = SourceLocationForUserDeclaredType(KernelName);
    if (DeclTypeLoc.isValid())
      S.Diag(DeclTypeLoc, diag::note_entity_declared_at) << KernelName;
    return true;
  }

  return false;
}

void SemaSYCL::CheckSYCLEntryPointFunctionDecl(FunctionDecl *FD) {
  // Ensure that all attributes present on the declaration are consistent
  // and warn about any redundant ones.
  SYCLKernelEntryPointAttr *SKEPAttr = nullptr;
  for (auto *SAI : FD->specific_attrs<SYCLKernelEntryPointAttr>()) {
    if (!SKEPAttr) {
      SKEPAttr = SAI;
      continue;
    }
    if (!getASTContext().hasSameType(SAI->getKernelName(),
                                     SKEPAttr->getKernelName())) {
      Diag(SAI->getLocation(), diag::err_sycl_entry_point_invalid_redeclaration)
          << SAI->getKernelName() << SKEPAttr->getKernelName();
      Diag(SKEPAttr->getLocation(), diag::note_previous_attribute);
      SAI->setInvalidAttr();
    } else {
      Diag(SAI->getLocation(),
           diag::warn_sycl_entry_point_redundant_declaration);
      Diag(SKEPAttr->getLocation(), diag::note_previous_attribute);
    }
  }
  assert(SKEPAttr && "Missing sycl_kernel_entry_point attribute");

  // Ensure the kernel name type is valid.
  if (!SKEPAttr->getKernelName()->isDependentType() &&
      CheckSYCLKernelName(SemaRef, SKEPAttr->getLocation(),
                          SKEPAttr->getKernelName()))
    SKEPAttr->setInvalidAttr();

  // Ensure that an attribute present on the previous declaration
  // matches the one on this declaration.
  FunctionDecl *PrevFD = FD->getPreviousDecl();
  if (PrevFD && !PrevFD->isInvalidDecl()) {
    const auto *PrevSKEPAttr = PrevFD->getAttr<SYCLKernelEntryPointAttr>();
    if (PrevSKEPAttr && !PrevSKEPAttr->isInvalidAttr()) {
      if (!getASTContext().hasSameType(SKEPAttr->getKernelName(),
                                       PrevSKEPAttr->getKernelName())) {
        Diag(SKEPAttr->getLocation(),
             diag::err_sycl_entry_point_invalid_redeclaration)
            << SKEPAttr->getKernelName() << PrevSKEPAttr->getKernelName();
        Diag(PrevSKEPAttr->getLocation(), diag::note_previous_decl) << PrevFD;
        SKEPAttr->setInvalidAttr();
      }
    }
  }

  if (const auto *MD = dyn_cast<CXXMethodDecl>(FD)) {
    if (!MD->isStatic()) {
      Diag(SKEPAttr->getLocation(), diag::err_sycl_entry_point_invalid)
          << /*non-static member function*/ 0;
      SKEPAttr->setInvalidAttr();
    }
  }

  if (FD->isVariadic()) {
    Diag(SKEPAttr->getLocation(), diag::err_sycl_entry_point_invalid)
        << /*variadic function*/ 1;
    SKEPAttr->setInvalidAttr();
  }

  if (FD->isDefaulted()) {
    Diag(SKEPAttr->getLocation(), diag::err_sycl_entry_point_invalid)
        << /*defaulted function*/ 3;
    SKEPAttr->setInvalidAttr();
  } else if (FD->isDeleted()) {
    Diag(SKEPAttr->getLocation(), diag::err_sycl_entry_point_invalid)
        << /*deleted function*/ 2;
    SKEPAttr->setInvalidAttr();
  }

  if (FD->isConsteval()) {
    Diag(SKEPAttr->getLocation(), diag::err_sycl_entry_point_invalid)
        << /*consteval function*/ 5;
    SKEPAttr->setInvalidAttr();
  } else if (FD->isConstexpr()) {
    Diag(SKEPAttr->getLocation(), diag::err_sycl_entry_point_invalid)
        << /*constexpr function*/ 4;
    SKEPAttr->setInvalidAttr();
  }

  if (FD->isNoReturn()) {
    Diag(SKEPAttr->getLocation(), diag::err_sycl_entry_point_invalid)
        << /*function declared with the 'noreturn' attribute*/ 6;
    SKEPAttr->setInvalidAttr();
  }

  if (FD->getReturnType()->isUndeducedType()) {
    Diag(SKEPAttr->getLocation(),
         diag::err_sycl_entry_point_deduced_return_type);
    SKEPAttr->setInvalidAttr();
  } else if (!FD->getReturnType()->isDependentType() &&
             !FD->getReturnType()->isVoidType()) {
    Diag(SKEPAttr->getLocation(), diag::err_sycl_entry_point_return_type);
    SKEPAttr->setInvalidAttr();
  }

  if (!FD->isInvalidDecl() && !FD->isTemplated() &&
      !SKEPAttr->isInvalidAttr()) {
    const SYCLKernelInfo *SKI =
        getASTContext().findSYCLKernelInfo(SKEPAttr->getKernelName());
    if (SKI) {
      if (!declaresSameEntity(FD, SKI->getKernelEntryPointDecl())) {
        // FIXME: This diagnostic should include the origin of the kernel
        // FIXME: names; not just the locations of the conflicting declarations.
        Diag(FD->getLocation(), diag::err_sycl_kernel_name_conflict);
        Diag(SKI->getKernelEntryPointDecl()->getLocation(),
             diag::note_previous_declaration);
        SKEPAttr->setInvalidAttr();
      }
    } else {
      getASTContext().registerSYCLEntryPointFunction(FD);
    }
  }
}

namespace {

// The body of a function declared with the [[sycl_kernel_entry_point]]
// attribute is cloned and transformed to substitute references to the original
// function parameters with references to replacement variables that stand in
// for SYCL kernel parameters or local variables that reconstitute a decomposed
// SYCL kernel argument.
class OutlinedFunctionDeclBodyInstantiator
    : public TreeTransform<OutlinedFunctionDeclBodyInstantiator> {
public:
  using ParmDeclMap = llvm::DenseMap<ParmVarDecl *, VarDecl *>;

  OutlinedFunctionDeclBodyInstantiator(Sema &S, ParmDeclMap &M)
      : TreeTransform<OutlinedFunctionDeclBodyInstantiator>(S), SemaRef(S),
        MapRef(M) {}

  // A new set of AST nodes is always required.
  bool AlwaysRebuild() { return true; }

  // Transform ParmVarDecl references to the supplied replacement variables.
  ExprResult TransformDeclRefExpr(DeclRefExpr *DRE) {
    const ParmVarDecl *PVD = dyn_cast<ParmVarDecl>(DRE->getDecl());
    if (PVD) {
      ParmDeclMap::iterator I = MapRef.find(PVD);
      if (I != MapRef.end()) {
        VarDecl *VD = I->second;
        assert(SemaRef.getASTContext().hasSameUnqualifiedType(PVD->getType(),
                                                              VD->getType()));
        assert(!VD->getType().isMoreQualifiedThan(PVD->getType(),
                                                  SemaRef.getASTContext()));
        VD->setIsUsed();
        return DeclRefExpr::Create(
            SemaRef.getASTContext(), DRE->getQualifierLoc(),
            DRE->getTemplateKeywordLoc(), VD, false, DRE->getNameInfo(),
            DRE->getType(), DRE->getValueKind());
      }
    }
    return DRE;
  }

private:
  Sema &SemaRef;
  ParmDeclMap &MapRef;
};

} // unnamed namespace

StmtResult SemaSYCL::BuildSYCLKernelCallStmt(FunctionDecl *FD,
                                             CompoundStmt *Body) {
  assert(!FD->isInvalidDecl());
  assert(!FD->isTemplated());
  assert(FD->hasPrototype());

  const auto *SKEPAttr = FD->getAttr<SYCLKernelEntryPointAttr>();
  assert(SKEPAttr && "Missing sycl_kernel_entry_point attribute");
  assert(!SKEPAttr->isInvalidAttr() &&
         "sycl_kernel_entry_point attribute is invalid");

  // Ensure that the kernel name was previously registered and that the
  // stored declaration matches.
  const SYCLKernelInfo &SKI =
      getASTContext().getSYCLKernelInfo(SKEPAttr->getKernelName());
  assert(declaresSameEntity(SKI.getKernelEntryPointDecl(), FD) &&
         "SYCL kernel name conflict");
  (void)SKI;

  using ParmDeclMap = OutlinedFunctionDeclBodyInstantiator::ParmDeclMap;
  ParmDeclMap ParmMap;

  assert(SemaRef.CurContext == FD);
  OutlinedFunctionDecl *OFD =
      OutlinedFunctionDecl::Create(getASTContext(), FD, FD->getNumParams());
  unsigned i = 0;
  for (ParmVarDecl *PVD : FD->parameters()) {
    ImplicitParamDecl *IPD = ImplicitParamDecl::Create(
        getASTContext(), OFD, SourceLocation(), PVD->getIdentifier(),
        PVD->getType(), ImplicitParamKind::Other);
    OFD->setParam(i, IPD);
    ParmMap[PVD] = IPD;
    ++i;
  }

  OutlinedFunctionDeclBodyInstantiator OFDBodyInstantiator(SemaRef, ParmMap);
  Stmt *OFDBody = OFDBodyInstantiator.TransformStmt(Body).get();
  OFD->setBody(OFDBody);
  OFD->setNothrow();
  Stmt *NewBody = new (getASTContext()) SYCLKernelCallStmt(Body, OFD);

  return NewBody;
}<|MERGE_RESOLUTION|>--- conflicted
+++ resolved
@@ -199,11 +199,7 @@
     return;
   }
 
-<<<<<<< HEAD
-  handleSimpleAttribute<SYCLKernelAttr>(*this, D, AL);
-=======
   handleSimpleAttribute<DeviceKernelAttr>(*this, D, AL);
->>>>>>> 4084ffcf
 }
 
 void SemaSYCL::handleKernelEntryPointAttr(Decl *D, const ParsedAttr &AL) {
