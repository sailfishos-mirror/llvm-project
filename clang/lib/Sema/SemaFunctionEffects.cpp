--- conflicted
+++ resolved
@@ -1149,33 +1149,21 @@
       return true;
     }
 
-<<<<<<< HEAD
-    bool VisitObjCAtFinallyStmt(ObjCAtFinallyStmt *Finally) {
-=======
     bool VisitObjCAtFinallyStmt(ObjCAtFinallyStmt *Finally) override {
->>>>>>> ce7c17d5
       diagnoseLanguageConstruct(FunctionEffect::FE_ExcludeCatch,
                                 ViolationID::ThrowsOrCatchesExceptions,
                                 Finally->getAtFinallyLoc());
       return true;
     }
 
-<<<<<<< HEAD
-    bool VisitObjCMessageExpr(ObjCMessageExpr *Msg) {
-=======
     bool VisitObjCMessageExpr(ObjCMessageExpr *Msg) override {
->>>>>>> ce7c17d5
       diagnoseLanguageConstruct(FunctionEffect::FE_ExcludeObjCMessageSend,
                                 ViolationID::AccessesObjCMethodOrProperty,
                                 Msg->getBeginLoc());
       return true;
     }
 
-<<<<<<< HEAD
-    bool VisitObjCAutoreleasePoolStmt(ObjCAutoreleasePoolStmt *ARP) {
-=======
     bool VisitObjCAutoreleasePoolStmt(ObjCAutoreleasePoolStmt *ARP) override {
->>>>>>> ce7c17d5
       // Under the hood, @autorelease (potentially?) allocates memory and
       // invokes ObjC methods. We don't currently have memory allocation as
       // a "language construct" but we do have ObjC messaging, so diagnose that.
@@ -1185,11 +1173,7 @@
       return true;
     }
 
-<<<<<<< HEAD
-    bool VisitObjCAtSynchronizedStmt(ObjCAtSynchronizedStmt *Sync) {
-=======
     bool VisitObjCAtSynchronizedStmt(ObjCAtSynchronizedStmt *Sync) override {
->>>>>>> ce7c17d5
       // Under the hood, this calls objc_sync_enter and objc_sync_exit, wrapped
       // in a @try/@finally block. Diagnose this generically as "ObjC
       // messaging".
@@ -1199,11 +1183,7 @@
       return true;
     }
 
-<<<<<<< HEAD
-    bool VisitSEHExceptStmt(SEHExceptStmt *Exc) {
-=======
     bool VisitSEHExceptStmt(SEHExceptStmt *Exc) override {
->>>>>>> ce7c17d5
       diagnoseLanguageConstruct(FunctionEffect::FE_ExcludeCatch,
                                 ViolationID::ThrowsOrCatchesExceptions,
                                 Exc->getExceptLoc());
