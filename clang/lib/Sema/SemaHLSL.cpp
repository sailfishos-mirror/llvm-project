//===- SemaHLSL.cpp - Semantic Analysis for HLSL constructs ---------------===//
//
// Part of the LLVM Project, under the Apache License v2.0 with LLVM Exceptions.
// See https://llvm.org/LICENSE.txt for license information.
// SPDX-License-Identifier: Apache-2.0 WITH LLVM-exception
//
//===----------------------------------------------------------------------===//
// This implements Semantic Analysis for HLSL constructs.
//===----------------------------------------------------------------------===//

#include "clang/Sema/SemaHLSL.h"
#include "clang/AST/ASTContext.h"
#include "clang/AST/Attr.h"
#include "clang/AST/Attrs.inc"
#include "clang/AST/Decl.h"
#include "clang/AST/DeclBase.h"
#include "clang/AST/DeclCXX.h"
#include "clang/AST/DynamicRecursiveASTVisitor.h"
#include "clang/AST/Expr.h"
#include "clang/AST/Type.h"
#include "clang/AST/TypeLoc.h"
#include "clang/Basic/Builtins.h"
#include "clang/Basic/DiagnosticSema.h"
#include "clang/Basic/LLVM.h"
#include "clang/Basic/SourceLocation.h"
#include "clang/Basic/TargetInfo.h"
#include "clang/Sema/Initialization.h"
#include "clang/Sema/ParsedAttr.h"
#include "clang/Sema/Sema.h"
#include "clang/Sema/Template.h"
#include "llvm/ADT/STLExtras.h"
#include "llvm/ADT/SmallVector.h"
#include "llvm/ADT/StringExtras.h"
#include "llvm/ADT/StringRef.h"
#include "llvm/Support/Casting.h"
#include "llvm/Support/DXILABI.h"
#include "llvm/Support/ErrorHandling.h"
#include "llvm/TargetParser/Triple.h"
#include <iterator>
#include <utility>

using namespace clang;
using RegisterType = HLSLResourceBindingAttr::RegisterType;

static RegisterType getRegisterType(ResourceClass RC) {
  switch (RC) {
  case ResourceClass::SRV:
    return RegisterType::SRV;
  case ResourceClass::UAV:
    return RegisterType::UAV;
  case ResourceClass::CBuffer:
    return RegisterType::CBuffer;
  case ResourceClass::Sampler:
    return RegisterType::Sampler;
  }
  llvm_unreachable("unexpected ResourceClass value");
}

// Converts the first letter of string Slot to RegisterType.
// Returns false if the letter does not correspond to a valid register type.
static bool convertToRegisterType(StringRef Slot, RegisterType *RT) {
  assert(RT != nullptr);
  switch (Slot[0]) {
  case 't':
  case 'T':
    *RT = RegisterType::SRV;
    return true;
  case 'u':
  case 'U':
    *RT = RegisterType::UAV;
    return true;
  case 'b':
  case 'B':
    *RT = RegisterType::CBuffer;
    return true;
  case 's':
  case 'S':
    *RT = RegisterType::Sampler;
    return true;
  case 'c':
  case 'C':
    *RT = RegisterType::C;
    return true;
  case 'i':
  case 'I':
    *RT = RegisterType::I;
    return true;
  default:
    return false;
  }
}

static ResourceClass getResourceClass(RegisterType RT) {
  switch (RT) {
  case RegisterType::SRV:
    return ResourceClass::SRV;
  case RegisterType::UAV:
    return ResourceClass::UAV;
  case RegisterType::CBuffer:
    return ResourceClass::CBuffer;
  case RegisterType::Sampler:
    return ResourceClass::Sampler;
  case RegisterType::C:
  case RegisterType::I:
    // Deliberately falling through to the unreachable below.
    break;
<<<<<<< HEAD
  }
  llvm_unreachable("unexpected RegisterType value");
}

DeclBindingInfo *ResourceBindings::addDeclBindingInfo(const VarDecl *VD,
                                                      ResourceClass ResClass) {
  assert(getDeclBindingInfo(VD, ResClass) == nullptr &&
         "DeclBindingInfo already added");
  assert(!hasBindingInfoForDecl(VD) || BindingsList.back().Decl == VD);
  // VarDecl may have multiple entries for different resource classes.
  // DeclToBindingListIndex stores the index of the first binding we saw
  // for this decl. If there are any additional ones then that index
  // shouldn't be updated.
  DeclToBindingListIndex.try_emplace(VD, BindingsList.size());
  return &BindingsList.emplace_back(VD, ResClass);
}

DeclBindingInfo *ResourceBindings::getDeclBindingInfo(const VarDecl *VD,
                                                      ResourceClass ResClass) {
  auto Entry = DeclToBindingListIndex.find(VD);
  if (Entry != DeclToBindingListIndex.end()) {
    for (unsigned Index = Entry->getSecond();
         Index < BindingsList.size() && BindingsList[Index].Decl == VD;
         ++Index) {
      if (BindingsList[Index].ResClass == ResClass)
        return &BindingsList[Index];
    }
  }
=======
  }
  llvm_unreachable("unexpected RegisterType value");
}

DeclBindingInfo *ResourceBindings::addDeclBindingInfo(const VarDecl *VD,
                                                      ResourceClass ResClass) {
  assert(getDeclBindingInfo(VD, ResClass) == nullptr &&
         "DeclBindingInfo already added");
  assert(!hasBindingInfoForDecl(VD) || BindingsList.back().Decl == VD);
  // VarDecl may have multiple entries for different resource classes.
  // DeclToBindingListIndex stores the index of the first binding we saw
  // for this decl. If there are any additional ones then that index
  // shouldn't be updated.
  DeclToBindingListIndex.try_emplace(VD, BindingsList.size());
  return &BindingsList.emplace_back(VD, ResClass);
}

DeclBindingInfo *ResourceBindings::getDeclBindingInfo(const VarDecl *VD,
                                                      ResourceClass ResClass) {
  auto Entry = DeclToBindingListIndex.find(VD);
  if (Entry != DeclToBindingListIndex.end()) {
    for (unsigned Index = Entry->getSecond();
         Index < BindingsList.size() && BindingsList[Index].Decl == VD;
         ++Index) {
      if (BindingsList[Index].ResClass == ResClass)
        return &BindingsList[Index];
    }
  }
>>>>>>> ce7c17d5
  return nullptr;
}

bool ResourceBindings::hasBindingInfoForDecl(const VarDecl *VD) const {
  return DeclToBindingListIndex.contains(VD);
}

SemaHLSL::SemaHLSL(Sema &S) : SemaBase(S) {}

Decl *SemaHLSL::ActOnStartBuffer(Scope *BufferScope, bool CBuffer,
                                 SourceLocation KwLoc, IdentifierInfo *Ident,
                                 SourceLocation IdentLoc,
                                 SourceLocation LBrace) {
  // For anonymous namespace, take the location of the left brace.
  DeclContext *LexicalParent = SemaRef.getCurLexicalContext();
  HLSLBufferDecl *Result = HLSLBufferDecl::Create(
      getASTContext(), LexicalParent, CBuffer, KwLoc, Ident, IdentLoc, LBrace);

  // if CBuffer is false, then it's a TBuffer
  auto RC = CBuffer ? llvm::hlsl::ResourceClass::CBuffer
                    : llvm::hlsl::ResourceClass::SRV;
  auto RK = CBuffer ? llvm::hlsl::ResourceKind::CBuffer
                    : llvm::hlsl::ResourceKind::TBuffer;
  Result->addAttr(HLSLResourceClassAttr::CreateImplicit(getASTContext(), RC));
  Result->addAttr(HLSLResourceAttr::CreateImplicit(getASTContext(), RK));

  SemaRef.PushOnScopeChains(Result, BufferScope);
  SemaRef.PushDeclContext(BufferScope, Result);

  return Result;
}

// Calculate the size of a legacy cbuffer type based on
// https://learn.microsoft.com/en-us/windows/win32/direct3dhlsl/dx-graphics-hlsl-packing-rules
static unsigned calculateLegacyCbufferSize(const ASTContext &Context,
                                           QualType T) {
  unsigned Size = 0;
  constexpr unsigned CBufferAlign = 128;
  if (const RecordType *RT = T->getAs<RecordType>()) {
    const RecordDecl *RD = RT->getDecl();
    for (const FieldDecl *Field : RD->fields()) {
      QualType Ty = Field->getType();
      unsigned FieldSize = calculateLegacyCbufferSize(Context, Ty);
      unsigned FieldAlign = 32;
      if (Ty->isAggregateType())
        FieldAlign = CBufferAlign;
      Size = llvm::alignTo(Size, FieldAlign);
      Size += FieldSize;
    }
  } else if (const ConstantArrayType *AT = Context.getAsConstantArrayType(T)) {
    if (unsigned ElementCount = AT->getSize().getZExtValue()) {
      unsigned ElementSize =
          calculateLegacyCbufferSize(Context, AT->getElementType());
      unsigned AlignedElementSize = llvm::alignTo(ElementSize, CBufferAlign);
      Size = AlignedElementSize * (ElementCount - 1) + ElementSize;
    }
  } else if (const VectorType *VT = T->getAs<VectorType>()) {
    unsigned ElementCount = VT->getNumElements();
    unsigned ElementSize =
        calculateLegacyCbufferSize(Context, VT->getElementType());
    Size = ElementSize * ElementCount;
  } else {
    Size = Context.getTypeSize(T);
  }
  return Size;
}

void SemaHLSL::ActOnFinishBuffer(Decl *Dcl, SourceLocation RBrace) {
  auto *BufDecl = cast<HLSLBufferDecl>(Dcl);
  BufDecl->setRBraceLoc(RBrace);

  // Validate packoffset.
  llvm::SmallVector<std::pair<VarDecl *, HLSLPackOffsetAttr *>> PackOffsetVec;
  bool HasPackOffset = false;
  bool HasNonPackOffset = false;
  for (auto *Field : BufDecl->decls()) {
    VarDecl *Var = dyn_cast<VarDecl>(Field);
    if (!Var)
      continue;
    if (Field->hasAttr<HLSLPackOffsetAttr>()) {
      PackOffsetVec.emplace_back(Var, Field->getAttr<HLSLPackOffsetAttr>());
      HasPackOffset = true;
    } else {
      HasNonPackOffset = true;
    }
  }

  if (HasPackOffset && HasNonPackOffset)
    Diag(BufDecl->getLocation(), diag::warn_hlsl_packoffset_mix);

  if (HasPackOffset) {
    ASTContext &Context = getASTContext();
    // Make sure no overlap in packoffset.
    // Sort PackOffsetVec by offset.
    std::sort(PackOffsetVec.begin(), PackOffsetVec.end(),
              [](const std::pair<VarDecl *, HLSLPackOffsetAttr *> &LHS,
                 const std::pair<VarDecl *, HLSLPackOffsetAttr *> &RHS) {
                return LHS.second->getOffset() < RHS.second->getOffset();
              });

    for (unsigned i = 0; i < PackOffsetVec.size() - 1; i++) {
      VarDecl *Var = PackOffsetVec[i].first;
      HLSLPackOffsetAttr *Attr = PackOffsetVec[i].second;
      unsigned Size = calculateLegacyCbufferSize(Context, Var->getType());
      unsigned Begin = Attr->getOffset() * 32;
      unsigned End = Begin + Size;
      unsigned NextBegin = PackOffsetVec[i + 1].second->getOffset() * 32;
      if (End > NextBegin) {
        VarDecl *NextVar = PackOffsetVec[i + 1].first;
        Diag(NextVar->getLocation(), diag::err_hlsl_packoffset_overlap)
            << NextVar << Var;
      }
    }
  }

  SemaRef.PopDeclContext();
}

HLSLNumThreadsAttr *SemaHLSL::mergeNumThreadsAttr(Decl *D,
                                                  const AttributeCommonInfo &AL,
                                                  int X, int Y, int Z) {
  if (HLSLNumThreadsAttr *NT = D->getAttr<HLSLNumThreadsAttr>()) {
    if (NT->getX() != X || NT->getY() != Y || NT->getZ() != Z) {
      Diag(NT->getLocation(), diag::err_hlsl_attribute_param_mismatch) << AL;
      Diag(AL.getLoc(), diag::note_conflicting_attribute);
    }
    return nullptr;
  }
  return ::new (getASTContext())
      HLSLNumThreadsAttr(getASTContext(), AL, X, Y, Z);
}

HLSLWaveSizeAttr *SemaHLSL::mergeWaveSizeAttr(Decl *D,
                                              const AttributeCommonInfo &AL,
                                              int Min, int Max, int Preferred,
                                              int SpelledArgsCount) {
  if (HLSLWaveSizeAttr *WS = D->getAttr<HLSLWaveSizeAttr>()) {
    if (WS->getMin() != Min || WS->getMax() != Max ||
        WS->getPreferred() != Preferred ||
        WS->getSpelledArgsCount() != SpelledArgsCount) {
      Diag(WS->getLocation(), diag::err_hlsl_attribute_param_mismatch) << AL;
      Diag(AL.getLoc(), diag::note_conflicting_attribute);
    }
    return nullptr;
  }
  HLSLWaveSizeAttr *Result = ::new (getASTContext())
      HLSLWaveSizeAttr(getASTContext(), AL, Min, Max, Preferred);
  Result->setSpelledArgsCount(SpelledArgsCount);
  return Result;
}

HLSLShaderAttr *
SemaHLSL::mergeShaderAttr(Decl *D, const AttributeCommonInfo &AL,
                          llvm::Triple::EnvironmentType ShaderType) {
  if (HLSLShaderAttr *NT = D->getAttr<HLSLShaderAttr>()) {
    if (NT->getType() != ShaderType) {
      Diag(NT->getLocation(), diag::err_hlsl_attribute_param_mismatch) << AL;
      Diag(AL.getLoc(), diag::note_conflicting_attribute);
    }
    return nullptr;
  }
  return HLSLShaderAttr::Create(getASTContext(), ShaderType, AL);
}

HLSLParamModifierAttr *
SemaHLSL::mergeParamModifierAttr(Decl *D, const AttributeCommonInfo &AL,
                                 HLSLParamModifierAttr::Spelling Spelling) {
  // We can only merge an `in` attribute with an `out` attribute. All other
  // combinations of duplicated attributes are ill-formed.
  if (HLSLParamModifierAttr *PA = D->getAttr<HLSLParamModifierAttr>()) {
    if ((PA->isIn() && Spelling == HLSLParamModifierAttr::Keyword_out) ||
        (PA->isOut() && Spelling == HLSLParamModifierAttr::Keyword_in)) {
      D->dropAttr<HLSLParamModifierAttr>();
      SourceRange AdjustedRange = {PA->getLocation(), AL.getRange().getEnd()};
      return HLSLParamModifierAttr::Create(
          getASTContext(), /*MergedSpelling=*/true, AdjustedRange,
          HLSLParamModifierAttr::Keyword_inout);
    }
    Diag(AL.getLoc(), diag::err_hlsl_duplicate_parameter_modifier) << AL;
    Diag(PA->getLocation(), diag::note_conflicting_attribute);
    return nullptr;
  }
  return HLSLParamModifierAttr::Create(getASTContext(), AL);
}

void SemaHLSL::ActOnTopLevelFunction(FunctionDecl *FD) {
  auto &TargetInfo = getASTContext().getTargetInfo();

  if (FD->getName() != TargetInfo.getTargetOpts().HLSLEntry)
    return;

  llvm::Triple::EnvironmentType Env = TargetInfo.getTriple().getEnvironment();
  if (HLSLShaderAttr::isValidShaderType(Env) && Env != llvm::Triple::Library) {
    if (const auto *Shader = FD->getAttr<HLSLShaderAttr>()) {
      // The entry point is already annotated - check that it matches the
      // triple.
      if (Shader->getType() != Env) {
        Diag(Shader->getLocation(), diag::err_hlsl_entry_shader_attr_mismatch)
            << Shader;
        FD->setInvalidDecl();
      }
    } else {
      // Implicitly add the shader attribute if the entry function isn't
      // explicitly annotated.
      FD->addAttr(HLSLShaderAttr::CreateImplicit(getASTContext(), Env,
                                                 FD->getBeginLoc()));
    }
  } else {
    switch (Env) {
    case llvm::Triple::UnknownEnvironment:
    case llvm::Triple::Library:
      break;
    default:
      llvm_unreachable("Unhandled environment in triple");
    }
  }
}

void SemaHLSL::CheckEntryPoint(FunctionDecl *FD) {
  const auto *ShaderAttr = FD->getAttr<HLSLShaderAttr>();
  assert(ShaderAttr && "Entry point has no shader attribute");
  llvm::Triple::EnvironmentType ST = ShaderAttr->getType();
  auto &TargetInfo = getASTContext().getTargetInfo();
  VersionTuple Ver = TargetInfo.getTriple().getOSVersion();
  switch (ST) {
  case llvm::Triple::Pixel:
  case llvm::Triple::Vertex:
  case llvm::Triple::Geometry:
  case llvm::Triple::Hull:
  case llvm::Triple::Domain:
  case llvm::Triple::RayGeneration:
  case llvm::Triple::Intersection:
  case llvm::Triple::AnyHit:
  case llvm::Triple::ClosestHit:
  case llvm::Triple::Miss:
  case llvm::Triple::Callable:
    if (const auto *NT = FD->getAttr<HLSLNumThreadsAttr>()) {
      DiagnoseAttrStageMismatch(NT, ST,
                                {llvm::Triple::Compute,
                                 llvm::Triple::Amplification,
                                 llvm::Triple::Mesh});
      FD->setInvalidDecl();
    }
    if (const auto *WS = FD->getAttr<HLSLWaveSizeAttr>()) {
      DiagnoseAttrStageMismatch(WS, ST,
                                {llvm::Triple::Compute,
                                 llvm::Triple::Amplification,
                                 llvm::Triple::Mesh});
      FD->setInvalidDecl();
    }
    break;

  case llvm::Triple::Compute:
  case llvm::Triple::Amplification:
  case llvm::Triple::Mesh:
    if (!FD->hasAttr<HLSLNumThreadsAttr>()) {
      Diag(FD->getLocation(), diag::err_hlsl_missing_numthreads)
          << llvm::Triple::getEnvironmentTypeName(ST);
      FD->setInvalidDecl();
    }
    if (const auto *WS = FD->getAttr<HLSLWaveSizeAttr>()) {
      if (Ver < VersionTuple(6, 6)) {
        Diag(WS->getLocation(), diag::err_hlsl_attribute_in_wrong_shader_model)
            << WS << "6.6";
        FD->setInvalidDecl();
      } else if (WS->getSpelledArgsCount() > 1 && Ver < VersionTuple(6, 8)) {
        Diag(
            WS->getLocation(),
            diag::err_hlsl_attribute_number_arguments_insufficient_shader_model)
            << WS << WS->getSpelledArgsCount() << "6.8";
        FD->setInvalidDecl();
      }
    }
    break;
  default:
    llvm_unreachable("Unhandled environment in triple");
  }

  for (ParmVarDecl *Param : FD->parameters()) {
    if (const auto *AnnotationAttr = Param->getAttr<HLSLAnnotationAttr>()) {
      CheckSemanticAnnotation(FD, Param, AnnotationAttr);
    } else {
      // FIXME: Handle struct parameters where annotations are on struct fields.
      // See: https://github.com/llvm/llvm-project/issues/57875
      Diag(FD->getLocation(), diag::err_hlsl_missing_semantic_annotation);
      Diag(Param->getLocation(), diag::note_previous_decl) << Param;
      FD->setInvalidDecl();
    }
  }
  // FIXME: Verify return type semantic annotation.
}

void SemaHLSL::CheckSemanticAnnotation(
    FunctionDecl *EntryPoint, const Decl *Param,
    const HLSLAnnotationAttr *AnnotationAttr) {
  auto *ShaderAttr = EntryPoint->getAttr<HLSLShaderAttr>();
  assert(ShaderAttr && "Entry point has no shader attribute");
  llvm::Triple::EnvironmentType ST = ShaderAttr->getType();

  switch (AnnotationAttr->getKind()) {
  case attr::HLSLSV_DispatchThreadID:
  case attr::HLSLSV_GroupIndex:
  case attr::HLSLSV_GroupThreadID:
  case attr::HLSLSV_GroupID:
    if (ST == llvm::Triple::Compute)
      return;
    DiagnoseAttrStageMismatch(AnnotationAttr, ST, {llvm::Triple::Compute});
    break;
  default:
    llvm_unreachable("Unknown HLSLAnnotationAttr");
  }
}

void SemaHLSL::DiagnoseAttrStageMismatch(
    const Attr *A, llvm::Triple::EnvironmentType Stage,
    std::initializer_list<llvm::Triple::EnvironmentType> AllowedStages) {
  SmallVector<StringRef, 8> StageStrings;
  llvm::transform(AllowedStages, std::back_inserter(StageStrings),
                  [](llvm::Triple::EnvironmentType ST) {
                    return StringRef(
                        HLSLShaderAttr::ConvertEnvironmentTypeToStr(ST));
                  });
  Diag(A->getLoc(), diag::err_hlsl_attr_unsupported_in_stage)
      << A << llvm::Triple::getEnvironmentTypeName(Stage)
      << (AllowedStages.size() != 1) << join(StageStrings, ", ");
}

template <CastKind Kind>
static void castVector(Sema &S, ExprResult &E, QualType &Ty, unsigned Sz) {
  if (const auto *VTy = Ty->getAs<VectorType>())
    Ty = VTy->getElementType();
  Ty = S.getASTContext().getExtVectorType(Ty, Sz);
  E = S.ImpCastExprToType(E.get(), Ty, Kind);
}

template <CastKind Kind>
static QualType castElement(Sema &S, ExprResult &E, QualType Ty) {
  E = S.ImpCastExprToType(E.get(), Ty, Kind);
  return Ty;
}

static QualType handleFloatVectorBinOpConversion(
    Sema &SemaRef, ExprResult &LHS, ExprResult &RHS, QualType LHSType,
    QualType RHSType, QualType LElTy, QualType RElTy, bool IsCompAssign) {
  bool LHSFloat = LElTy->isRealFloatingType();
  bool RHSFloat = RElTy->isRealFloatingType();

  if (LHSFloat && RHSFloat) {
    if (IsCompAssign ||
        SemaRef.getASTContext().getFloatingTypeOrder(LElTy, RElTy) > 0)
      return castElement<CK_FloatingCast>(SemaRef, RHS, LHSType);

    return castElement<CK_FloatingCast>(SemaRef, LHS, RHSType);
  }

  if (LHSFloat)
    return castElement<CK_IntegralToFloating>(SemaRef, RHS, LHSType);

  assert(RHSFloat);
  if (IsCompAssign)
    return castElement<clang::CK_FloatingToIntegral>(SemaRef, RHS, LHSType);

  return castElement<CK_IntegralToFloating>(SemaRef, LHS, RHSType);
}

static QualType handleIntegerVectorBinOpConversion(
    Sema &SemaRef, ExprResult &LHS, ExprResult &RHS, QualType LHSType,
    QualType RHSType, QualType LElTy, QualType RElTy, bool IsCompAssign) {

  int IntOrder = SemaRef.Context.getIntegerTypeOrder(LElTy, RElTy);
  bool LHSSigned = LElTy->hasSignedIntegerRepresentation();
  bool RHSSigned = RElTy->hasSignedIntegerRepresentation();
  auto &Ctx = SemaRef.getASTContext();

  // If both types have the same signedness, use the higher ranked type.
  if (LHSSigned == RHSSigned) {
    if (IsCompAssign || IntOrder >= 0)
      return castElement<CK_IntegralCast>(SemaRef, RHS, LHSType);

    return castElement<CK_IntegralCast>(SemaRef, LHS, RHSType);
  }

  // If the unsigned type has greater than or equal rank of the signed type, use
  // the unsigned type.
  if (IntOrder != (LHSSigned ? 1 : -1)) {
    if (IsCompAssign || RHSSigned)
      return castElement<CK_IntegralCast>(SemaRef, RHS, LHSType);
    return castElement<CK_IntegralCast>(SemaRef, LHS, RHSType);
  }

  // At this point the signed type has higher rank than the unsigned type, which
  // means it will be the same size or bigger. If the signed type is bigger, it
  // can represent all the values of the unsigned type, so select it.
  if (Ctx.getIntWidth(LElTy) != Ctx.getIntWidth(RElTy)) {
    if (IsCompAssign || LHSSigned)
      return castElement<CK_IntegralCast>(SemaRef, RHS, LHSType);
    return castElement<CK_IntegralCast>(SemaRef, LHS, RHSType);
  }

  // This is a bit of an odd duck case in HLSL. It shouldn't happen, but can due
  // to C/C++ leaking through. The place this happens today is long vs long
  // long. When arguments are vector<unsigned long, N> and vector<long long, N>,
  // the long long has higher rank than long even though they are the same size.

  // If this is a compound assignment cast the right hand side to the left hand
  // side's type.
  if (IsCompAssign)
    return castElement<CK_IntegralCast>(SemaRef, RHS, LHSType);

  // If this isn't a compound assignment we convert to unsigned long long.
  QualType ElTy = Ctx.getCorrespondingUnsignedType(LHSSigned ? LElTy : RElTy);
  QualType NewTy = Ctx.getExtVectorType(
      ElTy, RHSType->castAs<VectorType>()->getNumElements());
  (void)castElement<CK_IntegralCast>(SemaRef, RHS, NewTy);

  return castElement<CK_IntegralCast>(SemaRef, LHS, NewTy);
}

static CastKind getScalarCastKind(ASTContext &Ctx, QualType DestTy,
                                  QualType SrcTy) {
  if (DestTy->isRealFloatingType() && SrcTy->isRealFloatingType())
    return CK_FloatingCast;
  if (DestTy->isIntegralType(Ctx) && SrcTy->isIntegralType(Ctx))
    return CK_IntegralCast;
  if (DestTy->isRealFloatingType())
    return CK_IntegralToFloating;
  assert(SrcTy->isRealFloatingType() && DestTy->isIntegralType(Ctx));
  return CK_FloatingToIntegral;
}

QualType SemaHLSL::handleVectorBinOpConversion(ExprResult &LHS, ExprResult &RHS,
                                               QualType LHSType,
                                               QualType RHSType,
                                               bool IsCompAssign) {
  const auto *LVecTy = LHSType->getAs<VectorType>();
  const auto *RVecTy = RHSType->getAs<VectorType>();
  auto &Ctx = getASTContext();

  // If the LHS is not a vector and this is a compound assignment, we truncate
  // the argument to a scalar then convert it to the LHS's type.
  if (!LVecTy && IsCompAssign) {
    QualType RElTy = RHSType->castAs<VectorType>()->getElementType();
    RHS = SemaRef.ImpCastExprToType(RHS.get(), RElTy, CK_HLSLVectorTruncation);
    RHSType = RHS.get()->getType();
    if (Ctx.hasSameUnqualifiedType(LHSType, RHSType))
      return LHSType;
    RHS = SemaRef.ImpCastExprToType(RHS.get(), LHSType,
                                    getScalarCastKind(Ctx, LHSType, RHSType));
    return LHSType;
  }

  unsigned EndSz = std::numeric_limits<unsigned>::max();
  unsigned LSz = 0;
  if (LVecTy)
    LSz = EndSz = LVecTy->getNumElements();
  if (RVecTy)
    EndSz = std::min(RVecTy->getNumElements(), EndSz);
  assert(EndSz != std::numeric_limits<unsigned>::max() &&
         "one of the above should have had a value");

  // In a compound assignment, the left operand does not change type, the right
  // operand is converted to the type of the left operand.
  if (IsCompAssign && LSz != EndSz) {
    Diag(LHS.get()->getBeginLoc(),
         diag::err_hlsl_vector_compound_assignment_truncation)
        << LHSType << RHSType;
    return QualType();
  }

  if (RVecTy && RVecTy->getNumElements() > EndSz)
    castVector<CK_HLSLVectorTruncation>(SemaRef, RHS, RHSType, EndSz);
  if (!IsCompAssign && LVecTy && LVecTy->getNumElements() > EndSz)
    castVector<CK_HLSLVectorTruncation>(SemaRef, LHS, LHSType, EndSz);

  if (!RVecTy)
    castVector<CK_VectorSplat>(SemaRef, RHS, RHSType, EndSz);
  if (!IsCompAssign && !LVecTy)
    castVector<CK_VectorSplat>(SemaRef, LHS, LHSType, EndSz);

  // If we're at the same type after resizing we can stop here.
  if (Ctx.hasSameUnqualifiedType(LHSType, RHSType))
    return Ctx.getCommonSugaredType(LHSType, RHSType);

  QualType LElTy = LHSType->castAs<VectorType>()->getElementType();
  QualType RElTy = RHSType->castAs<VectorType>()->getElementType();

  // Handle conversion for floating point vectors.
  if (LElTy->isRealFloatingType() || RElTy->isRealFloatingType())
    return handleFloatVectorBinOpConversion(SemaRef, LHS, RHS, LHSType, RHSType,
                                            LElTy, RElTy, IsCompAssign);

  assert(LElTy->isIntegralType(Ctx) && RElTy->isIntegralType(Ctx) &&
         "HLSL Vectors can only contain integer or floating point types");
  return handleIntegerVectorBinOpConversion(SemaRef, LHS, RHS, LHSType, RHSType,
                                            LElTy, RElTy, IsCompAssign);
}

void SemaHLSL::emitLogicalOperatorFixIt(Expr *LHS, Expr *RHS,
                                        BinaryOperatorKind Opc) {
  assert((Opc == BO_LOr || Opc == BO_LAnd) &&
         "Called with non-logical operator");
  llvm::SmallVector<char, 256> Buff;
  llvm::raw_svector_ostream OS(Buff);
  PrintingPolicy PP(SemaRef.getLangOpts());
  StringRef NewFnName = Opc == BO_LOr ? "or" : "and";
  OS << NewFnName << "(";
  LHS->printPretty(OS, nullptr, PP);
  OS << ", ";
  RHS->printPretty(OS, nullptr, PP);
  OS << ")";
  SourceRange FullRange = SourceRange(LHS->getBeginLoc(), RHS->getEndLoc());
  SemaRef.Diag(LHS->getBeginLoc(), diag::note_function_suggestion)
      << NewFnName << FixItHint::CreateReplacement(FullRange, OS.str());
}

void SemaHLSL::handleNumThreadsAttr(Decl *D, const ParsedAttr &AL) {
  llvm::VersionTuple SMVersion =
      getASTContext().getTargetInfo().getTriple().getOSVersion();
  uint32_t ZMax = 1024;
  uint32_t ThreadMax = 1024;
  if (SMVersion.getMajor() <= 4) {
    ZMax = 1;
    ThreadMax = 768;
  } else if (SMVersion.getMajor() == 5) {
    ZMax = 64;
    ThreadMax = 1024;
  }

  uint32_t X;
  if (!SemaRef.checkUInt32Argument(AL, AL.getArgAsExpr(0), X))
    return;
  if (X > 1024) {
    Diag(AL.getArgAsExpr(0)->getExprLoc(),
         diag::err_hlsl_numthreads_argument_oor)
        << 0 << 1024;
    return;
  }
  uint32_t Y;
  if (!SemaRef.checkUInt32Argument(AL, AL.getArgAsExpr(1), Y))
    return;
  if (Y > 1024) {
    Diag(AL.getArgAsExpr(1)->getExprLoc(),
         diag::err_hlsl_numthreads_argument_oor)
        << 1 << 1024;
    return;
  }
  uint32_t Z;
  if (!SemaRef.checkUInt32Argument(AL, AL.getArgAsExpr(2), Z))
    return;
  if (Z > ZMax) {
    SemaRef.Diag(AL.getArgAsExpr(2)->getExprLoc(),
                 diag::err_hlsl_numthreads_argument_oor)
        << 2 << ZMax;
    return;
  }

  if (X * Y * Z > ThreadMax) {
    Diag(AL.getLoc(), diag::err_hlsl_numthreads_invalid) << ThreadMax;
    return;
  }

  HLSLNumThreadsAttr *NewAttr = mergeNumThreadsAttr(D, AL, X, Y, Z);
  if (NewAttr)
    D->addAttr(NewAttr);
}

static bool isValidWaveSizeValue(unsigned Value) {
  return llvm::isPowerOf2_32(Value) && Value >= 4 && Value <= 128;
}

void SemaHLSL::handleWaveSizeAttr(Decl *D, const ParsedAttr &AL) {
  // validate that the wavesize argument is a power of 2 between 4 and 128
  // inclusive
  unsigned SpelledArgsCount = AL.getNumArgs();
  if (SpelledArgsCount == 0 || SpelledArgsCount > 3)
    return;

  uint32_t Min;
  if (!SemaRef.checkUInt32Argument(AL, AL.getArgAsExpr(0), Min))
    return;

  uint32_t Max = 0;
  if (SpelledArgsCount > 1 &&
      !SemaRef.checkUInt32Argument(AL, AL.getArgAsExpr(1), Max))
    return;

  uint32_t Preferred = 0;
  if (SpelledArgsCount > 2 &&
      !SemaRef.checkUInt32Argument(AL, AL.getArgAsExpr(2), Preferred))
    return;

  if (SpelledArgsCount > 2) {
    if (!isValidWaveSizeValue(Preferred)) {
      Diag(AL.getArgAsExpr(2)->getExprLoc(),
           diag::err_attribute_power_of_two_in_range)
          << AL << llvm::dxil::MinWaveSize << llvm::dxil::MaxWaveSize
          << Preferred;
      return;
    }
    // Preferred not in range.
    if (Preferred < Min || Preferred > Max) {
      Diag(AL.getArgAsExpr(2)->getExprLoc(),
           diag::err_attribute_power_of_two_in_range)
          << AL << Min << Max << Preferred;
      return;
    }
  } else if (SpelledArgsCount > 1) {
    if (!isValidWaveSizeValue(Max)) {
      Diag(AL.getArgAsExpr(1)->getExprLoc(),
           diag::err_attribute_power_of_two_in_range)
          << AL << llvm::dxil::MinWaveSize << llvm::dxil::MaxWaveSize << Max;
      return;
    }
    if (Max < Min) {
      Diag(AL.getLoc(), diag::err_attribute_argument_invalid) << AL << 1;
      return;
    } else if (Max == Min) {
      Diag(AL.getLoc(), diag::warn_attr_min_eq_max) << AL;
    }
  } else {
    if (!isValidWaveSizeValue(Min)) {
      Diag(AL.getArgAsExpr(0)->getExprLoc(),
           diag::err_attribute_power_of_two_in_range)
          << AL << llvm::dxil::MinWaveSize << llvm::dxil::MaxWaveSize << Min;
      return;
    }
  }

  HLSLWaveSizeAttr *NewAttr =
      mergeWaveSizeAttr(D, AL, Min, Max, Preferred, SpelledArgsCount);
  if (NewAttr)
    D->addAttr(NewAttr);
}

bool SemaHLSL::diagnoseInputIDType(QualType T, const ParsedAttr &AL) {
  const auto *VT = T->getAs<VectorType>();

  if (!T->hasUnsignedIntegerRepresentation() ||
      (VT && VT->getNumElements() > 3)) {
    Diag(AL.getLoc(), diag::err_hlsl_attr_invalid_type)
        << AL << "uint/uint2/uint3";
    return false;
  }

  return true;
}

void SemaHLSL::handleSV_DispatchThreadIDAttr(Decl *D, const ParsedAttr &AL) {
  auto *VD = cast<ValueDecl>(D);
  if (!diagnoseInputIDType(VD->getType(), AL))
    return;

  D->addAttr(::new (getASTContext())
                 HLSLSV_DispatchThreadIDAttr(getASTContext(), AL));
}

void SemaHLSL::handleSV_GroupThreadIDAttr(Decl *D, const ParsedAttr &AL) {
  auto *VD = cast<ValueDecl>(D);
  if (!diagnoseInputIDType(VD->getType(), AL))
    return;

  D->addAttr(::new (getASTContext())
                 HLSLSV_GroupThreadIDAttr(getASTContext(), AL));
}

void SemaHLSL::handleSV_GroupIDAttr(Decl *D, const ParsedAttr &AL) {
  auto *VD = cast<ValueDecl>(D);
  if (!diagnoseInputIDType(VD->getType(), AL))
    return;

  D->addAttr(::new (getASTContext()) HLSLSV_GroupIDAttr(getASTContext(), AL));
}

void SemaHLSL::handlePackOffsetAttr(Decl *D, const ParsedAttr &AL) {
  if (!isa<VarDecl>(D) || !isa<HLSLBufferDecl>(D->getDeclContext())) {
    Diag(AL.getLoc(), diag::err_hlsl_attr_invalid_ast_node)
        << AL << "shader constant in a constant buffer";
    return;
  }

  uint32_t SubComponent;
  if (!SemaRef.checkUInt32Argument(AL, AL.getArgAsExpr(0), SubComponent))
    return;
  uint32_t Component;
  if (!SemaRef.checkUInt32Argument(AL, AL.getArgAsExpr(1), Component))
    return;

  QualType T = cast<VarDecl>(D)->getType().getCanonicalType();
  // Check if T is an array or struct type.
  // TODO: mark matrix type as aggregate type.
  bool IsAggregateTy = (T->isArrayType() || T->isStructureType());

  // Check Component is valid for T.
  if (Component) {
    unsigned Size = getASTContext().getTypeSize(T);
    if (IsAggregateTy || Size > 128) {
      Diag(AL.getLoc(), diag::err_hlsl_packoffset_cross_reg_boundary);
      return;
    } else {
      // Make sure Component + sizeof(T) <= 4.
      if ((Component * 32 + Size) > 128) {
        Diag(AL.getLoc(), diag::err_hlsl_packoffset_cross_reg_boundary);
        return;
      }
      QualType EltTy = T;
      if (const auto *VT = T->getAs<VectorType>())
        EltTy = VT->getElementType();
      unsigned Align = getASTContext().getTypeAlign(EltTy);
      if (Align > 32 && Component == 1) {
        // NOTE: Component 3 will hit err_hlsl_packoffset_cross_reg_boundary.
        // So we only need to check Component 1 here.
        Diag(AL.getLoc(), diag::err_hlsl_packoffset_alignment_mismatch)
            << Align << EltTy;
        return;
      }
    }
  }

  D->addAttr(::new (getASTContext()) HLSLPackOffsetAttr(
      getASTContext(), AL, SubComponent, Component));
}

void SemaHLSL::handleShaderAttr(Decl *D, const ParsedAttr &AL) {
  StringRef Str;
  SourceLocation ArgLoc;
  if (!SemaRef.checkStringLiteralArgumentAttr(AL, 0, Str, &ArgLoc))
    return;

  llvm::Triple::EnvironmentType ShaderType;
  if (!HLSLShaderAttr::ConvertStrToEnvironmentType(Str, ShaderType)) {
    Diag(AL.getLoc(), diag::warn_attribute_type_not_supported)
        << AL << Str << ArgLoc;
    return;
  }

  // FIXME: check function match the shader stage.

  HLSLShaderAttr *NewAttr = mergeShaderAttr(D, AL, ShaderType);
  if (NewAttr)
    D->addAttr(NewAttr);
}

bool clang::CreateHLSLAttributedResourceType(
    Sema &S, QualType Wrapped, ArrayRef<const Attr *> AttrList,
    QualType &ResType, HLSLAttributedResourceLocInfo *LocInfo) {
  assert(AttrList.size() && "expected list of resource attributes");

  QualType ContainedTy = QualType();
  TypeSourceInfo *ContainedTyInfo = nullptr;
  SourceLocation LocBegin = AttrList[0]->getRange().getBegin();
  SourceLocation LocEnd = AttrList[0]->getRange().getEnd();

  HLSLAttributedResourceType::Attributes ResAttrs;

  bool HasResourceClass = false;
  for (const Attr *A : AttrList) {
    if (!A)
      continue;
    LocEnd = A->getRange().getEnd();
    switch (A->getKind()) {
    case attr::HLSLResourceClass: {
      ResourceClass RC = cast<HLSLResourceClassAttr>(A)->getResourceClass();
      if (HasResourceClass) {
        S.Diag(A->getLocation(), ResAttrs.ResourceClass == RC
                                     ? diag::warn_duplicate_attribute_exact
                                     : diag::warn_duplicate_attribute)
            << A;
        return false;
      }
      ResAttrs.ResourceClass = RC;
      HasResourceClass = true;
      break;
    }
    case attr::HLSLROV:
      if (ResAttrs.IsROV) {
        S.Diag(A->getLocation(), diag::warn_duplicate_attribute_exact) << A;
        return false;
      }
      ResAttrs.IsROV = true;
      break;
    case attr::HLSLRawBuffer:
      if (ResAttrs.RawBuffer) {
        S.Diag(A->getLocation(), diag::warn_duplicate_attribute_exact) << A;
        return false;
      }
      ResAttrs.RawBuffer = true;
      break;
    case attr::HLSLContainedType: {
      const HLSLContainedTypeAttr *CTAttr = cast<HLSLContainedTypeAttr>(A);
      QualType Ty = CTAttr->getType();
      if (!ContainedTy.isNull()) {
        S.Diag(A->getLocation(), ContainedTy == Ty
                                     ? diag::warn_duplicate_attribute_exact
                                     : diag::warn_duplicate_attribute)
            << A;
        return false;
      }
      ContainedTy = Ty;
      ContainedTyInfo = CTAttr->getTypeLoc();
      break;
    }
    default:
      llvm_unreachable("unhandled resource attribute type");
    }
  }

  if (!HasResourceClass) {
    S.Diag(AttrList.back()->getRange().getEnd(),
           diag::err_hlsl_missing_resource_class);
    return false;
  }

  ResType = S.getASTContext().getHLSLAttributedResourceType(
      Wrapped, ContainedTy, ResAttrs);

  if (LocInfo && ContainedTyInfo) {
    LocInfo->Range = SourceRange(LocBegin, LocEnd);
    LocInfo->ContainedTyInfo = ContainedTyInfo;
  }
  return true;
}

// Validates and creates an HLSL attribute that is applied as type attribute on
// HLSL resource. The attributes are collected in HLSLResourcesTypeAttrs and at
// the end of the declaration they are applied to the declaration type by
// wrapping it in HLSLAttributedResourceType.
bool SemaHLSL::handleResourceTypeAttr(QualType T, const ParsedAttr &AL) {
  // only allow resource type attributes on intangible types
  if (!T->isHLSLResourceType()) {
    Diag(AL.getLoc(), diag::err_hlsl_attribute_needs_intangible_type)
        << AL << getASTContext().HLSLResourceTy;
    return false;
  }

  // validate number of arguments
  if (!AL.checkExactlyNumArgs(SemaRef, AL.getMinArgs()))
    return false;

  Attr *A = nullptr;
  switch (AL.getKind()) {
  case ParsedAttr::AT_HLSLResourceClass: {
    if (!AL.isArgIdent(0)) {
      Diag(AL.getLoc(), diag::err_attribute_argument_type)
          << AL << AANT_ArgumentIdentifier;
      return false;
    }

    IdentifierLoc *Loc = AL.getArgAsIdent(0);
    StringRef Identifier = Loc->Ident->getName();
    SourceLocation ArgLoc = Loc->Loc;

    // Validate resource class value
    ResourceClass RC;
    if (!HLSLResourceClassAttr::ConvertStrToResourceClass(Identifier, RC)) {
      Diag(ArgLoc, diag::warn_attribute_type_not_supported)
          << "ResourceClass" << Identifier;
      return false;
    }
    A = HLSLResourceClassAttr::Create(getASTContext(), RC, AL.getLoc());
    break;
  }

  case ParsedAttr::AT_HLSLROV:
    A = HLSLROVAttr::Create(getASTContext(), AL.getLoc());
    break;

  case ParsedAttr::AT_HLSLRawBuffer:
    A = HLSLRawBufferAttr::Create(getASTContext(), AL.getLoc());
    break;

  case ParsedAttr::AT_HLSLContainedType: {
    if (AL.getNumArgs() != 1 && !AL.hasParsedType()) {
      Diag(AL.getLoc(), diag::err_attribute_wrong_number_arguments) << AL << 1;
      return false;
    }

    TypeSourceInfo *TSI = nullptr;
    QualType QT = SemaRef.GetTypeFromParser(AL.getTypeArg(), &TSI);
    assert(TSI && "no type source info for attribute argument");
    if (SemaRef.RequireCompleteType(TSI->getTypeLoc().getBeginLoc(), QT,
                                    diag::err_incomplete_type))
      return false;
    A = HLSLContainedTypeAttr::Create(getASTContext(), TSI, AL.getLoc());
    break;
  }

  default:
    llvm_unreachable("unhandled HLSL attribute");
  }

  HLSLResourcesTypeAttrs.emplace_back(A);
  return true;
}

// Combines all resource type attributes and creates HLSLAttributedResourceType.
QualType SemaHLSL::ProcessResourceTypeAttributes(QualType CurrentType) {
  if (!HLSLResourcesTypeAttrs.size())
    return CurrentType;

  QualType QT = CurrentType;
  HLSLAttributedResourceLocInfo LocInfo;
  if (CreateHLSLAttributedResourceType(SemaRef, CurrentType,
                                       HLSLResourcesTypeAttrs, QT, &LocInfo)) {
    const HLSLAttributedResourceType *RT =
        cast<HLSLAttributedResourceType>(QT.getTypePtr());

    // Temporarily store TypeLoc information for the new type.
    // It will be transferred to HLSLAttributesResourceTypeLoc
    // shortly after the type is created by TypeSpecLocFiller which
    // will call the TakeLocForHLSLAttribute method below.
    LocsForHLSLAttributedResources.insert(std::pair(RT, LocInfo));
  }
  HLSLResourcesTypeAttrs.clear();
  return QT;
}

// Returns source location for the HLSLAttributedResourceType
HLSLAttributedResourceLocInfo
SemaHLSL::TakeLocForHLSLAttribute(const HLSLAttributedResourceType *RT) {
  HLSLAttributedResourceLocInfo LocInfo = {};
  auto I = LocsForHLSLAttributedResources.find(RT);
  if (I != LocsForHLSLAttributedResources.end()) {
    LocInfo = I->second;
    LocsForHLSLAttributedResources.erase(I);
    return LocInfo;
  }
  LocInfo.Range = SourceRange();
  return LocInfo;
}

// Walks though the global variable declaration, collects all resource binding
// requirements and adds them to Bindings
void SemaHLSL::collectResourcesOnUserRecordDecl(const VarDecl *VD,
                                                const RecordType *RT) {
  const RecordDecl *RD = RT->getDecl();
  for (FieldDecl *FD : RD->fields()) {
    const Type *Ty = FD->getType()->getUnqualifiedDesugaredType();

    // Unwrap arrays
    // FIXME: Calculate array size while unwrapping
    assert(!Ty->isIncompleteArrayType() &&
           "incomplete arrays inside user defined types are not supported");
    while (Ty->isConstantArrayType()) {
      const ConstantArrayType *CAT = cast<ConstantArrayType>(Ty);
      Ty = CAT->getElementType()->getUnqualifiedDesugaredType();
    }

    if (!Ty->isRecordType())
      continue;

    if (const HLSLAttributedResourceType *AttrResType =
            HLSLAttributedResourceType::findHandleTypeOnResource(Ty)) {
      // Add a new DeclBindingInfo to Bindings if it does not already exist
      ResourceClass RC = AttrResType->getAttrs().ResourceClass;
      DeclBindingInfo *DBI = Bindings.getDeclBindingInfo(VD, RC);
      if (!DBI)
        Bindings.addDeclBindingInfo(VD, RC);
    } else if (const RecordType *RT = dyn_cast<RecordType>(Ty)) {
      // Recursively scan embedded struct or class; it would be nice to do this
      // without recursion, but tricky to correctly calculate the size of the
      // binding, which is something we are probably going to need to do later
      // on. Hopefully nesting of structs in structs too many levels is
      // unlikely.
      collectResourcesOnUserRecordDecl(VD, RT);
    }
  }
}

// Diagnore localized register binding errors for a single binding; does not
// diagnose resource binding on user record types, that will be done later
// in processResourceBindingOnDecl based on the information collected in
// collectResourcesOnVarDecl.
// Returns false if the register binding is not valid.
static bool DiagnoseLocalRegisterBinding(Sema &S, SourceLocation &ArgLoc,
                                         Decl *D, RegisterType RegType,
                                         bool SpecifiedSpace) {
  int RegTypeNum = static_cast<int>(RegType);

  // check if the decl type is groupshared
  if (D->hasAttr<HLSLGroupSharedAddressSpaceAttr>()) {
    S.Diag(ArgLoc, diag::err_hlsl_binding_type_mismatch) << RegTypeNum;
    return false;
  }

  // Cbuffers and Tbuffers are HLSLBufferDecl types
  if (HLSLBufferDecl *CBufferOrTBuffer = dyn_cast<HLSLBufferDecl>(D)) {
    ResourceClass RC = CBufferOrTBuffer->isCBuffer() ? ResourceClass::CBuffer
                                                     : ResourceClass::SRV;
    if (RegType == getRegisterType(RC))
      return true;

    S.Diag(D->getLocation(), diag::err_hlsl_binding_type_mismatch)
        << RegTypeNum;
    return false;
  }

  // Samplers, UAVs, and SRVs are VarDecl types
  assert(isa<VarDecl>(D) && "D is expected to be VarDecl or HLSLBufferDecl");
  VarDecl *VD = cast<VarDecl>(D);

  // Resource
  if (const HLSLAttributedResourceType *AttrResType =
          HLSLAttributedResourceType::findHandleTypeOnResource(
              VD->getType().getTypePtr())) {
    if (RegType == getRegisterType(AttrResType->getAttrs().ResourceClass))
      return true;

    S.Diag(D->getLocation(), diag::err_hlsl_binding_type_mismatch)
        << RegTypeNum;
    return false;
  }

  const clang::Type *Ty = VD->getType().getTypePtr();
  while (Ty->isArrayType())
    Ty = Ty->getArrayElementTypeNoTypeQual();

  // Basic types
  if (Ty->isArithmeticType()) {
    bool DeclaredInCOrTBuffer = isa<HLSLBufferDecl>(D->getDeclContext());
    if (SpecifiedSpace && !DeclaredInCOrTBuffer)
      S.Diag(ArgLoc, diag::err_hlsl_space_on_global_constant);

    if (!DeclaredInCOrTBuffer &&
        (Ty->isIntegralType(S.getASTContext()) || Ty->isFloatingType())) {
      // Default Globals
      if (RegType == RegisterType::CBuffer)
        S.Diag(ArgLoc, diag::warn_hlsl_deprecated_register_type_b);
      else if (RegType != RegisterType::C)
        S.Diag(ArgLoc, diag::err_hlsl_binding_type_mismatch) << RegTypeNum;
    } else {
      if (RegType == RegisterType::C)
        S.Diag(ArgLoc, diag::warn_hlsl_register_type_c_packoffset);
      else
        S.Diag(ArgLoc, diag::err_hlsl_binding_type_mismatch) << RegTypeNum;
    }
    return false;
  }
  if (Ty->isRecordType())
    // RecordTypes will be diagnosed in processResourceBindingOnDecl
    // that is called from ActOnVariableDeclarator
    return true;

  // Anything else is an error
  S.Diag(ArgLoc, diag::err_hlsl_binding_type_mismatch) << RegTypeNum;
  return false;
}

static bool ValidateMultipleRegisterAnnotations(Sema &S, Decl *TheDecl,
                                                RegisterType regType) {
  // make sure that there are no two register annotations
  // applied to the decl with the same register type
  bool RegisterTypesDetected[5] = {false};
  RegisterTypesDetected[static_cast<int>(regType)] = true;

  for (auto it = TheDecl->attr_begin(); it != TheDecl->attr_end(); ++it) {
    if (HLSLResourceBindingAttr *attr =
            dyn_cast<HLSLResourceBindingAttr>(*it)) {

      RegisterType otherRegType = attr->getRegisterType();
      if (RegisterTypesDetected[static_cast<int>(otherRegType)]) {
        int otherRegTypeNum = static_cast<int>(otherRegType);
        S.Diag(TheDecl->getLocation(),
               diag::err_hlsl_duplicate_register_annotation)
            << otherRegTypeNum;
        return false;
      }
      RegisterTypesDetected[static_cast<int>(otherRegType)] = true;
    }
  }
  return true;
}

static bool DiagnoseHLSLRegisterAttribute(Sema &S, SourceLocation &ArgLoc,
                                          Decl *D, RegisterType RegType,
                                          bool SpecifiedSpace) {

  // exactly one of these two types should be set
  assert(((isa<VarDecl>(D) && !isa<HLSLBufferDecl>(D)) ||
          (!isa<VarDecl>(D) && isa<HLSLBufferDecl>(D))) &&
         "expecting VarDecl or HLSLBufferDecl");

  // check if the declaration contains resource matching the register type
  if (!DiagnoseLocalRegisterBinding(S, ArgLoc, D, RegType, SpecifiedSpace))
    return false;

  // next, if multiple register annotations exist, check that none conflict.
  return ValidateMultipleRegisterAnnotations(S, D, RegType);
}

void SemaHLSL::handleResourceBindingAttr(Decl *TheDecl, const ParsedAttr &AL) {
  if (isa<VarDecl>(TheDecl)) {
    if (SemaRef.RequireCompleteType(TheDecl->getBeginLoc(),
                                    cast<ValueDecl>(TheDecl)->getType(),
                                    diag::err_incomplete_type))
      return;
  }
  StringRef Space = "space0";
  StringRef Slot = "";

  if (!AL.isArgIdent(0)) {
    Diag(AL.getLoc(), diag::err_attribute_argument_type)
        << AL << AANT_ArgumentIdentifier;
    return;
  }

  IdentifierLoc *Loc = AL.getArgAsIdent(0);
  StringRef Str = Loc->Ident->getName();
  SourceLocation ArgLoc = Loc->Loc;

  SourceLocation SpaceArgLoc;
  bool SpecifiedSpace = false;
  if (AL.getNumArgs() == 2) {
    SpecifiedSpace = true;
    Slot = Str;
    if (!AL.isArgIdent(1)) {
      Diag(AL.getLoc(), diag::err_attribute_argument_type)
          << AL << AANT_ArgumentIdentifier;
      return;
    }

    IdentifierLoc *Loc = AL.getArgAsIdent(1);
    Space = Loc->Ident->getName();
    SpaceArgLoc = Loc->Loc;
  } else {
    Slot = Str;
  }

  RegisterType RegType;
  unsigned SlotNum = 0;
  unsigned SpaceNum = 0;

  // Validate.
  if (!Slot.empty()) {
    if (!convertToRegisterType(Slot, &RegType)) {
      Diag(ArgLoc, diag::err_hlsl_binding_type_invalid) << Slot.substr(0, 1);
      return;
    }
    if (RegType == RegisterType::I) {
      Diag(ArgLoc, diag::warn_hlsl_deprecated_register_type_i);
      return;
    }

    StringRef SlotNumStr = Slot.substr(1);
    if (SlotNumStr.getAsInteger(10, SlotNum)) {
      Diag(ArgLoc, diag::err_hlsl_unsupported_register_number);
      return;
    }
  }

  if (!Space.starts_with("space")) {
    Diag(SpaceArgLoc, diag::err_hlsl_expected_space) << Space;
    return;
  }
  StringRef SpaceNumStr = Space.substr(5);
  if (SpaceNumStr.getAsInteger(10, SpaceNum)) {
    Diag(SpaceArgLoc, diag::err_hlsl_expected_space) << Space;
    return;
  }

  if (!DiagnoseHLSLRegisterAttribute(SemaRef, ArgLoc, TheDecl, RegType,
                                     SpecifiedSpace))
    return;

  HLSLResourceBindingAttr *NewAttr =
      HLSLResourceBindingAttr::Create(getASTContext(), Slot, Space, AL);
  if (NewAttr) {
    NewAttr->setBinding(RegType, SlotNum, SpaceNum);
    TheDecl->addAttr(NewAttr);
  }
}

void SemaHLSL::handleParamModifierAttr(Decl *D, const ParsedAttr &AL) {
  HLSLParamModifierAttr *NewAttr = mergeParamModifierAttr(
      D, AL,
      static_cast<HLSLParamModifierAttr::Spelling>(AL.getSemanticSpelling()));
  if (NewAttr)
    D->addAttr(NewAttr);
}

namespace {

/// This class implements HLSL availability diagnostics for default
/// and relaxed mode
///
/// The goal of this diagnostic is to emit an error or warning when an
/// unavailable API is found in code that is reachable from the shader
/// entry function or from an exported function (when compiling a shader
/// library).
///
/// This is done by traversing the AST of all shader entry point functions
/// and of all exported functions, and any functions that are referenced
/// from this AST. In other words, any functions that are reachable from
/// the entry points.
class DiagnoseHLSLAvailability : public DynamicRecursiveASTVisitor {
  Sema &SemaRef;

  // Stack of functions to be scaned
  llvm::SmallVector<const FunctionDecl *, 8> DeclsToScan;

  // Tracks which environments functions have been scanned in.
  //
  // Maps FunctionDecl to an unsigned number that represents the set of shader
  // environments the function has been scanned for.
  // The llvm::Triple::EnvironmentType enum values for shader stages guaranteed
  // to be numbered from llvm::Triple::Pixel to llvm::Triple::Amplification
  // (verified by static_asserts in Triple.cpp), we can use it to index
  // individual bits in the set, as long as we shift the values to start with 0
  // by subtracting the value of llvm::Triple::Pixel first.
  //
  // The N'th bit in the set will be set if the function has been scanned
  // in shader environment whose llvm::Triple::EnvironmentType integer value
  // equals (llvm::Triple::Pixel + N).
  //
  // For example, if a function has been scanned in compute and pixel stage
  // environment, the value will be 0x21 (100001 binary) because:
  //
  //   (int)(llvm::Triple::Pixel - llvm::Triple::Pixel) == 0
  //   (int)(llvm::Triple::Compute - llvm::Triple::Pixel) == 5
  //
  // A FunctionDecl is mapped to 0 (or not included in the map) if it has not
  // been scanned in any environment.
  llvm::DenseMap<const FunctionDecl *, unsigned> ScannedDecls;

  // Do not access these directly, use the get/set methods below to make
  // sure the values are in sync
  llvm::Triple::EnvironmentType CurrentShaderEnvironment;
  unsigned CurrentShaderStageBit;

  // True if scanning a function that was already scanned in a different
  // shader stage context, and therefore we should not report issues that
  // depend only on shader model version because they would be duplicate.
  bool ReportOnlyShaderStageIssues;

  // Helper methods for dealing with current stage context / environment
  void SetShaderStageContext(llvm::Triple::EnvironmentType ShaderType) {
    static_assert(sizeof(unsigned) >= 4);
    assert(HLSLShaderAttr::isValidShaderType(ShaderType));
    assert((unsigned)(ShaderType - llvm::Triple::Pixel) < 31 &&
           "ShaderType is too big for this bitmap"); // 31 is reserved for
                                                     // "unknown"

    unsigned bitmapIndex = ShaderType - llvm::Triple::Pixel;
    CurrentShaderEnvironment = ShaderType;
    CurrentShaderStageBit = (1 << bitmapIndex);
  }

  void SetUnknownShaderStageContext() {
    CurrentShaderEnvironment = llvm::Triple::UnknownEnvironment;
    CurrentShaderStageBit = (1 << 31);
  }

  llvm::Triple::EnvironmentType GetCurrentShaderEnvironment() const {
    return CurrentShaderEnvironment;
  }

  bool InUnknownShaderStageContext() const {
    return CurrentShaderEnvironment == llvm::Triple::UnknownEnvironment;
  }

  // Helper methods for dealing with shader stage bitmap
  void AddToScannedFunctions(const FunctionDecl *FD) {
    unsigned &ScannedStages = ScannedDecls[FD];
    ScannedStages |= CurrentShaderStageBit;
  }

  unsigned GetScannedStages(const FunctionDecl *FD) { return ScannedDecls[FD]; }

  bool WasAlreadyScannedInCurrentStage(const FunctionDecl *FD) {
    return WasAlreadyScannedInCurrentStage(GetScannedStages(FD));
  }

  bool WasAlreadyScannedInCurrentStage(unsigned ScannerStages) {
    return ScannerStages & CurrentShaderStageBit;
  }

  static bool NeverBeenScanned(unsigned ScannedStages) {
    return ScannedStages == 0;
  }

  // Scanning methods
  void HandleFunctionOrMethodRef(FunctionDecl *FD, Expr *RefExpr);
  void CheckDeclAvailability(NamedDecl *D, const AvailabilityAttr *AA,
                             SourceRange Range);
  const AvailabilityAttr *FindAvailabilityAttr(const Decl *D);
  bool HasMatchingEnvironmentOrNone(const AvailabilityAttr *AA);

public:
  DiagnoseHLSLAvailability(Sema &SemaRef)
      : SemaRef(SemaRef),
        CurrentShaderEnvironment(llvm::Triple::UnknownEnvironment),
        CurrentShaderStageBit(0), ReportOnlyShaderStageIssues(false) {}

  // AST traversal methods
  void RunOnTranslationUnit(const TranslationUnitDecl *TU);
  void RunOnFunction(const FunctionDecl *FD);

  bool VisitDeclRefExpr(DeclRefExpr *DRE) override {
    FunctionDecl *FD = llvm::dyn_cast<FunctionDecl>(DRE->getDecl());
    if (FD)
      HandleFunctionOrMethodRef(FD, DRE);
    return true;
  }

  bool VisitMemberExpr(MemberExpr *ME) override {
    FunctionDecl *FD = llvm::dyn_cast<FunctionDecl>(ME->getMemberDecl());
    if (FD)
      HandleFunctionOrMethodRef(FD, ME);
    return true;
  }
};

void DiagnoseHLSLAvailability::HandleFunctionOrMethodRef(FunctionDecl *FD,
                                                         Expr *RefExpr) {
  assert((isa<DeclRefExpr>(RefExpr) || isa<MemberExpr>(RefExpr)) &&
         "expected DeclRefExpr or MemberExpr");

  // has a definition -> add to stack to be scanned
  const FunctionDecl *FDWithBody = nullptr;
  if (FD->hasBody(FDWithBody)) {
    if (!WasAlreadyScannedInCurrentStage(FDWithBody))
      DeclsToScan.push_back(FDWithBody);
    return;
  }

  // no body -> diagnose availability
  const AvailabilityAttr *AA = FindAvailabilityAttr(FD);
  if (AA)
    CheckDeclAvailability(
        FD, AA, SourceRange(RefExpr->getBeginLoc(), RefExpr->getEndLoc()));
}

void DiagnoseHLSLAvailability::RunOnTranslationUnit(
    const TranslationUnitDecl *TU) {

  // Iterate over all shader entry functions and library exports, and for those
  // that have a body (definiton), run diag scan on each, setting appropriate
  // shader environment context based on whether it is a shader entry function
  // or an exported function. Exported functions can be in namespaces and in
  // export declarations so we need to scan those declaration contexts as well.
  llvm::SmallVector<const DeclContext *, 8> DeclContextsToScan;
  DeclContextsToScan.push_back(TU);

  while (!DeclContextsToScan.empty()) {
    const DeclContext *DC = DeclContextsToScan.pop_back_val();
    for (auto &D : DC->decls()) {
      // do not scan implicit declaration generated by the implementation
      if (D->isImplicit())
        continue;

      // for namespace or export declaration add the context to the list to be
      // scanned later
      if (llvm::dyn_cast<NamespaceDecl>(D) || llvm::dyn_cast<ExportDecl>(D)) {
        DeclContextsToScan.push_back(llvm::dyn_cast<DeclContext>(D));
        continue;
      }

      // skip over other decls or function decls without body
      const FunctionDecl *FD = llvm::dyn_cast<FunctionDecl>(D);
      if (!FD || !FD->isThisDeclarationADefinition())
        continue;

      // shader entry point
      if (HLSLShaderAttr *ShaderAttr = FD->getAttr<HLSLShaderAttr>()) {
        SetShaderStageContext(ShaderAttr->getType());
        RunOnFunction(FD);
        continue;
      }
      // exported library function
      // FIXME: replace this loop with external linkage check once issue #92071
      // is resolved
      bool isExport = FD->isInExportDeclContext();
      if (!isExport) {
        for (const auto *Redecl : FD->redecls()) {
          if (Redecl->isInExportDeclContext()) {
            isExport = true;
            break;
          }
        }
      }
      if (isExport) {
        SetUnknownShaderStageContext();
        RunOnFunction(FD);
        continue;
      }
    }
  }
}

void DiagnoseHLSLAvailability::RunOnFunction(const FunctionDecl *FD) {
  assert(DeclsToScan.empty() && "DeclsToScan should be empty");
  DeclsToScan.push_back(FD);

  while (!DeclsToScan.empty()) {
    // Take one decl from the stack and check it by traversing its AST.
    // For any CallExpr found during the traversal add it's callee to the top of
    // the stack to be processed next. Functions already processed are stored in
    // ScannedDecls.
    const FunctionDecl *FD = DeclsToScan.pop_back_val();

    // Decl was already scanned
    const unsigned ScannedStages = GetScannedStages(FD);
    if (WasAlreadyScannedInCurrentStage(ScannedStages))
      continue;

    ReportOnlyShaderStageIssues = !NeverBeenScanned(ScannedStages);

    AddToScannedFunctions(FD);
    TraverseStmt(FD->getBody());
  }
}

bool DiagnoseHLSLAvailability::HasMatchingEnvironmentOrNone(
    const AvailabilityAttr *AA) {
  IdentifierInfo *IIEnvironment = AA->getEnvironment();
  if (!IIEnvironment)
    return true;

  llvm::Triple::EnvironmentType CurrentEnv = GetCurrentShaderEnvironment();
  if (CurrentEnv == llvm::Triple::UnknownEnvironment)
    return false;

  llvm::Triple::EnvironmentType AttrEnv =
      AvailabilityAttr::getEnvironmentType(IIEnvironment->getName());

  return CurrentEnv == AttrEnv;
}

const AvailabilityAttr *
DiagnoseHLSLAvailability::FindAvailabilityAttr(const Decl *D) {
  AvailabilityAttr const *PartialMatch = nullptr;
  // Check each AvailabilityAttr to find the one for this platform.
  // For multiple attributes with the same platform try to find one for this
  // environment.
  for (const auto *A : D->attrs()) {
    if (const auto *Avail = dyn_cast<AvailabilityAttr>(A)) {
      StringRef AttrPlatform = Avail->getPlatform()->getName();
      StringRef TargetPlatform =
          SemaRef.getASTContext().getTargetInfo().getPlatformName();

      // Match the platform name.
      if (AttrPlatform == TargetPlatform) {
        // Find the best matching attribute for this environment
        if (HasMatchingEnvironmentOrNone(Avail))
          return Avail;
        PartialMatch = Avail;
      }
    }
  }
  return PartialMatch;
}

// Check availability against target shader model version and current shader
// stage and emit diagnostic
void DiagnoseHLSLAvailability::CheckDeclAvailability(NamedDecl *D,
                                                     const AvailabilityAttr *AA,
                                                     SourceRange Range) {

  IdentifierInfo *IIEnv = AA->getEnvironment();

  if (!IIEnv) {
    // The availability attribute does not have environment -> it depends only
    // on shader model version and not on specific the shader stage.

    // Skip emitting the diagnostics if the diagnostic mode is set to
    // strict (-fhlsl-strict-availability) because all relevant diagnostics
    // were already emitted in the DiagnoseUnguardedAvailability scan
    // (SemaAvailability.cpp).
    if (SemaRef.getLangOpts().HLSLStrictAvailability)
      return;

    // Do not report shader-stage-independent issues if scanning a function
    // that was already scanned in a different shader stage context (they would
    // be duplicate)
    if (ReportOnlyShaderStageIssues)
      return;

  } else {
    // The availability attribute has environment -> we need to know
    // the current stage context to property diagnose it.
    if (InUnknownShaderStageContext())
      return;
  }

  // Check introduced version and if environment matches
  bool EnvironmentMatches = HasMatchingEnvironmentOrNone(AA);
  VersionTuple Introduced = AA->getIntroduced();
  VersionTuple TargetVersion =
      SemaRef.Context.getTargetInfo().getPlatformMinVersion();

  if (TargetVersion >= Introduced && EnvironmentMatches)
    return;

  // Emit diagnostic message
  const TargetInfo &TI = SemaRef.getASTContext().getTargetInfo();
  llvm::StringRef PlatformName(
      AvailabilityAttr::getPrettyPlatformName(TI.getPlatformName()));

  llvm::StringRef CurrentEnvStr =
      llvm::Triple::getEnvironmentTypeName(GetCurrentShaderEnvironment());

  llvm::StringRef AttrEnvStr =
      AA->getEnvironment() ? AA->getEnvironment()->getName() : "";
  bool UseEnvironment = !AttrEnvStr.empty();

  if (EnvironmentMatches) {
    SemaRef.Diag(Range.getBegin(), diag::warn_hlsl_availability)
        << Range << D << PlatformName << Introduced.getAsString()
        << UseEnvironment << CurrentEnvStr;
  } else {
    SemaRef.Diag(Range.getBegin(), diag::warn_hlsl_availability_unavailable)
        << Range << D;
  }

  SemaRef.Diag(D->getLocation(), diag::note_partial_availability_specified_here)
      << D << PlatformName << Introduced.getAsString()
      << SemaRef.Context.getTargetInfo().getPlatformMinVersion().getAsString()
      << UseEnvironment << AttrEnvStr << CurrentEnvStr;
}

} // namespace

void SemaHLSL::DiagnoseAvailabilityViolations(TranslationUnitDecl *TU) {
  // Skip running the diagnostics scan if the diagnostic mode is
  // strict (-fhlsl-strict-availability) and the target shader stage is known
  // because all relevant diagnostics were already emitted in the
  // DiagnoseUnguardedAvailability scan (SemaAvailability.cpp).
  const TargetInfo &TI = SemaRef.getASTContext().getTargetInfo();
  if (SemaRef.getLangOpts().HLSLStrictAvailability &&
      TI.getTriple().getEnvironment() != llvm::Triple::EnvironmentType::Library)
    return;

  DiagnoseHLSLAvailability(SemaRef).RunOnTranslationUnit(TU);
}

// Helper function for CheckHLSLBuiltinFunctionCall
static bool CheckVectorElementCallArgs(Sema *S, CallExpr *TheCall) {
  assert(TheCall->getNumArgs() > 1);
  ExprResult A = TheCall->getArg(0);

  QualType ArgTyA = A.get()->getType();

  auto *VecTyA = ArgTyA->getAs<VectorType>();
  SourceLocation BuiltinLoc = TheCall->getBeginLoc();

  for (unsigned i = 1; i < TheCall->getNumArgs(); ++i) {
    ExprResult B = TheCall->getArg(i);
    QualType ArgTyB = B.get()->getType();
    auto *VecTyB = ArgTyB->getAs<VectorType>();
    if (VecTyA == nullptr && VecTyB == nullptr)
      return false;

    if (VecTyA && VecTyB) {
      bool retValue = false;
      if (VecTyA->getElementType() != VecTyB->getElementType()) {
        // Note: type promotion is intended to be handeled via the intrinsics
        //  and not the builtin itself.
        S->Diag(TheCall->getBeginLoc(),
                diag::err_vec_builtin_incompatible_vector)
            << TheCall->getDirectCallee() << /*useAllTerminology*/ true
            << SourceRange(A.get()->getBeginLoc(), B.get()->getEndLoc());
        retValue = true;
      }
      if (VecTyA->getNumElements() != VecTyB->getNumElements()) {
        // You should only be hitting this case if you are calling the builtin
        // directly. HLSL intrinsics should avoid this case via a
        // HLSLVectorTruncation.
        S->Diag(BuiltinLoc, diag::err_vec_builtin_incompatible_vector)
            << TheCall->getDirectCallee() << /*useAllTerminology*/ true
            << SourceRange(TheCall->getArg(0)->getBeginLoc(),
                           TheCall->getArg(1)->getEndLoc());
        retValue = true;
      }
      return retValue;
    }
  }

  // Note: if we get here one of the args is a scalar which
  // requires a VectorSplat on Arg0 or Arg1
  S->Diag(BuiltinLoc, diag::err_vec_builtin_non_vector)
      << TheCall->getDirectCallee() << /*useAllTerminology*/ true
      << SourceRange(TheCall->getArg(0)->getBeginLoc(),
                     TheCall->getArg(1)->getEndLoc());
  return true;
}

static bool CheckArgTypeMatches(Sema *S, Expr *Arg, QualType ExpectedType) {
  QualType ArgType = Arg->getType();
  if (!S->getASTContext().hasSameUnqualifiedType(ArgType, ExpectedType)) {
    S->Diag(Arg->getBeginLoc(), diag::err_typecheck_convert_incompatible)
        << ArgType << ExpectedType << 1 << 0 << 0;
    return true;
  }
  return false;
}

static bool CheckArgTypeIsCorrect(
    Sema *S, Expr *Arg, QualType ExpectedType,
    llvm::function_ref<bool(clang::QualType PassedType)> Check) {
  QualType PassedType = Arg->getType();
  if (Check(PassedType)) {
    if (auto *VecTyA = PassedType->getAs<VectorType>())
      ExpectedType = S->Context.getVectorType(
          ExpectedType, VecTyA->getNumElements(), VecTyA->getVectorKind());
    S->Diag(Arg->getBeginLoc(), diag::err_typecheck_convert_incompatible)
        << PassedType << ExpectedType << 1 << 0 << 0;
    return true;
  }
  return false;
}

static bool CheckAllArgTypesAreCorrect(
    Sema *S, CallExpr *TheCall, QualType ExpectedType,
    llvm::function_ref<bool(clang::QualType PassedType)> Check) {
  for (unsigned i = 0; i < TheCall->getNumArgs(); ++i) {
    Expr *Arg = TheCall->getArg(i);
    if (CheckArgTypeIsCorrect(S, Arg, ExpectedType, Check)) {
      return true;
    }
  }
  return false;
}

static bool CheckAllArgsHaveFloatRepresentation(Sema *S, CallExpr *TheCall) {
  auto checkAllFloatTypes = [](clang::QualType PassedType) -> bool {
    return !PassedType->hasFloatingRepresentation();
  };
  return CheckAllArgTypesAreCorrect(S, TheCall, S->Context.FloatTy,
                                    checkAllFloatTypes);
}

static bool CheckFloatOrHalfRepresentations(Sema *S, CallExpr *TheCall) {
  auto checkFloatorHalf = [](clang::QualType PassedType) -> bool {
    clang::QualType BaseType =
        PassedType->isVectorType()
            ? PassedType->getAs<clang::VectorType>()->getElementType()
            : PassedType;
    return !BaseType->isHalfType() && !BaseType->isFloat32Type();
  };
  return CheckAllArgTypesAreCorrect(S, TheCall, S->Context.FloatTy,
                                    checkFloatorHalf);
}

static bool CheckModifiableLValue(Sema *S, CallExpr *TheCall,
                                  unsigned ArgIndex) {
  auto *Arg = TheCall->getArg(ArgIndex);
  SourceLocation OrigLoc = Arg->getExprLoc();
  if (Arg->IgnoreCasts()->isModifiableLvalue(S->Context, &OrigLoc) ==
      Expr::MLV_Valid)
    return false;
  S->Diag(OrigLoc, diag::error_hlsl_inout_lvalue) << Arg << 0;
  return true;
}

static bool CheckNoDoubleVectors(Sema *S, CallExpr *TheCall) {
  auto checkDoubleVector = [](clang::QualType PassedType) -> bool {
    if (const auto *VecTy = PassedType->getAs<VectorType>())
      return VecTy->getElementType()->isDoubleType();
    return false;
  };
  return CheckAllArgTypesAreCorrect(S, TheCall, S->Context.FloatTy,
                                    checkDoubleVector);
}
static bool CheckFloatingOrIntRepresentation(Sema *S, CallExpr *TheCall) {
  auto checkAllSignedTypes = [](clang::QualType PassedType) -> bool {
    return !PassedType->hasIntegerRepresentation() &&
           !PassedType->hasFloatingRepresentation();
  };
  return CheckAllArgTypesAreCorrect(S, TheCall, S->Context.IntTy,
                                    checkAllSignedTypes);
}

static bool CheckUnsignedIntRepresentation(Sema *S, CallExpr *TheCall) {
  auto checkAllUnsignedTypes = [](clang::QualType PassedType) -> bool {
    return !PassedType->hasUnsignedIntegerRepresentation();
  };
  return CheckAllArgTypesAreCorrect(S, TheCall, S->Context.UnsignedIntTy,
                                    checkAllUnsignedTypes);
}

static void SetElementTypeAsReturnType(Sema *S, CallExpr *TheCall,
                                       QualType ReturnType) {
  auto *VecTyA = TheCall->getArg(0)->getType()->getAs<VectorType>();
  if (VecTyA)
    ReturnType = S->Context.getVectorType(ReturnType, VecTyA->getNumElements(),
                                          VectorKind::Generic);
  TheCall->setType(ReturnType);
}

static bool CheckScalarOrVector(Sema *S, CallExpr *TheCall, QualType Scalar,
                                unsigned ArgIndex) {
  assert(TheCall->getNumArgs() >= ArgIndex);
  QualType ArgType = TheCall->getArg(ArgIndex)->getType();
  auto *VTy = ArgType->getAs<VectorType>();
  // not the scalar or vector<scalar>
  if (!(S->Context.hasSameUnqualifiedType(ArgType, Scalar) ||
        (VTy &&
         S->Context.hasSameUnqualifiedType(VTy->getElementType(), Scalar)))) {
    S->Diag(TheCall->getArg(0)->getBeginLoc(),
            diag::err_typecheck_expect_scalar_or_vector)
        << ArgType << Scalar;
    return true;
  }
  return false;
}

static bool CheckAnyScalarOrVector(Sema *S, CallExpr *TheCall,
                                   unsigned ArgIndex) {
  assert(TheCall->getNumArgs() >= ArgIndex);
  QualType ArgType = TheCall->getArg(ArgIndex)->getType();
  auto *VTy = ArgType->getAs<VectorType>();
  // not the scalar or vector<scalar>
  if (!(ArgType->isScalarType() ||
        (VTy && VTy->getElementType()->isScalarType()))) {
    S->Diag(TheCall->getArg(0)->getBeginLoc(),
            diag::err_typecheck_expect_any_scalar_or_vector)
        << ArgType;
    return true;
  }
  return false;
}

static bool CheckBoolSelect(Sema *S, CallExpr *TheCall) {
  assert(TheCall->getNumArgs() == 3);
  Expr *Arg1 = TheCall->getArg(1);
  Expr *Arg2 = TheCall->getArg(2);
  if (!S->Context.hasSameUnqualifiedType(Arg1->getType(), Arg2->getType())) {
    S->Diag(TheCall->getBeginLoc(),
            diag::err_typecheck_call_different_arg_types)
        << Arg1->getType() << Arg2->getType() << Arg1->getSourceRange()
        << Arg2->getSourceRange();
    return true;
  }

  TheCall->setType(Arg1->getType());
  return false;
}

static bool CheckVectorSelect(Sema *S, CallExpr *TheCall) {
  assert(TheCall->getNumArgs() == 3);
  Expr *Arg1 = TheCall->getArg(1);
  Expr *Arg2 = TheCall->getArg(2);
  if (!Arg1->getType()->isVectorType()) {
    S->Diag(Arg1->getBeginLoc(), diag::err_builtin_non_vector_type)
        << "Second" << TheCall->getDirectCallee() << Arg1->getType()
        << Arg1->getSourceRange();
    return true;
  }

  if (!Arg2->getType()->isVectorType()) {
    S->Diag(Arg2->getBeginLoc(), diag::err_builtin_non_vector_type)
        << "Third" << TheCall->getDirectCallee() << Arg2->getType()
        << Arg2->getSourceRange();
    return true;
  }

  if (!S->Context.hasSameUnqualifiedType(Arg1->getType(), Arg2->getType())) {
    S->Diag(TheCall->getBeginLoc(),
            diag::err_typecheck_call_different_arg_types)
        << Arg1->getType() << Arg2->getType() << Arg1->getSourceRange()
        << Arg2->getSourceRange();
    return true;
  }

  // caller has checked that Arg0 is a vector.
  // check all three args have the same length.
  if (TheCall->getArg(0)->getType()->getAs<VectorType>()->getNumElements() !=
      Arg1->getType()->getAs<VectorType>()->getNumElements()) {
    S->Diag(TheCall->getBeginLoc(),
            diag::err_typecheck_vector_lengths_not_equal)
        << TheCall->getArg(0)->getType() << Arg1->getType()
        << TheCall->getArg(0)->getSourceRange() << Arg1->getSourceRange();
    return true;
  }
  TheCall->setType(Arg1->getType());
  return false;
}

static bool CheckResourceHandle(
    Sema *S, CallExpr *TheCall, unsigned ArgIndex,
    llvm::function_ref<bool(const HLSLAttributedResourceType *ResType)> Check =
        nullptr) {
  assert(TheCall->getNumArgs() >= ArgIndex);
  QualType ArgType = TheCall->getArg(ArgIndex)->getType();
  const HLSLAttributedResourceType *ResTy =
      ArgType.getTypePtr()->getAs<HLSLAttributedResourceType>();
  if (!ResTy) {
    S->Diag(TheCall->getArg(ArgIndex)->getBeginLoc(),
            diag::err_typecheck_expect_hlsl_resource)
        << ArgType;
    return true;
  }
  if (Check && Check(ResTy)) {
    S->Diag(TheCall->getArg(ArgIndex)->getExprLoc(),
            diag::err_invalid_hlsl_resource_type)
        << ArgType;
    return true;
  }
  return false;
}

// Note: returning true in this case results in CheckBuiltinFunctionCall
// returning an ExprError
bool SemaHLSL::CheckBuiltinFunctionCall(unsigned BuiltinID, CallExpr *TheCall) {
  switch (BuiltinID) {
  case Builtin::BI__builtin_hlsl_resource_getpointer: {
    if (SemaRef.checkArgCount(TheCall, 2) ||
        CheckResourceHandle(&SemaRef, TheCall, 0) ||
        CheckArgTypeMatches(&SemaRef, TheCall->getArg(1),
                            SemaRef.getASTContext().UnsignedIntTy))
      return true;

    auto *ResourceTy =
        TheCall->getArg(0)->getType()->castAs<HLSLAttributedResourceType>();
    QualType ContainedTy = ResourceTy->getContainedType();
    // TODO: Map to an hlsl_device address space.
    TheCall->setType(getASTContext().getPointerType(ContainedTy));
    TheCall->setValueKind(VK_LValue);

    break;
  }
  case Builtin::BI__builtin_hlsl_all:
  case Builtin::BI__builtin_hlsl_any: {
    if (SemaRef.checkArgCount(TheCall, 1))
      return true;
    break;
  }
  case Builtin::BI__builtin_hlsl_asdouble: {
    if (SemaRef.checkArgCount(TheCall, 2))
      return true;
    if (CheckUnsignedIntRepresentation(&SemaRef, TheCall))
      return true;

    SetElementTypeAsReturnType(&SemaRef, TheCall, getASTContext().DoubleTy);
    break;
  }
  case Builtin::BI__builtin_hlsl_elementwise_clamp: {
    if (SemaRef.checkArgCount(TheCall, 3))
      return true;
    if (CheckVectorElementCallArgs(&SemaRef, TheCall))
      return true;
    if (SemaRef.BuiltinElementwiseTernaryMath(
            TheCall, /*CheckForFloatArgs*/
            TheCall->getArg(0)->getType()->hasFloatingRepresentation()))
      return true;
    break;
  }
  case Builtin::BI__builtin_hlsl_cross: {
    if (SemaRef.checkArgCount(TheCall, 2))
      return true;
    if (CheckVectorElementCallArgs(&SemaRef, TheCall))
      return true;
    if (CheckFloatOrHalfRepresentations(&SemaRef, TheCall))
      return true;
    // ensure both args have 3 elements
    int NumElementsArg1 =
<<<<<<< HEAD
        TheCall->getArg(0)->getType()->getAs<VectorType>()->getNumElements();
    int NumElementsArg2 =
        TheCall->getArg(1)->getType()->getAs<VectorType>()->getNumElements();
=======
        TheCall->getArg(0)->getType()->castAs<VectorType>()->getNumElements();
    int NumElementsArg2 =
        TheCall->getArg(1)->getType()->castAs<VectorType>()->getNumElements();
>>>>>>> ce7c17d5

    if (NumElementsArg1 != 3) {
      int LessOrMore = NumElementsArg1 > 3 ? 1 : 0;
      SemaRef.Diag(TheCall->getBeginLoc(),
                   diag::err_vector_incorrect_num_elements)
          << LessOrMore << 3 << NumElementsArg1 << /*operand*/ 1;
      return true;
    }
    if (NumElementsArg2 != 3) {
      int LessOrMore = NumElementsArg2 > 3 ? 1 : 0;

      SemaRef.Diag(TheCall->getBeginLoc(),
                   diag::err_vector_incorrect_num_elements)
          << LessOrMore << 3 << NumElementsArg2 << /*operand*/ 1;
      return true;
    }

    ExprResult A = TheCall->getArg(0);
    QualType ArgTyA = A.get()->getType();
    // return type is the same as the input type
    TheCall->setType(ArgTyA);
    break;
  }
  case Builtin::BI__builtin_hlsl_dot: {
    if (SemaRef.checkArgCount(TheCall, 2))
      return true;
    if (CheckVectorElementCallArgs(&SemaRef, TheCall))
      return true;
    if (SemaRef.BuiltinVectorToScalarMath(TheCall))
      return true;
    if (CheckNoDoubleVectors(&SemaRef, TheCall))
      return true;
    break;
  }
  case Builtin::BI__builtin_hlsl_elementwise_firstbithigh: {
    if (SemaRef.PrepareBuiltinElementwiseMathOneArgCall(TheCall))
      return true;

    const Expr *Arg = TheCall->getArg(0);
    QualType ArgTy = Arg->getType();
    QualType EltTy = ArgTy;

    QualType ResTy = SemaRef.Context.UnsignedIntTy;

    if (auto *VecTy = EltTy->getAs<VectorType>()) {
      EltTy = VecTy->getElementType();
      ResTy = SemaRef.Context.getVectorType(ResTy, VecTy->getNumElements(),
                                            VecTy->getVectorKind());
    }

    if (!EltTy->isIntegerType()) {
      Diag(Arg->getBeginLoc(), diag::err_builtin_invalid_arg_type)
          << 1 << /* integer ty */ 6 << ArgTy;
      return true;
    }

    TheCall->setType(ResTy);
    break;
  }
  case Builtin::BI__builtin_hlsl_select: {
    if (SemaRef.checkArgCount(TheCall, 3))
      return true;
    if (CheckScalarOrVector(&SemaRef, TheCall, getASTContext().BoolTy, 0))
      return true;
    QualType ArgTy = TheCall->getArg(0)->getType();
    if (ArgTy->isBooleanType() && CheckBoolSelect(&SemaRef, TheCall))
      return true;
    auto *VTy = ArgTy->getAs<VectorType>();
    if (VTy && VTy->getElementType()->isBooleanType() &&
        CheckVectorSelect(&SemaRef, TheCall))
      return true;
    break;
  }
  case Builtin::BI__builtin_hlsl_elementwise_saturate:
  case Builtin::BI__builtin_hlsl_elementwise_rcp: {
    if (CheckAllArgsHaveFloatRepresentation(&SemaRef, TheCall))
      return true;
    if (SemaRef.PrepareBuiltinElementwiseMathOneArgCall(TheCall))
      return true;
    break;
  }
  case Builtin::BI__builtin_hlsl_elementwise_degrees:
  case Builtin::BI__builtin_hlsl_elementwise_radians:
  case Builtin::BI__builtin_hlsl_elementwise_rsqrt:
  case Builtin::BI__builtin_hlsl_elementwise_frac: {
    if (CheckFloatOrHalfRepresentations(&SemaRef, TheCall))
      return true;
    if (SemaRef.PrepareBuiltinElementwiseMathOneArgCall(TheCall))
      return true;
    break;
  }
  case Builtin::BI__builtin_hlsl_elementwise_isinf: {
    if (CheckFloatOrHalfRepresentations(&SemaRef, TheCall))
      return true;
    if (SemaRef.PrepareBuiltinElementwiseMathOneArgCall(TheCall))
      return true;
    SetElementTypeAsReturnType(&SemaRef, TheCall, getASTContext().BoolTy);
    break;
  }
  case Builtin::BI__builtin_hlsl_lerp: {
    if (SemaRef.checkArgCount(TheCall, 3))
      return true;
    if (CheckVectorElementCallArgs(&SemaRef, TheCall))
      return true;
    if (SemaRef.BuiltinElementwiseTernaryMath(TheCall))
      return true;
    if (CheckFloatOrHalfRepresentations(&SemaRef, TheCall))
      return true;
    break;
  }
  case Builtin::BI__builtin_hlsl_length: {
    if (CheckFloatOrHalfRepresentations(&SemaRef, TheCall))
      return true;
    if (SemaRef.checkArgCount(TheCall, 1))
      return true;

    ExprResult A = TheCall->getArg(0);
    QualType ArgTyA = A.get()->getType();
    QualType RetTy;

    if (auto *VTy = ArgTyA->getAs<VectorType>())
      RetTy = VTy->getElementType();
    else
      RetTy = TheCall->getArg(0)->getType();

    TheCall->setType(RetTy);
    break;
  }
  case Builtin::BI__builtin_hlsl_mad: {
    if (SemaRef.checkArgCount(TheCall, 3))
      return true;
    if (CheckVectorElementCallArgs(&SemaRef, TheCall))
      return true;
    if (SemaRef.BuiltinElementwiseTernaryMath(
            TheCall, /*CheckForFloatArgs*/
            TheCall->getArg(0)->getType()->hasFloatingRepresentation()))
      return true;
    break;
  }
  case Builtin::BI__builtin_hlsl_normalize: {
    if (CheckFloatOrHalfRepresentations(&SemaRef, TheCall))
      return true;
    if (SemaRef.checkArgCount(TheCall, 1))
      return true;

    ExprResult A = TheCall->getArg(0);
    QualType ArgTyA = A.get()->getType();
    // return type is the same as the input type
    TheCall->setType(ArgTyA);
    break;
  }
  case Builtin::BI__builtin_hlsl_elementwise_sign: {
    if (CheckFloatingOrIntRepresentation(&SemaRef, TheCall))
      return true;
    if (SemaRef.PrepareBuiltinElementwiseMathOneArgCall(TheCall))
      return true;
    SetElementTypeAsReturnType(&SemaRef, TheCall, getASTContext().IntTy);
    break;
  }
  case Builtin::BI__builtin_hlsl_step: {
    if (SemaRef.checkArgCount(TheCall, 2))
      return true;
    if (CheckFloatOrHalfRepresentations(&SemaRef, TheCall))
      return true;

    ExprResult A = TheCall->getArg(0);
    QualType ArgTyA = A.get()->getType();
    // return type is the same as the input type
    TheCall->setType(ArgTyA);
    break;
  }
  // Note these are llvm builtins that we want to catch invalid intrinsic
  // generation. Normal handling of these builitns will occur elsewhere.
  case Builtin::BI__builtin_elementwise_bitreverse: {
    if (CheckUnsignedIntRepresentation(&SemaRef, TheCall))
      return true;
    break;
  }
  case Builtin::BI__builtin_hlsl_wave_read_lane_at: {
    if (SemaRef.checkArgCount(TheCall, 2))
      return true;

    // Ensure index parameter type can be interpreted as a uint
    ExprResult Index = TheCall->getArg(1);
    QualType ArgTyIndex = Index.get()->getType();
    if (!ArgTyIndex->isIntegerType()) {
      SemaRef.Diag(TheCall->getArg(1)->getBeginLoc(),
                   diag::err_typecheck_convert_incompatible)
          << ArgTyIndex << SemaRef.Context.UnsignedIntTy << 1 << 0 << 0;
      return true;
    }

    // Ensure input expr type is a scalar/vector and the same as the return type
    if (CheckAnyScalarOrVector(&SemaRef, TheCall, 0))
      return true;

    ExprResult Expr = TheCall->getArg(0);
    QualType ArgTyExpr = Expr.get()->getType();
    TheCall->setType(ArgTyExpr);
    break;
  }
  case Builtin::BI__builtin_hlsl_wave_get_lane_index: {
    if (SemaRef.checkArgCount(TheCall, 0))
      return true;
    break;
  }
<<<<<<< HEAD
=======
  case Builtin::BI__builtin_hlsl_elementwise_splitdouble: {
    if (SemaRef.checkArgCount(TheCall, 3))
      return true;

    if (CheckScalarOrVector(&SemaRef, TheCall, SemaRef.Context.DoubleTy, 0) ||
        CheckScalarOrVector(&SemaRef, TheCall, SemaRef.Context.UnsignedIntTy,
                            1) ||
        CheckScalarOrVector(&SemaRef, TheCall, SemaRef.Context.UnsignedIntTy,
                            2))
      return true;

    if (CheckModifiableLValue(&SemaRef, TheCall, 1) ||
        CheckModifiableLValue(&SemaRef, TheCall, 2))
      return true;
    break;
  }
  case Builtin::BI__builtin_hlsl_elementwise_clip: {
    if (SemaRef.checkArgCount(TheCall, 1))
      return true;

    if (CheckScalarOrVector(&SemaRef, TheCall, SemaRef.Context.FloatTy, 0))
      return true;
    break;
  }
>>>>>>> ce7c17d5
  case Builtin::BI__builtin_elementwise_acos:
  case Builtin::BI__builtin_elementwise_asin:
  case Builtin::BI__builtin_elementwise_atan:
  case Builtin::BI__builtin_elementwise_atan2:
  case Builtin::BI__builtin_elementwise_ceil:
  case Builtin::BI__builtin_elementwise_cos:
  case Builtin::BI__builtin_elementwise_cosh:
  case Builtin::BI__builtin_elementwise_exp:
  case Builtin::BI__builtin_elementwise_exp2:
  case Builtin::BI__builtin_elementwise_floor:
  case Builtin::BI__builtin_elementwise_fmod:
  case Builtin::BI__builtin_elementwise_log:
  case Builtin::BI__builtin_elementwise_log2:
  case Builtin::BI__builtin_elementwise_log10:
  case Builtin::BI__builtin_elementwise_pow:
  case Builtin::BI__builtin_elementwise_roundeven:
  case Builtin::BI__builtin_elementwise_sin:
  case Builtin::BI__builtin_elementwise_sinh:
  case Builtin::BI__builtin_elementwise_sqrt:
  case Builtin::BI__builtin_elementwise_tan:
  case Builtin::BI__builtin_elementwise_tanh:
  case Builtin::BI__builtin_elementwise_trunc: {
    if (CheckFloatOrHalfRepresentations(&SemaRef, TheCall))
      return true;
    break;
  }
  case Builtin::BI__builtin_hlsl_buffer_update_counter: {
    auto checkResTy = [](const HLSLAttributedResourceType *ResTy) -> bool {
      return !(ResTy->getAttrs().ResourceClass == ResourceClass::UAV &&
               ResTy->getAttrs().RawBuffer && ResTy->hasContainedType());
    };
    if (SemaRef.checkArgCount(TheCall, 2) ||
        CheckResourceHandle(&SemaRef, TheCall, 0, checkResTy) ||
        CheckArgTypeMatches(&SemaRef, TheCall->getArg(1),
                            SemaRef.getASTContext().IntTy))
      return true;
    Expr *OffsetExpr = TheCall->getArg(1);
    std::optional<llvm::APSInt> Offset =
        OffsetExpr->getIntegerConstantExpr(SemaRef.getASTContext());
    if (!Offset.has_value() || std::abs(Offset->getExtValue()) != 1) {
      SemaRef.Diag(TheCall->getArg(1)->getBeginLoc(),
                   diag::err_hlsl_expect_arg_const_int_one_or_neg_one)
          << 1;
      return true;
    }
    break;
  }
  }
  return false;
}

<<<<<<< HEAD
bool SemaHLSL::IsIntangibleType(clang::QualType QT) {
  if (QT.isNull())
    return false;

  const Type *Ty = QT->getUnqualifiedDesugaredType();

  // check if it's a builtin type first (simple check, no need to cache it)
  if (Ty->isBuiltinType())
    return Ty->isHLSLIntangibleType();

  // unwrap arrays
  while (isa<ConstantArrayType>(Ty))
    Ty = Ty->getArrayElementTypeNoTypeQual();

  const RecordType *RT =
      dyn_cast<RecordType>(Ty->getUnqualifiedDesugaredType());
  if (!RT)
    return false;

  CXXRecordDecl *RD = RT->getAsCXXRecordDecl();
  assert(RD != nullptr &&
         "all HLSL struct and classes should be CXXRecordDecl");
  assert(RD->isCompleteDefinition() && "expecting complete type");
  return RD->isHLSLIntangible();
}

=======
>>>>>>> ce7c17d5
static void BuildFlattenedTypeList(QualType BaseTy,
                                   llvm::SmallVectorImpl<QualType> &List) {
  llvm::SmallVector<QualType, 16> WorkList;
  WorkList.push_back(BaseTy);
  while (!WorkList.empty()) {
    QualType T = WorkList.pop_back_val();
    T = T.getCanonicalType().getUnqualifiedType();
    assert(!isa<MatrixType>(T) && "Matrix types not yet supported in HLSL");
    if (const auto *AT = dyn_cast<ConstantArrayType>(T)) {
      llvm::SmallVector<QualType, 16> ElementFields;
      // Generally I've avoided recursion in this algorithm, but arrays of
      // structs could be time-consuming to flatten and churn through on the
      // work list. Hopefully nesting arrays of structs containing arrays
      // of structs too many levels deep is unlikely.
      BuildFlattenedTypeList(AT->getElementType(), ElementFields);
      // Repeat the element's field list n times.
      for (uint64_t Ct = 0; Ct < AT->getZExtSize(); ++Ct)
        List.insert(List.end(), ElementFields.begin(), ElementFields.end());
      continue;
    }
    // Vectors can only have element types that are builtin types, so this can
    // add directly to the list instead of to the WorkList.
    if (const auto *VT = dyn_cast<VectorType>(T)) {
      List.insert(List.end(), VT->getNumElements(), VT->getElementType());
      continue;
    }
    if (const auto *RT = dyn_cast<RecordType>(T)) {
      const RecordDecl *RD = RT->getDecl();
      if (RD->isUnion()) {
        List.push_back(T);
        continue;
      }
      const CXXRecordDecl *CXXD = dyn_cast<CXXRecordDecl>(RD);

      llvm::SmallVector<QualType, 16> FieldTypes;
      if (CXXD && CXXD->isStandardLayout())
        RD = CXXD->getStandardLayoutBaseWithFields();

      for (const auto *FD : RD->fields())
        FieldTypes.push_back(FD->getType());
      // Reverse the newly added sub-range.
      std::reverse(FieldTypes.begin(), FieldTypes.end());
      WorkList.insert(WorkList.end(), FieldTypes.begin(), FieldTypes.end());

      // If this wasn't a standard layout type we may also have some base
      // classes to deal with.
      if (CXXD && !CXXD->isStandardLayout()) {
        FieldTypes.clear();
        for (const auto &Base : CXXD->bases())
          FieldTypes.push_back(Base.getType());
        std::reverse(FieldTypes.begin(), FieldTypes.end());
        WorkList.insert(WorkList.end(), FieldTypes.begin(), FieldTypes.end());
      }
      continue;
    }
    List.push_back(T);
  }
}

bool SemaHLSL::IsTypedResourceElementCompatible(clang::QualType QT) {
  // null and array types are not allowed.
  if (QT.isNull() || QT->isArrayType())
    return false;

  // UDT types are not allowed
  if (QT->isRecordType())
    return false;

  if (QT->isBooleanType() || QT->isEnumeralType())
    return false;

  // the only other valid builtin types are scalars or vectors
  if (QT->isArithmeticType()) {
    if (SemaRef.Context.getTypeSize(QT) / 8 > 16)
      return false;
    return true;
  }

  if (const VectorType *VT = QT->getAs<VectorType>()) {
    int ArraySize = VT->getNumElements();

    if (ArraySize > 4)
      return false;

    QualType ElTy = VT->getElementType();
    if (ElTy->isBooleanType())
      return false;

    if (SemaRef.Context.getTypeSize(QT) / 8 > 16)
      return false;
    return true;
  }

  return false;
}

bool SemaHLSL::IsScalarizedLayoutCompatible(QualType T1, QualType T2) const {
  if (T1.isNull() || T2.isNull())
    return false;

  T1 = T1.getCanonicalType().getUnqualifiedType();
  T2 = T2.getCanonicalType().getUnqualifiedType();

  // If both types are the same canonical type, they're obviously compatible.
  if (SemaRef.getASTContext().hasSameType(T1, T2))
    return true;

  llvm::SmallVector<QualType, 16> T1Types;
  BuildFlattenedTypeList(T1, T1Types);
  llvm::SmallVector<QualType, 16> T2Types;
  BuildFlattenedTypeList(T2, T2Types);

  // Check the flattened type list
  return llvm::equal(T1Types, T2Types,
                     [this](QualType LHS, QualType RHS) -> bool {
                       return SemaRef.IsLayoutCompatible(LHS, RHS);
                     });
}

bool SemaHLSL::CheckCompatibleParameterABI(FunctionDecl *New,
                                           FunctionDecl *Old) {
  if (New->getNumParams() != Old->getNumParams())
    return true;

  bool HadError = false;

  for (unsigned i = 0, e = New->getNumParams(); i != e; ++i) {
    ParmVarDecl *NewParam = New->getParamDecl(i);
    ParmVarDecl *OldParam = Old->getParamDecl(i);

    // HLSL parameter declarations for inout and out must match between
    // declarations. In HLSL inout and out are ambiguous at the call site,
    // but have different calling behavior, so you cannot overload a
    // method based on a difference between inout and out annotations.
    const auto *NDAttr = NewParam->getAttr<HLSLParamModifierAttr>();
    unsigned NSpellingIdx = (NDAttr ? NDAttr->getSpellingListIndex() : 0);
    const auto *ODAttr = OldParam->getAttr<HLSLParamModifierAttr>();
    unsigned OSpellingIdx = (ODAttr ? ODAttr->getSpellingListIndex() : 0);

    if (NSpellingIdx != OSpellingIdx) {
      SemaRef.Diag(NewParam->getLocation(),
                   diag::err_hlsl_param_qualifier_mismatch)
          << NDAttr << NewParam;
      SemaRef.Diag(OldParam->getLocation(), diag::note_previous_declaration_as)
          << ODAttr;
      HadError = true;
    }
  }
  return HadError;
}

ExprResult SemaHLSL::ActOnOutParamExpr(ParmVarDecl *Param, Expr *Arg) {
  assert(Param->hasAttr<HLSLParamModifierAttr>() &&
         "We should not get here without a parameter modifier expression");
  const auto *Attr = Param->getAttr<HLSLParamModifierAttr>();
  if (Attr->getABI() == ParameterABI::Ordinary)
    return ExprResult(Arg);

  bool IsInOut = Attr->getABI() == ParameterABI::HLSLInOut;
  if (!Arg->isLValue()) {
    SemaRef.Diag(Arg->getBeginLoc(), diag::error_hlsl_inout_lvalue)
        << Arg << (IsInOut ? 1 : 0);
    return ExprError();
  }

  ASTContext &Ctx = SemaRef.getASTContext();

  QualType Ty = Param->getType().getNonLValueExprType(Ctx);

  // HLSL allows implicit conversions from scalars to vectors, but not the
  // inverse, so we need to disallow `inout` with scalar->vector or
  // scalar->matrix conversions.
  if (Arg->getType()->isScalarType() != Ty->isScalarType()) {
    SemaRef.Diag(Arg->getBeginLoc(), diag::error_hlsl_inout_scalar_extension)
        << Arg << (IsInOut ? 1 : 0);
    return ExprError();
  }

  auto *ArgOpV = new (Ctx) OpaqueValueExpr(Param->getBeginLoc(), Arg->getType(),
                                           VK_LValue, OK_Ordinary, Arg);

  // Parameters are initialized via copy initialization. This allows for
  // overload resolution of argument constructors.
  InitializedEntity Entity =
      InitializedEntity::InitializeParameter(Ctx, Ty, false);
  ExprResult Res =
      SemaRef.PerformCopyInitialization(Entity, Param->getBeginLoc(), ArgOpV);
  if (Res.isInvalid())
    return ExprError();
  Expr *Base = Res.get();
  // After the cast, drop the reference type when creating the exprs.
  Ty = Ty.getNonLValueExprType(Ctx);
  auto *OpV = new (Ctx)
      OpaqueValueExpr(Param->getBeginLoc(), Ty, VK_LValue, OK_Ordinary, Base);

  // Writebacks are performed with `=` binary operator, which allows for
  // overload resolution on writeback result expressions.
  Res = SemaRef.ActOnBinOp(SemaRef.getCurScope(), Param->getBeginLoc(),
                           tok::equal, ArgOpV, OpV);

  if (Res.isInvalid())
    return ExprError();
  Expr *Writeback = Res.get();
  auto *OutExpr =
      HLSLOutArgExpr::Create(Ctx, Ty, ArgOpV, OpV, Writeback, IsInOut);

  return ExprResult(OutExpr);
}

QualType SemaHLSL::getInoutParameterType(QualType Ty) {
  // If HLSL gains support for references, all the cites that use this will need
  // to be updated with semantic checking to produce errors for
  // pointers/references.
  assert(!Ty->isReferenceType() &&
         "Pointer and reference types cannot be inout or out parameters");
  Ty = SemaRef.getASTContext().getLValueReferenceType(Ty);
  Ty.addRestrict();
  return Ty;
}

void SemaHLSL::ActOnVariableDeclarator(VarDecl *VD) {
  if (VD->hasGlobalStorage()) {
    // make sure the declaration has a complete type
    if (SemaRef.RequireCompleteType(
            VD->getLocation(),
            SemaRef.getASTContext().getBaseElementType(VD->getType()),
            diag::err_typecheck_decl_incomplete_type)) {
      VD->setInvalidDecl();
      return;
    }

    // find all resources on decl
<<<<<<< HEAD
    if (IsIntangibleType(VD->getType()))
=======
    if (VD->getType()->isHLSLIntangibleType())
>>>>>>> ce7c17d5
      collectResourcesOnVarDecl(VD);

    // process explicit bindings
    processExplicitBindingsOnDecl(VD);
  }
}

// Walks though the global variable declaration, collects all resource binding
// requirements and adds them to Bindings
void SemaHLSL::collectResourcesOnVarDecl(VarDecl *VD) {
<<<<<<< HEAD
  assert(VD->hasGlobalStorage() && IsIntangibleType(VD->getType()) &&
=======
  assert(VD->hasGlobalStorage() && VD->getType()->isHLSLIntangibleType() &&
>>>>>>> ce7c17d5
         "expected global variable that contains HLSL resource");

  // Cbuffers and Tbuffers are HLSLBufferDecl types
  if (const HLSLBufferDecl *CBufferOrTBuffer = dyn_cast<HLSLBufferDecl>(VD)) {
    Bindings.addDeclBindingInfo(VD, CBufferOrTBuffer->isCBuffer()
                                        ? ResourceClass::CBuffer
                                        : ResourceClass::SRV);
    return;
  }

  // Unwrap arrays
  // FIXME: Calculate array size while unwrapping
  const Type *Ty = VD->getType()->getUnqualifiedDesugaredType();
  while (Ty->isConstantArrayType()) {
    const ConstantArrayType *CAT = cast<ConstantArrayType>(Ty);
    Ty = CAT->getElementType()->getUnqualifiedDesugaredType();
  }

  // Resource (or array of resources)
  if (const HLSLAttributedResourceType *AttrResType =
          HLSLAttributedResourceType::findHandleTypeOnResource(Ty)) {
    Bindings.addDeclBindingInfo(VD, AttrResType->getAttrs().ResourceClass);
    return;
  }

  // User defined record type
  if (const RecordType *RT = dyn_cast<RecordType>(Ty))
    collectResourcesOnUserRecordDecl(VD, RT);
}

// Walks though the explicit resource binding attributes on the declaration,
// and makes sure there is a resource that matched the binding and updates
// DeclBindingInfoLists
void SemaHLSL::processExplicitBindingsOnDecl(VarDecl *VD) {
  assert(VD->hasGlobalStorage() && "expected global variable");

  for (Attr *A : VD->attrs()) {
    HLSLResourceBindingAttr *RBA = dyn_cast<HLSLResourceBindingAttr>(A);
    if (!RBA)
      continue;

    RegisterType RT = RBA->getRegisterType();
    assert(RT != RegisterType::I && "invalid or obsolete register type should "
                                    "never have an attribute created");

    if (RT == RegisterType::C) {
      if (Bindings.hasBindingInfoForDecl(VD))
        SemaRef.Diag(VD->getLocation(),
                     diag::warn_hlsl_user_defined_type_missing_member)
            << static_cast<int>(RT);
      continue;
    }

    // Find DeclBindingInfo for this binding and update it, or report error
    // if it does not exist (user type does to contain resources with the
    // expected resource class).
    ResourceClass RC = getResourceClass(RT);
    if (DeclBindingInfo *BI = Bindings.getDeclBindingInfo(VD, RC)) {
      // update binding info
      BI->setBindingAttribute(RBA, BindingType::Explicit);
    } else {
      SemaRef.Diag(VD->getLocation(),
                   diag::warn_hlsl_user_defined_type_missing_member)
          << static_cast<int>(RT);
    }
  }
}<|MERGE_RESOLUTION|>--- conflicted
+++ resolved
@@ -104,7 +104,6 @@
   case RegisterType::I:
     // Deliberately falling through to the unreachable below.
     break;
-<<<<<<< HEAD
   }
   llvm_unreachable("unexpected RegisterType value");
 }
@@ -133,36 +132,6 @@
         return &BindingsList[Index];
     }
   }
-=======
-  }
-  llvm_unreachable("unexpected RegisterType value");
-}
-
-DeclBindingInfo *ResourceBindings::addDeclBindingInfo(const VarDecl *VD,
-                                                      ResourceClass ResClass) {
-  assert(getDeclBindingInfo(VD, ResClass) == nullptr &&
-         "DeclBindingInfo already added");
-  assert(!hasBindingInfoForDecl(VD) || BindingsList.back().Decl == VD);
-  // VarDecl may have multiple entries for different resource classes.
-  // DeclToBindingListIndex stores the index of the first binding we saw
-  // for this decl. If there are any additional ones then that index
-  // shouldn't be updated.
-  DeclToBindingListIndex.try_emplace(VD, BindingsList.size());
-  return &BindingsList.emplace_back(VD, ResClass);
-}
-
-DeclBindingInfo *ResourceBindings::getDeclBindingInfo(const VarDecl *VD,
-                                                      ResourceClass ResClass) {
-  auto Entry = DeclToBindingListIndex.find(VD);
-  if (Entry != DeclToBindingListIndex.end()) {
-    for (unsigned Index = Entry->getSecond();
-         Index < BindingsList.size() && BindingsList[Index].Decl == VD;
-         ++Index) {
-      if (BindingsList[Index].ResClass == ResClass)
-        return &BindingsList[Index];
-    }
-  }
->>>>>>> ce7c17d5
   return nullptr;
 }
 
@@ -2018,15 +1987,9 @@
       return true;
     // ensure both args have 3 elements
     int NumElementsArg1 =
-<<<<<<< HEAD
-        TheCall->getArg(0)->getType()->getAs<VectorType>()->getNumElements();
-    int NumElementsArg2 =
-        TheCall->getArg(1)->getType()->getAs<VectorType>()->getNumElements();
-=======
         TheCall->getArg(0)->getType()->castAs<VectorType>()->getNumElements();
     int NumElementsArg2 =
         TheCall->getArg(1)->getType()->castAs<VectorType>()->getNumElements();
->>>>>>> ce7c17d5
 
     if (NumElementsArg1 != 3) {
       int LessOrMore = NumElementsArg1 > 3 ? 1 : 0;
@@ -2233,8 +2196,6 @@
       return true;
     break;
   }
-<<<<<<< HEAD
-=======
   case Builtin::BI__builtin_hlsl_elementwise_splitdouble: {
     if (SemaRef.checkArgCount(TheCall, 3))
       return true;
@@ -2259,7 +2220,6 @@
       return true;
     break;
   }
->>>>>>> ce7c17d5
   case Builtin::BI__builtin_elementwise_acos:
   case Builtin::BI__builtin_elementwise_asin:
   case Builtin::BI__builtin_elementwise_atan:
@@ -2311,35 +2271,6 @@
   return false;
 }
 
-<<<<<<< HEAD
-bool SemaHLSL::IsIntangibleType(clang::QualType QT) {
-  if (QT.isNull())
-    return false;
-
-  const Type *Ty = QT->getUnqualifiedDesugaredType();
-
-  // check if it's a builtin type first (simple check, no need to cache it)
-  if (Ty->isBuiltinType())
-    return Ty->isHLSLIntangibleType();
-
-  // unwrap arrays
-  while (isa<ConstantArrayType>(Ty))
-    Ty = Ty->getArrayElementTypeNoTypeQual();
-
-  const RecordType *RT =
-      dyn_cast<RecordType>(Ty->getUnqualifiedDesugaredType());
-  if (!RT)
-    return false;
-
-  CXXRecordDecl *RD = RT->getAsCXXRecordDecl();
-  assert(RD != nullptr &&
-         "all HLSL struct and classes should be CXXRecordDecl");
-  assert(RD->isCompleteDefinition() && "expecting complete type");
-  return RD->isHLSLIntangible();
-}
-
-=======
->>>>>>> ce7c17d5
 static void BuildFlattenedTypeList(QualType BaseTy,
                                    llvm::SmallVectorImpl<QualType> &List) {
   llvm::SmallVector<QualType, 16> WorkList;
@@ -2572,11 +2503,7 @@
     }
 
     // find all resources on decl
-<<<<<<< HEAD
-    if (IsIntangibleType(VD->getType()))
-=======
     if (VD->getType()->isHLSLIntangibleType())
->>>>>>> ce7c17d5
       collectResourcesOnVarDecl(VD);
 
     // process explicit bindings
@@ -2587,11 +2514,7 @@
 // Walks though the global variable declaration, collects all resource binding
 // requirements and adds them to Bindings
 void SemaHLSL::collectResourcesOnVarDecl(VarDecl *VD) {
-<<<<<<< HEAD
-  assert(VD->hasGlobalStorage() && IsIntangibleType(VD->getType()) &&
-=======
   assert(VD->hasGlobalStorage() && VD->getType()->isHLSLIntangibleType() &&
->>>>>>> ce7c17d5
          "expected global variable that contains HLSL resource");
 
   // Cbuffers and Tbuffers are HLSLBufferDecl types
