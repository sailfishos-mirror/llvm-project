//===--- SemaDeclAttr.cpp - Declaration Attribute Handling ----------------===//
//
// Part of the LLVM Project, under the Apache License v2.0 with LLVM Exceptions.
// See https://llvm.org/LICENSE.txt for license information.
// SPDX-License-Identifier: Apache-2.0 WITH LLVM-exception
//
//===----------------------------------------------------------------------===//
//
//  This file implements decl-related attribute processing.
//
//===----------------------------------------------------------------------===//

#include "clang/AST/APValue.h"
#include "clang/AST/ASTConsumer.h"
#include "clang/AST/ASTContext.h"
#include "clang/AST/ASTMutationListener.h"
#include "clang/AST/CXXInheritance.h"
#include "clang/AST/Decl.h"
#include "clang/AST/DeclCXX.h"
#include "clang/AST/DeclObjC.h"
#include "clang/AST/DeclTemplate.h"
#include "clang/AST/DynamicRecursiveASTVisitor.h"
#include "clang/AST/Expr.h"
#include "clang/AST/ExprCXX.h"
#include "clang/AST/Mangle.h"
#include "clang/AST/Type.h"
#include "clang/Basic/CharInfo.h"
#include "clang/Basic/Cuda.h"
#include "clang/Basic/DarwinSDKInfo.h"
#include "clang/Basic/IdentifierTable.h"
#include "clang/Basic/LangOptions.h"
#include "clang/Basic/SourceLocation.h"
#include "clang/Basic/SourceManager.h"
#include "clang/Basic/TargetInfo.h"
#include "clang/Lex/Preprocessor.h"
#include "clang/Sema/Attr.h"
#include "clang/Sema/DeclSpec.h"
#include "clang/Sema/DelayedDiagnostic.h"
#include "clang/Sema/Initialization.h"
#include "clang/Sema/Lookup.h"
#include "clang/Sema/ParsedAttr.h"
#include "clang/Sema/Scope.h"
#include "clang/Sema/ScopeInfo.h"
#include "clang/Sema/Sema.h"
#include "clang/Sema/SemaAMDGPU.h"
#include "clang/Sema/SemaARM.h"
#include "clang/Sema/SemaAVR.h"
#include "clang/Sema/SemaBPF.h"
#include "clang/Sema/SemaCUDA.h"
#include "clang/Sema/SemaHLSL.h"
#include "clang/Sema/SemaM68k.h"
#include "clang/Sema/SemaMIPS.h"
#include "clang/Sema/SemaMSP430.h"
#include "clang/Sema/SemaObjC.h"
#include "clang/Sema/SemaOpenCL.h"
#include "clang/Sema/SemaOpenMP.h"
#include "clang/Sema/SemaRISCV.h"
#include "clang/Sema/SemaSYCL.h"
#include "clang/Sema/SemaSwift.h"
#include "clang/Sema/SemaWasm.h"
#include "clang/Sema/SemaX86.h"
#include "llvm/ADT/APSInt.h"
#include "llvm/ADT/STLExtras.h"
#include "llvm/ADT/StringExtras.h"
#include "llvm/Demangle/Demangle.h"
#include "llvm/IR/DerivedTypes.h"
#include "llvm/MC/MCSectionMachO.h"
#include "llvm/Support/Error.h"
#include "llvm/Support/ErrorHandling.h"
#include "llvm/Support/MathExtras.h"
#include "llvm/Support/raw_ostream.h"
#include "llvm/TargetParser/Triple.h"
#include <optional>

using namespace clang;
using namespace sema;

namespace AttributeLangSupport {
  enum LANG {
    C,
    Cpp,
    ObjC
  };
} // end namespace AttributeLangSupport

static unsigned getNumAttributeArgs(const ParsedAttr &AL) {
  // FIXME: Include the type in the argument list.
  return AL.getNumArgs() + AL.hasParsedType();
}

SourceLocation Sema::getAttrLoc(const AttributeCommonInfo &CI) {
  return CI.getLoc();
}

/// Wrapper around checkUInt32Argument, with an extra check to be sure
/// that the result will fit into a regular (signed) int. All args have the same
/// purpose as they do in checkUInt32Argument.
template <typename AttrInfo>
static bool checkPositiveIntArgument(Sema &S, const AttrInfo &AI, const Expr *Expr,
                                     int &Val, unsigned Idx = UINT_MAX) {
  uint32_t UVal;
  if (!S.checkUInt32Argument(AI, Expr, UVal, Idx))
    return false;

  if (UVal > (uint32_t)std::numeric_limits<int>::max()) {
    llvm::APSInt I(32); // for toString
    I = UVal;
    S.Diag(Expr->getExprLoc(), diag::err_ice_too_large)
        << toString(I, 10, false) << 32 << /* Unsigned */ 0;
    return false;
  }

  Val = UVal;
  return true;
}

bool Sema::checkStringLiteralArgumentAttr(const AttributeCommonInfo &CI,
                                          const Expr *E, StringRef &Str,
                                          SourceLocation *ArgLocation) {
  const auto *Literal = dyn_cast<StringLiteral>(E->IgnoreParenCasts());
  if (ArgLocation)
    *ArgLocation = E->getBeginLoc();

  if (!Literal || (!Literal->isUnevaluated() && !Literal->isOrdinary())) {
    Diag(E->getBeginLoc(), diag::err_attribute_argument_type)
        << CI << AANT_ArgumentString;
    return false;
  }

  Str = Literal->getString();
  return true;
}

bool Sema::checkStringLiteralArgumentAttr(const ParsedAttr &AL, unsigned ArgNum,
                                          StringRef &Str,
                                          SourceLocation *ArgLocation) {
  // Look for identifiers. If we have one emit a hint to fix it to a literal.
  if (AL.isArgIdent(ArgNum)) {
    IdentifierLoc *Loc = AL.getArgAsIdent(ArgNum);
    Diag(Loc->getLoc(), diag::err_attribute_argument_type)
        << AL << AANT_ArgumentString
        << FixItHint::CreateInsertion(Loc->getLoc(), "\"")
        << FixItHint::CreateInsertion(getLocForEndOfToken(Loc->getLoc()), "\"");
    Str = Loc->getIdentifierInfo()->getName();
    if (ArgLocation)
      *ArgLocation = Loc->getLoc();
    return true;
  }

  // Now check for an actual string literal.
  Expr *ArgExpr = AL.getArgAsExpr(ArgNum);
  const auto *Literal = dyn_cast<StringLiteral>(ArgExpr->IgnoreParenCasts());
  if (ArgLocation)
    *ArgLocation = ArgExpr->getBeginLoc();

  if (!Literal || (!Literal->isUnevaluated() && !Literal->isOrdinary())) {
    Diag(ArgExpr->getBeginLoc(), diag::err_attribute_argument_type)
        << AL << AANT_ArgumentString;
    return false;
  }
  Str = Literal->getString();
  return checkStringLiteralArgumentAttr(AL, ArgExpr, Str, ArgLocation);
}

/// Check if the passed-in expression is of type int or bool.
static bool isIntOrBool(Expr *Exp) {
  QualType QT = Exp->getType();
  return QT->isBooleanType() || QT->isIntegerType();
}


// Check to see if the type is a smart pointer of some kind.  We assume
// it's a smart pointer if it defines both operator-> and operator*.
static bool threadSafetyCheckIsSmartPointer(Sema &S, const RecordDecl *Record) {
  auto IsOverloadedOperatorPresent = [&S](const RecordDecl *Record,
                                          OverloadedOperatorKind Op) {
    DeclContextLookupResult Result =
        Record->lookup(S.Context.DeclarationNames.getCXXOperatorName(Op));
    return !Result.empty();
  };

  bool foundStarOperator = IsOverloadedOperatorPresent(Record, OO_Star);
  bool foundArrowOperator = IsOverloadedOperatorPresent(Record, OO_Arrow);
  if (foundStarOperator && foundArrowOperator)
    return true;

  const CXXRecordDecl *CXXRecord = dyn_cast<CXXRecordDecl>(Record);
  if (!CXXRecord)
    return false;

  for (const auto &BaseSpecifier : CXXRecord->bases()) {
    if (!foundStarOperator)
      foundStarOperator = IsOverloadedOperatorPresent(
          BaseSpecifier.getType()->getAsRecordDecl(), OO_Star);
    if (!foundArrowOperator)
      foundArrowOperator = IsOverloadedOperatorPresent(
          BaseSpecifier.getType()->getAsRecordDecl(), OO_Arrow);
  }

  if (foundStarOperator && foundArrowOperator)
    return true;

  return false;
}

/// Check if passed in Decl is a pointer type.
/// Note that this function may produce an error message.
/// \return true if the Decl is a pointer type; false otherwise
static bool threadSafetyCheckIsPointer(Sema &S, const Decl *D,
                                       const ParsedAttr &AL) {
  const auto *VD = cast<ValueDecl>(D);
  QualType QT = VD->getType();
  if (QT->isAnyPointerType())
    return true;

  if (const auto *RD = QT->getAsRecordDecl()) {
    // If it's an incomplete type, it could be a smart pointer; skip it.
    // (We don't want to force template instantiation if we can avoid it,
    // since that would alter the order in which templates are instantiated.)
    if (!RD->isCompleteDefinition())
      return true;

    if (threadSafetyCheckIsSmartPointer(S, RD))
      return true;
  }

  S.Diag(AL.getLoc(), diag::warn_thread_attribute_decl_not_pointer) << AL << QT;
  return false;
}

/// Checks that the passed in QualType either is of RecordType or points
/// to RecordType. Returns the relevant RecordType, null if it does not exit.
static const RecordDecl *getRecordDecl(QualType QT) {
  if (const auto *RD = QT->getAsRecordDecl())
    return RD;

  // Now check if we point to a record.
  if (const auto *PT = QT->getAsCanonical<PointerType>())
    return PT->getPointeeType()->getAsRecordDecl();

  return nullptr;
}

template <typename AttrType>
static bool checkRecordDeclForAttr(const RecordDecl *RD) {
  // Check if the record itself has the attribute.
  if (RD->hasAttr<AttrType>())
    return true;

  // Else check if any base classes have the attribute.
  if (const auto *CRD = dyn_cast<CXXRecordDecl>(RD)) {
    if (!CRD->forallBases([](const CXXRecordDecl *Base) {
          return !Base->hasAttr<AttrType>();
        }))
      return true;
  }
  return false;
}

static bool checkRecordTypeForCapability(Sema &S, QualType Ty) {
  const auto *RD = getRecordDecl(Ty);

  if (!RD)
    return false;

  // Don't check for the capability if the class hasn't been defined yet.
  if (!RD->isCompleteDefinition())
    return true;

  // Allow smart pointers to be used as capability objects.
  // FIXME -- Check the type that the smart pointer points to.
  if (threadSafetyCheckIsSmartPointer(S, RD))
    return true;

  return checkRecordDeclForAttr<CapabilityAttr>(RD);
}

static bool checkRecordTypeForScopedCapability(Sema &S, QualType Ty) {
  const auto *RD = getRecordDecl(Ty);

  if (!RD)
    return false;

  // Don't check for the capability if the class hasn't been defined yet.
  if (!RD->isCompleteDefinition())
    return true;

  return checkRecordDeclForAttr<ScopedLockableAttr>(RD);
}

static bool checkTypedefTypeForCapability(QualType Ty) {
  const auto *TD = Ty->getAs<TypedefType>();
  if (!TD)
    return false;

  TypedefNameDecl *TN = TD->getDecl();
  if (!TN)
    return false;

  return TN->hasAttr<CapabilityAttr>();
}

static bool typeHasCapability(Sema &S, QualType Ty) {
  if (checkTypedefTypeForCapability(Ty))
    return true;

  if (checkRecordTypeForCapability(S, Ty))
    return true;

  return false;
}

static bool isCapabilityExpr(Sema &S, const Expr *Ex) {
  // Capability expressions are simple expressions involving the boolean logic
  // operators &&, || or !, a simple DeclRefExpr, CastExpr or a ParenExpr. Once
  // a DeclRefExpr is found, its type should be checked to determine whether it
  // is a capability or not.

  if (const auto *E = dyn_cast<CastExpr>(Ex))
    return isCapabilityExpr(S, E->getSubExpr());
  else if (const auto *E = dyn_cast<ParenExpr>(Ex))
    return isCapabilityExpr(S, E->getSubExpr());
  else if (const auto *E = dyn_cast<UnaryOperator>(Ex)) {
    if (E->getOpcode() == UO_LNot || E->getOpcode() == UO_AddrOf ||
        E->getOpcode() == UO_Deref)
      return isCapabilityExpr(S, E->getSubExpr());
    return false;
  } else if (const auto *E = dyn_cast<BinaryOperator>(Ex)) {
    if (E->getOpcode() == BO_LAnd || E->getOpcode() == BO_LOr)
      return isCapabilityExpr(S, E->getLHS()) &&
             isCapabilityExpr(S, E->getRHS());
    return false;
  }

  return typeHasCapability(S, Ex->getType());
}

/// Checks that all attribute arguments, starting from Sidx, resolve to
/// a capability object.
/// \param Sidx The attribute argument index to start checking with.
/// \param ParamIdxOk Whether an argument can be indexing into a function
/// parameter list.
static void checkAttrArgsAreCapabilityObjs(Sema &S, Decl *D,
                                           const ParsedAttr &AL,
                                           SmallVectorImpl<Expr *> &Args,
                                           unsigned Sidx = 0,
                                           bool ParamIdxOk = false) {
  if (Sidx == AL.getNumArgs()) {
    // If we don't have any capability arguments, the attribute implicitly
    // refers to 'this'. So we need to make sure that 'this' exists, i.e. we're
    // a non-static method, and that the class is a (scoped) capability.
    const auto *MD = dyn_cast<const CXXMethodDecl>(D);
    if (MD && !MD->isStatic()) {
      const CXXRecordDecl *RD = MD->getParent();
      // FIXME -- need to check this again on template instantiation
      if (!checkRecordDeclForAttr<CapabilityAttr>(RD) &&
          !checkRecordDeclForAttr<ScopedLockableAttr>(RD))
        S.Diag(AL.getLoc(),
               diag::warn_thread_attribute_not_on_capability_member)
            << AL << MD->getParent();
    } else {
      S.Diag(AL.getLoc(), diag::warn_thread_attribute_not_on_non_static_member)
          << AL;
    }
  }

  for (unsigned Idx = Sidx; Idx < AL.getNumArgs(); ++Idx) {
    Expr *ArgExp = AL.getArgAsExpr(Idx);

    if (ArgExp->isTypeDependent()) {
      // FIXME -- need to check this again on template instantiation
      Args.push_back(ArgExp);
      continue;
    }

    if (const auto *StrLit = dyn_cast<StringLiteral>(ArgExp)) {
      if (StrLit->getLength() == 0 ||
          (StrLit->isOrdinary() && StrLit->getString() == "*")) {
        // Pass empty strings to the analyzer without warnings.
        // Treat "*" as the universal lock.
        Args.push_back(ArgExp);
        continue;
      }

      // We allow constant strings to be used as a placeholder for expressions
      // that are not valid C++ syntax, but warn that they are ignored.
      S.Diag(AL.getLoc(), diag::warn_thread_attribute_ignored) << AL;
      Args.push_back(ArgExp);
      continue;
    }

    QualType ArgTy = ArgExp->getType();

    // A pointer to member expression of the form  &MyClass::mu is treated
    // specially -- we need to look at the type of the member.
    if (const auto *UOp = dyn_cast<UnaryOperator>(ArgExp))
      if (UOp->getOpcode() == UO_AddrOf)
        if (const auto *DRE = dyn_cast<DeclRefExpr>(UOp->getSubExpr()))
          if (DRE->getDecl()->isCXXInstanceMember())
            ArgTy = DRE->getDecl()->getType();

    // First see if we can just cast to record type, or pointer to record type.
    const auto *RD = getRecordDecl(ArgTy);

    // Now check if we index into a record type function param.
    if (!RD && ParamIdxOk) {
      const auto *FD = dyn_cast<FunctionDecl>(D);
      const auto *IL = dyn_cast<IntegerLiteral>(ArgExp);
      if(FD && IL) {
        unsigned int NumParams = FD->getNumParams();
        llvm::APInt ArgValue = IL->getValue();
        uint64_t ParamIdxFromOne = ArgValue.getZExtValue();
        uint64_t ParamIdxFromZero = ParamIdxFromOne - 1;
        if (!ArgValue.isStrictlyPositive() || ParamIdxFromOne > NumParams) {
          S.Diag(AL.getLoc(),
                 diag::err_attribute_argument_out_of_bounds_extra_info)
              << AL << Idx + 1 << NumParams;
          continue;
        }
        ArgTy = FD->getParamDecl(ParamIdxFromZero)->getType();
      }
    }

    // If the type does not have a capability, see if the components of the
    // expression have capabilities. This allows for writing C code where the
    // capability may be on the type, and the expression is a capability
    // boolean logic expression. Eg) requires_capability(A || B && !C)
    if (!typeHasCapability(S, ArgTy) && !isCapabilityExpr(S, ArgExp))
      S.Diag(AL.getLoc(), diag::warn_thread_attribute_argument_not_lockable)
          << AL << ArgTy;

    Args.push_back(ArgExp);
  }
}

static bool checkFunParamsAreScopedLockable(Sema &S,
                                            const ParmVarDecl *ParamDecl,
                                            const ParsedAttr &AL) {
  QualType ParamType = ParamDecl->getType();
  if (const auto *RefType = ParamType->getAs<ReferenceType>();
      RefType &&
      checkRecordTypeForScopedCapability(S, RefType->getPointeeType()))
    return true;
  S.Diag(AL.getLoc(), diag::warn_thread_attribute_not_on_scoped_lockable_param)
      << AL;
  return false;
}

//===----------------------------------------------------------------------===//
// Attribute Implementations
//===----------------------------------------------------------------------===//

static void handlePtGuardedVarAttr(Sema &S, Decl *D, const ParsedAttr &AL) {
  if (!threadSafetyCheckIsPointer(S, D, AL))
    return;

  D->addAttr(::new (S.Context) PtGuardedVarAttr(S.Context, AL));
}

static bool checkGuardedByAttrCommon(Sema &S, Decl *D, const ParsedAttr &AL,
                                     Expr *&Arg) {
  SmallVector<Expr *, 1> Args;
  // check that all arguments are lockable objects
  checkAttrArgsAreCapabilityObjs(S, D, AL, Args);
  unsigned Size = Args.size();
  if (Size != 1)
    return false;

  Arg = Args[0];

  return true;
}

static void handleGuardedByAttr(Sema &S, Decl *D, const ParsedAttr &AL) {
  Expr *Arg = nullptr;
  if (!checkGuardedByAttrCommon(S, D, AL, Arg))
    return;

  D->addAttr(::new (S.Context) GuardedByAttr(S.Context, AL, Arg));
}

static void handlePtGuardedByAttr(Sema &S, Decl *D, const ParsedAttr &AL) {
  Expr *Arg = nullptr;
  if (!checkGuardedByAttrCommon(S, D, AL, Arg))
    return;

  if (!threadSafetyCheckIsPointer(S, D, AL))
    return;

  D->addAttr(::new (S.Context) PtGuardedByAttr(S.Context, AL, Arg));
}

static bool checkAcquireOrderAttrCommon(Sema &S, Decl *D, const ParsedAttr &AL,
                                        SmallVectorImpl<Expr *> &Args) {
  if (!AL.checkAtLeastNumArgs(S, 1))
    return false;

  // Check that this attribute only applies to lockable types.
  QualType QT = cast<ValueDecl>(D)->getType();
  if (!QT->isDependentType() && !typeHasCapability(S, QT)) {
    S.Diag(AL.getLoc(), diag::warn_thread_attribute_decl_not_lockable) << AL;
    return false;
  }

  // Check that all arguments are lockable objects.
  checkAttrArgsAreCapabilityObjs(S, D, AL, Args);
  if (Args.empty())
    return false;

  return true;
}

static void handleAcquiredAfterAttr(Sema &S, Decl *D, const ParsedAttr &AL) {
  SmallVector<Expr *, 1> Args;
  if (!checkAcquireOrderAttrCommon(S, D, AL, Args))
    return;

  Expr **StartArg = &Args[0];
  D->addAttr(::new (S.Context)
                 AcquiredAfterAttr(S.Context, AL, StartArg, Args.size()));
}

static void handleAcquiredBeforeAttr(Sema &S, Decl *D, const ParsedAttr &AL) {
  SmallVector<Expr *, 1> Args;
  if (!checkAcquireOrderAttrCommon(S, D, AL, Args))
    return;

  Expr **StartArg = &Args[0];
  D->addAttr(::new (S.Context)
                 AcquiredBeforeAttr(S.Context, AL, StartArg, Args.size()));
}

static bool checkLockFunAttrCommon(Sema &S, Decl *D, const ParsedAttr &AL,
                                   SmallVectorImpl<Expr *> &Args) {
  // zero or more arguments ok
  // check that all arguments are lockable objects
  checkAttrArgsAreCapabilityObjs(S, D, AL, Args, 0, /*ParamIdxOk=*/true);

  return true;
}

/// Checks to be sure that the given parameter number is in bounds, and
/// is an integral type. Will emit appropriate diagnostics if this returns
/// false.
///
/// AttrArgNo is used to actually retrieve the argument, so it's base-0.
template <typename AttrInfo>
static bool checkParamIsIntegerType(Sema &S, const Decl *D, const AttrInfo &AI,
                                    unsigned AttrArgNo) {
  assert(AI.isArgExpr(AttrArgNo) && "Expected expression argument");
  Expr *AttrArg = AI.getArgAsExpr(AttrArgNo);
  ParamIdx Idx;
  if (!S.checkFunctionOrMethodParameterIndex(D, AI, AttrArgNo + 1, AttrArg,
                                             Idx))
    return false;

  QualType ParamTy = getFunctionOrMethodParamType(D, Idx.getASTIndex());
  if (!ParamTy->isIntegerType() && !ParamTy->isCharType()) {
    SourceLocation SrcLoc = AttrArg->getBeginLoc();
    S.Diag(SrcLoc, diag::err_attribute_integers_only)
        << AI << getFunctionOrMethodParamRange(D, Idx.getASTIndex());
    return false;
  }
  return true;
}

static void handleAllocSizeAttr(Sema &S, Decl *D, const ParsedAttr &AL) {
  if (!AL.checkAtLeastNumArgs(S, 1) || !AL.checkAtMostNumArgs(S, 2))
    return;

  assert(isFuncOrMethodForAttrSubject(D) && hasFunctionProto(D));

  QualType RetTy = getFunctionOrMethodResultType(D);
  if (!RetTy->isPointerType()) {
    S.Diag(AL.getLoc(), diag::warn_attribute_return_pointers_only) << AL;
    return;
  }

  const Expr *SizeExpr = AL.getArgAsExpr(0);
  int SizeArgNoVal;
  // Parameter indices are 1-indexed, hence Index=1
  if (!checkPositiveIntArgument(S, AL, SizeExpr, SizeArgNoVal, /*Idx=*/1))
    return;
  if (!checkParamIsIntegerType(S, D, AL, /*AttrArgNo=*/0))
    return;
  ParamIdx SizeArgNo(SizeArgNoVal, D);

  ParamIdx NumberArgNo;
  if (AL.getNumArgs() == 2) {
    const Expr *NumberExpr = AL.getArgAsExpr(1);
    int Val;
    // Parameter indices are 1-based, hence Index=2
    if (!checkPositiveIntArgument(S, AL, NumberExpr, Val, /*Idx=*/2))
      return;
    if (!checkParamIsIntegerType(S, D, AL, /*AttrArgNo=*/1))
      return;
    NumberArgNo = ParamIdx(Val, D);
  }

  D->addAttr(::new (S.Context)
                 AllocSizeAttr(S.Context, AL, SizeArgNo, NumberArgNo));
}

static bool checkTryLockFunAttrCommon(Sema &S, Decl *D, const ParsedAttr &AL,
                                      SmallVectorImpl<Expr *> &Args) {
  if (!AL.checkAtLeastNumArgs(S, 1))
    return false;

  if (!isIntOrBool(AL.getArgAsExpr(0))) {
    S.Diag(AL.getLoc(), diag::err_attribute_argument_n_type)
        << AL << 1 << AANT_ArgumentIntOrBool;
    return false;
  }

  // check that all arguments are lockable objects
  checkAttrArgsAreCapabilityObjs(S, D, AL, Args, 1);

  return true;
}

static void handleLockReturnedAttr(Sema &S, Decl *D, const ParsedAttr &AL) {
  // check that the argument is lockable object
  SmallVector<Expr*, 1> Args;
  checkAttrArgsAreCapabilityObjs(S, D, AL, Args);
  unsigned Size = Args.size();
  if (Size == 0)
    return;

  D->addAttr(::new (S.Context) LockReturnedAttr(S.Context, AL, Args[0]));
}

static void handleLocksExcludedAttr(Sema &S, Decl *D, const ParsedAttr &AL) {
  if (const auto *ParmDecl = dyn_cast<ParmVarDecl>(D);
      ParmDecl && !checkFunParamsAreScopedLockable(S, ParmDecl, AL))
    return;

  if (!AL.checkAtLeastNumArgs(S, 1))
    return;

  // check that all arguments are lockable objects
  SmallVector<Expr*, 1> Args;
  checkAttrArgsAreCapabilityObjs(S, D, AL, Args);
  unsigned Size = Args.size();
  if (Size == 0)
    return;
  Expr **StartArg = &Args[0];

  D->addAttr(::new (S.Context)
                 LocksExcludedAttr(S.Context, AL, StartArg, Size));
}

static bool checkFunctionConditionAttr(Sema &S, Decl *D, const ParsedAttr &AL,
                                       Expr *&Cond, StringRef &Msg) {
  Cond = AL.getArgAsExpr(0);
  if (!Cond->isTypeDependent()) {
    ExprResult Converted = S.PerformContextuallyConvertToBool(Cond);
    if (Converted.isInvalid())
      return false;
    Cond = Converted.get();
  }

  if (!S.checkStringLiteralArgumentAttr(AL, 1, Msg))
    return false;

  if (Msg.empty())
    Msg = "<no message provided>";

  SmallVector<PartialDiagnosticAt, 8> Diags;
  if (isa<FunctionDecl>(D) && !Cond->isValueDependent() &&
      !Expr::isPotentialConstantExprUnevaluated(Cond, cast<FunctionDecl>(D),
                                                Diags)) {
    S.Diag(AL.getLoc(), diag::err_attr_cond_never_constant_expr) << AL;
    for (const PartialDiagnosticAt &PDiag : Diags)
      S.Diag(PDiag.first, PDiag.second);
    return false;
  }
  return true;
}

static void handleEnableIfAttr(Sema &S, Decl *D, const ParsedAttr &AL) {
  S.Diag(AL.getLoc(), diag::ext_clang_enable_if);

  Expr *Cond;
  StringRef Msg;
  if (checkFunctionConditionAttr(S, D, AL, Cond, Msg))
    D->addAttr(::new (S.Context) EnableIfAttr(S.Context, AL, Cond, Msg));
}

static void handleErrorAttr(Sema &S, Decl *D, const ParsedAttr &AL) {
  StringRef NewUserDiagnostic;
  if (!S.checkStringLiteralArgumentAttr(AL, 0, NewUserDiagnostic))
    return;
  if (ErrorAttr *EA = S.mergeErrorAttr(D, AL, NewUserDiagnostic))
    D->addAttr(EA);
}

static void handleExcludeFromExplicitInstantiationAttr(Sema &S, Decl *D,
                                                       const ParsedAttr &AL) {
  const auto *PD = isa<CXXRecordDecl>(D)
                       ? cast<DeclContext>(D)
                       : D->getDeclContext()->getRedeclContext();
  if (const auto *RD = dyn_cast<CXXRecordDecl>(PD); RD && RD->isLocalClass()) {
    S.Diag(AL.getLoc(),
           diag::warn_attribute_exclude_from_explicit_instantiation_local_class)
        << AL << /*IsMember=*/!isa<CXXRecordDecl>(D);
    return;
  }
  D->addAttr(::new (S.Context)
                 ExcludeFromExplicitInstantiationAttr(S.Context, AL));
}

namespace {
/// Determines if a given Expr references any of the given function's
/// ParmVarDecls, or the function's implicit `this` parameter (if applicable).
class ArgumentDependenceChecker : public DynamicRecursiveASTVisitor {
#ifndef NDEBUG
  const CXXRecordDecl *ClassType;
#endif
  llvm::SmallPtrSet<const ParmVarDecl *, 16> Parms;
  bool Result;

public:
  ArgumentDependenceChecker(const FunctionDecl *FD) {
#ifndef NDEBUG
    if (const auto *MD = dyn_cast<CXXMethodDecl>(FD))
      ClassType = MD->getParent();
    else
      ClassType = nullptr;
#endif
    Parms.insert(FD->param_begin(), FD->param_end());
  }

  bool referencesArgs(Expr *E) {
    Result = false;
    TraverseStmt(E);
    return Result;
  }

  bool VisitCXXThisExpr(CXXThisExpr *E) override {
    assert(E->getType()->getPointeeCXXRecordDecl() == ClassType &&
           "`this` doesn't refer to the enclosing class?");
    Result = true;
    return false;
  }

  bool VisitDeclRefExpr(DeclRefExpr *DRE) override {
    if (const auto *PVD = dyn_cast<ParmVarDecl>(DRE->getDecl()))
      if (Parms.count(PVD)) {
        Result = true;
        return false;
      }
    return true;
  }
};
}

static void handleDiagnoseAsBuiltinAttr(Sema &S, Decl *D,
                                        const ParsedAttr &AL) {
  const auto *DeclFD = cast<FunctionDecl>(D);

  if (const auto *MethodDecl = dyn_cast<CXXMethodDecl>(DeclFD))
    if (!MethodDecl->isStatic()) {
      S.Diag(AL.getLoc(), diag::err_attribute_no_member_function) << AL;
      return;
    }

  auto DiagnoseType = [&](unsigned Index, AttributeArgumentNType T) {
    SourceLocation Loc = [&]() {
      auto Union = AL.getArg(Index - 1);
      if (auto *E = dyn_cast<Expr *>(Union))
        return E->getBeginLoc();
      return cast<IdentifierLoc *>(Union)->getLoc();
    }();

    S.Diag(Loc, diag::err_attribute_argument_n_type) << AL << Index << T;
  };

  FunctionDecl *AttrFD = [&]() -> FunctionDecl * {
    if (!AL.isArgExpr(0))
      return nullptr;
    auto *F = dyn_cast_if_present<DeclRefExpr>(AL.getArgAsExpr(0));
    if (!F)
      return nullptr;
    return dyn_cast_if_present<FunctionDecl>(F->getFoundDecl());
  }();

  if (!AttrFD || !AttrFD->getBuiltinID(true)) {
    DiagnoseType(1, AANT_ArgumentBuiltinFunction);
    return;
  }

  if (AttrFD->getNumParams() != AL.getNumArgs() - 1) {
    S.Diag(AL.getLoc(), diag::err_attribute_wrong_number_arguments_for)
        << AL << AttrFD << AttrFD->getNumParams();
    return;
  }

  SmallVector<unsigned, 8> Indices;

  for (unsigned I = 1; I < AL.getNumArgs(); ++I) {
    if (!AL.isArgExpr(I)) {
      DiagnoseType(I + 1, AANT_ArgumentIntegerConstant);
      return;
    }

    const Expr *IndexExpr = AL.getArgAsExpr(I);
    uint32_t Index;

    if (!S.checkUInt32Argument(AL, IndexExpr, Index, I + 1, false))
      return;

    if (Index > DeclFD->getNumParams()) {
      S.Diag(AL.getLoc(), diag::err_attribute_bounds_for_function)
          << AL << Index << DeclFD << DeclFD->getNumParams();
      return;
    }

    QualType T1 = AttrFD->getParamDecl(I - 1)->getType();
    QualType T2 = DeclFD->getParamDecl(Index - 1)->getType();

    if (T1.getCanonicalType().getUnqualifiedType() !=
        T2.getCanonicalType().getUnqualifiedType()) {
      S.Diag(IndexExpr->getBeginLoc(), diag::err_attribute_parameter_types)
          << AL << Index << DeclFD << T2 << I << AttrFD << T1;
      return;
    }

    Indices.push_back(Index - 1);
  }

  D->addAttr(::new (S.Context) DiagnoseAsBuiltinAttr(
      S.Context, AL, AttrFD, Indices.data(), Indices.size()));
}

static void handleDiagnoseIfAttr(Sema &S, Decl *D, const ParsedAttr &AL) {
  S.Diag(AL.getLoc(), diag::ext_clang_diagnose_if);

  Expr *Cond;
  StringRef Msg;
  if (!checkFunctionConditionAttr(S, D, AL, Cond, Msg))
    return;

  StringRef DefaultSevStr;
  if (!S.checkStringLiteralArgumentAttr(AL, 2, DefaultSevStr))
    return;

  DiagnoseIfAttr::DefaultSeverity DefaultSev;
  if (!DiagnoseIfAttr::ConvertStrToDefaultSeverity(DefaultSevStr, DefaultSev)) {
    S.Diag(AL.getArgAsExpr(2)->getBeginLoc(),
           diag::err_diagnose_if_invalid_diagnostic_type);
    return;
  }

  StringRef WarningGroup;
  if (AL.getNumArgs() > 3) {
    if (!S.checkStringLiteralArgumentAttr(AL, 3, WarningGroup))
      return;
    if (WarningGroup.empty() ||
        !S.getDiagnostics().getDiagnosticIDs()->getGroupForWarningOption(
            WarningGroup)) {
      S.Diag(AL.getArgAsExpr(3)->getBeginLoc(),
             diag::err_diagnose_if_unknown_warning)
          << WarningGroup;
      return;
    }
  }

  bool ArgDependent = false;
  if (const auto *FD = dyn_cast<FunctionDecl>(D))
    ArgDependent = ArgumentDependenceChecker(FD).referencesArgs(Cond);
  D->addAttr(::new (S.Context) DiagnoseIfAttr(
      S.Context, AL, Cond, Msg, DefaultSev, WarningGroup, ArgDependent,
      cast<NamedDecl>(D)));
}

static void handleCFIUncheckedCalleeAttr(Sema &S, Decl *D,
                                         const ParsedAttr &Attrs) {
  if (hasDeclarator(D))
    return;

  if (!isa<ObjCMethodDecl>(D)) {
    S.Diag(Attrs.getLoc(), diag::warn_attribute_wrong_decl_type)
        << Attrs << Attrs.isRegularKeywordAttribute()
        << ExpectedFunctionOrMethod;
    return;
  }

  D->addAttr(::new (S.Context) CFIUncheckedCalleeAttr(S.Context, Attrs));
}

static void handleNoBuiltinAttr(Sema &S, Decl *D, const ParsedAttr &AL) {
  static constexpr const StringRef kWildcard = "*";

  llvm::SmallVector<StringRef, 16> Names;
  bool HasWildcard = false;

  const auto AddBuiltinName = [&Names, &HasWildcard](StringRef Name) {
    if (Name == kWildcard)
      HasWildcard = true;
    Names.push_back(Name);
  };

  // Add previously defined attributes.
  if (const auto *NBA = D->getAttr<NoBuiltinAttr>())
    for (StringRef BuiltinName : NBA->builtinNames())
      AddBuiltinName(BuiltinName);

  // Add current attributes.
  if (AL.getNumArgs() == 0)
    AddBuiltinName(kWildcard);
  else
    for (unsigned I = 0, E = AL.getNumArgs(); I != E; ++I) {
      StringRef BuiltinName;
      SourceLocation LiteralLoc;
      if (!S.checkStringLiteralArgumentAttr(AL, I, BuiltinName, &LiteralLoc))
        return;

      if (Builtin::Context::isBuiltinFunc(BuiltinName))
        AddBuiltinName(BuiltinName);
      else
        S.Diag(LiteralLoc, diag::warn_attribute_no_builtin_invalid_builtin_name)
            << BuiltinName << AL;
    }

  // Repeating the same attribute is fine.
  llvm::sort(Names);
  Names.erase(llvm::unique(Names), Names.end());

  // Empty no_builtin must be on its own.
  if (HasWildcard && Names.size() > 1)
    S.Diag(D->getLocation(),
           diag::err_attribute_no_builtin_wildcard_or_builtin_name)
        << AL;

  if (D->hasAttr<NoBuiltinAttr>())
    D->dropAttr<NoBuiltinAttr>();
  D->addAttr(::new (S.Context)
                 NoBuiltinAttr(S.Context, AL, Names.data(), Names.size()));
}

static void handlePassObjectSizeAttr(Sema &S, Decl *D, const ParsedAttr &AL) {
  if (D->hasAttr<PassObjectSizeAttr>()) {
    S.Diag(D->getBeginLoc(), diag::err_attribute_only_once_per_parameter) << AL;
    return;
  }

  Expr *E = AL.getArgAsExpr(0);
  uint32_t Type;
  if (!S.checkUInt32Argument(AL, E, Type, /*Idx=*/1))
    return;

  // pass_object_size's argument is passed in as the second argument of
  // __builtin_object_size. So, it has the same constraints as that second
  // argument; namely, it must be in the range [0, 3].
  if (Type > 3) {
    S.Diag(E->getBeginLoc(), diag::err_attribute_argument_out_of_range)
        << AL << 0 << 3 << E->getSourceRange();
    return;
  }

  // pass_object_size is only supported on constant pointer parameters; as a
  // kindness to users, we allow the parameter to be non-const for declarations.
  // At this point, we have no clue if `D` belongs to a function declaration or
  // definition, so we defer the constness check until later.
  if (!cast<ParmVarDecl>(D)->getType()->isPointerType()) {
    S.Diag(D->getBeginLoc(), diag::err_attribute_pointers_only) << AL << 1;
    return;
  }

  D->addAttr(::new (S.Context) PassObjectSizeAttr(S.Context, AL, (int)Type));
}

static void handleConsumableAttr(Sema &S, Decl *D, const ParsedAttr &AL) {
  ConsumableAttr::ConsumedState DefaultState;

  if (AL.isArgIdent(0)) {
    IdentifierLoc *IL = AL.getArgAsIdent(0);
    if (!ConsumableAttr::ConvertStrToConsumedState(
            IL->getIdentifierInfo()->getName(), DefaultState)) {
      S.Diag(IL->getLoc(), diag::warn_attribute_type_not_supported)
          << AL << IL->getIdentifierInfo();
      return;
    }
  } else {
    S.Diag(AL.getLoc(), diag::err_attribute_argument_type)
        << AL << AANT_ArgumentIdentifier;
    return;
  }

  D->addAttr(::new (S.Context) ConsumableAttr(S.Context, AL, DefaultState));
}

static bool checkForConsumableClass(Sema &S, const CXXMethodDecl *MD,
                                    const ParsedAttr &AL) {
  QualType ThisType = MD->getFunctionObjectParameterType();

  if (const CXXRecordDecl *RD = ThisType->getAsCXXRecordDecl()) {
    if (!RD->hasAttr<ConsumableAttr>()) {
      S.Diag(AL.getLoc(), diag::warn_attr_on_unconsumable_class) << RD;

      return false;
    }
  }

  return true;
}

static void handleCallableWhenAttr(Sema &S, Decl *D, const ParsedAttr &AL) {
  if (!AL.checkAtLeastNumArgs(S, 1))
    return;

  if (!checkForConsumableClass(S, cast<CXXMethodDecl>(D), AL))
    return;

  SmallVector<CallableWhenAttr::ConsumedState, 3> States;
  for (unsigned ArgIndex = 0; ArgIndex < AL.getNumArgs(); ++ArgIndex) {
    CallableWhenAttr::ConsumedState CallableState;

    StringRef StateString;
    SourceLocation Loc;
    if (AL.isArgIdent(ArgIndex)) {
      IdentifierLoc *Ident = AL.getArgAsIdent(ArgIndex);
      StateString = Ident->getIdentifierInfo()->getName();
      Loc = Ident->getLoc();
    } else {
      if (!S.checkStringLiteralArgumentAttr(AL, ArgIndex, StateString, &Loc))
        return;
    }

    if (!CallableWhenAttr::ConvertStrToConsumedState(StateString,
                                                     CallableState)) {
      S.Diag(Loc, diag::warn_attribute_type_not_supported) << AL << StateString;
      return;
    }

    States.push_back(CallableState);
  }

  D->addAttr(::new (S.Context)
                 CallableWhenAttr(S.Context, AL, States.data(), States.size()));
}

static void handleParamTypestateAttr(Sema &S, Decl *D, const ParsedAttr &AL) {
  ParamTypestateAttr::ConsumedState ParamState;

  if (AL.isArgIdent(0)) {
    IdentifierLoc *Ident = AL.getArgAsIdent(0);
    StringRef StateString = Ident->getIdentifierInfo()->getName();

    if (!ParamTypestateAttr::ConvertStrToConsumedState(StateString,
                                                       ParamState)) {
      S.Diag(Ident->getLoc(), diag::warn_attribute_type_not_supported)
          << AL << StateString;
      return;
    }
  } else {
    S.Diag(AL.getLoc(), diag::err_attribute_argument_type)
        << AL << AANT_ArgumentIdentifier;
    return;
  }

  // FIXME: This check is currently being done in the analysis.  It can be
  //        enabled here only after the parser propagates attributes at
  //        template specialization definition, not declaration.
  //QualType ReturnType = cast<ParmVarDecl>(D)->getType();
  //const CXXRecordDecl *RD = ReturnType->getAsCXXRecordDecl();
  //
  //if (!RD || !RD->hasAttr<ConsumableAttr>()) {
  //    S.Diag(AL.getLoc(), diag::warn_return_state_for_unconsumable_type) <<
  //      ReturnType.getAsString();
  //    return;
  //}

  D->addAttr(::new (S.Context) ParamTypestateAttr(S.Context, AL, ParamState));
}

static void handleReturnTypestateAttr(Sema &S, Decl *D, const ParsedAttr &AL) {
  ReturnTypestateAttr::ConsumedState ReturnState;

  if (AL.isArgIdent(0)) {
    IdentifierLoc *IL = AL.getArgAsIdent(0);
    if (!ReturnTypestateAttr::ConvertStrToConsumedState(
            IL->getIdentifierInfo()->getName(), ReturnState)) {
      S.Diag(IL->getLoc(), diag::warn_attribute_type_not_supported)
          << AL << IL->getIdentifierInfo();
      return;
    }
  } else {
    S.Diag(AL.getLoc(), diag::err_attribute_argument_type)
        << AL << AANT_ArgumentIdentifier;
    return;
  }

  // FIXME: This check is currently being done in the analysis.  It can be
  //        enabled here only after the parser propagates attributes at
  //        template specialization definition, not declaration.
  // QualType ReturnType;
  //
  // if (const ParmVarDecl *Param = dyn_cast<ParmVarDecl>(D)) {
  //  ReturnType = Param->getType();
  //
  //} else if (const CXXConstructorDecl *Constructor =
  //             dyn_cast<CXXConstructorDecl>(D)) {
  //  ReturnType = Constructor->getFunctionObjectParameterType();
  //
  //} else {
  //
  //  ReturnType = cast<FunctionDecl>(D)->getCallResultType();
  //}
  //
  // const CXXRecordDecl *RD = ReturnType->getAsCXXRecordDecl();
  //
  // if (!RD || !RD->hasAttr<ConsumableAttr>()) {
  //    S.Diag(Attr.getLoc(), diag::warn_return_state_for_unconsumable_type) <<
  //      ReturnType.getAsString();
  //    return;
  //}

  D->addAttr(::new (S.Context) ReturnTypestateAttr(S.Context, AL, ReturnState));
}

static void handleSetTypestateAttr(Sema &S, Decl *D, const ParsedAttr &AL) {
  if (!checkForConsumableClass(S, cast<CXXMethodDecl>(D), AL))
    return;

  SetTypestateAttr::ConsumedState NewState;
  if (AL.isArgIdent(0)) {
    IdentifierLoc *Ident = AL.getArgAsIdent(0);
    StringRef Param = Ident->getIdentifierInfo()->getName();
    if (!SetTypestateAttr::ConvertStrToConsumedState(Param, NewState)) {
      S.Diag(Ident->getLoc(), diag::warn_attribute_type_not_supported)
          << AL << Param;
      return;
    }
  } else {
    S.Diag(AL.getLoc(), diag::err_attribute_argument_type)
        << AL << AANT_ArgumentIdentifier;
    return;
  }

  D->addAttr(::new (S.Context) SetTypestateAttr(S.Context, AL, NewState));
}

static void handleTestTypestateAttr(Sema &S, Decl *D, const ParsedAttr &AL) {
  if (!checkForConsumableClass(S, cast<CXXMethodDecl>(D), AL))
    return;

  TestTypestateAttr::ConsumedState TestState;
  if (AL.isArgIdent(0)) {
    IdentifierLoc *Ident = AL.getArgAsIdent(0);
    StringRef Param = Ident->getIdentifierInfo()->getName();
    if (!TestTypestateAttr::ConvertStrToConsumedState(Param, TestState)) {
      S.Diag(Ident->getLoc(), diag::warn_attribute_type_not_supported)
          << AL << Param;
      return;
    }
  } else {
    S.Diag(AL.getLoc(), diag::err_attribute_argument_type)
        << AL << AANT_ArgumentIdentifier;
    return;
  }

  D->addAttr(::new (S.Context) TestTypestateAttr(S.Context, AL, TestState));
}

static void handleExtVectorTypeAttr(Sema &S, Decl *D, const ParsedAttr &AL) {
  // Remember this typedef decl, we will need it later for diagnostics.
  if (isa<TypedefNameDecl>(D))
    S.ExtVectorDecls.push_back(cast<TypedefNameDecl>(D));
}

static void handlePackedAttr(Sema &S, Decl *D, const ParsedAttr &AL) {
  if (auto *TD = dyn_cast<TagDecl>(D))
    TD->addAttr(::new (S.Context) PackedAttr(S.Context, AL));
  else if (auto *FD = dyn_cast<FieldDecl>(D)) {
    bool BitfieldByteAligned = (!FD->getType()->isDependentType() &&
                                !FD->getType()->isIncompleteType() &&
                                FD->isBitField() &&
                                S.Context.getTypeAlign(FD->getType()) <= 8);

    if (S.getASTContext().getTargetInfo().getTriple().isPS()) {
      if (BitfieldByteAligned)
        // The PS4/PS5 targets need to maintain ABI backwards compatibility.
        S.Diag(AL.getLoc(), diag::warn_attribute_ignored_for_field_of_type)
            << AL << FD->getType();
      else
        FD->addAttr(::new (S.Context) PackedAttr(S.Context, AL));
    } else {
      // Report warning about changed offset in the newer compiler versions.
      if (BitfieldByteAligned)
        S.Diag(AL.getLoc(), diag::warn_attribute_packed_for_bitfield);

      FD->addAttr(::new (S.Context) PackedAttr(S.Context, AL));
    }

  } else
    S.Diag(AL.getLoc(), diag::warn_attribute_ignored) << AL;
}

static void handlePreferredName(Sema &S, Decl *D, const ParsedAttr &AL) {
  auto *RD = cast<CXXRecordDecl>(D);
  ClassTemplateDecl *CTD = RD->getDescribedClassTemplate();
  assert(CTD && "attribute does not appertain to this declaration");

  ParsedType PT = AL.getTypeArg();
  TypeSourceInfo *TSI = nullptr;
  QualType T = S.GetTypeFromParser(PT, &TSI);
  if (!TSI)
    TSI = S.Context.getTrivialTypeSourceInfo(T, AL.getLoc());

  if (!T.hasQualifiers() && T->isTypedefNameType()) {
    // Find the template name, if this type names a template specialization.
    const TemplateDecl *Template = nullptr;
    if (const auto *CTSD = dyn_cast_if_present<ClassTemplateSpecializationDecl>(
            T->getAsCXXRecordDecl())) {
      Template = CTSD->getSpecializedTemplate();
    } else if (const auto *TST = T->getAs<TemplateSpecializationType>()) {
      while (TST && TST->isTypeAlias())
        TST = TST->getAliasedType()->getAs<TemplateSpecializationType>();
      if (TST)
        Template = TST->getTemplateName().getAsTemplateDecl();
    }

    if (Template && declaresSameEntity(Template, CTD)) {
      D->addAttr(::new (S.Context) PreferredNameAttr(S.Context, AL, TSI));
      return;
    }
  }

  S.Diag(AL.getLoc(), diag::err_attribute_not_typedef_for_specialization)
      << T << AL << CTD;
  if (const auto *TT = T->getAs<TypedefType>())
    S.Diag(TT->getDecl()->getLocation(), diag::note_entity_declared_at)
        << TT->getDecl();
}

static void handleNoSpecializations(Sema &S, Decl *D, const ParsedAttr &AL) {
  StringRef Message;
  if (AL.getNumArgs() != 0)
    S.checkStringLiteralArgumentAttr(AL, 0, Message);
  D->getDescribedTemplate()->addAttr(
      NoSpecializationsAttr::Create(S.Context, Message, AL));
}

bool Sema::isValidPointerAttrType(QualType T, bool RefOkay) {
  if (T->isDependentType())
    return true;
  if (RefOkay) {
    if (T->isReferenceType())
      return true;
  } else {
    T = T.getNonReferenceType();
  }

  // The nonnull attribute, and other similar attributes, can be applied to a
  // transparent union that contains a pointer type.
  if (const RecordType *UT = T->getAsUnionType()) {
    RecordDecl *UD = UT->getDecl()->getDefinitionOrSelf();
    if (UD->hasAttr<TransparentUnionAttr>()) {
      for (const auto *I : UD->fields()) {
        QualType QT = I->getType();
        if (QT->isAnyPointerType() || QT->isBlockPointerType())
          return true;
      }
    }
  }

  return T->isAnyPointerType() || T->isBlockPointerType();
}

static bool attrNonNullArgCheck(Sema &S, QualType T, const ParsedAttr &AL,
                                SourceRange AttrParmRange,
                                SourceRange TypeRange,
                                bool isReturnValue = false) {
  if (!S.isValidPointerAttrType(T)) {
    if (isReturnValue)
      S.Diag(AL.getLoc(), diag::warn_attribute_return_pointers_only)
          << AL << AttrParmRange << TypeRange;
    else
      S.Diag(AL.getLoc(), diag::warn_attribute_pointers_only)
          << AL << AttrParmRange << TypeRange << 0;
    return false;
  }
  return true;
}

static void handleNonNullAttr(Sema &S, Decl *D, const ParsedAttr &AL) {
  SmallVector<ParamIdx, 8> NonNullArgs;
  for (unsigned I = 0; I < AL.getNumArgs(); ++I) {
    Expr *Ex = AL.getArgAsExpr(I);
    ParamIdx Idx;
    if (!S.checkFunctionOrMethodParameterIndex(
            D, AL, I + 1, Ex, Idx,
            /*CanIndexImplicitThis=*/false,
            /*CanIndexVariadicArguments=*/true))
      return;

    // Is the function argument a pointer type?
    if (Idx.getASTIndex() < getFunctionOrMethodNumParams(D) &&
        !attrNonNullArgCheck(
            S, getFunctionOrMethodParamType(D, Idx.getASTIndex()), AL,
            Ex->getSourceRange(),
            getFunctionOrMethodParamRange(D, Idx.getASTIndex())))
      continue;

    NonNullArgs.push_back(Idx);
  }

  // If no arguments were specified to __attribute__((nonnull)) then all pointer
  // arguments have a nonnull attribute; warn if there aren't any. Skip this
  // check if the attribute came from a macro expansion or a template
  // instantiation.
  if (NonNullArgs.empty() && AL.getLoc().isFileID() &&
      !S.inTemplateInstantiation()) {
    bool AnyPointers = isFunctionOrMethodVariadic(D);
    for (unsigned I = 0, E = getFunctionOrMethodNumParams(D);
         I != E && !AnyPointers; ++I) {
      QualType T = getFunctionOrMethodParamType(D, I);
      if (S.isValidPointerAttrType(T))
        AnyPointers = true;
    }

    if (!AnyPointers)
      S.Diag(AL.getLoc(), diag::warn_attribute_nonnull_no_pointers);
  }

  ParamIdx *Start = NonNullArgs.data();
  unsigned Size = NonNullArgs.size();
  llvm::array_pod_sort(Start, Start + Size);
  D->addAttr(::new (S.Context) NonNullAttr(S.Context, AL, Start, Size));
}

static void handleNonNullAttrParameter(Sema &S, ParmVarDecl *D,
                                       const ParsedAttr &AL) {
  if (AL.getNumArgs() > 0) {
    if (D->getFunctionType()) {
      handleNonNullAttr(S, D, AL);
    } else {
      S.Diag(AL.getLoc(), diag::warn_attribute_nonnull_parm_no_args)
        << D->getSourceRange();
    }
    return;
  }

  // Is the argument a pointer type?
  if (!attrNonNullArgCheck(S, D->getType(), AL, SourceRange(),
                           D->getSourceRange()))
    return;

  D->addAttr(::new (S.Context) NonNullAttr(S.Context, AL, nullptr, 0));
}

static void handleReturnsNonNullAttr(Sema &S, Decl *D, const ParsedAttr &AL) {
  QualType ResultType = getFunctionOrMethodResultType(D);
  SourceRange SR = getFunctionOrMethodResultSourceRange(D);
  if (!attrNonNullArgCheck(S, ResultType, AL, SourceRange(), SR,
                           /* isReturnValue */ true))
    return;

  D->addAttr(::new (S.Context) ReturnsNonNullAttr(S.Context, AL));
}

static void handleNoEscapeAttr(Sema &S, Decl *D, const ParsedAttr &AL) {
  if (D->isInvalidDecl())
    return;

  // noescape only applies to pointer types.
  QualType T = cast<ParmVarDecl>(D)->getType();
  if (!S.isValidPointerAttrType(T, /* RefOkay */ true)) {
    S.Diag(AL.getLoc(), diag::warn_attribute_pointers_only)
        << AL << AL.getRange() << 0;
    return;
  }

  D->addAttr(::new (S.Context) NoEscapeAttr(S.Context, AL));
}

static void handleAssumeAlignedAttr(Sema &S, Decl *D, const ParsedAttr &AL) {
  Expr *E = AL.getArgAsExpr(0),
       *OE = AL.getNumArgs() > 1 ? AL.getArgAsExpr(1) : nullptr;
  S.AddAssumeAlignedAttr(D, AL, E, OE);
}

static void handleAllocAlignAttr(Sema &S, Decl *D, const ParsedAttr &AL) {
  S.AddAllocAlignAttr(D, AL, AL.getArgAsExpr(0));
}

void Sema::AddAssumeAlignedAttr(Decl *D, const AttributeCommonInfo &CI, Expr *E,
                                Expr *OE) {
  QualType ResultType = getFunctionOrMethodResultType(D);
  SourceRange SR = getFunctionOrMethodResultSourceRange(D);
  SourceLocation AttrLoc = CI.getLoc();

  if (!isValidPointerAttrType(ResultType, /* RefOkay */ true)) {
    Diag(AttrLoc, diag::warn_attribute_return_pointers_refs_only)
        << CI << CI.getRange() << SR;
    return;
  }

  if (!E->isValueDependent()) {
    std::optional<llvm::APSInt> I = llvm::APSInt(64);
    if (!(I = E->getIntegerConstantExpr(Context))) {
      if (OE)
        Diag(AttrLoc, diag::err_attribute_argument_n_type)
            << CI << 1 << AANT_ArgumentIntegerConstant << E->getSourceRange();
      else
        Diag(AttrLoc, diag::err_attribute_argument_type)
            << CI << AANT_ArgumentIntegerConstant << E->getSourceRange();
      return;
    }

    if (!I->isPowerOf2()) {
      Diag(AttrLoc, diag::err_alignment_not_power_of_two)
        << E->getSourceRange();
      return;
    }

    if (*I > Sema::MaximumAlignment)
      Diag(CI.getLoc(), diag::warn_assume_aligned_too_great)
          << CI.getRange() << Sema::MaximumAlignment;
  }

  if (OE && !OE->isValueDependent() && !OE->isIntegerConstantExpr(Context)) {
    Diag(AttrLoc, diag::err_attribute_argument_n_type)
        << CI << 2 << AANT_ArgumentIntegerConstant << OE->getSourceRange();
    return;
  }

  D->addAttr(::new (Context) AssumeAlignedAttr(Context, CI, E, OE));
}

void Sema::AddAllocAlignAttr(Decl *D, const AttributeCommonInfo &CI,
                             Expr *ParamExpr) {
  QualType ResultType = getFunctionOrMethodResultType(D);
  SourceLocation AttrLoc = CI.getLoc();

  if (!isValidPointerAttrType(ResultType, /* RefOkay */ true)) {
    Diag(AttrLoc, diag::warn_attribute_return_pointers_refs_only)
        << CI << CI.getRange() << getFunctionOrMethodResultSourceRange(D);
    return;
  }

  ParamIdx Idx;
  const auto *FuncDecl = cast<FunctionDecl>(D);
  if (!checkFunctionOrMethodParameterIndex(FuncDecl, CI,
                                           /*AttrArgNum=*/1, ParamExpr, Idx))
    return;

  QualType Ty = getFunctionOrMethodParamType(D, Idx.getASTIndex());
  if (!Ty->isDependentType() && !Ty->isIntegralType(Context) &&
      !Ty->isAlignValT()) {
    Diag(ParamExpr->getBeginLoc(), diag::err_attribute_integers_only)
        << CI << FuncDecl->getParamDecl(Idx.getASTIndex())->getSourceRange();
    return;
  }

  D->addAttr(::new (Context) AllocAlignAttr(Context, CI, Idx));
}

/// Normalize the attribute, __foo__ becomes foo.
/// Returns true if normalization was applied.
static bool normalizeName(StringRef &AttrName) {
  if (AttrName.size() > 4 && AttrName.starts_with("__") &&
      AttrName.ends_with("__")) {
    AttrName = AttrName.drop_front(2).drop_back(2);
    return true;
  }
  return false;
}

static void handleOwnershipAttr(Sema &S, Decl *D, const ParsedAttr &AL) {
  // This attribute must be applied to a function declaration. The first
  // argument to the attribute must be an identifier, the name of the resource,
  // for example: malloc. The following arguments must be argument indexes, the
  // arguments must be of integer type for Returns, otherwise of pointer type.
  // The difference between Holds and Takes is that a pointer may still be used
  // after being held. free() should be __attribute((ownership_takes)), whereas
  // a list append function may well be __attribute((ownership_holds)).

  if (!AL.isArgIdent(0)) {
    S.Diag(AL.getLoc(), diag::err_attribute_argument_n_type)
        << AL << 1 << AANT_ArgumentIdentifier;
    return;
  }

  // Figure out our Kind.
  OwnershipAttr::OwnershipKind K =
      OwnershipAttr(S.Context, AL, nullptr, nullptr, 0).getOwnKind();

  // Check arguments.
  switch (K) {
  case OwnershipAttr::Takes:
  case OwnershipAttr::Holds:
    if (AL.getNumArgs() < 2) {
      S.Diag(AL.getLoc(), diag::err_attribute_too_few_arguments) << AL << 2;
      return;
    }
    break;
  case OwnershipAttr::Returns:
    if (AL.getNumArgs() > 2) {
      S.Diag(AL.getLoc(), diag::err_attribute_too_many_arguments) << AL << 2;
      return;
    }
    break;
  }

  // Allow only pointers to be return type for functions with ownership_returns
  // attribute. This matches with current OwnershipAttr::Takes semantics
  if (K == OwnershipAttr::Returns &&
      !getFunctionOrMethodResultType(D)->isPointerType()) {
    S.Diag(AL.getLoc(), diag::err_ownership_takes_return_type) << AL;
    return;
  }

  IdentifierInfo *Module = AL.getArgAsIdent(0)->getIdentifierInfo();

  StringRef ModuleName = Module->getName();
  if (normalizeName(ModuleName)) {
    Module = &S.PP.getIdentifierTable().get(ModuleName);
  }

  SmallVector<ParamIdx, 8> OwnershipArgs;
  for (unsigned i = 1; i < AL.getNumArgs(); ++i) {
    Expr *Ex = AL.getArgAsExpr(i);
    ParamIdx Idx;
    if (!S.checkFunctionOrMethodParameterIndex(D, AL, i, Ex, Idx))
      return;

    // Is the function argument a pointer type?
    QualType T = getFunctionOrMethodParamType(D, Idx.getASTIndex());
    int Err = -1;  // No error
    switch (K) {
      case OwnershipAttr::Takes:
      case OwnershipAttr::Holds:
        if (!T->isAnyPointerType() && !T->isBlockPointerType())
          Err = 0;
        break;
      case OwnershipAttr::Returns:
        if (!T->isIntegerType())
          Err = 1;
        break;
    }
    if (-1 != Err) {
      S.Diag(AL.getLoc(), diag::err_ownership_type) << AL << Err
                                                    << Ex->getSourceRange();
      return;
    }

    // Check we don't have a conflict with another ownership attribute.
    for (const auto *I : D->specific_attrs<OwnershipAttr>()) {
      // Cannot have two ownership attributes of different kinds for the same
      // index.
      if (I->getOwnKind() != K && llvm::is_contained(I->args(), Idx)) {
          S.Diag(AL.getLoc(), diag::err_attributes_are_not_compatible)
              << AL << I
              << (AL.isRegularKeywordAttribute() ||
                  I->isRegularKeywordAttribute());
          return;
      } else if (K == OwnershipAttr::Returns &&
                 I->getOwnKind() == OwnershipAttr::Returns) {
        // A returns attribute conflicts with any other returns attribute using
        // a different index.
        if (!llvm::is_contained(I->args(), Idx)) {
          S.Diag(I->getLocation(), diag::err_ownership_returns_index_mismatch)
              << I->args_begin()->getSourceIndex();
          if (I->args_size())
            S.Diag(AL.getLoc(), diag::note_ownership_returns_index_mismatch)
                << Idx.getSourceIndex() << Ex->getSourceRange();
          return;
        }
      } else if (K == OwnershipAttr::Takes &&
                 I->getOwnKind() == OwnershipAttr::Takes) {
        if (I->getModule()->getName() != ModuleName) {
          S.Diag(I->getLocation(), diag::err_ownership_takes_class_mismatch)
              << I->getModule()->getName();
          S.Diag(AL.getLoc(), diag::note_ownership_takes_class_mismatch)
              << ModuleName << Ex->getSourceRange();

          return;
        }
      }
    }
    OwnershipArgs.push_back(Idx);
  }

  ParamIdx *Start = OwnershipArgs.data();
  unsigned Size = OwnershipArgs.size();
  llvm::array_pod_sort(Start, Start + Size);
  D->addAttr(::new (S.Context)
                 OwnershipAttr(S.Context, AL, Module, Start, Size));
}

static void handleWeakRefAttr(Sema &S, Decl *D, const ParsedAttr &AL) {
  // Check the attribute arguments.
  if (AL.getNumArgs() > 1) {
    S.Diag(AL.getLoc(), diag::err_attribute_wrong_number_arguments) << AL << 1;
    return;
  }

  // gcc rejects
  // class c {
  //   static int a __attribute__((weakref ("v2")));
  //   static int b() __attribute__((weakref ("f3")));
  // };
  // and ignores the attributes of
  // void f(void) {
  //   static int a __attribute__((weakref ("v2")));
  // }
  // we reject them
  const DeclContext *Ctx = D->getDeclContext()->getRedeclContext();
  if (!Ctx->isFileContext()) {
    S.Diag(AL.getLoc(), diag::err_attribute_weakref_not_global_context)
        << cast<NamedDecl>(D);
    return;
  }

  // The GCC manual says
  //
  // At present, a declaration to which `weakref' is attached can only
  // be `static'.
  //
  // It also says
  //
  // Without a TARGET,
  // given as an argument to `weakref' or to `alias', `weakref' is
  // equivalent to `weak'.
  //
  // gcc 4.4.1 will accept
  // int a7 __attribute__((weakref));
  // as
  // int a7 __attribute__((weak));
  // This looks like a bug in gcc. We reject that for now. We should revisit
  // it if this behaviour is actually used.

  // GCC rejects
  // static ((alias ("y"), weakref)).
  // Should we? How to check that weakref is before or after alias?

  // FIXME: it would be good for us to keep the WeakRefAttr as-written instead
  // of transforming it into an AliasAttr.  The WeakRefAttr never uses the
  // StringRef parameter it was given anyway.
  StringRef Str;
  if (AL.getNumArgs() && S.checkStringLiteralArgumentAttr(AL, 0, Str))
    // GCC will accept anything as the argument of weakref. Should we
    // check for an existing decl?
    D->addAttr(::new (S.Context) AliasAttr(S.Context, AL, Str));

  D->addAttr(::new (S.Context) WeakRefAttr(S.Context, AL));
}

// Mark alias/ifunc target as used. Due to name mangling, we look up the
// demangled name ignoring parameters (not supported by microsoftDemangle
// https://github.com/llvm/llvm-project/issues/88825). This should handle the
// majority of use cases while leaving namespace scope names unmarked.
static void markUsedForAliasOrIfunc(Sema &S, Decl *D, const ParsedAttr &AL,
                                    StringRef Str) {
  std::unique_ptr<char, llvm::FreeDeleter> Demangled;
  if (S.getASTContext().getCXXABIKind() != TargetCXXABI::Microsoft)
    Demangled.reset(llvm::itaniumDemangle(Str, /*ParseParams=*/false));
  std::unique_ptr<MangleContext> MC(S.Context.createMangleContext());
  SmallString<256> Name;

  const DeclarationNameInfo Target(
      &S.Context.Idents.get(Demangled ? Demangled.get() : Str), AL.getLoc());
  LookupResult LR(S, Target, Sema::LookupOrdinaryName);
  if (S.LookupName(LR, S.TUScope)) {
    for (NamedDecl *ND : LR) {
      if (!isa<FunctionDecl>(ND) && !isa<VarDecl>(ND))
        continue;
      if (MC->shouldMangleDeclName(ND)) {
        llvm::raw_svector_ostream Out(Name);
        Name.clear();
        MC->mangleName(GlobalDecl(ND), Out);
      } else {
        Name = ND->getIdentifier()->getName();
      }
      if (Name == Str)
        ND->markUsed(S.Context);
    }
  }
}

static void handleIFuncAttr(Sema &S, Decl *D, const ParsedAttr &AL) {
  StringRef Str;
  if (!S.checkStringLiteralArgumentAttr(AL, 0, Str))
    return;

  // Aliases should be on declarations, not definitions.
  const auto *FD = cast<FunctionDecl>(D);
  if (FD->isThisDeclarationADefinition()) {
    S.Diag(AL.getLoc(), diag::err_alias_is_definition) << FD << 1;
    return;
  }

  markUsedForAliasOrIfunc(S, D, AL, Str);
  D->addAttr(::new (S.Context) IFuncAttr(S.Context, AL, Str));
}

static void handleAliasAttr(Sema &S, Decl *D, const ParsedAttr &AL) {
  StringRef Str;
  if (!S.checkStringLiteralArgumentAttr(AL, 0, Str))
    return;

  if (S.Context.getTargetInfo().getTriple().isOSDarwin()) {
    S.Diag(AL.getLoc(), diag::err_alias_not_supported_on_darwin);
    return;
  }

  if (S.Context.getTargetInfo().getTriple().isNVPTX()) {
    CudaVersion Version =
        ToCudaVersion(S.Context.getTargetInfo().getSDKVersion());
    if (Version != CudaVersion::UNKNOWN && Version < CudaVersion::CUDA_100)
      S.Diag(AL.getLoc(), diag::err_alias_not_supported_on_nvptx);
  }

  // Aliases should be on declarations, not definitions.
  if (const auto *FD = dyn_cast<FunctionDecl>(D)) {
    if (FD->isThisDeclarationADefinition()) {
      S.Diag(AL.getLoc(), diag::err_alias_is_definition) << FD << 0;
      return;
    }
  } else {
    const auto *VD = cast<VarDecl>(D);
    if (VD->isThisDeclarationADefinition() && VD->isExternallyVisible()) {
      S.Diag(AL.getLoc(), diag::err_alias_is_definition) << VD << 0;
      return;
    }
  }

  markUsedForAliasOrIfunc(S, D, AL, Str);
  D->addAttr(::new (S.Context) AliasAttr(S.Context, AL, Str));
}

static void handleTLSModelAttr(Sema &S, Decl *D, const ParsedAttr &AL) {
  StringRef Model;
  SourceLocation LiteralLoc;
  // Check that it is a string.
  if (!S.checkStringLiteralArgumentAttr(AL, 0, Model, &LiteralLoc))
    return;

  // Check that the value.
  if (Model != "global-dynamic" && Model != "local-dynamic"
      && Model != "initial-exec" && Model != "local-exec") {
    S.Diag(LiteralLoc, diag::err_attr_tlsmodel_arg);
    return;
  }

  D->addAttr(::new (S.Context) TLSModelAttr(S.Context, AL, Model));
}

static void handleRestrictAttr(Sema &S, Decl *D, const ParsedAttr &AL) {
  QualType ResultType = getFunctionOrMethodResultType(D);
  if (!ResultType->isAnyPointerType() && !ResultType->isBlockPointerType()) {
    S.Diag(AL.getLoc(), diag::warn_attribute_return_pointers_only)
        << AL << getFunctionOrMethodResultSourceRange(D);
    return;
  }

  if (AL.getNumArgs() == 0) {
    D->addAttr(::new (S.Context) RestrictAttr(S.Context, AL));
    return;
  }

  if (AL.getAttributeSpellingListIndex() == RestrictAttr::Declspec_restrict) {
    // __declspec(restrict) accepts no arguments
    S.Diag(AL.getLoc(), diag::err_attribute_wrong_number_arguments) << AL << 0;
    return;
  }

  // [[gnu::malloc(deallocator)]] with args specifies a deallocator function
  Expr *DeallocE = AL.getArgAsExpr(0);
  SourceLocation DeallocLoc = DeallocE->getExprLoc();
  FunctionDecl *DeallocFD = nullptr;
  DeclarationNameInfo DeallocNI;

  if (auto *DRE = dyn_cast<DeclRefExpr>(DeallocE)) {
    DeallocFD = dyn_cast<FunctionDecl>(DRE->getDecl());
    DeallocNI = DRE->getNameInfo();
    if (!DeallocFD) {
      S.Diag(DeallocLoc, diag::err_attribute_malloc_arg_not_function)
          << 1 << DeallocNI.getName();
      return;
    }
  } else if (auto *ULE = dyn_cast<UnresolvedLookupExpr>(DeallocE)) {
    DeallocFD = S.ResolveSingleFunctionTemplateSpecialization(ULE, true);
    DeallocNI = ULE->getNameInfo();
    if (!DeallocFD) {
      S.Diag(DeallocLoc, diag::err_attribute_malloc_arg_not_function)
          << 2 << DeallocNI.getName();
      if (ULE->getType() == S.Context.OverloadTy)
        S.NoteAllOverloadCandidates(ULE);
      return;
    }
  } else {
    S.Diag(DeallocLoc, diag::err_attribute_malloc_arg_not_function) << 0;
    return;
  }

  // 2nd arg of [[gnu::malloc(deallocator, 2)]] with args specifies the param
  // of deallocator that deallocates the pointer (defaults to 1)
  ParamIdx DeallocPtrIdx;
  if (AL.getNumArgs() == 1) {
    DeallocPtrIdx = ParamIdx(1, DeallocFD);

    // FIXME: We could probably be better about diagnosing that there IS no
    // argument, or that the function doesn't have a prototype, but this is how
    // GCC diagnoses this, and is reasonably clear.
    if (!DeallocPtrIdx.isValid() || !hasFunctionProto(DeallocFD) ||
        getFunctionOrMethodNumParams(DeallocFD) < 1 ||
        !getFunctionOrMethodParamType(DeallocFD, DeallocPtrIdx.getASTIndex())
             .getCanonicalType()
             ->isPointerType()) {
      S.Diag(DeallocLoc,
             diag::err_attribute_malloc_arg_not_function_with_pointer_arg)
          << DeallocNI.getName();
      return;
    }
  } else {
    if (!S.checkFunctionOrMethodParameterIndex(
            DeallocFD, AL, 2, AL.getArgAsExpr(1), DeallocPtrIdx,
            /* CanIndexImplicitThis=*/false))
      return;

    QualType DeallocPtrArgType =
        getFunctionOrMethodParamType(DeallocFD, DeallocPtrIdx.getASTIndex());
    if (!DeallocPtrArgType.getCanonicalType()->isPointerType()) {
      S.Diag(DeallocLoc,
             diag::err_attribute_malloc_arg_refers_to_non_pointer_type)
          << DeallocPtrIdx.getSourceIndex() << DeallocPtrArgType
          << DeallocNI.getName();
      return;
    }
  }

  // FIXME: we should add this attribute to Clang's AST, so that clang-analyzer
  // can use it, see -Wmismatched-dealloc in GCC for what we can do with this.
  S.Diag(AL.getLoc(), diag::warn_attribute_form_ignored) << AL;
  D->addAttr(::new (S.Context)
                 RestrictAttr(S.Context, AL, DeallocE, DeallocPtrIdx));
}

bool Sema::CheckSpanLikeType(const AttributeCommonInfo &CI,
                             const QualType &Ty) {
  // Note that there may also be numerous cases of pointer + integer /
  // pointer + pointer / integer + pointer structures not actually exhibiting
  // a span-like semantics, so sometimes these heuristics expectedly
  // lead to false positive results.
  auto emitWarning = [this, &CI](unsigned NoteDiagID) {
    Diag(CI.getLoc(), diag::warn_attribute_return_span_only) << CI;
    return Diag(CI.getLoc(), NoteDiagID);
  };
  if (Ty->isDependentType())
    return false;
  // isCompleteType is used to force template class instantiation.
  if (!isCompleteType(CI.getLoc(), Ty))
    return emitWarning(diag::note_returned_incomplete_type);
  const RecordDecl *RD = Ty->getAsRecordDecl();
  if (!RD || RD->isUnion())
    return emitWarning(diag::note_returned_not_struct);
  if (const auto *CXXRD = dyn_cast<CXXRecordDecl>(RD)) {
    if (CXXRD->getNumBases() > 0) {
      return emitWarning(diag::note_type_inherits_from_base);
    }
  }
  auto FieldsBegin = RD->field_begin();
  auto FieldsCount = std::distance(FieldsBegin, RD->field_end());
  if (FieldsCount != 2)
    return emitWarning(diag::note_returned_not_two_field_struct) << FieldsCount;
  QualType FirstFieldType = FieldsBegin->getType();
  QualType SecondFieldType = std::next(FieldsBegin)->getType();
  auto validatePointerType = [](const QualType &T) {
    // It must not point to functions.
    return T->isPointerType() && !T->isFunctionPointerType();
  };
  auto checkIntegerType = [this, emitWarning](const QualType &T,
                                              const int FieldNo) -> bool {
    const auto *BT = dyn_cast<BuiltinType>(T.getCanonicalType());
    if (!BT || !BT->isInteger())
      return emitWarning(diag::note_returned_not_integer_field) << FieldNo;
    auto IntSize = Context.getTypeSize(Context.IntTy);
    if (Context.getTypeSize(BT) < IntSize)
      return emitWarning(diag::note_returned_not_wide_enough_field)
             << FieldNo << IntSize;
    return false;
  };
  if (validatePointerType(FirstFieldType) &&
      validatePointerType(SecondFieldType)) {
    // Pointer + pointer.
    return false;
  } else if (validatePointerType(FirstFieldType)) {
    // Pointer + integer?
    return checkIntegerType(SecondFieldType, 2);
  } else if (validatePointerType(SecondFieldType)) {
    // Integer + pointer?
    return checkIntegerType(FirstFieldType, 1);
  }
  return emitWarning(diag::note_returned_not_span_struct);
}

static void handleMallocSpanAttr(Sema &S, Decl *D, const ParsedAttr &AL) {
  QualType ResultType = getFunctionOrMethodResultType(D);
  if (!S.CheckSpanLikeType(AL, ResultType))
    D->addAttr(::new (S.Context) MallocSpanAttr(S.Context, AL));
}

static void handleCPUSpecificAttr(Sema &S, Decl *D, const ParsedAttr &AL) {
  // Ensure we don't combine these with themselves, since that causes some
  // confusing behavior.
  if (AL.getParsedKind() == ParsedAttr::AT_CPUDispatch) {
    if (checkAttrMutualExclusion<CPUSpecificAttr>(S, D, AL))
      return;

    if (const auto *Other = D->getAttr<CPUDispatchAttr>()) {
      S.Diag(AL.getLoc(), diag::err_disallowed_duplicate_attribute) << AL;
      S.Diag(Other->getLocation(), diag::note_conflicting_attribute);
      return;
    }
  } else if (AL.getParsedKind() == ParsedAttr::AT_CPUSpecific) {
    if (checkAttrMutualExclusion<CPUDispatchAttr>(S, D, AL))
      return;

    if (const auto *Other = D->getAttr<CPUSpecificAttr>()) {
      S.Diag(AL.getLoc(), diag::err_disallowed_duplicate_attribute) << AL;
      S.Diag(Other->getLocation(), diag::note_conflicting_attribute);
      return;
    }
  }

  FunctionDecl *FD = cast<FunctionDecl>(D);

  if (const auto *MD = dyn_cast<CXXMethodDecl>(D)) {
    if (MD->getParent()->isLambda()) {
      S.Diag(AL.getLoc(), diag::err_attribute_dll_lambda) << AL;
      return;
    }
  }

  if (!AL.checkAtLeastNumArgs(S, 1))
    return;

  SmallVector<IdentifierInfo *, 8> CPUs;
  for (unsigned ArgNo = 0; ArgNo < getNumAttributeArgs(AL); ++ArgNo) {
    if (!AL.isArgIdent(ArgNo)) {
      S.Diag(AL.getLoc(), diag::err_attribute_argument_type)
          << AL << AANT_ArgumentIdentifier;
      return;
    }

    IdentifierLoc *CPUArg = AL.getArgAsIdent(ArgNo);
    StringRef CPUName = CPUArg->getIdentifierInfo()->getName().trim();

    if (!S.Context.getTargetInfo().validateCPUSpecificCPUDispatch(CPUName)) {
      S.Diag(CPUArg->getLoc(), diag::err_invalid_cpu_specific_dispatch_value)
          << CPUName << (AL.getKind() == ParsedAttr::AT_CPUDispatch);
      return;
    }

    const TargetInfo &Target = S.Context.getTargetInfo();
    if (llvm::any_of(CPUs, [CPUName, &Target](const IdentifierInfo *Cur) {
          return Target.CPUSpecificManglingCharacter(CPUName) ==
                 Target.CPUSpecificManglingCharacter(Cur->getName());
        })) {
      S.Diag(AL.getLoc(), diag::warn_multiversion_duplicate_entries);
      return;
    }
    CPUs.push_back(CPUArg->getIdentifierInfo());
  }

  FD->setIsMultiVersion(true);
  if (AL.getKind() == ParsedAttr::AT_CPUSpecific)
    D->addAttr(::new (S.Context)
                   CPUSpecificAttr(S.Context, AL, CPUs.data(), CPUs.size()));
  else
    D->addAttr(::new (S.Context)
                   CPUDispatchAttr(S.Context, AL, CPUs.data(), CPUs.size()));
}

static void handleCommonAttr(Sema &S, Decl *D, const ParsedAttr &AL) {
  if (S.LangOpts.CPlusPlus) {
    S.Diag(AL.getLoc(), diag::err_attribute_not_supported_in_lang)
        << AL << AttributeLangSupport::Cpp;
    return;
  }

  D->addAttr(::new (S.Context) CommonAttr(S.Context, AL));
}

static void handleNakedAttr(Sema &S, Decl *D, const ParsedAttr &AL) {
  if (AL.isDeclspecAttribute()) {
    const auto &Triple = S.getASTContext().getTargetInfo().getTriple();
    const auto &Arch = Triple.getArch();
    if (Arch != llvm::Triple::x86 &&
        (Arch != llvm::Triple::arm && Arch != llvm::Triple::thumb)) {
      S.Diag(AL.getLoc(), diag::err_attribute_not_supported_on_arch)
          << AL << Triple.getArchName();
      return;
    }

    // This form is not allowed to be written on a member function (static or
    // nonstatic) when in Microsoft compatibility mode.
    if (S.getLangOpts().MSVCCompat && isa<CXXMethodDecl>(D)) {
      S.Diag(AL.getLoc(), diag::err_attribute_wrong_decl_type)
          << AL << AL.isRegularKeywordAttribute() << ExpectedNonMemberFunction;
      return;
    }
  }

  D->addAttr(::new (S.Context) NakedAttr(S.Context, AL));
}

// FIXME: This is a best-effort heuristic.
// Currently only handles single throw expressions (optionally with
// ExprWithCleanups). We could expand this to perform control-flow analysis for
// more complex patterns.
static bool isKnownToAlwaysThrow(const FunctionDecl *FD) {
  if (!FD->hasBody())
    return false;
  const Stmt *Body = FD->getBody();
  const Stmt *OnlyStmt = nullptr;

  if (const auto *Compound = dyn_cast<CompoundStmt>(Body)) {
    if (Compound->size() != 1)
      return false; // More than one statement, can't be known to always throw.
    OnlyStmt = *Compound->body_begin();
  } else {
    OnlyStmt = Body;
  }

  // Unwrap ExprWithCleanups if necessary.
  if (const auto *EWC = dyn_cast<ExprWithCleanups>(OnlyStmt)) {
    OnlyStmt = EWC->getSubExpr();
  }

  if (isa<CXXThrowExpr>(OnlyStmt)) {
    const auto *MD = dyn_cast<CXXMethodDecl>(FD);
    if (MD && MD->isVirtual()) {
      const auto *RD = MD->getParent();
      return MD->hasAttr<FinalAttr>() || (RD && RD->isEffectivelyFinal());
    }
    return true;
  }
  return false;
}

void clang::inferNoReturnAttr(Sema &S, const Decl *D) {
  auto *FD = dyn_cast<FunctionDecl>(D);
  if (!FD)
    return;

  // Skip explicit specializations here as they may have
  // a user-provided definition that may deliberately differ from the primary
  // template. If an explicit specialization truly never returns, the user
  // should explicitly mark it with [[noreturn]].
  if (FD->getTemplateSpecializationKind() == TSK_ExplicitSpecialization)
    return;

  auto *NonConstFD = const_cast<FunctionDecl *>(FD);
  DiagnosticsEngine &Diags = S.getDiagnostics();
  if (Diags.isIgnored(diag::warn_falloff_nonvoid, FD->getLocation()) &&
      Diags.isIgnored(diag::warn_suggest_noreturn_function, FD->getLocation()))
    return;

  if (!FD->isNoReturn() && !FD->hasAttr<InferredNoReturnAttr>() &&
      isKnownToAlwaysThrow(FD)) {
    NonConstFD->addAttr(InferredNoReturnAttr::CreateImplicit(S.Context));

    // [[noreturn]] can only be added to lambdas since C++23
    if (const auto *MD = dyn_cast<CXXMethodDecl>(FD);
        MD && !S.getLangOpts().CPlusPlus23 && isLambdaCallOperator(MD))
      return;

    // Emit a diagnostic suggesting the function being marked [[noreturn]].
    S.Diag(FD->getLocation(), diag::warn_suggest_noreturn_function)
        << /*isFunction=*/0 << FD;
  }
}

static void handleNoReturnAttr(Sema &S, Decl *D, const ParsedAttr &Attrs) {
  if (hasDeclarator(D)) return;

  if (!isa<ObjCMethodDecl>(D)) {
    S.Diag(Attrs.getLoc(), diag::warn_attribute_wrong_decl_type)
        << Attrs << Attrs.isRegularKeywordAttribute()
        << ExpectedFunctionOrMethod;
    return;
  }

  D->addAttr(::new (S.Context) NoReturnAttr(S.Context, Attrs));
}

static void handleStandardNoReturnAttr(Sema &S, Decl *D, const ParsedAttr &A) {
  // The [[_Noreturn]] spelling is deprecated in C23, so if that was used,
  // issue an appropriate diagnostic. However, don't issue a diagnostic if the
  // attribute name comes from a macro expansion. We don't want to punish users
  // who write [[noreturn]] after including <stdnoreturn.h> (where 'noreturn'
  // is defined as a macro which expands to '_Noreturn').
  if (!S.getLangOpts().CPlusPlus &&
      A.getSemanticSpelling() == CXX11NoReturnAttr::C23_Noreturn &&
      !(A.getLoc().isMacroID() &&
        S.getSourceManager().isInSystemMacro(A.getLoc())))
    S.Diag(A.getLoc(), diag::warn_deprecated_noreturn_spelling) << A.getRange();

  D->addAttr(::new (S.Context) CXX11NoReturnAttr(S.Context, A));
}

static void handleNoCfCheckAttr(Sema &S, Decl *D, const ParsedAttr &Attrs) {
  if (!S.getLangOpts().CFProtectionBranch)
    S.Diag(Attrs.getLoc(), diag::warn_nocf_check_attribute_ignored);
  else
    handleSimpleAttribute<AnyX86NoCfCheckAttr>(S, D, Attrs);
}

bool Sema::CheckAttrNoArgs(const ParsedAttr &Attrs) {
  if (!Attrs.checkExactlyNumArgs(*this, 0)) {
    Attrs.setInvalid();
    return true;
  }

  return false;
}

bool Sema::CheckAttrTarget(const ParsedAttr &AL) {
  // Check whether the attribute is valid on the current target.
  if (!AL.existsInTarget(Context.getTargetInfo())) {
    if (AL.isRegularKeywordAttribute())
      Diag(AL.getLoc(), diag::err_keyword_not_supported_on_target)
          << AL << AL.getRange();
    else
      DiagnoseUnknownAttribute(AL);
    AL.setInvalid();
    return true;
  }
  return false;
}

static void handleAnalyzerNoReturnAttr(Sema &S, Decl *D, const ParsedAttr &AL) {

  // The checking path for 'noreturn' and 'analyzer_noreturn' are different
  // because 'analyzer_noreturn' does not impact the type.
  if (!isFunctionOrMethodOrBlockForAttrSubject(D)) {
    ValueDecl *VD = dyn_cast<ValueDecl>(D);
    if (!VD || (!VD->getType()->isBlockPointerType() &&
                !VD->getType()->isFunctionPointerType())) {
      S.Diag(AL.getLoc(), AL.isStandardAttributeSyntax()
                              ? diag::err_attribute_wrong_decl_type
                              : diag::warn_attribute_wrong_decl_type)
          << AL << AL.isRegularKeywordAttribute()
          << ExpectedFunctionMethodOrBlock;
      return;
    }
  }

  D->addAttr(::new (S.Context) AnalyzerNoReturnAttr(S.Context, AL));
}

// PS3 PPU-specific.
static void handleVecReturnAttr(Sema &S, Decl *D, const ParsedAttr &AL) {
  /*
    Returning a Vector Class in Registers

    According to the PPU ABI specifications, a class with a single member of
    vector type is returned in memory when used as the return value of a
    function.
    This results in inefficient code when implementing vector classes. To return
    the value in a single vector register, add the vecreturn attribute to the
    class definition. This attribute is also applicable to struct types.

    Example:

    struct Vector
    {
      __vector float xyzw;
    } __attribute__((vecreturn));

    Vector Add(Vector lhs, Vector rhs)
    {
      Vector result;
      result.xyzw = vec_add(lhs.xyzw, rhs.xyzw);
      return result; // This will be returned in a register
    }
  */
  if (VecReturnAttr *A = D->getAttr<VecReturnAttr>()) {
    S.Diag(AL.getLoc(), diag::err_repeat_attribute) << A;
    return;
  }

  const auto *R = cast<RecordDecl>(D);
  int count = 0;

  if (!isa<CXXRecordDecl>(R)) {
    S.Diag(AL.getLoc(), diag::err_attribute_vecreturn_only_vector_member);
    return;
  }

  if (!cast<CXXRecordDecl>(R)->isPOD()) {
    S.Diag(AL.getLoc(), diag::err_attribute_vecreturn_only_pod_record);
    return;
  }

  for (const auto *I : R->fields()) {
    if ((count == 1) || !I->getType()->isVectorType()) {
      S.Diag(AL.getLoc(), diag::err_attribute_vecreturn_only_vector_member);
      return;
    }
    count++;
  }

  D->addAttr(::new (S.Context) VecReturnAttr(S.Context, AL));
}

static void handleDependencyAttr(Sema &S, Scope *Scope, Decl *D,
                                 const ParsedAttr &AL) {
  if (isa<ParmVarDecl>(D)) {
    // [[carries_dependency]] can only be applied to a parameter if it is a
    // parameter of a function declaration or lambda.
    if (!(Scope->getFlags() & clang::Scope::FunctionDeclarationScope)) {
      S.Diag(AL.getLoc(),
             diag::err_carries_dependency_param_not_function_decl);
      return;
    }
  }

  D->addAttr(::new (S.Context) CarriesDependencyAttr(S.Context, AL));
}

static void handleUnusedAttr(Sema &S, Decl *D, const ParsedAttr &AL) {
  bool IsCXX17Attr = AL.isCXX11Attribute() && !AL.getScopeName();

  // If this is spelled as the standard C++17 attribute, but not in C++17, warn
  // about using it as an extension.
  if (!S.getLangOpts().CPlusPlus17 && IsCXX17Attr)
    S.Diag(AL.getLoc(), diag::ext_cxx17_attr) << AL;

  D->addAttr(::new (S.Context) UnusedAttr(S.Context, AL));
}

static ExprResult sharedGetConstructorDestructorAttrExpr(Sema &S,
                                                         const ParsedAttr &AL) {
  // If no Expr node exists on the attribute, return a nullptr result (default
  // priority to be used). If Expr node exists but is not valid, return an
  // invalid result. Otherwise, return the Expr.
  Expr *E = nullptr;
  if (AL.getNumArgs() == 1) {
    E = AL.getArgAsExpr(0);
    if (E->isValueDependent()) {
      if (!E->isTypeDependent() && !E->getType()->isIntegerType()) {
        S.Diag(AL.getLoc(), diag::err_attribute_argument_type)
            << AL << AANT_ArgumentIntegerConstant << E->getSourceRange();
        return ExprError();
      }
    } else {
      uint32_t priority;
      if (!S.checkUInt32Argument(AL, AL.getArgAsExpr(0), priority)) {
        return ExprError();
      }
      return ConstantExpr::Create(S.Context, E,
                                  APValue(llvm::APSInt::getUnsigned(priority)));
    }
  }
  return E;
}

static void handleConstructorAttr(Sema &S, Decl *D, const ParsedAttr &AL) {
  if (S.getLangOpts().HLSL && AL.getNumArgs()) {
    S.Diag(AL.getLoc(), diag::err_hlsl_init_priority_unsupported);
    return;
  }
  ExprResult E = sharedGetConstructorDestructorAttrExpr(S, AL);
  if (E.isInvalid())
    return;
  S.Diag(D->getLocation(), diag::warn_global_constructor)
      << D->getSourceRange();
  D->addAttr(ConstructorAttr::Create(S.Context, E.get(), AL));
}

static void handleDestructorAttr(Sema &S, Decl *D, const ParsedAttr &AL) {
  ExprResult E = sharedGetConstructorDestructorAttrExpr(S, AL);
  if (E.isInvalid())
    return;
  S.Diag(D->getLocation(), diag::warn_global_destructor) << D->getSourceRange();
  D->addAttr(DestructorAttr::Create(S.Context, E.get(), AL));
}

template <typename AttrTy>
static void handleAttrWithMessage(Sema &S, Decl *D, const ParsedAttr &AL) {
  // Handle the case where the attribute has a text message.
  StringRef Str;
  if (AL.getNumArgs() == 1 && !S.checkStringLiteralArgumentAttr(AL, 0, Str))
    return;

  D->addAttr(::new (S.Context) AttrTy(S.Context, AL, Str));
}

static bool checkAvailabilityAttr(Sema &S, SourceRange Range,
                                  IdentifierInfo *Platform,
                                  VersionTuple Introduced,
                                  VersionTuple Deprecated,
                                  VersionTuple Obsoleted) {
  StringRef PlatformName
    = AvailabilityAttr::getPrettyPlatformName(Platform->getName());
  if (PlatformName.empty())
    PlatformName = Platform->getName();

  // Ensure that Introduced <= Deprecated <= Obsoleted (although not all
  // of these steps are needed).
  if (!Introduced.empty() && !Deprecated.empty() &&
      !(Introduced <= Deprecated)) {
    S.Diag(Range.getBegin(), diag::warn_availability_version_ordering)
      << 1 << PlatformName << Deprecated.getAsString()
      << 0 << Introduced.getAsString();
    return true;
  }

  if (!Introduced.empty() && !Obsoleted.empty() &&
      !(Introduced <= Obsoleted)) {
    S.Diag(Range.getBegin(), diag::warn_availability_version_ordering)
      << 2 << PlatformName << Obsoleted.getAsString()
      << 0 << Introduced.getAsString();
    return true;
  }

  if (!Deprecated.empty() && !Obsoleted.empty() &&
      !(Deprecated <= Obsoleted)) {
    S.Diag(Range.getBegin(), diag::warn_availability_version_ordering)
      << 2 << PlatformName << Obsoleted.getAsString()
      << 1 << Deprecated.getAsString();
    return true;
  }

  return false;
}

/// Check whether the two versions match.
///
/// If either version tuple is empty, then they are assumed to match. If
/// \p BeforeIsOkay is true, then \p X can be less than or equal to \p Y.
static bool versionsMatch(const VersionTuple &X, const VersionTuple &Y,
                          bool BeforeIsOkay) {
  if (X.empty() || Y.empty())
    return true;

  if (X == Y)
    return true;

  if (BeforeIsOkay && X < Y)
    return true;

  return false;
}

AvailabilityAttr *Sema::mergeAvailabilityAttr(
    NamedDecl *D, const AttributeCommonInfo &CI, IdentifierInfo *Platform,
    bool Implicit, VersionTuple Introduced, VersionTuple Deprecated,
    VersionTuple Obsoleted, bool IsUnavailable, StringRef Message,
    bool IsStrict, StringRef Replacement, AvailabilityMergeKind AMK,
    int Priority, IdentifierInfo *Environment) {
  VersionTuple MergedIntroduced = Introduced;
  VersionTuple MergedDeprecated = Deprecated;
  VersionTuple MergedObsoleted = Obsoleted;
  bool FoundAny = false;
  bool OverrideOrImpl = false;
  switch (AMK) {
  case AvailabilityMergeKind::None:
  case AvailabilityMergeKind::Redeclaration:
    OverrideOrImpl = false;
    break;

  case AvailabilityMergeKind::Override:
  case AvailabilityMergeKind::ProtocolImplementation:
  case AvailabilityMergeKind::OptionalProtocolImplementation:
    OverrideOrImpl = true;
    break;
  }

  if (D->hasAttrs()) {
    AttrVec &Attrs = D->getAttrs();
    for (unsigned i = 0, e = Attrs.size(); i != e;) {
      const auto *OldAA = dyn_cast<AvailabilityAttr>(Attrs[i]);
      if (!OldAA) {
        ++i;
        continue;
      }

      IdentifierInfo *OldPlatform = OldAA->getPlatform();
      if (OldPlatform != Platform) {
        ++i;
        continue;
      }

      IdentifierInfo *OldEnvironment = OldAA->getEnvironment();
      if (OldEnvironment != Environment) {
        ++i;
        continue;
      }

      // If there is an existing availability attribute for this platform that
      // has a lower priority use the existing one and discard the new
      // attribute.
      if (OldAA->getPriority() < Priority)
        return nullptr;

      // If there is an existing attribute for this platform that has a higher
      // priority than the new attribute then erase the old one and continue
      // processing the attributes.
      if (OldAA->getPriority() > Priority) {
        Attrs.erase(Attrs.begin() + i);
        --e;
        continue;
      }

      FoundAny = true;
      VersionTuple OldIntroduced = OldAA->getIntroduced();
      VersionTuple OldDeprecated = OldAA->getDeprecated();
      VersionTuple OldObsoleted = OldAA->getObsoleted();
      bool OldIsUnavailable = OldAA->getUnavailable();

      if (!versionsMatch(OldIntroduced, Introduced, OverrideOrImpl) ||
          !versionsMatch(Deprecated, OldDeprecated, OverrideOrImpl) ||
          !versionsMatch(Obsoleted, OldObsoleted, OverrideOrImpl) ||
          !(OldIsUnavailable == IsUnavailable ||
            (OverrideOrImpl && !OldIsUnavailable && IsUnavailable))) {
        if (OverrideOrImpl) {
          int Which = -1;
          VersionTuple FirstVersion;
          VersionTuple SecondVersion;
          if (!versionsMatch(OldIntroduced, Introduced, OverrideOrImpl)) {
            Which = 0;
            FirstVersion = OldIntroduced;
            SecondVersion = Introduced;
          } else if (!versionsMatch(Deprecated, OldDeprecated, OverrideOrImpl)) {
            Which = 1;
            FirstVersion = Deprecated;
            SecondVersion = OldDeprecated;
          } else if (!versionsMatch(Obsoleted, OldObsoleted, OverrideOrImpl)) {
            Which = 2;
            FirstVersion = Obsoleted;
            SecondVersion = OldObsoleted;
          }

          if (Which == -1) {
            Diag(OldAA->getLocation(),
                 diag::warn_mismatched_availability_override_unavail)
                << AvailabilityAttr::getPrettyPlatformName(Platform->getName())
                << (AMK == AvailabilityMergeKind::Override);
          } else if (Which != 1 && AMK == AvailabilityMergeKind::
                                              OptionalProtocolImplementation) {
            // Allow different 'introduced' / 'obsoleted' availability versions
            // on a method that implements an optional protocol requirement. It
            // makes less sense to allow this for 'deprecated' as the user can't
            // see if the method is 'deprecated' as 'respondsToSelector' will
            // still return true when the method is deprecated.
            ++i;
            continue;
          } else {
            Diag(OldAA->getLocation(),
                 diag::warn_mismatched_availability_override)
                << Which
                << AvailabilityAttr::getPrettyPlatformName(Platform->getName())
                << FirstVersion.getAsString() << SecondVersion.getAsString()
                << (AMK == AvailabilityMergeKind::Override);
          }
          if (AMK == AvailabilityMergeKind::Override)
            Diag(CI.getLoc(), diag::note_overridden_method);
          else
            Diag(CI.getLoc(), diag::note_protocol_method);
        } else {
          Diag(OldAA->getLocation(), diag::warn_mismatched_availability);
          Diag(CI.getLoc(), diag::note_previous_attribute);
        }

        Attrs.erase(Attrs.begin() + i);
        --e;
        continue;
      }

      VersionTuple MergedIntroduced2 = MergedIntroduced;
      VersionTuple MergedDeprecated2 = MergedDeprecated;
      VersionTuple MergedObsoleted2 = MergedObsoleted;

      if (MergedIntroduced2.empty())
        MergedIntroduced2 = OldIntroduced;
      if (MergedDeprecated2.empty())
        MergedDeprecated2 = OldDeprecated;
      if (MergedObsoleted2.empty())
        MergedObsoleted2 = OldObsoleted;

      if (checkAvailabilityAttr(*this, OldAA->getRange(), Platform,
                                MergedIntroduced2, MergedDeprecated2,
                                MergedObsoleted2)) {
        Attrs.erase(Attrs.begin() + i);
        --e;
        continue;
      }

      MergedIntroduced = MergedIntroduced2;
      MergedDeprecated = MergedDeprecated2;
      MergedObsoleted = MergedObsoleted2;
      ++i;
    }
  }

  if (FoundAny &&
      MergedIntroduced == Introduced &&
      MergedDeprecated == Deprecated &&
      MergedObsoleted == Obsoleted)
    return nullptr;

  // Only create a new attribute if !OverrideOrImpl, but we want to do
  // the checking.
  if (!checkAvailabilityAttr(*this, CI.getRange(), Platform, MergedIntroduced,
                             MergedDeprecated, MergedObsoleted) &&
      !OverrideOrImpl) {
    auto *Avail = ::new (Context) AvailabilityAttr(
        Context, CI, Platform, Introduced, Deprecated, Obsoleted, IsUnavailable,
        Message, IsStrict, Replacement, Priority, Environment);
    Avail->setImplicit(Implicit);
    return Avail;
  }
  return nullptr;
}

static void handleAvailabilityAttr(Sema &S, Decl *D, const ParsedAttr &AL) {
  if (isa<UsingDecl, UnresolvedUsingTypenameDecl, UnresolvedUsingValueDecl>(
          D)) {
    S.Diag(AL.getRange().getBegin(), diag::warn_deprecated_ignored_on_using)
        << AL;
    return;
  }

  if (!AL.checkExactlyNumArgs(S, 1))
    return;
  IdentifierLoc *Platform = AL.getArgAsIdent(0);

  IdentifierInfo *II = Platform->getIdentifierInfo();
  StringRef PrettyName = AvailabilityAttr::getPrettyPlatformName(II->getName());
  if (PrettyName.empty())
    S.Diag(Platform->getLoc(), diag::warn_availability_unknown_platform)
        << Platform->getIdentifierInfo();

  auto *ND = dyn_cast<NamedDecl>(D);
  if (!ND) // We warned about this already, so just return.
    return;

  AvailabilityChange Introduced = AL.getAvailabilityIntroduced();
  AvailabilityChange Deprecated = AL.getAvailabilityDeprecated();
  AvailabilityChange Obsoleted = AL.getAvailabilityObsoleted();

  const llvm::Triple::OSType PlatformOS = AvailabilityAttr::getOSType(
      AvailabilityAttr::canonicalizePlatformName(II->getName()));

  auto reportAndUpdateIfInvalidOS = [&](auto &InputVersion) -> void {
    const bool IsInValidRange =
        llvm::Triple::isValidVersionForOS(PlatformOS, InputVersion);
    // Canonicalize availability versions.
    auto CanonicalVersion = llvm::Triple::getCanonicalVersionForOS(
        PlatformOS, InputVersion, IsInValidRange);
    if (!IsInValidRange) {
      S.Diag(Platform->getLoc(), diag::warn_availability_invalid_os_version)
          << InputVersion.getAsString() << PrettyName;
      S.Diag(Platform->getLoc(),
             diag::note_availability_invalid_os_version_adjusted)
          << CanonicalVersion.getAsString();
    }
    InputVersion = CanonicalVersion;
  };

  if (PlatformOS != llvm::Triple::OSType::UnknownOS) {
    reportAndUpdateIfInvalidOS(Introduced.Version);
    reportAndUpdateIfInvalidOS(Deprecated.Version);
    reportAndUpdateIfInvalidOS(Obsoleted.Version);
  }

  bool IsUnavailable = AL.getUnavailableLoc().isValid();
  bool IsStrict = AL.getStrictLoc().isValid();
  StringRef Str;
  if (const auto *SE = dyn_cast_if_present<StringLiteral>(AL.getMessageExpr()))
    Str = SE->getString();
  StringRef Replacement;
  if (const auto *SE =
          dyn_cast_if_present<StringLiteral>(AL.getReplacementExpr()))
    Replacement = SE->getString();

  if (II->isStr("swift")) {
    if (Introduced.isValid() || Obsoleted.isValid() ||
        (!IsUnavailable && !Deprecated.isValid())) {
      S.Diag(AL.getLoc(),
             diag::warn_availability_swift_unavailable_deprecated_only);
      return;
    }
  }

  if (II->isStr("fuchsia")) {
    std::optional<unsigned> Min, Sub;
    if ((Min = Introduced.Version.getMinor()) ||
        (Sub = Introduced.Version.getSubminor())) {
      S.Diag(AL.getLoc(), diag::warn_availability_fuchsia_unavailable_minor);
      return;
    }
  }

  if (S.getLangOpts().HLSL && IsStrict)
    S.Diag(AL.getStrictLoc(), diag::err_availability_unexpected_parameter)
        << "strict" << /* HLSL */ 0;

  int PriorityModifier = AL.isPragmaClangAttribute()
                             ? Sema::AP_PragmaClangAttribute
                             : Sema::AP_Explicit;

  const IdentifierLoc *EnvironmentLoc = AL.getEnvironment();
  IdentifierInfo *IIEnvironment = nullptr;
  if (EnvironmentLoc) {
    if (S.getLangOpts().HLSL) {
      IIEnvironment = EnvironmentLoc->getIdentifierInfo();
      if (AvailabilityAttr::getEnvironmentType(
              EnvironmentLoc->getIdentifierInfo()->getName()) ==
          llvm::Triple::EnvironmentType::UnknownEnvironment)
        S.Diag(EnvironmentLoc->getLoc(),
               diag::warn_availability_unknown_environment)
            << EnvironmentLoc->getIdentifierInfo();
    } else {
      S.Diag(EnvironmentLoc->getLoc(),
             diag::err_availability_unexpected_parameter)
          << "environment" << /* C/C++ */ 1;
    }
  }

  AvailabilityAttr *NewAttr = S.mergeAvailabilityAttr(
      ND, AL, II, false /*Implicit*/, Introduced.Version, Deprecated.Version,
      Obsoleted.Version, IsUnavailable, Str, IsStrict, Replacement,
      AvailabilityMergeKind::None, PriorityModifier, IIEnvironment);
  if (NewAttr)
    D->addAttr(NewAttr);

  // Transcribe "ios" to "watchos" (and add a new attribute) if the versioning
  // matches before the start of the watchOS platform.
  if (S.Context.getTargetInfo().getTriple().isWatchOS()) {
    IdentifierInfo *NewII = nullptr;
    if (II->getName() == "ios")
      NewII = &S.Context.Idents.get("watchos");
    else if (II->getName() == "ios_app_extension")
      NewII = &S.Context.Idents.get("watchos_app_extension");

    if (NewII) {
      const auto *SDKInfo = S.getDarwinSDKInfoForAvailabilityChecking();
      const auto *IOSToWatchOSMapping =
          SDKInfo ? SDKInfo->getVersionMapping(
                        DarwinSDKInfo::OSEnvPair::iOStoWatchOSPair())
                  : nullptr;

      auto adjustWatchOSVersion =
          [IOSToWatchOSMapping](VersionTuple Version) -> VersionTuple {
        if (Version.empty())
          return Version;
        auto MinimumWatchOSVersion = VersionTuple(2, 0);

        if (IOSToWatchOSMapping) {
          if (auto MappedVersion = IOSToWatchOSMapping->map(
                  Version, MinimumWatchOSVersion, std::nullopt)) {
            return *MappedVersion;
          }
        }

        auto Major = Version.getMajor();
        auto NewMajor = Major;
        if (Major < 9)
          NewMajor = 0;
        else if (Major < 12)
          NewMajor = Major - 7;
        if (NewMajor >= 2) {
          if (Version.getMinor()) {
            if (Version.getSubminor())
              return VersionTuple(NewMajor, *Version.getMinor(),
                                  *Version.getSubminor());
            else
              return VersionTuple(NewMajor, *Version.getMinor());
          }
          return VersionTuple(NewMajor);
        }

        return MinimumWatchOSVersion;
      };

      auto NewIntroduced = adjustWatchOSVersion(Introduced.Version);
      auto NewDeprecated = adjustWatchOSVersion(Deprecated.Version);
      auto NewObsoleted = adjustWatchOSVersion(Obsoleted.Version);

      AvailabilityAttr *NewAttr = S.mergeAvailabilityAttr(
          ND, AL, NewII, true /*Implicit*/, NewIntroduced, NewDeprecated,
          NewObsoleted, IsUnavailable, Str, IsStrict, Replacement,
          AvailabilityMergeKind::None,
          PriorityModifier + Sema::AP_InferredFromOtherPlatform, IIEnvironment);
      if (NewAttr)
        D->addAttr(NewAttr);
    }
  } else if (S.Context.getTargetInfo().getTriple().isTvOS()) {
    // Transcribe "ios" to "tvos" (and add a new attribute) if the versioning
    // matches before the start of the tvOS platform.
    IdentifierInfo *NewII = nullptr;
    if (II->getName() == "ios")
      NewII = &S.Context.Idents.get("tvos");
    else if (II->getName() == "ios_app_extension")
      NewII = &S.Context.Idents.get("tvos_app_extension");

    if (NewII) {
      const auto *SDKInfo = S.getDarwinSDKInfoForAvailabilityChecking();
      const auto *IOSToTvOSMapping =
          SDKInfo ? SDKInfo->getVersionMapping(
                        DarwinSDKInfo::OSEnvPair::iOStoTvOSPair())
                  : nullptr;

      auto AdjustTvOSVersion =
          [IOSToTvOSMapping](VersionTuple Version) -> VersionTuple {
        if (Version.empty())
          return Version;

        if (IOSToTvOSMapping) {
          if (auto MappedVersion = IOSToTvOSMapping->map(
                  Version, VersionTuple(0, 0), std::nullopt)) {
            return *MappedVersion;
          }
        }
        return Version;
      };

      auto NewIntroduced = AdjustTvOSVersion(Introduced.Version);
      auto NewDeprecated = AdjustTvOSVersion(Deprecated.Version);
      auto NewObsoleted = AdjustTvOSVersion(Obsoleted.Version);

      AvailabilityAttr *NewAttr = S.mergeAvailabilityAttr(
          ND, AL, NewII, true /*Implicit*/, NewIntroduced, NewDeprecated,
          NewObsoleted, IsUnavailable, Str, IsStrict, Replacement,
          AvailabilityMergeKind::None,
          PriorityModifier + Sema::AP_InferredFromOtherPlatform, IIEnvironment);
      if (NewAttr)
        D->addAttr(NewAttr);
    }
  } else if (S.Context.getTargetInfo().getTriple().getOS() ==
                 llvm::Triple::IOS &&
             S.Context.getTargetInfo().getTriple().isMacCatalystEnvironment()) {
    auto GetSDKInfo = [&]() {
      return S.getDarwinSDKInfoForAvailabilityChecking(AL.getRange().getBegin(),
                                                       "macOS");
    };

    // Transcribe "ios" to "maccatalyst" (and add a new attribute).
    IdentifierInfo *NewII = nullptr;
    if (II->getName() == "ios")
      NewII = &S.Context.Idents.get("maccatalyst");
    else if (II->getName() == "ios_app_extension")
      NewII = &S.Context.Idents.get("maccatalyst_app_extension");
    if (NewII) {
      auto MinMacCatalystVersion = [](const VersionTuple &V) {
        if (V.empty())
          return V;
        if (V.getMajor() < 13 ||
            (V.getMajor() == 13 && V.getMinor() && *V.getMinor() < 1))
          return VersionTuple(13, 1); // The min Mac Catalyst version is 13.1.
        return V;
      };
      AvailabilityAttr *NewAttr = S.mergeAvailabilityAttr(
          ND, AL, NewII, true /*Implicit*/,
          MinMacCatalystVersion(Introduced.Version),
          MinMacCatalystVersion(Deprecated.Version),
          MinMacCatalystVersion(Obsoleted.Version), IsUnavailable, Str,
          IsStrict, Replacement, AvailabilityMergeKind::None,
          PriorityModifier + Sema::AP_InferredFromOtherPlatform, IIEnvironment);
      if (NewAttr)
        D->addAttr(NewAttr);
    } else if (II->getName() == "macos" && GetSDKInfo() &&
               (!Introduced.Version.empty() || !Deprecated.Version.empty() ||
                !Obsoleted.Version.empty())) {
      if (const auto *MacOStoMacCatalystMapping =
              GetSDKInfo()->getVersionMapping(
                  DarwinSDKInfo::OSEnvPair::macOStoMacCatalystPair())) {
        // Infer Mac Catalyst availability from the macOS availability attribute
        // if it has versioned availability. Don't infer 'unavailable'. This
        // inferred availability has lower priority than the other availability
        // attributes that are inferred from 'ios'.
        NewII = &S.Context.Idents.get("maccatalyst");
        auto RemapMacOSVersion =
            [&](const VersionTuple &V) -> std::optional<VersionTuple> {
          if (V.empty())
            return std::nullopt;
          // API_TO_BE_DEPRECATED is 100000.
          if (V.getMajor() == 100000)
            return VersionTuple(100000);
          // The minimum iosmac version is 13.1
          return MacOStoMacCatalystMapping->map(V, VersionTuple(13, 1),
                                                std::nullopt);
        };
        std::optional<VersionTuple> NewIntroduced =
                                        RemapMacOSVersion(Introduced.Version),
                                    NewDeprecated =
                                        RemapMacOSVersion(Deprecated.Version),
                                    NewObsoleted =
                                        RemapMacOSVersion(Obsoleted.Version);
        if (NewIntroduced || NewDeprecated || NewObsoleted) {
          auto VersionOrEmptyVersion =
              [](const std::optional<VersionTuple> &V) -> VersionTuple {
            return V ? *V : VersionTuple();
          };
          AvailabilityAttr *NewAttr = S.mergeAvailabilityAttr(
              ND, AL, NewII, true /*Implicit*/,
              VersionOrEmptyVersion(NewIntroduced),
              VersionOrEmptyVersion(NewDeprecated),
              VersionOrEmptyVersion(NewObsoleted), /*IsUnavailable=*/false, Str,
              IsStrict, Replacement, AvailabilityMergeKind::None,
              PriorityModifier + Sema::AP_InferredFromOtherPlatform +
                  Sema::AP_InferredFromOtherPlatform,
              IIEnvironment);
          if (NewAttr)
            D->addAttr(NewAttr);
        }
      }
    }
  }
}

static void handleExternalSourceSymbolAttr(Sema &S, Decl *D,
                                           const ParsedAttr &AL) {
  if (!AL.checkAtLeastNumArgs(S, 1) || !AL.checkAtMostNumArgs(S, 4))
    return;

  StringRef Language;
  if (const auto *SE = dyn_cast_if_present<StringLiteral>(AL.getArgAsExpr(0)))
    Language = SE->getString();
  StringRef DefinedIn;
  if (const auto *SE = dyn_cast_if_present<StringLiteral>(AL.getArgAsExpr(1)))
    DefinedIn = SE->getString();
  bool IsGeneratedDeclaration = AL.getArgAsIdent(2) != nullptr;
  StringRef USR;
  if (const auto *SE = dyn_cast_if_present<StringLiteral>(AL.getArgAsExpr(3)))
    USR = SE->getString();

  D->addAttr(::new (S.Context) ExternalSourceSymbolAttr(
      S.Context, AL, Language, DefinedIn, IsGeneratedDeclaration, USR));
}

template <class T>
static T *mergeVisibilityAttr(Sema &S, Decl *D, const AttributeCommonInfo &CI,
                              typename T::VisibilityType value) {
  T *existingAttr = D->getAttr<T>();
  if (existingAttr) {
    typename T::VisibilityType existingValue = existingAttr->getVisibility();
    if (existingValue == value)
      return nullptr;
    S.Diag(existingAttr->getLocation(), diag::err_mismatched_visibility);
    S.Diag(CI.getLoc(), diag::note_previous_attribute);
    D->dropAttr<T>();
  }
  return ::new (S.Context) T(S.Context, CI, value);
}

VisibilityAttr *Sema::mergeVisibilityAttr(Decl *D,
                                          const AttributeCommonInfo &CI,
                                          VisibilityAttr::VisibilityType Vis) {
  return ::mergeVisibilityAttr<VisibilityAttr>(*this, D, CI, Vis);
}

TypeVisibilityAttr *
Sema::mergeTypeVisibilityAttr(Decl *D, const AttributeCommonInfo &CI,
                              TypeVisibilityAttr::VisibilityType Vis) {
  return ::mergeVisibilityAttr<TypeVisibilityAttr>(*this, D, CI, Vis);
}

static void handleVisibilityAttr(Sema &S, Decl *D, const ParsedAttr &AL,
                                 bool isTypeVisibility) {
  // Visibility attributes don't mean anything on a typedef.
  if (isa<TypedefNameDecl>(D)) {
    S.Diag(AL.getRange().getBegin(), diag::warn_attribute_ignored) << AL;
    return;
  }

  // 'type_visibility' can only go on a type or namespace.
  if (isTypeVisibility && !(isa<TagDecl>(D) || isa<ObjCInterfaceDecl>(D) ||
                            isa<NamespaceDecl>(D))) {
    S.Diag(AL.getRange().getBegin(), diag::err_attribute_wrong_decl_type)
        << AL << AL.isRegularKeywordAttribute() << ExpectedTypeOrNamespace;
    return;
  }

  // Check that the argument is a string literal.
  StringRef TypeStr;
  SourceLocation LiteralLoc;
  if (!S.checkStringLiteralArgumentAttr(AL, 0, TypeStr, &LiteralLoc))
    return;

  VisibilityAttr::VisibilityType type;
  if (!VisibilityAttr::ConvertStrToVisibilityType(TypeStr, type)) {
    S.Diag(LiteralLoc, diag::warn_attribute_type_not_supported) << AL
                                                                << TypeStr;
    return;
  }

  // Complain about attempts to use protected visibility on targets
  // (like Darwin) that don't support it.
  if (type == VisibilityAttr::Protected &&
      !S.Context.getTargetInfo().hasProtectedVisibility()) {
    S.Diag(AL.getLoc(), diag::warn_attribute_protected_visibility);
    type = VisibilityAttr::Default;
  }

  Attr *newAttr;
  if (isTypeVisibility) {
    newAttr = S.mergeTypeVisibilityAttr(
        D, AL, (TypeVisibilityAttr::VisibilityType)type);
  } else {
    newAttr = S.mergeVisibilityAttr(D, AL, type);
  }
  if (newAttr)
    D->addAttr(newAttr);
}

static void handleSentinelAttr(Sema &S, Decl *D, const ParsedAttr &AL) {
  unsigned sentinel = (unsigned)SentinelAttr::DefaultSentinel;
  if (AL.getNumArgs() > 0) {
    Expr *E = AL.getArgAsExpr(0);
    std::optional<llvm::APSInt> Idx = llvm::APSInt(32);
    if (E->isTypeDependent() || !(Idx = E->getIntegerConstantExpr(S.Context))) {
      S.Diag(AL.getLoc(), diag::err_attribute_argument_n_type)
          << AL << 1 << AANT_ArgumentIntegerConstant << E->getSourceRange();
      return;
    }

    if (Idx->isSigned() && Idx->isNegative()) {
      S.Diag(AL.getLoc(), diag::err_attribute_sentinel_less_than_zero)
        << E->getSourceRange();
      return;
    }

    sentinel = Idx->getZExtValue();
  }

  unsigned nullPos = (unsigned)SentinelAttr::DefaultNullPos;
  if (AL.getNumArgs() > 1) {
    Expr *E = AL.getArgAsExpr(1);
    std::optional<llvm::APSInt> Idx = llvm::APSInt(32);
    if (E->isTypeDependent() || !(Idx = E->getIntegerConstantExpr(S.Context))) {
      S.Diag(AL.getLoc(), diag::err_attribute_argument_n_type)
          << AL << 2 << AANT_ArgumentIntegerConstant << E->getSourceRange();
      return;
    }
    nullPos = Idx->getZExtValue();

    if ((Idx->isSigned() && Idx->isNegative()) || nullPos > 1) {
      // FIXME: This error message could be improved, it would be nice
      // to say what the bounds actually are.
      S.Diag(AL.getLoc(), diag::err_attribute_sentinel_not_zero_or_one)
        << E->getSourceRange();
      return;
    }
  }

  if (const auto *FD = dyn_cast<FunctionDecl>(D)) {
    const FunctionType *FT = FD->getType()->castAs<FunctionType>();
    if (isa<FunctionNoProtoType>(FT)) {
      S.Diag(AL.getLoc(), diag::warn_attribute_sentinel_named_arguments);
      return;
    }

    if (!cast<FunctionProtoType>(FT)->isVariadic()) {
      S.Diag(AL.getLoc(), diag::warn_attribute_sentinel_not_variadic) << 0;
      return;
    }
  } else if (const auto *MD = dyn_cast<ObjCMethodDecl>(D)) {
    if (!MD->isVariadic()) {
      S.Diag(AL.getLoc(), diag::warn_attribute_sentinel_not_variadic) << 0;
      return;
    }
  } else if (const auto *BD = dyn_cast<BlockDecl>(D)) {
    if (!BD->isVariadic()) {
      S.Diag(AL.getLoc(), diag::warn_attribute_sentinel_not_variadic) << 1;
      return;
    }
  } else if (const auto *V = dyn_cast<VarDecl>(D)) {
    QualType Ty = V->getType();
    if (Ty->isBlockPointerType() || Ty->isFunctionPointerType()) {
      const FunctionType *FT = Ty->isFunctionPointerType()
                                   ? D->getFunctionType()
                                   : Ty->castAs<BlockPointerType>()
                                         ->getPointeeType()
                                         ->castAs<FunctionType>();
      if (!cast<FunctionProtoType>(FT)->isVariadic()) {
        int m = Ty->isFunctionPointerType() ? 0 : 1;
        S.Diag(AL.getLoc(), diag::warn_attribute_sentinel_not_variadic) << m;
        return;
      }
    } else {
      S.Diag(AL.getLoc(), diag::warn_attribute_wrong_decl_type)
          << AL << AL.isRegularKeywordAttribute()
          << ExpectedFunctionMethodOrBlock;
      return;
    }
  } else {
    S.Diag(AL.getLoc(), diag::warn_attribute_wrong_decl_type)
        << AL << AL.isRegularKeywordAttribute()
        << ExpectedFunctionMethodOrBlock;
    return;
  }
  D->addAttr(::new (S.Context) SentinelAttr(S.Context, AL, sentinel, nullPos));
}

static void handleWarnUnusedResult(Sema &S, Decl *D, const ParsedAttr &AL) {
  if (D->getFunctionType() &&
      D->getFunctionType()->getReturnType()->isVoidType() &&
      !isa<CXXConstructorDecl>(D)) {
    S.Diag(AL.getLoc(), diag::warn_attribute_void_function_method) << AL << 0;
    return;
  }
  if (const auto *MD = dyn_cast<ObjCMethodDecl>(D))
    if (MD->getReturnType()->isVoidType()) {
      S.Diag(AL.getLoc(), diag::warn_attribute_void_function_method) << AL << 1;
      return;
    }

  StringRef Str;
  if (AL.isStandardAttributeSyntax()) {
    // If this is spelled [[clang::warn_unused_result]] we look for an optional
    // string literal. This is not gated behind any specific version of the
    // standard.
    if (AL.isClangScope()) {
      if (AL.getNumArgs() == 1 &&
          !S.checkStringLiteralArgumentAttr(AL, 0, Str, nullptr))
        return;
    } else if (!AL.getScopeName()) {
      // The standard attribute cannot be applied to variable declarations such
      // as a function pointer.
      if (isa<VarDecl>(D))
        S.Diag(AL.getLoc(), diag::warn_attribute_wrong_decl_type)
            << AL << AL.isRegularKeywordAttribute()
            << ExpectedFunctionOrClassOrEnum;

      // If this is spelled as the standard C++17 attribute, but not in C++17,
      // warn about using it as an extension. If there are attribute arguments,
      // then claim it's a C++20 extension instead. C23 supports this attribute
      // with the message; no extension warning is needed there beyond the one
      // already issued for accepting attributes in older modes.
      const LangOptions &LO = S.getLangOpts();
      if (AL.getNumArgs() == 1) {
        if (LO.CPlusPlus && !LO.CPlusPlus20)
          S.Diag(AL.getLoc(), diag::ext_cxx20_attr) << AL;

        if (!S.checkStringLiteralArgumentAttr(AL, 0, Str, nullptr))
          return;
      } else if (LO.CPlusPlus && !LO.CPlusPlus17)
        S.Diag(AL.getLoc(), diag::ext_cxx17_attr) << AL;
    }
  }

  if ((!AL.isGNUAttribute() &&
       !(AL.isStandardAttributeSyntax() && AL.isClangScope())) &&
      isa<TypedefNameDecl>(D)) {
    S.Diag(AL.getLoc(), diag::warn_unused_result_typedef_unsupported_spelling)
        << AL.isGNUScope();
    return;
  }

  D->addAttr(::new (S.Context) WarnUnusedResultAttr(S.Context, AL, Str));
}

static void handleWeakImportAttr(Sema &S, Decl *D, const ParsedAttr &AL) {
  // weak_import only applies to variable & function declarations.
  bool isDef = false;
  if (!D->canBeWeakImported(isDef)) {
    if (isDef)
      S.Diag(AL.getLoc(), diag::warn_attribute_invalid_on_definition)
        << "weak_import";
    else if (isa<ObjCPropertyDecl>(D) || isa<ObjCMethodDecl>(D) ||
             (S.Context.getTargetInfo().getTriple().isOSDarwin() &&
              (isa<ObjCInterfaceDecl>(D) || isa<EnumDecl>(D)))) {
      // Nothing to warn about here.
    } else
      S.Diag(AL.getLoc(), diag::warn_attribute_wrong_decl_type)
          << AL << AL.isRegularKeywordAttribute() << ExpectedVariableOrFunction;

    return;
  }

  D->addAttr(::new (S.Context) WeakImportAttr(S.Context, AL));
}

// Checks whether an argument of launch_bounds-like attribute is
// acceptable, performs implicit conversion to Rvalue, and returns
// non-nullptr Expr result on success. Otherwise, it returns nullptr
// and may output an error.
template <class Attribute>
static Expr *makeAttributeArgExpr(Sema &S, Expr *E, const Attribute &Attr,
                                  const unsigned Idx) {
  if (S.DiagnoseUnexpandedParameterPack(E))
    return nullptr;

  // Accept template arguments for now as they depend on something else.
  // We'll get to check them when they eventually get instantiated.
  if (E->isValueDependent())
    return E;

  std::optional<llvm::APSInt> I = llvm::APSInt(64);
  if (!(I = E->getIntegerConstantExpr(S.Context))) {
    S.Diag(E->getExprLoc(), diag::err_attribute_argument_n_type)
        << &Attr << Idx << AANT_ArgumentIntegerConstant << E->getSourceRange();
    return nullptr;
  }
  // Make sure we can fit it in 32 bits.
  if (!I->isIntN(32)) {
    S.Diag(E->getExprLoc(), diag::err_ice_too_large)
        << toString(*I, 10, false) << 32 << /* Unsigned */ 1;
    return nullptr;
  }
  if (*I < 0)
    S.Diag(E->getExprLoc(), diag::err_attribute_requires_positive_integer)
        << &Attr << /*non-negative*/ 1 << E->getSourceRange();

  // We may need to perform implicit conversion of the argument.
  InitializedEntity Entity = InitializedEntity::InitializeParameter(
      S.Context, S.Context.getConstType(S.Context.IntTy), /*consume*/ false);
  ExprResult ValArg = S.PerformCopyInitialization(Entity, SourceLocation(), E);
  assert(!ValArg.isInvalid() &&
         "Unexpected PerformCopyInitialization() failure.");

  return ValArg.getAs<Expr>();
}

// Handles reqd_work_group_size and work_group_size_hint.
template <typename WorkGroupAttr>
static void handleWorkGroupSize(Sema &S, Decl *D, const ParsedAttr &AL) {
  Expr *WGSize[3];
  for (unsigned i = 0; i < 3; ++i) {
    if (Expr *E = makeAttributeArgExpr(S, AL.getArgAsExpr(i), AL, i))
      WGSize[i] = E;
    else
      return;
  }

  auto IsZero = [&](Expr *E) {
    if (E->isValueDependent())
      return false;
    std::optional<llvm::APSInt> I = E->getIntegerConstantExpr(S.Context);
    assert(I && "Non-integer constant expr");
    return I->isZero();
  };

  if (!llvm::all_of(WGSize, IsZero)) {
    for (unsigned i = 0; i < 3; ++i) {
      const Expr *E = AL.getArgAsExpr(i);
      if (IsZero(WGSize[i])) {
        S.Diag(AL.getLoc(), diag::err_attribute_argument_is_zero)
            << AL << E->getSourceRange();
        return;
      }
    }
  }

  auto Equal = [&](Expr *LHS, Expr *RHS) {
    if (LHS->isValueDependent() || RHS->isValueDependent())
      return true;
    std::optional<llvm::APSInt> L = LHS->getIntegerConstantExpr(S.Context);
    assert(L && "Non-integer constant expr");
    std::optional<llvm::APSInt> R = RHS->getIntegerConstantExpr(S.Context);
    assert(L && "Non-integer constant expr");
    return L == R;
  };

  WorkGroupAttr *Existing = D->getAttr<WorkGroupAttr>();
  if (Existing &&
      !llvm::equal(std::initializer_list<Expr *>{Existing->getXDim(),
                                                 Existing->getYDim(),
                                                 Existing->getZDim()},
                   WGSize, Equal))
    S.Diag(AL.getLoc(), diag::warn_duplicate_attribute) << AL;

  D->addAttr(::new (S.Context)
                 WorkGroupAttr(S.Context, AL, WGSize[0], WGSize[1], WGSize[2]));
}

static void handleVecTypeHint(Sema &S, Decl *D, const ParsedAttr &AL) {
  if (!AL.hasParsedType()) {
    S.Diag(AL.getLoc(), diag::err_attribute_wrong_number_arguments) << AL << 1;
    return;
  }

  TypeSourceInfo *ParmTSI = nullptr;
  QualType ParmType = S.GetTypeFromParser(AL.getTypeArg(), &ParmTSI);
  assert(ParmTSI && "no type source info for attribute argument");

  if (!ParmType->isExtVectorType() && !ParmType->isFloatingType() &&
      (ParmType->isBooleanType() ||
       !ParmType->isIntegralType(S.getASTContext()))) {
    S.Diag(AL.getLoc(), diag::err_attribute_invalid_argument) << 2 << AL;
    return;
  }

  if (VecTypeHintAttr *A = D->getAttr<VecTypeHintAttr>()) {
    if (!S.Context.hasSameType(A->getTypeHint(), ParmType)) {
      S.Diag(AL.getLoc(), diag::warn_duplicate_attribute) << AL;
      return;
    }
  }

  D->addAttr(::new (S.Context) VecTypeHintAttr(S.Context, AL, ParmTSI));
}

SectionAttr *Sema::mergeSectionAttr(Decl *D, const AttributeCommonInfo &CI,
                                    StringRef Name) {
  // Explicit or partial specializations do not inherit
  // the section attribute from the primary template.
  if (const auto *FD = dyn_cast<FunctionDecl>(D)) {
    if (CI.getAttributeSpellingListIndex() == SectionAttr::Declspec_allocate &&
        FD->isFunctionTemplateSpecialization())
      return nullptr;
  }
  if (SectionAttr *ExistingAttr = D->getAttr<SectionAttr>()) {
    if (ExistingAttr->getName() == Name)
      return nullptr;
    Diag(ExistingAttr->getLocation(), diag::warn_mismatched_section)
         << 1 /*section*/;
    Diag(CI.getLoc(), diag::note_previous_attribute);
    return nullptr;
  }
  return ::new (Context) SectionAttr(Context, CI, Name);
}

llvm::Error Sema::isValidSectionSpecifier(StringRef SecName) {
  if (!Context.getTargetInfo().getTriple().isOSDarwin())
    return llvm::Error::success();

  // Let MCSectionMachO validate this.
  StringRef Segment, Section;
  unsigned TAA, StubSize;
  bool HasTAA;
  return llvm::MCSectionMachO::ParseSectionSpecifier(SecName, Segment, Section,
                                                     TAA, HasTAA, StubSize);
}

bool Sema::checkSectionName(SourceLocation LiteralLoc, StringRef SecName) {
  if (llvm::Error E = isValidSectionSpecifier(SecName)) {
    Diag(LiteralLoc, diag::err_attribute_section_invalid_for_target)
        << toString(std::move(E)) << 1 /*'section'*/;
    return false;
  }
  return true;
}

static void handleSectionAttr(Sema &S, Decl *D, const ParsedAttr &AL) {
  // Make sure that there is a string literal as the sections's single
  // argument.
  StringRef Str;
  SourceLocation LiteralLoc;
  if (!S.checkStringLiteralArgumentAttr(AL, 0, Str, &LiteralLoc))
    return;

  if (!S.checkSectionName(LiteralLoc, Str))
    return;

  SectionAttr *NewAttr = S.mergeSectionAttr(D, AL, Str);
  if (NewAttr) {
    D->addAttr(NewAttr);
    if (isa<FunctionDecl, FunctionTemplateDecl, ObjCMethodDecl,
            ObjCPropertyDecl>(D))
      S.UnifySection(NewAttr->getName(),
                     ASTContext::PSF_Execute | ASTContext::PSF_Read,
                     cast<NamedDecl>(D));
  }
}

static bool isValidCodeModelAttr(llvm::Triple &Triple, StringRef Str) {
  if (Triple.isLoongArch()) {
    return Str == "normal" || Str == "medium" || Str == "extreme";
  } else {
    assert(Triple.getArch() == llvm::Triple::x86_64 &&
           "only loongarch/x86-64 supported");
    return Str == "small" || Str == "large";
  }
}

static void handleCodeModelAttr(Sema &S, Decl *D, const ParsedAttr &AL) {
  StringRef Str;
  SourceLocation LiteralLoc;
  auto IsTripleSupported = [](llvm::Triple &Triple) {
    return Triple.getArch() == llvm::Triple::ArchType::x86_64 ||
           Triple.isLoongArch();
  };

  // Check that it is a string.
  if (!S.checkStringLiteralArgumentAttr(AL, 0, Str, &LiteralLoc))
    return;

  SmallVector<llvm::Triple, 2> Triples = {
      S.Context.getTargetInfo().getTriple()};
  if (auto *aux = S.Context.getAuxTargetInfo()) {
    Triples.push_back(aux->getTriple());
  } else if (S.Context.getTargetInfo().getTriple().isNVPTX() ||
             S.Context.getTargetInfo().getTriple().isAMDGPU() ||
             S.Context.getTargetInfo().getTriple().isSPIRV()) {
    // Ignore the attribute for pure GPU device compiles since it only applies
    // to host globals.
    return;
  }

  auto SupportedTripleIt = llvm::find_if(Triples, IsTripleSupported);
  if (SupportedTripleIt == Triples.end()) {
    S.Diag(LiteralLoc, diag::warn_unknown_attribute_ignored) << AL;
    return;
  }

  llvm::CodeModel::Model CM;
  if (!CodeModelAttr::ConvertStrToModel(Str, CM) ||
      !isValidCodeModelAttr(*SupportedTripleIt, Str)) {
    S.Diag(LiteralLoc, diag::err_attr_codemodel_arg) << Str;
    return;
  }

  D->addAttr(::new (S.Context) CodeModelAttr(S.Context, AL, CM));
}

// This is used for `__declspec(code_seg("segname"))` on a decl.
// `#pragma code_seg("segname")` uses checkSectionName() instead.
static bool checkCodeSegName(Sema &S, SourceLocation LiteralLoc,
                             StringRef CodeSegName) {
  if (llvm::Error E = S.isValidSectionSpecifier(CodeSegName)) {
    S.Diag(LiteralLoc, diag::err_attribute_section_invalid_for_target)
        << toString(std::move(E)) << 0 /*'code-seg'*/;
    return false;
  }

  return true;
}

CodeSegAttr *Sema::mergeCodeSegAttr(Decl *D, const AttributeCommonInfo &CI,
                                    StringRef Name) {
  // Explicit or partial specializations do not inherit
  // the code_seg attribute from the primary template.
  if (const auto *FD = dyn_cast<FunctionDecl>(D)) {
    if (FD->isFunctionTemplateSpecialization())
      return nullptr;
  }
  if (const auto *ExistingAttr = D->getAttr<CodeSegAttr>()) {
    if (ExistingAttr->getName() == Name)
      return nullptr;
    Diag(ExistingAttr->getLocation(), diag::warn_mismatched_section)
         << 0 /*codeseg*/;
    Diag(CI.getLoc(), diag::note_previous_attribute);
    return nullptr;
  }
  return ::new (Context) CodeSegAttr(Context, CI, Name);
}

static void handleCodeSegAttr(Sema &S, Decl *D, const ParsedAttr &AL) {
  StringRef Str;
  SourceLocation LiteralLoc;
  if (!S.checkStringLiteralArgumentAttr(AL, 0, Str, &LiteralLoc))
    return;
  if (!checkCodeSegName(S, LiteralLoc, Str))
    return;
  if (const auto *ExistingAttr = D->getAttr<CodeSegAttr>()) {
    if (!ExistingAttr->isImplicit()) {
      S.Diag(AL.getLoc(),
             ExistingAttr->getName() == Str
             ? diag::warn_duplicate_codeseg_attribute
             : diag::err_conflicting_codeseg_attribute);
      return;
    }
    D->dropAttr<CodeSegAttr>();
  }
  if (CodeSegAttr *CSA = S.mergeCodeSegAttr(D, AL, Str))
    D->addAttr(CSA);
}

bool Sema::checkTargetAttr(SourceLocation LiteralLoc, StringRef AttrStr) {
  using namespace DiagAttrParams;

  if (AttrStr.contains("fpmath="))
    return Diag(LiteralLoc, diag::warn_unsupported_target_attribute)
           << Unsupported << None << "fpmath=" << Target;

  // Diagnose use of tune if target doesn't support it.
  if (!Context.getTargetInfo().supportsTargetAttributeTune() &&
      AttrStr.contains("tune="))
    return Diag(LiteralLoc, diag::warn_unsupported_target_attribute)
           << Unsupported << None << "tune=" << Target;

  ParsedTargetAttr ParsedAttrs =
      Context.getTargetInfo().parseTargetAttr(AttrStr);

  if (!ParsedAttrs.CPU.empty() &&
      !Context.getTargetInfo().isValidCPUName(ParsedAttrs.CPU))
    return Diag(LiteralLoc, diag::warn_unsupported_target_attribute)
           << Unknown << CPU << ParsedAttrs.CPU << Target;

  if (!ParsedAttrs.Tune.empty() &&
      !Context.getTargetInfo().isValidCPUName(ParsedAttrs.Tune))
    return Diag(LiteralLoc, diag::warn_unsupported_target_attribute)
           << Unknown << Tune << ParsedAttrs.Tune << Target;

  if (Context.getTargetInfo().getTriple().isRISCV()) {
    if (ParsedAttrs.Duplicate != "")
      return Diag(LiteralLoc, diag::err_duplicate_target_attribute)
             << Duplicate << None << ParsedAttrs.Duplicate << Target;
    for (StringRef CurFeature : ParsedAttrs.Features) {
      if (!CurFeature.starts_with('+') && !CurFeature.starts_with('-'))
        return Diag(LiteralLoc, diag::warn_unsupported_target_attribute)
               << Unsupported << None << AttrStr << Target;
    }
  }

  if (Context.getTargetInfo().getTriple().isLoongArch()) {
    for (StringRef CurFeature : ParsedAttrs.Features) {
      if (CurFeature.starts_with("!arch=")) {
        StringRef ArchValue = CurFeature.split("=").second.trim();
        return Diag(LiteralLoc, diag::err_attribute_unsupported)
               << "target(arch=..)" << ArchValue;
      }
    }
  }

  if (ParsedAttrs.Duplicate != "")
    return Diag(LiteralLoc, diag::warn_unsupported_target_attribute)
           << Duplicate << None << ParsedAttrs.Duplicate << Target;

  for (const auto &Feature : ParsedAttrs.Features) {
    auto CurFeature = StringRef(Feature).drop_front(); // remove + or -.
    if (!Context.getTargetInfo().isValidFeatureName(CurFeature))
      return Diag(LiteralLoc, diag::warn_unsupported_target_attribute)
             << Unsupported << None << CurFeature << Target;
  }

  TargetInfo::BranchProtectionInfo BPI{};
  StringRef DiagMsg;
  if (ParsedAttrs.BranchProtection.empty())
    return false;
  if (!Context.getTargetInfo().validateBranchProtection(
          ParsedAttrs.BranchProtection, ParsedAttrs.CPU, BPI,
          Context.getLangOpts(), DiagMsg)) {
    if (DiagMsg.empty())
      return Diag(LiteralLoc, diag::warn_unsupported_target_attribute)
             << Unsupported << None << "branch-protection" << Target;
    return Diag(LiteralLoc, diag::err_invalid_branch_protection_spec)
           << DiagMsg;
  }
  if (!DiagMsg.empty())
    Diag(LiteralLoc, diag::warn_unsupported_branch_protection_spec) << DiagMsg;

  return false;
}

static void handleTargetVersionAttr(Sema &S, Decl *D, const ParsedAttr &AL) {
  StringRef Param;
  SourceLocation Loc;
  SmallString<64> NewParam;
  if (!S.checkStringLiteralArgumentAttr(AL, 0, Param, &Loc))
    return;

  if (S.Context.getTargetInfo().getTriple().isAArch64()) {
    if (S.ARM().checkTargetVersionAttr(Param, Loc, NewParam))
      return;
  } else if (S.Context.getTargetInfo().getTriple().isRISCV()) {
    if (S.RISCV().checkTargetVersionAttr(Param, Loc, NewParam))
      return;
  }

  TargetVersionAttr *NewAttr =
      ::new (S.Context) TargetVersionAttr(S.Context, AL, NewParam);
  D->addAttr(NewAttr);
}

static void handleTargetAttr(Sema &S, Decl *D, const ParsedAttr &AL) {
  StringRef Str;
  SourceLocation LiteralLoc;
  if (!S.checkStringLiteralArgumentAttr(AL, 0, Str, &LiteralLoc) ||
      S.checkTargetAttr(LiteralLoc, Str))
    return;

  TargetAttr *NewAttr = ::new (S.Context) TargetAttr(S.Context, AL, Str);
  D->addAttr(NewAttr);
}

static void handleTargetClonesAttr(Sema &S, Decl *D, const ParsedAttr &AL) {
  // Ensure we don't combine these with themselves, since that causes some
  // confusing behavior.
  if (const auto *Other = D->getAttr<TargetClonesAttr>()) {
    S.Diag(AL.getLoc(), diag::err_disallowed_duplicate_attribute) << AL;
    S.Diag(Other->getLocation(), diag::note_conflicting_attribute);
    return;
  }
  if (checkAttrMutualExclusion<TargetClonesAttr>(S, D, AL))
    return;

  // FIXME: We could probably figure out how to get this to work for lambdas
  // someday.
  if (const auto *MD = dyn_cast<CXXMethodDecl>(D)) {
    if (MD->getParent()->isLambda()) {
      S.Diag(D->getLocation(), diag::err_multiversion_doesnt_support)
          << static_cast<unsigned>(MultiVersionKind::TargetClones)
          << /*Lambda*/ 9;
      return;
    }
  }

  SmallVector<StringRef, 2> Params;
  SmallVector<SourceLocation, 2> Locations;
  for (unsigned I = 0, E = AL.getNumArgs(); I != E; ++I) {
    StringRef Param;
    SourceLocation Loc;
    if (!S.checkStringLiteralArgumentAttr(AL, I, Param, &Loc))
      return;
    Params.push_back(Param);
    Locations.push_back(Loc);
  }

  SmallVector<SmallString<64>, 2> NewParams;
  if (S.Context.getTargetInfo().getTriple().isAArch64()) {
    if (S.ARM().checkTargetClonesAttr(Params, Locations, NewParams))
      return;
  } else if (S.Context.getTargetInfo().getTriple().isRISCV()) {
    if (S.RISCV().checkTargetClonesAttr(Params, Locations, NewParams))
      return;
  } else if (S.Context.getTargetInfo().getTriple().isX86()) {
    if (S.X86().checkTargetClonesAttr(Params, Locations, NewParams))
      return;
  }
  Params.clear();
  for (auto &SmallStr : NewParams)
    Params.push_back(SmallStr.str());

  TargetClonesAttr *NewAttr = ::new (S.Context)
      TargetClonesAttr(S.Context, AL, Params.data(), Params.size());
  D->addAttr(NewAttr);
}

static void handleMinVectorWidthAttr(Sema &S, Decl *D, const ParsedAttr &AL) {
  Expr *E = AL.getArgAsExpr(0);
  uint32_t VecWidth;
  if (!S.checkUInt32Argument(AL, E, VecWidth)) {
    AL.setInvalid();
    return;
  }

  MinVectorWidthAttr *Existing = D->getAttr<MinVectorWidthAttr>();
  if (Existing && Existing->getVectorWidth() != VecWidth) {
    S.Diag(AL.getLoc(), diag::warn_duplicate_attribute) << AL;
    return;
  }

  D->addAttr(::new (S.Context) MinVectorWidthAttr(S.Context, AL, VecWidth));
}

static void handleCleanupAttr(Sema &S, Decl *D, const ParsedAttr &AL) {
  Expr *E = AL.getArgAsExpr(0);
  SourceLocation Loc = E->getExprLoc();
  FunctionDecl *FD = nullptr;
  DeclarationNameInfo NI;

  // gcc only allows for simple identifiers. Since we support more than gcc, we
  // will warn the user.
  if (auto *DRE = dyn_cast<DeclRefExpr>(E)) {
    if (DRE->hasQualifier())
      S.Diag(Loc, diag::warn_cleanup_ext);
    FD = dyn_cast<FunctionDecl>(DRE->getDecl());
    NI = DRE->getNameInfo();
    if (!FD) {
      S.Diag(Loc, diag::err_attribute_cleanup_arg_not_function) << 1
        << NI.getName();
      return;
    }
  } else if (auto *ULE = dyn_cast<UnresolvedLookupExpr>(E)) {
    if (ULE->hasExplicitTemplateArgs())
      S.Diag(Loc, diag::warn_cleanup_ext);
    FD = S.ResolveSingleFunctionTemplateSpecialization(ULE, true);
    NI = ULE->getNameInfo();
    if (!FD) {
      S.Diag(Loc, diag::err_attribute_cleanup_arg_not_function) << 2
        << NI.getName();
      if (ULE->getType() == S.Context.OverloadTy)
        S.NoteAllOverloadCandidates(ULE);
      return;
    }
  } else {
    S.Diag(Loc, diag::err_attribute_cleanup_arg_not_function) << 0;
    return;
  }

  if (FD->getNumParams() != 1) {
    S.Diag(Loc, diag::err_attribute_cleanup_func_must_take_one_arg)
      << NI.getName();
    return;
  }

  VarDecl *VD = cast<VarDecl>(D);
  // Create a reference to the variable declaration. This is a fake/dummy
  // reference.
  DeclRefExpr *VariableReference = DeclRefExpr::Create(
      S.Context, NestedNameSpecifierLoc{}, FD->getLocation(), VD, false,
      DeclarationNameInfo{VD->getDeclName(), VD->getLocation()}, VD->getType(),
      VK_LValue);

  // Create a unary operator expression that represents taking the address of
  // the variable. This is a fake/dummy expression.
  Expr *AddressOfVariable = UnaryOperator::Create(
      S.Context, VariableReference, UnaryOperatorKind::UO_AddrOf,
      S.Context.getPointerType(VD->getType()), VK_PRValue, OK_Ordinary, Loc,
      +false, FPOptionsOverride{});

  // Create a function call expression. This is a fake/dummy call expression.
  CallExpr *FunctionCallExpression =
      CallExpr::Create(S.Context, E, ArrayRef{AddressOfVariable},
                       S.Context.VoidTy, VK_PRValue, Loc, FPOptionsOverride{});

  if (S.CheckFunctionCall(FD, FunctionCallExpression,
                          FD->getType()->getAs<FunctionProtoType>())) {
    return;
  }

  auto *attr = ::new (S.Context) CleanupAttr(S.Context, AL, FD);
  attr->setArgLoc(E->getExprLoc());
  D->addAttr(attr);
}

static void handleEnumExtensibilityAttr(Sema &S, Decl *D,
                                        const ParsedAttr &AL) {
  if (!AL.isArgIdent(0)) {
    S.Diag(AL.getLoc(), diag::err_attribute_argument_n_type)
        << AL << 0 << AANT_ArgumentIdentifier;
    return;
  }

  EnumExtensibilityAttr::Kind ExtensibilityKind;
  IdentifierInfo *II = AL.getArgAsIdent(0)->getIdentifierInfo();
  if (!EnumExtensibilityAttr::ConvertStrToKind(II->getName(),
                                               ExtensibilityKind)) {
    S.Diag(AL.getLoc(), diag::warn_attribute_type_not_supported) << AL << II;
    return;
  }

  D->addAttr(::new (S.Context)
                 EnumExtensibilityAttr(S.Context, AL, ExtensibilityKind));
}

/// Handle __attribute__((format_arg((idx)))) attribute based on
/// https://gcc.gnu.org/onlinedocs/gcc/Common-Function-Attributes.html
static void handleFormatArgAttr(Sema &S, Decl *D, const ParsedAttr &AL) {
  const Expr *IdxExpr = AL.getArgAsExpr(0);
  ParamIdx Idx;
  if (!S.checkFunctionOrMethodParameterIndex(D, AL, 1, IdxExpr, Idx))
    return;

  // Make sure the format string is really a string.
  QualType Ty = getFunctionOrMethodParamType(D, Idx.getASTIndex());

  bool NotNSStringTy = !S.ObjC().isNSStringType(Ty);
  if (NotNSStringTy && !S.ObjC().isCFStringType(Ty) &&
      (!Ty->isPointerType() ||
       !Ty->castAs<PointerType>()->getPointeeType()->isCharType())) {
    S.Diag(AL.getLoc(), diag::err_format_attribute_not)
        << IdxExpr->getSourceRange() << getFunctionOrMethodParamRange(D, 0);
    return;
  }
  Ty = getFunctionOrMethodResultType(D);
  // replace instancetype with the class type
  auto *Instancetype = cast<TypedefType>(S.Context.getTypedefType(
      ElaboratedTypeKeyword::None, /*Qualifier=*/std::nullopt,
      S.Context.getObjCInstanceTypeDecl()));
  if (Ty->getAs<TypedefType>() == Instancetype)
    if (auto *OMD = dyn_cast<ObjCMethodDecl>(D))
      if (auto *Interface = OMD->getClassInterface())
        Ty = S.Context.getObjCObjectPointerType(
            QualType(Interface->getTypeForDecl(), 0));
  if (!S.ObjC().isNSStringType(Ty, /*AllowNSAttributedString=*/true) &&
      !S.ObjC().isCFStringType(Ty) &&
      (!Ty->isPointerType() ||
       !Ty->castAs<PointerType>()->getPointeeType()->isCharType())) {
    S.Diag(AL.getLoc(), diag::err_format_attribute_result_not)
        << (NotNSStringTy ? "string type" : "NSString")
        << IdxExpr->getSourceRange() << getFunctionOrMethodParamRange(D, 0);
    return;
  }

  D->addAttr(::new (S.Context) FormatArgAttr(S.Context, AL, Idx));
}

enum FormatAttrKind {
  CFStringFormat,
  NSStringFormat,
  StrftimeFormat,
  SupportedFormat,
  IgnoredFormat,
  InvalidFormat
};

/// getFormatAttrKind - Map from format attribute names to supported format
/// types.
static FormatAttrKind getFormatAttrKind(StringRef Format) {
  return llvm::StringSwitch<FormatAttrKind>(Format)
      // Check for formats that get handled specially.
      .Case("NSString", NSStringFormat)
      .Case("CFString", CFStringFormat)
      .Cases({"gnu_strftime", "strftime"}, StrftimeFormat)

      // Otherwise, check for supported formats.
      .Cases({"gnu_scanf", "scanf", "gnu_printf", "printf", "printf0",
              "gnu_strfmon", "strfmon"},
             SupportedFormat)
      .Cases({"cmn_err", "vcmn_err", "zcmn_err"}, SupportedFormat)
      .Cases({"kprintf", "syslog"}, SupportedFormat) // OpenBSD.
      .Case("freebsd_kprintf", SupportedFormat)      // FreeBSD.
      .Case("os_trace", SupportedFormat)
      .Case("os_log", SupportedFormat)

      .Cases({"gcc_diag", "gcc_cdiag", "gcc_cxxdiag", "gcc_tdiag"},
             IgnoredFormat)
      .Default(InvalidFormat);
}

/// Handle __attribute__((init_priority(priority))) attributes based on
/// http://gcc.gnu.org/onlinedocs/gcc/C_002b_002b-Attributes.html
static void handleInitPriorityAttr(Sema &S, Decl *D, const ParsedAttr &AL) {
  if (!S.getLangOpts().CPlusPlus) {
    S.Diag(AL.getLoc(), diag::warn_attribute_ignored) << AL;
    return;
  }

  if (S.getLangOpts().HLSL) {
    S.Diag(AL.getLoc(), diag::err_hlsl_init_priority_unsupported);
    return;
  }

  if (S.getCurFunctionOrMethodDecl()) {
    S.Diag(AL.getLoc(), diag::err_init_priority_object_attr);
    AL.setInvalid();
    return;
  }
  QualType T = cast<VarDecl>(D)->getType();
  if (S.Context.getAsArrayType(T))
    T = S.Context.getBaseElementType(T);
  if (!T->isRecordType()) {
    S.Diag(AL.getLoc(), diag::err_init_priority_object_attr);
    AL.setInvalid();
    return;
  }

  Expr *E = AL.getArgAsExpr(0);
  uint32_t prioritynum;
  if (!S.checkUInt32Argument(AL, E, prioritynum)) {
    AL.setInvalid();
    return;
  }

  if (prioritynum > 65535) {
    S.Diag(AL.getLoc(), diag::err_attribute_argument_out_of_range)
        << E->getSourceRange() << AL << 0 << 65535;
    AL.setInvalid();
    return;
  }

  // Values <= 100 are reserved for the implementation, and libc++
  // benefits from being able to specify values in that range.
  if (prioritynum < 101)
    S.Diag(AL.getLoc(), diag::warn_init_priority_reserved)
        << E->getSourceRange() << prioritynum;
  D->addAttr(::new (S.Context) InitPriorityAttr(S.Context, AL, prioritynum));
}

ErrorAttr *Sema::mergeErrorAttr(Decl *D, const AttributeCommonInfo &CI,
                                StringRef NewUserDiagnostic) {
  if (const auto *EA = D->getAttr<ErrorAttr>()) {
    std::string NewAttr = CI.getNormalizedFullName();
    assert((NewAttr == "error" || NewAttr == "warning") &&
           "unexpected normalized full name");
    bool Match = (EA->isError() && NewAttr == "error") ||
                 (EA->isWarning() && NewAttr == "warning");
    if (!Match) {
      Diag(EA->getLocation(), diag::err_attributes_are_not_compatible)
          << CI << EA
          << (CI.isRegularKeywordAttribute() ||
              EA->isRegularKeywordAttribute());
      Diag(CI.getLoc(), diag::note_conflicting_attribute);
      return nullptr;
    }
    if (EA->getUserDiagnostic() != NewUserDiagnostic) {
      Diag(CI.getLoc(), diag::warn_duplicate_attribute) << EA;
      Diag(EA->getLoc(), diag::note_previous_attribute);
    }
    D->dropAttr<ErrorAttr>();
  }
  return ::new (Context) ErrorAttr(Context, CI, NewUserDiagnostic);
}

FormatAttr *Sema::mergeFormatAttr(Decl *D, const AttributeCommonInfo &CI,
                                  IdentifierInfo *Format, int FormatIdx,
                                  int FirstArg) {
  // Check whether we already have an equivalent format attribute.
  for (auto *F : D->specific_attrs<FormatAttr>()) {
    if (F->getType() == Format &&
        F->getFormatIdx() == FormatIdx &&
        F->getFirstArg() == FirstArg) {
      // If we don't have a valid location for this attribute, adopt the
      // location.
      if (F->getLocation().isInvalid())
        F->setRange(CI.getRange());
      return nullptr;
    }
  }

  return ::new (Context) FormatAttr(Context, CI, Format, FormatIdx, FirstArg);
}

FormatMatchesAttr *Sema::mergeFormatMatchesAttr(Decl *D,
                                                const AttributeCommonInfo &CI,
                                                IdentifierInfo *Format,
                                                int FormatIdx,
                                                StringLiteral *FormatStr) {
  // Check whether we already have an equivalent FormatMatches attribute.
  for (auto *F : D->specific_attrs<FormatMatchesAttr>()) {
    if (F->getType() == Format && F->getFormatIdx() == FormatIdx) {
      if (!CheckFormatStringsCompatible(GetFormatStringType(Format->getName()),
                                        F->getFormatString(), FormatStr))
        return nullptr;

      // If we don't have a valid location for this attribute, adopt the
      // location.
      if (F->getLocation().isInvalid())
        F->setRange(CI.getRange());
      return nullptr;
    }
  }

  return ::new (Context)
      FormatMatchesAttr(Context, CI, Format, FormatIdx, FormatStr);
}

struct FormatAttrCommon {
  FormatAttrKind Kind;
  IdentifierInfo *Identifier;
  unsigned NumArgs;
  unsigned FormatStringIdx;
};

/// Handle __attribute__((format(type,idx,firstarg))) attributes based on
/// https://gcc.gnu.org/onlinedocs/gcc/Common-Function-Attributes.html
static bool handleFormatAttrCommon(Sema &S, Decl *D, const ParsedAttr &AL,
                                   FormatAttrCommon *Info) {
  // Checks the first two arguments of the attribute; this is shared between
  // Format and FormatMatches attributes.

  if (!AL.isArgIdent(0)) {
    S.Diag(AL.getLoc(), diag::err_attribute_argument_n_type)
        << AL << 1 << AANT_ArgumentIdentifier;
    return false;
  }

  // In C++ the implicit 'this' function parameter also counts, and they are
  // counted from one.
  bool HasImplicitThisParam = hasImplicitObjectParameter(D);
  Info->NumArgs = getFunctionOrMethodNumParams(D) + HasImplicitThisParam;

  Info->Identifier = AL.getArgAsIdent(0)->getIdentifierInfo();
  StringRef Format = Info->Identifier->getName();

  if (normalizeName(Format)) {
    // If we've modified the string name, we need a new identifier for it.
    Info->Identifier = &S.Context.Idents.get(Format);
  }

  // Check for supported formats.
  Info->Kind = getFormatAttrKind(Format);

  if (Info->Kind == IgnoredFormat)
    return false;

  if (Info->Kind == InvalidFormat) {
    S.Diag(AL.getLoc(), diag::warn_attribute_type_not_supported)
        << AL << Info->Identifier->getName();
    return false;
  }

  // checks for the 2nd argument
  Expr *IdxExpr = AL.getArgAsExpr(1);
  if (!S.checkUInt32Argument(AL, IdxExpr, Info->FormatStringIdx, 2))
    return false;

  if (Info->FormatStringIdx < 1 || Info->FormatStringIdx > Info->NumArgs) {
    S.Diag(AL.getLoc(), diag::err_attribute_argument_out_of_bounds)
        << AL << 2 << IdxExpr->getSourceRange();
    return false;
  }

  // FIXME: Do we need to bounds check?
  unsigned ArgIdx = Info->FormatStringIdx - 1;

  if (HasImplicitThisParam) {
    if (ArgIdx == 0) {
      S.Diag(AL.getLoc(),
             diag::err_format_attribute_implicit_this_format_string)
          << IdxExpr->getSourceRange();
      return false;
    }
    ArgIdx--;
  }

  // make sure the format string is really a string
  QualType Ty = getFunctionOrMethodParamType(D, ArgIdx);

  if (!S.ObjC().isNSStringType(Ty, true) && !S.ObjC().isCFStringType(Ty) &&
      (!Ty->isPointerType() ||
       !Ty->castAs<PointerType>()->getPointeeType()->isCharType())) {
    S.Diag(AL.getLoc(), diag::err_format_attribute_not)
        << IdxExpr->getSourceRange()
        << getFunctionOrMethodParamRange(D, ArgIdx);
    return false;
  }

  return true;
}

static void handleFormatAttr(Sema &S, Decl *D, const ParsedAttr &AL) {
  FormatAttrCommon Info;
  if (!handleFormatAttrCommon(S, D, AL, &Info))
    return;

  // check the 3rd argument
  Expr *FirstArgExpr = AL.getArgAsExpr(2);
  uint32_t FirstArg;
  if (!S.checkUInt32Argument(AL, FirstArgExpr, FirstArg, 3))
    return;

  // FirstArg == 0 is is always valid.
  if (FirstArg != 0) {
    if (Info.Kind == StrftimeFormat) {
      // If the kind is strftime, FirstArg must be 0 because strftime does not
      // use any variadic arguments.
      S.Diag(AL.getLoc(), diag::err_format_strftime_third_parameter)
          << FirstArgExpr->getSourceRange()
          << FixItHint::CreateReplacement(FirstArgExpr->getSourceRange(), "0");
      return;
    } else if (isFunctionOrMethodVariadic(D)) {
      // Else, if the function is variadic, then FirstArg must be 0 or the
      // "position" of the ... parameter. It's unusual to use 0 with variadic
      // functions, so the fixit proposes the latter.
      if (FirstArg != Info.NumArgs + 1) {
        S.Diag(AL.getLoc(), diag::err_attribute_argument_out_of_bounds)
            << AL << 3 << FirstArgExpr->getSourceRange()
            << FixItHint::CreateReplacement(FirstArgExpr->getSourceRange(),
                                            std::to_string(Info.NumArgs + 1));
        return;
      }
    } else {
      // Inescapable GCC compatibility diagnostic.
      S.Diag(D->getLocation(), diag::warn_gcc_requires_variadic_function) << AL;
      if (FirstArg <= Info.FormatStringIdx) {
        // Else, the function is not variadic, and FirstArg must be 0 or any
        // parameter after the format parameter. We don't offer a fixit because
        // there are too many possible good values.
        S.Diag(AL.getLoc(), diag::err_attribute_argument_out_of_bounds)
            << AL << 3 << FirstArgExpr->getSourceRange();
        return;
      }
    }
  }

  FormatAttr *NewAttr =
      S.mergeFormatAttr(D, AL, Info.Identifier, Info.FormatStringIdx, FirstArg);
  if (NewAttr)
    D->addAttr(NewAttr);
}

static void handleFormatMatchesAttr(Sema &S, Decl *D, const ParsedAttr &AL) {
  FormatAttrCommon Info;
  if (!handleFormatAttrCommon(S, D, AL, &Info))
    return;

  Expr *FormatStrExpr = AL.getArgAsExpr(2)->IgnoreParenImpCasts();
  if (auto *SL = dyn_cast<StringLiteral>(FormatStrExpr)) {
    FormatStringType FST = S.GetFormatStringType(Info.Identifier->getName());
    if (S.ValidateFormatString(FST, SL))
      if (auto *NewAttr = S.mergeFormatMatchesAttr(D, AL, Info.Identifier,
                                                   Info.FormatStringIdx, SL))
        D->addAttr(NewAttr);
    return;
  }

  S.Diag(AL.getLoc(), diag::err_format_nonliteral)
      << FormatStrExpr->getSourceRange();
}

/// Handle __attribute__((callback(CalleeIdx, PayloadIdx0, ...))) attributes.
static void handleCallbackAttr(Sema &S, Decl *D, const ParsedAttr &AL) {
  // The index that identifies the callback callee is mandatory.
  if (AL.getNumArgs() == 0) {
    S.Diag(AL.getLoc(), diag::err_callback_attribute_no_callee)
        << AL.getRange();
    return;
  }

  bool HasImplicitThisParam = hasImplicitObjectParameter(D);
  int32_t NumArgs = getFunctionOrMethodNumParams(D);

  FunctionDecl *FD = D->getAsFunction();
  assert(FD && "Expected a function declaration!");

  llvm::StringMap<int> NameIdxMapping;
  NameIdxMapping["__"] = -1;

  NameIdxMapping["this"] = 0;

  int Idx = 1;
  for (const ParmVarDecl *PVD : FD->parameters())
    NameIdxMapping[PVD->getName()] = Idx++;

  auto UnknownName = NameIdxMapping.end();

  SmallVector<int, 8> EncodingIndices;
  for (unsigned I = 0, E = AL.getNumArgs(); I < E; ++I) {
    SourceRange SR;
    int32_t ArgIdx;

    if (AL.isArgIdent(I)) {
      IdentifierLoc *IdLoc = AL.getArgAsIdent(I);
      auto It = NameIdxMapping.find(IdLoc->getIdentifierInfo()->getName());
      if (It == UnknownName) {
        S.Diag(AL.getLoc(), diag::err_callback_attribute_argument_unknown)
            << IdLoc->getIdentifierInfo() << IdLoc->getLoc();
        return;
      }

      SR = SourceRange(IdLoc->getLoc());
      ArgIdx = It->second;
    } else if (AL.isArgExpr(I)) {
      Expr *IdxExpr = AL.getArgAsExpr(I);

      // If the expression is not parseable as an int32_t we have a problem.
      if (!S.checkUInt32Argument(AL, IdxExpr, (uint32_t &)ArgIdx, I + 1,
                                 false)) {
        S.Diag(AL.getLoc(), diag::err_attribute_argument_out_of_bounds)
            << AL << (I + 1) << IdxExpr->getSourceRange();
        return;
      }

      // Check oob, excluding the special values, 0 and -1.
      if (ArgIdx < -1 || ArgIdx > NumArgs) {
        S.Diag(AL.getLoc(), diag::err_attribute_argument_out_of_bounds)
            << AL << (I + 1) << IdxExpr->getSourceRange();
        return;
      }

      SR = IdxExpr->getSourceRange();
    } else {
      llvm_unreachable("Unexpected ParsedAttr argument type!");
    }

    if (ArgIdx == 0 && !HasImplicitThisParam) {
      S.Diag(AL.getLoc(), diag::err_callback_implicit_this_not_available)
          << (I + 1) << SR;
      return;
    }

    // Adjust for the case we do not have an implicit "this" parameter. In this
    // case we decrease all positive values by 1 to get LLVM argument indices.
    if (!HasImplicitThisParam && ArgIdx > 0)
      ArgIdx -= 1;

    EncodingIndices.push_back(ArgIdx);
  }

  int CalleeIdx = EncodingIndices.front();
  // Check if the callee index is proper, thus not "this" and not "unknown".
  // This means the "CalleeIdx" has to be non-negative if "HasImplicitThisParam"
  // is false and positive if "HasImplicitThisParam" is true.
  if (CalleeIdx < (int)HasImplicitThisParam) {
    S.Diag(AL.getLoc(), diag::err_callback_attribute_invalid_callee)
        << AL.getRange();
    return;
  }

  // Get the callee type, note the index adjustment as the AST doesn't contain
  // the this type (which the callee cannot reference anyway!).
  const Type *CalleeType =
      getFunctionOrMethodParamType(D, CalleeIdx - HasImplicitThisParam)
          .getTypePtr();
  if (!CalleeType || !CalleeType->isFunctionPointerType()) {
    S.Diag(AL.getLoc(), diag::err_callback_callee_no_function_type)
        << AL.getRange();
    return;
  }

  const Type *CalleeFnType =
      CalleeType->getPointeeType()->getUnqualifiedDesugaredType();

  // TODO: Check the type of the callee arguments.

  const auto *CalleeFnProtoType = dyn_cast<FunctionProtoType>(CalleeFnType);
  if (!CalleeFnProtoType) {
    S.Diag(AL.getLoc(), diag::err_callback_callee_no_function_type)
        << AL.getRange();
    return;
  }

  if (CalleeFnProtoType->getNumParams() != EncodingIndices.size() - 1) {
    S.Diag(AL.getLoc(), diag::err_attribute_wrong_arg_count_for_func)
        << AL << QualType{CalleeFnProtoType, 0}
        << CalleeFnProtoType->getNumParams()
        << (unsigned)(EncodingIndices.size() - 1);
    return;
  }

  if (CalleeFnProtoType->isVariadic()) {
    S.Diag(AL.getLoc(), diag::err_callback_callee_is_variadic) << AL.getRange();
    return;
  }

  // Do not allow multiple callback attributes.
  if (D->hasAttr<CallbackAttr>()) {
    S.Diag(AL.getLoc(), diag::err_callback_attribute_multiple) << AL.getRange();
    return;
  }

  D->addAttr(::new (S.Context) CallbackAttr(
      S.Context, AL, EncodingIndices.data(), EncodingIndices.size()));
}

LifetimeCaptureByAttr *Sema::ParseLifetimeCaptureByAttr(const ParsedAttr &AL,
                                                        StringRef ParamName) {
  // Atleast one capture by is required.
  if (AL.getNumArgs() == 0) {
    Diag(AL.getLoc(), diag::err_capture_by_attribute_no_entity)
        << AL.getRange();
    return nullptr;
  }
  unsigned N = AL.getNumArgs();
  auto ParamIdents =
      MutableArrayRef<IdentifierInfo *>(new (Context) IdentifierInfo *[N], N);
  auto ParamLocs =
      MutableArrayRef<SourceLocation>(new (Context) SourceLocation[N], N);
  bool IsValid = true;
  for (unsigned I = 0; I < N; ++I) {
    if (AL.isArgExpr(I)) {
      Expr *E = AL.getArgAsExpr(I);
      Diag(E->getExprLoc(), diag::err_capture_by_attribute_argument_unknown)
          << E << E->getExprLoc();
      IsValid = false;
      continue;
    }
    assert(AL.isArgIdent(I));
    IdentifierLoc *IdLoc = AL.getArgAsIdent(I);
    if (IdLoc->getIdentifierInfo()->getName() == ParamName) {
      Diag(IdLoc->getLoc(), diag::err_capture_by_references_itself)
          << IdLoc->getLoc();
      IsValid = false;
      continue;
    }
    ParamIdents[I] = IdLoc->getIdentifierInfo();
    ParamLocs[I] = IdLoc->getLoc();
  }
  if (!IsValid)
    return nullptr;
  SmallVector<int> FakeParamIndices(N, LifetimeCaptureByAttr::Invalid);
  auto *CapturedBy =
      LifetimeCaptureByAttr::Create(Context, FakeParamIndices.data(), N, AL);
  CapturedBy->setArgs(ParamIdents, ParamLocs);
  return CapturedBy;
}

static void handleLifetimeCaptureByAttr(Sema &S, Decl *D,
                                        const ParsedAttr &AL) {
  // Do not allow multiple attributes.
  if (D->hasAttr<LifetimeCaptureByAttr>()) {
    S.Diag(AL.getLoc(), diag::err_capture_by_attribute_multiple)
        << AL.getRange();
    return;
  }
  auto *PVD = dyn_cast<ParmVarDecl>(D);
  assert(PVD);
  auto *CaptureByAttr = S.ParseLifetimeCaptureByAttr(AL, PVD->getName());
  if (CaptureByAttr)
    D->addAttr(CaptureByAttr);
}

void Sema::LazyProcessLifetimeCaptureByParams(FunctionDecl *FD) {
  bool HasImplicitThisParam = hasImplicitObjectParameter(FD);
  SmallVector<LifetimeCaptureByAttr *, 1> Attrs;
  for (ParmVarDecl *PVD : FD->parameters())
    if (auto *A = PVD->getAttr<LifetimeCaptureByAttr>())
      Attrs.push_back(A);
  if (HasImplicitThisParam) {
    TypeSourceInfo *TSI = FD->getTypeSourceInfo();
    if (!TSI)
      return;
    AttributedTypeLoc ATL;
    for (TypeLoc TL = TSI->getTypeLoc();
         (ATL = TL.getAsAdjusted<AttributedTypeLoc>());
         TL = ATL.getModifiedLoc()) {
      if (auto *A = ATL.getAttrAs<LifetimeCaptureByAttr>())
        Attrs.push_back(const_cast<LifetimeCaptureByAttr *>(A));
    }
  }
  if (Attrs.empty())
    return;
  llvm::StringMap<int> NameIdxMapping = {
      {"global", LifetimeCaptureByAttr::Global},
      {"unknown", LifetimeCaptureByAttr::Unknown}};
  int Idx = 0;
  if (HasImplicitThisParam) {
    NameIdxMapping["this"] = 0;
    Idx++;
  }
  for (const ParmVarDecl *PVD : FD->parameters())
    NameIdxMapping[PVD->getName()] = Idx++;
  auto DisallowReservedParams = [&](StringRef Reserved) {
    for (const ParmVarDecl *PVD : FD->parameters())
      if (PVD->getName() == Reserved)
        Diag(PVD->getLocation(), diag::err_capture_by_param_uses_reserved_name)
            << (PVD->getName() == "unknown");
  };
  for (auto *CapturedBy : Attrs) {
    const auto &Entities = CapturedBy->getArgIdents();
    for (size_t I = 0; I < Entities.size(); ++I) {
      StringRef Name = Entities[I]->getName();
      auto It = NameIdxMapping.find(Name);
      if (It == NameIdxMapping.end()) {
        auto Loc = CapturedBy->getArgLocs()[I];
        if (!HasImplicitThisParam && Name == "this")
          Diag(Loc, diag::err_capture_by_implicit_this_not_available) << Loc;
        else
          Diag(Loc, diag::err_capture_by_attribute_argument_unknown)
              << Entities[I] << Loc;
        continue;
      }
      if (Name == "unknown" || Name == "global")
        DisallowReservedParams(Name);
      CapturedBy->setParamIdx(I, It->second);
    }
  }
}

static bool isFunctionLike(const Type &T) {
  // Check for explicit function types.
  // 'called_once' is only supported in Objective-C and it has
  // function pointers and block pointers.
  return T.isFunctionPointerType() || T.isBlockPointerType();
}

/// Handle 'called_once' attribute.
static void handleCalledOnceAttr(Sema &S, Decl *D, const ParsedAttr &AL) {
  // 'called_once' only applies to parameters representing functions.
  QualType T = cast<ParmVarDecl>(D)->getType();

  if (!isFunctionLike(*T)) {
    S.Diag(AL.getLoc(), diag::err_called_once_attribute_wrong_type);
    return;
  }

  D->addAttr(::new (S.Context) CalledOnceAttr(S.Context, AL));
}

static void handleTransparentUnionAttr(Sema &S, Decl *D, const ParsedAttr &AL) {
  // Try to find the underlying union declaration.
  RecordDecl *RD = nullptr;
  const auto *TD = dyn_cast<TypedefNameDecl>(D);
  if (TD && TD->getUnderlyingType()->isUnionType())
    RD = TD->getUnderlyingType()->getAsRecordDecl();
  else
    RD = dyn_cast<RecordDecl>(D);

  if (!RD || !RD->isUnion()) {
    S.Diag(AL.getLoc(), diag::warn_attribute_wrong_decl_type)
        << AL << AL.isRegularKeywordAttribute() << ExpectedUnion;
    return;
  }

  if (!RD->isCompleteDefinition()) {
    if (!RD->isBeingDefined())
      S.Diag(AL.getLoc(),
             diag::warn_transparent_union_attribute_not_definition);
    return;
  }

  RecordDecl::field_iterator Field = RD->field_begin(),
                          FieldEnd = RD->field_end();
  if (Field == FieldEnd) {
    S.Diag(AL.getLoc(), diag::warn_transparent_union_attribute_zero_fields);
    return;
  }

  FieldDecl *FirstField = *Field;
  QualType FirstType = FirstField->getType();
  if (FirstType->hasFloatingRepresentation() || FirstType->isVectorType()) {
    S.Diag(FirstField->getLocation(),
           diag::warn_transparent_union_attribute_floating)
      << FirstType->isVectorType() << FirstType;
    return;
  }

  if (FirstType->isIncompleteType())
    return;
  uint64_t FirstSize = S.Context.getTypeSize(FirstType);
  uint64_t FirstAlign = S.Context.getTypeAlign(FirstType);
  for (; Field != FieldEnd; ++Field) {
    QualType FieldType = Field->getType();
    if (FieldType->isIncompleteType())
      return;
    // FIXME: this isn't fully correct; we also need to test whether the
    // members of the union would all have the same calling convention as the
    // first member of the union. Checking just the size and alignment isn't
    // sufficient (consider structs passed on the stack instead of in registers
    // as an example).
    if (S.Context.getTypeSize(FieldType) != FirstSize ||
        S.Context.getTypeAlign(FieldType) > FirstAlign) {
      // Warn if we drop the attribute.
      bool isSize = S.Context.getTypeSize(FieldType) != FirstSize;
      unsigned FieldBits = isSize ? S.Context.getTypeSize(FieldType)
                                  : S.Context.getTypeAlign(FieldType);
      S.Diag(Field->getLocation(),
             diag::warn_transparent_union_attribute_field_size_align)
          << isSize << *Field << FieldBits;
      unsigned FirstBits = isSize ? FirstSize : FirstAlign;
      S.Diag(FirstField->getLocation(),
             diag::note_transparent_union_first_field_size_align)
          << isSize << FirstBits;
      return;
    }
  }

  RD->addAttr(::new (S.Context) TransparentUnionAttr(S.Context, AL));
}

static void handleAnnotateAttr(Sema &S, Decl *D, const ParsedAttr &AL) {
  auto *Attr = S.CreateAnnotationAttr(AL);
  if (Attr) {
    D->addAttr(Attr);
  }
}

static void handleAlignValueAttr(Sema &S, Decl *D, const ParsedAttr &AL) {
  S.AddAlignValueAttr(D, AL, AL.getArgAsExpr(0));
}

void Sema::AddAlignValueAttr(Decl *D, const AttributeCommonInfo &CI, Expr *E) {
  SourceLocation AttrLoc = CI.getLoc();

  QualType T;
  if (const auto *TD = dyn_cast<TypedefNameDecl>(D))
    T = TD->getUnderlyingType();
  else if (const auto *VD = dyn_cast<ValueDecl>(D))
    T = VD->getType();
  else
    llvm_unreachable("Unknown decl type for align_value");

  if (!T->isDependentType() && !T->isAnyPointerType() &&
      !T->isReferenceType() && !T->isMemberPointerType()) {
    Diag(AttrLoc, diag::warn_attribute_pointer_or_reference_only)
        << CI << T << D->getSourceRange();
    return;
  }

  if (!E->isValueDependent()) {
    llvm::APSInt Alignment;
    ExprResult ICE = VerifyIntegerConstantExpression(
        E, &Alignment, diag::err_align_value_attribute_argument_not_int);
    if (ICE.isInvalid())
      return;

    if (!Alignment.isPowerOf2()) {
      Diag(AttrLoc, diag::err_alignment_not_power_of_two)
        << E->getSourceRange();
      return;
    }

    D->addAttr(::new (Context) AlignValueAttr(Context, CI, ICE.get()));
    return;
  }

  // Save dependent expressions in the AST to be instantiated.
  D->addAttr(::new (Context) AlignValueAttr(Context, CI, E));
}

static void handleAlignedAttr(Sema &S, Decl *D, const ParsedAttr &AL) {
  if (AL.hasParsedType()) {
    const ParsedType &TypeArg = AL.getTypeArg();
    TypeSourceInfo *TInfo;
    (void)S.GetTypeFromParser(
        ParsedType::getFromOpaquePtr(TypeArg.getAsOpaquePtr()), &TInfo);
    if (AL.isPackExpansion() &&
        !TInfo->getType()->containsUnexpandedParameterPack()) {
      S.Diag(AL.getEllipsisLoc(),
             diag::err_pack_expansion_without_parameter_packs);
      return;
    }

    if (!AL.isPackExpansion() &&
        S.DiagnoseUnexpandedParameterPack(TInfo->getTypeLoc().getBeginLoc(),
                                          TInfo, Sema::UPPC_Expression))
      return;

    S.AddAlignedAttr(D, AL, TInfo, AL.isPackExpansion());
    return;
  }

  // check the attribute arguments.
  if (AL.getNumArgs() > 1) {
    S.Diag(AL.getLoc(), diag::err_attribute_wrong_number_arguments) << AL << 1;
    return;
  }

  if (AL.getNumArgs() == 0) {
    D->addAttr(::new (S.Context) AlignedAttr(S.Context, AL, true, nullptr));
    return;
  }

  Expr *E = AL.getArgAsExpr(0);
  if (AL.isPackExpansion() && !E->containsUnexpandedParameterPack()) {
    S.Diag(AL.getEllipsisLoc(),
           diag::err_pack_expansion_without_parameter_packs);
    return;
  }

  if (!AL.isPackExpansion() && S.DiagnoseUnexpandedParameterPack(E))
    return;

  S.AddAlignedAttr(D, AL, E, AL.isPackExpansion());
}

/// Perform checking of type validity
///
/// C++11 [dcl.align]p1:
///   An alignment-specifier may be applied to a variable or to a class
///   data member, but it shall not be applied to a bit-field, a function
///   parameter, the formal parameter of a catch clause, or a variable
///   declared with the register storage class specifier. An
///   alignment-specifier may also be applied to the declaration of a class
///   or enumeration type.
/// CWG 2354:
///   CWG agreed to remove permission for alignas to be applied to
///   enumerations.
/// C11 6.7.5/2:
///   An alignment attribute shall not be specified in a declaration of
///   a typedef, or a bit-field, or a function, or a parameter, or an
///   object declared with the register storage-class specifier.
static bool validateAlignasAppliedType(Sema &S, Decl *D,
                                       const AlignedAttr &Attr,
                                       SourceLocation AttrLoc) {
  int DiagKind = -1;
  if (isa<ParmVarDecl>(D)) {
    DiagKind = 0;
  } else if (const auto *VD = dyn_cast<VarDecl>(D)) {
    if (VD->getStorageClass() == SC_Register)
      DiagKind = 1;
    if (VD->isExceptionVariable())
      DiagKind = 2;
  } else if (const auto *FD = dyn_cast<FieldDecl>(D)) {
    if (FD->isBitField())
      DiagKind = 3;
  } else if (const auto *ED = dyn_cast<EnumDecl>(D)) {
    if (ED->getLangOpts().CPlusPlus)
      DiagKind = 4;
  } else if (!isa<TagDecl>(D)) {
    return S.Diag(AttrLoc, diag::err_attribute_wrong_decl_type)
           << &Attr << Attr.isRegularKeywordAttribute()
           << (Attr.isC11() ? ExpectedVariableOrField
                            : ExpectedVariableFieldOrTag);
  }
  if (DiagKind != -1) {
    return S.Diag(AttrLoc, diag::err_alignas_attribute_wrong_decl_type)
           << &Attr << DiagKind;
  }
  return false;
}

void Sema::AddAlignedAttr(Decl *D, const AttributeCommonInfo &CI, Expr *E,
                          bool IsPackExpansion) {
  AlignedAttr TmpAttr(Context, CI, true, E);
  SourceLocation AttrLoc = CI.getLoc();

  // C++11 alignas(...) and C11 _Alignas(...) have additional requirements.
  if (TmpAttr.isAlignas() &&
      validateAlignasAppliedType(*this, D, TmpAttr, AttrLoc))
    return;

  if (E->isValueDependent()) {
    // We can't support a dependent alignment on a non-dependent type,
    // because we have no way to model that a type is "alignment-dependent"
    // but not dependent in any other way.
    if (const auto *TND = dyn_cast<TypedefNameDecl>(D)) {
      if (!TND->getUnderlyingType()->isDependentType()) {
        Diag(AttrLoc, diag::err_alignment_dependent_typedef_name)
            << E->getSourceRange();
        return;
      }
    }

    // Save dependent expressions in the AST to be instantiated.
    AlignedAttr *AA = ::new (Context) AlignedAttr(Context, CI, true, E);
    AA->setPackExpansion(IsPackExpansion);
    D->addAttr(AA);
    return;
  }

  // FIXME: Cache the number on the AL object?
  llvm::APSInt Alignment;
  ExprResult ICE = VerifyIntegerConstantExpression(
      E, &Alignment, diag::err_aligned_attribute_argument_not_int);
  if (ICE.isInvalid())
    return;

  uint64_t MaximumAlignment = Sema::MaximumAlignment;
  if (Context.getTargetInfo().getTriple().isOSBinFormatCOFF())
    MaximumAlignment = std::min(MaximumAlignment, uint64_t(8192));
  if (Alignment > MaximumAlignment) {
    Diag(AttrLoc, diag::err_attribute_aligned_too_great)
        << MaximumAlignment << E->getSourceRange();
    return;
  }

  uint64_t AlignVal = Alignment.getZExtValue();
  // C++11 [dcl.align]p2:
  //   -- if the constant expression evaluates to zero, the alignment
  //      specifier shall have no effect
  // C11 6.7.5p6:
  //   An alignment specification of zero has no effect.
  if (!(TmpAttr.isAlignas() && !Alignment)) {
    if (!llvm::isPowerOf2_64(AlignVal)) {
      Diag(AttrLoc, diag::err_alignment_not_power_of_two)
        << E->getSourceRange();
      return;
    }
  }

  const auto *VD = dyn_cast<VarDecl>(D);
  if (VD) {
    unsigned MaxTLSAlign =
        Context.toCharUnitsFromBits(Context.getTargetInfo().getMaxTLSAlign())
            .getQuantity();
    if (MaxTLSAlign && AlignVal > MaxTLSAlign &&
        VD->getTLSKind() != VarDecl::TLS_None) {
      Diag(VD->getLocation(), diag::err_tls_var_aligned_over_maximum)
          << (unsigned)AlignVal << VD << MaxTLSAlign;
      return;
    }
  }

  // On AIX, an aligned attribute can not decrease the alignment when applied
  // to a variable declaration with vector type.
  if (VD && Context.getTargetInfo().getTriple().isOSAIX()) {
    const Type *Ty = VD->getType().getTypePtr();
    if (Ty->isVectorType() && AlignVal < 16) {
      Diag(VD->getLocation(), diag::warn_aligned_attr_underaligned)
          << VD->getType() << 16;
      return;
    }
  }

  AlignedAttr *AA = ::new (Context) AlignedAttr(Context, CI, true, ICE.get());
  AA->setPackExpansion(IsPackExpansion);
  AA->setCachedAlignmentValue(
      static_cast<unsigned>(AlignVal * Context.getCharWidth()));
  D->addAttr(AA);
}

void Sema::AddAlignedAttr(Decl *D, const AttributeCommonInfo &CI,
                          TypeSourceInfo *TS, bool IsPackExpansion) {
  AlignedAttr TmpAttr(Context, CI, false, TS);
  SourceLocation AttrLoc = CI.getLoc();

  // C++11 alignas(...) and C11 _Alignas(...) have additional requirements.
  if (TmpAttr.isAlignas() &&
      validateAlignasAppliedType(*this, D, TmpAttr, AttrLoc))
    return;

  if (TS->getType()->isDependentType()) {
    // We can't support a dependent alignment on a non-dependent type,
    // because we have no way to model that a type is "type-dependent"
    // but not dependent in any other way.
    if (const auto *TND = dyn_cast<TypedefNameDecl>(D)) {
      if (!TND->getUnderlyingType()->isDependentType()) {
        Diag(AttrLoc, diag::err_alignment_dependent_typedef_name)
            << TS->getTypeLoc().getSourceRange();
        return;
      }
    }

    AlignedAttr *AA = ::new (Context) AlignedAttr(Context, CI, false, TS);
    AA->setPackExpansion(IsPackExpansion);
    D->addAttr(AA);
    return;
  }

  const auto *VD = dyn_cast<VarDecl>(D);
  unsigned AlignVal = TmpAttr.getAlignment(Context);
  // On AIX, an aligned attribute can not decrease the alignment when applied
  // to a variable declaration with vector type.
  if (VD && Context.getTargetInfo().getTriple().isOSAIX()) {
    const Type *Ty = VD->getType().getTypePtr();
    if (Ty->isVectorType() &&
        Context.toCharUnitsFromBits(AlignVal).getQuantity() < 16) {
      Diag(VD->getLocation(), diag::warn_aligned_attr_underaligned)
          << VD->getType() << 16;
      return;
    }
  }

  AlignedAttr *AA = ::new (Context) AlignedAttr(Context, CI, false, TS);
  AA->setPackExpansion(IsPackExpansion);
  AA->setCachedAlignmentValue(AlignVal);
  D->addAttr(AA);
}

void Sema::CheckAlignasUnderalignment(Decl *D) {
  assert(D->hasAttrs() && "no attributes on decl");

  QualType UnderlyingTy, DiagTy;
  if (const auto *VD = dyn_cast<ValueDecl>(D)) {
    UnderlyingTy = DiagTy = VD->getType();
  } else {
    UnderlyingTy = DiagTy = Context.getCanonicalTagType(cast<TagDecl>(D));
    if (const auto *ED = dyn_cast<EnumDecl>(D))
      UnderlyingTy = ED->getIntegerType();
  }
  if (DiagTy->isDependentType() || DiagTy->isIncompleteType())
    return;

  // C++11 [dcl.align]p5, C11 6.7.5/4:
  //   The combined effect of all alignment attributes in a declaration shall
  //   not specify an alignment that is less strict than the alignment that
  //   would otherwise be required for the entity being declared.
  AlignedAttr *AlignasAttr = nullptr;
  AlignedAttr *LastAlignedAttr = nullptr;
  unsigned Align = 0;
  for (auto *I : D->specific_attrs<AlignedAttr>()) {
    if (I->isAlignmentDependent())
      return;
    if (I->isAlignas())
      AlignasAttr = I;
    Align = std::max(Align, I->getAlignment(Context));
    LastAlignedAttr = I;
  }

  if (Align && DiagTy->isSizelessType()) {
    Diag(LastAlignedAttr->getLocation(), diag::err_attribute_sizeless_type)
        << LastAlignedAttr << DiagTy;
  } else if (AlignasAttr && Align) {
    CharUnits RequestedAlign = Context.toCharUnitsFromBits(Align);
    CharUnits NaturalAlign = Context.getTypeAlignInChars(UnderlyingTy);
    if (NaturalAlign > RequestedAlign)
      Diag(AlignasAttr->getLocation(), diag::err_alignas_underaligned)
        << DiagTy << (unsigned)NaturalAlign.getQuantity();
  }
}

bool Sema::checkMSInheritanceAttrOnDefinition(
    CXXRecordDecl *RD, SourceRange Range, bool BestCase,
    MSInheritanceModel ExplicitModel) {
  assert(RD->hasDefinition() && "RD has no definition!");

  // We may not have seen base specifiers or any virtual methods yet.  We will
  // have to wait until the record is defined to catch any mismatches.
  if (!RD->getDefinition()->isCompleteDefinition())
    return false;

  // The unspecified model never matches what a definition could need.
  if (ExplicitModel == MSInheritanceModel::Unspecified)
    return false;

  if (BestCase) {
    if (RD->calculateInheritanceModel() == ExplicitModel)
      return false;
  } else {
    if (RD->calculateInheritanceModel() <= ExplicitModel)
      return false;
  }

  Diag(Range.getBegin(), diag::err_mismatched_ms_inheritance)
      << 0 /*definition*/;
  Diag(RD->getDefinition()->getLocation(), diag::note_defined_here) << RD;
  return true;
}

/// parseModeAttrArg - Parses attribute mode string and returns parsed type
/// attribute.
static void parseModeAttrArg(Sema &S, StringRef Str, unsigned &DestWidth,
                             bool &IntegerMode, bool &ComplexMode,
                             FloatModeKind &ExplicitType) {
  IntegerMode = true;
  ComplexMode = false;
  ExplicitType = FloatModeKind::NoFloat;
  switch (Str.size()) {
  case 2:
    switch (Str[0]) {
    case 'Q':
      DestWidth = 8;
      break;
    case 'H':
      DestWidth = 16;
      break;
    case 'S':
      DestWidth = 32;
      break;
    case 'D':
      DestWidth = 64;
      break;
    case 'X':
      DestWidth = 96;
      break;
    case 'K': // KFmode - IEEE quad precision (__float128)
      ExplicitType = FloatModeKind::Float128;
      DestWidth = Str[1] == 'I' ? 0 : 128;
      break;
    case 'T':
      ExplicitType = FloatModeKind::LongDouble;
      DestWidth = 128;
      break;
    case 'I':
      ExplicitType = FloatModeKind::Ibm128;
      DestWidth = Str[1] == 'I' ? 0 : 128;
      break;
    }
    if (Str[1] == 'F') {
      IntegerMode = false;
    } else if (Str[1] == 'C') {
      IntegerMode = false;
      ComplexMode = true;
    } else if (Str[1] != 'I') {
      DestWidth = 0;
    }
    break;
  case 4:
    // FIXME: glibc uses 'word' to define register_t; this is narrower than a
    // pointer on PIC16 and other embedded platforms.
    if (Str == "word")
      DestWidth = S.Context.getTargetInfo().getRegisterWidth();
    else if (Str == "byte")
      DestWidth = S.Context.getTargetInfo().getCharWidth();
    break;
  case 7:
    if (Str == "pointer")
      DestWidth = S.Context.getTargetInfo().getPointerWidth(LangAS::Default);
    break;
  case 11:
    if (Str == "unwind_word")
      DestWidth = S.Context.getTargetInfo().getUnwindWordWidth();
    break;
  }
}

/// handleModeAttr - This attribute modifies the width of a decl with primitive
/// type.
///
/// Despite what would be logical, the mode attribute is a decl attribute, not a
/// type attribute: 'int ** __attribute((mode(HI))) *G;' tries to make 'G' be
/// HImode, not an intermediate pointer.
static void handleModeAttr(Sema &S, Decl *D, const ParsedAttr &AL) {
  // This attribute isn't documented, but glibc uses it.  It changes
  // the width of an int or unsigned int to the specified size.
  if (!AL.isArgIdent(0)) {
    S.Diag(AL.getLoc(), diag::err_attribute_argument_type)
        << AL << AANT_ArgumentIdentifier;
    return;
  }

  IdentifierInfo *Name = AL.getArgAsIdent(0)->getIdentifierInfo();

  S.AddModeAttr(D, AL, Name);
}

void Sema::AddModeAttr(Decl *D, const AttributeCommonInfo &CI,
                       IdentifierInfo *Name, bool InInstantiation) {
  StringRef Str = Name->getName();
  normalizeName(Str);
  SourceLocation AttrLoc = CI.getLoc();

  unsigned DestWidth = 0;
  bool IntegerMode = true;
  bool ComplexMode = false;
  FloatModeKind ExplicitType = FloatModeKind::NoFloat;
  llvm::APInt VectorSize(64, 0);
  if (Str.size() >= 4 && Str[0] == 'V') {
    // Minimal length of vector mode is 4: 'V' + NUMBER(>=1) + TYPE(>=2).
    size_t StrSize = Str.size();
    size_t VectorStringLength = 0;
    while ((VectorStringLength + 1) < StrSize &&
           isdigit(Str[VectorStringLength + 1]))
      ++VectorStringLength;
    if (VectorStringLength &&
        !Str.substr(1, VectorStringLength).getAsInteger(10, VectorSize) &&
        VectorSize.isPowerOf2()) {
      parseModeAttrArg(*this, Str.substr(VectorStringLength + 1), DestWidth,
                       IntegerMode, ComplexMode, ExplicitType);
      // Avoid duplicate warning from template instantiation.
      if (!InInstantiation)
        Diag(AttrLoc, diag::warn_vector_mode_deprecated);
    } else {
      VectorSize = 0;
    }
  }

  if (!VectorSize)
    parseModeAttrArg(*this, Str, DestWidth, IntegerMode, ComplexMode,
                     ExplicitType);

  // FIXME: Sync this with InitializePredefinedMacros; we need to match int8_t
  // and friends, at least with glibc.
  // FIXME: Make sure floating-point mappings are accurate
  // FIXME: Support XF and TF types
  if (!DestWidth) {
    Diag(AttrLoc, diag::err_machine_mode) << 0 /*Unknown*/ << Name;
    return;
  }

  QualType OldTy;
  if (const auto *TD = dyn_cast<TypedefNameDecl>(D))
    OldTy = TD->getUnderlyingType();
  else if (const auto *ED = dyn_cast<EnumDecl>(D)) {
    // Something like 'typedef enum { X } __attribute__((mode(XX))) T;'.
    // Try to get type from enum declaration, default to int.
    OldTy = ED->getIntegerType();
    if (OldTy.isNull())
      OldTy = Context.IntTy;
  } else
    OldTy = cast<ValueDecl>(D)->getType();

  if (OldTy->isDependentType()) {
    D->addAttr(::new (Context) ModeAttr(Context, CI, Name));
    return;
  }

  // Base type can also be a vector type (see PR17453).
  // Distinguish between base type and base element type.
  QualType OldElemTy = OldTy;
  if (const auto *VT = OldTy->getAs<VectorType>())
    OldElemTy = VT->getElementType();

  // GCC allows 'mode' attribute on enumeration types (even incomplete), except
  // for vector modes. So, 'enum X __attribute__((mode(QI)));' forms a complete
  // type, 'enum { A } __attribute__((mode(V4SI)))' is rejected.
  if ((isa<EnumDecl>(D) || OldElemTy->isEnumeralType()) &&
      VectorSize.getBoolValue()) {
    Diag(AttrLoc, diag::err_enum_mode_vector_type) << Name << CI.getRange();
    return;
  }
  bool IntegralOrAnyEnumType = (OldElemTy->isIntegralOrEnumerationType() &&
                                !OldElemTy->isBitIntType()) ||
                               OldElemTy->isEnumeralType();

  if (!OldElemTy->getAs<BuiltinType>() && !OldElemTy->isComplexType() &&
      !IntegralOrAnyEnumType)
    Diag(AttrLoc, diag::err_mode_not_primitive);
  else if (IntegerMode) {
    if (!IntegralOrAnyEnumType)
      Diag(AttrLoc, diag::err_mode_wrong_type);
  } else if (ComplexMode) {
    if (!OldElemTy->isComplexType())
      Diag(AttrLoc, diag::err_mode_wrong_type);
  } else {
    if (!OldElemTy->isFloatingType())
      Diag(AttrLoc, diag::err_mode_wrong_type);
  }

  QualType NewElemTy;

  if (IntegerMode)
    NewElemTy = Context.getIntTypeForBitwidth(DestWidth,
                                              OldElemTy->isSignedIntegerType());
  else
    NewElemTy = Context.getRealTypeForBitwidth(DestWidth, ExplicitType);

  if (NewElemTy.isNull()) {
    // Only emit diagnostic on host for 128-bit mode attribute
    if (!(DestWidth == 128 &&
          (getLangOpts().CUDAIsDevice || getLangOpts().SYCLIsDevice)))
      Diag(AttrLoc, diag::err_machine_mode) << 1 /*Unsupported*/ << Name;
    return;
  }

  if (ComplexMode) {
    NewElemTy = Context.getComplexType(NewElemTy);
  }

  QualType NewTy = NewElemTy;
  if (VectorSize.getBoolValue()) {
    NewTy = Context.getVectorType(NewTy, VectorSize.getZExtValue(),
                                  VectorKind::Generic);
  } else if (const auto *OldVT = OldTy->getAs<VectorType>()) {
    // Complex machine mode does not support base vector types.
    if (ComplexMode) {
      Diag(AttrLoc, diag::err_complex_mode_vector_type);
      return;
    }
    unsigned NumElements = Context.getTypeSize(OldElemTy) *
                           OldVT->getNumElements() /
                           Context.getTypeSize(NewElemTy);
    NewTy =
        Context.getVectorType(NewElemTy, NumElements, OldVT->getVectorKind());
  }

  if (NewTy.isNull()) {
    Diag(AttrLoc, diag::err_mode_wrong_type);
    return;
  }

  // Install the new type.
  if (auto *TD = dyn_cast<TypedefNameDecl>(D))
    TD->setModedTypeSourceInfo(TD->getTypeSourceInfo(), NewTy);
  else if (auto *ED = dyn_cast<EnumDecl>(D))
    ED->setIntegerType(NewTy);
  else
    cast<ValueDecl>(D)->setType(NewTy);

  D->addAttr(::new (Context) ModeAttr(Context, CI, Name));
}

static void handleNonStringAttr(Sema &S, Decl *D, const ParsedAttr &AL) {
  // This only applies to fields and variable declarations which have an array
  // type or pointer type, with character elements.
  QualType QT = cast<ValueDecl>(D)->getType();
  if ((!QT->isArrayType() && !QT->isPointerType()) ||
      !QT->getPointeeOrArrayElementType()->isAnyCharacterType()) {
    S.Diag(D->getBeginLoc(), diag::warn_attribute_non_character_array)
        << AL << AL.isRegularKeywordAttribute() << QT << AL.getRange();
    return;
  }

  D->addAttr(::new (S.Context) NonStringAttr(S.Context, AL));
}

static void handleNoDebugAttr(Sema &S, Decl *D, const ParsedAttr &AL) {
  D->addAttr(::new (S.Context) NoDebugAttr(S.Context, AL));
}

AlwaysInlineAttr *Sema::mergeAlwaysInlineAttr(Decl *D,
                                              const AttributeCommonInfo &CI,
                                              const IdentifierInfo *Ident) {
  if (OptimizeNoneAttr *Optnone = D->getAttr<OptimizeNoneAttr>()) {
    Diag(CI.getLoc(), diag::warn_attribute_ignored) << Ident;
    Diag(Optnone->getLocation(), diag::note_conflicting_attribute);
    return nullptr;
  }

  if (D->hasAttr<AlwaysInlineAttr>())
    return nullptr;

  return ::new (Context) AlwaysInlineAttr(Context, CI);
}

InternalLinkageAttr *Sema::mergeInternalLinkageAttr(Decl *D,
                                                    const ParsedAttr &AL) {
  if (const auto *VD = dyn_cast<VarDecl>(D)) {
    // Attribute applies to Var but not any subclass of it (like ParmVar,
    // ImplicitParm or VarTemplateSpecialization).
    if (VD->getKind() != Decl::Var) {
      Diag(AL.getLoc(), diag::warn_attribute_wrong_decl_type)
          << AL << AL.isRegularKeywordAttribute()
          << (getLangOpts().CPlusPlus ? ExpectedFunctionVariableOrClass
                                      : ExpectedVariableOrFunction);
      return nullptr;
    }
    // Attribute does not apply to non-static local variables.
    if (VD->hasLocalStorage()) {
      Diag(VD->getLocation(), diag::warn_internal_linkage_local_storage);
      return nullptr;
    }
  }

  return ::new (Context) InternalLinkageAttr(Context, AL);
}
InternalLinkageAttr *
Sema::mergeInternalLinkageAttr(Decl *D, const InternalLinkageAttr &AL) {
  if (const auto *VD = dyn_cast<VarDecl>(D)) {
    // Attribute applies to Var but not any subclass of it (like ParmVar,
    // ImplicitParm or VarTemplateSpecialization).
    if (VD->getKind() != Decl::Var) {
      Diag(AL.getLocation(), diag::warn_attribute_wrong_decl_type)
          << &AL << AL.isRegularKeywordAttribute()
          << (getLangOpts().CPlusPlus ? ExpectedFunctionVariableOrClass
                                      : ExpectedVariableOrFunction);
      return nullptr;
    }
    // Attribute does not apply to non-static local variables.
    if (VD->hasLocalStorage()) {
      Diag(VD->getLocation(), diag::warn_internal_linkage_local_storage);
      return nullptr;
    }
  }

  return ::new (Context) InternalLinkageAttr(Context, AL);
}

MinSizeAttr *Sema::mergeMinSizeAttr(Decl *D, const AttributeCommonInfo &CI) {
  if (OptimizeNoneAttr *Optnone = D->getAttr<OptimizeNoneAttr>()) {
    Diag(CI.getLoc(), diag::warn_attribute_ignored) << "'minsize'";
    Diag(Optnone->getLocation(), diag::note_conflicting_attribute);
    return nullptr;
  }

  if (D->hasAttr<MinSizeAttr>())
    return nullptr;

  return ::new (Context) MinSizeAttr(Context, CI);
}

OptimizeNoneAttr *Sema::mergeOptimizeNoneAttr(Decl *D,
                                              const AttributeCommonInfo &CI) {
  if (AlwaysInlineAttr *Inline = D->getAttr<AlwaysInlineAttr>()) {
    Diag(Inline->getLocation(), diag::warn_attribute_ignored) << Inline;
    Diag(CI.getLoc(), diag::note_conflicting_attribute);
    D->dropAttr<AlwaysInlineAttr>();
  }
  if (MinSizeAttr *MinSize = D->getAttr<MinSizeAttr>()) {
    Diag(MinSize->getLocation(), diag::warn_attribute_ignored) << MinSize;
    Diag(CI.getLoc(), diag::note_conflicting_attribute);
    D->dropAttr<MinSizeAttr>();
  }

  if (D->hasAttr<OptimizeNoneAttr>())
    return nullptr;

  return ::new (Context) OptimizeNoneAttr(Context, CI);
}

static void handleAlwaysInlineAttr(Sema &S, Decl *D, const ParsedAttr &AL) {
  if (AlwaysInlineAttr *Inline =
          S.mergeAlwaysInlineAttr(D, AL, AL.getAttrName()))
    D->addAttr(Inline);
}

static void handleMinSizeAttr(Sema &S, Decl *D, const ParsedAttr &AL) {
  if (MinSizeAttr *MinSize = S.mergeMinSizeAttr(D, AL))
    D->addAttr(MinSize);
}

static void handleOptimizeNoneAttr(Sema &S, Decl *D, const ParsedAttr &AL) {
  if (OptimizeNoneAttr *Optnone = S.mergeOptimizeNoneAttr(D, AL))
    D->addAttr(Optnone);
}

static void handleConstantAttr(Sema &S, Decl *D, const ParsedAttr &AL) {
  const auto *VD = cast<VarDecl>(D);
  if (VD->hasLocalStorage()) {
    S.Diag(AL.getLoc(), diag::err_cuda_nonstatic_constdev);
    return;
  }
  // constexpr variable may already get an implicit constant attr, which should
  // be replaced by the explicit constant attr.
  if (auto *A = D->getAttr<CUDAConstantAttr>()) {
    if (!A->isImplicit())
      return;
    D->dropAttr<CUDAConstantAttr>();
  }
  D->addAttr(::new (S.Context) CUDAConstantAttr(S.Context, AL));
}

static void handleSharedAttr(Sema &S, Decl *D, const ParsedAttr &AL) {
  const auto *VD = cast<VarDecl>(D);
  // extern __shared__ is only allowed on arrays with no length (e.g.
  // "int x[]").
  if (!S.getLangOpts().GPURelocatableDeviceCode && VD->hasExternalStorage() &&
      !isa<IncompleteArrayType>(VD->getType())) {
    S.Diag(AL.getLoc(), diag::err_cuda_extern_shared) << VD;
    return;
  }
  if (S.getLangOpts().CUDA && VD->hasLocalStorage() &&
      S.CUDA().DiagIfHostCode(AL.getLoc(), diag::err_cuda_host_shared)
          << S.CUDA().CurrentTarget())
    return;
  D->addAttr(::new (S.Context) CUDASharedAttr(S.Context, AL));
}

static void handleGlobalAttr(Sema &S, Decl *D, const ParsedAttr &AL) {
  const auto *FD = cast<FunctionDecl>(D);
  if (!FD->getReturnType()->isVoidType() &&
      !FD->getReturnType()->getAs<AutoType>() &&
      !FD->getReturnType()->isInstantiationDependentType()) {
    SourceRange RTRange = FD->getReturnTypeSourceRange();
    S.Diag(FD->getTypeSpecStartLoc(), diag::err_kern_type_not_void_return)
        << FD->getType()
        << (RTRange.isValid() ? FixItHint::CreateReplacement(RTRange, "void")
                              : FixItHint());
    return;
  }
  if (const auto *Method = dyn_cast<CXXMethodDecl>(FD)) {
    if (Method->isInstance()) {
      S.Diag(Method->getBeginLoc(), diag::err_kern_is_nonstatic_method)
          << Method;
      return;
    }
    S.Diag(Method->getBeginLoc(), diag::warn_kern_is_method) << Method;
  }
  // Only warn for "inline" when compiling for host, to cut down on noise.
  if (FD->isInlineSpecified() && !S.getLangOpts().CUDAIsDevice)
    S.Diag(FD->getBeginLoc(), diag::warn_kern_is_inline) << FD;

  if (AL.getKind() == ParsedAttr::AT_DeviceKernel)
    D->addAttr(::new (S.Context) DeviceKernelAttr(S.Context, AL));
  else
    D->addAttr(::new (S.Context) CUDAGlobalAttr(S.Context, AL));
  // In host compilation the kernel is emitted as a stub function, which is
  // a helper function for launching the kernel. The instructions in the helper
  // function has nothing to do with the source code of the kernel. Do not emit
  // debug info for the stub function to avoid confusing the debugger.
  if (S.LangOpts.HIP && !S.LangOpts.CUDAIsDevice)
    D->addAttr(NoDebugAttr::CreateImplicit(S.Context));
}

static void handleDeviceAttr(Sema &S, Decl *D, const ParsedAttr &AL) {
  if (const auto *VD = dyn_cast<VarDecl>(D)) {
    if (VD->hasLocalStorage()) {
      S.Diag(AL.getLoc(), diag::err_cuda_nonstatic_constdev);
      return;
    }
  }

  if (auto *A = D->getAttr<CUDADeviceAttr>()) {
    if (!A->isImplicit())
      return;
    D->dropAttr<CUDADeviceAttr>();
  }
  D->addAttr(::new (S.Context) CUDADeviceAttr(S.Context, AL));
}

static void handleManagedAttr(Sema &S, Decl *D, const ParsedAttr &AL) {
  if (const auto *VD = dyn_cast<VarDecl>(D)) {
    if (VD->hasLocalStorage()) {
      S.Diag(AL.getLoc(), diag::err_cuda_nonstatic_constdev);
      return;
    }
  }
  if (!D->hasAttr<HIPManagedAttr>())
    D->addAttr(::new (S.Context) HIPManagedAttr(S.Context, AL));
  if (!D->hasAttr<CUDADeviceAttr>())
    D->addAttr(CUDADeviceAttr::CreateImplicit(S.Context));
}

static void handleGridConstantAttr(Sema &S, Decl *D, const ParsedAttr &AL) {
  if (D->isInvalidDecl())
    return;
  // Whether __grid_constant__ is allowed to be used will be checked in
  // Sema::CheckFunctionDeclaration as we need complete function decl to make
  // the call.
  D->addAttr(::new (S.Context) CUDAGridConstantAttr(S.Context, AL));
}

static void handleGNUInlineAttr(Sema &S, Decl *D, const ParsedAttr &AL) {
  const auto *Fn = cast<FunctionDecl>(D);
  if (!Fn->isInlineSpecified()) {
    S.Diag(AL.getLoc(), diag::warn_gnu_inline_attribute_requires_inline);
    return;
  }

  if (S.LangOpts.CPlusPlus && Fn->getStorageClass() != SC_Extern)
    S.Diag(AL.getLoc(), diag::warn_gnu_inline_cplusplus_without_extern);

  D->addAttr(::new (S.Context) GNUInlineAttr(S.Context, AL));
}

static void handleCallConvAttr(Sema &S, Decl *D, const ParsedAttr &AL) {
  if (hasDeclarator(D)) return;

  // Diagnostic is emitted elsewhere: here we store the (valid) AL
  // in the Decl node for syntactic reasoning, e.g., pretty-printing.
  CallingConv CC;
  if (S.CheckCallingConvAttr(
          AL, CC, /*FD*/ nullptr,
          S.CUDA().IdentifyTarget(dyn_cast<FunctionDecl>(D))))
    return;

  if (!isa<ObjCMethodDecl>(D)) {
    S.Diag(AL.getLoc(), diag::warn_attribute_wrong_decl_type)
        << AL << AL.isRegularKeywordAttribute() << ExpectedFunctionOrMethod;
    return;
  }

  switch (AL.getKind()) {
  case ParsedAttr::AT_FastCall:
    D->addAttr(::new (S.Context) FastCallAttr(S.Context, AL));
    return;
  case ParsedAttr::AT_StdCall:
    D->addAttr(::new (S.Context) StdCallAttr(S.Context, AL));
    return;
  case ParsedAttr::AT_ThisCall:
    D->addAttr(::new (S.Context) ThisCallAttr(S.Context, AL));
    return;
  case ParsedAttr::AT_CDecl:
    D->addAttr(::new (S.Context) CDeclAttr(S.Context, AL));
    return;
  case ParsedAttr::AT_Pascal:
    D->addAttr(::new (S.Context) PascalAttr(S.Context, AL));
    return;
  case ParsedAttr::AT_SwiftCall:
    D->addAttr(::new (S.Context) SwiftCallAttr(S.Context, AL));
    return;
  case ParsedAttr::AT_SwiftAsyncCall:
    D->addAttr(::new (S.Context) SwiftAsyncCallAttr(S.Context, AL));
    return;
  case ParsedAttr::AT_VectorCall:
    D->addAttr(::new (S.Context) VectorCallAttr(S.Context, AL));
    return;
  case ParsedAttr::AT_MSABI:
    D->addAttr(::new (S.Context) MSABIAttr(S.Context, AL));
    return;
  case ParsedAttr::AT_SysVABI:
    D->addAttr(::new (S.Context) SysVABIAttr(S.Context, AL));
    return;
  case ParsedAttr::AT_RegCall:
    D->addAttr(::new (S.Context) RegCallAttr(S.Context, AL));
    return;
  case ParsedAttr::AT_Pcs: {
    PcsAttr::PCSType PCS;
    switch (CC) {
    case CC_AAPCS:
      PCS = PcsAttr::AAPCS;
      break;
    case CC_AAPCS_VFP:
      PCS = PcsAttr::AAPCS_VFP;
      break;
    default:
      llvm_unreachable("unexpected calling convention in pcs attribute");
    }

    D->addAttr(::new (S.Context) PcsAttr(S.Context, AL, PCS));
    return;
  }
  case ParsedAttr::AT_AArch64VectorPcs:
    D->addAttr(::new (S.Context) AArch64VectorPcsAttr(S.Context, AL));
    return;
  case ParsedAttr::AT_AArch64SVEPcs:
    D->addAttr(::new (S.Context) AArch64SVEPcsAttr(S.Context, AL));
    return;
  case ParsedAttr::AT_DeviceKernel: {
    // The attribute should already be applied.
    assert(D->hasAttr<DeviceKernelAttr>() && "Expected attribute");
    return;
  }
  case ParsedAttr::AT_IntelOclBicc:
    D->addAttr(::new (S.Context) IntelOclBiccAttr(S.Context, AL));
    return;
  case ParsedAttr::AT_PreserveMost:
    D->addAttr(::new (S.Context) PreserveMostAttr(S.Context, AL));
    return;
  case ParsedAttr::AT_PreserveAll:
    D->addAttr(::new (S.Context) PreserveAllAttr(S.Context, AL));
    return;
  case ParsedAttr::AT_M68kRTD:
    D->addAttr(::new (S.Context) M68kRTDAttr(S.Context, AL));
    return;
  case ParsedAttr::AT_PreserveNone:
    D->addAttr(::new (S.Context) PreserveNoneAttr(S.Context, AL));
    return;
  case ParsedAttr::AT_RISCVVectorCC:
    D->addAttr(::new (S.Context) RISCVVectorCCAttr(S.Context, AL));
    return;
  case ParsedAttr::AT_RISCVVLSCC: {
    // If the riscv_abi_vlen doesn't have any argument, default ABI_VLEN is 128.
    unsigned VectorLength = 128;
    if (AL.getNumArgs() &&
        !S.checkUInt32Argument(AL, AL.getArgAsExpr(0), VectorLength))
      return;
    if (VectorLength < 32 || VectorLength > 65536) {
      S.Diag(AL.getLoc(), diag::err_argument_invalid_range)
          << VectorLength << 32 << 65536;
      return;
    }
    if (!llvm::isPowerOf2_64(VectorLength)) {
      S.Diag(AL.getLoc(), diag::err_argument_not_power_of_2);
      return;
    }

    D->addAttr(::new (S.Context) RISCVVLSCCAttr(S.Context, AL, VectorLength));
    return;
  }
  default:
    llvm_unreachable("unexpected attribute kind");
  }
}

static void handleDeviceKernelAttr(Sema &S, Decl *D, const ParsedAttr &AL) {
  const auto *FD = dyn_cast_or_null<FunctionDecl>(D);
  bool IsFunctionTemplate = FD && FD->getDescribedFunctionTemplate();
  llvm::Triple Triple = S.getASTContext().getTargetInfo().getTriple();
  const LangOptions &LangOpts = S.getLangOpts();
  // OpenCL has its own error messages.
  if (!LangOpts.OpenCL && FD && !FD->isExternallyVisible()) {
    S.Diag(AL.getLoc(), diag::err_hidden_device_kernel) << FD;
    AL.setInvalid();
    return;
  }
  if (Triple.isNVPTX()) {
    handleGlobalAttr(S, D, AL);
  } else {
    // OpenCL C++ will throw a more specific error.
    if (!LangOpts.OpenCLCPlusPlus && (!FD || IsFunctionTemplate)) {
      S.Diag(AL.getLoc(), diag::err_attribute_wrong_decl_type_str)
          << AL << AL.isRegularKeywordAttribute() << "functions";
      AL.setInvalid();
      return;
    }
    handleSimpleAttribute<DeviceKernelAttr>(S, D, AL);
  }
  // TODO: isGPU() should probably return true for SPIR.
  bool TargetDeviceEnvironment = Triple.isGPU() || Triple.isSPIR() ||
                                 LangOpts.isTargetDevice() || LangOpts.OpenCL;
  if (!TargetDeviceEnvironment) {
    S.Diag(AL.getLoc(), diag::warn_cconv_unsupported)
        << AL << (int)Sema::CallingConventionIgnoredReason::ForThisTarget;
    AL.setInvalid();
    return;
  }

  // Make sure we validate the CC with the target
  // and warn/error if necessary.
  handleCallConvAttr(S, D, AL);
}

static void handleSuppressAttr(Sema &S, Decl *D, const ParsedAttr &AL) {
  if (AL.getAttributeSpellingListIndex() == SuppressAttr::CXX11_gsl_suppress) {
    // Suppression attribute with GSL spelling requires at least 1 argument.
    if (!AL.checkAtLeastNumArgs(S, 1))
      return;
  }

  std::vector<StringRef> DiagnosticIdentifiers;
  for (unsigned I = 0, E = AL.getNumArgs(); I != E; ++I) {
    StringRef RuleName;

    if (!S.checkStringLiteralArgumentAttr(AL, I, RuleName, nullptr))
      return;

    DiagnosticIdentifiers.push_back(RuleName);
  }
  D->addAttr(::new (S.Context)
                 SuppressAttr(S.Context, AL, DiagnosticIdentifiers.data(),
                              DiagnosticIdentifiers.size()));
}

static void handleLifetimeCategoryAttr(Sema &S, Decl *D, const ParsedAttr &AL) {
  TypeSourceInfo *DerefTypeLoc = nullptr;
  QualType ParmType;
  if (AL.hasParsedType()) {
    ParmType = S.GetTypeFromParser(AL.getTypeArg(), &DerefTypeLoc);

    unsigned SelectIdx = ~0U;
    if (ParmType->isReferenceType())
      SelectIdx = 0;
    else if (ParmType->isArrayType())
      SelectIdx = 1;

    if (SelectIdx != ~0U) {
      S.Diag(AL.getLoc(), diag::err_attribute_invalid_argument)
          << SelectIdx << AL;
      return;
    }
  }

  // To check if earlier decl attributes do not conflict the newly parsed ones
  // we always add (and check) the attribute to the canonical decl. We need
  // to repeat the check for attribute mutual exclusion because we're attaching
  // all of the attributes to the canonical declaration rather than the current
  // declaration.
  D = D->getCanonicalDecl();
  if (AL.getKind() == ParsedAttr::AT_Owner) {
    if (checkAttrMutualExclusion<PointerAttr>(S, D, AL))
      return;
    if (const auto *OAttr = D->getAttr<OwnerAttr>()) {
      const Type *ExistingDerefType = OAttr->getDerefTypeLoc()
                                          ? OAttr->getDerefType().getTypePtr()
                                          : nullptr;
      if (ExistingDerefType != ParmType.getTypePtrOrNull()) {
        S.Diag(AL.getLoc(), diag::err_attributes_are_not_compatible)
            << AL << OAttr
            << (AL.isRegularKeywordAttribute() ||
                OAttr->isRegularKeywordAttribute());
        S.Diag(OAttr->getLocation(), diag::note_conflicting_attribute);
      }
      return;
    }
    for (Decl *Redecl : D->redecls()) {
      Redecl->addAttr(::new (S.Context) OwnerAttr(S.Context, AL, DerefTypeLoc));
    }
  } else {
    if (checkAttrMutualExclusion<OwnerAttr>(S, D, AL))
      return;
    if (const auto *PAttr = D->getAttr<PointerAttr>()) {
      const Type *ExistingDerefType = PAttr->getDerefTypeLoc()
                                          ? PAttr->getDerefType().getTypePtr()
                                          : nullptr;
      if (ExistingDerefType != ParmType.getTypePtrOrNull()) {
        S.Diag(AL.getLoc(), diag::err_attributes_are_not_compatible)
            << AL << PAttr
            << (AL.isRegularKeywordAttribute() ||
                PAttr->isRegularKeywordAttribute());
        S.Diag(PAttr->getLocation(), diag::note_conflicting_attribute);
      }
      return;
    }
    for (Decl *Redecl : D->redecls()) {
      Redecl->addAttr(::new (S.Context)
                          PointerAttr(S.Context, AL, DerefTypeLoc));
    }
  }
}

static void handleRandomizeLayoutAttr(Sema &S, Decl *D, const ParsedAttr &AL) {
  if (checkAttrMutualExclusion<NoRandomizeLayoutAttr>(S, D, AL))
    return;
  if (!D->hasAttr<RandomizeLayoutAttr>())
    D->addAttr(::new (S.Context) RandomizeLayoutAttr(S.Context, AL));
}

static void handleNoRandomizeLayoutAttr(Sema &S, Decl *D,
                                        const ParsedAttr &AL) {
  if (checkAttrMutualExclusion<RandomizeLayoutAttr>(S, D, AL))
    return;
  if (!D->hasAttr<NoRandomizeLayoutAttr>())
    D->addAttr(::new (S.Context) NoRandomizeLayoutAttr(S.Context, AL));
}

bool Sema::CheckCallingConvAttr(const ParsedAttr &Attrs, CallingConv &CC,
                                const FunctionDecl *FD,
                                CUDAFunctionTarget CFT) {
  if (Attrs.isInvalid())
    return true;

  if (Attrs.hasProcessingCache()) {
    CC = (CallingConv) Attrs.getProcessingCache();
    return false;
  }

  if (Attrs.getKind() == ParsedAttr::AT_RISCVVLSCC) {
    // riscv_vls_cc only accepts 0 or 1 argument.
    if (!Attrs.checkAtLeastNumArgs(*this, 0) ||
        !Attrs.checkAtMostNumArgs(*this, 1)) {
      Attrs.setInvalid();
      return true;
    }
  } else {
    unsigned ReqArgs = Attrs.getKind() == ParsedAttr::AT_Pcs ? 1 : 0;
    if (!Attrs.checkExactlyNumArgs(*this, ReqArgs)) {
      Attrs.setInvalid();
      return true;
    }
  }

  bool IsTargetDefaultMSABI =
      Context.getTargetInfo().getTriple().isOSWindows() ||
      Context.getTargetInfo().getTriple().isUEFI();
  // TODO: diagnose uses of these conventions on the wrong target.
  switch (Attrs.getKind()) {
  case ParsedAttr::AT_CDecl:
    CC = CC_C;
    break;
  case ParsedAttr::AT_FastCall:
    CC = CC_X86FastCall;
    break;
  case ParsedAttr::AT_StdCall:
    CC = CC_X86StdCall;
    break;
  case ParsedAttr::AT_ThisCall:
    CC = CC_X86ThisCall;
    break;
  case ParsedAttr::AT_Pascal:
    CC = CC_X86Pascal;
    break;
  case ParsedAttr::AT_SwiftCall:
    CC = CC_Swift;
    break;
  case ParsedAttr::AT_SwiftAsyncCall:
    CC = CC_SwiftAsync;
    break;
  case ParsedAttr::AT_VectorCall:
    CC = CC_X86VectorCall;
    break;
  case ParsedAttr::AT_AArch64VectorPcs:
    CC = CC_AArch64VectorCall;
    break;
  case ParsedAttr::AT_AArch64SVEPcs:
    CC = CC_AArch64SVEPCS;
    break;
  case ParsedAttr::AT_RegCall:
    CC = CC_X86RegCall;
    break;
  case ParsedAttr::AT_MSABI:
    CC = IsTargetDefaultMSABI ? CC_C : CC_Win64;
    break;
  case ParsedAttr::AT_SysVABI:
    CC = IsTargetDefaultMSABI ? CC_X86_64SysV : CC_C;
    break;
  case ParsedAttr::AT_Pcs: {
    StringRef StrRef;
    if (!checkStringLiteralArgumentAttr(Attrs, 0, StrRef)) {
      Attrs.setInvalid();
      return true;
    }
    if (StrRef == "aapcs") {
      CC = CC_AAPCS;
      break;
    } else if (StrRef == "aapcs-vfp") {
      CC = CC_AAPCS_VFP;
      break;
    }

    Attrs.setInvalid();
    Diag(Attrs.getLoc(), diag::err_invalid_pcs);
    return true;
  }
  case ParsedAttr::AT_IntelOclBicc:
    CC = CC_IntelOclBicc;
    break;
  case ParsedAttr::AT_PreserveMost:
    CC = CC_PreserveMost;
    break;
  case ParsedAttr::AT_PreserveAll:
    CC = CC_PreserveAll;
    break;
  case ParsedAttr::AT_M68kRTD:
    CC = CC_M68kRTD;
    break;
  case ParsedAttr::AT_PreserveNone:
    CC = CC_PreserveNone;
    break;
  case ParsedAttr::AT_RISCVVectorCC:
    CC = CC_RISCVVectorCall;
    break;
  case ParsedAttr::AT_RISCVVLSCC: {
    // If the riscv_abi_vlen doesn't have any argument, we set set it to default
    // value 128.
    unsigned ABIVLen = 128;
    if (Attrs.getNumArgs() &&
        !checkUInt32Argument(Attrs, Attrs.getArgAsExpr(0), ABIVLen)) {
      Attrs.setInvalid();
      return true;
    }
    if (Attrs.getNumArgs() && (ABIVLen < 32 || ABIVLen > 65536)) {
      Attrs.setInvalid();
      Diag(Attrs.getLoc(), diag::err_argument_invalid_range)
          << ABIVLen << 32 << 65536;
      return true;
    }
    if (!llvm::isPowerOf2_64(ABIVLen)) {
      Attrs.setInvalid();
      Diag(Attrs.getLoc(), diag::err_argument_not_power_of_2);
      return true;
    }
    CC = static_cast<CallingConv>(CallingConv::CC_RISCVVLSCall_32 +
                                  llvm::Log2_64(ABIVLen) - 5);
    break;
  }
  case ParsedAttr::AT_DeviceKernel: {
    // Validation was handled in handleDeviceKernelAttr.
    CC = CC_DeviceKernel;
    break;
  }
  default: llvm_unreachable("unexpected attribute kind");
  }

  TargetInfo::CallingConvCheckResult A = TargetInfo::CCCR_OK;
  const TargetInfo &TI = Context.getTargetInfo();
  auto *Aux = Context.getAuxTargetInfo();
  // CUDA functions may have host and/or device attributes which indicate
  // their targeted execution environment, therefore the calling convention
  // of functions in CUDA should be checked against the target deduced based
  // on their host/device attributes.
  if (LangOpts.CUDA) {
    assert(FD || CFT != CUDAFunctionTarget::InvalidTarget);
    auto CudaTarget = FD ? CUDA().IdentifyTarget(FD) : CFT;
    bool CheckHost = false, CheckDevice = false;
    switch (CudaTarget) {
    case CUDAFunctionTarget::HostDevice:
      CheckHost = true;
      CheckDevice = true;
      break;
    case CUDAFunctionTarget::Host:
      CheckHost = true;
      break;
    case CUDAFunctionTarget::Device:
    case CUDAFunctionTarget::Global:
      CheckDevice = true;
      break;
    case CUDAFunctionTarget::InvalidTarget:
      llvm_unreachable("unexpected cuda target");
    }
    auto *HostTI = LangOpts.CUDAIsDevice ? Aux : &TI;
    auto *DeviceTI = LangOpts.CUDAIsDevice ? &TI : Aux;
    if (CheckHost && HostTI)
      A = HostTI->checkCallingConvention(CC);
    if (A == TargetInfo::CCCR_OK && CheckDevice && DeviceTI)
      A = DeviceTI->checkCallingConvention(CC);
  } else if (LangOpts.SYCLIsDevice && TI.getTriple().isAMDGPU() &&
             CC == CC_X86VectorCall) {
    // Assuming SYCL Device AMDGPU CC_X86VectorCall functions are always to be
    // emitted on the host. The MSVC STL has CC-based specializations so we
    // cannot change the CC to be the default as that will cause a clash with
    // another specialization.
    A = TI.checkCallingConvention(CC);
    if (Aux && A != TargetInfo::CCCR_OK)
      A = Aux->checkCallingConvention(CC);
  } else {
    A = TI.checkCallingConvention(CC);
  }

  switch (A) {
  case TargetInfo::CCCR_OK:
    break;

  case TargetInfo::CCCR_Ignore:
    // Treat an ignored convention as if it was an explicit C calling convention
    // attribute. For example, __stdcall on Win x64 functions as __cdecl, so
    // that command line flags that change the default convention to
    // __vectorcall don't affect declarations marked __stdcall.
    CC = CC_C;
    break;

  case TargetInfo::CCCR_Error:
    Diag(Attrs.getLoc(), diag::error_cconv_unsupported)
        << Attrs << (int)CallingConventionIgnoredReason::ForThisTarget;
    break;

  case TargetInfo::CCCR_Warning: {
    Diag(Attrs.getLoc(), diag::warn_cconv_unsupported)
        << Attrs << (int)CallingConventionIgnoredReason::ForThisTarget;

    // This convention is not valid for the target. Use the default function or
    // method calling convention.
    bool IsCXXMethod = false, IsVariadic = false;
    if (FD) {
      IsCXXMethod = FD->isCXXInstanceMember();
      IsVariadic = FD->isVariadic();
    }
    CC = Context.getDefaultCallingConvention(IsVariadic, IsCXXMethod);
    break;
  }
  }

  Attrs.setProcessingCache((unsigned) CC);
  return false;
}

bool Sema::CheckRegparmAttr(const ParsedAttr &AL, unsigned &numParams) {
  if (AL.isInvalid())
    return true;

  if (!AL.checkExactlyNumArgs(*this, 1)) {
    AL.setInvalid();
    return true;
  }

  uint32_t NP;
  Expr *NumParamsExpr = AL.getArgAsExpr(0);
  if (!checkUInt32Argument(AL, NumParamsExpr, NP)) {
    AL.setInvalid();
    return true;
  }

  if (Context.getTargetInfo().getRegParmMax() == 0) {
    Diag(AL.getLoc(), diag::err_attribute_regparm_wrong_platform)
      << NumParamsExpr->getSourceRange();
    AL.setInvalid();
    return true;
  }

  numParams = NP;
  if (numParams > Context.getTargetInfo().getRegParmMax()) {
    Diag(AL.getLoc(), diag::err_attribute_regparm_invalid_number)
      << Context.getTargetInfo().getRegParmMax() << NumParamsExpr->getSourceRange();
    AL.setInvalid();
    return true;
  }

  return false;
}

// Helper to get OffloadArch.
static OffloadArch getOffloadArch(const TargetInfo &TI) {
  if (!TI.getTriple().isNVPTX())
    llvm_unreachable("getOffloadArch is only valid for NVPTX triple");
  auto &TO = TI.getTargetOpts();
  return StringToOffloadArch(TO.CPU);
}

// Checks whether an argument of launch_bounds attribute is
// acceptable, performs implicit conversion to Rvalue, and returns
// non-nullptr Expr result on success. Otherwise, it returns nullptr
// and may output an error.
static Expr *makeLaunchBoundsArgExpr(Sema &S, Expr *E,
                                     const CUDALaunchBoundsAttr &AL,
                                     const unsigned Idx) {
  if (S.DiagnoseUnexpandedParameterPack(E))
    return nullptr;

  // Accept template arguments for now as they depend on something else.
  // We'll get to check them when they eventually get instantiated.
  if (E->isValueDependent())
    return E;

  std::optional<llvm::APSInt> I = llvm::APSInt(64);
  if (!(I = E->getIntegerConstantExpr(S.Context))) {
    S.Diag(E->getExprLoc(), diag::err_attribute_argument_n_type)
        << &AL << Idx << AANT_ArgumentIntegerConstant << E->getSourceRange();
    return nullptr;
  }
  // Make sure we can fit it in 32 bits.
  if (!I->isIntN(32)) {
    S.Diag(E->getExprLoc(), diag::err_ice_too_large)
        << toString(*I, 10, false) << 32 << /* Unsigned */ 1;
    return nullptr;
  }
  if (*I < 0)
    S.Diag(E->getExprLoc(), diag::warn_attribute_argument_n_negative)
        << &AL << Idx << E->getSourceRange();

  // We may need to perform implicit conversion of the argument.
  InitializedEntity Entity = InitializedEntity::InitializeParameter(
      S.Context, S.Context.getConstType(S.Context.IntTy), /*consume*/ false);
  ExprResult ValArg = S.PerformCopyInitialization(Entity, SourceLocation(), E);
  assert(!ValArg.isInvalid() &&
         "Unexpected PerformCopyInitialization() failure.");

  return ValArg.getAs<Expr>();
}

CUDALaunchBoundsAttr *
Sema::CreateLaunchBoundsAttr(const AttributeCommonInfo &CI, Expr *MaxThreads,
                             Expr *MinBlocks, Expr *MaxBlocks) {
  CUDALaunchBoundsAttr TmpAttr(Context, CI, MaxThreads, MinBlocks, MaxBlocks);
  MaxThreads = makeLaunchBoundsArgExpr(*this, MaxThreads, TmpAttr, 0);
  if (!MaxThreads)
    return nullptr;

  if (MinBlocks) {
    MinBlocks = makeLaunchBoundsArgExpr(*this, MinBlocks, TmpAttr, 1);
    if (!MinBlocks)
      return nullptr;
  }

  if (MaxBlocks) {
    // '.maxclusterrank' ptx directive requires .target sm_90 or higher.
    auto SM = getOffloadArch(Context.getTargetInfo());
    if (SM == OffloadArch::UNKNOWN || SM < OffloadArch::SM_90) {
      Diag(MaxBlocks->getBeginLoc(), diag::warn_cuda_maxclusterrank_sm_90)
          << OffloadArchToString(SM) << CI << MaxBlocks->getSourceRange();
      // Ignore it by setting MaxBlocks to null;
      MaxBlocks = nullptr;
    } else {
      MaxBlocks = makeLaunchBoundsArgExpr(*this, MaxBlocks, TmpAttr, 2);
      if (!MaxBlocks)
        return nullptr;
    }
  }

  return ::new (Context)
      CUDALaunchBoundsAttr(Context, CI, MaxThreads, MinBlocks, MaxBlocks);
}

void Sema::AddLaunchBoundsAttr(Decl *D, const AttributeCommonInfo &CI,
                               Expr *MaxThreads, Expr *MinBlocks,
                               Expr *MaxBlocks) {
  if (auto *Attr = CreateLaunchBoundsAttr(CI, MaxThreads, MinBlocks, MaxBlocks))
    D->addAttr(Attr);
}

static void handleLaunchBoundsAttr(Sema &S, Decl *D, const ParsedAttr &AL) {
  if (!AL.checkAtLeastNumArgs(S, 1) || !AL.checkAtMostNumArgs(S, 3))
    return;

  S.AddLaunchBoundsAttr(D, AL, AL.getArgAsExpr(0),
                        AL.getNumArgs() > 1 ? AL.getArgAsExpr(1) : nullptr,
                        AL.getNumArgs() > 2 ? AL.getArgAsExpr(2) : nullptr);
}

static std::pair<Expr *, int>
makeClusterDimsArgExpr(Sema &S, Expr *E, const CUDAClusterDimsAttr &AL,
                       const unsigned Idx) {
  if (!E || S.DiagnoseUnexpandedParameterPack(E))
    return {};

  // Accept template arguments for now as they depend on something else.
  // We'll get to check them when they eventually get instantiated.
  if (E->isInstantiationDependent())
    return {E, 1};

  std::optional<llvm::APSInt> I = E->getIntegerConstantExpr(S.Context);
  if (!I) {
    S.Diag(E->getExprLoc(), diag::err_attribute_argument_n_type)
        << &AL << Idx << AANT_ArgumentIntegerConstant << E->getSourceRange();
    return {};
  }
  // Make sure we can fit it in 4 bits.
  if (!I->isIntN(4)) {
    S.Diag(E->getExprLoc(), diag::err_ice_too_large)
        << toString(*I, 10, false) << 4 << /*Unsigned=*/1;
    return {};
  }
  if (*I < 0) {
    S.Diag(E->getExprLoc(), diag::warn_attribute_argument_n_negative)
        << &AL << Idx << E->getSourceRange();
  }

  return {ConstantExpr::Create(S.getASTContext(), E, APValue(*I)),
          I->getZExtValue()};
}

CUDAClusterDimsAttr *Sema::createClusterDimsAttr(const AttributeCommonInfo &CI,
                                                 Expr *X, Expr *Y, Expr *Z) {
  CUDAClusterDimsAttr TmpAttr(Context, CI, X, Y, Z);

  auto [NewX, ValX] = makeClusterDimsArgExpr(*this, X, TmpAttr, /*Idx=*/0);
  auto [NewY, ValY] = makeClusterDimsArgExpr(*this, Y, TmpAttr, /*Idx=*/1);
  auto [NewZ, ValZ] = makeClusterDimsArgExpr(*this, Z, TmpAttr, /*Idx=*/2);

  if (!NewX || (Y && !NewY) || (Z && !NewZ))
    return nullptr;

  int FlatDim = ValX * ValY * ValZ;
  const llvm::Triple TT =
      (!Context.getLangOpts().CUDAIsDevice && Context.getAuxTargetInfo())
          ? Context.getAuxTargetInfo()->getTriple()
          : Context.getTargetInfo().getTriple();
  int MaxDim = 1;
  if (TT.isNVPTX())
    MaxDim = 8;
  else if (TT.isAMDGPU())
    MaxDim = 16;
  else
    return nullptr;

  // A maximum of 8 thread blocks in a cluster is supported as a portable
  // cluster size in CUDA. The number is 16 for AMDGPU.
  if (FlatDim > MaxDim) {
    Diag(CI.getLoc(), diag::err_cluster_dims_too_large) << MaxDim << FlatDim;
    return nullptr;
  }

  return CUDAClusterDimsAttr::Create(Context, NewX, NewY, NewZ, CI);
}

void Sema::addClusterDimsAttr(Decl *D, const AttributeCommonInfo &CI, Expr *X,
                              Expr *Y, Expr *Z) {
  if (auto *Attr = createClusterDimsAttr(CI, X, Y, Z))
    D->addAttr(Attr);
}

void Sema::addNoClusterAttr(Decl *D, const AttributeCommonInfo &CI) {
  D->addAttr(CUDANoClusterAttr::Create(Context, CI));
}

static void handleClusterDimsAttr(Sema &S, Decl *D, const ParsedAttr &AL) {
  const TargetInfo &TTI = S.Context.getTargetInfo();
  OffloadArch Arch = StringToOffloadArch(TTI.getTargetOpts().CPU);
  if ((TTI.getTriple().isNVPTX() && Arch < clang::OffloadArch::SM_90) ||
      (TTI.getTriple().isAMDGPU() &&
       !TTI.hasFeatureEnabled(TTI.getTargetOpts().FeatureMap, "clusters"))) {
    S.Diag(AL.getLoc(), diag::err_cluster_attr_not_supported) << AL;
    return;
  }

  if (!AL.checkAtLeastNumArgs(S, /*Num=*/1) ||
      !AL.checkAtMostNumArgs(S, /*Num=*/3))
    return;

  S.addClusterDimsAttr(D, AL, AL.getArgAsExpr(0),
                       AL.getNumArgs() > 1 ? AL.getArgAsExpr(1) : nullptr,
                       AL.getNumArgs() > 2 ? AL.getArgAsExpr(2) : nullptr);
}

static void handleNoClusterAttr(Sema &S, Decl *D, const ParsedAttr &AL) {
  const TargetInfo &TTI = S.Context.getTargetInfo();
  OffloadArch Arch = StringToOffloadArch(TTI.getTargetOpts().CPU);
  if ((TTI.getTriple().isNVPTX() && Arch < clang::OffloadArch::SM_90) ||
      (TTI.getTriple().isAMDGPU() &&
       !TTI.hasFeatureEnabled(TTI.getTargetOpts().FeatureMap, "clusters"))) {
    S.Diag(AL.getLoc(), diag::err_cluster_attr_not_supported) << AL;
    return;
  }

  S.addNoClusterAttr(D, AL);
}

static void handleArgumentWithTypeTagAttr(Sema &S, Decl *D,
                                          const ParsedAttr &AL) {
  if (!AL.isArgIdent(0)) {
    S.Diag(AL.getLoc(), diag::err_attribute_argument_n_type)
        << AL << /* arg num = */ 1 << AANT_ArgumentIdentifier;
    return;
  }

  ParamIdx ArgumentIdx;
  if (!S.checkFunctionOrMethodParameterIndex(
          D, AL, 2, AL.getArgAsExpr(1), ArgumentIdx,
          /*CanIndexImplicitThis=*/false,
          /*CanIndexVariadicArguments=*/true))
    return;

  ParamIdx TypeTagIdx;
  if (!S.checkFunctionOrMethodParameterIndex(
          D, AL, 3, AL.getArgAsExpr(2), TypeTagIdx,
          /*CanIndexImplicitThis=*/false,
          /*CanIndexVariadicArguments=*/true))
    return;

  bool IsPointer = AL.getAttrName()->getName() == "pointer_with_type_tag";
  if (IsPointer) {
    // Ensure that buffer has a pointer type.
    unsigned ArgumentIdxAST = ArgumentIdx.getASTIndex();
    if (ArgumentIdxAST >= getFunctionOrMethodNumParams(D) ||
        !getFunctionOrMethodParamType(D, ArgumentIdxAST)->isPointerType())
      S.Diag(AL.getLoc(), diag::err_attribute_pointers_only) << AL << 0;
  }

  D->addAttr(::new (S.Context) ArgumentWithTypeTagAttr(
      S.Context, AL, AL.getArgAsIdent(0)->getIdentifierInfo(), ArgumentIdx,
      TypeTagIdx, IsPointer));
}

static void handleTypeTagForDatatypeAttr(Sema &S, Decl *D,
                                         const ParsedAttr &AL) {
  if (!AL.isArgIdent(0)) {
    S.Diag(AL.getLoc(), diag::err_attribute_argument_n_type)
        << AL << 1 << AANT_ArgumentIdentifier;
    return;
  }

  if (!AL.checkExactlyNumArgs(S, 1))
    return;

  if (!isa<VarDecl>(D)) {
    S.Diag(AL.getLoc(), diag::err_attribute_wrong_decl_type)
        << AL << AL.isRegularKeywordAttribute() << ExpectedVariable;
    return;
  }

  IdentifierInfo *PointerKind = AL.getArgAsIdent(0)->getIdentifierInfo();
  TypeSourceInfo *MatchingCTypeLoc = nullptr;
  S.GetTypeFromParser(AL.getMatchingCType(), &MatchingCTypeLoc);
  assert(MatchingCTypeLoc && "no type source info for attribute argument");

  D->addAttr(::new (S.Context) TypeTagForDatatypeAttr(
      S.Context, AL, PointerKind, MatchingCTypeLoc, AL.getLayoutCompatible(),
      AL.getMustBeNull()));
}

static void handleXRayLogArgsAttr(Sema &S, Decl *D, const ParsedAttr &AL) {
  ParamIdx ArgCount;

  if (!S.checkFunctionOrMethodParameterIndex(D, AL, 1, AL.getArgAsExpr(0),
                                             ArgCount,
                                             true /* CanIndexImplicitThis */))
    return;

  // ArgCount isn't a parameter index [0;n), it's a count [1;n]
  D->addAttr(::new (S.Context)
                 XRayLogArgsAttr(S.Context, AL, ArgCount.getSourceIndex()));
}

static void handlePatchableFunctionEntryAttr(Sema &S, Decl *D,
                                             const ParsedAttr &AL) {
  if (S.Context.getTargetInfo().getTriple().isOSAIX()) {
    S.Diag(AL.getLoc(), diag::err_aix_attr_unsupported) << AL;
    return;
  }
  uint32_t Count = 0, Offset = 0;
  StringRef Section;
  if (!S.checkUInt32Argument(AL, AL.getArgAsExpr(0), Count, 0, true))
    return;
  if (AL.getNumArgs() >= 2) {
    Expr *Arg = AL.getArgAsExpr(1);
    if (!S.checkUInt32Argument(AL, Arg, Offset, 1, true))
      return;
    if (Count < Offset) {
      S.Diag(S.getAttrLoc(AL), diag::err_attribute_argument_out_of_range)
          << &AL << 0 << Count << Arg->getBeginLoc();
      return;
    }
  }
  if (AL.getNumArgs() == 3) {
    SourceLocation LiteralLoc;
    if (!S.checkStringLiteralArgumentAttr(AL, 2, Section, &LiteralLoc))
      return;
    if (llvm::Error E = S.isValidSectionSpecifier(Section)) {
      S.Diag(LiteralLoc,
             diag::err_attribute_patchable_function_entry_invalid_section)
          << toString(std::move(E));
      return;
    }
    if (Section.empty()) {
      S.Diag(LiteralLoc,
             diag::err_attribute_patchable_function_entry_invalid_section)
          << "section must not be empty";
      return;
    }
  }
  D->addAttr(::new (S.Context) PatchableFunctionEntryAttr(S.Context, AL, Count,
                                                          Offset, Section));
}

static void handleBuiltinAliasAttr(Sema &S, Decl *D, const ParsedAttr &AL) {
  if (!AL.isArgIdent(0)) {
    S.Diag(AL.getLoc(), diag::err_attribute_argument_n_type)
        << AL << 1 << AANT_ArgumentIdentifier;
    return;
  }

  IdentifierInfo *Ident = AL.getArgAsIdent(0)->getIdentifierInfo();
  unsigned BuiltinID = Ident->getBuiltinID();
  StringRef AliasName = cast<FunctionDecl>(D)->getIdentifier()->getName();

  bool IsAArch64 = S.Context.getTargetInfo().getTriple().isAArch64();
  bool IsARM = S.Context.getTargetInfo().getTriple().isARM();
  bool IsRISCV = S.Context.getTargetInfo().getTriple().isRISCV();
  bool IsSPIRV = S.Context.getTargetInfo().getTriple().isSPIRV();
  bool IsHLSL = S.Context.getLangOpts().HLSL;
  if ((IsAArch64 && !S.ARM().SveAliasValid(BuiltinID, AliasName)) ||
      (IsARM && !S.ARM().MveAliasValid(BuiltinID, AliasName) &&
       !S.ARM().CdeAliasValid(BuiltinID, AliasName)) ||
      (IsRISCV && !S.RISCV().isAliasValid(BuiltinID, AliasName)) ||
      (!IsAArch64 && !IsARM && !IsRISCV && !IsHLSL && !IsSPIRV)) {
    S.Diag(AL.getLoc(), diag::err_attribute_builtin_alias) << AL;
    return;
  }

  D->addAttr(::new (S.Context) BuiltinAliasAttr(S.Context, AL, Ident));
}

static void handleNullableTypeAttr(Sema &S, Decl *D, const ParsedAttr &AL) {
  if (AL.isUsedAsTypeAttr())
    return;

  if (auto *CRD = dyn_cast<CXXRecordDecl>(D);
      !CRD || !(CRD->isClass() || CRD->isStruct())) {
    S.Diag(AL.getRange().getBegin(), diag::err_attribute_wrong_decl_type)
        << AL << AL.isRegularKeywordAttribute() << ExpectedClass;
    return;
  }

  handleSimpleAttribute<TypeNullableAttr>(S, D, AL);
}

static void handlePreferredTypeAttr(Sema &S, Decl *D, const ParsedAttr &AL) {
  if (!AL.hasParsedType()) {
    S.Diag(AL.getLoc(), diag::err_attribute_wrong_number_arguments) << AL << 1;
    return;
  }

  TypeSourceInfo *ParmTSI = nullptr;
  QualType QT = S.GetTypeFromParser(AL.getTypeArg(), &ParmTSI);
  assert(ParmTSI && "no type source info for attribute argument");
  S.RequireCompleteType(ParmTSI->getTypeLoc().getBeginLoc(), QT,
                        diag::err_incomplete_type);

  D->addAttr(::new (S.Context) PreferredTypeAttr(S.Context, AL, ParmTSI));
}

//===----------------------------------------------------------------------===//
// Microsoft specific attribute handlers.
//===----------------------------------------------------------------------===//

UuidAttr *Sema::mergeUuidAttr(Decl *D, const AttributeCommonInfo &CI,
                              StringRef UuidAsWritten, MSGuidDecl *GuidDecl) {
  if (const auto *UA = D->getAttr<UuidAttr>()) {
    if (declaresSameEntity(UA->getGuidDecl(), GuidDecl))
      return nullptr;
    if (!UA->getGuid().empty()) {
      Diag(UA->getLocation(), diag::err_mismatched_uuid);
      Diag(CI.getLoc(), diag::note_previous_uuid);
      D->dropAttr<UuidAttr>();
    }
  }

  return ::new (Context) UuidAttr(Context, CI, UuidAsWritten, GuidDecl);
}

static void handleUuidAttr(Sema &S, Decl *D, const ParsedAttr &AL) {
  if (!S.LangOpts.CPlusPlus) {
    S.Diag(AL.getLoc(), diag::err_attribute_not_supported_in_lang)
        << AL << AttributeLangSupport::C;
    return;
  }

  StringRef OrigStrRef;
  SourceLocation LiteralLoc;
  if (!S.checkStringLiteralArgumentAttr(AL, 0, OrigStrRef, &LiteralLoc))
    return;

  // GUID format is "XXXXXXXX-XXXX-XXXX-XXXX-XXXXXXXXXXXX" or
  // "{XXXXXXXX-XXXX-XXXX-XXXX-XXXXXXXXXXXX}", normalize to the former.
  StringRef StrRef = OrigStrRef;
  if (StrRef.size() == 38 && StrRef.front() == '{' && StrRef.back() == '}')
    StrRef = StrRef.drop_front().drop_back();

  // Validate GUID length.
  if (StrRef.size() != 36) {
    S.Diag(LiteralLoc, diag::err_attribute_uuid_malformed_guid);
    return;
  }

  for (unsigned i = 0; i < 36; ++i) {
    if (i == 8 || i == 13 || i == 18 || i == 23) {
      if (StrRef[i] != '-') {
        S.Diag(LiteralLoc, diag::err_attribute_uuid_malformed_guid);
        return;
      }
    } else if (!isHexDigit(StrRef[i])) {
      S.Diag(LiteralLoc, diag::err_attribute_uuid_malformed_guid);
      return;
    }
  }

  // Convert to our parsed format and canonicalize.
  MSGuidDecl::Parts Parsed;
  StrRef.substr(0, 8).getAsInteger(16, Parsed.Part1);
  StrRef.substr(9, 4).getAsInteger(16, Parsed.Part2);
  StrRef.substr(14, 4).getAsInteger(16, Parsed.Part3);
  for (unsigned i = 0; i != 8; ++i)
    StrRef.substr(19 + 2 * i + (i >= 2 ? 1 : 0), 2)
        .getAsInteger(16, Parsed.Part4And5[i]);
  MSGuidDecl *Guid = S.Context.getMSGuidDecl(Parsed);

  // FIXME: It'd be nice to also emit a fixit removing uuid(...) (and, if it's
  // the only thing in the [] list, the [] too), and add an insertion of
  // __declspec(uuid(...)).  But sadly, neither the SourceLocs of the commas
  // separating attributes nor of the [ and the ] are in the AST.
  // Cf "SourceLocations of attribute list delimiters - [[ ... , ... ]] etc"
  // on cfe-dev.
  if (AL.isMicrosoftAttribute()) // Check for [uuid(...)] spelling.
    S.Diag(AL.getLoc(), diag::warn_atl_uuid_deprecated);

  UuidAttr *UA = S.mergeUuidAttr(D, AL, OrigStrRef, Guid);
  if (UA)
    D->addAttr(UA);
}

static void handleMSInheritanceAttr(Sema &S, Decl *D, const ParsedAttr &AL) {
  if (!S.LangOpts.CPlusPlus) {
    S.Diag(AL.getLoc(), diag::err_attribute_not_supported_in_lang)
        << AL << AttributeLangSupport::C;
    return;
  }
  MSInheritanceAttr *IA = S.mergeMSInheritanceAttr(
      D, AL, /*BestCase=*/true, (MSInheritanceModel)AL.getSemanticSpelling());
  if (IA) {
    D->addAttr(IA);
    S.Consumer.AssignInheritanceModel(cast<CXXRecordDecl>(D));
  }
}

static void handleDeclspecThreadAttr(Sema &S, Decl *D, const ParsedAttr &AL) {
  const auto *VD = cast<VarDecl>(D);
  if (!S.Context.getTargetInfo().isTLSSupported()) {
    S.Diag(AL.getLoc(), diag::err_thread_unsupported);
    return;
  }
  if (VD->getTSCSpec() != TSCS_unspecified) {
    S.Diag(AL.getLoc(), diag::err_declspec_thread_on_thread_variable);
    return;
  }
  if (VD->hasLocalStorage()) {
    S.Diag(AL.getLoc(), diag::err_thread_non_global) << "__declspec(thread)";
    return;
  }
  D->addAttr(::new (S.Context) ThreadAttr(S.Context, AL));
}

static void handleMSConstexprAttr(Sema &S, Decl *D, const ParsedAttr &AL) {
  if (!S.getLangOpts().isCompatibleWithMSVC(LangOptions::MSVC2022_3)) {
    S.Diag(AL.getLoc(), diag::warn_unknown_attribute_ignored)
        << AL << AL.getRange();
    return;
  }
  auto *FD = cast<FunctionDecl>(D);
  if (FD->isConstexprSpecified() || FD->isConsteval()) {
    S.Diag(AL.getLoc(), diag::err_ms_constexpr_cannot_be_applied)
        << FD->isConsteval() << FD;
    return;
  }
  if (auto *MD = dyn_cast<CXXMethodDecl>(FD)) {
    if (!S.getLangOpts().CPlusPlus20 && MD->isVirtual()) {
      S.Diag(AL.getLoc(), diag::err_ms_constexpr_cannot_be_applied)
          << /*virtual*/ 2 << MD;
      return;
    }
  }
  D->addAttr(::new (S.Context) MSConstexprAttr(S.Context, AL));
}

static void handleMSStructAttr(Sema &S, Decl *D, const ParsedAttr &AL) {
  if (const auto *First = D->getAttr<GCCStructAttr>()) {
    S.Diag(AL.getLoc(), diag::err_attributes_are_not_compatible)
        << AL << First << 0;
    S.Diag(First->getLocation(), diag::note_conflicting_attribute);
    return;
  }
  if (const auto *Preexisting = D->getAttr<MSStructAttr>()) {
    if (Preexisting->isImplicit())
      D->dropAttr<MSStructAttr>();
  }

  D->addAttr(::new (S.Context) MSStructAttr(S.Context, AL));
}

static void handleGCCStructAttr(Sema &S, Decl *D, const ParsedAttr &AL) {
  if (const auto *First = D->getAttr<MSStructAttr>()) {
    if (First->isImplicit()) {
      D->dropAttr<MSStructAttr>();
    } else {
      S.Diag(AL.getLoc(), diag::err_attributes_are_not_compatible)
          << AL << First << 0;
      S.Diag(First->getLocation(), diag::note_conflicting_attribute);
      return;
    }
  }

  D->addAttr(::new (S.Context) GCCStructAttr(S.Context, AL));
}

static void handleAbiTagAttr(Sema &S, Decl *D, const ParsedAttr &AL) {
  SmallVector<StringRef, 4> Tags;
  for (unsigned I = 0, E = AL.getNumArgs(); I != E; ++I) {
    StringRef Tag;
    if (!S.checkStringLiteralArgumentAttr(AL, I, Tag))
      return;
    Tags.push_back(Tag);
  }

  if (const auto *NS = dyn_cast<NamespaceDecl>(D)) {
    if (!NS->isInline()) {
      S.Diag(AL.getLoc(), diag::warn_attr_abi_tag_namespace) << 0;
      return;
    }
    if (NS->isAnonymousNamespace()) {
      S.Diag(AL.getLoc(), diag::warn_attr_abi_tag_namespace) << 1;
      return;
    }
    if (AL.getNumArgs() == 0)
      Tags.push_back(NS->getName());
  } else if (!AL.checkAtLeastNumArgs(S, 1))
    return;

  // Store tags sorted and without duplicates.
  llvm::sort(Tags);
  Tags.erase(llvm::unique(Tags), Tags.end());

  D->addAttr(::new (S.Context)
                 AbiTagAttr(S.Context, AL, Tags.data(), Tags.size()));
}

static bool hasBTFDeclTagAttr(Decl *D, StringRef Tag) {
  for (const auto *I : D->specific_attrs<BTFDeclTagAttr>()) {
    if (I->getBTFDeclTag() == Tag)
      return true;
  }
  return false;
}

static void handleBTFDeclTagAttr(Sema &S, Decl *D, const ParsedAttr &AL) {
  StringRef Str;
  if (!S.checkStringLiteralArgumentAttr(AL, 0, Str))
    return;
  if (hasBTFDeclTagAttr(D, Str))
    return;

  D->addAttr(::new (S.Context) BTFDeclTagAttr(S.Context, AL, Str));
}

BTFDeclTagAttr *Sema::mergeBTFDeclTagAttr(Decl *D, const BTFDeclTagAttr &AL) {
  if (hasBTFDeclTagAttr(D, AL.getBTFDeclTag()))
    return nullptr;
  return ::new (Context) BTFDeclTagAttr(Context, AL, AL.getBTFDeclTag());
}

static void handleInterruptAttr(Sema &S, Decl *D, const ParsedAttr &AL) {
  // Dispatch the interrupt attribute based on the current target.
  switch (S.Context.getTargetInfo().getTriple().getArch()) {
  case llvm::Triple::msp430:
    S.MSP430().handleInterruptAttr(D, AL);
    break;
  case llvm::Triple::mipsel:
  case llvm::Triple::mips:
    S.MIPS().handleInterruptAttr(D, AL);
    break;
  case llvm::Triple::m68k:
    S.M68k().handleInterruptAttr(D, AL);
    break;
  case llvm::Triple::x86:
  case llvm::Triple::x86_64:
    S.X86().handleAnyInterruptAttr(D, AL);
    break;
  case llvm::Triple::avr:
    S.AVR().handleInterruptAttr(D, AL);
    break;
  case llvm::Triple::riscv32:
  case llvm::Triple::riscv64:
    S.RISCV().handleInterruptAttr(D, AL);
    break;
  default:
    S.ARM().handleInterruptAttr(D, AL);
    break;
  }
}

static void handleLayoutVersion(Sema &S, Decl *D, const ParsedAttr &AL) {
  uint32_t Version;
  Expr *VersionExpr = AL.getArgAsExpr(0);
  if (!S.checkUInt32Argument(AL, AL.getArgAsExpr(0), Version))
    return;

  // TODO: Investigate what happens with the next major version of MSVC.
  if (Version != LangOptions::MSVC2015 / 100) {
    S.Diag(AL.getLoc(), diag::err_attribute_argument_out_of_bounds)
        << AL << Version << VersionExpr->getSourceRange();
    return;
  }

  // The attribute expects a "major" version number like 19, but new versions of
  // MSVC have moved to updating the "minor", or less significant numbers, so we
  // have to multiply by 100 now.
  Version *= 100;

  D->addAttr(::new (S.Context) LayoutVersionAttr(S.Context, AL, Version));
}

DLLImportAttr *Sema::mergeDLLImportAttr(Decl *D,
                                        const AttributeCommonInfo &CI) {
  if (D->hasAttr<DLLExportAttr>()) {
    Diag(CI.getLoc(), diag::warn_attribute_ignored) << "'dllimport'";
    return nullptr;
  }

  if (D->hasAttr<DLLImportAttr>())
    return nullptr;

  return ::new (Context) DLLImportAttr(Context, CI);
}

DLLExportAttr *Sema::mergeDLLExportAttr(Decl *D,
                                        const AttributeCommonInfo &CI) {
  if (DLLImportAttr *Import = D->getAttr<DLLImportAttr>()) {
    Diag(Import->getLocation(), diag::warn_attribute_ignored) << Import;
    D->dropAttr<DLLImportAttr>();
  }

  if (D->hasAttr<DLLExportAttr>())
    return nullptr;

  return ::new (Context) DLLExportAttr(Context, CI);
}

static void handleDLLAttr(Sema &S, Decl *D, const ParsedAttr &A) {
  if (isa<ClassTemplatePartialSpecializationDecl>(D) &&
      (S.Context.getTargetInfo().shouldDLLImportComdatSymbols())) {
    S.Diag(A.getRange().getBegin(), diag::warn_attribute_ignored) << A;
    return;
  }

  if (const auto *FD = dyn_cast<FunctionDecl>(D)) {
    if (FD->isInlined() && A.getKind() == ParsedAttr::AT_DLLImport &&
        !(S.Context.getTargetInfo().shouldDLLImportComdatSymbols())) {
      // MinGW doesn't allow dllimport on inline functions.
      S.Diag(A.getRange().getBegin(), diag::warn_attribute_ignored_on_inline)
          << A;
      return;
    }
  }

  if (const auto *MD = dyn_cast<CXXMethodDecl>(D)) {
    if ((S.Context.getTargetInfo().shouldDLLImportComdatSymbols()) &&
        MD->getParent()->isLambda()) {
      S.Diag(A.getRange().getBegin(), diag::err_attribute_dll_lambda) << A;
      return;
    }
  }

  Attr *NewAttr = A.getKind() == ParsedAttr::AT_DLLExport
                      ? (Attr *)S.mergeDLLExportAttr(D, A)
                      : (Attr *)S.mergeDLLImportAttr(D, A);
  if (NewAttr)
    D->addAttr(NewAttr);
}

MSInheritanceAttr *
Sema::mergeMSInheritanceAttr(Decl *D, const AttributeCommonInfo &CI,
                             bool BestCase,
                             MSInheritanceModel Model) {
  if (MSInheritanceAttr *IA = D->getAttr<MSInheritanceAttr>()) {
    if (IA->getInheritanceModel() == Model)
      return nullptr;
    Diag(IA->getLocation(), diag::err_mismatched_ms_inheritance)
        << 1 /*previous declaration*/;
    Diag(CI.getLoc(), diag::note_previous_ms_inheritance);
    D->dropAttr<MSInheritanceAttr>();
  }

  auto *RD = cast<CXXRecordDecl>(D);
  if (RD->hasDefinition()) {
    if (checkMSInheritanceAttrOnDefinition(RD, CI.getRange(), BestCase,
                                           Model)) {
      return nullptr;
    }
  } else {
    if (isa<ClassTemplatePartialSpecializationDecl>(RD)) {
      Diag(CI.getLoc(), diag::warn_ignored_ms_inheritance)
          << 1 /*partial specialization*/;
      return nullptr;
    }
    if (RD->getDescribedClassTemplate()) {
      Diag(CI.getLoc(), diag::warn_ignored_ms_inheritance)
          << 0 /*primary template*/;
      return nullptr;
    }
  }

  return ::new (Context) MSInheritanceAttr(Context, CI, BestCase);
}

static void handleCapabilityAttr(Sema &S, Decl *D, const ParsedAttr &AL) {
  // The capability attributes take a single string parameter for the name of
  // the capability they represent. The lockable attribute does not take any
  // parameters. However, semantically, both attributes represent the same
  // concept, and so they use the same semantic attribute. Eventually, the
  // lockable attribute will be removed.
  //
  // For backward compatibility, any capability which has no specified string
  // literal will be considered a "mutex."
  StringRef N("mutex");
  SourceLocation LiteralLoc;
  if (AL.getKind() == ParsedAttr::AT_Capability &&
      !S.checkStringLiteralArgumentAttr(AL, 0, N, &LiteralLoc))
    return;

  D->addAttr(::new (S.Context) CapabilityAttr(S.Context, AL, N));
}

static void handleReentrantCapabilityAttr(Sema &S, Decl *D,
                                          const ParsedAttr &AL) {
  // Do not permit 'reentrant_capability' without 'capability(..)'. Note that
  // the check here requires 'capability' to be before 'reentrant_capability'.
  // This helps enforce a canonical style. Also avoids placing an additional
  // branch into ProcessDeclAttributeList().
  if (!D->hasAttr<CapabilityAttr>()) {
    S.Diag(AL.getLoc(), diag::warn_thread_attribute_requires_preceded)
        << AL << cast<NamedDecl>(D) << "'capability'";
    return;
  }

  D->addAttr(::new (S.Context) ReentrantCapabilityAttr(S.Context, AL));
}

static void handleAssertCapabilityAttr(Sema &S, Decl *D, const ParsedAttr &AL) {
  SmallVector<Expr*, 1> Args;
  if (!checkLockFunAttrCommon(S, D, AL, Args))
    return;

  D->addAttr(::new (S.Context)
                 AssertCapabilityAttr(S.Context, AL, Args.data(), Args.size()));
}

static void handleAcquireCapabilityAttr(Sema &S, Decl *D,
                                        const ParsedAttr &AL) {
  if (const auto *ParmDecl = dyn_cast<ParmVarDecl>(D);
      ParmDecl && !checkFunParamsAreScopedLockable(S, ParmDecl, AL))
    return;

  SmallVector<Expr*, 1> Args;
  if (!checkLockFunAttrCommon(S, D, AL, Args))
    return;

  D->addAttr(::new (S.Context) AcquireCapabilityAttr(S.Context, AL, Args.data(),
                                                     Args.size()));
}

static void handleTryAcquireCapabilityAttr(Sema &S, Decl *D,
                                           const ParsedAttr &AL) {
  SmallVector<Expr*, 2> Args;
  if (!checkTryLockFunAttrCommon(S, D, AL, Args))
    return;

  D->addAttr(::new (S.Context) TryAcquireCapabilityAttr(
      S.Context, AL, AL.getArgAsExpr(0), Args.data(), Args.size()));
}

static void handleReleaseCapabilityAttr(Sema &S, Decl *D,
                                        const ParsedAttr &AL) {
  if (const auto *ParmDecl = dyn_cast<ParmVarDecl>(D);
      ParmDecl && !checkFunParamsAreScopedLockable(S, ParmDecl, AL))
    return;
  // Check that all arguments are lockable objects.
  SmallVector<Expr *, 1> Args;
  checkAttrArgsAreCapabilityObjs(S, D, AL, Args, 0, true);

  D->addAttr(::new (S.Context) ReleaseCapabilityAttr(S.Context, AL, Args.data(),
                                                     Args.size()));
}

static void handleRequiresCapabilityAttr(Sema &S, Decl *D,
                                         const ParsedAttr &AL) {
  if (const auto *ParmDecl = dyn_cast<ParmVarDecl>(D);
      ParmDecl && !checkFunParamsAreScopedLockable(S, ParmDecl, AL))
    return;

  if (!AL.checkAtLeastNumArgs(S, 1))
    return;

  // check that all arguments are lockable objects
  SmallVector<Expr*, 1> Args;
  checkAttrArgsAreCapabilityObjs(S, D, AL, Args);
  if (Args.empty())
    return;

  RequiresCapabilityAttr *RCA = ::new (S.Context)
      RequiresCapabilityAttr(S.Context, AL, Args.data(), Args.size());

  D->addAttr(RCA);
}

static void handleDeprecatedAttr(Sema &S, Decl *D, const ParsedAttr &AL) {
  if (const auto *NSD = dyn_cast<NamespaceDecl>(D)) {
    if (NSD->isAnonymousNamespace()) {
      S.Diag(AL.getLoc(), diag::warn_deprecated_anonymous_namespace);
      // Do not want to attach the attribute to the namespace because that will
      // cause confusing diagnostic reports for uses of declarations within the
      // namespace.
      return;
    }
  } else if (isa<UsingDecl, UnresolvedUsingTypenameDecl,
                 UnresolvedUsingValueDecl>(D)) {
    S.Diag(AL.getRange().getBegin(), diag::warn_deprecated_ignored_on_using)
        << AL;
    return;
  }

  // Handle the cases where the attribute has a text message.
  StringRef Str, Replacement;
  if (AL.isArgExpr(0) && AL.getArgAsExpr(0) &&
      !S.checkStringLiteralArgumentAttr(AL, 0, Str))
    return;

  // Support a single optional message only for Declspec and [[]] spellings.
  if (AL.isDeclspecAttribute() || AL.isStandardAttributeSyntax())
    AL.checkAtMostNumArgs(S, 1);
  else if (AL.isArgExpr(1) && AL.getArgAsExpr(1) &&
           !S.checkStringLiteralArgumentAttr(AL, 1, Replacement))
    return;

  if (!S.getLangOpts().CPlusPlus14 && AL.isCXX11Attribute() && !AL.isGNUScope())
    S.Diag(AL.getLoc(), diag::ext_cxx14_attr) << AL;

  D->addAttr(::new (S.Context) DeprecatedAttr(S.Context, AL, Str, Replacement));
}

static bool isGlobalVar(const Decl *D) {
  if (const auto *S = dyn_cast<VarDecl>(D))
    return S->hasGlobalStorage();
  return false;
}

static bool isSanitizerAttributeAllowedOnGlobals(StringRef Sanitizer) {
  return Sanitizer == "address" || Sanitizer == "hwaddress" ||
         Sanitizer == "memtag";
}

static void handleNoSanitizeAttr(Sema &S, Decl *D, const ParsedAttr &AL) {
  if (!AL.checkAtLeastNumArgs(S, 1))
    return;

  std::vector<StringRef> Sanitizers;

  for (unsigned I = 0, E = AL.getNumArgs(); I != E; ++I) {
    StringRef SanitizerName;
    SourceLocation LiteralLoc;

    if (!S.checkStringLiteralArgumentAttr(AL, I, SanitizerName, &LiteralLoc))
      return;

    if (parseSanitizerValue(SanitizerName, /*AllowGroups=*/true) ==
            SanitizerMask() &&
        SanitizerName != "coverage")
      S.Diag(LiteralLoc, diag::warn_unknown_sanitizer_ignored) << SanitizerName;
    else if (isGlobalVar(D) && !isSanitizerAttributeAllowedOnGlobals(SanitizerName))
      S.Diag(D->getLocation(), diag::warn_attribute_type_not_supported_global)
          << AL << SanitizerName;
    Sanitizers.push_back(SanitizerName);
  }

  D->addAttr(::new (S.Context) NoSanitizeAttr(S.Context, AL, Sanitizers.data(),
                                              Sanitizers.size()));
}

static AttributeCommonInfo
getNoSanitizeAttrInfo(const ParsedAttr &NoSanitizeSpecificAttr) {
  // FIXME: Rather than create a NoSanitizeSpecificAttr, this creates a
  // NoSanitizeAttr object; but we need to calculate the correct spelling list
  // index rather than incorrectly assume the index for NoSanitizeSpecificAttr
  // has the same spellings as the index for NoSanitizeAttr. We don't have a
  // general way to "translate" between the two, so this hack attempts to work
  // around the issue with hard-coded indices. This is critical for calling
  // getSpelling() or prettyPrint() on the resulting semantic attribute object
  // without failing assertions.
  unsigned TranslatedSpellingIndex = 0;
  if (NoSanitizeSpecificAttr.isStandardAttributeSyntax())
    TranslatedSpellingIndex = 1;

  AttributeCommonInfo Info = NoSanitizeSpecificAttr;
  Info.setAttributeSpellingListIndex(TranslatedSpellingIndex);
  return Info;
}

static void handleNoSanitizeAddressAttr(Sema &S, Decl *D,
                                        const ParsedAttr &AL) {
  StringRef SanitizerName = "address";
  AttributeCommonInfo Info = getNoSanitizeAttrInfo(AL);
  D->addAttr(::new (S.Context)
                 NoSanitizeAttr(S.Context, Info, &SanitizerName, 1));
}

static void handleNoSanitizeThreadAttr(Sema &S, Decl *D, const ParsedAttr &AL) {
  StringRef SanitizerName = "thread";
  AttributeCommonInfo Info = getNoSanitizeAttrInfo(AL);
  D->addAttr(::new (S.Context)
                 NoSanitizeAttr(S.Context, Info, &SanitizerName, 1));
}

static void handleNoSanitizeMemoryAttr(Sema &S, Decl *D, const ParsedAttr &AL) {
  StringRef SanitizerName = "memory";
  AttributeCommonInfo Info = getNoSanitizeAttrInfo(AL);
  D->addAttr(::new (S.Context)
                 NoSanitizeAttr(S.Context, Info, &SanitizerName, 1));
}

static void handleInternalLinkageAttr(Sema &S, Decl *D, const ParsedAttr &AL) {
  if (InternalLinkageAttr *Internal = S.mergeInternalLinkageAttr(D, AL))
    D->addAttr(Internal);
}

static void handleZeroCallUsedRegsAttr(Sema &S, Decl *D, const ParsedAttr &AL) {
  // Check that the argument is a string literal.
  StringRef KindStr;
  SourceLocation LiteralLoc;
  if (!S.checkStringLiteralArgumentAttr(AL, 0, KindStr, &LiteralLoc))
    return;

  ZeroCallUsedRegsAttr::ZeroCallUsedRegsKind Kind;
  if (!ZeroCallUsedRegsAttr::ConvertStrToZeroCallUsedRegsKind(KindStr, Kind)) {
    S.Diag(LiteralLoc, diag::warn_attribute_type_not_supported)
        << AL << KindStr;
    return;
  }

  D->dropAttr<ZeroCallUsedRegsAttr>();
  D->addAttr(ZeroCallUsedRegsAttr::Create(S.Context, Kind, AL));
}

static void handleNoPFPAttrField(Sema &S, Decl *D, const ParsedAttr &AL) {
  D->addAttr(NoFieldProtectionAttr::Create(S.Context, AL));
}

static void handleCountedByAttrField(Sema &S, Decl *D, const ParsedAttr &AL) {
  auto *FD = dyn_cast<FieldDecl>(D);
  assert(FD);

  auto *CountExpr = AL.getArgAsExpr(0);
  if (!CountExpr)
    return;

  bool CountInBytes;
  bool OrNull;
  switch (AL.getKind()) {
  case ParsedAttr::AT_CountedBy:
    CountInBytes = false;
    OrNull = false;
    break;
  case ParsedAttr::AT_CountedByOrNull:
    CountInBytes = false;
    OrNull = true;
    break;
  case ParsedAttr::AT_SizedBy:
    CountInBytes = true;
    OrNull = false;
    break;
  case ParsedAttr::AT_SizedByOrNull:
    CountInBytes = true;
    OrNull = true;
    break;
  default:
    llvm_unreachable("unexpected counted_by family attribute");
  }

  if (S.CheckCountedByAttrOnField(FD, CountExpr, CountInBytes, OrNull))
    return;

  QualType CAT = S.BuildCountAttributedArrayOrPointerType(
      FD->getType(), CountExpr, CountInBytes, OrNull);
  FD->setType(CAT);
}

static void handleFunctionReturnThunksAttr(Sema &S, Decl *D,
                                           const ParsedAttr &AL) {
  StringRef KindStr;
  SourceLocation LiteralLoc;
  if (!S.checkStringLiteralArgumentAttr(AL, 0, KindStr, &LiteralLoc))
    return;

  FunctionReturnThunksAttr::Kind Kind;
  if (!FunctionReturnThunksAttr::ConvertStrToKind(KindStr, Kind)) {
    S.Diag(LiteralLoc, diag::warn_attribute_type_not_supported)
        << AL << KindStr;
    return;
  }
  // FIXME: it would be good to better handle attribute merging rather than
  // silently replacing the existing attribute, so long as it does not break
  // the expected codegen tests.
  D->dropAttr<FunctionReturnThunksAttr>();
  D->addAttr(FunctionReturnThunksAttr::Create(S.Context, Kind, AL));
}

static void handleAvailableOnlyInDefaultEvalMethod(Sema &S, Decl *D,
                                                   const ParsedAttr &AL) {
  assert(isa<TypedefNameDecl>(D) && "This attribute only applies to a typedef");
  handleSimpleAttribute<AvailableOnlyInDefaultEvalMethodAttr>(S, D, AL);
}

static void handleNoMergeAttr(Sema &S, Decl *D, const ParsedAttr &AL) {
  auto *VDecl = dyn_cast<VarDecl>(D);
  if (VDecl && !VDecl->isFunctionPointerType()) {
    S.Diag(AL.getLoc(), diag::warn_attribute_ignored_non_function_pointer)
        << AL << VDecl;
    return;
  }
  D->addAttr(NoMergeAttr::Create(S.Context, AL));
}

static void handleNoUniqueAddressAttr(Sema &S, Decl *D, const ParsedAttr &AL) {
  D->addAttr(NoUniqueAddressAttr::Create(S.Context, AL));
}

static void handleDestroyAttr(Sema &S, Decl *D, const ParsedAttr &A) {
  if (!cast<VarDecl>(D)->hasGlobalStorage()) {
    S.Diag(D->getLocation(), diag::err_destroy_attr_on_non_static_var)
        << (A.getKind() == ParsedAttr::AT_AlwaysDestroy);
    return;
  }

  if (A.getKind() == ParsedAttr::AT_AlwaysDestroy)
    handleSimpleAttribute<AlwaysDestroyAttr>(S, D, A);
  else
    handleSimpleAttribute<NoDestroyAttr>(S, D, A);
}

static void handleUninitializedAttr(Sema &S, Decl *D, const ParsedAttr &AL) {
  assert(cast<VarDecl>(D)->getStorageDuration() == SD_Automatic &&
         "uninitialized is only valid on automatic duration variables");
  D->addAttr(::new (S.Context) UninitializedAttr(S.Context, AL));
}

static void handleMIGServerRoutineAttr(Sema &S, Decl *D, const ParsedAttr &AL) {
  // Check that the return type is a `typedef int kern_return_t` or a typedef
  // around it, because otherwise MIG convention checks make no sense.
  // BlockDecl doesn't store a return type, so it's annoying to check,
  // so let's skip it for now.
  if (!isa<BlockDecl>(D)) {
    QualType T = getFunctionOrMethodResultType(D);
    bool IsKernReturnT = false;
    while (const auto *TT = T->getAs<TypedefType>()) {
      IsKernReturnT = (TT->getDecl()->getName() == "kern_return_t");
      T = TT->desugar();
    }
    if (!IsKernReturnT || T.getCanonicalType() != S.getASTContext().IntTy) {
      S.Diag(D->getBeginLoc(),
             diag::warn_mig_server_routine_does_not_return_kern_return_t);
      return;
    }
  }

  handleSimpleAttribute<MIGServerRoutineAttr>(S, D, AL);
}

static void handleMSAllocatorAttr(Sema &S, Decl *D, const ParsedAttr &AL) {
  // Warn if the return type is not a pointer or reference type.
  if (auto *FD = dyn_cast<FunctionDecl>(D)) {
    QualType RetTy = FD->getReturnType();
    if (!RetTy->isPointerOrReferenceType()) {
      S.Diag(AL.getLoc(), diag::warn_declspec_allocator_nonpointer)
          << AL.getRange() << RetTy;
      return;
    }
  }

  handleSimpleAttribute<MSAllocatorAttr>(S, D, AL);
}

static void handleAcquireHandleAttr(Sema &S, Decl *D, const ParsedAttr &AL) {
  if (AL.isUsedAsTypeAttr())
    return;
  // Warn if the parameter is definitely not an output parameter.
  if (const auto *PVD = dyn_cast<ParmVarDecl>(D)) {
    if (PVD->getType()->isIntegerType()) {
      S.Diag(AL.getLoc(), diag::err_attribute_output_parameter)
          << AL.getRange();
      return;
    }
  }
  StringRef Argument;
  if (!S.checkStringLiteralArgumentAttr(AL, 0, Argument))
    return;
  D->addAttr(AcquireHandleAttr::Create(S.Context, Argument, AL));
}

template<typename Attr>
static void handleHandleAttr(Sema &S, Decl *D, const ParsedAttr &AL) {
  StringRef Argument;
  if (!S.checkStringLiteralArgumentAttr(AL, 0, Argument))
    return;
  D->addAttr(Attr::Create(S.Context, Argument, AL));
}

template<typename Attr>
static void handleUnsafeBufferUsage(Sema &S, Decl *D, const ParsedAttr &AL) {
  D->addAttr(Attr::Create(S.Context, AL));
}

static void handleCFGuardAttr(Sema &S, Decl *D, const ParsedAttr &AL) {
  // The guard attribute takes a single identifier argument.

  if (!AL.isArgIdent(0)) {
    S.Diag(AL.getLoc(), diag::err_attribute_argument_type)
        << AL << AANT_ArgumentIdentifier;
    return;
  }

  CFGuardAttr::GuardArg Arg;
  IdentifierInfo *II = AL.getArgAsIdent(0)->getIdentifierInfo();
  if (!CFGuardAttr::ConvertStrToGuardArg(II->getName(), Arg)) {
    S.Diag(AL.getLoc(), diag::warn_attribute_type_not_supported) << AL << II;
    return;
  }

  D->addAttr(::new (S.Context) CFGuardAttr(S.Context, AL, Arg));
}


template <typename AttrTy>
static const AttrTy *findEnforceTCBAttrByName(Decl *D, StringRef Name) {
  auto Attrs = D->specific_attrs<AttrTy>();
  auto I = llvm::find_if(Attrs,
                         [Name](const AttrTy *A) {
                           return A->getTCBName() == Name;
                         });
  return I == Attrs.end() ? nullptr : *I;
}

template <typename AttrTy, typename ConflictingAttrTy>
static void handleEnforceTCBAttr(Sema &S, Decl *D, const ParsedAttr &AL) {
  StringRef Argument;
  if (!S.checkStringLiteralArgumentAttr(AL, 0, Argument))
    return;

  // A function cannot be have both regular and leaf membership in the same TCB.
  if (const ConflictingAttrTy *ConflictingAttr =
      findEnforceTCBAttrByName<ConflictingAttrTy>(D, Argument)) {
    // We could attach a note to the other attribute but in this case
    // there's no need given how the two are very close to each other.
    S.Diag(AL.getLoc(), diag::err_tcb_conflicting_attributes)
      << AL.getAttrName()->getName() << ConflictingAttr->getAttrName()->getName()
      << Argument;

    // Error recovery: drop the non-leaf attribute so that to suppress
    // all future warnings caused by erroneous attributes. The leaf attribute
    // needs to be kept because it can only suppresses warnings, not cause them.
    D->dropAttr<EnforceTCBAttr>();
    return;
  }

  D->addAttr(AttrTy::Create(S.Context, Argument, AL));
}

template <typename AttrTy, typename ConflictingAttrTy>
static AttrTy *mergeEnforceTCBAttrImpl(Sema &S, Decl *D, const AttrTy &AL) {
  // Check if the new redeclaration has different leaf-ness in the same TCB.
  StringRef TCBName = AL.getTCBName();
  if (const ConflictingAttrTy *ConflictingAttr =
      findEnforceTCBAttrByName<ConflictingAttrTy>(D, TCBName)) {
    S.Diag(ConflictingAttr->getLoc(), diag::err_tcb_conflicting_attributes)
      << ConflictingAttr->getAttrName()->getName()
      << AL.getAttrName()->getName() << TCBName;

    // Add a note so that the user could easily find the conflicting attribute.
    S.Diag(AL.getLoc(), diag::note_conflicting_attribute);

    // More error recovery.
    D->dropAttr<EnforceTCBAttr>();
    return nullptr;
  }

  ASTContext &Context = S.getASTContext();
  return ::new(Context) AttrTy(Context, AL, AL.getTCBName());
}

EnforceTCBAttr *Sema::mergeEnforceTCBAttr(Decl *D, const EnforceTCBAttr &AL) {
  return mergeEnforceTCBAttrImpl<EnforceTCBAttr, EnforceTCBLeafAttr>(
      *this, D, AL);
}

EnforceTCBLeafAttr *Sema::mergeEnforceTCBLeafAttr(
    Decl *D, const EnforceTCBLeafAttr &AL) {
  return mergeEnforceTCBAttrImpl<EnforceTCBLeafAttr, EnforceTCBAttr>(
      *this, D, AL);
}

static void handleVTablePointerAuthentication(Sema &S, Decl *D,
                                              const ParsedAttr &AL) {
  CXXRecordDecl *Decl = cast<CXXRecordDecl>(D);
  const uint32_t NumArgs = AL.getNumArgs();
  if (NumArgs > 4) {
    S.Diag(AL.getLoc(), diag::err_attribute_too_many_arguments) << AL << 4;
    AL.setInvalid();
  }

  if (NumArgs == 0) {
    S.Diag(AL.getLoc(), diag::err_attribute_too_few_arguments) << AL;
    AL.setInvalid();
    return;
  }

  if (D->getAttr<VTablePointerAuthenticationAttr>()) {
    S.Diag(AL.getLoc(), diag::err_duplicated_vtable_pointer_auth) << Decl;
    AL.setInvalid();
  }

  auto KeyType = VTablePointerAuthenticationAttr::VPtrAuthKeyType::DefaultKey;
  if (AL.isArgIdent(0)) {
    IdentifierLoc *IL = AL.getArgAsIdent(0);
    if (!VTablePointerAuthenticationAttr::ConvertStrToVPtrAuthKeyType(
            IL->getIdentifierInfo()->getName(), KeyType)) {
      S.Diag(IL->getLoc(), diag::err_invalid_authentication_key)
          << IL->getIdentifierInfo();
      AL.setInvalid();
    }
    if (KeyType == VTablePointerAuthenticationAttr::DefaultKey &&
        !S.getLangOpts().PointerAuthCalls) {
      S.Diag(AL.getLoc(), diag::err_no_default_vtable_pointer_auth) << 0;
      AL.setInvalid();
    }
  } else {
    S.Diag(AL.getLoc(), diag::err_attribute_argument_type)
        << AL << AANT_ArgumentIdentifier;
    return;
  }

  auto AddressDiversityMode = VTablePointerAuthenticationAttr::
      AddressDiscriminationMode::DefaultAddressDiscrimination;
  if (AL.getNumArgs() > 1) {
    if (AL.isArgIdent(1)) {
      IdentifierLoc *IL = AL.getArgAsIdent(1);
      if (!VTablePointerAuthenticationAttr::
              ConvertStrToAddressDiscriminationMode(
                  IL->getIdentifierInfo()->getName(), AddressDiversityMode)) {
        S.Diag(IL->getLoc(), diag::err_invalid_address_discrimination)
            << IL->getIdentifierInfo();
        AL.setInvalid();
      }
      if (AddressDiversityMode ==
              VTablePointerAuthenticationAttr::DefaultAddressDiscrimination &&
          !S.getLangOpts().PointerAuthCalls) {
        S.Diag(IL->getLoc(), diag::err_no_default_vtable_pointer_auth) << 1;
        AL.setInvalid();
      }
    } else {
      S.Diag(AL.getLoc(), diag::err_attribute_argument_type)
          << AL << AANT_ArgumentIdentifier;
    }
  }

  auto ED = VTablePointerAuthenticationAttr::ExtraDiscrimination::
      DefaultExtraDiscrimination;
  if (AL.getNumArgs() > 2) {
    if (AL.isArgIdent(2)) {
      IdentifierLoc *IL = AL.getArgAsIdent(2);
      if (!VTablePointerAuthenticationAttr::ConvertStrToExtraDiscrimination(
              IL->getIdentifierInfo()->getName(), ED)) {
        S.Diag(IL->getLoc(), diag::err_invalid_extra_discrimination)
            << IL->getIdentifierInfo();
        AL.setInvalid();
      }
      if (ED == VTablePointerAuthenticationAttr::DefaultExtraDiscrimination &&
          !S.getLangOpts().PointerAuthCalls) {
        S.Diag(AL.getLoc(), diag::err_no_default_vtable_pointer_auth) << 2;
        AL.setInvalid();
      }
    } else {
      S.Diag(AL.getLoc(), diag::err_attribute_argument_type)
          << AL << AANT_ArgumentIdentifier;
    }
  }

  uint32_t CustomDiscriminationValue = 0;
  if (ED == VTablePointerAuthenticationAttr::CustomDiscrimination) {
    if (NumArgs < 4) {
      S.Diag(AL.getLoc(), diag::err_missing_custom_discrimination) << AL << 4;
      AL.setInvalid();
      return;
    }
    if (NumArgs > 4) {
      S.Diag(AL.getLoc(), diag::err_attribute_too_many_arguments) << AL << 4;
      AL.setInvalid();
    }

    if (!AL.isArgExpr(3) || !S.checkUInt32Argument(AL, AL.getArgAsExpr(3),
                                                   CustomDiscriminationValue)) {
      S.Diag(AL.getLoc(), diag::err_invalid_custom_discrimination);
      AL.setInvalid();
    }
  } else if (NumArgs > 3) {
    S.Diag(AL.getLoc(), diag::err_attribute_too_many_arguments) << AL << 3;
    AL.setInvalid();
  }

  Decl->addAttr(::new (S.Context) VTablePointerAuthenticationAttr(
      S.Context, AL, KeyType, AddressDiversityMode, ED,
      CustomDiscriminationValue));
}

static bool modularFormatAttrsEquiv(const ModularFormatAttr *Existing,
                                    IdentifierInfo *ModularImplFn,
                                    StringRef ImplName,
                                    ArrayRef<StringRef> Aspects) {
  return Existing->getModularImplFn() == ModularImplFn &&
         Existing->getImplName() == ImplName &&
         Existing->aspects_size() == Aspects.size() &&
         llvm::equal(Existing->aspects(), Aspects);
}

ModularFormatAttr *
Sema::mergeModularFormatAttr(Decl *D, const AttributeCommonInfo &CI,
                             IdentifierInfo *ModularImplFn, StringRef ImplName,
                             MutableArrayRef<StringRef> Aspects) {
  if (const auto *Existing = D->getAttr<ModularFormatAttr>()) {
    if (!modularFormatAttrsEquiv(Existing, ModularImplFn, ImplName, Aspects)) {
      Diag(Existing->getLocation(), diag::err_duplicate_attribute) << *Existing;
      Diag(CI.getLoc(), diag::note_conflicting_attribute);
    }
    return nullptr;
  }
  return ::new (Context) ModularFormatAttr(Context, CI, ModularImplFn, ImplName,
                                           Aspects.data(), Aspects.size());
}

static void handleModularFormat(Sema &S, Decl *D, const ParsedAttr &AL) {
  bool Valid = true;
  StringRef ImplName;
  if (!S.checkStringLiteralArgumentAttr(AL, 1, ImplName))
    Valid = false;
  SmallVector<StringRef> Aspects;
  llvm::DenseSet<StringRef> SeenAspects;
  for (unsigned I = 2, E = AL.getNumArgs(); I != E; ++I) {
    StringRef Aspect;
    if (!S.checkStringLiteralArgumentAttr(AL, I, Aspect))
      return;
    if (!SeenAspects.insert(Aspect).second) {
      S.Diag(AL.getArgAsExpr(I)->getExprLoc(),
             diag::err_modular_format_duplicate_aspect)
          << Aspect;
      Valid = false;
      continue;
    }
    Aspects.push_back(Aspect);
  }
  if (!Valid)
    return;

  // Store aspects sorted.
  llvm::sort(Aspects);
  IdentifierInfo *ModularImplFn = AL.getArgAsIdent(0)->getIdentifierInfo();

  if (const auto *Existing = D->getAttr<ModularFormatAttr>()) {
    if (!modularFormatAttrsEquiv(Existing, ModularImplFn, ImplName, Aspects)) {
      S.Diag(AL.getLoc(), diag::err_duplicate_attribute) << *Existing;
      S.Diag(Existing->getLoc(), diag::note_conflicting_attribute);
    }
    // Ignore the later declaration in favor of the earlier one.
    return;
  }

  D->addAttr(::new (S.Context) ModularFormatAttr(
      S.Context, AL, ModularImplFn, ImplName, Aspects.data(), Aspects.size()));
}

//===----------------------------------------------------------------------===//
// Top Level Sema Entry Points
//===----------------------------------------------------------------------===//

// Returns true if the attribute must delay setting its arguments until after
// template instantiation, and false otherwise.
static bool MustDelayAttributeArguments(const ParsedAttr &AL) {
  // Only attributes that accept expression parameter packs can delay arguments.
  if (!AL.acceptsExprPack())
    return false;

  bool AttrHasVariadicArg = AL.hasVariadicArg();
  unsigned AttrNumArgs = AL.getNumArgMembers();
  for (size_t I = 0; I < std::min(AL.getNumArgs(), AttrNumArgs); ++I) {
    bool IsLastAttrArg = I == (AttrNumArgs - 1);
    // If the argument is the last argument and it is variadic it can contain
    // any expression.
    if (IsLastAttrArg && AttrHasVariadicArg)
      return false;
    Expr *E = AL.getArgAsExpr(I);
    bool ArgMemberCanHoldExpr = AL.isParamExpr(I);
    // If the expression is a pack expansion then arguments must be delayed
    // unless the argument is an expression and it is the last argument of the
    // attribute.
    if (isa<PackExpansionExpr>(E))
      return !(IsLastAttrArg && ArgMemberCanHoldExpr);
    // Last case is if the expression is value dependent then it must delay
    // arguments unless the corresponding argument is able to hold the
    // expression.
    if (E->isValueDependent() && !ArgMemberCanHoldExpr)
      return true;
  }
  return false;
}

/// ProcessDeclAttribute - Apply the specific attribute to the specified decl if
/// the attribute applies to decls.  If the attribute is a type attribute, just
/// silently ignore it if a GNU attribute.
static void
ProcessDeclAttribute(Sema &S, Scope *scope, Decl *D, const ParsedAttr &AL,
                     const Sema::ProcessDeclAttributeOptions &Options) {
  if (AL.isInvalid() || AL.getKind() == ParsedAttr::IgnoredAttribute)
    return;

  // Ignore C++11 attributes on declarator chunks: they appertain to the type
  // instead. Note, isCXX11Attribute() will look at whether the attribute is
  // [[]] or alignas, while isC23Attribute() will only look at [[]]. This is
  // important for ensuring that alignas in C23 is properly handled on a
  // structure member declaration because it is a type-specifier-qualifier in
  // C but still applies to the declaration rather than the type.
  if ((S.getLangOpts().CPlusPlus ? AL.isCXX11Attribute()
                                 : AL.isC23Attribute()) &&
      !Options.IncludeCXX11Attributes)
    return;

  // Unknown attributes are automatically warned on. Target-specific attributes
  // which do not apply to the current target architecture are treated as
  // though they were unknown attributes.
  if (AL.getKind() == ParsedAttr::UnknownAttribute ||
      !AL.existsInTarget(S.Context.getTargetInfo())) {
    if (AL.isRegularKeywordAttribute()) {
      S.Diag(AL.getLoc(), diag::err_keyword_not_supported_on_target)
          << AL.getAttrName() << AL.getRange();
    } else if (AL.isDeclspecAttribute()) {
      S.Diag(AL.getLoc(), diag::warn_unhandled_ms_attribute_ignored)
          << AL.getAttrName() << AL.getRange();
    } else {
      S.DiagnoseUnknownAttribute(AL);
    }
    return;
  }

  // Check if argument population must delayed to after template instantiation.
  bool MustDelayArgs = MustDelayAttributeArguments(AL);

  // Argument number check must be skipped if arguments are delayed.
  if (S.checkCommonAttributeFeatures(D, AL, MustDelayArgs))
    return;

  if (MustDelayArgs) {
    AL.handleAttrWithDelayedArgs(S, D);
    return;
  }

  switch (AL.getKind()) {
  default:
    if (AL.getInfo().handleDeclAttribute(S, D, AL) != ParsedAttrInfo::NotHandled)
      break;
    if (!AL.isStmtAttr()) {
      assert(AL.isTypeAttr() && "Non-type attribute not handled");
    }
    if (AL.isTypeAttr()) {
      if (Options.IgnoreTypeAttributes)
        break;
      if (!AL.isStandardAttributeSyntax() && !AL.isRegularKeywordAttribute()) {
        // Non-[[]] type attributes are handled in processTypeAttrs(); silently
        // move on.
        break;
      }

      // According to the C and C++ standards, we should never see a
      // [[]] type attribute on a declaration. However, we have in the past
      // allowed some type attributes to "slide" to the `DeclSpec`, so we need
      // to continue to support this legacy behavior. We only do this, however,
      // if
      // - we actually have a `DeclSpec`, i.e. if we're looking at a
      //   `DeclaratorDecl`, or
      // - we are looking at an alias-declaration, where historically we have
      //   allowed type attributes after the identifier to slide to the type.
      if (AL.slidesFromDeclToDeclSpecLegacyBehavior() &&
          isa<DeclaratorDecl, TypeAliasDecl>(D)) {
        // Suggest moving the attribute to the type instead, but only for our
        // own vendor attributes; moving other vendors' attributes might hurt
        // portability.
        if (AL.isClangScope()) {
          S.Diag(AL.getLoc(), diag::warn_type_attribute_deprecated_on_decl)
              << AL << D->getLocation();
        }

        // Allow this type attribute to be handled in processTypeAttrs();
        // silently move on.
        break;
      }

      if (AL.getKind() == ParsedAttr::AT_Regparm) {
        // `regparm` is a special case: It's a type attribute but we still want
        // to treat it as if it had been written on the declaration because that
        // way we'll be able to handle it directly in `processTypeAttr()`.
        // If we treated `regparm` it as if it had been written on the
        // `DeclSpec`, the logic in `distributeFunctionTypeAttrFromDeclSepc()`
        // would try to move it to the declarator, but that doesn't work: We
        // can't remove the attribute from the list of declaration attributes
        // because it might be needed by other declarators in the same
        // declaration.
        break;
      }

      if (AL.getKind() == ParsedAttr::AT_VectorSize) {
        // `vector_size` is a special case: It's a type attribute semantically,
        // but GCC expects the [[]] syntax to be written on the declaration (and
        // warns that the attribute has no effect if it is placed on the
        // decl-specifier-seq).
        // Silently move on and allow the attribute to be handled in
        // processTypeAttr().
        break;
      }

      if (AL.getKind() == ParsedAttr::AT_NoDeref) {
        // FIXME: `noderef` currently doesn't work correctly in [[]] syntax.
        // See https://github.com/llvm/llvm-project/issues/55790 for details.
        // We allow processTypeAttrs() to emit a warning and silently move on.
        break;
      }
    }
    // N.B., ClangAttrEmitter.cpp emits a diagnostic helper that ensures a
    // statement attribute is not written on a declaration, but this code is
    // needed for type attributes as well as statement attributes in Attr.td
    // that do not list any subjects.
    S.Diag(AL.getLoc(), diag::err_attribute_invalid_on_decl)
        << AL << AL.isRegularKeywordAttribute() << D->getLocation();
    break;
  case ParsedAttr::AT_Interrupt:
    handleInterruptAttr(S, D, AL);
    break;
  case ParsedAttr::AT_ARMInterruptSaveFP:
    S.ARM().handleInterruptSaveFPAttr(D, AL);
    break;
  case ParsedAttr::AT_X86ForceAlignArgPointer:
    S.X86().handleForceAlignArgPointerAttr(D, AL);
    break;
  case ParsedAttr::AT_ReadOnlyPlacement:
    handleSimpleAttribute<ReadOnlyPlacementAttr>(S, D, AL);
    break;
  case ParsedAttr::AT_DLLExport:
  case ParsedAttr::AT_DLLImport:
    handleDLLAttr(S, D, AL);
    break;
  case ParsedAttr::AT_AMDGPUFlatWorkGroupSize:
    S.AMDGPU().handleAMDGPUFlatWorkGroupSizeAttr(D, AL);
    break;
  case ParsedAttr::AT_AMDGPUWavesPerEU:
    S.AMDGPU().handleAMDGPUWavesPerEUAttr(D, AL);
    break;
  case ParsedAttr::AT_AMDGPUNumSGPR:
    S.AMDGPU().handleAMDGPUNumSGPRAttr(D, AL);
    break;
  case ParsedAttr::AT_AMDGPUNumVGPR:
    S.AMDGPU().handleAMDGPUNumVGPRAttr(D, AL);
    break;
  case ParsedAttr::AT_AMDGPUMaxNumWorkGroups:
    S.AMDGPU().handleAMDGPUMaxNumWorkGroupsAttr(D, AL);
    break;
  case ParsedAttr::AT_AVRSignal:
    S.AVR().handleSignalAttr(D, AL);
    break;
  case ParsedAttr::AT_BPFPreserveAccessIndex:
    S.BPF().handlePreserveAccessIndexAttr(D, AL);
    break;
  case ParsedAttr::AT_BPFPreserveStaticOffset:
    handleSimpleAttribute<BPFPreserveStaticOffsetAttr>(S, D, AL);
    break;
  case ParsedAttr::AT_BTFDeclTag:
    handleBTFDeclTagAttr(S, D, AL);
    break;
  case ParsedAttr::AT_WebAssemblyExportName:
    S.Wasm().handleWebAssemblyExportNameAttr(D, AL);
    break;
  case ParsedAttr::AT_WebAssemblyImportModule:
    S.Wasm().handleWebAssemblyImportModuleAttr(D, AL);
    break;
  case ParsedAttr::AT_WebAssemblyImportName:
    S.Wasm().handleWebAssemblyImportNameAttr(D, AL);
    break;
  case ParsedAttr::AT_IBOutlet:
    S.ObjC().handleIBOutlet(D, AL);
    break;
  case ParsedAttr::AT_IBOutletCollection:
    S.ObjC().handleIBOutletCollection(D, AL);
    break;
  case ParsedAttr::AT_IFunc:
    handleIFuncAttr(S, D, AL);
    break;
  case ParsedAttr::AT_Alias:
    handleAliasAttr(S, D, AL);
    break;
  case ParsedAttr::AT_Aligned:
    handleAlignedAttr(S, D, AL);
    break;
  case ParsedAttr::AT_AlignValue:
    handleAlignValueAttr(S, D, AL);
    break;
  case ParsedAttr::AT_AllocSize:
    handleAllocSizeAttr(S, D, AL);
    break;
  case ParsedAttr::AT_AlwaysInline:
    handleAlwaysInlineAttr(S, D, AL);
    break;
  case ParsedAttr::AT_AnalyzerNoReturn:
    handleAnalyzerNoReturnAttr(S, D, AL);
    break;
  case ParsedAttr::AT_TLSModel:
    handleTLSModelAttr(S, D, AL);
    break;
  case ParsedAttr::AT_Annotate:
    handleAnnotateAttr(S, D, AL);
    break;
  case ParsedAttr::AT_Availability:
    handleAvailabilityAttr(S, D, AL);
    break;
  case ParsedAttr::AT_CarriesDependency:
    handleDependencyAttr(S, scope, D, AL);
    break;
  case ParsedAttr::AT_CPUDispatch:
  case ParsedAttr::AT_CPUSpecific:
    handleCPUSpecificAttr(S, D, AL);
    break;
  case ParsedAttr::AT_Common:
    handleCommonAttr(S, D, AL);
    break;
  case ParsedAttr::AT_CUDAConstant:
    handleConstantAttr(S, D, AL);
    break;
  case ParsedAttr::AT_PassObjectSize:
    handlePassObjectSizeAttr(S, D, AL);
    break;
  case ParsedAttr::AT_Constructor:
      handleConstructorAttr(S, D, AL);
    break;
  case ParsedAttr::AT_Deprecated:
    handleDeprecatedAttr(S, D, AL);
    break;
  case ParsedAttr::AT_Destructor:
      handleDestructorAttr(S, D, AL);
    break;
  case ParsedAttr::AT_EnableIf:
    handleEnableIfAttr(S, D, AL);
    break;
  case ParsedAttr::AT_Error:
    handleErrorAttr(S, D, AL);
    break;
  case ParsedAttr::AT_ExcludeFromExplicitInstantiation:
    handleExcludeFromExplicitInstantiationAttr(S, D, AL);
    break;
  case ParsedAttr::AT_DiagnoseIf:
    handleDiagnoseIfAttr(S, D, AL);
    break;
  case ParsedAttr::AT_DiagnoseAsBuiltin:
    handleDiagnoseAsBuiltinAttr(S, D, AL);
    break;
  case ParsedAttr::AT_NoBuiltin:
    handleNoBuiltinAttr(S, D, AL);
    break;
  case ParsedAttr::AT_CFIUncheckedCallee:
    handleCFIUncheckedCalleeAttr(S, D, AL);
    break;
  case ParsedAttr::AT_ExtVectorType:
    handleExtVectorTypeAttr(S, D, AL);
    break;
  case ParsedAttr::AT_ExternalSourceSymbol:
    handleExternalSourceSymbolAttr(S, D, AL);
    break;
  case ParsedAttr::AT_MinSize:
    handleMinSizeAttr(S, D, AL);
    break;
  case ParsedAttr::AT_OptimizeNone:
    handleOptimizeNoneAttr(S, D, AL);
    break;
  case ParsedAttr::AT_EnumExtensibility:
    handleEnumExtensibilityAttr(S, D, AL);
    break;
  case ParsedAttr::AT_SYCLKernel:
    S.SYCL().handleKernelAttr(D, AL);
    break;
  case ParsedAttr::AT_SYCLExternal:
    handleSimpleAttribute<SYCLExternalAttr>(S, D, AL);
    break;
  case ParsedAttr::AT_SYCLKernelEntryPoint:
    S.SYCL().handleKernelEntryPointAttr(D, AL);
    break;
  case ParsedAttr::AT_SYCLSpecialClass:
    handleSimpleAttribute<SYCLSpecialClassAttr>(S, D, AL);
    break;
  case ParsedAttr::AT_Format:
    handleFormatAttr(S, D, AL);
    break;
  case ParsedAttr::AT_FormatMatches:
    handleFormatMatchesAttr(S, D, AL);
    break;
  case ParsedAttr::AT_FormatArg:
    handleFormatArgAttr(S, D, AL);
    break;
  case ParsedAttr::AT_Callback:
    handleCallbackAttr(S, D, AL);
    break;
  case ParsedAttr::AT_LifetimeCaptureBy:
    handleLifetimeCaptureByAttr(S, D, AL);
    break;
  case ParsedAttr::AT_CalledOnce:
    handleCalledOnceAttr(S, D, AL);
    break;
  case ParsedAttr::AT_CUDAGlobal:
    handleGlobalAttr(S, D, AL);
    break;
  case ParsedAttr::AT_CUDADevice:
    handleDeviceAttr(S, D, AL);
    break;
  case ParsedAttr::AT_CUDAGridConstant:
    handleGridConstantAttr(S, D, AL);
    break;
  case ParsedAttr::AT_HIPManaged:
    handleManagedAttr(S, D, AL);
    break;
  case ParsedAttr::AT_GNUInline:
    handleGNUInlineAttr(S, D, AL);
    break;
  case ParsedAttr::AT_CUDALaunchBounds:
    handleLaunchBoundsAttr(S, D, AL);
    break;
  case ParsedAttr::AT_CUDAClusterDims:
    handleClusterDimsAttr(S, D, AL);
    break;
  case ParsedAttr::AT_CUDANoCluster:
    handleNoClusterAttr(S, D, AL);
    break;
  case ParsedAttr::AT_Restrict:
    handleRestrictAttr(S, D, AL);
    break;
  case ParsedAttr::AT_MallocSpan:
    handleMallocSpanAttr(S, D, AL);
    break;
  case ParsedAttr::AT_Mode:
    handleModeAttr(S, D, AL);
    break;
  case ParsedAttr::AT_NonString:
    handleNonStringAttr(S, D, AL);
    break;
  case ParsedAttr::AT_NonNull:
    if (auto *PVD = dyn_cast<ParmVarDecl>(D))
      handleNonNullAttrParameter(S, PVD, AL);
    else
      handleNonNullAttr(S, D, AL);
    break;
  case ParsedAttr::AT_ReturnsNonNull:
    handleReturnsNonNullAttr(S, D, AL);
    break;
  case ParsedAttr::AT_NoEscape:
    handleNoEscapeAttr(S, D, AL);
    break;
  case ParsedAttr::AT_MaybeUndef:
    handleSimpleAttribute<MaybeUndefAttr>(S, D, AL);
    break;
  case ParsedAttr::AT_AssumeAligned:
    handleAssumeAlignedAttr(S, D, AL);
    break;
  case ParsedAttr::AT_AllocAlign:
    handleAllocAlignAttr(S, D, AL);
    break;
  case ParsedAttr::AT_Ownership:
    handleOwnershipAttr(S, D, AL);
    break;
  case ParsedAttr::AT_Naked:
    handleNakedAttr(S, D, AL);
    break;
  case ParsedAttr::AT_NoReturn:
    handleNoReturnAttr(S, D, AL);
    break;
  case ParsedAttr::AT_CXX11NoReturn:
    handleStandardNoReturnAttr(S, D, AL);
    break;
  case ParsedAttr::AT_AnyX86NoCfCheck:
    handleNoCfCheckAttr(S, D, AL);
    break;
  case ParsedAttr::AT_NoThrow:
    if (!AL.isUsedAsTypeAttr())
      handleSimpleAttribute<NoThrowAttr>(S, D, AL);
    break;
  case ParsedAttr::AT_CUDAShared:
    handleSharedAttr(S, D, AL);
    break;
  case ParsedAttr::AT_VecReturn:
    handleVecReturnAttr(S, D, AL);
    break;
  case ParsedAttr::AT_ObjCOwnership:
    S.ObjC().handleOwnershipAttr(D, AL);
    break;
  case ParsedAttr::AT_ObjCPreciseLifetime:
    S.ObjC().handlePreciseLifetimeAttr(D, AL);
    break;
  case ParsedAttr::AT_ObjCReturnsInnerPointer:
    S.ObjC().handleReturnsInnerPointerAttr(D, AL);
    break;
  case ParsedAttr::AT_ObjCRequiresSuper:
    S.ObjC().handleRequiresSuperAttr(D, AL);
    break;
  case ParsedAttr::AT_ObjCBridge:
    S.ObjC().handleBridgeAttr(D, AL);
    break;
  case ParsedAttr::AT_ObjCBridgeMutable:
    S.ObjC().handleBridgeMutableAttr(D, AL);
    break;
  case ParsedAttr::AT_ObjCBridgeRelated:
    S.ObjC().handleBridgeRelatedAttr(D, AL);
    break;
  case ParsedAttr::AT_ObjCDesignatedInitializer:
    S.ObjC().handleDesignatedInitializer(D, AL);
    break;
  case ParsedAttr::AT_ObjCRuntimeName:
    S.ObjC().handleRuntimeName(D, AL);
    break;
  case ParsedAttr::AT_ObjCBoxable:
    S.ObjC().handleBoxable(D, AL);
    break;
  case ParsedAttr::AT_NSErrorDomain:
    S.ObjC().handleNSErrorDomain(D, AL);
    break;
  case ParsedAttr::AT_CFConsumed:
  case ParsedAttr::AT_NSConsumed:
  case ParsedAttr::AT_OSConsumed:
    S.ObjC().AddXConsumedAttr(D, AL,
                              S.ObjC().parsedAttrToRetainOwnershipKind(AL),
                              /*IsTemplateInstantiation=*/false);
    break;
  case ParsedAttr::AT_OSReturnsRetainedOnZero:
    handleSimpleAttributeOrDiagnose<OSReturnsRetainedOnZeroAttr>(
        S, D, AL, S.ObjC().isValidOSObjectOutParameter(D),
        diag::warn_ns_attribute_wrong_parameter_type,
        /*Extra Args=*/AL, /*pointer-to-OSObject-pointer*/ 3, AL.getRange());
    break;
  case ParsedAttr::AT_OSReturnsRetainedOnNonZero:
    handleSimpleAttributeOrDiagnose<OSReturnsRetainedOnNonZeroAttr>(
        S, D, AL, S.ObjC().isValidOSObjectOutParameter(D),
        diag::warn_ns_attribute_wrong_parameter_type,
        /*Extra Args=*/AL, /*pointer-to-OSObject-poointer*/ 3, AL.getRange());
    break;
  case ParsedAttr::AT_NSReturnsAutoreleased:
  case ParsedAttr::AT_NSReturnsNotRetained:
  case ParsedAttr::AT_NSReturnsRetained:
  case ParsedAttr::AT_CFReturnsNotRetained:
  case ParsedAttr::AT_CFReturnsRetained:
  case ParsedAttr::AT_OSReturnsNotRetained:
  case ParsedAttr::AT_OSReturnsRetained:
    S.ObjC().handleXReturnsXRetainedAttr(D, AL);
    break;
  case ParsedAttr::AT_WorkGroupSizeHint:
    handleWorkGroupSize<WorkGroupSizeHintAttr>(S, D, AL);
    break;
  case ParsedAttr::AT_ReqdWorkGroupSize:
    handleWorkGroupSize<ReqdWorkGroupSizeAttr>(S, D, AL);
    break;
  case ParsedAttr::AT_OpenCLIntelReqdSubGroupSize:
    S.OpenCL().handleSubGroupSize(D, AL);
    break;
  case ParsedAttr::AT_VecTypeHint:
    handleVecTypeHint(S, D, AL);
    break;
  case ParsedAttr::AT_InitPriority:
      handleInitPriorityAttr(S, D, AL);
    break;
  case ParsedAttr::AT_Packed:
    handlePackedAttr(S, D, AL);
    break;
  case ParsedAttr::AT_PreferredName:
    handlePreferredName(S, D, AL);
    break;
  case ParsedAttr::AT_NoSpecializations:
    handleNoSpecializations(S, D, AL);
    break;
  case ParsedAttr::AT_Section:
    handleSectionAttr(S, D, AL);
    break;
  case ParsedAttr::AT_CodeModel:
    handleCodeModelAttr(S, D, AL);
    break;
  case ParsedAttr::AT_RandomizeLayout:
    handleRandomizeLayoutAttr(S, D, AL);
    break;
  case ParsedAttr::AT_NoRandomizeLayout:
    handleNoRandomizeLayoutAttr(S, D, AL);
    break;
  case ParsedAttr::AT_CodeSeg:
    handleCodeSegAttr(S, D, AL);
    break;
  case ParsedAttr::AT_Target:
    handleTargetAttr(S, D, AL);
    break;
  case ParsedAttr::AT_TargetVersion:
    handleTargetVersionAttr(S, D, AL);
    break;
  case ParsedAttr::AT_TargetClones:
    handleTargetClonesAttr(S, D, AL);
    break;
  case ParsedAttr::AT_MinVectorWidth:
    handleMinVectorWidthAttr(S, D, AL);
    break;
  case ParsedAttr::AT_Unavailable:
    handleAttrWithMessage<UnavailableAttr>(S, D, AL);
    break;
  case ParsedAttr::AT_OMPAssume:
    S.OpenMP().handleOMPAssumeAttr(D, AL);
    break;
  case ParsedAttr::AT_ObjCDirect:
    S.ObjC().handleDirectAttr(D, AL);
    break;
  case ParsedAttr::AT_ObjCDirectMembers:
    S.ObjC().handleDirectMembersAttr(D, AL);
    handleSimpleAttribute<ObjCDirectMembersAttr>(S, D, AL);
    break;
  case ParsedAttr::AT_ObjCExplicitProtocolImpl:
    S.ObjC().handleSuppresProtocolAttr(D, AL);
    break;
  case ParsedAttr::AT_Unused:
    handleUnusedAttr(S, D, AL);
    break;
  case ParsedAttr::AT_Visibility:
    handleVisibilityAttr(S, D, AL, false);
    break;
  case ParsedAttr::AT_TypeVisibility:
    handleVisibilityAttr(S, D, AL, true);
    break;
  case ParsedAttr::AT_WarnUnusedResult:
    handleWarnUnusedResult(S, D, AL);
    break;
  case ParsedAttr::AT_WeakRef:
    handleWeakRefAttr(S, D, AL);
    break;
  case ParsedAttr::AT_WeakImport:
    handleWeakImportAttr(S, D, AL);
    break;
  case ParsedAttr::AT_TransparentUnion:
    handleTransparentUnionAttr(S, D, AL);
    break;
  case ParsedAttr::AT_ObjCMethodFamily:
    S.ObjC().handleMethodFamilyAttr(D, AL);
    break;
  case ParsedAttr::AT_ObjCNSObject:
    S.ObjC().handleNSObject(D, AL);
    break;
  case ParsedAttr::AT_ObjCIndependentClass:
    S.ObjC().handleIndependentClass(D, AL);
    break;
  case ParsedAttr::AT_Blocks:
    S.ObjC().handleBlocksAttr(D, AL);
    break;
  case ParsedAttr::AT_Sentinel:
    handleSentinelAttr(S, D, AL);
    break;
  case ParsedAttr::AT_Cleanup:
    handleCleanupAttr(S, D, AL);
    break;
  case ParsedAttr::AT_NoDebug:
    handleNoDebugAttr(S, D, AL);
    break;
  case ParsedAttr::AT_CmseNSEntry:
    S.ARM().handleCmseNSEntryAttr(D, AL);
    break;
  case ParsedAttr::AT_StdCall:
  case ParsedAttr::AT_CDecl:
  case ParsedAttr::AT_FastCall:
  case ParsedAttr::AT_ThisCall:
  case ParsedAttr::AT_Pascal:
  case ParsedAttr::AT_RegCall:
  case ParsedAttr::AT_SwiftCall:
  case ParsedAttr::AT_SwiftAsyncCall:
  case ParsedAttr::AT_VectorCall:
  case ParsedAttr::AT_MSABI:
  case ParsedAttr::AT_SysVABI:
  case ParsedAttr::AT_Pcs:
  case ParsedAttr::AT_IntelOclBicc:
  case ParsedAttr::AT_PreserveMost:
  case ParsedAttr::AT_PreserveAll:
  case ParsedAttr::AT_AArch64VectorPcs:
  case ParsedAttr::AT_AArch64SVEPcs:
  case ParsedAttr::AT_M68kRTD:
  case ParsedAttr::AT_PreserveNone:
  case ParsedAttr::AT_RISCVVectorCC:
  case ParsedAttr::AT_RISCVVLSCC:
    handleCallConvAttr(S, D, AL);
    break;
  case ParsedAttr::AT_DeviceKernel:
    handleDeviceKernelAttr(S, D, AL);
    break;
  case ParsedAttr::AT_Suppress:
    handleSuppressAttr(S, D, AL);
    break;
  case ParsedAttr::AT_Owner:
  case ParsedAttr::AT_Pointer:
    handleLifetimeCategoryAttr(S, D, AL);
    break;
  case ParsedAttr::AT_OpenCLAccess:
    S.OpenCL().handleAccessAttr(D, AL);
    break;
  case ParsedAttr::AT_OpenCLNoSVM:
    S.OpenCL().handleNoSVMAttr(D, AL);
    break;
  case ParsedAttr::AT_SwiftContext:
    S.Swift().AddParameterABIAttr(D, AL, ParameterABI::SwiftContext);
    break;
  case ParsedAttr::AT_SwiftAsyncContext:
    S.Swift().AddParameterABIAttr(D, AL, ParameterABI::SwiftAsyncContext);
    break;
  case ParsedAttr::AT_SwiftErrorResult:
    S.Swift().AddParameterABIAttr(D, AL, ParameterABI::SwiftErrorResult);
    break;
  case ParsedAttr::AT_SwiftIndirectResult:
    S.Swift().AddParameterABIAttr(D, AL, ParameterABI::SwiftIndirectResult);
    break;
  case ParsedAttr::AT_InternalLinkage:
    handleInternalLinkageAttr(S, D, AL);
    break;
  case ParsedAttr::AT_ZeroCallUsedRegs:
    handleZeroCallUsedRegsAttr(S, D, AL);
    break;
  case ParsedAttr::AT_FunctionReturnThunks:
    handleFunctionReturnThunksAttr(S, D, AL);
    break;
  case ParsedAttr::AT_NoMerge:
    handleNoMergeAttr(S, D, AL);
    break;
  case ParsedAttr::AT_NoUniqueAddress:
    handleNoUniqueAddressAttr(S, D, AL);
    break;

  case ParsedAttr::AT_AvailableOnlyInDefaultEvalMethod:
    handleAvailableOnlyInDefaultEvalMethod(S, D, AL);
    break;

  case ParsedAttr::AT_CountedBy:
  case ParsedAttr::AT_CountedByOrNull:
  case ParsedAttr::AT_SizedBy:
  case ParsedAttr::AT_SizedByOrNull:
    handleCountedByAttrField(S, D, AL);
    break;

  case ParsedAttr::AT_NoFieldProtection:
    handleNoPFPAttrField(S, D, AL);
    break;

  // Microsoft attributes:
  case ParsedAttr::AT_LayoutVersion:
    handleLayoutVersion(S, D, AL);
    break;
  case ParsedAttr::AT_Uuid:
    handleUuidAttr(S, D, AL);
    break;
  case ParsedAttr::AT_MSInheritance:
    handleMSInheritanceAttr(S, D, AL);
    break;
  case ParsedAttr::AT_Thread:
    handleDeclspecThreadAttr(S, D, AL);
    break;
  case ParsedAttr::AT_MSConstexpr:
    handleMSConstexprAttr(S, D, AL);
    break;
  case ParsedAttr::AT_HybridPatchable:
    handleSimpleAttribute<HybridPatchableAttr>(S, D, AL);
    break;

  // HLSL attributes:
  case ParsedAttr::AT_RootSignature:
    S.HLSL().handleRootSignatureAttr(D, AL);
    break;
  case ParsedAttr::AT_HLSLNumThreads:
    S.HLSL().handleNumThreadsAttr(D, AL);
    break;
  case ParsedAttr::AT_HLSLWaveSize:
    S.HLSL().handleWaveSizeAttr(D, AL);
    break;
  case ParsedAttr::AT_HLSLVkExtBuiltinInput:
    S.HLSL().handleVkExtBuiltinInputAttr(D, AL);
    break;
  case ParsedAttr::AT_HLSLVkConstantId:
    S.HLSL().handleVkConstantIdAttr(D, AL);
    break;
  case ParsedAttr::AT_HLSLVkBinding:
    S.HLSL().handleVkBindingAttr(D, AL);
    break;
  case ParsedAttr::AT_HLSLGroupSharedAddressSpace:
    handleSimpleAttribute<HLSLGroupSharedAddressSpaceAttr>(S, D, AL);
    break;
  case ParsedAttr::AT_HLSLPackOffset:
    S.HLSL().handlePackOffsetAttr(D, AL);
    break;
  case ParsedAttr::AT_HLSLShader:
    S.HLSL().handleShaderAttr(D, AL);
    break;
  case ParsedAttr::AT_HLSLResourceBinding:
    S.HLSL().handleResourceBindingAttr(D, AL);
    break;
  case ParsedAttr::AT_HLSLParamModifier:
    S.HLSL().handleParamModifierAttr(D, AL);
    break;
  case ParsedAttr::AT_HLSLUnparsedSemantic:
    S.HLSL().handleSemanticAttr(D, AL);
    break;
  case ParsedAttr::AT_HLSLVkLocation:
    S.HLSL().handleVkLocationAttr(D, AL);
    break;

  case ParsedAttr::AT_AbiTag:
    handleAbiTagAttr(S, D, AL);
    break;
  case ParsedAttr::AT_CFGuard:
    handleCFGuardAttr(S, D, AL);
    break;

  // Thread safety attributes:
  case ParsedAttr::AT_PtGuardedVar:
    handlePtGuardedVarAttr(S, D, AL);
    break;
  case ParsedAttr::AT_NoSanitize:
    handleNoSanitizeAttr(S, D, AL);
    break;
  case ParsedAttr::AT_NoSanitizeAddress:
    handleNoSanitizeAddressAttr(S, D, AL);
    break;
  case ParsedAttr::AT_NoSanitizeThread:
    handleNoSanitizeThreadAttr(S, D, AL);
    break;
  case ParsedAttr::AT_NoSanitizeMemory:
    handleNoSanitizeMemoryAttr(S, D, AL);
    break;
  case ParsedAttr::AT_GuardedBy:
    handleGuardedByAttr(S, D, AL);
    break;
  case ParsedAttr::AT_PtGuardedBy:
    handlePtGuardedByAttr(S, D, AL);
    break;
  case ParsedAttr::AT_LockReturned:
    handleLockReturnedAttr(S, D, AL);
    break;
  case ParsedAttr::AT_LocksExcluded:
    handleLocksExcludedAttr(S, D, AL);
    break;
  case ParsedAttr::AT_AcquiredBefore:
    handleAcquiredBeforeAttr(S, D, AL);
    break;
  case ParsedAttr::AT_AcquiredAfter:
    handleAcquiredAfterAttr(S, D, AL);
    break;

  // Capability analysis attributes.
  case ParsedAttr::AT_Capability:
  case ParsedAttr::AT_Lockable:
    handleCapabilityAttr(S, D, AL);
    break;
  case ParsedAttr::AT_ReentrantCapability:
    handleReentrantCapabilityAttr(S, D, AL);
    break;
  case ParsedAttr::AT_RequiresCapability:
    handleRequiresCapabilityAttr(S, D, AL);
    break;

  case ParsedAttr::AT_AssertCapability:
    handleAssertCapabilityAttr(S, D, AL);
    break;
  case ParsedAttr::AT_AcquireCapability:
    handleAcquireCapabilityAttr(S, D, AL);
    break;
  case ParsedAttr::AT_ReleaseCapability:
    handleReleaseCapabilityAttr(S, D, AL);
    break;
  case ParsedAttr::AT_TryAcquireCapability:
    handleTryAcquireCapabilityAttr(S, D, AL);
    break;

  // Consumed analysis attributes.
  case ParsedAttr::AT_Consumable:
    handleConsumableAttr(S, D, AL);
    break;
  case ParsedAttr::AT_CallableWhen:
    handleCallableWhenAttr(S, D, AL);
    break;
  case ParsedAttr::AT_ParamTypestate:
    handleParamTypestateAttr(S, D, AL);
    break;
  case ParsedAttr::AT_ReturnTypestate:
    handleReturnTypestateAttr(S, D, AL);
    break;
  case ParsedAttr::AT_SetTypestate:
    handleSetTypestateAttr(S, D, AL);
    break;
  case ParsedAttr::AT_TestTypestate:
    handleTestTypestateAttr(S, D, AL);
    break;

  // Type safety attributes.
  case ParsedAttr::AT_ArgumentWithTypeTag:
    handleArgumentWithTypeTagAttr(S, D, AL);
    break;
  case ParsedAttr::AT_TypeTagForDatatype:
    handleTypeTagForDatatypeAttr(S, D, AL);
    break;

  // Swift attributes.
  case ParsedAttr::AT_SwiftAsyncName:
    S.Swift().handleAsyncName(D, AL);
    break;
  case ParsedAttr::AT_SwiftAttr:
    S.Swift().handleAttrAttr(D, AL);
    break;
  case ParsedAttr::AT_SwiftBridge:
    S.Swift().handleBridge(D, AL);
    break;
  case ParsedAttr::AT_SwiftError:
    S.Swift().handleError(D, AL);
    break;
  case ParsedAttr::AT_SwiftName:
    S.Swift().handleName(D, AL);
    break;
  case ParsedAttr::AT_SwiftNewType:
    S.Swift().handleNewType(D, AL);
    break;
  case ParsedAttr::AT_SwiftAsync:
    S.Swift().handleAsyncAttr(D, AL);
    break;
  case ParsedAttr::AT_SwiftAsyncError:
    S.Swift().handleAsyncError(D, AL);
    break;

  // XRay attributes.
  case ParsedAttr::AT_XRayLogArgs:
    handleXRayLogArgsAttr(S, D, AL);
    break;

  case ParsedAttr::AT_PatchableFunctionEntry:
    handlePatchableFunctionEntryAttr(S, D, AL);
    break;

  case ParsedAttr::AT_AlwaysDestroy:
  case ParsedAttr::AT_NoDestroy:
    handleDestroyAttr(S, D, AL);
    break;

  case ParsedAttr::AT_Uninitialized:
    handleUninitializedAttr(S, D, AL);
    break;

  case ParsedAttr::AT_ObjCExternallyRetained:
    S.ObjC().handleExternallyRetainedAttr(D, AL);
    break;

  case ParsedAttr::AT_MIGServerRoutine:
    handleMIGServerRoutineAttr(S, D, AL);
    break;

  case ParsedAttr::AT_MSAllocator:
    handleMSAllocatorAttr(S, D, AL);
    break;

  case ParsedAttr::AT_ArmBuiltinAlias:
    S.ARM().handleBuiltinAliasAttr(D, AL);
    break;

  case ParsedAttr::AT_ArmLocallyStreaming:
    handleSimpleAttribute<ArmLocallyStreamingAttr>(S, D, AL);
    break;

  case ParsedAttr::AT_ArmNew:
    S.ARM().handleNewAttr(D, AL);
    break;

  case ParsedAttr::AT_AcquireHandle:
    handleAcquireHandleAttr(S, D, AL);
    break;

  case ParsedAttr::AT_ReleaseHandle:
    handleHandleAttr<ReleaseHandleAttr>(S, D, AL);
    break;

  case ParsedAttr::AT_UnsafeBufferUsage:
    handleUnsafeBufferUsage<UnsafeBufferUsageAttr>(S, D, AL);
    break;

  case ParsedAttr::AT_UseHandle:
    handleHandleAttr<UseHandleAttr>(S, D, AL);
    break;

  case ParsedAttr::AT_EnforceTCB:
    handleEnforceTCBAttr<EnforceTCBAttr, EnforceTCBLeafAttr>(S, D, AL);
    break;

  case ParsedAttr::AT_EnforceTCBLeaf:
    handleEnforceTCBAttr<EnforceTCBLeafAttr, EnforceTCBAttr>(S, D, AL);
    break;

  case ParsedAttr::AT_BuiltinAlias:
    handleBuiltinAliasAttr(S, D, AL);
    break;

  case ParsedAttr::AT_PreferredType:
    handlePreferredTypeAttr(S, D, AL);
    break;

  case ParsedAttr::AT_UsingIfExists:
    handleSimpleAttribute<UsingIfExistsAttr>(S, D, AL);
    break;

  case ParsedAttr::AT_TypeNullable:
    handleNullableTypeAttr(S, D, AL);
    break;

  case ParsedAttr::AT_VTablePointerAuthentication:
    handleVTablePointerAuthentication(S, D, AL);
    break;

  case ParsedAttr::AT_ModularFormat:
    handleModularFormat(S, D, AL);
    break;

<<<<<<< HEAD
  case ParsedAttr::AT_PointerFieldProtection:
    if (!S.getLangOpts().PointerFieldProtectionAttr)
      S.Diag(AL.getLoc(), diag::err_attribute_pointer_field_protection_experimental)
          << AL << AL.isRegularKeywordAttribute() << D->getLocation();
    handleSimpleAttribute<PointerFieldProtectionAttr>(S, D, AL);
=======
  case ParsedAttr::AT_MSStruct:
    handleMSStructAttr(S, D, AL);
    break;

  case ParsedAttr::AT_GCCStruct:
    handleGCCStructAttr(S, D, AL);
>>>>>>> 9878bac3
    break;
  }
}

static bool isKernelDecl(Decl *D) {
  const FunctionType *FnTy = D->getFunctionType();
  return D->hasAttr<DeviceKernelAttr>() ||
         (FnTy && FnTy->getCallConv() == CallingConv::CC_DeviceKernel) ||
         D->hasAttr<CUDAGlobalAttr>();
}

void Sema::ProcessDeclAttributeList(
    Scope *S, Decl *D, const ParsedAttributesView &AttrList,
    const ProcessDeclAttributeOptions &Options) {
  if (AttrList.empty())
    return;

  for (const ParsedAttr &AL : AttrList)
    ProcessDeclAttribute(*this, S, D, AL, Options);

  // FIXME: We should be able to handle these cases in TableGen.
  // GCC accepts
  // static int a9 __attribute__((weakref));
  // but that looks really pointless. We reject it.
  if (D->hasAttr<WeakRefAttr>() && !D->hasAttr<AliasAttr>()) {
    Diag(AttrList.begin()->getLoc(), diag::err_attribute_weakref_without_alias)
        << cast<NamedDecl>(D);
    D->dropAttr<WeakRefAttr>();
    return;
  }

  // FIXME: We should be able to handle this in TableGen as well. It would be
  // good to have a way to specify "these attributes must appear as a group",
  // for these. Additionally, it would be good to have a way to specify "these
  // attribute must never appear as a group" for attributes like cold and hot.
  if (!(D->hasAttr<DeviceKernelAttr>() ||
        (D->hasAttr<CUDAGlobalAttr>() &&
         Context.getTargetInfo().getTriple().isSPIRV()))) {
    // These attributes cannot be applied to a non-kernel function.
    if (const auto *A = D->getAttr<ReqdWorkGroupSizeAttr>()) {
      // FIXME: This emits a different error message than
      // diag::err_attribute_wrong_decl_type + ExpectedKernelFunction.
      Diag(D->getLocation(), diag::err_opencl_kernel_attr) << A;
      D->setInvalidDecl();
    } else if (const auto *A = D->getAttr<WorkGroupSizeHintAttr>()) {
      Diag(D->getLocation(), diag::err_opencl_kernel_attr) << A;
      D->setInvalidDecl();
    } else if (const auto *A = D->getAttr<VecTypeHintAttr>()) {
      Diag(D->getLocation(), diag::err_opencl_kernel_attr) << A;
      D->setInvalidDecl();
    } else if (const auto *A = D->getAttr<OpenCLIntelReqdSubGroupSizeAttr>()) {
      Diag(D->getLocation(), diag::err_opencl_kernel_attr) << A;
      D->setInvalidDecl();
    }
  }
  if (!isKernelDecl(D)) {
    if (const auto *A = D->getAttr<AMDGPUFlatWorkGroupSizeAttr>()) {
      Diag(D->getLocation(), diag::err_attribute_wrong_decl_type)
          << A << A->isRegularKeywordAttribute() << ExpectedKernelFunction;
      D->setInvalidDecl();
    } else if (const auto *A = D->getAttr<AMDGPUWavesPerEUAttr>()) {
      Diag(D->getLocation(), diag::err_attribute_wrong_decl_type)
          << A << A->isRegularKeywordAttribute() << ExpectedKernelFunction;
      D->setInvalidDecl();
    } else if (const auto *A = D->getAttr<AMDGPUNumSGPRAttr>()) {
      Diag(D->getLocation(), diag::err_attribute_wrong_decl_type)
          << A << A->isRegularKeywordAttribute() << ExpectedKernelFunction;
      D->setInvalidDecl();
    } else if (const auto *A = D->getAttr<AMDGPUNumVGPRAttr>()) {
      Diag(D->getLocation(), diag::err_attribute_wrong_decl_type)
          << A << A->isRegularKeywordAttribute() << ExpectedKernelFunction;
      D->setInvalidDecl();
    }
  }

  // CUDA/HIP: restrict explicit CUDA target attributes on deduction guides.
  //
  // Deduction guides are not callable functions and never participate in
  // codegen; they are always treated as host+device for CUDA/HIP semantic
  // checks.  We therefore allow either no CUDA target attributes or an explicit
  // '__host__ __device__' annotation, but reject guides that are host-only,
  // device-only, or marked '__global__'.  The use of explicit CUDA/HIP target
  // attributes on deduction guides is deprecated and will be rejected in a
  // future Clang version.
  if (getLangOpts().CUDA)
    if (auto *Guide = dyn_cast<CXXDeductionGuideDecl>(D)) {
      bool HasHost = Guide->hasAttr<CUDAHostAttr>();
      bool HasDevice = Guide->hasAttr<CUDADeviceAttr>();
      bool HasGlobal = Guide->hasAttr<CUDAGlobalAttr>();

      if (HasGlobal || HasHost != HasDevice) {
        Diag(Guide->getLocation(), diag::err_deduction_guide_target_attr);
        Guide->setInvalidDecl();
      } else if (HasHost && HasDevice) {
        Diag(Guide->getLocation(),
             diag::warn_deduction_guide_target_attr_deprecated);
      }
    }

  // Do not permit 'constructor' or 'destructor' attributes on __device__ code.
  if (getLangOpts().CUDAIsDevice && D->hasAttr<CUDADeviceAttr>() &&
      (D->hasAttr<ConstructorAttr>() || D->hasAttr<DestructorAttr>()) &&
      !getLangOpts().GPUAllowDeviceInit) {
    Diag(D->getLocation(), diag::err_cuda_ctor_dtor_attrs)
        << (D->hasAttr<ConstructorAttr>() ? "constructors" : "destructors");
    D->setInvalidDecl();
  }

  // Do this check after processing D's attributes because the attribute
  // objc_method_family can change whether the given method is in the init
  // family, and it can be applied after objc_designated_initializer. This is a
  // bit of a hack, but we need it to be compatible with versions of clang that
  // processed the attribute list in the wrong order.
  if (D->hasAttr<ObjCDesignatedInitializerAttr>() &&
      cast<ObjCMethodDecl>(D)->getMethodFamily() != OMF_init) {
    Diag(D->getLocation(), diag::err_designated_init_attr_non_init);
    D->dropAttr<ObjCDesignatedInitializerAttr>();
  }
}

void Sema::ProcessDeclAttributeDelayed(Decl *D,
                                       const ParsedAttributesView &AttrList) {
  for (const ParsedAttr &AL : AttrList)
    if (AL.getKind() == ParsedAttr::AT_TransparentUnion) {
      handleTransparentUnionAttr(*this, D, AL);
      break;
    }

  // For BPFPreserveAccessIndexAttr, we want to populate the attributes
  // to fields and inner records as well.
  if (D && D->hasAttr<BPFPreserveAccessIndexAttr>())
    BPF().handlePreserveAIRecord(cast<RecordDecl>(D));
}

bool Sema::ProcessAccessDeclAttributeList(
    AccessSpecDecl *ASDecl, const ParsedAttributesView &AttrList) {
  for (const ParsedAttr &AL : AttrList) {
    if (AL.getKind() == ParsedAttr::AT_Annotate) {
      ProcessDeclAttribute(*this, nullptr, ASDecl, AL,
                           ProcessDeclAttributeOptions());
    } else {
      Diag(AL.getLoc(), diag::err_only_annotate_after_access_spec);
      return true;
    }
  }
  return false;
}

/// checkUnusedDeclAttributes - Check a list of attributes to see if it
/// contains any decl attributes that we should warn about.
static void checkUnusedDeclAttributes(Sema &S, const ParsedAttributesView &A) {
  for (const ParsedAttr &AL : A) {
    // Only warn if the attribute is an unignored, non-type attribute.
    if (AL.isUsedAsTypeAttr() || AL.isInvalid())
      continue;
    if (AL.getKind() == ParsedAttr::IgnoredAttribute)
      continue;

    if (AL.getKind() == ParsedAttr::UnknownAttribute) {
      S.DiagnoseUnknownAttribute(AL);
    } else {
      S.Diag(AL.getLoc(), diag::warn_attribute_not_on_decl) << AL
                                                            << AL.getRange();
    }
  }
}

void Sema::checkUnusedDeclAttributes(Declarator &D) {
  ::checkUnusedDeclAttributes(*this, D.getDeclarationAttributes());
  ::checkUnusedDeclAttributes(*this, D.getDeclSpec().getAttributes());
  ::checkUnusedDeclAttributes(*this, D.getAttributes());
  for (unsigned i = 0, e = D.getNumTypeObjects(); i != e; ++i)
    ::checkUnusedDeclAttributes(*this, D.getTypeObject(i).getAttrs());
}

void Sema::DiagnoseUnknownAttribute(const ParsedAttr &AL) {
  SourceRange NR = AL.getNormalizedRange();
  StringRef ScopeName = AL.getNormalizedScopeName();
  std::optional<StringRef> CorrectedScopeName =
      AL.tryGetCorrectedScopeName(ScopeName);
  if (CorrectedScopeName) {
    ScopeName = *CorrectedScopeName;
  }

  StringRef AttrName = AL.getNormalizedAttrName(ScopeName);
  std::optional<StringRef> CorrectedAttrName = AL.tryGetCorrectedAttrName(
      ScopeName, AttrName, Context.getTargetInfo(), getLangOpts());
  if (CorrectedAttrName) {
    AttrName = *CorrectedAttrName;
  }

  if (CorrectedScopeName || CorrectedAttrName) {
    std::string CorrectedFullName =
        AL.getNormalizedFullName(ScopeName, AttrName);
    SemaDiagnosticBuilder D =
        Diag(CorrectedScopeName ? NR.getBegin() : AL.getRange().getBegin(),
             diag::warn_unknown_attribute_ignored_suggestion);

    D << AL << CorrectedFullName;

    if (AL.isExplicitScope()) {
      D << FixItHint::CreateReplacement(NR, CorrectedFullName) << NR;
    } else {
      if (CorrectedScopeName) {
        D << FixItHint::CreateReplacement(SourceRange(AL.getScopeLoc()),
                                          ScopeName);
      }
      if (CorrectedAttrName) {
        D << FixItHint::CreateReplacement(AL.getRange(), AttrName);
      }
    }
  } else {
    Diag(NR.getBegin(), diag::warn_unknown_attribute_ignored) << AL << NR;
  }
}

NamedDecl *Sema::DeclClonePragmaWeak(NamedDecl *ND, const IdentifierInfo *II,
                                     SourceLocation Loc) {
  assert(isa<FunctionDecl>(ND) || isa<VarDecl>(ND));
  NamedDecl *NewD = nullptr;
  if (auto *FD = dyn_cast<FunctionDecl>(ND)) {
    FunctionDecl *NewFD;
    // FIXME: Missing call to CheckFunctionDeclaration().
    // FIXME: Mangling?
    // FIXME: Is the qualifier info correct?
    // FIXME: Is the DeclContext correct?
    NewFD = FunctionDecl::Create(
        FD->getASTContext(), FD->getDeclContext(), Loc, Loc,
        DeclarationName(II), FD->getType(), FD->getTypeSourceInfo(), SC_None,
        getCurFPFeatures().isFPConstrained(), false /*isInlineSpecified*/,
        FD->hasPrototype(), ConstexprSpecKind::Unspecified,
        FD->getTrailingRequiresClause());
    NewD = NewFD;

    if (FD->getQualifier())
      NewFD->setQualifierInfo(FD->getQualifierLoc());

    // Fake up parameter variables; they are declared as if this were
    // a typedef.
    QualType FDTy = FD->getType();
    if (const auto *FT = FDTy->getAs<FunctionProtoType>()) {
      SmallVector<ParmVarDecl*, 16> Params;
      for (const auto &AI : FT->param_types()) {
        ParmVarDecl *Param = BuildParmVarDeclForTypedef(NewFD, Loc, AI);
        Param->setScopeInfo(0, Params.size());
        Params.push_back(Param);
      }
      NewFD->setParams(Params);
    }
  } else if (auto *VD = dyn_cast<VarDecl>(ND)) {
    NewD = VarDecl::Create(VD->getASTContext(), VD->getDeclContext(),
                           VD->getInnerLocStart(), VD->getLocation(), II,
                           VD->getType(), VD->getTypeSourceInfo(),
                           VD->getStorageClass());
    if (VD->getQualifier())
      cast<VarDecl>(NewD)->setQualifierInfo(VD->getQualifierLoc());
  }
  return NewD;
}

void Sema::DeclApplyPragmaWeak(Scope *S, NamedDecl *ND, const WeakInfo &W) {
  if (W.getAlias()) { // clone decl, impersonate __attribute(weak,alias(...))
    IdentifierInfo *NDId = ND->getIdentifier();
    NamedDecl *NewD = DeclClonePragmaWeak(ND, W.getAlias(), W.getLocation());
    NewD->addAttr(
        AliasAttr::CreateImplicit(Context, NDId->getName(), W.getLocation()));
    NewD->addAttr(WeakAttr::CreateImplicit(Context, W.getLocation()));
    WeakTopLevelDecl.push_back(NewD);
    // FIXME: "hideous" code from Sema::LazilyCreateBuiltin
    // to insert Decl at TU scope, sorry.
    DeclContext *SavedContext = CurContext;
    CurContext = Context.getTranslationUnitDecl();
    NewD->setDeclContext(CurContext);
    NewD->setLexicalDeclContext(CurContext);
    PushOnScopeChains(NewD, S);
    CurContext = SavedContext;
  } else { // just add weak to existing
    ND->addAttr(WeakAttr::CreateImplicit(Context, W.getLocation()));
  }
}

void Sema::ProcessPragmaWeak(Scope *S, Decl *D) {
  // It's valid to "forward-declare" #pragma weak, in which case we
  // have to do this.
  LoadExternalWeakUndeclaredIdentifiers();
  if (WeakUndeclaredIdentifiers.empty())
    return;
  NamedDecl *ND = nullptr;
  if (auto *VD = dyn_cast<VarDecl>(D))
    if (VD->isExternC())
      ND = VD;
  if (auto *FD = dyn_cast<FunctionDecl>(D))
    if (FD->isExternC())
      ND = FD;
  if (!ND)
    return;
  if (IdentifierInfo *Id = ND->getIdentifier()) {
    auto I = WeakUndeclaredIdentifiers.find(Id);
    if (I != WeakUndeclaredIdentifiers.end()) {
      auto &WeakInfos = I->second;
      for (const auto &W : WeakInfos)
        DeclApplyPragmaWeak(S, ND, W);
      std::remove_reference_t<decltype(WeakInfos)> EmptyWeakInfos;
      WeakInfos.swap(EmptyWeakInfos);
    }
  }
}

/// ProcessDeclAttributes - Given a declarator (PD) with attributes indicated in
/// it, apply them to D.  This is a bit tricky because PD can have attributes
/// specified in many different places, and we need to find and apply them all.
void Sema::ProcessDeclAttributes(Scope *S, Decl *D, const Declarator &PD) {
  // Ordering of attributes can be important, so we take care to process
  // attributes in the order in which they appeared in the source code.

  auto ProcessAttributesWithSliding =
      [&](const ParsedAttributesView &Src,
          const ProcessDeclAttributeOptions &Options) {
        ParsedAttributesView NonSlidingAttrs;
        for (ParsedAttr &AL : Src) {
          // FIXME: this sliding is specific to standard attributes and should
          // eventually be deprecated and removed as those are not intended to
          // slide to anything.
          if ((AL.isStandardAttributeSyntax() || AL.isAlignas()) &&
              AL.slidesFromDeclToDeclSpecLegacyBehavior()) {
            // Skip processing the attribute, but do check if it appertains to
            // the declaration. This is needed for the `MatrixType` attribute,
            // which, despite being a type attribute, defines a `SubjectList`
            // that only allows it to be used on typedef declarations.
            AL.diagnoseAppertainsTo(*this, D);
          } else {
            NonSlidingAttrs.addAtEnd(&AL);
          }
        }
        ProcessDeclAttributeList(S, D, NonSlidingAttrs, Options);
      };

  // First, process attributes that appeared on the declaration itself (but
  // only if they don't have the legacy behavior of "sliding" to the DeclSepc).
  ProcessAttributesWithSliding(PD.getDeclarationAttributes(), {});

  // Apply decl attributes from the DeclSpec if present.
  ProcessAttributesWithSliding(PD.getDeclSpec().getAttributes(),
                               ProcessDeclAttributeOptions()
                                   .WithIncludeCXX11Attributes(false)
                                   .WithIgnoreTypeAttributes(true));

  // Walk the declarator structure, applying decl attributes that were in a type
  // position to the decl itself.  This handles cases like:
  //   int *__attr__(x)** D;
  // when X is a decl attribute.
  for (unsigned i = 0, e = PD.getNumTypeObjects(); i != e; ++i) {
    ProcessDeclAttributeList(S, D, PD.getTypeObject(i).getAttrs(),
                             ProcessDeclAttributeOptions()
                                 .WithIncludeCXX11Attributes(false)
                                 .WithIgnoreTypeAttributes(true));
  }

  // Finally, apply any attributes on the decl itself.
  ProcessDeclAttributeList(S, D, PD.getAttributes());

  // Apply additional attributes specified by '#pragma clang attribute'.
  AddPragmaAttributes(S, D);

  // Look for API notes that map to attributes.
  ProcessAPINotes(D);
}

/// Is the given declaration allowed to use a forbidden type?
/// If so, it'll still be annotated with an attribute that makes it
/// illegal to actually use.
static bool isForbiddenTypeAllowed(Sema &S, Decl *D,
                                   const DelayedDiagnostic &diag,
                                   UnavailableAttr::ImplicitReason &reason) {
  // Private ivars are always okay.  Unfortunately, people don't
  // always properly make their ivars private, even in system headers.
  // Plus we need to make fields okay, too.
  if (!isa<FieldDecl>(D) && !isa<ObjCPropertyDecl>(D) &&
      !isa<FunctionDecl>(D))
    return false;

  // Silently accept unsupported uses of __weak in both user and system
  // declarations when it's been disabled, for ease of integration with
  // -fno-objc-arc files.  We do have to take some care against attempts
  // to define such things;  for now, we've only done that for ivars
  // and properties.
  if ((isa<ObjCIvarDecl>(D) || isa<ObjCPropertyDecl>(D))) {
    if (diag.getForbiddenTypeDiagnostic() == diag::err_arc_weak_disabled ||
        diag.getForbiddenTypeDiagnostic() == diag::err_arc_weak_no_runtime) {
      reason = UnavailableAttr::IR_ForbiddenWeak;
      return true;
    }
  }

  // Allow all sorts of things in system headers.
  if (S.Context.getSourceManager().isInSystemHeader(D->getLocation())) {
    // Currently, all the failures dealt with this way are due to ARC
    // restrictions.
    reason = UnavailableAttr::IR_ARCForbiddenType;
    return true;
  }

  return false;
}

/// Handle a delayed forbidden-type diagnostic.
static void handleDelayedForbiddenType(Sema &S, DelayedDiagnostic &DD,
                                       Decl *D) {
  auto Reason = UnavailableAttr::IR_None;
  if (D && isForbiddenTypeAllowed(S, D, DD, Reason)) {
    assert(Reason && "didn't set reason?");
    D->addAttr(UnavailableAttr::CreateImplicit(S.Context, "", Reason, DD.Loc));
    return;
  }
  if (S.getLangOpts().ObjCAutoRefCount)
    if (const auto *FD = dyn_cast<FunctionDecl>(D)) {
      // FIXME: we may want to suppress diagnostics for all
      // kind of forbidden type messages on unavailable functions.
      if (FD->hasAttr<UnavailableAttr>() &&
          DD.getForbiddenTypeDiagnostic() ==
              diag::err_arc_array_param_no_ownership) {
        DD.Triggered = true;
        return;
      }
    }

  S.Diag(DD.Loc, DD.getForbiddenTypeDiagnostic())
      << DD.getForbiddenTypeOperand() << DD.getForbiddenTypeArgument();
  DD.Triggered = true;
}


void Sema::PopParsingDeclaration(ParsingDeclState state, Decl *decl) {
  assert(DelayedDiagnostics.getCurrentPool());
  DelayedDiagnosticPool &poppedPool = *DelayedDiagnostics.getCurrentPool();
  DelayedDiagnostics.popWithoutEmitting(state);

  // When delaying diagnostics to run in the context of a parsed
  // declaration, we only want to actually emit anything if parsing
  // succeeds.
  if (!decl) return;

  // We emit all the active diagnostics in this pool or any of its
  // parents.  In general, we'll get one pool for the decl spec
  // and a child pool for each declarator; in a decl group like:
  //   deprecated_typedef foo, *bar, baz();
  // only the declarator pops will be passed decls.  This is correct;
  // we really do need to consider delayed diagnostics from the decl spec
  // for each of the different declarations.
  const DelayedDiagnosticPool *pool = &poppedPool;
  do {
    bool AnyAccessFailures = false;
    for (DelayedDiagnosticPool::pool_iterator
           i = pool->pool_begin(), e = pool->pool_end(); i != e; ++i) {
      // This const_cast is a bit lame.  Really, Triggered should be mutable.
      DelayedDiagnostic &diag = const_cast<DelayedDiagnostic&>(*i);
      if (diag.Triggered)
        continue;

      switch (diag.Kind) {
      case DelayedDiagnostic::Availability:
        // Don't bother giving deprecation/unavailable diagnostics if
        // the decl is invalid.
        if (!decl->isInvalidDecl())
          handleDelayedAvailabilityCheck(diag, decl);
        break;

      case DelayedDiagnostic::Access:
        // Only produce one access control diagnostic for a structured binding
        // declaration: we don't need to tell the user that all the fields are
        // inaccessible one at a time.
        if (AnyAccessFailures && isa<DecompositionDecl>(decl))
          continue;
        HandleDelayedAccessCheck(diag, decl);
        if (diag.Triggered)
          AnyAccessFailures = true;
        break;

      case DelayedDiagnostic::ForbiddenType:
        handleDelayedForbiddenType(*this, diag, decl);
        break;
      }
    }
  } while ((pool = pool->getParent()));
}

void Sema::redelayDiagnostics(DelayedDiagnosticPool &pool) {
  DelayedDiagnosticPool *curPool = DelayedDiagnostics.getCurrentPool();
  assert(curPool && "re-emitting in undelayed context not supported");
  curPool->steal(pool);
}

void Sema::ActOnCleanupAttr(Decl *D, const Attr *A) {
  VarDecl *VD = cast<VarDecl>(D);
  if (VD->getType()->isDependentType())
    return;

  // Obtains the FunctionDecl that was found when handling the attribute
  // earlier.
  CleanupAttr *Attr = D->getAttr<CleanupAttr>();
  FunctionDecl *FD = Attr->getFunctionDecl();
  DeclarationNameInfo NI = FD->getNameInfo();

  // We're currently more strict than GCC about what function types we accept.
  // If this ever proves to be a problem it should be easy to fix.
  QualType Ty = this->Context.getPointerType(VD->getType());
  QualType ParamTy = FD->getParamDecl(0)->getType();
  if (!this->IsAssignConvertCompatible(this->CheckAssignmentConstraints(
          FD->getParamDecl(0)->getLocation(), ParamTy, Ty))) {
    this->Diag(Attr->getArgLoc(),
               diag::err_attribute_cleanup_func_arg_incompatible_type)
        << NI.getName() << ParamTy << Ty;
    D->dropAttr<CleanupAttr>();
    return;
  }
}<|MERGE_RESOLUTION|>--- conflicted
+++ resolved
@@ -8022,20 +8022,19 @@
     handleModularFormat(S, D, AL);
     break;
 
-<<<<<<< HEAD
+  case ParsedAttr::AT_MSStruct:
+    handleMSStructAttr(S, D, AL);
+    break;
+
+  case ParsedAttr::AT_GCCStruct:
+    handleGCCStructAttr(S, D, AL);
+    break;
+
   case ParsedAttr::AT_PointerFieldProtection:
     if (!S.getLangOpts().PointerFieldProtectionAttr)
       S.Diag(AL.getLoc(), diag::err_attribute_pointer_field_protection_experimental)
           << AL << AL.isRegularKeywordAttribute() << D->getLocation();
     handleSimpleAttribute<PointerFieldProtectionAttr>(S, D, AL);
-=======
-  case ParsedAttr::AT_MSStruct:
-    handleMSStructAttr(S, D, AL);
-    break;
-
-  case ParsedAttr::AT_GCCStruct:
-    handleGCCStructAttr(S, D, AL);
->>>>>>> 9878bac3
     break;
   }
 }
