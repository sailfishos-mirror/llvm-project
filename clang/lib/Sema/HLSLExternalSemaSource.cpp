//===--- HLSLExternalSemaSource.cpp - HLSL Sema Source --------------------===//
//
// Part of the LLVM Project, under the Apache License v2.0 with LLVM Exceptions.
// See https://llvm.org/LICENSE.txt for license information.
// SPDX-License-Identifier: Apache-2.0 WITH LLVM-exception
//
//===----------------------------------------------------------------------===//
//
//
//===----------------------------------------------------------------------===//

#include "clang/Sema/HLSLExternalSemaSource.h"
#include "HLSLBuiltinTypeDeclBuilder.h"
#include "clang/AST/ASTContext.h"
#include "clang/AST/Attr.h"
#include "clang/AST/Decl.h"
#include "clang/AST/DeclCXX.h"
#include "clang/AST/Expr.h"
#include "clang/AST/Type.h"
#include "clang/Basic/SourceLocation.h"
#include "clang/Sema/Lookup.h"
#include "clang/Sema/Sema.h"
#include "clang/Sema/SemaHLSL.h"
#include "llvm/ADT/SmallVector.h"

using namespace clang;
using namespace llvm::hlsl;

using clang::hlsl::BuiltinTypeDeclBuilder;

void HLSLExternalSemaSource::InitializeSema(Sema &S) {
  SemaPtr = &S;
  ASTContext &AST = SemaPtr->getASTContext();
  // If the translation unit has external storage force external decls to load.
  if (AST.getTranslationUnitDecl()->hasExternalLexicalStorage())
    (void)AST.getTranslationUnitDecl()->decls_begin();

  IdentifierInfo &HLSL = AST.Idents.get("hlsl", tok::TokenKind::identifier);
  LookupResult Result(S, &HLSL, SourceLocation(), Sema::LookupNamespaceName);
  NamespaceDecl *PrevDecl = nullptr;
  if (S.LookupQualifiedName(Result, AST.getTranslationUnitDecl()))
    PrevDecl = Result.getAsSingle<NamespaceDecl>();
  HLSLNamespace = NamespaceDecl::Create(
      AST, AST.getTranslationUnitDecl(), /*Inline=*/false, SourceLocation(),
      SourceLocation(), &HLSL, PrevDecl, /*Nested=*/false);
  HLSLNamespace->setImplicit(true);
  HLSLNamespace->setHasExternalLexicalStorage();
  AST.getTranslationUnitDecl()->addDecl(HLSLNamespace);

  // Force external decls in the HLSL namespace to load from the PCH.
  (void)HLSLNamespace->getCanonicalDecl()->decls_begin();
  defineTrivialHLSLTypes();
  defineHLSLTypesWithForwardDeclarations();

  // This adds a `using namespace hlsl` directive. In DXC, we don't put HLSL's
  // built in types inside a namespace, but we are planning to change that in
  // the near future. In order to be source compatible older versions of HLSL
  // will need to implicitly use the hlsl namespace. For now in clang everything
  // will get added to the namespace, and we can remove the using directive for
  // future language versions to match HLSL's evolution.
  auto *UsingDecl = UsingDirectiveDecl::Create(
      AST, AST.getTranslationUnitDecl(), SourceLocation(), SourceLocation(),
      NestedNameSpecifierLoc(), SourceLocation(), HLSLNamespace,
      AST.getTranslationUnitDecl());

  AST.getTranslationUnitDecl()->addDecl(UsingDecl);
}

void HLSLExternalSemaSource::defineHLSLVectorAlias() {
  ASTContext &AST = SemaPtr->getASTContext();

  llvm::SmallVector<NamedDecl *> TemplateParams;

  auto *TypeParam = TemplateTypeParmDecl::Create(
      AST, HLSLNamespace, SourceLocation(), SourceLocation(), 0, 0,
      &AST.Idents.get("element", tok::TokenKind::identifier), false, false);
  TypeParam->setDefaultArgument(
      AST, SemaPtr->getTrivialTemplateArgumentLoc(
               TemplateArgument(AST.FloatTy), QualType(), SourceLocation()));

  TemplateParams.emplace_back(TypeParam);

  auto *SizeParam = NonTypeTemplateParmDecl::Create(
      AST, HLSLNamespace, SourceLocation(), SourceLocation(), 0, 1,
      &AST.Idents.get("element_count", tok::TokenKind::identifier), AST.IntTy,
      false, AST.getTrivialTypeSourceInfo(AST.IntTy));
  llvm::APInt Val(AST.getIntWidth(AST.IntTy), 4);
  TemplateArgument Default(AST, llvm::APSInt(std::move(Val)), AST.IntTy,
                           /*IsDefaulted=*/true);
  SizeParam->setDefaultArgument(
      AST, SemaPtr->getTrivialTemplateArgumentLoc(Default, AST.IntTy,
                                                  SourceLocation(), SizeParam));
  TemplateParams.emplace_back(SizeParam);

  auto *ParamList =
      TemplateParameterList::Create(AST, SourceLocation(), SourceLocation(),
                                    TemplateParams, SourceLocation(), nullptr);

  IdentifierInfo &II = AST.Idents.get("vector", tok::TokenKind::identifier);

  QualType AliasType = AST.getDependentSizedExtVectorType(
      AST.getTemplateTypeParmType(0, 0, false, TypeParam),
      DeclRefExpr::Create(
          AST, NestedNameSpecifierLoc(), SourceLocation(), SizeParam, false,
          DeclarationNameInfo(SizeParam->getDeclName(), SourceLocation()),
          AST.IntTy, VK_LValue),
      SourceLocation());

  auto *Record = TypeAliasDecl::Create(AST, HLSLNamespace, SourceLocation(),
                                       SourceLocation(), &II,
                                       AST.getTrivialTypeSourceInfo(AliasType));
  Record->setImplicit(true);

  auto *Template =
      TypeAliasTemplateDecl::Create(AST, HLSLNamespace, SourceLocation(),
                                    Record->getIdentifier(), ParamList, Record);

  Record->setDescribedAliasTemplate(Template);
  Template->setImplicit(true);
  Template->setLexicalDeclContext(Record->getDeclContext());
  HLSLNamespace->addDecl(Template);
}

void HLSLExternalSemaSource::defineTrivialHLSLTypes() {
  defineHLSLVectorAlias();
}

/// Set up common members and attributes for buffer types
static BuiltinTypeDeclBuilder setupBufferType(CXXRecordDecl *Decl, Sema &S,
                                              ResourceClass RC, bool IsROV,
                                              bool RawBuffer) {
  return BuiltinTypeDeclBuilder(S, Decl)
      .addHandleMember(RC, IsROV, RawBuffer)
      .addDefaultHandleConstructor()
<<<<<<< HEAD
=======
      .addCopyConstructor()
      .addCopyAssignmentOperator()
>>>>>>> 0d404509
      .addCreateFromBinding()
      .addCreateFromImplicitBinding()
      .addHandleConstructorFromBinding()
      .addHandleConstructorFromImplicitBinding();
}

// This function is responsible for constructing the constraint expression for
// this concept:
// template<typename T> concept is_typed_resource_element_compatible =
// __is_typed_resource_element_compatible<T>;
static Expr *constructTypedBufferConstraintExpr(Sema &S, SourceLocation NameLoc,
                                                TemplateTypeParmDecl *T) {
  ASTContext &Context = S.getASTContext();

  // Obtain the QualType for 'bool'
  QualType BoolTy = Context.BoolTy;

  // Create a QualType that points to this TemplateTypeParmDecl
  QualType TType = Context.getTypeDeclType(T);

  // Create a TypeSourceInfo for the template type parameter 'T'
  TypeSourceInfo *TTypeSourceInfo =
      Context.getTrivialTypeSourceInfo(TType, NameLoc);

  TypeTraitExpr *TypedResExpr = TypeTraitExpr::Create(
      Context, BoolTy, NameLoc, UTT_IsTypedResourceElementCompatible,
      {TTypeSourceInfo}, NameLoc, true);

  return TypedResExpr;
}

// This function is responsible for constructing the constraint expression for
// this concept:
// template<typename T> concept is_structured_resource_element_compatible =
// !__is_intangible<T> && sizeof(T) >= 1;
static Expr *constructStructuredBufferConstraintExpr(Sema &S,
                                                     SourceLocation NameLoc,
                                                     TemplateTypeParmDecl *T) {
  ASTContext &Context = S.getASTContext();

  // Obtain the QualType for 'bool'
  QualType BoolTy = Context.BoolTy;

  // Create a QualType that points to this TemplateTypeParmDecl
  QualType TType = Context.getTypeDeclType(T);

  // Create a TypeSourceInfo for the template type parameter 'T'
  TypeSourceInfo *TTypeSourceInfo =
      Context.getTrivialTypeSourceInfo(TType, NameLoc);

  TypeTraitExpr *IsIntangibleExpr =
      TypeTraitExpr::Create(Context, BoolTy, NameLoc, UTT_IsIntangibleType,
                            {TTypeSourceInfo}, NameLoc, true);

  // negate IsIntangibleExpr
  UnaryOperator *NotIntangibleExpr = UnaryOperator::Create(
      Context, IsIntangibleExpr, UO_LNot, BoolTy, VK_LValue, OK_Ordinary,
      NameLoc, false, FPOptionsOverride());

  // element types also may not be of 0 size
  UnaryExprOrTypeTraitExpr *SizeOfExpr = new (Context) UnaryExprOrTypeTraitExpr(
      UETT_SizeOf, TTypeSourceInfo, BoolTy, NameLoc, NameLoc);

  // Create a BinaryOperator that checks if the size of the type is not equal to
  // 1 Empty structs have a size of 1 in HLSL, so we need to check for that
  IntegerLiteral *rhs = IntegerLiteral::Create(
      Context, llvm::APInt(Context.getTypeSize(Context.getSizeType()), 1, true),
      Context.getSizeType(), NameLoc);

  BinaryOperator *SizeGEQOneExpr =
      BinaryOperator::Create(Context, SizeOfExpr, rhs, BO_GE, BoolTy, VK_LValue,
                             OK_Ordinary, NameLoc, FPOptionsOverride());

  // Combine the two constraints
  BinaryOperator *CombinedExpr = BinaryOperator::Create(
      Context, NotIntangibleExpr, SizeGEQOneExpr, BO_LAnd, BoolTy, VK_LValue,
      OK_Ordinary, NameLoc, FPOptionsOverride());

  return CombinedExpr;
}

static ConceptDecl *constructBufferConceptDecl(Sema &S, NamespaceDecl *NSD,
                                               bool isTypedBuffer) {
  ASTContext &Context = S.getASTContext();
  DeclContext *DC = NSD->getDeclContext();
  SourceLocation DeclLoc = SourceLocation();

  IdentifierInfo &ElementTypeII = Context.Idents.get("element_type");
  TemplateTypeParmDecl *T = TemplateTypeParmDecl::Create(
      Context, NSD->getDeclContext(), DeclLoc, DeclLoc,
      /*D=*/0,
      /*P=*/0,
      /*Id=*/&ElementTypeII,
      /*Typename=*/true,
      /*ParameterPack=*/false);

  T->setDeclContext(DC);
  T->setReferenced();

  // Create and Attach Template Parameter List to ConceptDecl
  TemplateParameterList *ConceptParams = TemplateParameterList::Create(
      Context, DeclLoc, DeclLoc, {T}, DeclLoc, nullptr);

  DeclarationName DeclName;
  Expr *ConstraintExpr = nullptr;

  if (isTypedBuffer) {
    DeclName = DeclarationName(
        &Context.Idents.get("__is_typed_resource_element_compatible"));
    ConstraintExpr = constructTypedBufferConstraintExpr(S, DeclLoc, T);
  } else {
    DeclName = DeclarationName(
        &Context.Idents.get("__is_structured_resource_element_compatible"));
    ConstraintExpr = constructStructuredBufferConstraintExpr(S, DeclLoc, T);
  }

  // Create a ConceptDecl
  ConceptDecl *CD =
      ConceptDecl::Create(Context, NSD->getDeclContext(), DeclLoc, DeclName,
                          ConceptParams, ConstraintExpr);

  // Attach the template parameter list to the ConceptDecl
  CD->setTemplateParameters(ConceptParams);

  // Add the concept declaration to the Translation Unit Decl
  NSD->getDeclContext()->addDecl(CD);

  return CD;
}

void HLSLExternalSemaSource::defineHLSLTypesWithForwardDeclarations() {
  CXXRecordDecl *Decl;
  ConceptDecl *TypedBufferConcept = constructBufferConceptDecl(
      *SemaPtr, HLSLNamespace, /*isTypedBuffer*/ true);
  ConceptDecl *StructuredBufferConcept = constructBufferConceptDecl(
      *SemaPtr, HLSLNamespace, /*isTypedBuffer*/ false);

  Decl = BuiltinTypeDeclBuilder(*SemaPtr, HLSLNamespace, "Buffer")
             .addSimpleTemplateParams({"element_type"}, TypedBufferConcept)
             .finalizeForwardDeclaration();

  onCompletion(Decl, [this](CXXRecordDecl *Decl) {
    setupBufferType(Decl, *SemaPtr, ResourceClass::SRV, /*IsROV=*/false,
                    /*RawBuffer=*/false)
        .addArraySubscriptOperators()
        .addLoadMethods()
        .completeDefinition();
  });

  Decl = BuiltinTypeDeclBuilder(*SemaPtr, HLSLNamespace, "RWBuffer")
             .addSimpleTemplateParams({"element_type"}, TypedBufferConcept)
             .finalizeForwardDeclaration();

  onCompletion(Decl, [this](CXXRecordDecl *Decl) {
    setupBufferType(Decl, *SemaPtr, ResourceClass::UAV, /*IsROV=*/false,
                    /*RawBuffer=*/false)
        .addArraySubscriptOperators()
        .addLoadMethods()
        .completeDefinition();
  });

  Decl =
      BuiltinTypeDeclBuilder(*SemaPtr, HLSLNamespace, "RasterizerOrderedBuffer")
          .addSimpleTemplateParams({"element_type"}, StructuredBufferConcept)
          .finalizeForwardDeclaration();
  onCompletion(Decl, [this](CXXRecordDecl *Decl) {
    setupBufferType(Decl, *SemaPtr, ResourceClass::UAV, /*IsROV=*/true,
                    /*RawBuffer=*/false)
        .addArraySubscriptOperators()
        .addLoadMethods()
        .completeDefinition();
  });

  Decl = BuiltinTypeDeclBuilder(*SemaPtr, HLSLNamespace, "StructuredBuffer")
             .addSimpleTemplateParams({"element_type"}, StructuredBufferConcept)
             .finalizeForwardDeclaration();
  onCompletion(Decl, [this](CXXRecordDecl *Decl) {
    setupBufferType(Decl, *SemaPtr, ResourceClass::SRV, /*IsROV=*/false,
                    /*RawBuffer=*/true)
        .addArraySubscriptOperators()
        .addLoadMethods()
        .completeDefinition();
  });

  Decl = BuiltinTypeDeclBuilder(*SemaPtr, HLSLNamespace, "RWStructuredBuffer")
             .addSimpleTemplateParams({"element_type"}, StructuredBufferConcept)
             .finalizeForwardDeclaration();
  onCompletion(Decl, [this](CXXRecordDecl *Decl) {
    setupBufferType(Decl, *SemaPtr, ResourceClass::UAV, /*IsROV=*/false,
                    /*RawBuffer=*/true)
        .addArraySubscriptOperators()
        .addLoadMethods()
        .addIncrementCounterMethod()
        .addDecrementCounterMethod()
        .completeDefinition();
  });

  Decl =
      BuiltinTypeDeclBuilder(*SemaPtr, HLSLNamespace, "AppendStructuredBuffer")
          .addSimpleTemplateParams({"element_type"}, StructuredBufferConcept)
          .finalizeForwardDeclaration();
  onCompletion(Decl, [this](CXXRecordDecl *Decl) {
    setupBufferType(Decl, *SemaPtr, ResourceClass::UAV, /*IsROV=*/false,
                    /*RawBuffer=*/true)
        .addAppendMethod()
        .completeDefinition();
  });

  Decl =
      BuiltinTypeDeclBuilder(*SemaPtr, HLSLNamespace, "ConsumeStructuredBuffer")
          .addSimpleTemplateParams({"element_type"}, StructuredBufferConcept)
          .finalizeForwardDeclaration();
  onCompletion(Decl, [this](CXXRecordDecl *Decl) {
    setupBufferType(Decl, *SemaPtr, ResourceClass::UAV, /*IsROV=*/false,
                    /*RawBuffer=*/true)
        .addConsumeMethod()
        .completeDefinition();
  });

  Decl = BuiltinTypeDeclBuilder(*SemaPtr, HLSLNamespace,
                                "RasterizerOrderedStructuredBuffer")
             .addSimpleTemplateParams({"element_type"}, StructuredBufferConcept)
             .finalizeForwardDeclaration();
  onCompletion(Decl, [this](CXXRecordDecl *Decl) {
    setupBufferType(Decl, *SemaPtr, ResourceClass::UAV, /*IsROV=*/true,
                    /*RawBuffer=*/true)
        .addArraySubscriptOperators()
        .addLoadMethods()
        .addIncrementCounterMethod()
        .addDecrementCounterMethod()
        .completeDefinition();
  });

  Decl = BuiltinTypeDeclBuilder(*SemaPtr, HLSLNamespace, "ByteAddressBuffer")
             .finalizeForwardDeclaration();
  onCompletion(Decl, [this](CXXRecordDecl *Decl) {
    setupBufferType(Decl, *SemaPtr, ResourceClass::SRV, /*IsROV=*/false,
                    /*RawBuffer=*/true)
        .completeDefinition();
  });
  Decl = BuiltinTypeDeclBuilder(*SemaPtr, HLSLNamespace, "RWByteAddressBuffer")
             .finalizeForwardDeclaration();
  onCompletion(Decl, [this](CXXRecordDecl *Decl) {
    setupBufferType(Decl, *SemaPtr, ResourceClass::UAV, /*IsROV=*/false,
                    /*RawBuffer=*/true)
        .completeDefinition();
  });
  Decl = BuiltinTypeDeclBuilder(*SemaPtr, HLSLNamespace,
                                "RasterizerOrderedByteAddressBuffer")
             .finalizeForwardDeclaration();
  onCompletion(Decl, [this](CXXRecordDecl *Decl) {
    setupBufferType(Decl, *SemaPtr, ResourceClass::UAV, /*IsROV=*/true,
                    /*RawBuffer=*/true)
        .completeDefinition();
  });
}

void HLSLExternalSemaSource::onCompletion(CXXRecordDecl *Record,
                                          CompletionFunction Fn) {
  if (!Record->isCompleteDefinition())
    Completions.insert(std::make_pair(Record->getCanonicalDecl(), Fn));
}

void HLSLExternalSemaSource::CompleteType(TagDecl *Tag) {
  if (!isa<CXXRecordDecl>(Tag))
    return;
  auto Record = cast<CXXRecordDecl>(Tag);

  // If this is a specialization, we need to get the underlying templated
  // declaration and complete that.
  if (auto TDecl = dyn_cast<ClassTemplateSpecializationDecl>(Record))
    Record = TDecl->getSpecializedTemplate()->getTemplatedDecl();
  Record = Record->getCanonicalDecl();
  auto It = Completions.find(Record);
  if (It == Completions.end())
    return;
  It->second(Record);
}<|MERGE_RESOLUTION|>--- conflicted
+++ resolved
@@ -132,11 +132,8 @@
   return BuiltinTypeDeclBuilder(S, Decl)
       .addHandleMember(RC, IsROV, RawBuffer)
       .addDefaultHandleConstructor()
-<<<<<<< HEAD
-=======
       .addCopyConstructor()
       .addCopyAssignmentOperator()
->>>>>>> 0d404509
       .addCreateFromBinding()
       .addCreateFromImplicitBinding()
       .addHandleConstructorFromBinding()
