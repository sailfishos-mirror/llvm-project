//===--- clang-installapi/Options.h - Options -------------------*- C++ -*-===//
//
// Part of the LLVM Project, under the Apache License v2.0 with LLVM Exceptions.
// See https://llvm.org/LICENSE.txt for license information.
// SPDX-License-Identifier: Apache-2.0 WITH LLVM-exception
//
//===----------------------------------------------------------------------===//

#ifndef LLVM_CLANG_TOOLS_CLANG_INSTALLAPI_OPTIONS_H
#define LLVM_CLANG_TOOLS_CLANG_INSTALLAPI_OPTIONS_H

#include "clang/Basic/Diagnostic.h"
#include "clang/Basic/FileManager.h"
#include "clang/Driver/Driver.h"
#include "clang/Frontend/FrontendOptions.h"
#include "clang/InstallAPI/Context.h"
#include "clang/InstallAPI/DylibVerifier.h"
#include "clang/InstallAPI/MachO.h"
#include "llvm/Option/ArgList.h"
#include "llvm/Option/Option.h"
#include "llvm/Support/Program.h"
#include "llvm/TargetParser/Triple.h"
#include <string>
#include <vector>

namespace clang {
namespace installapi {

struct DriverOptions {
  /// \brief Path to input file lists (JSON).
  llvm::MachO::PathSeq FileLists;

  /// \brief Path to public umbrella header.
  std::string PublicUmbrellaHeader;

  /// \brief Path to private umbrella header.
  std::string PrivateUmbrellaHeader;

  /// \brief Path to project umbrella header.
  std::string ProjectUmbrellaHeader;

  /// \brief Paths of extra public headers.
  PathSeq ExtraPublicHeaders;

  /// \brief Paths of extra private headers.
  PathSeq ExtraPrivateHeaders;

  /// \brief Paths of extra project headers.
  PathSeq ExtraProjectHeaders;

  /// \brief List of excluded public headers.
  PathSeq ExcludePublicHeaders;

  /// \brief List of excluded private headers.
  PathSeq ExcludePrivateHeaders;

  /// \brief List of excluded project headers.
  PathSeq ExcludeProjectHeaders;

  /// \brief Mappings of target triples & tapi targets to build for.
  std::map<llvm::MachO::Target, llvm::Triple> Targets;

  /// \brief Path to binary dylib for comparing.
  std::string DylibToVerify;

  /// \brief Output path.
  std::string OutputPath;

  /// \brief DSYM path.
  std::string DSYMPath;

  /// \brief File encoding to print.
  FileType OutFT = FileType::TBD_V5;

  /// \brief Verification mode for comparing symbols.
  VerificationMode VerifyMode = VerificationMode::Pedantic;

  /// \brief Whether the library is zippered.
  bool Zippered = false;

  /// \brief Print demangled symbols when reporting errors.
  bool Demangle = false;

  /// \brief Print verbose output.
  bool Verbose = false;

  /// \brief Log libraries loaded.
  bool TraceLibraryLocation = false;
};

struct LinkerOptions {
  /// \brief List of allowable clients to use for the dynamic library.
  LibAttrs AllowableClients;

  /// \brief List of reexported libraries to use for the dynamic library.
  LibAttrs ReexportedLibraries;

  /// \brief List of reexported libraries to use for the dynamic library.
  LibAttrs ReexportedLibraryPaths;

  /// \brief List of reexported frameworks to use for the dynamic library.
  LibAttrs ReexportedFrameworks;

  /// \brief List of rpaths to use for the dynamic library.
  LibAttrs RPaths;

  /// \brief Additional library search paths.
  PathSeq LibPaths;

  /// \brief List of alias symbol files.
  PathSeq AliasLists;

  /// \brief The install name to use for the dynamic library.
  std::string InstallName;

  /// \brief The current version to use for the dynamic library.
  PackedVersion CurrentVersion;

  /// \brief The compatibility version to use for the dynamic library.
  PackedVersion CompatVersion;

  /// \brief Name of the umbrella library.
  std::string ParentUmbrella;

  /// \brief Is application extension safe.
  bool AppExtensionSafe = false;

  /// \brief Set if we should scan for a dynamic library and not a framework.
  bool IsDylib = false;

  /// \brief Is an OS library that is not shared cache eligible.
  bool OSLibNotForSharedCache = false;
};

struct FrontendOptions {
  /// \brief Unique clang options to pass per key in map.
  llvm::StringMap<std::vector<std::string>> UniqueArgs;

  /// \brief The language mode to parse headers in.
  Language LangMode = Language::ObjC;

  /// \brief The sysroot to search for SDK headers or libraries.
  std::string ISysroot;

  /// \brief Additional framework search paths.
  PathSeq FwkPaths;

  /// \brief Additional SYSTEM framework search paths.
  PathToPlatformSeq SystemFwkPaths;
};

using arg_iterator = llvm::opt::arg_iterator<llvm::opt::Arg **>;
class Options {
private:
  bool processDriverOptions(llvm::opt::InputArgList &Args);
  bool processLinkerOptions(llvm::opt::InputArgList &Args);
  bool processFrontendOptions(llvm::opt::InputArgList &Args);
  std::vector<const char *>
  processAndFilterOutInstallAPIOptions(ArrayRef<const char *> Args);
  bool processInstallAPIXOptions(llvm::opt::InputArgList &Args);
  bool processXarchOption(llvm::opt::InputArgList &Args, arg_iterator Curr);
  bool processXplatformOption(llvm::opt::InputArgList &Args, arg_iterator Curr);
  bool processXprojectOption(llvm::opt::InputArgList &Args, arg_iterator Curr);
<<<<<<< HEAD
=======
  bool processOptionList(llvm::opt::InputArgList &Args,
                         llvm::opt::OptTable *Table);
>>>>>>> 97025bd9

public:
  /// The various options grouped together.
  DriverOptions DriverOpts;
  LinkerOptions LinkerOpts;
  FrontendOptions FEOpts;

  Options() = delete;

  /// \brief Create InstallAPIContext from processed options.
  InstallAPIContext createContext();

  /// \brief Constructor for options.
  Options(clang::DiagnosticsEngine &Diag, FileManager *FM,
          ArrayRef<const char *> Args, const StringRef ProgName);

  /// \brief Get CC1 arguments after extracting out the irrelevant
  /// ones.
  std::vector<std::string> &getClangFrontendArgs() { return FrontendArgs; }

  /// \brief Add relevant, but conditionalized by active target and header type,
  /// arguments for constructing a CC1 invocation.
  void addConditionalCC1Args(std::vector<std::string> &ArgStrings,
                             const llvm::Triple &Targ, const HeaderType Type);

private:
  bool addFilePaths(llvm::opt::InputArgList &Args, PathSeq &Headers,
                    llvm::opt::OptSpecifier ID);

  std::pair<LibAttrs, ReexportedInterfaces> getReexportedLibraries();

  DiagnosticsEngine *Diags;
  FileManager *FM;
  std::vector<std::string> FrontendArgs;
  llvm::DenseMap<const llvm::opt::Arg *, Architecture> ArgToArchMap;
  std::vector<std::string> ProjectLevelArgs;
};

enum ID {
  OPT_INVALID = 0, // This is not an option ID.
#define OPTION(PREFIX, NAME, ID, KIND, GROUP, ALIAS, ALIASARGS, FLAGS,         \
               VISIBILITY, PARAM, HELPTEXT, HELPTEXTSFORVARIANTS, METAVAR,     \
               VALUES)                                                         \
  OPT_##ID,
#include "InstallAPIOpts.inc"
  LastOption
#undef OPTION
};

} // namespace installapi
} // namespace clang
#endif<|MERGE_RESOLUTION|>--- conflicted
+++ resolved
@@ -161,11 +161,8 @@
   bool processXarchOption(llvm::opt::InputArgList &Args, arg_iterator Curr);
   bool processXplatformOption(llvm::opt::InputArgList &Args, arg_iterator Curr);
   bool processXprojectOption(llvm::opt::InputArgList &Args, arg_iterator Curr);
-<<<<<<< HEAD
-=======
   bool processOptionList(llvm::opt::InputArgList &Args,
                          llvm::opt::OptTable *Table);
->>>>>>> 97025bd9
 
 public:
   /// The various options grouped together.
