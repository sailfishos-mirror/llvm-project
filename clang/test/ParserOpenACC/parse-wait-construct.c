--- conflicted
+++ resolved
@@ -68,29 +68,15 @@
   // expected-error@+1{{invalid OpenACC clause 'clause'}}
   #pragma acc wait (devnum: i + j:queues:) clause-list
 
-<<<<<<< HEAD
-  // expected-error@+4{{use of undeclared identifier 'devnum'}}
-  // expected-error@+3{{expected ','}}
-=======
   // expected-error@+3{{use of undeclared identifier 'devnum'}}
->>>>>>> eb0f1dc0
   // expected-error@+2{{expected ')'}}
   // expected-note@+1{{to match this '('}}
   #pragma acc wait (queues:devnum: i + j
 
-<<<<<<< HEAD
-  // expected-error@+2{{use of undeclared identifier 'devnum'}}
-  // expected-error@+1{{expected ','}}
-  #pragma acc wait (queues:devnum: i + j)
-
-  // expected-error@+3{{use of undeclared identifier 'devnum'}}
-  // expected-error@+2{{expected ','}}
-=======
   // expected-error@+1{{use of undeclared identifier 'devnum'}}
   #pragma acc wait (queues:devnum: i + j)
 
   // expected-error@+2{{use of undeclared identifier 'devnum'}}
->>>>>>> eb0f1dc0
   // expected-error@+1{{invalid OpenACC clause 'clause'}}
   #pragma acc wait (queues:devnum: i + j) clause-list
 
