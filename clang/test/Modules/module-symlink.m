--- conflicted
+++ resolved
@@ -1,9 +1,4 @@
-<<<<<<< HEAD
-// Needs symlinks
-// UNSUPPORTED: system-windows
-=======
 // REQUIRES: symlinks
->>>>>>> 2740e4b7
 
 // RUN: rm -rf %t
 // RUN: %clang_cc1 -fmodules-cache-path=%t/modules -fmodules -fimplicit-module-maps -I %S/Inputs -emit-pch -o %t.pch %s -verify
