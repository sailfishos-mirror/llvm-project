// RUN: not %clang_cc1 -internal-isystem D:\llvm-project\build\x64-Release\lib\clang\19\include -nostdsysteminc -triple spirv-vulkan-library -x hlsl -std=hlsl2016 -fnative-half-type -emit-llvm -disable-llvm-passes  -o - %s 2>&1 | FileCheck %s --check-prefix=SPIRV
// RUN: %clang_cc1 -internal-isystem D:\llvm-project\build\x64-Release\lib\clang\19\include -nostdsysteminc -triple spirv-vulkan-library -x hlsl -std=hlsl2021 -fnative-half-type -emit-llvm -disable-llvm-passes  -o - %s 2>&1 | FileCheck %s --check-prefix=valid

// SPIRV: error: '-fnative-half-type' option requires target HLSL Version >= 2018, but HLSL Version is 'hlsl2016'

// valid: "spirv-unknown-vulkan-library"
<<<<<<< HEAD
// valid: define spir_func void @{{.*main.*}}() #0 {
=======
// valid: define hidden spir_func void @{{.*main.*}}() #0 {
>>>>>>> eb0f1dc0

[numthreads(1,1,1)]
void main()
{
  return;
}
<|MERGE_RESOLUTION|>--- conflicted
+++ resolved
@@ -4,11 +4,7 @@
 // SPIRV: error: '-fnative-half-type' option requires target HLSL Version >= 2018, but HLSL Version is 'hlsl2016'
 
 // valid: "spirv-unknown-vulkan-library"
-<<<<<<< HEAD
-// valid: define spir_func void @{{.*main.*}}() #0 {
-=======
 // valid: define hidden spir_func void @{{.*main.*}}() #0 {
->>>>>>> eb0f1dc0
 
 [numthreads(1,1,1)]
 void main()
