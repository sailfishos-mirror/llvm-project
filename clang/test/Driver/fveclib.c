--- conflicted
+++ resolved
@@ -1,10 +1,7 @@
 // RUN: %clang -### -c -fveclib=none %s 2>&1 | FileCheck --check-prefix=CHECK-NOLIB %s
 // RUN: %clang -### -c -fveclib=Accelerate %s 2>&1 | FileCheck --check-prefix=CHECK-ACCELERATE %s
 // RUN: %clang -### -c --target=x86_64-unknown-linux-gnu -fveclib=libmvec %s 2>&1 | FileCheck --check-prefix=CHECK-libmvec %s
-<<<<<<< HEAD
-=======
 // RUN: %clang -### -c --target=aarch64-linux-gnu -fveclib=libmvec %s 2>&1 | FileCheck --check-prefix=CHECK-LIBMVEC-AARCH64 %s
->>>>>>> eb0f1dc0
 // RUN: %clang -### -c --target=x86_64-unknown-linux-gnu -fveclib=AMDLIBM %s 2>&1 | FileCheck --check-prefix=CHECK-AMDLIBM %s
 // RUN: %clang -### -c -fveclib=MASSV %s 2>&1 | FileCheck --check-prefix=CHECK-MASSV %s
 // RUN: %clang -### -c -fveclib=Darwin_libsystem_m %s 2>&1 | FileCheck --check-prefix=CHECK-DARWIN_LIBSYSTEM_M %s
@@ -16,10 +13,7 @@
 // CHECK-NOLIB: "-fveclib=none"
 // CHECK-ACCELERATE: "-fveclib=Accelerate"
 // CHECK-libmvec: "-fveclib=libmvec"
-<<<<<<< HEAD
-=======
 // CHECK-LIBMVEC-AARCH64: "-fveclib=libmvec"
->>>>>>> eb0f1dc0
 // CHECK-AMDLIBM: "-fveclib=AMDLIBM"
 // CHECK-MASSV: "-fveclib=MASSV"
 // CHECK-DARWIN_LIBSYSTEM_M: "-fveclib=Darwin_libsystem_m"
@@ -31,10 +25,6 @@
 
 // RUN: not %clang --target=x86 -c -fveclib=SLEEF %s 2>&1 | FileCheck --check-prefix=CHECK-ERROR %s
 // RUN: not %clang --target=x86 -c -fveclib=ArmPL %s 2>&1 | FileCheck --check-prefix=CHECK-ERROR %s
-<<<<<<< HEAD
-// RUN: not %clang --target=aarch64 -c -fveclib=libmvec %s 2>&1 | FileCheck --check-prefix=CHECK-ERROR %s
-=======
->>>>>>> eb0f1dc0
 // RUN: not %clang --target=aarch64 -c -fveclib=SVML %s 2>&1 | FileCheck --check-prefix=CHECK-ERROR %s
 // RUN: not %clang --target=aarch64 -c -fveclib=AMDLIBM %s 2>&1 | FileCheck --check-prefix=CHECK-ERROR %s
 // CHECK-ERROR: unsupported option {{.*}} for target
@@ -54,12 +44,9 @@
 // RUN: %clang -### --target=x86_64-unknown-linux-gnu -fveclib=libmvec -flto %s 2>&1 | FileCheck --check-prefix=CHECK-LTO-LIBMVEC %s
 // CHECK-LTO-LIBMVEC: "-plugin-opt=-vector-library=LIBMVEC"
 
-<<<<<<< HEAD
-=======
 // RUN: %clang -### --target=aarch64-linux-gnu -fveclib=libmvec -flto %s 2>&1 | FileCheck --check-prefix=CHECK-LTO-LIBMVEC-AARCH64 %s
 // CHECK-LTO-LIBMVEC-AARCH64: "-plugin-opt=-vector-library=LIBMVEC"
 
->>>>>>> eb0f1dc0
 // RUN: %clang -### --target=x86_64-unknown-linux-gnu -fveclib=AMDLIBM -flto %s 2>&1 | FileCheck --check-prefix=CHECK-LTO-AMDLIBM %s
 // CHECK-LTO-AMDLIBM: "-plugin-opt=-vector-library=AMDLIBM"
 
@@ -85,13 +72,10 @@
 // CHECK-ERRNO-LIBMVEC: "-fveclib=libmvec"
 // CHECK-ERRNO-LIBMVEC-SAME: "-fmath-errno"
 
-<<<<<<< HEAD
-=======
 // RUN: %clang -### --target=aarch64-linux-gnu -fveclib=libmvec %s 2>&1 | FileCheck --check-prefix=CHECK-ERRNO-LIBMVEC-AARCH64 %s
 // CHECK-ERRNO-LIBMVEC-AARCH64: "-fveclib=libmvec"
 // CHECK-ERRNO-LIBMVEC-AARCH64-SAME: "-fmath-errno"
 
->>>>>>> eb0f1dc0
 // RUN: %clang -### --target=x86_64-unknown-linux-gnu -fveclib=AMDLIBM %s 2>&1 | FileCheck --check-prefix=CHECK-ERRNO-AMDLIBM %s
 // CHECK-ERRNO-AMDLIBM: "-fveclib=AMDLIBM"
 // CHECK-ERRNO-AMDLIBM-SAME: "-fmath-errno"
