--- conflicted
+++ resolved
@@ -9,10 +9,7 @@
 // CHECK-DEBUG-COMPILATION-DIR: "-fdebug-compilation-dir=."
 // CHECK-DEBUG-COMPILATION-DIR-NOT: "-ffile-compilation-dir=."
 
-<<<<<<< HEAD
-=======
 // RUN: %clang -### -S %s -working-directory %S 2>&1 | FileCheck -check-prefix=CHECK-CWD %s
->>>>>>> 441f5b0e
 // RUN: cd %S
 // RUN: %clang -### -S %s 2>&1 | FileCheck -check-prefix=CHECK-CWD %s
 // CHECK-CWD: -fdebug-compilation-dir={{.*}}Driver