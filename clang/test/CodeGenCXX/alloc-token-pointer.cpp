// RUN: %clang_cc1 -fsanitize=alloc-token -triple x86_64-linux-gnu -std=c++20 -emit-llvm -disable-llvm-passes %s -o - | FileCheck %s

#include "../Analysis/Inputs/system-header-simulator-cxx.h"

typedef __UINTPTR_TYPE__ uintptr_t;

extern "C" {
void *malloc(size_t size) __attribute__((malloc));
}

void *sink; // prevent optimizations from removing the calls

// CHECK-LABEL: define dso_local noundef ptr @_Z15test_malloc_intv(
<<<<<<< HEAD
// CHECK-SAME: ) #[[ATTR0:[0-9]+]] {
// CHECK-NEXT:  [[ENTRY:.*:]]
// CHECK-NEXT:    [[A:%.*]] = alloca ptr, align 8
// CHECK-NEXT:    [[CALL:%.*]] = call noalias ptr @malloc(i64 noundef 4) #[[ATTR4:[0-9]+]], !alloc_token [[META2:![0-9]+]]
// CHECK-NEXT:    store ptr [[CALL]], ptr [[A]], align 8
// CHECK-NEXT:    [[TMP0:%.*]] = load ptr, ptr [[A]], align 8
// CHECK-NEXT:    store i32 42, ptr [[TMP0]], align 4
// CHECK-NEXT:    [[TMP1:%.*]] = load ptr, ptr [[A]], align 8
// CHECK-NEXT:    ret ptr [[TMP1]]
//
=======
// CHECK: call ptr @malloc(i64 noundef 4)
>>>>>>> e34c2d93
void *test_malloc_int() {
  int *a = (int *)malloc(sizeof(int));
  *a = 42;
  return a;
}

// CHECK-LABEL: define dso_local noundef ptr @_Z15test_malloc_ptrv(
<<<<<<< HEAD
// CHECK-SAME: ) #[[ATTR0]] {
// CHECK-NEXT:  [[ENTRY:.*:]]
// CHECK-NEXT:    [[A:%.*]] = alloca ptr, align 8
// CHECK-NEXT:    [[CALL:%.*]] = call noalias ptr @malloc(i64 noundef 8) #[[ATTR4]], !alloc_token [[META3:![0-9]+]]
// CHECK-NEXT:    store ptr [[CALL]], ptr [[A]], align 8
// CHECK-NEXT:    [[TMP0:%.*]] = load ptr, ptr [[A]], align 8
// CHECK-NEXT:    store ptr null, ptr [[TMP0]], align 8
// CHECK-NEXT:    [[TMP1:%.*]] = load ptr, ptr [[A]], align 8
// CHECK-NEXT:    ret ptr [[TMP1]]
//
=======
// CHECK: call ptr @malloc(i64 noundef 8)
>>>>>>> e34c2d93
int **test_malloc_ptr() {
  int **a = (int **)malloc(sizeof(int*));
  *a = nullptr;
  return a;
}

// CHECK-LABEL: define dso_local noundef ptr @_Z12test_new_intv(
<<<<<<< HEAD
// CHECK-SAME: ) #[[ATTR0]] {
// CHECK-NEXT:  [[ENTRY:.*:]]
// CHECK-NEXT:    [[CALL:%.*]] = call noalias noundef nonnull ptr @_Znwm(i64 noundef 4) #[[ATTR5:[0-9]+]], !alloc_token [[META2]]
// CHECK-NEXT:    ret ptr [[CALL]]
//
=======
// CHECK: call noalias noundef nonnull ptr @_Znwm(i64 noundef 4){{.*}} !alloc_token [[META_INT:![0-9]+]]
>>>>>>> e34c2d93
int *test_new_int() {
  return new int;
}

// CHECK-LABEL: define dso_local noundef ptr @_Z20test_new_ulong_arrayv(
<<<<<<< HEAD
// CHECK-SAME: ) #[[ATTR0]] {
// CHECK-NEXT:  [[ENTRY:.*:]]
// CHECK-NEXT:    [[CALL:%.*]] = call noalias noundef nonnull ptr @_Znam(i64 noundef 80) #[[ATTR5]], !alloc_token [[META4:![0-9]+]]
// CHECK-NEXT:    ret ptr [[CALL]]
//
=======
// CHECK: call noalias noundef nonnull ptr @_Znam(i64 noundef 80){{.*}} !alloc_token [[META_ULONG:![0-9]+]]
>>>>>>> e34c2d93
unsigned long *test_new_ulong_array() {
  return new unsigned long[10];
}

// CHECK-LABEL: define dso_local noundef ptr @_Z12test_new_ptrv(
<<<<<<< HEAD
// CHECK-SAME: ) #[[ATTR0]] {
// CHECK-NEXT:  [[ENTRY:.*:]]
// CHECK-NEXT:    [[CALL:%.*]] = call noalias noundef nonnull ptr @_Znwm(i64 noundef 8) #[[ATTR5]], !alloc_token [[META3]]
// CHECK-NEXT:    ret ptr [[CALL]]
//
=======
// CHECK: call noalias noundef nonnull ptr @_Znwm(i64 noundef 8){{.*}} !alloc_token [[META_INTPTR:![0-9]+]]
>>>>>>> e34c2d93
int **test_new_ptr() {
  return new int*;
}

// CHECK-LABEL: define dso_local noundef ptr @_Z18test_new_ptr_arrayv(
<<<<<<< HEAD
// CHECK-SAME: ) #[[ATTR0]] {
// CHECK-NEXT:  [[ENTRY:.*:]]
// CHECK-NEXT:    [[CALL:%.*]] = call noalias noundef nonnull ptr @_Znam(i64 noundef 80) #[[ATTR5]], !alloc_token [[META3]]
// CHECK-NEXT:    ret ptr [[CALL]]
//
=======
// CHECK: call noalias noundef nonnull ptr @_Znam(i64 noundef 80){{.*}} !alloc_token [[META_INTPTR]]
>>>>>>> e34c2d93
int **test_new_ptr_array() {
  return new int*[10];
}

struct ContainsPtr {
  int a;
  char *buf;
};

// CHECK-LABEL: define dso_local noundef ptr @_Z27test_malloc_struct_with_ptrv(
<<<<<<< HEAD
// CHECK-SAME: ) #[[ATTR0]] {
// CHECK-NEXT:  [[ENTRY:.*:]]
// CHECK-NEXT:    [[CALL:%.*]] = call noalias ptr @malloc(i64 noundef 16) #[[ATTR4]], !alloc_token [[META5:![0-9]+]]
// CHECK-NEXT:    ret ptr [[CALL]]
//
void *test_malloc_struct_with_ptr() {
  return malloc(sizeof(ContainsPtr));
}

// CHECK-LABEL: define dso_local noundef ptr @_Z33test_malloc_struct_array_with_ptrv(
// CHECK-SAME: ) #[[ATTR0]] {
// CHECK-NEXT:  [[ENTRY:.*:]]
// CHECK-NEXT:    [[CALL:%.*]] = call noalias ptr @malloc(i64 noundef 160) #[[ATTR4]], !alloc_token [[META5]]
// CHECK-NEXT:    ret ptr [[CALL]]
//
void *test_malloc_struct_array_with_ptr() {
  return malloc(10 * sizeof(ContainsPtr));
}

// CHECK-LABEL: define dso_local noundef ptr @_Z31test_malloc_with_ptr_sizeof_vari(
// CHECK-SAME: i32 noundef [[X:%.*]]) #[[ATTR0]] {
// CHECK-NEXT:  [[ENTRY:.*:]]
// CHECK-NEXT:    [[X_ADDR:%.*]] = alloca i32, align 4
// CHECK-NEXT:    [[SIZE:%.*]] = alloca i64, align 8
// CHECK-NEXT:    store i32 [[X]], ptr [[X_ADDR]], align 4
// CHECK-NEXT:    store i64 16, ptr [[SIZE]], align 8
// CHECK-NEXT:    [[TMP0:%.*]] = load i32, ptr [[X_ADDR]], align 4
// CHECK-NEXT:    [[CONV:%.*]] = sext i32 [[TMP0]] to i64
// CHECK-NEXT:    [[TMP1:%.*]] = load i64, ptr [[SIZE]], align 8
// CHECK-NEXT:    [[MUL:%.*]] = mul i64 [[TMP1]], [[CONV]]
// CHECK-NEXT:    store i64 [[MUL]], ptr [[SIZE]], align 8
// CHECK-NEXT:    [[TMP2:%.*]] = load i64, ptr [[SIZE]], align 8
// CHECK-NEXT:    [[CALL:%.*]] = call noalias ptr @malloc(i64 noundef [[TMP2]]) #[[ATTR4]], !alloc_token [[META5]]
// CHECK-NEXT:    ret ptr [[CALL]]
//
void *test_malloc_with_ptr_sizeof_var(int x) {
  unsigned long size = sizeof(ContainsPtr);
  size *= x;
  return malloc(size);
}

// CHECK-LABEL: define dso_local noundef ptr @_Z29test_malloc_with_ptr_castonlyv(
// CHECK-SAME: ) #[[ATTR0]] {
// CHECK-NEXT:  [[ENTRY:.*:]]
// CHECK-NEXT:    [[CALL:%.*]] = call noalias ptr @malloc(i64 noundef 4096) #[[ATTR4]], !alloc_token [[META5]]
// CHECK-NEXT:    ret ptr [[CALL]]
//
ContainsPtr *test_malloc_with_ptr_castonly() {
  return (ContainsPtr *)malloc(4096);
}

// CHECK-LABEL: define dso_local noundef ptr @_Z32test_operatornew_struct_with_ptrv(
// CHECK-SAME: ) #[[ATTR0]] {
// CHECK-NEXT:  [[ENTRY:.*:]]
// CHECK-NEXT:    [[C:%.*]] = alloca ptr, align 8
// CHECK-NEXT:    [[CALL:%.*]] = call noalias noundef nonnull ptr @_Znwm(i64 noundef 16) #[[ATTR5]], !alloc_token [[META5]]
// CHECK-NEXT:    store ptr [[CALL]], ptr [[C]], align 8
// CHECK-NEXT:    [[CALL1:%.*]] = call noalias noundef nonnull ptr @_Znwm(i64 noundef 16) #[[ATTR4]], !alloc_token [[META5]]
// CHECK-NEXT:    store ptr [[CALL1]], ptr @sink, align 8
// CHECK-NEXT:    [[TMP0:%.*]] = load ptr, ptr [[C]], align 8
// CHECK-NEXT:    ret ptr [[TMP0]]
//
=======
// CHECK: call ptr @malloc(i64 noundef 16)
ContainsPtr *test_malloc_struct_with_ptr() {
  ContainsPtr *c = (ContainsPtr *)malloc(sizeof(ContainsPtr));
  return c;
}

// CHECK-LABEL: define dso_local noundef ptr @_Z33test_malloc_struct_array_with_ptrv(
// CHECK: call ptr @malloc(i64 noundef 160)
ContainsPtr *test_malloc_struct_array_with_ptr() {
  ContainsPtr *c = (ContainsPtr *)malloc(10 * sizeof(ContainsPtr));
  return c;
}

// CHECK-LABEL: define dso_local noundef ptr @_Z32test_operatornew_struct_with_ptrv(
// CHECK: call noalias noundef nonnull ptr @_Znwm(i64 noundef 16)
>>>>>>> e34c2d93
ContainsPtr *test_operatornew_struct_with_ptr() {
  ContainsPtr *c = (ContainsPtr *)__builtin_operator_new(sizeof(ContainsPtr));
  sink = ::operator new(sizeof(ContainsPtr));
  return c;
}

// CHECK-LABEL: define dso_local noundef ptr @_Z38test_operatornew_struct_array_with_ptrv(
<<<<<<< HEAD
// CHECK-SAME: ) #[[ATTR0]] {
// CHECK-NEXT:  [[ENTRY:.*:]]
// CHECK-NEXT:    [[C:%.*]] = alloca ptr, align 8
// CHECK-NEXT:    [[CALL:%.*]] = call noalias noundef nonnull ptr @_Znwm(i64 noundef 160) #[[ATTR5]], !alloc_token [[META5]]
// CHECK-NEXT:    store ptr [[CALL]], ptr [[C]], align 8
// CHECK-NEXT:    [[CALL1:%.*]] = call noalias noundef nonnull ptr @_Znwm(i64 noundef 160) #[[ATTR4]], !alloc_token [[META5]]
// CHECK-NEXT:    store ptr [[CALL1]], ptr @sink, align 8
// CHECK-NEXT:    [[TMP0:%.*]] = load ptr, ptr [[C]], align 8
// CHECK-NEXT:    ret ptr [[TMP0]]
//
=======
// CHECK: call noalias noundef nonnull ptr @_Znwm(i64 noundef 160)
>>>>>>> e34c2d93
ContainsPtr *test_operatornew_struct_array_with_ptr() {
  ContainsPtr *c = (ContainsPtr *)__builtin_operator_new(10 * sizeof(ContainsPtr));
  sink = ::operator new(10 * sizeof(ContainsPtr));
  return c;
}

// CHECK-LABEL: define dso_local noundef ptr @_Z33test_operatornew_struct_with_ptr2v(
<<<<<<< HEAD
// CHECK-SAME: ) #[[ATTR0]] {
// CHECK-NEXT:  [[ENTRY:.*:]]
// CHECK-NEXT:    [[C:%.*]] = alloca ptr, align 8
// CHECK-NEXT:    [[CALL:%.*]] = call noalias noundef nonnull ptr @_Znwm(i64 noundef 16) #[[ATTR5]], !alloc_token [[META5]]
// CHECK-NEXT:    store ptr [[CALL]], ptr [[C]], align 8
// CHECK-NEXT:    [[CALL1:%.*]] = call noalias noundef nonnull ptr @_Znwm(i64 noundef 16) #[[ATTR4]], !alloc_token [[META5]]
// CHECK-NEXT:    store ptr [[CALL1]], ptr @sink, align 8
// CHECK-NEXT:    [[TMP0:%.*]] = load ptr, ptr [[C]], align 8
// CHECK-NEXT:    ret ptr [[TMP0]]
//
=======
// CHECK: call noalias noundef nonnull ptr @_Znwm(i64 noundef 16)
>>>>>>> e34c2d93
ContainsPtr *test_operatornew_struct_with_ptr2() {
  ContainsPtr *c = (ContainsPtr *)__builtin_operator_new(sizeof(*c));
  sink = ::operator new(sizeof(*c));
  return c;
}

// CHECK-LABEL: define dso_local noundef ptr @_Z39test_operatornew_struct_array_with_ptr2v(
<<<<<<< HEAD
// CHECK-SAME: ) #[[ATTR0]] {
// CHECK-NEXT:  [[ENTRY:.*:]]
// CHECK-NEXT:    [[C:%.*]] = alloca ptr, align 8
// CHECK-NEXT:    [[CALL:%.*]] = call noalias noundef nonnull ptr @_Znwm(i64 noundef 160) #[[ATTR5]], !alloc_token [[META5]]
// CHECK-NEXT:    store ptr [[CALL]], ptr [[C]], align 8
// CHECK-NEXT:    [[CALL1:%.*]] = call noalias noundef nonnull ptr @_Znwm(i64 noundef 160) #[[ATTR4]], !alloc_token [[META5]]
// CHECK-NEXT:    store ptr [[CALL1]], ptr @sink, align 8
// CHECK-NEXT:    [[TMP0:%.*]] = load ptr, ptr [[C]], align 8
// CHECK-NEXT:    ret ptr [[TMP0]]
//
=======
// CHECK: call noalias noundef nonnull ptr @_Znwm(i64 noundef 160)
>>>>>>> e34c2d93
ContainsPtr *test_operatornew_struct_array_with_ptr2() {
  ContainsPtr *c = (ContainsPtr *)__builtin_operator_new(10 * sizeof(*c));
  sink = ::operator new(10 * sizeof(*c));
  return c;
}

// CHECK-LABEL: define dso_local noundef ptr @_Z24test_new_struct_with_ptrv(
<<<<<<< HEAD
// CHECK-SAME: ) #[[ATTR0]] {
// CHECK-NEXT:  [[ENTRY:.*:]]
// CHECK-NEXT:    [[CALL:%.*]] = call noalias noundef nonnull ptr @_Znwm(i64 noundef 16) #[[ATTR5]], !alloc_token [[META5]]
// CHECK-NEXT:    ret ptr [[CALL]]
//
=======
// CHECK: call noalias noundef nonnull ptr @_Znwm(i64 noundef 16){{.*}} !alloc_token [[META_CONTAINSPTR:![0-9]+]]
>>>>>>> e34c2d93
ContainsPtr *test_new_struct_with_ptr() {
  return new ContainsPtr;
}

// CHECK-LABEL: define dso_local noundef ptr @_Z30test_new_struct_array_with_ptrv(
// CHECK: call noalias noundef nonnull ptr @_Znam(i64 noundef 160){{.*}} !alloc_token [[META_CONTAINSPTR]]
ContainsPtr *test_new_struct_array_with_ptr() {
  return new ContainsPtr[10];
}

class TestClass {
public:
  void Foo();
  ~TestClass();
  int data[16];
};

// CHECK-LABEL: define dso_local noundef ptr @_Z14test_new_classv(
// CHECK: call noalias noundef nonnull ptr @_Znwm(i64 noundef 64){{.*}} !alloc_token [[META_TESTCLASS:![0-9]+]]
TestClass *test_new_class() {
  return new TestClass();
}

// CHECK-LABEL: define dso_local noundef ptr @_Z20test_new_class_arrayv(
// CHECK: call noalias noundef nonnull ptr @_Znam(i64 noundef 648){{.*}} !alloc_token [[META_TESTCLASS]]
TestClass *test_new_class_array() {
  return new TestClass[10];
}

// Test that we detect that virtual classes have implicit vtable pointer.
class VirtualTestClass {
public:
  virtual void Foo();
  virtual ~VirtualTestClass();
  int data[16];
};

// CHECK-LABEL: define dso_local noundef ptr @_Z22test_new_virtual_classv(
// CHECK: call noalias noundef nonnull ptr @_Znwm(i64 noundef 72){{.*}} !alloc_token [[META_VIRTUALTESTCLASS:![0-9]+]]
VirtualTestClass *test_new_virtual_class() {
  return new VirtualTestClass();
}

// CHECK-LABEL: define dso_local noundef ptr @_Z28test_new_virtual_class_arrayv(
// CHECK: call noalias noundef nonnull ptr @_Znam(i64 noundef 728){{.*}} !alloc_token [[META_VIRTUALTESTCLASS]]
VirtualTestClass *test_new_virtual_class_array() {
  return new VirtualTestClass[10];
}

// uintptr_t is treated as a pointer.
struct MyStructUintptr {
  int a;
  uintptr_t ptr;
};

// CHECK-LABEL: define dso_local noundef ptr @_Z18test_uintptr_isptrv(
// CHECK: call noalias noundef nonnull ptr @_Znwm(i64 noundef 16){{.*}} !alloc_token [[META_MYSTRUCTUINTPTR:![0-9]+]]
MyStructUintptr *test_uintptr_isptr() {
  return new MyStructUintptr;
}

using uptr = uintptr_t;
// CHECK-LABEL: define dso_local noundef ptr @_Z19test_uintptr_isptr2v(
// CHECK: call noalias noundef nonnull ptr @_Znwm(i64 noundef 8){{.*}} !alloc_token [[META_UINTPTR:![0-9]+]]
uptr *test_uintptr_isptr2() {
  return new uptr;
}
<<<<<<< HEAD
//.
// CHECK: [[META2]] = !{!"int", i1 false}
// CHECK: [[META3]] = !{!"int *", i1 true}
// CHECK: [[META4]] = !{!"unsigned long", i1 false}
// CHECK: [[META5]] = !{!"ContainsPtr", i1 true}
// CHECK: [[META6]] = !{!"TestClass", i1 false}
// CHECK: [[META7]] = !{!"VirtualTestClass", i1 true}
// CHECK: [[META8]] = !{!"MyStructUintptr", i1 true}
// CHECK: [[META9]] = !{!"unsigned long", i1 true}
//.
=======

// CHECK: [[META_INT]] = !{!"int", i1 false}
// CHECK: [[META_ULONG]] = !{!"unsigned long", i1 false}
// CHECK: [[META_INTPTR]] = !{!"int *", i1 true}
// CHECK: [[META_CONTAINSPTR]] = !{!"ContainsPtr", i1 true}
// CHECK: [[META_TESTCLASS]] = !{!"TestClass", i1 false}
// CHECK: [[META_VIRTUALTESTCLASS]] = !{!"VirtualTestClass", i1 true}
// CHECK: [[META_MYSTRUCTUINTPTR]] = !{!"MyStructUintptr", i1 true}
// CHECK: [[META_UINTPTR]] = !{!"unsigned long", i1 true}
>>>>>>> e34c2d93
<|MERGE_RESOLUTION|>--- conflicted
+++ resolved
@@ -11,20 +11,7 @@
 void *sink; // prevent optimizations from removing the calls
 
 // CHECK-LABEL: define dso_local noundef ptr @_Z15test_malloc_intv(
-<<<<<<< HEAD
-// CHECK-SAME: ) #[[ATTR0:[0-9]+]] {
-// CHECK-NEXT:  [[ENTRY:.*:]]
-// CHECK-NEXT:    [[A:%.*]] = alloca ptr, align 8
-// CHECK-NEXT:    [[CALL:%.*]] = call noalias ptr @malloc(i64 noundef 4) #[[ATTR4:[0-9]+]], !alloc_token [[META2:![0-9]+]]
-// CHECK-NEXT:    store ptr [[CALL]], ptr [[A]], align 8
-// CHECK-NEXT:    [[TMP0:%.*]] = load ptr, ptr [[A]], align 8
-// CHECK-NEXT:    store i32 42, ptr [[TMP0]], align 4
-// CHECK-NEXT:    [[TMP1:%.*]] = load ptr, ptr [[A]], align 8
-// CHECK-NEXT:    ret ptr [[TMP1]]
-//
-=======
-// CHECK: call ptr @malloc(i64 noundef 4)
->>>>>>> e34c2d93
+// CHECK: call noalias ptr @malloc(i64 noundef 4){{.*}} !alloc_token [[META_INT:![0-9]+]]
 void *test_malloc_int() {
   int *a = (int *)malloc(sizeof(int));
   *a = 42;
@@ -32,20 +19,7 @@
 }
 
 // CHECK-LABEL: define dso_local noundef ptr @_Z15test_malloc_ptrv(
-<<<<<<< HEAD
-// CHECK-SAME: ) #[[ATTR0]] {
-// CHECK-NEXT:  [[ENTRY:.*:]]
-// CHECK-NEXT:    [[A:%.*]] = alloca ptr, align 8
-// CHECK-NEXT:    [[CALL:%.*]] = call noalias ptr @malloc(i64 noundef 8) #[[ATTR4]], !alloc_token [[META3:![0-9]+]]
-// CHECK-NEXT:    store ptr [[CALL]], ptr [[A]], align 8
-// CHECK-NEXT:    [[TMP0:%.*]] = load ptr, ptr [[A]], align 8
-// CHECK-NEXT:    store ptr null, ptr [[TMP0]], align 8
-// CHECK-NEXT:    [[TMP1:%.*]] = load ptr, ptr [[A]], align 8
-// CHECK-NEXT:    ret ptr [[TMP1]]
-//
-=======
-// CHECK: call ptr @malloc(i64 noundef 8)
->>>>>>> e34c2d93
+// CHECK: call noalias ptr @malloc(i64 noundef 8){{.*}} !alloc_token [[META_INTPTR:![0-9]+]]
 int **test_malloc_ptr() {
   int **a = (int **)malloc(sizeof(int*));
   *a = nullptr;
@@ -53,57 +27,25 @@
 }
 
 // CHECK-LABEL: define dso_local noundef ptr @_Z12test_new_intv(
-<<<<<<< HEAD
-// CHECK-SAME: ) #[[ATTR0]] {
-// CHECK-NEXT:  [[ENTRY:.*:]]
-// CHECK-NEXT:    [[CALL:%.*]] = call noalias noundef nonnull ptr @_Znwm(i64 noundef 4) #[[ATTR5:[0-9]+]], !alloc_token [[META2]]
-// CHECK-NEXT:    ret ptr [[CALL]]
-//
-=======
-// CHECK: call noalias noundef nonnull ptr @_Znwm(i64 noundef 4){{.*}} !alloc_token [[META_INT:![0-9]+]]
->>>>>>> e34c2d93
+// CHECK: call noalias noundef nonnull ptr @_Znwm(i64 noundef 4){{.*}} !alloc_token [[META_INT]]
 int *test_new_int() {
   return new int;
 }
 
 // CHECK-LABEL: define dso_local noundef ptr @_Z20test_new_ulong_arrayv(
-<<<<<<< HEAD
-// CHECK-SAME: ) #[[ATTR0]] {
-// CHECK-NEXT:  [[ENTRY:.*:]]
-// CHECK-NEXT:    [[CALL:%.*]] = call noalias noundef nonnull ptr @_Znam(i64 noundef 80) #[[ATTR5]], !alloc_token [[META4:![0-9]+]]
-// CHECK-NEXT:    ret ptr [[CALL]]
-//
-=======
 // CHECK: call noalias noundef nonnull ptr @_Znam(i64 noundef 80){{.*}} !alloc_token [[META_ULONG:![0-9]+]]
->>>>>>> e34c2d93
 unsigned long *test_new_ulong_array() {
   return new unsigned long[10];
 }
 
 // CHECK-LABEL: define dso_local noundef ptr @_Z12test_new_ptrv(
-<<<<<<< HEAD
-// CHECK-SAME: ) #[[ATTR0]] {
-// CHECK-NEXT:  [[ENTRY:.*:]]
-// CHECK-NEXT:    [[CALL:%.*]] = call noalias noundef nonnull ptr @_Znwm(i64 noundef 8) #[[ATTR5]], !alloc_token [[META3]]
-// CHECK-NEXT:    ret ptr [[CALL]]
-//
-=======
-// CHECK: call noalias noundef nonnull ptr @_Znwm(i64 noundef 8){{.*}} !alloc_token [[META_INTPTR:![0-9]+]]
->>>>>>> e34c2d93
+// CHECK: call noalias noundef nonnull ptr @_Znwm(i64 noundef 8){{.*}} !alloc_token [[META_INTPTR]]
 int **test_new_ptr() {
   return new int*;
 }
 
 // CHECK-LABEL: define dso_local noundef ptr @_Z18test_new_ptr_arrayv(
-<<<<<<< HEAD
-// CHECK-SAME: ) #[[ATTR0]] {
-// CHECK-NEXT:  [[ENTRY:.*:]]
-// CHECK-NEXT:    [[CALL:%.*]] = call noalias noundef nonnull ptr @_Znam(i64 noundef 80) #[[ATTR5]], !alloc_token [[META3]]
-// CHECK-NEXT:    ret ptr [[CALL]]
-//
-=======
 // CHECK: call noalias noundef nonnull ptr @_Znam(i64 noundef 80){{.*}} !alloc_token [[META_INTPTR]]
->>>>>>> e34c2d93
 int **test_new_ptr_array() {
   return new int*[10];
 }
@@ -114,42 +56,19 @@
 };
 
 // CHECK-LABEL: define dso_local noundef ptr @_Z27test_malloc_struct_with_ptrv(
-<<<<<<< HEAD
-// CHECK-SAME: ) #[[ATTR0]] {
-// CHECK-NEXT:  [[ENTRY:.*:]]
-// CHECK-NEXT:    [[CALL:%.*]] = call noalias ptr @malloc(i64 noundef 16) #[[ATTR4]], !alloc_token [[META5:![0-9]+]]
-// CHECK-NEXT:    ret ptr [[CALL]]
-//
+// CHECK: call noalias ptr @malloc(i64 noundef 16){{.*}} !alloc_token [[META_CONTAINSPTR:![0-9]+]]
 void *test_malloc_struct_with_ptr() {
   return malloc(sizeof(ContainsPtr));
 }
 
 // CHECK-LABEL: define dso_local noundef ptr @_Z33test_malloc_struct_array_with_ptrv(
-// CHECK-SAME: ) #[[ATTR0]] {
-// CHECK-NEXT:  [[ENTRY:.*:]]
-// CHECK-NEXT:    [[CALL:%.*]] = call noalias ptr @malloc(i64 noundef 160) #[[ATTR4]], !alloc_token [[META5]]
-// CHECK-NEXT:    ret ptr [[CALL]]
-//
+// CHECK: call noalias ptr @malloc(i64 noundef 160){{.*}} !alloc_token [[META_CONTAINSPTR]]
 void *test_malloc_struct_array_with_ptr() {
   return malloc(10 * sizeof(ContainsPtr));
 }
 
 // CHECK-LABEL: define dso_local noundef ptr @_Z31test_malloc_with_ptr_sizeof_vari(
-// CHECK-SAME: i32 noundef [[X:%.*]]) #[[ATTR0]] {
-// CHECK-NEXT:  [[ENTRY:.*:]]
-// CHECK-NEXT:    [[X_ADDR:%.*]] = alloca i32, align 4
-// CHECK-NEXT:    [[SIZE:%.*]] = alloca i64, align 8
-// CHECK-NEXT:    store i32 [[X]], ptr [[X_ADDR]], align 4
-// CHECK-NEXT:    store i64 16, ptr [[SIZE]], align 8
-// CHECK-NEXT:    [[TMP0:%.*]] = load i32, ptr [[X_ADDR]], align 4
-// CHECK-NEXT:    [[CONV:%.*]] = sext i32 [[TMP0]] to i64
-// CHECK-NEXT:    [[TMP1:%.*]] = load i64, ptr [[SIZE]], align 8
-// CHECK-NEXT:    [[MUL:%.*]] = mul i64 [[TMP1]], [[CONV]]
-// CHECK-NEXT:    store i64 [[MUL]], ptr [[SIZE]], align 8
-// CHECK-NEXT:    [[TMP2:%.*]] = load i64, ptr [[SIZE]], align 8
-// CHECK-NEXT:    [[CALL:%.*]] = call noalias ptr @malloc(i64 noundef [[TMP2]]) #[[ATTR4]], !alloc_token [[META5]]
-// CHECK-NEXT:    ret ptr [[CALL]]
-//
+// CHECK: call noalias ptr @malloc(i64 noundef {{.*}}){{.*}} !alloc_token [[META_CONTAINSPTR]]
 void *test_malloc_with_ptr_sizeof_var(int x) {
   unsigned long size = sizeof(ContainsPtr);
   size *= x;
@@ -157,43 +76,14 @@
 }
 
 // CHECK-LABEL: define dso_local noundef ptr @_Z29test_malloc_with_ptr_castonlyv(
-// CHECK-SAME: ) #[[ATTR0]] {
-// CHECK-NEXT:  [[ENTRY:.*:]]
-// CHECK-NEXT:    [[CALL:%.*]] = call noalias ptr @malloc(i64 noundef 4096) #[[ATTR4]], !alloc_token [[META5]]
-// CHECK-NEXT:    ret ptr [[CALL]]
-//
+// CHECK: call noalias ptr @malloc(i64 noundef 4096){{.*}} !alloc_token [[META_CONTAINSPTR]]
 ContainsPtr *test_malloc_with_ptr_castonly() {
   return (ContainsPtr *)malloc(4096);
 }
 
 // CHECK-LABEL: define dso_local noundef ptr @_Z32test_operatornew_struct_with_ptrv(
-// CHECK-SAME: ) #[[ATTR0]] {
-// CHECK-NEXT:  [[ENTRY:.*:]]
-// CHECK-NEXT:    [[C:%.*]] = alloca ptr, align 8
-// CHECK-NEXT:    [[CALL:%.*]] = call noalias noundef nonnull ptr @_Znwm(i64 noundef 16) #[[ATTR5]], !alloc_token [[META5]]
-// CHECK-NEXT:    store ptr [[CALL]], ptr [[C]], align 8
-// CHECK-NEXT:    [[CALL1:%.*]] = call noalias noundef nonnull ptr @_Znwm(i64 noundef 16) #[[ATTR4]], !alloc_token [[META5]]
-// CHECK-NEXT:    store ptr [[CALL1]], ptr @sink, align 8
-// CHECK-NEXT:    [[TMP0:%.*]] = load ptr, ptr [[C]], align 8
-// CHECK-NEXT:    ret ptr [[TMP0]]
-//
-=======
-// CHECK: call ptr @malloc(i64 noundef 16)
-ContainsPtr *test_malloc_struct_with_ptr() {
-  ContainsPtr *c = (ContainsPtr *)malloc(sizeof(ContainsPtr));
-  return c;
-}
-
-// CHECK-LABEL: define dso_local noundef ptr @_Z33test_malloc_struct_array_with_ptrv(
-// CHECK: call ptr @malloc(i64 noundef 160)
-ContainsPtr *test_malloc_struct_array_with_ptr() {
-  ContainsPtr *c = (ContainsPtr *)malloc(10 * sizeof(ContainsPtr));
-  return c;
-}
-
-// CHECK-LABEL: define dso_local noundef ptr @_Z32test_operatornew_struct_with_ptrv(
-// CHECK: call noalias noundef nonnull ptr @_Znwm(i64 noundef 16)
->>>>>>> e34c2d93
+// CHECK: call noalias noundef nonnull ptr @_Znwm(i64 noundef 16){{.*}} !alloc_token [[META_CONTAINSPTR]]
+// CHECK: call noalias noundef nonnull ptr @_Znwm(i64 noundef 16){{.*}} !alloc_token [[META_CONTAINSPTR]]
 ContainsPtr *test_operatornew_struct_with_ptr() {
   ContainsPtr *c = (ContainsPtr *)__builtin_operator_new(sizeof(ContainsPtr));
   sink = ::operator new(sizeof(ContainsPtr));
@@ -201,20 +91,8 @@
 }
 
 // CHECK-LABEL: define dso_local noundef ptr @_Z38test_operatornew_struct_array_with_ptrv(
-<<<<<<< HEAD
-// CHECK-SAME: ) #[[ATTR0]] {
-// CHECK-NEXT:  [[ENTRY:.*:]]
-// CHECK-NEXT:    [[C:%.*]] = alloca ptr, align 8
-// CHECK-NEXT:    [[CALL:%.*]] = call noalias noundef nonnull ptr @_Znwm(i64 noundef 160) #[[ATTR5]], !alloc_token [[META5]]
-// CHECK-NEXT:    store ptr [[CALL]], ptr [[C]], align 8
-// CHECK-NEXT:    [[CALL1:%.*]] = call noalias noundef nonnull ptr @_Znwm(i64 noundef 160) #[[ATTR4]], !alloc_token [[META5]]
-// CHECK-NEXT:    store ptr [[CALL1]], ptr @sink, align 8
-// CHECK-NEXT:    [[TMP0:%.*]] = load ptr, ptr [[C]], align 8
-// CHECK-NEXT:    ret ptr [[TMP0]]
-//
-=======
-// CHECK: call noalias noundef nonnull ptr @_Znwm(i64 noundef 160)
->>>>>>> e34c2d93
+// CHECK: call noalias noundef nonnull ptr @_Znwm(i64 noundef 160){{.*}} !alloc_token [[META_CONTAINSPTR]]
+// CHECK: call noalias noundef nonnull ptr @_Znwm(i64 noundef 160){{.*}} !alloc_token [[META_CONTAINSPTR]]
 ContainsPtr *test_operatornew_struct_array_with_ptr() {
   ContainsPtr *c = (ContainsPtr *)__builtin_operator_new(10 * sizeof(ContainsPtr));
   sink = ::operator new(10 * sizeof(ContainsPtr));
@@ -222,20 +100,8 @@
 }
 
 // CHECK-LABEL: define dso_local noundef ptr @_Z33test_operatornew_struct_with_ptr2v(
-<<<<<<< HEAD
-// CHECK-SAME: ) #[[ATTR0]] {
-// CHECK-NEXT:  [[ENTRY:.*:]]
-// CHECK-NEXT:    [[C:%.*]] = alloca ptr, align 8
-// CHECK-NEXT:    [[CALL:%.*]] = call noalias noundef nonnull ptr @_Znwm(i64 noundef 16) #[[ATTR5]], !alloc_token [[META5]]
-// CHECK-NEXT:    store ptr [[CALL]], ptr [[C]], align 8
-// CHECK-NEXT:    [[CALL1:%.*]] = call noalias noundef nonnull ptr @_Znwm(i64 noundef 16) #[[ATTR4]], !alloc_token [[META5]]
-// CHECK-NEXT:    store ptr [[CALL1]], ptr @sink, align 8
-// CHECK-NEXT:    [[TMP0:%.*]] = load ptr, ptr [[C]], align 8
-// CHECK-NEXT:    ret ptr [[TMP0]]
-//
-=======
-// CHECK: call noalias noundef nonnull ptr @_Znwm(i64 noundef 16)
->>>>>>> e34c2d93
+// CHECK: call noalias noundef nonnull ptr @_Znwm(i64 noundef 16){{.*}} !alloc_token [[META_CONTAINSPTR]]
+// CHECK: call noalias noundef nonnull ptr @_Znwm(i64 noundef 16){{.*}} !alloc_token [[META_CONTAINSPTR]]
 ContainsPtr *test_operatornew_struct_with_ptr2() {
   ContainsPtr *c = (ContainsPtr *)__builtin_operator_new(sizeof(*c));
   sink = ::operator new(sizeof(*c));
@@ -243,20 +109,8 @@
 }
 
 // CHECK-LABEL: define dso_local noundef ptr @_Z39test_operatornew_struct_array_with_ptr2v(
-<<<<<<< HEAD
-// CHECK-SAME: ) #[[ATTR0]] {
-// CHECK-NEXT:  [[ENTRY:.*:]]
-// CHECK-NEXT:    [[C:%.*]] = alloca ptr, align 8
-// CHECK-NEXT:    [[CALL:%.*]] = call noalias noundef nonnull ptr @_Znwm(i64 noundef 160) #[[ATTR5]], !alloc_token [[META5]]
-// CHECK-NEXT:    store ptr [[CALL]], ptr [[C]], align 8
-// CHECK-NEXT:    [[CALL1:%.*]] = call noalias noundef nonnull ptr @_Znwm(i64 noundef 160) #[[ATTR4]], !alloc_token [[META5]]
-// CHECK-NEXT:    store ptr [[CALL1]], ptr @sink, align 8
-// CHECK-NEXT:    [[TMP0:%.*]] = load ptr, ptr [[C]], align 8
-// CHECK-NEXT:    ret ptr [[TMP0]]
-//
-=======
-// CHECK: call noalias noundef nonnull ptr @_Znwm(i64 noundef 160)
->>>>>>> e34c2d93
+// CHECK: call noalias noundef nonnull ptr @_Znwm(i64 noundef 160){{.*}} !alloc_token [[META_CONTAINSPTR]]
+// CHECK: call noalias noundef nonnull ptr @_Znwm(i64 noundef 160){{.*}} !alloc_token [[META_CONTAINSPTR]]
 ContainsPtr *test_operatornew_struct_array_with_ptr2() {
   ContainsPtr *c = (ContainsPtr *)__builtin_operator_new(10 * sizeof(*c));
   sink = ::operator new(10 * sizeof(*c));
@@ -264,15 +118,7 @@
 }
 
 // CHECK-LABEL: define dso_local noundef ptr @_Z24test_new_struct_with_ptrv(
-<<<<<<< HEAD
-// CHECK-SAME: ) #[[ATTR0]] {
-// CHECK-NEXT:  [[ENTRY:.*:]]
-// CHECK-NEXT:    [[CALL:%.*]] = call noalias noundef nonnull ptr @_Znwm(i64 noundef 16) #[[ATTR5]], !alloc_token [[META5]]
-// CHECK-NEXT:    ret ptr [[CALL]]
-//
-=======
-// CHECK: call noalias noundef nonnull ptr @_Znwm(i64 noundef 16){{.*}} !alloc_token [[META_CONTAINSPTR:![0-9]+]]
->>>>>>> e34c2d93
+// CHECK: call noalias noundef nonnull ptr @_Znwm(i64 noundef 16){{.*}} !alloc_token [[META_CONTAINSPTR]]
 ContainsPtr *test_new_struct_with_ptr() {
   return new ContainsPtr;
 }
@@ -340,25 +186,12 @@
 uptr *test_uintptr_isptr2() {
   return new uptr;
 }
-<<<<<<< HEAD
-//.
-// CHECK: [[META2]] = !{!"int", i1 false}
-// CHECK: [[META3]] = !{!"int *", i1 true}
-// CHECK: [[META4]] = !{!"unsigned long", i1 false}
-// CHECK: [[META5]] = !{!"ContainsPtr", i1 true}
-// CHECK: [[META6]] = !{!"TestClass", i1 false}
-// CHECK: [[META7]] = !{!"VirtualTestClass", i1 true}
-// CHECK: [[META8]] = !{!"MyStructUintptr", i1 true}
-// CHECK: [[META9]] = !{!"unsigned long", i1 true}
-//.
-=======
 
 // CHECK: [[META_INT]] = !{!"int", i1 false}
+// CHECK: [[META_INTPTR]] = !{!"int *", i1 true}
 // CHECK: [[META_ULONG]] = !{!"unsigned long", i1 false}
-// CHECK: [[META_INTPTR]] = !{!"int *", i1 true}
 // CHECK: [[META_CONTAINSPTR]] = !{!"ContainsPtr", i1 true}
 // CHECK: [[META_TESTCLASS]] = !{!"TestClass", i1 false}
 // CHECK: [[META_VIRTUALTESTCLASS]] = !{!"VirtualTestClass", i1 true}
 // CHECK: [[META_MYSTRUCTUINTPTR]] = !{!"MyStructUintptr", i1 true}
-// CHECK: [[META_UINTPTR]] = !{!"unsigned long", i1 true}
->>>>>>> e34c2d93
+// CHECK: [[META_UINTPTR]] = !{!"unsigned long", i1 true}