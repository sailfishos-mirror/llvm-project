// RUN: %clang_cc1 -fsanitize=alloc-token -triple x86_64-linux-gnu -std=c++20 -fexceptions -fcxx-exceptions -emit-llvm -disable-llvm-passes %s -o - | FileCheck %s

#include "../Analysis/Inputs/system-header-simulator-cxx.h"
extern "C" {
void *aligned_alloc(size_t alignment, size_t size) __attribute__((malloc));
void *malloc(size_t size) __attribute__((malloc));
void *calloc(size_t num, size_t size) __attribute__((malloc));
void *realloc(void *ptr, size_t size) __attribute__((malloc));
void *reallocarray(void *ptr, size_t nmemb, size_t size) __attribute__((malloc));
void *memalign(size_t alignment, size_t size) __attribute__((malloc));
void *valloc(size_t size) __attribute__((malloc));
void *pvalloc(size_t size) __attribute__((malloc));
int posix_memalign(void **memptr, size_t alignment, size_t size);

struct __sized_ptr_t {
  void *p;
  size_t n;
};
enum class __hot_cold_t : uint8_t;
__sized_ptr_t __size_returning_new(size_t size);
__sized_ptr_t __size_returning_new_hot_cold(size_t, __hot_cold_t);
__sized_ptr_t __size_returning_new_aligned(size_t, std::align_val_t);
__sized_ptr_t __size_returning_new_aligned_hot_cold(size_t, std::align_val_t,  __hot_cold_t);
}

void *sink; // prevent optimizations from removing the calls

// CHECK-LABEL: define dso_local void @_Z16test_malloc_likev(
<<<<<<< HEAD
// CHECK-SAME: ) #[[ATTR1:[0-9]+]] {
// CHECK-NEXT:  [[ENTRY:.*:]]
// CHECK-NEXT:    [[CALL:%.*]] = call noalias ptr @malloc(i64 noundef 4) #[[ATTR10:[0-9]+]], !alloc_token [[META2:![0-9]+]]
// CHECK-NEXT:    store ptr [[CALL]], ptr @sink, align 8
// CHECK-NEXT:    [[CALL1:%.*]] = call noalias ptr @calloc(i64 noundef 3, i64 noundef 4) #[[ATTR11:[0-9]+]], !alloc_token [[META2]]
// CHECK-NEXT:    store ptr [[CALL1]], ptr @sink, align 8
// CHECK-NEXT:    [[TMP0:%.*]] = load ptr, ptr @sink, align 8
// CHECK-NEXT:    [[CALL2:%.*]] = call noalias ptr @realloc(ptr noundef [[TMP0]], i64 noundef 8) #[[ATTR12:[0-9]+]], !alloc_token [[META3:![0-9]+]]
// CHECK-NEXT:    store ptr [[CALL2]], ptr @sink, align 8
// CHECK-NEXT:    [[TMP1:%.*]] = load ptr, ptr @sink, align 8
// CHECK-NEXT:    [[CALL3:%.*]] = call noalias ptr @reallocarray(ptr noundef [[TMP1]], i64 noundef 5, i64 noundef 8), !alloc_token [[META3]]
// CHECK-NEXT:    store ptr [[CALL3]], ptr @sink, align 8
// CHECK-NEXT:    [[CALL4:%.*]] = call noalias align 128 ptr @aligned_alloc(i64 noundef 128, i64 noundef 4) #[[ATTR12]], !alloc_token [[META2]]
// CHECK-NEXT:    store ptr [[CALL4]], ptr @sink, align 8
// CHECK-NEXT:    [[CALL5:%.*]] = call noalias ptr @memalign(i64 noundef 16, i64 noundef 4), !alloc_token [[META2]]
// CHECK-NEXT:    store ptr [[CALL5]], ptr @sink, align 8
// CHECK-NEXT:    [[CALL6:%.*]] = call noalias ptr @valloc(i64 noundef 4), !alloc_token [[META2]]
// CHECK-NEXT:    store ptr [[CALL6]], ptr @sink, align 8
// CHECK-NEXT:    [[CALL7:%.*]] = call noalias ptr @pvalloc(i64 noundef 4), !alloc_token [[META2]]
// CHECK-NEXT:    store ptr [[CALL7]], ptr @sink, align 8
// CHECK-NEXT:    [[CALL8:%.*]] = call i32 @posix_memalign(ptr noundef @sink, i64 noundef 64, i64 noundef 4)
// CHECK-NEXT:    ret void
//
=======
// CHECK: call ptr @malloc(i64 noundef 4)
// CHECK: call ptr @calloc(i64 noundef 3, i64 noundef 4)
// CHECK: call ptr @realloc(ptr noundef {{.*}}, i64 noundef 8)
// CHECK: call ptr @reallocarray(ptr noundef {{.*}}, i64 noundef 5, i64 noundef 8)
// CHECK: call align 128 ptr @aligned_alloc(i64 noundef 128, i64 noundef 1024)
// CHECK: call ptr @memalign(i64 noundef 16, i64 noundef 256)
// CHECK: call ptr @valloc(i64 noundef 4096)
// CHECK: call ptr @pvalloc(i64 noundef 8192)
// CHECK: call i32 @posix_memalign(ptr noundef @sink, i64 noundef 64, i64 noundef 4)
>>>>>>> e34c2d93
void test_malloc_like() {
  sink = malloc(sizeof(int));
  sink = calloc(3, sizeof(int));
  sink = realloc(sink, sizeof(long));
  sink = reallocarray(sink, 5, sizeof(long));
  sink = aligned_alloc(128, sizeof(int));
  sink = memalign(16, sizeof(int));
  sink = valloc(sizeof(int));
  sink = pvalloc(sizeof(int));
  posix_memalign(&sink, 64, sizeof(int)); // FIXME: support posix_memalign
}

class ForwardDecl;

// CHECK-LABEL: define dso_local void @_Z21test_malloc_like_castv(
// CHECK-SAME: ) #[[ATTR1]] {
// CHECK-NEXT:  [[ENTRY:.*:]]
// CHECK-NEXT:    [[CALL:%.*]] = call noalias ptr @malloc(i64 noundef 64) #[[ATTR10]], !alloc_token [[META2]]
// CHECK-NEXT:    store ptr [[CALL]], ptr @sink, align 8
// CHECK-NEXT:    [[CALL1:%.*]] = call noalias ptr @malloc(i64 noundef 64) #[[ATTR10]], !alloc_token [[META2]]
// CHECK-NEXT:    store ptr [[CALL1]], ptr @sink, align 8
// CHECK-NEXT:    [[CALL2:%.*]] = call noalias ptr @malloc(i64 noundef 64) #[[ATTR10]]
// CHECK-NEXT:    store ptr [[CALL2]], ptr @sink, align 8
// CHECK-NEXT:    ret void
//
void test_malloc_like_cast() {
  sink = (int *)malloc(64);
  sink = reinterpret_cast<int *>(malloc(64));

  // Always fails to assign token ID for incomplete types.
  sink = reinterpret_cast<ForwardDecl *>(malloc(64));
}

// CHECK-LABEL: define dso_local void @_Z17test_operator_newv(
<<<<<<< HEAD
// CHECK-SAME: ) #[[ATTR1]] {
// CHECK-NEXT:  [[ENTRY:.*:]]
// CHECK-NEXT:    [[CALL:%.*]] = call noalias noundef nonnull ptr @_Znwm(i64 noundef 4) #[[ATTR13:[0-9]+]], !alloc_token [[META2]]
// CHECK-NEXT:    store ptr [[CALL]], ptr @sink, align 8
// CHECK-NEXT:    [[CALL1:%.*]] = call noalias noundef nonnull ptr @_Znwm(i64 noundef 4) #[[ATTR10]], !alloc_token [[META2]]
// CHECK-NEXT:    store ptr [[CALL1]], ptr @sink, align 8
// CHECK-NEXT:    ret void
//
=======
// CHECK: call noalias noundef nonnull ptr @_Znwm(i64 noundef 4)
// CHECK: call noalias noundef nonnull ptr @_Znwm(i64 noundef 4)
>>>>>>> e34c2d93
void test_operator_new() {
  sink = __builtin_operator_new(sizeof(int));
  sink = ::operator new(sizeof(int));
}

// CHECK-LABEL: define dso_local void @_Z25test_operator_new_nothrowv(
<<<<<<< HEAD
// CHECK-SAME: ) #[[ATTR0:[0-9]+]] {
// CHECK-NEXT:  [[ENTRY:.*:]]
// CHECK-NEXT:    [[CALL:%.*]] = call noalias noundef ptr @_ZnwmRKSt9nothrow_t(i64 noundef 4, ptr noundef nonnull align 1 dereferenceable(1) @_ZSt7nothrow) #[[ATTR14:[0-9]+]], !alloc_token [[META2]]
// CHECK-NEXT:    store ptr [[CALL]], ptr @sink, align 8
// CHECK-NEXT:    [[CALL1:%.*]] = call noalias noundef ptr @_ZnwmRKSt9nothrow_t(i64 noundef 4, ptr noundef nonnull align 1 dereferenceable(1) @_ZSt7nothrow) #[[ATTR15:[0-9]+]], !alloc_token [[META2]]
// CHECK-NEXT:    store ptr [[CALL1]], ptr @sink, align 8
// CHECK-NEXT:    ret void
//
=======
// CHECK: call noalias noundef ptr @_ZnwmRKSt9nothrow_t(i64 noundef 4, ptr noundef nonnull align 1 dereferenceable(1) @_ZSt7nothrow)
// CHECK: call noalias noundef ptr @_ZnwmRKSt9nothrow_t(i64 noundef 4, ptr noundef nonnull align 1 dereferenceable(1) @_ZSt7nothrow)
>>>>>>> e34c2d93
void test_operator_new_nothrow() {
  sink = __builtin_operator_new(sizeof(int), std::nothrow);
  sink = ::operator new(sizeof(int), std::nothrow);
}

// CHECK-LABEL: define dso_local noundef ptr @_Z8test_newv(
<<<<<<< HEAD
// CHECK-SAME: ) #[[ATTR1]] {
// CHECK-NEXT:  [[ENTRY:.*:]]
// CHECK-NEXT:    [[CALL:%.*]] = call noalias noundef nonnull ptr @_Znwm(i64 noundef 4) #[[ATTR13]], !alloc_token [[META2]]
// CHECK-NEXT:    ret ptr [[CALL]]
//
=======
// CHECK: call noalias noundef nonnull ptr @_Znwm(i64 noundef 4){{.*}} !alloc_token [[META_INT:![0-9]+]]
>>>>>>> e34c2d93
int *test_new() {
  return new int;
}

// CHECK-LABEL: define dso_local noundef ptr @_Z14test_new_arrayv(
// CHECK: call noalias noundef nonnull ptr @_Znam(i64 noundef 40){{.*}} !alloc_token [[META_INT]]
int *test_new_array() {
  return new int[10];
}

// CHECK-LABEL: define dso_local noundef ptr @_Z16test_new_nothrowv(
// CHECK: call noalias noundef ptr @_ZnwmRKSt9nothrow_t(i64 noundef 4, ptr noundef nonnull align 1 dereferenceable(1) @_ZSt7nothrow){{.*}} !alloc_token [[META_INT]]
int *test_new_nothrow() {
  return new (std::nothrow) int;
}

// CHECK-LABEL: define dso_local noundef ptr @_Z22test_new_array_nothrowv(
// CHECK: call noalias noundef ptr @_ZnamRKSt9nothrow_t(i64 noundef 40, ptr noundef nonnull align 1 dereferenceable(1) @_ZSt7nothrow){{.*}} !alloc_token [[META_INT]]
int *test_new_array_nothrow() {
  return new (std::nothrow) int[10];
}

// CHECK-LABEL: define dso_local void @_Z23test_size_returning_newv(
// CHECK: call { ptr, i64 } @__size_returning_new(i64 noundef 8)
// CHECK: call { ptr, i64 } @__size_returning_new_hot_cold(i64 noundef 8, i8 noundef zeroext 1)
// CHECK: call { ptr, i64 } @__size_returning_new_aligned(i64 noundef 8, i64 noundef 32)
// CHECK: call { ptr, i64 } @__size_returning_new_aligned_hot_cold(i64 noundef 8, i64 noundef 32, i8 noundef zeroext 1)
void test_size_returning_new() {
  // FIXME: Support __size_returning_new variants.
  sink = __size_returning_new(sizeof(long)).p;
  sink = __size_returning_new_hot_cold(sizeof(long), __hot_cold_t{1}).p;
  sink = __size_returning_new_aligned(sizeof(long), std::align_val_t{32}).p;
  sink = __size_returning_new_aligned_hot_cold(sizeof(long), std::align_val_t{32}, __hot_cold_t{1}).p;
}

class TestClass {
public:
  virtual void Foo();
  virtual ~TestClass();
  int data[16];
};

void may_throw();

// CHECK-LABEL: define dso_local noundef ptr @_Z27test_exception_handling_newv(
<<<<<<< HEAD
// CHECK-SAME: ) #[[ATTR1]] personality ptr @__gxx_personality_v0 {
// CHECK-NEXT:  [[ENTRY:.*:]]
// CHECK-NEXT:    [[RETVAL:%.*]] = alloca ptr, align 8
// CHECK-NEXT:    [[OBJ:%.*]] = alloca ptr, align 8
// CHECK-NEXT:    [[EXN_SLOT:%.*]] = alloca ptr, align 8
// CHECK-NEXT:    [[EHSELECTOR_SLOT:%.*]] = alloca i32, align 4
// CHECK-NEXT:    [[CALL:%.*]] = invoke noalias noundef nonnull ptr @_Znwm(i64 noundef 72) #[[ATTR13]]
// CHECK-NEXT:            to label %[[INVOKE_CONT:.*]] unwind label %[[LPAD:.*]], !alloc_token [[META4:![0-9]+]]
// CHECK:       [[INVOKE_CONT]]:
// CHECK-NEXT:    call void @llvm.memset.p0.i64(ptr align 16 [[CALL]], i8 0, i64 72, i1 false)
// CHECK-NEXT:    call void @_ZN9TestClassC1Ev(ptr noundef nonnull align 8 dereferenceable(72) [[CALL]]) #[[ATTR16:[0-9]+]]
// CHECK-NEXT:    store ptr [[CALL]], ptr [[OBJ]], align 8
// CHECK-NEXT:    invoke void @_Z9may_throwv()
// CHECK-NEXT:            to label %[[INVOKE_CONT1:.*]] unwind label %[[LPAD]]
// CHECK:       [[INVOKE_CONT1]]:
// CHECK-NEXT:    [[TMP0:%.*]] = load ptr, ptr [[OBJ]], align 8
// CHECK-NEXT:    store ptr [[TMP0]], ptr [[RETVAL]], align 8
// CHECK-NEXT:    br label %[[RETURN:.*]]
// CHECK:       [[LPAD]]:
// CHECK-NEXT:    [[TMP1:%.*]] = landingpad { ptr, i32 }
// CHECK-NEXT:            catch ptr null
// CHECK-NEXT:    [[TMP2:%.*]] = extractvalue { ptr, i32 } [[TMP1]], 0
// CHECK-NEXT:    store ptr [[TMP2]], ptr [[EXN_SLOT]], align 8
// CHECK-NEXT:    [[TMP3:%.*]] = extractvalue { ptr, i32 } [[TMP1]], 1
// CHECK-NEXT:    store i32 [[TMP3]], ptr [[EHSELECTOR_SLOT]], align 4
// CHECK-NEXT:    br label %[[CATCH:.*]]
// CHECK:       [[CATCH]]:
// CHECK-NEXT:    [[EXN:%.*]] = load ptr, ptr [[EXN_SLOT]], align 8
// CHECK-NEXT:    [[TMP4:%.*]] = call ptr @__cxa_begin_catch(ptr [[EXN]]) #[[ATTR16]]
// CHECK-NEXT:    store ptr null, ptr [[RETVAL]], align 8
// CHECK-NEXT:    call void @__cxa_end_catch()
// CHECK-NEXT:    br label %[[RETURN]]
// CHECK:       [[TRY_CONT:.*:]]
// CHECK-NEXT:    call void @llvm.trap()
// CHECK-NEXT:    unreachable
// CHECK:       [[RETURN]]:
// CHECK-NEXT:    [[TMP5:%.*]] = load ptr, ptr [[RETVAL]], align 8
// CHECK-NEXT:    ret ptr [[TMP5]]
//
=======
// CHECK: invoke noalias noundef nonnull ptr @_Znwm(i64 noundef 72)
// CHECK-NEXT: !alloc_token [[META_TESTCLASS:![0-9]+]]
>>>>>>> e34c2d93
TestClass *test_exception_handling_new() {
  try {
    TestClass *obj = new TestClass();
    may_throw();
    return obj;
  } catch (...) {
    return nullptr;
  }
}

// CHECK-LABEL: define dso_local noundef ptr @_Z14test_new_classv(
<<<<<<< HEAD
// CHECK-SAME: ) #[[ATTR1]] {
// CHECK-NEXT:  [[ENTRY:.*:]]
// CHECK-NEXT:    [[OBJ:%.*]] = alloca ptr, align 8
// CHECK-NEXT:    [[CALL:%.*]] = call noalias noundef nonnull ptr @_Znwm(i64 noundef 72) #[[ATTR13]], !alloc_token [[META4]]
// CHECK-NEXT:    call void @llvm.memset.p0.i64(ptr align 16 [[CALL]], i8 0, i64 72, i1 false)
// CHECK-NEXT:    call void @_ZN9TestClassC1Ev(ptr noundef nonnull align 8 dereferenceable(72) [[CALL]]) #[[ATTR16]]
// CHECK-NEXT:    store ptr [[CALL]], ptr [[OBJ]], align 8
// CHECK-NEXT:    [[TMP0:%.*]] = load ptr, ptr [[OBJ]], align 8
// CHECK-NEXT:    [[DATA:%.*]] = getelementptr inbounds nuw [[CLASS_TESTCLASS:%.*]], ptr [[TMP0]], i32 0, i32 1
// CHECK-NEXT:    [[ARRAYIDX:%.*]] = getelementptr inbounds [16 x i32], ptr [[DATA]], i64 0, i64 0
// CHECK-NEXT:    store i32 42, ptr [[ARRAYIDX]], align 8
// CHECK-NEXT:    [[TMP1:%.*]] = load ptr, ptr [[OBJ]], align 8
// CHECK-NEXT:    ret ptr [[TMP1]]
//
=======
// CHECK: call noalias noundef nonnull ptr @_Znwm(i64 noundef 72){{.*}} !alloc_token [[META_TESTCLASS]]
>>>>>>> e34c2d93
TestClass *test_new_class() {
  TestClass *obj = new TestClass();
  obj->data[0] = 42;
  return obj;
}

// CHECK-LABEL: define dso_local noundef ptr @_Z20test_new_class_arrayv(
<<<<<<< HEAD
// CHECK-SAME: ) #[[ATTR1]] {
// CHECK-NEXT:  [[ENTRY:.*]]:
// CHECK-NEXT:    [[ARR:%.*]] = alloca ptr, align 8
// CHECK-NEXT:    [[CALL:%.*]] = call noalias noundef nonnull ptr @_Znam(i64 noundef 728) #[[ATTR13]], !alloc_token [[META4]]
// CHECK-NEXT:    store i64 10, ptr [[CALL]], align 16
// CHECK-NEXT:    [[TMP0:%.*]] = getelementptr inbounds i8, ptr [[CALL]], i64 8
// CHECK-NEXT:    [[ARRAYCTOR_END:%.*]] = getelementptr inbounds [[CLASS_TESTCLASS:%.*]], ptr [[TMP0]], i64 10
// CHECK-NEXT:    br label %[[ARRAYCTOR_LOOP:.*]]
// CHECK:       [[ARRAYCTOR_LOOP]]:
// CHECK-NEXT:    [[ARRAYCTOR_CUR:%.*]] = phi ptr [ [[TMP0]], %[[ENTRY]] ], [ [[ARRAYCTOR_NEXT:%.*]], %[[ARRAYCTOR_LOOP]] ]
// CHECK-NEXT:    call void @_ZN9TestClassC1Ev(ptr noundef nonnull align 8 dereferenceable(72) [[ARRAYCTOR_CUR]]) #[[ATTR16]]
// CHECK-NEXT:    [[ARRAYCTOR_NEXT]] = getelementptr inbounds [[CLASS_TESTCLASS]], ptr [[ARRAYCTOR_CUR]], i64 1
// CHECK-NEXT:    [[ARRAYCTOR_DONE:%.*]] = icmp eq ptr [[ARRAYCTOR_NEXT]], [[ARRAYCTOR_END]]
// CHECK-NEXT:    br i1 [[ARRAYCTOR_DONE]], label %[[ARRAYCTOR_CONT:.*]], label %[[ARRAYCTOR_LOOP]]
// CHECK:       [[ARRAYCTOR_CONT]]:
// CHECK-NEXT:    store ptr [[TMP0]], ptr [[ARR]], align 8
// CHECK-NEXT:    [[TMP1:%.*]] = load ptr, ptr [[ARR]], align 8
// CHECK-NEXT:    [[ARRAYIDX:%.*]] = getelementptr inbounds [[CLASS_TESTCLASS]], ptr [[TMP1]], i64 0
// CHECK-NEXT:    [[DATA:%.*]] = getelementptr inbounds nuw [[CLASS_TESTCLASS]], ptr [[ARRAYIDX]], i32 0, i32 1
// CHECK-NEXT:    [[ARRAYIDX1:%.*]] = getelementptr inbounds [16 x i32], ptr [[DATA]], i64 0, i64 0
// CHECK-NEXT:    store i32 123, ptr [[ARRAYIDX1]], align 8
// CHECK-NEXT:    [[TMP2:%.*]] = load ptr, ptr [[ARR]], align 8
// CHECK-NEXT:    ret ptr [[TMP2]]
//
=======
// CHECK: call noalias noundef nonnull ptr @_Znam(i64 noundef 728){{.*}} !alloc_token [[META_TESTCLASS]]
>>>>>>> e34c2d93
TestClass *test_new_class_array() {
  TestClass* arr = new TestClass[10];
  arr[0].data[0] = 123;
  return arr;
}

<<<<<<< HEAD
// We should not be touching malloc-attributed non-libcall functions: there
// might be an arbitrary number of these, and a compatible allocator will only
// implement standard allocation functions.
void *nonstandard_malloc(size_t size) __attribute__((malloc));
// CHECK-LABEL: define dso_local noundef ptr @_Z22test_nonlibcall_mallocv(
// CHECK-SAME: ) #[[ATTR1]] {
// CHECK-NEXT:  [[ENTRY:.*:]]
// CHECK-NEXT:    [[CALL:%.*]] = call noalias noundef ptr @_Z18nonstandard_mallocm(i64 noundef 4), !alloc_token [[META2]]
// CHECK-NEXT:    ret ptr [[CALL]]
//
void *test_nonlibcall_malloc() {
  return nonstandard_malloc(sizeof(int));
}
//.
// CHECK: [[META2]] = !{!"int", i1 false}
// CHECK: [[META3]] = !{!"long", i1 false}
// CHECK: [[META4]] = !{!"TestClass", i1 true}
//.
=======
// CHECK: [[META_INT]] = !{!"int", i1 false}
// CHECK: [[META_TESTCLASS]] = !{!"TestClass", i1 true}
>>>>>>> e34c2d93
<|MERGE_RESOLUTION|>--- conflicted
+++ resolved
@@ -26,41 +26,15 @@
 void *sink; // prevent optimizations from removing the calls
 
 // CHECK-LABEL: define dso_local void @_Z16test_malloc_likev(
-<<<<<<< HEAD
-// CHECK-SAME: ) #[[ATTR1:[0-9]+]] {
-// CHECK-NEXT:  [[ENTRY:.*:]]
-// CHECK-NEXT:    [[CALL:%.*]] = call noalias ptr @malloc(i64 noundef 4) #[[ATTR10:[0-9]+]], !alloc_token [[META2:![0-9]+]]
-// CHECK-NEXT:    store ptr [[CALL]], ptr @sink, align 8
-// CHECK-NEXT:    [[CALL1:%.*]] = call noalias ptr @calloc(i64 noundef 3, i64 noundef 4) #[[ATTR11:[0-9]+]], !alloc_token [[META2]]
-// CHECK-NEXT:    store ptr [[CALL1]], ptr @sink, align 8
-// CHECK-NEXT:    [[TMP0:%.*]] = load ptr, ptr @sink, align 8
-// CHECK-NEXT:    [[CALL2:%.*]] = call noalias ptr @realloc(ptr noundef [[TMP0]], i64 noundef 8) #[[ATTR12:[0-9]+]], !alloc_token [[META3:![0-9]+]]
-// CHECK-NEXT:    store ptr [[CALL2]], ptr @sink, align 8
-// CHECK-NEXT:    [[TMP1:%.*]] = load ptr, ptr @sink, align 8
-// CHECK-NEXT:    [[CALL3:%.*]] = call noalias ptr @reallocarray(ptr noundef [[TMP1]], i64 noundef 5, i64 noundef 8), !alloc_token [[META3]]
-// CHECK-NEXT:    store ptr [[CALL3]], ptr @sink, align 8
-// CHECK-NEXT:    [[CALL4:%.*]] = call noalias align 128 ptr @aligned_alloc(i64 noundef 128, i64 noundef 4) #[[ATTR12]], !alloc_token [[META2]]
-// CHECK-NEXT:    store ptr [[CALL4]], ptr @sink, align 8
-// CHECK-NEXT:    [[CALL5:%.*]] = call noalias ptr @memalign(i64 noundef 16, i64 noundef 4), !alloc_token [[META2]]
-// CHECK-NEXT:    store ptr [[CALL5]], ptr @sink, align 8
-// CHECK-NEXT:    [[CALL6:%.*]] = call noalias ptr @valloc(i64 noundef 4), !alloc_token [[META2]]
-// CHECK-NEXT:    store ptr [[CALL6]], ptr @sink, align 8
-// CHECK-NEXT:    [[CALL7:%.*]] = call noalias ptr @pvalloc(i64 noundef 4), !alloc_token [[META2]]
-// CHECK-NEXT:    store ptr [[CALL7]], ptr @sink, align 8
-// CHECK-NEXT:    [[CALL8:%.*]] = call i32 @posix_memalign(ptr noundef @sink, i64 noundef 64, i64 noundef 4)
-// CHECK-NEXT:    ret void
-//
-=======
-// CHECK: call ptr @malloc(i64 noundef 4)
-// CHECK: call ptr @calloc(i64 noundef 3, i64 noundef 4)
-// CHECK: call ptr @realloc(ptr noundef {{.*}}, i64 noundef 8)
-// CHECK: call ptr @reallocarray(ptr noundef {{.*}}, i64 noundef 5, i64 noundef 8)
-// CHECK: call align 128 ptr @aligned_alloc(i64 noundef 128, i64 noundef 1024)
-// CHECK: call ptr @memalign(i64 noundef 16, i64 noundef 256)
-// CHECK: call ptr @valloc(i64 noundef 4096)
-// CHECK: call ptr @pvalloc(i64 noundef 8192)
+// CHECK: call noalias ptr @malloc(i64 noundef 4){{.*}} !alloc_token [[META_INT:![0-9]+]]
+// CHECK: call noalias ptr @calloc(i64 noundef 3, i64 noundef 4){{.*}} !alloc_token [[META_INT]]
+// CHECK: call noalias ptr @realloc(ptr noundef {{.*}}, i64 noundef 8){{.*}} !alloc_token [[META_LONG:![0-9]+]]
+// CHECK: call noalias ptr @reallocarray(ptr noundef {{.*}}, i64 noundef 5, i64 noundef 8), !alloc_token [[META_LONG]]
+// CHECK: call noalias align 128 ptr @aligned_alloc(i64 noundef 128, i64 noundef 4){{.*}} !alloc_token [[META_INT]]
+// CHECK: call noalias ptr @memalign(i64 noundef 16, i64 noundef 4), !alloc_token [[META_INT]]
+// CHECK: call noalias ptr @valloc(i64 noundef 4), !alloc_token [[META_INT]]
+// CHECK: call noalias ptr @pvalloc(i64 noundef 4), !alloc_token [[META_INT]]
 // CHECK: call i32 @posix_memalign(ptr noundef @sink, i64 noundef 64, i64 noundef 4)
->>>>>>> e34c2d93
 void test_malloc_like() {
   sink = malloc(sizeof(int));
   sink = calloc(3, sizeof(int));
@@ -76,72 +50,34 @@
 class ForwardDecl;
 
 // CHECK-LABEL: define dso_local void @_Z21test_malloc_like_castv(
-// CHECK-SAME: ) #[[ATTR1]] {
-// CHECK-NEXT:  [[ENTRY:.*:]]
-// CHECK-NEXT:    [[CALL:%.*]] = call noalias ptr @malloc(i64 noundef 64) #[[ATTR10]], !alloc_token [[META2]]
-// CHECK-NEXT:    store ptr [[CALL]], ptr @sink, align 8
-// CHECK-NEXT:    [[CALL1:%.*]] = call noalias ptr @malloc(i64 noundef 64) #[[ATTR10]], !alloc_token [[META2]]
-// CHECK-NEXT:    store ptr [[CALL1]], ptr @sink, align 8
-// CHECK-NEXT:    [[CALL2:%.*]] = call noalias ptr @malloc(i64 noundef 64) #[[ATTR10]]
-// CHECK-NEXT:    store ptr [[CALL2]], ptr @sink, align 8
-// CHECK-NEXT:    ret void
-//
+// CHECK: call noalias ptr @malloc(i64 noundef 64){{.*}} !alloc_token [[META_INT]]
+// CHECK: call noalias ptr @malloc(i64 noundef 64){{.*}} !alloc_token [[META_INT]]
+// CHECK-NOT: call noalias ptr @malloc(i64 noundef 64){{.*}} !alloc_token [[META_INT]]
 void test_malloc_like_cast() {
   sink = (int *)malloc(64);
   sink = reinterpret_cast<int *>(malloc(64));
-
   // Always fails to assign token ID for incomplete types.
   sink = reinterpret_cast<ForwardDecl *>(malloc(64));
 }
 
 // CHECK-LABEL: define dso_local void @_Z17test_operator_newv(
-<<<<<<< HEAD
-// CHECK-SAME: ) #[[ATTR1]] {
-// CHECK-NEXT:  [[ENTRY:.*:]]
-// CHECK-NEXT:    [[CALL:%.*]] = call noalias noundef nonnull ptr @_Znwm(i64 noundef 4) #[[ATTR13:[0-9]+]], !alloc_token [[META2]]
-// CHECK-NEXT:    store ptr [[CALL]], ptr @sink, align 8
-// CHECK-NEXT:    [[CALL1:%.*]] = call noalias noundef nonnull ptr @_Znwm(i64 noundef 4) #[[ATTR10]], !alloc_token [[META2]]
-// CHECK-NEXT:    store ptr [[CALL1]], ptr @sink, align 8
-// CHECK-NEXT:    ret void
-//
-=======
-// CHECK: call noalias noundef nonnull ptr @_Znwm(i64 noundef 4)
-// CHECK: call noalias noundef nonnull ptr @_Znwm(i64 noundef 4)
->>>>>>> e34c2d93
+// CHECK: call noalias noundef nonnull ptr @_Znwm(i64 noundef 4){{.*}} !alloc_token [[META_INT]]
+// CHECK: call noalias noundef nonnull ptr @_Znwm(i64 noundef 4){{.*}} !alloc_token [[META_INT]]
 void test_operator_new() {
   sink = __builtin_operator_new(sizeof(int));
   sink = ::operator new(sizeof(int));
 }
 
 // CHECK-LABEL: define dso_local void @_Z25test_operator_new_nothrowv(
-<<<<<<< HEAD
-// CHECK-SAME: ) #[[ATTR0:[0-9]+]] {
-// CHECK-NEXT:  [[ENTRY:.*:]]
-// CHECK-NEXT:    [[CALL:%.*]] = call noalias noundef ptr @_ZnwmRKSt9nothrow_t(i64 noundef 4, ptr noundef nonnull align 1 dereferenceable(1) @_ZSt7nothrow) #[[ATTR14:[0-9]+]], !alloc_token [[META2]]
-// CHECK-NEXT:    store ptr [[CALL]], ptr @sink, align 8
-// CHECK-NEXT:    [[CALL1:%.*]] = call noalias noundef ptr @_ZnwmRKSt9nothrow_t(i64 noundef 4, ptr noundef nonnull align 1 dereferenceable(1) @_ZSt7nothrow) #[[ATTR15:[0-9]+]], !alloc_token [[META2]]
-// CHECK-NEXT:    store ptr [[CALL1]], ptr @sink, align 8
-// CHECK-NEXT:    ret void
-//
-=======
-// CHECK: call noalias noundef ptr @_ZnwmRKSt9nothrow_t(i64 noundef 4, ptr noundef nonnull align 1 dereferenceable(1) @_ZSt7nothrow)
-// CHECK: call noalias noundef ptr @_ZnwmRKSt9nothrow_t(i64 noundef 4, ptr noundef nonnull align 1 dereferenceable(1) @_ZSt7nothrow)
->>>>>>> e34c2d93
+// CHECK: call noalias noundef ptr @_ZnwmRKSt9nothrow_t(i64 noundef 4, ptr noundef nonnull align 1 dereferenceable(1) @_ZSt7nothrow){{.*}} !alloc_token [[META_INT]]
+// CHECK: call noalias noundef ptr @_ZnwmRKSt9nothrow_t(i64 noundef 4, ptr noundef nonnull align 1 dereferenceable(1) @_ZSt7nothrow){{.*}} !alloc_token [[META_INT]]
 void test_operator_new_nothrow() {
   sink = __builtin_operator_new(sizeof(int), std::nothrow);
   sink = ::operator new(sizeof(int), std::nothrow);
 }
 
 // CHECK-LABEL: define dso_local noundef ptr @_Z8test_newv(
-<<<<<<< HEAD
-// CHECK-SAME: ) #[[ATTR1]] {
-// CHECK-NEXT:  [[ENTRY:.*:]]
-// CHECK-NEXT:    [[CALL:%.*]] = call noalias noundef nonnull ptr @_Znwm(i64 noundef 4) #[[ATTR13]], !alloc_token [[META2]]
-// CHECK-NEXT:    ret ptr [[CALL]]
-//
-=======
-// CHECK: call noalias noundef nonnull ptr @_Znwm(i64 noundef 4){{.*}} !alloc_token [[META_INT:![0-9]+]]
->>>>>>> e34c2d93
+// CHECK: call noalias noundef nonnull ptr @_Znwm(i64 noundef 4){{.*}} !alloc_token [[META_INT]]
 int *test_new() {
   return new int;
 }
@@ -187,50 +123,8 @@
 void may_throw();
 
 // CHECK-LABEL: define dso_local noundef ptr @_Z27test_exception_handling_newv(
-<<<<<<< HEAD
-// CHECK-SAME: ) #[[ATTR1]] personality ptr @__gxx_personality_v0 {
-// CHECK-NEXT:  [[ENTRY:.*:]]
-// CHECK-NEXT:    [[RETVAL:%.*]] = alloca ptr, align 8
-// CHECK-NEXT:    [[OBJ:%.*]] = alloca ptr, align 8
-// CHECK-NEXT:    [[EXN_SLOT:%.*]] = alloca ptr, align 8
-// CHECK-NEXT:    [[EHSELECTOR_SLOT:%.*]] = alloca i32, align 4
-// CHECK-NEXT:    [[CALL:%.*]] = invoke noalias noundef nonnull ptr @_Znwm(i64 noundef 72) #[[ATTR13]]
-// CHECK-NEXT:            to label %[[INVOKE_CONT:.*]] unwind label %[[LPAD:.*]], !alloc_token [[META4:![0-9]+]]
-// CHECK:       [[INVOKE_CONT]]:
-// CHECK-NEXT:    call void @llvm.memset.p0.i64(ptr align 16 [[CALL]], i8 0, i64 72, i1 false)
-// CHECK-NEXT:    call void @_ZN9TestClassC1Ev(ptr noundef nonnull align 8 dereferenceable(72) [[CALL]]) #[[ATTR16:[0-9]+]]
-// CHECK-NEXT:    store ptr [[CALL]], ptr [[OBJ]], align 8
-// CHECK-NEXT:    invoke void @_Z9may_throwv()
-// CHECK-NEXT:            to label %[[INVOKE_CONT1:.*]] unwind label %[[LPAD]]
-// CHECK:       [[INVOKE_CONT1]]:
-// CHECK-NEXT:    [[TMP0:%.*]] = load ptr, ptr [[OBJ]], align 8
-// CHECK-NEXT:    store ptr [[TMP0]], ptr [[RETVAL]], align 8
-// CHECK-NEXT:    br label %[[RETURN:.*]]
-// CHECK:       [[LPAD]]:
-// CHECK-NEXT:    [[TMP1:%.*]] = landingpad { ptr, i32 }
-// CHECK-NEXT:            catch ptr null
-// CHECK-NEXT:    [[TMP2:%.*]] = extractvalue { ptr, i32 } [[TMP1]], 0
-// CHECK-NEXT:    store ptr [[TMP2]], ptr [[EXN_SLOT]], align 8
-// CHECK-NEXT:    [[TMP3:%.*]] = extractvalue { ptr, i32 } [[TMP1]], 1
-// CHECK-NEXT:    store i32 [[TMP3]], ptr [[EHSELECTOR_SLOT]], align 4
-// CHECK-NEXT:    br label %[[CATCH:.*]]
-// CHECK:       [[CATCH]]:
-// CHECK-NEXT:    [[EXN:%.*]] = load ptr, ptr [[EXN_SLOT]], align 8
-// CHECK-NEXT:    [[TMP4:%.*]] = call ptr @__cxa_begin_catch(ptr [[EXN]]) #[[ATTR16]]
-// CHECK-NEXT:    store ptr null, ptr [[RETVAL]], align 8
-// CHECK-NEXT:    call void @__cxa_end_catch()
-// CHECK-NEXT:    br label %[[RETURN]]
-// CHECK:       [[TRY_CONT:.*:]]
-// CHECK-NEXT:    call void @llvm.trap()
-// CHECK-NEXT:    unreachable
-// CHECK:       [[RETURN]]:
-// CHECK-NEXT:    [[TMP5:%.*]] = load ptr, ptr [[RETVAL]], align 8
-// CHECK-NEXT:    ret ptr [[TMP5]]
-//
-=======
 // CHECK: invoke noalias noundef nonnull ptr @_Znwm(i64 noundef 72)
 // CHECK-NEXT: !alloc_token [[META_TESTCLASS:![0-9]+]]
->>>>>>> e34c2d93
 TestClass *test_exception_handling_new() {
   try {
     TestClass *obj = new TestClass();
@@ -242,24 +136,7 @@
 }
 
 // CHECK-LABEL: define dso_local noundef ptr @_Z14test_new_classv(
-<<<<<<< HEAD
-// CHECK-SAME: ) #[[ATTR1]] {
-// CHECK-NEXT:  [[ENTRY:.*:]]
-// CHECK-NEXT:    [[OBJ:%.*]] = alloca ptr, align 8
-// CHECK-NEXT:    [[CALL:%.*]] = call noalias noundef nonnull ptr @_Znwm(i64 noundef 72) #[[ATTR13]], !alloc_token [[META4]]
-// CHECK-NEXT:    call void @llvm.memset.p0.i64(ptr align 16 [[CALL]], i8 0, i64 72, i1 false)
-// CHECK-NEXT:    call void @_ZN9TestClassC1Ev(ptr noundef nonnull align 8 dereferenceable(72) [[CALL]]) #[[ATTR16]]
-// CHECK-NEXT:    store ptr [[CALL]], ptr [[OBJ]], align 8
-// CHECK-NEXT:    [[TMP0:%.*]] = load ptr, ptr [[OBJ]], align 8
-// CHECK-NEXT:    [[DATA:%.*]] = getelementptr inbounds nuw [[CLASS_TESTCLASS:%.*]], ptr [[TMP0]], i32 0, i32 1
-// CHECK-NEXT:    [[ARRAYIDX:%.*]] = getelementptr inbounds [16 x i32], ptr [[DATA]], i64 0, i64 0
-// CHECK-NEXT:    store i32 42, ptr [[ARRAYIDX]], align 8
-// CHECK-NEXT:    [[TMP1:%.*]] = load ptr, ptr [[OBJ]], align 8
-// CHECK-NEXT:    ret ptr [[TMP1]]
-//
-=======
 // CHECK: call noalias noundef nonnull ptr @_Znwm(i64 noundef 72){{.*}} !alloc_token [[META_TESTCLASS]]
->>>>>>> e34c2d93
 TestClass *test_new_class() {
   TestClass *obj = new TestClass();
   obj->data[0] = 42;
@@ -267,60 +144,13 @@
 }
 
 // CHECK-LABEL: define dso_local noundef ptr @_Z20test_new_class_arrayv(
-<<<<<<< HEAD
-// CHECK-SAME: ) #[[ATTR1]] {
-// CHECK-NEXT:  [[ENTRY:.*]]:
-// CHECK-NEXT:    [[ARR:%.*]] = alloca ptr, align 8
-// CHECK-NEXT:    [[CALL:%.*]] = call noalias noundef nonnull ptr @_Znam(i64 noundef 728) #[[ATTR13]], !alloc_token [[META4]]
-// CHECK-NEXT:    store i64 10, ptr [[CALL]], align 16
-// CHECK-NEXT:    [[TMP0:%.*]] = getelementptr inbounds i8, ptr [[CALL]], i64 8
-// CHECK-NEXT:    [[ARRAYCTOR_END:%.*]] = getelementptr inbounds [[CLASS_TESTCLASS:%.*]], ptr [[TMP0]], i64 10
-// CHECK-NEXT:    br label %[[ARRAYCTOR_LOOP:.*]]
-// CHECK:       [[ARRAYCTOR_LOOP]]:
-// CHECK-NEXT:    [[ARRAYCTOR_CUR:%.*]] = phi ptr [ [[TMP0]], %[[ENTRY]] ], [ [[ARRAYCTOR_NEXT:%.*]], %[[ARRAYCTOR_LOOP]] ]
-// CHECK-NEXT:    call void @_ZN9TestClassC1Ev(ptr noundef nonnull align 8 dereferenceable(72) [[ARRAYCTOR_CUR]]) #[[ATTR16]]
-// CHECK-NEXT:    [[ARRAYCTOR_NEXT]] = getelementptr inbounds [[CLASS_TESTCLASS]], ptr [[ARRAYCTOR_CUR]], i64 1
-// CHECK-NEXT:    [[ARRAYCTOR_DONE:%.*]] = icmp eq ptr [[ARRAYCTOR_NEXT]], [[ARRAYCTOR_END]]
-// CHECK-NEXT:    br i1 [[ARRAYCTOR_DONE]], label %[[ARRAYCTOR_CONT:.*]], label %[[ARRAYCTOR_LOOP]]
-// CHECK:       [[ARRAYCTOR_CONT]]:
-// CHECK-NEXT:    store ptr [[TMP0]], ptr [[ARR]], align 8
-// CHECK-NEXT:    [[TMP1:%.*]] = load ptr, ptr [[ARR]], align 8
-// CHECK-NEXT:    [[ARRAYIDX:%.*]] = getelementptr inbounds [[CLASS_TESTCLASS]], ptr [[TMP1]], i64 0
-// CHECK-NEXT:    [[DATA:%.*]] = getelementptr inbounds nuw [[CLASS_TESTCLASS]], ptr [[ARRAYIDX]], i32 0, i32 1
-// CHECK-NEXT:    [[ARRAYIDX1:%.*]] = getelementptr inbounds [16 x i32], ptr [[DATA]], i64 0, i64 0
-// CHECK-NEXT:    store i32 123, ptr [[ARRAYIDX1]], align 8
-// CHECK-NEXT:    [[TMP2:%.*]] = load ptr, ptr [[ARR]], align 8
-// CHECK-NEXT:    ret ptr [[TMP2]]
-//
-=======
 // CHECK: call noalias noundef nonnull ptr @_Znam(i64 noundef 728){{.*}} !alloc_token [[META_TESTCLASS]]
->>>>>>> e34c2d93
 TestClass *test_new_class_array() {
   TestClass* arr = new TestClass[10];
   arr[0].data[0] = 123;
   return arr;
 }
 
-<<<<<<< HEAD
-// We should not be touching malloc-attributed non-libcall functions: there
-// might be an arbitrary number of these, and a compatible allocator will only
-// implement standard allocation functions.
-void *nonstandard_malloc(size_t size) __attribute__((malloc));
-// CHECK-LABEL: define dso_local noundef ptr @_Z22test_nonlibcall_mallocv(
-// CHECK-SAME: ) #[[ATTR1]] {
-// CHECK-NEXT:  [[ENTRY:.*:]]
-// CHECK-NEXT:    [[CALL:%.*]] = call noalias noundef ptr @_Z18nonstandard_mallocm(i64 noundef 4), !alloc_token [[META2]]
-// CHECK-NEXT:    ret ptr [[CALL]]
-//
-void *test_nonlibcall_malloc() {
-  return nonstandard_malloc(sizeof(int));
-}
-//.
-// CHECK: [[META2]] = !{!"int", i1 false}
-// CHECK: [[META3]] = !{!"long", i1 false}
-// CHECK: [[META4]] = !{!"TestClass", i1 true}
-//.
-=======
 // CHECK: [[META_INT]] = !{!"int", i1 false}
-// CHECK: [[META_TESTCLASS]] = !{!"TestClass", i1 true}
->>>>>>> e34c2d93
+// CHECK: [[META_LONG]] = !{!"long", i1 false}
+// CHECK: [[META_TESTCLASS]] = !{!"TestClass", i1 true}