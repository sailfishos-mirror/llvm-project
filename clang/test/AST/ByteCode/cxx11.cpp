--- conflicted
+++ resolved
@@ -39,14 +39,8 @@
 constexpr S s = { 5 };
 constexpr const int *p = &s.m + 1;
 
-<<<<<<< HEAD
-constexpr const int *np2 = &(*(int(*)[4])nullptr)[0];
-// ref-error@-1 {{constexpr variable 'np2' must be initialized by a constant expression}} \
-// ref-note@-1  {{dereferencing a null pointer is not allowed in a constant expression}}
-=======
 constexpr const int *np2 = &(*(int(*)[4])nullptr)[0]; // both-error {{constexpr variable 'np2' must be initialized by a constant expression}} \
                                                       // both-note  {{dereferencing a null pointer is not allowed in a constant expression}}
->>>>>>> e38f98f5
 
 constexpr int preDec(int x) { // both-error {{never produces a constant expression}}
   return --x;                 // both-note {{subexpression}}
