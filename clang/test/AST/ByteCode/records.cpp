--- conflicted
+++ resolved
@@ -1660,17 +1660,9 @@
   constexpr A *na = nullptr;
   constexpr B *nb = nullptr;
   constexpr A &ra = *nb; // both-error {{constant expression}} \
-<<<<<<< HEAD
-                         // ref-note {{dereferencing a null pointer}} \
-                         // expected-note {{cannot access base class of null pointer}}
-  constexpr B &rb = (B&)*na; // both-error {{constant expression}} \
-                             // ref-note {{dereferencing a null pointer}} \
-                             // expected-note {{cannot access derived class of null pointer}}
-=======
                          // both-note {{dereferencing a null pointer}}
   constexpr B &rb = (B&)*na; // both-error {{constant expression}} \
                              // both-note {{dereferencing a null pointer}}
->>>>>>> e38f98f5
   constexpr bool test() {
     auto a = (A*)(B*)nullptr;
 
