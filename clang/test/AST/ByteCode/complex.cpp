--- conflicted
+++ resolved
@@ -396,16 +396,9 @@
                                     // both-note {{cannot refer to element 3 of array of 2 elements}}
   constexpr _Complex float *p = 0;
   constexpr float pr = __real *p; // both-error {{constant expr}} \
-<<<<<<< HEAD
-                                  // expected-note {{read of dereferenced null pointer}} \
-                                  // ref-note {{dereferencing a null pointer}}
-  constexpr float pi = __imag *p; // both-error {{constant expr}} \
-                                  // ref-note {{dereferencing a null pointer}}
-=======
                                   // both-note {{dereferencing a null pointer}}
   constexpr float pi = __imag *p; // both-error {{constant expr}} \
                                   // both-note {{dereferencing a null pointer}}
->>>>>>> e38f98f5
   constexpr const _Complex double *q = &test3 + 1;
   constexpr double qr = __real *q; // ref-error {{constant expr}} \
                                    // ref-note {{cannot access real component of pointer past the end}}
