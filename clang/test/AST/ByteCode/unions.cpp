--- conflicted
+++ resolved
@@ -846,8 +846,6 @@
   }
   static_assert(change_member_indirectly() == 4);
 }
-<<<<<<< HEAD
-=======
 
 namespace CopyCtorMutable {
   struct E {
@@ -929,7 +927,6 @@
   constinit V v2 = X<2>();
 }
 
->>>>>>> e38f98f5
 #endif
 
 namespace AddressComparison {
