--- conflicted
+++ resolved
@@ -95,8 +95,6 @@
     for(;;)
       for(;;)
         for(;;);
-<<<<<<< HEAD
-=======
 
 // CHECK: #pragma acc loop gang(dim: 2)
 // CHECK-NEXT: for (;;)
@@ -179,5 +177,4 @@
 #pragma acc serial
 #pragma acc loop gang
   for(;;);
->>>>>>> dd326b12
 }