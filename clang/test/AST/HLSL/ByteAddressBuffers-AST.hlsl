// RUN: %clang_cc1 -triple dxil-pc-shadermodel6.0-library -x hlsl -ast-dump -DEMPTY \
// RUN:  -DRESOURCE=ByteAddressBuffer %s | FileCheck -DRESOURCE=ByteAddressBuffer \
// RUN:  -check-prefix=EMPTY %s
//
// RUN: %clang_cc1 -triple dxil-pc-shadermodel6.0-library -x hlsl -ast-dump \
// RUN:   -DRESOURCE=ByteAddressBuffer %s | FileCheck -DRESOURCE=ByteAddressBuffer \
// RUN:   -check-prefixes=CHECK,CHECK-SRV,CHECK-NOSUBSCRIPT %s
//
// RUN: %clang_cc1 -triple dxil-pc-shadermodel6.0-library -x hlsl -ast-dump -DEMPTY \
// RUN:  -DRESOURCE=RWByteAddressBuffer %s | FileCheck -DRESOURCE=RWByteAddressBuffer \
// RUN:  -check-prefix=EMPTY %s
//
// RUN: %clang_cc1 -triple dxil-pc-shadermodel6.0-library -x hlsl -ast-dump \
// RUN:   -DRESOURCE=RWByteAddressBuffer %s | FileCheck -DRESOURCE=RWByteAddressBuffer \
// RUN:   -check-prefixes=CHECK,CHECK-UAV,CHECK-NOSUBSCRIPT %s
//
// RUN: %clang_cc1 -triple dxil-pc-shadermodel6.0-library -x hlsl -ast-dump -DEMPTY \
// RUN:  -DRESOURCE=RasterizerOrderedByteAddressBuffer %s | FileCheck -DRESOURCE=RasterizerOrderedByteAddressBuffer \
// RUN:  -check-prefix=EMPTY %s
//
// RUN: %clang_cc1 -triple dxil-pc-shadermodel6.0-library -x hlsl -ast-dump \
// RUN:   -DRESOURCE=RasterizerOrderedByteAddressBuffer %s | FileCheck -DRESOURCE=RasterizerOrderedByteAddressBuffer \
// RUN:   -check-prefixes=CHECK,CHECK-UAV,CHECK-NOSUBSCRIPT %s

// EMPTY: CXXRecordDecl {{.*}} implicit <undeserialized declarations> class [[RESOURCE]]
// EMPTY-NEXT: FinalAttr {{.*}}  Implicit final

// There should be no more occurrences of RESOURCE
// EMPTY-NOT: {{[^[:alnum:]]}}[[RESOURCE]]

#ifndef EMPTY

RESOURCE Buffer;

#endif

// CHECK: CXXRecordDecl {{.*}} implicit referenced class [[RESOURCE]] definition
// CHECK: FinalAttr {{.*}}  Implicit final
// CHECK-NEXT: FieldDecl {{.*}} implicit __handle '__hlsl_resource_t
// CHECK-SRV-SAME{LITERAL}: [[hlsl::resource_class(SRV)]]
// CHECK-UAV-SAME{LITERAL}: [[hlsl::resource_class(UAV)]]
// CHECK-SAME{LITERAL}: [[hlsl::raw_buffer]]
// CHECK-SAME{LITERAL}: [[hlsl::contained_type(char8_t)]]

// Default constructor

// CHECK: CXXConstructorDecl {{.*}} [[RESOURCE]] 'void ()' inline
// CHECK-NEXT: CompoundStmt
// CHECK-NEXT: BinaryOperator {{.*}} '='
// CHECK-NEXT: MemberExpr {{.*}} lvalue .__handle
// CHECK-NEXT: CXXThisExpr {{.*}} 'hlsl::[[RESOURCE]]' lvalue implicit this
// CHECK-NEXT: CallExpr {{.*}} '__hlsl_resource_t
// CHECK-NEXT: ImplicitCastExpr {{.*}} <BuiltinFnToFnPtr>
// CHECK-NEXT: DeclRefExpr {{.*}} '<builtin fn type>' Function {{.*}} '__builtin_hlsl_resource_uninitializedhandle'
// CHECK-NEXT: MemberExpr {{.*}} lvalue .__handle
// CHECK-NEXT: CXXThisExpr {{.*}} 'hlsl::[[RESOURCE]]' lvalue implicit this
// CHECK-NEXT: AlwaysInlineAttr

<<<<<<< HEAD
=======
// Copy constructor

// CHECK: CXXConstructorDecl {{.*}} [[RESOURCE]] 'void (const hlsl::[[RESOURCE]] &)' inline
// CHECK-NEXT: ParmVarDecl {{.*}} other 'const hlsl::[[RESOURCE]] &'
// CHECK-NEXT: CompoundStmt
// CHECK-NEXT: BinaryOperator {{.*}} '='
// CHECK-NEXT: MemberExpr {{.*}} lvalue .__handle
// CHECK-NEXT: CXXThisExpr {{.*}} 'hlsl::[[RESOURCE]]' lvalue implicit this
// CHECK-NEXT: MemberExpr {{.*}} lvalue .__handle
// CHECK-NEXT: DeclRefExpr {{.*}} 'const hlsl::[[RESOURCE]]' ParmVar {{.*}} 'other' 'const hlsl::[[RESOURCE]] &'
// CHECK-NEXT: AlwaysInlineAttr

// operator=

// CHECK: CXXMethodDecl {{.*}} operator= 'hlsl::[[RESOURCE]] &(const hlsl::[[RESOURCE]] &)'
// CHECK-NEXT: ParmVarDecl {{.*}} other 'const hlsl::[[RESOURCE]] &'
// CHECK-NEXT: CompoundStmt
// CHECK-NEXT: BinaryOperator {{.*}} '='
// CHECK-NEXT: MemberExpr {{.*}} lvalue .__handle
// CHECK-NEXT: CXXThisExpr {{.*}} 'hlsl::[[RESOURCE]]' lvalue implicit this
// CHECK-NEXT: MemberExpr {{.*}} lvalue .__handle
// CHECK-NEXT: DeclRefExpr {{.*}} 'const hlsl::[[RESOURCE]]' ParmVar {{.*}} 'other' 'const hlsl::[[RESOURCE]] &'
// CHECK-NEXT: ReturnStmt
// CHECK-NEXT: CXXThisExpr {{.*}} 'hlsl::[[RESOURCE]]' lvalue implicit this
// CHECK-NEXT: AlwaysInlineAttr

>>>>>>> 0d404509
// Static __createFromBinding method

// CHECK: CXXMethodDecl {{.*}} __createFromBinding 'hlsl::[[RESOURCE]] (unsigned int, unsigned int, int, unsigned int, const char *)' static
// CHECK-NEXT: ParmVarDecl {{.*}} registerNo 'unsigned int'
// CHECK-NEXT: ParmVarDecl {{.*}} spaceNo 'unsigned int'
// CHECK-NEXT: ParmVarDecl {{.*}} range 'int'
// CHECK-NEXT: ParmVarDecl {{.*}} index 'unsigned int'
// CHECK-NEXT: ParmVarDecl {{.*}} name 'const char *'
// CHECK-NEXT: CompoundStmt
// CHECK-NEXT: DeclStmt
// CHECK-NEXT: VarDecl {{.*}} tmp 'hlsl::[[RESOURCE]]'
// CHECK-NEXT: BinaryOperator {{.*}} '__hlsl_resource_t {{.*}}]]' '='
// CHECK-NEXT: MemberExpr {{.*}} '__hlsl_resource_t {{.*}}' lvalue .__handle
// CHECK-NEXT: DeclRefExpr {{.*}} 'hlsl::[[RESOURCE]]' lvalue Var {{.*}} 'tmp' 'hlsl::[[RESOURCE]]'
// CHECK-NEXT: CallExpr {{.*}} '__hlsl_resource_t {{.*}}'
// CHECK-NEXT: ImplicitCastExpr {{.*}} 'void (*)(...) noexcept' <BuiltinFnToFnPtr>
// CHECK-NEXT: DeclRefExpr {{.*}} '<builtin fn type>' Function {{.*}} '__builtin_hlsl_resource_handlefrombinding' 'void (...) noexcept'
// CHECK-NEXT: MemberExpr {{.*}} '__hlsl_resource_t {{.*}}' lvalue .__handle
// CHECK-NEXT: DeclRefExpr {{.*}} 'hlsl::[[RESOURCE]]' lvalue Var {{.*}} 'tmp' 'hlsl::[[RESOURCE]]'
// CHECK-NEXT: DeclRefExpr {{.*}} 'unsigned int' ParmVar {{.*}} 'registerNo' 'unsigned int'
// CHECK-NEXT: DeclRefExpr {{.*}} 'unsigned int' ParmVar {{.*}} 'spaceNo' 'unsigned int'
// CHECK-NEXT: DeclRefExpr {{.*}} 'int' ParmVar {{.*}} 'range' 'int'
// CHECK-NEXT: DeclRefExpr {{.*}} 'unsigned int' ParmVar {{.*}} 'index' 'unsigned int'
// CHECK-NEXT: DeclRefExpr {{.*}} 'const char *' ParmVar {{.*}} 'name' 'const char *'
// CHECK-NEXT: ReturnStmt
// CHECK-NEXT: DeclRefExpr {{.*}} 'hlsl::[[RESOURCE]]' lvalue Var {{.*}} 'tmp' 'hlsl::[[RESOURCE]]'
// CHECK-NEXT: AlwaysInlineAttr {{.*}} Implicit always_inline

// Static __createFromImplicitBinding method

// CHECK: CXXMethodDecl {{.*}} __createFromImplicitBinding 'hlsl::[[RESOURCE]] (unsigned int, unsigned int, int, unsigned int, const char *)' static
// CHECK-NEXT: ParmVarDecl {{.*}} orderId 'unsigned int'
// CHECK-NEXT: ParmVarDecl {{.*}} spaceNo 'unsigned int'
// CHECK-NEXT: ParmVarDecl {{.*}} range 'int'
// CHECK-NEXT: ParmVarDecl {{.*}} index 'unsigned int'
// CHECK-NEXT: ParmVarDecl {{.*}} name 'const char *'
// CHECK-NEXT: CompoundStmt {{.*}}
// CHECK-NEXT: DeclStmt {{.*}}
// CHECK-NEXT: VarDecl {{.*}} tmp 'hlsl::[[RESOURCE]]'
// CHECK-NEXT: BinaryOperator {{.*}} '__hlsl_resource_t {{.*}}]]' '='
// CHECK-NEXT: MemberExpr {{.*}} '__hlsl_resource_t {{.*}}' lvalue .__handle
// CHECK-NEXT: DeclRefExpr {{.*}} 'hlsl::[[RESOURCE]]' lvalue Var {{.*}} 'tmp' 'hlsl::[[RESOURCE]]'
// CHECK-NEXT: CallExpr {{.*}} '__hlsl_resource_t {{.*}}'
// CHECK-NEXT: ImplicitCastExpr {{.*}} 'void (*)(...) noexcept' <BuiltinFnToFnPtr>
// CHECK-NEXT: DeclRefExpr {{.*}} '<builtin fn type>' Function {{.*}} '__builtin_hlsl_resource_handlefromimplicitbinding' 'void (...) noexcept'
// CHECK-NEXT: MemberExpr {{.*}} '__hlsl_resource_t {{.*}}' lvalue .__handle
// CHECK-NEXT: DeclRefExpr {{.*}} 'hlsl::[[RESOURCE]]' lvalue Var {{.*}} 'tmp' 'hlsl::[[RESOURCE]]'
// CHECK-NEXT: DeclRefExpr {{.*}} 'unsigned int' ParmVar {{.*}} 'orderId' 'unsigned int'
// CHECK-NEXT: DeclRefExpr {{.*}} 'unsigned int' ParmVar {{.*}} 'spaceNo' 'unsigned int'
// CHECK-NEXT: DeclRefExpr {{.*}} 'int' ParmVar {{.*}} 'range' 'int'
// CHECK-NEXT: DeclRefExpr {{.*}} 'unsigned int' ParmVar {{.*}} 'index' 'unsigned int'
// CHECK-NEXT: DeclRefExpr {{.*}} 'const char *' ParmVar {{.*}} 'name' 'const char *'
// CHECK-NEXT: ReturnStmt
// CHECK-NEXT: DeclRefExpr {{.*}} 'hlsl::[[RESOURCE]]' lvalue Var {{.*}} 'tmp' 'hlsl::[[RESOURCE]]'
// CHECK-NEXT: AlwaysInlineAttr {{.*}} Implicit always_inline

// Constructor from binding

// CHECK: CXXConstructorDecl {{.*}} [[RESOURCE]] 'void (unsigned int, unsigned int, int, unsigned int, const char *)' inline
// CHECK-NEXT: ParmVarDecl {{.*}} registerNo 'unsigned int'
// CHECK-NEXT: ParmVarDecl {{.*}} spaceNo 'unsigned int'
// CHECK-NEXT: ParmVarDecl {{.*}} range 'int'
// CHECK-NEXT: ParmVarDecl {{.*}} index 'unsigned int'
// CHECK-NEXT: ParmVarDecl {{.*}} name 'const char *'
// CHECK-NEXT: CompoundStmt {{.*}}
// CHECK-NEXT: BinaryOperator {{.*}} '='
// CHECK-NEXT: MemberExpr {{.*}} lvalue .__handle
// CHECK-NEXT: CXXThisExpr {{.*}} 'hlsl::[[RESOURCE]]' lvalue implicit this
// CHECK-NEXT: CallExpr {{.*}} '__hlsl_resource_t
// CHECK-NEXT: ImplicitCastExpr {{.*}} <BuiltinFnToFnPtr>
// CHECK-NEXT: DeclRefExpr {{.*}} '<builtin fn type>' Function {{.*}} '__builtin_hlsl_resource_handlefrombinding'
// CHECK-NEXT: MemberExpr {{.*}} lvalue .__handle
// CHECK-NEXT: CXXThisExpr {{.*}} 'hlsl::[[RESOURCE]]' lvalue implicit this
// CHECK-NEXT: DeclRefExpr {{.*}} 'unsigned int' ParmVar {{.*}} 'registerNo' 'unsigned int'
// CHECK-NEXT: DeclRefExpr {{.*}} 'unsigned int' ParmVar {{.*}} 'spaceNo' 'unsigned int'
// CHECK-NEXT: DeclRefExpr {{.*}} 'int' ParmVar {{.*}} 'range' 'int'
// CHECK-NEXT: DeclRefExpr {{.*}} 'unsigned int' ParmVar {{.*}} 'index' 'unsigned int'
// CHECK-NEXT: DeclRefExpr {{.*}} 'const char *' ParmVar {{.*}} 'name' 'const char *'
// CHECK-NEXT: AlwaysInlineAttr

// Constructor from implicit binding

// CHECK: CXXConstructorDecl {{.*}} [[RESOURCE]] 'void (unsigned int, int, unsigned int, unsigned int, const char *)' inline
// CHECK-NEXT: ParmVarDecl {{.*}} spaceNo 'unsigned int'
// CHECK-NEXT: ParmVarDecl {{.*}} range 'int'
// CHECK-NEXT: ParmVarDecl {{.*}} index 'unsigned int'
// CHECK-NEXT: ParmVarDecl {{.*}} orderId 'unsigned int'
// CHECK-NEXT: ParmVarDecl {{.*}} name 'const char *'
// CHECK-NEXT: CompoundStmt {{.*}}
// CHECK-NEXT: BinaryOperator {{.*}} '='
// CHECK-NEXT: MemberExpr {{.*}} lvalue .__handle
// CHECK-NEXT: CXXThisExpr {{.*}} 'hlsl::[[RESOURCE]]' lvalue implicit this
// CHECK-NEXT: CallExpr {{.*}} '__hlsl_resource_t
// CHECK-NEXT: ImplicitCastExpr {{.*}} <BuiltinFnToFnPtr>
// CHECK-NEXT: DeclRefExpr {{.*}} '<builtin fn type>' Function {{.*}} '__builtin_hlsl_resource_handlefromimplicitbinding'
// CHECK-NEXT: MemberExpr {{.*}} lvalue .__handle
// CHECK-NEXT: CXXThisExpr {{.*}} 'hlsl::[[RESOURCE]]' lvalue implicit this
// CHECK-NEXT: DeclRefExpr {{.*}} 'unsigned int' ParmVar {{.*}} 'orderId' 'unsigned int'
// CHECK-NEXT: DeclRefExpr {{.*}} 'unsigned int' ParmVar {{.*}} 'spaceNo' 'unsigned int'
// CHECK-NEXT: DeclRefExpr {{.*}} 'int' ParmVar {{.*}} 'range' 'int'
// CHECK-NEXT: DeclRefExpr {{.*}} 'unsigned int' ParmVar {{.*}} 'index' 'unsigned int'
// CHECK-NEXT: DeclRefExpr {{.*}} 'const char *' ParmVar {{.*}} 'name' 'const char *'
// CHECK-NEXT: AlwaysInlineAttr

// CHECK-NOSUBSCRIPT-NOT: CXXMethodDecl {{.*}} operator[] 'const char8_t &(unsigned int) const'
// CHECK-NOSUBSCRIPT-NOT: CXXMethodDecl {{.*}} operator[] 'char8_t &(unsigned int)'<|MERGE_RESOLUTION|>--- conflicted
+++ resolved
@@ -56,8 +56,6 @@
 // CHECK-NEXT: CXXThisExpr {{.*}} 'hlsl::[[RESOURCE]]' lvalue implicit this
 // CHECK-NEXT: AlwaysInlineAttr
 
-<<<<<<< HEAD
-=======
 // Copy constructor
 
 // CHECK: CXXConstructorDecl {{.*}} [[RESOURCE]] 'void (const hlsl::[[RESOURCE]] &)' inline
@@ -84,7 +82,6 @@
 // CHECK-NEXT: CXXThisExpr {{.*}} 'hlsl::[[RESOURCE]]' lvalue implicit this
 // CHECK-NEXT: AlwaysInlineAttr
 
->>>>>>> 0d404509
 // Static __createFromBinding method
 
 // CHECK: CXXMethodDecl {{.*}} __createFromBinding 'hlsl::[[RESOURCE]] (unsigned int, unsigned int, int, unsigned int, const char *)' static
