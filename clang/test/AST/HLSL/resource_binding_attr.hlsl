// RUN: %clang_cc1 -triple dxil-pc-shadermodel6.3-library -finclude-default-header -ast-dump -o - %s | FileCheck %s -check-prefixes=CHECK,DXIL
// RUN: %clang_cc1 -triple spirv-unknown-vulkan-library -finclude-default-header -ast-dump -o - %s | FileCheck %s -check-prefixes=CHECK,SPV

// CHECK: HLSLBufferDecl {{.*}} line:[[# @LINE + 4]]:9 cbuffer CB
// CHECK-NEXT: HLSLResourceClassAttr {{.*}} Implicit CBuffer
// CHECK-NEXT: HLSLResourceBindingAttr {{.*}} "b3" "space2"
// CHECK-NEXT: VarDecl {{.*}} used a 'hlsl_constant float'
cbuffer CB : register(b3, space2) {
  float a;
}

// CHECK: HLSLBufferDecl {{.*}} line:[[# @LINE + 4]]:9 tbuffer TB
// CHECK-NEXT: HLSLResourceClassAttr {{.*}} Implicit SRV
// CHECK-NEXT: HLSLResourceBindingAttr {{.*}} "t2" "space1"
// CHECK-NEXT: VarDecl {{.*}} used b 'hlsl_constant float'
tbuffer TB : register(t2, space1) {
  float b;
}

export float foo() {
  return a + b;
}

// CHECK: VarDecl {{.*}} UAV 'RWBuffer<float>':'hlsl::RWBuffer<float>'
// CHECK: HLSLResourceBindingAttr {{.*}} "u3" "space0"
RWBuffer<float> UAV : register(u3);

// CHECK: VarDecl {{.*}} UAV1 'RWBuffer<float>':'hlsl::RWBuffer<float>'
// CHECK: HLSLResourceBindingAttr {{.*}} "u2" "space0"
// CHECK: VarDecl {{.*}} UAV2 'RWBuffer<float>':'hlsl::RWBuffer<float>'
// CHECK: HLSLResourceBindingAttr {{.*}} "u4" "space0"
RWBuffer<float> UAV1 : register(u2), UAV2 : register(u4);

// CHECK: VarDecl {{.*}} UAV3 'RWBuffer<float>':'hlsl::RWBuffer<float>'
// CHECK: HLSLResourceBindingAttr {{.*}} "" "space5"
RWBuffer<float> UAV3 : register(space5);

// CHECK: VarDecl {{.*}} UAV_Array 'RWBuffer<float>[10]'
// CHECK: HLSLResourceBindingAttr {{.*}} "u10" "space6"
RWBuffer<float> UAV_Array[10] : register(u10, space6);

//
// Default constants ($Globals) layout annotations

// CHECK: VarDecl {{.*}} f 'hlsl_constant float'
// CHECK: HLSLResourceBindingAttr {{.*}} "c5" "space0"
float f : register(c5);

// CHECK: VarDecl {{.*}} intv 'hlsl_constant int4':'vector<int hlsl_constant, 4>'
// CHECK: HLSLResourceBindingAttr {{.*}} "c2" "space0"
int4 intv : register(c2);

// CHECK: VarDecl {{.*}} dar 'hlsl_constant double[5]'
// CHECK: HLSLResourceBindingAttr {{.*}} "c3" "space0"
double dar[5] :  register(c3);

struct S {
  int a;
};

// CHECK: VarDecl {{.*}} s 'hlsl_constant S'
// CHECK: HLSLResourceBindingAttr {{.*}} "c10" "space0
S s : register(c10);

//
// Implicit binding

<<<<<<< HEAD
// Constant buffers should have implicit binding attribute added by SemaHLSL
=======
// Constant buffers should have implicit binding attribute added by SemaHLSL,
// unless the target is SPIR-V and there is [[vk::binding]] attribute.
>>>>>>> 662636e4
// CHECK: HLSLBufferDecl {{.*}} line:[[# @LINE + 3]]:9 cbuffer CB2
// CHECK-NEXT: HLSLResourceClassAttr {{.*}} Implicit CBuffer
// CHECK-NEXT: HLSLResourceBindingAttr {{.*}} Implicit "" "0"
cbuffer CB2 {
  float4 c;
}

<<<<<<< HEAD
// Resource arrays should have implicit binding attribute added by SemaHLSL
// CHECK: VarDecl {{.*}} SB 'StructuredBuffer<float>[10]'
// CHECK: HLSLResourceBindingAttr {{.*}} Implicit "" "0"
StructuredBuffer<float> SB[10];
=======
// CHECK: HLSLBufferDecl {{.*}} line:[[# @LINE + 7]]:9 cbuffer CB3
// CHECK-NEXT: HLSLResourceClassAttr {{.*}} Implicit CBuffer
// DXIL: HLSLResourceBindingAttr {{.*}} Implicit
// DXIL-NOT: HLSLVkBindingAttr
// SPV: HLSLVkBindingAttr {{.*}} 1 0
// SPV-NOT: HLSLResourceBindingAttr {{.*}} Implicit
[[vk::binding(1)]]
cbuffer CB3 {
  float2 d;
}

// Resource arrays should have implicit binding attribute added by SemaHLSL,
// unless the target is SPIR-V and there is [[vk::binding]] attribute.
// CHECK: VarDecl {{.*}} SB 'StructuredBuffer<float>[10]'
// CHECK: HLSLResourceBindingAttr {{.*}} Implicit "" "0"
StructuredBuffer<float> SB[10];

// CHECK: VarDecl {{.*}} SB2 'StructuredBuffer<float>[10]'
// DXIL: HLSLResourceBindingAttr {{.*}} Implicit
// DXIL-NOT: HLSLVkBindingAttr
// SPV: HLSLVkBindingAttr {{.*}} 2 0
// SPV-NOT: HLSLResourceBindingAttr {{.*}} Implicit
[[vk::binding(2)]]
StructuredBuffer<float> SB2[10];

// $Globals should have implicit binding attribute added by SemaHLSL
// CHECK: HLSLBufferDecl {{.*}} implicit cbuffer $Globals
// CHECK: HLSLResourceBindingAttr {{.*}} Implicit "" "0"
>>>>>>> 662636e4
<|MERGE_RESOLUTION|>--- conflicted
+++ resolved
@@ -65,12 +65,8 @@
 //
 // Implicit binding
 
-<<<<<<< HEAD
-// Constant buffers should have implicit binding attribute added by SemaHLSL
-=======
 // Constant buffers should have implicit binding attribute added by SemaHLSL,
 // unless the target is SPIR-V and there is [[vk::binding]] attribute.
->>>>>>> 662636e4
 // CHECK: HLSLBufferDecl {{.*}} line:[[# @LINE + 3]]:9 cbuffer CB2
 // CHECK-NEXT: HLSLResourceClassAttr {{.*}} Implicit CBuffer
 // CHECK-NEXT: HLSLResourceBindingAttr {{.*}} Implicit "" "0"
@@ -78,12 +74,6 @@
   float4 c;
 }
 
-<<<<<<< HEAD
-// Resource arrays should have implicit binding attribute added by SemaHLSL
-// CHECK: VarDecl {{.*}} SB 'StructuredBuffer<float>[10]'
-// CHECK: HLSLResourceBindingAttr {{.*}} Implicit "" "0"
-StructuredBuffer<float> SB[10];
-=======
 // CHECK: HLSLBufferDecl {{.*}} line:[[# @LINE + 7]]:9 cbuffer CB3
 // CHECK-NEXT: HLSLResourceClassAttr {{.*}} Implicit CBuffer
 // DXIL: HLSLResourceBindingAttr {{.*}} Implicit
@@ -111,5 +101,4 @@
 
 // $Globals should have implicit binding attribute added by SemaHLSL
 // CHECK: HLSLBufferDecl {{.*}} implicit cbuffer $Globals
-// CHECK: HLSLResourceBindingAttr {{.*}} Implicit "" "0"
->>>>>>> 662636e4
+// CHECK: HLSLResourceBindingAttr {{.*}} Implicit "" "0"