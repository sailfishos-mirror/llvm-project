// RUN: %clang_cc1 -fsanitize=alloc-token -triple x86_64-linux-gnu -emit-llvm -disable-llvm-passes %s -o - | FileCheck %s

typedef __typeof(sizeof(int)) size_t;

void *aligned_alloc(size_t alignment, size_t size) __attribute__((malloc));
void *malloc(size_t size) __attribute__((malloc));
void *calloc(size_t num, size_t size) __attribute__((malloc));
void *realloc(void *ptr, size_t size) __attribute__((malloc));
void *reallocarray(void *ptr, size_t nmemb, size_t size) __attribute__((malloc));
void *memalign(size_t alignment, size_t size) __attribute__((malloc));
void *valloc(size_t size) __attribute__((malloc));
void *pvalloc(size_t size) __attribute__((malloc));
int posix_memalign(void **memptr, size_t alignment, size_t size);

void *sink;

// CHECK-LABEL: define dso_local void @test_malloc_like(
<<<<<<< HEAD
// CHECK-SAME: ) #[[ATTR0:[0-9]+]] {
// CHECK-NEXT:  [[ENTRY:.*:]]
// CHECK-NEXT:    [[CALL:%.*]] = call noalias ptr @malloc(i64 noundef 4) #[[ATTR5:[0-9]+]], !alloc_token [[META2:![0-9]+]]
// CHECK-NEXT:    store ptr [[CALL]], ptr @sink, align 8
// CHECK-NEXT:    [[CALL1:%.*]] = call noalias ptr @calloc(i64 noundef 3, i64 noundef 4) #[[ATTR6:[0-9]+]], !alloc_token [[META2]]
// CHECK-NEXT:    store ptr [[CALL1]], ptr @sink, align 8
// CHECK-NEXT:    [[TMP0:%.*]] = load ptr, ptr @sink, align 8
// CHECK-NEXT:    [[CALL2:%.*]] = call noalias ptr @realloc(ptr noundef [[TMP0]], i64 noundef 8) #[[ATTR7:[0-9]+]], !alloc_token [[META3:![0-9]+]]
// CHECK-NEXT:    store ptr [[CALL2]], ptr @sink, align 8
// CHECK-NEXT:    [[TMP1:%.*]] = load ptr, ptr @sink, align 8
// CHECK-NEXT:    [[CALL3:%.*]] = call noalias ptr @reallocarray(ptr noundef [[TMP1]], i64 noundef 5, i64 noundef 8), !alloc_token [[META3]]
// CHECK-NEXT:    store ptr [[CALL3]], ptr @sink, align 8
// CHECK-NEXT:    [[CALL4:%.*]] = call noalias align 128 ptr @aligned_alloc(i64 noundef 128, i64 noundef 4) #[[ATTR7]], !alloc_token [[META2]]
// CHECK-NEXT:    store ptr [[CALL4]], ptr @sink, align 8
// CHECK-NEXT:    [[CALL5:%.*]] = call noalias align 16 ptr @memalign(i64 noundef 16, i64 noundef 4) #[[ATTR7]], !alloc_token [[META2]]
// CHECK-NEXT:    store ptr [[CALL5]], ptr @sink, align 8
// CHECK-NEXT:    [[CALL6:%.*]] = call noalias ptr @valloc(i64 noundef 4), !alloc_token [[META2]]
// CHECK-NEXT:    store ptr [[CALL6]], ptr @sink, align 8
// CHECK-NEXT:    [[CALL7:%.*]] = call noalias ptr @pvalloc(i64 noundef 4), !alloc_token [[META2]]
// CHECK-NEXT:    store ptr [[CALL7]], ptr @sink, align 8
// CHECK-NEXT:    [[CALL8:%.*]] = call i32 @posix_memalign(ptr noundef @sink, i64 noundef 64, i64 noundef 4)
// CHECK-NEXT:    ret void
//
=======
// CHECK: call ptr @malloc(i64 noundef 4)
// CHECK: call ptr @calloc(i64 noundef 3, i64 noundef 4)
// CHECK: call ptr @realloc(ptr noundef {{.*}}, i64 noundef 8)
// CHECK: call ptr @reallocarray(ptr noundef {{.*}}, i64 noundef 5, i64 noundef 8)
// CHECK: call align 128 ptr @aligned_alloc(i64 noundef 128, i64 noundef 1024)
// CHECK: call align 16 ptr @memalign(i64 noundef 16, i64 noundef 256)
// CHECK: call ptr @valloc(i64 noundef 4096)
// CHECK: call ptr @pvalloc(i64 noundef 8192)
// CHECK: call i32 @posix_memalign(ptr noundef @sink, i64 noundef 64, i64 noundef 4)
>>>>>>> e34c2d93
void test_malloc_like() {
  sink = malloc(sizeof(int));
  sink = calloc(3, sizeof(int));
  sink = realloc(sink, sizeof(long));
  sink = reallocarray(sink, 5, sizeof(long));
  sink = aligned_alloc(128, sizeof(int));
  sink = memalign(16, sizeof(int));
  sink = valloc(sizeof(int));
  sink = pvalloc(sizeof(int));
  posix_memalign(&sink, 64, sizeof(int)); // FIXME: support posix_memalign
}
//.
// CHECK: [[META2]] = !{!"int", i1 false}
// CHECK: [[META3]] = !{!"long", i1 false}
//.<|MERGE_RESOLUTION|>--- conflicted
+++ resolved
@@ -15,41 +15,15 @@
 void *sink;
 
 // CHECK-LABEL: define dso_local void @test_malloc_like(
-<<<<<<< HEAD
-// CHECK-SAME: ) #[[ATTR0:[0-9]+]] {
-// CHECK-NEXT:  [[ENTRY:.*:]]
-// CHECK-NEXT:    [[CALL:%.*]] = call noalias ptr @malloc(i64 noundef 4) #[[ATTR5:[0-9]+]], !alloc_token [[META2:![0-9]+]]
-// CHECK-NEXT:    store ptr [[CALL]], ptr @sink, align 8
-// CHECK-NEXT:    [[CALL1:%.*]] = call noalias ptr @calloc(i64 noundef 3, i64 noundef 4) #[[ATTR6:[0-9]+]], !alloc_token [[META2]]
-// CHECK-NEXT:    store ptr [[CALL1]], ptr @sink, align 8
-// CHECK-NEXT:    [[TMP0:%.*]] = load ptr, ptr @sink, align 8
-// CHECK-NEXT:    [[CALL2:%.*]] = call noalias ptr @realloc(ptr noundef [[TMP0]], i64 noundef 8) #[[ATTR7:[0-9]+]], !alloc_token [[META3:![0-9]+]]
-// CHECK-NEXT:    store ptr [[CALL2]], ptr @sink, align 8
-// CHECK-NEXT:    [[TMP1:%.*]] = load ptr, ptr @sink, align 8
-// CHECK-NEXT:    [[CALL3:%.*]] = call noalias ptr @reallocarray(ptr noundef [[TMP1]], i64 noundef 5, i64 noundef 8), !alloc_token [[META3]]
-// CHECK-NEXT:    store ptr [[CALL3]], ptr @sink, align 8
-// CHECK-NEXT:    [[CALL4:%.*]] = call noalias align 128 ptr @aligned_alloc(i64 noundef 128, i64 noundef 4) #[[ATTR7]], !alloc_token [[META2]]
-// CHECK-NEXT:    store ptr [[CALL4]], ptr @sink, align 8
-// CHECK-NEXT:    [[CALL5:%.*]] = call noalias align 16 ptr @memalign(i64 noundef 16, i64 noundef 4) #[[ATTR7]], !alloc_token [[META2]]
-// CHECK-NEXT:    store ptr [[CALL5]], ptr @sink, align 8
-// CHECK-NEXT:    [[CALL6:%.*]] = call noalias ptr @valloc(i64 noundef 4), !alloc_token [[META2]]
-// CHECK-NEXT:    store ptr [[CALL6]], ptr @sink, align 8
-// CHECK-NEXT:    [[CALL7:%.*]] = call noalias ptr @pvalloc(i64 noundef 4), !alloc_token [[META2]]
-// CHECK-NEXT:    store ptr [[CALL7]], ptr @sink, align 8
-// CHECK-NEXT:    [[CALL8:%.*]] = call i32 @posix_memalign(ptr noundef @sink, i64 noundef 64, i64 noundef 4)
-// CHECK-NEXT:    ret void
-//
-=======
-// CHECK: call ptr @malloc(i64 noundef 4)
-// CHECK: call ptr @calloc(i64 noundef 3, i64 noundef 4)
-// CHECK: call ptr @realloc(ptr noundef {{.*}}, i64 noundef 8)
-// CHECK: call ptr @reallocarray(ptr noundef {{.*}}, i64 noundef 5, i64 noundef 8)
-// CHECK: call align 128 ptr @aligned_alloc(i64 noundef 128, i64 noundef 1024)
-// CHECK: call align 16 ptr @memalign(i64 noundef 16, i64 noundef 256)
-// CHECK: call ptr @valloc(i64 noundef 4096)
-// CHECK: call ptr @pvalloc(i64 noundef 8192)
+// CHECK: call noalias ptr @malloc(i64 noundef 4){{.*}} !alloc_token [[META_INT:![0-9]+]]
+// CHECK: call noalias ptr @calloc(i64 noundef 3, i64 noundef 4){{.*}} !alloc_token [[META_INT]]
+// CHECK: call noalias ptr @realloc(ptr noundef {{.*}}, i64 noundef 8){{.*}} !alloc_token [[META_LONG:![0-9]+]]
+// CHECK: call noalias ptr @reallocarray(ptr noundef {{.*}}, i64 noundef 5, i64 noundef 8), !alloc_token [[META_LONG]]
+// CHECK: call noalias align 128 ptr @aligned_alloc(i64 noundef 128, i64 noundef 4){{.*}} !alloc_token [[META_INT]]
+// CHECK: call noalias align 16 ptr @memalign(i64 noundef 16, i64 noundef 4){{.*}} !alloc_token [[META_INT]]
+// CHECK: call noalias ptr @valloc(i64 noundef 4), !alloc_token [[META_INT]]
+// CHECK: call noalias ptr @pvalloc(i64 noundef 4), !alloc_token [[META_INT]]
 // CHECK: call i32 @posix_memalign(ptr noundef @sink, i64 noundef 64, i64 noundef 4)
->>>>>>> e34c2d93
 void test_malloc_like() {
   sink = malloc(sizeof(int));
   sink = calloc(3, sizeof(int));
@@ -61,7 +35,6 @@
   sink = pvalloc(sizeof(int));
   posix_memalign(&sink, 64, sizeof(int)); // FIXME: support posix_memalign
 }
-//.
-// CHECK: [[META2]] = !{!"int", i1 false}
-// CHECK: [[META3]] = !{!"long", i1 false}
-//.+
+// CHECK: [[META_INT]] = !{!"int", i1 false}
+// CHECK: [[META_LONG]] = !{!"long", i1 false}