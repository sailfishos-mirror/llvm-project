--- conflicted
+++ resolved
@@ -33,15 +33,9 @@
 // Make sure 128 and 64 bit versions are passed like integers.
 void ParamPassing(_BitInt(128) b, _BitInt(64) c) {}
 // LIN64: define{{.*}} void @ParamPassing(i128 %{{.+}}, i64 %{{.+}})
-<<<<<<< HEAD
-// WIN64: define dso_local void @ParamPassing(ptr %{{.+}}, i64 %{{.+}})
-// LIN32: define{{.*}} void @ParamPassing(ptr %{{.+}}, i64 %{{.+}})
-// WIN32: define dso_local void @ParamPassing(ptr %{{.+}}, i64 %{{.+}})
-=======
 // WIN64: define dso_local void @ParamPassing(ptr dead_on_return %{{.+}}, i64 %{{.+}})
 // LIN32: define{{.*}} void @ParamPassing(ptr dead_on_return %{{.+}}, i64 %{{.+}})
 // WIN32: define dso_local void @ParamPassing(ptr dead_on_return %{{.+}}, i64 %{{.+}})
->>>>>>> e38f98f5
 // NVPTX64: define{{.*}} void @ParamPassing(i128 %{{.+}}, i64 %{{.+}})
 // NVPTX: define{{.*}} void @ParamPassing(ptr byval(i128) align 8 %{{.+}}, i64 %{{.+}})
 // SPARCV9: define{{.*}} void @ParamPassing(i128 %{{.+}}, i64 %{{.+}})
@@ -69,15 +63,9 @@
 
 void ParamPassing2(_BitInt(127) b, _BitInt(63) c) {}
 // LIN64: define{{.*}} void @ParamPassing2(i64 %{{.+}}, i64 %{{.+}}, i64 %{{.+}})
-<<<<<<< HEAD
-// WIN64: define dso_local void @ParamPassing2(ptr %{{.+}}, i63 %{{.+}})
-// LIN32: define{{.*}} void @ParamPassing2(ptr %{{.+}}, i63 %{{.+}})
-// WIN32: define dso_local void @ParamPassing2(ptr %{{.+}}, i63 %{{.+}})
-=======
 // WIN64: define dso_local void @ParamPassing2(ptr dead_on_return %{{.+}}, i63 %{{.+}})
 // LIN32: define{{.*}} void @ParamPassing2(ptr dead_on_return %{{.+}}, i63 %{{.+}})
 // WIN32: define dso_local void @ParamPassing2(ptr dead_on_return %{{.+}}, i63 %{{.+}})
->>>>>>> e38f98f5
 // NVPTX64: define{{.*}} void @ParamPassing2(i127 %{{.+}}, i63 %{{.+}})
 // NVPTX: define{{.*}} void @ParamPassing2(ptr byval(i128) align 8 %{{.+}}, i63 %{{.+}})
 // SPARCV9: define{{.*}} void @ParamPassing2(i127 %{{.+}}, i63 signext %{{.+}})
@@ -141,17 +129,10 @@
 // _BitInt widths to alert us to enable the test.
 void ParamPassing4(_BitInt(129) a) {}
 // LIN64: define{{.*}} void @ParamPassing4(ptr byval([24 x i8]) align 8 %{{.+}})
-<<<<<<< HEAD
-// WIN64: define dso_local void @ParamPassing4(ptr %{{.+}})
-// LIN32: define{{.*}} void @ParamPassing4(ptr %{{.+}})
-// WIN32: define dso_local void @ParamPassing4(ptr %{{.+}})
-// AARCH64: define{{.*}} void @ParamPassing4(ptr %{{.+}})
-=======
 // WIN64: define dso_local void @ParamPassing4(ptr dead_on_return %{{.+}})
 // LIN32: define{{.*}} void @ParamPassing4(ptr dead_on_return %{{.+}})
 // WIN32: define dso_local void @ParamPassing4(ptr dead_on_return %{{.+}})
 // AARCH64: define{{.*}} void @ParamPassing4(ptr dead_on_return %{{.+}})
->>>>>>> e38f98f5
 // NVPTX64-NOT: define{{.*}} void @ParamPassing4(ptr byval(i129) align 8 %{{.+}})
 // NVPTX-NOT: define{{.*}} void @ParamPassing4(ptr byval(i129) align 8 %{{.+}})
 // SPARCV9-NOT: define{{.*}} void @ParamPassing4(ptr %{{.+}})
