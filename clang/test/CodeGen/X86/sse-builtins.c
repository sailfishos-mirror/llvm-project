// RUN: %clang_cc1 -x c -flax-vector-conversions=none -ffreestanding %s -triple=x86_64-apple-darwin -target-feature +sse -emit-llvm -o - -Wall -Werror | FileCheck %s
// RUN: %clang_cc1 -x c -flax-vector-conversions=none -fms-extensions -fms-compatibility -ffreestanding %s -triple=x86_64-windows-msvc -target-feature +sse -emit-llvm -o - -Wall -Werror | FileCheck %s
// RUN: %clang_cc1 -x c++ -flax-vector-conversions=none -ffreestanding %s -triple=x86_64-apple-darwin -target-feature +sse -emit-llvm -o - -Wall -Werror | FileCheck %s
// RUN: %clang_cc1 -x c++ -flax-vector-conversions=none -fms-extensions -fms-compatibility -ffreestanding %s -triple=x86_64-windows-msvc -target-feature +sse -emit-llvm -o - -Wall -Werror | FileCheck %s


#include <immintrin.h>
#include "builtin_test_helpers.h"

// NOTE: This should match the tests in llvm/test/CodeGen/X86/sse-intrinsics-fast-isel.ll

__m128 test_mm_add_ps(__m128 A, __m128 B) {
  // CHECK-LABEL: test_mm_add_ps
  // CHECK: fadd <4 x float>
  return _mm_add_ps(A, B);
}
TEST_CONSTEXPR(match_m128(_mm_add_ps((__m128){+1.0f, +0.0f, +2.0f, +4.0f}, (__m128){+8.0f, +4.0f, +2.0f, +1.0f}), +9.0f, +4.0f, +4.0f, +5.0f));

__m128 test_mm_add_ss(__m128 A, __m128 B) {
  // CHECK-LABEL: test_mm_add_ss
  // CHECK: extractelement <4 x float> %{{.*}}, i32 0
  // CHECK: extractelement <4 x float> %{{.*}}, i32 0
  // CHECK: fadd float
  // CHECK: insertelement <4 x float> %{{.*}}, float %{{.*}}, i32 0
  return _mm_add_ss(A, B);
}
TEST_CONSTEXPR(match_m128(_mm_add_ss((__m128){+1.0f, +0.0f, +2.0f, +4.0f}, (__m128){+8.0f, +4.0f, +2.0f, +1.0f}), +9.0f, +0.0f, +2.0f, +4.0f));

__m128 test_mm_and_ps(__m128 A, __m128 B) {
  // CHECK-LABEL: test_mm_and_ps
  // CHECK: and <4 x i32>
  return _mm_and_ps(A, B);
}
TEST_CONSTEXPR(match_m128(_mm_and_ps((__m128){-4.0f, -5.0f, +6.0f, +7.0f}, (__m128){+0.0f, -0.0f, -0.0f, +7.0f}), -0.0f, -0.0f, +0.0f, +7.0f));

__m128 test_mm_andnot_ps(__m128 A, __m128 B) {
  // CHECK-LABEL: test_mm_andnot_ps
  // CHECK: xor <4 x i32> %{{.*}}, splat (i32 -1)
  // CHECK: and <4 x i32>
  return _mm_andnot_ps(A, B);
}
TEST_CONSTEXPR(match_m128(_mm_andnot_ps((__m128){-4.0f, -5.0f, +6.0f, +7.0f}, (__m128){+0.0f, -0.0f, -0.0f, +7.0f}), +0.0f, +0.0f, +0.0f, +0.0f));

__m128 test_mm_cmp_ps_eq_oq(__m128 a, __m128 b) {
  // CHECK-LABEL: test_mm_cmp_ps_eq_oq
  // CHECK: fcmp oeq <4 x float> %{{.*}}, %{{.*}}
  return _mm_cmp_ps(a, b, _CMP_EQ_OQ);
}

__m128 test_mm_cmp_ps_lt_os(__m128 a, __m128 b) {
  // CHECK-LABEL: test_mm_cmp_ps_lt_os
  // CHECK: fcmp olt <4 x float> %{{.*}}, %{{.*}}
  return _mm_cmp_ps(a, b, _CMP_LT_OS);
}

__m128 test_mm_cmp_ps_le_os(__m128 a, __m128 b) {
  // CHECK-LABEL: test_mm_cmp_ps_le_os
  // CHECK: fcmp ole <4 x float> %{{.*}}, %{{.*}}
  return _mm_cmp_ps(a, b, _CMP_LE_OS);
}

__m128 test_mm_cmp_ps_unord_q(__m128 a, __m128 b) {
  // CHECK-LABEL: test_mm_cmp_ps_unord_q
  // CHECK: fcmp uno <4 x float> %{{.*}}, %{{.*}}
  return _mm_cmp_ps(a, b, _CMP_UNORD_Q);
}

__m128 test_mm_cmp_ps_neq_uq(__m128 a, __m128 b) {
  // CHECK-LABEL: test_mm_cmp_ps_neq_uq
  // CHECK: fcmp une <4 x float> %{{.*}}, %{{.*}}
  return _mm_cmp_ps(a, b, _CMP_NEQ_UQ);
}

__m128 test_mm_cmp_ps_nlt_us(__m128 a, __m128 b) {
  // CHECK-LABEL: test_mm_cmp_ps_nlt_us
  // CHECK: fcmp uge <4 x float> %{{.*}}, %{{.*}}
  return _mm_cmp_ps(a, b, _CMP_NLT_US);
}

__m128 test_mm_cmp_ps_nle_us(__m128 a, __m128 b) {
  // CHECK-LABEL: test_mm_cmp_ps_nle_us
  // CHECK: fcmp ugt <4 x float> %{{.*}}, %{{.*}}
  return _mm_cmp_ps(a, b, _CMP_NLE_US);
}

__m128 test_mm_cmp_ps_ord_q(__m128 a, __m128 b) {
  // CHECK-LABEL: test_mm_cmp_ps_ord_q
  // CHECK: fcmp ord <4 x float> %{{.*}}, %{{.*}}
  return _mm_cmp_ps(a, b, _CMP_ORD_Q);
}

__m128 test_mm_cmp_ss(__m128 A, __m128 B) {
  // CHECK-LABEL: test_mm_cmp_ss
  // CHECK: call {{.*}}<4 x float> @llvm.x86.sse.cmp.ss(<4 x float> %{{.*}}, <4 x float> %{{.*}}, i8 7)
  return _mm_cmp_ss(A, B, _CMP_ORD_Q);
}

__m128 test_mm_cmpeq_ps(__m128 __a, __m128 __b) {
  // CHECK-LABEL: test_mm_cmpeq_ps
  // CHECK:         [[CMP:%.*]] = fcmp oeq <4 x float>
  // CHECK-NEXT:    [[SEXT:%.*]] = sext <4 x i1> [[CMP]] to <4 x i32>
  // CHECK-NEXT:    [[BC:%.*]] = bitcast <4 x i32> [[SEXT]] to <4 x float>
  // CHECK-NEXT:    ret <4 x float> [[BC]]
  return _mm_cmpeq_ps(__a, __b);
}

__m128 test_mm_cmpeq_ss(__m128 __a, __m128 __b) {
  // CHECK-LABEL: test_mm_cmpeq_ss
  // CHECK: @llvm.x86.sse.cmp.ss(<4 x float> %{{.*}}, <4 x float> %{{.*}}, i8 0)
  return _mm_cmpeq_ss(__a, __b);
}

__m128 test_mm_cmpge_ps(__m128 __a, __m128 __b) {
  // CHECK-LABEL: test_mm_cmpge_ps
  // CHECK:         [[CMP:%.*]] = fcmp ole <4 x float>
  // CHECK-NEXT:    [[SEXT:%.*]] = sext <4 x i1> [[CMP]] to <4 x i32>
  // CHECK-NEXT:    [[BC:%.*]] = bitcast <4 x i32> [[SEXT]] to <4 x float>
  // CHECK-NEXT:    ret <4 x float> [[BC]]
  return _mm_cmpge_ps(__a, __b);
}

__m128 test_mm_cmpge_ss(__m128 __a, __m128 __b) {
  // CHECK-LABEL: test_mm_cmpge_ss
  // CHECK: @llvm.x86.sse.cmp.ss(<4 x float> %{{.*}}, <4 x float> %{{.*}}, i8 2)
  // CHECK: shufflevector <4 x float> %{{.*}}, <4 x float> %{{.*}}, <4 x i32> <i32 4, i32 1, i32 2, i32 3>
  return _mm_cmpge_ss(__a, __b);
}

__m128 test_mm_cmpgt_ps(__m128 __a, __m128 __b) {
  // CHECK-LABEL: test_mm_cmpgt_ps
  // CHECK:         [[CMP:%.*]] = fcmp olt <4 x float>
  // CHECK-NEXT:    [[SEXT:%.*]] = sext <4 x i1> [[CMP]] to <4 x i32>
  // CHECK-NEXT:    [[BC:%.*]] = bitcast <4 x i32> [[SEXT]] to <4 x float>
  // CHECK-NEXT:    ret <4 x float> [[BC]]
  return _mm_cmpgt_ps(__a, __b);
}

__m128 test_mm_cmpgt_ss(__m128 __a, __m128 __b) {
  // CHECK-LABEL: test_mm_cmpgt_ss
  // CHECK: @llvm.x86.sse.cmp.ss(<4 x float> %{{.*}}, <4 x float> %{{.*}}, i8 1)
  // CHECK: shufflevector <4 x float> %{{.*}}, <4 x float> %{{.*}}, <4 x i32> <i32 4, i32 1, i32 2, i32 3>
  return _mm_cmpgt_ss(__a, __b);
}

__m128 test_mm_cmple_ps(__m128 __a, __m128 __b) {
  // CHECK-LABEL: test_mm_cmple_ps
  // CHECK:         [[CMP:%.*]] = fcmp ole <4 x float>
  // CHECK-NEXT:    [[SEXT:%.*]] = sext <4 x i1> [[CMP]] to <4 x i32>
  // CHECK-NEXT:    [[BC:%.*]] = bitcast <4 x i32> [[SEXT]] to <4 x float>
  // CHECK-NEXT:    ret <4 x float> [[BC]]
  return _mm_cmple_ps(__a, __b);
}

__m128 test_mm_cmple_ss(__m128 __a, __m128 __b) {
  // CHECK-LABEL: test_mm_cmple_ss
  // CHECK: @llvm.x86.sse.cmp.ss(<4 x float> %{{.*}}, <4 x float> %{{.*}}, i8 2)
  return _mm_cmple_ss(__a, __b);
}

__m128 test_mm_cmplt_ps(__m128 __a, __m128 __b) {
  // CHECK-LABEL: test_mm_cmplt_ps
  // CHECK:         [[CMP:%.*]] = fcmp olt <4 x float>
  // CHECK-NEXT:    [[SEXT:%.*]] = sext <4 x i1> [[CMP]] to <4 x i32>
  // CHECK-NEXT:    [[BC:%.*]] = bitcast <4 x i32> [[SEXT]] to <4 x float>
  // CHECK-NEXT:    ret <4 x float> [[BC]]
  return _mm_cmplt_ps(__a, __b);
}

__m128 test_mm_cmplt_ss(__m128 __a, __m128 __b) {
  // CHECK-LABEL: test_mm_cmplt_ss
  // CHECK: @llvm.x86.sse.cmp.ss(<4 x float> %{{.*}}, <4 x float> %{{.*}}, i8 1)
  return _mm_cmplt_ss(__a, __b);
}

__m128 test_mm_cmpneq_ps(__m128 __a, __m128 __b) {
  // CHECK-LABEL: test_mm_cmpneq_ps
  // CHECK:         [[CMP:%.*]] = fcmp une <4 x float>
  // CHECK-NEXT:    [[SEXT:%.*]] = sext <4 x i1> [[CMP]] to <4 x i32>
  // CHECK-NEXT:    [[BC:%.*]] = bitcast <4 x i32> [[SEXT]] to <4 x float>
  // CHECK-NEXT:    ret <4 x float> [[BC]]
  return _mm_cmpneq_ps(__a, __b);
}

__m128 test_mm_cmpneq_ss(__m128 __a, __m128 __b) {
  // CHECK-LABEL: test_mm_cmpneq_ss
  // CHECK: @llvm.x86.sse.cmp.ss(<4 x float> %{{.*}}, <4 x float> %{{.*}}, i8 4)
  return _mm_cmpneq_ss(__a, __b);
}

__m128 test_mm_cmpnge_ps(__m128 __a, __m128 __b) {
  // CHECK-LABEL: test_mm_cmpnge_ps
  // CHECK:         [[CMP:%.*]] = fcmp ugt <4 x float>
  // CHECK-NEXT:    [[SEXT:%.*]] = sext <4 x i1> [[CMP]] to <4 x i32>
  // CHECK-NEXT:    [[BC:%.*]] = bitcast <4 x i32> [[SEXT]] to <4 x float>
  // CHECK-NEXT:    ret <4 x float> [[BC]]
  return _mm_cmpnge_ps(__a, __b);
}

__m128 test_mm_cmpnge_ss(__m128 __a, __m128 __b) {
  // CHECK-LABEL: test_mm_cmpnge_ss
  // CHECK: @llvm.x86.sse.cmp.ss(<4 x float> %{{.*}}, <4 x float> %{{.*}}, i8 6)
  // CHECK: shufflevector <4 x float> %{{.*}}, <4 x float> %{{.*}}, <4 x i32> <i32 4, i32 1, i32 2, i32 3>
  return _mm_cmpnge_ss(__a, __b);
}

__m128 test_mm_cmpngt_ps(__m128 __a, __m128 __b) {
  // CHECK-LABEL: test_mm_cmpngt_ps
  // CHECK:         [[CMP:%.*]] = fcmp uge <4 x float>
  // CHECK-NEXT:    [[SEXT:%.*]] = sext <4 x i1> [[CMP]] to <4 x i32>
  // CHECK-NEXT:    [[BC:%.*]] = bitcast <4 x i32> [[SEXT]] to <4 x float>
  // CHECK-NEXT:    ret <4 x float> [[BC]]
  return _mm_cmpngt_ps(__a, __b);
}

__m128 test_mm_cmpngt_ss(__m128 __a, __m128 __b) {
  // CHECK-LABEL: test_mm_cmpngt_ss
  // CHECK: @llvm.x86.sse.cmp.ss(<4 x float> %{{.*}}, <4 x float> %{{.*}}, i8 5)
  // CHECK: shufflevector <4 x float> %{{.*}}, <4 x float> %{{.*}}, <4 x i32> <i32 4, i32 1, i32 2, i32 3>
  return _mm_cmpngt_ss(__a, __b);
}

__m128 test_mm_cmpnle_ps(__m128 __a, __m128 __b) {
  // CHECK-LABEL: test_mm_cmpnle_ps
  // CHECK:         [[CMP:%.*]] = fcmp ugt <4 x float>
  // CHECK-NEXT:    [[SEXT:%.*]] = sext <4 x i1> [[CMP]] to <4 x i32>
  // CHECK-NEXT:    [[BC:%.*]] = bitcast <4 x i32> [[SEXT]] to <4 x float>
  // CHECK-NEXT:    ret <4 x float> [[BC]]
  return _mm_cmpnle_ps(__a, __b);
}

__m128 test_mm_cmpnle_ss(__m128 __a, __m128 __b) {
  // CHECK-LABEL: test_mm_cmpnle_ss
  // CHECK: @llvm.x86.sse.cmp.ss(<4 x float> %{{.*}}, <4 x float> %{{.*}}, i8 6)
  return _mm_cmpnle_ss(__a, __b);
}

__m128 test_mm_cmpnlt_ps(__m128 __a, __m128 __b) {
  // CHECK-LABEL: test_mm_cmpnlt_ps
  // CHECK:         [[CMP:%.*]] = fcmp uge <4 x float>
  // CHECK-NEXT:    [[SEXT:%.*]] = sext <4 x i1> [[CMP]] to <4 x i32>
  // CHECK-NEXT:    [[BC:%.*]] = bitcast <4 x i32> [[SEXT]] to <4 x float>
  // CHECK-NEXT:    ret <4 x float> [[BC]]
  return _mm_cmpnlt_ps(__a, __b);
}

__m128 test_mm_cmpnlt_ss(__m128 __a, __m128 __b) {
  // CHECK-LABEL: test_mm_cmpnlt_ss
  // CHECK: @llvm.x86.sse.cmp.ss(<4 x float> %{{.*}}, <4 x float> %{{.*}}, i8 5)
  return _mm_cmpnlt_ss(__a, __b);
}

__m128 test_mm_cmpord_ps(__m128 __a, __m128 __b) {
  // CHECK-LABEL: test_mm_cmpord_ps
  // CHECK:         [[CMP:%.*]] = fcmp ord <4 x float>
  // CHECK-NEXT:    [[SEXT:%.*]] = sext <4 x i1> [[CMP]] to <4 x i32>
  // CHECK-NEXT:    [[BC:%.*]] = bitcast <4 x i32> [[SEXT]] to <4 x float>
  // CHECK-NEXT:    ret <4 x float> [[BC]]
  return _mm_cmpord_ps(__a, __b);
}

__m128 test_mm_cmpord_ss(__m128 __a, __m128 __b) {
  // CHECK-LABEL: test_mm_cmpord_ss
  // CHECK: @llvm.x86.sse.cmp.ss(<4 x float> %{{.*}}, <4 x float> %{{.*}}, i8 7)
  return _mm_cmpord_ss(__a, __b);
}

__m128 test_mm_cmpunord_ps(__m128 __a, __m128 __b) {
  // CHECK-LABEL: test_mm_cmpunord_ps
  // CHECK:         [[CMP:%.*]] = fcmp uno <4 x float>
  // CHECK-NEXT:    [[SEXT:%.*]] = sext <4 x i1> [[CMP]] to <4 x i32>
  // CHECK-NEXT:    [[BC:%.*]] = bitcast <4 x i32> [[SEXT]] to <4 x float>
  // CHECK-NEXT:    ret <4 x float> [[BC]]
  return _mm_cmpunord_ps(__a, __b);
}

__m128 test_mm_cmpunord_ss(__m128 __a, __m128 __b) {
  // CHECK-LABEL: test_mm_cmpunord_ss
  // CHECK: @llvm.x86.sse.cmp.ss(<4 x float> %{{.*}}, <4 x float> %{{.*}}, i8 3)
  return _mm_cmpunord_ss(__a, __b);
}

int test_mm_comieq_ss(__m128 A, __m128 B) {
  // CHECK-LABEL: test_mm_comieq_ss
  // CHECK: call {{.*}}i32 @llvm.x86.sse.comieq.ss(<4 x float> %{{.*}}, <4 x float> %{{.*}})
  return _mm_comieq_ss(A, B);
}

int test_mm_comige_ss(__m128 A, __m128 B) {
  // CHECK-LABEL: test_mm_comige_ss
  // CHECK: call {{.*}}i32 @llvm.x86.sse.comige.ss(<4 x float> %{{.*}}, <4 x float> %{{.*}})
  return _mm_comige_ss(A, B);
}

int test_mm_comigt_ss(__m128 A, __m128 B) {
  // CHECK-LABEL: test_mm_comigt_ss
  // CHECK: call {{.*}}i32 @llvm.x86.sse.comigt.ss(<4 x float> %{{.*}}, <4 x float> %{{.*}})
  return _mm_comigt_ss(A, B);
}

int test_mm_comile_ss(__m128 A, __m128 B) {
  // CHECK-LABEL: test_mm_comile_ss
  // CHECK: call {{.*}}i32 @llvm.x86.sse.comile.ss(<4 x float> %{{.*}}, <4 x float> %{{.*}})
  return _mm_comile_ss(A, B);
}

int test_mm_comilt_ss(__m128 A, __m128 B) {
  // CHECK-LABEL: test_mm_comilt_ss
  // CHECK: call {{.*}}i32 @llvm.x86.sse.comilt.ss(<4 x float> %{{.*}}, <4 x float> %{{.*}})
  return _mm_comilt_ss(A, B);
}

int test_mm_comineq_ss(__m128 A, __m128 B) {
  // CHECK-LABEL: test_mm_comineq_ss
  // CHECK: call {{.*}}i32 @llvm.x86.sse.comineq.ss(<4 x float> %{{.*}}, <4 x float> %{{.*}})
  return _mm_comineq_ss(A, B);
}

int test_mm_cvt_ss2si(__m128 A) {
  // CHECK-LABEL: test_mm_cvt_ss2si
  // CHECK: call {{.*}}i32 @llvm.x86.sse.cvtss2si(<4 x float> %{{.*}})
  return _mm_cvt_ss2si(A);
}

__m128 test_mm_cvtsi32_ss(__m128 A, int B) {
  // CHECK-LABEL: test_mm_cvtsi32_ss
  // CHECK: sitofp i32 %{{.*}} to float
  // CHECK: insertelement <4 x float> %{{.*}}, float %{{.*}}, i32 0
  return _mm_cvtsi32_ss(A, B);
}
TEST_CONSTEXPR(match_m128(_mm_cvtsi32_ss((__m128){+1.0f, +0.0f, +2.0f, +4.0f}, 42), +42.0f, +0.0f, +2.0f, +4.0f));

__m128 test_mm_cvt_si2ss(__m128 A, int B) {
  // CHECK-LABEL: test_mm_cvt_si2ss
  // CHECK: sitofp i32 %{{.*}} to float
  // CHECK: insertelement <4 x float> %{{.*}}, float %{{.*}}, i32 0
  return _mm_cvt_si2ss(A, B);
}
TEST_CONSTEXPR(match_m128(_mm_cvt_si2ss((__m128){+4.0f, +2.0f, +0.0f, +4.0f}, -99), -99.0f, +2.0f, +0.0f, +4.0f));

#ifdef __x86_64__
__m128 test_mm_cvtsi64_ss(__m128 A, long long B) {
  // CHECK-LABEL: test_mm_cvtsi64_ss
  // CHECK: sitofp i64 %{{.*}} to float
  // CHECK: insertelement <4 x float> %{{.*}}, float %{{.*}}, i32 0
  return _mm_cvtsi64_ss(A, B);
}
TEST_CONSTEXPR(match_m128(_mm_cvtsi64_ss((__m128){+1.0f, +0.0f, +2.0f, +4.0f}, 555), +555.0f, +0.0f, +2.0f, +4.0f));
#endif

float test_mm_cvtss_f32(__m128 A) {
  // CHECK-LABEL: test_mm_cvtss_f32
  // CHECK: extractelement <4 x float> %{{.*}}, i32 0
  return _mm_cvtss_f32(A);
}
TEST_CONSTEXPR(_mm_cvtss_f32((__m128){+8.0f, +4.0f, +2.0f, +1.0f}) == +8.0f);

int test_mm_cvtss_si32(__m128 A) {
  // CHECK-LABEL: test_mm_cvtss_si32
  // CHECK: call {{.*}}i32 @llvm.x86.sse.cvtss2si(<4 x float> %{{.*}})
  return _mm_cvtss_si32(A);
}

#ifdef __x86_64__
long long test_mm_cvtss_si64(__m128 A) {
  // CHECK-LABEL: test_mm_cvtss_si64
  // CHECK: call {{.*}}i64 @llvm.x86.sse.cvtss2si64(<4 x float> %{{.*}})
  return _mm_cvtss_si64(A);
}
#endif

int test_mm_cvtt_ss2si(__m128 A) {
  // CHECK-LABEL: test_mm_cvtt_ss2si
  // CHECK: call {{.*}}i32 @llvm.x86.sse.cvttss2si(<4 x float> %{{.*}})
  return _mm_cvtt_ss2si(A);
}

int test_mm_cvttss_si32(__m128 A) {
  // CHECK-LABEL: test_mm_cvttss_si32
  // CHECK: call {{.*}}i32 @llvm.x86.sse.cvttss2si(<4 x float> %{{.*}})
  return _mm_cvttss_si32(A);
}

#ifdef __x86_64__
long long test_mm_cvttss_si64(__m128 A) {
  // CHECK-LABEL: test_mm_cvttss_si64
  // CHECK: call {{.*}}i64 @llvm.x86.sse.cvttss2si64(<4 x float> %{{.*}})
  return _mm_cvttss_si64(A);
}
#endif

__m128 test_mm_div_ps(__m128 A, __m128 B) {
  // CHECK-LABEL: test_mm_div_ps
  // CHECK: fdiv <4 x float>
  return _mm_div_ps(A, B);
}
TEST_CONSTEXPR(match_m128(_mm_div_ps((__m128){+1.0f, +0.0f, +2.0f, +4.0f}, (__m128){+8.0f, +4.0f, +2.0f, +1.0f}), +0.125f, +0.0f, +1.0f, +4.0f));

__m128 test_mm_div_ss(__m128 A, __m128 B) {
  // CHECK-LABEL: test_mm_div_ss
  // CHECK: extractelement <4 x float> %{{.*}}, i32 0
  // CHECK: extractelement <4 x float> %{{.*}}, i32 0
  // CHECK: fdiv float
  // CHECK: insertelement <4 x float> %{{.*}}, float %{{.*}}, i32 0
  return _mm_div_ss(A, B);
}
TEST_CONSTEXPR(match_m128(_mm_div_ss((__m128){+1.0f, +5.0f, +2.0f, +4.0f}, (__m128){+8.0f, +4.0f, +2.0f, +1.0f}), +0.125f, +5.0f, +2.0f, +4.0f));

unsigned int test_MM_GET_EXCEPTION_MASK(void) {
  // CHECK-LABEL: test_MM_GET_EXCEPTION_MASK
  // CHECK: call void @llvm.x86.sse.stmxcsr(ptr %{{.*}})
  // CHECK: and i32 %{{.*}}, 8064
  return _MM_GET_EXCEPTION_MASK();
}

unsigned int test_MM_GET_EXCEPTION_STATE(void) {
  // CHECK-LABEL: test_MM_GET_EXCEPTION_STATE
  // CHECK: call void @llvm.x86.sse.stmxcsr(ptr %{{.*}})
  // CHECK: and i32 %{{.*}}, 63
  return _MM_GET_EXCEPTION_STATE();
}

unsigned int test_MM_GET_FLUSH_ZERO_MODE(void) {
  // CHECK-LABEL: test_MM_GET_FLUSH_ZERO_MODE
  // CHECK: call void @llvm.x86.sse.stmxcsr(ptr %{{.*}})
  // CHECK: and i32 %{{.*}}, 32768
  return _MM_GET_FLUSH_ZERO_MODE();
}

unsigned int test_MM_GET_ROUNDING_MODE(void) {
  // CHECK-LABEL: test_MM_GET_ROUNDING_MODE
  // CHECK: call void @llvm.x86.sse.stmxcsr(ptr %{{.*}})
  // CHECK: and i32 %{{.*}}, 24576
  return _MM_GET_ROUNDING_MODE();
}

unsigned int test_mm_getcsr(void) {
  // CHECK-LABEL: test_mm_getcsr
  // CHECK: call void @llvm.x86.sse.stmxcsr(ptr %{{.*}})
  // CHECK: load i32
  return _mm_getcsr();
}

__m128 test_mm_load_ps(float* y) {
  // CHECK-LABEL: test_mm_load_ps
  // CHECK: load <4 x float>, ptr {{.*}}, align 16
  return _mm_load_ps(y);
}

__m128 test_mm_load_ps1(float* y) {
  // CHECK-LABEL: test_mm_load_ps1
  // CHECK: load float, ptr %{{.*}}, align 4
  // CHECK: insertelement <4 x float> poison, float %{{.*}}, i32 0
  // CHECK: insertelement <4 x float> %{{.*}}, float %{{.*}}, i32 1
  // CHECK: insertelement <4 x float> %{{.*}}, float %{{.*}}, i32 2
  // CHECK: insertelement <4 x float> %{{.*}}, float %{{.*}}, i32 3
  return _mm_load_ps1(y);
}

__m128 test_mm_load_ss(float* y) {
  // CHECK-LABEL: test_mm_load_ss
  // CHECK: load float, ptr {{.*}}, align 1{{$}}
  // CHECK: insertelement <4 x float> poison, float %{{.*}}, i32 0
  // CHECK: insertelement <4 x float> %{{.*}}, float 0.000000e+00, i32 1
  // CHECK: insertelement <4 x float> %{{.*}}, float 0.000000e+00, i32 2
  // CHECK: insertelement <4 x float> %{{.*}}, float 0.000000e+00, i32 3
  return _mm_load_ss(y);
}

__m128 test_mm_load1_ps(float* y) {
  // CHECK-LABEL: test_mm_load1_ps
  // CHECK: load float, ptr %{{.*}}, align 4
  // CHECK: insertelement <4 x float> poison, float %{{.*}}, i32 0
  // CHECK: insertelement <4 x float> %{{.*}}, float %{{.*}}, i32 1
  // CHECK: insertelement <4 x float> %{{.*}}, float %{{.*}}, i32 2
  // CHECK: insertelement <4 x float> %{{.*}}, float %{{.*}}, i32 3
  return _mm_load1_ps(y);
}

__m128 test_mm_loadh_pi(__m128 x, __m64* y) {
  // CHECK-LABEL: test_mm_loadh_pi
  // CHECK: load <2 x float>, ptr {{.*}}, align 1{{$}}
  // CHECK: shufflevector {{.*}} <4 x i32> <i32 0, i32 1
  // CHECK: shufflevector {{.*}} <4 x i32> <i32 0, i32 1, i32 4, i32 5>
  return _mm_loadh_pi(x,y);
}

__m128 test_mm_loadl_pi(__m128 x, __m64* y) {
  // CHECK-LABEL: test_mm_loadl_pi
  // CHECK: load <2 x float>, ptr {{.*}}, align 1{{$}}
  // CHECK: shufflevector {{.*}} <4 x i32> <i32 0, i32 1
  // CHECK: shufflevector {{.*}} <4 x i32> <i32 4, i32 5, i32 2, i32 3>
  return _mm_loadl_pi(x,y);
}

__m128 test_mm_loadr_ps(float* A) {
  // CHECK-LABEL: test_mm_loadr_ps
  // CHECK: load <4 x float>, ptr %{{.*}}, align 16
  // CHECK: shufflevector <4 x float> %{{.*}}, <4 x float> %{{.*}}, <4 x i32> <i32 3, i32 2, i32 1, i32 0>
  return _mm_loadr_ps(A);
}

__m128 test_mm_loadu_ps(float* A) {
  // CHECK-LABEL: test_mm_loadu_ps
  // CHECK: load <4 x float>, ptr %{{.*}}, align 1{{$}}
  return _mm_loadu_ps(A);
}

__m128 test_mm_max_ps(__m128 A, __m128 B) {
  // CHECK-LABEL: test_mm_max_ps
  // CHECK: @llvm.x86.sse.max.ps(<4 x float> %{{.*}}, <4 x float> %{{.*}})
  return _mm_max_ps(A, B);
}

__m128 test_mm_max_ss(__m128 A, __m128 B) {
  // CHECK-LABEL: test_mm_max_ss
  // CHECK: @llvm.x86.sse.max.ss(<4 x float> %{{.*}}, <4 x float> %{{.*}})
  return _mm_max_ss(A, B);
}

__m128 test_mm_min_ps(__m128 A, __m128 B) {
  // CHECK-LABEL: test_mm_min_ps
  // CHECK: @llvm.x86.sse.min.ps(<4 x float> %{{.*}}, <4 x float> %{{.*}})
  return _mm_min_ps(A, B);
}

__m128 test_mm_min_ss(__m128 A, __m128 B) {
  // CHECK-LABEL: test_mm_min_ss
  // CHECK: @llvm.x86.sse.min.ss(<4 x float> %{{.*}}, <4 x float> %{{.*}})
  return _mm_min_ss(A, B);
}

__m128 test_mm_move_ss(__m128 A, __m128 B) {
  // CHECK-LABEL: test_mm_move_ss
  // CHECK: extractelement <4 x float> %{{.*}}, i32 0
  // CHECK: insertelement <4 x float> %{{.*}}, float %{{.*}}, i32 0
  return _mm_move_ss(A, B);
}
TEST_CONSTEXPR(match_m128(_mm_move_ss((__m128){+1.0f, +0.0f, +2.0f, +4.0f}, (__m128){+8.0f, +4.0f, +2.0f, +1.0f}), +8.0f, +0.0f, +2.0f, +4.0f));

__m128 test_mm_movehl_ps(__m128 A, __m128 B) {
  // CHECK-LABEL: test_mm_movehl_ps
  // CHECK: shufflevector <4 x float> %{{.*}}, <4 x float> %{{.*}}, <4 x i32> <i32 6, i32 7, i32 2, i32 3>
  return _mm_movehl_ps(A, B);
}
TEST_CONSTEXPR(match_m128(_mm_movehl_ps((__m128){+1.0f, +0.0f, +2.0f, +4.0f}, (__m128){+8.0f, +4.0f, +2.0f, +1.0f}), +2.0f, +1.0f, +2.0f, +4.0f));

__m128 test_mm_movelh_ps(__m128 A, __m128 B) {
  // CHECK-LABEL: test_mm_movelh_ps
  // CHECK: shufflevector <4 x float> %{{.*}}, <4 x float> %{{.*}}, <4 x i32> <i32 0, i32 1, i32 4, i32 5>
  return _mm_movelh_ps(A, B);
}
TEST_CONSTEXPR(match_m128(_mm_movelh_ps((__m128){+1.0f, +0.0f, +2.0f, +4.0f}, (__m128){+8.0f, +4.0f, +2.0f, +1.0f}), +1.0f, +0.0f, +8.0f, +4.0f));

int test_mm_movemask_ps(__m128 A) {
  // CHECK-LABEL: test_mm_movemask_ps
  // CHECK: call {{.*}}i32 @llvm.x86.sse.movmsk.ps(<4 x float> %{{.*}})
  return _mm_movemask_ps(A);
}

__m128 test_mm_mul_ps(__m128 A, __m128 B) {
  // CHECK-LABEL: test_mm_mul_ps
  // CHECK: fmul <4 x float>
  return _mm_mul_ps(A, B);
}
TEST_CONSTEXPR(match_m128(_mm_mul_ps((__m128){+1.0f, +0.0f, +2.0f, +4.0f}, (__m128){+8.0f, +4.0f, +2.0f, +1.0f}), +8.0f, +0.0f, +4.0f, +4.0f));

__m128 test_mm_mul_ss(__m128 A, __m128 B) {
  // CHECK-LABEL: test_mm_mul_ss
  // CHECK: extractelement <4 x float> %{{.*}}, i32 0
  // CHECK: extractelement <4 x float> %{{.*}}, i32 0
  // CHECK: fmul float
  // CHECK: insertelement <4 x float> %{{.*}}, float %{{.*}}, i32 0
  return _mm_mul_ss(A, B);
}
TEST_CONSTEXPR(match_m128(_mm_mul_ps((__m128){+1.0f, +0.0f, +2.0f, +4.0f}, (__m128){+8.0f, +4.0f, +2.0f, +1.0f}), +8.0f, +0.0f, +4.0f, +4.0f));

__m128 test_mm_or_ps(__m128 A, __m128 B) {
  // CHECK-LABEL: test_mm_or_ps
  // CHECK: or <4 x i32>
  return _mm_or_ps(A, B);
}
TEST_CONSTEXPR(match_m128(_mm_or_ps((__m128){-4.0f, -5.0f, +6.0f, +7.0f}, (__m128){+0.0f, -0.0f, -0.0f, +7.0f}), -4.0f, -5.0f, -6.0f, +7.0f));

void test_mm_prefetch(char const* p) {
  // CHECK-LABEL: test_mm_prefetch
  // CHECK: call void @llvm.prefetch.p0(ptr {{.*}}, i32 0, i32 0, i32 1)
  _mm_prefetch(p, 0);
}

__m128 test_mm_rcp_ps(__m128 x) {
  // CHECK-LABEL: test_mm_rcp_ps
  // CHECK: call {{.*}}<4 x float> @llvm.x86.sse.rcp.ps(<4 x float> {{.*}})
  return _mm_rcp_ps(x);
}

__m128 test_mm_rcp_ss(__m128 x) {
  // CHECK-LABEL: test_mm_rcp_ss
  // CHECK: call {{.*}}<4 x float> @llvm.x86.sse.rcp.ss(<4 x float> {{.*}})
  return _mm_rcp_ss(x);
}

__m128 test_mm_rsqrt_ps(__m128 x) {
  // CHECK-LABEL: test_mm_rsqrt_ps
  // CHECK: call {{.*}}<4 x float> @llvm.x86.sse.rsqrt.ps(<4 x float> {{.*}})
  return _mm_rsqrt_ps(x);
}

__m128 test_mm_rsqrt_ss(__m128 x) {
  // CHECK-LABEL: test_mm_rsqrt_ss
  // CHECK: call {{.*}}<4 x float> @llvm.x86.sse.rsqrt.ss(<4 x float> {{.*}})
  return _mm_rsqrt_ss(x);
}

void test_MM_SET_EXCEPTION_MASK(unsigned int A) {
  // CHECK-LABEL: test_MM_SET_EXCEPTION_MASK
  // CHECK: call void @llvm.x86.sse.stmxcsr(ptr {{.*}})
  // CHECK: load i32
  // CHECK: and i32 {{.*}}, -8065
  // CHECK: or i32
  // CHECK: store i32
  // CHECK: call void @llvm.x86.sse.ldmxcsr(ptr {{.*}})
  _MM_SET_EXCEPTION_MASK(A);
}

void test_MM_SET_EXCEPTION_STATE(unsigned int A) {
  // CHECK-LABEL: test_MM_SET_EXCEPTION_STATE
  // CHECK: call void @llvm.x86.sse.stmxcsr(ptr {{.*}})
  // CHECK: load i32
  // CHECK: and i32 {{.*}}, -64
  // CHECK: or i32
  // CHECK: store i32
  // CHECK: call void @llvm.x86.sse.ldmxcsr(ptr {{.*}})
  _MM_SET_EXCEPTION_STATE(A);
}

void test_MM_SET_FLUSH_ZERO_MODE(unsigned int A) {
  // CHECK-LABEL: test_MM_SET_FLUSH_ZERO_MODE
  // CHECK: call void @llvm.x86.sse.stmxcsr(ptr {{.*}})
  // CHECK: load i32
  // CHECK: and i32 {{.*}}, -32769
  // CHECK: or i32
  // CHECK: store i32
  // CHECK: call void @llvm.x86.sse.ldmxcsr(ptr {{.*}})
  _MM_SET_FLUSH_ZERO_MODE(A);
}

__m128 test_mm_set_ps(float A, float B, float C, float D) {
  // CHECK-LABEL: test_mm_set_ps
  // CHECK: insertelement <4 x float> poison, float {{.*}}, i32 0
  // CHECK: insertelement <4 x float> {{.*}}, float {{.*}}, i32 1
  // CHECK: insertelement <4 x float> {{.*}}, float {{.*}}, i32 2
  // CHECK: insertelement <4 x float> {{.*}}, float {{.*}}, i32 3
  return _mm_set_ps(A, B, C, D);
}
TEST_CONSTEXPR(match_m128(_mm_set_ps(+0.0f, +1.0f, +2.0f, +3.0f), +3.0f, +2.0f, +1.0f, +.0f));

__m128 test_mm_set_ps1(float A) {
  // CHECK-LABEL: test_mm_set_ps1
  // CHECK: insertelement <4 x float> poison, float {{.*}}, i32 0
  // CHECK: insertelement <4 x float> {{.*}}, float {{.*}}, i32 1
  // CHECK: insertelement <4 x float> {{.*}}, float {{.*}}, i32 2
  // CHECK: insertelement <4 x float> {{.*}}, float {{.*}}, i32 3
  return _mm_set_ps1(A);
}
TEST_CONSTEXPR(match_m128(_mm_set_ps1(-2.0f), -2.0f, -2.0f, -2.0f, -2.0f));

void test_MM_SET_ROUNDING_MODE(unsigned int A) {
  // CHECK-LABEL: test_MM_SET_ROUNDING_MODE
  // CHECK: call void @llvm.x86.sse.stmxcsr(ptr {{.*}})
  // CHECK: load i32
  // CHECK: and i32 {{.*}}, -24577
  // CHECK: or i32
  // CHECK: store i32
  // CHECK: call void @llvm.x86.sse.ldmxcsr(ptr {{.*}})
  _MM_SET_ROUNDING_MODE(A);
}

__m128 test_mm_set_ss(float A) {
  // CHECK-LABEL: test_mm_set_ss
  // CHECK: insertelement <4 x float> poison, float {{.*}}, i32 0
  // CHECK: insertelement <4 x float> {{.*}}, float 0.000000e+00, i32 1
  // CHECK: insertelement <4 x float> {{.*}}, float 0.000000e+00, i32 2
  // CHECK: insertelement <4 x float> {{.*}}, float 0.000000e+00, i32 3
  return _mm_set_ss(A);
}
TEST_CONSTEXPR(match_m128(_mm_set_ss(1.0f), +1.0f, +0.0f, +0.0f, +0.0f));

__m128 test_mm_set1_ps(float A) {
  // CHECK-LABEL: test_mm_set1_ps
  // CHECK: insertelement <4 x float> poison, float {{.*}}, i32 0
  // CHECK: insertelement <4 x float> {{.*}}, float {{.*}}, i32 1
  // CHECK: insertelement <4 x float> {{.*}}, float {{.*}}, i32 2
  // CHECK: insertelement <4 x float> {{.*}}, float {{.*}}, i32 3
  return _mm_set1_ps(A);
}
TEST_CONSTEXPR(match_m128(_mm_set1_ps(2.0f), +2.0f, +2.0f, +2.0f, +2.0f));

void test_mm_setcsr(unsigned int A) {
  // CHECK-LABEL: test_mm_setcsr
  // CHECK: store i32
  // CHECK: call void @llvm.x86.sse.ldmxcsr(ptr {{.*}})
  _mm_setcsr(A);
}

__m128 test_mm_setr_ps(float A, float B, float C, float D) {
  // CHECK-LABEL: test_mm_setr_ps
  // CHECK: insertelement <4 x float> poison, float {{.*}}, i32 0
  // CHECK: insertelement <4 x float> {{.*}}, float {{.*}}, i32 1
  // CHECK: insertelement <4 x float> {{.*}}, float {{.*}}, i32 2
  // CHECK: insertelement <4 x float> {{.*}}, float {{.*}}, i32 3
  return _mm_setr_ps(A, B, C, D);
}
TEST_CONSTEXPR(match_m128(_mm_setr_ps(+0.0f, +1.0f, +2.0f, +3.0f), +0.0f, +1.0f, +2.0f, +3.0f));

__m128 test_mm_setzero_ps(void) {
  // CHECK-LABEL: test_mm_setzero_ps
  // CHECK: store <4 x float> zeroinitializer
  return _mm_setzero_ps();
}
TEST_CONSTEXPR(match_m128(_mm_setzero_ps(), +0.0f, +0.0f, +0.0f, +0.0f));

void test_mm_sfence(void) {
  // CHECK-LABEL: test_mm_sfence
  // CHECK: call void @llvm.x86.sse.sfence()
  _mm_sfence();
}

__m128 test_mm_shuffle_ps(__m128 A, __m128 B) {
  // CHECK-LABEL: test_mm_shuffle_ps
  // CHECK: shufflevector <4 x float> {{.*}}, <4 x float> {{.*}}, <4 x i32> <i32 0, i32 0, i32 4, i32 4>
  return _mm_shuffle_ps(A, B, 0);
}

__m128 test_mm_sqrt_ps(__m128 x) {
  // CHECK-LABEL: test_mm_sqrt_ps
  // CHECK: call {{.*}}<4 x float> @llvm.sqrt.v4f32(<4 x float> {{.*}})
  return _mm_sqrt_ps(x);
}

__m128 test_mm_sqrt_ss(__m128 x) {
  // CHECK-LABEL: test_mm_sqrt_ss
  // CHECK: extractelement <4 x float> {{.*}}, i64 0
  // CHECK: call float @llvm.sqrt.f32(float {{.*}})
  // CHECK: insertelement <4 x float> {{.*}}, float {{.*}}, i64 0
  return _mm_sqrt_ss(x);
}

void test_mm_store_ps(float* x, __m128 y) {
  // CHECK-LABEL: test_mm_store_ps
  // CHECK: store <4 x float> %{{.*}}, ptr {{.*}}, align 16
  _mm_store_ps(x, y);
}

void test_mm_store_ps1(float* x, __m128 y) {
  // CHECK-LABEL: test_mm_store_ps1
  // CHECK: shufflevector <4 x float> %{{.*}}, <4 x float> %{{.*}}, <4 x i32> zeroinitializer
  // CHECK: store <4 x float> %{{.*}}, ptr %{{.*}}, align 16
  _mm_store_ps1(x, y);
}

void test_mm_store_ss(float* x, __m128 y) {
  // CHECK-LABEL: test_mm_store_ss
  // CHECK: extractelement <4 x float> {{.*}}, i32 0
  // CHECK: store float %{{.*}}, ptr {{.*}}, align 1{{$}}
  _mm_store_ss(x, y);
}

void test_mm_store1_ps(float* x, __m128 y) {
  // CHECK-LABEL: test_mm_store1_ps
  // CHECK: shufflevector <4 x float> %{{.*}}, <4 x float> %{{.*}}, <4 x i32> zeroinitializer
  // CHECK: store <4 x float> %{{.*}}, ptr %{{.*}}, align 16
  _mm_store1_ps(x, y);
}

void test_mm_storeh_pi(__m64* x,  __m128 y) {
  // CHECK-LABEL: test_mm_storeh_pi
  // CHECK: shufflevector <4 x float> %{{.*}}, <4 x float> %{{.*}}, <2 x i32> <i32 2, i32 3>
  // CHECK: store <2 x float> %{{.*}}, ptr %{{.*}}, align 1{{$}}
  _mm_storeh_pi(x, y);
}

void test_mm_storel_pi(__m64* x,  __m128 y) {
  // CHECK-LABEL: test_mm_storel_pi
  // CHECK: shufflevector <4 x float> %{{.*}}, <4 x float> %{{.*}}, <2 x i32> <i32 0, i32 1>
  // CHECK: store <2 x float> %{{.*}}, ptr %{{.*}}, align 1{{$}}
  _mm_storel_pi(x, y);
}

void test_mm_storer_ps(float* x,  __m128 y) {
  // CHECK-LABEL: test_mm_storer_ps
  // CHECK: shufflevector <4 x float> %{{.*}}, <4 x float> %{{.*}}, <4 x i32> <i32 3, i32 2, i32 1, i32 0>
  // CHECK: store <4 x float> %{{.*}}, ptr {{.*}}, align 16
  _mm_storer_ps(x, y);
}

void test_mm_storeu_ps(float* x,  __m128 y) {
  // CHECK-LABEL: test_mm_storeu_ps
  // CHECK: store <4 x float> %{{.*}}, ptr %{{.*}}, align 1{{$}}
  // CHECK-NEXT: ret void
  _mm_storeu_ps(x, y);
}

void test_mm_stream_ps(float*A, __m128 B) {
  // CHECK-LABEL: test_mm_stream_ps
  // CHECK: store <4 x float> %{{.*}}, ptr %{{.*}}, align 16, !nontemporal
  _mm_stream_ps(A, B);
}

void test_mm_stream_ps_void(void *A, __m128 B) {
  // CHECK-LABEL: test_mm_stream_ps_void
  // CHECK: store <4 x float> %{{.*}}, ptr %{{.*}}, align 16, !nontemporal
  _mm_stream_ps(A, B);
}

__m128 test_mm_sub_ps(__m128 A, __m128 B) {
  // CHECK-LABEL: test_mm_sub_ps
  // CHECK: fsub <4 x float>
  return _mm_sub_ps(A, B);
}
TEST_CONSTEXPR(match_m128(_mm_sub_ps((__m128){+1.0f, +0.0f, +2.0f, +4.0f}, (__m128){+8.0f, +4.0f, +2.0f, +1.0f}), -7.0f, -4.0f, +0.0f, +3.0f));

__m128 test_mm_sub_ss(__m128 A, __m128 B) {
  // CHECK-LABEL: test_mm_sub_ss
  // CHECK: extractelement <4 x float> %{{.*}}, i32 0
  // CHECK: extractelement <4 x float> %{{.*}}, i32 0
  // CHECK: fsub float
  // CHECK: insertelement <4 x float> %{{.*}}, float %{{.*}}, i32 0
  return _mm_sub_ss(A, B);
}
TEST_CONSTEXPR(match_m128(_mm_sub_ss((__m128){+1.0f, +0.0f, +2.0f, +4.0f}, (__m128){+8.0f, +4.0f, +2.0f, +1.0f}), -7.0f, +0.0f, +2.0f, +4.0f));

void test_MM_TRANSPOSE4_PS(__m128 *A, __m128 *B, __m128 *C, __m128 *D) {
  // CHECK-LABEL: test_MM_TRANSPOSE4_PS
  // CHECK: shufflevector <4 x float> {{.*}}, <4 x float> {{.*}}, <4 x i32> <i32 0, i32 4, i32 1, i32 5>
  // CHECK: shufflevector <4 x float> {{.*}}, <4 x float> {{.*}}, <4 x i32> <i32 0, i32 4, i32 1, i32 5>
  // CHECK: shufflevector <4 x float> {{.*}}, <4 x float> {{.*}}, <4 x i32> <i32 2, i32 6, i32 3, i32 7>
  // CHECK: shufflevector <4 x float> {{.*}}, <4 x float> {{.*}}, <4 x i32> <i32 2, i32 6, i32 3, i32 7>
  // CHECK: shufflevector <4 x float> {{.*}}, <4 x float> {{.*}}, <4 x i32> <i32 0, i32 1, i32 4, i32 5>
  // CHECK: shufflevector <4 x float> {{.*}}, <4 x float> {{.*}}, <4 x i32> <i32 6, i32 7, i32 2, i32 3>
  // CHECK: shufflevector <4 x float> {{.*}}, <4 x float> {{.*}}, <4 x i32> <i32 0, i32 1, i32 4, i32 5>
  // CHECK: shufflevector <4 x float> {{.*}}, <4 x float> {{.*}}, <4 x i32> <i32 6, i32 7, i32 2, i32 3>
  _MM_TRANSPOSE4_PS(*A, *B, *C, *D);
}

int test_mm_ucomieq_ss(__m128 A, __m128 B) {
  // CHECK-LABEL: test_mm_ucomieq_ss
  // CHECK: call {{.*}}i32 @llvm.x86.sse.ucomieq.ss(<4 x float> %{{.*}}, <4 x float> %{{.*}})
  return _mm_ucomieq_ss(A, B);
}

int test_mm_ucomige_ss(__m128 A, __m128 B) {
  // CHECK-LABEL: test_mm_ucomige_ss
  // CHECK: call {{.*}}i32 @llvm.x86.sse.ucomige.ss(<4 x float> %{{.*}}, <4 x float> %{{.*}})
  return _mm_ucomige_ss(A, B);
}

int test_mm_ucomigt_ss(__m128 A, __m128 B) {
  // CHECK-LABEL: test_mm_ucomigt_ss
  // CHECK: call {{.*}}i32 @llvm.x86.sse.ucomigt.ss(<4 x float> %{{.*}}, <4 x float> %{{.*}})
  return _mm_ucomigt_ss(A, B);
}

int test_mm_ucomile_ss(__m128 A, __m128 B) {
  // CHECK-LABEL: test_mm_ucomile_ss
  // CHECK: call {{.*}}i32 @llvm.x86.sse.ucomile.ss(<4 x float> %{{.*}}, <4 x float> %{{.*}})
  return _mm_ucomile_ss(A, B);
}

int test_mm_ucomilt_ss(__m128 A, __m128 B) {
  // CHECK-LABEL: test_mm_ucomilt_ss
  // CHECK: call {{.*}}i32 @llvm.x86.sse.ucomilt.ss(<4 x float> %{{.*}}, <4 x float> %{{.*}})
  return _mm_ucomilt_ss(A, B);
}

int test_mm_ucomineq_ss(__m128 A, __m128 B) {
  // CHECK-LABEL: test_mm_ucomineq_ss
  // CHECK: call {{.*}}i32 @llvm.x86.sse.ucomineq.ss(<4 x float> %{{.*}}, <4 x float> %{{.*}})
  return _mm_ucomineq_ss(A, B);
}

__m128 test_mm_undefined_ps(void) {
  // CHECK-LABEL: test_mm_undefined_ps
  // CHECK: ret <4 x float> zeroinitializer
  return _mm_undefined_ps();
}

__m128 test_mm_unpackhi_ps(__m128 A, __m128 B) {
  // CHECK-LABEL: test_mm_unpackhi_ps
  // CHECK: shufflevector <4 x float> %{{.*}}, <4 x float> %{{.*}}, <4 x i32> <i32 2, i32 6, i32 3, i32 7>
  return _mm_unpackhi_ps(A, B);
}
TEST_CONSTEXPR(match_m128(_mm_unpackhi_ps((__m128){+1.0f, +0.0f, +2.0f, +4.0f}, (__m128){+8.0f, +4.0f, +2.0f, +1.0f}), +2.0f, +2.0f, +4.0f, +1.0f));

__m128 test_mm_unpacklo_ps(__m128 A, __m128 B) {
  // CHECK-LABEL: test_mm_unpacklo_ps
  // CHECK: shufflevector <4 x float> %{{.*}}, <4 x float> %{{.*}}, <4 x i32> <i32 0, i32 4, i32 1, i32 5>
  return _mm_unpacklo_ps(A, B);
}
TEST_CONSTEXPR(match_m128(_mm_unpacklo_ps((__m128){+1.0f, +0.0f, +2.0f, +4.0f}, (__m128){+8.0f, +4.0f, +2.0f, +1.0f}), +1.0f, +8.0f, +0.0f, +4.0f));

__m128 test_mm_xor_ps(__m128 A, __m128 B) {
  // CHECK-LABEL: test_mm_xor_ps
  // CHECK: xor <4 x i32>
  return _mm_xor_ps(A, B);
}
<<<<<<< HEAD

// Test constexpr handling.
#if defined(__cplusplus) && (__cplusplus >= 201103L)

void test_constexpr() {
  constexpr __m128 k1 {+1.0f,+0.0f,+2.0f,+4.0f};
  constexpr __m128 k2 {+8.0f,+4.0f,+2.0f,+1.0f};
  constexpr __m128 k3 {-4.0f,-5.0f,+6.0f,+7.0f};
  constexpr __m128 k4 {+0.0f,-0.0f,-0.0f,+0.0f};

  constexpr __m128 v_mm_set_ss = _mm_set_ss(1.0f);
  static_assert(v_mm_set_ss[0] == +1.0f && v_mm_set_ss[1] == +0.0f && v_mm_set_ss[2] == +0.0f && v_mm_set_ss[3] == +0.0f);

  constexpr __m128 v_mm_set1_ps = _mm_set1_ps(2.0f);
  static_assert(v_mm_set1_ps[0] == +2.0f && v_mm_set1_ps[1] == +2.0f && v_mm_set1_ps[2] == +2.0f && v_mm_set1_ps[3] == +2.0f);

  constexpr __m128 v_mm_set_ps1 = _mm_set_ps1(-2.0f);
  static_assert(v_mm_set_ps1[0] == -2.0f && v_mm_set_ps1[1] == -2.0f && v_mm_set_ps1[2] == -2.0f && v_mm_set_ps1[3] == -2.0f);

  constexpr __m128 v_mm_set_ps = _mm_set_ps(+0.0f, +1.0f, +2.0f, +3.0f);
  static_assert(v_mm_set_ps[0] == +3.0f && v_mm_set_ps[1] == +2.0f && v_mm_set_ps[2] == +1.0f && v_mm_set_ps[3] == +0.0f);

  constexpr __m128 v_mm_setr_ps = _mm_setr_ps(+0.0f, +1.0f, +2.0f, +3.0f);
  static_assert(v_mm_setr_ps[0] == +0.0f && v_mm_setr_ps[1] == +1.0f && v_mm_setr_ps[2] == +2.0f && v_mm_setr_ps[3] == +3.0f);

  constexpr __m128 v_mm_setzero_ps = _mm_setzero_ps();
  static_assert(v_mm_setzero_ps[0] == +0.0f && v_mm_setzero_ps[1] == +0.0f && v_mm_setzero_ps[2] == +0.0f && v_mm_setzero_ps[3] == +0.0f);

  constexpr __m128 v_mm_add_ss = _mm_add_ss(k1, k2);
  static_assert(v_mm_add_ss[0] == +9.0f && v_mm_add_ss[1] == +0.0f && v_mm_add_ss[2] == +2.0f && v_mm_add_ss[3] == +4.0f);

  constexpr __m128 v_mm_add_ps = _mm_add_ps(k1, k2);
  static_assert(v_mm_add_ps[0] == +9.0f && v_mm_add_ps[1] == +4.0f && v_mm_add_ps[2] == +4.0f && v_mm_add_ps[3] == +5.0f);

  constexpr __m128 v_mm_sub_ss = _mm_sub_ss(k1, k2);
  static_assert(v_mm_sub_ss[0] == -7.0f && v_mm_sub_ss[1] == +0.0f && v_mm_sub_ss[2] == +2.0f && v_mm_sub_ss[3] == +4.0f);

  constexpr __m128 v_mm_sub_ps = _mm_sub_ps(k1, k2);
  static_assert(v_mm_sub_ps[0] == -7.0f && v_mm_sub_ps[1] == -4.0f && v_mm_sub_ps[2] == +0.0f && v_mm_sub_ps[3] == +3.0f);

  constexpr __m128 v_mm_mul_ss = _mm_mul_ss(k1, k2);
  static_assert(v_mm_mul_ss[0] == +8.0f && v_mm_mul_ss[1] == +0.0f && v_mm_mul_ss[2] == +2.0f && v_mm_mul_ss[3] == +4.0f);

  constexpr __m128 v_mm_mul_ps = _mm_mul_ps(k1, k2);
  static_assert(v_mm_mul_ps[0] == +8.0f && v_mm_mul_ps[1] == +0.0f && v_mm_mul_ps[2] == +4.0f && v_mm_mul_ps[3] == +4.0f);

  constexpr __m128 v_mm_div_ss = _mm_div_ss(k1, k2);
  static_assert(v_mm_div_ss[0] == +0.125f && v_mm_div_ss[1] == +0.0f && v_mm_div_ss[2] == +2.0f && v_mm_div_ss[3] == +4.0f);

  constexpr __m128 v_mm_div_ps = _mm_div_ps(k1, k2);
  static_assert(v_mm_div_ps[0] == +0.125f && v_mm_div_ps[1] == +0.0f && v_mm_div_ps[2] == +1.0f && v_mm_div_ps[3] == +4.0f);

  constexpr __m128 v_mm_and_ps = _mm_and_ps(k3, k4);
  static_assert(v_mm_and_ps[0] == +0.0f && v_mm_and_ps[1] == +0.0f && v_mm_and_ps[2] == +0.0f && v_mm_and_ps[3] == +0.0f);

  constexpr __m128 v_mm_andnot_ps = _mm_andnot_ps(k3, k4);
  static_assert(v_mm_andnot_ps[0] == +0.0f && v_mm_andnot_ps[1] == +0.0f && v_mm_andnot_ps[2] == +0.0f && v_mm_andnot_ps[3] == +0.0f);

  constexpr __m128 v_mm_or_ps = _mm_or_ps(k3, k4);
  static_assert(v_mm_or_ps[0] == -4.0f && v_mm_or_ps[1] == -5.0f && v_mm_or_ps[2] == -6.0f && v_mm_or_ps[3] == +7.0f);

  constexpr __m128 v_mm_xor_ps = _mm_xor_ps(k3, k4);
  static_assert(v_mm_xor_ps[0] == -4.0f && v_mm_xor_ps[1] == +5.0f && v_mm_xor_ps[2] == -6.0f && v_mm_xor_ps[3] == +7.0f);

  constexpr __m128 v_mm_unpackhi_ps = _mm_unpackhi_ps(k1, k2);
  static_assert(v_mm_unpackhi_ps[0] == +2.0f && v_mm_unpackhi_ps[1] == +2.0f && v_mm_unpackhi_ps[2] == +4.0f && v_mm_unpackhi_ps[3] == +1.0f);

  constexpr __m128 v_mm_unpacklo_ps = _mm_unpacklo_ps(k1, k2);
  static_assert(v_mm_unpacklo_ps[0] == +1.0f && v_mm_unpacklo_ps[1] == +8.0f && v_mm_unpacklo_ps[2] == +0.0f && v_mm_unpacklo_ps[3] == +4.0f);

  constexpr __m128 v_mm_move_ss = _mm_move_ss(k1, k2);
  static_assert(v_mm_move_ss[0] == +8.0f && v_mm_move_ss[1] == +0.0f && v_mm_move_ss[2] == +2.0f && v_mm_move_ss[3] == +4.0f);

  constexpr __m128 v_mm_movehl_ps = _mm_movehl_ps(k1, k2);
  static_assert(v_mm_movehl_ps[0] == +2.0f && v_mm_movehl_ps[1] == +1.0f && v_mm_movehl_ps[2] == +2.0f && v_mm_movehl_ps[3] == +4.0f);

  constexpr __m128 v_mm_movelh_ps = _mm_movelh_ps(k1, k2);
  static_assert(v_mm_movelh_ps[0] == +1.0f && v_mm_movelh_ps[1] == +0.0f && v_mm_movelh_ps[2] == +8.0f && v_mm_movelh_ps[3] == +4.0f);

  constexpr __m128 v_mm_cvtsi32_ss = _mm_cvtsi32_ss(k1, 42);
  static_assert(v_mm_cvtsi32_ss[0] == 42.0f && v_mm_cvtsi32_ss[1] == +0.0f && v_mm_cvtsi32_ss[2] == +2.0f && v_mm_cvtsi32_ss[3] == +4.0f);

  constexpr __m128 v_mm_cvt_si2ss = _mm_cvt_si2ss(k2, -99);
  static_assert(v_mm_cvt_si2ss[0] == -99.0f && v_mm_cvt_si2ss[1] == +4.0f && v_mm_cvt_si2ss[2] == +2.0f && v_mm_cvt_si2ss[3] == +1.0f);

  constexpr __m128 v_mm_cvtsi64_ss = _mm_cvtsi64_ss(k3, 555);
  static_assert(v_mm_cvtsi64_ss[0] == 555.0f && v_mm_cvtsi64_ss[1] == -5.0f && v_mm_cvtsi64_ss[2] == +6.0f && v_mm_cvtsi64_ss[3] == +7.0f);

  static_assert(_mm_cvtss_f32(k2) == +8.0f);
}

#endif
=======
TEST_CONSTEXPR(match_m128(_mm_xor_ps((__m128){-4.0f, -5.0f, +6.0f, +7.0f}, (__m128){+0.0f, -0.0f, -0.0f, +7.0f}), -4.0f, +5.0f, -6.0f, +0.0f));
>>>>>>> ce7c17d5
<|MERGE_RESOLUTION|>--- conflicted
+++ resolved
@@ -903,99 +903,4 @@
   // CHECK: xor <4 x i32>
   return _mm_xor_ps(A, B);
 }
-<<<<<<< HEAD
-
-// Test constexpr handling.
-#if defined(__cplusplus) && (__cplusplus >= 201103L)
-
-void test_constexpr() {
-  constexpr __m128 k1 {+1.0f,+0.0f,+2.0f,+4.0f};
-  constexpr __m128 k2 {+8.0f,+4.0f,+2.0f,+1.0f};
-  constexpr __m128 k3 {-4.0f,-5.0f,+6.0f,+7.0f};
-  constexpr __m128 k4 {+0.0f,-0.0f,-0.0f,+0.0f};
-
-  constexpr __m128 v_mm_set_ss = _mm_set_ss(1.0f);
-  static_assert(v_mm_set_ss[0] == +1.0f && v_mm_set_ss[1] == +0.0f && v_mm_set_ss[2] == +0.0f && v_mm_set_ss[3] == +0.0f);
-
-  constexpr __m128 v_mm_set1_ps = _mm_set1_ps(2.0f);
-  static_assert(v_mm_set1_ps[0] == +2.0f && v_mm_set1_ps[1] == +2.0f && v_mm_set1_ps[2] == +2.0f && v_mm_set1_ps[3] == +2.0f);
-
-  constexpr __m128 v_mm_set_ps1 = _mm_set_ps1(-2.0f);
-  static_assert(v_mm_set_ps1[0] == -2.0f && v_mm_set_ps1[1] == -2.0f && v_mm_set_ps1[2] == -2.0f && v_mm_set_ps1[3] == -2.0f);
-
-  constexpr __m128 v_mm_set_ps = _mm_set_ps(+0.0f, +1.0f, +2.0f, +3.0f);
-  static_assert(v_mm_set_ps[0] == +3.0f && v_mm_set_ps[1] == +2.0f && v_mm_set_ps[2] == +1.0f && v_mm_set_ps[3] == +0.0f);
-
-  constexpr __m128 v_mm_setr_ps = _mm_setr_ps(+0.0f, +1.0f, +2.0f, +3.0f);
-  static_assert(v_mm_setr_ps[0] == +0.0f && v_mm_setr_ps[1] == +1.0f && v_mm_setr_ps[2] == +2.0f && v_mm_setr_ps[3] == +3.0f);
-
-  constexpr __m128 v_mm_setzero_ps = _mm_setzero_ps();
-  static_assert(v_mm_setzero_ps[0] == +0.0f && v_mm_setzero_ps[1] == +0.0f && v_mm_setzero_ps[2] == +0.0f && v_mm_setzero_ps[3] == +0.0f);
-
-  constexpr __m128 v_mm_add_ss = _mm_add_ss(k1, k2);
-  static_assert(v_mm_add_ss[0] == +9.0f && v_mm_add_ss[1] == +0.0f && v_mm_add_ss[2] == +2.0f && v_mm_add_ss[3] == +4.0f);
-
-  constexpr __m128 v_mm_add_ps = _mm_add_ps(k1, k2);
-  static_assert(v_mm_add_ps[0] == +9.0f && v_mm_add_ps[1] == +4.0f && v_mm_add_ps[2] == +4.0f && v_mm_add_ps[3] == +5.0f);
-
-  constexpr __m128 v_mm_sub_ss = _mm_sub_ss(k1, k2);
-  static_assert(v_mm_sub_ss[0] == -7.0f && v_mm_sub_ss[1] == +0.0f && v_mm_sub_ss[2] == +2.0f && v_mm_sub_ss[3] == +4.0f);
-
-  constexpr __m128 v_mm_sub_ps = _mm_sub_ps(k1, k2);
-  static_assert(v_mm_sub_ps[0] == -7.0f && v_mm_sub_ps[1] == -4.0f && v_mm_sub_ps[2] == +0.0f && v_mm_sub_ps[3] == +3.0f);
-
-  constexpr __m128 v_mm_mul_ss = _mm_mul_ss(k1, k2);
-  static_assert(v_mm_mul_ss[0] == +8.0f && v_mm_mul_ss[1] == +0.0f && v_mm_mul_ss[2] == +2.0f && v_mm_mul_ss[3] == +4.0f);
-
-  constexpr __m128 v_mm_mul_ps = _mm_mul_ps(k1, k2);
-  static_assert(v_mm_mul_ps[0] == +8.0f && v_mm_mul_ps[1] == +0.0f && v_mm_mul_ps[2] == +4.0f && v_mm_mul_ps[3] == +4.0f);
-
-  constexpr __m128 v_mm_div_ss = _mm_div_ss(k1, k2);
-  static_assert(v_mm_div_ss[0] == +0.125f && v_mm_div_ss[1] == +0.0f && v_mm_div_ss[2] == +2.0f && v_mm_div_ss[3] == +4.0f);
-
-  constexpr __m128 v_mm_div_ps = _mm_div_ps(k1, k2);
-  static_assert(v_mm_div_ps[0] == +0.125f && v_mm_div_ps[1] == +0.0f && v_mm_div_ps[2] == +1.0f && v_mm_div_ps[3] == +4.0f);
-
-  constexpr __m128 v_mm_and_ps = _mm_and_ps(k3, k4);
-  static_assert(v_mm_and_ps[0] == +0.0f && v_mm_and_ps[1] == +0.0f && v_mm_and_ps[2] == +0.0f && v_mm_and_ps[3] == +0.0f);
-
-  constexpr __m128 v_mm_andnot_ps = _mm_andnot_ps(k3, k4);
-  static_assert(v_mm_andnot_ps[0] == +0.0f && v_mm_andnot_ps[1] == +0.0f && v_mm_andnot_ps[2] == +0.0f && v_mm_andnot_ps[3] == +0.0f);
-
-  constexpr __m128 v_mm_or_ps = _mm_or_ps(k3, k4);
-  static_assert(v_mm_or_ps[0] == -4.0f && v_mm_or_ps[1] == -5.0f && v_mm_or_ps[2] == -6.0f && v_mm_or_ps[3] == +7.0f);
-
-  constexpr __m128 v_mm_xor_ps = _mm_xor_ps(k3, k4);
-  static_assert(v_mm_xor_ps[0] == -4.0f && v_mm_xor_ps[1] == +5.0f && v_mm_xor_ps[2] == -6.0f && v_mm_xor_ps[3] == +7.0f);
-
-  constexpr __m128 v_mm_unpackhi_ps = _mm_unpackhi_ps(k1, k2);
-  static_assert(v_mm_unpackhi_ps[0] == +2.0f && v_mm_unpackhi_ps[1] == +2.0f && v_mm_unpackhi_ps[2] == +4.0f && v_mm_unpackhi_ps[3] == +1.0f);
-
-  constexpr __m128 v_mm_unpacklo_ps = _mm_unpacklo_ps(k1, k2);
-  static_assert(v_mm_unpacklo_ps[0] == +1.0f && v_mm_unpacklo_ps[1] == +8.0f && v_mm_unpacklo_ps[2] == +0.0f && v_mm_unpacklo_ps[3] == +4.0f);
-
-  constexpr __m128 v_mm_move_ss = _mm_move_ss(k1, k2);
-  static_assert(v_mm_move_ss[0] == +8.0f && v_mm_move_ss[1] == +0.0f && v_mm_move_ss[2] == +2.0f && v_mm_move_ss[3] == +4.0f);
-
-  constexpr __m128 v_mm_movehl_ps = _mm_movehl_ps(k1, k2);
-  static_assert(v_mm_movehl_ps[0] == +2.0f && v_mm_movehl_ps[1] == +1.0f && v_mm_movehl_ps[2] == +2.0f && v_mm_movehl_ps[3] == +4.0f);
-
-  constexpr __m128 v_mm_movelh_ps = _mm_movelh_ps(k1, k2);
-  static_assert(v_mm_movelh_ps[0] == +1.0f && v_mm_movelh_ps[1] == +0.0f && v_mm_movelh_ps[2] == +8.0f && v_mm_movelh_ps[3] == +4.0f);
-
-  constexpr __m128 v_mm_cvtsi32_ss = _mm_cvtsi32_ss(k1, 42);
-  static_assert(v_mm_cvtsi32_ss[0] == 42.0f && v_mm_cvtsi32_ss[1] == +0.0f && v_mm_cvtsi32_ss[2] == +2.0f && v_mm_cvtsi32_ss[3] == +4.0f);
-
-  constexpr __m128 v_mm_cvt_si2ss = _mm_cvt_si2ss(k2, -99);
-  static_assert(v_mm_cvt_si2ss[0] == -99.0f && v_mm_cvt_si2ss[1] == +4.0f && v_mm_cvt_si2ss[2] == +2.0f && v_mm_cvt_si2ss[3] == +1.0f);
-
-  constexpr __m128 v_mm_cvtsi64_ss = _mm_cvtsi64_ss(k3, 555);
-  static_assert(v_mm_cvtsi64_ss[0] == 555.0f && v_mm_cvtsi64_ss[1] == -5.0f && v_mm_cvtsi64_ss[2] == +6.0f && v_mm_cvtsi64_ss[3] == +7.0f);
-
-  static_assert(_mm_cvtss_f32(k2) == +8.0f);
-}
-
-#endif
-=======
-TEST_CONSTEXPR(match_m128(_mm_xor_ps((__m128){-4.0f, -5.0f, +6.0f, +7.0f}, (__m128){+0.0f, -0.0f, -0.0f, +7.0f}), -4.0f, +5.0f, -6.0f, +0.0f));
->>>>>>> ce7c17d5
+TEST_CONSTEXPR(match_m128(_mm_xor_ps((__m128){-4.0f, -5.0f, +6.0f, +7.0f}, (__m128){+0.0f, -0.0f, -0.0f, +7.0f}), -4.0f, +5.0f, -6.0f, +0.0f));