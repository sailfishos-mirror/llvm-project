--- conflicted
+++ resolved
@@ -1,4 +1,3 @@
-<<<<<<< HEAD
 // RUN: %clang_cc1 -triple dxil-pc-shadermodel6.6-compute -finclude-default-header \
 // RUN:   -emit-llvm -disable-llvm-passes -o - %s | FileCheck %s
 // RUN: %clang_cc1 -finclude-default-header -triple spirv-unknown-vulkan-compute \
@@ -40,52 +39,4 @@
   // CHECK: call void @_ZN4hlsl8RWBufferIfE19__createFromBindingEjjijPKc(ptr {{.*}} writable sret(%"class.hlsl::RWBuffer") align {{(4|8)}} %[[Tmp3]],
   // CHECK-SAME: i32 noundef 2, i32 noundef 0, i32 noundef 16, i32 noundef 14, ptr noundef @[[BufB]])
   Out[0] =  B[3][2][0] + (float)C[1][0][3][0] + (float)D[9][2][0] + B[3][2][1];
-}
-=======
-// RUN: %clang_cc1 -triple dxil-pc-shadermodel6.6-compute -finclude-default-header \
-// RUN:   -emit-llvm -disable-llvm-passes -o - %s | FileCheck %s
-// RUN: %clang_cc1 -finclude-default-header -triple spirv-unknown-vulkan-compute \
-// RUN:   -emit-llvm -disable-llvm-passes -o - %s | FileCheck %s
-
-// CHECK: @[[BufB:.*]] = private unnamed_addr constant [2 x i8] c"B\00", align 1
-// CHECK: @[[BufC:.*]] = private unnamed_addr constant [2 x i8] c"C\00", align 1
-// CHECK: @[[BufD:.*]] = private unnamed_addr constant [2 x i8] c"D\00", align 1
-
-RWBuffer<float> B[4][4] : register(u2);
-RWBuffer<int> C[2][2][5] : register(u10, space1);
-
-typedef RWBuffer<uint> RWBufferArrayTenByFive[10][5]; // test typedef for the resource array type
-RWBufferArrayTenByFive D; // implicit binding -> u18, space0
-
-RWStructuredBuffer<float> Out;
-
-[numthreads(4,1,1)]
-void main() {
-  // CHECK: define internal{{.*}} void @_Z4mainv()
-  // CHECK: %[[Tmp0:.*]] = alloca %"class.hlsl::RWBuffer
-  // CHECK: %[[Tmp1:.*]] = alloca %"class.hlsl::RWBuffer
-  // CHECK: %[[Tmp2:.*]] = alloca %"class.hlsl::RWBuffer
-  // CHECK: %[[Tmp3:.*]] = alloca %"class.hlsl::RWBuffer
-
-  // NOTE:
-  // Constructor call for explicit binding has "jjij" in the mangled name and the arguments are (register, space, range_size, index, name).
-  // For implicit binding the constructor has "jijj" in the mangled name and the arguments are (space, range_size, index, order_id, name).
-  // The range_size can be -1 for unbounded arrays, and that is the only signed int in the signature.
-  // The order_id argument is a sequential number that is assigned to resources with implicit binding and corresponds to the order in which 
-  // the resources were declared. It is needed because implicit bindings are assigned later on in an LLVM pass that needs to know the order
-  // of the resource declarations.
-
-  // Make sure that B[3][2] is translated to a RWBuffer<float> constructor call for explicit binding (u2, space0) with range 16 and index 14
-  // CHECK: call void @_ZN4hlsl8RWBufferIfEC1EjjijPKc(ptr {{.*}} %[[Tmp0]], i32 noundef 2, i32 noundef 0, i32 noundef 16, i32 noundef 14, ptr noundef @[[BufB]])
-
-  // Make sure that C[1][0][3] is translated to a RWBuffer<int> constructor call for explicit binding (u10, space1) with range 20 and index 13
-  // CHECK: call void @_ZN4hlsl8RWBufferIiEC1EjjijPKc(ptr {{.*}} %[[Tmp1]], i32 noundef 10, i32 noundef 1, i32 noundef 20, i32 noundef 13, ptr noundef @[[BufC]])
-
-  // Make sure that D[9][2] is translated to a RWBuffer<uint> constructor call for implicit binding (u18, space0) with range 50 and index 47
-  // CHECK: call void @_ZN4hlsl8RWBufferIjEC1EjijjPKc(ptr {{.*}} %[[Tmp2]], i32 noundef 0, i32 noundef 50, i32 noundef 47, i32 noundef 0, ptr noundef @[[BufD]])
-
-  // Make sure that the second B[3][2] is translated to the same a RWBuffer<float> constructor call as the first B[3][2] subscript
-  // CHECK: call void @_ZN4hlsl8RWBufferIfEC1EjjijPKc(ptr {{.*}} %[[Tmp3]], i32 noundef 2, i32 noundef 0, i32 noundef 16, i32 noundef 14, ptr noundef @[[BufB]])
-  Out[0] =  B[3][2][0] + (float)C[1][0][3][0] + (float)D[9][2][0] + B[3][2][1];
-}
->>>>>>> f64525e0
+}