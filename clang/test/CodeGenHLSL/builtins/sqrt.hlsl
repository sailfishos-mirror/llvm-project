// RUN: %clang_cc1 -finclude-default-header -triple dxil-pc-shadermodel6.3-library %s \
// RUN:  -fnative-half-type -emit-llvm -disable-llvm-passes -o - | \
// RUN:  FileCheck %s --check-prefixes=CHECK,NATIVE_HALF
// RUN: %clang_cc1 -finclude-default-header -triple dxil-pc-shadermodel6.3-library %s \
// RUN:  -emit-llvm -disable-llvm-passes -o - | \
// RUN:  FileCheck %s --check-prefixes=CHECK,NO_HALF

<<<<<<< HEAD
// NATIVE_HALF-LABEL: define noundef nofpclass(nan inf) half @_Z14test_sqrt_half
// NATIVE_HALF: %{{.*}} = call reassoc nnan ninf nsz arcp afn half @llvm.sqrt.f16(
// NATIVE_HALF: ret half %{{.*}}
// NO_HALF-LABEL: define noundef nofpclass(nan inf) float @_Z14test_sqrt_half
// NO_HALF: %{{.*}} = call reassoc nnan ninf nsz arcp afn float @llvm.sqrt.f32(
// NO_HALF: ret float %{{.*}}
half test_sqrt_half(half p0) { return sqrt(p0); }
// NATIVE_HALF-LABEL: define noundef nofpclass(nan inf) <2 x half> @_Z15test_sqrt_half2
// NATIVE_HALF: %{{.*}} = call reassoc nnan ninf nsz arcp afn <2 x half> @llvm.sqrt.v2f16
// NATIVE_HALF: ret <2 x half> %{{.*}}
// NO_HALF-LABEL: define noundef nofpclass(nan inf) <2 x float> @_Z15test_sqrt_half2
// NO_HALF: %{{.*}} = call reassoc nnan ninf nsz arcp afn <2 x float> @llvm.sqrt.v2f32(
// NO_HALF: ret <2 x float> %{{.*}}
half2 test_sqrt_half2(half2 p0) { return sqrt(p0); }
// NATIVE_HALF-LABEL: define noundef nofpclass(nan inf) <3 x half> @_Z15test_sqrt_half3
// NATIVE_HALF: %{{.*}} = call reassoc nnan ninf nsz arcp afn <3 x half> @llvm.sqrt.v3f16
// NATIVE_HALF: ret <3 x half> %{{.*}}
// NO_HALF-LABEL: define noundef nofpclass(nan inf) <3 x float> @_Z15test_sqrt_half3
// NO_HALF: %{{.*}} = call reassoc nnan ninf nsz arcp afn <3 x float> @llvm.sqrt.v3f32(
// NO_HALF: ret <3 x float> %{{.*}}
half3 test_sqrt_half3(half3 p0) { return sqrt(p0); }
// NATIVE_HALF-LABEL: define noundef nofpclass(nan inf) <4 x half> @_Z15test_sqrt_half4
// NATIVE_HALF: %{{.*}} = call reassoc nnan ninf nsz arcp afn <4 x half> @llvm.sqrt.v4f16
// NATIVE_HALF: ret <4 x half> %{{.*}}
// NO_HALF-LABEL: define noundef nofpclass(nan inf) <4 x float> @_Z15test_sqrt_half4
=======
// NATIVE_HALF-LABEL: define hidden noundef nofpclass(nan inf) half @_Z14test_sqrt_half
// NATIVE_HALF: %{{.*}} = call reassoc nnan ninf nsz arcp afn half @llvm.sqrt.f16(
// NATIVE_HALF: ret half %{{.*}}
// NO_HALF-LABEL: define hidden noundef nofpclass(nan inf) float @_Z14test_sqrt_half
// NO_HALF: %{{.*}} = call reassoc nnan ninf nsz arcp afn float @llvm.sqrt.f32(
// NO_HALF: ret float %{{.*}}
half test_sqrt_half(half p0) { return sqrt(p0); }
// NATIVE_HALF-LABEL: define hidden noundef nofpclass(nan inf) <2 x half> @_Z15test_sqrt_half2
// NATIVE_HALF: %{{.*}} = call reassoc nnan ninf nsz arcp afn <2 x half> @llvm.sqrt.v2f16
// NATIVE_HALF: ret <2 x half> %{{.*}}
// NO_HALF-LABEL: define hidden noundef nofpclass(nan inf) <2 x float> @_Z15test_sqrt_half2
// NO_HALF: %{{.*}} = call reassoc nnan ninf nsz arcp afn <2 x float> @llvm.sqrt.v2f32(
// NO_HALF: ret <2 x float> %{{.*}}
half2 test_sqrt_half2(half2 p0) { return sqrt(p0); }
// NATIVE_HALF-LABEL: define hidden noundef nofpclass(nan inf) <3 x half> @_Z15test_sqrt_half3
// NATIVE_HALF: %{{.*}} = call reassoc nnan ninf nsz arcp afn <3 x half> @llvm.sqrt.v3f16
// NATIVE_HALF: ret <3 x half> %{{.*}}
// NO_HALF-LABEL: define hidden noundef nofpclass(nan inf) <3 x float> @_Z15test_sqrt_half3
// NO_HALF: %{{.*}} = call reassoc nnan ninf nsz arcp afn <3 x float> @llvm.sqrt.v3f32(
// NO_HALF: ret <3 x float> %{{.*}}
half3 test_sqrt_half3(half3 p0) { return sqrt(p0); }
// NATIVE_HALF-LABEL: define hidden noundef nofpclass(nan inf) <4 x half> @_Z15test_sqrt_half4
// NATIVE_HALF: %{{.*}} = call reassoc nnan ninf nsz arcp afn <4 x half> @llvm.sqrt.v4f16
// NATIVE_HALF: ret <4 x half> %{{.*}}
// NO_HALF-LABEL: define hidden noundef nofpclass(nan inf) <4 x float> @_Z15test_sqrt_half4
>>>>>>> 4084ffcf
// NO_HALF: %{{.*}} = call reassoc nnan ninf nsz arcp afn <4 x float> @llvm.sqrt.v4f32(
// NO_HALF: ret <4 x float> %{{.*}}
half4 test_sqrt_half4(half4 p0) { return sqrt(p0); }

<<<<<<< HEAD
// CHECK-LABEL: define noundef nofpclass(nan inf) float @_Z15test_sqrt_float
// CHECK: %{{.*}} = call reassoc nnan ninf nsz arcp afn float @llvm.sqrt.f32(
// CHECK: ret float %{{.*}}
float test_sqrt_float(float p0) { return sqrt(p0); }
// CHECK-LABEL: define noundef nofpclass(nan inf) <2 x float> @_Z16test_sqrt_float2
// CHECK: %{{.*}} = call reassoc nnan ninf nsz arcp afn <2 x float> @llvm.sqrt.v2f32
// CHECK: ret <2 x float> %{{.*}}
float2 test_sqrt_float2(float2 p0) { return sqrt(p0); }
// CHECK-LABEL: define noundef nofpclass(nan inf) <3 x float> @_Z16test_sqrt_float3
// CHECK: %{{.*}} = call reassoc nnan ninf nsz arcp afn <3 x float> @llvm.sqrt.v3f32
// CHECK: ret <3 x float> %{{.*}}
float3 test_sqrt_float3(float3 p0) { return sqrt(p0); }
// CHECK-LABEL: define noundef nofpclass(nan inf) <4 x float> @_Z16test_sqrt_float4
=======
// CHECK-LABEL: define hidden noundef nofpclass(nan inf) float @_Z15test_sqrt_float
// CHECK: %{{.*}} = call reassoc nnan ninf nsz arcp afn float @llvm.sqrt.f32(
// CHECK: ret float %{{.*}}
float test_sqrt_float(float p0) { return sqrt(p0); }
// CHECK-LABEL: define hidden noundef nofpclass(nan inf) <2 x float> @_Z16test_sqrt_float2
// CHECK: %{{.*}} = call reassoc nnan ninf nsz arcp afn <2 x float> @llvm.sqrt.v2f32
// CHECK: ret <2 x float> %{{.*}}
float2 test_sqrt_float2(float2 p0) { return sqrt(p0); }
// CHECK-LABEL: define hidden noundef nofpclass(nan inf) <3 x float> @_Z16test_sqrt_float3
// CHECK: %{{.*}} = call reassoc nnan ninf nsz arcp afn <3 x float> @llvm.sqrt.v3f32
// CHECK: ret <3 x float> %{{.*}}
float3 test_sqrt_float3(float3 p0) { return sqrt(p0); }
// CHECK-LABEL: define hidden noundef nofpclass(nan inf) <4 x float> @_Z16test_sqrt_float4
>>>>>>> 4084ffcf
// CHECK: %{{.*}} = call reassoc nnan ninf nsz arcp afn <4 x float> @llvm.sqrt.v4f32
// CHECK: ret <4 x float> %{{.*}}
float4 test_sqrt_float4(float4 p0) { return sqrt(p0); }<|MERGE_RESOLUTION|>--- conflicted
+++ resolved
@@ -5,33 +5,6 @@
 // RUN:  -emit-llvm -disable-llvm-passes -o - | \
 // RUN:  FileCheck %s --check-prefixes=CHECK,NO_HALF
 
-<<<<<<< HEAD
-// NATIVE_HALF-LABEL: define noundef nofpclass(nan inf) half @_Z14test_sqrt_half
-// NATIVE_HALF: %{{.*}} = call reassoc nnan ninf nsz arcp afn half @llvm.sqrt.f16(
-// NATIVE_HALF: ret half %{{.*}}
-// NO_HALF-LABEL: define noundef nofpclass(nan inf) float @_Z14test_sqrt_half
-// NO_HALF: %{{.*}} = call reassoc nnan ninf nsz arcp afn float @llvm.sqrt.f32(
-// NO_HALF: ret float %{{.*}}
-half test_sqrt_half(half p0) { return sqrt(p0); }
-// NATIVE_HALF-LABEL: define noundef nofpclass(nan inf) <2 x half> @_Z15test_sqrt_half2
-// NATIVE_HALF: %{{.*}} = call reassoc nnan ninf nsz arcp afn <2 x half> @llvm.sqrt.v2f16
-// NATIVE_HALF: ret <2 x half> %{{.*}}
-// NO_HALF-LABEL: define noundef nofpclass(nan inf) <2 x float> @_Z15test_sqrt_half2
-// NO_HALF: %{{.*}} = call reassoc nnan ninf nsz arcp afn <2 x float> @llvm.sqrt.v2f32(
-// NO_HALF: ret <2 x float> %{{.*}}
-half2 test_sqrt_half2(half2 p0) { return sqrt(p0); }
-// NATIVE_HALF-LABEL: define noundef nofpclass(nan inf) <3 x half> @_Z15test_sqrt_half3
-// NATIVE_HALF: %{{.*}} = call reassoc nnan ninf nsz arcp afn <3 x half> @llvm.sqrt.v3f16
-// NATIVE_HALF: ret <3 x half> %{{.*}}
-// NO_HALF-LABEL: define noundef nofpclass(nan inf) <3 x float> @_Z15test_sqrt_half3
-// NO_HALF: %{{.*}} = call reassoc nnan ninf nsz arcp afn <3 x float> @llvm.sqrt.v3f32(
-// NO_HALF: ret <3 x float> %{{.*}}
-half3 test_sqrt_half3(half3 p0) { return sqrt(p0); }
-// NATIVE_HALF-LABEL: define noundef nofpclass(nan inf) <4 x half> @_Z15test_sqrt_half4
-// NATIVE_HALF: %{{.*}} = call reassoc nnan ninf nsz arcp afn <4 x half> @llvm.sqrt.v4f16
-// NATIVE_HALF: ret <4 x half> %{{.*}}
-// NO_HALF-LABEL: define noundef nofpclass(nan inf) <4 x float> @_Z15test_sqrt_half4
-=======
 // NATIVE_HALF-LABEL: define hidden noundef nofpclass(nan inf) half @_Z14test_sqrt_half
 // NATIVE_HALF: %{{.*}} = call reassoc nnan ninf nsz arcp afn half @llvm.sqrt.f16(
 // NATIVE_HALF: ret half %{{.*}}
@@ -57,26 +30,10 @@
 // NATIVE_HALF: %{{.*}} = call reassoc nnan ninf nsz arcp afn <4 x half> @llvm.sqrt.v4f16
 // NATIVE_HALF: ret <4 x half> %{{.*}}
 // NO_HALF-LABEL: define hidden noundef nofpclass(nan inf) <4 x float> @_Z15test_sqrt_half4
->>>>>>> 4084ffcf
 // NO_HALF: %{{.*}} = call reassoc nnan ninf nsz arcp afn <4 x float> @llvm.sqrt.v4f32(
 // NO_HALF: ret <4 x float> %{{.*}}
 half4 test_sqrt_half4(half4 p0) { return sqrt(p0); }
 
-<<<<<<< HEAD
-// CHECK-LABEL: define noundef nofpclass(nan inf) float @_Z15test_sqrt_float
-// CHECK: %{{.*}} = call reassoc nnan ninf nsz arcp afn float @llvm.sqrt.f32(
-// CHECK: ret float %{{.*}}
-float test_sqrt_float(float p0) { return sqrt(p0); }
-// CHECK-LABEL: define noundef nofpclass(nan inf) <2 x float> @_Z16test_sqrt_float2
-// CHECK: %{{.*}} = call reassoc nnan ninf nsz arcp afn <2 x float> @llvm.sqrt.v2f32
-// CHECK: ret <2 x float> %{{.*}}
-float2 test_sqrt_float2(float2 p0) { return sqrt(p0); }
-// CHECK-LABEL: define noundef nofpclass(nan inf) <3 x float> @_Z16test_sqrt_float3
-// CHECK: %{{.*}} = call reassoc nnan ninf nsz arcp afn <3 x float> @llvm.sqrt.v3f32
-// CHECK: ret <3 x float> %{{.*}}
-float3 test_sqrt_float3(float3 p0) { return sqrt(p0); }
-// CHECK-LABEL: define noundef nofpclass(nan inf) <4 x float> @_Z16test_sqrt_float4
-=======
 // CHECK-LABEL: define hidden noundef nofpclass(nan inf) float @_Z15test_sqrt_float
 // CHECK: %{{.*}} = call reassoc nnan ninf nsz arcp afn float @llvm.sqrt.f32(
 // CHECK: ret float %{{.*}}
@@ -90,7 +47,6 @@
 // CHECK: ret <3 x float> %{{.*}}
 float3 test_sqrt_float3(float3 p0) { return sqrt(p0); }
 // CHECK-LABEL: define hidden noundef nofpclass(nan inf) <4 x float> @_Z16test_sqrt_float4
->>>>>>> 4084ffcf
 // CHECK: %{{.*}} = call reassoc nnan ninf nsz arcp afn <4 x float> @llvm.sqrt.v4f32
 // CHECK: ret <4 x float> %{{.*}}
 float4 test_sqrt_float4(float4 p0) { return sqrt(p0); }