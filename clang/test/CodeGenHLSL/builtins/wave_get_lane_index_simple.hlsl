// RUN: %clang_cc1 -std=hlsl2021 -finclude-default-header -x hlsl -triple \
// RUN:   spirv-pc-vulkan-library %s -emit-llvm -disable-llvm-passes -o - | FileCheck %s \
// RUN:   --check-prefixes=CHECK,CHECK-SPIRV
// RUN: %clang_cc1 -finclude-default-header \
// RUN:   -triple dxil-pc-shadermodel6.3-library %s \
// RUN:   -emit-llvm -disable-llvm-passes -o - | FileCheck %s \
// RUN:   --check-prefixes=CHECK,CHECK-DXIL

<<<<<<< HEAD
// CHECK-SPIRV: define spir_func noundef i32 @{{.*test_1.*}}() [[A0:#[0-9]+]] {
// CHECK-DXIL: define noundef i32 @{{.*test_1.*}}() [[A0:#[0-9]+]] {
=======
// CHECK-SPIRV: define hidden spir_func noundef i32 @{{.*test_1.*}}() [[A0:#[0-9]+]] {
// CHECK-DXIL: define hidden noundef i32 @{{.*test_1.*}}() [[A0:#[0-9]+]] {
>>>>>>> eb0f1dc0
// CHECK-SPIRV: %[[CI:[0-9]+]] = call token @llvm.experimental.convergence.entry()
// CHECK-SPIRV: call spir_func i32 @__hlsl_wave_get_lane_index() [ "convergencectrl"(token %[[CI]]) ]
// CHECK-DXIL: call i32 @llvm.dx.wave.getlaneindex()
int test_1() {
  return WaveGetLaneIndex();
}

// CHECK-SPIRV: declare spir_func i32 @__hlsl_wave_get_lane_index() [[A1:#[0-9]+]]
// CHECK-DXIL: declare i32 @llvm.dx.wave.getlaneindex() [[A1:#[0-9]+]]

// CHECK-DAG: attributes [[A0]] = { {{.*}}convergent{{.*}} }
// CHECK-DAG: attributes [[A1]] = { {{.*}}convergent{{.*}} }<|MERGE_RESOLUTION|>--- conflicted
+++ resolved
@@ -6,13 +6,8 @@
 // RUN:   -emit-llvm -disable-llvm-passes -o - | FileCheck %s \
 // RUN:   --check-prefixes=CHECK,CHECK-DXIL
 
-<<<<<<< HEAD
-// CHECK-SPIRV: define spir_func noundef i32 @{{.*test_1.*}}() [[A0:#[0-9]+]] {
-// CHECK-DXIL: define noundef i32 @{{.*test_1.*}}() [[A0:#[0-9]+]] {
-=======
 // CHECK-SPIRV: define hidden spir_func noundef i32 @{{.*test_1.*}}() [[A0:#[0-9]+]] {
 // CHECK-DXIL: define hidden noundef i32 @{{.*test_1.*}}() [[A0:#[0-9]+]] {
->>>>>>> eb0f1dc0
 // CHECK-SPIRV: %[[CI:[0-9]+]] = call token @llvm.experimental.convergence.entry()
 // CHECK-SPIRV: call spir_func i32 @__hlsl_wave_get_lane_index() [ "convergencectrl"(token %[[CI]]) ]
 // CHECK-DXIL: call i32 @llvm.dx.wave.getlaneindex()
