--- conflicted
+++ resolved
@@ -304,11 +304,7 @@
   return X.zw;
 }
 
-<<<<<<< HEAD
-// CHECK-LABEL: define void {{.*}}BoolSizeMismatch{{.*}}
-=======
 // CHECK-LABEL: define hidden void {{.*}}BoolSizeMismatch{{.*}}
->>>>>>> 4084ffcf
 // CHECK: [[B:%.*]] = alloca <4 x i32>, align 16
 // CHECK-NEXT: [[Tmp:%.*]] = alloca <1 x i32>, align 4
 // CHECK-NEXT: store <4 x i32> splat (i32 1), ptr [[B]], align 16
