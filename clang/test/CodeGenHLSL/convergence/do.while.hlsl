--- conflicted
+++ resolved
@@ -8,11 +8,7 @@
   do {
   } while (cond());
 }
-<<<<<<< HEAD
-// CHECK-LABEL: define spir_func void @_Z5test1v()
-=======
 // CHECK-LABEL: define hidden spir_func void @_Z5test1v()
->>>>>>> eb0f1dc0
 // CHECK-SAME: [[A0:#[0-9]+]] {
 // CHECK: entry:
 // CHECK:   [[T0:%[0-9]+]] = call token @llvm.experimental.convergence.entry()
@@ -26,11 +22,7 @@
     foo();
   } while (cond());
 }
-<<<<<<< HEAD
-// CHECK-LABEL: define spir_func void @_Z5test2v()
-=======
 // CHECK-LABEL: define hidden spir_func void @_Z5test2v()
->>>>>>> eb0f1dc0
 // CHECK-SAME: [[A0]] {
 // CHECK: entry:
 // CHECK:   [[T0:%[0-9]+]] = call token @llvm.experimental.convergence.entry()
@@ -46,11 +38,7 @@
       foo();
   } while (cond());
 }
-<<<<<<< HEAD
-// CHECK-LABEL: define spir_func void @_Z5test3v()
-=======
 // CHECK-LABEL: define hidden spir_func void @_Z5test3v()
->>>>>>> eb0f1dc0
 // CHECK-SAME: [[A0]] {
 // CHECK: entry:
 // CHECK:   [[T0:%[0-9]+]] = call token @llvm.experimental.convergence.entry()
@@ -69,11 +57,7 @@
     }
   } while (cond());
 }
-<<<<<<< HEAD
-// CHECK-LABEL: define spir_func void @_Z5test4v()
-=======
 // CHECK-LABEL: define hidden spir_func void @_Z5test4v()
->>>>>>> eb0f1dc0
 // CHECK-SAME: [[A0]] {
 // CHECK: entry:
 // CHECK:   [[T0:%[0-9]+]] = call token @llvm.experimental.convergence.entry()
@@ -94,11 +78,7 @@
     }
   } while (cond());
 }
-<<<<<<< HEAD
-// CHECK-LABEL: define spir_func void @_Z5test5v()
-=======
 // CHECK-LABEL: define hidden spir_func void @_Z5test5v()
->>>>>>> eb0f1dc0
 // CHECK-SAME: [[A0]] {
 // CHECK: entry:
 // CHECK:   [[T0:%[0-9]+]] = call token @llvm.experimental.convergence.entry()
