<<<<<<< HEAD
// Needs symlinks
// UNSUPPORTED: system-windows
=======
// REQUIRES: symlinks
>>>>>>> 2740e4b7

// Check that we canonicalize the module map path without changing the module
// directory, which would break header lookup.

// RUN: rm -rf %t
// RUN: split-file %s %t
// RUN: sed -e "s|DIR|%/t|g" %t/cdb.json.in > %t/cdb.json
// RUN: ln -s module %t/symlink-to-module
// RUN: ln -s ../actual.modulemap %t/module/module.modulemap
// RUN: ln -s A %t/module/F.framework/Versions/Current
// RUN: ln -s Versions/Current/Modules %t/module/F.framework/Modules
// RUN: ln -s Versions/Current/Headers %t/module/F.framework/Headers

// RUN: clang-scan-deps -compilation-database %t/cdb.json -j 1 \
// RUN:   -format experimental-full  -mode=preprocess-dependency-directives \
// RUN:   -optimize-args=all -module-files-dir %t/build > %t/deps.json

// RUN: cat %t/deps.json | sed 's:\\\\\?:/:g' | FileCheck -DPREFIX=%/t %s

// Check the module commands actually build.
// RUN: %deps-to-rsp %t/deps.json --module-name=Mod > %t/Mod.rsp
// RUN: %deps-to-rsp %t/deps.json --module-name=F > %t/F.rsp
// RUN: %clang @%t/Mod.rsp
// RUN: %clang @%t/F.rsp

// CHECK:      "modules": [
// CHECK:        {
// CHECK:          "clang-module-deps": [],
// CHECK:          "clang-modulemap-file": "[[PREFIX]]/module/F.framework/Modules/module.modulemap"
// CHECK:          "command-line": [
// CHECK-NOT: symlink-to-module
// CHECK:            "[[PREFIX]]/module/F.framework/Modules/module.modulemap"
// CHECK-NOT: symlink-to-module
// CHECK:          ]
// CHECK:          "context-hash": "[[F_CONTEXT_HASH:[A-Z0-9]+]]"
// CHECK:          "name": "F"
// CHECK-NEXT:   }
// CHECK-NEXT:   {
// CHECK:          "clang-modulemap-file": "[[PREFIX]]/module/module.modulemap"
// CHECK:          "command-line": [
// CHECK-NOT: symlink-to-module
// CHECK:            "[[PREFIX]]/module/module.modulemap"
// CHECK-NOT: symlink-to-module
// CHECK:          ]
// CHECK:          "context-hash": "[[CONTEXT_HASH:[A-Z0-9]+]]"
// CHECK:          "name": "Mod"
// CHECK-NEXT:   }
// CHECK-NEXT: ]
// CHECK:      "translation-units": [
// CHECK:              "clang-module-deps": [
// CHECK:                {
// CHECK:                  "context-hash": "[[CONTEXT_HASH]]"
// CHECK:                  "module-name": "Mod"
// CHECK:                }
// CHECK-NEXT:         ],
// CHECK:              "command-line": [
// CHECK:                "-fmodule-map-file=[[PREFIX]]/module/module.modulemap"
// CHECK:              ]
// CHECK:              "clang-module-deps": [
// CHECK:                {
// CHECK:                  "context-hash": "[[CONTEXT_HASH]]"
// CHECK:                  "module-name": "Mod"
// CHECK:                }
// CHECK-NEXT:         ]
// CHECK:              "command-line": [
// CHECK:                "-fmodule-map-file=[[PREFIX]]/module/module.modulemap"
// CHECK:              ]
// CHECK:              "clang-module-deps": [
// CHECK:                {
// CHECK:                  "context-hash": "[[F_CONTEXT_HASH]]"
// CHECK:                  "module-name": "F"
// CHECK:                }
// CHECK-NEXT:         ]
// CHECK:              "command-line": [
// CHECK:                "-fmodule-map-file=[[PREFIX]]/module/F.framework/Modules/module.modulemap"
// CHECK:              ]
// CHECK:              "clang-module-deps": [
// CHECK:                {
// CHECK:                  "context-hash": "[[F_CONTEXT_HASH]]"
// CHECK:                  "module-name": "F"
// CHECK:                }
// CHECK-NEXT:         ]
// CHECK:              "command-line": [
// CHECK:                "-fmodule-map-file=[[PREFIX]]/module/F.framework/Modules/module.modulemap"
// CHECK:              ]

//--- cdb.json.in
[
  {
    "directory": "DIR",
    "command": "clang -fsyntax-only DIR/tu1.c -fmodules -fimplicit-module-maps -fmodules-cache-path=DIR/cache",
    "file": "DIR/tu1.c"
  },
  {
    "directory": "DIR",
    "command": "clang -fsyntax-only DIR/tu2.c -fmodules -fimplicit-module-maps -fmodules-cache-path=DIR/cache",
    "file": "DIR/tu2.c"
  },
  {
    "directory": "DIR",
    "command": "clang -fsyntax-only -F DIR/symlink-to-module DIR/tu3.c -fmodules -fimplicit-module-maps -fmodules-cache-path=DIR/cache",
    "file": "DIR/tu3.c"
  },
  {
    "directory": "DIR",
    "command": "clang -fsyntax-only -F DIR/module DIR/tu3.c -fmodules -fimplicit-module-maps -fmodules-cache-path=DIR/cache",
    "file": "DIR/tu3.c"
  },
]

//--- actual.modulemap
module Mod { header "header.h" }

//--- module/header.h

//--- tu1.c
#include "symlink-to-module/header.h"

//--- tu2.c
#include "module/header.h"

//--- module/F.framework/Versions/A/Modules/module.modulemap
framework module F {
  umbrella header "F.h"
}

//--- module/F.framework/Versions/A/Headers/F.h

//--- tu3.c
#include "F/F.h"<|MERGE_RESOLUTION|>--- conflicted
+++ resolved
@@ -1,9 +1,4 @@
-<<<<<<< HEAD
-// Needs symlinks
-// UNSUPPORTED: system-windows
-=======
 // REQUIRES: symlinks
->>>>>>> 2740e4b7
 
 // Check that we canonicalize the module map path without changing the module
 // directory, which would break header lookup.
