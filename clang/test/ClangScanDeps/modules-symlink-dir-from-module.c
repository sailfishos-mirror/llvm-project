--- conflicted
+++ resolved
@@ -3,12 +3,7 @@
 // module below does not transitively import Mod via a symlink, so it should not
 // see the symlinked path.
 
-<<<<<<< HEAD
-// Needs symlinks
-// UNSUPPORTED: system-windows
-=======
 // REQUIRES: symlinks
->>>>>>> 2740e4b7
 
 // RUN: rm -rf %t
 // RUN: split-file %s %t
