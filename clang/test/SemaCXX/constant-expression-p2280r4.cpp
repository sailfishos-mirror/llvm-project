--- conflicted
+++ resolved
@@ -382,8 +382,6 @@
       constexpr int x = foo();
   }
 }
-<<<<<<< HEAD
-=======
 }
 
 namespace GH150015 {
@@ -398,5 +396,4 @@
   constexpr int bases = (void*)(X*)&z <= (Y*)&z; // expected-error {{constexpr variable 'bases' must be initialized by a constant expression}} \
                                                  // nointerpreter-note {{comparison of addresses of subobjects of different base classes has unspecified value}} \
                                                  // interpreter-note {{initializer of 'z' is unknown}}
->>>>>>> e38f98f5
 }