--- conflicted
+++ resolved
@@ -1444,12 +1444,9 @@
 // expected-note@-1 {{in call to 'test_member_null()'}}
 
 }
-<<<<<<< HEAD
-=======
 }
 
 namespace GH149500 {
   unsigned int * p = &(*(unsigned int *)0x400);
   static const void *q = &(*(const struct sysrq_key_op *)0);
->>>>>>> e38f98f5
 }