--- conflicted
+++ resolved
@@ -44,8 +44,6 @@
                      expected-note {{definition of 'GH104802::quux' is not complete until the closing '}'}}
   virtual int c();
 };
-<<<<<<< HEAD
-=======
 }
 
 // Ensure we don't get infinite recursion from the check, however. See GH141789
@@ -63,5 +61,4 @@
   S<X> next; // expected-note {{in instantiation of template class 'GH141789::S<GH141789::X>' requested here}}
   T m;
 };
->>>>>>> eb0f1dc0
 }