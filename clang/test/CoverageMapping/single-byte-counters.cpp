--- conflicted
+++ resolved
@@ -23,16 +23,6 @@
 
 // CHECK-NEXT: testIfElseReturn
 int testIfElseReturn(int x) { // CHECK-NEXT: File 0, [[@LINE]]:29 -> [[@LINE+9]]:2 = [[C20:#0]]
-<<<<<<< HEAD
-  int result = 0;
-  if (x > 0)                  // CHECK-NEXT: File 0, [[@LINE]]:7 -> [[@LINE]]:12 = [[C20]]
-                              // CHECK-NEXT: Gap,File 0, [[@LINE-1]]:13 -> [[@LINE+1]]:5 = [[C2T:#1]]
-    result = x * x;           // CHECK-NEXT: File 0, [[@LINE]]:5 -> [[@LINE]]:19 = [[C2T]]
-  else                        // CHECK-NEXT: Gap,File 0, [[@LINE-1]]:20 -> [[@LINE+1]]:5 = [[C2F:#2]]
-    return 0;                 // CHECK-NEXT: File 0, [[@LINE]]:5 -> [[@LINE]]:13 = [[C2F]]
-                              // CHECK-NEXT: Gap,File 0, [[@LINE-1]]:14 -> [[@LINE+1]]:3 = [[C2E:#3]]
-  return result;              // CHECK-NEXT: File 0, [[@LINE]]:3 -> [[@LINE]]:16 = [[C2E:#3]]
-=======
   int result = 0;
   if (x > 0)                  // CHECK-NEXT: File 0, [[@LINE]]:7 -> [[@LINE]]:12 = [[C20]]
                               // CHECK-NEXT: Gap,File 0, [[@LINE-1]]:13 -> [[@LINE+1]]:5 = [[C2T:#1]]
@@ -53,7 +43,6 @@
     return 0;                 // CHECK-NEXT: File 0, [[@LINE]]:5 -> [[@LINE]]:13 = [[C2F]]
                               // CHECK-NEXT: Gap,File 0, [[@LINE-1]]:14 -> [[@LINE+1]]:3 = #3
   return -1;                  // CHECK-NEXT: File 0, [[@LINE]]:3 -> [[@LINE]]:12 = #3
->>>>>>> 658bd488
 }
 
 // CHECK-NEXT: testSwitch
@@ -90,20 +79,6 @@
   return sum;           // CHECK-NEXT: File 0, [[@LINE]]:3 -> [[@LINE]]:13 = [[C4E:#3]]
 }
 
-<<<<<<< HEAD
-// CHECK-NEXT: testContinue
-int testContinue() { // CHECK-NEXT: File 0, [[@LINE]]:20 -> [[@LINE+15]]:2 = [[C50:#0]]
-  int i = 0;
-  int sum = 0;
-  while (i < 10) {   // CHECK-NEXT: File 0, [[@LINE]]:10 -> [[@LINE]]:16 = [[C5C:#1]]
-                     // CHECK-NEXT: Gap,File 0, [[@LINE-1]]:17 -> [[@LINE-1]]:18 = [[C5B:#2]]
-                     // CHECK-NEXT: File 0, [[@LINE-2]]:18 -> [[@LINE+7]]:4 = [[C5B]]
-    if (i == 4)      // CHECK-NEXT: File 0, [[@LINE]]:9 -> [[@LINE]]:15 = [[C5B]]
-                     // CHECK-NEXT: Gap,File 0, [[@LINE-1]]:16 -> [[@LINE+1]]:7 = [[C5T:#4]]
-      continue;      // CHECK-NEXT: File 0, [[@LINE]]:7 -> [[@LINE]]:15 = [[C5T]]
-                     // CHECK-NEXT: Gap,File 0, [[@LINE-1]]:16 -> [[@LINE+1]]:5 = [[C5F:#5]]
-    sum += i;        // CHECK-NEXT: File 0, [[@LINE]]:5 -> [[@LINE+2]]:4 = [[C5F]]
-=======
 // CHECK-NEXT: testContinueBreak
 int testContinueBreak() { // CHECK-NEXT: File 0, [[@LINE]]:25 -> [[@LINE+20]]:2 = #0
   int i = 0;
@@ -121,7 +96,6 @@
       break;         // CHECK-NEXT: File 0, [[@LINE]]:7 -> [[@LINE]]:12 = [[C5T1]]
                      // CHECK-NEXT: Gap,File 0, [[@LINE-1]]:13 -> [[@LINE+1]]:5 = [[C5F1:#7]]
     sum += i;        // CHECK-NEXT: File 0, [[@LINE]]:5 -> [[@LINE+2]]:4 = [[C5F1]]
->>>>>>> 658bd488
     i++;
   }
                      // CHECK-NEXT: Gap,File 0, [[@LINE-1]]:4 -> [[@LINE+1]]:3 = [[C5E:#3]]
