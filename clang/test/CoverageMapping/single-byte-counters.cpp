--- conflicted
+++ resolved
@@ -4,13 +4,8 @@
 int testIf(int x) { // CHECK-NEXT: File 0, [[@LINE]]:19 -> [[@LINE+8]]:2 = [[C00:#0]]
   int result = 0;
   if (x == 0)       // CHECK-NEXT: File 0, [[@LINE]]:7 -> [[@LINE]]:13 = [[C00]]
-<<<<<<< HEAD
                     // CHECK-NEXT: Branch,File 0, [[@LINE-1]]:7 -> [[@LINE-1]]:13 = [[C0T:#1]], [[C0F:#2]]
                     // CHECK-NEXT: Gap,File 0, [[@LINE-2]]:14 -> [[@LINE+1]]:5 = [[C0T]]
-=======
-
-                    // CHECK-NEXT: Gap,File 0, [[@LINE-2]]:14 -> [[@LINE+1]]:5 = [[C0T:#1]]
->>>>>>> 3069477f
     result = -1;    // CHECK-NEXT: File 0, [[@LINE]]:5 -> [[@LINE]]:16 = [[C0T]]
 
   return result;    // #0
@@ -20,13 +15,8 @@
 int testIfElse(int x) { // CHECK-NEXT: File 0, [[@LINE]]:23 -> [[@LINE+9]]:2 = [[C10:#0]]
   int result = 0;
   if (x < 0)            // CHECK-NEXT: File 0, [[@LINE]]:7 -> [[@LINE]]:12 = [[C10]]
-<<<<<<< HEAD
                         // CHECK-NEXT: Branch,File 0, [[@LINE-1]]:7 -> [[@LINE-1]]:12 = [[C1T:#1]], [[C1F:#2]]
                         // CHECK-NEXT: Gap,File 0, [[@LINE-2]]:13 -> [[@LINE+1]]:5 = [[C1T]]
-=======
-
-                        // CHECK-NEXT: Gap,File 0, [[@LINE-2]]:13 -> [[@LINE+1]]:5 = [[C1T:#1]]
->>>>>>> 3069477f
     result = 0;         // CHECK-NEXT: File 0, [[@LINE]]:5 -> [[@LINE]]:15 = [[C1T]]
   else                  // CHECK-NEXT: Gap,File 0, [[@LINE-1]]:16 -> [[@LINE+1]]:5 = [[C1F]]
     result = x * x;     // CHECK-NEXT: File 0, [[@LINE]]:5 -> [[@LINE]]:19 = [[C1F]]
@@ -37,13 +27,8 @@
 int testIfElseReturn(int x) { // CHECK-NEXT: File 0, [[@LINE]]:29 -> [[@LINE+10]]:2 = [[C20:#0]]
   int result = 0;
   if (x > 0)                  // CHECK-NEXT: File 0, [[@LINE]]:7 -> [[@LINE]]:12 = [[C20]]
-<<<<<<< HEAD
                               // CHECK-NEXT: Branch,File 0, [[@LINE-1]]:7 -> [[@LINE-1]]:12 = [[C2T:#1]], [[C2F:#2]]
                               // CHECK-NEXT: Gap,File 0, [[@LINE-2]]:13 -> [[@LINE+1]]:5 = [[C2T]]
-=======
-
-                              // CHECK-NEXT: Gap,File 0, [[@LINE-2]]:13 -> [[@LINE+1]]:5 = [[C2T:#1]]
->>>>>>> 3069477f
     result = x * x;           // CHECK-NEXT: File 0, [[@LINE]]:5 -> [[@LINE]]:19 = [[C2T]]
   else                        // CHECK-NEXT: Gap,File 0, [[@LINE-1]]:20 -> [[@LINE+1]]:5 = [[C2F]]
     return 0;                 // CHECK-NEXT: File 0, [[@LINE]]:5 -> [[@LINE]]:13 = [[C2F]]
@@ -55,13 +40,8 @@
 int testIfBothReturn(int x) { // CHECK-NEXT: File 0, [[@LINE]]:29 -> [[@LINE+10]]:2 = [[C20:#0]]
   int result = 0;
   if (x > 0)                  // CHECK-NEXT: File 0, [[@LINE]]:7 -> [[@LINE]]:12 = [[C20]]
-<<<<<<< HEAD
                               // CHECK-NEXT: Branch,File 0, [[@LINE-1]]:7 -> [[@LINE-1]]:12 = [[C2T:#1]], [[C2F:#2]]
                               // CHECK-NEXT: Gap,File 0, [[@LINE-2]]:13 -> [[@LINE+1]]:5 = [[C2T]]
-=======
-
-                              // CHECK-NEXT: Gap,File 0, [[@LINE-2]]:13 -> [[@LINE+1]]:5 = [[C2T:#1]]
->>>>>>> 3069477f
     return 42;                // CHECK-NEXT: File 0, [[@LINE]]:5 -> [[@LINE]]:14 = [[C2T]]
   else                        // CHECK-NEXT: Gap,File 0, [[@LINE-1]]:15 -> [[@LINE+1]]:5 = [[C2F]]
     return 0;                 // CHECK-NEXT: File 0, [[@LINE]]:5 -> [[@LINE]]:13 = [[C2F]]
@@ -96,15 +76,9 @@
 int testWhile() {       // CHECK-NEXT: File 0, [[@LINE]]:17 -> [[@LINE+12]]:2 = [[C40:#0]]
   int i = 0;
   int sum = 0;
-<<<<<<< HEAD
   while (i < 10) {      // CHECK-NEXT: File 0, [[@LINE]]:10 -> [[@LINE]]:16 = ([[C40]] + [[C4T:#1]])
                         // CHECK-NEXT: Branch,File 0, [[@LINE-1]]:10 -> [[@LINE-1]]:16 = [[C4T]], [[C4F:#0]]
                         // CHECK-NEXT: Gap,File 0, [[@LINE-2]]:17 -> [[@LINE-2]]:18 = [[C4T]]
-=======
-  while (i < 10) {      // CHECK-NEXT: File 0, [[@LINE]]:10 -> [[@LINE]]:16 = [[C4C:#1]]
-
-                        // CHECK-NEXT: Gap,File 0, [[@LINE-2]]:17 -> [[@LINE-2]]:18 = [[C4T:#2]]
->>>>>>> 3069477f
                         // CHECK-NEXT: File 0, [[@LINE-3]]:18 -> [[@LINE+3]]:4 = [[C4T]]
     sum += i;
     i++;
@@ -114,7 +88,6 @@
 }
 
 // CHECK-NEXT: testContinueBreak
-<<<<<<< HEAD
 int testContinueBreak() { // CHECK-NEXT: File 0, [[@LINE]]:25 -> [[@LINE+23]]:2 = [[C50:#0]]
   int i = 0;
   int sum = 0;
@@ -131,24 +104,6 @@
     if (i == 5)      // CHECK-NEXT: File 0, [[@LINE]]:9 -> [[@LINE]]:15 = [[C5F]]
                      // CHECK-NEXT: Branch,File 0, [[@LINE-1]]:9 -> [[@LINE-1]]:15 = [[C5T1:#3]], [[C5F1]]
                      // CHECK-NEXT: Gap,File 0, [[@LINE-2]]:16 -> [[@LINE+1]]:7 = [[C5T1]]
-=======
-int testContinueBreak() { // CHECK-NEXT: File 0, [[@LINE]]:25 -> [[@LINE+23]]:2 = #0
-  int i = 0;
-  int sum = 0;
-  while (i < 10) {   // CHECK-NEXT: File 0, [[@LINE]]:10 -> [[@LINE]]:16 = #1
-
-                     // CHECK-NEXT: Gap,File 0, [[@LINE-2]]:17 -> [[@LINE-2]]:18 = [[C5B:#2]]
-                     // CHECK-NEXT: File 0, [[@LINE-3]]:18 -> [[@LINE+14]]:4 = [[C5B]]
-    if (i == 4)      // CHECK-NEXT: File 0, [[@LINE]]:9 -> [[@LINE]]:15 = [[C5B]]
-
-                     // CHECK-NEXT: Gap,File 0, [[@LINE-2]]:16 -> [[@LINE+1]]:7 = [[C5T:#4]]
-      continue;      // CHECK-NEXT: File 0, [[@LINE]]:7 -> [[@LINE]]:15 = [[C5T]]
-                     // CHECK-NEXT: Gap,File 0, [[@LINE-1]]:16 -> [[@LINE+2]]:5 = [[C5F:#5]]
-                     // CHECK-NEXT: File 0, [[@LINE+1]]:5 -> [[@LINE+8]]:4 = [[C5F]]
-    if (i == 5)      // CHECK-NEXT: File 0, [[@LINE]]:9 -> [[@LINE]]:15 = [[C5F]]
-
-                     // CHECK-NEXT: Gap,File 0, [[@LINE-2]]:16 -> [[@LINE+1]]:7 = [[C5T1:#6]]
->>>>>>> 3069477f
       break;         // CHECK-NEXT: File 0, [[@LINE]]:7 -> [[@LINE]]:12 = [[C5T1]]
                      // CHECK-NEXT: Gap,File 0, [[@LINE-1]]:13 -> [[@LINE+1]]:5 = [[C5F1]]
     sum += i;        // CHECK-NEXT: File 0, [[@LINE]]:5 -> [[@LINE+2]]:4 = [[C5F1]]
@@ -162,15 +117,9 @@
 int testFor() { // CHECK-NEXT: File 0, [[@LINE]]:15 -> [[@LINE+13]]:2 = [[C60:#0]]
   int i;
   int sum = 0;
-<<<<<<< HEAD
                 // CHECK-NEXT: File 0, [[@LINE+3]]:19 -> [[@LINE+3]]:25 = ([[C60]] + [[C6B:#1]])
                 // CHECK-NEXT: Branch,File 0, [[@LINE+2]]:19 -> [[@LINE+2]]:25 = [[C6B]], [[C6E:#0]]
                 // CHECK-NEXT: File 0, [[@LINE+1]]:27 -> [[@LINE+1]]:30 = [[C6B]]
-=======
-                // CHECK-NEXT: File 0, [[@LINE+3]]:19 -> [[@LINE+3]]:25 = [[C61:#1]]
-
-                // CHECK-NEXT: File 0, [[@LINE+1]]:27 -> [[@LINE+1]]:30 = [[C6C:#2]]
->>>>>>> 3069477f
   for (int i = 0; i < 10; i++) {
                 // CHECK-NEXT: Gap,File 0, [[@LINE-1]]:31 -> [[@LINE-1]]:32 = [[C6B]]
                 // CHECK-NEXT: File 0, [[@LINE-2]]:32 -> [[@LINE+2]]:4 = [[C6B]]
@@ -181,10 +130,9 @@
 }
 
 // CHECK-NEXT: testForRange
-int testForRange() {    // CHECK-NEXT: File 0, [[@LINE]]:20 -> [[@LINE+12]]:2 = [[C70:#0]]
+int testForRange() {    // CHECK-NEXT: File 0, [[@LINE]]:20 -> [[@LINE+11]]:2 = [[C70:#0]]
   int sum = 0;
   int array[] = {1, 2, 3, 4, 5};
-
                         // CHECK-NEXT: Branch,File 0, [[@LINE+1]]:20 -> [[@LINE+1]]:21 = [[C7B:#1]], [[C7E:#0]]
   for (int element : array) {
                         // CHECK-NEXT: Gap,File 0, [[@LINE-1]]:28 -> [[@LINE-1]]:29 = [[C7B]]
@@ -196,7 +144,7 @@
 }
 
 // CHECK-NEXT: testDo
-int testDo() {          // CHECK-NEXT: File 0, [[@LINE]]:14 -> [[@LINE+10]]:2 = [[C80:#0]]
+int testDo() {          // CHECK-NEXT: File 0, [[@LINE]]:14 -> [[@LINE+9]]:2 = [[C80:#0]]
   int i = 0;
   int sum = 0;
   do {                  // CHECK-NEXT: File 0, [[@LINE]]:6 -> [[@LINE+3]]:4 = ([[C80]] + [[C8B:#1]])
@@ -204,24 +152,15 @@
     i++;
   } while (i < 5);      // CHECK-NEXT: File 0, [[@LINE]]:12 -> [[@LINE]]:17 = ([[C80]] + [[C8B]])
                         // CHECK-NEXT: Branch,File 0, [[@LINE-1]]:12 -> [[@LINE-1]]:17 = [[C8B]], [[C8E:#0]]
-
   return sum;           // #0
 }
 
 // CHECK-NEXT: testConditional
 int testConditional(int x) {    // CHECK-NEXT: File 0, [[@LINE]]:28 -> [[@LINE+7]]:2 = [[C90:#0]]
  int result = (x > 0) ? 1 : -1; // CHECK-NEXT: File 0, [[@LINE]]:15 -> [[@LINE]]:22 = [[C90]]
-<<<<<<< HEAD
                                 // CHECK-NEXT: Branch,File 0, [[@LINE-1]]:15 -> [[@LINE-1]]:22 = [[C9T:#1]], [[C9F:#2]]
                                 // CHECK-NEXT: Gap,File 0, [[@LINE-2]]:24 -> [[@LINE-2]]:25 = [[C9T]]
                                 // CHECK-NEXT: File 0, [[@LINE-3]]:25 -> [[@LINE-3]]:26 = [[C9T]]
                                 // CHECK-NEXT: File 0, [[@LINE-4]]:29 -> [[@LINE-4]]:31 = [[C9F]]
  return result;                 // #0
-=======
-
-                                // CHECK-NEXT: Gap,File 0, [[@LINE-2]]:24 -> [[@LINE-2]]:25 = [[C9T:#2]]
-                                // CHECK-NEXT: File 0, [[@LINE-3]]:25 -> [[@LINE-3]]:26 = [[C9T]]
-                                // CHECK-NEXT: File 0, [[@LINE-4]]:29 -> [[@LINE-4]]:31 = [[C9F:#3]]
- return result;                 // CHECK-NEXT: File 0, [[@LINE]]:2 -> [[@LINE]]:15 = [[C9E:#1]]
->>>>>>> 3069477f
 }