// RUN: %clang_cc1 -mllvm -emptyline-comment-coverage=false -mllvm -enable-single-byte-coverage=true -fprofile-instrument=clang -fcoverage-mapping -dump-coverage-mapping -emit-llvm-only -main-file-name single-byte-counters.cpp %s | FileCheck %s

// CHECK: testIf
int testIf(int x) { // CHECK-NEXT: File 0, [[@LINE]]:19 -> [[@LINE+8]]:2 = [[C00:#0]]
  int result = 0;
  if (x == 0)       // CHECK-NEXT: File 0, [[@LINE]]:7 -> [[@LINE]]:13 = [[C00]]

                    // CHECK-NEXT: Gap,File 0, [[@LINE-2]]:14 -> [[@LINE+1]]:5 = [[C0T:#1]]
    result = -1;    // CHECK-NEXT: File 0, [[@LINE]]:5 -> [[@LINE]]:16 = [[C0T]]

  return result;    // CHECK-NEXT: File 0, [[@LINE]]:3 -> [[@LINE]]:16 = [[C0E:#2]]
}

// CHECK-NEXT: testIfElse
int testIfElse(int x) { // CHECK-NEXT: File 0, [[@LINE]]:23 -> [[@LINE+9]]:2 = [[C10:#0]]
  int result = 0;
  if (x < 0)            // CHECK-NEXT: File 0, [[@LINE]]:7 -> [[@LINE]]:12 = [[C10]]

                        // CHECK-NEXT: Gap,File 0, [[@LINE-2]]:13 -> [[@LINE+1]]:5 = [[C1T:#1]]
    result = 0;         // CHECK-NEXT: File 0, [[@LINE]]:5 -> [[@LINE]]:15 = [[C1T]]
  else                  // CHECK-NEXT: Gap,File 0, [[@LINE-1]]:16 -> [[@LINE+1]]:5 = [[C1F:#2]]
    result = x * x;     // CHECK-NEXT: File 0, [[@LINE]]:5 -> [[@LINE]]:19 = [[C1F]]
  return result;        // CHECK-NEXT: File 0, [[@LINE]]:3 -> [[@LINE]]:16 = [[C1E:#3]]
}

// CHECK-NEXT: testIfElseReturn
int testIfElseReturn(int x) { // CHECK-NEXT: File 0, [[@LINE]]:29 -> [[@LINE+10]]:2 = [[C20:#0]]
  int result = 0;
  if (x > 0)                  // CHECK-NEXT: File 0, [[@LINE]]:7 -> [[@LINE]]:12 = [[C20]]

                              // CHECK-NEXT: Gap,File 0, [[@LINE-2]]:13 -> [[@LINE+1]]:5 = [[C2T:#1]]
    result = x * x;           // CHECK-NEXT: File 0, [[@LINE]]:5 -> [[@LINE]]:19 = [[C2T]]
  else                        // CHECK-NEXT: Gap,File 0, [[@LINE-1]]:20 -> [[@LINE+1]]:5 = [[C2F:#2]]
    return 0;                 // CHECK-NEXT: File 0, [[@LINE]]:5 -> [[@LINE]]:13 = [[C2F]]
                              // CHECK-NEXT: Gap,File 0, [[@LINE-1]]:14 -> [[@LINE+1]]:3 = [[C2E:#3]]
  return result;              // CHECK-NEXT: File 0, [[@LINE]]:3 -> [[@LINE]]:16 = [[C2E:#3]]
}

// CHECK-NEXT: testIfBothReturn
int testIfBothReturn(int x) { // CHECK-NEXT: File 0, [[@LINE]]:29 -> [[@LINE+10]]:2 = [[C20:#0]]
  int result = 0;
  if (x > 0)                  // CHECK-NEXT: File 0, [[@LINE]]:7 -> [[@LINE]]:12 = [[C20]]

                              // CHECK-NEXT: Gap,File 0, [[@LINE-2]]:13 -> [[@LINE+1]]:5 = [[C2T:#1]]
    return 42;                // CHECK-NEXT: File 0, [[@LINE]]:5 -> [[@LINE]]:14 = [[C2T]]
  else                        // CHECK-NEXT: Gap,File 0, [[@LINE-1]]:15 -> [[@LINE+1]]:5 = [[C2F:#2]]
    return 0;                 // CHECK-NEXT: File 0, [[@LINE]]:5 -> [[@LINE]]:13 = [[C2F]]
                              // CHECK-NEXT: Gap,File 0, [[@LINE-1]]:14 -> [[@LINE+1]]:3 = #3
  return -1;                  // CHECK-NEXT: File 0, [[@LINE]]:3 -> [[@LINE]]:12 = #3
}

// CHECK-NEXT: testSwitch
int testSwitch(int x) { // CHECK-NEXT: File 0, [[@LINE]]:23 -> [[@LINE+20]]:2 = [[C30:#0]]
  int result;
  switch (x) {
                        // CHECK-NEXT: Gap,File 0, [[@LINE-1]]:14 -> [[@LINE+13]]:15 = 0
  case 1:               // CHECK-NEXT: File 0, [[@LINE]]:3 -> [[@LINE+3]]:10 = [[C31:#2]]

    result = 1;
    break;
                        // CHECK-NEXT: Gap,File 0, [[@LINE-1]]:11 -> [[@LINE+1]]:3 = 0
  case 2:               // CHECK-NEXT: File 0, [[@LINE]]:3 -> [[@LINE+3]]:10 = [[C32:#3]]

    result = 2;
    break;
                        // CHECK-NEXT: Gap,File 0, [[@LINE-1]]:11 -> [[@LINE+1]]:3 = 0
  default:              // CHECK-NEXT: File 0, [[@LINE]]:3 -> [[@LINE+2]]:15 = [[C3D:#4]]

    result = 0;
  }
                        // CHECK-NEXT: Gap,File 0, [[@LINE-1]]:4 -> [[@LINE+1]]:3 = [[C3E:#1]]
  return result;        // CHECK-NEXT: File 0, [[@LINE]]:3 -> [[@LINE]]:16 = [[C3E]]
}

// CHECK-NEXT: testWhile
int testWhile() {       // CHECK-NEXT: File 0, [[@LINE]]:17 -> [[@LINE+12]]:2 = [[C40:#0]]
  int i = 0;
  int sum = 0;
  while (i < 10) {      // CHECK-NEXT: File 0, [[@LINE]]:10 -> [[@LINE]]:16 = [[C4C:#1]]

                        // CHECK-NEXT: Gap,File 0, [[@LINE-2]]:17 -> [[@LINE-2]]:18 = [[C4T:#2]]
                        // CHECK-NEXT: File 0, [[@LINE-3]]:18 -> [[@LINE+3]]:4 = [[C4T]]
    sum += i;
    i++;
  }

  return sum;           // CHECK-NEXT: File 0, [[@LINE]]:3 -> [[@LINE]]:13 = [[C4E:#3]]
}

// CHECK-NEXT: testContinueBreak
int testContinueBreak() { // CHECK-NEXT: File 0, [[@LINE]]:25 -> [[@LINE+23]]:2 = #0
  int i = 0;
  int sum = 0;
  while (i < 10) {   // CHECK-NEXT: File 0, [[@LINE]]:10 -> [[@LINE]]:16 = #1

                     // CHECK-NEXT: Gap,File 0, [[@LINE-2]]:17 -> [[@LINE-2]]:18 = [[C5B:#2]]
                     // CHECK-NEXT: File 0, [[@LINE-3]]:18 -> [[@LINE+14]]:4 = [[C5B]]
    if (i == 4)      // CHECK-NEXT: File 0, [[@LINE]]:9 -> [[@LINE]]:15 = [[C5B]]

                     // CHECK-NEXT: Gap,File 0, [[@LINE-2]]:16 -> [[@LINE+1]]:7 = [[C5T:#4]]
      continue;      // CHECK-NEXT: File 0, [[@LINE]]:7 -> [[@LINE]]:15 = [[C5T]]
                     // CHECK-NEXT: Gap,File 0, [[@LINE-1]]:16 -> [[@LINE+2]]:5 = [[C5F:#5]]
                     // CHECK-NEXT: File 0, [[@LINE+1]]:5 -> [[@LINE+8]]:4 = [[C5F]]
    if (i == 5)      // CHECK-NEXT: File 0, [[@LINE]]:9 -> [[@LINE]]:15 = [[C5F]]

                     // CHECK-NEXT: Gap,File 0, [[@LINE-2]]:16 -> [[@LINE+1]]:7 = [[C5T1:#6]]
      break;         // CHECK-NEXT: File 0, [[@LINE]]:7 -> [[@LINE]]:12 = [[C5T1]]
                     // CHECK-NEXT: Gap,File 0, [[@LINE-1]]:13 -> [[@LINE+1]]:5 = [[C5F1:#7]]
    sum += i;        // CHECK-NEXT: File 0, [[@LINE]]:5 -> [[@LINE+2]]:4 = [[C5F1]]
    i++;
  }
                     // CHECK-NEXT: Gap,File 0, [[@LINE-1]]:4 -> [[@LINE+1]]:3 = [[C5E:#3]]
  return sum;        // CHECK-NEXT: File 0, [[@LINE]]:3 -> [[@LINE]]:13 = [[C5E]]
}

// CHECK-NEXT: testFor
int testFor() { // CHECK-NEXT: File 0, [[@LINE]]:15 -> [[@LINE+13]]:2 = [[C60:#0]]
  int i;
  int sum = 0;
                // CHECK-NEXT: File 0, [[@LINE+3]]:19 -> [[@LINE+3]]:25 = [[C61:#1]]

                // CHECK-NEXT: File 0, [[@LINE+1]]:27 -> [[@LINE+1]]:30 = [[C6C:#2]]
  for (int i = 0; i < 10; i++) {
                // CHECK-NEXT: Gap,File 0, [[@LINE-1]]:31 -> [[@LINE-1]]:32 = [[C6B:#3]]
                // CHECK-NEXT: File 0, [[@LINE-2]]:32 -> [[@LINE+2]]:4 = [[C6B]]
    sum += i;
  }

  return sum;   // CHECK-NEXT: File 0, [[@LINE]]:3 -> [[@LINE]]:13 = [[C6E:#4]]
}

// CHECK-NEXT: testForRange
int testForRange() {    // CHECK-NEXT: File 0, [[@LINE]]:20 -> [[@LINE+11]]:2 = [[C70:#0]]
  int sum = 0;
  int array[] = {1, 2, 3, 4, 5};

  for (int element : array) {
                        // CHECK-NEXT: Gap,File 0, [[@LINE-1]]:28 -> [[@LINE-1]]:29 = [[C7B:#1]]
                        // CHECK-NEXT: File 0, [[@LINE-2]]:29 -> [[@LINE+2]]:4 = [[C7B]]
      sum += element;
  }

  return sum;           // CHECK-NEXT: File 0, [[@LINE]]:3 -> [[@LINE]]:13 = [[C7E:#2]]
}

// CHECK-NEXT: testDo
int testDo() {          // CHECK-NEXT: File 0, [[@LINE]]:14 -> [[@LINE+9]]:2 = [[C80:#0]]
  int i = 0;
  int sum = 0;
  do {                  // CHECK-NEXT: File 0, [[@LINE]]:6 -> [[@LINE+3]]:4 = [[C8B:#1]]
    sum += i;
    i++;
  } while (i < 5);      // CHECK-NEXT: File 0, [[@LINE]]:12 -> [[@LINE]]:17 = [[C8C:#2]]

  return sum;           // CHECK-NEXT: File 0, [[@LINE]]:3 -> [[@LINE]]:13 = [[C8E:#3]]
}

// CHECK-NEXT: testConditional
int testConditional(int x) {    // CHECK-NEXT: File 0, [[@LINE]]:28 -> [[@LINE+7]]:2 = [[C90:#0]]
 int result = (x > 0) ? 1 : -1; // CHECK-NEXT: File 0, [[@LINE]]:15 -> [[@LINE]]:22 = [[C90]]
<<<<<<< HEAD
                                // CHECK-NEXT: Branch,File 0, [[@LINE-1]]:15 -> [[@LINE-1]]:22 = [[C9T:#1]], [[C9F:#2]]
                                // CHECK-NEXT: Gap,File 0, [[@LINE-2]]:24 -> [[@LINE-2]]:25 = [[C9T]]
                                // CHECK-NEXT: File 0, [[@LINE-3]]:25 -> [[@LINE-3]]:26 = [[C9T]]
                                // CHECK-NEXT: File 0, [[@LINE-4]]:29 -> [[@LINE-4]]:31 = [[C9F]]
 return result;                 // #0
=======

                                // CHECK-NEXT: Gap,File 0, [[@LINE-2]]:24 -> [[@LINE-2]]:25 = [[C9T:#2]]
                                // CHECK-NEXT: File 0, [[@LINE-3]]:25 -> [[@LINE-3]]:26 = [[C9T]]
                                // CHECK-NEXT: File 0, [[@LINE-4]]:29 -> [[@LINE-4]]:31 = [[C9F:#3]]
 return result;                 // CHECK-NEXT: File 0, [[@LINE]]:2 -> [[@LINE]]:15 = [[C9E:#1]]
>>>>>>> 3069477f
}<|MERGE_RESOLUTION|>--- conflicted
+++ resolved
@@ -158,17 +158,9 @@
 // CHECK-NEXT: testConditional
 int testConditional(int x) {    // CHECK-NEXT: File 0, [[@LINE]]:28 -> [[@LINE+7]]:2 = [[C90:#0]]
  int result = (x > 0) ? 1 : -1; // CHECK-NEXT: File 0, [[@LINE]]:15 -> [[@LINE]]:22 = [[C90]]
-<<<<<<< HEAD
                                 // CHECK-NEXT: Branch,File 0, [[@LINE-1]]:15 -> [[@LINE-1]]:22 = [[C9T:#1]], [[C9F:#2]]
                                 // CHECK-NEXT: Gap,File 0, [[@LINE-2]]:24 -> [[@LINE-2]]:25 = [[C9T]]
                                 // CHECK-NEXT: File 0, [[@LINE-3]]:25 -> [[@LINE-3]]:26 = [[C9T]]
                                 // CHECK-NEXT: File 0, [[@LINE-4]]:29 -> [[@LINE-4]]:31 = [[C9F]]
  return result;                 // #0
-=======
-
-                                // CHECK-NEXT: Gap,File 0, [[@LINE-2]]:24 -> [[@LINE-2]]:25 = [[C9T:#2]]
-                                // CHECK-NEXT: File 0, [[@LINE-3]]:25 -> [[@LINE-3]]:26 = [[C9T]]
-                                // CHECK-NEXT: File 0, [[@LINE-4]]:29 -> [[@LINE-4]]:31 = [[C9F:#3]]
- return result;                 // CHECK-NEXT: File 0, [[@LINE]]:2 -> [[@LINE]]:15 = [[C9E:#1]]
->>>>>>> 3069477f
 }