// RUN: %clang_cc1 -std=c++98 -pedantic-errors %s -verify=expected,cxx98-14
// RUN: %clang_cc1 -std=c++11 -pedantic-errors %s -verify=expected,cxx98-14
// RUN: %clang_cc1 -std=c++14 -pedantic-errors %s -verify=expected,cxx98-14
// RUN: %clang_cc1 -std=c++17 -pedantic-errors %s -verify=expected,since-cxx17
// RUN: %clang_cc1 -std=c++20 -pedantic-errors %s -verify=expected,since-cxx20,since-cxx17
// RUN: %clang_cc1 -std=c++23 -pedantic-errors %s -verify=expected,since-cxx20,since-cxx17
// RUN: %clang_cc1 -std=c++2c -pedantic-errors %s -verify=expected,since-cxx20,since-cxx17

namespace cwg2406 { // cwg2406: 5
#if __cplusplus >= 201703L
void fallthrough(int n) {
  void g(), h(), i();
  switch (n) {
  case 1:
  case 2:
    g();
    [[fallthrough]];
  case 3: // warning on fallthrough discouraged
    do {
      [[fallthrough]];
      // since-cxx17-error@-1 {{fallthrough annotation does not directly precede switch label}}
    } while (false);
  case 6:
    do {
      [[fallthrough]];
      // since-cxx17-error@-1 {{fallthrough annotation does not directly precede switch label}}
    } while (n);
  case 7:
    while (false) {
      [[fallthrough]];
      // since-cxx17-error@-1 {{fallthrough annotation does not directly precede switch label}}
    }
  case 5:
    h();
  case 4: // implementation may warn on fallthrough
    i();
    [[fallthrough]];
    // since-cxx17-error@-1 {{fallthrough annotation does not directly precede switch label}}
  }
}
#endif
} // namespace cwg2406

namespace cwg2428 { // cwg2428: 19
#if __cplusplus >= 202002L
template <typename>
concept C [[deprecated]] = true; // #cwg2428-C

template <typename>
[[deprecated]] concept C2 = true;
// since-cxx20-error@-1 {{expected unqualified-id}}

template <typename T>
concept C3 = C<T>;
// since-cxx20-warning@-1 {{'C' is deprecated}}
//   since-cxx20-note@#cwg2428-C {{'C' has been explicitly marked deprecated here}}

template <typename T, C U>
// since-cxx20-warning@-1 {{'C' is deprecated}}
//   since-cxx20-note@#cwg2428-C {{'C' has been explicitly marked deprecated here}}
requires C<T>
// since-cxx20-warning@-1 {{'C' is deprecated}}
//   since-cxx20-note@#cwg2428-C {{'C' has been explicitly marked deprecated here}}
void f() {
  bool b = C<int>;
  // since-cxx20-warning@-1 {{'C' is deprecated}}
  //   since-cxx20-note@#cwg2428-C {{'C' has been explicitly marked deprecated here}}
};

void g(C auto a) {};
// since-cxx20-warning@-1 {{'C' is deprecated}}
//   since-cxx20-note@#cwg2428-C {{'C' has been explicitly marked deprecated here}}

template <typename T>
auto h() -> C auto {
// since-cxx20-warning@-1 {{'C' is deprecated}}
//   since-cxx20-note@#cwg2428-C {{'C' has been explicitly marked deprecated here}}
  C auto foo = T();
  // since-cxx20-warning@-1 {{'C' is deprecated}}
  //   since-cxx20-note@#cwg2428-C {{'C' has been explicitly marked deprecated here}}
  C auto *bar = T();
  // since-cxx20-warning@-1 {{'C' is deprecated}}
  //   since-cxx20-note@#cwg2428-C {{'C' has been explicitly marked deprecated here}}
  C auto &baz = T();
  // since-cxx20-warning@-1 {{'C' is deprecated}}
  //   since-cxx20-note@#cwg2428-C {{'C' has been explicitly marked deprecated here}}
  C auto &&quux = T();
  // since-cxx20-warning@-1 {{'C' is deprecated}}
  //   since-cxx20-note@#cwg2428-C {{'C' has been explicitly marked deprecated here}}
  return foo;
}
#endif
} // namespace cwg2428

namespace cwg2430 { // cwg2430: 2.7
struct S {
  S f(S s) { return s; }
};
} // namespace cwg2430

namespace cwg2450 { // cwg2450: 18
#if __cplusplus >= 202302L
struct S {int a;};
template <S s>
void f(){}

void test() {
f<{0}>();
f<{.a= 0}>();
}

#endif
} // namespace cwg2450

namespace cwg2459 { // cwg2459: 18
#if __cplusplus >= 202302L
struct A {
  constexpr A(float) {}
};
template<A> struct X {};
X<1> x;
#endif
} // namespace cwg2459

namespace cwg2445 { // cwg2445: 19
#if __cplusplus >= 202002L
  template <typename> constexpr bool F = false;
  template <typename T> struct A { };

  template <typename T, typename U>
  bool operator==(T, A<U *>);

  template <typename T, typename U>
  bool operator!=(A<T>, U) {
   static_assert(F<T>, "Isn't this less specialized?");
   return false;
  }

  bool f(A<int> ax, A<int *> ay) { return ay != ax; }

  template<class T> concept AlwaysTrue=true;
  template <class T> struct B {
    template <AlwaysTrue U>
    bool operator==(const B<U>&)const;
  };


  template <typename U>
  bool operator==(const B<int>&,const B<U>&) {
   static_assert(F<int>, "Isn't this less specialized?");
   return false;
  }

  bool g(B<int> bx, B<int *> by) { return bx == by; }

  struct C{
    template<AlwaysTrue T>
    int operator+(T){return 0;}
    template<class T>
    void operator-(T){}
  };
  template<class T>
  void operator+(C&&,T){}
  template<AlwaysTrue T>
  int operator-(C&&,T){return 0;}

  void t(int* iptr){
    int x1 = C{} + iptr;
    int x2 = C{} - iptr;
  }

  struct D{
    template<AlwaysTrue T>
    int operator+(T) volatile {return 1;}
  };

  template<class T>
  void operator+(volatile D&,T) {}

  int foo(volatile D& d){
    return d + 1;
  }
#endif
} // namespace cwg2445

namespace cwg2486 { // cwg2486: 4 c++17
struct C {
  void fn() throw();
};

static void call(C& c, void (C::*f)()) {
  (c.*f)();
}

static void callNE(C& c, void (C::*f)() throw()) {
// cxx98-14-warning@-1 {{mangled name of 'callNE' will change in C++17 due to non-throwing exception specification in function signature}}
  (c.*f)();
}

void ref() {
  C c;
  call(c, &C::fn); // <= implicit cast removes noexcept
  callNE(c, &C::fn);
}

void (*p)();
void (*pp)() throw() = p;
// since-cxx17-error@-1 {{cannot initialize a variable of type 'void (*)() throw()' with an lvalue of type 'void (*)()': different exception specifications}}

struct S {
  typedef void (*p)();
  operator p(); // #cwg2486-conv
};
void (*q)() throw() = S();
// since-cxx17-error@-1 {{no viable conversion from 'S' to 'void (*)() throw()'}}
//   since-cxx17-note@#cwg2486-conv {{candidate function}}
<<<<<<< HEAD
} // namespace cwg2486
=======
} // namespace cwg2486


namespace cwg2496 { // cwg2496: 21
#if __cplusplus >= 201102L
struct S {
    virtual void f(); // #cwg2496-f
    virtual void g() &; // #cwg2496-g
    virtual void h(); // #cwg2496-h
    virtual void i();
    virtual void j() &;
    virtual void k() &&;
    virtual void l() &;
};

struct T : S {
    virtual void f() &;
    // expected-error@-1 {{cannot overload a member function with ref-qualifier '&' with a member function without a ref-qualifier}}
    // expected-note@#cwg2496-f {{previous declaration is here}}
    virtual void g();
    // expected-error@-1 {{cannot overload a member function without a ref-qualifier with a member function with ref-qualifier '&'}}
    // expected-note@#cwg2496-g {{previous declaration is here}}
    virtual void h() &&;
    // expected-error@-1 {{cannot overload a member function with ref-qualifier '&&' with a member function without a ref-qualifier}}
    // expected-note@#cwg2496-h {{previous declaration is here}}
    virtual void i();
    virtual void j() &;
    virtual void k() &;
    virtual void l() &&;
};
#endif
}
>>>>>>> 4084ffcf
<|MERGE_RESOLUTION|>--- conflicted
+++ resolved
@@ -214,9 +214,6 @@
 void (*q)() throw() = S();
 // since-cxx17-error@-1 {{no viable conversion from 'S' to 'void (*)() throw()'}}
 //   since-cxx17-note@#cwg2486-conv {{candidate function}}
-<<<<<<< HEAD
-} // namespace cwg2486
-=======
 } // namespace cwg2486
 
 
@@ -248,5 +245,4 @@
     virtual void l() &&;
 };
 #endif
-}
->>>>>>> 4084ffcf
+}