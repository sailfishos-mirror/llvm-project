--- conflicted
+++ resolved
@@ -91,11 +91,6 @@
     // usage of the base type of the MemberExpr, so that e.g. code
     // `returnFoo().bar` can keep #include "foo.h" (rather than inserting
     // "bar.h" for the underlying base type `Bar`).
-<<<<<<< HEAD
-    //
-    // FIXME: support dependent types, e.g., "std::vector<T>().size()".
-=======
->>>>>>> e1acf65b
     QualType Type = E->getBase()->IgnoreImpCasts()->getType();
     report(E->getMemberLoc(), getMemberProvider(Type), RefType::Implicit);
     return true;
