--- conflicted
+++ resolved
@@ -166,11 +166,7 @@
 
   One.Description.emplace_back();
   auto *OneFullComment = &One.Description.back();
-<<<<<<< HEAD
-  OneFullComment->Kind = "FullComment";
-=======
   OneFullComment->Kind = CommentKind::CK_FullComment;
->>>>>>> 4084ffcf
   auto OneParagraphComment = std::make_unique<CommentInfo>();
   OneParagraphComment->Kind = CommentKind::CK_ParagraphComment;
   auto OneTextComment = std::make_unique<CommentInfo>();
@@ -190,11 +186,7 @@
 
   Two.Description.emplace_back();
   auto *TwoFullComment = &Two.Description.back();
-<<<<<<< HEAD
-  TwoFullComment->Kind = "FullComment";
-=======
   TwoFullComment->Kind = CommentKind::CK_FullComment;
->>>>>>> 4084ffcf
   auto TwoParagraphComment = std::make_unique<CommentInfo>();
   TwoParagraphComment->Kind = CommentKind::CK_ParagraphComment;
   auto TwoTextComment = std::make_unique<CommentInfo>();
@@ -221,11 +213,7 @@
 
   Expected->Description.emplace_back();
   auto *ExpectedFullComment = &Expected->Description.back();
-<<<<<<< HEAD
-  ExpectedFullComment->Kind = "FullComment";
-=======
   ExpectedFullComment->Kind = CommentKind::CK_FullComment;
->>>>>>> 4084ffcf
   auto ExpectedParagraphComment = std::make_unique<CommentInfo>();
   ExpectedParagraphComment->Kind = CommentKind::CK_ParagraphComment;
   auto ExpectedTextComment = std::make_unique<CommentInfo>();
