--- conflicted
+++ resolved
@@ -79,15 +79,6 @@
   // the vector.
   bool operator<(const CommentInfo &Other) const;
 
-<<<<<<< HEAD
-  // TODO: The Kind field should be an enum, so we can switch on it easily.
-  SmallString<16>
-      Kind; // Kind of comment (FullComment, ParagraphComment, TextComment,
-            // InlineCommandComment, HTMLStartTagComment, HTMLEndTagComment,
-            // BlockCommandComment, ParamCommandComment,
-            // TParamCommandComment, VerbatimBlockComment,
-            // VerbatimBlockLineComment, VerbatimLineComment).
-=======
   CommentKind Kind = CommentKind::
       CK_Unknown; // Kind of comment (FullComment, ParagraphComment,
                   // TextComment, InlineCommandComment, HTMLStartTagComment,
@@ -95,7 +86,6 @@
                   // ParamCommandComment, TParamCommandComment,
                   // VerbatimBlockComment, VerbatimBlockLineComment,
                   // VerbatimLineComment).
->>>>>>> eb0f1dc0
   SmallString<64> Text;      // Text of the comment.
   SmallString<16> Name;      // Name of the comment (for Verbatim and HTML).
   SmallString<8> Direction;  // Parameter direction (for (T)ParamCommand).
@@ -553,12 +543,8 @@
   ClangDocContext(tooling::ExecutionContext *ECtx, StringRef ProjectName,
                   bool PublicOnly, StringRef OutDirectory, StringRef SourceRoot,
                   StringRef RepositoryUrl, StringRef RepositoryCodeLinePrefix,
-<<<<<<< HEAD
-                  StringRef Base, std::vector<std::string> UserStylesheets);
-=======
                   StringRef Base, std::vector<std::string> UserStylesheets,
                   bool FTimeTrace = false);
->>>>>>> eb0f1dc0
   tooling::ExecutionContext *ECtx;
   std::string ProjectName; // Name of project clang-doc is documenting.
   bool PublicOnly; // Indicates if only public declarations are documented.
