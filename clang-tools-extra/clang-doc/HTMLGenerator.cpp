//===-- HTMLGenerator.cpp - HTML Generator ----------------------*- C++ -*-===//
//
// Part of the LLVM Project, under the Apache License v2.0 with LLVM Exceptions.
// See https://llvm.org/LICENSE.txt for license information.
// SPDX-License-Identifier: Apache-2.0 WITH LLVM-exception
//
//===----------------------------------------------------------------------===//

#include "Generators.h"
#include "Representation.h"
#include "support/File.h"
#include "clang/Basic/Version.h"
#include "llvm/ADT/StringExtras.h"
#include "llvm/ADT/StringRef.h"
#include "llvm/ADT/StringSet.h"
#include "llvm/Support/FileSystem.h"
#include "llvm/Support/JSON.h"
#include "llvm/Support/Path.h"
#include "llvm/Support/raw_ostream.h"
#include <algorithm>
#include <optional>
#include <string>

using namespace llvm;

namespace clang {
namespace doc {

namespace {

class HTMLTag {
public:
  // Any other tag can be added if required
  enum TagType {
    TAG_A,
    TAG_DIV,
    TAG_FOOTER,
    TAG_H1,
    TAG_H2,
    TAG_H3,
    TAG_HEADER,
    TAG_LI,
    TAG_LINK,
    TAG_MAIN,
    TAG_META,
    TAG_OL,
    TAG_P,
    TAG_SCRIPT,
    TAG_SPAN,
    TAG_TITLE,
    TAG_UL,
    TAG_TABLE,
    TAG_THEAD,
    TAG_TBODY,
    TAG_TR,
    TAG_TD,
    TAG_TH
  };

  HTMLTag() = default;
  constexpr HTMLTag(TagType Value) : Value(Value) {}

  operator TagType() const { return Value; }
  operator bool() = delete;

  bool isSelfClosing() const;
  StringRef toString() const;

private:
  TagType Value;
};

enum NodeType {
  NODE_TEXT,
  NODE_TAG,
};

struct HTMLNode {
  HTMLNode(NodeType Type) : Type(Type) {}
  virtual ~HTMLNode() = default;

  virtual void render(llvm::raw_ostream &OS, int IndentationLevel) = 0;
  NodeType Type; // Type of node
};

struct TextNode : public HTMLNode {
  TextNode(const Twine &Text)
      : HTMLNode(NodeType::NODE_TEXT), Text(Text.str()) {}

  std::string Text; // Content of node
  void render(llvm::raw_ostream &OS, int IndentationLevel) override;
};

struct TagNode : public HTMLNode {
  TagNode(HTMLTag Tag) : HTMLNode(NodeType::NODE_TAG), Tag(Tag) {}
  TagNode(HTMLTag Tag, const Twine &Text) : TagNode(Tag) {
    Children.emplace_back(std::make_unique<TextNode>(Text.str()));
  }

  HTMLTag Tag; // Name of HTML Tag (p, div, h1)
  std::vector<std::unique_ptr<HTMLNode>> Children; // List of child nodes
  std::vector<std::pair<std::string, std::string>>
      Attributes; // List of key-value attributes for tag

  void render(llvm::raw_ostream &OS, int IndentationLevel) override;
};

struct HTMLFile {
  std::vector<std::unique_ptr<HTMLNode>> Children; // List of child nodes
  void render(llvm::raw_ostream &OS) {
    OS << "<!DOCTYPE html>\n";
    for (const auto &C : Children) {
      C->render(OS, 0);
      OS << "\n";
    }
  }
};

} // namespace

bool HTMLTag::isSelfClosing() const {
  switch (Value) {
  case HTMLTag::TAG_META:
  case HTMLTag::TAG_LINK:
    return true;
  case HTMLTag::TAG_A:
  case HTMLTag::TAG_DIV:
  case HTMLTag::TAG_FOOTER:
  case HTMLTag::TAG_H1:
  case HTMLTag::TAG_H2:
  case HTMLTag::TAG_H3:
  case HTMLTag::TAG_HEADER:
  case HTMLTag::TAG_LI:
  case HTMLTag::TAG_MAIN:
  case HTMLTag::TAG_OL:
  case HTMLTag::TAG_P:
  case HTMLTag::TAG_SCRIPT:
  case HTMLTag::TAG_SPAN:
  case HTMLTag::TAG_TITLE:
  case HTMLTag::TAG_UL:
  case HTMLTag::TAG_TABLE:
  case HTMLTag::TAG_THEAD:
  case HTMLTag::TAG_TBODY:
  case HTMLTag::TAG_TR:
  case HTMLTag::TAG_TD:
  case HTMLTag::TAG_TH:
    return false;
  }
  llvm_unreachable("Unhandled HTMLTag::TagType");
}

StringRef HTMLTag::toString() const {
  switch (Value) {
  case HTMLTag::TAG_A:
    return "a";
  case HTMLTag::TAG_DIV:
    return "div";
  case HTMLTag::TAG_FOOTER:
    return "footer";
  case HTMLTag::TAG_H1:
    return "h1";
  case HTMLTag::TAG_H2:
    return "h2";
  case HTMLTag::TAG_H3:
    return "h3";
  case HTMLTag::TAG_HEADER:
    return "header";
  case HTMLTag::TAG_LI:
    return "li";
  case HTMLTag::TAG_LINK:
    return "link";
  case HTMLTag::TAG_MAIN:
    return "main";
  case HTMLTag::TAG_META:
    return "meta";
  case HTMLTag::TAG_OL:
    return "ol";
  case HTMLTag::TAG_P:
    return "p";
  case HTMLTag::TAG_SCRIPT:
    return "script";
  case HTMLTag::TAG_SPAN:
    return "span";
  case HTMLTag::TAG_TITLE:
    return "title";
  case HTMLTag::TAG_UL:
    return "ul";
  case HTMLTag::TAG_TABLE:
    return "table";
  case HTMLTag::TAG_THEAD:
    return "thead";
  case HTMLTag::TAG_TBODY:
    return "tbody";
  case HTMLTag::TAG_TR:
    return "tr";
  case HTMLTag::TAG_TD:
    return "td";
  case HTMLTag::TAG_TH:
    return "th";
  }
  llvm_unreachable("Unhandled HTMLTag::TagType");
}

void TextNode::render(llvm::raw_ostream &OS, int IndentationLevel) {
  OS.indent(IndentationLevel * 2);
  printHTMLEscaped(Text, OS);
}

void TagNode::render(llvm::raw_ostream &OS, int IndentationLevel) {
  // Children nodes are rendered in the same line if all of them are text nodes
  bool InlineChildren = true;
  for (const auto &C : Children)
    if (C->Type == NodeType::NODE_TAG) {
      InlineChildren = false;
      break;
    }
  OS.indent(IndentationLevel * 2);
  OS << "<" << Tag.toString();
  for (const auto &A : Attributes)
    OS << " " << A.first << "=\"" << A.second << "\"";
  if (Tag.isSelfClosing()) {
    OS << "/>";
    return;
  }
  OS << ">";
  if (!InlineChildren)
    OS << "\n";
  bool NewLineRendered = true;
  for (const auto &C : Children) {
    int ChildrenIndentation =
        InlineChildren || !NewLineRendered ? 0 : IndentationLevel + 1;
    C->render(OS, ChildrenIndentation);
    if (!InlineChildren && (C == Children.back() ||
                            (C->Type != NodeType::NODE_TEXT ||
                             (&C + 1)->get()->Type != NodeType::NODE_TEXT))) {
      OS << "\n";
      NewLineRendered = true;
    } else
      NewLineRendered = false;
  }
  if (!InlineChildren)
    OS.indent(IndentationLevel * 2);
  OS << "</" << Tag.toString() << ">";
}

template <typename Derived, typename Base,
          typename = std::enable_if<std::is_base_of<Derived, Base>::value>>
static void appendVector(std::vector<Derived> &&New,
                         std::vector<Base> &Original) {
  std::move(New.begin(), New.end(), std::back_inserter(Original));
}

// HTML generation

static std::vector<std::unique_ptr<TagNode>>
genStylesheetsHTML(StringRef InfoPath, const ClangDocContext &CDCtx) {
  std::vector<std::unique_ptr<TagNode>> Out;
  for (const auto &FilePath : CDCtx.UserStylesheets) {
    auto LinkNode = std::make_unique<TagNode>(HTMLTag::TAG_LINK);
    LinkNode->Attributes.emplace_back("rel", "stylesheet");
    SmallString<128> StylesheetPath = computeRelativePath("", InfoPath);
    llvm::sys::path::append(StylesheetPath,
                            llvm::sys::path::filename(FilePath));
    // Paths in HTML must be in posix-style
    llvm::sys::path::native(StylesheetPath, llvm::sys::path::Style::posix);
    LinkNode->Attributes.emplace_back("href", std::string(StylesheetPath));
    Out.emplace_back(std::move(LinkNode));
  }
  return Out;
}

static std::vector<std::unique_ptr<TagNode>>
genJsScriptsHTML(StringRef InfoPath, const ClangDocContext &CDCtx) {
  std::vector<std::unique_ptr<TagNode>> Out;

  // index_json.js is part of every generated HTML file
  SmallString<128> IndexJSONPath = computeRelativePath("", InfoPath);
  auto IndexJSONNode = std::make_unique<TagNode>(HTMLTag::TAG_SCRIPT);
  llvm::sys::path::append(IndexJSONPath, "index_json.js");
  llvm::sys::path::native(IndexJSONPath, llvm::sys::path::Style::posix);
  IndexJSONNode->Attributes.emplace_back("src", std::string(IndexJSONPath));
  Out.emplace_back(std::move(IndexJSONNode));

  for (const auto &FilePath : CDCtx.JsScripts) {
    SmallString<128> ScriptPath = computeRelativePath("", InfoPath);
    auto ScriptNode = std::make_unique<TagNode>(HTMLTag::TAG_SCRIPT);
    llvm::sys::path::append(ScriptPath, llvm::sys::path::filename(FilePath));
    // Paths in HTML must be in posix-style
    llvm::sys::path::native(ScriptPath, llvm::sys::path::Style::posix);
    ScriptNode->Attributes.emplace_back("src", std::string(ScriptPath));
    Out.emplace_back(std::move(ScriptNode));
  }
  return Out;
}

static std::unique_ptr<TagNode> genLink(const Twine &Text, const Twine &Link) {
  auto LinkNode = std::make_unique<TagNode>(HTMLTag::TAG_A, Text);
  LinkNode->Attributes.emplace_back("href", Link.str());
  return LinkNode;
}

static std::unique_ptr<HTMLNode>
genReference(const Reference &Type, StringRef CurrentDirectory,
             std::optional<StringRef> JumpToSection = std::nullopt) {
  if (Type.Path.empty()) {
    if (!JumpToSection)
      return std::make_unique<TextNode>(Type.Name);
    return genLink(Type.Name, "#" + *JumpToSection);
  }
  llvm::SmallString<64> Path = Type.getRelativeFilePath(CurrentDirectory);
  llvm::sys::path::append(Path, Type.getFileBaseName() + ".html");

  // Paths in HTML must be in posix-style
  llvm::sys::path::native(Path, llvm::sys::path::Style::posix);
  if (JumpToSection)
    Path += ("#" + *JumpToSection).str();
  return genLink(Type.Name, Path);
}

static std::vector<std::unique_ptr<HTMLNode>>
genReferenceList(const llvm::SmallVectorImpl<Reference> &Refs,
                 const StringRef &CurrentDirectory) {
  std::vector<std::unique_ptr<HTMLNode>> Out;
  for (const auto &R : Refs) {
    if (&R != Refs.begin())
      Out.emplace_back(std::make_unique<TextNode>(", "));
    Out.emplace_back(genReference(R, CurrentDirectory));
  }
  return Out;
}

static std::vector<std::unique_ptr<TagNode>>
genHTML(const EnumInfo &I, const ClangDocContext &CDCtx);
static std::vector<std::unique_ptr<TagNode>>
genHTML(const FunctionInfo &I, const ClangDocContext &CDCtx,
        StringRef ParentInfoDir);
static std::unique_ptr<TagNode> genHTML(const std::vector<CommentInfo> &C);

static std::vector<std::unique_ptr<TagNode>>
genEnumsBlock(const std::vector<EnumInfo> &Enums,
              const ClangDocContext &CDCtx) {
  if (Enums.empty())
    return {};

  std::vector<std::unique_ptr<TagNode>> Out;
  Out.emplace_back(std::make_unique<TagNode>(HTMLTag::TAG_H2, "Enums"));
  Out.back()->Attributes.emplace_back("id", "Enums");
  Out.emplace_back(std::make_unique<TagNode>(HTMLTag::TAG_DIV));
  auto &DivBody = Out.back();
  for (const auto &E : Enums) {
    std::vector<std::unique_ptr<TagNode>> Nodes = genHTML(E, CDCtx);
    appendVector(std::move(Nodes), DivBody->Children);
  }
  return Out;
}

static std::unique_ptr<TagNode>
genEnumMembersBlock(const llvm::SmallVector<EnumValueInfo, 4> &Members) {
  if (Members.empty())
    return nullptr;

  auto List = std::make_unique<TagNode>(HTMLTag::TAG_TBODY);

  for (const auto &M : Members) {
    auto TRNode = std::make_unique<TagNode>(HTMLTag::TAG_TR);
    TRNode->Children.emplace_back(
        std::make_unique<TagNode>(HTMLTag::TAG_TD, M.Name));
    // Use user supplied value if it exists, otherwise use the value
    if (!M.ValueExpr.empty()) {
      TRNode->Children.emplace_back(
          std::make_unique<TagNode>(HTMLTag::TAG_TD, M.ValueExpr));
    } else {
      TRNode->Children.emplace_back(
          std::make_unique<TagNode>(HTMLTag::TAG_TD, M.Value));
    }
    if (!M.Description.empty()) {
      auto TD = std::make_unique<TagNode>(HTMLTag::TAG_TD);
      TD->Children.emplace_back(genHTML(M.Description));
      TRNode->Children.emplace_back(std::move(TD));
    }
    List->Children.emplace_back(std::move(TRNode));
  }
  return List;
}

static std::vector<std::unique_ptr<TagNode>>
genFunctionsBlock(const std::vector<FunctionInfo> &Functions,
                  const ClangDocContext &CDCtx, StringRef ParentInfoDir) {
  if (Functions.empty())
    return {};

  std::vector<std::unique_ptr<TagNode>> Out;
  Out.emplace_back(std::make_unique<TagNode>(HTMLTag::TAG_H2, "Functions"));
  Out.back()->Attributes.emplace_back("id", "Functions");
  Out.emplace_back(std::make_unique<TagNode>(HTMLTag::TAG_DIV));
  auto &DivBody = Out.back();
  for (const auto &F : Functions) {
    std::vector<std::unique_ptr<TagNode>> Nodes =
        genHTML(F, CDCtx, ParentInfoDir);
    appendVector(std::move(Nodes), DivBody->Children);
  }
  return Out;
}

static std::vector<std::unique_ptr<TagNode>>
genRecordMembersBlock(const llvm::SmallVector<MemberTypeInfo, 4> &Members,
                      StringRef ParentInfoDir) {
  if (Members.empty())
    return {};

  std::vector<std::unique_ptr<TagNode>> Out;
  Out.emplace_back(std::make_unique<TagNode>(HTMLTag::TAG_H2, "Members"));
  Out.back()->Attributes.emplace_back("id", "Members");
  Out.emplace_back(std::make_unique<TagNode>(HTMLTag::TAG_UL));
  auto &ULBody = Out.back();
  for (const auto &M : Members) {
    StringRef Access = getAccessSpelling(M.Access);
    auto LIBody = std::make_unique<TagNode>(HTMLTag::TAG_LI);
    auto MemberDecl = std::make_unique<TagNode>(HTMLTag::TAG_DIV);
    if (!Access.empty())
      MemberDecl->Children.emplace_back(
          std::make_unique<TextNode>(Access + " "));
    if (M.IsStatic)
      MemberDecl->Children.emplace_back(std::make_unique<TextNode>("static "));
    MemberDecl->Children.emplace_back(genReference(M.Type, ParentInfoDir));
    MemberDecl->Children.emplace_back(std::make_unique<TextNode>(" " + M.Name));
    if (!M.Description.empty())
      LIBody->Children.emplace_back(genHTML(M.Description));
    LIBody->Children.emplace_back(std::move(MemberDecl));
    ULBody->Children.emplace_back(std::move(LIBody));
  }
  return Out;
}

static std::vector<std::unique_ptr<TagNode>>
genReferencesBlock(const std::vector<Reference> &References,
                   llvm::StringRef Title, StringRef ParentPath) {
  if (References.empty())
    return {};

  std::vector<std::unique_ptr<TagNode>> Out;
  Out.emplace_back(std::make_unique<TagNode>(HTMLTag::TAG_H2, Title));
  Out.back()->Attributes.emplace_back("id", std::string(Title));
  Out.emplace_back(std::make_unique<TagNode>(HTMLTag::TAG_UL));
  auto &ULBody = Out.back();
  for (const auto &R : References) {
    auto LiNode = std::make_unique<TagNode>(HTMLTag::TAG_LI);
    LiNode->Children.emplace_back(genReference(R, ParentPath));
    ULBody->Children.emplace_back(std::move(LiNode));
  }
  return Out;
}
static std::unique_ptr<TagNode> writeSourceFileRef(const ClangDocContext &CDCtx,
                                                   const Location &L) {

  if (!L.IsFileInRootDir && !CDCtx.RepositoryUrl)
    return std::make_unique<TagNode>(
        HTMLTag::TAG_P, "Defined at line " + std::to_string(L.StartLineNumber) +
                            " of file " + L.Filename);

  SmallString<128> FileURL(CDCtx.RepositoryUrl.value_or(""));
  llvm::sys::path::append(
      FileURL, llvm::sys::path::Style::posix,
      // If we're on Windows, the file name will be in the wrong format, and
      // append won't convert the full path being appended to the correct
      // format, so we need to do that here.
      llvm::sys::path::convert_to_slash(
          L.Filename,
          // The style here is the current style of the path, not the one we're
          // targeting. If the string is already in the posix style, it will do
          // nothing.
          llvm::sys::path::Style::windows));
  auto Node = std::make_unique<TagNode>(HTMLTag::TAG_P);
  Node->Children.emplace_back(std::make_unique<TextNode>("Defined at line "));
  auto LocNumberNode = std::make_unique<TagNode>(
      HTMLTag::TAG_A, std::to_string(L.StartLineNumber));
  // The links to a specific line in the source code use the github /
  // googlesource notation so it won't work for all hosting pages.
  LocNumberNode->Attributes.emplace_back(
      "href",
      formatv("{0}#{1}{2}", FileURL, CDCtx.RepositoryLinePrefix.value_or(""),
              L.StartLineNumber));
  Node->Children.emplace_back(std::move(LocNumberNode));
  Node->Children.emplace_back(std::make_unique<TextNode>(" of file "));
  auto LocFileNode = std::make_unique<TagNode>(
      HTMLTag::TAG_A, llvm::sys::path::filename(FileURL));
  LocFileNode->Attributes.emplace_back("href", std::string(FileURL));
  Node->Children.emplace_back(std::move(LocFileNode));
  return Node;
}

static void maybeWriteSourceFileRef(std::vector<std::unique_ptr<TagNode>> &Out,
                                    const ClangDocContext &CDCtx,
                                    const std::optional<Location> &DefLoc) {
  if (DefLoc)
    Out.emplace_back(writeSourceFileRef(CDCtx, *DefLoc));
}

static std::vector<std::unique_ptr<TagNode>>
genHTML(const Index &Index, StringRef InfoPath, bool IsOutermostList);

// Generates a list of child nodes for the HTML head tag
// It contains a meta node, link nodes to import CSS files, and script nodes to
// import JS files
static std::vector<std::unique_ptr<TagNode>>
genFileHeadNodes(StringRef Title, StringRef InfoPath,
                 const ClangDocContext &CDCtx) {
  std::vector<std::unique_ptr<TagNode>> Out;
  auto MetaNode = std::make_unique<TagNode>(HTMLTag::TAG_META);
  MetaNode->Attributes.emplace_back("charset", "utf-8");
  Out.emplace_back(std::move(MetaNode));
  Out.emplace_back(std::make_unique<TagNode>(HTMLTag::TAG_TITLE, Title));
  std::vector<std::unique_ptr<TagNode>> StylesheetsNodes =
      genStylesheetsHTML(InfoPath, CDCtx);
  appendVector(std::move(StylesheetsNodes), Out);
  std::vector<std::unique_ptr<TagNode>> JsNodes =
      genJsScriptsHTML(InfoPath, CDCtx);
  appendVector(std::move(JsNodes), Out);
  return Out;
}

// Generates a header HTML node that can be used for any file
// It contains the project name
static std::unique_ptr<TagNode> genFileHeaderNode(StringRef ProjectName) {
  auto HeaderNode = std::make_unique<TagNode>(HTMLTag::TAG_HEADER, ProjectName);
  HeaderNode->Attributes.emplace_back("id", "project-title");
  return HeaderNode;
}

// Generates a main HTML node that has all the main content of an info file
// It contains both indexes and the info's documented information
// This function should only be used for the info files (not for the file that
// only has the general index)
static std::unique_ptr<TagNode> genInfoFileMainNode(
    StringRef InfoPath,
    std::vector<std::unique_ptr<TagNode>> &MainContentInnerNodes,
    const Index &InfoIndex) {
  auto MainNode = std::make_unique<TagNode>(HTMLTag::TAG_MAIN);

  auto LeftSidebarNode = std::make_unique<TagNode>(HTMLTag::TAG_DIV);
  LeftSidebarNode->Attributes.emplace_back("id", "sidebar-left");
  LeftSidebarNode->Attributes.emplace_back("path", std::string(InfoPath));
  LeftSidebarNode->Attributes.emplace_back(
      "class", "col-xs-6 col-sm-3 col-md-2 sidebar sidebar-offcanvas-left");

  auto MainContentNode = std::make_unique<TagNode>(HTMLTag::TAG_DIV);
  MainContentNode->Attributes.emplace_back("id", "main-content");
  MainContentNode->Attributes.emplace_back(
      "class", "col-xs-12 col-sm-9 col-md-8 main-content");
  appendVector(std::move(MainContentInnerNodes), MainContentNode->Children);

  auto RightSidebarNode = std::make_unique<TagNode>(HTMLTag::TAG_DIV);
  RightSidebarNode->Attributes.emplace_back("id", "sidebar-right");
  RightSidebarNode->Attributes.emplace_back(
      "class", "col-xs-6 col-sm-6 col-md-2 sidebar sidebar-offcanvas-right");
  std::vector<std::unique_ptr<TagNode>> InfoIndexHTML =
      genHTML(InfoIndex, InfoPath, true);
  appendVector(std::move(InfoIndexHTML), RightSidebarNode->Children);

  MainNode->Children.emplace_back(std::move(LeftSidebarNode));
  MainNode->Children.emplace_back(std::move(MainContentNode));
  MainNode->Children.emplace_back(std::move(RightSidebarNode));

  return MainNode;
}

// Generates a footer HTML node that can be used for any file
// It contains clang-doc's version
static std::unique_ptr<TagNode> genFileFooterNode() {
  auto FooterNode = std::make_unique<TagNode>(HTMLTag::TAG_FOOTER);
  auto SpanNode = std::make_unique<TagNode>(
      HTMLTag::TAG_SPAN, clang::getClangToolFullVersion("clang-doc"));
  SpanNode->Attributes.emplace_back("class", "no-break");
  FooterNode->Children.emplace_back(std::move(SpanNode));
  return FooterNode;
}

// Generates a complete HTMLFile for an Info
static HTMLFile
genInfoFile(StringRef Title, StringRef InfoPath,
            std::vector<std::unique_ptr<TagNode>> &MainContentNodes,
            const Index &InfoIndex, const ClangDocContext &CDCtx) {
  HTMLFile F;

  std::vector<std::unique_ptr<TagNode>> HeadNodes =
      genFileHeadNodes(Title, InfoPath, CDCtx);
  std::unique_ptr<TagNode> HeaderNode = genFileHeaderNode(CDCtx.ProjectName);
  std::unique_ptr<TagNode> MainNode =
      genInfoFileMainNode(InfoPath, MainContentNodes, InfoIndex);
  std::unique_ptr<TagNode> FooterNode = genFileFooterNode();

  appendVector(std::move(HeadNodes), F.Children);
  F.Children.emplace_back(std::move(HeaderNode));
  F.Children.emplace_back(std::move(MainNode));
  F.Children.emplace_back(std::move(FooterNode));

  return F;
}

template <typename T,
          typename = std::enable_if<std::is_base_of<T, Info>::value>>
static Index genInfoIndexItem(const std::vector<T> &Infos, StringRef Title) {
  Index Idx(Title, Title);
  for (const auto &C : Infos)
    Idx.Children.emplace_back(C.extractName(),
                              llvm::toHex(llvm::toStringRef(C.USR)));
  return Idx;
}

static std::vector<std::unique_ptr<TagNode>>
genHTML(const Index &Index, StringRef InfoPath, bool IsOutermostList) {
  std::vector<std::unique_ptr<TagNode>> Out;
  if (!Index.Name.empty()) {
    Out.emplace_back(std::make_unique<TagNode>(HTMLTag::TAG_SPAN));
    auto &SpanBody = Out.back();
    if (!Index.JumpToSection)
      SpanBody->Children.emplace_back(genReference(Index, InfoPath));
    else
      SpanBody->Children.emplace_back(
          genReference(Index, InfoPath, Index.JumpToSection->str()));
  }
  if (Index.Children.empty())
    return Out;
  // Only the outermost list should use ol, the others should use ul
  HTMLTag ListHTMLTag = IsOutermostList ? HTMLTag::TAG_OL : HTMLTag::TAG_UL;
  Out.emplace_back(std::make_unique<TagNode>(ListHTMLTag));
  const auto &UlBody = Out.back();
  for (const auto &C : Index.Children) {
    auto LiBody = std::make_unique<TagNode>(HTMLTag::TAG_LI);
    std::vector<std::unique_ptr<TagNode>> Nodes = genHTML(C, InfoPath, false);
    appendVector(std::move(Nodes), LiBody->Children);
    UlBody->Children.emplace_back(std::move(LiBody));
  }
  return Out;
}

static std::unique_ptr<HTMLNode> genHTML(const CommentInfo &I) {
  switch (I.Kind) {
  case CommentKind::CK_FullComment: {
    auto FullComment = std::make_unique<TagNode>(HTMLTag::TAG_DIV);
    for (const auto &Child : I.Children) {
      std::unique_ptr<HTMLNode> Node = genHTML(*Child);
      if (Node)
        FullComment->Children.emplace_back(std::move(Node));
    }
    return std::move(FullComment);
  }

<<<<<<< HEAD
  if (I.Kind == "ParagraphComment") {
=======
  case CommentKind::CK_ParagraphComment: {
>>>>>>> eb0f1dc0
    auto ParagraphComment = std::make_unique<TagNode>(HTMLTag::TAG_P);
    for (const auto &Child : I.Children) {
      std::unique_ptr<HTMLNode> Node = genHTML(*Child);
      if (Node)
        ParagraphComment->Children.emplace_back(std::move(Node));
    }
    if (ParagraphComment->Children.empty())
      return nullptr;
    return std::move(ParagraphComment);
  }

<<<<<<< HEAD
  if (I.Kind == "BlockCommandComment") {
=======
  case CommentKind::CK_BlockCommandComment: {
>>>>>>> eb0f1dc0
    auto BlockComment = std::make_unique<TagNode>(HTMLTag::TAG_DIV);
    BlockComment->Children.emplace_back(
        std::make_unique<TagNode>(HTMLTag::TAG_DIV, I.Name));
    for (const auto &Child : I.Children) {
      std::unique_ptr<HTMLNode> Node = genHTML(*Child);
      if (Node)
        BlockComment->Children.emplace_back(std::move(Node));
    }
    if (BlockComment->Children.empty())
      return nullptr;
    return std::move(BlockComment);
  }
<<<<<<< HEAD
  if (I.Kind == "TextComment") {
    if (I.Text == "")
=======

  case CommentKind::CK_TextComment: {
    if (I.Text.empty())
>>>>>>> eb0f1dc0
      return nullptr;
    return std::make_unique<TextNode>(I.Text);
  }

  // For now, return nullptr for unsupported comment kinds
  case CommentKind::CK_InlineCommandComment:
  case CommentKind::CK_HTMLStartTagComment:
  case CommentKind::CK_HTMLEndTagComment:
  case CommentKind::CK_ParamCommandComment:
  case CommentKind::CK_TParamCommandComment:
  case CommentKind::CK_VerbatimBlockComment:
  case CommentKind::CK_VerbatimBlockLineComment:
  case CommentKind::CK_VerbatimLineComment:
  case CommentKind::CK_Unknown:
    return nullptr;
  }
  llvm_unreachable("Unhandled CommentKind");
}

static std::unique_ptr<TagNode> genHTML(const std::vector<CommentInfo> &C) {
  auto CommentBlock = std::make_unique<TagNode>(HTMLTag::TAG_DIV);
  for (const auto &Child : C) {
    if (std::unique_ptr<HTMLNode> Node = genHTML(Child))
      CommentBlock->Children.emplace_back(std::move(Node));
  }
  return CommentBlock;
}

static std::vector<std::unique_ptr<TagNode>>
genHTML(const EnumInfo &I, const ClangDocContext &CDCtx) {
  std::vector<std::unique_ptr<TagNode>> Out;
  std::string EnumType = I.Scoped ? "enum class " : "enum ";
  // Determine if enum members have comments attached
  bool HasComments = llvm::any_of(
      I.Members, [](const EnumValueInfo &M) { return !M.Description.empty(); });
  std::unique_ptr<TagNode> Table =
      std::make_unique<TagNode>(HTMLTag::TAG_TABLE);
  std::unique_ptr<TagNode> THead =
      std::make_unique<TagNode>(HTMLTag::TAG_THEAD);
  std::unique_ptr<TagNode> TRow = std::make_unique<TagNode>(HTMLTag::TAG_TR);
  std::unique_ptr<TagNode> TD =
      std::make_unique<TagNode>(HTMLTag::TAG_TH, EnumType + I.Name);
  // Span 3 columns if enum has comments
  TD->Attributes.emplace_back("colspan", HasComments ? "3" : "2");

  Table->Attributes.emplace_back("id", llvm::toHex(llvm::toStringRef(I.USR)));
  TRow->Children.emplace_back(std::move(TD));
  THead->Children.emplace_back(std::move(TRow));
  Table->Children.emplace_back(std::move(THead));

  if (std::unique_ptr<TagNode> Node = genEnumMembersBlock(I.Members))
    Table->Children.emplace_back(std::move(Node));

  Out.emplace_back(std::move(Table));

  maybeWriteSourceFileRef(Out, CDCtx, I.DefLoc);

  if (!I.Description.empty())
    Out.emplace_back(genHTML(I.Description));

  return Out;
}

static std::vector<std::unique_ptr<TagNode>>
genHTML(const FunctionInfo &I, const ClangDocContext &CDCtx,
        StringRef ParentInfoDir) {
  std::vector<std::unique_ptr<TagNode>> Out;
  Out.emplace_back(std::make_unique<TagNode>(HTMLTag::TAG_H3, I.Name));
  // USR is used as id for functions instead of name to disambiguate function
  // overloads.
  Out.back()->Attributes.emplace_back("id",
                                      llvm::toHex(llvm::toStringRef(I.USR)));

  Out.emplace_back(std::make_unique<TagNode>(HTMLTag::TAG_P));
  auto &FunctionHeader = Out.back();

  std::string Access = getAccessSpelling(I.Access).str();
  if (Access != "")
    FunctionHeader->Children.emplace_back(
        std::make_unique<TextNode>(Access + " "));
  if (I.IsStatic)
    FunctionHeader->Children.emplace_back(
        std::make_unique<TextNode>("static "));
  if (I.ReturnType.Type.Name != "") {
    FunctionHeader->Children.emplace_back(
        genReference(I.ReturnType.Type, ParentInfoDir));
    FunctionHeader->Children.emplace_back(std::make_unique<TextNode>(" "));
  }
  FunctionHeader->Children.emplace_back(
      std::make_unique<TextNode>(I.Name + "("));

  for (const auto &P : I.Params) {
    if (&P != I.Params.begin())
      FunctionHeader->Children.emplace_back(std::make_unique<TextNode>(", "));
    FunctionHeader->Children.emplace_back(genReference(P.Type, ParentInfoDir));
    FunctionHeader->Children.emplace_back(
        std::make_unique<TextNode>(" " + P.Name));
  }
  FunctionHeader->Children.emplace_back(std::make_unique<TextNode>(")"));

  maybeWriteSourceFileRef(Out, CDCtx, I.DefLoc);

  if (!I.Description.empty())
    Out.emplace_back(genHTML(I.Description));

  return Out;
}

static std::vector<std::unique_ptr<TagNode>>
genHTML(const NamespaceInfo &I, Index &InfoIndex, const ClangDocContext &CDCtx,
        std::string &InfoTitle) {
  std::vector<std::unique_ptr<TagNode>> Out;
  if (I.Name.str() == "")
    InfoTitle = "Global Namespace";
  else
    InfoTitle = ("namespace " + I.Name).str();

  Out.emplace_back(std::make_unique<TagNode>(HTMLTag::TAG_H1, InfoTitle));

  if (!I.Description.empty())
    Out.emplace_back(genHTML(I.Description));

  llvm::SmallString<64> BasePath = I.getRelativeFilePath("");

  std::vector<std::unique_ptr<TagNode>> ChildNamespaces =
      genReferencesBlock(I.Children.Namespaces, "Namespaces", BasePath);
  appendVector(std::move(ChildNamespaces), Out);
  std::vector<std::unique_ptr<TagNode>> ChildRecords =
      genReferencesBlock(I.Children.Records, "Records", BasePath);
  appendVector(std::move(ChildRecords), Out);

  std::vector<std::unique_ptr<TagNode>> ChildFunctions =
      genFunctionsBlock(I.Children.Functions, CDCtx, BasePath);
  appendVector(std::move(ChildFunctions), Out);
  std::vector<std::unique_ptr<TagNode>> ChildEnums =
      genEnumsBlock(I.Children.Enums, CDCtx);
  appendVector(std::move(ChildEnums), Out);

  if (!I.Children.Namespaces.empty())
    InfoIndex.Children.emplace_back("Namespaces", "Namespaces");
  if (!I.Children.Records.empty())
    InfoIndex.Children.emplace_back("Records", "Records");
  if (!I.Children.Functions.empty())
    InfoIndex.Children.emplace_back(
        genInfoIndexItem(I.Children.Functions, "Functions"));
  if (!I.Children.Enums.empty())
    InfoIndex.Children.emplace_back(
        genInfoIndexItem(I.Children.Enums, "Enums"));

  return Out;
}

static std::vector<std::unique_ptr<TagNode>>
genHTML(const RecordInfo &I, Index &InfoIndex, const ClangDocContext &CDCtx,
        std::string &InfoTitle) {
  std::vector<std::unique_ptr<TagNode>> Out;
  InfoTitle = (getTagType(I.TagType) + " " + I.Name).str();
  Out.emplace_back(std::make_unique<TagNode>(HTMLTag::TAG_H1, InfoTitle));

  maybeWriteSourceFileRef(Out, CDCtx, I.DefLoc);

  if (!I.Description.empty())
    Out.emplace_back(genHTML(I.Description));

  std::vector<std::unique_ptr<HTMLNode>> Parents =
      genReferenceList(I.Parents, I.Path);
  std::vector<std::unique_ptr<HTMLNode>> VParents =
      genReferenceList(I.VirtualParents, I.Path);
  if (!Parents.empty() || !VParents.empty()) {
    Out.emplace_back(std::make_unique<TagNode>(HTMLTag::TAG_P));
    auto &PBody = Out.back();
    PBody->Children.emplace_back(std::make_unique<TextNode>("Inherits from "));
    if (Parents.empty())
      appendVector(std::move(VParents), PBody->Children);
    else if (VParents.empty())
      appendVector(std::move(Parents), PBody->Children);
    else {
      appendVector(std::move(Parents), PBody->Children);
      PBody->Children.emplace_back(std::make_unique<TextNode>(", "));
      appendVector(std::move(VParents), PBody->Children);
    }
  }

  std::vector<std::unique_ptr<TagNode>> Members =
      genRecordMembersBlock(I.Members, I.Path);
  appendVector(std::move(Members), Out);
  std::vector<std::unique_ptr<TagNode>> ChildRecords =
      genReferencesBlock(I.Children.Records, "Records", I.Path);
  appendVector(std::move(ChildRecords), Out);

  std::vector<std::unique_ptr<TagNode>> ChildFunctions =
      genFunctionsBlock(I.Children.Functions, CDCtx, I.Path);
  appendVector(std::move(ChildFunctions), Out);
  std::vector<std::unique_ptr<TagNode>> ChildEnums =
      genEnumsBlock(I.Children.Enums, CDCtx);
  appendVector(std::move(ChildEnums), Out);

  if (!I.Members.empty())
    InfoIndex.Children.emplace_back("Members", "Members");
  if (!I.Children.Records.empty())
    InfoIndex.Children.emplace_back("Records", "Records");
  if (!I.Children.Functions.empty())
    InfoIndex.Children.emplace_back(
        genInfoIndexItem(I.Children.Functions, "Functions"));
  if (!I.Children.Enums.empty())
    InfoIndex.Children.emplace_back(
        genInfoIndexItem(I.Children.Enums, "Enums"));

  return Out;
}

static std::vector<std::unique_ptr<TagNode>>
genHTML(const TypedefInfo &I, const ClangDocContext &CDCtx,
        std::string &InfoTitle) {
  // TODO support typedefs in HTML.
  return {};
}

/// Generator for HTML documentation.
class HTMLGenerator : public Generator {
public:
  static const char *Format;

  llvm::Error generateDocs(StringRef RootDir,
                           llvm::StringMap<std::unique_ptr<doc::Info>> Infos,
                           const ClangDocContext &CDCtx) override;
  llvm::Error createResources(ClangDocContext &CDCtx) override;
  llvm::Error generateDocForInfo(Info *I, llvm::raw_ostream &OS,
                                 const ClangDocContext &CDCtx) override;
};

const char *HTMLGenerator::Format = "html";

llvm::Error
HTMLGenerator::generateDocs(StringRef RootDir,
                            llvm::StringMap<std::unique_ptr<doc::Info>> Infos,
                            const ClangDocContext &CDCtx) {
  // Track which directories we already tried to create.
  llvm::StringSet<> CreatedDirs;

  // Collect all output by file name and create the nexessary directories.
  llvm::StringMap<std::vector<doc::Info *>> FileToInfos;
  for (const auto &Group : Infos) {
    doc::Info *Info = Group.getValue().get();

    llvm::SmallString<128> Path;
    llvm::sys::path::native(RootDir, Path);
    llvm::sys::path::append(Path, Info->getRelativeFilePath(""));
    if (!CreatedDirs.contains(Path)) {
      if (std::error_code Err = llvm::sys::fs::create_directories(Path);
          Err != std::error_code()) {
        return llvm::createStringError(Err, "Failed to create directory '%s'.",
                                       Path.c_str());
      }
      CreatedDirs.insert(Path);
    }

    llvm::sys::path::append(Path, Info->getFileBaseName() + ".html");
    FileToInfos[Path].push_back(Info);
  }

  for (const auto &Group : FileToInfos) {
    std::error_code FileErr;
    llvm::raw_fd_ostream InfoOS(Group.getKey(), FileErr,
                                llvm::sys::fs::OF_Text);
    if (FileErr) {
      return llvm::createStringError(FileErr, "Error opening file '%s'",
                                     Group.getKey().str().c_str());
    }

    // TODO: https://github.com/llvm/llvm-project/issues/59073
    // If there are multiple Infos for this file name (for example, template
    // specializations), this will generate multiple complete web pages (with
    // <DOCTYPE> and <title>, etc.) concatenated together. This generator needs
    // some refactoring to be able to output the headers separately from the
    // contents.
    for (const auto &Info : Group.getValue()) {
      if (llvm::Error Err = generateDocForInfo(Info, InfoOS, CDCtx)) {
        return Err;
      }
    }
  }

  return llvm::Error::success();
}

llvm::Error HTMLGenerator::generateDocForInfo(Info *I, llvm::raw_ostream &OS,
                                              const ClangDocContext &CDCtx) {
  std::string InfoTitle;
  std::vector<std::unique_ptr<TagNode>> MainContentNodes;
  Index InfoIndex;
  switch (I->IT) {
  case InfoType::IT_namespace:
    MainContentNodes = genHTML(*static_cast<clang::doc::NamespaceInfo *>(I),
                               InfoIndex, CDCtx, InfoTitle);
    break;
  case InfoType::IT_record:
    MainContentNodes = genHTML(*static_cast<clang::doc::RecordInfo *>(I),
                               InfoIndex, CDCtx, InfoTitle);
    break;
  case InfoType::IT_enum:
    MainContentNodes = genHTML(*static_cast<clang::doc::EnumInfo *>(I), CDCtx);
    break;
  case InfoType::IT_function:
    MainContentNodes =
        genHTML(*static_cast<clang::doc::FunctionInfo *>(I), CDCtx, "");
    break;
  case InfoType::IT_typedef:
    MainContentNodes =
        genHTML(*static_cast<clang::doc::TypedefInfo *>(I), CDCtx, InfoTitle);
    break;
  case InfoType::IT_default:
    return llvm::createStringError(llvm::inconvertibleErrorCode(),
                                   "unexpected info type");
  }

  HTMLFile F = genInfoFile(InfoTitle, I->getRelativeFilePath(""),
                           MainContentNodes, InfoIndex, CDCtx);
  F.render(OS);

  return llvm::Error::success();
}

static std::string getRefType(InfoType IT) {
  switch (IT) {
  case InfoType::IT_default:
    return "default";
  case InfoType::IT_namespace:
    return "namespace";
  case InfoType::IT_record:
    return "record";
  case InfoType::IT_function:
    return "function";
  case InfoType::IT_enum:
    return "enum";
  case InfoType::IT_typedef:
    return "typedef";
  }
  llvm_unreachable("Unknown InfoType");
}

static llvm::Error serializeIndex(ClangDocContext &CDCtx) {
  std::error_code OK;
  std::error_code FileErr;
  llvm::SmallString<128> FilePath;
  llvm::sys::path::native(CDCtx.OutDirectory, FilePath);
  llvm::sys::path::append(FilePath, "index_json.js");
  llvm::raw_fd_ostream OS(FilePath, FileErr, llvm::sys::fs::OF_Text);
  if (FileErr != OK) {
    return llvm::createStringError(llvm::inconvertibleErrorCode(),
                                   "error creating index file: " +
                                       FileErr.message());
  }
  llvm::SmallString<128> RootPath(CDCtx.OutDirectory);
  if (llvm::sys::path::is_relative(RootPath)) {
    llvm::sys::fs::make_absolute(RootPath);
  }
  // Replace the escaped characters with a forward slash. It shouldn't matter
  // when rendering the webpage in a web browser. This helps to prevent the
  // JavaScript from escaping characters incorrectly, and introducing  bad paths
  // in the URLs.
  std::string RootPathEscaped = RootPath.str().str();
  llvm::replace(RootPathEscaped, '\\', '/');
  OS << "var RootPath = \"" << RootPathEscaped << "\";\n";

  llvm::SmallString<128> Base(CDCtx.Base);
  std::string BaseEscaped = Base.str().str();
  llvm::replace(BaseEscaped, '\\', '/');
  OS << "var Base = \"" << BaseEscaped << "\";\n";

  CDCtx.Idx.sort();
  llvm::json::OStream J(OS, 2);
  std::function<void(Index)> IndexToJSON = [&](const Index &I) {
    J.object([&] {
      J.attribute("USR", toHex(llvm::toStringRef(I.USR)));
      J.attribute("Name", I.Name);
      J.attribute("RefType", getRefType(I.RefType));
      J.attribute("Path", I.getRelativeFilePath(""));
      J.attributeArray("Children", [&] {
        for (const Index &C : I.Children)
          IndexToJSON(C);
      });
    });
  };
  OS << "async function LoadIndex() {\nreturn";
  IndexToJSON(CDCtx.Idx);
  OS << ";\n}";
  return llvm::Error::success();
}

// Generates a main HTML node that has the main content of the file that shows
// only the general index
// It contains the general index with links to all the generated files
static std::unique_ptr<TagNode> genIndexFileMainNode() {
  auto MainNode = std::make_unique<TagNode>(HTMLTag::TAG_MAIN);

  auto LeftSidebarNode = std::make_unique<TagNode>(HTMLTag::TAG_DIV);
  LeftSidebarNode->Attributes.emplace_back("id", "sidebar-left");
  LeftSidebarNode->Attributes.emplace_back("path", "");
  LeftSidebarNode->Attributes.emplace_back(
      "class", "col-xs-6 col-sm-3 col-md-2 sidebar sidebar-offcanvas-left");
  LeftSidebarNode->Attributes.emplace_back("style", "flex: 0 100%;");

  MainNode->Children.emplace_back(std::move(LeftSidebarNode));

  return MainNode;
}

static llvm::Error genIndex(const ClangDocContext &CDCtx) {
  std::error_code FileErr, OK;
  llvm::SmallString<128> IndexPath;
  llvm::sys::path::native(CDCtx.OutDirectory, IndexPath);
  llvm::sys::path::append(IndexPath, "index.html");
  llvm::raw_fd_ostream IndexOS(IndexPath, FileErr, llvm::sys::fs::OF_Text);
  if (FileErr != OK) {
    return llvm::createStringError(llvm::inconvertibleErrorCode(),
                                   "error creating main index: " +
                                       FileErr.message());
  }

  HTMLFile F;

  std::vector<std::unique_ptr<TagNode>> HeadNodes =
      genFileHeadNodes("Index", "", CDCtx);
  std::unique_ptr<TagNode> HeaderNode = genFileHeaderNode(CDCtx.ProjectName);
  std::unique_ptr<TagNode> MainNode = genIndexFileMainNode();
  std::unique_ptr<TagNode> FooterNode = genFileFooterNode();

  appendVector(std::move(HeadNodes), F.Children);
  F.Children.emplace_back(std::move(HeaderNode));
  F.Children.emplace_back(std::move(MainNode));
  F.Children.emplace_back(std::move(FooterNode));

  F.render(IndexOS);

  return llvm::Error::success();
}

llvm::Error HTMLGenerator::createResources(ClangDocContext &CDCtx) {
  auto Err = serializeIndex(CDCtx);
  if (Err)
    return Err;
  Err = genIndex(CDCtx);
  if (Err)
    return Err;

  for (const auto &FilePath : CDCtx.UserStylesheets) {
    Err = copyFile(FilePath, CDCtx.OutDirectory);
    if (Err)
      return Err;
  }
  for (const auto &FilePath : CDCtx.JsScripts) {
    Err = copyFile(FilePath, CDCtx.OutDirectory);
    if (Err)
      return Err;
  }
  return llvm::Error::success();
}

static GeneratorRegistry::Add<HTMLGenerator> HTML(HTMLGenerator::Format,
                                                  "Generator for HTML output.");

// This anchor is used to force the linker to link in the generated object
// file and thus register the generator.
volatile int HTMLGeneratorAnchorSource = 0;

} // namespace doc
} // namespace clang<|MERGE_RESOLUTION|>--- conflicted
+++ resolved
@@ -646,11 +646,7 @@
     return std::move(FullComment);
   }
 
-<<<<<<< HEAD
-  if (I.Kind == "ParagraphComment") {
-=======
   case CommentKind::CK_ParagraphComment: {
->>>>>>> eb0f1dc0
     auto ParagraphComment = std::make_unique<TagNode>(HTMLTag::TAG_P);
     for (const auto &Child : I.Children) {
       std::unique_ptr<HTMLNode> Node = genHTML(*Child);
@@ -662,11 +658,7 @@
     return std::move(ParagraphComment);
   }
 
-<<<<<<< HEAD
-  if (I.Kind == "BlockCommandComment") {
-=======
   case CommentKind::CK_BlockCommandComment: {
->>>>>>> eb0f1dc0
     auto BlockComment = std::make_unique<TagNode>(HTMLTag::TAG_DIV);
     BlockComment->Children.emplace_back(
         std::make_unique<TagNode>(HTMLTag::TAG_DIV, I.Name));
@@ -679,14 +671,9 @@
       return nullptr;
     return std::move(BlockComment);
   }
-<<<<<<< HEAD
-  if (I.Kind == "TextComment") {
-    if (I.Text == "")
-=======
 
   case CommentKind::CK_TextComment: {
     if (I.Text.empty())
->>>>>>> eb0f1dc0
       return nullptr;
     return std::make_unique<TextNode>(I.Text);
   }
