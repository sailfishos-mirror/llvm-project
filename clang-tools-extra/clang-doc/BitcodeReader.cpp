//===--  BitcodeReader.cpp - ClangDoc Bitcode Reader ------------*- C++ -*-===//
//
// Part of the LLVM Project, under the Apache License v2.0 with LLVM Exceptions.
// See https://llvm.org/LICENSE.txt for license information.
// SPDX-License-Identifier: Apache-2.0 WITH LLVM-exception
//
//===----------------------------------------------------------------------===//

#include "BitcodeReader.h"
#include "llvm/ADT/IndexedMap.h"
#include "llvm/Support/Error.h"
#include "llvm/Support/TimeProfiler.h"
#include "llvm/Support/raw_ostream.h"
#include <optional>

namespace clang {
namespace doc {

using Record = llvm::SmallVector<uint64_t, 1024>;

// This implements decode for SmallString.
static llvm::Error decodeRecord(const Record &R,
                                llvm::SmallVectorImpl<char> &Field,
                                llvm::StringRef Blob) {
  Field.assign(Blob.begin(), Blob.end());
  return llvm::Error::success();
}

static llvm::Error decodeRecord(const Record &R, SymbolID &Field,
                                llvm::StringRef Blob) {
  if (R[0] != BitCodeConstants::USRHashSize)
    return llvm::createStringError(llvm::inconvertibleErrorCode(),
                                   "incorrect USR size");

  // First position in the record is the length of the following array, so we
  // copy the following elements to the field.
  for (int I = 0, E = R[0]; I < E; ++I)
    Field[I] = R[I + 1];
  return llvm::Error::success();
}

static llvm::Error decodeRecord(const Record &R, bool &Field,
                                llvm::StringRef Blob) {
  Field = R[0] != 0;
  return llvm::Error::success();
}

static llvm::Error decodeRecord(const Record &R, AccessSpecifier &Field,
                                llvm::StringRef Blob) {
  switch (R[0]) {
  case AS_public:
  case AS_private:
  case AS_protected:
  case AS_none:
    Field = (AccessSpecifier)R[0];
    return llvm::Error::success();
  }
  llvm_unreachable("invalid value for AccessSpecifier");
}

static llvm::Error decodeRecord(const Record &R, TagTypeKind &Field,
                                llvm::StringRef Blob) {
  switch (static_cast<TagTypeKind>(R[0])) {
  case TagTypeKind::Struct:
  case TagTypeKind::Interface:
  case TagTypeKind::Union:
  case TagTypeKind::Class:
  case TagTypeKind::Enum:
    Field = static_cast<TagTypeKind>(R[0]);
    return llvm::Error::success();
  }
  return llvm::createStringError(llvm::inconvertibleErrorCode(),
                                 "invalid value for TagTypeKind");
}

static llvm::Error decodeRecord(const Record &R, std::optional<Location> &Field,
                                llvm::StringRef Blob) {
  if (R[0] > INT_MAX)
    return llvm::createStringError(llvm::inconvertibleErrorCode(),
                                   "integer too large to parse");
  Field.emplace(static_cast<int>(R[0]), static_cast<int>(R[1]), Blob,
                static_cast<bool>(R[2]));
  return llvm::Error::success();
}

static llvm::Error decodeRecord(const Record &R, InfoType &Field,
                                llvm::StringRef Blob) {
  switch (auto IT = static_cast<InfoType>(R[0])) {
  case InfoType::IT_namespace:
  case InfoType::IT_record:
  case InfoType::IT_function:
  case InfoType::IT_default:
  case InfoType::IT_enum:
  case InfoType::IT_typedef:
    Field = IT;
    return llvm::Error::success();
  }
  return llvm::createStringError(llvm::inconvertibleErrorCode(),
                                 "invalid value for InfoType");
}

static llvm::Error decodeRecord(const Record &R, FieldId &Field,
                                llvm::StringRef Blob) {
  switch (auto F = static_cast<FieldId>(R[0])) {
  case FieldId::F_namespace:
  case FieldId::F_parent:
  case FieldId::F_vparent:
  case FieldId::F_type:
  case FieldId::F_child_namespace:
  case FieldId::F_child_record:
  case FieldId::F_default:
    Field = F;
    return llvm::Error::success();
  }
  return llvm::createStringError(llvm::inconvertibleErrorCode(),
                                 "invalid value for FieldId");
}

static llvm::Error
decodeRecord(const Record &R,
             llvm::SmallVectorImpl<llvm::SmallString<16>> &Field,
             llvm::StringRef Blob) {
  Field.push_back(Blob);
  return llvm::Error::success();
}

static llvm::Error decodeRecord(const Record &R,
                                llvm::SmallVectorImpl<Location> &Field,
                                llvm::StringRef Blob) {
  if (R[0] > INT_MAX)
    return llvm::createStringError(llvm::inconvertibleErrorCode(),
                                   "integer too large to parse");
  Field.emplace_back(static_cast<int>(R[0]), static_cast<int>(R[1]), Blob,
                     static_cast<bool>(R[2]));
  return llvm::Error::success();
}

static llvm::Error parseRecord(const Record &R, unsigned ID,
                               llvm::StringRef Blob, const unsigned VersionNo) {
  if (ID == VERSION && R[0] == VersionNo)
    return llvm::Error::success();
  return llvm::createStringError(llvm::inconvertibleErrorCode(),
                                 "mismatched bitcode version number");
}

static llvm::Error parseRecord(const Record &R, unsigned ID,
                               llvm::StringRef Blob, NamespaceInfo *I) {
  switch (ID) {
  case NAMESPACE_USR:
    return decodeRecord(R, I->USR, Blob);
  case NAMESPACE_NAME:
    return decodeRecord(R, I->Name, Blob);
  case NAMESPACE_PATH:
    return decodeRecord(R, I->Path, Blob);
  default:
    return llvm::createStringError(llvm::inconvertibleErrorCode(),
                                   "invalid field for NamespaceInfo");
  }
}

static llvm::Error parseRecord(const Record &R, unsigned ID,
                               llvm::StringRef Blob, RecordInfo *I) {
  switch (ID) {
  case RECORD_USR:
    return decodeRecord(R, I->USR, Blob);
  case RECORD_NAME:
    return decodeRecord(R, I->Name, Blob);
  case RECORD_PATH:
    return decodeRecord(R, I->Path, Blob);
  case RECORD_DEFLOCATION:
    return decodeRecord(R, I->DefLoc, Blob);
  case RECORD_LOCATION:
    return decodeRecord(R, I->Loc, Blob);
  case RECORD_TAG_TYPE:
    return decodeRecord(R, I->TagType, Blob);
  case RECORD_IS_TYPE_DEF:
    return decodeRecord(R, I->IsTypeDef, Blob);
  default:
    return llvm::createStringError(llvm::inconvertibleErrorCode(),
                                   "invalid field for RecordInfo");
  }
}

static llvm::Error parseRecord(const Record &R, unsigned ID,
                               llvm::StringRef Blob, BaseRecordInfo *I) {
  switch (ID) {
  case BASE_RECORD_USR:
    return decodeRecord(R, I->USR, Blob);
  case BASE_RECORD_NAME:
    return decodeRecord(R, I->Name, Blob);
  case BASE_RECORD_PATH:
    return decodeRecord(R, I->Path, Blob);
  case BASE_RECORD_TAG_TYPE:
    return decodeRecord(R, I->TagType, Blob);
  case BASE_RECORD_IS_VIRTUAL:
    return decodeRecord(R, I->IsVirtual, Blob);
  case BASE_RECORD_ACCESS:
    return decodeRecord(R, I->Access, Blob);
  case BASE_RECORD_IS_PARENT:
    return decodeRecord(R, I->IsParent, Blob);
  default:
    return llvm::createStringError(llvm::inconvertibleErrorCode(),
                                   "invalid field for BaseRecordInfo");
  }
}

static llvm::Error parseRecord(const Record &R, unsigned ID,
                               llvm::StringRef Blob, EnumInfo *I) {
  switch (ID) {
  case ENUM_USR:
    return decodeRecord(R, I->USR, Blob);
  case ENUM_NAME:
    return decodeRecord(R, I->Name, Blob);
  case ENUM_DEFLOCATION:
    return decodeRecord(R, I->DefLoc, Blob);
  case ENUM_LOCATION:
    return decodeRecord(R, I->Loc, Blob);
  case ENUM_SCOPED:
    return decodeRecord(R, I->Scoped, Blob);
  default:
    return llvm::createStringError(llvm::inconvertibleErrorCode(),
                                   "invalid field for EnumInfo");
  }
}

static llvm::Error parseRecord(const Record &R, unsigned ID,
                               llvm::StringRef Blob, TypedefInfo *I) {
  switch (ID) {
  case TYPEDEF_USR:
    return decodeRecord(R, I->USR, Blob);
  case TYPEDEF_NAME:
    return decodeRecord(R, I->Name, Blob);
  case TYPEDEF_DEFLOCATION:
    return decodeRecord(R, I->DefLoc, Blob);
  case TYPEDEF_IS_USING:
    return decodeRecord(R, I->IsUsing, Blob);
  default:
    return llvm::createStringError(llvm::inconvertibleErrorCode(),
                                   "invalid field for TypedefInfo");
  }
}

static llvm::Error parseRecord(const Record &R, unsigned ID,
                               llvm::StringRef Blob, EnumValueInfo *I) {
  switch (ID) {
  case ENUM_VALUE_NAME:
    return decodeRecord(R, I->Name, Blob);
  case ENUM_VALUE_VALUE:
    return decodeRecord(R, I->Value, Blob);
  case ENUM_VALUE_EXPR:
    return decodeRecord(R, I->ValueExpr, Blob);
  default:
    return llvm::createStringError(llvm::inconvertibleErrorCode(),
                                   "invalid field for EnumValueInfo");
  }
}

static llvm::Error parseRecord(const Record &R, unsigned ID,
                               llvm::StringRef Blob, FunctionInfo *I) {
  switch (ID) {
  case FUNCTION_USR:
    return decodeRecord(R, I->USR, Blob);
  case FUNCTION_NAME:
    return decodeRecord(R, I->Name, Blob);
  case FUNCTION_DEFLOCATION:
    return decodeRecord(R, I->DefLoc, Blob);
  case FUNCTION_LOCATION:
    return decodeRecord(R, I->Loc, Blob);
  case FUNCTION_ACCESS:
    return decodeRecord(R, I->Access, Blob);
  case FUNCTION_IS_METHOD:
    return decodeRecord(R, I->IsMethod, Blob);
  case FUNCTION_IS_STATIC:
    return decodeRecord(R, I->IsStatic, Blob);
  default:
    return llvm::createStringError(llvm::inconvertibleErrorCode(),
                                   "invalid field for FunctionInfo");
  }
}

static llvm::Error parseRecord(const Record &R, unsigned ID,
                               llvm::StringRef Blob, TypeInfo *I) {
  return llvm::Error::success();
}

static llvm::Error parseRecord(const Record &R, unsigned ID,
                               llvm::StringRef Blob, FieldTypeInfo *I) {
  switch (ID) {
  case FIELD_TYPE_NAME:
    return decodeRecord(R, I->Name, Blob);
  case FIELD_DEFAULT_VALUE:
    return decodeRecord(R, I->DefaultValue, Blob);
  default:
    return llvm::createStringError(llvm::inconvertibleErrorCode(),
                                   "invalid field for TypeInfo");
  }
}

static llvm::Error parseRecord(const Record &R, unsigned ID,
                               llvm::StringRef Blob, MemberTypeInfo *I) {
  switch (ID) {
  case MEMBER_TYPE_NAME:
    return decodeRecord(R, I->Name, Blob);
  case MEMBER_TYPE_ACCESS:
    return decodeRecord(R, I->Access, Blob);
  case MEMBER_TYPE_IS_STATIC:
    return decodeRecord(R, I->IsStatic, Blob);
  default:
    return llvm::createStringError(llvm::inconvertibleErrorCode(),
                                   "invalid field for MemberTypeInfo");
  }
}

static llvm::Error parseRecord(const Record &R, unsigned ID,
                               llvm::StringRef Blob, CommentInfo *I) {
<<<<<<< HEAD
=======
  llvm::SmallString<16> KindStr;
>>>>>>> 4084ffcf
  switch (ID) {
  case COMMENT_KIND:
    if (llvm::Error Err = decodeRecord(R, KindStr, Blob))
      return Err;
    I->Kind = stringToCommentKind(KindStr);
    return llvm::Error::success();
  case COMMENT_TEXT:
    return decodeRecord(R, I->Text, Blob);
  case COMMENT_NAME:
    return decodeRecord(R, I->Name, Blob);
  case COMMENT_DIRECTION:
    return decodeRecord(R, I->Direction, Blob);
  case COMMENT_PARAMNAME:
    return decodeRecord(R, I->ParamName, Blob);
  case COMMENT_CLOSENAME:
    return decodeRecord(R, I->CloseName, Blob);
  case COMMENT_ATTRKEY:
    return decodeRecord(R, I->AttrKeys, Blob);
  case COMMENT_ATTRVAL:
    return decodeRecord(R, I->AttrValues, Blob);
  case COMMENT_ARG:
    return decodeRecord(R, I->Args, Blob);
  case COMMENT_SELFCLOSING:
    return decodeRecord(R, I->SelfClosing, Blob);
  case COMMENT_EXPLICIT:
    return decodeRecord(R, I->Explicit, Blob);
  default:
    return llvm::createStringError(llvm::inconvertibleErrorCode(),
                                   "invalid field for CommentInfo");
  }
}

static llvm::Error parseRecord(const Record &R, unsigned ID,
                               llvm::StringRef Blob, Reference *I, FieldId &F) {
  switch (ID) {
  case REFERENCE_USR:
    return decodeRecord(R, I->USR, Blob);
  case REFERENCE_NAME:
    return decodeRecord(R, I->Name, Blob);
  case REFERENCE_QUAL_NAME:
    return decodeRecord(R, I->QualName, Blob);
  case REFERENCE_TYPE:
    return decodeRecord(R, I->RefType, Blob);
  case REFERENCE_PATH:
    return decodeRecord(R, I->Path, Blob);
  case REFERENCE_FIELD:
    return decodeRecord(R, F, Blob);
  default:
    return llvm::createStringError(llvm::inconvertibleErrorCode(),
                                   "invalid field for Reference");
  }
}

static llvm::Error parseRecord(const Record &R, unsigned ID,
                               llvm::StringRef Blob, TemplateInfo *I) {
  // Currently there are no child records of TemplateInfo (only child blocks).
  return llvm::createStringError(llvm::inconvertibleErrorCode(),
                                 "invalid field for TemplateParamInfo");
}

static llvm::Error parseRecord(const Record &R, unsigned ID,
                               llvm::StringRef Blob,
                               TemplateSpecializationInfo *I) {
  if (ID == TEMPLATE_SPECIALIZATION_OF)
    return decodeRecord(R, I->SpecializationOf, Blob);
  return llvm::createStringError(llvm::inconvertibleErrorCode(),
                                 "invalid field for TemplateParamInfo");
}

static llvm::Error parseRecord(const Record &R, unsigned ID,
                               llvm::StringRef Blob, TemplateParamInfo *I) {
  if (ID == TEMPLATE_PARAM_CONTENTS)
    return decodeRecord(R, I->Contents, Blob);
  return llvm::createStringError(llvm::inconvertibleErrorCode(),
                                 "invalid field for TemplateParamInfo");
}

template <typename T> static llvm::Expected<CommentInfo *> getCommentInfo(T I) {
  return llvm::createStringError(llvm::inconvertibleErrorCode(),
                                 "invalid type cannot contain CommentInfo");
}

template <> llvm::Expected<CommentInfo *> getCommentInfo(FunctionInfo *I) {
  return &I->Description.emplace_back();
}

template <> llvm::Expected<CommentInfo *> getCommentInfo(NamespaceInfo *I) {
  return &I->Description.emplace_back();
}

template <> llvm::Expected<CommentInfo *> getCommentInfo(RecordInfo *I) {
  return &I->Description.emplace_back();
}

template <> llvm::Expected<CommentInfo *> getCommentInfo(MemberTypeInfo *I) {
  return &I->Description.emplace_back();
}

template <> llvm::Expected<CommentInfo *> getCommentInfo(EnumInfo *I) {
  return &I->Description.emplace_back();
}

template <> llvm::Expected<CommentInfo *> getCommentInfo(TypedefInfo *I) {
  return &I->Description.emplace_back();
}

template <> llvm::Expected<CommentInfo *> getCommentInfo(EnumValueInfo *I) {
  return &I->Description.emplace_back();
}

template <> llvm::Expected<CommentInfo *> getCommentInfo(CommentInfo *I) {
  I->Children.emplace_back(std::make_unique<CommentInfo>());
  return I->Children.back().get();
}

// When readSubBlock encounters a TypeInfo sub-block, it calls addTypeInfo on
// the parent block to set it. The template specializations define what to do
// for each supported parent block.
template <typename T, typename TTypeInfo>
static llvm::Error addTypeInfo(T I, TTypeInfo &&TI) {
  return llvm::createStringError(llvm::inconvertibleErrorCode(),
                                 "invalid type cannot contain TypeInfo");
}

template <> llvm::Error addTypeInfo(RecordInfo *I, MemberTypeInfo &&T) {
  I->Members.emplace_back(std::move(T));
  return llvm::Error::success();
}

template <> llvm::Error addTypeInfo(BaseRecordInfo *I, MemberTypeInfo &&T) {
  I->Members.emplace_back(std::move(T));
  return llvm::Error::success();
}

template <> llvm::Error addTypeInfo(FunctionInfo *I, TypeInfo &&T) {
  I->ReturnType = std::move(T);
  return llvm::Error::success();
}

template <> llvm::Error addTypeInfo(FunctionInfo *I, FieldTypeInfo &&T) {
  I->Params.emplace_back(std::move(T));
  return llvm::Error::success();
}

template <> llvm::Error addTypeInfo(EnumInfo *I, TypeInfo &&T) {
  I->BaseType = std::move(T);
  return llvm::Error::success();
}

template <> llvm::Error addTypeInfo(TypedefInfo *I, TypeInfo &&T) {
  I->Underlying = std::move(T);
  return llvm::Error::success();
}

template <typename T>
static llvm::Error addReference(T I, Reference &&R, FieldId F) {
  return llvm::createStringError(llvm::inconvertibleErrorCode(),
                                 "invalid type cannot contain Reference");
}

template <> llvm::Error addReference(TypeInfo *I, Reference &&R, FieldId F) {
  switch (F) {
  case FieldId::F_type:
    I->Type = std::move(R);
    return llvm::Error::success();
  default:
    return llvm::createStringError(llvm::inconvertibleErrorCode(),
                                   "invalid type cannot contain Reference");
  }
}

template <>
llvm::Error addReference(FieldTypeInfo *I, Reference &&R, FieldId F) {
  switch (F) {
  case FieldId::F_type:
    I->Type = std::move(R);
    return llvm::Error::success();
  default:
    return llvm::createStringError(llvm::inconvertibleErrorCode(),
                                   "invalid type cannot contain Reference");
  }
}

template <>
llvm::Error addReference(MemberTypeInfo *I, Reference &&R, FieldId F) {
  switch (F) {
  case FieldId::F_type:
    I->Type = std::move(R);
    return llvm::Error::success();
  default:
    return llvm::createStringError(llvm::inconvertibleErrorCode(),
                                   "invalid type cannot contain Reference");
  }
}

template <> llvm::Error addReference(EnumInfo *I, Reference &&R, FieldId F) {
  switch (F) {
  case FieldId::F_namespace:
    I->Namespace.emplace_back(std::move(R));
    return llvm::Error::success();
  default:
    return llvm::createStringError(llvm::inconvertibleErrorCode(),
                                   "invalid type cannot contain Reference");
  }
}

template <> llvm::Error addReference(TypedefInfo *I, Reference &&R, FieldId F) {
  switch (F) {
  case FieldId::F_namespace:
    I->Namespace.emplace_back(std::move(R));
    return llvm::Error::success();
  default:
    return llvm::createStringError(llvm::inconvertibleErrorCode(),
                                   "invalid type cannot contain Reference");
  }
}

template <>
llvm::Error addReference(NamespaceInfo *I, Reference &&R, FieldId F) {
  switch (F) {
  case FieldId::F_namespace:
    I->Namespace.emplace_back(std::move(R));
    return llvm::Error::success();
  case FieldId::F_child_namespace:
    I->Children.Namespaces.emplace_back(std::move(R));
    return llvm::Error::success();
  case FieldId::F_child_record:
    I->Children.Records.emplace_back(std::move(R));
    return llvm::Error::success();
  default:
    return llvm::createStringError(llvm::inconvertibleErrorCode(),
                                   "invalid type cannot contain Reference");
  }
}

template <>
llvm::Error addReference(FunctionInfo *I, Reference &&R, FieldId F) {
  switch (F) {
  case FieldId::F_namespace:
    I->Namespace.emplace_back(std::move(R));
    return llvm::Error::success();
  case FieldId::F_parent:
    I->Parent = std::move(R);
    return llvm::Error::success();
  default:
    return llvm::createStringError(llvm::inconvertibleErrorCode(),
                                   "invalid type cannot contain Reference");
  }
}

template <> llvm::Error addReference(RecordInfo *I, Reference &&R, FieldId F) {
  switch (F) {
  case FieldId::F_namespace:
    I->Namespace.emplace_back(std::move(R));
    return llvm::Error::success();
  case FieldId::F_parent:
    I->Parents.emplace_back(std::move(R));
    return llvm::Error::success();
  case FieldId::F_vparent:
    I->VirtualParents.emplace_back(std::move(R));
    return llvm::Error::success();
  case FieldId::F_child_record:
    I->Children.Records.emplace_back(std::move(R));
    return llvm::Error::success();
  default:
    return llvm::createStringError(llvm::inconvertibleErrorCode(),
                                   "invalid type cannot contain Reference");
  }
}

template <typename T, typename ChildInfoType>
static void addChild(T I, ChildInfoType &&R) {
  llvm::errs() << "invalid child type for info";
  exit(1);
}

// Namespace children:
template <> void addChild(NamespaceInfo *I, FunctionInfo &&R) {
  I->Children.Functions.emplace_back(std::move(R));
}
template <> void addChild(NamespaceInfo *I, EnumInfo &&R) {
  I->Children.Enums.emplace_back(std::move(R));
}
template <> void addChild(NamespaceInfo *I, TypedefInfo &&R) {
  I->Children.Typedefs.emplace_back(std::move(R));
}

// Record children:
template <> void addChild(RecordInfo *I, FunctionInfo &&R) {
  I->Children.Functions.emplace_back(std::move(R));
}
template <> void addChild(RecordInfo *I, EnumInfo &&R) {
  I->Children.Enums.emplace_back(std::move(R));
}
template <> void addChild(RecordInfo *I, TypedefInfo &&R) {
  I->Children.Typedefs.emplace_back(std::move(R));
}

// Other types of children:
template <> void addChild(EnumInfo *I, EnumValueInfo &&R) {
  I->Members.emplace_back(std::move(R));
}
template <> void addChild(RecordInfo *I, BaseRecordInfo &&R) {
  I->Bases.emplace_back(std::move(R));
}
template <> void addChild(BaseRecordInfo *I, FunctionInfo &&R) {
  I->Children.Functions.emplace_back(std::move(R));
}

// TemplateParam children. These go into either a TemplateInfo (for template
// parameters) or TemplateSpecializationInfo (for the specialization's
// parameters).
template <typename T> static void addTemplateParam(T I, TemplateParamInfo &&P) {
  llvm::errs() << "invalid container for template parameter";
  exit(1);
}
template <> void addTemplateParam(TemplateInfo *I, TemplateParamInfo &&P) {
  I->Params.emplace_back(std::move(P));
}
template <>
void addTemplateParam(TemplateSpecializationInfo *I, TemplateParamInfo &&P) {
  I->Params.emplace_back(std::move(P));
}

// Template info. These apply to either records or functions.
template <typename T> static void addTemplate(T I, TemplateInfo &&P) {
  llvm::errs() << "invalid container for template info";
  exit(1);
}
template <> void addTemplate(RecordInfo *I, TemplateInfo &&P) {
  I->Template.emplace(std::move(P));
}
template <> void addTemplate(FunctionInfo *I, TemplateInfo &&P) {
  I->Template.emplace(std::move(P));
}

// Template specializations go only into template records.
template <typename T>
static void addTemplateSpecialization(T I, TemplateSpecializationInfo &&TSI) {
  llvm::errs() << "invalid container for template specialization info";
  exit(1);
}
template <>
void addTemplateSpecialization(TemplateInfo *I,
                               TemplateSpecializationInfo &&TSI) {
  I->Specialization.emplace(std::move(TSI));
}

// Read records from bitcode into a given info.
template <typename T>
llvm::Error ClangDocBitcodeReader::readRecord(unsigned ID, T I) {
  Record R;
  llvm::StringRef Blob;
  llvm::Expected<unsigned> MaybeRecID = Stream.readRecord(ID, R, &Blob);
  if (!MaybeRecID)
    return MaybeRecID.takeError();
  return parseRecord(R, MaybeRecID.get(), Blob, I);
}

template <>
llvm::Error ClangDocBitcodeReader::readRecord(unsigned ID, Reference *I) {
  llvm::TimeTraceScope("Reducing infos", "readRecord");
  Record R;
  llvm::StringRef Blob;
  llvm::Expected<unsigned> MaybeRecID = Stream.readRecord(ID, R, &Blob);
  if (!MaybeRecID)
    return MaybeRecID.takeError();
  return parseRecord(R, MaybeRecID.get(), Blob, I, CurrentReferenceField);
}

// Read a block of records into a single info.
template <typename T>
llvm::Error ClangDocBitcodeReader::readBlock(unsigned ID, T I) {
  llvm::TimeTraceScope("Reducing infos", "readBlock");
  if (llvm::Error Err = Stream.EnterSubBlock(ID))
    return Err;

  while (true) {
    unsigned BlockOrCode = 0;
    Cursor Res = skipUntilRecordOrBlock(BlockOrCode);

    switch (Res) {
    case Cursor::BadBlock:
      return llvm::createStringError(llvm::inconvertibleErrorCode(),
                                     "bad block found");
    case Cursor::BlockEnd:
      return llvm::Error::success();
    case Cursor::BlockBegin:
      if (llvm::Error Err = readSubBlock(BlockOrCode, I)) {
        if (llvm::Error Skipped = Stream.SkipBlock())
          return joinErrors(std::move(Err), std::move(Skipped));
        return Err;
      }
      continue;
    case Cursor::Record:
      break;
    }
    if (auto Err = readRecord(BlockOrCode, I))
      return Err;
  }
}

template <typename T>
llvm::Error ClangDocBitcodeReader::readSubBlock(unsigned ID, T I) {
  llvm::TimeTraceScope("Reducing infos", "readSubBlock");
  switch (ID) {
  // Blocks can only have certain types of sub blocks.
  case BI_COMMENT_BLOCK_ID: {
    auto Comment = getCommentInfo(I);
    if (!Comment)
      return Comment.takeError();
    if (auto Err = readBlock(ID, Comment.get()))
      return Err;
    return llvm::Error::success();
  }
  case BI_TYPE_BLOCK_ID: {
    TypeInfo TI;
    if (auto Err = readBlock(ID, &TI))
      return Err;
    if (auto Err = addTypeInfo(I, std::move(TI)))
      return Err;
    return llvm::Error::success();
  }
  case BI_FIELD_TYPE_BLOCK_ID: {
    FieldTypeInfo TI;
    if (auto Err = readBlock(ID, &TI))
      return Err;
    if (auto Err = addTypeInfo(I, std::move(TI)))
      return Err;
    return llvm::Error::success();
  }
  case BI_MEMBER_TYPE_BLOCK_ID: {
    MemberTypeInfo TI;
    if (auto Err = readBlock(ID, &TI))
      return Err;
    if (auto Err = addTypeInfo(I, std::move(TI)))
      return Err;
    return llvm::Error::success();
  }
  case BI_REFERENCE_BLOCK_ID: {
    Reference R;
    if (auto Err = readBlock(ID, &R))
      return Err;
    if (auto Err = addReference(I, std::move(R), CurrentReferenceField))
      return Err;
    return llvm::Error::success();
  }
  case BI_FUNCTION_BLOCK_ID: {
    FunctionInfo F;
    if (auto Err = readBlock(ID, &F))
      return Err;
    addChild(I, std::move(F));
    return llvm::Error::success();
  }
  case BI_BASE_RECORD_BLOCK_ID: {
    BaseRecordInfo BR;
    if (auto Err = readBlock(ID, &BR))
      return Err;
    addChild(I, std::move(BR));
    return llvm::Error::success();
  }
  case BI_ENUM_BLOCK_ID: {
    EnumInfo E;
    if (auto Err = readBlock(ID, &E))
      return Err;
    addChild(I, std::move(E));
    return llvm::Error::success();
  }
  case BI_ENUM_VALUE_BLOCK_ID: {
    EnumValueInfo EV;
    if (auto Err = readBlock(ID, &EV))
      return Err;
    addChild(I, std::move(EV));
    return llvm::Error::success();
  }
  case BI_TEMPLATE_BLOCK_ID: {
    TemplateInfo TI;
    if (auto Err = readBlock(ID, &TI))
      return Err;
    addTemplate(I, std::move(TI));
    return llvm::Error::success();
  }
  case BI_TEMPLATE_SPECIALIZATION_BLOCK_ID: {
    TemplateSpecializationInfo TSI;
    if (auto Err = readBlock(ID, &TSI))
      return Err;
    addTemplateSpecialization(I, std::move(TSI));
    return llvm::Error::success();
  }
  case BI_TEMPLATE_PARAM_BLOCK_ID: {
    TemplateParamInfo TPI;
    if (auto Err = readBlock(ID, &TPI))
      return Err;
    addTemplateParam(I, std::move(TPI));
    return llvm::Error::success();
  }
  case BI_TYPEDEF_BLOCK_ID: {
    TypedefInfo TI;
    if (auto Err = readBlock(ID, &TI))
      return Err;
    addChild(I, std::move(TI));
    return llvm::Error::success();
  }
  default:
    return llvm::createStringError(llvm::inconvertibleErrorCode(),
                                   "invalid subblock type");
  }
}

ClangDocBitcodeReader::Cursor
ClangDocBitcodeReader::skipUntilRecordOrBlock(unsigned &BlockOrRecordID) {
  llvm::TimeTraceScope("Reducing infos", "skipUntilRecordOrBlock");
  BlockOrRecordID = 0;

  while (!Stream.AtEndOfStream()) {
    Expected<unsigned> MaybeCode = Stream.ReadCode();
    if (!MaybeCode) {
      // FIXME this drops the error on the floor.
      consumeError(MaybeCode.takeError());
      return Cursor::BadBlock;
    }

    unsigned Code = MaybeCode.get();
    if (Code >= static_cast<unsigned>(llvm::bitc::FIRST_APPLICATION_ABBREV)) {
      BlockOrRecordID = Code;
      return Cursor::Record;
    }
    switch (static_cast<llvm::bitc::FixedAbbrevIDs>(Code)) {
    case llvm::bitc::ENTER_SUBBLOCK:
      if (Expected<unsigned> MaybeID = Stream.ReadSubBlockID())
        BlockOrRecordID = MaybeID.get();
      else {
        // FIXME this drops the error on the floor.
        consumeError(MaybeID.takeError());
      }
      return Cursor::BlockBegin;
    case llvm::bitc::END_BLOCK:
      if (Stream.ReadBlockEnd())
        return Cursor::BadBlock;
      return Cursor::BlockEnd;
    case llvm::bitc::DEFINE_ABBREV:
      if (llvm::Error Err = Stream.ReadAbbrevRecord()) {
        // FIXME this drops the error on the floor.
        consumeError(std::move(Err));
      }
      continue;
    case llvm::bitc::UNABBREV_RECORD:
      return Cursor::BadBlock;
    case llvm::bitc::FIRST_APPLICATION_ABBREV:
      llvm_unreachable("Unexpected abbrev id.");
    }
  }
  llvm_unreachable("Premature stream end.");
}

llvm::Error ClangDocBitcodeReader::validateStream() {
  if (Stream.AtEndOfStream())
    return llvm::createStringError(llvm::inconvertibleErrorCode(),
                                   "premature end of stream");

  // Sniff for the signature.
  for (int Idx = 0; Idx != 4; ++Idx) {
    Expected<llvm::SimpleBitstreamCursor::word_t> MaybeRead = Stream.Read(8);
    if (!MaybeRead)
      return MaybeRead.takeError();
    if (MaybeRead.get() != BitCodeConstants::Signature[Idx])
      return llvm::createStringError(llvm::inconvertibleErrorCode(),
                                     "invalid bitcode signature");
  }
  return llvm::Error::success();
}

llvm::Error ClangDocBitcodeReader::readBlockInfoBlock() {
  llvm::TimeTraceScope("Reducing infos", "readBlockInfoBlock");
  Expected<std::optional<llvm::BitstreamBlockInfo>> MaybeBlockInfo =
      Stream.ReadBlockInfoBlock();
  if (!MaybeBlockInfo)
    return MaybeBlockInfo.takeError();
  BlockInfo = MaybeBlockInfo.get();
  if (!BlockInfo)
    return llvm::createStringError(llvm::inconvertibleErrorCode(),
                                   "unable to parse BlockInfoBlock");
  Stream.setBlockInfo(&*BlockInfo);
  return llvm::Error::success();
}

template <typename T>
llvm::Expected<std::unique_ptr<Info>>
ClangDocBitcodeReader::createInfo(unsigned ID) {
  llvm::TimeTraceScope("Reducing infos", "createInfo");
  std::unique_ptr<Info> I = std::make_unique<T>();
  if (auto Err = readBlock(ID, static_cast<T *>(I.get())))
    return std::move(Err);
  return std::unique_ptr<Info>{std::move(I)};
}

llvm::Expected<std::unique_ptr<Info>>
ClangDocBitcodeReader::readBlockToInfo(unsigned ID) {
  llvm::TimeTraceScope("Reducing infos", "readBlockToInfo");
  switch (ID) {
  case BI_NAMESPACE_BLOCK_ID:
    return createInfo<NamespaceInfo>(ID);
  case BI_RECORD_BLOCK_ID:
    return createInfo<RecordInfo>(ID);
  case BI_ENUM_BLOCK_ID:
    return createInfo<EnumInfo>(ID);
  case BI_TYPEDEF_BLOCK_ID:
    return createInfo<TypedefInfo>(ID);
  case BI_FUNCTION_BLOCK_ID:
    return createInfo<FunctionInfo>(ID);
  default:
    return llvm::createStringError(llvm::inconvertibleErrorCode(),
                                   "cannot create info");
  }
}

// Entry point
llvm::Expected<std::vector<std::unique_ptr<Info>>>
ClangDocBitcodeReader::readBitcode() {
  std::vector<std::unique_ptr<Info>> Infos;
  if (auto Err = validateStream())
    return std::move(Err);

  // Read the top level blocks.
  while (!Stream.AtEndOfStream()) {
    Expected<unsigned> MaybeCode = Stream.ReadCode();
    if (!MaybeCode)
      return MaybeCode.takeError();
    if (MaybeCode.get() != llvm::bitc::ENTER_SUBBLOCK)
      return llvm::createStringError(llvm::inconvertibleErrorCode(),
                                     "no blocks in input");
    Expected<unsigned> MaybeID = Stream.ReadSubBlockID();
    if (!MaybeID)
      return MaybeID.takeError();
    unsigned ID = MaybeID.get();
    switch (ID) {
    // NamedType and Comment blocks should not appear at the top level
    case BI_TYPE_BLOCK_ID:
    case BI_FIELD_TYPE_BLOCK_ID:
    case BI_MEMBER_TYPE_BLOCK_ID:
    case BI_COMMENT_BLOCK_ID:
    case BI_REFERENCE_BLOCK_ID:
      return llvm::createStringError(llvm::inconvertibleErrorCode(),
                                     "invalid top level block");
    case BI_NAMESPACE_BLOCK_ID:
    case BI_RECORD_BLOCK_ID:
    case BI_ENUM_BLOCK_ID:
    case BI_TYPEDEF_BLOCK_ID:
    case BI_FUNCTION_BLOCK_ID: {
      auto InfoOrErr = readBlockToInfo(ID);
      if (!InfoOrErr)
        return InfoOrErr.takeError();
      Infos.emplace_back(std::move(InfoOrErr.get()));
      continue;
    }
    case BI_VERSION_BLOCK_ID:
      if (auto Err = readBlock(ID, VersionNumber))
        return std::move(Err);
      continue;
    case llvm::bitc::BLOCKINFO_BLOCK_ID:
      if (auto Err = readBlockInfoBlock())
        return std::move(Err);
      continue;
    default:
      if (llvm::Error Err = Stream.SkipBlock()) {
        // FIXME this drops the error on the floor.
        consumeError(std::move(Err));
      }
      continue;
    }
  }
  return std::move(Infos);
}

} // namespace doc
} // namespace clang<|MERGE_RESOLUTION|>--- conflicted
+++ resolved
@@ -313,10 +313,7 @@
 
 static llvm::Error parseRecord(const Record &R, unsigned ID,
                                llvm::StringRef Blob, CommentInfo *I) {
-<<<<<<< HEAD
-=======
   llvm::SmallString<16> KindStr;
->>>>>>> 4084ffcf
   switch (ID) {
   case COMMENT_KIND:
     if (llvm::Error Err = decodeRecord(R, KindStr, Blob))
