//===--- UnnecessaryCopyInitialization.cpp - clang-tidy--------------------===//
//
// Part of the LLVM Project, under the Apache License v2.0 with LLVM Exceptions.
// See https://llvm.org/LICENSE.txt for license information.
// SPDX-License-Identifier: Apache-2.0 WITH LLVM-exception
//
//===----------------------------------------------------------------------===//

#include "UnnecessaryCopyInitialization.h"
#include "../utils/DeclRefExprUtils.h"
#include "../utils/FixItHintUtils.h"
#include "../utils/LexerUtils.h"
#include "../utils/Matchers.h"
#include "../utils/OptionsUtils.h"
#include "clang/AST/Decl.h"
#include "clang/Basic/Diagnostic.h"
#include <optional>

namespace clang::tidy::performance {
namespace {

using namespace ::clang::ast_matchers;
using llvm::StringRef;
using utils::decl_ref_expr::allDeclRefExprs;
using utils::decl_ref_expr::isOnlyUsedAsConst;

static constexpr StringRef ObjectArgId = "objectArg";
static constexpr StringRef InitFunctionCallId = "initFunctionCall";
static constexpr StringRef MethodDeclId = "methodDecl";
static constexpr StringRef FunctionDeclId = "functionDecl";
static constexpr StringRef OldVarDeclId = "oldVarDecl";

void recordFixes(const VarDecl &Var, ASTContext &Context,
                 DiagnosticBuilder &Diagnostic) {
  Diagnostic << utils::fixit::changeVarDeclToReference(Var, Context);
  if (!Var.getType().isLocalConstQualified()) {
    if (std::optional<FixItHint> Fix = utils::fixit::addQualifierToVarDecl(
            Var, Context, Qualifiers::Const))
      Diagnostic << *Fix;
  }
}

std::optional<SourceLocation> firstLocAfterNewLine(SourceLocation Loc,
                                                   SourceManager &SM) {
  bool Invalid = false;
  const char *TextAfter = SM.getCharacterData(Loc, &Invalid);
  if (Invalid) {
    return std::nullopt;
  }
  size_t Offset = std::strcspn(TextAfter, "\n");
  return Loc.getLocWithOffset(TextAfter[Offset] == '\0' ? Offset : Offset + 1);
}

void recordRemoval(const DeclStmt &Stmt, ASTContext &Context,
                   DiagnosticBuilder &Diagnostic) {
  auto &SM = Context.getSourceManager();
  // Attempt to remove trailing comments as well.
  auto Tok = utils::lexer::findNextTokenSkippingComments(Stmt.getEndLoc(), SM,
                                                         Context.getLangOpts());
  std::optional<SourceLocation> PastNewLine =
      firstLocAfterNewLine(Stmt.getEndLoc(), SM);
  if (Tok && PastNewLine) {
    auto BeforeFirstTokenAfterComment = Tok->getLocation().getLocWithOffset(-1);
    // Remove until the end of the line or the end of a trailing comment which
    // ever comes first.
    auto End =
        SM.isBeforeInTranslationUnit(*PastNewLine, BeforeFirstTokenAfterComment)
            ? *PastNewLine
            : BeforeFirstTokenAfterComment;
    Diagnostic << FixItHint::CreateRemoval(
        SourceRange(Stmt.getBeginLoc(), End));
  } else {
    Diagnostic << FixItHint::CreateRemoval(Stmt.getSourceRange());
  }
}

AST_MATCHER_FUNCTION_P(StatementMatcher,
                       isRefReturningMethodCallWithConstOverloads,
                       std::vector<StringRef>, ExcludedContainerTypes) {
  // Match method call expressions where the `this` argument is only used as
  // const, this will be checked in `check()` part. This returned reference is
  // highly likely to outlive the local const reference of the variable being
  // declared. The assumption is that the reference being returned either points
  // to a global static variable or to a member of the called object.
  const auto MethodDecl =
      cxxMethodDecl(returns(hasCanonicalType(referenceType())))
          .bind(MethodDeclId);
  const auto ReceiverExpr =
      ignoringParenImpCasts(declRefExpr(to(varDecl().bind(ObjectArgId))));
  const auto OnExpr = anyOf(
      // Direct reference to `*this`: `a.f()` or `a->f()`.
      ReceiverExpr,
      // Access through dereference, typically used for `operator[]`: `(*a)[3]`.
      unaryOperator(hasOperatorName("*"), hasUnaryOperand(ReceiverExpr)));
  const auto ReceiverType =
      hasCanonicalType(recordType(hasDeclaration(namedDecl(
          unless(matchers::matchesAnyListedName(ExcludedContainerTypes))))));

  return expr(
      anyOf(cxxMemberCallExpr(callee(MethodDecl), on(OnExpr),
                              thisPointerType(ReceiverType)),
            cxxOperatorCallExpr(callee(MethodDecl), hasArgument(0, OnExpr),
                                hasArgument(0, hasType(ReceiverType)))));
}

AST_MATCHER(CXXMethodDecl, isStatic) { return Node.isStatic(); }

AST_MATCHER_FUNCTION(StatementMatcher, isConstRefReturningFunctionCall) {
  // Only allow initialization of a const reference from a free function or
  // static member function if it has no arguments. Otherwise it could return
  // an alias to one of its arguments and the arguments need to be checked
  // for const use as well.
  return callExpr(argumentCountIs(0),
<<<<<<< HEAD
                  callee(functionDecl(returns(hasCanonicalType(matchers::isReferenceToConst())),
                                      unless(cxxMethodDecl(unless(isStatic()))))
                         .bind(FunctionDeclId)))
         .bind(InitFunctionCallId);
=======
                  callee(functionDecl(returns(hasCanonicalType(
                                          matchers::isReferenceToConst())),
                                      unless(cxxMethodDecl(unless(isStatic()))))
                             .bind(FunctionDeclId)))
      .bind(InitFunctionCallId);
>>>>>>> eb0f1dc0
}

AST_MATCHER_FUNCTION_P(StatementMatcher, initializerReturnsReferenceToConst,
                       std::vector<StringRef>, ExcludedContainerTypes) {
  auto OldVarDeclRef =
      declRefExpr(to(varDecl(hasLocalStorage()).bind(OldVarDeclId)));
  return expr(
      anyOf(isConstRefReturningFunctionCall(),
            isRefReturningMethodCallWithConstOverloads(ExcludedContainerTypes),
            ignoringImpCasts(OldVarDeclRef),
            ignoringImpCasts(unaryOperator(hasOperatorName("&"),
                                           hasUnaryOperand(OldVarDeclRef)))));
}

// This checks that the variable itself is only used as const, and also makes
// sure that it does not reference another variable that could be modified in
// the BlockStmt. It does this by checking the following:
// 1. If the variable is neither a reference nor a pointer then the
// isOnlyUsedAsConst() check is sufficient.
// 2. If the (reference or pointer) variable is not initialized in a DeclStmt in
// the BlockStmt. In this case its pointee is likely not modified (unless it
// is passed as an alias into the method as well).
// 3. If the reference is initialized from a reference to const. This is
// the same set of criteria we apply when identifying the unnecessary copied
// variable in this check to begin with. In this case we check whether the
// object arg or variable that is referenced is immutable as well.
static bool isInitializingVariableImmutable(
    const VarDecl &InitializingVar, const Stmt &BlockStmt, ASTContext &Context,
    const std::vector<StringRef> &ExcludedContainerTypes) {
  QualType T = InitializingVar.getType().getCanonicalType();
  if (!isOnlyUsedAsConst(InitializingVar, BlockStmt, Context,
                         T->isPointerType() ? 1 : 0))
    return false;

  // The variable is a value type and we know it is only used as const. Safe
  // to reference it and avoid the copy.
  if (!isa<ReferenceType, PointerType>(T))
    return true;

  // The reference or pointer is not declared and hence not initialized anywhere
  // in the function. We assume its pointee is not modified then.
  if (!InitializingVar.isLocalVarDecl() || !InitializingVar.hasInit()) {
    return true;
  }

  auto Matches =
      match(initializerReturnsReferenceToConst(ExcludedContainerTypes),
            *InitializingVar.getInit(), Context);
  // The reference is initialized from a free function without arguments
  // returning a const reference. This is a global immutable object.
  if (selectFirst<CallExpr>(InitFunctionCallId, Matches) != nullptr)
    return true;
  // Check that the object argument is immutable as well.
  if (const auto *OrigVar = selectFirst<VarDecl>(ObjectArgId, Matches))
    return isInitializingVariableImmutable(*OrigVar, BlockStmt, Context,
                                           ExcludedContainerTypes);
  // Check that the old variable we reference is immutable as well.
  if (const auto *OrigVar = selectFirst<VarDecl>(OldVarDeclId, Matches))
    return isInitializingVariableImmutable(*OrigVar, BlockStmt, Context,
                                           ExcludedContainerTypes);

  return false;
}

bool isVariableUnused(const VarDecl &Var, const Stmt &BlockStmt,
                      ASTContext &Context) {
  return allDeclRefExprs(Var, BlockStmt, Context).empty();
}

const SubstTemplateTypeParmType *getSubstitutedType(const QualType &Type,
                                                    ASTContext &Context) {
  auto Matches = match(
      qualType(anyOf(substTemplateTypeParmType().bind("subst"),
                     hasDescendant(substTemplateTypeParmType().bind("subst")))),
      Type, Context);
  return selectFirst<SubstTemplateTypeParmType>("subst", Matches);
}

bool differentReplacedTemplateParams(const QualType &VarType,
                                     const QualType &InitializerType,
                                     ASTContext &Context) {
  if (const SubstTemplateTypeParmType *VarTmplType =
          getSubstitutedType(VarType, Context)) {
    if (const SubstTemplateTypeParmType *InitializerTmplType =
            getSubstitutedType(InitializerType, Context)) {
      const TemplateTypeParmDecl *VarTTP = VarTmplType->getReplacedParameter();
      const TemplateTypeParmDecl *InitTTP =
          InitializerTmplType->getReplacedParameter();
      return (VarTTP->getDepth() != InitTTP->getDepth() ||
              VarTTP->getIndex() != InitTTP->getIndex() ||
              VarTTP->isParameterPack() != InitTTP->isParameterPack());
    }
  }
  return false;
}

QualType constructorArgumentType(const VarDecl *OldVar,
                                 const BoundNodes &Nodes) {
  if (OldVar) {
    return OldVar->getType();
  }
  if (const auto *FuncDecl = Nodes.getNodeAs<FunctionDecl>(FunctionDeclId)) {
    return FuncDecl->getReturnType();
  }
  const auto *MethodDecl = Nodes.getNodeAs<CXXMethodDecl>(MethodDeclId);
  return MethodDecl->getReturnType();
}

} // namespace

UnnecessaryCopyInitialization::UnnecessaryCopyInitialization(
    StringRef Name, ClangTidyContext *Context)
    : ClangTidyCheck(Name, Context),
      AllowedTypes(
          utils::options::parseStringList(Options.get("AllowedTypes", ""))),
      ExcludedContainerTypes(utils::options::parseStringList(
          Options.get("ExcludedContainerTypes", ""))) {}

void UnnecessaryCopyInitialization::registerMatchers(MatchFinder *Finder) {
<<<<<<< HEAD
  auto LocalVarCopiedFrom = [this](const ast_matchers::internal::Matcher<Expr> &CopyCtorArg) {
    return compoundStmt(
               forEachDescendant(
                   declStmt(
                       unless(has(decompositionDecl())),
                       has(varDecl(hasLocalStorage(),
=======
  auto LocalVarCopiedFrom =
      [this](const ast_matchers::internal::Matcher<Expr> &CopyCtorArg) {
        return compoundStmt(
                   forEachDescendant(
                       declStmt(
                           unless(has(decompositionDecl())),
                           has(varDecl(
                                   hasLocalStorage(),
>>>>>>> eb0f1dc0
                                   hasType(qualType(
                                       hasCanonicalType(allOf(
                                           matchers::isExpensiveToCopy(),
                                           unless(hasDeclaration(namedDecl(
                                               hasName("::std::function")))))),
                                       unless(hasDeclaration(namedDecl(
                                           matchers::matchesAnyListedName(
                                               AllowedTypes)))))),
                                   unless(isImplicit()),
                                   hasInitializer(traverse(
                                       TK_AsIs,
                                       cxxConstructExpr(
                                           hasDeclaration(cxxConstructorDecl(
                                               isCopyConstructor())),
                                           hasArgument(0, CopyCtorArg))
                                           .bind("ctorCall"))))
                                   .bind("newVarDecl")))
                           .bind("declStmt")))
            .bind("blockStmt");
      };

  Finder->addMatcher(
      LocalVarCopiedFrom(anyOf(
          isConstRefReturningFunctionCall(),
          isRefReturningMethodCallWithConstOverloads(ExcludedContainerTypes))),
      this);

  Finder->addMatcher(LocalVarCopiedFrom(declRefExpr(
                         to(varDecl(hasLocalStorage()).bind(OldVarDeclId)))),
                     this);
}

void UnnecessaryCopyInitialization::check(
    const MatchFinder::MatchResult &Result) {
  const auto &NewVar = *Result.Nodes.getNodeAs<VarDecl>("newVarDecl");
  const auto &BlockStmt = *Result.Nodes.getNodeAs<Stmt>("blockStmt");
  const auto &VarDeclStmt = *Result.Nodes.getNodeAs<DeclStmt>("declStmt");
  // Do not propose fixes if the DeclStmt has multiple VarDecls or in
  // macros since we cannot place them correctly.
  const bool IssueFix =
      VarDeclStmt.isSingleDecl() && !NewVar.getLocation().isMacroID();
  const bool IsVarUnused = isVariableUnused(NewVar, BlockStmt, *Result.Context);
  const bool IsVarOnlyUsedAsConst =
      isOnlyUsedAsConst(NewVar, BlockStmt, *Result.Context,
                        // `NewVar` is always of non-pointer type.
                        0);
  const CheckContext Context{
      NewVar,   BlockStmt,   VarDeclStmt,         *Result.Context,
      IssueFix, IsVarUnused, IsVarOnlyUsedAsConst};
  const auto *OldVar = Result.Nodes.getNodeAs<VarDecl>(OldVarDeclId);
  const auto *ObjectArg = Result.Nodes.getNodeAs<VarDecl>(ObjectArgId);
  const auto *CtorCall = Result.Nodes.getNodeAs<CXXConstructExpr>("ctorCall");

  TraversalKindScope RAII(*Result.Context, TK_AsIs);

  // A constructor that looks like T(const T& t, bool arg = false) counts as a
  // copy only when it is called with default arguments for the arguments after
  // the first.
  for (unsigned int I = 1; I < CtorCall->getNumArgs(); ++I)
    if (!CtorCall->getArg(I)->isDefaultArgument())
      return;

  // Don't apply the check if the variable and its initializer have different
  // replaced template parameter types. In this case the check triggers for a
  // template instantiation where the substituted types are the same, but
  // instantiations where the types differ and rely on implicit conversion would
  // no longer compile if we switched to a reference.
  if (differentReplacedTemplateParams(
          Context.Var.getType(), constructorArgumentType(OldVar, Result.Nodes),
          *Result.Context))
    return;

  if (OldVar == nullptr) {
    // `auto NewVar = functionCall();`
    handleCopyFromMethodReturn(Context, ObjectArg);
  } else {
    // `auto NewVar = OldVar;`
    handleCopyFromLocalVar(Context, *OldVar);
  }
}

void UnnecessaryCopyInitialization::handleCopyFromMethodReturn(
    const CheckContext &Ctx, const VarDecl *ObjectArg) {
  bool IsConstQualified = Ctx.Var.getType().isConstQualified();
  if (!IsConstQualified && !Ctx.IsVarOnlyUsedAsConst)
    return;
  if (ObjectArg != nullptr &&
      !isInitializingVariableImmutable(*ObjectArg, Ctx.BlockStmt, Ctx.ASTCtx,
                                       ExcludedContainerTypes))
    return;
  diagnoseCopyFromMethodReturn(Ctx);
}

void UnnecessaryCopyInitialization::handleCopyFromLocalVar(
    const CheckContext &Ctx, const VarDecl &OldVar) {
  if (!Ctx.IsVarOnlyUsedAsConst ||
      !isInitializingVariableImmutable(OldVar, Ctx.BlockStmt, Ctx.ASTCtx,
                                       ExcludedContainerTypes))
    return;
  diagnoseCopyFromLocalVar(Ctx, OldVar);
}

void UnnecessaryCopyInitialization::diagnoseCopyFromMethodReturn(
    const CheckContext &Ctx) {
  auto Diagnostic =
      diag(Ctx.Var.getLocation(),
           "the %select{|const qualified }0variable %1 is "
           "copy-constructed "
           "from a const reference%select{%select{ but is only used as const "
           "reference|}0| but is never used}2; consider "
           "%select{making it a const reference|removing the statement}2")
      << Ctx.Var.getType().isConstQualified() << &Ctx.Var << Ctx.IsVarUnused;
  maybeIssueFixes(Ctx, Diagnostic);
}

void UnnecessaryCopyInitialization::diagnoseCopyFromLocalVar(
    const CheckContext &Ctx, const VarDecl &OldVar) {
  auto Diagnostic =
      diag(Ctx.Var.getLocation(),
           "local copy %1 of the variable %0 is never modified%select{"
           "| and never used}2; consider %select{avoiding the copy|removing "
           "the statement}2")
      << &OldVar << &Ctx.Var << Ctx.IsVarUnused;
  maybeIssueFixes(Ctx, Diagnostic);
}

void UnnecessaryCopyInitialization::maybeIssueFixes(
    const CheckContext &Ctx, DiagnosticBuilder &Diagnostic) {
  if (Ctx.IssueFix) {
    if (Ctx.IsVarUnused)
      recordRemoval(Ctx.VarDeclStmt, Ctx.ASTCtx, Diagnostic);
    else
      recordFixes(Ctx.Var, Ctx.ASTCtx, Diagnostic);
  }
}

void UnnecessaryCopyInitialization::storeOptions(
    ClangTidyOptions::OptionMap &Opts) {
  Options.store(Opts, "AllowedTypes",
                utils::options::serializeStringList(AllowedTypes));
  Options.store(Opts, "ExcludedContainerTypes",
                utils::options::serializeStringList(ExcludedContainerTypes));
}

} // namespace clang::tidy::performance<|MERGE_RESOLUTION|>--- conflicted
+++ resolved
@@ -111,18 +111,11 @@
   // an alias to one of its arguments and the arguments need to be checked
   // for const use as well.
   return callExpr(argumentCountIs(0),
-<<<<<<< HEAD
-                  callee(functionDecl(returns(hasCanonicalType(matchers::isReferenceToConst())),
-                                      unless(cxxMethodDecl(unless(isStatic()))))
-                         .bind(FunctionDeclId)))
-         .bind(InitFunctionCallId);
-=======
                   callee(functionDecl(returns(hasCanonicalType(
                                           matchers::isReferenceToConst())),
                                       unless(cxxMethodDecl(unless(isStatic()))))
                              .bind(FunctionDeclId)))
       .bind(InitFunctionCallId);
->>>>>>> eb0f1dc0
 }
 
 AST_MATCHER_FUNCTION_P(StatementMatcher, initializerReturnsReferenceToConst,
@@ -242,14 +235,6 @@
           Options.get("ExcludedContainerTypes", ""))) {}
 
 void UnnecessaryCopyInitialization::registerMatchers(MatchFinder *Finder) {
-<<<<<<< HEAD
-  auto LocalVarCopiedFrom = [this](const ast_matchers::internal::Matcher<Expr> &CopyCtorArg) {
-    return compoundStmt(
-               forEachDescendant(
-                   declStmt(
-                       unless(has(decompositionDecl())),
-                       has(varDecl(hasLocalStorage(),
-=======
   auto LocalVarCopiedFrom =
       [this](const ast_matchers::internal::Matcher<Expr> &CopyCtorArg) {
         return compoundStmt(
@@ -258,7 +243,6 @@
                            unless(has(decompositionDecl())),
                            has(varDecl(
                                    hasLocalStorage(),
->>>>>>> eb0f1dc0
                                    hasType(qualType(
                                        hasCanonicalType(allOf(
                                            matchers::isExpensiveToCopy(),
