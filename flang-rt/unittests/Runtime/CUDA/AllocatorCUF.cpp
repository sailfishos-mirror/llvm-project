--- conflicted
+++ resolved
@@ -79,11 +79,7 @@
   // REAL(4), DEVICE, ALLOCATABLE :: a(:)
   auto a{createAllocatable(TypeCategory::Real, 4)};
   EXPECT_EQ((int)kDefaultAllocator, a->GetAllocIdx());
-<<<<<<< HEAD
-  RTNAME(CUFSetAllocatorIndex)(*a, kDeviceAllocatorPos, __FILE__, __LINE__);
-=======
   RTNAME(CUFSetAllocatorIndex)(
       a.get(), kDeviceAllocatorPos, __FILE__, __LINE__);
->>>>>>> e38f98f5
   EXPECT_EQ((int)kDeviceAllocatorPos, a->GetAllocIdx());
 }