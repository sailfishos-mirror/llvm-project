//===-- M68kMCInstLower.cpp - M68k MachineInstr to MCInst -------*- C++ -*-===//
//
// Part of the LLVM Project, under the Apache License v2.0 with LLVM Exceptions.
// See https://llvm.org/LICENSE.txt for license information.
// SPDX-License-Identifier: Apache-2.0 WITH LLVM-exception
//
//===----------------------------------------------------------------------===//
///
/// \file
/// This file contains code to lower M68k MachineInstrs to their
/// corresponding MCInst records.
///
//===----------------------------------------------------------------------===//

#include "M68kMCInstLower.h"

#include "M68kAsmPrinter.h"
#include "M68kInstrInfo.h"

#include "MCTargetDesc/M68kBaseInfo.h"
<<<<<<< HEAD
#include "MCTargetDesc/M68kMCExpr.h"
=======
#include "MCTargetDesc/M68kMCAsmInfo.h"
>>>>>>> 4084ffcf

#include "llvm/CodeGen/MachineFunction.h"
#include "llvm/CodeGen/MachineInstr.h"
#include "llvm/CodeGen/MachineOperand.h"
#include "llvm/IR/Mangler.h"
#include "llvm/MC/MCContext.h"
#include "llvm/MC/MCExpr.h"
#include "llvm/MC/MCInst.h"

using namespace llvm;

#define DEBUG_TYPE "m68k-mc-inst-lower"

M68kMCInstLower::M68kMCInstLower(MachineFunction &MF, M68kAsmPrinter &AP)
    : Ctx(AP.OutContext), MF(MF), TM(MF.getTarget()), MAI(*TM.getMCAsmInfo()),
      AsmPrinter(AP) {}

MCSymbol *
M68kMCInstLower::GetSymbolFromOperand(const MachineOperand &MO) const {
  assert((MO.isGlobal() || MO.isSymbol() || MO.isMBB()) &&
         "Isn't a symbol reference");

  const auto &TT = TM.getTargetTriple();
  if (MO.isGlobal() && TT.isOSBinFormatELF())
    return AsmPrinter.getSymbolPreferLocal(*MO.getGlobal());

  const DataLayout &DL = MF.getDataLayout();

  MCSymbol *Sym = nullptr;
  SmallString<128> Name;
  StringRef Suffix;

  if (!Suffix.empty())
    Name += DL.getPrivateGlobalPrefix();

  if (MO.isGlobal()) {
    const GlobalValue *GV = MO.getGlobal();
    AsmPrinter.getNameWithPrefix(Name, GV);
  } else if (MO.isSymbol()) {
    Mangler::getNameWithPrefix(Name, MO.getSymbolName(), DL);
  } else if (MO.isMBB()) {
    assert(Suffix.empty());
    Sym = MO.getMBB()->getSymbol();
  }

  Name += Suffix;
  if (!Sym)
    Sym = Ctx.getOrCreateSymbol(Name);

  return Sym;
}

MCOperand M68kMCInstLower::LowerSymbolOperand(const MachineOperand &MO,
                                              MCSymbol *Sym) const {
  // FIXME We would like an efficient form for this, so we don't have to do a
  // lot of extra uniquing. This fixme is originally from X86
  const MCExpr *Expr = nullptr;
<<<<<<< HEAD
  M68kMCExpr::Specifier RefKind = M68kMCExpr::VK_None;
=======
  M68k::Specifier RefKind = M68k::S_None;
>>>>>>> 4084ffcf

  switch (MO.getTargetFlags()) {
  default:
    llvm_unreachable("Unknown target flag on GV operand");
  case M68kII::MO_NO_FLAG:
  case M68kII::MO_ABSOLUTE_ADDRESS:
  case M68kII::MO_PC_RELATIVE_ADDRESS:
    break;
  case M68kII::MO_GOTPCREL:
<<<<<<< HEAD
    RefKind = M68kMCExpr::VK_GOTPCREL;
    break;
  case M68kII::MO_GOT:
    RefKind = M68kMCExpr::VK_GOT;
    break;
  case M68kII::MO_GOTOFF:
    RefKind = M68kMCExpr::VK_GOTOFF;
    break;
  case M68kII::MO_PLT:
    RefKind = M68kMCExpr::VK_PLT;
    break;
  case M68kII::MO_TLSGD:
    RefKind = M68kMCExpr::VK_TLSGD;
    break;
  case M68kII::MO_TLSLD:
    RefKind = M68kMCExpr::VK_TLSLD;
    break;
  case M68kII::MO_TLSLDM:
    RefKind = M68kMCExpr::VK_TLSLDM;
    break;
  case M68kII::MO_TLSIE:
    RefKind = M68kMCExpr::VK_GOTTPOFF;
    break;
  case M68kII::MO_TLSLE:
    RefKind = M68kMCExpr::VK_TPOFF;
=======
    RefKind = M68k::S_GOTPCREL;
    break;
  case M68kII::MO_GOT:
    RefKind = M68k::S_GOT;
    break;
  case M68kII::MO_GOTOFF:
    RefKind = M68k::S_GOTOFF;
    break;
  case M68kII::MO_PLT:
    RefKind = M68k::S_PLT;
    break;
  case M68kII::MO_TLSGD:
    RefKind = M68k::S_TLSGD;
    break;
  case M68kII::MO_TLSLD:
    RefKind = M68k::S_TLSLD;
    break;
  case M68kII::MO_TLSLDM:
    RefKind = M68k::S_TLSLDM;
    break;
  case M68kII::MO_TLSIE:
    RefKind = M68k::S_GOTTPOFF;
    break;
  case M68kII::MO_TLSLE:
    RefKind = M68k::S_TPOFF;
>>>>>>> 4084ffcf
    break;
  }

  if (!Expr) {
    Expr = MCSymbolRefExpr::create(Sym, RefKind, Ctx);
  }

  if (!MO.isJTI() && !MO.isMBB() && MO.getOffset()) {
    Expr = MCBinaryExpr::createAdd(
        Expr, MCConstantExpr::create(MO.getOffset(), Ctx), Ctx);
  }

  return MCOperand::createExpr(Expr);
}

std::optional<MCOperand>
M68kMCInstLower::LowerOperand(const MachineInstr *MI,
                              const MachineOperand &MO) const {
  switch (MO.getType()) {
  default:
    llvm_unreachable("unknown operand type");
  case MachineOperand::MO_Register:
    // Ignore all implicit register operands.
    if (MO.isImplicit())
      return std::nullopt;
    return MCOperand::createReg(MO.getReg());
  case MachineOperand::MO_Immediate:
    return MCOperand::createImm(MO.getImm());
  case MachineOperand::MO_MachineBasicBlock:
  case MachineOperand::MO_GlobalAddress:
  case MachineOperand::MO_ExternalSymbol:
    return LowerSymbolOperand(MO, GetSymbolFromOperand(MO));
  case MachineOperand::MO_MCSymbol:
    return LowerSymbolOperand(MO, MO.getMCSymbol());
  case MachineOperand::MO_JumpTableIndex:
    return LowerSymbolOperand(MO, AsmPrinter.GetJTISymbol(MO.getIndex()));
  case MachineOperand::MO_ConstantPoolIndex:
    return LowerSymbolOperand(MO, AsmPrinter.GetCPISymbol(MO.getIndex()));
  case MachineOperand::MO_BlockAddress:
    return LowerSymbolOperand(
        MO, AsmPrinter.GetBlockAddressSymbol(MO.getBlockAddress()));
  case MachineOperand::MO_RegisterMask:
    // Ignore call clobbers.
    return std::nullopt;
  }
}

void M68kMCInstLower::Lower(const MachineInstr *MI, MCInst &OutMI) const {
  unsigned Opcode = MI->getOpcode();
  OutMI.setOpcode(Opcode);

  for (unsigned i = 0, e = MI->getNumOperands(); i != e; ++i) {
    const MachineOperand &MO = MI->getOperand(i);
    std::optional<MCOperand> MCOp = LowerOperand(MI, MO);

    if (MCOp.has_value() && MCOp.value().isValid())
      OutMI.addOperand(MCOp.value());
  }

  // TAILJMPj, TAILJMPq - Lower to the correct jump instructions.
  if (Opcode == M68k::TAILJMPj || Opcode == M68k::TAILJMPq) {
    assert(OutMI.getNumOperands() == 1 && "Unexpected number of operands");
    switch (Opcode) {
    case M68k::TAILJMPj:
      Opcode = M68k::JMP32j;
      break;
    case M68k::TAILJMPq:
      Opcode = M68k::BRA8;
      break;
    }
    OutMI.setOpcode(Opcode);
  }
}<|MERGE_RESOLUTION|>--- conflicted
+++ resolved
@@ -18,11 +18,7 @@
 #include "M68kInstrInfo.h"
 
 #include "MCTargetDesc/M68kBaseInfo.h"
-<<<<<<< HEAD
-#include "MCTargetDesc/M68kMCExpr.h"
-=======
 #include "MCTargetDesc/M68kMCAsmInfo.h"
->>>>>>> 4084ffcf
 
 #include "llvm/CodeGen/MachineFunction.h"
 #include "llvm/CodeGen/MachineInstr.h"
@@ -80,11 +76,7 @@
   // FIXME We would like an efficient form for this, so we don't have to do a
   // lot of extra uniquing. This fixme is originally from X86
   const MCExpr *Expr = nullptr;
-<<<<<<< HEAD
-  M68kMCExpr::Specifier RefKind = M68kMCExpr::VK_None;
-=======
   M68k::Specifier RefKind = M68k::S_None;
->>>>>>> 4084ffcf
 
   switch (MO.getTargetFlags()) {
   default:
@@ -94,33 +86,6 @@
   case M68kII::MO_PC_RELATIVE_ADDRESS:
     break;
   case M68kII::MO_GOTPCREL:
-<<<<<<< HEAD
-    RefKind = M68kMCExpr::VK_GOTPCREL;
-    break;
-  case M68kII::MO_GOT:
-    RefKind = M68kMCExpr::VK_GOT;
-    break;
-  case M68kII::MO_GOTOFF:
-    RefKind = M68kMCExpr::VK_GOTOFF;
-    break;
-  case M68kII::MO_PLT:
-    RefKind = M68kMCExpr::VK_PLT;
-    break;
-  case M68kII::MO_TLSGD:
-    RefKind = M68kMCExpr::VK_TLSGD;
-    break;
-  case M68kII::MO_TLSLD:
-    RefKind = M68kMCExpr::VK_TLSLD;
-    break;
-  case M68kII::MO_TLSLDM:
-    RefKind = M68kMCExpr::VK_TLSLDM;
-    break;
-  case M68kII::MO_TLSIE:
-    RefKind = M68kMCExpr::VK_GOTTPOFF;
-    break;
-  case M68kII::MO_TLSLE:
-    RefKind = M68kMCExpr::VK_TPOFF;
-=======
     RefKind = M68k::S_GOTPCREL;
     break;
   case M68kII::MO_GOT:
@@ -146,7 +111,6 @@
     break;
   case M68kII::MO_TLSLE:
     RefKind = M68k::S_TPOFF;
->>>>>>> 4084ffcf
     break;
   }
 
