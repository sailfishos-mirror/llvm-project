--- conflicted
+++ resolved
@@ -341,16 +341,7 @@
 def simm12_no6 : ImmLeaf<XLenVT, [{
   return isInt<12>(Imm) && !isInt<6>(Imm) && isInt<12>(-Imm);}]>;
 
-<<<<<<< HEAD
-// A 13-bit signed immediate where the least significant bit is zero.
-def bare_simm13_lsb0 : Operand<OtherVT> {
-  let ParserMatchClass = BareSImmNLsb0AsmOperand<13>;
-  let PrintMethod = "printBranchOperand";
-  let EncoderMethod = "getImmOpValueAsrN<1>";
-  let DecoderMethod = "decodeSImmOperandAndLslN<13, 1>";
-=======
 class BareSImm13Lsb0MaybeSym : Operand<OtherVT> {
->>>>>>> 4084ffcf
   let MCOperandPredicate = [{
     int64_t Imm;
     if (MCOp.evaluateAsConstantImm(Imm))
@@ -359,8 +350,6 @@
   }];
 }
 
-<<<<<<< HEAD
-=======
 // A 13-bit signed immediate where the least significant bit is zero. The ImmLeaf
 // is needed so that the CompressInstEmitter can correctly add checks for the
 // compress patterns that involve instructions that use this operand. Similar to
@@ -379,7 +368,6 @@
 // is used to match with a basic block (eg. BccPat<>).
 def bare_simm13_lsb0_bb : BareSImm13Lsb0MaybeSym;
 
->>>>>>> 4084ffcf
 class UImm20OperandMaybeSym : RISCVUImmOp<20> {
   let MCOperandPredicate = [{
     int64_t Imm;
@@ -1680,17 +1668,10 @@
 // Match `riscv_brcc` and lower to the appropriate RISC-V branch instruction.
 multiclass BccPat<CondCode Cond, RVInstB Inst> {
   def : Pat<(riscv_brcc (XLenVT GPR:$rs1), GPR:$rs2, Cond, bb:$imm12),
-<<<<<<< HEAD
-            (Inst GPR:$rs1, GPR:$rs2, bare_simm13_lsb0:$imm12)>;
-  // Explicitly select 0 to X0. The register coalescer doesn't always do it.
-  def : Pat<(riscv_brcc (XLenVT GPR:$rs1), 0, Cond, bb:$imm12),
-            (Inst GPR:$rs1, (XLenVT X0), bare_simm13_lsb0:$imm12)>;
-=======
             (Inst GPR:$rs1, GPR:$rs2, bare_simm13_lsb0_bb:$imm12)>;
   // Explicitly select 0 to X0. The register coalescer doesn't always do it.
   def : Pat<(riscv_brcc (XLenVT GPR:$rs1), 0, Cond, bb:$imm12),
             (Inst GPR:$rs1, (XLenVT X0), bare_simm13_lsb0_bb:$imm12)>;
->>>>>>> 4084ffcf
 }
 
 class BrccCompressOpt<CondCode Cond, RVInstB Inst>
