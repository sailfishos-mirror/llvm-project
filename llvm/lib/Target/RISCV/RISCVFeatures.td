//===-- RISCVFeatures.td - RISC-V Features and Extensions --*- tablegen -*-===//
//
// Part of the LLVM Project, under the Apache License v2.0 with LLVM Exceptions.
// See https://llvm.org/LICENSE.txt for license information.
// SPDX-License-Identifier: Apache-2.0 WITH LLVM-exception
//
//===----------------------------------------------------------------------===//

//===----------------------------------------------------------------------===//
// RISC-V subtarget features and instruction predicates.
//===----------------------------------------------------------------------===//

// Subclass of SubtargetFeature to be used when the feature is also a RISC-V
// extension. Extensions have a version and may be experimental.
// NOTE: The extension name must start with
//       - "FeatureStdExt" for standard extensions
//       - "FeatureVendor" for vendor-specific extensions
//
// major     - Major version of extension.
// minor     - Minor version of extension.
// desc      - Description of extension.
// implies   - Extensions or features implied by this extension.
// fieldname - name of field to create in RISCVSubtarget. By default replaces
//             uses the record name by replacing Feature with Has.
// value     - Value to assign to the field in RISCVSubtarget when this
//             extension is enabled. Usually "true", but can be changed.
// IsExperimental
//           - Indicates whether the extension is experimental
class RISCVExtension<int major, int minor, string desc,
                     list<SubtargetFeature> implies = [],
                     string fieldname = !subst("Feature", "Has", NAME),
                     string value = "true", bit IsExperimental = false>
    : SubtargetFeature<"", fieldname, value, "", implies> {
  defvar extName = !subst("FeatureVendor", "", !subst("FeatureStdExt", "", NAME));

  // Name - Name of the extension in lower case.
  let Name = !if(IsExperimental, "experimental-", "") # !tolower(extName);

  // Desc - Description of extension with its name.
  let Desc = "'" # extName # "' (" # desc # ")";

  // MajorVersion - The major version for this extension.
  int MajorVersion = major;

  // MinorVersion - The minor version for this extension.
  int MinorVersion = minor;

  // Experimental - Does extension require -menable-experimental-extensions.
  bit Experimental = false;
}

// The groupID/bitmask of RISCVExtension is used to retrieve a specific bit value
// from __riscv_feature_bits based on the groupID and bitmask.
// groupID - groupID of extension
// bitPos  - bit position of extension bitmask
class RISCVExtensionBitmask<bits<3> groupID, int bitPos> {
    int GroupID = groupID;
    int BitPos = bitPos;
}

// Version of RISCVExtension to be used for Experimental extensions. This
// sets the Experimental flag and prepends experimental- to the -mattr name.
class RISCVExperimentalExtension<int major, int minor, string desc,
                                 list<RISCVExtension> implies = [],
                                 string fieldname = !subst("Feature", "Has", NAME),
                                 string value = "true">
    : RISCVExtension<major, minor, desc, implies, fieldname, value, true> {
  let Experimental = true;
}

// Integer Extensions

def FeatureStdExtI
    : RISCVExtension<2, 1, "Base Integer Instruction Set">,
      RISCVExtensionBitmask<0, 8>;

def FeatureStdExtE
<<<<<<< HEAD
    : RISCVExtension<2, 0, "Embedded Instruction Set with 16 GPRs">;
=======
    : RISCVExtension<2, 0, "Embedded Instruction Set with 16 GPRs">,
      RISCVExtensionBitmask<0, 4>;
>>>>>>> eb0f1dc0

def FeatureStdExtZic64b
    : RISCVExtension<1, 0, "Cache Block Size Is 64 Bytes">;

def FeatureStdExtZicbom
    : RISCVExtension<1, 0, "Cache-Block Management Instructions">;
def HasStdExtZicbom : Predicate<"Subtarget->hasStdExtZicbom()">,
                      AssemblerPredicate<(all_of FeatureStdExtZicbom),
                          "'Zicbom' (Cache-Block Management Instructions)">;

def FeatureStdExtZicbop
    : RISCVExtension<1, 0, "Cache-Block Prefetch Instructions">;
def HasStdExtZicbop : Predicate<"Subtarget->hasStdExtZicbop()">,
                      AssemblerPredicate<(all_of FeatureStdExtZicbop),
                          "'Zicbop' (Cache-Block Prefetch Instructions)">;

def FeatureStdExtZicboz
    : RISCVExtension<1, 0, "Cache-Block Zero Instructions">,
      RISCVExtensionBitmask<0, 37>;
def HasStdExtZicboz : Predicate<"Subtarget->hasStdExtZicboz()">,
                      AssemblerPredicate<(all_of FeatureStdExtZicboz),
                          "'Zicboz' (Cache-Block Zero Instructions)">;

def FeatureStdExtZiccamoa
    : RISCVExtension<1, 0, "Main Memory Supports All Atomics in A">;

def FeatureStdExtZiccamoc
    : RISCVExtension<1, 0, "Main Memory Supports Atomics in Zacas">;

def FeatureStdExtZiccif
    : RISCVExtension<1, 0,
                     "Main Memory Supports Instruction Fetch with Atomicity Requirement">;

def FeatureStdExtZicclsm
    : RISCVExtension<1, 0, "Main Memory Supports Misaligned Loads/Stores">;

def FeatureStdExtZiccrse
    : RISCVExtension<1, 0,
                     "Main Memory Supports Forward Progress on LR/SC Sequences">;

def FeatureStdExtZicsr
    : RISCVExtension<2, 0, "CSRs">;
def HasStdExtZicsr : Predicate<"Subtarget->hasStdExtZicsr()">,
                     AssemblerPredicate<(all_of FeatureStdExtZicsr),
                                        "'Zicsr' (CSRs)">;

def FeatureStdExtZicntr
    : RISCVExtension<2, 0, "Base Counters and Timers",
                     [FeatureStdExtZicsr]>;

def FeatureStdExtZicond
    : RISCVExtension<1, 0, "Integer Conditional Operations">,
      RISCVExtensionBitmask<0, 38>;
def HasStdExtZicond : Predicate<"Subtarget->hasStdExtZicond()">,
                      AssemblerPredicate<(all_of FeatureStdExtZicond),
                          "(Integer Conditional Operations)">;

def FeatureStdExtZifencei
    : RISCVExtension<2, 0, "fence.i">;
def HasStdExtZifencei : Predicate<"Subtarget->hasStdExtZifencei()">,
                        AssemblerPredicate<(all_of FeatureStdExtZifencei),
                                           "'Zifencei' (fence.i)">;

def FeatureStdExtZihintpause
    : RISCVExtension<2, 0, "Pause Hint">,
      RISCVExtensionBitmask<0, 40>;
def HasStdExtZihintpause : Predicate<"Subtarget->hasStdExtZihintpause()">,
                           AssemblerPredicate<(all_of FeatureStdExtZihintpause),
                                              "'Zihintpause' (Pause Hint)">;

def FeatureStdExtZihintntl
    : RISCVExtension<1, 0, "Non-Temporal Locality Hints">,
      RISCVExtensionBitmask<0, 39>;
def HasStdExtZihintntl : Predicate<"Subtarget->hasStdExtZihintntl()">,
                         AssemblerPredicate<(all_of FeatureStdExtZihintntl),
                             "'Zihintntl' (Non-Temporal Locality Hints)">;

def FeatureStdExtZihpm
    : RISCVExtension<2, 0, "Hardware Performance Counters",
                     [FeatureStdExtZicsr]>;

def FeatureStdExtZimop : RISCVExtension<1, 0, "May-Be-Operations">,
                         RISCVExtensionBitmask<1, 1>;
def HasStdExtZimop : Predicate<"Subtarget->hasStdExtZimop()">,
                     AssemblerPredicate<(all_of FeatureStdExtZimop),
                                        "'Zimop' (May-Be-Operations)">;

def FeatureStdExtZicfilp
    : RISCVExperimentalExtension<1, 0, "Landing pad",
                                 [FeatureStdExtZicsr]>;
def HasStdExtZicfilp : Predicate<"Subtarget->hasStdExtZicfilp()">,
                       AssemblerPredicate<(all_of FeatureStdExtZicfilp),
                                          "'Zicfilp' (Landing pad)">;
def NoStdExtZicfilp : Predicate<"!Subtarget->hasStdExtZicfilp()">,
                      AssemblerPredicate<(all_of (not FeatureStdExtZicfilp))>;

def FeatureStdExtZicfiss
    : RISCVExperimentalExtension<1, 0, "Shadow stack",
                                 [FeatureStdExtZicsr, FeatureStdExtZimop]>;
def HasStdExtZicfiss : Predicate<"Subtarget->hasStdExtZicfiss()">,
                       AssemblerPredicate<(all_of FeatureStdExtZicfiss),
                                          "'Zicfiss' (Shadow stack)">;
def NoHasStdExtZicfiss : Predicate<"!Subtarget->hasStdExtZicfiss()">;

def FeatureStdExtZilsd
    : RISCVExtension<1, 0,
                     "Load/Store Pair Instructions">,
      RISCVExtensionBitmask<1, 8>;
def HasStdExtZilsd : Predicate<"Subtarget->hasStdExtZilsd()">,
                       AssemblerPredicate<(all_of FeatureStdExtZilsd),
                                          "'Zilsd' (Load/Store pair instructions)">;
def NoHasStdExtZilsd : Predicate<"!Subtarget->hasStdExtZilsd()">;

// Multiply Extensions

def FeatureStdExtZmmul
    : RISCVExtension<1, 0, "Integer Multiplication">;
def HasStdExtZmmul : Predicate<"Subtarget->hasStdExtZmmul()">,
                     AssemblerPredicate<(all_of FeatureStdExtZmmul),
                     "'Zmmul' (Integer Multiplication)">;

def FeatureStdExtM
    : RISCVExtension<2, 0, "Integer Multiplication and Division",
                     [FeatureStdExtZmmul]>,
      RISCVExtensionBitmask<0, 12>;
def HasStdExtM : Predicate<"Subtarget->hasStdExtM()">,
                 AssemblerPredicate<(all_of FeatureStdExtM),
                     "'M' (Integer Multiplication and Division)">;

// Atomic Extensions

def FeatureStdExtZaamo
    : RISCVExtension<1, 0, "Atomic Memory Operations">;
def HasStdExtZaamo
    : Predicate<"Subtarget->hasStdExtZaamo()">,
      AssemblerPredicate<(any_of FeatureStdExtZaamo),
                         "'Zaamo' (Atomic Memory Operations)">;

def FeatureStdExtZalrsc
    : RISCVExtension<1, 0, "Load-Reserved/Store-Conditional">;
def HasStdExtZalrsc
    : Predicate<"Subtarget->hasStdExtZalrsc()">,
      AssemblerPredicate<(any_of FeatureStdExtZalrsc),
                         "'Zalrsc' (Load-Reserved/Store-Conditional)">;

def FeatureStdExtA
    : RISCVExtension<2, 1, "Atomic Instructions",
                     [FeatureStdExtZaamo, FeatureStdExtZalrsc]>,
      RISCVExtensionBitmask<0, 0>;
def HasStdExtA : Predicate<"Subtarget->hasStdExtA()">,
                 AssemblerPredicate<(all_of FeatureStdExtA),
                                    "'A' (Atomic Instructions)">;

def FeatureStdExtZtso
    : RISCVExtension<1, 0, "Memory Model - Total Store Order">,
      RISCVExtensionBitmask<0, 47>;
def HasStdExtZtso : Predicate<"Subtarget->hasStdExtZtso()">,
                    AssemblerPredicate<(all_of FeatureStdExtZtso),
                        "'Ztso' (Memory Model - Total Store Order)">;
def NotHasStdExtZtso : Predicate<"!Subtarget->hasStdExtZtso()">;

def FeatureStdExtZa64rs
    : RISCVExtension<1, 0, "Reservation Set Size of at Most 64 Bytes">;

def FeatureStdExtZa128rs
    : RISCVExtension<1, 0, "Reservation Set Size of at Most 128 Bytes">;

def FeatureStdExtZabha
    : RISCVExtension<1, 0, "Byte and Halfword Atomic Memory Operations",
                     [FeatureStdExtZaamo]>;
def HasStdExtZabha : Predicate<"Subtarget->hasStdExtZabha()">,
                     AssemblerPredicate<(all_of FeatureStdExtZabha),
                         "'Zabha' (Byte and Halfword Atomic Memory Operations)">;

def FeatureStdExtZacas
    : RISCVExtension<1, 0, "Atomic Compare-And-Swap Instructions",
                     [FeatureStdExtZaamo]>,
      RISCVExtensionBitmask<0, 26>;
def HasStdExtZacas : Predicate<"Subtarget->hasStdExtZacas()">,
                     AssemblerPredicate<(all_of FeatureStdExtZacas),
                         "'Zacas' (Atomic Compare-And-Swap Instructions)">;
def NoStdExtZacas : Predicate<"!Subtarget->hasStdExtZacas()">;

def FeatureStdExtZalasr
    : RISCVExperimentalExtension<0, 1, "Load-Acquire and Store-Release Instructions">;
def HasStdExtZalasr : Predicate<"Subtarget->hasStdExtZalasr()">,
                      AssemblerPredicate<(all_of FeatureStdExtZalasr),
                          "'Zalasr' (Load-Acquire and Store-Release Instructions)">;

def FeatureStdExtZama16b
    : RISCVExtension<1, 0, "Atomic 16-byte misaligned loads, stores and AMOs">;

def FeatureStdExtZawrs : RISCVExtension<1, 0, "Wait on Reservation Set">,
                         RISCVExtensionBitmask<1, 7>;
def HasStdExtZawrs : Predicate<"Subtarget->hasStdExtZawrs()">,
                     AssemblerPredicate<(all_of FeatureStdExtZawrs),
                                        "'Zawrs' (Wait on Reservation Set)">;

// Floating Point Extensions

def FeatureStdExtF
    : RISCVExtension<2, 2, "Single-Precision Floating-Point",
                     [FeatureStdExtZicsr]>,
      RISCVExtensionBitmask<0, 5>;
def HasStdExtF : Predicate<"Subtarget->hasStdExtF()">,
                 AssemblerPredicate<(all_of FeatureStdExtF),
                                    "'F' (Single-Precision Floating-Point)">;

def FeatureStdExtD
    : RISCVExtension<2, 2, "Double-Precision Floating-Point",
                     [FeatureStdExtF]>,
      RISCVExtensionBitmask<0, 3>;
def HasStdExtD : Predicate<"Subtarget->hasStdExtD()">,
                 AssemblerPredicate<(all_of FeatureStdExtD),
                                    "'D' (Double-Precision Floating-Point)">;

def FeatureStdExtQ
    : RISCVExtension<2, 2, "Quad-Precision Floating-Point", [FeatureStdExtD]>,
      RISCVExtensionBitmask<0, 16>;
def HasStdExtQ : Predicate<"Subtarget->hasStdExtQ()">,
                 AssemblerPredicate<(all_of FeatureStdExtQ),
                                    "'Q' (Quad-Precision Floating-Point)">;

def FeatureStdExtZfhmin
    : RISCVExtension<1, 0, "Half-Precision Floating-Point Minimal",
                     [FeatureStdExtF]>,
      RISCVExtensionBitmask<0, 36>;
def HasStdExtZfhmin : Predicate<"Subtarget->hasStdExtZfhmin()">,
                      AssemblerPredicate<(all_of FeatureStdExtZfhmin),
                          "'Zfh' (Half-Precision Floating-Point) or "
                          "'Zfhmin' (Half-Precision Floating-Point Minimal)">;

def FeatureStdExtZfh
    : RISCVExtension<1, 0, "Half-Precision Floating-Point",
                     [FeatureStdExtZfhmin]>,
      RISCVExtensionBitmask<0, 35>;
def HasStdExtZfh : Predicate<"Subtarget->hasStdExtZfh()">,
                   AssemblerPredicate<(all_of FeatureStdExtZfh),
                       "'Zfh' (Half-Precision Floating-Point)">;
def NoStdExtZfh : Predicate<"!Subtarget->hasStdExtZfh()">;

def FeatureStdExtZfbfmin
    : RISCVExtension<1, 0, "Scalar BF16 Converts", [FeatureStdExtF]>;
def HasStdExtZfbfmin : Predicate<"Subtarget->hasStdExtZfbfmin()">,
                       AssemblerPredicate<(all_of FeatureStdExtZfbfmin),
                                          "'Zfbfmin' (Scalar BF16 Converts)">;

def HasHalfFPLoadStoreMove
    : Predicate<"Subtarget->hasHalfFPLoadStoreMove()">,
      AssemblerPredicate<(any_of FeatureStdExtZfh, FeatureStdExtZfhmin,
                                 FeatureStdExtZfbfmin),
                         "'Zfh' (Half-Precision Floating-Point) or "
                                    "'Zfhmin' (Half-Precision Floating-Point Minimal) or "
                                    "'Zfbfmin' (Scalar BF16 Converts)">;

def FeatureStdExtZfa
    : RISCVExtension<1, 0, "Additional Floating-Point", [FeatureStdExtF]>,
      RISCVExtensionBitmask<0, 34>;
def HasStdExtZfa : Predicate<"Subtarget->hasStdExtZfa()">,
                   AssemblerPredicate<(all_of FeatureStdExtZfa),
                                      "'Zfa' (Additional Floating-Point)">;
def NoStdExtZfa : Predicate<"!Subtarget->hasStdExtZfa()">;

def FeatureStdExtZfinx
    : RISCVExtension<1, 0, "Float in Integer", [FeatureStdExtZicsr]>;
def HasStdExtZfinx : Predicate<"Subtarget->hasStdExtZfinx()">,
                     AssemblerPredicate<(all_of FeatureStdExtZfinx),
                                        "'Zfinx' (Float in Integer)">;
def HasStdExtFOrZfinx : Predicate<"Subtarget->hasStdExtFOrZfinx()">,
                        AssemblerPredicate<(any_of FeatureStdExtF,
                                                   FeatureStdExtZfinx),
                            "'F' (Single-Precision Floating-Point) or "
                            "'Zfinx' (Float in Integer)">;

def FeatureStdExtZdinx
    : RISCVExtension<1, 0, "Double in Integer", [FeatureStdExtZfinx]>;
def HasStdExtZdinx : Predicate<"Subtarget->hasStdExtZdinx()">,
                     AssemblerPredicate<(all_of FeatureStdExtZdinx),
                                        "'Zdinx' (Double in Integer)">;

def FeatureStdExtZhinxmin
    : RISCVExtension<1, 0, "Half Float in Integer Minimal",
                     [FeatureStdExtZfinx]>;
def HasStdExtZhinxmin : Predicate<"Subtarget->hasStdExtZhinxmin()">,
                        AssemblerPredicate<(all_of FeatureStdExtZhinxmin),
                            "'Zhinx' (Half Float in Integer) or "
                            "'Zhinxmin' (Half Float in Integer Minimal)">;

def FeatureStdExtZhinx
    : RISCVExtension<1, 0, "Half Float in Integer", [FeatureStdExtZhinxmin]>;
def HasStdExtZhinx : Predicate<"Subtarget->hasStdExtZhinx()">,
                     AssemblerPredicate<(all_of FeatureStdExtZhinx),
                                        "'Zhinx' (Half Float in Integer)">;
def NoStdExtZhinx : Predicate<"!Subtarget->hasStdExtZhinx()">;

// Compressed Extensions
def FeatureNoRVCHints
    : SubtargetFeature<"no-rvc-hints", "EnableRVCHintInstrs", "false",
                       "Disable RVC Hint Instructions.">;
def HasRVCHints : Predicate<"Subtarget->enableRVCHintInstrs()">,
                  AssemblerPredicate<(all_of(not FeatureNoRVCHints)),
                                     "RVC Hint Instructions">;

def FeatureStdExtZca
    : RISCVExtension<1, 0,
                     "part of the C extension, excluding compressed "
                     "floating point loads/stores">,
      RISCVExtensionBitmask<1, 2>;

def FeatureStdExtC
    : RISCVExtension<2, 0, "Compressed Instructions", [FeatureStdExtZca]>,
      RISCVExtensionBitmask<0, 2>;
def HasStdExtC : Predicate<"Subtarget->hasStdExtC()">,
                 AssemblerPredicate<(all_of FeatureStdExtC),
                                    "'C' (Compressed Instructions)">;


def HasStdExtCOrZca
    : Predicate<"Subtarget->hasStdExtCOrZca()">,
      AssemblerPredicate<(any_of FeatureStdExtC, FeatureStdExtZca),
                         "'C' (Compressed Instructions) or "
                         "'Zca' (part of the C extension, excluding "
                         "compressed floating point loads/stores)">;

def FeatureStdExtZcb
    : RISCVExtension<1, 0, "Compressed basic bit manipulation instructions",
                     [FeatureStdExtZca]>,
      RISCVExtensionBitmask<1, 3>;
def HasStdExtZcb : Predicate<"Subtarget->hasStdExtZcb()">,
                   AssemblerPredicate<(all_of FeatureStdExtZcb),
                       "'Zcb' (Compressed basic bit manipulation instructions)">;

def FeatureStdExtZcd
    : RISCVExtension<1, 0,
                     "Compressed Double-Precision Floating-Point Instructions",
                     [FeatureStdExtD, FeatureStdExtZca]>,
      RISCVExtensionBitmask<1, 4>;

def HasStdExtCOrZcd
    : Predicate<"Subtarget->hasStdExtCOrZcd()">,
      AssemblerPredicate<(any_of FeatureStdExtC, FeatureStdExtZcd),
                         "'C' (Compressed Instructions) or "
                         "'Zcd' (Compressed Double-Precision Floating-Point Instructions)">;

def FeatureStdExtZcf
    : RISCVExtension<1, 0,
                     "Compressed Single-Precision Floating-Point Instructions",
                     [FeatureStdExtF, FeatureStdExtZca]>,
      RISCVExtensionBitmask<1, 5>;

def FeatureStdExtZclsd
    : RISCVExtension<1, 0,
                     "Compressed Load/Store Pair Instructions",
                     [FeatureStdExtZilsd, FeatureStdExtZca]>,
      RISCVExtensionBitmask<1, 9>;
def HasStdExtZclsd : Predicate<"Subtarget->hasStdExtZclsd()">,
                    AssemblerPredicate<(all_of FeatureStdExtZclsd),
                        "'Zclsd' (Compressed Load/Store pair instructions)">;

def FeatureStdExtZcmp
    : RISCVExtension<1, 0,
                     "sequenced instructions for code-size reduction",
                     [FeatureStdExtZca]>,
      RISCVExtensionBitmask<1, 10>;
def HasStdExtZcmp : Predicate<"Subtarget->hasStdExtZcmp() && !Subtarget->hasStdExtC()">,
                    AssemblerPredicate<(all_of FeatureStdExtZcmp),
                        "'Zcmp' (sequenced instructions for code-size reduction)">;

def FeatureStdExtZcmt
    : RISCVExtension<1, 0,
                     "table jump instructions for code-size reduction",
                     [FeatureStdExtZca, FeatureStdExtZicsr]>;
def HasStdExtZcmt : Predicate<"Subtarget->hasStdExtZcmt()">,
                           AssemblerPredicate<(all_of FeatureStdExtZcmt),
                           "'Zcmt' (table jump instructions for code-size reduction)">;

def FeatureStdExtZce
    : RISCVExtension<1, 0,
                     "Compressed extensions for microcontrollers",
                     [FeatureStdExtZcb, FeatureStdExtZcmp, FeatureStdExtZcmt]>;

def HasStdExtCOrZcfOrZce
    : Predicate<"Subtarget->hasStdExtC() || Subtarget->hasStdExtZcf() "
                "Subtarget->hasStdExtZce()">,
      AssemblerPredicate<(any_of FeatureStdExtC, FeatureStdExtZcf,
                                 FeatureStdExtZce),
                         "'C' (Compressed Instructions) or "
                         "'Zcf' (Compressed Single-Precision Floating-Point Instructions)">;

def FeatureStdExtZcmop
    : RISCVExtension<1, 0, "Compressed May-Be-Operations",
                     [FeatureStdExtZca]>,
      RISCVExtensionBitmask<1, 6>;
def HasStdExtZcmop : Predicate<"Subtarget->hasStdExtZcmop()">,
                     AssemblerPredicate<(all_of FeatureStdExtZcmop),
                         "'Zcmop' (Compressed May-Be-Operations)">;

// Bitmanip Extensions

def FeatureStdExtZba
    : RISCVExtension<1, 0, "Address Generation Instructions">,
      RISCVExtensionBitmask<0, 27>;
def HasStdExtZba : Predicate<"Subtarget->hasStdExtZba()">,
                   AssemblerPredicate<(all_of FeatureStdExtZba),
                                      "'Zba' (Address Generation Instructions)">;
def NotHasStdExtZba : Predicate<"!Subtarget->hasStdExtZba()">;

def FeatureStdExtZbb
    : RISCVExtension<1, 0, "Basic Bit-Manipulation">,
      RISCVExtensionBitmask<0, 28>;
def HasStdExtZbb : Predicate<"Subtarget->hasStdExtZbb()">,
                   AssemblerPredicate<(all_of FeatureStdExtZbb),
                                      "'Zbb' (Basic Bit-Manipulation)">;
def NoStdExtZbb : Predicate<"!Subtarget->hasStdExtZbb()">,
                  AssemblerPredicate<(all_of (not FeatureStdExtZbb))>;

def FeatureStdExtZbc
    : RISCVExtension<1, 0, "Carry-Less Multiplication">,
      RISCVExtensionBitmask<0, 29>;
def HasStdExtZbc : Predicate<"Subtarget->hasStdExtZbc()">,
                   AssemblerPredicate<(all_of FeatureStdExtZbc),
                                      "'Zbc' (Carry-Less Multiplication)">;

def FeatureStdExtZbs
    : RISCVExtension<1, 0, "Single-Bit Instructions">,
      RISCVExtensionBitmask<0, 33>;
def HasStdExtZbs : Predicate<"Subtarget->hasStdExtZbs()">,
                   AssemblerPredicate<(all_of FeatureStdExtZbs),
                                      "'Zbs' (Single-Bit Instructions)">;

// Bitmanip Extensions for Cryptography Extensions

def FeatureStdExtB
    : RISCVExtension<1, 0, "the collection of the Zba, Zbb, Zbs extensions",
<<<<<<< HEAD
                     [FeatureStdExtZba, FeatureStdExtZbb, FeatureStdExtZbs]>;
=======
                     [FeatureStdExtZba, FeatureStdExtZbb, FeatureStdExtZbs]>,
      RISCVExtensionBitmask<0, 1>;
>>>>>>> eb0f1dc0

def FeatureStdExtZbkb
    : RISCVExtension<1, 0, "Bitmanip instructions for Cryptography">,
      RISCVExtensionBitmask<0, 30>;
def HasStdExtZbkb : Predicate<"Subtarget->hasStdExtZbkb()">,
                    AssemblerPredicate<(all_of FeatureStdExtZbkb),
                        "'Zbkb' (Bitmanip instructions for Cryptography)">;
def NoStdExtZbkb : Predicate<"!Subtarget->hasStdExtZbkb()">,
                   AssemblerPredicate<(all_of (not FeatureStdExtZbkb))>;

def FeatureStdExtZbkx
    : RISCVExtension<1, 0, "Crossbar permutation instructions">,
      RISCVExtensionBitmask<0, 32>;
def HasStdExtZbkx : Predicate<"Subtarget->hasStdExtZbkx()">,
                    AssemblerPredicate<(all_of FeatureStdExtZbkx),
                        "'Zbkx' (Crossbar permutation instructions)">;

def HasStdExtZbbOrZbkb
    : Predicate<"Subtarget->hasStdExtZbb() || Subtarget->hasStdExtZbkb()">,
      AssemblerPredicate<(any_of FeatureStdExtZbb, FeatureStdExtZbkb),
                         "'Zbb' (Basic Bit-Manipulation) or "
                         "'Zbkb' (Bitmanip instructions for Cryptography)">;

// The Carry-less multiply subextension for cryptography is a subset of basic
// carry-less multiply subextension. The former should be enabled if the latter
// is enabled.
def FeatureStdExtZbkc
    : RISCVExtension<1, 0,
                     "Carry-less multiply instructions for Cryptography">,
      RISCVExtensionBitmask<0, 31>;
def HasStdExtZbkc
    : Predicate<"Subtarget->hasStdExtZbkc()">,
      AssemblerPredicate<(all_of FeatureStdExtZbkc),
          "'Zbkc' (Carry-less multiply instructions for Cryptography)">;

def HasStdExtZbcOrZbkc
    : Predicate<"Subtarget->hasStdExtZbc() || Subtarget->hasStdExtZbkc()">,
      AssemblerPredicate<(any_of FeatureStdExtZbc, FeatureStdExtZbkc),
                         "'Zbc' (Carry-Less Multiplication) or "
                         "'Zbkc' (Carry-less multiply instructions "
                         "for Cryptography)">;

// Cryptography Extensions

def FeatureStdExtZknd
    : RISCVExtension<1, 0, "NIST Suite: AES Decryption">,
      RISCVExtensionBitmask<0, 41>;
def HasStdExtZknd : Predicate<"Subtarget->hasStdExtZknd()">,
                    AssemblerPredicate<(all_of FeatureStdExtZknd),
                                       "'Zknd' (NIST Suite: AES Decryption)">;

def FeatureStdExtZkne
    : RISCVExtension<1, 0, "NIST Suite: AES Encryption">,
      RISCVExtensionBitmask<0, 42>;
def HasStdExtZkne : Predicate<"Subtarget->hasStdExtZkne()">,
                    AssemblerPredicate<(all_of FeatureStdExtZkne),
                                       "'Zkne' (NIST Suite: AES Encryption)">;

// Some instructions belong to both Zknd and Zkne subextensions.
// They should be enabled if either has been specified.
def HasStdExtZkndOrZkne
    : Predicate<"Subtarget->hasStdExtZknd() || Subtarget->hasStdExtZkne()">,
      AssemblerPredicate<(any_of FeatureStdExtZknd, FeatureStdExtZkne),
                         "'Zknd' (NIST Suite: AES Decryption) or "
                         "'Zkne' (NIST Suite: AES Encryption)">;

def FeatureStdExtZknh
    : RISCVExtension<1, 0, "NIST Suite: Hash Function Instructions">,
      RISCVExtensionBitmask<0, 43>;
def HasStdExtZknh : Predicate<"Subtarget->hasStdExtZknh()">,
                    AssemblerPredicate<(all_of FeatureStdExtZknh),
                        "'Zknh' (NIST Suite: Hash Function Instructions)">;

def FeatureStdExtZksed
    : RISCVExtension<1, 0, "ShangMi Suite: SM4 Block Cipher Instructions">,
      RISCVExtensionBitmask<0, 44>;
def HasStdExtZksed : Predicate<"Subtarget->hasStdExtZksed()">,
                     AssemblerPredicate<(all_of FeatureStdExtZksed),
                         "'Zksed' (ShangMi Suite: SM4 Block Cipher Instructions)">;

def FeatureStdExtZksh
    : RISCVExtension<1, 0, "ShangMi Suite: SM3 Hash Function Instructions">,
      RISCVExtensionBitmask<0, 45>;
def HasStdExtZksh : Predicate<"Subtarget->hasStdExtZksh()">,
                    AssemblerPredicate<(all_of FeatureStdExtZksh),
                        "'Zksh' (ShangMi Suite: SM3 Hash Function Instructions)">;

def FeatureStdExtZkr
    : RISCVExtension<1, 0, "Entropy Source Extension">;
def HasStdExtZkr : Predicate<"Subtarget->hasStdExtZkr()">,
                   AssemblerPredicate<(all_of FeatureStdExtZkr),
                                      "'Zkr' (Entropy Source Extension)">;

def FeatureStdExtZkn
    : RISCVExtension<1, 0, "NIST Algorithm Suite",
                     [FeatureStdExtZbkb,
                      FeatureStdExtZbkc,
                      FeatureStdExtZbkx,
                      FeatureStdExtZkne,
                      FeatureStdExtZknd,
                      FeatureStdExtZknh]>;

def FeatureStdExtZks
    : RISCVExtension<1, 0, "ShangMi Algorithm Suite",
                     [FeatureStdExtZbkb,
                      FeatureStdExtZbkc,
                      FeatureStdExtZbkx,
                      FeatureStdExtZksed,
                      FeatureStdExtZksh]>;

def FeatureStdExtZkt
    : RISCVExtension<1, 0, "Data Independent Execution Latency">,
      RISCVExtensionBitmask<0, 46>;

def FeatureStdExtZk
    : RISCVExtension<1, 0, "Standard scalar cryptography extension",
                     [FeatureStdExtZkn,
                      FeatureStdExtZkr,
                      FeatureStdExtZkt]>;

// Vector Extensions

def FeatureStdExtZvl32b : RISCVExtension<1, 0,
                                         "Minimum Vector Length 32", [],
                                         "ZvlLen", "32">;

foreach i = { 6-16 } in {
  defvar I = !shl(1, i);
  def FeatureStdExtZvl#I#b :
      RISCVExtension<1, 0, "Minimum Vector Length "#I,
                     [!cast<RISCVExtension>("FeatureStdExtZvl"#!srl(I, 1)#"b")],
                     "ZvlLen", !cast<string>(I)>;
}

def FeatureStdExtZve32x
    : RISCVExtension<1, 0,
                     "Vector Extensions for Embedded Processors "
                     "with maximal 32 EEW",
                     [FeatureStdExtZicsr, FeatureStdExtZvl32b]>,
      RISCVExtensionBitmask<0, 60>;


def FeatureStdExtZve32f
    : RISCVExtension<1, 0,
                     "Vector Extensions for Embedded Processors "
                     "with maximal 32 EEW and F extension",
                     [FeatureStdExtZve32x, FeatureStdExtF]>,
      RISCVExtensionBitmask<0, 61>;

def FeatureStdExtZve64x
    : RISCVExtension<1, 0,
                     "Vector Extensions for Embedded Processors "
                     "with maximal 64 EEW",
                     [FeatureStdExtZve32x, FeatureStdExtZvl64b]>,
      RISCVExtensionBitmask<0, 62>;

def FeatureStdExtZve64f
    : RISCVExtension<1, 0,
                     "Vector Extensions for Embedded Processors "
                     "with maximal 64 EEW and F extension",
                     [FeatureStdExtZve32f, FeatureStdExtZve64x]>,
      RISCVExtensionBitmask<0, 63>;

def FeatureStdExtZve64d
    : RISCVExtension<1, 0,
                     "Vector Extensions for Embedded Processors "
                     "with maximal 64 EEW, F and D extension",
                     [FeatureStdExtZve64f, FeatureStdExtD]>,
      RISCVExtensionBitmask<1, 0>;

def FeatureStdExtV
    : RISCVExtension<1, 0,
                     "Vector Extension for Application Processors",
                     [FeatureStdExtZvl128b, FeatureStdExtZve64d]>,
      RISCVExtensionBitmask<0, 21>;

def FeatureStdExtZvfbfmin
    : RISCVExtension<1, 0, "Vector BF16 Converts", [FeatureStdExtZve32f]>;
def HasStdExtZvfbfmin : Predicate<"Subtarget->hasStdExtZvfbfmin()">,
                        AssemblerPredicate<(all_of FeatureStdExtZvfbfmin),
                            "'Zvfbfmin' (Vector BF16 Converts)">;

def FeatureStdExtZvfbfwma
    : RISCVExtension<1, 0, "Vector BF16 widening mul-add",
                     [FeatureStdExtZvfbfmin, FeatureStdExtZfbfmin]>;
def HasStdExtZvfbfwma : Predicate<"Subtarget->hasStdExtZvfbfwma()">,
                        AssemblerPredicate<(all_of FeatureStdExtZvfbfwma),
                            "'Zvfbfwma' (Vector BF16 widening mul-add)">;

def FeatureStdExtZvfhmin
    : RISCVExtension<1, 0,
                     "Vector Half-Precision Floating-Point Minimal",
                     [FeatureStdExtZve32f]>,
      RISCVExtensionBitmask<0, 51>;

def FeatureStdExtZvfh
    : RISCVExtension<1, 0, "Vector Half-Precision Floating-Point",
                     [FeatureStdExtZvfhmin, FeatureStdExtZfhmin]>,
      RISCVExtensionBitmask<0, 50>;

def HasStdExtZfhOrZvfh
    : Predicate<"Subtarget->hasStdExtZfh() || Subtarget->hasStdExtZvfh()">,
      AssemblerPredicate<(any_of FeatureStdExtZfh, FeatureStdExtZvfh),
                         "'Zfh' (Half-Precision Floating-Point) or "
                         "'Zvfh' (Vector Half-Precision Floating-Point)">;

// Vector Cryptography and Bitmanip Extensions

def FeatureStdExtZvkb
    : RISCVExtension<1, 0, "Vector Bit-manipulation used in Cryptography",
                     [FeatureStdExtZve32x]>,
      RISCVExtensionBitmask<0, 52>;
def HasStdExtZvkb : Predicate<"Subtarget->hasStdExtZvkb()">,
                    AssemblerPredicate<(all_of FeatureStdExtZvkb),
                        "'Zvkb' (Vector Bit-manipulation used in Cryptography)">;

def FeatureStdExtZvbb
    : RISCVExtension<1, 0, "Vector basic bit-manipulation instructions",
                     [FeatureStdExtZvkb]>,
      RISCVExtensionBitmask<0, 48>;
def HasStdExtZvbb : Predicate<"Subtarget->hasStdExtZvbb()">,
                    AssemblerPredicate<(all_of FeatureStdExtZvbb),
                        "'Zvbb' (Vector basic bit-manipulation instructions)">;

def FeatureStdExtZvbc
    : RISCVExtension<1, 0, "Vector Carryless Multiplication",
                     [FeatureStdExtZve64x]>,
      RISCVExtensionBitmask<0, 49>;
def HasStdExtZvbc : Predicate<"Subtarget->hasStdExtZvbc()">,
                    AssemblerPredicate<(all_of FeatureStdExtZvbc),
                        "'Zvbc' (Vector Carryless Multiplication)">;

def FeatureStdExtZvbc32e
    : RISCVExperimentalExtension<0, 7,
                                 "Vector Carryless Multiplication with 32-bits elements",
                                 [FeatureStdExtZve32x]>;

def HasStdExtZvbcOrZvbc32e : Predicate<"Subtarget->hasStdExtZvbc() || Subtarget->hasStdExtZvbc32e()">,
                             AssemblerPredicate<(any_of FeatureStdExtZvbc, FeatureStdExtZvbc32e),
                             "'Zvbc' or 'Zvbc32e' (Vector Carryless Multiplication)">;

def FeatureStdExtZvkg
    : RISCVExtension<1, 0, "Vector GCM instructions for Cryptography",
                     [FeatureStdExtZve32x]>,
      RISCVExtensionBitmask<0, 53>;
def HasStdExtZvkg : Predicate<"Subtarget->hasStdExtZvkg()">,
                    AssemblerPredicate<(all_of FeatureStdExtZvkg),
                        "'Zvkg' (Vector GCM instructions for Cryptography)">;

def FeatureStdExtZvkgs
    : RISCVExperimentalExtension<0, 7,
                                 "Vector-Scalar GCM instructions for Cryptography",
                                 [FeatureStdExtZvkg]>;
def HasStdExtZvkgs : Predicate<"Subtarget->hasStdExtZvkgs()">,
                     AssemblerPredicate<(all_of FeatureStdExtZvkgs),
                        "'Zvkgs' (Vector-Scalar GCM instructions for Cryptography)">;

def FeatureStdExtZvkned
    : RISCVExtension<1, 0,
                     "Vector AES Encryption & Decryption (Single Round)",
                     [FeatureStdExtZve32x]>,
      RISCVExtensionBitmask<0, 54>;
def HasStdExtZvkned : Predicate<"Subtarget->hasStdExtZvkned()">,
                      AssemblerPredicate<(all_of FeatureStdExtZvkned),
                          "'Zvkned' (Vector AES Encryption & Decryption (Single Round))">;

def FeatureStdExtZvknha
    : RISCVExtension<1, 0, "Vector SHA-2 (SHA-256 only)",
                     [FeatureStdExtZve32x]>,
      RISCVExtensionBitmask<0, 55>;
def HasStdExtZvknha : Predicate<"Subtarget->hasStdExtZvknha()">,
                      AssemblerPredicate<(all_of FeatureStdExtZvknha),
                          "'Zvknha' (Vector SHA-2 (SHA-256 only))">;

def FeatureStdExtZvknhb
    : RISCVExtension<1, 0, "Vector SHA-2 (SHA-256 and SHA-512)",
                     [FeatureStdExtZve64x]>,
      RISCVExtensionBitmask<0, 56>;
def HasStdExtZvknhb : Predicate<"Subtarget->hasStdExtZvknhb()">,
                      AssemblerPredicate<(all_of FeatureStdExtZvknhb),
                          "'Zvknhb' (Vector SHA-2 (SHA-256 and SHA-512))">;

def HasStdExtZvknhaOrZvknhb : Predicate<"Subtarget->hasStdExtZvknha() || Subtarget->hasStdExtZvknhb()">,
                              AssemblerPredicate<(any_of FeatureStdExtZvknha, FeatureStdExtZvknhb),
                                  "'Zvknha' or 'Zvknhb' (Vector SHA-2)">;

def FeatureStdExtZvksed
    : RISCVExtension<1, 0, "SM4 Block Cipher Instructions",
                     [FeatureStdExtZve32x]>,
      RISCVExtensionBitmask<0, 57>;
def HasStdExtZvksed : Predicate<"Subtarget->hasStdExtZvksed()">,
                      AssemblerPredicate<(all_of FeatureStdExtZvksed),
                          "'Zvksed' (SM4 Block Cipher Instructions)">;

def FeatureStdExtZvksh
    : RISCVExtension<1, 0, "SM3 Hash Function Instructions",
                     [FeatureStdExtZve32x]>,
      RISCVExtensionBitmask<0, 58>;
def HasStdExtZvksh : Predicate<"Subtarget->hasStdExtZvksh()">,
                     AssemblerPredicate<(all_of FeatureStdExtZvksh),
                         "'Zvksh' (SM3 Hash Function Instructions)">;

def FeatureStdExtZvkt
    : RISCVExtension<1, 0, "Vector Data-Independent Execution Latency">,
      RISCVExtensionBitmask<0, 59>;

// Zvk short-hand extensions

def FeatureStdExtZvkn
    : RISCVExtension<1, 0,
                     "shorthand for 'Zvkned', 'Zvknhb', 'Zvkb', and 'Zvkt'",
                     [FeatureStdExtZvkned, FeatureStdExtZvknhb,
                      FeatureStdExtZvkb, FeatureStdExtZvkt]>;

def FeatureStdExtZvknc
    : RISCVExtension<1, 0, "shorthand for 'Zvknc' and 'Zvbc'",
                     [FeatureStdExtZvkn, FeatureStdExtZvbc]>;

def FeatureStdExtZvkng
    : RISCVExtension<1, 0, "shorthand for 'Zvkn' and 'Zvkg'",
                     [FeatureStdExtZvkn, FeatureStdExtZvkg]>;

def FeatureStdExtZvks
    : RISCVExtension<1, 0,
                     "shorthand for 'Zvksed', 'Zvksh', 'Zvkb', and 'Zvkt'",
                     [FeatureStdExtZvksed, FeatureStdExtZvksh,
                      FeatureStdExtZvkb, FeatureStdExtZvkt]>;

def FeatureStdExtZvksc
    : RISCVExtension<1, 0, "shorthand for 'Zvks' and 'Zvbc'",
                     [FeatureStdExtZvks, FeatureStdExtZvbc]>;

def FeatureStdExtZvksg
    : RISCVExtension<1, 0, "shorthand for 'Zvks' and 'Zvkg'",
                     [FeatureStdExtZvks, FeatureStdExtZvkg]>;

// Vector quad widening dot product

def FeatureStdExtZvqdotq
    : RISCVExperimentalExtension<0, 0, "Vector quad widening 4D Dot Product",
                                 [FeatureStdExtZve32x]>;
def HasStdExtZvqdotq : Predicate<"Subtarget->hasStdExtZvqdotq()">,
                       AssemblerPredicate<(all_of FeatureStdExtZvqdotq),
                           "'Zvqdotq' (Vector quad widening 4D Dot Product)">;

// Vector instruction predicates

def HasVInstructions    : Predicate<"Subtarget->hasVInstructions()">,
      AssemblerPredicate<
          (any_of FeatureStdExtZve32x),
          "'V' (Vector Extension for Application Processors), 'Zve32x' "
          "(Vector Extensions for Embedded Processors)">;
def HasVInstructionsI64 : Predicate<"Subtarget->hasVInstructionsI64()">,
      AssemblerPredicate<
          (any_of FeatureStdExtZve64x),
          "'V' (Vector Extension for Application Processors) or 'Zve64x' "
          "(Vector Extensions for Embedded Processors)">;
def HasVInstructionsAnyF : Predicate<"Subtarget->hasVInstructionsAnyF()">,
      AssemblerPredicate<
          (any_of FeatureStdExtZve32f),
          "'V' (Vector Extension for Application Processors), 'Zve32f' "
          "(Vector Extensions for Embedded Processors)">;

def HasVInstructionsF16Minimal : Predicate<"Subtarget->hasVInstructionsF16Minimal()">,
      AssemblerPredicate<(any_of FeatureStdExtZvfhmin, FeatureStdExtZvfh),
                         "'Zvfhmin' (Vector Half-Precision Floating-Point Minimal) or "
                         "'Zvfh' (Vector Half-Precision Floating-Point)">;

def HasVInstructionsBF16Minimal : Predicate<"Subtarget->hasVInstructionsBF16Minimal()">;
def HasVInstructionsF16 : Predicate<"Subtarget->hasVInstructionsF16()">;
def HasVInstructionsF64 : Predicate<"Subtarget->hasVInstructionsF64()">;

def HasVInstructionsFullMultiply : Predicate<"Subtarget->hasVInstructionsFullMultiply()">;

// Hypervisor Extensions

<<<<<<< HEAD
def FeatureStdExtH : RISCVExtension<1, 0, "Hypervisor">;

=======
def FeatureStdExtH : RISCVExtension<1, 0, "Hypervisor">,
                     RISCVExtensionBitmask<0, 7>;
>>>>>>> eb0f1dc0
def HasStdExtH : Predicate<"Subtarget->hasStdExtH()">,
                 AssemblerPredicate<(all_of FeatureStdExtH),
                                    "'H' (Hypervisor)">;

// Supervisor extensions

def FeatureStdExtSdext : RISCVExtension<1, 0, "External debugger">;

def FeatureStdExtSdtrig : RISCVExtension<1, 0, "Debugger triggers">;

def FeatureStdExtShgatpa
    : RISCVExtension<1, 0,
                     "SvNNx4 mode supported for all modes supported by satp, as well as Bare">;
def FeatureStdExtShvsatpa
    : RISCVExtension<1, 0,
                     "vsatp supports all modes supported by satp">;

def FeatureStdExtShlcofideleg
    : RISCVExtension<1, 0,
                     "Delegating LCOFI Interrupts to VS-mode">;

def FeatureStdExtSmaia
    : RISCVExtension<1, 0,
                     "Advanced Interrupt Architecture Machine Level">;
def FeatureStdExtSsaia
    : RISCVExtension<1, 0,
                     "Advanced Interrupt Architecture Supervisor Level">;

def FeatureStdExtSmcntrpmf
    : RISCVExtension<1, 0, "Cycle and Instret Privilege Mode Filtering">;

def FeatureStdExtSmcsrind
    : RISCVExtension<1, 0, "Indirect CSR Access Machine Level">;
def FeatureStdExtSscsrind
    : RISCVExtension<1, 0, "Indirect CSR Access Supervisor Level">;

def FeatureStdExtSmdbltrp
    : RISCVExtension<1, 0, "Double Trap Machine Level", [FeatureStdExtZicsr]>;
def FeatureStdExtSsdbltrp
    : RISCVExtension<1, 0, "Double Trap Supervisor Level", [FeatureStdExtZicsr]>;

def FeatureStdExtSmepmp
    : RISCVExtension<1, 0, "Enhanced Physical Memory Protection">;

def FeatureStdExtSmrnmi
    : RISCVExtension<1, 0, "Resumable Non-Maskable Interrupts">;
def HasStdExtSmrnmi : Predicate<"Subtarget->hasStdExtSmrnmi()">,
                       AssemblerPredicate<(all_of FeatureStdExtSmrnmi),
                           "'Smrnmi' (Resumable Non-Maskable Interrupts)">;

def FeatureStdExtSmcdeleg
    : RISCVExtension<1, 0, "Counter Delegation Machine Level">;
def FeatureStdExtSsccfg
    : RISCVExtension<1, 0, "Counter Configuration Supervisor Level">;

def FeatureStdExtSsccptr
    : RISCVExtension<1, 0, "Main memory supports page table reads">;

def FeatureStdExtSscofpmf
    : RISCVExtension<1, 0, "Count Overflow and Mode-Based Filtering">;

def FeatureStdExtShcounterenw
    : RISCVExtension<1, 0,
                     "Support writeable hcounteren enable "
                     "bit for any hpmcounter that is not read-only zero">;
def FeatureStdExtSscounterenw
    : RISCVExtension<1, 0,
                     "Support writeable scounteren enable "
                     "bit for any hpmcounter that is not read-only zero">;

def FeatureStdExtSmstateen
    : RISCVExtension<1, 0,
                     "Machine-mode view of the state-enable extension">;
def FeatureStdExtSsstateen
    : RISCVExtension<1, 0,
                     "Supervisor-mode view of the state-enable extension">;

def FeatureStdExtSsstrict
    : RISCVExtension<1, 0,
                     "No non-conforming extensions are present">;

def FeatureStdExtSstc
    : RISCVExtension<1, 0, "Supervisor-mode timer interrupts">;

def FeatureStdExtSsqosid
    : RISCVExtension<1, 0, "Quality-of-Service (QoS) Identifiers">;

def FeatureStdExtShtvala
    : RISCVExtension<1, 0, "htval provides all needed values">;
def FeatureStdExtShvstvala
    : RISCVExtension<1, 0, "vstval provides all needed values">;
def FeatureStdExtSstvala
    : RISCVExtension<1, 0, "stval provides all needed values">;

def FeatureStdExtShvstvecd
    : RISCVExtension<1, 0, "vstvec supports Direct mode">;
def FeatureStdExtSstvecd
    : RISCVExtension<1, 0, "stvec supports Direct mode">;

def FeatureStdExtSsu64xl
    : RISCVExtension<1, 0, "UXLEN=64 supported">;

def FeatureStdExtSvade
    : RISCVExtension<1, 0, "Raise exceptions on improper A/D bits">;

def FeatureStdExtSvadu
    : RISCVExtension<1, 0, "Hardware A/D updates">;

def FeatureStdExtSvbare
    : RISCVExtension<1, 0, "satp mode Bare supported">;

def FeatureStdExtSvinval
    : RISCVExtension<1, 0,
                     "Fine-Grained Address-Translation Cache Invalidation">;
def HasStdExtSvinval : Predicate<"Subtarget->hasStdExtSvinval()">,
                       AssemblerPredicate<(all_of FeatureStdExtSvinval),
                           "'Svinval' (Fine-Grained Address-Translation Cache Invalidation)">;

def FeatureStdExtSvnapot
    : RISCVExtension<1, 0, "NAPOT Translation Contiguity">;

def FeatureStdExtSvpbmt
    : RISCVExtension<1, 0, "Page-Based Memory Types">;

def FeatureStdExtSvvptc
    : RISCVExtension<1, 0,
                     "Obviating Memory-Management Instructions after Marking PTEs Valid">;

def FeatureStdExtSha
    : RISCVExtension<1, 0, "Augmented Hypervisor",
                     [FeatureStdExtH, FeatureStdExtSsstateen, FeatureStdExtShcounterenw,
                      FeatureStdExtShvstvala, FeatureStdExtShtvala, FeatureStdExtShvstvecd,
                      FeatureStdExtShvsatpa, FeatureStdExtShgatpa]>;

def FeatureStdExtSvukte
    : RISCVExperimentalExtension<0, 3,
                                 "Address-Independent Latency of User-Mode Faults to Supervisor Addresses">;

// Pointer Masking extensions

// A supervisor-level extension that provides pointer masking for the next lower
// privilege mode (U-mode), and for VS- and VU-modes if the H extension is
// present.
def FeatureStdExtSsnpm
    : RISCVExtension<1, 0,
                     "Supervisor-level Pointer Masking for next lower privilege mode">;

// A machine-level extension that provides pointer masking for the next lower
// privilege mode (S/HS if S-mode is implemented, or U-mode otherwise).
def FeatureStdExtSmnpm
    : RISCVExtension<1, 0,
                     "Machine-level Pointer Masking for next lower privilege mode">;

// A machine-level extension that provides pointer masking for M-mode.
def FeatureStdExtSmmpm
    : RISCVExtension<1, 0,
                     "Machine-level Pointer Masking for M-mode">;

// An extension that indicates that there is pointer-masking support available
// in supervisor mode, with some facility provided in the supervisor execution
// environment to control pointer masking.
def FeatureStdExtSspm
    : RISCVExtension<1, 0,
                     "Indicates Supervisor-mode Pointer Masking">;

// An extension that indicates that there is pointer-masking support available
// in user mode, with some facility provided in the application execution
// environment to control pointer masking.
def FeatureStdExtSupm
    : RISCVExtension<1, 0,
                     "Indicates User-mode Pointer Masking">;

def FeatureStdExtSmctr
    : RISCVExperimentalExtension<1, 0,
                                 "Control Transfer Records Machine Level",
                                 [FeatureStdExtSscsrind]>;
def FeatureStdExtSsctr
    : RISCVExperimentalExtension<1, 0,
                                 "Control Transfer Records Supervisor Level",
                                 [FeatureStdExtSscsrind]>;
def HasStdExtSmctrOrSsctr : Predicate<"Subtarget->hasStdExtSmctrOrSsctr()">,
                            AssemblerPredicate<(any_of FeatureStdExtSmctr, FeatureStdExtSsctr),
                               "'Smctr' (Control Transfer Records Machine Level) or "
                               "'Ssctr' (Control Transfer Records Supervisor Level)">;

// Packed SIMD Extensions
def FeatureStdExtP
    : RISCVExperimentalExtension<0, 14,
                                 "'Base P' (Packed SIMD)">;
def HasStdExtP : Predicate<"Subtarget->hasStdExtP()">,
                 AssemblerPredicate<(all_of FeatureStdExtP),
                                    "'Base P' (Packed SIMD)">;

def HasStdExtZbaOrP
    : Predicate<"Subtarget->hasStdExtZba() || Subtarget->hasStdExtP()">,
      AssemblerPredicate<(any_of FeatureStdExtZba, FeatureStdExtP),
                         "'Zba' (Address Generation Instructions) or "
                         "'Base P' (Packed-SIMD)">;

def HasStdExtZbbOrP
    : Predicate<"Subtarget->hasStdExtZbb() || Subtarget->hasStdExtP()">,
      AssemblerPredicate<(any_of FeatureStdExtZbb, FeatureStdExtP),
                         "'Zbb' (Basic Bit-Manipulation) or "
                         "'Base P' (Packed-SIMD)">;

def HasStdExtZbkbOrP
    : Predicate<"Subtarget->hasStdExtZbkb() || Subtarget->hasStdExtP()">,
      AssemblerPredicate<(any_of FeatureStdExtZbkb, FeatureStdExtP),
                         "'Zbkb' (Bitmanip instructions for Cryptography) or "
                         "'Base P' (Packed-SIMD)">;

def HasStdExtZbbOrZbkbOrP
    : Predicate<"Subtarget->HasStdExtZbbOrZbkb()|| Subtarget->hasStdExtP()">,
      AssemblerPredicate<(any_of FeatureStdExtZbb, FeatureStdExtZbkb, FeatureStdExtP),
                         "'Zbb' (Basic Bit-Manipulation) or "
                         "'Zbkb' (Bitmanip instructions for Cryptography) or "
                         "'Base P' (Packed-SIMD)">;

//===----------------------------------------------------------------------===//
// Vendor extensions
//===----------------------------------------------------------------------===//

// Ventana Extensions

def FeatureVendorXVentanaCondOps
    : RISCVExtension<1, 0, "Ventana Conditional Ops">;
def HasVendorXVentanaCondOps : Predicate<"Subtarget->hasVendorXVentanaCondOps()">,
                               AssemblerPredicate<(all_of FeatureVendorXVentanaCondOps),
                                   "'XVentanaCondOps' (Ventana Conditional Ops)">;

// T-Head Extensions

def FeatureVendorXTHeadBa
    : RISCVExtension<1, 0,
                     "T-Head address calculation instructions">;
def HasVendorXTHeadBa : Predicate<"Subtarget->hasVendorXTHeadBa()">,
                        AssemblerPredicate<(all_of FeatureVendorXTHeadBa),
                            "'XTHeadBa' (T-Head address calculation instructions)">;

def FeatureVendorXTHeadBb
    : RISCVExtension<1, 0,
                     "T-Head basic bit-manipulation instructions">;
def HasVendorXTHeadBb : Predicate<"Subtarget->hasVendorXTHeadBb()">,
                        AssemblerPredicate<(all_of FeatureVendorXTHeadBb),
                            "'XTHeadBb' (T-Head basic bit-manipulation instructions)">;

def FeatureVendorXTHeadBs
    : RISCVExtension<1, 0,
                     "T-Head single-bit instructions">;
def HasVendorXTHeadBs : Predicate<"Subtarget->hasVendorXTHeadBs()">,
                        AssemblerPredicate<(all_of FeatureVendorXTHeadBs),
                            "'XTHeadBs' (T-Head single-bit instructions)">;

def FeatureVendorXTHeadCondMov
    : RISCVExtension<1, 0,
                     "T-Head conditional move instructions">;
def HasVendorXTHeadCondMov : Predicate<"Subtarget->hasVendorXTHeadCondMov()">,
                             AssemblerPredicate<(all_of FeatureVendorXTHeadCondMov),
                                 "'XTHeadCondMov' (T-Head conditional move instructions)">;

def FeatureVendorXTHeadCmo
    : RISCVExtension<1, 0,
                     "T-Head cache management instructions">;
def HasVendorXTHeadCmo : Predicate<"Subtarget->hasVendorXTHeadCmo()">,
                         AssemblerPredicate<(all_of FeatureVendorXTHeadCmo),
                             "'XTHeadCmo' (T-Head cache management instructions)">;

def FeatureVendorXTHeadFMemIdx
    : RISCVExtension<1, 0,
                     "T-Head FP Indexed Memory Operations">;
def HasVendorXTHeadFMemIdx : Predicate<"Subtarget->hasVendorXTHeadFMemIdx()">,
                             AssemblerPredicate<(all_of FeatureVendorXTHeadFMemIdx),
                                 "'XTHeadFMemIdx' (T-Head FP Indexed Memory Operations)">;

def FeatureVendorXTHeadMac
    : RISCVExtension<1, 0,
                     "T-Head Multiply-Accumulate Instructions">;
def HasVendorXTHeadMac : Predicate<"Subtarget->hasVendorXTHeadMac()">,
                         AssemblerPredicate<(all_of FeatureVendorXTHeadMac),
                             "'XTHeadMac' (T-Head Multiply-Accumulate Instructions)">;

def FeatureVendorXTHeadMemIdx
    : RISCVExtension<1, 0,
                     "T-Head Indexed Memory Operations">;
def HasVendorXTHeadMemIdx : Predicate<"Subtarget->hasVendorXTHeadMemIdx()">,
                            AssemblerPredicate<(all_of FeatureVendorXTHeadMemIdx),
                                "'XTHeadMemIdx' (T-Head Indexed Memory Operations)">;

def FeatureVendorXTHeadMemPair
    : RISCVExtension<1, 0,
                     "T-Head two-GPR Memory Operations">;
def HasVendorXTHeadMemPair : Predicate<"Subtarget->hasVendorXTHeadMemPair()">,
                             AssemblerPredicate<(all_of FeatureVendorXTHeadMemPair),
                                 "'XTHeadMemPair' (T-Head two-GPR Memory Operations)">;

def FeatureVendorXTHeadSync
    : RISCVExtension<1, 0,
                     "T-Head multicore synchronization instructions">;
def HasVendorXTHeadSync : Predicate<"Subtarget->hasVendorXTHeadSync()">,
                          AssemblerPredicate<(all_of FeatureVendorXTHeadSync),
                              "'XTHeadSync' (T-Head multicore synchronization instructions)">;

def FeatureVendorXTHeadVdot
    : RISCVExtension<1, 0,
                     "T-Head Vector Extensions for Dot",
                     [FeatureStdExtV]>;
def HasVendorXTHeadVdot : Predicate<"Subtarget->hasVendorXTHeadVdot()">,
                          AssemblerPredicate<(all_of FeatureVendorXTHeadVdot),
                              "'XTHeadVdot' (T-Head Vector Extensions for Dot)">;

// SiFive Extensions

def FeatureVendorXSfvcp
    : RISCVExtension<1, 0,
                     "SiFive Custom Vector Coprocessor Interface Instructions",
                     [FeatureStdExtZve32x]>;
def HasVendorXSfvcp : Predicate<"Subtarget->hasVendorXSfvcp()">,
                      AssemblerPredicate<(all_of FeatureVendorXSfvcp),
                          "'XSfvcp' (SiFive Custom Vector Coprocessor Interface Instructions)">;

def FeatureVendorXSfmmbase
    : RISCVExtension<0, 6,
                     "All non arithmetic instructions for all TEWs and sf.vtzero",
                     [FeatureStdExtZve32x]>;
def HasVendorXSfmmbase : Predicate<"Subtarget->hasVendorXSfmmbase()">,
                         AssemblerPredicate<(all_of FeatureVendorXSfmmbase),
                             "'XSfmmbase' (All non arithmetic instructions for all TEWs and sf.vtzero)">;

def FeatureVendorXSfmm32a8f
    : RISCVExtension<0, 6,
                     "TEW=32-bit accumulation, operands - float: fp8",
                     [FeatureVendorXSfmmbase, FeatureStdExtZve32f]>;
def HasVendorXSfmm32a8f : Predicate<"Subtarget->hasVendorXSfmm32a8f()">,
                          AssemblerPredicate<(all_of FeatureVendorXSfmm32a8f),
                              "'XSfmm32a8f' (TEW=32-bit accumulation, operands - float: fp8)">;

def FeatureVendorXSfmm32a16f
    : RISCVExtension<0, 6,
                     "TEW=32-bit accumulation, operands - float: 16b, widen=2 (IEEE, BF)",
                     [FeatureVendorXSfmmbase, FeatureStdExtZve32f]>;

def FeatureVendorXSfmm32a32f
    : RISCVExtension<0, 6,
                     "TEW=32-bit accumulation, operands - float: 32b",
                     [FeatureVendorXSfmmbase, FeatureStdExtZve32f]>;

def FeatureVendorXSfmm32a8i
    : RISCVExtension<0, 6,
                     "TEW=32-bit accumulation, operands - int: 8b",
                     [FeatureVendorXSfmmbase]>;
def HasVendorXSfmm32a8i : Predicate<"Subtarget->hasVendorXSfmm32a8i()">,
                          AssemblerPredicate<(all_of FeatureVendorXSfmm32a8i),
                              "'XSfmm32a8i' (TEW=32-bit accumulation, operands - int: 8b)">;

def FeatureVendorXSfmm64a64f
    : RISCVExtension<0, 6,
                     "TEW=64-bit accumulation, operands - float: fp64",
                     [FeatureVendorXSfmmbase, FeatureStdExtZve64d]>;
def HasVendorXSfmm32a16fOrXSfmm32a32fOrXSfmm64a64f
    : Predicate<"Subtarget->hasVendorXSfmm32a16fOrXSfmm32a32fOrXSfmm64a64f()">,
                AssemblerPredicate<(any_of FeatureVendorXSfmm32a16f,
                                           FeatureVendorXSfmm32a32f,
                                           FeatureVendorXSfmm64a64f),
                    "'XSfmm32a16f' (TEW=32-bit accumulation, operands - float: 16b, widen=2 (IEEE, BF)), or "
                    "'XSfmm32a32f' (TEW=32-bit accumulation, operands - float: 32b), or "
                    "'XSfmm64a64f' (TEW=64-bit accumulation, operands - float: fp64)">;

def FeatureVendorXSfmm16t
    : RISCVExtension<0, 6,
                     "TE=16 configuration",
                     [FeatureVendorXSfmmbase, FeatureStdExtZvl64b], "XSfmmTE", "16">;

def FeatureVendorXSfmm32t
    : RISCVExtension<0, 6,
                     "TE=32 configuration",
                     [FeatureVendorXSfmmbase, FeatureStdExtZvl128b], "XSfmmTE", "32">;

def FeatureVendorXSfmm64t
    : RISCVExtension<0, 6,
                     "TE=64 configuration",
                     [FeatureVendorXSfmmbase, FeatureStdExtZvl256b], "XSfmmTE", "64">;

def FeatureVendorXSfmm128t
    : RISCVExtension<0, 6,
                     "TE=128 configuration",
                     [FeatureVendorXSfmmbase, FeatureStdExtZvl512b], "XSfmmTE", "128">;

def FeatureVendorXSfvqmaccdod
    : RISCVExtension<1, 0,
                     "SiFive Int8 Matrix Multiplication Instructions (2-by-8 and 8-by-2)",
                     [FeatureStdExtZve32x]>;
def HasVendorXSfvqmaccdod
    : Predicate<"Subtarget->hasVendorXSfvqmaccdod()">,
      AssemblerPredicate<(all_of FeatureVendorXSfvqmaccdod),
                         "'XSfvqmaccdod' (SiFive Int8 Matrix Multiplication Instructions (2-by-8 and 8-by-2))">;

def FeatureVendorXSfvqmaccqoq
    : RISCVExtension<1, 0,
                     "SiFive Int8 Matrix Multiplication Instructions (4-by-8 and 8-by-4)",
                     [FeatureStdExtZve32x]>;
def HasVendorXSfvqmaccqoq
    : Predicate<"Subtarget->hasVendorXSfvqmaccqoq()">,
      AssemblerPredicate<(all_of FeatureVendorXSfvqmaccqoq),
                         "'XSfvqmaccqoq' (SiFive Int8 Matrix Multiplication Instructions (4-by-8 and 8-by-4))">;

def FeatureVendorXSfvfwmaccqqq
    : RISCVExtension<1, 0,
                     "SiFive Matrix Multiply Accumulate Instruction and 4-by-4)",
                     [FeatureStdExtZvfbfmin]>;
def HasVendorXSfvfwmaccqqq
    : Predicate<"Subtarget->hasVendorXSfvfwmaccqqq()">,
      AssemblerPredicate<(all_of FeatureVendorXSfvfwmaccqqq),
                         "'XSfvfwmaccqqq' (SiFive Matrix Multiply Accumulate Instruction and 4-by-4))">;

def FeatureVendorXSfvfnrclipxfqf
    : RISCVExtension<1, 0,
                     "SiFive FP32-to-int8 Ranged Clip Instructions",
                     [FeatureStdExtZve32f]>;
def HasVendorXSfvfnrclipxfqf
    : Predicate<"Subtarget->hasVendorXSfvfnrclipxfqf()">,
      AssemblerPredicate<(all_of FeatureVendorXSfvfnrclipxfqf),
                         "'XSfvfnrclipxfqf' (SiFive FP32-to-int8 Ranged Clip Instructions)">;

def FeatureVendorXSiFivecdiscarddlone
    : RISCVExtension<1, 0,
                     "SiFive sf.cdiscard.d.l1 Instruction", []>;
def HasVendorXSiFivecdiscarddlone
    : Predicate<"Subtarget->hasVendorXSiFivecdiscarddlone()">,
      AssemblerPredicate<(all_of FeatureVendorXSiFivecdiscarddlone),
                         "'XSiFivecdiscarddlone' (SiFive sf.cdiscard.d.l1 Instruction)">;

def FeatureVendorXSiFivecflushdlone
    : RISCVExtension<1, 0,
                     "SiFive sf.cflush.d.l1 Instruction", []>;
def HasVendorXSiFivecflushdlone
    : Predicate<"Subtarget->hasVendorXSiFivecflushdlone()">,
      AssemblerPredicate<(all_of FeatureVendorXSiFivecflushdlone),
                         "'XSiFivecflushdlone' (SiFive sf.cflush.d.l1 Instruction)">;

def FeatureVendorXSfcease
    : RISCVExtension<1, 0,
                     "SiFive sf.cease Instruction", []>;
def HasVendorXSfcease
    : Predicate<"Subtarget->hasVendorXSfcease()">,
      AssemblerPredicate<(all_of FeatureVendorXSfcease),
                         "'XSfcease' (SiFive sf.cease Instruction)">;

def FeatureVendorXSfmclic
    : RISCVExperimentalExtension<0, 1,
                                 "SiFive CLIC Machine-mode CSRs">;

def FeatureVendorXSfsclic
    : RISCVExperimentalExtension<0, 1,
                                 "SiFive CLIC Supervisor-mode CSRs">;

// Core-V Extensions

def FeatureVendorXCVelw
   : RISCVExtension<1, 0, "CORE-V Event Load Word">;
def HasVendorXCVelw
   : Predicate<"Subtarget->hasVendorXCVelw()">,
     AssemblerPredicate<(any_of FeatureVendorXCVelw),
                        "'XCVelw' (CORE-V Event Load Word)">;

def FeatureVendorXCVbitmanip
    : RISCVExtension<1, 0, "CORE-V Bit Manipulation">;
def HasVendorXCVbitmanip
    : Predicate<"Subtarget->hasVendorXCVbitmanip()">,
      AssemblerPredicate<(all_of FeatureVendorXCVbitmanip),
                         "'XCVbitmanip' (CORE-V Bit Manipulation)">;

def FeatureVendorXCVmac
    : RISCVExtension<1, 0, "CORE-V Multiply-Accumulate">;
def HasVendorXCVmac
    : Predicate<"Subtarget->hasVendorXCVmac()">,
      AssemblerPredicate<(all_of FeatureVendorXCVmac),
                         "'XCVmac' (CORE-V Multiply-Accumulate)">;

def FeatureVendorXCVmem
    : RISCVExtension<1, 0, "CORE-V Post-incrementing Load & Store">;
def HasVendorXCVmem
    : Predicate<"Subtarget->hasVendorXCVmem()">,
      AssemblerPredicate<(any_of FeatureVendorXCVmem),
                         "'XCVmem' (CORE-V Post-incrementing Load & Store)">;

def FeatureVendorXCValu
    : RISCVExtension<1, 0, "CORE-V ALU Operations">;
def HasVendorXCValu
    : Predicate<"Subtarget->hasVendorXCValu()">,
      AssemblerPredicate<(all_of FeatureVendorXCValu),
                         "'XCValu' (CORE-V ALU Operations)">;

def FeatureVendorXCVsimd
    : RISCVExtension<1, 0, "CORE-V SIMD ALU">;
def HasVendorXCVsimd
    : Predicate<"Subtarget->hasVendorXCVsimd()">,
      AssemblerPredicate<(any_of FeatureVendorXCVsimd),
                         "'XCVsimd' (CORE-V SIMD ALU)">;

def FeatureVendorXCVbi
    : RISCVExtension<1, 0, "CORE-V Immediate Branching">;
def HasVendorXCVbi
    : Predicate<"Subtarget->hasVendorXCVbi()">,
      AssemblerPredicate<(all_of FeatureVendorXCVbi),
                         "'XCVbi' (CORE-V Immediate Branching)">;
// MIPS Extensions

def FeatureVendorXMIPSCMov
    : RISCVExtension<1, 0, "MIPS conditional move instruction (mips.ccmov)">;
def HasVendorXMIPSCMov
    : Predicate<"Subtarget->hasVendorXMIPSCMov()">,
      AssemblerPredicate<(all_of FeatureVendorXMIPSCMov),
                         "'Xmipscmov' ('mips.ccmov' instruction)">;
def UseCCMovInsn : Predicate<"Subtarget->useCCMovInsn()">;
def FeatureVendorXMIPSLSP
    : RISCVExtension<1, 0, "MIPS optimization for hardware load-store bonding">;
def HasVendorXMIPSLSP
    : Predicate<"Subtarget->hasVendorXMIPSLSP()">,
      AssemblerPredicate<(all_of FeatureVendorXMIPSLSP),
                         "'Xmipslsp' (load and store pair instructions)">;

// WCH / Nanjing Qinheng Microelectronics Extension(s)

def FeatureVendorXwchc
    : RISCVExtension<2, 2,
                     "WCH/QingKe additional compressed opcodes",
                     [FeatureStdExtZca]>;
def HasVendorXwchc
    : Predicate<"Subtarget->hasVendorXwchc()">,
      AssemblerPredicate<(all_of FeatureVendorXwchc),
                         "'Xwchc' (WCH/QingKe additional compressed opcodes)">;

// Qualcomm Extensions

def FeatureVendorXqccmp
<<<<<<< HEAD
    : RISCVExperimentalExtension<0, 1, "Qualcomm 16-bit Push/Pop and Double Moves",
=======
    : RISCVExperimentalExtension<0, 3,
                                 "Qualcomm 16-bit Push/Pop and Double Moves",
>>>>>>> eb0f1dc0
                                 [FeatureStdExtZca]>;
def HasVendorXqccmp
    : Predicate<"Subtarget->hasVendorXqccmp()">,
      AssemblerPredicate<(all_of FeatureVendorXqccmp),
                         "'Xqccmp' (Qualcomm 16-bit Push/Pop and Double Moves)">;

def FeatureVendorXqcia
    : RISCVExperimentalExtension<0, 7, "Qualcomm uC Arithmetic Extension">;
def HasVendorXqcia
    : Predicate<"Subtarget->hasVendorXqcia()">,
      AssemblerPredicate<(all_of FeatureVendorXqcia),
                         "'Xqcia' (Qualcomm uC Arithmetic Extension)">;

def FeatureVendorXqciac
    : RISCVExperimentalExtension<0, 3, "Qualcomm uC Load-Store Address Calculation Extension",
                                 [FeatureStdExtZca]>;
def HasVendorXqciac
    : Predicate<"Subtarget->hasVendorXqciac()">,
      AssemblerPredicate<(all_of FeatureVendorXqciac),
                         "'Xqciac' (Qualcomm uC Load-Store Address Calculation Extension)">;

def FeatureVendorXqcibi
    : RISCVExperimentalExtension<0, 2, "Qualcomm uC Branch Immediate Extension",
                                 [FeatureStdExtZca]>;
def HasVendorXqcibi
    : Predicate<"Subtarget->hasVendorXqcibi()">,
      AssemblerPredicate<(all_of FeatureVendorXqcibi),
                         "'Xqcibi' (Qualcomm uC Branch Immediate Extension)">;

def FeatureVendorXqcibm
    : RISCVExperimentalExtension<0, 8, "Qualcomm uC Bit Manipulation Extension",
                                 [FeatureStdExtZca]>;
def HasVendorXqcibm
    : Predicate<"Subtarget->hasVendorXqcibm()">,
      AssemblerPredicate<(all_of FeatureVendorXqcibm),
                         "'Xqcibm' (Qualcomm uC Bit Manipulation Extension)">;

def FeatureVendorXqcicli
    : RISCVExperimentalExtension<0, 3,
                                 "Qualcomm uC Conditional Load Immediate Extension">;
def HasVendorXqcicli
    : Predicate<"Subtarget->hasVendorXqcicli()">,
      AssemblerPredicate<(all_of FeatureVendorXqcicli),
                         "'Xqcicli' (Qualcomm uC Conditional Load Immediate Extension)">;

def FeatureVendorXqcicm
    : RISCVExperimentalExtension<0, 2, "Qualcomm uC Conditional Move Extension",
                                 [FeatureStdExtZca]>;
def HasVendorXqcicm
    : Predicate<"Subtarget->hasVendorXqcicm()">,
      AssemblerPredicate<(all_of FeatureVendorXqcicm),
                         "'Xqcicm' (Qualcomm uC Conditional Move Extension)">;

def FeatureVendorXqcics
    : RISCVExperimentalExtension<0, 2, "Qualcomm uC Conditional Select Extension">;
def HasVendorXqcics
    : Predicate<"Subtarget->hasVendorXqcics()">,
      AssemblerPredicate<(all_of FeatureVendorXqcics),
                         "'Xqcics' (Qualcomm uC Conditional Select Extension)">;

def FeatureVendorXqcicsr
<<<<<<< HEAD
    : RISCVExperimentalExtension<0, 3, "Qualcomm uC CSR Extension">;
=======
    : RISCVExperimentalExtension<0, 4, "Qualcomm uC CSR Extension">;
>>>>>>> eb0f1dc0
def HasVendorXqcicsr
    : Predicate<"Subtarget->hasVendorXqcicsr()">,
      AssemblerPredicate<(all_of FeatureVendorXqcicsr),
                         "'Xqcicsr' (Qualcomm uC CSR Extension)">;

def FeatureVendorXqciint
<<<<<<< HEAD
    : RISCVExperimentalExtension<0, 7, "Qualcomm uC Interrupts Extension",
=======
    : RISCVExperimentalExtension<0, 10, "Qualcomm uC Interrupts Extension",
>>>>>>> eb0f1dc0
                                 [FeatureStdExtZca]>;
def HasVendorXqciint
    : Predicate<"Subtarget->hasVendorXqciint()">,
      AssemblerPredicate<(all_of FeatureVendorXqciint),
                         "'Xqciint' (Qualcomm uC Interrupts Extension)">;

def FeatureVendorXqciio
    : RISCVExperimentalExtension<0, 1, "Qualcomm uC External Input Output Extension">;
def HasVendorXqciio
    : Predicate<"Subtarget->hasVendorXqciio()">,
      AssemblerPredicate<(all_of FeatureVendorXqciio),
                         "'Xqciio' (Qualcomm uC External Input Output Extension)">;

def FeatureVendorXqcilb
    : RISCVExperimentalExtension<0, 2, "Qualcomm uC Long Branch Extension",
                                 [FeatureStdExtZca]>;
def HasVendorXqcilb
    : Predicate<"Subtarget->hasVendorXqcilb()">,
      AssemblerPredicate<(all_of FeatureVendorXqcilb),
                         "'Xqcilb' (Qualcomm uC Long Branch Extension)">;

def FeatureVendorXqcili
    : RISCVExperimentalExtension<0, 2, "Qualcomm uC Load Large Immediate Extension",
                                 [FeatureStdExtZca]>;
def HasVendorXqcili
    : Predicate<"Subtarget->hasVendorXqcili()">,
      AssemblerPredicate<(all_of FeatureVendorXqcili),
                         "'Xqcili' (Qualcomm uC Load Large Immediate Extension)">;

def FeatureVendorXqcilia
    : RISCVExperimentalExtension<0, 2, "Qualcomm uC Large Immediate Arithmetic Extension",
                                 [FeatureStdExtZca]>;
def HasVendorXqcilia
    : Predicate<"Subtarget->hasVendorXqcilia()">,
      AssemblerPredicate<(all_of FeatureVendorXqcilia),
                         "'Xqcilia' (Qualcomm uC Large Immediate Arithmetic Extension)">;

def FeatureVendorXqcilo
    : RISCVExperimentalExtension<0, 3, "Qualcomm uC Large Offset Load Store Extension",
                                 [FeatureStdExtZca]>;
def HasVendorXqcilo
    : Predicate<"Subtarget->hasVendorXqcilo()">,
      AssemblerPredicate<(all_of FeatureVendorXqcilo),
                         "'Xqcilo' (Qualcomm uC Large Offset Load Store Extension)">;

def FeatureVendorXqcilsm
<<<<<<< HEAD
    : RISCVExperimentalExtension<0, 5,
=======
    : RISCVExperimentalExtension<0, 6,
>>>>>>> eb0f1dc0
                                 "Qualcomm uC Load Store Multiple Extension">;
def HasVendorXqcilsm
    : Predicate<"Subtarget->hasVendorXqcilsm()">,
      AssemblerPredicate<(all_of FeatureVendorXqcilsm),
                         "'Xqcilsm' (Qualcomm uC Load Store Multiple Extension)">;

def FeatureVendorXqcisim
    : RISCVExperimentalExtension<0, 2, "Qualcomm uC Simulation Hint Extension",
                                 [FeatureStdExtZca]>;
def HasVendorXqcisim
    : Predicate<"Subtarget->hasVendorXqcisim()">,
      AssemblerPredicate<(all_of FeatureVendorXqcisim),
                         "'Xqcisim' (Qualcomm uC Simulation Hint Extension)">;

def FeatureVendorXqcisls
    : RISCVExperimentalExtension<0, 2,
                                 "Qualcomm uC Scaled Load Store Extension">;
def HasVendorXqcisls
    : Predicate<"Subtarget->hasVendorXqcisls()">,
      AssemblerPredicate<(all_of FeatureVendorXqcisls),
                         "'Xqcisls' (Qualcomm uC Scaled Load Store Extension)">;

def FeatureVendorXqcisync
    : RISCVExperimentalExtension<0, 3, "Qualcomm uC Sync Delay Extension",
                                 [FeatureStdExtZca]>;
def HasVendorXqcisync
    : Predicate<"Subtarget->hasVendorXqcisync()">,
      AssemblerPredicate<(all_of FeatureVendorXqcisync),
                         "'Xqcisync' (Qualcomm uC Sync Delay Extension)">;

// Rivos Extension(s)

def FeatureVendorXRivosVisni
    :  RISCVExperimentalExtension<0, 1, "Rivos Vector Integer Small New">;
def HasVendorXRivosVisni
    : Predicate<"Subtarget->hasVendorXRivosVisni()">,
      AssemblerPredicate<(all_of FeatureVendorXRivosVisni),
                         "'XRivosVisni' (Rivos Vector Integer Small New)">;

def FeatureVendorXRivosVizip
    :  RISCVExperimentalExtension<0, 1, "Rivos Vector Register Zips">;
def HasVendorXRivosVizip
    : Predicate<"Subtarget->hasVendorXRivosVizip()">,
      AssemblerPredicate<(all_of FeatureVendorXRivosVizip),
                         "'XRivosVizip' (Rivos Vector Register Zips)">;

// Andes Extension(s)

def FeatureVendorXAndesPerf
    : RISCVExtension<5, 0, "Andes Performance Extension">;
def HasVendorXAndesPerf
    : Predicate<"Subtarget->hasVendorXAndesPerf()">,
      AssemblerPredicate<(all_of FeatureVendorXAndesPerf),
                         "'XAndesPerf' (Andes Performance Extension)">;

<<<<<<< HEAD
=======
def FeatureVendorXAndesVBFHCvt
    : RISCVExtension<5, 0, "Andes Vector BFLOAT16 Conversion Extension",
                     [FeatureStdExtZve32f]>;
def HasVendorXAndesVBFHCvt
    : Predicate<"Subtarget->hasVendorXAndesVBFHCvt()">,
      AssemblerPredicate<(all_of FeatureVendorXAndesVBFHCvt),
                         "'XAndesVBFHCvt' (Andes Vector BFLOAT16 Conversion Extension)">;


>>>>>>> eb0f1dc0
def FeatureVendorXAndesVPackFPH
    : RISCVExtension<5, 0, "Andes Vector Packed FP16 Extension",
                     [FeatureStdExtZvfhmin]>;
def HasVendorXAndesVPackFPH
    : Predicate<"Subtarget->hasVendorXAndesVPackFPH()">,
      AssemblerPredicate<(all_of FeatureVendorXAndesVPackFPH),
                         "'XAndesVPackFPH' (Andes Vector Packed FP16 Extension)">;

def FeatureVendorXAndesVDot
    : RISCVExtension<5, 0, "Andes Vector Dot Product Extension",
                     [FeatureStdExtZve32x]>;
def HasVendorXAndesVDot
    : Predicate<"Subtarget->hasVendorXAndesVDot()">,
      AssemblerPredicate<(all_of FeatureVendorXAndesVDot),
                         "'XAndesVDot' (Andes Vector Dot Product Extension)">;

//===----------------------------------------------------------------------===//
// LLVM specific features and extensions
//===----------------------------------------------------------------------===//

// Feature32Bit exists to mark CPUs that support RV32 to distinguish them from
// tuning CPU names.
def Feature32Bit
    : SubtargetFeature<"32bit", "IsRV32", "true", "Implements RV32">;
def Feature64Bit
    : SubtargetFeature<"64bit", "IsRV64", "true", "Implements RV64">;
def IsRV64 : Predicate<"Subtarget->is64Bit()">,
             AssemblerPredicate<(all_of Feature64Bit),
                                "RV64I Base Instruction Set">;
def IsRV32 : Predicate<"!Subtarget->is64Bit()">,
             AssemblerPredicate<(all_of (not Feature64Bit)),
                                "RV32I Base Instruction Set">;

defvar RV32 = DefaultMode;
def RV64           : HwMode<"+64bit", [IsRV64]>;

def FeatureRelax
    : SubtargetFeature<"relax", "EnableLinkerRelax", "true",
                       "Enable Linker relaxation.">;

def FeatureExactAssembly
    : SubtargetFeature<"exact-asm", "EnableExactAssembly", "true",
                       "Enable Exact Assembly (Disables Compression and Relaxation)">;

foreach i = {1-31} in
  def FeatureReserveX#i :
      SubtargetFeature<"reserve-x"#i, "UserReservedRegister[RISCV::X"#i#"]",
                       "true", "Reserve X"#i>;

def FeatureSaveRestore : SubtargetFeature<"save-restore", "EnableSaveRestore",
                                          "true", "Enable save/restore.">;

def FeatureNoTrailingSeqCstFence : SubtargetFeature<"no-trailing-seq-cst-fence",
                                          "EnableTrailingSeqCstFence",
                                          "false",
                                          "Disable trailing fence for seq-cst store.">;

def FeatureUnalignedScalarMem
   : SubtargetFeature<"unaligned-scalar-mem", "EnableUnalignedScalarMem",
                      "true", "Has reasonably performant unaligned scalar "
                      "loads and stores">;

def FeatureUnalignedVectorMem
   : SubtargetFeature<"unaligned-vector-mem", "EnableUnalignedVectorMem",
                      "true", "Has reasonably performant unaligned vector "
                      "loads and stores">;

def TuneNLogNVRGather
   : SubtargetFeature<"log-vrgather", "RISCVVRGatherCostModel", "NLog2N",
                      "Has vrgather.vv with LMUL*log2(LMUL) latency">;

def TunePostRAScheduler : SubtargetFeature<"use-postra-scheduler",
    "UsePostRAScheduler", "true", "Schedule again after register allocation">;

def TuneDisableLatencySchedHeuristic
    : SubtargetFeature<"disable-latency-sched-heuristic", "DisableLatencySchedHeuristic", "true",
                       "Disable latency scheduling heuristic">;

def TunePredictableSelectIsExpensive
    : SubtargetFeature<"predictable-select-expensive", "PredictableSelectIsExpensive", "true",
                       "Prefer likely predicted branches over selects">;

def TuneOptimizedZeroStrideLoad
   : SubtargetFeature<"optimized-zero-stride-load", "HasOptimizedZeroStrideLoad",
                      "true", "Optimized (perform fewer memory operations)"
                      "zero-stride vector load">;

foreach nf = {2-8} in
  def TuneOptimizedNF#nf#SegmentLoadStore :
      SubtargetFeature<"optimized-nf"#nf#"-segment-load-store",
                       "HasOptimizedNF"#nf#"SegmentLoadStore",
                       "true", "vlseg"#nf#"eN.v and vsseg"#nf#"eN.v are "
                       "implemented as a wide memory op and shuffle">;

def Experimental
   : SubtargetFeature<"experimental", "HasExperimental",
                      "true", "Experimental intrinsics">;

// Some vector hardware implementations do not process all VLEN bits in parallel
// and instead split over multiple cycles. DLEN refers to the datapath width
// that can be done in parallel.
def TuneDLenFactor2
   : SubtargetFeature<"dlen-factor-2", "DLenFactor2", "true",
                      "Vector unit DLEN(data path width) is half of VLEN">;

def TuneNoDefaultUnroll
    : SubtargetFeature<"no-default-unroll", "EnableDefaultUnroll", "false",
                       "Disable default unroll preference.">;

// SiFive 7 is able to fuse integer ALU operations with a preceding branch
// instruction.
def TuneShortForwardBranchOpt
    : SubtargetFeature<"short-forward-branch-opt", "HasShortForwardBranchOpt",
                       "true", "Enable short forward branch optimization">;
def HasShortForwardBranchOpt : Predicate<"Subtarget->hasShortForwardBranchOpt()">;
def NoShortForwardBranchOpt : Predicate<"!Subtarget->hasShortForwardBranchOpt()">;

// Some subtargets require a S2V transfer buffer to move scalars into vectors.
// FIXME: Forming .vx/.vf/.wx/.wf can reduce register pressure.
def TuneNoSinkSplatOperands
    : SubtargetFeature<"no-sink-splat-operands", "SinkSplatOperands",
                       "false", "Disable sink splat operands to enable .vx, .vf,"
                       ".wx, and .wf instructions">;

def TunePreferWInst
    : SubtargetFeature<"prefer-w-inst", "PreferWInst", "true",
                       "Prefer instructions with W suffix">;

def TuneConditionalCompressedMoveFusion
    : SubtargetFeature<"conditional-cmv-fusion", "HasConditionalCompressedMoveFusion",
                       "true", "Enable branch+c.mv fusion">;
def HasConditionalMoveFusion : Predicate<"Subtarget->hasConditionalMoveFusion()">;
def NoConditionalMoveFusion  : Predicate<"!Subtarget->hasConditionalMoveFusion()">;

def TuneMIPSP8700
    : SubtargetFeature<"mips-p8700", "RISCVProcFamily", "MIPSP8700",
                       "MIPS p8700 processor">;

def TuneSiFive7 : SubtargetFeature<"sifive7", "RISCVProcFamily", "SiFive7",
                                   "SiFive 7-Series processors">;

def TuneVentanaVeyron : SubtargetFeature<"ventana-veyron", "RISCVProcFamily", "VentanaVeyron",
                                         "Ventana Veyron-Series processors">;

<<<<<<< HEAD
=======
def TuneAndes45 : SubtargetFeature<"andes45", "RISCVProcFamily", "Andes45",
                                   "Andes 45-Series processors">;

>>>>>>> eb0f1dc0
def TuneVXRMPipelineFlush : SubtargetFeature<"vxrm-pipeline-flush", "HasVXRMPipelineFlush",
                                             "true", "VXRM writes causes pipeline flush">;

def TunePreferVsetvliOverReadVLENB
    : SubtargetFeature<"prefer-vsetvli-over-read-vlenb",
                       "PreferVsetvliOverReadVLENB",
                       "true",
                       "Prefer vsetvli over read vlenb CSR to calculate VLEN">;

// Assume that lock-free native-width atomics are available, even if the target
// and operating system combination would not usually provide them. The user
// is responsible for providing any necessary __sync implementations. Code
// built with this feature is not ABI-compatible with code built without this
// feature, if atomic variables are exposed across the ABI boundary.
def FeatureForcedAtomics : SubtargetFeature<
    "forced-atomics", "HasForcedAtomics", "true",
    "Assume that lock-free native-width atomics are available">;
def HasAtomicLdSt
    : Predicate<"Subtarget->hasStdExtA() || Subtarget->hasForcedAtomics()">;

def FeatureTaggedGlobals : SubtargetFeature<"tagged-globals",
    "AllowTaggedGlobals",
    "true", "Use an instruction sequence for taking the address of a global "
    "that allows a memory tag in the upper address bits">;<|MERGE_RESOLUTION|>--- conflicted
+++ resolved
@@ -75,12 +75,8 @@
       RISCVExtensionBitmask<0, 8>;
 
 def FeatureStdExtE
-<<<<<<< HEAD
-    : RISCVExtension<2, 0, "Embedded Instruction Set with 16 GPRs">;
-=======
     : RISCVExtension<2, 0, "Embedded Instruction Set with 16 GPRs">,
       RISCVExtensionBitmask<0, 4>;
->>>>>>> eb0f1dc0
 
 def FeatureStdExtZic64b
     : RISCVExtension<1, 0, "Cache Block Size Is 64 Bytes">;
@@ -515,12 +511,8 @@
 
 def FeatureStdExtB
     : RISCVExtension<1, 0, "the collection of the Zba, Zbb, Zbs extensions",
-<<<<<<< HEAD
-                     [FeatureStdExtZba, FeatureStdExtZbb, FeatureStdExtZbs]>;
-=======
                      [FeatureStdExtZba, FeatureStdExtZbb, FeatureStdExtZbs]>,
       RISCVExtensionBitmask<0, 1>;
->>>>>>> eb0f1dc0
 
 def FeatureStdExtZbkb
     : RISCVExtension<1, 0, "Bitmanip instructions for Cryptography">,
@@ -897,13 +889,8 @@
 
 // Hypervisor Extensions
 
-<<<<<<< HEAD
-def FeatureStdExtH : RISCVExtension<1, 0, "Hypervisor">;
-
-=======
 def FeatureStdExtH : RISCVExtension<1, 0, "Hypervisor">,
                      RISCVExtensionBitmask<0, 7>;
->>>>>>> eb0f1dc0
 def HasStdExtH : Predicate<"Subtarget->hasStdExtH()">,
                  AssemblerPredicate<(all_of FeatureStdExtH),
                                     "'H' (Hypervisor)">;
@@ -1439,12 +1426,8 @@
 // Qualcomm Extensions
 
 def FeatureVendorXqccmp
-<<<<<<< HEAD
-    : RISCVExperimentalExtension<0, 1, "Qualcomm 16-bit Push/Pop and Double Moves",
-=======
     : RISCVExperimentalExtension<0, 3,
                                  "Qualcomm 16-bit Push/Pop and Double Moves",
->>>>>>> eb0f1dc0
                                  [FeatureStdExtZca]>;
 def HasVendorXqccmp
     : Predicate<"Subtarget->hasVendorXqccmp()">,
@@ -1506,22 +1489,14 @@
                          "'Xqcics' (Qualcomm uC Conditional Select Extension)">;
 
 def FeatureVendorXqcicsr
-<<<<<<< HEAD
-    : RISCVExperimentalExtension<0, 3, "Qualcomm uC CSR Extension">;
-=======
     : RISCVExperimentalExtension<0, 4, "Qualcomm uC CSR Extension">;
->>>>>>> eb0f1dc0
 def HasVendorXqcicsr
     : Predicate<"Subtarget->hasVendorXqcicsr()">,
       AssemblerPredicate<(all_of FeatureVendorXqcicsr),
                          "'Xqcicsr' (Qualcomm uC CSR Extension)">;
 
 def FeatureVendorXqciint
-<<<<<<< HEAD
-    : RISCVExperimentalExtension<0, 7, "Qualcomm uC Interrupts Extension",
-=======
     : RISCVExperimentalExtension<0, 10, "Qualcomm uC Interrupts Extension",
->>>>>>> eb0f1dc0
                                  [FeatureStdExtZca]>;
 def HasVendorXqciint
     : Predicate<"Subtarget->hasVendorXqciint()">,
@@ -1568,11 +1543,7 @@
                          "'Xqcilo' (Qualcomm uC Large Offset Load Store Extension)">;
 
 def FeatureVendorXqcilsm
-<<<<<<< HEAD
-    : RISCVExperimentalExtension<0, 5,
-=======
     : RISCVExperimentalExtension<0, 6,
->>>>>>> eb0f1dc0
                                  "Qualcomm uC Load Store Multiple Extension">;
 def HasVendorXqcilsm
     : Predicate<"Subtarget->hasVendorXqcilsm()">,
@@ -1628,8 +1599,6 @@
       AssemblerPredicate<(all_of FeatureVendorXAndesPerf),
                          "'XAndesPerf' (Andes Performance Extension)">;
 
-<<<<<<< HEAD
-=======
 def FeatureVendorXAndesVBFHCvt
     : RISCVExtension<5, 0, "Andes Vector BFLOAT16 Conversion Extension",
                      [FeatureStdExtZve32f]>;
@@ -1639,7 +1608,6 @@
                          "'XAndesVBFHCvt' (Andes Vector BFLOAT16 Conversion Extension)">;
 
 
->>>>>>> eb0f1dc0
 def FeatureVendorXAndesVPackFPH
     : RISCVExtension<5, 0, "Andes Vector Packed FP16 Extension",
                      [FeatureStdExtZvfhmin]>;
@@ -1784,12 +1752,9 @@
 def TuneVentanaVeyron : SubtargetFeature<"ventana-veyron", "RISCVProcFamily", "VentanaVeyron",
                                          "Ventana Veyron-Series processors">;
 
-<<<<<<< HEAD
-=======
 def TuneAndes45 : SubtargetFeature<"andes45", "RISCVProcFamily", "Andes45",
                                    "Andes 45-Series processors">;
 
->>>>>>> eb0f1dc0
 def TuneVXRMPipelineFlush : SubtargetFeature<"vxrm-pipeline-flush", "HasVXRMPipelineFlush",
                                              "true", "VXRM writes causes pipeline flush">;
 
