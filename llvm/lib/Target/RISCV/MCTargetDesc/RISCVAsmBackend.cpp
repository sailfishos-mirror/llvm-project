--- conflicted
+++ resolved
@@ -85,11 +85,7 @@
       {"fixup_riscv_qc_e_branch", 0, 48, MCFixupKindInfo::FKF_IsPCRel},
       {"fixup_riscv_qc_e_32", 16, 32, 0},
       {"fixup_riscv_qc_abs20_u", 12, 20, 0},
-<<<<<<< HEAD
-      {"fixup_riscv_qc_e_jump_plt", 0, 48, MCFixupKindInfo::FKF_IsPCRel},
-=======
       {"fixup_riscv_qc_e_call_plt", 0, 48, MCFixupKindInfo::FKF_IsPCRel},
->>>>>>> 4084ffcf
   };
   static_assert((std::size(Infos)) == RISCV::NumTargetFixupKinds,
                 "Not all fixup kinds added to Infos array");
@@ -111,12 +107,6 @@
                                                    const MCValue &,
                                                    uint64_t Value,
                                                    bool Resolved) const {
-<<<<<<< HEAD
-  if (!RelaxBranches)
-    return false;
-
-=======
->>>>>>> 4084ffcf
   int64_t Offset = int64_t(Value);
   unsigned Kind = Fixup.getTargetKind();
 
@@ -148,28 +138,17 @@
 }
 
 // Given a compressed control flow instruction this function returns
-<<<<<<< HEAD
-// the expanded instruction.
-static unsigned getRelaxedOpcode(unsigned Op) {
-  switch (Op) {
-  default:
-    return Op;
-=======
 // the expanded instruction, or the original instruction code if no
 // expansion is available.
 static unsigned getRelaxedOpcode(const MCInst &Inst,
                                  const MCSubtargetInfo &STI) {
   switch (Inst.getOpcode()) {
->>>>>>> 4084ffcf
   case RISCV::C_BEQZ:
     return RISCV::BEQ;
   case RISCV::C_BNEZ:
     return RISCV::BNE;
   case RISCV::C_J:
   case RISCV::C_JAL: // fall through.
-<<<<<<< HEAD
-    return RISCV::JAL;
-=======
     // This only relaxes one "step" - i.e. from C.J to JAL, not from C.J to
     // QC.E.J, because we can always relax again if needed.
     return RISCV::JAL;
@@ -187,7 +166,6 @@
 
     break;
   }
->>>>>>> 4084ffcf
   case RISCV::BEQ:
     return RISCV::PseudoLongBEQ;
   case RISCV::BNE:
@@ -225,12 +203,9 @@
   case RISCV::QC_E_BGEUI:
     return RISCV::PseudoLongQC_E_BGEUI;
   }
-<<<<<<< HEAD
-=======
 
   // Returning the original opcode means we cannot relax the instruction.
   return Inst.getOpcode();
->>>>>>> 4084ffcf
 }
 
 void RISCVAsmBackend::relaxInstruction(MCInst &Inst,
@@ -282,11 +257,7 @@
   case RISCV::QC_E_BGEI:
   case RISCV::QC_E_BLTUI:
   case RISCV::QC_E_BGEUI:
-<<<<<<< HEAD
-    Res.setOpcode(getRelaxedOpcode(Inst.getOpcode()));
-=======
     Res.setOpcode(getRelaxedOpcode(Inst, STI));
->>>>>>> 4084ffcf
     Res.addOperand(Inst.getOperand(0));
     Res.addOperand(Inst.getOperand(1));
     Res.addOperand(Inst.getOperand(2));
@@ -435,11 +406,7 @@
   if (STI.hasFeature(RISCV::FeatureExactAssembly))
     return false;
 
-<<<<<<< HEAD
-  return getRelaxedOpcode(Inst.getOpcode()) != Inst.getOpcode();
-=======
   return getRelaxedOpcode(Inst, STI) != Inst.getOpcode();
->>>>>>> 4084ffcf
 }
 
 bool RISCVAsmBackend::writeNopData(raw_ostream &OS, uint64_t Count,
@@ -585,11 +552,7 @@
     Value = (Bit19 << 31) | (Bit14_0 << 16) | (Bit18_15 << 12);
     return Value;
   }
-<<<<<<< HEAD
-  case RISCV::fixup_riscv_qc_e_jump_plt: {
-=======
   case RISCV::fixup_riscv_qc_e_call_plt: {
->>>>>>> 4084ffcf
     if (!isInt<32>(Value))
       Ctx.reportError(Fixup.getLoc(), "fixup value out of range");
     if (Value & 0x1)
@@ -604,8 +567,6 @@
             (Bit15_13 << 17) | (Bit4_1 << 8) | (Bit11 << 7);
     return Value;
   }
-<<<<<<< HEAD
-=======
   }
 }
 
@@ -675,35 +636,11 @@
       *DFOut = DF;
       return &F;
     }
->>>>>>> 4084ffcf
   }
 
   return nullptr;
 }
 
-<<<<<<< HEAD
-bool RISCVAsmBackend::isPCRelFixupResolved(const MCSymbol *SymA,
-                                           const MCFragment &F) {
-  // If the section does not contain linker-relaxable fragments, PC-relative
-  // fixups can be resolved.
-  if (!F.getParent()->isLinkerRelaxable())
-    return true;
-
-  // Otherwise, check if the offset between the symbol and fragment is fully
-  // resolved, unaffected by linker-relaxable fragments (e.g. instructions or
-  // offset-affected MCAlignFragment). Complements the generic
-  // isSymbolRefDifferenceFullyResolvedImpl.
-  if (!PCRelTemp)
-    PCRelTemp = getContext().createTempSymbol();
-  PCRelTemp->setFragment(const_cast<MCFragment *>(&F));
-  MCValue Res;
-  MCExpr::evaluateSymbolicAdd(Asm, false, MCValue::get(SymA),
-                              MCValue::get(nullptr, PCRelTemp), Res);
-  return !Res.getSubSym();
-}
-
-=======
->>>>>>> 4084ffcf
 bool RISCVAsmBackend::evaluateTargetFixup(const MCFixup &Fixup,
                                           const MCValue &Target,
                                           uint64_t &Value) {
@@ -750,8 +687,6 @@
 
   return AUIPCFixup->getTargetKind() == RISCV::fixup_riscv_pcrel_hi20 &&
          isPCRelFixupResolved(AUIPCTarget.getAddSym(), *AUIPCDF);
-<<<<<<< HEAD
-=======
 }
 
 void RISCVAsmBackend::maybeAddVendorReloc(const MCFragment &F,
@@ -792,7 +727,6 @@
   MCValue VendorTarget = MCValue::get(VendorSymbol);
   uint64_t VendorValue;
   Asm->getWriter().recordRelocation(F, VendorFixup, VendorTarget, VendorValue);
->>>>>>> 4084ffcf
 }
 
 bool RISCVAsmBackend::addReloc(const MCFragment &F, const MCFixup &Fixup,
@@ -844,9 +778,6 @@
   if (IsResolved &&
       (getFixupKindInfo(Fixup.getKind()).Flags & MCFixupKindInfo::FKF_IsPCRel))
     IsResolved = isPCRelFixupResolved(Target.getAddSym(), F);
-<<<<<<< HEAD
-  IsResolved = MCAsmBackend::addReloc(F, Fixup, Target, FixedValue, IsResolved);
-=======
 
   if (!IsResolved) {
     // Some Fixups require a vendor relocation, record it (directly) before we
@@ -855,7 +786,6 @@
 
     Asm->getWriter().recordRelocation(F, Fixup, Target, FixedValue);
   }
->>>>>>> 4084ffcf
 
   if (Fixup.isLinkerRelaxable()) {
     auto FA = MCFixup::create(Fixup.getOffset(), nullptr, ELF::R_RISCV_RELAX);
