--- conflicted
+++ resolved
@@ -30,36 +30,6 @@
 class InstFormat<bits<5> val> {
   bits<5> Value = val;
 }
-<<<<<<< HEAD
-def InstFormatPseudo : InstFormat<0>;
-def InstFormatR      : InstFormat<1>;
-def InstFormatR4     : InstFormat<2>;
-def InstFormatI      : InstFormat<3>;
-def InstFormatS      : InstFormat<4>;
-def InstFormatB      : InstFormat<5>;
-def InstFormatU      : InstFormat<6>;
-def InstFormatJ      : InstFormat<7>;
-def InstFormatCR     : InstFormat<8>;
-def InstFormatCI     : InstFormat<9>;
-def InstFormatCSS    : InstFormat<10>;
-def InstFormatCIW    : InstFormat<11>;
-def InstFormatCL     : InstFormat<12>;
-def InstFormatCS     : InstFormat<13>;
-def InstFormatCA     : InstFormat<14>;
-def InstFormatCB     : InstFormat<15>;
-def InstFormatCJ     : InstFormat<16>;
-def InstFormatCU     : InstFormat<17>;
-def InstFormatCLB    : InstFormat<18>;
-def InstFormatCLH    : InstFormat<19>;
-def InstFormatCSB    : InstFormat<20>;
-def InstFormatCSH    : InstFormat<21>;
-def InstFormatQC_EAI : InstFormat<22>;
-def InstFormatQC_EI  : InstFormat<23>;
-def InstFormatQC_EB  : InstFormat<24>;
-def InstFormatQC_EJ  : InstFormat<25>;
-def InstFormatQC_ES  : InstFormat<26>;
-def InstFormatOther  : InstFormat<31>;
-=======
 def InstFormatPseudo        : InstFormat<0>;
 def InstFormatR             : InstFormat<1>;
 def InstFormatR4            : InstFormat<2>;
@@ -89,7 +59,6 @@
 def InstFormatQC_ES         : InstFormat<26>;
 def InstFormatNDS_BRANCH_10 : InstFormat<27>;
 def InstFormatOther         : InstFormat<31>;
->>>>>>> eb0f1dc0
 
 
 class RISCVVConstraint<bits<3> val> {
@@ -277,7 +246,6 @@
   // 3 -> widening case
   bits<2> TargetOverlapConstraintType = 0;
   let TSFlags{21-20} = TargetOverlapConstraintType;
-<<<<<<< HEAD
 
   // Most vector instructions are elementwise, but some may depend on the value
   // of VL (e.g. vslide1down.vx), and others may depend on the VL and mask
@@ -287,17 +255,6 @@
   let TSFlags{22} = ElementsDependOn.VL;
   let TSFlags{23} = ElementsDependOn.Mask;
 
-=======
-
-  // Most vector instructions are elementwise, but some may depend on the value
-  // of VL (e.g. vslide1down.vx), and others may depend on the VL and mask
-  // (e.g. vredsum.vs, viota.m). Mark these instructions so that peepholes avoid
-  // changing their VL and/or mask.
-  EltDeps ElementsDependOn = EltDepsNone;
-  let TSFlags{22} = ElementsDependOn.VL;
-  let TSFlags{23} = ElementsDependOn.Mask;
-
->>>>>>> eb0f1dc0
   // Indicates the EEW of a vector instruction's destination operand.
   EEW DestEEW = EEWSEWx1;
   let TSFlags{25-24} = DestEEW.Value;
