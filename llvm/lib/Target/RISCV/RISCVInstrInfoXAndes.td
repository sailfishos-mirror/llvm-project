//===-- RISCVInstrInfoXAndes.td ----------------------------*- tablegen -*-===//
//
// Part of the LLVM Project, under the Apache License v2.0 with LLVM Exceptions.
// See https://llvm.org/LICENSE.txt for license information.
// SPDX-License-Identifier: Apache-2.0 WITH LLVM-exception
//
//===----------------------------------------------------------------------===//
//
// This file describes the vendor extensions defined by Andes Technology.
//
//===----------------------------------------------------------------------===//

//===----------------------------------------------------------------------===//
// RISC-V specific DAG Nodes.
//===----------------------------------------------------------------------===//

def SDT_NDS_FMV_BF16_X
    : SDTypeProfile<1, 1, [SDTCisVT<0, bf16>, SDTCisVT<1, XLenVT>]>;
def SDT_NDS_FMV_X_ANYEXTBF16
    : SDTypeProfile<1, 1, [SDTCisVT<0, XLenVT>, SDTCisVT<1, bf16>]>;

def riscv_nds_fmv_bf16_x
    : SDNode<"RISCVISD::NDS_FMV_BF16_X", SDT_NDS_FMV_BF16_X>;
def riscv_nds_fmv_x_anyextbf16
    : SDNode<"RISCVISD::NDS_FMV_X_ANYEXTBF16", SDT_NDS_FMV_X_ANYEXTBF16>;

//===----------------------------------------------------------------------===//
// Operand and SDNode transformation definitions.
//===----------------------------------------------------------------------===//

// A 11-bit signed immediate where the least significant bit is zero.
def bare_simm11_lsb0 : Operand<OtherVT> {
  let ParserMatchClass = BareSImmNLsb0AsmOperand<11>;
  let PrintMethod = "printBranchOperand";
  let EncoderMethod = "getImmOpValueAsrN<1>";
  let DecoderMethod = "decodeSImmOperandAndLslN<11, 1>";
  let MCOperandPredicate = [{
    int64_t Imm;
    if (MCOp.evaluateAsConstantImm(Imm))
      return isShiftedInt<10, 1>(Imm);
    return MCOp.isBareSymbolRef();
  }];
  let OperandType = "OPERAND_PCREL";
}

def simm18 : Operand<XLenVT> {
  let ParserMatchClass = SImmAsmOperand<18>;
  let EncoderMethod = "getImmOpValue";
  let DecoderMethod = "decodeSImmOperand<18>";
}

def simm18_lsb0 : Operand<XLenVT> {
  let ParserMatchClass = SImmAsmOperand<18, "Lsb0">;
  let EncoderMethod = "getImmOpValueAsrN<1>";
  let DecoderMethod = "decodeSImmOperandAndLslN<18, 1>";
}

def simm19_lsb00 : Operand<XLenVT> {
  let ParserMatchClass = SImmAsmOperand<19, "Lsb00">;
  let EncoderMethod = "getImmOpValueAsrN<2>";
  let DecoderMethod = "decodeSImmOperandAndLslN<19, 2>";
}

def simm20_lsb000 : Operand<XLenVT> {
  let ParserMatchClass = SImmAsmOperand<20, "Lsb000">;
  let EncoderMethod = "getImmOpValueAsrN<3>";
  let DecoderMethod = "decodeSImmOperandAndLslN<20, 3>";
}

// Predicate: True if immediate is a power of 2.
def PowerOf2 : PatLeaf<(imm), [{
  return isPowerOf2_64(N->getZExtValue());
}]>;

// Transformation function: Get log2 of immediate.
def Log2 : SDNodeXForm<imm, [{
  uint64_t Imm = Log2_64(N->getZExtValue());
  return CurDAG->getTargetConstant(Imm, SDLoc(N), N->getValueType(0));
}]>;

//===----------------------------------------------------------------------===//
// Pseudo table
//===----------------------------------------------------------------------===//

class RISCVNDSVLN<bit M, bit U, bits<3> S, bits<3> L> {
  bits<1> Masked = M;
  bits<1> Unsigned = U;
  bits<3> Log2SEW = S;
  bits<3> LMUL = L;
  Pseudo Pseudo = !cast<Pseudo>(NAME);
}

def RISCVNDSVLNTable : GenericTable {
  let FilterClass = "RISCVNDSVLN";
  let CppTypeName = "NDSVLNPseudo";
  let Fields = ["Masked", "Unsigned", "Log2SEW", "LMUL", "Pseudo"];
  let PrimaryKey = ["Masked", "Unsigned", "Log2SEW", "LMUL"];
  let PrimaryKeyName = "getNDSVLNPseudo";
}

//===----------------------------------------------------------------------===//
// Instruction Class Templates
//===----------------------------------------------------------------------===//

class NDSRVInstBB<bit cs, string opcodestr>
    : RVInst<(outs),
             (ins GPR:$rs1, uimmlog2xlen:$cimm, bare_simm11_lsb0:$imm10),
             opcodestr, "$rs1, $cimm, $imm10", [], InstFormatNDS_BRANCH_10>,
      Sched<[WriteJmp, ReadIALU]> {
  bits<10> imm10;
  bits<5> rs1;
  bits<6> cimm;

  let Inst{31} = imm10{9};
  let Inst{30} = cs;
  let Inst{29-25} = imm10{8-4};
  let Inst{24-20} = cimm{4-0};
  let Inst{19-15} = rs1;
  let Inst{14-12} = 0b111;
  let Inst{11-8} = imm10{3-0};
  let Inst{7} = cimm{5};
  let Inst{6-0} = OPC_CUSTOM_2.Value;
  let hasSideEffects = 0;
  let mayLoad = 0;
  let mayStore = 0;
  let isBranch = 1;
  let isTerminator = 1;
}

class NDSRVInstBC<bits<3> funct3, string opcodestr>
    : RVInst<(outs), (ins GPR:$rs1, uimm7:$cimm, bare_simm11_lsb0:$imm10),
             opcodestr, "$rs1, $cimm, $imm10", [], InstFormatNDS_BRANCH_10>,
      Sched<[WriteJmp, ReadIALU]> {
  bits<10> imm10;
  bits<5> rs1;
  bits<7> cimm;

  let Inst{31} = imm10{9};
  let Inst{30} = cimm{6};
  let Inst{29-25} = imm10{8-4};
  let Inst{24-20} = cimm{4-0};
  let Inst{19-15} = rs1;
  let Inst{14-12} = funct3;
  let Inst{11-8} = imm10{3-0};
  let Inst{7} = cimm{5};
  let Inst{6-0} = OPC_CUSTOM_2.Value;
  let hasSideEffects = 0;
  let mayLoad = 0;
  let mayStore = 0;
  let isBranch = 1;
  let isTerminator = 1;
}

class NDSRVInstBFO<bits<3> funct3, string opcodestr>
    : RVInst<(outs GPR:$rd),
             (ins GPR:$rs1, uimmlog2xlen:$msb, uimmlog2xlen:$lsb),
             opcodestr, "$rd, $rs1, $msb, $lsb", [], InstFormatOther>,
      Sched<[WriteIALU, ReadIALU]> {
  bits<5> rd;
  bits<5> rs1;
  bits<6> msb;
  bits<6> lsb;

  let Inst{31-26} = msb;
  let Inst{25-20} = lsb;
  let Inst{19-15} = rs1;
  let Inst{14-12} = funct3;
  let Inst{11-7} = rd;
  let Inst{6-0} = OPC_CUSTOM_2.Value;
  let hasSideEffects = 0;
  let mayLoad = 0;
  let mayStore = 0;
}

class NDSRVInstRR<bits<7> funct7, string opcodestr>
    : RVInstR<funct7, 0b000, OPC_CUSTOM_2,
              (outs GPR:$rd), (ins GPR:$rs1, GPR:$rs2),
              opcodestr, "$rd, $rs1, $rs2">,
      Sched<[WriteIALU, ReadIALU, ReadIALU]> {
  let hasSideEffects = 0;
  let mayLoad = 0;
  let mayStore = 0;
}

class NDSRVInstLEA<bits<7> funct7, string opcodestr>
    : RVInstR<funct7, 0b000, OPC_CUSTOM_2,
              (outs GPR:$rd), (ins GPR:$rs2, GPR:$rs1),
              opcodestr, "$rd, $rs1, $rs2">,
      Sched<[WriteIALU, ReadIALU, ReadIALU]> {
  let hasSideEffects = 0;
  let mayLoad = 0;
  let mayStore = 0;
}

// GP: ADDI, LB, LBU
class NDSRVInstLBGP<bits<2> funct2, string opcodestr>
    : RVInst<(outs GPR:$rd), (ins simm18:$imm18),
             opcodestr, "$rd, ${imm18}", [], InstFormatOther> {
  bits<18> imm18;
  bits<5> rd;

  let Inst{31} = imm18{17};
  let Inst{30-21} = imm18{10-1};
  let Inst{20} = imm18{11};
  let Inst{19-17} = imm18{14-12};
  let Inst{16-15} = imm18{16-15};
  let Inst{14} = imm18{0};
  let Inst{13-12} = funct2;
  let Inst{11-7} = rd;
  let Inst{6-0} = OPC_CUSTOM_0.Value;
  let hasSideEffects = 0;
  let mayLoad = 1;
  let mayStore = 0;
}

// GP: LH, LHU
class NDSRVInstLHGP<bits<3> funct3, string opcodestr>
    : RVInst<(outs GPR:$rd), (ins simm18_lsb0:$imm17),
             opcodestr, "$rd, ${imm17}", [], InstFormatOther> {
  bits<17> imm17;
  bits<5> rd;

  let Inst{31} = imm17{16};
  let Inst{30-21} = imm17{9-0};
  let Inst{20} = imm17{10};
  let Inst{19-17} = imm17{13-11};
  let Inst{16-15} = imm17{15-14};
  let Inst{14-12} = funct3;
  let Inst{11-7} = rd;
  let Inst{6-0} = OPC_CUSTOM_1.Value;
  let hasSideEffects = 0;
  let mayLoad = 1;
  let mayStore = 0;
}

// GP: LW, LWU
class NDSRVInstLWGP<bits<3> funct3, string opcodestr>
    : RVInst<(outs GPR:$rd), (ins simm19_lsb00:$imm17),
             opcodestr, "$rd, ${imm17}", [], InstFormatOther> {
  bits<17> imm17;
  bits<5> rd;

  let Inst{31} = imm17{16};
  let Inst{30-22} = imm17{8-0};
  let Inst{21} = imm17{15};
  let Inst{20} = imm17{9};
  let Inst{19-17} = imm17{12-10};
  let Inst{16-15} = imm17{14-13};
  let Inst{14-12} = funct3;
  let Inst{11-7} = rd;
  let Inst{6-0} = OPC_CUSTOM_1.Value;
  let hasSideEffects = 0;
  let mayLoad = 1;
  let mayStore = 0;
}

// GP: LD
class NDSRVInstLDGP<bits<3> funct3, string opcodestr>
    : RVInst<(outs GPR:$rd), (ins simm20_lsb000:$imm17),
             opcodestr, "$rd, ${imm17}", [], InstFormatOther> {
  bits<17> imm17;
  bits<5> rd;

  let Inst{31} = imm17{16};
  let Inst{30-23} = imm17{7-0};
  let Inst{22-21} = imm17{15-14};
  let Inst{20} = imm17{8};
  let Inst{19-17} = imm17{11-9};
  let Inst{16-15} = imm17{13-12};
  let Inst{14-12} = funct3;
  let Inst{11-7} = rd;
  let Inst{6-0} = OPC_CUSTOM_1.Value;
  let hasSideEffects = 0;
  let mayLoad = 1;
  let mayStore = 0;
}

// GP: SB
class NDSRVInstSBGP<bits<2> funct2, string opcodestr>
    : RVInst<(outs), (ins GPR:$rs2, simm18:$imm18),
             opcodestr, "$rs2, ${imm18}", [], InstFormatOther> {
  bits<18> imm18;
  bits<5> rs2;

  let Inst{31} = imm18{17};
  let Inst{30-25} = imm18{10-5};
  let Inst{24-20} = rs2;
  let Inst{19-17} = imm18{14-12};
  let Inst{16-15} = imm18{16-15};
  let Inst{14} = imm18{0};
  let Inst{13-12} = funct2;
  let Inst{11-8} = imm18{4-1};
  let Inst{7} = imm18{11};
  let Inst{6-0} = OPC_CUSTOM_0.Value;
  let hasSideEffects = 0;
  let mayLoad = 0;
  let mayStore = 1;
}

// GP: SH
class NDSRVInstSHGP<bits<3> funct3, string opcodestr>
    : RVInst<(outs), (ins GPR:$rs2, simm18_lsb0:$imm17),
             opcodestr, "$rs2, ${imm17}", [], InstFormatOther> {
  bits<17> imm17;
  bits<5> rs2;

  let Inst{31} = imm17{16};
  let Inst{30-25} = imm17{9-4};
  let Inst{24-20} = rs2;
  let Inst{19-17} = imm17{13-11};
  let Inst{16-15} = imm17{15-14};
  let Inst{14-12} = funct3;
  let Inst{11-8} = imm17{3-0};
  let Inst{7} = imm17{10};
  let Inst{6-0} = OPC_CUSTOM_1.Value;
  let hasSideEffects = 0;
  let mayLoad = 0;
  let mayStore = 1;
}

// GP: SW
class NDSRVInstSWGP<bits<3> funct3, string opcodestr>
    : RVInst<(outs), (ins GPR:$rs2, simm19_lsb00:$imm17),
             opcodestr, "$rs2, ${imm17}", [], InstFormatOther> {
  bits<17> imm17;
  bits<5> rs2;

  let Inst{31} = imm17{16};
  let Inst{30-25} = imm17{8-3};
  let Inst{24-20} = rs2;
  let Inst{19-17} = imm17{12-10};
  let Inst{16-15} = imm17{14-13};
  let Inst{14-12} = funct3;
  let Inst{11-9} = imm17{2-0};
  let Inst{8} = imm17{15};
  let Inst{7} = imm17{9};
  let Inst{6-0} = OPC_CUSTOM_1.Value;
  let hasSideEffects = 0;
  let mayLoad = 0;
  let mayStore = 1;
}

// GP: SD
class NDSRVInstSDGP<bits<3> funct3, string opcodestr>
    : RVInst<(outs), (ins GPR:$rs2, simm20_lsb000:$imm17),
             opcodestr, "$rs2, ${imm17}", [], InstFormatOther> {
  bits<17> imm17;
  bits<5> rs2;

  let Inst{31} = imm17{16};
  let Inst{30-25} = imm17{7-2};
  let Inst{24-20} = rs2;
  let Inst{19-17} = imm17{11-9};
  let Inst{16-15} = imm17{13-12};
  let Inst{14-12} = funct3;
  let Inst{11-10} = imm17{1-0};
  let Inst{9-8} = imm17{15-14};
  let Inst{7} = imm17{8};
  let Inst{6-0} = OPC_CUSTOM_1.Value;
  let hasSideEffects = 0;
  let mayLoad = 0;
  let mayStore = 1;
}

class NDSRVInstBFHCvt<bits<7> funct7, bits<5> rs1val, DAGOperand rdty,
                      DAGOperand rs2ty, string opcodestr>
    : RVInstR<funct7, 0b100, OPC_CUSTOM_2, (outs rdty:$rd),
              (ins rs2ty:$rs2), opcodestr, "$rd, $rs2"> {
  let rs1 = rs1val;
  let hasSideEffects = 0;
  let mayLoad = 0;
  let mayStore = 0;
  let mayRaiseFPException = 1;
}

class NDSRVInstVFPMAD<bits<6> funct6, string opcodestr>
    : RVInst<(outs VR:$vd), (ins VR:$vs2, FPR32:$rs1, VMaskOp:$vm),
             opcodestr # "." # "vf", "$vd, $rs1, $vs2$vm", [], InstFormatR>,
      SchedBinaryMC<"WriteVFMulAddF", "ReadVFMulAddV", "ReadVFMulAddF"> {
  bits<5> vs2;
  bits<5> rs1;
  bits<5> vd;
  bit vm;

  let Inst{31-26} = funct6;
  let Inst{25} = vm;
  let Inst{24-20} = vs2;
  let Inst{19-15} = rs1;
  let Inst{14-12} = 0b100;
  let Inst{11-7} = vd;
  let Inst{6-0} = OPC_CUSTOM_2.Value;
  let hasSideEffects = 0;
  let mayLoad = 0;
  let mayStore = 0;

  let RVVConstraint = VMConstraint;
}

class NDSRVInstVD4DOT<bits<6> funct6, string opcodestr>
    : RVInst<(outs VR:$vd), (ins VR:$vs1, VR:$vs2, VMaskOp:$vm),
             opcodestr # "." # "vv", "$vd, $vs1, $vs2$vm", [], InstFormatR>,
      SchedBinaryMC<"WriteVIMulAddV", "ReadVIMulAddV", "ReadVIMulAddV"> {
  bits<5> vs2;
  bits<5> vs1;
  bits<5> vd;
  bit vm;

  let Inst{31-26} = funct6;
  let Inst{25} = vm;
  let Inst{24-20} = vs2;
  let Inst{19-15} = vs1;
  let Inst{14-12} = 0b100;
  let Inst{11-7} = vd;
  let Inst{6-0} = OPC_CUSTOM_2.Value;
  let hasSideEffects = 0;
  let mayLoad = 0;
  let mayStore = 0;

  let RVVConstraint = VMConstraint;
}

class NDSRVInstVBFHCvt<bits<5> vs1, string opcodestr>
    : RVInst<(outs VR:$vd), (ins VR:$vs2, VMaskOp:$vm),
             opcodestr, "$vd, $vs2", [], InstFormatR> {
  bits<5> vs2;
  bits<5> vd;

  let Inst{31-25} = 0b0000000;
  let Inst{24-20} = vs2;
  let Inst{19-15} = vs1;
  let Inst{14-12} = 0b100;
  let Inst{11-7} = vd;
  let Inst{6-0} = OPC_CUSTOM_2.Value;
  let hasSideEffects = 0;
  let mayLoad = 0;
  let mayStore = 0;

  let Uses = [VL, VTYPE];
}

class NDSRVInstVLN<bits<5> funct5, string opcodestr>
    : RVInst<(outs VR:$vd), (ins GPRMemZeroOffset:$rs1, VMaskOp:$vm),
             opcodestr, "$vd, ${rs1}$vm", [], InstFormatR>,
      VLESchedMC {
  bits<5> rs1;
  bits<5> vd;
  bit vm;

  let Inst{31-26} = 0b000001;
  let Inst{25} = vm;
  let Inst{24-20} = funct5;
  let Inst{19-15} = rs1;
  let Inst{14-12} = 0b100;
  let Inst{11-7} = vd;
  let Inst{6-0} = OPC_CUSTOM_2.Value;
  let hasSideEffects = 0;
  let mayLoad = 1;
  let mayStore = 0;

  let Uses = [VTYPE, VL];
  let RVVConstraint = VMConstraint;
}

class VPseudoVLN8NoMask<VReg RetClass, bit U> :
      RISCVVPseudo<(outs RetClass:$rd),
                   (ins RetClass:$dest,
                        GPRMemZeroOffset:$rs1,
                        AVL:$vl, sew:$sew, vec_policy:$policy), []>,
      RISCVNDSVLN</*Masked*/0, /*Unsigned*/U, !logtwo(8), VLMul> {
  let mayLoad = 1;
  let mayStore = 0;
  let hasSideEffects = 0;
  let HasVLOp = 1;
  let HasSEWOp = 1;
  let HasVecPolicyOp = 1;
  let Constraints = "$rd = $dest";
}

class VPseudoVLN8Mask<VReg RetClass, bit U> :
      RISCVVPseudo<(outs GetVRegNoV0<RetClass>.R:$rd),
                   (ins GetVRegNoV0<RetClass>.R:$passthru,
                        GPRMemZeroOffset:$rs1,
                        VMaskOp:$vm, AVL:$vl, sew:$sew, vec_policy:$policy),
                   []>,
      RISCVNDSVLN</*Masked*/1, /*Unsigned*/U, !logtwo(8), VLMul> {
  let mayLoad = 1;
  let mayStore = 0;
  let hasSideEffects = 0;
  let HasVLOp = 1;
  let HasSEWOp = 1;
  let HasVecPolicyOp = 1;
  let UsesMaskPolicy = 1;
  let Constraints = "$rd = $passthru";
}

//===----------------------------------------------------------------------===//
// Multiclass
//===----------------------------------------------------------------------===//

multiclass VPseudoVWCVT_S_BF16 {
  defvar constraint = "@earlyclobber $rd";
  foreach m = MxListFW in {
    let VLMul = m.value, SEW=16 in
    def "_" # m.MX : VPseudoUnaryNoMask<m.wvrclass, m.vrclass, constraint>,
                     SchedUnary<"WriteVFWCvtIToFV", "ReadVFWCvtIToFV", m.MX, 16,
                                forcePassthruRead=true>;
  }
}

multiclass VPseudoVNCVT_BF16_S {
  defvar constraint = "@earlyclobber $rd";
  foreach m = MxListFW in {
    let VLMul = m.value, SEW=16 in
    def "_" # m.MX : VPseudoUnaryNoMaskRoundingMode<m.vrclass, m.wvrclass,
                                                    constraint>,
                     SchedUnary<"WriteVFNCvtFToFV", "ReadVFNCvtFToFV", m.MX, 16,
                                forcePassthruRead=true>;
  }
}

multiclass VPatConversionS_BF16<string intrinsic, string instruction> {
  foreach fvtiToFWti = AllWidenableBFloatToFloatVectors in {
    defvar fvti = fvtiToFWti.Vti;
    defvar fwti = fvtiToFWti.Wti;
    let Predicates = [HasVendorXAndesVBFHCvt] in
    def : VPatUnaryNoMask<intrinsic, instruction, "BF16",
                          fwti.Vector, fvti.Vector,
                          fvti.Log2SEW, fvti.LMul,
                          fwti.RegClass, fvti.RegClass>;
  }
}

multiclass VPatConversionBF16_S<string intrinsic, string instruction> {
  foreach fvtiToFWti = AllWidenableBFloatToFloatVectors in {
    defvar fvti = fvtiToFWti.Vti;
    defvar fwti = fvtiToFWti.Wti;
    let Predicates = [HasVendorXAndesVBFHCvt] in
    def : VPatUnaryNoMaskRoundingMode<intrinsic, instruction, "S",
                                      fvti.Vector, fwti.Vector,
                                      fvti.Log2SEW, fvti.LMul,
                                      fvti.RegClass, fwti.RegClass>;
  }
}

multiclass VPseudoVLN8<bit U> {
  foreach lmul = MxSet<8>.m in {
    defvar LInfo = lmul.MX;
    defvar vreg = lmul.vrclass;
    let VLMul = lmul.value in {
      def "_V_" # LInfo :
        VPseudoVLN8NoMask<vreg, U>,
        VLESched<LInfo>;
      def "_V_" # LInfo # "_MASK" :
        VPseudoVLN8Mask<vreg, U>,
        RISCVMaskedPseudo<MaskIdx=2>,
        VLESched<LInfo>;
    }
  }
}

let fprclass = !cast<RegisterClass>("FPR32") in
def SCALAR_F16_FPR32 : FPR_Info<16>;

let hasSideEffects = 0 in
multiclass VPseudoVFPMAD_VF_RM {
  foreach m = SCALAR_F16_FPR32.MxList in {
    defm "" : VPseudoBinaryV_VF_RM<m, SCALAR_F16_FPR32, 0>,
              SchedBinary<"WriteVFMulAddF", "ReadVFMulAddV", "ReadVFMulAddF",
                          m.MX,  SCALAR_F16_FPR32.SEW, forcePassthruRead=true>;
  }
}

multiclass VPatVFPMADBinaryV_VX_RM<string intrinsic, string instruction,
                                   list<VTypeInfo> vtilist> {
  foreach vti = vtilist in {
    defvar kind = "V"#vti.ScalarSuffix;
    defm : VPatBinaryRoundingMode<intrinsic,
                                  instruction#"_"#kind#"_"#vti.LMul.MX,
                                  vti.Vector, vti.Vector, f32, vti.Mask,
                                  vti.Log2SEW, vti.RegClass,
                                  vti.RegClass, FPR32>;
  }
}

multiclass VPseudoVD4DOT_VV {
  foreach m = [V_MF2, V_M1, V_M2, V_M4, V_M8] in {
    defm "" : VPseudoBinaryV_VV<m>,
              SchedBinary<"WriteVIALUV", "ReadVIALUV", "ReadVIALUV", m.MX,
                          forcePassthruRead=true>;
  }
}

multiclass VPatTernaryVD4DOT_VV<string intrinsic, string instruction,
                                list<VTypeInfoToWide> vtilist> {
  foreach vtiToWti = vtilist in {
    defvar vti = vtiToWti.Vti;
    defvar wti = vtiToWti.Wti;
    let Predicates = GetVTypePredicates<wti>.Predicates in
    defm : VPatTernaryWithPolicy<intrinsic, instruction, "VV",
                                 wti.Vector, vti.Vector, vti.Vector,
                                 wti.Mask, wti.Log2SEW, vti.LMul,
                                 wti.RegClass, vti.RegClass, vti.RegClass>;
  }
}

//===----------------------------------------------------------------------===//
// XAndesPerf
//===----------------------------------------------------------------------===//

let DecoderNamespace = "XAndes" in {

let Predicates = [HasVendorXAndesPerf] in {
def NDS_BBC : NDSRVInstBB<0, "nds.bbc">;
def NDS_BBS : NDSRVInstBB<1, "nds.bbs">;

def NDS_BEQC : NDSRVInstBC<0b101, "nds.beqc">;
def NDS_BNEC : NDSRVInstBC<0b110, "nds.bnec">;

def NDS_BFOS : NDSRVInstBFO<0b011, "nds.bfos">;
def NDS_BFOZ : NDSRVInstBFO<0b010, "nds.bfoz">;

def NDS_LEA_H : NDSRVInstLEA<0b0000101, "nds.lea.h">;
def NDS_LEA_W : NDSRVInstLEA<0b0000110, "nds.lea.w">;
def NDS_LEA_D : NDSRVInstLEA<0b0000111, "nds.lea.d">;

let hasSideEffects = 0, mayLoad = 0, mayStore = 0 in
def NDS_ADDIGP : NDSRVInstLBGP<0b01, "nds.addigp">;

def NDS_LBGP  : NDSRVInstLBGP<0b00, "nds.lbgp">;
def NDS_LBUGP : NDSRVInstLBGP<0b10, "nds.lbugp">;
def NDS_LHGP  : NDSRVInstLHGP<0b001, "nds.lhgp">;
def NDS_LHUGP : NDSRVInstLHGP<0b101, "nds.lhugp">;
def NDS_LWGP  : NDSRVInstLWGP<0b010, "nds.lwgp">;

def NDS_SBGP  : NDSRVInstSBGP<0b11, "nds.sbgp">;
def NDS_SHGP  : NDSRVInstSHGP<0b000, "nds.shgp">;
def NDS_SWGP  : NDSRVInstSWGP<0b100, "nds.swgp">;

def NDS_FFB     : NDSRVInstRR<0b0010000, "nds.ffb">;
def NDS_FFZMISM : NDSRVInstRR<0b0010001, "nds.ffzmism">;
def NDS_FFMISM  : NDSRVInstRR<0b0010010, "nds.ffmism">;
def NDS_FLMISM  : NDSRVInstRR<0b0010011, "nds.flmism">;
} // Predicates = [HasVendorXAndesPerf]

let Predicates = [HasVendorXAndesPerf, IsRV64] in {
def NDS_LEA_B_ZE : NDSRVInstLEA<0b0001000, "nds.lea.b.ze">;
def NDS_LEA_H_ZE : NDSRVInstLEA<0b0001001, "nds.lea.h.ze">;
def NDS_LEA_W_ZE : NDSRVInstLEA<0b0001010, "nds.lea.w.ze">;
def NDS_LEA_D_ZE : NDSRVInstLEA<0b0001011, "nds.lea.d.ze">;

def NDS_LWUGP : NDSRVInstLWGP<0b110, "nds.lwugp">;
def NDS_LDGP  : NDSRVInstLDGP<0b011, "nds.ldgp">;

def NDS_SDGP  : NDSRVInstSDGP<0b111, "nds.sdgp">;
} // Predicates = [HasVendorXAndesPerf, IsRV64]

//===----------------------------------------------------------------------===//
// XAndesBFHCvt
//===----------------------------------------------------------------------===//

let Predicates = [HasVendorXAndesBFHCvt] in {
def NDS_FCVT_S_BF16 : NDSRVInstBFHCvt<0b0000000, 0b00010,
                                      FPR32, FPR16, "nds.fcvt.s.bf16">,
                      Sched<[WriteFCvtF16ToF32, ReadFCvtF16ToF32]>;
def NDS_FCVT_BF16_S : NDSRVInstBFHCvt<0b0000000, 0b00011,
                                      FPR16, FPR32, "nds.fcvt.bf16.s">,
                      Sched<[WriteFCvtF32ToF16, ReadFCvtF32ToF16]>;
}

//===----------------------------------------------------------------------===//
// XAndesVBFHCvt
//===----------------------------------------------------------------------===//

let Predicates = [HasVendorXAndesVBFHCvt], Constraints = "@earlyclobber $vd",
    mayRaiseFPException = true in {
let RVVConstraint = VS2Constraint, DestEEW = EEWSEWx2 in
def NDS_VFWCVT_S_BF16 : NDSRVInstVBFHCvt<0b00000, "nds.vfwcvt.s.bf16">;
let Uses = [FRM, VL, VTYPE] in
def NDS_VFNCVT_BF16_S : NDSRVInstVBFHCvt<0b00001, "nds.vfncvt.bf16.s">;
}

//===----------------------------------------------------------------------===//
// XAndesVSIntLoad
//===----------------------------------------------------------------------===//

let Predicates = [HasVendorXAndesVSIntLoad] in {
def NDS_VLN8_V  : NDSRVInstVLN<0b00010, "nds.vln8.v">;
def NDS_VLNU8_V : NDSRVInstVLN<0b00011, "nds.vlnu8.v">;
}

//===----------------------------------------------------------------------===//
// XAndesVPackFPH
//===----------------------------------------------------------------------===//

let Predicates = [HasVendorXAndesVPackFPH],
    Uses = [FRM, VL, VTYPE], mayRaiseFPException = true in {
def NDS_VFPMADT_VF : NDSRVInstVFPMAD<0b000010, "nds.vfpmadt">;
def NDS_VFPMADB_VF : NDSRVInstVFPMAD<0b000011, "nds.vfpmadb">;
}

//===----------------------------------------------------------------------===//
// XAndesVDot
//===----------------------------------------------------------------------===//

let Predicates = [HasVendorXAndesVDot], Uses = [VL, VTYPE] in {
def NDS_VD4DOTS_VV  : NDSRVInstVD4DOT<0b000100, "nds.vd4dots">;
def NDS_VD4DOTU_VV  : NDSRVInstVD4DOT<0b000111, "nds.vd4dotu">;
def NDS_VD4DOTSU_VV : NDSRVInstVD4DOT<0b000101, "nds.vd4dotsu">;
}
} // DecoderNamespace = "XAndes"

//===----------------------------------------------------------------------===//
// Pseudo-instructions and codegen patterns
//===----------------------------------------------------------------------===//

class NDS_BBPat<CondCode Cond, NDSRVInstBB Inst>
    : Pat<(riscv_brcc (and(XLenVT GPR:$rs1), PowerOf2:$mask), 0, Cond,
              bb:$imm10),
          (Inst GPR:$rs1, (Log2 PowerOf2:$mask), bare_simm11_lsb0:$imm10)>;

class NDS_BCPat<CondCode Cond, NDSRVInstBC Inst>
    : Pat<(riscv_brcc (XLenVT GPR:$rs1), uimm7:$cimm, Cond, bb:$imm10),
          (Inst GPR:$rs1, uimm7:$cimm, bare_simm11_lsb0:$imm10)>;

defm CC_UImmLog2XLen_NDS : SelectCC_GPR_riirr<GPR, uimmlog2xlen>;
defm CC_UImm7_NDS        : SelectCC_GPR_riirr<GPR, uimm7>;

class SelectNDS_BB<CondCode Cond>
    : Pat<(riscv_selectcc_frag:$cc (and(XLenVT GPR:$lhs), PowerOf2:$mask), 0,
              Cond, (XLenVT GPR:$truev), GPR:$falsev),
          (Select_GPR_Using_CC_UImmLog2XLen_NDS GPR:$lhs, (Log2 PowerOf2:$mask),
              (IntCCtoRISCVCC $cc), GPR:$truev, GPR:$falsev)>;

class SelectNDS_BC<CondCode Cond>
    : Pat<(riscv_selectcc_frag:$cc (XLenVT GPR:$lhs), uimm7:$cimm, Cond,
              (XLenVT GPR:$truev), GPR:$falsev),
          (Select_GPR_Using_CC_UImm7_NDS GPR:$lhs, uimm7:$cimm,
              (IntCCtoRISCVCC $cc), GPR:$truev, GPR:$falsev)>;

let Predicates = [HasVendorXAndesPerf] in {

def : NDS_BBPat<SETEQ, NDS_BBC>;
def : NDS_BBPat<SETNE, NDS_BBS>;

def : SelectNDS_BB<SETEQ>;
def : SelectNDS_BB<SETNE>;

def : NDS_BCPat<SETEQ, NDS_BEQC>;
def : NDS_BCPat<SETNE, NDS_BNEC>;

def : SelectNDS_BC<SETEQ>;
def : SelectNDS_BC<SETNE>;

def : Pat<(sext_inreg (XLenVT GPR:$rs1), i16), (NDS_BFOS GPR:$rs1, 15, 0)>;
def : Pat<(sext_inreg (XLenVT GPR:$rs1), i8), (NDS_BFOS GPR:$rs1, 7, 0)>;
def : Pat<(sext_inreg (XLenVT GPR:$rs1), i1), (NDS_BFOS GPR:$rs1, 0, 0)>;

defm : ShxAddPat<1, NDS_LEA_H>;
defm : ShxAddPat<2, NDS_LEA_W>;
defm : ShxAddPat<3, NDS_LEA_D>;

def : CSImm12MulBy4Pat<NDS_LEA_W>;
def : CSImm12MulBy8Pat<NDS_LEA_D>;
} // Predicates = [HasVendorXAndesPerf]

let Predicates = [HasVendorXAndesPerf, IsRV64] in {

defm : ADD_UWPat<NDS_LEA_B_ZE>;

defm : ShxAdd_UWPat<1, NDS_LEA_H_ZE>;
defm : ShxAdd_UWPat<2, NDS_LEA_W_ZE>;
defm : ShxAdd_UWPat<3, NDS_LEA_D_ZE>;

defm : Sh1Add_UWPat<NDS_LEA_H_ZE>;
defm : Sh2Add_UWPat<NDS_LEA_W_ZE>;
defm : Sh3Add_UWPat<NDS_LEA_D_ZE>;

def : Sh1AddPat<NDS_LEA_H_ZE>;
def : Sh2AddPat<NDS_LEA_W_ZE>;
def : Sh3AddPat<NDS_LEA_D_ZE>;
} // Predicates = [HasVendorXAndesPerf, IsRV64]

let Predicates = [HasVendorXAndesBFHCvt] in {
def : Pat<(fpextend (bf16 FPR16:$rs)),
          (NDS_FCVT_S_BF16 (bf16 FPR16:$rs))>;
def : Pat<(bf16 (fpround FPR32:$rs)),
          (NDS_FCVT_BF16_S FPR32:$rs)>;
} // Predicates = [HasVendorXAndesBFHCvt]

<<<<<<< HEAD
=======
let isCodeGenOnly = 1 in {
def NDS_FMV_BF16_X : FPUnaryOp_r<0b1111000, 0b00000, 0b000, FPR16, GPR, "fmv.w.x">,
                     Sched<[WriteFMovI32ToF32, ReadFMovI32ToF32]>;
def NDS_FMV_X_BF16 : FPUnaryOp_r<0b1110000, 0b00000, 0b000, GPR, FPR16, "fmv.x.w">,
                     Sched<[WriteFMovF32ToI32, ReadFMovF32ToI32]>;
}

let Predicates = [HasVendorXAndesBFHCvt] in {
def : Pat<(riscv_nds_fmv_bf16_x GPR:$src), (NDS_FMV_BF16_X GPR:$src)>;
def : Pat<(riscv_nds_fmv_x_anyextbf16 (bf16 FPR16:$src)),
          (NDS_FMV_X_BF16 (bf16 FPR16:$src))>;
} // Predicates = [HasVendorXAndesBFHCvt]

// Use flh/fsh to load/store bf16 if zfh is enabled.
let Predicates = [HasStdExtZfh, HasVendorXAndesBFHCvt] in {
def : LdPat<load, FLH, bf16>;
def : StPat<store, FSH, FPR16, bf16>;
} // Predicates = [HasStdExtZfh, HasVendorXAndesBFHCvt]

>>>>>>> e38f98f5
let Predicates = [HasVendorXAndesVBFHCvt] in {
defm PseudoNDS_VFWCVT_S_BF16 : VPseudoVWCVT_S_BF16;
defm PseudoNDS_VFNCVT_BF16_S : VPseudoVNCVT_BF16_S;
} // Predicates = [HasVendorXAndesVBFHCvt]

defm : VPatConversionS_BF16<"int_riscv_nds_vfwcvt_s_bf16",
                            "PseudoNDS_VFWCVT_S">;
defm : VPatConversionBF16_S<"int_riscv_nds_vfncvt_bf16_s",
                            "PseudoNDS_VFNCVT_BF16">;

let Predicates = [HasVendorXAndesVSIntLoad] in {
defm PseudoNDS_VLN8  : VPseudoVLN8<0>;
defm PseudoNDS_VLNU8 : VPseudoVLN8<1>;
} // Predicates = [HasVendorXAndesVSIntLoad]

let Predicates = [HasVendorXAndesVPackFPH],
    mayRaiseFPException = true in {
defm PseudoNDS_VFPMADT : VPseudoVFPMAD_VF_RM;
defm PseudoNDS_VFPMADB : VPseudoVFPMAD_VF_RM;
} // Predicates = [HasVendorXAndesVPackFPH]

defm : VPatVFPMADBinaryV_VX_RM<"int_riscv_nds_vfpmadt", "PseudoNDS_VFPMADT",
                               AllFP16Vectors>;
defm : VPatVFPMADBinaryV_VX_RM<"int_riscv_nds_vfpmadb", "PseudoNDS_VFPMADB",
                               AllFP16Vectors>;

let Predicates = [HasVendorXAndesVDot] in {
defm PseudoNDS_VD4DOTS  : VPseudoVD4DOT_VV;
defm PseudoNDS_VD4DOTU  : VPseudoVD4DOT_VV;
defm PseudoNDS_VD4DOTSU : VPseudoVD4DOT_VV;
}

defset list<VTypeInfoToWide> AllQuadWidenableVD4DOTVectors = {
  def : VTypeInfoToWide<VI8MF2,  VI32MF2>;
  def : VTypeInfoToWide<VI8M1,   VI32M1>;
  def : VTypeInfoToWide<VI8M2,   VI32M2>;
  def : VTypeInfoToWide<VI8M4,   VI32M4>;
  def : VTypeInfoToWide<VI8M8,   VI32M8>;
  def : VTypeInfoToWide<VI16M1,  VI64M1>;
  def : VTypeInfoToWide<VI16M2,  VI64M2>;
  def : VTypeInfoToWide<VI16M4,  VI64M4>;
  def : VTypeInfoToWide<VI16M8,  VI64M8>;
}

defm : VPatTernaryVD4DOT_VV<"int_riscv_nds_vd4dots", "PseudoNDS_VD4DOTS",
                            AllQuadWidenableVD4DOTVectors>;
defm : VPatTernaryVD4DOT_VV<"int_riscv_nds_vd4dotu", "PseudoNDS_VD4DOTU",
                            AllQuadWidenableVD4DOTVectors>;
defm : VPatTernaryVD4DOT_VV<"int_riscv_nds_vd4dotsu", "PseudoNDS_VD4DOTSU",
                            AllQuadWidenableVD4DOTVectors>;

//===----------------------------------------------------------------------===//
// Pseudo-instructions for SFB (Short Forward Branch)
//===----------------------------------------------------------------------===//

let Predicates = [HasShortForwardBranchOpt], hasSideEffects = 0,
    mayLoad = 0, mayStore = 0, Size = 8, Constraints = "$dst = $falsev" in {
def PseudoCCNDS_BFOS : Pseudo<(outs GPR:$dst),
                              (ins GPR:$lhs, GPR:$rhs, cond_code:$cc,
                               GPR:$falsev, GPR:$rs1,
                               uimmlog2xlen:$msb, uimmlog2xlen:$lsb), []>,
                       Sched<[WriteSFB, ReadSFBJmp, ReadSFBJmp, ReadSFBALU,
                              ReadSFBALU]>;
def PseudoCCNDS_BFOZ : Pseudo<(outs GPR:$dst),
                              (ins GPR:$lhs, GPR:$rhs, cond_code:$cc,
                               GPR:$falsev, GPR:$rs1,
                               uimmlog2xlen:$msb, uimmlog2xlen:$lsb), []>,
                       Sched<[WriteSFB, ReadSFBJmp, ReadSFBJmp, ReadSFBALU,
                              ReadSFBALU]>;
}<|MERGE_RESOLUTION|>--- conflicted
+++ resolved
@@ -787,8 +787,6 @@
           (NDS_FCVT_BF16_S FPR32:$rs)>;
 } // Predicates = [HasVendorXAndesBFHCvt]
 
-<<<<<<< HEAD
-=======
 let isCodeGenOnly = 1 in {
 def NDS_FMV_BF16_X : FPUnaryOp_r<0b1111000, 0b00000, 0b000, FPR16, GPR, "fmv.w.x">,
                      Sched<[WriteFMovI32ToF32, ReadFMovI32ToF32]>;
@@ -808,7 +806,6 @@
 def : StPat<store, FSH, FPR16, bf16>;
 } // Predicates = [HasStdExtZfh, HasVendorXAndesBFHCvt]
 
->>>>>>> e38f98f5
 let Predicates = [HasVendorXAndesVBFHCvt] in {
 defm PseudoNDS_VFWCVT_S_BF16 : VPseudoVWCVT_S_BF16;
 defm PseudoNDS_VFNCVT_BF16_S : VPseudoVNCVT_BF16_S;
