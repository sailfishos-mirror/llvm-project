--- conflicted
+++ resolved
@@ -556,19 +556,12 @@
 
   // Run RISCVInsertVSETVLI after PHI elimination. On O1 and above do it after
   // register coalescing so needVSETVLIPHI doesn't need to look through COPYs.
-<<<<<<< HEAD
-  if (TM->getOptLevel() == CodeGenOptLevel::None)
-    insertPass(&PHIEliminationID, &RISCVInsertVSETVLIID);
-  else
-    insertPass(&RegisterCoalescerID, &RISCVInsertVSETVLIID);
-=======
   if (!EnableVSETVLIAfterRVVRegAlloc) {
     if (TM->getOptLevel() == CodeGenOptLevel::None)
       insertPass(&PHIEliminationID, &RISCVInsertVSETVLIID);
     else
       insertPass(&RegisterCoalescerID, &RISCVInsertVSETVLIID);
   }
->>>>>>> 97025bd9
 }
 
 void RISCVPassConfig::addFastRegAlloc() {
