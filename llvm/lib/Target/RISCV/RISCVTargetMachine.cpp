//===-- RISCVTargetMachine.cpp - Define TargetMachine for RISC-V ----------===//
//
// Part of the LLVM Project, under the Apache License v2.0 with LLVM Exceptions.
// See https://llvm.org/LICENSE.txt for license information.
// SPDX-License-Identifier: Apache-2.0 WITH LLVM-exception
//
//===----------------------------------------------------------------------===//
//
// Implements the info about RISC-V target spec.
//
//===----------------------------------------------------------------------===//

#include "RISCVTargetMachine.h"
#include "MCTargetDesc/RISCVBaseInfo.h"
#include "RISCV.h"
#include "RISCVMachineFunctionInfo.h"
#include "RISCVMachineScheduler.h"
#include "RISCVTargetObjectFile.h"
#include "RISCVTargetTransformInfo.h"
#include "TargetInfo/RISCVTargetInfo.h"
#include "llvm/Analysis/TargetTransformInfo.h"
#include "llvm/CodeGen/GlobalISel/CSEInfo.h"
#include "llvm/CodeGen/GlobalISel/IRTranslator.h"
#include "llvm/CodeGen/GlobalISel/InstructionSelect.h"
#include "llvm/CodeGen/GlobalISel/Legalizer.h"
#include "llvm/CodeGen/GlobalISel/RegBankSelect.h"
#include "llvm/CodeGen/MIRParser/MIParser.h"
#include "llvm/CodeGen/MIRYamlMapping.h"
#include "llvm/CodeGen/MachineScheduler.h"
#include "llvm/CodeGen/MacroFusion.h"
#include "llvm/CodeGen/Passes.h"
#include "llvm/CodeGen/RegAllocRegistry.h"
#include "llvm/CodeGen/TargetLoweringObjectFileImpl.h"
#include "llvm/CodeGen/TargetPassConfig.h"
#include "llvm/InitializePasses.h"
#include "llvm/MC/TargetRegistry.h"
#include "llvm/Passes/PassBuilder.h"
#include "llvm/Support/Compiler.h"
#include "llvm/Target/TargetOptions.h"
#include "llvm/Transforms/IPO.h"
#include "llvm/Transforms/Scalar.h"
#include "llvm/Transforms/Vectorize/LoopIdiomVectorize.h"
#include <optional>
using namespace llvm;

static cl::opt<bool> EnableRedundantCopyElimination(
    "riscv-enable-copyelim",
    cl::desc("Enable the redundant copy elimination pass"), cl::init(true),
    cl::Hidden);

// FIXME: Unify control over GlobalMerge.
static cl::opt<cl::boolOrDefault>
    EnableGlobalMerge("riscv-enable-global-merge", cl::Hidden,
                      cl::desc("Enable the global merge pass"));

static cl::opt<bool>
    EnableMachineCombiner("riscv-enable-machine-combiner",
                          cl::desc("Enable the machine combiner pass"),
                          cl::init(true), cl::Hidden);

static cl::opt<unsigned> RVVVectorBitsMaxOpt(
    "riscv-v-vector-bits-max",
    cl::desc("Assume V extension vector registers are at most this big, "
             "with zero meaning no maximum size is assumed."),
    cl::init(0), cl::Hidden);

static cl::opt<int> RVVVectorBitsMinOpt(
    "riscv-v-vector-bits-min",
    cl::desc("Assume V extension vector registers are at least this big, "
             "with zero meaning no minimum size is assumed. A value of -1 "
             "means use Zvl*b extension. This is primarily used to enable "
             "autovectorization with fixed width vectors."),
    cl::init(-1), cl::Hidden);

static cl::opt<bool> EnableRISCVCopyPropagation(
    "riscv-enable-copy-propagation",
    cl::desc("Enable the copy propagation with RISC-V copy instr"),
    cl::init(true), cl::Hidden);

static cl::opt<bool> EnableRISCVDeadRegisterElimination(
    "riscv-enable-dead-defs", cl::Hidden,
    cl::desc("Enable the pass that removes dead"
             " definitions and replaces stores to"
             " them with stores to x0"),
    cl::init(true));

static cl::opt<bool>
    EnableSinkFold("riscv-enable-sink-fold",
                   cl::desc("Enable sinking and folding of instruction copies"),
                   cl::init(true), cl::Hidden);

static cl::opt<bool>
    EnableLoopDataPrefetch("riscv-enable-loop-data-prefetch", cl::Hidden,
                           cl::desc("Enable the loop data prefetch pass"),
                           cl::init(true));

static cl::opt<bool> DisableVectorMaskMutation(
    "riscv-disable-vector-mask-mutation",
    cl::desc("Disable the vector mask scheduling mutation"), cl::init(false),
    cl::Hidden);

static cl::opt<bool>
    EnableMachinePipeliner("riscv-enable-pipeliner",
                           cl::desc("Enable Machine Pipeliner for RISC-V"),
                           cl::init(false), cl::Hidden);

static cl::opt<bool> EnableCFIInstrInserter(
    "riscv-enable-cfi-instr-inserter",
    cl::desc("Enable CFI Instruction Inserter for RISC-V"), cl::init(false),
    cl::Hidden);

extern "C" LLVM_ABI LLVM_EXTERNAL_VISIBILITY void LLVMInitializeRISCVTarget() {
  RegisterTargetMachine<RISCVTargetMachine> X(getTheRISCV32Target());
  RegisterTargetMachine<RISCVTargetMachine> Y(getTheRISCV64Target());
  RegisterTargetMachine<RISCVTargetMachine> A(getTheRISCV32beTarget());
  RegisterTargetMachine<RISCVTargetMachine> B(getTheRISCV64beTarget());
  auto *PR = PassRegistry::getPassRegistry();
  initializeGlobalISel(*PR);
  initializeRISCVO0PreLegalizerCombinerPass(*PR);
  initializeRISCVPreLegalizerCombinerPass(*PR);
  initializeRISCVPostLegalizerCombinerPass(*PR);
  initializeKCFIPass(*PR);
  initializeRISCVDeadRegisterDefinitionsPass(*PR);
  initializeRISCVLateBranchOptPass(*PR);
  initializeRISCVMakeCompressibleOptPass(*PR);
  initializeRISCVGatherScatterLoweringPass(*PR);
  initializeRISCVCodeGenPrepareLegacyPassPass(*PR);
  initializeRISCVPostRAExpandPseudoPass(*PR);
  initializeRISCVMergeBaseOffsetOptPass(*PR);
  initializeRISCVOptWInstrsPass(*PR);
  initializeRISCVFoldMemOffsetPass(*PR);
  initializeRISCVPreRAExpandPseudoPass(*PR);
  initializeRISCVExpandPseudoPass(*PR);
  initializeRISCVVectorPeepholePass(*PR);
  initializeRISCVVLOptimizerPass(*PR);
  initializeRISCVVMV0EliminationPass(*PR);
  initializeRISCVInsertVSETVLIPass(*PR);
  initializeRISCVInsertReadWriteCSRPass(*PR);
  initializeRISCVInsertWriteVXRMPass(*PR);
  initializeRISCVDAGToDAGISelLegacyPass(*PR);
  initializeRISCVMoveMergePass(*PR);
  initializeRISCVPushPopOptPass(*PR);
  initializeRISCVIndirectBranchTrackingPass(*PR);
  initializeRISCVLoadStoreOptPass(*PR);
  initializeRISCVPreAllocZilsdOptPass(*PR);
  initializeRISCVExpandAtomicPseudoPass(*PR);
  initializeRISCVRedundantCopyEliminationPass(*PR);
  initializeRISCVAsmPrinterPass(*PR);
  initializeRISCVPromoteConstantPass(*PR);
}

static Reloc::Model getEffectiveRelocModel(std::optional<Reloc::Model> RM) {
  return RM.value_or(Reloc::Static);
}

RISCVTargetMachine::RISCVTargetMachine(const Target &T, const Triple &TT,
                                       StringRef CPU, StringRef FS,
                                       const TargetOptions &Options,
                                       std::optional<Reloc::Model> RM,
                                       std::optional<CodeModel::Model> CM,
                                       CodeGenOptLevel OL, bool JIT)
    : CodeGenTargetMachineImpl(
          T, TT.computeDataLayout(Options.MCOptions.getABIName()), TT, CPU, FS,
          Options, getEffectiveRelocModel(RM),
          getEffectiveCodeModel(CM, CodeModel::Small), OL),
      TLOF(std::make_unique<RISCVELFTargetObjectFile>()) {
  initAsmInfo();

  // RISC-V supports the MachineOutliner.
  setMachineOutliner(true);
  setSupportsDefaultOutlining(true);

  // RISC-V supports the debug entry values.
  setSupportsDebugEntryValues(true);

  if (TT.isOSFuchsia() && !TT.isArch64Bit())
    report_fatal_error("Fuchsia is only supported for 64-bit");

  setCFIFixup(!EnableCFIInstrInserter);
}

const RISCVSubtarget *
RISCVTargetMachine::getSubtargetImpl(const Function &F) const {
  Attribute CPUAttr = F.getFnAttribute("target-cpu");
  Attribute TuneAttr = F.getFnAttribute("tune-cpu");
  Attribute FSAttr = F.getFnAttribute("target-features");

  std::string CPU =
      CPUAttr.isValid() ? CPUAttr.getValueAsString().str() : TargetCPU;
  std::string TuneCPU =
      TuneAttr.isValid() ? TuneAttr.getValueAsString().str() : CPU;
  std::string FS =
      FSAttr.isValid() ? FSAttr.getValueAsString().str() : TargetFS;

  unsigned RVVBitsMin = RVVVectorBitsMinOpt;
  unsigned RVVBitsMax = RVVVectorBitsMaxOpt;

  Attribute VScaleRangeAttr = F.getFnAttribute(Attribute::VScaleRange);
  if (VScaleRangeAttr.isValid()) {
    if (!RVVVectorBitsMinOpt.getNumOccurrences())
      RVVBitsMin = VScaleRangeAttr.getVScaleRangeMin() * RISCV::RVVBitsPerBlock;
    std::optional<unsigned> VScaleMax = VScaleRangeAttr.getVScaleRangeMax();
    if (VScaleMax.has_value() && !RVVVectorBitsMaxOpt.getNumOccurrences())
      RVVBitsMax = *VScaleMax * RISCV::RVVBitsPerBlock;
  }

  if (RVVBitsMin != -1U) {
    // FIXME: Change to >= 32 when VLEN = 32 is supported.
    assert((RVVBitsMin == 0 || (RVVBitsMin >= 64 && RVVBitsMin <= 65536 &&
                                isPowerOf2_32(RVVBitsMin))) &&
           "V or Zve* extension requires vector length to be in the range of "
           "64 to 65536 and a power 2!");
    assert((RVVBitsMax >= RVVBitsMin || RVVBitsMax == 0) &&
           "Minimum V extension vector length should not be larger than its "
           "maximum!");
  }
  assert((RVVBitsMax == 0 || (RVVBitsMax >= 64 && RVVBitsMax <= 65536 &&
                              isPowerOf2_32(RVVBitsMax))) &&
         "V or Zve* extension requires vector length to be in the range of "
         "64 to 65536 and a power 2!");

  if (RVVBitsMin != -1U) {
    if (RVVBitsMax != 0) {
      RVVBitsMin = std::min(RVVBitsMin, RVVBitsMax);
      RVVBitsMax = std::max(RVVBitsMin, RVVBitsMax);
    }

    RVVBitsMin = llvm::bit_floor(
        (RVVBitsMin < 64 || RVVBitsMin > 65536) ? 0 : RVVBitsMin);
  }
  RVVBitsMax =
      llvm::bit_floor((RVVBitsMax < 64 || RVVBitsMax > 65536) ? 0 : RVVBitsMax);

  SmallString<512> Key;
  raw_svector_ostream(Key) << "RVVMin" << RVVBitsMin << "RVVMax" << RVVBitsMax
                           << CPU << TuneCPU << FS;
  auto &I = SubtargetMap[Key];
  if (!I) {
    // This needs to be done before we create a new subtarget since any
    // creation will depend on the TM and the code generation flags on the
    // function that reside in TargetOptions.
    resetTargetOptions(F);
    auto ABIName = Options.MCOptions.getABIName();
    if (const MDString *ModuleTargetABI = dyn_cast_or_null<MDString>(
            F.getParent()->getModuleFlag("target-abi"))) {
      auto TargetABI = RISCVABI::getTargetABI(ABIName);
      if (TargetABI != RISCVABI::ABI_Unknown &&
          ModuleTargetABI->getString() != ABIName) {
        report_fatal_error("-target-abi option != target-abi module flag");
      }
      ABIName = ModuleTargetABI->getString();
    }
    I = std::make_unique<RISCVSubtarget>(
        TargetTriple, CPU, TuneCPU, FS, ABIName, RVVBitsMin, RVVBitsMax, *this);
  }
  return I.get();
}

MachineFunctionInfo *RISCVTargetMachine::createMachineFunctionInfo(
    BumpPtrAllocator &Allocator, const Function &F,
    const TargetSubtargetInfo *STI) const {
  return RISCVMachineFunctionInfo::create<RISCVMachineFunctionInfo>(
      Allocator, F, static_cast<const RISCVSubtarget *>(STI));
}

TargetTransformInfo
RISCVTargetMachine::getTargetTransformInfo(const Function &F) const {
  return TargetTransformInfo(std::make_unique<RISCVTTIImpl>(this, F));
}

// A RISC-V hart has a single byte-addressable address space of 2^XLEN bytes
// for all memory accesses, so it is reasonable to assume that an
// implementation has no-op address space casts. If an implementation makes a
// change to this, they can override it here.
bool RISCVTargetMachine::isNoopAddrSpaceCast(unsigned SrcAS,
                                             unsigned DstAS) const {
  return true;
}

ScheduleDAGInstrs *
RISCVTargetMachine::createMachineScheduler(MachineSchedContext *C) const {
  const RISCVSubtarget &ST = C->MF->getSubtarget<RISCVSubtarget>();
  ScheduleDAGMILive *DAG = createSchedLive(C);

  if (ST.enableMISchedLoadClustering())
    DAG->addMutation(createLoadClusterDAGMutation(
        DAG->TII, DAG->TRI, /*ReorderWhileClustering=*/true));

  if (ST.enableMISchedStoreClustering())
    DAG->addMutation(createStoreClusterDAGMutation(
        DAG->TII, DAG->TRI, /*ReorderWhileClustering=*/true));

  if (!DisableVectorMaskMutation && ST.hasVInstructions())
    DAG->addMutation(createRISCVVectorMaskDAGMutation(DAG->TRI));

  return DAG;
}

ScheduleDAGInstrs *
RISCVTargetMachine::createPostMachineScheduler(MachineSchedContext *C) const {
  const RISCVSubtarget &ST = C->MF->getSubtarget<RISCVSubtarget>();
  ScheduleDAGMI *DAG = createSchedPostRA(C);

  if (ST.enablePostMISchedLoadClustering())
    DAG->addMutation(createLoadClusterDAGMutation(
        DAG->TII, DAG->TRI, /*ReorderWhileClustering=*/true));

  if (ST.enablePostMISchedStoreClustering())
    DAG->addMutation(createStoreClusterDAGMutation(
        DAG->TII, DAG->TRI, /*ReorderWhileClustering=*/true));

  return DAG;
}

namespace {

class RVVRegisterRegAlloc : public RegisterRegAllocBase<RVVRegisterRegAlloc> {
public:
  RVVRegisterRegAlloc(const char *N, const char *D, FunctionPassCtor C)
      : RegisterRegAllocBase(N, D, C) {}
};

static bool onlyAllocateRVVReg(const TargetRegisterInfo &TRI,
                               const MachineRegisterInfo &MRI,
                               const Register Reg) {
  const TargetRegisterClass *RC = MRI.getRegClass(Reg);
  return RISCVRegisterInfo::isRVVRegClass(RC);
}

static FunctionPass *useDefaultRegisterAllocator() { return nullptr; }

static llvm::once_flag InitializeDefaultRVVRegisterAllocatorFlag;

/// -riscv-rvv-regalloc=<fast|basic|greedy> command line option.
/// This option could designate the rvv register allocator only.
/// For example: -riscv-rvv-regalloc=basic
static cl::opt<RVVRegisterRegAlloc::FunctionPassCtor, false,
               RegisterPassParser<RVVRegisterRegAlloc>>
    RVVRegAlloc("riscv-rvv-regalloc", cl::Hidden,
                cl::init(&useDefaultRegisterAllocator),
                cl::desc("Register allocator to use for RVV register."));

static void initializeDefaultRVVRegisterAllocatorOnce() {
  RegisterRegAlloc::FunctionPassCtor Ctor = RVVRegisterRegAlloc::getDefault();

  if (!Ctor) {
    Ctor = RVVRegAlloc;
    RVVRegisterRegAlloc::setDefault(RVVRegAlloc);
  }
}

static FunctionPass *createBasicRVVRegisterAllocator() {
  return createBasicRegisterAllocator(onlyAllocateRVVReg);
}

static FunctionPass *createGreedyRVVRegisterAllocator() {
  return createGreedyRegisterAllocator(onlyAllocateRVVReg);
}

static FunctionPass *createFastRVVRegisterAllocator() {
  return createFastRegisterAllocator(onlyAllocateRVVReg, false);
}

static RVVRegisterRegAlloc basicRegAllocRVVReg("basic",
                                               "basic register allocator",
                                               createBasicRVVRegisterAllocator);
static RVVRegisterRegAlloc
    greedyRegAllocRVVReg("greedy", "greedy register allocator",
                         createGreedyRVVRegisterAllocator);

static RVVRegisterRegAlloc fastRegAllocRVVReg("fast", "fast register allocator",
                                              createFastRVVRegisterAllocator);

class RISCVPassConfig : public TargetPassConfig {
public:
  RISCVPassConfig(RISCVTargetMachine &TM, PassManagerBase &PM)
      : TargetPassConfig(TM, PM) {
    if (TM.getOptLevel() != CodeGenOptLevel::None)
      substitutePass(&PostRASchedulerID, &PostMachineSchedulerID);
    setEnableSinkAndFold(EnableSinkFold);
    EnableLoopTermFold = true;
  }

  RISCVTargetMachine &getRISCVTargetMachine() const {
    return getTM<RISCVTargetMachine>();
  }

<<<<<<< HEAD
  ScheduleDAGInstrs *
  createMachineScheduler(MachineSchedContext *C) const override {
    ScheduleDAGMILive *DAG =
        createGenericSchedLive<RISCVPreRAMachineSchedStrategy>(C);
    if (EnableMISchedLoadClustering)
      DAG->addMutation(createLoadClusterDAGMutation(
          DAG->TII, DAG->TRI, /*ReorderWhileClustering=*/true));
    return DAG;
  }

=======
>>>>>>> eb711d8e
  void addIRPasses() override;
  bool addPreISel() override;
  void addCodeGenPrepare() override;
  bool addInstSelector() override;
  bool addIRTranslator() override;
  void addPreLegalizeMachineIR() override;
  bool addLegalizeMachineIR() override;
  void addPreRegBankSelect() override;
  bool addRegBankSelect() override;
  bool addGlobalInstructionSelect() override;
  void addPreEmitPass() override;
  void addPreEmitPass2() override;
  void addPreSched2() override;
  void addMachineSSAOptimization() override;
  FunctionPass *createRVVRegAllocPass(bool Optimized);
  bool addRegAssignAndRewriteFast() override;
  bool addRegAssignAndRewriteOptimized() override;
  void addPreRegAlloc() override;
  void addPostRegAlloc() override;
  void addFastRegAlloc() override;
  bool addILPOpts() override;

  std::unique_ptr<CSEConfigBase> getCSEConfig() const override;
};
} // namespace

TargetPassConfig *RISCVTargetMachine::createPassConfig(PassManagerBase &PM) {
  return new RISCVPassConfig(*this, PM);
}

std::unique_ptr<CSEConfigBase> RISCVPassConfig::getCSEConfig() const {
  return getStandardCSEConfigForOpt(TM->getOptLevel());
}

FunctionPass *RISCVPassConfig::createRVVRegAllocPass(bool Optimized) {
  // Initialize the global default.
  llvm::call_once(InitializeDefaultRVVRegisterAllocatorFlag,
                  initializeDefaultRVVRegisterAllocatorOnce);

  RegisterRegAlloc::FunctionPassCtor Ctor = RVVRegisterRegAlloc::getDefault();
  if (Ctor != useDefaultRegisterAllocator)
    return Ctor();

  if (Optimized)
    return createGreedyRVVRegisterAllocator();

  return createFastRVVRegisterAllocator();
}

bool RISCVPassConfig::addRegAssignAndRewriteFast() {
  addPass(createRVVRegAllocPass(false));
  addPass(createRISCVInsertVSETVLIPass());
  if (TM->getOptLevel() != CodeGenOptLevel::None &&
      EnableRISCVDeadRegisterElimination)
    addPass(createRISCVDeadRegisterDefinitionsPass());
  return TargetPassConfig::addRegAssignAndRewriteFast();
}

bool RISCVPassConfig::addRegAssignAndRewriteOptimized() {
  addPass(createRVVRegAllocPass(true));
  addPass(createVirtRegRewriter(false));
  addPass(createRISCVInsertVSETVLIPass());
  if (TM->getOptLevel() != CodeGenOptLevel::None &&
      EnableRISCVDeadRegisterElimination)
    addPass(createRISCVDeadRegisterDefinitionsPass());
  return TargetPassConfig::addRegAssignAndRewriteOptimized();
}

void RISCVPassConfig::addIRPasses() {
  addPass(createAtomicExpandLegacyPass());
  addPass(createRISCVZacasABIFixPass());

  if (getOptLevel() != CodeGenOptLevel::None) {
    if (EnableLoopDataPrefetch)
      addPass(createLoopDataPrefetchPass());

    addPass(createRISCVGatherScatterLoweringPass());
    addPass(createInterleavedAccessPass());
    addPass(createRISCVCodeGenPrepareLegacyPass());
  }

  TargetPassConfig::addIRPasses();
}

bool RISCVPassConfig::addPreISel() {
  if (TM->getOptLevel() != CodeGenOptLevel::None)
    addPass(createRISCVPromoteConstantPass());
  if (TM->getOptLevel() != CodeGenOptLevel::None) {
    // Add a barrier before instruction selection so that we will not get
    // deleted block address after enabling default outlining. See D99707 for
    // more details.
    addPass(createBarrierNoopPass());
  }

  if ((TM->getOptLevel() != CodeGenOptLevel::None &&
       EnableGlobalMerge == cl::BOU_UNSET) ||
      EnableGlobalMerge == cl::BOU_TRUE) {
    // FIXME: Like AArch64, we disable extern global merging by default due to
    // concerns it might regress some workloads. Unlike AArch64, we don't
    // currently support enabling the pass in an "OnlyOptimizeForSize" mode.
    // Investigating and addressing both items are TODO.
    addPass(createGlobalMergePass(TM, /* MaxOffset */ 2047,
                                  /* OnlyOptimizeForSize */ false,
                                  /* MergeExternalByDefault */ true));
  }

  return false;
}

void RISCVPassConfig::addCodeGenPrepare() {
  if (getOptLevel() != CodeGenOptLevel::None)
    addPass(createTypePromotionLegacyPass());
  TargetPassConfig::addCodeGenPrepare();
}

bool RISCVPassConfig::addInstSelector() {
  addPass(createRISCVISelDag(getRISCVTargetMachine(), getOptLevel()));

  return false;
}

bool RISCVPassConfig::addIRTranslator() {
  addPass(new IRTranslator(getOptLevel()));
  return false;
}

void RISCVPassConfig::addPreLegalizeMachineIR() {
  if (getOptLevel() == CodeGenOptLevel::None) {
    addPass(createRISCVO0PreLegalizerCombiner());
  } else {
    addPass(createRISCVPreLegalizerCombiner());
  }
}

bool RISCVPassConfig::addLegalizeMachineIR() {
  addPass(new Legalizer());
  return false;
}

void RISCVPassConfig::addPreRegBankSelect() {
  if (getOptLevel() != CodeGenOptLevel::None)
    addPass(createRISCVPostLegalizerCombiner());
}

bool RISCVPassConfig::addRegBankSelect() {
  addPass(new RegBankSelect());
  return false;
}

bool RISCVPassConfig::addGlobalInstructionSelect() {
  addPass(new InstructionSelect(getOptLevel()));
  return false;
}

void RISCVPassConfig::addPreSched2() {
  addPass(createRISCVPostRAExpandPseudoPass());

  // Emit KCFI checks for indirect calls.
  addPass(createKCFIPass());
  if (TM->getOptLevel() != CodeGenOptLevel::None)
    addPass(createRISCVLoadStoreOptPass());
}

void RISCVPassConfig::addPreEmitPass() {
  // TODO: It would potentially be better to schedule copy propagation after
  // expanding pseudos (in addPreEmitPass2). However, performing copy
  // propagation after the machine outliner (which runs after addPreEmitPass)
  // currently leads to incorrect code-gen, where copies to registers within
  // outlined functions are removed erroneously.
  if (TM->getOptLevel() >= CodeGenOptLevel::Default &&
      EnableRISCVCopyPropagation)
    addPass(createMachineCopyPropagationPass(true));
  if (TM->getOptLevel() >= CodeGenOptLevel::Default)
    addPass(createRISCVLateBranchOptPass());
  // The IndirectBranchTrackingPass inserts lpad and could have changed the
  // basic block alignment. It must be done before Branch Relaxation to
  // prevent the adjusted offset exceeding the branch range.
  addPass(createRISCVIndirectBranchTrackingPass());
  addPass(&BranchRelaxationPassID);
  addPass(createRISCVMakeCompressibleOptPass());
}

void RISCVPassConfig::addPreEmitPass2() {
  if (TM->getOptLevel() != CodeGenOptLevel::None) {
    addPass(createRISCVMoveMergePass());
    // Schedule PushPop Optimization before expansion of Pseudo instruction,
    // ensuring return instruction is detected correctly.
    addPass(createRISCVPushPopOptimizationPass());
  }
  addPass(createRISCVExpandPseudoPass());

  // Schedule the expansion of AMOs at the last possible moment, avoiding the
  // possibility for other passes to break the requirements for forward
  // progress in the LR/SC block.
  addPass(createRISCVExpandAtomicPseudoPass());

  // KCFI indirect call checks are lowered to a bundle.
  addPass(createUnpackMachineBundles([&](const MachineFunction &MF) {
    return MF.getFunction().getParent()->getModuleFlag("kcfi");
  }));

  if (EnableCFIInstrInserter)
    addPass(createCFIInstrInserter());
}

void RISCVPassConfig::addMachineSSAOptimization() {
  addPass(createRISCVVectorPeepholePass());
  addPass(createRISCVFoldMemOffsetPass());

  TargetPassConfig::addMachineSSAOptimization();

  if (TM->getTargetTriple().isRISCV64()) {
    addPass(createRISCVOptWInstrsPass());
  }
}

void RISCVPassConfig::addPreRegAlloc() {
  addPass(createRISCVPreRAExpandPseudoPass());
  if (TM->getOptLevel() != CodeGenOptLevel::None) {
    addPass(createRISCVMergeBaseOffsetOptPass());
    addPass(createRISCVVLOptimizerPass());
    // Add Zilsd pre-allocation load/store optimization
    addPass(createRISCVPreAllocZilsdOptPass());
  }

  addPass(createRISCVInsertReadWriteCSRPass());
  addPass(createRISCVInsertWriteVXRMPass());
  addPass(createRISCVLandingPadSetupPass());

  if (TM->getOptLevel() != CodeGenOptLevel::None && EnableMachinePipeliner)
    addPass(&MachinePipelinerID);

  addPass(createRISCVVMV0EliminationPass());
}

void RISCVPassConfig::addFastRegAlloc() {
  addPass(&InitUndefID);
  TargetPassConfig::addFastRegAlloc();
}


void RISCVPassConfig::addPostRegAlloc() {
  if (TM->getOptLevel() != CodeGenOptLevel::None &&
      EnableRedundantCopyElimination)
    addPass(createRISCVRedundantCopyEliminationPass());
}

bool RISCVPassConfig::addILPOpts() {
  if (EnableMachineCombiner)
    addPass(&MachineCombinerID);

  return true;
}

void RISCVTargetMachine::registerPassBuilderCallbacks(PassBuilder &PB) {
#define GET_PASS_REGISTRY "RISCVPassRegistry.def"
#include "llvm/Passes/TargetPassRegistry.inc"

  PB.registerLateLoopOptimizationsEPCallback([=](LoopPassManager &LPM,
                                                 OptimizationLevel Level) {
    if (Level != OptimizationLevel::O0)
      LPM.addPass(LoopIdiomVectorizePass(LoopIdiomVectorizeStyle::Predicated));
  });
}

yaml::MachineFunctionInfo *
RISCVTargetMachine::createDefaultFuncInfoYAML() const {
  return new yaml::RISCVMachineFunctionInfo();
}

yaml::MachineFunctionInfo *
RISCVTargetMachine::convertFuncInfoToYAML(const MachineFunction &MF) const {
  const auto *MFI = MF.getInfo<RISCVMachineFunctionInfo>();
  return new yaml::RISCVMachineFunctionInfo(*MFI);
}

bool RISCVTargetMachine::parseMachineFunctionInfo(
    const yaml::MachineFunctionInfo &MFI, PerFunctionMIParsingState &PFS,
    SMDiagnostic &Error, SMRange &SourceRange) const {
  const auto &YamlMFI =
      static_cast<const yaml::RISCVMachineFunctionInfo &>(MFI);
  PFS.MF.getInfo<RISCVMachineFunctionInfo>()->initializeBaseYamlFields(YamlMFI);
  return false;
}<|MERGE_RESOLUTION|>--- conflicted
+++ resolved
@@ -280,7 +280,7 @@
 ScheduleDAGInstrs *
 RISCVTargetMachine::createMachineScheduler(MachineSchedContext *C) const {
   const RISCVSubtarget &ST = C->MF->getSubtarget<RISCVSubtarget>();
-  ScheduleDAGMILive *DAG = createSchedLive(C);
+  ScheduleDAGMILive *DAG = createSchedLive<RISCVPreRAMachineSchedStrategy>(C);
 
   if (ST.enableMISchedLoadClustering())
     DAG->addMutation(createLoadClusterDAGMutation(
@@ -385,19 +385,6 @@
     return getTM<RISCVTargetMachine>();
   }
 
-<<<<<<< HEAD
-  ScheduleDAGInstrs *
-  createMachineScheduler(MachineSchedContext *C) const override {
-    ScheduleDAGMILive *DAG =
-        createGenericSchedLive<RISCVPreRAMachineSchedStrategy>(C);
-    if (EnableMISchedLoadClustering)
-      DAG->addMutation(createLoadClusterDAGMutation(
-          DAG->TII, DAG->TRI, /*ReorderWhileClustering=*/true));
-    return DAG;
-  }
-
-=======
->>>>>>> eb711d8e
   void addIRPasses() override;
   bool addPreISel() override;
   void addCodeGenPrepare() override;
