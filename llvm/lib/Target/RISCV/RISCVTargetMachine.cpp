//===-- RISCVTargetMachine.cpp - Define TargetMachine for RISC-V ----------===//
//
// Part of the LLVM Project, under the Apache License v2.0 with LLVM Exceptions.
// See https://llvm.org/LICENSE.txt for license information.
// SPDX-License-Identifier: Apache-2.0 WITH LLVM-exception
//
//===----------------------------------------------------------------------===//
//
// Implements the info about RISC-V target spec.
//
//===----------------------------------------------------------------------===//

#include "RISCVTargetMachine.h"
#include "MCTargetDesc/RISCVBaseInfo.h"
#include "RISCV.h"
#include "RISCVMachineFunctionInfo.h"
#include "RISCVTargetObjectFile.h"
#include "RISCVTargetTransformInfo.h"
#include "TargetInfo/RISCVTargetInfo.h"
#include "llvm/Analysis/TargetTransformInfo.h"
#include "llvm/CodeGen/GlobalISel/CSEInfo.h"
#include "llvm/CodeGen/GlobalISel/IRTranslator.h"
#include "llvm/CodeGen/GlobalISel/InstructionSelect.h"
#include "llvm/CodeGen/GlobalISel/Legalizer.h"
#include "llvm/CodeGen/GlobalISel/RegBankSelect.h"
#include "llvm/CodeGen/MIRParser/MIParser.h"
#include "llvm/CodeGen/MIRYamlMapping.h"
#include "llvm/CodeGen/MachineScheduler.h"
#include "llvm/CodeGen/MacroFusion.h"
#include "llvm/CodeGen/Passes.h"
#include "llvm/CodeGen/RegAllocRegistry.h"
#include "llvm/CodeGen/TargetLoweringObjectFileImpl.h"
#include "llvm/CodeGen/TargetPassConfig.h"
#include "llvm/InitializePasses.h"
#include "llvm/MC/TargetRegistry.h"
#include "llvm/Passes/PassBuilder.h"
<<<<<<< HEAD
=======
#include "llvm/Support/Compiler.h"
>>>>>>> eb0f1dc0
#include "llvm/Target/TargetOptions.h"
#include "llvm/Transforms/IPO.h"
#include "llvm/Transforms/Scalar.h"
#include "llvm/Transforms/Vectorize/EVLIndVarSimplify.h"
#include "llvm/Transforms/Vectorize/LoopIdiomVectorize.h"
#include <optional>
using namespace llvm;

static cl::opt<bool> EnableRedundantCopyElimination(
    "riscv-enable-copyelim",
    cl::desc("Enable the redundant copy elimination pass"), cl::init(true),
    cl::Hidden);

// FIXME: Unify control over GlobalMerge.
static cl::opt<cl::boolOrDefault>
    EnableGlobalMerge("riscv-enable-global-merge", cl::Hidden,
                      cl::desc("Enable the global merge pass"));

static cl::opt<bool>
    EnableMachineCombiner("riscv-enable-machine-combiner",
                          cl::desc("Enable the machine combiner pass"),
                          cl::init(true), cl::Hidden);

static cl::opt<unsigned> RVVVectorBitsMaxOpt(
    "riscv-v-vector-bits-max",
    cl::desc("Assume V extension vector registers are at most this big, "
             "with zero meaning no maximum size is assumed."),
    cl::init(0), cl::Hidden);

static cl::opt<int> RVVVectorBitsMinOpt(
    "riscv-v-vector-bits-min",
    cl::desc("Assume V extension vector registers are at least this big, "
             "with zero meaning no minimum size is assumed. A value of -1 "
             "means use Zvl*b extension. This is primarily used to enable "
             "autovectorization with fixed width vectors."),
    cl::init(-1), cl::Hidden);

static cl::opt<bool> EnableRISCVCopyPropagation(
    "riscv-enable-copy-propagation",
    cl::desc("Enable the copy propagation with RISC-V copy instr"),
    cl::init(true), cl::Hidden);

static cl::opt<bool> EnableRISCVDeadRegisterElimination(
    "riscv-enable-dead-defs", cl::Hidden,
    cl::desc("Enable the pass that removes dead"
             " definitions and replaces stores to"
             " them with stores to x0"),
    cl::init(true));

static cl::opt<bool>
    EnableSinkFold("riscv-enable-sink-fold",
                   cl::desc("Enable sinking and folding of instruction copies"),
                   cl::init(true), cl::Hidden);

static cl::opt<bool>
    EnableLoopDataPrefetch("riscv-enable-loop-data-prefetch", cl::Hidden,
                           cl::desc("Enable the loop data prefetch pass"),
                           cl::init(true));

static cl::opt<bool> EnableMISchedLoadStoreClustering(
    "riscv-misched-load-store-clustering", cl::Hidden,
    cl::desc("Enable load and store clustering in the machine scheduler"),
    cl::init(true));

static cl::opt<bool> EnablePostMISchedLoadStoreClustering(
    "riscv-postmisched-load-store-clustering", cl::Hidden,
    cl::desc("Enable PostRA load and store clustering in the machine scheduler"),
    cl::init(true));

static cl::opt<bool>
    EnableVLOptimizer("riscv-enable-vl-optimizer",
                      cl::desc("Enable the RISC-V VL Optimizer pass"),
                      cl::init(true), cl::Hidden);

static cl::opt<bool> DisableVectorMaskMutation(
    "riscv-disable-vector-mask-mutation",
    cl::desc("Disable the vector mask scheduling mutation"), cl::init(false),
    cl::Hidden);

static cl::opt<bool>
    EnableMachinePipeliner("riscv-enable-pipeliner",
                           cl::desc("Enable Machine Pipeliner for RISC-V"),
                           cl::init(false), cl::Hidden);

<<<<<<< HEAD
extern "C" LLVM_EXTERNAL_VISIBILITY void LLVMInitializeRISCVTarget() {
=======
extern "C" LLVM_ABI LLVM_EXTERNAL_VISIBILITY void LLVMInitializeRISCVTarget() {
>>>>>>> eb0f1dc0
  RegisterTargetMachine<RISCVTargetMachine> X(getTheRISCV32Target());
  RegisterTargetMachine<RISCVTargetMachine> Y(getTheRISCV64Target());
  auto *PR = PassRegistry::getPassRegistry();
  initializeGlobalISel(*PR);
  initializeRISCVO0PreLegalizerCombinerPass(*PR);
  initializeRISCVPreLegalizerCombinerPass(*PR);
  initializeRISCVPostLegalizerCombinerPass(*PR);
  initializeKCFIPass(*PR);
  initializeRISCVDeadRegisterDefinitionsPass(*PR);
  initializeRISCVLateBranchOptPass(*PR);
  initializeRISCVMakeCompressibleOptPass(*PR);
  initializeRISCVGatherScatterLoweringPass(*PR);
  initializeRISCVCodeGenPreparePass(*PR);
  initializeRISCVPostRAExpandPseudoPass(*PR);
  initializeRISCVMergeBaseOffsetOptPass(*PR);
  initializeRISCVOptWInstrsPass(*PR);
  initializeRISCVFoldMemOffsetPass(*PR);
  initializeRISCVPreRAExpandPseudoPass(*PR);
  initializeRISCVExpandPseudoPass(*PR);
  initializeRISCVVectorPeepholePass(*PR);
  initializeRISCVVLOptimizerPass(*PR);
  initializeRISCVVMV0EliminationPass(*PR);
  initializeRISCVInsertVSETVLIPass(*PR);
  initializeRISCVInsertReadWriteCSRPass(*PR);
  initializeRISCVInsertWriteVXRMPass(*PR);
  initializeRISCVDAGToDAGISelLegacyPass(*PR);
  initializeRISCVMoveMergePass(*PR);
  initializeRISCVPushPopOptPass(*PR);
  initializeRISCVIndirectBranchTrackingPass(*PR);
  initializeRISCVLoadStoreOptPass(*PR);
  initializeRISCVExpandAtomicPseudoPass(*PR);
  initializeRISCVRedundantCopyEliminationPass(*PR);
  initializeRISCVAsmPrinterPass(*PR);
}

static StringRef computeDataLayout(const Triple &TT,
                                   const TargetOptions &Options) {
  StringRef ABIName = Options.MCOptions.getABIName();
  if (TT.isArch64Bit()) {
    if (ABIName == "lp64e")
      return "e-m:e-p:64:64-i64:64-i128:128-n32:64-S64";

    return "e-m:e-p:64:64-i64:64-i128:128-n32:64-S128";
  }
  assert(TT.isArch32Bit() && "only RV32 and RV64 are currently supported");

  if (ABIName == "ilp32e")
    return "e-m:e-p:32:32-i64:64-n32-S32";

  return "e-m:e-p:32:32-i64:64-n32-S128";
}

static Reloc::Model getEffectiveRelocModel(const Triple &TT,
                                           std::optional<Reloc::Model> RM) {
  return RM.value_or(Reloc::Static);
}

RISCVTargetMachine::RISCVTargetMachine(const Target &T, const Triple &TT,
                                       StringRef CPU, StringRef FS,
                                       const TargetOptions &Options,
                                       std::optional<Reloc::Model> RM,
                                       std::optional<CodeModel::Model> CM,
                                       CodeGenOptLevel OL, bool JIT)
    : CodeGenTargetMachineImpl(T, computeDataLayout(TT, Options), TT, CPU, FS,
                               Options, getEffectiveRelocModel(TT, RM),
                               getEffectiveCodeModel(CM, CodeModel::Small), OL),
      TLOF(std::make_unique<RISCVELFTargetObjectFile>()) {
  initAsmInfo();

  // RISC-V supports the MachineOutliner.
  setMachineOutliner(true);
  setSupportsDefaultOutlining(true);

  if (TT.isOSFuchsia() && !TT.isArch64Bit())
    report_fatal_error("Fuchsia is only supported for 64-bit");

  setCFIFixup(true);
}

const RISCVSubtarget *
RISCVTargetMachine::getSubtargetImpl(const Function &F) const {
  Attribute CPUAttr = F.getFnAttribute("target-cpu");
  Attribute TuneAttr = F.getFnAttribute("tune-cpu");
  Attribute FSAttr = F.getFnAttribute("target-features");

  std::string CPU =
      CPUAttr.isValid() ? CPUAttr.getValueAsString().str() : TargetCPU;
  std::string TuneCPU =
      TuneAttr.isValid() ? TuneAttr.getValueAsString().str() : CPU;
  std::string FS =
      FSAttr.isValid() ? FSAttr.getValueAsString().str() : TargetFS;

  unsigned RVVBitsMin = RVVVectorBitsMinOpt;
  unsigned RVVBitsMax = RVVVectorBitsMaxOpt;

  Attribute VScaleRangeAttr = F.getFnAttribute(Attribute::VScaleRange);
  if (VScaleRangeAttr.isValid()) {
    if (!RVVVectorBitsMinOpt.getNumOccurrences())
      RVVBitsMin = VScaleRangeAttr.getVScaleRangeMin() * RISCV::RVVBitsPerBlock;
    std::optional<unsigned> VScaleMax = VScaleRangeAttr.getVScaleRangeMax();
    if (VScaleMax.has_value() && !RVVVectorBitsMaxOpt.getNumOccurrences())
      RVVBitsMax = *VScaleMax * RISCV::RVVBitsPerBlock;
  }

  if (RVVBitsMin != -1U) {
    // FIXME: Change to >= 32 when VLEN = 32 is supported.
    assert((RVVBitsMin == 0 || (RVVBitsMin >= 64 && RVVBitsMin <= 65536 &&
                                isPowerOf2_32(RVVBitsMin))) &&
           "V or Zve* extension requires vector length to be in the range of "
           "64 to 65536 and a power 2!");
    assert((RVVBitsMax >= RVVBitsMin || RVVBitsMax == 0) &&
           "Minimum V extension vector length should not be larger than its "
           "maximum!");
  }
  assert((RVVBitsMax == 0 || (RVVBitsMax >= 64 && RVVBitsMax <= 65536 &&
                              isPowerOf2_32(RVVBitsMax))) &&
         "V or Zve* extension requires vector length to be in the range of "
         "64 to 65536 and a power 2!");

  if (RVVBitsMin != -1U) {
    if (RVVBitsMax != 0) {
      RVVBitsMin = std::min(RVVBitsMin, RVVBitsMax);
      RVVBitsMax = std::max(RVVBitsMin, RVVBitsMax);
    }

    RVVBitsMin = llvm::bit_floor(
        (RVVBitsMin < 64 || RVVBitsMin > 65536) ? 0 : RVVBitsMin);
  }
  RVVBitsMax =
      llvm::bit_floor((RVVBitsMax < 64 || RVVBitsMax > 65536) ? 0 : RVVBitsMax);

  SmallString<512> Key;
  raw_svector_ostream(Key) << "RVVMin" << RVVBitsMin << "RVVMax" << RVVBitsMax
                           << CPU << TuneCPU << FS;
  auto &I = SubtargetMap[Key];
  if (!I) {
    // This needs to be done before we create a new subtarget since any
    // creation will depend on the TM and the code generation flags on the
    // function that reside in TargetOptions.
    resetTargetOptions(F);
    auto ABIName = Options.MCOptions.getABIName();
    if (const MDString *ModuleTargetABI = dyn_cast_or_null<MDString>(
            F.getParent()->getModuleFlag("target-abi"))) {
      auto TargetABI = RISCVABI::getTargetABI(ABIName);
      if (TargetABI != RISCVABI::ABI_Unknown &&
          ModuleTargetABI->getString() != ABIName) {
        report_fatal_error("-target-abi option != target-abi module flag");
      }
      ABIName = ModuleTargetABI->getString();
    }
    I = std::make_unique<RISCVSubtarget>(
        TargetTriple, CPU, TuneCPU, FS, ABIName, RVVBitsMin, RVVBitsMax, *this);
  }
  return I.get();
}

MachineFunctionInfo *RISCVTargetMachine::createMachineFunctionInfo(
    BumpPtrAllocator &Allocator, const Function &F,
    const TargetSubtargetInfo *STI) const {
  return RISCVMachineFunctionInfo::create<RISCVMachineFunctionInfo>(
      Allocator, F, static_cast<const RISCVSubtarget *>(STI));
}

TargetTransformInfo
RISCVTargetMachine::getTargetTransformInfo(const Function &F) const {
  return TargetTransformInfo(std::make_unique<RISCVTTIImpl>(this, F));
}

// A RISC-V hart has a single byte-addressable address space of 2^XLEN bytes
// for all memory accesses, so it is reasonable to assume that an
// implementation has no-op address space casts. If an implementation makes a
// change to this, they can override it here.
bool RISCVTargetMachine::isNoopAddrSpaceCast(unsigned SrcAS,
                                             unsigned DstAS) const {
  return true;
}

ScheduleDAGInstrs *
RISCVTargetMachine::createMachineScheduler(MachineSchedContext *C) const {
<<<<<<< HEAD
  ScheduleDAGMILive *DAG = nullptr;
  if (EnableMISchedLoadStoreClustering) {
    DAG = createSchedLive(C);
=======
  ScheduleDAGMILive *DAG = createSchedLive(C);
  if (EnableMISchedLoadStoreClustering) {
>>>>>>> eb0f1dc0
    DAG->addMutation(createLoadClusterDAGMutation(
        DAG->TII, DAG->TRI, /*ReorderWhileClustering=*/true));
    DAG->addMutation(createStoreClusterDAGMutation(
        DAG->TII, DAG->TRI, /*ReorderWhileClustering=*/true));
  }

  const RISCVSubtarget &ST = C->MF->getSubtarget<RISCVSubtarget>();
<<<<<<< HEAD
  if (!DisableVectorMaskMutation && ST.hasVInstructions()) {
    DAG = DAG ? DAG : createSchedLive(C);
    DAG->addMutation(createRISCVVectorMaskDAGMutation(DAG->TRI));
  }
=======
  if (!DisableVectorMaskMutation && ST.hasVInstructions())
    DAG->addMutation(createRISCVVectorMaskDAGMutation(DAG->TRI));

>>>>>>> eb0f1dc0
  return DAG;
}

ScheduleDAGInstrs *
RISCVTargetMachine::createPostMachineScheduler(MachineSchedContext *C) const {
<<<<<<< HEAD
  ScheduleDAGMI *DAG = nullptr;
  if (EnablePostMISchedLoadStoreClustering) {
    DAG = createSchedPostRA(C);
=======
  ScheduleDAGMI *DAG = createSchedPostRA(C);
  if (EnablePostMISchedLoadStoreClustering) {
>>>>>>> eb0f1dc0
    DAG->addMutation(createLoadClusterDAGMutation(
        DAG->TII, DAG->TRI, /*ReorderWhileClustering=*/true));
    DAG->addMutation(createStoreClusterDAGMutation(
        DAG->TII, DAG->TRI, /*ReorderWhileClustering=*/true));
  }

  return DAG;
}

namespace {

class RVVRegisterRegAlloc : public RegisterRegAllocBase<RVVRegisterRegAlloc> {
public:
  RVVRegisterRegAlloc(const char *N, const char *D, FunctionPassCtor C)
      : RegisterRegAllocBase(N, D, C) {}
};

static bool onlyAllocateRVVReg(const TargetRegisterInfo &TRI,
                               const MachineRegisterInfo &MRI,
                               const Register Reg) {
  const TargetRegisterClass *RC = MRI.getRegClass(Reg);
  return RISCVRegisterInfo::isRVVRegClass(RC);
}

static FunctionPass *useDefaultRegisterAllocator() { return nullptr; }

static llvm::once_flag InitializeDefaultRVVRegisterAllocatorFlag;

/// -riscv-rvv-regalloc=<fast|basic|greedy> command line option.
/// This option could designate the rvv register allocator only.
/// For example: -riscv-rvv-regalloc=basic
static cl::opt<RVVRegisterRegAlloc::FunctionPassCtor, false,
               RegisterPassParser<RVVRegisterRegAlloc>>
    RVVRegAlloc("riscv-rvv-regalloc", cl::Hidden,
                cl::init(&useDefaultRegisterAllocator),
                cl::desc("Register allocator to use for RVV register."));

static void initializeDefaultRVVRegisterAllocatorOnce() {
  RegisterRegAlloc::FunctionPassCtor Ctor = RVVRegisterRegAlloc::getDefault();

  if (!Ctor) {
    Ctor = RVVRegAlloc;
    RVVRegisterRegAlloc::setDefault(RVVRegAlloc);
  }
}

static FunctionPass *createBasicRVVRegisterAllocator() {
  return createBasicRegisterAllocator(onlyAllocateRVVReg);
}

static FunctionPass *createGreedyRVVRegisterAllocator() {
  return createGreedyRegisterAllocator(onlyAllocateRVVReg);
}

static FunctionPass *createFastRVVRegisterAllocator() {
  return createFastRegisterAllocator(onlyAllocateRVVReg, false);
}

static RVVRegisterRegAlloc basicRegAllocRVVReg("basic",
                                               "basic register allocator",
                                               createBasicRVVRegisterAllocator);
static RVVRegisterRegAlloc
    greedyRegAllocRVVReg("greedy", "greedy register allocator",
                         createGreedyRVVRegisterAllocator);

static RVVRegisterRegAlloc fastRegAllocRVVReg("fast", "fast register allocator",
                                              createFastRVVRegisterAllocator);

class RISCVPassConfig : public TargetPassConfig {
public:
  RISCVPassConfig(RISCVTargetMachine &TM, PassManagerBase &PM)
      : TargetPassConfig(TM, PM) {
    if (TM.getOptLevel() != CodeGenOptLevel::None)
      substitutePass(&PostRASchedulerID, &PostMachineSchedulerID);
    setEnableSinkAndFold(EnableSinkFold);
    EnableLoopTermFold = true;
  }

  RISCVTargetMachine &getRISCVTargetMachine() const {
    return getTM<RISCVTargetMachine>();
  }

  void addIRPasses() override;
  bool addPreISel() override;
  void addCodeGenPrepare() override;
  bool addInstSelector() override;
  bool addIRTranslator() override;
  void addPreLegalizeMachineIR() override;
  bool addLegalizeMachineIR() override;
  void addPreRegBankSelect() override;
  bool addRegBankSelect() override;
  bool addGlobalInstructionSelect() override;
  void addPreEmitPass() override;
  void addPreEmitPass2() override;
  void addPreSched2() override;
  void addMachineSSAOptimization() override;
  FunctionPass *createRVVRegAllocPass(bool Optimized);
  bool addRegAssignAndRewriteFast() override;
  bool addRegAssignAndRewriteOptimized() override;
  void addPreRegAlloc() override;
  void addPostRegAlloc() override;
  void addFastRegAlloc() override;

  std::unique_ptr<CSEConfigBase> getCSEConfig() const override;
};
} // namespace

TargetPassConfig *RISCVTargetMachine::createPassConfig(PassManagerBase &PM) {
  return new RISCVPassConfig(*this, PM);
}

std::unique_ptr<CSEConfigBase> RISCVPassConfig::getCSEConfig() const {
  return getStandardCSEConfigForOpt(TM->getOptLevel());
}

FunctionPass *RISCVPassConfig::createRVVRegAllocPass(bool Optimized) {
  // Initialize the global default.
  llvm::call_once(InitializeDefaultRVVRegisterAllocatorFlag,
                  initializeDefaultRVVRegisterAllocatorOnce);

  RegisterRegAlloc::FunctionPassCtor Ctor = RVVRegisterRegAlloc::getDefault();
  if (Ctor != useDefaultRegisterAllocator)
    return Ctor();

  if (Optimized)
    return createGreedyRVVRegisterAllocator();

  return createFastRVVRegisterAllocator();
}

bool RISCVPassConfig::addRegAssignAndRewriteFast() {
  addPass(createRVVRegAllocPass(false));
  addPass(createRISCVInsertVSETVLIPass());
  if (TM->getOptLevel() != CodeGenOptLevel::None &&
      EnableRISCVDeadRegisterElimination)
    addPass(createRISCVDeadRegisterDefinitionsPass());
  return TargetPassConfig::addRegAssignAndRewriteFast();
}

bool RISCVPassConfig::addRegAssignAndRewriteOptimized() {
  addPass(createRVVRegAllocPass(true));
  addPass(createVirtRegRewriter(false));
  addPass(createRISCVInsertVSETVLIPass());
  if (TM->getOptLevel() != CodeGenOptLevel::None &&
      EnableRISCVDeadRegisterElimination)
    addPass(createRISCVDeadRegisterDefinitionsPass());
  return TargetPassConfig::addRegAssignAndRewriteOptimized();
}

void RISCVPassConfig::addIRPasses() {
  addPass(createAtomicExpandLegacyPass());
  addPass(createRISCVZacasABIFixPass());

  if (getOptLevel() != CodeGenOptLevel::None) {
    if (EnableLoopDataPrefetch)
      addPass(createLoopDataPrefetchPass());

    addPass(createRISCVGatherScatterLoweringPass());
    addPass(createInterleavedAccessPass());
    addPass(createRISCVCodeGenPreparePass());
  }

  TargetPassConfig::addIRPasses();
}

bool RISCVPassConfig::addPreISel() {
  if (TM->getOptLevel() != CodeGenOptLevel::None) {
    // Add a barrier before instruction selection so that we will not get
    // deleted block address after enabling default outlining. See D99707 for
    // more details.
    addPass(createBarrierNoopPass());
  }

  if ((TM->getOptLevel() != CodeGenOptLevel::None &&
       EnableGlobalMerge == cl::BOU_UNSET) ||
      EnableGlobalMerge == cl::BOU_TRUE) {
    // FIXME: Like AArch64, we disable extern global merging by default due to
    // concerns it might regress some workloads. Unlike AArch64, we don't
    // currently support enabling the pass in an "OnlyOptimizeForSize" mode.
    // Investigating and addressing both items are TODO.
    addPass(createGlobalMergePass(TM, /* MaxOffset */ 2047,
                                  /* OnlyOptimizeForSize */ false,
                                  /* MergeExternalByDefault */ true));
  }

  return false;
}

void RISCVPassConfig::addCodeGenPrepare() {
  if (getOptLevel() != CodeGenOptLevel::None)
    addPass(createTypePromotionLegacyPass());
  TargetPassConfig::addCodeGenPrepare();
}

bool RISCVPassConfig::addInstSelector() {
  addPass(createRISCVISelDag(getRISCVTargetMachine(), getOptLevel()));

  return false;
}

bool RISCVPassConfig::addIRTranslator() {
  addPass(new IRTranslator(getOptLevel()));
  return false;
}

void RISCVPassConfig::addPreLegalizeMachineIR() {
  if (getOptLevel() == CodeGenOptLevel::None) {
    addPass(createRISCVO0PreLegalizerCombiner());
  } else {
    addPass(createRISCVPreLegalizerCombiner());
  }
}

bool RISCVPassConfig::addLegalizeMachineIR() {
  addPass(new Legalizer());
  return false;
}

void RISCVPassConfig::addPreRegBankSelect() {
  if (getOptLevel() != CodeGenOptLevel::None)
    addPass(createRISCVPostLegalizerCombiner());
}

bool RISCVPassConfig::addRegBankSelect() {
  addPass(new RegBankSelect());
  return false;
}

bool RISCVPassConfig::addGlobalInstructionSelect() {
  addPass(new InstructionSelect(getOptLevel()));
  return false;
}

void RISCVPassConfig::addPreSched2() {
  addPass(createRISCVPostRAExpandPseudoPass());

  // Emit KCFI checks for indirect calls.
  addPass(createKCFIPass());
  if (TM->getOptLevel() != CodeGenOptLevel::None)
    addPass(createRISCVLoadStoreOptPass());
}

void RISCVPassConfig::addPreEmitPass() {
  // TODO: It would potentially be better to schedule copy propagation after
  // expanding pseudos (in addPreEmitPass2). However, performing copy
  // propagation after the machine outliner (which runs after addPreEmitPass)
  // currently leads to incorrect code-gen, where copies to registers within
  // outlined functions are removed erroneously.
  if (TM->getOptLevel() >= CodeGenOptLevel::Default &&
      EnableRISCVCopyPropagation)
    addPass(createMachineCopyPropagationPass(true));
  if (TM->getOptLevel() >= CodeGenOptLevel::Default)
    addPass(createRISCVLateBranchOptPass());
<<<<<<< HEAD
=======
  // The IndirectBranchTrackingPass inserts lpad and could have changed the
  // basic block alignment. It must be done before Branch Relaxation to
  // prevent the adjusted offset exceeding the branch range.
  addPass(createRISCVIndirectBranchTrackingPass());
>>>>>>> eb0f1dc0
  addPass(&BranchRelaxationPassID);
  addPass(createRISCVMakeCompressibleOptPass());
}

void RISCVPassConfig::addPreEmitPass2() {
  if (TM->getOptLevel() != CodeGenOptLevel::None) {
    addPass(createRISCVMoveMergePass());
    // Schedule PushPop Optimization before expansion of Pseudo instruction,
    // ensuring return instruction is detected correctly.
    addPass(createRISCVPushPopOptimizationPass());
  }
  addPass(createRISCVExpandPseudoPass());

  // Schedule the expansion of AMOs at the last possible moment, avoiding the
  // possibility for other passes to break the requirements for forward
  // progress in the LR/SC block.
  addPass(createRISCVExpandAtomicPseudoPass());

  // KCFI indirect call checks are lowered to a bundle.
  addPass(createUnpackMachineBundles([&](const MachineFunction &MF) {
    return MF.getFunction().getParent()->getModuleFlag("kcfi");
  }));
}

void RISCVPassConfig::addMachineSSAOptimization() {
  addPass(createRISCVVectorPeepholePass());
  addPass(createRISCVFoldMemOffsetPass());

  TargetPassConfig::addMachineSSAOptimization();

  if (EnableMachineCombiner)
    addPass(&MachineCombinerID);

  if (TM->getTargetTriple().isRISCV64()) {
    addPass(createRISCVOptWInstrsPass());
  }
}

void RISCVPassConfig::addPreRegAlloc() {
  addPass(createRISCVPreRAExpandPseudoPass());
  if (TM->getOptLevel() != CodeGenOptLevel::None) {
    addPass(createRISCVMergeBaseOffsetOptPass());
    if (EnableVLOptimizer)
      addPass(createRISCVVLOptimizerPass());
  }

  addPass(createRISCVInsertReadWriteCSRPass());
  addPass(createRISCVInsertWriteVXRMPass());
  addPass(createRISCVLandingPadSetupPass());

  if (TM->getOptLevel() != CodeGenOptLevel::None && EnableMachinePipeliner)
    addPass(&MachinePipelinerID);

  addPass(createRISCVVMV0EliminationPass());
}

void RISCVPassConfig::addFastRegAlloc() {
  addPass(&InitUndefID);
  TargetPassConfig::addFastRegAlloc();
}


void RISCVPassConfig::addPostRegAlloc() {
  if (TM->getOptLevel() != CodeGenOptLevel::None &&
      EnableRedundantCopyElimination)
    addPass(createRISCVRedundantCopyEliminationPass());
}

void RISCVTargetMachine::registerPassBuilderCallbacks(PassBuilder &PB) {
  PB.registerLateLoopOptimizationsEPCallback([=](LoopPassManager &LPM,
                                                 OptimizationLevel Level) {
    LPM.addPass(LoopIdiomVectorizePass(LoopIdiomVectorizeStyle::Predicated));
  });

  PB.registerVectorizerEndEPCallback(
      [](FunctionPassManager &FPM, OptimizationLevel Level) {
        if (Level.isOptimizingForSpeed())
          FPM.addPass(createFunctionToLoopPassAdaptor(EVLIndVarSimplifyPass()));
      });
}

yaml::MachineFunctionInfo *
RISCVTargetMachine::createDefaultFuncInfoYAML() const {
  return new yaml::RISCVMachineFunctionInfo();
}

yaml::MachineFunctionInfo *
RISCVTargetMachine::convertFuncInfoToYAML(const MachineFunction &MF) const {
  const auto *MFI = MF.getInfo<RISCVMachineFunctionInfo>();
  return new yaml::RISCVMachineFunctionInfo(*MFI);
}

bool RISCVTargetMachine::parseMachineFunctionInfo(
    const yaml::MachineFunctionInfo &MFI, PerFunctionMIParsingState &PFS,
    SMDiagnostic &Error, SMRange &SourceRange) const {
  const auto &YamlMFI =
      static_cast<const yaml::RISCVMachineFunctionInfo &>(MFI);
  PFS.MF.getInfo<RISCVMachineFunctionInfo>()->initializeBaseYamlFields(YamlMFI);
  return false;
}<|MERGE_RESOLUTION|>--- conflicted
+++ resolved
@@ -34,10 +34,7 @@
 #include "llvm/InitializePasses.h"
 #include "llvm/MC/TargetRegistry.h"
 #include "llvm/Passes/PassBuilder.h"
-<<<<<<< HEAD
-=======
 #include "llvm/Support/Compiler.h"
->>>>>>> eb0f1dc0
 #include "llvm/Target/TargetOptions.h"
 #include "llvm/Transforms/IPO.h"
 #include "llvm/Transforms/Scalar.h"
@@ -122,11 +119,7 @@
                            cl::desc("Enable Machine Pipeliner for RISC-V"),
                            cl::init(false), cl::Hidden);
 
-<<<<<<< HEAD
-extern "C" LLVM_EXTERNAL_VISIBILITY void LLVMInitializeRISCVTarget() {
-=======
 extern "C" LLVM_ABI LLVM_EXTERNAL_VISIBILITY void LLVMInitializeRISCVTarget() {
->>>>>>> eb0f1dc0
   RegisterTargetMachine<RISCVTargetMachine> X(getTheRISCV32Target());
   RegisterTargetMachine<RISCVTargetMachine> Y(getTheRISCV64Target());
   auto *PR = PassRegistry::getPassRegistry();
@@ -306,14 +299,8 @@
 
 ScheduleDAGInstrs *
 RISCVTargetMachine::createMachineScheduler(MachineSchedContext *C) const {
-<<<<<<< HEAD
-  ScheduleDAGMILive *DAG = nullptr;
-  if (EnableMISchedLoadStoreClustering) {
-    DAG = createSchedLive(C);
-=======
   ScheduleDAGMILive *DAG = createSchedLive(C);
   if (EnableMISchedLoadStoreClustering) {
->>>>>>> eb0f1dc0
     DAG->addMutation(createLoadClusterDAGMutation(
         DAG->TII, DAG->TRI, /*ReorderWhileClustering=*/true));
     DAG->addMutation(createStoreClusterDAGMutation(
@@ -321,29 +308,16 @@
   }
 
   const RISCVSubtarget &ST = C->MF->getSubtarget<RISCVSubtarget>();
-<<<<<<< HEAD
-  if (!DisableVectorMaskMutation && ST.hasVInstructions()) {
-    DAG = DAG ? DAG : createSchedLive(C);
-    DAG->addMutation(createRISCVVectorMaskDAGMutation(DAG->TRI));
-  }
-=======
   if (!DisableVectorMaskMutation && ST.hasVInstructions())
     DAG->addMutation(createRISCVVectorMaskDAGMutation(DAG->TRI));
 
->>>>>>> eb0f1dc0
   return DAG;
 }
 
 ScheduleDAGInstrs *
 RISCVTargetMachine::createPostMachineScheduler(MachineSchedContext *C) const {
-<<<<<<< HEAD
-  ScheduleDAGMI *DAG = nullptr;
-  if (EnablePostMISchedLoadStoreClustering) {
-    DAG = createSchedPostRA(C);
-=======
   ScheduleDAGMI *DAG = createSchedPostRA(C);
   if (EnablePostMISchedLoadStoreClustering) {
->>>>>>> eb0f1dc0
     DAG->addMutation(createLoadClusterDAGMutation(
         DAG->TII, DAG->TRI, /*ReorderWhileClustering=*/true));
     DAG->addMutation(createStoreClusterDAGMutation(
@@ -597,13 +571,10 @@
     addPass(createMachineCopyPropagationPass(true));
   if (TM->getOptLevel() >= CodeGenOptLevel::Default)
     addPass(createRISCVLateBranchOptPass());
-<<<<<<< HEAD
-=======
   // The IndirectBranchTrackingPass inserts lpad and could have changed the
   // basic block alignment. It must be done before Branch Relaxation to
   // prevent the adjusted offset exceeding the branch range.
   addPass(createRISCVIndirectBranchTrackingPass());
->>>>>>> eb0f1dc0
   addPass(&BranchRelaxationPassID);
   addPass(createRISCVMakeCompressibleOptPass());
 }
