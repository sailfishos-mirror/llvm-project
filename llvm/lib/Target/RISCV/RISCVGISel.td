//===-- RISCVGIsel.td - RISC-V GlobalISel Patterns ---------*- tablegen -*-===//
//
// Part of the LLVM Project, under the Apache License v2.0 with LLVM Exceptions.
// See https://llvm.org/LICENSE.txt for license information.
// SPDX-License-Identifier: Apache-2.0 WITH LLVM-exception
//
//===----------------------------------------------------------------------===//
//
/// \file
/// This file contains patterns that are relevant to GlobalISel, including
/// GIComplexOperandMatcher definitions for equivalent SelectionDAG
/// ComplexPatterns.
//
//===----------------------------------------------------------------------===//

include "RISCV.td"
include "RISCVCombine.td"

def simm12Plus1 : ImmLeaf<XLenVT, [{
    return (isInt<12>(Imm) && Imm != -2048) || Imm == 2048;}]>;
def simm12Plus1i32 : ImmLeaf<i32, [{
    return (isInt<12>(Imm) && Imm != -2048) || Imm == 2048;}]>;

// FIXME: This doesn't check that the G_CONSTANT we're deriving the immediate
// from is only used once
def simm12Minus1Nonzero : ImmLeaf<XLenVT, [{
  return (Imm >= -2049 && Imm < 0) || (Imm > 0 && Imm <= 2046);}]>;

def simm12Minus1NonzeroNonNeg1 : ImmLeaf<XLenVT, [{
  return (Imm >= -2049 && Imm < -1) || (Imm > 0 && Imm <= 2046);}]>;

// Return an immediate value plus 1.
def ImmPlus1 : SDNodeXForm<imm, [{
  return CurDAG->getTargetConstant(N->getSExtValue() + 1, SDLoc(N),
                                   N->getValuePtrVTpe(0));}]>;
def GIImmPlus1 :
  GICustomOperandRenderer<"renderImmPlus1">,
  GISDNodeXFormEquiv<ImmPlus1>;

<<<<<<< HEAD
def GIAddrRegImm :
  GIComplexOperandMatcher<s32, "selectAddrRegImm">,
  GIComplexPatternEquiv<AddrRegImm>;

// FIXME: This is labelled as handling 's32', however the ComplexPattern it
// refers to handles both i32 and i64 based on the HwMode. Currently this LLT
// parameter appears to be ignored so this pattern works for both, however we
// should add a LowLevelTypeByHwMode, and use that to define our XLenLLT instead
// here.
def GIVLOp : GIComplexOperandMatcher<s32, "renderVLOp">,
             GIComplexPatternEquiv<VLOp>;

// Convert from i32 immediate to i64 target immediate to make SelectionDAG type
// checking happy so we can use ADDIW which expects an XLen immediate.
def as_i64imm : SDNodeXForm<imm, [{
  return CurDAG->getTargetConstant(N->getSExtValue(), SDLoc(N), MVT::i64);
}]>;

def gi_as_i64imm : GICustomOperandRenderer<"renderImm">,
  GISDNodeXFormEquiv<as_i64imm>;

def gi_trailing_zero : GICustomOperandRenderer<"renderTrailingZeros">,
  GISDNodeXFormEquiv<TrailingZeros>;

// FIXME: This is labelled as handling 's32', however the ComplexPattern it
// refers to handles both i32 and i64 based on the HwMode. Currently this LLT
// parameter appears to be ignored so this pattern works for both, however we
// should add a LowLevelTypeByHwMode, and use that to define our XLenLLT instead
// here.
def GIShiftMaskXLen :
    GIComplexOperandMatcher<s32, "selectShiftMask">,
    GIComplexPatternEquiv<shiftMaskXLen>;
def GIShiftMask32 :
    GIComplexOperandMatcher<s32, "selectShiftMask">,
    GIComplexPatternEquiv<shiftMask32>;

def gi_sh1add_op : GIComplexOperandMatcher<s32, "selectSHXADDOp<1>">,
                   GIComplexPatternEquiv<sh1add_op>;
def gi_sh2add_op : GIComplexOperandMatcher<s32, "selectSHXADDOp<2>">,
                   GIComplexPatternEquiv<sh2add_op>;
def gi_sh3add_op : GIComplexOperandMatcher<s32, "selectSHXADDOp<3>">,
                   GIComplexPatternEquiv<sh3add_op>;

def gi_sh1add_uw_op : GIComplexOperandMatcher<s32, "selectSHXADD_UWOp<1>">,
                      GIComplexPatternEquiv<sh1add_uw_op>;
def gi_sh2add_uw_op : GIComplexOperandMatcher<s32, "selectSHXADD_UWOp<2>">,
                      GIComplexPatternEquiv<sh2add_uw_op>;
def gi_sh3add_uw_op : GIComplexOperandMatcher<s32, "selectSHXADD_UWOp<3>">,
                      GIComplexPatternEquiv<sh3add_uw_op>;

// FIXME: Canonicalize (sub X, C) -> (add X, -C) earlier.
def : Pat<(XLenVT (sub GPR:$rs1, simm12Plus1:$imm)),
          (ADDI GPR:$rs1, (NegImm simm12Plus1:$imm))>;

let Predicates = [IsRV64] in {
def : Pat<(i32 (sub GPR:$rs1, simm12Plus1i32:$imm)),
          (ADDIW GPR:$rs1, (i64 (NegImm $imm)))>;
}

=======
>>>>>>> ce7c17d5
// Ptr type used in patterns with GlobalISelEmitter
def PtrVT : PtrValueTypeByHwMode<XLenVT, 0>;

// Define pattern expansions for pointer ult/slt conditional codes
def : Pat<(XLenVT (setult (PtrVT GPR:$rs1), simm12:$imm12)),
          (SLTIU GPR:$rs1, simm12:$imm12)>;
def : Pat<(XLenVT (setult (PtrVT GPR:$rs1), (PtrVT GPR:$rs2))),
          (SLTU GPR:$rs1, GPR:$rs2)>;
def : Pat<(XLenVT (setlt (PtrVT GPR:$rs1), simm12:$imm12)),
          (SLTI GPR:$rs1, simm12:$imm12)>;
def : Pat<(XLenVT (setlt (PtrVT GPR:$rs1), (PtrVT GPR:$rs2))),
          (SLT GPR:$rs1, GPR:$rs2)>;

// Define pattern expansions for setcc operations that aren't directly
// handled by a RISC-V instruction.
foreach Ty = [PtrVT, XLenVT] in {
def : Pat<(XLenVT (seteq (Ty GPR:$rs1), (Ty 0))), (SLTIU GPR:$rs1, 1)>;
def : Pat<(XLenVT (seteq (Ty GPR:$rs1), (Ty simm12Plus1:$imm12))),
          (SLTIU (ADDI GPR:$rs1, (NegImm simm12Plus1:$imm12)), 1)>;
def : Pat<(XLenVT (seteq (Ty GPR:$rs1), (Ty GPR:$rs2))),
          (SLTIU (XOR GPR:$rs1, GPR:$rs2), 1)>;
def : Pat<(XLenVT (setne (Ty GPR:$rs1), (Ty 0))), (SLTU (XLenVT X0), GPR:$rs1)>;
def : Pat<(XLenVT (setne (Ty GPR:$rs1), (Ty simm12Plus1:$imm12))),
          (SLTU (XLenVT X0), (ADDI GPR:$rs1, (NegImm simm12Plus1:$imm12)))>;
def : Pat<(XLenVT (setne (Ty GPR:$rs1), (Ty GPR:$rs2))),
          (SLTU (XLenVT X0), (XOR GPR:$rs1, GPR:$rs2))>;
def : Pat<(XLenVT (setugt (Ty GPR:$rs1), (Ty simm12Minus1NonzeroNonNeg1:$imm))),
          (XORI (SLTIU GPR:$rs1,
                       (ImmPlus1 simm12Minus1NonzeroNonNeg1:$imm)), 1)>;
def : Pat<(XLenVT (setugt (Ty GPR:$rs1), (Ty GPR:$rs2))),
          (SLTU GPR:$rs2, GPR:$rs1)>;
def : Pat<(XLenVT (setgt (Ty GPR:$rs1), (Ty simm12Minus1Nonzero:$imm))),
          (XORI (SLTI GPR:$rs1, (ImmPlus1 simm12Minus1Nonzero:$imm)), 1)>;
def : Pat<(XLenVT (setgt (Ty GPR:$rs1), (Ty GPR:$rs2))),
          (SLT GPR:$rs2, GPR:$rs1)>;
def : Pat<(XLenVT (setuge (XLenVT GPR:$rs1), (Ty simm12:$imm))),
          (XORI (SLTIU GPR:$rs1, simm12:$imm), 1)>;
def : Pat<(XLenVT (setuge (Ty GPR:$rs1), (Ty GPR:$rs2))),
          (XORI (SLTU GPR:$rs1, GPR:$rs2), 1)>;
def : Pat<(XLenVT (setge (Ty GPR:$rs1), (Ty simm12:$imm))),
          (XORI (SLTI GPR:$rs1, simm12:$imm), 1)>;
def : Pat<(XLenVT (setge (Ty GPR:$rs1), (Ty GPR:$rs2))),
          (XORI (SLT GPR:$rs1, GPR:$rs2), 1)>;
def : Pat<(XLenVT (setule (Ty GPR:$rs1), (Ty simm12Minus1NonzeroNonNeg1:$imm))),
          (SLTIU GPR:$rs1, (ImmPlus1 simm12Minus1NonzeroNonNeg1:$imm))>;
def : Pat<(XLenVT (setule (Ty GPR:$rs1), (Ty GPR:$rs2))),
          (XORI (SLTU GPR:$rs2, GPR:$rs1), 1)>;
def : Pat<(XLenVT (setle (Ty GPR:$rs1), (Ty simm12Minus1Nonzero:$imm))),
          (SLTI GPR:$rs1, (ImmPlus1 simm12Minus1Nonzero:$imm))>;
def : Pat<(XLenVT (setle (Ty GPR:$rs1), (Ty GPR:$rs2))),
          (XORI (SLT GPR:$rs2, GPR:$rs1), 1)>;
}

let Predicates = [IsRV32] in {
def : LdPat<load, LW, PtrVT>;
def : StPat<store, SW, GPR, PtrVT>;
}

let Predicates = [IsRV64] in {
def : LdPat<load, LD, PtrVT>;
def : StPat<store, SD, GPR, PtrVT>;
}

// Load and store patterns for i16, needed because Zfh makes s16 load/store
// legal and regbank select may not constrain registers to FP.
def : LdPat<load, LH, i16>;
def : StPat<store, SH, GPR, i16>;

def : LdPat<extloadi8, LBU, i16>; // Prefer unsigned due to no c.lb in Zcb.
def : StPat<truncstorei8, SB, GPR, i16>;

let Predicates = [HasAtomicLdSt] in {
  def : LdPat<atomic_load_8,  LB, i16>;
  def : LdPat<atomic_load_16, LH, i16>;

  def : StPat<atomic_store_8,  SB, GPR, i16>;
  def : StPat<atomic_store_16, SH, GPR, i16>;
}

let Predicates = [HasAtomicLdSt, IsRV64] in {
  def : LdPat<atomic_load_32, LW, i32>;
  def : StPat<atomic_store_32, SW, GPR, i32>;
}

//===----------------------------------------------------------------------===//
// RV64 i32 patterns not used by SelectionDAG
//===----------------------------------------------------------------------===//

def uimm5i32 : ImmLeaf<i32, [{return isUInt<5>(Imm);}]>;

def zext_is_sext : PatFrag<(ops node:$src), (zext node:$src), [{
  KnownBits Known = CurDAG->computeKnownBits(N->getOperand(0), 0);
  return Known.isNonNegative();
}]>;

let Predicates = [IsRV64] in {
def : LdPat<extloadi8, LBU, i32>; // Prefer unsigned due to no c.lb in Zcb.
def : LdPat<extloadi16, LH, i32>;

def : StPat<truncstorei8, SB, GPR, i32>;
def : StPat<truncstorei16, SH, GPR, i32>;

def : Pat<(anyext (i32 GPR:$src)), (COPY GPR:$src)>;
def : Pat<(sext (i32 GPR:$src)), (ADDIW GPR:$src, 0)>;
def : Pat<(i32 (trunc GPR:$src)), (COPY GPR:$src)>;

// Use sext if the sign bit of the input is 0.
def : Pat<(zext_is_sext (i32 GPR:$src)), (ADDIW GPR:$src, 0)>;
}

let Predicates = [IsRV64, NotHasStdExtZba] in
def : Pat<(zext (i32 GPR:$src)), (SRLI (i64 (SLLI GPR:$src, 32)), 32)>;

<<<<<<< HEAD
//===----------------------------------------------------------------------===//
// M RV64 i32 legalization patterns.
//===----------------------------------------------------------------------===//

let Predicates = [HasStdExtZmmul, IsRV64] in {
def : PatGprGpr<mul, MULW, i32, i32>;
}

let Predicates = [HasStdExtM, IsRV64] in {
def : PatGprGpr<sdiv, DIVW, i32, i32>;
def : PatGprGpr<udiv, DIVUW, i32, i32>;
def : PatGprGpr<srem, REMW, i32, i32>;
def : PatGprGpr<urem, REMUW, i32, i32>;
}

//===----------------------------------------------------------------------===//
// Zb* RV64 i32 patterns not used by SelectionDAG.
//===----------------------------------------------------------------------===//

let Predicates = [HasStdExtZbb, IsRV64] in {
def : PatGpr<ctlz, CLZW, i32>;
def : PatGpr<cttz, CTZW, i32>;
def : PatGpr<ctpop, CPOPW, i32>;

def : Pat<(i32 (sext_inreg GPR:$rs1, i8)), (SEXT_B GPR:$rs1)>;
def : Pat<(i32 (sext_inreg GPR:$rs1, i16)), (SEXT_H GPR:$rs1)>;

def : Pat<(i32 (and GPR:$rs, 0xFFFF)), (ZEXT_H_RV64 GPR:$rs)>;
} // Predicates = [HasStdExtZbb, IsRV64]

let Predicates = [HasStdExtZbbOrZbkb, IsRV64] in {
def : Pat<(i32 (and GPR:$rs1, (not GPR:$rs2))), (ANDN GPR:$rs1, GPR:$rs2)>;
def : Pat<(i32 (or  GPR:$rs1, (not GPR:$rs2))), (ORN  GPR:$rs1, GPR:$rs2)>;
def : Pat<(i32 (xor GPR:$rs1, (not GPR:$rs2))), (XNOR GPR:$rs1, GPR:$rs2)>;

def : PatGprGpr<rotl, ROLW, i32, i32>;
def : PatGprGpr<rotr, RORW, i32, i32>;
def : Pat<(i32 (rotr GPR:$rs1, uimm5i32:$imm)),
          (RORIW GPR:$rs1, (i64 (as_i64imm $imm)))>;

def : Pat<(i32 (rotl GPR:$rs1, uimm5i32:$rs2)),
          (RORIW GPR:$rs1, (ImmSubFrom32 uimm5i32:$rs2))>;
} // Predicates = [HasStdExtZbbOrZbkb, IsRV64]

let Predicates = [HasStdExtZba, IsRV64] in {
def : Pat<(shl (i64 (zext i32:$rs1)), uimm5:$shamt),
          (SLLI_UW GPR:$rs1, uimm5:$shamt)>;

def : Pat<(i64 (add_like_non_imm12 (zext GPR:$rs1), GPR:$rs2)),
          (ADD_UW GPR:$rs1, GPR:$rs2)>;
def : Pat<(zext GPR:$src), (ADD_UW GPR:$src, (XLenVT X0))>;

foreach i = {1,2,3} in {
  defvar shxadd = !cast<Instruction>("SH"#i#"ADD");
  def : Pat<(i32 (add_like_non_imm12 (shl GPR:$rs1, (i32 i)), GPR:$rs2)),
            (shxadd GPR:$rs1, GPR:$rs2)>;
}
=======
let Predicates = [IsRV32, NoStdExtZbb, NoStdExtZbkb] in 
def : Pat<(XLenVT (zext (i16 GPR:$src))),
          (SRLI (XLenVT (SLLI GPR:$src, 16)), 16)>;

let Predicates = [IsRV64, NoStdExtZbb, NoStdExtZbkb] in {
def : Pat<(i64 (zext (i16 GPR:$src))),
          (SRLI (XLenVT (SLLI GPR:$src, 48)), 48)>;
def : Pat<(i32 (zext (i16 GPR:$src))),
          (SRLI (XLenVT (SLLI GPR:$src, 48)), 48)>;
}

let Predicates = [IsRV32, NoStdExtZbb] in
def : Pat<(XLenVT (sext (i16 GPR:$src))),
          (SRAI (XLenVT (SLLI GPR:$src, 16)), 16)>;

let Predicates = [IsRV64, NoStdExtZbb] in {
def : Pat<(i64 (sext (i16 GPR:$src))),
          (SRAI (XLenVT (SLLI GPR:$src, 48)), 48)>;
def : Pat<(i32 (sext (i16 GPR:$src))),
          (SRAI (XLenVT (SLLI GPR:$src, 48)), 48)>;
}

//===----------------------------------------------------------------------===//
// Zb* RV64 patterns not used by SelectionDAG.
//===----------------------------------------------------------------------===//

let Predicates = [HasStdExtZba, IsRV64] in {
def : Pat<(zext (i32 GPR:$src)), (ADD_UW GPR:$src, (XLenVT X0))>;
}

let Predicates = [HasStdExtZbb] in
def : Pat<(i32 (sext (i16 GPR:$rs))), (SEXT_H GPR:$rs)>;
let Predicates = [HasStdExtZbb, IsRV64] in
def : Pat<(i64 (sext (i16 GPR:$rs))), (SEXT_H GPR:$rs)>;

let Predicates = [HasStdExtZbb, IsRV32] in
def : Pat<(i32 (zext (i16 GPR:$rs))), (ZEXT_H_RV32 GPR:$rs)>;
let Predicates = [HasStdExtZbb, IsRV64] in {
def : Pat<(i64 (zext (i16 GPR:$rs))), (ZEXT_H_RV64 GPR:$rs)>;
def : Pat<(i32 (zext (i16 GPR:$rs))), (ZEXT_H_RV64 GPR:$rs)>;
}

let Predicates = [HasStdExtZbkb, NoStdExtZbb, IsRV32] in
def : Pat<(i32 (zext (i16 GPR:$rs))), (PACK GPR:$rs, (XLenVT X0))>;
let Predicates = [HasStdExtZbkb, NoStdExtZbb, IsRV64] in {
def : Pat<(i64 (zext (i16 GPR:$rs))), (PACKW GPR:$rs, (XLenVT X0))>;
def : Pat<(i32 (zext (i16 GPR:$rs))), (PACKW GPR:$rs, (XLenVT X0))>;
>>>>>>> ce7c17d5
}<|MERGE_RESOLUTION|>--- conflicted
+++ resolved
@@ -37,68 +37,6 @@
   GICustomOperandRenderer<"renderImmPlus1">,
   GISDNodeXFormEquiv<ImmPlus1>;
 
-<<<<<<< HEAD
-def GIAddrRegImm :
-  GIComplexOperandMatcher<s32, "selectAddrRegImm">,
-  GIComplexPatternEquiv<AddrRegImm>;
-
-// FIXME: This is labelled as handling 's32', however the ComplexPattern it
-// refers to handles both i32 and i64 based on the HwMode. Currently this LLT
-// parameter appears to be ignored so this pattern works for both, however we
-// should add a LowLevelTypeByHwMode, and use that to define our XLenLLT instead
-// here.
-def GIVLOp : GIComplexOperandMatcher<s32, "renderVLOp">,
-             GIComplexPatternEquiv<VLOp>;
-
-// Convert from i32 immediate to i64 target immediate to make SelectionDAG type
-// checking happy so we can use ADDIW which expects an XLen immediate.
-def as_i64imm : SDNodeXForm<imm, [{
-  return CurDAG->getTargetConstant(N->getSExtValue(), SDLoc(N), MVT::i64);
-}]>;
-
-def gi_as_i64imm : GICustomOperandRenderer<"renderImm">,
-  GISDNodeXFormEquiv<as_i64imm>;
-
-def gi_trailing_zero : GICustomOperandRenderer<"renderTrailingZeros">,
-  GISDNodeXFormEquiv<TrailingZeros>;
-
-// FIXME: This is labelled as handling 's32', however the ComplexPattern it
-// refers to handles both i32 and i64 based on the HwMode. Currently this LLT
-// parameter appears to be ignored so this pattern works for both, however we
-// should add a LowLevelTypeByHwMode, and use that to define our XLenLLT instead
-// here.
-def GIShiftMaskXLen :
-    GIComplexOperandMatcher<s32, "selectShiftMask">,
-    GIComplexPatternEquiv<shiftMaskXLen>;
-def GIShiftMask32 :
-    GIComplexOperandMatcher<s32, "selectShiftMask">,
-    GIComplexPatternEquiv<shiftMask32>;
-
-def gi_sh1add_op : GIComplexOperandMatcher<s32, "selectSHXADDOp<1>">,
-                   GIComplexPatternEquiv<sh1add_op>;
-def gi_sh2add_op : GIComplexOperandMatcher<s32, "selectSHXADDOp<2>">,
-                   GIComplexPatternEquiv<sh2add_op>;
-def gi_sh3add_op : GIComplexOperandMatcher<s32, "selectSHXADDOp<3>">,
-                   GIComplexPatternEquiv<sh3add_op>;
-
-def gi_sh1add_uw_op : GIComplexOperandMatcher<s32, "selectSHXADD_UWOp<1>">,
-                      GIComplexPatternEquiv<sh1add_uw_op>;
-def gi_sh2add_uw_op : GIComplexOperandMatcher<s32, "selectSHXADD_UWOp<2>">,
-                      GIComplexPatternEquiv<sh2add_uw_op>;
-def gi_sh3add_uw_op : GIComplexOperandMatcher<s32, "selectSHXADD_UWOp<3>">,
-                      GIComplexPatternEquiv<sh3add_uw_op>;
-
-// FIXME: Canonicalize (sub X, C) -> (add X, -C) earlier.
-def : Pat<(XLenVT (sub GPR:$rs1, simm12Plus1:$imm)),
-          (ADDI GPR:$rs1, (NegImm simm12Plus1:$imm))>;
-
-let Predicates = [IsRV64] in {
-def : Pat<(i32 (sub GPR:$rs1, simm12Plus1i32:$imm)),
-          (ADDIW GPR:$rs1, (i64 (NegImm $imm)))>;
-}
-
-=======
->>>>>>> ce7c17d5
 // Ptr type used in patterns with GlobalISelEmitter
 def PtrVT : PtrValueTypeByHwMode<XLenVT, 0>;
 
@@ -212,65 +150,6 @@
 let Predicates = [IsRV64, NotHasStdExtZba] in
 def : Pat<(zext (i32 GPR:$src)), (SRLI (i64 (SLLI GPR:$src, 32)), 32)>;
 
-<<<<<<< HEAD
-//===----------------------------------------------------------------------===//
-// M RV64 i32 legalization patterns.
-//===----------------------------------------------------------------------===//
-
-let Predicates = [HasStdExtZmmul, IsRV64] in {
-def : PatGprGpr<mul, MULW, i32, i32>;
-}
-
-let Predicates = [HasStdExtM, IsRV64] in {
-def : PatGprGpr<sdiv, DIVW, i32, i32>;
-def : PatGprGpr<udiv, DIVUW, i32, i32>;
-def : PatGprGpr<srem, REMW, i32, i32>;
-def : PatGprGpr<urem, REMUW, i32, i32>;
-}
-
-//===----------------------------------------------------------------------===//
-// Zb* RV64 i32 patterns not used by SelectionDAG.
-//===----------------------------------------------------------------------===//
-
-let Predicates = [HasStdExtZbb, IsRV64] in {
-def : PatGpr<ctlz, CLZW, i32>;
-def : PatGpr<cttz, CTZW, i32>;
-def : PatGpr<ctpop, CPOPW, i32>;
-
-def : Pat<(i32 (sext_inreg GPR:$rs1, i8)), (SEXT_B GPR:$rs1)>;
-def : Pat<(i32 (sext_inreg GPR:$rs1, i16)), (SEXT_H GPR:$rs1)>;
-
-def : Pat<(i32 (and GPR:$rs, 0xFFFF)), (ZEXT_H_RV64 GPR:$rs)>;
-} // Predicates = [HasStdExtZbb, IsRV64]
-
-let Predicates = [HasStdExtZbbOrZbkb, IsRV64] in {
-def : Pat<(i32 (and GPR:$rs1, (not GPR:$rs2))), (ANDN GPR:$rs1, GPR:$rs2)>;
-def : Pat<(i32 (or  GPR:$rs1, (not GPR:$rs2))), (ORN  GPR:$rs1, GPR:$rs2)>;
-def : Pat<(i32 (xor GPR:$rs1, (not GPR:$rs2))), (XNOR GPR:$rs1, GPR:$rs2)>;
-
-def : PatGprGpr<rotl, ROLW, i32, i32>;
-def : PatGprGpr<rotr, RORW, i32, i32>;
-def : Pat<(i32 (rotr GPR:$rs1, uimm5i32:$imm)),
-          (RORIW GPR:$rs1, (i64 (as_i64imm $imm)))>;
-
-def : Pat<(i32 (rotl GPR:$rs1, uimm5i32:$rs2)),
-          (RORIW GPR:$rs1, (ImmSubFrom32 uimm5i32:$rs2))>;
-} // Predicates = [HasStdExtZbbOrZbkb, IsRV64]
-
-let Predicates = [HasStdExtZba, IsRV64] in {
-def : Pat<(shl (i64 (zext i32:$rs1)), uimm5:$shamt),
-          (SLLI_UW GPR:$rs1, uimm5:$shamt)>;
-
-def : Pat<(i64 (add_like_non_imm12 (zext GPR:$rs1), GPR:$rs2)),
-          (ADD_UW GPR:$rs1, GPR:$rs2)>;
-def : Pat<(zext GPR:$src), (ADD_UW GPR:$src, (XLenVT X0))>;
-
-foreach i = {1,2,3} in {
-  defvar shxadd = !cast<Instruction>("SH"#i#"ADD");
-  def : Pat<(i32 (add_like_non_imm12 (shl GPR:$rs1, (i32 i)), GPR:$rs2)),
-            (shxadd GPR:$rs1, GPR:$rs2)>;
-}
-=======
 let Predicates = [IsRV32, NoStdExtZbb, NoStdExtZbkb] in 
 def : Pat<(XLenVT (zext (i16 GPR:$src))),
           (SRLI (XLenVT (SLLI GPR:$src, 16)), 16)>;
@@ -318,5 +197,4 @@
 let Predicates = [HasStdExtZbkb, NoStdExtZbb, IsRV64] in {
 def : Pat<(i64 (zext (i16 GPR:$rs))), (PACKW GPR:$rs, (XLenVT X0))>;
 def : Pat<(i32 (zext (i16 GPR:$rs))), (PACKW GPR:$rs, (XLenVT X0))>;
->>>>>>> ce7c17d5
 }