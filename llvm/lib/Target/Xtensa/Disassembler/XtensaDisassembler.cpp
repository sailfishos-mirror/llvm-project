--- conflicted
+++ resolved
@@ -119,15 +119,6 @@
 };
 
 const DecodeRegister SRDecoderTable[] = {
-<<<<<<< HEAD
-    {Xtensa::LBEG, 0},    {Xtensa::LEND, 1},        {Xtensa::LCOUNT, 2},
-    {Xtensa::SAR, 3},     {Xtensa::BREG, 4},        {Xtensa::SAR, 3},
-    {Xtensa::LITBASE, 5}, {Xtensa::ACCLO, 16},      {Xtensa::ACCHI, 17},
-    {Xtensa::M0, 32},     {Xtensa::M1, 33},         {Xtensa::M2, 34},
-    {Xtensa::M3, 35},     {Xtensa::WINDOWBASE, 72}, {Xtensa::WINDOWSTART, 73},
-    {Xtensa::MEMCTL, 97}, {Xtensa::VECBASE, 231},   {Xtensa::MISC0, 244},
-    {Xtensa::MISC1, 245}, {Xtensa::MISC2, 246},     {Xtensa::MISC3, 247}};
-=======
     {Xtensa::LBEG, 0},          {Xtensa::LEND, 1},
     {Xtensa::LCOUNT, 2},        {Xtensa::SAR, 3},
     {Xtensa::BREG, 4},          {Xtensa::LITBASE, 5},
@@ -161,7 +152,6 @@
     {Xtensa::CCOMPARE1, 241},   {Xtensa::CCOMPARE2, 242},
     {Xtensa::MISC0, 244},       {Xtensa::MISC1, 245},
     {Xtensa::MISC2, 246},       {Xtensa::MISC3, 247}};
->>>>>>> 4084ffcf
 
 static DecodeStatus DecodeSRRegisterClass(MCInst &Inst, uint64_t RegNo,
                                           uint64_t Address,
@@ -169,23 +159,16 @@
   if (RegNo > 255)
     return MCDisassembler::Fail;
 
-<<<<<<< HEAD
-=======
   Xtensa::RegisterAccessType RAType =
       Inst.getOpcode() == Xtensa::WSR
           ? Xtensa::REGISTER_WRITE
           : (Inst.getOpcode() == Xtensa::RSR ? Xtensa::REGISTER_READ
                                              : Xtensa::REGISTER_EXCHANGE);
 
->>>>>>> 4084ffcf
   for (unsigned i = 0; i < std::size(SRDecoderTable); i++) {
     if (SRDecoderTable[i].RegNo == RegNo) {
       MCPhysReg Reg = SRDecoderTable[i].Reg;
 
-<<<<<<< HEAD
-      if (!Xtensa::checkRegister(Reg,
-                                 Decoder->getSubtargetInfo().getFeatureBits()))
-=======
       // Handle special case. The INTERRUPT/INTSET registers use the same
       // encoding, but INTERRUPT used for read and INTSET for write.
       if (Reg == Xtensa::INTERRUPT && RAType == Xtensa::REGISTER_WRITE) {
@@ -194,7 +177,6 @@
 
       if (!Xtensa::checkRegister(
               Reg, Decoder->getSubtargetInfo().getFeatureBits(), RAType))
->>>>>>> 4084ffcf
         return MCDisassembler::Fail;
 
       Inst.addOperand(MCOperand::createReg(Reg));
