--- conflicted
+++ resolved
@@ -55,10 +55,6 @@
 // Check address offset for load/store instructions.
 bool isValidAddrOffsetForOpcode(unsigned Opcode, int64_t Offset);
 
-<<<<<<< HEAD
-// Verify if it's correct to use a special register.
-bool checkRegister(MCRegister RegNo, const FeatureBitset &FeatureBits);
-=======
 enum RegisterAccessType {
   REGISTER_WRITE = 1,
   REGISTER_READ = 2,
@@ -68,7 +64,6 @@
 // Verify if it's correct to use a special register.
 bool checkRegister(MCRegister RegNo, const FeatureBitset &FeatureBits,
                    RegisterAccessType RA);
->>>>>>> 4084ffcf
 } // namespace Xtensa
 } // end namespace llvm
 
