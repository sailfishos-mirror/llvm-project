//===-- SystemZTargetTransformInfo.cpp - SystemZ-specific TTI -------------===//
//
// Part of the LLVM Project, under the Apache License v2.0 with LLVM Exceptions.
// See https://llvm.org/LICENSE.txt for license information.
// SPDX-License-Identifier: Apache-2.0 WITH LLVM-exception
//
//===----------------------------------------------------------------------===//
//
// This file implements a TargetTransformInfo analysis pass specific to the
// SystemZ target machine. It uses the target's detailed information to provide
// more precise answers to certain TTI queries, while letting the target
// independent and default TTI implementations handle the rest.
//
//===----------------------------------------------------------------------===//

#include "SystemZTargetTransformInfo.h"
#include "llvm/Analysis/TargetTransformInfo.h"
#include "llvm/CodeGen/BasicTTIImpl.h"
#include "llvm/CodeGen/TargetLowering.h"
#include "llvm/IR/DerivedTypes.h"
#include "llvm/IR/IntrinsicInst.h"
#include "llvm/IR/Intrinsics.h"
#include "llvm/Support/Debug.h"
#include "llvm/Support/InstructionCost.h"
#include "llvm/Support/MathExtras.h"

using namespace llvm;

#define DEBUG_TYPE "systemztti"

//===----------------------------------------------------------------------===//
//
// SystemZ cost model.
//
//===----------------------------------------------------------------------===//

static bool isUsedAsMemCpySource(const Value *V, bool &OtherUse) {
  bool UsedAsMemCpySource = false;
  for (const User *U : V->users())
    if (const Instruction *User = dyn_cast<Instruction>(U)) {
      if (isa<BitCastInst>(User) || isa<GetElementPtrInst>(User)) {
        UsedAsMemCpySource |= isUsedAsMemCpySource(User, OtherUse);
        continue;
      }
      if (const MemCpyInst *Memcpy = dyn_cast<MemCpyInst>(User)) {
        if (Memcpy->getOperand(1) == V && !Memcpy->isVolatile()) {
          UsedAsMemCpySource = true;
          continue;
        }
      }
      OtherUse = true;
    }
  return UsedAsMemCpySource;
}

static void countNumMemAccesses(const Value *Ptr, unsigned &NumStores,
                                unsigned &NumLoads, const Function *F) {
  if (!isa<PointerType>(Ptr->getType()))
    return;
  for (const User *U : Ptr->users())
    if (const Instruction *User = dyn_cast<Instruction>(U)) {
      if (User->getParent()->getParent() == F) {
        if (const auto *SI = dyn_cast<StoreInst>(User)) {
          if (SI->getPointerOperand() == Ptr && !SI->isVolatile())
            NumStores++;
        } else if (const auto *LI = dyn_cast<LoadInst>(User)) {
          if (LI->getPointerOperand() == Ptr && !LI->isVolatile())
            NumLoads++;
        } else if (const auto *GEP = dyn_cast<GetElementPtrInst>(User)) {
          if (GEP->getPointerOperand() == Ptr)
            countNumMemAccesses(GEP, NumStores, NumLoads, F);
        }
      }
    }
}

unsigned SystemZTTIImpl::adjustInliningThreshold(const CallBase *CB) const {
  unsigned Bonus = 0;
  const Function *Caller = CB->getParent()->getParent();
  const Function *Callee = CB->getCalledFunction();
  if (!Callee)
    return 0;
  const Module *M = Caller->getParent();

  // Increase the threshold if an incoming argument is used only as a memcpy
  // source.
  for (const Argument &Arg : Callee->args()) {
    bool OtherUse = false;
    if (isUsedAsMemCpySource(&Arg, OtherUse) && !OtherUse) {
      Bonus = 1000;
      break;
<<<<<<< HEAD
=======
    }
  }

  // Give bonus for globals used much in both caller and callee.
  std::set<const GlobalVariable *> CalleeGlobals;
  std::set<const GlobalVariable *> CallerGlobals;
  for (const GlobalVariable &Global : M->globals())
    for (const User *U : Global.users())
      if (const Instruction *User = dyn_cast<Instruction>(U)) {
        if (User->getParent()->getParent() == Callee)
          CalleeGlobals.insert(&Global);
        if (User->getParent()->getParent() == Caller)
          CallerGlobals.insert(&Global);
      }
  for (auto *GV : CalleeGlobals)
    if (CallerGlobals.count(GV)) {
      unsigned CalleeStores = 0, CalleeLoads = 0;
      unsigned CallerStores = 0, CallerLoads = 0;
      countNumMemAccesses(GV, CalleeStores, CalleeLoads, Callee);
      countNumMemAccesses(GV, CallerStores, CallerLoads, Caller);
      if ((CalleeStores + CalleeLoads) > 10 &&
          (CallerStores + CallerLoads) > 10) {
        Bonus = 1000;
        break;
      }
>>>>>>> ce7c17d5
    }
  }

  // Give bonus for globals used much in both caller and callee.
  std::set<const GlobalVariable *> CalleeGlobals;
  std::set<const GlobalVariable *> CallerGlobals;
  for (const GlobalVariable &Global : M->globals())
    for (const User *U : Global.users())
      if (const Instruction *User = dyn_cast<Instruction>(U)) {
        if (User->getParent()->getParent() == Callee)
          CalleeGlobals.insert(&Global);
        if (User->getParent()->getParent() == Caller)
          CallerGlobals.insert(&Global);
      }
  for (auto *GV : CalleeGlobals)
    if (CallerGlobals.count(GV)) {
      unsigned CalleeStores = 0, CalleeLoads = 0;
      unsigned CallerStores = 0, CallerLoads = 0;
      countNumMemAccesses(GV, CalleeStores, CalleeLoads, Callee);
      countNumMemAccesses(GV, CallerStores, CallerLoads, Caller);
      if ((CalleeStores + CalleeLoads) > 10 &&
          (CallerStores + CallerLoads) > 10) {
        Bonus = 1000;
        break;
      }
    }

  // Give bonus when Callee accesses an Alloca of Caller heavily.
  unsigned NumStores = 0;
  unsigned NumLoads = 0;
  for (unsigned OpIdx = 0; OpIdx != Callee->arg_size(); ++OpIdx) {
    Value *CallerArg = CB->getArgOperand(OpIdx);
    Argument *CalleeArg = Callee->getArg(OpIdx);
    if (isa<AllocaInst>(CallerArg))
      countNumMemAccesses(CalleeArg, NumStores, NumLoads, Callee);
  }
  if (NumLoads > 10)
    Bonus += NumLoads * 50;
  if (NumStores > 10)
    Bonus += NumStores * 50;
  Bonus = std::min(Bonus, unsigned(1000));

  // Give bonus when Callee accesses an Alloca of Caller heavily.
  unsigned NumStores = 0;
  unsigned NumLoads = 0;
  for (unsigned OpIdx = 0; OpIdx != Callee->arg_size(); ++OpIdx) {
    Value *CallerArg = CB->getArgOperand(OpIdx);
    Argument *CalleeArg = Callee->getArg(OpIdx);
    if (isa<AllocaInst>(CallerArg))
      countNumMemAccesses(CalleeArg, NumStores, NumLoads, Callee);
  }
  if (NumLoads > 10)
    Bonus += NumLoads * 50;
  if (NumStores > 10)
    Bonus += NumStores * 50;
  Bonus = std::min(Bonus, unsigned(1000));

  LLVM_DEBUG(if (Bonus)
               dbgs() << "++ SZTTI Adding inlining bonus: " << Bonus << "\n";);
  return Bonus;
}

InstructionCost SystemZTTIImpl::getIntImmCost(const APInt &Imm, Type *Ty,
                                              TTI::TargetCostKind CostKind) {
  assert(Ty->isIntegerTy());

  unsigned BitSize = Ty->getPrimitiveSizeInBits();
  // There is no cost model for constants with a bit size of 0. Return TCC_Free
  // here, so that constant hoisting will ignore this constant.
  if (BitSize == 0)
    return TTI::TCC_Free;
  // No cost model for operations on integers larger than 128 bit implemented yet.
  if ((!ST->hasVector() && BitSize > 64) || BitSize > 128)
    return TTI::TCC_Free;

  if (Imm == 0)
    return TTI::TCC_Free;

  if (Imm.getBitWidth() <= 64) {
    // Constants loaded via lgfi.
    if (isInt<32>(Imm.getSExtValue()))
      return TTI::TCC_Basic;
    // Constants loaded via llilf.
    if (isUInt<32>(Imm.getZExtValue()))
      return TTI::TCC_Basic;
    // Constants loaded via llihf:
    if ((Imm.getZExtValue() & 0xffffffff) == 0)
      return TTI::TCC_Basic;

    return 2 * TTI::TCC_Basic;
  }

  // i128 immediates loads from Constant Pool
  return 2 * TTI::TCC_Basic;
}

InstructionCost SystemZTTIImpl::getIntImmCostInst(unsigned Opcode, unsigned Idx,
                                                  const APInt &Imm, Type *Ty,
                                                  TTI::TargetCostKind CostKind,
                                                  Instruction *Inst) {
  assert(Ty->isIntegerTy());

  unsigned BitSize = Ty->getPrimitiveSizeInBits();
  // There is no cost model for constants with a bit size of 0. Return TCC_Free
  // here, so that constant hoisting will ignore this constant.
  if (BitSize == 0)
    return TTI::TCC_Free;
  // No cost model for operations on integers larger than 64 bit implemented yet.
  if (BitSize > 64)
    return TTI::TCC_Free;

  switch (Opcode) {
  default:
    return TTI::TCC_Free;
  case Instruction::GetElementPtr:
    // Always hoist the base address of a GetElementPtr. This prevents the
    // creation of new constants for every base constant that gets constant
    // folded with the offset.
    if (Idx == 0)
      return 2 * TTI::TCC_Basic;
    return TTI::TCC_Free;
  case Instruction::Store:
    if (Idx == 0 && Imm.getBitWidth() <= 64) {
      // Any 8-bit immediate store can by implemented via mvi.
      if (BitSize == 8)
        return TTI::TCC_Free;
      // 16-bit immediate values can be stored via mvhhi/mvhi/mvghi.
      if (isInt<16>(Imm.getSExtValue()))
        return TTI::TCC_Free;
    }
    break;
  case Instruction::ICmp:
    if (Idx == 1 && Imm.getBitWidth() <= 64) {
      // Comparisons against signed 32-bit immediates implemented via cgfi.
      if (isInt<32>(Imm.getSExtValue()))
        return TTI::TCC_Free;
      // Comparisons against unsigned 32-bit immediates implemented via clgfi.
      if (isUInt<32>(Imm.getZExtValue()))
        return TTI::TCC_Free;
    }
    break;
  case Instruction::Add:
  case Instruction::Sub:
    if (Idx == 1 && Imm.getBitWidth() <= 64) {
      // We use algfi/slgfi to add/subtract 32-bit unsigned immediates.
      if (isUInt<32>(Imm.getZExtValue()))
        return TTI::TCC_Free;
      // Or their negation, by swapping addition vs. subtraction.
      if (isUInt<32>(-Imm.getSExtValue()))
        return TTI::TCC_Free;
    }
    break;
  case Instruction::Mul:
    if (Idx == 1 && Imm.getBitWidth() <= 64) {
      // We use msgfi to multiply by 32-bit signed immediates.
      if (isInt<32>(Imm.getSExtValue()))
        return TTI::TCC_Free;
    }
    break;
  case Instruction::Or:
  case Instruction::Xor:
    if (Idx == 1 && Imm.getBitWidth() <= 64) {
      // Masks supported by oilf/xilf.
      if (isUInt<32>(Imm.getZExtValue()))
        return TTI::TCC_Free;
      // Masks supported by oihf/xihf.
      if ((Imm.getZExtValue() & 0xffffffff) == 0)
        return TTI::TCC_Free;
    }
    break;
  case Instruction::And:
    if (Idx == 1 && Imm.getBitWidth() <= 64) {
      // Any 32-bit AND operation can by implemented via nilf.
      if (BitSize <= 32)
        return TTI::TCC_Free;
      // 64-bit masks supported by nilf.
      if (isUInt<32>(~Imm.getZExtValue()))
        return TTI::TCC_Free;
      // 64-bit masks supported by nilh.
      if ((Imm.getZExtValue() & 0xffffffff) == 0xffffffff)
        return TTI::TCC_Free;
      // Some 64-bit AND operations can be implemented via risbg.
      const SystemZInstrInfo *TII = ST->getInstrInfo();
      unsigned Start, End;
      if (TII->isRxSBGMask(Imm.getZExtValue(), BitSize, Start, End))
        return TTI::TCC_Free;
    }
    break;
  case Instruction::Shl:
  case Instruction::LShr:
  case Instruction::AShr:
    // Always return TCC_Free for the shift value of a shift instruction.
    if (Idx == 1)
      return TTI::TCC_Free;
    break;
  case Instruction::UDiv:
  case Instruction::SDiv:
  case Instruction::URem:
  case Instruction::SRem:
  case Instruction::Trunc:
  case Instruction::ZExt:
  case Instruction::SExt:
  case Instruction::IntToPtr:
  case Instruction::PtrToInt:
  case Instruction::BitCast:
  case Instruction::PHI:
  case Instruction::Call:
  case Instruction::Select:
  case Instruction::Ret:
  case Instruction::Load:
    break;
  }

  return SystemZTTIImpl::getIntImmCost(Imm, Ty, CostKind);
}

InstructionCost
SystemZTTIImpl::getIntImmCostIntrin(Intrinsic::ID IID, unsigned Idx,
                                    const APInt &Imm, Type *Ty,
                                    TTI::TargetCostKind CostKind) {
  assert(Ty->isIntegerTy());

  unsigned BitSize = Ty->getPrimitiveSizeInBits();
  // There is no cost model for constants with a bit size of 0. Return TCC_Free
  // here, so that constant hoisting will ignore this constant.
  if (BitSize == 0)
    return TTI::TCC_Free;
  // No cost model for operations on integers larger than 64 bit implemented yet.
  if (BitSize > 64)
    return TTI::TCC_Free;

  switch (IID) {
  default:
    return TTI::TCC_Free;
  case Intrinsic::sadd_with_overflow:
  case Intrinsic::uadd_with_overflow:
  case Intrinsic::ssub_with_overflow:
  case Intrinsic::usub_with_overflow:
    // These get expanded to include a normal addition/subtraction.
    if (Idx == 1 && Imm.getBitWidth() <= 64) {
      if (isUInt<32>(Imm.getZExtValue()))
        return TTI::TCC_Free;
      if (isUInt<32>(-Imm.getSExtValue()))
        return TTI::TCC_Free;
    }
    break;
  case Intrinsic::smul_with_overflow:
  case Intrinsic::umul_with_overflow:
    // These get expanded to include a normal multiplication.
    if (Idx == 1 && Imm.getBitWidth() <= 64) {
      if (isInt<32>(Imm.getSExtValue()))
        return TTI::TCC_Free;
    }
    break;
  case Intrinsic::experimental_stackmap:
    if ((Idx < 2) || (Imm.getBitWidth() <= 64 && isInt<64>(Imm.getSExtValue())))
      return TTI::TCC_Free;
    break;
  case Intrinsic::experimental_patchpoint_void:
  case Intrinsic::experimental_patchpoint:
    if ((Idx < 4) || (Imm.getBitWidth() <= 64 && isInt<64>(Imm.getSExtValue())))
      return TTI::TCC_Free;
    break;
  }
  return SystemZTTIImpl::getIntImmCost(Imm, Ty, CostKind);
}

TargetTransformInfo::PopcntSupportKind
SystemZTTIImpl::getPopcntSupport(unsigned TyWidth) {
  assert(isPowerOf2_32(TyWidth) && "Type width must be power of 2");
  if (ST->hasPopulationCount() && TyWidth <= 64)
    return TTI::PSK_FastHardware;
  return TTI::PSK_Software;
}

void SystemZTTIImpl::getUnrollingPreferences(Loop *L, ScalarEvolution &SE,
                                             TTI::UnrollingPreferences &UP,
                                             OptimizationRemarkEmitter *ORE) {
  // Find out if L contains a call, what the machine instruction count
  // estimate is, and how many stores there are.
  bool HasCall = false;
  InstructionCost NumStores = 0;
  for (auto &BB : L->blocks())
    for (auto &I : *BB) {
      if (isa<CallInst>(&I) || isa<InvokeInst>(&I)) {
        if (const Function *F = cast<CallBase>(I).getCalledFunction()) {
          if (isLoweredToCall(F))
            HasCall = true;
          if (F->getIntrinsicID() == Intrinsic::memcpy ||
              F->getIntrinsicID() == Intrinsic::memset)
            NumStores++;
        } else { // indirect call.
          HasCall = true;
        }
      }
      if (isa<StoreInst>(&I)) {
        Type *MemAccessTy = I.getOperand(0)->getType();
        NumStores += getMemoryOpCost(Instruction::Store, MemAccessTy,
                                     std::nullopt, 0, TTI::TCK_RecipThroughput);
      }
    }

  // The z13 processor will run out of store tags if too many stores
  // are fed into it too quickly. Therefore make sure there are not
  // too many stores in the resulting unrolled loop.
  unsigned const NumStoresVal = *NumStores.getValue();
  unsigned const Max = (NumStoresVal ? (12 / NumStoresVal) : UINT_MAX);

  if (HasCall) {
    // Only allow full unrolling if loop has any calls.
    UP.FullUnrollMaxCount = Max;
    UP.MaxCount = 1;
    return;
  }

  UP.MaxCount = Max;
  if (UP.MaxCount <= 1)
    return;

  // Allow partial and runtime trip count unrolling.
  UP.Partial = UP.Runtime = true;

  UP.PartialThreshold = 75;
  UP.DefaultUnrollRuntimeCount = 4;

  // Allow expensive instructions in the pre-header of the loop.
  UP.AllowExpensiveTripCount = true;

  UP.Force = true;
}

void SystemZTTIImpl::getPeelingPreferences(Loop *L, ScalarEvolution &SE,
                                           TTI::PeelingPreferences &PP) {
  BaseT::getPeelingPreferences(L, SE, PP);
}

bool SystemZTTIImpl::isLSRCostLess(const TargetTransformInfo::LSRCost &C1,
                                   const TargetTransformInfo::LSRCost &C2) {
  // SystemZ specific: check instruction count (first), and don't care about
  // ImmCost, since offsets are checked explicitly.
  return std::tie(C1.Insns, C1.NumRegs, C1.AddRecCost,
                  C1.NumIVMuls, C1.NumBaseAdds,
                  C1.ScaleCost, C1.SetupCost) <
    std::tie(C2.Insns, C2.NumRegs, C2.AddRecCost,
             C2.NumIVMuls, C2.NumBaseAdds,
             C2.ScaleCost, C2.SetupCost);
}

unsigned SystemZTTIImpl::getNumberOfRegisters(unsigned ClassID) const {
  bool Vector = (ClassID == 1);
  if (!Vector)
    // Discount the stack pointer.  Also leave out %r0, since it can't
    // be used in an address.
    return 14;
  if (ST->hasVector())
    return 32;
  return 0;
}

TypeSize
SystemZTTIImpl::getRegisterBitWidth(TargetTransformInfo::RegisterKind K) const {
  switch (K) {
  case TargetTransformInfo::RGK_Scalar:
    return TypeSize::getFixed(64);
  case TargetTransformInfo::RGK_FixedWidthVector:
    return TypeSize::getFixed(ST->hasVector() ? 128 : 0);
  case TargetTransformInfo::RGK_ScalableVector:
    return TypeSize::getScalable(0);
  }

  llvm_unreachable("Unsupported register kind");
}

unsigned SystemZTTIImpl::getMinPrefetchStride(unsigned NumMemAccesses,
                                              unsigned NumStridedMemAccesses,
                                              unsigned NumPrefetches,
                                              bool HasCall) const {
  // Don't prefetch a loop with many far apart accesses.
  if (NumPrefetches > 16)
    return UINT_MAX;

  // Emit prefetch instructions for smaller strides in cases where we think
  // the hardware prefetcher might not be able to keep up.
  if (NumStridedMemAccesses > 32 && !HasCall &&
      (NumMemAccesses - NumStridedMemAccesses) * 32 <= NumStridedMemAccesses)
    return 1;

  return ST->hasMiscellaneousExtensions3() ? 8192 : 2048;
}

bool SystemZTTIImpl::hasDivRemOp(Type *DataType, bool IsSigned) {
  EVT VT = TLI->getValueType(DL, DataType);
  return (VT.isScalarInteger() && TLI->isTypeLegal(VT));
}

static bool isFreeEltLoad(Value *Op) {
  if (isa<LoadInst>(Op) && Op->hasOneUse()) {
    const Instruction *UserI = cast<Instruction>(*Op->user_begin());
    return !isa<StoreInst>(UserI); // Prefer MVC
  }
  return false;
}

InstructionCost SystemZTTIImpl::getScalarizationOverhead(
    VectorType *Ty, const APInt &DemandedElts, bool Insert, bool Extract,
    TTI::TargetCostKind CostKind, ArrayRef<Value *> VL) {
  unsigned NumElts = cast<FixedVectorType>(Ty)->getNumElements();
  InstructionCost Cost = 0;

  if (Insert && Ty->isIntOrIntVectorTy(64)) {
    // VLVGP will insert two GPRs with one instruction, while VLE will load
    // an element directly with no extra cost
    assert((VL.empty() || VL.size() == NumElts) &&
           "Type does not match the number of values.");
    InstructionCost CurrVectorCost = 0;
    for (unsigned Idx = 0; Idx < NumElts; ++Idx) {
      if (DemandedElts[Idx] && !(VL.size() && isFreeEltLoad(VL[Idx])))
        ++CurrVectorCost;
      if (Idx % 2 == 1) {
        Cost += std::min(InstructionCost(1), CurrVectorCost);
        CurrVectorCost = 0;
      }
    }
    Insert = false;
  }

  Cost += BaseT::getScalarizationOverhead(Ty, DemandedElts, Insert, Extract,
                                          CostKind, VL);
  return Cost;
}

// Return the bit size for the scalar type or vector element
// type. getScalarSizeInBits() returns 0 for a pointer type.
static unsigned getScalarSizeInBits(Type *Ty) {
  unsigned Size =
    (Ty->isPtrOrPtrVectorTy() ? 64U : Ty->getScalarSizeInBits());
  assert(Size > 0 && "Element must have non-zero size.");
  return Size;
}

// getNumberOfParts() calls getTypeLegalizationCost() which splits the vector
// type until it is legal. This would e.g. return 4 for <6 x i64>, instead of
// 3.
static unsigned getNumVectorRegs(Type *Ty) {
  auto *VTy = cast<FixedVectorType>(Ty);
  unsigned WideBits = getScalarSizeInBits(Ty) * VTy->getNumElements();
  assert(WideBits > 0 && "Could not compute size of vector");
  return ((WideBits % 128U) ? ((WideBits / 128U) + 1) : (WideBits / 128U));
}

InstructionCost SystemZTTIImpl::getArithmeticInstrCost(
    unsigned Opcode, Type *Ty, TTI::TargetCostKind CostKind,
    TTI::OperandValueInfo Op1Info, TTI::OperandValueInfo Op2Info,
    ArrayRef<const Value *> Args,
    const Instruction *CxtI) {

  // TODO: Handle more cost kinds.
  if (CostKind != TTI::TCK_RecipThroughput)
    return BaseT::getArithmeticInstrCost(Opcode, Ty, CostKind, Op1Info,
                                         Op2Info, Args, CxtI);

  // TODO: return a good value for BB-VECTORIZER that includes the
  // immediate loads, which we do not want to count for the loop
  // vectorizer, since they are hopefully hoisted out of the loop. This
  // would require a new parameter 'InLoop', but not sure if constant
  // args are common enough to motivate this.

  unsigned ScalarBits = Ty->getScalarSizeInBits();

  // There are thre cases of division and remainder: Dividing with a register
  // needs a divide instruction. A divisor which is a power of two constant
  // can be implemented with a sequence of shifts. Any other constant needs a
  // multiply and shifts.
  const unsigned DivInstrCost = 20;
  const unsigned DivMulSeqCost = 10;
  const unsigned SDivPow2Cost = 4;

  bool SignedDivRem =
      Opcode == Instruction::SDiv || Opcode == Instruction::SRem;
  bool UnsignedDivRem =
      Opcode == Instruction::UDiv || Opcode == Instruction::URem;

  // Check for a constant divisor.
  bool DivRemConst = false;
  bool DivRemConstPow2 = false;
  if ((SignedDivRem || UnsignedDivRem) && Args.size() == 2) {
    if (const Constant *C = dyn_cast<Constant>(Args[1])) {
      const ConstantInt *CVal =
          (C->getType()->isVectorTy()
               ? dyn_cast_or_null<const ConstantInt>(C->getSplatValue())
               : dyn_cast<const ConstantInt>(C));
      if (CVal && (CVal->getValue().isPowerOf2() ||
                   CVal->getValue().isNegatedPowerOf2()))
        DivRemConstPow2 = true;
      else
        DivRemConst = true;
    }
  }

  if (!Ty->isVectorTy()) {
    // These FP operations are supported with a dedicated instruction for
    // float, double and fp128 (base implementation assumes float generally
    // costs 2).
    if (Opcode == Instruction::FAdd || Opcode == Instruction::FSub ||
        Opcode == Instruction::FMul || Opcode == Instruction::FDiv)
      return 1;

    // There is no native support for FRem.
    if (Opcode == Instruction::FRem)
      return LIBCALL_COST;

    // Give discount for some combined logical operations if supported.
    if (Args.size() == 2) {
      if (Opcode == Instruction::Xor) {
        for (const Value *A : Args) {
          if (const Instruction *I = dyn_cast<Instruction>(A))
            if (I->hasOneUse() &&
                (I->getOpcode() == Instruction::Or ||
                 I->getOpcode() == Instruction::And ||
                 I->getOpcode() == Instruction::Xor))
              if ((ScalarBits <= 64 && ST->hasMiscellaneousExtensions3()) ||
                  (isInt128InVR(Ty) &&
                   (I->getOpcode() == Instruction::Or || ST->hasVectorEnhancements1())))
                return 0;
        }
      }
      else if (Opcode == Instruction::And || Opcode == Instruction::Or) {
        for (const Value *A : Args) {
          if (const Instruction *I = dyn_cast<Instruction>(A))
            if ((I->hasOneUse() && I->getOpcode() == Instruction::Xor) &&
                ((ScalarBits <= 64 && ST->hasMiscellaneousExtensions3()) ||
                 (isInt128InVR(Ty) &&
                  (Opcode == Instruction::And || ST->hasVectorEnhancements1()))))
              return 0;
        }
      }
    }

    // Or requires one instruction, although it has custom handling for i64.
    if (Opcode == Instruction::Or)
      return 1;

    if (Opcode == Instruction::Xor && ScalarBits == 1) {
      if (ST->hasLoadStoreOnCond2())
        return 5; // 2 * (li 0; loc 1); xor
      return 7; // 2 * ipm sequences ; xor ; shift ; compare
    }

    if (DivRemConstPow2)
      return (SignedDivRem ? SDivPow2Cost : 1);
    if (DivRemConst)
      return DivMulSeqCost;
    if (SignedDivRem || UnsignedDivRem)
      return DivInstrCost;
  }
  else if (ST->hasVector()) {
    auto *VTy = cast<FixedVectorType>(Ty);
    unsigned VF = VTy->getNumElements();
    unsigned NumVectors = getNumVectorRegs(Ty);

    // These vector operations are custom handled, but are still supported
    // with one instruction per vector, regardless of element size.
    if (Opcode == Instruction::Shl || Opcode == Instruction::LShr ||
        Opcode == Instruction::AShr) {
      return NumVectors;
    }

    if (DivRemConstPow2)
      return (NumVectors * (SignedDivRem ? SDivPow2Cost : 1));
    if (DivRemConst) {
      SmallVector<Type *> Tys(Args.size(), Ty);
      return VF * DivMulSeqCost +
             BaseT::getScalarizationOverhead(VTy, Args, Tys, CostKind);
    }
    if ((SignedDivRem || UnsignedDivRem) && VF > 4)
      // Temporary hack: disable high vectorization factors with integer
      // division/remainder, which will get scalarized and handled with
      // GR128 registers. The mischeduler is not clever enough to avoid
      // spilling yet.
      return 1000;

    // These FP operations are supported with a single vector instruction for
    // double (base implementation assumes float generally costs 2). For
    // FP128, the scalar cost is 1, and there is no overhead since the values
    // are already in scalar registers.
    if (Opcode == Instruction::FAdd || Opcode == Instruction::FSub ||
        Opcode == Instruction::FMul || Opcode == Instruction::FDiv) {
      switch (ScalarBits) {
      case 32: {
        // The vector enhancements facility 1 provides v4f32 instructions.
        if (ST->hasVectorEnhancements1())
          return NumVectors;
        // Return the cost of multiple scalar invocation plus the cost of
        // inserting and extracting the values.
        InstructionCost ScalarCost =
            getArithmeticInstrCost(Opcode, Ty->getScalarType(), CostKind);
        SmallVector<Type *> Tys(Args.size(), Ty);
        InstructionCost Cost =
            (VF * ScalarCost) +
            BaseT::getScalarizationOverhead(VTy, Args, Tys, CostKind);
        // FIXME: VF 2 for these FP operations are currently just as
        // expensive as for VF 4.
        if (VF == 2)
          Cost *= 2;
        return Cost;
      }
      case 64:
      case 128:
        return NumVectors;
      default:
        break;
      }
    }

    // There is no native support for FRem.
    if (Opcode == Instruction::FRem) {
      SmallVector<Type *> Tys(Args.size(), Ty);
      InstructionCost Cost =
          (VF * LIBCALL_COST) +
          BaseT::getScalarizationOverhead(VTy, Args, Tys, CostKind);
      // FIXME: VF 2 for float is currently just as expensive as for VF 4.
      if (VF == 2 && ScalarBits == 32)
        Cost *= 2;
      return Cost;
    }
  }

  // Fallback to the default implementation.
  return BaseT::getArithmeticInstrCost(Opcode, Ty, CostKind, Op1Info, Op2Info,
                                       Args, CxtI);
}

InstructionCost SystemZTTIImpl::getShuffleCost(
    TTI::ShuffleKind Kind, VectorType *Tp, ArrayRef<int> Mask,
    TTI::TargetCostKind CostKind, int Index, VectorType *SubTp,
    ArrayRef<const Value *> Args, const Instruction *CxtI) {
  Kind = improveShuffleKindFromMask(Kind, Mask, Tp, Index, SubTp);
  if (ST->hasVector()) {
    unsigned NumVectors = getNumVectorRegs(Tp);

    // TODO: Since fp32 is expanded, the shuffle cost should always be 0.

    // FP128 values are always in scalar registers, so there is no work
    // involved with a shuffle, except for broadcast. In that case register
    // moves are done with a single instruction per element.
    if (Tp->getScalarType()->isFP128Ty())
      return (Kind == TargetTransformInfo::SK_Broadcast ? NumVectors - 1 : 0);

    switch (Kind) {
    case  TargetTransformInfo::SK_ExtractSubvector:
      // ExtractSubvector Index indicates start offset.

      // Extracting a subvector from first index is a noop.
      return (Index == 0 ? 0 : NumVectors);

    case TargetTransformInfo::SK_Broadcast:
      // Loop vectorizer calls here to figure out the extra cost of
      // broadcasting a loaded value to all elements of a vector. Since vlrep
      // loads and replicates with a single instruction, adjust the returned
      // value.
      return NumVectors - 1;

    default:

      // SystemZ supports single instruction permutation / replication.
      return NumVectors;
    }
  }

  return BaseT::getShuffleCost(Kind, Tp, Mask, CostKind, Index, SubTp);
}

// Return the log2 difference of the element sizes of the two vector types.
static unsigned getElSizeLog2Diff(Type *Ty0, Type *Ty1) {
  unsigned Bits0 = Ty0->getScalarSizeInBits();
  unsigned Bits1 = Ty1->getScalarSizeInBits();

  if (Bits1 >  Bits0)
    return (Log2_32(Bits1) - Log2_32(Bits0));

  return (Log2_32(Bits0) - Log2_32(Bits1));
}

// Return the number of instructions needed to truncate SrcTy to DstTy.
unsigned SystemZTTIImpl::
getVectorTruncCost(Type *SrcTy, Type *DstTy) {
  assert (SrcTy->isVectorTy() && DstTy->isVectorTy());
  assert(SrcTy->getPrimitiveSizeInBits().getFixedValue() >
             DstTy->getPrimitiveSizeInBits().getFixedValue() &&
         "Packing must reduce size of vector type.");
  assert(cast<FixedVectorType>(SrcTy)->getNumElements() ==
             cast<FixedVectorType>(DstTy)->getNumElements() &&
         "Packing should not change number of elements.");

  // TODO: Since fp32 is expanded, the extract cost should always be 0.

  unsigned NumParts = getNumVectorRegs(SrcTy);
  if (NumParts <= 2)
    // Up to 2 vector registers can be truncated efficiently with pack or
    // permute. The latter requires an immediate mask to be loaded, which
    // typically gets hoisted out of a loop.  TODO: return a good value for
    // BB-VECTORIZER that includes the immediate loads, which we do not want
    // to count for the loop vectorizer.
    return 1;

  unsigned Cost = 0;
  unsigned Log2Diff = getElSizeLog2Diff(SrcTy, DstTy);
  unsigned VF = cast<FixedVectorType>(SrcTy)->getNumElements();
  for (unsigned P = 0; P < Log2Diff; ++P) {
    if (NumParts > 1)
      NumParts /= 2;
    Cost += NumParts;
  }

  // Currently, a general mix of permutes and pack instructions is output by
  // isel, which follow the cost computation above except for this case which
  // is one instruction less:
  if (VF == 8 && SrcTy->getScalarSizeInBits() == 64 &&
      DstTy->getScalarSizeInBits() == 8)
    Cost--;

  return Cost;
}

// Return the cost of converting a vector bitmask produced by a compare
// (SrcTy), to the type of the select or extend instruction (DstTy).
unsigned SystemZTTIImpl::
getVectorBitmaskConversionCost(Type *SrcTy, Type *DstTy) {
  assert (SrcTy->isVectorTy() && DstTy->isVectorTy() &&
          "Should only be called with vector types.");

  unsigned PackCost = 0;
  unsigned SrcScalarBits = SrcTy->getScalarSizeInBits();
  unsigned DstScalarBits = DstTy->getScalarSizeInBits();
  unsigned Log2Diff = getElSizeLog2Diff(SrcTy, DstTy);
  if (SrcScalarBits > DstScalarBits)
    // The bitmask will be truncated.
    PackCost = getVectorTruncCost(SrcTy, DstTy);
  else if (SrcScalarBits < DstScalarBits) {
    unsigned DstNumParts = getNumVectorRegs(DstTy);
    // Each vector select needs its part of the bitmask unpacked.
    PackCost = Log2Diff * DstNumParts;
    // Extra cost for moving part of mask before unpacking.
    PackCost += DstNumParts - 1;
  }

  return PackCost;
}

// Return the type of the compared operands. This is needed to compute the
// cost for a Select / ZExt or SExt instruction.
static Type *getCmpOpsType(const Instruction *I, unsigned VF = 1) {
  Type *OpTy = nullptr;
  if (CmpInst *CI = dyn_cast<CmpInst>(I->getOperand(0)))
    OpTy = CI->getOperand(0)->getType();
  else if (Instruction *LogicI = dyn_cast<Instruction>(I->getOperand(0)))
    if (LogicI->getNumOperands() == 2)
      if (CmpInst *CI0 = dyn_cast<CmpInst>(LogicI->getOperand(0)))
        if (isa<CmpInst>(LogicI->getOperand(1)))
          OpTy = CI0->getOperand(0)->getType();

  if (OpTy != nullptr) {
    if (VF == 1) {
      assert (!OpTy->isVectorTy() && "Expected scalar type");
      return OpTy;
    }
    // Return the potentially vectorized type based on 'I' and 'VF'.  'I' may
    // be either scalar or already vectorized with a same or lesser VF.
    Type *ElTy = OpTy->getScalarType();
    return FixedVectorType::get(ElTy, VF);
  }

  return nullptr;
}

// Get the cost of converting a boolean vector to a vector with same width
// and element size as Dst, plus the cost of zero extending if needed.
unsigned SystemZTTIImpl::
getBoolVecToIntConversionCost(unsigned Opcode, Type *Dst,
                              const Instruction *I) {
  auto *DstVTy = cast<FixedVectorType>(Dst);
  unsigned VF = DstVTy->getNumElements();
  unsigned Cost = 0;
  // If we know what the widths of the compared operands, get any cost of
  // converting it to match Dst. Otherwise assume same widths.
  Type *CmpOpTy = ((I != nullptr) ? getCmpOpsType(I, VF) : nullptr);
  if (CmpOpTy != nullptr)
    Cost = getVectorBitmaskConversionCost(CmpOpTy, Dst);
  if (Opcode == Instruction::ZExt || Opcode == Instruction::UIToFP)
    // One 'vn' per dst vector with an immediate mask.
    Cost += getNumVectorRegs(Dst);
  return Cost;
}

InstructionCost SystemZTTIImpl::getCastInstrCost(unsigned Opcode, Type *Dst,
                                                 Type *Src,
                                                 TTI::CastContextHint CCH,
                                                 TTI::TargetCostKind CostKind,
                                                 const Instruction *I) {
  // FIXME: Can the logic below also be used for these cost kinds?
  if (CostKind == TTI::TCK_CodeSize || CostKind == TTI::TCK_SizeAndLatency) {
    auto BaseCost = BaseT::getCastInstrCost(Opcode, Dst, Src, CCH, CostKind, I);
    return BaseCost == 0 ? BaseCost : 1;
  }

  unsigned DstScalarBits = Dst->getScalarSizeInBits();
  unsigned SrcScalarBits = Src->getScalarSizeInBits();

  if (!Src->isVectorTy()) {
    assert (!Dst->isVectorTy());

    if (Opcode == Instruction::SIToFP || Opcode == Instruction::UIToFP) {
      if (Src->isIntegerTy(128))
        return LIBCALL_COST;
      if (SrcScalarBits >= 32 ||
          (I != nullptr && isa<LoadInst>(I->getOperand(0))))
        return 1;
      return SrcScalarBits > 1 ? 2 /*i8/i16 extend*/ : 5 /*branch seq.*/;
    }

    if ((Opcode == Instruction::FPToSI || Opcode == Instruction::FPToUI) &&
        Dst->isIntegerTy(128))
      return LIBCALL_COST;

    if ((Opcode == Instruction::ZExt || Opcode == Instruction::SExt)) {
      if (Src->isIntegerTy(1)) {
        if (DstScalarBits == 128)
          return 5 /*branch seq.*/;

        if (ST->hasLoadStoreOnCond2())
          return 2; // li 0; loc 1

        // This should be extension of a compare i1 result, which is done with
        // ipm and a varying sequence of instructions.
        unsigned Cost = 0;
        if (Opcode == Instruction::SExt)
          Cost = (DstScalarBits < 64 ? 3 : 4);
        if (Opcode == Instruction::ZExt)
          Cost = 3;
        Type *CmpOpTy = ((I != nullptr) ? getCmpOpsType(I) : nullptr);
        if (CmpOpTy != nullptr && CmpOpTy->isFloatingPointTy())
          // If operands of an fp-type was compared, this costs +1.
          Cost++;
        return Cost;
      }
      else if (isInt128InVR(Dst)) {
        // Extensions from GPR to i128 (in VR) typically costs two instructions,
        // but a zero-extending load would be just one extra instruction.
        if (Opcode == Instruction::ZExt && I != nullptr)
          if (LoadInst *Ld = dyn_cast<LoadInst>(I->getOperand(0)))
            if (Ld->hasOneUse())
              return 1;
        return 2;
      }
    }

    if (Opcode == Instruction::Trunc && isInt128InVR(Src) && I != nullptr) {
      if (LoadInst *Ld = dyn_cast<LoadInst>(I->getOperand(0)))
        if (Ld->hasOneUse())
          return 0;  // Will be converted to GPR load.
      bool OnlyTruncatingStores = true;
      for (const User *U : I->users())
        if (!isa<StoreInst>(U)) {
          OnlyTruncatingStores = false;
          break;
        }
      if (OnlyTruncatingStores)
        return 0;
      return 2; // Vector element extraction.
    }
  }
  else if (ST->hasVector()) {
    // Vector to scalar cast.
    auto *SrcVecTy = cast<FixedVectorType>(Src);
    auto *DstVecTy = dyn_cast<FixedVectorType>(Dst);
    if (!DstVecTy) {
      // TODO: tune vector-to-scalar cast.
      return BaseT::getCastInstrCost(Opcode, Dst, Src, CCH, CostKind, I);
    }
    unsigned VF = SrcVecTy->getNumElements();
    unsigned NumDstVectors = getNumVectorRegs(Dst);
    unsigned NumSrcVectors = getNumVectorRegs(Src);

    if (Opcode == Instruction::Trunc) {
      if (Src->getScalarSizeInBits() == Dst->getScalarSizeInBits())
        return 0; // Check for NOOP conversions.
      return getVectorTruncCost(Src, Dst);
    }

    if (Opcode == Instruction::ZExt || Opcode == Instruction::SExt) {
      if (SrcScalarBits >= 8) {
        // ZExt will use either a single unpack or a vector permute.
        if (Opcode == Instruction::ZExt)
          return NumDstVectors;

        // SExt will be handled with one unpack per doubling of width.
        unsigned NumUnpacks = getElSizeLog2Diff(Src, Dst);

        // For types that spans multiple vector registers, some additional
        // instructions are used to setup the unpacking.
        unsigned NumSrcVectorOps =
          (NumUnpacks > 1 ? (NumDstVectors - NumSrcVectors)
                          : (NumDstVectors / 2));

        return (NumUnpacks * NumDstVectors) + NumSrcVectorOps;
      }
      else if (SrcScalarBits == 1)
        return getBoolVecToIntConversionCost(Opcode, Dst, I);
    }

    if (Opcode == Instruction::SIToFP || Opcode == Instruction::UIToFP ||
        Opcode == Instruction::FPToSI || Opcode == Instruction::FPToUI) {
      // TODO: Fix base implementation which could simplify things a bit here
      // (seems to miss on differentiating on scalar/vector types).

      // Only 64 bit vector conversions are natively supported before z15.
      if (DstScalarBits == 64 || ST->hasVectorEnhancements2()) {
        if (SrcScalarBits == DstScalarBits)
          return NumDstVectors;

        if (SrcScalarBits == 1)
          return getBoolVecToIntConversionCost(Opcode, Dst, I) + NumDstVectors;
      }

      // Return the cost of multiple scalar invocation plus the cost of
      // inserting and extracting the values. Base implementation does not
      // realize float->int gets scalarized.
      InstructionCost ScalarCost = getCastInstrCost(
          Opcode, Dst->getScalarType(), Src->getScalarType(), CCH, CostKind);
      InstructionCost TotCost = VF * ScalarCost;
      bool NeedsInserts = true, NeedsExtracts = true;
      // FP128 registers do not get inserted or extracted.
      if (DstScalarBits == 128 &&
          (Opcode == Instruction::SIToFP || Opcode == Instruction::UIToFP))
        NeedsInserts = false;
      if (SrcScalarBits == 128 &&
          (Opcode == Instruction::FPToSI || Opcode == Instruction::FPToUI))
        NeedsExtracts = false;

      TotCost += BaseT::getScalarizationOverhead(SrcVecTy, /*Insert*/ false,
                                                 NeedsExtracts, CostKind);
      TotCost += BaseT::getScalarizationOverhead(DstVecTy, NeedsInserts,
                                                 /*Extract*/ false, CostKind);

      // FIXME: VF 2 for float<->i32 is currently just as expensive as for VF 4.
      if (VF == 2 && SrcScalarBits == 32 && DstScalarBits == 32)
        TotCost *= 2;

      return TotCost;
    }

    if (Opcode == Instruction::FPTrunc) {
      if (SrcScalarBits == 128)  // fp128 -> double/float + inserts of elements.
        return VF /*ldxbr/lexbr*/ +
               BaseT::getScalarizationOverhead(DstVecTy, /*Insert*/ true,
                                               /*Extract*/ false, CostKind);
      else // double -> float
        return VF / 2 /*vledb*/ + std::max(1U, VF / 4 /*vperm*/);
    }

    if (Opcode == Instruction::FPExt) {
      if (SrcScalarBits == 32 && DstScalarBits == 64) {
        // float -> double is very rare and currently unoptimized. Instead of
        // using vldeb, which can do two at a time, all conversions are
        // scalarized.
        return VF * 2;
      }
      // -> fp128.  VF * lxdb/lxeb + extraction of elements.
      return VF + BaseT::getScalarizationOverhead(SrcVecTy, /*Insert*/ false,
                                                  /*Extract*/ true, CostKind);
    }
  }

  return BaseT::getCastInstrCost(Opcode, Dst, Src, CCH, CostKind, I);
}

// Scalar i8 / i16 operations will typically be made after first extending
// the operands to i32.
static unsigned getOperandsExtensionCost(const Instruction *I) {
  unsigned ExtCost = 0;
  for (Value *Op : I->operands())
    // A load of i8 or i16 sign/zero extends to i32.
    if (!isa<LoadInst>(Op) && !isa<ConstantInt>(Op))
      ExtCost++;

  return ExtCost;
}

InstructionCost SystemZTTIImpl::getCmpSelInstrCost(
    unsigned Opcode, Type *ValTy, Type *CondTy, CmpInst::Predicate VecPred,
    TTI::TargetCostKind CostKind, TTI::OperandValueInfo Op1Info,
    TTI::OperandValueInfo Op2Info, const Instruction *I) {
  if (CostKind != TTI::TCK_RecipThroughput)
    return BaseT::getCmpSelInstrCost(Opcode, ValTy, CondTy, VecPred, CostKind,
                                     Op1Info, Op2Info);

  if (!ValTy->isVectorTy()) {
    switch (Opcode) {
    case Instruction::ICmp: {
      // A loaded value compared with 0 with multiple users becomes Load and
      // Test. The load is then not foldable, so return 0 cost for the ICmp.
      unsigned ScalarBits = ValTy->getScalarSizeInBits();
      if (I != nullptr && (ScalarBits == 32 || ScalarBits == 64))
        if (LoadInst *Ld = dyn_cast<LoadInst>(I->getOperand(0)))
          if (const ConstantInt *C = dyn_cast<ConstantInt>(I->getOperand(1)))
            if (!Ld->hasOneUse() && Ld->getParent() == I->getParent() &&
                C->isZero())
              return 0;

      unsigned Cost = 1;
      if (ValTy->isIntegerTy() && ValTy->getScalarSizeInBits() <= 16)
        Cost += (I != nullptr ? getOperandsExtensionCost(I) : 2);
      return Cost;
    }
    case Instruction::Select:
      if (ValTy->isFloatingPointTy() || isInt128InVR(ValTy))
        return 4; // No LOC for FP / i128 - costs a conditional jump.
      return 1; // Load On Condition / Select Register.
    }
  }
  else if (ST->hasVector()) {
    unsigned VF = cast<FixedVectorType>(ValTy)->getNumElements();

    // Called with a compare instruction.
    if (Opcode == Instruction::ICmp || Opcode == Instruction::FCmp) {
      unsigned PredicateExtraCost = 0;
      if (I != nullptr) {
        // Some predicates cost one or two extra instructions.
        switch (cast<CmpInst>(I)->getPredicate()) {
        case CmpInst::Predicate::ICMP_NE:
        case CmpInst::Predicate::ICMP_UGE:
        case CmpInst::Predicate::ICMP_ULE:
        case CmpInst::Predicate::ICMP_SGE:
        case CmpInst::Predicate::ICMP_SLE:
          PredicateExtraCost = 1;
          break;
        case CmpInst::Predicate::FCMP_ONE:
        case CmpInst::Predicate::FCMP_ORD:
        case CmpInst::Predicate::FCMP_UEQ:
        case CmpInst::Predicate::FCMP_UNO:
          PredicateExtraCost = 2;
          break;
        default:
          break;
        }
      }

      // Float is handled with 2*vmr[lh]f + 2*vldeb + vfchdb for each pair of
      // floats.  FIXME: <2 x float> generates same code as <4 x float>.
      unsigned CmpCostPerVector = (ValTy->getScalarType()->isFloatTy() ? 10 : 1);
      unsigned NumVecs_cmp = getNumVectorRegs(ValTy);

      unsigned Cost = (NumVecs_cmp * (CmpCostPerVector + PredicateExtraCost));
      return Cost;
    }
    else { // Called with a select instruction.
      assert (Opcode == Instruction::Select);

      // We can figure out the extra cost of packing / unpacking if the
      // instruction was passed and the compare instruction is found.
      unsigned PackCost = 0;
      Type *CmpOpTy = ((I != nullptr) ? getCmpOpsType(I, VF) : nullptr);
      if (CmpOpTy != nullptr)
        PackCost =
          getVectorBitmaskConversionCost(CmpOpTy, ValTy);

      return getNumVectorRegs(ValTy) /*vsel*/ + PackCost;
    }
  }

  return BaseT::getCmpSelInstrCost(Opcode, ValTy, CondTy, VecPred, CostKind,
                                   Op1Info, Op2Info);
}

InstructionCost SystemZTTIImpl::getVectorInstrCost(unsigned Opcode, Type *Val,
                                                   TTI::TargetCostKind CostKind,
                                                   unsigned Index, Value *Op0,
                                                   Value *Op1) {
  if (Opcode == Instruction::InsertElement) {
    // Vector Element Load.
    if (Op1 != nullptr && isFreeEltLoad(Op1))
      return 0;

    // vlvgp will insert two grs into a vector register, so count half the
    // number of instructions as an estimate when we don't have the full
    // picture (as in getScalarizationOverhead()).
    if (Val->isIntOrIntVectorTy(64))
      return ((Index % 2 == 0) ? 1 : 0);
  }

  if (Opcode == Instruction::ExtractElement) {
    int Cost = ((getScalarSizeInBits(Val) == 1) ? 2 /*+test-under-mask*/ : 1);

    // Give a slight penalty for moving out of vector pipeline to FXU unit.
    if (Index == 0 && Val->isIntOrIntVectorTy())
      Cost += 1;

    return Cost;
  }

  return BaseT::getVectorInstrCost(Opcode, Val, CostKind, Index, Op0, Op1);
}

// Check if a load may be folded as a memory operand in its user.
bool SystemZTTIImpl::
isFoldableLoad(const LoadInst *Ld, const Instruction *&FoldedValue) {
  if (!Ld->hasOneUse())
    return false;
  FoldedValue = Ld;
  const Instruction *UserI = cast<Instruction>(*Ld->user_begin());
  unsigned LoadedBits = getScalarSizeInBits(Ld->getType());
  unsigned TruncBits = 0;
  unsigned SExtBits = 0;
  unsigned ZExtBits = 0;
  if (UserI->hasOneUse()) {
    unsigned UserBits = UserI->getType()->getScalarSizeInBits();
    if (isa<TruncInst>(UserI))
      TruncBits = UserBits;
    else if (isa<SExtInst>(UserI))
      SExtBits = UserBits;
    else if (isa<ZExtInst>(UserI))
      ZExtBits = UserBits;
  }
  if (TruncBits || SExtBits || ZExtBits) {
    FoldedValue = UserI;
    UserI = cast<Instruction>(*UserI->user_begin());
    // Load (single use) -> trunc/extend (single use) -> UserI
  }
  if ((UserI->getOpcode() == Instruction::Sub ||
       UserI->getOpcode() == Instruction::SDiv ||
       UserI->getOpcode() == Instruction::UDiv) &&
      UserI->getOperand(1) != FoldedValue)
    return false; // Not commutative, only RHS foldable.
  // LoadOrTruncBits holds the number of effectively loaded bits, but 0 if an
  // extension was made of the load.
  unsigned LoadOrTruncBits =
      ((SExtBits || ZExtBits) ? 0 : (TruncBits ? TruncBits : LoadedBits));
  switch (UserI->getOpcode()) {
  case Instruction::Add: // SE: 16->32, 16/32->64, z14:16->64. ZE: 32->64
  case Instruction::Sub:
  case Instruction::ICmp:
    if (LoadedBits == 32 && ZExtBits == 64)
      return true;
    [[fallthrough]];
  case Instruction::Mul: // SE: 16->32, 32->64, z14:16->64
    if (UserI->getOpcode() != Instruction::ICmp) {
      if (LoadedBits == 16 &&
          (SExtBits == 32 ||
           (SExtBits == 64 && ST->hasMiscellaneousExtensions2())))
        return true;
      if (LoadOrTruncBits == 16)
        return true;
    }
    [[fallthrough]];
  case Instruction::SDiv:// SE: 32->64
    if (LoadedBits == 32 && SExtBits == 64)
      return true;
    [[fallthrough]];
  case Instruction::UDiv:
  case Instruction::And:
  case Instruction::Or:
  case Instruction::Xor:
    // This also makes sense for float operations, but disabled for now due
    // to regressions.
    // case Instruction::FCmp:
    // case Instruction::FAdd:
    // case Instruction::FSub:
    // case Instruction::FMul:
    // case Instruction::FDiv:

    // All possible extensions of memory checked above.

    // Comparison between memory and immediate.
    if (UserI->getOpcode() == Instruction::ICmp)
      if (ConstantInt *CI = dyn_cast<ConstantInt>(UserI->getOperand(1)))
        if (CI->getValue().isIntN(16))
          return true;
    return (LoadOrTruncBits == 32 || LoadOrTruncBits == 64);
    break;
  }
  return false;
}

static bool isBswapIntrinsicCall(const Value *V) {
  if (const Instruction *I = dyn_cast<Instruction>(V))
    if (auto *CI = dyn_cast<CallInst>(I))
      if (auto *F = CI->getCalledFunction())
        if (F->getIntrinsicID() == Intrinsic::bswap)
          return true;
  return false;
}

InstructionCost SystemZTTIImpl::getMemoryOpCost(unsigned Opcode, Type *Src,
                                                MaybeAlign Alignment,
                                                unsigned AddressSpace,
                                                TTI::TargetCostKind CostKind,
                                                TTI::OperandValueInfo OpInfo,
                                                const Instruction *I) {
  assert(!Src->isVoidTy() && "Invalid type");

  // TODO: Handle other cost kinds.
  if (CostKind != TTI::TCK_RecipThroughput)
    return 1;

  if (!Src->isVectorTy() && Opcode == Instruction::Load && I != nullptr) {
    // Store the load or its truncated or extended value in FoldedValue.
    const Instruction *FoldedValue = nullptr;
    if (isFoldableLoad(cast<LoadInst>(I), FoldedValue)) {
      const Instruction *UserI = cast<Instruction>(*FoldedValue->user_begin());
      assert (UserI->getNumOperands() == 2 && "Expected a binop.");

      // UserI can't fold two loads, so in that case return 0 cost only
      // half of the time.
      for (unsigned i = 0; i < 2; ++i) {
        if (UserI->getOperand(i) == FoldedValue)
          continue;

        if (Instruction *OtherOp = dyn_cast<Instruction>(UserI->getOperand(i))){
          LoadInst *OtherLoad = dyn_cast<LoadInst>(OtherOp);
          if (!OtherLoad &&
              (isa<TruncInst>(OtherOp) || isa<SExtInst>(OtherOp) ||
               isa<ZExtInst>(OtherOp)))
            OtherLoad = dyn_cast<LoadInst>(OtherOp->getOperand(0));
          if (OtherLoad && isFoldableLoad(OtherLoad, FoldedValue/*dummy*/))
            return i == 0; // Both operands foldable.
        }
      }

      return 0; // Only I is foldable in user.
    }
  }

  // Type legalization (via getNumberOfParts) can't handle structs
  if (TLI->getValueType(DL, Src, true) == MVT::Other)
    return BaseT::getMemoryOpCost(Opcode, Src, Alignment, AddressSpace,
                                  CostKind);

  // FP128 is a legal type but kept in a register pair on older CPUs.
  if (Src->isFP128Ty() && !ST->hasVectorEnhancements1())
    return 2;

  unsigned NumOps =
    (Src->isVectorTy() ? getNumVectorRegs(Src) : getNumberOfParts(Src));

  // Store/Load reversed saves one instruction.
  if (((!Src->isVectorTy() && NumOps == 1) || ST->hasVectorEnhancements2()) &&
      I != nullptr) {
    if (Opcode == Instruction::Load && I->hasOneUse()) {
      const Instruction *LdUser = cast<Instruction>(*I->user_begin());
      // In case of load -> bswap -> store, return normal cost for the load.
      if (isBswapIntrinsicCall(LdUser) &&
          (!LdUser->hasOneUse() || !isa<StoreInst>(*LdUser->user_begin())))
        return 0;
    }
    else if (const StoreInst *SI = dyn_cast<StoreInst>(I)) {
      const Value *StoredVal = SI->getValueOperand();
      if (StoredVal->hasOneUse() && isBswapIntrinsicCall(StoredVal))
        return 0;
    }
  }

  return  NumOps;
}

// The generic implementation of getInterleavedMemoryOpCost() is based on
// adding costs of the memory operations plus all the extracts and inserts
// needed for using / defining the vector operands. The SystemZ version does
// roughly the same but bases the computations on vector permutations
// instead.
InstructionCost SystemZTTIImpl::getInterleavedMemoryOpCost(
    unsigned Opcode, Type *VecTy, unsigned Factor, ArrayRef<unsigned> Indices,
    Align Alignment, unsigned AddressSpace, TTI::TargetCostKind CostKind,
    bool UseMaskForCond, bool UseMaskForGaps) {
  if (UseMaskForCond || UseMaskForGaps)
    return BaseT::getInterleavedMemoryOpCost(Opcode, VecTy, Factor, Indices,
                                             Alignment, AddressSpace, CostKind,
                                             UseMaskForCond, UseMaskForGaps);
  assert(isa<VectorType>(VecTy) &&
         "Expect a vector type for interleaved memory op");

  unsigned NumElts = cast<FixedVectorType>(VecTy)->getNumElements();
  assert(Factor > 1 && NumElts % Factor == 0 && "Invalid interleave factor");
  unsigned VF = NumElts / Factor;
  unsigned NumEltsPerVecReg = (128U / getScalarSizeInBits(VecTy));
  unsigned NumVectorMemOps = getNumVectorRegs(VecTy);
  unsigned NumPermutes = 0;

  if (Opcode == Instruction::Load) {
    // Loading interleave groups may have gaps, which may mean fewer
    // loads. Find out how many vectors will be loaded in total, and in how
    // many of them each value will be in.
    BitVector UsedInsts(NumVectorMemOps, false);
    std::vector<BitVector> ValueVecs(Factor, BitVector(NumVectorMemOps, false));
    for (unsigned Index : Indices)
      for (unsigned Elt = 0; Elt < VF; ++Elt) {
        unsigned Vec = (Index + Elt * Factor) / NumEltsPerVecReg;
        UsedInsts.set(Vec);
        ValueVecs[Index].set(Vec);
      }
    NumVectorMemOps = UsedInsts.count();

    for (unsigned Index : Indices) {
      // Estimate that each loaded source vector containing this Index
      // requires one operation, except that vperm can handle two input
      // registers first time for each dst vector.
      unsigned NumSrcVecs = ValueVecs[Index].count();
      unsigned NumDstVecs = divideCeil(VF * getScalarSizeInBits(VecTy), 128U);
      assert (NumSrcVecs >= NumDstVecs && "Expected at least as many sources");
      NumPermutes += std::max(1U, NumSrcVecs - NumDstVecs);
    }
  } else {
    // Estimate the permutes for each stored vector as the smaller of the
    // number of elements and the number of source vectors. Subtract one per
    // dst vector for vperm (S.A.).
    unsigned NumSrcVecs = std::min(NumEltsPerVecReg, Factor);
    unsigned NumDstVecs = NumVectorMemOps;
    NumPermutes += (NumDstVecs * NumSrcVecs) - NumDstVecs;
  }

  // Cost of load/store operations and the permutations needed.
  return NumVectorMemOps + NumPermutes;
}

InstructionCost getIntAddReductionCost(unsigned NumVec, unsigned ScalarBits) {
  InstructionCost Cost = 0;
  // Binary Tree of N/2 + N/4 + ... operations yields N - 1 operations total.
  Cost += NumVec - 1;
  // For integer adds, VSUM creates shorter reductions on the final vector.
  Cost += (ScalarBits < 32) ? 3 : 2;
  return Cost;
}

InstructionCost getFastReductionCost(unsigned NumVec, unsigned NumElems,
                                     unsigned ScalarBits) {
  unsigned NumEltsPerVecReg = (SystemZ::VectorBits / ScalarBits);
  InstructionCost Cost = 0;
  // Binary Tree of N/2 + N/4 + ... operations yields N - 1 operations total.
  Cost += NumVec - 1;
  // For each shuffle / arithmetic layer, we need 2 instructions, and we need
  // log2(Elements in Last Vector) layers.
  Cost += 2 * Log2_32_Ceil(std::min(NumElems, NumEltsPerVecReg));
  return Cost;
}

inline bool customCostReductions(unsigned Opcode) {
  return Opcode == Instruction::FAdd || Opcode == Instruction::FMul ||
         Opcode == Instruction::Add || Opcode == Instruction::Mul;
}

InstructionCost
SystemZTTIImpl::getArithmeticReductionCost(unsigned Opcode, VectorType *Ty,
                                           std::optional<FastMathFlags> FMF,
                                           TTI::TargetCostKind CostKind) {
  unsigned ScalarBits = Ty->getScalarSizeInBits();
  // The following is only for subtargets with vector math, non-ordered
  // reductions, and reasonable scalar sizes for int and fp add/mul.
  if (customCostReductions(Opcode) && ST->hasVector() &&
      !TTI::requiresOrderedReduction(FMF) &&
      ScalarBits <= SystemZ::VectorBits) {
    unsigned NumVectors = getNumVectorRegs(Ty);
    unsigned NumElems = ((FixedVectorType *)Ty)->getNumElements();
    // Integer Add is using custom code gen, that needs to be accounted for.
    if (Opcode == Instruction::Add)
      return getIntAddReductionCost(NumVectors, ScalarBits);
    // The base cost is the same across all other arithmetic instructions
    InstructionCost Cost =
        getFastReductionCost(NumVectors, NumElems, ScalarBits);
    // But we need to account for the final op involving the scalar operand.
    if ((Opcode == Instruction::FAdd) || (Opcode == Instruction::FMul))
      Cost += 1;
    return Cost;
  }
  // otherwise, fall back to the standard implementation
  return BaseT::getArithmeticReductionCost(Opcode, Ty, FMF, CostKind);
}

InstructionCost
SystemZTTIImpl::getMinMaxReductionCost(Intrinsic::ID IID, VectorType *Ty,
                                       FastMathFlags FMF,
                                       TTI::TargetCostKind CostKind) {
  // Return custom costs only on subtargets with vector enhancements.
  if (ST->hasVectorEnhancements1()) {
    unsigned NumVectors = getNumVectorRegs(Ty);
    unsigned NumElems = ((FixedVectorType *)Ty)->getNumElements();
    unsigned ScalarBits = Ty->getScalarSizeInBits();
    InstructionCost Cost = 0;
    // Binary Tree of N/2 + N/4 + ... operations yields N - 1 operations total.
    Cost += NumVectors - 1;
    // For the final vector, we need shuffle + min/max operations, and
    // we need #Elements - 1 of them.
    Cost += 2 * (std::min(NumElems, SystemZ::VectorBits / ScalarBits) - 1);
    return Cost;
  }
  // For other targets, fall back to the standard implementation
  return BaseT::getMinMaxReductionCost(IID, Ty, FMF, CostKind);
}

static int
getVectorIntrinsicInstrCost(Intrinsic::ID ID, Type *RetTy,
                            const SmallVectorImpl<Type *> &ParamTys) {
  if (RetTy->isVectorTy() && ID == Intrinsic::bswap)
    return getNumVectorRegs(RetTy); // VPERM

  return -1;
}

InstructionCost
SystemZTTIImpl::getIntrinsicInstrCost(const IntrinsicCostAttributes &ICA,
                                      TTI::TargetCostKind CostKind) {
  InstructionCost Cost = getVectorIntrinsicInstrCost(
      ICA.getID(), ICA.getReturnType(), ICA.getArgTypes());
  if (Cost != -1)
    return Cost;
  return BaseT::getIntrinsicInstrCost(ICA, CostKind);
}

bool SystemZTTIImpl::shouldExpandReduction(const IntrinsicInst *II) const {
  // Always expand on Subtargets without vector instructions.
  if (!ST->hasVector())
    return true;

  // Whether or not to expand is a per-intrinsic decision.
  switch (II->getIntrinsicID()) {
  default:
    return true;
  // Do not expand vector.reduce.add...
  case Intrinsic::vector_reduce_add:
    auto *VType = cast<FixedVectorType>(II->getOperand(0)->getType());
    // ...unless the scalar size is i64 or larger,
    // or the operand vector is not full, since the
    // performance benefit is dubious in those cases.
    return VType->getScalarSizeInBits() >= 64 ||
           VType->getPrimitiveSizeInBits() < SystemZ::VectorBits;
  }
}<|MERGE_RESOLUTION|>--- conflicted
+++ resolved
@@ -89,8 +89,6 @@
     if (isUsedAsMemCpySource(&Arg, OtherUse) && !OtherUse) {
       Bonus = 1000;
       break;
-<<<<<<< HEAD
-=======
     }
   }
 
@@ -116,48 +114,7 @@
         Bonus = 1000;
         break;
       }
->>>>>>> ce7c17d5
-    }
-  }
-
-  // Give bonus for globals used much in both caller and callee.
-  std::set<const GlobalVariable *> CalleeGlobals;
-  std::set<const GlobalVariable *> CallerGlobals;
-  for (const GlobalVariable &Global : M->globals())
-    for (const User *U : Global.users())
-      if (const Instruction *User = dyn_cast<Instruction>(U)) {
-        if (User->getParent()->getParent() == Callee)
-          CalleeGlobals.insert(&Global);
-        if (User->getParent()->getParent() == Caller)
-          CallerGlobals.insert(&Global);
-      }
-  for (auto *GV : CalleeGlobals)
-    if (CallerGlobals.count(GV)) {
-      unsigned CalleeStores = 0, CalleeLoads = 0;
-      unsigned CallerStores = 0, CallerLoads = 0;
-      countNumMemAccesses(GV, CalleeStores, CalleeLoads, Callee);
-      countNumMemAccesses(GV, CallerStores, CallerLoads, Caller);
-      if ((CalleeStores + CalleeLoads) > 10 &&
-          (CallerStores + CallerLoads) > 10) {
-        Bonus = 1000;
-        break;
-      }
-    }
-
-  // Give bonus when Callee accesses an Alloca of Caller heavily.
-  unsigned NumStores = 0;
-  unsigned NumLoads = 0;
-  for (unsigned OpIdx = 0; OpIdx != Callee->arg_size(); ++OpIdx) {
-    Value *CallerArg = CB->getArgOperand(OpIdx);
-    Argument *CalleeArg = Callee->getArg(OpIdx);
-    if (isa<AllocaInst>(CallerArg))
-      countNumMemAccesses(CalleeArg, NumStores, NumLoads, Callee);
-  }
-  if (NumLoads > 10)
-    Bonus += NumLoads * 50;
-  if (NumStores > 10)
-    Bonus += NumStores * 50;
-  Bonus = std::min(Bonus, unsigned(1000));
+    }
 
   // Give bonus when Callee accesses an Alloca of Caller heavily.
   unsigned NumStores = 0;
