//===-- PPCInstrInfo.cpp - PowerPC Instruction Information ----------------===//
//
// Part of the LLVM Project, under the Apache License v2.0 with LLVM Exceptions.
// See https://llvm.org/LICENSE.txt for license information.
// SPDX-License-Identifier: Apache-2.0 WITH LLVM-exception
//
//===----------------------------------------------------------------------===//
//
// This file contains the PowerPC implementation of the TargetInstrInfo class.
//
//===----------------------------------------------------------------------===//

#include "PPCInstrInfo.h"
#include "MCTargetDesc/PPCPredicates.h"
#include "PPC.h"
#include "PPCHazardRecognizers.h"
#include "PPCInstrBuilder.h"
#include "PPCMachineFunctionInfo.h"
#include "PPCTargetMachine.h"
#include "llvm/ADT/STLExtras.h"
#include "llvm/ADT/Statistic.h"
#include "llvm/CodeGen/LiveIntervals.h"
#include "llvm/CodeGen/LivePhysRegs.h"
#include "llvm/CodeGen/MachineCombinerPattern.h"
#include "llvm/CodeGen/MachineConstantPool.h"
#include "llvm/CodeGen/MachineFrameInfo.h"
#include "llvm/CodeGen/MachineInstrBuilder.h"
#include "llvm/CodeGen/MachineMemOperand.h"
#include "llvm/CodeGen/MachineRegisterInfo.h"
#include "llvm/CodeGen/PseudoSourceValue.h"
#include "llvm/CodeGen/RegisterClassInfo.h"
#include "llvm/CodeGen/RegisterPressure.h"
#include "llvm/CodeGen/ScheduleDAG.h"
#include "llvm/CodeGen/SlotIndexes.h"
#include "llvm/CodeGen/StackMaps.h"
#include "llvm/IR/Module.h"
#include "llvm/MC/MCInst.h"
#include "llvm/MC/TargetRegistry.h"
#include "llvm/Support/CommandLine.h"
#include "llvm/Support/Debug.h"
#include "llvm/Support/ErrorHandling.h"
#include "llvm/Support/raw_ostream.h"

using namespace llvm;

#define DEBUG_TYPE "ppc-instr-info"

#define GET_INSTRMAP_INFO
#define GET_INSTRINFO_CTOR_DTOR
#include "PPCGenInstrInfo.inc"

STATISTIC(NumStoreSPILLVSRRCAsVec,
          "Number of spillvsrrc spilled to stack as vec");
STATISTIC(NumStoreSPILLVSRRCAsGpr,
          "Number of spillvsrrc spilled to stack as gpr");
STATISTIC(NumGPRtoVSRSpill, "Number of gpr spills to spillvsrrc");
STATISTIC(CmpIselsConverted,
          "Number of ISELs that depend on comparison of constants converted");
STATISTIC(MissedConvertibleImmediateInstrs,
          "Number of compare-immediate instructions fed by constants");
STATISTIC(NumRcRotatesConvertedToRcAnd,
          "Number of record-form rotates converted to record-form andi");

static cl::
opt<bool> DisableCTRLoopAnal("disable-ppc-ctrloop-analysis", cl::Hidden,
            cl::desc("Disable analysis for CTR loops"));

static cl::opt<bool> DisableCmpOpt("disable-ppc-cmp-opt",
cl::desc("Disable compare instruction optimization"), cl::Hidden);

static cl::opt<bool> VSXSelfCopyCrash("crash-on-ppc-vsx-self-copy",
cl::desc("Causes the backend to crash instead of generating a nop VSX copy"),
cl::Hidden);

static cl::opt<bool>
UseOldLatencyCalc("ppc-old-latency-calc", cl::Hidden,
  cl::desc("Use the old (incorrect) instruction latency calculation"));

static cl::opt<float>
    FMARPFactor("ppc-fma-rp-factor", cl::Hidden, cl::init(1.5),
                cl::desc("register pressure factor for the transformations."));

static cl::opt<bool> EnableFMARegPressureReduction(
    "ppc-fma-rp-reduction", cl::Hidden, cl::init(true),
    cl::desc("enable register pressure reduce in machine combiner pass."));

// Pin the vtable to this file.
void PPCInstrInfo::anchor() {}

PPCInstrInfo::PPCInstrInfo(PPCSubtarget &STI)
    : PPCGenInstrInfo(PPC::ADJCALLSTACKDOWN, PPC::ADJCALLSTACKUP,
                      /* CatchRetOpcode */ -1,
                      STI.isPPC64() ? PPC::BLR8 : PPC::BLR),
      Subtarget(STI), RI(STI.getTargetMachine()) {}

/// CreateTargetHazardRecognizer - Return the hazard recognizer to use for
/// this target when scheduling the DAG.
ScheduleHazardRecognizer *
PPCInstrInfo::CreateTargetHazardRecognizer(const TargetSubtargetInfo *STI,
                                           const ScheduleDAG *DAG) const {
  unsigned Directive =
      static_cast<const PPCSubtarget *>(STI)->getCPUDirective();
  if (Directive == PPC::DIR_440 || Directive == PPC::DIR_A2 ||
      Directive == PPC::DIR_E500mc || Directive == PPC::DIR_E5500) {
    const InstrItineraryData *II =
        static_cast<const PPCSubtarget *>(STI)->getInstrItineraryData();
    return new ScoreboardHazardRecognizer(II, DAG);
  }

  return TargetInstrInfo::CreateTargetHazardRecognizer(STI, DAG);
}

/// CreateTargetPostRAHazardRecognizer - Return the postRA hazard recognizer
/// to use for this target when scheduling the DAG.
ScheduleHazardRecognizer *
PPCInstrInfo::CreateTargetPostRAHazardRecognizer(const InstrItineraryData *II,
                                                 const ScheduleDAG *DAG) const {
  unsigned Directive =
      DAG->MF.getSubtarget<PPCSubtarget>().getCPUDirective();

  // FIXME: Leaving this as-is until we have POWER9 scheduling info
  if (Directive == PPC::DIR_PWR7 || Directive == PPC::DIR_PWR8)
    return new PPCDispatchGroupSBHazardRecognizer(II, DAG);

  // Most subtargets use a PPC970 recognizer.
  if (Directive != PPC::DIR_440 && Directive != PPC::DIR_A2 &&
      Directive != PPC::DIR_E500mc && Directive != PPC::DIR_E5500) {
    assert(DAG->TII && "No InstrInfo?");

    return new PPCHazardRecognizer970(*DAG);
  }

  return new ScoreboardHazardRecognizer(II, DAG);
}

unsigned PPCInstrInfo::getInstrLatency(const InstrItineraryData *ItinData,
                                       const MachineInstr &MI,
                                       unsigned *PredCost) const {
  if (!ItinData || UseOldLatencyCalc)
    return PPCGenInstrInfo::getInstrLatency(ItinData, MI, PredCost);

  // The default implementation of getInstrLatency calls getStageLatency, but
  // getStageLatency does not do the right thing for us. While we have
  // itinerary, most cores are fully pipelined, and so the itineraries only
  // express the first part of the pipeline, not every stage. Instead, we need
  // to use the listed output operand cycle number (using operand 0 here, which
  // is an output).

  unsigned Latency = 1;
  unsigned DefClass = MI.getDesc().getSchedClass();
  for (unsigned i = 0, e = MI.getNumOperands(); i != e; ++i) {
    const MachineOperand &MO = MI.getOperand(i);
    if (!MO.isReg() || !MO.isDef() || MO.isImplicit())
      continue;

    std::optional<unsigned> Cycle = ItinData->getOperandCycle(DefClass, i);
    if (!Cycle)
      continue;

    Latency = std::max(Latency, *Cycle);
  }

  return Latency;
}

std::optional<unsigned> PPCInstrInfo::getOperandLatency(
    const InstrItineraryData *ItinData, const MachineInstr &DefMI,
    unsigned DefIdx, const MachineInstr &UseMI, unsigned UseIdx) const {
  std::optional<unsigned> Latency = PPCGenInstrInfo::getOperandLatency(
      ItinData, DefMI, DefIdx, UseMI, UseIdx);

  if (!DefMI.getParent())
    return Latency;

  const MachineOperand &DefMO = DefMI.getOperand(DefIdx);
  Register Reg = DefMO.getReg();

  bool IsRegCR;
  if (Reg.isVirtual()) {
    const MachineRegisterInfo *MRI =
        &DefMI.getParent()->getParent()->getRegInfo();
    IsRegCR = MRI->getRegClass(Reg)->hasSuperClassEq(&PPC::CRRCRegClass) ||
              MRI->getRegClass(Reg)->hasSuperClassEq(&PPC::CRBITRCRegClass);
  } else {
    IsRegCR = PPC::CRRCRegClass.contains(Reg) ||
              PPC::CRBITRCRegClass.contains(Reg);
  }

  if (UseMI.isBranch() && IsRegCR) {
    if (!Latency)
      Latency = getInstrLatency(ItinData, DefMI);

    // On some cores, there is an additional delay between writing to a condition
    // register, and using it from a branch.
    unsigned Directive = Subtarget.getCPUDirective();
    switch (Directive) {
    default: break;
    case PPC::DIR_7400:
    case PPC::DIR_750:
    case PPC::DIR_970:
    case PPC::DIR_E5500:
    case PPC::DIR_PWR4:
    case PPC::DIR_PWR5:
    case PPC::DIR_PWR5X:
    case PPC::DIR_PWR6:
    case PPC::DIR_PWR6X:
    case PPC::DIR_PWR7:
    case PPC::DIR_PWR8:
    // FIXME: Is this needed for POWER9?
    Latency = *Latency + 2;
    break;
    }
  }

  return Latency;
}

void PPCInstrInfo::setSpecialOperandAttr(MachineInstr &MI,
                                         uint32_t Flags) const {
  MI.setFlags(Flags);
  MI.clearFlag(MachineInstr::MIFlag::NoSWrap);
  MI.clearFlag(MachineInstr::MIFlag::NoUWrap);
  MI.clearFlag(MachineInstr::MIFlag::IsExact);
}

// This function does not list all associative and commutative operations, but
// only those worth feeding through the machine combiner in an attempt to
// reduce the critical path. Mostly, this means floating-point operations,
// because they have high latencies(>=5) (compared to other operations, such as
// and/or, which are also associative and commutative, but have low latencies).
bool PPCInstrInfo::isAssociativeAndCommutative(const MachineInstr &Inst,
                                               bool Invert) const {
  if (Invert)
    return false;
  switch (Inst.getOpcode()) {
  // Floating point:
  // FP Add:
  case PPC::FADD:
  case PPC::FADDS:
  // FP Multiply:
  case PPC::FMUL:
  case PPC::FMULS:
  // Altivec Add:
  case PPC::VADDFP:
  // VSX Add:
  case PPC::XSADDDP:
  case PPC::XVADDDP:
  case PPC::XVADDSP:
  case PPC::XSADDSP:
  // VSX Multiply:
  case PPC::XSMULDP:
  case PPC::XVMULDP:
  case PPC::XVMULSP:
  case PPC::XSMULSP:
    return Inst.getFlag(MachineInstr::MIFlag::FmReassoc) &&
           Inst.getFlag(MachineInstr::MIFlag::FmNsz);
  // Fixed point:
  // Multiply:
  case PPC::MULHD:
  case PPC::MULLD:
  case PPC::MULHW:
  case PPC::MULLW:
    return true;
  default:
    return false;
  }
}

#define InfoArrayIdxFMAInst 0
#define InfoArrayIdxFAddInst 1
#define InfoArrayIdxFMULInst 2
#define InfoArrayIdxAddOpIdx 3
#define InfoArrayIdxMULOpIdx 4
#define InfoArrayIdxFSubInst 5
// Array keeps info for FMA instructions:
// Index 0(InfoArrayIdxFMAInst): FMA instruction;
// Index 1(InfoArrayIdxFAddInst): ADD instruction associated with FMA;
// Index 2(InfoArrayIdxFMULInst): MUL instruction associated with FMA;
// Index 3(InfoArrayIdxAddOpIdx): ADD operand index in FMA operands;
// Index 4(InfoArrayIdxMULOpIdx): first MUL operand index in FMA operands;
//                                second MUL operand index is plus 1;
// Index 5(InfoArrayIdxFSubInst): SUB instruction associated with FMA.
static const uint16_t FMAOpIdxInfo[][6] = {
    // FIXME: Add more FMA instructions like XSNMADDADP and so on.
    {PPC::XSMADDADP, PPC::XSADDDP, PPC::XSMULDP, 1, 2, PPC::XSSUBDP},
    {PPC::XSMADDASP, PPC::XSADDSP, PPC::XSMULSP, 1, 2, PPC::XSSUBSP},
    {PPC::XVMADDADP, PPC::XVADDDP, PPC::XVMULDP, 1, 2, PPC::XVSUBDP},
    {PPC::XVMADDASP, PPC::XVADDSP, PPC::XVMULSP, 1, 2, PPC::XVSUBSP},
    {PPC::FMADD, PPC::FADD, PPC::FMUL, 3, 1, PPC::FSUB},
    {PPC::FMADDS, PPC::FADDS, PPC::FMULS, 3, 1, PPC::FSUBS}};

// Check if an opcode is a FMA instruction. If it is, return the index in array
// FMAOpIdxInfo. Otherwise, return -1.
int16_t PPCInstrInfo::getFMAOpIdxInfo(unsigned Opcode) const {
  for (unsigned I = 0; I < std::size(FMAOpIdxInfo); I++)
    if (FMAOpIdxInfo[I][InfoArrayIdxFMAInst] == Opcode)
      return I;
  return -1;
}

// On PowerPC target, we have two kinds of patterns related to FMA:
// 1: Improve ILP.
// Try to reassociate FMA chains like below:
//
// Pattern 1:
//   A =  FADD X,  Y          (Leaf)
//   B =  FMA  A,  M21,  M22  (Prev)
//   C =  FMA  B,  M31,  M32  (Root)
// -->
//   A =  FMA  X,  M21,  M22
//   B =  FMA  Y,  M31,  M32
//   C =  FADD A,  B
//
// Pattern 2:
//   A =  FMA  X,  M11,  M12  (Leaf)
//   B =  FMA  A,  M21,  M22  (Prev)
//   C =  FMA  B,  M31,  M32  (Root)
// -->
//   A =  FMUL M11,  M12
//   B =  FMA  X,  M21,  M22
//   D =  FMA  A,  M31,  M32
//   C =  FADD B,  D
//
// breaking the dependency between A and B, allowing FMA to be executed in
// parallel (or back-to-back in a pipeline) instead of depending on each other.
//
// 2: Reduce register pressure.
// Try to reassociate FMA with FSUB and a constant like below:
// C is a floating point const.
//
// Pattern 1:
//   A = FSUB  X,  Y      (Leaf)
//   D = FMA   B,  C,  A  (Root)
// -->
//   A = FMA   B,  Y,  -C
//   D = FMA   A,  X,  C
//
// Pattern 2:
//   A = FSUB  X,  Y      (Leaf)
//   D = FMA   B,  A,  C  (Root)
// -->
//   A = FMA   B,  Y,  -C
//   D = FMA   A,  X,  C
//
//  Before the transformation, A must be assigned with different hardware
//  register with D. After the transformation, A and D must be assigned with
//  same hardware register due to TIE attribute of FMA instructions.
//
bool PPCInstrInfo::getFMAPatterns(MachineInstr &Root,
                                  SmallVectorImpl<unsigned> &Patterns,
                                  bool DoRegPressureReduce) const {
  MachineBasicBlock *MBB = Root.getParent();
  const MachineRegisterInfo *MRI = &MBB->getParent()->getRegInfo();
  const TargetRegisterInfo *TRI = &getRegisterInfo();

  auto IsAllOpsVirtualReg = [](const MachineInstr &Instr) {
    for (const auto &MO : Instr.explicit_operands())
      if (!(MO.isReg() && MO.getReg().isVirtual()))
        return false;
    return true;
  };

  auto IsReassociableAddOrSub = [&](const MachineInstr &Instr,
                                    unsigned OpType) {
    if (Instr.getOpcode() !=
        FMAOpIdxInfo[getFMAOpIdxInfo(Root.getOpcode())][OpType])
      return false;

    // Instruction can be reassociated.
    // fast math flags may prohibit reassociation.
    if (!(Instr.getFlag(MachineInstr::MIFlag::FmReassoc) &&
          Instr.getFlag(MachineInstr::MIFlag::FmNsz)))
      return false;

    // Instruction operands are virtual registers for reassociation.
    if (!IsAllOpsVirtualReg(Instr))
      return false;

    // For register pressure reassociation, the FSub must have only one use as
    // we want to delete the sub to save its def.
    if (OpType == InfoArrayIdxFSubInst &&
        !MRI->hasOneNonDBGUse(Instr.getOperand(0).getReg()))
      return false;

    return true;
  };

  auto IsReassociableFMA = [&](const MachineInstr &Instr, int16_t &AddOpIdx,
                               int16_t &MulOpIdx, bool IsLeaf) {
    int16_t Idx = getFMAOpIdxInfo(Instr.getOpcode());
    if (Idx < 0)
      return false;

    // Instruction can be reassociated.
    // fast math flags may prohibit reassociation.
    if (!(Instr.getFlag(MachineInstr::MIFlag::FmReassoc) &&
          Instr.getFlag(MachineInstr::MIFlag::FmNsz)))
      return false;

    // Instruction operands are virtual registers for reassociation.
    if (!IsAllOpsVirtualReg(Instr))
      return false;

    MulOpIdx = FMAOpIdxInfo[Idx][InfoArrayIdxMULOpIdx];
    if (IsLeaf)
      return true;

    AddOpIdx = FMAOpIdxInfo[Idx][InfoArrayIdxAddOpIdx];

    const MachineOperand &OpAdd = Instr.getOperand(AddOpIdx);
    MachineInstr *MIAdd = MRI->getUniqueVRegDef(OpAdd.getReg());
    // If 'add' operand's def is not in current block, don't do ILP related opt.
    if (!MIAdd || MIAdd->getParent() != MBB)
      return false;

    // If this is not Leaf FMA Instr, its 'add' operand should only have one use
    // as this fma will be changed later.
    return IsLeaf ? true : MRI->hasOneNonDBGUse(OpAdd.getReg());
  };

  int16_t AddOpIdx = -1;
  int16_t MulOpIdx = -1;

  bool IsUsedOnceL = false;
  bool IsUsedOnceR = false;
  MachineInstr *MULInstrL = nullptr;
  MachineInstr *MULInstrR = nullptr;

  auto IsRPReductionCandidate = [&]() {
    // Currently, we only support float and double.
    // FIXME: add support for other types.
    unsigned Opcode = Root.getOpcode();
    if (Opcode != PPC::XSMADDASP && Opcode != PPC::XSMADDADP)
      return false;

    // Root must be a valid FMA like instruction.
    // Treat it as leaf as we don't care its add operand.
    if (IsReassociableFMA(Root, AddOpIdx, MulOpIdx, true)) {
      assert((MulOpIdx >= 0) && "mul operand index not right!");
      Register MULRegL = TRI->lookThruSingleUseCopyChain(
          Root.getOperand(MulOpIdx).getReg(), MRI);
      Register MULRegR = TRI->lookThruSingleUseCopyChain(
          Root.getOperand(MulOpIdx + 1).getReg(), MRI);
      if (!MULRegL && !MULRegR)
        return false;

      if (MULRegL && !MULRegR) {
        MULRegR =
            TRI->lookThruCopyLike(Root.getOperand(MulOpIdx + 1).getReg(), MRI);
        IsUsedOnceL = true;
      } else if (!MULRegL && MULRegR) {
        MULRegL =
            TRI->lookThruCopyLike(Root.getOperand(MulOpIdx).getReg(), MRI);
        IsUsedOnceR = true;
      } else {
        IsUsedOnceL = true;
        IsUsedOnceR = true;
      }

      if (!MULRegL.isVirtual() || !MULRegR.isVirtual())
        return false;

      MULInstrL = MRI->getVRegDef(MULRegL);
      MULInstrR = MRI->getVRegDef(MULRegR);
      return true;
    }
    return false;
  };

  // Register pressure fma reassociation patterns.
  if (DoRegPressureReduce && IsRPReductionCandidate()) {
    assert((MULInstrL && MULInstrR) && "wrong register preduction candidate!");
    // Register pressure pattern 1
    if (isLoadFromConstantPool(MULInstrL) && IsUsedOnceR &&
        IsReassociableAddOrSub(*MULInstrR, InfoArrayIdxFSubInst)) {
      LLVM_DEBUG(dbgs() << "add pattern REASSOC_XY_BCA\n");
      Patterns.push_back(PPCMachineCombinerPattern::REASSOC_XY_BCA);
      return true;
    }

    // Register pressure pattern 2
    if ((isLoadFromConstantPool(MULInstrR) && IsUsedOnceL &&
         IsReassociableAddOrSub(*MULInstrL, InfoArrayIdxFSubInst))) {
      LLVM_DEBUG(dbgs() << "add pattern REASSOC_XY_BAC\n");
      Patterns.push_back(PPCMachineCombinerPattern::REASSOC_XY_BAC);
      return true;
    }
  }

  // ILP fma reassociation patterns.
  // Root must be a valid FMA like instruction.
  AddOpIdx = -1;
  if (!IsReassociableFMA(Root, AddOpIdx, MulOpIdx, false))
    return false;

  assert((AddOpIdx >= 0) && "add operand index not right!");

  Register RegB = Root.getOperand(AddOpIdx).getReg();
  MachineInstr *Prev = MRI->getUniqueVRegDef(RegB);

  // Prev must be a valid FMA like instruction.
  AddOpIdx = -1;
  if (!IsReassociableFMA(*Prev, AddOpIdx, MulOpIdx, false))
    return false;

  assert((AddOpIdx >= 0) && "add operand index not right!");

  Register RegA = Prev->getOperand(AddOpIdx).getReg();
  MachineInstr *Leaf = MRI->getUniqueVRegDef(RegA);
  AddOpIdx = -1;
  if (IsReassociableFMA(*Leaf, AddOpIdx, MulOpIdx, true)) {
    Patterns.push_back(PPCMachineCombinerPattern::REASSOC_XMM_AMM_BMM);
    LLVM_DEBUG(dbgs() << "add pattern REASSOC_XMM_AMM_BMM\n");
    return true;
  }
  if (IsReassociableAddOrSub(*Leaf, InfoArrayIdxFAddInst)) {
    Patterns.push_back(PPCMachineCombinerPattern::REASSOC_XY_AMM_BMM);
    LLVM_DEBUG(dbgs() << "add pattern REASSOC_XY_AMM_BMM\n");
    return true;
  }
  return false;
}

void PPCInstrInfo::finalizeInsInstrs(
    MachineInstr &Root, unsigned &Pattern,
    SmallVectorImpl<MachineInstr *> &InsInstrs) const {
  assert(!InsInstrs.empty() && "Instructions set to be inserted is empty!");

  MachineFunction *MF = Root.getMF();
  MachineRegisterInfo *MRI = &MF->getRegInfo();
  const TargetRegisterInfo *TRI = &getRegisterInfo();
  MachineConstantPool *MCP = MF->getConstantPool();

  int16_t Idx = getFMAOpIdxInfo(Root.getOpcode());
  if (Idx < 0)
    return;

  uint16_t FirstMulOpIdx = FMAOpIdxInfo[Idx][InfoArrayIdxMULOpIdx];

  // For now we only need to fix up placeholder for register pressure reduce
  // patterns.
  Register ConstReg = 0;
  switch (Pattern) {
  case PPCMachineCombinerPattern::REASSOC_XY_BCA:
    ConstReg =
        TRI->lookThruCopyLike(Root.getOperand(FirstMulOpIdx).getReg(), MRI);
    break;
  case PPCMachineCombinerPattern::REASSOC_XY_BAC:
    ConstReg =
        TRI->lookThruCopyLike(Root.getOperand(FirstMulOpIdx + 1).getReg(), MRI);
    break;
  default:
    // Not register pressure reduce patterns.
    return;
  }

  MachineInstr *ConstDefInstr = MRI->getVRegDef(ConstReg);
  // Get const value from const pool.
  const Constant *C = getConstantFromConstantPool(ConstDefInstr);
  assert(isa<llvm::ConstantFP>(C) && "not a valid constant!");

  // Get negative fp const.
  APFloat F1((dyn_cast<ConstantFP>(C))->getValueAPF());
  F1.changeSign();
  Constant *NegC = ConstantFP::get(dyn_cast<ConstantFP>(C)->getContext(), F1);
  Align Alignment = MF->getDataLayout().getPrefTypeAlign(C->getType());

  // Put negative fp const into constant pool.
  unsigned ConstPoolIdx = MCP->getConstantPoolIndex(NegC, Alignment);

  MachineOperand *Placeholder = nullptr;
  // Record the placeholder PPC::ZERO8 we add in reassociateFMA.
  for (auto *Inst : InsInstrs) {
    for (MachineOperand &Operand : Inst->explicit_operands()) {
      assert(Operand.isReg() && "Invalid instruction in InsInstrs!");
      if (Operand.getReg() == PPC::ZERO8) {
        Placeholder = &Operand;
        break;
      }
    }
  }

  assert(Placeholder && "Placeholder does not exist!");

  // Generate instructions to load the const fp from constant pool.
  // We only support PPC64 and medium code model.
  Register LoadNewConst =
      generateLoadForNewConst(ConstPoolIdx, &Root, C->getType(), InsInstrs);

  // Fill the placeholder with the new load from constant pool.
  Placeholder->setReg(LoadNewConst);
}

bool PPCInstrInfo::shouldReduceRegisterPressure(
    const MachineBasicBlock *MBB, const RegisterClassInfo *RegClassInfo) const {

  if (!EnableFMARegPressureReduction)
    return false;

  // Currently, we only enable register pressure reducing in machine combiner
  // for: 1: PPC64; 2: Code Model is Medium; 3: Power9 which also has vector
  // support.
  //
  // So we need following instructions to access a TOC entry:
  //
  // %6:g8rc_and_g8rc_nox0 = ADDIStocHA8 $x2, %const.0
  // %7:vssrc = DFLOADf32 target-flags(ppc-toc-lo) %const.0,
  //   killed %6:g8rc_and_g8rc_nox0, implicit $x2 :: (load 4 from constant-pool)
  //
  // FIXME: add more supported targets, like Small and Large code model, PPC32,
  // AIX.
  if (!(Subtarget.isPPC64() && Subtarget.hasP9Vector() &&
        Subtarget.getTargetMachine().getCodeModel() == CodeModel::Medium))
    return false;

  const TargetRegisterInfo *TRI = &getRegisterInfo();
  const MachineFunction *MF = MBB->getParent();
  const MachineRegisterInfo *MRI = &MF->getRegInfo();

  auto GetMBBPressure =
      [&](const MachineBasicBlock *MBB) -> std::vector<unsigned> {
    RegionPressure Pressure;
    RegPressureTracker RPTracker(Pressure);

    // Initialize the register pressure tracker.
    RPTracker.init(MBB->getParent(), RegClassInfo, nullptr, MBB, MBB->end(),
                   /*TrackLaneMasks*/ false, /*TrackUntiedDefs=*/true);

    for (const auto &MI : reverse(*MBB)) {
      if (MI.isDebugValue() || MI.isDebugLabel())
        continue;
      RegisterOperands RegOpers;
      RegOpers.collect(MI, *TRI, *MRI, false, false);
      RPTracker.recedeSkipDebugValues();
      assert(&*RPTracker.getPos() == &MI && "RPTracker sync error!");
      RPTracker.recede(RegOpers);
    }

    // Close the RPTracker to finalize live ins.
    RPTracker.closeRegion();

    return RPTracker.getPressure().MaxSetPressure;
  };

  // For now we only care about float and double type fma.
  unsigned VSSRCLimit =
      RegClassInfo->getRegPressureSetLimit(PPC::RegisterPressureSets::VSSRC);

  // Only reduce register pressure when pressure is high.
  return GetMBBPressure(MBB)[PPC::RegisterPressureSets::VSSRC] >
         (float)VSSRCLimit * FMARPFactor;
}

bool PPCInstrInfo::isLoadFromConstantPool(MachineInstr *I) const {
  // I has only one memory operand which is load from constant pool.
  if (!I->hasOneMemOperand())
    return false;

  MachineMemOperand *Op = I->memoperands()[0];
  return Op->isLoad() && Op->getPseudoValue() &&
         Op->getPseudoValue()->kind() == PseudoSourceValue::ConstantPool;
}

Register PPCInstrInfo::generateLoadForNewConst(
    unsigned Idx, MachineInstr *MI, Type *Ty,
    SmallVectorImpl<MachineInstr *> &InsInstrs) const {
  // Now we only support PPC64, Medium code model and P9 with vector.
  // We have immutable pattern to access const pool. See function
  // shouldReduceRegisterPressure.
  assert((Subtarget.isPPC64() && Subtarget.hasP9Vector() &&
          Subtarget.getTargetMachine().getCodeModel() == CodeModel::Medium) &&
         "Target not supported!\n");

  MachineFunction *MF = MI->getMF();
  MachineRegisterInfo *MRI = &MF->getRegInfo();

  // Generate ADDIStocHA8
  Register VReg1 = MRI->createVirtualRegister(&PPC::G8RC_and_G8RC_NOX0RegClass);
  MachineInstrBuilder TOCOffset =
      BuildMI(*MF, MI->getDebugLoc(), get(PPC::ADDIStocHA8), VReg1)
          .addReg(PPC::X2)
          .addConstantPoolIndex(Idx);

  assert((Ty->isFloatTy() || Ty->isDoubleTy()) &&
         "Only float and double are supported!");

  unsigned LoadOpcode;
  // Should be float type or double type.
  if (Ty->isFloatTy())
    LoadOpcode = PPC::DFLOADf32;
  else
    LoadOpcode = PPC::DFLOADf64;

  const TargetRegisterClass *RC = MRI->getRegClass(MI->getOperand(0).getReg());
  Register VReg2 = MRI->createVirtualRegister(RC);
  MachineMemOperand *MMO = MF->getMachineMemOperand(
      MachinePointerInfo::getConstantPool(*MF), MachineMemOperand::MOLoad,
      Ty->getScalarSizeInBits() / 8, MF->getDataLayout().getPrefTypeAlign(Ty));

  // Generate Load from constant pool.
  MachineInstrBuilder Load =
      BuildMI(*MF, MI->getDebugLoc(), get(LoadOpcode), VReg2)
          .addConstantPoolIndex(Idx)
          .addReg(VReg1, getKillRegState(true))
          .addMemOperand(MMO);

  Load->getOperand(1).setTargetFlags(PPCII::MO_TOC_LO);

  // Insert the toc load instructions into InsInstrs.
  InsInstrs.insert(InsInstrs.begin(), Load);
  InsInstrs.insert(InsInstrs.begin(), TOCOffset);
  return VReg2;
}

// This function returns the const value in constant pool if the \p I is a load
// from constant pool.
const Constant *
PPCInstrInfo::getConstantFromConstantPool(MachineInstr *I) const {
  MachineFunction *MF = I->getMF();
  MachineRegisterInfo *MRI = &MF->getRegInfo();
  MachineConstantPool *MCP = MF->getConstantPool();
  assert(I->mayLoad() && "Should be a load instruction.\n");
  for (auto MO : I->uses()) {
    if (!MO.isReg())
      continue;
    Register Reg = MO.getReg();
    if (Reg == 0 || !Reg.isVirtual())
      continue;
    // Find the toc address.
    MachineInstr *DefMI = MRI->getVRegDef(Reg);
    for (auto MO2 : DefMI->uses())
      if (MO2.isCPI())
        return (MCP->getConstants())[MO2.getIndex()].Val.ConstVal;
  }
  return nullptr;
}

CombinerObjective PPCInstrInfo::getCombinerObjective(unsigned Pattern) const {
  switch (Pattern) {
  case PPCMachineCombinerPattern::REASSOC_XY_AMM_BMM:
  case PPCMachineCombinerPattern::REASSOC_XMM_AMM_BMM:
    return CombinerObjective::MustReduceDepth;
  case PPCMachineCombinerPattern::REASSOC_XY_BCA:
  case PPCMachineCombinerPattern::REASSOC_XY_BAC:
    return CombinerObjective::MustReduceRegisterPressure;
  default:
    return TargetInstrInfo::getCombinerObjective(Pattern);
  }
}

bool PPCInstrInfo::getMachineCombinerPatterns(
    MachineInstr &Root, SmallVectorImpl<unsigned> &Patterns,
    bool DoRegPressureReduce) const {
  // Using the machine combiner in this way is potentially expensive, so
  // restrict to when aggressive optimizations are desired.
  if (Subtarget.getTargetMachine().getOptLevel() != CodeGenOptLevel::Aggressive)
    return false;

  if (getFMAPatterns(Root, Patterns, DoRegPressureReduce))
    return true;

  return TargetInstrInfo::getMachineCombinerPatterns(Root, Patterns,
                                                     DoRegPressureReduce);
}

void PPCInstrInfo::genAlternativeCodeSequence(
    MachineInstr &Root, unsigned Pattern,
    SmallVectorImpl<MachineInstr *> &InsInstrs,
    SmallVectorImpl<MachineInstr *> &DelInstrs,
    DenseMap<Register, unsigned> &InstrIdxForVirtReg) const {
  switch (Pattern) {
  case PPCMachineCombinerPattern::REASSOC_XY_AMM_BMM:
  case PPCMachineCombinerPattern::REASSOC_XMM_AMM_BMM:
  case PPCMachineCombinerPattern::REASSOC_XY_BCA:
  case PPCMachineCombinerPattern::REASSOC_XY_BAC:
    reassociateFMA(Root, Pattern, InsInstrs, DelInstrs, InstrIdxForVirtReg);
    break;
  default:
    // Reassociate default patterns.
    TargetInstrInfo::genAlternativeCodeSequence(Root, Pattern, InsInstrs,
                                                DelInstrs, InstrIdxForVirtReg);
    break;
  }
}

void PPCInstrInfo::reassociateFMA(
    MachineInstr &Root, unsigned Pattern,
    SmallVectorImpl<MachineInstr *> &InsInstrs,
    SmallVectorImpl<MachineInstr *> &DelInstrs,
    DenseMap<Register, unsigned> &InstrIdxForVirtReg) const {
  MachineFunction *MF = Root.getMF();
  MachineRegisterInfo &MRI = MF->getRegInfo();
  const TargetRegisterInfo *TRI = &getRegisterInfo();
  MachineOperand &OpC = Root.getOperand(0);
  Register RegC = OpC.getReg();
  const TargetRegisterClass *RC = MRI.getRegClass(RegC);
  MRI.constrainRegClass(RegC, RC);

  unsigned FmaOp = Root.getOpcode();
  int16_t Idx = getFMAOpIdxInfo(FmaOp);
  assert(Idx >= 0 && "Root must be a FMA instruction");

  bool IsILPReassociate =
      (Pattern == PPCMachineCombinerPattern::REASSOC_XY_AMM_BMM) ||
      (Pattern == PPCMachineCombinerPattern::REASSOC_XMM_AMM_BMM);

  uint16_t AddOpIdx = FMAOpIdxInfo[Idx][InfoArrayIdxAddOpIdx];
  uint16_t FirstMulOpIdx = FMAOpIdxInfo[Idx][InfoArrayIdxMULOpIdx];

  MachineInstr *Prev = nullptr;
  MachineInstr *Leaf = nullptr;
  switch (Pattern) {
  default:
    llvm_unreachable("not recognized pattern!");
  case PPCMachineCombinerPattern::REASSOC_XY_AMM_BMM:
  case PPCMachineCombinerPattern::REASSOC_XMM_AMM_BMM:
    Prev = MRI.getUniqueVRegDef(Root.getOperand(AddOpIdx).getReg());
    Leaf = MRI.getUniqueVRegDef(Prev->getOperand(AddOpIdx).getReg());
    break;
  case PPCMachineCombinerPattern::REASSOC_XY_BAC: {
    Register MULReg =
        TRI->lookThruCopyLike(Root.getOperand(FirstMulOpIdx).getReg(), &MRI);
    Leaf = MRI.getVRegDef(MULReg);
    break;
  }
  case PPCMachineCombinerPattern::REASSOC_XY_BCA: {
    Register MULReg = TRI->lookThruCopyLike(
        Root.getOperand(FirstMulOpIdx + 1).getReg(), &MRI);
    Leaf = MRI.getVRegDef(MULReg);
    break;
  }
  }

  uint32_t IntersectedFlags = 0;
  if (IsILPReassociate)
    IntersectedFlags = Root.getFlags() & Prev->getFlags() & Leaf->getFlags();
  else
    IntersectedFlags = Root.getFlags() & Leaf->getFlags();

  auto GetOperandInfo = [&](const MachineOperand &Operand, Register &Reg,
                            bool &KillFlag) {
    Reg = Operand.getReg();
    MRI.constrainRegClass(Reg, RC);
    KillFlag = Operand.isKill();
  };

  auto GetFMAInstrInfo = [&](const MachineInstr &Instr, Register &MulOp1,
                             Register &MulOp2, Register &AddOp,
                             bool &MulOp1KillFlag, bool &MulOp2KillFlag,
                             bool &AddOpKillFlag) {
    GetOperandInfo(Instr.getOperand(FirstMulOpIdx), MulOp1, MulOp1KillFlag);
    GetOperandInfo(Instr.getOperand(FirstMulOpIdx + 1), MulOp2, MulOp2KillFlag);
    GetOperandInfo(Instr.getOperand(AddOpIdx), AddOp, AddOpKillFlag);
  };

  Register RegM11, RegM12, RegX, RegY, RegM21, RegM22, RegM31, RegM32, RegA11,
      RegA21, RegB;
  bool KillX = false, KillY = false, KillM11 = false, KillM12 = false,
       KillM21 = false, KillM22 = false, KillM31 = false, KillM32 = false,
       KillA11 = false, KillA21 = false, KillB = false;

  GetFMAInstrInfo(Root, RegM31, RegM32, RegB, KillM31, KillM32, KillB);

  if (IsILPReassociate)
    GetFMAInstrInfo(*Prev, RegM21, RegM22, RegA21, KillM21, KillM22, KillA21);

  if (Pattern == PPCMachineCombinerPattern::REASSOC_XMM_AMM_BMM) {
    GetFMAInstrInfo(*Leaf, RegM11, RegM12, RegA11, KillM11, KillM12, KillA11);
    GetOperandInfo(Leaf->getOperand(AddOpIdx), RegX, KillX);
  } else if (Pattern == PPCMachineCombinerPattern::REASSOC_XY_AMM_BMM) {
    GetOperandInfo(Leaf->getOperand(1), RegX, KillX);
    GetOperandInfo(Leaf->getOperand(2), RegY, KillY);
  } else {
    // Get FSUB instruction info.
    GetOperandInfo(Leaf->getOperand(1), RegX, KillX);
    GetOperandInfo(Leaf->getOperand(2), RegY, KillY);
  }

  // Create new virtual registers for the new results instead of
  // recycling legacy ones because the MachineCombiner's computation of the
  // critical path requires a new register definition rather than an existing
  // one.
  // For register pressure reassociation, we only need create one virtual
  // register for the new fma.
  Register NewVRA = MRI.createVirtualRegister(RC);
  InstrIdxForVirtReg.insert(std::make_pair(NewVRA, 0));

  Register NewVRB = 0;
  if (IsILPReassociate) {
    NewVRB = MRI.createVirtualRegister(RC);
    InstrIdxForVirtReg.insert(std::make_pair(NewVRB, 1));
  }

  Register NewVRD = 0;
  if (Pattern == PPCMachineCombinerPattern::REASSOC_XMM_AMM_BMM) {
    NewVRD = MRI.createVirtualRegister(RC);
    InstrIdxForVirtReg.insert(std::make_pair(NewVRD, 2));
  }

  auto AdjustOperandOrder = [&](MachineInstr *MI, Register RegAdd, bool KillAdd,
                                Register RegMul1, bool KillRegMul1,
                                Register RegMul2, bool KillRegMul2) {
    MI->getOperand(AddOpIdx).setReg(RegAdd);
    MI->getOperand(AddOpIdx).setIsKill(KillAdd);
    MI->getOperand(FirstMulOpIdx).setReg(RegMul1);
    MI->getOperand(FirstMulOpIdx).setIsKill(KillRegMul1);
    MI->getOperand(FirstMulOpIdx + 1).setReg(RegMul2);
    MI->getOperand(FirstMulOpIdx + 1).setIsKill(KillRegMul2);
  };

  MachineInstrBuilder NewARegPressure, NewCRegPressure;
  switch (Pattern) {
  default:
    llvm_unreachable("not recognized pattern!");
  case PPCMachineCombinerPattern::REASSOC_XY_AMM_BMM: {
    // Create new instructions for insertion.
    MachineInstrBuilder MINewB =
        BuildMI(*MF, Prev->getDebugLoc(), get(FmaOp), NewVRB)
            .addReg(RegX, getKillRegState(KillX))
            .addReg(RegM21, getKillRegState(KillM21))
            .addReg(RegM22, getKillRegState(KillM22));
    MachineInstrBuilder MINewA =
        BuildMI(*MF, Root.getDebugLoc(), get(FmaOp), NewVRA)
            .addReg(RegY, getKillRegState(KillY))
            .addReg(RegM31, getKillRegState(KillM31))
            .addReg(RegM32, getKillRegState(KillM32));
    // If AddOpIdx is not 1, adjust the order.
    if (AddOpIdx != 1) {
      AdjustOperandOrder(MINewB, RegX, KillX, RegM21, KillM21, RegM22, KillM22);
      AdjustOperandOrder(MINewA, RegY, KillY, RegM31, KillM31, RegM32, KillM32);
    }

    MachineInstrBuilder MINewC =
        BuildMI(*MF, Root.getDebugLoc(),
                get(FMAOpIdxInfo[Idx][InfoArrayIdxFAddInst]), RegC)
            .addReg(NewVRB, getKillRegState(true))
            .addReg(NewVRA, getKillRegState(true));

    // Update flags for newly created instructions.
    setSpecialOperandAttr(*MINewA, IntersectedFlags);
    setSpecialOperandAttr(*MINewB, IntersectedFlags);
    setSpecialOperandAttr(*MINewC, IntersectedFlags);

    // Record new instructions for insertion.
    InsInstrs.push_back(MINewA);
    InsInstrs.push_back(MINewB);
    InsInstrs.push_back(MINewC);
    break;
  }
  case PPCMachineCombinerPattern::REASSOC_XMM_AMM_BMM: {
    assert(NewVRD && "new FMA register not created!");
    // Create new instructions for insertion.
    MachineInstrBuilder MINewA =
        BuildMI(*MF, Leaf->getDebugLoc(),
                get(FMAOpIdxInfo[Idx][InfoArrayIdxFMULInst]), NewVRA)
            .addReg(RegM11, getKillRegState(KillM11))
            .addReg(RegM12, getKillRegState(KillM12));
    MachineInstrBuilder MINewB =
        BuildMI(*MF, Prev->getDebugLoc(), get(FmaOp), NewVRB)
            .addReg(RegX, getKillRegState(KillX))
            .addReg(RegM21, getKillRegState(KillM21))
            .addReg(RegM22, getKillRegState(KillM22));
    MachineInstrBuilder MINewD =
        BuildMI(*MF, Root.getDebugLoc(), get(FmaOp), NewVRD)
            .addReg(NewVRA, getKillRegState(true))
            .addReg(RegM31, getKillRegState(KillM31))
            .addReg(RegM32, getKillRegState(KillM32));
    // If AddOpIdx is not 1, adjust the order.
    if (AddOpIdx != 1) {
      AdjustOperandOrder(MINewB, RegX, KillX, RegM21, KillM21, RegM22, KillM22);
      AdjustOperandOrder(MINewD, NewVRA, true, RegM31, KillM31, RegM32,
                         KillM32);
    }

    MachineInstrBuilder MINewC =
        BuildMI(*MF, Root.getDebugLoc(),
                get(FMAOpIdxInfo[Idx][InfoArrayIdxFAddInst]), RegC)
            .addReg(NewVRB, getKillRegState(true))
            .addReg(NewVRD, getKillRegState(true));

    // Update flags for newly created instructions.
    setSpecialOperandAttr(*MINewA, IntersectedFlags);
    setSpecialOperandAttr(*MINewB, IntersectedFlags);
    setSpecialOperandAttr(*MINewD, IntersectedFlags);
    setSpecialOperandAttr(*MINewC, IntersectedFlags);

    // Record new instructions for insertion.
    InsInstrs.push_back(MINewA);
    InsInstrs.push_back(MINewB);
    InsInstrs.push_back(MINewD);
    InsInstrs.push_back(MINewC);
    break;
  }
  case PPCMachineCombinerPattern::REASSOC_XY_BAC:
  case PPCMachineCombinerPattern::REASSOC_XY_BCA: {
    Register VarReg;
    bool KillVarReg = false;
    if (Pattern == PPCMachineCombinerPattern::REASSOC_XY_BCA) {
      VarReg = RegM31;
      KillVarReg = KillM31;
    } else {
      VarReg = RegM32;
      KillVarReg = KillM32;
    }
    // We don't want to get negative const from memory pool too early, as the
    // created entry will not be deleted even if it has no users. Since all
    // operand of Leaf and Root are virtual register, we use zero register
    // here as a placeholder. When the InsInstrs is selected in
    // MachineCombiner, we call finalizeInsInstrs to replace the zero register
    // with a virtual register which is a load from constant pool.
    NewARegPressure = BuildMI(*MF, Root.getDebugLoc(), get(FmaOp), NewVRA)
                          .addReg(RegB, getKillRegState(RegB))
                          .addReg(RegY, getKillRegState(KillY))
                          .addReg(PPC::ZERO8);
    NewCRegPressure = BuildMI(*MF, Root.getDebugLoc(), get(FmaOp), RegC)
                          .addReg(NewVRA, getKillRegState(true))
                          .addReg(RegX, getKillRegState(KillX))
                          .addReg(VarReg, getKillRegState(KillVarReg));
    // For now, we only support xsmaddadp/xsmaddasp, their add operand are
    // both at index 1, no need to adjust.
    // FIXME: when add more fma instructions support, like fma/fmas, adjust
    // the operand index here.
    break;
  }
  }

  if (!IsILPReassociate) {
    setSpecialOperandAttr(*NewARegPressure, IntersectedFlags);
    setSpecialOperandAttr(*NewCRegPressure, IntersectedFlags);

    InsInstrs.push_back(NewARegPressure);
    InsInstrs.push_back(NewCRegPressure);
  }

  assert(!InsInstrs.empty() &&
         "Insertion instructions set should not be empty!");

  // Record old instructions for deletion.
  DelInstrs.push_back(Leaf);
  if (IsILPReassociate)
    DelInstrs.push_back(Prev);
  DelInstrs.push_back(&Root);
}

// Detect 32 -> 64-bit extensions where we may reuse the low sub-register.
bool PPCInstrInfo::isCoalescableExtInstr(const MachineInstr &MI,
                                         Register &SrcReg, Register &DstReg,
                                         unsigned &SubIdx) const {
  switch (MI.getOpcode()) {
  default: return false;
  case PPC::EXTSW:
  case PPC::EXTSW_32:
  case PPC::EXTSW_32_64:
    SrcReg = MI.getOperand(1).getReg();
    DstReg = MI.getOperand(0).getReg();
    SubIdx = PPC::sub_32;
    return true;
  }
}

Register PPCInstrInfo::isLoadFromStackSlot(const MachineInstr &MI,
                                           int &FrameIndex) const {
  if (llvm::is_contained(getLoadOpcodesForSpillArray(), MI.getOpcode())) {
    // Check for the operands added by addFrameReference (the immediate is the
    // offset which defaults to 0).
    if (MI.getOperand(1).isImm() && !MI.getOperand(1).getImm() &&
        MI.getOperand(2).isFI()) {
      FrameIndex = MI.getOperand(2).getIndex();
      return MI.getOperand(0).getReg();
    }
  }
  return 0;
}

// For opcodes with the ReMaterializable flag set, this function is called to
// verify the instruction is really rematable.
bool PPCInstrInfo::isReallyTriviallyReMaterializable(
    const MachineInstr &MI) const {
  switch (MI.getOpcode()) {
  default:
    // Let base implementaion decide.
    break;
  case PPC::LI:
  case PPC::LI8:
  case PPC::PLI:
  case PPC::PLI8:
  case PPC::LIS:
  case PPC::LIS8:
  case PPC::ADDIStocHA:
  case PPC::ADDIStocHA8:
  case PPC::ADDItocL:
  case PPC::ADDItocL8:
  case PPC::LOAD_STACK_GUARD:
  case PPC::PPCLdFixedAddr:
  case PPC::XXLXORz:
  case PPC::XXLXORspz:
  case PPC::XXLXORdpz:
  case PPC::XXLEQVOnes:
  case PPC::XXSPLTI32DX:
  case PPC::XXSPLTIW:
  case PPC::XXSPLTIDP:
  case PPC::V_SET0B:
  case PPC::V_SET0H:
  case PPC::V_SET0:
  case PPC::V_SETALLONESB:
  case PPC::V_SETALLONESH:
  case PPC::V_SETALLONES:
  case PPC::CRSET:
  case PPC::CRUNSET:
  case PPC::XXSETACCZ:
  case PPC::DMXXSETACCZ:
    return true;
  }
  return TargetInstrInfo::isReallyTriviallyReMaterializable(MI);
}

Register PPCInstrInfo::isStoreToStackSlot(const MachineInstr &MI,
                                          int &FrameIndex) const {
  if (llvm::is_contained(getStoreOpcodesForSpillArray(), MI.getOpcode())) {
    if (MI.getOperand(1).isImm() && !MI.getOperand(1).getImm() &&
        MI.getOperand(2).isFI()) {
      FrameIndex = MI.getOperand(2).getIndex();
      return MI.getOperand(0).getReg();
    }
  }
  return 0;
}

MachineInstr *PPCInstrInfo::commuteInstructionImpl(MachineInstr &MI, bool NewMI,
                                                   unsigned OpIdx1,
                                                   unsigned OpIdx2) const {
  MachineFunction &MF = *MI.getParent()->getParent();

  // Normal instructions can be commuted the obvious way.
  if (MI.getOpcode() != PPC::RLWIMI && MI.getOpcode() != PPC::RLWIMI_rec)
    return TargetInstrInfo::commuteInstructionImpl(MI, NewMI, OpIdx1, OpIdx2);
  // Note that RLWIMI can be commuted as a 32-bit instruction, but not as a
  // 64-bit instruction (so we don't handle PPC::RLWIMI8 here), because
  // changing the relative order of the mask operands might change what happens
  // to the high-bits of the mask (and, thus, the result).

  // Cannot commute if it has a non-zero rotate count.
  if (MI.getOperand(3).getImm() != 0)
    return nullptr;

  // If we have a zero rotate count, we have:
  //   M = mask(MB,ME)
  //   Op0 = (Op1 & ~M) | (Op2 & M)
  // Change this to:
  //   M = mask((ME+1)&31, (MB-1)&31)
  //   Op0 = (Op2 & ~M) | (Op1 & M)

  // Swap op1/op2
  assert(((OpIdx1 == 1 && OpIdx2 == 2) || (OpIdx1 == 2 && OpIdx2 == 1)) &&
         "Only the operands 1 and 2 can be swapped in RLSIMI/RLWIMI_rec.");
  Register Reg0 = MI.getOperand(0).getReg();
  Register Reg1 = MI.getOperand(1).getReg();
  Register Reg2 = MI.getOperand(2).getReg();
  unsigned SubReg1 = MI.getOperand(1).getSubReg();
  unsigned SubReg2 = MI.getOperand(2).getSubReg();
  bool Reg1IsKill = MI.getOperand(1).isKill();
  bool Reg2IsKill = MI.getOperand(2).isKill();
  bool ChangeReg0 = false;
  // If machine instrs are no longer in two-address forms, update
  // destination register as well.
  if (Reg0 == Reg1) {
    // Must be two address instruction (i.e. op1 is tied to op0).
    assert(MI.getDesc().getOperandConstraint(1, MCOI::TIED_TO) == 0 &&
           "Expecting a two-address instruction!");
    assert(MI.getOperand(0).getSubReg() == SubReg1 && "Tied subreg mismatch");
    Reg2IsKill = false;
    ChangeReg0 = true;
  }

  // Masks.
  unsigned MB = MI.getOperand(4).getImm();
  unsigned ME = MI.getOperand(5).getImm();

  // We can't commute a trivial mask (there is no way to represent an all-zero
  // mask).
  if (MB == 0 && ME == 31)
    return nullptr;

  if (NewMI) {
    // Create a new instruction.
    Register Reg0 = ChangeReg0 ? Reg2 : MI.getOperand(0).getReg();
    bool Reg0IsDead = MI.getOperand(0).isDead();
    return BuildMI(MF, MI.getDebugLoc(), MI.getDesc())
        .addReg(Reg0, RegState::Define | getDeadRegState(Reg0IsDead))
        .addReg(Reg2, getKillRegState(Reg2IsKill))
        .addReg(Reg1, getKillRegState(Reg1IsKill))
        .addImm((ME + 1) & 31)
        .addImm((MB - 1) & 31);
  }

  if (ChangeReg0) {
    MI.getOperand(0).setReg(Reg2);
    MI.getOperand(0).setSubReg(SubReg2);
  }
  MI.getOperand(2).setReg(Reg1);
  MI.getOperand(1).setReg(Reg2);
  MI.getOperand(2).setSubReg(SubReg1);
  MI.getOperand(1).setSubReg(SubReg2);
  MI.getOperand(2).setIsKill(Reg1IsKill);
  MI.getOperand(1).setIsKill(Reg2IsKill);

  // Swap the mask around.
  MI.getOperand(4).setImm((ME + 1) & 31);
  MI.getOperand(5).setImm((MB - 1) & 31);
  return &MI;
}

bool PPCInstrInfo::findCommutedOpIndices(const MachineInstr &MI,
                                         unsigned &SrcOpIdx1,
                                         unsigned &SrcOpIdx2) const {
  // For VSX A-Type FMA instructions, it is the first two operands that can be
  // commuted, however, because the non-encoded tied input operand is listed
  // first, the operands to swap are actually the second and third.

  int AltOpc = PPC::getAltVSXFMAOpcode(MI.getOpcode());
  if (AltOpc == -1)
    return TargetInstrInfo::findCommutedOpIndices(MI, SrcOpIdx1, SrcOpIdx2);

  // The commutable operand indices are 2 and 3. Return them in SrcOpIdx1
  // and SrcOpIdx2.
  return fixCommutedOpIndices(SrcOpIdx1, SrcOpIdx2, 2, 3);
}

void PPCInstrInfo::insertNoop(MachineBasicBlock &MBB,
                              MachineBasicBlock::iterator MI) const {
  // This function is used for scheduling, and the nop wanted here is the type
  // that terminates dispatch groups on the POWER cores.
  unsigned Directive = Subtarget.getCPUDirective();
  unsigned Opcode;
  switch (Directive) {
  default:            Opcode = PPC::NOP; break;
  case PPC::DIR_PWR6: Opcode = PPC::NOP_GT_PWR6; break;
  case PPC::DIR_PWR7: Opcode = PPC::NOP_GT_PWR7; break;
  case PPC::DIR_PWR8: Opcode = PPC::NOP_GT_PWR7; break; /* FIXME: Update when P8 InstrScheduling model is ready */
  // FIXME: Update when POWER9 scheduling model is ready.
  case PPC::DIR_PWR9: Opcode = PPC::NOP_GT_PWR7; break;
  }

  DebugLoc DL;
  BuildMI(MBB, MI, DL, get(Opcode));
}

/// Return the noop instruction to use for a noop.
MCInst PPCInstrInfo::getNop() const {
  MCInst Nop;
  Nop.setOpcode(PPC::NOP);
  return Nop;
}

// Branch analysis.
// Note: If the condition register is set to CTR or CTR8 then this is a
// BDNZ (imm == 1) or BDZ (imm == 0) branch.
bool PPCInstrInfo::analyzeBranch(MachineBasicBlock &MBB,
                                 MachineBasicBlock *&TBB,
                                 MachineBasicBlock *&FBB,
                                 SmallVectorImpl<MachineOperand> &Cond,
                                 bool AllowModify) const {
  bool isPPC64 = Subtarget.isPPC64();

  // If the block has no terminators, it just falls into the block after it.
  MachineBasicBlock::iterator I = MBB.getLastNonDebugInstr();
  if (I == MBB.end())
    return false;

  if (!isUnpredicatedTerminator(*I))
    return false;

  if (AllowModify) {
    // If the BB ends with an unconditional branch to the fallthrough BB,
    // we eliminate the branch instruction.
    if (I->getOpcode() == PPC::B &&
        MBB.isLayoutSuccessor(I->getOperand(0).getMBB())) {
      I->eraseFromParent();

      // We update iterator after deleting the last branch.
      I = MBB.getLastNonDebugInstr();
      if (I == MBB.end() || !isUnpredicatedTerminator(*I))
        return false;
    }
  }

  // Get the last instruction in the block.
  MachineInstr &LastInst = *I;

  // If there is only one terminator instruction, process it.
  if (I == MBB.begin() || !isUnpredicatedTerminator(*--I)) {
    if (LastInst.getOpcode() == PPC::B) {
      if (!LastInst.getOperand(0).isMBB())
        return true;
      TBB = LastInst.getOperand(0).getMBB();
      return false;
    } else if (LastInst.getOpcode() == PPC::BCC) {
      if (!LastInst.getOperand(2).isMBB())
        return true;
      // Block ends with fall-through condbranch.
      TBB = LastInst.getOperand(2).getMBB();
      Cond.push_back(LastInst.getOperand(0));
      Cond.push_back(LastInst.getOperand(1));
      return false;
    } else if (LastInst.getOpcode() == PPC::BC) {
      if (!LastInst.getOperand(1).isMBB())
        return true;
      // Block ends with fall-through condbranch.
      TBB = LastInst.getOperand(1).getMBB();
      Cond.push_back(MachineOperand::CreateImm(PPC::PRED_BIT_SET));
      Cond.push_back(LastInst.getOperand(0));
      return false;
    } else if (LastInst.getOpcode() == PPC::BCn) {
      if (!LastInst.getOperand(1).isMBB())
        return true;
      // Block ends with fall-through condbranch.
      TBB = LastInst.getOperand(1).getMBB();
      Cond.push_back(MachineOperand::CreateImm(PPC::PRED_BIT_UNSET));
      Cond.push_back(LastInst.getOperand(0));
      return false;
    } else if (LastInst.getOpcode() == PPC::BDNZ8 ||
               LastInst.getOpcode() == PPC::BDNZ) {
      if (!LastInst.getOperand(0).isMBB())
        return true;
      if (DisableCTRLoopAnal)
        return true;
      TBB = LastInst.getOperand(0).getMBB();
      Cond.push_back(MachineOperand::CreateImm(1));
      Cond.push_back(MachineOperand::CreateReg(isPPC64 ? PPC::CTR8 : PPC::CTR,
                                               true));
      return false;
    } else if (LastInst.getOpcode() == PPC::BDZ8 ||
               LastInst.getOpcode() == PPC::BDZ) {
      if (!LastInst.getOperand(0).isMBB())
        return true;
      if (DisableCTRLoopAnal)
        return true;
      TBB = LastInst.getOperand(0).getMBB();
      Cond.push_back(MachineOperand::CreateImm(0));
      Cond.push_back(MachineOperand::CreateReg(isPPC64 ? PPC::CTR8 : PPC::CTR,
                                               true));
      return false;
    }

    // Otherwise, don't know what this is.
    return true;
  }

  // Get the instruction before it if it's a terminator.
  MachineInstr &SecondLastInst = *I;

  // If there are three terminators, we don't know what sort of block this is.
  if (I != MBB.begin() && isUnpredicatedTerminator(*--I))
    return true;

  // If the block ends with PPC::B and PPC:BCC, handle it.
  if (SecondLastInst.getOpcode() == PPC::BCC &&
      LastInst.getOpcode() == PPC::B) {
    if (!SecondLastInst.getOperand(2).isMBB() ||
        !LastInst.getOperand(0).isMBB())
      return true;
    TBB = SecondLastInst.getOperand(2).getMBB();
    Cond.push_back(SecondLastInst.getOperand(0));
    Cond.push_back(SecondLastInst.getOperand(1));
    FBB = LastInst.getOperand(0).getMBB();
    return false;
  } else if (SecondLastInst.getOpcode() == PPC::BC &&
             LastInst.getOpcode() == PPC::B) {
    if (!SecondLastInst.getOperand(1).isMBB() ||
        !LastInst.getOperand(0).isMBB())
      return true;
    TBB = SecondLastInst.getOperand(1).getMBB();
    Cond.push_back(MachineOperand::CreateImm(PPC::PRED_BIT_SET));
    Cond.push_back(SecondLastInst.getOperand(0));
    FBB = LastInst.getOperand(0).getMBB();
    return false;
  } else if (SecondLastInst.getOpcode() == PPC::BCn &&
             LastInst.getOpcode() == PPC::B) {
    if (!SecondLastInst.getOperand(1).isMBB() ||
        !LastInst.getOperand(0).isMBB())
      return true;
    TBB = SecondLastInst.getOperand(1).getMBB();
    Cond.push_back(MachineOperand::CreateImm(PPC::PRED_BIT_UNSET));
    Cond.push_back(SecondLastInst.getOperand(0));
    FBB = LastInst.getOperand(0).getMBB();
    return false;
  } else if ((SecondLastInst.getOpcode() == PPC::BDNZ8 ||
              SecondLastInst.getOpcode() == PPC::BDNZ) &&
             LastInst.getOpcode() == PPC::B) {
    if (!SecondLastInst.getOperand(0).isMBB() ||
        !LastInst.getOperand(0).isMBB())
      return true;
    if (DisableCTRLoopAnal)
      return true;
    TBB = SecondLastInst.getOperand(0).getMBB();
    Cond.push_back(MachineOperand::CreateImm(1));
    Cond.push_back(MachineOperand::CreateReg(isPPC64 ? PPC::CTR8 : PPC::CTR,
                                             true));
    FBB = LastInst.getOperand(0).getMBB();
    return false;
  } else if ((SecondLastInst.getOpcode() == PPC::BDZ8 ||
              SecondLastInst.getOpcode() == PPC::BDZ) &&
             LastInst.getOpcode() == PPC::B) {
    if (!SecondLastInst.getOperand(0).isMBB() ||
        !LastInst.getOperand(0).isMBB())
      return true;
    if (DisableCTRLoopAnal)
      return true;
    TBB = SecondLastInst.getOperand(0).getMBB();
    Cond.push_back(MachineOperand::CreateImm(0));
    Cond.push_back(MachineOperand::CreateReg(isPPC64 ? PPC::CTR8 : PPC::CTR,
                                             true));
    FBB = LastInst.getOperand(0).getMBB();
    return false;
  }

  // If the block ends with two PPC:Bs, handle it.  The second one is not
  // executed, so remove it.
  if (SecondLastInst.getOpcode() == PPC::B && LastInst.getOpcode() == PPC::B) {
    if (!SecondLastInst.getOperand(0).isMBB())
      return true;
    TBB = SecondLastInst.getOperand(0).getMBB();
    I = LastInst;
    if (AllowModify)
      I->eraseFromParent();
    return false;
  }

  // Otherwise, can't handle this.
  return true;
}

unsigned PPCInstrInfo::removeBranch(MachineBasicBlock &MBB,
                                    int *BytesRemoved) const {
  assert(!BytesRemoved && "code size not handled");

  MachineBasicBlock::iterator I = MBB.getLastNonDebugInstr();
  if (I == MBB.end())
    return 0;

  if (I->getOpcode() != PPC::B && I->getOpcode() != PPC::BCC &&
      I->getOpcode() != PPC::BC && I->getOpcode() != PPC::BCn &&
      I->getOpcode() != PPC::BDNZ8 && I->getOpcode() != PPC::BDNZ &&
      I->getOpcode() != PPC::BDZ8  && I->getOpcode() != PPC::BDZ)
    return 0;

  // Remove the branch.
  I->eraseFromParent();

  I = MBB.end();

  if (I == MBB.begin()) return 1;
  --I;
  if (I->getOpcode() != PPC::BCC &&
      I->getOpcode() != PPC::BC && I->getOpcode() != PPC::BCn &&
      I->getOpcode() != PPC::BDNZ8 && I->getOpcode() != PPC::BDNZ &&
      I->getOpcode() != PPC::BDZ8  && I->getOpcode() != PPC::BDZ)
    return 1;

  // Remove the branch.
  I->eraseFromParent();
  return 2;
}

unsigned PPCInstrInfo::insertBranch(MachineBasicBlock &MBB,
                                    MachineBasicBlock *TBB,
                                    MachineBasicBlock *FBB,
                                    ArrayRef<MachineOperand> Cond,
                                    const DebugLoc &DL,
                                    int *BytesAdded) const {
  // Shouldn't be a fall through.
  assert(TBB && "insertBranch must not be told to insert a fallthrough");
  assert((Cond.size() == 2 || Cond.size() == 0) &&
         "PPC branch conditions have two components!");
  assert(!BytesAdded && "code size not handled");

  bool isPPC64 = Subtarget.isPPC64();

  // One-way branch.
  if (!FBB) {
    if (Cond.empty())   // Unconditional branch
      BuildMI(&MBB, DL, get(PPC::B)).addMBB(TBB);
    else if (Cond[1].getReg() == PPC::CTR || Cond[1].getReg() == PPC::CTR8)
      BuildMI(&MBB, DL, get(Cond[0].getImm() ?
                              (isPPC64 ? PPC::BDNZ8 : PPC::BDNZ) :
                              (isPPC64 ? PPC::BDZ8  : PPC::BDZ))).addMBB(TBB);
    else if (Cond[0].getImm() == PPC::PRED_BIT_SET)
      BuildMI(&MBB, DL, get(PPC::BC)).add(Cond[1]).addMBB(TBB);
    else if (Cond[0].getImm() == PPC::PRED_BIT_UNSET)
      BuildMI(&MBB, DL, get(PPC::BCn)).add(Cond[1]).addMBB(TBB);
    else                // Conditional branch
      BuildMI(&MBB, DL, get(PPC::BCC))
          .addImm(Cond[0].getImm())
          .add(Cond[1])
          .addMBB(TBB);
    return 1;
  }

  // Two-way Conditional Branch.
  if (Cond[1].getReg() == PPC::CTR || Cond[1].getReg() == PPC::CTR8)
    BuildMI(&MBB, DL, get(Cond[0].getImm() ?
                            (isPPC64 ? PPC::BDNZ8 : PPC::BDNZ) :
                            (isPPC64 ? PPC::BDZ8  : PPC::BDZ))).addMBB(TBB);
  else if (Cond[0].getImm() == PPC::PRED_BIT_SET)
    BuildMI(&MBB, DL, get(PPC::BC)).add(Cond[1]).addMBB(TBB);
  else if (Cond[0].getImm() == PPC::PRED_BIT_UNSET)
    BuildMI(&MBB, DL, get(PPC::BCn)).add(Cond[1]).addMBB(TBB);
  else
    BuildMI(&MBB, DL, get(PPC::BCC))
        .addImm(Cond[0].getImm())
        .add(Cond[1])
        .addMBB(TBB);
  BuildMI(&MBB, DL, get(PPC::B)).addMBB(FBB);
  return 2;
}

// Select analysis.
bool PPCInstrInfo::canInsertSelect(const MachineBasicBlock &MBB,
                                   ArrayRef<MachineOperand> Cond,
                                   Register DstReg, Register TrueReg,
                                   Register FalseReg, int &CondCycles,
                                   int &TrueCycles, int &FalseCycles) const {
  if (!Subtarget.hasISEL())
    return false;

  if (Cond.size() != 2)
    return false;

  // If this is really a bdnz-like condition, then it cannot be turned into a
  // select.
  if (Cond[1].getReg() == PPC::CTR || Cond[1].getReg() == PPC::CTR8)
    return false;

  // If the conditional branch uses a physical register, then it cannot be
  // turned into a select.
  if (Cond[1].getReg().isPhysical())
    return false;

  // Check register classes.
  const MachineRegisterInfo &MRI = MBB.getParent()->getRegInfo();
  const TargetRegisterClass *RC =
    RI.getCommonSubClass(MRI.getRegClass(TrueReg), MRI.getRegClass(FalseReg));
  if (!RC)
    return false;

  // isel is for regular integer GPRs only.
  if (!PPC::GPRCRegClass.hasSubClassEq(RC) &&
      !PPC::GPRC_NOR0RegClass.hasSubClassEq(RC) &&
      !PPC::G8RCRegClass.hasSubClassEq(RC) &&
      !PPC::G8RC_NOX0RegClass.hasSubClassEq(RC))
    return false;

  // FIXME: These numbers are for the A2, how well they work for other cores is
  // an open question. On the A2, the isel instruction has a 2-cycle latency
  // but single-cycle throughput. These numbers are used in combination with
  // the MispredictPenalty setting from the active SchedMachineModel.
  CondCycles = 1;
  TrueCycles = 1;
  FalseCycles = 1;

  return true;
}

void PPCInstrInfo::insertSelect(MachineBasicBlock &MBB,
                                MachineBasicBlock::iterator MI,
                                const DebugLoc &dl, Register DestReg,
                                ArrayRef<MachineOperand> Cond, Register TrueReg,
                                Register FalseReg) const {
  assert(Cond.size() == 2 &&
         "PPC branch conditions have two components!");

  // Get the register classes.
  MachineRegisterInfo &MRI = MBB.getParent()->getRegInfo();
  const TargetRegisterClass *RC =
    RI.getCommonSubClass(MRI.getRegClass(TrueReg), MRI.getRegClass(FalseReg));
  assert(RC && "TrueReg and FalseReg must have overlapping register classes");

  bool Is64Bit = PPC::G8RCRegClass.hasSubClassEq(RC) ||
                 PPC::G8RC_NOX0RegClass.hasSubClassEq(RC);
  assert((Is64Bit ||
          PPC::GPRCRegClass.hasSubClassEq(RC) ||
          PPC::GPRC_NOR0RegClass.hasSubClassEq(RC)) &&
         "isel is for regular integer GPRs only");

  unsigned OpCode = Is64Bit ? PPC::ISEL8 : PPC::ISEL;
  auto SelectPred = static_cast<PPC::Predicate>(Cond[0].getImm());

  unsigned SubIdx = 0;
  bool SwapOps = false;
  switch (SelectPred) {
  case PPC::PRED_EQ:
  case PPC::PRED_EQ_MINUS:
  case PPC::PRED_EQ_PLUS:
      SubIdx = PPC::sub_eq; SwapOps = false; break;
  case PPC::PRED_NE:
  case PPC::PRED_NE_MINUS:
  case PPC::PRED_NE_PLUS:
      SubIdx = PPC::sub_eq; SwapOps = true; break;
  case PPC::PRED_LT:
  case PPC::PRED_LT_MINUS:
  case PPC::PRED_LT_PLUS:
      SubIdx = PPC::sub_lt; SwapOps = false; break;
  case PPC::PRED_GE:
  case PPC::PRED_GE_MINUS:
  case PPC::PRED_GE_PLUS:
      SubIdx = PPC::sub_lt; SwapOps = true; break;
  case PPC::PRED_GT:
  case PPC::PRED_GT_MINUS:
  case PPC::PRED_GT_PLUS:
      SubIdx = PPC::sub_gt; SwapOps = false; break;
  case PPC::PRED_LE:
  case PPC::PRED_LE_MINUS:
  case PPC::PRED_LE_PLUS:
      SubIdx = PPC::sub_gt; SwapOps = true; break;
  case PPC::PRED_UN:
  case PPC::PRED_UN_MINUS:
  case PPC::PRED_UN_PLUS:
      SubIdx = PPC::sub_un; SwapOps = false; break;
  case PPC::PRED_NU:
  case PPC::PRED_NU_MINUS:
  case PPC::PRED_NU_PLUS:
      SubIdx = PPC::sub_un; SwapOps = true; break;
  case PPC::PRED_BIT_SET:   SubIdx = 0; SwapOps = false; break;
  case PPC::PRED_BIT_UNSET: SubIdx = 0; SwapOps = true; break;
  }

  Register FirstReg =  SwapOps ? FalseReg : TrueReg,
           SecondReg = SwapOps ? TrueReg  : FalseReg;

  // The first input register of isel cannot be r0. If it is a member
  // of a register class that can be r0, then copy it first (the
  // register allocator should eliminate the copy).
  if (MRI.getRegClass(FirstReg)->contains(PPC::R0) ||
      MRI.getRegClass(FirstReg)->contains(PPC::X0)) {
    const TargetRegisterClass *FirstRC =
      MRI.getRegClass(FirstReg)->contains(PPC::X0) ?
        &PPC::G8RC_NOX0RegClass : &PPC::GPRC_NOR0RegClass;
    Register OldFirstReg = FirstReg;
    FirstReg = MRI.createVirtualRegister(FirstRC);
    BuildMI(MBB, MI, dl, get(TargetOpcode::COPY), FirstReg)
      .addReg(OldFirstReg);
  }

  BuildMI(MBB, MI, dl, get(OpCode), DestReg)
    .addReg(FirstReg).addReg(SecondReg)
    .addReg(Cond[1].getReg(), 0, SubIdx);
}

static unsigned getCRBitValue(unsigned CRBit) {
  unsigned Ret = 4;
  if (CRBit == PPC::CR0LT || CRBit == PPC::CR1LT ||
      CRBit == PPC::CR2LT || CRBit == PPC::CR3LT ||
      CRBit == PPC::CR4LT || CRBit == PPC::CR5LT ||
      CRBit == PPC::CR6LT || CRBit == PPC::CR7LT)
    Ret = 3;
  if (CRBit == PPC::CR0GT || CRBit == PPC::CR1GT ||
      CRBit == PPC::CR2GT || CRBit == PPC::CR3GT ||
      CRBit == PPC::CR4GT || CRBit == PPC::CR5GT ||
      CRBit == PPC::CR6GT || CRBit == PPC::CR7GT)
    Ret = 2;
  if (CRBit == PPC::CR0EQ || CRBit == PPC::CR1EQ ||
      CRBit == PPC::CR2EQ || CRBit == PPC::CR3EQ ||
      CRBit == PPC::CR4EQ || CRBit == PPC::CR5EQ ||
      CRBit == PPC::CR6EQ || CRBit == PPC::CR7EQ)
    Ret = 1;
  if (CRBit == PPC::CR0UN || CRBit == PPC::CR1UN ||
      CRBit == PPC::CR2UN || CRBit == PPC::CR3UN ||
      CRBit == PPC::CR4UN || CRBit == PPC::CR5UN ||
      CRBit == PPC::CR6UN || CRBit == PPC::CR7UN)
    Ret = 0;

  assert(Ret != 4 && "Invalid CR bit register");
  return Ret;
}

void PPCInstrInfo::copyPhysReg(MachineBasicBlock &MBB,
                               MachineBasicBlock::iterator I,
                               const DebugLoc &DL, Register DestReg,
                               Register SrcReg, bool KillSrc,
                               bool RenamableDest, bool RenamableSrc) const {
  // We can end up with self copies and similar things as a result of VSX copy
  // legalization. Promote them here.
  const TargetRegisterInfo *TRI = &getRegisterInfo();
  if (PPC::F8RCRegClass.contains(DestReg) &&
      PPC::VSRCRegClass.contains(SrcReg)) {
    MCRegister SuperReg =
        TRI->getMatchingSuperReg(DestReg, PPC::sub_64, &PPC::VSRCRegClass);

    if (VSXSelfCopyCrash && SrcReg == SuperReg)
      llvm_unreachable("nop VSX copy");

    DestReg = SuperReg;
  } else if (PPC::F8RCRegClass.contains(SrcReg) &&
             PPC::VSRCRegClass.contains(DestReg)) {
    MCRegister SuperReg =
        TRI->getMatchingSuperReg(SrcReg, PPC::sub_64, &PPC::VSRCRegClass);

    if (VSXSelfCopyCrash && DestReg == SuperReg)
      llvm_unreachable("nop VSX copy");

    SrcReg = SuperReg;
  }

  // Different class register copy
  if (PPC::CRBITRCRegClass.contains(SrcReg) &&
      PPC::GPRCRegClass.contains(DestReg)) {
    MCRegister CRReg = getCRFromCRBit(SrcReg);
    BuildMI(MBB, I, DL, get(PPC::MFOCRF), DestReg).addReg(CRReg);
    getKillRegState(KillSrc);
    // Rotate the CR bit in the CR fields to be the least significant bit and
    // then mask with 0x1 (MB = ME = 31).
    BuildMI(MBB, I, DL, get(PPC::RLWINM), DestReg)
       .addReg(DestReg, RegState::Kill)
       .addImm(TRI->getEncodingValue(CRReg) * 4 + (4 - getCRBitValue(SrcReg)))
       .addImm(31)
       .addImm(31);
    return;
  } else if (PPC::CRRCRegClass.contains(SrcReg) &&
             (PPC::G8RCRegClass.contains(DestReg) ||
              PPC::GPRCRegClass.contains(DestReg))) {
    bool Is64Bit = PPC::G8RCRegClass.contains(DestReg);
    unsigned MvCode = Is64Bit ? PPC::MFOCRF8 : PPC::MFOCRF;
    unsigned ShCode = Is64Bit ? PPC::RLWINM8 : PPC::RLWINM;
    unsigned CRNum = TRI->getEncodingValue(SrcReg);
    BuildMI(MBB, I, DL, get(MvCode), DestReg).addReg(SrcReg);
    getKillRegState(KillSrc);
    if (CRNum == 7)
      return;
    // Shift the CR bits to make the CR field in the lowest 4 bits of GRC.
    BuildMI(MBB, I, DL, get(ShCode), DestReg)
        .addReg(DestReg, RegState::Kill)
        .addImm(CRNum * 4 + 4)
        .addImm(28)
        .addImm(31);
    return;
  } else if (PPC::G8RCRegClass.contains(SrcReg) &&
             PPC::VSFRCRegClass.contains(DestReg)) {
    assert(Subtarget.hasDirectMove() &&
           "Subtarget doesn't support directmove, don't know how to copy.");
    BuildMI(MBB, I, DL, get(PPC::MTVSRD), DestReg).addReg(SrcReg);
    NumGPRtoVSRSpill++;
    getKillRegState(KillSrc);
    return;
  } else if (PPC::VSFRCRegClass.contains(SrcReg) &&
             PPC::G8RCRegClass.contains(DestReg)) {
    assert(Subtarget.hasDirectMove() &&
           "Subtarget doesn't support directmove, don't know how to copy.");
    BuildMI(MBB, I, DL, get(PPC::MFVSRD), DestReg).addReg(SrcReg);
    getKillRegState(KillSrc);
    return;
  } else if (PPC::SPERCRegClass.contains(SrcReg) &&
             PPC::GPRCRegClass.contains(DestReg)) {
    BuildMI(MBB, I, DL, get(PPC::EFSCFD), DestReg).addReg(SrcReg);
    getKillRegState(KillSrc);
    return;
  } else if (PPC::GPRCRegClass.contains(SrcReg) &&
             PPC::SPERCRegClass.contains(DestReg)) {
    BuildMI(MBB, I, DL, get(PPC::EFDCFS), DestReg).addReg(SrcReg);
    getKillRegState(KillSrc);
    return;
  } else if ((PPC::G8RCRegClass.contains(DestReg) ||
              PPC::GPRCRegClass.contains(DestReg)) &&
             SrcReg == PPC::CARRY) {
    bool Is64Bit = PPC::G8RCRegClass.contains(DestReg);
    BuildMI(MBB, I, DL, get(Is64Bit ? PPC::MFSPR8 : PPC::MFSPR), DestReg)
        .addImm(1)
        .addReg(PPC::CARRY, RegState::Implicit);
    return;
  } else if ((PPC::G8RCRegClass.contains(SrcReg) ||
              PPC::GPRCRegClass.contains(SrcReg)) &&
             DestReg == PPC::CARRY) {
    bool Is64Bit = PPC::G8RCRegClass.contains(SrcReg);
    BuildMI(MBB, I, DL, get(Is64Bit ? PPC::MTSPR8 : PPC::MTSPR))
        .addImm(1)
        .addReg(SrcReg)
        .addReg(PPC::CARRY, RegState::ImplicitDefine);
    return;
  }

  unsigned Opc;
  if (PPC::GPRCRegClass.contains(DestReg, SrcReg))
    Opc = PPC::OR;
  else if (PPC::G8RCRegClass.contains(DestReg, SrcReg))
    Opc = PPC::OR8;
  else if (PPC::F4RCRegClass.contains(DestReg, SrcReg))
    Opc = PPC::FMR;
  else if (PPC::CRRCRegClass.contains(DestReg, SrcReg))
    Opc = PPC::MCRF;
  else if (PPC::VRRCRegClass.contains(DestReg, SrcReg))
    Opc = PPC::VOR;
  else if (PPC::VSRCRegClass.contains(DestReg, SrcReg))
    // There are two different ways this can be done:
    //   1. xxlor : This has lower latency (on the P7), 2 cycles, but can only
    //      issue in VSU pipeline 0.
    //   2. xmovdp/xmovsp: This has higher latency (on the P7), 6 cycles, but
    //      can go to either pipeline.
    // We'll always use xxlor here, because in practically all cases where
    // copies are generated, they are close enough to some use that the
    // lower-latency form is preferable.
    Opc = PPC::XXLOR;
  else if (PPC::VSFRCRegClass.contains(DestReg, SrcReg) ||
           PPC::VSSRCRegClass.contains(DestReg, SrcReg))
    Opc = (Subtarget.hasP9Vector()) ? PPC::XSCPSGNDP : PPC::XXLORf;
  else if (Subtarget.pairedVectorMemops() &&
           PPC::VSRpRCRegClass.contains(DestReg, SrcReg)) {
    if (SrcReg > PPC::VSRp15)
      SrcReg = PPC::V0 + (SrcReg - PPC::VSRp16) * 2;
    else
      SrcReg = PPC::VSL0 + (SrcReg - PPC::VSRp0) * 2;
    if (DestReg > PPC::VSRp15)
      DestReg = PPC::V0 + (DestReg - PPC::VSRp16) * 2;
    else
      DestReg = PPC::VSL0 + (DestReg - PPC::VSRp0) * 2;
    BuildMI(MBB, I, DL, get(PPC::XXLOR), DestReg).
      addReg(SrcReg).addReg(SrcReg, getKillRegState(KillSrc));
    BuildMI(MBB, I, DL, get(PPC::XXLOR), DestReg + 1).
      addReg(SrcReg + 1).addReg(SrcReg + 1, getKillRegState(KillSrc));
    return;
  }
  else if (PPC::CRBITRCRegClass.contains(DestReg, SrcReg))
    Opc = PPC::CROR;
  else if (PPC::SPERCRegClass.contains(DestReg, SrcReg))
    Opc = PPC::EVOR;
  else if ((PPC::ACCRCRegClass.contains(DestReg) ||
            PPC::UACCRCRegClass.contains(DestReg)) &&
           (PPC::ACCRCRegClass.contains(SrcReg) ||
            PPC::UACCRCRegClass.contains(SrcReg))) {
    // If primed, de-prime the source register, copy the individual registers
    // and prime the destination if needed. The vector subregisters are
    // vs[(u)acc * 4] - vs[(u)acc * 4 + 3]. If the copy is not a kill and the
    // source is primed, we need to re-prime it after the copy as well.
    PPCRegisterInfo::emitAccCopyInfo(MBB, DestReg, SrcReg);
    bool DestPrimed = PPC::ACCRCRegClass.contains(DestReg);
    bool SrcPrimed = PPC::ACCRCRegClass.contains(SrcReg);
    MCRegister VSLSrcReg =
        PPC::VSL0 + (SrcReg - (SrcPrimed ? PPC::ACC0 : PPC::UACC0)) * 4;
    MCRegister VSLDestReg =
        PPC::VSL0 + (DestReg - (DestPrimed ? PPC::ACC0 : PPC::UACC0)) * 4;
    if (SrcPrimed)
      BuildMI(MBB, I, DL, get(PPC::XXMFACC), SrcReg).addReg(SrcReg);
    for (unsigned Idx = 0; Idx < 4; Idx++)
      BuildMI(MBB, I, DL, get(PPC::XXLOR), VSLDestReg + Idx)
          .addReg(VSLSrcReg + Idx)
          .addReg(VSLSrcReg + Idx, getKillRegState(KillSrc));
    if (DestPrimed)
      BuildMI(MBB, I, DL, get(PPC::XXMTACC), DestReg).addReg(DestReg);
    if (SrcPrimed && !KillSrc)
      BuildMI(MBB, I, DL, get(PPC::XXMTACC), SrcReg).addReg(SrcReg);
    return;
  } else if (PPC::G8pRCRegClass.contains(DestReg) &&
             PPC::G8pRCRegClass.contains(SrcReg)) {
    // TODO: Handle G8RC to G8pRC (and vice versa) copy.
    unsigned DestRegIdx = DestReg - PPC::G8p0;
    MCRegister DestRegSub0 = PPC::X0 + 2 * DestRegIdx;
    MCRegister DestRegSub1 = PPC::X0 + 2 * DestRegIdx + 1;
    unsigned SrcRegIdx = SrcReg - PPC::G8p0;
    MCRegister SrcRegSub0 = PPC::X0 + 2 * SrcRegIdx;
    MCRegister SrcRegSub1 = PPC::X0 + 2 * SrcRegIdx + 1;
    BuildMI(MBB, I, DL, get(PPC::OR8), DestRegSub0)
        .addReg(SrcRegSub0)
        .addReg(SrcRegSub0, getKillRegState(KillSrc));
    BuildMI(MBB, I, DL, get(PPC::OR8), DestRegSub1)
        .addReg(SrcRegSub1)
        .addReg(SrcRegSub1, getKillRegState(KillSrc));
    return;
  } else
    llvm_unreachable("Impossible reg-to-reg copy");

  const MCInstrDesc &MCID = get(Opc);
  if (MCID.getNumOperands() == 3)
    BuildMI(MBB, I, DL, MCID, DestReg)
      .addReg(SrcReg).addReg(SrcReg, getKillRegState(KillSrc));
  else
    BuildMI(MBB, I, DL, MCID, DestReg).addReg(SrcReg, getKillRegState(KillSrc));
}

unsigned PPCInstrInfo::getSpillIndex(const TargetRegisterClass *RC) const {
  int OpcodeIndex = 0;

  if (PPC::GPRCRegClass.hasSubClassEq(RC) ||
      PPC::GPRC_NOR0RegClass.hasSubClassEq(RC)) {
    OpcodeIndex = SOK_Int4Spill;
  } else if (PPC::G8RCRegClass.hasSubClassEq(RC) ||
             PPC::G8RC_NOX0RegClass.hasSubClassEq(RC)) {
    OpcodeIndex = SOK_Int8Spill;
  } else if (PPC::F8RCRegClass.hasSubClassEq(RC)) {
    OpcodeIndex = SOK_Float8Spill;
  } else if (PPC::F4RCRegClass.hasSubClassEq(RC)) {
    OpcodeIndex = SOK_Float4Spill;
  } else if (PPC::SPERCRegClass.hasSubClassEq(RC)) {
    OpcodeIndex = SOK_SPESpill;
  } else if (PPC::CRRCRegClass.hasSubClassEq(RC)) {
    OpcodeIndex = SOK_CRSpill;
  } else if (PPC::CRBITRCRegClass.hasSubClassEq(RC)) {
    OpcodeIndex = SOK_CRBitSpill;
  } else if (PPC::VRRCRegClass.hasSubClassEq(RC)) {
    OpcodeIndex = SOK_VRVectorSpill;
  } else if (PPC::VSRCRegClass.hasSubClassEq(RC)) {
    OpcodeIndex = SOK_VSXVectorSpill;
  } else if (PPC::VSFRCRegClass.hasSubClassEq(RC)) {
    OpcodeIndex = SOK_VectorFloat8Spill;
  } else if (PPC::VSSRCRegClass.hasSubClassEq(RC)) {
    OpcodeIndex = SOK_VectorFloat4Spill;
  } else if (PPC::SPILLTOVSRRCRegClass.hasSubClassEq(RC)) {
    OpcodeIndex = SOK_SpillToVSR;
  } else if (PPC::ACCRCRegClass.hasSubClassEq(RC)) {
    assert(Subtarget.pairedVectorMemops() &&
           "Register unexpected when paired memops are disabled.");
    OpcodeIndex = SOK_AccumulatorSpill;
  } else if (PPC::UACCRCRegClass.hasSubClassEq(RC)) {
    assert(Subtarget.pairedVectorMemops() &&
           "Register unexpected when paired memops are disabled.");
    OpcodeIndex = SOK_UAccumulatorSpill;
  } else if (PPC::WACCRCRegClass.hasSubClassEq(RC)) {
    assert(Subtarget.pairedVectorMemops() &&
           "Register unexpected when paired memops are disabled.");
    OpcodeIndex = SOK_WAccumulatorSpill;
  } else if (PPC::VSRpRCRegClass.hasSubClassEq(RC)) {
    assert(Subtarget.pairedVectorMemops() &&
           "Register unexpected when paired memops are disabled.");
    OpcodeIndex = SOK_PairedVecSpill;
  } else if (PPC::G8pRCRegClass.hasSubClassEq(RC)) {
    OpcodeIndex = SOK_PairedG8Spill;
  } else if (PPC::DMRROWRCRegClass.hasSubClassEq(RC)) {
    llvm_unreachable("TODO: Implement spill DMRROW regclass!");
  } else if (PPC::DMRROWpRCRegClass.hasSubClassEq(RC)) {
    llvm_unreachable("TODO: Implement spill DMRROWp regclass!");
  } else if (PPC::DMRpRCRegClass.hasSubClassEq(RC)) {
<<<<<<< HEAD
    llvm_unreachable("TODO: Implement spill DMRp regclass!");
=======
    OpcodeIndex = SOK_DMRpSpill;
>>>>>>> eb0f1dc0
  } else if (PPC::DMRRCRegClass.hasSubClassEq(RC)) {
    OpcodeIndex = SOK_DMRSpill;
  } else {
    llvm_unreachable("Unknown regclass!");
  }
  return OpcodeIndex;
}

unsigned
PPCInstrInfo::getStoreOpcodeForSpill(const TargetRegisterClass *RC) const {
  ArrayRef<unsigned> OpcodesForSpill = getStoreOpcodesForSpillArray();
  return OpcodesForSpill[getSpillIndex(RC)];
}

unsigned
PPCInstrInfo::getLoadOpcodeForSpill(const TargetRegisterClass *RC) const {
  ArrayRef<unsigned> OpcodesForSpill = getLoadOpcodesForSpillArray();
  return OpcodesForSpill[getSpillIndex(RC)];
}

void PPCInstrInfo::StoreRegToStackSlot(
    MachineFunction &MF, unsigned SrcReg, bool isKill, int FrameIdx,
    const TargetRegisterClass *RC,
    SmallVectorImpl<MachineInstr *> &NewMIs) const {
  unsigned Opcode = getStoreOpcodeForSpill(RC);
  DebugLoc DL;

  PPCFunctionInfo *FuncInfo = MF.getInfo<PPCFunctionInfo>();
  FuncInfo->setHasSpills();

  NewMIs.push_back(addFrameReference(
      BuildMI(MF, DL, get(Opcode)).addReg(SrcReg, getKillRegState(isKill)),
      FrameIdx));

  if (PPC::CRRCRegClass.hasSubClassEq(RC) ||
      PPC::CRBITRCRegClass.hasSubClassEq(RC))
    FuncInfo->setSpillsCR();

  if (isXFormMemOp(Opcode))
    FuncInfo->setHasNonRISpills();
}

void PPCInstrInfo::storeRegToStackSlotNoUpd(
    MachineBasicBlock &MBB, MachineBasicBlock::iterator MI, unsigned SrcReg,
    bool isKill, int FrameIdx, const TargetRegisterClass *RC,
    const TargetRegisterInfo *TRI) const {
  MachineFunction &MF = *MBB.getParent();
  SmallVector<MachineInstr *, 4> NewMIs;

  StoreRegToStackSlot(MF, SrcReg, isKill, FrameIdx, RC, NewMIs);

  for (MachineInstr *NewMI : NewMIs)
    MBB.insert(MI, NewMI);

  const MachineFrameInfo &MFI = MF.getFrameInfo();
  MachineMemOperand *MMO = MF.getMachineMemOperand(
      MachinePointerInfo::getFixedStack(MF, FrameIdx),
      MachineMemOperand::MOStore, MFI.getObjectSize(FrameIdx),
      MFI.getObjectAlign(FrameIdx));
  NewMIs.back()->addMemOperand(MF, MMO);
}

void PPCInstrInfo::storeRegToStackSlot(
    MachineBasicBlock &MBB, MachineBasicBlock::iterator MI, Register SrcReg,
    bool isKill, int FrameIdx, const TargetRegisterClass *RC,
    const TargetRegisterInfo *TRI, Register VReg,
    MachineInstr::MIFlag Flags) const {
  // We need to avoid a situation in which the value from a VRRC register is
  // spilled using an Altivec instruction and reloaded into a VSRC register
  // using a VSX instruction. The issue with this is that the VSX
  // load/store instructions swap the doublewords in the vector and the Altivec
  // ones don't. The register classes on the spill/reload may be different if
  // the register is defined using an Altivec instruction and is then used by a
  // VSX instruction.
  RC = updatedRC(RC);
  storeRegToStackSlotNoUpd(MBB, MI, SrcReg, isKill, FrameIdx, RC, TRI);
}

void PPCInstrInfo::LoadRegFromStackSlot(MachineFunction &MF, const DebugLoc &DL,
                                        unsigned DestReg, int FrameIdx,
                                        const TargetRegisterClass *RC,
                                        SmallVectorImpl<MachineInstr *> &NewMIs)
                                        const {
  unsigned Opcode = getLoadOpcodeForSpill(RC);
  NewMIs.push_back(addFrameReference(BuildMI(MF, DL, get(Opcode), DestReg),
                                     FrameIdx));
}

void PPCInstrInfo::loadRegFromStackSlotNoUpd(
    MachineBasicBlock &MBB, MachineBasicBlock::iterator MI, unsigned DestReg,
    int FrameIdx, const TargetRegisterClass *RC,
    const TargetRegisterInfo *TRI) const {
  MachineFunction &MF = *MBB.getParent();
  SmallVector<MachineInstr*, 4> NewMIs;
  DebugLoc DL;
  if (MI != MBB.end()) DL = MI->getDebugLoc();

  LoadRegFromStackSlot(MF, DL, DestReg, FrameIdx, RC, NewMIs);

  for (MachineInstr *NewMI : NewMIs)
    MBB.insert(MI, NewMI);

  const MachineFrameInfo &MFI = MF.getFrameInfo();
  MachineMemOperand *MMO = MF.getMachineMemOperand(
      MachinePointerInfo::getFixedStack(MF, FrameIdx),
      MachineMemOperand::MOLoad, MFI.getObjectSize(FrameIdx),
      MFI.getObjectAlign(FrameIdx));
  NewMIs.back()->addMemOperand(MF, MMO);
}

void PPCInstrInfo::loadRegFromStackSlot(
    MachineBasicBlock &MBB, MachineBasicBlock::iterator MI, Register DestReg,
    int FrameIdx, const TargetRegisterClass *RC, const TargetRegisterInfo *TRI,
    Register VReg, MachineInstr::MIFlag Flags) const {
  // We need to avoid a situation in which the value from a VRRC register is
  // spilled using an Altivec instruction and reloaded into a VSRC register
  // using a VSX instruction. The issue with this is that the VSX
  // load/store instructions swap the doublewords in the vector and the Altivec
  // ones don't. The register classes on the spill/reload may be different if
  // the register is defined using an Altivec instruction and is then used by a
  // VSX instruction.
  RC = updatedRC(RC);

  loadRegFromStackSlotNoUpd(MBB, MI, DestReg, FrameIdx, RC, TRI);
}

bool PPCInstrInfo::
reverseBranchCondition(SmallVectorImpl<MachineOperand> &Cond) const {
  assert(Cond.size() == 2 && "Invalid PPC branch opcode!");
  if (Cond[1].getReg() == PPC::CTR8 || Cond[1].getReg() == PPC::CTR)
    Cond[0].setImm(Cond[0].getImm() == 0 ? 1 : 0);
  else
    // Leave the CR# the same, but invert the condition.
    Cond[0].setImm(PPC::InvertPredicate((PPC::Predicate)Cond[0].getImm()));
  return false;
}

// For some instructions, it is legal to fold ZERO into the RA register field.
// This function performs that fold by replacing the operand with PPC::ZERO,
// it does not consider whether the load immediate zero is no longer in use.
bool PPCInstrInfo::onlyFoldImmediate(MachineInstr &UseMI, MachineInstr &DefMI,
                                     Register Reg) const {
  // A zero immediate should always be loaded with a single li.
  unsigned DefOpc = DefMI.getOpcode();
  if (DefOpc != PPC::LI && DefOpc != PPC::LI8)
    return false;
  if (!DefMI.getOperand(1).isImm())
    return false;
  if (DefMI.getOperand(1).getImm() != 0)
    return false;

  // Note that we cannot here invert the arguments of an isel in order to fold
  // a ZERO into what is presented as the second argument. All we have here
  // is the condition bit, and that might come from a CR-logical bit operation.

  const MCInstrDesc &UseMCID = UseMI.getDesc();

  // Only fold into real machine instructions.
  if (UseMCID.isPseudo())
    return false;

  // We need to find which of the User's operands is to be folded, that will be
  // the operand that matches the given register ID.
  unsigned UseIdx;
  for (UseIdx = 0; UseIdx < UseMI.getNumOperands(); ++UseIdx)
    if (UseMI.getOperand(UseIdx).isReg() &&
        UseMI.getOperand(UseIdx).getReg() == Reg)
      break;

  assert(UseIdx < UseMI.getNumOperands() && "Cannot find Reg in UseMI");
  assert(UseIdx < UseMCID.getNumOperands() && "No operand description for Reg");

  const MCOperandInfo *UseInfo = &UseMCID.operands()[UseIdx];

  // We can fold the zero if this register requires a GPRC_NOR0/G8RC_NOX0
  // register (which might also be specified as a pointer class kind).
  if (UseInfo->isLookupPtrRegClass()) {
    if (UseInfo->RegClass /* Kind */ != 1)
      return false;
  } else {
    if (UseInfo->RegClass != PPC::GPRC_NOR0RegClassID &&
        UseInfo->RegClass != PPC::G8RC_NOX0RegClassID)
      return false;
  }

  // Make sure this is not tied to an output register (or otherwise
  // constrained). This is true for ST?UX registers, for example, which
  // are tied to their output registers.
  if (UseInfo->Constraints != 0)
    return false;

  MCRegister ZeroReg;
  if (UseInfo->isLookupPtrRegClass()) {
    bool isPPC64 = Subtarget.isPPC64();
    ZeroReg = isPPC64 ? PPC::ZERO8 : PPC::ZERO;
  } else {
    ZeroReg = UseInfo->RegClass == PPC::G8RC_NOX0RegClassID ?
              PPC::ZERO8 : PPC::ZERO;
  }

  LLVM_DEBUG(dbgs() << "Folded immediate zero for: ");
  LLVM_DEBUG(UseMI.dump());
  UseMI.getOperand(UseIdx).setReg(ZeroReg);
  LLVM_DEBUG(dbgs() << "Into: ");
  LLVM_DEBUG(UseMI.dump());
  return true;
}

// Folds zero into instructions which have a load immediate zero as an operand
// but also recognize zero as immediate zero. If the definition of the load
// has no more users it is deleted.
bool PPCInstrInfo::foldImmediate(MachineInstr &UseMI, MachineInstr &DefMI,
                                 Register Reg, MachineRegisterInfo *MRI) const {
  bool Changed = onlyFoldImmediate(UseMI, DefMI, Reg);
  if (MRI->use_nodbg_empty(Reg))
    DefMI.eraseFromParent();
  return Changed;
}

static bool MBBDefinesCTR(MachineBasicBlock &MBB) {
  for (MachineInstr &MI : MBB)
    if (MI.definesRegister(PPC::CTR, /*TRI=*/nullptr) ||
        MI.definesRegister(PPC::CTR8, /*TRI=*/nullptr))
      return true;
  return false;
}

// We should make sure that, if we're going to predicate both sides of a
// condition (a diamond), that both sides don't define the counter register. We
// can predicate counter-decrement-based branches, but while that predicates
// the branching, it does not predicate the counter decrement. If we tried to
// merge the triangle into one predicated block, we'd decrement the counter
// twice.
bool PPCInstrInfo::isProfitableToIfCvt(MachineBasicBlock &TMBB,
                     unsigned NumT, unsigned ExtraT,
                     MachineBasicBlock &FMBB,
                     unsigned NumF, unsigned ExtraF,
                     BranchProbability Probability) const {
  return !(MBBDefinesCTR(TMBB) && MBBDefinesCTR(FMBB));
}


bool PPCInstrInfo::isPredicated(const MachineInstr &MI) const {
  // The predicated branches are identified by their type, not really by the
  // explicit presence of a predicate. Furthermore, some of them can be
  // predicated more than once. Because if conversion won't try to predicate
  // any instruction which already claims to be predicated (by returning true
  // here), always return false. In doing so, we let isPredicable() be the
  // final word on whether not the instruction can be (further) predicated.

  return false;
}

bool PPCInstrInfo::isSchedulingBoundary(const MachineInstr &MI,
                                        const MachineBasicBlock *MBB,
                                        const MachineFunction &MF) const {
  switch (MI.getOpcode()) {
  default:
    break;
  // Set MFFS and MTFSF as scheduling boundary to avoid unexpected code motion
  // across them, since some FP operations may change content of FPSCR.
  // TODO: Model FPSCR in PPC instruction definitions and remove the workaround
  case PPC::MFFS:
  case PPC::MTFSF:
  case PPC::FENCE:
    return true;
  }
  return TargetInstrInfo::isSchedulingBoundary(MI, MBB, MF);
}

bool PPCInstrInfo::PredicateInstruction(MachineInstr &MI,
                                        ArrayRef<MachineOperand> Pred) const {
  unsigned OpC = MI.getOpcode();
  if (OpC == PPC::BLR || OpC == PPC::BLR8) {
    if (Pred[1].getReg() == PPC::CTR8 || Pred[1].getReg() == PPC::CTR) {
      bool isPPC64 = Subtarget.isPPC64();
      MI.setDesc(get(Pred[0].getImm() ? (isPPC64 ? PPC::BDNZLR8 : PPC::BDNZLR)
                                      : (isPPC64 ? PPC::BDZLR8 : PPC::BDZLR)));
      // Need add Def and Use for CTR implicit operand.
      MachineInstrBuilder(*MI.getParent()->getParent(), MI)
          .addReg(Pred[1].getReg(), RegState::Implicit)
          .addReg(Pred[1].getReg(), RegState::ImplicitDefine);
    } else if (Pred[0].getImm() == PPC::PRED_BIT_SET) {
      MI.setDesc(get(PPC::BCLR));
      MachineInstrBuilder(*MI.getParent()->getParent(), MI).add(Pred[1]);
    } else if (Pred[0].getImm() == PPC::PRED_BIT_UNSET) {
      MI.setDesc(get(PPC::BCLRn));
      MachineInstrBuilder(*MI.getParent()->getParent(), MI).add(Pred[1]);
    } else {
      MI.setDesc(get(PPC::BCCLR));
      MachineInstrBuilder(*MI.getParent()->getParent(), MI)
          .addImm(Pred[0].getImm())
          .add(Pred[1]);
    }

    return true;
  } else if (OpC == PPC::B) {
    if (Pred[1].getReg() == PPC::CTR8 || Pred[1].getReg() == PPC::CTR) {
      bool isPPC64 = Subtarget.isPPC64();
      MI.setDesc(get(Pred[0].getImm() ? (isPPC64 ? PPC::BDNZ8 : PPC::BDNZ)
                                      : (isPPC64 ? PPC::BDZ8 : PPC::BDZ)));
      // Need add Def and Use for CTR implicit operand.
      MachineInstrBuilder(*MI.getParent()->getParent(), MI)
          .addReg(Pred[1].getReg(), RegState::Implicit)
          .addReg(Pred[1].getReg(), RegState::ImplicitDefine);
    } else if (Pred[0].getImm() == PPC::PRED_BIT_SET) {
      MachineBasicBlock *MBB = MI.getOperand(0).getMBB();
      MI.removeOperand(0);

      MI.setDesc(get(PPC::BC));
      MachineInstrBuilder(*MI.getParent()->getParent(), MI)
          .add(Pred[1])
          .addMBB(MBB);
    } else if (Pred[0].getImm() == PPC::PRED_BIT_UNSET) {
      MachineBasicBlock *MBB = MI.getOperand(0).getMBB();
      MI.removeOperand(0);

      MI.setDesc(get(PPC::BCn));
      MachineInstrBuilder(*MI.getParent()->getParent(), MI)
          .add(Pred[1])
          .addMBB(MBB);
    } else {
      MachineBasicBlock *MBB = MI.getOperand(0).getMBB();
      MI.removeOperand(0);

      MI.setDesc(get(PPC::BCC));
      MachineInstrBuilder(*MI.getParent()->getParent(), MI)
          .addImm(Pred[0].getImm())
          .add(Pred[1])
          .addMBB(MBB);
    }

    return true;
  } else if (OpC == PPC::BCTR || OpC == PPC::BCTR8 || OpC == PPC::BCTRL ||
             OpC == PPC::BCTRL8 || OpC == PPC::BCTRL_RM ||
             OpC == PPC::BCTRL8_RM) {
    if (Pred[1].getReg() == PPC::CTR8 || Pred[1].getReg() == PPC::CTR)
      llvm_unreachable("Cannot predicate bctr[l] on the ctr register");

    bool setLR = OpC == PPC::BCTRL || OpC == PPC::BCTRL8 ||
                 OpC == PPC::BCTRL_RM || OpC == PPC::BCTRL8_RM;
    bool isPPC64 = Subtarget.isPPC64();

    if (Pred[0].getImm() == PPC::PRED_BIT_SET) {
      MI.setDesc(get(isPPC64 ? (setLR ? PPC::BCCTRL8 : PPC::BCCTR8)
                             : (setLR ? PPC::BCCTRL : PPC::BCCTR)));
      MachineInstrBuilder(*MI.getParent()->getParent(), MI).add(Pred[1]);
    } else if (Pred[0].getImm() == PPC::PRED_BIT_UNSET) {
      MI.setDesc(get(isPPC64 ? (setLR ? PPC::BCCTRL8n : PPC::BCCTR8n)
                             : (setLR ? PPC::BCCTRLn : PPC::BCCTRn)));
      MachineInstrBuilder(*MI.getParent()->getParent(), MI).add(Pred[1]);
    } else {
      MI.setDesc(get(isPPC64 ? (setLR ? PPC::BCCCTRL8 : PPC::BCCCTR8)
                             : (setLR ? PPC::BCCCTRL : PPC::BCCCTR)));
      MachineInstrBuilder(*MI.getParent()->getParent(), MI)
          .addImm(Pred[0].getImm())
          .add(Pred[1]);
    }

    // Need add Def and Use for LR implicit operand.
    if (setLR)
      MachineInstrBuilder(*MI.getParent()->getParent(), MI)
          .addReg(isPPC64 ? PPC::LR8 : PPC::LR, RegState::Implicit)
          .addReg(isPPC64 ? PPC::LR8 : PPC::LR, RegState::ImplicitDefine);
    if (OpC == PPC::BCTRL_RM || OpC == PPC::BCTRL8_RM)
      MachineInstrBuilder(*MI.getParent()->getParent(), MI)
          .addReg(PPC::RM, RegState::ImplicitDefine);

    return true;
  }

  return false;
}

bool PPCInstrInfo::SubsumesPredicate(ArrayRef<MachineOperand> Pred1,
                                     ArrayRef<MachineOperand> Pred2) const {
  assert(Pred1.size() == 2 && "Invalid PPC first predicate");
  assert(Pred2.size() == 2 && "Invalid PPC second predicate");

  if (Pred1[1].getReg() == PPC::CTR8 || Pred1[1].getReg() == PPC::CTR)
    return false;
  if (Pred2[1].getReg() == PPC::CTR8 || Pred2[1].getReg() == PPC::CTR)
    return false;

  // P1 can only subsume P2 if they test the same condition register.
  if (Pred1[1].getReg() != Pred2[1].getReg())
    return false;

  PPC::Predicate P1 = (PPC::Predicate) Pred1[0].getImm();
  PPC::Predicate P2 = (PPC::Predicate) Pred2[0].getImm();

  if (P1 == P2)
    return true;

  // Does P1 subsume P2, e.g. GE subsumes GT.
  if (P1 == PPC::PRED_LE &&
      (P2 == PPC::PRED_LT || P2 == PPC::PRED_EQ))
    return true;
  if (P1 == PPC::PRED_GE &&
      (P2 == PPC::PRED_GT || P2 == PPC::PRED_EQ))
    return true;

  return false;
}

bool PPCInstrInfo::ClobbersPredicate(MachineInstr &MI,
                                     std::vector<MachineOperand> &Pred,
                                     bool SkipDead) const {
  // Note: At the present time, the contents of Pred from this function is
  // unused by IfConversion. This implementation follows ARM by pushing the
  // CR-defining operand. Because the 'DZ' and 'DNZ' count as types of
  // predicate, instructions defining CTR or CTR8 are also included as
  // predicate-defining instructions.

  const TargetRegisterClass *RCs[] =
    { &PPC::CRRCRegClass, &PPC::CRBITRCRegClass,
      &PPC::CTRRCRegClass, &PPC::CTRRC8RegClass };

  bool Found = false;
  for (const MachineOperand &MO : MI.operands()) {
    for (unsigned c = 0; c < std::size(RCs) && !Found; ++c) {
      const TargetRegisterClass *RC = RCs[c];
      if (MO.isReg()) {
        if (MO.isDef() && RC->contains(MO.getReg())) {
          Pred.push_back(MO);
          Found = true;
        }
      } else if (MO.isRegMask()) {
        for (MCPhysReg R : *RC)
          if (MO.clobbersPhysReg(R)) {
            Pred.push_back(MO);
            Found = true;
          }
      }
    }
  }

  return Found;
}

bool PPCInstrInfo::analyzeCompare(const MachineInstr &MI, Register &SrcReg,
                                  Register &SrcReg2, int64_t &Mask,
                                  int64_t &Value) const {
  unsigned Opc = MI.getOpcode();

  switch (Opc) {
  default: return false;
  case PPC::CMPWI:
  case PPC::CMPLWI:
  case PPC::CMPDI:
  case PPC::CMPLDI:
    SrcReg = MI.getOperand(1).getReg();
    SrcReg2 = 0;
    Value = MI.getOperand(2).getImm();
    Mask = 0xFFFF;
    return true;
  case PPC::CMPW:
  case PPC::CMPLW:
  case PPC::CMPD:
  case PPC::CMPLD:
  case PPC::FCMPUS:
  case PPC::FCMPUD:
    SrcReg = MI.getOperand(1).getReg();
    SrcReg2 = MI.getOperand(2).getReg();
    Value = 0;
    Mask = 0;
    return true;
  }
}

bool PPCInstrInfo::optimizeCompareInstr(MachineInstr &CmpInstr, Register SrcReg,
                                        Register SrcReg2, int64_t Mask,
                                        int64_t Value,
                                        const MachineRegisterInfo *MRI) const {
  if (DisableCmpOpt)
    return false;

  int OpC = CmpInstr.getOpcode();
  Register CRReg = CmpInstr.getOperand(0).getReg();

  // FP record forms set CR1 based on the exception status bits, not a
  // comparison with zero.
  if (OpC == PPC::FCMPUS || OpC == PPC::FCMPUD)
    return false;

  const TargetRegisterInfo *TRI = &getRegisterInfo();
  // The record forms set the condition register based on a signed comparison
  // with zero (so says the ISA manual). This is not as straightforward as it
  // seems, however, because this is always a 64-bit comparison on PPC64, even
  // for instructions that are 32-bit in nature (like slw for example).
  // So, on PPC32, for unsigned comparisons, we can use the record forms only
  // for equality checks (as those don't depend on the sign). On PPC64,
  // we are restricted to equality for unsigned 64-bit comparisons and for
  // signed 32-bit comparisons the applicability is more restricted.
  bool isPPC64 = Subtarget.isPPC64();
  bool is32BitSignedCompare   = OpC ==  PPC::CMPWI || OpC == PPC::CMPW;
  bool is32BitUnsignedCompare = OpC == PPC::CMPLWI || OpC == PPC::CMPLW;
  bool is64BitUnsignedCompare = OpC == PPC::CMPLDI || OpC == PPC::CMPLD;

  // Look through copies unless that gets us to a physical register.
  Register ActualSrc = TRI->lookThruCopyLike(SrcReg, MRI);
  if (ActualSrc.isVirtual())
    SrcReg = ActualSrc;

  // Get the unique definition of SrcReg.
  MachineInstr *MI = MRI->getUniqueVRegDef(SrcReg);
  if (!MI) return false;

  bool equalityOnly = false;
  bool noSub = false;
  if (isPPC64) {
    if (is32BitSignedCompare) {
      // We can perform this optimization only if SrcReg is sign-extending.
      if (isSignExtended(SrcReg, MRI))
        noSub = true;
      else
        return false;
    } else if (is32BitUnsignedCompare) {
      // We can perform this optimization, equality only, if SrcReg is
      // zero-extending.
      if (isZeroExtended(SrcReg, MRI)) {
        noSub = true;
        equalityOnly = true;
      } else
        return false;
    } else
      equalityOnly = is64BitUnsignedCompare;
  } else
    equalityOnly = is32BitUnsignedCompare;

  if (equalityOnly) {
    // We need to check the uses of the condition register in order to reject
    // non-equality comparisons.
    for (MachineRegisterInfo::use_instr_iterator
         I = MRI->use_instr_begin(CRReg), IE = MRI->use_instr_end();
         I != IE; ++I) {
      MachineInstr *UseMI = &*I;
      if (UseMI->getOpcode() == PPC::BCC) {
        PPC::Predicate Pred = (PPC::Predicate)UseMI->getOperand(0).getImm();
        unsigned PredCond = PPC::getPredicateCondition(Pred);
        // We ignore hint bits when checking for non-equality comparisons.
        if (PredCond != PPC::PRED_EQ && PredCond != PPC::PRED_NE)
          return false;
      } else if (UseMI->getOpcode() == PPC::ISEL ||
                 UseMI->getOpcode() == PPC::ISEL8) {
        unsigned SubIdx = UseMI->getOperand(3).getSubReg();
        if (SubIdx != PPC::sub_eq)
          return false;
      } else
        return false;
    }
  }

  MachineBasicBlock::iterator I = CmpInstr;

  // Scan forward to find the first use of the compare.
  for (MachineBasicBlock::iterator EL = CmpInstr.getParent()->end(); I != EL;
       ++I) {
    bool FoundUse = false;
    for (MachineRegisterInfo::use_instr_iterator
         J = MRI->use_instr_begin(CRReg), JE = MRI->use_instr_end();
         J != JE; ++J)
      if (&*J == &*I) {
        FoundUse = true;
        break;
      }

    if (FoundUse)
      break;
  }

  SmallVector<std::pair<MachineOperand*, PPC::Predicate>, 4> PredsToUpdate;
  SmallVector<std::pair<MachineOperand*, unsigned>, 4> SubRegsToUpdate;

  // There are two possible candidates which can be changed to set CR[01].
  // One is MI, the other is a SUB instruction.
  // For CMPrr(r1,r2), we are looking for SUB(r1,r2) or SUB(r2,r1).
  MachineInstr *Sub = nullptr;
  if (SrcReg2 != 0)
    // MI is not a candidate for CMPrr.
    MI = nullptr;
  // FIXME: Conservatively refuse to convert an instruction which isn't in the
  // same BB as the comparison. This is to allow the check below to avoid calls
  // (and other explicit clobbers); instead we should really check for these
  // more explicitly (in at least a few predecessors).
  else if (MI->getParent() != CmpInstr.getParent())
    return false;
  else if (Value != 0) {
    // The record-form instructions set CR bit based on signed comparison
    // against 0. We try to convert a compare against 1 or -1 into a compare
    // against 0 to exploit record-form instructions. For example, we change
    // the condition "greater than -1" into "greater than or equal to 0"
    // and "less than 1" into "less than or equal to 0".

    // Since we optimize comparison based on a specific branch condition,
    // we don't optimize if condition code is used by more than once.
    if (equalityOnly || !MRI->hasOneUse(CRReg))
      return false;

    MachineInstr *UseMI = &*MRI->use_instr_begin(CRReg);
    if (UseMI->getOpcode() != PPC::BCC)
      return false;

    PPC::Predicate Pred = (PPC::Predicate)UseMI->getOperand(0).getImm();
    unsigned PredCond = PPC::getPredicateCondition(Pred);
    unsigned PredHint = PPC::getPredicateHint(Pred);
    int16_t Immed = (int16_t)Value;

    // When modifying the condition in the predicate, we propagate hint bits
    // from the original predicate to the new one.
    if (Immed == -1 && PredCond == PPC::PRED_GT)
      // We convert "greater than -1" into "greater than or equal to 0",
      // since we are assuming signed comparison by !equalityOnly
      Pred = PPC::getPredicate(PPC::PRED_GE, PredHint);
    else if (Immed == -1 && PredCond == PPC::PRED_LE)
      // We convert "less than or equal to -1" into "less than 0".
      Pred = PPC::getPredicate(PPC::PRED_LT, PredHint);
    else if (Immed == 1 && PredCond == PPC::PRED_LT)
      // We convert "less than 1" into "less than or equal to 0".
      Pred = PPC::getPredicate(PPC::PRED_LE, PredHint);
    else if (Immed == 1 && PredCond == PPC::PRED_GE)
      // We convert "greater than or equal to 1" into "greater than 0".
      Pred = PPC::getPredicate(PPC::PRED_GT, PredHint);
    else
      return false;

    // Convert the comparison and its user to a compare against zero with the
    // appropriate predicate on the branch. Zero comparison might provide
    // optimization opportunities post-RA (see optimization in
    // PPCPreEmitPeephole.cpp).
    UseMI->getOperand(0).setImm(Pred);
    CmpInstr.getOperand(2).setImm(0);
  }

  // Search for Sub.
  --I;

  // Get ready to iterate backward from CmpInstr.
  MachineBasicBlock::iterator E = MI, B = CmpInstr.getParent()->begin();

  for (; I != E && !noSub; --I) {
    const MachineInstr &Instr = *I;
    unsigned IOpC = Instr.getOpcode();

    if (&*I != &CmpInstr && (Instr.modifiesRegister(PPC::CR0, TRI) ||
                             Instr.readsRegister(PPC::CR0, TRI)))
      // This instruction modifies or uses the record condition register after
      // the one we want to change. While we could do this transformation, it
      // would likely not be profitable. This transformation removes one
      // instruction, and so even forcing RA to generate one move probably
      // makes it unprofitable.
      return false;

    // Check whether CmpInstr can be made redundant by the current instruction.
    if ((OpC == PPC::CMPW || OpC == PPC::CMPLW ||
         OpC == PPC::CMPD || OpC == PPC::CMPLD) &&
        (IOpC == PPC::SUBF || IOpC == PPC::SUBF8) &&
        ((Instr.getOperand(1).getReg() == SrcReg &&
          Instr.getOperand(2).getReg() == SrcReg2) ||
        (Instr.getOperand(1).getReg() == SrcReg2 &&
         Instr.getOperand(2).getReg() == SrcReg))) {
      Sub = &*I;
      break;
    }

    if (I == B)
      // The 'and' is below the comparison instruction.
      return false;
  }

  // Return false if no candidates exist.
  if (!MI && !Sub)
    return false;

  // The single candidate is called MI.
  if (!MI) MI = Sub;

  int NewOpC = -1;
  int MIOpC = MI->getOpcode();
  if (MIOpC == PPC::ANDI_rec || MIOpC == PPC::ANDI8_rec ||
      MIOpC == PPC::ANDIS_rec || MIOpC == PPC::ANDIS8_rec)
    NewOpC = MIOpC;
  else {
    NewOpC = PPC::getRecordFormOpcode(MIOpC);
    if (NewOpC == -1 && PPC::getNonRecordFormOpcode(MIOpC) != -1)
      NewOpC = MIOpC;
  }

  // FIXME: On the non-embedded POWER architectures, only some of the record
  // forms are fast, and we should use only the fast ones.

  // The defining instruction has a record form (or is already a record
  // form). It is possible, however, that we'll need to reverse the condition
  // code of the users.
  if (NewOpC == -1)
    return false;

  // This transformation should not be performed if `nsw` is missing and is not
  // `equalityOnly` comparison. Since if there is overflow, sub_lt, sub_gt in
  // CRReg do not reflect correct order. If `equalityOnly` is true, sub_eq in
  // CRReg can reflect if compared values are equal, this optz is still valid.
  if (!equalityOnly && (NewOpC == PPC::SUBF_rec || NewOpC == PPC::SUBF8_rec) &&
      Sub && !Sub->getFlag(MachineInstr::NoSWrap))
    return false;

  // If we have SUB(r1, r2) and CMP(r2, r1), the condition code based on CMP
  // needs to be updated to be based on SUB.  Push the condition code
  // operands to OperandsToUpdate.  If it is safe to remove CmpInstr, the
  // condition code of these operands will be modified.
  // Here, Value == 0 means we haven't converted comparison against 1 or -1 to
  // comparison against 0, which may modify predicate.
  bool ShouldSwap = false;
  if (Sub && Value == 0) {
    ShouldSwap = SrcReg2 != 0 && Sub->getOperand(1).getReg() == SrcReg2 &&
      Sub->getOperand(2).getReg() == SrcReg;

    // The operands to subf are the opposite of sub, so only in the fixed-point
    // case, invert the order.
    ShouldSwap = !ShouldSwap;
  }

  if (ShouldSwap)
    for (MachineRegisterInfo::use_instr_iterator
         I = MRI->use_instr_begin(CRReg), IE = MRI->use_instr_end();
         I != IE; ++I) {
      MachineInstr *UseMI = &*I;
      if (UseMI->getOpcode() == PPC::BCC) {
        PPC::Predicate Pred = (PPC::Predicate) UseMI->getOperand(0).getImm();
        unsigned PredCond = PPC::getPredicateCondition(Pred);
        assert((!equalityOnly ||
                PredCond == PPC::PRED_EQ || PredCond == PPC::PRED_NE) &&
               "Invalid predicate for equality-only optimization");
        (void)PredCond; // To suppress warning in release build.
        PredsToUpdate.push_back(std::make_pair(&(UseMI->getOperand(0)),
                                PPC::getSwappedPredicate(Pred)));
      } else if (UseMI->getOpcode() == PPC::ISEL ||
                 UseMI->getOpcode() == PPC::ISEL8) {
        unsigned NewSubReg = UseMI->getOperand(3).getSubReg();
        assert((!equalityOnly || NewSubReg == PPC::sub_eq) &&
               "Invalid CR bit for equality-only optimization");

        if (NewSubReg == PPC::sub_lt)
          NewSubReg = PPC::sub_gt;
        else if (NewSubReg == PPC::sub_gt)
          NewSubReg = PPC::sub_lt;

        SubRegsToUpdate.push_back(std::make_pair(&(UseMI->getOperand(3)),
                                                 NewSubReg));
      } else // We need to abort on a user we don't understand.
        return false;
    }
  assert(!(Value != 0 && ShouldSwap) &&
         "Non-zero immediate support and ShouldSwap"
         "may conflict in updating predicate");

  // Create a new virtual register to hold the value of the CR set by the
  // record-form instruction. If the instruction was not previously in
  // record form, then set the kill flag on the CR.
  CmpInstr.eraseFromParent();

  MachineBasicBlock::iterator MII = MI;
  BuildMI(*MI->getParent(), std::next(MII), MI->getDebugLoc(),
          get(TargetOpcode::COPY), CRReg)
    .addReg(PPC::CR0, MIOpC != NewOpC ? RegState::Kill : 0);

  // Even if CR0 register were dead before, it is alive now since the
  // instruction we just built uses it.
  MI->clearRegisterDeads(PPC::CR0);

  if (MIOpC != NewOpC) {
    // We need to be careful here: we're replacing one instruction with
    // another, and we need to make sure that we get all of the right
    // implicit uses and defs. On the other hand, the caller may be holding
    // an iterator to this instruction, and so we can't delete it (this is
    // specifically the case if this is the instruction directly after the
    // compare).

    // Rotates are expensive instructions. If we're emitting a record-form
    // rotate that can just be an andi/andis, we should just emit that.
    if (MIOpC == PPC::RLWINM || MIOpC == PPC::RLWINM8) {
      Register GPRRes = MI->getOperand(0).getReg();
      int64_t SH = MI->getOperand(2).getImm();
      int64_t MB = MI->getOperand(3).getImm();
      int64_t ME = MI->getOperand(4).getImm();
      // We can only do this if both the start and end of the mask are in the
      // same halfword.
      bool MBInLoHWord = MB >= 16;
      bool MEInLoHWord = ME >= 16;
      uint64_t Mask = ~0LLU;

      if (MB <= ME && MBInLoHWord == MEInLoHWord && SH == 0) {
        Mask = ((1LLU << (32 - MB)) - 1) & ~((1LLU << (31 - ME)) - 1);
        // The mask value needs to shift right 16 if we're emitting andis.
        Mask >>= MBInLoHWord ? 0 : 16;
        NewOpC = MIOpC == PPC::RLWINM
                     ? (MBInLoHWord ? PPC::ANDI_rec : PPC::ANDIS_rec)
                     : (MBInLoHWord ? PPC::ANDI8_rec : PPC::ANDIS8_rec);
      } else if (MRI->use_empty(GPRRes) && (ME == 31) &&
                 (ME - MB + 1 == SH) && (MB >= 16)) {
        // If we are rotating by the exact number of bits as are in the mask
        // and the mask is in the least significant bits of the register,
        // that's just an andis. (as long as the GPR result has no uses).
        Mask = ((1LLU << 32) - 1) & ~((1LLU << (32 - SH)) - 1);
        Mask >>= 16;
        NewOpC = MIOpC == PPC::RLWINM ? PPC::ANDIS_rec : PPC::ANDIS8_rec;
      }
      // If we've set the mask, we can transform.
      if (Mask != ~0LLU) {
        MI->removeOperand(4);
        MI->removeOperand(3);
        MI->getOperand(2).setImm(Mask);
        NumRcRotatesConvertedToRcAnd++;
      }
    } else if (MIOpC == PPC::RLDICL && MI->getOperand(2).getImm() == 0) {
      int64_t MB = MI->getOperand(3).getImm();
      if (MB >= 48) {
        uint64_t Mask = (1LLU << (63 - MB + 1)) - 1;
        NewOpC = PPC::ANDI8_rec;
        MI->removeOperand(3);
        MI->getOperand(2).setImm(Mask);
        NumRcRotatesConvertedToRcAnd++;
      }
    }

    const MCInstrDesc &NewDesc = get(NewOpC);
    MI->setDesc(NewDesc);

    for (MCPhysReg ImpDef : NewDesc.implicit_defs()) {
      if (!MI->definesRegister(ImpDef, /*TRI=*/nullptr)) {
        MI->addOperand(*MI->getParent()->getParent(),
                       MachineOperand::CreateReg(ImpDef, true, true));
      }
    }
    for (MCPhysReg ImpUse : NewDesc.implicit_uses()) {
      if (!MI->readsRegister(ImpUse, /*TRI=*/nullptr)) {
        MI->addOperand(*MI->getParent()->getParent(),
                       MachineOperand::CreateReg(ImpUse, false, true));
      }
    }
  }
  assert(MI->definesRegister(PPC::CR0, /*TRI=*/nullptr) &&
         "Record-form instruction does not define cr0?");

  // Modify the condition code of operands in OperandsToUpdate.
  // Since we have SUB(r1, r2) and CMP(r2, r1), the condition code needs to
  // be changed from r2 > r1 to r1 < r2, from r2 < r1 to r1 > r2, etc.
  for (unsigned i = 0, e = PredsToUpdate.size(); i < e; i++)
    PredsToUpdate[i].first->setImm(PredsToUpdate[i].second);

  for (unsigned i = 0, e = SubRegsToUpdate.size(); i < e; i++)
    SubRegsToUpdate[i].first->setSubReg(SubRegsToUpdate[i].second);

  return true;
}

bool PPCInstrInfo::optimizeCmpPostRA(MachineInstr &CmpMI) const {
  MachineRegisterInfo *MRI = &CmpMI.getParent()->getParent()->getRegInfo();
  if (MRI->isSSA())
    return false;

  Register SrcReg, SrcReg2;
  int64_t CmpMask, CmpValue;
  if (!analyzeCompare(CmpMI, SrcReg, SrcReg2, CmpMask, CmpValue))
    return false;

  // Try to optimize the comparison against 0.
  if (CmpValue || !CmpMask || SrcReg2)
    return false;

  // The record forms set the condition register based on a signed comparison
  // with zero (see comments in optimizeCompareInstr). Since we can't do the
  // equality checks in post-RA, we are more restricted on a unsigned
  // comparison.
  unsigned Opc = CmpMI.getOpcode();
  if (Opc == PPC::CMPLWI || Opc == PPC::CMPLDI)
    return false;

  // The record forms are always based on a 64-bit comparison on PPC64
  // (similary, a 32-bit comparison on PPC32), while the CMPWI is a 32-bit
  // comparison. Since we can't do the equality checks in post-RA, we bail out
  // the case.
  if (Subtarget.isPPC64() && Opc == PPC::CMPWI)
    return false;

  // CmpMI can't be deleted if it has implicit def.
  if (CmpMI.hasImplicitDef())
    return false;

  bool SrcRegHasOtherUse = false;
  MachineInstr *SrcMI = getDefMIPostRA(SrcReg, CmpMI, SrcRegHasOtherUse);
  if (!SrcMI || !SrcMI->definesRegister(SrcReg, /*TRI=*/nullptr))
    return false;

  MachineOperand RegMO = CmpMI.getOperand(0);
  Register CRReg = RegMO.getReg();
  if (CRReg != PPC::CR0)
    return false;

  // Make sure there is no def/use of CRReg between SrcMI and CmpMI.
  bool SeenUseOfCRReg = false;
  bool IsCRRegKilled = false;
  if (!isRegElgibleForForwarding(RegMO, *SrcMI, CmpMI, false, IsCRRegKilled,
                                 SeenUseOfCRReg) ||
      SrcMI->definesRegister(CRReg, /*TRI=*/nullptr) || SeenUseOfCRReg)
    return false;

  int SrcMIOpc = SrcMI->getOpcode();
  int NewOpC = PPC::getRecordFormOpcode(SrcMIOpc);
  if (NewOpC == -1)
    return false;

  LLVM_DEBUG(dbgs() << "Replace Instr: ");
  LLVM_DEBUG(SrcMI->dump());

  const MCInstrDesc &NewDesc = get(NewOpC);
  SrcMI->setDesc(NewDesc);
  MachineInstrBuilder(*SrcMI->getParent()->getParent(), SrcMI)
      .addReg(CRReg, RegState::ImplicitDefine);
  SrcMI->clearRegisterDeads(CRReg);

  assert(SrcMI->definesRegister(PPC::CR0, /*TRI=*/nullptr) &&
         "Record-form instruction does not define cr0?");

  LLVM_DEBUG(dbgs() << "with: ");
  LLVM_DEBUG(SrcMI->dump());
  LLVM_DEBUG(dbgs() << "Delete dead instruction: ");
  LLVM_DEBUG(CmpMI.dump());
  return true;
}

bool PPCInstrInfo::getMemOperandsWithOffsetWidth(
    const MachineInstr &LdSt, SmallVectorImpl<const MachineOperand *> &BaseOps,
    int64_t &Offset, bool &OffsetIsScalable, LocationSize &Width,
    const TargetRegisterInfo *TRI) const {
  const MachineOperand *BaseOp;
  OffsetIsScalable = false;
  if (!getMemOperandWithOffsetWidth(LdSt, BaseOp, Offset, Width, TRI))
    return false;
  BaseOps.push_back(BaseOp);
  return true;
}

static bool isLdStSafeToCluster(const MachineInstr &LdSt,
                                const TargetRegisterInfo *TRI) {
  // If this is a volatile load/store, don't mess with it.
  if (LdSt.hasOrderedMemoryRef() || LdSt.getNumExplicitOperands() != 3)
    return false;

  if (LdSt.getOperand(2).isFI())
    return true;

  assert(LdSt.getOperand(2).isReg() && "Expected a reg operand.");
  // Can't cluster if the instruction modifies the base register
  // or it is update form. e.g. ld r2,3(r2)
  if (LdSt.modifiesRegister(LdSt.getOperand(2).getReg(), TRI))
    return false;

  return true;
}

// Only cluster instruction pair that have the same opcode, and they are
// clusterable according to PowerPC specification.
static bool isClusterableLdStOpcPair(unsigned FirstOpc, unsigned SecondOpc,
                                     const PPCSubtarget &Subtarget) {
  switch (FirstOpc) {
  default:
    return false;
  case PPC::STD:
  case PPC::STFD:
  case PPC::STXSD:
  case PPC::DFSTOREf64:
    return FirstOpc == SecondOpc;
  // PowerPC backend has opcode STW/STW8 for instruction "stw" to deal with
  // 32bit and 64bit instruction selection. They are clusterable pair though
  // they are different opcode.
  case PPC::STW:
  case PPC::STW8:
    return SecondOpc == PPC::STW || SecondOpc == PPC::STW8;
  }
}

bool PPCInstrInfo::shouldClusterMemOps(
    ArrayRef<const MachineOperand *> BaseOps1, int64_t OpOffset1,
    bool OffsetIsScalable1, ArrayRef<const MachineOperand *> BaseOps2,
    int64_t OpOffset2, bool OffsetIsScalable2, unsigned ClusterSize,
    unsigned NumBytes) const {

  assert(BaseOps1.size() == 1 && BaseOps2.size() == 1);
  const MachineOperand &BaseOp1 = *BaseOps1.front();
  const MachineOperand &BaseOp2 = *BaseOps2.front();
  assert((BaseOp1.isReg() || BaseOp1.isFI()) &&
         "Only base registers and frame indices are supported.");

  // ClusterSize means the number of memory operations that will have been
  // clustered if this hook returns true.
  // Don't cluster memory op if there are already two ops clustered at least.
  if (ClusterSize > 2)
    return false;

  // Cluster the load/store only when they have the same base
  // register or FI.
  if ((BaseOp1.isReg() != BaseOp2.isReg()) ||
      (BaseOp1.isReg() && BaseOp1.getReg() != BaseOp2.getReg()) ||
      (BaseOp1.isFI() && BaseOp1.getIndex() != BaseOp2.getIndex()))
    return false;

  // Check if the load/store are clusterable according to the PowerPC
  // specification.
  const MachineInstr &FirstLdSt = *BaseOp1.getParent();
  const MachineInstr &SecondLdSt = *BaseOp2.getParent();
  unsigned FirstOpc = FirstLdSt.getOpcode();
  unsigned SecondOpc = SecondLdSt.getOpcode();
  const TargetRegisterInfo *TRI = &getRegisterInfo();
  // Cluster the load/store only when they have the same opcode, and they are
  // clusterable opcode according to PowerPC specification.
  if (!isClusterableLdStOpcPair(FirstOpc, SecondOpc, Subtarget))
    return false;

  // Can't cluster load/store that have ordered or volatile memory reference.
  if (!isLdStSafeToCluster(FirstLdSt, TRI) ||
      !isLdStSafeToCluster(SecondLdSt, TRI))
    return false;

  int64_t Offset1 = 0, Offset2 = 0;
  LocationSize Width1 = LocationSize::precise(0),
               Width2 = LocationSize::precise(0);
  const MachineOperand *Base1 = nullptr, *Base2 = nullptr;
  if (!getMemOperandWithOffsetWidth(FirstLdSt, Base1, Offset1, Width1, TRI) ||
      !getMemOperandWithOffsetWidth(SecondLdSt, Base2, Offset2, Width2, TRI) ||
      Width1 != Width2)
    return false;

  assert(Base1 == &BaseOp1 && Base2 == &BaseOp2 &&
         "getMemOperandWithOffsetWidth return incorrect base op");
  // The caller should already have ordered FirstMemOp/SecondMemOp by offset.
  assert(Offset1 <= Offset2 && "Caller should have ordered offsets.");
  return Offset1 + (int64_t)Width1.getValue() == Offset2;
}

/// GetInstSize - Return the number of bytes of code the specified
/// instruction may be.  This returns the maximum number of bytes.
///
unsigned PPCInstrInfo::getInstSizeInBytes(const MachineInstr &MI) const {
  unsigned Opcode = MI.getOpcode();

  if (Opcode == PPC::INLINEASM || Opcode == PPC::INLINEASM_BR) {
    const MachineFunction *MF = MI.getParent()->getParent();
    const char *AsmStr = MI.getOperand(0).getSymbolName();
    return getInlineAsmLength(AsmStr, *MF->getTarget().getMCAsmInfo());
  } else if (Opcode == TargetOpcode::STACKMAP) {
    StackMapOpers Opers(&MI);
    return Opers.getNumPatchBytes();
  } else if (Opcode == TargetOpcode::PATCHPOINT) {
    PatchPointOpers Opers(&MI);
    return Opers.getNumPatchBytes();
  } else {
    return get(Opcode).getSize();
  }
}

std::pair<unsigned, unsigned>
PPCInstrInfo::decomposeMachineOperandsTargetFlags(unsigned TF) const {
  // PPC always uses a direct mask.
  return std::make_pair(TF, 0u);
}

ArrayRef<std::pair<unsigned, const char *>>
PPCInstrInfo::getSerializableDirectMachineOperandTargetFlags() const {
  using namespace PPCII;
  static const std::pair<unsigned, const char *> TargetFlags[] = {
      {MO_PLT, "ppc-plt"},
      {MO_PIC_FLAG, "ppc-pic"},
      {MO_PCREL_FLAG, "ppc-pcrel"},
      {MO_GOT_FLAG, "ppc-got"},
      {MO_PCREL_OPT_FLAG, "ppc-opt-pcrel"},
      {MO_TLSGD_FLAG, "ppc-tlsgd"},
      {MO_TPREL_FLAG, "ppc-tprel"},
      {MO_TLSLDM_FLAG, "ppc-tlsldm"},
      {MO_TLSLD_FLAG, "ppc-tlsld"},
      {MO_TLSGDM_FLAG, "ppc-tlsgdm"},
      {MO_GOT_TLSGD_PCREL_FLAG, "ppc-got-tlsgd-pcrel"},
      {MO_GOT_TLSLD_PCREL_FLAG, "ppc-got-tlsld-pcrel"},
      {MO_GOT_TPREL_PCREL_FLAG, "ppc-got-tprel-pcrel"},
      {MO_LO, "ppc-lo"},
      {MO_HA, "ppc-ha"},
      {MO_TPREL_LO, "ppc-tprel-lo"},
      {MO_TPREL_HA, "ppc-tprel-ha"},
      {MO_DTPREL_LO, "ppc-dtprel-lo"},
      {MO_TLSLD_LO, "ppc-tlsld-lo"},
      {MO_TOC_LO, "ppc-toc-lo"},
      {MO_TLS, "ppc-tls"},
      {MO_PIC_HA_FLAG, "ppc-ha-pic"},
      {MO_PIC_LO_FLAG, "ppc-lo-pic"},
      {MO_TPREL_PCREL_FLAG, "ppc-tprel-pcrel"},
      {MO_TLS_PCREL_FLAG, "ppc-tls-pcrel"},
      {MO_GOT_PCREL_FLAG, "ppc-got-pcrel"},
  };
  return ArrayRef(TargetFlags);
}

// Expand VSX Memory Pseudo instruction to either a VSX or a FP instruction.
// The VSX versions have the advantage of a full 64-register target whereas
// the FP ones have the advantage of lower latency and higher throughput. So
// what we are after is using the faster instructions in low register pressure
// situations and using the larger register file in high register pressure
// situations.
bool PPCInstrInfo::expandVSXMemPseudo(MachineInstr &MI) const {
    unsigned UpperOpcode, LowerOpcode;
    switch (MI.getOpcode()) {
    case PPC::DFLOADf32:
      UpperOpcode = PPC::LXSSP;
      LowerOpcode = PPC::LFS;
      break;
    case PPC::DFLOADf64:
      UpperOpcode = PPC::LXSD;
      LowerOpcode = PPC::LFD;
      break;
    case PPC::DFSTOREf32:
      UpperOpcode = PPC::STXSSP;
      LowerOpcode = PPC::STFS;
      break;
    case PPC::DFSTOREf64:
      UpperOpcode = PPC::STXSD;
      LowerOpcode = PPC::STFD;
      break;
    case PPC::XFLOADf32:
      UpperOpcode = PPC::LXSSPX;
      LowerOpcode = PPC::LFSX;
      break;
    case PPC::XFLOADf64:
      UpperOpcode = PPC::LXSDX;
      LowerOpcode = PPC::LFDX;
      break;
    case PPC::XFSTOREf32:
      UpperOpcode = PPC::STXSSPX;
      LowerOpcode = PPC::STFSX;
      break;
    case PPC::XFSTOREf64:
      UpperOpcode = PPC::STXSDX;
      LowerOpcode = PPC::STFDX;
      break;
    case PPC::LIWAX:
      UpperOpcode = PPC::LXSIWAX;
      LowerOpcode = PPC::LFIWAX;
      break;
    case PPC::LIWZX:
      UpperOpcode = PPC::LXSIWZX;
      LowerOpcode = PPC::LFIWZX;
      break;
    case PPC::STIWX:
      UpperOpcode = PPC::STXSIWX;
      LowerOpcode = PPC::STFIWX;
      break;
    default:
      llvm_unreachable("Unknown Operation!");
    }

    Register TargetReg = MI.getOperand(0).getReg();
    unsigned Opcode;
    if ((TargetReg >= PPC::F0 && TargetReg <= PPC::F31) ||
        (TargetReg >= PPC::VSL0 && TargetReg <= PPC::VSL31))
      Opcode = LowerOpcode;
    else
      Opcode = UpperOpcode;
    MI.setDesc(get(Opcode));
    return true;
}

static bool isAnImmediateOperand(const MachineOperand &MO) {
  return MO.isCPI() || MO.isGlobal() || MO.isImm();
}

bool PPCInstrInfo::expandPostRAPseudo(MachineInstr &MI) const {
  auto &MBB = *MI.getParent();
  auto DL = MI.getDebugLoc();

  switch (MI.getOpcode()) {
  case PPC::BUILD_UACC: {
    MCRegister ACC = MI.getOperand(0).getReg();
    MCRegister UACC = MI.getOperand(1).getReg();
    if (ACC - PPC::ACC0 != UACC - PPC::UACC0) {
      MCRegister SrcVSR = PPC::VSL0 + (UACC - PPC::UACC0) * 4;
      MCRegister DstVSR = PPC::VSL0 + (ACC - PPC::ACC0) * 4;
      // FIXME: This can easily be improved to look up to the top of the MBB
      // to see if the inputs are XXLOR's. If they are and SrcReg is killed,
      // we can just re-target any such XXLOR's to DstVSR + offset.
      for (int VecNo = 0; VecNo < 4; VecNo++)
        BuildMI(MBB, MI, DL, get(PPC::XXLOR), DstVSR + VecNo)
            .addReg(SrcVSR + VecNo)
            .addReg(SrcVSR + VecNo);
    }
    // BUILD_UACC is expanded to 4 copies of the underlying vsx registers.
    // So after building the 4 copies, we can replace the BUILD_UACC instruction
    // with a NOP.
    [[fallthrough]];
  }
  case PPC::KILL_PAIR: {
    MI.setDesc(get(PPC::UNENCODED_NOP));
    MI.removeOperand(1);
    MI.removeOperand(0);
    return true;
  }
  case TargetOpcode::LOAD_STACK_GUARD: {
    auto M = MBB.getParent()->getFunction().getParent();
    assert(
        (Subtarget.isTargetLinux() || M->getStackProtectorGuard() == "tls") &&
        "Only Linux target or tls mode are expected to contain "
        "LOAD_STACK_GUARD");
    int64_t Offset;
    if (M->getStackProtectorGuard() == "tls")
      Offset = M->getStackProtectorGuardOffset();
    else
      Offset = Subtarget.isPPC64() ? -0x7010 : -0x7008;
    const unsigned Reg = Subtarget.isPPC64() ? PPC::X13 : PPC::R2;
    MI.setDesc(get(Subtarget.isPPC64() ? PPC::LD : PPC::LWZ));
    MachineInstrBuilder(*MI.getParent()->getParent(), MI)
        .addImm(Offset)
        .addReg(Reg);
    return true;
  }
  case PPC::PPCLdFixedAddr: {
    assert(Subtarget.getTargetTriple().isOSGlibc() &&
           "Only targets with Glibc expected to contain PPCLdFixedAddr");
    int64_t Offset = 0;
    const unsigned Reg = Subtarget.isPPC64() ? PPC::X13 : PPC::R2;
    MI.setDesc(get(PPC::LWZ));
    uint64_t FAType = MI.getOperand(1).getImm();
#undef PPC_LNX_FEATURE
#undef PPC_CPU
#define PPC_LNX_DEFINE_OFFSETS
#include "llvm/TargetParser/PPCTargetParser.def"
    bool IsLE = Subtarget.isLittleEndian();
    bool Is64 = Subtarget.isPPC64();
    if (FAType == PPC_FAWORD_HWCAP) {
      if (IsLE)
        Offset = Is64 ? PPC_HWCAP_OFFSET_LE64 : PPC_HWCAP_OFFSET_LE32;
      else
        Offset = Is64 ? PPC_HWCAP_OFFSET_BE64 : PPC_HWCAP_OFFSET_BE32;
    } else if (FAType == PPC_FAWORD_HWCAP2) {
      if (IsLE)
        Offset = Is64 ? PPC_HWCAP2_OFFSET_LE64 : PPC_HWCAP2_OFFSET_LE32;
      else
        Offset = Is64 ? PPC_HWCAP2_OFFSET_BE64 : PPC_HWCAP2_OFFSET_BE32;
    } else if (FAType == PPC_FAWORD_CPUID) {
      if (IsLE)
        Offset = Is64 ? PPC_CPUID_OFFSET_LE64 : PPC_CPUID_OFFSET_LE32;
      else
        Offset = Is64 ? PPC_CPUID_OFFSET_BE64 : PPC_CPUID_OFFSET_BE32;
    }
    assert(Offset && "Do not know the offset for this fixed addr load");
    MI.removeOperand(1);
    Subtarget.getTargetMachine().setGlibcHWCAPAccess();
    MachineInstrBuilder(*MI.getParent()->getParent(), MI)
        .addImm(Offset)
        .addReg(Reg);
    return true;
#define PPC_TGT_PARSER_UNDEF_MACROS
#include "llvm/TargetParser/PPCTargetParser.def"
#undef PPC_TGT_PARSER_UNDEF_MACROS
  }
  case PPC::DFLOADf32:
  case PPC::DFLOADf64:
  case PPC::DFSTOREf32:
  case PPC::DFSTOREf64: {
    assert(Subtarget.hasP9Vector() &&
           "Invalid D-Form Pseudo-ops on Pre-P9 target.");
    assert(MI.getOperand(2).isReg() &&
           isAnImmediateOperand(MI.getOperand(1)) &&
           "D-form op must have register and immediate operands");
    return expandVSXMemPseudo(MI);
  }
  case PPC::XFLOADf32:
  case PPC::XFSTOREf32:
  case PPC::LIWAX:
  case PPC::LIWZX:
  case PPC::STIWX: {
    assert(Subtarget.hasP8Vector() &&
           "Invalid X-Form Pseudo-ops on Pre-P8 target.");
    assert(MI.getOperand(2).isReg() && MI.getOperand(1).isReg() &&
           "X-form op must have register and register operands");
    return expandVSXMemPseudo(MI);
  }
  case PPC::XFLOADf64:
  case PPC::XFSTOREf64: {
    assert(Subtarget.hasVSX() &&
           "Invalid X-Form Pseudo-ops on target that has no VSX.");
    assert(MI.getOperand(2).isReg() && MI.getOperand(1).isReg() &&
           "X-form op must have register and register operands");
    return expandVSXMemPseudo(MI);
  }
  case PPC::SPILLTOVSR_LD: {
    Register TargetReg = MI.getOperand(0).getReg();
    if (PPC::VSFRCRegClass.contains(TargetReg)) {
      MI.setDesc(get(PPC::DFLOADf64));
      return expandPostRAPseudo(MI);
    }
    else
      MI.setDesc(get(PPC::LD));
    return true;
  }
  case PPC::SPILLTOVSR_ST: {
    Register SrcReg = MI.getOperand(0).getReg();
    if (PPC::VSFRCRegClass.contains(SrcReg)) {
      NumStoreSPILLVSRRCAsVec++;
      MI.setDesc(get(PPC::DFSTOREf64));
      return expandPostRAPseudo(MI);
    } else {
      NumStoreSPILLVSRRCAsGpr++;
      MI.setDesc(get(PPC::STD));
    }
    return true;
  }
  case PPC::SPILLTOVSR_LDX: {
    Register TargetReg = MI.getOperand(0).getReg();
    if (PPC::VSFRCRegClass.contains(TargetReg))
      MI.setDesc(get(PPC::LXSDX));
    else
      MI.setDesc(get(PPC::LDX));
    return true;
  }
  case PPC::SPILLTOVSR_STX: {
    Register SrcReg = MI.getOperand(0).getReg();
    if (PPC::VSFRCRegClass.contains(SrcReg)) {
      NumStoreSPILLVSRRCAsVec++;
      MI.setDesc(get(PPC::STXSDX));
    } else {
      NumStoreSPILLVSRRCAsGpr++;
      MI.setDesc(get(PPC::STDX));
    }
    return true;
  }

    // FIXME: Maybe we can expand it in 'PowerPC Expand Atomic' pass.
  case PPC::CFENCE:
  case PPC::CFENCE8: {
    auto Val = MI.getOperand(0).getReg();
    unsigned CmpOp = Subtarget.isPPC64() ? PPC::CMPD : PPC::CMPW;
    BuildMI(MBB, MI, DL, get(CmpOp), PPC::CR7).addReg(Val).addReg(Val);
    BuildMI(MBB, MI, DL, get(PPC::CTRL_DEP))
        .addImm(PPC::PRED_NE_MINUS)
        .addReg(PPC::CR7)
        .addImm(1);
    MI.setDesc(get(PPC::ISYNC));
    MI.removeOperand(0);
    return true;
  }
  }
  return false;
}

// Essentially a compile-time implementation of a compare->isel sequence.
// It takes two constants to compare, along with the true/false registers
// and the comparison type (as a subreg to a CR field) and returns one
// of the true/false registers, depending on the comparison results.
static unsigned selectReg(int64_t Imm1, int64_t Imm2, unsigned CompareOpc,
                          unsigned TrueReg, unsigned FalseReg,
                          unsigned CRSubReg) {
  // Signed comparisons. The immediates are assumed to be sign-extended.
  if (CompareOpc == PPC::CMPWI || CompareOpc == PPC::CMPDI) {
    switch (CRSubReg) {
    default: llvm_unreachable("Unknown integer comparison type.");
    case PPC::sub_lt:
      return Imm1 < Imm2 ? TrueReg : FalseReg;
    case PPC::sub_gt:
      return Imm1 > Imm2 ? TrueReg : FalseReg;
    case PPC::sub_eq:
      return Imm1 == Imm2 ? TrueReg : FalseReg;
    }
  }
  // Unsigned comparisons.
  else if (CompareOpc == PPC::CMPLWI || CompareOpc == PPC::CMPLDI) {
    switch (CRSubReg) {
    default: llvm_unreachable("Unknown integer comparison type.");
    case PPC::sub_lt:
      return (uint64_t)Imm1 < (uint64_t)Imm2 ? TrueReg : FalseReg;
    case PPC::sub_gt:
      return (uint64_t)Imm1 > (uint64_t)Imm2 ? TrueReg : FalseReg;
    case PPC::sub_eq:
      return Imm1 == Imm2 ? TrueReg : FalseReg;
    }
  }
  return PPC::NoRegister;
}

void PPCInstrInfo::replaceInstrOperandWithImm(MachineInstr &MI,
                                              unsigned OpNo,
                                              int64_t Imm) const {
  assert(MI.getOperand(OpNo).isReg() && "Operand must be a REG");
  // Replace the REG with the Immediate.
  Register InUseReg = MI.getOperand(OpNo).getReg();
  MI.getOperand(OpNo).ChangeToImmediate(Imm);

  // We need to make sure that the MI didn't have any implicit use
  // of this REG any more. We don't call MI.implicit_operands().empty() to
  // return early, since MI's MCID might be changed in calling context, as a
  // result its number of explicit operands may be changed, thus the begin of
  // implicit operand is changed.
  const TargetRegisterInfo *TRI = &getRegisterInfo();
  int UseOpIdx = MI.findRegisterUseOperandIdx(InUseReg, TRI, false);
  if (UseOpIdx >= 0) {
    MachineOperand &MO = MI.getOperand(UseOpIdx);
    if (MO.isImplicit())
      // The operands must always be in the following order:
      // - explicit reg defs,
      // - other explicit operands (reg uses, immediates, etc.),
      // - implicit reg defs
      // - implicit reg uses
      // Therefore, removing the implicit operand won't change the explicit
      // operands layout.
      MI.removeOperand(UseOpIdx);
  }
}

// Replace an instruction with one that materializes a constant (and sets
// CR0 if the original instruction was a record-form instruction).
void PPCInstrInfo::replaceInstrWithLI(MachineInstr &MI,
                                      const LoadImmediateInfo &LII) const {
  // Remove existing operands.
  int OperandToKeep = LII.SetCR ? 1 : 0;
  for (int i = MI.getNumOperands() - 1; i > OperandToKeep; i--)
    MI.removeOperand(i);

  // Replace the instruction.
  if (LII.SetCR) {
    MI.setDesc(get(LII.Is64Bit ? PPC::ANDI8_rec : PPC::ANDI_rec));
    // Set the immediate.
    MachineInstrBuilder(*MI.getParent()->getParent(), MI)
        .addImm(LII.Imm).addReg(PPC::CR0, RegState::ImplicitDefine);
    return;
  }
  else
    MI.setDesc(get(LII.Is64Bit ? PPC::LI8 : PPC::LI));

  // Set the immediate.
  MachineInstrBuilder(*MI.getParent()->getParent(), MI)
      .addImm(LII.Imm);
}

MachineInstr *PPCInstrInfo::getDefMIPostRA(unsigned Reg, MachineInstr &MI,
                                           bool &SeenIntermediateUse) const {
  assert(!MI.getParent()->getParent()->getRegInfo().isSSA() &&
         "Should be called after register allocation.");
  const TargetRegisterInfo *TRI = &getRegisterInfo();
  MachineBasicBlock::reverse_iterator E = MI.getParent()->rend(), It = MI;
  It++;
  SeenIntermediateUse = false;
  for (; It != E; ++It) {
    if (It->modifiesRegister(Reg, TRI))
      return &*It;
    if (It->readsRegister(Reg, TRI))
      SeenIntermediateUse = true;
  }
  return nullptr;
}

void PPCInstrInfo::materializeImmPostRA(MachineBasicBlock &MBB,
                                        MachineBasicBlock::iterator MBBI,
                                        const DebugLoc &DL, Register Reg,
                                        int64_t Imm) const {
  assert(!MBB.getParent()->getRegInfo().isSSA() &&
         "Register should be in non-SSA form after RA");
  bool isPPC64 = Subtarget.isPPC64();
  // FIXME: Materialization here is not optimal.
  // For some special bit patterns we can use less instructions.
  // See `selectI64ImmDirect` in PPCISelDAGToDAG.cpp.
  if (isInt<16>(Imm)) {
    BuildMI(MBB, MBBI, DL, get(isPPC64 ? PPC::LI8 : PPC::LI), Reg).addImm(Imm);
  } else if (isInt<32>(Imm)) {
    BuildMI(MBB, MBBI, DL, get(isPPC64 ? PPC::LIS8 : PPC::LIS), Reg)
        .addImm(Imm >> 16);
    if (Imm & 0xFFFF)
      BuildMI(MBB, MBBI, DL, get(isPPC64 ? PPC::ORI8 : PPC::ORI), Reg)
          .addReg(Reg, RegState::Kill)
          .addImm(Imm & 0xFFFF);
  } else {
    assert(isPPC64 && "Materializing 64-bit immediate to single register is "
                      "only supported in PPC64");
    BuildMI(MBB, MBBI, DL, get(PPC::LIS8), Reg).addImm(Imm >> 48);
    if ((Imm >> 32) & 0xFFFF)
      BuildMI(MBB, MBBI, DL, get(PPC::ORI8), Reg)
          .addReg(Reg, RegState::Kill)
          .addImm((Imm >> 32) & 0xFFFF);
    BuildMI(MBB, MBBI, DL, get(PPC::RLDICR), Reg)
        .addReg(Reg, RegState::Kill)
        .addImm(32)
        .addImm(31);
    BuildMI(MBB, MBBI, DL, get(PPC::ORIS8), Reg)
        .addReg(Reg, RegState::Kill)
        .addImm((Imm >> 16) & 0xFFFF);
    if (Imm & 0xFFFF)
      BuildMI(MBB, MBBI, DL, get(PPC::ORI8), Reg)
          .addReg(Reg, RegState::Kill)
          .addImm(Imm & 0xFFFF);
  }
}

MachineInstr *PPCInstrInfo::getForwardingDefMI(
  MachineInstr &MI,
  unsigned &OpNoForForwarding,
  bool &SeenIntermediateUse) const {
  OpNoForForwarding = ~0U;
  MachineInstr *DefMI = nullptr;
  MachineRegisterInfo *MRI = &MI.getParent()->getParent()->getRegInfo();
  const TargetRegisterInfo *TRI = &getRegisterInfo();
  // If we're in SSA, get the defs through the MRI. Otherwise, only look
  // within the basic block to see if the register is defined using an
  // LI/LI8/ADDI/ADDI8.
  if (MRI->isSSA()) {
    for (int i = 1, e = MI.getNumOperands(); i < e; i++) {
      if (!MI.getOperand(i).isReg())
        continue;
      Register Reg = MI.getOperand(i).getReg();
      if (!Reg.isVirtual())
        continue;
      Register TrueReg = TRI->lookThruCopyLike(Reg, MRI);
      if (TrueReg.isVirtual()) {
        MachineInstr *DefMIForTrueReg = MRI->getVRegDef(TrueReg);
        if (DefMIForTrueReg->getOpcode() == PPC::LI ||
            DefMIForTrueReg->getOpcode() == PPC::LI8 ||
            DefMIForTrueReg->getOpcode() == PPC::ADDI ||
            DefMIForTrueReg->getOpcode() == PPC::ADDI8) {
          OpNoForForwarding = i;
          DefMI = DefMIForTrueReg;
          // The ADDI and LI operand maybe exist in one instruction at same
          // time. we prefer to fold LI operand as LI only has one Imm operand
          // and is more possible to be converted. So if current DefMI is
          // ADDI/ADDI8, we continue to find possible LI/LI8.
          if (DefMI->getOpcode() == PPC::LI || DefMI->getOpcode() == PPC::LI8)
            break;
        }
      }
    }
  } else {
    // Looking back through the definition for each operand could be expensive,
    // so exit early if this isn't an instruction that either has an immediate
    // form or is already an immediate form that we can handle.
    ImmInstrInfo III;
    unsigned Opc = MI.getOpcode();
    bool ConvertibleImmForm =
        Opc == PPC::CMPWI || Opc == PPC::CMPLWI || Opc == PPC::CMPDI ||
        Opc == PPC::CMPLDI || Opc == PPC::ADDI || Opc == PPC::ADDI8 ||
        Opc == PPC::ORI || Opc == PPC::ORI8 || Opc == PPC::XORI ||
        Opc == PPC::XORI8 || Opc == PPC::RLDICL || Opc == PPC::RLDICL_rec ||
        Opc == PPC::RLDICL_32 || Opc == PPC::RLDICL_32_64 ||
        Opc == PPC::RLWINM || Opc == PPC::RLWINM_rec || Opc == PPC::RLWINM8 ||
        Opc == PPC::RLWINM8_rec;
    bool IsVFReg = (MI.getNumOperands() && MI.getOperand(0).isReg())
                       ? PPC::isVFRegister(MI.getOperand(0).getReg())
                       : false;
    if (!ConvertibleImmForm && !instrHasImmForm(Opc, IsVFReg, III, true))
      return nullptr;

    // Don't convert or %X, %Y, %Y since that's just a register move.
    if ((Opc == PPC::OR || Opc == PPC::OR8) &&
        MI.getOperand(1).getReg() == MI.getOperand(2).getReg())
      return nullptr;
    for (int i = 1, e = MI.getNumOperands(); i < e; i++) {
      MachineOperand &MO = MI.getOperand(i);
      SeenIntermediateUse = false;
      if (MO.isReg() && MO.isUse() && !MO.isImplicit()) {
        Register Reg = MI.getOperand(i).getReg();
        // If we see another use of this reg between the def and the MI,
        // we want to flag it so the def isn't deleted.
        MachineInstr *DefMI = getDefMIPostRA(Reg, MI, SeenIntermediateUse);
        if (DefMI) {
          // Is this register defined by some form of add-immediate (including
          // load-immediate) within this basic block?
          switch (DefMI->getOpcode()) {
          default:
            break;
          case PPC::LI:
          case PPC::LI8:
          case PPC::ADDItocL8:
          case PPC::ADDI:
          case PPC::ADDI8:
            OpNoForForwarding = i;
            return DefMI;
          }
        }
      }
    }
  }
  return OpNoForForwarding == ~0U ? nullptr : DefMI;
}

unsigned PPCInstrInfo::getSpillTarget() const {
  // With P10, we may need to spill paired vector registers or accumulator
  // registers. MMA implies paired vectors, so we can just check that.
  bool IsP10Variant = Subtarget.isISA3_1() || Subtarget.pairedVectorMemops();
  // P11 uses the P10 target.
  return Subtarget.isISAFuture() ? 3 : IsP10Variant ?
                                   2 : Subtarget.hasP9Vector() ?
                                   1 : 0;
}

ArrayRef<unsigned> PPCInstrInfo::getStoreOpcodesForSpillArray() const {
  return {StoreSpillOpcodesArray[getSpillTarget()], SOK_LastOpcodeSpill};
}

ArrayRef<unsigned> PPCInstrInfo::getLoadOpcodesForSpillArray() const {
  return {LoadSpillOpcodesArray[getSpillTarget()], SOK_LastOpcodeSpill};
}

// This opt tries to convert the following imm form to an index form to save an
// add for stack variables.
// Return false if no such pattern found.
//
// ADDI instr: ToBeChangedReg = ADDI FrameBaseReg, OffsetAddi
// ADD instr:  ToBeDeletedReg = ADD ToBeChangedReg(killed), ScaleReg
// Imm instr:  Reg            = op OffsetImm, ToBeDeletedReg(killed)
//
// can be converted to:
//
// new ADDI instr: ToBeChangedReg = ADDI FrameBaseReg, (OffsetAddi + OffsetImm)
// Index instr:    Reg            = opx ScaleReg, ToBeChangedReg(killed)
//
// In order to eliminate ADD instr, make sure that:
// 1: (OffsetAddi + OffsetImm) must be int16 since this offset will be used in
//    new ADDI instr and ADDI can only take int16 Imm.
// 2: ToBeChangedReg must be killed in ADD instr and there is no other use
//    between ADDI and ADD instr since its original def in ADDI will be changed
//    in new ADDI instr. And also there should be no new def for it between
//    ADD and Imm instr as ToBeChangedReg will be used in Index instr.
// 3: ToBeDeletedReg must be killed in Imm instr and there is no other use
//    between ADD and Imm instr since ADD instr will be eliminated.
// 4: ScaleReg must not be redefined between ADD and Imm instr since it will be
//    moved to Index instr.
bool PPCInstrInfo::foldFrameOffset(MachineInstr &MI) const {
  MachineFunction *MF = MI.getParent()->getParent();
  MachineRegisterInfo *MRI = &MF->getRegInfo();
  bool PostRA = !MRI->isSSA();
  // Do this opt after PEI which is after RA. The reason is stack slot expansion
  // in PEI may expose such opportunities since in PEI, stack slot offsets to
  // frame base(OffsetAddi) are determined.
  if (!PostRA)
    return false;
  unsigned ToBeDeletedReg = 0;
  int64_t OffsetImm = 0;
  unsigned XFormOpcode = 0;
  ImmInstrInfo III;

  // Check if Imm instr meets requirement.
  if (!isImmInstrEligibleForFolding(MI, ToBeDeletedReg, XFormOpcode, OffsetImm,
                                    III))
    return false;

  bool OtherIntermediateUse = false;
  MachineInstr *ADDMI = getDefMIPostRA(ToBeDeletedReg, MI, OtherIntermediateUse);

  // Exit if there is other use between ADD and Imm instr or no def found.
  if (OtherIntermediateUse || !ADDMI)
    return false;

  // Check if ADD instr meets requirement.
  if (!isADDInstrEligibleForFolding(*ADDMI))
    return false;

  unsigned ScaleRegIdx = 0;
  int64_t OffsetAddi = 0;
  MachineInstr *ADDIMI = nullptr;

  // Check if there is a valid ToBeChangedReg in ADDMI.
  // 1: It must be killed.
  // 2: Its definition must be a valid ADDIMI.
  // 3: It must satify int16 offset requirement.
  if (isValidToBeChangedReg(ADDMI, 1, ADDIMI, OffsetAddi, OffsetImm))
    ScaleRegIdx = 2;
  else if (isValidToBeChangedReg(ADDMI, 2, ADDIMI, OffsetAddi, OffsetImm))
    ScaleRegIdx = 1;
  else
    return false;

  assert(ADDIMI && "There should be ADDIMI for valid ToBeChangedReg.");
  Register ToBeChangedReg = ADDIMI->getOperand(0).getReg();
  Register ScaleReg = ADDMI->getOperand(ScaleRegIdx).getReg();
  auto NewDefFor = [&](unsigned Reg, MachineBasicBlock::iterator Start,
                       MachineBasicBlock::iterator End) {
    for (auto It = ++Start; It != End; It++)
      if (It->modifiesRegister(Reg, &getRegisterInfo()))
        return true;
    return false;
  };

  // We are trying to replace the ImmOpNo with ScaleReg. Give up if it is
  // treated as special zero when ScaleReg is R0/X0 register.
  if (III.ZeroIsSpecialOrig == III.ImmOpNo &&
      (ScaleReg == PPC::R0 || ScaleReg == PPC::X0))
    return false;

  // Make sure no other def for ToBeChangedReg and ScaleReg between ADD Instr
  // and Imm Instr.
  if (NewDefFor(ToBeChangedReg, *ADDMI, MI) || NewDefFor(ScaleReg, *ADDMI, MI))
    return false;

  // Now start to do the transformation.
  LLVM_DEBUG(dbgs() << "Replace instruction: "
                    << "\n");
  LLVM_DEBUG(ADDIMI->dump());
  LLVM_DEBUG(ADDMI->dump());
  LLVM_DEBUG(MI.dump());
  LLVM_DEBUG(dbgs() << "with: "
                    << "\n");

  // Update ADDI instr.
  ADDIMI->getOperand(2).setImm(OffsetAddi + OffsetImm);

  // Update Imm instr.
  MI.setDesc(get(XFormOpcode));
  MI.getOperand(III.ImmOpNo)
      .ChangeToRegister(ScaleReg, false, false,
                        ADDMI->getOperand(ScaleRegIdx).isKill());

  MI.getOperand(III.OpNoForForwarding)
      .ChangeToRegister(ToBeChangedReg, false, false, true);

  // Eliminate ADD instr.
  ADDMI->eraseFromParent();

  LLVM_DEBUG(ADDIMI->dump());
  LLVM_DEBUG(MI.dump());

  return true;
}

bool PPCInstrInfo::isADDIInstrEligibleForFolding(MachineInstr &ADDIMI,
                                                 int64_t &Imm) const {
  unsigned Opc = ADDIMI.getOpcode();

  // Exit if the instruction is not ADDI.
  if (Opc != PPC::ADDI && Opc != PPC::ADDI8)
    return false;

  // The operand may not necessarily be an immediate - it could be a relocation.
  if (!ADDIMI.getOperand(2).isImm())
    return false;

  Imm = ADDIMI.getOperand(2).getImm();

  return true;
}

bool PPCInstrInfo::isADDInstrEligibleForFolding(MachineInstr &ADDMI) const {
  unsigned Opc = ADDMI.getOpcode();

  // Exit if the instruction is not ADD.
  return Opc == PPC::ADD4 || Opc == PPC::ADD8;
}

bool PPCInstrInfo::isImmInstrEligibleForFolding(MachineInstr &MI,
                                                unsigned &ToBeDeletedReg,
                                                unsigned &XFormOpcode,
                                                int64_t &OffsetImm,
                                                ImmInstrInfo &III) const {
  // Only handle load/store.
  if (!MI.mayLoadOrStore())
    return false;

  unsigned Opc = MI.getOpcode();

  XFormOpcode = RI.getMappedIdxOpcForImmOpc(Opc);

  // Exit if instruction has no index form.
  if (XFormOpcode == PPC::INSTRUCTION_LIST_END)
    return false;

  // TODO: sync the logic between instrHasImmForm() and ImmToIdxMap.
  if (!instrHasImmForm(XFormOpcode,
                       PPC::isVFRegister(MI.getOperand(0).getReg()), III, true))
    return false;

  if (!III.IsSummingOperands)
    return false;

  MachineOperand ImmOperand = MI.getOperand(III.ImmOpNo);
  MachineOperand RegOperand = MI.getOperand(III.OpNoForForwarding);
  // Only support imm operands, not relocation slots or others.
  if (!ImmOperand.isImm())
    return false;

  assert(RegOperand.isReg() && "Instruction format is not right");

  // There are other use for ToBeDeletedReg after Imm instr, can not delete it.
  if (!RegOperand.isKill())
    return false;

  ToBeDeletedReg = RegOperand.getReg();
  OffsetImm = ImmOperand.getImm();

  return true;
}

bool PPCInstrInfo::isValidToBeChangedReg(MachineInstr *ADDMI, unsigned Index,
                                         MachineInstr *&ADDIMI,
                                         int64_t &OffsetAddi,
                                         int64_t OffsetImm) const {
  assert((Index == 1 || Index == 2) && "Invalid operand index for add.");
  MachineOperand &MO = ADDMI->getOperand(Index);

  if (!MO.isKill())
    return false;

  bool OtherIntermediateUse = false;

  ADDIMI = getDefMIPostRA(MO.getReg(), *ADDMI, OtherIntermediateUse);
  // Currently handle only one "add + Imminstr" pair case, exit if other
  // intermediate use for ToBeChangedReg found.
  // TODO: handle the cases where there are other "add + Imminstr" pairs
  // with same offset in Imminstr which is like:
  //
  // ADDI instr: ToBeChangedReg  = ADDI FrameBaseReg, OffsetAddi
  // ADD instr1: ToBeDeletedReg1 = ADD ToBeChangedReg, ScaleReg1
  // Imm instr1: Reg1            = op1 OffsetImm, ToBeDeletedReg1(killed)
  // ADD instr2: ToBeDeletedReg2 = ADD ToBeChangedReg(killed), ScaleReg2
  // Imm instr2: Reg2            = op2 OffsetImm, ToBeDeletedReg2(killed)
  //
  // can be converted to:
  //
  // new ADDI instr: ToBeChangedReg = ADDI FrameBaseReg,
  //                                       (OffsetAddi + OffsetImm)
  // Index instr1:   Reg1           = opx1 ScaleReg1, ToBeChangedReg
  // Index instr2:   Reg2           = opx2 ScaleReg2, ToBeChangedReg(killed)

  if (OtherIntermediateUse || !ADDIMI)
    return false;
  // Check if ADDI instr meets requirement.
  if (!isADDIInstrEligibleForFolding(*ADDIMI, OffsetAddi))
    return false;

  if (isInt<16>(OffsetAddi + OffsetImm))
    return true;
  return false;
}

// If this instruction has an immediate form and one of its operands is a
// result of a load-immediate or an add-immediate, convert it to
// the immediate form if the constant is in range.
bool PPCInstrInfo::convertToImmediateForm(MachineInstr &MI,
                                          SmallSet<Register, 4> &RegsToUpdate,
                                          MachineInstr **KilledDef) const {
  MachineFunction *MF = MI.getParent()->getParent();
  MachineRegisterInfo *MRI = &MF->getRegInfo();
  bool PostRA = !MRI->isSSA();
  bool SeenIntermediateUse = true;
  unsigned ForwardingOperand = ~0U;
  MachineInstr *DefMI = getForwardingDefMI(MI, ForwardingOperand,
                                           SeenIntermediateUse);
  if (!DefMI)
    return false;
  assert(ForwardingOperand < MI.getNumOperands() &&
         "The forwarding operand needs to be valid at this point");
  bool IsForwardingOperandKilled = MI.getOperand(ForwardingOperand).isKill();
  bool KillFwdDefMI = !SeenIntermediateUse && IsForwardingOperandKilled;
  if (KilledDef && KillFwdDefMI)
    *KilledDef = DefMI;

  // Conservatively add defs from DefMI and defs/uses from MI to the set of
  // registers that need their kill flags updated.
  for (const MachineOperand &MO : DefMI->operands())
    if (MO.isReg() && MO.isDef())
      RegsToUpdate.insert(MO.getReg());
  for (const MachineOperand &MO : MI.operands())
    if (MO.isReg())
      RegsToUpdate.insert(MO.getReg());

  // If this is a imm instruction and its register operands is produced by ADDI,
  // put the imm into imm inst directly.
  if (RI.getMappedIdxOpcForImmOpc(MI.getOpcode()) !=
          PPC::INSTRUCTION_LIST_END &&
      transformToNewImmFormFedByAdd(MI, *DefMI, ForwardingOperand))
    return true;

  ImmInstrInfo III;
  bool IsVFReg = MI.getOperand(0).isReg()
                     ? PPC::isVFRegister(MI.getOperand(0).getReg())
                     : false;
  bool HasImmForm = instrHasImmForm(MI.getOpcode(), IsVFReg, III, PostRA);
  // If this is a reg+reg instruction that has a reg+imm form,
  // and one of the operands is produced by an add-immediate,
  // try to convert it.
  if (HasImmForm &&
      transformToImmFormFedByAdd(MI, III, ForwardingOperand, *DefMI,
                                 KillFwdDefMI))
    return true;

  // If this is a reg+reg instruction that has a reg+imm form,
  // and one of the operands is produced by LI, convert it now.
  if (HasImmForm &&
      transformToImmFormFedByLI(MI, III, ForwardingOperand, *DefMI))
    return true;

  // If this is not a reg+reg, but the DefMI is LI/LI8, check if its user MI
  // can be simpified to LI.
  if (!HasImmForm && simplifyToLI(MI, *DefMI, ForwardingOperand, KilledDef))
    return true;

  return false;
}

bool PPCInstrInfo::combineRLWINM(MachineInstr &MI,
                                 MachineInstr **ToErase) const {
  MachineRegisterInfo *MRI = &MI.getParent()->getParent()->getRegInfo();
  Register FoldingReg = MI.getOperand(1).getReg();
  if (!FoldingReg.isVirtual())
    return false;
  MachineInstr *SrcMI = MRI->getVRegDef(FoldingReg);
  if (SrcMI->getOpcode() != PPC::RLWINM &&
      SrcMI->getOpcode() != PPC::RLWINM_rec &&
      SrcMI->getOpcode() != PPC::RLWINM8 &&
      SrcMI->getOpcode() != PPC::RLWINM8_rec)
    return false;
  assert((MI.getOperand(2).isImm() && MI.getOperand(3).isImm() &&
          MI.getOperand(4).isImm() && SrcMI->getOperand(2).isImm() &&
          SrcMI->getOperand(3).isImm() && SrcMI->getOperand(4).isImm()) &&
         "Invalid PPC::RLWINM Instruction!");
  uint64_t SHSrc = SrcMI->getOperand(2).getImm();
  uint64_t SHMI = MI.getOperand(2).getImm();
  uint64_t MBSrc = SrcMI->getOperand(3).getImm();
  uint64_t MBMI = MI.getOperand(3).getImm();
  uint64_t MESrc = SrcMI->getOperand(4).getImm();
  uint64_t MEMI = MI.getOperand(4).getImm();

  assert((MEMI < 32 && MESrc < 32 && MBMI < 32 && MBSrc < 32) &&
         "Invalid PPC::RLWINM Instruction!");
  // If MBMI is bigger than MEMI, we always can not get run of ones.
  // RotatedSrcMask non-wrap:
  //                 0........31|32........63
  // RotatedSrcMask:   B---E        B---E
  // MaskMI:         -----------|--E  B------
  // Result:           -----          ---      (Bad candidate)
  //
  // RotatedSrcMask wrap:
  //                 0........31|32........63
  // RotatedSrcMask: --E   B----|--E    B----
  // MaskMI:         -----------|--E  B------
  // Result:         ---   -----|---    -----  (Bad candidate)
  //
  // One special case is RotatedSrcMask is a full set mask.
  // RotatedSrcMask full:
  //                 0........31|32........63
  // RotatedSrcMask: ------EB---|-------EB---
  // MaskMI:         -----------|--E  B------
  // Result:         -----------|---  -------  (Good candidate)

  // Mark special case.
  bool SrcMaskFull = (MBSrc - MESrc == 1) || (MBSrc == 0 && MESrc == 31);

  // For other MBMI > MEMI cases, just return.
  if ((MBMI > MEMI) && !SrcMaskFull)
    return false;

  // Handle MBMI <= MEMI cases.
  APInt MaskMI = APInt::getBitsSetWithWrap(32, 32 - MEMI - 1, 32 - MBMI);
  // In MI, we only need low 32 bits of SrcMI, just consider about low 32
  // bit of SrcMI mask. Note that in APInt, lowerest bit is at index 0,
  // while in PowerPC ISA, lowerest bit is at index 63.
  APInt MaskSrc = APInt::getBitsSetWithWrap(32, 32 - MESrc - 1, 32 - MBSrc);

  APInt RotatedSrcMask = MaskSrc.rotl(SHMI);
  APInt FinalMask = RotatedSrcMask & MaskMI;
  uint32_t NewMB, NewME;
  bool Simplified = false;

  // If final mask is 0, MI result should be 0 too.
  if (FinalMask.isZero()) {
    bool Is64Bit =
        (MI.getOpcode() == PPC::RLWINM8 || MI.getOpcode() == PPC::RLWINM8_rec);
    Simplified = true;
    LLVM_DEBUG(dbgs() << "Replace Instr: ");
    LLVM_DEBUG(MI.dump());

    if (MI.getOpcode() == PPC::RLWINM || MI.getOpcode() == PPC::RLWINM8) {
      // Replace MI with "LI 0"
      MI.removeOperand(4);
      MI.removeOperand(3);
      MI.removeOperand(2);
      MI.getOperand(1).ChangeToImmediate(0);
      MI.setDesc(get(Is64Bit ? PPC::LI8 : PPC::LI));
    } else {
      // Replace MI with "ANDI_rec reg, 0"
      MI.removeOperand(4);
      MI.removeOperand(3);
      MI.getOperand(2).setImm(0);
      MI.setDesc(get(Is64Bit ? PPC::ANDI8_rec : PPC::ANDI_rec));
      MI.getOperand(1).setReg(SrcMI->getOperand(1).getReg());
      if (SrcMI->getOperand(1).isKill()) {
        MI.getOperand(1).setIsKill(true);
        SrcMI->getOperand(1).setIsKill(false);
      } else
        // About to replace MI.getOperand(1), clear its kill flag.
        MI.getOperand(1).setIsKill(false);
    }

    LLVM_DEBUG(dbgs() << "With: ");
    LLVM_DEBUG(MI.dump());

  } else if ((isRunOfOnes((unsigned)(FinalMask.getZExtValue()), NewMB, NewME) &&
              NewMB <= NewME) ||
             SrcMaskFull) {
    // Here we only handle MBMI <= MEMI case, so NewMB must be no bigger
    // than NewME. Otherwise we get a 64 bit value after folding, but MI
    // return a 32 bit value.
    Simplified = true;
    LLVM_DEBUG(dbgs() << "Converting Instr: ");
    LLVM_DEBUG(MI.dump());

    uint16_t NewSH = (SHSrc + SHMI) % 32;
    MI.getOperand(2).setImm(NewSH);
    // If SrcMI mask is full, no need to update MBMI and MEMI.
    if (!SrcMaskFull) {
      MI.getOperand(3).setImm(NewMB);
      MI.getOperand(4).setImm(NewME);
    }
    MI.getOperand(1).setReg(SrcMI->getOperand(1).getReg());
    if (SrcMI->getOperand(1).isKill()) {
      MI.getOperand(1).setIsKill(true);
      SrcMI->getOperand(1).setIsKill(false);
    } else
      // About to replace MI.getOperand(1), clear its kill flag.
      MI.getOperand(1).setIsKill(false);

    LLVM_DEBUG(dbgs() << "To: ");
    LLVM_DEBUG(MI.dump());
  }
  if (Simplified & MRI->use_nodbg_empty(FoldingReg) &&
      !SrcMI->hasImplicitDef()) {
    // If FoldingReg has no non-debug use and it has no implicit def (it
    // is not RLWINMO or RLWINM8o), it's safe to delete its def SrcMI.
    // Otherwise keep it.
    *ToErase = SrcMI;
    LLVM_DEBUG(dbgs() << "Delete dead instruction: ");
    LLVM_DEBUG(SrcMI->dump());
  }
  return Simplified;
}

bool PPCInstrInfo::instrHasImmForm(unsigned Opc, bool IsVFReg,
                                   ImmInstrInfo &III, bool PostRA) const {
  // The vast majority of the instructions would need their operand 2 replaced
  // with an immediate when switching to the reg+imm form. A marked exception
  // are the update form loads/stores for which a constant operand 2 would need
  // to turn into a displacement and move operand 1 to the operand 2 position.
  III.ImmOpNo = 2;
  III.OpNoForForwarding = 2;
  III.ImmWidth = 16;
  III.ImmMustBeMultipleOf = 1;
  III.TruncateImmTo = 0;
  III.IsSummingOperands = false;
  switch (Opc) {
  default: return false;
  case PPC::ADD4:
  case PPC::ADD8:
    III.SignedImm = true;
    III.ZeroIsSpecialOrig = 0;
    III.ZeroIsSpecialNew = 1;
    III.IsCommutative = true;
    III.IsSummingOperands = true;
    III.ImmOpcode = Opc == PPC::ADD4 ? PPC::ADDI : PPC::ADDI8;
    break;
  case PPC::ADDC:
  case PPC::ADDC8:
    III.SignedImm = true;
    III.ZeroIsSpecialOrig = 0;
    III.ZeroIsSpecialNew = 0;
    III.IsCommutative = true;
    III.IsSummingOperands = true;
    III.ImmOpcode = Opc == PPC::ADDC ? PPC::ADDIC : PPC::ADDIC8;
    break;
  case PPC::ADDC_rec:
    III.SignedImm = true;
    III.ZeroIsSpecialOrig = 0;
    III.ZeroIsSpecialNew = 0;
    III.IsCommutative = true;
    III.IsSummingOperands = true;
    III.ImmOpcode = PPC::ADDIC_rec;
    break;
  case PPC::SUBFC:
  case PPC::SUBFC8:
    III.SignedImm = true;
    III.ZeroIsSpecialOrig = 0;
    III.ZeroIsSpecialNew = 0;
    III.IsCommutative = false;
    III.ImmOpcode = Opc == PPC::SUBFC ? PPC::SUBFIC : PPC::SUBFIC8;
    break;
  case PPC::CMPW:
  case PPC::CMPD:
    III.SignedImm = true;
    III.ZeroIsSpecialOrig = 0;
    III.ZeroIsSpecialNew = 0;
    III.IsCommutative = false;
    III.ImmOpcode = Opc == PPC::CMPW ? PPC::CMPWI : PPC::CMPDI;
    break;
  case PPC::CMPLW:
  case PPC::CMPLD:
    III.SignedImm = false;
    III.ZeroIsSpecialOrig = 0;
    III.ZeroIsSpecialNew = 0;
    III.IsCommutative = false;
    III.ImmOpcode = Opc == PPC::CMPLW ? PPC::CMPLWI : PPC::CMPLDI;
    break;
  case PPC::AND_rec:
  case PPC::AND8_rec:
  case PPC::OR:
  case PPC::OR8:
  case PPC::XOR:
  case PPC::XOR8:
    III.SignedImm = false;
    III.ZeroIsSpecialOrig = 0;
    III.ZeroIsSpecialNew = 0;
    III.IsCommutative = true;
    switch(Opc) {
    default: llvm_unreachable("Unknown opcode");
    case PPC::AND_rec:
      III.ImmOpcode = PPC::ANDI_rec;
      break;
    case PPC::AND8_rec:
      III.ImmOpcode = PPC::ANDI8_rec;
      break;
    case PPC::OR: III.ImmOpcode = PPC::ORI; break;
    case PPC::OR8: III.ImmOpcode = PPC::ORI8; break;
    case PPC::XOR: III.ImmOpcode = PPC::XORI; break;
    case PPC::XOR8: III.ImmOpcode = PPC::XORI8; break;
    }
    break;
  case PPC::RLWNM:
  case PPC::RLWNM8:
  case PPC::RLWNM_rec:
  case PPC::RLWNM8_rec:
  case PPC::SLW:
  case PPC::SLW8:
  case PPC::SLW_rec:
  case PPC::SLW8_rec:
  case PPC::SRW:
  case PPC::SRW8:
  case PPC::SRW_rec:
  case PPC::SRW8_rec:
  case PPC::SRAW:
  case PPC::SRAW_rec:
    III.SignedImm = false;
    III.ZeroIsSpecialOrig = 0;
    III.ZeroIsSpecialNew = 0;
    III.IsCommutative = false;
    // This isn't actually true, but the instructions ignore any of the
    // upper bits, so any immediate loaded with an LI is acceptable.
    // This does not apply to shift right algebraic because a value
    // out of range will produce a -1/0.
    III.ImmWidth = 16;
    if (Opc == PPC::RLWNM || Opc == PPC::RLWNM8 || Opc == PPC::RLWNM_rec ||
        Opc == PPC::RLWNM8_rec)
      III.TruncateImmTo = 5;
    else
      III.TruncateImmTo = 6;
    switch(Opc) {
    default: llvm_unreachable("Unknown opcode");
    case PPC::RLWNM: III.ImmOpcode = PPC::RLWINM; break;
    case PPC::RLWNM8: III.ImmOpcode = PPC::RLWINM8; break;
    case PPC::RLWNM_rec:
      III.ImmOpcode = PPC::RLWINM_rec;
      break;
    case PPC::RLWNM8_rec:
      III.ImmOpcode = PPC::RLWINM8_rec;
      break;
    case PPC::SLW: III.ImmOpcode = PPC::RLWINM; break;
    case PPC::SLW8: III.ImmOpcode = PPC::RLWINM8; break;
    case PPC::SLW_rec:
      III.ImmOpcode = PPC::RLWINM_rec;
      break;
    case PPC::SLW8_rec:
      III.ImmOpcode = PPC::RLWINM8_rec;
      break;
    case PPC::SRW: III.ImmOpcode = PPC::RLWINM; break;
    case PPC::SRW8: III.ImmOpcode = PPC::RLWINM8; break;
    case PPC::SRW_rec:
      III.ImmOpcode = PPC::RLWINM_rec;
      break;
    case PPC::SRW8_rec:
      III.ImmOpcode = PPC::RLWINM8_rec;
      break;
    case PPC::SRAW:
      III.ImmWidth = 5;
      III.TruncateImmTo = 0;
      III.ImmOpcode = PPC::SRAWI;
      break;
    case PPC::SRAW_rec:
      III.ImmWidth = 5;
      III.TruncateImmTo = 0;
      III.ImmOpcode = PPC::SRAWI_rec;
      break;
    }
    break;
  case PPC::RLDCL:
  case PPC::RLDCL_rec:
  case PPC::RLDCR:
  case PPC::RLDCR_rec:
  case PPC::SLD:
  case PPC::SLD_rec:
  case PPC::SRD:
  case PPC::SRD_rec:
  case PPC::SRAD:
  case PPC::SRAD_rec:
    III.SignedImm = false;
    III.ZeroIsSpecialOrig = 0;
    III.ZeroIsSpecialNew = 0;
    III.IsCommutative = false;
    // This isn't actually true, but the instructions ignore any of the
    // upper bits, so any immediate loaded with an LI is acceptable.
    // This does not apply to shift right algebraic because a value
    // out of range will produce a -1/0.
    III.ImmWidth = 16;
    if (Opc == PPC::RLDCL || Opc == PPC::RLDCL_rec || Opc == PPC::RLDCR ||
        Opc == PPC::RLDCR_rec)
      III.TruncateImmTo = 6;
    else
      III.TruncateImmTo = 7;
    switch(Opc) {
    default: llvm_unreachable("Unknown opcode");
    case PPC::RLDCL: III.ImmOpcode = PPC::RLDICL; break;
    case PPC::RLDCL_rec:
      III.ImmOpcode = PPC::RLDICL_rec;
      break;
    case PPC::RLDCR: III.ImmOpcode = PPC::RLDICR; break;
    case PPC::RLDCR_rec:
      III.ImmOpcode = PPC::RLDICR_rec;
      break;
    case PPC::SLD: III.ImmOpcode = PPC::RLDICR; break;
    case PPC::SLD_rec:
      III.ImmOpcode = PPC::RLDICR_rec;
      break;
    case PPC::SRD: III.ImmOpcode = PPC::RLDICL; break;
    case PPC::SRD_rec:
      III.ImmOpcode = PPC::RLDICL_rec;
      break;
    case PPC::SRAD:
      III.ImmWidth = 6;
      III.TruncateImmTo = 0;
      III.ImmOpcode = PPC::SRADI;
       break;
    case PPC::SRAD_rec:
      III.ImmWidth = 6;
      III.TruncateImmTo = 0;
      III.ImmOpcode = PPC::SRADI_rec;
      break;
    }
    break;
  // Loads and stores:
  case PPC::LBZX:
  case PPC::LBZX8:
  case PPC::LHZX:
  case PPC::LHZX8:
  case PPC::LHAX:
  case PPC::LHAX8:
  case PPC::LWZX:
  case PPC::LWZX8:
  case PPC::LWAX:
  case PPC::LDX:
  case PPC::LFSX:
  case PPC::LFDX:
  case PPC::STBX:
  case PPC::STBX8:
  case PPC::STHX:
  case PPC::STHX8:
  case PPC::STWX:
  case PPC::STWX8:
  case PPC::STDX:
  case PPC::STFSX:
  case PPC::STFDX:
    III.SignedImm = true;
    III.ZeroIsSpecialOrig = 1;
    III.ZeroIsSpecialNew = 2;
    III.IsCommutative = true;
    III.IsSummingOperands = true;
    III.ImmOpNo = 1;
    III.OpNoForForwarding = 2;
    switch(Opc) {
    default: llvm_unreachable("Unknown opcode");
    case PPC::LBZX: III.ImmOpcode = PPC::LBZ; break;
    case PPC::LBZX8: III.ImmOpcode = PPC::LBZ8; break;
    case PPC::LHZX: III.ImmOpcode = PPC::LHZ; break;
    case PPC::LHZX8: III.ImmOpcode = PPC::LHZ8; break;
    case PPC::LHAX: III.ImmOpcode = PPC::LHA; break;
    case PPC::LHAX8: III.ImmOpcode = PPC::LHA8; break;
    case PPC::LWZX: III.ImmOpcode = PPC::LWZ; break;
    case PPC::LWZX8: III.ImmOpcode = PPC::LWZ8; break;
    case PPC::LWAX:
      III.ImmOpcode = PPC::LWA;
      III.ImmMustBeMultipleOf = 4;
      break;
    case PPC::LDX: III.ImmOpcode = PPC::LD; III.ImmMustBeMultipleOf = 4; break;
    case PPC::LFSX: III.ImmOpcode = PPC::LFS; break;
    case PPC::LFDX: III.ImmOpcode = PPC::LFD; break;
    case PPC::STBX: III.ImmOpcode = PPC::STB; break;
    case PPC::STBX8: III.ImmOpcode = PPC::STB8; break;
    case PPC::STHX: III.ImmOpcode = PPC::STH; break;
    case PPC::STHX8: III.ImmOpcode = PPC::STH8; break;
    case PPC::STWX: III.ImmOpcode = PPC::STW; break;
    case PPC::STWX8: III.ImmOpcode = PPC::STW8; break;
    case PPC::STDX:
      III.ImmOpcode = PPC::STD;
      III.ImmMustBeMultipleOf = 4;
      break;
    case PPC::STFSX: III.ImmOpcode = PPC::STFS; break;
    case PPC::STFDX: III.ImmOpcode = PPC::STFD; break;
    }
    break;
  case PPC::LBZUX:
  case PPC::LBZUX8:
  case PPC::LHZUX:
  case PPC::LHZUX8:
  case PPC::LHAUX:
  case PPC::LHAUX8:
  case PPC::LWZUX:
  case PPC::LWZUX8:
  case PPC::LDUX:
  case PPC::LFSUX:
  case PPC::LFDUX:
  case PPC::STBUX:
  case PPC::STBUX8:
  case PPC::STHUX:
  case PPC::STHUX8:
  case PPC::STWUX:
  case PPC::STWUX8:
  case PPC::STDUX:
  case PPC::STFSUX:
  case PPC::STFDUX:
    III.SignedImm = true;
    III.ZeroIsSpecialOrig = 2;
    III.ZeroIsSpecialNew = 3;
    III.IsCommutative = false;
    III.IsSummingOperands = true;
    III.ImmOpNo = 2;
    III.OpNoForForwarding = 3;
    switch(Opc) {
    default: llvm_unreachable("Unknown opcode");
    case PPC::LBZUX: III.ImmOpcode = PPC::LBZU; break;
    case PPC::LBZUX8: III.ImmOpcode = PPC::LBZU8; break;
    case PPC::LHZUX: III.ImmOpcode = PPC::LHZU; break;
    case PPC::LHZUX8: III.ImmOpcode = PPC::LHZU8; break;
    case PPC::LHAUX: III.ImmOpcode = PPC::LHAU; break;
    case PPC::LHAUX8: III.ImmOpcode = PPC::LHAU8; break;
    case PPC::LWZUX: III.ImmOpcode = PPC::LWZU; break;
    case PPC::LWZUX8: III.ImmOpcode = PPC::LWZU8; break;
    case PPC::LDUX:
      III.ImmOpcode = PPC::LDU;
      III.ImmMustBeMultipleOf = 4;
      break;
    case PPC::LFSUX: III.ImmOpcode = PPC::LFSU; break;
    case PPC::LFDUX: III.ImmOpcode = PPC::LFDU; break;
    case PPC::STBUX: III.ImmOpcode = PPC::STBU; break;
    case PPC::STBUX8: III.ImmOpcode = PPC::STBU8; break;
    case PPC::STHUX: III.ImmOpcode = PPC::STHU; break;
    case PPC::STHUX8: III.ImmOpcode = PPC::STHU8; break;
    case PPC::STWUX: III.ImmOpcode = PPC::STWU; break;
    case PPC::STWUX8: III.ImmOpcode = PPC::STWU8; break;
    case PPC::STDUX:
      III.ImmOpcode = PPC::STDU;
      III.ImmMustBeMultipleOf = 4;
      break;
    case PPC::STFSUX: III.ImmOpcode = PPC::STFSU; break;
    case PPC::STFDUX: III.ImmOpcode = PPC::STFDU; break;
    }
    break;
  // Power9 and up only. For some of these, the X-Form version has access to all
  // 64 VSR's whereas the D-Form only has access to the VR's. We replace those
  // with pseudo-ops pre-ra and for post-ra, we check that the register loaded
  // into or stored from is one of the VR registers.
  case PPC::LXVX:
  case PPC::LXSSPX:
  case PPC::LXSDX:
  case PPC::STXVX:
  case PPC::STXSSPX:
  case PPC::STXSDX:
  case PPC::XFLOADf32:
  case PPC::XFLOADf64:
  case PPC::XFSTOREf32:
  case PPC::XFSTOREf64:
    if (!Subtarget.hasP9Vector())
      return false;
    III.SignedImm = true;
    III.ZeroIsSpecialOrig = 1;
    III.ZeroIsSpecialNew = 2;
    III.IsCommutative = true;
    III.IsSummingOperands = true;
    III.ImmOpNo = 1;
    III.OpNoForForwarding = 2;
    III.ImmMustBeMultipleOf = 4;
    switch(Opc) {
    default: llvm_unreachable("Unknown opcode");
    case PPC::LXVX:
      III.ImmOpcode = PPC::LXV;
      III.ImmMustBeMultipleOf = 16;
      break;
    case PPC::LXSSPX:
      if (PostRA) {
        if (IsVFReg)
          III.ImmOpcode = PPC::LXSSP;
        else {
          III.ImmOpcode = PPC::LFS;
          III.ImmMustBeMultipleOf = 1;
        }
        break;
      }
      [[fallthrough]];
    case PPC::XFLOADf32:
      III.ImmOpcode = PPC::DFLOADf32;
      break;
    case PPC::LXSDX:
      if (PostRA) {
        if (IsVFReg)
          III.ImmOpcode = PPC::LXSD;
        else {
          III.ImmOpcode = PPC::LFD;
          III.ImmMustBeMultipleOf = 1;
        }
        break;
      }
      [[fallthrough]];
    case PPC::XFLOADf64:
      III.ImmOpcode = PPC::DFLOADf64;
      break;
    case PPC::STXVX:
      III.ImmOpcode = PPC::STXV;
      III.ImmMustBeMultipleOf = 16;
      break;
    case PPC::STXSSPX:
      if (PostRA) {
        if (IsVFReg)
          III.ImmOpcode = PPC::STXSSP;
        else {
          III.ImmOpcode = PPC::STFS;
          III.ImmMustBeMultipleOf = 1;
        }
        break;
      }
      [[fallthrough]];
    case PPC::XFSTOREf32:
      III.ImmOpcode = PPC::DFSTOREf32;
      break;
    case PPC::STXSDX:
      if (PostRA) {
        if (IsVFReg)
          III.ImmOpcode = PPC::STXSD;
        else {
          III.ImmOpcode = PPC::STFD;
          III.ImmMustBeMultipleOf = 1;
        }
        break;
      }
      [[fallthrough]];
    case PPC::XFSTOREf64:
      III.ImmOpcode = PPC::DFSTOREf64;
      break;
    }
    break;
  }
  return true;
}

// Utility function for swaping two arbitrary operands of an instruction.
static void swapMIOperands(MachineInstr &MI, unsigned Op1, unsigned Op2) {
  assert(Op1 != Op2 && "Cannot swap operand with itself.");

  unsigned MaxOp = std::max(Op1, Op2);
  unsigned MinOp = std::min(Op1, Op2);
  MachineOperand MOp1 = MI.getOperand(MinOp);
  MachineOperand MOp2 = MI.getOperand(MaxOp);
  MI.removeOperand(std::max(Op1, Op2));
  MI.removeOperand(std::min(Op1, Op2));

  // If the operands we are swapping are the two at the end (the common case)
  // we can just remove both and add them in the opposite order.
  if (MaxOp - MinOp == 1 && MI.getNumOperands() == MinOp) {
    MI.addOperand(MOp2);
    MI.addOperand(MOp1);
  } else {
    // Store all operands in a temporary vector, remove them and re-add in the
    // right order.
    SmallVector<MachineOperand, 2> MOps;
    unsigned TotalOps = MI.getNumOperands() + 2; // We've already removed 2 ops.
    for (unsigned i = MI.getNumOperands() - 1; i >= MinOp; i--) {
      MOps.push_back(MI.getOperand(i));
      MI.removeOperand(i);
    }
    // MOp2 needs to be added next.
    MI.addOperand(MOp2);
    // Now add the rest.
    for (unsigned i = MI.getNumOperands(); i < TotalOps; i++) {
      if (i == MaxOp)
        MI.addOperand(MOp1);
      else {
        MI.addOperand(MOps.back());
        MOps.pop_back();
      }
    }
  }
}

// Check if the 'MI' that has the index OpNoForForwarding
// meets the requirement described in the ImmInstrInfo.
bool PPCInstrInfo::isUseMIElgibleForForwarding(MachineInstr &MI,
                                               const ImmInstrInfo &III,
                                               unsigned OpNoForForwarding
                                               ) const {
  // As the algorithm of checking for PPC::ZERO/PPC::ZERO8
  // would not work pre-RA, we can only do the check post RA.
  MachineRegisterInfo &MRI = MI.getParent()->getParent()->getRegInfo();
  if (MRI.isSSA())
    return false;

  // Cannot do the transform if MI isn't summing the operands.
  if (!III.IsSummingOperands)
    return false;

  // The instruction we are trying to replace must have the ZeroIsSpecialOrig set.
  if (!III.ZeroIsSpecialOrig)
    return false;

  // We cannot do the transform if the operand we are trying to replace
  // isn't the same as the operand the instruction allows.
  if (OpNoForForwarding != III.OpNoForForwarding)
    return false;

  // Check if the instruction we are trying to transform really has
  // the special zero register as its operand.
  if (MI.getOperand(III.ZeroIsSpecialOrig).getReg() != PPC::ZERO &&
      MI.getOperand(III.ZeroIsSpecialOrig).getReg() != PPC::ZERO8)
    return false;

  // This machine instruction is convertible if it is,
  // 1. summing the operands.
  // 2. one of the operands is special zero register.
  // 3. the operand we are trying to replace is allowed by the MI.
  return true;
}

// Check if the DefMI is the add inst and set the ImmMO and RegMO
// accordingly.
bool PPCInstrInfo::isDefMIElgibleForForwarding(MachineInstr &DefMI,
                                               const ImmInstrInfo &III,
                                               MachineOperand *&ImmMO,
                                               MachineOperand *&RegMO) const {
  unsigned Opc = DefMI.getOpcode();
  if (Opc != PPC::ADDItocL8 && Opc != PPC::ADDI && Opc != PPC::ADDI8)
    return false;

  // Skip the optimization of transformTo[NewImm|Imm]FormFedByAdd for ADDItocL8
  // on AIX which is used for toc-data access. TODO: Follow up to see if it can
  // apply for AIX toc-data as well.
  if (Opc == PPC::ADDItocL8 && Subtarget.isAIX())
    return false;

  assert(DefMI.getNumOperands() >= 3 &&
         "Add inst must have at least three operands");
  RegMO = &DefMI.getOperand(1);
  ImmMO = &DefMI.getOperand(2);

  // Before RA, ADDI first operand could be a frame index.
  if (!RegMO->isReg())
    return false;

  // This DefMI is elgible for forwarding if it is:
  // 1. add inst
  // 2. one of the operands is Imm/CPI/Global.
  return isAnImmediateOperand(*ImmMO);
}

bool PPCInstrInfo::isRegElgibleForForwarding(
    const MachineOperand &RegMO, const MachineInstr &DefMI,
    const MachineInstr &MI, bool KillDefMI,
    bool &IsFwdFeederRegKilled, bool &SeenIntermediateUse) const {
  // x = addi y, imm
  // ...
  // z = lfdx 0, x   -> z = lfd imm(y)
  // The Reg "y" can be forwarded to the MI(z) only when there is no DEF
  // of "y" between the DEF of "x" and "z".
  // The query is only valid post RA.
  const MachineRegisterInfo &MRI = MI.getParent()->getParent()->getRegInfo();
  if (MRI.isSSA())
    return false;

  Register Reg = RegMO.getReg();

  // Walking the inst in reverse(MI-->DefMI) to get the last DEF of the Reg.
  MachineBasicBlock::const_reverse_iterator It = MI;
  MachineBasicBlock::const_reverse_iterator E = MI.getParent()->rend();
  It++;
  for (; It != E; ++It) {
    if (It->modifiesRegister(Reg, &getRegisterInfo()) && (&*It) != &DefMI)
      return false;
    else if (It->killsRegister(Reg, &getRegisterInfo()) && (&*It) != &DefMI)
      IsFwdFeederRegKilled = true;
    if (It->readsRegister(Reg, &getRegisterInfo()) && (&*It) != &DefMI)
      SeenIntermediateUse = true;
    // Made it to DefMI without encountering a clobber.
    if ((&*It) == &DefMI)
      break;
  }
  assert((&*It) == &DefMI && "DefMI is missing");

  // If DefMI also defines the register to be forwarded, we can only forward it
  // if DefMI is being erased.
  if (DefMI.modifiesRegister(Reg, &getRegisterInfo()))
    return KillDefMI;

  return true;
}

bool PPCInstrInfo::isImmElgibleForForwarding(const MachineOperand &ImmMO,
                                             const MachineInstr &DefMI,
                                             const ImmInstrInfo &III,
                                             int64_t &Imm,
                                             int64_t BaseImm) const {
  assert(isAnImmediateOperand(ImmMO) && "ImmMO is NOT an immediate");
  if (DefMI.getOpcode() == PPC::ADDItocL8) {
    // The operand for ADDItocL8 is CPI, which isn't imm at compiling time,
    // However, we know that, it is 16-bit width, and has the alignment of 4.
    // Check if the instruction met the requirement.
    if (III.ImmMustBeMultipleOf > 4 ||
       III.TruncateImmTo || III.ImmWidth != 16)
      return false;

    // Going from XForm to DForm loads means that the displacement needs to be
    // not just an immediate but also a multiple of 4, or 16 depending on the
    // load. A DForm load cannot be represented if it is a multiple of say 2.
    // XForm loads do not have this restriction.
    if (ImmMO.isGlobal()) {
      const DataLayout &DL = ImmMO.getGlobal()->getDataLayout();
      if (ImmMO.getGlobal()->getPointerAlignment(DL) < III.ImmMustBeMultipleOf)
        return false;
    }

    return true;
  }

  if (ImmMO.isImm()) {
    // It is Imm, we need to check if the Imm fit the range.
    // Sign-extend to 64-bits.
    // DefMI may be folded with another imm form instruction, the result Imm is
    // the sum of Imm of DefMI and BaseImm which is from imm form instruction.
    APInt ActualValue(64, ImmMO.getImm() + BaseImm, true);
    if (III.SignedImm && !ActualValue.isSignedIntN(III.ImmWidth))
      return false;
    if (!III.SignedImm && !ActualValue.isIntN(III.ImmWidth))
      return false;
    Imm = SignExtend64<16>(ImmMO.getImm() + BaseImm);

    if (Imm % III.ImmMustBeMultipleOf)
      return false;
    if (III.TruncateImmTo)
      Imm &= ((1 << III.TruncateImmTo) - 1);
  }
  else
    return false;

  // This ImmMO is forwarded if it meets the requriement describle
  // in ImmInstrInfo
  return true;
}

bool PPCInstrInfo::simplifyToLI(MachineInstr &MI, MachineInstr &DefMI,
                                unsigned OpNoForForwarding,
                                MachineInstr **KilledDef) const {
  if ((DefMI.getOpcode() != PPC::LI && DefMI.getOpcode() != PPC::LI8) ||
      !DefMI.getOperand(1).isImm())
    return false;

  MachineFunction *MF = MI.getParent()->getParent();
  MachineRegisterInfo *MRI = &MF->getRegInfo();
  bool PostRA = !MRI->isSSA();

  int64_t Immediate = DefMI.getOperand(1).getImm();
  // Sign-extend to 64-bits.
  int64_t SExtImm = SignExtend64<16>(Immediate);

  bool ReplaceWithLI = false;
  bool Is64BitLI = false;
  int64_t NewImm = 0;
  bool SetCR = false;
  unsigned Opc = MI.getOpcode();
  switch (Opc) {
  default:
    return false;

  // FIXME: Any branches conditional on such a comparison can be made
  // unconditional. At this time, this happens too infrequently to be worth
  // the implementation effort, but if that ever changes, we could convert
  // such a pattern here.
  case PPC::CMPWI:
  case PPC::CMPLWI:
  case PPC::CMPDI:
  case PPC::CMPLDI: {
    // Doing this post-RA would require dataflow analysis to reliably find uses
    // of the CR register set by the compare.
    // No need to fixup killed/dead flag since this transformation is only valid
    // before RA.
    if (PostRA)
      return false;
    // If a compare-immediate is fed by an immediate and is itself an input of
    // an ISEL (the most common case) into a COPY of the correct register.
    bool Changed = false;
    Register DefReg = MI.getOperand(0).getReg();
    int64_t Comparand = MI.getOperand(2).getImm();
    int64_t SExtComparand = ((uint64_t)Comparand & ~0x7FFFuLL) != 0
                                ? (Comparand | 0xFFFFFFFFFFFF0000)
                                : Comparand;

    for (auto &CompareUseMI : MRI->use_instructions(DefReg)) {
      unsigned UseOpc = CompareUseMI.getOpcode();
      if (UseOpc != PPC::ISEL && UseOpc != PPC::ISEL8)
        continue;
      unsigned CRSubReg = CompareUseMI.getOperand(3).getSubReg();
      Register TrueReg = CompareUseMI.getOperand(1).getReg();
      Register FalseReg = CompareUseMI.getOperand(2).getReg();
      unsigned RegToCopy =
          selectReg(SExtImm, SExtComparand, Opc, TrueReg, FalseReg, CRSubReg);
      if (RegToCopy == PPC::NoRegister)
        continue;
      // Can't use PPC::COPY to copy PPC::ZERO[8]. Convert it to LI[8] 0.
      if (RegToCopy == PPC::ZERO || RegToCopy == PPC::ZERO8) {
        CompareUseMI.setDesc(get(UseOpc == PPC::ISEL8 ? PPC::LI8 : PPC::LI));
        replaceInstrOperandWithImm(CompareUseMI, 1, 0);
        CompareUseMI.removeOperand(3);
        CompareUseMI.removeOperand(2);
        continue;
      }
      LLVM_DEBUG(
          dbgs() << "Found LI -> CMPI -> ISEL, replacing with a copy.\n");
      LLVM_DEBUG(DefMI.dump(); MI.dump(); CompareUseMI.dump());
      LLVM_DEBUG(dbgs() << "Is converted to:\n");
      // Convert to copy and remove unneeded operands.
      CompareUseMI.setDesc(get(PPC::COPY));
      CompareUseMI.removeOperand(3);
      CompareUseMI.removeOperand(RegToCopy == TrueReg ? 2 : 1);
      CmpIselsConverted++;
      Changed = true;
      LLVM_DEBUG(CompareUseMI.dump());
    }
    if (Changed)
      return true;
    // This may end up incremented multiple times since this function is called
    // during a fixed-point transformation, but it is only meant to indicate the
    // presence of this opportunity.
    MissedConvertibleImmediateInstrs++;
    return false;
  }

  // Immediate forms - may simply be convertable to an LI.
  case PPC::ADDI:
  case PPC::ADDI8: {
    // Does the sum fit in a 16-bit signed field?
    int64_t Addend = MI.getOperand(2).getImm();
    if (isInt<16>(Addend + SExtImm)) {
      ReplaceWithLI = true;
      Is64BitLI = Opc == PPC::ADDI8;
      NewImm = Addend + SExtImm;
      break;
    }
    return false;
  }
  case PPC::SUBFIC:
  case PPC::SUBFIC8: {
    // Only transform this if the CARRY implicit operand is dead.
    if (MI.getNumOperands() > 3 && !MI.getOperand(3).isDead())
      return false;
    int64_t Minuend = MI.getOperand(2).getImm();
    if (isInt<16>(Minuend - SExtImm)) {
      ReplaceWithLI = true;
      Is64BitLI = Opc == PPC::SUBFIC8;
      NewImm = Minuend - SExtImm;
      break;
    }
    return false;
  }
  case PPC::RLDICL:
  case PPC::RLDICL_rec:
  case PPC::RLDICL_32:
  case PPC::RLDICL_32_64: {
    // Use APInt's rotate function.
    int64_t SH = MI.getOperand(2).getImm();
    int64_t MB = MI.getOperand(3).getImm();
    APInt InVal((Opc == PPC::RLDICL || Opc == PPC::RLDICL_rec) ? 64 : 32,
                SExtImm, true);
    InVal = InVal.rotl(SH);
    uint64_t Mask = MB == 0 ? -1LLU : (1LLU << (63 - MB + 1)) - 1;
    InVal &= Mask;
    // Can't replace negative values with an LI as that will sign-extend
    // and not clear the left bits. If we're setting the CR bit, we will use
    // ANDI_rec which won't sign extend, so that's safe.
    if (isUInt<15>(InVal.getSExtValue()) ||
        (Opc == PPC::RLDICL_rec && isUInt<16>(InVal.getSExtValue()))) {
      ReplaceWithLI = true;
      Is64BitLI = Opc != PPC::RLDICL_32;
      NewImm = InVal.getSExtValue();
      SetCR = Opc == PPC::RLDICL_rec;
      break;
    }
    return false;
  }
  case PPC::RLWINM:
  case PPC::RLWINM8:
  case PPC::RLWINM_rec:
  case PPC::RLWINM8_rec: {
    int64_t SH = MI.getOperand(2).getImm();
    int64_t MB = MI.getOperand(3).getImm();
    int64_t ME = MI.getOperand(4).getImm();
    APInt InVal(32, SExtImm, true);
    InVal = InVal.rotl(SH);
    APInt Mask = APInt::getBitsSetWithWrap(32, 32 - ME - 1, 32 - MB);
    InVal &= Mask;
    // Can't replace negative values with an LI as that will sign-extend
    // and not clear the left bits. If we're setting the CR bit, we will use
    // ANDI_rec which won't sign extend, so that's safe.
    bool ValueFits = isUInt<15>(InVal.getSExtValue());
    ValueFits |= ((Opc == PPC::RLWINM_rec || Opc == PPC::RLWINM8_rec) &&
                  isUInt<16>(InVal.getSExtValue()));
    if (ValueFits) {
      ReplaceWithLI = true;
      Is64BitLI = Opc == PPC::RLWINM8 || Opc == PPC::RLWINM8_rec;
      NewImm = InVal.getSExtValue();
      SetCR = Opc == PPC::RLWINM_rec || Opc == PPC::RLWINM8_rec;
      break;
    }
    return false;
  }
  case PPC::ORI:
  case PPC::ORI8:
  case PPC::XORI:
  case PPC::XORI8: {
    int64_t LogicalImm = MI.getOperand(2).getImm();
    int64_t Result = 0;
    if (Opc == PPC::ORI || Opc == PPC::ORI8)
      Result = LogicalImm | SExtImm;
    else
      Result = LogicalImm ^ SExtImm;
    if (isInt<16>(Result)) {
      ReplaceWithLI = true;
      Is64BitLI = Opc == PPC::ORI8 || Opc == PPC::XORI8;
      NewImm = Result;
      break;
    }
    return false;
  }
  }

  if (ReplaceWithLI) {
    // We need to be careful with CR-setting instructions we're replacing.
    if (SetCR) {
      // We don't know anything about uses when we're out of SSA, so only
      // replace if the new immediate will be reproduced.
      bool ImmChanged = (SExtImm & NewImm) != NewImm;
      if (PostRA && ImmChanged)
        return false;

      if (!PostRA) {
        // If the defining load-immediate has no other uses, we can just replace
        // the immediate with the new immediate.
        if (MRI->hasOneUse(DefMI.getOperand(0).getReg()))
          DefMI.getOperand(1).setImm(NewImm);

        // If we're not using the GPR result of the CR-setting instruction, we
        // just need to and with zero/non-zero depending on the new immediate.
        else if (MRI->use_empty(MI.getOperand(0).getReg())) {
          if (NewImm) {
            assert(Immediate && "Transformation converted zero to non-zero?");
            NewImm = Immediate;
          }
        } else if (ImmChanged)
          return false;
      }
    }

    LLVM_DEBUG(dbgs() << "Replacing constant instruction:\n");
    LLVM_DEBUG(MI.dump());
    LLVM_DEBUG(dbgs() << "Fed by:\n");
    LLVM_DEBUG(DefMI.dump());
    LoadImmediateInfo LII;
    LII.Imm = NewImm;
    LII.Is64Bit = Is64BitLI;
    LII.SetCR = SetCR;
    // If we're setting the CR, the original load-immediate must be kept (as an
    // operand to ANDI_rec/ANDI8_rec).
    if (KilledDef && SetCR)
      *KilledDef = nullptr;
    replaceInstrWithLI(MI, LII);

    if (PostRA)
      recomputeLivenessFlags(*MI.getParent());

    LLVM_DEBUG(dbgs() << "With:\n");
    LLVM_DEBUG(MI.dump());
    return true;
  }
  return false;
}

bool PPCInstrInfo::transformToNewImmFormFedByAdd(
    MachineInstr &MI, MachineInstr &DefMI, unsigned OpNoForForwarding) const {
  MachineRegisterInfo *MRI = &MI.getParent()->getParent()->getRegInfo();
  bool PostRA = !MRI->isSSA();
  // FIXME: extend this to post-ra. Need to do some change in getForwardingDefMI
  // for post-ra.
  if (PostRA)
    return false;

  // Only handle load/store.
  if (!MI.mayLoadOrStore())
    return false;

  unsigned XFormOpcode = RI.getMappedIdxOpcForImmOpc(MI.getOpcode());

  assert((XFormOpcode != PPC::INSTRUCTION_LIST_END) &&
         "MI must have x-form opcode");

  // get Imm Form info.
  ImmInstrInfo III;
  bool IsVFReg = MI.getOperand(0).isReg()
                     ? PPC::isVFRegister(MI.getOperand(0).getReg())
                     : false;

  if (!instrHasImmForm(XFormOpcode, IsVFReg, III, PostRA))
    return false;

  if (!III.IsSummingOperands)
    return false;

  if (OpNoForForwarding != III.OpNoForForwarding)
    return false;

  MachineOperand ImmOperandMI = MI.getOperand(III.ImmOpNo);
  if (!ImmOperandMI.isImm())
    return false;

  // Check DefMI.
  MachineOperand *ImmMO = nullptr;
  MachineOperand *RegMO = nullptr;
  if (!isDefMIElgibleForForwarding(DefMI, III, ImmMO, RegMO))
    return false;
  assert(ImmMO && RegMO && "Imm and Reg operand must have been set");

  // Check Imm.
  // Set ImmBase from imm instruction as base and get new Imm inside
  // isImmElgibleForForwarding.
  int64_t ImmBase = ImmOperandMI.getImm();
  int64_t Imm = 0;
  if (!isImmElgibleForForwarding(*ImmMO, DefMI, III, Imm, ImmBase))
    return false;

  // Do the transform
  LLVM_DEBUG(dbgs() << "Replacing existing reg+imm instruction:\n");
  LLVM_DEBUG(MI.dump());
  LLVM_DEBUG(dbgs() << "Fed by:\n");
  LLVM_DEBUG(DefMI.dump());

  MI.getOperand(III.OpNoForForwarding).setReg(RegMO->getReg());
  MI.getOperand(III.ImmOpNo).setImm(Imm);

  LLVM_DEBUG(dbgs() << "With:\n");
  LLVM_DEBUG(MI.dump());
  return true;
}

// If an X-Form instruction is fed by an add-immediate and one of its operands
// is the literal zero, attempt to forward the source of the add-immediate to
// the corresponding D-Form instruction with the displacement coming from
// the immediate being added.
bool PPCInstrInfo::transformToImmFormFedByAdd(
    MachineInstr &MI, const ImmInstrInfo &III, unsigned OpNoForForwarding,
    MachineInstr &DefMI, bool KillDefMI) const {
  //         RegMO ImmMO
  //           |    |
  // x = addi reg, imm  <----- DefMI
  // y = op    0 ,  x   <----- MI
  //                |
  //         OpNoForForwarding
  // Check if the MI meet the requirement described in the III.
  if (!isUseMIElgibleForForwarding(MI, III, OpNoForForwarding))
    return false;

  // Check if the DefMI meet the requirement
  // described in the III. If yes, set the ImmMO and RegMO accordingly.
  MachineOperand *ImmMO = nullptr;
  MachineOperand *RegMO = nullptr;
  if (!isDefMIElgibleForForwarding(DefMI, III, ImmMO, RegMO))
    return false;
  assert(ImmMO && RegMO && "Imm and Reg operand must have been set");

  // As we get the Imm operand now, we need to check if the ImmMO meet
  // the requirement described in the III. If yes set the Imm.
  int64_t Imm = 0;
  if (!isImmElgibleForForwarding(*ImmMO, DefMI, III, Imm))
    return false;

  bool IsFwdFeederRegKilled = false;
  bool SeenIntermediateUse = false;
  // Check if the RegMO can be forwarded to MI.
  if (!isRegElgibleForForwarding(*RegMO, DefMI, MI, KillDefMI,
                                 IsFwdFeederRegKilled, SeenIntermediateUse))
    return false;

  MachineRegisterInfo &MRI = MI.getParent()->getParent()->getRegInfo();
  bool PostRA = !MRI.isSSA();

  // We know that, the MI and DefMI both meet the pattern, and
  // the Imm also meet the requirement with the new Imm-form.
  // It is safe to do the transformation now.
  LLVM_DEBUG(dbgs() << "Replacing indexed instruction:\n");
  LLVM_DEBUG(MI.dump());
  LLVM_DEBUG(dbgs() << "Fed by:\n");
  LLVM_DEBUG(DefMI.dump());

  // Update the base reg first.
  MI.getOperand(III.OpNoForForwarding).ChangeToRegister(RegMO->getReg(),
                                                        false, false,
                                                        RegMO->isKill());

  // Then, update the imm.
  if (ImmMO->isImm()) {
    // If the ImmMO is Imm, change the operand that has ZERO to that Imm
    // directly.
    replaceInstrOperandWithImm(MI, III.ZeroIsSpecialOrig, Imm);
  }
  else {
    // Otherwise, it is Constant Pool Index(CPI) or Global,
    // which is relocation in fact. We need to replace the special zero
    // register with ImmMO.
    // Before that, we need to fixup the target flags for imm.
    // For some reason, we miss to set the flag for the ImmMO if it is CPI.
    if (DefMI.getOpcode() == PPC::ADDItocL8)
      ImmMO->setTargetFlags(PPCII::MO_TOC_LO);

    // MI didn't have the interface such as MI.setOperand(i) though
    // it has MI.getOperand(i). To repalce the ZERO MachineOperand with
    // ImmMO, we need to remove ZERO operand and all the operands behind it,
    // and, add the ImmMO, then, move back all the operands behind ZERO.
    SmallVector<MachineOperand, 2> MOps;
    for (unsigned i = MI.getNumOperands() - 1; i >= III.ZeroIsSpecialOrig; i--) {
      MOps.push_back(MI.getOperand(i));
      MI.removeOperand(i);
    }

    // Remove the last MO in the list, which is ZERO operand in fact.
    MOps.pop_back();
    // Add the imm operand.
    MI.addOperand(*ImmMO);
    // Now add the rest back.
    for (auto &MO : MOps)
      MI.addOperand(MO);
  }

  // Update the opcode.
  MI.setDesc(get(III.ImmOpcode));

  if (PostRA)
    recomputeLivenessFlags(*MI.getParent());
  LLVM_DEBUG(dbgs() << "With:\n");
  LLVM_DEBUG(MI.dump());

  return true;
}

bool PPCInstrInfo::transformToImmFormFedByLI(MachineInstr &MI,
                                             const ImmInstrInfo &III,
                                             unsigned ConstantOpNo,
                                             MachineInstr &DefMI) const {
  // DefMI must be LI or LI8.
  if ((DefMI.getOpcode() != PPC::LI && DefMI.getOpcode() != PPC::LI8) ||
      !DefMI.getOperand(1).isImm())
    return false;

  // Get Imm operand and Sign-extend to 64-bits.
  int64_t Imm = SignExtend64<16>(DefMI.getOperand(1).getImm());

  MachineRegisterInfo &MRI = MI.getParent()->getParent()->getRegInfo();
  bool PostRA = !MRI.isSSA();
  // Exit early if we can't convert this.
  if ((ConstantOpNo != III.OpNoForForwarding) && !III.IsCommutative)
    return false;
  if (Imm % III.ImmMustBeMultipleOf)
    return false;
  if (III.TruncateImmTo)
    Imm &= ((1 << III.TruncateImmTo) - 1);
  if (III.SignedImm) {
    APInt ActualValue(64, Imm, true);
    if (!ActualValue.isSignedIntN(III.ImmWidth))
      return false;
  } else {
    uint64_t UnsignedMax = (1 << III.ImmWidth) - 1;
    if ((uint64_t)Imm > UnsignedMax)
      return false;
  }

  // If we're post-RA, the instructions don't agree on whether register zero is
  // special, we can transform this as long as the register operand that will
  // end up in the location where zero is special isn't R0.
  if (PostRA && III.ZeroIsSpecialOrig != III.ZeroIsSpecialNew) {
    unsigned PosForOrigZero = III.ZeroIsSpecialOrig ? III.ZeroIsSpecialOrig :
      III.ZeroIsSpecialNew + 1;
    Register OrigZeroReg = MI.getOperand(PosForOrigZero).getReg();
    Register NewZeroReg = MI.getOperand(III.ZeroIsSpecialNew).getReg();
    // If R0 is in the operand where zero is special for the new instruction,
    // it is unsafe to transform if the constant operand isn't that operand.
    if ((NewZeroReg == PPC::R0 || NewZeroReg == PPC::X0) &&
        ConstantOpNo != III.ZeroIsSpecialNew)
      return false;
    if ((OrigZeroReg == PPC::R0 || OrigZeroReg == PPC::X0) &&
        ConstantOpNo != PosForOrigZero)
      return false;
  }

  unsigned Opc = MI.getOpcode();
  bool SpecialShift32 = Opc == PPC::SLW || Opc == PPC::SLW_rec ||
                        Opc == PPC::SRW || Opc == PPC::SRW_rec ||
                        Opc == PPC::SLW8 || Opc == PPC::SLW8_rec ||
                        Opc == PPC::SRW8 || Opc == PPC::SRW8_rec;
  bool SpecialShift64 = Opc == PPC::SLD || Opc == PPC::SLD_rec ||
                        Opc == PPC::SRD || Opc == PPC::SRD_rec;
  bool SetCR = Opc == PPC::SLW_rec || Opc == PPC::SRW_rec ||
               Opc == PPC::SLD_rec || Opc == PPC::SRD_rec;
  bool RightShift = Opc == PPC::SRW || Opc == PPC::SRW_rec || Opc == PPC::SRD ||
                    Opc == PPC::SRD_rec;

  LLVM_DEBUG(dbgs() << "Replacing reg+reg instruction: ");
  LLVM_DEBUG(MI.dump());
  LLVM_DEBUG(dbgs() << "Fed by load-immediate: ");
  LLVM_DEBUG(DefMI.dump());
  MI.setDesc(get(III.ImmOpcode));
  if (ConstantOpNo == III.OpNoForForwarding) {
    // Converting shifts to immediate form is a bit tricky since they may do
    // one of three things:
    // 1. If the shift amount is between OpSize and 2*OpSize, the result is zero
    // 2. If the shift amount is zero, the result is unchanged (save for maybe
    //    setting CR0)
    // 3. If the shift amount is in [1, OpSize), it's just a shift
    if (SpecialShift32 || SpecialShift64) {
      LoadImmediateInfo LII;
      LII.Imm = 0;
      LII.SetCR = SetCR;
      LII.Is64Bit = SpecialShift64;
      uint64_t ShAmt = Imm & (SpecialShift32 ? 0x1F : 0x3F);
      if (Imm & (SpecialShift32 ? 0x20 : 0x40))
        replaceInstrWithLI(MI, LII);
      // Shifts by zero don't change the value. If we don't need to set CR0,
      // just convert this to a COPY. Can't do this post-RA since we've already
      // cleaned up the copies.
      else if (!SetCR && ShAmt == 0 && !PostRA) {
        MI.removeOperand(2);
        MI.setDesc(get(PPC::COPY));
      } else {
        // The 32 bit and 64 bit instructions are quite different.
        if (SpecialShift32) {
          // Left shifts use (N, 0, 31-N).
          // Right shifts use (32-N, N, 31) if 0 < N < 32.
          //              use (0, 0, 31)    if N == 0.
          uint64_t SH = ShAmt == 0 ? 0 : RightShift ? 32 - ShAmt : ShAmt;
          uint64_t MB = RightShift ? ShAmt : 0;
          uint64_t ME = RightShift ? 31 : 31 - ShAmt;
          replaceInstrOperandWithImm(MI, III.OpNoForForwarding, SH);
          MachineInstrBuilder(*MI.getParent()->getParent(), MI).addImm(MB)
            .addImm(ME);
        } else {
          // Left shifts use (N, 63-N).
          // Right shifts use (64-N, N) if 0 < N < 64.
          //              use (0, 0)    if N == 0.
          uint64_t SH = ShAmt == 0 ? 0 : RightShift ? 64 - ShAmt : ShAmt;
          uint64_t ME = RightShift ? ShAmt : 63 - ShAmt;
          replaceInstrOperandWithImm(MI, III.OpNoForForwarding, SH);
          MachineInstrBuilder(*MI.getParent()->getParent(), MI).addImm(ME);
        }
      }
    } else
      replaceInstrOperandWithImm(MI, ConstantOpNo, Imm);
  }
  // Convert commutative instructions (switch the operands and convert the
  // desired one to an immediate.
  else if (III.IsCommutative) {
    replaceInstrOperandWithImm(MI, ConstantOpNo, Imm);
    swapMIOperands(MI, ConstantOpNo, III.OpNoForForwarding);
  } else
    llvm_unreachable("Should have exited early!");

  // For instructions for which the constant register replaces a different
  // operand than where the immediate goes, we need to swap them.
  if (III.OpNoForForwarding != III.ImmOpNo)
    swapMIOperands(MI, III.OpNoForForwarding, III.ImmOpNo);

  // If the special R0/X0 register index are different for original instruction
  // and new instruction, we need to fix up the register class in new
  // instruction.
  if (!PostRA && III.ZeroIsSpecialOrig != III.ZeroIsSpecialNew) {
    if (III.ZeroIsSpecialNew) {
      // If operand at III.ZeroIsSpecialNew is physical reg(eg: ZERO/ZERO8), no
      // need to fix up register class.
      Register RegToModify = MI.getOperand(III.ZeroIsSpecialNew).getReg();
      if (RegToModify.isVirtual()) {
        const TargetRegisterClass *NewRC =
          MRI.getRegClass(RegToModify)->hasSuperClassEq(&PPC::GPRCRegClass) ?
          &PPC::GPRC_and_GPRC_NOR0RegClass : &PPC::G8RC_and_G8RC_NOX0RegClass;
        MRI.setRegClass(RegToModify, NewRC);
      }
    }
  }

  if (PostRA)
    recomputeLivenessFlags(*MI.getParent());

  LLVM_DEBUG(dbgs() << "With: ");
  LLVM_DEBUG(MI.dump());
  LLVM_DEBUG(dbgs() << "\n");
  return true;
}

const TargetRegisterClass *
PPCInstrInfo::updatedRC(const TargetRegisterClass *RC) const {
  if (Subtarget.hasVSX() && RC == &PPC::VRRCRegClass)
    return &PPC::VSRCRegClass;
  return RC;
}

int PPCInstrInfo::getRecordFormOpcode(unsigned Opcode) {
  return PPC::getRecordFormOpcode(Opcode);
}

static bool isOpZeroOfSubwordPreincLoad(int Opcode) {
  return (Opcode == PPC::LBZU || Opcode == PPC::LBZUX || Opcode == PPC::LBZU8 ||
          Opcode == PPC::LBZUX8 || Opcode == PPC::LHZU ||
          Opcode == PPC::LHZUX || Opcode == PPC::LHZU8 ||
          Opcode == PPC::LHZUX8);
}

// This function checks for sign extension from 32 bits to 64 bits.
static bool definedBySignExtendingOp(const unsigned Reg,
                                     const MachineRegisterInfo *MRI) {
  if (!Register::isVirtualRegister(Reg))
    return false;

  MachineInstr *MI = MRI->getVRegDef(Reg);
  if (!MI)
    return false;

  int Opcode = MI->getOpcode();
  const PPCInstrInfo *TII =
      MI->getMF()->getSubtarget<PPCSubtarget>().getInstrInfo();
  if (TII->isSExt32To64(Opcode))
    return true;

  // The first def of LBZU/LHZU is sign extended.
  if (isOpZeroOfSubwordPreincLoad(Opcode) && MI->getOperand(0).getReg() == Reg)
    return true;

  // RLDICL generates sign-extended output if it clears at least
  // 33 bits from the left (MSB).
  if (Opcode == PPC::RLDICL && MI->getOperand(3).getImm() >= 33)
    return true;

  // If at least one bit from left in a lower word is masked out,
  // all of 0 to 32-th bits of the output are cleared.
  // Hence the output is already sign extended.
  if ((Opcode == PPC::RLWINM || Opcode == PPC::RLWINM_rec ||
       Opcode == PPC::RLWNM || Opcode == PPC::RLWNM_rec) &&
      MI->getOperand(3).getImm() > 0 &&
      MI->getOperand(3).getImm() <= MI->getOperand(4).getImm())
    return true;

  // If the most significant bit of immediate in ANDIS is zero,
  // all of 0 to 32-th bits are cleared.
  if (Opcode == PPC::ANDIS_rec || Opcode == PPC::ANDIS8_rec) {
    uint16_t Imm = MI->getOperand(2).getImm();
    if ((Imm & 0x8000) == 0)
      return true;
  }

  return false;
}

// This function checks the machine instruction that defines the input register
// Reg. If that machine instruction always outputs a value that has only zeros
// in the higher 32 bits then this function will return true.
static bool definedByZeroExtendingOp(const unsigned Reg,
                                     const MachineRegisterInfo *MRI) {
  if (!Register::isVirtualRegister(Reg))
    return false;

  MachineInstr *MI = MRI->getVRegDef(Reg);
  if (!MI)
    return false;

  int Opcode = MI->getOpcode();
  const PPCInstrInfo *TII =
      MI->getMF()->getSubtarget<PPCSubtarget>().getInstrInfo();
  if (TII->isZExt32To64(Opcode))
    return true;

  // The first def of LBZU/LHZU/LWZU are zero extended.
  if ((isOpZeroOfSubwordPreincLoad(Opcode) || Opcode == PPC::LWZU ||
       Opcode == PPC::LWZUX || Opcode == PPC::LWZU8 || Opcode == PPC::LWZUX8) &&
      MI->getOperand(0).getReg() == Reg)
    return true;

  // The 16-bit immediate is sign-extended in li/lis.
  // If the most significant bit is zero, all higher bits are zero.
  if (Opcode == PPC::LI  || Opcode == PPC::LI8 ||
      Opcode == PPC::LIS || Opcode == PPC::LIS8) {
    int64_t Imm = MI->getOperand(1).getImm();
    if (((uint64_t)Imm & ~0x7FFFuLL) == 0)
      return true;
  }

  // We have some variations of rotate-and-mask instructions
  // that clear higher 32-bits.
  if ((Opcode == PPC::RLDICL || Opcode == PPC::RLDICL_rec ||
       Opcode == PPC::RLDCL || Opcode == PPC::RLDCL_rec ||
       Opcode == PPC::RLDICL_32_64) &&
      MI->getOperand(3).getImm() >= 32)
    return true;

  if ((Opcode == PPC::RLDIC || Opcode == PPC::RLDIC_rec) &&
      MI->getOperand(3).getImm() >= 32 &&
      MI->getOperand(3).getImm() <= 63 - MI->getOperand(2).getImm())
    return true;

  if ((Opcode == PPC::RLWINM || Opcode == PPC::RLWINM_rec ||
       Opcode == PPC::RLWNM || Opcode == PPC::RLWNM_rec ||
       Opcode == PPC::RLWINM8 || Opcode == PPC::RLWNM8) &&
      MI->getOperand(3).getImm() <= MI->getOperand(4).getImm())
    return true;

  return false;
}

// This function returns true if the input MachineInstr is a TOC save
// instruction.
bool PPCInstrInfo::isTOCSaveMI(const MachineInstr &MI) const {
  if (!MI.getOperand(1).isImm() || !MI.getOperand(2).isReg())
    return false;
  unsigned TOCSaveOffset = Subtarget.getFrameLowering()->getTOCSaveOffset();
  unsigned StackOffset = MI.getOperand(1).getImm();
  Register StackReg = MI.getOperand(2).getReg();
  Register SPReg = Subtarget.isPPC64() ? PPC::X1 : PPC::R1;
  if (StackReg == SPReg && StackOffset == TOCSaveOffset)
    return true;

  return false;
}

// We limit the max depth to track incoming values of PHIs or binary ops
// (e.g. AND) to avoid excessive cost.
const unsigned MAX_BINOP_DEPTH = 1;

// This function will promote the instruction which defines the register `Reg`
// in the parameter from a 32-bit to a 64-bit instruction if needed. The logic
// used to check whether an instruction needs to be promoted or not is similar
// to the logic used to check whether or not a defined register is sign or zero
// extended within the function PPCInstrInfo::isSignOrZeroExtended.
// Additionally, the `promoteInstr32To64ForElimEXTSW` function is recursive.
// BinOpDepth does not count all of the recursions. The parameter BinOpDepth is
// incremented  only when `promoteInstr32To64ForElimEXTSW` calls itself more
// than once. This is done to prevent exponential recursion.
void PPCInstrInfo::promoteInstr32To64ForElimEXTSW(const Register &Reg,
                                                  MachineRegisterInfo *MRI,
                                                  unsigned BinOpDepth,
                                                  LiveVariables *LV) const {
  if (!Reg.isVirtual())
    return;

  MachineInstr *MI = MRI->getVRegDef(Reg);
  if (!MI)
    return;

  unsigned Opcode = MI->getOpcode();

  switch (Opcode) {
  case PPC::OR:
  case PPC::ISEL:
  case PPC::OR8:
  case PPC::PHI: {
    if (BinOpDepth >= MAX_BINOP_DEPTH)
      break;
    unsigned OperandEnd = 3, OperandStride = 1;
    if (Opcode == PPC::PHI) {
      OperandEnd = MI->getNumOperands();
      OperandStride = 2;
    }

    for (unsigned I = 1; I < OperandEnd; I += OperandStride) {
      assert(MI->getOperand(I).isReg() && "Operand must be register");
      promoteInstr32To64ForElimEXTSW(MI->getOperand(I).getReg(), MRI,
                                     BinOpDepth + 1, LV);
    }

    break;
  }
  case PPC::COPY: {
    // Refers to the logic of the `case PPC::COPY` statement in the function
    // PPCInstrInfo::isSignOrZeroExtended().

    Register SrcReg = MI->getOperand(1).getReg();
    // In both ELFv1 and v2 ABI, method parameters and the return value
    // are sign- or zero-extended.
    const MachineFunction *MF = MI->getMF();
    if (!MF->getSubtarget<PPCSubtarget>().isSVR4ABI()) {
      // If this is a copy from another register, we recursively promote the
      // source.
      promoteInstr32To64ForElimEXTSW(SrcReg, MRI, BinOpDepth, LV);
      return;
    }

    // From here on everything is SVR4ABI. COPY will be eliminated in the other
    // pass, we do not need promote the COPY pseudo opcode.

    if (SrcReg != PPC::X3)
      // If this is a copy from another register, we recursively promote the
      // source.
      promoteInstr32To64ForElimEXTSW(SrcReg, MRI, BinOpDepth, LV);
    return;
  }
  case PPC::ORI:
  case PPC::XORI:
  case PPC::ORIS:
  case PPC::XORIS:
  case PPC::ORI8:
  case PPC::XORI8:
  case PPC::ORIS8:
  case PPC::XORIS8:
    promoteInstr32To64ForElimEXTSW(MI->getOperand(1).getReg(), MRI, BinOpDepth,
                                   LV);
    break;
  case PPC::AND:
  case PPC::AND8:
    if (BinOpDepth >= MAX_BINOP_DEPTH)
      break;

    promoteInstr32To64ForElimEXTSW(MI->getOperand(1).getReg(), MRI,
                                   BinOpDepth + 1, LV);
    promoteInstr32To64ForElimEXTSW(MI->getOperand(2).getReg(), MRI,
                                   BinOpDepth + 1, LV);
    break;
  }

  const TargetRegisterClass *RC = MRI->getRegClass(Reg);
  if (RC == &PPC::G8RCRegClass || RC == &PPC::G8RC_and_G8RC_NOX0RegClass)
    return;

  const PPCInstrInfo *TII =
      MI->getMF()->getSubtarget<PPCSubtarget>().getInstrInfo();

  // Map the 32bit to 64bit opcodes for instructions that are not signed or zero
  // extended themselves, but may have operands who's destination registers of
  // signed or zero extended instructions.
  std::unordered_map<unsigned, unsigned> OpcodeMap = {
      {PPC::OR, PPC::OR8},     {PPC::ISEL, PPC::ISEL8},
      {PPC::ORI, PPC::ORI8},   {PPC::XORI, PPC::XORI8},
      {PPC::ORIS, PPC::ORIS8}, {PPC::XORIS, PPC::XORIS8},
      {PPC::AND, PPC::AND8}};

  int NewOpcode = -1;
  auto It = OpcodeMap.find(Opcode);
  if (It != OpcodeMap.end()) {
    // Set the new opcode to the mapped 64-bit version.
    NewOpcode = It->second;
  } else {
    if (!TII->isSExt32To64(Opcode))
      return;

    // The TableGen function `get64BitInstrFromSignedExt32BitInstr` is used to
    // map the 32-bit instruction with the `SExt32To64` flag to the 64-bit
    // instruction with the same opcode.
    NewOpcode = PPC::get64BitInstrFromSignedExt32BitInstr(Opcode);
  }

  assert(NewOpcode != -1 &&
         "Must have a 64-bit opcode to map the 32-bit opcode!");

  const TargetRegisterInfo *TRI = MRI->getTargetRegisterInfo();
  const MCInstrDesc &MCID = TII->get(NewOpcode);
  const TargetRegisterClass *NewRC =
      TRI->getRegClass(MCID.operands()[0].RegClass);

  Register SrcReg = MI->getOperand(0).getReg();
  const TargetRegisterClass *SrcRC = MRI->getRegClass(SrcReg);

  // If the register class of the defined register in the 32-bit instruction
  // is the same as the register class of the defined register in the promoted
  // 64-bit instruction, we do not need to promote the instruction.
  if (NewRC == SrcRC)
    return;

  DebugLoc DL = MI->getDebugLoc();
  auto MBB = MI->getParent();

  // Since the pseudo-opcode of the instruction is promoted from 32-bit to
  // 64-bit, if the source reg class of the original instruction belongs to
  // PPC::GRCRegClass or PPC::GPRC_and_GPRC_NOR0RegClass, we need to promote
  // the operand to PPC::G8CRegClass or PPC::G8RC_and_G8RC_NOR0RegClass,
  // respectively.
  DenseMap<unsigned, Register> PromoteRegs;
  for (unsigned i = 1; i < MI->getNumOperands(); i++) {
    MachineOperand &Operand = MI->getOperand(i);
    if (!Operand.isReg())
      continue;

    Register OperandReg = Operand.getReg();
    if (!OperandReg.isVirtual())
      continue;

    const TargetRegisterClass *NewUsedRegRC =
        TRI->getRegClass(MCID.operands()[i].RegClass);
    const TargetRegisterClass *OrgRC = MRI->getRegClass(OperandReg);
    if (NewUsedRegRC != OrgRC && (OrgRC == &PPC::GPRCRegClass ||
                                  OrgRC == &PPC::GPRC_and_GPRC_NOR0RegClass)) {
      // Promote the used 32-bit register to 64-bit register.
      Register TmpReg = MRI->createVirtualRegister(NewUsedRegRC);
      Register DstTmpReg = MRI->createVirtualRegister(NewUsedRegRC);
      BuildMI(*MBB, MI, DL, TII->get(PPC::IMPLICIT_DEF), TmpReg);
      BuildMI(*MBB, MI, DL, TII->get(PPC::INSERT_SUBREG), DstTmpReg)
          .addReg(TmpReg)
          .addReg(OperandReg)
          .addImm(PPC::sub_32);
      PromoteRegs[i] = DstTmpReg;
    }
  }

  Register NewDefinedReg = MRI->createVirtualRegister(NewRC);

  BuildMI(*MBB, MI, DL, TII->get(NewOpcode), NewDefinedReg);
  MachineBasicBlock::instr_iterator Iter(MI);
  --Iter;
  MachineInstrBuilder MIBuilder(*Iter->getMF(), Iter);
  for (unsigned i = 1; i < MI->getNumOperands(); i++) {
    if (auto It = PromoteRegs.find(i); It != PromoteRegs.end())
      MIBuilder.addReg(It->second, RegState::Kill);
    else
      Iter->addOperand(MI->getOperand(i));
  }

  for (unsigned i = 1; i < Iter->getNumOperands(); i++) {
    MachineOperand &Operand = Iter->getOperand(i);
    if (!Operand.isReg())
      continue;
    Register OperandReg = Operand.getReg();
    if (!OperandReg.isVirtual())
      continue;
    LV->recomputeForSingleDefVirtReg(OperandReg);
  }

  MI->eraseFromParent();

  // A defined register may be used by other instructions that are 32-bit.
  // After the defined register is promoted to 64-bit for the promoted
  // instruction, we need to demote the 64-bit defined register back to a
  // 32-bit register
  BuildMI(*MBB, ++Iter, DL, TII->get(PPC::COPY), SrcReg)
      .addReg(NewDefinedReg, RegState::Kill, PPC::sub_32);
  LV->recomputeForSingleDefVirtReg(NewDefinedReg);
}

// The isSignOrZeroExtended function is recursive. The parameter BinOpDepth
// does not count all of the recursions. The parameter BinOpDepth is incremented
// only when isSignOrZeroExtended calls itself more than once. This is done to
// prevent expontential recursion. There is no parameter to track linear
// recursion.
std::pair<bool, bool>
PPCInstrInfo::isSignOrZeroExtended(const unsigned Reg,
                                   const unsigned BinOpDepth,
                                   const MachineRegisterInfo *MRI) const {
  if (!Register::isVirtualRegister(Reg))
    return std::pair<bool, bool>(false, false);

  MachineInstr *MI = MRI->getVRegDef(Reg);
  if (!MI)
    return std::pair<bool, bool>(false, false);

  bool IsSExt = definedBySignExtendingOp(Reg, MRI);
  bool IsZExt = definedByZeroExtendingOp(Reg, MRI);

  // If we know the instruction always returns sign- and zero-extended result,
  // return here.
  if (IsSExt && IsZExt)
    return std::pair<bool, bool>(IsSExt, IsZExt);

  switch (MI->getOpcode()) {
  case PPC::COPY: {
    Register SrcReg = MI->getOperand(1).getReg();

    // In both ELFv1 and v2 ABI, method parameters and the return value
    // are sign- or zero-extended.
    const MachineFunction *MF = MI->getMF();

    if (!MF->getSubtarget<PPCSubtarget>().isSVR4ABI()) {
      // If this is a copy from another register, we recursively check source.
      auto SrcExt = isSignOrZeroExtended(SrcReg, BinOpDepth, MRI);
      return std::pair<bool, bool>(SrcExt.first || IsSExt,
                                   SrcExt.second || IsZExt);
    }

    // From here on everything is SVR4ABI
    const PPCFunctionInfo *FuncInfo = MF->getInfo<PPCFunctionInfo>();
    // We check the ZExt/SExt flags for a method parameter.
    if (MI->getParent()->getBasicBlock() ==
        &MF->getFunction().getEntryBlock()) {
      Register VReg = MI->getOperand(0).getReg();
      if (MF->getRegInfo().isLiveIn(VReg)) {
        IsSExt |= FuncInfo->isLiveInSExt(VReg);
        IsZExt |= FuncInfo->isLiveInZExt(VReg);
        return std::pair<bool, bool>(IsSExt, IsZExt);
      }
    }

    if (SrcReg != PPC::X3) {
      // If this is a copy from another register, we recursively check source.
      auto SrcExt = isSignOrZeroExtended(SrcReg, BinOpDepth, MRI);
      return std::pair<bool, bool>(SrcExt.first || IsSExt,
                                   SrcExt.second || IsZExt);
    }

    // For a method return value, we check the ZExt/SExt flags in attribute.
    // We assume the following code sequence for method call.
    //   ADJCALLSTACKDOWN 32, implicit dead %r1, implicit %r1
    //   BL8_NOP @func,...
    //   ADJCALLSTACKUP 32, 0, implicit dead %r1, implicit %r1
    //   %5 = COPY %x3; G8RC:%5
    const MachineBasicBlock *MBB = MI->getParent();
    std::pair<bool, bool> IsExtendPair = std::pair<bool, bool>(IsSExt, IsZExt);
    MachineBasicBlock::const_instr_iterator II =
        MachineBasicBlock::const_instr_iterator(MI);
    if (II == MBB->instr_begin() || (--II)->getOpcode() != PPC::ADJCALLSTACKUP)
      return IsExtendPair;

    const MachineInstr &CallMI = *(--II);
    if (!CallMI.isCall() || !CallMI.getOperand(0).isGlobal())
      return IsExtendPair;

    const Function *CalleeFn =
        dyn_cast_if_present<Function>(CallMI.getOperand(0).getGlobal());
    if (!CalleeFn)
      return IsExtendPair;
    const IntegerType *IntTy = dyn_cast<IntegerType>(CalleeFn->getReturnType());
    if (IntTy && IntTy->getBitWidth() <= 32) {
      const AttributeSet &Attrs = CalleeFn->getAttributes().getRetAttrs();
      IsSExt |= Attrs.hasAttribute(Attribute::SExt);
      IsZExt |= Attrs.hasAttribute(Attribute::ZExt);
      return std::pair<bool, bool>(IsSExt, IsZExt);
    }

    return IsExtendPair;
  }

  // OR, XOR with 16-bit immediate does not change the upper 48 bits.
  // So, we track the operand register as we do for register copy.
  case PPC::ORI:
  case PPC::XORI:
  case PPC::ORI8:
  case PPC::XORI8: {
    Register SrcReg = MI->getOperand(1).getReg();
    auto SrcExt = isSignOrZeroExtended(SrcReg, BinOpDepth, MRI);
    return std::pair<bool, bool>(SrcExt.first || IsSExt,
                                 SrcExt.second || IsZExt);
  }

  // OR, XOR with shifted 16-bit immediate does not change the upper
  // 32 bits. So, we track the operand register for zero extension.
  // For sign extension when the MSB of the immediate is zero, we also
  // track the operand register since the upper 33 bits are unchanged.
  case PPC::ORIS:
  case PPC::XORIS:
  case PPC::ORIS8:
  case PPC::XORIS8: {
    Register SrcReg = MI->getOperand(1).getReg();
    auto SrcExt = isSignOrZeroExtended(SrcReg, BinOpDepth, MRI);
    uint16_t Imm = MI->getOperand(2).getImm();
    if (Imm & 0x8000)
      return std::pair<bool, bool>(false, SrcExt.second || IsZExt);
    else
      return std::pair<bool, bool>(SrcExt.first || IsSExt,
                                   SrcExt.second || IsZExt);
  }

  // If all incoming values are sign-/zero-extended,
  // the output of OR, ISEL or PHI is also sign-/zero-extended.
  case PPC::OR:
  case PPC::OR8:
  case PPC::ISEL:
  case PPC::PHI: {
    if (BinOpDepth >= MAX_BINOP_DEPTH)
      return std::pair<bool, bool>(false, false);

    // The input registers for PHI are operand 1, 3, ...
    // The input registers for others are operand 1 and 2.
    unsigned OperandEnd = 3, OperandStride = 1;
    if (MI->getOpcode() == PPC::PHI) {
      OperandEnd = MI->getNumOperands();
      OperandStride = 2;
    }

    IsSExt = true;
    IsZExt = true;
    for (unsigned I = 1; I != OperandEnd; I += OperandStride) {
      if (!MI->getOperand(I).isReg())
        return std::pair<bool, bool>(false, false);

      Register SrcReg = MI->getOperand(I).getReg();
      auto SrcExt = isSignOrZeroExtended(SrcReg, BinOpDepth + 1, MRI);
      IsSExt &= SrcExt.first;
      IsZExt &= SrcExt.second;
    }
    return std::pair<bool, bool>(IsSExt, IsZExt);
  }

  // If at least one of the incoming values of an AND is zero extended
  // then the output is also zero-extended. If both of the incoming values
  // are sign-extended then the output is also sign extended.
  case PPC::AND:
  case PPC::AND8: {
    if (BinOpDepth >= MAX_BINOP_DEPTH)
      return std::pair<bool, bool>(false, false);

    Register SrcReg1 = MI->getOperand(1).getReg();
    Register SrcReg2 = MI->getOperand(2).getReg();
    auto Src1Ext = isSignOrZeroExtended(SrcReg1, BinOpDepth + 1, MRI);
    auto Src2Ext = isSignOrZeroExtended(SrcReg2, BinOpDepth + 1, MRI);
    return std::pair<bool, bool>(Src1Ext.first && Src2Ext.first,
                                 Src1Ext.second || Src2Ext.second);
  }

  default:
    break;
  }
  return std::pair<bool, bool>(IsSExt, IsZExt);
}

bool PPCInstrInfo::isBDNZ(unsigned Opcode) const {
  return (Opcode == (Subtarget.isPPC64() ? PPC::BDNZ8 : PPC::BDNZ));
}

namespace {
class PPCPipelinerLoopInfo : public TargetInstrInfo::PipelinerLoopInfo {
  MachineInstr *Loop, *EndLoop, *LoopCount;
  MachineFunction *MF;
  const TargetInstrInfo *TII;
  int64_t TripCount;

public:
  PPCPipelinerLoopInfo(MachineInstr *Loop, MachineInstr *EndLoop,
                       MachineInstr *LoopCount)
      : Loop(Loop), EndLoop(EndLoop), LoopCount(LoopCount),
        MF(Loop->getParent()->getParent()),
        TII(MF->getSubtarget().getInstrInfo()) {
    // Inspect the Loop instruction up-front, as it may be deleted when we call
    // createTripCountGreaterCondition.
    if (LoopCount->getOpcode() == PPC::LI8 || LoopCount->getOpcode() == PPC::LI)
      TripCount = LoopCount->getOperand(1).getImm();
    else
      TripCount = -1;
  }

  bool shouldIgnoreForPipelining(const MachineInstr *MI) const override {
    // Only ignore the terminator.
    return MI == EndLoop;
  }

  std::optional<bool> createTripCountGreaterCondition(
      int TC, MachineBasicBlock &MBB,
      SmallVectorImpl<MachineOperand> &Cond) override {
    if (TripCount == -1) {
      // Since BDZ/BDZ8 that we will insert will also decrease the ctr by 1,
      // so we don't need to generate any thing here.
      Cond.push_back(MachineOperand::CreateImm(0));
      Cond.push_back(MachineOperand::CreateReg(
          MF->getSubtarget<PPCSubtarget>().isPPC64() ? PPC::CTR8 : PPC::CTR,
          true));
      return {};
    }

    return TripCount > TC;
  }

  void setPreheader(MachineBasicBlock *NewPreheader) override {
    // Do nothing. We want the LOOP setup instruction to stay in the *old*
    // preheader, so we can use BDZ in the prologs to adapt the loop trip count.
  }

  void adjustTripCount(int TripCountAdjust) override {
    // If the loop trip count is a compile-time value, then just change the
    // value.
    if (LoopCount->getOpcode() == PPC::LI8 ||
        LoopCount->getOpcode() == PPC::LI) {
      int64_t TripCount = LoopCount->getOperand(1).getImm() + TripCountAdjust;
      LoopCount->getOperand(1).setImm(TripCount);
      return;
    }

    // Since BDZ/BDZ8 that we will insert will also decrease the ctr by 1,
    // so we don't need to generate any thing here.
  }

  void disposed(LiveIntervals *LIS) override {
    if (LIS) {
      LIS->RemoveMachineInstrFromMaps(*Loop);
      LIS->RemoveMachineInstrFromMaps(*LoopCount);
    }
    Loop->eraseFromParent();
    // Ensure the loop setup instruction is deleted too.
    LoopCount->eraseFromParent();
  }
};
} // namespace

std::unique_ptr<TargetInstrInfo::PipelinerLoopInfo>
PPCInstrInfo::analyzeLoopForPipelining(MachineBasicBlock *LoopBB) const {
  // We really "analyze" only hardware loops right now.
  MachineBasicBlock::iterator I = LoopBB->getFirstTerminator();
  MachineBasicBlock *Preheader = *LoopBB->pred_begin();
  if (Preheader == LoopBB)
    Preheader = *std::next(LoopBB->pred_begin());
  MachineFunction *MF = Preheader->getParent();

  if (I != LoopBB->end() && isBDNZ(I->getOpcode())) {
    SmallPtrSet<MachineBasicBlock *, 8> Visited;
    if (MachineInstr *LoopInst = findLoopInstr(*Preheader, Visited)) {
      Register LoopCountReg = LoopInst->getOperand(0).getReg();
      MachineRegisterInfo &MRI = MF->getRegInfo();
      MachineInstr *LoopCount = MRI.getUniqueVRegDef(LoopCountReg);
      return std::make_unique<PPCPipelinerLoopInfo>(LoopInst, &*I, LoopCount);
    }
  }
  return nullptr;
}

MachineInstr *PPCInstrInfo::findLoopInstr(
    MachineBasicBlock &PreHeader,
    SmallPtrSet<MachineBasicBlock *, 8> &Visited) const {

  unsigned LOOPi = (Subtarget.isPPC64() ? PPC::MTCTR8loop : PPC::MTCTRloop);

  // The loop set-up instruction should be in preheader
  for (auto &I : PreHeader.instrs())
    if (I.getOpcode() == LOOPi)
      return &I;
  return nullptr;
}

// Return true if get the base operand, byte offset of an instruction and the
// memory width. Width is the size of memory that is being loaded/stored.
bool PPCInstrInfo::getMemOperandWithOffsetWidth(
    const MachineInstr &LdSt, const MachineOperand *&BaseReg, int64_t &Offset,
    LocationSize &Width, const TargetRegisterInfo *TRI) const {
  if (!LdSt.mayLoadOrStore() || LdSt.getNumExplicitOperands() != 3)
    return false;

  // Handle only loads/stores with base register followed by immediate offset.
  if (!LdSt.getOperand(1).isImm() ||
      (!LdSt.getOperand(2).isReg() && !LdSt.getOperand(2).isFI()))
    return false;
  if (!LdSt.getOperand(1).isImm() ||
      (!LdSt.getOperand(2).isReg() && !LdSt.getOperand(2).isFI()))
    return false;

  if (!LdSt.hasOneMemOperand())
    return false;

  Width = (*LdSt.memoperands_begin())->getSize();
  Offset = LdSt.getOperand(1).getImm();
  BaseReg = &LdSt.getOperand(2);
  return true;
}

bool PPCInstrInfo::areMemAccessesTriviallyDisjoint(
    const MachineInstr &MIa, const MachineInstr &MIb) const {
  assert(MIa.mayLoadOrStore() && "MIa must be a load or store.");
  assert(MIb.mayLoadOrStore() && "MIb must be a load or store.");

  if (MIa.hasUnmodeledSideEffects() || MIb.hasUnmodeledSideEffects() ||
      MIa.hasOrderedMemoryRef() || MIb.hasOrderedMemoryRef())
    return false;

  // Retrieve the base register, offset from the base register and width. Width
  // is the size of memory that is being loaded/stored (e.g. 1, 2, 4).  If
  // base registers are identical, and the offset of a lower memory access +
  // the width doesn't overlap the offset of a higher memory access,
  // then the memory accesses are different.
  const TargetRegisterInfo *TRI = &getRegisterInfo();
  const MachineOperand *BaseOpA = nullptr, *BaseOpB = nullptr;
  int64_t OffsetA = 0, OffsetB = 0;
  LocationSize WidthA = LocationSize::precise(0),
               WidthB = LocationSize::precise(0);
  if (getMemOperandWithOffsetWidth(MIa, BaseOpA, OffsetA, WidthA, TRI) &&
      getMemOperandWithOffsetWidth(MIb, BaseOpB, OffsetB, WidthB, TRI)) {
    if (BaseOpA->isIdenticalTo(*BaseOpB)) {
      int LowOffset = std::min(OffsetA, OffsetB);
      int HighOffset = std::max(OffsetA, OffsetB);
      LocationSize LowWidth = (LowOffset == OffsetA) ? WidthA : WidthB;
      if (LowWidth.hasValue() &&
          LowOffset + (int)LowWidth.getValue() <= HighOffset)
        return true;
    }
  }
  return false;
}<|MERGE_RESOLUTION|>--- conflicted
+++ resolved
@@ -1926,11 +1926,7 @@
   } else if (PPC::DMRROWpRCRegClass.hasSubClassEq(RC)) {
     llvm_unreachable("TODO: Implement spill DMRROWp regclass!");
   } else if (PPC::DMRpRCRegClass.hasSubClassEq(RC)) {
-<<<<<<< HEAD
-    llvm_unreachable("TODO: Implement spill DMRp regclass!");
-=======
     OpcodeIndex = SOK_DMRpSpill;
->>>>>>> eb0f1dc0
   } else if (PPC::DMRRCRegClass.hasSubClassEq(RC)) {
     OpcodeIndex = SOK_DMRSpill;
   } else {
