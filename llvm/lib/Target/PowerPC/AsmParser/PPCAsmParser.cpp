--- conflicted
+++ resolved
@@ -746,13 +746,8 @@
       return CreateImm(CE->getValue(), S, E, IsPPC64);
 
     if (const MCSymbolRefExpr *SRE = dyn_cast<MCSymbolRefExpr>(Val))
-<<<<<<< HEAD
-      if (getSpecifier(SRE) == PPCMCExpr::VK_TLS ||
-          getSpecifier(SRE) == PPCMCExpr::VK_TLS_PCREL)
-=======
       if (getSpecifier(SRE) == PPC::S_TLS ||
           getSpecifier(SRE) == PPC::S_TLS_PCREL)
->>>>>>> 4084ffcf
         return CreateTLSReg(SRE, S, E, IsPPC64);
 
     if (const auto *SE = dyn_cast<MCSpecifierExpr>(Val)) {
@@ -1324,7 +1319,6 @@
 
   if (!getParser().getTok().is(AsmToken::Identifier))
     return MCRegister();
-<<<<<<< HEAD
 
   // MatchRegisterName() expects lower-case registers, but we want to support
   // case-insensitive spelling.
@@ -1334,17 +1328,6 @@
   if (!RegNo)
     return RegNo;
 
-=======
-
-  // MatchRegisterName() expects lower-case registers, but we want to support
-  // case-insensitive spelling.
-  std::string NameBuf = getParser().getTok().getString().lower();
-  StringRef Name(NameBuf);
-  MCRegister RegNo = MatchRegisterName(Name);
-  if (!RegNo)
-    return RegNo;
-
->>>>>>> 4084ffcf
   Name.substr(Name.find_first_of("1234567890")).getAsInteger(10, IntVal);
 
   // MatchRegisterName doesn't seem to have special handling for 64bit vs 32bit
@@ -1391,41 +1374,17 @@
   switch (E->getKind()) {
   case MCExpr::Constant:
     break;
-<<<<<<< HEAD
-  case MCExpr::Target: {
-    // Detect error but do not return a modified expression.
-    auto *TE = cast<PPCMCExpr>(E);
-    Spec = TE->getSpecifier();
-    (void)extractSpecifier(TE->getSubExpr(), Spec);
-    Spec = PPCMCExpr::VK_None;
-=======
   case MCExpr::Specifier: {
     // Detect error but do not return a modified expression.
     auto *TE = cast<MCSpecifierExpr>(E);
     Spec = TE->getSpecifier();
     (void)extractSpecifier(TE->getSubExpr(), Spec);
     Spec = PPC::S_None;
->>>>>>> 4084ffcf
   } break;
 
   case MCExpr::SymbolRef: {
     const auto *SRE = cast<MCSymbolRefExpr>(E);
     switch (getSpecifier(SRE)) {
-<<<<<<< HEAD
-    case PPCMCExpr::VK_None:
-    default:
-      break;
-    case PPCMCExpr::VK_LO:
-    case PPCMCExpr::VK_HI:
-    case PPCMCExpr::VK_HA:
-    case PPCMCExpr::VK_HIGH:
-    case PPCMCExpr::VK_HIGHA:
-    case PPCMCExpr::VK_HIGHER:
-    case PPCMCExpr::VK_HIGHERA:
-    case PPCMCExpr::VK_HIGHEST:
-    case PPCMCExpr::VK_HIGHESTA:
-      if (Spec == PPCMCExpr::VK_None)
-=======
     case PPC::S_None:
     default:
       break;
@@ -1439,7 +1398,6 @@
     case PPC::S_HIGHEST:
     case PPC::S_HIGHESTA:
       if (Spec == PPC::S_None)
->>>>>>> 4084ffcf
         Spec = getSpecifier(SRE);
       else
         Error(E->getLoc(), "cannot contain more than one relocation specifier");
@@ -1451,11 +1409,7 @@
   case MCExpr::Unary: {
     const MCUnaryExpr *UE = cast<MCUnaryExpr>(E);
     const MCExpr *Sub = extractSpecifier(UE->getSubExpr(), Spec);
-<<<<<<< HEAD
-    if (Spec != PPCMCExpr::VK_None)
-=======
     if (Spec != PPC::S_None)
->>>>>>> 4084ffcf
       return MCUnaryExpr::create(UE->getOpcode(), Sub, Context);
     break;
   }
@@ -1464,11 +1418,7 @@
     const MCBinaryExpr *BE = cast<MCBinaryExpr>(E);
     const MCExpr *LHS = extractSpecifier(BE->getLHS(), Spec);
     const MCExpr *RHS = extractSpecifier(BE->getRHS(), Spec);
-<<<<<<< HEAD
-    if (Spec != PPCMCExpr::VK_None)
-=======
     if (Spec != PPC::S_None)
->>>>>>> 4084ffcf
       return MCBinaryExpr::create(BE->getOpcode(), LHS, RHS, Context);
     break;
   }
@@ -1487,17 +1437,10 @@
   if (getParser().parseExpression(EVal))
     return true;
 
-<<<<<<< HEAD
-  auto Spec = PPCMCExpr::VK_None;
-  const MCExpr *E = extractSpecifier(EVal, Spec);
-  if (Spec != PPCMCExpr::VK_None)
-    EVal = PPCMCExpr::create(Spec, E, getParser().getContext());
-=======
   uint16_t Spec = PPC::S_None;
   const MCExpr *E = extractSpecifier(EVal, Spec);
   if (Spec != PPC::S_None)
     EVal = MCSpecifierExpr::create(E, Spec, getParser().getContext());
->>>>>>> 4084ffcf
 
   return false;
 }
@@ -1570,15 +1513,9 @@
       if (!(parseOptionalToken(AsmToken::Identifier) &&
             Tok.getString().compare_insensitive("plt") == 0))
         return Error(Tok.getLoc(), "expected 'plt'");
-<<<<<<< HEAD
-      EVal = MCSymbolRefExpr::create(
-          getContext().getOrCreateSymbol(TlsGetAddr),
-          MCSymbolRefExpr::VariantKind(PPCMCExpr::VK_PLT), getContext());
-=======
       EVal = MCSymbolRefExpr::create(getContext().getOrCreateSymbol(TlsGetAddr),
                                      MCSymbolRefExpr::VariantKind(PPC::S_PLT),
                                      getContext());
->>>>>>> 4084ffcf
       if (parseOptionalToken(AsmToken::Plus)) {
         const MCExpr *Addend = nullptr;
         SMLoc EndLoc;
@@ -1891,17 +1828,6 @@
                                            MCContext &Ctx) {
   if (isa<MCConstantExpr>(E)) {
     switch (PPCMCExpr::Specifier(Spec)) {
-<<<<<<< HEAD
-    case PPCMCExpr::VK_LO:
-    case PPCMCExpr::VK_HI:
-    case PPCMCExpr::VK_HA:
-    case PPCMCExpr::VK_HIGH:
-    case PPCMCExpr::VK_HIGHA:
-    case PPCMCExpr::VK_HIGHER:
-    case PPCMCExpr::VK_HIGHERA:
-    case PPCMCExpr::VK_HIGHEST:
-    case PPCMCExpr::VK_HIGHESTA:
-=======
     case PPC::S_LO:
     case PPC::S_HI:
     case PPC::S_HA:
@@ -1911,16 +1837,11 @@
     case PPC::S_HIGHERA:
     case PPC::S_HIGHEST:
     case PPC::S_HIGHESTA:
->>>>>>> 4084ffcf
       break;
     default:
       return nullptr;
     }
   }
 
-<<<<<<< HEAD
-  return PPCMCExpr::create(PPCMCExpr::Specifier(Spec), E, Ctx);
-=======
   return MCSpecifierExpr::create(E, Spec, Ctx);
->>>>>>> 4084ffcf
 }