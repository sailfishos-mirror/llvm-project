//===-- PPCMCExpr.h - PPC specific MC expression classes --------*- C++ -*-===//
//
// Part of the LLVM Project, under the Apache License v2.0 with LLVM Exceptions.
// See https://llvm.org/LICENSE.txt for license information.
// SPDX-License-Identifier: Apache-2.0 WITH LLVM-exception
//
//===----------------------------------------------------------------------===//

#ifndef LLVM_LIB_TARGET_POWERPC_MCTARGETDESC_PPCMCEXPR_H
#define LLVM_LIB_TARGET_POWERPC_MCTARGETDESC_PPCMCEXPR_H

#include "PPCMCAsmInfo.h"
#include "llvm/MC/MCExpr.h"
#include "llvm/MC/MCValue.h"
#include <optional>

namespace llvm {

<<<<<<< HEAD
class PPCMCExpr : public MCTargetExpr {
public:
  enum Specifier : uint8_t {
    VK_None,

    VK_LO = MCSymbolRefExpr::FirstTargetSpecifier,
    VK_HI,
    VK_HA,
    VK_HIGH,
    VK_HIGHA,
    VK_HIGHER,
    VK_HIGHERA,
    VK_HIGHEST,
    VK_HIGHESTA,

    VK_AIX_TLSGD,       // symbol@gd
    VK_AIX_TLSGDM,      // symbol@m
    VK_AIX_TLSIE,       // symbol@ie
    VK_AIX_TLSLD,       // symbol@ld
    VK_AIX_TLSLE,       // symbol@le
    VK_AIX_TLSML,       // symbol@ml
    VK_DTPMOD,          // symbol@dtpmod
    VK_DTPREL,          // symbol@dprel
    VK_DTPREL_HA,       // symbol@dtprel@ha
    VK_DTPREL_HI,       // symbol@dtprel@h
    VK_DTPREL_HIGH,     // symbol@dtprel@high
    VK_DTPREL_HIGHA,    // symbol@dtprel@higha
    VK_DTPREL_HIGHER,   // symbol@dtprel@higher
    VK_DTPREL_HIGHERA,  // symbol@dtprel@highera
    VK_DTPREL_HIGHEST,  // symbol@dtprel@highest
    VK_DTPREL_HIGHESTA, // symbol@dtprel@highesta
    VK_DTPREL_LO,       // symbol@dtprel@l
    VK_GOT,             // symbol@got
    VK_GOT_DTPREL,      // symbol@got@dtprel
    VK_GOT_DTPREL_HA,   // symbol@got@dtprel@ha
    VK_GOT_DTPREL_HI,   // symbol@got@dtprel@h
    VK_GOT_DTPREL_LO,   // symbol@got@dtprel@l
    VK_GOT_HA,          // symbol@got@ha
    VK_GOT_HI,          // symbol@got@h
    VK_GOT_LO,          // symbol@got@l
    VK_GOT_PCREL,       // symbol@got@pcrel
    VK_GOT_TLSGD,       // symbol@got@tlsgd
    VK_GOT_TLSGD_HA,    // symbol@got@tlsgd@ha
    VK_GOT_TLSGD_HI,    // symbol@got@tlsgd@h
    VK_GOT_TLSGD_LO,    // symbol@got@tlsgd@l
    VK_GOT_TLSGD_PCREL, // symbol@got@tlsgd@pcrel
    VK_GOT_TLSLD,       // symbol@got@tlsld
    VK_GOT_TLSLD_HA,    // symbol@got@tlsld@ha
    VK_GOT_TLSLD_HI,    // symbol@got@tlsld@h
    VK_GOT_TLSLD_LO,    // symbol@got@tlsld@l
    VK_GOT_TLSLD_PCREL, // symbol@got@tlsld@pcrel
    VK_GOT_TPREL,       // symbol@got@tprel
    VK_GOT_TPREL_HA,    // symbol@got@tprel@ha
    VK_GOT_TPREL_HI,    // symbol@got@tprel@h
    VK_GOT_TPREL_LO,    // symbol@got@tprel@l
    VK_GOT_TPREL_PCREL, // symbol@got@tprel@pcrel
    VK_L,               // symbol@l
    VK_LOCAL,           // symbol@local
    VK_NOTOC,           // symbol@notoc
    VK_PCREL,
    VK_PCREL_OPT,      // .reloc expr, R_PPC64_PCREL_OPT, expr
    VK_PLT,            // symbol@plt
    VK_TLS,            // symbol@tls
    VK_TLSGD,          // symbol@tlsgd
    VK_TLSLD,          // symbol@tlsld
    VK_TLS_PCREL,      // symbol@tls@pcrel
    VK_TOC,            // symbol@toc
    VK_TOCBASE,        // symbol@tocbase
    VK_TOC_HA,         // symbol@toc@ha
    VK_TOC_HI,         // symbol@toc@h
    VK_TOC_LO,         // symbol@toc@l
    VK_TPREL,          // symbol@tprel
    VK_TPREL_HA,       // symbol@tprel@ha
    VK_TPREL_HI,       // symbol@tprel@h
    VK_TPREL_HIGH,     // symbol@tprel@high
    VK_TPREL_HIGHA,    // symbol@tprel@higha
    VK_TPREL_HIGHER,   // symbol@tprel@higher
    VK_TPREL_HIGHERA,  // symbol@tprel@highera
    VK_TPREL_HIGHEST,  // symbol@tprel@highest
    VK_TPREL_HIGHESTA, // symbol@tprel@highesta
    VK_TPREL_LO,       // symbol@tprel@l
    VK_U,              // symbol@u
  };

private:
  const Specifier specifier;
  const MCExpr *Expr;

  std::optional<int64_t> evaluateAsInt64(int64_t Value) const;

  explicit PPCMCExpr(Specifier S, const MCExpr *Expr)
      : specifier(S), Expr(Expr) {}

public:
  /// @name Construction
  /// @{

  static const PPCMCExpr *create(Specifier S, const MCExpr *Expr,
                                 MCContext &Ctx);

  static const PPCMCExpr *createLo(const MCExpr *Expr, MCContext &Ctx) {
    return create(VK_LO, Expr, Ctx);
  }

  static const PPCMCExpr *createHi(const MCExpr *Expr, MCContext &Ctx) {
    return create(VK_HI, Expr, Ctx);
  }

  static const PPCMCExpr *createHa(const MCExpr *Expr, MCContext &Ctx) {
    return create(VK_HA, Expr, Ctx);
  }

  /// @}
  /// @name Accessors
  /// @{

  Specifier getSpecifier() const { return specifier; }
  const MCExpr *getSubExpr() const { return Expr; }

  /// @}

  void printImpl(raw_ostream &OS, const MCAsmInfo *MAI) const override;
  bool evaluateAsRelocatableImpl(MCValue &Res,
                                 const MCAssembler *Asm) const override;
  void visitUsedExpr(MCStreamer &Streamer) const override;
  MCFragment *findAssociatedFragment() const override {
    return getSubExpr()->findAssociatedFragment();
  }

  bool evaluateAsConstant(int64_t &Res) const;

  static bool classof(const MCExpr *E) {
    return E->getKind() == MCExpr::Target;
  }
};

static inline PPCMCExpr::Specifier getSpecifier(const MCSymbolRefExpr *SRE) {
  return PPCMCExpr::Specifier(SRE->getKind());
}

=======
namespace PPCMCExpr {
using Specifier = uint16_t;
}

static inline PPCMCExpr::Specifier getSpecifier(const MCSymbolRefExpr *SRE) {
  return PPCMCExpr::Specifier(SRE->getKind());
}

namespace PPC {
bool evaluateAsConstant(const MCSpecifierExpr &Expr, int64_t &Res);
bool evaluateAsRelocatableImpl(const MCSpecifierExpr &Expr, MCValue &Res,
                               const MCAssembler *Asm);
} // namespace PPC

>>>>>>> 4084ffcf
} // end namespace llvm

#endif<|MERGE_RESOLUTION|>--- conflicted
+++ resolved
@@ -16,148 +16,6 @@
 
 namespace llvm {
 
-<<<<<<< HEAD
-class PPCMCExpr : public MCTargetExpr {
-public:
-  enum Specifier : uint8_t {
-    VK_None,
-
-    VK_LO = MCSymbolRefExpr::FirstTargetSpecifier,
-    VK_HI,
-    VK_HA,
-    VK_HIGH,
-    VK_HIGHA,
-    VK_HIGHER,
-    VK_HIGHERA,
-    VK_HIGHEST,
-    VK_HIGHESTA,
-
-    VK_AIX_TLSGD,       // symbol@gd
-    VK_AIX_TLSGDM,      // symbol@m
-    VK_AIX_TLSIE,       // symbol@ie
-    VK_AIX_TLSLD,       // symbol@ld
-    VK_AIX_TLSLE,       // symbol@le
-    VK_AIX_TLSML,       // symbol@ml
-    VK_DTPMOD,          // symbol@dtpmod
-    VK_DTPREL,          // symbol@dprel
-    VK_DTPREL_HA,       // symbol@dtprel@ha
-    VK_DTPREL_HI,       // symbol@dtprel@h
-    VK_DTPREL_HIGH,     // symbol@dtprel@high
-    VK_DTPREL_HIGHA,    // symbol@dtprel@higha
-    VK_DTPREL_HIGHER,   // symbol@dtprel@higher
-    VK_DTPREL_HIGHERA,  // symbol@dtprel@highera
-    VK_DTPREL_HIGHEST,  // symbol@dtprel@highest
-    VK_DTPREL_HIGHESTA, // symbol@dtprel@highesta
-    VK_DTPREL_LO,       // symbol@dtprel@l
-    VK_GOT,             // symbol@got
-    VK_GOT_DTPREL,      // symbol@got@dtprel
-    VK_GOT_DTPREL_HA,   // symbol@got@dtprel@ha
-    VK_GOT_DTPREL_HI,   // symbol@got@dtprel@h
-    VK_GOT_DTPREL_LO,   // symbol@got@dtprel@l
-    VK_GOT_HA,          // symbol@got@ha
-    VK_GOT_HI,          // symbol@got@h
-    VK_GOT_LO,          // symbol@got@l
-    VK_GOT_PCREL,       // symbol@got@pcrel
-    VK_GOT_TLSGD,       // symbol@got@tlsgd
-    VK_GOT_TLSGD_HA,    // symbol@got@tlsgd@ha
-    VK_GOT_TLSGD_HI,    // symbol@got@tlsgd@h
-    VK_GOT_TLSGD_LO,    // symbol@got@tlsgd@l
-    VK_GOT_TLSGD_PCREL, // symbol@got@tlsgd@pcrel
-    VK_GOT_TLSLD,       // symbol@got@tlsld
-    VK_GOT_TLSLD_HA,    // symbol@got@tlsld@ha
-    VK_GOT_TLSLD_HI,    // symbol@got@tlsld@h
-    VK_GOT_TLSLD_LO,    // symbol@got@tlsld@l
-    VK_GOT_TLSLD_PCREL, // symbol@got@tlsld@pcrel
-    VK_GOT_TPREL,       // symbol@got@tprel
-    VK_GOT_TPREL_HA,    // symbol@got@tprel@ha
-    VK_GOT_TPREL_HI,    // symbol@got@tprel@h
-    VK_GOT_TPREL_LO,    // symbol@got@tprel@l
-    VK_GOT_TPREL_PCREL, // symbol@got@tprel@pcrel
-    VK_L,               // symbol@l
-    VK_LOCAL,           // symbol@local
-    VK_NOTOC,           // symbol@notoc
-    VK_PCREL,
-    VK_PCREL_OPT,      // .reloc expr, R_PPC64_PCREL_OPT, expr
-    VK_PLT,            // symbol@plt
-    VK_TLS,            // symbol@tls
-    VK_TLSGD,          // symbol@tlsgd
-    VK_TLSLD,          // symbol@tlsld
-    VK_TLS_PCREL,      // symbol@tls@pcrel
-    VK_TOC,            // symbol@toc
-    VK_TOCBASE,        // symbol@tocbase
-    VK_TOC_HA,         // symbol@toc@ha
-    VK_TOC_HI,         // symbol@toc@h
-    VK_TOC_LO,         // symbol@toc@l
-    VK_TPREL,          // symbol@tprel
-    VK_TPREL_HA,       // symbol@tprel@ha
-    VK_TPREL_HI,       // symbol@tprel@h
-    VK_TPREL_HIGH,     // symbol@tprel@high
-    VK_TPREL_HIGHA,    // symbol@tprel@higha
-    VK_TPREL_HIGHER,   // symbol@tprel@higher
-    VK_TPREL_HIGHERA,  // symbol@tprel@highera
-    VK_TPREL_HIGHEST,  // symbol@tprel@highest
-    VK_TPREL_HIGHESTA, // symbol@tprel@highesta
-    VK_TPREL_LO,       // symbol@tprel@l
-    VK_U,              // symbol@u
-  };
-
-private:
-  const Specifier specifier;
-  const MCExpr *Expr;
-
-  std::optional<int64_t> evaluateAsInt64(int64_t Value) const;
-
-  explicit PPCMCExpr(Specifier S, const MCExpr *Expr)
-      : specifier(S), Expr(Expr) {}
-
-public:
-  /// @name Construction
-  /// @{
-
-  static const PPCMCExpr *create(Specifier S, const MCExpr *Expr,
-                                 MCContext &Ctx);
-
-  static const PPCMCExpr *createLo(const MCExpr *Expr, MCContext &Ctx) {
-    return create(VK_LO, Expr, Ctx);
-  }
-
-  static const PPCMCExpr *createHi(const MCExpr *Expr, MCContext &Ctx) {
-    return create(VK_HI, Expr, Ctx);
-  }
-
-  static const PPCMCExpr *createHa(const MCExpr *Expr, MCContext &Ctx) {
-    return create(VK_HA, Expr, Ctx);
-  }
-
-  /// @}
-  /// @name Accessors
-  /// @{
-
-  Specifier getSpecifier() const { return specifier; }
-  const MCExpr *getSubExpr() const { return Expr; }
-
-  /// @}
-
-  void printImpl(raw_ostream &OS, const MCAsmInfo *MAI) const override;
-  bool evaluateAsRelocatableImpl(MCValue &Res,
-                                 const MCAssembler *Asm) const override;
-  void visitUsedExpr(MCStreamer &Streamer) const override;
-  MCFragment *findAssociatedFragment() const override {
-    return getSubExpr()->findAssociatedFragment();
-  }
-
-  bool evaluateAsConstant(int64_t &Res) const;
-
-  static bool classof(const MCExpr *E) {
-    return E->getKind() == MCExpr::Target;
-  }
-};
-
-static inline PPCMCExpr::Specifier getSpecifier(const MCSymbolRefExpr *SRE) {
-  return PPCMCExpr::Specifier(SRE->getKind());
-}
-
-=======
 namespace PPCMCExpr {
 using Specifier = uint16_t;
 }
@@ -172,7 +30,6 @@
                                const MCAssembler *Asm);
 } // namespace PPC
 
->>>>>>> 4084ffcf
 } // end namespace llvm
 
 #endif