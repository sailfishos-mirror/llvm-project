//===-- PPCMCExpr.cpp - PPC specific MC expression classes ----------------===//
//
// Part of the LLVM Project, under the Apache License v2.0 with LLVM Exceptions.
// See https://llvm.org/LICENSE.txt for license information.
// SPDX-License-Identifier: Apache-2.0 WITH LLVM-exception
//
//===----------------------------------------------------------------------===//

#include "PPCMCExpr.h"
#include "llvm/MC/MCAsmInfo.h"
#include "llvm/MC/MCAssembler.h"
#include "llvm/MC/MCContext.h"
#include "llvm/MC/MCObjectStreamer.h"

using namespace llvm;

#define DEBUG_TYPE "ppcmcexpr"

<<<<<<< HEAD
const PPCMCExpr *PPCMCExpr::create(Specifier S, const MCExpr *Expr,
                                   MCContext &Ctx) {
  return new (Ctx) PPCMCExpr(S, Expr);
}

void PPCMCExpr::printImpl(raw_ostream &OS, const MCAsmInfo *MAI) const {
  getSubExpr()->print(OS, MAI);
  OS << '@' << MAI->getSpecifierName(specifier);
=======
static std::optional<int64_t> evaluateAsInt64(uint16_t specifier,
                                              int64_t Value) {
  switch (specifier) {
  case PPC::S_LO:
    return Value & 0xffff;
  case PPC::S_HI:
    return (Value >> 16) & 0xffff;
  case PPC::S_HA:
    return ((Value + 0x8000) >> 16) & 0xffff;
  case PPC::S_HIGH:
    return (Value >> 16) & 0xffff;
  case PPC::S_HIGHA:
    return ((Value + 0x8000) >> 16) & 0xffff;
  case PPC::S_HIGHER:
    return (Value >> 32) & 0xffff;
  case PPC::S_HIGHERA:
    return ((Value + 0x8000) >> 32) & 0xffff;
  case PPC::S_HIGHEST:
    return (Value >> 48) & 0xffff;
  case PPC::S_HIGHESTA:
    return ((Value + 0x8000) >> 48) & 0xffff;
  default:
    return {};
  }
>>>>>>> eb0f1dc0
}

bool PPC::evaluateAsConstant(const MCSpecifierExpr &Expr, int64_t &Res) {
  MCValue Value;

<<<<<<< HEAD
  if (!getSubExpr()->evaluateAsRelocatable(Value, nullptr))
=======
  if (!Expr.getSubExpr()->evaluateAsRelocatable(Value, nullptr))
>>>>>>> eb0f1dc0
    return false;

  if (!Value.isAbsolute())
    return false;
<<<<<<< HEAD
  auto Tmp = evaluateAsInt64(Value.getConstant());
=======
  auto Tmp = evaluateAsInt64(Expr.getSpecifier(), Value.getConstant());
>>>>>>> eb0f1dc0
  if (!Tmp)
    return false;
  Res = *Tmp;
  return true;
}

<<<<<<< HEAD
std::optional<int64_t> PPCMCExpr::evaluateAsInt64(int64_t Value) const {
  switch (specifier) {
  case VK_LO:
    return Value & 0xffff;
  case VK_HI:
    return (Value >> 16) & 0xffff;
  case VK_HA:
    return ((Value + 0x8000) >> 16) & 0xffff;
  case VK_HIGH:
    return (Value >> 16) & 0xffff;
  case VK_HIGHA:
    return ((Value + 0x8000) >> 16) & 0xffff;
  case VK_HIGHER:
    return (Value >> 32) & 0xffff;
  case VK_HIGHERA:
    return ((Value + 0x8000) >> 32) & 0xffff;
  case VK_HIGHEST:
    return (Value >> 48) & 0xffff;
  case VK_HIGHESTA:
    return ((Value + 0x8000) >> 48) & 0xffff;
  default:
    return {};
  }
}

bool PPCMCExpr::evaluateAsRelocatableImpl(MCValue &Res,
                                          const MCAssembler *Asm) const {
  if (!Asm)
    return false;
  if (!getSubExpr()->evaluateAsRelocatable(Res, Asm))
=======
bool PPC::evaluateAsRelocatableImpl(const MCSpecifierExpr &Expr, MCValue &Res,
                                    const MCAssembler *Asm) {
  if (!Expr.getSubExpr()->evaluateAsRelocatable(Res, Asm))
>>>>>>> eb0f1dc0
    return false;

  // The signedness of the result is dependent on the instruction operand. E.g.
  // in addis 3,3,65535@l, 65535@l is signed. In the absence of information at
  // parse time (!Asm), disable the folding.
<<<<<<< HEAD
  std::optional<int64_t> MaybeInt = evaluateAsInt64(Res.getConstant());
  if (Res.isAbsolute() && MaybeInt) {
    Res = MCValue::get(*MaybeInt);
  } else {
    Res.setSpecifier(specifier);
=======
  std::optional<int64_t> MaybeInt =
      evaluateAsInt64(Expr.getSpecifier(), Res.getConstant());
  if (Res.isAbsolute() && MaybeInt) {
    Res = MCValue::get(*MaybeInt);
  } else {
    Res.setSpecifier(Expr.getSpecifier());
>>>>>>> eb0f1dc0
  }

  return true;
}<|MERGE_RESOLUTION|>--- conflicted
+++ resolved
@@ -16,16 +16,6 @@
 
 #define DEBUG_TYPE "ppcmcexpr"
 
-<<<<<<< HEAD
-const PPCMCExpr *PPCMCExpr::create(Specifier S, const MCExpr *Expr,
-                                   MCContext &Ctx) {
-  return new (Ctx) PPCMCExpr(S, Expr);
-}
-
-void PPCMCExpr::printImpl(raw_ostream &OS, const MCAsmInfo *MAI) const {
-  getSubExpr()->print(OS, MAI);
-  OS << '@' << MAI->getSpecifierName(specifier);
-=======
 static std::optional<int64_t> evaluateAsInt64(uint16_t specifier,
                                               int64_t Value) {
   switch (specifier) {
@@ -50,87 +40,37 @@
   default:
     return {};
   }
->>>>>>> eb0f1dc0
 }
 
 bool PPC::evaluateAsConstant(const MCSpecifierExpr &Expr, int64_t &Res) {
   MCValue Value;
 
-<<<<<<< HEAD
-  if (!getSubExpr()->evaluateAsRelocatable(Value, nullptr))
-=======
   if (!Expr.getSubExpr()->evaluateAsRelocatable(Value, nullptr))
->>>>>>> eb0f1dc0
     return false;
 
   if (!Value.isAbsolute())
     return false;
-<<<<<<< HEAD
-  auto Tmp = evaluateAsInt64(Value.getConstant());
-=======
   auto Tmp = evaluateAsInt64(Expr.getSpecifier(), Value.getConstant());
->>>>>>> eb0f1dc0
   if (!Tmp)
     return false;
   Res = *Tmp;
   return true;
 }
 
-<<<<<<< HEAD
-std::optional<int64_t> PPCMCExpr::evaluateAsInt64(int64_t Value) const {
-  switch (specifier) {
-  case VK_LO:
-    return Value & 0xffff;
-  case VK_HI:
-    return (Value >> 16) & 0xffff;
-  case VK_HA:
-    return ((Value + 0x8000) >> 16) & 0xffff;
-  case VK_HIGH:
-    return (Value >> 16) & 0xffff;
-  case VK_HIGHA:
-    return ((Value + 0x8000) >> 16) & 0xffff;
-  case VK_HIGHER:
-    return (Value >> 32) & 0xffff;
-  case VK_HIGHERA:
-    return ((Value + 0x8000) >> 32) & 0xffff;
-  case VK_HIGHEST:
-    return (Value >> 48) & 0xffff;
-  case VK_HIGHESTA:
-    return ((Value + 0x8000) >> 48) & 0xffff;
-  default:
-    return {};
-  }
-}
-
-bool PPCMCExpr::evaluateAsRelocatableImpl(MCValue &Res,
-                                          const MCAssembler *Asm) const {
-  if (!Asm)
-    return false;
-  if (!getSubExpr()->evaluateAsRelocatable(Res, Asm))
-=======
 bool PPC::evaluateAsRelocatableImpl(const MCSpecifierExpr &Expr, MCValue &Res,
                                     const MCAssembler *Asm) {
   if (!Expr.getSubExpr()->evaluateAsRelocatable(Res, Asm))
->>>>>>> eb0f1dc0
     return false;
 
   // The signedness of the result is dependent on the instruction operand. E.g.
   // in addis 3,3,65535@l, 65535@l is signed. In the absence of information at
   // parse time (!Asm), disable the folding.
-<<<<<<< HEAD
-  std::optional<int64_t> MaybeInt = evaluateAsInt64(Res.getConstant());
-  if (Res.isAbsolute() && MaybeInt) {
-    Res = MCValue::get(*MaybeInt);
-  } else {
-    Res.setSpecifier(specifier);
-=======
   std::optional<int64_t> MaybeInt =
       evaluateAsInt64(Expr.getSpecifier(), Res.getConstant());
   if (Res.isAbsolute() && MaybeInt) {
     Res = MCValue::get(*MaybeInt);
   } else {
     Res.setSpecifier(Expr.getSpecifier());
->>>>>>> eb0f1dc0
   }
 
   return true;
