//===-- PPCTargetTransformInfo.h - PPC specific TTI -------------*- C++ -*-===//
//
// Part of the LLVM Project, under the Apache License v2.0 with LLVM Exceptions.
// See https://llvm.org/LICENSE.txt for license information.
// SPDX-License-Identifier: Apache-2.0 WITH LLVM-exception
//
//===----------------------------------------------------------------------===//
/// \file
/// This file a TargetTransformInfoImplBase conforming object specific to the
/// PPC target machine. It uses the target's detailed information to
/// provide more precise answers to certain TTI queries, while letting the
/// target independent and default TTI implementations handle the rest.
///
//===----------------------------------------------------------------------===//

#ifndef LLVM_LIB_TARGET_POWERPC_PPCTARGETTRANSFORMINFO_H
#define LLVM_LIB_TARGET_POWERPC_PPCTARGETTRANSFORMINFO_H

#include "PPCTargetMachine.h"
#include "llvm/Analysis/TargetTransformInfo.h"
#include "llvm/CodeGen/BasicTTIImpl.h"
#include "llvm/CodeGen/TargetLowering.h"
#include <optional>

namespace llvm {

class PPCTTIImpl final : public BasicTTIImplBase<PPCTTIImpl> {
  typedef BasicTTIImplBase<PPCTTIImpl> BaseT;
  typedef TargetTransformInfo TTI;
  friend BaseT;

  const PPCSubtarget *ST;
  const PPCTargetLowering *TLI;

  const PPCSubtarget *getST() const { return ST; }
  const PPCTargetLowering *getTLI() const { return TLI; }

public:
  explicit PPCTTIImpl(const PPCTargetMachine *TM, const Function &F)
      : BaseT(TM, F.getDataLayout()), ST(TM->getSubtargetImpl(F)),
        TLI(ST->getTargetLowering()) {}

  std::optional<Instruction *>
  instCombineIntrinsic(InstCombiner &IC, IntrinsicInst &II) const override;

  /// \name Scalar TTI Implementations
  /// @{

  using BaseT::getIntImmCost;
  InstructionCost getIntImmCost(const APInt &Imm, Type *Ty,
                                TTI::TargetCostKind CostKind) const override;

  InstructionCost getIntImmCostInst(unsigned Opcode, unsigned Idx,
                                    const APInt &Imm, Type *Ty,
                                    TTI::TargetCostKind CostKind,
                                    Instruction *Inst = nullptr) const override;
  InstructionCost
  getIntImmCostIntrin(Intrinsic::ID IID, unsigned Idx, const APInt &Imm,
                      Type *Ty, TTI::TargetCostKind CostKind) const override;

  InstructionCost
  getInstructionCost(const User *U, ArrayRef<const Value *> Operands,
                     TTI::TargetCostKind CostKind) const override;

  TTI::PopcntSupportKind getPopcntSupport(unsigned TyWidth) const override;
  bool isHardwareLoopProfitable(Loop *L, ScalarEvolution &SE,
                                AssumptionCache &AC, TargetLibraryInfo *LibInfo,
                                HardwareLoopInfo &HWLoopInfo) const override;
  bool canSaveCmp(Loop *L, BranchInst **BI, ScalarEvolution *SE, LoopInfo *LI,
                  DominatorTree *DT, AssumptionCache *AC,
                  TargetLibraryInfo *LibInfo) const override;
  bool getTgtMemIntrinsic(IntrinsicInst *Inst,
                          MemIntrinsicInfo &Info) const override;
  void getUnrollingPreferences(Loop *L, ScalarEvolution &SE,
                               TTI::UnrollingPreferences &UP,
                               OptimizationRemarkEmitter *ORE) const override;
  void getPeelingPreferences(Loop *L, ScalarEvolution &SE,
                             TTI::PeelingPreferences &PP) const override;
  bool isLSRCostLess(const TargetTransformInfo::LSRCost &C1,
                     const TargetTransformInfo::LSRCost &C2) const override;
  bool isNumRegsMajorCostOfLSR() const override;
  bool shouldBuildRelLookupTables() const override;
  /// @}

  /// \name Vector TTI Implementations
  /// @{
  bool useColdCCForColdCall(Function &F) const override;
  bool enableAggressiveInterleaving(bool LoopHasReductions) const override;
  TTI::MemCmpExpansionOptions
  enableMemCmpExpansion(bool OptSize, bool IsZeroCmp) const override;
  bool enableInterleavedAccessVectorization() const override;

  enum PPCRegisterClass {
    GPRRC, FPRRC, VRRC, VSXRC
  };
  unsigned getNumberOfRegisters(unsigned ClassID) const override;
  unsigned getRegisterClassForType(bool Vector,
                                   Type *Ty = nullptr) const override;
  const char *getRegisterClassName(unsigned ClassID) const override;
  TypeSize
  getRegisterBitWidth(TargetTransformInfo::RegisterKind K) const override;
  unsigned getCacheLineSize() const override;
  unsigned getPrefetchDistance() const override;
  unsigned getMaxInterleaveFactor(ElementCount VF) const override;
  InstructionCost vectorCostAdjustmentFactor(unsigned Opcode, Type *Ty1,
                                             Type *Ty2) const;
  InstructionCost getArithmeticInstrCost(
      unsigned Opcode, Type *Ty, TTI::TargetCostKind CostKind,
      TTI::OperandValueInfo Op1Info = {TTI::OK_AnyValue, TTI::OP_None},
      TTI::OperandValueInfo Op2Info = {TTI::OK_AnyValue, TTI::OP_None},
      ArrayRef<const Value *> Args = {},
      const Instruction *CxtI = nullptr) const override;
  InstructionCost
  getShuffleCost(TTI::ShuffleKind Kind, VectorType *Tp, ArrayRef<int> Mask,
                 TTI::TargetCostKind CostKind, int Index, VectorType *SubTp,
                 ArrayRef<const Value *> Args = {},
                 const Instruction *CxtI = nullptr) const override;
  InstructionCost
  getCastInstrCost(unsigned Opcode, Type *Dst, Type *Src,
                   TTI::CastContextHint CCH, TTI::TargetCostKind CostKind,
                   const Instruction *I = nullptr) const override;
  InstructionCost getCFInstrCost(unsigned Opcode, TTI::TargetCostKind CostKind,
                                 const Instruction *I = nullptr) const override;
  InstructionCost getCmpSelInstrCost(
      unsigned Opcode, Type *ValTy, Type *CondTy, CmpInst::Predicate VecPred,
      TTI::TargetCostKind CostKind,
      TTI::OperandValueInfo Op1Info = {TTI::OK_AnyValue, TTI::OP_None},
      TTI::OperandValueInfo Op2Info = {TTI::OK_AnyValue, TTI::OP_None},
      const Instruction *I = nullptr) const override;
  using BaseT::getVectorInstrCost;
  InstructionCost getVectorInstrCost(unsigned Opcode, Type *Val,
                                     TTI::TargetCostKind CostKind,
                                     unsigned Index, const Value *Op0,
                                     const Value *Op1) const override;
  InstructionCost getMemoryOpCost(
      unsigned Opcode, Type *Src, Align Alignment, unsigned AddressSpace,
      TTI::TargetCostKind CostKind,
      TTI::OperandValueInfo OpInfo = {TTI::OK_AnyValue, TTI::OP_None},
      const Instruction *I = nullptr) const override;
  InstructionCost getInterleavedMemoryOpCost(
      unsigned Opcode, Type *VecTy, unsigned Factor, ArrayRef<unsigned> Indices,
      Align Alignment, unsigned AddressSpace, TTI::TargetCostKind CostKind,
      bool UseMaskForCond = false, bool UseMaskForGaps = false) const override;
  InstructionCost
  getIntrinsicInstrCost(const IntrinsicCostAttributes &ICA,
                        TTI::TargetCostKind CostKind) const override;
  bool areInlineCompatible(const Function *Caller,
                           const Function *Callee) const override;
  bool areTypesABICompatible(const Function *Caller, const Function *Callee,
                             const ArrayRef<Type *> &Types) const override;
<<<<<<< HEAD
  bool hasActiveVectorLength(unsigned Opcode, Type *DataType,
                             Align Alignment) const override;
  InstructionCost
  getVPMemoryOpCost(unsigned Opcode, Type *Src, Align Alignment,
                    unsigned AddressSpace, TTI::TargetCostKind CostKind,
                    const Instruction *I = nullptr) const override;
=======
>>>>>>> eb0f1dc0
  bool supportsTailCallFor(const CallBase *CB) const override;

private:
  // The following constant is used for estimating costs on power9.
  static const InstructionCost::CostType P9PipelineFlushEstimate = 80;

  /// @}
};

} // end namespace llvm

#endif<|MERGE_RESOLUTION|>--- conflicted
+++ resolved
@@ -148,15 +148,6 @@
                            const Function *Callee) const override;
   bool areTypesABICompatible(const Function *Caller, const Function *Callee,
                              const ArrayRef<Type *> &Types) const override;
-<<<<<<< HEAD
-  bool hasActiveVectorLength(unsigned Opcode, Type *DataType,
-                             Align Alignment) const override;
-  InstructionCost
-  getVPMemoryOpCost(unsigned Opcode, Type *Src, Align Alignment,
-                    unsigned AddressSpace, TTI::TargetCostKind CostKind,
-                    const Instruction *I = nullptr) const override;
-=======
->>>>>>> eb0f1dc0
   bool supportsTailCallFor(const CallBase *CB) const override;
 
 private:
