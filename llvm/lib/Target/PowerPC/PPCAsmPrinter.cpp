--- conflicted
+++ resolved
@@ -109,15 +109,9 @@
 struct DenseMapInfo<std::pair<const MCSymbol *, PPCMCExpr::Specifier>> {
   using TOCKey = std::pair<const MCSymbol *, PPCMCExpr::Specifier>;
 
-<<<<<<< HEAD
-  static inline TOCKey getEmptyKey() { return {nullptr, PPCMCExpr::VK_None}; }
-  static inline TOCKey getTombstoneKey() {
-    return {(const MCSymbol *)1, PPCMCExpr::VK_None};
-=======
   static inline TOCKey getEmptyKey() { return {nullptr, PPC::S_None}; }
   static inline TOCKey getTombstoneKey() {
     return {(const MCSymbol *)1, PPC::S_None};
->>>>>>> eb0f1dc0
   }
   static unsigned getHashValue(const TOCKey &PairVal) {
     return detail::combineHashValue(
@@ -181,14 +175,8 @@
     TOCType_EHBlock
   };
 
-<<<<<<< HEAD
-  MCSymbol *
-  lookUpOrCreateTOCEntry(const MCSymbol *Sym, TOCEntryType Type,
-                         PPCMCExpr::Specifier Kind = PPCMCExpr::VK_None);
-=======
   MCSymbol *lookUpOrCreateTOCEntry(const MCSymbol *Sym, TOCEntryType Type,
                                    PPCMCExpr::Specifier Kind = PPC::S_None);
->>>>>>> eb0f1dc0
 
   bool doInitialization(Module &M) override {
     if (!TOC.empty())
@@ -703,21 +691,13 @@
 /// the current output stream.
 void PPCAsmPrinter::emitTlsCall(const MachineInstr *MI,
                                 PPCMCExpr::Specifier VK) {
-<<<<<<< HEAD
-  PPCMCExpr::Specifier Kind = PPCMCExpr::VK_None;
-=======
   PPCMCExpr::Specifier Kind = PPC::S_None;
->>>>>>> eb0f1dc0
   unsigned Opcode = PPC::BL8_NOP_TLS;
 
   assert(MI->getNumOperands() >= 3 && "Expecting at least 3 operands from MI");
   if (MI->getOperand(2).getTargetFlags() == PPCII::MO_GOT_TLSGD_PCREL_FLAG ||
       MI->getOperand(2).getTargetFlags() == PPCII::MO_GOT_TLSLD_PCREL_FLAG) {
-<<<<<<< HEAD
-    Kind = PPCMCExpr::VK_NOTOC;
-=======
     Kind = PPC::S_NOTOC;
->>>>>>> eb0f1dc0
     Opcode = PPC::BL8_NOTOC_TLS;
   }
   const Module *M = MF->getFunction().getParent();
@@ -750,21 +730,13 @@
   MCSymbol *TlsGetAddr = OutContext.getOrCreateSymbol("__tls_get_addr");
 
   if (Subtarget->is32BitELFABI() && isPositionIndependent())
-<<<<<<< HEAD
-    Kind = PPCMCExpr::VK_PLT;
-=======
     Kind = PPC::S_PLT;
->>>>>>> eb0f1dc0
 
   const MCExpr *TlsRef = MCSymbolRefExpr::create(
       TlsGetAddr, MCSymbolRefExpr::VariantKind(Kind), OutContext);
 
   // Add 32768 offset to the symbol so we follow up the latest GOT/PLT ABI.
-<<<<<<< HEAD
-  if (Kind == PPCMCExpr::VK_PLT && Subtarget->isSecurePlt() &&
-=======
   if (Kind == PPC::S_PLT && Subtarget->isSecurePlt() &&
->>>>>>> eb0f1dc0
       M->getPICLevel() == PICLevel::BigPIC)
     TlsRef = MCBinaryExpr::createAdd(
         TlsRef, MCConstantExpr::create(32768, OutContext), OutContext);
@@ -889,11 +861,7 @@
   auto getTOCEntryLoadingExprForXCOFF =
       [IsPPC64, getTOCRelocAdjustedExprForXCOFF,
        this](const MCSymbol *MOSymbol, const MCExpr *Expr,
-<<<<<<< HEAD
-             PPCMCExpr::Specifier VK = PPCMCExpr::VK_None) -> const MCExpr * {
-=======
              PPCMCExpr::Specifier VK = PPC::S_None) -> const MCExpr * {
->>>>>>> eb0f1dc0
     const unsigned EntryByteSize = IsPPC64 ? 8 : 4;
     const auto TOCEntryIter = TOC.find({MOSymbol, VK});
     assert(TOCEntryIter != TOC.end() &&
@@ -918,15 +886,9 @@
       assert(MO.isGlobal() && "Only expecting a global MachineOperand here!\n");
       TLSModel::Model Model = TM.getTLSModel(MO.getGlobal());
       if (Model == TLSModel::LocalExec)
-<<<<<<< HEAD
-        return PPCMCExpr::VK_AIX_TLSLE;
-      if (Model == TLSModel::InitialExec)
-        return PPCMCExpr::VK_AIX_TLSIE;
-=======
         return PPC::S_AIX_TLSLE;
       if (Model == TLSModel::InitialExec)
         return PPC::S_AIX_TLSIE;
->>>>>>> eb0f1dc0
       // On AIX, TLS model opt may have turned local-dynamic accesses into
       // initial-exec accesses.
       PPCFunctionInfo *FuncInfo = MF->getInfo<PPCFunctionInfo>();
@@ -934,11 +896,7 @@
           FuncInfo->isAIXFuncUseTLSIEForLD()) {
         LLVM_DEBUG(
             dbgs() << "Current function uses IE access for default LD vars.\n");
-<<<<<<< HEAD
-        return PPCMCExpr::VK_AIX_TLSIE;
-=======
         return PPC::S_AIX_TLSIE;
->>>>>>> eb0f1dc0
       }
       llvm_unreachable("Only expecting local-exec or initial-exec accesses!");
     }
@@ -946,30 +904,17 @@
     // the variable offset and the other for the region handle). They are
     // differentiated by MO_TLSGD_FLAG and MO_TLSGDM_FLAG.
     if (Flag == PPCII::MO_TLSGDM_FLAG)
-<<<<<<< HEAD
-      return PPCMCExpr::VK_AIX_TLSGDM;
-    if (Flag == PPCII::MO_TLSGD_FLAG || Flag == PPCII::MO_GOT_TLSGD_PCREL_FLAG)
-      return PPCMCExpr::VK_AIX_TLSGD;
-=======
       return PPC::S_AIX_TLSGDM;
     if (Flag == PPCII::MO_TLSGD_FLAG || Flag == PPCII::MO_GOT_TLSGD_PCREL_FLAG)
       return PPC::S_AIX_TLSGD;
->>>>>>> eb0f1dc0
     // For local-dynamic TLS access on AIX, we have one TOC entry for the symbol
     // (the variable offset) and one shared TOC entry for the module handle.
     // They are differentiated by MO_TLSLD_FLAG and MO_TLSLDM_FLAG.
     if (Flag == PPCII::MO_TLSLD_FLAG && IsAIX)
-<<<<<<< HEAD
-      return PPCMCExpr::VK_AIX_TLSLD;
-    if (Flag == PPCII::MO_TLSLDM_FLAG && IsAIX)
-      return PPCMCExpr::VK_AIX_TLSML;
-    return PPCMCExpr::VK_None;
-=======
       return PPC::S_AIX_TLSLD;
     if (Flag == PPCII::MO_TLSLDM_FLAG && IsAIX)
       return PPC::S_AIX_TLSML;
     return PPC::S_None;
->>>>>>> eb0f1dc0
   };
 
   // Lower multi-instruction pseudo operations.
@@ -1010,12 +955,7 @@
       OutContext.getOrCreateSymbol(StringRef("_GLOBAL_OFFSET_TABLE_"));
     const MCExpr *OffsExpr = MCBinaryExpr::createSub(
         MCSymbolRefExpr::create(
-<<<<<<< HEAD
-            GOTSymbol, MCSymbolRefExpr::VariantKind(PPCMCExpr::VK_LOCAL),
-            OutContext),
-=======
             GOTSymbol, MCSymbolRefExpr::VariantKind(PPC::S_LOCAL), OutContext),
->>>>>>> eb0f1dc0
         MCConstantExpr::create(4, OutContext), OutContext);
 
     // Emit the 'bl'.
@@ -1116,11 +1056,7 @@
     // Create a reference to the GOT entry for the symbol. The GOT entry will be
     // synthesized later.
     if (PL == PICLevel::SmallPIC && !IsAIX) {
-<<<<<<< HEAD
-      const MCExpr *Exp = symbolWithSpecifier(MOSymbol, PPCMCExpr::VK_GOT);
-=======
       const MCExpr *Exp = symbolWithSpecifier(MOSymbol, PPC::S_GOT);
->>>>>>> eb0f1dc0
       TmpInst.getOperand(1) = MCOperand::createExpr(Exp);
       EmitToStreamer(*OutStreamer, TmpInst);
       return;
@@ -1209,12 +1145,7 @@
     MCSymbol *TOCEntry =
         lookUpOrCreateTOCEntry(MOSymbol, getTOCEntryTypeForMO(MO), VK);
 
-<<<<<<< HEAD
-    PPCMCExpr::Specifier VKExpr =
-        IsAIX ? PPCMCExpr::VK_None : PPCMCExpr::VK_TOC;
-=======
     PPCMCExpr::Specifier VKExpr = IsAIX ? PPC::S_None : PPC::S_TOC;
->>>>>>> eb0f1dc0
     const MCExpr *Exp = symbolWithSpecifier(TOCEntry, VKExpr);
     TmpInst.getOperand(1) = MCOperand::createExpr(
         IsAIX ? getTOCEntryLoadingExprForXCOFF(MOSymbol, Exp, VK) : Exp);
@@ -1264,11 +1195,7 @@
       MOSymbol = lookUpOrCreateTOCEntry(MOSymbol, getTOCEntryTypeForMO(MO), VK);
     }
 
-<<<<<<< HEAD
-    const MCExpr *Exp = symbolWithSpecifier(MOSymbol, PPCMCExpr::VK_U);
-=======
     const MCExpr *Exp = symbolWithSpecifier(MOSymbol, PPC::S_U);
->>>>>>> eb0f1dc0
     TmpInst.getOperand(2) = MCOperand::createExpr(Exp);
     EmitToStreamer(*OutStreamer, TmpInst);
     return;
@@ -1300,11 +1227,7 @@
     // 'MOSymbol'.
     MCSymbol *TOCEntry =
         lookUpOrCreateTOCEntry(MOSymbol, getTOCEntryTypeForMO(MO), VK);
-<<<<<<< HEAD
-    const MCExpr *Exp = symbolWithSpecifier(TOCEntry, PPCMCExpr::VK_L);
-=======
     const MCExpr *Exp = symbolWithSpecifier(TOCEntry, PPC::S_L);
->>>>>>> eb0f1dc0
     TmpInst.getOperand(1) = MCOperand::createExpr(Exp);
     EmitToStreamer(*OutStreamer, TmpInst);
     return;
@@ -1337,11 +1260,7 @@
         (MO.isCPI() && CM == CodeModel::Large))
       MOSymbol = lookUpOrCreateTOCEntry(MOSymbol, getTOCEntryTypeForMO(MO), VK);
 
-<<<<<<< HEAD
-    VK = IsAIX ? PPCMCExpr::VK_U : PPCMCExpr::VK_TOC_HA;
-=======
     VK = IsAIX ? PPC::S_U : PPC::S_TOC_HA;
->>>>>>> eb0f1dc0
 
     const MCExpr *Exp = symbolWithSpecifier(MOSymbol, VK);
 
@@ -1383,11 +1302,7 @@
     if (!MO.isCPI() || CM == CodeModel::Large)
       MOSymbol = lookUpOrCreateTOCEntry(MOSymbol, getTOCEntryTypeForMO(MO), VK);
 
-<<<<<<< HEAD
-    VK = IsAIX ? PPCMCExpr::VK_L : PPCMCExpr::VK_TOC_LO;
-=======
     VK = IsAIX ? PPC::S_L : PPC::S_TOC_LO;
->>>>>>> eb0f1dc0
     const MCExpr *Exp = symbolWithSpecifier(MOSymbol, VK);
     TmpInst.getOperand(1) = MCOperand::createExpr(Exp);
     EmitToStreamer(*OutStreamer, TmpInst);
@@ -1417,12 +1332,7 @@
 
     const MCExpr *Exp = MCSymbolRefExpr::create(
         MOSymbol,
-<<<<<<< HEAD
-        MCSymbolRefExpr::VariantKind(IsAIX ? PPCMCExpr::VK_L
-                                           : PPCMCExpr::VK_TOC_LO),
-=======
         MCSymbolRefExpr::VariantKind(IsAIX ? PPC::S_L : PPC::S_TOC_LO),
->>>>>>> eb0f1dc0
         OutContext);
 
     TmpInst.getOperand(2) = MCOperand::createExpr(Exp);
@@ -1437,11 +1347,7 @@
     const GlobalValue *GValue = MO.getGlobal();
     MCSymbol *MOSymbol = getSymbol(GValue);
     const MCExpr *SymGotTprel =
-<<<<<<< HEAD
-        symbolWithSpecifier(MOSymbol, PPCMCExpr::VK_GOT_TPREL_HA);
-=======
         symbolWithSpecifier(MOSymbol, PPC::S_GOT_TPREL_HA);
->>>>>>> eb0f1dc0
     EmitToStreamer(*OutStreamer, MCInstBuilder(PPC::ADDIS8)
                                  .addReg(MI->getOperand(0).getReg())
                                  .addReg(MI->getOperand(1).getReg())
@@ -1458,14 +1364,8 @@
     const MachineOperand &MO = MI->getOperand(1);
     const GlobalValue *GValue = MO.getGlobal();
     MCSymbol *MOSymbol = getSymbol(GValue);
-<<<<<<< HEAD
-    const MCExpr *Exp =
-        symbolWithSpecifier(MOSymbol, IsPPC64 ? PPCMCExpr::VK_GOT_TPREL_LO
-                                              : PPCMCExpr::VK_GOT_TPREL);
-=======
     const MCExpr *Exp = symbolWithSpecifier(
         MOSymbol, IsPPC64 ? PPC::S_GOT_TPREL_LO : PPC::S_GOT_TPREL);
->>>>>>> eb0f1dc0
     TmpInst.getOperand(1) = MCOperand::createExpr(Exp);
     EmitToStreamer(*OutStreamer, TmpInst);
     return;
@@ -1502,19 +1402,10 @@
   case PPC::PPC32GOT: {
     MCSymbol *GOTSymbol =
         OutContext.getOrCreateSymbol(StringRef("_GLOBAL_OFFSET_TABLE_"));
-<<<<<<< HEAD
-    const MCExpr *SymGotTlsL = PPCMCExpr::create(
-        PPCMCExpr::VK_LO, MCSymbolRefExpr::create(GOTSymbol, OutContext),
-        OutContext);
-    const MCExpr *SymGotTlsHA = PPCMCExpr::create(
-        PPCMCExpr::VK_HA, MCSymbolRefExpr::create(GOTSymbol, OutContext),
-        OutContext);
-=======
     const MCExpr *SymGotTlsL =
         MCSpecifierExpr::create(GOTSymbol, PPC::S_LO, OutContext);
     const MCExpr *SymGotTlsHA =
         MCSpecifierExpr::create(GOTSymbol, PPC::S_HA, OutContext);
->>>>>>> eb0f1dc0
     EmitToStreamer(*OutStreamer, MCInstBuilder(PPC::LI)
                                  .addReg(MI->getOperand(0).getReg())
                                  .addExpr(SymGotTlsL));
@@ -1532,11 +1423,7 @@
     const GlobalValue *GValue = MO.getGlobal();
     MCSymbol *MOSymbol = getSymbol(GValue);
     const MCExpr *SymGotTlsGD =
-<<<<<<< HEAD
-        symbolWithSpecifier(MOSymbol, PPCMCExpr::VK_GOT_TLSGD_HA);
-=======
         symbolWithSpecifier(MOSymbol, PPC::S_GOT_TLSGD_HA);
->>>>>>> eb0f1dc0
     EmitToStreamer(*OutStreamer, MCInstBuilder(PPC::ADDIS8)
                                  .addReg(MI->getOperand(0).getReg())
                                  .addReg(MI->getOperand(1).getReg())
@@ -1552,14 +1439,8 @@
     const MachineOperand &MO = MI->getOperand(2);
     const GlobalValue *GValue = MO.getGlobal();
     MCSymbol *MOSymbol = getSymbol(GValue);
-<<<<<<< HEAD
-    const MCExpr *SymGotTlsGD =
-        symbolWithSpecifier(MOSymbol, IsPPC64 ? PPCMCExpr::VK_GOT_TLSGD_LO
-                                              : PPCMCExpr::VK_GOT_TLSGD);
-=======
     const MCExpr *SymGotTlsGD = symbolWithSpecifier(
         MOSymbol, IsPPC64 ? PPC::S_GOT_TLSGD_LO : PPC::S_GOT_TLSGD);
->>>>>>> eb0f1dc0
     EmitToStreamer(*OutStreamer,
                    MCInstBuilder(IsPPC64 ? PPC::ADDI8 : PPC::ADDI)
                    .addReg(MI->getOperand(0).getReg())
@@ -1584,11 +1465,7 @@
   case PPC::GETtlsADDR32: {
     // Transform: %r3 = GETtlsADDR32 %r3, @sym
     // Into: BL_TLS __tls_get_addr(sym at tlsgd)@PLT
-<<<<<<< HEAD
-    emitTlsCall(MI, PPCMCExpr::VK_TLSGD);
-=======
     emitTlsCall(MI, PPC::S_TLSGD);
->>>>>>> eb0f1dc0
     return;
   }
   case PPC::GETtlsTpointer32AIX: {
@@ -1605,11 +1482,7 @@
     const GlobalValue *GValue = MO.getGlobal();
     MCSymbol *MOSymbol = getSymbol(GValue);
     const MCExpr *SymGotTlsLD =
-<<<<<<< HEAD
-        symbolWithSpecifier(MOSymbol, PPCMCExpr::VK_GOT_TLSLD_HA);
-=======
         symbolWithSpecifier(MOSymbol, PPC::S_GOT_TLSLD_HA);
->>>>>>> eb0f1dc0
     EmitToStreamer(*OutStreamer, MCInstBuilder(PPC::ADDIS8)
                                  .addReg(MI->getOperand(0).getReg())
                                  .addReg(MI->getOperand(1).getReg())
@@ -1625,14 +1498,8 @@
     const MachineOperand &MO = MI->getOperand(2);
     const GlobalValue *GValue = MO.getGlobal();
     MCSymbol *MOSymbol = getSymbol(GValue);
-<<<<<<< HEAD
-    const MCExpr *SymGotTlsLD =
-        symbolWithSpecifier(MOSymbol, IsPPC64 ? PPCMCExpr::VK_GOT_TLSLD_LO
-                                              : PPCMCExpr::VK_GOT_TLSLD);
-=======
     const MCExpr *SymGotTlsLD = symbolWithSpecifier(
         MOSymbol, IsPPC64 ? PPC::S_GOT_TLSLD_LO : PPC::S_GOT_TLSLD);
->>>>>>> eb0f1dc0
     EmitToStreamer(*OutStreamer,
                    MCInstBuilder(IsPPC64 ? PPC::ADDI8 : PPC::ADDI)
                        .addReg(MI->getOperand(0).getReg())
@@ -1647,11 +1514,7 @@
   case PPC::GETtlsldADDR32: {
     // Transform: %r3 = GETtlsldADDR32 %r3, @sym
     // Into: BL_TLS __tls_get_addr(sym at tlsld)@PLT
-<<<<<<< HEAD
-    emitTlsCall(MI, PPCMCExpr::VK_TLSLD);
-=======
     emitTlsCall(MI, PPC::S_TLSLD);
->>>>>>> eb0f1dc0
     return;
   }
   case PPC::ADDISdtprelHA:
@@ -1663,12 +1526,7 @@
     const MachineOperand &MO = MI->getOperand(2);
     const GlobalValue *GValue = MO.getGlobal();
     MCSymbol *MOSymbol = getSymbol(GValue);
-<<<<<<< HEAD
-    const MCExpr *SymDtprel =
-        symbolWithSpecifier(MOSymbol, PPCMCExpr::VK_DTPREL_HA);
-=======
     const MCExpr *SymDtprel = symbolWithSpecifier(MOSymbol, PPC::S_DTPREL_HA);
->>>>>>> eb0f1dc0
     EmitToStreamer(
         *OutStreamer,
         MCInstBuilder(IsPPC64 ? PPC::ADDIS8 : PPC::ADDIS)
@@ -1683,12 +1541,7 @@
     const MachineOperand &MO = MI->getOperand(2);
     const GlobalValue *GValue = MO.getGlobal();
     MCSymbol *MOSymbol = getSymbol(GValue);
-<<<<<<< HEAD
-    const MCExpr *SymDtprel =
-        symbolWithSpecifier(MOSymbol, PPCMCExpr::VK_DTPREL);
-=======
     const MCExpr *SymDtprel = symbolWithSpecifier(MOSymbol, PPC::S_DTPREL);
->>>>>>> eb0f1dc0
     EmitToStreamer(*OutStreamer, MCInstBuilder(PPC::PADDI8)
                                      .addReg(MI->getOperand(0).getReg())
                                      .addReg(MI->getOperand(1).getReg())
@@ -1705,12 +1558,7 @@
     const MachineOperand &MO = MI->getOperand(2);
     const GlobalValue *GValue = MO.getGlobal();
     MCSymbol *MOSymbol = getSymbol(GValue);
-<<<<<<< HEAD
-    const MCExpr *SymDtprel =
-        symbolWithSpecifier(MOSymbol, PPCMCExpr::VK_DTPREL_LO);
-=======
     const MCExpr *SymDtprel = symbolWithSpecifier(MOSymbol, PPC::S_DTPREL_LO);
->>>>>>> eb0f1dc0
     EmitToStreamer(*OutStreamer,
                    MCInstBuilder(IsPPC64 ? PPC::ADDI8 : PPC::ADDI)
                        .addReg(MI->getOperand(0).getReg())
@@ -1880,14 +1728,8 @@
   // assume that the address of extern TLS variables are zero.
   const MCExpr *Expr = MCSymbolRefExpr::create(
       getSymbol(GValue),
-<<<<<<< HEAD
-      MCSymbolRefExpr::VariantKind(Model == TLSModel::LocalExec
-                                       ? PPCMCExpr::VK_AIX_TLSLE
-                                       : PPCMCExpr::VK_AIX_TLSLD),
-=======
       MCSymbolRefExpr::VariantKind(
           Model == TLSModel::LocalExec ? PPC::S_AIX_TLSLE : PPC::S_AIX_TLSLD),
->>>>>>> eb0f1dc0
       OutContext);
   Expr = MCBinaryExpr::createAdd(
       Expr, MCConstantExpr::create(Offset, OutContext), OutContext);
@@ -2176,12 +2018,7 @@
   // Generates a R_PPC64_TOC relocation for TOC base insertion.
   OutStreamer->emitValue(
       MCSymbolRefExpr::create(
-<<<<<<< HEAD
-          Symbol2, MCSymbolRefExpr::VariantKind(PPCMCExpr::VK_TOCBASE),
-          OutContext),
-=======
           Symbol2, MCSymbolRefExpr::VariantKind(PPC::S_TOCBASE), OutContext),
->>>>>>> eb0f1dc0
       8 /*size*/);
   // Emit a null environment pointer.
   OutStreamer->emitIntValue(0, 8 /* size */);
@@ -3161,15 +2998,9 @@
     // new symbol to prefix the name with a dot.
     // If TLS model opt is turned on, create a new symbol to prefix the name
     // with a dot.
-<<<<<<< HEAD
-    if (I.first.second == PPCMCExpr::VK_AIX_TLSGDM ||
-        (Subtarget->hasAIXShLibTLSModelOpt() &&
-         I.first.second == PPCMCExpr::VK_AIX_TLSLD)) {
-=======
     if (I.first.second == PPC::S_AIX_TLSGDM ||
         (Subtarget->hasAIXShLibTLSModelOpt() &&
          I.first.second == PPC::S_AIX_TLSLD)) {
->>>>>>> eb0f1dc0
       SmallString<128> Name;
       StringRef Prefix = ".";
       Name += Prefix;
