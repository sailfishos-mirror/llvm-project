--- conflicted
+++ resolved
@@ -26,10 +26,7 @@
 #include "llvm/InitializePasses.h"
 #include "llvm/MC/TargetRegistry.h"
 #include "llvm/Passes/PassBuilder.h"
-<<<<<<< HEAD
-=======
 #include "llvm/Support/Compiler.h"
->>>>>>> eb0f1dc0
 #include "llvm/Target/TargetOptions.h"
 #include "llvm/Transforms/Scalar.h"
 #include "llvm/Transforms/Scalar/SimplifyCFG.h"
@@ -45,11 +42,7 @@
     DisableCheckUnreachable("bpf-disable-trap-unreachable", cl::Hidden,
                             cl::desc("Disable Trap Unreachable for BPF"));
 
-<<<<<<< HEAD
-extern "C" LLVM_EXTERNAL_VISIBILITY void LLVMInitializeBPFTarget() {
-=======
 extern "C" LLVM_ABI LLVM_EXTERNAL_VISIBILITY void LLVMInitializeBPFTarget() {
->>>>>>> eb0f1dc0
   // Register the target.
   RegisterTargetMachine<BPFTargetMachine> X(getTheBPFleTarget());
   RegisterTargetMachine<BPFTargetMachine> Y(getTheBPFbeTarget());
