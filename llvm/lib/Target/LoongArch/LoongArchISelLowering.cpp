//=- LoongArchISelLowering.cpp - LoongArch DAG Lowering Implementation  ---===//
//
// Part of the LLVM Project, under the Apache License v2.0 with LLVM Exceptions.
// See https://llvm.org/LICENSE.txt for license information.
// SPDX-License-Identifier: Apache-2.0 WITH LLVM-exception
//
//===----------------------------------------------------------------------===//
//
// This file defines the interfaces that LoongArch uses to lower LLVM code into
// a selection DAG.
//
//===----------------------------------------------------------------------===//

#include "LoongArchISelLowering.h"
#include "LoongArch.h"
#include "LoongArchMachineFunctionInfo.h"
#include "LoongArchRegisterInfo.h"
#include "LoongArchSubtarget.h"
#include "MCTargetDesc/LoongArchBaseInfo.h"
#include "MCTargetDesc/LoongArchMCTargetDesc.h"
#include "llvm/ADT/SmallSet.h"
#include "llvm/ADT/Statistic.h"
#include "llvm/ADT/StringExtras.h"
#include "llvm/CodeGen/ISDOpcodes.h"
#include "llvm/CodeGen/RuntimeLibcallUtil.h"
#include "llvm/CodeGen/SelectionDAGNodes.h"
#include "llvm/IR/IRBuilder.h"
#include "llvm/IR/IntrinsicInst.h"
#include "llvm/IR/IntrinsicsLoongArch.h"
#include "llvm/Support/CodeGen.h"
#include "llvm/Support/Debug.h"
#include "llvm/Support/ErrorHandling.h"
#include "llvm/Support/KnownBits.h"
#include "llvm/Support/MathExtras.h"
#include <llvm/Analysis/VectorUtils.h>

using namespace llvm;

#define DEBUG_TYPE "loongarch-isel-lowering"

STATISTIC(NumTailCalls, "Number of tail calls");

static cl::opt<bool> ZeroDivCheck("loongarch-check-zero-division", cl::Hidden,
                                  cl::desc("Trap on integer division by zero."),
                                  cl::init(false));

LoongArchTargetLowering::LoongArchTargetLowering(const TargetMachine &TM,
                                                 const LoongArchSubtarget &STI)
    : TargetLowering(TM), Subtarget(STI) {

  MVT GRLenVT = Subtarget.getGRLenVT();

  // Set up the register classes.

  addRegisterClass(GRLenVT, &LoongArch::GPRRegClass);
  if (Subtarget.hasBasicF())
    addRegisterClass(MVT::f32, &LoongArch::FPR32RegClass);
  if (Subtarget.hasBasicD())
    addRegisterClass(MVT::f64, &LoongArch::FPR64RegClass);

  static const MVT::SimpleValueType LSXVTs[] = {
      MVT::v16i8, MVT::v8i16, MVT::v4i32, MVT::v2i64, MVT::v4f32, MVT::v2f64};
  static const MVT::SimpleValueType LASXVTs[] = {
      MVT::v32i8, MVT::v16i16, MVT::v8i32, MVT::v4i64, MVT::v8f32, MVT::v4f64};

  if (Subtarget.hasExtLSX())
    for (MVT VT : LSXVTs)
      addRegisterClass(VT, &LoongArch::LSX128RegClass);

  if (Subtarget.hasExtLASX())
    for (MVT VT : LASXVTs)
      addRegisterClass(VT, &LoongArch::LASX256RegClass);

  // Set operations for LA32 and LA64.

  setLoadExtAction({ISD::EXTLOAD, ISD::SEXTLOAD, ISD::ZEXTLOAD}, GRLenVT,
                   MVT::i1, Promote);

  setOperationAction(ISD::SHL_PARTS, GRLenVT, Custom);
  setOperationAction(ISD::SRA_PARTS, GRLenVT, Custom);
  setOperationAction(ISD::SRL_PARTS, GRLenVT, Custom);
  setOperationAction(ISD::FP_TO_SINT, GRLenVT, Custom);
  setOperationAction(ISD::ROTL, GRLenVT, Expand);
  setOperationAction(ISD::CTPOP, GRLenVT, Expand);

  setOperationAction({ISD::GlobalAddress, ISD::BlockAddress, ISD::ConstantPool,
                      ISD::JumpTable, ISD::GlobalTLSAddress},
                     GRLenVT, Custom);

  setOperationAction(ISD::EH_DWARF_CFA, GRLenVT, Custom);

  setOperationAction(ISD::DYNAMIC_STACKALLOC, GRLenVT, Expand);
  setOperationAction({ISD::STACKSAVE, ISD::STACKRESTORE}, MVT::Other, Expand);
  setOperationAction(ISD::VASTART, MVT::Other, Custom);
  setOperationAction({ISD::VAARG, ISD::VACOPY, ISD::VAEND}, MVT::Other, Expand);

  setOperationAction(ISD::DEBUGTRAP, MVT::Other, Legal);
  setOperationAction(ISD::TRAP, MVT::Other, Legal);

  setOperationAction(ISD::INTRINSIC_VOID, MVT::Other, Custom);
  setOperationAction(ISD::INTRINSIC_W_CHAIN, MVT::Other, Custom);
  setOperationAction(ISD::INTRINSIC_WO_CHAIN, MVT::Other, Custom);

  setOperationAction(ISD::PREFETCH, MVT::Other, Custom);

  // BITREV/REVB requires the 32S feature.
  if (STI.has32S()) {
    // Expand bitreverse.i16 with native-width bitrev and shift for now, before
    // we get to know which of sll and revb.2h is faster.
    setOperationAction(ISD::BITREVERSE, MVT::i8, Custom);
    setOperationAction(ISD::BITREVERSE, GRLenVT, Legal);

    // LA32 does not have REVB.2W and REVB.D due to the 64-bit operands, and
    // the narrower REVB.W does not exist. But LA32 does have REVB.2H, so i16
    // and i32 could still be byte-swapped relatively cheaply.
    setOperationAction(ISD::BSWAP, MVT::i16, Custom);
  } else {
    setOperationAction(ISD::BSWAP, GRLenVT, Expand);
    setOperationAction(ISD::CTTZ, GRLenVT, Expand);
    setOperationAction(ISD::CTLZ, GRLenVT, Expand);
    setOperationAction(ISD::ROTR, GRLenVT, Expand);
    setOperationAction(ISD::SELECT, GRLenVT, Custom);
    setOperationAction(ISD::SIGN_EXTEND_INREG, MVT::i8, Expand);
    setOperationAction(ISD::SIGN_EXTEND_INREG, MVT::i16, Expand);
  }

  setOperationAction(ISD::BR_JT, MVT::Other, Expand);
  setOperationAction(ISD::BR_CC, GRLenVT, Expand);
  setOperationAction(ISD::SELECT_CC, GRLenVT, Expand);
  setOperationAction(ISD::SIGN_EXTEND_INREG, MVT::i1, Expand);
  setOperationAction({ISD::SMUL_LOHI, ISD::UMUL_LOHI}, GRLenVT, Expand);

  setOperationAction(ISD::FP_TO_UINT, GRLenVT, Custom);
  setOperationAction(ISD::UINT_TO_FP, GRLenVT, Expand);

  // Set operations for LA64 only.

  if (Subtarget.is64Bit()) {
    setOperationAction(ISD::ADD, MVT::i32, Custom);
    setOperationAction(ISD::SUB, MVT::i32, Custom);
    setOperationAction(ISD::SHL, MVT::i32, Custom);
    setOperationAction(ISD::SRA, MVT::i32, Custom);
    setOperationAction(ISD::SRL, MVT::i32, Custom);
    setOperationAction(ISD::FP_TO_SINT, MVT::i32, Custom);
    setOperationAction(ISD::BITCAST, MVT::i32, Custom);
    setOperationAction(ISD::ROTR, MVT::i32, Custom);
    setOperationAction(ISD::ROTL, MVT::i32, Custom);
    setOperationAction(ISD::CTTZ, MVT::i32, Custom);
    setOperationAction(ISD::CTLZ, MVT::i32, Custom);
    setOperationAction(ISD::EH_DWARF_CFA, MVT::i32, Custom);
    setOperationAction(ISD::READ_REGISTER, MVT::i32, Custom);
    setOperationAction(ISD::WRITE_REGISTER, MVT::i32, Custom);
    setOperationAction(ISD::INTRINSIC_VOID, MVT::i32, Custom);
    setOperationAction(ISD::INTRINSIC_WO_CHAIN, MVT::i32, Custom);
    setOperationAction(ISD::INTRINSIC_W_CHAIN, MVT::i32, Custom);

    setOperationAction(ISD::BITREVERSE, MVT::i32, Custom);
    setOperationAction(ISD::BSWAP, MVT::i32, Custom);
    setOperationAction({ISD::SDIV, ISD::UDIV, ISD::SREM, ISD::UREM}, MVT::i32,
                       Custom);
    setOperationAction(ISD::LROUND, MVT::i32, Custom);
  }

  // Set operations for LA32 only.

  if (!Subtarget.is64Bit()) {
    setOperationAction(ISD::READ_REGISTER, MVT::i64, Custom);
    setOperationAction(ISD::WRITE_REGISTER, MVT::i64, Custom);
    setOperationAction(ISD::INTRINSIC_VOID, MVT::i64, Custom);
    setOperationAction(ISD::INTRINSIC_WO_CHAIN, MVT::i64, Custom);
    setOperationAction(ISD::INTRINSIC_W_CHAIN, MVT::i64, Custom);
  }

  setOperationAction(ISD::ATOMIC_FENCE, MVT::Other, Custom);

  static const ISD::CondCode FPCCToExpand[] = {
      ISD::SETOGT, ISD::SETOGE, ISD::SETUGT, ISD::SETUGE,
      ISD::SETGE,  ISD::SETNE,  ISD::SETGT};

  // Set operations for 'F' feature.

  if (Subtarget.hasBasicF()) {
    setLoadExtAction(ISD::EXTLOAD, MVT::f32, MVT::f16, Expand);
    setTruncStoreAction(MVT::f32, MVT::f16, Expand);
    setLoadExtAction(ISD::EXTLOAD, MVT::f32, MVT::bf16, Expand);
    setTruncStoreAction(MVT::f32, MVT::bf16, Expand);
    setCondCodeAction(FPCCToExpand, MVT::f32, Expand);

    setOperationAction(ISD::SELECT_CC, MVT::f32, Expand);
    setOperationAction(ISD::BR_CC, MVT::f32, Expand);
    setOperationAction(ISD::FMA, MVT::f32, Legal);
    setOperationAction(ISD::FMINNUM_IEEE, MVT::f32, Legal);
    setOperationAction(ISD::FMINNUM, MVT::f32, Legal);
    setOperationAction(ISD::FMAXNUM_IEEE, MVT::f32, Legal);
    setOperationAction(ISD::FMAXNUM, MVT::f32, Legal);
    setOperationAction(ISD::STRICT_FSETCCS, MVT::f32, Legal);
    setOperationAction(ISD::STRICT_FSETCC, MVT::f32, Legal);
    setOperationAction(ISD::IS_FPCLASS, MVT::f32, Legal);
    setOperationAction(ISD::FSIN, MVT::f32, Expand);
    setOperationAction(ISD::FCOS, MVT::f32, Expand);
    setOperationAction(ISD::FSINCOS, MVT::f32, Expand);
    setOperationAction(ISD::FPOW, MVT::f32, Expand);
    setOperationAction(ISD::FREM, MVT::f32, Expand);
    setOperationAction(ISD::FP16_TO_FP, MVT::f32,
                       Subtarget.isSoftFPABI() ? LibCall : Custom);
    setOperationAction(ISD::FP_TO_FP16, MVT::f32,
                       Subtarget.isSoftFPABI() ? LibCall : Custom);
<<<<<<< HEAD
=======
    setOperationAction(ISD::BF16_TO_FP, MVT::f32, Custom);
    setOperationAction(ISD::FP_TO_BF16, MVT::f32,
                       Subtarget.isSoftFPABI() ? LibCall : Custom);
>>>>>>> 4084ffcf

    if (Subtarget.is64Bit())
      setOperationAction(ISD::FRINT, MVT::f32, Legal);

    if (!Subtarget.hasBasicD()) {
      setOperationAction(ISD::FP_TO_UINT, MVT::i32, Custom);
      if (Subtarget.is64Bit()) {
        setOperationAction(ISD::SINT_TO_FP, MVT::i64, Custom);
        setOperationAction(ISD::UINT_TO_FP, MVT::i64, Custom);
      }
    }
  }

  // Set operations for 'D' feature.

  if (Subtarget.hasBasicD()) {
    setLoadExtAction(ISD::EXTLOAD, MVT::f64, MVT::f16, Expand);
    setLoadExtAction(ISD::EXTLOAD, MVT::f64, MVT::f32, Expand);
    setLoadExtAction(ISD::EXTLOAD, MVT::f64, MVT::bf16, Expand);
    setTruncStoreAction(MVT::f64, MVT::bf16, Expand);
    setTruncStoreAction(MVT::f64, MVT::f16, Expand);
    setTruncStoreAction(MVT::f64, MVT::f32, Expand);
    setCondCodeAction(FPCCToExpand, MVT::f64, Expand);

    setOperationAction(ISD::SELECT_CC, MVT::f64, Expand);
    setOperationAction(ISD::BR_CC, MVT::f64, Expand);
    setOperationAction(ISD::STRICT_FSETCCS, MVT::f64, Legal);
    setOperationAction(ISD::STRICT_FSETCC, MVT::f64, Legal);
    setOperationAction(ISD::FMA, MVT::f64, Legal);
    setOperationAction(ISD::FMINNUM_IEEE, MVT::f64, Legal);
    setOperationAction(ISD::FMINNUM, MVT::f64, Legal);
    setOperationAction(ISD::FMAXNUM_IEEE, MVT::f64, Legal);
    setOperationAction(ISD::FMAXNUM, MVT::f64, Legal);
    setOperationAction(ISD::IS_FPCLASS, MVT::f64, Legal);
    setOperationAction(ISD::FSIN, MVT::f64, Expand);
    setOperationAction(ISD::FCOS, MVT::f64, Expand);
    setOperationAction(ISD::FSINCOS, MVT::f64, Expand);
    setOperationAction(ISD::FPOW, MVT::f64, Expand);
    setOperationAction(ISD::FREM, MVT::f64, Expand);
    setOperationAction(ISD::FP16_TO_FP, MVT::f64, Expand);
    setOperationAction(ISD::FP_TO_FP16, MVT::f64,
                       Subtarget.isSoftFPABI() ? LibCall : Custom);
<<<<<<< HEAD
=======
    setOperationAction(ISD::BF16_TO_FP, MVT::f64, Custom);
    setOperationAction(ISD::FP_TO_BF16, MVT::f64,
                       Subtarget.isSoftFPABI() ? LibCall : Custom);
>>>>>>> 4084ffcf

    if (Subtarget.is64Bit())
      setOperationAction(ISD::FRINT, MVT::f64, Legal);
  }

  // Set operations for 'LSX' feature.

  if (Subtarget.hasExtLSX()) {
    for (MVT VT : MVT::fixedlen_vector_valuetypes()) {
      // Expand all truncating stores and extending loads.
      for (MVT InnerVT : MVT::fixedlen_vector_valuetypes()) {
        setTruncStoreAction(VT, InnerVT, Expand);
        setLoadExtAction(ISD::SEXTLOAD, VT, InnerVT, Expand);
        setLoadExtAction(ISD::ZEXTLOAD, VT, InnerVT, Expand);
        setLoadExtAction(ISD::EXTLOAD, VT, InnerVT, Expand);
      }
      // By default everything must be expanded. Then we will selectively turn
      // on ones that can be effectively codegen'd.
      for (unsigned Op = 0; Op < ISD::BUILTIN_OP_END; ++Op)
        setOperationAction(Op, VT, Expand);
    }

    for (MVT VT : LSXVTs) {
      setOperationAction({ISD::LOAD, ISD::STORE}, VT, Legal);
      setOperationAction(ISD::BITCAST, VT, Legal);
      setOperationAction(ISD::UNDEF, VT, Legal);

      setOperationAction(ISD::INSERT_VECTOR_ELT, VT, Custom);
      setOperationAction(ISD::EXTRACT_VECTOR_ELT, VT, Legal);
      setOperationAction(ISD::BUILD_VECTOR, VT, Custom);

      setOperationAction(ISD::SETCC, VT, Legal);
      setOperationAction(ISD::VSELECT, VT, Legal);
      setOperationAction(ISD::VECTOR_SHUFFLE, VT, Custom);
    }
    for (MVT VT : {MVT::v16i8, MVT::v8i16, MVT::v4i32, MVT::v2i64}) {
      setOperationAction({ISD::ADD, ISD::SUB}, VT, Legal);
      setOperationAction({ISD::UMAX, ISD::UMIN, ISD::SMAX, ISD::SMIN}, VT,
                         Legal);
      setOperationAction({ISD::MUL, ISD::SDIV, ISD::SREM, ISD::UDIV, ISD::UREM},
                         VT, Legal);
      setOperationAction({ISD::AND, ISD::OR, ISD::XOR}, VT, Legal);
      setOperationAction({ISD::SHL, ISD::SRA, ISD::SRL}, VT, Legal);
      setOperationAction({ISD::CTPOP, ISD::CTLZ}, VT, Legal);
      setOperationAction({ISD::MULHS, ISD::MULHU}, VT, Legal);
      setCondCodeAction(
          {ISD::SETNE, ISD::SETGE, ISD::SETGT, ISD::SETUGE, ISD::SETUGT}, VT,
          Expand);
      setOperationAction(ISD::SCALAR_TO_VECTOR, VT, Custom);
      setOperationAction(ISD::ABDS, VT, Legal);
      setOperationAction(ISD::ABDU, VT, Legal);
    }
    for (MVT VT : {MVT::v16i8, MVT::v8i16, MVT::v4i32})
      setOperationAction(ISD::BITREVERSE, VT, Custom);
    for (MVT VT : {MVT::v8i16, MVT::v4i32, MVT::v2i64})
      setOperationAction(ISD::BSWAP, VT, Legal);
    for (MVT VT : {MVT::v4i32, MVT::v2i64}) {
      setOperationAction({ISD::SINT_TO_FP, ISD::UINT_TO_FP}, VT, Legal);
      setOperationAction({ISD::FP_TO_SINT, ISD::FP_TO_UINT}, VT, Legal);
    }
    for (MVT VT : {MVT::v4f32, MVT::v2f64}) {
      setOperationAction({ISD::FADD, ISD::FSUB}, VT, Legal);
      setOperationAction({ISD::FMUL, ISD::FDIV}, VT, Legal);
      setOperationAction(ISD::FMA, VT, Legal);
      setOperationAction(ISD::FSQRT, VT, Legal);
      setOperationAction(ISD::FNEG, VT, Legal);
      setCondCodeAction({ISD::SETGE, ISD::SETGT, ISD::SETOGE, ISD::SETOGT,
                         ISD::SETUGE, ISD::SETUGT},
                        VT, Expand);
      setOperationAction(ISD::SCALAR_TO_VECTOR, VT, Legal);
    }
    setOperationAction(ISD::CTPOP, GRLenVT, Legal);
    setOperationAction(ISD::FCEIL, {MVT::f32, MVT::f64}, Legal);
    setOperationAction(ISD::FFLOOR, {MVT::f32, MVT::f64}, Legal);
    setOperationAction(ISD::FTRUNC, {MVT::f32, MVT::f64}, Legal);
    setOperationAction(ISD::FROUNDEVEN, {MVT::f32, MVT::f64}, Legal);

    for (MVT VT :
         {MVT::v16i8, MVT::v8i8, MVT::v4i8, MVT::v2i8, MVT::v8i16, MVT::v4i16,
          MVT::v2i16, MVT::v4i32, MVT::v2i32, MVT::v2i64}) {
      setOperationAction(ISD::TRUNCATE, VT, Custom);
    }
  }

  // Set operations for 'LASX' feature.

  if (Subtarget.hasExtLASX()) {
    for (MVT VT : LASXVTs) {
      setOperationAction({ISD::LOAD, ISD::STORE}, VT, Legal);
      setOperationAction(ISD::BITCAST, VT, Legal);
      setOperationAction(ISD::UNDEF, VT, Legal);

      setOperationAction(ISD::INSERT_VECTOR_ELT, VT, Custom);
      setOperationAction(ISD::EXTRACT_VECTOR_ELT, VT, Custom);
      setOperationAction(ISD::BUILD_VECTOR, VT, Custom);
      setOperationAction(ISD::CONCAT_VECTORS, VT, Legal);

      setOperationAction(ISD::SETCC, VT, Legal);
      setOperationAction(ISD::VSELECT, VT, Legal);
      setOperationAction(ISD::VECTOR_SHUFFLE, VT, Custom);
    }
    for (MVT VT : {MVT::v4i64, MVT::v8i32, MVT::v16i16, MVT::v32i8}) {
      setOperationAction({ISD::ADD, ISD::SUB}, VT, Legal);
      setOperationAction({ISD::UMAX, ISD::UMIN, ISD::SMAX, ISD::SMIN}, VT,
                         Legal);
      setOperationAction({ISD::MUL, ISD::SDIV, ISD::SREM, ISD::UDIV, ISD::UREM},
                         VT, Legal);
      setOperationAction({ISD::AND, ISD::OR, ISD::XOR}, VT, Legal);
      setOperationAction({ISD::SHL, ISD::SRA, ISD::SRL}, VT, Legal);
      setOperationAction({ISD::CTPOP, ISD::CTLZ}, VT, Legal);
      setOperationAction({ISD::MULHS, ISD::MULHU}, VT, Legal);
      setCondCodeAction(
          {ISD::SETNE, ISD::SETGE, ISD::SETGT, ISD::SETUGE, ISD::SETUGT}, VT,
          Expand);
      setOperationAction(ISD::SCALAR_TO_VECTOR, VT, Custom);
      setOperationAction(ISD::ABDS, VT, Legal);
      setOperationAction(ISD::ABDU, VT, Legal);
    }
    for (MVT VT : {MVT::v32i8, MVT::v16i16, MVT::v8i32})
      setOperationAction(ISD::BITREVERSE, VT, Custom);
    for (MVT VT : {MVT::v16i16, MVT::v8i32, MVT::v4i64})
      setOperationAction(ISD::BSWAP, VT, Legal);
    for (MVT VT : {MVT::v8i32, MVT::v4i32, MVT::v4i64}) {
      setOperationAction({ISD::SINT_TO_FP, ISD::UINT_TO_FP}, VT, Legal);
      setOperationAction({ISD::FP_TO_SINT, ISD::FP_TO_UINT}, VT, Legal);
    }
    for (MVT VT : {MVT::v8f32, MVT::v4f64}) {
      setOperationAction({ISD::FADD, ISD::FSUB}, VT, Legal);
      setOperationAction({ISD::FMUL, ISD::FDIV}, VT, Legal);
      setOperationAction(ISD::FMA, VT, Legal);
      setOperationAction(ISD::FSQRT, VT, Legal);
      setOperationAction(ISD::FNEG, VT, Legal);
      setCondCodeAction({ISD::SETGE, ISD::SETGT, ISD::SETOGE, ISD::SETOGT,
                         ISD::SETUGE, ISD::SETUGT},
                        VT, Expand);
      setOperationAction(ISD::SCALAR_TO_VECTOR, VT, Legal);
    }
  }

  // Set DAG combine for LA32 and LA64.

  setTargetDAGCombine(ISD::AND);
  setTargetDAGCombine(ISD::OR);
  setTargetDAGCombine(ISD::SRL);
  setTargetDAGCombine(ISD::SETCC);

  // Set DAG combine for 'LSX' feature.

  if (Subtarget.hasExtLSX()) {
    setTargetDAGCombine(ISD::INTRINSIC_WO_CHAIN);
    setTargetDAGCombine(ISD::BITCAST);
  }

  // Compute derived properties from the register classes.
  computeRegisterProperties(Subtarget.getRegisterInfo());

  setStackPointerRegisterToSaveRestore(LoongArch::R3);

  setBooleanContents(ZeroOrOneBooleanContent);
  setBooleanVectorContents(ZeroOrNegativeOneBooleanContent);

  setMaxAtomicSizeInBitsSupported(Subtarget.getGRLen());

  setMinCmpXchgSizeInBits(32);

  // Function alignments.
  setMinFunctionAlignment(Align(4));
  // Set preferred alignments.
  setPrefFunctionAlignment(Subtarget.getPrefFunctionAlignment());
  setPrefLoopAlignment(Subtarget.getPrefLoopAlignment());
  setMaxBytesForAlignment(Subtarget.getMaxBytesForAlignment());

  // cmpxchg sizes down to 8 bits become legal if LAMCAS is available.
  if (Subtarget.hasLAMCAS())
    setMinCmpXchgSizeInBits(8);

  if (Subtarget.hasSCQ()) {
    setMaxAtomicSizeInBitsSupported(128);
    setOperationAction(ISD::ATOMIC_CMP_SWAP, MVT::i128, Custom);
  }
}

bool LoongArchTargetLowering::isOffsetFoldingLegal(
    const GlobalAddressSDNode *GA) const {
  // In order to maximise the opportunity for common subexpression elimination,
  // keep a separate ADD node for the global address offset instead of folding
  // it in the global address node. Later peephole optimisations may choose to
  // fold it back in when profitable.
  return false;
}

SDValue LoongArchTargetLowering::LowerOperation(SDValue Op,
                                                SelectionDAG &DAG) const {
  switch (Op.getOpcode()) {
  case ISD::ATOMIC_FENCE:
    return lowerATOMIC_FENCE(Op, DAG);
  case ISD::EH_DWARF_CFA:
    return lowerEH_DWARF_CFA(Op, DAG);
  case ISD::GlobalAddress:
    return lowerGlobalAddress(Op, DAG);
  case ISD::GlobalTLSAddress:
    return lowerGlobalTLSAddress(Op, DAG);
  case ISD::INTRINSIC_WO_CHAIN:
    return lowerINTRINSIC_WO_CHAIN(Op, DAG);
  case ISD::INTRINSIC_W_CHAIN:
    return lowerINTRINSIC_W_CHAIN(Op, DAG);
  case ISD::INTRINSIC_VOID:
    return lowerINTRINSIC_VOID(Op, DAG);
  case ISD::BlockAddress:
    return lowerBlockAddress(Op, DAG);
  case ISD::JumpTable:
    return lowerJumpTable(Op, DAG);
  case ISD::SHL_PARTS:
    return lowerShiftLeftParts(Op, DAG);
  case ISD::SRA_PARTS:
    return lowerShiftRightParts(Op, DAG, true);
  case ISD::SRL_PARTS:
    return lowerShiftRightParts(Op, DAG, false);
  case ISD::ConstantPool:
    return lowerConstantPool(Op, DAG);
  case ISD::FP_TO_SINT:
    return lowerFP_TO_SINT(Op, DAG);
  case ISD::BITCAST:
    return lowerBITCAST(Op, DAG);
  case ISD::UINT_TO_FP:
    return lowerUINT_TO_FP(Op, DAG);
  case ISD::SINT_TO_FP:
    return lowerSINT_TO_FP(Op, DAG);
  case ISD::VASTART:
    return lowerVASTART(Op, DAG);
  case ISD::FRAMEADDR:
    return lowerFRAMEADDR(Op, DAG);
  case ISD::RETURNADDR:
    return lowerRETURNADDR(Op, DAG);
  case ISD::WRITE_REGISTER:
    return lowerWRITE_REGISTER(Op, DAG);
  case ISD::INSERT_VECTOR_ELT:
    return lowerINSERT_VECTOR_ELT(Op, DAG);
  case ISD::EXTRACT_VECTOR_ELT:
    return lowerEXTRACT_VECTOR_ELT(Op, DAG);
  case ISD::BUILD_VECTOR:
    return lowerBUILD_VECTOR(Op, DAG);
  case ISD::VECTOR_SHUFFLE:
    return lowerVECTOR_SHUFFLE(Op, DAG);
  case ISD::BITREVERSE:
    return lowerBITREVERSE(Op, DAG);
  case ISD::SCALAR_TO_VECTOR:
    return lowerSCALAR_TO_VECTOR(Op, DAG);
  case ISD::PREFETCH:
    return lowerPREFETCH(Op, DAG);
  case ISD::SELECT:
    return lowerSELECT(Op, DAG);
  case ISD::FP_TO_FP16:
    return lowerFP_TO_FP16(Op, DAG);
  case ISD::FP16_TO_FP:
    return lowerFP16_TO_FP(Op, DAG);
<<<<<<< HEAD
=======
  case ISD::FP_TO_BF16:
    return lowerFP_TO_BF16(Op, DAG);
  case ISD::BF16_TO_FP:
    return lowerBF16_TO_FP(Op, DAG);
>>>>>>> 4084ffcf
  }
  return SDValue();
}

SDValue LoongArchTargetLowering::lowerPREFETCH(SDValue Op,
                                               SelectionDAG &DAG) const {
  unsigned IsData = Op.getConstantOperandVal(4);

  // We don't support non-data prefetch.
  // Just preserve the chain.
  if (!IsData)
    return Op.getOperand(0);

  return Op;
}

// Return true if Val is equal to (setcc LHS, RHS, CC).
// Return false if Val is the inverse of (setcc LHS, RHS, CC).
// Otherwise, return std::nullopt.
static std::optional<bool> matchSetCC(SDValue LHS, SDValue RHS,
                                      ISD::CondCode CC, SDValue Val) {
  assert(Val->getOpcode() == ISD::SETCC);
  SDValue LHS2 = Val.getOperand(0);
  SDValue RHS2 = Val.getOperand(1);
  ISD::CondCode CC2 = cast<CondCodeSDNode>(Val.getOperand(2))->get();

  if (LHS == LHS2 && RHS == RHS2) {
    if (CC == CC2)
      return true;
    if (CC == ISD::getSetCCInverse(CC2, LHS2.getValueType()))
      return false;
  } else if (LHS == RHS2 && RHS == LHS2) {
    CC2 = ISD::getSetCCSwappedOperands(CC2);
    if (CC == CC2)
      return true;
    if (CC == ISD::getSetCCInverse(CC2, LHS2.getValueType()))
      return false;
  }

  return std::nullopt;
}

static SDValue combineSelectToBinOp(SDNode *N, SelectionDAG &DAG,
                                    const LoongArchSubtarget &Subtarget) {
  SDValue CondV = N->getOperand(0);
  SDValue TrueV = N->getOperand(1);
  SDValue FalseV = N->getOperand(2);
  MVT VT = N->getSimpleValueType(0);
  SDLoc DL(N);

  // (select c, -1, y) -> -c | y
  if (isAllOnesConstant(TrueV)) {
    SDValue Neg = DAG.getNegative(CondV, DL, VT);
    return DAG.getNode(ISD::OR, DL, VT, Neg, DAG.getFreeze(FalseV));
  }
  // (select c, y, -1) -> (c-1) | y
  if (isAllOnesConstant(FalseV)) {
    SDValue Neg =
        DAG.getNode(ISD::ADD, DL, VT, CondV, DAG.getAllOnesConstant(DL, VT));
    return DAG.getNode(ISD::OR, DL, VT, Neg, DAG.getFreeze(TrueV));
  }

  // (select c, 0, y) -> (c-1) & y
  if (isNullConstant(TrueV)) {
    SDValue Neg =
        DAG.getNode(ISD::ADD, DL, VT, CondV, DAG.getAllOnesConstant(DL, VT));
    return DAG.getNode(ISD::AND, DL, VT, Neg, DAG.getFreeze(FalseV));
  }
  // (select c, y, 0) -> -c & y
  if (isNullConstant(FalseV)) {
    SDValue Neg = DAG.getNegative(CondV, DL, VT);
    return DAG.getNode(ISD::AND, DL, VT, Neg, DAG.getFreeze(TrueV));
  }

  // select c, ~x, x --> xor -c, x
  if (isa<ConstantSDNode>(TrueV) && isa<ConstantSDNode>(FalseV)) {
    const APInt &TrueVal = TrueV->getAsAPIntVal();
    const APInt &FalseVal = FalseV->getAsAPIntVal();
    if (~TrueVal == FalseVal) {
      SDValue Neg = DAG.getNegative(CondV, DL, VT);
      return DAG.getNode(ISD::XOR, DL, VT, Neg, FalseV);
    }
  }

  // Try to fold (select (setcc lhs, rhs, cc), truev, falsev) into bitwise ops
  // when both truev and falsev are also setcc.
  if (CondV.getOpcode() == ISD::SETCC && TrueV.getOpcode() == ISD::SETCC &&
      FalseV.getOpcode() == ISD::SETCC) {
    SDValue LHS = CondV.getOperand(0);
    SDValue RHS = CondV.getOperand(1);
    ISD::CondCode CC = cast<CondCodeSDNode>(CondV.getOperand(2))->get();

    // (select x, x, y) -> x | y
    // (select !x, x, y) -> x & y
    if (std::optional<bool> MatchResult = matchSetCC(LHS, RHS, CC, TrueV)) {
      return DAG.getNode(*MatchResult ? ISD::OR : ISD::AND, DL, VT, TrueV,
                         DAG.getFreeze(FalseV));
    }
    // (select x, y, x) -> x & y
    // (select !x, y, x) -> x | y
    if (std::optional<bool> MatchResult = matchSetCC(LHS, RHS, CC, FalseV)) {
      return DAG.getNode(*MatchResult ? ISD::AND : ISD::OR, DL, VT,
                         DAG.getFreeze(TrueV), FalseV);
    }
  }

  return SDValue();
}

// Transform `binOp (select cond, x, c0), c1` where `c0` and `c1` are constants
// into `select cond, binOp(x, c1), binOp(c0, c1)` if profitable.
// For now we only consider transformation profitable if `binOp(c0, c1)` ends up
// being `0` or `-1`. In such cases we can replace `select` with `and`.
// TODO: Should we also do this if `binOp(c0, c1)` is cheaper to materialize
// than `c0`?
static SDValue
foldBinOpIntoSelectIfProfitable(SDNode *BO, SelectionDAG &DAG,
                                const LoongArchSubtarget &Subtarget) {
  unsigned SelOpNo = 0;
  SDValue Sel = BO->getOperand(0);
  if (Sel.getOpcode() != ISD::SELECT || !Sel.hasOneUse()) {
    SelOpNo = 1;
    Sel = BO->getOperand(1);
  }

  if (Sel.getOpcode() != ISD::SELECT || !Sel.hasOneUse())
    return SDValue();

  unsigned ConstSelOpNo = 1;
  unsigned OtherSelOpNo = 2;
  if (!isa<ConstantSDNode>(Sel->getOperand(ConstSelOpNo))) {
    ConstSelOpNo = 2;
    OtherSelOpNo = 1;
  }
  SDValue ConstSelOp = Sel->getOperand(ConstSelOpNo);
  ConstantSDNode *ConstSelOpNode = dyn_cast<ConstantSDNode>(ConstSelOp);
  if (!ConstSelOpNode || ConstSelOpNode->isOpaque())
    return SDValue();

  SDValue ConstBinOp = BO->getOperand(SelOpNo ^ 1);
  ConstantSDNode *ConstBinOpNode = dyn_cast<ConstantSDNode>(ConstBinOp);
  if (!ConstBinOpNode || ConstBinOpNode->isOpaque())
    return SDValue();

  SDLoc DL(Sel);
  EVT VT = BO->getValueType(0);

  SDValue NewConstOps[2] = {ConstSelOp, ConstBinOp};
  if (SelOpNo == 1)
    std::swap(NewConstOps[0], NewConstOps[1]);

  SDValue NewConstOp =
      DAG.FoldConstantArithmetic(BO->getOpcode(), DL, VT, NewConstOps);
  if (!NewConstOp)
    return SDValue();

  const APInt &NewConstAPInt = NewConstOp->getAsAPIntVal();
  if (!NewConstAPInt.isZero() && !NewConstAPInt.isAllOnes())
    return SDValue();

  SDValue OtherSelOp = Sel->getOperand(OtherSelOpNo);
  SDValue NewNonConstOps[2] = {OtherSelOp, ConstBinOp};
  if (SelOpNo == 1)
    std::swap(NewNonConstOps[0], NewNonConstOps[1]);
  SDValue NewNonConstOp = DAG.getNode(BO->getOpcode(), DL, VT, NewNonConstOps);

  SDValue NewT = (ConstSelOpNo == 1) ? NewConstOp : NewNonConstOp;
  SDValue NewF = (ConstSelOpNo == 1) ? NewNonConstOp : NewConstOp;
  return DAG.getSelect(DL, VT, Sel.getOperand(0), NewT, NewF);
}

// Changes the condition code and swaps operands if necessary, so the SetCC
// operation matches one of the comparisons supported directly by branches
// in the LoongArch ISA. May adjust compares to favor compare with 0 over
// compare with 1/-1.
static void translateSetCCForBranch(const SDLoc &DL, SDValue &LHS, SDValue &RHS,
                                    ISD::CondCode &CC, SelectionDAG &DAG) {
  // If this is a single bit test that can't be handled by ANDI, shift the
  // bit to be tested to the MSB and perform a signed compare with 0.
  if (isIntEqualitySetCC(CC) && isNullConstant(RHS) &&
      LHS.getOpcode() == ISD::AND && LHS.hasOneUse() &&
      isa<ConstantSDNode>(LHS.getOperand(1))) {
    uint64_t Mask = LHS.getConstantOperandVal(1);
    if ((isPowerOf2_64(Mask) || isMask_64(Mask)) && !isInt<12>(Mask)) {
      unsigned ShAmt = 0;
      if (isPowerOf2_64(Mask)) {
        CC = CC == ISD::SETEQ ? ISD::SETGE : ISD::SETLT;
        ShAmt = LHS.getValueSizeInBits() - 1 - Log2_64(Mask);
      } else {
        ShAmt = LHS.getValueSizeInBits() - llvm::bit_width(Mask);
      }

      LHS = LHS.getOperand(0);
      if (ShAmt != 0)
        LHS = DAG.getNode(ISD::SHL, DL, LHS.getValueType(), LHS,
                          DAG.getConstant(ShAmt, DL, LHS.getValueType()));
      return;
    }
  }

  if (auto *RHSC = dyn_cast<ConstantSDNode>(RHS)) {
    int64_t C = RHSC->getSExtValue();
    switch (CC) {
    default:
      break;
    case ISD::SETGT:
      // Convert X > -1 to X >= 0.
      if (C == -1) {
        RHS = DAG.getConstant(0, DL, RHS.getValueType());
        CC = ISD::SETGE;
        return;
      }
      break;
    case ISD::SETLT:
      // Convert X < 1 to 0 >= X.
      if (C == 1) {
        RHS = LHS;
        LHS = DAG.getConstant(0, DL, RHS.getValueType());
        CC = ISD::SETGE;
        return;
      }
      break;
    }
  }

  switch (CC) {
  default:
    break;
  case ISD::SETGT:
  case ISD::SETLE:
  case ISD::SETUGT:
  case ISD::SETULE:
    CC = ISD::getSetCCSwappedOperands(CC);
    std::swap(LHS, RHS);
    break;
  }
}

SDValue LoongArchTargetLowering::lowerSELECT(SDValue Op,
                                             SelectionDAG &DAG) const {
  SDValue CondV = Op.getOperand(0);
  SDValue TrueV = Op.getOperand(1);
  SDValue FalseV = Op.getOperand(2);
  SDLoc DL(Op);
  MVT VT = Op.getSimpleValueType();
  MVT GRLenVT = Subtarget.getGRLenVT();

  if (SDValue V = combineSelectToBinOp(Op.getNode(), DAG, Subtarget))
    return V;

  if (Op.hasOneUse()) {
    unsigned UseOpc = Op->user_begin()->getOpcode();
    if (isBinOp(UseOpc) && DAG.isSafeToSpeculativelyExecute(UseOpc)) {
      SDNode *BinOp = *Op->user_begin();
      if (SDValue NewSel = foldBinOpIntoSelectIfProfitable(*Op->user_begin(),
                                                           DAG, Subtarget)) {
        DAG.ReplaceAllUsesWith(BinOp, &NewSel);
        // Opcode check is necessary because foldBinOpIntoSelectIfProfitable
        // may return a constant node and cause crash in lowerSELECT.
        if (NewSel.getOpcode() == ISD::SELECT)
          return lowerSELECT(NewSel, DAG);
        return NewSel;
      }
    }
  }

  // If the condition is not an integer SETCC which operates on GRLenVT, we need
  // to emit a LoongArchISD::SELECT_CC comparing the condition to zero. i.e.:
  // (select condv, truev, falsev)
  // -> (loongarchisd::select_cc condv, zero, setne, truev, falsev)
  if (CondV.getOpcode() != ISD::SETCC ||
      CondV.getOperand(0).getSimpleValueType() != GRLenVT) {
    SDValue Zero = DAG.getConstant(0, DL, GRLenVT);
    SDValue SetNE = DAG.getCondCode(ISD::SETNE);

    SDValue Ops[] = {CondV, Zero, SetNE, TrueV, FalseV};

    return DAG.getNode(LoongArchISD::SELECT_CC, DL, VT, Ops);
  }

  // If the CondV is the output of a SETCC node which operates on GRLenVT
  // inputs, then merge the SETCC node into the lowered LoongArchISD::SELECT_CC
  // to take advantage of the integer compare+branch instructions. i.e.: (select
  // (setcc lhs, rhs, cc), truev, falsev)
  // -> (loongarchisd::select_cc lhs, rhs, cc, truev, falsev)
  SDValue LHS = CondV.getOperand(0);
  SDValue RHS = CondV.getOperand(1);
  ISD::CondCode CCVal = cast<CondCodeSDNode>(CondV.getOperand(2))->get();

  // Special case for a select of 2 constants that have a difference of 1.
  // Normally this is done by DAGCombine, but if the select is introduced by
  // type legalization or op legalization, we miss it. Restricting to SETLT
  // case for now because that is what signed saturating add/sub need.
  // FIXME: We don't need the condition to be SETLT or even a SETCC,
  // but we would probably want to swap the true/false values if the condition
  // is SETGE/SETLE to avoid an XORI.
  if (isa<ConstantSDNode>(TrueV) && isa<ConstantSDNode>(FalseV) &&
      CCVal == ISD::SETLT) {
    const APInt &TrueVal = TrueV->getAsAPIntVal();
    const APInt &FalseVal = FalseV->getAsAPIntVal();
    if (TrueVal - 1 == FalseVal)
      return DAG.getNode(ISD::ADD, DL, VT, CondV, FalseV);
    if (TrueVal + 1 == FalseVal)
      return DAG.getNode(ISD::SUB, DL, VT, FalseV, CondV);
  }

  translateSetCCForBranch(DL, LHS, RHS, CCVal, DAG);
  // 1 < x ? x : 1 -> 0 < x ? x : 1
  if (isOneConstant(LHS) && (CCVal == ISD::SETLT || CCVal == ISD::SETULT) &&
      RHS == TrueV && LHS == FalseV) {
    LHS = DAG.getConstant(0, DL, VT);
    // 0 <u x is the same as x != 0.
    if (CCVal == ISD::SETULT) {
      std::swap(LHS, RHS);
      CCVal = ISD::SETNE;
    }
  }

  // x <s -1 ? x : -1 -> x <s 0 ? x : -1
  if (isAllOnesConstant(RHS) && CCVal == ISD::SETLT && LHS == TrueV &&
      RHS == FalseV) {
    RHS = DAG.getConstant(0, DL, VT);
  }

  SDValue TargetCC = DAG.getCondCode(CCVal);

  if (isa<ConstantSDNode>(TrueV) && !isa<ConstantSDNode>(FalseV)) {
    // (select (setcc lhs, rhs, CC), constant, falsev)
    // -> (select (setcc lhs, rhs, InverseCC), falsev, constant)
    std::swap(TrueV, FalseV);
    TargetCC = DAG.getCondCode(ISD::getSetCCInverse(CCVal, LHS.getValueType()));
  }

  SDValue Ops[] = {LHS, RHS, TargetCC, TrueV, FalseV};
  return DAG.getNode(LoongArchISD::SELECT_CC, DL, VT, Ops);
}

SDValue
LoongArchTargetLowering::lowerSCALAR_TO_VECTOR(SDValue Op,
                                               SelectionDAG &DAG) const {
  SDLoc DL(Op);
  MVT OpVT = Op.getSimpleValueType();

  SDValue Vector = DAG.getUNDEF(OpVT);
  SDValue Val = Op.getOperand(0);
  SDValue Idx = DAG.getConstant(0, DL, Subtarget.getGRLenVT());

  return DAG.getNode(ISD::INSERT_VECTOR_ELT, DL, OpVT, Vector, Val, Idx);
}

SDValue LoongArchTargetLowering::lowerBITREVERSE(SDValue Op,
                                                 SelectionDAG &DAG) const {
  EVT ResTy = Op->getValueType(0);
  SDValue Src = Op->getOperand(0);
  SDLoc DL(Op);

  EVT NewVT = ResTy.is128BitVector() ? MVT::v2i64 : MVT::v4i64;
  unsigned int OrigEltNum = ResTy.getVectorNumElements();
  unsigned int NewEltNum = NewVT.getVectorNumElements();

  SDValue NewSrc = DAG.getNode(ISD::BITCAST, DL, NewVT, Src);

  SmallVector<SDValue, 8> Ops;
  for (unsigned int i = 0; i < NewEltNum; i++) {
    SDValue Op = DAG.getNode(ISD::EXTRACT_VECTOR_ELT, DL, MVT::i64, NewSrc,
                             DAG.getConstant(i, DL, MVT::i64));
    unsigned RevOp = (ResTy == MVT::v16i8 || ResTy == MVT::v32i8)
                         ? (unsigned)LoongArchISD::BITREV_8B
                         : (unsigned)ISD::BITREVERSE;
    Ops.push_back(DAG.getNode(RevOp, DL, MVT::i64, Op));
  }
  SDValue Res =
      DAG.getNode(ISD::BITCAST, DL, ResTy, DAG.getBuildVector(NewVT, DL, Ops));

  switch (ResTy.getSimpleVT().SimpleTy) {
  default:
    return SDValue();
  case MVT::v16i8:
  case MVT::v32i8:
    return Res;
  case MVT::v8i16:
  case MVT::v16i16:
  case MVT::v4i32:
  case MVT::v8i32: {
    SmallVector<int, 32> Mask;
    for (unsigned int i = 0; i < NewEltNum; i++)
      for (int j = OrigEltNum / NewEltNum - 1; j >= 0; j--)
        Mask.push_back(j + (OrigEltNum / NewEltNum) * i);
    return DAG.getVectorShuffle(ResTy, DL, Res, DAG.getUNDEF(ResTy), Mask);
  }
  }
}

// Widen element type to get a new mask value (if possible).
// For example:
//  shufflevector <4 x i32> %a, <4 x i32> %b,
//                <4 x i32> <i32 6, i32 7, i32 2, i32 3>
// is equivalent to:
//  shufflevector <2 x i64> %a, <2 x i64> %b, <2 x i32> <i32 3, i32 1>
// can be lowered to:
//  VPACKOD_D vr0, vr0, vr1
static SDValue widenShuffleMask(const SDLoc &DL, ArrayRef<int> Mask, MVT VT,
                                SDValue V1, SDValue V2, SelectionDAG &DAG) {
  unsigned EltBits = VT.getScalarSizeInBits();

  if (EltBits > 32 || EltBits == 1)
    return SDValue();

  SmallVector<int, 8> NewMask;
  if (widenShuffleMaskElts(Mask, NewMask)) {
    MVT NewEltVT = VT.isFloatingPoint() ? MVT::getFloatingPointVT(EltBits * 2)
                                        : MVT::getIntegerVT(EltBits * 2);
    MVT NewVT = MVT::getVectorVT(NewEltVT, VT.getVectorNumElements() / 2);
    if (DAG.getTargetLoweringInfo().isTypeLegal(NewVT)) {
      SDValue NewV1 = DAG.getBitcast(NewVT, V1);
      SDValue NewV2 = DAG.getBitcast(NewVT, V2);
      return DAG.getBitcast(
          VT, DAG.getVectorShuffle(NewVT, DL, NewV1, NewV2, NewMask));
    }
  }

  return SDValue();
}

/// Attempts to match a shuffle mask against the VBSLL, VBSRL, VSLLI and VSRLI
/// instruction.
// The funciton matches elements from one of the input vector shuffled to the
// left or right with zeroable elements 'shifted in'. It handles both the
// strictly bit-wise element shifts and the byte shfit across an entire 128-bit
// lane.
// Mostly copied from X86.
static int matchShuffleAsShift(MVT &ShiftVT, unsigned &Opcode,
                               unsigned ScalarSizeInBits, ArrayRef<int> Mask,
                               int MaskOffset, const APInt &Zeroable) {
  int Size = Mask.size();
  unsigned SizeInBits = Size * ScalarSizeInBits;

  auto CheckZeros = [&](int Shift, int Scale, bool Left) {
    for (int i = 0; i < Size; i += Scale)
      for (int j = 0; j < Shift; ++j)
        if (!Zeroable[i + j + (Left ? 0 : (Scale - Shift))])
          return false;

    return true;
  };

  auto isSequentialOrUndefInRange = [&](unsigned Pos, unsigned Size, int Low,
                                        int Step = 1) {
    for (unsigned i = Pos, e = Pos + Size; i != e; ++i, Low += Step)
      if (!(Mask[i] == -1 || Mask[i] == Low))
        return false;
    return true;
  };

  auto MatchShift = [&](int Shift, int Scale, bool Left) {
    for (int i = 0; i != Size; i += Scale) {
      unsigned Pos = Left ? i + Shift : i;
      unsigned Low = Left ? i : i + Shift;
      unsigned Len = Scale - Shift;
      if (!isSequentialOrUndefInRange(Pos, Len, Low + MaskOffset))
        return -1;
    }

    int ShiftEltBits = ScalarSizeInBits * Scale;
    bool ByteShift = ShiftEltBits > 64;
    Opcode = Left ? (ByteShift ? LoongArchISD::VBSLL : LoongArchISD::VSLLI)
                  : (ByteShift ? LoongArchISD::VBSRL : LoongArchISD::VSRLI);
    int ShiftAmt = Shift * ScalarSizeInBits / (ByteShift ? 8 : 1);

    // Normalize the scale for byte shifts to still produce an i64 element
    // type.
    Scale = ByteShift ? Scale / 2 : Scale;

    // We need to round trip through the appropriate type for the shift.
    MVT ShiftSVT = MVT::getIntegerVT(ScalarSizeInBits * Scale);
    ShiftVT = ByteShift ? MVT::getVectorVT(MVT::i8, SizeInBits / 8)
                        : MVT::getVectorVT(ShiftSVT, Size / Scale);
    return (int)ShiftAmt;
  };

  unsigned MaxWidth = 128;
  for (int Scale = 2; Scale * ScalarSizeInBits <= MaxWidth; Scale *= 2)
    for (int Shift = 1; Shift != Scale; ++Shift)
      for (bool Left : {true, false})
        if (CheckZeros(Shift, Scale, Left)) {
          int ShiftAmt = MatchShift(Shift, Scale, Left);
          if (0 < ShiftAmt)
            return ShiftAmt;
        }

  // no match
  return -1;
}

/// Lower VECTOR_SHUFFLE as shift (if possible).
///
/// For example:
///   %2 = shufflevector <4 x i32> %0, <4 x i32> zeroinitializer,
///                      <4 x i32> <i32 4, i32 0, i32 1, i32 2>
/// is lowered to:
///     (VBSLL_V $v0, $v0, 4)
///
///   %2 = shufflevector <4 x i32> %0, <4 x i32> zeroinitializer,
///                      <4 x i32> <i32 4, i32 0, i32 4, i32 2>
/// is lowered to:
///     (VSLLI_D $v0, $v0, 32)
static SDValue lowerVECTOR_SHUFFLEAsShift(const SDLoc &DL, ArrayRef<int> Mask,
                                          MVT VT, SDValue V1, SDValue V2,
                                          SelectionDAG &DAG,
                                          const APInt &Zeroable) {
  int Size = Mask.size();
  assert(Size == (int)VT.getVectorNumElements() && "Unexpected mask size");

  MVT ShiftVT;
  SDValue V = V1;
  unsigned Opcode;

  // Try to match shuffle against V1 shift.
  int ShiftAmt = matchShuffleAsShift(ShiftVT, Opcode, VT.getScalarSizeInBits(),
                                     Mask, 0, Zeroable);

  // If V1 failed, try to match shuffle against V2 shift.
  if (ShiftAmt < 0) {
    ShiftAmt = matchShuffleAsShift(ShiftVT, Opcode, VT.getScalarSizeInBits(),
                                   Mask, Size, Zeroable);
    V = V2;
  }

  if (ShiftAmt < 0)
    return SDValue();

  assert(DAG.getTargetLoweringInfo().isTypeLegal(ShiftVT) &&
         "Illegal integer vector type");
  V = DAG.getBitcast(ShiftVT, V);
  V = DAG.getNode(Opcode, DL, ShiftVT, V,
                  DAG.getConstant(ShiftAmt, DL, MVT::i64));
  return DAG.getBitcast(VT, V);
}

/// Determine whether a range fits a regular pattern of values.
/// This function accounts for the possibility of jumping over the End iterator.
template <typename ValType>
static bool
fitsRegularPattern(typename SmallVectorImpl<ValType>::const_iterator Begin,
                   unsigned CheckStride,
                   typename SmallVectorImpl<ValType>::const_iterator End,
                   ValType ExpectedIndex, unsigned ExpectedIndexStride) {
  auto &I = Begin;

  while (I != End) {
    if (*I != -1 && *I != ExpectedIndex)
      return false;
    ExpectedIndex += ExpectedIndexStride;

    // Incrementing past End is undefined behaviour so we must increment one
    // step at a time and check for End at each step.
    for (unsigned n = 0; n < CheckStride && I != End; ++n, ++I)
      ; // Empty loop body.
  }
  return true;
}

/// Compute whether each element of a shuffle is zeroable.
///
/// A "zeroable" vector shuffle element is one which can be lowered to zero.
static void computeZeroableShuffleElements(ArrayRef<int> Mask, SDValue V1,
                                           SDValue V2, APInt &KnownUndef,
                                           APInt &KnownZero) {
  int Size = Mask.size();
  KnownUndef = KnownZero = APInt::getZero(Size);

  V1 = peekThroughBitcasts(V1);
  V2 = peekThroughBitcasts(V2);

  bool V1IsZero = ISD::isBuildVectorAllZeros(V1.getNode());
  bool V2IsZero = ISD::isBuildVectorAllZeros(V2.getNode());

  int VectorSizeInBits = V1.getValueSizeInBits();
  int ScalarSizeInBits = VectorSizeInBits / Size;
  assert(!(VectorSizeInBits % ScalarSizeInBits) && "Illegal shuffle mask size");
  (void)ScalarSizeInBits;

  for (int i = 0; i < Size; ++i) {
    int M = Mask[i];
    if (M < 0) {
      KnownUndef.setBit(i);
      continue;
    }
    if ((M >= 0 && M < Size && V1IsZero) || (M >= Size && V2IsZero)) {
      KnownZero.setBit(i);
      continue;
    }
  }
}

/// Test whether a shuffle mask is equivalent within each sub-lane.
///
/// The specific repeated shuffle mask is populated in \p RepeatedMask, as it is
/// non-trivial to compute in the face of undef lanes. The representation is
/// suitable for use with existing 128-bit shuffles as entries from the second
/// vector have been remapped to [LaneSize, 2*LaneSize).
static bool isRepeatedShuffleMask(unsigned LaneSizeInBits, MVT VT,
                                  ArrayRef<int> Mask,
                                  SmallVectorImpl<int> &RepeatedMask) {
  auto LaneSize = LaneSizeInBits / VT.getScalarSizeInBits();
  RepeatedMask.assign(LaneSize, -1);
  int Size = Mask.size();
  for (int i = 0; i < Size; ++i) {
    assert(Mask[i] == -1 || Mask[i] >= 0);
    if (Mask[i] < 0)
      continue;
    if ((Mask[i] % Size) / LaneSize != i / LaneSize)
      // This entry crosses lanes, so there is no way to model this shuffle.
      return false;

    // Ok, handle the in-lane shuffles by detecting if and when they repeat.
    // Adjust second vector indices to start at LaneSize instead of Size.
    int LocalM =
        Mask[i] < Size ? Mask[i] % LaneSize : Mask[i] % LaneSize + LaneSize;
    if (RepeatedMask[i % LaneSize] < 0)
      // This is the first non-undef entry in this slot of a 128-bit lane.
      RepeatedMask[i % LaneSize] = LocalM;
    else if (RepeatedMask[i % LaneSize] != LocalM)
      // Found a mismatch with the repeated mask.
      return false;
  }
  return true;
}

/// Attempts to match vector shuffle as byte rotation.
static int matchShuffleAsByteRotate(MVT VT, SDValue &V1, SDValue &V2,
                                    ArrayRef<int> Mask) {

  SDValue Lo, Hi;
  SmallVector<int, 16> RepeatedMask;

  if (!isRepeatedShuffleMask(128, VT, Mask, RepeatedMask))
    return -1;

  int NumElts = RepeatedMask.size();
  int Rotation = 0;
  int Scale = 16 / NumElts;

  for (int i = 0; i < NumElts; ++i) {
    int M = RepeatedMask[i];
    assert((M == -1 || (0 <= M && M < (2 * NumElts))) &&
           "Unexpected mask index.");
    if (M < 0)
      continue;

    // Determine where a rotated vector would have started.
    int StartIdx = i - (M % NumElts);
    if (StartIdx == 0)
      return -1;

    // If we found the tail of a vector the rotation must be the missing
    // front. If we found the head of a vector, it must be how much of the
    // head.
    int CandidateRotation = StartIdx < 0 ? -StartIdx : NumElts - StartIdx;

    if (Rotation == 0)
      Rotation = CandidateRotation;
    else if (Rotation != CandidateRotation)
      return -1;

    // Compute which value this mask is pointing at.
    SDValue MaskV = M < NumElts ? V1 : V2;

    // Compute which of the two target values this index should be assigned
    // to. This reflects whether the high elements are remaining or the low
    // elements are remaining.
    SDValue &TargetV = StartIdx < 0 ? Hi : Lo;

    // Either set up this value if we've not encountered it before, or check
    // that it remains consistent.
    if (!TargetV)
      TargetV = MaskV;
    else if (TargetV != MaskV)
      return -1;
  }

  // Check that we successfully analyzed the mask, and normalize the results.
  assert(Rotation != 0 && "Failed to locate a viable rotation!");
  assert((Lo || Hi) && "Failed to find a rotated input vector!");
  if (!Lo)
    Lo = Hi;
  else if (!Hi)
    Hi = Lo;

  V1 = Lo;
  V2 = Hi;

  return Rotation * Scale;
}

/// Lower VECTOR_SHUFFLE as byte rotate (if possible).
///
/// For example:
///   %shuffle = shufflevector <2 x i64> %a, <2 x i64> %b,
///                            <2 x i32> <i32 3, i32 0>
/// is lowered to:
///      (VBSRL_V $v1, $v1, 8)
///      (VBSLL_V $v0, $v0, 8)
///      (VOR_V $v0, $V0, $v1)
static SDValue lowerVECTOR_SHUFFLEAsByteRotate(const SDLoc &DL,
                                               ArrayRef<int> Mask, MVT VT,
                                               SDValue V1, SDValue V2,
                                               SelectionDAG &DAG) {

  SDValue Lo = V1, Hi = V2;
  int ByteRotation = matchShuffleAsByteRotate(VT, Lo, Hi, Mask);
  if (ByteRotation <= 0)
    return SDValue();

  MVT ByteVT = MVT::getVectorVT(MVT::i8, VT.getSizeInBits() / 8);
  Lo = DAG.getBitcast(ByteVT, Lo);
  Hi = DAG.getBitcast(ByteVT, Hi);

  int LoByteShift = 16 - ByteRotation;
  int HiByteShift = ByteRotation;

  SDValue LoShift = DAG.getNode(LoongArchISD::VBSLL, DL, ByteVT, Lo,
                                DAG.getConstant(LoByteShift, DL, MVT::i64));
  SDValue HiShift = DAG.getNode(LoongArchISD::VBSRL, DL, ByteVT, Hi,
                                DAG.getConstant(HiByteShift, DL, MVT::i64));
  return DAG.getBitcast(VT, DAG.getNode(ISD::OR, DL, ByteVT, LoShift, HiShift));
}

/// Lower VECTOR_SHUFFLE as ZERO_EXTEND Or ANY_EXTEND (if possible).
///
/// For example:
///   %2 = shufflevector <4 x i32> %0, <4 x i32> zeroinitializer,
///                      <4 x i32> <i32 0, i32 4, i32 1, i32 4>
///   %3 = bitcast <4 x i32> %2 to <2 x i64>
/// is lowered to:
///     (VREPLI $v1, 0)
///     (VILVL $v0, $v1, $v0)
static SDValue lowerVECTOR_SHUFFLEAsZeroOrAnyExtend(const SDLoc &DL,
                                                    ArrayRef<int> Mask, MVT VT,
                                                    SDValue V1, SDValue V2,
                                                    SelectionDAG &DAG,
                                                    const APInt &Zeroable) {
  int Bits = VT.getSizeInBits();
  int EltBits = VT.getScalarSizeInBits();
  int NumElements = VT.getVectorNumElements();

  if (Zeroable.isAllOnes())
    return DAG.getConstant(0, DL, VT);

  // Define a helper function to check a particular ext-scale and lower to it if
  // valid.
  auto Lower = [&](int Scale) -> SDValue {
    SDValue InputV;
    bool AnyExt = true;
    int Offset = 0;
    for (int i = 0; i < NumElements; i++) {
      int M = Mask[i];
      if (M < 0)
        continue;
      if (i % Scale != 0) {
        // Each of the extended elements need to be zeroable.
        if (!Zeroable[i])
          return SDValue();

        AnyExt = false;
        continue;
      }

      // Each of the base elements needs to be consecutive indices into the
      // same input vector.
      SDValue V = M < NumElements ? V1 : V2;
      M = M % NumElements;
      if (!InputV) {
        InputV = V;
        Offset = M - (i / Scale);

        // These offset can't be handled
        if (Offset % (NumElements / Scale))
          return SDValue();
      } else if (InputV != V)
        return SDValue();

      if (M != (Offset + (i / Scale)))
        return SDValue(); // Non-consecutive strided elements.
    }

    // If we fail to find an input, we have a zero-shuffle which should always
    // have already been handled.
    if (!InputV)
      return SDValue();

    do {
      unsigned VilVLoHi = LoongArchISD::VILVL;
      if (Offset >= (NumElements / 2)) {
        VilVLoHi = LoongArchISD::VILVH;
        Offset -= (NumElements / 2);
      }

      MVT InputVT = MVT::getVectorVT(MVT::getIntegerVT(EltBits), NumElements);
      SDValue Ext =
          AnyExt ? DAG.getFreeze(InputV) : DAG.getConstant(0, DL, InputVT);
      InputV = DAG.getBitcast(InputVT, InputV);
      InputV = DAG.getNode(VilVLoHi, DL, InputVT, Ext, InputV);
      Scale /= 2;
      EltBits *= 2;
      NumElements /= 2;
    } while (Scale > 1);
    return DAG.getBitcast(VT, InputV);
  };

  // Each iteration, try extending the elements half as much, but into twice as
  // many elements.
  for (int NumExtElements = Bits / 64; NumExtElements < NumElements;
       NumExtElements *= 2) {
    if (SDValue V = Lower(NumElements / NumExtElements))
      return V;
  }
  return SDValue();
}

/// Lower VECTOR_SHUFFLE into VREPLVEI (if possible).
///
/// VREPLVEI performs vector broadcast based on an element specified by an
/// integer immediate, with its mask being similar to:
///   <x, x, x, ...>
/// where x is any valid index.
///
/// When undef's appear in the mask they are treated as if they were whatever
/// value is necessary in order to fit the above form.
static SDValue lowerVECTOR_SHUFFLE_VREPLVEI(const SDLoc &DL, ArrayRef<int> Mask,
                                            MVT VT, SDValue V1, SDValue V2,
                                            SelectionDAG &DAG) {
  int SplatIndex = -1;
  for (const auto &M : Mask) {
    if (M != -1) {
      SplatIndex = M;
      break;
    }
  }

  if (SplatIndex == -1)
    return DAG.getUNDEF(VT);

  assert(SplatIndex < (int)Mask.size() && "Out of bounds mask index");
  if (fitsRegularPattern<int>(Mask.begin(), 1, Mask.end(), SplatIndex, 0)) {
    APInt Imm(64, SplatIndex);
    return DAG.getNode(LoongArchISD::VREPLVEI, DL, VT, V1,
                       DAG.getConstant(Imm, DL, MVT::i64));
  }

  return SDValue();
}

/// Lower VECTOR_SHUFFLE into VSHUF4I (if possible).
///
/// VSHUF4I splits the vector into blocks of four elements, then shuffles these
/// elements according to a <4 x i2> constant (encoded as an integer immediate).
///
/// It is therefore possible to lower into VSHUF4I when the mask takes the form:
///   <a, b, c, d, a+4, b+4, c+4, d+4, a+8, b+8, c+8, d+8, ...>
/// When undef's appear they are treated as if they were whatever value is
/// necessary in order to fit the above forms.
///
/// For example:
///   %2 = shufflevector <8 x i16> %0, <8 x i16> undef,
///                      <8 x i32> <i32 3, i32 2, i32 1, i32 0,
///                                 i32 7, i32 6, i32 5, i32 4>
/// is lowered to:
///   (VSHUF4I_H $v0, $v1, 27)
/// where the 27 comes from:
///   3 + (2 << 2) + (1 << 4) + (0 << 6)
static SDValue lowerVECTOR_SHUFFLE_VSHUF4I(const SDLoc &DL, ArrayRef<int> Mask,
                                           MVT VT, SDValue V1, SDValue V2,
                                           SelectionDAG &DAG) {

  unsigned SubVecSize = 4;
  if (VT == MVT::v2f64 || VT == MVT::v2i64)
    SubVecSize = 2;

  int SubMask[4] = {-1, -1, -1, -1};
  for (unsigned i = 0; i < SubVecSize; ++i) {
    for (unsigned j = i; j < Mask.size(); j += SubVecSize) {
      int M = Mask[j];

      // Convert from vector index to 4-element subvector index
      // If an index refers to an element outside of the subvector then give up
      if (M != -1) {
        M -= 4 * (j / SubVecSize);
        if (M < 0 || M >= 4)
          return SDValue();
      }

      // If the mask has an undef, replace it with the current index.
      // Note that it might still be undef if the current index is also undef
      if (SubMask[i] == -1)
        SubMask[i] = M;
      // Check that non-undef values are the same as in the mask. If they
      // aren't then give up
      else if (M != -1 && M != SubMask[i])
        return SDValue();
    }
  }

  // Calculate the immediate. Replace any remaining undefs with zero
  APInt Imm(64, 0);
  for (int i = SubVecSize - 1; i >= 0; --i) {
    int M = SubMask[i];

    if (M == -1)
      M = 0;

    Imm <<= 2;
    Imm |= M & 0x3;
  }

  // Return vshuf4i.d
  if (VT == MVT::v2f64 || VT == MVT::v2i64)
    return DAG.getNode(LoongArchISD::VSHUF4I, DL, VT, V1, V2,
                       DAG.getConstant(Imm, DL, MVT::i64));

  return DAG.getNode(LoongArchISD::VSHUF4I, DL, VT, V1,
                     DAG.getConstant(Imm, DL, MVT::i64));
}

/// Lower VECTOR_SHUFFLE into VPACKEV (if possible).
///
/// VPACKEV interleaves the even elements from each vector.
///
/// It is possible to lower into VPACKEV when the mask consists of two of the
/// following forms interleaved:
///   <0, 2, 4, ...>
///   <n, n+2, n+4, ...>
/// where n is the number of elements in the vector.
/// For example:
///   <0, 0, 2, 2, 4, 4, ...>
///   <0, n, 2, n+2, 4, n+4, ...>
///
/// When undef's appear in the mask they are treated as if they were whatever
/// value is necessary in order to fit the above forms.
static SDValue lowerVECTOR_SHUFFLE_VPACKEV(const SDLoc &DL, ArrayRef<int> Mask,
                                           MVT VT, SDValue V1, SDValue V2,
                                           SelectionDAG &DAG) {

  const auto &Begin = Mask.begin();
  const auto &End = Mask.end();
  SDValue OriV1 = V1, OriV2 = V2;

  if (fitsRegularPattern<int>(Begin, 2, End, 0, 2))
    V1 = OriV1;
  else if (fitsRegularPattern<int>(Begin, 2, End, Mask.size(), 2))
    V1 = OriV2;
  else
    return SDValue();

  if (fitsRegularPattern<int>(Begin + 1, 2, End, 0, 2))
    V2 = OriV1;
  else if (fitsRegularPattern<int>(Begin + 1, 2, End, Mask.size(), 2))
    V2 = OriV2;
  else
    return SDValue();

  return DAG.getNode(LoongArchISD::VPACKEV, DL, VT, V2, V1);
}

/// Lower VECTOR_SHUFFLE into VPACKOD (if possible).
///
/// VPACKOD interleaves the odd elements from each vector.
///
/// It is possible to lower into VPACKOD when the mask consists of two of the
/// following forms interleaved:
///   <1, 3, 5, ...>
///   <n+1, n+3, n+5, ...>
/// where n is the number of elements in the vector.
/// For example:
///   <1, 1, 3, 3, 5, 5, ...>
///   <1, n+1, 3, n+3, 5, n+5, ...>
///
/// When undef's appear in the mask they are treated as if they were whatever
/// value is necessary in order to fit the above forms.
static SDValue lowerVECTOR_SHUFFLE_VPACKOD(const SDLoc &DL, ArrayRef<int> Mask,
                                           MVT VT, SDValue V1, SDValue V2,
                                           SelectionDAG &DAG) {

  const auto &Begin = Mask.begin();
  const auto &End = Mask.end();
  SDValue OriV1 = V1, OriV2 = V2;

  if (fitsRegularPattern<int>(Begin, 2, End, 1, 2))
    V1 = OriV1;
  else if (fitsRegularPattern<int>(Begin, 2, End, Mask.size() + 1, 2))
    V1 = OriV2;
  else
    return SDValue();

  if (fitsRegularPattern<int>(Begin + 1, 2, End, 1, 2))
    V2 = OriV1;
  else if (fitsRegularPattern<int>(Begin + 1, 2, End, Mask.size() + 1, 2))
    V2 = OriV2;
  else
    return SDValue();

  return DAG.getNode(LoongArchISD::VPACKOD, DL, VT, V2, V1);
}

/// Lower VECTOR_SHUFFLE into VILVH (if possible).
///
/// VILVH interleaves consecutive elements from the left (highest-indexed) half
/// of each vector.
///
/// It is possible to lower into VILVH when the mask consists of two of the
/// following forms interleaved:
///   <x, x+1, x+2, ...>
///   <n+x, n+x+1, n+x+2, ...>
/// where n is the number of elements in the vector and x is half n.
/// For example:
///   <x, x, x+1, x+1, x+2, x+2, ...>
///   <x, n+x, x+1, n+x+1, x+2, n+x+2, ...>
///
/// When undef's appear in the mask they are treated as if they were whatever
/// value is necessary in order to fit the above forms.
static SDValue lowerVECTOR_SHUFFLE_VILVH(const SDLoc &DL, ArrayRef<int> Mask,
                                         MVT VT, SDValue V1, SDValue V2,
                                         SelectionDAG &DAG) {

  const auto &Begin = Mask.begin();
  const auto &End = Mask.end();
  unsigned HalfSize = Mask.size() / 2;
  SDValue OriV1 = V1, OriV2 = V2;

  if (fitsRegularPattern<int>(Begin, 2, End, HalfSize, 1))
    V1 = OriV1;
  else if (fitsRegularPattern<int>(Begin, 2, End, Mask.size() + HalfSize, 1))
    V1 = OriV2;
  else
    return SDValue();

  if (fitsRegularPattern<int>(Begin + 1, 2, End, HalfSize, 1))
    V2 = OriV1;
  else if (fitsRegularPattern<int>(Begin + 1, 2, End, Mask.size() + HalfSize,
                                   1))
    V2 = OriV2;
  else
    return SDValue();

  return DAG.getNode(LoongArchISD::VILVH, DL, VT, V2, V1);
}

/// Lower VECTOR_SHUFFLE into VILVL (if possible).
///
/// VILVL interleaves consecutive elements from the right (lowest-indexed) half
/// of each vector.
///
/// It is possible to lower into VILVL when the mask consists of two of the
/// following forms interleaved:
///   <0, 1, 2, ...>
///   <n, n+1, n+2, ...>
/// where n is the number of elements in the vector.
/// For example:
///   <0, 0, 1, 1, 2, 2, ...>
///   <0, n, 1, n+1, 2, n+2, ...>
///
/// When undef's appear in the mask they are treated as if they were whatever
/// value is necessary in order to fit the above forms.
static SDValue lowerVECTOR_SHUFFLE_VILVL(const SDLoc &DL, ArrayRef<int> Mask,
                                         MVT VT, SDValue V1, SDValue V2,
                                         SelectionDAG &DAG) {

  const auto &Begin = Mask.begin();
  const auto &End = Mask.end();
  SDValue OriV1 = V1, OriV2 = V2;

  if (fitsRegularPattern<int>(Begin, 2, End, 0, 1))
    V1 = OriV1;
  else if (fitsRegularPattern<int>(Begin, 2, End, Mask.size(), 1))
    V1 = OriV2;
  else
    return SDValue();

  if (fitsRegularPattern<int>(Begin + 1, 2, End, 0, 1))
    V2 = OriV1;
  else if (fitsRegularPattern<int>(Begin + 1, 2, End, Mask.size(), 1))
    V2 = OriV2;
  else
    return SDValue();

  return DAG.getNode(LoongArchISD::VILVL, DL, VT, V2, V1);
}

/// Lower VECTOR_SHUFFLE into VPICKEV (if possible).
///
/// VPICKEV copies the even elements of each vector into the result vector.
///
/// It is possible to lower into VPICKEV when the mask consists of two of the
/// following forms concatenated:
///   <0, 2, 4, ...>
///   <n, n+2, n+4, ...>
/// where n is the number of elements in the vector.
/// For example:
///   <0, 2, 4, ..., 0, 2, 4, ...>
///   <0, 2, 4, ..., n, n+2, n+4, ...>
///
/// When undef's appear in the mask they are treated as if they were whatever
/// value is necessary in order to fit the above forms.
static SDValue lowerVECTOR_SHUFFLE_VPICKEV(const SDLoc &DL, ArrayRef<int> Mask,
                                           MVT VT, SDValue V1, SDValue V2,
                                           SelectionDAG &DAG) {

  const auto &Begin = Mask.begin();
  const auto &Mid = Mask.begin() + Mask.size() / 2;
  const auto &End = Mask.end();
  SDValue OriV1 = V1, OriV2 = V2;

  if (fitsRegularPattern<int>(Begin, 1, Mid, 0, 2))
    V1 = OriV1;
  else if (fitsRegularPattern<int>(Begin, 1, Mid, Mask.size(), 2))
    V1 = OriV2;
  else
    return SDValue();

  if (fitsRegularPattern<int>(Mid, 1, End, 0, 2))
    V2 = OriV1;
  else if (fitsRegularPattern<int>(Mid, 1, End, Mask.size(), 2))
    V2 = OriV2;

  else
    return SDValue();

  return DAG.getNode(LoongArchISD::VPICKEV, DL, VT, V2, V1);
}

/// Lower VECTOR_SHUFFLE into VPICKOD (if possible).
///
/// VPICKOD copies the odd elements of each vector into the result vector.
///
/// It is possible to lower into VPICKOD when the mask consists of two of the
/// following forms concatenated:
///   <1, 3, 5, ...>
///   <n+1, n+3, n+5, ...>
/// where n is the number of elements in the vector.
/// For example:
///   <1, 3, 5, ..., 1, 3, 5, ...>
///   <1, 3, 5, ..., n+1, n+3, n+5, ...>
///
/// When undef's appear in the mask they are treated as if they were whatever
/// value is necessary in order to fit the above forms.
static SDValue lowerVECTOR_SHUFFLE_VPICKOD(const SDLoc &DL, ArrayRef<int> Mask,
                                           MVT VT, SDValue V1, SDValue V2,
                                           SelectionDAG &DAG) {

  const auto &Begin = Mask.begin();
  const auto &Mid = Mask.begin() + Mask.size() / 2;
  const auto &End = Mask.end();
  SDValue OriV1 = V1, OriV2 = V2;

  if (fitsRegularPattern<int>(Begin, 1, Mid, 1, 2))
    V1 = OriV1;
  else if (fitsRegularPattern<int>(Begin, 1, Mid, Mask.size() + 1, 2))
    V1 = OriV2;
  else
    return SDValue();

  if (fitsRegularPattern<int>(Mid, 1, End, 1, 2))
    V2 = OriV1;
  else if (fitsRegularPattern<int>(Mid, 1, End, Mask.size() + 1, 2))
    V2 = OriV2;
  else
    return SDValue();

  return DAG.getNode(LoongArchISD::VPICKOD, DL, VT, V2, V1);
}

/// Lower VECTOR_SHUFFLE into VSHUF.
///
/// This mostly consists of converting the shuffle mask into a BUILD_VECTOR and
/// adding it as an operand to the resulting VSHUF.
static SDValue lowerVECTOR_SHUFFLE_VSHUF(const SDLoc &DL, ArrayRef<int> Mask,
                                         MVT VT, SDValue V1, SDValue V2,
                                         SelectionDAG &DAG) {

  SmallVector<SDValue, 16> Ops;
  for (auto M : Mask)
    Ops.push_back(DAG.getConstant(M, DL, MVT::i64));

  EVT MaskVecTy = VT.changeVectorElementTypeToInteger();
  SDValue MaskVec = DAG.getBuildVector(MaskVecTy, DL, Ops);

  // VECTOR_SHUFFLE concatenates the vectors in an vectorwise fashion.
  // <0b00, 0b01> + <0b10, 0b11> -> <0b00, 0b01, 0b10, 0b11>
  // VSHF concatenates the vectors in a bitwise fashion:
  // <0b00, 0b01> + <0b10, 0b11> ->
  // 0b0100       + 0b1110       -> 0b01001110
  //                                <0b10, 0b11, 0b00, 0b01>
  // We must therefore swap the operands to get the correct result.
  return DAG.getNode(LoongArchISD::VSHUF, DL, VT, MaskVec, V2, V1);
}

/// Dispatching routine to lower various 128-bit LoongArch vector shuffles.
///
/// This routine breaks down the specific type of 128-bit shuffle and
/// dispatches to the lowering routines accordingly.
static SDValue lower128BitShuffle(const SDLoc &DL, ArrayRef<int> Mask, MVT VT,
                                  SDValue V1, SDValue V2, SelectionDAG &DAG) {
  assert((VT.SimpleTy == MVT::v16i8 || VT.SimpleTy == MVT::v8i16 ||
          VT.SimpleTy == MVT::v4i32 || VT.SimpleTy == MVT::v2i64 ||
          VT.SimpleTy == MVT::v4f32 || VT.SimpleTy == MVT::v2f64) &&
         "Vector type is unsupported for lsx!");
  assert(V1.getSimpleValueType() == V2.getSimpleValueType() &&
         "Two operands have different types!");
  assert(VT.getVectorNumElements() == Mask.size() &&
         "Unexpected mask size for shuffle!");
  assert(Mask.size() % 2 == 0 && "Expected even mask size.");

  APInt KnownUndef, KnownZero;
  computeZeroableShuffleElements(Mask, V1, V2, KnownUndef, KnownZero);
  APInt Zeroable = KnownUndef | KnownZero;

  SDValue Result;
  // TODO: Add more comparison patterns.
  if (V2.isUndef()) {
    if ((Result = lowerVECTOR_SHUFFLE_VREPLVEI(DL, Mask, VT, V1, V2, DAG)))
      return Result;
    if ((Result = lowerVECTOR_SHUFFLE_VSHUF4I(DL, Mask, VT, V1, V2, DAG)))
      return Result;

    // TODO: This comment may be enabled in the future to better match the
    // pattern for instruction selection.
    /* V2 = V1; */
  }

  // It is recommended not to change the pattern comparison order for better
  // performance.
  if ((Result = lowerVECTOR_SHUFFLE_VPACKEV(DL, Mask, VT, V1, V2, DAG)))
    return Result;
  if ((Result = lowerVECTOR_SHUFFLE_VPACKOD(DL, Mask, VT, V1, V2, DAG)))
    return Result;
  if ((Result = lowerVECTOR_SHUFFLE_VILVH(DL, Mask, VT, V1, V2, DAG)))
    return Result;
  if ((Result = lowerVECTOR_SHUFFLE_VILVL(DL, Mask, VT, V1, V2, DAG)))
    return Result;
  if ((Result = lowerVECTOR_SHUFFLE_VPICKEV(DL, Mask, VT, V1, V2, DAG)))
    return Result;
  if ((Result = lowerVECTOR_SHUFFLE_VPICKOD(DL, Mask, VT, V1, V2, DAG)))
    return Result;
  if ((VT.SimpleTy == MVT::v2i64 || VT.SimpleTy == MVT::v2f64) &&
      (Result = lowerVECTOR_SHUFFLE_VSHUF4I(DL, Mask, VT, V1, V2, DAG)))
    return Result;
  if ((Result = lowerVECTOR_SHUFFLEAsZeroOrAnyExtend(DL, Mask, VT, V1, V2, DAG,
                                                     Zeroable)))
    return Result;
  if ((Result =
           lowerVECTOR_SHUFFLEAsShift(DL, Mask, VT, V1, V2, DAG, Zeroable)))
    return Result;
  if ((Result = lowerVECTOR_SHUFFLEAsByteRotate(DL, Mask, VT, V1, V2, DAG)))
    return Result;
  if (SDValue NewShuffle = widenShuffleMask(DL, Mask, VT, V1, V2, DAG))
    return NewShuffle;
  if ((Result = lowerVECTOR_SHUFFLE_VSHUF(DL, Mask, VT, V1, V2, DAG)))
    return Result;
  return SDValue();
}

/// Lower VECTOR_SHUFFLE into XVREPLVEI (if possible).
///
/// It is a XVREPLVEI when the mask is:
///   <x, x, x, ..., x+n, x+n, x+n, ...>
/// where the number of x is equal to n and n is half the length of vector.
///
/// When undef's appear in the mask they are treated as if they were whatever
/// value is necessary in order to fit the above form.
static SDValue lowerVECTOR_SHUFFLE_XVREPLVEI(const SDLoc &DL,
                                             ArrayRef<int> Mask, MVT VT,
                                             SDValue V1, SDValue V2,
                                             SelectionDAG &DAG) {
  int SplatIndex = -1;
  for (const auto &M : Mask) {
    if (M != -1) {
      SplatIndex = M;
      break;
    }
  }

  if (SplatIndex == -1)
    return DAG.getUNDEF(VT);

  const auto &Begin = Mask.begin();
  const auto &End = Mask.end();
  unsigned HalfSize = Mask.size() / 2;

  assert(SplatIndex < (int)Mask.size() && "Out of bounds mask index");
  if (fitsRegularPattern<int>(Begin, 1, End - HalfSize, SplatIndex, 0) &&
      fitsRegularPattern<int>(Begin + HalfSize, 1, End, SplatIndex + HalfSize,
                              0)) {
    APInt Imm(64, SplatIndex);
    return DAG.getNode(LoongArchISD::VREPLVEI, DL, VT, V1,
                       DAG.getConstant(Imm, DL, MVT::i64));
  }

  return SDValue();
}

/// Lower VECTOR_SHUFFLE into XVSHUF4I (if possible).
static SDValue lowerVECTOR_SHUFFLE_XVSHUF4I(const SDLoc &DL, ArrayRef<int> Mask,
                                            MVT VT, SDValue V1, SDValue V2,
                                            SelectionDAG &DAG) {
  // When the size is less than or equal to 4, lower cost instructions may be
  // used.
  if (Mask.size() <= 4)
    return SDValue();
  return lowerVECTOR_SHUFFLE_VSHUF4I(DL, Mask, VT, V1, V2, DAG);
}

/// Lower VECTOR_SHUFFLE into XVPACKEV (if possible).
static SDValue lowerVECTOR_SHUFFLE_XVPACKEV(const SDLoc &DL, ArrayRef<int> Mask,
                                            MVT VT, SDValue V1, SDValue V2,
                                            SelectionDAG &DAG) {
  return lowerVECTOR_SHUFFLE_VPACKEV(DL, Mask, VT, V1, V2, DAG);
}

/// Lower VECTOR_SHUFFLE into XVPACKOD (if possible).
static SDValue lowerVECTOR_SHUFFLE_XVPACKOD(const SDLoc &DL, ArrayRef<int> Mask,
                                            MVT VT, SDValue V1, SDValue V2,
                                            SelectionDAG &DAG) {
  return lowerVECTOR_SHUFFLE_VPACKOD(DL, Mask, VT, V1, V2, DAG);
}

/// Lower VECTOR_SHUFFLE into XVILVH (if possible).
static SDValue lowerVECTOR_SHUFFLE_XVILVH(const SDLoc &DL, ArrayRef<int> Mask,
                                          MVT VT, SDValue V1, SDValue V2,
                                          SelectionDAG &DAG) {

  const auto &Begin = Mask.begin();
  const auto &End = Mask.end();
  unsigned HalfSize = Mask.size() / 2;
  unsigned LeftSize = HalfSize / 2;
  SDValue OriV1 = V1, OriV2 = V2;

  if (fitsRegularPattern<int>(Begin, 2, End - HalfSize, HalfSize - LeftSize,
                              1) &&
      fitsRegularPattern<int>(Begin + HalfSize, 2, End, HalfSize + LeftSize, 1))
    V1 = OriV1;
  else if (fitsRegularPattern<int>(Begin, 2, End - HalfSize,
                                   Mask.size() + HalfSize - LeftSize, 1) &&
           fitsRegularPattern<int>(Begin + HalfSize, 2, End,
                                   Mask.size() + HalfSize + LeftSize, 1))
    V1 = OriV2;
  else
    return SDValue();

  if (fitsRegularPattern<int>(Begin + 1, 2, End - HalfSize, HalfSize - LeftSize,
                              1) &&
      fitsRegularPattern<int>(Begin + 1 + HalfSize, 2, End, HalfSize + LeftSize,
                              1))
    V2 = OriV1;
  else if (fitsRegularPattern<int>(Begin + 1, 2, End - HalfSize,
                                   Mask.size() + HalfSize - LeftSize, 1) &&
           fitsRegularPattern<int>(Begin + 1 + HalfSize, 2, End,
                                   Mask.size() + HalfSize + LeftSize, 1))
    V2 = OriV2;
  else
    return SDValue();

  return DAG.getNode(LoongArchISD::VILVH, DL, VT, V2, V1);
}

/// Lower VECTOR_SHUFFLE into XVILVL (if possible).
static SDValue lowerVECTOR_SHUFFLE_XVILVL(const SDLoc &DL, ArrayRef<int> Mask,
                                          MVT VT, SDValue V1, SDValue V2,
                                          SelectionDAG &DAG) {

  const auto &Begin = Mask.begin();
  const auto &End = Mask.end();
  unsigned HalfSize = Mask.size() / 2;
  SDValue OriV1 = V1, OriV2 = V2;

  if (fitsRegularPattern<int>(Begin, 2, End - HalfSize, 0, 1) &&
      fitsRegularPattern<int>(Begin + HalfSize, 2, End, HalfSize, 1))
    V1 = OriV1;
  else if (fitsRegularPattern<int>(Begin, 2, End - HalfSize, Mask.size(), 1) &&
           fitsRegularPattern<int>(Begin + HalfSize, 2, End,
                                   Mask.size() + HalfSize, 1))
    V1 = OriV2;
  else
    return SDValue();

  if (fitsRegularPattern<int>(Begin + 1, 2, End - HalfSize, 0, 1) &&
      fitsRegularPattern<int>(Begin + 1 + HalfSize, 2, End, HalfSize, 1))
    V2 = OriV1;
  else if (fitsRegularPattern<int>(Begin + 1, 2, End - HalfSize, Mask.size(),
                                   1) &&
           fitsRegularPattern<int>(Begin + 1 + HalfSize, 2, End,
                                   Mask.size() + HalfSize, 1))
    V2 = OriV2;
  else
    return SDValue();

  return DAG.getNode(LoongArchISD::VILVL, DL, VT, V2, V1);
}

/// Lower VECTOR_SHUFFLE into XVPICKEV (if possible).
static SDValue lowerVECTOR_SHUFFLE_XVPICKEV(const SDLoc &DL, ArrayRef<int> Mask,
                                            MVT VT, SDValue V1, SDValue V2,
                                            SelectionDAG &DAG) {

  const auto &Begin = Mask.begin();
  const auto &LeftMid = Mask.begin() + Mask.size() / 4;
  const auto &Mid = Mask.begin() + Mask.size() / 2;
  const auto &RightMid = Mask.end() - Mask.size() / 4;
  const auto &End = Mask.end();
  unsigned HalfSize = Mask.size() / 2;
  SDValue OriV1 = V1, OriV2 = V2;

  if (fitsRegularPattern<int>(Begin, 1, LeftMid, 0, 2) &&
      fitsRegularPattern<int>(Mid, 1, RightMid, HalfSize, 2))
    V1 = OriV1;
  else if (fitsRegularPattern<int>(Begin, 1, LeftMid, Mask.size(), 2) &&
           fitsRegularPattern<int>(Mid, 1, RightMid, Mask.size() + HalfSize, 2))
    V1 = OriV2;
  else
    return SDValue();

  if (fitsRegularPattern<int>(LeftMid, 1, Mid, 0, 2) &&
      fitsRegularPattern<int>(RightMid, 1, End, HalfSize, 2))
    V2 = OriV1;
  else if (fitsRegularPattern<int>(LeftMid, 1, Mid, Mask.size(), 2) &&
           fitsRegularPattern<int>(RightMid, 1, End, Mask.size() + HalfSize, 2))
    V2 = OriV2;

  else
    return SDValue();

  return DAG.getNode(LoongArchISD::VPICKEV, DL, VT, V2, V1);
}

/// Lower VECTOR_SHUFFLE into XVPICKOD (if possible).
static SDValue lowerVECTOR_SHUFFLE_XVPICKOD(const SDLoc &DL, ArrayRef<int> Mask,
                                            MVT VT, SDValue V1, SDValue V2,
                                            SelectionDAG &DAG) {

  const auto &Begin = Mask.begin();
  const auto &LeftMid = Mask.begin() + Mask.size() / 4;
  const auto &Mid = Mask.begin() + Mask.size() / 2;
  const auto &RightMid = Mask.end() - Mask.size() / 4;
  const auto &End = Mask.end();
  unsigned HalfSize = Mask.size() / 2;
  SDValue OriV1 = V1, OriV2 = V2;

  if (fitsRegularPattern<int>(Begin, 1, LeftMid, 1, 2) &&
      fitsRegularPattern<int>(Mid, 1, RightMid, HalfSize + 1, 2))
    V1 = OriV1;
  else if (fitsRegularPattern<int>(Begin, 1, LeftMid, Mask.size() + 1, 2) &&
           fitsRegularPattern<int>(Mid, 1, RightMid, Mask.size() + HalfSize + 1,
                                   2))
    V1 = OriV2;
  else
    return SDValue();

  if (fitsRegularPattern<int>(LeftMid, 1, Mid, 1, 2) &&
      fitsRegularPattern<int>(RightMid, 1, End, HalfSize + 1, 2))
    V2 = OriV1;
  else if (fitsRegularPattern<int>(LeftMid, 1, Mid, Mask.size() + 1, 2) &&
           fitsRegularPattern<int>(RightMid, 1, End, Mask.size() + HalfSize + 1,
                                   2))
    V2 = OriV2;
  else
    return SDValue();

  return DAG.getNode(LoongArchISD::VPICKOD, DL, VT, V2, V1);
}

/// Lower VECTOR_SHUFFLE into XVSHUF (if possible).
static SDValue lowerVECTOR_SHUFFLE_XVSHUF(const SDLoc &DL, ArrayRef<int> Mask,
                                          MVT VT, SDValue V1, SDValue V2,
                                          SelectionDAG &DAG) {

  int MaskSize = Mask.size();
  int HalfSize = Mask.size() / 2;
  const auto &Begin = Mask.begin();
  const auto &Mid = Mask.begin() + HalfSize;
  const auto &End = Mask.end();

  // VECTOR_SHUFFLE concatenates the vectors:
  //  <0, 1, 2, 3, 4, 5, 6, 7> + <8, 9, 10, 11, 12, 13, 14, 15>
  //  shuffling ->
  //  <0, 1, 2, 3, 8, 9, 10, 11> <4, 5, 6, 7, 12, 13, 14, 15>
  //
  // XVSHUF concatenates the vectors:
  //  <a0, a1, a2, a3, b0, b1, b2, b3> + <a4, a5, a6, a7, b4, b5, b6, b7>
  //  shuffling ->
  //  <a0, a1, a2, a3, a4, a5, a6, a7> + <b0, b1, b2, b3, b4, b5, b6, b7>
  SmallVector<SDValue, 8> MaskAlloc;
  for (auto it = Begin; it < Mid; it++) {
    if (*it < 0) // UNDEF
      MaskAlloc.push_back(DAG.getTargetConstant(0, DL, MVT::i64));
    else if ((*it >= 0 && *it < HalfSize) ||
             (*it >= MaskSize && *it <= MaskSize + HalfSize)) {
      int M = *it < HalfSize ? *it : *it - HalfSize;
      MaskAlloc.push_back(DAG.getTargetConstant(M, DL, MVT::i64));
    } else
      return SDValue();
  }
  assert((int)MaskAlloc.size() == HalfSize && "xvshuf convert failed!");

  for (auto it = Mid; it < End; it++) {
    if (*it < 0) // UNDEF
      MaskAlloc.push_back(DAG.getTargetConstant(0, DL, MVT::i64));
    else if ((*it >= HalfSize && *it < MaskSize) ||
             (*it >= MaskSize + HalfSize && *it < MaskSize * 2)) {
      int M = *it < MaskSize ? *it - HalfSize : *it - MaskSize;
      MaskAlloc.push_back(DAG.getTargetConstant(M, DL, MVT::i64));
    } else
      return SDValue();
  }
  assert((int)MaskAlloc.size() == MaskSize && "xvshuf convert failed!");

  EVT MaskVecTy = VT.changeVectorElementTypeToInteger();
  SDValue MaskVec = DAG.getBuildVector(MaskVecTy, DL, MaskAlloc);
  return DAG.getNode(LoongArchISD::VSHUF, DL, VT, MaskVec, V2, V1);
}

/// Shuffle vectors by lane to generate more optimized instructions.
/// 256-bit shuffles are always considered as 2-lane 128-bit shuffles.
///
/// Therefore, except for the following four cases, other cases are regarded
/// as cross-lane shuffles, where optimization is relatively limited.
///
/// - Shuffle high, low lanes of two inputs vector
///   <0, 1, 2, 3> + <4, 5, 6, 7> --- <0, 5, 3, 6>
/// - Shuffle low, high lanes of two inputs vector
///   <0, 1, 2, 3> + <4, 5, 6, 7> --- <3, 6, 0, 5>
/// - Shuffle low, low lanes of two inputs vector
///   <0, 1, 2, 3> + <4, 5, 6, 7> --- <3, 6, 3, 6>
/// - Shuffle high, high lanes of two inputs vector
///   <0, 1, 2, 3> + <4, 5, 6, 7> --- <0, 5, 0, 5>
///
/// The first case is the closest to LoongArch instructions and the other
/// cases need to be converted to it for processing.
///
/// This function may modify V1, V2 and Mask
static void canonicalizeShuffleVectorByLane(const SDLoc &DL,
                                            MutableArrayRef<int> Mask, MVT VT,
                                            SDValue &V1, SDValue &V2,
                                            SelectionDAG &DAG) {

  enum HalfMaskType { HighLaneTy, LowLaneTy, None };

  int MaskSize = Mask.size();
  int HalfSize = Mask.size() / 2;

  HalfMaskType preMask = None, postMask = None;

  if (std::all_of(Mask.begin(), Mask.begin() + HalfSize, [&](int M) {
        return M < 0 || (M >= 0 && M < HalfSize) ||
               (M >= MaskSize && M < MaskSize + HalfSize);
      }))
    preMask = HighLaneTy;
  else if (std::all_of(Mask.begin(), Mask.begin() + HalfSize, [&](int M) {
             return M < 0 || (M >= HalfSize && M < MaskSize) ||
                    (M >= MaskSize + HalfSize && M < MaskSize * 2);
           }))
    preMask = LowLaneTy;

  if (std::all_of(Mask.begin() + HalfSize, Mask.end(), [&](int M) {
        return M < 0 || (M >= 0 && M < HalfSize) ||
               (M >= MaskSize && M < MaskSize + HalfSize);
      }))
    postMask = HighLaneTy;
  else if (std::all_of(Mask.begin() + HalfSize, Mask.end(), [&](int M) {
             return M < 0 || (M >= HalfSize && M < MaskSize) ||
                    (M >= MaskSize + HalfSize && M < MaskSize * 2);
           }))
    postMask = LowLaneTy;

  // The pre-half of mask is high lane type, and the post-half of mask
  // is low lane type, which is closest to the LoongArch instructions.
  //
  // Note: In the LoongArch architecture, the high lane of mask corresponds
  // to the lower 128-bit of vector register, and the low lane of mask
  // corresponds the higher 128-bit of vector register.
  if (preMask == HighLaneTy && postMask == LowLaneTy) {
    return;
  }
  if (preMask == LowLaneTy && postMask == HighLaneTy) {
    V1 = DAG.getBitcast(MVT::v4i64, V1);
    V1 = DAG.getNode(LoongArchISD::XVPERMI, DL, MVT::v4i64, V1,
                     DAG.getConstant(0b01001110, DL, MVT::i64));
    V1 = DAG.getBitcast(VT, V1);

    if (!V2.isUndef()) {
      V2 = DAG.getBitcast(MVT::v4i64, V2);
      V2 = DAG.getNode(LoongArchISD::XVPERMI, DL, MVT::v4i64, V2,
                       DAG.getConstant(0b01001110, DL, MVT::i64));
      V2 = DAG.getBitcast(VT, V2);
    }

    for (auto it = Mask.begin(); it < Mask.begin() + HalfSize; it++) {
      *it = *it < 0 ? *it : *it - HalfSize;
    }
    for (auto it = Mask.begin() + HalfSize; it < Mask.end(); it++) {
      *it = *it < 0 ? *it : *it + HalfSize;
    }
  } else if (preMask == LowLaneTy && postMask == LowLaneTy) {
    V1 = DAG.getBitcast(MVT::v4i64, V1);
    V1 = DAG.getNode(LoongArchISD::XVPERMI, DL, MVT::v4i64, V1,
                     DAG.getConstant(0b11101110, DL, MVT::i64));
    V1 = DAG.getBitcast(VT, V1);

    if (!V2.isUndef()) {
      V2 = DAG.getBitcast(MVT::v4i64, V2);
      V2 = DAG.getNode(LoongArchISD::XVPERMI, DL, MVT::v4i64, V2,
                       DAG.getConstant(0b11101110, DL, MVT::i64));
      V2 = DAG.getBitcast(VT, V2);
    }

    for (auto it = Mask.begin(); it < Mask.begin() + HalfSize; it++) {
      *it = *it < 0 ? *it : *it - HalfSize;
    }
  } else if (preMask == HighLaneTy && postMask == HighLaneTy) {
    V1 = DAG.getBitcast(MVT::v4i64, V1);
    V1 = DAG.getNode(LoongArchISD::XVPERMI, DL, MVT::v4i64, V1,
                     DAG.getConstant(0b01000100, DL, MVT::i64));
    V1 = DAG.getBitcast(VT, V1);

    if (!V2.isUndef()) {
      V2 = DAG.getBitcast(MVT::v4i64, V2);
      V2 = DAG.getNode(LoongArchISD::XVPERMI, DL, MVT::v4i64, V2,
                       DAG.getConstant(0b01000100, DL, MVT::i64));
      V2 = DAG.getBitcast(VT, V2);
    }

    for (auto it = Mask.begin() + HalfSize; it < Mask.end(); it++) {
      *it = *it < 0 ? *it : *it + HalfSize;
    }
  } else { // cross-lane
    return;
  }
}

/// Lower VECTOR_SHUFFLE as lane permute and then shuffle (if possible).
/// Only for 256-bit vector.
///
/// For example:
/// %2 = shufflevector <4 x i64> %0, <4 x i64> posion,
///                    <4 x i64> <i32 0, i32 3, i32 2, i32 0>
/// is lowerded to:
///     (XVPERMI $xr2, $xr0, 78)
///     (XVSHUF  $xr1, $xr2, $xr0)
///     (XVORI   $xr0, $xr1, 0)
static SDValue lowerVECTOR_SHUFFLEAsLanePermuteAndShuffle(const SDLoc &DL,
                                                          ArrayRef<int> Mask,
                                                          MVT VT, SDValue V1,
                                                          SDValue V2,
                                                          SelectionDAG &DAG) {
  assert(VT.is256BitVector() && "Only for 256-bit vector shuffles!");
  int Size = Mask.size();
  int LaneSize = Size / 2;

  bool LaneCrossing[2] = {false, false};
  for (int i = 0; i < Size; ++i)
    if (Mask[i] >= 0 && ((Mask[i] % Size) / LaneSize) != (i / LaneSize))
      LaneCrossing[(Mask[i] % Size) / LaneSize] = true;

  // Ensure that all lanes ared involved.
  if (!LaneCrossing[0] && !LaneCrossing[1])
    return SDValue();

  SmallVector<int> InLaneMask;
  InLaneMask.assign(Mask.begin(), Mask.end());
  for (int i = 0; i < Size; ++i) {
    int &M = InLaneMask[i];
    if (M < 0)
      continue;
    if (((M % Size) / LaneSize) != (i / LaneSize))
      M = (M % LaneSize) + ((i / LaneSize) * LaneSize) + Size;
  }

  SDValue Flipped = DAG.getBitcast(MVT::v4i64, V1);
  Flipped = DAG.getVectorShuffle(MVT::v4i64, DL, Flipped,
                                 DAG.getUNDEF(MVT::v4i64), {2, 3, 0, 1});
  Flipped = DAG.getBitcast(VT, Flipped);
  return DAG.getVectorShuffle(VT, DL, V1, Flipped, InLaneMask);
}

/// Dispatching routine to lower various 256-bit LoongArch vector shuffles.
///
/// This routine breaks down the specific type of 256-bit shuffle and
/// dispatches to the lowering routines accordingly.
static SDValue lower256BitShuffle(const SDLoc &DL, ArrayRef<int> Mask, MVT VT,
                                  SDValue V1, SDValue V2, SelectionDAG &DAG) {
  assert((VT.SimpleTy == MVT::v32i8 || VT.SimpleTy == MVT::v16i16 ||
          VT.SimpleTy == MVT::v8i32 || VT.SimpleTy == MVT::v4i64 ||
          VT.SimpleTy == MVT::v8f32 || VT.SimpleTy == MVT::v4f64) &&
         "Vector type is unsupported for lasx!");
  assert(V1.getSimpleValueType() == V2.getSimpleValueType() &&
         "Two operands have different types!");
  assert(VT.getVectorNumElements() == Mask.size() &&
         "Unexpected mask size for shuffle!");
  assert(Mask.size() % 2 == 0 && "Expected even mask size.");
  assert(Mask.size() >= 4 && "Mask size is less than 4.");

  // canonicalize non cross-lane shuffle vector
  SmallVector<int> NewMask(Mask);
  canonicalizeShuffleVectorByLane(DL, NewMask, VT, V1, V2, DAG);

  APInt KnownUndef, KnownZero;
  computeZeroableShuffleElements(NewMask, V1, V2, KnownUndef, KnownZero);
  APInt Zeroable = KnownUndef | KnownZero;

  SDValue Result;
  // TODO: Add more comparison patterns.
  if (V2.isUndef()) {
    if ((Result = lowerVECTOR_SHUFFLE_XVREPLVEI(DL, NewMask, VT, V1, V2, DAG)))
      return Result;
    if ((Result = lowerVECTOR_SHUFFLE_XVSHUF4I(DL, NewMask, VT, V1, V2, DAG)))
      return Result;
    if ((Result = lowerVECTOR_SHUFFLEAsLanePermuteAndShuffle(DL, NewMask, VT,
                                                             V1, V2, DAG)))
      return Result;

    // TODO: This comment may be enabled in the future to better match the
    // pattern for instruction selection.
    /* V2 = V1; */
  }

  // It is recommended not to change the pattern comparison order for better
  // performance.
  if ((Result = lowerVECTOR_SHUFFLE_XVPACKEV(DL, NewMask, VT, V1, V2, DAG)))
    return Result;
  if ((Result = lowerVECTOR_SHUFFLE_XVPACKOD(DL, NewMask, VT, V1, V2, DAG)))
    return Result;
  if ((Result = lowerVECTOR_SHUFFLE_XVILVH(DL, NewMask, VT, V1, V2, DAG)))
    return Result;
  if ((Result = lowerVECTOR_SHUFFLE_XVILVL(DL, NewMask, VT, V1, V2, DAG)))
    return Result;
  if ((Result = lowerVECTOR_SHUFFLE_XVPICKEV(DL, NewMask, VT, V1, V2, DAG)))
    return Result;
  if ((Result = lowerVECTOR_SHUFFLE_XVPICKOD(DL, NewMask, VT, V1, V2, DAG)))
    return Result;
  if ((Result =
           lowerVECTOR_SHUFFLEAsShift(DL, NewMask, VT, V1, V2, DAG, Zeroable)))
    return Result;
  if ((Result = lowerVECTOR_SHUFFLEAsByteRotate(DL, NewMask, VT, V1, V2, DAG)))
    return Result;
  if (SDValue NewShuffle = widenShuffleMask(DL, NewMask, VT, V1, V2, DAG))
    return NewShuffle;
  if ((Result = lowerVECTOR_SHUFFLE_XVSHUF(DL, NewMask, VT, V1, V2, DAG)))
    return Result;

  return SDValue();
}

SDValue LoongArchTargetLowering::lowerVECTOR_SHUFFLE(SDValue Op,
                                                     SelectionDAG &DAG) const {
  ShuffleVectorSDNode *SVOp = cast<ShuffleVectorSDNode>(Op);
  ArrayRef<int> OrigMask = SVOp->getMask();
  SDValue V1 = Op.getOperand(0);
  SDValue V2 = Op.getOperand(1);
  MVT VT = Op.getSimpleValueType();
  int NumElements = VT.getVectorNumElements();
  SDLoc DL(Op);

  bool V1IsUndef = V1.isUndef();
  bool V2IsUndef = V2.isUndef();
  if (V1IsUndef && V2IsUndef)
    return DAG.getUNDEF(VT);

  // When we create a shuffle node we put the UNDEF node to second operand,
  // but in some cases the first operand may be transformed to UNDEF.
  // In this case we should just commute the node.
  if (V1IsUndef)
    return DAG.getCommutedVectorShuffle(*SVOp);

  // Check for non-undef masks pointing at an undef vector and make the masks
  // undef as well. This makes it easier to match the shuffle based solely on
  // the mask.
  if (V2IsUndef &&
      any_of(OrigMask, [NumElements](int M) { return M >= NumElements; })) {
    SmallVector<int, 8> NewMask(OrigMask);
    for (int &M : NewMask)
      if (M >= NumElements)
        M = -1;
    return DAG.getVectorShuffle(VT, DL, V1, V2, NewMask);
  }

  // Check for illegal shuffle mask element index values.
  int MaskUpperLimit = OrigMask.size() * (V2IsUndef ? 1 : 2);
  (void)MaskUpperLimit;
  assert(llvm::all_of(OrigMask,
                      [&](int M) { return -1 <= M && M < MaskUpperLimit; }) &&
         "Out of bounds shuffle index");

  // For each vector width, delegate to a specialized lowering routine.
  if (VT.is128BitVector())
    return lower128BitShuffle(DL, OrigMask, VT, V1, V2, DAG);

  if (VT.is256BitVector())
    return lower256BitShuffle(DL, OrigMask, VT, V1, V2, DAG);

  return SDValue();
}

SDValue LoongArchTargetLowering::lowerFP_TO_FP16(SDValue Op,
                                                 SelectionDAG &DAG) const {
  // Custom lower to ensure the libcall return is passed in an FPR on hard
  // float ABIs.
  SDLoc DL(Op);
  MakeLibCallOptions CallOptions;
  SDValue Op0 = Op.getOperand(0);
  SDValue Chain = SDValue();
  RTLIB::Libcall LC = RTLIB::getFPROUND(Op0.getValueType(), MVT::f16);
  SDValue Res;
  std::tie(Res, Chain) =
      makeLibCall(DAG, LC, MVT::f32, Op0, CallOptions, DL, Chain);
  if (Subtarget.is64Bit())
    return DAG.getNode(LoongArchISD::MOVFR2GR_S_LA64, DL, MVT::i64, Res);
  return DAG.getBitcast(MVT::i32, Res);
}

SDValue LoongArchTargetLowering::lowerFP16_TO_FP(SDValue Op,
                                                 SelectionDAG &DAG) const {
  // Custom lower to ensure the libcall argument is passed in an FPR on hard
  // float ABIs.
  SDLoc DL(Op);
  MakeLibCallOptions CallOptions;
  SDValue Op0 = Op.getOperand(0);
  SDValue Chain = SDValue();
  SDValue Arg = Subtarget.is64Bit() ? DAG.getNode(LoongArchISD::MOVGR2FR_W_LA64,
                                                  DL, MVT::f32, Op0)
                                    : DAG.getBitcast(MVT::f32, Op0);
  SDValue Res;
  std::tie(Res, Chain) = makeLibCall(DAG, RTLIB::FPEXT_F16_F32, MVT::f32, Arg,
                                     CallOptions, DL, Chain);
  return Res;
}

<<<<<<< HEAD
=======
SDValue LoongArchTargetLowering::lowerFP_TO_BF16(SDValue Op,
                                                 SelectionDAG &DAG) const {
  assert(Subtarget.hasBasicF() && "Unexpected custom legalization");
  SDLoc DL(Op);
  MakeLibCallOptions CallOptions;
  RTLIB::Libcall LC =
      RTLIB::getFPROUND(Op.getOperand(0).getValueType(), MVT::bf16);
  SDValue Res =
      makeLibCall(DAG, LC, MVT::f32, Op.getOperand(0), CallOptions, DL).first;
  if (Subtarget.is64Bit())
    return DAG.getNode(LoongArchISD::MOVFR2GR_S_LA64, DL, MVT::i64, Res);
  return DAG.getBitcast(MVT::i32, Res);
}

SDValue LoongArchTargetLowering::lowerBF16_TO_FP(SDValue Op,
                                                 SelectionDAG &DAG) const {
  assert(Subtarget.hasBasicF() && "Unexpected custom legalization");
  MVT VT = Op.getSimpleValueType();
  SDLoc DL(Op);
  Op = DAG.getNode(
      ISD::SHL, DL, Op.getOperand(0).getValueType(), Op.getOperand(0),
      DAG.getShiftAmountConstant(16, Op.getOperand(0).getValueType(), DL));
  SDValue Res = Subtarget.is64Bit() ? DAG.getNode(LoongArchISD::MOVGR2FR_W_LA64,
                                                  DL, MVT::f32, Op)
                                    : DAG.getBitcast(MVT::f32, Op);
  if (VT != MVT::f32)
    return DAG.getNode(ISD::FP_EXTEND, DL, VT, Res);
  return Res;
}

>>>>>>> 4084ffcf
static bool isConstantOrUndef(const SDValue Op) {
  if (Op->isUndef())
    return true;
  if (isa<ConstantSDNode>(Op))
    return true;
  if (isa<ConstantFPSDNode>(Op))
    return true;
  return false;
}

static bool isConstantOrUndefBUILD_VECTOR(const BuildVectorSDNode *Op) {
  for (unsigned i = 0; i < Op->getNumOperands(); ++i)
    if (isConstantOrUndef(Op->getOperand(i)))
      return true;
  return false;
}

// Lower BUILD_VECTOR as broadcast load (if possible).
// For example:
//   %a = load i8, ptr %ptr
//   %b = build_vector %a, %a, %a, %a
// is lowered to :
//   (VLDREPL_B $a0, 0)
static SDValue lowerBUILD_VECTORAsBroadCastLoad(BuildVectorSDNode *BVOp,
                                                const SDLoc &DL,
                                                SelectionDAG &DAG) {
  MVT VT = BVOp->getSimpleValueType(0);
  int NumOps = BVOp->getNumOperands();

  assert((VT.is128BitVector() || VT.is256BitVector()) &&
         "Unsupported vector type for broadcast.");

  SDValue IdentitySrc;
  bool IsIdeneity = true;

  for (int i = 0; i != NumOps; i++) {
    SDValue Op = BVOp->getOperand(i);
    if (Op.getOpcode() != ISD::LOAD || (IdentitySrc && Op != IdentitySrc)) {
      IsIdeneity = false;
      break;
    }
    IdentitySrc = BVOp->getOperand(0);
  }

  // make sure that this load is valid and only has one user.
  if (!IdentitySrc || !BVOp->isOnlyUserOf(IdentitySrc.getNode()))
    return SDValue();

  if (IsIdeneity) {
    auto *LN = cast<LoadSDNode>(IdentitySrc);
    SDVTList Tys =
        LN->isIndexed()
            ? DAG.getVTList(VT, LN->getBasePtr().getValueType(), MVT::Other)
            : DAG.getVTList(VT, MVT::Other);
    SDValue Ops[] = {LN->getChain(), LN->getBasePtr(), LN->getOffset()};
    SDValue BCast = DAG.getNode(LoongArchISD::VLDREPL, DL, Tys, Ops);
    DAG.ReplaceAllUsesOfValueWith(SDValue(LN, 1), BCast.getValue(1));
    return BCast;
  }
  return SDValue();
}

SDValue LoongArchTargetLowering::lowerBUILD_VECTOR(SDValue Op,
                                                   SelectionDAG &DAG) const {
  BuildVectorSDNode *Node = cast<BuildVectorSDNode>(Op);
  EVT ResTy = Op->getValueType(0);
  SDLoc DL(Op);
  APInt SplatValue, SplatUndef;
  unsigned SplatBitSize;
  bool HasAnyUndefs;
  bool Is128Vec = ResTy.is128BitVector();
  bool Is256Vec = ResTy.is256BitVector();

  if ((!Subtarget.hasExtLSX() || !Is128Vec) &&
      (!Subtarget.hasExtLASX() || !Is256Vec))
    return SDValue();

  if (SDValue Result = lowerBUILD_VECTORAsBroadCastLoad(Node, DL, DAG))
    return Result;

  if (Node->isConstantSplat(SplatValue, SplatUndef, SplatBitSize, HasAnyUndefs,
                            /*MinSplatBits=*/8) &&
      SplatBitSize <= 64) {
    // We can only cope with 8, 16, 32, or 64-bit elements.
    if (SplatBitSize != 8 && SplatBitSize != 16 && SplatBitSize != 32 &&
        SplatBitSize != 64)
      return SDValue();

    EVT ViaVecTy;

    switch (SplatBitSize) {
    default:
      return SDValue();
    case 8:
      ViaVecTy = Is128Vec ? MVT::v16i8 : MVT::v32i8;
      break;
    case 16:
      ViaVecTy = Is128Vec ? MVT::v8i16 : MVT::v16i16;
      break;
    case 32:
      ViaVecTy = Is128Vec ? MVT::v4i32 : MVT::v8i32;
      break;
    case 64:
      ViaVecTy = Is128Vec ? MVT::v2i64 : MVT::v4i64;
      break;
    }

    // SelectionDAG::getConstant will promote SplatValue appropriately.
    SDValue Result = DAG.getConstant(SplatValue, DL, ViaVecTy);

    // Bitcast to the type we originally wanted.
    if (ViaVecTy != ResTy)
      Result = DAG.getNode(ISD::BITCAST, SDLoc(Node), ResTy, Result);

    return Result;
  }

  if (DAG.isSplatValue(Op, /*AllowUndefs=*/false))
    return Op;

  if (!isConstantOrUndefBUILD_VECTOR(Node)) {
    // Use INSERT_VECTOR_ELT operations rather than expand to stores.
    // The resulting code is the same length as the expansion, but it doesn't
    // use memory operations.
    EVT ResTy = Node->getValueType(0);

    assert(ResTy.isVector());

    unsigned NumElts = ResTy.getVectorNumElements();
    SDValue Vector = DAG.getUNDEF(ResTy);
    for (unsigned i = 0; i < NumElts; ++i) {
      Vector = DAG.getNode(ISD::INSERT_VECTOR_ELT, DL, ResTy, Vector,
                           Node->getOperand(i),
                           DAG.getConstant(i, DL, Subtarget.getGRLenVT()));
    }
    return Vector;
  }

  return SDValue();
}

SDValue
LoongArchTargetLowering::lowerEXTRACT_VECTOR_ELT(SDValue Op,
                                                 SelectionDAG &DAG) const {
  EVT VecTy = Op->getOperand(0)->getValueType(0);
  SDValue Idx = Op->getOperand(1);
  EVT EltTy = VecTy.getVectorElementType();
  unsigned NumElts = VecTy.getVectorNumElements();

  if (isa<ConstantSDNode>(Idx) &&
      (EltTy == MVT::i32 || EltTy == MVT::i64 || EltTy == MVT::f32 ||
       EltTy == MVT::f64 || Idx->getAsZExtVal() < NumElts / 2))
    return Op;

  return SDValue();
}

SDValue
LoongArchTargetLowering::lowerINSERT_VECTOR_ELT(SDValue Op,
                                                SelectionDAG &DAG) const {
  if (isa<ConstantSDNode>(Op->getOperand(2)))
    return Op;
  return SDValue();
}

SDValue LoongArchTargetLowering::lowerATOMIC_FENCE(SDValue Op,
                                                   SelectionDAG &DAG) const {
  SDLoc DL(Op);
  SyncScope::ID FenceSSID =
      static_cast<SyncScope::ID>(Op.getConstantOperandVal(2));

  // singlethread fences only synchronize with signal handlers on the same
  // thread and thus only need to preserve instruction order, not actually
  // enforce memory ordering.
  if (FenceSSID == SyncScope::SingleThread)
    // MEMBARRIER is a compiler barrier; it codegens to a no-op.
    return DAG.getNode(ISD::MEMBARRIER, DL, MVT::Other, Op.getOperand(0));

  return Op;
}

SDValue LoongArchTargetLowering::lowerWRITE_REGISTER(SDValue Op,
                                                     SelectionDAG &DAG) const {

  if (Subtarget.is64Bit() && Op.getOperand(2).getValueType() == MVT::i32) {
    DAG.getContext()->emitError(
        "On LA64, only 64-bit registers can be written.");
    return Op.getOperand(0);
  }

  if (!Subtarget.is64Bit() && Op.getOperand(2).getValueType() == MVT::i64) {
    DAG.getContext()->emitError(
        "On LA32, only 32-bit registers can be written.");
    return Op.getOperand(0);
  }

  return Op;
}

SDValue LoongArchTargetLowering::lowerFRAMEADDR(SDValue Op,
                                                SelectionDAG &DAG) const {
  if (!isa<ConstantSDNode>(Op.getOperand(0))) {
    DAG.getContext()->emitError("argument to '__builtin_frame_address' must "
                                "be a constant integer");
    return SDValue();
  }

  MachineFunction &MF = DAG.getMachineFunction();
  MF.getFrameInfo().setFrameAddressIsTaken(true);
  Register FrameReg = Subtarget.getRegisterInfo()->getFrameRegister(MF);
  EVT VT = Op.getValueType();
  SDLoc DL(Op);
  SDValue FrameAddr = DAG.getCopyFromReg(DAG.getEntryNode(), DL, FrameReg, VT);
  unsigned Depth = Op.getConstantOperandVal(0);
  int GRLenInBytes = Subtarget.getGRLen() / 8;

  while (Depth--) {
    int Offset = -(GRLenInBytes * 2);
    SDValue Ptr = DAG.getNode(ISD::ADD, DL, VT, FrameAddr,
                              DAG.getSignedConstant(Offset, DL, VT));
    FrameAddr =
        DAG.getLoad(VT, DL, DAG.getEntryNode(), Ptr, MachinePointerInfo());
  }
  return FrameAddr;
}

SDValue LoongArchTargetLowering::lowerRETURNADDR(SDValue Op,
                                                 SelectionDAG &DAG) const {
  if (verifyReturnAddressArgumentIsConstant(Op, DAG))
    return SDValue();

  // Currently only support lowering return address for current frame.
  if (Op.getConstantOperandVal(0) != 0) {
    DAG.getContext()->emitError(
        "return address can only be determined for the current frame");
    return SDValue();
  }

  MachineFunction &MF = DAG.getMachineFunction();
  MF.getFrameInfo().setReturnAddressIsTaken(true);
  MVT GRLenVT = Subtarget.getGRLenVT();

  // Return the value of the return address register, marking it an implicit
  // live-in.
  Register Reg = MF.addLiveIn(Subtarget.getRegisterInfo()->getRARegister(),
                              getRegClassFor(GRLenVT));
  return DAG.getCopyFromReg(DAG.getEntryNode(), SDLoc(Op), Reg, GRLenVT);
}

SDValue LoongArchTargetLowering::lowerEH_DWARF_CFA(SDValue Op,
                                                   SelectionDAG &DAG) const {
  MachineFunction &MF = DAG.getMachineFunction();
  auto Size = Subtarget.getGRLen() / 8;
  auto FI = MF.getFrameInfo().CreateFixedObject(Size, 0, false);
  return DAG.getFrameIndex(FI, getPointerTy(DAG.getDataLayout()));
}

SDValue LoongArchTargetLowering::lowerVASTART(SDValue Op,
                                              SelectionDAG &DAG) const {
  MachineFunction &MF = DAG.getMachineFunction();
  auto *FuncInfo = MF.getInfo<LoongArchMachineFunctionInfo>();

  SDLoc DL(Op);
  SDValue FI = DAG.getFrameIndex(FuncInfo->getVarArgsFrameIndex(),
                                 getPointerTy(MF.getDataLayout()));

  // vastart just stores the address of the VarArgsFrameIndex slot into the
  // memory location argument.
  const Value *SV = cast<SrcValueSDNode>(Op.getOperand(2))->getValue();
  return DAG.getStore(Op.getOperand(0), DL, FI, Op.getOperand(1),
                      MachinePointerInfo(SV));
}

SDValue LoongArchTargetLowering::lowerUINT_TO_FP(SDValue Op,
                                                 SelectionDAG &DAG) const {
  assert(Subtarget.is64Bit() && Subtarget.hasBasicF() &&
         !Subtarget.hasBasicD() && "unexpected target features");

  SDLoc DL(Op);
  SDValue Op0 = Op.getOperand(0);
  if (Op0->getOpcode() == ISD::AND) {
    auto *C = dyn_cast<ConstantSDNode>(Op0.getOperand(1));
    if (C && C->getZExtValue() < UINT64_C(0xFFFFFFFF))
      return Op;
  }

  if (Op0->getOpcode() == LoongArchISD::BSTRPICK &&
      Op0.getConstantOperandVal(1) < UINT64_C(0X1F) &&
      Op0.getConstantOperandVal(2) == UINT64_C(0))
    return Op;

  if (Op0.getOpcode() == ISD::AssertZext &&
      dyn_cast<VTSDNode>(Op0.getOperand(1))->getVT().bitsLT(MVT::i32))
    return Op;

  EVT OpVT = Op0.getValueType();
  EVT RetVT = Op.getValueType();
  RTLIB::Libcall LC = RTLIB::getUINTTOFP(OpVT, RetVT);
  MakeLibCallOptions CallOptions;
  CallOptions.setTypeListBeforeSoften(OpVT, RetVT, true);
  SDValue Chain = SDValue();
  SDValue Result;
  std::tie(Result, Chain) =
      makeLibCall(DAG, LC, Op.getValueType(), Op0, CallOptions, DL, Chain);
  return Result;
}

SDValue LoongArchTargetLowering::lowerSINT_TO_FP(SDValue Op,
                                                 SelectionDAG &DAG) const {
  assert(Subtarget.is64Bit() && Subtarget.hasBasicF() &&
         !Subtarget.hasBasicD() && "unexpected target features");

  SDLoc DL(Op);
  SDValue Op0 = Op.getOperand(0);

  if ((Op0.getOpcode() == ISD::AssertSext ||
       Op0.getOpcode() == ISD::SIGN_EXTEND_INREG) &&
      dyn_cast<VTSDNode>(Op0.getOperand(1))->getVT().bitsLE(MVT::i32))
    return Op;

  EVT OpVT = Op0.getValueType();
  EVT RetVT = Op.getValueType();
  RTLIB::Libcall LC = RTLIB::getSINTTOFP(OpVT, RetVT);
  MakeLibCallOptions CallOptions;
  CallOptions.setTypeListBeforeSoften(OpVT, RetVT, true);
  SDValue Chain = SDValue();
  SDValue Result;
  std::tie(Result, Chain) =
      makeLibCall(DAG, LC, Op.getValueType(), Op0, CallOptions, DL, Chain);
  return Result;
}

SDValue LoongArchTargetLowering::lowerBITCAST(SDValue Op,
                                              SelectionDAG &DAG) const {

  SDLoc DL(Op);
  SDValue Op0 = Op.getOperand(0);

  if (Op.getValueType() == MVT::f32 && Op0.getValueType() == MVT::i32 &&
      Subtarget.is64Bit() && Subtarget.hasBasicF()) {
    SDValue NewOp0 = DAG.getNode(ISD::ANY_EXTEND, DL, MVT::i64, Op0);
    return DAG.getNode(LoongArchISD::MOVGR2FR_W_LA64, DL, MVT::f32, NewOp0);
  }
  return Op;
}

SDValue LoongArchTargetLowering::lowerFP_TO_SINT(SDValue Op,
                                                 SelectionDAG &DAG) const {

  SDLoc DL(Op);
  SDValue Op0 = Op.getOperand(0);

  if (Op0.getValueType() == MVT::f16)
    Op0 = DAG.getNode(ISD::FP_EXTEND, DL, MVT::f32, Op0);

  if (Op.getValueSizeInBits() > 32 && Subtarget.hasBasicF() &&
      !Subtarget.hasBasicD()) {
    SDValue Dst = DAG.getNode(LoongArchISD::FTINT, DL, MVT::f32, Op0);
    return DAG.getNode(LoongArchISD::MOVFR2GR_S_LA64, DL, MVT::i64, Dst);
  }

  EVT FPTy = EVT::getFloatingPointVT(Op.getValueSizeInBits());
  SDValue Trunc = DAG.getNode(LoongArchISD::FTINT, DL, FPTy, Op0);
  return DAG.getNode(ISD::BITCAST, DL, Op.getValueType(), Trunc);
}

static SDValue getTargetNode(GlobalAddressSDNode *N, SDLoc DL, EVT Ty,
                             SelectionDAG &DAG, unsigned Flags) {
  return DAG.getTargetGlobalAddress(N->getGlobal(), DL, Ty, 0, Flags);
}

static SDValue getTargetNode(BlockAddressSDNode *N, SDLoc DL, EVT Ty,
                             SelectionDAG &DAG, unsigned Flags) {
  return DAG.getTargetBlockAddress(N->getBlockAddress(), Ty, N->getOffset(),
                                   Flags);
}

static SDValue getTargetNode(ConstantPoolSDNode *N, SDLoc DL, EVT Ty,
                             SelectionDAG &DAG, unsigned Flags) {
  return DAG.getTargetConstantPool(N->getConstVal(), Ty, N->getAlign(),
                                   N->getOffset(), Flags);
}

static SDValue getTargetNode(JumpTableSDNode *N, SDLoc DL, EVT Ty,
                             SelectionDAG &DAG, unsigned Flags) {
  return DAG.getTargetJumpTable(N->getIndex(), Ty, Flags);
}

template <class NodeTy>
SDValue LoongArchTargetLowering::getAddr(NodeTy *N, SelectionDAG &DAG,
                                         CodeModel::Model M,
                                         bool IsLocal) const {
  SDLoc DL(N);
  EVT Ty = getPointerTy(DAG.getDataLayout());
  SDValue Addr = getTargetNode(N, DL, Ty, DAG, 0);
  SDValue Load;

  switch (M) {
  default:
    report_fatal_error("Unsupported code model");

  case CodeModel::Large: {
    assert(Subtarget.is64Bit() && "Large code model requires LA64");

    // This is not actually used, but is necessary for successfully matching
    // the PseudoLA_*_LARGE nodes.
    SDValue Tmp = DAG.getConstant(0, DL, Ty);
    if (IsLocal) {
      // This generates the pattern (PseudoLA_PCREL_LARGE tmp sym), that
      // eventually becomes the desired 5-insn code sequence.
      Load = SDValue(DAG.getMachineNode(LoongArch::PseudoLA_PCREL_LARGE, DL, Ty,
                                        Tmp, Addr),
                     0);
    } else {
      // This generates the pattern (PseudoLA_GOT_LARGE tmp sym), that
      // eventually becomes the desired 5-insn code sequence.
      Load = SDValue(
          DAG.getMachineNode(LoongArch::PseudoLA_GOT_LARGE, DL, Ty, Tmp, Addr),
          0);
    }
    break;
  }

  case CodeModel::Small:
  case CodeModel::Medium:
    if (IsLocal) {
      // This generates the pattern (PseudoLA_PCREL sym), which expands to
      // (addi.w/d (pcalau12i %pc_hi20(sym)) %pc_lo12(sym)).
      Load = SDValue(
          DAG.getMachineNode(LoongArch::PseudoLA_PCREL, DL, Ty, Addr), 0);
    } else {
      // This generates the pattern (PseudoLA_GOT sym), which expands to (ld.w/d
      // (pcalau12i %got_pc_hi20(sym)) %got_pc_lo12(sym)).
      Load =
          SDValue(DAG.getMachineNode(LoongArch::PseudoLA_GOT, DL, Ty, Addr), 0);
    }
  }

  if (!IsLocal) {
    // Mark the load instruction as invariant to enable hoisting in MachineLICM.
    MachineFunction &MF = DAG.getMachineFunction();
    MachineMemOperand *MemOp = MF.getMachineMemOperand(
        MachinePointerInfo::getGOT(MF),
        MachineMemOperand::MOLoad | MachineMemOperand::MODereferenceable |
            MachineMemOperand::MOInvariant,
        LLT(Ty.getSimpleVT()), Align(Ty.getFixedSizeInBits() / 8));
    DAG.setNodeMemRefs(cast<MachineSDNode>(Load.getNode()), {MemOp});
  }

  return Load;
}

SDValue LoongArchTargetLowering::lowerBlockAddress(SDValue Op,
                                                   SelectionDAG &DAG) const {
  return getAddr(cast<BlockAddressSDNode>(Op), DAG,
                 DAG.getTarget().getCodeModel());
}

SDValue LoongArchTargetLowering::lowerJumpTable(SDValue Op,
                                                SelectionDAG &DAG) const {
  return getAddr(cast<JumpTableSDNode>(Op), DAG,
                 DAG.getTarget().getCodeModel());
}

SDValue LoongArchTargetLowering::lowerConstantPool(SDValue Op,
                                                   SelectionDAG &DAG) const {
  return getAddr(cast<ConstantPoolSDNode>(Op), DAG,
                 DAG.getTarget().getCodeModel());
}

SDValue LoongArchTargetLowering::lowerGlobalAddress(SDValue Op,
                                                    SelectionDAG &DAG) const {
  GlobalAddressSDNode *N = cast<GlobalAddressSDNode>(Op);
  assert(N->getOffset() == 0 && "unexpected offset in global node");
  auto CM = DAG.getTarget().getCodeModel();
  const GlobalValue *GV = N->getGlobal();

  if (GV->isDSOLocal() && isa<GlobalVariable>(GV)) {
    if (auto GCM = dyn_cast<GlobalVariable>(GV)->getCodeModel())
      CM = *GCM;
  }

  return getAddr(N, DAG, CM, GV->isDSOLocal());
}

SDValue LoongArchTargetLowering::getStaticTLSAddr(GlobalAddressSDNode *N,
                                                  SelectionDAG &DAG,
                                                  unsigned Opc, bool UseGOT,
                                                  bool Large) const {
  SDLoc DL(N);
  EVT Ty = getPointerTy(DAG.getDataLayout());
  MVT GRLenVT = Subtarget.getGRLenVT();

  // This is not actually used, but is necessary for successfully matching the
  // PseudoLA_*_LARGE nodes.
  SDValue Tmp = DAG.getConstant(0, DL, Ty);
  SDValue Addr = DAG.getTargetGlobalAddress(N->getGlobal(), DL, Ty, 0, 0);

  // Only IE needs an extra argument for large code model.
  SDValue Offset = Opc == LoongArch::PseudoLA_TLS_IE_LARGE
                       ? SDValue(DAG.getMachineNode(Opc, DL, Ty, Tmp, Addr), 0)
                       : SDValue(DAG.getMachineNode(Opc, DL, Ty, Addr), 0);

  // If it is LE for normal/medium code model, the add tp operation will occur
  // during the pseudo-instruction expansion.
  if (Opc == LoongArch::PseudoLA_TLS_LE && !Large)
    return Offset;

  if (UseGOT) {
    // Mark the load instruction as invariant to enable hoisting in MachineLICM.
    MachineFunction &MF = DAG.getMachineFunction();
    MachineMemOperand *MemOp = MF.getMachineMemOperand(
        MachinePointerInfo::getGOT(MF),
        MachineMemOperand::MOLoad | MachineMemOperand::MODereferenceable |
            MachineMemOperand::MOInvariant,
        LLT(Ty.getSimpleVT()), Align(Ty.getFixedSizeInBits() / 8));
    DAG.setNodeMemRefs(cast<MachineSDNode>(Offset.getNode()), {MemOp});
  }

  // Add the thread pointer.
  return DAG.getNode(ISD::ADD, DL, Ty, Offset,
                     DAG.getRegister(LoongArch::R2, GRLenVT));
}

SDValue LoongArchTargetLowering::getDynamicTLSAddr(GlobalAddressSDNode *N,
                                                   SelectionDAG &DAG,
                                                   unsigned Opc,
                                                   bool Large) const {
  SDLoc DL(N);
  EVT Ty = getPointerTy(DAG.getDataLayout());
  IntegerType *CallTy = Type::getIntNTy(*DAG.getContext(), Ty.getSizeInBits());

  // This is not actually used, but is necessary for successfully matching the
  // PseudoLA_*_LARGE nodes.
  SDValue Tmp = DAG.getConstant(0, DL, Ty);

  // Use a PC-relative addressing mode to access the dynamic GOT address.
  SDValue Addr = DAG.getTargetGlobalAddress(N->getGlobal(), DL, Ty, 0, 0);
  SDValue Load = Large ? SDValue(DAG.getMachineNode(Opc, DL, Ty, Tmp, Addr), 0)
                       : SDValue(DAG.getMachineNode(Opc, DL, Ty, Addr), 0);

  // Prepare argument list to generate call.
  ArgListTy Args;
  ArgListEntry Entry;
  Entry.Node = Load;
  Entry.Ty = CallTy;
  Args.push_back(Entry);

  // Setup call to __tls_get_addr.
  TargetLowering::CallLoweringInfo CLI(DAG);
  CLI.setDebugLoc(DL)
      .setChain(DAG.getEntryNode())
      .setLibCallee(CallingConv::C, CallTy,
                    DAG.getExternalSymbol("__tls_get_addr", Ty),
                    std::move(Args));

  return LowerCallTo(CLI).first;
}

SDValue LoongArchTargetLowering::getTLSDescAddr(GlobalAddressSDNode *N,
                                                SelectionDAG &DAG, unsigned Opc,
                                                bool Large) const {
  SDLoc DL(N);
  EVT Ty = getPointerTy(DAG.getDataLayout());
  const GlobalValue *GV = N->getGlobal();

  // This is not actually used, but is necessary for successfully matching the
  // PseudoLA_*_LARGE nodes.
  SDValue Tmp = DAG.getConstant(0, DL, Ty);

  // Use a PC-relative addressing mode to access the global dynamic GOT address.
  // This generates the pattern (PseudoLA_TLS_DESC_PC{,LARGE} sym).
  SDValue Addr = DAG.getTargetGlobalAddress(GV, DL, Ty, 0, 0);
  return Large ? SDValue(DAG.getMachineNode(Opc, DL, Ty, Tmp, Addr), 0)
               : SDValue(DAG.getMachineNode(Opc, DL, Ty, Addr), 0);
}

SDValue
LoongArchTargetLowering::lowerGlobalTLSAddress(SDValue Op,
                                               SelectionDAG &DAG) const {
  if (DAG.getMachineFunction().getFunction().getCallingConv() ==
      CallingConv::GHC)
    report_fatal_error("In GHC calling convention TLS is not supported");

  bool Large = DAG.getTarget().getCodeModel() == CodeModel::Large;
  assert((!Large || Subtarget.is64Bit()) && "Large code model requires LA64");

  GlobalAddressSDNode *N = cast<GlobalAddressSDNode>(Op);
  assert(N->getOffset() == 0 && "unexpected offset in global node");

  if (DAG.getTarget().useEmulatedTLS())
    reportFatalUsageError("the emulated TLS is prohibited");

  bool IsDesc = DAG.getTarget().useTLSDESC();

  switch (getTargetMachine().getTLSModel(N->getGlobal())) {
  case TLSModel::GeneralDynamic:
    // In this model, application code calls the dynamic linker function
    // __tls_get_addr to locate TLS offsets into the dynamic thread vector at
    // runtime.
    if (!IsDesc)
      return getDynamicTLSAddr(N, DAG,
                               Large ? LoongArch::PseudoLA_TLS_GD_LARGE
                                     : LoongArch::PseudoLA_TLS_GD,
                               Large);
    break;
  case TLSModel::LocalDynamic:
    // Same as GeneralDynamic, except for assembly modifiers and relocation
    // records.
    if (!IsDesc)
      return getDynamicTLSAddr(N, DAG,
                               Large ? LoongArch::PseudoLA_TLS_LD_LARGE
                                     : LoongArch::PseudoLA_TLS_LD,
                               Large);
    break;
  case TLSModel::InitialExec:
    // This model uses the GOT to resolve TLS offsets.
    return getStaticTLSAddr(N, DAG,
                            Large ? LoongArch::PseudoLA_TLS_IE_LARGE
                                  : LoongArch::PseudoLA_TLS_IE,
                            /*UseGOT=*/true, Large);
  case TLSModel::LocalExec:
    // This model is used when static linking as the TLS offsets are resolved
    // during program linking.
    //
    // This node doesn't need an extra argument for the large code model.
    return getStaticTLSAddr(N, DAG, LoongArch::PseudoLA_TLS_LE,
                            /*UseGOT=*/false, Large);
  }

  return getTLSDescAddr(N, DAG,
                        Large ? LoongArch::PseudoLA_TLS_DESC_LARGE
                              : LoongArch::PseudoLA_TLS_DESC,
                        Large);
}

template <unsigned N>
static SDValue checkIntrinsicImmArg(SDValue Op, unsigned ImmOp,
                                    SelectionDAG &DAG, bool IsSigned = false) {
  auto *CImm = cast<ConstantSDNode>(Op->getOperand(ImmOp));
  // Check the ImmArg.
  if ((IsSigned && !isInt<N>(CImm->getSExtValue())) ||
      (!IsSigned && !isUInt<N>(CImm->getZExtValue()))) {
    DAG.getContext()->emitError(Op->getOperationName(0) +
                                ": argument out of range.");
    return DAG.getNode(ISD::UNDEF, SDLoc(Op), Op.getValueType());
  }
  return SDValue();
}

SDValue
LoongArchTargetLowering::lowerINTRINSIC_WO_CHAIN(SDValue Op,
                                                 SelectionDAG &DAG) const {
  switch (Op.getConstantOperandVal(0)) {
  default:
    return SDValue(); // Don't custom lower most intrinsics.
  case Intrinsic::thread_pointer: {
    EVT PtrVT = getPointerTy(DAG.getDataLayout());
    return DAG.getRegister(LoongArch::R2, PtrVT);
  }
  case Intrinsic::loongarch_lsx_vpickve2gr_d:
  case Intrinsic::loongarch_lsx_vpickve2gr_du:
  case Intrinsic::loongarch_lsx_vreplvei_d:
  case Intrinsic::loongarch_lasx_xvrepl128vei_d:
    return checkIntrinsicImmArg<1>(Op, 2, DAG);
  case Intrinsic::loongarch_lsx_vreplvei_w:
  case Intrinsic::loongarch_lasx_xvrepl128vei_w:
  case Intrinsic::loongarch_lasx_xvpickve2gr_d:
  case Intrinsic::loongarch_lasx_xvpickve2gr_du:
  case Intrinsic::loongarch_lasx_xvpickve_d:
  case Intrinsic::loongarch_lasx_xvpickve_d_f:
    return checkIntrinsicImmArg<2>(Op, 2, DAG);
  case Intrinsic::loongarch_lasx_xvinsve0_d:
    return checkIntrinsicImmArg<2>(Op, 3, DAG);
  case Intrinsic::loongarch_lsx_vsat_b:
  case Intrinsic::loongarch_lsx_vsat_bu:
  case Intrinsic::loongarch_lsx_vrotri_b:
  case Intrinsic::loongarch_lsx_vsllwil_h_b:
  case Intrinsic::loongarch_lsx_vsllwil_hu_bu:
  case Intrinsic::loongarch_lsx_vsrlri_b:
  case Intrinsic::loongarch_lsx_vsrari_b:
  case Intrinsic::loongarch_lsx_vreplvei_h:
  case Intrinsic::loongarch_lasx_xvsat_b:
  case Intrinsic::loongarch_lasx_xvsat_bu:
  case Intrinsic::loongarch_lasx_xvrotri_b:
  case Intrinsic::loongarch_lasx_xvsllwil_h_b:
  case Intrinsic::loongarch_lasx_xvsllwil_hu_bu:
  case Intrinsic::loongarch_lasx_xvsrlri_b:
  case Intrinsic::loongarch_lasx_xvsrari_b:
  case Intrinsic::loongarch_lasx_xvrepl128vei_h:
  case Intrinsic::loongarch_lasx_xvpickve_w:
  case Intrinsic::loongarch_lasx_xvpickve_w_f:
    return checkIntrinsicImmArg<3>(Op, 2, DAG);
  case Intrinsic::loongarch_lasx_xvinsve0_w:
    return checkIntrinsicImmArg<3>(Op, 3, DAG);
  case Intrinsic::loongarch_lsx_vsat_h:
  case Intrinsic::loongarch_lsx_vsat_hu:
  case Intrinsic::loongarch_lsx_vrotri_h:
  case Intrinsic::loongarch_lsx_vsllwil_w_h:
  case Intrinsic::loongarch_lsx_vsllwil_wu_hu:
  case Intrinsic::loongarch_lsx_vsrlri_h:
  case Intrinsic::loongarch_lsx_vsrari_h:
  case Intrinsic::loongarch_lsx_vreplvei_b:
  case Intrinsic::loongarch_lasx_xvsat_h:
  case Intrinsic::loongarch_lasx_xvsat_hu:
  case Intrinsic::loongarch_lasx_xvrotri_h:
  case Intrinsic::loongarch_lasx_xvsllwil_w_h:
  case Intrinsic::loongarch_lasx_xvsllwil_wu_hu:
  case Intrinsic::loongarch_lasx_xvsrlri_h:
  case Intrinsic::loongarch_lasx_xvsrari_h:
  case Intrinsic::loongarch_lasx_xvrepl128vei_b:
    return checkIntrinsicImmArg<4>(Op, 2, DAG);
  case Intrinsic::loongarch_lsx_vsrlni_b_h:
  case Intrinsic::loongarch_lsx_vsrani_b_h:
  case Intrinsic::loongarch_lsx_vsrlrni_b_h:
  case Intrinsic::loongarch_lsx_vsrarni_b_h:
  case Intrinsic::loongarch_lsx_vssrlni_b_h:
  case Intrinsic::loongarch_lsx_vssrani_b_h:
  case Intrinsic::loongarch_lsx_vssrlni_bu_h:
  case Intrinsic::loongarch_lsx_vssrani_bu_h:
  case Intrinsic::loongarch_lsx_vssrlrni_b_h:
  case Intrinsic::loongarch_lsx_vssrarni_b_h:
  case Intrinsic::loongarch_lsx_vssrlrni_bu_h:
  case Intrinsic::loongarch_lsx_vssrarni_bu_h:
  case Intrinsic::loongarch_lasx_xvsrlni_b_h:
  case Intrinsic::loongarch_lasx_xvsrani_b_h:
  case Intrinsic::loongarch_lasx_xvsrlrni_b_h:
  case Intrinsic::loongarch_lasx_xvsrarni_b_h:
  case Intrinsic::loongarch_lasx_xvssrlni_b_h:
  case Intrinsic::loongarch_lasx_xvssrani_b_h:
  case Intrinsic::loongarch_lasx_xvssrlni_bu_h:
  case Intrinsic::loongarch_lasx_xvssrani_bu_h:
  case Intrinsic::loongarch_lasx_xvssrlrni_b_h:
  case Intrinsic::loongarch_lasx_xvssrarni_b_h:
  case Intrinsic::loongarch_lasx_xvssrlrni_bu_h:
  case Intrinsic::loongarch_lasx_xvssrarni_bu_h:
    return checkIntrinsicImmArg<4>(Op, 3, DAG);
  case Intrinsic::loongarch_lsx_vsat_w:
  case Intrinsic::loongarch_lsx_vsat_wu:
  case Intrinsic::loongarch_lsx_vrotri_w:
  case Intrinsic::loongarch_lsx_vsllwil_d_w:
  case Intrinsic::loongarch_lsx_vsllwil_du_wu:
  case Intrinsic::loongarch_lsx_vsrlri_w:
  case Intrinsic::loongarch_lsx_vsrari_w:
  case Intrinsic::loongarch_lsx_vslei_bu:
  case Intrinsic::loongarch_lsx_vslei_hu:
  case Intrinsic::loongarch_lsx_vslei_wu:
  case Intrinsic::loongarch_lsx_vslei_du:
  case Intrinsic::loongarch_lsx_vslti_bu:
  case Intrinsic::loongarch_lsx_vslti_hu:
  case Intrinsic::loongarch_lsx_vslti_wu:
  case Intrinsic::loongarch_lsx_vslti_du:
  case Intrinsic::loongarch_lsx_vbsll_v:
  case Intrinsic::loongarch_lsx_vbsrl_v:
  case Intrinsic::loongarch_lasx_xvsat_w:
  case Intrinsic::loongarch_lasx_xvsat_wu:
  case Intrinsic::loongarch_lasx_xvrotri_w:
  case Intrinsic::loongarch_lasx_xvsllwil_d_w:
  case Intrinsic::loongarch_lasx_xvsllwil_du_wu:
  case Intrinsic::loongarch_lasx_xvsrlri_w:
  case Intrinsic::loongarch_lasx_xvsrari_w:
  case Intrinsic::loongarch_lasx_xvslei_bu:
  case Intrinsic::loongarch_lasx_xvslei_hu:
  case Intrinsic::loongarch_lasx_xvslei_wu:
  case Intrinsic::loongarch_lasx_xvslei_du:
  case Intrinsic::loongarch_lasx_xvslti_bu:
  case Intrinsic::loongarch_lasx_xvslti_hu:
  case Intrinsic::loongarch_lasx_xvslti_wu:
  case Intrinsic::loongarch_lasx_xvslti_du:
  case Intrinsic::loongarch_lasx_xvbsll_v:
  case Intrinsic::loongarch_lasx_xvbsrl_v:
    return checkIntrinsicImmArg<5>(Op, 2, DAG);
  case Intrinsic::loongarch_lsx_vseqi_b:
  case Intrinsic::loongarch_lsx_vseqi_h:
  case Intrinsic::loongarch_lsx_vseqi_w:
  case Intrinsic::loongarch_lsx_vseqi_d:
  case Intrinsic::loongarch_lsx_vslei_b:
  case Intrinsic::loongarch_lsx_vslei_h:
  case Intrinsic::loongarch_lsx_vslei_w:
  case Intrinsic::loongarch_lsx_vslei_d:
  case Intrinsic::loongarch_lsx_vslti_b:
  case Intrinsic::loongarch_lsx_vslti_h:
  case Intrinsic::loongarch_lsx_vslti_w:
  case Intrinsic::loongarch_lsx_vslti_d:
  case Intrinsic::loongarch_lasx_xvseqi_b:
  case Intrinsic::loongarch_lasx_xvseqi_h:
  case Intrinsic::loongarch_lasx_xvseqi_w:
  case Intrinsic::loongarch_lasx_xvseqi_d:
  case Intrinsic::loongarch_lasx_xvslei_b:
  case Intrinsic::loongarch_lasx_xvslei_h:
  case Intrinsic::loongarch_lasx_xvslei_w:
  case Intrinsic::loongarch_lasx_xvslei_d:
  case Intrinsic::loongarch_lasx_xvslti_b:
  case Intrinsic::loongarch_lasx_xvslti_h:
  case Intrinsic::loongarch_lasx_xvslti_w:
  case Intrinsic::loongarch_lasx_xvslti_d:
    return checkIntrinsicImmArg<5>(Op, 2, DAG, /*IsSigned=*/true);
  case Intrinsic::loongarch_lsx_vsrlni_h_w:
  case Intrinsic::loongarch_lsx_vsrani_h_w:
  case Intrinsic::loongarch_lsx_vsrlrni_h_w:
  case Intrinsic::loongarch_lsx_vsrarni_h_w:
  case Intrinsic::loongarch_lsx_vssrlni_h_w:
  case Intrinsic::loongarch_lsx_vssrani_h_w:
  case Intrinsic::loongarch_lsx_vssrlni_hu_w:
  case Intrinsic::loongarch_lsx_vssrani_hu_w:
  case Intrinsic::loongarch_lsx_vssrlrni_h_w:
  case Intrinsic::loongarch_lsx_vssrarni_h_w:
  case Intrinsic::loongarch_lsx_vssrlrni_hu_w:
  case Intrinsic::loongarch_lsx_vssrarni_hu_w:
  case Intrinsic::loongarch_lsx_vfrstpi_b:
  case Intrinsic::loongarch_lsx_vfrstpi_h:
  case Intrinsic::loongarch_lasx_xvsrlni_h_w:
  case Intrinsic::loongarch_lasx_xvsrani_h_w:
  case Intrinsic::loongarch_lasx_xvsrlrni_h_w:
  case Intrinsic::loongarch_lasx_xvsrarni_h_w:
  case Intrinsic::loongarch_lasx_xvssrlni_h_w:
  case Intrinsic::loongarch_lasx_xvssrani_h_w:
  case Intrinsic::loongarch_lasx_xvssrlni_hu_w:
  case Intrinsic::loongarch_lasx_xvssrani_hu_w:
  case Intrinsic::loongarch_lasx_xvssrlrni_h_w:
  case Intrinsic::loongarch_lasx_xvssrarni_h_w:
  case Intrinsic::loongarch_lasx_xvssrlrni_hu_w:
  case Intrinsic::loongarch_lasx_xvssrarni_hu_w:
  case Intrinsic::loongarch_lasx_xvfrstpi_b:
  case Intrinsic::loongarch_lasx_xvfrstpi_h:
    return checkIntrinsicImmArg<5>(Op, 3, DAG);
  case Intrinsic::loongarch_lsx_vsat_d:
  case Intrinsic::loongarch_lsx_vsat_du:
  case Intrinsic::loongarch_lsx_vrotri_d:
  case Intrinsic::loongarch_lsx_vsrlri_d:
  case Intrinsic::loongarch_lsx_vsrari_d:
  case Intrinsic::loongarch_lasx_xvsat_d:
  case Intrinsic::loongarch_lasx_xvsat_du:
  case Intrinsic::loongarch_lasx_xvrotri_d:
  case Intrinsic::loongarch_lasx_xvsrlri_d:
  case Intrinsic::loongarch_lasx_xvsrari_d:
    return checkIntrinsicImmArg<6>(Op, 2, DAG);
  case Intrinsic::loongarch_lsx_vsrlni_w_d:
  case Intrinsic::loongarch_lsx_vsrani_w_d:
  case Intrinsic::loongarch_lsx_vsrlrni_w_d:
  case Intrinsic::loongarch_lsx_vsrarni_w_d:
  case Intrinsic::loongarch_lsx_vssrlni_w_d:
  case Intrinsic::loongarch_lsx_vssrani_w_d:
  case Intrinsic::loongarch_lsx_vssrlni_wu_d:
  case Intrinsic::loongarch_lsx_vssrani_wu_d:
  case Intrinsic::loongarch_lsx_vssrlrni_w_d:
  case Intrinsic::loongarch_lsx_vssrarni_w_d:
  case Intrinsic::loongarch_lsx_vssrlrni_wu_d:
  case Intrinsic::loongarch_lsx_vssrarni_wu_d:
  case Intrinsic::loongarch_lasx_xvsrlni_w_d:
  case Intrinsic::loongarch_lasx_xvsrani_w_d:
  case Intrinsic::loongarch_lasx_xvsrlrni_w_d:
  case Intrinsic::loongarch_lasx_xvsrarni_w_d:
  case Intrinsic::loongarch_lasx_xvssrlni_w_d:
  case Intrinsic::loongarch_lasx_xvssrani_w_d:
  case Intrinsic::loongarch_lasx_xvssrlni_wu_d:
  case Intrinsic::loongarch_lasx_xvssrani_wu_d:
  case Intrinsic::loongarch_lasx_xvssrlrni_w_d:
  case Intrinsic::loongarch_lasx_xvssrarni_w_d:
  case Intrinsic::loongarch_lasx_xvssrlrni_wu_d:
  case Intrinsic::loongarch_lasx_xvssrarni_wu_d:
    return checkIntrinsicImmArg<6>(Op, 3, DAG);
  case Intrinsic::loongarch_lsx_vsrlni_d_q:
  case Intrinsic::loongarch_lsx_vsrani_d_q:
  case Intrinsic::loongarch_lsx_vsrlrni_d_q:
  case Intrinsic::loongarch_lsx_vsrarni_d_q:
  case Intrinsic::loongarch_lsx_vssrlni_d_q:
  case Intrinsic::loongarch_lsx_vssrani_d_q:
  case Intrinsic::loongarch_lsx_vssrlni_du_q:
  case Intrinsic::loongarch_lsx_vssrani_du_q:
  case Intrinsic::loongarch_lsx_vssrlrni_d_q:
  case Intrinsic::loongarch_lsx_vssrarni_d_q:
  case Intrinsic::loongarch_lsx_vssrlrni_du_q:
  case Intrinsic::loongarch_lsx_vssrarni_du_q:
  case Intrinsic::loongarch_lasx_xvsrlni_d_q:
  case Intrinsic::loongarch_lasx_xvsrani_d_q:
  case Intrinsic::loongarch_lasx_xvsrlrni_d_q:
  case Intrinsic::loongarch_lasx_xvsrarni_d_q:
  case Intrinsic::loongarch_lasx_xvssrlni_d_q:
  case Intrinsic::loongarch_lasx_xvssrani_d_q:
  case Intrinsic::loongarch_lasx_xvssrlni_du_q:
  case Intrinsic::loongarch_lasx_xvssrani_du_q:
  case Intrinsic::loongarch_lasx_xvssrlrni_d_q:
  case Intrinsic::loongarch_lasx_xvssrarni_d_q:
  case Intrinsic::loongarch_lasx_xvssrlrni_du_q:
  case Intrinsic::loongarch_lasx_xvssrarni_du_q:
    return checkIntrinsicImmArg<7>(Op, 3, DAG);
  case Intrinsic::loongarch_lsx_vnori_b:
  case Intrinsic::loongarch_lsx_vshuf4i_b:
  case Intrinsic::loongarch_lsx_vshuf4i_h:
  case Intrinsic::loongarch_lsx_vshuf4i_w:
  case Intrinsic::loongarch_lasx_xvnori_b:
  case Intrinsic::loongarch_lasx_xvshuf4i_b:
  case Intrinsic::loongarch_lasx_xvshuf4i_h:
  case Intrinsic::loongarch_lasx_xvshuf4i_w:
  case Intrinsic::loongarch_lasx_xvpermi_d:
    return checkIntrinsicImmArg<8>(Op, 2, DAG);
  case Intrinsic::loongarch_lsx_vshuf4i_d:
  case Intrinsic::loongarch_lsx_vpermi_w:
  case Intrinsic::loongarch_lsx_vbitseli_b:
  case Intrinsic::loongarch_lsx_vextrins_b:
  case Intrinsic::loongarch_lsx_vextrins_h:
  case Intrinsic::loongarch_lsx_vextrins_w:
  case Intrinsic::loongarch_lsx_vextrins_d:
  case Intrinsic::loongarch_lasx_xvshuf4i_d:
  case Intrinsic::loongarch_lasx_xvpermi_w:
  case Intrinsic::loongarch_lasx_xvpermi_q:
  case Intrinsic::loongarch_lasx_xvbitseli_b:
  case Intrinsic::loongarch_lasx_xvextrins_b:
  case Intrinsic::loongarch_lasx_xvextrins_h:
  case Intrinsic::loongarch_lasx_xvextrins_w:
  case Intrinsic::loongarch_lasx_xvextrins_d:
    return checkIntrinsicImmArg<8>(Op, 3, DAG);
  case Intrinsic::loongarch_lsx_vrepli_b:
  case Intrinsic::loongarch_lsx_vrepli_h:
  case Intrinsic::loongarch_lsx_vrepli_w:
  case Intrinsic::loongarch_lsx_vrepli_d:
  case Intrinsic::loongarch_lasx_xvrepli_b:
  case Intrinsic::loongarch_lasx_xvrepli_h:
  case Intrinsic::loongarch_lasx_xvrepli_w:
  case Intrinsic::loongarch_lasx_xvrepli_d:
    return checkIntrinsicImmArg<10>(Op, 1, DAG, /*IsSigned=*/true);
  case Intrinsic::loongarch_lsx_vldi:
  case Intrinsic::loongarch_lasx_xvldi:
    return checkIntrinsicImmArg<13>(Op, 1, DAG, /*IsSigned=*/true);
  }
}

// Helper function that emits error message for intrinsics with chain and return
// merge values of a UNDEF and the chain.
static SDValue emitIntrinsicWithChainErrorMessage(SDValue Op,
                                                  StringRef ErrorMsg,
                                                  SelectionDAG &DAG) {
  DAG.getContext()->emitError(Op->getOperationName(0) + ": " + ErrorMsg + ".");
  return DAG.getMergeValues({DAG.getUNDEF(Op.getValueType()), Op.getOperand(0)},
                            SDLoc(Op));
}

SDValue
LoongArchTargetLowering::lowerINTRINSIC_W_CHAIN(SDValue Op,
                                                SelectionDAG &DAG) const {
  SDLoc DL(Op);
  MVT GRLenVT = Subtarget.getGRLenVT();
  EVT VT = Op.getValueType();
  SDValue Chain = Op.getOperand(0);
  const StringRef ErrorMsgOOR = "argument out of range";
  const StringRef ErrorMsgReqLA64 = "requires loongarch64";
  const StringRef ErrorMsgReqF = "requires basic 'f' target feature";

  switch (Op.getConstantOperandVal(1)) {
  default:
    return Op;
  case Intrinsic::loongarch_crc_w_b_w:
  case Intrinsic::loongarch_crc_w_h_w:
  case Intrinsic::loongarch_crc_w_w_w:
  case Intrinsic::loongarch_crc_w_d_w:
  case Intrinsic::loongarch_crcc_w_b_w:
  case Intrinsic::loongarch_crcc_w_h_w:
  case Intrinsic::loongarch_crcc_w_w_w:
  case Intrinsic::loongarch_crcc_w_d_w:
    return emitIntrinsicWithChainErrorMessage(Op, ErrorMsgReqLA64, DAG);
  case Intrinsic::loongarch_csrrd_w:
  case Intrinsic::loongarch_csrrd_d: {
    unsigned Imm = Op.getConstantOperandVal(2);
    return !isUInt<14>(Imm)
               ? emitIntrinsicWithChainErrorMessage(Op, ErrorMsgOOR, DAG)
               : DAG.getNode(LoongArchISD::CSRRD, DL, {GRLenVT, MVT::Other},
                             {Chain, DAG.getConstant(Imm, DL, GRLenVT)});
  }
  case Intrinsic::loongarch_csrwr_w:
  case Intrinsic::loongarch_csrwr_d: {
    unsigned Imm = Op.getConstantOperandVal(3);
    return !isUInt<14>(Imm)
               ? emitIntrinsicWithChainErrorMessage(Op, ErrorMsgOOR, DAG)
               : DAG.getNode(LoongArchISD::CSRWR, DL, {GRLenVT, MVT::Other},
                             {Chain, Op.getOperand(2),
                              DAG.getConstant(Imm, DL, GRLenVT)});
  }
  case Intrinsic::loongarch_csrxchg_w:
  case Intrinsic::loongarch_csrxchg_d: {
    unsigned Imm = Op.getConstantOperandVal(4);
    return !isUInt<14>(Imm)
               ? emitIntrinsicWithChainErrorMessage(Op, ErrorMsgOOR, DAG)
               : DAG.getNode(LoongArchISD::CSRXCHG, DL, {GRLenVT, MVT::Other},
                             {Chain, Op.getOperand(2), Op.getOperand(3),
                              DAG.getConstant(Imm, DL, GRLenVT)});
  }
  case Intrinsic::loongarch_iocsrrd_d: {
    return DAG.getNode(
        LoongArchISD::IOCSRRD_D, DL, {GRLenVT, MVT::Other},
        {Chain, DAG.getNode(ISD::ANY_EXTEND, DL, MVT::i64, Op.getOperand(2))});
  }
#define IOCSRRD_CASE(NAME, NODE)                                               \
  case Intrinsic::loongarch_##NAME: {                                          \
    return DAG.getNode(LoongArchISD::NODE, DL, {GRLenVT, MVT::Other},          \
                       {Chain, Op.getOperand(2)});                             \
  }
    IOCSRRD_CASE(iocsrrd_b, IOCSRRD_B);
    IOCSRRD_CASE(iocsrrd_h, IOCSRRD_H);
    IOCSRRD_CASE(iocsrrd_w, IOCSRRD_W);
#undef IOCSRRD_CASE
  case Intrinsic::loongarch_cpucfg: {
    return DAG.getNode(LoongArchISD::CPUCFG, DL, {GRLenVT, MVT::Other},
                       {Chain, Op.getOperand(2)});
  }
  case Intrinsic::loongarch_lddir_d: {
    unsigned Imm = Op.getConstantOperandVal(3);
    return !isUInt<8>(Imm)
               ? emitIntrinsicWithChainErrorMessage(Op, ErrorMsgOOR, DAG)
               : Op;
  }
  case Intrinsic::loongarch_movfcsr2gr: {
    if (!Subtarget.hasBasicF())
      return emitIntrinsicWithChainErrorMessage(Op, ErrorMsgReqF, DAG);
    unsigned Imm = Op.getConstantOperandVal(2);
    return !isUInt<2>(Imm)
               ? emitIntrinsicWithChainErrorMessage(Op, ErrorMsgOOR, DAG)
               : DAG.getNode(LoongArchISD::MOVFCSR2GR, DL, {VT, MVT::Other},
                             {Chain, DAG.getConstant(Imm, DL, GRLenVT)});
  }
  case Intrinsic::loongarch_lsx_vld:
  case Intrinsic::loongarch_lsx_vldrepl_b:
  case Intrinsic::loongarch_lasx_xvld:
  case Intrinsic::loongarch_lasx_xvldrepl_b:
    return !isInt<12>(cast<ConstantSDNode>(Op.getOperand(3))->getSExtValue())
               ? emitIntrinsicWithChainErrorMessage(Op, ErrorMsgOOR, DAG)
               : SDValue();
  case Intrinsic::loongarch_lsx_vldrepl_h:
  case Intrinsic::loongarch_lasx_xvldrepl_h:
    return !isShiftedInt<11, 1>(
               cast<ConstantSDNode>(Op.getOperand(3))->getSExtValue())
               ? emitIntrinsicWithChainErrorMessage(
                     Op, "argument out of range or not a multiple of 2", DAG)
               : SDValue();
  case Intrinsic::loongarch_lsx_vldrepl_w:
  case Intrinsic::loongarch_lasx_xvldrepl_w:
    return !isShiftedInt<10, 2>(
               cast<ConstantSDNode>(Op.getOperand(3))->getSExtValue())
               ? emitIntrinsicWithChainErrorMessage(
                     Op, "argument out of range or not a multiple of 4", DAG)
               : SDValue();
  case Intrinsic::loongarch_lsx_vldrepl_d:
  case Intrinsic::loongarch_lasx_xvldrepl_d:
    return !isShiftedInt<9, 3>(
               cast<ConstantSDNode>(Op.getOperand(3))->getSExtValue())
               ? emitIntrinsicWithChainErrorMessage(
                     Op, "argument out of range or not a multiple of 8", DAG)
               : SDValue();
  }
}

// Helper function that emits error message for intrinsics with void return
// value and return the chain.
static SDValue emitIntrinsicErrorMessage(SDValue Op, StringRef ErrorMsg,
                                         SelectionDAG &DAG) {

  DAG.getContext()->emitError(Op->getOperationName(0) + ": " + ErrorMsg + ".");
  return Op.getOperand(0);
}

SDValue LoongArchTargetLowering::lowerINTRINSIC_VOID(SDValue Op,
                                                     SelectionDAG &DAG) const {
  SDLoc DL(Op);
  MVT GRLenVT = Subtarget.getGRLenVT();
  SDValue Chain = Op.getOperand(0);
  uint64_t IntrinsicEnum = Op.getConstantOperandVal(1);
  SDValue Op2 = Op.getOperand(2);
  const StringRef ErrorMsgOOR = "argument out of range";
  const StringRef ErrorMsgReqLA64 = "requires loongarch64";
  const StringRef ErrorMsgReqLA32 = "requires loongarch32";
  const StringRef ErrorMsgReqF = "requires basic 'f' target feature";

  switch (IntrinsicEnum) {
  default:
    // TODO: Add more Intrinsics.
    return SDValue();
  case Intrinsic::loongarch_cacop_d:
  case Intrinsic::loongarch_cacop_w: {
    if (IntrinsicEnum == Intrinsic::loongarch_cacop_d && !Subtarget.is64Bit())
      return emitIntrinsicErrorMessage(Op, ErrorMsgReqLA64, DAG);
    if (IntrinsicEnum == Intrinsic::loongarch_cacop_w && Subtarget.is64Bit())
      return emitIntrinsicErrorMessage(Op, ErrorMsgReqLA32, DAG);
    // call void @llvm.loongarch.cacop.[d/w](uimm5, rj, simm12)
    unsigned Imm1 = Op2->getAsZExtVal();
    int Imm2 = cast<ConstantSDNode>(Op.getOperand(4))->getSExtValue();
    if (!isUInt<5>(Imm1) || !isInt<12>(Imm2))
      return emitIntrinsicErrorMessage(Op, ErrorMsgOOR, DAG);
    return Op;
  }
  case Intrinsic::loongarch_dbar: {
    unsigned Imm = Op2->getAsZExtVal();
    return !isUInt<15>(Imm)
               ? emitIntrinsicErrorMessage(Op, ErrorMsgOOR, DAG)
               : DAG.getNode(LoongArchISD::DBAR, DL, MVT::Other, Chain,
                             DAG.getConstant(Imm, DL, GRLenVT));
  }
  case Intrinsic::loongarch_ibar: {
    unsigned Imm = Op2->getAsZExtVal();
    return !isUInt<15>(Imm)
               ? emitIntrinsicErrorMessage(Op, ErrorMsgOOR, DAG)
               : DAG.getNode(LoongArchISD::IBAR, DL, MVT::Other, Chain,
                             DAG.getConstant(Imm, DL, GRLenVT));
  }
  case Intrinsic::loongarch_break: {
    unsigned Imm = Op2->getAsZExtVal();
    return !isUInt<15>(Imm)
               ? emitIntrinsicErrorMessage(Op, ErrorMsgOOR, DAG)
               : DAG.getNode(LoongArchISD::BREAK, DL, MVT::Other, Chain,
                             DAG.getConstant(Imm, DL, GRLenVT));
  }
  case Intrinsic::loongarch_movgr2fcsr: {
    if (!Subtarget.hasBasicF())
      return emitIntrinsicErrorMessage(Op, ErrorMsgReqF, DAG);
    unsigned Imm = Op2->getAsZExtVal();
    return !isUInt<2>(Imm)
               ? emitIntrinsicErrorMessage(Op, ErrorMsgOOR, DAG)
               : DAG.getNode(LoongArchISD::MOVGR2FCSR, DL, MVT::Other, Chain,
                             DAG.getConstant(Imm, DL, GRLenVT),
                             DAG.getNode(ISD::ANY_EXTEND, DL, GRLenVT,
                                         Op.getOperand(3)));
  }
  case Intrinsic::loongarch_syscall: {
    unsigned Imm = Op2->getAsZExtVal();
    return !isUInt<15>(Imm)
               ? emitIntrinsicErrorMessage(Op, ErrorMsgOOR, DAG)
               : DAG.getNode(LoongArchISD::SYSCALL, DL, MVT::Other, Chain,
                             DAG.getConstant(Imm, DL, GRLenVT));
  }
#define IOCSRWR_CASE(NAME, NODE)                                               \
  case Intrinsic::loongarch_##NAME: {                                          \
    SDValue Op3 = Op.getOperand(3);                                            \
    return Subtarget.is64Bit()                                                 \
               ? DAG.getNode(LoongArchISD::NODE, DL, MVT::Other, Chain,        \
                             DAG.getNode(ISD::ANY_EXTEND, DL, MVT::i64, Op2),  \
                             DAG.getNode(ISD::ANY_EXTEND, DL, MVT::i64, Op3))  \
               : DAG.getNode(LoongArchISD::NODE, DL, MVT::Other, Chain, Op2,   \
                             Op3);                                             \
  }
    IOCSRWR_CASE(iocsrwr_b, IOCSRWR_B);
    IOCSRWR_CASE(iocsrwr_h, IOCSRWR_H);
    IOCSRWR_CASE(iocsrwr_w, IOCSRWR_W);
#undef IOCSRWR_CASE
  case Intrinsic::loongarch_iocsrwr_d: {
    return !Subtarget.is64Bit()
               ? emitIntrinsicErrorMessage(Op, ErrorMsgReqLA64, DAG)
               : DAG.getNode(LoongArchISD::IOCSRWR_D, DL, MVT::Other, Chain,
                             Op2,
                             DAG.getNode(ISD::ANY_EXTEND, DL, MVT::i64,
                                         Op.getOperand(3)));
  }
#define ASRT_LE_GT_CASE(NAME)                                                  \
  case Intrinsic::loongarch_##NAME: {                                          \
    return !Subtarget.is64Bit()                                                \
               ? emitIntrinsicErrorMessage(Op, ErrorMsgReqLA64, DAG)           \
               : Op;                                                           \
  }
    ASRT_LE_GT_CASE(asrtle_d)
    ASRT_LE_GT_CASE(asrtgt_d)
#undef ASRT_LE_GT_CASE
  case Intrinsic::loongarch_ldpte_d: {
    unsigned Imm = Op.getConstantOperandVal(3);
    return !Subtarget.is64Bit()
               ? emitIntrinsicErrorMessage(Op, ErrorMsgReqLA64, DAG)
           : !isUInt<8>(Imm) ? emitIntrinsicErrorMessage(Op, ErrorMsgOOR, DAG)
                             : Op;
  }
  case Intrinsic::loongarch_lsx_vst:
  case Intrinsic::loongarch_lasx_xvst:
    return !isInt<12>(cast<ConstantSDNode>(Op.getOperand(4))->getSExtValue())
               ? emitIntrinsicErrorMessage(Op, ErrorMsgOOR, DAG)
               : SDValue();
  case Intrinsic::loongarch_lasx_xvstelm_b:
    return (!isInt<8>(cast<ConstantSDNode>(Op.getOperand(4))->getSExtValue()) ||
            !isUInt<5>(Op.getConstantOperandVal(5)))
               ? emitIntrinsicErrorMessage(Op, ErrorMsgOOR, DAG)
               : SDValue();
  case Intrinsic::loongarch_lsx_vstelm_b:
    return (!isInt<8>(cast<ConstantSDNode>(Op.getOperand(4))->getSExtValue()) ||
            !isUInt<4>(Op.getConstantOperandVal(5)))
               ? emitIntrinsicErrorMessage(Op, ErrorMsgOOR, DAG)
               : SDValue();
  case Intrinsic::loongarch_lasx_xvstelm_h:
    return (!isShiftedInt<8, 1>(
                cast<ConstantSDNode>(Op.getOperand(4))->getSExtValue()) ||
            !isUInt<4>(Op.getConstantOperandVal(5)))
               ? emitIntrinsicErrorMessage(
                     Op, "argument out of range or not a multiple of 2", DAG)
               : SDValue();
  case Intrinsic::loongarch_lsx_vstelm_h:
    return (!isShiftedInt<8, 1>(
                cast<ConstantSDNode>(Op.getOperand(4))->getSExtValue()) ||
            !isUInt<3>(Op.getConstantOperandVal(5)))
               ? emitIntrinsicErrorMessage(
                     Op, "argument out of range or not a multiple of 2", DAG)
               : SDValue();
  case Intrinsic::loongarch_lasx_xvstelm_w:
    return (!isShiftedInt<8, 2>(
                cast<ConstantSDNode>(Op.getOperand(4))->getSExtValue()) ||
            !isUInt<3>(Op.getConstantOperandVal(5)))
               ? emitIntrinsicErrorMessage(
                     Op, "argument out of range or not a multiple of 4", DAG)
               : SDValue();
  case Intrinsic::loongarch_lsx_vstelm_w:
    return (!isShiftedInt<8, 2>(
                cast<ConstantSDNode>(Op.getOperand(4))->getSExtValue()) ||
            !isUInt<2>(Op.getConstantOperandVal(5)))
               ? emitIntrinsicErrorMessage(
                     Op, "argument out of range or not a multiple of 4", DAG)
               : SDValue();
  case Intrinsic::loongarch_lasx_xvstelm_d:
    return (!isShiftedInt<8, 3>(
                cast<ConstantSDNode>(Op.getOperand(4))->getSExtValue()) ||
            !isUInt<2>(Op.getConstantOperandVal(5)))
               ? emitIntrinsicErrorMessage(
                     Op, "argument out of range or not a multiple of 8", DAG)
               : SDValue();
  case Intrinsic::loongarch_lsx_vstelm_d:
    return (!isShiftedInt<8, 3>(
                cast<ConstantSDNode>(Op.getOperand(4))->getSExtValue()) ||
            !isUInt<1>(Op.getConstantOperandVal(5)))
               ? emitIntrinsicErrorMessage(
                     Op, "argument out of range or not a multiple of 8", DAG)
               : SDValue();
  }
}

SDValue LoongArchTargetLowering::lowerShiftLeftParts(SDValue Op,
                                                     SelectionDAG &DAG) const {
  SDLoc DL(Op);
  SDValue Lo = Op.getOperand(0);
  SDValue Hi = Op.getOperand(1);
  SDValue Shamt = Op.getOperand(2);
  EVT VT = Lo.getValueType();

  // if Shamt-GRLen < 0: // Shamt < GRLen
  //   Lo = Lo << Shamt
  //   Hi = (Hi << Shamt) | ((Lo >>u 1) >>u (GRLen-1 ^ Shamt))
  // else:
  //   Lo = 0
  //   Hi = Lo << (Shamt-GRLen)

  SDValue Zero = DAG.getConstant(0, DL, VT);
  SDValue One = DAG.getConstant(1, DL, VT);
  SDValue MinusGRLen =
      DAG.getSignedConstant(-(int)Subtarget.getGRLen(), DL, VT);
  SDValue GRLenMinus1 = DAG.getConstant(Subtarget.getGRLen() - 1, DL, VT);
  SDValue ShamtMinusGRLen = DAG.getNode(ISD::ADD, DL, VT, Shamt, MinusGRLen);
  SDValue GRLenMinus1Shamt = DAG.getNode(ISD::XOR, DL, VT, Shamt, GRLenMinus1);

  SDValue LoTrue = DAG.getNode(ISD::SHL, DL, VT, Lo, Shamt);
  SDValue ShiftRight1Lo = DAG.getNode(ISD::SRL, DL, VT, Lo, One);
  SDValue ShiftRightLo =
      DAG.getNode(ISD::SRL, DL, VT, ShiftRight1Lo, GRLenMinus1Shamt);
  SDValue ShiftLeftHi = DAG.getNode(ISD::SHL, DL, VT, Hi, Shamt);
  SDValue HiTrue = DAG.getNode(ISD::OR, DL, VT, ShiftLeftHi, ShiftRightLo);
  SDValue HiFalse = DAG.getNode(ISD::SHL, DL, VT, Lo, ShamtMinusGRLen);

  SDValue CC = DAG.getSetCC(DL, VT, ShamtMinusGRLen, Zero, ISD::SETLT);

  Lo = DAG.getNode(ISD::SELECT, DL, VT, CC, LoTrue, Zero);
  Hi = DAG.getNode(ISD::SELECT, DL, VT, CC, HiTrue, HiFalse);

  SDValue Parts[2] = {Lo, Hi};
  return DAG.getMergeValues(Parts, DL);
}

SDValue LoongArchTargetLowering::lowerShiftRightParts(SDValue Op,
                                                      SelectionDAG &DAG,
                                                      bool IsSRA) const {
  SDLoc DL(Op);
  SDValue Lo = Op.getOperand(0);
  SDValue Hi = Op.getOperand(1);
  SDValue Shamt = Op.getOperand(2);
  EVT VT = Lo.getValueType();

  // SRA expansion:
  //   if Shamt-GRLen < 0: // Shamt < GRLen
  //     Lo = (Lo >>u Shamt) | ((Hi << 1) << (ShAmt ^ GRLen-1))
  //     Hi = Hi >>s Shamt
  //   else:
  //     Lo = Hi >>s (Shamt-GRLen);
  //     Hi = Hi >>s (GRLen-1)
  //
  // SRL expansion:
  //   if Shamt-GRLen < 0: // Shamt < GRLen
  //     Lo = (Lo >>u Shamt) | ((Hi << 1) << (ShAmt ^ GRLen-1))
  //     Hi = Hi >>u Shamt
  //   else:
  //     Lo = Hi >>u (Shamt-GRLen);
  //     Hi = 0;

  unsigned ShiftRightOp = IsSRA ? ISD::SRA : ISD::SRL;

  SDValue Zero = DAG.getConstant(0, DL, VT);
  SDValue One = DAG.getConstant(1, DL, VT);
  SDValue MinusGRLen =
      DAG.getSignedConstant(-(int)Subtarget.getGRLen(), DL, VT);
  SDValue GRLenMinus1 = DAG.getConstant(Subtarget.getGRLen() - 1, DL, VT);
  SDValue ShamtMinusGRLen = DAG.getNode(ISD::ADD, DL, VT, Shamt, MinusGRLen);
  SDValue GRLenMinus1Shamt = DAG.getNode(ISD::XOR, DL, VT, Shamt, GRLenMinus1);

  SDValue ShiftRightLo = DAG.getNode(ISD::SRL, DL, VT, Lo, Shamt);
  SDValue ShiftLeftHi1 = DAG.getNode(ISD::SHL, DL, VT, Hi, One);
  SDValue ShiftLeftHi =
      DAG.getNode(ISD::SHL, DL, VT, ShiftLeftHi1, GRLenMinus1Shamt);
  SDValue LoTrue = DAG.getNode(ISD::OR, DL, VT, ShiftRightLo, ShiftLeftHi);
  SDValue HiTrue = DAG.getNode(ShiftRightOp, DL, VT, Hi, Shamt);
  SDValue LoFalse = DAG.getNode(ShiftRightOp, DL, VT, Hi, ShamtMinusGRLen);
  SDValue HiFalse =
      IsSRA ? DAG.getNode(ISD::SRA, DL, VT, Hi, GRLenMinus1) : Zero;

  SDValue CC = DAG.getSetCC(DL, VT, ShamtMinusGRLen, Zero, ISD::SETLT);

  Lo = DAG.getNode(ISD::SELECT, DL, VT, CC, LoTrue, LoFalse);
  Hi = DAG.getNode(ISD::SELECT, DL, VT, CC, HiTrue, HiFalse);

  SDValue Parts[2] = {Lo, Hi};
  return DAG.getMergeValues(Parts, DL);
}

// Returns the opcode of the target-specific SDNode that implements the 32-bit
// form of the given Opcode.
static LoongArchISD::NodeType getLoongArchWOpcode(unsigned Opcode) {
  switch (Opcode) {
  default:
    llvm_unreachable("Unexpected opcode");
  case ISD::SDIV:
    return LoongArchISD::DIV_W;
  case ISD::UDIV:
    return LoongArchISD::DIV_WU;
  case ISD::SREM:
    return LoongArchISD::MOD_W;
  case ISD::UREM:
    return LoongArchISD::MOD_WU;
  case ISD::SHL:
    return LoongArchISD::SLL_W;
  case ISD::SRA:
    return LoongArchISD::SRA_W;
  case ISD::SRL:
    return LoongArchISD::SRL_W;
  case ISD::ROTL:
  case ISD::ROTR:
    return LoongArchISD::ROTR_W;
  case ISD::CTTZ:
    return LoongArchISD::CTZ_W;
  case ISD::CTLZ:
    return LoongArchISD::CLZ_W;
  }
}

// Converts the given i8/i16/i32 operation to a target-specific SelectionDAG
// node. Because i8/i16/i32 isn't a legal type for LA64, these operations would
// otherwise be promoted to i64, making it difficult to select the
// SLL_W/.../*W later one because the fact the operation was originally of
// type i8/i16/i32 is lost.
static SDValue customLegalizeToWOp(SDNode *N, SelectionDAG &DAG, int NumOp,
                                   unsigned ExtOpc = ISD::ANY_EXTEND) {
  SDLoc DL(N);
  LoongArchISD::NodeType WOpcode = getLoongArchWOpcode(N->getOpcode());
  SDValue NewOp0, NewRes;

  switch (NumOp) {
  default:
    llvm_unreachable("Unexpected NumOp");
  case 1: {
    NewOp0 = DAG.getNode(ExtOpc, DL, MVT::i64, N->getOperand(0));
    NewRes = DAG.getNode(WOpcode, DL, MVT::i64, NewOp0);
    break;
  }
  case 2: {
    NewOp0 = DAG.getNode(ExtOpc, DL, MVT::i64, N->getOperand(0));
    SDValue NewOp1 = DAG.getNode(ExtOpc, DL, MVT::i64, N->getOperand(1));
    if (N->getOpcode() == ISD::ROTL) {
      SDValue TmpOp = DAG.getConstant(32, DL, MVT::i64);
      NewOp1 = DAG.getNode(ISD::SUB, DL, MVT::i64, TmpOp, NewOp1);
    }
    NewRes = DAG.getNode(WOpcode, DL, MVT::i64, NewOp0, NewOp1);
    break;
  }
    // TODO:Handle more NumOp.
  }

  // ReplaceNodeResults requires we maintain the same type for the return
  // value.
  return DAG.getNode(ISD::TRUNCATE, DL, N->getValueType(0), NewRes);
}

// Converts the given 32-bit operation to a i64 operation with signed extension
// semantic to reduce the signed extension instructions.
static SDValue customLegalizeToWOpWithSExt(SDNode *N, SelectionDAG &DAG) {
  SDLoc DL(N);
  SDValue NewOp0 = DAG.getNode(ISD::ANY_EXTEND, DL, MVT::i64, N->getOperand(0));
  SDValue NewOp1 = DAG.getNode(ISD::ANY_EXTEND, DL, MVT::i64, N->getOperand(1));
  SDValue NewWOp = DAG.getNode(N->getOpcode(), DL, MVT::i64, NewOp0, NewOp1);
  SDValue NewRes = DAG.getNode(ISD::SIGN_EXTEND_INREG, DL, MVT::i64, NewWOp,
                               DAG.getValueType(MVT::i32));
  return DAG.getNode(ISD::TRUNCATE, DL, MVT::i32, NewRes);
}

// Helper function that emits error message for intrinsics with/without chain
// and return a UNDEF or and the chain as the results.
static void emitErrorAndReplaceIntrinsicResults(
    SDNode *N, SmallVectorImpl<SDValue> &Results, SelectionDAG &DAG,
    StringRef ErrorMsg, bool WithChain = true) {
  DAG.getContext()->emitError(N->getOperationName(0) + ": " + ErrorMsg + ".");
  Results.push_back(DAG.getUNDEF(N->getValueType(0)));
  if (!WithChain)
    return;
  Results.push_back(N->getOperand(0));
}

template <unsigned N>
static void
replaceVPICKVE2GRResults(SDNode *Node, SmallVectorImpl<SDValue> &Results,
                         SelectionDAG &DAG, const LoongArchSubtarget &Subtarget,
                         unsigned ResOp) {
  const StringRef ErrorMsgOOR = "argument out of range";
  unsigned Imm = Node->getConstantOperandVal(2);
  if (!isUInt<N>(Imm)) {
    emitErrorAndReplaceIntrinsicResults(Node, Results, DAG, ErrorMsgOOR,
                                        /*WithChain=*/false);
    return;
  }
  SDLoc DL(Node);
  SDValue Vec = Node->getOperand(1);

  SDValue PickElt =
      DAG.getNode(ResOp, DL, Subtarget.getGRLenVT(), Vec,
                  DAG.getConstant(Imm, DL, Subtarget.getGRLenVT()),
                  DAG.getValueType(Vec.getValueType().getVectorElementType()));
  Results.push_back(DAG.getNode(ISD::TRUNCATE, DL, Node->getValueType(0),
                                PickElt.getValue(0)));
}

static void replaceVecCondBranchResults(SDNode *N,
                                        SmallVectorImpl<SDValue> &Results,
                                        SelectionDAG &DAG,
                                        const LoongArchSubtarget &Subtarget,
                                        unsigned ResOp) {
  SDLoc DL(N);
  SDValue Vec = N->getOperand(1);

  SDValue CB = DAG.getNode(ResOp, DL, Subtarget.getGRLenVT(), Vec);
  Results.push_back(
      DAG.getNode(ISD::TRUNCATE, DL, N->getValueType(0), CB.getValue(0)));
}

static void
replaceINTRINSIC_WO_CHAINResults(SDNode *N, SmallVectorImpl<SDValue> &Results,
                                 SelectionDAG &DAG,
                                 const LoongArchSubtarget &Subtarget) {
  switch (N->getConstantOperandVal(0)) {
  default:
    llvm_unreachable("Unexpected Intrinsic.");
  case Intrinsic::loongarch_lsx_vpickve2gr_b:
    replaceVPICKVE2GRResults<4>(N, Results, DAG, Subtarget,
                                LoongArchISD::VPICK_SEXT_ELT);
    break;
  case Intrinsic::loongarch_lsx_vpickve2gr_h:
  case Intrinsic::loongarch_lasx_xvpickve2gr_w:
    replaceVPICKVE2GRResults<3>(N, Results, DAG, Subtarget,
                                LoongArchISD::VPICK_SEXT_ELT);
    break;
  case Intrinsic::loongarch_lsx_vpickve2gr_w:
    replaceVPICKVE2GRResults<2>(N, Results, DAG, Subtarget,
                                LoongArchISD::VPICK_SEXT_ELT);
    break;
  case Intrinsic::loongarch_lsx_vpickve2gr_bu:
    replaceVPICKVE2GRResults<4>(N, Results, DAG, Subtarget,
                                LoongArchISD::VPICK_ZEXT_ELT);
    break;
  case Intrinsic::loongarch_lsx_vpickve2gr_hu:
  case Intrinsic::loongarch_lasx_xvpickve2gr_wu:
    replaceVPICKVE2GRResults<3>(N, Results, DAG, Subtarget,
                                LoongArchISD::VPICK_ZEXT_ELT);
    break;
  case Intrinsic::loongarch_lsx_vpickve2gr_wu:
    replaceVPICKVE2GRResults<2>(N, Results, DAG, Subtarget,
                                LoongArchISD::VPICK_ZEXT_ELT);
    break;
  case Intrinsic::loongarch_lsx_bz_b:
  case Intrinsic::loongarch_lsx_bz_h:
  case Intrinsic::loongarch_lsx_bz_w:
  case Intrinsic::loongarch_lsx_bz_d:
  case Intrinsic::loongarch_lasx_xbz_b:
  case Intrinsic::loongarch_lasx_xbz_h:
  case Intrinsic::loongarch_lasx_xbz_w:
  case Intrinsic::loongarch_lasx_xbz_d:
    replaceVecCondBranchResults(N, Results, DAG, Subtarget,
                                LoongArchISD::VALL_ZERO);
    break;
  case Intrinsic::loongarch_lsx_bz_v:
  case Intrinsic::loongarch_lasx_xbz_v:
    replaceVecCondBranchResults(N, Results, DAG, Subtarget,
                                LoongArchISD::VANY_ZERO);
    break;
  case Intrinsic::loongarch_lsx_bnz_b:
  case Intrinsic::loongarch_lsx_bnz_h:
  case Intrinsic::loongarch_lsx_bnz_w:
  case Intrinsic::loongarch_lsx_bnz_d:
  case Intrinsic::loongarch_lasx_xbnz_b:
  case Intrinsic::loongarch_lasx_xbnz_h:
  case Intrinsic::loongarch_lasx_xbnz_w:
  case Intrinsic::loongarch_lasx_xbnz_d:
    replaceVecCondBranchResults(N, Results, DAG, Subtarget,
                                LoongArchISD::VALL_NONZERO);
    break;
  case Intrinsic::loongarch_lsx_bnz_v:
  case Intrinsic::loongarch_lasx_xbnz_v:
    replaceVecCondBranchResults(N, Results, DAG, Subtarget,
                                LoongArchISD::VANY_NONZERO);
    break;
  }
}

static void replaceCMP_XCHG_128Results(SDNode *N,
                                       SmallVectorImpl<SDValue> &Results,
                                       SelectionDAG &DAG) {
  assert(N->getValueType(0) == MVT::i128 &&
         "AtomicCmpSwap on types less than 128 should be legal");
  MachineMemOperand *MemOp = cast<MemSDNode>(N)->getMemOperand();

  unsigned Opcode;
  switch (MemOp->getMergedOrdering()) {
  case AtomicOrdering::Acquire:
  case AtomicOrdering::AcquireRelease:
  case AtomicOrdering::SequentiallyConsistent:
    Opcode = LoongArch::PseudoCmpXchg128Acquire;
    break;
  case AtomicOrdering::Monotonic:
  case AtomicOrdering::Release:
    Opcode = LoongArch::PseudoCmpXchg128;
    break;
  default:
    llvm_unreachable("Unexpected ordering!");
  }

  SDLoc DL(N);
  auto CmpVal = DAG.SplitScalar(N->getOperand(2), DL, MVT::i64, MVT::i64);
  auto NewVal = DAG.SplitScalar(N->getOperand(3), DL, MVT::i64, MVT::i64);
  SDValue Ops[] = {N->getOperand(1), CmpVal.first,  CmpVal.second,
                   NewVal.first,     NewVal.second, N->getOperand(0)};

  SDNode *CmpSwap = DAG.getMachineNode(
      Opcode, SDLoc(N), DAG.getVTList(MVT::i64, MVT::i64, MVT::i64, MVT::Other),
      Ops);
  DAG.setNodeMemRefs(cast<MachineSDNode>(CmpSwap), {MemOp});
  Results.push_back(DAG.getNode(ISD::BUILD_PAIR, DL, MVT::i128,
                                SDValue(CmpSwap, 0), SDValue(CmpSwap, 1)));
  Results.push_back(SDValue(CmpSwap, 3));
}

void LoongArchTargetLowering::ReplaceNodeResults(
    SDNode *N, SmallVectorImpl<SDValue> &Results, SelectionDAG &DAG) const {
  SDLoc DL(N);
  EVT VT = N->getValueType(0);
  switch (N->getOpcode()) {
  default:
    llvm_unreachable("Don't know how to legalize this operation");
  case ISD::ADD:
  case ISD::SUB:
    assert(N->getValueType(0) == MVT::i32 && Subtarget.is64Bit() &&
           "Unexpected custom legalisation");
    Results.push_back(customLegalizeToWOpWithSExt(N, DAG));
    break;
  case ISD::SDIV:
  case ISD::UDIV:
  case ISD::SREM:
  case ISD::UREM:
    assert(VT == MVT::i32 && Subtarget.is64Bit() &&
           "Unexpected custom legalisation");
    Results.push_back(customLegalizeToWOp(N, DAG, 2,
                                          Subtarget.hasDiv32() && VT == MVT::i32
                                              ? ISD::ANY_EXTEND
                                              : ISD::SIGN_EXTEND));
    break;
  case ISD::SHL:
  case ISD::SRA:
  case ISD::SRL:
    assert(VT == MVT::i32 && Subtarget.is64Bit() &&
           "Unexpected custom legalisation");
    if (N->getOperand(1).getOpcode() != ISD::Constant) {
      Results.push_back(customLegalizeToWOp(N, DAG, 2));
      break;
    }
    break;
  case ISD::ROTL:
  case ISD::ROTR:
    assert(VT == MVT::i32 && Subtarget.is64Bit() &&
           "Unexpected custom legalisation");
    Results.push_back(customLegalizeToWOp(N, DAG, 2));
    break;
  case ISD::FP_TO_SINT: {
    assert(VT == MVT::i32 && Subtarget.is64Bit() &&
           "Unexpected custom legalisation");
    SDValue Src = N->getOperand(0);
    EVT FVT = EVT::getFloatingPointVT(N->getValueSizeInBits(0));
    if (getTypeAction(*DAG.getContext(), Src.getValueType()) !=
        TargetLowering::TypeSoftenFloat) {
      if (!isTypeLegal(Src.getValueType()))
        return;
      if (Src.getValueType() == MVT::f16)
        Src = DAG.getNode(ISD::FP_EXTEND, DL, MVT::f32, Src);
      SDValue Dst = DAG.getNode(LoongArchISD::FTINT, DL, FVT, Src);
      Results.push_back(DAG.getNode(ISD::BITCAST, DL, VT, Dst));
      return;
    }
    // If the FP type needs to be softened, emit a library call using the 'si'
    // version. If we left it to default legalization we'd end up with 'di'.
    RTLIB::Libcall LC;
    LC = RTLIB::getFPTOSINT(Src.getValueType(), VT);
    MakeLibCallOptions CallOptions;
    EVT OpVT = Src.getValueType();
    CallOptions.setTypeListBeforeSoften(OpVT, VT, true);
    SDValue Chain = SDValue();
    SDValue Result;
    std::tie(Result, Chain) =
        makeLibCall(DAG, LC, VT, Src, CallOptions, DL, Chain);
    Results.push_back(Result);
    break;
  }
  case ISD::BITCAST: {
    SDValue Src = N->getOperand(0);
    EVT SrcVT = Src.getValueType();
    if (VT == MVT::i32 && SrcVT == MVT::f32 && Subtarget.is64Bit() &&
        Subtarget.hasBasicF()) {
      SDValue Dst =
          DAG.getNode(LoongArchISD::MOVFR2GR_S_LA64, DL, MVT::i64, Src);
      Results.push_back(DAG.getNode(ISD::TRUNCATE, DL, MVT::i32, Dst));
    }
    break;
  }
  case ISD::FP_TO_UINT: {
    assert(VT == MVT::i32 && Subtarget.is64Bit() &&
           "Unexpected custom legalisation");
    auto &TLI = DAG.getTargetLoweringInfo();
    SDValue Tmp1, Tmp2;
    TLI.expandFP_TO_UINT(N, Tmp1, Tmp2, DAG);
    Results.push_back(DAG.getNode(ISD::TRUNCATE, DL, MVT::i32, Tmp1));
    break;
  }
  case ISD::BSWAP: {
    SDValue Src = N->getOperand(0);
    assert((VT == MVT::i16 || VT == MVT::i32) &&
           "Unexpected custom legalization");
    MVT GRLenVT = Subtarget.getGRLenVT();
    SDValue NewSrc = DAG.getNode(ISD::ANY_EXTEND, DL, GRLenVT, Src);
    SDValue Tmp;
    switch (VT.getSizeInBits()) {
    default:
      llvm_unreachable("Unexpected operand width");
    case 16:
      Tmp = DAG.getNode(LoongArchISD::REVB_2H, DL, GRLenVT, NewSrc);
      break;
    case 32:
      // Only LA64 will get to here due to the size mismatch between VT and
      // GRLenVT, LA32 lowering is directly defined in LoongArchInstrInfo.
      Tmp = DAG.getNode(LoongArchISD::REVB_2W, DL, GRLenVT, NewSrc);
      break;
    }
    Results.push_back(DAG.getNode(ISD::TRUNCATE, DL, VT, Tmp));
    break;
  }
  case ISD::BITREVERSE: {
    SDValue Src = N->getOperand(0);
    assert((VT == MVT::i8 || (VT == MVT::i32 && Subtarget.is64Bit())) &&
           "Unexpected custom legalization");
    MVT GRLenVT = Subtarget.getGRLenVT();
    SDValue NewSrc = DAG.getNode(ISD::ANY_EXTEND, DL, GRLenVT, Src);
    SDValue Tmp;
    switch (VT.getSizeInBits()) {
    default:
      llvm_unreachable("Unexpected operand width");
    case 8:
      Tmp = DAG.getNode(LoongArchISD::BITREV_4B, DL, GRLenVT, NewSrc);
      break;
    case 32:
      Tmp = DAG.getNode(LoongArchISD::BITREV_W, DL, GRLenVT, NewSrc);
      break;
    }
    Results.push_back(DAG.getNode(ISD::TRUNCATE, DL, VT, Tmp));
    break;
  }
  case ISD::CTLZ:
  case ISD::CTTZ: {
    assert(VT == MVT::i32 && Subtarget.is64Bit() &&
           "Unexpected custom legalisation");
    Results.push_back(customLegalizeToWOp(N, DAG, 1));
    break;
  }
  case ISD::INTRINSIC_W_CHAIN: {
    SDValue Chain = N->getOperand(0);
    SDValue Op2 = N->getOperand(2);
    MVT GRLenVT = Subtarget.getGRLenVT();
    const StringRef ErrorMsgOOR = "argument out of range";
    const StringRef ErrorMsgReqLA64 = "requires loongarch64";
    const StringRef ErrorMsgReqF = "requires basic 'f' target feature";

    switch (N->getConstantOperandVal(1)) {
    default:
      llvm_unreachable("Unexpected Intrinsic.");
    case Intrinsic::loongarch_movfcsr2gr: {
      if (!Subtarget.hasBasicF()) {
        emitErrorAndReplaceIntrinsicResults(N, Results, DAG, ErrorMsgReqF);
        return;
      }
      unsigned Imm = Op2->getAsZExtVal();
      if (!isUInt<2>(Imm)) {
        emitErrorAndReplaceIntrinsicResults(N, Results, DAG, ErrorMsgOOR);
        return;
      }
      SDValue MOVFCSR2GRResults = DAG.getNode(
          LoongArchISD::MOVFCSR2GR, SDLoc(N), {MVT::i64, MVT::Other},
          {Chain, DAG.getConstant(Imm, DL, GRLenVT)});
      Results.push_back(
          DAG.getNode(ISD::TRUNCATE, DL, VT, MOVFCSR2GRResults.getValue(0)));
      Results.push_back(MOVFCSR2GRResults.getValue(1));
      break;
    }
#define CRC_CASE_EXT_BINARYOP(NAME, NODE)                                      \
  case Intrinsic::loongarch_##NAME: {                                          \
    SDValue NODE = DAG.getNode(                                                \
        LoongArchISD::NODE, DL, {MVT::i64, MVT::Other},                        \
        {Chain, DAG.getNode(ISD::ANY_EXTEND, DL, MVT::i64, Op2),               \
         DAG.getNode(ISD::ANY_EXTEND, DL, MVT::i64, N->getOperand(3))});       \
    Results.push_back(DAG.getNode(ISD::TRUNCATE, DL, VT, NODE.getValue(0)));   \
    Results.push_back(NODE.getValue(1));                                       \
    break;                                                                     \
  }
      CRC_CASE_EXT_BINARYOP(crc_w_b_w, CRC_W_B_W)
      CRC_CASE_EXT_BINARYOP(crc_w_h_w, CRC_W_H_W)
      CRC_CASE_EXT_BINARYOP(crc_w_w_w, CRC_W_W_W)
      CRC_CASE_EXT_BINARYOP(crcc_w_b_w, CRCC_W_B_W)
      CRC_CASE_EXT_BINARYOP(crcc_w_h_w, CRCC_W_H_W)
      CRC_CASE_EXT_BINARYOP(crcc_w_w_w, CRCC_W_W_W)
#undef CRC_CASE_EXT_BINARYOP

#define CRC_CASE_EXT_UNARYOP(NAME, NODE)                                       \
  case Intrinsic::loongarch_##NAME: {                                          \
    SDValue NODE = DAG.getNode(                                                \
        LoongArchISD::NODE, DL, {MVT::i64, MVT::Other},                        \
        {Chain, Op2,                                                           \
         DAG.getNode(ISD::ANY_EXTEND, DL, MVT::i64, N->getOperand(3))});       \
    Results.push_back(DAG.getNode(ISD::TRUNCATE, DL, VT, NODE.getValue(0)));   \
    Results.push_back(NODE.getValue(1));                                       \
    break;                                                                     \
  }
      CRC_CASE_EXT_UNARYOP(crc_w_d_w, CRC_W_D_W)
      CRC_CASE_EXT_UNARYOP(crcc_w_d_w, CRCC_W_D_W)
#undef CRC_CASE_EXT_UNARYOP
#define CSR_CASE(ID)                                                           \
  case Intrinsic::loongarch_##ID: {                                            \
    if (!Subtarget.is64Bit())                                                  \
      emitErrorAndReplaceIntrinsicResults(N, Results, DAG, ErrorMsgReqLA64);   \
    break;                                                                     \
  }
      CSR_CASE(csrrd_d);
      CSR_CASE(csrwr_d);
      CSR_CASE(csrxchg_d);
      CSR_CASE(iocsrrd_d);
#undef CSR_CASE
    case Intrinsic::loongarch_csrrd_w: {
      unsigned Imm = Op2->getAsZExtVal();
      if (!isUInt<14>(Imm)) {
        emitErrorAndReplaceIntrinsicResults(N, Results, DAG, ErrorMsgOOR);
        return;
      }
      SDValue CSRRDResults =
          DAG.getNode(LoongArchISD::CSRRD, DL, {GRLenVT, MVT::Other},
                      {Chain, DAG.getConstant(Imm, DL, GRLenVT)});
      Results.push_back(
          DAG.getNode(ISD::TRUNCATE, DL, VT, CSRRDResults.getValue(0)));
      Results.push_back(CSRRDResults.getValue(1));
      break;
    }
    case Intrinsic::loongarch_csrwr_w: {
      unsigned Imm = N->getConstantOperandVal(3);
      if (!isUInt<14>(Imm)) {
        emitErrorAndReplaceIntrinsicResults(N, Results, DAG, ErrorMsgOOR);
        return;
      }
      SDValue CSRWRResults =
          DAG.getNode(LoongArchISD::CSRWR, DL, {GRLenVT, MVT::Other},
                      {Chain, DAG.getNode(ISD::ANY_EXTEND, DL, MVT::i64, Op2),
                       DAG.getConstant(Imm, DL, GRLenVT)});
      Results.push_back(
          DAG.getNode(ISD::TRUNCATE, DL, VT, CSRWRResults.getValue(0)));
      Results.push_back(CSRWRResults.getValue(1));
      break;
    }
    case Intrinsic::loongarch_csrxchg_w: {
      unsigned Imm = N->getConstantOperandVal(4);
      if (!isUInt<14>(Imm)) {
        emitErrorAndReplaceIntrinsicResults(N, Results, DAG, ErrorMsgOOR);
        return;
      }
      SDValue CSRXCHGResults = DAG.getNode(
          LoongArchISD::CSRXCHG, DL, {GRLenVT, MVT::Other},
          {Chain, DAG.getNode(ISD::ANY_EXTEND, DL, MVT::i64, Op2),
           DAG.getNode(ISD::ANY_EXTEND, DL, MVT::i64, N->getOperand(3)),
           DAG.getConstant(Imm, DL, GRLenVT)});
      Results.push_back(
          DAG.getNode(ISD::TRUNCATE, DL, VT, CSRXCHGResults.getValue(0)));
      Results.push_back(CSRXCHGResults.getValue(1));
      break;
    }
#define IOCSRRD_CASE(NAME, NODE)                                               \
  case Intrinsic::loongarch_##NAME: {                                          \
    SDValue IOCSRRDResults =                                                   \
        DAG.getNode(LoongArchISD::NODE, DL, {MVT::i64, MVT::Other},            \
                    {Chain, DAG.getNode(ISD::ANY_EXTEND, DL, MVT::i64, Op2)}); \
    Results.push_back(                                                         \
        DAG.getNode(ISD::TRUNCATE, DL, VT, IOCSRRDResults.getValue(0)));       \
    Results.push_back(IOCSRRDResults.getValue(1));                             \
    break;                                                                     \
  }
      IOCSRRD_CASE(iocsrrd_b, IOCSRRD_B);
      IOCSRRD_CASE(iocsrrd_h, IOCSRRD_H);
      IOCSRRD_CASE(iocsrrd_w, IOCSRRD_W);
#undef IOCSRRD_CASE
    case Intrinsic::loongarch_cpucfg: {
      SDValue CPUCFGResults =
          DAG.getNode(LoongArchISD::CPUCFG, DL, {GRLenVT, MVT::Other},
                      {Chain, DAG.getNode(ISD::ANY_EXTEND, DL, MVT::i64, Op2)});
      Results.push_back(
          DAG.getNode(ISD::TRUNCATE, DL, VT, CPUCFGResults.getValue(0)));
      Results.push_back(CPUCFGResults.getValue(1));
      break;
    }
    case Intrinsic::loongarch_lddir_d: {
      if (!Subtarget.is64Bit()) {
        emitErrorAndReplaceIntrinsicResults(N, Results, DAG, ErrorMsgReqLA64);
        return;
      }
      break;
    }
    }
    break;
  }
  case ISD::READ_REGISTER: {
    if (Subtarget.is64Bit())
      DAG.getContext()->emitError(
          "On LA64, only 64-bit registers can be read.");
    else
      DAG.getContext()->emitError(
          "On LA32, only 32-bit registers can be read.");
    Results.push_back(DAG.getUNDEF(VT));
    Results.push_back(N->getOperand(0));
    break;
  }
  case ISD::INTRINSIC_WO_CHAIN: {
    replaceINTRINSIC_WO_CHAINResults(N, Results, DAG, Subtarget);
    break;
  }
  case ISD::LROUND: {
    SDValue Op0 = N->getOperand(0);
    EVT OpVT = Op0.getValueType();
    RTLIB::Libcall LC =
        OpVT == MVT::f64 ? RTLIB::LROUND_F64 : RTLIB::LROUND_F32;
    MakeLibCallOptions CallOptions;
    CallOptions.setTypeListBeforeSoften(OpVT, MVT::i64, true);
    SDValue Result = makeLibCall(DAG, LC, MVT::i64, Op0, CallOptions, DL).first;
    Result = DAG.getNode(ISD::TRUNCATE, DL, MVT::i32, Result);
    Results.push_back(Result);
    break;
  }
  case ISD::ATOMIC_CMP_SWAP: {
    replaceCMP_XCHG_128Results(N, Results, DAG);
    break;
  }
  case ISD::TRUNCATE: {
    MVT VT = N->getSimpleValueType(0);
    if (getTypeAction(*DAG.getContext(), VT) != TypeWidenVector)
      return;

    MVT WidenVT = getTypeToTransformTo(*DAG.getContext(), VT).getSimpleVT();
    SDValue In = N->getOperand(0);
    EVT InVT = In.getValueType();
    EVT InEltVT = InVT.getVectorElementType();
    EVT EltVT = VT.getVectorElementType();
    unsigned MinElts = VT.getVectorNumElements();
    unsigned WidenNumElts = WidenVT.getVectorNumElements();
    unsigned InBits = InVT.getSizeInBits();

    if ((128 % InBits) == 0 && WidenVT.is128BitVector()) {
      if ((InEltVT.getSizeInBits() % EltVT.getSizeInBits()) == 0) {
        int Scale = InEltVT.getSizeInBits() / EltVT.getSizeInBits();
        SmallVector<int, 16> TruncMask(WidenNumElts, -1);
        for (unsigned I = 0; I < MinElts; ++I)
          TruncMask[I] = Scale * I;

        unsigned WidenNumElts = 128 / In.getScalarValueSizeInBits();
        MVT SVT = In.getSimpleValueType().getScalarType();
        MVT VT = MVT::getVectorVT(SVT, WidenNumElts);
        SDValue WidenIn =
            DAG.getNode(ISD::INSERT_SUBVECTOR, DL, VT, DAG.getUNDEF(VT), In,
                        DAG.getVectorIdxConstant(0, DL));
        assert(isTypeLegal(WidenVT) && isTypeLegal(WidenIn.getValueType()) &&
               "Illegal vector type in truncation");
        WidenIn = DAG.getBitcast(WidenVT, WidenIn);
        Results.push_back(
            DAG.getVectorShuffle(WidenVT, DL, WidenIn, WidenIn, TruncMask));
        return;
      }
    }

    break;
  }
  }
}

static SDValue performANDCombine(SDNode *N, SelectionDAG &DAG,
                                 TargetLowering::DAGCombinerInfo &DCI,
                                 const LoongArchSubtarget &Subtarget) {
  if (DCI.isBeforeLegalizeOps())
    return SDValue();

  SDValue FirstOperand = N->getOperand(0);
  SDValue SecondOperand = N->getOperand(1);
  unsigned FirstOperandOpc = FirstOperand.getOpcode();
  EVT ValTy = N->getValueType(0);
  SDLoc DL(N);
  uint64_t lsb, msb;
  unsigned SMIdx, SMLen;
  ConstantSDNode *CN;
  SDValue NewOperand;
  MVT GRLenVT = Subtarget.getGRLenVT();

  // BSTRPICK requires the 32S feature.
  if (!Subtarget.has32S())
    return SDValue();

  // Op's second operand must be a shifted mask.
  if (!(CN = dyn_cast<ConstantSDNode>(SecondOperand)) ||
      !isShiftedMask_64(CN->getZExtValue(), SMIdx, SMLen))
    return SDValue();

  if (FirstOperandOpc == ISD::SRA || FirstOperandOpc == ISD::SRL) {
    // Pattern match BSTRPICK.
    //  $dst = and ((sra or srl) $src , lsb), (2**len - 1)
    //  => BSTRPICK $dst, $src, msb, lsb
    //  where msb = lsb + len - 1

    // The second operand of the shift must be an immediate.
    if (!(CN = dyn_cast<ConstantSDNode>(FirstOperand.getOperand(1))))
      return SDValue();

    lsb = CN->getZExtValue();

    // Return if the shifted mask does not start at bit 0 or the sum of its
    // length and lsb exceeds the word's size.
    if (SMIdx != 0 || lsb + SMLen > ValTy.getSizeInBits())
      return SDValue();

    NewOperand = FirstOperand.getOperand(0);
  } else {
    // Pattern match BSTRPICK.
    //  $dst = and $src, (2**len- 1) , if len > 12
    //  => BSTRPICK $dst, $src, msb, lsb
    //  where lsb = 0 and msb = len - 1

    // If the mask is <= 0xfff, andi can be used instead.
    if (CN->getZExtValue() <= 0xfff)
      return SDValue();

    // Return if the MSB exceeds.
    if (SMIdx + SMLen > ValTy.getSizeInBits())
      return SDValue();

    if (SMIdx > 0) {
      // Omit if the constant has more than 2 uses. This a conservative
      // decision. Whether it is a win depends on the HW microarchitecture.
      // However it should always be better for 1 and 2 uses.
      if (CN->use_size() > 2)
        return SDValue();
      // Return if the constant can be composed by a single LU12I.W.
      if ((CN->getZExtValue() & 0xfff) == 0)
        return SDValue();
      // Return if the constand can be composed by a single ADDI with
      // the zero register.
      if (CN->getSExtValue() >= -2048 && CN->getSExtValue() < 0)
        return SDValue();
    }

    lsb = SMIdx;
    NewOperand = FirstOperand;
  }

  msb = lsb + SMLen - 1;
  SDValue NR0 = DAG.getNode(LoongArchISD::BSTRPICK, DL, ValTy, NewOperand,
                            DAG.getConstant(msb, DL, GRLenVT),
                            DAG.getConstant(lsb, DL, GRLenVT));
  if (FirstOperandOpc == ISD::SRA || FirstOperandOpc == ISD::SRL || lsb == 0)
    return NR0;
  // Try to optimize to
  //   bstrpick $Rd, $Rs, msb, lsb
  //   slli     $Rd, $Rd, lsb
  return DAG.getNode(ISD::SHL, DL, ValTy, NR0,
                     DAG.getConstant(lsb, DL, GRLenVT));
}

static SDValue performSRLCombine(SDNode *N, SelectionDAG &DAG,
                                 TargetLowering::DAGCombinerInfo &DCI,
                                 const LoongArchSubtarget &Subtarget) {
  // BSTRPICK requires the 32S feature.
  if (!Subtarget.has32S())
    return SDValue();

  if (DCI.isBeforeLegalizeOps())
    return SDValue();

  // $dst = srl (and $src, Mask), Shamt
  // =>
  // BSTRPICK $dst, $src, MaskIdx+MaskLen-1, Shamt
  // when Mask is a shifted mask, and MaskIdx <= Shamt <= MaskIdx+MaskLen-1
  //

  SDValue FirstOperand = N->getOperand(0);
  ConstantSDNode *CN;
  EVT ValTy = N->getValueType(0);
  SDLoc DL(N);
  MVT GRLenVT = Subtarget.getGRLenVT();
  unsigned MaskIdx, MaskLen;
  uint64_t Shamt;

  // The first operand must be an AND and the second operand of the AND must be
  // a shifted mask.
  if (FirstOperand.getOpcode() != ISD::AND ||
      !(CN = dyn_cast<ConstantSDNode>(FirstOperand.getOperand(1))) ||
      !isShiftedMask_64(CN->getZExtValue(), MaskIdx, MaskLen))
    return SDValue();

  // The second operand (shift amount) must be an immediate.
  if (!(CN = dyn_cast<ConstantSDNode>(N->getOperand(1))))
    return SDValue();

  Shamt = CN->getZExtValue();
  if (MaskIdx <= Shamt && Shamt <= MaskIdx + MaskLen - 1)
    return DAG.getNode(LoongArchISD::BSTRPICK, DL, ValTy,
                       FirstOperand->getOperand(0),
                       DAG.getConstant(MaskIdx + MaskLen - 1, DL, GRLenVT),
                       DAG.getConstant(Shamt, DL, GRLenVT));

  return SDValue();
}

// Helper to peek through bitops/trunc/setcc to determine size of source vector.
// Allows BITCASTCombine to determine what size vector generated a <X x i1>.
static bool checkBitcastSrcVectorSize(SDValue Src, unsigned Size,
                                      unsigned Depth) {
  // Limit recursion.
  if (Depth >= SelectionDAG::MaxRecursionDepth)
    return false;
  switch (Src.getOpcode()) {
  case ISD::SETCC:
  case ISD::TRUNCATE:
    return Src.getOperand(0).getValueSizeInBits() == Size;
  case ISD::FREEZE:
    return checkBitcastSrcVectorSize(Src.getOperand(0), Size, Depth + 1);
  case ISD::AND:
  case ISD::XOR:
  case ISD::OR:
    return checkBitcastSrcVectorSize(Src.getOperand(0), Size, Depth + 1) &&
           checkBitcastSrcVectorSize(Src.getOperand(1), Size, Depth + 1);
  case ISD::SELECT:
  case ISD::VSELECT:
    return Src.getOperand(0).getScalarValueSizeInBits() == 1 &&
           checkBitcastSrcVectorSize(Src.getOperand(1), Size, Depth + 1) &&
           checkBitcastSrcVectorSize(Src.getOperand(2), Size, Depth + 1);
  case ISD::BUILD_VECTOR:
    return ISD::isBuildVectorAllZeros(Src.getNode()) ||
           ISD::isBuildVectorAllOnes(Src.getNode());
  }
  return false;
}

// Helper to push sign extension of vXi1 SETCC result through bitops.
static SDValue signExtendBitcastSrcVector(SelectionDAG &DAG, EVT SExtVT,
                                          SDValue Src, const SDLoc &DL) {
  switch (Src.getOpcode()) {
  case ISD::SETCC:
  case ISD::FREEZE:
  case ISD::TRUNCATE:
  case ISD::BUILD_VECTOR:
    return DAG.getNode(ISD::SIGN_EXTEND, DL, SExtVT, Src);
  case ISD::AND:
  case ISD::XOR:
  case ISD::OR:
    return DAG.getNode(
        Src.getOpcode(), DL, SExtVT,
        signExtendBitcastSrcVector(DAG, SExtVT, Src.getOperand(0), DL),
        signExtendBitcastSrcVector(DAG, SExtVT, Src.getOperand(1), DL));
  case ISD::SELECT:
  case ISD::VSELECT:
    return DAG.getSelect(
        DL, SExtVT, Src.getOperand(0),
        signExtendBitcastSrcVector(DAG, SExtVT, Src.getOperand(1), DL),
        signExtendBitcastSrcVector(DAG, SExtVT, Src.getOperand(2), DL));
  }
  llvm_unreachable("Unexpected node type for vXi1 sign extension");
}

static SDValue performBITCASTCombine(SDNode *N, SelectionDAG &DAG,
                                     TargetLowering::DAGCombinerInfo &DCI,
                                     const LoongArchSubtarget &Subtarget) {
  SDLoc DL(N);
  EVT VT = N->getValueType(0);
  SDValue Src = N->getOperand(0);
  EVT SrcVT = Src.getValueType();

  if (!DCI.isBeforeLegalizeOps())
    return SDValue();

  if (!SrcVT.isSimple() || SrcVT.getScalarType() != MVT::i1)
    return SDValue();

  unsigned Opc = ISD::DELETED_NODE;
  // Combine SETCC and BITCAST into [X]VMSK{LT,GE,NE} when possible
  if (Src.getOpcode() == ISD::SETCC && Src.hasOneUse()) {
    bool UseLASX;
    EVT CmpVT = Src.getOperand(0).getValueType();
    EVT EltVT = CmpVT.getVectorElementType();

    if (Subtarget.hasExtLSX() && CmpVT.getSizeInBits() <= 128)
      UseLASX = false;
    else if (Subtarget.has32S() && Subtarget.hasExtLASX() &&
             CmpVT.getSizeInBits() <= 256)
      UseLASX = true;
    else
      return SDValue();

    SDValue SrcN1 = Src.getOperand(1);
    switch (cast<CondCodeSDNode>(Src.getOperand(2))->get()) {
    default:
      break;
    case ISD::SETEQ:
      // x == 0 => not (vmsknez.b x)
      if (ISD::isBuildVectorAllZeros(SrcN1.getNode()) && EltVT == MVT::i8)
        Opc = UseLASX ? LoongArchISD::XVMSKEQZ : LoongArchISD::VMSKEQZ;
      break;
    case ISD::SETGT:
      // x > -1 => vmskgez.b x
      if (ISD::isBuildVectorAllOnes(SrcN1.getNode()) && EltVT == MVT::i8)
        Opc = UseLASX ? LoongArchISD::XVMSKGEZ : LoongArchISD::VMSKGEZ;
      break;
    case ISD::SETGE:
      // x >= 0 => vmskgez.b x
      if (ISD::isBuildVectorAllZeros(SrcN1.getNode()) && EltVT == MVT::i8)
        Opc = UseLASX ? LoongArchISD::XVMSKGEZ : LoongArchISD::VMSKGEZ;
      break;
    case ISD::SETLT:
      // x < 0 => vmskltz.{b,h,w,d} x
      if (ISD::isBuildVectorAllZeros(SrcN1.getNode()) &&
          (EltVT == MVT::i8 || EltVT == MVT::i16 || EltVT == MVT::i32 ||
           EltVT == MVT::i64))
        Opc = UseLASX ? LoongArchISD::XVMSKLTZ : LoongArchISD::VMSKLTZ;
      break;
    case ISD::SETLE:
      // x <= -1 => vmskltz.{b,h,w,d} x
      if (ISD::isBuildVectorAllOnes(SrcN1.getNode()) &&
          (EltVT == MVT::i8 || EltVT == MVT::i16 || EltVT == MVT::i32 ||
           EltVT == MVT::i64))
        Opc = UseLASX ? LoongArchISD::XVMSKLTZ : LoongArchISD::VMSKLTZ;
      break;
    case ISD::SETNE:
      // x != 0 => vmsknez.b x
      if (ISD::isBuildVectorAllZeros(SrcN1.getNode()) && EltVT == MVT::i8)
        Opc = UseLASX ? LoongArchISD::XVMSKNEZ : LoongArchISD::VMSKNEZ;
      break;
    }
  }

  // Generate vXi1 using [X]VMSKLTZ
  if (Opc == ISD::DELETED_NODE) {
    MVT SExtVT;
    bool UseLASX = false;
    bool PropagateSExt = false;
    switch (SrcVT.getSimpleVT().SimpleTy) {
    default:
      return SDValue();
    case MVT::v2i1:
      SExtVT = MVT::v2i64;
      break;
    case MVT::v4i1:
      SExtVT = MVT::v4i32;
      if (Subtarget.hasExtLASX() && checkBitcastSrcVectorSize(Src, 256, 0)) {
        SExtVT = MVT::v4i64;
        UseLASX = true;
        PropagateSExt = true;
      }
      break;
    case MVT::v8i1:
      SExtVT = MVT::v8i16;
      if (Subtarget.hasExtLASX() && checkBitcastSrcVectorSize(Src, 256, 0)) {
        SExtVT = MVT::v8i32;
        UseLASX = true;
        PropagateSExt = true;
      }
      break;
    case MVT::v16i1:
      SExtVT = MVT::v16i8;
      if (Subtarget.hasExtLASX() && checkBitcastSrcVectorSize(Src, 256, 0)) {
        SExtVT = MVT::v16i16;
        UseLASX = true;
        PropagateSExt = true;
      }
      break;
    case MVT::v32i1:
      SExtVT = MVT::v32i8;
      UseLASX = true;
      break;
    };
    if (UseLASX && !Subtarget.has32S() && !Subtarget.hasExtLASX())
      return SDValue();
    Src = PropagateSExt ? signExtendBitcastSrcVector(DAG, SExtVT, Src, DL)
                        : DAG.getNode(ISD::SIGN_EXTEND, DL, SExtVT, Src);
    Opc = UseLASX ? LoongArchISD::XVMSKLTZ : LoongArchISD::VMSKLTZ;
  } else {
    Src = Src.getOperand(0);
  }

  SDValue V = DAG.getNode(Opc, DL, MVT::i64, Src);
  EVT T = EVT::getIntegerVT(*DAG.getContext(), SrcVT.getVectorNumElements());
  V = DAG.getZExtOrTrunc(V, DL, T);
  return DAG.getBitcast(VT, V);
}

static SDValue performORCombine(SDNode *N, SelectionDAG &DAG,
                                TargetLowering::DAGCombinerInfo &DCI,
                                const LoongArchSubtarget &Subtarget) {
  MVT GRLenVT = Subtarget.getGRLenVT();
  EVT ValTy = N->getValueType(0);
  SDValue N0 = N->getOperand(0), N1 = N->getOperand(1);
  ConstantSDNode *CN0, *CN1;
  SDLoc DL(N);
  unsigned ValBits = ValTy.getSizeInBits();
  unsigned MaskIdx0, MaskLen0, MaskIdx1, MaskLen1;
  unsigned Shamt;
  bool SwapAndRetried = false;

  // BSTRPICK requires the 32S feature.
  if (!Subtarget.has32S())
    return SDValue();

  if (DCI.isBeforeLegalizeOps())
    return SDValue();

  if (ValBits != 32 && ValBits != 64)
    return SDValue();

Retry:
  // 1st pattern to match BSTRINS:
  //  R = or (and X, mask0), (and (shl Y, lsb), mask1)
  //  where mask1 = (2**size - 1) << lsb, mask0 = ~mask1
  //  =>
  //  R = BSTRINS X, Y, msb, lsb (where msb = lsb + size - 1)
  if (N0.getOpcode() == ISD::AND &&
      (CN0 = dyn_cast<ConstantSDNode>(N0.getOperand(1))) &&
      isShiftedMask_64(~CN0->getSExtValue(), MaskIdx0, MaskLen0) &&
      N1.getOpcode() == ISD::AND && N1.getOperand(0).getOpcode() == ISD::SHL &&
      (CN1 = dyn_cast<ConstantSDNode>(N1.getOperand(1))) &&
      isShiftedMask_64(CN1->getZExtValue(), MaskIdx1, MaskLen1) &&
      MaskIdx0 == MaskIdx1 && MaskLen0 == MaskLen1 &&
      (CN1 = dyn_cast<ConstantSDNode>(N1.getOperand(0).getOperand(1))) &&
      (Shamt = CN1->getZExtValue()) == MaskIdx0 &&
      (MaskIdx0 + MaskLen0 <= ValBits)) {
    LLVM_DEBUG(dbgs() << "Perform OR combine: match pattern 1\n");
    return DAG.getNode(LoongArchISD::BSTRINS, DL, ValTy, N0.getOperand(0),
                       N1.getOperand(0).getOperand(0),
                       DAG.getConstant((MaskIdx0 + MaskLen0 - 1), DL, GRLenVT),
                       DAG.getConstant(MaskIdx0, DL, GRLenVT));
  }

  // 2nd pattern to match BSTRINS:
  //  R = or (and X, mask0), (shl (and Y, mask1), lsb)
  //  where mask1 = (2**size - 1), mask0 = ~(mask1 << lsb)
  //  =>
  //  R = BSTRINS X, Y, msb, lsb (where msb = lsb + size - 1)
  if (N0.getOpcode() == ISD::AND &&
      (CN0 = dyn_cast<ConstantSDNode>(N0.getOperand(1))) &&
      isShiftedMask_64(~CN0->getSExtValue(), MaskIdx0, MaskLen0) &&
      N1.getOpcode() == ISD::SHL && N1.getOperand(0).getOpcode() == ISD::AND &&
      (CN1 = dyn_cast<ConstantSDNode>(N1.getOperand(1))) &&
      (Shamt = CN1->getZExtValue()) == MaskIdx0 &&
      (CN1 = dyn_cast<ConstantSDNode>(N1.getOperand(0).getOperand(1))) &&
      isShiftedMask_64(CN1->getZExtValue(), MaskIdx1, MaskLen1) &&
      MaskLen0 == MaskLen1 && MaskIdx1 == 0 &&
      (MaskIdx0 + MaskLen0 <= ValBits)) {
    LLVM_DEBUG(dbgs() << "Perform OR combine: match pattern 2\n");
    return DAG.getNode(LoongArchISD::BSTRINS, DL, ValTy, N0.getOperand(0),
                       N1.getOperand(0).getOperand(0),
                       DAG.getConstant((MaskIdx0 + MaskLen0 - 1), DL, GRLenVT),
                       DAG.getConstant(MaskIdx0, DL, GRLenVT));
  }

  // 3rd pattern to match BSTRINS:
  //  R = or (and X, mask0), (and Y, mask1)
  //  where ~mask0 = (2**size - 1) << lsb, mask0 & mask1 = 0
  //  =>
  //  R = BSTRINS X, (shr (and Y, mask1), lsb), msb, lsb
  //  where msb = lsb + size - 1
  if (N0.getOpcode() == ISD::AND && N1.getOpcode() == ISD::AND &&
      (CN0 = dyn_cast<ConstantSDNode>(N0.getOperand(1))) &&
      isShiftedMask_64(~CN0->getSExtValue(), MaskIdx0, MaskLen0) &&
      (MaskIdx0 + MaskLen0 <= 64) &&
      (CN1 = dyn_cast<ConstantSDNode>(N1->getOperand(1))) &&
      (CN1->getSExtValue() & CN0->getSExtValue()) == 0) {
    LLVM_DEBUG(dbgs() << "Perform OR combine: match pattern 3\n");
    return DAG.getNode(LoongArchISD::BSTRINS, DL, ValTy, N0.getOperand(0),
                       DAG.getNode(ISD::SRL, DL, N1->getValueType(0), N1,
                                   DAG.getConstant(MaskIdx0, DL, GRLenVT)),
                       DAG.getConstant(ValBits == 32
                                           ? (MaskIdx0 + (MaskLen0 & 31) - 1)
                                           : (MaskIdx0 + MaskLen0 - 1),
                                       DL, GRLenVT),
                       DAG.getConstant(MaskIdx0, DL, GRLenVT));
  }

  // 4th pattern to match BSTRINS:
  //  R = or (and X, mask), (shl Y, shamt)
  //  where mask = (2**shamt - 1)
  //  =>
  //  R = BSTRINS X, Y, ValBits - 1, shamt
  //  where ValBits = 32 or 64
  if (N0.getOpcode() == ISD::AND && N1.getOpcode() == ISD::SHL &&
      (CN0 = dyn_cast<ConstantSDNode>(N0.getOperand(1))) &&
      isShiftedMask_64(CN0->getZExtValue(), MaskIdx0, MaskLen0) &&
      MaskIdx0 == 0 && (CN1 = dyn_cast<ConstantSDNode>(N1.getOperand(1))) &&
      (Shamt = CN1->getZExtValue()) == MaskLen0 &&
      (MaskIdx0 + MaskLen0 <= ValBits)) {
    LLVM_DEBUG(dbgs() << "Perform OR combine: match pattern 4\n");
    return DAG.getNode(LoongArchISD::BSTRINS, DL, ValTy, N0.getOperand(0),
                       N1.getOperand(0),
                       DAG.getConstant((ValBits - 1), DL, GRLenVT),
                       DAG.getConstant(Shamt, DL, GRLenVT));
  }

  // 5th pattern to match BSTRINS:
  //  R = or (and X, mask), const
  //  where ~mask = (2**size - 1) << lsb, mask & const = 0
  //  =>
  //  R = BSTRINS X, (const >> lsb), msb, lsb
  //  where msb = lsb + size - 1
  if (N0.getOpcode() == ISD::AND &&
      (CN0 = dyn_cast<ConstantSDNode>(N0.getOperand(1))) &&
      isShiftedMask_64(~CN0->getSExtValue(), MaskIdx0, MaskLen0) &&
      (CN1 = dyn_cast<ConstantSDNode>(N1)) &&
      (CN1->getSExtValue() & CN0->getSExtValue()) == 0) {
    LLVM_DEBUG(dbgs() << "Perform OR combine: match pattern 5\n");
    return DAG.getNode(
        LoongArchISD::BSTRINS, DL, ValTy, N0.getOperand(0),
        DAG.getSignedConstant(CN1->getSExtValue() >> MaskIdx0, DL, ValTy),
        DAG.getConstant(ValBits == 32 ? (MaskIdx0 + (MaskLen0 & 31) - 1)
                                      : (MaskIdx0 + MaskLen0 - 1),
                        DL, GRLenVT),
        DAG.getConstant(MaskIdx0, DL, GRLenVT));
  }

  // 6th pattern.
  // a = b | ((c & mask) << shamt), where all positions in b to be overwritten
  // by the incoming bits are known to be zero.
  // =>
  // a = BSTRINS b, c, shamt + MaskLen - 1, shamt
  //
  // Note that the 1st pattern is a special situation of the 6th, i.e. the 6th
  // pattern is more common than the 1st. So we put the 1st before the 6th in
  // order to match as many nodes as possible.
  ConstantSDNode *CNMask, *CNShamt;
  unsigned MaskIdx, MaskLen;
  if (N1.getOpcode() == ISD::SHL && N1.getOperand(0).getOpcode() == ISD::AND &&
      (CNMask = dyn_cast<ConstantSDNode>(N1.getOperand(0).getOperand(1))) &&
      isShiftedMask_64(CNMask->getZExtValue(), MaskIdx, MaskLen) &&
      MaskIdx == 0 && (CNShamt = dyn_cast<ConstantSDNode>(N1.getOperand(1))) &&
      CNShamt->getZExtValue() + MaskLen <= ValBits) {
    Shamt = CNShamt->getZExtValue();
    APInt ShMask(ValBits, CNMask->getZExtValue() << Shamt);
    if (ShMask.isSubsetOf(DAG.computeKnownBits(N0).Zero)) {
      LLVM_DEBUG(dbgs() << "Perform OR combine: match pattern 6\n");
      return DAG.getNode(LoongArchISD::BSTRINS, DL, ValTy, N0,
                         N1.getOperand(0).getOperand(0),
                         DAG.getConstant(Shamt + MaskLen - 1, DL, GRLenVT),
                         DAG.getConstant(Shamt, DL, GRLenVT));
    }
  }

  // 7th pattern.
  // a = b | ((c << shamt) & shifted_mask), where all positions in b to be
  // overwritten by the incoming bits are known to be zero.
  // =>
  // a = BSTRINS b, c, MaskIdx + MaskLen - 1, MaskIdx
  //
  // Similarly, the 7th pattern is more common than the 2nd. So we put the 2nd
  // before the 7th in order to match as many nodes as possible.
  if (N1.getOpcode() == ISD::AND &&
      (CNMask = dyn_cast<ConstantSDNode>(N1.getOperand(1))) &&
      isShiftedMask_64(CNMask->getZExtValue(), MaskIdx, MaskLen) &&
      N1.getOperand(0).getOpcode() == ISD::SHL &&
      (CNShamt = dyn_cast<ConstantSDNode>(N1.getOperand(0).getOperand(1))) &&
      CNShamt->getZExtValue() == MaskIdx) {
    APInt ShMask(ValBits, CNMask->getZExtValue());
    if (ShMask.isSubsetOf(DAG.computeKnownBits(N0).Zero)) {
      LLVM_DEBUG(dbgs() << "Perform OR combine: match pattern 7\n");
      return DAG.getNode(LoongArchISD::BSTRINS, DL, ValTy, N0,
                         N1.getOperand(0).getOperand(0),
                         DAG.getConstant(MaskIdx + MaskLen - 1, DL, GRLenVT),
                         DAG.getConstant(MaskIdx, DL, GRLenVT));
    }
  }

  // (or a, b) and (or b, a) are equivalent, so swap the operands and retry.
  if (!SwapAndRetried) {
    std::swap(N0, N1);
    SwapAndRetried = true;
    goto Retry;
  }

  SwapAndRetried = false;
Retry2:
  // 8th pattern.
  // a = b | (c & shifted_mask), where all positions in b to be overwritten by
  // the incoming bits are known to be zero.
  // =>
  // a = BSTRINS b, c >> MaskIdx, MaskIdx + MaskLen - 1, MaskIdx
  //
  // Similarly, the 8th pattern is more common than the 4th and 5th patterns. So
  // we put it here in order to match as many nodes as possible or generate less
  // instructions.
  if (N1.getOpcode() == ISD::AND &&
      (CNMask = dyn_cast<ConstantSDNode>(N1.getOperand(1))) &&
      isShiftedMask_64(CNMask->getZExtValue(), MaskIdx, MaskLen)) {
    APInt ShMask(ValBits, CNMask->getZExtValue());
    if (ShMask.isSubsetOf(DAG.computeKnownBits(N0).Zero)) {
      LLVM_DEBUG(dbgs() << "Perform OR combine: match pattern 8\n");
      return DAG.getNode(LoongArchISD::BSTRINS, DL, ValTy, N0,
                         DAG.getNode(ISD::SRL, DL, N1->getValueType(0),
                                     N1->getOperand(0),
                                     DAG.getConstant(MaskIdx, DL, GRLenVT)),
                         DAG.getConstant(MaskIdx + MaskLen - 1, DL, GRLenVT),
                         DAG.getConstant(MaskIdx, DL, GRLenVT));
    }
  }
  // Swap N0/N1 and retry.
  if (!SwapAndRetried) {
    std::swap(N0, N1);
    SwapAndRetried = true;
    goto Retry2;
  }

  return SDValue();
}

static bool checkValueWidth(SDValue V, ISD::LoadExtType &ExtType) {
  ExtType = ISD::NON_EXTLOAD;

  switch (V.getNode()->getOpcode()) {
  case ISD::LOAD: {
    LoadSDNode *LoadNode = cast<LoadSDNode>(V.getNode());
    if ((LoadNode->getMemoryVT() == MVT::i8) ||
        (LoadNode->getMemoryVT() == MVT::i16)) {
      ExtType = LoadNode->getExtensionType();
      return true;
    }
    return false;
  }
  case ISD::AssertSext: {
    VTSDNode *TypeNode = cast<VTSDNode>(V.getNode()->getOperand(1));
    if ((TypeNode->getVT() == MVT::i8) || (TypeNode->getVT() == MVT::i16)) {
      ExtType = ISD::SEXTLOAD;
      return true;
    }
    return false;
  }
  case ISD::AssertZext: {
    VTSDNode *TypeNode = cast<VTSDNode>(V.getNode()->getOperand(1));
    if ((TypeNode->getVT() == MVT::i8) || (TypeNode->getVT() == MVT::i16)) {
      ExtType = ISD::ZEXTLOAD;
      return true;
    }
    return false;
  }
  default:
    return false;
  }

  return false;
}

// Eliminate redundant truncation and zero-extension nodes.
// * Case 1:
//  +------------+ +------------+ +------------+
//  |   Input1   | |   Input2   | |     CC     |
//  +------------+ +------------+ +------------+
//         |              |              |
//         V              V              +----+
//  +------------+ +------------+             |
//  |  TRUNCATE  | |  TRUNCATE  |             |
//  +------------+ +------------+             |
//         |              |                   |
//         V              V                   |
//  +------------+ +------------+             |
//  |  ZERO_EXT  | |  ZERO_EXT  |             |
//  +------------+ +------------+             |
//         |              |                   |
//         |              +-------------+     |
//         V              V             |     |
//        +----------------+            |     |
//        |      AND       |            |     |
//        +----------------+            |     |
//                |                     |     |
//                +---------------+     |     |
//                                |     |     |
//                                V     V     V
//                               +-------------+
//                               |     CMP     |
//                               +-------------+
// * Case 2:
//  +------------+ +------------+ +-------------+ +------------+ +------------+
//  |   Input1   | |   Input2   | | Constant -1 | | Constant 0 | |     CC     |
//  +------------+ +------------+ +-------------+ +------------+ +------------+
//         |              |             |               |               |
//         V              |             |               |               |
//  +------------+        |             |               |               |
//  |     XOR    |<---------------------+               |               |
//  +------------+        |                             |               |
//         |              |                             |               |
//         V              V             +---------------+               |
//  +------------+ +------------+       |                               |
//  |  TRUNCATE  | |  TRUNCATE  |       |     +-------------------------+
//  +------------+ +------------+       |     |
//         |              |             |     |
//         V              V             |     |
//  +------------+ +------------+       |     |
//  |  ZERO_EXT  | |  ZERO_EXT  |       |     |
//  +------------+ +------------+       |     |
//         |              |             |     |
//         V              V             |     |
//        +----------------+            |     |
//        |      AND       |            |     |
//        +----------------+            |     |
//                |                     |     |
//                +---------------+     |     |
//                                |     |     |
//                                V     V     V
//                               +-------------+
//                               |     CMP     |
//                               +-------------+
static SDValue performSETCCCombine(SDNode *N, SelectionDAG &DAG,
                                   TargetLowering::DAGCombinerInfo &DCI,
                                   const LoongArchSubtarget &Subtarget) {
  ISD::CondCode CC = cast<CondCodeSDNode>(N->getOperand(2))->get();

  SDNode *AndNode = N->getOperand(0).getNode();
  if (AndNode->getOpcode() != ISD::AND)
    return SDValue();

  SDValue AndInputValue2 = AndNode->getOperand(1);
  if (AndInputValue2.getOpcode() != ISD::ZERO_EXTEND)
    return SDValue();

  SDValue CmpInputValue = N->getOperand(1);
  SDValue AndInputValue1 = AndNode->getOperand(0);
  if (AndInputValue1.getOpcode() == ISD::XOR) {
    if (CC != ISD::SETEQ && CC != ISD::SETNE)
      return SDValue();
    ConstantSDNode *CN = dyn_cast<ConstantSDNode>(AndInputValue1.getOperand(1));
    if (!CN || CN->getSExtValue() != -1)
      return SDValue();
    CN = dyn_cast<ConstantSDNode>(CmpInputValue);
    if (!CN || CN->getSExtValue() != 0)
      return SDValue();
    AndInputValue1 = AndInputValue1.getOperand(0);
    if (AndInputValue1.getOpcode() != ISD::ZERO_EXTEND)
      return SDValue();
  } else if (AndInputValue1.getOpcode() == ISD::ZERO_EXTEND) {
    if (AndInputValue2 != CmpInputValue)
      return SDValue();
  } else {
    return SDValue();
  }

  SDValue TruncValue1 = AndInputValue1.getNode()->getOperand(0);
  if (TruncValue1.getOpcode() != ISD::TRUNCATE)
    return SDValue();

  SDValue TruncValue2 = AndInputValue2.getNode()->getOperand(0);
  if (TruncValue2.getOpcode() != ISD::TRUNCATE)
    return SDValue();

  SDValue TruncInputValue1 = TruncValue1.getNode()->getOperand(0);
  SDValue TruncInputValue2 = TruncValue2.getNode()->getOperand(0);
  ISD::LoadExtType ExtType1;
  ISD::LoadExtType ExtType2;

  if (!checkValueWidth(TruncInputValue1, ExtType1) ||
      !checkValueWidth(TruncInputValue2, ExtType2))
    return SDValue();

  if (TruncInputValue1->getValueType(0) != TruncInputValue2->getValueType(0) ||
      AndNode->getValueType(0) != TruncInputValue1->getValueType(0))
    return SDValue();

  if ((ExtType2 != ISD::ZEXTLOAD) &&
      ((ExtType2 != ISD::SEXTLOAD) && (ExtType1 != ISD::SEXTLOAD)))
    return SDValue();

  // These truncation and zero-extension nodes are not necessary, remove them.
  SDValue NewAnd = DAG.getNode(ISD::AND, SDLoc(N), AndNode->getValueType(0),
                               TruncInputValue1, TruncInputValue2);
  SDValue NewSetCC =
      DAG.getSetCC(SDLoc(N), N->getValueType(0), NewAnd, TruncInputValue2, CC);
  DAG.ReplaceAllUsesWith(N, NewSetCC.getNode());
  return SDValue(N, 0);
}

// Combine (loongarch_bitrev_w (loongarch_revb_2w X)) to loongarch_bitrev_4b.
static SDValue performBITREV_WCombine(SDNode *N, SelectionDAG &DAG,
                                      TargetLowering::DAGCombinerInfo &DCI,
                                      const LoongArchSubtarget &Subtarget) {
  if (DCI.isBeforeLegalizeOps())
    return SDValue();

  SDValue Src = N->getOperand(0);
  if (Src.getOpcode() != LoongArchISD::REVB_2W)
    return SDValue();

  return DAG.getNode(LoongArchISD::BITREV_4B, SDLoc(N), N->getValueType(0),
                     Src.getOperand(0));
}

template <unsigned N>
static SDValue legalizeIntrinsicImmArg(SDNode *Node, unsigned ImmOp,
                                       SelectionDAG &DAG,
                                       const LoongArchSubtarget &Subtarget,
                                       bool IsSigned = false) {
  SDLoc DL(Node);
  auto *CImm = cast<ConstantSDNode>(Node->getOperand(ImmOp));
  // Check the ImmArg.
  if ((IsSigned && !isInt<N>(CImm->getSExtValue())) ||
      (!IsSigned && !isUInt<N>(CImm->getZExtValue()))) {
    DAG.getContext()->emitError(Node->getOperationName(0) +
                                ": argument out of range.");
    return DAG.getNode(ISD::UNDEF, DL, Subtarget.getGRLenVT());
  }
  return DAG.getConstant(CImm->getZExtValue(), DL, Subtarget.getGRLenVT());
}

template <unsigned N>
static SDValue lowerVectorSplatImm(SDNode *Node, unsigned ImmOp,
                                   SelectionDAG &DAG, bool IsSigned = false) {
  SDLoc DL(Node);
  EVT ResTy = Node->getValueType(0);
  auto *CImm = cast<ConstantSDNode>(Node->getOperand(ImmOp));

  // Check the ImmArg.
  if ((IsSigned && !isInt<N>(CImm->getSExtValue())) ||
      (!IsSigned && !isUInt<N>(CImm->getZExtValue()))) {
    DAG.getContext()->emitError(Node->getOperationName(0) +
                                ": argument out of range.");
    return DAG.getNode(ISD::UNDEF, DL, ResTy);
  }
  return DAG.getConstant(
      APInt(ResTy.getScalarType().getSizeInBits(),
            IsSigned ? CImm->getSExtValue() : CImm->getZExtValue(), IsSigned),
      DL, ResTy);
}

static SDValue truncateVecElts(SDNode *Node, SelectionDAG &DAG) {
  SDLoc DL(Node);
  EVT ResTy = Node->getValueType(0);
  SDValue Vec = Node->getOperand(2);
  SDValue Mask = DAG.getConstant(Vec.getScalarValueSizeInBits() - 1, DL, ResTy);
  return DAG.getNode(ISD::AND, DL, ResTy, Vec, Mask);
}

static SDValue lowerVectorBitClear(SDNode *Node, SelectionDAG &DAG) {
  SDLoc DL(Node);
  EVT ResTy = Node->getValueType(0);
  SDValue One = DAG.getConstant(1, DL, ResTy);
  SDValue Bit =
      DAG.getNode(ISD::SHL, DL, ResTy, One, truncateVecElts(Node, DAG));

  return DAG.getNode(ISD::AND, DL, ResTy, Node->getOperand(1),
                     DAG.getNOT(DL, Bit, ResTy));
}

template <unsigned N>
static SDValue lowerVectorBitClearImm(SDNode *Node, SelectionDAG &DAG) {
  SDLoc DL(Node);
  EVT ResTy = Node->getValueType(0);
  auto *CImm = cast<ConstantSDNode>(Node->getOperand(2));
  // Check the unsigned ImmArg.
  if (!isUInt<N>(CImm->getZExtValue())) {
    DAG.getContext()->emitError(Node->getOperationName(0) +
                                ": argument out of range.");
    return DAG.getNode(ISD::UNDEF, DL, ResTy);
  }

  APInt BitImm = APInt(ResTy.getScalarSizeInBits(), 1) << CImm->getAPIntValue();
  SDValue Mask = DAG.getConstant(~BitImm, DL, ResTy);

  return DAG.getNode(ISD::AND, DL, ResTy, Node->getOperand(1), Mask);
}

template <unsigned N>
static SDValue lowerVectorBitSetImm(SDNode *Node, SelectionDAG &DAG) {
  SDLoc DL(Node);
  EVT ResTy = Node->getValueType(0);
  auto *CImm = cast<ConstantSDNode>(Node->getOperand(2));
  // Check the unsigned ImmArg.
  if (!isUInt<N>(CImm->getZExtValue())) {
    DAG.getContext()->emitError(Node->getOperationName(0) +
                                ": argument out of range.");
    return DAG.getNode(ISD::UNDEF, DL, ResTy);
  }

  APInt Imm = APInt(ResTy.getScalarSizeInBits(), 1) << CImm->getAPIntValue();
  SDValue BitImm = DAG.getConstant(Imm, DL, ResTy);
  return DAG.getNode(ISD::OR, DL, ResTy, Node->getOperand(1), BitImm);
}

template <unsigned N>
static SDValue lowerVectorBitRevImm(SDNode *Node, SelectionDAG &DAG) {
  SDLoc DL(Node);
  EVT ResTy = Node->getValueType(0);
  auto *CImm = cast<ConstantSDNode>(Node->getOperand(2));
  // Check the unsigned ImmArg.
  if (!isUInt<N>(CImm->getZExtValue())) {
    DAG.getContext()->emitError(Node->getOperationName(0) +
                                ": argument out of range.");
    return DAG.getNode(ISD::UNDEF, DL, ResTy);
  }

  APInt Imm = APInt(ResTy.getScalarSizeInBits(), 1) << CImm->getAPIntValue();
  SDValue BitImm = DAG.getConstant(Imm, DL, ResTy);
  return DAG.getNode(ISD::XOR, DL, ResTy, Node->getOperand(1), BitImm);
}

static SDValue
performINTRINSIC_WO_CHAINCombine(SDNode *N, SelectionDAG &DAG,
                                 TargetLowering::DAGCombinerInfo &DCI,
                                 const LoongArchSubtarget &Subtarget) {
  SDLoc DL(N);
  switch (N->getConstantOperandVal(0)) {
  default:
    break;
  case Intrinsic::loongarch_lsx_vadd_b:
  case Intrinsic::loongarch_lsx_vadd_h:
  case Intrinsic::loongarch_lsx_vadd_w:
  case Intrinsic::loongarch_lsx_vadd_d:
  case Intrinsic::loongarch_lasx_xvadd_b:
  case Intrinsic::loongarch_lasx_xvadd_h:
  case Intrinsic::loongarch_lasx_xvadd_w:
  case Intrinsic::loongarch_lasx_xvadd_d:
    return DAG.getNode(ISD::ADD, DL, N->getValueType(0), N->getOperand(1),
                       N->getOperand(2));
  case Intrinsic::loongarch_lsx_vaddi_bu:
  case Intrinsic::loongarch_lsx_vaddi_hu:
  case Intrinsic::loongarch_lsx_vaddi_wu:
  case Intrinsic::loongarch_lsx_vaddi_du:
  case Intrinsic::loongarch_lasx_xvaddi_bu:
  case Intrinsic::loongarch_lasx_xvaddi_hu:
  case Intrinsic::loongarch_lasx_xvaddi_wu:
  case Intrinsic::loongarch_lasx_xvaddi_du:
    return DAG.getNode(ISD::ADD, DL, N->getValueType(0), N->getOperand(1),
                       lowerVectorSplatImm<5>(N, 2, DAG));
  case Intrinsic::loongarch_lsx_vsub_b:
  case Intrinsic::loongarch_lsx_vsub_h:
  case Intrinsic::loongarch_lsx_vsub_w:
  case Intrinsic::loongarch_lsx_vsub_d:
  case Intrinsic::loongarch_lasx_xvsub_b:
  case Intrinsic::loongarch_lasx_xvsub_h:
  case Intrinsic::loongarch_lasx_xvsub_w:
  case Intrinsic::loongarch_lasx_xvsub_d:
    return DAG.getNode(ISD::SUB, DL, N->getValueType(0), N->getOperand(1),
                       N->getOperand(2));
  case Intrinsic::loongarch_lsx_vsubi_bu:
  case Intrinsic::loongarch_lsx_vsubi_hu:
  case Intrinsic::loongarch_lsx_vsubi_wu:
  case Intrinsic::loongarch_lsx_vsubi_du:
  case Intrinsic::loongarch_lasx_xvsubi_bu:
  case Intrinsic::loongarch_lasx_xvsubi_hu:
  case Intrinsic::loongarch_lasx_xvsubi_wu:
  case Intrinsic::loongarch_lasx_xvsubi_du:
    return DAG.getNode(ISD::SUB, DL, N->getValueType(0), N->getOperand(1),
                       lowerVectorSplatImm<5>(N, 2, DAG));
  case Intrinsic::loongarch_lsx_vneg_b:
  case Intrinsic::loongarch_lsx_vneg_h:
  case Intrinsic::loongarch_lsx_vneg_w:
  case Intrinsic::loongarch_lsx_vneg_d:
  case Intrinsic::loongarch_lasx_xvneg_b:
  case Intrinsic::loongarch_lasx_xvneg_h:
  case Intrinsic::loongarch_lasx_xvneg_w:
  case Intrinsic::loongarch_lasx_xvneg_d:
    return DAG.getNode(
        ISD::SUB, DL, N->getValueType(0),
        DAG.getConstant(
            APInt(N->getValueType(0).getScalarType().getSizeInBits(), 0,
                  /*isSigned=*/true),
            SDLoc(N), N->getValueType(0)),
        N->getOperand(1));
  case Intrinsic::loongarch_lsx_vmax_b:
  case Intrinsic::loongarch_lsx_vmax_h:
  case Intrinsic::loongarch_lsx_vmax_w:
  case Intrinsic::loongarch_lsx_vmax_d:
  case Intrinsic::loongarch_lasx_xvmax_b:
  case Intrinsic::loongarch_lasx_xvmax_h:
  case Intrinsic::loongarch_lasx_xvmax_w:
  case Intrinsic::loongarch_lasx_xvmax_d:
    return DAG.getNode(ISD::SMAX, DL, N->getValueType(0), N->getOperand(1),
                       N->getOperand(2));
  case Intrinsic::loongarch_lsx_vmax_bu:
  case Intrinsic::loongarch_lsx_vmax_hu:
  case Intrinsic::loongarch_lsx_vmax_wu:
  case Intrinsic::loongarch_lsx_vmax_du:
  case Intrinsic::loongarch_lasx_xvmax_bu:
  case Intrinsic::loongarch_lasx_xvmax_hu:
  case Intrinsic::loongarch_lasx_xvmax_wu:
  case Intrinsic::loongarch_lasx_xvmax_du:
    return DAG.getNode(ISD::UMAX, DL, N->getValueType(0), N->getOperand(1),
                       N->getOperand(2));
  case Intrinsic::loongarch_lsx_vmaxi_b:
  case Intrinsic::loongarch_lsx_vmaxi_h:
  case Intrinsic::loongarch_lsx_vmaxi_w:
  case Intrinsic::loongarch_lsx_vmaxi_d:
  case Intrinsic::loongarch_lasx_xvmaxi_b:
  case Intrinsic::loongarch_lasx_xvmaxi_h:
  case Intrinsic::loongarch_lasx_xvmaxi_w:
  case Intrinsic::loongarch_lasx_xvmaxi_d:
    return DAG.getNode(ISD::SMAX, DL, N->getValueType(0), N->getOperand(1),
                       lowerVectorSplatImm<5>(N, 2, DAG, /*IsSigned=*/true));
  case Intrinsic::loongarch_lsx_vmaxi_bu:
  case Intrinsic::loongarch_lsx_vmaxi_hu:
  case Intrinsic::loongarch_lsx_vmaxi_wu:
  case Intrinsic::loongarch_lsx_vmaxi_du:
  case Intrinsic::loongarch_lasx_xvmaxi_bu:
  case Intrinsic::loongarch_lasx_xvmaxi_hu:
  case Intrinsic::loongarch_lasx_xvmaxi_wu:
  case Intrinsic::loongarch_lasx_xvmaxi_du:
    return DAG.getNode(ISD::UMAX, DL, N->getValueType(0), N->getOperand(1),
                       lowerVectorSplatImm<5>(N, 2, DAG));
  case Intrinsic::loongarch_lsx_vmin_b:
  case Intrinsic::loongarch_lsx_vmin_h:
  case Intrinsic::loongarch_lsx_vmin_w:
  case Intrinsic::loongarch_lsx_vmin_d:
  case Intrinsic::loongarch_lasx_xvmin_b:
  case Intrinsic::loongarch_lasx_xvmin_h:
  case Intrinsic::loongarch_lasx_xvmin_w:
  case Intrinsic::loongarch_lasx_xvmin_d:
    return DAG.getNode(ISD::SMIN, DL, N->getValueType(0), N->getOperand(1),
                       N->getOperand(2));
  case Intrinsic::loongarch_lsx_vmin_bu:
  case Intrinsic::loongarch_lsx_vmin_hu:
  case Intrinsic::loongarch_lsx_vmin_wu:
  case Intrinsic::loongarch_lsx_vmin_du:
  case Intrinsic::loongarch_lasx_xvmin_bu:
  case Intrinsic::loongarch_lasx_xvmin_hu:
  case Intrinsic::loongarch_lasx_xvmin_wu:
  case Intrinsic::loongarch_lasx_xvmin_du:
    return DAG.getNode(ISD::UMIN, DL, N->getValueType(0), N->getOperand(1),
                       N->getOperand(2));
  case Intrinsic::loongarch_lsx_vmini_b:
  case Intrinsic::loongarch_lsx_vmini_h:
  case Intrinsic::loongarch_lsx_vmini_w:
  case Intrinsic::loongarch_lsx_vmini_d:
  case Intrinsic::loongarch_lasx_xvmini_b:
  case Intrinsic::loongarch_lasx_xvmini_h:
  case Intrinsic::loongarch_lasx_xvmini_w:
  case Intrinsic::loongarch_lasx_xvmini_d:
    return DAG.getNode(ISD::SMIN, DL, N->getValueType(0), N->getOperand(1),
                       lowerVectorSplatImm<5>(N, 2, DAG, /*IsSigned=*/true));
  case Intrinsic::loongarch_lsx_vmini_bu:
  case Intrinsic::loongarch_lsx_vmini_hu:
  case Intrinsic::loongarch_lsx_vmini_wu:
  case Intrinsic::loongarch_lsx_vmini_du:
  case Intrinsic::loongarch_lasx_xvmini_bu:
  case Intrinsic::loongarch_lasx_xvmini_hu:
  case Intrinsic::loongarch_lasx_xvmini_wu:
  case Intrinsic::loongarch_lasx_xvmini_du:
    return DAG.getNode(ISD::UMIN, DL, N->getValueType(0), N->getOperand(1),
                       lowerVectorSplatImm<5>(N, 2, DAG));
  case Intrinsic::loongarch_lsx_vmul_b:
  case Intrinsic::loongarch_lsx_vmul_h:
  case Intrinsic::loongarch_lsx_vmul_w:
  case Intrinsic::loongarch_lsx_vmul_d:
  case Intrinsic::loongarch_lasx_xvmul_b:
  case Intrinsic::loongarch_lasx_xvmul_h:
  case Intrinsic::loongarch_lasx_xvmul_w:
  case Intrinsic::loongarch_lasx_xvmul_d:
    return DAG.getNode(ISD::MUL, DL, N->getValueType(0), N->getOperand(1),
                       N->getOperand(2));
  case Intrinsic::loongarch_lsx_vmadd_b:
  case Intrinsic::loongarch_lsx_vmadd_h:
  case Intrinsic::loongarch_lsx_vmadd_w:
  case Intrinsic::loongarch_lsx_vmadd_d:
  case Intrinsic::loongarch_lasx_xvmadd_b:
  case Intrinsic::loongarch_lasx_xvmadd_h:
  case Intrinsic::loongarch_lasx_xvmadd_w:
  case Intrinsic::loongarch_lasx_xvmadd_d: {
    EVT ResTy = N->getValueType(0);
    return DAG.getNode(ISD::ADD, SDLoc(N), ResTy, N->getOperand(1),
                       DAG.getNode(ISD::MUL, SDLoc(N), ResTy, N->getOperand(2),
                                   N->getOperand(3)));
  }
  case Intrinsic::loongarch_lsx_vmsub_b:
  case Intrinsic::loongarch_lsx_vmsub_h:
  case Intrinsic::loongarch_lsx_vmsub_w:
  case Intrinsic::loongarch_lsx_vmsub_d:
  case Intrinsic::loongarch_lasx_xvmsub_b:
  case Intrinsic::loongarch_lasx_xvmsub_h:
  case Intrinsic::loongarch_lasx_xvmsub_w:
  case Intrinsic::loongarch_lasx_xvmsub_d: {
    EVT ResTy = N->getValueType(0);
    return DAG.getNode(ISD::SUB, SDLoc(N), ResTy, N->getOperand(1),
                       DAG.getNode(ISD::MUL, SDLoc(N), ResTy, N->getOperand(2),
                                   N->getOperand(3)));
  }
  case Intrinsic::loongarch_lsx_vdiv_b:
  case Intrinsic::loongarch_lsx_vdiv_h:
  case Intrinsic::loongarch_lsx_vdiv_w:
  case Intrinsic::loongarch_lsx_vdiv_d:
  case Intrinsic::loongarch_lasx_xvdiv_b:
  case Intrinsic::loongarch_lasx_xvdiv_h:
  case Intrinsic::loongarch_lasx_xvdiv_w:
  case Intrinsic::loongarch_lasx_xvdiv_d:
    return DAG.getNode(ISD::SDIV, DL, N->getValueType(0), N->getOperand(1),
                       N->getOperand(2));
  case Intrinsic::loongarch_lsx_vdiv_bu:
  case Intrinsic::loongarch_lsx_vdiv_hu:
  case Intrinsic::loongarch_lsx_vdiv_wu:
  case Intrinsic::loongarch_lsx_vdiv_du:
  case Intrinsic::loongarch_lasx_xvdiv_bu:
  case Intrinsic::loongarch_lasx_xvdiv_hu:
  case Intrinsic::loongarch_lasx_xvdiv_wu:
  case Intrinsic::loongarch_lasx_xvdiv_du:
    return DAG.getNode(ISD::UDIV, DL, N->getValueType(0), N->getOperand(1),
                       N->getOperand(2));
  case Intrinsic::loongarch_lsx_vmod_b:
  case Intrinsic::loongarch_lsx_vmod_h:
  case Intrinsic::loongarch_lsx_vmod_w:
  case Intrinsic::loongarch_lsx_vmod_d:
  case Intrinsic::loongarch_lasx_xvmod_b:
  case Intrinsic::loongarch_lasx_xvmod_h:
  case Intrinsic::loongarch_lasx_xvmod_w:
  case Intrinsic::loongarch_lasx_xvmod_d:
    return DAG.getNode(ISD::SREM, DL, N->getValueType(0), N->getOperand(1),
                       N->getOperand(2));
  case Intrinsic::loongarch_lsx_vmod_bu:
  case Intrinsic::loongarch_lsx_vmod_hu:
  case Intrinsic::loongarch_lsx_vmod_wu:
  case Intrinsic::loongarch_lsx_vmod_du:
  case Intrinsic::loongarch_lasx_xvmod_bu:
  case Intrinsic::loongarch_lasx_xvmod_hu:
  case Intrinsic::loongarch_lasx_xvmod_wu:
  case Intrinsic::loongarch_lasx_xvmod_du:
    return DAG.getNode(ISD::UREM, DL, N->getValueType(0), N->getOperand(1),
                       N->getOperand(2));
  case Intrinsic::loongarch_lsx_vand_v:
  case Intrinsic::loongarch_lasx_xvand_v:
    return DAG.getNode(ISD::AND, DL, N->getValueType(0), N->getOperand(1),
                       N->getOperand(2));
  case Intrinsic::loongarch_lsx_vor_v:
  case Intrinsic::loongarch_lasx_xvor_v:
    return DAG.getNode(ISD::OR, DL, N->getValueType(0), N->getOperand(1),
                       N->getOperand(2));
  case Intrinsic::loongarch_lsx_vxor_v:
  case Intrinsic::loongarch_lasx_xvxor_v:
    return DAG.getNode(ISD::XOR, DL, N->getValueType(0), N->getOperand(1),
                       N->getOperand(2));
  case Intrinsic::loongarch_lsx_vnor_v:
  case Intrinsic::loongarch_lasx_xvnor_v: {
    SDValue Res = DAG.getNode(ISD::OR, DL, N->getValueType(0), N->getOperand(1),
                              N->getOperand(2));
    return DAG.getNOT(DL, Res, Res->getValueType(0));
  }
  case Intrinsic::loongarch_lsx_vandi_b:
  case Intrinsic::loongarch_lasx_xvandi_b:
    return DAG.getNode(ISD::AND, DL, N->getValueType(0), N->getOperand(1),
                       lowerVectorSplatImm<8>(N, 2, DAG));
  case Intrinsic::loongarch_lsx_vori_b:
  case Intrinsic::loongarch_lasx_xvori_b:
    return DAG.getNode(ISD::OR, DL, N->getValueType(0), N->getOperand(1),
                       lowerVectorSplatImm<8>(N, 2, DAG));
  case Intrinsic::loongarch_lsx_vxori_b:
  case Intrinsic::loongarch_lasx_xvxori_b:
    return DAG.getNode(ISD::XOR, DL, N->getValueType(0), N->getOperand(1),
                       lowerVectorSplatImm<8>(N, 2, DAG));
  case Intrinsic::loongarch_lsx_vsll_b:
  case Intrinsic::loongarch_lsx_vsll_h:
  case Intrinsic::loongarch_lsx_vsll_w:
  case Intrinsic::loongarch_lsx_vsll_d:
  case Intrinsic::loongarch_lasx_xvsll_b:
  case Intrinsic::loongarch_lasx_xvsll_h:
  case Intrinsic::loongarch_lasx_xvsll_w:
  case Intrinsic::loongarch_lasx_xvsll_d:
    return DAG.getNode(ISD::SHL, DL, N->getValueType(0), N->getOperand(1),
                       truncateVecElts(N, DAG));
  case Intrinsic::loongarch_lsx_vslli_b:
  case Intrinsic::loongarch_lasx_xvslli_b:
    return DAG.getNode(ISD::SHL, DL, N->getValueType(0), N->getOperand(1),
                       lowerVectorSplatImm<3>(N, 2, DAG));
  case Intrinsic::loongarch_lsx_vslli_h:
  case Intrinsic::loongarch_lasx_xvslli_h:
    return DAG.getNode(ISD::SHL, DL, N->getValueType(0), N->getOperand(1),
                       lowerVectorSplatImm<4>(N, 2, DAG));
  case Intrinsic::loongarch_lsx_vslli_w:
  case Intrinsic::loongarch_lasx_xvslli_w:
    return DAG.getNode(ISD::SHL, DL, N->getValueType(0), N->getOperand(1),
                       lowerVectorSplatImm<5>(N, 2, DAG));
  case Intrinsic::loongarch_lsx_vslli_d:
  case Intrinsic::loongarch_lasx_xvslli_d:
    return DAG.getNode(ISD::SHL, DL, N->getValueType(0), N->getOperand(1),
                       lowerVectorSplatImm<6>(N, 2, DAG));
  case Intrinsic::loongarch_lsx_vsrl_b:
  case Intrinsic::loongarch_lsx_vsrl_h:
  case Intrinsic::loongarch_lsx_vsrl_w:
  case Intrinsic::loongarch_lsx_vsrl_d:
  case Intrinsic::loongarch_lasx_xvsrl_b:
  case Intrinsic::loongarch_lasx_xvsrl_h:
  case Intrinsic::loongarch_lasx_xvsrl_w:
  case Intrinsic::loongarch_lasx_xvsrl_d:
    return DAG.getNode(ISD::SRL, DL, N->getValueType(0), N->getOperand(1),
                       truncateVecElts(N, DAG));
  case Intrinsic::loongarch_lsx_vsrli_b:
  case Intrinsic::loongarch_lasx_xvsrli_b:
    return DAG.getNode(ISD::SRL, DL, N->getValueType(0), N->getOperand(1),
                       lowerVectorSplatImm<3>(N, 2, DAG));
  case Intrinsic::loongarch_lsx_vsrli_h:
  case Intrinsic::loongarch_lasx_xvsrli_h:
    return DAG.getNode(ISD::SRL, DL, N->getValueType(0), N->getOperand(1),
                       lowerVectorSplatImm<4>(N, 2, DAG));
  case Intrinsic::loongarch_lsx_vsrli_w:
  case Intrinsic::loongarch_lasx_xvsrli_w:
    return DAG.getNode(ISD::SRL, DL, N->getValueType(0), N->getOperand(1),
                       lowerVectorSplatImm<5>(N, 2, DAG));
  case Intrinsic::loongarch_lsx_vsrli_d:
  case Intrinsic::loongarch_lasx_xvsrli_d:
    return DAG.getNode(ISD::SRL, DL, N->getValueType(0), N->getOperand(1),
                       lowerVectorSplatImm<6>(N, 2, DAG));
  case Intrinsic::loongarch_lsx_vsra_b:
  case Intrinsic::loongarch_lsx_vsra_h:
  case Intrinsic::loongarch_lsx_vsra_w:
  case Intrinsic::loongarch_lsx_vsra_d:
  case Intrinsic::loongarch_lasx_xvsra_b:
  case Intrinsic::loongarch_lasx_xvsra_h:
  case Intrinsic::loongarch_lasx_xvsra_w:
  case Intrinsic::loongarch_lasx_xvsra_d:
    return DAG.getNode(ISD::SRA, DL, N->getValueType(0), N->getOperand(1),
                       truncateVecElts(N, DAG));
  case Intrinsic::loongarch_lsx_vsrai_b:
  case Intrinsic::loongarch_lasx_xvsrai_b:
    return DAG.getNode(ISD::SRA, DL, N->getValueType(0), N->getOperand(1),
                       lowerVectorSplatImm<3>(N, 2, DAG));
  case Intrinsic::loongarch_lsx_vsrai_h:
  case Intrinsic::loongarch_lasx_xvsrai_h:
    return DAG.getNode(ISD::SRA, DL, N->getValueType(0), N->getOperand(1),
                       lowerVectorSplatImm<4>(N, 2, DAG));
  case Intrinsic::loongarch_lsx_vsrai_w:
  case Intrinsic::loongarch_lasx_xvsrai_w:
    return DAG.getNode(ISD::SRA, DL, N->getValueType(0), N->getOperand(1),
                       lowerVectorSplatImm<5>(N, 2, DAG));
  case Intrinsic::loongarch_lsx_vsrai_d:
  case Intrinsic::loongarch_lasx_xvsrai_d:
    return DAG.getNode(ISD::SRA, DL, N->getValueType(0), N->getOperand(1),
                       lowerVectorSplatImm<6>(N, 2, DAG));
  case Intrinsic::loongarch_lsx_vclz_b:
  case Intrinsic::loongarch_lsx_vclz_h:
  case Intrinsic::loongarch_lsx_vclz_w:
  case Intrinsic::loongarch_lsx_vclz_d:
  case Intrinsic::loongarch_lasx_xvclz_b:
  case Intrinsic::loongarch_lasx_xvclz_h:
  case Intrinsic::loongarch_lasx_xvclz_w:
  case Intrinsic::loongarch_lasx_xvclz_d:
    return DAG.getNode(ISD::CTLZ, DL, N->getValueType(0), N->getOperand(1));
  case Intrinsic::loongarch_lsx_vpcnt_b:
  case Intrinsic::loongarch_lsx_vpcnt_h:
  case Intrinsic::loongarch_lsx_vpcnt_w:
  case Intrinsic::loongarch_lsx_vpcnt_d:
  case Intrinsic::loongarch_lasx_xvpcnt_b:
  case Intrinsic::loongarch_lasx_xvpcnt_h:
  case Intrinsic::loongarch_lasx_xvpcnt_w:
  case Intrinsic::loongarch_lasx_xvpcnt_d:
    return DAG.getNode(ISD::CTPOP, DL, N->getValueType(0), N->getOperand(1));
  case Intrinsic::loongarch_lsx_vbitclr_b:
  case Intrinsic::loongarch_lsx_vbitclr_h:
  case Intrinsic::loongarch_lsx_vbitclr_w:
  case Intrinsic::loongarch_lsx_vbitclr_d:
  case Intrinsic::loongarch_lasx_xvbitclr_b:
  case Intrinsic::loongarch_lasx_xvbitclr_h:
  case Intrinsic::loongarch_lasx_xvbitclr_w:
  case Intrinsic::loongarch_lasx_xvbitclr_d:
    return lowerVectorBitClear(N, DAG);
  case Intrinsic::loongarch_lsx_vbitclri_b:
  case Intrinsic::loongarch_lasx_xvbitclri_b:
    return lowerVectorBitClearImm<3>(N, DAG);
  case Intrinsic::loongarch_lsx_vbitclri_h:
  case Intrinsic::loongarch_lasx_xvbitclri_h:
    return lowerVectorBitClearImm<4>(N, DAG);
  case Intrinsic::loongarch_lsx_vbitclri_w:
  case Intrinsic::loongarch_lasx_xvbitclri_w:
    return lowerVectorBitClearImm<5>(N, DAG);
  case Intrinsic::loongarch_lsx_vbitclri_d:
  case Intrinsic::loongarch_lasx_xvbitclri_d:
    return lowerVectorBitClearImm<6>(N, DAG);
  case Intrinsic::loongarch_lsx_vbitset_b:
  case Intrinsic::loongarch_lsx_vbitset_h:
  case Intrinsic::loongarch_lsx_vbitset_w:
  case Intrinsic::loongarch_lsx_vbitset_d:
  case Intrinsic::loongarch_lasx_xvbitset_b:
  case Intrinsic::loongarch_lasx_xvbitset_h:
  case Intrinsic::loongarch_lasx_xvbitset_w:
  case Intrinsic::loongarch_lasx_xvbitset_d: {
    EVT VecTy = N->getValueType(0);
    SDValue One = DAG.getConstant(1, DL, VecTy);
    return DAG.getNode(
        ISD::OR, DL, VecTy, N->getOperand(1),
        DAG.getNode(ISD::SHL, DL, VecTy, One, truncateVecElts(N, DAG)));
  }
  case Intrinsic::loongarch_lsx_vbitseti_b:
  case Intrinsic::loongarch_lasx_xvbitseti_b:
    return lowerVectorBitSetImm<3>(N, DAG);
  case Intrinsic::loongarch_lsx_vbitseti_h:
  case Intrinsic::loongarch_lasx_xvbitseti_h:
    return lowerVectorBitSetImm<4>(N, DAG);
  case Intrinsic::loongarch_lsx_vbitseti_w:
  case Intrinsic::loongarch_lasx_xvbitseti_w:
    return lowerVectorBitSetImm<5>(N, DAG);
  case Intrinsic::loongarch_lsx_vbitseti_d:
  case Intrinsic::loongarch_lasx_xvbitseti_d:
    return lowerVectorBitSetImm<6>(N, DAG);
  case Intrinsic::loongarch_lsx_vbitrev_b:
  case Intrinsic::loongarch_lsx_vbitrev_h:
  case Intrinsic::loongarch_lsx_vbitrev_w:
  case Intrinsic::loongarch_lsx_vbitrev_d:
  case Intrinsic::loongarch_lasx_xvbitrev_b:
  case Intrinsic::loongarch_lasx_xvbitrev_h:
  case Intrinsic::loongarch_lasx_xvbitrev_w:
  case Intrinsic::loongarch_lasx_xvbitrev_d: {
    EVT VecTy = N->getValueType(0);
    SDValue One = DAG.getConstant(1, DL, VecTy);
    return DAG.getNode(
        ISD::XOR, DL, VecTy, N->getOperand(1),
        DAG.getNode(ISD::SHL, DL, VecTy, One, truncateVecElts(N, DAG)));
  }
  case Intrinsic::loongarch_lsx_vbitrevi_b:
  case Intrinsic::loongarch_lasx_xvbitrevi_b:
    return lowerVectorBitRevImm<3>(N, DAG);
  case Intrinsic::loongarch_lsx_vbitrevi_h:
  case Intrinsic::loongarch_lasx_xvbitrevi_h:
    return lowerVectorBitRevImm<4>(N, DAG);
  case Intrinsic::loongarch_lsx_vbitrevi_w:
  case Intrinsic::loongarch_lasx_xvbitrevi_w:
    return lowerVectorBitRevImm<5>(N, DAG);
  case Intrinsic::loongarch_lsx_vbitrevi_d:
  case Intrinsic::loongarch_lasx_xvbitrevi_d:
    return lowerVectorBitRevImm<6>(N, DAG);
  case Intrinsic::loongarch_lsx_vfadd_s:
  case Intrinsic::loongarch_lsx_vfadd_d:
  case Intrinsic::loongarch_lasx_xvfadd_s:
  case Intrinsic::loongarch_lasx_xvfadd_d:
    return DAG.getNode(ISD::FADD, DL, N->getValueType(0), N->getOperand(1),
                       N->getOperand(2));
  case Intrinsic::loongarch_lsx_vfsub_s:
  case Intrinsic::loongarch_lsx_vfsub_d:
  case Intrinsic::loongarch_lasx_xvfsub_s:
  case Intrinsic::loongarch_lasx_xvfsub_d:
    return DAG.getNode(ISD::FSUB, DL, N->getValueType(0), N->getOperand(1),
                       N->getOperand(2));
  case Intrinsic::loongarch_lsx_vfmul_s:
  case Intrinsic::loongarch_lsx_vfmul_d:
  case Intrinsic::loongarch_lasx_xvfmul_s:
  case Intrinsic::loongarch_lasx_xvfmul_d:
    return DAG.getNode(ISD::FMUL, DL, N->getValueType(0), N->getOperand(1),
                       N->getOperand(2));
  case Intrinsic::loongarch_lsx_vfdiv_s:
  case Intrinsic::loongarch_lsx_vfdiv_d:
  case Intrinsic::loongarch_lasx_xvfdiv_s:
  case Intrinsic::loongarch_lasx_xvfdiv_d:
    return DAG.getNode(ISD::FDIV, DL, N->getValueType(0), N->getOperand(1),
                       N->getOperand(2));
  case Intrinsic::loongarch_lsx_vfmadd_s:
  case Intrinsic::loongarch_lsx_vfmadd_d:
  case Intrinsic::loongarch_lasx_xvfmadd_s:
  case Intrinsic::loongarch_lasx_xvfmadd_d:
    return DAG.getNode(ISD::FMA, DL, N->getValueType(0), N->getOperand(1),
                       N->getOperand(2), N->getOperand(3));
  case Intrinsic::loongarch_lsx_vinsgr2vr_b:
    return DAG.getNode(ISD::INSERT_VECTOR_ELT, SDLoc(N), N->getValueType(0),
                       N->getOperand(1), N->getOperand(2),
                       legalizeIntrinsicImmArg<4>(N, 3, DAG, Subtarget));
  case Intrinsic::loongarch_lsx_vinsgr2vr_h:
  case Intrinsic::loongarch_lasx_xvinsgr2vr_w:
    return DAG.getNode(ISD::INSERT_VECTOR_ELT, SDLoc(N), N->getValueType(0),
                       N->getOperand(1), N->getOperand(2),
                       legalizeIntrinsicImmArg<3>(N, 3, DAG, Subtarget));
  case Intrinsic::loongarch_lsx_vinsgr2vr_w:
  case Intrinsic::loongarch_lasx_xvinsgr2vr_d:
    return DAG.getNode(ISD::INSERT_VECTOR_ELT, SDLoc(N), N->getValueType(0),
                       N->getOperand(1), N->getOperand(2),
                       legalizeIntrinsicImmArg<2>(N, 3, DAG, Subtarget));
  case Intrinsic::loongarch_lsx_vinsgr2vr_d:
    return DAG.getNode(ISD::INSERT_VECTOR_ELT, SDLoc(N), N->getValueType(0),
                       N->getOperand(1), N->getOperand(2),
                       legalizeIntrinsicImmArg<1>(N, 3, DAG, Subtarget));
  case Intrinsic::loongarch_lsx_vreplgr2vr_b:
  case Intrinsic::loongarch_lsx_vreplgr2vr_h:
  case Intrinsic::loongarch_lsx_vreplgr2vr_w:
  case Intrinsic::loongarch_lsx_vreplgr2vr_d:
  case Intrinsic::loongarch_lasx_xvreplgr2vr_b:
  case Intrinsic::loongarch_lasx_xvreplgr2vr_h:
  case Intrinsic::loongarch_lasx_xvreplgr2vr_w:
  case Intrinsic::loongarch_lasx_xvreplgr2vr_d:
    return DAG.getNode(LoongArchISD::VREPLGR2VR, DL, N->getValueType(0),
                       DAG.getNode(ISD::ANY_EXTEND, DL, Subtarget.getGRLenVT(),
                                   N->getOperand(1)));
  case Intrinsic::loongarch_lsx_vreplve_b:
  case Intrinsic::loongarch_lsx_vreplve_h:
  case Intrinsic::loongarch_lsx_vreplve_w:
  case Intrinsic::loongarch_lsx_vreplve_d:
  case Intrinsic::loongarch_lasx_xvreplve_b:
  case Intrinsic::loongarch_lasx_xvreplve_h:
  case Intrinsic::loongarch_lasx_xvreplve_w:
  case Intrinsic::loongarch_lasx_xvreplve_d:
    return DAG.getNode(LoongArchISD::VREPLVE, DL, N->getValueType(0),
                       N->getOperand(1),
                       DAG.getNode(ISD::ANY_EXTEND, DL, Subtarget.getGRLenVT(),
                                   N->getOperand(2)));
  }
  return SDValue();
}

static SDValue performMOVGR2FR_WCombine(SDNode *N, SelectionDAG &DAG,
                                        TargetLowering::DAGCombinerInfo &DCI,
                                        const LoongArchSubtarget &Subtarget) {
  // If the input to MOVGR2FR_W_LA64 is just MOVFR2GR_S_LA64 the the
  // conversion is unnecessary and can be replaced with the
  // MOVFR2GR_S_LA64 operand.
  SDValue Op0 = N->getOperand(0);
  if (Op0.getOpcode() == LoongArchISD::MOVFR2GR_S_LA64)
    return Op0.getOperand(0);
  return SDValue();
}

static SDValue performMOVFR2GR_SCombine(SDNode *N, SelectionDAG &DAG,
                                        TargetLowering::DAGCombinerInfo &DCI,
                                        const LoongArchSubtarget &Subtarget) {
  // If the input to MOVFR2GR_S_LA64 is just MOVGR2FR_W_LA64 then the
  // conversion is unnecessary and can be replaced with the MOVGR2FR_W_LA64
  // operand.
  SDValue Op0 = N->getOperand(0);
  if (Op0->getOpcode() == LoongArchISD::MOVGR2FR_W_LA64) {
    assert(Op0.getOperand(0).getValueType() == N->getSimpleValueType(0) &&
           "Unexpected value type!");
    return Op0.getOperand(0);
  }
  return SDValue();
}

<<<<<<< HEAD
=======
static SDValue performVMSKLTZCombine(SDNode *N, SelectionDAG &DAG,
                                     TargetLowering::DAGCombinerInfo &DCI,
                                     const LoongArchSubtarget &Subtarget) {
  MVT VT = N->getSimpleValueType(0);
  unsigned NumBits = VT.getScalarSizeInBits();

  // Simplify the inputs.
  const TargetLowering &TLI = DAG.getTargetLoweringInfo();
  APInt DemandedMask(APInt::getAllOnes(NumBits));
  if (TLI.SimplifyDemandedBits(SDValue(N, 0), DemandedMask, DCI))
    return SDValue(N, 0);

  return SDValue();
}

>>>>>>> 4084ffcf
SDValue LoongArchTargetLowering::PerformDAGCombine(SDNode *N,
                                                   DAGCombinerInfo &DCI) const {
  SelectionDAG &DAG = DCI.DAG;
  switch (N->getOpcode()) {
  default:
    break;
  case ISD::AND:
    return performANDCombine(N, DAG, DCI, Subtarget);
  case ISD::OR:
    return performORCombine(N, DAG, DCI, Subtarget);
  case ISD::SETCC:
    return performSETCCCombine(N, DAG, DCI, Subtarget);
  case ISD::SRL:
    return performSRLCombine(N, DAG, DCI, Subtarget);
  case ISD::BITCAST:
    return performBITCASTCombine(N, DAG, DCI, Subtarget);
  case LoongArchISD::BITREV_W:
    return performBITREV_WCombine(N, DAG, DCI, Subtarget);
  case ISD::INTRINSIC_WO_CHAIN:
    return performINTRINSIC_WO_CHAINCombine(N, DAG, DCI, Subtarget);
  case LoongArchISD::MOVGR2FR_W_LA64:
    return performMOVGR2FR_WCombine(N, DAG, DCI, Subtarget);
  case LoongArchISD::MOVFR2GR_S_LA64:
    return performMOVFR2GR_SCombine(N, DAG, DCI, Subtarget);
<<<<<<< HEAD
=======
  case LoongArchISD::VMSKLTZ:
  case LoongArchISD::XVMSKLTZ:
    return performVMSKLTZCombine(N, DAG, DCI, Subtarget);
>>>>>>> 4084ffcf
  }
  return SDValue();
}

static MachineBasicBlock *insertDivByZeroTrap(MachineInstr &MI,
                                              MachineBasicBlock *MBB) {
  if (!ZeroDivCheck)
    return MBB;

  // Build instructions:
  // MBB:
  //   div(or mod)   $dst, $dividend, $divisor
  //   bne           $divisor, $zero, SinkMBB
  // BreakMBB:
  //   break         7 // BRK_DIVZERO
  // SinkMBB:
  //   fallthrough
  const BasicBlock *LLVM_BB = MBB->getBasicBlock();
  MachineFunction::iterator It = ++MBB->getIterator();
  MachineFunction *MF = MBB->getParent();
  auto BreakMBB = MF->CreateMachineBasicBlock(LLVM_BB);
  auto SinkMBB = MF->CreateMachineBasicBlock(LLVM_BB);
  MF->insert(It, BreakMBB);
  MF->insert(It, SinkMBB);

  // Transfer the remainder of MBB and its successor edges to SinkMBB.
  SinkMBB->splice(SinkMBB->end(), MBB, std::next(MI.getIterator()), MBB->end());
  SinkMBB->transferSuccessorsAndUpdatePHIs(MBB);

  const TargetInstrInfo &TII = *MF->getSubtarget().getInstrInfo();
  DebugLoc DL = MI.getDebugLoc();
  MachineOperand &Divisor = MI.getOperand(2);
  Register DivisorReg = Divisor.getReg();

  // MBB:
  BuildMI(MBB, DL, TII.get(LoongArch::BNE))
      .addReg(DivisorReg, getKillRegState(Divisor.isKill()))
      .addReg(LoongArch::R0)
      .addMBB(SinkMBB);
  MBB->addSuccessor(BreakMBB);
  MBB->addSuccessor(SinkMBB);

  // BreakMBB:
  // See linux header file arch/loongarch/include/uapi/asm/break.h for the
  // definition of BRK_DIVZERO.
  BuildMI(BreakMBB, DL, TII.get(LoongArch::BREAK)).addImm(7 /*BRK_DIVZERO*/);
  BreakMBB->addSuccessor(SinkMBB);

  // Clear Divisor's kill flag.
  Divisor.setIsKill(false);

  return SinkMBB;
}

static MachineBasicBlock *
emitVecCondBranchPseudo(MachineInstr &MI, MachineBasicBlock *BB,
                        const LoongArchSubtarget &Subtarget) {
  unsigned CondOpc;
  switch (MI.getOpcode()) {
  default:
    llvm_unreachable("Unexpected opcode");
  case LoongArch::PseudoVBZ:
    CondOpc = LoongArch::VSETEQZ_V;
    break;
  case LoongArch::PseudoVBZ_B:
    CondOpc = LoongArch::VSETANYEQZ_B;
    break;
  case LoongArch::PseudoVBZ_H:
    CondOpc = LoongArch::VSETANYEQZ_H;
    break;
  case LoongArch::PseudoVBZ_W:
    CondOpc = LoongArch::VSETANYEQZ_W;
    break;
  case LoongArch::PseudoVBZ_D:
    CondOpc = LoongArch::VSETANYEQZ_D;
    break;
  case LoongArch::PseudoVBNZ:
    CondOpc = LoongArch::VSETNEZ_V;
    break;
  case LoongArch::PseudoVBNZ_B:
    CondOpc = LoongArch::VSETALLNEZ_B;
    break;
  case LoongArch::PseudoVBNZ_H:
    CondOpc = LoongArch::VSETALLNEZ_H;
    break;
  case LoongArch::PseudoVBNZ_W:
    CondOpc = LoongArch::VSETALLNEZ_W;
    break;
  case LoongArch::PseudoVBNZ_D:
    CondOpc = LoongArch::VSETALLNEZ_D;
    break;
  case LoongArch::PseudoXVBZ:
    CondOpc = LoongArch::XVSETEQZ_V;
    break;
  case LoongArch::PseudoXVBZ_B:
    CondOpc = LoongArch::XVSETANYEQZ_B;
    break;
  case LoongArch::PseudoXVBZ_H:
    CondOpc = LoongArch::XVSETANYEQZ_H;
    break;
  case LoongArch::PseudoXVBZ_W:
    CondOpc = LoongArch::XVSETANYEQZ_W;
    break;
  case LoongArch::PseudoXVBZ_D:
    CondOpc = LoongArch::XVSETANYEQZ_D;
    break;
  case LoongArch::PseudoXVBNZ:
    CondOpc = LoongArch::XVSETNEZ_V;
    break;
  case LoongArch::PseudoXVBNZ_B:
    CondOpc = LoongArch::XVSETALLNEZ_B;
    break;
  case LoongArch::PseudoXVBNZ_H:
    CondOpc = LoongArch::XVSETALLNEZ_H;
    break;
  case LoongArch::PseudoXVBNZ_W:
    CondOpc = LoongArch::XVSETALLNEZ_W;
    break;
  case LoongArch::PseudoXVBNZ_D:
    CondOpc = LoongArch::XVSETALLNEZ_D;
    break;
  }

  const TargetInstrInfo *TII = Subtarget.getInstrInfo();
  const BasicBlock *LLVM_BB = BB->getBasicBlock();
  DebugLoc DL = MI.getDebugLoc();
  MachineRegisterInfo &MRI = BB->getParent()->getRegInfo();
  MachineFunction::iterator It = ++BB->getIterator();

  MachineFunction *F = BB->getParent();
  MachineBasicBlock *FalseBB = F->CreateMachineBasicBlock(LLVM_BB);
  MachineBasicBlock *TrueBB = F->CreateMachineBasicBlock(LLVM_BB);
  MachineBasicBlock *SinkBB = F->CreateMachineBasicBlock(LLVM_BB);

  F->insert(It, FalseBB);
  F->insert(It, TrueBB);
  F->insert(It, SinkBB);

  // Transfer the remainder of MBB and its successor edges to Sink.
  SinkBB->splice(SinkBB->end(), BB, std::next(MI.getIterator()), BB->end());
  SinkBB->transferSuccessorsAndUpdatePHIs(BB);

  // Insert the real instruction to BB.
  Register FCC = MRI.createVirtualRegister(&LoongArch::CFRRegClass);
  BuildMI(BB, DL, TII->get(CondOpc), FCC).addReg(MI.getOperand(1).getReg());

  // Insert branch.
  BuildMI(BB, DL, TII->get(LoongArch::BCNEZ)).addReg(FCC).addMBB(TrueBB);
  BB->addSuccessor(FalseBB);
  BB->addSuccessor(TrueBB);

  // FalseBB.
  Register RD1 = MRI.createVirtualRegister(&LoongArch::GPRRegClass);
  BuildMI(FalseBB, DL, TII->get(LoongArch::ADDI_W), RD1)
      .addReg(LoongArch::R0)
      .addImm(0);
  BuildMI(FalseBB, DL, TII->get(LoongArch::PseudoBR)).addMBB(SinkBB);
  FalseBB->addSuccessor(SinkBB);

  // TrueBB.
  Register RD2 = MRI.createVirtualRegister(&LoongArch::GPRRegClass);
  BuildMI(TrueBB, DL, TII->get(LoongArch::ADDI_W), RD2)
      .addReg(LoongArch::R0)
      .addImm(1);
  TrueBB->addSuccessor(SinkBB);

  // SinkBB: merge the results.
  BuildMI(*SinkBB, SinkBB->begin(), DL, TII->get(LoongArch::PHI),
          MI.getOperand(0).getReg())
      .addReg(RD1)
      .addMBB(FalseBB)
      .addReg(RD2)
      .addMBB(TrueBB);

  // The pseudo instruction is gone now.
  MI.eraseFromParent();
  return SinkBB;
}

static MachineBasicBlock *
emitPseudoXVINSGR2VR(MachineInstr &MI, MachineBasicBlock *BB,
                     const LoongArchSubtarget &Subtarget) {
  unsigned InsOp;
  unsigned HalfSize;
  switch (MI.getOpcode()) {
  default:
    llvm_unreachable("Unexpected opcode");
  case LoongArch::PseudoXVINSGR2VR_B:
    HalfSize = 16;
    InsOp = LoongArch::VINSGR2VR_B;
    break;
  case LoongArch::PseudoXVINSGR2VR_H:
    HalfSize = 8;
    InsOp = LoongArch::VINSGR2VR_H;
    break;
  }
  const TargetInstrInfo *TII = Subtarget.getInstrInfo();
  const TargetRegisterClass *RC = &LoongArch::LASX256RegClass;
  const TargetRegisterClass *SubRC = &LoongArch::LSX128RegClass;
  DebugLoc DL = MI.getDebugLoc();
  MachineRegisterInfo &MRI = BB->getParent()->getRegInfo();
  // XDst = vector_insert XSrc, Elt, Idx
  Register XDst = MI.getOperand(0).getReg();
  Register XSrc = MI.getOperand(1).getReg();
  Register Elt = MI.getOperand(2).getReg();
  unsigned Idx = MI.getOperand(3).getImm();

  Register ScratchReg1 = XSrc;
  if (Idx >= HalfSize) {
    ScratchReg1 = MRI.createVirtualRegister(RC);
    BuildMI(*BB, MI, DL, TII->get(LoongArch::XVPERMI_Q), ScratchReg1)
        .addReg(XSrc)
        .addReg(XSrc)
        .addImm(1);
  }

  Register ScratchSubReg1 = MRI.createVirtualRegister(SubRC);
  Register ScratchSubReg2 = MRI.createVirtualRegister(SubRC);
  BuildMI(*BB, MI, DL, TII->get(LoongArch::COPY), ScratchSubReg1)
      .addReg(ScratchReg1, 0, LoongArch::sub_128);
  BuildMI(*BB, MI, DL, TII->get(InsOp), ScratchSubReg2)
      .addReg(ScratchSubReg1)
      .addReg(Elt)
      .addImm(Idx >= HalfSize ? Idx - HalfSize : Idx);

  Register ScratchReg2 = XDst;
  if (Idx >= HalfSize)
    ScratchReg2 = MRI.createVirtualRegister(RC);

  BuildMI(*BB, MI, DL, TII->get(LoongArch::SUBREG_TO_REG), ScratchReg2)
      .addImm(0)
      .addReg(ScratchSubReg2)
      .addImm(LoongArch::sub_128);

  if (Idx >= HalfSize)
    BuildMI(*BB, MI, DL, TII->get(LoongArch::XVPERMI_Q), XDst)
        .addReg(XSrc)
        .addReg(ScratchReg2)
        .addImm(2);

  MI.eraseFromParent();
  return BB;
}

static MachineBasicBlock *emitPseudoCTPOP(MachineInstr &MI,
                                          MachineBasicBlock *BB,
                                          const LoongArchSubtarget &Subtarget) {
  assert(Subtarget.hasExtLSX());
  const TargetInstrInfo *TII = Subtarget.getInstrInfo();
  const TargetRegisterClass *RC = &LoongArch::LSX128RegClass;
  DebugLoc DL = MI.getDebugLoc();
  MachineRegisterInfo &MRI = BB->getParent()->getRegInfo();
  Register Dst = MI.getOperand(0).getReg();
  Register Src = MI.getOperand(1).getReg();
  Register ScratchReg1 = MRI.createVirtualRegister(RC);
  Register ScratchReg2 = MRI.createVirtualRegister(RC);
  Register ScratchReg3 = MRI.createVirtualRegister(RC);

  BuildMI(*BB, MI, DL, TII->get(LoongArch::VLDI), ScratchReg1).addImm(0);
  BuildMI(*BB, MI, DL,
          TII->get(Subtarget.is64Bit() ? LoongArch::VINSGR2VR_D
                                       : LoongArch::VINSGR2VR_W),
          ScratchReg2)
      .addReg(ScratchReg1)
      .addReg(Src)
      .addImm(0);
  BuildMI(
      *BB, MI, DL,
      TII->get(Subtarget.is64Bit() ? LoongArch::VPCNT_D : LoongArch::VPCNT_W),
      ScratchReg3)
      .addReg(ScratchReg2);
  BuildMI(*BB, MI, DL,
          TII->get(Subtarget.is64Bit() ? LoongArch::VPICKVE2GR_D
                                       : LoongArch::VPICKVE2GR_W),
          Dst)
      .addReg(ScratchReg3)
      .addImm(0);

  MI.eraseFromParent();
  return BB;
}

<<<<<<< HEAD
=======
static MachineBasicBlock *
emitPseudoVMSKCOND(MachineInstr &MI, MachineBasicBlock *BB,
                   const LoongArchSubtarget &Subtarget) {
  const TargetInstrInfo *TII = Subtarget.getInstrInfo();
  const TargetRegisterClass *RC = &LoongArch::LSX128RegClass;
  const LoongArchRegisterInfo *TRI = Subtarget.getRegisterInfo();
  MachineRegisterInfo &MRI = BB->getParent()->getRegInfo();
  Register Dst = MI.getOperand(0).getReg();
  Register Src = MI.getOperand(1).getReg();
  DebugLoc DL = MI.getDebugLoc();
  unsigned EleBits = 8;
  unsigned NotOpc = 0;
  unsigned MskOpc;

  switch (MI.getOpcode()) {
  default:
    llvm_unreachable("Unexpected opcode");
  case LoongArch::PseudoVMSKLTZ_B:
    MskOpc = LoongArch::VMSKLTZ_B;
    break;
  case LoongArch::PseudoVMSKLTZ_H:
    MskOpc = LoongArch::VMSKLTZ_H;
    EleBits = 16;
    break;
  case LoongArch::PseudoVMSKLTZ_W:
    MskOpc = LoongArch::VMSKLTZ_W;
    EleBits = 32;
    break;
  case LoongArch::PseudoVMSKLTZ_D:
    MskOpc = LoongArch::VMSKLTZ_D;
    EleBits = 64;
    break;
  case LoongArch::PseudoVMSKGEZ_B:
    MskOpc = LoongArch::VMSKGEZ_B;
    break;
  case LoongArch::PseudoVMSKEQZ_B:
    MskOpc = LoongArch::VMSKNZ_B;
    NotOpc = LoongArch::VNOR_V;
    break;
  case LoongArch::PseudoVMSKNEZ_B:
    MskOpc = LoongArch::VMSKNZ_B;
    break;
  case LoongArch::PseudoXVMSKLTZ_B:
    MskOpc = LoongArch::XVMSKLTZ_B;
    RC = &LoongArch::LASX256RegClass;
    break;
  case LoongArch::PseudoXVMSKLTZ_H:
    MskOpc = LoongArch::XVMSKLTZ_H;
    RC = &LoongArch::LASX256RegClass;
    EleBits = 16;
    break;
  case LoongArch::PseudoXVMSKLTZ_W:
    MskOpc = LoongArch::XVMSKLTZ_W;
    RC = &LoongArch::LASX256RegClass;
    EleBits = 32;
    break;
  case LoongArch::PseudoXVMSKLTZ_D:
    MskOpc = LoongArch::XVMSKLTZ_D;
    RC = &LoongArch::LASX256RegClass;
    EleBits = 64;
    break;
  case LoongArch::PseudoXVMSKGEZ_B:
    MskOpc = LoongArch::XVMSKGEZ_B;
    RC = &LoongArch::LASX256RegClass;
    break;
  case LoongArch::PseudoXVMSKEQZ_B:
    MskOpc = LoongArch::XVMSKNZ_B;
    NotOpc = LoongArch::XVNOR_V;
    RC = &LoongArch::LASX256RegClass;
    break;
  case LoongArch::PseudoXVMSKNEZ_B:
    MskOpc = LoongArch::XVMSKNZ_B;
    RC = &LoongArch::LASX256RegClass;
    break;
  }

  Register Msk = MRI.createVirtualRegister(RC);
  if (NotOpc) {
    Register Tmp = MRI.createVirtualRegister(RC);
    BuildMI(*BB, MI, DL, TII->get(MskOpc), Tmp).addReg(Src);
    BuildMI(*BB, MI, DL, TII->get(NotOpc), Msk)
        .addReg(Tmp, RegState::Kill)
        .addReg(Tmp, RegState::Kill);
  } else {
    BuildMI(*BB, MI, DL, TII->get(MskOpc), Msk).addReg(Src);
  }

  if (TRI->getRegSizeInBits(*RC) > 128) {
    Register Lo = MRI.createVirtualRegister(&LoongArch::GPRRegClass);
    Register Hi = MRI.createVirtualRegister(&LoongArch::GPRRegClass);
    BuildMI(*BB, MI, DL, TII->get(LoongArch::XVPICKVE2GR_WU), Lo)
        .addReg(Msk)
        .addImm(0);
    BuildMI(*BB, MI, DL, TII->get(LoongArch::XVPICKVE2GR_WU), Hi)
        .addReg(Msk, RegState::Kill)
        .addImm(4);
    BuildMI(*BB, MI, DL,
            TII->get(Subtarget.is64Bit() ? LoongArch::BSTRINS_D
                                         : LoongArch::BSTRINS_W),
            Dst)
        .addReg(Lo, RegState::Kill)
        .addReg(Hi, RegState::Kill)
        .addImm(256 / EleBits - 1)
        .addImm(128 / EleBits);
  } else {
    BuildMI(*BB, MI, DL, TII->get(LoongArch::VPICKVE2GR_HU), Dst)
        .addReg(Msk, RegState::Kill)
        .addImm(0);
  }

  MI.eraseFromParent();
  return BB;
}

>>>>>>> 4084ffcf
static bool isSelectPseudo(MachineInstr &MI) {
  switch (MI.getOpcode()) {
  default:
    return false;
  case LoongArch::Select_GPR_Using_CC_GPR:
    return true;
  }
}

static MachineBasicBlock *
emitSelectPseudo(MachineInstr &MI, MachineBasicBlock *BB,
                 const LoongArchSubtarget &Subtarget) {
  // To "insert" Select_* instructions, we actually have to insert the triangle
  // control-flow pattern.  The incoming instructions know the destination vreg
  // to set, the condition code register to branch on, the true/false values to
  // select between, and the condcode to use to select the appropriate branch.
  //
  // We produce the following control flow:
  //     HeadMBB
  //     |  \
  //     |  IfFalseMBB
  //     | /
  //    TailMBB
  //
  // When we find a sequence of selects we attempt to optimize their emission
  // by sharing the control flow. Currently we only handle cases where we have
  // multiple selects with the exact same condition (same LHS, RHS and CC).
  // The selects may be interleaved with other instructions if the other
  // instructions meet some requirements we deem safe:
  // - They are not pseudo instructions.
  // - They are debug instructions. Otherwise,
  // - They do not have side-effects, do not access memory and their inputs do
  //   not depend on the results of the select pseudo-instructions.
  // The TrueV/FalseV operands of the selects cannot depend on the result of
  // previous selects in the sequence.
  // These conditions could be further relaxed. See the X86 target for a
  // related approach and more information.

  Register LHS = MI.getOperand(1).getReg();
  Register RHS;
  if (MI.getOperand(2).isReg())
    RHS = MI.getOperand(2).getReg();
  auto CC = static_cast<unsigned>(MI.getOperand(3).getImm());

  SmallVector<MachineInstr *, 4> SelectDebugValues;
  SmallSet<Register, 4> SelectDests;
  SelectDests.insert(MI.getOperand(0).getReg());

  MachineInstr *LastSelectPseudo = &MI;
  for (auto E = BB->end(), SequenceMBBI = MachineBasicBlock::iterator(MI);
       SequenceMBBI != E; ++SequenceMBBI) {
    if (SequenceMBBI->isDebugInstr())
      continue;
    if (isSelectPseudo(*SequenceMBBI)) {
      if (SequenceMBBI->getOperand(1).getReg() != LHS ||
          !SequenceMBBI->getOperand(2).isReg() ||
          SequenceMBBI->getOperand(2).getReg() != RHS ||
          SequenceMBBI->getOperand(3).getImm() != CC ||
          SelectDests.count(SequenceMBBI->getOperand(4).getReg()) ||
          SelectDests.count(SequenceMBBI->getOperand(5).getReg()))
        break;
      LastSelectPseudo = &*SequenceMBBI;
      SequenceMBBI->collectDebugValues(SelectDebugValues);
      SelectDests.insert(SequenceMBBI->getOperand(0).getReg());
      continue;
    }
    if (SequenceMBBI->hasUnmodeledSideEffects() ||
        SequenceMBBI->mayLoadOrStore() ||
        SequenceMBBI->usesCustomInsertionHook())
      break;
    if (llvm::any_of(SequenceMBBI->operands(), [&](MachineOperand &MO) {
          return MO.isReg() && MO.isUse() && SelectDests.count(MO.getReg());
        }))
      break;
  }

  const LoongArchInstrInfo &TII = *Subtarget.getInstrInfo();
  const BasicBlock *LLVM_BB = BB->getBasicBlock();
  DebugLoc DL = MI.getDebugLoc();
  MachineFunction::iterator I = ++BB->getIterator();

  MachineBasicBlock *HeadMBB = BB;
  MachineFunction *F = BB->getParent();
  MachineBasicBlock *TailMBB = F->CreateMachineBasicBlock(LLVM_BB);
  MachineBasicBlock *IfFalseMBB = F->CreateMachineBasicBlock(LLVM_BB);

  F->insert(I, IfFalseMBB);
  F->insert(I, TailMBB);

  // Set the call frame size on entry to the new basic blocks.
  unsigned CallFrameSize = TII.getCallFrameSizeAt(*LastSelectPseudo);
  IfFalseMBB->setCallFrameSize(CallFrameSize);
  TailMBB->setCallFrameSize(CallFrameSize);

  // Transfer debug instructions associated with the selects to TailMBB.
  for (MachineInstr *DebugInstr : SelectDebugValues) {
    TailMBB->push_back(DebugInstr->removeFromParent());
  }

  // Move all instructions after the sequence to TailMBB.
  TailMBB->splice(TailMBB->end(), HeadMBB,
                  std::next(LastSelectPseudo->getIterator()), HeadMBB->end());
  // Update machine-CFG edges by transferring all successors of the current
  // block to the new block which will contain the Phi nodes for the selects.
  TailMBB->transferSuccessorsAndUpdatePHIs(HeadMBB);
  // Set the successors for HeadMBB.
  HeadMBB->addSuccessor(IfFalseMBB);
  HeadMBB->addSuccessor(TailMBB);

  // Insert appropriate branch.
  if (MI.getOperand(2).isImm())
    BuildMI(HeadMBB, DL, TII.get(CC))
        .addReg(LHS)
        .addImm(MI.getOperand(2).getImm())
        .addMBB(TailMBB);
  else
    BuildMI(HeadMBB, DL, TII.get(CC)).addReg(LHS).addReg(RHS).addMBB(TailMBB);

  // IfFalseMBB just falls through to TailMBB.
  IfFalseMBB->addSuccessor(TailMBB);

  // Create PHIs for all of the select pseudo-instructions.
  auto SelectMBBI = MI.getIterator();
  auto SelectEnd = std::next(LastSelectPseudo->getIterator());
  auto InsertionPoint = TailMBB->begin();
  while (SelectMBBI != SelectEnd) {
    auto Next = std::next(SelectMBBI);
    if (isSelectPseudo(*SelectMBBI)) {
      // %Result = phi [ %TrueValue, HeadMBB ], [ %FalseValue, IfFalseMBB ]
      BuildMI(*TailMBB, InsertionPoint, SelectMBBI->getDebugLoc(),
              TII.get(LoongArch::PHI), SelectMBBI->getOperand(0).getReg())
          .addReg(SelectMBBI->getOperand(4).getReg())
          .addMBB(HeadMBB)
          .addReg(SelectMBBI->getOperand(5).getReg())
          .addMBB(IfFalseMBB);
      SelectMBBI->eraseFromParent();
    }
    SelectMBBI = Next;
  }

  F->getProperties().resetNoPHIs();
  return TailMBB;
}

MachineBasicBlock *LoongArchTargetLowering::EmitInstrWithCustomInserter(
    MachineInstr &MI, MachineBasicBlock *BB) const {
  const TargetInstrInfo *TII = Subtarget.getInstrInfo();
  DebugLoc DL = MI.getDebugLoc();

  switch (MI.getOpcode()) {
  default:
    llvm_unreachable("Unexpected instr type to insert");
  case LoongArch::DIV_W:
  case LoongArch::DIV_WU:
  case LoongArch::MOD_W:
  case LoongArch::MOD_WU:
  case LoongArch::DIV_D:
  case LoongArch::DIV_DU:
  case LoongArch::MOD_D:
  case LoongArch::MOD_DU:
    return insertDivByZeroTrap(MI, BB);
    break;
  case LoongArch::WRFCSR: {
    BuildMI(*BB, MI, DL, TII->get(LoongArch::MOVGR2FCSR),
            LoongArch::FCSR0 + MI.getOperand(0).getImm())
        .addReg(MI.getOperand(1).getReg());
    MI.eraseFromParent();
    return BB;
  }
  case LoongArch::RDFCSR: {
    MachineInstr *ReadFCSR =
        BuildMI(*BB, MI, DL, TII->get(LoongArch::MOVFCSR2GR),
                MI.getOperand(0).getReg())
            .addReg(LoongArch::FCSR0 + MI.getOperand(1).getImm());
    ReadFCSR->getOperand(1).setIsUndef();
    MI.eraseFromParent();
    return BB;
  }
  case LoongArch::Select_GPR_Using_CC_GPR:
    return emitSelectPseudo(MI, BB, Subtarget);
  case LoongArch::PseudoVBZ:
  case LoongArch::PseudoVBZ_B:
  case LoongArch::PseudoVBZ_H:
  case LoongArch::PseudoVBZ_W:
  case LoongArch::PseudoVBZ_D:
  case LoongArch::PseudoVBNZ:
  case LoongArch::PseudoVBNZ_B:
  case LoongArch::PseudoVBNZ_H:
  case LoongArch::PseudoVBNZ_W:
  case LoongArch::PseudoVBNZ_D:
  case LoongArch::PseudoXVBZ:
  case LoongArch::PseudoXVBZ_B:
  case LoongArch::PseudoXVBZ_H:
  case LoongArch::PseudoXVBZ_W:
  case LoongArch::PseudoXVBZ_D:
  case LoongArch::PseudoXVBNZ:
  case LoongArch::PseudoXVBNZ_B:
  case LoongArch::PseudoXVBNZ_H:
  case LoongArch::PseudoXVBNZ_W:
  case LoongArch::PseudoXVBNZ_D:
    return emitVecCondBranchPseudo(MI, BB, Subtarget);
  case LoongArch::PseudoXVINSGR2VR_B:
  case LoongArch::PseudoXVINSGR2VR_H:
    return emitPseudoXVINSGR2VR(MI, BB, Subtarget);
  case LoongArch::PseudoCTPOP:
    return emitPseudoCTPOP(MI, BB, Subtarget);
<<<<<<< HEAD
=======
  case LoongArch::PseudoVMSKLTZ_B:
  case LoongArch::PseudoVMSKLTZ_H:
  case LoongArch::PseudoVMSKLTZ_W:
  case LoongArch::PseudoVMSKLTZ_D:
  case LoongArch::PseudoVMSKGEZ_B:
  case LoongArch::PseudoVMSKEQZ_B:
  case LoongArch::PseudoVMSKNEZ_B:
  case LoongArch::PseudoXVMSKLTZ_B:
  case LoongArch::PseudoXVMSKLTZ_H:
  case LoongArch::PseudoXVMSKLTZ_W:
  case LoongArch::PseudoXVMSKLTZ_D:
  case LoongArch::PseudoXVMSKGEZ_B:
  case LoongArch::PseudoXVMSKEQZ_B:
  case LoongArch::PseudoXVMSKNEZ_B:
    return emitPseudoVMSKCOND(MI, BB, Subtarget);
>>>>>>> 4084ffcf
  case TargetOpcode::STATEPOINT:
    // STATEPOINT is a pseudo instruction which has no implicit defs/uses
    // while bl call instruction (where statepoint will be lowered at the
    // end) has implicit def. This def is early-clobber as it will be set at
    // the moment of the call and earlier than any use is read.
    // Add this implicit dead def here as a workaround.
    MI.addOperand(*MI.getMF(),
                  MachineOperand::CreateReg(
                      LoongArch::R1, /*isDef*/ true,
                      /*isImp*/ true, /*isKill*/ false, /*isDead*/ true,
                      /*isUndef*/ false, /*isEarlyClobber*/ true));
    if (!Subtarget.is64Bit())
      report_fatal_error("STATEPOINT is only supported on 64-bit targets");
    return emitPatchPoint(MI, BB);
  }
}

bool LoongArchTargetLowering::allowsMisalignedMemoryAccesses(
    EVT VT, unsigned AddrSpace, Align Alignment, MachineMemOperand::Flags Flags,
    unsigned *Fast) const {
  if (!Subtarget.hasUAL())
    return false;

  // TODO: set reasonable speed number.
  if (Fast)
    *Fast = 1;
  return true;
}

const char *LoongArchTargetLowering::getTargetNodeName(unsigned Opcode) const {
  switch ((LoongArchISD::NodeType)Opcode) {
  case LoongArchISD::FIRST_NUMBER:
    break;

#define NODE_NAME_CASE(node)                                                   \
  case LoongArchISD::node:                                                     \
    return "LoongArchISD::" #node;

    // TODO: Add more target-dependent nodes later.
    NODE_NAME_CASE(CALL)
    NODE_NAME_CASE(CALL_MEDIUM)
    NODE_NAME_CASE(CALL_LARGE)
    NODE_NAME_CASE(RET)
    NODE_NAME_CASE(TAIL)
    NODE_NAME_CASE(TAIL_MEDIUM)
    NODE_NAME_CASE(TAIL_LARGE)
    NODE_NAME_CASE(SELECT_CC)
    NODE_NAME_CASE(SLL_W)
    NODE_NAME_CASE(SRA_W)
    NODE_NAME_CASE(SRL_W)
    NODE_NAME_CASE(BSTRINS)
    NODE_NAME_CASE(BSTRPICK)
    NODE_NAME_CASE(MOVGR2FR_W_LA64)
    NODE_NAME_CASE(MOVFR2GR_S_LA64)
    NODE_NAME_CASE(FTINT)
    NODE_NAME_CASE(REVB_2H)
    NODE_NAME_CASE(REVB_2W)
    NODE_NAME_CASE(BITREV_4B)
    NODE_NAME_CASE(BITREV_8B)
    NODE_NAME_CASE(BITREV_W)
    NODE_NAME_CASE(ROTR_W)
    NODE_NAME_CASE(ROTL_W)
    NODE_NAME_CASE(DIV_W)
    NODE_NAME_CASE(DIV_WU)
    NODE_NAME_CASE(MOD_W)
    NODE_NAME_CASE(MOD_WU)
    NODE_NAME_CASE(CLZ_W)
    NODE_NAME_CASE(CTZ_W)
    NODE_NAME_CASE(DBAR)
    NODE_NAME_CASE(IBAR)
    NODE_NAME_CASE(BREAK)
    NODE_NAME_CASE(SYSCALL)
    NODE_NAME_CASE(CRC_W_B_W)
    NODE_NAME_CASE(CRC_W_H_W)
    NODE_NAME_CASE(CRC_W_W_W)
    NODE_NAME_CASE(CRC_W_D_W)
    NODE_NAME_CASE(CRCC_W_B_W)
    NODE_NAME_CASE(CRCC_W_H_W)
    NODE_NAME_CASE(CRCC_W_W_W)
    NODE_NAME_CASE(CRCC_W_D_W)
    NODE_NAME_CASE(CSRRD)
    NODE_NAME_CASE(CSRWR)
    NODE_NAME_CASE(CSRXCHG)
    NODE_NAME_CASE(IOCSRRD_B)
    NODE_NAME_CASE(IOCSRRD_H)
    NODE_NAME_CASE(IOCSRRD_W)
    NODE_NAME_CASE(IOCSRRD_D)
    NODE_NAME_CASE(IOCSRWR_B)
    NODE_NAME_CASE(IOCSRWR_H)
    NODE_NAME_CASE(IOCSRWR_W)
    NODE_NAME_CASE(IOCSRWR_D)
    NODE_NAME_CASE(CPUCFG)
    NODE_NAME_CASE(MOVGR2FCSR)
    NODE_NAME_CASE(MOVFCSR2GR)
    NODE_NAME_CASE(CACOP_D)
    NODE_NAME_CASE(CACOP_W)
    NODE_NAME_CASE(VSHUF)
    NODE_NAME_CASE(VPICKEV)
    NODE_NAME_CASE(VPICKOD)
    NODE_NAME_CASE(VPACKEV)
    NODE_NAME_CASE(VPACKOD)
    NODE_NAME_CASE(VILVL)
    NODE_NAME_CASE(VILVH)
    NODE_NAME_CASE(VSHUF4I)
    NODE_NAME_CASE(VREPLVEI)
    NODE_NAME_CASE(VREPLGR2VR)
    NODE_NAME_CASE(XVPERMI)
    NODE_NAME_CASE(VPICK_SEXT_ELT)
    NODE_NAME_CASE(VPICK_ZEXT_ELT)
    NODE_NAME_CASE(VREPLVE)
    NODE_NAME_CASE(VALL_ZERO)
    NODE_NAME_CASE(VANY_ZERO)
    NODE_NAME_CASE(VALL_NONZERO)
    NODE_NAME_CASE(VANY_NONZERO)
    NODE_NAME_CASE(FRECIPE)
    NODE_NAME_CASE(FRSQRTE)
    NODE_NAME_CASE(VSLLI)
    NODE_NAME_CASE(VSRLI)
    NODE_NAME_CASE(VBSLL)
    NODE_NAME_CASE(VBSRL)
    NODE_NAME_CASE(VLDREPL)
<<<<<<< HEAD
=======
    NODE_NAME_CASE(VMSKLTZ)
    NODE_NAME_CASE(VMSKGEZ)
    NODE_NAME_CASE(VMSKEQZ)
    NODE_NAME_CASE(VMSKNEZ)
    NODE_NAME_CASE(XVMSKLTZ)
    NODE_NAME_CASE(XVMSKGEZ)
    NODE_NAME_CASE(XVMSKEQZ)
    NODE_NAME_CASE(XVMSKNEZ)
>>>>>>> 4084ffcf
  }
#undef NODE_NAME_CASE
  return nullptr;
}

//===----------------------------------------------------------------------===//
//                     Calling Convention Implementation
//===----------------------------------------------------------------------===//

// Eight general-purpose registers a0-a7 used for passing integer arguments,
// with a0-a1 reused to return values. Generally, the GPRs are used to pass
// fixed-point arguments, and floating-point arguments when no FPR is available
// or with soft float ABI.
const MCPhysReg ArgGPRs[] = {LoongArch::R4,  LoongArch::R5, LoongArch::R6,
                             LoongArch::R7,  LoongArch::R8, LoongArch::R9,
                             LoongArch::R10, LoongArch::R11};
// Eight floating-point registers fa0-fa7 used for passing floating-point
// arguments, and fa0-fa1 are also used to return values.
const MCPhysReg ArgFPR32s[] = {LoongArch::F0, LoongArch::F1, LoongArch::F2,
                               LoongArch::F3, LoongArch::F4, LoongArch::F5,
                               LoongArch::F6, LoongArch::F7};
// FPR32 and FPR64 alias each other.
const MCPhysReg ArgFPR64s[] = {
    LoongArch::F0_64, LoongArch::F1_64, LoongArch::F2_64, LoongArch::F3_64,
    LoongArch::F4_64, LoongArch::F5_64, LoongArch::F6_64, LoongArch::F7_64};

const MCPhysReg ArgVRs[] = {LoongArch::VR0, LoongArch::VR1, LoongArch::VR2,
                            LoongArch::VR3, LoongArch::VR4, LoongArch::VR5,
                            LoongArch::VR6, LoongArch::VR7};

const MCPhysReg ArgXRs[] = {LoongArch::XR0, LoongArch::XR1, LoongArch::XR2,
                            LoongArch::XR3, LoongArch::XR4, LoongArch::XR5,
                            LoongArch::XR6, LoongArch::XR7};

// Pass a 2*GRLen argument that has been split into two GRLen values through
// registers or the stack as necessary.
static bool CC_LoongArchAssign2GRLen(unsigned GRLen, CCState &State,
                                     CCValAssign VA1, ISD::ArgFlagsTy ArgFlags1,
                                     unsigned ValNo2, MVT ValVT2, MVT LocVT2,
                                     ISD::ArgFlagsTy ArgFlags2) {
  unsigned GRLenInBytes = GRLen / 8;
  if (Register Reg = State.AllocateReg(ArgGPRs)) {
    // At least one half can be passed via register.
    State.addLoc(CCValAssign::getReg(VA1.getValNo(), VA1.getValVT(), Reg,
                                     VA1.getLocVT(), CCValAssign::Full));
  } else {
    // Both halves must be passed on the stack, with proper alignment.
    Align StackAlign =
        std::max(Align(GRLenInBytes), ArgFlags1.getNonZeroOrigAlign());
    State.addLoc(
        CCValAssign::getMem(VA1.getValNo(), VA1.getValVT(),
                            State.AllocateStack(GRLenInBytes, StackAlign),
                            VA1.getLocVT(), CCValAssign::Full));
    State.addLoc(CCValAssign::getMem(
        ValNo2, ValVT2, State.AllocateStack(GRLenInBytes, Align(GRLenInBytes)),
        LocVT2, CCValAssign::Full));
    return false;
  }
  if (Register Reg = State.AllocateReg(ArgGPRs)) {
    // The second half can also be passed via register.
    State.addLoc(
        CCValAssign::getReg(ValNo2, ValVT2, Reg, LocVT2, CCValAssign::Full));
  } else {
    // The second half is passed via the stack, without additional alignment.
    State.addLoc(CCValAssign::getMem(
        ValNo2, ValVT2, State.AllocateStack(GRLenInBytes, Align(GRLenInBytes)),
        LocVT2, CCValAssign::Full));
  }
  return false;
}

// Implements the LoongArch calling convention. Returns true upon failure.
static bool CC_LoongArch(const DataLayout &DL, LoongArchABI::ABI ABI,
                         unsigned ValNo, MVT ValVT,
                         CCValAssign::LocInfo LocInfo, ISD::ArgFlagsTy ArgFlags,
                         CCState &State, bool IsFixed, bool IsRet,
                         Type *OrigTy) {
  unsigned GRLen = DL.getLargestLegalIntTypeSizeInBits();
  assert((GRLen == 32 || GRLen == 64) && "Unspport GRLen");
  MVT GRLenVT = GRLen == 32 ? MVT::i32 : MVT::i64;
  MVT LocVT = ValVT;

  // Any return value split into more than two values can't be returned
  // directly.
  if (IsRet && ValNo > 1)
    return true;

  // If passing a variadic argument, or if no FPR is available.
  bool UseGPRForFloat = true;

  switch (ABI) {
  default:
    llvm_unreachable("Unexpected ABI");
    break;
  case LoongArchABI::ABI_ILP32F:
  case LoongArchABI::ABI_LP64F:
  case LoongArchABI::ABI_ILP32D:
  case LoongArchABI::ABI_LP64D:
    UseGPRForFloat = !IsFixed;
    break;
  case LoongArchABI::ABI_ILP32S:
  case LoongArchABI::ABI_LP64S:
    break;
  }

  // FPR32 and FPR64 alias each other.
  if (State.getFirstUnallocated(ArgFPR32s) == std::size(ArgFPR32s))
    UseGPRForFloat = true;

  if (UseGPRForFloat && ValVT == MVT::f32) {
    LocVT = GRLenVT;
    LocInfo = CCValAssign::BCvt;
  } else if (UseGPRForFloat && GRLen == 64 && ValVT == MVT::f64) {
    LocVT = MVT::i64;
    LocInfo = CCValAssign::BCvt;
  } else if (UseGPRForFloat && GRLen == 32 && ValVT == MVT::f64) {
    // TODO: Handle passing f64 on LA32 with D feature.
    report_fatal_error("Passing f64 with GPR on LA32 is undefined");
  }

  // If this is a variadic argument, the LoongArch calling convention requires
  // that it is assigned an 'even' or 'aligned' register if it has (2*GRLen)/8
  // byte alignment. An aligned register should be used regardless of whether
  // the original argument was split during legalisation or not. The argument
  // will not be passed by registers if the original type is larger than
  // 2*GRLen, so the register alignment rule does not apply.
  unsigned TwoGRLenInBytes = (2 * GRLen) / 8;
  if (!IsFixed && ArgFlags.getNonZeroOrigAlign() == TwoGRLenInBytes &&
      DL.getTypeAllocSize(OrigTy) == TwoGRLenInBytes) {
    unsigned RegIdx = State.getFirstUnallocated(ArgGPRs);
    // Skip 'odd' register if necessary.
    if (RegIdx != std::size(ArgGPRs) && RegIdx % 2 == 1)
      State.AllocateReg(ArgGPRs);
  }

  SmallVectorImpl<CCValAssign> &PendingLocs = State.getPendingLocs();
  SmallVectorImpl<ISD::ArgFlagsTy> &PendingArgFlags =
      State.getPendingArgFlags();

  assert(PendingLocs.size() == PendingArgFlags.size() &&
         "PendingLocs and PendingArgFlags out of sync");

  // Split arguments might be passed indirectly, so keep track of the pending
  // values.
  if (ValVT.isScalarInteger() && (ArgFlags.isSplit() || !PendingLocs.empty())) {
    LocVT = GRLenVT;
    LocInfo = CCValAssign::Indirect;
    PendingLocs.push_back(
        CCValAssign::getPending(ValNo, ValVT, LocVT, LocInfo));
    PendingArgFlags.push_back(ArgFlags);
    if (!ArgFlags.isSplitEnd()) {
      return false;
    }
  }

  // If the split argument only had two elements, it should be passed directly
  // in registers or on the stack.
  if (ValVT.isScalarInteger() && ArgFlags.isSplitEnd() &&
      PendingLocs.size() <= 2) {
    assert(PendingLocs.size() == 2 && "Unexpected PendingLocs.size()");
    // Apply the normal calling convention rules to the first half of the
    // split argument.
    CCValAssign VA = PendingLocs[0];
    ISD::ArgFlagsTy AF = PendingArgFlags[0];
    PendingLocs.clear();
    PendingArgFlags.clear();
    return CC_LoongArchAssign2GRLen(GRLen, State, VA, AF, ValNo, ValVT, LocVT,
                                    ArgFlags);
  }

  // Allocate to a register if possible, or else a stack slot.
  Register Reg;
  unsigned StoreSizeBytes = GRLen / 8;
  Align StackAlign = Align(GRLen / 8);

  if (ValVT == MVT::f32 && !UseGPRForFloat)
    Reg = State.AllocateReg(ArgFPR32s);
  else if (ValVT == MVT::f64 && !UseGPRForFloat)
    Reg = State.AllocateReg(ArgFPR64s);
  else if (ValVT.is128BitVector())
    Reg = State.AllocateReg(ArgVRs);
  else if (ValVT.is256BitVector())
    Reg = State.AllocateReg(ArgXRs);
  else
    Reg = State.AllocateReg(ArgGPRs);

  unsigned StackOffset =
      Reg ? 0 : State.AllocateStack(StoreSizeBytes, StackAlign);

  // If we reach this point and PendingLocs is non-empty, we must be at the
  // end of a split argument that must be passed indirectly.
  if (!PendingLocs.empty()) {
    assert(ArgFlags.isSplitEnd() && "Expected ArgFlags.isSplitEnd()");
    assert(PendingLocs.size() > 2 && "Unexpected PendingLocs.size()");
    for (auto &It : PendingLocs) {
      if (Reg)
        It.convertToReg(Reg);
      else
        It.convertToMem(StackOffset);
      State.addLoc(It);
    }
    PendingLocs.clear();
    PendingArgFlags.clear();
    return false;
  }
  assert((!UseGPRForFloat || LocVT == GRLenVT) &&
         "Expected an GRLenVT at this stage");

  if (Reg) {
    State.addLoc(CCValAssign::getReg(ValNo, ValVT, Reg, LocVT, LocInfo));
    return false;
  }

  // When a floating-point value is passed on the stack, no bit-cast is needed.
  if (ValVT.isFloatingPoint()) {
    LocVT = ValVT;
    LocInfo = CCValAssign::Full;
  }

  State.addLoc(CCValAssign::getMem(ValNo, ValVT, StackOffset, LocVT, LocInfo));
  return false;
}

void LoongArchTargetLowering::analyzeInputArgs(
    MachineFunction &MF, CCState &CCInfo,
    const SmallVectorImpl<ISD::InputArg> &Ins, bool IsRet,
    LoongArchCCAssignFn Fn) const {
  FunctionType *FType = MF.getFunction().getFunctionType();
  for (unsigned i = 0, e = Ins.size(); i != e; ++i) {
    MVT ArgVT = Ins[i].VT;
    Type *ArgTy = nullptr;
    if (IsRet)
      ArgTy = FType->getReturnType();
    else if (Ins[i].isOrigArg())
      ArgTy = FType->getParamType(Ins[i].getOrigArgIndex());
    LoongArchABI::ABI ABI =
        MF.getSubtarget<LoongArchSubtarget>().getTargetABI();
    if (Fn(MF.getDataLayout(), ABI, i, ArgVT, CCValAssign::Full, Ins[i].Flags,
           CCInfo, /*IsFixed=*/true, IsRet, ArgTy)) {
      LLVM_DEBUG(dbgs() << "InputArg #" << i << " has unhandled type " << ArgVT
                        << '\n');
      llvm_unreachable("");
    }
  }
}

void LoongArchTargetLowering::analyzeOutputArgs(
    MachineFunction &MF, CCState &CCInfo,
    const SmallVectorImpl<ISD::OutputArg> &Outs, bool IsRet,
    CallLoweringInfo *CLI, LoongArchCCAssignFn Fn) const {
  for (unsigned i = 0, e = Outs.size(); i != e; ++i) {
    MVT ArgVT = Outs[i].VT;
    Type *OrigTy = CLI ? CLI->getArgs()[Outs[i].OrigArgIndex].Ty : nullptr;
    LoongArchABI::ABI ABI =
        MF.getSubtarget<LoongArchSubtarget>().getTargetABI();
    if (Fn(MF.getDataLayout(), ABI, i, ArgVT, CCValAssign::Full, Outs[i].Flags,
           CCInfo, Outs[i].IsFixed, IsRet, OrigTy)) {
      LLVM_DEBUG(dbgs() << "OutputArg #" << i << " has unhandled type " << ArgVT
                        << "\n");
      llvm_unreachable("");
    }
  }
}

// Convert Val to a ValVT. Should not be called for CCValAssign::Indirect
// values.
static SDValue convertLocVTToValVT(SelectionDAG &DAG, SDValue Val,
                                   const CCValAssign &VA, const SDLoc &DL) {
  switch (VA.getLocInfo()) {
  default:
    llvm_unreachable("Unexpected CCValAssign::LocInfo");
  case CCValAssign::Full:
  case CCValAssign::Indirect:
    break;
  case CCValAssign::BCvt:
    if (VA.getLocVT() == MVT::i64 && VA.getValVT() == MVT::f32)
      Val = DAG.getNode(LoongArchISD::MOVGR2FR_W_LA64, DL, MVT::f32, Val);
    else
      Val = DAG.getNode(ISD::BITCAST, DL, VA.getValVT(), Val);
    break;
  }
  return Val;
}

static SDValue unpackFromRegLoc(SelectionDAG &DAG, SDValue Chain,
                                const CCValAssign &VA, const SDLoc &DL,
                                const ISD::InputArg &In,
                                const LoongArchTargetLowering &TLI) {
  MachineFunction &MF = DAG.getMachineFunction();
  MachineRegisterInfo &RegInfo = MF.getRegInfo();
  EVT LocVT = VA.getLocVT();
  SDValue Val;
  const TargetRegisterClass *RC = TLI.getRegClassFor(LocVT.getSimpleVT());
  Register VReg = RegInfo.createVirtualRegister(RC);
  RegInfo.addLiveIn(VA.getLocReg(), VReg);
  Val = DAG.getCopyFromReg(Chain, DL, VReg, LocVT);

  // If input is sign extended from 32 bits, note it for the OptW pass.
  if (In.isOrigArg()) {
    Argument *OrigArg = MF.getFunction().getArg(In.getOrigArgIndex());
    if (OrigArg->getType()->isIntegerTy()) {
      unsigned BitWidth = OrigArg->getType()->getIntegerBitWidth();
      // An input zero extended from i31 can also be considered sign extended.
      if ((BitWidth <= 32 && In.Flags.isSExt()) ||
          (BitWidth < 32 && In.Flags.isZExt())) {
        LoongArchMachineFunctionInfo *LAFI =
            MF.getInfo<LoongArchMachineFunctionInfo>();
        LAFI->addSExt32Register(VReg);
      }
    }
  }

  return convertLocVTToValVT(DAG, Val, VA, DL);
}

// The caller is responsible for loading the full value if the argument is
// passed with CCValAssign::Indirect.
static SDValue unpackFromMemLoc(SelectionDAG &DAG, SDValue Chain,
                                const CCValAssign &VA, const SDLoc &DL) {
  MachineFunction &MF = DAG.getMachineFunction();
  MachineFrameInfo &MFI = MF.getFrameInfo();
  EVT ValVT = VA.getValVT();
  int FI = MFI.CreateFixedObject(ValVT.getStoreSize(), VA.getLocMemOffset(),
                                 /*IsImmutable=*/true);
  SDValue FIN = DAG.getFrameIndex(
      FI, MVT::getIntegerVT(DAG.getDataLayout().getPointerSizeInBits(0)));

  ISD::LoadExtType ExtType;
  switch (VA.getLocInfo()) {
  default:
    llvm_unreachable("Unexpected CCValAssign::LocInfo");
  case CCValAssign::Full:
  case CCValAssign::Indirect:
  case CCValAssign::BCvt:
    ExtType = ISD::NON_EXTLOAD;
    break;
  }
  return DAG.getExtLoad(
      ExtType, DL, VA.getLocVT(), Chain, FIN,
      MachinePointerInfo::getFixedStack(DAG.getMachineFunction(), FI), ValVT);
}

static SDValue convertValVTToLocVT(SelectionDAG &DAG, SDValue Val,
                                   const CCValAssign &VA, const SDLoc &DL) {
  EVT LocVT = VA.getLocVT();

  switch (VA.getLocInfo()) {
  default:
    llvm_unreachable("Unexpected CCValAssign::LocInfo");
  case CCValAssign::Full:
    break;
  case CCValAssign::BCvt:
    if (VA.getLocVT() == MVT::i64 && VA.getValVT() == MVT::f32)
      Val = DAG.getNode(LoongArchISD::MOVFR2GR_S_LA64, DL, MVT::i64, Val);
    else
      Val = DAG.getNode(ISD::BITCAST, DL, LocVT, Val);
    break;
  }
  return Val;
}

static bool CC_LoongArch_GHC(unsigned ValNo, MVT ValVT, MVT LocVT,
                             CCValAssign::LocInfo LocInfo,
                             ISD::ArgFlagsTy ArgFlags, CCState &State) {
  if (LocVT == MVT::i32 || LocVT == MVT::i64) {
    // Pass in STG registers: Base, Sp, Hp, R1, R2, R3, R4, R5, SpLim
    //                        s0    s1  s2  s3  s4  s5  s6  s7  s8
    static const MCPhysReg GPRList[] = {
        LoongArch::R23, LoongArch::R24, LoongArch::R25,
        LoongArch::R26, LoongArch::R27, LoongArch::R28,
        LoongArch::R29, LoongArch::R30, LoongArch::R31};
    if (MCRegister Reg = State.AllocateReg(GPRList)) {
      State.addLoc(CCValAssign::getReg(ValNo, ValVT, Reg, LocVT, LocInfo));
      return false;
    }
  }

  if (LocVT == MVT::f32) {
    // Pass in STG registers: F1, F2, F3, F4
    //                        fs0,fs1,fs2,fs3
    static const MCPhysReg FPR32List[] = {LoongArch::F24, LoongArch::F25,
                                          LoongArch::F26, LoongArch::F27};
    if (MCRegister Reg = State.AllocateReg(FPR32List)) {
      State.addLoc(CCValAssign::getReg(ValNo, ValVT, Reg, LocVT, LocInfo));
      return false;
    }
  }

  if (LocVT == MVT::f64) {
    // Pass in STG registers: D1, D2, D3, D4
    //                        fs4,fs5,fs6,fs7
    static const MCPhysReg FPR64List[] = {LoongArch::F28_64, LoongArch::F29_64,
                                          LoongArch::F30_64, LoongArch::F31_64};
    if (MCRegister Reg = State.AllocateReg(FPR64List)) {
      State.addLoc(CCValAssign::getReg(ValNo, ValVT, Reg, LocVT, LocInfo));
      return false;
    }
  }

  report_fatal_error("No registers left in GHC calling convention");
  return true;
}

// Transform physical registers into virtual registers.
SDValue LoongArchTargetLowering::LowerFormalArguments(
    SDValue Chain, CallingConv::ID CallConv, bool IsVarArg,
    const SmallVectorImpl<ISD::InputArg> &Ins, const SDLoc &DL,
    SelectionDAG &DAG, SmallVectorImpl<SDValue> &InVals) const {

  MachineFunction &MF = DAG.getMachineFunction();

  switch (CallConv) {
  default:
    llvm_unreachable("Unsupported calling convention");
  case CallingConv::C:
  case CallingConv::Fast:
    break;
  case CallingConv::GHC:
    if (!MF.getSubtarget().hasFeature(LoongArch::FeatureBasicF) ||
        !MF.getSubtarget().hasFeature(LoongArch::FeatureBasicD))
      report_fatal_error(
          "GHC calling convention requires the F and D extensions");
  }

  EVT PtrVT = getPointerTy(DAG.getDataLayout());
  MVT GRLenVT = Subtarget.getGRLenVT();
  unsigned GRLenInBytes = Subtarget.getGRLen() / 8;
  // Used with varargs to acumulate store chains.
  std::vector<SDValue> OutChains;

  // Assign locations to all of the incoming arguments.
  SmallVector<CCValAssign> ArgLocs;
  CCState CCInfo(CallConv, IsVarArg, MF, ArgLocs, *DAG.getContext());

  if (CallConv == CallingConv::GHC)
    CCInfo.AnalyzeFormalArguments(Ins, CC_LoongArch_GHC);
  else
    analyzeInputArgs(MF, CCInfo, Ins, /*IsRet=*/false, CC_LoongArch);

  for (unsigned i = 0, e = ArgLocs.size(); i != e; ++i) {
    CCValAssign &VA = ArgLocs[i];
    SDValue ArgValue;
    if (VA.isRegLoc())
      ArgValue = unpackFromRegLoc(DAG, Chain, VA, DL, Ins[i], *this);
    else
      ArgValue = unpackFromMemLoc(DAG, Chain, VA, DL);
    if (VA.getLocInfo() == CCValAssign::Indirect) {
      // If the original argument was split and passed by reference, we need to
      // load all parts of it here (using the same address).
      InVals.push_back(DAG.getLoad(VA.getValVT(), DL, Chain, ArgValue,
                                   MachinePointerInfo()));
      unsigned ArgIndex = Ins[i].OrigArgIndex;
      unsigned ArgPartOffset = Ins[i].PartOffset;
      assert(ArgPartOffset == 0);
      while (i + 1 != e && Ins[i + 1].OrigArgIndex == ArgIndex) {
        CCValAssign &PartVA = ArgLocs[i + 1];
        unsigned PartOffset = Ins[i + 1].PartOffset - ArgPartOffset;
        SDValue Offset = DAG.getIntPtrConstant(PartOffset, DL);
        SDValue Address = DAG.getNode(ISD::ADD, DL, PtrVT, ArgValue, Offset);
        InVals.push_back(DAG.getLoad(PartVA.getValVT(), DL, Chain, Address,
                                     MachinePointerInfo()));
        ++i;
      }
      continue;
    }
    InVals.push_back(ArgValue);
  }

  if (IsVarArg) {
    ArrayRef<MCPhysReg> ArgRegs = ArrayRef(ArgGPRs);
    unsigned Idx = CCInfo.getFirstUnallocated(ArgRegs);
    const TargetRegisterClass *RC = &LoongArch::GPRRegClass;
    MachineFrameInfo &MFI = MF.getFrameInfo();
    MachineRegisterInfo &RegInfo = MF.getRegInfo();
    auto *LoongArchFI = MF.getInfo<LoongArchMachineFunctionInfo>();

    // Offset of the first variable argument from stack pointer, and size of
    // the vararg save area. For now, the varargs save area is either zero or
    // large enough to hold a0-a7.
    int VaArgOffset, VarArgsSaveSize;

    // If all registers are allocated, then all varargs must be passed on the
    // stack and we don't need to save any argregs.
    if (ArgRegs.size() == Idx) {
      VaArgOffset = CCInfo.getStackSize();
      VarArgsSaveSize = 0;
    } else {
      VarArgsSaveSize = GRLenInBytes * (ArgRegs.size() - Idx);
      VaArgOffset = -VarArgsSaveSize;
    }

    // Record the frame index of the first variable argument
    // which is a value necessary to VASTART.
    int FI = MFI.CreateFixedObject(GRLenInBytes, VaArgOffset, true);
    LoongArchFI->setVarArgsFrameIndex(FI);

    // If saving an odd number of registers then create an extra stack slot to
    // ensure that the frame pointer is 2*GRLen-aligned, which in turn ensures
    // offsets to even-numbered registered remain 2*GRLen-aligned.
    if (Idx % 2) {
      MFI.CreateFixedObject(GRLenInBytes, VaArgOffset - (int)GRLenInBytes,
                            true);
      VarArgsSaveSize += GRLenInBytes;
    }

    // Copy the integer registers that may have been used for passing varargs
    // to the vararg save area.
    for (unsigned I = Idx; I < ArgRegs.size();
         ++I, VaArgOffset += GRLenInBytes) {
      const Register Reg = RegInfo.createVirtualRegister(RC);
      RegInfo.addLiveIn(ArgRegs[I], Reg);
      SDValue ArgValue = DAG.getCopyFromReg(Chain, DL, Reg, GRLenVT);
      FI = MFI.CreateFixedObject(GRLenInBytes, VaArgOffset, true);
      SDValue PtrOff = DAG.getFrameIndex(FI, getPointerTy(DAG.getDataLayout()));
      SDValue Store = DAG.getStore(Chain, DL, ArgValue, PtrOff,
                                   MachinePointerInfo::getFixedStack(MF, FI));
      cast<StoreSDNode>(Store.getNode())
          ->getMemOperand()
          ->setValue((Value *)nullptr);
      OutChains.push_back(Store);
    }
    LoongArchFI->setVarArgsSaveSize(VarArgsSaveSize);
  }

  // All stores are grouped in one node to allow the matching between
  // the size of Ins and InVals. This only happens for vararg functions.
  if (!OutChains.empty()) {
    OutChains.push_back(Chain);
    Chain = DAG.getNode(ISD::TokenFactor, DL, MVT::Other, OutChains);
  }

  return Chain;
}

bool LoongArchTargetLowering::mayBeEmittedAsTailCall(const CallInst *CI) const {
  return CI->isTailCall();
}

// Check if the return value is used as only a return value, as otherwise
// we can't perform a tail-call.
bool LoongArchTargetLowering::isUsedByReturnOnly(SDNode *N,
                                                 SDValue &Chain) const {
  if (N->getNumValues() != 1)
    return false;
  if (!N->hasNUsesOfValue(1, 0))
    return false;

  SDNode *Copy = *N->user_begin();
  if (Copy->getOpcode() != ISD::CopyToReg)
    return false;

  // If the ISD::CopyToReg has a glue operand, we conservatively assume it
  // isn't safe to perform a tail call.
  if (Copy->getGluedNode())
    return false;

  // The copy must be used by a LoongArchISD::RET, and nothing else.
  bool HasRet = false;
  for (SDNode *Node : Copy->users()) {
    if (Node->getOpcode() != LoongArchISD::RET)
      return false;
    HasRet = true;
  }

  if (!HasRet)
    return false;

  Chain = Copy->getOperand(0);
  return true;
}

// Check whether the call is eligible for tail call optimization.
bool LoongArchTargetLowering::isEligibleForTailCallOptimization(
    CCState &CCInfo, CallLoweringInfo &CLI, MachineFunction &MF,
    const SmallVectorImpl<CCValAssign> &ArgLocs) const {

  auto CalleeCC = CLI.CallConv;
  auto &Outs = CLI.Outs;
  auto &Caller = MF.getFunction();
  auto CallerCC = Caller.getCallingConv();

  // Do not tail call opt if the stack is used to pass parameters.
  if (CCInfo.getStackSize() != 0)
    return false;

  // Do not tail call opt if any parameters need to be passed indirectly.
  for (auto &VA : ArgLocs)
    if (VA.getLocInfo() == CCValAssign::Indirect)
      return false;

  // Do not tail call opt if either caller or callee uses struct return
  // semantics.
  auto IsCallerStructRet = Caller.hasStructRetAttr();
  auto IsCalleeStructRet = Outs.empty() ? false : Outs[0].Flags.isSRet();
  if (IsCallerStructRet || IsCalleeStructRet)
    return false;

  // Do not tail call opt if either the callee or caller has a byval argument.
  for (auto &Arg : Outs)
    if (Arg.Flags.isByVal())
      return false;

  // The callee has to preserve all registers the caller needs to preserve.
  const LoongArchRegisterInfo *TRI = Subtarget.getRegisterInfo();
  const uint32_t *CallerPreserved = TRI->getCallPreservedMask(MF, CallerCC);
  if (CalleeCC != CallerCC) {
    const uint32_t *CalleePreserved = TRI->getCallPreservedMask(MF, CalleeCC);
    if (!TRI->regmaskSubsetEqual(CallerPreserved, CalleePreserved))
      return false;
  }
  return true;
}

static Align getPrefTypeAlign(EVT VT, SelectionDAG &DAG) {
  return DAG.getDataLayout().getPrefTypeAlign(
      VT.getTypeForEVT(*DAG.getContext()));
}

// Lower a call to a callseq_start + CALL + callseq_end chain, and add input
// and output parameter nodes.
SDValue
LoongArchTargetLowering::LowerCall(CallLoweringInfo &CLI,
                                   SmallVectorImpl<SDValue> &InVals) const {
  SelectionDAG &DAG = CLI.DAG;
  SDLoc &DL = CLI.DL;
  SmallVectorImpl<ISD::OutputArg> &Outs = CLI.Outs;
  SmallVectorImpl<SDValue> &OutVals = CLI.OutVals;
  SmallVectorImpl<ISD::InputArg> &Ins = CLI.Ins;
  SDValue Chain = CLI.Chain;
  SDValue Callee = CLI.Callee;
  CallingConv::ID CallConv = CLI.CallConv;
  bool IsVarArg = CLI.IsVarArg;
  EVT PtrVT = getPointerTy(DAG.getDataLayout());
  MVT GRLenVT = Subtarget.getGRLenVT();
  bool &IsTailCall = CLI.IsTailCall;

  MachineFunction &MF = DAG.getMachineFunction();

  // Analyze the operands of the call, assigning locations to each operand.
  SmallVector<CCValAssign> ArgLocs;
  CCState ArgCCInfo(CallConv, IsVarArg, MF, ArgLocs, *DAG.getContext());

  if (CallConv == CallingConv::GHC)
    ArgCCInfo.AnalyzeCallOperands(Outs, CC_LoongArch_GHC);
  else
    analyzeOutputArgs(MF, ArgCCInfo, Outs, /*IsRet=*/false, &CLI, CC_LoongArch);

  // Check if it's really possible to do a tail call.
  if (IsTailCall)
    IsTailCall = isEligibleForTailCallOptimization(ArgCCInfo, CLI, MF, ArgLocs);

  if (IsTailCall)
    ++NumTailCalls;
  else if (CLI.CB && CLI.CB->isMustTailCall())
    report_fatal_error("failed to perform tail call elimination on a call "
                       "site marked musttail");

  // Get a count of how many bytes are to be pushed on the stack.
  unsigned NumBytes = ArgCCInfo.getStackSize();

  // Create local copies for byval args.
  SmallVector<SDValue> ByValArgs;
  for (unsigned i = 0, e = Outs.size(); i != e; ++i) {
    ISD::ArgFlagsTy Flags = Outs[i].Flags;
    if (!Flags.isByVal())
      continue;

    SDValue Arg = OutVals[i];
    unsigned Size = Flags.getByValSize();
    Align Alignment = Flags.getNonZeroByValAlign();

    int FI =
        MF.getFrameInfo().CreateStackObject(Size, Alignment, /*isSS=*/false);
    SDValue FIPtr = DAG.getFrameIndex(FI, getPointerTy(DAG.getDataLayout()));
    SDValue SizeNode = DAG.getConstant(Size, DL, GRLenVT);

    Chain = DAG.getMemcpy(Chain, DL, FIPtr, Arg, SizeNode, Alignment,
                          /*IsVolatile=*/false,
                          /*AlwaysInline=*/false, /*CI=*/nullptr, std::nullopt,
                          MachinePointerInfo(), MachinePointerInfo());
    ByValArgs.push_back(FIPtr);
  }

  if (!IsTailCall)
    Chain = DAG.getCALLSEQ_START(Chain, NumBytes, 0, CLI.DL);

  // Copy argument values to their designated locations.
  SmallVector<std::pair<Register, SDValue>> RegsToPass;
  SmallVector<SDValue> MemOpChains;
  SDValue StackPtr;
  for (unsigned i = 0, j = 0, e = ArgLocs.size(); i != e; ++i) {
    CCValAssign &VA = ArgLocs[i];
    SDValue ArgValue = OutVals[i];
    ISD::ArgFlagsTy Flags = Outs[i].Flags;

    // Promote the value if needed.
    // For now, only handle fully promoted and indirect arguments.
    if (VA.getLocInfo() == CCValAssign::Indirect) {
      // Store the argument in a stack slot and pass its address.
      Align StackAlign =
          std::max(getPrefTypeAlign(Outs[i].ArgVT, DAG),
                   getPrefTypeAlign(ArgValue.getValueType(), DAG));
      TypeSize StoredSize = ArgValue.getValueType().getStoreSize();
      // If the original argument was split and passed by reference, we need to
      // store the required parts of it here (and pass just one address).
      unsigned ArgIndex = Outs[i].OrigArgIndex;
      unsigned ArgPartOffset = Outs[i].PartOffset;
      assert(ArgPartOffset == 0);
      // Calculate the total size to store. We don't have access to what we're
      // actually storing other than performing the loop and collecting the
      // info.
      SmallVector<std::pair<SDValue, SDValue>> Parts;
      while (i + 1 != e && Outs[i + 1].OrigArgIndex == ArgIndex) {
        SDValue PartValue = OutVals[i + 1];
        unsigned PartOffset = Outs[i + 1].PartOffset - ArgPartOffset;
        SDValue Offset = DAG.getIntPtrConstant(PartOffset, DL);
        EVT PartVT = PartValue.getValueType();

        StoredSize += PartVT.getStoreSize();
        StackAlign = std::max(StackAlign, getPrefTypeAlign(PartVT, DAG));
        Parts.push_back(std::make_pair(PartValue, Offset));
        ++i;
      }
      SDValue SpillSlot = DAG.CreateStackTemporary(StoredSize, StackAlign);
      int FI = cast<FrameIndexSDNode>(SpillSlot)->getIndex();
      MemOpChains.push_back(
          DAG.getStore(Chain, DL, ArgValue, SpillSlot,
                       MachinePointerInfo::getFixedStack(MF, FI)));
      for (const auto &Part : Parts) {
        SDValue PartValue = Part.first;
        SDValue PartOffset = Part.second;
        SDValue Address =
            DAG.getNode(ISD::ADD, DL, PtrVT, SpillSlot, PartOffset);
        MemOpChains.push_back(
            DAG.getStore(Chain, DL, PartValue, Address,
                         MachinePointerInfo::getFixedStack(MF, FI)));
      }
      ArgValue = SpillSlot;
    } else {
      ArgValue = convertValVTToLocVT(DAG, ArgValue, VA, DL);
    }

    // Use local copy if it is a byval arg.
    if (Flags.isByVal())
      ArgValue = ByValArgs[j++];

    if (VA.isRegLoc()) {
      // Queue up the argument copies and emit them at the end.
      RegsToPass.push_back(std::make_pair(VA.getLocReg(), ArgValue));
    } else {
      assert(VA.isMemLoc() && "Argument not register or memory");
      assert(!IsTailCall && "Tail call not allowed if stack is used "
                            "for passing parameters");

      // Work out the address of the stack slot.
      if (!StackPtr.getNode())
        StackPtr = DAG.getCopyFromReg(Chain, DL, LoongArch::R3, PtrVT);
      SDValue Address =
          DAG.getNode(ISD::ADD, DL, PtrVT, StackPtr,
                      DAG.getIntPtrConstant(VA.getLocMemOffset(), DL));

      // Emit the store.
      MemOpChains.push_back(
          DAG.getStore(Chain, DL, ArgValue, Address, MachinePointerInfo()));
    }
  }

  // Join the stores, which are independent of one another.
  if (!MemOpChains.empty())
    Chain = DAG.getNode(ISD::TokenFactor, DL, MVT::Other, MemOpChains);

  SDValue Glue;

  // Build a sequence of copy-to-reg nodes, chained and glued together.
  for (auto &Reg : RegsToPass) {
    Chain = DAG.getCopyToReg(Chain, DL, Reg.first, Reg.second, Glue);
    Glue = Chain.getValue(1);
  }

  // If the callee is a GlobalAddress/ExternalSymbol node, turn it into a
  // TargetGlobalAddress/TargetExternalSymbol node so that legalize won't
  // split it and then direct call can be matched by PseudoCALL.
  if (GlobalAddressSDNode *S = dyn_cast<GlobalAddressSDNode>(Callee)) {
    const GlobalValue *GV = S->getGlobal();
    unsigned OpFlags = getTargetMachine().shouldAssumeDSOLocal(GV)
                           ? LoongArchII::MO_CALL
                           : LoongArchII::MO_CALL_PLT;
    Callee = DAG.getTargetGlobalAddress(S->getGlobal(), DL, PtrVT, 0, OpFlags);
  } else if (ExternalSymbolSDNode *S = dyn_cast<ExternalSymbolSDNode>(Callee)) {
    unsigned OpFlags = getTargetMachine().shouldAssumeDSOLocal(nullptr)
                           ? LoongArchII::MO_CALL
                           : LoongArchII::MO_CALL_PLT;
    Callee = DAG.getTargetExternalSymbol(S->getSymbol(), PtrVT, OpFlags);
  }

  // The first call operand is the chain and the second is the target address.
  SmallVector<SDValue> Ops;
  Ops.push_back(Chain);
  Ops.push_back(Callee);

  // Add argument registers to the end of the list so that they are
  // known live into the call.
  for (auto &Reg : RegsToPass)
    Ops.push_back(DAG.getRegister(Reg.first, Reg.second.getValueType()));

  if (!IsTailCall) {
    // Add a register mask operand representing the call-preserved registers.
    const TargetRegisterInfo *TRI = Subtarget.getRegisterInfo();
    const uint32_t *Mask = TRI->getCallPreservedMask(MF, CallConv);
    assert(Mask && "Missing call preserved mask for calling convention");
    Ops.push_back(DAG.getRegisterMask(Mask));
  }

  // Glue the call to the argument copies, if any.
  if (Glue.getNode())
    Ops.push_back(Glue);

  // Emit the call.
  SDVTList NodeTys = DAG.getVTList(MVT::Other, MVT::Glue);
  unsigned Op;
  switch (DAG.getTarget().getCodeModel()) {
  default:
    report_fatal_error("Unsupported code model");
  case CodeModel::Small:
    Op = IsTailCall ? LoongArchISD::TAIL : LoongArchISD::CALL;
    break;
  case CodeModel::Medium:
    assert(Subtarget.is64Bit() && "Medium code model requires LA64");
    Op = IsTailCall ? LoongArchISD::TAIL_MEDIUM : LoongArchISD::CALL_MEDIUM;
    break;
  case CodeModel::Large:
    assert(Subtarget.is64Bit() && "Large code model requires LA64");
    Op = IsTailCall ? LoongArchISD::TAIL_LARGE : LoongArchISD::CALL_LARGE;
    break;
  }

  if (IsTailCall) {
    MF.getFrameInfo().setHasTailCall();
    SDValue Ret = DAG.getNode(Op, DL, NodeTys, Ops);
    DAG.addNoMergeSiteInfo(Ret.getNode(), CLI.NoMerge);
    return Ret;
  }

  Chain = DAG.getNode(Op, DL, NodeTys, Ops);
  DAG.addNoMergeSiteInfo(Chain.getNode(), CLI.NoMerge);
  Glue = Chain.getValue(1);

  // Mark the end of the call, which is glued to the call itself.
  Chain = DAG.getCALLSEQ_END(Chain, NumBytes, 0, Glue, DL);
  Glue = Chain.getValue(1);

  // Assign locations to each value returned by this call.
  SmallVector<CCValAssign> RVLocs;
  CCState RetCCInfo(CallConv, IsVarArg, MF, RVLocs, *DAG.getContext());
  analyzeInputArgs(MF, RetCCInfo, Ins, /*IsRet=*/true, CC_LoongArch);

  // Copy all of the result registers out of their specified physreg.
  for (auto &VA : RVLocs) {
    // Copy the value out.
    SDValue RetValue =
        DAG.getCopyFromReg(Chain, DL, VA.getLocReg(), VA.getLocVT(), Glue);
    // Glue the RetValue to the end of the call sequence.
    Chain = RetValue.getValue(1);
    Glue = RetValue.getValue(2);

    RetValue = convertLocVTToValVT(DAG, RetValue, VA, DL);

    InVals.push_back(RetValue);
  }

  return Chain;
}

bool LoongArchTargetLowering::CanLowerReturn(
    CallingConv::ID CallConv, MachineFunction &MF, bool IsVarArg,
    const SmallVectorImpl<ISD::OutputArg> &Outs, LLVMContext &Context,
    const Type *RetTy) const {
  SmallVector<CCValAssign> RVLocs;
  CCState CCInfo(CallConv, IsVarArg, MF, RVLocs, Context);

  for (unsigned i = 0, e = Outs.size(); i != e; ++i) {
    LoongArchABI::ABI ABI =
        MF.getSubtarget<LoongArchSubtarget>().getTargetABI();
    if (CC_LoongArch(MF.getDataLayout(), ABI, i, Outs[i].VT, CCValAssign::Full,
                     Outs[i].Flags, CCInfo, /*IsFixed=*/true, /*IsRet=*/true,
                     nullptr))
      return false;
  }
  return true;
}

SDValue LoongArchTargetLowering::LowerReturn(
    SDValue Chain, CallingConv::ID CallConv, bool IsVarArg,
    const SmallVectorImpl<ISD::OutputArg> &Outs,
    const SmallVectorImpl<SDValue> &OutVals, const SDLoc &DL,
    SelectionDAG &DAG) const {
  // Stores the assignment of the return value to a location.
  SmallVector<CCValAssign> RVLocs;

  // Info about the registers and stack slot.
  CCState CCInfo(CallConv, IsVarArg, DAG.getMachineFunction(), RVLocs,
                 *DAG.getContext());

  analyzeOutputArgs(DAG.getMachineFunction(), CCInfo, Outs, /*IsRet=*/true,
                    nullptr, CC_LoongArch);
  if (CallConv == CallingConv::GHC && !RVLocs.empty())
    report_fatal_error("GHC functions return void only");
  SDValue Glue;
  SmallVector<SDValue, 4> RetOps(1, Chain);

  // Copy the result values into the output registers.
  for (unsigned i = 0, e = RVLocs.size(); i < e; ++i) {
    CCValAssign &VA = RVLocs[i];
    assert(VA.isRegLoc() && "Can only return in registers!");

    // Handle a 'normal' return.
    SDValue Val = convertValVTToLocVT(DAG, OutVals[i], VA, DL);
    Chain = DAG.getCopyToReg(Chain, DL, VA.getLocReg(), Val, Glue);

    // Guarantee that all emitted copies are stuck together.
    Glue = Chain.getValue(1);
    RetOps.push_back(DAG.getRegister(VA.getLocReg(), VA.getLocVT()));
  }

  RetOps[0] = Chain; // Update chain.

  // Add the glue node if we have it.
  if (Glue.getNode())
    RetOps.push_back(Glue);

  return DAG.getNode(LoongArchISD::RET, DL, MVT::Other, RetOps);
}

bool LoongArchTargetLowering::isFPImmVLDILegal(const APFloat &Imm,
                                               EVT VT) const {
  if (!Subtarget.hasExtLSX())
    return false;

  if (VT == MVT::f32) {
    uint64_t masked = Imm.bitcastToAPInt().getZExtValue() & 0x7e07ffff;
    return (masked == 0x3e000000 || masked == 0x40000000);
  }

  if (VT == MVT::f64) {
    uint64_t masked = Imm.bitcastToAPInt().getZExtValue() & 0x7fc0ffffffffffff;
    return (masked == 0x3fc0000000000000 || masked == 0x4000000000000000);
  }

  return false;
}

bool LoongArchTargetLowering::isFPImmLegal(const APFloat &Imm, EVT VT,
                                           bool ForCodeSize) const {
  // TODO: Maybe need more checks here after vector extension is supported.
  if (VT == MVT::f32 && !Subtarget.hasBasicF())
    return false;
  if (VT == MVT::f64 && !Subtarget.hasBasicD())
    return false;
  return (Imm.isZero() || Imm.isExactlyValue(1.0) || isFPImmVLDILegal(Imm, VT));
}

bool LoongArchTargetLowering::isCheapToSpeculateCttz(Type *) const {
  return true;
}

bool LoongArchTargetLowering::isCheapToSpeculateCtlz(Type *) const {
  return true;
}

bool LoongArchTargetLowering::shouldInsertFencesForAtomic(
    const Instruction *I) const {
  if (!Subtarget.is64Bit())
    return isa<LoadInst>(I) || isa<StoreInst>(I);

  if (isa<LoadInst>(I))
    return true;

  // On LA64, atomic store operations with IntegerBitWidth of 32 and 64 do not
  // require fences beacuse we can use amswap_db.[w/d].
  Type *Ty = I->getOperand(0)->getType();
  if (isa<StoreInst>(I) && Ty->isIntegerTy()) {
    unsigned Size = Ty->getIntegerBitWidth();
    return (Size == 8 || Size == 16);
  }

  return false;
}

EVT LoongArchTargetLowering::getSetCCResultType(const DataLayout &DL,
                                                LLVMContext &Context,
                                                EVT VT) const {
  if (!VT.isVector())
    return getPointerTy(DL);
  return VT.changeVectorElementTypeToInteger();
}

bool LoongArchTargetLowering::hasAndNot(SDValue Y) const {
  // TODO: Support vectors.
  return Y.getValueType().isScalarInteger() && !isa<ConstantSDNode>(Y);
}

bool LoongArchTargetLowering::getTgtMemIntrinsic(IntrinsicInfo &Info,
                                                 const CallInst &I,
                                                 MachineFunction &MF,
                                                 unsigned Intrinsic) const {
  switch (Intrinsic) {
  default:
    return false;
  case Intrinsic::loongarch_masked_atomicrmw_xchg_i32:
  case Intrinsic::loongarch_masked_atomicrmw_add_i32:
  case Intrinsic::loongarch_masked_atomicrmw_sub_i32:
  case Intrinsic::loongarch_masked_atomicrmw_nand_i32:
    Info.opc = ISD::INTRINSIC_W_CHAIN;
    Info.memVT = MVT::i32;
    Info.ptrVal = I.getArgOperand(0);
    Info.offset = 0;
    Info.align = Align(4);
    Info.flags = MachineMemOperand::MOLoad | MachineMemOperand::MOStore |
                 MachineMemOperand::MOVolatile;
    return true;
    // TODO: Add more Intrinsics later.
  }
}

// When -mlamcas is enabled, MinCmpXchgSizeInBits will be set to 8,
// atomicrmw and/or/xor operations with operands less than 32 bits cannot be
// expanded to am{and/or/xor}[_db].w through AtomicExpandPass. To prevent
// regression, we need to implement it manually.
void LoongArchTargetLowering::emitExpandAtomicRMW(AtomicRMWInst *AI) const {
  AtomicRMWInst::BinOp Op = AI->getOperation();

  assert((Op == AtomicRMWInst::Or || Op == AtomicRMWInst::Xor ||
          Op == AtomicRMWInst::And) &&
         "Unable to expand");
  unsigned MinWordSize = 4;

  IRBuilder<> Builder(AI);
  LLVMContext &Ctx = Builder.getContext();
  const DataLayout &DL = AI->getDataLayout();
  Type *ValueType = AI->getType();
  Type *WordType = Type::getIntNTy(Ctx, MinWordSize * 8);

  Value *Addr = AI->getPointerOperand();
  PointerType *PtrTy = cast<PointerType>(Addr->getType());
  IntegerType *IntTy = DL.getIndexType(Ctx, PtrTy->getAddressSpace());

  Value *AlignedAddr = Builder.CreateIntrinsic(
      Intrinsic::ptrmask, {PtrTy, IntTy},
      {Addr, ConstantInt::get(IntTy, ~(uint64_t)(MinWordSize - 1))}, nullptr,
      "AlignedAddr");

  Value *AddrInt = Builder.CreatePtrToInt(Addr, IntTy);
  Value *PtrLSB = Builder.CreateAnd(AddrInt, MinWordSize - 1, "PtrLSB");
  Value *ShiftAmt = Builder.CreateShl(PtrLSB, 3);
  ShiftAmt = Builder.CreateTrunc(ShiftAmt, WordType, "ShiftAmt");
  Value *Mask = Builder.CreateShl(
      ConstantInt::get(WordType,
                       (1 << (DL.getTypeStoreSize(ValueType) * 8)) - 1),
      ShiftAmt, "Mask");
  Value *Inv_Mask = Builder.CreateNot(Mask, "Inv_Mask");
  Value *ValOperand_Shifted =
      Builder.CreateShl(Builder.CreateZExt(AI->getValOperand(), WordType),
                        ShiftAmt, "ValOperand_Shifted");
  Value *NewOperand;
  if (Op == AtomicRMWInst::And)
    NewOperand = Builder.CreateOr(ValOperand_Shifted, Inv_Mask, "AndOperand");
  else
    NewOperand = ValOperand_Shifted;

  AtomicRMWInst *NewAI =
      Builder.CreateAtomicRMW(Op, AlignedAddr, NewOperand, Align(MinWordSize),
                              AI->getOrdering(), AI->getSyncScopeID());

  Value *Shift = Builder.CreateLShr(NewAI, ShiftAmt, "shifted");
  Value *Trunc = Builder.CreateTrunc(Shift, ValueType, "extracted");
  Value *FinalOldResult = Builder.CreateBitCast(Trunc, ValueType);
  AI->replaceAllUsesWith(FinalOldResult);
  AI->eraseFromParent();
}

TargetLowering::AtomicExpansionKind
LoongArchTargetLowering::shouldExpandAtomicRMWInIR(AtomicRMWInst *AI) const {
  // TODO: Add more AtomicRMWInst that needs to be extended.

  // Since floating-point operation requires a non-trivial set of data
  // operations, use CmpXChg to expand.
  if (AI->isFloatingPointOperation() ||
      AI->getOperation() == AtomicRMWInst::UIncWrap ||
      AI->getOperation() == AtomicRMWInst::UDecWrap ||
      AI->getOperation() == AtomicRMWInst::USubCond ||
      AI->getOperation() == AtomicRMWInst::USubSat)
    return AtomicExpansionKind::CmpXChg;

  if (Subtarget.hasLAM_BH() && Subtarget.is64Bit() &&
      (AI->getOperation() == AtomicRMWInst::Xchg ||
       AI->getOperation() == AtomicRMWInst::Add ||
       AI->getOperation() == AtomicRMWInst::Sub)) {
    return AtomicExpansionKind::None;
  }

  unsigned Size = AI->getType()->getPrimitiveSizeInBits();
  if (Subtarget.hasLAMCAS()) {
    if (Size < 32 && (AI->getOperation() == AtomicRMWInst::And ||
                      AI->getOperation() == AtomicRMWInst::Or ||
                      AI->getOperation() == AtomicRMWInst::Xor))
      return AtomicExpansionKind::Expand;
    if (AI->getOperation() == AtomicRMWInst::Nand || Size < 32)
      return AtomicExpansionKind::CmpXChg;
  }

  if (Size == 8 || Size == 16)
    return AtomicExpansionKind::MaskedIntrinsic;
  return AtomicExpansionKind::None;
}

static Intrinsic::ID
getIntrinsicForMaskedAtomicRMWBinOp(unsigned GRLen,
                                    AtomicRMWInst::BinOp BinOp) {
  if (GRLen == 64) {
    switch (BinOp) {
    default:
      llvm_unreachable("Unexpected AtomicRMW BinOp");
    case AtomicRMWInst::Xchg:
      return Intrinsic::loongarch_masked_atomicrmw_xchg_i64;
    case AtomicRMWInst::Add:
      return Intrinsic::loongarch_masked_atomicrmw_add_i64;
    case AtomicRMWInst::Sub:
      return Intrinsic::loongarch_masked_atomicrmw_sub_i64;
    case AtomicRMWInst::Nand:
      return Intrinsic::loongarch_masked_atomicrmw_nand_i64;
    case AtomicRMWInst::UMax:
      return Intrinsic::loongarch_masked_atomicrmw_umax_i64;
    case AtomicRMWInst::UMin:
      return Intrinsic::loongarch_masked_atomicrmw_umin_i64;
    case AtomicRMWInst::Max:
      return Intrinsic::loongarch_masked_atomicrmw_max_i64;
    case AtomicRMWInst::Min:
      return Intrinsic::loongarch_masked_atomicrmw_min_i64;
      // TODO: support other AtomicRMWInst.
    }
  }

  if (GRLen == 32) {
    switch (BinOp) {
    default:
      llvm_unreachable("Unexpected AtomicRMW BinOp");
    case AtomicRMWInst::Xchg:
      return Intrinsic::loongarch_masked_atomicrmw_xchg_i32;
    case AtomicRMWInst::Add:
      return Intrinsic::loongarch_masked_atomicrmw_add_i32;
    case AtomicRMWInst::Sub:
      return Intrinsic::loongarch_masked_atomicrmw_sub_i32;
    case AtomicRMWInst::Nand:
      return Intrinsic::loongarch_masked_atomicrmw_nand_i32;
    case AtomicRMWInst::UMax:
      return Intrinsic::loongarch_masked_atomicrmw_umax_i32;
    case AtomicRMWInst::UMin:
      return Intrinsic::loongarch_masked_atomicrmw_umin_i32;
    case AtomicRMWInst::Max:
      return Intrinsic::loongarch_masked_atomicrmw_max_i32;
    case AtomicRMWInst::Min:
      return Intrinsic::loongarch_masked_atomicrmw_min_i32;
      // TODO: support other AtomicRMWInst.
    }
  }

  llvm_unreachable("Unexpected GRLen\n");
}

TargetLowering::AtomicExpansionKind
LoongArchTargetLowering::shouldExpandAtomicCmpXchgInIR(
    AtomicCmpXchgInst *CI) const {

  if (Subtarget.hasLAMCAS())
    return AtomicExpansionKind::None;

  unsigned Size = CI->getCompareOperand()->getType()->getPrimitiveSizeInBits();
  if (Size == 8 || Size == 16)
    return AtomicExpansionKind::MaskedIntrinsic;
  return AtomicExpansionKind::None;
}

Value *LoongArchTargetLowering::emitMaskedAtomicCmpXchgIntrinsic(
    IRBuilderBase &Builder, AtomicCmpXchgInst *CI, Value *AlignedAddr,
    Value *CmpVal, Value *NewVal, Value *Mask, AtomicOrdering Ord) const {
  unsigned GRLen = Subtarget.getGRLen();
  AtomicOrdering FailOrd = CI->getFailureOrdering();
  Value *FailureOrdering =
      Builder.getIntN(Subtarget.getGRLen(), static_cast<uint64_t>(FailOrd));
  Intrinsic::ID CmpXchgIntrID = Intrinsic::loongarch_masked_cmpxchg_i32;
  if (GRLen == 64) {
    CmpXchgIntrID = Intrinsic::loongarch_masked_cmpxchg_i64;
    CmpVal = Builder.CreateSExt(CmpVal, Builder.getInt64Ty());
    NewVal = Builder.CreateSExt(NewVal, Builder.getInt64Ty());
    Mask = Builder.CreateSExt(Mask, Builder.getInt64Ty());
  }
  Type *Tys[] = {AlignedAddr->getType()};
  Value *Result = Builder.CreateIntrinsic(
      CmpXchgIntrID, Tys, {AlignedAddr, CmpVal, NewVal, Mask, FailureOrdering});
<<<<<<< HEAD
  Result = Builder.CreateTrunc(Result, Builder.getInt32Ty());
=======
  if (GRLen == 64)
    Result = Builder.CreateTrunc(Result, Builder.getInt32Ty());
>>>>>>> 4084ffcf
  return Result;
}

Value *LoongArchTargetLowering::emitMaskedAtomicRMWIntrinsic(
    IRBuilderBase &Builder, AtomicRMWInst *AI, Value *AlignedAddr, Value *Incr,
    Value *Mask, Value *ShiftAmt, AtomicOrdering Ord) const {
  // In the case of an atomicrmw xchg with a constant 0/-1 operand, replace
  // the atomic instruction with an AtomicRMWInst::And/Or with appropriate
  // mask, as this produces better code than the LL/SC loop emitted by
  // int_loongarch_masked_atomicrmw_xchg.
  if (AI->getOperation() == AtomicRMWInst::Xchg &&
      isa<ConstantInt>(AI->getValOperand())) {
    ConstantInt *CVal = cast<ConstantInt>(AI->getValOperand());
    if (CVal->isZero())
      return Builder.CreateAtomicRMW(AtomicRMWInst::And, AlignedAddr,
                                     Builder.CreateNot(Mask, "Inv_Mask"),
                                     AI->getAlign(), Ord);
    if (CVal->isMinusOne())
      return Builder.CreateAtomicRMW(AtomicRMWInst::Or, AlignedAddr, Mask,
                                     AI->getAlign(), Ord);
  }

  unsigned GRLen = Subtarget.getGRLen();
  Value *Ordering =
      Builder.getIntN(GRLen, static_cast<uint64_t>(AI->getOrdering()));
  Type *Tys[] = {AlignedAddr->getType()};
  Function *LlwOpScwLoop = Intrinsic::getOrInsertDeclaration(
      AI->getModule(),
      getIntrinsicForMaskedAtomicRMWBinOp(GRLen, AI->getOperation()), Tys);

  if (GRLen == 64) {
    Incr = Builder.CreateSExt(Incr, Builder.getInt64Ty());
    Mask = Builder.CreateSExt(Mask, Builder.getInt64Ty());
    ShiftAmt = Builder.CreateSExt(ShiftAmt, Builder.getInt64Ty());
  }

  Value *Result;

  // Must pass the shift amount needed to sign extend the loaded value prior
  // to performing a signed comparison for min/max. ShiftAmt is the number of
  // bits to shift the value into position. Pass GRLen-ShiftAmt-ValWidth, which
  // is the number of bits to left+right shift the value in order to
  // sign-extend.
  if (AI->getOperation() == AtomicRMWInst::Min ||
      AI->getOperation() == AtomicRMWInst::Max) {
    const DataLayout &DL = AI->getDataLayout();
    unsigned ValWidth =
        DL.getTypeStoreSizeInBits(AI->getValOperand()->getType());
    Value *SextShamt =
        Builder.CreateSub(Builder.getIntN(GRLen, GRLen - ValWidth), ShiftAmt);
    Result = Builder.CreateCall(LlwOpScwLoop,
                                {AlignedAddr, Incr, Mask, SextShamt, Ordering});
  } else {
    Result =
        Builder.CreateCall(LlwOpScwLoop, {AlignedAddr, Incr, Mask, Ordering});
  }

  if (GRLen == 64)
    Result = Builder.CreateTrunc(Result, Builder.getInt32Ty());
  return Result;
}

bool LoongArchTargetLowering::isFMAFasterThanFMulAndFAdd(
    const MachineFunction &MF, EVT VT) const {
  VT = VT.getScalarType();

  if (!VT.isSimple())
    return false;

  switch (VT.getSimpleVT().SimpleTy) {
  case MVT::f32:
  case MVT::f64:
    return true;
  default:
    break;
  }

  return false;
}

Register LoongArchTargetLowering::getExceptionPointerRegister(
    const Constant *PersonalityFn) const {
  return LoongArch::R4;
}

Register LoongArchTargetLowering::getExceptionSelectorRegister(
    const Constant *PersonalityFn) const {
  return LoongArch::R5;
}

//===----------------------------------------------------------------------===//
// Target Optimization Hooks
//===----------------------------------------------------------------------===//

static int getEstimateRefinementSteps(EVT VT,
                                      const LoongArchSubtarget &Subtarget) {
  // Feature FRECIPE instrucions relative accuracy is 2^-14.
  // IEEE float has 23 digits and double has 52 digits.
  int RefinementSteps = VT.getScalarType() == MVT::f64 ? 2 : 1;
  return RefinementSteps;
}

SDValue LoongArchTargetLowering::getSqrtEstimate(SDValue Operand,
                                                 SelectionDAG &DAG, int Enabled,
                                                 int &RefinementSteps,
                                                 bool &UseOneConstNR,
                                                 bool Reciprocal) const {
  if (Subtarget.hasFrecipe()) {
    SDLoc DL(Operand);
    EVT VT = Operand.getValueType();

    if (VT == MVT::f32 || (VT == MVT::f64 && Subtarget.hasBasicD()) ||
        (VT == MVT::v4f32 && Subtarget.hasExtLSX()) ||
        (VT == MVT::v2f64 && Subtarget.hasExtLSX()) ||
        (VT == MVT::v8f32 && Subtarget.hasExtLASX()) ||
        (VT == MVT::v4f64 && Subtarget.hasExtLASX())) {

      if (RefinementSteps == ReciprocalEstimate::Unspecified)
        RefinementSteps = getEstimateRefinementSteps(VT, Subtarget);

      SDValue Estimate = DAG.getNode(LoongArchISD::FRSQRTE, DL, VT, Operand);
      if (Reciprocal)
        Estimate = DAG.getNode(ISD::FMUL, DL, VT, Operand, Estimate);

      return Estimate;
    }
  }

  return SDValue();
}

SDValue LoongArchTargetLowering::getRecipEstimate(SDValue Operand,
                                                  SelectionDAG &DAG,
                                                  int Enabled,
                                                  int &RefinementSteps) const {
  if (Subtarget.hasFrecipe()) {
    SDLoc DL(Operand);
    EVT VT = Operand.getValueType();

    if (VT == MVT::f32 || (VT == MVT::f64 && Subtarget.hasBasicD()) ||
        (VT == MVT::v4f32 && Subtarget.hasExtLSX()) ||
        (VT == MVT::v2f64 && Subtarget.hasExtLSX()) ||
        (VT == MVT::v8f32 && Subtarget.hasExtLASX()) ||
        (VT == MVT::v4f64 && Subtarget.hasExtLASX())) {

      if (RefinementSteps == ReciprocalEstimate::Unspecified)
        RefinementSteps = getEstimateRefinementSteps(VT, Subtarget);

      return DAG.getNode(LoongArchISD::FRECIPE, DL, VT, Operand);
    }
  }

  return SDValue();
}

//===----------------------------------------------------------------------===//
//                           LoongArch Inline Assembly Support
//===----------------------------------------------------------------------===//

LoongArchTargetLowering::ConstraintType
LoongArchTargetLowering::getConstraintType(StringRef Constraint) const {
  // LoongArch specific constraints in GCC: config/loongarch/constraints.md
  //
  // 'f':  A floating-point register (if available).
  // 'k':  A memory operand whose address is formed by a base register and
  //       (optionally scaled) index register.
  // 'l':  A signed 16-bit constant.
  // 'm':  A memory operand whose address is formed by a base register and
  //       offset that is suitable for use in instructions with the same
  //       addressing mode as st.w and ld.w.
  // 'q':  A general-purpose register except for $r0 and $r1 (for the csrxchg
  //       instruction)
  // 'I':  A signed 12-bit constant (for arithmetic instructions).
  // 'J':  Integer zero.
  // 'K':  An unsigned 12-bit constant (for logic instructions).
  // "ZB": An address that is held in a general-purpose register. The offset is
  //       zero.
  // "ZC": A memory operand whose address is formed by a base register and
  //       offset that is suitable for use in instructions with the same
  //       addressing mode as ll.w and sc.w.
  if (Constraint.size() == 1) {
    switch (Constraint[0]) {
    default:
      break;
    case 'f':
    case 'q':
      return C_RegisterClass;
    case 'l':
    case 'I':
    case 'J':
    case 'K':
      return C_Immediate;
    case 'k':
      return C_Memory;
    }
  }

  if (Constraint == "ZC" || Constraint == "ZB")
    return C_Memory;

  // 'm' is handled here.
  return TargetLowering::getConstraintType(Constraint);
}

InlineAsm::ConstraintCode LoongArchTargetLowering::getInlineAsmMemConstraint(
    StringRef ConstraintCode) const {
  return StringSwitch<InlineAsm::ConstraintCode>(ConstraintCode)
      .Case("k", InlineAsm::ConstraintCode::k)
      .Case("ZB", InlineAsm::ConstraintCode::ZB)
      .Case("ZC", InlineAsm::ConstraintCode::ZC)
      .Default(TargetLowering::getInlineAsmMemConstraint(ConstraintCode));
}

std::pair<unsigned, const TargetRegisterClass *>
LoongArchTargetLowering::getRegForInlineAsmConstraint(
    const TargetRegisterInfo *TRI, StringRef Constraint, MVT VT) const {
  // First, see if this is a constraint that directly corresponds to a LoongArch
  // register class.
  if (Constraint.size() == 1) {
    switch (Constraint[0]) {
    case 'r':
      // TODO: Support fixed vectors up to GRLen?
      if (VT.isVector())
        break;
      return std::make_pair(0U, &LoongArch::GPRRegClass);
    case 'q':
      return std::make_pair(0U, &LoongArch::GPRNoR0R1RegClass);
    case 'f':
      if (Subtarget.hasBasicF() && VT == MVT::f32)
        return std::make_pair(0U, &LoongArch::FPR32RegClass);
      if (Subtarget.hasBasicD() && VT == MVT::f64)
        return std::make_pair(0U, &LoongArch::FPR64RegClass);
      if (Subtarget.hasExtLSX() &&
          TRI->isTypeLegalForClass(LoongArch::LSX128RegClass, VT))
        return std::make_pair(0U, &LoongArch::LSX128RegClass);
      if (Subtarget.hasExtLASX() &&
          TRI->isTypeLegalForClass(LoongArch::LASX256RegClass, VT))
        return std::make_pair(0U, &LoongArch::LASX256RegClass);
      break;
    default:
      break;
    }
  }

  // TargetLowering::getRegForInlineAsmConstraint uses the name of the TableGen
  // record (e.g. the "R0" in `def R0`) to choose registers for InlineAsm
  // constraints while the official register name is prefixed with a '$'. So we
  // clip the '$' from the original constraint string (e.g. {$r0} to {r0}.)
  // before it being parsed. And TargetLowering::getRegForInlineAsmConstraint is
  // case insensitive, so no need to convert the constraint to upper case here.
  //
  // For now, no need to support ABI names (e.g. `$a0`) as clang will correctly
  // decode the usage of register name aliases into their official names. And
  // AFAIK, the not yet upstreamed `rustc` for LoongArch will always use
  // official register names.
  if (Constraint.starts_with("{$r") || Constraint.starts_with("{$f") ||
      Constraint.starts_with("{$vr") || Constraint.starts_with("{$xr")) {
    bool IsFP = Constraint[2] == 'f';
    std::pair<StringRef, StringRef> Temp = Constraint.split('$');
    std::pair<unsigned, const TargetRegisterClass *> R;
    R = TargetLowering::getRegForInlineAsmConstraint(
        TRI, join_items("", Temp.first, Temp.second), VT);
    // Match those names to the widest floating point register type available.
    if (IsFP) {
      unsigned RegNo = R.first;
      if (LoongArch::F0 <= RegNo && RegNo <= LoongArch::F31) {
        if (Subtarget.hasBasicD() && (VT == MVT::f64 || VT == MVT::Other)) {
          unsigned DReg = RegNo - LoongArch::F0 + LoongArch::F0_64;
          return std::make_pair(DReg, &LoongArch::FPR64RegClass);
        }
      }
    }
    return R;
  }

  return TargetLowering::getRegForInlineAsmConstraint(TRI, Constraint, VT);
}

void LoongArchTargetLowering::LowerAsmOperandForConstraint(
    SDValue Op, StringRef Constraint, std::vector<SDValue> &Ops,
    SelectionDAG &DAG) const {
  // Currently only support length 1 constraints.
  if (Constraint.size() == 1) {
    switch (Constraint[0]) {
    case 'l':
      // Validate & create a 16-bit signed immediate operand.
      if (auto *C = dyn_cast<ConstantSDNode>(Op)) {
        uint64_t CVal = C->getSExtValue();
        if (isInt<16>(CVal))
          Ops.push_back(DAG.getSignedTargetConstant(CVal, SDLoc(Op),
                                                    Subtarget.getGRLenVT()));
      }
      return;
    case 'I':
      // Validate & create a 12-bit signed immediate operand.
      if (auto *C = dyn_cast<ConstantSDNode>(Op)) {
        uint64_t CVal = C->getSExtValue();
        if (isInt<12>(CVal))
          Ops.push_back(DAG.getSignedTargetConstant(CVal, SDLoc(Op),
                                                    Subtarget.getGRLenVT()));
      }
      return;
    case 'J':
      // Validate & create an integer zero operand.
      if (auto *C = dyn_cast<ConstantSDNode>(Op))
        if (C->getZExtValue() == 0)
          Ops.push_back(
              DAG.getTargetConstant(0, SDLoc(Op), Subtarget.getGRLenVT()));
      return;
    case 'K':
      // Validate & create a 12-bit unsigned immediate operand.
      if (auto *C = dyn_cast<ConstantSDNode>(Op)) {
        uint64_t CVal = C->getZExtValue();
        if (isUInt<12>(CVal))
          Ops.push_back(
              DAG.getTargetConstant(CVal, SDLoc(Op), Subtarget.getGRLenVT()));
      }
      return;
    default:
      break;
    }
  }
  TargetLowering::LowerAsmOperandForConstraint(Op, Constraint, Ops, DAG);
}

#define GET_REGISTER_MATCHER
#include "LoongArchGenAsmMatcher.inc"

Register
LoongArchTargetLowering::getRegisterByName(const char *RegName, LLT VT,
                                           const MachineFunction &MF) const {
  std::pair<StringRef, StringRef> Name = StringRef(RegName).split('$');
  std::string NewRegName = Name.second.str();
  Register Reg = MatchRegisterAltName(NewRegName);
  if (Reg == LoongArch::NoRegister)
    Reg = MatchRegisterName(NewRegName);
  if (Reg == LoongArch::NoRegister)
    report_fatal_error(
        Twine("Invalid register name \"" + StringRef(RegName) + "\"."));
  BitVector ReservedRegs = Subtarget.getRegisterInfo()->getReservedRegs(MF);
  if (!ReservedRegs.test(Reg))
    report_fatal_error(Twine("Trying to obtain non-reserved register \"" +
                             StringRef(RegName) + "\"."));
  return Reg;
}

bool LoongArchTargetLowering::decomposeMulByConstant(LLVMContext &Context,
                                                     EVT VT, SDValue C) const {
  // TODO: Support vectors.
  if (!VT.isScalarInteger())
    return false;

  // Omit the optimization if the data size exceeds GRLen.
  if (VT.getSizeInBits() > Subtarget.getGRLen())
    return false;

  if (auto *ConstNode = dyn_cast<ConstantSDNode>(C.getNode())) {
    const APInt &Imm = ConstNode->getAPIntValue();
    // Break MUL into (SLLI + ADD/SUB) or ALSL.
    if ((Imm + 1).isPowerOf2() || (Imm - 1).isPowerOf2() ||
        (1 - Imm).isPowerOf2() || (-1 - Imm).isPowerOf2())
      return true;
    // Break MUL into (ALSL x, (SLLI x, imm0), imm1).
    if (ConstNode->hasOneUse() &&
        ((Imm - 2).isPowerOf2() || (Imm - 4).isPowerOf2() ||
         (Imm - 8).isPowerOf2() || (Imm - 16).isPowerOf2()))
      return true;
    // Break (MUL x, imm) into (ADD (SLLI x, s0), (SLLI x, s1)),
    // in which the immediate has two set bits. Or Break (MUL x, imm)
    // into (SUB (SLLI x, s0), (SLLI x, s1)), in which the immediate
    // equals to (1 << s0) - (1 << s1).
    if (ConstNode->hasOneUse() && !(Imm.sge(-2048) && Imm.sle(4095))) {
      unsigned Shifts = Imm.countr_zero();
      // Reject immediates which can be composed via a single LUI.
      if (Shifts >= 12)
        return false;
      // Reject multiplications can be optimized to
      // (SLLI (ALSL x, x, 1/2/3/4), s).
      APInt ImmPop = Imm.ashr(Shifts);
      if (ImmPop == 3 || ImmPop == 5 || ImmPop == 9 || ImmPop == 17)
        return false;
      // We do not consider the case `(-Imm - ImmSmall).isPowerOf2()`,
      // since it needs one more instruction than other 3 cases.
      APInt ImmSmall = APInt(Imm.getBitWidth(), 1ULL << Shifts, true);
      if ((Imm - ImmSmall).isPowerOf2() || (Imm + ImmSmall).isPowerOf2() ||
          (ImmSmall - Imm).isPowerOf2())
        return true;
    }
  }

  return false;
}

bool LoongArchTargetLowering::isLegalAddressingMode(const DataLayout &DL,
                                                    const AddrMode &AM,
                                                    Type *Ty, unsigned AS,
                                                    Instruction *I) const {
  // LoongArch has four basic addressing modes:
  //  1. reg
  //  2. reg + 12-bit signed offset
  //  3. reg + 14-bit signed offset left-shifted by 2
  //  4. reg1 + reg2
  // TODO: Add more checks after support vector extension.

  // No global is ever allowed as a base.
  if (AM.BaseGV)
    return false;

  // Require a 12-bit signed offset or 14-bit signed offset left-shifted by 2
  // with `UAL` feature.
  if (!isInt<12>(AM.BaseOffs) &&
      !(isShiftedInt<14, 2>(AM.BaseOffs) && Subtarget.hasUAL()))
    return false;

  switch (AM.Scale) {
  case 0:
    // "r+i" or just "i", depending on HasBaseReg.
    break;
  case 1:
    // "r+r+i" is not allowed.
    if (AM.HasBaseReg && AM.BaseOffs)
      return false;
    // Otherwise we have "r+r" or "r+i".
    break;
  case 2:
    // "2*r+r" or "2*r+i" is not allowed.
    if (AM.HasBaseReg || AM.BaseOffs)
      return false;
    // Allow "2*r" as "r+r".
    break;
  default:
    return false;
  }

  return true;
}

bool LoongArchTargetLowering::isLegalICmpImmediate(int64_t Imm) const {
  return isInt<12>(Imm);
}

bool LoongArchTargetLowering::isLegalAddImmediate(int64_t Imm) const {
  return isInt<12>(Imm);
}

bool LoongArchTargetLowering::isZExtFree(SDValue Val, EVT VT2) const {
  // Zexts are free if they can be combined with a load.
  // Don't advertise i32->i64 zextload as being free for LA64. It interacts
  // poorly with type legalization of compares preferring sext.
  if (auto *LD = dyn_cast<LoadSDNode>(Val)) {
    EVT MemVT = LD->getMemoryVT();
    if ((MemVT == MVT::i8 || MemVT == MVT::i16) &&
        (LD->getExtensionType() == ISD::NON_EXTLOAD ||
         LD->getExtensionType() == ISD::ZEXTLOAD))
      return true;
  }

  return TargetLowering::isZExtFree(Val, VT2);
}

bool LoongArchTargetLowering::isSExtCheaperThanZExt(EVT SrcVT,
                                                    EVT DstVT) const {
  return Subtarget.is64Bit() && SrcVT == MVT::i32 && DstVT == MVT::i64;
}

bool LoongArchTargetLowering::signExtendConstant(const ConstantInt *CI) const {
  return Subtarget.is64Bit() && CI->getType()->isIntegerTy(32);
}

bool LoongArchTargetLowering::hasAndNotCompare(SDValue Y) const {
  // TODO: Support vectors.
  if (Y.getValueType().isVector())
    return false;

  return !isa<ConstantSDNode>(Y);
}

ISD::NodeType LoongArchTargetLowering::getExtendForAtomicCmpSwapArg() const {
  // LAMCAS will use amcas[_DB].{b/h/w/d} which does not require extension.
  return Subtarget.hasLAMCAS() ? ISD::ANY_EXTEND : ISD::SIGN_EXTEND;
}

bool LoongArchTargetLowering::shouldSignExtendTypeInLibCall(
    Type *Ty, bool IsSigned) const {
  if (Subtarget.is64Bit() && Ty->isIntegerTy(32))
    return true;

  return IsSigned;
}

bool LoongArchTargetLowering::shouldExtendTypeInLibCall(EVT Type) const {
  // Return false to suppress the unnecessary extensions if the LibCall
  // arguments or return value is a float narrower than GRLEN on a soft FP ABI.
  if (Subtarget.isSoftFPABI() && (Type.isFloatingPoint() && !Type.isVector() &&
                                  Type.getSizeInBits() < Subtarget.getGRLen()))
    return false;
  return true;
}

// memcpy, and other memory intrinsics, typically tries to use wider load/store
// if the source/dest is aligned and the copy size is large enough. We therefore
// want to align such objects passed to memory intrinsics.
bool LoongArchTargetLowering::shouldAlignPointerArgs(CallInst *CI,
                                                     unsigned &MinSize,
                                                     Align &PrefAlign) const {
  if (!isa<MemIntrinsic>(CI))
    return false;

  if (Subtarget.is64Bit()) {
    MinSize = 8;
    PrefAlign = Align(8);
  } else {
    MinSize = 4;
    PrefAlign = Align(4);
  }

  return true;
}

TargetLoweringBase::LegalizeTypeAction
LoongArchTargetLowering::getPreferredVectorAction(MVT VT) const {
  if (!VT.isScalableVector() && VT.getVectorNumElements() != 1 &&
      VT.getVectorElementType() != MVT::i1)
    return TypeWidenVector;

  return TargetLoweringBase::getPreferredVectorAction(VT);
}

bool LoongArchTargetLowering::splitValueIntoRegisterParts(
    SelectionDAG &DAG, const SDLoc &DL, SDValue Val, SDValue *Parts,
    unsigned NumParts, MVT PartVT, std::optional<CallingConv::ID> CC) const {
  bool IsABIRegCopy = CC.has_value();
  EVT ValueVT = Val.getValueType();

<<<<<<< HEAD
  if (IsABIRegCopy && ValueVT == MVT::f16 && PartVT == MVT::f32) {
    // Cast the f16 to i16, extend to i32, pad with ones to make a float
=======
  if (IsABIRegCopy && (ValueVT == MVT::f16 || ValueVT == MVT::bf16) &&
      PartVT == MVT::f32) {
    // Cast the [b]f16 to i16, extend to i32, pad with ones to make a float
>>>>>>> 4084ffcf
    // nan, and cast to f32.
    Val = DAG.getNode(ISD::BITCAST, DL, MVT::i16, Val);
    Val = DAG.getNode(ISD::ANY_EXTEND, DL, MVT::i32, Val);
    Val = DAG.getNode(ISD::OR, DL, MVT::i32, Val,
                      DAG.getConstant(0xFFFF0000, DL, MVT::i32));
    Val = DAG.getNode(ISD::BITCAST, DL, MVT::f32, Val);
    Parts[0] = Val;
    return true;
  }

  return false;
}

SDValue LoongArchTargetLowering::joinRegisterPartsIntoValue(
    SelectionDAG &DAG, const SDLoc &DL, const SDValue *Parts, unsigned NumParts,
    MVT PartVT, EVT ValueVT, std::optional<CallingConv::ID> CC) const {
  bool IsABIRegCopy = CC.has_value();

<<<<<<< HEAD
  if (IsABIRegCopy && ValueVT == MVT::f16 && PartVT == MVT::f32) {
    SDValue Val = Parts[0];

    // Cast the f32 to i32, truncate to i16, and cast back to f16.
=======
  if (IsABIRegCopy && (ValueVT == MVT::f16 || ValueVT == MVT::bf16) &&
      PartVT == MVT::f32) {
    SDValue Val = Parts[0];

    // Cast the f32 to i32, truncate to i16, and cast back to [b]f16.
>>>>>>> 4084ffcf
    Val = DAG.getNode(ISD::BITCAST, DL, MVT::i32, Val);
    Val = DAG.getNode(ISD::TRUNCATE, DL, MVT::i16, Val);
    Val = DAG.getNode(ISD::BITCAST, DL, ValueVT, Val);
    return Val;
  }

  return SDValue();
}

MVT LoongArchTargetLowering::getRegisterTypeForCallingConv(LLVMContext &Context,
                                                           CallingConv::ID CC,
                                                           EVT VT) const {
  // Use f32 to pass f16.
  if (VT == MVT::f16 && Subtarget.hasBasicF())
    return MVT::f32;

  return TargetLowering::getRegisterTypeForCallingConv(Context, CC, VT);
}

unsigned LoongArchTargetLowering::getNumRegistersForCallingConv(
    LLVMContext &Context, CallingConv::ID CC, EVT VT) const {
  // Use f32 to pass f16.
  if (VT == MVT::f16 && Subtarget.hasBasicF())
    return 1;

  return TargetLowering::getNumRegistersForCallingConv(Context, CC, VT);
<<<<<<< HEAD
=======
}

bool LoongArchTargetLowering::SimplifyDemandedBitsForTargetNode(
    SDValue Op, const APInt &OriginalDemandedBits,
    const APInt &OriginalDemandedElts, KnownBits &Known, TargetLoweringOpt &TLO,
    unsigned Depth) const {
  EVT VT = Op.getValueType();
  unsigned BitWidth = OriginalDemandedBits.getBitWidth();
  unsigned Opc = Op.getOpcode();
  switch (Opc) {
  default:
    break;
  case LoongArchISD::VMSKLTZ:
  case LoongArchISD::XVMSKLTZ: {
    SDValue Src = Op.getOperand(0);
    MVT SrcVT = Src.getSimpleValueType();
    unsigned SrcBits = SrcVT.getScalarSizeInBits();
    unsigned NumElts = SrcVT.getVectorNumElements();

    // If we don't need the sign bits at all just return zero.
    if (OriginalDemandedBits.countr_zero() >= NumElts)
      return TLO.CombineTo(Op, TLO.DAG.getConstant(0, SDLoc(Op), VT));

    // Only demand the vector elements of the sign bits we need.
    APInt KnownUndef, KnownZero;
    APInt DemandedElts = OriginalDemandedBits.zextOrTrunc(NumElts);
    if (SimplifyDemandedVectorElts(Src, DemandedElts, KnownUndef, KnownZero,
                                   TLO, Depth + 1))
      return true;

    Known.Zero = KnownZero.zext(BitWidth);
    Known.Zero.setHighBits(BitWidth - NumElts);

    // [X]VMSKLTZ only uses the MSB from each vector element.
    KnownBits KnownSrc;
    APInt DemandedSrcBits = APInt::getSignMask(SrcBits);
    if (SimplifyDemandedBits(Src, DemandedSrcBits, DemandedElts, KnownSrc, TLO,
                             Depth + 1))
      return true;

    if (KnownSrc.One[SrcBits - 1])
      Known.One.setLowBits(NumElts);
    else if (KnownSrc.Zero[SrcBits - 1])
      Known.Zero.setLowBits(NumElts);

    // Attempt to avoid multi-use ops if we don't need anything from it.
    if (SDValue NewSrc = SimplifyMultipleUseDemandedBits(
            Src, DemandedSrcBits, DemandedElts, TLO.DAG, Depth + 1))
      return TLO.CombineTo(Op, TLO.DAG.getNode(Opc, SDLoc(Op), VT, NewSrc));
    return false;
  }
  }

  return TargetLowering::SimplifyDemandedBitsForTargetNode(
      Op, OriginalDemandedBits, OriginalDemandedElts, Known, TLO, Depth);
>>>>>>> 4084ffcf
}<|MERGE_RESOLUTION|>--- conflicted
+++ resolved
@@ -205,12 +205,9 @@
                        Subtarget.isSoftFPABI() ? LibCall : Custom);
     setOperationAction(ISD::FP_TO_FP16, MVT::f32,
                        Subtarget.isSoftFPABI() ? LibCall : Custom);
-<<<<<<< HEAD
-=======
     setOperationAction(ISD::BF16_TO_FP, MVT::f32, Custom);
     setOperationAction(ISD::FP_TO_BF16, MVT::f32,
                        Subtarget.isSoftFPABI() ? LibCall : Custom);
->>>>>>> 4084ffcf
 
     if (Subtarget.is64Bit())
       setOperationAction(ISD::FRINT, MVT::f32, Legal);
@@ -253,12 +250,9 @@
     setOperationAction(ISD::FP16_TO_FP, MVT::f64, Expand);
     setOperationAction(ISD::FP_TO_FP16, MVT::f64,
                        Subtarget.isSoftFPABI() ? LibCall : Custom);
-<<<<<<< HEAD
-=======
     setOperationAction(ISD::BF16_TO_FP, MVT::f64, Custom);
     setOperationAction(ISD::FP_TO_BF16, MVT::f64,
                        Subtarget.isSoftFPABI() ? LibCall : Custom);
->>>>>>> 4084ffcf
 
     if (Subtarget.is64Bit())
       setOperationAction(ISD::FRINT, MVT::f64, Legal);
@@ -515,13 +509,10 @@
     return lowerFP_TO_FP16(Op, DAG);
   case ISD::FP16_TO_FP:
     return lowerFP16_TO_FP(Op, DAG);
-<<<<<<< HEAD
-=======
   case ISD::FP_TO_BF16:
     return lowerFP_TO_BF16(Op, DAG);
   case ISD::BF16_TO_FP:
     return lowerBF16_TO_FP(Op, DAG);
->>>>>>> 4084ffcf
   }
   return SDValue();
 }
@@ -2356,8 +2347,6 @@
   return Res;
 }
 
-<<<<<<< HEAD
-=======
 SDValue LoongArchTargetLowering::lowerFP_TO_BF16(SDValue Op,
                                                  SelectionDAG &DAG) const {
   assert(Subtarget.hasBasicF() && "Unexpected custom legalization");
@@ -2388,7 +2377,6 @@
   return Res;
 }
 
->>>>>>> 4084ffcf
 static bool isConstantOrUndef(const SDValue Op) {
   if (Op->isUndef())
     return true;
@@ -5646,8 +5634,6 @@
   return SDValue();
 }
 
-<<<<<<< HEAD
-=======
 static SDValue performVMSKLTZCombine(SDNode *N, SelectionDAG &DAG,
                                      TargetLowering::DAGCombinerInfo &DCI,
                                      const LoongArchSubtarget &Subtarget) {
@@ -5663,7 +5649,6 @@
   return SDValue();
 }
 
->>>>>>> 4084ffcf
 SDValue LoongArchTargetLowering::PerformDAGCombine(SDNode *N,
                                                    DAGCombinerInfo &DCI) const {
   SelectionDAG &DAG = DCI.DAG;
@@ -5688,12 +5673,9 @@
     return performMOVGR2FR_WCombine(N, DAG, DCI, Subtarget);
   case LoongArchISD::MOVFR2GR_S_LA64:
     return performMOVFR2GR_SCombine(N, DAG, DCI, Subtarget);
-<<<<<<< HEAD
-=======
   case LoongArchISD::VMSKLTZ:
   case LoongArchISD::XVMSKLTZ:
     return performVMSKLTZCombine(N, DAG, DCI, Subtarget);
->>>>>>> 4084ffcf
   }
   return SDValue();
 }
@@ -5976,8 +5958,6 @@
   return BB;
 }
 
-<<<<<<< HEAD
-=======
 static MachineBasicBlock *
 emitPseudoVMSKCOND(MachineInstr &MI, MachineBasicBlock *BB,
                    const LoongArchSubtarget &Subtarget) {
@@ -6092,7 +6072,6 @@
   return BB;
 }
 
->>>>>>> 4084ffcf
 static bool isSelectPseudo(MachineInstr &MI) {
   switch (MI.getOpcode()) {
   default:
@@ -6299,8 +6278,6 @@
     return emitPseudoXVINSGR2VR(MI, BB, Subtarget);
   case LoongArch::PseudoCTPOP:
     return emitPseudoCTPOP(MI, BB, Subtarget);
-<<<<<<< HEAD
-=======
   case LoongArch::PseudoVMSKLTZ_B:
   case LoongArch::PseudoVMSKLTZ_H:
   case LoongArch::PseudoVMSKLTZ_W:
@@ -6316,7 +6293,6 @@
   case LoongArch::PseudoXVMSKEQZ_B:
   case LoongArch::PseudoXVMSKNEZ_B:
     return emitPseudoVMSKCOND(MI, BB, Subtarget);
->>>>>>> 4084ffcf
   case TargetOpcode::STATEPOINT:
     // STATEPOINT is a pseudo instruction which has no implicit defs/uses
     // while bl call instruction (where statepoint will be lowered at the
@@ -6438,8 +6414,6 @@
     NODE_NAME_CASE(VBSLL)
     NODE_NAME_CASE(VBSRL)
     NODE_NAME_CASE(VLDREPL)
-<<<<<<< HEAD
-=======
     NODE_NAME_CASE(VMSKLTZ)
     NODE_NAME_CASE(VMSKGEZ)
     NODE_NAME_CASE(VMSKEQZ)
@@ -6448,7 +6422,6 @@
     NODE_NAME_CASE(XVMSKGEZ)
     NODE_NAME_CASE(XVMSKEQZ)
     NODE_NAME_CASE(XVMSKNEZ)
->>>>>>> 4084ffcf
   }
 #undef NODE_NAME_CASE
   return nullptr;
@@ -7648,12 +7621,8 @@
   Type *Tys[] = {AlignedAddr->getType()};
   Value *Result = Builder.CreateIntrinsic(
       CmpXchgIntrID, Tys, {AlignedAddr, CmpVal, NewVal, Mask, FailureOrdering});
-<<<<<<< HEAD
-  Result = Builder.CreateTrunc(Result, Builder.getInt32Ty());
-=======
   if (GRLen == 64)
     Result = Builder.CreateTrunc(Result, Builder.getInt32Ty());
->>>>>>> 4084ffcf
   return Result;
 }
 
@@ -8188,14 +8157,9 @@
   bool IsABIRegCopy = CC.has_value();
   EVT ValueVT = Val.getValueType();
 
-<<<<<<< HEAD
-  if (IsABIRegCopy && ValueVT == MVT::f16 && PartVT == MVT::f32) {
-    // Cast the f16 to i16, extend to i32, pad with ones to make a float
-=======
   if (IsABIRegCopy && (ValueVT == MVT::f16 || ValueVT == MVT::bf16) &&
       PartVT == MVT::f32) {
     // Cast the [b]f16 to i16, extend to i32, pad with ones to make a float
->>>>>>> 4084ffcf
     // nan, and cast to f32.
     Val = DAG.getNode(ISD::BITCAST, DL, MVT::i16, Val);
     Val = DAG.getNode(ISD::ANY_EXTEND, DL, MVT::i32, Val);
@@ -8214,18 +8178,11 @@
     MVT PartVT, EVT ValueVT, std::optional<CallingConv::ID> CC) const {
   bool IsABIRegCopy = CC.has_value();
 
-<<<<<<< HEAD
-  if (IsABIRegCopy && ValueVT == MVT::f16 && PartVT == MVT::f32) {
-    SDValue Val = Parts[0];
-
-    // Cast the f32 to i32, truncate to i16, and cast back to f16.
-=======
   if (IsABIRegCopy && (ValueVT == MVT::f16 || ValueVT == MVT::bf16) &&
       PartVT == MVT::f32) {
     SDValue Val = Parts[0];
 
     // Cast the f32 to i32, truncate to i16, and cast back to [b]f16.
->>>>>>> 4084ffcf
     Val = DAG.getNode(ISD::BITCAST, DL, MVT::i32, Val);
     Val = DAG.getNode(ISD::TRUNCATE, DL, MVT::i16, Val);
     Val = DAG.getNode(ISD::BITCAST, DL, ValueVT, Val);
@@ -8252,8 +8209,6 @@
     return 1;
 
   return TargetLowering::getNumRegistersForCallingConv(Context, CC, VT);
-<<<<<<< HEAD
-=======
 }
 
 bool LoongArchTargetLowering::SimplifyDemandedBitsForTargetNode(
@@ -8309,5 +8264,4 @@
 
   return TargetLowering::SimplifyDemandedBitsForTargetNode(
       Op, OriginalDemandedBits, OriginalDemandedElts, Known, TLO, Depth);
->>>>>>> 4084ffcf
 }