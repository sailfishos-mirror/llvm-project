//===- LoongArchLSXInstrInfo.td - LoongArch LSX instructions -*- tablegen -*-=//
//
// Part of the LLVM Project, under the Apache License v2.0 with LLVM Exceptions.
// See https://llvm.org/LICENSE.txt for license information.
// SPDX-License-Identifier: Apache-2.0 WITH LLVM-exception
//
//===----------------------------------------------------------------------===//
//
// This file describes the SIMD extension instructions.
//
//===----------------------------------------------------------------------===//

def SDT_LoongArchVreplve : SDTypeProfile<1, 2, [SDTCisInt<0>, SDTCisVec<0>,
                                         SDTCisInt<1>, SDTCisVec<1>,
                                         SDTCisSameAs<0, 1>, SDTCisInt<2>]>;
def SDT_LoongArchVecCond : SDTypeProfile<1, 1, [SDTCisInt<0>, SDTCisVec<1>]>;

def SDT_LoongArchVShuf : SDTypeProfile<1, 3, [SDTCisVec<0>,
                                       SDTCisInt<1>, SDTCisVec<1>,
                                       SDTCisSameAs<0, 2>,
                                       SDTCisSameAs<2, 3>]>;
def SDT_LoongArchV2R : SDTypeProfile<1, 2, [SDTCisVec<0>,
                                     SDTCisSameAs<0, 1>, SDTCisSameAs<1, 2>]>;
def SDT_LoongArchV1RUimm: SDTypeProfile<1, 2, [SDTCisVec<0>,
                                        SDTCisSameAs<0,1>, SDTCisVT<2, i64>]>;
<<<<<<< HEAD
=======
def SDT_LoongArchVreplgr2vr : SDTypeProfile<1, 1, [SDTCisInt<0>, SDTCisVec<0>, SDTCisInt<1>]>;
>>>>>>> ce7c17d5
def SDT_LoongArchVFRECIPE : SDTypeProfile<1, 1, [SDTCisFP<0>, SDTCisVec<0>, SDTCisSameAs<0, 1>]>;
def SDT_LoongArchVFRSQRTE : SDTypeProfile<1, 1, [SDTCisFP<0>, SDTCisVec<0>, SDTCisSameAs<0, 1>]>;

// Target nodes.
def loongarch_vreplve : SDNode<"LoongArchISD::VREPLVE", SDT_LoongArchVreplve>;
def loongarch_vall_nonzero : SDNode<"LoongArchISD::VALL_NONZERO",
                                    SDT_LoongArchVecCond>;
def loongarch_vany_nonzero : SDNode<"LoongArchISD::VANY_NONZERO",
                                    SDT_LoongArchVecCond>;
def loongarch_vall_zero : SDNode<"LoongArchISD::VALL_ZERO",
                                 SDT_LoongArchVecCond>;
def loongarch_vany_zero : SDNode<"LoongArchISD::VANY_ZERO",
                                 SDT_LoongArchVecCond>;

def loongarch_vpick_sext_elt : SDNode<"LoongArchISD::VPICK_SEXT_ELT",
                                      SDTypeProfile<1, 3, [SDTCisPtrTy<2>]>>;
def loongarch_vpick_zext_elt : SDNode<"LoongArchISD::VPICK_ZEXT_ELT",
                                      SDTypeProfile<1, 3, [SDTCisPtrTy<2>]>>;

def loongarch_vshuf: SDNode<"LoongArchISD::VSHUF", SDT_LoongArchVShuf>;
def loongarch_vpickev: SDNode<"LoongArchISD::VPICKEV", SDT_LoongArchV2R>;
def loongarch_vpickod: SDNode<"LoongArchISD::VPICKOD", SDT_LoongArchV2R>;
def loongarch_vpackev: SDNode<"LoongArchISD::VPACKEV", SDT_LoongArchV2R>;
def loongarch_vpackod: SDNode<"LoongArchISD::VPACKOD", SDT_LoongArchV2R>;
def loongarch_vilvl: SDNode<"LoongArchISD::VILVL", SDT_LoongArchV2R>;
def loongarch_vilvh: SDNode<"LoongArchISD::VILVH", SDT_LoongArchV2R>;

def loongarch_vshuf4i: SDNode<"LoongArchISD::VSHUF4I", SDT_LoongArchV1RUimm>;
def loongarch_vreplvei: SDNode<"LoongArchISD::VREPLVEI", SDT_LoongArchV1RUimm>;
<<<<<<< HEAD
=======
def loongarch_vreplgr2vr: SDNode<"LoongArchISD::VREPLGR2VR", SDT_LoongArchVreplgr2vr>;

>>>>>>> ce7c17d5
def loongarch_vfrecipe: SDNode<"LoongArchISD::FRECIPE", SDT_LoongArchVFRECIPE>;
def loongarch_vfrsqrte: SDNode<"LoongArchISD::FRSQRTE", SDT_LoongArchVFRSQRTE>;

def immZExt1 : ImmLeaf<i64, [{return isUInt<1>(Imm);}]>;
def immZExt2 : ImmLeaf<i64, [{return isUInt<2>(Imm);}]>;
def immZExt3 : ImmLeaf<i64, [{return isUInt<3>(Imm);}]>;
def immZExt4 : ImmLeaf<i64, [{return isUInt<4>(Imm);}]>;
def immZExt8 : ImmLeaf<i64, [{return isUInt<8>(Imm);}]>;

class VecCond<SDPatternOperator OpNode, ValueType TyNode,
              RegisterClass RC = LSX128>
    : Pseudo<(outs GPR:$rd), (ins RC:$vj),
             [(set GPR:$rd, (OpNode (TyNode RC:$vj)))]> {
  let hasSideEffects = 0;
  let mayLoad = 0;
  let mayStore = 0;
  let usesCustomInserter = 1;
}

def vsplat_imm_eq_1 : PatFrags<(ops), [(build_vector)], [{
  APInt Imm;
  EVT EltTy = N->getValueType(0).getVectorElementType();

  if (N->getOpcode() == ISD::BITCAST)
    N = N->getOperand(0).getNode();

  return selectVSplat(N, Imm, EltTy.getSizeInBits()) &&
         Imm.getBitWidth() == EltTy.getSizeInBits() && Imm == 1;
}]>;

def vsplati8_imm_eq_7 : PatFrags<(ops), [(build_vector)], [{
  APInt Imm;
  EVT EltTy = N->getValueType(0).getVectorElementType();

  if (N->getOpcode() == ISD::BITCAST)
    N = N->getOperand(0).getNode();

  return selectVSplat(N, Imm, EltTy.getSizeInBits()) &&
         Imm.getBitWidth() == EltTy.getSizeInBits() && Imm == 7;
}]>;
def vsplati16_imm_eq_15 : PatFrags<(ops), [(build_vector)], [{
  APInt Imm;
  EVT EltTy = N->getValueType(0).getVectorElementType();

  if (N->getOpcode() == ISD::BITCAST)
    N = N->getOperand(0).getNode();

  return selectVSplat(N, Imm, EltTy.getSizeInBits()) &&
         Imm.getBitWidth() == EltTy.getSizeInBits() && Imm == 15;
}]>;
def vsplati32_imm_eq_31 : PatFrags<(ops), [(build_vector)], [{
  APInt Imm;
  EVT EltTy = N->getValueType(0).getVectorElementType();

  if (N->getOpcode() == ISD::BITCAST)
    N = N->getOperand(0).getNode();

  return selectVSplat(N, Imm, EltTy.getSizeInBits()) &&
         Imm.getBitWidth() == EltTy.getSizeInBits() && Imm == 31;
}]>;
def vsplati64_imm_eq_63 : PatFrags<(ops), [(build_vector)], [{
  APInt Imm;
  EVT EltTy = N->getValueType(0).getVectorElementType();

  if (N->getOpcode() == ISD::BITCAST)
    N = N->getOperand(0).getNode();

  return selectVSplat(N, Imm, EltTy.getSizeInBits()) &&
         Imm.getBitWidth() == EltTy.getSizeInBits() && Imm == 63;
}]>;

def vsplatf32_fpimm_eq_1
  : PatFrags<(ops), [(bitconvert (v4i32 (build_vector))),
                     (bitconvert (v8i32 (build_vector)))], [{
  APInt Imm;
  EVT EltTy = N->getValueType(0).getVectorElementType();
  N = N->getOperand(0).getNode();

  return selectVSplat(N, Imm, EltTy.getSizeInBits()) &&
         Imm.getBitWidth() == EltTy.getSizeInBits() &&
         Imm == APFloat(+1.0f).bitcastToAPInt();
}]>;
def vsplatf64_fpimm_eq_1
  : PatFrags<(ops), [(bitconvert (v2i64 (build_vector))),
                     (bitconvert (v4i64 (build_vector)))], [{
  APInt Imm;
  EVT EltTy = N->getValueType(0).getVectorElementType();
  N = N->getOperand(0).getNode();

  return selectVSplat(N, Imm, EltTy.getSizeInBits()) &&
         Imm.getBitWidth() == EltTy.getSizeInBits() &&
         Imm == APFloat(+1.0).bitcastToAPInt();
}]>;

def vsplati8imm7   : PatFrag<(ops node:$reg),
                             (and node:$reg, vsplati8_imm_eq_7)>;
def vsplati16imm15 : PatFrag<(ops node:$reg),
                             (and node:$reg, vsplati16_imm_eq_15)>;
def vsplati32imm31 : PatFrag<(ops node:$reg),
                             (and node:$reg, vsplati32_imm_eq_31)>;
def vsplati64imm63 : PatFrag<(ops node:$reg),
                             (and node:$reg, vsplati64_imm_eq_63)>;

foreach N = [3, 4, 5, 6, 8] in
  def SplatPat_uimm#N : ComplexPattern<vAny, 1, "selectVSplatImm<"#N#">",
                                       [build_vector, bitconvert], [], 2>;

foreach N = [5] in
  def SplatPat_simm#N : ComplexPattern<vAny, 1, "selectVSplatImm<"#N#", true>",
                                       [build_vector, bitconvert]>;

def vsplat_uimm_inv_pow2 : ComplexPattern<vAny, 1, "selectVSplatUimmInvPow2",
                                          [build_vector, bitconvert]>;

def vsplat_uimm_pow2 : ComplexPattern<vAny, 1, "selectVSplatUimmPow2",
                                      [build_vector, bitconvert]>;

def muladd : PatFrag<(ops node:$vd, node:$vj, node:$vk),
                     (add node:$vd, (mul node:$vj, node:$vk))>;

def mulsub : PatFrag<(ops node:$vd, node:$vj, node:$vk),
                     (sub node:$vd, (mul node:$vj, node:$vk))>;

def lsxsplati8  : PatFrag<(ops node:$e0),
                          (v16i8 (build_vector node:$e0, node:$e0,
                                               node:$e0, node:$e0,
                                               node:$e0, node:$e0,
                                               node:$e0, node:$e0,
                                               node:$e0, node:$e0,
                                               node:$e0, node:$e0,
                                               node:$e0, node:$e0,
                                               node:$e0, node:$e0))>;
def lsxsplati16 : PatFrag<(ops node:$e0),
                          (v8i16 (build_vector node:$e0, node:$e0,
                                               node:$e0, node:$e0,
                                               node:$e0, node:$e0,
                                               node:$e0, node:$e0))>;
def lsxsplati32 : PatFrag<(ops node:$e0),
                          (v4i32 (build_vector node:$e0, node:$e0,
                                               node:$e0, node:$e0))>;
def lsxsplati64 : PatFrag<(ops node:$e0),
                          (v2i64 (build_vector node:$e0, node:$e0))>;
def lsxsplatf32 : PatFrag<(ops node:$e0),
                          (v4f32 (build_vector node:$e0, node:$e0,
                                               node:$e0, node:$e0))>;
def lsxsplatf64 : PatFrag<(ops node:$e0),
                          (v2f64 (build_vector node:$e0, node:$e0))>;

def to_valid_timm : SDNodeXForm<timm, [{
  auto CN = cast<ConstantSDNode>(N);
  return CurDAG->getTargetConstant(CN->getSExtValue(), SDLoc(N), Subtarget->getGRLenVT());
}]>;

// FP immediate of VLDI patterns.
def f32imm_vldi : PatLeaf<(fpimm), [{
  const auto &TLI =
      *static_cast<const LoongArchTargetLowering*>(getTargetLowering());
  return TLI.isFPImmVLDILegal(N->getValueAPF(), MVT::f32);
}]>;
def f64imm_vldi : PatLeaf<(fpimm), [{
  const auto &TLI =
      *static_cast<const LoongArchTargetLowering*>(getTargetLowering());
  return TLI.isFPImmVLDILegal(N->getValueAPF(), MVT::f64);
}]>;

def to_f32imm_vldi : SDNodeXForm<fpimm, [{
  uint64_t x = N->getValueAPF().bitcastToAPInt().getZExtValue();
  x = (0b11011 << 8) | (((x >> 24) & 0xc0) ^ 0x40) | ((x >> 19) & 0x3f);
  return CurDAG->getSignedTargetConstant(SignExtend32<13>(x), SDLoc(N),
                                         MVT::i32);
}]>;
def to_f64imm_vldi : SDNodeXForm<fpimm, [{
  uint64_t x = N->getValueAPF().bitcastToAPInt().getZExtValue();
  x = (0b11100 << 8) | (((x >> 56) & 0xc0) ^ 0x40) | ((x >> 48) & 0x3f);
  return CurDAG->getSignedTargetConstant(SignExtend32<13>(x), SDLoc(N),
                                         MVT::i32);
}]>;

//===----------------------------------------------------------------------===//
// Instruction class templates
//===----------------------------------------------------------------------===//

class LSX1RI13_VI<bits<32> op, Operand ImmOpnd = simm13>
    : Fmt1RI13_VI<op, (outs LSX128:$vd), (ins ImmOpnd:$imm13), "$vd, $imm13">;

class LSX2R_VV<bits<32> op>
    : Fmt2R_VV<op, (outs LSX128:$vd), (ins LSX128:$vj), "$vd, $vj">;

class LSX2R_VR<bits<32> op>
    : Fmt2R_VR<op, (outs LSX128:$vd), (ins GPR:$rj), "$vd, $rj">;

class LSX2R_CV<bits<32> op>
    : Fmt2R_CV<op, (outs CFR:$cd), (ins LSX128:$vj), "$cd, $vj">;

class LSX2RI1_VVI<bits<32> op, Operand ImmOpnd = uimm1>
    : Fmt2RI1_VVI<op, (outs LSX128:$vd), (ins LSX128:$vj, ImmOpnd:$imm1),
                  "$vd, $vj, $imm1">;

class LSX2RI1_RVI<bits<32> op, Operand ImmOpnd = uimm1>
    : Fmt2RI1_RVI<op, (outs GPR:$rd), (ins LSX128:$vj, ImmOpnd:$imm1),
                  "$rd, $vj, $imm1">;

class LSX2RI2_VVI<bits<32> op, Operand ImmOpnd = uimm2>
    : Fmt2RI2_VVI<op, (outs LSX128:$vd), (ins LSX128:$vj, ImmOpnd:$imm2),
                  "$vd, $vj, $imm2">;

class LSX2RI2_RVI<bits<32> op, Operand ImmOpnd = uimm2>
    : Fmt2RI2_RVI<op, (outs GPR:$rd), (ins LSX128:$vj, ImmOpnd:$imm2),
                  "$rd, $vj, $imm2">;

class LSX2RI3_VVI<bits<32> op, Operand ImmOpnd = uimm3>
    : Fmt2RI3_VVI<op, (outs LSX128:$vd), (ins LSX128:$vj, ImmOpnd:$imm3),
                  "$vd, $vj, $imm3">;

class LSX2RI3_RVI<bits<32> op, Operand ImmOpnd = uimm3>
    : Fmt2RI3_RVI<op, (outs GPR:$rd), (ins LSX128:$vj, ImmOpnd:$imm3),
                  "$rd, $vj, $imm3">;

class LSX2RI4_VVI<bits<32> op, Operand ImmOpnd = uimm4>
    : Fmt2RI4_VVI<op, (outs LSX128:$vd), (ins LSX128:$vj, ImmOpnd:$imm4),
                  "$vd, $vj, $imm4">;

class LSX2RI4_RVI<bits<32> op, Operand ImmOpnd = uimm4>
    : Fmt2RI4_RVI<op, (outs GPR:$rd), (ins LSX128:$vj, ImmOpnd:$imm4),
                  "$rd, $vj, $imm4">;

class LSX2RI5_VVI<bits<32> op, Operand ImmOpnd = uimm5>
    : Fmt2RI5_VVI<op, (outs LSX128:$vd), (ins LSX128:$vj, ImmOpnd:$imm5),
                  "$vd, $vj, $imm5">;

class LSX2RI6_VVI<bits<32> op, Operand ImmOpnd = uimm6>
    : Fmt2RI6_VVI<op, (outs LSX128:$vd), (ins LSX128:$vj, ImmOpnd:$imm6),
                  "$vd, $vj, $imm6">;

class LSX2RI8_VVI<bits<32> op, Operand ImmOpnd = uimm8>
    : Fmt2RI8_VVI<op, (outs LSX128:$vd), (ins LSX128:$vj, ImmOpnd:$imm8),
                  "$vd, $vj, $imm8">;

class LSX2RI8I1_VRII<bits<32> op, Operand ImmOpnd = simm8,
                     Operand IdxOpnd = uimm1>
    : Fmt2RI8I1_VRII<op, (outs),
                     (ins LSX128:$vd, GPR:$rj, ImmOpnd:$imm8, IdxOpnd:$imm1),
                     "$vd, $rj, $imm8, $imm1">;
class LSX2RI8I2_VRII<bits<32> op, Operand ImmOpnd = simm8,
                     Operand IdxOpnd = uimm2>
    : Fmt2RI8I2_VRII<op, (outs),
                     (ins LSX128:$vd, GPR:$rj, ImmOpnd:$imm8, IdxOpnd:$imm2),
                     "$vd, $rj, $imm8, $imm2">;
class LSX2RI8I3_VRII<bits<32> op, Operand ImmOpnd = simm8,
                     Operand IdxOpnd = uimm3>
    : Fmt2RI8I3_VRII<op, (outs),
                     (ins LSX128:$vd, GPR:$rj, ImmOpnd:$imm8, IdxOpnd:$imm3),
                     "$vd, $rj, $imm8, $imm3">;
class LSX2RI8I4_VRII<bits<32> op, Operand ImmOpnd = simm8,
                     Operand IdxOpnd = uimm4>
    : Fmt2RI8I4_VRII<op, (outs),
                     (ins LSX128:$vd, GPR:$rj, ImmOpnd:$imm8, IdxOpnd:$imm4),
                     "$vd, $rj, $imm8, $imm4">;

class LSX3R_VVV<bits<32> op>
    : Fmt3R_VVV<op, (outs LSX128:$vd), (ins LSX128:$vj, LSX128:$vk),
                "$vd, $vj, $vk">;

class LSX3R_VVR<bits<32> op>
    : Fmt3R_VVR<op, (outs LSX128:$vd), (ins LSX128:$vj, GPR:$rk),
                "$vd, $vj, $rk">;

class LSX4R_VVVV<bits<32> op>
    : Fmt4R_VVVV<op, (outs LSX128:$vd),
                 (ins LSX128:$vj, LSX128:$vk, LSX128:$va),
                 "$vd, $vj, $vk, $va">;

let Constraints = "$vd = $dst" in {

class LSX2RI1_VVRI<bits<32> op, Operand ImmOpnd = uimm1>
    : Fmt2RI1_VRI<op, (outs LSX128:$dst), (ins LSX128:$vd, GPR:$rj, ImmOpnd:$imm1),
                  "$vd, $rj, $imm1">;
class LSX2RI2_VVRI<bits<32> op, Operand ImmOpnd = uimm2>
    : Fmt2RI2_VRI<op, (outs LSX128:$dst), (ins LSX128:$vd, GPR:$rj, ImmOpnd:$imm2),
                  "$vd, $rj, $imm2">;
class LSX2RI3_VVRI<bits<32> op, Operand ImmOpnd = uimm3>
    : Fmt2RI3_VRI<op, (outs LSX128:$dst), (ins LSX128:$vd, GPR:$rj, ImmOpnd:$imm3),
                  "$vd, $rj, $imm3">;
class LSX2RI4_VVRI<bits<32> op, Operand ImmOpnd = uimm4>
    : Fmt2RI4_VRI<op, (outs LSX128:$dst), (ins LSX128:$vd, GPR:$rj, ImmOpnd:$imm4),
                  "$vd, $rj, $imm4">;

class LSX2RI4_VVVI<bits<32> op, Operand ImmOpnd = uimm4>
    : Fmt2RI4_VVI<op, (outs LSX128:$dst), (ins LSX128:$vd, LSX128:$vj, ImmOpnd:$imm4),
                  "$vd, $vj, $imm4">;
class LSX2RI5_VVVI<bits<32> op, Operand ImmOpnd = uimm5>
    : Fmt2RI5_VVI<op, (outs LSX128:$dst), (ins LSX128:$vd, LSX128:$vj, ImmOpnd:$imm5),
                  "$vd, $vj, $imm5">;
class LSX2RI6_VVVI<bits<32> op, Operand ImmOpnd = uimm6>
    : Fmt2RI6_VVI<op, (outs LSX128:$dst), (ins LSX128:$vd, LSX128:$vj, ImmOpnd:$imm6),
                  "$vd, $vj, $imm6">;
class LSX2RI7_VVVI<bits<32> op, Operand ImmOpnd = uimm7>
    : Fmt2RI7_VVI<op, (outs LSX128:$dst), (ins LSX128:$vd, LSX128:$vj, ImmOpnd:$imm7),
                  "$vd, $vj, $imm7">;

class LSX2RI8_VVVI<bits<32> op, Operand ImmOpnd = uimm8>
    : Fmt2RI8_VVI<op, (outs LSX128:$dst), (ins LSX128:$vd, LSX128:$vj, ImmOpnd:$imm8),
                  "$vd, $vj, $imm8">;

class LSX3R_VVVV<bits<32> op>
    : Fmt3R_VVV<op, (outs LSX128:$dst), (ins LSX128:$vd, LSX128:$vj, LSX128:$vk),
                "$vd, $vj, $vk">;

} // Constraints = "$vd = $dst"

class LSX2RI9_Load<bits<32> op, Operand ImmOpnd = simm9_lsl3>
    : Fmt2RI9_VRI<op, (outs LSX128:$vd), (ins GPR:$rj, ImmOpnd:$imm9),
                  "$vd, $rj, $imm9">;
class LSX2RI10_Load<bits<32> op, Operand ImmOpnd = simm10_lsl2>
    : Fmt2RI10_VRI<op, (outs LSX128:$vd), (ins GPR:$rj, ImmOpnd:$imm10),
                  "$vd, $rj, $imm10">;
class LSX2RI11_Load<bits<32> op, Operand ImmOpnd = simm11_lsl1>
    : Fmt2RI11_VRI<op, (outs LSX128:$vd), (ins GPR:$rj, ImmOpnd:$imm11),
                  "$vd, $rj, $imm11">;
class LSX2RI12_Load<bits<32> op, Operand ImmOpnd = simm12>
    : Fmt2RI12_VRI<op, (outs LSX128:$vd), (ins GPR:$rj, ImmOpnd:$imm12),
                  "$vd, $rj, $imm12">;
class LSX2RI12_Store<bits<32> op, Operand ImmOpnd = simm12>
    : Fmt2RI12_VRI<op, (outs), (ins LSX128:$vd, GPR:$rj, ImmOpnd:$imm12),
                  "$vd, $rj, $imm12">;

class LSX3R_Load<bits<32> op>
    : Fmt3R_VRR<op, (outs LSX128:$vd), (ins GPR:$rj, GPR:$rk),
                "$vd, $rj, $rk">;
class LSX3R_Store<bits<32> op>
    : Fmt3R_VRR<op, (outs), (ins LSX128:$vd, GPR:$rj, GPR:$rk),
                "$vd, $rj, $rk">;

//===----------------------------------------------------------------------===//
// Instructions
//===----------------------------------------------------------------------===//

let hasSideEffects = 0, Predicates = [HasExtLSX] in {

let mayLoad = 0, mayStore = 0 in {

def VADD_B : LSX3R_VVV<0x700a0000>;
def VADD_H : LSX3R_VVV<0x700a8000>;
def VADD_W : LSX3R_VVV<0x700b0000>;
def VADD_D : LSX3R_VVV<0x700b8000>;
def VADD_Q : LSX3R_VVV<0x712d0000>;

def VSUB_B : LSX3R_VVV<0x700c0000>;
def VSUB_H : LSX3R_VVV<0x700c8000>;
def VSUB_W : LSX3R_VVV<0x700d0000>;
def VSUB_D : LSX3R_VVV<0x700d8000>;
def VSUB_Q : LSX3R_VVV<0x712d8000>;

def VADDI_BU : LSX2RI5_VVI<0x728a0000>;
def VADDI_HU : LSX2RI5_VVI<0x728a8000>;
def VADDI_WU : LSX2RI5_VVI<0x728b0000>;
def VADDI_DU : LSX2RI5_VVI<0x728b8000>;

def VSUBI_BU : LSX2RI5_VVI<0x728c0000>;
def VSUBI_HU : LSX2RI5_VVI<0x728c8000>;
def VSUBI_WU : LSX2RI5_VVI<0x728d0000>;
def VSUBI_DU : LSX2RI5_VVI<0x728d8000>;

def VNEG_B : LSX2R_VV<0x729c3000>;
def VNEG_H : LSX2R_VV<0x729c3400>;
def VNEG_W : LSX2R_VV<0x729c3800>;
def VNEG_D : LSX2R_VV<0x729c3c00>;

def VSADD_B : LSX3R_VVV<0x70460000>;
def VSADD_H : LSX3R_VVV<0x70468000>;
def VSADD_W : LSX3R_VVV<0x70470000>;
def VSADD_D : LSX3R_VVV<0x70478000>;
def VSADD_BU : LSX3R_VVV<0x704a0000>;
def VSADD_HU : LSX3R_VVV<0x704a8000>;
def VSADD_WU : LSX3R_VVV<0x704b0000>;
def VSADD_DU : LSX3R_VVV<0x704b8000>;

def VSSUB_B : LSX3R_VVV<0x70480000>;
def VSSUB_H : LSX3R_VVV<0x70488000>;
def VSSUB_W : LSX3R_VVV<0x70490000>;
def VSSUB_D : LSX3R_VVV<0x70498000>;
def VSSUB_BU : LSX3R_VVV<0x704c0000>;
def VSSUB_HU : LSX3R_VVV<0x704c8000>;
def VSSUB_WU : LSX3R_VVV<0x704d0000>;
def VSSUB_DU : LSX3R_VVV<0x704d8000>;

def VHADDW_H_B : LSX3R_VVV<0x70540000>;
def VHADDW_W_H : LSX3R_VVV<0x70548000>;
def VHADDW_D_W : LSX3R_VVV<0x70550000>;
def VHADDW_Q_D : LSX3R_VVV<0x70558000>;
def VHADDW_HU_BU : LSX3R_VVV<0x70580000>;
def VHADDW_WU_HU : LSX3R_VVV<0x70588000>;
def VHADDW_DU_WU : LSX3R_VVV<0x70590000>;
def VHADDW_QU_DU : LSX3R_VVV<0x70598000>;

def VHSUBW_H_B : LSX3R_VVV<0x70560000>;
def VHSUBW_W_H : LSX3R_VVV<0x70568000>;
def VHSUBW_D_W : LSX3R_VVV<0x70570000>;
def VHSUBW_Q_D : LSX3R_VVV<0x70578000>;
def VHSUBW_HU_BU : LSX3R_VVV<0x705a0000>;
def VHSUBW_WU_HU : LSX3R_VVV<0x705a8000>;
def VHSUBW_DU_WU : LSX3R_VVV<0x705b0000>;
def VHSUBW_QU_DU : LSX3R_VVV<0x705b8000>;

def VADDWEV_H_B : LSX3R_VVV<0x701e0000>;
def VADDWEV_W_H : LSX3R_VVV<0x701e8000>;
def VADDWEV_D_W : LSX3R_VVV<0x701f0000>;
def VADDWEV_Q_D : LSX3R_VVV<0x701f8000>;
def VADDWOD_H_B : LSX3R_VVV<0x70220000>;
def VADDWOD_W_H : LSX3R_VVV<0x70228000>;
def VADDWOD_D_W : LSX3R_VVV<0x70230000>;
def VADDWOD_Q_D : LSX3R_VVV<0x70238000>;

def VSUBWEV_H_B : LSX3R_VVV<0x70200000>;
def VSUBWEV_W_H : LSX3R_VVV<0x70208000>;
def VSUBWEV_D_W : LSX3R_VVV<0x70210000>;
def VSUBWEV_Q_D : LSX3R_VVV<0x70218000>;
def VSUBWOD_H_B : LSX3R_VVV<0x70240000>;
def VSUBWOD_W_H : LSX3R_VVV<0x70248000>;
def VSUBWOD_D_W : LSX3R_VVV<0x70250000>;
def VSUBWOD_Q_D : LSX3R_VVV<0x70258000>;

def VADDWEV_H_BU : LSX3R_VVV<0x702e0000>;
def VADDWEV_W_HU : LSX3R_VVV<0x702e8000>;
def VADDWEV_D_WU : LSX3R_VVV<0x702f0000>;
def VADDWEV_Q_DU : LSX3R_VVV<0x702f8000>;
def VADDWOD_H_BU : LSX3R_VVV<0x70320000>;
def VADDWOD_W_HU : LSX3R_VVV<0x70328000>;
def VADDWOD_D_WU : LSX3R_VVV<0x70330000>;
def VADDWOD_Q_DU : LSX3R_VVV<0x70338000>;

def VSUBWEV_H_BU : LSX3R_VVV<0x70300000>;
def VSUBWEV_W_HU : LSX3R_VVV<0x70308000>;
def VSUBWEV_D_WU : LSX3R_VVV<0x70310000>;
def VSUBWEV_Q_DU : LSX3R_VVV<0x70318000>;
def VSUBWOD_H_BU : LSX3R_VVV<0x70340000>;
def VSUBWOD_W_HU : LSX3R_VVV<0x70348000>;
def VSUBWOD_D_WU : LSX3R_VVV<0x70350000>;
def VSUBWOD_Q_DU : LSX3R_VVV<0x70358000>;

def VADDWEV_H_BU_B : LSX3R_VVV<0x703e0000>;
def VADDWEV_W_HU_H : LSX3R_VVV<0x703e8000>;
def VADDWEV_D_WU_W : LSX3R_VVV<0x703f0000>;
def VADDWEV_Q_DU_D : LSX3R_VVV<0x703f8000>;
def VADDWOD_H_BU_B : LSX3R_VVV<0x70400000>;
def VADDWOD_W_HU_H : LSX3R_VVV<0x70408000>;
def VADDWOD_D_WU_W : LSX3R_VVV<0x70410000>;
def VADDWOD_Q_DU_D : LSX3R_VVV<0x70418000>;

def VAVG_B : LSX3R_VVV<0x70640000>;
def VAVG_H : LSX3R_VVV<0x70648000>;
def VAVG_W : LSX3R_VVV<0x70650000>;
def VAVG_D : LSX3R_VVV<0x70658000>;
def VAVG_BU : LSX3R_VVV<0x70660000>;
def VAVG_HU : LSX3R_VVV<0x70668000>;
def VAVG_WU : LSX3R_VVV<0x70670000>;
def VAVG_DU : LSX3R_VVV<0x70678000>;
def VAVGR_B : LSX3R_VVV<0x70680000>;
def VAVGR_H : LSX3R_VVV<0x70688000>;
def VAVGR_W : LSX3R_VVV<0x70690000>;
def VAVGR_D : LSX3R_VVV<0x70698000>;
def VAVGR_BU : LSX3R_VVV<0x706a0000>;
def VAVGR_HU : LSX3R_VVV<0x706a8000>;
def VAVGR_WU : LSX3R_VVV<0x706b0000>;
def VAVGR_DU : LSX3R_VVV<0x706b8000>;

def VABSD_B : LSX3R_VVV<0x70600000>;
def VABSD_H : LSX3R_VVV<0x70608000>;
def VABSD_W : LSX3R_VVV<0x70610000>;
def VABSD_D : LSX3R_VVV<0x70618000>;
def VABSD_BU : LSX3R_VVV<0x70620000>;
def VABSD_HU : LSX3R_VVV<0x70628000>;
def VABSD_WU : LSX3R_VVV<0x70630000>;
def VABSD_DU : LSX3R_VVV<0x70638000>;

def VADDA_B : LSX3R_VVV<0x705c0000>;
def VADDA_H : LSX3R_VVV<0x705c8000>;
def VADDA_W : LSX3R_VVV<0x705d0000>;
def VADDA_D : LSX3R_VVV<0x705d8000>;

def VMAX_B : LSX3R_VVV<0x70700000>;
def VMAX_H : LSX3R_VVV<0x70708000>;
def VMAX_W : LSX3R_VVV<0x70710000>;
def VMAX_D : LSX3R_VVV<0x70718000>;
def VMAXI_B : LSX2RI5_VVI<0x72900000, simm5>;
def VMAXI_H : LSX2RI5_VVI<0x72908000, simm5>;
def VMAXI_W : LSX2RI5_VVI<0x72910000, simm5>;
def VMAXI_D : LSX2RI5_VVI<0x72918000, simm5>;
def VMAX_BU : LSX3R_VVV<0x70740000>;
def VMAX_HU : LSX3R_VVV<0x70748000>;
def VMAX_WU : LSX3R_VVV<0x70750000>;
def VMAX_DU : LSX3R_VVV<0x70758000>;
def VMAXI_BU : LSX2RI5_VVI<0x72940000>;
def VMAXI_HU : LSX2RI5_VVI<0x72948000>;
def VMAXI_WU : LSX2RI5_VVI<0x72950000>;
def VMAXI_DU : LSX2RI5_VVI<0x72958000>;

def VMIN_B : LSX3R_VVV<0x70720000>;
def VMIN_H : LSX3R_VVV<0x70728000>;
def VMIN_W : LSX3R_VVV<0x70730000>;
def VMIN_D : LSX3R_VVV<0x70738000>;
def VMINI_B : LSX2RI5_VVI<0x72920000, simm5>;
def VMINI_H : LSX2RI5_VVI<0x72928000, simm5>;
def VMINI_W : LSX2RI5_VVI<0x72930000, simm5>;
def VMINI_D : LSX2RI5_VVI<0x72938000, simm5>;
def VMIN_BU : LSX3R_VVV<0x70760000>;
def VMIN_HU : LSX3R_VVV<0x70768000>;
def VMIN_WU : LSX3R_VVV<0x70770000>;
def VMIN_DU : LSX3R_VVV<0x70778000>;
def VMINI_BU : LSX2RI5_VVI<0x72960000>;
def VMINI_HU : LSX2RI5_VVI<0x72968000>;
def VMINI_WU : LSX2RI5_VVI<0x72970000>;
def VMINI_DU : LSX2RI5_VVI<0x72978000>;

def VMUL_B : LSX3R_VVV<0x70840000>;
def VMUL_H : LSX3R_VVV<0x70848000>;
def VMUL_W : LSX3R_VVV<0x70850000>;
def VMUL_D : LSX3R_VVV<0x70858000>;

def VMUH_B : LSX3R_VVV<0x70860000>;
def VMUH_H : LSX3R_VVV<0x70868000>;
def VMUH_W : LSX3R_VVV<0x70870000>;
def VMUH_D : LSX3R_VVV<0x70878000>;
def VMUH_BU : LSX3R_VVV<0x70880000>;
def VMUH_HU : LSX3R_VVV<0x70888000>;
def VMUH_WU : LSX3R_VVV<0x70890000>;
def VMUH_DU : LSX3R_VVV<0x70898000>;

def VMULWEV_H_B : LSX3R_VVV<0x70900000>;
def VMULWEV_W_H : LSX3R_VVV<0x70908000>;
def VMULWEV_D_W : LSX3R_VVV<0x70910000>;
def VMULWEV_Q_D : LSX3R_VVV<0x70918000>;
def VMULWOD_H_B : LSX3R_VVV<0x70920000>;
def VMULWOD_W_H : LSX3R_VVV<0x70928000>;
def VMULWOD_D_W : LSX3R_VVV<0x70930000>;
def VMULWOD_Q_D : LSX3R_VVV<0x70938000>;
def VMULWEV_H_BU : LSX3R_VVV<0x70980000>;
def VMULWEV_W_HU : LSX3R_VVV<0x70988000>;
def VMULWEV_D_WU : LSX3R_VVV<0x70990000>;
def VMULWEV_Q_DU : LSX3R_VVV<0x70998000>;
def VMULWOD_H_BU : LSX3R_VVV<0x709a0000>;
def VMULWOD_W_HU : LSX3R_VVV<0x709a8000>;
def VMULWOD_D_WU : LSX3R_VVV<0x709b0000>;
def VMULWOD_Q_DU : LSX3R_VVV<0x709b8000>;
def VMULWEV_H_BU_B : LSX3R_VVV<0x70a00000>;
def VMULWEV_W_HU_H : LSX3R_VVV<0x70a08000>;
def VMULWEV_D_WU_W : LSX3R_VVV<0x70a10000>;
def VMULWEV_Q_DU_D : LSX3R_VVV<0x70a18000>;
def VMULWOD_H_BU_B : LSX3R_VVV<0x70a20000>;
def VMULWOD_W_HU_H : LSX3R_VVV<0x70a28000>;
def VMULWOD_D_WU_W : LSX3R_VVV<0x70a30000>;
def VMULWOD_Q_DU_D : LSX3R_VVV<0x70a38000>;

def VMADD_B : LSX3R_VVVV<0x70a80000>;
def VMADD_H : LSX3R_VVVV<0x70a88000>;
def VMADD_W : LSX3R_VVVV<0x70a90000>;
def VMADD_D : LSX3R_VVVV<0x70a98000>;

def VMSUB_B : LSX3R_VVVV<0x70aa0000>;
def VMSUB_H : LSX3R_VVVV<0x70aa8000>;
def VMSUB_W : LSX3R_VVVV<0x70ab0000>;
def VMSUB_D : LSX3R_VVVV<0x70ab8000>;

def VMADDWEV_H_B : LSX3R_VVVV<0x70ac0000>;
def VMADDWEV_W_H : LSX3R_VVVV<0x70ac8000>;
def VMADDWEV_D_W : LSX3R_VVVV<0x70ad0000>;
def VMADDWEV_Q_D : LSX3R_VVVV<0x70ad8000>;
def VMADDWOD_H_B : LSX3R_VVVV<0x70ae0000>;
def VMADDWOD_W_H : LSX3R_VVVV<0x70ae8000>;
def VMADDWOD_D_W : LSX3R_VVVV<0x70af0000>;
def VMADDWOD_Q_D : LSX3R_VVVV<0x70af8000>;
def VMADDWEV_H_BU : LSX3R_VVVV<0x70b40000>;
def VMADDWEV_W_HU : LSX3R_VVVV<0x70b48000>;
def VMADDWEV_D_WU : LSX3R_VVVV<0x70b50000>;
def VMADDWEV_Q_DU : LSX3R_VVVV<0x70b58000>;
def VMADDWOD_H_BU : LSX3R_VVVV<0x70b60000>;
def VMADDWOD_W_HU : LSX3R_VVVV<0x70b68000>;
def VMADDWOD_D_WU : LSX3R_VVVV<0x70b70000>;
def VMADDWOD_Q_DU : LSX3R_VVVV<0x70b78000>;
def VMADDWEV_H_BU_B : LSX3R_VVVV<0x70bc0000>;
def VMADDWEV_W_HU_H : LSX3R_VVVV<0x70bc8000>;
def VMADDWEV_D_WU_W : LSX3R_VVVV<0x70bd0000>;
def VMADDWEV_Q_DU_D : LSX3R_VVVV<0x70bd8000>;
def VMADDWOD_H_BU_B : LSX3R_VVVV<0x70be0000>;
def VMADDWOD_W_HU_H : LSX3R_VVVV<0x70be8000>;
def VMADDWOD_D_WU_W : LSX3R_VVVV<0x70bf0000>;
def VMADDWOD_Q_DU_D : LSX3R_VVVV<0x70bf8000>;

def VDIV_B : LSX3R_VVV<0x70e00000>;
def VDIV_H : LSX3R_VVV<0x70e08000>;
def VDIV_W : LSX3R_VVV<0x70e10000>;
def VDIV_D : LSX3R_VVV<0x70e18000>;
def VDIV_BU : LSX3R_VVV<0x70e40000>;
def VDIV_HU : LSX3R_VVV<0x70e48000>;
def VDIV_WU : LSX3R_VVV<0x70e50000>;
def VDIV_DU : LSX3R_VVV<0x70e58000>;

def VMOD_B : LSX3R_VVV<0x70e20000>;
def VMOD_H : LSX3R_VVV<0x70e28000>;
def VMOD_W : LSX3R_VVV<0x70e30000>;
def VMOD_D : LSX3R_VVV<0x70e38000>;
def VMOD_BU : LSX3R_VVV<0x70e60000>;
def VMOD_HU : LSX3R_VVV<0x70e68000>;
def VMOD_WU : LSX3R_VVV<0x70e70000>;
def VMOD_DU : LSX3R_VVV<0x70e78000>;

def VSAT_B : LSX2RI3_VVI<0x73242000>;
def VSAT_H : LSX2RI4_VVI<0x73244000>;
def VSAT_W : LSX2RI5_VVI<0x73248000>;
def VSAT_D : LSX2RI6_VVI<0x73250000>;
def VSAT_BU : LSX2RI3_VVI<0x73282000>;
def VSAT_HU : LSX2RI4_VVI<0x73284000>;
def VSAT_WU : LSX2RI5_VVI<0x73288000>;
def VSAT_DU : LSX2RI6_VVI<0x73290000>;

def VEXTH_H_B : LSX2R_VV<0x729ee000>;
def VEXTH_W_H : LSX2R_VV<0x729ee400>;
def VEXTH_D_W : LSX2R_VV<0x729ee800>;
def VEXTH_Q_D : LSX2R_VV<0x729eec00>;
def VEXTH_HU_BU : LSX2R_VV<0x729ef000>;
def VEXTH_WU_HU : LSX2R_VV<0x729ef400>;
def VEXTH_DU_WU : LSX2R_VV<0x729ef800>;
def VEXTH_QU_DU : LSX2R_VV<0x729efc00>;

def VSIGNCOV_B : LSX3R_VVV<0x712e0000>;
def VSIGNCOV_H : LSX3R_VVV<0x712e8000>;
def VSIGNCOV_W : LSX3R_VVV<0x712f0000>;
def VSIGNCOV_D : LSX3R_VVV<0x712f8000>;

def VMSKLTZ_B : LSX2R_VV<0x729c4000>;
def VMSKLTZ_H : LSX2R_VV<0x729c4400>;
def VMSKLTZ_W : LSX2R_VV<0x729c4800>;
def VMSKLTZ_D : LSX2R_VV<0x729c4c00>;

def VMSKGEZ_B : LSX2R_VV<0x729c5000>;

def VMSKNZ_B : LSX2R_VV<0x729c6000>;

let isReMaterializable = 1, isAsCheapAsAMove = 1 in {
def VLDI : LSX1RI13_VI<0x73e00000>;
}

def VAND_V : LSX3R_VVV<0x71260000>;
def VOR_V : LSX3R_VVV<0x71268000>;
def VXOR_V : LSX3R_VVV<0x71270000>;
def VNOR_V : LSX3R_VVV<0x71278000>;
def VANDN_V : LSX3R_VVV<0x71280000>;
def VORN_V : LSX3R_VVV<0x71288000>;

def VANDI_B : LSX2RI8_VVI<0x73d00000>;
def VORI_B : LSX2RI8_VVI<0x73d40000>;
def VXORI_B : LSX2RI8_VVI<0x73d80000>;
def VNORI_B : LSX2RI8_VVI<0x73dc0000>;

def VSLL_B : LSX3R_VVV<0x70e80000>;
def VSLL_H : LSX3R_VVV<0x70e88000>;
def VSLL_W : LSX3R_VVV<0x70e90000>;
def VSLL_D : LSX3R_VVV<0x70e98000>;
def VSLLI_B : LSX2RI3_VVI<0x732c2000>;
def VSLLI_H : LSX2RI4_VVI<0x732c4000>;
def VSLLI_W : LSX2RI5_VVI<0x732c8000>;
def VSLLI_D : LSX2RI6_VVI<0x732d0000>;

def VSRL_B : LSX3R_VVV<0x70ea0000>;
def VSRL_H : LSX3R_VVV<0x70ea8000>;
def VSRL_W : LSX3R_VVV<0x70eb0000>;
def VSRL_D : LSX3R_VVV<0x70eb8000>;
def VSRLI_B : LSX2RI3_VVI<0x73302000>;
def VSRLI_H : LSX2RI4_VVI<0x73304000>;
def VSRLI_W : LSX2RI5_VVI<0x73308000>;
def VSRLI_D : LSX2RI6_VVI<0x73310000>;

def VSRA_B : LSX3R_VVV<0x70ec0000>;
def VSRA_H : LSX3R_VVV<0x70ec8000>;
def VSRA_W : LSX3R_VVV<0x70ed0000>;
def VSRA_D : LSX3R_VVV<0x70ed8000>;
def VSRAI_B : LSX2RI3_VVI<0x73342000>;
def VSRAI_H : LSX2RI4_VVI<0x73344000>;
def VSRAI_W : LSX2RI5_VVI<0x73348000>;
def VSRAI_D : LSX2RI6_VVI<0x73350000>;

def VROTR_B : LSX3R_VVV<0x70ee0000>;
def VROTR_H : LSX3R_VVV<0x70ee8000>;
def VROTR_W : LSX3R_VVV<0x70ef0000>;
def VROTR_D : LSX3R_VVV<0x70ef8000>;
def VROTRI_B : LSX2RI3_VVI<0x72a02000>;
def VROTRI_H : LSX2RI4_VVI<0x72a04000>;
def VROTRI_W : LSX2RI5_VVI<0x72a08000>;
def VROTRI_D : LSX2RI6_VVI<0x72a10000>;

def VSLLWIL_H_B : LSX2RI3_VVI<0x73082000>;
def VSLLWIL_W_H : LSX2RI4_VVI<0x73084000>;
def VSLLWIL_D_W : LSX2RI5_VVI<0x73088000>;
def VEXTL_Q_D : LSX2R_VV<0x73090000>;
def VSLLWIL_HU_BU : LSX2RI3_VVI<0x730c2000>;
def VSLLWIL_WU_HU : LSX2RI4_VVI<0x730c4000>;
def VSLLWIL_DU_WU : LSX2RI5_VVI<0x730c8000>;
def VEXTL_QU_DU : LSX2R_VV<0x730d0000>;

def VSRLR_B : LSX3R_VVV<0x70f00000>;
def VSRLR_H : LSX3R_VVV<0x70f08000>;
def VSRLR_W : LSX3R_VVV<0x70f10000>;
def VSRLR_D : LSX3R_VVV<0x70f18000>;
def VSRLRI_B : LSX2RI3_VVI<0x72a42000>;
def VSRLRI_H : LSX2RI4_VVI<0x72a44000>;
def VSRLRI_W : LSX2RI5_VVI<0x72a48000>;
def VSRLRI_D : LSX2RI6_VVI<0x72a50000>;

def VSRAR_B : LSX3R_VVV<0x70f20000>;
def VSRAR_H : LSX3R_VVV<0x70f28000>;
def VSRAR_W : LSX3R_VVV<0x70f30000>;
def VSRAR_D : LSX3R_VVV<0x70f38000>;
def VSRARI_B : LSX2RI3_VVI<0x72a82000>;
def VSRARI_H : LSX2RI4_VVI<0x72a84000>;
def VSRARI_W : LSX2RI5_VVI<0x72a88000>;
def VSRARI_D : LSX2RI6_VVI<0x72a90000>;

def VSRLN_B_H : LSX3R_VVV<0x70f48000>;
def VSRLN_H_W : LSX3R_VVV<0x70f50000>;
def VSRLN_W_D : LSX3R_VVV<0x70f58000>;
def VSRAN_B_H : LSX3R_VVV<0x70f68000>;
def VSRAN_H_W : LSX3R_VVV<0x70f70000>;
def VSRAN_W_D : LSX3R_VVV<0x70f78000>;

def VSRLNI_B_H : LSX2RI4_VVVI<0x73404000>;
def VSRLNI_H_W : LSX2RI5_VVVI<0x73408000>;
def VSRLNI_W_D : LSX2RI6_VVVI<0x73410000>;
def VSRLNI_D_Q : LSX2RI7_VVVI<0x73420000>;
def VSRANI_B_H : LSX2RI4_VVVI<0x73584000>;
def VSRANI_H_W : LSX2RI5_VVVI<0x73588000>;
def VSRANI_W_D : LSX2RI6_VVVI<0x73590000>;
def VSRANI_D_Q : LSX2RI7_VVVI<0x735a0000>;

def VSRLRN_B_H : LSX3R_VVV<0x70f88000>;
def VSRLRN_H_W : LSX3R_VVV<0x70f90000>;
def VSRLRN_W_D : LSX3R_VVV<0x70f98000>;
def VSRARN_B_H : LSX3R_VVV<0x70fa8000>;
def VSRARN_H_W : LSX3R_VVV<0x70fb0000>;
def VSRARN_W_D : LSX3R_VVV<0x70fb8000>;

def VSRLRNI_B_H : LSX2RI4_VVVI<0x73444000>;
def VSRLRNI_H_W : LSX2RI5_VVVI<0x73448000>;
def VSRLRNI_W_D : LSX2RI6_VVVI<0x73450000>;
def VSRLRNI_D_Q : LSX2RI7_VVVI<0x73460000>;
def VSRARNI_B_H : LSX2RI4_VVVI<0x735c4000>;
def VSRARNI_H_W : LSX2RI5_VVVI<0x735c8000>;
def VSRARNI_W_D : LSX2RI6_VVVI<0x735d0000>;
def VSRARNI_D_Q : LSX2RI7_VVVI<0x735e0000>;

def VSSRLN_B_H : LSX3R_VVV<0x70fc8000>;
def VSSRLN_H_W : LSX3R_VVV<0x70fd0000>;
def VSSRLN_W_D : LSX3R_VVV<0x70fd8000>;
def VSSRAN_B_H : LSX3R_VVV<0x70fe8000>;
def VSSRAN_H_W : LSX3R_VVV<0x70ff0000>;
def VSSRAN_W_D : LSX3R_VVV<0x70ff8000>;
def VSSRLN_BU_H : LSX3R_VVV<0x71048000>;
def VSSRLN_HU_W : LSX3R_VVV<0x71050000>;
def VSSRLN_WU_D : LSX3R_VVV<0x71058000>;
def VSSRAN_BU_H : LSX3R_VVV<0x71068000>;
def VSSRAN_HU_W : LSX3R_VVV<0x71070000>;
def VSSRAN_WU_D : LSX3R_VVV<0x71078000>;

def VSSRLNI_B_H : LSX2RI4_VVVI<0x73484000>;
def VSSRLNI_H_W : LSX2RI5_VVVI<0x73488000>;
def VSSRLNI_W_D : LSX2RI6_VVVI<0x73490000>;
def VSSRLNI_D_Q : LSX2RI7_VVVI<0x734a0000>;
def VSSRANI_B_H : LSX2RI4_VVVI<0x73604000>;
def VSSRANI_H_W : LSX2RI5_VVVI<0x73608000>;
def VSSRANI_W_D : LSX2RI6_VVVI<0x73610000>;
def VSSRANI_D_Q : LSX2RI7_VVVI<0x73620000>;
def VSSRLNI_BU_H : LSX2RI4_VVVI<0x734c4000>;
def VSSRLNI_HU_W : LSX2RI5_VVVI<0x734c8000>;
def VSSRLNI_WU_D : LSX2RI6_VVVI<0x734d0000>;
def VSSRLNI_DU_Q : LSX2RI7_VVVI<0x734e0000>;
def VSSRANI_BU_H : LSX2RI4_VVVI<0x73644000>;
def VSSRANI_HU_W : LSX2RI5_VVVI<0x73648000>;
def VSSRANI_WU_D : LSX2RI6_VVVI<0x73650000>;
def VSSRANI_DU_Q : LSX2RI7_VVVI<0x73660000>;

def VSSRLRN_B_H : LSX3R_VVV<0x71008000>;
def VSSRLRN_H_W : LSX3R_VVV<0x71010000>;
def VSSRLRN_W_D : LSX3R_VVV<0x71018000>;
def VSSRARN_B_H : LSX3R_VVV<0x71028000>;
def VSSRARN_H_W : LSX3R_VVV<0x71030000>;
def VSSRARN_W_D : LSX3R_VVV<0x71038000>;
def VSSRLRN_BU_H : LSX3R_VVV<0x71088000>;
def VSSRLRN_HU_W : LSX3R_VVV<0x71090000>;
def VSSRLRN_WU_D : LSX3R_VVV<0x71098000>;
def VSSRARN_BU_H : LSX3R_VVV<0x710a8000>;
def VSSRARN_HU_W : LSX3R_VVV<0x710b0000>;
def VSSRARN_WU_D : LSX3R_VVV<0x710b8000>;

def VSSRLRNI_B_H : LSX2RI4_VVVI<0x73504000>;
def VSSRLRNI_H_W : LSX2RI5_VVVI<0x73508000>;
def VSSRLRNI_W_D : LSX2RI6_VVVI<0x73510000>;
def VSSRLRNI_D_Q : LSX2RI7_VVVI<0x73520000>;
def VSSRARNI_B_H : LSX2RI4_VVVI<0x73684000>;
def VSSRARNI_H_W : LSX2RI5_VVVI<0x73688000>;
def VSSRARNI_W_D : LSX2RI6_VVVI<0x73690000>;
def VSSRARNI_D_Q : LSX2RI7_VVVI<0x736a0000>;
def VSSRLRNI_BU_H : LSX2RI4_VVVI<0x73544000>;
def VSSRLRNI_HU_W : LSX2RI5_VVVI<0x73548000>;
def VSSRLRNI_WU_D : LSX2RI6_VVVI<0x73550000>;
def VSSRLRNI_DU_Q : LSX2RI7_VVVI<0x73560000>;
def VSSRARNI_BU_H : LSX2RI4_VVVI<0x736c4000>;
def VSSRARNI_HU_W : LSX2RI5_VVVI<0x736c8000>;
def VSSRARNI_WU_D : LSX2RI6_VVVI<0x736d0000>;
def VSSRARNI_DU_Q : LSX2RI7_VVVI<0x736e0000>;

def VCLO_B : LSX2R_VV<0x729c0000>;
def VCLO_H : LSX2R_VV<0x729c0400>;
def VCLO_W : LSX2R_VV<0x729c0800>;
def VCLO_D : LSX2R_VV<0x729c0c00>;
def VCLZ_B : LSX2R_VV<0x729c1000>;
def VCLZ_H : LSX2R_VV<0x729c1400>;
def VCLZ_W : LSX2R_VV<0x729c1800>;
def VCLZ_D : LSX2R_VV<0x729c1c00>;

def VPCNT_B : LSX2R_VV<0x729c2000>;
def VPCNT_H : LSX2R_VV<0x729c2400>;
def VPCNT_W : LSX2R_VV<0x729c2800>;
def VPCNT_D : LSX2R_VV<0x729c2c00>;

def VBITCLR_B : LSX3R_VVV<0x710c0000>;
def VBITCLR_H : LSX3R_VVV<0x710c8000>;
def VBITCLR_W : LSX3R_VVV<0x710d0000>;
def VBITCLR_D : LSX3R_VVV<0x710d8000>;
def VBITCLRI_B : LSX2RI3_VVI<0x73102000>;
def VBITCLRI_H : LSX2RI4_VVI<0x73104000>;
def VBITCLRI_W : LSX2RI5_VVI<0x73108000>;
def VBITCLRI_D : LSX2RI6_VVI<0x73110000>;

def VBITSET_B : LSX3R_VVV<0x710e0000>;
def VBITSET_H : LSX3R_VVV<0x710e8000>;
def VBITSET_W : LSX3R_VVV<0x710f0000>;
def VBITSET_D : LSX3R_VVV<0x710f8000>;
def VBITSETI_B : LSX2RI3_VVI<0x73142000>;
def VBITSETI_H : LSX2RI4_VVI<0x73144000>;
def VBITSETI_W : LSX2RI5_VVI<0x73148000>;
def VBITSETI_D : LSX2RI6_VVI<0x73150000>;

def VBITREV_B : LSX3R_VVV<0x71100000>;
def VBITREV_H : LSX3R_VVV<0x71108000>;
def VBITREV_W : LSX3R_VVV<0x71110000>;
def VBITREV_D : LSX3R_VVV<0x71118000>;
def VBITREVI_B : LSX2RI3_VVI<0x73182000>;
def VBITREVI_H : LSX2RI4_VVI<0x73184000>;
def VBITREVI_W : LSX2RI5_VVI<0x73188000>;
def VBITREVI_D : LSX2RI6_VVI<0x73190000>;

def VFRSTP_B : LSX3R_VVVV<0x712b0000>;
def VFRSTP_H : LSX3R_VVVV<0x712b8000>;
def VFRSTPI_B : LSX2RI5_VVVI<0x729a0000>;
def VFRSTPI_H : LSX2RI5_VVVI<0x729a8000>;

def VFADD_S : LSX3R_VVV<0x71308000>;
def VFADD_D : LSX3R_VVV<0x71310000>;
def VFSUB_S : LSX3R_VVV<0x71328000>;
def VFSUB_D : LSX3R_VVV<0x71330000>;
def VFMUL_S : LSX3R_VVV<0x71388000>;
def VFMUL_D : LSX3R_VVV<0x71390000>;
def VFDIV_S : LSX3R_VVV<0x713a8000>;
def VFDIV_D : LSX3R_VVV<0x713b0000>;

def VFMADD_S : LSX4R_VVVV<0x09100000>;
def VFMADD_D : LSX4R_VVVV<0x09200000>;
def VFMSUB_S : LSX4R_VVVV<0x09500000>;
def VFMSUB_D : LSX4R_VVVV<0x09600000>;
def VFNMADD_S : LSX4R_VVVV<0x09900000>;
def VFNMADD_D : LSX4R_VVVV<0x09a00000>;
def VFNMSUB_S : LSX4R_VVVV<0x09d00000>;
def VFNMSUB_D : LSX4R_VVVV<0x09e00000>;

def VFMAX_S : LSX3R_VVV<0x713c8000>;
def VFMAX_D : LSX3R_VVV<0x713d0000>;
def VFMIN_S : LSX3R_VVV<0x713e8000>;
def VFMIN_D : LSX3R_VVV<0x713f0000>;

def VFMAXA_S : LSX3R_VVV<0x71408000>;
def VFMAXA_D : LSX3R_VVV<0x71410000>;
def VFMINA_S : LSX3R_VVV<0x71428000>;
def VFMINA_D : LSX3R_VVV<0x71430000>;

def VFLOGB_S : LSX2R_VV<0x729cc400>;
def VFLOGB_D : LSX2R_VV<0x729cc800>;

def VFCLASS_S : LSX2R_VV<0x729cd400>;
def VFCLASS_D : LSX2R_VV<0x729cd800>;

def VFSQRT_S : LSX2R_VV<0x729ce400>;
def VFSQRT_D : LSX2R_VV<0x729ce800>;
def VFRECIP_S : LSX2R_VV<0x729cf400>;
def VFRECIP_D : LSX2R_VV<0x729cf800>;
def VFRSQRT_S : LSX2R_VV<0x729d0400>;
def VFRSQRT_D : LSX2R_VV<0x729d0800>;
def VFRECIPE_S : LSX2R_VV<0x729d1400>;
def VFRECIPE_D : LSX2R_VV<0x729d1800>;
def VFRSQRTE_S : LSX2R_VV<0x729d2400>;
def VFRSQRTE_D : LSX2R_VV<0x729d2800>;

def VFCVTL_S_H : LSX2R_VV<0x729de800>;
def VFCVTH_S_H : LSX2R_VV<0x729dec00>;
def VFCVTL_D_S : LSX2R_VV<0x729df000>;
def VFCVTH_D_S : LSX2R_VV<0x729df400>;
def VFCVT_H_S : LSX3R_VVV<0x71460000>;
def VFCVT_S_D : LSX3R_VVV<0x71468000>;

def VFRINTRNE_S : LSX2R_VV<0x729d7400>;
def VFRINTRNE_D : LSX2R_VV<0x729d7800>;
def VFRINTRZ_S : LSX2R_VV<0x729d6400>;
def VFRINTRZ_D : LSX2R_VV<0x729d6800>;
def VFRINTRP_S : LSX2R_VV<0x729d5400>;
def VFRINTRP_D : LSX2R_VV<0x729d5800>;
def VFRINTRM_S : LSX2R_VV<0x729d4400>;
def VFRINTRM_D : LSX2R_VV<0x729d4800>;
def VFRINT_S : LSX2R_VV<0x729d3400>;
def VFRINT_D : LSX2R_VV<0x729d3800>;

def VFTINTRNE_W_S : LSX2R_VV<0x729e5000>;
def VFTINTRNE_L_D : LSX2R_VV<0x729e5400>;
def VFTINTRZ_W_S : LSX2R_VV<0x729e4800>;
def VFTINTRZ_L_D : LSX2R_VV<0x729e4c00>;
def VFTINTRP_W_S : LSX2R_VV<0x729e4000>;
def VFTINTRP_L_D : LSX2R_VV<0x729e4400>;
def VFTINTRM_W_S : LSX2R_VV<0x729e3800>;
def VFTINTRM_L_D : LSX2R_VV<0x729e3c00>;
def VFTINT_W_S : LSX2R_VV<0x729e3000>;
def VFTINT_L_D : LSX2R_VV<0x729e3400>;
def VFTINTRZ_WU_S : LSX2R_VV<0x729e7000>;
def VFTINTRZ_LU_D : LSX2R_VV<0x729e7400>;
def VFTINT_WU_S : LSX2R_VV<0x729e5800>;
def VFTINT_LU_D : LSX2R_VV<0x729e5c00>;

def VFTINTRNE_W_D : LSX3R_VVV<0x714b8000>;
def VFTINTRZ_W_D : LSX3R_VVV<0x714b0000>;
def VFTINTRP_W_D : LSX3R_VVV<0x714a8000>;
def VFTINTRM_W_D : LSX3R_VVV<0x714a0000>;
def VFTINT_W_D : LSX3R_VVV<0x71498000>;

def VFTINTRNEL_L_S : LSX2R_VV<0x729ea000>;
def VFTINTRNEH_L_S : LSX2R_VV<0x729ea400>;
def VFTINTRZL_L_S : LSX2R_VV<0x729e9800>;
def VFTINTRZH_L_S : LSX2R_VV<0x729e9c00>;
def VFTINTRPL_L_S : LSX2R_VV<0x729e9000>;
def VFTINTRPH_L_S : LSX2R_VV<0x729e9400>;
def VFTINTRML_L_S : LSX2R_VV<0x729e8800>;
def VFTINTRMH_L_S : LSX2R_VV<0x729e8c00>;
def VFTINTL_L_S : LSX2R_VV<0x729e8000>;
def VFTINTH_L_S : LSX2R_VV<0x729e8400>;

def VFFINT_S_W : LSX2R_VV<0x729e0000>;
def VFFINT_D_L : LSX2R_VV<0x729e0800>;
def VFFINT_S_WU : LSX2R_VV<0x729e0400>;
def VFFINT_D_LU : LSX2R_VV<0x729e0c00>;
def VFFINTL_D_W : LSX2R_VV<0x729e1000>;
def VFFINTH_D_W : LSX2R_VV<0x729e1400>;
def VFFINT_S_L : LSX3R_VVV<0x71480000>;

def VSEQ_B : LSX3R_VVV<0x70000000>;
def VSEQ_H : LSX3R_VVV<0x70008000>;
def VSEQ_W : LSX3R_VVV<0x70010000>;
def VSEQ_D : LSX3R_VVV<0x70018000>;
def VSEQI_B : LSX2RI5_VVI<0x72800000, simm5>;
def VSEQI_H : LSX2RI5_VVI<0x72808000, simm5>;
def VSEQI_W : LSX2RI5_VVI<0x72810000, simm5>;
def VSEQI_D : LSX2RI5_VVI<0x72818000, simm5>;

def VSLE_B : LSX3R_VVV<0x70020000>;
def VSLE_H : LSX3R_VVV<0x70028000>;
def VSLE_W : LSX3R_VVV<0x70030000>;
def VSLE_D : LSX3R_VVV<0x70038000>;
def VSLEI_B : LSX2RI5_VVI<0x72820000, simm5>;
def VSLEI_H : LSX2RI5_VVI<0x72828000, simm5>;
def VSLEI_W : LSX2RI5_VVI<0x72830000, simm5>;
def VSLEI_D : LSX2RI5_VVI<0x72838000, simm5>;

def VSLE_BU : LSX3R_VVV<0x70040000>;
def VSLE_HU : LSX3R_VVV<0x70048000>;
def VSLE_WU : LSX3R_VVV<0x70050000>;
def VSLE_DU : LSX3R_VVV<0x70058000>;
def VSLEI_BU : LSX2RI5_VVI<0x72840000>;
def VSLEI_HU : LSX2RI5_VVI<0x72848000>;
def VSLEI_WU : LSX2RI5_VVI<0x72850000>;
def VSLEI_DU : LSX2RI5_VVI<0x72858000>;

def VSLT_B : LSX3R_VVV<0x70060000>;
def VSLT_H : LSX3R_VVV<0x70068000>;
def VSLT_W : LSX3R_VVV<0x70070000>;
def VSLT_D : LSX3R_VVV<0x70078000>;
def VSLTI_B : LSX2RI5_VVI<0x72860000, simm5>;
def VSLTI_H : LSX2RI5_VVI<0x72868000, simm5>;
def VSLTI_W : LSX2RI5_VVI<0x72870000, simm5>;
def VSLTI_D : LSX2RI5_VVI<0x72878000, simm5>;

def VSLT_BU : LSX3R_VVV<0x70080000>;
def VSLT_HU : LSX3R_VVV<0x70088000>;
def VSLT_WU : LSX3R_VVV<0x70090000>;
def VSLT_DU : LSX3R_VVV<0x70098000>;
def VSLTI_BU : LSX2RI5_VVI<0x72880000>;
def VSLTI_HU : LSX2RI5_VVI<0x72888000>;
def VSLTI_WU : LSX2RI5_VVI<0x72890000>;
def VSLTI_DU : LSX2RI5_VVI<0x72898000>;

def VFCMP_CAF_S : LSX3R_VVV<0x0c500000>;
def VFCMP_SAF_S : LSX3R_VVV<0x0c508000>;
def VFCMP_CLT_S : LSX3R_VVV<0x0c510000>;
def VFCMP_SLT_S : LSX3R_VVV<0x0c518000>;
def VFCMP_CEQ_S : LSX3R_VVV<0x0c520000>;
def VFCMP_SEQ_S : LSX3R_VVV<0x0c528000>;
def VFCMP_CLE_S : LSX3R_VVV<0x0c530000>;
def VFCMP_SLE_S : LSX3R_VVV<0x0c538000>;
def VFCMP_CUN_S : LSX3R_VVV<0x0c540000>;
def VFCMP_SUN_S : LSX3R_VVV<0x0c548000>;
def VFCMP_CULT_S : LSX3R_VVV<0x0c550000>;
def VFCMP_SULT_S : LSX3R_VVV<0x0c558000>;
def VFCMP_CUEQ_S : LSX3R_VVV<0x0c560000>;
def VFCMP_SUEQ_S : LSX3R_VVV<0x0c568000>;
def VFCMP_CULE_S : LSX3R_VVV<0x0c570000>;
def VFCMP_SULE_S : LSX3R_VVV<0x0c578000>;
def VFCMP_CNE_S : LSX3R_VVV<0x0c580000>;
def VFCMP_SNE_S : LSX3R_VVV<0x0c588000>;
def VFCMP_COR_S : LSX3R_VVV<0x0c5a0000>;
def VFCMP_SOR_S : LSX3R_VVV<0x0c5a8000>;
def VFCMP_CUNE_S : LSX3R_VVV<0x0c5c0000>;
def VFCMP_SUNE_S : LSX3R_VVV<0x0c5c8000>;

def VFCMP_CAF_D : LSX3R_VVV<0x0c600000>;
def VFCMP_SAF_D : LSX3R_VVV<0x0c608000>;
def VFCMP_CLT_D : LSX3R_VVV<0x0c610000>;
def VFCMP_SLT_D : LSX3R_VVV<0x0c618000>;
def VFCMP_CEQ_D : LSX3R_VVV<0x0c620000>;
def VFCMP_SEQ_D : LSX3R_VVV<0x0c628000>;
def VFCMP_CLE_D : LSX3R_VVV<0x0c630000>;
def VFCMP_SLE_D : LSX3R_VVV<0x0c638000>;
def VFCMP_CUN_D : LSX3R_VVV<0x0c640000>;
def VFCMP_SUN_D : LSX3R_VVV<0x0c648000>;
def VFCMP_CULT_D : LSX3R_VVV<0x0c650000>;
def VFCMP_SULT_D : LSX3R_VVV<0x0c658000>;
def VFCMP_CUEQ_D : LSX3R_VVV<0x0c660000>;
def VFCMP_SUEQ_D : LSX3R_VVV<0x0c668000>;
def VFCMP_CULE_D : LSX3R_VVV<0x0c670000>;
def VFCMP_SULE_D : LSX3R_VVV<0x0c678000>;
def VFCMP_CNE_D : LSX3R_VVV<0x0c680000>;
def VFCMP_SNE_D : LSX3R_VVV<0x0c688000>;
def VFCMP_COR_D : LSX3R_VVV<0x0c6a0000>;
def VFCMP_SOR_D : LSX3R_VVV<0x0c6a8000>;
def VFCMP_CUNE_D : LSX3R_VVV<0x0c6c0000>;
def VFCMP_SUNE_D : LSX3R_VVV<0x0c6c8000>;

def VBITSEL_V : LSX4R_VVVV<0x0d100000>;

def VBITSELI_B : LSX2RI8_VVVI<0x73c40000>;

def VSETEQZ_V : LSX2R_CV<0x729c9800>;
def VSETNEZ_V : LSX2R_CV<0x729c9c00>;
def VSETANYEQZ_B : LSX2R_CV<0x729ca000>;
def VSETANYEQZ_H : LSX2R_CV<0x729ca400>;
def VSETANYEQZ_W : LSX2R_CV<0x729ca800>;
def VSETANYEQZ_D : LSX2R_CV<0x729cac00>;
def VSETALLNEZ_B : LSX2R_CV<0x729cb000>;
def VSETALLNEZ_H : LSX2R_CV<0x729cb400>;
def VSETALLNEZ_W : LSX2R_CV<0x729cb800>;
def VSETALLNEZ_D : LSX2R_CV<0x729cbc00>;

def VINSGR2VR_B : LSX2RI4_VVRI<0x72eb8000>;
def VINSGR2VR_H : LSX2RI3_VVRI<0x72ebc000>;
def VINSGR2VR_W : LSX2RI2_VVRI<0x72ebe000>;
def VINSGR2VR_D : LSX2RI1_VVRI<0x72ebf000>;
def VPICKVE2GR_B : LSX2RI4_RVI<0x72ef8000>;
def VPICKVE2GR_H : LSX2RI3_RVI<0x72efc000>;
def VPICKVE2GR_W : LSX2RI2_RVI<0x72efe000>;
def VPICKVE2GR_D : LSX2RI1_RVI<0x72eff000>;
def VPICKVE2GR_BU : LSX2RI4_RVI<0x72f38000>;
def VPICKVE2GR_HU : LSX2RI3_RVI<0x72f3c000>;
def VPICKVE2GR_WU : LSX2RI2_RVI<0x72f3e000>;
def VPICKVE2GR_DU : LSX2RI1_RVI<0x72f3f000>;

def VREPLGR2VR_B : LSX2R_VR<0x729f0000>;
def VREPLGR2VR_H : LSX2R_VR<0x729f0400>;
def VREPLGR2VR_W : LSX2R_VR<0x729f0800>;
def VREPLGR2VR_D : LSX2R_VR<0x729f0c00>;

def VREPLVE_B : LSX3R_VVR<0x71220000>;
def VREPLVE_H : LSX3R_VVR<0x71228000>;
def VREPLVE_W : LSX3R_VVR<0x71230000>;
def VREPLVE_D : LSX3R_VVR<0x71238000>;
def VREPLVEI_B : LSX2RI4_VVI<0x72f78000>;
def VREPLVEI_H : LSX2RI3_VVI<0x72f7c000>;
def VREPLVEI_W : LSX2RI2_VVI<0x72f7e000>;
def VREPLVEI_D : LSX2RI1_VVI<0x72f7f000>;

def VBSLL_V : LSX2RI5_VVI<0x728e0000>;
def VBSRL_V : LSX2RI5_VVI<0x728e8000>;

def VPACKEV_B : LSX3R_VVV<0x71160000>;
def VPACKEV_H : LSX3R_VVV<0x71168000>;
def VPACKEV_W : LSX3R_VVV<0x71170000>;
def VPACKEV_D : LSX3R_VVV<0x71178000>;
def VPACKOD_B : LSX3R_VVV<0x71180000>;
def VPACKOD_H : LSX3R_VVV<0x71188000>;
def VPACKOD_W : LSX3R_VVV<0x71190000>;
def VPACKOD_D : LSX3R_VVV<0x71198000>;

def VPICKEV_B : LSX3R_VVV<0x711e0000>;
def VPICKEV_H : LSX3R_VVV<0x711e8000>;
def VPICKEV_W : LSX3R_VVV<0x711f0000>;
def VPICKEV_D : LSX3R_VVV<0x711f8000>;
def VPICKOD_B : LSX3R_VVV<0x71200000>;
def VPICKOD_H : LSX3R_VVV<0x71208000>;
def VPICKOD_W : LSX3R_VVV<0x71210000>;
def VPICKOD_D : LSX3R_VVV<0x71218000>;

def VILVL_B : LSX3R_VVV<0x711a0000>;
def VILVL_H : LSX3R_VVV<0x711a8000>;
def VILVL_W : LSX3R_VVV<0x711b0000>;
def VILVL_D : LSX3R_VVV<0x711b8000>;
def VILVH_B : LSX3R_VVV<0x711c0000>;
def VILVH_H : LSX3R_VVV<0x711c8000>;
def VILVH_W : LSX3R_VVV<0x711d0000>;
def VILVH_D : LSX3R_VVV<0x711d8000>;

def VSHUF_B : LSX4R_VVVV<0x0d500000>;

def VSHUF_H : LSX3R_VVVV<0x717a8000>;
def VSHUF_W : LSX3R_VVVV<0x717b0000>;
def VSHUF_D : LSX3R_VVVV<0x717b8000>;

def VSHUF4I_B : LSX2RI8_VVI<0x73900000>;
def VSHUF4I_H : LSX2RI8_VVI<0x73940000>;
def VSHUF4I_W : LSX2RI8_VVI<0x73980000>;
def VSHUF4I_D : LSX2RI8_VVVI<0x739c0000>;

def VPERMI_W : LSX2RI8_VVVI<0x73e40000>;

def VEXTRINS_D : LSX2RI8_VVVI<0x73800000>;
def VEXTRINS_W : LSX2RI8_VVVI<0x73840000>;
def VEXTRINS_H : LSX2RI8_VVVI<0x73880000>;
def VEXTRINS_B : LSX2RI8_VVVI<0x738c0000>;
} // mayLoad = 0, mayStore = 0

let mayLoad = 1, mayStore = 0 in {
def VLD : LSX2RI12_Load<0x2c000000>;
def VLDX : LSX3R_Load<0x38400000>;

def VLDREPL_B : LSX2RI12_Load<0x30800000>;
def VLDREPL_H : LSX2RI11_Load<0x30400000>;
def VLDREPL_W : LSX2RI10_Load<0x30200000>;
def VLDREPL_D : LSX2RI9_Load<0x30100000>;
} // mayLoad = 1, mayStore = 0

let mayLoad = 0, mayStore = 1 in {
def VST : LSX2RI12_Store<0x2c400000>;
def VSTX : LSX3R_Store<0x38440000>;

def VSTELM_B : LSX2RI8I4_VRII<0x31800000>;
def VSTELM_H : LSX2RI8I3_VRII<0x31400000, simm8_lsl1>;
def VSTELM_W : LSX2RI8I2_VRII<0x31200000, simm8_lsl2>;
def VSTELM_D : LSX2RI8I1_VRII<0x31100000, simm8_lsl3>;
} // mayLoad = 0, mayStore = 1

} // hasSideEffects = 0, Predicates = [HasExtLSX]

/// Pseudo-instructions

let Predicates = [HasExtLSX] in {

let hasSideEffects = 0, mayLoad = 0, mayStore = 0, isCodeGenOnly = 0,
    isAsmParserOnly = 1 in {
def PseudoVREPLI_B : Pseudo<(outs LSX128:$vd), (ins simm10:$imm), [],
                            "vrepli.b", "$vd, $imm">;
def PseudoVREPLI_H : Pseudo<(outs LSX128:$vd), (ins simm10:$imm), [],
                            "vrepli.h", "$vd, $imm">;
def PseudoVREPLI_W : Pseudo<(outs LSX128:$vd), (ins simm10:$imm), [],
                            "vrepli.w", "$vd, $imm">;
def PseudoVREPLI_D : Pseudo<(outs LSX128:$vd), (ins simm10:$imm), [],
                            "vrepli.d", "$vd, $imm">;
}

def PseudoVBNZ_B : VecCond<loongarch_vall_nonzero, v16i8>;
def PseudoVBNZ_H : VecCond<loongarch_vall_nonzero, v8i16>;
def PseudoVBNZ_W : VecCond<loongarch_vall_nonzero, v4i32>;
def PseudoVBNZ_D : VecCond<loongarch_vall_nonzero, v2i64>;
def PseudoVBNZ : VecCond<loongarch_vany_nonzero, v16i8>;

def PseudoVBZ_B : VecCond<loongarch_vall_zero, v16i8>;
def PseudoVBZ_H : VecCond<loongarch_vall_zero, v8i16>;
def PseudoVBZ_W : VecCond<loongarch_vall_zero, v4i32>;
def PseudoVBZ_D : VecCond<loongarch_vall_zero, v2i64>;
def PseudoVBZ : VecCond<loongarch_vany_zero, v16i8>;

let usesCustomInserter = 1 in
def PseudoCTPOP : Pseudo<(outs GPR:$rd), (ins GPR:$rj),
                         [(set GPR:$rd, (ctpop GPR:$rj))]>;

} // Predicates = [HasExtLSX]

multiclass PatVr<SDPatternOperator OpNode, string Inst> {
  def : Pat<(v16i8 (OpNode (v16i8 LSX128:$vj))),
            (!cast<LAInst>(Inst#"_B") LSX128:$vj)>;
  def : Pat<(v8i16 (OpNode (v8i16 LSX128:$vj))),
            (!cast<LAInst>(Inst#"_H") LSX128:$vj)>;
  def : Pat<(v4i32 (OpNode (v4i32 LSX128:$vj))),
            (!cast<LAInst>(Inst#"_W") LSX128:$vj)>;
  def : Pat<(v2i64 (OpNode (v2i64 LSX128:$vj))),
            (!cast<LAInst>(Inst#"_D") LSX128:$vj)>;
}

multiclass PatVrF<SDPatternOperator OpNode, string Inst> {
  def : Pat<(v4f32 (OpNode (v4f32 LSX128:$vj))),
            (!cast<LAInst>(Inst#"_S") LSX128:$vj)>;
  def : Pat<(v2f64 (OpNode (v2f64 LSX128:$vj))),
            (!cast<LAInst>(Inst#"_D") LSX128:$vj)>;
}

multiclass PatVrVr<SDPatternOperator OpNode, string Inst> {
  def : Pat<(OpNode (v16i8 LSX128:$vj), (v16i8 LSX128:$vk)),
            (!cast<LAInst>(Inst#"_B") LSX128:$vj, LSX128:$vk)>;
  def : Pat<(OpNode (v8i16 LSX128:$vj), (v8i16 LSX128:$vk)),
            (!cast<LAInst>(Inst#"_H") LSX128:$vj, LSX128:$vk)>;
  def : Pat<(OpNode (v4i32 LSX128:$vj), (v4i32 LSX128:$vk)),
            (!cast<LAInst>(Inst#"_W") LSX128:$vj, LSX128:$vk)>;
  def : Pat<(OpNode (v2i64 LSX128:$vj), (v2i64 LSX128:$vk)),
            (!cast<LAInst>(Inst#"_D") LSX128:$vj, LSX128:$vk)>;
}

multiclass PatVrVrF<SDPatternOperator OpNode, string Inst> {
  def : Pat<(OpNode (v4f32 LSX128:$vj), (v4f32 LSX128:$vk)),
            (!cast<LAInst>(Inst#"_S") LSX128:$vj, LSX128:$vk)>;
  def : Pat<(OpNode (v2f64 LSX128:$vj), (v2f64 LSX128:$vk)),
            (!cast<LAInst>(Inst#"_D") LSX128:$vj, LSX128:$vk)>;
}

multiclass PatVrVrU<SDPatternOperator OpNode, string Inst> {
  def : Pat<(OpNode (v16i8 LSX128:$vj), (v16i8 LSX128:$vk)),
            (!cast<LAInst>(Inst#"_BU") LSX128:$vj, LSX128:$vk)>;
  def : Pat<(OpNode (v8i16 LSX128:$vj), (v8i16 LSX128:$vk)),
            (!cast<LAInst>(Inst#"_HU") LSX128:$vj, LSX128:$vk)>;
  def : Pat<(OpNode (v4i32 LSX128:$vj), (v4i32 LSX128:$vk)),
            (!cast<LAInst>(Inst#"_WU") LSX128:$vj, LSX128:$vk)>;
  def : Pat<(OpNode (v2i64 LSX128:$vj), (v2i64 LSX128:$vk)),
            (!cast<LAInst>(Inst#"_DU") LSX128:$vj, LSX128:$vk)>;
}

multiclass PatVrSimm5<SDPatternOperator OpNode, string Inst> {
  def : Pat<(OpNode (v16i8 LSX128:$vj), (v16i8 (SplatPat_simm5 simm5:$imm))),
            (!cast<LAInst>(Inst#"_B") LSX128:$vj, simm5:$imm)>;
  def : Pat<(OpNode (v8i16 LSX128:$vj), (v8i16 (SplatPat_simm5 simm5:$imm))),
            (!cast<LAInst>(Inst#"_H") LSX128:$vj, simm5:$imm)>;
  def : Pat<(OpNode (v4i32 LSX128:$vj), (v4i32 (SplatPat_simm5 simm5:$imm))),
            (!cast<LAInst>(Inst#"_W") LSX128:$vj, simm5:$imm)>;
  def : Pat<(OpNode (v2i64 LSX128:$vj), (v2i64 (SplatPat_simm5 simm5:$imm))),
            (!cast<LAInst>(Inst#"_D") LSX128:$vj, simm5:$imm)>;
}

multiclass PatVrUimm5<SDPatternOperator OpNode, string Inst> {
  def : Pat<(OpNode (v16i8 LSX128:$vj), (v16i8 (SplatPat_uimm5 uimm5:$imm))),
            (!cast<LAInst>(Inst#"_BU") LSX128:$vj, uimm5:$imm)>;
  def : Pat<(OpNode (v8i16 LSX128:$vj), (v8i16 (SplatPat_uimm5 uimm5:$imm))),
            (!cast<LAInst>(Inst#"_HU") LSX128:$vj, uimm5:$imm)>;
  def : Pat<(OpNode (v4i32 LSX128:$vj), (v4i32 (SplatPat_uimm5 uimm5:$imm))),
            (!cast<LAInst>(Inst#"_WU") LSX128:$vj, uimm5:$imm)>;
  def : Pat<(OpNode (v2i64 LSX128:$vj), (v2i64 (SplatPat_uimm5 uimm5:$imm))),
            (!cast<LAInst>(Inst#"_DU") LSX128:$vj, uimm5:$imm)>;
}

multiclass PatVrVrVr<SDPatternOperator OpNode, string Inst> {
  def : Pat<(OpNode (v16i8 LSX128:$vd), (v16i8 LSX128:$vj), (v16i8 LSX128:$vk)),
            (!cast<LAInst>(Inst#"_B") LSX128:$vd, LSX128:$vj, LSX128:$vk)>;
  def : Pat<(OpNode (v8i16 LSX128:$vd), (v8i16 LSX128:$vj), (v8i16 LSX128:$vk)),
            (!cast<LAInst>(Inst#"_H") LSX128:$vd, LSX128:$vj, LSX128:$vk)>;
  def : Pat<(OpNode (v4i32 LSX128:$vd), (v4i32 LSX128:$vj), (v4i32 LSX128:$vk)),
            (!cast<LAInst>(Inst#"_W") LSX128:$vd, LSX128:$vj, LSX128:$vk)>;
  def : Pat<(OpNode (v2i64 LSX128:$vd), (v2i64 LSX128:$vj), (v2i64 LSX128:$vk)),
            (!cast<LAInst>(Inst#"_D") LSX128:$vd, LSX128:$vj, LSX128:$vk)>;
}

multiclass PatShiftVrVr<SDPatternOperator OpNode, string Inst> {
  def : Pat<(OpNode (v16i8 LSX128:$vj), (and vsplati8_imm_eq_7,
                                             (v16i8 LSX128:$vk))),
            (!cast<LAInst>(Inst#"_B") LSX128:$vj, LSX128:$vk)>;
  def : Pat<(OpNode (v8i16 LSX128:$vj), (and vsplati16_imm_eq_15,
                                             (v8i16 LSX128:$vk))),
            (!cast<LAInst>(Inst#"_H") LSX128:$vj, LSX128:$vk)>;
  def : Pat<(OpNode (v4i32 LSX128:$vj), (and vsplati32_imm_eq_31,
                                             (v4i32 LSX128:$vk))),
            (!cast<LAInst>(Inst#"_W") LSX128:$vj, LSX128:$vk)>;
  def : Pat<(OpNode (v2i64 LSX128:$vj), (and vsplati64_imm_eq_63,
                                             (v2i64 LSX128:$vk))),
            (!cast<LAInst>(Inst#"_D") LSX128:$vj, LSX128:$vk)>;
}

multiclass PatShiftVrUimm<SDPatternOperator OpNode, string Inst> {
  def : Pat<(OpNode (v16i8 LSX128:$vj), (v16i8 (SplatPat_uimm3 uimm3:$imm))),
            (!cast<LAInst>(Inst#"_B") LSX128:$vj, uimm3:$imm)>;
  def : Pat<(OpNode (v8i16 LSX128:$vj), (v8i16 (SplatPat_uimm4 uimm4:$imm))),
            (!cast<LAInst>(Inst#"_H") LSX128:$vj, uimm4:$imm)>;
  def : Pat<(OpNode (v4i32 LSX128:$vj), (v4i32 (SplatPat_uimm5 uimm5:$imm))),
            (!cast<LAInst>(Inst#"_W") LSX128:$vj, uimm5:$imm)>;
  def : Pat<(OpNode (v2i64 LSX128:$vj), (v2i64 (SplatPat_uimm6 uimm6:$imm))),
            (!cast<LAInst>(Inst#"_D") LSX128:$vj, uimm6:$imm)>;
}

multiclass PatCCVrSimm5<CondCode CC, string Inst> {
  def : Pat<(v16i8 (setcc (v16i8 LSX128:$vj),
                          (v16i8 (SplatPat_simm5 simm5:$imm)), CC)),
            (!cast<LAInst>(Inst#"_B") LSX128:$vj, simm5:$imm)>;
  def : Pat<(v8i16 (setcc (v8i16 LSX128:$vj),
                          (v8i16 (SplatPat_simm5 simm5:$imm)), CC)),
            (!cast<LAInst>(Inst#"_H") LSX128:$vj, simm5:$imm)>;
  def : Pat<(v4i32 (setcc (v4i32 LSX128:$vj),
                          (v4i32 (SplatPat_simm5 simm5:$imm)), CC)),
            (!cast<LAInst>(Inst#"_W") LSX128:$vj, simm5:$imm)>;
  def : Pat<(v2i64 (setcc (v2i64 LSX128:$vj),
                          (v2i64 (SplatPat_simm5 simm5:$imm)), CC)),
            (!cast<LAInst>(Inst#"_D") LSX128:$vj, simm5:$imm)>;
}

multiclass PatCCVrUimm5<CondCode CC, string Inst> {
  def : Pat<(v16i8 (setcc (v16i8 LSX128:$vj),
                          (v16i8 (SplatPat_uimm5 uimm5:$imm)), CC)),
            (!cast<LAInst>(Inst#"_BU") LSX128:$vj, uimm5:$imm)>;
  def : Pat<(v8i16 (setcc (v8i16 LSX128:$vj),
                          (v8i16 (SplatPat_uimm5 uimm5:$imm)), CC)),
            (!cast<LAInst>(Inst#"_HU") LSX128:$vj, uimm5:$imm)>;
  def : Pat<(v4i32 (setcc (v4i32 LSX128:$vj),
                          (v4i32 (SplatPat_uimm5 uimm5:$imm)), CC)),
            (!cast<LAInst>(Inst#"_WU") LSX128:$vj, uimm5:$imm)>;
  def : Pat<(v2i64 (setcc (v2i64 LSX128:$vj),
                          (v2i64 (SplatPat_uimm5 uimm5:$imm)), CC)),
            (!cast<LAInst>(Inst#"_DU") LSX128:$vj, uimm5:$imm)>;
}

multiclass PatCCVrVr<CondCode CC, string Inst> {
  def : Pat<(v16i8 (setcc (v16i8 LSX128:$vj), (v16i8 LSX128:$vk), CC)),
            (!cast<LAInst>(Inst#"_B") LSX128:$vj, LSX128:$vk)>;
  def : Pat<(v8i16 (setcc (v8i16 LSX128:$vj), (v8i16 LSX128:$vk), CC)),
            (!cast<LAInst>(Inst#"_H") LSX128:$vj, LSX128:$vk)>;
  def : Pat<(v4i32 (setcc (v4i32 LSX128:$vj), (v4i32 LSX128:$vk), CC)),
            (!cast<LAInst>(Inst#"_W") LSX128:$vj, LSX128:$vk)>;
  def : Pat<(v2i64 (setcc (v2i64 LSX128:$vj), (v2i64 LSX128:$vk), CC)),
            (!cast<LAInst>(Inst#"_D") LSX128:$vj, LSX128:$vk)>;
}

multiclass PatCCVrVrU<CondCode CC, string Inst> {
  def : Pat<(v16i8 (setcc (v16i8 LSX128:$vj), (v16i8 LSX128:$vk), CC)),
            (!cast<LAInst>(Inst#"_BU") LSX128:$vj, LSX128:$vk)>;
  def : Pat<(v8i16 (setcc (v8i16 LSX128:$vj), (v8i16 LSX128:$vk), CC)),
            (!cast<LAInst>(Inst#"_HU") LSX128:$vj, LSX128:$vk)>;
  def : Pat<(v4i32 (setcc (v4i32 LSX128:$vj), (v4i32 LSX128:$vk), CC)),
            (!cast<LAInst>(Inst#"_WU") LSX128:$vj, LSX128:$vk)>;
  def : Pat<(v2i64 (setcc (v2i64 LSX128:$vj), (v2i64 LSX128:$vk), CC)),
            (!cast<LAInst>(Inst#"_DU") LSX128:$vj, LSX128:$vk)>;
}

multiclass PatCCVrVrF<CondCode CC, string Inst> {
  def : Pat<(v4i32 (setcc (v4f32 LSX128:$vj), (v4f32 LSX128:$vk), CC)),
            (!cast<LAInst>(Inst#"_S") LSX128:$vj, LSX128:$vk)>;
  def : Pat<(v2i64 (setcc (v2f64 LSX128:$vj), (v2f64 LSX128:$vk), CC)),
            (!cast<LAInst>(Inst#"_D") LSX128:$vj, LSX128:$vk)>;
}

let Predicates = [HasExtLSX] in {

// VADD_{B/H/W/D}
defm : PatVrVr<add, "VADD">;
// VSUB_{B/H/W/D}
defm : PatVrVr<sub, "VSUB">;

// VADDI_{B/H/W/D}U
defm : PatVrUimm5<add, "VADDI">;
// VSUBI_{B/H/W/D}U
defm : PatVrUimm5<sub, "VSUBI">;

// VNEG_{B/H/W/D}
def : Pat<(sub immAllZerosV, (v16i8 LSX128:$vj)), (VNEG_B LSX128:$vj)>;
def : Pat<(sub immAllZerosV, (v8i16 LSX128:$vj)), (VNEG_H LSX128:$vj)>;
def : Pat<(sub immAllZerosV, (v4i32 LSX128:$vj)), (VNEG_W LSX128:$vj)>;
def : Pat<(sub immAllZerosV, (v2i64 LSX128:$vj)), (VNEG_D LSX128:$vj)>;

// VMAX[I]_{B/H/W/D}[U]
defm : PatVrVr<smax, "VMAX">;
defm : PatVrVrU<umax, "VMAX">;
defm : PatVrSimm5<smax, "VMAXI">;
defm : PatVrUimm5<umax, "VMAXI">;

// VMIN[I]_{B/H/W/D}[U]
defm : PatVrVr<smin, "VMIN">;
defm : PatVrVrU<umin, "VMIN">;
defm : PatVrSimm5<smin, "VMINI">;
defm : PatVrUimm5<umin, "VMINI">;

// VMUL_{B/H/W/D}
defm : PatVrVr<mul, "VMUL">;

// VMUH_{B/H/W/D}[U]
defm : PatVrVr<mulhs, "VMUH">;
defm : PatVrVrU<mulhu, "VMUH">;

// VMADD_{B/H/W/D}
defm : PatVrVrVr<muladd, "VMADD">;
// VMSUB_{B/H/W/D}
defm : PatVrVrVr<mulsub, "VMSUB">;

// VDIV_{B/H/W/D}[U]
defm : PatVrVr<sdiv, "VDIV">;
defm : PatVrVrU<udiv, "VDIV">;

// VMOD_{B/H/W/D}[U]
defm : PatVrVr<srem, "VMOD">;
defm : PatVrVrU<urem, "VMOD">;

// VAND_V
foreach vt = [v16i8, v8i16, v4i32, v2i64] in
def : Pat<(and (vt LSX128:$vj), (vt LSX128:$vk)),
          (VAND_V LSX128:$vj, LSX128:$vk)>;
// VOR_V
foreach vt = [v16i8, v8i16, v4i32, v2i64] in
def : Pat<(or (vt LSX128:$vj), (vt LSX128:$vk)),
          (VOR_V LSX128:$vj, LSX128:$vk)>;
// VXOR_V
foreach vt = [v16i8, v8i16, v4i32, v2i64] in
def : Pat<(xor (vt LSX128:$vj), (vt LSX128:$vk)),
          (VXOR_V LSX128:$vj, LSX128:$vk)>;
// VNOR_V
foreach vt = [v16i8, v8i16, v4i32, v2i64] in
def : Pat<(vnot (or (vt LSX128:$vj), (vt LSX128:$vk))),
          (VNOR_V LSX128:$vj, LSX128:$vk)>;

// VANDI_B
def : Pat<(and (v16i8 LSX128:$vj), (v16i8 (SplatPat_uimm8 uimm8:$imm))),
          (VANDI_B LSX128:$vj, uimm8:$imm)>;
// VORI_B
def : Pat<(or (v16i8 LSX128:$vj), (v16i8 (SplatPat_uimm8 uimm8:$imm))),
          (VORI_B LSX128:$vj, uimm8:$imm)>;

// VXORI_B
def : Pat<(xor (v16i8 LSX128:$vj), (v16i8 (SplatPat_uimm8 uimm8:$imm))),
          (VXORI_B LSX128:$vj, uimm8:$imm)>;

// VSLL[I]_{B/H/W/D}
defm : PatVrVr<shl, "VSLL">;
defm : PatShiftVrVr<shl, "VSLL">;
defm : PatShiftVrUimm<shl, "VSLLI">;

// VSRL[I]_{B/H/W/D}
defm : PatVrVr<srl, "VSRL">;
defm : PatShiftVrVr<srl, "VSRL">;
defm : PatShiftVrUimm<srl, "VSRLI">;

// VSRA[I]_{B/H/W/D}
defm : PatVrVr<sra, "VSRA">;
defm : PatShiftVrVr<sra, "VSRA">;
defm : PatShiftVrUimm<sra, "VSRAI">;

// VCLZ_{B/H/W/D}
defm : PatVr<ctlz, "VCLZ">;

// VPCNT_{B/H/W/D}
defm : PatVr<ctpop, "VPCNT">;

// VBITCLR_{B/H/W/D}
def : Pat<(and v16i8:$vj, (vnot (shl vsplat_imm_eq_1, v16i8:$vk))),
          (v16i8 (VBITCLR_B v16i8:$vj, v16i8:$vk))>;
def : Pat<(and v8i16:$vj, (vnot (shl vsplat_imm_eq_1, v8i16:$vk))),
          (v8i16 (VBITCLR_H v8i16:$vj, v8i16:$vk))>;
def : Pat<(and v4i32:$vj, (vnot (shl vsplat_imm_eq_1, v4i32:$vk))),
          (v4i32 (VBITCLR_W v4i32:$vj, v4i32:$vk))>;
def : Pat<(and v2i64:$vj, (vnot (shl vsplat_imm_eq_1, v2i64:$vk))),
          (v2i64 (VBITCLR_D v2i64:$vj, v2i64:$vk))>;
def : Pat<(and v16i8:$vj, (vnot (shl vsplat_imm_eq_1,
                                     (vsplati8imm7 v16i8:$vk)))),
          (v16i8 (VBITCLR_B v16i8:$vj, v16i8:$vk))>;
def : Pat<(and v8i16:$vj, (vnot (shl vsplat_imm_eq_1,
                                     (vsplati16imm15 v8i16:$vk)))),
          (v8i16 (VBITCLR_H v8i16:$vj, v8i16:$vk))>;
def : Pat<(and v4i32:$vj, (vnot (shl vsplat_imm_eq_1,
                                     (vsplati32imm31 v4i32:$vk)))),
          (v4i32 (VBITCLR_W v4i32:$vj, v4i32:$vk))>;
def : Pat<(and v2i64:$vj, (vnot (shl vsplat_imm_eq_1,
                                     (vsplati64imm63 v2i64:$vk)))),
          (v2i64 (VBITCLR_D v2i64:$vj, v2i64:$vk))>;

// VBITCLRI_{B/H/W/D}
def : Pat<(and (v16i8 LSX128:$vj), (v16i8 (vsplat_uimm_inv_pow2 uimm3:$imm))),
          (VBITCLRI_B LSX128:$vj, uimm3:$imm)>;
def : Pat<(and (v8i16 LSX128:$vj), (v8i16 (vsplat_uimm_inv_pow2 uimm4:$imm))),
          (VBITCLRI_H LSX128:$vj, uimm4:$imm)>;
def : Pat<(and (v4i32 LSX128:$vj), (v4i32 (vsplat_uimm_inv_pow2 uimm5:$imm))),
          (VBITCLRI_W LSX128:$vj, uimm5:$imm)>;
def : Pat<(and (v2i64 LSX128:$vj), (v2i64 (vsplat_uimm_inv_pow2 uimm6:$imm))),
          (VBITCLRI_D LSX128:$vj, uimm6:$imm)>;

// VBITSET_{B/H/W/D}
def : Pat<(or v16i8:$vj, (shl vsplat_imm_eq_1, v16i8:$vk)),
          (v16i8 (VBITSET_B v16i8:$vj, v16i8:$vk))>;
def : Pat<(or v8i16:$vj, (shl vsplat_imm_eq_1, v8i16:$vk)),
          (v8i16 (VBITSET_H v8i16:$vj, v8i16:$vk))>;
def : Pat<(or v4i32:$vj, (shl vsplat_imm_eq_1, v4i32:$vk)),
          (v4i32 (VBITSET_W v4i32:$vj, v4i32:$vk))>;
def : Pat<(or v2i64:$vj, (shl vsplat_imm_eq_1, v2i64:$vk)),
          (v2i64 (VBITSET_D v2i64:$vj, v2i64:$vk))>;
def : Pat<(or v16i8:$vj, (shl vsplat_imm_eq_1, (vsplati8imm7 v16i8:$vk))),
          (v16i8 (VBITSET_B v16i8:$vj, v16i8:$vk))>;
def : Pat<(or v8i16:$vj, (shl vsplat_imm_eq_1, (vsplati16imm15 v8i16:$vk))),
          (v8i16 (VBITSET_H v8i16:$vj, v8i16:$vk))>;
def : Pat<(or v4i32:$vj, (shl vsplat_imm_eq_1, (vsplati32imm31 v4i32:$vk))),
          (v4i32 (VBITSET_W v4i32:$vj, v4i32:$vk))>;
def : Pat<(or v2i64:$vj, (shl vsplat_imm_eq_1, (vsplati64imm63 v2i64:$vk))),
          (v2i64 (VBITSET_D v2i64:$vj, v2i64:$vk))>;

// VBITSETI_{B/H/W/D}
def : Pat<(or (v16i8 LSX128:$vj), (v16i8 (vsplat_uimm_pow2 uimm3:$imm))),
          (VBITSETI_B LSX128:$vj, uimm3:$imm)>;
def : Pat<(or (v8i16 LSX128:$vj), (v8i16 (vsplat_uimm_pow2 uimm4:$imm))),
          (VBITSETI_H LSX128:$vj, uimm4:$imm)>;
def : Pat<(or (v4i32 LSX128:$vj), (v4i32 (vsplat_uimm_pow2 uimm5:$imm))),
          (VBITSETI_W LSX128:$vj, uimm5:$imm)>;
def : Pat<(or (v2i64 LSX128:$vj), (v2i64 (vsplat_uimm_pow2 uimm6:$imm))),
          (VBITSETI_D LSX128:$vj, uimm6:$imm)>;

// VBITREV_{B/H/W/D}
def : Pat<(xor v16i8:$vj, (shl vsplat_imm_eq_1, v16i8:$vk)),
          (v16i8 (VBITREV_B v16i8:$vj, v16i8:$vk))>;
def : Pat<(xor v8i16:$vj, (shl vsplat_imm_eq_1, v8i16:$vk)),
          (v8i16 (VBITREV_H v8i16:$vj, v8i16:$vk))>;
def : Pat<(xor v4i32:$vj, (shl vsplat_imm_eq_1, v4i32:$vk)),
          (v4i32 (VBITREV_W v4i32:$vj, v4i32:$vk))>;
def : Pat<(xor v2i64:$vj, (shl vsplat_imm_eq_1, v2i64:$vk)),
          (v2i64 (VBITREV_D v2i64:$vj, v2i64:$vk))>;
def : Pat<(xor v16i8:$vj, (shl vsplat_imm_eq_1, (vsplati8imm7 v16i8:$vk))),
          (v16i8 (VBITREV_B v16i8:$vj, v16i8:$vk))>;
def : Pat<(xor v8i16:$vj, (shl vsplat_imm_eq_1, (vsplati16imm15 v8i16:$vk))),
          (v8i16 (VBITREV_H v8i16:$vj, v8i16:$vk))>;
def : Pat<(xor v4i32:$vj, (shl vsplat_imm_eq_1, (vsplati32imm31 v4i32:$vk))),
          (v4i32 (VBITREV_W v4i32:$vj, v4i32:$vk))>;
def : Pat<(xor v2i64:$vj, (shl vsplat_imm_eq_1, (vsplati64imm63 v2i64:$vk))),
          (v2i64 (VBITREV_D v2i64:$vj, v2i64:$vk))>;

// VBITREVI_{B/H/W/D}
def : Pat<(xor (v16i8 LSX128:$vj), (v16i8 (vsplat_uimm_pow2 uimm3:$imm))),
          (VBITREVI_B LSX128:$vj, uimm3:$imm)>;
def : Pat<(xor (v8i16 LSX128:$vj), (v8i16 (vsplat_uimm_pow2 uimm4:$imm))),
          (VBITREVI_H LSX128:$vj, uimm4:$imm)>;
def : Pat<(xor (v4i32 LSX128:$vj), (v4i32 (vsplat_uimm_pow2 uimm5:$imm))),
          (VBITREVI_W LSX128:$vj, uimm5:$imm)>;
def : Pat<(xor (v2i64 LSX128:$vj), (v2i64 (vsplat_uimm_pow2 uimm6:$imm))),
          (VBITREVI_D LSX128:$vj, uimm6:$imm)>;

// Vector bswaps
def : Pat<(bswap (v8i16 LSX128:$vj)), (VSHUF4I_B LSX128:$vj, 0b10110001)>;
def : Pat<(bswap (v4i32 LSX128:$vj)), (VSHUF4I_B LSX128:$vj, 0b00011011)>;
def : Pat<(bswap (v2i64 LSX128:$vj)),
          (VSHUF4I_W (VSHUF4I_B LSX128:$vj, 0b00011011), 0b10110001)>;

// VFADD_{S/D}
defm : PatVrVrF<fadd, "VFADD">;

// VFSUB_{S/D}
defm : PatVrVrF<fsub, "VFSUB">;

// VFMUL_{S/D}
defm : PatVrVrF<fmul, "VFMUL">;

// VFDIV_{S/D}
defm : PatVrVrF<fdiv, "VFDIV">;

// VFMADD_{S/D}
def : Pat<(fma v4f32:$vj, v4f32:$vk, v4f32:$va),
          (VFMADD_S v4f32:$vj, v4f32:$vk, v4f32:$va)>;
def : Pat<(fma v2f64:$vj, v2f64:$vk, v2f64:$va),
          (VFMADD_D v2f64:$vj, v2f64:$vk, v2f64:$va)>;

// VFMSUB_{S/D}
def : Pat<(fma v4f32:$vj, v4f32:$vk, (fneg v4f32:$va)),
          (VFMSUB_S v4f32:$vj, v4f32:$vk, v4f32:$va)>;
def : Pat<(fma v2f64:$vj, v2f64:$vk, (fneg v2f64:$va)),
          (VFMSUB_D v2f64:$vj, v2f64:$vk, v2f64:$va)>;

// VFNMADD_{S/D}
def : Pat<(fneg (fma v4f32:$vj, v4f32:$vk, v4f32:$va)),
          (VFNMADD_S v4f32:$vj, v4f32:$vk, v4f32:$va)>;
def : Pat<(fneg (fma v2f64:$vj, v2f64:$vk, v2f64:$va)),
          (VFNMADD_D v2f64:$vj, v2f64:$vk, v2f64:$va)>;
def : Pat<(fma_nsz (fneg v4f32:$vj), v4f32:$vk, (fneg v4f32:$va)),
          (VFNMADD_S v4f32:$vj, v4f32:$vk, v4f32:$va)>;
def : Pat<(fma_nsz (fneg v2f64:$vj), v2f64:$vk, (fneg v2f64:$va)),
          (VFNMADD_D v2f64:$vj, v2f64:$vk, v2f64:$va)>;

// VFNMSUB_{S/D}
def : Pat<(fneg (fma v4f32:$vj, v4f32:$vk, (fneg v4f32:$va))),
          (VFNMSUB_S v4f32:$vj, v4f32:$vk, v4f32:$va)>;
def : Pat<(fneg (fma v2f64:$vj, v2f64:$vk, (fneg v2f64:$va))),
          (VFNMSUB_D v2f64:$vj, v2f64:$vk, v2f64:$va)>;
def : Pat<(fma_nsz (fneg v4f32:$vj), v4f32:$vk, v4f32:$va),
          (VFNMSUB_S v4f32:$vj, v4f32:$vk, v4f32:$va)>;
def : Pat<(fma_nsz (fneg v2f64:$vj), v2f64:$vk, v2f64:$va),
          (VFNMSUB_D v2f64:$vj, v2f64:$vk, v2f64:$va)>;

// VFSQRT_{S/D}
defm : PatVrF<fsqrt, "VFSQRT">;

// VFRECIP_{S/D}
def : Pat<(fdiv vsplatf32_fpimm_eq_1, v4f32:$vj),
          (VFRECIP_S v4f32:$vj)>;
def : Pat<(fdiv vsplatf64_fpimm_eq_1, v2f64:$vj),
          (VFRECIP_D v2f64:$vj)>;

// VFRSQRT_{S/D}
def : Pat<(fdiv vsplatf32_fpimm_eq_1, (fsqrt v4f32:$vj)),
          (VFRSQRT_S v4f32:$vj)>;
def : Pat<(fdiv vsplatf64_fpimm_eq_1, (fsqrt v2f64:$vj)),
          (VFRSQRT_D v2f64:$vj)>;

// VSEQ[I]_{B/H/W/D}
defm : PatCCVrSimm5<SETEQ, "VSEQI">;
defm : PatCCVrVr<SETEQ, "VSEQ">;

// VSLE[I]_{B/H/W/D}[U]
defm : PatCCVrSimm5<SETLE, "VSLEI">;
defm : PatCCVrUimm5<SETULE, "VSLEI">;
defm : PatCCVrVr<SETLE, "VSLE">;
defm : PatCCVrVrU<SETULE, "VSLE">;

// VSLT[I]_{B/H/W/D}[U]
defm : PatCCVrSimm5<SETLT, "VSLTI">;
defm : PatCCVrUimm5<SETULT, "VSLTI">;
defm : PatCCVrVr<SETLT, "VSLT">;
defm : PatCCVrVrU<SETULT, "VSLT">;

// VFCMP.cond.{S/D}
defm : PatCCVrVrF<SETEQ, "VFCMP_CEQ">;
defm : PatCCVrVrF<SETOEQ, "VFCMP_CEQ">;
defm : PatCCVrVrF<SETUEQ, "VFCMP_CUEQ">;

defm : PatCCVrVrF<SETLE, "VFCMP_CLE">;
defm : PatCCVrVrF<SETOLE, "VFCMP_CLE">;
defm : PatCCVrVrF<SETULE, "VFCMP_CULE">;

defm : PatCCVrVrF<SETLT, "VFCMP_CLT">;
defm : PatCCVrVrF<SETOLT, "VFCMP_CLT">;
defm : PatCCVrVrF<SETULT, "VFCMP_CULT">;

defm : PatCCVrVrF<SETNE, "VFCMP_CNE">;
defm : PatCCVrVrF<SETONE, "VFCMP_CNE">;
defm : PatCCVrVrF<SETUNE, "VFCMP_CUNE">;

defm : PatCCVrVrF<SETO, "VFCMP_COR">;
defm : PatCCVrVrF<SETUO, "VFCMP_CUN">;

// VINSGR2VR_{B/H/W/D}
def : Pat<(vector_insert v16i8:$vd, GRLenVT:$rj, uimm4:$imm),
          (VINSGR2VR_B v16i8:$vd, GRLenVT:$rj, uimm4:$imm)>;
def : Pat<(vector_insert v8i16:$vd, GRLenVT:$rj, uimm3:$imm),
          (VINSGR2VR_H v8i16:$vd, GRLenVT:$rj, uimm3:$imm)>;
def : Pat<(vector_insert v4i32:$vd, GRLenVT:$rj, uimm2:$imm),
          (VINSGR2VR_W v4i32:$vd, GRLenVT:$rj, uimm2:$imm)>;
def : Pat<(vector_insert v2i64:$vd, GRLenVT:$rj, uimm1:$imm),
          (VINSGR2VR_D v2i64:$vd, GRLenVT:$rj, uimm1:$imm)>;

def : Pat<(vector_insert v4f32:$vd, FPR32:$fj, uimm2:$imm),
          (VINSGR2VR_W $vd, (COPY_TO_REGCLASS FPR32:$fj, GPR), uimm2:$imm)>;
def : Pat<(vector_insert v2f64:$vd, FPR64:$fj, uimm1:$imm),
          (VINSGR2VR_D $vd, (COPY_TO_REGCLASS FPR64:$fj, GPR), uimm1:$imm)>;

// VPICKVE2GR_{B/H/W}[U]
def : Pat<(loongarch_vpick_sext_elt v16i8:$vd, uimm4:$imm, i8),
          (VPICKVE2GR_B v16i8:$vd, uimm4:$imm)>;
def : Pat<(loongarch_vpick_sext_elt v8i16:$vd, uimm3:$imm, i16),
          (VPICKVE2GR_H v8i16:$vd, uimm3:$imm)>;
def : Pat<(loongarch_vpick_sext_elt v4i32:$vd, uimm2:$imm, i32),
          (VPICKVE2GR_W v4i32:$vd, uimm2:$imm)>;

def : Pat<(loongarch_vpick_zext_elt v16i8:$vd, uimm4:$imm, i8),
          (VPICKVE2GR_BU v16i8:$vd, uimm4:$imm)>;
def : Pat<(loongarch_vpick_zext_elt v8i16:$vd, uimm3:$imm, i16),
          (VPICKVE2GR_HU v8i16:$vd, uimm3:$imm)>;
def : Pat<(loongarch_vpick_zext_elt v4i32:$vd, uimm2:$imm, i32),
          (VPICKVE2GR_WU v4i32:$vd, uimm2:$imm)>;

// VREPLGR2VR_{B/H/W/D}
def : Pat<(lsxsplati8 GPR:$rj), (VREPLGR2VR_B GPR:$rj)>;
def : Pat<(lsxsplati16 GPR:$rj), (VREPLGR2VR_H GPR:$rj)>;
def : Pat<(lsxsplati32 GPR:$rj), (VREPLGR2VR_W GPR:$rj)>;
def : Pat<(lsxsplati64 GPR:$rj), (VREPLGR2VR_D GPR:$rj)>;

def : Pat<(v16i8 (loongarch_vreplgr2vr GRLenVT:$rj)),
          (v16i8 (VREPLGR2VR_B GRLenVT:$rj))>;
def : Pat<(v8i16 (loongarch_vreplgr2vr GRLenVT:$rj)),
          (v8i16 (VREPLGR2VR_H GRLenVT:$rj))>;
def : Pat<(v4i32 (loongarch_vreplgr2vr GRLenVT:$rj)),
          (v4i32 (VREPLGR2VR_W GRLenVT:$rj))>;
def : Pat<(v2i64 (loongarch_vreplgr2vr GRLenVT:$rj)),
          (v2i64 (VREPLGR2VR_D GRLenVT:$rj))>;

// VREPLVE_{B/H/W/D}
def : Pat<(loongarch_vreplve v16i8:$vj, GRLenVT:$rk),
          (VREPLVE_B v16i8:$vj, GRLenVT:$rk)>;
def : Pat<(loongarch_vreplve v8i16:$vj, GRLenVT:$rk),
          (VREPLVE_H v8i16:$vj, GRLenVT:$rk)>;
def : Pat<(loongarch_vreplve v4i32:$vj, GRLenVT:$rk),
          (VREPLVE_W v4i32:$vj, GRLenVT:$rk)>;
def : Pat<(loongarch_vreplve v2i64:$vj, GRLenVT:$rk),
          (VREPLVE_D v2i64:$vj, GRLenVT:$rk)>;

// VSHUF_{B/H/W/D}
def : Pat<(loongarch_vshuf v16i8:$va, v16i8:$vj, v16i8:$vk),
          (VSHUF_B v16i8:$vj, v16i8:$vk, v16i8:$va)>;
def : Pat<(loongarch_vshuf v8i16:$vd, v8i16:$vj, v8i16:$vk),
          (VSHUF_H v8i16:$vd, v8i16:$vj, v8i16:$vk)>;
def : Pat<(loongarch_vshuf v4i32:$vd, v4i32:$vj, v4i32:$vk),
          (VSHUF_W v4i32:$vd, v4i32:$vj, v4i32:$vk)>;
def : Pat<(loongarch_vshuf v2i64:$vd, v2i64:$vj, v2i64:$vk),
          (VSHUF_D v2i64:$vd, v2i64:$vj, v2i64:$vk)>;
def : Pat<(loongarch_vshuf v4i32:$vd, v4f32:$vj, v4f32:$vk),
          (VSHUF_W v4i32:$vd, v4f32:$vj, v4f32:$vk)>;
def : Pat<(loongarch_vshuf v2i64:$vd, v2f64:$vj, v2f64:$vk),
          (VSHUF_D v2i64:$vd, v2f64:$vj, v2f64:$vk)>;

// VPICKEV_{B/H/W/D}
def : Pat<(loongarch_vpickev v16i8:$vj, v16i8:$vk),
          (VPICKEV_B v16i8:$vj, v16i8:$vk)>;
def : Pat<(loongarch_vpickev v8i16:$vj, v8i16:$vk),
          (VPICKEV_H v8i16:$vj, v8i16:$vk)>;
def : Pat<(loongarch_vpickev v4i32:$vj, v4i32:$vk),
          (VPICKEV_W v4i32:$vj, v4i32:$vk)>;
def : Pat<(loongarch_vpickev v2i64:$vj, v2i64:$vk),
          (VPICKEV_D v2i64:$vj, v2i64:$vk)>;
def : Pat<(loongarch_vpickev v4f32:$vj, v4f32:$vk),
          (VPICKEV_W v4f32:$vj, v4f32:$vk)>;
def : Pat<(loongarch_vpickev v2f64:$vj, v2f64:$vk),
          (VPICKEV_D v2f64:$vj, v2f64:$vk)>;

// VPICKOD_{B/H/W/D}
def : Pat<(loongarch_vpickod v16i8:$vj, v16i8:$vk),
          (VPICKOD_B v16i8:$vj, v16i8:$vk)>;
def : Pat<(loongarch_vpickod v8i16:$vj, v8i16:$vk),
          (VPICKOD_H v8i16:$vj, v8i16:$vk)>;
def : Pat<(loongarch_vpickod v4i32:$vj, v4i32:$vk),
          (VPICKOD_W v4i32:$vj, v4i32:$vk)>;
def : Pat<(loongarch_vpickod v2i64:$vj, v2i64:$vk),
          (VPICKOD_D v2i64:$vj, v2i64:$vk)>;
def : Pat<(loongarch_vpickod v4f32:$vj, v4f32:$vk),
          (VPICKOD_W v4f32:$vj, v4f32:$vk)>;
def : Pat<(loongarch_vpickod v2f64:$vj, v2f64:$vk),
          (VPICKOD_D v2f64:$vj, v2f64:$vk)>;

// VPACKEV_{B/H/W/D}
def : Pat<(loongarch_vpackev v16i8:$vj, v16i8:$vk),
          (VPACKEV_B v16i8:$vj, v16i8:$vk)>;
def : Pat<(loongarch_vpackev v8i16:$vj, v8i16:$vk),
          (VPACKEV_H v8i16:$vj, v8i16:$vk)>;
def : Pat<(loongarch_vpackev v4i32:$vj, v4i32:$vk),
          (VPACKEV_W v4i32:$vj, v4i32:$vk)>;
def : Pat<(loongarch_vpackev v2i64:$vj, v2i64:$vk),
          (VPACKEV_D v2i64:$vj, v2i64:$vk)>;
def : Pat<(loongarch_vpackev v4f32:$vj, v4f32:$vk),
          (VPACKEV_W v4f32:$vj, v4f32:$vk)>;
def : Pat<(loongarch_vpackev v2f64:$vj, v2f64:$vk),
          (VPACKEV_D v2f64:$vj, v2f64:$vk)>;

// VPACKOD_{B/H/W/D}
def : Pat<(loongarch_vpackod v16i8:$vj, v16i8:$vk),
          (VPACKOD_B v16i8:$vj, v16i8:$vk)>;
def : Pat<(loongarch_vpackod v8i16:$vj, v8i16:$vk),
          (VPACKOD_H v8i16:$vj, v8i16:$vk)>;
def : Pat<(loongarch_vpackod v4i32:$vj, v4i32:$vk),
          (VPACKOD_W v4i32:$vj, v4i32:$vk)>;
def : Pat<(loongarch_vpackod v2i64:$vj, v2i64:$vk),
          (VPACKOD_D v2i64:$vj, v2i64:$vk)>;
def : Pat<(loongarch_vpackod v4f32:$vj, v4f32:$vk),
          (VPACKOD_W v4f32:$vj, v4f32:$vk)>;
def : Pat<(loongarch_vpackod v2f64:$vj, v2f64:$vk),
          (VPACKOD_D v2f64:$vj, v2f64:$vk)>;

// VILVL_{B/H/W/D}
def : Pat<(loongarch_vilvl v16i8:$vj, v16i8:$vk),
          (VILVL_B v16i8:$vj, v16i8:$vk)>;
def : Pat<(loongarch_vilvl v8i16:$vj, v8i16:$vk),
          (VILVL_H v8i16:$vj, v8i16:$vk)>;
def : Pat<(loongarch_vilvl v4i32:$vj, v4i32:$vk),
          (VILVL_W v4i32:$vj, v4i32:$vk)>;
def : Pat<(loongarch_vilvl v2i64:$vj, v2i64:$vk),
          (VILVL_D v2i64:$vj, v2i64:$vk)>;
def : Pat<(loongarch_vilvl v4f32:$vj, v4f32:$vk),
          (VILVL_W v4f32:$vj, v4f32:$vk)>;
def : Pat<(loongarch_vilvl v2f64:$vj, v2f64:$vk),
          (VILVL_D v2f64:$vj, v2f64:$vk)>;

// VILVH_{B/H/W/D}
def : Pat<(loongarch_vilvh v16i8:$vj, v16i8:$vk),
          (VILVH_B v16i8:$vj, v16i8:$vk)>;
def : Pat<(loongarch_vilvh v8i16:$vj, v8i16:$vk),
          (VILVH_H v8i16:$vj, v8i16:$vk)>;
def : Pat<(loongarch_vilvh v4i32:$vj, v4i32:$vk),
          (VILVH_W v4i32:$vj, v4i32:$vk)>;
def : Pat<(loongarch_vilvh v2i64:$vj, v2i64:$vk),
          (VILVH_D v2i64:$vj, v2i64:$vk)>;
def : Pat<(loongarch_vilvh v4f32:$vj, v4f32:$vk),
          (VILVH_W v4f32:$vj, v4f32:$vk)>;
def : Pat<(loongarch_vilvh v2f64:$vj, v2f64:$vk),
          (VILVH_D v2f64:$vj, v2f64:$vk)>;

// VSHUF4I_{B/H/W}
def : Pat<(loongarch_vshuf4i v16i8:$vj, immZExt8:$ui8),
          (VSHUF4I_B v16i8:$vj, immZExt8:$ui8)>;
def : Pat<(loongarch_vshuf4i v8i16:$vj, immZExt8:$ui8),
        (VSHUF4I_H v8i16:$vj, immZExt8:$ui8)>;
def : Pat<(loongarch_vshuf4i v4i32:$vj, immZExt8:$ui8),
        (VSHUF4I_W v4i32:$vj, immZExt8:$ui8)>;
def : Pat<(loongarch_vshuf4i v4f32:$vj, immZExt8:$ui8),
        (VSHUF4I_W v4f32:$vj, immZExt8:$ui8)>;

// VREPLVEI_{B/H/W/D}
def : Pat<(loongarch_vreplvei v16i8:$vj, immZExt4:$ui4),
          (VREPLVEI_B v16i8:$vj, immZExt4:$ui4)>;
def : Pat<(loongarch_vreplvei v8i16:$vj, immZExt3:$ui3),
        (VREPLVEI_H v8i16:$vj, immZExt3:$ui3)>;
def : Pat<(loongarch_vreplvei v4i32:$vj, immZExt2:$ui2),
        (VREPLVEI_W v4i32:$vj, immZExt2:$ui2)>;
def : Pat<(loongarch_vreplvei v2i64:$vj, immZExt1:$ui1),
        (VREPLVEI_D v2i64:$vj, immZExt1:$ui1)>;
def : Pat<(loongarch_vreplvei v4f32:$vj, immZExt2:$ui2),
        (VREPLVEI_W v4f32:$vj, immZExt2:$ui2)>;
def : Pat<(loongarch_vreplvei v2f64:$vj, immZExt1:$ui1),
        (VREPLVEI_D v2f64:$vj, immZExt1:$ui1)>;

// VREPLVEI_{W/D}
def : Pat<(lsxsplatf32 FPR32:$fj),
          (VREPLVEI_W (SUBREG_TO_REG (i64 0), FPR32:$fj, sub_32), 0)>;
def : Pat<(lsxsplatf64 FPR64:$fj),
          (VREPLVEI_D (SUBREG_TO_REG (i64 0), FPR64:$fj, sub_64), 0)>;

// Loads/Stores
foreach vt = [v16i8, v8i16, v4i32, v2i64, v4f32, v2f64] in {
  defm : LdPat<load, VLD, vt>;
  def  : RegRegLdPat<load, VLDX, vt>;
  defm : StPat<store, VST, LSX128, vt>;
  def  : RegRegStPat<store, VSTX, LSX128, vt>;
}

// Vector extraction with constant index.
def : Pat<(i64 (vector_extract v16i8:$vj, uimm4:$imm)),
          (VPICKVE2GR_B v16i8:$vj, uimm4:$imm)>;
def : Pat<(i64 (vector_extract v8i16:$vj, uimm3:$imm)),
          (VPICKVE2GR_H v8i16:$vj, uimm3:$imm)>;
def : Pat<(i64 (vector_extract v4i32:$vj, uimm2:$imm)),
          (VPICKVE2GR_W v4i32:$vj, uimm2:$imm)>;
def : Pat<(i64 (vector_extract v2i64:$vj, uimm1:$imm)),
          (VPICKVE2GR_D v2i64:$vj, uimm1:$imm)>;
def : Pat<(f32 (vector_extract v4f32:$vj, uimm2:$imm)),
          (f32 (EXTRACT_SUBREG (VREPLVEI_W v4f32:$vj, uimm2:$imm), sub_32))>;
def : Pat<(f64 (vector_extract v2f64:$vj, uimm1:$imm)),
          (f64 (EXTRACT_SUBREG (VREPLVEI_D v2f64:$vj, uimm1:$imm), sub_64))>;

// Vector extraction with variable index.
def : Pat<(i64 (vector_extract v16i8:$vj, i64:$rk)),
          (SRAI_W (COPY_TO_REGCLASS (f32 (EXTRACT_SUBREG (VREPLVE_B v16i8:$vj,
                                                                    i64:$rk),
                                                         sub_32)),
                                    GPR), (i64 24))>;
def : Pat<(i64 (vector_extract v8i16:$vj, i64:$rk)),
          (SRAI_W (COPY_TO_REGCLASS (f32 (EXTRACT_SUBREG (VREPLVE_H v8i16:$vj,
                                                                    i64:$rk),
                                                         sub_32)),
                                    GPR), (i64 16))>;
def : Pat<(i64 (vector_extract v4i32:$vj, i64:$rk)),
          (COPY_TO_REGCLASS (f32 (EXTRACT_SUBREG (VREPLVE_W v4i32:$vj, i64:$rk),
                                                 sub_32)),
                            GPR)>;
def : Pat<(i64 (vector_extract v2i64:$vj, i64:$rk)),
          (COPY_TO_REGCLASS (f64 (EXTRACT_SUBREG (VREPLVE_D v2i64:$vj, i64:$rk),
                                                 sub_64)),
                            GPR)>;
def : Pat<(f32 (vector_extract v4f32:$vj, i64:$rk)),
          (f32 (EXTRACT_SUBREG (VREPLVE_W v4f32:$vj, i64:$rk), sub_32))>;
def : Pat<(f64 (vector_extract v2f64:$vj, i64:$rk)),
          (f64 (EXTRACT_SUBREG (VREPLVE_D v2f64:$vj, i64:$rk), sub_64))>;

// vselect
def : Pat<(v16i8 (vselect LSX128:$vd, (v16i8 (SplatPat_uimm8 uimm8:$imm)),
                          LSX128:$vj)),
          (VBITSELI_B LSX128:$vd, LSX128:$vj, uimm8:$imm)>;
foreach vt = [v16i8, v8i16, v4i32, v2i64, v4f32, v2f64] in
  def  : Pat<(vt (vselect LSX128:$va, LSX128:$vk, LSX128:$vj)),
             (VBITSEL_V LSX128:$vj, LSX128:$vk, LSX128:$va)>;

// fneg
def : Pat<(fneg (v4f32 LSX128:$vj)), (VBITREVI_W LSX128:$vj, 31)>;
def : Pat<(fneg (v2f64 LSX128:$vj)), (VBITREVI_D LSX128:$vj, 63)>;

// VFFINT_{S_W/D_L}
def : Pat<(v4f32 (sint_to_fp v4i32:$vj)), (VFFINT_S_W v4i32:$vj)>;
def : Pat<(v2f64 (sint_to_fp v2i64:$vj)), (VFFINT_D_L v2i64:$vj)>;

// VFFINT_{S_WU/D_LU}
def : Pat<(v4f32 (uint_to_fp v4i32:$vj)), (VFFINT_S_WU v4i32:$vj)>;
def : Pat<(v2f64 (uint_to_fp v2i64:$vj)), (VFFINT_D_LU v2i64:$vj)>;

// VFTINTRZ_{W_S/L_D}
def : Pat<(v4i32 (fp_to_sint v4f32:$vj)), (VFTINTRZ_W_S v4f32:$vj)>;
def : Pat<(v2i64 (fp_to_sint v2f64:$vj)), (VFTINTRZ_L_D v2f64:$vj)>;

// VFTINTRZ_{W_SU/L_DU}
def : Pat<(v4i32 (fp_to_uint v4f32:$vj)), (VFTINTRZ_WU_S v4f32:$vj)>;
def : Pat<(v2i64 (fp_to_uint v2f64:$vj)), (VFTINTRZ_LU_D v2f64:$vj)>;

// Vector loads floating-point constants
def : Pat<(f32 f32imm_vldi:$in),
          (f32 (EXTRACT_SUBREG (VLDI (to_f32imm_vldi f32imm_vldi:$in)), sub_32))>;
def : Pat<(f64 f64imm_vldi:$in),
          (f64 (EXTRACT_SUBREG (VLDI (to_f64imm_vldi f64imm_vldi:$in)), sub_64))>;

} // Predicates = [HasExtLSX]

/// Intrinsic pattern

class deriveLSXIntrinsic<string Inst> {
  Intrinsic ret = !cast<Intrinsic>(!tolower("int_loongarch_lsx_"#Inst));
}

let Predicates = [HasExtLSX] in {

// vty: v16i8/v8i16/v4i32/v2i64
// Pat<(Intrinsic vty:$vj, vty:$vk),
//     (LAInst vty:$vj, vty:$vk)>;
foreach Inst = ["VSADD_B", "VSADD_BU", "VSSUB_B", "VSSUB_BU",
                "VHADDW_H_B", "VHADDW_HU_BU", "VHSUBW_H_B", "VHSUBW_HU_BU",
                "VADDWEV_H_B", "VADDWOD_H_B", "VSUBWEV_H_B", "VSUBWOD_H_B",
                "VADDWEV_H_BU", "VADDWOD_H_BU", "VSUBWEV_H_BU", "VSUBWOD_H_BU",
                "VADDWEV_H_BU_B", "VADDWOD_H_BU_B",
                "VAVG_B", "VAVG_BU", "VAVGR_B", "VAVGR_BU",
                "VABSD_B", "VABSD_BU", "VADDA_B", "VMUH_B", "VMUH_BU",
                "VMULWEV_H_B", "VMULWOD_H_B", "VMULWEV_H_BU", "VMULWOD_H_BU",
                "VMULWEV_H_BU_B", "VMULWOD_H_BU_B", "VSIGNCOV_B",
                "VANDN_V", "VORN_V", "VROTR_B", "VSRLR_B", "VSRAR_B",
                "VSEQ_B", "VSLE_B", "VSLE_BU", "VSLT_B", "VSLT_BU",
                "VPACKEV_B", "VPACKOD_B", "VPICKEV_B", "VPICKOD_B",
                "VILVL_B", "VILVH_B"] in
  def : Pat<(deriveLSXIntrinsic<Inst>.ret
               (v16i8 LSX128:$vj), (v16i8 LSX128:$vk)),
            (!cast<LAInst>(Inst) LSX128:$vj, LSX128:$vk)>;
foreach Inst = ["VSADD_H", "VSADD_HU", "VSSUB_H", "VSSUB_HU",
                "VHADDW_W_H", "VHADDW_WU_HU", "VHSUBW_W_H", "VHSUBW_WU_HU",
                "VADDWEV_W_H", "VADDWOD_W_H", "VSUBWEV_W_H", "VSUBWOD_W_H",
                "VADDWEV_W_HU", "VADDWOD_W_HU", "VSUBWEV_W_HU", "VSUBWOD_W_HU",
                "VADDWEV_W_HU_H", "VADDWOD_W_HU_H",
                "VAVG_H", "VAVG_HU", "VAVGR_H", "VAVGR_HU",
                "VABSD_H", "VABSD_HU", "VADDA_H", "VMUH_H", "VMUH_HU",
                "VMULWEV_W_H", "VMULWOD_W_H", "VMULWEV_W_HU", "VMULWOD_W_HU",
                "VMULWEV_W_HU_H", "VMULWOD_W_HU_H", "VSIGNCOV_H", "VROTR_H",
                "VSRLR_H", "VSRAR_H", "VSRLN_B_H", "VSRAN_B_H", "VSRLRN_B_H",
                "VSRARN_B_H", "VSSRLN_B_H", "VSSRAN_B_H", "VSSRLN_BU_H",
                "VSSRAN_BU_H", "VSSRLRN_B_H", "VSSRARN_B_H", "VSSRLRN_BU_H",
                "VSSRARN_BU_H",
                "VSEQ_H", "VSLE_H", "VSLE_HU", "VSLT_H", "VSLT_HU",
                "VPACKEV_H", "VPACKOD_H", "VPICKEV_H", "VPICKOD_H",
                "VILVL_H", "VILVH_H"] in
  def : Pat<(deriveLSXIntrinsic<Inst>.ret
               (v8i16 LSX128:$vj), (v8i16 LSX128:$vk)),
            (!cast<LAInst>(Inst) LSX128:$vj, LSX128:$vk)>;
foreach Inst = ["VSADD_W", "VSADD_WU", "VSSUB_W", "VSSUB_WU",
                "VHADDW_D_W", "VHADDW_DU_WU", "VHSUBW_D_W", "VHSUBW_DU_WU",
                "VADDWEV_D_W", "VADDWOD_D_W", "VSUBWEV_D_W", "VSUBWOD_D_W",
                "VADDWEV_D_WU", "VADDWOD_D_WU", "VSUBWEV_D_WU", "VSUBWOD_D_WU",
                "VADDWEV_D_WU_W", "VADDWOD_D_WU_W",
                "VAVG_W", "VAVG_WU", "VAVGR_W", "VAVGR_WU",
                "VABSD_W", "VABSD_WU", "VADDA_W", "VMUH_W", "VMUH_WU",
                "VMULWEV_D_W", "VMULWOD_D_W", "VMULWEV_D_WU", "VMULWOD_D_WU",
                "VMULWEV_D_WU_W", "VMULWOD_D_WU_W", "VSIGNCOV_W", "VROTR_W",
                "VSRLR_W", "VSRAR_W", "VSRLN_H_W", "VSRAN_H_W", "VSRLRN_H_W",
                "VSRARN_H_W", "VSSRLN_H_W", "VSSRAN_H_W", "VSSRLN_HU_W",
                "VSSRAN_HU_W", "VSSRLRN_H_W", "VSSRARN_H_W", "VSSRLRN_HU_W",
                "VSSRARN_HU_W",
                "VSEQ_W", "VSLE_W", "VSLE_WU", "VSLT_W", "VSLT_WU",
                "VPACKEV_W", "VPACKOD_W", "VPICKEV_W", "VPICKOD_W",
                "VILVL_W", "VILVH_W"] in
  def : Pat<(deriveLSXIntrinsic<Inst>.ret
               (v4i32 LSX128:$vj), (v4i32 LSX128:$vk)),
            (!cast<LAInst>(Inst) LSX128:$vj, LSX128:$vk)>;
foreach Inst = ["VADD_Q", "VSUB_Q",
                "VSADD_D", "VSADD_DU", "VSSUB_D", "VSSUB_DU",
                "VHADDW_Q_D", "VHADDW_QU_DU", "VHSUBW_Q_D", "VHSUBW_QU_DU",
                "VADDWEV_Q_D", "VADDWOD_Q_D", "VSUBWEV_Q_D", "VSUBWOD_Q_D",
                "VADDWEV_Q_DU", "VADDWOD_Q_DU", "VSUBWEV_Q_DU", "VSUBWOD_Q_DU",
                "VADDWEV_Q_DU_D", "VADDWOD_Q_DU_D",
                "VAVG_D", "VAVG_DU", "VAVGR_D", "VAVGR_DU",
                "VABSD_D", "VABSD_DU", "VADDA_D", "VMUH_D", "VMUH_DU",
                "VMULWEV_Q_D", "VMULWOD_Q_D", "VMULWEV_Q_DU", "VMULWOD_Q_DU",
                "VMULWEV_Q_DU_D", "VMULWOD_Q_DU_D", "VSIGNCOV_D", "VROTR_D",
                "VSRLR_D", "VSRAR_D", "VSRLN_W_D", "VSRAN_W_D", "VSRLRN_W_D",
                "VSRARN_W_D", "VSSRLN_W_D", "VSSRAN_W_D", "VSSRLN_WU_D",
                "VSSRAN_WU_D", "VSSRLRN_W_D", "VSSRARN_W_D", "VSSRLRN_WU_D",
                "VSSRARN_WU_D", "VFFINT_S_L",
                "VSEQ_D", "VSLE_D", "VSLE_DU", "VSLT_D", "VSLT_DU",
                "VPACKEV_D", "VPACKOD_D", "VPICKEV_D", "VPICKOD_D",
                "VILVL_D", "VILVH_D"] in
  def : Pat<(deriveLSXIntrinsic<Inst>.ret
               (v2i64 LSX128:$vj), (v2i64 LSX128:$vk)),
            (!cast<LAInst>(Inst) LSX128:$vj, LSX128:$vk)>;

// vty: v16i8/v8i16/v4i32/v2i64
// Pat<(Intrinsic vty:$vd, vty:$vj, vty:$vk),
//     (LAInst vty:$vd, vty:$vj, vty:$vk)>;
foreach Inst = ["VMADDWEV_H_B", "VMADDWOD_H_B", "VMADDWEV_H_BU",
                "VMADDWOD_H_BU", "VMADDWEV_H_BU_B", "VMADDWOD_H_BU_B"] in
  def : Pat<(deriveLSXIntrinsic<Inst>.ret
               (v8i16 LSX128:$vd), (v16i8 LSX128:$vj), (v16i8 LSX128:$vk)),
            (!cast<LAInst>(Inst) LSX128:$vd, LSX128:$vj, LSX128:$vk)>;
foreach Inst = ["VMADDWEV_W_H", "VMADDWOD_W_H", "VMADDWEV_W_HU",
                "VMADDWOD_W_HU", "VMADDWEV_W_HU_H", "VMADDWOD_W_HU_H"] in
  def : Pat<(deriveLSXIntrinsic<Inst>.ret
               (v4i32 LSX128:$vd), (v8i16 LSX128:$vj), (v8i16 LSX128:$vk)),
            (!cast<LAInst>(Inst) LSX128:$vd, LSX128:$vj, LSX128:$vk)>;
foreach Inst = ["VMADDWEV_D_W", "VMADDWOD_D_W", "VMADDWEV_D_WU",
                "VMADDWOD_D_WU", "VMADDWEV_D_WU_W", "VMADDWOD_D_WU_W"] in
  def : Pat<(deriveLSXIntrinsic<Inst>.ret
               (v2i64 LSX128:$vd), (v4i32 LSX128:$vj), (v4i32 LSX128:$vk)),
            (!cast<LAInst>(Inst) LSX128:$vd, LSX128:$vj, LSX128:$vk)>;
foreach Inst = ["VMADDWEV_Q_D", "VMADDWOD_Q_D", "VMADDWEV_Q_DU",
                "VMADDWOD_Q_DU", "VMADDWEV_Q_DU_D", "VMADDWOD_Q_DU_D"] in
  def : Pat<(deriveLSXIntrinsic<Inst>.ret
               (v2i64 LSX128:$vd), (v2i64 LSX128:$vj), (v2i64 LSX128:$vk)),
            (!cast<LAInst>(Inst) LSX128:$vd, LSX128:$vj, LSX128:$vk)>;

// vty: v16i8/v8i16/v4i32/v2i64
// Pat<(Intrinsic vty:$vj),
//     (LAInst vty:$vj)>;
foreach Inst = ["VEXTH_H_B", "VEXTH_HU_BU",
                "VMSKLTZ_B", "VMSKGEZ_B", "VMSKNZ_B",
                "VCLO_B"] in
  def : Pat<(deriveLSXIntrinsic<Inst>.ret (v16i8 LSX128:$vj)),
            (!cast<LAInst>(Inst) LSX128:$vj)>;
foreach Inst = ["VEXTH_W_H", "VEXTH_WU_HU", "VMSKLTZ_H",
                "VCLO_H", "VFCVTL_S_H", "VFCVTH_S_H"] in
  def : Pat<(deriveLSXIntrinsic<Inst>.ret (v8i16 LSX128:$vj)),
            (!cast<LAInst>(Inst) LSX128:$vj)>;
foreach Inst = ["VEXTH_D_W", "VEXTH_DU_WU", "VMSKLTZ_W",
                "VCLO_W", "VFFINT_S_W", "VFFINT_S_WU",
                "VFFINTL_D_W", "VFFINTH_D_W"] in
  def : Pat<(deriveLSXIntrinsic<Inst>.ret (v4i32 LSX128:$vj)),
            (!cast<LAInst>(Inst) LSX128:$vj)>;
foreach Inst = ["VEXTH_Q_D", "VEXTH_QU_DU", "VMSKLTZ_D",
                "VEXTL_Q_D", "VEXTL_QU_DU",
                "VCLO_D", "VFFINT_D_L", "VFFINT_D_LU"] in
  def : Pat<(deriveLSXIntrinsic<Inst>.ret (v2i64 LSX128:$vj)),
            (!cast<LAInst>(Inst) LSX128:$vj)>;

// Pat<(Intrinsic timm:$imm)
//     (LAInst timm:$imm)>;
def : Pat<(int_loongarch_lsx_vldi timm:$imm),
          (VLDI (to_valid_timm timm:$imm))>;
foreach Inst = ["VREPLI_B", "VREPLI_H", "VREPLI_W", "VREPLI_D"] in
  def : Pat<(deriveLSXIntrinsic<Inst>.ret timm:$imm),
            (!cast<LAInst>("Pseudo"#Inst) (to_valid_timm timm:$imm))>;

// vty: v16i8/v8i16/v4i32/v2i64
// Pat<(Intrinsic vty:$vj, timm:$imm)
//     (LAInst vty:$vj, timm:$imm)>;
foreach Inst = ["VSAT_B", "VSAT_BU", "VNORI_B", "VROTRI_B", "VSLLWIL_H_B",
                "VSLLWIL_HU_BU", "VSRLRI_B", "VSRARI_B",
                "VSEQI_B", "VSLEI_B", "VSLEI_BU", "VSLTI_B", "VSLTI_BU",
                "VREPLVEI_B", "VBSLL_V", "VBSRL_V", "VSHUF4I_B"] in
  def : Pat<(deriveLSXIntrinsic<Inst>.ret (v16i8 LSX128:$vj), timm:$imm),
            (!cast<LAInst>(Inst) LSX128:$vj, (to_valid_timm timm:$imm))>;
foreach Inst = ["VSAT_H", "VSAT_HU", "VROTRI_H", "VSLLWIL_W_H",
                "VSLLWIL_WU_HU", "VSRLRI_H", "VSRARI_H",
                "VSEQI_H", "VSLEI_H", "VSLEI_HU", "VSLTI_H", "VSLTI_HU",
                "VREPLVEI_H", "VSHUF4I_H"] in
  def : Pat<(deriveLSXIntrinsic<Inst>.ret (v8i16 LSX128:$vj), timm:$imm),
            (!cast<LAInst>(Inst) LSX128:$vj, (to_valid_timm timm:$imm))>;
foreach Inst = ["VSAT_W", "VSAT_WU", "VROTRI_W", "VSLLWIL_D_W",
                "VSLLWIL_DU_WU", "VSRLRI_W", "VSRARI_W",
                "VSEQI_W", "VSLEI_W", "VSLEI_WU", "VSLTI_W", "VSLTI_WU",
                "VREPLVEI_W", "VSHUF4I_W"] in
  def : Pat<(deriveLSXIntrinsic<Inst>.ret (v4i32 LSX128:$vj), timm:$imm),
            (!cast<LAInst>(Inst) LSX128:$vj, (to_valid_timm timm:$imm))>;
foreach Inst = ["VSAT_D", "VSAT_DU", "VROTRI_D", "VSRLRI_D", "VSRARI_D",
                "VSEQI_D", "VSLEI_D", "VSLEI_DU", "VSLTI_D", "VSLTI_DU",
                "VPICKVE2GR_D", "VPICKVE2GR_DU",
                "VREPLVEI_D"] in
  def : Pat<(deriveLSXIntrinsic<Inst>.ret (v2i64 LSX128:$vj), timm:$imm),
            (!cast<LAInst>(Inst) LSX128:$vj, (to_valid_timm timm:$imm))>;

// vty: v16i8/v8i16/v4i32/v2i64
// Pat<(Intrinsic vty:$vd, vty:$vj, timm:$imm)
//     (LAInst vty:$vd, vty:$vj, timm:$imm)>;
foreach Inst = ["VSRLNI_B_H", "VSRANI_B_H", "VSRLRNI_B_H", "VSRARNI_B_H",
                "VSSRLNI_B_H", "VSSRANI_B_H", "VSSRLNI_BU_H", "VSSRANI_BU_H",
                "VSSRLRNI_B_H", "VSSRARNI_B_H", "VSSRLRNI_BU_H", "VSSRARNI_BU_H",
                "VFRSTPI_B", "VBITSELI_B", "VEXTRINS_B"] in
  def : Pat<(deriveLSXIntrinsic<Inst>.ret
               (v16i8 LSX128:$vd), (v16i8 LSX128:$vj), timm:$imm),
            (!cast<LAInst>(Inst) LSX128:$vd, LSX128:$vj,
               (to_valid_timm timm:$imm))>;
foreach Inst = ["VSRLNI_H_W", "VSRANI_H_W", "VSRLRNI_H_W", "VSRARNI_H_W",
                "VSSRLNI_H_W", "VSSRANI_H_W", "VSSRLNI_HU_W", "VSSRANI_HU_W",
                "VSSRLRNI_H_W", "VSSRARNI_H_W", "VSSRLRNI_HU_W", "VSSRARNI_HU_W",
                "VFRSTPI_H", "VEXTRINS_H"] in
  def : Pat<(deriveLSXIntrinsic<Inst>.ret
               (v8i16 LSX128:$vd), (v8i16 LSX128:$vj), timm:$imm),
            (!cast<LAInst>(Inst) LSX128:$vd, LSX128:$vj,
               (to_valid_timm timm:$imm))>;
foreach Inst = ["VSRLNI_W_D", "VSRANI_W_D", "VSRLRNI_W_D", "VSRARNI_W_D",
                "VSSRLNI_W_D", "VSSRANI_W_D", "VSSRLNI_WU_D", "VSSRANI_WU_D",
                "VSSRLRNI_W_D", "VSSRARNI_W_D", "VSSRLRNI_WU_D", "VSSRARNI_WU_D",
                "VPERMI_W", "VEXTRINS_W"] in
  def : Pat<(deriveLSXIntrinsic<Inst>.ret
               (v4i32 LSX128:$vd), (v4i32 LSX128:$vj), timm:$imm),
            (!cast<LAInst>(Inst) LSX128:$vd, LSX128:$vj,
               (to_valid_timm timm:$imm))>;
foreach Inst = ["VSRLNI_D_Q", "VSRANI_D_Q", "VSRLRNI_D_Q", "VSRARNI_D_Q",
                "VSSRLNI_D_Q", "VSSRANI_D_Q", "VSSRLNI_DU_Q", "VSSRANI_DU_Q",
                "VSSRLRNI_D_Q", "VSSRARNI_D_Q", "VSSRLRNI_DU_Q", "VSSRARNI_DU_Q",
                "VSHUF4I_D", "VEXTRINS_D"] in
  def : Pat<(deriveLSXIntrinsic<Inst>.ret
               (v2i64 LSX128:$vd), (v2i64 LSX128:$vj), timm:$imm),
            (!cast<LAInst>(Inst) LSX128:$vd, LSX128:$vj,
               (to_valid_timm timm:$imm))>;

// vty: v16i8/v8i16/v4i32/v2i64
// Pat<(Intrinsic vty:$vd, vty:$vj, vty:$vk),
//     (LAInst vty:$vd, vty:$vj, vty:$vk)>;
foreach Inst = ["VFRSTP_B", "VBITSEL_V", "VSHUF_B"] in
  def : Pat<(deriveLSXIntrinsic<Inst>.ret
               (v16i8 LSX128:$vd), (v16i8 LSX128:$vj), (v16i8 LSX128:$vk)),
            (!cast<LAInst>(Inst) LSX128:$vd, LSX128:$vj, LSX128:$vk)>;
foreach Inst = ["VFRSTP_H", "VSHUF_H"] in
  def : Pat<(deriveLSXIntrinsic<Inst>.ret
               (v8i16 LSX128:$vd), (v8i16 LSX128:$vj), (v8i16 LSX128:$vk)),
            (!cast<LAInst>(Inst) LSX128:$vd, LSX128:$vj, LSX128:$vk)>;
def : Pat<(int_loongarch_lsx_vshuf_w (v4i32 LSX128:$vd), (v4i32 LSX128:$vj),
                                     (v4i32 LSX128:$vk)),
          (VSHUF_W LSX128:$vd, LSX128:$vj, LSX128:$vk)>;
def : Pat<(int_loongarch_lsx_vshuf_d (v2i64 LSX128:$vd), (v2i64 LSX128:$vj),
                                     (v2i64 LSX128:$vk)),
          (VSHUF_D LSX128:$vd, LSX128:$vj, LSX128:$vk)>;

// vty: v4f32/v2f64
// Pat<(Intrinsic vty:$vj, vty:$vk, vty:$va),
//     (LAInst vty:$vj, vty:$vk, vty:$va)>;
foreach Inst = ["VFMSUB_S", "VFNMADD_S", "VFNMSUB_S"] in
  def : Pat<(deriveLSXIntrinsic<Inst>.ret
               (v4f32 LSX128:$vj), (v4f32 LSX128:$vk), (v4f32 LSX128:$va)),
            (!cast<LAInst>(Inst) LSX128:$vj, LSX128:$vk, LSX128:$va)>;
foreach Inst = ["VFMSUB_D", "VFNMADD_D", "VFNMSUB_D"] in
  def : Pat<(deriveLSXIntrinsic<Inst>.ret
               (v2f64 LSX128:$vj), (v2f64 LSX128:$vk), (v2f64 LSX128:$va)),
            (!cast<LAInst>(Inst) LSX128:$vj, LSX128:$vk, LSX128:$va)>;

// vty: v4f32/v2f64
// Pat<(Intrinsic vty:$vj, vty:$vk),
//     (LAInst vty:$vj, vty:$vk)>;
foreach Inst = ["VFMAX_S", "VFMIN_S", "VFMAXA_S", "VFMINA_S", "VFCVT_H_S",
                "VFCMP_CAF_S", "VFCMP_CUN_S", "VFCMP_CEQ_S", "VFCMP_CUEQ_S",
                "VFCMP_CLT_S", "VFCMP_CULT_S", "VFCMP_CLE_S", "VFCMP_CULE_S",
                "VFCMP_CNE_S", "VFCMP_COR_S", "VFCMP_CUNE_S",
                "VFCMP_SAF_S", "VFCMP_SUN_S", "VFCMP_SEQ_S", "VFCMP_SUEQ_S",
                "VFCMP_SLT_S", "VFCMP_SULT_S", "VFCMP_SLE_S", "VFCMP_SULE_S",
                "VFCMP_SNE_S", "VFCMP_SOR_S", "VFCMP_SUNE_S"] in
  def : Pat<(deriveLSXIntrinsic<Inst>.ret
               (v4f32 LSX128:$vj), (v4f32 LSX128:$vk)),
            (!cast<LAInst>(Inst) LSX128:$vj, LSX128:$vk)>;
foreach Inst = ["VFMAX_D", "VFMIN_D", "VFMAXA_D", "VFMINA_D", "VFCVT_S_D",
                "VFTINTRNE_W_D", "VFTINTRZ_W_D", "VFTINTRP_W_D", "VFTINTRM_W_D",
                "VFTINT_W_D",
                "VFCMP_CAF_D", "VFCMP_CUN_D", "VFCMP_CEQ_D", "VFCMP_CUEQ_D",
                "VFCMP_CLT_D", "VFCMP_CULT_D", "VFCMP_CLE_D", "VFCMP_CULE_D",
                "VFCMP_CNE_D", "VFCMP_COR_D", "VFCMP_CUNE_D",
                "VFCMP_SAF_D", "VFCMP_SUN_D", "VFCMP_SEQ_D", "VFCMP_SUEQ_D",
                "VFCMP_SLT_D", "VFCMP_SULT_D", "VFCMP_SLE_D", "VFCMP_SULE_D",
                "VFCMP_SNE_D", "VFCMP_SOR_D", "VFCMP_SUNE_D"] in
  def : Pat<(deriveLSXIntrinsic<Inst>.ret
               (v2f64 LSX128:$vj), (v2f64 LSX128:$vk)),
            (!cast<LAInst>(Inst) LSX128:$vj, LSX128:$vk)>;

// vty: v4f32/v2f64
// Pat<(Intrinsic vty:$vj),
//     (LAInst vty:$vj)>;
foreach Inst = ["VFLOGB_S", "VFCLASS_S", "VFSQRT_S", "VFRECIP_S", "VFRSQRT_S",
                "VFRINT_S", "VFCVTL_D_S", "VFCVTH_D_S",
                "VFRINTRNE_S", "VFRINTRZ_S", "VFRINTRP_S", "VFRINTRM_S",
                "VFTINTRNE_W_S", "VFTINTRZ_W_S", "VFTINTRP_W_S", "VFTINTRM_W_S",
                "VFTINT_W_S", "VFTINTRZ_WU_S", "VFTINT_WU_S",
                "VFTINTRNEL_L_S", "VFTINTRNEH_L_S", "VFTINTRZL_L_S",
                "VFTINTRZH_L_S", "VFTINTRPL_L_S", "VFTINTRPH_L_S",
                "VFTINTRML_L_S", "VFTINTRMH_L_S", "VFTINTL_L_S",
                "VFTINTH_L_S"] in
  def : Pat<(deriveLSXIntrinsic<Inst>.ret (v4f32 LSX128:$vj)),
            (!cast<LAInst>(Inst) LSX128:$vj)>;
foreach Inst = ["VFLOGB_D", "VFCLASS_D", "VFSQRT_D", "VFRECIP_D", "VFRSQRT_D",
                "VFRINT_D",
                "VFRINTRNE_D", "VFRINTRZ_D", "VFRINTRP_D", "VFRINTRM_D",
                "VFTINTRNE_L_D", "VFTINTRZ_L_D", "VFTINTRP_L_D", "VFTINTRM_L_D",
                "VFTINT_L_D", "VFTINTRZ_LU_D", "VFTINT_LU_D"] in
  def : Pat<(deriveLSXIntrinsic<Inst>.ret (v2f64 LSX128:$vj)),
            (!cast<LAInst>(Inst) LSX128:$vj)>;

// 128-Bit vector FP approximate reciprocal operation
let Predicates = [HasFrecipe] in {
foreach Inst = ["VFRECIPE_S", "VFRSQRTE_S"] in
  def : Pat<(deriveLSXIntrinsic<Inst>.ret (v4f32 LSX128:$vj)),
            (!cast<LAInst>(Inst) LSX128:$vj)>;
foreach Inst = ["VFRECIPE_D", "VFRSQRTE_D"] in
  def : Pat<(deriveLSXIntrinsic<Inst>.ret (v2f64 LSX128:$vj)),
            (!cast<LAInst>(Inst) LSX128:$vj)>;

def : Pat<(loongarch_vfrecipe v4f32:$src), 
          (VFRECIPE_S v4f32:$src)>;
def : Pat<(loongarch_vfrecipe v2f64:$src), 
          (VFRECIPE_D v2f64:$src)>;
def : Pat<(loongarch_vfrsqrte v4f32:$src), 
          (VFRSQRTE_S v4f32:$src)>;
def : Pat<(loongarch_vfrsqrte v2f64:$src), 
          (VFRSQRTE_D v2f64:$src)>;
}

// Vector floating-point conversion
def : Pat<(f32 (fceil FPR32:$fj)),
          (f32 (EXTRACT_SUBREG (VFRINTRP_S (VREPLVEI_W
               (SUBREG_TO_REG (i64 0), FPR32:$fj, sub_32), 0)), sub_32))>;
def : Pat<(f64 (fceil FPR64:$fj)),
          (f64 (EXTRACT_SUBREG (VFRINTRP_D (VREPLVEI_D
               (SUBREG_TO_REG (i64 0), FPR64:$fj, sub_64), 0)), sub_64))>;
def : Pat<(f32 (ffloor FPR32:$fj)),
          (f32 (EXTRACT_SUBREG (VFRINTRM_S (VREPLVEI_W
               (SUBREG_TO_REG (i64 0), FPR32:$fj, sub_32), 0)), sub_32))>;
def : Pat<(f64 (ffloor FPR64:$fj)),
          (f64 (EXTRACT_SUBREG (VFRINTRM_D (VREPLVEI_D
               (SUBREG_TO_REG (i64 0), FPR64:$fj, sub_64), 0)), sub_64))>;
def : Pat<(f32 (ftrunc FPR32:$fj)),
          (f32 (EXTRACT_SUBREG (VFRINTRZ_S (VREPLVEI_W
               (SUBREG_TO_REG (i64 0), FPR32:$fj, sub_32), 0)), sub_32))>;
def : Pat<(f64 (ftrunc FPR64:$fj)),
          (f64 (EXTRACT_SUBREG (VFRINTRZ_D (VREPLVEI_D
               (SUBREG_TO_REG (i64 0), FPR64:$fj, sub_64), 0)), sub_64))>;
def : Pat<(f32 (froundeven FPR32:$fj)),
          (f32 (EXTRACT_SUBREG (VFRINTRNE_S (VREPLVEI_W
               (SUBREG_TO_REG (i64 0), FPR32:$fj, sub_32), 0)), sub_32))>;
def : Pat<(f64 (froundeven FPR64:$fj)),
          (f64 (EXTRACT_SUBREG (VFRINTRNE_D (VREPLVEI_D
               (SUBREG_TO_REG (i64 0), FPR64:$fj, sub_64), 0)), sub_64))>;

// load
def : Pat<(int_loongarch_lsx_vld GPR:$rj, timm:$imm),
          (VLD GPR:$rj, (to_valid_timm timm:$imm))>;
def : Pat<(int_loongarch_lsx_vldx GPR:$rj, GPR:$rk),
          (VLDX GPR:$rj, GPR:$rk)>;

def : Pat<(int_loongarch_lsx_vldrepl_b GPR:$rj, timm:$imm),
          (VLDREPL_B GPR:$rj, (to_valid_timm timm:$imm))>;
def : Pat<(int_loongarch_lsx_vldrepl_h GPR:$rj, timm:$imm),
          (VLDREPL_H GPR:$rj, (to_valid_timm timm:$imm))>;
def : Pat<(int_loongarch_lsx_vldrepl_w GPR:$rj, timm:$imm),
          (VLDREPL_W GPR:$rj, (to_valid_timm timm:$imm))>;
def : Pat<(int_loongarch_lsx_vldrepl_d GPR:$rj, timm:$imm),
          (VLDREPL_D GPR:$rj, (to_valid_timm timm:$imm))>;

// store
def : Pat<(int_loongarch_lsx_vst LSX128:$vd, GPR:$rj, timm:$imm),
          (VST LSX128:$vd, GPR:$rj, (to_valid_timm timm:$imm))>;
def : Pat<(int_loongarch_lsx_vstx LSX128:$vd, GPR:$rj, GPR:$rk),
          (VSTX LSX128:$vd, GPR:$rj, GPR:$rk)>;

def : Pat<(int_loongarch_lsx_vstelm_b v16i8:$vd, GPR:$rj, timm:$imm, timm:$idx),
          (VSTELM_B v16i8:$vd, GPR:$rj, (to_valid_timm timm:$imm),
                    (to_valid_timm timm:$idx))>;
def : Pat<(int_loongarch_lsx_vstelm_h v8i16:$vd, GPR:$rj, timm:$imm, timm:$idx),
          (VSTELM_H v8i16:$vd, GPR:$rj, (to_valid_timm timm:$imm),
                    (to_valid_timm timm:$idx))>;
def : Pat<(int_loongarch_lsx_vstelm_w v4i32:$vd, GPR:$rj, timm:$imm, timm:$idx),
          (VSTELM_W v4i32:$vd, GPR:$rj, (to_valid_timm timm:$imm),
                    (to_valid_timm timm:$idx))>;
def : Pat<(int_loongarch_lsx_vstelm_d v2i64:$vd, GPR:$rj, timm:$imm, timm:$idx),
          (VSTELM_D v2i64:$vd, GPR:$rj, (to_valid_timm timm:$imm),
                    (to_valid_timm timm:$idx))>;

} // Predicates = [HasExtLSX]<|MERGE_RESOLUTION|>--- conflicted
+++ resolved
@@ -23,10 +23,7 @@
                                      SDTCisSameAs<0, 1>, SDTCisSameAs<1, 2>]>;
 def SDT_LoongArchV1RUimm: SDTypeProfile<1, 2, [SDTCisVec<0>,
                                         SDTCisSameAs<0,1>, SDTCisVT<2, i64>]>;
-<<<<<<< HEAD
-=======
 def SDT_LoongArchVreplgr2vr : SDTypeProfile<1, 1, [SDTCisInt<0>, SDTCisVec<0>, SDTCisInt<1>]>;
->>>>>>> ce7c17d5
 def SDT_LoongArchVFRECIPE : SDTypeProfile<1, 1, [SDTCisFP<0>, SDTCisVec<0>, SDTCisSameAs<0, 1>]>;
 def SDT_LoongArchVFRSQRTE : SDTypeProfile<1, 1, [SDTCisFP<0>, SDTCisVec<0>, SDTCisSameAs<0, 1>]>;
 
@@ -56,11 +53,8 @@
 
 def loongarch_vshuf4i: SDNode<"LoongArchISD::VSHUF4I", SDT_LoongArchV1RUimm>;
 def loongarch_vreplvei: SDNode<"LoongArchISD::VREPLVEI", SDT_LoongArchV1RUimm>;
-<<<<<<< HEAD
-=======
 def loongarch_vreplgr2vr: SDNode<"LoongArchISD::VREPLGR2VR", SDT_LoongArchVreplgr2vr>;
 
->>>>>>> ce7c17d5
 def loongarch_vfrecipe: SDNode<"LoongArchISD::FRECIPE", SDT_LoongArchVFRECIPE>;
 def loongarch_vfrsqrte: SDNode<"LoongArchISD::FRSQRTE", SDT_LoongArchVFRSQRTE>;
 
