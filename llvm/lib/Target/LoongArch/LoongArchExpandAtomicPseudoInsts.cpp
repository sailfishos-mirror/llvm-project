--- conflicted
+++ resolved
@@ -480,11 +480,7 @@
       .addReg(AddrReg)
       .addImm(0);
   BuildMI(LoopTailMBB, DL, TII->get(LoongArch::BEQ))
-<<<<<<< HEAD
-      .addReg(Scratch1Reg)
-=======
-      .addReg(ScratchReg)
->>>>>>> 4084ffcf
+      .addReg(ScratchReg)
       .addReg(LoongArch::R0)
       .addMBB(LoopHeadMBB);
 
