//===-- LoongArchAsmBackend.h - LoongArch Assembler Backend ---*- C++ -*---===//
//
// Part of the LLVM Project, under the Apache License v2.0 with LLVM Exceptions.
// See https://llvm.org/LICENSE.txt for license information.
// SPDX-License-Identifier: Apache-2.0 WITH LLVM-exception
//
//===----------------------------------------------------------------------===//
//
// This file defines the LoongArchAsmBackend class.
//
//===----------------------------------------------------------------------===//

#ifndef LLVM_LIB_TARGET_LOONGARCH_MCTARGETDESC_LOONGARCHASMBACKEND_H
#define LLVM_LIB_TARGET_LOONGARCH_MCTARGETDESC_LOONGARCHASMBACKEND_H

#include "MCTargetDesc/LoongArchBaseInfo.h"
#include "MCTargetDesc/LoongArchFixupKinds.h"
#include "MCTargetDesc/LoongArchMCTargetDesc.h"
#include "llvm/MC/MCAsmBackend.h"
#include "llvm/MC/MCExpr.h"
#include "llvm/MC/MCSection.h"
#include "llvm/MC/MCSubtargetInfo.h"

namespace llvm {

class LoongArchAsmBackend : public MCAsmBackend {
  const MCSubtargetInfo &STI;
  uint8_t OSABI;
  bool Is64Bit;
  const MCTargetOptions &TargetOptions;
  DenseMap<MCSection *, const MCSymbolRefExpr *> SecToAlignSym;
  // Temporary symbol used to check whether a PC-relative fixup is resolved.
  MCSymbol *PCRelTemp = nullptr;

  bool isPCRelFixupResolved(const MCSymbol *SymA, const MCFragment &F);

public:
  LoongArchAsmBackend(const MCSubtargetInfo &STI, uint8_t OSABI, bool Is64Bit,
                      const MCTargetOptions &Options);

  bool addReloc(const MCFragment &, const MCFixup &, const MCValue &,
                uint64_t &FixedValue, bool IsResolved);

  void applyFixup(const MCFragment &, const MCFixup &, const MCValue &Target,
                  MutableArrayRef<char> Data, uint64_t Value,
                  bool IsResolved) override;

  bool shouldForceRelocation(const MCFixup &Fixup, const MCValue &Target);

  std::optional<MCFixupKind> getFixupKind(StringRef Name) const override;

  MCFixupKindInfo getFixupKindInfo(MCFixupKind Kind) const override;

<<<<<<< HEAD
=======
  bool relaxAlign(MCFragment &F, unsigned &Size) override;
>>>>>>> e38f98f5
  bool relaxDwarfLineAddr(MCFragment &F, bool &WasRelaxed) const override;
  bool relaxDwarfCFA(MCFragment &F, bool &WasRelaxed) const override;
  std::pair<bool, bool> relaxLEB128(MCFragment &F,
                                    int64_t &Value) const override;

  bool writeNopData(raw_ostream &OS, uint64_t Count,
                    const MCSubtargetInfo *STI) const override;

  std::unique_ptr<MCObjectTargetWriter>
  createObjectTargetWriter() const override;
  const MCTargetOptions &getTargetOptions() const { return TargetOptions; }
  DenseMap<MCSection *, const MCSymbolRefExpr *> &getSecToAlignSym() {
    return SecToAlignSym;
  }
};
} // end namespace llvm

#endif // LLVM_LIB_TARGET_LOONGARCH_MCTARGETDESC_LOONGARCHASMBACKEND_H<|MERGE_RESOLUTION|>--- conflicted
+++ resolved
@@ -51,10 +51,7 @@
 
   MCFixupKindInfo getFixupKindInfo(MCFixupKind Kind) const override;
 
-<<<<<<< HEAD
-=======
   bool relaxAlign(MCFragment &F, unsigned &Size) override;
->>>>>>> e38f98f5
   bool relaxDwarfLineAddr(MCFragment &F, bool &WasRelaxed) const override;
   bool relaxDwarfCFA(MCFragment &F, bool &WasRelaxed) const override;
   std::pair<bool, bool> relaxLEB128(MCFragment &F,
