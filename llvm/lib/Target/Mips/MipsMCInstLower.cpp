--- conflicted
+++ resolved
@@ -35,11 +35,7 @@
 MCOperand MipsMCInstLower::LowerSymbolOperand(const MachineOperand &MO,
                                               MachineOperandType MOTy,
                                               int64_t Offset) const {
-<<<<<<< HEAD
-  MipsMCExpr::Specifier TargetKind = MipsMCExpr::MEK_None;
-=======
   Mips::Specifier TargetKind = Mips::S_None;
->>>>>>> eb0f1dc0
   bool IsGpOff = false;
   const MCSymbol *Symbol;
   SmallString<128> Name;
@@ -215,11 +211,7 @@
 
 MCOperand MipsMCInstLower::createSub(MachineBasicBlock *BB1,
                                      MachineBasicBlock *BB2,
-<<<<<<< HEAD
-                                     MipsMCExpr::Specifier Kind) const {
-=======
                                      Mips::Specifier Kind) const {
->>>>>>> eb0f1dc0
   const MCSymbolRefExpr *Sym1 = MCSymbolRefExpr::create(BB1->getSymbol(), *Ctx);
   const MCSymbolRefExpr *Sym2 = MCSymbolRefExpr::create(BB2->getSymbol(), *Ctx);
   const MCBinaryExpr *Sub = MCBinaryExpr::createSub(Sym1, Sym2, *Ctx);
@@ -234,22 +226,6 @@
   // Lower register operand.
   OutMI.addOperand(LowerOperand(MI->getOperand(0)));
 
-<<<<<<< HEAD
-  MipsMCExpr::Specifier Spec;
-  unsigned TargetFlags = MI->getOperand(1).getTargetFlags();
-  switch (TargetFlags) {
-  case MipsII::MO_HIGHEST:
-    Spec = MipsMCExpr::MEK_HIGHEST;
-    break;
-  case MipsII::MO_HIGHER:
-    Spec = MipsMCExpr::MEK_HIGHER;
-    break;
-  case MipsII::MO_ABS_HI:
-    Spec = MipsMCExpr::MEK_HI;
-    break;
-  case MipsII::MO_ABS_LO:
-    Spec = MipsMCExpr::MEK_LO;
-=======
   Mips::Specifier Spec;
   unsigned TargetFlags = MI->getOperand(1).getTargetFlags();
   switch (TargetFlags) {
@@ -264,7 +240,6 @@
     break;
   case MipsII::MO_ABS_LO:
     Spec = Mips::S_LO;
->>>>>>> eb0f1dc0
     break;
   default:
     report_fatal_error("Unexpected flags for lowerLongBranchLUi");
@@ -273,11 +248,7 @@
   if (MI->getNumOperands() == 2) {
     const MCExpr *Expr =
         MCSymbolRefExpr::create(MI->getOperand(1).getMBB()->getSymbol(), *Ctx);
-<<<<<<< HEAD
-    const MipsMCExpr *MipsExpr = MipsMCExpr::create(Spec, Expr, *Ctx);
-=======
     const auto *MipsExpr = MCSpecifierExpr::create(Expr, Spec, *Ctx);
->>>>>>> eb0f1dc0
     OutMI.addOperand(MCOperand::createExpr(MipsExpr));
   } else if (MI->getNumOperands() == 3) {
     // Create %hi($tgt-$baltgt).
@@ -290,22 +261,6 @@
                                            MCInst &OutMI, int Opcode) const {
   OutMI.setOpcode(Opcode);
 
-<<<<<<< HEAD
-  MipsMCExpr::Specifier Spec;
-  unsigned TargetFlags = MI->getOperand(2).getTargetFlags();
-  switch (TargetFlags) {
-  case MipsII::MO_HIGHEST:
-    Spec = MipsMCExpr::MEK_HIGHEST;
-    break;
-  case MipsII::MO_HIGHER:
-    Spec = MipsMCExpr::MEK_HIGHER;
-    break;
-  case MipsII::MO_ABS_HI:
-    Spec = MipsMCExpr::MEK_HI;
-    break;
-  case MipsII::MO_ABS_LO:
-    Spec = MipsMCExpr::MEK_LO;
-=======
   Mips::Specifier Spec;
   unsigned TargetFlags = MI->getOperand(2).getTargetFlags();
   switch (TargetFlags) {
@@ -320,7 +275,6 @@
     break;
   case MipsII::MO_ABS_LO:
     Spec = Mips::S_LO;
->>>>>>> eb0f1dc0
     break;
   default:
     report_fatal_error("Unexpected flags for lowerLongBranchADDiu");
@@ -336,11 +290,7 @@
     // Lower register operand.
     const MCExpr *Expr =
         MCSymbolRefExpr::create(MI->getOperand(2).getMBB()->getSymbol(), *Ctx);
-<<<<<<< HEAD
-    const MipsMCExpr *MipsExpr = MipsMCExpr::create(Spec, Expr, *Ctx);
-=======
     const auto *MipsExpr = MCSpecifierExpr::create(Expr, Spec, *Ctx);
->>>>>>> eb0f1dc0
     OutMI.addOperand(MCOperand::createExpr(MipsExpr));
   } else if (MI->getNumOperands() == 4) {
     // Create %lo($tgt-$baltgt) or %hi($tgt-$baltgt).
