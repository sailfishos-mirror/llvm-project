//===-- MipsTargetStreamer.cpp - Mips Target Streamer Methods -------------===//
//
// Part of the LLVM Project, under the Apache License v2.0 with LLVM Exceptions.
// See https://llvm.org/LICENSE.txt for license information.
// SPDX-License-Identifier: Apache-2.0 WITH LLVM-exception
//
//===----------------------------------------------------------------------===//
//
// This file provides Mips specific target streamer methods.
//
//===----------------------------------------------------------------------===//

#include "MipsTargetStreamer.h"
#include "MCTargetDesc/MipsABIInfo.h"
<<<<<<< HEAD
=======
#include "MCTargetDesc/MipsMCAsmInfo.h"
>>>>>>> 4084ffcf
#include "MipsBaseInfo.h"
#include "MipsELFStreamer.h"
#include "MipsInstPrinter.h"
#include "MipsMCTargetDesc.h"
#include "llvm/BinaryFormat/ELF.h"
#include "llvm/MC/MCAsmInfo.h"
#include "llvm/MC/MCAssembler.h"
#include "llvm/MC/MCContext.h"
#include "llvm/MC/MCELFObjectWriter.h"
#include "llvm/MC/MCObjectFileInfo.h"
#include "llvm/MC/MCSectionELF.h"
#include "llvm/MC/MCSubtargetInfo.h"
#include "llvm/MC/MCSymbolELF.h"
#include "llvm/Support/Casting.h"
#include "llvm/Support/CommandLine.h"
#include "llvm/Support/ErrorHandling.h"
#include "llvm/Support/FormattedStream.h"

using namespace llvm;

namespace {
static cl::opt<bool> RoundSectionSizes(
    "mips-round-section-sizes", cl::init(false),
    cl::desc("Round section sizes up to the section alignment"), cl::Hidden);
} // end anonymous namespace

static bool isMicroMips(const MCSubtargetInfo *STI) {
  return STI->hasFeature(Mips::FeatureMicroMips);
}

static bool isMips32r6(const MCSubtargetInfo *STI) {
  return STI->hasFeature(Mips::FeatureMips32r6);
}

MipsTargetStreamer::MipsTargetStreamer(MCStreamer &S)
    : MCTargetStreamer(S), GPReg(Mips::GP), ModuleDirectiveAllowed(true) {
  GPRInfoSet = FPRInfoSet = FrameInfoSet = false;
}

void MipsTargetStreamer::emitGPRel32Value(const MCExpr *) {}
void MipsTargetStreamer::emitGPRel64Value(const MCExpr *) {}
void MipsTargetStreamer::emitDTPRel32Value(const MCExpr *) {}
void MipsTargetStreamer::emitDTPRel64Value(const MCExpr *) {}
void MipsTargetStreamer::emitTPRel32Value(const MCExpr *) {}
void MipsTargetStreamer::emitTPRel64Value(const MCExpr *) {}
void MipsTargetStreamer::emitDirectiveSetMicroMips() {}
void MipsTargetStreamer::emitDirectiveSetNoMicroMips() {}
void MipsTargetStreamer::setUsesMicroMips() {}
void MipsTargetStreamer::emitDirectiveSetMips16() {}
void MipsTargetStreamer::emitDirectiveSetNoMips16() { forbidModuleDirective(); }
void MipsTargetStreamer::emitDirectiveSetReorder() { forbidModuleDirective(); }
void MipsTargetStreamer::emitDirectiveSetNoReorder() {}
void MipsTargetStreamer::emitDirectiveSetMacro() { forbidModuleDirective(); }
void MipsTargetStreamer::emitDirectiveSetNoMacro() { forbidModuleDirective(); }
void MipsTargetStreamer::emitDirectiveSetMsa() { forbidModuleDirective(); }
void MipsTargetStreamer::emitDirectiveSetNoMsa() { forbidModuleDirective(); }
void MipsTargetStreamer::emitDirectiveSetMt() {}
void MipsTargetStreamer::emitDirectiveSetNoMt() { forbidModuleDirective(); }
void MipsTargetStreamer::emitDirectiveSetCRC() {}
void MipsTargetStreamer::emitDirectiveSetNoCRC() {}
void MipsTargetStreamer::emitDirectiveSetVirt() {}
void MipsTargetStreamer::emitDirectiveSetNoVirt() {}
void MipsTargetStreamer::emitDirectiveSetGINV() {}
void MipsTargetStreamer::emitDirectiveSetNoGINV() {}
void MipsTargetStreamer::emitDirectiveSetAt() { forbidModuleDirective(); }
void MipsTargetStreamer::emitDirectiveSetAtWithArg(unsigned RegNo) {
  forbidModuleDirective();
}
void MipsTargetStreamer::emitDirectiveSetNoAt() { forbidModuleDirective(); }
void MipsTargetStreamer::emitDirectiveEnd(StringRef Name) {}
void MipsTargetStreamer::emitDirectiveEnt(const MCSymbol &Symbol) {}
void MipsTargetStreamer::emitDirectiveAbiCalls() {}
void MipsTargetStreamer::emitDirectiveNaN2008() {}
void MipsTargetStreamer::emitDirectiveNaNLegacy() {}
void MipsTargetStreamer::emitDirectiveOptionPic0() {}
void MipsTargetStreamer::emitDirectiveOptionPic2() {}
void MipsTargetStreamer::emitDirectiveInsn() { forbidModuleDirective(); }
void MipsTargetStreamer::emitFrame(MCRegister StackReg, unsigned StackSize,
                                   MCRegister ReturnReg) {}
void MipsTargetStreamer::emitMask(unsigned CPUBitmask, int CPUTopSavedRegOff) {}
void MipsTargetStreamer::emitFMask(unsigned FPUBitmask, int FPUTopSavedRegOff) {
}
void MipsTargetStreamer::emitDirectiveSetArch(StringRef Arch) {
  forbidModuleDirective();
}
void MipsTargetStreamer::emitDirectiveSetMips0() { forbidModuleDirective(); }
void MipsTargetStreamer::emitDirectiveSetMips1() { forbidModuleDirective(); }
void MipsTargetStreamer::emitDirectiveSetMips2() { forbidModuleDirective(); }
void MipsTargetStreamer::emitDirectiveSetMips3() { forbidModuleDirective(); }
void MipsTargetStreamer::emitDirectiveSetMips4() { forbidModuleDirective(); }
void MipsTargetStreamer::emitDirectiveSetMips5() { forbidModuleDirective(); }
void MipsTargetStreamer::emitDirectiveSetMips32() { forbidModuleDirective(); }
void MipsTargetStreamer::emitDirectiveSetMips32R2() { forbidModuleDirective(); }
void MipsTargetStreamer::emitDirectiveSetMips32R3() { forbidModuleDirective(); }
void MipsTargetStreamer::emitDirectiveSetMips32R5() { forbidModuleDirective(); }
void MipsTargetStreamer::emitDirectiveSetMips32R6() { forbidModuleDirective(); }
void MipsTargetStreamer::emitDirectiveSetMips64() { forbidModuleDirective(); }
void MipsTargetStreamer::emitDirectiveSetMips64R2() { forbidModuleDirective(); }
void MipsTargetStreamer::emitDirectiveSetMips64R3() { forbidModuleDirective(); }
void MipsTargetStreamer::emitDirectiveSetMips64R5() { forbidModuleDirective(); }
void MipsTargetStreamer::emitDirectiveSetMips64R6() { forbidModuleDirective(); }
void MipsTargetStreamer::emitDirectiveSetPop() { forbidModuleDirective(); }
void MipsTargetStreamer::emitDirectiveSetPush() { forbidModuleDirective(); }
void MipsTargetStreamer::emitDirectiveSetSoftFloat() {
  forbidModuleDirective();
}
void MipsTargetStreamer::emitDirectiveSetHardFloat() {
  forbidModuleDirective();
}
void MipsTargetStreamer::emitDirectiveSetDsp() { forbidModuleDirective(); }
void MipsTargetStreamer::emitDirectiveSetDspr2() { forbidModuleDirective(); }
void MipsTargetStreamer::emitDirectiveSetNoDsp() { forbidModuleDirective(); }
void MipsTargetStreamer::emitDirectiveSetMips3D() { forbidModuleDirective(); }
void MipsTargetStreamer::emitDirectiveSetNoMips3D() { forbidModuleDirective(); }
void MipsTargetStreamer::emitDirectiveCpAdd(unsigned RegNo) {}
void MipsTargetStreamer::emitDirectiveCpLoad(unsigned RegNo) {}
void MipsTargetStreamer::emitDirectiveCpLocal(unsigned RegNo) {
  // .cplocal $reg
  // This directive forces to use the alternate register for context pointer.
  // For example
  //   .cplocal $4
  //   jal foo
  // expands to
  //   ld    $25, %call16(foo)($4)
  //   jalr  $25

  if (!getABI().IsN32() && !getABI().IsN64())
    return;

  GPReg = RegNo;

  forbidModuleDirective();
}
bool MipsTargetStreamer::emitDirectiveCpRestore(
    int Offset, function_ref<unsigned()> GetATReg, SMLoc IDLoc,
    const MCSubtargetInfo *STI) {
  forbidModuleDirective();
  return true;
}
void MipsTargetStreamer::emitDirectiveCpsetup(unsigned RegNo, int RegOrOffset,
                                              const MCSymbol &Sym, bool IsReg) {
}
void MipsTargetStreamer::emitDirectiveCpreturn(unsigned SaveLocation,
                                               bool SaveLocationIsRegister) {}

void MipsTargetStreamer::emitDirectiveModuleFP() {}

void MipsTargetStreamer::emitDirectiveModuleOddSPReg() {
  if (!ABIFlagsSection.OddSPReg && !ABIFlagsSection.Is32BitABI)
    report_fatal_error("+nooddspreg is only valid for O32");
}
void MipsTargetStreamer::emitDirectiveModuleSoftFloat() {}
void MipsTargetStreamer::emitDirectiveModuleHardFloat() {}
void MipsTargetStreamer::emitDirectiveModuleMT() {}
void MipsTargetStreamer::emitDirectiveModuleCRC() {}
void MipsTargetStreamer::emitDirectiveModuleNoCRC() {}
void MipsTargetStreamer::emitDirectiveModuleVirt() {}
void MipsTargetStreamer::emitDirectiveModuleNoVirt() {}
void MipsTargetStreamer::emitDirectiveModuleGINV() {}
void MipsTargetStreamer::emitDirectiveModuleNoGINV() {}
void MipsTargetStreamer::emitDirectiveSetFp(
    MipsABIFlagsSection::FpABIKind Value) {
  forbidModuleDirective();
}
void MipsTargetStreamer::emitDirectiveSetOddSPReg() { forbidModuleDirective(); }
void MipsTargetStreamer::emitDirectiveSetNoOddSPReg() {
  forbidModuleDirective();
}

void MipsTargetStreamer::emitR(unsigned Opcode, MCRegister Reg0, SMLoc IDLoc,
                               const MCSubtargetInfo *STI) {
  MCInst TmpInst;
  TmpInst.setOpcode(Opcode);
  TmpInst.addOperand(MCOperand::createReg(Reg0));
  TmpInst.setLoc(IDLoc);
  getStreamer().emitInstruction(TmpInst, *STI);
}

void MipsTargetStreamer::emitRX(unsigned Opcode, MCRegister Reg0, MCOperand Op1,
                                SMLoc IDLoc, const MCSubtargetInfo *STI) {
  MCInst TmpInst;
  TmpInst.setOpcode(Opcode);
  TmpInst.addOperand(MCOperand::createReg(Reg0));
  TmpInst.addOperand(Op1);
  TmpInst.setLoc(IDLoc);
  getStreamer().emitInstruction(TmpInst, *STI);
}

void MipsTargetStreamer::emitRI(unsigned Opcode, MCRegister Reg0, int32_t Imm,
                                SMLoc IDLoc, const MCSubtargetInfo *STI) {
  emitRX(Opcode, Reg0, MCOperand::createImm(Imm), IDLoc, STI);
}

void MipsTargetStreamer::emitRR(unsigned Opcode, MCRegister Reg0,
                                MCRegister Reg1, SMLoc IDLoc,
                                const MCSubtargetInfo *STI) {
  emitRX(Opcode, Reg0, MCOperand::createReg(Reg1), IDLoc, STI);
}

void MipsTargetStreamer::emitII(unsigned Opcode, int16_t Imm1, int16_t Imm2,
                                SMLoc IDLoc, const MCSubtargetInfo *STI) {
  MCInst TmpInst;
  TmpInst.setOpcode(Opcode);
  TmpInst.addOperand(MCOperand::createImm(Imm1));
  TmpInst.addOperand(MCOperand::createImm(Imm2));
  TmpInst.setLoc(IDLoc);
  getStreamer().emitInstruction(TmpInst, *STI);
}

void MipsTargetStreamer::emitRRX(unsigned Opcode, MCRegister Reg0,
                                 MCRegister Reg1, MCOperand Op2, SMLoc IDLoc,
                                 const MCSubtargetInfo *STI) {
  MCInst TmpInst;
  TmpInst.setOpcode(Opcode);
  TmpInst.addOperand(MCOperand::createReg(Reg0));
  TmpInst.addOperand(MCOperand::createReg(Reg1));
  TmpInst.addOperand(Op2);
  TmpInst.setLoc(IDLoc);
  getStreamer().emitInstruction(TmpInst, *STI);
}

void MipsTargetStreamer::emitRRR(unsigned Opcode, MCRegister Reg0,
                                 MCRegister Reg1, MCRegister Reg2, SMLoc IDLoc,
                                 const MCSubtargetInfo *STI) {
  emitRRX(Opcode, Reg0, Reg1, MCOperand::createReg(Reg2), IDLoc, STI);
}

void MipsTargetStreamer::emitRRRX(unsigned Opcode, MCRegister Reg0,
                                  MCRegister Reg1, MCRegister Reg2,
                                  MCOperand Op3, SMLoc IDLoc,
                                  const MCSubtargetInfo *STI) {
  MCInst TmpInst;
  TmpInst.setOpcode(Opcode);
  TmpInst.addOperand(MCOperand::createReg(Reg0));
  TmpInst.addOperand(MCOperand::createReg(Reg1));
  TmpInst.addOperand(MCOperand::createReg(Reg2));
  TmpInst.addOperand(Op3);
  TmpInst.setLoc(IDLoc);
  getStreamer().emitInstruction(TmpInst, *STI);
}

void MipsTargetStreamer::emitRRI(unsigned Opcode, MCRegister Reg0,
                                 MCRegister Reg1, int16_t Imm, SMLoc IDLoc,
                                 const MCSubtargetInfo *STI) {
  emitRRX(Opcode, Reg0, Reg1, MCOperand::createImm(Imm), IDLoc, STI);
}

void MipsTargetStreamer::emitRRIII(unsigned Opcode, MCRegister Reg0,
                                   MCRegister Reg1, int16_t Imm0, int16_t Imm1,
                                   int16_t Imm2, SMLoc IDLoc,
                                   const MCSubtargetInfo *STI) {
  MCInst TmpInst;
  TmpInst.setOpcode(Opcode);
  TmpInst.addOperand(MCOperand::createReg(Reg0));
  TmpInst.addOperand(MCOperand::createReg(Reg1));
  TmpInst.addOperand(MCOperand::createImm(Imm0));
  TmpInst.addOperand(MCOperand::createImm(Imm1));
  TmpInst.addOperand(MCOperand::createImm(Imm2));
  TmpInst.setLoc(IDLoc);
  getStreamer().emitInstruction(TmpInst, *STI);
}

void MipsTargetStreamer::emitAddu(MCRegister DstReg, MCRegister SrcReg,
                                  MCRegister TrgReg, bool Is64Bit,
                                  const MCSubtargetInfo *STI) {
  emitRRR(Is64Bit ? Mips::DADDu : Mips::ADDu, DstReg, SrcReg, TrgReg, SMLoc(),
          STI);
}

void MipsTargetStreamer::emitDSLL(MCRegister DstReg, MCRegister SrcReg,
                                  int16_t ShiftAmount, SMLoc IDLoc,
                                  const MCSubtargetInfo *STI) {
  if (ShiftAmount >= 32) {
    emitRRI(Mips::DSLL32, DstReg, SrcReg, ShiftAmount - 32, IDLoc, STI);
    return;
  }

  emitRRI(Mips::DSLL, DstReg, SrcReg, ShiftAmount, IDLoc, STI);
}

void MipsTargetStreamer::emitEmptyDelaySlot(bool hasShortDelaySlot, SMLoc IDLoc,
                                            const MCSubtargetInfo *STI) {
  // The default case of `nop` is `sll $zero, $zero, 0`.
  unsigned Opc = Mips::SLL;
  if (isMicroMips(STI) && hasShortDelaySlot) {
    Opc = isMips32r6(STI) ? Mips::MOVE16_MMR6 : Mips::MOVE16_MM;
    emitRR(Opc, Mips::ZERO, Mips::ZERO, IDLoc, STI);
    return;
  }

  if (isMicroMips(STI))
    Opc = isMips32r6(STI) ? Mips::SLL_MMR6 : Mips::SLL_MM;

  emitRRI(Opc, Mips::ZERO, Mips::ZERO, 0, IDLoc, STI);
}

void MipsTargetStreamer::emitNop(SMLoc IDLoc, const MCSubtargetInfo *STI) {
  if (isMicroMips(STI))
    emitRR(Mips::MOVE16_MM, Mips::ZERO, Mips::ZERO, IDLoc, STI);
  else
    emitRRI(Mips::SLL, Mips::ZERO, Mips::ZERO, 0, IDLoc, STI);
}

/// Emit the $gp restore operation for .cprestore.
void MipsTargetStreamer::emitGPRestore(int Offset, SMLoc IDLoc,
                                       const MCSubtargetInfo *STI) {
  emitLoadWithImmOffset(Mips::LW, GPReg, Mips::SP, Offset, GPReg, IDLoc, STI);
}

/// Emit a store instruction with an immediate offset.
void MipsTargetStreamer::emitStoreWithImmOffset(
    unsigned Opcode, MCRegister SrcReg, MCRegister BaseReg, int64_t Offset,
    function_ref<unsigned()> GetATReg, SMLoc IDLoc,
    const MCSubtargetInfo *STI) {
  if (isInt<16>(Offset)) {
    emitRRI(Opcode, SrcReg, BaseReg, Offset, IDLoc, STI);
    return;
  }

  // sw $8, offset($8) => lui $at, %hi(offset)
  //                      add $at, $at, $8
  //                      sw $8, %lo(offset)($at)

  MCRegister ATReg = GetATReg();
  if (!ATReg)
    return;

  unsigned LoOffset = Offset & 0x0000ffff;
  unsigned HiOffset = (Offset & 0xffff0000) >> 16;

  // If msb of LoOffset is 1(negative number) we must increment HiOffset
  // to account for the sign-extension of the low part.
  if (LoOffset & 0x8000)
    HiOffset++;

  // Generate the base address in ATReg.
  emitRI(Mips::LUi, ATReg, HiOffset, IDLoc, STI);
  if (BaseReg != Mips::ZERO)
    emitRRR(Mips::ADDu, ATReg, ATReg, BaseReg, IDLoc, STI);
  // Emit the store with the adjusted base and offset.
  emitRRI(Opcode, SrcReg, ATReg, LoOffset, IDLoc, STI);
}

/// Emit a load instruction with an immediate offset. DstReg and TmpReg are
/// permitted to be the same register iff DstReg is distinct from BaseReg and
/// DstReg is a GPR. It is the callers responsibility to identify such cases
/// and pass the appropriate register in TmpReg.
void MipsTargetStreamer::emitLoadWithImmOffset(
    unsigned Opcode, MCRegister DstReg, MCRegister BaseReg, int64_t Offset,
    MCRegister TmpReg, SMLoc IDLoc, const MCSubtargetInfo *STI) {
  if (isInt<16>(Offset)) {
    emitRRI(Opcode, DstReg, BaseReg, Offset, IDLoc, STI);
    return;
  }

  // 1) lw $8, offset($9) => lui $8, %hi(offset)
  //                         add $8, $8, $9
  //                         lw $8, %lo(offset)($9)
  // 2) lw $8, offset($8) => lui $at, %hi(offset)
  //                         add $at, $at, $8
  //                         lw $8, %lo(offset)($at)

  unsigned LoOffset = Offset & 0x0000ffff;
  unsigned HiOffset = (Offset & 0xffff0000) >> 16;

  // If msb of LoOffset is 1(negative number) we must increment HiOffset
  // to account for the sign-extension of the low part.
  if (LoOffset & 0x8000)
    HiOffset++;

  // Generate the base address in TmpReg.
  emitRI(Mips::LUi, TmpReg, HiOffset, IDLoc, STI);
  if (BaseReg != Mips::ZERO)
    emitRRR(Mips::ADDu, TmpReg, TmpReg, BaseReg, IDLoc, STI);
  // Emit the load with the adjusted base and offset.
  emitRRI(Opcode, DstReg, TmpReg, LoOffset, IDLoc, STI);
}

MipsTargetAsmStreamer::MipsTargetAsmStreamer(MCStreamer &S,
                                             formatted_raw_ostream &OS)
    : MipsTargetStreamer(S), OS(OS) {}

void MipsTargetAsmStreamer::emitDTPRel32Value(const MCExpr *Value) {
  auto *MAI = getStreamer().getContext().getAsmInfo();
  OS << "\t.dtprelword\t";
<<<<<<< HEAD
  Value->print(OS, MAI);
=======
  MAI->printExpr(OS, *Value);
>>>>>>> 4084ffcf
  OS << '\n';
}

void MipsTargetAsmStreamer::emitDTPRel64Value(const MCExpr *Value) {
  auto *MAI = getStreamer().getContext().getAsmInfo();
  OS << "\t.dtpreldword\t";
<<<<<<< HEAD
  Value->print(OS, MAI);
=======
  MAI->printExpr(OS, *Value);
>>>>>>> 4084ffcf
  OS << '\n';
}

void MipsTargetAsmStreamer::emitTPRel32Value(const MCExpr *Value) {
  auto *MAI = getStreamer().getContext().getAsmInfo();
  OS << "\t.tprelword\t";
<<<<<<< HEAD
  Value->print(OS, MAI);
=======
  MAI->printExpr(OS, *Value);
>>>>>>> 4084ffcf
  OS << '\n';
}

void MipsTargetAsmStreamer::emitTPRel64Value(const MCExpr *Value) {
  auto *MAI = getStreamer().getContext().getAsmInfo();
  OS << "\t.tpreldword\t";
<<<<<<< HEAD
  Value->print(OS, MAI);
=======
  MAI->printExpr(OS, *Value);
>>>>>>> 4084ffcf
  OS << '\n';
}

void MipsTargetAsmStreamer::emitGPRel32Value(const MCExpr *Value) {
  auto *MAI = getStreamer().getContext().getAsmInfo();
  OS << "\t.gpword\t";
<<<<<<< HEAD
  Value->print(OS, MAI);
=======
  MAI->printExpr(OS, *Value);
>>>>>>> 4084ffcf
  OS << '\n';
}

void MipsTargetAsmStreamer::emitGPRel64Value(const MCExpr *Value) {
  auto *MAI = getStreamer().getContext().getAsmInfo();
  OS << "\t.gpdword\t";
<<<<<<< HEAD
  Value->print(OS, MAI);
=======
  MAI->printExpr(OS, *Value);
>>>>>>> 4084ffcf
  OS << '\n';
}

void MipsTargetAsmStreamer::emitDirectiveSetMicroMips() {
  OS << "\t.set\tmicromips\n";
  forbidModuleDirective();
}

void MipsTargetAsmStreamer::emitDirectiveSetNoMicroMips() {
  OS << "\t.set\tnomicromips\n";
  forbidModuleDirective();
}

void MipsTargetAsmStreamer::emitDirectiveSetMips16() {
  OS << "\t.set\tmips16\n";
  forbidModuleDirective();
}

void MipsTargetAsmStreamer::emitDirectiveSetNoMips16() {
  OS << "\t.set\tnomips16\n";
  MipsTargetStreamer::emitDirectiveSetNoMips16();
}

void MipsTargetAsmStreamer::emitDirectiveSetReorder() {
  OS << "\t.set\treorder\n";
  MipsTargetStreamer::emitDirectiveSetReorder();
}

void MipsTargetAsmStreamer::emitDirectiveSetNoReorder() {
  OS << "\t.set\tnoreorder\n";
  forbidModuleDirective();
}

void MipsTargetAsmStreamer::emitDirectiveSetMacro() {
  OS << "\t.set\tmacro\n";
  MipsTargetStreamer::emitDirectiveSetMacro();
}

void MipsTargetAsmStreamer::emitDirectiveSetNoMacro() {
  OS << "\t.set\tnomacro\n";
  MipsTargetStreamer::emitDirectiveSetNoMacro();
}

void MipsTargetAsmStreamer::emitDirectiveSetMsa() {
  OS << "\t.set\tmsa\n";
  MipsTargetStreamer::emitDirectiveSetMsa();
}

void MipsTargetAsmStreamer::emitDirectiveSetNoMsa() {
  OS << "\t.set\tnomsa\n";
  MipsTargetStreamer::emitDirectiveSetNoMsa();
}

void MipsTargetAsmStreamer::emitDirectiveSetMt() {
  OS << "\t.set\tmt\n";
  MipsTargetStreamer::emitDirectiveSetMt();
}

void MipsTargetAsmStreamer::emitDirectiveSetNoMt() {
  OS << "\t.set\tnomt\n";
  MipsTargetStreamer::emitDirectiveSetNoMt();
}

void MipsTargetAsmStreamer::emitDirectiveSetCRC() {
  OS << "\t.set\tcrc\n";
  MipsTargetStreamer::emitDirectiveSetCRC();
}

void MipsTargetAsmStreamer::emitDirectiveSetNoCRC() {
  OS << "\t.set\tnocrc\n";
  MipsTargetStreamer::emitDirectiveSetNoCRC();
}

void MipsTargetAsmStreamer::emitDirectiveSetVirt() {
  OS << "\t.set\tvirt\n";
  MipsTargetStreamer::emitDirectiveSetVirt();
}

void MipsTargetAsmStreamer::emitDirectiveSetNoVirt() {
  OS << "\t.set\tnovirt\n";
  MipsTargetStreamer::emitDirectiveSetNoVirt();
}

void MipsTargetAsmStreamer::emitDirectiveSetGINV() {
  OS << "\t.set\tginv\n";
  MipsTargetStreamer::emitDirectiveSetGINV();
}

void MipsTargetAsmStreamer::emitDirectiveSetNoGINV() {
  OS << "\t.set\tnoginv\n";
  MipsTargetStreamer::emitDirectiveSetNoGINV();
}

void MipsTargetAsmStreamer::emitDirectiveSetAt() {
  OS << "\t.set\tat\n";
  MipsTargetStreamer::emitDirectiveSetAt();
}

void MipsTargetAsmStreamer::emitDirectiveSetAtWithArg(unsigned RegNo) {
  OS << "\t.set\tat=$" << Twine(RegNo) << "\n";
  MipsTargetStreamer::emitDirectiveSetAtWithArg(RegNo);
}

void MipsTargetAsmStreamer::emitDirectiveSetNoAt() {
  OS << "\t.set\tnoat\n";
  MipsTargetStreamer::emitDirectiveSetNoAt();
}

void MipsTargetAsmStreamer::emitDirectiveEnd(StringRef Name) {
  OS << "\t.end\t" << Name << '\n';
}

void MipsTargetAsmStreamer::emitDirectiveEnt(const MCSymbol &Symbol) {
  OS << "\t.ent\t" << Symbol.getName() << '\n';
}

void MipsTargetAsmStreamer::emitDirectiveAbiCalls() { OS << "\t.abicalls\n"; }

void MipsTargetAsmStreamer::emitDirectiveNaN2008() { OS << "\t.nan\t2008\n"; }

void MipsTargetAsmStreamer::emitDirectiveNaNLegacy() {
  OS << "\t.nan\tlegacy\n";
}

void MipsTargetAsmStreamer::emitDirectiveOptionPic0() {
  OS << "\t.option\tpic0\n";
}

void MipsTargetAsmStreamer::emitDirectiveOptionPic2() {
  OS << "\t.option\tpic2\n";
}

void MipsTargetAsmStreamer::emitDirectiveInsn() {
  MipsTargetStreamer::emitDirectiveInsn();
  OS << "\t.insn\n";
}

void MipsTargetAsmStreamer::emitFrame(MCRegister StackReg, unsigned StackSize,
                                      MCRegister ReturnReg) {
  OS << "\t.frame\t$"
     << StringRef(MipsInstPrinter::getRegisterName(StackReg)).lower() << ","
     << StackSize << ",$"
     << StringRef(MipsInstPrinter::getRegisterName(ReturnReg)).lower() << '\n';
}

void MipsTargetAsmStreamer::emitDirectiveSetArch(StringRef Arch) {
  OS << "\t.set arch=" << Arch << "\n";
  MipsTargetStreamer::emitDirectiveSetArch(Arch);
}

void MipsTargetAsmStreamer::emitDirectiveSetMips0() {
  OS << "\t.set\tmips0\n";
  MipsTargetStreamer::emitDirectiveSetMips0();
}

void MipsTargetAsmStreamer::emitDirectiveSetMips1() {
  OS << "\t.set\tmips1\n";
  MipsTargetStreamer::emitDirectiveSetMips1();
}

void MipsTargetAsmStreamer::emitDirectiveSetMips2() {
  OS << "\t.set\tmips2\n";
  MipsTargetStreamer::emitDirectiveSetMips2();
}

void MipsTargetAsmStreamer::emitDirectiveSetMips3() {
  OS << "\t.set\tmips3\n";
  MipsTargetStreamer::emitDirectiveSetMips3();
}

void MipsTargetAsmStreamer::emitDirectiveSetMips4() {
  OS << "\t.set\tmips4\n";
  MipsTargetStreamer::emitDirectiveSetMips4();
}

void MipsTargetAsmStreamer::emitDirectiveSetMips5() {
  OS << "\t.set\tmips5\n";
  MipsTargetStreamer::emitDirectiveSetMips5();
}

void MipsTargetAsmStreamer::emitDirectiveSetMips32() {
  OS << "\t.set\tmips32\n";
  MipsTargetStreamer::emitDirectiveSetMips32();
}

void MipsTargetAsmStreamer::emitDirectiveSetMips32R2() {
  OS << "\t.set\tmips32r2\n";
  MipsTargetStreamer::emitDirectiveSetMips32R2();
}

void MipsTargetAsmStreamer::emitDirectiveSetMips32R3() {
  OS << "\t.set\tmips32r3\n";
  MipsTargetStreamer::emitDirectiveSetMips32R3();
}

void MipsTargetAsmStreamer::emitDirectiveSetMips32R5() {
  OS << "\t.set\tmips32r5\n";
  MipsTargetStreamer::emitDirectiveSetMips32R5();
}

void MipsTargetAsmStreamer::emitDirectiveSetMips32R6() {
  OS << "\t.set\tmips32r6\n";
  MipsTargetStreamer::emitDirectiveSetMips32R6();
}

void MipsTargetAsmStreamer::emitDirectiveSetMips64() {
  OS << "\t.set\tmips64\n";
  MipsTargetStreamer::emitDirectiveSetMips64();
}

void MipsTargetAsmStreamer::emitDirectiveSetMips64R2() {
  OS << "\t.set\tmips64r2\n";
  MipsTargetStreamer::emitDirectiveSetMips64R2();
}

void MipsTargetAsmStreamer::emitDirectiveSetMips64R3() {
  OS << "\t.set\tmips64r3\n";
  MipsTargetStreamer::emitDirectiveSetMips64R3();
}

void MipsTargetAsmStreamer::emitDirectiveSetMips64R5() {
  OS << "\t.set\tmips64r5\n";
  MipsTargetStreamer::emitDirectiveSetMips64R5();
}

void MipsTargetAsmStreamer::emitDirectiveSetMips64R6() {
  OS << "\t.set\tmips64r6\n";
  MipsTargetStreamer::emitDirectiveSetMips64R6();
}

void MipsTargetAsmStreamer::emitDirectiveSetDsp() {
  OS << "\t.set\tdsp\n";
  MipsTargetStreamer::emitDirectiveSetDsp();
}

void MipsTargetAsmStreamer::emitDirectiveSetDspr2() {
  OS << "\t.set\tdspr2\n";
  MipsTargetStreamer::emitDirectiveSetDspr2();
}

void MipsTargetAsmStreamer::emitDirectiveSetNoDsp() {
  OS << "\t.set\tnodsp\n";
  MipsTargetStreamer::emitDirectiveSetNoDsp();
}

void MipsTargetAsmStreamer::emitDirectiveSetMips3D() {
  OS << "\t.set\tmips3d\n";
  MipsTargetStreamer::emitDirectiveSetMips3D();
}

void MipsTargetAsmStreamer::emitDirectiveSetNoMips3D() {
  OS << "\t.set\tnomips3d\n";
  MipsTargetStreamer::emitDirectiveSetNoMips3D();
}

void MipsTargetAsmStreamer::emitDirectiveSetPop() {
  OS << "\t.set\tpop\n";
  MipsTargetStreamer::emitDirectiveSetPop();
}

void MipsTargetAsmStreamer::emitDirectiveSetPush() {
 OS << "\t.set\tpush\n";
 MipsTargetStreamer::emitDirectiveSetPush();
}

void MipsTargetAsmStreamer::emitDirectiveSetSoftFloat() {
  OS << "\t.set\tsoftfloat\n";
  MipsTargetStreamer::emitDirectiveSetSoftFloat();
}

void MipsTargetAsmStreamer::emitDirectiveSetHardFloat() {
  OS << "\t.set\thardfloat\n";
  MipsTargetStreamer::emitDirectiveSetHardFloat();
}

// Print a 32 bit hex number with all numbers.
static void printHex32(unsigned Value, raw_ostream &OS) {
  OS << "0x";
  for (int i = 7; i >= 0; i--)
    OS.write_hex((Value & (0xF << (i * 4))) >> (i * 4));
}

void MipsTargetAsmStreamer::emitMask(unsigned CPUBitmask,
                                     int CPUTopSavedRegOff) {
  OS << "\t.mask \t";
  printHex32(CPUBitmask, OS);
  OS << ',' << CPUTopSavedRegOff << '\n';
}

void MipsTargetAsmStreamer::emitFMask(unsigned FPUBitmask,
                                      int FPUTopSavedRegOff) {
  OS << "\t.fmask\t";
  printHex32(FPUBitmask, OS);
  OS << "," << FPUTopSavedRegOff << '\n';
}

void MipsTargetAsmStreamer::emitDirectiveCpAdd(unsigned RegNo) {
  OS << "\t.cpadd\t$"
     << StringRef(MipsInstPrinter::getRegisterName(RegNo)).lower() << "\n";
  forbidModuleDirective();
}

void MipsTargetAsmStreamer::emitDirectiveCpLoad(unsigned RegNo) {
  OS << "\t.cpload\t$"
     << StringRef(MipsInstPrinter::getRegisterName(RegNo)).lower() << "\n";
  forbidModuleDirective();
}

void MipsTargetAsmStreamer::emitDirectiveCpLocal(unsigned RegNo) {
  OS << "\t.cplocal\t$"
     << StringRef(MipsInstPrinter::getRegisterName(RegNo)).lower() << "\n";
  MipsTargetStreamer::emitDirectiveCpLocal(RegNo);
}

bool MipsTargetAsmStreamer::emitDirectiveCpRestore(
    int Offset, function_ref<unsigned()> GetATReg, SMLoc IDLoc,
    const MCSubtargetInfo *STI) {
  MipsTargetStreamer::emitDirectiveCpRestore(Offset, GetATReg, IDLoc, STI);
  OS << "\t.cprestore\t" << Offset << "\n";
  return true;
}

void MipsTargetAsmStreamer::emitDirectiveCpsetup(unsigned RegNo,
                                                 int RegOrOffset,
                                                 const MCSymbol &Sym,
                                                 bool IsReg) {
  OS << "\t.cpsetup\t$"
     << StringRef(MipsInstPrinter::getRegisterName(RegNo)).lower() << ", ";

  if (IsReg)
    OS << "$"
       << StringRef(MipsInstPrinter::getRegisterName(RegOrOffset)).lower();
  else
    OS << RegOrOffset;

  OS << ", ";

  OS << Sym.getName();
  forbidModuleDirective();
}

void MipsTargetAsmStreamer::emitDirectiveCpreturn(unsigned SaveLocation,
                                                  bool SaveLocationIsRegister) {
  OS << "\t.cpreturn";
  forbidModuleDirective();
}

void MipsTargetAsmStreamer::emitDirectiveModuleFP() {
  MipsABIFlagsSection::FpABIKind FpABI = ABIFlagsSection.getFpABI();
  if (FpABI == MipsABIFlagsSection::FpABIKind::SOFT)
    OS << "\t.module\tsoftfloat\n";
  else
    OS << "\t.module\tfp=" << ABIFlagsSection.getFpABIString(FpABI) << "\n";
}

void MipsTargetAsmStreamer::emitDirectiveSetFp(
    MipsABIFlagsSection::FpABIKind Value) {
  MipsTargetStreamer::emitDirectiveSetFp(Value);

  OS << "\t.set\tfp=";
  OS << ABIFlagsSection.getFpABIString(Value) << "\n";
}

void MipsTargetAsmStreamer::emitDirectiveModuleOddSPReg() {
  MipsTargetStreamer::emitDirectiveModuleOddSPReg();

  OS << "\t.module\t" << (ABIFlagsSection.OddSPReg ? "" : "no") << "oddspreg\n";
}

void MipsTargetAsmStreamer::emitDirectiveSetOddSPReg() {
  MipsTargetStreamer::emitDirectiveSetOddSPReg();
  OS << "\t.set\toddspreg\n";
}

void MipsTargetAsmStreamer::emitDirectiveSetNoOddSPReg() {
  MipsTargetStreamer::emitDirectiveSetNoOddSPReg();
  OS << "\t.set\tnooddspreg\n";
}

void MipsTargetAsmStreamer::emitDirectiveModuleSoftFloat() {
  OS << "\t.module\tsoftfloat\n";
}

void MipsTargetAsmStreamer::emitDirectiveModuleHardFloat() {
  OS << "\t.module\thardfloat\n";
}

void MipsTargetAsmStreamer::emitDirectiveModuleMT() {
  OS << "\t.module\tmt\n";
}

void MipsTargetAsmStreamer::emitDirectiveModuleCRC() {
  OS << "\t.module\tcrc\n";
}

void MipsTargetAsmStreamer::emitDirectiveModuleNoCRC() {
  OS << "\t.module\tnocrc\n";
}

void MipsTargetAsmStreamer::emitDirectiveModuleVirt() {
  OS << "\t.module\tvirt\n";
}

void MipsTargetAsmStreamer::emitDirectiveModuleNoVirt() {
  OS << "\t.module\tnovirt\n";
}

void MipsTargetAsmStreamer::emitDirectiveModuleGINV() {
  OS << "\t.module\tginv\n";
}

void MipsTargetAsmStreamer::emitDirectiveModuleNoGINV() {
  OS << "\t.module\tnoginv\n";
}

// This part is for ELF object output.
MipsTargetELFStreamer::MipsTargetELFStreamer(MCStreamer &S,
                                             const MCSubtargetInfo &STI)
    : MipsTargetStreamer(S), MicroMipsEnabled(false), STI(STI) {
  MCAssembler &MCA = getStreamer().getAssembler();
  ELFObjectWriter &W = getStreamer().getWriter();

  // It's possible that MCObjectFileInfo isn't fully initialized at this point
  // due to an initialization order problem where CodeGenTargetMachineImpl
  // creates the target streamer before TargetLoweringObjectFile calls
  // InitializeMCObjectFileInfo. There doesn't seem to be a single place that
  // covers all cases so this statement covers most cases and direct object
  // emission must call setPic() once MCObjectFileInfo has been initialized. The
  // cases we don't handle here are covered by MipsAsmPrinter.
  Pic = MCA.getContext().getObjectFileInfo()->isPositionIndependent();

  const FeatureBitset &Features = STI.getFeatureBits();

  // Set the header flags that we can in the constructor.
  // FIXME: This is a fairly terrible hack. We set the rest
  // of these in the destructor. The problem here is two-fold:
  //
  // a: Some of the eflags can be set/reset by directives.
  // b: There aren't any usage paths that initialize the ABI
  //    pointer until after we initialize either an assembler
  //    or the target machine.
  // We can fix this by making the target streamer construct
  // the ABI, but this is fraught with wide ranging dependency
  // issues as well.
  unsigned EFlags = W.getELFHeaderEFlags();

  // FIXME: Fix a dependency issue by instantiating the ABI object to some
  // default based off the triple. The triple doesn't describe the target
  // fully, but any external user of the API that uses the MCTargetStreamer
  // would otherwise crash on assertion failure.

  ABI = MipsABIInfo(
      STI.getTargetTriple().getArch() == Triple::ArchType::mipsel ||
              STI.getTargetTriple().getArch() == Triple::ArchType::mips
          ? MipsABIInfo::O32()
          : MipsABIInfo::N64());

  // Architecture
  if (Features[Mips::FeatureMips64r6])
    EFlags |= ELF::EF_MIPS_ARCH_64R6;
  else if (Features[Mips::FeatureMips64r2] ||
           Features[Mips::FeatureMips64r3] ||
           Features[Mips::FeatureMips64r5])
    EFlags |= ELF::EF_MIPS_ARCH_64R2;
  else if (Features[Mips::FeatureMips64])
    EFlags |= ELF::EF_MIPS_ARCH_64;
  else if (Features[Mips::FeatureMips5])
    EFlags |= ELF::EF_MIPS_ARCH_5;
  else if (Features[Mips::FeatureMips4])
    EFlags |= ELF::EF_MIPS_ARCH_4;
  else if (Features[Mips::FeatureMips3])
    EFlags |= ELF::EF_MIPS_ARCH_3;
  else if (Features[Mips::FeatureMips32r6])
    EFlags |= ELF::EF_MIPS_ARCH_32R6;
  else if (Features[Mips::FeatureMips32r2] ||
           Features[Mips::FeatureMips32r3] ||
           Features[Mips::FeatureMips32r5])
    EFlags |= ELF::EF_MIPS_ARCH_32R2;
  else if (Features[Mips::FeatureMips32])
    EFlags |= ELF::EF_MIPS_ARCH_32;
  else if (Features[Mips::FeatureMips2])
    EFlags |= ELF::EF_MIPS_ARCH_2;
  else
    EFlags |= ELF::EF_MIPS_ARCH_1;

  // Machine
  if (Features[Mips::FeatureCnMips])
    EFlags |= ELF::EF_MIPS_MACH_OCTEON;

  // Other options.
  if (Features[Mips::FeatureNaN2008])
    EFlags |= ELF::EF_MIPS_NAN2008;

  W.setELFHeaderEFlags(EFlags);
}

void MipsTargetELFStreamer::emitLabel(MCSymbol *S) {
  auto *Symbol = cast<MCSymbolELF>(S);
  getStreamer().getAssembler().registerSymbol(*Symbol);
  uint8_t Type = Symbol->getType();
  if (Type != ELF::STT_FUNC)
    return;

  if (isMicroMipsEnabled())
    Symbol->setOther(ELF::STO_MIPS_MICROMIPS);
}

void MipsTargetELFStreamer::finish() {
  MCAssembler &MCA = getStreamer().getAssembler();
  ELFObjectWriter &W = getStreamer().getWriter();
  const MCObjectFileInfo &OFI = *MCA.getContext().getObjectFileInfo();
  MCELFStreamer &S = getStreamer();

  // .bss, .text and .data are always at least 16-byte aligned.
  MCSection &TextSection = *OFI.getTextSection();
  S.switchSection(&TextSection);
  MCSection &DataSection = *OFI.getDataSection();
  S.switchSection(&DataSection);
  MCSection &BSSSection = *OFI.getBSSSection();
  S.switchSection(&BSSSection);

  TextSection.ensureMinAlignment(Align(16));
  DataSection.ensureMinAlignment(Align(16));
  BSSSection.ensureMinAlignment(Align(16));

  if (RoundSectionSizes) {
    // Make sections sizes a multiple of the alignment. This is useful for
    // verifying the output of IAS against the output of other assemblers but
    // it's not necessary to produce a correct object and increases section
    // size.
    for (MCSection &Sec : MCA) {
      MCSectionELF &Section = static_cast<MCSectionELF &>(Sec);

      Align Alignment = Section.getAlign();
      S.switchSection(&Section);
      if (Section.useCodeAlign())
        S.emitCodeAlignment(Alignment, &STI, Alignment.value());
      else
        S.emitValueToAlignment(Alignment, 0, 1, Alignment.value());
    }
  }

  const FeatureBitset &Features = STI.getFeatureBits();

  // Update e_header flags. See the FIXME and comment above in
  // the constructor for a full rundown on this.
  unsigned EFlags = W.getELFHeaderEFlags();

  // ABI
  // N64 does not require any ABI bits.
  if (getABI().IsO32())
    EFlags |= ELF::EF_MIPS_ABI_O32;
  else if (getABI().IsN32())
    EFlags |= ELF::EF_MIPS_ABI2;

  if (Features[Mips::FeatureGP64Bit]) {
    if (getABI().IsO32())
      EFlags |= ELF::EF_MIPS_32BITMODE; /* Compatibility Mode */
  } else if (Features[Mips::FeatureMips64r2] || Features[Mips::FeatureMips64])
    EFlags |= ELF::EF_MIPS_32BITMODE;

  // -mplt is not implemented but we should act as if it was
  // given.
  if (!Features[Mips::FeatureNoABICalls])
    EFlags |= ELF::EF_MIPS_CPIC;

  if (Pic)
    EFlags |= ELF::EF_MIPS_PIC | ELF::EF_MIPS_CPIC;

  W.setELFHeaderEFlags(EFlags);

  // Emit all the option records.
  // At the moment we are only emitting .Mips.options (ODK_REGINFO) and
  // .reginfo.
  MipsELFStreamer &MEF = static_cast<MipsELFStreamer &>(Streamer);
  MEF.EmitMipsOptionRecords();

  emitMipsAbiFlags();
}

void MipsTargetELFStreamer::emitAssignment(MCSymbol *S, const MCExpr *Value) {
  auto *Symbol = cast<MCSymbolELF>(S);
  // If on rhs is micromips symbol then mark Symbol as microMips.
  if (Value->getKind() != MCExpr::SymbolRef)
    return;
  const auto &RhsSym = cast<MCSymbolELF>(
      static_cast<const MCSymbolRefExpr *>(Value)->getSymbol());

  if (!(RhsSym.getOther() & ELF::STO_MIPS_MICROMIPS))
    return;

  Symbol->setOther(ELF::STO_MIPS_MICROMIPS);
}

MCELFStreamer &MipsTargetELFStreamer::getStreamer() {
  return static_cast<MCELFStreamer &>(Streamer);
}

void MipsTargetELFStreamer::emitGPRel32Value(const MCExpr *Value) {
  MCDataFragment *DF = getStreamer().getOrCreateDataFragment();
  DF->getFixups().push_back(MCFixup::create(
      DF->getContents().size(), Value, MCFixupKind(Mips::fixup_Mips_GPREL32)));
  DF->appendContents(4, 0);
}

void MipsTargetELFStreamer::emitGPRel64Value(const MCExpr *Value) {
  MCDataFragment *DF = getStreamer().getOrCreateDataFragment();
  DF->getFixups().push_back(MCFixup::create(
      DF->getContents().size(), Value, MCFixupKind(Mips::fixup_Mips_GPREL32)));
  DF->appendContents(8, 0);
}

void MipsTargetELFStreamer::emitDTPRel32Value(const MCExpr *Value) {
  MCDataFragment *DF = getStreamer().getOrCreateDataFragment();
  DF->getFixups().push_back(MCFixup::create(
      DF->getContents().size(), Value, MCFixupKind(Mips::fixup_Mips_DTPREL32)));
  DF->appendContents(4, 0);
}

void MipsTargetELFStreamer::emitDTPRel64Value(const MCExpr *Value) {
  MCDataFragment *DF = getStreamer().getOrCreateDataFragment();
  DF->getFixups().push_back(MCFixup::create(
      DF->getContents().size(), Value, MCFixupKind(Mips::fixup_Mips_DTPREL64)));
  DF->appendContents(8, 0);
}

void MipsTargetELFStreamer::emitTPRel32Value(const MCExpr *Value) {
  MCDataFragment *DF = getStreamer().getOrCreateDataFragment();
  DF->getFixups().push_back(MCFixup::create(
      DF->getContents().size(), Value, MCFixupKind(Mips::fixup_Mips_TPREL32)));
  DF->appendContents(4, 0);
}

void MipsTargetELFStreamer::emitTPRel64Value(const MCExpr *Value) {
  MCDataFragment *DF = getStreamer().getOrCreateDataFragment();
  DF->getFixups().push_back(MCFixup::create(
      DF->getContents().size(), Value, MCFixupKind(Mips::fixup_Mips_TPREL64)));
  DF->appendContents(8, 0);
}

void MipsTargetELFStreamer::emitDirectiveSetMicroMips() {
  MicroMipsEnabled = true;
  forbidModuleDirective();
}

void MipsTargetELFStreamer::emitDirectiveSetNoMicroMips() {
  MicroMipsEnabled = false;
  forbidModuleDirective();
}

void MipsTargetELFStreamer::setUsesMicroMips() {
  ELFObjectWriter &W = getStreamer().getWriter();
  unsigned Flags = W.getELFHeaderEFlags();
  Flags |= ELF::EF_MIPS_MICROMIPS;
  W.setELFHeaderEFlags(Flags);
}

void MipsTargetELFStreamer::emitDirectiveSetMips16() {
  ELFObjectWriter &W = getStreamer().getWriter();
  unsigned Flags = W.getELFHeaderEFlags();
  Flags |= ELF::EF_MIPS_ARCH_ASE_M16;
  W.setELFHeaderEFlags(Flags);
  forbidModuleDirective();
}

void MipsTargetELFStreamer::emitDirectiveSetNoReorder() {
  ELFObjectWriter &W = getStreamer().getWriter();
  unsigned Flags = W.getELFHeaderEFlags();
  Flags |= ELF::EF_MIPS_NOREORDER;
  W.setELFHeaderEFlags(Flags);
  forbidModuleDirective();
}

void MipsTargetELFStreamer::emitDirectiveEnd(StringRef Name) {
  MCAssembler &MCA = getStreamer().getAssembler();
  MCContext &Context = MCA.getContext();
  MCStreamer &OS = getStreamer();

  OS.pushSection();
  MCSectionELF *Sec = Context.getELFSection(".pdr", ELF::SHT_PROGBITS, 0);
  OS.switchSection(Sec);
  Sec->setAlignment(Align(4));

  MCSymbol *Sym = Context.getOrCreateSymbol(Name);
  const auto *ExprRef = MCSymbolRefExpr::create(Sym, Context);
  OS.emitValueImpl(ExprRef, 4);

  OS.emitIntValue(GPRInfoSet ? GPRBitMask : 0, 4); // reg_mask
  OS.emitIntValue(GPRInfoSet ? GPROffset : 0, 4);  // reg_offset

  OS.emitIntValue(FPRInfoSet ? FPRBitMask : 0, 4); // fpreg_mask
  OS.emitIntValue(FPRInfoSet ? FPROffset : 0, 4);  // fpreg_offset

  OS.emitIntValue(FrameInfoSet ? FrameOffset : 0, 4); // frame_offset
  OS.emitIntValue(FrameInfoSet ? FrameReg : 0, 4);    // frame_reg
  OS.emitIntValue(FrameInfoSet ? ReturnReg : 0, 4);   // return_reg

  // The .end directive marks the end of a procedure. Invalidate
  // the information gathered up until this point.
  GPRInfoSet = FPRInfoSet = FrameInfoSet = false;

  OS.popSection();

  // .end also implicitly sets the size.
  MCSymbol *CurPCSym = Context.createTempSymbol();
  OS.emitLabel(CurPCSym);
  const MCExpr *Size = MCBinaryExpr::createSub(
      MCSymbolRefExpr::create(CurPCSym, Context), ExprRef, Context);

  // The ELFObjectWriter can determine the absolute size as it has access to
  // the layout information of the assembly file, so a size expression rather
  // than an absolute value is ok here.
  static_cast<MCSymbolELF *>(Sym)->setSize(Size);
}

void MipsTargetELFStreamer::emitDirectiveEnt(const MCSymbol &Symbol) {
  GPRInfoSet = FPRInfoSet = FrameInfoSet = false;

  // .ent also acts like an implicit '.type symbol, STT_FUNC'
  static_cast<const MCSymbolELF &>(Symbol).setType(ELF::STT_FUNC);
}

void MipsTargetELFStreamer::emitDirectiveAbiCalls() {
  ELFObjectWriter &W = getStreamer().getWriter();
  unsigned Flags = W.getELFHeaderEFlags();
  Flags |= ELF::EF_MIPS_CPIC | ELF::EF_MIPS_PIC;
  W.setELFHeaderEFlags(Flags);
}

void MipsTargetELFStreamer::emitDirectiveNaN2008() {
  ELFObjectWriter &W = getStreamer().getWriter();
  unsigned Flags = W.getELFHeaderEFlags();
  Flags |= ELF::EF_MIPS_NAN2008;
  W.setELFHeaderEFlags(Flags);
}

void MipsTargetELFStreamer::emitDirectiveNaNLegacy() {
  ELFObjectWriter &W = getStreamer().getWriter();
  unsigned Flags = W.getELFHeaderEFlags();
  Flags &= ~ELF::EF_MIPS_NAN2008;
  W.setELFHeaderEFlags(Flags);
}

void MipsTargetELFStreamer::emitDirectiveOptionPic0() {
  ELFObjectWriter &W = getStreamer().getWriter();
  unsigned Flags = W.getELFHeaderEFlags();
  // This option overrides other PIC options like -KPIC.
  Pic = false;
  Flags &= ~ELF::EF_MIPS_PIC;
  W.setELFHeaderEFlags(Flags);
}

void MipsTargetELFStreamer::emitDirectiveOptionPic2() {
  ELFObjectWriter &W = getStreamer().getWriter();
  unsigned Flags = W.getELFHeaderEFlags();
  Pic = true;
  // NOTE: We are following the GAS behaviour here which means the directive
  // 'pic2' also sets the CPIC bit in the ELF header. This is different from
  // what is stated in the SYSV ABI which consider the bits EF_MIPS_PIC and
  // EF_MIPS_CPIC to be mutually exclusive.
  Flags |= ELF::EF_MIPS_PIC | ELF::EF_MIPS_CPIC;
  W.setELFHeaderEFlags(Flags);
}

void MipsTargetELFStreamer::emitDirectiveInsn() {
  MipsTargetStreamer::emitDirectiveInsn();
  MipsELFStreamer &MEF = static_cast<MipsELFStreamer &>(Streamer);
  MEF.createPendingLabelRelocs();
}

void MipsTargetELFStreamer::emitFrame(MCRegister StackReg, unsigned StackSize,
                                      MCRegister ReturnReg_) {
  MCContext &Context = getStreamer().getAssembler().getContext();
  const MCRegisterInfo *RegInfo = Context.getRegisterInfo();

  FrameInfoSet = true;
  FrameReg = RegInfo->getEncodingValue(StackReg);
  FrameOffset = StackSize;
  ReturnReg = RegInfo->getEncodingValue(ReturnReg_);
}

void MipsTargetELFStreamer::emitMask(unsigned CPUBitmask,
                                     int CPUTopSavedRegOff) {
  GPRInfoSet = true;
  GPRBitMask = CPUBitmask;
  GPROffset = CPUTopSavedRegOff;
}

void MipsTargetELFStreamer::emitFMask(unsigned FPUBitmask,
                                      int FPUTopSavedRegOff) {
  FPRInfoSet = true;
  FPRBitMask = FPUBitmask;
  FPROffset = FPUTopSavedRegOff;
}

void MipsTargetELFStreamer::emitDirectiveCpAdd(unsigned RegNo) {
  // .cpadd $reg
  // This directive inserts code to add $gp to the argument's register
  // when support for position independent code is enabled.
  if (!Pic)
    return;

  emitAddu(RegNo, RegNo, GPReg, getABI().IsN64(), &STI);
  forbidModuleDirective();
}

void MipsTargetELFStreamer::emitDirectiveCpLoad(unsigned RegNo) {
  // .cpload $reg
  // This directive expands to:
  // lui   $gp, %hi(_gp_disp)
  // addui $gp, $gp, %lo(_gp_disp)
  // addu  $gp, $gp, $reg
  // when support for position independent code is enabled.
  if (!Pic || (getABI().IsN32() || getABI().IsN64()))
    return;

  // There's a GNU extension controlled by -mno-shared that allows
  // locally-binding symbols to be accessed using absolute addresses.
  // This is currently not supported. When supported -mno-shared makes
  // .cpload expand to:
  //   lui     $gp, %hi(__gnu_local_gp)
  //   addiu   $gp, $gp, %lo(__gnu_local_gp)

  StringRef SymName("_gp_disp");
  MCAssembler &MCA = getStreamer().getAssembler();
  MCSymbol *GP_Disp = MCA.getContext().getOrCreateSymbol(SymName);
  MCA.registerSymbol(*GP_Disp);

  MCInst TmpInst;
  TmpInst.setOpcode(Mips::LUi);
  TmpInst.addOperand(MCOperand::createReg(GPReg));
<<<<<<< HEAD
  const MCExpr *HiSym = MipsMCExpr::create(
      MipsMCExpr::MEK_HI, MCSymbolRefExpr::create(GP_Disp, MCA.getContext()),
      MCA.getContext());
=======
  auto *HiSym = MCSpecifierExpr::create(GP_Disp, Mips::S_HI, MCA.getContext());
>>>>>>> 4084ffcf
  TmpInst.addOperand(MCOperand::createExpr(HiSym));
  getStreamer().emitInstruction(TmpInst, STI);

  TmpInst.clear();

  TmpInst.setOpcode(Mips::ADDiu);
  TmpInst.addOperand(MCOperand::createReg(GPReg));
  TmpInst.addOperand(MCOperand::createReg(GPReg));
<<<<<<< HEAD
  const MCExpr *LoSym = MipsMCExpr::create(
      MipsMCExpr::MEK_LO, MCSymbolRefExpr::create(GP_Disp, MCA.getContext()),
      MCA.getContext());
=======
  auto *LoSym = MCSpecifierExpr::create(GP_Disp, Mips::S_LO, MCA.getContext());
>>>>>>> 4084ffcf
  TmpInst.addOperand(MCOperand::createExpr(LoSym));
  getStreamer().emitInstruction(TmpInst, STI);

  TmpInst.clear();

  TmpInst.setOpcode(Mips::ADDu);
  TmpInst.addOperand(MCOperand::createReg(GPReg));
  TmpInst.addOperand(MCOperand::createReg(GPReg));
  TmpInst.addOperand(MCOperand::createReg(RegNo));
  getStreamer().emitInstruction(TmpInst, STI);

  forbidModuleDirective();
}

void MipsTargetELFStreamer::emitDirectiveCpLocal(unsigned RegNo) {
  if (Pic)
    MipsTargetStreamer::emitDirectiveCpLocal(RegNo);
}

bool MipsTargetELFStreamer::emitDirectiveCpRestore(
    int Offset, function_ref<unsigned()> GetATReg, SMLoc IDLoc,
    const MCSubtargetInfo *STI) {
  MipsTargetStreamer::emitDirectiveCpRestore(Offset, GetATReg, IDLoc, STI);
  // .cprestore offset
  // When PIC mode is enabled and the O32 ABI is used, this directive expands
  // to:
  //    sw $gp, offset($sp)
  // and adds a corresponding LW after every JAL.

  // Note that .cprestore is ignored if used with the N32 and N64 ABIs or if it
  // is used in non-PIC mode.
  if (!Pic || (getABI().IsN32() || getABI().IsN64()))
    return true;

  // Store the $gp on the stack.
  emitStoreWithImmOffset(Mips::SW, GPReg, Mips::SP, Offset, GetATReg, IDLoc,
                         STI);
  return true;
}

void MipsTargetELFStreamer::emitDirectiveCpsetup(unsigned RegNo,
                                                 int RegOrOffset,
                                                 const MCSymbol &Sym,
                                                 bool IsReg) {
  // Only N32 and N64 emit anything for .cpsetup iff PIC is set.
  if (!Pic || !(getABI().IsN32() || getABI().IsN64()))
    return;

  forbidModuleDirective();

  MCAssembler &MCA = getStreamer().getAssembler();
  MCInst Inst;

  // Either store the old $gp in a register or on the stack
  if (IsReg) {
    // move $save, $gpreg
    emitRRR(Mips::OR64, RegOrOffset, GPReg, Mips::ZERO, SMLoc(), &STI);
  } else {
    // sd $gpreg, offset($sp)
    emitRRI(Mips::SD, GPReg, Mips::SP, RegOrOffset, SMLoc(), &STI);
  }

  auto *HiExpr =
      Mips::createGpOff(MCSymbolRefExpr::create(&Sym, MCA.getContext()),
                        Mips::S_HI, MCA.getContext());
  auto *LoExpr =
      Mips::createGpOff(MCSymbolRefExpr::create(&Sym, MCA.getContext()),
                        Mips::S_LO, MCA.getContext());

  // lui $gp, %hi(%neg(%gp_rel(funcSym)))
  emitRX(Mips::LUi, GPReg, MCOperand::createExpr(HiExpr), SMLoc(), &STI);

  // addiu  $gp, $gp, %lo(%neg(%gp_rel(funcSym)))
  emitRRX(Mips::ADDiu, GPReg, GPReg, MCOperand::createExpr(LoExpr), SMLoc(),
          &STI);

  // (d)addu  $gp, $gp, $funcreg
  if (getABI().IsN32())
    emitRRR(Mips::ADDu, GPReg, GPReg, RegNo, SMLoc(), &STI);
  else
    emitRRR(Mips::DADDu, GPReg, GPReg, RegNo, SMLoc(), &STI);
}

void MipsTargetELFStreamer::emitDirectiveCpreturn(unsigned SaveLocation,
                                                  bool SaveLocationIsRegister) {
  // Only N32 and N64 emit anything for .cpreturn iff PIC is set.
  if (!Pic || !(getABI().IsN32() || getABI().IsN64()))
    return;

  MCInst Inst;
  // Either restore the old $gp from a register or on the stack
  if (SaveLocationIsRegister) {
    Inst.setOpcode(Mips::OR);
    Inst.addOperand(MCOperand::createReg(GPReg));
    Inst.addOperand(MCOperand::createReg(SaveLocation));
    Inst.addOperand(MCOperand::createReg(Mips::ZERO));
  } else {
    Inst.setOpcode(Mips::LD);
    Inst.addOperand(MCOperand::createReg(GPReg));
    Inst.addOperand(MCOperand::createReg(Mips::SP));
    Inst.addOperand(MCOperand::createImm(SaveLocation));
  }
  getStreamer().emitInstruction(Inst, STI);

  forbidModuleDirective();
}

void MipsTargetELFStreamer::emitMipsAbiFlags() {
  MCAssembler &MCA = getStreamer().getAssembler();
  MCContext &Context = MCA.getContext();
  MCStreamer &OS = getStreamer();
  MCSectionELF *Sec = Context.getELFSection(
      ".MIPS.abiflags", ELF::SHT_MIPS_ABIFLAGS, ELF::SHF_ALLOC, 24);
  OS.switchSection(Sec);
  Sec->setAlignment(Align(8));

  OS << ABIFlagsSection;
}<|MERGE_RESOLUTION|>--- conflicted
+++ resolved
@@ -12,10 +12,7 @@
 
 #include "MipsTargetStreamer.h"
 #include "MCTargetDesc/MipsABIInfo.h"
-<<<<<<< HEAD
-=======
 #include "MCTargetDesc/MipsMCAsmInfo.h"
->>>>>>> 4084ffcf
 #include "MipsBaseInfo.h"
 #include "MipsELFStreamer.h"
 #include "MipsInstPrinter.h"
@@ -401,66 +398,42 @@
 void MipsTargetAsmStreamer::emitDTPRel32Value(const MCExpr *Value) {
   auto *MAI = getStreamer().getContext().getAsmInfo();
   OS << "\t.dtprelword\t";
-<<<<<<< HEAD
-  Value->print(OS, MAI);
-=======
   MAI->printExpr(OS, *Value);
->>>>>>> 4084ffcf
   OS << '\n';
 }
 
 void MipsTargetAsmStreamer::emitDTPRel64Value(const MCExpr *Value) {
   auto *MAI = getStreamer().getContext().getAsmInfo();
   OS << "\t.dtpreldword\t";
-<<<<<<< HEAD
-  Value->print(OS, MAI);
-=======
   MAI->printExpr(OS, *Value);
->>>>>>> 4084ffcf
   OS << '\n';
 }
 
 void MipsTargetAsmStreamer::emitTPRel32Value(const MCExpr *Value) {
   auto *MAI = getStreamer().getContext().getAsmInfo();
   OS << "\t.tprelword\t";
-<<<<<<< HEAD
-  Value->print(OS, MAI);
-=======
   MAI->printExpr(OS, *Value);
->>>>>>> 4084ffcf
   OS << '\n';
 }
 
 void MipsTargetAsmStreamer::emitTPRel64Value(const MCExpr *Value) {
   auto *MAI = getStreamer().getContext().getAsmInfo();
   OS << "\t.tpreldword\t";
-<<<<<<< HEAD
-  Value->print(OS, MAI);
-=======
   MAI->printExpr(OS, *Value);
->>>>>>> 4084ffcf
   OS << '\n';
 }
 
 void MipsTargetAsmStreamer::emitGPRel32Value(const MCExpr *Value) {
   auto *MAI = getStreamer().getContext().getAsmInfo();
   OS << "\t.gpword\t";
-<<<<<<< HEAD
-  Value->print(OS, MAI);
-=======
   MAI->printExpr(OS, *Value);
->>>>>>> 4084ffcf
   OS << '\n';
 }
 
 void MipsTargetAsmStreamer::emitGPRel64Value(const MCExpr *Value) {
   auto *MAI = getStreamer().getContext().getAsmInfo();
   OS << "\t.gpdword\t";
-<<<<<<< HEAD
-  Value->print(OS, MAI);
-=======
   MAI->printExpr(OS, *Value);
->>>>>>> 4084ffcf
   OS << '\n';
 }
 
@@ -1292,13 +1265,7 @@
   MCInst TmpInst;
   TmpInst.setOpcode(Mips::LUi);
   TmpInst.addOperand(MCOperand::createReg(GPReg));
-<<<<<<< HEAD
-  const MCExpr *HiSym = MipsMCExpr::create(
-      MipsMCExpr::MEK_HI, MCSymbolRefExpr::create(GP_Disp, MCA.getContext()),
-      MCA.getContext());
-=======
   auto *HiSym = MCSpecifierExpr::create(GP_Disp, Mips::S_HI, MCA.getContext());
->>>>>>> 4084ffcf
   TmpInst.addOperand(MCOperand::createExpr(HiSym));
   getStreamer().emitInstruction(TmpInst, STI);
 
@@ -1307,13 +1274,7 @@
   TmpInst.setOpcode(Mips::ADDiu);
   TmpInst.addOperand(MCOperand::createReg(GPReg));
   TmpInst.addOperand(MCOperand::createReg(GPReg));
-<<<<<<< HEAD
-  const MCExpr *LoSym = MipsMCExpr::create(
-      MipsMCExpr::MEK_LO, MCSymbolRefExpr::create(GP_Disp, MCA.getContext()),
-      MCA.getContext());
-=======
   auto *LoSym = MCSpecifierExpr::create(GP_Disp, Mips::S_LO, MCA.getContext());
->>>>>>> 4084ffcf
   TmpInst.addOperand(MCOperand::createExpr(LoSym));
   getStreamer().emitInstruction(TmpInst, STI);
 
