//===- lib/MC/ARMELFStreamer.cpp - ELF Object Output for ARM --------------===//
//
// Part of the LLVM Project, under the Apache License v2.0 with LLVM Exceptions.
// See https://llvm.org/LICENSE.txt for license information.
// SPDX-License-Identifier: Apache-2.0 WITH LLVM-exception
//
//===----------------------------------------------------------------------===//
//
// This file assembles .s files and emits ARM ELF .o object files. Different
// from generic ELF streamer in emitting mapping symbols ($a, $t and $d) to
// delimit regions of data and code.
//
//===----------------------------------------------------------------------===//

#include "ARMMCTargetDesc.h"
#include "ARMUnwindOpAsm.h"
<<<<<<< HEAD
#include "MCTargetDesc/ARMMCExpr.h"
=======
#include "MCTargetDesc/ARMMCAsmInfo.h"
>>>>>>> 4084ffcf
#include "Utils/ARMBaseInfo.h"
#include "llvm/ADT/DenseMap.h"
#include "llvm/ADT/SmallString.h"
#include "llvm/ADT/SmallVector.h"
#include "llvm/ADT/StringExtras.h"
#include "llvm/ADT/StringRef.h"
#include "llvm/ADT/Twine.h"
#include "llvm/BinaryFormat/ELF.h"
#include "llvm/MC/MCAsmBackend.h"
#include "llvm/MC/MCAsmInfo.h"
#include "llvm/MC/MCAssembler.h"
#include "llvm/MC/MCCodeEmitter.h"
#include "llvm/MC/MCContext.h"
#include "llvm/MC/MCELFObjectWriter.h"
#include "llvm/MC/MCELFStreamer.h"
#include "llvm/MC/MCExpr.h"
#include "llvm/MC/MCFixup.h"
#include "llvm/MC/MCFragment.h"
#include "llvm/MC/MCInst.h"
#include "llvm/MC/MCInstPrinter.h"
#include "llvm/MC/MCObjectFileInfo.h"
#include "llvm/MC/MCObjectWriter.h"
#include "llvm/MC/MCRegisterInfo.h"
#include "llvm/MC/MCSection.h"
#include "llvm/MC/MCSectionELF.h"
#include "llvm/MC/MCStreamer.h"
#include "llvm/MC/MCSubtargetInfo.h"
#include "llvm/MC/MCSymbol.h"
#include "llvm/MC/MCSymbolELF.h"
#include "llvm/MC/SectionKind.h"
#include "llvm/Support/ARMBuildAttributes.h"
#include "llvm/Support/ARMEHABI.h"
#include "llvm/Support/Casting.h"
#include "llvm/Support/ErrorHandling.h"
#include "llvm/Support/FormattedStream.h"
#include "llvm/Support/raw_ostream.h"
#include <cassert>
#include <climits>
#include <cstdint>
#include <string>

using namespace llvm;

static std::string GetAEABIUnwindPersonalityName(unsigned Index) {
  assert(Index < ARM::EHABI::NUM_PERSONALITY_INDEX &&
         "Invalid personality index");
  return (Twine("__aeabi_unwind_cpp_pr") + Twine(Index)).str();
}

namespace {

class ARMELFStreamer;

class ARMTargetAsmStreamer : public ARMTargetStreamer {
  formatted_raw_ostream &OS;
  MCInstPrinter &InstPrinter;
  bool IsVerboseAsm;

  void emitFnStart() override;
  void emitFnEnd() override;
  void emitCantUnwind() override;
  void emitPersonality(const MCSymbol *Personality) override;
  void emitPersonalityIndex(unsigned Index) override;
  void emitHandlerData() override;
  void emitSetFP(MCRegister FpReg, MCRegister SpReg,
                 int64_t Offset = 0) override;
  void emitMovSP(MCRegister Reg, int64_t Offset = 0) override;
  void emitPad(int64_t Offset) override;
  void emitRegSave(const SmallVectorImpl<MCRegister> &RegList,
                   bool isVector) override;
  void emitUnwindRaw(int64_t Offset,
                     const SmallVectorImpl<uint8_t> &Opcodes) override;

  void switchVendor(StringRef Vendor) override;
  void emitAttribute(unsigned Attribute, unsigned Value) override;
  void emitTextAttribute(unsigned Attribute, StringRef String) override;
  void emitIntTextAttribute(unsigned Attribute, unsigned IntValue,
                            StringRef StringValue) override;
  void emitArch(ARM::ArchKind Arch) override;
  void emitArchExtension(uint64_t ArchExt) override;
  void emitObjectArch(ARM::ArchKind Arch) override;
  void emitFPU(ARM::FPUKind FPU) override;
  void emitInst(uint32_t Inst, char Suffix = '\0') override;
  void finishAttributeSection() override;

  void annotateTLSDescriptorSequence(const MCSymbolRefExpr *SRE) override;
  void emitSyntaxUnified() override;
  void emitCode16() override;
  void emitCode32() override;
  void emitThumbFunc(MCSymbol *Symbol) override;
  void emitThumbSet(MCSymbol *Symbol, const MCExpr *Value) override;

  void emitARMWinCFIAllocStack(unsigned Size, bool Wide) override;
  void emitARMWinCFISaveRegMask(unsigned Mask, bool Wide) override;
  void emitARMWinCFISaveSP(unsigned Reg) override;
  void emitARMWinCFISaveFRegs(unsigned First, unsigned Last) override;
  void emitARMWinCFISaveLR(unsigned Offset) override;
  void emitARMWinCFIPrologEnd(bool Fragment) override;
  void emitARMWinCFINop(bool Wide) override;
  void emitARMWinCFIEpilogStart(unsigned Condition) override;
  void emitARMWinCFIEpilogEnd() override;
  void emitARMWinCFICustom(unsigned Opcode) override;

public:
  ARMTargetAsmStreamer(MCStreamer &S, formatted_raw_ostream &OS,
                       MCInstPrinter &InstPrinter);
};

ARMTargetAsmStreamer::ARMTargetAsmStreamer(MCStreamer &S,
                                           formatted_raw_ostream &OS,
                                           MCInstPrinter &InstPrinter)
    : ARMTargetStreamer(S), OS(OS), InstPrinter(InstPrinter),
      IsVerboseAsm(S.isVerboseAsm()) {}

void ARMTargetAsmStreamer::emitFnStart() { OS << "\t.fnstart\n"; }
void ARMTargetAsmStreamer::emitFnEnd() { OS << "\t.fnend\n"; }
void ARMTargetAsmStreamer::emitCantUnwind() { OS << "\t.cantunwind\n"; }

void ARMTargetAsmStreamer::emitPersonality(const MCSymbol *Personality) {
  OS << "\t.personality " << Personality->getName() << '\n';
}

void ARMTargetAsmStreamer::emitPersonalityIndex(unsigned Index) {
  OS << "\t.personalityindex " << Index << '\n';
}

void ARMTargetAsmStreamer::emitHandlerData() { OS << "\t.handlerdata\n"; }

void ARMTargetAsmStreamer::emitSetFP(MCRegister FpReg, MCRegister SpReg,
                                     int64_t Offset) {
  OS << "\t.setfp\t";
  InstPrinter.printRegName(OS, FpReg);
  OS << ", ";
  InstPrinter.printRegName(OS, SpReg);
  if (Offset)
    OS << ", #" << Offset;
  OS << '\n';
}

void ARMTargetAsmStreamer::emitMovSP(MCRegister Reg, int64_t Offset) {
  assert((Reg != ARM::SP && Reg != ARM::PC) &&
         "the operand of .movsp cannot be either sp or pc");

  OS << "\t.movsp\t";
  InstPrinter.printRegName(OS, Reg);
  if (Offset)
    OS << ", #" << Offset;
  OS << '\n';
}

void ARMTargetAsmStreamer::emitPad(int64_t Offset) {
  OS << "\t.pad\t#" << Offset << '\n';
}

void ARMTargetAsmStreamer::emitRegSave(
    const SmallVectorImpl<MCRegister> &RegList, bool isVector) {
  assert(RegList.size() && "RegList should not be empty");
  if (isVector)
    OS << "\t.vsave\t{";
  else
    OS << "\t.save\t{";

  InstPrinter.printRegName(OS, RegList[0]);

  for (unsigned i = 1, e = RegList.size(); i != e; ++i) {
    OS << ", ";
    InstPrinter.printRegName(OS, RegList[i]);
  }

  OS << "}\n";
}

void ARMTargetAsmStreamer::switchVendor(StringRef Vendor) {}

void ARMTargetAsmStreamer::emitAttribute(unsigned Attribute, unsigned Value) {
  OS << "\t.eabi_attribute\t" << Attribute << ", " << Twine(Value);
  if (IsVerboseAsm) {
    StringRef Name = ELFAttrs::attrTypeAsString(
        Attribute, ARMBuildAttrs::getARMAttributeTags());
    if (!Name.empty())
      OS << "\t@ " << Name;
  }
  OS << "\n";
}

void ARMTargetAsmStreamer::emitTextAttribute(unsigned Attribute,
                                             StringRef String) {
  switch (Attribute) {
  case ARMBuildAttrs::CPU_name:
    OS << "\t.cpu\t" << String.lower();
    break;
  default:
    OS << "\t.eabi_attribute\t" << Attribute << ", \"";
    if (Attribute == ARMBuildAttrs::also_compatible_with)
      OS.write_escaped(String);
    else
      OS << String;
    OS << "\"";
    if (IsVerboseAsm) {
      StringRef Name = ELFAttrs::attrTypeAsString(
          Attribute, ARMBuildAttrs::getARMAttributeTags());
      if (!Name.empty())
        OS << "\t@ " << Name;
    }
    break;
  }
  OS << "\n";
}

void ARMTargetAsmStreamer::emitIntTextAttribute(unsigned Attribute,
                                                unsigned IntValue,
                                                StringRef StringValue) {
  switch (Attribute) {
  default: llvm_unreachable("unsupported multi-value attribute in asm mode");
  case ARMBuildAttrs::compatibility:
    OS << "\t.eabi_attribute\t" << Attribute << ", " << IntValue;
    if (!StringValue.empty())
      OS << ", \"" << StringValue << "\"";
    if (IsVerboseAsm)
      OS << "\t@ "
         << ELFAttrs::attrTypeAsString(Attribute,
                                       ARMBuildAttrs::getARMAttributeTags());
    break;
  }
  OS << "\n";
}

void ARMTargetAsmStreamer::emitArch(ARM::ArchKind Arch) {
  OS << "\t.arch\t" << ARM::getArchName(Arch) << "\n";
}

void ARMTargetAsmStreamer::emitArchExtension(uint64_t ArchExt) {
  OS << "\t.arch_extension\t" << ARM::getArchExtName(ArchExt) << "\n";
}

void ARMTargetAsmStreamer::emitObjectArch(ARM::ArchKind Arch) {
  OS << "\t.object_arch\t" << ARM::getArchName(Arch) << '\n';
}

void ARMTargetAsmStreamer::emitFPU(ARM::FPUKind FPU) {
  OS << "\t.fpu\t" << ARM::getFPUName(FPU) << "\n";
}

void ARMTargetAsmStreamer::finishAttributeSection() {}

void ARMTargetAsmStreamer::annotateTLSDescriptorSequence(
    const MCSymbolRefExpr *S) {
  OS << "\t.tlsdescseq\t" << S->getSymbol().getName() << "\n";
}

void ARMTargetAsmStreamer::emitSyntaxUnified() { OS << "\t.syntax\tunified\n"; }

void ARMTargetAsmStreamer::emitCode16() { OS << "\t.code\t16\n"; }

void ARMTargetAsmStreamer::emitCode32() { OS << "\t.code\t32\n"; }

void ARMTargetAsmStreamer::emitThumbFunc(MCSymbol *Symbol) {
  const MCAsmInfo *MAI = Streamer.getContext().getAsmInfo();
  OS << "\t.thumb_func";
  // Only Mach-O hasSubsectionsViaSymbols()
  if (MAI->hasSubsectionsViaSymbols()) {
    OS << '\t';
    Symbol->print(OS, MAI);
  }
  OS << '\n';
}

void ARMTargetAsmStreamer::emitThumbSet(MCSymbol *Symbol, const MCExpr *Value) {
  const MCAsmInfo *MAI = Streamer.getContext().getAsmInfo();

  OS << "\t.thumb_set\t";
  Symbol->print(OS, MAI);
  OS << ", ";
  MAI->printExpr(OS, *Value);
  OS << '\n';
}

void ARMTargetAsmStreamer::emitInst(uint32_t Inst, char Suffix) {
  OS << "\t.inst";
  if (Suffix)
    OS << "." << Suffix;
  OS << "\t0x" << Twine::utohexstr(Inst) << "\n";
}

void ARMTargetAsmStreamer::emitUnwindRaw(int64_t Offset,
                                      const SmallVectorImpl<uint8_t> &Opcodes) {
  OS << "\t.unwind_raw " << Offset;
  for (uint8_t Opcode : Opcodes)
    OS << ", 0x" << Twine::utohexstr(Opcode);
  OS << '\n';
}

void ARMTargetAsmStreamer::emitARMWinCFIAllocStack(unsigned Size, bool Wide) {
  if (Wide)
    OS << "\t.seh_stackalloc_w\t" << Size << "\n";
  else
    OS << "\t.seh_stackalloc\t" << Size << "\n";
}

static void printRegs(formatted_raw_ostream &OS, ListSeparator &LS, int First,
                      int Last) {
  if (First != Last)
    OS << LS << "r" << First << "-r" << Last;
  else
    OS << LS << "r" << First;
}

void ARMTargetAsmStreamer::emitARMWinCFISaveRegMask(unsigned Mask, bool Wide) {
  if (Wide)
    OS << "\t.seh_save_regs_w\t";
  else
    OS << "\t.seh_save_regs\t";
  ListSeparator LS;
  int First = -1;
  OS << "{";
  for (int I = 0; I <= 12; I++) {
    if (Mask & (1 << I)) {
      if (First < 0)
        First = I;
    } else {
      if (First >= 0) {
        printRegs(OS, LS, First, I - 1);
        First = -1;
      }
    }
  }
  if (First >= 0)
    printRegs(OS, LS, First, 12);
  if (Mask & (1 << 14))
    OS << LS << "lr";
  OS << "}\n";
}

void ARMTargetAsmStreamer::emitARMWinCFISaveSP(unsigned Reg) {
  OS << "\t.seh_save_sp\tr" << Reg << "\n";
}

void ARMTargetAsmStreamer::emitARMWinCFISaveFRegs(unsigned First,
                                                  unsigned Last) {
  if (First != Last)
    OS << "\t.seh_save_fregs\t{d" << First << "-d" << Last << "}\n";
  else
    OS << "\t.seh_save_fregs\t{d" << First << "}\n";
}

void ARMTargetAsmStreamer::emitARMWinCFISaveLR(unsigned Offset) {
  OS << "\t.seh_save_lr\t" << Offset << "\n";
}

void ARMTargetAsmStreamer::emitARMWinCFIPrologEnd(bool Fragment) {
  if (Fragment)
    OS << "\t.seh_endprologue_fragment\n";
  else
    OS << "\t.seh_endprologue\n";
}

void ARMTargetAsmStreamer::emitARMWinCFINop(bool Wide) {
  if (Wide)
    OS << "\t.seh_nop_w\n";
  else
    OS << "\t.seh_nop\n";
}

void ARMTargetAsmStreamer::emitARMWinCFIEpilogStart(unsigned Condition) {
  if (Condition == ARMCC::AL)
    OS << "\t.seh_startepilogue\n";
  else
    OS << "\t.seh_startepilogue_cond\t"
       << ARMCondCodeToString(static_cast<ARMCC::CondCodes>(Condition)) << "\n";
}

void ARMTargetAsmStreamer::emitARMWinCFIEpilogEnd() {
  OS << "\t.seh_endepilogue\n";
}

void ARMTargetAsmStreamer::emitARMWinCFICustom(unsigned Opcode) {
  int I;
  for (I = 3; I > 0; I--)
    if (Opcode & (0xffu << (8 * I)))
      break;
  ListSeparator LS;
  OS << "\t.seh_custom\t";
  for (; I >= 0; I--)
    OS << LS << ((Opcode >> (8 * I)) & 0xff);
  OS << "\n";
}

class ARMTargetELFStreamer : public ARMTargetStreamer {
private:
  StringRef CurrentVendor;
  ARM::FPUKind FPU = ARM::FK_INVALID;
  ARM::ArchKind Arch = ARM::ArchKind::INVALID;
  ARM::ArchKind EmittedArch = ARM::ArchKind::INVALID;

  MCSection *AttributeSection = nullptr;

  void emitArchDefaultAttributes();
  void emitFPUDefaultAttributes();

  ARMELFStreamer &getStreamer();

  void emitFnStart() override;
  void emitFnEnd() override;
  void emitCantUnwind() override;
  void emitPersonality(const MCSymbol *Personality) override;
  void emitPersonalityIndex(unsigned Index) override;
  void emitHandlerData() override;
  void emitSetFP(MCRegister FpReg, MCRegister SpReg,
                 int64_t Offset = 0) override;
  void emitMovSP(MCRegister Reg, int64_t Offset = 0) override;
  void emitPad(int64_t Offset) override;
  void emitRegSave(const SmallVectorImpl<MCRegister> &RegList,
                   bool isVector) override;
  void emitUnwindRaw(int64_t Offset,
                     const SmallVectorImpl<uint8_t> &Opcodes) override;

  void switchVendor(StringRef Vendor) override;
  void emitAttribute(unsigned Attribute, unsigned Value) override;
  void emitTextAttribute(unsigned Attribute, StringRef String) override;
  void emitIntTextAttribute(unsigned Attribute, unsigned IntValue,
                            StringRef StringValue) override;
  void emitArch(ARM::ArchKind Arch) override;
  void emitObjectArch(ARM::ArchKind Arch) override;
  void emitFPU(ARM::FPUKind FPU) override;
  void emitInst(uint32_t Inst, char Suffix = '\0') override;
  void finishAttributeSection() override;
  void emitLabel(MCSymbol *Symbol) override;

  void annotateTLSDescriptorSequence(const MCSymbolRefExpr *SRE) override;
  void emitCode16() override;
  void emitCode32() override;
  void emitThumbFunc(MCSymbol *Symbol) override;
  void emitThumbSet(MCSymbol *Symbol, const MCExpr *Value) override;

  // Reset state between object emissions
  void reset() override;

  void finish() override;

public:
  ARMTargetELFStreamer(MCStreamer &S)
    : ARMTargetStreamer(S), CurrentVendor("aeabi") {}
};

/// Extend the generic ELFStreamer class so that it can emit mapping symbols at
/// the appropriate points in the object files. These symbols are defined in the
/// ARM ELF ABI: infocenter.arm.com/help/topic/com.arm.../IHI0044D_aaelf.pdf.
///
/// In brief: $a, $t or $d should be emitted at the start of each contiguous
/// region of ARM code, Thumb code or data in a section. In practice, this
/// emission does not rely on explicit assembler directives but on inherent
/// properties of the directives doing the emission (e.g. ".byte" is data, "add
/// r0, r0, r0" an instruction).
///
/// As a result this system is orthogonal to the DataRegion infrastructure used
/// by MachO. Beware!
class ARMELFStreamer : public MCELFStreamer {
public:
  friend class ARMTargetELFStreamer;

  ARMELFStreamer(MCContext &Context, std::unique_ptr<MCAsmBackend> TAB,
                 std::unique_ptr<MCObjectWriter> OW,
                 std::unique_ptr<MCCodeEmitter> Emitter, bool IsThumb,
                 bool IsAndroid)
      : MCELFStreamer(Context, std::move(TAB), std::move(OW),
                      std::move(Emitter)),
        IsThumb(IsThumb), IsAndroid(IsAndroid) {
    EHReset();
  }

  ~ARMELFStreamer() override = default;

  // ARM exception handling directives
  void emitFnStart();
  void emitFnEnd();
  void emitCantUnwind();
  void emitPersonality(const MCSymbol *Per);
  void emitPersonalityIndex(unsigned index);
  void emitHandlerData();
  void emitSetFP(MCRegister NewFpReg, MCRegister NewSpReg, int64_t Offset = 0);
  void emitMovSP(MCRegister Reg, int64_t Offset = 0);
  void emitPad(int64_t Offset);
  void emitRegSave(const SmallVectorImpl<MCRegister> &RegList, bool isVector);
  void emitUnwindRaw(int64_t Offset, const SmallVectorImpl<uint8_t> &Opcodes);
  void emitFill(const MCExpr &NumBytes, uint64_t FillValue,
                SMLoc Loc) override {
    emitDataMappingSymbol();
    MCObjectStreamer::emitFill(NumBytes, FillValue, Loc);
  }

  void changeSection(MCSection *Section, uint32_t Subsection) override {
    LastMappingSymbols[getCurrentSection().first] = std::move(LastEMSInfo);
    MCELFStreamer::changeSection(Section, Subsection);
    auto LastMappingSymbol = LastMappingSymbols.find(Section);
    if (LastMappingSymbol != LastMappingSymbols.end()) {
      LastEMSInfo = std::move(LastMappingSymbol->second);
      return;
    }
    LastEMSInfo.reset(new ElfMappingSymbolInfo);
  }

  /// This function is the one used to emit instruction data into the ELF
  /// streamer. We override it to add the appropriate mapping symbol if
  /// necessary.
  void emitInstruction(const MCInst &Inst,
                       const MCSubtargetInfo &STI) override {
    if (IsThumb)
      EmitThumbMappingSymbol();
    else
      EmitARMMappingSymbol();

    MCELFStreamer::emitInstruction(Inst, STI);
  }

  void emitInst(uint32_t Inst, char Suffix) {
    unsigned Size;
    char Buffer[4];
    const bool LittleEndian = getContext().getAsmInfo()->isLittleEndian();

    switch (Suffix) {
    case '\0':
      Size = 4;

      assert(!IsThumb);
      EmitARMMappingSymbol();
      for (unsigned II = 0, IE = Size; II != IE; II++) {
        const unsigned I = LittleEndian ? (Size - II - 1) : II;
        Buffer[Size - II - 1] = uint8_t(Inst >> I * CHAR_BIT);
      }

      break;
    case 'n':
    case 'w':
      Size = (Suffix == 'n' ? 2 : 4);

      assert(IsThumb);
      EmitThumbMappingSymbol();
      // Thumb wide instructions are emitted as a pair of 16-bit words of the
      // appropriate endianness.
      for (unsigned II = 0, IE = Size; II != IE; II = II + 2) {
        const unsigned I0 = LittleEndian ? II + 0 : II + 1;
        const unsigned I1 = LittleEndian ? II + 1 : II + 0;
        Buffer[Size - II - 2] = uint8_t(Inst >> I0 * CHAR_BIT);
        Buffer[Size - II - 1] = uint8_t(Inst >> I1 * CHAR_BIT);
      }

      break;
    default:
      llvm_unreachable("Invalid Suffix");
    }

    MCELFStreamer::emitBytes(StringRef(Buffer, Size));
  }

  /// This is one of the functions used to emit data into an ELF section, so the
  /// ARM streamer overrides it to add the appropriate mapping symbol ($d) if
  /// necessary.
  void emitBytes(StringRef Data) override {
    emitDataMappingSymbol();
    MCELFStreamer::emitBytes(Data);
  }

  void FlushPendingMappingSymbol() {
    if (!LastEMSInfo->hasInfo())
      return;
    ElfMappingSymbolInfo *EMS = LastEMSInfo.get();
    emitMappingSymbol("$d", *EMS->F, EMS->Offset);
    EMS->resetInfo();
  }

  /// This is one of the functions used to emit data into an ELF section, so the
  /// ARM streamer overrides it to add the appropriate mapping symbol ($d) if
  /// necessary.
  void emitValueImpl(const MCExpr *Value, unsigned Size, SMLoc Loc) override {
    if (const MCSymbolRefExpr *SRE = dyn_cast_or_null<MCSymbolRefExpr>(Value)) {
<<<<<<< HEAD
      if (getSpecifier(SRE) == ARMMCExpr::VK_SBREL && !(Size == 4)) {
=======
      if (SRE->getSpecifier() == ARM::S_SBREL && !(Size == 4)) {
>>>>>>> 4084ffcf
        getContext().reportError(Loc, "relocated expression must be 32-bit");
        return;
      }
      getOrCreateDataFragment();
    }

    emitDataMappingSymbol();
    MCELFStreamer::emitValueImpl(Value, Size, Loc);
  }

  /// If a label is defined before the .type directive sets the label's type
  /// then the label can't be recorded as thumb function when the label is
  /// defined. We override emitSymbolAttribute() which is called as part of the
  /// parsing of .type so that if the symbol has already been defined we can
  /// record the label as Thumb. FIXME: there is a corner case where the state
  /// is changed in between the label definition and the .type directive, this
  /// is not expected to occur in practice and handling it would require the
  /// backend to track IsThumb for every label.
  bool emitSymbolAttribute(MCSymbol *Symbol, MCSymbolAttr Attribute) override {
    bool Val = MCELFStreamer::emitSymbolAttribute(Symbol, Attribute);

    if (!IsThumb)
      return Val;

    unsigned Type = cast<MCSymbolELF>(Symbol)->getType();
    if ((Type == ELF::STT_FUNC || Type == ELF::STT_GNU_IFUNC) &&
        Symbol->isDefined())
      getAssembler().setIsThumbFunc(Symbol);

    return Val;
  };

  void setIsThumb(bool Val) { IsThumb = Val; }

private:
  enum ElfMappingSymbol {
    EMS_None,
    EMS_ARM,
    EMS_Thumb,
    EMS_Data
  };

  struct ElfMappingSymbolInfo {
    void resetInfo() {
      F = nullptr;
      Offset = 0;
    }
    bool hasInfo() { return F != nullptr; }
    MCDataFragment *F = nullptr;
    uint64_t Offset = 0;
    ElfMappingSymbol State = EMS_None;
  };

  void emitDataMappingSymbol() {
    if (LastEMSInfo->State == EMS_Data)
      return;
    else if (LastEMSInfo->State == EMS_None) {
      // This is a tentative symbol, it won't really be emitted until it's
      // actually needed.
      ElfMappingSymbolInfo *EMS = LastEMSInfo.get();
      auto *DF = dyn_cast_or_null<MCDataFragment>(getCurrentFragment());
      if (!DF)
        return;
      EMS->F = DF;
      EMS->Offset = DF->getContents().size();
      LastEMSInfo->State = EMS_Data;
      return;
    }
    EmitMappingSymbol("$d");
    LastEMSInfo->State = EMS_Data;
  }

  void EmitThumbMappingSymbol() {
    if (LastEMSInfo->State == EMS_Thumb)
      return;
    FlushPendingMappingSymbol();
    EmitMappingSymbol("$t");
    LastEMSInfo->State = EMS_Thumb;
  }

  void EmitARMMappingSymbol() {
    if (LastEMSInfo->State == EMS_ARM)
      return;
    FlushPendingMappingSymbol();
    EmitMappingSymbol("$a");
    LastEMSInfo->State = EMS_ARM;
  }

  void EmitMappingSymbol(StringRef Name) {
    auto *Symbol = cast<MCSymbolELF>(getContext().createLocalSymbol(Name));
    emitLabel(Symbol);

    Symbol->setType(ELF::STT_NOTYPE);
    Symbol->setBinding(ELF::STB_LOCAL);
  }

  void emitMappingSymbol(StringRef Name, MCDataFragment &F, uint64_t Offset) {
    auto *Symbol = cast<MCSymbolELF>(getContext().createLocalSymbol(Name));
    emitLabelAtPos(Symbol, SMLoc(), F, Offset);
    Symbol->setType(ELF::STT_NOTYPE);
    Symbol->setBinding(ELF::STB_LOCAL);
  }

  // Helper functions for ARM exception handling directives
  void EHReset();

  // Reset state between object emissions
  void reset() override;

  void EmitPersonalityFixup(StringRef Name);
  void FlushPendingOffset();
  void FlushUnwindOpcodes(bool NoHandlerData);

  void SwitchToEHSection(StringRef Prefix, unsigned Type, unsigned Flags,
                         SectionKind Kind, const MCSymbol &Fn);
  void SwitchToExTabSection(const MCSymbol &FnStart);
  void SwitchToExIdxSection(const MCSymbol &FnStart);

  void EmitFixup(const MCExpr *Expr, MCFixupKind Kind);

  bool IsThumb;
  bool IsAndroid;

  DenseMap<const MCSection *, std::unique_ptr<ElfMappingSymbolInfo>>
      LastMappingSymbols;

  std::unique_ptr<ElfMappingSymbolInfo> LastEMSInfo;

  // ARM Exception Handling Frame Information
  MCSymbol *ExTab;
  MCSymbol *FnStart;
  const MCSymbol *Personality;
  unsigned PersonalityIndex;
  MCRegister FPReg; // Frame pointer register
  int64_t FPOffset; // Offset: (final frame pointer) - (initial $sp)
  int64_t SPOffset; // Offset: (final $sp) - (initial $sp)
  int64_t PendingOffset; // Offset: (final $sp) - (emitted $sp)
  bool UsedFP;
  bool CantUnwind;
  SmallVector<uint8_t, 64> Opcodes;
  UnwindOpcodeAssembler UnwindOpAsm;
};

} // end anonymous namespace

ARMELFStreamer &ARMTargetELFStreamer::getStreamer() {
  return static_cast<ARMELFStreamer &>(Streamer);
}

void ARMTargetELFStreamer::emitFnStart() { getStreamer().emitFnStart(); }
void ARMTargetELFStreamer::emitFnEnd() { getStreamer().emitFnEnd(); }
void ARMTargetELFStreamer::emitCantUnwind() { getStreamer().emitCantUnwind(); }

void ARMTargetELFStreamer::emitPersonality(const MCSymbol *Personality) {
  getStreamer().emitPersonality(Personality);
}

void ARMTargetELFStreamer::emitPersonalityIndex(unsigned Index) {
  getStreamer().emitPersonalityIndex(Index);
}

void ARMTargetELFStreamer::emitHandlerData() {
  getStreamer().emitHandlerData();
}

void ARMTargetELFStreamer::emitSetFP(MCRegister FpReg, MCRegister SpReg,
                                     int64_t Offset) {
  getStreamer().emitSetFP(FpReg, SpReg, Offset);
}

void ARMTargetELFStreamer::emitMovSP(MCRegister Reg, int64_t Offset) {
  getStreamer().emitMovSP(Reg, Offset);
}

void ARMTargetELFStreamer::emitPad(int64_t Offset) {
  getStreamer().emitPad(Offset);
}

void ARMTargetELFStreamer::emitRegSave(
    const SmallVectorImpl<MCRegister> &RegList, bool isVector) {
  getStreamer().emitRegSave(RegList, isVector);
}

void ARMTargetELFStreamer::emitUnwindRaw(int64_t Offset,
                                      const SmallVectorImpl<uint8_t> &Opcodes) {
  getStreamer().emitUnwindRaw(Offset, Opcodes);
}

void ARMTargetELFStreamer::switchVendor(StringRef Vendor) {
  assert(!Vendor.empty() && "Vendor cannot be empty.");

  if (CurrentVendor == Vendor)
    return;

  if (!CurrentVendor.empty())
    finishAttributeSection();

  assert(getStreamer().Contents.empty() &&
         ".ARM.attributes should be flushed before changing vendor");
  CurrentVendor = Vendor;

}

void ARMTargetELFStreamer::emitAttribute(unsigned Attribute, unsigned Value) {
  getStreamer().setAttributeItem(Attribute, Value,
                                 /* OverwriteExisting= */ true);
}

void ARMTargetELFStreamer::emitTextAttribute(unsigned Attribute,
                                             StringRef Value) {
  getStreamer().setAttributeItem(Attribute, Value,
                                 /* OverwriteExisting= */ true);
}

void ARMTargetELFStreamer::emitIntTextAttribute(unsigned Attribute,
                                                unsigned IntValue,
                                                StringRef StringValue) {
  getStreamer().setAttributeItems(Attribute, IntValue, StringValue,
                                  /* OverwriteExisting= */ true);
}

void ARMTargetELFStreamer::emitArch(ARM::ArchKind Value) {
  Arch = Value;
}

void ARMTargetELFStreamer::emitObjectArch(ARM::ArchKind Value) {
  EmittedArch = Value;
}

void ARMTargetELFStreamer::emitArchDefaultAttributes() {
  using namespace ARMBuildAttrs;
  ARMELFStreamer &S = getStreamer();

  S.setAttributeItem(CPU_name, ARM::getCPUAttr(Arch), false);

  if (EmittedArch == ARM::ArchKind::INVALID)
    S.setAttributeItem(CPU_arch, ARM::getArchAttr(Arch), false);
  else
    S.setAttributeItem(CPU_arch, ARM::getArchAttr(EmittedArch), false);

  switch (Arch) {
  case ARM::ArchKind::ARMV4:
    S.setAttributeItem(ARM_ISA_use, Allowed, false);
    break;

  case ARM::ArchKind::ARMV4T:
  case ARM::ArchKind::ARMV5T:
  case ARM::ArchKind::XSCALE:
  case ARM::ArchKind::ARMV5TE:
  case ARM::ArchKind::ARMV6:
    S.setAttributeItem(ARM_ISA_use, Allowed, false);
    S.setAttributeItem(THUMB_ISA_use, Allowed, false);
    break;

  case ARM::ArchKind::ARMV6T2:
    S.setAttributeItem(ARM_ISA_use, Allowed, false);
    S.setAttributeItem(THUMB_ISA_use, AllowThumb32, false);
    break;

  case ARM::ArchKind::ARMV6K:
  case ARM::ArchKind::ARMV6KZ:
    S.setAttributeItem(ARM_ISA_use, Allowed, false);
    S.setAttributeItem(THUMB_ISA_use, Allowed, false);
    S.setAttributeItem(Virtualization_use, AllowTZ, false);
    break;

  case ARM::ArchKind::ARMV6M:
    S.setAttributeItem(THUMB_ISA_use, Allowed, false);
    break;

  case ARM::ArchKind::ARMV7A:
    S.setAttributeItem(CPU_arch_profile, ApplicationProfile, false);
    S.setAttributeItem(ARM_ISA_use, Allowed, false);
    S.setAttributeItem(THUMB_ISA_use, AllowThumb32, false);
    break;

  case ARM::ArchKind::ARMV7R:
    S.setAttributeItem(CPU_arch_profile, RealTimeProfile, false);
    S.setAttributeItem(ARM_ISA_use, Allowed, false);
    S.setAttributeItem(THUMB_ISA_use, AllowThumb32, false);
    break;

  case ARM::ArchKind::ARMV7EM:
  case ARM::ArchKind::ARMV7M:
    S.setAttributeItem(CPU_arch_profile, MicroControllerProfile, false);
    S.setAttributeItem(THUMB_ISA_use, AllowThumb32, false);
    break;

  case ARM::ArchKind::ARMV8A:
  case ARM::ArchKind::ARMV8_1A:
  case ARM::ArchKind::ARMV8_2A:
  case ARM::ArchKind::ARMV8_3A:
  case ARM::ArchKind::ARMV8_4A:
  case ARM::ArchKind::ARMV8_5A:
  case ARM::ArchKind::ARMV8_6A:
  case ARM::ArchKind::ARMV8_7A:
  case ARM::ArchKind::ARMV8_8A:
  case ARM::ArchKind::ARMV8_9A:
  case ARM::ArchKind::ARMV9A:
  case ARM::ArchKind::ARMV9_1A:
  case ARM::ArchKind::ARMV9_2A:
  case ARM::ArchKind::ARMV9_3A:
  case ARM::ArchKind::ARMV9_4A:
  case ARM::ArchKind::ARMV9_5A:
  case ARM::ArchKind::ARMV9_6A:
    S.setAttributeItem(CPU_arch_profile, ApplicationProfile, false);
    S.setAttributeItem(ARM_ISA_use, Allowed, false);
    S.setAttributeItem(THUMB_ISA_use, AllowThumb32, false);
    S.setAttributeItem(MPextension_use, Allowed, false);
    S.setAttributeItem(Virtualization_use, AllowTZVirtualization, false);
    break;

  case ARM::ArchKind::ARMV8MBaseline:
  case ARM::ArchKind::ARMV8MMainline:
  case ARM::ArchKind::ARMV8_1MMainline:
    S.setAttributeItem(THUMB_ISA_use, AllowThumbDerived, false);
    S.setAttributeItem(CPU_arch_profile, MicroControllerProfile, false);
    break;

  case ARM::ArchKind::IWMMXT:
    S.setAttributeItem(ARM_ISA_use, Allowed, false);
    S.setAttributeItem(THUMB_ISA_use, Allowed, false);
    S.setAttributeItem(WMMX_arch, AllowWMMXv1, false);
    break;

  case ARM::ArchKind::IWMMXT2:
    S.setAttributeItem(ARM_ISA_use, Allowed, false);
    S.setAttributeItem(THUMB_ISA_use, Allowed, false);
    S.setAttributeItem(WMMX_arch, AllowWMMXv2, false);
    break;

  default:
    report_fatal_error("Unknown Arch: " + Twine(ARM::getArchName(Arch)));
    break;
  }
}

void ARMTargetELFStreamer::emitFPU(ARM::FPUKind Value) { FPU = Value; }

void ARMTargetELFStreamer::emitFPUDefaultAttributes() {
  ARMELFStreamer &S = getStreamer();

  switch (FPU) {
  case ARM::FK_VFP:
  case ARM::FK_VFPV2:
    S.setAttributeItem(ARMBuildAttrs::FP_arch, ARMBuildAttrs::AllowFPv2,
                       /* OverwriteExisting= */ false);
    break;

  case ARM::FK_VFPV3:
    S.setAttributeItem(ARMBuildAttrs::FP_arch, ARMBuildAttrs::AllowFPv3A,
                       /* OverwriteExisting= */ false);
    break;

  case ARM::FK_VFPV3_FP16:
    S.setAttributeItem(ARMBuildAttrs::FP_arch, ARMBuildAttrs::AllowFPv3A,
                       /* OverwriteExisting= */ false);
    S.setAttributeItem(ARMBuildAttrs::FP_HP_extension, ARMBuildAttrs::AllowHPFP,
                       /* OverwriteExisting= */ false);
    break;

  case ARM::FK_VFPV3_D16:
    S.setAttributeItem(ARMBuildAttrs::FP_arch, ARMBuildAttrs::AllowFPv3B,
                       /* OverwriteExisting= */ false);
    break;

  case ARM::FK_VFPV3_D16_FP16:
    S.setAttributeItem(ARMBuildAttrs::FP_arch, ARMBuildAttrs::AllowFPv3B,
                       /* OverwriteExisting= */ false);
    S.setAttributeItem(ARMBuildAttrs::FP_HP_extension, ARMBuildAttrs::AllowHPFP,
                       /* OverwriteExisting= */ false);
    break;

  case ARM::FK_VFPV3XD:
    S.setAttributeItem(ARMBuildAttrs::FP_arch, ARMBuildAttrs::AllowFPv3B,
                       /* OverwriteExisting= */ false);
    break;
  case ARM::FK_VFPV3XD_FP16:
    S.setAttributeItem(ARMBuildAttrs::FP_arch, ARMBuildAttrs::AllowFPv3B,
                       /* OverwriteExisting= */ false);
    S.setAttributeItem(ARMBuildAttrs::FP_HP_extension, ARMBuildAttrs::AllowHPFP,
                       /* OverwriteExisting= */ false);
    break;

  case ARM::FK_VFPV4:
    S.setAttributeItem(ARMBuildAttrs::FP_arch, ARMBuildAttrs::AllowFPv4A,
                       /* OverwriteExisting= */ false);
    break;

  // ABI_HardFP_use is handled in ARMAsmPrinter, so _SP_D16 is treated the same
  // as _D16 here.
  case ARM::FK_FPV4_SP_D16:
  case ARM::FK_VFPV4_D16:
    S.setAttributeItem(ARMBuildAttrs::FP_arch, ARMBuildAttrs::AllowFPv4B,
                       /* OverwriteExisting= */ false);
    break;

  case ARM::FK_FP_ARMV8:
    S.setAttributeItem(ARMBuildAttrs::FP_arch, ARMBuildAttrs::AllowFPARMv8A,
                       /* OverwriteExisting= */ false);
    break;

  // FPV5_D16 is identical to FP_ARMV8 except for the number of D registers, so
  // uses the FP_ARMV8_D16 build attribute.
  case ARM::FK_FPV5_SP_D16:
  case ARM::FK_FPV5_D16:
  // FPv5 and FP-ARMv8 have the same instructions, so are modeled as one
  // FPU, but there are two different names for it depending on the CPU.
  case ARM::FK_FP_ARMV8_FULLFP16_SP_D16:
  case ARM::FK_FP_ARMV8_FULLFP16_D16:
    S.setAttributeItem(ARMBuildAttrs::FP_arch, ARMBuildAttrs::AllowFPARMv8B,
                       /* OverwriteExisting= */ false);
    break;

  case ARM::FK_NEON:
    S.setAttributeItem(ARMBuildAttrs::FP_arch, ARMBuildAttrs::AllowFPv3A,
                       /* OverwriteExisting= */ false);
    S.setAttributeItem(ARMBuildAttrs::Advanced_SIMD_arch,
                       ARMBuildAttrs::AllowNeon,
                       /* OverwriteExisting= */ false);
    break;

  case ARM::FK_NEON_FP16:
    S.setAttributeItem(ARMBuildAttrs::FP_arch, ARMBuildAttrs::AllowFPv3A,
                       /* OverwriteExisting= */ false);
    S.setAttributeItem(ARMBuildAttrs::Advanced_SIMD_arch,
                       ARMBuildAttrs::AllowNeon,
                       /* OverwriteExisting= */ false);
    S.setAttributeItem(ARMBuildAttrs::FP_HP_extension, ARMBuildAttrs::AllowHPFP,
                       /* OverwriteExisting= */ false);
    break;

  case ARM::FK_NEON_VFPV4:
    S.setAttributeItem(ARMBuildAttrs::FP_arch, ARMBuildAttrs::AllowFPv4A,
                       /* OverwriteExisting= */ false);
    S.setAttributeItem(ARMBuildAttrs::Advanced_SIMD_arch,
                       ARMBuildAttrs::AllowNeon2,
                       /* OverwriteExisting= */ false);
    break;

  case ARM::FK_NEON_FP_ARMV8:
  case ARM::FK_CRYPTO_NEON_FP_ARMV8:
    S.setAttributeItem(ARMBuildAttrs::FP_arch, ARMBuildAttrs::AllowFPARMv8A,
                       /* OverwriteExisting= */ false);
    // 'Advanced_SIMD_arch' must be emitted not here, but within
    // ARMAsmPrinter::emitAttributes(), depending on hasV8Ops() and hasV8_1a()
    break;

  case ARM::FK_SOFTVFP:
  case ARM::FK_NONE:
    break;

  default:
    report_fatal_error("Unknown FPU: " + Twine(FPU));
    break;
  }
}

void ARMTargetELFStreamer::finishAttributeSection() {
  ARMELFStreamer &S = getStreamer();

  if (FPU != ARM::FK_INVALID)
    emitFPUDefaultAttributes();

  if (Arch != ARM::ArchKind::INVALID)
    emitArchDefaultAttributes();

  if (S.Contents.empty())
    return;

  auto LessTag = [](const MCELFStreamer::AttributeItem &LHS,
                    const MCELFStreamer::AttributeItem &RHS) -> bool {
    // The conformance tag must be emitted first when serialised into an
    // object file. Specifically, the addenda to the ARM ABI states that
    // (2.3.7.4):
    //
    // "To simplify recognition by consumers in the common case of claiming
    // conformity for the whole file, this tag should be emitted first in a
    // file-scope sub-subsection of the first public subsection of the
    // attributes section."
    //
    // So it is special-cased in this comparison predicate when the
    // attributes are sorted in finishAttributeSection().
    return (RHS.Tag != ARMBuildAttrs::conformance) &&
           ((LHS.Tag == ARMBuildAttrs::conformance) || (LHS.Tag < RHS.Tag));
  };
  llvm::sort(S.Contents, LessTag);

  S.emitAttributesSection(CurrentVendor, ".ARM.attributes",
                          ELF::SHT_ARM_ATTRIBUTES, AttributeSection);

  FPU = ARM::FK_INVALID;
}

void ARMTargetELFStreamer::emitLabel(MCSymbol *Symbol) {
  ARMELFStreamer &Streamer = getStreamer();
  if (!Streamer.IsThumb)
    return;

  Streamer.getAssembler().registerSymbol(*Symbol);
  unsigned Type = cast<MCSymbolELF>(Symbol)->getType();
  if (Type == ELF::STT_FUNC || Type == ELF::STT_GNU_IFUNC)
    emitThumbFunc(Symbol);
}

void ARMTargetELFStreamer::annotateTLSDescriptorSequence(
    const MCSymbolRefExpr *S) {
  getStreamer().EmitFixup(S, FK_Data_4);
}

void ARMTargetELFStreamer::emitCode16() { getStreamer().setIsThumb(true); }

void ARMTargetELFStreamer::emitCode32() { getStreamer().setIsThumb(false); }

void ARMTargetELFStreamer::emitThumbFunc(MCSymbol *Symbol) {
  getStreamer().getAssembler().setIsThumbFunc(Symbol);
  getStreamer().emitSymbolAttribute(Symbol, MCSA_ELF_TypeFunction);
}

void ARMTargetELFStreamer::emitThumbSet(MCSymbol *Symbol, const MCExpr *Value) {
  if (const MCSymbolRefExpr *SRE = dyn_cast<MCSymbolRefExpr>(Value)) {
    const MCSymbol &Sym = SRE->getSymbol();
    if (!Sym.isDefined()) {
      getStreamer().emitAssignment(Symbol, Value);
      return;
    }
  }

  emitThumbFunc(Symbol);
  getStreamer().emitAssignment(Symbol, Value);
}

void ARMTargetELFStreamer::emitInst(uint32_t Inst, char Suffix) {
  getStreamer().emitInst(Inst, Suffix);
}

void ARMTargetELFStreamer::reset() { AttributeSection = nullptr; }

void ARMTargetELFStreamer::finish() {
  ARMTargetStreamer::finish();
  finishAttributeSection();

  // The mix of execute-only and non-execute-only at link time is
  // non-execute-only. To avoid the empty implicitly created .text
  // section from making the whole .text section non-execute-only, we
  // mark it execute-only if it is empty and there is at least one
  // execute-only section in the object.
  MCContext &Ctx = getContext();
  auto &Asm = getStreamer().getAssembler();
  if (any_of(Asm, [](const MCSection &Sec) {
        return cast<MCSectionELF>(Sec).getFlags() & ELF::SHF_ARM_PURECODE;
      })) {
    auto *Text =
        static_cast<MCSectionELF *>(Ctx.getObjectFileInfo()->getTextSection());
    for (auto &F : *Text)
      if (auto *DF = dyn_cast<MCDataFragment>(&F))
        if (!DF->getContents().empty())
          return;
    Text->setFlags(Text->getFlags() | ELF::SHF_ARM_PURECODE);
  }
}

void ARMELFStreamer::reset() {
  MCTargetStreamer &TS = *getTargetStreamer();
  ARMTargetStreamer &ATS = static_cast<ARMTargetStreamer &>(TS);
  ATS.reset();
  MCELFStreamer::reset();
  LastMappingSymbols.clear();
  LastEMSInfo.reset();
  // MCELFStreamer clear's the assembler's e_flags. However, for
  // arm we manually set the ABI version on streamer creation, so
  // do the same here
  getWriter().setELFHeaderEFlags(ELF::EF_ARM_EABI_VER5);
}

inline void ARMELFStreamer::SwitchToEHSection(StringRef Prefix,
                                              unsigned Type,
                                              unsigned Flags,
                                              SectionKind Kind,
                                              const MCSymbol &Fn) {
  const MCSectionELF &FnSection =
    static_cast<const MCSectionELF &>(Fn.getSection());

  // Create the name for new section
  StringRef FnSecName(FnSection.getName());
  SmallString<128> EHSecName(Prefix);
  if (FnSecName != ".text") {
    EHSecName += FnSecName;
  }

  // Get .ARM.extab or .ARM.exidx section
  const MCSymbolELF *Group = FnSection.getGroup();
  if (Group)
    Flags |= ELF::SHF_GROUP;
  MCSectionELF *EHSection = getContext().getELFSection(
      EHSecName, Type, Flags, 0, Group, /*IsComdat=*/true,
      FnSection.getUniqueID(),
      static_cast<const MCSymbolELF *>(FnSection.getBeginSymbol()));

  assert(EHSection && "Failed to get the required EH section");

  // Switch to .ARM.extab or .ARM.exidx section
  switchSection(EHSection);
  emitValueToAlignment(Align(4), 0, 1, 0);
}

inline void ARMELFStreamer::SwitchToExTabSection(const MCSymbol &FnStart) {
  SwitchToEHSection(".ARM.extab", ELF::SHT_PROGBITS, ELF::SHF_ALLOC,
                    SectionKind::getData(), FnStart);
}

inline void ARMELFStreamer::SwitchToExIdxSection(const MCSymbol &FnStart) {
  SwitchToEHSection(".ARM.exidx", ELF::SHT_ARM_EXIDX,
                    ELF::SHF_ALLOC | ELF::SHF_LINK_ORDER,
                    SectionKind::getData(), FnStart);
}

void ARMELFStreamer::EmitFixup(const MCExpr *Expr, MCFixupKind Kind) {
  MCDataFragment *Frag = getOrCreateDataFragment();
  Frag->getFixups().push_back(MCFixup::create(Frag->getContents().size(), Expr,
                                              Kind));
}

void ARMELFStreamer::EHReset() {
  ExTab = nullptr;
  FnStart = nullptr;
  Personality = nullptr;
  PersonalityIndex = ARM::EHABI::NUM_PERSONALITY_INDEX;
  FPReg = ARM::SP;
  FPOffset = 0;
  SPOffset = 0;
  PendingOffset = 0;
  UsedFP = false;
  CantUnwind = false;

  Opcodes.clear();
  UnwindOpAsm.Reset();
}

void ARMELFStreamer::emitFnStart() {
  assert(FnStart == nullptr);
  FnStart = getContext().createTempSymbol();
  emitLabel(FnStart);
}

void ARMELFStreamer::emitFnEnd() {
  assert(FnStart && ".fnstart must precedes .fnend");

  // Emit unwind opcodes if there is no .handlerdata directive
  if (!ExTab && !CantUnwind)
    FlushUnwindOpcodes(true);

  // Emit the exception index table entry
  SwitchToExIdxSection(*FnStart);

  // The EHABI requires a dependency preserving R_ARM_NONE relocation to the
  // personality routine to protect it from an arbitrary platform's static
  // linker garbage collection. We disable this for Android where the unwinder
  // is either dynamically linked or directly references the personality
  // routine.
  if (PersonalityIndex < ARM::EHABI::NUM_PERSONALITY_INDEX && !IsAndroid)
    EmitPersonalityFixup(GetAEABIUnwindPersonalityName(PersonalityIndex));

  const MCSymbolRefExpr *FnStartRef =
<<<<<<< HEAD
      MCSymbolRefExpr::create(FnStart, ARMMCExpr::VK_PREL31, getContext());
=======
      MCSymbolRefExpr::create(FnStart, ARM::S_PREL31, getContext());
>>>>>>> 4084ffcf

  emitValue(FnStartRef, 4);

  if (CantUnwind) {
    emitInt32(ARM::EHABI::EXIDX_CANTUNWIND);
  } else if (ExTab) {
    // Emit a reference to the unwind opcodes in the ".ARM.extab" section.
    const MCSymbolRefExpr *ExTabEntryRef =
<<<<<<< HEAD
        MCSymbolRefExpr::create(ExTab, ARMMCExpr::VK_PREL31, getContext());
=======
        MCSymbolRefExpr::create(ExTab, ARM::S_PREL31, getContext());
>>>>>>> 4084ffcf
    emitValue(ExTabEntryRef, 4);
  } else {
    // For the __aeabi_unwind_cpp_pr0, we have to emit the unwind opcodes in
    // the second word of exception index table entry.  The size of the unwind
    // opcodes should always be 4 bytes.
    assert(PersonalityIndex == ARM::EHABI::AEABI_UNWIND_CPP_PR0 &&
           "Compact model must use __aeabi_unwind_cpp_pr0 as personality");
    assert(Opcodes.size() == 4u &&
           "Unwind opcode size for __aeabi_unwind_cpp_pr0 must be equal to 4");
    uint64_t Intval = Opcodes[0] |
                      Opcodes[1] << 8 |
                      Opcodes[2] << 16 |
                      Opcodes[3] << 24;
    emitIntValue(Intval, Opcodes.size());
  }

  // Switch to the section containing FnStart
  switchSection(&FnStart->getSection());

  // Clean exception handling frame information
  EHReset();
}

void ARMELFStreamer::emitCantUnwind() { CantUnwind = true; }

// Add the R_ARM_NONE fixup at the same position
void ARMELFStreamer::EmitPersonalityFixup(StringRef Name) {
  const MCSymbol *PersonalitySym = getContext().getOrCreateSymbol(Name);

<<<<<<< HEAD
  const MCSymbolRefExpr *PersonalityRef = MCSymbolRefExpr::create(
      PersonalitySym, ARMMCExpr::VK_ARM_NONE, getContext());
=======
  const MCSymbolRefExpr *PersonalityRef =
      MCSymbolRefExpr::create(PersonalitySym, ARM::S_ARM_NONE, getContext());
>>>>>>> 4084ffcf

  visitUsedExpr(*PersonalityRef);
  MCDataFragment *DF = getOrCreateDataFragment();
  DF->getFixups().push_back(
      MCFixup::create(DF->getContents().size(), PersonalityRef, FK_Data_4));
}

void ARMELFStreamer::FlushPendingOffset() {
  if (PendingOffset != 0) {
    UnwindOpAsm.EmitSPOffset(-PendingOffset);
    PendingOffset = 0;
  }
}

void ARMELFStreamer::FlushUnwindOpcodes(bool NoHandlerData) {
  // Emit the unwind opcode to restore $sp.
  if (UsedFP) {
    const MCRegisterInfo *MRI = getContext().getRegisterInfo();
    int64_t LastRegSaveSPOffset = SPOffset - PendingOffset;
    UnwindOpAsm.EmitSPOffset(LastRegSaveSPOffset - FPOffset);
    UnwindOpAsm.EmitSetSP(MRI->getEncodingValue(FPReg));
  } else {
    FlushPendingOffset();
  }

  // Finalize the unwind opcode sequence
  UnwindOpAsm.Finalize(PersonalityIndex, Opcodes);

  // For compact model 0, we have to emit the unwind opcodes in the .ARM.exidx
  // section.  Thus, we don't have to create an entry in the .ARM.extab
  // section.
  if (NoHandlerData && PersonalityIndex == ARM::EHABI::AEABI_UNWIND_CPP_PR0)
    return;

  // Switch to .ARM.extab section.
  SwitchToExTabSection(*FnStart);

  // Create .ARM.extab label for offset in .ARM.exidx
  assert(!ExTab);
  ExTab = getContext().createTempSymbol();
  emitLabel(ExTab);

  // Emit personality
  if (Personality) {
    const MCSymbolRefExpr *PersonalityRef = MCSymbolRefExpr::create(
<<<<<<< HEAD
        Personality, uint16_t(ARMMCExpr::VK_PREL31), getContext());
=======
        Personality, uint16_t(ARM::S_PREL31), getContext());
>>>>>>> 4084ffcf

    emitValue(PersonalityRef, 4);
  }

  // Emit unwind opcodes
  assert((Opcodes.size() % 4) == 0 &&
         "Unwind opcode size for __aeabi_cpp_unwind_pr0 must be multiple of 4");
  for (unsigned I = 0; I != Opcodes.size(); I += 4) {
    uint64_t Intval = Opcodes[I] |
                      Opcodes[I + 1] << 8 |
                      Opcodes[I + 2] << 16 |
                      Opcodes[I + 3] << 24;
    emitInt32(Intval);
  }

  // According to ARM EHABI section 9.2, if the __aeabi_unwind_cpp_pr1() or
  // __aeabi_unwind_cpp_pr2() is used, then the handler data must be emitted
  // after the unwind opcodes.  The handler data consists of several 32-bit
  // words, and should be terminated by zero.
  //
  // In case that the .handlerdata directive is not specified by the
  // programmer, we should emit zero to terminate the handler data.
  if (NoHandlerData && !Personality)
    emitInt32(0);
}

void ARMELFStreamer::emitHandlerData() { FlushUnwindOpcodes(false); }

void ARMELFStreamer::emitPersonality(const MCSymbol *Per) {
  Personality = Per;
  UnwindOpAsm.setPersonality(Per);
}

void ARMELFStreamer::emitPersonalityIndex(unsigned Index) {
  assert(Index < ARM::EHABI::NUM_PERSONALITY_INDEX && "invalid index");
  PersonalityIndex = Index;
}

void ARMELFStreamer::emitSetFP(MCRegister NewFPReg, MCRegister NewSPReg,
                               int64_t Offset) {
  assert((NewSPReg == ARM::SP || NewSPReg == FPReg) &&
         "the operand of .setfp directive should be either $sp or $fp");

  UsedFP = true;
  FPReg = NewFPReg;

  if (NewSPReg == ARM::SP)
    FPOffset = SPOffset + Offset;
  else
    FPOffset += Offset;
}

void ARMELFStreamer::emitMovSP(MCRegister Reg, int64_t Offset) {
  assert((Reg != ARM::SP && Reg != ARM::PC) &&
         "the operand of .movsp cannot be either sp or pc");
  assert(FPReg == ARM::SP && "current FP must be SP");

  FlushPendingOffset();

  FPReg = Reg;
  FPOffset = SPOffset + Offset;

  const MCRegisterInfo *MRI = getContext().getRegisterInfo();
  UnwindOpAsm.EmitSetSP(MRI->getEncodingValue(FPReg));
}

void ARMELFStreamer::emitPad(int64_t Offset) {
  // Track the change of the $sp offset
  SPOffset -= Offset;

  // To squash multiple .pad directives, we should delay the unwind opcode
  // until the .save, .vsave, .handlerdata, or .fnend directives.
  PendingOffset -= Offset;
}

static std::pair<unsigned, unsigned>
collectHWRegs(const MCRegisterInfo &MRI, unsigned Idx,
              const SmallVectorImpl<MCRegister> &RegList, bool IsVector,
              uint32_t &Mask_) {
  uint32_t Mask = 0;
  unsigned Count = 0;
  while (Idx > 0) {
    MCRegister Reg = RegList[Idx - 1];
    if (Reg == ARM::RA_AUTH_CODE)
      break;
    unsigned RegEnc = MRI.getEncodingValue(Reg);
    assert(RegEnc < (IsVector ? 32U : 16U) && "Register out of range");
    unsigned Bit = (1u << RegEnc);
    if ((Mask & Bit) == 0) {
      Mask |= Bit;
      ++Count;
    }
    --Idx;
  }

  Mask_ = Mask;
  return {Idx, Count};
}

void ARMELFStreamer::emitRegSave(const SmallVectorImpl<MCRegister> &RegList,
                                 bool IsVector) {
  uint32_t Mask;
  unsigned Idx, Count;
  const MCRegisterInfo &MRI = *getContext().getRegisterInfo();

  // Collect the registers in the register list. Issue unwinding instructions in
  // three parts: ordinary hardware registers, return address authentication
  // code pseudo register, the rest of the registers. The RA PAC is kept in an
  // architectural register (usually r12), but we treat it as a special case in
  // order to distinguish between that register containing RA PAC or a general
  // value.
  Idx = RegList.size();
  while (Idx > 0) {
    std::tie(Idx, Count) = collectHWRegs(MRI, Idx, RegList, IsVector, Mask);
    if (Count) {
      // Track the change the $sp offset: For the .save directive, the
      // corresponding push instruction will decrease the $sp by (4 * Count).
      // For the .vsave directive, the corresponding vpush instruction will
      // decrease $sp by (8 * Count).
      SPOffset -= Count * (IsVector ? 8 : 4);

      // Emit the opcode
      FlushPendingOffset();
      if (IsVector)
        UnwindOpAsm.EmitVFPRegSave(Mask);
      else
        UnwindOpAsm.EmitRegSave(Mask);
    } else if (Idx > 0 && RegList[Idx - 1] == ARM::RA_AUTH_CODE) {
      --Idx;
      SPOffset -= 4;
      FlushPendingOffset();
      UnwindOpAsm.EmitRegSave(0);
    }
  }
}

void ARMELFStreamer::emitUnwindRaw(int64_t Offset,
                                   const SmallVectorImpl<uint8_t> &Opcodes) {
  FlushPendingOffset();
  SPOffset = SPOffset - Offset;
  UnwindOpAsm.EmitRaw(Opcodes);
}

namespace llvm {

MCTargetStreamer *createARMTargetAsmStreamer(MCStreamer &S,
                                             formatted_raw_ostream &OS,
                                             MCInstPrinter *InstPrint) {
  return new ARMTargetAsmStreamer(S, OS, *InstPrint);
}

MCTargetStreamer *createARMNullTargetStreamer(MCStreamer &S) {
  return new ARMTargetStreamer(S);
}

MCTargetStreamer *createARMObjectTargetELFStreamer(MCStreamer &S) {
  return new ARMTargetELFStreamer(S);
}

MCELFStreamer *createARMELFStreamer(MCContext &Context,
                                    std::unique_ptr<MCAsmBackend> TAB,
                                    std::unique_ptr<MCObjectWriter> OW,
                                    std::unique_ptr<MCCodeEmitter> Emitter,
                                    bool IsThumb, bool IsAndroid) {
  ARMELFStreamer *S =
      new ARMELFStreamer(Context, std::move(TAB), std::move(OW),
                         std::move(Emitter), IsThumb, IsAndroid);
  // FIXME: This should eventually end up somewhere else where more
  // intelligent flag decisions can be made. For now we are just maintaining
  // the status quo for ARM and setting EF_ARM_EABI_VER5 as the default.
  S->getWriter().setELFHeaderEFlags(ELF::EF_ARM_EABI_VER5);

  return S;
}

} // end namespace llvm<|MERGE_RESOLUTION|>--- conflicted
+++ resolved
@@ -14,11 +14,7 @@
 
 #include "ARMMCTargetDesc.h"
 #include "ARMUnwindOpAsm.h"
-<<<<<<< HEAD
-#include "MCTargetDesc/ARMMCExpr.h"
-=======
 #include "MCTargetDesc/ARMMCAsmInfo.h"
->>>>>>> 4084ffcf
 #include "Utils/ARMBaseInfo.h"
 #include "llvm/ADT/DenseMap.h"
 #include "llvm/ADT/SmallString.h"
@@ -594,11 +590,7 @@
   /// necessary.
   void emitValueImpl(const MCExpr *Value, unsigned Size, SMLoc Loc) override {
     if (const MCSymbolRefExpr *SRE = dyn_cast_or_null<MCSymbolRefExpr>(Value)) {
-<<<<<<< HEAD
-      if (getSpecifier(SRE) == ARMMCExpr::VK_SBREL && !(Size == 4)) {
-=======
       if (SRE->getSpecifier() == ARM::S_SBREL && !(Size == 4)) {
->>>>>>> 4084ffcf
         getContext().reportError(Loc, "relocated expression must be 32-bit");
         return;
       }
@@ -1263,11 +1255,7 @@
     EmitPersonalityFixup(GetAEABIUnwindPersonalityName(PersonalityIndex));
 
   const MCSymbolRefExpr *FnStartRef =
-<<<<<<< HEAD
-      MCSymbolRefExpr::create(FnStart, ARMMCExpr::VK_PREL31, getContext());
-=======
       MCSymbolRefExpr::create(FnStart, ARM::S_PREL31, getContext());
->>>>>>> 4084ffcf
 
   emitValue(FnStartRef, 4);
 
@@ -1276,11 +1264,7 @@
   } else if (ExTab) {
     // Emit a reference to the unwind opcodes in the ".ARM.extab" section.
     const MCSymbolRefExpr *ExTabEntryRef =
-<<<<<<< HEAD
-        MCSymbolRefExpr::create(ExTab, ARMMCExpr::VK_PREL31, getContext());
-=======
         MCSymbolRefExpr::create(ExTab, ARM::S_PREL31, getContext());
->>>>>>> 4084ffcf
     emitValue(ExTabEntryRef, 4);
   } else {
     // For the __aeabi_unwind_cpp_pr0, we have to emit the unwind opcodes in
@@ -1310,13 +1294,8 @@
 void ARMELFStreamer::EmitPersonalityFixup(StringRef Name) {
   const MCSymbol *PersonalitySym = getContext().getOrCreateSymbol(Name);
 
-<<<<<<< HEAD
-  const MCSymbolRefExpr *PersonalityRef = MCSymbolRefExpr::create(
-      PersonalitySym, ARMMCExpr::VK_ARM_NONE, getContext());
-=======
   const MCSymbolRefExpr *PersonalityRef =
       MCSymbolRefExpr::create(PersonalitySym, ARM::S_ARM_NONE, getContext());
->>>>>>> 4084ffcf
 
   visitUsedExpr(*PersonalityRef);
   MCDataFragment *DF = getOrCreateDataFragment();
@@ -1362,11 +1341,7 @@
   // Emit personality
   if (Personality) {
     const MCSymbolRefExpr *PersonalityRef = MCSymbolRefExpr::create(
-<<<<<<< HEAD
-        Personality, uint16_t(ARMMCExpr::VK_PREL31), getContext());
-=======
         Personality, uint16_t(ARM::S_PREL31), getContext());
->>>>>>> 4084ffcf
 
     emitValue(PersonalityRef, 4);
   }
