--- conflicted
+++ resolved
@@ -1201,20 +1201,6 @@
         report_fatal_error("constant value truncated (limited to 32-bit)");
 
       switch (ARM16Expr->getSpecifier()) {
-<<<<<<< HEAD
-      case ARMMCExpr::VK_HI16:
-        return (int32_t(Value) & 0xffff0000) >> 16;
-      case ARMMCExpr::VK_LO16:
-        return (int32_t(Value) & 0x0000ffff);
-
-      case ARMMCExpr::VK_HI_8_15:
-        return (int32_t(Value) & 0xff000000) >> 24;
-      case ARMMCExpr::VK_HI_0_7:
-        return (int32_t(Value) & 0x00ff0000) >> 16;
-      case ARMMCExpr::VK_LO_8_15:
-        return (int32_t(Value) & 0x0000ff00) >> 8;
-      case ARMMCExpr::VK_LO_0_7:
-=======
       case ARM::S_HI16:
         return (int32_t(Value) & 0xffff0000) >> 16;
       case ARM::S_LO16:
@@ -1227,7 +1213,6 @@
       case ARM::S_LO_8_15:
         return (int32_t(Value) & 0x0000ff00) >> 8;
       case ARM::S_LO_0_7:
->>>>>>> eb0f1dc0
         return (int32_t(Value) & 0x000000ff);
 
       default: llvm_unreachable("Unsupported ARMFixup");
@@ -1236,17 +1221,6 @@
 
     switch (ARM16Expr->getSpecifier()) {
     default: llvm_unreachable("Unsupported ARMFixup");
-<<<<<<< HEAD
-    case ARMMCExpr::VK_HI16:
-      Kind = MCFixupKind(isThumb(STI) ? ARM::fixup_t2_movt_hi16
-                                      : ARM::fixup_arm_movt_hi16);
-      break;
-    case ARMMCExpr::VK_LO16:
-      Kind = MCFixupKind(isThumb(STI) ? ARM::fixup_t2_movw_lo16
-                                      : ARM::fixup_arm_movw_lo16);
-      break;
-    case ARMMCExpr::VK_HI_8_15:
-=======
     case ARM::S_HI16:
       Kind = MCFixupKind(isThumb(STI) ? ARM::fixup_t2_movt_hi16
                                       : ARM::fixup_arm_movt_hi16);
@@ -1256,34 +1230,21 @@
                                       : ARM::fixup_arm_movw_lo16);
       break;
     case ARM::S_HI_8_15:
->>>>>>> eb0f1dc0
       if (!isThumb(STI))
         llvm_unreachable(":upper_8_15: not supported in Arm state");
       Kind = MCFixupKind(ARM::fixup_arm_thumb_upper_8_15);
       break;
-<<<<<<< HEAD
-    case ARMMCExpr::VK_HI_0_7:
-=======
     case ARM::S_HI_0_7:
->>>>>>> eb0f1dc0
       if (!isThumb(STI))
         llvm_unreachable(":upper_0_7: not supported in Arm state");
       Kind = MCFixupKind(ARM::fixup_arm_thumb_upper_0_7);
       break;
-<<<<<<< HEAD
-    case ARMMCExpr::VK_LO_8_15:
-=======
     case ARM::S_LO_8_15:
->>>>>>> eb0f1dc0
       if (!isThumb(STI))
         llvm_unreachable(":lower_8_15: not supported in Arm state");
       Kind = MCFixupKind(ARM::fixup_arm_thumb_lower_8_15);
       break;
-<<<<<<< HEAD
-    case ARMMCExpr::VK_LO_0_7:
-=======
     case ARM::S_LO_0_7:
->>>>>>> eb0f1dc0
       if (!isThumb(STI))
         llvm_unreachable(":lower_0_7: not supported in Arm state");
       Kind = MCFixupKind(ARM::fixup_arm_thumb_lower_0_7);
