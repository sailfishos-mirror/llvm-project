--- conflicted
+++ resolved
@@ -37,15 +37,9 @@
 
 MCOperand ARMAsmPrinter::GetSymbolRef(const MachineOperand &MO,
                                       const MCSymbol *Symbol) {
-<<<<<<< HEAD
-  auto Specifier = ARMMCExpr::VK_None;
-  if (MO.getTargetFlags() & ARMII::MO_SBREL)
-    Specifier = ARMMCExpr::VK_SBREL;
-=======
   auto Specifier = ARM::S_None;
   if (MO.getTargetFlags() & ARMII::MO_SBREL)
     Specifier = ARM::S_SBREL;
->>>>>>> 4084ffcf
 
   const MCExpr *Expr = MCSymbolRefExpr::create(Symbol, Specifier, OutContext);
   switch (MO.getTargetFlags() & ARMII::MO_OPTION_MASK) {
@@ -55,51 +49,27 @@
     break;
   case ARMII::MO_LO16:
     Expr = MCSymbolRefExpr::create(Symbol, Specifier, OutContext);
-<<<<<<< HEAD
-    Expr = ARMMCExpr::createLower16(Expr, OutContext);
+    Expr = ARM::createLower16(Expr, OutContext);
     break;
   case ARMII::MO_HI16:
     Expr = MCSymbolRefExpr::create(Symbol, Specifier, OutContext);
-    Expr = ARMMCExpr::createUpper16(Expr, OutContext);
+    Expr = ARM::createUpper16(Expr, OutContext);
     break;
   case ARMII::MO_LO_0_7:
     Expr = MCSymbolRefExpr::create(Symbol, Specifier, OutContext);
-    Expr = ARMMCExpr::createLower0_7(Expr, OutContext);
+    Expr = ARM::createLower0_7(Expr, OutContext);
     break;
   case ARMII::MO_LO_8_15:
     Expr = MCSymbolRefExpr::create(Symbol, Specifier, OutContext);
-    Expr = ARMMCExpr::createLower8_15(Expr, OutContext);
+    Expr = ARM::createLower8_15(Expr, OutContext);
     break;
   case ARMII::MO_HI_0_7:
     Expr = MCSymbolRefExpr::create(Symbol, Specifier, OutContext);
-    Expr = ARMMCExpr::createUpper0_7(Expr, OutContext);
+    Expr = ARM::createUpper0_7(Expr, OutContext);
     break;
   case ARMII::MO_HI_8_15:
     Expr = MCSymbolRefExpr::create(Symbol, Specifier, OutContext);
-    Expr = ARMMCExpr::createUpper8_15(Expr, OutContext);
-=======
-    Expr = ARM::createLower16(Expr, OutContext);
-    break;
-  case ARMII::MO_HI16:
-    Expr = MCSymbolRefExpr::create(Symbol, Specifier, OutContext);
-    Expr = ARM::createUpper16(Expr, OutContext);
-    break;
-  case ARMII::MO_LO_0_7:
-    Expr = MCSymbolRefExpr::create(Symbol, Specifier, OutContext);
-    Expr = ARM::createLower0_7(Expr, OutContext);
-    break;
-  case ARMII::MO_LO_8_15:
-    Expr = MCSymbolRefExpr::create(Symbol, Specifier, OutContext);
-    Expr = ARM::createLower8_15(Expr, OutContext);
-    break;
-  case ARMII::MO_HI_0_7:
-    Expr = MCSymbolRefExpr::create(Symbol, Specifier, OutContext);
-    Expr = ARM::createUpper0_7(Expr, OutContext);
-    break;
-  case ARMII::MO_HI_8_15:
-    Expr = MCSymbolRefExpr::create(Symbol, Specifier, OutContext);
     Expr = ARM::createUpper8_15(Expr, OutContext);
->>>>>>> 4084ffcf
     break;
   }
 
