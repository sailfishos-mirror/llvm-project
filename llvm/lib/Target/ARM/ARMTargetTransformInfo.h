//===- ARMTargetTransformInfo.h - ARM specific TTI --------------*- C++ -*-===//
//
// Part of the LLVM Project, under the Apache License v2.0 with LLVM Exceptions.
// See https://llvm.org/LICENSE.txt for license information.
// SPDX-License-Identifier: Apache-2.0 WITH LLVM-exception
//
//===----------------------------------------------------------------------===//
//
/// \file
/// This file a TargetTransformInfo::Concept conforming object specific to the
/// ARM target machine. It uses the target's detailed information to
/// provide more precise answers to certain TTI queries, while letting the
/// target independent and default TTI implementations handle the rest.
//
//===----------------------------------------------------------------------===//

#ifndef LLVM_LIB_TARGET_ARM_ARMTARGETTRANSFORMINFO_H
#define LLVM_LIB_TARGET_ARM_ARMTARGETTRANSFORMINFO_H

#include "ARM.h"
#include "ARMSubtarget.h"
#include "ARMTargetMachine.h"
#include "llvm/ADT/ArrayRef.h"
#include "llvm/Analysis/TargetTransformInfo.h"
#include "llvm/CodeGen/BasicTTIImpl.h"
#include "llvm/IR/Constant.h"
#include "llvm/IR/Function.h"
#include "llvm/TargetParser/SubtargetFeature.h"
#include <optional>

namespace llvm {

class APInt;
class ARMTargetLowering;
class Instruction;
class Loop;
class SCEV;
class ScalarEvolution;
class Type;
class Value;

namespace TailPredication {
  enum Mode {
    Disabled = 0,
    EnabledNoReductions,
    Enabled,
    ForceEnabledNoReductions,
    ForceEnabled
  };
}

// For controlling conversion of memcpy into Tail Predicated loop.
namespace TPLoop {
enum MemTransfer { ForceDisabled = 0, ForceEnabled, Allow };
}

class ARMTTIImpl : public BasicTTIImplBase<ARMTTIImpl> {
  using BaseT = BasicTTIImplBase<ARMTTIImpl>;
  using TTI = TargetTransformInfo;

  friend BaseT;

  const ARMSubtarget *ST;
  const ARMTargetLowering *TLI;

  // Currently the following features are excluded from InlineFeaturesAllowed.
  // ModeThumb, FeatureNoARM, ModeSoftFloat, FeatureFP64, FeatureD32
  // Depending on whether they are set or unset, different
  // instructions/registers are available. For example, inlining a callee with
  // -thumb-mode in a caller with +thumb-mode, may cause the assembler to
  // fail if the callee uses ARM only instructions, e.g. in inline asm.
  const FeatureBitset InlineFeaturesAllowed = {
      ARM::FeatureVFP2, ARM::FeatureVFP3, ARM::FeatureNEON, ARM::FeatureThumb2,
      ARM::FeatureFP16, ARM::FeatureVFP4, ARM::FeatureFPARMv8,
      ARM::FeatureFullFP16, ARM::FeatureFP16FML, ARM::FeatureHWDivThumb,
      ARM::FeatureHWDivARM, ARM::FeatureDB, ARM::FeatureV7Clrex,
      ARM::FeatureAcquireRelease, ARM::FeatureSlowFPBrcc,
      ARM::FeaturePerfMon, ARM::FeatureTrustZone, ARM::Feature8MSecExt,
      ARM::FeatureCrypto, ARM::FeatureCRC, ARM::FeatureRAS,
      ARM::FeatureFPAO, ARM::FeatureFuseAES, ARM::FeatureZCZeroing,
      ARM::FeatureProfUnpredicate, ARM::FeatureSlowVGETLNi32,
      ARM::FeatureSlowVDUP32, ARM::FeaturePreferVMOVSR,
      ARM::FeaturePrefISHSTBarrier, ARM::FeatureMuxedUnits,
      ARM::FeatureSlowOddRegister, ARM::FeatureSlowLoadDSubreg,
      ARM::FeatureDontWidenVMOVS, ARM::FeatureExpandMLx,
      ARM::FeatureHasVMLxHazards, ARM::FeatureNEONForFPMovs,
      ARM::FeatureNEONForFP, ARM::FeatureCheckVLDnAlign,
      ARM::FeatureHasSlowFPVMLx, ARM::FeatureHasSlowFPVFMx,
      ARM::FeatureVMLxForwarding, ARM::FeaturePref32BitThumb,
      ARM::FeatureAvoidPartialCPSR, ARM::FeatureCheapPredicableCPSR,
      ARM::FeatureAvoidMOVsShOp, ARM::FeatureHasRetAddrStack,
      ARM::FeatureHasNoBranchPredictor, ARM::FeatureDSP, ARM::FeatureMP,
      ARM::FeatureVirtualization, ARM::FeatureMClass, ARM::FeatureRClass,
      ARM::FeatureAClass, ARM::FeatureNaClTrap, ARM::FeatureStrictAlign,
      ARM::FeatureLongCalls, ARM::FeatureExecuteOnly, ARM::FeatureReserveR9,
      ARM::FeatureNoMovt, ARM::FeatureNoNegativeImmediates
  };

  const ARMSubtarget *getST() const { return ST; }
  const ARMTargetLowering *getTLI() const { return TLI; }

public:
  explicit ARMTTIImpl(const ARMBaseTargetMachine *TM, const Function &F)
      : BaseT(TM, F.getDataLayout()), ST(TM->getSubtargetImpl(F)),
        TLI(ST->getTargetLowering()) {}

  bool areInlineCompatible(const Function *Caller,
                           const Function *Callee) const;

  bool enableInterleavedAccessVectorization() { return true; }

  TTI::AddressingModeKind
    getPreferredAddressingMode(const Loop *L, ScalarEvolution *SE) const;

  /// Floating-point computation using ARMv8 AArch32 Advanced
  /// SIMD instructions remains unchanged from ARMv7. Only AArch64 SIMD
  /// and Arm MVE are IEEE-754 compliant.
  bool isFPVectorizationPotentiallyUnsafe() {
    return !ST->isTargetDarwin() && !ST->hasMVEFloatOps();
  }

  std::optional<Instruction *> instCombineIntrinsic(InstCombiner &IC,
                                                    IntrinsicInst &II) const;
  std::optional<Value *> simplifyDemandedVectorEltsIntrinsic(
      InstCombiner &IC, IntrinsicInst &II, APInt DemandedElts, APInt &UndefElts,
      APInt &UndefElts2, APInt &UndefElts3,
      std::function<void(Instruction *, unsigned, APInt, APInt &)>
          SimplifyAndSetOp) const;

  /// \name Scalar TTI Implementations
  /// @{

  InstructionCost getIntImmCodeSizeCost(unsigned Opcode, unsigned Idx,
                                        const APInt &Imm, Type *Ty);

  using BaseT::getIntImmCost;
  InstructionCost getIntImmCost(const APInt &Imm, Type *Ty,
                                TTI::TargetCostKind CostKind);

  InstructionCost getIntImmCostInst(unsigned Opcode, unsigned Idx,
                                    const APInt &Imm, Type *Ty,
                                    TTI::TargetCostKind CostKind,
                                    Instruction *Inst = nullptr);

  /// @}

  /// \name Vector TTI Implementations
  /// @{

  unsigned getNumberOfRegisters(unsigned ClassID) const {
    bool Vector = (ClassID == 1);
    if (Vector) {
      if (ST->hasNEON())
        return 16;
      if (ST->hasMVEIntegerOps())
        return 8;
      return 0;
    }

    if (ST->isThumb1Only())
      return 8;
    return 13;
  }

  TypeSize getRegisterBitWidth(TargetTransformInfo::RegisterKind K) const {
    switch (K) {
    case TargetTransformInfo::RGK_Scalar:
      return TypeSize::getFixed(32);
    case TargetTransformInfo::RGK_FixedWidthVector:
      if (ST->hasNEON())
        return TypeSize::getFixed(128);
      if (ST->hasMVEIntegerOps())
        return TypeSize::getFixed(128);
      return TypeSize::getFixed(0);
    case TargetTransformInfo::RGK_ScalableVector:
      return TypeSize::getScalable(0);
    }
    llvm_unreachable("Unsupported register kind");
  }

  unsigned getMaxInterleaveFactor(ElementCount VF) {
    return ST->getMaxInterleaveFactor();
  }

  bool isProfitableLSRChainElement(Instruction *I);

  bool isLegalMaskedLoad(Type *DataTy, Align Alignment);

  bool isLegalMaskedStore(Type *DataTy, Align Alignment) {
    return isLegalMaskedLoad(DataTy, Alignment);
  }

  bool forceScalarizeMaskedGather(VectorType *VTy, Align Alignment) {
    // For MVE, we have a custom lowering pass that will already have custom
    // legalised any gathers that we can lower to MVE intrinsics, and want to
    // expand all the rest. The pass runs before the masked intrinsic lowering
    // pass.
    return true;
  }

  bool forceScalarizeMaskedScatter(VectorType *VTy, Align Alignment) {
    return forceScalarizeMaskedGather(VTy, Alignment);
  }

  bool isLegalMaskedGather(Type *Ty, Align Alignment);

  bool isLegalMaskedScatter(Type *Ty, Align Alignment) {
    return isLegalMaskedGather(Ty, Alignment);
  }

  InstructionCost getMemcpyCost(const Instruction *I);

  uint64_t getMaxMemIntrinsicInlineSizeThreshold() const {
    return ST->getMaxInlineSizeThreshold();
  }

  int getNumMemOps(const IntrinsicInst *I) const;

  InstructionCost getShuffleCost(TTI::ShuffleKind Kind, VectorType *Tp,
                                 ArrayRef<int> Mask,
                                 TTI::TargetCostKind CostKind, int Index,
                                 VectorType *SubTp,
                                 ArrayRef<const Value *> Args = {},
                                 const Instruction *CxtI = nullptr);

  bool preferInLoopReduction(unsigned Opcode, Type *Ty,
                             TTI::ReductionFlags Flags) const;

  bool preferPredicatedReductionSelect(unsigned Opcode, Type *Ty,
                                       TTI::ReductionFlags Flags) const;

  bool shouldExpandReduction(const IntrinsicInst *II) const { return false; }

  InstructionCost getCFInstrCost(unsigned Opcode, TTI::TargetCostKind CostKind,
                                 const Instruction *I = nullptr);

  InstructionCost getCastInstrCost(unsigned Opcode, Type *Dst, Type *Src,
                                   TTI::CastContextHint CCH,
                                   TTI::TargetCostKind CostKind,
                                   const Instruction *I = nullptr);

  InstructionCost getCmpSelInstrCost(
      unsigned Opcode, Type *ValTy, Type *CondTy, CmpInst::Predicate VecPred,
      TTI::TargetCostKind CostKind,
      TTI::OperandValueInfo Op1Info = {TTI::OK_AnyValue, TTI::OP_None},
      TTI::OperandValueInfo Op2Info = {TTI::OK_AnyValue, TTI::OP_None},
      const Instruction *I = nullptr);

  using BaseT::getVectorInstrCost;
  InstructionCost getVectorInstrCost(unsigned Opcode, Type *Val,
                                     TTI::TargetCostKind CostKind,
                                     unsigned Index, Value *Op0, Value *Op1);

  InstructionCost getAddressComputationCost(Type *Val, ScalarEvolution *SE,
                                            const SCEV *Ptr);

  InstructionCost getArithmeticInstrCost(
      unsigned Opcode, Type *Ty, TTI::TargetCostKind CostKind,
      TTI::OperandValueInfo Op1Info = {TTI::OK_AnyValue, TTI::OP_None},
      TTI::OperandValueInfo Op2Info = {TTI::OK_AnyValue, TTI::OP_None},
      ArrayRef<const Value *> Args = {}, const Instruction *CxtI = nullptr);

  InstructionCost
  getMemoryOpCost(unsigned Opcode, Type *Src, MaybeAlign Alignment,
                  unsigned AddressSpace, TTI::TargetCostKind CostKind,
                  TTI::OperandValueInfo OpInfo = {TTI::OK_AnyValue, TTI::OP_None},
                  const Instruction *I = nullptr);

  InstructionCost getMaskedMemoryOpCost(unsigned Opcode, Type *Src,
                                        Align Alignment, unsigned AddressSpace,
                                        TTI::TargetCostKind CostKind);

  InstructionCost getInterleavedMemoryOpCost(
      unsigned Opcode, Type *VecTy, unsigned Factor, ArrayRef<unsigned> Indices,
      Align Alignment, unsigned AddressSpace, TTI::TargetCostKind CostKind,
      bool UseMaskForCond = false, bool UseMaskForGaps = false);

  InstructionCost getGatherScatterOpCost(unsigned Opcode, Type *DataTy,
                                         const Value *Ptr, bool VariableMask,
                                         Align Alignment,
                                         TTI::TargetCostKind CostKind,
                                         const Instruction *I = nullptr);

  InstructionCost getArithmeticReductionCost(unsigned Opcode, VectorType *ValTy,
                                             std::optional<FastMathFlags> FMF,
                                             TTI::TargetCostKind CostKind);
  InstructionCost getExtendedReductionCost(unsigned Opcode, bool IsUnsigned,
                                           Type *ResTy, VectorType *ValTy,
                                           FastMathFlags FMF,
                                           TTI::TargetCostKind CostKind);
  InstructionCost getMulAccReductionCost(bool IsUnsigned, Type *ResTy,
                                         VectorType *ValTy,
                                         TTI::TargetCostKind CostKind);

  InstructionCost getMinMaxReductionCost(Intrinsic::ID IID, VectorType *Ty,
                                         FastMathFlags FMF,
                                         TTI::TargetCostKind CostKind);

  InstructionCost getIntrinsicInstrCost(const IntrinsicCostAttributes &ICA,
                                        TTI::TargetCostKind CostKind);

  /// getScalingFactorCost - Return the cost of the scaling used in
  /// addressing mode represented by AM.
  /// If the AM is supported, the return value must be >= 0.
  /// If the AM is not supported, the return value must be negative.
  InstructionCost getScalingFactorCost(Type *Ty, GlobalValue *BaseGV,
                                       StackOffset BaseOffset, bool HasBaseReg,
                                       int64_t Scale, unsigned AddrSpace) const;

  bool maybeLoweredToCall(Instruction &I);
  bool isLoweredToCall(const Function *F);
  bool isHardwareLoopProfitable(Loop *L, ScalarEvolution &SE,
                                AssumptionCache &AC,
                                TargetLibraryInfo *LibInfo,
                                HardwareLoopInfo &HWLoopInfo);
  bool preferPredicateOverEpilogue(TailFoldingInfo *TFI);
  void getUnrollingPreferences(Loop *L, ScalarEvolution &SE,
                               TTI::UnrollingPreferences &UP,
                               OptimizationRemarkEmitter *ORE);

  TailFoldingStyle
  getPreferredTailFoldingStyle(bool IVUpdateMayOverflow = true) const;

  void getPeelingPreferences(Loop *L, ScalarEvolution &SE,
                             TTI::PeelingPreferences &PP);
  bool shouldBuildLookupTablesForConstant(Constant *C) const {
    // In the ROPI and RWPI relocation models we can't have pointers to global
    // variables or functions in constant data, so don't convert switches to
    // lookup tables if any of the values would need relocation.
    if (ST->isROPI() || ST->isRWPI())
      return !C->needsDynamicRelocation();

    return true;
  }

  bool hasArmWideBranch(bool Thumb) const;

  bool isProfitableToSinkOperands(Instruction *I,
                                  SmallVectorImpl<Use *> &Ops) const;
<<<<<<< HEAD
=======

  unsigned getNumBytesToPadGlobalArray(unsigned Size, Type *ArrayType) const;

>>>>>>> ce7c17d5
  /// @}
};

/// isVREVMask - Check if a vector shuffle corresponds to a VREV
/// instruction with the specified blocksize.  (The order of the elements
/// within each block of the vector is reversed.)
inline bool isVREVMask(ArrayRef<int> M, EVT VT, unsigned BlockSize) {
  assert((BlockSize == 16 || BlockSize == 32 || BlockSize == 64) &&
         "Only possible block sizes for VREV are: 16, 32, 64");

  unsigned EltSz = VT.getScalarSizeInBits();
  if (EltSz != 8 && EltSz != 16 && EltSz != 32)
    return false;

  unsigned BlockElts = M[0] + 1;
  // If the first shuffle index is UNDEF, be optimistic.
  if (M[0] < 0)
    BlockElts = BlockSize / EltSz;

  if (BlockSize <= EltSz || BlockSize != BlockElts * EltSz)
    return false;

  for (unsigned i = 0, e = M.size(); i < e; ++i) {
    if (M[i] < 0)
      continue; // ignore UNDEF indices
    if ((unsigned)M[i] != (i - i % BlockElts) + (BlockElts - 1 - i % BlockElts))
      return false;
  }

  return true;
}

} // end namespace llvm

#endif // LLVM_LIB_TARGET_ARM_ARMTARGETTRANSFORMINFO_H<|MERGE_RESOLUTION|>--- conflicted
+++ resolved
@@ -337,12 +337,9 @@
 
   bool isProfitableToSinkOperands(Instruction *I,
                                   SmallVectorImpl<Use *> &Ops) const;
-<<<<<<< HEAD
-=======
 
   unsigned getNumBytesToPadGlobalArray(unsigned Size, Type *ArrayType) const;
 
->>>>>>> ce7c17d5
   /// @}
 };
 
