--- conflicted
+++ resolved
@@ -495,19 +495,6 @@
   const std::vector<CalleeSavedInfo> CSI =
       MF.getFrameInfo().getCalleeSavedInfo();
 
-<<<<<<< HEAD
-  // Returns SplitR7 if the frame setup must be split into two separate pushes
-  // of r0-r7,lr and another containing r8-r11 (+r12 if necessary). This is
-  // always required on Thumb1-only targets, as the push and pop instructions
-  // can't access the high registers. This is also required when R7 is the frame
-  // pointer and frame pointer elimiination is disabled, or branch signing is
-  // enabled and AAPCS is disabled.
-  if ((MF.getInfo<ARMFunctionInfo>()->shouldSignReturnAddress() &&
-       !createAAPCSFrameChain()) ||
-      (getFramePointerReg() == ARM::R7 &&
-       MF.getTarget().Options.DisableFramePointerElim(MF)) ||
-      isThumb1Only())
-=======
   // Thumb1 always splits the pushes at R7, because the Thumb1 push instruction
   // cannot use high registers except for lr.
   if (isThumb1Only())
@@ -518,7 +505,6 @@
   // stack, to form a valid frame record.
   if (getFramePointerReg() == ARM::R7 &&
       MF.getTarget().Options.FramePointerIsReserved(MF))
->>>>>>> ce7c17d5
     return SplitR7;
 
   // Returns SplitR11WindowsSEH when the stack pointer needs to be
@@ -530,8 +516,6 @@
       F.needsUnwindTableEntry() &&
       (MFI.hasVarSizedObjects() || getRegisterInfo()->hasStackRealignment(MF)))
     return SplitR11WindowsSEH;
-<<<<<<< HEAD
-=======
 
   // Returns SplitR11AAPCSSignRA when the frame pointer is R11, requiring R11
   // and LR to be adjacent on the stack, and branch signing is enabled,
@@ -540,6 +524,5 @@
       getFramePointerReg() == ARM::R11 &&
       MF.getTarget().Options.FramePointerIsReserved(MF))
     return SplitR11AAPCSSignRA;
->>>>>>> ce7c17d5
   return NoSplit;
 }