--- conflicted
+++ resolved
@@ -351,39 +351,11 @@
   bool isTargetELF() const { return TargetTriple.isOSBinFormatELF(); }
   bool isTargetMachO() const { return TargetTriple.isOSBinFormatMachO(); }
 
-<<<<<<< HEAD
-  // ARM EABI is the bare-metal EABI described in ARM ABI documents and
-  // can be accessed via -target arm-none-eabi. This is NOT GNUEABI.
-  // FIXME: Add a flag for bare-metal for that target and set Triple::EABI
-  // even for GNUEABI, so we can make a distinction here and still conform to
-  // the EABI on GNU (and Android) mode. This requires change in Clang, too.
-  // FIXME: The Darwin exception is temporary, while we move users to
-  // "*-*-*-macho" triples as quickly as possible.
-  bool isTargetAEABI() const {
-    return (TargetTriple.getEnvironment() == Triple::EABI ||
-            TargetTriple.getEnvironment() == Triple::EABIHF) &&
-           !isTargetDarwin() && !isTargetWindows();
-  }
-  bool isTargetGNUAEABI() const {
-    return (TargetTriple.getEnvironment() == Triple::GNUEABI ||
-            TargetTriple.getEnvironment() == Triple::GNUEABIT64 ||
-            TargetTriple.getEnvironment() == Triple::GNUEABIHF ||
-            TargetTriple.getEnvironment() == Triple::GNUEABIHFT64) &&
-           !isTargetDarwin() && !isTargetWindows();
-  }
-  bool isTargetMuslAEABI() const {
-    return (TargetTriple.getEnvironment() == Triple::MuslEABI ||
-            TargetTriple.getEnvironment() == Triple::MuslEABIHF ||
-            TargetTriple.getEnvironment() == Triple::OpenHOS) &&
-           !isTargetDarwin() && !isTargetWindows();
-  }
-=======
   bool isTargetAEABI() const { return TargetTriple.isTargetAEABI(); }
 
   bool isTargetGNUAEABI() const { return TargetTriple.isTargetGNUAEABI(); }
 
   bool isTargetMuslAEABI() const { return TargetTriple.isTargetMuslAEABI(); }
->>>>>>> eb0f1dc0
 
   // ARM Targets that support EHABI exception handling standard
   // Darwin uses SjLj. Other targets might need more checks.
