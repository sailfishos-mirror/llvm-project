--- conflicted
+++ resolved
@@ -294,22 +294,9 @@
 // VIS3 instruction patterns.
 let Predicates = [HasVIS3] in {
 def : Pat<(i64 (adde i64:$lhs, i64:$rhs)), (ADDXCCC $lhs, $rhs)>;
-<<<<<<< HEAD
-
-def : Pat<(i64 (mulhu i64:$lhs, i64:$rhs)), (UMULXHI $lhs, $rhs)>;
-// Signed "MULXHI".
-// Based on the formula presented in OSA2011 §7.140, but with bitops to select
-// the values to be added.
-def : Pat<(i64 (mulhs i64:$lhs, i64:$rhs)),
-      (SUBrr (UMULXHI $lhs, $rhs),
-             (ADDrr (ANDrr (SRAXri $lhs, 63), $rhs),
-                    (ANDrr (SRAXri $rhs, 63), $lhs)))>;
 
 def : Pat<(i64 (ctlz i64:$src)), (LZCNT $src)>;
-// 32-bit LZCNT.
-// The zero extension will leave us with 32 extra leading zeros,
-// so we need to compensate for it.
-def : Pat<(i32 (ctlz i32:$src)), (ADDri (LZCNT (SRLri $src, 0)), (i32 -32))>;
+def : Pat<(i64 (ctlz_zero_undef i64:$src)), (LZCNT $src)>;
 
 def : Pat<(i32 (bitconvert f32:$src)), (MOVSTOUW $src)>;
 def : Pat<(i64 (zanyext (i32 (bitconvert f32:$src)))), (MOVSTOUW $src)>;
@@ -330,6 +317,4 @@
 def : Pat<(f64 (fneg (fmul (fpextend f32:$rs1), (fpextend f32:$rs2)))), (FNSMULD $rs1, $rs2)>;
 def : Pat<(f64 (fmul (fneg (fpextend f32:$rs1)), (fpextend f32:$rs2))), (FNSMULD $rs1, $rs2)>;
 def : Pat<(f64 (fmul (fpextend f32:$rs1), (fneg (fpextend f32:$rs2)))), (FNSMULD $rs1, $rs2)>;
-=======
->>>>>>> ef1abbe3
 } // Predicates = [HasVIS3]