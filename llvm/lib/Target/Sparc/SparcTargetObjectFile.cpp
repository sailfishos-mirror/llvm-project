//===------- SparcTargetObjectFile.cpp - Sparc Object Info Impl -----------===//
//
// Part of the LLVM Project, under the Apache License v2.0 with LLVM Exceptions.
// See https://llvm.org/LICENSE.txt for license information.
// SPDX-License-Identifier: Apache-2.0 WITH LLVM-exception
//
//===----------------------------------------------------------------------===//

#include "SparcTargetObjectFile.h"
#include "MCTargetDesc/SparcMCAsmInfo.h"
#include "llvm/BinaryFormat/Dwarf.h"
#include "llvm/BinaryFormat/ELF.h"
#include "llvm/CodeGen/MachineModuleInfoImpls.h"
#include "llvm/CodeGen/TargetLowering.h"
#include "llvm/Target/TargetMachine.h"

using namespace llvm;

void SparcELFTargetObjectFile::Initialize(MCContext &Ctx,
                                          const TargetMachine &TM) {
  TargetLoweringObjectFileELF::Initialize(Ctx, TM);
}

const MCExpr *SparcELFTargetObjectFile::getTTypeGlobalReference(
    const GlobalValue *GV, unsigned Encoding, const TargetMachine &TM,
    MachineModuleInfo *MMI, MCStreamer &Streamer) const {

  if (Encoding & dwarf::DW_EH_PE_pcrel) {
    MachineModuleInfoELF &ELFMMI = MMI->getObjFileInfo<MachineModuleInfoELF>();

    MCSymbol *SSym = getSymbolWithGlobalValueBase(GV, ".DW.stub", TM);

    // Add information about the stub reference to ELFMMI so that the stub
    // gets emitted by the asmprinter.
    MachineModuleInfoImpl::StubValueTy &StubSym = ELFMMI.getGVStubEntry(SSym);
    if (!StubSym.getPointer()) {
      MCSymbol *Sym = TM.getSymbol(GV);
      StubSym = MachineModuleInfoImpl::StubValueTy(Sym, !GV->hasLocalLinkage());
    }

    MCContext &Ctx = getContext();
<<<<<<< HEAD
    return SparcMCExpr::create(ELF::R_SPARC_DISP32,
                               MCSymbolRefExpr::create(SSym, Ctx), Ctx);
=======
    return MCSpecifierExpr::create(SSym, ELF::R_SPARC_DISP32, Ctx);
>>>>>>> eb0f1dc0
  }

  return TargetLoweringObjectFileELF::getTTypeGlobalReference(GV, Encoding, TM,
                                                              MMI, Streamer);
}<|MERGE_RESOLUTION|>--- conflicted
+++ resolved
@@ -39,12 +39,7 @@
     }
 
     MCContext &Ctx = getContext();
-<<<<<<< HEAD
-    return SparcMCExpr::create(ELF::R_SPARC_DISP32,
-                               MCSymbolRefExpr::create(SSym, Ctx), Ctx);
-=======
     return MCSpecifierExpr::create(SSym, ELF::R_SPARC_DISP32, Ctx);
->>>>>>> eb0f1dc0
   }
 
   return TargetLoweringObjectFileELF::getTTypeGlobalReference(GV, Encoding, TM,
