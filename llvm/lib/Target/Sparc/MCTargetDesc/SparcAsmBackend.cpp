//===-- SparcAsmBackend.cpp - Sparc Assembler Backend ---------------------===//
//
// Part of the LLVM Project, under the Apache License v2.0 with LLVM Exceptions.
// See https://llvm.org/LICENSE.txt for license information.
// SPDX-License-Identifier: Apache-2.0 WITH LLVM-exception
//
//===----------------------------------------------------------------------===//

#include "MCTargetDesc/SparcFixupKinds.h"
#include "MCTargetDesc/SparcMCTargetDesc.h"
#include "llvm/ADT/StringSwitch.h"
#include "llvm/MC/MCAsmBackend.h"
#include "llvm/MC/MCELFObjectWriter.h"
#include "llvm/MC/MCExpr.h"
#include "llvm/MC/MCFixupKindInfo.h"
#include "llvm/MC/MCObjectWriter.h"
#include "llvm/MC/MCSubtargetInfo.h"
#include "llvm/MC/MCValue.h"
#include "llvm/MC/TargetRegistry.h"
#include "llvm/Support/EndianStream.h"

using namespace llvm;

static unsigned adjustFixupValue(unsigned Kind, uint64_t Value) {
  switch (Kind) {
  default:
    assert(uint16_t(Kind) < FirstTargetFixupKind && "Unknown fixup kind!");
    return Value;
  case FK_Data_1:
  case FK_Data_2:
  case FK_Data_4:
  case FK_Data_8:
    return Value;

  case Sparc::fixup_sparc_call30:
    return (Value >> 2) & 0x3fffffff;

  case ELF::R_SPARC_WDISP22:
    return (Value >> 2) & 0x3fffff;

  case ELF::R_SPARC_WDISP19:
    return (Value >> 2) & 0x7ffff;

  case ELF::R_SPARC_WDISP16: {
    // A.3 Branch on Integer Register with Prediction (BPr)
    // Inst{21-20} = d16hi;
    // Inst{13-0}  = d16lo;
    unsigned d16hi = (Value >> 16) & 0x3;
    unsigned d16lo = (Value >> 2) & 0x3fff;
    return (d16hi << 20) | d16lo;
  }

  case ELF::R_SPARC_WDISP10: {
    // FIXME this really should be an error reporting check.
    assert((Value & 0x3) == 0);

    // 7.17 Compare and Branch
    // Inst{20-19} = d10hi;
    // Inst{12-5}  = d10lo;
    unsigned d10hi = (Value >> 10) & 0x3;
    unsigned d10lo = (Value >> 2) & 0xff;
    return (d10hi << 19) | (d10lo << 5);
  }

  case ELF::R_SPARC_HIX22:
    return (~Value >> 10) & 0x3fffff;

  case ELF::R_SPARC_PC22:
  case ELF::R_SPARC_HI22:
  case ELF::R_SPARC_LM22:
    return (Value >> 10) & 0x3fffff;

  case Sparc::fixup_sparc_13:
    return Value & 0x1fff;

  case ELF::R_SPARC_5:
    return Value & 0x1f;

  case ELF::R_SPARC_LOX10:
    return (Value & 0x3ff) | 0x1c00;

  case ELF::R_SPARC_PC10:
  case ELF::R_SPARC_LO10:
    return Value & 0x3ff;

  case ELF::R_SPARC_H44:
    return (Value >> 22) & 0x3fffff;
  case ELF::R_SPARC_M44:
    return (Value >> 12) & 0x3ff;
  case ELF::R_SPARC_L44:
    return Value & 0xfff;

  case ELF::R_SPARC_HH22:
    return (Value >> 42) & 0x3fffff;
  case ELF::R_SPARC_HM10:
    return (Value >> 32) & 0x3ff;
  }
}

/// getFixupKindNumBytes - The number of bytes the fixup may change.
static unsigned getFixupKindNumBytes(unsigned Kind) {
    switch (Kind) {
  default:
    return 4;
  case FK_Data_1:
    return 1;
  case FK_Data_2:
    return 2;
  case FK_Data_8:
    return 8;
  }
}

namespace {
<<<<<<< HEAD
  class SparcAsmBackend : public MCAsmBackend {
  protected:
    bool Is64Bit;
    bool IsV8Plus;

  public:
    SparcAsmBackend(const MCSubtargetInfo &STI)
        : MCAsmBackend(STI.getTargetTriple().isLittleEndian()
                           ? llvm::endianness::little
                           : llvm::endianness::big),
          Is64Bit(STI.getTargetTriple().isArch64Bit()),
          IsV8Plus(STI.hasFeature(Sparc::FeatureV8Plus)) {}


    std::optional<MCFixupKind> getFixupKind(StringRef Name) const override {
      unsigned Type;
      Type = llvm::StringSwitch<unsigned>(Name)
#define ELF_RELOC(X, Y) .Case(#X, Y)
#include "llvm/BinaryFormat/ELFRelocs/Sparc.def"
#undef ELF_RELOC
                 .Case("BFD_RELOC_NONE", ELF::R_SPARC_NONE)
                 .Case("BFD_RELOC_8", ELF::R_SPARC_8)
                 .Case("BFD_RELOC_16", ELF::R_SPARC_16)
                 .Case("BFD_RELOC_32", ELF::R_SPARC_32)
                 .Case("BFD_RELOC_64", ELF::R_SPARC_64)
                 .Default(-1u);
      if (Type == -1u)
        return std::nullopt;
      return static_cast<MCFixupKind>(FirstLiteralRelocationKind + Type);
    }

    MCFixupKindInfo getFixupKindInfo(MCFixupKind Kind) const override {
      // clang-format off
      const static MCFixupKindInfo InfosBE[Sparc::NumTargetFixupKinds] = {
        // name                    offset bits  flags
        { "fixup_sparc_call30",     2,     30,  MCFixupKindInfo::FKF_IsPCRel },
        { "fixup_sparc_13",        19,     13,  0 },
      };

      const static MCFixupKindInfo InfosLE[Sparc::NumTargetFixupKinds] = {
        // name                    offset bits  flags
        { "fixup_sparc_call30",     0,     30,  MCFixupKindInfo::FKF_IsPCRel },
        { "fixup_sparc_13",         0,     13,  0 },
      };
      // clang-format on

      if (!mc::isRelocation(Kind)) {
        if (Kind < FirstTargetFixupKind)
          return MCAsmBackend::getFixupKindInfo(Kind);
        assert(unsigned(Kind - FirstTargetFixupKind) <
                   Sparc::NumTargetFixupKinds &&
               "Invalid kind!");
        if (Endian == llvm::endianness::little)
          return InfosLE[Kind - FirstTargetFixupKind];

        return InfosBE[Kind - FirstTargetFixupKind];
      }

      MCFixupKindInfo Info{};
      switch (uint16_t(Kind)) {
      case ELF::R_SPARC_PC10:
        Info = {"", 22, 10, MCFixupKindInfo::FKF_IsPCRel};
        break;
      case ELF::R_SPARC_PC22:
        Info = {"", 10, 22, MCFixupKindInfo::FKF_IsPCRel};
        break;
      case ELF::R_SPARC_WDISP10:
        Info = {"", 0, 32, MCFixupKindInfo::FKF_IsPCRel};
        break;
      case ELF::R_SPARC_WDISP16:
        Info = {"", 0, 32, MCFixupKindInfo::FKF_IsPCRel};
        break;
      case ELF::R_SPARC_WDISP19:
        Info = {"", 13, 19, MCFixupKindInfo::FKF_IsPCRel};
        break;
      case ELF::R_SPARC_WDISP22:
        Info = {"", 10, 22, MCFixupKindInfo::FKF_IsPCRel};
        break;

      case ELF::R_SPARC_HI22:
        Info = {"", 10, 22, 0};
        break;
      case ELF::R_SPARC_LO10:
        Info = {"", 22, 10, 0};
        break;
      case ELF::R_SPARC_HH22:
        Info = {"", 10, 22, 0};
        break;
      case ELF::R_SPARC_HM10:
        Info = {"", 22, 10, 0};
        break;
      case ELF::R_SPARC_LM22:
        Info = {"", 10, 22, 0};
        break;
      case ELF::R_SPARC_HIX22:
        Info = {"", 10, 22, 0};
        break;
      case ELF::R_SPARC_LOX10:
        Info = {"", 19, 13, 0};
        break;
      }
      if (Endian == llvm::endianness::little)
        Info.TargetOffset = 32 - Info.TargetOffset - Info.TargetSize;
      return Info;
    }

    void relaxInstruction(MCInst &Inst,
                          const MCSubtargetInfo &STI) const override {
      // FIXME.
      llvm_unreachable("relaxInstruction() unimplemented");
    }

    bool writeNopData(raw_ostream &OS, uint64_t Count,
                      const MCSubtargetInfo *STI) const override {

      // If the count is not 4-byte aligned, we must be writing data into the
      // text section (otherwise we have unaligned instructions, and thus have
      // far bigger problems), so just write zeros instead.
      OS.write_zeros(Count % 4);

      uint64_t NumNops = Count / 4;
      for (uint64_t i = 0; i != NumNops; ++i)
        support::endian::write<uint32_t>(OS, 0x01000000, Endian);

      return true;
    }
=======
class SparcAsmBackend : public MCAsmBackend {
protected:
  bool Is64Bit;
  bool IsV8Plus;

public:
  SparcAsmBackend(const MCSubtargetInfo &STI)
      : MCAsmBackend(STI.getTargetTriple().isLittleEndian()
                         ? llvm::endianness::little
                         : llvm::endianness::big),
        Is64Bit(STI.getTargetTriple().isArch64Bit()),
        IsV8Plus(STI.hasFeature(Sparc::FeatureV8Plus)) {}

  std::optional<MCFixupKind> getFixupKind(StringRef Name) const override;
  MCFixupKindInfo getFixupKindInfo(MCFixupKind Kind) const override;
  void applyFixup(const MCFragment &, const MCFixup &, const MCValue &Target,
                  MutableArrayRef<char> Data, uint64_t Value,
                  bool IsResolved) override;

  bool writeNopData(raw_ostream &OS, uint64_t Count,
                    const MCSubtargetInfo *STI) const override {

    // If the count is not 4-byte aligned, we must be writing data into the
    // text section (otherwise we have unaligned instructions, and thus have
    // far bigger problems), so just write zeros instead.
    OS.write_zeros(Count % 4);

    uint64_t NumNops = Count / 4;
    for (uint64_t i = 0; i != NumNops; ++i)
      support::endian::write<uint32_t>(OS, 0x01000000, Endian);

    return true;
  }
};

class ELFSparcAsmBackend : public SparcAsmBackend {
  Triple::OSType OSType;

public:
  ELFSparcAsmBackend(const MCSubtargetInfo &STI, Triple::OSType OSType)
      : SparcAsmBackend(STI), OSType(OSType) {}

  std::unique_ptr<MCObjectTargetWriter>
  createObjectTargetWriter() const override {
    uint8_t OSABI = MCELFObjectTargetWriter::getOSABI(OSType);
    return createSparcELFObjectWriter(Is64Bit, IsV8Plus, OSABI);
  }
};
} // end anonymous namespace

std::optional<MCFixupKind> SparcAsmBackend::getFixupKind(StringRef Name) const {
  unsigned Type;
  Type = llvm::StringSwitch<unsigned>(Name)
#define ELF_RELOC(X, Y) .Case(#X, Y)
#include "llvm/BinaryFormat/ELFRelocs/Sparc.def"
#undef ELF_RELOC
             .Case("BFD_RELOC_NONE", ELF::R_SPARC_NONE)
             .Case("BFD_RELOC_8", ELF::R_SPARC_8)
             .Case("BFD_RELOC_16", ELF::R_SPARC_16)
             .Case("BFD_RELOC_32", ELF::R_SPARC_32)
             .Case("BFD_RELOC_64", ELF::R_SPARC_64)
             .Default(-1u);
  if (Type == -1u)
    return std::nullopt;
  return static_cast<MCFixupKind>(FirstLiteralRelocationKind + Type);
}

MCFixupKindInfo SparcAsmBackend::getFixupKindInfo(MCFixupKind Kind) const {
  // clang-format off
  const static MCFixupKindInfo InfosBE[Sparc::NumTargetFixupKinds] = {
    // name                    offset bits  flags
    { "fixup_sparc_call30",     2,     30,  MCFixupKindInfo::FKF_IsPCRel },
    { "fixup_sparc_13",        19,     13,  0 },
>>>>>>> 4084ffcf
  };

  const static MCFixupKindInfo InfosLE[Sparc::NumTargetFixupKinds] = {
    // name                    offset bits  flags
    { "fixup_sparc_call30",     0,     30,  MCFixupKindInfo::FKF_IsPCRel },
    { "fixup_sparc_13",         0,     13,  0 },
  };
  // clang-format on

<<<<<<< HEAD
    void applyFixup(const MCFragment &, const MCFixup &Fixup,
                    const MCValue &Target, MutableArrayRef<char> Data,
                    uint64_t Value, bool IsResolved) override {
      if (!IsResolved)
        return;
      Value = adjustFixupValue(Fixup.getKind(), Value);

      unsigned NumBytes = getFixupKindNumBytes(Fixup.getKind());
      unsigned Offset = Fixup.getOffset();
      // For each byte of the fragment that the fixup touches, mask in the bits
      // from the fixup value. The Value has been "split up" into the
      // appropriate bitfields above.
      for (unsigned i = 0; i != NumBytes; ++i) {
        unsigned Idx =
            Endian == llvm::endianness::little ? i : (NumBytes - 1) - i;
        Data[Offset + Idx] |= uint8_t((Value >> (i * 8)) & 0xff);
      }
    }

    std::unique_ptr<MCObjectTargetWriter>
    createObjectTargetWriter() const override {
      uint8_t OSABI = MCELFObjectTargetWriter::getOSABI(OSType);
      return createSparcELFObjectWriter(Is64Bit, IsV8Plus, OSABI);
    }
  };
=======
  if (!mc::isRelocation(Kind)) {
    if (Kind < FirstTargetFixupKind)
      return MCAsmBackend::getFixupKindInfo(Kind);
    assert(unsigned(Kind - FirstTargetFixupKind) < Sparc::NumTargetFixupKinds &&
           "Invalid kind!");
    if (Endian == llvm::endianness::little)
      return InfosLE[Kind - FirstTargetFixupKind];

    return InfosBE[Kind - FirstTargetFixupKind];
  }
>>>>>>> 4084ffcf

  MCFixupKindInfo Info{};
  switch (uint16_t(Kind)) {
  case ELF::R_SPARC_PC10:
    Info = {"", 22, 10, MCFixupKindInfo::FKF_IsPCRel};
    break;
  case ELF::R_SPARC_PC22:
    Info = {"", 10, 22, MCFixupKindInfo::FKF_IsPCRel};
    break;
  case ELF::R_SPARC_WDISP10:
    Info = {"", 0, 32, MCFixupKindInfo::FKF_IsPCRel};
    break;
  case ELF::R_SPARC_WDISP16:
    Info = {"", 0, 32, MCFixupKindInfo::FKF_IsPCRel};
    break;
  case ELF::R_SPARC_WDISP19:
    Info = {"", 13, 19, MCFixupKindInfo::FKF_IsPCRel};
    break;
  case ELF::R_SPARC_WDISP22:
    Info = {"", 10, 22, MCFixupKindInfo::FKF_IsPCRel};
    break;

  case ELF::R_SPARC_HI22:
    Info = {"", 10, 22, 0};
    break;
  case ELF::R_SPARC_LO10:
    Info = {"", 22, 10, 0};
    break;
  case ELF::R_SPARC_HH22:
    Info = {"", 10, 22, 0};
    break;
  case ELF::R_SPARC_HM10:
    Info = {"", 22, 10, 0};
    break;
  case ELF::R_SPARC_LM22:
    Info = {"", 10, 22, 0};
    break;
  case ELF::R_SPARC_HIX22:
    Info = {"", 10, 22, 0};
    break;
  case ELF::R_SPARC_LOX10:
    Info = {"", 19, 13, 0};
    break;
  }
  if (Endian == llvm::endianness::little)
    Info.TargetOffset = 32 - Info.TargetOffset - Info.TargetSize;
  return Info;
}

void SparcAsmBackend::applyFixup(const MCFragment &, const MCFixup &Fixup,
                                 const MCValue &Target,
                                 MutableArrayRef<char> Data, uint64_t Value,
                                 bool IsResolved) {
  if (!IsResolved)
    return;
  Value = adjustFixupValue(Fixup.getKind(), Value);

  unsigned NumBytes = getFixupKindNumBytes(Fixup.getKind());
  unsigned Offset = Fixup.getOffset();
  // For each byte of the fragment that the fixup touches, mask in the
  // bits from the fixup value.
  for (unsigned i = 0; i != NumBytes; ++i) {
    unsigned Idx = Endian == llvm::endianness::little ? i : (NumBytes - 1) - i;
    Data[Offset + Idx] |= uint8_t((Value >> (i * 8)) & 0xff);
  }
}

MCAsmBackend *llvm::createSparcAsmBackend(const Target &T,
                                          const MCSubtargetInfo &STI,
                                          const MCRegisterInfo &MRI,
                                          const MCTargetOptions &Options) {
  return new ELFSparcAsmBackend(STI, STI.getTargetTriple().getOS());
}<|MERGE_RESOLUTION|>--- conflicted
+++ resolved
@@ -112,134 +112,6 @@
 }
 
 namespace {
-<<<<<<< HEAD
-  class SparcAsmBackend : public MCAsmBackend {
-  protected:
-    bool Is64Bit;
-    bool IsV8Plus;
-
-  public:
-    SparcAsmBackend(const MCSubtargetInfo &STI)
-        : MCAsmBackend(STI.getTargetTriple().isLittleEndian()
-                           ? llvm::endianness::little
-                           : llvm::endianness::big),
-          Is64Bit(STI.getTargetTriple().isArch64Bit()),
-          IsV8Plus(STI.hasFeature(Sparc::FeatureV8Plus)) {}
-
-
-    std::optional<MCFixupKind> getFixupKind(StringRef Name) const override {
-      unsigned Type;
-      Type = llvm::StringSwitch<unsigned>(Name)
-#define ELF_RELOC(X, Y) .Case(#X, Y)
-#include "llvm/BinaryFormat/ELFRelocs/Sparc.def"
-#undef ELF_RELOC
-                 .Case("BFD_RELOC_NONE", ELF::R_SPARC_NONE)
-                 .Case("BFD_RELOC_8", ELF::R_SPARC_8)
-                 .Case("BFD_RELOC_16", ELF::R_SPARC_16)
-                 .Case("BFD_RELOC_32", ELF::R_SPARC_32)
-                 .Case("BFD_RELOC_64", ELF::R_SPARC_64)
-                 .Default(-1u);
-      if (Type == -1u)
-        return std::nullopt;
-      return static_cast<MCFixupKind>(FirstLiteralRelocationKind + Type);
-    }
-
-    MCFixupKindInfo getFixupKindInfo(MCFixupKind Kind) const override {
-      // clang-format off
-      const static MCFixupKindInfo InfosBE[Sparc::NumTargetFixupKinds] = {
-        // name                    offset bits  flags
-        { "fixup_sparc_call30",     2,     30,  MCFixupKindInfo::FKF_IsPCRel },
-        { "fixup_sparc_13",        19,     13,  0 },
-      };
-
-      const static MCFixupKindInfo InfosLE[Sparc::NumTargetFixupKinds] = {
-        // name                    offset bits  flags
-        { "fixup_sparc_call30",     0,     30,  MCFixupKindInfo::FKF_IsPCRel },
-        { "fixup_sparc_13",         0,     13,  0 },
-      };
-      // clang-format on
-
-      if (!mc::isRelocation(Kind)) {
-        if (Kind < FirstTargetFixupKind)
-          return MCAsmBackend::getFixupKindInfo(Kind);
-        assert(unsigned(Kind - FirstTargetFixupKind) <
-                   Sparc::NumTargetFixupKinds &&
-               "Invalid kind!");
-        if (Endian == llvm::endianness::little)
-          return InfosLE[Kind - FirstTargetFixupKind];
-
-        return InfosBE[Kind - FirstTargetFixupKind];
-      }
-
-      MCFixupKindInfo Info{};
-      switch (uint16_t(Kind)) {
-      case ELF::R_SPARC_PC10:
-        Info = {"", 22, 10, MCFixupKindInfo::FKF_IsPCRel};
-        break;
-      case ELF::R_SPARC_PC22:
-        Info = {"", 10, 22, MCFixupKindInfo::FKF_IsPCRel};
-        break;
-      case ELF::R_SPARC_WDISP10:
-        Info = {"", 0, 32, MCFixupKindInfo::FKF_IsPCRel};
-        break;
-      case ELF::R_SPARC_WDISP16:
-        Info = {"", 0, 32, MCFixupKindInfo::FKF_IsPCRel};
-        break;
-      case ELF::R_SPARC_WDISP19:
-        Info = {"", 13, 19, MCFixupKindInfo::FKF_IsPCRel};
-        break;
-      case ELF::R_SPARC_WDISP22:
-        Info = {"", 10, 22, MCFixupKindInfo::FKF_IsPCRel};
-        break;
-
-      case ELF::R_SPARC_HI22:
-        Info = {"", 10, 22, 0};
-        break;
-      case ELF::R_SPARC_LO10:
-        Info = {"", 22, 10, 0};
-        break;
-      case ELF::R_SPARC_HH22:
-        Info = {"", 10, 22, 0};
-        break;
-      case ELF::R_SPARC_HM10:
-        Info = {"", 22, 10, 0};
-        break;
-      case ELF::R_SPARC_LM22:
-        Info = {"", 10, 22, 0};
-        break;
-      case ELF::R_SPARC_HIX22:
-        Info = {"", 10, 22, 0};
-        break;
-      case ELF::R_SPARC_LOX10:
-        Info = {"", 19, 13, 0};
-        break;
-      }
-      if (Endian == llvm::endianness::little)
-        Info.TargetOffset = 32 - Info.TargetOffset - Info.TargetSize;
-      return Info;
-    }
-
-    void relaxInstruction(MCInst &Inst,
-                          const MCSubtargetInfo &STI) const override {
-      // FIXME.
-      llvm_unreachable("relaxInstruction() unimplemented");
-    }
-
-    bool writeNopData(raw_ostream &OS, uint64_t Count,
-                      const MCSubtargetInfo *STI) const override {
-
-      // If the count is not 4-byte aligned, we must be writing data into the
-      // text section (otherwise we have unaligned instructions, and thus have
-      // far bigger problems), so just write zeros instead.
-      OS.write_zeros(Count % 4);
-
-      uint64_t NumNops = Count / 4;
-      for (uint64_t i = 0; i != NumNops; ++i)
-        support::endian::write<uint32_t>(OS, 0x01000000, Endian);
-
-      return true;
-    }
-=======
 class SparcAsmBackend : public MCAsmBackend {
 protected:
   bool Is64Bit;
@@ -313,7 +185,6 @@
     // name                    offset bits  flags
     { "fixup_sparc_call30",     2,     30,  MCFixupKindInfo::FKF_IsPCRel },
     { "fixup_sparc_13",        19,     13,  0 },
->>>>>>> 4084ffcf
   };
 
   const static MCFixupKindInfo InfosLE[Sparc::NumTargetFixupKinds] = {
@@ -323,33 +194,6 @@
   };
   // clang-format on
 
-<<<<<<< HEAD
-    void applyFixup(const MCFragment &, const MCFixup &Fixup,
-                    const MCValue &Target, MutableArrayRef<char> Data,
-                    uint64_t Value, bool IsResolved) override {
-      if (!IsResolved)
-        return;
-      Value = adjustFixupValue(Fixup.getKind(), Value);
-
-      unsigned NumBytes = getFixupKindNumBytes(Fixup.getKind());
-      unsigned Offset = Fixup.getOffset();
-      // For each byte of the fragment that the fixup touches, mask in the bits
-      // from the fixup value. The Value has been "split up" into the
-      // appropriate bitfields above.
-      for (unsigned i = 0; i != NumBytes; ++i) {
-        unsigned Idx =
-            Endian == llvm::endianness::little ? i : (NumBytes - 1) - i;
-        Data[Offset + Idx] |= uint8_t((Value >> (i * 8)) & 0xff);
-      }
-    }
-
-    std::unique_ptr<MCObjectTargetWriter>
-    createObjectTargetWriter() const override {
-      uint8_t OSABI = MCELFObjectTargetWriter::getOSABI(OSType);
-      return createSparcELFObjectWriter(Is64Bit, IsV8Plus, OSABI);
-    }
-  };
-=======
   if (!mc::isRelocation(Kind)) {
     if (Kind < FirstTargetFixupKind)
       return MCAsmBackend::getFixupKindInfo(Kind);
@@ -360,7 +204,6 @@
 
     return InfosBE[Kind - FirstTargetFixupKind];
   }
->>>>>>> 4084ffcf
 
   MCFixupKindInfo Info{};
   switch (uint16_t(Kind)) {
