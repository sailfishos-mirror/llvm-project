//===-- SparcInstrAliases.td - Instruction Aliases for Sparc Target -------===//
//
// Part of the LLVM Project, under the Apache License v2.0 with LLVM Exceptions.
// See https://llvm.org/LICENSE.txt for license information.
// SPDX-License-Identifier: Apache-2.0 WITH LLVM-exception
//
//===----------------------------------------------------------------------===//
//
// This file contains instruction aliases for Sparc.
//===----------------------------------------------------------------------===//

// Instruction aliases for conditional moves.

// mov<cond> <ccreg> rs2, rd
multiclass intcond_mov_alias<string cond, int condVal, string ccreg,
                          Instruction movrr, Instruction movri,
                          Instruction fmovs, Instruction fmovd> {

  // mov<cond> (%icc|%xcc), rs2, rd
  def : InstAlias<!strconcat(!strconcat(!strconcat("mov", cond), ccreg),
                             ", $rs2, $rd"),
                  (movrr IntRegs:$rd, IntRegs:$rs2, condVal)>;

  // mov<cond> (%icc|%xcc), simm11, rd
  def : InstAlias<!strconcat(!strconcat(!strconcat("mov", cond), ccreg),
                             ", $simm11, $rd"),
                  (movri IntRegs:$rd, i32imm:$simm11, condVal)>;

  // fmovs<cond> (%icc|%xcc), $rs2, $rd
  def : InstAlias<!strconcat(!strconcat(!strconcat("fmovs", cond), ccreg),
                             ", $rs2, $rd"),
                  (fmovs FPRegs:$rd, FPRegs:$rs2, condVal)>;

  // fmovd<cond> (%icc|%xcc), $rs2, $rd
  def : InstAlias<!strconcat(!strconcat(!strconcat("fmovd", cond), ccreg),
                             ", $rs2, $rd"),
                  (fmovd DFPRegs:$rd, DFPRegs:$rs2, condVal)>;
}

// mov<cond> <ccreg> rs2, rd
multiclass fpcond_mov_alias<string cond, int condVal,
                           Instruction movrr, Instruction movri,
                           Instruction fmovs, Instruction fmovd> {

  // mov<cond> %fcc[0-3], rs2, rd
  def : InstAlias<!strconcat(!strconcat("mov", cond), " $cc, $rs2, $rd"),
                  (movrr IntRegs:$rd, FCCRegs:$cc, IntRegs:$rs2, condVal)>;

  // mov<cond> %fcc[0-3], simm11, rd
  def : InstAlias<!strconcat(!strconcat("mov", cond), " $cc, $simm11, $rd"),
                  (movri IntRegs:$rd, FCCRegs:$cc, i32imm:$simm11, condVal)>;

  // fmovs<cond> %fcc[0-3], $rs2, $rd
  def : InstAlias<!strconcat(!strconcat("fmovs", cond), " $cc, $rs2, $rd"),
                  (fmovs FPRegs:$rd, FCCRegs:$cc, FPRegs:$rs2, condVal)>;

  // fmovd<cond> %fcc[0-3], $rs2, $rd
  def : InstAlias<!strconcat(!strconcat("fmovd", cond), " $cc, $rs2, $rd"),
                  (fmovd DFPRegs:$rd, FCCRegs:$cc, DFPRegs:$rs2, condVal)>;
}

// movr<cond> rs1, rs2, rd
multiclass regcond_mov_alias<string rcond, int condVal,
                          Instruction movrrr, Instruction movrri,
                          Instruction fmovrs, Instruction fmovrd,
                          Instruction fmovrq> {

  // movr<cond> $rs1, $rs2, $rd
  def : InstAlias<!strconcat(!strconcat("movr", rcond), " $rs1, $rs2, $rd"),
                  (movrrr IntRegs:$rd, I64Regs:$rs1, IntRegs:$rs2, condVal)>;

  // movr<cond> $rs1, $simm10, $rd
  def : InstAlias<!strconcat(!strconcat("movr", rcond), " $rs1, $simm10, $rd"),
                  (movrri IntRegs:$rd, I64Regs:$rs1, i32imm:$simm10, condVal)>;

  // fmovrs<cond> $rs1, $rs2, $rd
  def : InstAlias<!strconcat(!strconcat("fmovrs", rcond), " $rs1, $rs2, $rd"),
                  (fmovrs FPRegs:$rd, I64Regs:$rs1, FPRegs:$rs2, condVal)>;

  // fmovrd<cond> $rs1, $rs2, $rd
  def : InstAlias<!strconcat(!strconcat("fmovrd", rcond), " $rs1, $rs2, $rd"),
                  (fmovrd DFPRegs:$rd, I64Regs:$rs1, DFPRegs:$rs2, condVal)>;

  // fmovrq<cond> $rs1, $rs2, $rd
  let Predicates = [HasHardQuad] in
  def : InstAlias<!strconcat(!strconcat("fmovrq", rcond), " $rs1, $rs2, $rd"),
                  (fmovrq QFPRegs:$rd, I64Regs:$rs1, QFPRegs:$rs2, condVal)>;
}

// Instruction aliases for integer conditional branches and moves.
multiclass int_cond_alias<string cond, int condVal> {

  // b<cond> $imm
  def : InstAlias<!strconcat(!strconcat("b", cond), " $imm"),
                  (BCOND brtarget:$imm, condVal)>;

  // b<cond>,a $imm
  def : InstAlias<!strconcat(!strconcat("b", cond), ",a $imm"),
                  (BCONDA brtarget:$imm, condVal)>;

  // b<cond> %icc, $imm
  def : InstAlias<!strconcat(!strconcat("b", cond), " %icc, $imm"),
                  (BPICC brtarget:$imm, condVal)>, Requires<[HasV9]>;

  // b<cond>,pt %icc, $imm
  def : InstAlias<!strconcat(!strconcat("b", cond), ",pt %icc, $imm"),
                  (BPICC brtarget:$imm, condVal)>, Requires<[HasV9]>;

  // b<cond>,a %icc, $imm
  def : InstAlias<!strconcat(!strconcat("b", cond), ",a %icc, $imm"),
                  (BPICCA brtarget:$imm, condVal)>, Requires<[HasV9]>;

  // b<cond>,a,pt %icc, $imm
  def : InstAlias<!strconcat(!strconcat("b", cond), ",a,pt %icc, $imm"),
                  (BPICCA brtarget:$imm, condVal)>, Requires<[HasV9]>;

  // b<cond>,pn %icc, $imm
  def : InstAlias<!strconcat(!strconcat("b", cond), ",pn %icc, $imm"),
                  (BPICCNT brtarget:$imm, condVal)>, Requires<[HasV9]>;

  // b<cond>,a,pn %icc, $imm
  def : InstAlias<!strconcat(!strconcat("b", cond), ",a,pn %icc, $imm"),
                  (BPICCANT brtarget:$imm, condVal)>, Requires<[HasV9]>;

  // b<cond> %xcc, $imm
  def : InstAlias<!strconcat(!strconcat("b", cond), " %xcc, $imm"),
                  (BPXCC brtarget:$imm, condVal)>, Requires<[Is64Bit]>;

  // b<cond>,pt %xcc, $imm
  def : InstAlias<!strconcat(!strconcat("b", cond), ",pt %xcc, $imm"),
                  (BPXCC brtarget:$imm, condVal)>, Requires<[Is64Bit]>;

  // b<cond>,a %xcc, $imm
  def : InstAlias<!strconcat(!strconcat("b", cond), ",a %xcc, $imm"),
                  (BPXCCA brtarget:$imm, condVal)>, Requires<[Is64Bit]>;

  // b<cond>,a,pt %xcc, $imm
  def : InstAlias<!strconcat(!strconcat("b", cond), ",a,pt %xcc, $imm"),
                  (BPXCCA brtarget:$imm, condVal)>, Requires<[Is64Bit]>;

  // b<cond>,pn %xcc, $imm
  def : InstAlias<!strconcat(!strconcat("b", cond), ",pn %xcc, $imm"),
                  (BPXCCNT brtarget:$imm, condVal)>, Requires<[Is64Bit]>;

  // b<cond>,a,pn %xcc, $imm
  def : InstAlias<!strconcat(!strconcat("b", cond), ",a,pn %xcc, $imm"),
                  (BPXCCANT brtarget:$imm, condVal)>, Requires<[Is64Bit]>;


  defm : intcond_mov_alias<cond, condVal, " %icc",
                            MOVICCrr, MOVICCri,
                            FMOVS_ICC, FMOVD_ICC>, Requires<[HasV9]>;

  defm : intcond_mov_alias<cond, condVal, " %xcc",
                            MOVXCCrr, MOVXCCri,
                            FMOVS_XCC, FMOVD_XCC>, Requires<[Is64Bit]>;

  // fmovq<cond> (%icc|%xcc), $rs2, $rd
  def : InstAlias<!strconcat(!strconcat("fmovq", cond), " %icc, $rs2, $rd"),
                  (FMOVQ_ICC QFPRegs:$rd, QFPRegs:$rs2, condVal)>,
                  Requires<[HasV9, HasHardQuad]>;
  def : InstAlias<!strconcat(!strconcat("fmovq", cond), " %xcc, $rs2, $rd"),
                  (FMOVQ_XCC QFPRegs:$rd, QFPRegs:$rs2, condVal)>,
                  Requires<[Is64Bit, HasHardQuad]>;

  // t<cond> %icc,  rs => t<cond> %icc, G0 + rs
  def : InstAlias<!strconcat(!strconcat("t", cond), " %icc, $rs2"),
                  (TICCrr G0, IntRegs:$rs2, condVal)>,
                  Requires<[HasV9]>;
  // t<cond> %icc, rs1 + rs2
  def : InstAlias<!strconcat(!strconcat("t", cond), " %icc, $rs1 + $rs2"),
                  (TICCrr IntRegs:$rs1, IntRegs:$rs2, condVal)>,
                  Requires<[HasV9]>;


  // t<cond> %xcc, rs => t<cond> %xcc, G0 + rs
  def : InstAlias<!strconcat(!strconcat("t", cond), " %xcc, $rs2"),
                  (TXCCrr G0, IntRegs:$rs2, condVal)>,
                  Requires<[HasV9]>;
  // t<cond> %xcc, rs1 + rs2
  def : InstAlias<!strconcat(!strconcat("t", cond), " %xcc, $rs1 + $rs2"),
                  (TXCCrr IntRegs:$rs1, IntRegs:$rs2, condVal)>,
                  Requires<[HasV9]>;


  // t<cond> rs=> t<cond> %icc,  G0 + rs2
  //def : InstAlias<!strconcat(!strconcat("t", cond), " $rs2"),
  //                (TICCrr G0, IntRegs:$rs2, condVal)>,
  //                Requires<[HasV9]>;

  // t<cond> rs1 + rs2 => t<cond> %icc, rs1 + rs2
  //def : InstAlias<!strconcat(!strconcat("t", cond), " $rs1 + $rs2"),
  //                (TICCrr IntRegs:$rs1, IntRegs:$rs2, condVal)>,
  //                Requires<[HasV9]>;

  // t<cond> %icc, imm => t<cond> %icc, G0 + imm
  def : InstAlias<!strconcat(!strconcat("t", cond), " %icc, $imm"),
                  (TICCri G0, i32imm:$imm, condVal)>,
                  Requires<[HasV9]>;
  // t<cond> %icc, rs1 + imm
  def : InstAlias<!strconcat(!strconcat("t", cond), " %icc, $rs1 + $imm"),
                  (TICCri IntRegs:$rs1, i32imm:$imm, condVal)>,
                  Requires<[HasV9]>;
  // t<cond> %xcc, imm => t<cond> %xcc, G0 + imm
  def : InstAlias<!strconcat(!strconcat("t", cond), " %xcc, $imm"),
                  (TXCCri G0, i32imm:$imm, condVal)>,
                  Requires<[HasV9]>;
  // t<cond> %xcc, rs1 + imm
  def : InstAlias<!strconcat(!strconcat("t", cond), " %xcc, $rs1 + $imm"),
                  (TXCCri IntRegs:$rs1, i32imm:$imm, condVal)>,
                  Requires<[HasV9]>;

  // t<cond> imm => t<cond> G0 + imm
  def : InstAlias<!strconcat(!strconcat("t", cond), " $imm"),
                  (TRAPri G0, i32imm:$imm, condVal)>;

  // t<cond> rs1 + imm => t<cond> rs1 + imm
  def : InstAlias<!strconcat(!strconcat("t", cond), " $rs1 + $imm"),
                  (TRAPri IntRegs:$rs1, i32imm:$imm, condVal)>;

  // t<cond> rs1 => t<cond> G0 + rs1
  def : InstAlias<!strconcat(!strconcat("t", cond), " $rs1"),
                  (TRAPrr G0, IntRegs:$rs1, condVal)>;

  // t<cond> rs1 + rs2
  def : InstAlias<!strconcat(!strconcat("t", cond), " $rs1 + $rs2"),
                  (TRAPrr IntRegs:$rs1, IntRegs:$rs2, condVal)>;
}


// Instruction aliases for floating point conditional branches and moves.
multiclass fp_cond_alias<string cond, int condVal> {

  // fb<cond> $imm
  def : InstAlias<!strconcat(!strconcat("fb", cond), " $imm"),
                  (FBCOND brtarget:$imm, condVal), 0>;

  // fb<cond>,a $imm
  def : InstAlias<!strconcat(!strconcat("fb", cond), ",a $imm"),
                  (FBCONDA brtarget:$imm, condVal), 0>;

  // fb<cond> %fcc0, $imm
  def : InstAlias<!strconcat(!strconcat("fb", cond), " $cc, $imm"),
                  (BPFCC brtarget:$imm, condVal, FCCRegs:$cc)>,
                  Requires<[HasV9]>;

  // fb<cond>,pt %fcc0, $imm
  def : InstAlias<!strconcat(!strconcat("fb", cond), ",pt $cc, $imm"),
                  (BPFCC brtarget:$imm, condVal, FCCRegs:$cc)>,
                  Requires<[HasV9]>;

  // fb<cond>,a %fcc0, $imm
  def : InstAlias<!strconcat(!strconcat("fb", cond), ",a $cc, $imm"),
                  (BPFCCA brtarget:$imm, condVal, FCCRegs:$cc)>,
                  Requires<[HasV9]>;

  // fb<cond>,a,pt %fcc0, $imm
  def : InstAlias<!strconcat(!strconcat("fb", cond), ",a,pt $cc, $imm"),
                  (BPFCCA brtarget:$imm, condVal, FCCRegs:$cc)>,
                   Requires<[HasV9]>;

  // fb<cond>,pn %fcc0, $imm
  def : InstAlias<!strconcat(!strconcat("fb", cond), ",pn $cc, $imm"),
                  (BPFCCNT brtarget:$imm, condVal, FCCRegs:$cc)>,
                   Requires<[HasV9]>;

  // fb<cond>,a,pn %fcc0, $imm
  def : InstAlias<!strconcat(!strconcat("fb", cond), ",a,pn $cc, $imm"),
                  (BPFCCANT brtarget:$imm, condVal, FCCRegs:$cc)>,
                  Requires<[HasV9]>;

  defm : fpcond_mov_alias<cond, condVal,
                          V9MOVFCCrr, V9MOVFCCri,
                          V9FMOVS_FCC, V9FMOVD_FCC>, Requires<[HasV9]>;

  // fmovq<cond> %fcc0, $rs2, $rd
  def : InstAlias<!strconcat(!strconcat("fmovq", cond), " $cc, $rs2, $rd"),
                  (V9FMOVQ_FCC QFPRegs:$rd, FCCRegs:$cc, QFPRegs:$rs2,
                                                          condVal)>,
                  Requires<[HasV9, HasHardQuad]>;
}


// Instruction aliases for co-processor conditional branches.
multiclass cp_cond_alias<string cond, int condVal> {

  // cb<cond> $imm
  def : InstAlias<!strconcat(!strconcat("cb", cond), " $imm"),
                  (CPBCOND brtarget:$imm, condVal), 0>;

  // cb<cond>,a $imm
  def : InstAlias<!strconcat(!strconcat("cb", cond), ",a $imm"),
                  (CPBCONDA brtarget:$imm, condVal), 0>;
}

// Instruction aliases for register conditional branches and moves.
multiclass reg_cond_alias<string rcond, int condVal> {
  // br<rcond> $rs1, $imm
  def : InstAlias<!strconcat(!strconcat("br", rcond), " $rs1, $imm"),
                  (BPR bprtarget16:$imm, condVal, I64Regs:$rs1)>,
                  Requires<[Is64Bit]>;

  // br<rcond>,pt $rs1, $imm
  def : InstAlias<!strconcat(!strconcat("br", rcond), ",pt $rs1, $imm"),
                  (BPR bprtarget16:$imm, condVal, I64Regs:$rs1)>,
                  Requires<[Is64Bit]>;

  // br<rcond>,pn $rs1, $imm
  def : InstAlias<!strconcat(!strconcat("br", rcond), ",pn $rs1, $imm"),
                  (BPRNT bprtarget16:$imm, condVal, I64Regs:$rs1)>,
                  Requires<[Is64Bit]>;

  // br<rcond>,a $rs1, $imm
  def : InstAlias<!strconcat(!strconcat("br", rcond), ",a $rs1, $imm"),
                  (BPRA bprtarget16:$imm, condVal, I64Regs:$rs1)>,
                  Requires<[Is64Bit]>;

  // br<rcond>,a,pt $rs1, $imm
  def : InstAlias<!strconcat(!strconcat("br", rcond), ",a,pt $rs1, $imm"),
                  (BPRA bprtarget16:$imm, condVal, I64Regs:$rs1)>,
                  Requires<[Is64Bit]>;

  // br<rcond>,a,pn $rs1, $imm
  def : InstAlias<!strconcat(!strconcat("br", rcond), ",a,pn $rs1, $imm"),
                  (BPRANT bprtarget16:$imm, condVal, I64Regs:$rs1)>,
                  Requires<[Is64Bit]>;

  defm : regcond_mov_alias<rcond, condVal,
                            MOVRrr, MOVRri,
                            FMOVRS, FMOVRD, FMOVRQ>,
                            Requires<[Is64Bit]>;
}

// Instruction aliases for compare-and-branch.
multiclass cwb_cond_alias<string cond, int condVal> {
<<<<<<< HEAD
  def : InstAlias<!strconcat(!strconcat("cwb", cond), " $rs1, $rs2, $imm"),
                  (CWBCONDrr cbtarget:$imm, condVal, IntRegs:$rs1, IntRegs:$rs2)>,
                  Requires<[HasOSA2011]>;
  def : InstAlias<!strconcat(!strconcat("cwb", cond), " $rs1, $simm5, $imm"),
=======
  def : InstAlias<"cwb" # cond # " $rs1, $rs2, $imm",
                  (CWBCONDrr cbtarget:$imm, condVal, IntRegs:$rs1, IntRegs:$rs2)>,
                  Requires<[HasOSA2011]>;
  def : InstAlias<"cwb" # cond # " $rs1, $simm5, $imm",
>>>>>>> 4c88873b
                  (CWBCONDri cbtarget:$imm, condVal, IntRegs:$rs1, simm5Op:$simm5)>,
                  Requires<[HasOSA2011]>;
}

multiclass cxb_cond_alias<string cond, int condVal> {
<<<<<<< HEAD
  def : InstAlias<!strconcat(!strconcat("cxb", cond), " $rs1, $rs2, $imm"),
                  (CXBCONDrr cbtarget:$imm, condVal, IntRegs:$rs1, IntRegs:$rs2)>,
                  Requires<[HasOSA2011]>;
  def : InstAlias<!strconcat(!strconcat("cxb", cond), " $rs1, $simm5, $imm"),
=======
  def : InstAlias<"cxb" # cond # " $rs1, $rs2, $imm",
                  (CXBCONDrr cbtarget:$imm, condVal, IntRegs:$rs1, IntRegs:$rs2)>,
                  Requires<[HasOSA2011]>;
  def : InstAlias<"cxb" # cond # " $rs1, $simm5, $imm",
>>>>>>> 4c88873b
                  (CXBCONDri cbtarget:$imm, condVal, IntRegs:$rs1, simm5Op:$simm5)>,
                  Requires<[HasOSA2011]>;
}

defm : int_cond_alias<"a",    0b1000>;
defm : int_cond_alias<"n",    0b0000>;
defm : int_cond_alias<"ne",   0b1001>;
defm : int_cond_alias<"e",    0b0001>;
defm : int_cond_alias<"g",    0b1010>;
defm : int_cond_alias<"le",   0b0010>;
defm : int_cond_alias<"ge",   0b1011>;
defm : int_cond_alias<"l",    0b0011>;
defm : int_cond_alias<"gu",   0b1100>;
defm : int_cond_alias<"leu",  0b0100>;
defm : int_cond_alias<"cc",   0b1101>;
defm : int_cond_alias<"cs",   0b0101>;
defm : int_cond_alias<"pos",  0b1110>;
defm : int_cond_alias<"neg",  0b0110>;
defm : int_cond_alias<"vc",   0b1111>;
defm : int_cond_alias<"vs",   0b0111>;
let EmitPriority = 0 in
{
  defm : int_cond_alias<"",     0b1000>; // same as a; gnu asm, not in manual
  defm : int_cond_alias<"gt",   0b1010>; // same as g; gnu asm, not in manual
  defm : int_cond_alias<"lt",   0b0011>; // same as l; gnu asm, not in manual
  defm : int_cond_alias<"nz",   0b1001>; // same as ne
  defm : int_cond_alias<"eq",   0b0001>; // same as e
  defm : int_cond_alias<"z",    0b0001>; // same as e
  defm : int_cond_alias<"geu",  0b1101>; // same as cc
  defm : int_cond_alias<"lu",   0b0101>; // same as cs
}
defm : fp_cond_alias<"a",     0b1000>;
defm : fp_cond_alias<"n",     0b0000>;
defm : fp_cond_alias<"u",     0b0111>;
defm : fp_cond_alias<"g",     0b0110>;
defm : fp_cond_alias<"ug",    0b0101>;
defm : fp_cond_alias<"l",     0b0100>;
defm : fp_cond_alias<"ul",    0b0011>;
defm : fp_cond_alias<"lg",    0b0010>;
defm : fp_cond_alias<"ne",    0b0001>;
defm : fp_cond_alias<"e",     0b1001>;
defm : fp_cond_alias<"ue",    0b1010>;
defm : fp_cond_alias<"ge",    0b1011>;
defm : fp_cond_alias<"uge",   0b1100>;
defm : fp_cond_alias<"le",    0b1101>;
defm : fp_cond_alias<"ule",   0b1110>;
defm : fp_cond_alias<"o",     0b1111>;
let EmitPriority = 0 in
{
  defm : fp_cond_alias<"",      0b1000>; // same as a; gnu asm, not in manual
  defm : fp_cond_alias<"nz",    0b0001>; // same as ne
  defm : fp_cond_alias<"z",     0b1001>; // same as e
}

defm : cp_cond_alias<"a",     0b1000>;
defm : cp_cond_alias<"n",     0b0000>;
defm : cp_cond_alias<"3",     0b0111>;
defm : cp_cond_alias<"2",     0b0110>;
defm : cp_cond_alias<"23",    0b0101>;
defm : cp_cond_alias<"1",     0b0100>;
defm : cp_cond_alias<"13",    0b0011>;
defm : cp_cond_alias<"12",    0b0010>;
defm : cp_cond_alias<"123",   0b0001>;
defm : cp_cond_alias<"0",     0b1001>;
defm : cp_cond_alias<"03",    0b1010>;
defm : cp_cond_alias<"02",    0b1011>;
defm : cp_cond_alias<"023",   0b1100>;
defm : cp_cond_alias<"01",    0b1101>;
defm : cp_cond_alias<"013",   0b1110>;
defm : cp_cond_alias<"012",   0b1111>;
let EmitPriority = 0 in defm : cp_cond_alias<"",      0b1000>; // same as a; gnu asm, not in manual

defm : reg_cond_alias<"z",    0b001>;
defm : reg_cond_alias<"e",    0b001>;
defm : reg_cond_alias<"lez",  0b010>;
defm : reg_cond_alias<"lz",   0b011>;
defm : reg_cond_alias<"nz",   0b101>;
defm : reg_cond_alias<"ne",   0b101>;
defm : reg_cond_alias<"gz",   0b110>;
defm : reg_cond_alias<"gez",  0b111>;

defm : cwb_cond_alias<"ne",   0b1001>;
defm : cwb_cond_alias<"e",    0b0001>;
defm : cwb_cond_alias<"g",    0b1010>;
defm : cwb_cond_alias<"le",   0b0010>;
defm : cwb_cond_alias<"ge",   0b1011>;
defm : cwb_cond_alias<"l",    0b0011>;
defm : cwb_cond_alias<"gu",   0b1100>;
defm : cwb_cond_alias<"leu",  0b0100>;
defm : cwb_cond_alias<"cc",   0b1101>;
defm : cwb_cond_alias<"cs",   0b0101>;
defm : cwb_cond_alias<"pos",  0b1110>;
defm : cwb_cond_alias<"neg",  0b0110>;
defm : cwb_cond_alias<"vc",   0b1111>;
defm : cwb_cond_alias<"vs",   0b0111>;
<<<<<<< HEAD
let EmitPriority = 0 in
{
=======
let EmitPriority = 0 in {
>>>>>>> 4c88873b
  defm : cwb_cond_alias<"geu",  0b1101>; // same as cc
  defm : cwb_cond_alias<"lu",   0b0101>; // same as cs
}

defm : cxb_cond_alias<"ne",   0b1001>;
defm : cxb_cond_alias<"e",    0b0001>;
defm : cxb_cond_alias<"g",    0b1010>;
defm : cxb_cond_alias<"le",   0b0010>;
defm : cxb_cond_alias<"ge",   0b1011>;
defm : cxb_cond_alias<"l",    0b0011>;
defm : cxb_cond_alias<"gu",   0b1100>;
defm : cxb_cond_alias<"leu",  0b0100>;
defm : cxb_cond_alias<"cc",   0b1101>;
defm : cxb_cond_alias<"cs",   0b0101>;
defm : cxb_cond_alias<"pos",  0b1110>;
defm : cxb_cond_alias<"neg",  0b0110>;
defm : cxb_cond_alias<"vc",   0b1111>;
defm : cxb_cond_alias<"vs",   0b0111>;
<<<<<<< HEAD
let EmitPriority = 0 in
{
=======
let EmitPriority = 0 in {
>>>>>>> 4c88873b
  defm : cxb_cond_alias<"geu",  0b1101>; // same as cc
  defm : cxb_cond_alias<"lu",   0b0101>; // same as cs
}

// Section A.3 Synthetic Instructions

// Most are marked as Emit=0, so that they are not used for disassembly. This is
// an aesthetic issue, but the chosen policy is to typically prefer using the
// non-alias form, except for the most obvious and clarifying aliases: cmp, jmp,
// call, tst, ret, retl.

// Note: jmp/call/ret/retl have special case handling for output in
//       SparcInstPrinter.cpp

// cmp rs1, reg_or_imm -> subcc rs1, reg_or_imm, %g0
def : InstAlias<"cmp $rs1, $rs2", (SUBCCrr G0, IntRegs:$rs1, IntRegs:$rs2)>;
def : InstAlias<"cmp $rs1, $imm", (SUBCCri G0, IntRegs:$rs1, simm13Op:$imm)>;

// jmp addr -> jmpl addr, %g0
def : InstAlias<"jmp $addr", (JMPLrr G0, MEMrr:$addr), 0>;
def : InstAlias<"jmp $addr", (JMPLri G0, MEMri:$addr), 0>;

// call addr -> jmpl addr, %o7
def : InstAlias<"call $addr", (JMPLrr O7, MEMrr:$addr), 0>;
def : InstAlias<"call $addr", (JMPLri O7, MEMri:$addr), 0>;

// tst reg -> orcc %g0, reg, %g0
def : InstAlias<"tst $rs2", (ORCCrr G0, IntRegs:$rs2, G0)>;

// ret -> jmpl %i7+8, %g0 (aka RET 8)
def : InstAlias<"ret", (RET 8)>;

// retl -> jmpl %o7+8, %g0 (aka RETL 8)
def : InstAlias<"retl", (RETL 8)>;

// restore -> restore %g0, %g0, %g0
def : InstAlias<"restore", (RESTORErr G0, G0, G0)>;

// save -> restore %g0, %g0, %g0
def : InstAlias<"save", (SAVErr G0, G0, G0)>;

// set value, rd
// (turns into a sequence of sethi+or, depending on the value)
// def : InstAlias<"set $val, $rd", (ORri IntRegs:$rd, (SETHIi (HI22 imm:$val)), (LO10 imm:$val))>;
def SET : AsmPseudoInst<(outs IntRegs:$rd), (ins i32imm:$val), "set $val, $rd">;

// setsw value, rd
// (turns into a sequence of sethi+or+sra, depending on the value)
def SETSW : AsmPseudoInst<(outs IntRegs:$rd), (ins i32imm:$val), "setsw $val, $rd">, Requires<[HasV9]>;

// setx value, tmp, rd
// (turns into a sequence of sethi+or+shift, depending on the value)
def SETX : AsmPseudoInst<(outs I64Regs:$rd),
                         (ins i64imm:$val, I64Regs:$tmp),
                         "setx $val, $tmp, $rd">,
                         Requires<[Is64Bit, HasV9]>;

// not rd -> xnor rd, %g0, rd
def : InstAlias<"not $rd", (XNORrr IntRegs:$rd, IntRegs:$rd, G0), 0>;

// not reg, rd -> xnor reg, %g0, rd
def : InstAlias<"not $rs1, $rd", (XNORrr IntRegs:$rd, IntRegs:$rs1, G0), 0>;

// neg rd -> sub %g0, rd, rd
def : InstAlias<"neg $rd", (SUBrr IntRegs:$rd, G0, IntRegs:$rd), 0>;

// neg reg, rd -> sub %g0, reg, rd
def : InstAlias<"neg $rs2, $rd", (SUBrr IntRegs:$rd, G0, IntRegs:$rs2), 0>;

let Predicates = [HasV9] in {
  // cas [rs1], rs2, rd -> casa [rs1] #ASI_P, rs2, rd
  def : InstAlias<"cas [$rs1], $rs2, $rd",
                  (CASArr IntRegs:$rd, IntRegs:$rs1, IntRegs:$rs2, 0x80)>;

  // casl [rs1], rs2, rd -> casa [rs1] #ASI_P_L, rs2, rd
  def : InstAlias<"casl [$rs1], $rs2, $rd",
                  (CASArr IntRegs:$rd, IntRegs:$rs1, IntRegs:$rs2, 0x88)>;

  // casx [rs1], rs2, rd -> casxa [rs1] #ASI_P, rs2, rd
  def : InstAlias<"casx [$rs1], $rs2, $rd",
                  (CASXArr I64Regs:$rd, I64Regs:$rs1, I64Regs:$rs2, 0x80)>;

  // casxl [rs1], rs2, rd -> casxa [rs1] #ASI_P_L, rs2, rd
  def : InstAlias<"casxl [$rs1], $rs2, $rd",
                  (CASXArr I64Regs:$rd, I64Regs:$rs1, I64Regs:$rs2, 0x88)>;
}

// inc rd -> add rd, 1, rd
def : InstAlias<"inc $rd", (ADDri IntRegs:$rd, IntRegs:$rd, 1), 0>;

// inc simm13, rd -> add rd, simm13, rd
def : InstAlias<"inc $simm13, $rd", (ADDri IntRegs:$rd, IntRegs:$rd, simm13Op:$simm13), 0>;

// inccc rd -> addcc rd, 1, rd
def : InstAlias<"inccc $rd", (ADDCCri IntRegs:$rd, IntRegs:$rd, 1), 0>;

// inccc simm13, rd -> addcc rd, simm13, rd
def : InstAlias<"inccc $simm13, $rd", (ADDCCri IntRegs:$rd, IntRegs:$rd, simm13Op:$simm13), 0>;

// dec rd -> sub rd, 1, rd
def : InstAlias<"dec $rd", (SUBri IntRegs:$rd, IntRegs:$rd, 1), 0>;

// dec simm13, rd -> sub rd, simm13, rd
def : InstAlias<"dec $simm13, $rd", (SUBri IntRegs:$rd, IntRegs:$rd, simm13Op:$simm13), 0>;

// deccc rd -> subcc rd, 1, rd
def : InstAlias<"deccc $rd", (SUBCCri IntRegs:$rd, IntRegs:$rd, 1), 0>;

// deccc simm13, rd -> subcc rd, simm13, rd
def : InstAlias<"deccc $simm13, $rd", (SUBCCri IntRegs:$rd, IntRegs:$rd, simm13Op:$simm13), 0>;

// btst reg_or_imm, reg -> andcc reg,reg_or_imm,%g0
def : InstAlias<"btst $rs2, $rs1", (ANDCCrr G0, IntRegs:$rs1, IntRegs:$rs2), 0>;
def : InstAlias<"btst $simm13, $rs1", (ANDCCri G0, IntRegs:$rs1, simm13Op:$simm13), 0>;

// bset reg_or_imm, rd -> or rd,reg_or_imm,rd
def : InstAlias<"bset $rs2, $rd", (ORrr IntRegs:$rd, IntRegs:$rd, IntRegs:$rs2), 0>;
def : InstAlias<"bset $simm13, $rd", (ORri IntRegs:$rd, IntRegs:$rd, simm13Op:$simm13), 0>;

// bclr reg_or_imm, rd -> andn rd,reg_or_imm,rd
def : InstAlias<"bclr $rs2, $rd", (ANDNrr IntRegs:$rd, IntRegs:$rd, IntRegs:$rs2), 0>;
def : InstAlias<"bclr $simm13, $rd", (ANDNri IntRegs:$rd, IntRegs:$rd, simm13Op:$simm13), 0>;

// btog reg_or_imm, rd -> xor rd,reg_or_imm,rd
def : InstAlias<"btog $rs2, $rd", (XORrr IntRegs:$rd, IntRegs:$rd, IntRegs:$rs2), 0>;
def : InstAlias<"btog $simm13, $rd", (XORri IntRegs:$rd, IntRegs:$rd, simm13Op:$simm13), 0>;


// clr rd -> or %g0, %g0, rd
def : InstAlias<"clr $rd", (ORrr IntRegs:$rd, G0, G0), 0>;

// clr{b,h,} [addr] -> st{b,h,} %g0, [addr]
def : InstAlias<"clrb [$addr]", (STBrr MEMrr:$addr, G0), 0>;
def : InstAlias<"clrb [$addr]", (STBri MEMri:$addr, G0), 0>;
def : InstAlias<"clrh [$addr]", (STHrr MEMrr:$addr, G0), 0>;
def : InstAlias<"clrh [$addr]", (STHri MEMri:$addr, G0), 0>;
def : InstAlias<"clr [$addr]", (STrr MEMrr:$addr, G0), 0>;
def : InstAlias<"clr [$addr]", (STri MEMri:$addr, G0), 0>;


// mov reg_or_imm, rd -> or %g0, reg_or_imm, rd
def : InstAlias<"mov $rs2, $rd", (ORrr IntRegs:$rd, G0, IntRegs:$rs2)>;
def : InstAlias<"mov $simm13, $rd", (ORri IntRegs:$rd, G0, simm13Op:$simm13)>;

// mov specialreg, rd -> rd specialreg, rd
def : InstAlias<"mov $asr, $rd", (RDASR IntRegs:$rd, ASRRegs:$asr), 0>;
def : InstAlias<"mov %psr, $rd", (RDPSR IntRegs:$rd), 0>;
def : InstAlias<"mov %wim, $rd", (RDWIM IntRegs:$rd), 0>;
def : InstAlias<"mov %tbr, $rd", (RDTBR IntRegs:$rd), 0>;

// mov reg_or_imm, specialreg -> wr %g0, reg_or_imm, specialreg
def : InstAlias<"mov $rs2, $asr", (WRASRrr ASRRegs:$asr, G0, IntRegs:$rs2), 0>;
def : InstAlias<"mov $simm13, $asr", (WRASRri ASRRegs:$asr, G0, simm13Op:$simm13), 0>;
def : InstAlias<"mov $rs2, %psr", (WRPSRrr G0, IntRegs:$rs2), 0>;
def : InstAlias<"mov $simm13, %psr", (WRPSRri G0, simm13Op:$simm13), 0>;
def : InstAlias<"mov $rs2, %wim", (WRWIMrr G0, IntRegs:$rs2), 0>;
def : InstAlias<"mov $simm13, %wim", (WRWIMri G0, simm13Op:$simm13), 0>;
def : InstAlias<"mov $rs2, %tbr", (WRTBRrr G0, IntRegs:$rs2), 0>;
def : InstAlias<"mov $simm13, %tbr", (WRTBRri G0, simm13Op:$simm13), 0>;

// End of Section A.3


// Nonstandard GNU extensions.
let EmitPriority = 0 in {
  // or imm, reg, rd -> or reg, imm, rd
  def : InstAlias<"or $simm13, $rs1, $rd", (ORri IntRegs:$rd, IntRegs:$rs1, simm13Op:$simm13)>;

  // addc/addx imm, reg, rd -> addc/addx reg, imm, rd
  def : InstAlias<"addx $simm13, $rs1, $rd", (ADDCri IntRegs:$rd, IntRegs:$rs1, simm13Op:$simm13)>;
}

// wr reg_or_imm, specialreg -> wr %g0, reg_or_imm, specialreg
// (aka: omit the first arg when it's g0. This is not in the manual, but is
// supported by gnu and solaris as)
def : InstAlias<"wr $rs2, $asr", (WRASRrr ASRRegs:$asr, G0, IntRegs:$rs2), 0>;
def : InstAlias<"wr $simm13, $asr", (WRASRri ASRRegs:$asr, G0, simm13Op:$simm13), 0>;
def : InstAlias<"wr $rs2, %psr", (WRPSRrr G0, IntRegs:$rs2), 0>;
def : InstAlias<"wr $simm13, %psr", (WRPSRri G0, simm13Op:$simm13), 0>;
def : InstAlias<"wr $rs2, %wim", (WRWIMrr G0, IntRegs:$rs2), 0>;
def : InstAlias<"wr $simm13, %wim", (WRWIMri G0, simm13Op:$simm13), 0>;
def : InstAlias<"wr $rs2, %tbr", (WRTBRrr G0, IntRegs:$rs2), 0>;
def : InstAlias<"wr $simm13, %tbr", (WRTBRri G0, simm13Op:$simm13), 0>;

def : InstAlias<"pwr $rs2, %psr", (PWRPSRrr G0, IntRegs:$rs2), 0>;
def : InstAlias<"pwr $simm13, %psr", (PWRPSRri G0, simm13Op:$simm13), 0>;

// wrpr %reg, %rd -> wrpr %reg, %g0, %rd
// wrpr  imm, %rd -> wrpr  %g0, imm, %rd
// Nonstandard GNU extensions.
let Predicates = [HasV9] in {
  def : InstAlias<"wrpr $rs1, $rd", (WRPRrr PRRegs:$rd, IntRegs:$rs1, G0), 0>;
  def : InstAlias<"wrpr $simm13, $rd", (WRPRri PRRegs:$rd, G0, simm13Op:$simm13), 0>;
}

// flush -> flush %g0
def : InstAlias<"flush", (FLUSH), 0>;

// unimp -> unimp 0
def : InstAlias<"unimp", (UNIMP 0), 0>;

// Not in spec, but we follow Solaris behavior of having `illtrap`
// interchangeable with `unimp` all the time.
def : MnemonicAlias<"illtrap", "unimp">;

def : MnemonicAlias<"setuw", "set">, Requires<[HasV9]>;

def : MnemonicAlias<"iflush", "flush">;

def : MnemonicAlias<"stub", "stb">;
def : MnemonicAlias<"stsb", "stb">;

def : MnemonicAlias<"stuba", "stba">;
def : MnemonicAlias<"stsba", "stba">;

def : MnemonicAlias<"stuh", "sth">;
def : MnemonicAlias<"stsh", "sth">;

def : MnemonicAlias<"stuha", "stha">;
def : MnemonicAlias<"stsha", "stha">;

def : MnemonicAlias<"stw", "st">, Requires<[HasV9]>;
def : MnemonicAlias<"stuw", "st">, Requires<[HasV9]>;
def : MnemonicAlias<"stsw", "st">, Requires<[HasV9]>;

def : MnemonicAlias<"stwa", "sta">, Requires<[HasV9]>;
def : MnemonicAlias<"stuwa", "sta">, Requires<[HasV9]>;
def : MnemonicAlias<"stswa", "sta">, Requires<[HasV9]>;

def : MnemonicAlias<"lduw", "ld">, Requires<[HasV9]>;
def : MnemonicAlias<"lduwa", "lda">, Requires<[HasV9]>;

def : MnemonicAlias<"return", "rett">, Requires<[HasV9]>;

def : MnemonicAlias<"addc", "addx">, Requires<[HasV9]>;
def : MnemonicAlias<"addccc", "addxcc">, Requires<[HasV9]>;

def : MnemonicAlias<"subc", "subx">, Requires<[HasV9]>;
def : MnemonicAlias<"subccc", "subxcc">, Requires<[HasV9]>;


def : InstAlias<"fcmps $rs1, $rs2", (V9FCMPS FCC0, FPRegs:$rs1, FPRegs:$rs2)>;
def : InstAlias<"fcmpd $rs1, $rs2", (V9FCMPD FCC0, DFPRegs:$rs1, DFPRegs:$rs2)>;
def : InstAlias<"fcmpq $rs1, $rs2", (V9FCMPQ FCC0, QFPRegs:$rs1, QFPRegs:$rs2)>,
                Requires<[HasHardQuad]>;

def : InstAlias<"fcmpes $rs1, $rs2", (V9FCMPES FCC0, FPRegs:$rs1, FPRegs:$rs2)>;
def : InstAlias<"fcmped $rs1, $rs2", (V9FCMPED FCC0, DFPRegs:$rs1,
                                                     DFPRegs:$rs2)>;
def : InstAlias<"fcmpeq $rs1, $rs2", (V9FCMPEQ FCC0, QFPRegs:$rs1,
                                                     QFPRegs:$rs2)>,
                Requires<[HasHardQuad]>;

// signx rd -> sra rd, %g0, rd
def : InstAlias<"signx $rd", (SRArr IntRegs:$rd, IntRegs:$rd, G0), 0>, Requires<[HasV9]>;

// signx reg, rd -> sra reg, %g0, rd
def : InstAlias<"signx $rs1, $rd", (SRArr IntRegs:$rd, IntRegs:$rs1, G0), 0>, Requires<[HasV9]>;

// sir -> sir 0
def : InstAlias<"sir", (SIR 0), 0>;

// pause reg_or_imm -> wrasr %g0, reg_or_imm, %asr27
let Predicates = [HasOSA2011] in {
<<<<<<< HEAD
def : InstAlias<"pause $rs2", (WRASRrr ASR27, G0, IntRegs:$rs2), 1>;
def : InstAlias<"pause $simm13", (WRASRri ASR27, G0, simm13Op:$simm13), 1>;
=======
  def : InstAlias<"pause $rs2", (WRASRrr ASR27, G0, IntRegs:$rs2), 1>;
  def : InstAlias<"pause $simm13", (WRASRri ASR27, G0, simm13Op:$simm13), 1>;
>>>>>>> 4c88873b
} // Predicates = [HasOSA2011]<|MERGE_RESOLUTION|>--- conflicted
+++ resolved
@@ -333,33 +333,19 @@
 
 // Instruction aliases for compare-and-branch.
 multiclass cwb_cond_alias<string cond, int condVal> {
-<<<<<<< HEAD
-  def : InstAlias<!strconcat(!strconcat("cwb", cond), " $rs1, $rs2, $imm"),
-                  (CWBCONDrr cbtarget:$imm, condVal, IntRegs:$rs1, IntRegs:$rs2)>,
-                  Requires<[HasOSA2011]>;
-  def : InstAlias<!strconcat(!strconcat("cwb", cond), " $rs1, $simm5, $imm"),
-=======
   def : InstAlias<"cwb" # cond # " $rs1, $rs2, $imm",
                   (CWBCONDrr cbtarget:$imm, condVal, IntRegs:$rs1, IntRegs:$rs2)>,
                   Requires<[HasOSA2011]>;
   def : InstAlias<"cwb" # cond # " $rs1, $simm5, $imm",
->>>>>>> 4c88873b
                   (CWBCONDri cbtarget:$imm, condVal, IntRegs:$rs1, simm5Op:$simm5)>,
                   Requires<[HasOSA2011]>;
 }
 
 multiclass cxb_cond_alias<string cond, int condVal> {
-<<<<<<< HEAD
-  def : InstAlias<!strconcat(!strconcat("cxb", cond), " $rs1, $rs2, $imm"),
-                  (CXBCONDrr cbtarget:$imm, condVal, IntRegs:$rs1, IntRegs:$rs2)>,
-                  Requires<[HasOSA2011]>;
-  def : InstAlias<!strconcat(!strconcat("cxb", cond), " $rs1, $simm5, $imm"),
-=======
   def : InstAlias<"cxb" # cond # " $rs1, $rs2, $imm",
                   (CXBCONDrr cbtarget:$imm, condVal, IntRegs:$rs1, IntRegs:$rs2)>,
                   Requires<[HasOSA2011]>;
   def : InstAlias<"cxb" # cond # " $rs1, $simm5, $imm",
->>>>>>> 4c88873b
                   (CXBCONDri cbtarget:$imm, condVal, IntRegs:$rs1, simm5Op:$simm5)>,
                   Requires<[HasOSA2011]>;
 }
@@ -455,12 +441,7 @@
 defm : cwb_cond_alias<"neg",  0b0110>;
 defm : cwb_cond_alias<"vc",   0b1111>;
 defm : cwb_cond_alias<"vs",   0b0111>;
-<<<<<<< HEAD
-let EmitPriority = 0 in
-{
-=======
 let EmitPriority = 0 in {
->>>>>>> 4c88873b
   defm : cwb_cond_alias<"geu",  0b1101>; // same as cc
   defm : cwb_cond_alias<"lu",   0b0101>; // same as cs
 }
@@ -479,12 +460,7 @@
 defm : cxb_cond_alias<"neg",  0b0110>;
 defm : cxb_cond_alias<"vc",   0b1111>;
 defm : cxb_cond_alias<"vs",   0b0111>;
-<<<<<<< HEAD
-let EmitPriority = 0 in
-{
-=======
 let EmitPriority = 0 in {
->>>>>>> 4c88873b
   defm : cxb_cond_alias<"geu",  0b1101>; // same as cc
   defm : cxb_cond_alias<"lu",   0b0101>; // same as cs
 }
@@ -749,11 +725,6 @@
 
 // pause reg_or_imm -> wrasr %g0, reg_or_imm, %asr27
 let Predicates = [HasOSA2011] in {
-<<<<<<< HEAD
-def : InstAlias<"pause $rs2", (WRASRrr ASR27, G0, IntRegs:$rs2), 1>;
-def : InstAlias<"pause $simm13", (WRASRri ASR27, G0, simm13Op:$simm13), 1>;
-=======
   def : InstAlias<"pause $rs2", (WRASRrr ASR27, G0, IntRegs:$rs2), 1>;
   def : InstAlias<"pause $simm13", (WRASRri ASR27, G0, simm13Op:$simm13), 1>;
->>>>>>> 4c88873b
 } // Predicates = [HasOSA2011]