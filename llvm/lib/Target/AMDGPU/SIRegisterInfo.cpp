//===-- SIRegisterInfo.cpp - SI Register Information ---------------------===//
//
// Part of the LLVM Project, under the Apache License v2.0 with LLVM Exceptions.
// See https://llvm.org/LICENSE.txt for license information.
// SPDX-License-Identifier: Apache-2.0 WITH LLVM-exception
//
//===----------------------------------------------------------------------===//
//
/// \file
/// SI implementation of the TargetRegisterInfo class.
//
//===----------------------------------------------------------------------===//

#include "AMDGPU.h"
#include "AMDGPURegisterBankInfo.h"
#include "GCNSubtarget.h"
#include "MCTargetDesc/AMDGPUInstPrinter.h"
#include "MCTargetDesc/AMDGPUMCTargetDesc.h"
#include "SIMachineFunctionInfo.h"
#include "SIRegisterInfo.h"
#include "llvm/CodeGen/LiveIntervals.h"
#include "llvm/CodeGen/LiveRegUnits.h"
#include "llvm/CodeGen/MachineDominators.h"
#include "llvm/CodeGen/MachineFrameInfo.h"
#include "llvm/CodeGen/RegisterScavenging.h"

using namespace llvm;

#define GET_REGINFO_TARGET_DESC
#include "AMDGPUGenRegisterInfo.inc"

static cl::opt<bool> EnableSpillSGPRToVGPR(
  "amdgpu-spill-sgpr-to-vgpr",
  cl::desc("Enable spilling SGPRs to VGPRs"),
  cl::ReallyHidden,
  cl::init(true));

std::array<std::vector<int16_t>, 32> SIRegisterInfo::RegSplitParts;
std::array<std::array<uint16_t, 32>, 9> SIRegisterInfo::SubRegFromChannelTable;

// Map numbers of DWORDs to indexes in SubRegFromChannelTable.
// Valid indexes are shifted 1, such that a 0 mapping means unsupported.
// e.g. for 8 DWORDs (256-bit), SubRegFromChannelTableWidthMap[8] = 8,
//      meaning index 7 in SubRegFromChannelTable.
static const std::array<unsigned, 17> SubRegFromChannelTableWidthMap = {
    0, 1, 2, 3, 4, 5, 6, 7, 8, 0, 0, 0, 0, 0, 0, 0, 9};

static void emitUnsupportedError(const Function &Fn, const MachineInstr &MI,
                                 const Twine &ErrMsg) {
  Fn.getContext().diagnose(
      DiagnosticInfoUnsupported(Fn, ErrMsg, MI.getDebugLoc()));
}

namespace llvm {

// A temporary struct to spill SGPRs.
// This is mostly to spill SGPRs to memory. Spilling SGPRs into VGPR lanes emits
// just v_writelane and v_readlane.
//
// When spilling to memory, the SGPRs are written into VGPR lanes and the VGPR
// is saved to scratch (or the other way around for loads).
// For this, a VGPR is required where the needed lanes can be clobbered. The
// RegScavenger can provide a VGPR where currently active lanes can be
// clobbered, but we still need to save inactive lanes.
// The high-level steps are:
// - Try to scavenge SGPR(s) to save exec
// - Try to scavenge VGPR
// - Save needed, all or inactive lanes of a TmpVGPR
// - Spill/Restore SGPRs using TmpVGPR
// - Restore TmpVGPR
//
// To save all lanes of TmpVGPR, exec needs to be saved and modified. If we
// cannot scavenge temporary SGPRs to save exec, we use the following code:
// buffer_store_dword TmpVGPR ; only if active lanes need to be saved
// s_not exec, exec
// buffer_store_dword TmpVGPR ; save inactive lanes
// s_not exec, exec
struct SGPRSpillBuilder {
  struct PerVGPRData {
    unsigned PerVGPR;
    unsigned NumVGPRs;
    int64_t VGPRLanes;
  };

  // The SGPR to save
  Register SuperReg;
  MachineBasicBlock::iterator MI;
  ArrayRef<int16_t> SplitParts;
  unsigned NumSubRegs;
  bool IsKill;
  const DebugLoc &DL;

  /* When spilling to stack */
  // The SGPRs are written into this VGPR, which is then written to scratch
  // (or vice versa for loads).
  Register TmpVGPR = AMDGPU::NoRegister;
  // Temporary spill slot to save TmpVGPR to.
  int TmpVGPRIndex = 0;
  // If TmpVGPR is live before the spill or if it is scavenged.
  bool TmpVGPRLive = false;
  // Scavenged SGPR to save EXEC.
  Register SavedExecReg = AMDGPU::NoRegister;
  // Stack index to write the SGPRs to.
  int Index;
  unsigned EltSize = 4;

  RegScavenger *RS;
  MachineBasicBlock *MBB;
  MachineFunction &MF;
  SIMachineFunctionInfo &MFI;
  const SIInstrInfo &TII;
  const SIRegisterInfo &TRI;
  bool IsWave32;
  Register ExecReg;
  unsigned MovOpc;
  unsigned NotOpc;

  SGPRSpillBuilder(const SIRegisterInfo &TRI, const SIInstrInfo &TII,
                   bool IsWave32, MachineBasicBlock::iterator MI, int Index,
                   RegScavenger *RS)
      : SGPRSpillBuilder(TRI, TII, IsWave32, MI, MI->getOperand(0).getReg(),
                         MI->getOperand(0).isKill(), Index, RS) {}

  SGPRSpillBuilder(const SIRegisterInfo &TRI, const SIInstrInfo &TII,
                   bool IsWave32, MachineBasicBlock::iterator MI, Register Reg,
                   bool IsKill, int Index, RegScavenger *RS)
      : SuperReg(Reg), MI(MI), IsKill(IsKill), DL(MI->getDebugLoc()),
        Index(Index), RS(RS), MBB(MI->getParent()), MF(*MBB->getParent()),
        MFI(*MF.getInfo<SIMachineFunctionInfo>()), TII(TII), TRI(TRI),
        IsWave32(IsWave32) {
    const TargetRegisterClass *RC = TRI.getPhysRegBaseClass(SuperReg);
    SplitParts = TRI.getRegSplitParts(RC, EltSize);
    NumSubRegs = SplitParts.empty() ? 1 : SplitParts.size();

    if (IsWave32) {
      ExecReg = AMDGPU::EXEC_LO;
      MovOpc = AMDGPU::S_MOV_B32;
      NotOpc = AMDGPU::S_NOT_B32;
    } else {
      ExecReg = AMDGPU::EXEC;
      MovOpc = AMDGPU::S_MOV_B64;
      NotOpc = AMDGPU::S_NOT_B64;
    }

    assert(SuperReg != AMDGPU::M0 && "m0 should never spill");
    assert(SuperReg != AMDGPU::EXEC_LO && SuperReg != AMDGPU::EXEC_HI &&
           SuperReg != AMDGPU::EXEC && "exec should never spill");
  }

  PerVGPRData getPerVGPRData() {
    PerVGPRData Data;
    Data.PerVGPR = IsWave32 ? 32 : 64;
    Data.NumVGPRs = (NumSubRegs + (Data.PerVGPR - 1)) / Data.PerVGPR;
    Data.VGPRLanes = (1LL << std::min(Data.PerVGPR, NumSubRegs)) - 1LL;
    return Data;
  }

  // Tries to scavenge SGPRs to save EXEC and a VGPR. Uses v0 if no VGPR is
  // free.
  // Writes these instructions if an SGPR can be scavenged:
  // s_mov_b64 s[6:7], exec   ; Save exec
  // s_mov_b64 exec, 3        ; Wanted lanemask
  // buffer_store_dword v1    ; Write scavenged VGPR to emergency slot
  //
  // Writes these instructions if no SGPR can be scavenged:
  // buffer_store_dword v0    ; Only if no free VGPR was found
  // s_not_b64 exec, exec
  // buffer_store_dword v0    ; Save inactive lanes
  //                          ; exec stays inverted, it is flipped back in
  //                          ; restore.
  void prepare() {
    // Scavenged temporary VGPR to use. It must be scavenged once for any number
    // of spilled subregs.
    // FIXME: The liveness analysis is limited and does not tell if a register
    // is in use in lanes that are currently inactive. We can never be sure if
    // a register as actually in use in another lane, so we need to save all
    // used lanes of the chosen VGPR.
    assert(RS && "Cannot spill SGPR to memory without RegScavenger");
    TmpVGPR = RS->scavengeRegisterBackwards(AMDGPU::VGPR_32RegClass, MI, false,
                                            0, false);

    // Reserve temporary stack slot
    TmpVGPRIndex = MFI.getScavengeFI(MF.getFrameInfo(), TRI);
    if (TmpVGPR) {
      // Found a register that is dead in the currently active lanes, we only
      // need to spill inactive lanes.
      TmpVGPRLive = false;
    } else {
      // Pick v0 because it doesn't make a difference.
      TmpVGPR = AMDGPU::VGPR0;
      TmpVGPRLive = true;
    }

    if (TmpVGPRLive) {
      // We need to inform the scavenger that this index is already in use until
      // we're done with the custom emergency spill.
      RS->assignRegToScavengingIndex(TmpVGPRIndex, TmpVGPR);
    }

    // We may end up recursively calling the scavenger, and don't want to re-use
    // the same register.
    RS->setRegUsed(TmpVGPR);

    // Try to scavenge SGPRs to save exec
    assert(!SavedExecReg && "Exec is already saved, refuse to save again");
    const TargetRegisterClass &RC =
        IsWave32 ? AMDGPU::SGPR_32RegClass : AMDGPU::SGPR_64RegClass;
    RS->setRegUsed(SuperReg);
    SavedExecReg = RS->scavengeRegisterBackwards(RC, MI, false, 0, false);

    int64_t VGPRLanes = getPerVGPRData().VGPRLanes;

    if (SavedExecReg) {
      RS->setRegUsed(SavedExecReg);
      // Set exec to needed lanes
      BuildMI(*MBB, MI, DL, TII.get(MovOpc), SavedExecReg).addReg(ExecReg);
      auto I =
          BuildMI(*MBB, MI, DL, TII.get(MovOpc), ExecReg).addImm(VGPRLanes);
      if (!TmpVGPRLive)
        I.addReg(TmpVGPR, RegState::ImplicitDefine);
      // Spill needed lanes
      TRI.buildVGPRSpillLoadStore(*this, TmpVGPRIndex, 0, /*IsLoad*/ false);
    } else {
      // The modify and restore of exec clobber SCC, which we would have to save
      // and restore. FIXME: We probably would need to reserve a register for
      // this.
      if (RS->isRegUsed(AMDGPU::SCC))
        emitUnsupportedError(MF.getFunction(), *MI,
                             "unhandled SGPR spill to memory");

      // Spill active lanes
      if (TmpVGPRLive)
        TRI.buildVGPRSpillLoadStore(*this, TmpVGPRIndex, 0, /*IsLoad*/ false,
                                    /*IsKill*/ false);
      // Spill inactive lanes
      auto I = BuildMI(*MBB, MI, DL, TII.get(NotOpc), ExecReg).addReg(ExecReg);
      if (!TmpVGPRLive)
        I.addReg(TmpVGPR, RegState::ImplicitDefine);
      I->getOperand(2).setIsDead(); // Mark SCC as dead.
      TRI.buildVGPRSpillLoadStore(*this, TmpVGPRIndex, 0, /*IsLoad*/ false);
    }
  }

  // Writes these instructions if an SGPR can be scavenged:
  // buffer_load_dword v1     ; Write scavenged VGPR to emergency slot
  // s_waitcnt vmcnt(0)       ; If a free VGPR was found
  // s_mov_b64 exec, s[6:7]   ; Save exec
  //
  // Writes these instructions if no SGPR can be scavenged:
  // buffer_load_dword v0     ; Restore inactive lanes
  // s_waitcnt vmcnt(0)       ; If a free VGPR was found
  // s_not_b64 exec, exec
  // buffer_load_dword v0     ; Only if no free VGPR was found
  void restore() {
    if (SavedExecReg) {
      // Restore used lanes
      TRI.buildVGPRSpillLoadStore(*this, TmpVGPRIndex, 0, /*IsLoad*/ true,
                                  /*IsKill*/ false);
      // Restore exec
      auto I = BuildMI(*MBB, MI, DL, TII.get(MovOpc), ExecReg)
                   .addReg(SavedExecReg, RegState::Kill);
      // Add an implicit use of the load so it is not dead.
      // FIXME This inserts an unnecessary waitcnt
      if (!TmpVGPRLive) {
        I.addReg(TmpVGPR, RegState::ImplicitKill);
      }
    } else {
      // Restore inactive lanes
      TRI.buildVGPRSpillLoadStore(*this, TmpVGPRIndex, 0, /*IsLoad*/ true,
                                  /*IsKill*/ false);
      auto I = BuildMI(*MBB, MI, DL, TII.get(NotOpc), ExecReg).addReg(ExecReg);
      if (!TmpVGPRLive)
        I.addReg(TmpVGPR, RegState::ImplicitKill);
      I->getOperand(2).setIsDead(); // Mark SCC as dead.

      // Restore active lanes
      if (TmpVGPRLive)
        TRI.buildVGPRSpillLoadStore(*this, TmpVGPRIndex, 0, /*IsLoad*/ true);
    }

    // Inform the scavenger where we're releasing our custom scavenged register.
    if (TmpVGPRLive) {
      MachineBasicBlock::iterator RestorePt = std::prev(MI);
      RS->assignRegToScavengingIndex(TmpVGPRIndex, TmpVGPR, &*RestorePt);
    }
  }

  // Write TmpVGPR to memory or read TmpVGPR from memory.
  // Either using a single buffer_load/store if exec is set to the needed mask
  // or using
  // buffer_load
  // s_not exec, exec
  // buffer_load
  // s_not exec, exec
  void readWriteTmpVGPR(unsigned Offset, bool IsLoad) {
    if (SavedExecReg) {
      // Spill needed lanes
      TRI.buildVGPRSpillLoadStore(*this, Index, Offset, IsLoad);
    } else {
      // The modify and restore of exec clobber SCC, which we would have to save
      // and restore. FIXME: We probably would need to reserve a register for
      // this.
      if (RS->isRegUsed(AMDGPU::SCC))
        emitUnsupportedError(MF.getFunction(), *MI,
                             "unhandled SGPR spill to memory");

      // Spill active lanes
      TRI.buildVGPRSpillLoadStore(*this, Index, Offset, IsLoad,
                                  /*IsKill*/ false);
      // Spill inactive lanes
      auto Not0 = BuildMI(*MBB, MI, DL, TII.get(NotOpc), ExecReg).addReg(ExecReg);
      Not0->getOperand(2).setIsDead(); // Mark SCC as dead.
      TRI.buildVGPRSpillLoadStore(*this, Index, Offset, IsLoad);
      auto Not1 = BuildMI(*MBB, MI, DL, TII.get(NotOpc), ExecReg).addReg(ExecReg);
      Not1->getOperand(2).setIsDead(); // Mark SCC as dead.
    }
  }

  void setMI(MachineBasicBlock *NewMBB, MachineBasicBlock::iterator NewMI) {
    assert(MBB->getParent() == &MF);
    MI = NewMI;
    MBB = NewMBB;
  }
};

} // namespace llvm

SIRegisterInfo::SIRegisterInfo(const GCNSubtarget &ST)
    : AMDGPUGenRegisterInfo(AMDGPU::PC_REG, ST.getAMDGPUDwarfFlavour(),
                            ST.getAMDGPUDwarfFlavour(),
                            /*PC=*/0, ST.getHwMode()),
      ST(ST), SpillSGPRToVGPR(EnableSpillSGPRToVGPR), isWave32(ST.isWave32()) {

  assert(getSubRegIndexLaneMask(AMDGPU::sub0).getAsInteger() == 3 &&
         getSubRegIndexLaneMask(AMDGPU::sub31).getAsInteger() == (3ULL << 62) &&
         (getSubRegIndexLaneMask(AMDGPU::lo16) |
          getSubRegIndexLaneMask(AMDGPU::hi16)).getAsInteger() ==
           getSubRegIndexLaneMask(AMDGPU::sub0).getAsInteger() &&
         "getNumCoveredRegs() will not work with generated subreg masks!");

  RegPressureIgnoredUnits.resize(getNumRegUnits());
  RegPressureIgnoredUnits.set(*regunits(MCRegister::from(AMDGPU::M0)).begin());
  for (auto Reg : AMDGPU::VGPR_16RegClass) {
    if (AMDGPU::isHi16Reg(Reg, *this))
      RegPressureIgnoredUnits.set(*regunits(Reg).begin());
  }

  // HACK: Until this is fully tablegen'd.
  static llvm::once_flag InitializeRegSplitPartsFlag;

  static auto InitializeRegSplitPartsOnce = [this]() {
    for (unsigned Idx = 1, E = getNumSubRegIndices() - 1; Idx < E; ++Idx) {
      unsigned Size = getSubRegIdxSize(Idx);
      if (Size & 15)
        continue;
      std::vector<int16_t> &Vec = RegSplitParts[Size / 16 - 1];
      unsigned Pos = getSubRegIdxOffset(Idx);
      if (Pos % Size)
        continue;
      Pos /= Size;
      if (Vec.empty()) {
        unsigned MaxNumParts = 1024 / Size; // Maximum register is 1024 bits.
        Vec.resize(MaxNumParts);
      }
      Vec[Pos] = Idx;
    }
  };

  static llvm::once_flag InitializeSubRegFromChannelTableFlag;

  static auto InitializeSubRegFromChannelTableOnce = [this]() {
    for (auto &Row : SubRegFromChannelTable)
      Row.fill(AMDGPU::NoSubRegister);
    for (unsigned Idx = 1; Idx < getNumSubRegIndices(); ++Idx) {
      unsigned Width = getSubRegIdxSize(Idx) / 32;
      unsigned Offset = getSubRegIdxOffset(Idx) / 32;
      assert(Width < SubRegFromChannelTableWidthMap.size());
      Width = SubRegFromChannelTableWidthMap[Width];
      if (Width == 0)
        continue;
      unsigned TableIdx = Width - 1;
      assert(TableIdx < SubRegFromChannelTable.size());
      assert(Offset < SubRegFromChannelTable[TableIdx].size());
      SubRegFromChannelTable[TableIdx][Offset] = Idx;
    }
  };

  llvm::call_once(InitializeRegSplitPartsFlag, InitializeRegSplitPartsOnce);
  llvm::call_once(InitializeSubRegFromChannelTableFlag,
                  InitializeSubRegFromChannelTableOnce);
}

void SIRegisterInfo::reserveRegisterTuples(BitVector &Reserved,
                                           MCRegister Reg) const {
  for (MCRegAliasIterator R(Reg, this, true); R.isValid(); ++R)
    Reserved.set(*R);
}

// Forced to be here by one .inc
const MCPhysReg *SIRegisterInfo::getCalleeSavedRegs(
  const MachineFunction *MF) const {
  CallingConv::ID CC = MF->getFunction().getCallingConv();
  switch (CC) {
  case CallingConv::C:
  case CallingConv::Fast:
  case CallingConv::Cold:
    return ST.hasGFX90AInsts() ? CSR_AMDGPU_GFX90AInsts_SaveList
                               : CSR_AMDGPU_SaveList;
  case CallingConv::AMDGPU_Gfx:
    return ST.hasGFX90AInsts() ? CSR_AMDGPU_SI_Gfx_GFX90AInsts_SaveList
                               : CSR_AMDGPU_SI_Gfx_SaveList;
  case CallingConv::AMDGPU_CS_ChainPreserve:
    return CSR_AMDGPU_CS_ChainPreserve_SaveList;
  default: {
    // Dummy to not crash RegisterClassInfo.
    static const MCPhysReg NoCalleeSavedReg = AMDGPU::NoRegister;
    return &NoCalleeSavedReg;
  }
  }
}

const MCPhysReg *
SIRegisterInfo::getCalleeSavedRegsViaCopy(const MachineFunction *MF) const {
  return nullptr;
}

const uint32_t *SIRegisterInfo::getCallPreservedMask(const MachineFunction &MF,
                                                     CallingConv::ID CC) const {
  switch (CC) {
  case CallingConv::C:
  case CallingConv::Fast:
  case CallingConv::Cold:
    return ST.hasGFX90AInsts() ? CSR_AMDGPU_GFX90AInsts_RegMask
                               : CSR_AMDGPU_RegMask;
  case CallingConv::AMDGPU_Gfx:
    return ST.hasGFX90AInsts() ? CSR_AMDGPU_SI_Gfx_GFX90AInsts_RegMask
                               : CSR_AMDGPU_SI_Gfx_RegMask;
  case CallingConv::AMDGPU_CS_Chain:
  case CallingConv::AMDGPU_CS_ChainPreserve:
    // Calls to these functions never return, so we can pretend everything is
    // preserved.
    return AMDGPU_AllVGPRs_RegMask;
  default:
    return nullptr;
  }
}

const uint32_t *SIRegisterInfo::getNoPreservedMask() const {
  return CSR_AMDGPU_NoRegs_RegMask;
}

bool SIRegisterInfo::isChainScratchRegister(Register VGPR) {
  return VGPR >= AMDGPU::VGPR0 && VGPR < AMDGPU::VGPR8;
}

const TargetRegisterClass *
SIRegisterInfo::getLargestLegalSuperClass(const TargetRegisterClass *RC,
                                          const MachineFunction &MF) const {
  // FIXME: Should have a helper function like getEquivalentVGPRClass to get the
  // equivalent AV class. If used one, the verifier will crash after
  // RegBankSelect in the GISel flow. The aligned regclasses are not fully given
  // until Instruction selection.
  if (ST.hasMAIInsts() && (isVGPRClass(RC) || isAGPRClass(RC))) {
    if (RC == &AMDGPU::VGPR_32RegClass || RC == &AMDGPU::AGPR_32RegClass)
      return &AMDGPU::AV_32RegClass;
    if (RC == &AMDGPU::VReg_64RegClass || RC == &AMDGPU::AReg_64RegClass)
      return &AMDGPU::AV_64RegClass;
    if (RC == &AMDGPU::VReg_64_Align2RegClass ||
        RC == &AMDGPU::AReg_64_Align2RegClass)
      return &AMDGPU::AV_64_Align2RegClass;
    if (RC == &AMDGPU::VReg_96RegClass || RC == &AMDGPU::AReg_96RegClass)
      return &AMDGPU::AV_96RegClass;
    if (RC == &AMDGPU::VReg_96_Align2RegClass ||
        RC == &AMDGPU::AReg_96_Align2RegClass)
      return &AMDGPU::AV_96_Align2RegClass;
    if (RC == &AMDGPU::VReg_128RegClass || RC == &AMDGPU::AReg_128RegClass)
      return &AMDGPU::AV_128RegClass;
    if (RC == &AMDGPU::VReg_128_Align2RegClass ||
        RC == &AMDGPU::AReg_128_Align2RegClass)
      return &AMDGPU::AV_128_Align2RegClass;
    if (RC == &AMDGPU::VReg_160RegClass || RC == &AMDGPU::AReg_160RegClass)
      return &AMDGPU::AV_160RegClass;
    if (RC == &AMDGPU::VReg_160_Align2RegClass ||
        RC == &AMDGPU::AReg_160_Align2RegClass)
      return &AMDGPU::AV_160_Align2RegClass;
    if (RC == &AMDGPU::VReg_192RegClass || RC == &AMDGPU::AReg_192RegClass)
      return &AMDGPU::AV_192RegClass;
    if (RC == &AMDGPU::VReg_192_Align2RegClass ||
        RC == &AMDGPU::AReg_192_Align2RegClass)
      return &AMDGPU::AV_192_Align2RegClass;
    if (RC == &AMDGPU::VReg_256RegClass || RC == &AMDGPU::AReg_256RegClass)
      return &AMDGPU::AV_256RegClass;
    if (RC == &AMDGPU::VReg_256_Align2RegClass ||
        RC == &AMDGPU::AReg_256_Align2RegClass)
      return &AMDGPU::AV_256_Align2RegClass;
    if (RC == &AMDGPU::VReg_512RegClass || RC == &AMDGPU::AReg_512RegClass)
      return &AMDGPU::AV_512RegClass;
    if (RC == &AMDGPU::VReg_512_Align2RegClass ||
        RC == &AMDGPU::AReg_512_Align2RegClass)
      return &AMDGPU::AV_512_Align2RegClass;
    if (RC == &AMDGPU::VReg_1024RegClass || RC == &AMDGPU::AReg_1024RegClass)
      return &AMDGPU::AV_1024RegClass;
    if (RC == &AMDGPU::VReg_1024_Align2RegClass ||
        RC == &AMDGPU::AReg_1024_Align2RegClass)
      return &AMDGPU::AV_1024_Align2RegClass;
  }

  return TargetRegisterInfo::getLargestLegalSuperClass(RC, MF);
}

Register SIRegisterInfo::getFrameRegister(const MachineFunction &MF) const {
  const SIFrameLowering *TFI = ST.getFrameLowering();
  const SIMachineFunctionInfo *FuncInfo = MF.getInfo<SIMachineFunctionInfo>();

  // During ISel lowering we always reserve the stack pointer in entry and chain
  // functions, but never actually want to reference it when accessing our own
  // frame. If we need a frame pointer we use it, but otherwise we can just use
  // an immediate "0" which we represent by returning NoRegister.
  if (FuncInfo->isBottomOfStack()) {
    return TFI->hasFP(MF) ? FuncInfo->getFrameOffsetReg() : Register();
  }
  return TFI->hasFP(MF) ? FuncInfo->getFrameOffsetReg()
                        : FuncInfo->getStackPtrOffsetReg();
}

bool SIRegisterInfo::hasBasePointer(const MachineFunction &MF) const {
  // When we need stack realignment, we can't reference off of the
  // stack pointer, so we reserve a base pointer.
  return shouldRealignStack(MF);
}

Register SIRegisterInfo::getBaseRegister() const { return AMDGPU::SGPR34; }

const uint32_t *SIRegisterInfo::getAllVGPRRegMask() const {
  return AMDGPU_AllVGPRs_RegMask;
}

const uint32_t *SIRegisterInfo::getAllAGPRRegMask() const {
  return AMDGPU_AllAGPRs_RegMask;
}

const uint32_t *SIRegisterInfo::getAllVectorRegMask() const {
  return AMDGPU_AllVectorRegs_RegMask;
}

const uint32_t *SIRegisterInfo::getAllAllocatableSRegMask() const {
  return AMDGPU_AllAllocatableSRegs_RegMask;
}

unsigned SIRegisterInfo::getSubRegFromChannel(unsigned Channel,
                                              unsigned NumRegs) {
  assert(NumRegs < SubRegFromChannelTableWidthMap.size());
  unsigned NumRegIndex = SubRegFromChannelTableWidthMap[NumRegs];
  assert(NumRegIndex && "Not implemented");
  assert(Channel < SubRegFromChannelTable[NumRegIndex - 1].size());
  return SubRegFromChannelTable[NumRegIndex - 1][Channel];
}

MCRegister
SIRegisterInfo::getAlignedHighSGPRForRC(const MachineFunction &MF,
                                        const unsigned Align,
                                        const TargetRegisterClass *RC) const {
  unsigned BaseIdx = alignDown(ST.getMaxNumSGPRs(MF), Align) - Align;
  MCRegister BaseReg(AMDGPU::SGPR_32RegClass.getRegister(BaseIdx));
  return getMatchingSuperReg(BaseReg, AMDGPU::sub0, RC);
}

MCRegister SIRegisterInfo::reservedPrivateSegmentBufferReg(
  const MachineFunction &MF) const {
  return getAlignedHighSGPRForRC(MF, /*Align=*/4, &AMDGPU::SGPR_128RegClass);
}

std::pair<unsigned, unsigned>
SIRegisterInfo::getMaxNumVectorRegs(const MachineFunction &MF) const {
  const unsigned MaxVectorRegs = ST.getMaxNumVGPRs(MF);

  unsigned MaxNumVGPRs = MaxVectorRegs;
  unsigned MaxNumAGPRs = 0;

  // On GFX90A, the number of VGPRs and AGPRs need not be equal. Theoretically,
  // a wave may have up to 512 total vector registers combining together both
  // VGPRs and AGPRs. Hence, in an entry function without calls and without
  // AGPRs used within it, it is possible to use the whole vector register
  // budget for VGPRs.
  //
  // TODO: it shall be possible to estimate maximum AGPR/VGPR pressure and split
  //       register file accordingly.
  if (ST.hasGFX90AInsts()) {
    unsigned MinNumAGPRs = 0;
    const unsigned TotalNumAGPRs = AMDGPU::AGPR_32RegClass.getNumRegs();
    const unsigned TotalNumVGPRs = AMDGPU::VGPR_32RegClass.getNumRegs();

    const std::pair<unsigned, unsigned> DefaultNumAGPR = {~0u, ~0u};

    // TODO: Move this logic into subtarget on IR function
    //
    // TODO: The lower bound should probably force the number of required
    // registers up, overriding amdgpu-waves-per-eu.
    std::tie(MinNumAGPRs, MaxNumAGPRs) = AMDGPU::getIntegerPairAttribute(
        MF.getFunction(), "amdgpu-agpr-alloc", DefaultNumAGPR,
        /*OnlyFirstRequired=*/true);

    if (MinNumAGPRs == DefaultNumAGPR.first) {
      // Default to splitting half the registers if AGPRs are required.
      MinNumAGPRs = MaxNumAGPRs = MaxVectorRegs / 2;
    } else {
      // Align to accum_offset's allocation granularity.
      MinNumAGPRs = alignTo(MinNumAGPRs, 4);

      MinNumAGPRs = std::min(MinNumAGPRs, TotalNumAGPRs);
    }

    // Clamp values to be inbounds of our limits, and ensure min <= max.

    MaxNumAGPRs = std::min(std::max(MinNumAGPRs, MaxNumAGPRs), MaxVectorRegs);
    MinNumAGPRs = std::min(std::min(MinNumAGPRs, TotalNumAGPRs), MaxNumAGPRs);

    MaxNumVGPRs = std::min(MaxVectorRegs - MinNumAGPRs, TotalNumVGPRs);
    MaxNumAGPRs = std::min(MaxVectorRegs - MaxNumVGPRs, MaxNumAGPRs);

    assert(MaxNumVGPRs + MaxNumAGPRs <= MaxVectorRegs &&
           MaxNumAGPRs <= TotalNumAGPRs && MaxNumVGPRs <= TotalNumVGPRs &&
           "invalid register counts");
  } else if (ST.hasMAIInsts()) {
    // On gfx908 the number of AGPRs always equals the number of VGPRs.
    MaxNumAGPRs = MaxNumVGPRs = MaxVectorRegs;
  }

  return std::pair(MaxNumVGPRs, MaxNumAGPRs);
}

BitVector SIRegisterInfo::getReservedRegs(const MachineFunction &MF) const {
  BitVector Reserved(getNumRegs());
  Reserved.set(AMDGPU::MODE);

  const SIMachineFunctionInfo *MFI = MF.getInfo<SIMachineFunctionInfo>();

  // Reserve special purpose registers.
  //
  // EXEC_LO and EXEC_HI could be allocated and used as regular register, but
  // this seems likely to result in bugs, so I'm marking them as reserved.
  reserveRegisterTuples(Reserved, AMDGPU::EXEC);
  reserveRegisterTuples(Reserved, AMDGPU::FLAT_SCR);

  // M0 has to be reserved so that llvm accepts it as a live-in into a block.
  reserveRegisterTuples(Reserved, AMDGPU::M0);

  // Reserve src_vccz, src_execz, src_scc.
  reserveRegisterTuples(Reserved, AMDGPU::SRC_VCCZ);
  reserveRegisterTuples(Reserved, AMDGPU::SRC_EXECZ);
  reserveRegisterTuples(Reserved, AMDGPU::SRC_SCC);

  // Reserve the memory aperture registers
  reserveRegisterTuples(Reserved, AMDGPU::SRC_SHARED_BASE);
  reserveRegisterTuples(Reserved, AMDGPU::SRC_SHARED_LIMIT);
  reserveRegisterTuples(Reserved, AMDGPU::SRC_PRIVATE_BASE);
  reserveRegisterTuples(Reserved, AMDGPU::SRC_PRIVATE_LIMIT);

  // Reserve src_pops_exiting_wave_id - support is not implemented in Codegen.
  reserveRegisterTuples(Reserved, AMDGPU::SRC_POPS_EXITING_WAVE_ID);

  // Reserve xnack_mask registers - support is not implemented in Codegen.
  reserveRegisterTuples(Reserved, AMDGPU::XNACK_MASK);

  // Reserve lds_direct register - support is not implemented in Codegen.
  reserveRegisterTuples(Reserved, AMDGPU::LDS_DIRECT);

  // Reserve Trap Handler registers - support is not implemented in Codegen.
  reserveRegisterTuples(Reserved, AMDGPU::TBA);
  reserveRegisterTuples(Reserved, AMDGPU::TMA);
  reserveRegisterTuples(Reserved, AMDGPU::TTMP0_TTMP1);
  reserveRegisterTuples(Reserved, AMDGPU::TTMP2_TTMP3);
  reserveRegisterTuples(Reserved, AMDGPU::TTMP4_TTMP5);
  reserveRegisterTuples(Reserved, AMDGPU::TTMP6_TTMP7);
  reserveRegisterTuples(Reserved, AMDGPU::TTMP8_TTMP9);
  reserveRegisterTuples(Reserved, AMDGPU::TTMP10_TTMP11);
  reserveRegisterTuples(Reserved, AMDGPU::TTMP12_TTMP13);
  reserveRegisterTuples(Reserved, AMDGPU::TTMP14_TTMP15);

  // Reserve null register - it shall never be allocated
  reserveRegisterTuples(Reserved, AMDGPU::SGPR_NULL64);

  // Reserve SGPRs.
  //
  unsigned MaxNumSGPRs = ST.getMaxNumSGPRs(MF);
  unsigned TotalNumSGPRs = AMDGPU::SGPR_32RegClass.getNumRegs();
  for (const TargetRegisterClass *RC : regclasses()) {
    if (RC->isBaseClass() && isSGPRClass(RC)) {
      unsigned NumRegs = divideCeil(getRegSizeInBits(*RC), 32);
      for (MCPhysReg Reg : *RC) {
        unsigned Index = getHWRegIndex(Reg);
        if (Index + NumRegs > MaxNumSGPRs && Index < TotalNumSGPRs)
          Reserved.set(Reg);
      }
    }
  }

  Register ScratchRSrcReg = MFI->getScratchRSrcReg();
  if (ScratchRSrcReg != AMDGPU::NoRegister) {
    // Reserve 4 SGPRs for the scratch buffer resource descriptor in case we
    // need to spill.
    // TODO: May need to reserve a VGPR if doing LDS spilling.
    reserveRegisterTuples(Reserved, ScratchRSrcReg);
  }

  Register LongBranchReservedReg = MFI->getLongBranchReservedReg();
  if (LongBranchReservedReg)
    reserveRegisterTuples(Reserved, LongBranchReservedReg);

  // We have to assume the SP is needed in case there are calls in the function,
  // which is detected after the function is lowered. If we aren't really going
  // to need SP, don't bother reserving it.
  MCRegister StackPtrReg = MFI->getStackPtrOffsetReg();
  if (StackPtrReg) {
    reserveRegisterTuples(Reserved, StackPtrReg);
    assert(!isSubRegister(ScratchRSrcReg, StackPtrReg));
  }

  MCRegister FrameReg = MFI->getFrameOffsetReg();
  if (FrameReg) {
    reserveRegisterTuples(Reserved, FrameReg);
    assert(!isSubRegister(ScratchRSrcReg, FrameReg));
  }

  if (hasBasePointer(MF)) {
    MCRegister BasePtrReg = getBaseRegister();
    reserveRegisterTuples(Reserved, BasePtrReg);
    assert(!isSubRegister(ScratchRSrcReg, BasePtrReg));
  }

  // FIXME: Use same reserved register introduced in D149775
  // SGPR used to preserve EXEC MASK around WWM spill/copy instructions.
  Register ExecCopyReg = MFI->getSGPRForEXECCopy();
  if (ExecCopyReg)
    reserveRegisterTuples(Reserved, ExecCopyReg);

  // Reserve VGPRs/AGPRs.
  //
  auto [MaxNumVGPRs, MaxNumAGPRs] = getMaxNumVectorRegs(MF);

  for (const TargetRegisterClass *RC : regclasses()) {
    if (RC->isBaseClass() && isVGPRClass(RC)) {
      unsigned NumRegs = divideCeil(getRegSizeInBits(*RC), 32);
      for (MCPhysReg Reg : *RC) {
        unsigned Index = getHWRegIndex(Reg);
        if (Index + NumRegs > MaxNumVGPRs)
          Reserved.set(Reg);
      }
    }
  }

  // Reserve all the AGPRs if there are no instructions to use it.
  if (!ST.hasMAIInsts())
    MaxNumAGPRs = 0;
  for (const TargetRegisterClass *RC : regclasses()) {
    if (RC->isBaseClass() && isAGPRClass(RC)) {
      unsigned NumRegs = divideCeil(getRegSizeInBits(*RC), 32);
      for (MCPhysReg Reg : *RC) {
        unsigned Index = getHWRegIndex(Reg);
        if (Index + NumRegs > MaxNumAGPRs)
          Reserved.set(Reg);
      }
    }
  }

  // On GFX908, in order to guarantee copying between AGPRs, we need a scratch
  // VGPR available at all times.
  if (ST.hasMAIInsts() && !ST.hasGFX90AInsts()) {
    reserveRegisterTuples(Reserved, MFI->getVGPRForAGPRCopy());
  }

  // During wwm-regalloc, reserve the registers for perlane VGPR allocation. The
  // MFI->getNonWWMRegMask() field will have a valid bitmask only during
  // wwm-regalloc and it would be empty otherwise.
  BitVector NonWWMRegMask = MFI->getNonWWMRegMask();
  if (!NonWWMRegMask.empty()) {
    for (unsigned RegI = AMDGPU::VGPR0, RegE = AMDGPU::VGPR0 + MaxNumVGPRs;
         RegI < RegE; ++RegI) {
      if (NonWWMRegMask.test(RegI))
        reserveRegisterTuples(Reserved, RegI);
    }
  }

  for (Register Reg : MFI->getWWMReservedRegs())
    reserveRegisterTuples(Reserved, Reg);

  // FIXME: Stop using reserved registers for this.
  for (MCPhysReg Reg : MFI->getAGPRSpillVGPRs())
    reserveRegisterTuples(Reserved, Reg);

  for (MCPhysReg Reg : MFI->getVGPRSpillAGPRs())
    reserveRegisterTuples(Reserved, Reg);

  return Reserved;
}

bool SIRegisterInfo::isAsmClobberable(const MachineFunction &MF,
                                      MCRegister PhysReg) const {
  return !MF.getRegInfo().isReserved(PhysReg);
}

bool SIRegisterInfo::shouldRealignStack(const MachineFunction &MF) const {
  const SIMachineFunctionInfo *Info = MF.getInfo<SIMachineFunctionInfo>();
  // On entry or in chain functions, the base address is 0, so it can't possibly
  // need any more alignment.

  // FIXME: Should be able to specify the entry frame alignment per calling
  // convention instead.
  if (Info->isBottomOfStack())
    return false;

  return TargetRegisterInfo::shouldRealignStack(MF);
}

bool SIRegisterInfo::requiresRegisterScavenging(const MachineFunction &Fn) const {
  const SIMachineFunctionInfo *Info = Fn.getInfo<SIMachineFunctionInfo>();
  if (Info->isEntryFunction()) {
    const MachineFrameInfo &MFI = Fn.getFrameInfo();
    return MFI.hasStackObjects() || MFI.hasCalls();
  }

  // May need scavenger for dealing with callee saved registers.
  return true;
}

bool SIRegisterInfo::requiresFrameIndexScavenging(
  const MachineFunction &MF) const {
  // Do not use frame virtual registers. They used to be used for SGPRs, but
  // once we reach PrologEpilogInserter, we can no longer spill SGPRs. If the
  // scavenger fails, we can increment/decrement the necessary SGPRs to avoid a
  // spill.
  return false;
}

bool SIRegisterInfo::requiresFrameIndexReplacementScavenging(
  const MachineFunction &MF) const {
  const MachineFrameInfo &MFI = MF.getFrameInfo();
  return MFI.hasStackObjects();
}

bool SIRegisterInfo::requiresVirtualBaseRegisters(
  const MachineFunction &) const {
  // There are no special dedicated stack or frame pointers.
  return true;
}

int64_t SIRegisterInfo::getScratchInstrOffset(const MachineInstr *MI) const {
  assert(SIInstrInfo::isMUBUF(*MI) || SIInstrInfo::isFLATScratch(*MI));

  int OffIdx = AMDGPU::getNamedOperandIdx(MI->getOpcode(),
                                          AMDGPU::OpName::offset);
  return MI->getOperand(OffIdx).getImm();
}

int64_t SIRegisterInfo::getFrameIndexInstrOffset(const MachineInstr *MI,
                                                 int Idx) const {
  switch (MI->getOpcode()) {
  case AMDGPU::V_ADD_U32_e32:
  case AMDGPU::V_ADD_U32_e64:
  case AMDGPU::V_ADD_CO_U32_e32: {
    int OtherIdx = Idx == 1 ? 2 : 1;
    const MachineOperand &OtherOp = MI->getOperand(OtherIdx);
    return OtherOp.isImm() ? OtherOp.getImm() : 0;
  }
  case AMDGPU::V_ADD_CO_U32_e64: {
    int OtherIdx = Idx == 2 ? 3 : 2;
    const MachineOperand &OtherOp = MI->getOperand(OtherIdx);
    return OtherOp.isImm() ? OtherOp.getImm() : 0;
  }
  default:
    break;
  }

  if (!SIInstrInfo::isMUBUF(*MI) && !SIInstrInfo::isFLATScratch(*MI))
    return 0;

  assert((Idx == AMDGPU::getNamedOperandIdx(MI->getOpcode(),
                                            AMDGPU::OpName::vaddr) ||
         (Idx == AMDGPU::getNamedOperandIdx(MI->getOpcode(),
                                            AMDGPU::OpName::saddr))) &&
         "Should never see frame index on non-address operand");

  return getScratchInstrOffset(MI);
}

static bool isFIPlusImmOrVGPR(const SIRegisterInfo &TRI,
                              const MachineInstr &MI) {
  assert(MI.getDesc().isAdd());
  const MachineOperand &Src0 = MI.getOperand(1);
  const MachineOperand &Src1 = MI.getOperand(2);

  if (Src0.isFI()) {
    return Src1.isImm() || (Src1.isReg() && TRI.isVGPR(MI.getMF()->getRegInfo(),
                                                       Src1.getReg()));
  }

  if (Src1.isFI()) {
    return Src0.isImm() || (Src0.isReg() && TRI.isVGPR(MI.getMF()->getRegInfo(),
                                                       Src0.getReg()));
  }

  return false;
}

bool SIRegisterInfo::needsFrameBaseReg(MachineInstr *MI, int64_t Offset) const {
  // TODO: Handle v_add_co_u32, v_or_b32, v_and_b32 and scalar opcodes.
  switch (MI->getOpcode()) {
  case AMDGPU::V_ADD_U32_e32: {
    // TODO: We could handle this but it requires work to avoid violating
    // operand restrictions.
    if (ST.getConstantBusLimit(AMDGPU::V_ADD_U32_e32) < 2 &&
        !isFIPlusImmOrVGPR(*this, *MI))
      return false;
    [[fallthrough]];
  }
  case AMDGPU::V_ADD_U32_e64:
    // FIXME: This optimization is barely profitable enableFlatScratch as-is.
    //
    // Much of the benefit with the MUBUF handling is we avoid duplicating the
    // shift of the frame register, which isn't needed with scratch.
    //
    // materializeFrameBaseRegister doesn't know the register classes of the
    // uses, and unconditionally uses an s_add_i32, which will end up using a
    // copy for the vector uses.
    return !ST.enableFlatScratch();
  case AMDGPU::V_ADD_CO_U32_e32:
    if (ST.getConstantBusLimit(AMDGPU::V_ADD_CO_U32_e32) < 2 &&
        !isFIPlusImmOrVGPR(*this, *MI))
      return false;
    // We can't deal with the case where the carry out has a use (though this
    // should never happen)
    return MI->getOperand(3).isDead();
  case AMDGPU::V_ADD_CO_U32_e64:
    // TODO: Should we check use_empty instead?
    return MI->getOperand(1).isDead();
  default:
    break;
  }

  if (!SIInstrInfo::isMUBUF(*MI) && !SIInstrInfo::isFLATScratch(*MI))
    return false;

  int64_t FullOffset = Offset + getScratchInstrOffset(MI);

  const SIInstrInfo *TII = ST.getInstrInfo();
  if (SIInstrInfo::isMUBUF(*MI))
    return !TII->isLegalMUBUFImmOffset(FullOffset);

  return !TII->isLegalFLATOffset(FullOffset, AMDGPUAS::PRIVATE_ADDRESS,
                                 SIInstrFlags::FlatScratch);
}

Register SIRegisterInfo::materializeFrameBaseRegister(MachineBasicBlock *MBB,
                                                      int FrameIdx,
                                                      int64_t Offset) const {
  MachineBasicBlock::iterator Ins = MBB->begin();
  DebugLoc DL; // Defaults to "unknown"

  if (Ins != MBB->end())
    DL = Ins->getDebugLoc();

  MachineFunction *MF = MBB->getParent();
  const SIInstrInfo *TII = ST.getInstrInfo();
  MachineRegisterInfo &MRI = MF->getRegInfo();
  unsigned MovOpc = ST.enableFlatScratch() ? AMDGPU::S_MOV_B32
                                           : AMDGPU::V_MOV_B32_e32;

  Register BaseReg = MRI.createVirtualRegister(
      ST.enableFlatScratch() ? &AMDGPU::SReg_32_XEXEC_HIRegClass
                             : &AMDGPU::VGPR_32RegClass);

  if (Offset == 0) {
    BuildMI(*MBB, Ins, DL, TII->get(MovOpc), BaseReg)
      .addFrameIndex(FrameIdx);
    return BaseReg;
  }

  Register OffsetReg = MRI.createVirtualRegister(&AMDGPU::SReg_32_XM0RegClass);

  Register FIReg = MRI.createVirtualRegister(
      ST.enableFlatScratch() ? &AMDGPU::SReg_32_XM0RegClass
                             : &AMDGPU::VGPR_32RegClass);

  BuildMI(*MBB, Ins, DL, TII->get(AMDGPU::S_MOV_B32), OffsetReg)
    .addImm(Offset);
  BuildMI(*MBB, Ins, DL, TII->get(MovOpc), FIReg)
    .addFrameIndex(FrameIdx);

  if (ST.enableFlatScratch() ) {
    // FIXME: Make sure scc isn't live in.
    BuildMI(*MBB, Ins, DL, TII->get(AMDGPU::S_ADD_I32), BaseReg)
        .addReg(OffsetReg, RegState::Kill)
        .addReg(FIReg)
        .setOperandDead(3); // scc
    return BaseReg;
  }

  TII->getAddNoCarry(*MBB, Ins, DL, BaseReg)
    .addReg(OffsetReg, RegState::Kill)
    .addReg(FIReg)
    .addImm(0); // clamp bit

  return BaseReg;
}

void SIRegisterInfo::resolveFrameIndex(MachineInstr &MI, Register BaseReg,
                                       int64_t Offset) const {
  const SIInstrInfo *TII = ST.getInstrInfo();

  switch (MI.getOpcode()) {
  case AMDGPU::V_ADD_U32_e32:
  case AMDGPU::V_ADD_CO_U32_e32: {
    MachineOperand *FIOp = &MI.getOperand(2);
    MachineOperand *ImmOp = &MI.getOperand(1);
    if (!FIOp->isFI())
      std::swap(FIOp, ImmOp);

    if (!ImmOp->isImm()) {
      assert(Offset == 0);
      FIOp->ChangeToRegister(BaseReg, false);
      TII->legalizeOperandsVOP2(MI.getMF()->getRegInfo(), MI);
      return;
    }

    int64_t TotalOffset = ImmOp->getImm() + Offset;
    if (TotalOffset == 0) {
      MI.setDesc(TII->get(AMDGPU::COPY));
      for (unsigned I = MI.getNumOperands() - 1; I != 1; --I)
        MI.removeOperand(I);

      MI.getOperand(1).ChangeToRegister(BaseReg, false);
      return;
    }

    ImmOp->setImm(TotalOffset);

    MachineBasicBlock *MBB = MI.getParent();
    MachineFunction *MF = MBB->getParent();
    MachineRegisterInfo &MRI = MF->getRegInfo();

    // FIXME: materializeFrameBaseRegister does not know the register class of
    // the uses of the frame index, and assumes SGPR for enableFlatScratch. Emit
    // a copy so we have a legal operand and hope the register coalescer can
    // clean it up.
    if (isSGPRReg(MRI, BaseReg)) {
      Register BaseRegVGPR =
          MRI.createVirtualRegister(&AMDGPU::VGPR_32RegClass);
      BuildMI(*MBB, MI, MI.getDebugLoc(), TII->get(AMDGPU::COPY), BaseRegVGPR)
          .addReg(BaseReg);
      MI.getOperand(2).ChangeToRegister(BaseRegVGPR, false);
    } else {
      MI.getOperand(2).ChangeToRegister(BaseReg, false);
    }
    return;
  }
  case AMDGPU::V_ADD_U32_e64:
  case AMDGPU::V_ADD_CO_U32_e64: {
    int Src0Idx = MI.getNumExplicitDefs();
    MachineOperand *FIOp = &MI.getOperand(Src0Idx);
    MachineOperand *ImmOp = &MI.getOperand(Src0Idx + 1);
    if (!FIOp->isFI())
      std::swap(FIOp, ImmOp);

    if (!ImmOp->isImm()) {
      FIOp->ChangeToRegister(BaseReg, false);
      TII->legalizeOperandsVOP3(MI.getMF()->getRegInfo(), MI);
      return;
    }

    int64_t TotalOffset = ImmOp->getImm() + Offset;
    if (TotalOffset == 0) {
      MI.setDesc(TII->get(AMDGPU::COPY));

      for (unsigned I = MI.getNumOperands() - 1; I != 1; --I)
        MI.removeOperand(I);

      MI.getOperand(1).ChangeToRegister(BaseReg, false);
    } else {
      FIOp->ChangeToRegister(BaseReg, false);
      ImmOp->setImm(TotalOffset);
    }

    return;
  }
  default:
    break;
  }

  bool IsFlat = TII->isFLATScratch(MI);

#ifndef NDEBUG
  // FIXME: Is it possible to be storing a frame index to itself?
  bool SeenFI = false;
  for (const MachineOperand &MO: MI.operands()) {
    if (MO.isFI()) {
      if (SeenFI)
        llvm_unreachable("should not see multiple frame indices");

      SeenFI = true;
    }
  }
#endif

  MachineOperand *FIOp =
      TII->getNamedOperand(MI, IsFlat ? AMDGPU::OpName::saddr
                                      : AMDGPU::OpName::vaddr);

  MachineOperand *OffsetOp = TII->getNamedOperand(MI, AMDGPU::OpName::offset);
  int64_t NewOffset = OffsetOp->getImm() + Offset;

  assert(FIOp && FIOp->isFI() && "frame index must be address operand");
  assert(TII->isMUBUF(MI) || TII->isFLATScratch(MI));

  if (IsFlat) {
    assert(TII->isLegalFLATOffset(NewOffset, AMDGPUAS::PRIVATE_ADDRESS,
                                  SIInstrFlags::FlatScratch) &&
           "offset should be legal");
    FIOp->ChangeToRegister(BaseReg, false);
    OffsetOp->setImm(NewOffset);
    return;
  }

#ifndef NDEBUG
  MachineOperand *SOffset = TII->getNamedOperand(MI, AMDGPU::OpName::soffset);
  assert(SOffset->isImm() && SOffset->getImm() == 0);
#endif

  assert(TII->isLegalMUBUFImmOffset(NewOffset) && "offset should be legal");

  FIOp->ChangeToRegister(BaseReg, false);
  OffsetOp->setImm(NewOffset);
}

bool SIRegisterInfo::isFrameOffsetLegal(const MachineInstr *MI,
                                        Register BaseReg,
                                        int64_t Offset) const {

  switch (MI->getOpcode()) {
  case AMDGPU::V_ADD_U32_e32:
  case AMDGPU::V_ADD_CO_U32_e32:
    return true;
  case AMDGPU::V_ADD_U32_e64:
  case AMDGPU::V_ADD_CO_U32_e64:
    return ST.hasVOP3Literal() || AMDGPU::isInlinableIntLiteral(Offset);
  default:
    break;
  }

  if (!SIInstrInfo::isMUBUF(*MI) && !SIInstrInfo::isFLATScratch(*MI))
    return false;

  int64_t NewOffset = Offset + getScratchInstrOffset(MI);

  const SIInstrInfo *TII = ST.getInstrInfo();
  if (SIInstrInfo::isMUBUF(*MI))
    return TII->isLegalMUBUFImmOffset(NewOffset);

  return TII->isLegalFLATOffset(NewOffset, AMDGPUAS::PRIVATE_ADDRESS,
                                SIInstrFlags::FlatScratch);
}

const TargetRegisterClass *SIRegisterInfo::getPointerRegClass(
  const MachineFunction &MF, unsigned Kind) const {
  // This is inaccurate. It depends on the instruction and address space. The
  // only place where we should hit this is for dealing with frame indexes /
  // private accesses, so this is correct in that case.
  return &AMDGPU::VGPR_32RegClass;
}

const TargetRegisterClass *
SIRegisterInfo::getCrossCopyRegClass(const TargetRegisterClass *RC) const {
  if (isAGPRClass(RC) && !ST.hasGFX90AInsts())
    return getEquivalentVGPRClass(RC);
  if (RC == &AMDGPU::SCC_CLASSRegClass)
    return getWaveMaskRegClass();

  return RC;
}

static unsigned getNumSubRegsForSpillOp(const MachineInstr &MI,
                                        const SIInstrInfo *TII) {

  unsigned Op = MI.getOpcode();
  switch (Op) {
  case AMDGPU::SI_BLOCK_SPILL_V1024_SAVE:
  case AMDGPU::SI_BLOCK_SPILL_V1024_RESTORE:
    // FIXME: This assumes the mask is statically known and not computed at
    // runtime. However, some ABIs may want to compute the mask dynamically and
    // this will need to be updated.
    return llvm::popcount(
        (uint64_t)TII->getNamedOperand(MI, AMDGPU::OpName::mask)->getImm());
  case AMDGPU::SI_SPILL_S1024_SAVE:
  case AMDGPU::SI_SPILL_S1024_RESTORE:
  case AMDGPU::SI_SPILL_V1024_SAVE:
  case AMDGPU::SI_SPILL_V1024_RESTORE:
  case AMDGPU::SI_SPILL_A1024_SAVE:
  case AMDGPU::SI_SPILL_A1024_RESTORE:
  case AMDGPU::SI_SPILL_AV1024_SAVE:
  case AMDGPU::SI_SPILL_AV1024_RESTORE:
    return 32;
  case AMDGPU::SI_SPILL_S512_SAVE:
  case AMDGPU::SI_SPILL_S512_RESTORE:
  case AMDGPU::SI_SPILL_V512_SAVE:
  case AMDGPU::SI_SPILL_V512_RESTORE:
  case AMDGPU::SI_SPILL_A512_SAVE:
  case AMDGPU::SI_SPILL_A512_RESTORE:
  case AMDGPU::SI_SPILL_AV512_SAVE:
  case AMDGPU::SI_SPILL_AV512_RESTORE:
    return 16;
  case AMDGPU::SI_SPILL_S384_SAVE:
  case AMDGPU::SI_SPILL_S384_RESTORE:
  case AMDGPU::SI_SPILL_V384_SAVE:
  case AMDGPU::SI_SPILL_V384_RESTORE:
  case AMDGPU::SI_SPILL_A384_SAVE:
  case AMDGPU::SI_SPILL_A384_RESTORE:
  case AMDGPU::SI_SPILL_AV384_SAVE:
  case AMDGPU::SI_SPILL_AV384_RESTORE:
    return 12;
  case AMDGPU::SI_SPILL_S352_SAVE:
  case AMDGPU::SI_SPILL_S352_RESTORE:
  case AMDGPU::SI_SPILL_V352_SAVE:
  case AMDGPU::SI_SPILL_V352_RESTORE:
  case AMDGPU::SI_SPILL_A352_SAVE:
  case AMDGPU::SI_SPILL_A352_RESTORE:
  case AMDGPU::SI_SPILL_AV352_SAVE:
  case AMDGPU::SI_SPILL_AV352_RESTORE:
    return 11;
  case AMDGPU::SI_SPILL_S320_SAVE:
  case AMDGPU::SI_SPILL_S320_RESTORE:
  case AMDGPU::SI_SPILL_V320_SAVE:
  case AMDGPU::SI_SPILL_V320_RESTORE:
  case AMDGPU::SI_SPILL_A320_SAVE:
  case AMDGPU::SI_SPILL_A320_RESTORE:
  case AMDGPU::SI_SPILL_AV320_SAVE:
  case AMDGPU::SI_SPILL_AV320_RESTORE:
    return 10;
  case AMDGPU::SI_SPILL_S288_SAVE:
  case AMDGPU::SI_SPILL_S288_RESTORE:
  case AMDGPU::SI_SPILL_V288_SAVE:
  case AMDGPU::SI_SPILL_V288_RESTORE:
  case AMDGPU::SI_SPILL_A288_SAVE:
  case AMDGPU::SI_SPILL_A288_RESTORE:
  case AMDGPU::SI_SPILL_AV288_SAVE:
  case AMDGPU::SI_SPILL_AV288_RESTORE:
    return 9;
  case AMDGPU::SI_SPILL_S256_SAVE:
  case AMDGPU::SI_SPILL_S256_RESTORE:
  case AMDGPU::SI_SPILL_V256_SAVE:
  case AMDGPU::SI_SPILL_V256_RESTORE:
  case AMDGPU::SI_SPILL_A256_SAVE:
  case AMDGPU::SI_SPILL_A256_RESTORE:
  case AMDGPU::SI_SPILL_AV256_SAVE:
  case AMDGPU::SI_SPILL_AV256_RESTORE:
    return 8;
  case AMDGPU::SI_SPILL_S224_SAVE:
  case AMDGPU::SI_SPILL_S224_RESTORE:
  case AMDGPU::SI_SPILL_V224_SAVE:
  case AMDGPU::SI_SPILL_V224_RESTORE:
  case AMDGPU::SI_SPILL_A224_SAVE:
  case AMDGPU::SI_SPILL_A224_RESTORE:
  case AMDGPU::SI_SPILL_AV224_SAVE:
  case AMDGPU::SI_SPILL_AV224_RESTORE:
    return 7;
  case AMDGPU::SI_SPILL_S192_SAVE:
  case AMDGPU::SI_SPILL_S192_RESTORE:
  case AMDGPU::SI_SPILL_V192_SAVE:
  case AMDGPU::SI_SPILL_V192_RESTORE:
  case AMDGPU::SI_SPILL_A192_SAVE:
  case AMDGPU::SI_SPILL_A192_RESTORE:
  case AMDGPU::SI_SPILL_AV192_SAVE:
  case AMDGPU::SI_SPILL_AV192_RESTORE:
    return 6;
  case AMDGPU::SI_SPILL_S160_SAVE:
  case AMDGPU::SI_SPILL_S160_RESTORE:
  case AMDGPU::SI_SPILL_V160_SAVE:
  case AMDGPU::SI_SPILL_V160_RESTORE:
  case AMDGPU::SI_SPILL_A160_SAVE:
  case AMDGPU::SI_SPILL_A160_RESTORE:
  case AMDGPU::SI_SPILL_AV160_SAVE:
  case AMDGPU::SI_SPILL_AV160_RESTORE:
    return 5;
  case AMDGPU::SI_SPILL_S128_SAVE:
  case AMDGPU::SI_SPILL_S128_RESTORE:
  case AMDGPU::SI_SPILL_V128_SAVE:
  case AMDGPU::SI_SPILL_V128_RESTORE:
  case AMDGPU::SI_SPILL_A128_SAVE:
  case AMDGPU::SI_SPILL_A128_RESTORE:
  case AMDGPU::SI_SPILL_AV128_SAVE:
  case AMDGPU::SI_SPILL_AV128_RESTORE:
    return 4;
  case AMDGPU::SI_SPILL_S96_SAVE:
  case AMDGPU::SI_SPILL_S96_RESTORE:
  case AMDGPU::SI_SPILL_V96_SAVE:
  case AMDGPU::SI_SPILL_V96_RESTORE:
  case AMDGPU::SI_SPILL_A96_SAVE:
  case AMDGPU::SI_SPILL_A96_RESTORE:
  case AMDGPU::SI_SPILL_AV96_SAVE:
  case AMDGPU::SI_SPILL_AV96_RESTORE:
    return 3;
  case AMDGPU::SI_SPILL_S64_SAVE:
  case AMDGPU::SI_SPILL_S64_RESTORE:
  case AMDGPU::SI_SPILL_V64_SAVE:
  case AMDGPU::SI_SPILL_V64_RESTORE:
  case AMDGPU::SI_SPILL_A64_SAVE:
  case AMDGPU::SI_SPILL_A64_RESTORE:
  case AMDGPU::SI_SPILL_AV64_SAVE:
  case AMDGPU::SI_SPILL_AV64_RESTORE:
    return 2;
  case AMDGPU::SI_SPILL_S32_SAVE:
  case AMDGPU::SI_SPILL_S32_RESTORE:
  case AMDGPU::SI_SPILL_V32_SAVE:
  case AMDGPU::SI_SPILL_V32_RESTORE:
  case AMDGPU::SI_SPILL_A32_SAVE:
  case AMDGPU::SI_SPILL_A32_RESTORE:
  case AMDGPU::SI_SPILL_AV32_SAVE:
  case AMDGPU::SI_SPILL_AV32_RESTORE:
  case AMDGPU::SI_SPILL_WWM_V32_SAVE:
  case AMDGPU::SI_SPILL_WWM_V32_RESTORE:
  case AMDGPU::SI_SPILL_WWM_AV32_SAVE:
  case AMDGPU::SI_SPILL_WWM_AV32_RESTORE:
  case AMDGPU::SI_SPILL_V16_SAVE:
  case AMDGPU::SI_SPILL_V16_RESTORE:
    return 1;
  default: llvm_unreachable("Invalid spill opcode");
  }
}

static int getOffsetMUBUFStore(unsigned Opc) {
  switch (Opc) {
  case AMDGPU::BUFFER_STORE_DWORD_OFFEN:
    return AMDGPU::BUFFER_STORE_DWORD_OFFSET;
  case AMDGPU::BUFFER_STORE_BYTE_OFFEN:
    return AMDGPU::BUFFER_STORE_BYTE_OFFSET;
  case AMDGPU::BUFFER_STORE_SHORT_OFFEN:
    return AMDGPU::BUFFER_STORE_SHORT_OFFSET;
  case AMDGPU::BUFFER_STORE_DWORDX2_OFFEN:
    return AMDGPU::BUFFER_STORE_DWORDX2_OFFSET;
  case AMDGPU::BUFFER_STORE_DWORDX3_OFFEN:
    return AMDGPU::BUFFER_STORE_DWORDX3_OFFSET;
  case AMDGPU::BUFFER_STORE_DWORDX4_OFFEN:
    return AMDGPU::BUFFER_STORE_DWORDX4_OFFSET;
  case AMDGPU::BUFFER_STORE_SHORT_D16_HI_OFFEN:
    return AMDGPU::BUFFER_STORE_SHORT_D16_HI_OFFSET;
  case AMDGPU::BUFFER_STORE_BYTE_D16_HI_OFFEN:
    return AMDGPU::BUFFER_STORE_BYTE_D16_HI_OFFSET;
  default:
    return -1;
  }
}

static int getOffsetMUBUFLoad(unsigned Opc) {
  switch (Opc) {
  case AMDGPU::BUFFER_LOAD_DWORD_OFFEN:
    return AMDGPU::BUFFER_LOAD_DWORD_OFFSET;
  case AMDGPU::BUFFER_LOAD_UBYTE_OFFEN:
    return AMDGPU::BUFFER_LOAD_UBYTE_OFFSET;
  case AMDGPU::BUFFER_LOAD_SBYTE_OFFEN:
    return AMDGPU::BUFFER_LOAD_SBYTE_OFFSET;
  case AMDGPU::BUFFER_LOAD_USHORT_OFFEN:
    return AMDGPU::BUFFER_LOAD_USHORT_OFFSET;
  case AMDGPU::BUFFER_LOAD_SSHORT_OFFEN:
    return AMDGPU::BUFFER_LOAD_SSHORT_OFFSET;
  case AMDGPU::BUFFER_LOAD_DWORDX2_OFFEN:
    return AMDGPU::BUFFER_LOAD_DWORDX2_OFFSET;
  case AMDGPU::BUFFER_LOAD_DWORDX3_OFFEN:
    return AMDGPU::BUFFER_LOAD_DWORDX3_OFFSET;
  case AMDGPU::BUFFER_LOAD_DWORDX4_OFFEN:
    return AMDGPU::BUFFER_LOAD_DWORDX4_OFFSET;
  case AMDGPU::BUFFER_LOAD_UBYTE_D16_OFFEN:
    return AMDGPU::BUFFER_LOAD_UBYTE_D16_OFFSET;
  case AMDGPU::BUFFER_LOAD_UBYTE_D16_HI_OFFEN:
    return AMDGPU::BUFFER_LOAD_UBYTE_D16_HI_OFFSET;
  case AMDGPU::BUFFER_LOAD_SBYTE_D16_OFFEN:
    return AMDGPU::BUFFER_LOAD_SBYTE_D16_OFFSET;
  case AMDGPU::BUFFER_LOAD_SBYTE_D16_HI_OFFEN:
    return AMDGPU::BUFFER_LOAD_SBYTE_D16_HI_OFFSET;
  case AMDGPU::BUFFER_LOAD_SHORT_D16_OFFEN:
    return AMDGPU::BUFFER_LOAD_SHORT_D16_OFFSET;
  case AMDGPU::BUFFER_LOAD_SHORT_D16_HI_OFFEN:
    return AMDGPU::BUFFER_LOAD_SHORT_D16_HI_OFFSET;
  default:
    return -1;
  }
}

static int getOffenMUBUFStore(unsigned Opc) {
  switch (Opc) {
  case AMDGPU::BUFFER_STORE_DWORD_OFFSET:
    return AMDGPU::BUFFER_STORE_DWORD_OFFEN;
  case AMDGPU::BUFFER_STORE_BYTE_OFFSET:
    return AMDGPU::BUFFER_STORE_BYTE_OFFEN;
  case AMDGPU::BUFFER_STORE_SHORT_OFFSET:
    return AMDGPU::BUFFER_STORE_SHORT_OFFEN;
  case AMDGPU::BUFFER_STORE_DWORDX2_OFFSET:
    return AMDGPU::BUFFER_STORE_DWORDX2_OFFEN;
  case AMDGPU::BUFFER_STORE_DWORDX3_OFFSET:
    return AMDGPU::BUFFER_STORE_DWORDX3_OFFEN;
  case AMDGPU::BUFFER_STORE_DWORDX4_OFFSET:
    return AMDGPU::BUFFER_STORE_DWORDX4_OFFEN;
  case AMDGPU::BUFFER_STORE_SHORT_D16_HI_OFFSET:
    return AMDGPU::BUFFER_STORE_SHORT_D16_HI_OFFEN;
  case AMDGPU::BUFFER_STORE_BYTE_D16_HI_OFFSET:
    return AMDGPU::BUFFER_STORE_BYTE_D16_HI_OFFEN;
  default:
    return -1;
  }
}

static int getOffenMUBUFLoad(unsigned Opc) {
  switch (Opc) {
  case AMDGPU::BUFFER_LOAD_DWORD_OFFSET:
    return AMDGPU::BUFFER_LOAD_DWORD_OFFEN;
  case AMDGPU::BUFFER_LOAD_UBYTE_OFFSET:
    return AMDGPU::BUFFER_LOAD_UBYTE_OFFEN;
  case AMDGPU::BUFFER_LOAD_SBYTE_OFFSET:
    return AMDGPU::BUFFER_LOAD_SBYTE_OFFEN;
  case AMDGPU::BUFFER_LOAD_USHORT_OFFSET:
    return AMDGPU::BUFFER_LOAD_USHORT_OFFEN;
  case AMDGPU::BUFFER_LOAD_SSHORT_OFFSET:
    return AMDGPU::BUFFER_LOAD_SSHORT_OFFEN;
  case AMDGPU::BUFFER_LOAD_DWORDX2_OFFSET:
    return AMDGPU::BUFFER_LOAD_DWORDX2_OFFEN;
  case AMDGPU::BUFFER_LOAD_DWORDX3_OFFSET:
    return AMDGPU::BUFFER_LOAD_DWORDX3_OFFEN;
  case AMDGPU::BUFFER_LOAD_DWORDX4_OFFSET:
    return AMDGPU::BUFFER_LOAD_DWORDX4_OFFEN;
  case AMDGPU::BUFFER_LOAD_UBYTE_D16_OFFSET:
    return AMDGPU::BUFFER_LOAD_UBYTE_D16_OFFEN;
  case AMDGPU::BUFFER_LOAD_UBYTE_D16_HI_OFFSET:
    return AMDGPU::BUFFER_LOAD_UBYTE_D16_HI_OFFEN;
  case AMDGPU::BUFFER_LOAD_SBYTE_D16_OFFSET:
    return AMDGPU::BUFFER_LOAD_SBYTE_D16_OFFEN;
  case AMDGPU::BUFFER_LOAD_SBYTE_D16_HI_OFFSET:
    return AMDGPU::BUFFER_LOAD_SBYTE_D16_HI_OFFEN;
  case AMDGPU::BUFFER_LOAD_SHORT_D16_OFFSET:
    return AMDGPU::BUFFER_LOAD_SHORT_D16_OFFEN;
  case AMDGPU::BUFFER_LOAD_SHORT_D16_HI_OFFSET:
    return AMDGPU::BUFFER_LOAD_SHORT_D16_HI_OFFEN;
  default:
    return -1;
  }
}

static MachineInstrBuilder spillVGPRtoAGPR(const GCNSubtarget &ST,
                                           MachineBasicBlock &MBB,
                                           MachineBasicBlock::iterator MI,
                                           int Index, unsigned Lane,
                                           unsigned ValueReg, bool IsKill) {
  MachineFunction *MF = MBB.getParent();
  SIMachineFunctionInfo *MFI = MF->getInfo<SIMachineFunctionInfo>();
  const SIInstrInfo *TII = ST.getInstrInfo();

  MCPhysReg Reg = MFI->getVGPRToAGPRSpill(Index, Lane);

  if (Reg == AMDGPU::NoRegister)
    return MachineInstrBuilder();

  bool IsStore = MI->mayStore();
  MachineRegisterInfo &MRI = MF->getRegInfo();
  auto *TRI = static_cast<const SIRegisterInfo*>(MRI.getTargetRegisterInfo());

  unsigned Dst = IsStore ? Reg : ValueReg;
  unsigned Src = IsStore ? ValueReg : Reg;
  bool IsVGPR = TRI->isVGPR(MRI, Reg);
  DebugLoc DL = MI->getDebugLoc();
  if (IsVGPR == TRI->isVGPR(MRI, ValueReg)) {
    // Spiller during regalloc may restore a spilled register to its superclass.
    // It could result in AGPR spills restored to VGPRs or the other way around,
    // making the src and dst with identical regclasses at this point. It just
    // needs a copy in such cases.
    auto CopyMIB = BuildMI(MBB, MI, DL, TII->get(AMDGPU::COPY), Dst)
                       .addReg(Src, getKillRegState(IsKill));
    CopyMIB->setAsmPrinterFlag(MachineInstr::ReloadReuse);
    return CopyMIB;
  }
  unsigned Opc = (IsStore ^ IsVGPR) ? AMDGPU::V_ACCVGPR_WRITE_B32_e64
                                    : AMDGPU::V_ACCVGPR_READ_B32_e64;

  auto MIB = BuildMI(MBB, MI, DL, TII->get(Opc), Dst)
                 .addReg(Src, getKillRegState(IsKill));
  MIB->setAsmPrinterFlag(MachineInstr::ReloadReuse);
  return MIB;
}

// This differs from buildSpillLoadStore by only scavenging a VGPR. It does not
// need to handle the case where an SGPR may need to be spilled while spilling.
static bool buildMUBUFOffsetLoadStore(const GCNSubtarget &ST,
                                      MachineFrameInfo &MFI,
                                      MachineBasicBlock::iterator MI,
                                      int Index,
                                      int64_t Offset) {
  const SIInstrInfo *TII = ST.getInstrInfo();
  MachineBasicBlock *MBB = MI->getParent();
  const DebugLoc &DL = MI->getDebugLoc();
  bool IsStore = MI->mayStore();

  unsigned Opc = MI->getOpcode();
  int LoadStoreOp = IsStore ?
    getOffsetMUBUFStore(Opc) : getOffsetMUBUFLoad(Opc);
  if (LoadStoreOp == -1)
    return false;

  const MachineOperand *Reg = TII->getNamedOperand(*MI, AMDGPU::OpName::vdata);
  if (spillVGPRtoAGPR(ST, *MBB, MI, Index, 0, Reg->getReg(), false).getInstr())
    return true;

  MachineInstrBuilder NewMI =
      BuildMI(*MBB, MI, DL, TII->get(LoadStoreOp))
          .add(*Reg)
          .add(*TII->getNamedOperand(*MI, AMDGPU::OpName::srsrc))
          .add(*TII->getNamedOperand(*MI, AMDGPU::OpName::soffset))
          .addImm(Offset)
          .addImm(0) // cpol
          .addImm(0) // swz
          .cloneMemRefs(*MI);

  const MachineOperand *VDataIn = TII->getNamedOperand(*MI,
                                                       AMDGPU::OpName::vdata_in);
  if (VDataIn)
    NewMI.add(*VDataIn);
  return true;
}

static unsigned getFlatScratchSpillOpcode(const SIInstrInfo *TII,
                                          unsigned LoadStoreOp,
                                          unsigned EltSize) {
  bool IsStore = TII->get(LoadStoreOp).mayStore();
  bool HasVAddr = AMDGPU::hasNamedOperand(LoadStoreOp, AMDGPU::OpName::vaddr);
  bool UseST =
      !HasVAddr && !AMDGPU::hasNamedOperand(LoadStoreOp, AMDGPU::OpName::saddr);

  // Handle block load/store first.
  if (TII->isBlockLoadStore(LoadStoreOp))
    return LoadStoreOp;

  switch (EltSize) {
  case 4:
    LoadStoreOp = IsStore ? AMDGPU::SCRATCH_STORE_DWORD_SADDR
                          : AMDGPU::SCRATCH_LOAD_DWORD_SADDR;
    break;
  case 8:
    LoadStoreOp = IsStore ? AMDGPU::SCRATCH_STORE_DWORDX2_SADDR
                          : AMDGPU::SCRATCH_LOAD_DWORDX2_SADDR;
    break;
  case 12:
    LoadStoreOp = IsStore ? AMDGPU::SCRATCH_STORE_DWORDX3_SADDR
                          : AMDGPU::SCRATCH_LOAD_DWORDX3_SADDR;
    break;
  case 16:
    LoadStoreOp = IsStore ? AMDGPU::SCRATCH_STORE_DWORDX4_SADDR
                          : AMDGPU::SCRATCH_LOAD_DWORDX4_SADDR;
    break;
  default:
    llvm_unreachable("Unexpected spill load/store size!");
  }

  if (HasVAddr)
    LoadStoreOp = AMDGPU::getFlatScratchInstSVfromSS(LoadStoreOp);
  else if (UseST)
    LoadStoreOp = AMDGPU::getFlatScratchInstSTfromSS(LoadStoreOp);

  return LoadStoreOp;
}

void SIRegisterInfo::buildSpillLoadStore(
    MachineBasicBlock &MBB, MachineBasicBlock::iterator MI, const DebugLoc &DL,
    unsigned LoadStoreOp, int Index, Register ValueReg, bool IsKill,
    MCRegister ScratchOffsetReg, int64_t InstOffset, MachineMemOperand *MMO,
    RegScavenger *RS, LiveRegUnits *LiveUnits) const {
  assert((!RS || !LiveUnits) && "Only RS or LiveUnits can be set but not both");

  MachineFunction *MF = MBB.getParent();
  const SIInstrInfo *TII = ST.getInstrInfo();
  const MachineFrameInfo &MFI = MF->getFrameInfo();
  const SIMachineFunctionInfo *FuncInfo = MF->getInfo<SIMachineFunctionInfo>();

  const MCInstrDesc *Desc = &TII->get(LoadStoreOp);
  bool IsStore = Desc->mayStore();
  bool IsFlat = TII->isFLATScratch(LoadStoreOp);
  bool IsBlock = TII->isBlockLoadStore(LoadStoreOp);

  bool CanClobberSCC = false;
  bool Scavenged = false;
  MCRegister SOffset = ScratchOffsetReg;

  const TargetRegisterClass *RC = getRegClassForReg(MF->getRegInfo(), ValueReg);
  // On gfx90a+ AGPR is a regular VGPR acceptable for loads and stores.
  const bool IsAGPR = !ST.hasGFX90AInsts() && isAGPRClass(RC);
  const unsigned RegWidth = AMDGPU::getRegBitWidth(*RC) / 8;

  // Always use 4 byte operations for AGPRs because we need to scavenge
  // a temporary VGPR.
  // If we're using a block operation, the element should be the whole block.
  unsigned EltSize = IsBlock               ? RegWidth
                     : (IsFlat && !IsAGPR) ? std::min(RegWidth, 16u)
                                           : 4u;
  unsigned NumSubRegs = RegWidth / EltSize;
  unsigned Size = NumSubRegs * EltSize;
  unsigned RemSize = RegWidth - Size;
  unsigned NumRemSubRegs = RemSize ? 1 : 0;
  int64_t Offset = InstOffset + MFI.getObjectOffset(Index);
  int64_t MaterializedOffset = Offset;

  int64_t MaxOffset = Offset + Size + RemSize - EltSize;
  int64_t ScratchOffsetRegDelta = 0;

  if (IsFlat && EltSize > 4) {
    LoadStoreOp = getFlatScratchSpillOpcode(TII, LoadStoreOp, EltSize);
    Desc = &TII->get(LoadStoreOp);
  }

  Align Alignment = MFI.getObjectAlign(Index);
  const MachinePointerInfo &BasePtrInfo = MMO->getPointerInfo();

  assert((IsFlat || ((Offset % EltSize) == 0)) &&
         "unexpected VGPR spill offset");

  // Track a VGPR to use for a constant offset we need to materialize.
  Register TmpOffsetVGPR;

  // Track a VGPR to use as an intermediate value.
  Register TmpIntermediateVGPR;
  bool UseVGPROffset = false;

  // Materialize a VGPR offset required for the given SGPR/VGPR/Immediate
  // combination.
  auto MaterializeVOffset = [&](Register SGPRBase, Register TmpVGPR,
                                int64_t VOffset) {
    // We are using a VGPR offset
    if (IsFlat && SGPRBase) {
      // We only have 1 VGPR offset, or 1 SGPR offset. We don't have a free
      // SGPR, so perform the add as vector.
      // We don't need a base SGPR in the kernel.

      if (ST.getConstantBusLimit(AMDGPU::V_ADD_U32_e64) >= 2) {
        BuildMI(MBB, MI, DL, TII->get(AMDGPU::V_ADD_U32_e64), TmpVGPR)
          .addReg(SGPRBase)
          .addImm(VOffset)
          .addImm(0); // clamp
      } else {
        BuildMI(MBB, MI, DL, TII->get(AMDGPU::V_MOV_B32_e32), TmpVGPR)
          .addReg(SGPRBase);
        BuildMI(MBB, MI, DL, TII->get(AMDGPU::V_ADD_U32_e32), TmpVGPR)
          .addImm(VOffset)
          .addReg(TmpOffsetVGPR);
      }
    } else {
      assert(TmpOffsetVGPR);
      BuildMI(MBB, MI, DL, TII->get(AMDGPU::V_MOV_B32_e32), TmpVGPR)
        .addImm(VOffset);
    }
  };

  bool IsOffsetLegal =
      IsFlat ? TII->isLegalFLATOffset(MaxOffset, AMDGPUAS::PRIVATE_ADDRESS,
                                      SIInstrFlags::FlatScratch)
             : TII->isLegalMUBUFImmOffset(MaxOffset);
  if (!IsOffsetLegal || (IsFlat && !SOffset && !ST.hasFlatScratchSTMode())) {
    SOffset = MCRegister();

    // We don't have access to the register scavenger if this function is called
    // during  PEI::scavengeFrameVirtualRegs() so use LiveUnits in this case.
    // TODO: Clobbering SCC is not necessary for scratch instructions in the
    // entry.
    if (RS) {
      SOffset = RS->scavengeRegisterBackwards(AMDGPU::SGPR_32RegClass, MI, false, 0, false);

      // Piggy back on the liveness scan we just did see if SCC is dead.
      CanClobberSCC = !RS->isRegUsed(AMDGPU::SCC);
    } else if (LiveUnits) {
      CanClobberSCC = LiveUnits->available(AMDGPU::SCC);
      for (MCRegister Reg : AMDGPU::SGPR_32RegClass) {
        if (LiveUnits->available(Reg) && !MF->getRegInfo().isReserved(Reg)) {
          SOffset = Reg;
          break;
        }
      }
    }

    if (ScratchOffsetReg != AMDGPU::NoRegister && !CanClobberSCC)
      SOffset = Register();

    if (!SOffset) {
      UseVGPROffset = true;

      if (RS) {
        TmpOffsetVGPR = RS->scavengeRegisterBackwards(AMDGPU::VGPR_32RegClass, MI, false, 0);
      } else {
        assert(LiveUnits);
        for (MCRegister Reg : AMDGPU::VGPR_32RegClass) {
          if (LiveUnits->available(Reg) && !MF->getRegInfo().isReserved(Reg)) {
            TmpOffsetVGPR = Reg;
            break;
          }
        }
      }

      assert(TmpOffsetVGPR);
    } else if (!SOffset && CanClobberSCC) {
      // There are no free SGPRs, and since we are in the process of spilling
      // VGPRs too.  Since we need a VGPR in order to spill SGPRs (this is true
      // on SI/CI and on VI it is true until we implement spilling using scalar
      // stores), we have no way to free up an SGPR.  Our solution here is to
      // add the offset directly to the ScratchOffset or StackPtrOffset
      // register, and then subtract the offset after the spill to return the
      // register to it's original value.

      // TODO: If we don't have to do an emergency stack slot spill, converting
      // to use the VGPR offset is fewer instructions.
      if (!ScratchOffsetReg)
        ScratchOffsetReg = FuncInfo->getStackPtrOffsetReg();
      SOffset = ScratchOffsetReg;
      ScratchOffsetRegDelta = Offset;
    } else {
      Scavenged = true;
    }

    // We currently only support spilling VGPRs to EltSize boundaries, meaning
    // we can simplify the adjustment of Offset here to just scale with
    // WavefrontSize.
    if (!IsFlat && !UseVGPROffset)
      Offset *= ST.getWavefrontSize();

    if (!UseVGPROffset && !SOffset)
      report_fatal_error("could not scavenge SGPR to spill in entry function");

    if (UseVGPROffset) {
      // We are using a VGPR offset
      MaterializeVOffset(ScratchOffsetReg, TmpOffsetVGPR, Offset);
    } else if (ScratchOffsetReg == AMDGPU::NoRegister) {
      BuildMI(MBB, MI, DL, TII->get(AMDGPU::S_MOV_B32), SOffset).addImm(Offset);
    } else {
      assert(Offset != 0);
      auto Add = BuildMI(MBB, MI, DL, TII->get(AMDGPU::S_ADD_I32), SOffset)
          .addReg(ScratchOffsetReg)
          .addImm(Offset);
      Add->getOperand(3).setIsDead(); // Mark SCC as dead.
    }

    Offset = 0;
  }

  if (IsFlat && SOffset == AMDGPU::NoRegister) {
    assert(AMDGPU::getNamedOperandIdx(LoadStoreOp, AMDGPU::OpName::vaddr) < 0
           && "Unexpected vaddr for flat scratch with a FI operand");

    if (UseVGPROffset) {
      LoadStoreOp = AMDGPU::getFlatScratchInstSVfromSS(LoadStoreOp);
    } else {
      assert(ST.hasFlatScratchSTMode());
      assert(!TII->isBlockLoadStore(LoadStoreOp) && "Block ops don't have ST");
      LoadStoreOp = AMDGPU::getFlatScratchInstSTfromSS(LoadStoreOp);
    }

    Desc = &TII->get(LoadStoreOp);
  }

  for (unsigned i = 0, e = NumSubRegs + NumRemSubRegs, RegOffset = 0; i != e;
       ++i, RegOffset += EltSize) {
    if (i == NumSubRegs) {
      EltSize = RemSize;
      LoadStoreOp = getFlatScratchSpillOpcode(TII, LoadStoreOp, EltSize);
    }
    Desc = &TII->get(LoadStoreOp);

    if (!IsFlat && UseVGPROffset) {
      int NewLoadStoreOp = IsStore ? getOffenMUBUFStore(LoadStoreOp)
                                   : getOffenMUBUFLoad(LoadStoreOp);
      Desc = &TII->get(NewLoadStoreOp);
    }

    if (UseVGPROffset && TmpOffsetVGPR == TmpIntermediateVGPR) {
      // If we are spilling an AGPR beyond the range of the memory instruction
      // offset and need to use a VGPR offset, we ideally have at least 2
      // scratch VGPRs. If we don't have a second free VGPR without spilling,
      // recycle the VGPR used for the offset which requires resetting after
      // each subregister.

      MaterializeVOffset(ScratchOffsetReg, TmpOffsetVGPR, MaterializedOffset);
    }

    unsigned NumRegs = EltSize / 4;
    Register SubReg = e == 1
            ? ValueReg
            : Register(getSubReg(ValueReg,
                                 getSubRegFromChannel(RegOffset / 4, NumRegs)));

    unsigned SOffsetRegState = 0;
    unsigned SrcDstRegState = getDefRegState(!IsStore);
    const bool IsLastSubReg = i + 1 == e;
    const bool IsFirstSubReg = i == 0;
    if (IsLastSubReg) {
      SOffsetRegState |= getKillRegState(Scavenged);
      // The last implicit use carries the "Kill" flag.
      SrcDstRegState |= getKillRegState(IsKill);
    }

    // Make sure the whole register is defined if there are undef components by
    // adding an implicit def of the super-reg on the first instruction.
    bool NeedSuperRegDef = e > 1 && IsStore && IsFirstSubReg;
    bool NeedSuperRegImpOperand = e > 1;

    // Remaining element size to spill into memory after some parts of it
    // spilled into either AGPRs or VGPRs.
    unsigned RemEltSize = EltSize;

    // AGPRs to spill VGPRs and vice versa are allocated in a reverse order,
    // starting from the last lane. In case if a register cannot be completely
    // spilled into another register that will ensure its alignment does not
    // change. For targets with VGPR alignment requirement this is important
    // in case of flat scratch usage as we might get a scratch_load or
    // scratch_store of an unaligned register otherwise.
    for (int LaneS = (RegOffset + EltSize) / 4 - 1, Lane = LaneS,
             LaneE = RegOffset / 4;
         Lane >= LaneE; --Lane) {
      bool IsSubReg = e > 1 || EltSize > 4;
      Register Sub = IsSubReg
             ? Register(getSubReg(ValueReg, getSubRegFromChannel(Lane)))
             : ValueReg;
      auto MIB = spillVGPRtoAGPR(ST, MBB, MI, Index, Lane, Sub, IsKill);
      if (!MIB.getInstr())
        break;
      if (NeedSuperRegDef || (IsSubReg && IsStore && Lane == LaneS && IsFirstSubReg)) {
        MIB.addReg(ValueReg, RegState::ImplicitDefine);
        NeedSuperRegDef = false;
      }
      if ((IsSubReg || NeedSuperRegImpOperand) && (IsFirstSubReg || IsLastSubReg)) {
        NeedSuperRegImpOperand = true;
        unsigned State = SrcDstRegState;
        if (!IsLastSubReg || (Lane != LaneE))
          State &= ~RegState::Kill;
        if (!IsFirstSubReg || (Lane != LaneS))
          State &= ~RegState::Define;
        MIB.addReg(ValueReg, RegState::Implicit | State);
      }
      RemEltSize -= 4;
    }

    if (!RemEltSize) // Fully spilled into AGPRs.
      continue;

    if (RemEltSize != EltSize) { // Partially spilled to AGPRs
      assert(IsFlat && EltSize > 4);

      unsigned NumRegs = RemEltSize / 4;
      SubReg = Register(getSubReg(ValueReg,
                        getSubRegFromChannel(RegOffset / 4, NumRegs)));
      unsigned Opc = getFlatScratchSpillOpcode(TII, LoadStoreOp, RemEltSize);
      Desc = &TII->get(Opc);
    }

    unsigned FinalReg = SubReg;

    if (IsAGPR) {
      assert(EltSize == 4);

      if (!TmpIntermediateVGPR) {
        TmpIntermediateVGPR = FuncInfo->getVGPRForAGPRCopy();
        assert(MF->getRegInfo().isReserved(TmpIntermediateVGPR));
      }
      if (IsStore) {
        auto AccRead = BuildMI(MBB, MI, DL,
                               TII->get(AMDGPU::V_ACCVGPR_READ_B32_e64),
                               TmpIntermediateVGPR)
                           .addReg(SubReg, getKillRegState(IsKill));
        if (NeedSuperRegDef)
          AccRead.addReg(ValueReg, RegState::ImplicitDefine);
        if (NeedSuperRegImpOperand && (IsFirstSubReg || IsLastSubReg))
          AccRead.addReg(ValueReg, RegState::Implicit);
        AccRead->setAsmPrinterFlag(MachineInstr::ReloadReuse);
      }
      SubReg = TmpIntermediateVGPR;
    } else if (UseVGPROffset) {
      if (!TmpOffsetVGPR) {
        TmpOffsetVGPR = RS->scavengeRegisterBackwards(AMDGPU::VGPR_32RegClass,
                                                      MI, false, 0);
        RS->setRegUsed(TmpOffsetVGPR);
      }
    }

    MachinePointerInfo PInfo = BasePtrInfo.getWithOffset(RegOffset);
    MachineMemOperand *NewMMO =
        MF->getMachineMemOperand(PInfo, MMO->getFlags(), RemEltSize,
                                 commonAlignment(Alignment, RegOffset));

    auto MIB =
        BuildMI(MBB, MI, DL, *Desc)
            .addReg(SubReg, getDefRegState(!IsStore) | getKillRegState(IsKill));

    if (UseVGPROffset) {
      // For an AGPR spill, we reuse the same temp VGPR for the offset and the
      // intermediate accvgpr_write.
      MIB.addReg(TmpOffsetVGPR, getKillRegState(IsLastSubReg && !IsAGPR));
    }

    if (!IsFlat)
      MIB.addReg(FuncInfo->getScratchRSrcReg());

    if (SOffset == AMDGPU::NoRegister) {
      if (!IsFlat) {
        if (UseVGPROffset && ScratchOffsetReg) {
          MIB.addReg(ScratchOffsetReg);
        } else {
          assert(FuncInfo->isBottomOfStack());
          MIB.addImm(0);
        }
      }
    } else {
      MIB.addReg(SOffset, SOffsetRegState);
    }

    MIB.addImm(Offset + RegOffset);

    bool LastUse = MMO->getFlags() & MOLastUse;
    MIB.addImm(LastUse ? AMDGPU::CPol::TH_LU : 0); // cpol

    if (!IsFlat)
      MIB.addImm(0); // swz
    MIB.addMemOperand(NewMMO);

    if (!IsAGPR && NeedSuperRegDef)
      MIB.addReg(ValueReg, RegState::ImplicitDefine);

    if (!IsStore && IsAGPR && TmpIntermediateVGPR != AMDGPU::NoRegister) {
      MIB = BuildMI(MBB, MI, DL, TII->get(AMDGPU::V_ACCVGPR_WRITE_B32_e64),
                    FinalReg)
                .addReg(TmpIntermediateVGPR, RegState::Kill);
      MIB->setAsmPrinterFlag(MachineInstr::ReloadReuse);
    }

    bool IsSrcDstDef = SrcDstRegState & RegState::Define;
    if (NeedSuperRegImpOperand &&
        (IsFirstSubReg || (IsLastSubReg && !IsSrcDstDef)))
      MIB.addReg(ValueReg, RegState::Implicit | SrcDstRegState);

    // The epilog restore of a wwm-scratch register can cause undesired
    // optimization during machine-cp post PrologEpilogInserter if the same
    // register was assigned for return value ABI lowering with a COPY
    // instruction. As given below, with the epilog reload, the earlier COPY
    // appeared to be dead during machine-cp.
    // ...
    // v0 in WWM operation, needs the WWM spill at prolog/epilog.
    // $vgpr0 = V_WRITELANE_B32 $sgpr20, 0, $vgpr0
    // ...
    // Epilog block:
    // $vgpr0 = COPY $vgpr1 // outgoing value moved to v0
    // ...
    // WWM spill restore to preserve the inactive lanes of v0.
    // $sgpr4_sgpr5 = S_XOR_SAVEEXEC_B64 -1
    // $vgpr0 = BUFFER_LOAD $sgpr0_sgpr1_sgpr2_sgpr3, $sgpr32, 0, 0, 0
    // $exec = S_MOV_B64 killed $sgpr4_sgpr5
    // ...
    // SI_RETURN implicit $vgpr0
    // ...
    // To fix it, mark the same reg as a tied op for such restore instructions
    // so that it marks a usage for the preceding COPY.
    if (!IsStore && MI != MBB.end() && MI->isReturn() &&
        MI->readsRegister(SubReg, this)) {
      MIB.addReg(SubReg, RegState::Implicit);
      MIB->tieOperands(0, MIB->getNumOperands() - 1);
    }

    //  If we're building a block load, we should add artificial uses for the
    //  CSR VGPRs that are *not* being transferred. This is because liveness
    //  analysis is not aware of the mask, so we need to somehow inform it that
    //  those registers are not available before the load and they should not be
    //  scavenged.
    if (!IsStore && TII->isBlockLoadStore(LoadStoreOp))
      addImplicitUsesForBlockCSRLoad(MIB, ValueReg);
  }

  if (ScratchOffsetRegDelta != 0) {
    // Subtract the offset we added to the ScratchOffset register.
    BuildMI(MBB, MI, DL, TII->get(AMDGPU::S_ADD_I32), SOffset)
        .addReg(SOffset)
        .addImm(-ScratchOffsetRegDelta);
  }
}

void SIRegisterInfo::addImplicitUsesForBlockCSRLoad(MachineInstrBuilder &MIB,
                                                    Register BlockReg) const {
  const MachineFunction *MF = MIB->getParent()->getParent();
  const SIMachineFunctionInfo *FuncInfo = MF->getInfo<SIMachineFunctionInfo>();
  uint32_t Mask = FuncInfo->getMaskForVGPRBlockOps(BlockReg);
  Register BaseVGPR = getSubReg(BlockReg, AMDGPU::sub0);
  for (unsigned RegOffset = 1; RegOffset < 32; ++RegOffset)
    if (!(Mask & (1 << RegOffset)) &&
        isCalleeSavedPhysReg(BaseVGPR + RegOffset, *MF))
      MIB.addUse(BaseVGPR + RegOffset, RegState::Implicit);
}

void SIRegisterInfo::buildVGPRSpillLoadStore(SGPRSpillBuilder &SB, int Index,
                                             int Offset, bool IsLoad,
                                             bool IsKill) const {
  // Load/store VGPR
  MachineFrameInfo &FrameInfo = SB.MF.getFrameInfo();
  assert(FrameInfo.getStackID(Index) != TargetStackID::SGPRSpill);

  Register FrameReg =
      FrameInfo.isFixedObjectIndex(Index) && hasBasePointer(SB.MF)
          ? getBaseRegister()
          : getFrameRegister(SB.MF);

  Align Alignment = FrameInfo.getObjectAlign(Index);
  MachinePointerInfo PtrInfo = MachinePointerInfo::getFixedStack(SB.MF, Index);
  MachineMemOperand *MMO = SB.MF.getMachineMemOperand(
      PtrInfo, IsLoad ? MachineMemOperand::MOLoad : MachineMemOperand::MOStore,
      SB.EltSize, Alignment);

  if (IsLoad) {
    unsigned Opc = ST.enableFlatScratch() ? AMDGPU::SCRATCH_LOAD_DWORD_SADDR
                                          : AMDGPU::BUFFER_LOAD_DWORD_OFFSET;
    buildSpillLoadStore(*SB.MBB, SB.MI, SB.DL, Opc, Index, SB.TmpVGPR, false,
                        FrameReg, (int64_t)Offset * SB.EltSize, MMO, SB.RS);
  } else {
    unsigned Opc = ST.enableFlatScratch() ? AMDGPU::SCRATCH_STORE_DWORD_SADDR
                                          : AMDGPU::BUFFER_STORE_DWORD_OFFSET;
    buildSpillLoadStore(*SB.MBB, SB.MI, SB.DL, Opc, Index, SB.TmpVGPR, IsKill,
                        FrameReg, (int64_t)Offset * SB.EltSize, MMO, SB.RS);
    // This only ever adds one VGPR spill
    SB.MFI.addToSpilledVGPRs(1);
  }
}

bool SIRegisterInfo::spillSGPR(MachineBasicBlock::iterator MI, int Index,
                               RegScavenger *RS, SlotIndexes *Indexes,
                               LiveIntervals *LIS, bool OnlyToVGPR,
                               bool SpillToPhysVGPRLane) const {
  assert(!MI->getOperand(0).isUndef() &&
         "undef spill should have been deleted earlier");

  SGPRSpillBuilder SB(*this, *ST.getInstrInfo(), isWave32, MI, Index, RS);

  ArrayRef<SpilledReg> VGPRSpills =
      SpillToPhysVGPRLane ? SB.MFI.getSGPRSpillToPhysicalVGPRLanes(Index)
                          : SB.MFI.getSGPRSpillToVirtualVGPRLanes(Index);
  bool SpillToVGPR = !VGPRSpills.empty();
  if (OnlyToVGPR && !SpillToVGPR)
    return false;

  assert(SpillToVGPR || (SB.SuperReg != SB.MFI.getStackPtrOffsetReg() &&
                         SB.SuperReg != SB.MFI.getFrameOffsetReg()));

  if (SpillToVGPR) {

    // Since stack slot coloring pass is trying to optimize SGPR spills,
    // VGPR lanes (mapped from spill stack slot) may be shared for SGPR
    // spills of different sizes. This accounts for number of VGPR lanes alloted
    // equal to the largest SGPR being spilled in them.
    assert(SB.NumSubRegs <= VGPRSpills.size() &&
           "Num of SGPRs spilled should be less than or equal to num of "
           "the VGPR lanes.");

    for (unsigned i = 0, e = SB.NumSubRegs; i < e; ++i) {
      Register SubReg =
          SB.NumSubRegs == 1
              ? SB.SuperReg
              : Register(getSubReg(SB.SuperReg, SB.SplitParts[i]));
      SpilledReg Spill = VGPRSpills[i];

      bool IsFirstSubreg = i == 0;
      bool IsLastSubreg = i == SB.NumSubRegs - 1;
      bool UseKill = SB.IsKill && IsLastSubreg;


      // Mark the "old value of vgpr" input undef only if this is the first sgpr
      // spill to this specific vgpr in the first basic block.
      auto MIB = BuildMI(*SB.MBB, MI, SB.DL,
                         SB.TII.get(AMDGPU::SI_SPILL_S32_TO_VGPR), Spill.VGPR)
                     .addReg(SubReg, getKillRegState(UseKill))
                     .addImm(Spill.Lane)
                     .addReg(Spill.VGPR);
      if (Indexes) {
        if (IsFirstSubreg)
          Indexes->replaceMachineInstrInMaps(*MI, *MIB);
        else
          Indexes->insertMachineInstrInMaps(*MIB);
      }

      if (IsFirstSubreg && SB.NumSubRegs > 1) {
        // We may be spilling a super-register which is only partially defined,
        // and need to ensure later spills think the value is defined.
        MIB.addReg(SB.SuperReg, RegState::ImplicitDefine);
      }

      if (SB.NumSubRegs > 1 && (IsFirstSubreg || IsLastSubreg))
        MIB.addReg(SB.SuperReg, getKillRegState(UseKill) | RegState::Implicit);

      // FIXME: Since this spills to another register instead of an actual
      // frame index, we should delete the frame index when all references to
      // it are fixed.
    }
  } else {
    SB.prepare();

    // SubReg carries the "Kill" flag when SubReg == SB.SuperReg.
    unsigned SubKillState = getKillRegState((SB.NumSubRegs == 1) && SB.IsKill);

    // Per VGPR helper data
    auto PVD = SB.getPerVGPRData();

    for (unsigned Offset = 0; Offset < PVD.NumVGPRs; ++Offset) {
      unsigned TmpVGPRFlags = RegState::Undef;

      // Write sub registers into the VGPR
      for (unsigned i = Offset * PVD.PerVGPR,
                    e = std::min((Offset + 1) * PVD.PerVGPR, SB.NumSubRegs);
           i < e; ++i) {
        Register SubReg =
            SB.NumSubRegs == 1
                ? SB.SuperReg
                : Register(getSubReg(SB.SuperReg, SB.SplitParts[i]));

        MachineInstrBuilder WriteLane =
            BuildMI(*SB.MBB, MI, SB.DL,
                    SB.TII.get(AMDGPU::SI_SPILL_S32_TO_VGPR), SB.TmpVGPR)
                .addReg(SubReg, SubKillState)
                .addImm(i % PVD.PerVGPR)
                .addReg(SB.TmpVGPR, TmpVGPRFlags);
        TmpVGPRFlags = 0;

        if (Indexes) {
          if (i == 0)
            Indexes->replaceMachineInstrInMaps(*MI, *WriteLane);
          else
            Indexes->insertMachineInstrInMaps(*WriteLane);
        }

        // There could be undef components of a spilled super register.
        // TODO: Can we detect this and skip the spill?
        if (SB.NumSubRegs > 1) {
          // The last implicit use of the SB.SuperReg carries the "Kill" flag.
          unsigned SuperKillState = 0;
          if (i + 1 == SB.NumSubRegs)
            SuperKillState |= getKillRegState(SB.IsKill);
          WriteLane.addReg(SB.SuperReg, RegState::Implicit | SuperKillState);
        }
      }

      // Write out VGPR
      SB.readWriteTmpVGPR(Offset, /*IsLoad*/ false);
    }

    SB.restore();
  }

  MI->eraseFromParent();
  SB.MFI.addToSpilledSGPRs(SB.NumSubRegs);

  if (LIS)
    LIS->removeAllRegUnitsForPhysReg(SB.SuperReg);

  return true;
}

bool SIRegisterInfo::restoreSGPR(MachineBasicBlock::iterator MI, int Index,
                                 RegScavenger *RS, SlotIndexes *Indexes,
                                 LiveIntervals *LIS, bool OnlyToVGPR,
                                 bool SpillToPhysVGPRLane) const {
  SGPRSpillBuilder SB(*this, *ST.getInstrInfo(), isWave32, MI, Index, RS);

  ArrayRef<SpilledReg> VGPRSpills =
      SpillToPhysVGPRLane ? SB.MFI.getSGPRSpillToPhysicalVGPRLanes(Index)
                          : SB.MFI.getSGPRSpillToVirtualVGPRLanes(Index);
  bool SpillToVGPR = !VGPRSpills.empty();
  if (OnlyToVGPR && !SpillToVGPR)
    return false;

  if (SpillToVGPR) {
    for (unsigned i = 0, e = SB.NumSubRegs; i < e; ++i) {
      Register SubReg =
          SB.NumSubRegs == 1
              ? SB.SuperReg
              : Register(getSubReg(SB.SuperReg, SB.SplitParts[i]));

      SpilledReg Spill = VGPRSpills[i];
      auto MIB = BuildMI(*SB.MBB, MI, SB.DL,
                         SB.TII.get(AMDGPU::SI_RESTORE_S32_FROM_VGPR), SubReg)
                     .addReg(Spill.VGPR)
                     .addImm(Spill.Lane);
      if (SB.NumSubRegs > 1 && i == 0)
        MIB.addReg(SB.SuperReg, RegState::ImplicitDefine);
      if (Indexes) {
        if (i == e - 1)
          Indexes->replaceMachineInstrInMaps(*MI, *MIB);
        else
          Indexes->insertMachineInstrInMaps(*MIB);
      }
    }
  } else {
    SB.prepare();

    // Per VGPR helper data
    auto PVD = SB.getPerVGPRData();

    for (unsigned Offset = 0; Offset < PVD.NumVGPRs; ++Offset) {
      // Load in VGPR data
      SB.readWriteTmpVGPR(Offset, /*IsLoad*/ true);

      // Unpack lanes
      for (unsigned i = Offset * PVD.PerVGPR,
                    e = std::min((Offset + 1) * PVD.PerVGPR, SB.NumSubRegs);
           i < e; ++i) {
        Register SubReg =
            SB.NumSubRegs == 1
                ? SB.SuperReg
                : Register(getSubReg(SB.SuperReg, SB.SplitParts[i]));

        bool LastSubReg = (i + 1 == e);
        auto MIB = BuildMI(*SB.MBB, MI, SB.DL,
                           SB.TII.get(AMDGPU::SI_RESTORE_S32_FROM_VGPR), SubReg)
                       .addReg(SB.TmpVGPR, getKillRegState(LastSubReg))
                       .addImm(i);
        if (SB.NumSubRegs > 1 && i == 0)
          MIB.addReg(SB.SuperReg, RegState::ImplicitDefine);
        if (Indexes) {
          if (i == e - 1)
            Indexes->replaceMachineInstrInMaps(*MI, *MIB);
          else
            Indexes->insertMachineInstrInMaps(*MIB);
        }
      }
    }

    SB.restore();
  }

  MI->eraseFromParent();

  if (LIS)
    LIS->removeAllRegUnitsForPhysReg(SB.SuperReg);

  return true;
}

bool SIRegisterInfo::spillEmergencySGPR(MachineBasicBlock::iterator MI,
                                        MachineBasicBlock &RestoreMBB,
                                        Register SGPR, RegScavenger *RS) const {
  SGPRSpillBuilder SB(*this, *ST.getInstrInfo(), isWave32, MI, SGPR, false, 0,
                      RS);
  SB.prepare();
  // Generate the spill of SGPR to SB.TmpVGPR.
  unsigned SubKillState = getKillRegState((SB.NumSubRegs == 1) && SB.IsKill);
  auto PVD = SB.getPerVGPRData();
  for (unsigned Offset = 0; Offset < PVD.NumVGPRs; ++Offset) {
    unsigned TmpVGPRFlags = RegState::Undef;
    // Write sub registers into the VGPR
    for (unsigned i = Offset * PVD.PerVGPR,
                  e = std::min((Offset + 1) * PVD.PerVGPR, SB.NumSubRegs);
         i < e; ++i) {
      Register SubReg =
          SB.NumSubRegs == 1
              ? SB.SuperReg
              : Register(getSubReg(SB.SuperReg, SB.SplitParts[i]));

      MachineInstrBuilder WriteLane =
          BuildMI(*SB.MBB, MI, SB.DL, SB.TII.get(AMDGPU::V_WRITELANE_B32),
                  SB.TmpVGPR)
              .addReg(SubReg, SubKillState)
              .addImm(i % PVD.PerVGPR)
              .addReg(SB.TmpVGPR, TmpVGPRFlags);
      TmpVGPRFlags = 0;
      // There could be undef components of a spilled super register.
      // TODO: Can we detect this and skip the spill?
      if (SB.NumSubRegs > 1) {
        // The last implicit use of the SB.SuperReg carries the "Kill" flag.
        unsigned SuperKillState = 0;
        if (i + 1 == SB.NumSubRegs)
          SuperKillState |= getKillRegState(SB.IsKill);
        WriteLane.addReg(SB.SuperReg, RegState::Implicit | SuperKillState);
      }
    }
    // Don't need to write VGPR out.
  }

  MachineRegisterInfo &MRI = MI->getMF()->getRegInfo();

  // Restore clobbered registers in the specified restore block.
  MI = RestoreMBB.end();
  SB.setMI(&RestoreMBB, MI);
  // Generate the restore of SGPR from SB.TmpVGPR.
  for (unsigned Offset = 0; Offset < PVD.NumVGPRs; ++Offset) {
    // Don't need to load VGPR in.
    // Unpack lanes
    for (unsigned i = Offset * PVD.PerVGPR,
                  e = std::min((Offset + 1) * PVD.PerVGPR, SB.NumSubRegs);
         i < e; ++i) {
      Register SubReg =
          SB.NumSubRegs == 1
              ? SB.SuperReg
              : Register(getSubReg(SB.SuperReg, SB.SplitParts[i]));
      MRI.constrainRegClass(SubReg, &AMDGPU::SReg_32_XM0RegClass);
      bool LastSubReg = (i + 1 == e);
      auto MIB = BuildMI(*SB.MBB, MI, SB.DL, SB.TII.get(AMDGPU::V_READLANE_B32),
                         SubReg)
                     .addReg(SB.TmpVGPR, getKillRegState(LastSubReg))
                     .addImm(i);
      if (SB.NumSubRegs > 1 && i == 0)
        MIB.addReg(SB.SuperReg, RegState::ImplicitDefine);
    }
  }
  SB.restore();

  SB.MFI.addToSpilledSGPRs(SB.NumSubRegs);
  return false;
}

/// Special case of eliminateFrameIndex. Returns true if the SGPR was spilled to
/// a VGPR and the stack slot can be safely eliminated when all other users are
/// handled.
bool SIRegisterInfo::eliminateSGPRToVGPRSpillFrameIndex(
    MachineBasicBlock::iterator MI, int FI, RegScavenger *RS,
    SlotIndexes *Indexes, LiveIntervals *LIS, bool SpillToPhysVGPRLane) const {
  switch (MI->getOpcode()) {
  case AMDGPU::SI_SPILL_S1024_SAVE:
  case AMDGPU::SI_SPILL_S512_SAVE:
  case AMDGPU::SI_SPILL_S384_SAVE:
  case AMDGPU::SI_SPILL_S352_SAVE:
  case AMDGPU::SI_SPILL_S320_SAVE:
  case AMDGPU::SI_SPILL_S288_SAVE:
  case AMDGPU::SI_SPILL_S256_SAVE:
  case AMDGPU::SI_SPILL_S224_SAVE:
  case AMDGPU::SI_SPILL_S192_SAVE:
  case AMDGPU::SI_SPILL_S160_SAVE:
  case AMDGPU::SI_SPILL_S128_SAVE:
  case AMDGPU::SI_SPILL_S96_SAVE:
  case AMDGPU::SI_SPILL_S64_SAVE:
  case AMDGPU::SI_SPILL_S32_SAVE:
    return spillSGPR(MI, FI, RS, Indexes, LIS, true, SpillToPhysVGPRLane);
  case AMDGPU::SI_SPILL_S1024_RESTORE:
  case AMDGPU::SI_SPILL_S512_RESTORE:
  case AMDGPU::SI_SPILL_S384_RESTORE:
  case AMDGPU::SI_SPILL_S352_RESTORE:
  case AMDGPU::SI_SPILL_S320_RESTORE:
  case AMDGPU::SI_SPILL_S288_RESTORE:
  case AMDGPU::SI_SPILL_S256_RESTORE:
  case AMDGPU::SI_SPILL_S224_RESTORE:
  case AMDGPU::SI_SPILL_S192_RESTORE:
  case AMDGPU::SI_SPILL_S160_RESTORE:
  case AMDGPU::SI_SPILL_S128_RESTORE:
  case AMDGPU::SI_SPILL_S96_RESTORE:
  case AMDGPU::SI_SPILL_S64_RESTORE:
  case AMDGPU::SI_SPILL_S32_RESTORE:
    return restoreSGPR(MI, FI, RS, Indexes, LIS, true, SpillToPhysVGPRLane);
  default:
    llvm_unreachable("not an SGPR spill instruction");
  }
}

bool SIRegisterInfo::eliminateFrameIndex(MachineBasicBlock::iterator MI,
                                        int SPAdj, unsigned FIOperandNum,
                                        RegScavenger *RS) const {
  MachineFunction *MF = MI->getParent()->getParent();
  MachineBasicBlock *MBB = MI->getParent();
  SIMachineFunctionInfo *MFI = MF->getInfo<SIMachineFunctionInfo>();
  MachineFrameInfo &FrameInfo = MF->getFrameInfo();
  const SIInstrInfo *TII = ST.getInstrInfo();
  const DebugLoc &DL = MI->getDebugLoc();

  assert(SPAdj == 0 && "unhandled SP adjustment in call sequence?");

  assert(MF->getRegInfo().isReserved(MFI->getScratchRSrcReg()) &&
         "unreserved scratch RSRC register");

  MachineOperand *FIOp = &MI->getOperand(FIOperandNum);
  int Index = MI->getOperand(FIOperandNum).getIndex();

  Register FrameReg = FrameInfo.isFixedObjectIndex(Index) && hasBasePointer(*MF)
                          ? getBaseRegister()
                          : getFrameRegister(*MF);

  switch (MI->getOpcode()) {
    // SGPR register spill
    case AMDGPU::SI_SPILL_S1024_SAVE:
    case AMDGPU::SI_SPILL_S512_SAVE:
    case AMDGPU::SI_SPILL_S384_SAVE:
    case AMDGPU::SI_SPILL_S352_SAVE:
    case AMDGPU::SI_SPILL_S320_SAVE:
    case AMDGPU::SI_SPILL_S288_SAVE:
    case AMDGPU::SI_SPILL_S256_SAVE:
    case AMDGPU::SI_SPILL_S224_SAVE:
    case AMDGPU::SI_SPILL_S192_SAVE:
    case AMDGPU::SI_SPILL_S160_SAVE:
    case AMDGPU::SI_SPILL_S128_SAVE:
    case AMDGPU::SI_SPILL_S96_SAVE:
    case AMDGPU::SI_SPILL_S64_SAVE:
    case AMDGPU::SI_SPILL_S32_SAVE: {
      return spillSGPR(MI, Index, RS);
    }

    // SGPR register restore
    case AMDGPU::SI_SPILL_S1024_RESTORE:
    case AMDGPU::SI_SPILL_S512_RESTORE:
    case AMDGPU::SI_SPILL_S384_RESTORE:
    case AMDGPU::SI_SPILL_S352_RESTORE:
    case AMDGPU::SI_SPILL_S320_RESTORE:
    case AMDGPU::SI_SPILL_S288_RESTORE:
    case AMDGPU::SI_SPILL_S256_RESTORE:
    case AMDGPU::SI_SPILL_S224_RESTORE:
    case AMDGPU::SI_SPILL_S192_RESTORE:
    case AMDGPU::SI_SPILL_S160_RESTORE:
    case AMDGPU::SI_SPILL_S128_RESTORE:
    case AMDGPU::SI_SPILL_S96_RESTORE:
    case AMDGPU::SI_SPILL_S64_RESTORE:
    case AMDGPU::SI_SPILL_S32_RESTORE: {
      return restoreSGPR(MI, Index, RS);
    }

    // VGPR register spill
    case AMDGPU::SI_BLOCK_SPILL_V1024_SAVE: {
      // Put mask into M0.
      BuildMI(*MBB, MI, MI->getDebugLoc(), TII->get(AMDGPU::S_MOV_B32),
              AMDGPU::M0)
          .add(*TII->getNamedOperand(*MI, AMDGPU::OpName::mask));
      LLVM_FALLTHROUGH;
    }
    case AMDGPU::SI_SPILL_V1024_SAVE:
    case AMDGPU::SI_SPILL_V512_SAVE:
    case AMDGPU::SI_SPILL_V384_SAVE:
    case AMDGPU::SI_SPILL_V352_SAVE:
    case AMDGPU::SI_SPILL_V320_SAVE:
    case AMDGPU::SI_SPILL_V288_SAVE:
    case AMDGPU::SI_SPILL_V256_SAVE:
    case AMDGPU::SI_SPILL_V224_SAVE:
    case AMDGPU::SI_SPILL_V192_SAVE:
    case AMDGPU::SI_SPILL_V160_SAVE:
    case AMDGPU::SI_SPILL_V128_SAVE:
    case AMDGPU::SI_SPILL_V96_SAVE:
    case AMDGPU::SI_SPILL_V64_SAVE:
    case AMDGPU::SI_SPILL_V32_SAVE:
    case AMDGPU::SI_SPILL_V16_SAVE:
    case AMDGPU::SI_SPILL_A1024_SAVE:
    case AMDGPU::SI_SPILL_A512_SAVE:
    case AMDGPU::SI_SPILL_A384_SAVE:
    case AMDGPU::SI_SPILL_A352_SAVE:
    case AMDGPU::SI_SPILL_A320_SAVE:
    case AMDGPU::SI_SPILL_A288_SAVE:
    case AMDGPU::SI_SPILL_A256_SAVE:
    case AMDGPU::SI_SPILL_A224_SAVE:
    case AMDGPU::SI_SPILL_A192_SAVE:
    case AMDGPU::SI_SPILL_A160_SAVE:
    case AMDGPU::SI_SPILL_A128_SAVE:
    case AMDGPU::SI_SPILL_A96_SAVE:
    case AMDGPU::SI_SPILL_A64_SAVE:
    case AMDGPU::SI_SPILL_A32_SAVE:
    case AMDGPU::SI_SPILL_AV1024_SAVE:
    case AMDGPU::SI_SPILL_AV512_SAVE:
    case AMDGPU::SI_SPILL_AV384_SAVE:
    case AMDGPU::SI_SPILL_AV352_SAVE:
    case AMDGPU::SI_SPILL_AV320_SAVE:
    case AMDGPU::SI_SPILL_AV288_SAVE:
    case AMDGPU::SI_SPILL_AV256_SAVE:
    case AMDGPU::SI_SPILL_AV224_SAVE:
    case AMDGPU::SI_SPILL_AV192_SAVE:
    case AMDGPU::SI_SPILL_AV160_SAVE:
    case AMDGPU::SI_SPILL_AV128_SAVE:
    case AMDGPU::SI_SPILL_AV96_SAVE:
    case AMDGPU::SI_SPILL_AV64_SAVE:
    case AMDGPU::SI_SPILL_AV32_SAVE:
    case AMDGPU::SI_SPILL_WWM_V32_SAVE:
    case AMDGPU::SI_SPILL_WWM_AV32_SAVE: {
      const MachineOperand *VData = TII->getNamedOperand(*MI,
                                                         AMDGPU::OpName::vdata);
      if (VData->isUndef()) {
        MI->eraseFromParent();
        return true;
      }

      assert(TII->getNamedOperand(*MI, AMDGPU::OpName::soffset)->getReg() ==
             MFI->getStackPtrOffsetReg());

      unsigned Opc;
      if (MI->getOpcode() == AMDGPU::SI_SPILL_V16_SAVE) {
        assert(ST.enableFlatScratch() && "Flat Scratch is not enabled!");
        Opc = AMDGPU::SCRATCH_STORE_SHORT_SADDR_t16;
      } else {
        Opc = MI->getOpcode() == AMDGPU::SI_BLOCK_SPILL_V1024_SAVE
                  ? AMDGPU::SCRATCH_STORE_BLOCK_SADDR
              : ST.enableFlatScratch() ? AMDGPU::SCRATCH_STORE_DWORD_SADDR
                                       : AMDGPU::BUFFER_STORE_DWORD_OFFSET;
      }

      auto *MBB = MI->getParent();
      bool IsWWMRegSpill = TII->isWWMRegSpillOpcode(MI->getOpcode());
      if (IsWWMRegSpill) {
        TII->insertScratchExecCopy(*MF, *MBB, MI, DL, MFI->getSGPRForEXECCopy(),
                                  RS->isRegUsed(AMDGPU::SCC));
      }
      buildSpillLoadStore(
          *MBB, MI, DL, Opc, Index, VData->getReg(), VData->isKill(), FrameReg,
          TII->getNamedOperand(*MI, AMDGPU::OpName::offset)->getImm(),
          *MI->memoperands_begin(), RS);
      MFI->addToSpilledVGPRs(getNumSubRegsForSpillOp(*MI, TII));
      if (IsWWMRegSpill)
        TII->restoreExec(*MF, *MBB, MI, DL, MFI->getSGPRForEXECCopy());

      MI->eraseFromParent();
      return true;
    }
    case AMDGPU::SI_BLOCK_SPILL_V1024_RESTORE: {
      // Put mask into M0.
      BuildMI(*MBB, MI, MI->getDebugLoc(), TII->get(AMDGPU::S_MOV_B32),
              AMDGPU::M0)
          .add(*TII->getNamedOperand(*MI, AMDGPU::OpName::mask));
      LLVM_FALLTHROUGH;
    }
    case AMDGPU::SI_SPILL_V16_RESTORE:
    case AMDGPU::SI_SPILL_V32_RESTORE:
    case AMDGPU::SI_SPILL_V64_RESTORE:
    case AMDGPU::SI_SPILL_V96_RESTORE:
    case AMDGPU::SI_SPILL_V128_RESTORE:
    case AMDGPU::SI_SPILL_V160_RESTORE:
    case AMDGPU::SI_SPILL_V192_RESTORE:
    case AMDGPU::SI_SPILL_V224_RESTORE:
    case AMDGPU::SI_SPILL_V256_RESTORE:
    case AMDGPU::SI_SPILL_V288_RESTORE:
    case AMDGPU::SI_SPILL_V320_RESTORE:
    case AMDGPU::SI_SPILL_V352_RESTORE:
    case AMDGPU::SI_SPILL_V384_RESTORE:
    case AMDGPU::SI_SPILL_V512_RESTORE:
    case AMDGPU::SI_SPILL_V1024_RESTORE:
    case AMDGPU::SI_SPILL_A32_RESTORE:
    case AMDGPU::SI_SPILL_A64_RESTORE:
    case AMDGPU::SI_SPILL_A96_RESTORE:
    case AMDGPU::SI_SPILL_A128_RESTORE:
    case AMDGPU::SI_SPILL_A160_RESTORE:
    case AMDGPU::SI_SPILL_A192_RESTORE:
    case AMDGPU::SI_SPILL_A224_RESTORE:
    case AMDGPU::SI_SPILL_A256_RESTORE:
    case AMDGPU::SI_SPILL_A288_RESTORE:
    case AMDGPU::SI_SPILL_A320_RESTORE:
    case AMDGPU::SI_SPILL_A352_RESTORE:
    case AMDGPU::SI_SPILL_A384_RESTORE:
    case AMDGPU::SI_SPILL_A512_RESTORE:
    case AMDGPU::SI_SPILL_A1024_RESTORE:
    case AMDGPU::SI_SPILL_AV32_RESTORE:
    case AMDGPU::SI_SPILL_AV64_RESTORE:
    case AMDGPU::SI_SPILL_AV96_RESTORE:
    case AMDGPU::SI_SPILL_AV128_RESTORE:
    case AMDGPU::SI_SPILL_AV160_RESTORE:
    case AMDGPU::SI_SPILL_AV192_RESTORE:
    case AMDGPU::SI_SPILL_AV224_RESTORE:
    case AMDGPU::SI_SPILL_AV256_RESTORE:
    case AMDGPU::SI_SPILL_AV288_RESTORE:
    case AMDGPU::SI_SPILL_AV320_RESTORE:
    case AMDGPU::SI_SPILL_AV352_RESTORE:
    case AMDGPU::SI_SPILL_AV384_RESTORE:
    case AMDGPU::SI_SPILL_AV512_RESTORE:
    case AMDGPU::SI_SPILL_AV1024_RESTORE:
    case AMDGPU::SI_SPILL_WWM_V32_RESTORE:
    case AMDGPU::SI_SPILL_WWM_AV32_RESTORE: {
      const MachineOperand *VData = TII->getNamedOperand(*MI,
                                                         AMDGPU::OpName::vdata);
      assert(TII->getNamedOperand(*MI, AMDGPU::OpName::soffset)->getReg() ==
             MFI->getStackPtrOffsetReg());

      unsigned Opc;
      if (MI->getOpcode() == AMDGPU::SI_SPILL_V16_RESTORE) {
        assert(ST.enableFlatScratch() && "Flat Scratch is not enabled!");
        Opc = AMDGPU::SCRATCH_LOAD_SHORT_D16_SADDR_t16;
      } else {
        Opc = MI->getOpcode() == AMDGPU::SI_BLOCK_SPILL_V1024_RESTORE
                  ? AMDGPU::SCRATCH_LOAD_BLOCK_SADDR
              : ST.enableFlatScratch() ? AMDGPU::SCRATCH_LOAD_DWORD_SADDR
                                       : AMDGPU::BUFFER_LOAD_DWORD_OFFSET;
      }

      auto *MBB = MI->getParent();
      bool IsWWMRegSpill = TII->isWWMRegSpillOpcode(MI->getOpcode());
      if (IsWWMRegSpill) {
        TII->insertScratchExecCopy(*MF, *MBB, MI, DL, MFI->getSGPRForEXECCopy(),
                                   RS->isRegUsed(AMDGPU::SCC));
      }

      buildSpillLoadStore(
          *MBB, MI, DL, Opc, Index, VData->getReg(), VData->isKill(), FrameReg,
          TII->getNamedOperand(*MI, AMDGPU::OpName::offset)->getImm(),
          *MI->memoperands_begin(), RS);

      if (IsWWMRegSpill)
        TII->restoreExec(*MF, *MBB, MI, DL, MFI->getSGPRForEXECCopy());

      MI->eraseFromParent();
      return true;
    }
    case AMDGPU::V_ADD_U32_e32:
    case AMDGPU::V_ADD_U32_e64:
    case AMDGPU::V_ADD_CO_U32_e32:
    case AMDGPU::V_ADD_CO_U32_e64: {
      // TODO: Handle sub, and, or.
      unsigned NumDefs = MI->getNumExplicitDefs();
      unsigned Src0Idx = NumDefs;

      bool HasClamp = false;
      MachineOperand *VCCOp = nullptr;

      switch (MI->getOpcode()) {
      case AMDGPU::V_ADD_U32_e32:
        break;
      case AMDGPU::V_ADD_U32_e64:
        HasClamp = MI->getOperand(3).getImm();
        break;
      case AMDGPU::V_ADD_CO_U32_e32:
        VCCOp = &MI->getOperand(3);
        break;
      case AMDGPU::V_ADD_CO_U32_e64:
        VCCOp = &MI->getOperand(1);
        HasClamp = MI->getOperand(4).getImm();
        break;
      default:
        break;
      }
      bool DeadVCC = !VCCOp || VCCOp->isDead();
      MachineOperand &DstOp = MI->getOperand(0);
      Register DstReg = DstOp.getReg();

      unsigned OtherOpIdx =
          FIOperandNum == Src0Idx ? FIOperandNum + 1 : Src0Idx;
      MachineOperand *OtherOp = &MI->getOperand(OtherOpIdx);

      unsigned Src1Idx = Src0Idx + 1;
      Register MaterializedReg = FrameReg;
      Register ScavengedVGPR;

      int64_t Offset = FrameInfo.getObjectOffset(Index);
      // For the non-immediate case, we could fall through to the default
      // handling, but we do an in-place update of the result register here to
      // avoid scavenging another register.
      if (OtherOp->isImm()) {
        int64_t TotalOffset = OtherOp->getImm() + Offset;

        if (!ST.hasVOP3Literal() && SIInstrInfo::isVOP3(*MI) &&
            !AMDGPU::isInlinableIntLiteral(TotalOffset)) {
          // If we can't support a VOP3 literal in the VALU instruction, we
          // can't specially fold into the add.
          // TODO: Handle VOP3->VOP2 shrink to support the fold.
          break;
        }

        OtherOp->setImm(TotalOffset);
        Offset = 0;
      }

      if (FrameReg && !ST.enableFlatScratch()) {
        // We should just do an in-place update of the result register. However,
        // the value there may also be used by the add, in which case we need a
        // temporary register.
        //
        // FIXME: The scavenger is not finding the result register in the
        // common case where the add does not read the register.

        ScavengedVGPR = RS->scavengeRegisterBackwards(
            AMDGPU::VGPR_32RegClass, MI, /*RestoreAfter=*/false, /*SPAdj=*/0);

        // TODO: If we have a free SGPR, it's sometimes better to use a scalar
        // shift.
        BuildMI(*MBB, *MI, DL, TII->get(AMDGPU::V_LSHRREV_B32_e64))
            .addDef(ScavengedVGPR, RegState::Renamable)
            .addImm(ST.getWavefrontSizeLog2())
            .addReg(FrameReg);
        MaterializedReg = ScavengedVGPR;
      }

      if ((!OtherOp->isImm() || OtherOp->getImm() != 0) && MaterializedReg) {
        if (ST.enableFlatScratch() &&
            !TII->isOperandLegal(*MI, Src1Idx, OtherOp)) {
          // We didn't need the shift above, so we have an SGPR for the frame
          // register, but may have a VGPR only operand.
          //
          // TODO: On gfx10+, we can easily change the opcode to the e64 version
          // and use the higher constant bus restriction to avoid this copy.

          if (!ScavengedVGPR) {
            ScavengedVGPR = RS->scavengeRegisterBackwards(
                AMDGPU::VGPR_32RegClass, MI, /*RestoreAfter=*/false,
                /*SPAdj=*/0);
          }

          assert(ScavengedVGPR != DstReg);

          BuildMI(*MBB, *MI, DL, TII->get(AMDGPU::V_MOV_B32_e32), ScavengedVGPR)
              .addReg(MaterializedReg,
                      MaterializedReg != FrameReg ? RegState::Kill : 0);
          MaterializedReg = ScavengedVGPR;
        }

        // TODO: In the flat scratch case, if this is an add of an SGPR, and SCC
        // is not live, we could use a scalar add + vector add instead of 2
        // vector adds.
        auto AddI32 = BuildMI(*MBB, *MI, DL, TII->get(MI->getOpcode()))
                          .addDef(DstReg, RegState::Renamable);
        if (NumDefs == 2)
          AddI32.add(MI->getOperand(1));

        unsigned MaterializedRegFlags =
            MaterializedReg != FrameReg ? RegState::Kill : 0;

        if (isVGPRClass(getPhysRegBaseClass(MaterializedReg))) {
          // If we know we have a VGPR already, it's more likely the other
          // operand is a legal vsrc0.
          AddI32
            .add(*OtherOp)
            .addReg(MaterializedReg, MaterializedRegFlags);
        } else {
          // Commute operands to avoid violating VOP2 restrictions. This will
          // typically happen when using scratch.
          AddI32
            .addReg(MaterializedReg, MaterializedRegFlags)
            .add(*OtherOp);
        }

        if (MI->getOpcode() == AMDGPU::V_ADD_CO_U32_e64 ||
            MI->getOpcode() == AMDGPU::V_ADD_U32_e64)
          AddI32.addImm(0); // clamp

        if (MI->getOpcode() == AMDGPU::V_ADD_CO_U32_e32)
          AddI32.setOperandDead(3); // Dead vcc
<<<<<<< HEAD

        MaterializedReg = DstReg;

        OtherOp->ChangeToRegister(MaterializedReg, false);
        OtherOp->setIsKill(true);
        FIOp->ChangeToImmediate(Offset);
        Offset = 0;
      } else if (Offset != 0) {
        assert(!MaterializedReg);
        FIOp->ChangeToImmediate(Offset);
        Offset = 0;
      } else {
        if (DeadVCC && !HasClamp) {
          assert(Offset == 0);

          // TODO: Losing kills and implicit operands. Just mutate to copy and
          // let lowerCopy deal with it?
          if (OtherOp->isReg() && OtherOp->getReg() == DstReg) {
            // Folded to an identity copy.
            MI->eraseFromParent();
            return true;
          }

          // The immediate value should be in OtherOp
          MI->setDesc(TII->get(AMDGPU::V_MOV_B32_e32));
          MI->removeOperand(FIOperandNum);

          unsigned NumOps = MI->getNumOperands();
          for (unsigned I = NumOps - 2; I >= NumDefs + 1; --I)
            MI->removeOperand(I);

=======

        MaterializedReg = DstReg;

        OtherOp->ChangeToRegister(MaterializedReg, false);
        OtherOp->setIsKill(true);
        FIOp->ChangeToImmediate(Offset);
        Offset = 0;
      } else if (Offset != 0) {
        assert(!MaterializedReg);
        FIOp->ChangeToImmediate(Offset);
        Offset = 0;
      } else {
        if (DeadVCC && !HasClamp) {
          assert(Offset == 0);

          // TODO: Losing kills and implicit operands. Just mutate to copy and
          // let lowerCopy deal with it?
          if (OtherOp->isReg() && OtherOp->getReg() == DstReg) {
            // Folded to an identity copy.
            MI->eraseFromParent();
            return true;
          }

          // The immediate value should be in OtherOp
          MI->setDesc(TII->get(AMDGPU::V_MOV_B32_e32));
          MI->removeOperand(FIOperandNum);

          unsigned NumOps = MI->getNumOperands();
          for (unsigned I = NumOps - 2; I >= NumDefs + 1; --I)
            MI->removeOperand(I);

>>>>>>> 4084ffcf
          if (NumDefs == 2)
            MI->removeOperand(1);

          // The code below can't deal with a mov.
          return true;
        }

        // This folded to a constant, but we have to keep the add around for
        // pointless implicit defs or clamp modifier.
        FIOp->ChangeToImmediate(0);
      }
<<<<<<< HEAD

      // Try to improve legality by commuting.
      if (!TII->isOperandLegal(*MI, Src1Idx) && TII->commuteInstruction(*MI)) {
        std::swap(FIOp, OtherOp);
        std::swap(FIOperandNum, OtherOpIdx);
      }

      // We need at most one mov to satisfy the operand constraints. Prefer to
      // move the FI operand first, as it may be a literal in a VOP3
      // instruction.
      for (unsigned SrcIdx : {FIOperandNum, OtherOpIdx}) {
        if (!TII->isOperandLegal(*MI, SrcIdx)) {
          // If commuting didn't make the operands legal, we need to materialize
          // in a register.
          // TODO: Can use SGPR on gfx10+ in some cases.
          if (!ScavengedVGPR) {
            ScavengedVGPR = RS->scavengeRegisterBackwards(
                AMDGPU::VGPR_32RegClass, MI, /*RestoreAfter=*/false,
                /*SPAdj=*/0);
          }

=======

      // Try to improve legality by commuting.
      if (!TII->isOperandLegal(*MI, Src1Idx) && TII->commuteInstruction(*MI)) {
        std::swap(FIOp, OtherOp);
        std::swap(FIOperandNum, OtherOpIdx);
      }

      // We need at most one mov to satisfy the operand constraints. Prefer to
      // move the FI operand first, as it may be a literal in a VOP3
      // instruction.
      for (unsigned SrcIdx : {FIOperandNum, OtherOpIdx}) {
        if (!TII->isOperandLegal(*MI, SrcIdx)) {
          // If commuting didn't make the operands legal, we need to materialize
          // in a register.
          // TODO: Can use SGPR on gfx10+ in some cases.
          if (!ScavengedVGPR) {
            ScavengedVGPR = RS->scavengeRegisterBackwards(
                AMDGPU::VGPR_32RegClass, MI, /*RestoreAfter=*/false,
                /*SPAdj=*/0);
          }

>>>>>>> 4084ffcf
          assert(ScavengedVGPR != DstReg);

          MachineOperand &Src = MI->getOperand(SrcIdx);
          BuildMI(*MBB, *MI, DL, TII->get(AMDGPU::V_MOV_B32_e32), ScavengedVGPR)
              .add(Src);

          Src.ChangeToRegister(ScavengedVGPR, false);
          Src.setIsKill(true);
          break;
        }
      }

      // Fold out add of 0 case that can appear in kernels.
      if (FIOp->isImm() && FIOp->getImm() == 0 && DeadVCC && !HasClamp) {
        if (OtherOp->isReg() && OtherOp->getReg() != DstReg) {
          BuildMI(*MBB, *MI, DL, TII->get(AMDGPU::COPY), DstReg).add(*OtherOp);
        }

        MI->eraseFromParent();
      }

      return true;
    }
    case AMDGPU::S_ADD_I32:
    case AMDGPU::S_ADD_U32: {
      // TODO: Handle s_or_b32, s_and_b32.
      unsigned OtherOpIdx = FIOperandNum == 1 ? 2 : 1;
      MachineOperand &OtherOp = MI->getOperand(OtherOpIdx);

      assert(FrameReg || MFI->isBottomOfStack());

      MachineOperand &DstOp = MI->getOperand(0);
      const DebugLoc &DL = MI->getDebugLoc();
      Register MaterializedReg = FrameReg;

      // Defend against live scc, which should never happen in practice.
      bool DeadSCC = MI->getOperand(3).isDead();

      Register TmpReg;

      // FIXME: Scavenger should figure out that the result register is
      // available. Also should do this for the v_add case.
      if (OtherOp.isReg() && OtherOp.getReg() != DstOp.getReg())
        TmpReg = DstOp.getReg();

      if (FrameReg && !ST.enableFlatScratch()) {
        // FIXME: In the common case where the add does not also read its result
        // (i.e. this isn't a reg += fi), it's not finding the dest reg as
        // available.
        if (!TmpReg)
          TmpReg = RS->scavengeRegisterBackwards(AMDGPU::SReg_32_XM0RegClass,
                                                 MI, /*RestoreAfter=*/false, 0,
                                                 /*AllowSpill=*/false);
        if (TmpReg) {
          BuildMI(*MBB, *MI, DL, TII->get(AMDGPU::S_LSHR_B32))
              .addDef(TmpReg, RegState::Renamable)
              .addReg(FrameReg)
              .addImm(ST.getWavefrontSizeLog2())
              .setOperandDead(3); // Set SCC dead
        }
        MaterializedReg = TmpReg;
      }

      int64_t Offset = FrameInfo.getObjectOffset(Index);

      // For the non-immediate case, we could fall through to the default
      // handling, but we do an in-place update of the result register here to
      // avoid scavenging another register.
      if (OtherOp.isImm()) {
        OtherOp.setImm(OtherOp.getImm() + Offset);
        Offset = 0;

        if (MaterializedReg)
          FIOp->ChangeToRegister(MaterializedReg, false);
        else
          FIOp->ChangeToImmediate(0);
      } else if (MaterializedReg) {
        // If we can't fold the other operand, do another increment.
        Register DstReg = DstOp.getReg();

        if (!TmpReg && MaterializedReg == FrameReg) {
          TmpReg = RS->scavengeRegisterBackwards(AMDGPU::SReg_32_XM0RegClass,
                                                 MI, /*RestoreAfter=*/false, 0,
                                                 /*AllowSpill=*/false);
          DstReg = TmpReg;
        }

        if (TmpReg) {
          auto AddI32 = BuildMI(*MBB, *MI, DL, MI->getDesc())
                            .addDef(DstReg, RegState::Renamable)
                            .addReg(MaterializedReg, RegState::Kill)
                            .add(OtherOp);
          if (DeadSCC)
            AddI32.setOperandDead(3);

          MaterializedReg = DstReg;

          OtherOp.ChangeToRegister(MaterializedReg, false);
          OtherOp.setIsKill(true);
          OtherOp.setIsRenamable(true);
        }
        FIOp->ChangeToImmediate(Offset);
      } else {
        // If we don't have any other offset to apply, we can just directly
        // interpret the frame index as the offset.
        FIOp->ChangeToImmediate(Offset);
      }

      if (DeadSCC && OtherOp.isImm() && OtherOp.getImm() == 0) {
        assert(Offset == 0);
        MI->removeOperand(3);
        MI->removeOperand(OtherOpIdx);
        MI->setDesc(TII->get(FIOp->isReg() ? AMDGPU::COPY : AMDGPU::S_MOV_B32));
      } else if (DeadSCC && FIOp->isImm() && FIOp->getImm() == 0) {
        assert(Offset == 0);
        MI->removeOperand(3);
        MI->removeOperand(FIOperandNum);
        MI->setDesc(
            TII->get(OtherOp.isReg() ? AMDGPU::COPY : AMDGPU::S_MOV_B32));
      }

      assert(!FIOp->isFI());
      return true;
    }
    default: {
      break;
    }
    }

    int64_t Offset = FrameInfo.getObjectOffset(Index);
    if (ST.enableFlatScratch()) {
      if (TII->isFLATScratch(*MI)) {
        assert(
            (int16_t)FIOperandNum ==
            AMDGPU::getNamedOperandIdx(MI->getOpcode(), AMDGPU::OpName::saddr));

        // The offset is always swizzled, just replace it
        if (FrameReg)
          FIOp->ChangeToRegister(FrameReg, false);

        MachineOperand *OffsetOp =
            TII->getNamedOperand(*MI, AMDGPU::OpName::offset);
        int64_t NewOffset = Offset + OffsetOp->getImm();
        if (TII->isLegalFLATOffset(NewOffset, AMDGPUAS::PRIVATE_ADDRESS,
                                   SIInstrFlags::FlatScratch)) {
          OffsetOp->setImm(NewOffset);
          if (FrameReg)
            return false;
          Offset = 0;
        }

        if (!Offset) {
          unsigned Opc = MI->getOpcode();
          int NewOpc = -1;
          if (AMDGPU::hasNamedOperand(Opc, AMDGPU::OpName::vaddr)) {
            NewOpc = AMDGPU::getFlatScratchInstSVfromSVS(Opc);
          } else if (ST.hasFlatScratchSTMode()) {
            // On GFX10 we have ST mode to use no registers for an address.
            // Otherwise we need to materialize 0 into an SGPR.
            NewOpc = AMDGPU::getFlatScratchInstSTfromSS(Opc);
          }

          if (NewOpc != -1) {
            // removeOperand doesn't fixup tied operand indexes as it goes, so
            // it asserts. Untie vdst_in for now and retie them afterwards.
            int VDstIn =
                AMDGPU::getNamedOperandIdx(Opc, AMDGPU::OpName::vdst_in);
            bool TiedVDst = VDstIn != -1 && MI->getOperand(VDstIn).isReg() &&
                            MI->getOperand(VDstIn).isTied();
            if (TiedVDst)
              MI->untieRegOperand(VDstIn);

            MI->removeOperand(
                AMDGPU::getNamedOperandIdx(Opc, AMDGPU::OpName::saddr));

            if (TiedVDst) {
              int NewVDst =
                  AMDGPU::getNamedOperandIdx(NewOpc, AMDGPU::OpName::vdst);
              int NewVDstIn =
                  AMDGPU::getNamedOperandIdx(NewOpc, AMDGPU::OpName::vdst_in);
              assert(NewVDst != -1 && NewVDstIn != -1 && "Must be tied!");
              MI->tieOperands(NewVDst, NewVDstIn);
            }
            MI->setDesc(TII->get(NewOpc));
            return false;
          }
        }
      }

      if (!FrameReg) {
        FIOp->ChangeToImmediate(Offset);
        if (TII->isImmOperandLegal(*MI, FIOperandNum, *FIOp))
          return false;
      }

      // We need to use register here. Check if we can use an SGPR or need
      // a VGPR.
      FIOp->ChangeToRegister(AMDGPU::M0, false);
      bool UseSGPR = TII->isOperandLegal(*MI, FIOperandNum, FIOp);

      if (!Offset && FrameReg && UseSGPR) {
        FIOp->setReg(FrameReg);
        return false;
      }

      const TargetRegisterClass *RC =
          UseSGPR ? &AMDGPU::SReg_32_XM0RegClass : &AMDGPU::VGPR_32RegClass;

      Register TmpReg =
          RS->scavengeRegisterBackwards(*RC, MI, false, 0, !UseSGPR);
      FIOp->setReg(TmpReg);
      FIOp->setIsKill();

      if ((!FrameReg || !Offset) && TmpReg) {
        unsigned Opc = UseSGPR ? AMDGPU::S_MOV_B32 : AMDGPU::V_MOV_B32_e32;
        auto MIB = BuildMI(*MBB, MI, DL, TII->get(Opc), TmpReg);
        if (FrameReg)
          MIB.addReg(FrameReg);
        else
          MIB.addImm(Offset);

        return false;
      }

      bool NeedSaveSCC = RS->isRegUsed(AMDGPU::SCC) &&
                         !MI->definesRegister(AMDGPU::SCC, /*TRI=*/nullptr);

      Register TmpSReg =
          UseSGPR ? TmpReg
                  : RS->scavengeRegisterBackwards(AMDGPU::SReg_32_XM0RegClass,
                                                  MI, false, 0, !UseSGPR);

      // TODO: for flat scratch another attempt can be made with a VGPR index
      //       if no SGPRs can be scavenged.
      if ((!TmpSReg && !FrameReg) || (!TmpReg && !UseSGPR))
        report_fatal_error("Cannot scavenge register in FI elimination!");

      if (!TmpSReg) {
        // Use frame register and restore it after.
        TmpSReg = FrameReg;
        FIOp->setReg(FrameReg);
        FIOp->setIsKill(false);
      }

      if (NeedSaveSCC) {
        assert(!(Offset & 0x1) && "Flat scratch offset must be aligned!");
        BuildMI(*MBB, MI, DL, TII->get(AMDGPU::S_ADDC_U32), TmpSReg)
            .addReg(FrameReg)
            .addImm(Offset);
        BuildMI(*MBB, MI, DL, TII->get(AMDGPU::S_BITCMP1_B32))
            .addReg(TmpSReg)
            .addImm(0);
        BuildMI(*MBB, MI, DL, TII->get(AMDGPU::S_BITSET0_B32), TmpSReg)
            .addImm(0)
            .addReg(TmpSReg);
      } else {
        BuildMI(*MBB, MI, DL, TII->get(AMDGPU::S_ADD_I32), TmpSReg)
            .addReg(FrameReg)
            .addImm(Offset);
      }

      if (!UseSGPR)
        BuildMI(*MBB, MI, DL, TII->get(AMDGPU::V_MOV_B32_e32), TmpReg)
            .addReg(TmpSReg, RegState::Kill);

      if (TmpSReg == FrameReg) {
        // Undo frame register modification.
        if (NeedSaveSCC &&
            !MI->registerDefIsDead(AMDGPU::SCC, /*TRI=*/nullptr)) {
          MachineBasicBlock::iterator I =
              BuildMI(*MBB, std::next(MI), DL, TII->get(AMDGPU::S_ADDC_U32),
                      TmpSReg)
                  .addReg(FrameReg)
                  .addImm(-Offset);
          I = BuildMI(*MBB, std::next(I), DL, TII->get(AMDGPU::S_BITCMP1_B32))
                  .addReg(TmpSReg)
                  .addImm(0);
          BuildMI(*MBB, std::next(I), DL, TII->get(AMDGPU::S_BITSET0_B32),
                  TmpSReg)
              .addImm(0)
              .addReg(TmpSReg);
        } else {
          BuildMI(*MBB, std::next(MI), DL, TII->get(AMDGPU::S_ADD_I32),
                  FrameReg)
              .addReg(FrameReg)
              .addImm(-Offset);
        }
      }

      return false;
    }

    bool IsMUBUF = TII->isMUBUF(*MI);

    if (!IsMUBUF && !MFI->isBottomOfStack()) {
      // Convert to a swizzled stack address by scaling by the wave size.
      // In an entry function/kernel the offset is already swizzled.
      bool IsSALU = isSGPRClass(TII->getOpRegClass(*MI, FIOperandNum));
      bool LiveSCC = RS->isRegUsed(AMDGPU::SCC) &&
                     !MI->definesRegister(AMDGPU::SCC, /*TRI=*/nullptr);
      const TargetRegisterClass *RC = IsSALU && !LiveSCC
                                          ? &AMDGPU::SReg_32RegClass
                                          : &AMDGPU::VGPR_32RegClass;
      bool IsCopy = MI->getOpcode() == AMDGPU::V_MOV_B32_e32 ||
                    MI->getOpcode() == AMDGPU::V_MOV_B32_e64 ||
                    MI->getOpcode() == AMDGPU::S_MOV_B32;
      Register ResultReg =
          IsCopy ? MI->getOperand(0).getReg()
                 : RS->scavengeRegisterBackwards(*RC, MI, false, 0);

      int64_t Offset = FrameInfo.getObjectOffset(Index);
      if (Offset == 0) {
        unsigned OpCode =
            IsSALU && !LiveSCC ? AMDGPU::S_LSHR_B32 : AMDGPU::V_LSHRREV_B32_e64;
        Register TmpResultReg = ResultReg;
        if (IsSALU && LiveSCC) {
          TmpResultReg = RS->scavengeRegisterBackwards(AMDGPU::VGPR_32RegClass,
                                                       MI, false, 0);
        }

        auto Shift = BuildMI(*MBB, MI, DL, TII->get(OpCode), TmpResultReg);
        if (OpCode == AMDGPU::V_LSHRREV_B32_e64)
          // For V_LSHRREV, the operands are reversed (the shift count goes
          // first).
          Shift.addImm(ST.getWavefrontSizeLog2()).addReg(FrameReg);
        else
          Shift.addReg(FrameReg).addImm(ST.getWavefrontSizeLog2());
        if (IsSALU && !LiveSCC)
          Shift.getInstr()->getOperand(3).setIsDead(); // Mark SCC as dead.
        if (IsSALU && LiveSCC) {
          Register NewDest;
          if (IsCopy) {
            MF->getRegInfo().constrainRegClass(ResultReg,
                                               &AMDGPU::SReg_32_XM0RegClass);
            NewDest = ResultReg;
          } else {
            NewDest = RS->scavengeRegisterBackwards(AMDGPU::SReg_32_XM0RegClass,
                                                    Shift, false, 0);
          }
          BuildMI(*MBB, MI, DL, TII->get(AMDGPU::V_READFIRSTLANE_B32), NewDest)
              .addReg(TmpResultReg);
          ResultReg = NewDest;
        }
      } else {
        MachineInstrBuilder MIB;
        if (!IsSALU) {
          if ((MIB = TII->getAddNoCarry(*MBB, MI, DL, ResultReg, *RS)) !=
              nullptr) {
            // Reuse ResultReg in intermediate step.
            Register ScaledReg = ResultReg;

            BuildMI(*MBB, *MIB, DL, TII->get(AMDGPU::V_LSHRREV_B32_e64),
                    ScaledReg)
                .addImm(ST.getWavefrontSizeLog2())
                .addReg(FrameReg);

            const bool IsVOP2 = MIB->getOpcode() == AMDGPU::V_ADD_U32_e32;

            // TODO: Fold if use instruction is another add of a constant.
            if (IsVOP2 ||
                AMDGPU::isInlinableLiteral32(Offset, ST.hasInv2PiInlineImm())) {
              // FIXME: This can fail
              MIB.addImm(Offset);
              MIB.addReg(ScaledReg, RegState::Kill);
              if (!IsVOP2)
                MIB.addImm(0); // clamp bit
            } else {
              assert(MIB->getOpcode() == AMDGPU::V_ADD_CO_U32_e64 &&
                     "Need to reuse carry out register");

              // Use scavenged unused carry out as offset register.
              Register ConstOffsetReg;
              if (!isWave32)
                ConstOffsetReg = getSubReg(MIB.getReg(1), AMDGPU::sub0);
              else
                ConstOffsetReg = MIB.getReg(1);

              BuildMI(*MBB, *MIB, DL, TII->get(AMDGPU::S_MOV_B32),
                      ConstOffsetReg)
                  .addImm(Offset);
              MIB.addReg(ConstOffsetReg, RegState::Kill);
              MIB.addReg(ScaledReg, RegState::Kill);
              MIB.addImm(0); // clamp bit
            }
          }
        }
        if (!MIB || IsSALU) {
          // We have to produce a carry out, and there isn't a free SGPR pair
          // for it. We can keep the whole computation on the SALU to avoid
          // clobbering an additional register at the cost of an extra mov.

          // We may have 1 free scratch SGPR even though a carry out is
          // unavailable. Only one additional mov is needed.
          Register TmpScaledReg = IsCopy && IsSALU
                                      ? ResultReg
                                      : RS->scavengeRegisterBackwards(
                                            AMDGPU::SReg_32_XM0RegClass, MI,
                                            false, 0, /*AllowSpill=*/false);
          Register ScaledReg = TmpScaledReg.isValid() ? TmpScaledReg : FrameReg;
          Register TmpResultReg = ScaledReg;

          if (!LiveSCC) {
            BuildMI(*MBB, MI, DL, TII->get(AMDGPU::S_LSHR_B32), TmpResultReg)
                .addReg(FrameReg)
                .addImm(ST.getWavefrontSizeLog2());
            BuildMI(*MBB, MI, DL, TII->get(AMDGPU::S_ADD_I32), TmpResultReg)
                .addReg(TmpResultReg, RegState::Kill)
                .addImm(Offset);
          } else {
            TmpResultReg = RS->scavengeRegisterBackwards(
                AMDGPU::VGPR_32RegClass, MI, false, 0, /*AllowSpill=*/true);

            MachineInstrBuilder Add;
            if ((Add = TII->getAddNoCarry(*MBB, MI, DL, TmpResultReg, *RS))) {
              BuildMI(*MBB, *Add, DL, TII->get(AMDGPU::V_LSHRREV_B32_e64),
                      TmpResultReg)
                  .addImm(ST.getWavefrontSizeLog2())
                  .addReg(FrameReg);
              if (Add->getOpcode() == AMDGPU::V_ADD_CO_U32_e64) {
                BuildMI(*MBB, *Add, DL, TII->get(AMDGPU::S_MOV_B32), ResultReg)
                    .addImm(Offset);
                Add.addReg(ResultReg, RegState::Kill)
                    .addReg(TmpResultReg, RegState::Kill)
                    .addImm(0);
              } else
                Add.addImm(Offset).addReg(TmpResultReg, RegState::Kill);
            } else {
              assert(Offset > 0 && isUInt<24>(2 * ST.getMaxWaveScratchSize()) &&
                     "offset is unsafe for v_mad_u32_u24");

              // We start with a frame pointer with a wave space value, and
              // an offset in lane-space. We are materializing a lane space
              // value. We can either do a right shift of the frame pointer
              // to get to lane space, or a left shift of the offset to get
              // to wavespace. We can right shift after the computation to
              // get back to the desired per-lane value. We are using the
              // mad_u32_u24 primarily as an add with no carry out clobber.
              bool IsInlinableLiteral =
                  AMDGPU::isInlinableLiteral32(Offset, ST.hasInv2PiInlineImm());
              if (!IsInlinableLiteral) {
                BuildMI(*MBB, MI, DL, TII->get(AMDGPU::V_MOV_B32_e32),
                        TmpResultReg)
                    .addImm(Offset);
              }

              Add = BuildMI(*MBB, MI, DL, TII->get(AMDGPU::V_MAD_U32_U24_e64),
                            TmpResultReg);

              if (!IsInlinableLiteral) {
                Add.addReg(TmpResultReg, RegState::Kill);
              } else {
                // We fold the offset into mad itself if its inlinable.
                Add.addImm(Offset);
              }
              Add.addImm(ST.getWavefrontSize()).addReg(FrameReg).addImm(0);
              BuildMI(*MBB, MI, DL, TII->get(AMDGPU::V_LSHRREV_B32_e64),
                      TmpResultReg)
                  .addImm(ST.getWavefrontSizeLog2())
                  .addReg(TmpResultReg);
            }

            Register NewDest;
            if (IsCopy) {
              MF->getRegInfo().constrainRegClass(ResultReg,
                                                 &AMDGPU::SReg_32_XM0RegClass);
              NewDest = ResultReg;
            } else {
              NewDest = RS->scavengeRegisterBackwards(
                  AMDGPU::SReg_32_XM0RegClass, *Add, false, 0,
                  /*AllowSpill=*/true);
            }

            BuildMI(*MBB, MI, DL, TII->get(AMDGPU::V_READFIRSTLANE_B32),
                    NewDest)
                .addReg(TmpResultReg);
            ResultReg = NewDest;
          }
          if (!IsSALU)
            BuildMI(*MBB, MI, DL, TII->get(AMDGPU::COPY), ResultReg)
                .addReg(TmpResultReg, RegState::Kill);
          else
            ResultReg = TmpResultReg;
          // If there were truly no free SGPRs, we need to undo everything.
          if (!TmpScaledReg.isValid()) {
            BuildMI(*MBB, MI, DL, TII->get(AMDGPU::S_ADD_I32), ScaledReg)
                .addReg(ScaledReg, RegState::Kill)
                .addImm(-Offset);
            BuildMI(*MBB, MI, DL, TII->get(AMDGPU::S_LSHL_B32), ScaledReg)
                .addReg(FrameReg)
                .addImm(ST.getWavefrontSizeLog2());
          }
        }
      }

      // Don't introduce an extra copy if we're just materializing in a mov.
      if (IsCopy) {
        MI->eraseFromParent();
        return true;
      }
      FIOp->ChangeToRegister(ResultReg, false, false, true);
      return false;
    }

    if (IsMUBUF) {
      // Disable offen so we don't need a 0 vgpr base.
      assert(
          static_cast<int>(FIOperandNum) ==
          AMDGPU::getNamedOperandIdx(MI->getOpcode(), AMDGPU::OpName::vaddr));

      auto &SOffset = *TII->getNamedOperand(*MI, AMDGPU::OpName::soffset);
      assert((SOffset.isImm() && SOffset.getImm() == 0));

      if (FrameReg != AMDGPU::NoRegister)
        SOffset.ChangeToRegister(FrameReg, false);

      int64_t Offset = FrameInfo.getObjectOffset(Index);
      int64_t OldImm =
          TII->getNamedOperand(*MI, AMDGPU::OpName::offset)->getImm();
      int64_t NewOffset = OldImm + Offset;

      if (TII->isLegalMUBUFImmOffset(NewOffset) &&
          buildMUBUFOffsetLoadStore(ST, FrameInfo, MI, Index, NewOffset)) {
        MI->eraseFromParent();
        return true;
      }
    }

    // If the offset is simply too big, don't convert to a scratch wave offset
    // relative index.

    FIOp->ChangeToImmediate(Offset);
    if (!TII->isImmOperandLegal(*MI, FIOperandNum, *FIOp)) {
      Register TmpReg =
          RS->scavengeRegisterBackwards(AMDGPU::VGPR_32RegClass, MI, false, 0);
      BuildMI(*MBB, MI, DL, TII->get(AMDGPU::V_MOV_B32_e32), TmpReg)
          .addImm(Offset);
      FIOp->ChangeToRegister(TmpReg, false, false, true);
    }

  return false;
}

StringRef SIRegisterInfo::getRegAsmName(MCRegister Reg) const {
  return AMDGPUInstPrinter::getRegisterName(Reg);
}

unsigned AMDGPU::getRegBitWidth(const TargetRegisterClass &RC) {
  return getRegBitWidth(RC.getID());
}

static const TargetRegisterClass *
getAnyVGPRClassForBitWidth(unsigned BitWidth) {
  if (BitWidth == 64)
    return &AMDGPU::VReg_64RegClass;
  if (BitWidth == 96)
    return &AMDGPU::VReg_96RegClass;
  if (BitWidth == 128)
    return &AMDGPU::VReg_128RegClass;
  if (BitWidth == 160)
    return &AMDGPU::VReg_160RegClass;
  if (BitWidth == 192)
    return &AMDGPU::VReg_192RegClass;
  if (BitWidth == 224)
    return &AMDGPU::VReg_224RegClass;
  if (BitWidth == 256)
    return &AMDGPU::VReg_256RegClass;
  if (BitWidth == 288)
    return &AMDGPU::VReg_288RegClass;
  if (BitWidth == 320)
    return &AMDGPU::VReg_320RegClass;
  if (BitWidth == 352)
    return &AMDGPU::VReg_352RegClass;
  if (BitWidth == 384)
    return &AMDGPU::VReg_384RegClass;
  if (BitWidth == 512)
    return &AMDGPU::VReg_512RegClass;
  if (BitWidth == 1024)
    return &AMDGPU::VReg_1024RegClass;

  return nullptr;
}

static const TargetRegisterClass *
getAlignedVGPRClassForBitWidth(unsigned BitWidth) {
  if (BitWidth == 64)
    return &AMDGPU::VReg_64_Align2RegClass;
  if (BitWidth == 96)
    return &AMDGPU::VReg_96_Align2RegClass;
  if (BitWidth == 128)
    return &AMDGPU::VReg_128_Align2RegClass;
  if (BitWidth == 160)
    return &AMDGPU::VReg_160_Align2RegClass;
  if (BitWidth == 192)
    return &AMDGPU::VReg_192_Align2RegClass;
  if (BitWidth == 224)
    return &AMDGPU::VReg_224_Align2RegClass;
  if (BitWidth == 256)
    return &AMDGPU::VReg_256_Align2RegClass;
  if (BitWidth == 288)
    return &AMDGPU::VReg_288_Align2RegClass;
  if (BitWidth == 320)
    return &AMDGPU::VReg_320_Align2RegClass;
  if (BitWidth == 352)
    return &AMDGPU::VReg_352_Align2RegClass;
  if (BitWidth == 384)
    return &AMDGPU::VReg_384_Align2RegClass;
  if (BitWidth == 512)
    return &AMDGPU::VReg_512_Align2RegClass;
  if (BitWidth == 1024)
    return &AMDGPU::VReg_1024_Align2RegClass;

  return nullptr;
}

const TargetRegisterClass *
SIRegisterInfo::getVGPRClassForBitWidth(unsigned BitWidth) const {
  if (BitWidth == 1)
    return &AMDGPU::VReg_1RegClass;
  if (BitWidth == 16)
    return &AMDGPU::VGPR_16RegClass;
  if (BitWidth == 32)
    return &AMDGPU::VGPR_32RegClass;
  return ST.needsAlignedVGPRs() ? getAlignedVGPRClassForBitWidth(BitWidth)
                                : getAnyVGPRClassForBitWidth(BitWidth);
}

static const TargetRegisterClass *
getAnyAGPRClassForBitWidth(unsigned BitWidth) {
  if (BitWidth == 64)
    return &AMDGPU::AReg_64RegClass;
  if (BitWidth == 96)
    return &AMDGPU::AReg_96RegClass;
  if (BitWidth == 128)
    return &AMDGPU::AReg_128RegClass;
  if (BitWidth == 160)
    return &AMDGPU::AReg_160RegClass;
  if (BitWidth == 192)
    return &AMDGPU::AReg_192RegClass;
  if (BitWidth == 224)
    return &AMDGPU::AReg_224RegClass;
  if (BitWidth == 256)
    return &AMDGPU::AReg_256RegClass;
  if (BitWidth == 288)
    return &AMDGPU::AReg_288RegClass;
  if (BitWidth == 320)
    return &AMDGPU::AReg_320RegClass;
  if (BitWidth == 352)
    return &AMDGPU::AReg_352RegClass;
  if (BitWidth == 384)
    return &AMDGPU::AReg_384RegClass;
  if (BitWidth == 512)
    return &AMDGPU::AReg_512RegClass;
  if (BitWidth == 1024)
    return &AMDGPU::AReg_1024RegClass;

  return nullptr;
}

static const TargetRegisterClass *
getAlignedAGPRClassForBitWidth(unsigned BitWidth) {
  if (BitWidth == 64)
    return &AMDGPU::AReg_64_Align2RegClass;
  if (BitWidth == 96)
    return &AMDGPU::AReg_96_Align2RegClass;
  if (BitWidth == 128)
    return &AMDGPU::AReg_128_Align2RegClass;
  if (BitWidth == 160)
    return &AMDGPU::AReg_160_Align2RegClass;
  if (BitWidth == 192)
    return &AMDGPU::AReg_192_Align2RegClass;
  if (BitWidth == 224)
    return &AMDGPU::AReg_224_Align2RegClass;
  if (BitWidth == 256)
    return &AMDGPU::AReg_256_Align2RegClass;
  if (BitWidth == 288)
    return &AMDGPU::AReg_288_Align2RegClass;
  if (BitWidth == 320)
    return &AMDGPU::AReg_320_Align2RegClass;
  if (BitWidth == 352)
    return &AMDGPU::AReg_352_Align2RegClass;
  if (BitWidth == 384)
    return &AMDGPU::AReg_384_Align2RegClass;
  if (BitWidth == 512)
    return &AMDGPU::AReg_512_Align2RegClass;
  if (BitWidth == 1024)
    return &AMDGPU::AReg_1024_Align2RegClass;

  return nullptr;
}

const TargetRegisterClass *
SIRegisterInfo::getAGPRClassForBitWidth(unsigned BitWidth) const {
  if (BitWidth == 16)
    return &AMDGPU::AGPR_LO16RegClass;
  if (BitWidth == 32)
    return &AMDGPU::AGPR_32RegClass;
  return ST.needsAlignedVGPRs() ? getAlignedAGPRClassForBitWidth(BitWidth)
                                : getAnyAGPRClassForBitWidth(BitWidth);
}

static const TargetRegisterClass *
getAnyVectorSuperClassForBitWidth(unsigned BitWidth) {
  if (BitWidth == 64)
    return &AMDGPU::AV_64RegClass;
  if (BitWidth == 96)
    return &AMDGPU::AV_96RegClass;
  if (BitWidth == 128)
    return &AMDGPU::AV_128RegClass;
  if (BitWidth == 160)
    return &AMDGPU::AV_160RegClass;
  if (BitWidth == 192)
    return &AMDGPU::AV_192RegClass;
  if (BitWidth == 224)
    return &AMDGPU::AV_224RegClass;
  if (BitWidth == 256)
    return &AMDGPU::AV_256RegClass;
  if (BitWidth == 288)
    return &AMDGPU::AV_288RegClass;
  if (BitWidth == 320)
    return &AMDGPU::AV_320RegClass;
  if (BitWidth == 352)
    return &AMDGPU::AV_352RegClass;
  if (BitWidth == 384)
    return &AMDGPU::AV_384RegClass;
  if (BitWidth == 512)
    return &AMDGPU::AV_512RegClass;
  if (BitWidth == 1024)
    return &AMDGPU::AV_1024RegClass;

  return nullptr;
}

static const TargetRegisterClass *
getAlignedVectorSuperClassForBitWidth(unsigned BitWidth) {
  if (BitWidth == 64)
    return &AMDGPU::AV_64_Align2RegClass;
  if (BitWidth == 96)
    return &AMDGPU::AV_96_Align2RegClass;
  if (BitWidth == 128)
    return &AMDGPU::AV_128_Align2RegClass;
  if (BitWidth == 160)
    return &AMDGPU::AV_160_Align2RegClass;
  if (BitWidth == 192)
    return &AMDGPU::AV_192_Align2RegClass;
  if (BitWidth == 224)
    return &AMDGPU::AV_224_Align2RegClass;
  if (BitWidth == 256)
    return &AMDGPU::AV_256_Align2RegClass;
  if (BitWidth == 288)
    return &AMDGPU::AV_288_Align2RegClass;
  if (BitWidth == 320)
    return &AMDGPU::AV_320_Align2RegClass;
  if (BitWidth == 352)
    return &AMDGPU::AV_352_Align2RegClass;
  if (BitWidth == 384)
    return &AMDGPU::AV_384_Align2RegClass;
  if (BitWidth == 512)
    return &AMDGPU::AV_512_Align2RegClass;
  if (BitWidth == 1024)
    return &AMDGPU::AV_1024_Align2RegClass;

  return nullptr;
}

const TargetRegisterClass *
SIRegisterInfo::getVectorSuperClassForBitWidth(unsigned BitWidth) const {
  if (BitWidth == 32)
    return &AMDGPU::AV_32RegClass;
  return ST.needsAlignedVGPRs()
             ? getAlignedVectorSuperClassForBitWidth(BitWidth)
             : getAnyVectorSuperClassForBitWidth(BitWidth);
}

const TargetRegisterClass *
SIRegisterInfo::getSGPRClassForBitWidth(unsigned BitWidth) {
  if (BitWidth == 16)
    return &AMDGPU::SGPR_LO16RegClass;
  if (BitWidth == 32)
    return &AMDGPU::SReg_32RegClass;
  if (BitWidth == 64)
    return &AMDGPU::SReg_64RegClass;
  if (BitWidth == 96)
    return &AMDGPU::SGPR_96RegClass;
  if (BitWidth == 128)
    return &AMDGPU::SGPR_128RegClass;
  if (BitWidth == 160)
    return &AMDGPU::SGPR_160RegClass;
  if (BitWidth == 192)
    return &AMDGPU::SGPR_192RegClass;
  if (BitWidth == 224)
    return &AMDGPU::SGPR_224RegClass;
  if (BitWidth == 256)
    return &AMDGPU::SGPR_256RegClass;
  if (BitWidth == 288)
    return &AMDGPU::SGPR_288RegClass;
  if (BitWidth == 320)
    return &AMDGPU::SGPR_320RegClass;
  if (BitWidth == 352)
    return &AMDGPU::SGPR_352RegClass;
  if (BitWidth == 384)
    return &AMDGPU::SGPR_384RegClass;
  if (BitWidth == 512)
    return &AMDGPU::SGPR_512RegClass;
  if (BitWidth == 1024)
    return &AMDGPU::SGPR_1024RegClass;

  return nullptr;
}

bool SIRegisterInfo::isSGPRReg(const MachineRegisterInfo &MRI,
                               Register Reg) const {
  const TargetRegisterClass *RC;
  if (Reg.isVirtual())
    RC = MRI.getRegClass(Reg);
  else
    RC = getPhysRegBaseClass(Reg);
  return RC && isSGPRClass(RC);
}

const TargetRegisterClass *
SIRegisterInfo::getEquivalentVGPRClass(const TargetRegisterClass *SRC) const {
  unsigned Size = getRegSizeInBits(*SRC);
  const TargetRegisterClass *VRC = getVGPRClassForBitWidth(Size);
  assert(VRC && "Invalid register class size");
  return VRC;
}

const TargetRegisterClass *
SIRegisterInfo::getEquivalentAGPRClass(const TargetRegisterClass *SRC) const {
  unsigned Size = getRegSizeInBits(*SRC);
  const TargetRegisterClass *ARC = getAGPRClassForBitWidth(Size);
  assert(ARC && "Invalid register class size");
  return ARC;
}

const TargetRegisterClass *
SIRegisterInfo::getEquivalentSGPRClass(const TargetRegisterClass *VRC) const {
  unsigned Size = getRegSizeInBits(*VRC);
  if (Size == 32)
    return &AMDGPU::SGPR_32RegClass;
  const TargetRegisterClass *SRC = getSGPRClassForBitWidth(Size);
  assert(SRC && "Invalid register class size");
  return SRC;
}

const TargetRegisterClass *
SIRegisterInfo::getCompatibleSubRegClass(const TargetRegisterClass *SuperRC,
                                         const TargetRegisterClass *SubRC,
                                         unsigned SubIdx) const {
  // Ensure this subregister index is aligned in the super register.
  const TargetRegisterClass *MatchRC =
      getMatchingSuperRegClass(SuperRC, SubRC, SubIdx);
  return MatchRC && MatchRC->hasSubClassEq(SuperRC) ? MatchRC : nullptr;
}

bool SIRegisterInfo::opCanUseInlineConstant(unsigned OpType) const {
  if (OpType >= AMDGPU::OPERAND_REG_INLINE_AC_FIRST &&
      OpType <= AMDGPU::OPERAND_REG_INLINE_AC_LAST)
    return !ST.hasMFMAInlineLiteralBug();

  return OpType >= AMDGPU::OPERAND_SRC_FIRST &&
         OpType <= AMDGPU::OPERAND_SRC_LAST;
}

bool SIRegisterInfo::opCanUseLiteralConstant(unsigned OpType) const {
  // TODO: 64-bit operands have extending behavior from 32-bit literal.
  return OpType >= AMDGPU::OPERAND_REG_IMM_FIRST &&
         OpType <= AMDGPU::OPERAND_REG_IMM_LAST;
}

/// Returns a lowest register that is not used at any point in the function.
///        If all registers are used, then this function will return
///         AMDGPU::NoRegister. If \p ReserveHighestRegister = true, then return
///         highest unused register.
MCRegister SIRegisterInfo::findUnusedRegister(
    const MachineRegisterInfo &MRI, const TargetRegisterClass *RC,
    const MachineFunction &MF, bool ReserveHighestRegister) const {
  if (ReserveHighestRegister) {
    for (MCRegister Reg : reverse(*RC))
      if (MRI.isAllocatable(Reg) && !MRI.isPhysRegUsed(Reg))
        return Reg;
  } else {
    for (MCRegister Reg : *RC)
      if (MRI.isAllocatable(Reg) && !MRI.isPhysRegUsed(Reg))
        return Reg;
  }
  return MCRegister();
}

bool SIRegisterInfo::isUniformReg(const MachineRegisterInfo &MRI,
                                  const RegisterBankInfo &RBI,
                                  Register Reg) const {
  auto *RB = RBI.getRegBank(Reg, MRI, *MRI.getTargetRegisterInfo());
  if (!RB)
    return false;

  return !RBI.isDivergentRegBank(RB);
}

ArrayRef<int16_t> SIRegisterInfo::getRegSplitParts(const TargetRegisterClass *RC,
                                                   unsigned EltSize) const {
  const unsigned RegBitWidth = AMDGPU::getRegBitWidth(*RC);
  assert(RegBitWidth >= 32 && RegBitWidth <= 1024 && EltSize >= 2);

  const unsigned RegHalves = RegBitWidth / 16;
  const unsigned EltHalves = EltSize / 2;
  assert(RegSplitParts.size() + 1 >= EltHalves);

  const std::vector<int16_t> &Parts = RegSplitParts[EltHalves - 1];
  const unsigned NumParts = RegHalves / EltHalves;

  return ArrayRef(Parts.data(), NumParts);
}

const TargetRegisterClass*
SIRegisterInfo::getRegClassForReg(const MachineRegisterInfo &MRI,
                                  Register Reg) const {
  return Reg.isVirtual() ? MRI.getRegClass(Reg) : getPhysRegBaseClass(Reg);
}

const TargetRegisterClass *
SIRegisterInfo::getRegClassForOperandReg(const MachineRegisterInfo &MRI,
                                         const MachineOperand &MO) const {
  const TargetRegisterClass *SrcRC = getRegClassForReg(MRI, MO.getReg());
  return getSubRegisterClass(SrcRC, MO.getSubReg());
}

bool SIRegisterInfo::isVGPR(const MachineRegisterInfo &MRI,
                            Register Reg) const {
  const TargetRegisterClass *RC = getRegClassForReg(MRI, Reg);
  // Registers without classes are unaddressable, SGPR-like registers.
  return RC && isVGPRClass(RC);
}

bool SIRegisterInfo::isAGPR(const MachineRegisterInfo &MRI,
                            Register Reg) const {
  const TargetRegisterClass *RC = getRegClassForReg(MRI, Reg);

  // Registers without classes are unaddressable, SGPR-like registers.
  return RC && isAGPRClass(RC);
}

bool SIRegisterInfo::shouldCoalesce(MachineInstr *MI,
                                    const TargetRegisterClass *SrcRC,
                                    unsigned SubReg,
                                    const TargetRegisterClass *DstRC,
                                    unsigned DstSubReg,
                                    const TargetRegisterClass *NewRC,
                                    LiveIntervals &LIS) const {
  unsigned SrcSize = getRegSizeInBits(*SrcRC);
  unsigned DstSize = getRegSizeInBits(*DstRC);
  unsigned NewSize = getRegSizeInBits(*NewRC);

  // Do not increase size of registers beyond dword, we would need to allocate
  // adjacent registers and constraint regalloc more than needed.

  // Always allow dword coalescing.
  if (SrcSize <= 32 || DstSize <= 32)
    return true;

  return NewSize <= DstSize || NewSize <= SrcSize;
}

unsigned SIRegisterInfo::getRegPressureLimit(const TargetRegisterClass *RC,
                                             MachineFunction &MF) const {
  unsigned MinOcc = ST.getOccupancyWithWorkGroupSizes(MF).first;
  switch (RC->getID()) {
  default:
    return AMDGPUGenRegisterInfo::getRegPressureLimit(RC, MF);
  case AMDGPU::VGPR_32RegClassID:
    return std::min(ST.getMaxNumVGPRs(MinOcc), ST.getMaxNumVGPRs(MF));
  case AMDGPU::SGPR_32RegClassID:
  case AMDGPU::SGPR_LO16RegClassID:
    return std::min(ST.getMaxNumSGPRs(MinOcc, true), ST.getMaxNumSGPRs(MF));
  }
}

unsigned SIRegisterInfo::getRegPressureSetLimit(const MachineFunction &MF,
                                                unsigned Idx) const {
  if (Idx == AMDGPU::RegisterPressureSets::VGPR_32 ||
      Idx == AMDGPU::RegisterPressureSets::AGPR_32)
    return getRegPressureLimit(&AMDGPU::VGPR_32RegClass,
                               const_cast<MachineFunction &>(MF));

  if (Idx == AMDGPU::RegisterPressureSets::SReg_32)
    return getRegPressureLimit(&AMDGPU::SGPR_32RegClass,
                               const_cast<MachineFunction &>(MF));

  llvm_unreachable("Unexpected register pressure set!");
}

const int *SIRegisterInfo::getRegUnitPressureSets(unsigned RegUnit) const {
  static const int Empty[] = { -1 };

  if (RegPressureIgnoredUnits[RegUnit])
    return Empty;

  return AMDGPUGenRegisterInfo::getRegUnitPressureSets(RegUnit);
}

bool SIRegisterInfo::getRegAllocationHints(Register VirtReg,
                                           ArrayRef<MCPhysReg> Order,
                                           SmallVectorImpl<MCPhysReg> &Hints,
                                           const MachineFunction &MF,
                                           const VirtRegMap *VRM,
                                           const LiveRegMatrix *Matrix) const {

  const MachineRegisterInfo &MRI = MF.getRegInfo();
  const SIRegisterInfo *TRI = ST.getRegisterInfo();

  std::pair<unsigned, Register> Hint = MRI.getRegAllocationHint(VirtReg);

  switch (Hint.first) {
  case AMDGPURI::Size32: {
    Register Paired = Hint.second;
    assert(Paired);
    Register PairedPhys;
    if (Paired.isPhysical()) {
      PairedPhys =
          getMatchingSuperReg(Paired, AMDGPU::lo16, &AMDGPU::VGPR_32RegClass);
    } else if (VRM && VRM->hasPhys(Paired)) {
      PairedPhys = getMatchingSuperReg(VRM->getPhys(Paired), AMDGPU::lo16,
                                       &AMDGPU::VGPR_32RegClass);
    }

    // Prefer the paired physreg.
    if (PairedPhys)
      // isLo(Paired) is implicitly true here from the API of
      // getMatchingSuperReg.
      Hints.push_back(PairedPhys);
    return false;
  }
  case AMDGPURI::Size16: {
    Register Paired = Hint.second;
    assert(Paired);
    Register PairedPhys;
    if (Paired.isPhysical()) {
      PairedPhys = TRI->getSubReg(Paired, AMDGPU::lo16);
    } else if (VRM && VRM->hasPhys(Paired)) {
      PairedPhys = TRI->getSubReg(VRM->getPhys(Paired), AMDGPU::lo16);
    }

    // First prefer the paired physreg.
    if (PairedPhys)
      Hints.push_back(PairedPhys);
    else {
      // Add all the lo16 physregs.
      // When the Paired operand has not yet been assigned a physreg it is
      // better to try putting VirtReg in a lo16 register, because possibly
      // later Paired can be assigned to the overlapping register and the COPY
      // can be eliminated.
      for (MCPhysReg PhysReg : Order) {
        if (PhysReg == PairedPhys || AMDGPU::isHi16Reg(PhysReg, *this))
          continue;
        if (AMDGPU::VGPR_16RegClass.contains(PhysReg) &&
            !MRI.isReserved(PhysReg))
          Hints.push_back(PhysReg);
      }
    }
    return false;
  }
  default:
    return TargetRegisterInfo::getRegAllocationHints(VirtReg, Order, Hints, MF,
                                                     VRM);
  }
}

MCRegister SIRegisterInfo::getReturnAddressReg(const MachineFunction &MF) const {
  // Not a callee saved register.
  return AMDGPU::SGPR30_SGPR31;
}

const TargetRegisterClass *
SIRegisterInfo::getRegClassForSizeOnBank(unsigned Size,
                                         const RegisterBank &RB) const {
  switch (RB.getID()) {
  case AMDGPU::VGPRRegBankID:
    return getVGPRClassForBitWidth(
        std::max(ST.useRealTrue16Insts() ? 16u : 32u, Size));
  case AMDGPU::VCCRegBankID:
    assert(Size == 1);
    return getWaveMaskRegClass();
  case AMDGPU::SGPRRegBankID:
    return getSGPRClassForBitWidth(std::max(32u, Size));
  case AMDGPU::AGPRRegBankID:
    return getAGPRClassForBitWidth(std::max(32u, Size));
  default:
    llvm_unreachable("unknown register bank");
  }
}

const TargetRegisterClass *
SIRegisterInfo::getConstrainedRegClassForOperand(const MachineOperand &MO,
                                         const MachineRegisterInfo &MRI) const {
  const RegClassOrRegBank &RCOrRB = MRI.getRegClassOrRegBank(MO.getReg());
  if (const RegisterBank *RB = dyn_cast<const RegisterBank *>(RCOrRB))
    return getRegClassForTypeOnBank(MRI.getType(MO.getReg()), *RB);

  if (const auto *RC = dyn_cast<const TargetRegisterClass *>(RCOrRB))
    return getAllocatableClass(RC);

  return nullptr;
}

MCRegister SIRegisterInfo::getVCC() const {
  return isWave32 ? AMDGPU::VCC_LO : AMDGPU::VCC;
}

MCRegister SIRegisterInfo::getExec() const {
  return isWave32 ? AMDGPU::EXEC_LO : AMDGPU::EXEC;
}

const TargetRegisterClass *SIRegisterInfo::getVGPR64Class() const {
  // VGPR tuples have an alignment requirement on gfx90a variants.
  return ST.needsAlignedVGPRs() ? &AMDGPU::VReg_64_Align2RegClass
                                : &AMDGPU::VReg_64RegClass;
}

const TargetRegisterClass *
SIRegisterInfo::getRegClass(unsigned RCID) const {
  switch ((int)RCID) {
  case AMDGPU::SReg_1RegClassID:
    return getBoolRC();
  case AMDGPU::SReg_1_XEXECRegClassID:
    return getWaveMaskRegClass();
  case -1:
    return nullptr;
  default:
    return AMDGPUGenRegisterInfo::getRegClass(RCID);
  }
}

// Find reaching register definition
MachineInstr *SIRegisterInfo::findReachingDef(Register Reg, unsigned SubReg,
                                              MachineInstr &Use,
                                              MachineRegisterInfo &MRI,
                                              LiveIntervals *LIS) const {
  auto &MDT = LIS->getDomTree();
  SlotIndex UseIdx = LIS->getInstructionIndex(Use);
  SlotIndex DefIdx;

  if (Reg.isVirtual()) {
    if (!LIS->hasInterval(Reg))
      return nullptr;
    LiveInterval &LI = LIS->getInterval(Reg);
    LaneBitmask SubLanes = SubReg ? getSubRegIndexLaneMask(SubReg)
                                  : MRI.getMaxLaneMaskForVReg(Reg);
    VNInfo *V = nullptr;
    if (LI.hasSubRanges()) {
      for (auto &S : LI.subranges()) {
        if ((S.LaneMask & SubLanes) == SubLanes) {
          V = S.getVNInfoAt(UseIdx);
          break;
        }
      }
    } else {
      V = LI.getVNInfoAt(UseIdx);
    }
    if (!V)
      return nullptr;
    DefIdx = V->def;
  } else {
    // Find last def.
    for (MCRegUnit Unit : regunits(Reg.asMCReg())) {
      LiveRange &LR = LIS->getRegUnit(Unit);
      if (VNInfo *V = LR.getVNInfoAt(UseIdx)) {
        if (!DefIdx.isValid() ||
            MDT.dominates(LIS->getInstructionFromIndex(DefIdx),
                          LIS->getInstructionFromIndex(V->def)))
          DefIdx = V->def;
      } else {
        return nullptr;
      }
    }
  }

  MachineInstr *Def = LIS->getInstructionFromIndex(DefIdx);

  if (!Def || !MDT.dominates(Def, &Use))
    return nullptr;

  assert(Def->modifiesRegister(Reg, this));

  return Def;
}

MCPhysReg SIRegisterInfo::get32BitRegister(MCPhysReg Reg) const {
  assert(getRegSizeInBits(*getPhysRegBaseClass(Reg)) <= 32);

  for (const TargetRegisterClass &RC : { AMDGPU::VGPR_32RegClass,
                                         AMDGPU::SReg_32RegClass,
                                         AMDGPU::AGPR_32RegClass } ) {
    if (MCPhysReg Super = getMatchingSuperReg(Reg, AMDGPU::lo16, &RC))
      return Super;
  }
  if (MCPhysReg Super = getMatchingSuperReg(Reg, AMDGPU::hi16,
                                            &AMDGPU::VGPR_32RegClass)) {
      return Super;
  }

  return AMDGPU::NoRegister;
}

bool SIRegisterInfo::isProperlyAlignedRC(const TargetRegisterClass &RC) const {
  if (!ST.needsAlignedVGPRs())
    return true;

  if (isVGPRClass(&RC))
    return RC.hasSuperClassEq(getVGPRClassForBitWidth(getRegSizeInBits(RC)));
  if (isAGPRClass(&RC))
    return RC.hasSuperClassEq(getAGPRClassForBitWidth(getRegSizeInBits(RC)));
  if (isVectorSuperClass(&RC))
    return RC.hasSuperClassEq(
        getVectorSuperClassForBitWidth(getRegSizeInBits(RC)));

  return true;
}

const TargetRegisterClass *
SIRegisterInfo::getProperlyAlignedRC(const TargetRegisterClass *RC) const {
  if (!RC || !ST.needsAlignedVGPRs())
    return RC;

  unsigned Size = getRegSizeInBits(*RC);
  if (Size <= 32)
    return RC;

  if (isVGPRClass(RC))
    return getAlignedVGPRClassForBitWidth(Size);
  if (isAGPRClass(RC))
    return getAlignedAGPRClassForBitWidth(Size);
  if (isVectorSuperClass(RC))
    return getAlignedVectorSuperClassForBitWidth(Size);

  return RC;
}

ArrayRef<MCPhysReg>
SIRegisterInfo::getAllSGPR128(const MachineFunction &MF) const {
  return ArrayRef(AMDGPU::SGPR_128RegClass.begin(), ST.getMaxNumSGPRs(MF) / 4);
}

ArrayRef<MCPhysReg>
SIRegisterInfo::getAllSGPR64(const MachineFunction &MF) const {
  return ArrayRef(AMDGPU::SGPR_64RegClass.begin(), ST.getMaxNumSGPRs(MF) / 2);
}

ArrayRef<MCPhysReg>
SIRegisterInfo::getAllSGPR32(const MachineFunction &MF) const {
  return ArrayRef(AMDGPU::SGPR_32RegClass.begin(), ST.getMaxNumSGPRs(MF));
}

unsigned
SIRegisterInfo::getSubRegAlignmentNumBits(const TargetRegisterClass *RC,
                                          unsigned SubReg) const {
  switch (RC->TSFlags & SIRCFlags::RegKindMask) {
  case SIRCFlags::HasSGPR:
    return std::min(128u, getSubRegIdxSize(SubReg));
  case SIRCFlags::HasAGPR:
  case SIRCFlags::HasVGPR:
  case SIRCFlags::HasVGPR | SIRCFlags::HasAGPR:
    return std::min(32u, getSubRegIdxSize(SubReg));
  default:
    break;
  }
  return 0;
}

unsigned
SIRegisterInfo::getNumUsedPhysRegs(const MachineRegisterInfo &MRI,
                                   const TargetRegisterClass &RC) const {
  for (MCPhysReg Reg : reverse(RC.getRegisters()))
    if (MRI.isPhysRegUsed(Reg))
      return getHWRegIndex(Reg) + 1;
  return 0;
}

<<<<<<< HEAD
unsigned
SIRegisterInfo::getNumDefinedPhysRegs(const MachineRegisterInfo &MRI,
                                      const TargetRegisterClass &RC) const {
  for (MCPhysReg Reg : reverse(RC.getRegisters())) {
    for (MCRegAliasIterator AI(Reg, this, true); AI.isValid(); ++AI) {
      if (std::any_of(
              MRI.def_instr_begin(*AI), MRI.def_instr_end(),
              [](const MachineInstr &MI) { return !MI.isImplicitDef(); }))
        return getHWRegIndex(Reg) + 1;
    }
  }
  return 0;
}

=======
>>>>>>> 4084ffcf
SmallVector<StringLiteral>
SIRegisterInfo::getVRegFlagsOfReg(Register Reg,
                                  const MachineFunction &MF) const {
  SmallVector<StringLiteral> RegFlags;
  const SIMachineFunctionInfo *FuncInfo = MF.getInfo<SIMachineFunctionInfo>();
  if (FuncInfo->checkFlag(Reg, AMDGPU::VirtRegFlag::WWM_REG))
    RegFlags.push_back("WWM_REG");
  return RegFlags;
}<|MERGE_RESOLUTION|>--- conflicted
+++ resolved
@@ -2715,7 +2715,6 @@
 
         if (MI->getOpcode() == AMDGPU::V_ADD_CO_U32_e32)
           AddI32.setOperandDead(3); // Dead vcc
-<<<<<<< HEAD
 
         MaterializedReg = DstReg;
 
@@ -2747,39 +2746,6 @@
           for (unsigned I = NumOps - 2; I >= NumDefs + 1; --I)
             MI->removeOperand(I);
 
-=======
-
-        MaterializedReg = DstReg;
-
-        OtherOp->ChangeToRegister(MaterializedReg, false);
-        OtherOp->setIsKill(true);
-        FIOp->ChangeToImmediate(Offset);
-        Offset = 0;
-      } else if (Offset != 0) {
-        assert(!MaterializedReg);
-        FIOp->ChangeToImmediate(Offset);
-        Offset = 0;
-      } else {
-        if (DeadVCC && !HasClamp) {
-          assert(Offset == 0);
-
-          // TODO: Losing kills and implicit operands. Just mutate to copy and
-          // let lowerCopy deal with it?
-          if (OtherOp->isReg() && OtherOp->getReg() == DstReg) {
-            // Folded to an identity copy.
-            MI->eraseFromParent();
-            return true;
-          }
-
-          // The immediate value should be in OtherOp
-          MI->setDesc(TII->get(AMDGPU::V_MOV_B32_e32));
-          MI->removeOperand(FIOperandNum);
-
-          unsigned NumOps = MI->getNumOperands();
-          for (unsigned I = NumOps - 2; I >= NumDefs + 1; --I)
-            MI->removeOperand(I);
-
->>>>>>> 4084ffcf
           if (NumDefs == 2)
             MI->removeOperand(1);
 
@@ -2791,7 +2757,6 @@
         // pointless implicit defs or clamp modifier.
         FIOp->ChangeToImmediate(0);
       }
-<<<<<<< HEAD
 
       // Try to improve legality by commuting.
       if (!TII->isOperandLegal(*MI, Src1Idx) && TII->commuteInstruction(*MI)) {
@@ -2813,29 +2778,6 @@
                 /*SPAdj=*/0);
           }
 
-=======
-
-      // Try to improve legality by commuting.
-      if (!TII->isOperandLegal(*MI, Src1Idx) && TII->commuteInstruction(*MI)) {
-        std::swap(FIOp, OtherOp);
-        std::swap(FIOperandNum, OtherOpIdx);
-      }
-
-      // We need at most one mov to satisfy the operand constraints. Prefer to
-      // move the FI operand first, as it may be a literal in a VOP3
-      // instruction.
-      for (unsigned SrcIdx : {FIOperandNum, OtherOpIdx}) {
-        if (!TII->isOperandLegal(*MI, SrcIdx)) {
-          // If commuting didn't make the operands legal, we need to materialize
-          // in a register.
-          // TODO: Can use SGPR on gfx10+ in some cases.
-          if (!ScavengedVGPR) {
-            ScavengedVGPR = RS->scavengeRegisterBackwards(
-                AMDGPU::VGPR_32RegClass, MI, /*RestoreAfter=*/false,
-                /*SPAdj=*/0);
-          }
-
->>>>>>> 4084ffcf
           assert(ScavengedVGPR != DstReg);
 
           MachineOperand &Src = MI->getOperand(SrcIdx);
@@ -4113,23 +4055,6 @@
   return 0;
 }
 
-<<<<<<< HEAD
-unsigned
-SIRegisterInfo::getNumDefinedPhysRegs(const MachineRegisterInfo &MRI,
-                                      const TargetRegisterClass &RC) const {
-  for (MCPhysReg Reg : reverse(RC.getRegisters())) {
-    for (MCRegAliasIterator AI(Reg, this, true); AI.isValid(); ++AI) {
-      if (std::any_of(
-              MRI.def_instr_begin(*AI), MRI.def_instr_end(),
-              [](const MachineInstr &MI) { return !MI.isImplicitDef(); }))
-        return getHWRegIndex(Reg) + 1;
-    }
-  }
-  return 0;
-}
-
-=======
->>>>>>> 4084ffcf
 SmallVector<StringLiteral>
 SIRegisterInfo::getVRegFlagsOfReg(Register Reg,
                                   const MachineFunction &MF) const {
