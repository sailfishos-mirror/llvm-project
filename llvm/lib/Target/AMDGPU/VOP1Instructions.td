--- conflicted
+++ resolved
@@ -1157,10 +1157,7 @@
 
 defm V_TANH_F32              : VOP1_Real_FULL<GFX1250Gen, 0x01e>;
 defm V_TANH_F16              : VOP1_Real_FULL_t16_and_fake16_gfx1250<0x01f>;
-<<<<<<< HEAD
-=======
 defm V_PERMLANE16_SWAP_B32   : VOP1_Real_OpSelIsDPP_gfx1250<0x049>;
->>>>>>> e38f98f5
 defm V_TANH_BF16             : VOP1_Real_FULL_t16_and_fake16_gfx1250<0x04a>;
 defm V_PRNG_B32              : VOP1_Real_FULL<GFX1250Gen, 0x04b>;
 defm V_CVT_F32_BF16          : VOP1_Real_FULL_t16_and_fake16_gfx1250<0x072, "v_cvt_f32_bf16", "V_CVT_F32_BF16_gfx1250">;
