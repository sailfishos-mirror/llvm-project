--- conflicted
+++ resolved
@@ -1315,16 +1315,6 @@
   (inst $saddr, $voffset, $offset, $cpol)
 >;
 
-class FlatLoadSaddrPat_D16 <FLAT_Pseudo inst, SDPatternOperator node, ValueType vt> : GCNPat <
-  (vt (node (GlobalSAddr (i64 SReg_64:$saddr), (i32 VGPR_32:$voffset), i32:$offset), vt:$in)),
-  (inst $saddr, $voffset, $offset, (i32 0), $in)
->;
-
-class FlatLoadSaddrPat_D16_t16 <FLAT_Pseudo inst, SDPatternOperator node, ValueType vt> : GCNPat <
-  (vt (node (GlobalSAddr (i64 SReg_64:$saddr), (i32 VGPR_32:$voffset), i32:$offset))),
-  (inst $saddr, $voffset, $offset, (i32 0))
->;
-
 class GlobalLoadSaddrPat_D16_t16 <FLAT_Pseudo inst, SDPatternOperator node, ValueType vt> : GCNPat <
   (vt (node (GlobalSAddr (i64 SReg_64:$saddr), (i32 VGPR_32:$voffset), i32:$offset, CPol:$cpol))),
   (inst $saddr, $voffset, $offset, $cpol)
@@ -1336,16 +1326,6 @@
 >;
 
 class FlatLoadSaddrPat <FLAT_Pseudo inst, SDPatternOperator node, ValueType vt> : GCNPat <
-<<<<<<< HEAD
-  (vt (node (GlobalSAddr (i64 SReg_64:$saddr), (i32 VGPR_32:$voffset), i32:$offset))),
-  (inst $saddr, $voffset, $offset, 0)
->;
-
-class FlatStoreSaddrPat <FLAT_Pseudo inst, SDPatternOperator node,
-                         ValueType vt> : GCNPat <
-  (node vt:$data, (GlobalSAddr (i64 SReg_64:$saddr), (i32 VGPR_32:$voffset), i32:$offset)),
-  (inst $voffset, getVregSrcForVT<vt>.ret:$data, $saddr, $offset)
-=======
   (vt (node (GlobalSAddr (i64 SReg_64:$saddr), (i32 VGPR_32:$voffset), i32:$offset, CPol:$cpol))),
   (inst $saddr, $voffset, $offset, $cpol)
 >;
@@ -1353,7 +1333,6 @@
 class FlatLoadSignedPat_CPOL <FLAT_Pseudo inst, SDPatternOperator node, ValueType vt> : GCNPat <
   (vt (node (GlobalOffset (i64 VReg_64:$vaddr), i32:$offset), (i32 timm:$cpol))),
   (inst $vaddr, $offset, $cpol)
->>>>>>> e38f98f5
 >;
 
 class GlobalLoadSaddrPat_CPOL <FLAT_Pseudo inst, SDPatternOperator node, ValueType vt> : GCNPat <
@@ -1552,8 +1531,6 @@
   }
 
   def : FlatLoadSaddrPat<!cast<FLAT_Pseudo>(!cast<string>(inst)#"_SADDR"), node, vt> {
-<<<<<<< HEAD
-=======
     let AddedComplexity = 11;
   }
 }
@@ -1564,7 +1541,6 @@
   }
 
   def : GlobalLoadSaddrPat_CPOL<!cast<FLAT_Pseudo>(!cast<string>(inst)#"_SADDR"), node, vt> {
->>>>>>> e38f98f5
     let AddedComplexity = 11;
   }
 }
@@ -1906,12 +1882,6 @@
 
 defm : FlatStorePats <FLAT_STORE_BYTE, truncstorei8_flat, i16>;
 defm : FlatStorePats <FLAT_STORE_SHORT, store_flat, i16>;
-<<<<<<< HEAD
-
-let SubtargetPredicate = isGFX12Plus in {
-  defm : FlatAtomicRtnPatWithAddrSpace<"FLAT_ATOMIC_COND_SUB_U32", "int_amdgcn_atomic_cond_sub_u32", "flat_addrspace", i32 >;
-=======
->>>>>>> e38f98f5
 
 } // End OtherPredicates = [HasFlatAddressSpace]
 
