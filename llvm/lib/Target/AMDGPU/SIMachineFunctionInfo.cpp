//===- SIMachineFunctionInfo.cpp - SI Machine Function Info ---------------===//
//
// Part of the LLVM Project, under the Apache License v2.0 with LLVM Exceptions.
// See https://llvm.org/LICENSE.txt for license information.
// SPDX-License-Identifier: Apache-2.0 WITH LLVM-exception
//
//===----------------------------------------------------------------------===//

#include "SIMachineFunctionInfo.h"
#include "AMDGPUSubtarget.h"
#include "GCNSubtarget.h"
#include "MCTargetDesc/AMDGPUMCTargetDesc.h"
#include "SIRegisterInfo.h"
#include "Utils/AMDGPUBaseInfo.h"
#include "llvm/CodeGen/LiveIntervals.h"
#include "llvm/CodeGen/MIRParser/MIParser.h"
#include "llvm/CodeGen/MachineBasicBlock.h"
#include "llvm/CodeGen/MachineFrameInfo.h"
#include "llvm/CodeGen/MachineFunction.h"
#include "llvm/CodeGen/MachineRegisterInfo.h"
#include "llvm/IR/CallingConv.h"
#include "llvm/IR/DiagnosticInfo.h"
#include "llvm/IR/Function.h"
#include <cassert>
#include <optional>
#include <vector>

enum { MAX_LANES = 64 };

using namespace llvm;

// TODO -- delete this flag once we have more robust mechanisms to allocate the
// optimal RC for Opc and Dest of MFMA. In particular, there are high RP cases
// where it is better to produce the VGPR form (e.g. if there are VGPR users
// of the MFMA result).
cl::opt<bool> MFMAVGPRForm(
    "amdgpu-mfma-vgpr-form", cl::Hidden,
    cl::desc("Whether to force use VGPR for Opc and Dest of MFMA. If "
             "unspecified, default to compiler heuristics"),
    cl::init(false));

const GCNTargetMachine &getTM(const GCNSubtarget *STI) {
  const SITargetLowering *TLI = STI->getTargetLowering();
  return static_cast<const GCNTargetMachine &>(TLI->getTargetMachine());
}

SIMachineFunctionInfo::SIMachineFunctionInfo(const Function &F,
                                             const GCNSubtarget *STI)
    : AMDGPUMachineFunction(F, *STI), Mode(F, *STI), GWSResourcePSV(getTM(STI)),
      UserSGPRInfo(F, *STI), WorkGroupIDX(false), WorkGroupIDY(false),
      WorkGroupIDZ(false), WorkGroupInfo(false), LDSKernelId(false),
      PrivateSegmentWaveByteOffset(false), WorkItemIDX(false),
      WorkItemIDY(false), WorkItemIDZ(false), ImplicitArgPtr(false),
<<<<<<< HEAD
      GITPtrHigh(0xffffffff), HighBitsOf32BitAddress(0) {
=======
      GITPtrHigh(0xffffffff), HighBitsOf32BitAddress(0),
      IsWholeWaveFunction(F.getCallingConv() ==
                          CallingConv::AMDGPU_Gfx_WholeWave) {
>>>>>>> e38f98f5
  const GCNSubtarget &ST = *STI;
  FlatWorkGroupSizes = ST.getFlatWorkGroupSizes(F);
  WavesPerEU = ST.getWavesPerEU(F);
  MaxNumWorkGroups = ST.getMaxNumWorkGroups(F);
  assert(MaxNumWorkGroups.size() == 3);

  // Temporarily check both the attribute and the subtarget feature, until the
  // latter is completely removed.
  DynamicVGPRBlockSize = AMDGPU::getDynamicVGPRBlockSize(F);
  if (DynamicVGPRBlockSize == 0 && ST.isDynamicVGPREnabled())
    DynamicVGPRBlockSize = ST.getDynamicVGPRBlockSize();

  Occupancy = ST.computeOccupancy(F, getLDSSize()).second;
  CallingConv::ID CC = F.getCallingConv();

  VRegFlags.reserve(1024);

  const bool IsKernel = CC == CallingConv::AMDGPU_KERNEL ||
                        CC == CallingConv::SPIR_KERNEL;

  if (IsKernel) {
    WorkGroupIDX = true;
    WorkItemIDX = true;
  } else if (CC == CallingConv::AMDGPU_PS) {
    PSInputAddr = AMDGPU::getInitialPSInputAddr(F);
  }

  MayNeedAGPRs = ST.hasMAIInsts();
  if (ST.hasGFX90AInsts()) {
    // FIXME: MayNeedAGPRs is a misnomer for how this is used. MFMA selection
    // should be separated from availability of AGPRs
    if (MFMAVGPRForm ||
        (ST.getMaxNumVGPRs(F) <= AMDGPU::VGPR_32RegClass.getNumRegs() &&
         !mayUseAGPRs(F)))
      MayNeedAGPRs = false; // We will select all MAI with VGPR operands.
  }

  if (AMDGPU::isChainCC(CC)) {
    // Chain functions don't receive an SP from their caller, but are free to
    // set one up. For now, we can use s32 to match what amdgpu_gfx functions
    // would use if called, but this can be revisited.
    // FIXME: Only reserve this if we actually need it.
    StackPtrOffsetReg = AMDGPU::SGPR32;

    ScratchRSrcReg = AMDGPU::SGPR48_SGPR49_SGPR50_SGPR51;

    ArgInfo.PrivateSegmentBuffer =
        ArgDescriptor::createRegister(ScratchRSrcReg);

    ImplicitArgPtr = false;
  } else if (!isEntryFunction()) {
    if (CC != CallingConv::AMDGPU_Gfx &&
        CC != CallingConv::AMDGPU_Gfx_WholeWave)
      ArgInfo = AMDGPUArgumentUsageInfo::FixedABIFunctionInfo;

    FrameOffsetReg = AMDGPU::SGPR33;
    StackPtrOffsetReg = AMDGPU::SGPR32;

    if (!ST.enableFlatScratch()) {
      // Non-entry functions have no special inputs for now, other registers
      // required for scratch access.
      ScratchRSrcReg = AMDGPU::SGPR0_SGPR1_SGPR2_SGPR3;

      ArgInfo.PrivateSegmentBuffer =
        ArgDescriptor::createRegister(ScratchRSrcReg);
    }

    if (!F.hasFnAttribute("amdgpu-no-implicitarg-ptr"))
      ImplicitArgPtr = true;
  } else {
    ImplicitArgPtr = false;
    MaxKernArgAlign =
        std::max(ST.getAlignmentForImplicitArgPtr(), MaxKernArgAlign);
  }

  if (!AMDGPU::isGraphics(CC) ||
      ((CC == CallingConv::AMDGPU_CS || CC == CallingConv::AMDGPU_Gfx) &&
       ST.hasArchitectedSGPRs())) {
    if (IsKernel || !F.hasFnAttribute("amdgpu-no-workgroup-id-x"))
      WorkGroupIDX = true;

    if (!F.hasFnAttribute("amdgpu-no-workgroup-id-y"))
      WorkGroupIDY = true;

    if (!F.hasFnAttribute("amdgpu-no-workgroup-id-z"))
      WorkGroupIDZ = true;
  }

  if (!AMDGPU::isGraphics(CC)) {
    if (IsKernel || !F.hasFnAttribute("amdgpu-no-workitem-id-x"))
      WorkItemIDX = true;

    if (!F.hasFnAttribute("amdgpu-no-workitem-id-y") &&
        ST.getMaxWorkitemID(F, 1) != 0)
      WorkItemIDY = true;

    if (!F.hasFnAttribute("amdgpu-no-workitem-id-z") &&
        ST.getMaxWorkitemID(F, 2) != 0)
      WorkItemIDZ = true;

    if (!IsKernel && !F.hasFnAttribute("amdgpu-no-lds-kernel-id"))
      LDSKernelId = true;
  }

  if (isEntryFunction()) {
    // X, XY, and XYZ are the only supported combinations, so make sure Y is
    // enabled if Z is.
    if (WorkItemIDZ)
      WorkItemIDY = true;

    if (!ST.flatScratchIsArchitected()) {
      PrivateSegmentWaveByteOffset = true;

      // HS and GS always have the scratch wave offset in SGPR5 on GFX9.
      if (ST.getGeneration() >= AMDGPUSubtarget::GFX9 &&
          (CC == CallingConv::AMDGPU_HS || CC == CallingConv::AMDGPU_GS))
        ArgInfo.PrivateSegmentWaveByteOffset =
            ArgDescriptor::createRegister(AMDGPU::SGPR5);
    }
  }

  Attribute A = F.getFnAttribute("amdgpu-git-ptr-high");
  StringRef S = A.getValueAsString();
  if (!S.empty())
    S.consumeInteger(0, GITPtrHigh);

  A = F.getFnAttribute("amdgpu-32bit-address-high-bits");
  S = A.getValueAsString();
  if (!S.empty())
    S.consumeInteger(0, HighBitsOf32BitAddress);

  MaxMemoryClusterDWords = F.getFnAttributeAsParsedInteger(
      "amdgpu-max-memory-cluster-dwords", DefaultMemoryClusterDWordsLimit);

  // On GFX908, in order to guarantee copying between AGPRs, we need a scratch
  // VGPR available at all times. For now, reserve highest available VGPR. After
  // RA, shift it to the lowest available unused VGPR if the one exist.
  if (ST.hasMAIInsts() && !ST.hasGFX90AInsts()) {
    VGPRForAGPRCopy =
        AMDGPU::VGPR_32RegClass.getRegister(ST.getMaxNumVGPRs(F) - 1);
  }
}

MachineFunctionInfo *SIMachineFunctionInfo::clone(
    BumpPtrAllocator &Allocator, MachineFunction &DestMF,
    const DenseMap<MachineBasicBlock *, MachineBasicBlock *> &Src2DstMBB)
    const {
  return DestMF.cloneInfo<SIMachineFunctionInfo>(*this);
}

void SIMachineFunctionInfo::limitOccupancy(const MachineFunction &MF) {
  limitOccupancy(getMaxWavesPerEU());
  const GCNSubtarget& ST = MF.getSubtarget<GCNSubtarget>();
  limitOccupancy(ST.getOccupancyWithWorkGroupSizes(MF).second);
}

Register SIMachineFunctionInfo::addPrivateSegmentBuffer(
  const SIRegisterInfo &TRI) {
  ArgInfo.PrivateSegmentBuffer =
    ArgDescriptor::createRegister(TRI.getMatchingSuperReg(
    getNextUserSGPR(), AMDGPU::sub0, &AMDGPU::SGPR_128RegClass));
  NumUserSGPRs += 4;
  return ArgInfo.PrivateSegmentBuffer.getRegister();
}

Register SIMachineFunctionInfo::addDispatchPtr(const SIRegisterInfo &TRI) {
  ArgInfo.DispatchPtr = ArgDescriptor::createRegister(TRI.getMatchingSuperReg(
    getNextUserSGPR(), AMDGPU::sub0, &AMDGPU::SReg_64RegClass));
  NumUserSGPRs += 2;
  return ArgInfo.DispatchPtr.getRegister();
}

Register SIMachineFunctionInfo::addQueuePtr(const SIRegisterInfo &TRI) {
  ArgInfo.QueuePtr = ArgDescriptor::createRegister(TRI.getMatchingSuperReg(
    getNextUserSGPR(), AMDGPU::sub0, &AMDGPU::SReg_64RegClass));
  NumUserSGPRs += 2;
  return ArgInfo.QueuePtr.getRegister();
}

Register SIMachineFunctionInfo::addKernargSegmentPtr(const SIRegisterInfo &TRI) {
  ArgInfo.KernargSegmentPtr
    = ArgDescriptor::createRegister(TRI.getMatchingSuperReg(
    getNextUserSGPR(), AMDGPU::sub0, &AMDGPU::SReg_64RegClass));
  NumUserSGPRs += 2;
  return ArgInfo.KernargSegmentPtr.getRegister();
}

Register SIMachineFunctionInfo::addDispatchID(const SIRegisterInfo &TRI) {
  ArgInfo.DispatchID = ArgDescriptor::createRegister(TRI.getMatchingSuperReg(
    getNextUserSGPR(), AMDGPU::sub0, &AMDGPU::SReg_64RegClass));
  NumUserSGPRs += 2;
  return ArgInfo.DispatchID.getRegister();
}

Register SIMachineFunctionInfo::addFlatScratchInit(const SIRegisterInfo &TRI) {
  ArgInfo.FlatScratchInit = ArgDescriptor::createRegister(TRI.getMatchingSuperReg(
    getNextUserSGPR(), AMDGPU::sub0, &AMDGPU::SReg_64RegClass));
  NumUserSGPRs += 2;
  return ArgInfo.FlatScratchInit.getRegister();
}

Register SIMachineFunctionInfo::addPrivateSegmentSize(const SIRegisterInfo &TRI) {
  ArgInfo.PrivateSegmentSize = ArgDescriptor::createRegister(getNextUserSGPR());
  NumUserSGPRs += 1;
  return ArgInfo.PrivateSegmentSize.getRegister();
}

Register SIMachineFunctionInfo::addImplicitBufferPtr(const SIRegisterInfo &TRI) {
  ArgInfo.ImplicitBufferPtr = ArgDescriptor::createRegister(TRI.getMatchingSuperReg(
    getNextUserSGPR(), AMDGPU::sub0, &AMDGPU::SReg_64RegClass));
  NumUserSGPRs += 2;
  return ArgInfo.ImplicitBufferPtr.getRegister();
}

Register SIMachineFunctionInfo::addLDSKernelId() {
  ArgInfo.LDSKernelId = ArgDescriptor::createRegister(getNextUserSGPR());
  NumUserSGPRs += 1;
  return ArgInfo.LDSKernelId.getRegister();
}

SmallVectorImpl<MCRegister> *SIMachineFunctionInfo::addPreloadedKernArg(
    const SIRegisterInfo &TRI, const TargetRegisterClass *RC,
    unsigned AllocSizeDWord, int KernArgIdx, int PaddingSGPRs) {
  auto [It, Inserted] = ArgInfo.PreloadKernArgs.try_emplace(KernArgIdx);
  assert(Inserted && "Preload kernel argument allocated twice.");
  NumUserSGPRs += PaddingSGPRs;
  // If the available register tuples are aligned with the kernarg to be
  // preloaded use that register, otherwise we need to use a set of SGPRs and
  // merge them.
  if (!ArgInfo.FirstKernArgPreloadReg)
    ArgInfo.FirstKernArgPreloadReg = getNextUserSGPR();
  Register PreloadReg =
      TRI.getMatchingSuperReg(getNextUserSGPR(), AMDGPU::sub0, RC);
  auto &Regs = It->second.Regs;
  if (PreloadReg &&
      (RC == &AMDGPU::SReg_32RegClass || RC == &AMDGPU::SReg_64RegClass)) {
    Regs.push_back(PreloadReg);
    NumUserSGPRs += AllocSizeDWord;
  } else {
    Regs.reserve(AllocSizeDWord);
    for (unsigned I = 0; I < AllocSizeDWord; ++I) {
      Regs.push_back(getNextUserSGPR());
      NumUserSGPRs++;
    }
  }

  // Track the actual number of SGPRs that HW will preload to.
  UserSGPRInfo.allocKernargPreloadSGPRs(AllocSizeDWord + PaddingSGPRs);
  return &Regs;
}

void SIMachineFunctionInfo::allocateWWMSpill(MachineFunction &MF, Register VGPR,
                                             uint64_t Size, Align Alignment) {
  // Skip if it is an entry function or the register is already added.
  if (isEntryFunction() || WWMSpills.count(VGPR))
    return;

  // Skip if this is a function with the amdgpu_cs_chain or
  // amdgpu_cs_chain_preserve calling convention and this is a scratch register.
  // We never need to allocate a spill for these because we don't even need to
  // restore the inactive lanes for them (they're scratchier than the usual
  // scratch registers). We only need to do this if we have calls to
  // llvm.amdgcn.cs.chain (otherwise there's no one to save them for, since
  // chain functions do not return) and the function did not contain a call to
  // llvm.amdgcn.init.whole.wave (since in that case there are no inactive lanes
  // when entering the function).
  if (isChainFunction() &&
      (SIRegisterInfo::isChainScratchRegister(VGPR) ||
       !MF.getFrameInfo().hasTailCall() || hasInitWholeWave()))
    return;

  WWMSpills.insert(std::make_pair(
      VGPR, MF.getFrameInfo().CreateSpillStackObject(Size, Alignment)));
}

// Separate out the callee-saved and scratch registers.
void SIMachineFunctionInfo::splitWWMSpillRegisters(
    MachineFunction &MF,
    SmallVectorImpl<std::pair<Register, int>> &CalleeSavedRegs,
    SmallVectorImpl<std::pair<Register, int>> &ScratchRegs) const {
  const MCPhysReg *CSRegs = MF.getRegInfo().getCalleeSavedRegs();
  for (auto &Reg : WWMSpills) {
    if (isCalleeSavedReg(CSRegs, Reg.first))
      CalleeSavedRegs.push_back(Reg);
    else
      ScratchRegs.push_back(Reg);
  }
}

bool SIMachineFunctionInfo::isCalleeSavedReg(const MCPhysReg *CSRegs,
                                             MCPhysReg Reg) const {
  for (unsigned I = 0; CSRegs[I]; ++I) {
    if (CSRegs[I] == Reg)
      return true;
  }

  return false;
}

void SIMachineFunctionInfo::shiftWwmVGPRsToLowestRange(
    MachineFunction &MF, SmallVectorImpl<Register> &WWMVGPRs,
    BitVector &SavedVGPRs) {
  const SIRegisterInfo *TRI = MF.getSubtarget<GCNSubtarget>().getRegisterInfo();
  MachineRegisterInfo &MRI = MF.getRegInfo();
  for (unsigned I = 0, E = WWMVGPRs.size(); I < E; ++I) {
    Register Reg = WWMVGPRs[I];
    Register NewReg =
        TRI->findUnusedRegister(MRI, &AMDGPU::VGPR_32RegClass, MF);
    if (!NewReg || NewReg >= Reg)
      break;

    MRI.replaceRegWith(Reg, NewReg);

    // Update various tables with the new VGPR.
    WWMVGPRs[I] = NewReg;
    WWMReservedRegs.remove(Reg);
    WWMReservedRegs.insert(NewReg);
    MRI.reserveReg(NewReg, TRI);

    // Replace the register in SpillPhysVGPRs. This is needed to look for free
    // lanes while spilling special SGPRs like FP, BP, etc. during PEI.
    auto *RegItr = llvm::find(SpillPhysVGPRs, Reg);
    if (RegItr != SpillPhysVGPRs.end()) {
      unsigned Idx = std::distance(SpillPhysVGPRs.begin(), RegItr);
      SpillPhysVGPRs[Idx] = NewReg;
    }

    // The generic `determineCalleeSaves` might have set the old register if it
    // is in the CSR range.
    SavedVGPRs.reset(Reg);

    for (MachineBasicBlock &MBB : MF) {
      MBB.removeLiveIn(Reg);
      MBB.sortUniqueLiveIns();
    }

    Reg = NewReg;
  }
}

bool SIMachineFunctionInfo::allocateVirtualVGPRForSGPRSpills(
    MachineFunction &MF, int FI, unsigned LaneIndex) {
  MachineRegisterInfo &MRI = MF.getRegInfo();
  Register LaneVGPR;
  if (!LaneIndex) {
    LaneVGPR = MRI.createVirtualRegister(&AMDGPU::VGPR_32RegClass);
    SpillVGPRs.push_back(LaneVGPR);
  } else {
    LaneVGPR = SpillVGPRs.back();
  }

  SGPRSpillsToVirtualVGPRLanes[FI].emplace_back(LaneVGPR, LaneIndex);
  return true;
}

bool SIMachineFunctionInfo::allocatePhysicalVGPRForSGPRSpills(
    MachineFunction &MF, int FI, unsigned LaneIndex, bool IsPrologEpilog) {
  const GCNSubtarget &ST = MF.getSubtarget<GCNSubtarget>();
  const SIRegisterInfo *TRI = ST.getRegisterInfo();
  MachineRegisterInfo &MRI = MF.getRegInfo();
  Register LaneVGPR;
  if (!LaneIndex) {
    // Find the highest available register if called before RA to ensure the
    // lowest registers are available for allocation. The LaneVGPR, in that
    // case, will be shifted back to the lowest range after VGPR allocation.
    LaneVGPR = TRI->findUnusedRegister(MRI, &AMDGPU::VGPR_32RegClass, MF,
                                       !IsPrologEpilog);
    if (LaneVGPR == AMDGPU::NoRegister) {
      // We have no VGPRs left for spilling SGPRs. Reset because we will not
      // partially spill the SGPR to VGPRs.
      SGPRSpillsToPhysicalVGPRLanes.erase(FI);
      return false;
    }

    if (IsPrologEpilog)
      allocateWWMSpill(MF, LaneVGPR);

    reserveWWMRegister(LaneVGPR);
    for (MachineBasicBlock &MBB : MF) {
      MBB.addLiveIn(LaneVGPR);
      MBB.sortUniqueLiveIns();
    }
    SpillPhysVGPRs.push_back(LaneVGPR);
  } else {
    LaneVGPR = SpillPhysVGPRs.back();
  }

  SGPRSpillsToPhysicalVGPRLanes[FI].emplace_back(LaneVGPR, LaneIndex);
  return true;
}

bool SIMachineFunctionInfo::allocateSGPRSpillToVGPRLane(
    MachineFunction &MF, int FI, bool SpillToPhysVGPRLane,
    bool IsPrologEpilog) {
  std::vector<SIRegisterInfo::SpilledReg> &SpillLanes =
      SpillToPhysVGPRLane ? SGPRSpillsToPhysicalVGPRLanes[FI]
                          : SGPRSpillsToVirtualVGPRLanes[FI];

  // This has already been allocated.
  if (!SpillLanes.empty())
    return true;

  const GCNSubtarget &ST = MF.getSubtarget<GCNSubtarget>();
  MachineFrameInfo &FrameInfo = MF.getFrameInfo();
  unsigned WaveSize = ST.getWavefrontSize();

  unsigned Size = FrameInfo.getObjectSize(FI);
  unsigned NumLanes = Size / 4;

  if (NumLanes > WaveSize)
    return false;

  assert(Size >= 4 && "invalid sgpr spill size");
  assert(ST.getRegisterInfo()->spillSGPRToVGPR() &&
         "not spilling SGPRs to VGPRs");

  unsigned &NumSpillLanes = SpillToPhysVGPRLane ? NumPhysicalVGPRSpillLanes
                                                : NumVirtualVGPRSpillLanes;

  for (unsigned I = 0; I < NumLanes; ++I, ++NumSpillLanes) {
    unsigned LaneIndex = (NumSpillLanes % WaveSize);

    bool Allocated = SpillToPhysVGPRLane
                         ? allocatePhysicalVGPRForSGPRSpills(MF, FI, LaneIndex,
                                                             IsPrologEpilog)
                         : allocateVirtualVGPRForSGPRSpills(MF, FI, LaneIndex);
    if (!Allocated) {
      NumSpillLanes -= I;
      return false;
    }
  }

  return true;
}

/// Reserve AGPRs or VGPRs to support spilling for FrameIndex \p FI.
/// Either AGPR is spilled to VGPR to vice versa.
/// Returns true if a \p FI can be eliminated completely.
bool SIMachineFunctionInfo::allocateVGPRSpillToAGPR(MachineFunction &MF,
                                                    int FI,
                                                    bool isAGPRtoVGPR) {
  MachineRegisterInfo &MRI = MF.getRegInfo();
  MachineFrameInfo &FrameInfo = MF.getFrameInfo();
  const GCNSubtarget &ST =  MF.getSubtarget<GCNSubtarget>();

  assert(ST.hasMAIInsts() && FrameInfo.isSpillSlotObjectIndex(FI));

  auto &Spill = VGPRToAGPRSpills[FI];

  // This has already been allocated.
  if (!Spill.Lanes.empty())
    return Spill.FullyAllocated;

  unsigned Size = FrameInfo.getObjectSize(FI);
  unsigned NumLanes = Size / 4;
  Spill.Lanes.resize(NumLanes, AMDGPU::NoRegister);

  const TargetRegisterClass &RC =
      isAGPRtoVGPR ? AMDGPU::VGPR_32RegClass : AMDGPU::AGPR_32RegClass;
  auto Regs = RC.getRegisters();

  auto &SpillRegs = isAGPRtoVGPR ? SpillAGPR : SpillVGPR;
  const SIRegisterInfo *TRI = ST.getRegisterInfo();
  Spill.FullyAllocated = true;

  // FIXME: Move allocation logic out of MachineFunctionInfo and initialize
  // once.
  BitVector OtherUsedRegs;
  OtherUsedRegs.resize(TRI->getNumRegs());

  const uint32_t *CSRMask =
      TRI->getCallPreservedMask(MF, MF.getFunction().getCallingConv());
  if (CSRMask)
    OtherUsedRegs.setBitsInMask(CSRMask);

  // TODO: Should include register tuples, but doesn't matter with current
  // usage.
  for (MCPhysReg Reg : SpillAGPR)
    OtherUsedRegs.set(Reg);
  for (MCPhysReg Reg : SpillVGPR)
    OtherUsedRegs.set(Reg);

  SmallVectorImpl<MCPhysReg>::const_iterator NextSpillReg = Regs.begin();
  for (int I = NumLanes - 1; I >= 0; --I) {
    NextSpillReg = std::find_if(
        NextSpillReg, Regs.end(), [&MRI, &OtherUsedRegs](MCPhysReg Reg) {
          return MRI.isAllocatable(Reg) && !MRI.isPhysRegUsed(Reg) &&
                 !OtherUsedRegs[Reg];
        });

    if (NextSpillReg == Regs.end()) { // Registers exhausted
      Spill.FullyAllocated = false;
      break;
    }

    OtherUsedRegs.set(*NextSpillReg);
    SpillRegs.push_back(*NextSpillReg);
    MRI.reserveReg(*NextSpillReg, TRI);
    Spill.Lanes[I] = *NextSpillReg++;
  }

  return Spill.FullyAllocated;
}

bool SIMachineFunctionInfo::removeDeadFrameIndices(
    MachineFrameInfo &MFI, bool ResetSGPRSpillStackIDs) {
  // Remove dead frame indices from function frame, however keep FP & BP since
  // spills for them haven't been inserted yet. And also make sure to remove the
  // frame indices from `SGPRSpillsToVirtualVGPRLanes` data structure,
  // otherwise, it could result in an unexpected side effect and bug, in case of
  // any re-mapping of freed frame indices by later pass(es) like "stack slot
  // coloring".
  for (auto &R : make_early_inc_range(SGPRSpillsToVirtualVGPRLanes)) {
    MFI.RemoveStackObject(R.first);
    SGPRSpillsToVirtualVGPRLanes.erase(R.first);
  }

  // Remove the dead frame indices of CSR SGPRs which are spilled to physical
  // VGPR lanes during SILowerSGPRSpills pass.
  if (!ResetSGPRSpillStackIDs) {
    for (auto &R : make_early_inc_range(SGPRSpillsToPhysicalVGPRLanes)) {
      MFI.RemoveStackObject(R.first);
      SGPRSpillsToPhysicalVGPRLanes.erase(R.first);
    }
  }
  bool HaveSGPRToMemory = false;

  if (ResetSGPRSpillStackIDs) {
    // All other SGPRs must be allocated on the default stack, so reset the
    // stack ID.
    for (int I = MFI.getObjectIndexBegin(), E = MFI.getObjectIndexEnd(); I != E;
         ++I) {
      if (!checkIndexInPrologEpilogSGPRSpills(I)) {
        if (MFI.getStackID(I) == TargetStackID::SGPRSpill) {
          MFI.setStackID(I, TargetStackID::Default);
          HaveSGPRToMemory = true;
        }
      }
    }
  }

  for (auto &R : VGPRToAGPRSpills) {
    if (R.second.IsDead)
      MFI.RemoveStackObject(R.first);
  }

  return HaveSGPRToMemory;
}

int SIMachineFunctionInfo::getScavengeFI(MachineFrameInfo &MFI,
                                         const SIRegisterInfo &TRI) {
  if (ScavengeFI)
    return *ScavengeFI;

  ScavengeFI =
      MFI.CreateStackObject(TRI.getSpillSize(AMDGPU::SGPR_32RegClass),
                            TRI.getSpillAlign(AMDGPU::SGPR_32RegClass), false);
  return *ScavengeFI;
}

MCPhysReg SIMachineFunctionInfo::getNextUserSGPR() const {
  assert(NumSystemSGPRs == 0 && "System SGPRs must be added after user SGPRs");
  return AMDGPU::SGPR0 + NumUserSGPRs;
}

MCPhysReg SIMachineFunctionInfo::getNextSystemSGPR() const {
  return AMDGPU::SGPR0 + NumUserSGPRs + NumSystemSGPRs;
}

void SIMachineFunctionInfo::MRI_NoteNewVirtualRegister(Register Reg) {
  VRegFlags.grow(Reg);
}

void SIMachineFunctionInfo::MRI_NoteCloneVirtualRegister(Register NewReg,
                                                         Register SrcReg) {
  VRegFlags.grow(NewReg);
  VRegFlags[NewReg] = VRegFlags[SrcReg];
}

Register
SIMachineFunctionInfo::getGITPtrLoReg(const MachineFunction &MF) const {
  const GCNSubtarget &ST = MF.getSubtarget<GCNSubtarget>();
  if (!ST.isAmdPalOS())
    return Register();
  Register GitPtrLo = AMDGPU::SGPR0; // Low GIT address passed in
  if (ST.hasMergedShaders()) {
    switch (MF.getFunction().getCallingConv()) {
    case CallingConv::AMDGPU_HS:
    case CallingConv::AMDGPU_GS:
      // Low GIT address is passed in s8 rather than s0 for an LS+HS or
      // ES+GS merged shader on gfx9+.
      GitPtrLo = AMDGPU::SGPR8;
      return GitPtrLo;
    default:
      return GitPtrLo;
    }
  }
  return GitPtrLo;
}

static yaml::StringValue regToString(Register Reg,
                                     const TargetRegisterInfo &TRI) {
  yaml::StringValue Dest;
  {
    raw_string_ostream OS(Dest.Value);
    OS << printReg(Reg, &TRI);
  }
  return Dest;
}

static std::optional<yaml::SIArgumentInfo>
convertArgumentInfo(const AMDGPUFunctionArgInfo &ArgInfo,
                    const TargetRegisterInfo &TRI) {
  yaml::SIArgumentInfo AI;

  auto convertArg = [&](std::optional<yaml::SIArgument> &A,
                        const ArgDescriptor &Arg) {
    if (!Arg)
      return false;

    // Create a register or stack argument.
    yaml::SIArgument SA = yaml::SIArgument::createArgument(Arg.isRegister());
    if (Arg.isRegister()) {
      raw_string_ostream OS(SA.RegisterName.Value);
      OS << printReg(Arg.getRegister(), &TRI);
    } else
      SA.StackOffset = Arg.getStackOffset();
    // Check and update the optional mask.
    if (Arg.isMasked())
      SA.Mask = Arg.getMask();

    A = SA;
    return true;
  };

  // TODO: Need to serialize kernarg preloads.
  bool Any = false;
  Any |= convertArg(AI.PrivateSegmentBuffer, ArgInfo.PrivateSegmentBuffer);
  Any |= convertArg(AI.DispatchPtr, ArgInfo.DispatchPtr);
  Any |= convertArg(AI.QueuePtr, ArgInfo.QueuePtr);
  Any |= convertArg(AI.KernargSegmentPtr, ArgInfo.KernargSegmentPtr);
  Any |= convertArg(AI.DispatchID, ArgInfo.DispatchID);
  Any |= convertArg(AI.FlatScratchInit, ArgInfo.FlatScratchInit);
  Any |= convertArg(AI.LDSKernelId, ArgInfo.LDSKernelId);
  Any |= convertArg(AI.PrivateSegmentSize, ArgInfo.PrivateSegmentSize);
  Any |= convertArg(AI.WorkGroupIDX, ArgInfo.WorkGroupIDX);
  Any |= convertArg(AI.WorkGroupIDY, ArgInfo.WorkGroupIDY);
  Any |= convertArg(AI.WorkGroupIDZ, ArgInfo.WorkGroupIDZ);
  Any |= convertArg(AI.WorkGroupInfo, ArgInfo.WorkGroupInfo);
  Any |= convertArg(AI.PrivateSegmentWaveByteOffset,
                    ArgInfo.PrivateSegmentWaveByteOffset);
  Any |= convertArg(AI.ImplicitArgPtr, ArgInfo.ImplicitArgPtr);
  Any |= convertArg(AI.ImplicitBufferPtr, ArgInfo.ImplicitBufferPtr);
  Any |= convertArg(AI.WorkItemIDX, ArgInfo.WorkItemIDX);
  Any |= convertArg(AI.WorkItemIDY, ArgInfo.WorkItemIDY);
  Any |= convertArg(AI.WorkItemIDZ, ArgInfo.WorkItemIDZ);

  if (Any)
    return AI;

  return std::nullopt;
}

yaml::SIMachineFunctionInfo::SIMachineFunctionInfo(
    const llvm::SIMachineFunctionInfo &MFI, const TargetRegisterInfo &TRI,
    const llvm::MachineFunction &MF)
    : ExplicitKernArgSize(MFI.getExplicitKernArgSize()),
      MaxKernArgAlign(MFI.getMaxKernArgAlign()), LDSSize(MFI.getLDSSize()),
      GDSSize(MFI.getGDSSize()), DynLDSAlign(MFI.getDynLDSAlign()),
      IsEntryFunction(MFI.isEntryFunction()),
      NoSignedZerosFPMath(MFI.hasNoSignedZerosFPMath()),
      MemoryBound(MFI.isMemoryBound()), WaveLimiter(MFI.needsWaveLimiter()),
      HasSpilledSGPRs(MFI.hasSpilledSGPRs()),
      HasSpilledVGPRs(MFI.hasSpilledVGPRs()),
      HighBitsOf32BitAddress(MFI.get32BitAddressHighBits()),
      Occupancy(MFI.getOccupancy()),
      ScratchRSrcReg(regToString(MFI.getScratchRSrcReg(), TRI)),
      FrameOffsetReg(regToString(MFI.getFrameOffsetReg(), TRI)),
      StackPtrOffsetReg(regToString(MFI.getStackPtrOffsetReg(), TRI)),
      BytesInStackArgArea(MFI.getBytesInStackArgArea()),
      ReturnsVoid(MFI.returnsVoid()),
      ArgInfo(convertArgumentInfo(MFI.getArgInfo(), TRI)),
      PSInputAddr(MFI.getPSInputAddr()), PSInputEnable(MFI.getPSInputEnable()),
      MaxMemoryClusterDWords(MFI.getMaxMemoryClusterDWords()),
      Mode(MFI.getMode()), HasInitWholeWave(MFI.hasInitWholeWave()),
      IsWholeWaveFunction(MFI.isWholeWaveFunction()),
      DynamicVGPRBlockSize(MFI.getDynamicVGPRBlockSize()),
      ScratchReservedForDynamicVGPRs(MFI.getScratchReservedForDynamicVGPRs()) {
  for (Register Reg : MFI.getSGPRSpillPhysVGPRs())
    SpillPhysVGPRS.push_back(regToString(Reg, TRI));

  for (Register Reg : MFI.getWWMReservedRegs())
    WWMReservedRegs.push_back(regToString(Reg, TRI));

  if (MFI.getLongBranchReservedReg())
    LongBranchReservedReg = regToString(MFI.getLongBranchReservedReg(), TRI);
  if (MFI.getVGPRForAGPRCopy())
    VGPRForAGPRCopy = regToString(MFI.getVGPRForAGPRCopy(), TRI);

  if (MFI.getSGPRForEXECCopy())
    SGPRForEXECCopy = regToString(MFI.getSGPRForEXECCopy(), TRI);

  auto SFI = MFI.getOptionalScavengeFI();
  if (SFI)
    ScavengeFI = yaml::FrameIndex(*SFI, MF.getFrameInfo());
}

void yaml::SIMachineFunctionInfo::mappingImpl(yaml::IO &YamlIO) {
  MappingTraits<SIMachineFunctionInfo>::mapping(YamlIO, *this);
}

bool SIMachineFunctionInfo::initializeBaseYamlFields(
    const yaml::SIMachineFunctionInfo &YamlMFI, const MachineFunction &MF,
    PerFunctionMIParsingState &PFS, SMDiagnostic &Error, SMRange &SourceRange) {
  ExplicitKernArgSize = YamlMFI.ExplicitKernArgSize;
  MaxKernArgAlign = YamlMFI.MaxKernArgAlign;
  LDSSize = YamlMFI.LDSSize;
  GDSSize = YamlMFI.GDSSize;
  DynLDSAlign = YamlMFI.DynLDSAlign;
  PSInputAddr = YamlMFI.PSInputAddr;
  PSInputEnable = YamlMFI.PSInputEnable;
  MaxMemoryClusterDWords = YamlMFI.MaxMemoryClusterDWords;
  HighBitsOf32BitAddress = YamlMFI.HighBitsOf32BitAddress;
  Occupancy = YamlMFI.Occupancy;
  IsEntryFunction = YamlMFI.IsEntryFunction;
  NoSignedZerosFPMath = YamlMFI.NoSignedZerosFPMath;
  MemoryBound = YamlMFI.MemoryBound;
  WaveLimiter = YamlMFI.WaveLimiter;
  HasSpilledSGPRs = YamlMFI.HasSpilledSGPRs;
  HasSpilledVGPRs = YamlMFI.HasSpilledVGPRs;
  BytesInStackArgArea = YamlMFI.BytesInStackArgArea;
  ReturnsVoid = YamlMFI.ReturnsVoid;
  IsWholeWaveFunction = YamlMFI.IsWholeWaveFunction;

  if (YamlMFI.ScavengeFI) {
    auto FIOrErr = YamlMFI.ScavengeFI->getFI(MF.getFrameInfo());
    if (!FIOrErr) {
      // Create a diagnostic for a the frame index.
      const MemoryBuffer &Buffer =
          *PFS.SM->getMemoryBuffer(PFS.SM->getMainFileID());

      Error = SMDiagnostic(*PFS.SM, SMLoc(), Buffer.getBufferIdentifier(), 1, 1,
                           SourceMgr::DK_Error, toString(FIOrErr.takeError()),
                           "", {}, {});
      SourceRange = YamlMFI.ScavengeFI->SourceRange;
      return true;
    }
    ScavengeFI = *FIOrErr;
  } else {
    ScavengeFI = std::nullopt;
  }
  return false;
}

bool SIMachineFunctionInfo::mayUseAGPRs(const Function &F) const {
  auto [MinNumAGPR, MaxNumAGPR] =
      AMDGPU::getIntegerPairAttribute(F, "amdgpu-agpr-alloc", {~0u, ~0u},
                                      /*OnlyFirstRequired=*/true);
  return MinNumAGPR != 0u;
}<|MERGE_RESOLUTION|>--- conflicted
+++ resolved
@@ -51,13 +51,9 @@
       WorkGroupIDZ(false), WorkGroupInfo(false), LDSKernelId(false),
       PrivateSegmentWaveByteOffset(false), WorkItemIDX(false),
       WorkItemIDY(false), WorkItemIDZ(false), ImplicitArgPtr(false),
-<<<<<<< HEAD
-      GITPtrHigh(0xffffffff), HighBitsOf32BitAddress(0) {
-=======
       GITPtrHigh(0xffffffff), HighBitsOf32BitAddress(0),
       IsWholeWaveFunction(F.getCallingConv() ==
                           CallingConv::AMDGPU_Gfx_WholeWave) {
->>>>>>> e38f98f5
   const GCNSubtarget &ST = *STI;
   FlatWorkGroupSizes = ST.getFlatWorkGroupSizes(F);
   WavesPerEU = ST.getWavesPerEU(F);
