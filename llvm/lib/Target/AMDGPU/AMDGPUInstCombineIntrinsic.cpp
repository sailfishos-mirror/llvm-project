--- conflicted
+++ resolved
@@ -58,28 +58,6 @@
     return maxnum(Src0, Src2);
 
   return maxnum(Src0, Src1);
-}
-
-enum class KnownIEEEMode { Unknown, On, Off };
-
-/// Return KnownIEEEMode::On if we know if the use context can assume
-/// "amdgpu-ieee"="true" and KnownIEEEMode::Off if we can assume
-/// "amdgpu-ieee"="false".
-static KnownIEEEMode fpenvIEEEMode(const Instruction &I,
-                                   const GCNSubtarget &ST) {
-  if (!ST.hasIEEEMode()) // Only mode on gfx12
-    return KnownIEEEMode::On;
-
-  const Function *F = I.getFunction();
-  if (!F)
-    return KnownIEEEMode::Unknown;
-
-  Attribute IEEEAttr = F->getFnAttribute("amdgpu-ieee");
-  if (IEEEAttr.isValid())
-    return IEEEAttr.getValueAsBool() ? KnownIEEEMode::On : KnownIEEEMode::Off;
-
-  return AMDGPU::isShader(F->getCallingConv()) ? KnownIEEEMode::Off
-                                               : KnownIEEEMode::On;
 }
 
 // Check if a value can be converted to a 16-bit value without losing
@@ -522,11 +500,8 @@
   Value *V = U.get();
   if (isa<Constant>(V))
     return true;
-<<<<<<< HEAD
-=======
   if (const auto *A = dyn_cast<Argument>(V))
     return AMDGPU::isArgPassedInSGPR(A);
->>>>>>> 4084ffcf
   if (const auto *II = dyn_cast<IntrinsicInst>(V)) {
     if (!AMDGPU::isIntrinsicAlwaysUniform(II->getIntrinsicID()))
       return false;
@@ -1067,11 +1042,7 @@
     // TODO: Also can fold to 2 operands with infinities.
     if ((match(Src0, m_APFloat(ConstSrc0)) && ConstSrc0->isNaN()) ||
         isa<UndefValue>(Src0)) {
-<<<<<<< HEAD
-      switch (fpenvIEEEMode(II, *ST)) {
-=======
       switch (fpenvIEEEMode(II)) {
->>>>>>> 4084ffcf
       case KnownIEEEMode::On:
         // TODO: If Src2 is snan, does it need quieting?
         if (ConstSrc0 && ConstSrc0->isSignaling())
@@ -1086,11 +1057,7 @@
       }
     } else if ((match(Src1, m_APFloat(ConstSrc1)) && ConstSrc1->isNaN()) ||
                isa<UndefValue>(Src1)) {
-<<<<<<< HEAD
-      switch (fpenvIEEEMode(II, *ST)) {
-=======
       switch (fpenvIEEEMode(II)) {
->>>>>>> 4084ffcf
       case KnownIEEEMode::On:
         // TODO: If Src2 is snan, does it need quieting?
         if (ConstSrc1 && ConstSrc1->isSignaling())
@@ -1106,11 +1073,7 @@
       }
     } else if ((match(Src2, m_APFloat(ConstSrc2)) && ConstSrc2->isNaN()) ||
                isa<UndefValue>(Src2)) {
-<<<<<<< HEAD
-      switch (fpenvIEEEMode(II, *ST)) {
-=======
       switch (fpenvIEEEMode(II)) {
->>>>>>> 4084ffcf
       case KnownIEEEMode::On:
         if (ConstSrc2 && ConstSrc2->isSignaling()) {
           auto *Quieted = ConstantFP::get(II.getType(), ConstSrc2->makeQuiet());
