--- conflicted
+++ resolved
@@ -1889,28 +1889,16 @@
 // 64-bit src types are not implemented for True16 dst.
 class getSrc0Mod <ValueType VT, ValueType DstVT, bit IsTrue16 = 0, bit IsFake16 = 1> {
   defvar T16Dst =  !if(!eq(VT.Size, 64),
-<<<<<<< HEAD
                      !if(VT.isFP, FP64InputMods, Int64InputMods),
                      !if(!eq(VT.Size, 16),
                          !if(VT.isFP, !if(IsTrue16, FPT16InputMods<IsFake16>, FP16InputMods),
                                       !if(IsTrue16, IntT16InputMods<IsFake16>, IntOpSelMods)),
                          !if(VT.isFP, FP32T16DstInputMods, Int32T16DstInputMods)));
   defvar Normal =  !if(!eq(VT.Size, 64),
-=======
->>>>>>> eb0f1dc0
                      !if(VT.isFP, FP64InputMods, Int64InputMods),
                      !if(!eq(VT.Size, 16),
                          !if(VT.isFP, !if(IsTrue16, FPT16InputMods<IsFake16>, FP16InputMods),
                                       !if(IsTrue16, IntT16InputMods<IsFake16>, IntOpSelMods)),
-<<<<<<< HEAD
-=======
-                         !if(VT.isFP, FP32T16DstInputMods, Int32T16DstInputMods)));
-  defvar Normal =  !if(!eq(VT.Size, 64),
-                     !if(VT.isFP, FP64InputMods, Int64InputMods),
-                     !if(!eq(VT.Size, 16),
-                         !if(VT.isFP, !if(IsTrue16, FPT16InputMods<IsFake16>, FP16InputMods),
-                                      !if(IsTrue16, IntT16InputMods<IsFake16>, IntOpSelMods)),
->>>>>>> eb0f1dc0
                          !if(VT.isFP, FP32InputMods, Int32InputMods)));
   Operand ret = !if(!and(IsTrue16, !eq(DstVT.Size, 16)), T16Dst, Normal);
 }
@@ -1985,12 +1973,8 @@
                 RegisterOperand Src2RC, int NumSrcArgs,
                 bit HasClamp, bit HasModifiers, bit HasSrc2Mods, bit HasOMod,
                 Operand Src0Mod, Operand Src1Mod, Operand Src2Mod,
-<<<<<<< HEAD
-                bit HasFP8ByteSel = 0, bit HasFP8DstByteSel = 0> {
-=======
                 bit HasFP8ByteSel = 0, bit HasFP8DstByteSel = 0,
                 bit HasBitOp3 = 0> {
->>>>>>> eb0f1dc0
   dag src0 = !if(!ge(NumSrcArgs, 1),
                  !if (HasModifiers,
                       (ins Src0Mod:$src0_modifiers, Src0RC:$src0),
@@ -2016,25 +2000,16 @@
                     !con(!if(HasFP8DstByteSel, (ins VGPR_32:$vdst_in), (ins)),
                          (ins ByteSel0:$byte_sel)),
                     (ins));
-<<<<<<< HEAD
-
-  dag ret = !con(src0, src1, src2, clamp, omod, bytesel);
-=======
   dag bitop3 = !if(HasBitOp3, (ins bitop3_0:$bitop3), (ins));
 
   dag ret = !con(src0, src1, src2, clamp, omod, bytesel, bitop3);
->>>>>>> eb0f1dc0
 }
 
 class getInsVOP3Base<RegisterOperand Src0RC, RegisterOperand Src1RC,
                 RegisterOperand Src2RC, int NumSrcArgs,
                 bit HasClamp, bit HasModifiers, bit HasSrc2Mods, bit HasOMod,
                 Operand Src0Mod, Operand Src1Mod, Operand Src2Mod, bit HasOpSel,
-<<<<<<< HEAD
-                bit HasFP8ByteSel = 0, bit HasFP8DstByteSel = 0> {
-=======
                 bit HasFP8ByteSel = 0, bit HasFP8DstByteSel = 0, bit HasBitOp3 = 0> {
->>>>>>> eb0f1dc0
   // getInst64 handles clamp and omod. implicit mutex between vop3p and omod
   dag base = getIns64 <Src0RC, Src1RC, Src2RC, NumSrcArgs,
                 HasClamp, HasModifiers, HasSrc2Mods, HasOMod,
@@ -2265,40 +2240,6 @@
   // Each modifier is printed as an array of bits for each operand, so
   // all operands are printed as part of src0_modifiers.
   string ret = dst#src0#src1#src2#opsel#mods#clamp;
-<<<<<<< HEAD
-}
-
-// FIXME-TRUE16 AsmVOP3OpSel will be deprecated after all
-// VOP3 16 bit instructions are replaced to true16 format
-class getAsmVOP3OpSel <int NumSrcArgs,
-                       bit HasClamp,
-                       bit HasOMod,
-                       bit Src0HasMods,
-                       bit Src1HasMods,
-                       bit Src2HasMods> {
-  string dst = "$vdst";
-
-  string isrc0 = !if(!eq(NumSrcArgs, 1), "$src0", "$src0,");
-  string isrc1 = !if(!eq(NumSrcArgs, 1), "",
-                     !if(!eq(NumSrcArgs, 2), " $src1",
-                                             " $src1,"));
-  string isrc2 = !if(!eq(NumSrcArgs, 3), " $src2", "");
-
-  string fsrc0 = !if(!eq(NumSrcArgs, 1), "$src0_modifiers", "$src0_modifiers,");
-  string fsrc1 = !if(!eq(NumSrcArgs, 1), "",
-                     !if(!eq(NumSrcArgs, 2), " $src1_modifiers",
-                                             " $src1_modifiers,"));
-  string fsrc2 = !if(!eq(NumSrcArgs, 3), " $src2_modifiers", "");
-
-  string src0 = !if(Src0HasMods, fsrc0, isrc0);
-  string src1 = !if(Src1HasMods, fsrc1, isrc1);
-  string src2 = !if(Src2HasMods, fsrc2, isrc2);
-
-  string clamp = !if(HasClamp, "$clamp", "");
-  string omod = !if(HasOMod, "$omod", "");
-  string ret = dst#", "#src0#src1#src2#"$op_sel"#clamp#omod;
-=======
->>>>>>> eb0f1dc0
 }
 
 class getAsmDPP <bit HasDst, int NumSrcArgs, bit HasModifiers, ValueType DstVT = i32> {
@@ -2363,11 +2304,7 @@
 
   string ret = dst#!if(!eq(NumSrcArgs,0),
                        "",
-<<<<<<< HEAD
-                       !if(HasDst,", ", "")#src0#src1#src2#opsel#bytesel#3PMods#clamp#omod);
-=======
                        !if(HasDst,", ", "")#src0#src1#src2#bitop3#opsel#bytesel#3PMods#clamp#omod);
->>>>>>> eb0f1dc0
 }
 
 class getAsmVOP3DPP<string base> {
@@ -2592,10 +2529,7 @@
   field bit HasFP8DstByteSel = 0;
   field bit HasFP4DstByteSel = 0;
   field bit HasFP8ByteSel = !or(HasFP8SrcByteSel, HasFP8DstByteSel);
-<<<<<<< HEAD
-=======
   field bit HasBitOp3 = 0;
->>>>>>> eb0f1dc0
 
   field bit HasDst = !ne(DstVT.Value, untyped.Value);
   field bit HasDst32 = HasDst;
@@ -2666,22 +2600,14 @@
   field dag Ins64 = getIns64<Src0RC64, Src1RC64, Src2RC64, NumSrcArgs,
                              HasClamp, HasModifiers, HasSrc2Mods,
                              HasOMod, Src0Mod, Src1Mod, Src2Mod,
-<<<<<<< HEAD
-                             HasFP8ByteSel, HasFP8DstByteSel>.ret;
-=======
                              HasFP8ByteSel, HasFP8DstByteSel, HasBitOp3>.ret;
->>>>>>> eb0f1dc0
   field dag InsVOP3P = getInsVOP3P<Src0RC64, Src1RC64, Src2RC64,
                                    NumSrcArgs, HasClamp, HasOpSel, HasNeg,
                                    Src0PackedMod, Src1PackedMod, Src2PackedMod>.ret;
   field dag InsVOP3OpSel = getInsVOP3OpSel<Src0RC64, Src1RC64, Src2RC64,
                                 NumSrcArgs, HasClamp, HasOMod,
-<<<<<<< HEAD
-                                Src0Mod, Src1Mod, Src2Mod>.ret;
-=======
                                 Src0Mod, Src1Mod, Src2Mod,
                                 HasFP8ByteSel, HasFP8DstByteSel, HasBitOp3>.ret;
->>>>>>> eb0f1dc0
   field dag InsDPP = !if(HasExtDPP,
                          getInsDPP<DstRCDPP, Src0DPP, Src1DPP, Src2DPP, NumSrcArgs,
                                    HasModifiers, Src0ModDPP, Src1ModDPP, Src2ModDPP>.ret,
@@ -2694,11 +2620,7 @@
   defvar InsVOP3DPPBase = getInsVOP3Base<Src0VOP3DPP, Src1VOP3DPP,
                   Src2VOP3DPP, NumSrcArgs, HasClamp, HasModifiers, HasSrc2Mods, HasOMod,
                   Src0ModVOP3DPP, Src1ModVOP3DPP, Src2ModVOP3DPP, HasOpSel,
-<<<<<<< HEAD
-                  HasFP8ByteSel, HasFP8DstByteSel>.ret;
-=======
                   HasFP8ByteSel, HasFP8DstByteSel, HasBitOp3>.ret;
->>>>>>> eb0f1dc0
   defvar InsVOP3PDPPBase = getInsVOP3P<Src0VOP3DPP, Src1VOP3DPP,
                   Src2VOP3DPP, NumSrcArgs, HasClamp, HasOpSel, HasNeg,
                   Src0ModVOP3DPP, Src1ModVOP3DPP, Src2ModVOP3DPP>.ret;
@@ -2726,23 +2648,10 @@
   // the asm operand name via this HasModifiers flag
   field string AsmDPP8 = getAsmDPP8<HasDst, NumSrcArgs, 0 /*HasModifiers*/, DstVT>.ret;
   field string AsmVOP3Base = getAsmVOP3Base<NumSrcArgs, HasDst, HasClamp,
-<<<<<<< HEAD
-   HasOpSel, HasOMod, IsVOP3P, HasNeg, HasModifiers, HasModifiers,
-   HasModifiers, DstVT, HasFP8ByteSel>.ret;
-  field string Asm64 = AsmVOP3Base;
-  field string AsmVOP3P = getAsmVOP3P<HasDst, NumSrcArgs, HasNeg, HasClamp, HasOpSel>.ret;
-  field string AsmVOP3OpSel = getAsmVOP3OpSel<NumSrcArgs,
-                                              HasClamp,
-                                              HasOMod,
-                                              HasSrc0FloatMods,
-                                              HasSrc1FloatMods,
-                                              HasSrc2FloatMods>.ret;
-=======
    HasOpSel, HasOMod, IsVOP3P, HasNeg, HasSrc0FloatMods, HasSrc1FloatMods,
    HasSrc2FloatMods, DstVT, HasFP8ByteSel, HasBitOp3>.ret;
   field string Asm64 = AsmVOP3Base;
   field string AsmVOP3P = getAsmVOP3P<HasDst, NumSrcArgs, HasNeg, HasClamp, HasOpSel>.ret;
->>>>>>> eb0f1dc0
   field string AsmVOP3DPP = getAsmVOP3DPP<AsmVOP3Base>.ret;
   field string AsmVOP3DPP16 = getAsmVOP3DPP16<AsmVOP3Base>.ret;
   field string AsmVOP3DPP8 = getAsmVOP3DPP8<AsmVOP3Base>.ret;
