--- conflicted
+++ resolved
@@ -2124,74 +2124,6 @@
   return F.getFnAttributeAsParsedInteger("amdgpu-depth-export", 0) != 0;
 }
 
-<<<<<<< HEAD
-bool isShader(CallingConv::ID cc) {
-  switch (cc) {
-  case CallingConv::AMDGPU_VS:
-  case CallingConv::AMDGPU_LS:
-  case CallingConv::AMDGPU_HS:
-  case CallingConv::AMDGPU_ES:
-  case CallingConv::AMDGPU_GS:
-  case CallingConv::AMDGPU_PS:
-  case CallingConv::AMDGPU_CS_Chain:
-  case CallingConv::AMDGPU_CS_ChainPreserve:
-  case CallingConv::AMDGPU_CS:
-    return true;
-  default:
-    return false;
-  }
-}
-
-bool isGraphics(CallingConv::ID cc) {
-  return isShader(cc) || cc == CallingConv::AMDGPU_Gfx;
-}
-
-bool isCompute(CallingConv::ID cc) {
-  return !isGraphics(cc) || cc == CallingConv::AMDGPU_CS;
-}
-
-bool isEntryFunctionCC(CallingConv::ID CC) {
-  switch (CC) {
-  case CallingConv::AMDGPU_KERNEL:
-  case CallingConv::SPIR_KERNEL:
-  case CallingConv::AMDGPU_VS:
-  case CallingConv::AMDGPU_GS:
-  case CallingConv::AMDGPU_PS:
-  case CallingConv::AMDGPU_CS:
-  case CallingConv::AMDGPU_ES:
-  case CallingConv::AMDGPU_HS:
-  case CallingConv::AMDGPU_LS:
-    return true;
-  default:
-    return false;
-  }
-}
-
-bool isModuleEntryFunctionCC(CallingConv::ID CC) {
-  switch (CC) {
-  case CallingConv::AMDGPU_Gfx:
-    return true;
-  default:
-    return isEntryFunctionCC(CC) || isChainCC(CC);
-  }
-}
-
-bool isChainCC(CallingConv::ID CC) {
-  switch (CC) {
-  case CallingConv::AMDGPU_CS_Chain:
-  case CallingConv::AMDGPU_CS_ChainPreserve:
-    return true;
-  default:
-    return false;
-  }
-}
-
-bool isKernelCC(const Function *Func) {
-  return AMDGPU::isModuleEntryFunctionCC(Func->getCallingConv());
-}
-
-=======
->>>>>>> eb0f1dc0
 bool hasXNACK(const MCSubtargetInfo &STI) {
   return STI.hasFeature(AMDGPU::FeatureXNACK);
 }
