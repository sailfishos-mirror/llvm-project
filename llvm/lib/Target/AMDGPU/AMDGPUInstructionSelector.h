//===- AMDGPUInstructionSelector --------------------------------*- C++ -*-==//
//
// Part of the LLVM Project, under the Apache License v2.0 with LLVM Exceptions.
// See https://llvm.org/LICENSE.txt for license information.
// SPDX-License-Identifier: Apache-2.0 WITH LLVM-exception
//
//===----------------------------------------------------------------------===//
/// \file
/// This file declares the targeting of the InstructionSelector class for
/// AMDGPU.
//===----------------------------------------------------------------------===//

#ifndef LLVM_LIB_TARGET_AMDGPU_AMDGPUINSTRUCTIONSELECTOR_H
#define LLVM_LIB_TARGET_AMDGPU_AMDGPUINSTRUCTIONSELECTOR_H

#include "SIDefines.h"
#include "llvm/CodeGen/GlobalISel/InstructionSelector.h"
#include "llvm/IR/InstrTypes.h"

namespace {
#define GET_GLOBALISEL_PREDICATE_BITSET
#define AMDGPUSubtarget GCNSubtarget
#include "AMDGPUGenGlobalISel.inc"
#undef GET_GLOBALISEL_PREDICATE_BITSET
#undef AMDGPUSubtarget
}

namespace llvm {

namespace AMDGPU {
struct ImageDimIntrinsicInfo;
}

class AMDGPURegisterBankInfo;
class AMDGPUTargetMachine;
class BlockFrequencyInfo;
class ProfileSummaryInfo;
class GCNSubtarget;
class MachineInstr;
class MachineIRBuilder;
class MachineOperand;
class MachineRegisterInfo;
class RegisterBank;
class SIInstrInfo;
class SIRegisterInfo;
class TargetRegisterClass;

class AMDGPUInstructionSelector final : public InstructionSelector {
private:
  MachineRegisterInfo *MRI;
  const GCNSubtarget *Subtarget;

public:
  AMDGPUInstructionSelector(const GCNSubtarget &STI,
                            const AMDGPURegisterBankInfo &RBI,
                            const AMDGPUTargetMachine &TM);

  bool select(MachineInstr &I) override;
  static const char *getName();

  void setupMF(MachineFunction &MF, GISelValueTracking *VT,
               CodeGenCoverage *CoverageInfo, ProfileSummaryInfo *PSI,
               BlockFrequencyInfo *BFI) override;

private:
  struct GEPInfo {
    SmallVector<unsigned, 2> SgprParts;
    SmallVector<unsigned, 2> VgprParts;
    int64_t Imm = 0;
  };

  bool isSGPR(Register Reg) const;

  bool isInstrUniform(const MachineInstr &MI) const;
  bool isVCC(Register Reg, const MachineRegisterInfo &MRI) const;

  const RegisterBank *getArtifactRegBank(
    Register Reg, const MachineRegisterInfo &MRI,
    const TargetRegisterInfo &TRI) const;

  /// tblgen-erated 'select' implementation.
  bool selectImpl(MachineInstr &I, CodeGenCoverage &CoverageInfo) const;

  MachineOperand getSubOperand64(MachineOperand &MO,
                                 const TargetRegisterClass &SubRC,
                                 unsigned SubIdx) const;

  bool constrainCopyLikeIntrin(MachineInstr &MI, unsigned NewOpc) const;
  bool selectCOPY(MachineInstr &I) const;
  bool selectCOPY_SCC_VCC(MachineInstr &I) const;
  bool selectCOPY_VCC_SCC(MachineInstr &I) const;
  bool selectReadAnyLane(MachineInstr &I) const;
  bool selectPHI(MachineInstr &I) const;
  bool selectG_TRUNC(MachineInstr &I) const;
  bool selectG_SZA_EXT(MachineInstr &I) const;
  bool selectG_FPEXT(MachineInstr &I) const;
  bool selectG_FNEG(MachineInstr &I) const;
  bool selectG_FABS(MachineInstr &I) const;
  bool selectG_AND_OR_XOR(MachineInstr &I) const;
  bool selectG_ADD_SUB(MachineInstr &I) const;
  bool selectG_UADDO_USUBO_UADDE_USUBE(MachineInstr &I) const;
  bool selectG_AMDGPU_MAD_64_32(MachineInstr &I) const;
  bool selectG_EXTRACT(MachineInstr &I) const;
  bool selectG_FMA_FMAD(MachineInstr &I) const;
  bool selectG_MERGE_VALUES(MachineInstr &I) const;
  bool selectG_UNMERGE_VALUES(MachineInstr &I) const;
  bool selectG_BUILD_VECTOR(MachineInstr &I) const;
  bool selectG_IMPLICIT_DEF(MachineInstr &I) const;
  bool selectG_INSERT(MachineInstr &I) const;
  bool selectG_SBFX_UBFX(MachineInstr &I) const;

  bool selectInterpP1F16(MachineInstr &MI) const;
  bool selectWritelane(MachineInstr &MI) const;
  bool selectDivScale(MachineInstr &MI) const;
  bool selectIntrinsicCmp(MachineInstr &MI) const;
  bool selectBallot(MachineInstr &I) const;
  bool selectRelocConstant(MachineInstr &I) const;
  bool selectGroupStaticSize(MachineInstr &I) const;
  bool selectReturnAddress(MachineInstr &I) const;
  bool selectG_INTRINSIC(MachineInstr &I) const;

  bool selectEndCfIntrinsic(MachineInstr &MI) const;
  bool selectDSOrderedIntrinsic(MachineInstr &MI, Intrinsic::ID IID) const;
  bool selectDSGWSIntrinsic(MachineInstr &MI, Intrinsic::ID IID) const;
  bool selectDSAppendConsume(MachineInstr &MI, bool IsAppend) const;
  bool selectInitWholeWave(MachineInstr &MI) const;
  bool selectSBarrier(MachineInstr &MI) const;
  bool selectDSBvhStackIntrinsic(MachineInstr &MI) const;

  bool selectImageIntrinsic(MachineInstr &MI,
                            const AMDGPU::ImageDimIntrinsicInfo *Intr) const;
  bool selectG_INTRINSIC_W_SIDE_EFFECTS(MachineInstr &I) const;
  int getS_CMPOpcode(CmpInst::Predicate P, unsigned Size) const;
  bool selectG_ICMP_or_FCMP(MachineInstr &I) const;
  bool hasVgprParts(ArrayRef<GEPInfo> AddrInfo) const;
  void getAddrModeInfo(const MachineInstr &Load, const MachineRegisterInfo &MRI,
                       SmallVectorImpl<GEPInfo> &AddrInfo) const;

  void initM0(MachineInstr &I) const;
  bool selectG_LOAD_STORE_ATOMICRMW(MachineInstr &I) const;
  bool selectG_SELECT(MachineInstr &I) const;
  bool selectG_BRCOND(MachineInstr &I) const;
  bool selectG_GLOBAL_VALUE(MachineInstr &I) const;
  bool selectG_PTRMASK(MachineInstr &I) const;
  bool selectG_EXTRACT_VECTOR_ELT(MachineInstr &I) const;
  bool selectG_INSERT_VECTOR_ELT(MachineInstr &I) const;
  bool selectBufferLoadLds(MachineInstr &MI) const;
  bool selectGlobalLoadLds(MachineInstr &MI) const;
  bool selectBVHIntersectRayIntrinsic(MachineInstr &I) const;
  bool selectSMFMACIntrin(MachineInstr &I) const;
  bool selectPermlaneSwapIntrin(MachineInstr &I, Intrinsic::ID IntrID) const;
  bool selectWaveAddress(MachineInstr &I) const;
  bool selectBITOP3(MachineInstr &I) const;
  bool selectStackRestore(MachineInstr &MI) const;
  bool selectNamedBarrierInit(MachineInstr &I, Intrinsic::ID IID) const;
  bool selectNamedBarrierInst(MachineInstr &I, Intrinsic::ID IID) const;
  bool selectSBarrierSignalIsfirst(MachineInstr &I, Intrinsic::ID IID) const;
  bool selectSGetBarrierState(MachineInstr &I, Intrinsic::ID IID) const;

  std::pair<Register, unsigned> selectVOP3ModsImpl(Register Src,
                                                   bool IsCanonicalizing = true,
                                                   bool AllowAbs = true,
                                                   bool OpSel = false) const;

  Register copyToVGPRIfSrcFolded(Register Src, unsigned Mods,
                                 MachineOperand Root, MachineInstr *InsertPt,
                                 bool ForceVGPR = false) const;

  InstructionSelector::ComplexRendererFns
  selectVCSRC(MachineOperand &Root) const;

  InstructionSelector::ComplexRendererFns
  selectVSRC0(MachineOperand &Root) const;

  InstructionSelector::ComplexRendererFns
  selectVOP3Mods0(MachineOperand &Root) const;
  InstructionSelector::ComplexRendererFns
  selectVOP3BMods0(MachineOperand &Root) const;
  InstructionSelector::ComplexRendererFns
  selectVOP3OMods(MachineOperand &Root) const;
  InstructionSelector::ComplexRendererFns
  selectVOP3Mods(MachineOperand &Root) const;
  InstructionSelector::ComplexRendererFns
  selectVOP3ModsNonCanonicalizing(MachineOperand &Root) const;
  InstructionSelector::ComplexRendererFns
  selectVOP3BMods(MachineOperand &Root) const;

  ComplexRendererFns selectVOP3NoMods(MachineOperand &Root) const;

  std::pair<Register, unsigned>
  selectVOP3PModsImpl(Register RootReg, const MachineRegisterInfo &MRI,
                      bool IsDOT = false) const;
  InstructionSelector::ComplexRendererFns
  selectVOP3PRetHelper(MachineOperand &Root, bool IsDOT = false) const;

  InstructionSelector::ComplexRendererFns
  selectVOP3PMods(MachineOperand &Root) const;

  InstructionSelector::ComplexRendererFns
  selectVOP3PModsDOT(MachineOperand &Root) const;

  InstructionSelector::ComplexRendererFns
  selectVOP3PModsNeg(MachineOperand &Root) const;
  InstructionSelector::ComplexRendererFns
  selectVOP3PModsNegs(MachineOperand &Root) const;
  InstructionSelector::ComplexRendererFns
  selectVOP3PModsNegAbs(MachineOperand &Root) const;

  InstructionSelector::ComplexRendererFns
  selectWMMAOpSelVOP3PMods(MachineOperand &Root) const;

  InstructionSelector::ComplexRendererFns
  selectWMMAModsF32NegAbs(MachineOperand &Root) const;
  InstructionSelector::ComplexRendererFns
  selectWMMAModsF16Neg(MachineOperand &Root) const;
  InstructionSelector::ComplexRendererFns
  selectWMMAModsF16NegAbs(MachineOperand &Root) const;
  InstructionSelector::ComplexRendererFns
  selectWMMAVISrc(MachineOperand &Root) const;
  InstructionSelector::ComplexRendererFns
  selectSWMMACIndex8(MachineOperand &Root) const;
  InstructionSelector::ComplexRendererFns
  selectSWMMACIndex16(MachineOperand &Root) const;
  InstructionSelector::ComplexRendererFns
  selectSWMMACIndex32(MachineOperand &Root) const;

  InstructionSelector::ComplexRendererFns
  selectVOP3OpSelMods(MachineOperand &Root) const;

  InstructionSelector::ComplexRendererFns
  selectVINTERPMods(MachineOperand &Root) const;
  InstructionSelector::ComplexRendererFns
  selectVINTERPModsHi(MachineOperand &Root) const;

  bool selectScaleOffset(MachineOperand &Root, Register &Offset,
                         bool IsSigned) const;
  bool selectSmrdOffset(MachineOperand &Root, Register &Base, Register *SOffset,
                        int64_t *Offset, bool *ScaleOffset) const;
  InstructionSelector::ComplexRendererFns
  selectSmrdImm(MachineOperand &Root) const;
  InstructionSelector::ComplexRendererFns
  selectSmrdImm32(MachineOperand &Root) const;
  InstructionSelector::ComplexRendererFns
  selectSmrdSgpr(MachineOperand &Root) const;
  InstructionSelector::ComplexRendererFns
  selectSmrdSgprImm(MachineOperand &Root) const;

  std::pair<Register, int> selectFlatOffsetImpl(MachineOperand &Root,
                                                uint64_t FlatVariant) const;

  InstructionSelector::ComplexRendererFns
  selectFlatOffset(MachineOperand &Root) const;
  InstructionSelector::ComplexRendererFns
  selectGlobalOffset(MachineOperand &Root) const;
  InstructionSelector::ComplexRendererFns
  selectScratchOffset(MachineOperand &Root) const;

  InstructionSelector::ComplexRendererFns
  selectGlobalSAddr(MachineOperand &Root, unsigned CPolBits,
                    bool NeedIOffset = true) const;
  InstructionSelector::ComplexRendererFns
  selectGlobalSAddr(MachineOperand &Root) const;
  InstructionSelector::ComplexRendererFns
  selectGlobalSAddrCPol(MachineOperand &Root) const;
  InstructionSelector::ComplexRendererFns
  selectGlobalSAddrGLC(MachineOperand &Root) const;

  InstructionSelector::ComplexRendererFns
  selectScratchSAddr(MachineOperand &Root) const;
  bool checkFlatScratchSVSSwizzleBug(Register VAddr, Register SAddr,
                                     uint64_t ImmOffset) const;
  InstructionSelector::ComplexRendererFns
  selectScratchSVAddr(MachineOperand &Root) const;

  InstructionSelector::ComplexRendererFns
  selectMUBUFScratchOffen(MachineOperand &Root) const;
  InstructionSelector::ComplexRendererFns
  selectMUBUFScratchOffset(MachineOperand &Root) const;

  bool isDSOffsetLegal(Register Base, int64_t Offset) const;
  bool isDSOffset2Legal(Register Base, int64_t Offset0, int64_t Offset1,
                        unsigned Size) const;
  bool isFlatScratchBaseLegal(Register Addr) const;
  bool isFlatScratchBaseLegalSV(Register Addr) const;
  bool isFlatScratchBaseLegalSVImm(Register Addr) const;

  std::pair<Register, unsigned>
  selectDS1Addr1OffsetImpl(MachineOperand &Root) const;
  InstructionSelector::ComplexRendererFns
  selectDS1Addr1Offset(MachineOperand &Root) const;

  InstructionSelector::ComplexRendererFns
  selectDS64Bit4ByteAligned(MachineOperand &Root) const;

  InstructionSelector::ComplexRendererFns
  selectDS128Bit8ByteAligned(MachineOperand &Root) const;

  std::pair<Register, unsigned> selectDSReadWrite2Impl(MachineOperand &Root,
                                                       unsigned size) const;
  InstructionSelector::ComplexRendererFns
  selectDSReadWrite2(MachineOperand &Root, unsigned size) const;

  std::pair<Register, int64_t>
  getPtrBaseWithConstantOffset(Register Root,
                               const MachineRegisterInfo &MRI) const;

  // Parse out a chain of up to two g_ptr_add instructions.
  // g_ptr_add (n0, _)
  // g_ptr_add (n0, (n1 = g_ptr_add n2, n3))
  struct MUBUFAddressData {
    Register N0, N2, N3;
    int64_t Offset = 0;
  };

  bool shouldUseAddr64(MUBUFAddressData AddrData) const;

  void splitIllegalMUBUFOffset(MachineIRBuilder &B,
                               Register &SOffset, int64_t &ImmOffset) const;

  MUBUFAddressData parseMUBUFAddress(Register Src) const;

  bool selectMUBUFAddr64Impl(MachineOperand &Root, Register &VAddr,
                             Register &RSrcReg, Register &SOffset,
                             int64_t &Offset) const;

  bool selectMUBUFOffsetImpl(MachineOperand &Root, Register &RSrcReg,
                             Register &SOffset, int64_t &Offset) const;

  InstructionSelector::ComplexRendererFns
  selectBUFSOffset(MachineOperand &Root) const;

  InstructionSelector::ComplexRendererFns
  selectMUBUFAddr64(MachineOperand &Root) const;

  InstructionSelector::ComplexRendererFns
  selectMUBUFOffset(MachineOperand &Root) const;

  ComplexRendererFns selectSMRDBufferImm(MachineOperand &Root) const;
  ComplexRendererFns selectSMRDBufferImm32(MachineOperand &Root) const;
  ComplexRendererFns selectSMRDBufferSgprImm(MachineOperand &Root) const;

  std::pair<Register, unsigned> selectVOP3PMadMixModsImpl(MachineOperand &Root,
                                                          bool &Matched) const;
  ComplexRendererFns selectVOP3PMadMixModsExt(MachineOperand &Root) const;
  ComplexRendererFns selectVOP3PMadMixMods(MachineOperand &Root) const;

  void renderTruncImm32(MachineInstrBuilder &MIB, const MachineInstr &MI,
                        int OpIdx = -1) const;

  void renderTruncTImm(MachineInstrBuilder &MIB, const MachineInstr &MI,
                       int OpIdx) const;
  void renderZextBoolTImm(MachineInstrBuilder &MIB, const MachineInstr &MI,
                          int OpIdx) const;

  void renderOpSelTImm(MachineInstrBuilder &MIB, const MachineInstr &MI,
                       int OpIdx) const;

  void renderSrcAndDstSelToOpSelXForm_0_0(MachineInstrBuilder &MIB,
                                          const MachineInstr &MI,
                                          int OpIdx) const;

  void renderSrcAndDstSelToOpSelXForm_0_1(MachineInstrBuilder &MIB,
                                          const MachineInstr &MI,
                                          int OpIdx) const;

  void renderSrcAndDstSelToOpSelXForm_1_0(MachineInstrBuilder &MIB,
                                          const MachineInstr &MI,
                                          int OpIdx) const;

  void renderSrcAndDstSelToOpSelXForm_1_1(MachineInstrBuilder &MIB,
                                          const MachineInstr &MI,
                                          int OpIdx) const;

  void renderDstSelToOpSelXForm(MachineInstrBuilder &MIB,
                                const MachineInstr &MI, int OpIdx) const;

  void renderSrcSelToOpSelXForm(MachineInstrBuilder &MIB,
                                const MachineInstr &MI, int OpIdx) const;

  void renderSrcAndDstSelToOpSelXForm_2_0(MachineInstrBuilder &MIB,
                                          const MachineInstr &MI,
                                          int OpIdx) const;

  void renderDstSelToOpSel3XFormXForm(MachineInstrBuilder &MIB,
                                const MachineInstr &MI, int OpIdx) const;

  void renderNegateImm(MachineInstrBuilder &MIB, const MachineInstr &MI,
                       int OpIdx) const;

  void renderBitcastFPImm(MachineInstrBuilder &MIB, const MachineInstr &MI,
                          int OpIdx) const;

  void renderBitcastFPImm32(MachineInstrBuilder &MIB, const MachineInstr &MI,
                            int OpIdx) const {
    renderBitcastFPImm(MIB, MI, OpIdx);
  }
  void renderBitcastFPImm64(MachineInstrBuilder &MIB, const MachineInstr &MI,
                            int OpIdx) const {
    renderBitcastFPImm(MIB, MI, OpIdx);
  }

  void renderPopcntImm(MachineInstrBuilder &MIB, const MachineInstr &MI,
                       int OpIdx) const;
  void renderExtractCPol(MachineInstrBuilder &MIB, const MachineInstr &MI,
                         int OpIdx) const;
  void renderExtractSWZ(MachineInstrBuilder &MIB, const MachineInstr &MI,
                        int OpIdx) const;
  void renderExtractCpolSetGLC(MachineInstrBuilder &MIB, const MachineInstr &MI,
                               int OpIdx) const;

  void renderFrameIndex(MachineInstrBuilder &MIB, const MachineInstr &MI,
                        int OpIdx) const;

  void renderFPPow2ToExponent(MachineInstrBuilder &MIB, const MachineInstr &MI,
                              int OpIdx) const;

  void renderRoundMode(MachineInstrBuilder &MIB, const MachineInstr &MI,
                       int OpIdx) const;

  void renderPrefetchLoc(MachineInstrBuilder &MIB, const MachineInstr &MI,
                         int OpIdx) const;

  void renderScaledMAIIntrinsicOperand(MachineInstrBuilder &MIB,
                                       const MachineInstr &MI, int OpIdx) const;

  bool isInlineImmediate(const APInt &Imm) const;
  bool isInlineImmediate(const APFloat &Imm) const;

  // Returns true if TargetOpcode::G_AND MachineInstr `MI`'s masking of the
  // shift amount operand's `ShAmtBits` bits is unneeded.
  bool isUnneededShiftMask(const MachineInstr &MI, unsigned ShAmtBits) const;

<<<<<<< HEAD
=======
  /// Match a zero extend from a 32-bit value to 64-bits.
  Register matchZeroExtendFromS32(Register Reg) const;
  /// Match a sign extend from a 32-bit value to 64-bits.
  Register matchSignExtendFromS32(Register Reg) const;
  /// Match a zero extend from a 32-bit value to 64-bits, or \p Reg itself if it
  /// is 32-bit.
  Register matchZeroExtendFromS32OrS32(Register Reg) const;
  /// Match a sign extend from a 32-bit value to 64-bits, or \p Reg itself if it
  /// is 32-bit.
  Register matchSignExtendFromS32OrS32(Register Reg) const;
  /// Match either sign or zero extend depending on the \p IsSigned from a
  /// 32-bit value to 64-bits, or \p Reg itself if it is 32-bit.
  Register matchExtendFromS32OrS32(Register Reg, bool IsSigned) const;
>>>>>>> e38f98f5
  /// Match an any extend from a 32-bit value to 64-bit.
  Register matchAnyExtendFromS32(Register Reg) const;

  const SIInstrInfo &TII;
  const SIRegisterInfo &TRI;
  const AMDGPURegisterBankInfo &RBI;
  const AMDGPUTargetMachine &TM;
  const GCNSubtarget &STI;
#define GET_GLOBALISEL_PREDICATES_DECL
#define AMDGPUSubtarget GCNSubtarget
#include "AMDGPUGenGlobalISel.inc"
#undef GET_GLOBALISEL_PREDICATES_DECL
#undef AMDGPUSubtarget

#define GET_GLOBALISEL_TEMPORARIES_DECL
#include "AMDGPUGenGlobalISel.inc"
#undef GET_GLOBALISEL_TEMPORARIES_DECL
};

} // End llvm namespace.
#endif<|MERGE_RESOLUTION|>--- conflicted
+++ resolved
@@ -430,8 +430,6 @@
   // shift amount operand's `ShAmtBits` bits is unneeded.
   bool isUnneededShiftMask(const MachineInstr &MI, unsigned ShAmtBits) const;
 
-<<<<<<< HEAD
-=======
   /// Match a zero extend from a 32-bit value to 64-bits.
   Register matchZeroExtendFromS32(Register Reg) const;
   /// Match a sign extend from a 32-bit value to 64-bits.
@@ -445,7 +443,6 @@
   /// Match either sign or zero extend depending on the \p IsSigned from a
   /// 32-bit value to 64-bits, or \p Reg itself if it is 32-bit.
   Register matchExtendFromS32OrS32(Register Reg, bool IsSigned) const;
->>>>>>> e38f98f5
   /// Match an any extend from a 32-bit value to 64-bit.
   Register matchAnyExtendFromS32(Register Reg) const;
 
