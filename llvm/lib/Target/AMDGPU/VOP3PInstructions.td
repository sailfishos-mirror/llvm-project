--- conflicted
+++ resolved
@@ -1402,22 +1402,15 @@
 
 class VOP3PWMMA_Profile<list<ValueType> ArgTy, bit _IsSWMMAC, int _IndexType,
                              bit _IsIU, bit _IsFP8BF8XF32, bit _Has_ImodOp = 0,
-<<<<<<< HEAD
-                             bit _HasMatrixReuse = 0, bit _IsF4 = 0>
-=======
                              bit _HasMatrixFMT = 0, bit _HasMatrixReuse = 0,
                              bit _IsF4 = 0>
->>>>>>> e38f98f5
     : VOP3P_Profile<VOPProfile<ArgTy>> {
   bit IsIU = _IsIU;
   bit NoABMods = !or(_IsFP8BF8XF32, _IsF4); // No IMOD support for A and B
   bit IsXF32 = !and(_IsFP8BF8XF32, !eq(ArgTy[1], v8f32));
 
   int IndexType = _IndexType;
-<<<<<<< HEAD
-=======
   let HasMatrixFMT = _HasMatrixFMT;
->>>>>>> e38f98f5
   let HasMatrixReuse = _HasMatrixReuse;
 
   bit HasIModOp = _Has_ImodOp;
@@ -1515,12 +1508,8 @@
                        !eq(IndexType, 8) : (ins IndexKey8bit:$index_key_8bit),
                        !eq(IndexType, 16): (ins IndexKey16bit:$index_key_16bit),
                        !eq(IndexType, 32): (ins IndexKey32bit:$index_key_32bit));
-<<<<<<< HEAD
-
-=======
   dag MatrixFMT = !if(HasMatrixFMT, (ins MatrixAFMT:$matrix_a_fmt, MatrixBFMT:$matrix_b_fmt),
                                    (ins));
->>>>>>> e38f98f5
   dag MatrixReuse = !if(HasMatrixReuse, (ins MatrixAReuse:$matrix_a_reuse, MatrixBReuse:$matrix_b_reuse), (ins));
   dag Clamp = !if(HasClamp, (ins Clamp0:$clamp), (ins));
   dag Neg = !cond(!and(NegLoAny, NegHiAny)             : (ins neg_lo0:$neg_lo, neg_hi0:$neg_hi),
@@ -1534,11 +1523,7 @@
                                                  (ins VRegSrc_64:$src2),
                                                  (ins VRegSrc_32:$src2)),
                                             IndexKey)),
-<<<<<<< HEAD
-                      MatrixReuse, Clamp, Neg);
-=======
                       MatrixFMT, MatrixReuse, Clamp, Neg);
->>>>>>> e38f98f5
 
   // asm
 
@@ -1546,21 +1531,14 @@
                              !eq(IndexType, 8)  : "$index_key_8bit",
                              !eq(IndexType, 16) : "$index_key_16bit",
                              !eq(IndexType, 32) : "$index_key_32bit");
-<<<<<<< HEAD
-=======
   string MatrxFMTAsm = !if(HasMatrixFMT, "$matrix_a_fmt$matrix_b_fmt", "");
->>>>>>> e38f98f5
   string MatrixReuseAsm = !if(HasMatrixReuse, "$matrix_a_reuse$matrix_b_reuse", "");
   string ClampAsm = !if(HasClamp, "$clamp", "");
   string NegAsm = !cond(!and(NegLoAny, NegHiAny)             : "$neg_lo$neg_hi",
                         !and(NegLoAny, !not(NegHiAny))       : "$neg_lo",
                         !and(!not(NegLoAny), !not(NegHiAny)) : "");
 
-<<<<<<< HEAD
-  let AsmVOP3P = "$vdst, $src0, $src1, $src2"#IndexKeyAsm#MatrixReuseAsm#NegAsm#ClampAsm;
-=======
   let AsmVOP3P = "$vdst, $src0, $src1, $src2"#IndexKeyAsm#MatrxFMTAsm#MatrixReuseAsm#NegAsm#ClampAsm;
->>>>>>> e38f98f5
 
   // isel patterns
   bit IsAB_BF16_IMod0 = !and(IsAB_BF16, !not(HasIModOp));
@@ -1572,10 +1550,7 @@
                          IsAB_F16_IMod0     : (ins (Src0VT (WMMAModsF16Neg Src0VT:$src0, i32:$src0_modifiers))),
                          IsAB_BF16_IMod0    : (ins Src0VT:$src0),
                          IsIU               : (ins (VOP3PModsNeg i32:$src0_modifiers), Src0VT:$src0),
-<<<<<<< HEAD
-=======
                          HasMatrixFMT       : (ins timm:$matrix_a_fmt, Src0VT:$src0),
->>>>>>> e38f98f5
                          NoABMods           : (ins Src0VT:$src0));
   dag Src0OutPat = !cond(IsAB_F32F64_IMod1  : (ins i32:$src0_modifiers, Src0VT:$src0),
                          IsAB_F16BF16_IMod1 : (ins i32:$src0_modifiers, Src0VT:$src0),
@@ -1588,10 +1563,7 @@
                          IsAB_F16_IMod0     : (ins (Src1VT (WMMAModsF16Neg Src1VT:$src1, i32:$src1_modifiers))),
                          IsAB_BF16_IMod0    : (ins Src1VT:$src1),
                          IsIU               : (ins (VOP3PModsNeg i32:$src1_modifiers), Src1VT:$src1),
-<<<<<<< HEAD
-=======
                          HasMatrixFMT       : (ins timm:$matrix_b_fmt, Src1VT:$src1),
->>>>>>> e38f98f5
                          NoABMods           : (ins Src1VT:$src1));
   dag Src1OutPat = !cond(IsAB_F32F64_IMod1  : (ins i32:$src1_modifiers, Src1VT:$src1),
                          IsAB_F16BF16_IMod1 : (ins i32:$src1_modifiers, Src1VT:$src1),
@@ -1617,10 +1589,6 @@
                              IsIUXF32         : (ins Src2VT:$src2),
                              IsSWMMAC         : (ins));
   dag ClampPat = !if(HasClamp, (ins i1:$clamp), (ins));
-<<<<<<< HEAD
-
-=======
->>>>>>> e38f98f5
   dag IndexInPat = !cond(!eq(IndexType, 0) : (ins i32:$src2),
                          !eq(IndexType, 8) : (ins (i32 (SWMMACIndex8 i32:$src2, i32:$index_key_8bit))),
                          !eq(IndexType, 16): (ins (i32 (SWMMACIndex16 i32:$src2, i32:$index_key_16bit))),
@@ -1629,10 +1597,7 @@
                           !eq(IndexType, 8) : (ins i32:$src2, i32:$index_key_8bit),
                           !eq(IndexType, 16): (ins i32:$src2, i32:$index_key_16bit),
                           !eq(IndexType, 32): (ins i64:$src2, i32:$index_key_32bit));
-<<<<<<< HEAD
-=======
   dag MatrixFMTOutPat = !if(HasMatrixFMT, (ins i32:$matrix_a_fmt, i32:$matrix_b_fmt), (ins));
->>>>>>> e38f98f5
   dag Src2InlineInPat = !con(!if(IsC_IMod1, (ins (VOP3PModsNegAbs i32:$src2_modifiers)), (ins)), (ins (Src2VT (WMMAVISrc Src2VT:$src2))));
   dag Src2InlineOutPat = !con(!if(IsIUXF32, (ins), !if(IsC_IMod1,  (ins i32:$src2_modifiers), (ins (i32 8)))), (ins Src2VT:$src2));
 
@@ -1640,11 +1605,7 @@
   dag MatrixReuseOutModPat = !if(HasMatrixReuse, (ins i1:$matrix_a_reuse, i1:$matrix_b_reuse), (ins));
 
   dag WmmaInPat  = !con(Src0InPat, Src1InPat, Src2InPatWmma, MatrixReuseInPat, ClampPat);
-<<<<<<< HEAD
-  dag WmmaOutPat = !con(Src0OutPat, Src1OutPat, Src2OutPatWmma, MatrixReuseOutModPat, ClampPat);
-=======
   dag WmmaOutPat = !con(Src0OutPat, Src1OutPat, Src2OutPatWmma, MatrixFMTOutPat, MatrixReuseOutModPat, ClampPat);
->>>>>>> e38f98f5
 
   dag SwmmacInPat  = !con(Src0InPat, Src1InPat, (ins Src2VT:$srcTiedDef), IndexInPat, MatrixReuseInPat, ClampPat);
   dag SwmmacOutPat = !con(Src0OutPat, Src1OutPat, (ins Src2VT:$srcTiedDef), IndexOutPat, MatrixReuseOutModPat, ClampPat);
@@ -1652,8 +1613,7 @@
   // wmma pattern where src2 is inline imm uses _threeaddr pseudo,
   // can't use _twoaddr since it would violate src2 tied to vdst constraint.
   dag WmmaInlineInPat  = !con(Src0InPat, Src1InPat, Src2InlineInPat, MatrixReuseInPat, ClampPat);
-<<<<<<< HEAD
-  dag WmmaInlineOutPat = !con(Src0OutPat, Src1OutPat, Src2InlineOutPat, MatrixReuseOutModPat, ClampPat);
+  dag WmmaInlineOutPat = !con(Src0OutPat, Src1OutPat, Src2InlineOutPat, MatrixFMTOutPat, MatrixReuseOutModPat, ClampPat);
 }
 
 def WMMAInstInfoTable : GenericTable {
@@ -1670,25 +1630,6 @@
   bit is_wmma_xdl = 0;
 }
 
-=======
-  dag WmmaInlineOutPat = !con(Src0OutPat, Src1OutPat, Src2InlineOutPat, MatrixFMTOutPat, MatrixReuseOutModPat, ClampPat);
-}
-
-def WMMAInstInfoTable : GenericTable {
-  let FilterClass = "WMMAInstInfo";
-  let CppTypeName = "WMMAInstInfo";
-  let Fields = ["Opcode", "is_wmma_xdl"];
-
-  let PrimaryKey = ["Opcode"];
-  let PrimaryKeyName = "getWMMAInstInfoHelper";
-}
-
-class WMMAInstInfo {
-  Instruction Opcode = !cast<Instruction>(NAME);
-  bit is_wmma_xdl = 0;
-}
-
->>>>>>> e38f98f5
 multiclass WMMAInstGFX12<string Instr, VOP3PWMMA_Profile WMMAProfile, string PseudoInstrSuffix, bit DiffVdstSrc2 = 0> {
 
   defvar WMMAConstraints2Addr = !if(DiffVdstSrc2, "@earlyclobber $vdst", "@earlyclobber $vdst,$vdst = $src2");
@@ -1781,28 +1722,6 @@
 // *** IU4X32_SWMMAC_w64 lanes 0-31 will have 8xi4 remaining lanes are ignored
 //                       for matrix A, index is i16; Matrix B uses all lanes
 
-<<<<<<< HEAD
-def F64_F64X4_WMMA_w32           : VOP3PWMMA_Profile<[v8f64, v2f64, v2f64, v8f64], 0, 0, 0, 0, 1>;
-def F32_F32_WMMA_w32             : VOP3PWMMA_Profile<[v8f32, v2f32, v2f32, v8f32], 0, 0, 0, 0, 1, 1>;
-def F32_BF16X32_WMMA_w32         : VOP3PWMMA_Profile<[v8f32, v16bf16, v16bf16, v8f32], 0, 0, 0, 0, 1, 1>;
-def F32_F16X32_WMMA_w32          : VOP3PWMMA_Profile<[v8f32, v16f16, v16f16, v8f32], 0, 0, 0, 0, 1, 1>;
-def F16_F16X32_WMMA_w32          : VOP3PWMMA_Profile<[v8f16, v16f16, v16f16, v8f16], 0, 0, 0, 0, 1, 1>;
-def BF16_BF16X32_WMMA_w32        : VOP3PWMMA_Profile<[v8bf16, v16bf16, v16bf16, v8bf16], 0, 0, 0, 0, 1, 1>;
-def BF16F32_BF16_WMMA_w32        : VOP3PWMMA_Profile<[v8bf16, v16bf16, v16bf16, v8f32], 0, 0, 0, 0, 1, 1>;
-def F32_FP8BF8X64_WMMA_w32       : VOP3PWMMA_Profile<[v8f32, v8i32, v8i32, v8f32], 0, 0, 0, 1, 1, 1>;
-def F32_FP8BF8X128_WMMA_w32      : VOP3PWMMA_Profile<[v8f32, v16i32, v16i32, v8f32], 0, 0, 0, 1, 1, 1>;
-def F16_FP8BF8X64_WMMA_w32       : VOP3PWMMA_Profile<[v8f16, v8i32, v8i32, v8f16], 0, 0, 0, 1, 1, 1>;
-def F16_FP8BF8X128_WMMA_w32      : VOP3PWMMA_Profile<[v8f16, v16i32, v16i32, v8f16], 0, 0, 0, 1, 1, 1>;
-def F32_32X16X128_F4_WMMA_w32    : VOP3PWMMA_Profile<[v16f32, v16i32, v8i32, v16f32], 0, 0, 0, 0, 1, 0, 1>;
-def I32_IU8X64_WMMA_w32          : VOP3PWMMA_Profile<[v8i32, v8i32, v8i32, v8i32], 0, 0, 1, 0, 1, 1>;
-def F32_F16X64_SWMMAC_w32        : VOP3PWMMA_Profile<[v8f32, v16f16, v32f16, v8f32], 1, 16, 0, 0, 1, 1>;
-def F32_BF16X64_SWMMAC_w32       : VOP3PWMMA_Profile<[v8f32, v16bf16, v32bf16, v8f32], 1, 16, 0, 0, 1, 1>;
-def F16_F16X64_SWMMAC_w32        : VOP3PWMMA_Profile<[v8f16, v16f16, v32f16, v8f16], 1, 16, 0, 0, 1, 1>;
-def BF16_BF16X64_SWMMAC_w32      : VOP3PWMMA_Profile<[v8bf16, v16bf16, v32bf16, v8bf16], 1, 16, 0, 0, 1, 1>;
-def F32_FP8BF8X128_SWMMAC_w32    : VOP3PWMMA_Profile<[v8f32, v8i32,  v16i32, v8f32], 1, 32, 0, 1, 1, 1>;
-def F16_FP8BF8X128_SWMMAC_w32    : VOP3PWMMA_Profile<[v8f16, v8i32,  v16i32, v8f16], 1, 32, 0, 1, 1, 1>;
-def I32_IU8X128_SWMMAC_w32       : VOP3PWMMA_Profile<[v8i32, v8i32,  v16i32, v8i32], 1, 32, 1, 0, 1, 1>;
-=======
 def F32_F32_WMMA_w32             : VOP3PWMMA_Profile<[v8f32, v2f32, v2f32, v8f32], 0, 0, 0, 0, 1, 0, 1>;
 def F32_BF16X32_WMMA_w32         : VOP3PWMMA_Profile<[v8f32, v16bf16, v16bf16, v8f32], 0, 0, 0, 0, 1, 0, 1>;
 def F32_F16X32_WMMA_w32          : VOP3PWMMA_Profile<[v8f32, v16f16, v16f16, v8f32], 0, 0, 0, 0, 1, 0, 1>;
@@ -1842,7 +1761,6 @@
     defm _#I#_w32 : WMMAInstGFX12<OpName # "_" # I # "_w32", !cast<VOP3PWMMA_Profile>(Profile # "_" # I # "_w32"), "_w32">;
   }
 }
->>>>>>> e38f98f5
 
 let WaveSizePredicate = isWave32 in {
 let SubtargetPredicate = isGFX125xOnly in {
@@ -1888,11 +1806,8 @@
 defm V_SWMMAC_F32_16X16X64_F16_w32      : SWMMACInstGFX12<"v_swmmac_f32_16x16x64_f16",      F32_F16X64_SWMMAC_w32, "_w32">;
 defm V_SWMMAC_F16_16X16X64_F16_w32      : SWMMACInstGFX12<"v_swmmac_f16_16x16x64_f16",      F16_F16X64_SWMMAC_w32, "_w32">;
 
-<<<<<<< HEAD
-=======
 defm V_WMMA_F32_16X16X128_F8F6F4         : WMMAInst_SrcFormats_mc<"v_wmma_f32_16x16x128_f8f6f4", "F32_16X16X128_F8F6F4">;
 
->>>>>>> e38f98f5
 } // End is_wmma_xdl = 1.
 
 } // End SubtargetPredicate = isGFX125xOnly
@@ -2050,13 +1965,10 @@
   defm : WMMAPat<"V_WMMA_F32_16X16X128_BF8_BF8_w32",    int_amdgcn_wmma_f32_16x16x128_bf8_bf8,    F32_FP8BF8X128_WMMA_w32>;
   defm : WMMAPat<"V_WMMA_F32_32X16X128_F4_w32",         int_amdgcn_wmma_f32_32x16x128_f4,         F32_32X16X128_F4_WMMA_w32>;
 
-<<<<<<< HEAD
-=======
   foreach I = ["f8_f8", "f8_f6", "f8_f4", "f6_f8", "f6_f6", "f6_f4", "f4_f8", "f4_f6", "f4_f4"] in {
     defm : WMMAPat<"V_WMMA_F32_16X16X128_F8F6F4_" # I # "_w32",         int_amdgcn_wmma_f32_16x16x128_f8f6f4,         !cast<VOP3PWMMA_Profile>("F32_16X16X128_F8F6F4_" # I # "_w32")>;
   }
 
->>>>>>> e38f98f5
   def : SWMMACPat<V_SWMMAC_F32_16X16X64_BF16_w32_twoaddr,     int_amdgcn_swmmac_f32_16x16x64_bf16,     F32_BF16X64_SWMMAC_w32>;
   def : SWMMACPat<V_SWMMAC_BF16_16X16X64_BF16_w32_twoaddr,    int_amdgcn_swmmac_bf16_16x16x64_bf16,    BF16_BF16X64_SWMMAC_w32>;
   def : SWMMACPat<V_SWMMAC_BF16F32_16X16X64_BF16_w32_twoaddr, int_amdgcn_swmmac_bf16f32_16x16x64_bf16, F32_BF16X64_SWMMAC_w32>;
@@ -2122,14 +2034,6 @@
                        !eq(WMMAP.IndexType, 8)  : index_key_8bit{0},
                        !eq(WMMAP.IndexType, 16) : index_key_16bit{0},
                        !eq(WMMAP.IndexType, 32) : index_key_32bit{0});
-<<<<<<< HEAD
-  let Inst{12} = !if(!eq(WMMAP.IndexType, 8), index_key_8bit{1}, 0);
-  let Inst{13} = !if(WMMAP.HasMatrixReuse, matrix_a_reuse, 0);
-  // opsel_hi
-  let Inst{59} = 1;
-  let Inst{60} = 1;
-  let Inst{14} = !if(WMMAP.HasMatrixReuse, matrix_b_reuse, 1);
-=======
   let Inst{12} = !if(WMMAP.HasMatrixFMT, matrix_a_fmt{1},
                      !if(!eq(WMMAP.IndexType, 8), index_key_8bit{1}, 0));
   let Inst{13} = !if (WMMAP.HasMatrixFMT, matrix_a_fmt{2},
@@ -2139,7 +2043,6 @@
   let Inst{60} = !if (WMMAP.HasMatrixFMT, matrix_b_fmt{1}, 1);
   let Inst{14} = !if (WMMAP.HasMatrixFMT, matrix_b_fmt{2},
                       !if(WMMAP.HasMatrixReuse, matrix_b_reuse, 1));
->>>>>>> e38f98f5
   // neg_lo
   let Inst{61} = !if(WMMAP.NegLo01, src0_modifiers{0}, 0);
   let Inst{62} = !if(WMMAP.NegLo01, src1_modifiers{0}, 0);
@@ -2178,8 +2081,6 @@
   }
 }
 
-<<<<<<< HEAD
-=======
 multiclass VOP3P_Real_WMMA_F8F6F4_gfx1250<bits<8> op, VOP3PWMMA_Profile WMMAP> {
   defvar PS = !cast<VOP3P_Pseudo>(NAME # "_twoaddr");
   defvar asmName = !substr(PS.Mnemonic, 0, !sub(!size(PS.Mnemonic), !size("_f8_f8_w32")));
@@ -2198,7 +2099,6 @@
   }
 }
 
->>>>>>> e38f98f5
 defm V_WMMA_F32_16X16X16_F16_w32     : VOP3P_Real_WMMA_gfx12 <0x040, F32_F16_WMMA_w32>;
 defm V_WMMA_F32_16X16X16_BF16_w32    : VOP3P_Real_WMMA_gfx12 <0x041, F32_BF16_WMMA_w32>;
 defm V_WMMA_F16_16X16X16_F16_w32     : VOP3P_Real_WMMA_gfx12 <0x042, F16_F16_WMMA_w32>;
@@ -2273,11 +2173,8 @@
 defm V_WMMA_F16_16X16X128_BF8_BF8_w32 : VOP3P_Real_WMMA_gfx1250 <0x087, F16_FP8BF8X128_WMMA_w32>;
 defm V_WMMA_F32_32X16X128_F4_w32      : VOP3P_Real_WMMA_gfx1250 <0x088, F32_32X16X128_F4_WMMA_w32>;
 
-<<<<<<< HEAD
-=======
 defm V_WMMA_F32_16X16X128_F8F6F4        : VOP3P_Real_WMMA_gfx1250_SrcFormats<0x033, "F32_16X16X128_F8F6F4">;
 
->>>>>>> e38f98f5
 defm V_SWMMAC_F32_16X16X64_F16_w32      : VOP3P_Real_WMMA_gfx1250 <0x065, F32_F16X64_SWMMAC_w32>;
 defm V_SWMMAC_F32_16X16X64_BF16_w32     : VOP3P_Real_WMMA_gfx1250 <0x066, F32_BF16X64_SWMMAC_w32>;
 defm V_SWMMAC_F16_16X16X64_F16_w32      : VOP3P_Real_WMMA_gfx1250 <0x067, F16_F16X64_SWMMAC_w32>;
