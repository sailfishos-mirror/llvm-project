//===-- AMDGPUCodeGenPrepare.cpp ------------------------------------------===//
//
// Part of the LLVM Project, under the Apache License v2.0 with LLVM Exceptions.
// See https://llvm.org/LICENSE.txt for license information.
// SPDX-License-Identifier: Apache-2.0 WITH LLVM-exception
//
//===----------------------------------------------------------------------===//
//
/// \file
/// This pass does misc. AMDGPU optimizations on IR *just* before instruction
/// selection.
//
//===----------------------------------------------------------------------===//

#include "AMDGPU.h"
#include "AMDGPUTargetMachine.h"
#include "llvm/Analysis/AssumptionCache.h"
#include "llvm/Analysis/UniformityAnalysis.h"
#include "llvm/Analysis/ValueTracking.h"
#include "llvm/CodeGen/TargetPassConfig.h"
#include "llvm/IR/IRBuilder.h"
#include "llvm/IR/InstVisitor.h"
#include "llvm/Support/CommandLine.h"
#include "llvm/Support/KnownBits.h"
#include "llvm/Transforms/Utils/Local.h"

#define DEBUG_TYPE "amdgpu-late-codegenprepare"

using namespace llvm;

// Scalar load widening needs running after load-store-vectorizer as that pass
// doesn't handle overlapping cases. In addition, this pass enhances the
// widening to handle cases where scalar sub-dword loads are naturally aligned
// only but not dword aligned.
static cl::opt<bool>
    WidenLoads("amdgpu-late-codegenprepare-widen-constant-loads",
               cl::desc("Widen sub-dword constant address space loads in "
                        "AMDGPULateCodeGenPrepare"),
               cl::ReallyHidden, cl::init(true));

namespace {

class AMDGPULateCodeGenPrepare
    : public InstVisitor<AMDGPULateCodeGenPrepare, bool> {
  Function &F;
  const DataLayout &DL;
  const GCNSubtarget &ST;

  AssumptionCache *const AC;
  UniformityInfo &UA;

  SmallVector<WeakTrackingVH, 8> DeadInsts;

public:
  AMDGPULateCodeGenPrepare(Function &F, const GCNSubtarget &ST,
                           AssumptionCache *AC, UniformityInfo &UA)
      : F(F), DL(F.getDataLayout()), ST(ST), AC(AC), UA(UA) {}
  bool run();
  bool visitInstruction(Instruction &) { return false; }

  // Check if the specified value is at least DWORD aligned.
  bool isDWORDAligned(const Value *V) const {
    KnownBits Known = computeKnownBits(V, DL, 0, AC);
    return Known.countMinTrailingZeros() >= 2;
  }

  bool canWidenScalarExtLoad(LoadInst &LI) const;
  bool visitLoadInst(LoadInst &LI);
};

using ValueToValueMap = DenseMap<const Value *, Value *>;

class LiveRegOptimizer {
private:
  Module &Mod;
  const DataLayout &DL;
  const GCNSubtarget &ST;
  /// The scalar type to convert to
  Type *const ConvertToScalar;
  /// The set of visited Instructions
  SmallPtrSet<Instruction *, 4> Visited;
  /// Map of Value -> Converted Value
  ValueToValueMap ValMap;
  /// Map of containing conversions from Optimal Type -> Original Type per BB.
  DenseMap<BasicBlock *, ValueToValueMap> BBUseValMap;

public:
  /// Calculate the and \p return  the type to convert to given a problematic \p
  /// OriginalType. In some instances, we may widen the type (e.g. v2i8 -> i32).
  Type *calculateConvertType(Type *OriginalType);
  /// Convert the virtual register defined by \p V to the compatible vector of
  /// legal type
  Value *convertToOptType(Instruction *V, BasicBlock::iterator &InstPt);
  /// Convert the virtual register defined by \p V back to the original type \p
  /// ConvertType, stripping away the MSBs in cases where there was an imperfect
  /// fit (e.g. v2i32 -> v7i8)
  Value *convertFromOptType(Type *ConvertType, Instruction *V,
                            BasicBlock::iterator &InstPt,
                            BasicBlock *InsertBlock);
  /// Check for problematic PHI nodes or cross-bb values based on the value
  /// defined by \p I, and coerce to legal types if necessary. For problematic
  /// PHI node, we coerce all incoming values in a single invocation.
  bool optimizeLiveType(Instruction *I,
                        SmallVectorImpl<WeakTrackingVH> &DeadInsts);

  // Whether or not the type should be replaced to avoid inefficient
  // legalization code
  bool shouldReplace(Type *ITy) {
    FixedVectorType *VTy = dyn_cast<FixedVectorType>(ITy);
    if (!VTy)
      return false;

<<<<<<< HEAD
    const auto *TLI = ST->getTargetLowering();
=======
    const auto *TLI = ST.getTargetLowering();
>>>>>>> ce7c17d5

    Type *EltTy = VTy->getElementType();
    // If the element size is not less than the convert to scalar size, then we
    // can't do any bit packing
    if (!EltTy->isIntegerTy() ||
        EltTy->getScalarSizeInBits() > ConvertToScalar->getScalarSizeInBits())
      return false;

    // Only coerce illegal types
    TargetLoweringBase::LegalizeKind LK =
        TLI->getTypeConversion(EltTy->getContext(), EVT::getEVT(EltTy, false));
    return LK.first != TargetLoweringBase::TypeLegal;
  }

  LiveRegOptimizer(Module &Mod, const GCNSubtarget &ST)
      : Mod(Mod), DL(Mod.getDataLayout()), ST(ST),
        ConvertToScalar(Type::getInt32Ty(Mod.getContext())) {}
};

} // end anonymous namespace

bool AMDGPULateCodeGenPrepare::run() {
  // "Optimize" the virtual regs that cross basic block boundaries. When
  // building the SelectionDAG, vectors of illegal types that cross basic blocks
  // will be scalarized and widened, with each scalar living in its
  // own register. To work around this, this optimization converts the
  // vectors to equivalent vectors of legal type (which are converted back
  // before uses in subsequent blocks), to pack the bits into fewer physical
  // registers (used in CopyToReg/CopyFromReg pairs).
  LiveRegOptimizer LRO(*F.getParent(), ST);

  bool Changed = false;

  bool HasScalarSubwordLoads = ST.hasScalarSubwordLoads();

  for (auto &BB : reverse(F))
    for (Instruction &I : make_early_inc_range(reverse(BB))) {
      Changed |= !HasScalarSubwordLoads && visit(I);
      Changed |= LRO.optimizeLiveType(&I, DeadInsts);
    }

  RecursivelyDeleteTriviallyDeadInstructionsPermissive(DeadInsts);
  return Changed;
}

Type *LiveRegOptimizer::calculateConvertType(Type *OriginalType) {
  assert(OriginalType->getScalarSizeInBits() <=
         ConvertToScalar->getScalarSizeInBits());

  FixedVectorType *VTy = cast<FixedVectorType>(OriginalType);

  TypeSize OriginalSize = DL.getTypeSizeInBits(VTy);
  TypeSize ConvertScalarSize = DL.getTypeSizeInBits(ConvertToScalar);
  unsigned ConvertEltCount =
      (OriginalSize + ConvertScalarSize - 1) / ConvertScalarSize;

  if (OriginalSize <= ConvertScalarSize)
    return IntegerType::get(Mod.getContext(), ConvertScalarSize);

  return VectorType::get(Type::getIntNTy(Mod.getContext(), ConvertScalarSize),
                         ConvertEltCount, false);
}

Value *LiveRegOptimizer::convertToOptType(Instruction *V,
                                          BasicBlock::iterator &InsertPt) {
  FixedVectorType *VTy = cast<FixedVectorType>(V->getType());
  Type *NewTy = calculateConvertType(V->getType());

  TypeSize OriginalSize = DL.getTypeSizeInBits(VTy);
  TypeSize NewSize = DL.getTypeSizeInBits(NewTy);

  IRBuilder<> Builder(V->getParent(), InsertPt);
  // If there is a bitsize match, we can fit the old vector into a new vector of
  // desired type.
  if (OriginalSize == NewSize)
    return Builder.CreateBitCast(V, NewTy, V->getName() + ".bc");

  // If there is a bitsize mismatch, we must use a wider vector.
  assert(NewSize > OriginalSize);
  uint64_t ExpandedVecElementCount = NewSize / VTy->getScalarSizeInBits();

  SmallVector<int, 8> ShuffleMask;
  uint64_t OriginalElementCount = VTy->getElementCount().getFixedValue();
  for (unsigned I = 0; I < OriginalElementCount; I++)
    ShuffleMask.push_back(I);

  for (uint64_t I = OriginalElementCount; I < ExpandedVecElementCount; I++)
    ShuffleMask.push_back(OriginalElementCount);

  Value *ExpandedVec = Builder.CreateShuffleVector(V, ShuffleMask);
  return Builder.CreateBitCast(ExpandedVec, NewTy, V->getName() + ".bc");
}

Value *LiveRegOptimizer::convertFromOptType(Type *ConvertType, Instruction *V,
                                            BasicBlock::iterator &InsertPt,
                                            BasicBlock *InsertBB) {
  FixedVectorType *NewVTy = cast<FixedVectorType>(ConvertType);

  TypeSize OriginalSize = DL.getTypeSizeInBits(V->getType());
  TypeSize NewSize = DL.getTypeSizeInBits(NewVTy);

  IRBuilder<> Builder(InsertBB, InsertPt);
  // If there is a bitsize match, we simply convert back to the original type.
  if (OriginalSize == NewSize)
    return Builder.CreateBitCast(V, NewVTy, V->getName() + ".bc");

  // If there is a bitsize mismatch, then we must have used a wider value to
  // hold the bits.
  assert(OriginalSize > NewSize);
  // For wide scalars, we can just truncate the value.
  if (!V->getType()->isVectorTy()) {
    Instruction *Trunc = cast<Instruction>(
        Builder.CreateTrunc(V, IntegerType::get(Mod.getContext(), NewSize)));
    return cast<Instruction>(Builder.CreateBitCast(Trunc, NewVTy));
  }

  // For wider vectors, we must strip the MSBs to convert back to the original
  // type.
  VectorType *ExpandedVT = VectorType::get(
      Type::getIntNTy(Mod.getContext(), NewVTy->getScalarSizeInBits()),
      (OriginalSize / NewVTy->getScalarSizeInBits()), false);
  Instruction *Converted =
      cast<Instruction>(Builder.CreateBitCast(V, ExpandedVT));

  unsigned NarrowElementCount = NewVTy->getElementCount().getFixedValue();
  SmallVector<int, 8> ShuffleMask(NarrowElementCount);
  std::iota(ShuffleMask.begin(), ShuffleMask.end(), 0);

  return Builder.CreateShuffleVector(Converted, ShuffleMask);
}

bool LiveRegOptimizer::optimizeLiveType(
    Instruction *I, SmallVectorImpl<WeakTrackingVH> &DeadInsts) {
  SmallVector<Instruction *, 4> Worklist;
  SmallPtrSet<PHINode *, 4> PhiNodes;
  SmallPtrSet<Instruction *, 4> Defs;
  SmallPtrSet<Instruction *, 4> Uses;

  Worklist.push_back(cast<Instruction>(I));
  while (!Worklist.empty()) {
    Instruction *II = Worklist.pop_back_val();

    if (!Visited.insert(II).second)
      continue;

    if (!shouldReplace(II->getType()))
      continue;

    if (PHINode *Phi = dyn_cast<PHINode>(II)) {
      PhiNodes.insert(Phi);
      // Collect all the incoming values of problematic PHI nodes.
      for (Value *V : Phi->incoming_values()) {
        // Repeat the collection process for newly found PHI nodes.
        if (PHINode *OpPhi = dyn_cast<PHINode>(V)) {
          if (!PhiNodes.count(OpPhi) && !Visited.count(OpPhi))
            Worklist.push_back(OpPhi);
          continue;
        }

        Instruction *IncInst = dyn_cast<Instruction>(V);
        // Other incoming value types (e.g. vector literals) are unhandled
        if (!IncInst && !isa<ConstantAggregateZero>(V))
          return false;

        // Collect all other incoming values for coercion.
        if (IncInst)
          Defs.insert(IncInst);
      }
    }

    // Collect all relevant uses.
    for (User *V : II->users()) {
      // Repeat the collection process for problematic PHI nodes.
      if (PHINode *OpPhi = dyn_cast<PHINode>(V)) {
        if (!PhiNodes.count(OpPhi) && !Visited.count(OpPhi))
          Worklist.push_back(OpPhi);
        continue;
      }

      Instruction *UseInst = cast<Instruction>(V);
      // Collect all uses of PHINodes and any use the crosses BB boundaries.
      if (UseInst->getParent() != II->getParent() || isa<PHINode>(II)) {
        Uses.insert(UseInst);
        if (!isa<PHINode>(II))
          Defs.insert(II);
      }
    }
  }

  // Coerce and track the defs.
  for (Instruction *D : Defs) {
    if (!ValMap.contains(D)) {
      BasicBlock::iterator InsertPt = std::next(D->getIterator());
      Value *ConvertVal = convertToOptType(D, InsertPt);
      assert(ConvertVal);
      ValMap[D] = ConvertVal;
    }
  }

  // Construct new-typed PHI nodes.
  for (PHINode *Phi : PhiNodes) {
    ValMap[Phi] = PHINode::Create(calculateConvertType(Phi->getType()),
                                  Phi->getNumIncomingValues(),
                                  Phi->getName() + ".tc", Phi->getIterator());
  }

  // Connect all the PHI nodes with their new incoming values.
  for (PHINode *Phi : PhiNodes) {
    PHINode *NewPhi = cast<PHINode>(ValMap[Phi]);
    bool MissingIncVal = false;
    for (int I = 0, E = Phi->getNumIncomingValues(); I < E; I++) {
      Value *IncVal = Phi->getIncomingValue(I);
      if (isa<ConstantAggregateZero>(IncVal)) {
        Type *NewType = calculateConvertType(Phi->getType());
        NewPhi->addIncoming(ConstantInt::get(NewType, 0, false),
                            Phi->getIncomingBlock(I));
      } else if (Value *Val = ValMap.lookup(IncVal))
        NewPhi->addIncoming(Val, Phi->getIncomingBlock(I));
      else
        MissingIncVal = true;
    }
    if (MissingIncVal) {
      Value *DeadVal = ValMap[Phi];
      // The coercion chain of the PHI is broken. Delete the Phi
      // from the ValMap and any connected / user Phis.
      SmallVector<Value *, 4> PHIWorklist;
      SmallPtrSet<Value *, 4> VisitedPhis;
      PHIWorklist.push_back(DeadVal);
      while (!PHIWorklist.empty()) {
        Value *NextDeadValue = PHIWorklist.pop_back_val();
        VisitedPhis.insert(NextDeadValue);
        auto OriginalPhi =
            std::find_if(PhiNodes.begin(), PhiNodes.end(),
                         [this, &NextDeadValue](PHINode *CandPhi) {
                           return ValMap[CandPhi] == NextDeadValue;
                         });
        // This PHI may have already been removed from maps when
        // unwinding a previous Phi
        if (OriginalPhi != PhiNodes.end())
          ValMap.erase(*OriginalPhi);

        DeadInsts.emplace_back(cast<Instruction>(NextDeadValue));

        for (User *U : NextDeadValue->users()) {
          if (!VisitedPhis.contains(cast<PHINode>(U)))
            PHIWorklist.push_back(U);
        }
      }
    } else {
      DeadInsts.emplace_back(cast<Instruction>(Phi));
    }
  }
  // Coerce back to the original type and replace the uses.
  for (Instruction *U : Uses) {
    // Replace all converted operands for a use.
    for (auto [OpIdx, Op] : enumerate(U->operands())) {
      if (ValMap.contains(Op) && ValMap[Op]) {
        Value *NewVal = nullptr;
        if (BBUseValMap.contains(U->getParent()) &&
            BBUseValMap[U->getParent()].contains(ValMap[Op]))
          NewVal = BBUseValMap[U->getParent()][ValMap[Op]];
        else {
          BasicBlock::iterator InsertPt = U->getParent()->getFirstNonPHIIt();
          // We may pick up ops that were previously converted for users in
          // other blocks. If there is an originally typed definition of the Op
          // already in this block, simply reuse it.
          if (isa<Instruction>(Op) && !isa<PHINode>(Op) &&
              U->getParent() == cast<Instruction>(Op)->getParent()) {
            NewVal = Op;
          } else {
            NewVal =
                convertFromOptType(Op->getType(), cast<Instruction>(ValMap[Op]),
                                   InsertPt, U->getParent());
            BBUseValMap[U->getParent()][ValMap[Op]] = NewVal;
          }
        }
        assert(NewVal);
        U->setOperand(OpIdx, NewVal);
      }
    }
  }

  return true;
}

bool AMDGPULateCodeGenPrepare::canWidenScalarExtLoad(LoadInst &LI) const {
  unsigned AS = LI.getPointerAddressSpace();
  // Skip non-constant address space.
  if (AS != AMDGPUAS::CONSTANT_ADDRESS &&
      AS != AMDGPUAS::CONSTANT_ADDRESS_32BIT)
    return false;
  // Skip non-simple loads.
  if (!LI.isSimple())
    return false;
  Type *Ty = LI.getType();
  // Skip aggregate types.
  if (Ty->isAggregateType())
    return false;
  unsigned TySize = DL.getTypeStoreSize(Ty);
  // Only handle sub-DWORD loads.
  if (TySize >= 4)
    return false;
  // That load must be at least naturally aligned.
  if (LI.getAlign() < DL.getABITypeAlign(Ty))
    return false;
  // It should be uniform, i.e. a scalar load.
  return UA.isUniform(&LI);
}

bool AMDGPULateCodeGenPrepare::visitLoadInst(LoadInst &LI) {
  if (!WidenLoads)
    return false;

  // Skip if that load is already aligned on DWORD at least as it's handled in
  // SDAG.
  if (LI.getAlign() >= 4)
    return false;

  if (!canWidenScalarExtLoad(LI))
    return false;

  int64_t Offset = 0;
  auto *Base =
      GetPointerBaseWithConstantOffset(LI.getPointerOperand(), Offset, DL);
  // If that base is not DWORD aligned, it's not safe to perform the following
  // transforms.
  if (!isDWORDAligned(Base))
    return false;

  int64_t Adjust = Offset & 0x3;
  if (Adjust == 0) {
    // With a zero adjust, the original alignment could be promoted with a
    // better one.
    LI.setAlignment(Align(4));
    return true;
  }

  IRBuilder<> IRB(&LI);
  IRB.SetCurrentDebugLocation(LI.getDebugLoc());

<<<<<<< HEAD
  unsigned LdBits = DL->getTypeStoreSizeInBits(LI.getType());
=======
  unsigned LdBits = DL.getTypeStoreSizeInBits(LI.getType());
>>>>>>> ce7c17d5
  auto *IntNTy = Type::getIntNTy(LI.getContext(), LdBits);

  auto *NewPtr = IRB.CreateConstGEP1_64(
      IRB.getInt8Ty(),
      IRB.CreateAddrSpaceCast(Base, LI.getPointerOperand()->getType()),
      Offset - Adjust);

  LoadInst *NewLd = IRB.CreateAlignedLoad(IRB.getInt32Ty(), NewPtr, Align(4));
  NewLd->copyMetadata(LI);
  NewLd->setMetadata(LLVMContext::MD_range, nullptr);

  unsigned ShAmt = Adjust * 8;
  auto *NewVal = IRB.CreateBitCast(
      IRB.CreateTrunc(IRB.CreateLShr(NewLd, ShAmt), IntNTy), LI.getType());
  LI.replaceAllUsesWith(NewVal);
  DeadInsts.emplace_back(&LI);

  return true;
}

PreservedAnalyses
AMDGPULateCodeGenPreparePass::run(Function &F, FunctionAnalysisManager &FAM) {
  const GCNSubtarget &ST = TM.getSubtarget<GCNSubtarget>(F);

  AssumptionCache &AC = FAM.getResult<AssumptionAnalysis>(F);
  UniformityInfo &UI = FAM.getResult<UniformityInfoAnalysis>(F);

  bool Changed = AMDGPULateCodeGenPrepare(F, ST, &AC, UI).run();

  if (!Changed)
    return PreservedAnalyses::all();
  PreservedAnalyses PA = PreservedAnalyses::none();
  PA.preserveSet<CFGAnalyses>();
  return PA;
}

class AMDGPULateCodeGenPrepareLegacy : public FunctionPass {
public:
  static char ID;

  AMDGPULateCodeGenPrepareLegacy() : FunctionPass(ID) {}

  StringRef getPassName() const override {
    return "AMDGPU IR late optimizations";
  }

  void getAnalysisUsage(AnalysisUsage &AU) const override {
    AU.addRequired<TargetPassConfig>();
    AU.addRequired<AssumptionCacheTracker>();
    AU.addRequired<UniformityInfoWrapperPass>();
    AU.setPreservesAll();
  }

  bool runOnFunction(Function &F) override;
};

bool AMDGPULateCodeGenPrepareLegacy::runOnFunction(Function &F) {
  if (skipFunction(F))
    return false;

  const TargetPassConfig &TPC = getAnalysis<TargetPassConfig>();
  const TargetMachine &TM = TPC.getTM<TargetMachine>();
  const GCNSubtarget &ST = TM.getSubtarget<GCNSubtarget>(F);

  AssumptionCache &AC =
      getAnalysis<AssumptionCacheTracker>().getAssumptionCache(F);
  UniformityInfo &UI =
      getAnalysis<UniformityInfoWrapperPass>().getUniformityInfo();

  return AMDGPULateCodeGenPrepare(F, ST, &AC, UI).run();
}

INITIALIZE_PASS_BEGIN(AMDGPULateCodeGenPrepareLegacy, DEBUG_TYPE,
                      "AMDGPU IR late optimizations", false, false)
INITIALIZE_PASS_DEPENDENCY(TargetPassConfig)
INITIALIZE_PASS_DEPENDENCY(AssumptionCacheTracker)
INITIALIZE_PASS_DEPENDENCY(UniformityInfoWrapperPass)
INITIALIZE_PASS_END(AMDGPULateCodeGenPrepareLegacy, DEBUG_TYPE,
                    "AMDGPU IR late optimizations", false, false)

char AMDGPULateCodeGenPrepareLegacy::ID = 0;

FunctionPass *llvm::createAMDGPULateCodeGenPrepareLegacyPass() {
  return new AMDGPULateCodeGenPrepareLegacy();
}<|MERGE_RESOLUTION|>--- conflicted
+++ resolved
@@ -110,11 +110,7 @@
     if (!VTy)
       return false;
 
-<<<<<<< HEAD
-    const auto *TLI = ST->getTargetLowering();
-=======
     const auto *TLI = ST.getTargetLowering();
->>>>>>> ce7c17d5
 
     Type *EltTy = VTy->getElementType();
     // If the element size is not less than the convert to scalar size, then we
@@ -455,11 +451,7 @@
   IRBuilder<> IRB(&LI);
   IRB.SetCurrentDebugLocation(LI.getDebugLoc());
 
-<<<<<<< HEAD
-  unsigned LdBits = DL->getTypeStoreSizeInBits(LI.getType());
-=======
   unsigned LdBits = DL.getTypeStoreSizeInBits(LI.getType());
->>>>>>> ce7c17d5
   auto *IntNTy = Type::getIntNTy(LI.getContext(), LdBits);
 
   auto *NewPtr = IRB.CreateConstGEP1_64(
