--- conflicted
+++ resolved
@@ -3477,17 +3477,10 @@
   default:
     return std::nullopt;
   }
-<<<<<<< HEAD
 
   llvm_unreachable("covered subregister switch");
 }
 
-=======
-
-  llvm_unreachable("covered subregister switch");
-}
-
->>>>>>> 4084ffcf
 static unsigned getNewFMAAKInst(const GCNSubtarget &ST, unsigned Opc) {
   switch (Opc) {
   case AMDGPU::V_MAC_F16_e32:
@@ -7238,30 +7231,6 @@
   return DeferredList.contains(MI);
 }
 
-<<<<<<< HEAD
-// 16bit SALU use sgpr32. If a 16bit SALU get lowered to VALU in true16 mode,
-// sgpr32 is replaced to vgpr32 which is illegal in t16 inst. Need to add
-// subreg access properly. This can be removed after we have sgpr16 in place
-void SIInstrInfo::legalizeOperandsVALUt16(MachineInstr &Inst,
-                                          MachineRegisterInfo &MRI) const {
-  unsigned Opcode = Inst.getOpcode();
-  if (!AMDGPU::isTrue16Inst(Opcode) || !ST.useRealTrue16Insts())
-    return;
-
-  for (MachineOperand &Op : Inst.explicit_operands()) {
-    unsigned OpIdx = Op.getOperandNo();
-    if (!OpIdx)
-      continue;
-    if (Op.isReg() && RI.isVGPR(MRI, Op.getReg())) {
-      unsigned RCID = get(Opcode).operands()[OpIdx].RegClass;
-      const TargetRegisterClass *RC = RI.getRegClass(RCID);
-      if (RI.getRegSizeInBits(*RC) == 16) {
-        Op.setSubReg(AMDGPU::lo16);
-      }
-    }
-  }
-}
-=======
 // Legalize size mismatches between 16bit and 32bit registers in v2s copy
 // lowering (change spgr to vgpr).
 // This is mainly caused by 16bit SALU and 16bit VALU using reg with different
@@ -7309,7 +7278,6 @@
   for (unsigned OpIdx = 1; OpIdx < MI.getNumExplicitOperands(); OpIdx++)
     legalizeOperandsVALUt16(MI, OpIdx, MRI);
 }
->>>>>>> 4084ffcf
 
 void SIInstrInfo::moveToVALU(SIInstrWorklist &Worklist,
                              MachineDominatorTree *MDT) const {
@@ -7766,8 +7734,6 @@
     Inst.eraseFromParent();
     return;
   }
-<<<<<<< HEAD
-=======
   case AMDGPU::V_S_EXP_F16_e64:
   case AMDGPU::V_S_LOG_F16_e64:
   case AMDGPU::V_S_RCP_F16_e64:
@@ -7791,7 +7757,6 @@
     Inst.eraseFromParent();
     return;
   }
->>>>>>> 4084ffcf
   }
 
   if (NewOpcode == AMDGPU::INSTRUCTION_LIST_END) {
@@ -7850,24 +7815,14 @@
       return;
     }
 
-<<<<<<< HEAD
-    // If this is a v2s copy src from 16bit to 32bit,
-    // replace vgpr copy to reg_sequence
-=======
     // If this is a v2s copy between 16bit and 32bit reg,
     // replace vgpr copy to reg_sequence/extract_subreg
->>>>>>> 4084ffcf
     // This can be remove after we have sgpr16 in place
     if (ST.useRealTrue16Insts() && Inst.isCopy() &&
         Inst.getOperand(1).getReg().isVirtual() &&
         RI.isVGPR(MRI, Inst.getOperand(1).getReg())) {
       const TargetRegisterClass *SrcRegRC = getOpRegClass(Inst, 1);
-<<<<<<< HEAD
-      if (16 == RI.getRegSizeInBits(*SrcRegRC) &&
-          32 == RI.getRegSizeInBits(*NewDstRC)) {
-=======
       if (RI.getMatchingSuperRegClass(NewDstRC, SrcRegRC, AMDGPU::lo16)) {
->>>>>>> 4084ffcf
         Register NewDstReg = MRI.createVirtualRegister(NewDstRC);
         Register Undef = MRI.createVirtualRegister(&AMDGPU::VGPR_16RegClass);
         BuildMI(*Inst.getParent(), &Inst, Inst.getDebugLoc(),
@@ -7879,9 +7834,6 @@
             .addReg(Undef)
             .addImm(AMDGPU::hi16);
         Inst.eraseFromParent();
-<<<<<<< HEAD
-
-=======
         MRI.replaceRegWith(DstReg, NewDstReg);
         addUsersToMoveToVALUWorklist(NewDstReg, MRI, Worklist);
         return;
@@ -7889,7 +7841,6 @@
                                              AMDGPU::lo16)) {
         Inst.getOperand(1).setSubReg(AMDGPU::lo16);
         Register NewDstReg = MRI.createVirtualRegister(NewDstRC);
->>>>>>> 4084ffcf
         MRI.replaceRegWith(DstReg, NewDstReg);
         addUsersToMoveToVALUWorklist(NewDstReg, MRI, Worklist);
         return;
@@ -7985,23 +7936,6 @@
     assert(NewDstRC);
     NewDstReg = MRI.createVirtualRegister(NewDstRC);
     MRI.replaceRegWith(DstReg, NewDstReg);
-
-    // Check useMI of NewInstr. If used by a true16 instruction,
-    // add a lo16 subreg access if size mismatched
-    // This can be remove after we have sgpr16 in place
-    if (ST.useRealTrue16Insts() && NewDstRC == &AMDGPU::VGPR_32RegClass) {
-      for (MachineRegisterInfo::use_iterator I = MRI.use_begin(NewDstReg),
-                                             E = MRI.use_end();
-           I != E; ++I) {
-        MachineInstr &UseMI = *I->getParent();
-        unsigned UseMIOpcode = UseMI.getOpcode();
-        if (AMDGPU::isTrue16Inst(UseMIOpcode) &&
-            (16 ==
-             RI.getRegSizeInBits(*getOpRegClass(UseMI, I.getOperandNo())))) {
-          I->setSubReg(AMDGPU::lo16);
-        }
-      }
-    }
   }
   fixImplicitOperands(*NewInstr);
 
