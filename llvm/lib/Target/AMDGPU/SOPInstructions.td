//===-- SOPInstructions.td - SOP Instruction Definitions ------------------===//
//
// Part of the LLVM Project, under the Apache License v2.0 with LLVM Exceptions.
// See https://llvm.org/LICENSE.txt for license information.
// SPDX-License-Identifier: Apache-2.0 WITH LLVM-exception
//
//===----------------------------------------------------------------------===//

def GPRIdxMode : CustomOperand<i32>;

class SOP_Pseudo<string opName, dag outs, dag ins, string asmOps,
                  list<dag> pattern=[]> :
    InstSI<outs, ins, "", pattern>,
    SIMCInstr<opName, SIEncodingFamily.NONE> {

  let isPseudo = 1;
  let isCodeGenOnly = 1;
  let Size = 4;

  string Mnemonic = opName;
  string AsmOperands = asmOps;

  bits<1> has_sdst = 0;
}

//===----------------------------------------------------------------------===//
// SOP1 Instructions
//===----------------------------------------------------------------------===//

class SOP1_Pseudo <string opName, dag outs, dag ins,
                   string asmOps, list<dag> pattern=[]> :
  SOP_Pseudo<opName, outs, ins, " " # asmOps, pattern> {

  let mayLoad = 0;
  let mayStore = 0;
  let hasSideEffects = 0;
  let SALU = 1;
  let SOP1 = 1;
  let SchedRW = [WriteSALU];
  let UseNamedOperandTable = 1;

  bits<1> has_src0 = 1;
  let has_sdst = 1;
}

class SOP1_Real<bits<8> op, SOP1_Pseudo ps, string real_name = ps.Mnemonic> :
  InstSI <ps.OutOperandList, ps.InOperandList,
          real_name # ps.AsmOperands>,
  Enc32 {

  let SALU = 1;
  let SOP1 = 1;
  let isPseudo = 0;
  let isCodeGenOnly = 0;
  let Size = 4;

  // copy relevant pseudo op flags
  let SubtargetPredicate = ps.SubtargetPredicate;
  let AsmMatchConverter  = ps.AsmMatchConverter;
  let SchedRW            = ps.SchedRW;
  let mayLoad            = ps.mayLoad;
  let mayStore           = ps.mayStore;
  let isTerminator       = ps.isTerminator;
  let isReturn           = ps.isReturn;
  let isCall             = ps.isCall;
  let isBranch           = ps.isBranch;
  let isBarrier          = ps.isBarrier;
  let Uses               = ps.Uses;
  let Defs               = ps.Defs;
  let isConvergent       = ps.isConvergent;

  // encoding
  bits<7> sdst;
  bits<8> src0;

  let Inst{7-0} = !if(ps.has_src0, src0, ?);
  let Inst{15-8} = op;
  let Inst{22-16} = !if(ps.has_sdst, sdst, ?);
  let Inst{31-23} = 0x17d; //encoding;
}

class SOP1_32 <string opName, list<dag> pattern=[], bit tied_in = 0> : SOP1_Pseudo <
  opName, (outs SReg_32:$sdst),
  !if(tied_in, (ins SSrc_b32:$src0, SReg_32:$sdst_in),
               (ins SSrc_b32:$src0)),
  "$sdst, $src0", pattern> {
  let Constraints = !if(tied_in, "$sdst = $sdst_in", "");
}

// Only register input allowed.
class SOP1_32R <string opName, list<dag> pattern=[]> : SOP1_Pseudo <
  opName, (outs SReg_32:$sdst), (ins SReg_32:$src0),
  "$sdst, $src0", pattern>;

// 32-bit input, no output.
class SOP1_0_32 <string opName, list<dag> pattern = []> : SOP1_Pseudo <
  opName, (outs), (ins SSrc_b32:$src0),
  "$src0", pattern> {
  let has_sdst = 0;
}

// Special case for movreld where sdst is treated as a use operand.
class SOP1_32_movreld <string opName, list<dag> pattern=[]> : SOP1_Pseudo <
  opName, (outs), (ins SReg_32:$sdst, SSrc_b32:$src0),
  "$sdst, $src0", pattern>;

// Special case for movreld where sdst is treated as a use operand.
class SOP1_64_movreld <string opName, list<dag> pattern=[]> : SOP1_Pseudo <
  opName, (outs), (ins SReg_64:$sdst, SSrc_b64:$src0),
  "$sdst, $src0", pattern
>;

class SOP1_0_32R <string opName, list<dag> pattern = []> : SOP1_Pseudo <
  opName, (outs), (ins SReg_32:$src0),
  "$src0", pattern> {
  let has_sdst = 0;
}

class SOP1_64 <string opName, list<dag> pattern=[]> : SOP1_Pseudo <
  opName, (outs SReg_64:$sdst), (ins SSrc_b64:$src0),
  "$sdst, $src0", pattern
>;

// Only register input allowed.
class SOP1_64R <string opName, list<dag> pattern=[]> : SOP1_Pseudo <
  opName, (outs SReg_64:$sdst), (ins SReg_64:$src0),
  "$sdst, $src0", pattern
>;

// 64-bit input, 32-bit output.
class SOP1_32_64 <string opName, list<dag> pattern=[]> : SOP1_Pseudo <
  opName, (outs SReg_32:$sdst), (ins SSrc_b64:$src0),
  "$sdst, $src0", pattern
>;

// 32-bit input, 64-bit output.
class SOP1_64_32 <string opName, list<dag> pattern=[], bit tied_in = 0> : SOP1_Pseudo <
  opName, (outs SReg_64:$sdst),
  !if(tied_in, (ins SSrc_b32:$src0, SReg_64:$sdst_in),
               (ins SSrc_b32:$src0)),
  "$sdst, $src0", pattern> {
  let Constraints = !if(tied_in, "$sdst = $sdst_in", "");
}

// no input, 64-bit output.
class SOP1_64_0 <string opName, list<dag> pattern=[]> : SOP1_Pseudo <
  opName, (outs SReg_64:$sdst), (ins), "$sdst", pattern> {
  let has_src0 = 0;
}

// 64-bit input, no output
class SOP1_1 <string opName, list<dag> pattern=[]> : SOP1_Pseudo <
  opName, (outs), (ins SReg_64:$src0), "$src0", pattern> {
  let has_sdst = 0;
}


class UniformUnaryFrag<SDPatternOperator Op> : PatFrag <
  (ops node:$src0),
  (Op $src0),
  [{ return !N->isDivergent(); }]> {
  // This check is unnecessary as it's captured by the result register
  // bank constraint.
  //
  // FIXME: Should add a way for the emitter to recognize this is a
  // trivially true predicate to eliminate the check.
  let GISelPredicateCode = [{return true;}];
}

class UniformBinFrag<SDPatternOperator Op> : PatFrag <
  (ops node:$src0, node:$src1),
  (Op $src0, $src1),
  [{ return !N->isDivergent(); }]> {
  // This check is unnecessary as it's captured by the result register
  // bank constraint.
  //
  // FIXME: Should add a way for the emitter to recognize this is a
  // trivially true predicate to eliminate the check.
  let GISelPredicateCode = [{return true;}];
}

class UniformTernaryFrag<SDPatternOperator Op> : PatFrag <
  (ops node:$src0, node:$src1, node:$src2),
  (Op $src0, $src1, $src2),
  [{ return !N->isDivergent(); }]> {
  // This check is unnecessary as it's captured by the result register
  // bank constraint.
  //
  // FIXME: Should add a way for the emitter to recognize this is a
  // trivially true predicate to eliminate the check.
  let GISelPredicateCode = [{return true;}];
}

class DivergentBinFrag<SDPatternOperator Op> : PatFrag <
  (ops node:$src0, node:$src1),
  (Op $src0, $src1),
  [{ return N->isDivergent(); }]> {
  // This check is unnecessary as it's captured by the result register
  // bank constraint.
  //
  // FIXME: Should add a way for the emitter to recognize this is a
  // trivially true predicate to eliminate the check.
  let GISelPredicateCode = [{return true;}];
}


let isMoveImm = 1 in {
  let isReMaterializable = 1, isAsCheapAsAMove = 1 in {
    def S_MOV_B32 : SOP1_32 <"s_mov_b32">;
    def S_MOV_B64 : SOP1_64 <"s_mov_b64">;
  } // End isReMaterializable = 1

  let Uses = [SCC] in {
    def S_CMOV_B32 : SOP1_32 <"s_cmov_b32">;
    def S_CMOV_B64 : SOP1_64 <"s_cmov_b64">;
  } // End Uses = [SCC]
} // End isMoveImm = 1

// Variant of S_MOV_B32 used for reading from volatile registers like
// SRC_POPS_EXITING_WAVE_ID.
let hasSideEffects = 1 in
def S_MOV_B32_sideeffects : SOP1_32 <"s_mov_b32">;

let Defs = [SCC] in {
  def S_NOT_B32 : SOP1_32 <"s_not_b32",
    [(set i32:$sdst, (UniformUnaryFrag<not> i32:$src0))]
  >;

  def S_NOT_B64 : SOP1_64 <"s_not_b64",
    [(set i64:$sdst, (UniformUnaryFrag<not> i64:$src0))]
  >;
  def S_WQM_B32 : SOP1_32 <"s_wqm_b32",
    [(set i32:$sdst, (int_amdgcn_s_wqm i32:$src0))]>;
  def S_WQM_B64 : SOP1_64 <"s_wqm_b64",
    [(set i64:$sdst, (int_amdgcn_s_wqm i64:$src0))]>;
} // End Defs = [SCC]


let WaveSizePredicate = isWave32 in {
def : GCNPat <
  (int_amdgcn_wqm_vote i1:$src0),
  (S_WQM_B32 SSrc_b32:$src0)
>;
}

let WaveSizePredicate = isWave64 in {
def : GCNPat <
  (int_amdgcn_wqm_vote i1:$src0),
  (S_WQM_B64 SSrc_b64:$src0)
>;
}

let isReMaterializable = 1, isAsCheapAsAMove = 1 in {
def S_BREV_B32 : SOP1_32 <"s_brev_b32",
  [(set i32:$sdst, (UniformUnaryFrag<bitreverse> i32:$src0))]
>;
def S_BREV_B64 : SOP1_64 <"s_brev_b64",
  [(set i64:$sdst, (UniformUnaryFrag<bitreverse> i64:$src0))]
>;
} // End isReMaterializable = 1, isAsCheapAsAMove = 1

let Defs = [SCC] in {
def S_BCNT0_I32_B32 : SOP1_32 <"s_bcnt0_i32_b32">;
def S_BCNT0_I32_B64 : SOP1_32_64 <"s_bcnt0_i32_b64">;
def S_BCNT1_I32_B32 : SOP1_32 <"s_bcnt1_i32_b32",
  [(set i32:$sdst, (UniformUnaryFrag<ctpop> i32:$src0))]
>;
def S_BCNT1_I32_B64 : SOP1_32_64 <"s_bcnt1_i32_b64",
  [(set i32:$sdst, (UniformUnaryFrag<ctpop> i64:$src0))]
>;
} // End Defs = [SCC]

let isReMaterializable = 1 in {
def S_FF0_I32_B32 : SOP1_32 <"s_ff0_i32_b32">;
def S_FF0_I32_B64 : SOP1_32_64 <"s_ff0_i32_b64">;
def S_FF1_I32_B64 : SOP1_32_64 <"s_ff1_i32_b64",
  [(set i32:$sdst, (UniformUnaryFrag<AMDGPUffbl_b32> i64:$src0))]
>;

def S_FF1_I32_B32 : SOP1_32 <"s_ff1_i32_b32",
  [(set i32:$sdst, (UniformUnaryFrag<AMDGPUffbl_b32> i32:$src0))]
>;

def S_FLBIT_I32_B32 : SOP1_32 <"s_flbit_i32_b32",
  [(set i32:$sdst, (UniformUnaryFrag<AMDGPUffbh_u32> i32:$src0))]
>;

def S_FLBIT_I32_B64 : SOP1_32_64 <"s_flbit_i32_b64",
  [(set i32:$sdst, (UniformUnaryFrag<AMDGPUffbh_u32> i64:$src0))]
>;
def S_FLBIT_I32 : SOP1_32 <"s_flbit_i32",
  [(set i32:$sdst, (UniformUnaryFrag<AMDGPUffbh_i32> i32:$src0))]
>;
def S_FLBIT_I32_I64 : SOP1_32_64 <"s_flbit_i32_i64">;
def S_SEXT_I32_I8 : SOP1_32 <"s_sext_i32_i8",
  [(set i32:$sdst, (UniformSextInreg<i8> i32:$src0))]
>;
def S_SEXT_I32_I16 : SOP1_32 <"s_sext_i32_i16",
  [(set i32:$sdst, (UniformSextInreg<i16> i32:$src0))]
>;
} // End isReMaterializable = 1

def S_BITSET0_B32 : SOP1_32    <"s_bitset0_b32", [], 1>;
def S_BITSET0_B64 : SOP1_64_32 <"s_bitset0_b64", [], 1>;
def S_BITSET1_B32 : SOP1_32    <"s_bitset1_b32", [], 1>;
def S_BITSET1_B64 : SOP1_64_32 <"s_bitset1_b64", [], 1>;

def S_GETPC_B64 : SOP1_64_0  <"s_getpc_b64">;
// PSEUDO includes a workaround for a hardware anomaly where some ASICs
// zero-extend the result from 48 bits instead of sign-extending.
let isReMaterializable = 1 in
def S_GETPC_B64_pseudo : SOP1_64_0  <"s_getpc_b64",
  [(set i64:$sdst, (int_amdgcn_s_getpc))]
>;

let isTerminator = 1, isBarrier = 1, SchedRW = [WriteBranch] in {

let isBranch = 1, isIndirectBranch = 1 in {
def S_SETPC_B64 : SOP1_1  <"s_setpc_b64">;
} // End isBranch = 1, isIndirectBranch = 1

let isReturn = 1 in {
// Define variant marked as return rather than branch.
def S_SETPC_B64_return : SOP1_1<"">;
}
} // End isTerminator = 1, isBarrier = 1

let isCall = 1 in {
def S_SWAPPC_B64 : SOP1_64 <"s_swappc_b64"
>;
}

def S_RFE_B64 : SOP1_1  <"s_rfe_b64">;

let hasSideEffects = 1, Uses = [EXEC], Defs = [EXEC, SCC] in {

def S_AND_SAVEEXEC_B64 : SOP1_64 <"s_and_saveexec_b64">;
def S_OR_SAVEEXEC_B64 : SOP1_64 <"s_or_saveexec_b64">;
def S_XOR_SAVEEXEC_B64 : SOP1_64 <"s_xor_saveexec_b64">;
def S_ANDN2_SAVEEXEC_B64 : SOP1_64 <"s_andn2_saveexec_b64">;
def S_ORN2_SAVEEXEC_B64 : SOP1_64 <"s_orn2_saveexec_b64">;
def S_NAND_SAVEEXEC_B64 : SOP1_64 <"s_nand_saveexec_b64">;
def S_NOR_SAVEEXEC_B64 : SOP1_64 <"s_nor_saveexec_b64">;
def S_XNOR_SAVEEXEC_B64 : SOP1_64 <"s_xnor_saveexec_b64">;

} // End hasSideEffects = 1, Uses = [EXEC], Defs = [EXEC, SCC]

def S_QUADMASK_B32 : SOP1_32 <"s_quadmask_b32",
  [(set i32:$sdst, (int_amdgcn_s_quadmask i32:$src0))]>;
def S_QUADMASK_B64 : SOP1_64 <"s_quadmask_b64",
  [(set i64:$sdst, (int_amdgcn_s_quadmask i64:$src0))]>;

let Uses = [M0] in {
def S_MOVRELS_B32 : SOP1_32R <"s_movrels_b32">;
def S_MOVRELS_B64 : SOP1_64R <"s_movrels_b64">;
def S_MOVRELD_B32 : SOP1_32_movreld <"s_movreld_b32">;
def S_MOVRELD_B64 : SOP1_64_movreld <"s_movreld_b64">;
} // End Uses = [M0]

let SubtargetPredicate = isGFX6GFX7GFX8GFX9 in {
def S_CBRANCH_JOIN : SOP1_0_32R <"s_cbranch_join">;
} // End SubtargetPredicate = isGFX6GFX7GFX8GFX9

let Defs = [SCC] in {
def S_ABS_I32 : SOP1_32 <"s_abs_i32",
    [(set i32:$sdst, (UniformUnaryFrag<abs> i32:$src0))]
  >;
} // End Defs = [SCC]

let SubtargetPredicate = HasVGPRIndexMode in {
def S_SET_GPR_IDX_IDX : SOP1_0_32<"s_set_gpr_idx_idx"> {
  let Uses = [M0, MODE];
  let Defs = [M0, MODE];
}
}

let SubtargetPredicate = isGFX9Plus in {
  let hasSideEffects = 1, Defs = [EXEC, SCC], Uses = [EXEC] in {
    def S_ANDN1_SAVEEXEC_B64 : SOP1_64<"s_andn1_saveexec_b64">;
    def S_ORN1_SAVEEXEC_B64  : SOP1_64<"s_orn1_saveexec_b64">;
    def S_ANDN1_WREXEC_B64   : SOP1_64<"s_andn1_wrexec_b64">;
    def S_ANDN2_WREXEC_B64   : SOP1_64<"s_andn2_wrexec_b64">;
  } // End hasSideEffects = 1, Defs = [EXEC, SCC], Uses = [EXEC]

  let isReMaterializable = 1 in
  def S_BITREPLICATE_B64_B32 : SOP1_64_32<"s_bitreplicate_b64_b32",
  [(set i64:$sdst, (int_amdgcn_s_bitreplicate i32:$src0))]>;
} // End SubtargetPredicate = isGFX9Plus

let SubtargetPredicate = isGFX10Plus in {
  let hasSideEffects = 1, Defs = [EXEC, SCC], Uses = [EXEC] in {
    def S_AND_SAVEEXEC_B32   : SOP1_32<"s_and_saveexec_b32">;
    def S_OR_SAVEEXEC_B32    : SOP1_32<"s_or_saveexec_b32">;
    def S_XOR_SAVEEXEC_B32   : SOP1_32<"s_xor_saveexec_b32">;
    def S_ANDN2_SAVEEXEC_B32 : SOP1_32<"s_andn2_saveexec_b32">;
    def S_ORN2_SAVEEXEC_B32  : SOP1_32<"s_orn2_saveexec_b32">;
    def S_NAND_SAVEEXEC_B32  : SOP1_32<"s_nand_saveexec_b32">;
    def S_NOR_SAVEEXEC_B32   : SOP1_32<"s_nor_saveexec_b32">;
    def S_XNOR_SAVEEXEC_B32  : SOP1_32<"s_xnor_saveexec_b32">;
    def S_ANDN1_SAVEEXEC_B32 : SOP1_32<"s_andn1_saveexec_b32">;
    def S_ORN1_SAVEEXEC_B32  : SOP1_32<"s_orn1_saveexec_b32">;
    def S_ANDN1_WREXEC_B32   : SOP1_32<"s_andn1_wrexec_b32">;
    def S_ANDN2_WREXEC_B32   : SOP1_32<"s_andn2_wrexec_b32">;
  } // End hasSideEffects = 1, Defs = [EXEC, SCC], Uses = [EXEC]

  let Uses = [M0] in {
    def S_MOVRELSD_2_B32 : SOP1_32<"s_movrelsd_2_b32">;
  } // End Uses = [M0]
} // End SubtargetPredicate = isGFX10Plus

let SubtargetPredicate = isGFX11Plus in {
  let hasSideEffects = 1 in {
    // For s_sendmsg_rtn_* the src0 field encodes the message type directly; it
    // is not an SGPR number.
    def S_SENDMSG_RTN_B32 : SOP1_Pseudo<
      "s_sendmsg_rtn_b32", (outs SReg_32:$sdst), (ins SendMsg:$src0),
      "$sdst, $src0", [(set i32:$sdst, (int_amdgcn_s_sendmsg_rtn timm:$src0))]
    >;
    def S_SENDMSG_RTN_B64 : SOP1_Pseudo<
      "s_sendmsg_rtn_b64", (outs SReg_64:$sdst), (ins SendMsg:$src0),
      "$sdst, $src0", [(set i64:$sdst, (int_amdgcn_s_sendmsg_rtn timm:$src0))]
    >;
  }
} // End SubtargetPredicate = isGFX11Plus

let SubtargetPredicate = isGFX12Plus in {
  let hasSideEffects = 1, Defs = [SCC] in {
    def S_ALLOC_VGPR : SOP1_0_32 <"s_alloc_vgpr">;
  }
} // End SubtargetPredicate = isGFX12Plus

class SOP1_F32_Inst<string opName, SDPatternOperator Op, ValueType vt0=f32,
                    ValueType vt1=vt0> :
  SOP1_32<opName, [(set vt0:$sdst, (UniformUnaryFrag<Op> vt1:$src0))]>;

let SubtargetPredicate = HasSALUFloatInsts, Uses = [MODE],
    SchedRW = [WriteSFPU], isReMaterializable = 1 in {
  def S_CVT_F32_I32 : SOP1_F32_Inst<"s_cvt_f32_i32", sint_to_fp, f32, i32>;
  def S_CVT_F32_U32 : SOP1_F32_Inst<"s_cvt_f32_u32", uint_to_fp, f32, i32>;

  let mayRaiseFPException = 1 in {
    def S_CVT_I32_F32    : SOP1_F32_Inst<"s_cvt_i32_f32", fp_to_sint, i32, f32>;
    def S_CVT_U32_F32    : SOP1_F32_Inst<"s_cvt_u32_f32", fp_to_uint, i32, f32>;
    def S_CVT_F32_F16    : SOP1_F32_Inst<"s_cvt_f32_f16", fpextend, f32, f16>;
    def S_CVT_HI_F32_F16 : SOP1_32<"s_cvt_hi_f32_f16">;

    def S_CEIL_F32  : SOP1_F32_Inst<"s_ceil_f32", fceil>;
    def S_FLOOR_F32 : SOP1_F32_Inst<"s_floor_f32", ffloor>;
    def S_TRUNC_F32 : SOP1_F32_Inst<"s_trunc_f32", ftrunc>;
    def S_RNDNE_F32 : SOP1_F32_Inst<"s_rndne_f32", froundeven>;

    let FPDPRounding = 1 in
      def S_CVT_F16_F32 : SOP1_F32_Inst<"s_cvt_f16_f32", fpround, f16, f32>;

    def S_CEIL_F16  : SOP1_F32_Inst<"s_ceil_f16", fceil, f16>;
    def S_FLOOR_F16 : SOP1_F32_Inst<"s_floor_f16", ffloor, f16>;
    def S_TRUNC_F16 : SOP1_F32_Inst<"s_trunc_f16", ftrunc, f16>;
    def S_RNDNE_F16 : SOP1_F32_Inst<"s_rndne_f16", froundeven, f16>;
  } // End mayRaiseFPException = 1
} // End SubtargetPredicate = HasSALUFloatInsts, Uses = [MODE]
  // SchedRW = [WriteSFPU], isReMaterializable = 1

let hasSideEffects = 1 in {
let has_sdst = 0 in {
let Uses = [M0] in {
def S_BARRIER_SIGNAL_M0 : SOP1_Pseudo <"s_barrier_signal m0", (outs), (ins),
  "", []>{
  let SchedRW = [WriteBarrier];
  let isConvergent = 1;
}

def S_BARRIER_SIGNAL_ISFIRST_M0 : SOP1_Pseudo <"s_barrier_signal_isfirst m0", (outs), (ins),
  "", []>{
  let Defs = [SCC];
<<<<<<< HEAD
=======
  let Uses = [M0, SCC];
>>>>>>> eb0f1dc0
  let SchedRW = [WriteBarrier];
  let isConvergent = 1;
}

} // End Uses = [M0]

def S_BARRIER_SIGNAL_IMM : SOP1_Pseudo <"s_barrier_signal", (outs),
  (ins SplitBarrier:$src0), "$src0", [(int_amdgcn_s_barrier_signal timm:$src0)]>{
  let SchedRW = [WriteBarrier];
  let isConvergent = 1;
}

def S_BARRIER_SIGNAL_ISFIRST_IMM : SOP1_Pseudo <"s_barrier_signal_isfirst", (outs),
  (ins SplitBarrier:$src0), "$src0", [(set SCC, (int_amdgcn_s_barrier_signal_isfirst timm:$src0))]>{
  let Defs = [SCC];
  let Uses = [SCC];
  let usesCustomInserter = 1;
  let SchedRW = [WriteBarrier];
  let isConvergent = 1;
}

} // End has_sdst = 0

def S_GET_BARRIER_STATE_IMM : SOP1_Pseudo <"s_get_barrier_state", (outs SSrc_b32:$sdst),
  (ins SplitBarrier:$src0), "$sdst, $src0", []>{
  let SchedRW = [WriteBarrier];
  let isConvergent = 1;
}

def S_GET_BARRIER_STATE_M0 : SOP1_Pseudo <"s_get_barrier_state $sdst, m0", (outs SSrc_b32:$sdst),
  (ins), "", []>{
  let Uses = [M0];
  let SchedRW = [WriteBarrier];
  let isConvergent = 1;
}
} // End hasSideEffects = 1

//===----------------------------------------------------------------------===//
// SOP2 Instructions
//===----------------------------------------------------------------------===//

class SOP2_Pseudo<string opName, dag outs, dag ins,
                  string asmOps, list<dag> pattern=[]> :
  SOP_Pseudo<opName, outs, ins, " " # asmOps, pattern> {

  let mayLoad = 0;
  let mayStore = 0;
  let hasSideEffects = 0;
  let SALU = 1;
  let SOP2 = 1;
  let SchedRW = [WriteSALU];
  let UseNamedOperandTable = 1;

  let has_sdst = 1;

  // Pseudo instructions have no encodings, but adding this field here allows
  // us to do:
  // let sdst = xxx in {
  // for multiclasses that include both real and pseudo instructions.
  // field bits<7> sdst = 0;
}

class SOP2_Real<SOP_Pseudo ps, string name = ps.Mnemonic> :
  InstSI <ps.OutOperandList, ps.InOperandList,
          name # ps.AsmOperands> {
  let SALU = 1;
  let SOP2 = 1;
  let isPseudo = 0;
  let isCodeGenOnly = 0;

  // copy relevant pseudo op flags
  let SubtargetPredicate   = ps.SubtargetPredicate;
  let AsmMatchConverter    = ps.AsmMatchConverter;
  let UseNamedOperandTable = ps.UseNamedOperandTable;
  let TSFlags              = ps.TSFlags;
  let SchedRW              = ps.SchedRW;
  let mayLoad              = ps.mayLoad;
  let mayStore             = ps.mayStore;
  let Constraints          = ps.Constraints;
  let DisableEncoding      = ps.DisableEncoding;
  let Uses                 = ps.Uses;
  let Defs                 = ps.Defs;
  let isConvergent         = ps.isConvergent;

  // encoding
  bits<7> sdst;
  bits<8> src0;
  bits<8> src1;
  bits<32> imm;
}

class SOP2_Real32<bits<7> op, SOP_Pseudo ps, string name = ps.Mnemonic> :
  SOP2_Real<ps, name>, Enc32 {
  let Inst{7-0}   = src0;
  let Inst{15-8}  = src1;
  let Inst{22-16} = !if(ps.has_sdst, sdst, ?);
  let Inst{29-23} = op;
  let Inst{31-30} = 0x2; // encoding
}

class SOP2_Real64<bits<7> op, SOP_Pseudo ps, string name = ps.Mnemonic> :
  SOP2_Real<ps, name>, Enc64 {
  let Inst{7-0}   = src0;
  let Inst{15-8}  = src1;
  let Inst{22-16} = !if(ps.has_sdst, sdst, ?);
  let Inst{29-23} = op;
  let Inst{31-30} = 0x2; // encoding
  let Inst{63-32} = imm;
}

class SOP2_F16 <string opName, list<dag> pattern=[]> : SOP2_Pseudo <
  opName, (outs SReg_32:$sdst), (ins SSrc_f16:$src0, SSrc_f16:$src1),
  "$sdst, $src0, $src1", pattern
>;

class SOP2_32 <string opName, list<dag> pattern=[]> : SOP2_Pseudo <
  opName, (outs SReg_32:$sdst), (ins SSrc_b32:$src0, SSrc_b32:$src1),
  "$sdst, $src0, $src1", pattern
>;

class SOP2_F32 <string opName, list<dag> pattern=[]> : SOP2_Pseudo <
  opName, (outs SReg_32:$sdst), (ins SSrc_f32:$src0, SSrc_f32:$src1),
  "$sdst, $src0, $src1", pattern
>;

class SOP2_64 <string opName, list<dag> pattern=[]> : SOP2_Pseudo <
  opName, (outs SReg_64:$sdst), (ins SSrc_b64:$src0, SSrc_b64:$src1),
  "$sdst, $src0, $src1", pattern
>;

class SOP2_64_32 <string opName, list<dag> pattern=[]> : SOP2_Pseudo <
  opName, (outs SReg_64:$sdst), (ins SSrc_b64:$src0, SSrc_b32:$src1),
  "$sdst, $src0, $src1", pattern
>;

class SOP2_64_32_32 <string opName, list<dag> pattern=[]> : SOP2_Pseudo <
  opName, (outs SReg_64:$sdst), (ins SSrc_b32:$src0, SSrc_b32:$src1),
  "$sdst, $src0, $src1", pattern
>;


let Defs = [SCC] in { // Carry out goes to SCC
let isCommutable = 1, isAdd = 1 in {
def S_ADD_U32 : SOP2_32 <"s_add_u32">;
def S_ADD_I32 : SOP2_32 <"s_add_i32",
  [(set i32:$sdst, (UniformBinFrag<add> SSrc_b32:$src0, SSrc_b32:$src1))]
>;
} // End isCommutable = 1, isAdd = 1

def S_SUB_U32 : SOP2_32 <"s_sub_u32">;
def S_SUB_I32 : SOP2_32 <"s_sub_i32",
  [(set i32:$sdst, (UniformBinFrag<sub> SSrc_b32:$src0, SSrc_b32:$src1))]
>;

let Uses = [SCC] in { // Carry in comes from SCC
let isCommutable = 1 in {
def S_ADDC_U32 : SOP2_32 <"s_addc_u32",
  [(set i32:$sdst, (UniformBinFrag<adde> (i32 SSrc_b32:$src0), (i32 SSrc_b32:$src1)))]>;
} // End isCommutable = 1

def S_SUBB_U32 : SOP2_32 <"s_subb_u32",
  [(set i32:$sdst, (UniformBinFrag<sube> (i32 SSrc_b32:$src0), (i32 SSrc_b32:$src1)))]>;
} // End Uses = [SCC]

let isCommutable = 1 in {
def S_MIN_I32 : SOP2_32 <"s_min_i32",
  [(set i32:$sdst, (UniformBinFrag<smin> i32:$src0, i32:$src1))]
>;
def S_MIN_U32 : SOP2_32 <"s_min_u32",
  [(set i32:$sdst, (UniformBinFrag<umin> i32:$src0, i32:$src1))]
>;
def S_MAX_I32 : SOP2_32 <"s_max_i32",
  [(set i32:$sdst, (UniformBinFrag<smax> i32:$src0, i32:$src1))]
>;
def S_MAX_U32 : SOP2_32 <"s_max_u32",
  [(set i32:$sdst, (UniformBinFrag<umax> i32:$src0, i32:$src1))]
>;
} // End isCommutable = 1
} // End Defs = [SCC]

let SubtargetPredicate = isGFX12Plus in {
  def S_ADD_U64 : SOP2_64<"s_add_u64">{
    let isCommutable = 1;
  }

  def S_SUB_U64 : SOP2_64<"s_sub_u64">;

  def S_MUL_U64 : SOP2_64 <"s_mul_u64",
    [(set i64:$sdst, (UniformBinFrag<mul> i64:$src0, i64:$src1))]> {
    let isCommutable = 1;
  }

  // The higher 32-bits of the inputs contain the sign extension bits.
  let hasSideEffects = 0 in {
    def S_MUL_I64_I32_PSEUDO : SPseudoInstSI <
      (outs SReg_64:$sdst), (ins SSrc_b64:$src0, SSrc_b64:$src1)
    >;

    // The higher 32-bits of the inputs are zero.
    def S_MUL_U64_U32_PSEUDO : SPseudoInstSI <
      (outs SReg_64:$sdst), (ins SSrc_b64:$src0, SSrc_b64:$src1)
    >;
  }

} // End SubtargetPredicate = isGFX12Plus

let Uses = [SCC] in {
  def S_CSELECT_B32 : SOP2_32 <"s_cselect_b32">;
  def S_CSELECT_B64 : SOP2_64 <"s_cselect_b64">;
} // End Uses = [SCC]

let Defs = [SCC] in {
let isCommutable = 1 in {
def S_AND_B32 : SOP2_32 <"s_and_b32",
  [(set i32:$sdst, (UniformBinFrag<and> i32:$src0, i32:$src1))]
>;

def S_AND_B64 : SOP2_64 <"s_and_b64",
  [(set i64:$sdst, (UniformBinFrag<and> i64:$src0, i64:$src1))]
>;

def S_OR_B32 : SOP2_32 <"s_or_b32",
  [(set i32:$sdst, (UniformBinFrag<or> i32:$src0, i32:$src1))]
>;

def S_OR_B64 : SOP2_64 <"s_or_b64",
  [(set i64:$sdst, (UniformBinFrag<or> i64:$src0, i64:$src1))]
>;

def S_XOR_B32 : SOP2_32 <"s_xor_b32",
  [(set i32:$sdst, (UniformBinFrag<xor> i32:$src0, i32:$src1))]
>;

def S_XOR_B64 : SOP2_64 <"s_xor_b64",
  [(set i64:$sdst, (UniformBinFrag<xor> i64:$src0, i64:$src1))]
>;

def S_XNOR_B32 : SOP2_32 <"s_xnor_b32",
  [(set i32:$sdst, (UniformUnaryFrag<not> (xor_oneuse i32:$src0, i32:$src1)))]
>;

def S_XNOR_B64 : SOP2_64 <"s_xnor_b64",
  [(set i64:$sdst, (UniformUnaryFrag<not> (xor_oneuse i64:$src0, i64:$src1)))]
>;

def S_NAND_B32 : SOP2_32 <"s_nand_b32",
  [(set i32:$sdst, (UniformUnaryFrag<not> (and_oneuse i32:$src0, i32:$src1)))]
>;

def S_NAND_B64 : SOP2_64 <"s_nand_b64",
  [(set i64:$sdst, (UniformUnaryFrag<not> (and_oneuse i64:$src0, i64:$src1)))]
>;

def S_NOR_B32 : SOP2_32 <"s_nor_b32",
  [(set i32:$sdst, (UniformUnaryFrag<not> (or_oneuse i32:$src0, i32:$src1)))]
>;

def S_NOR_B64 : SOP2_64 <"s_nor_b64",
  [(set i64:$sdst, (UniformUnaryFrag<not> (or_oneuse i64:$src0, i64:$src1)))]
>;
} // End isCommutable = 1

// There are also separate patterns for types other than i32
def S_ANDN2_B32 : SOP2_32 <"s_andn2_b32",
  [(set i32:$sdst, (UniformBinFrag<and> i32:$src0, (not i32:$src1)))]
>;

def S_ANDN2_B64 : SOP2_64 <"s_andn2_b64",
  [(set i64:$sdst, (UniformBinFrag<and> i64:$src0, (not i64:$src1)))]
>;

def S_ORN2_B32 : SOP2_32 <"s_orn2_b32",
  [(set i32:$sdst, (UniformBinFrag<or> i32:$src0, (not i32:$src1)))]
>;

def S_ORN2_B64 : SOP2_64 <"s_orn2_b64",
  [(set i64:$sdst, (UniformBinFrag<or> i64:$src0, (not i64:$src1)))]
>;
} // End Defs = [SCC]

// Use added complexity so these patterns are preferred to the VALU patterns.
let AddedComplexity = 1 in {

let Defs = [SCC] in {
// TODO: b64 versions require VOP3 change since v_lshlrev_b64 is VOP3
def S_LSHL_B32 : SOP2_32 <"s_lshl_b32",
  [(set SReg_32:$sdst, (UniformBinFrag<cshl_32> (i32 SSrc_b32:$src0), (i32 SSrc_b32:$src1)))]
>;
def S_LSHL_B64 : SOP2_64_32 <"s_lshl_b64",
  [(set SReg_64:$sdst, (UniformBinFrag<cshl_64> (i64 SSrc_b64:$src0), (i32 SSrc_b32:$src1)))]
>;
def S_LSHR_B32 : SOP2_32 <"s_lshr_b32",
  [(set SReg_32:$sdst, (UniformBinFrag<csrl_32> (i32 SSrc_b32:$src0), (i32 SSrc_b32:$src1)))]
>;
def S_LSHR_B64 : SOP2_64_32 <"s_lshr_b64",
  [(set SReg_64:$sdst, (UniformBinFrag<csrl_64> (i64 SSrc_b64:$src0), (i32 SSrc_b32:$src1)))]
>;
def S_ASHR_I32 : SOP2_32 <"s_ashr_i32",
  [(set SReg_32:$sdst, (UniformBinFrag<csra_32> (i32 SSrc_b32:$src0), (i32 SSrc_b32:$src1)))]
>;
def S_ASHR_I64 : SOP2_64_32 <"s_ashr_i64",
  [(set SReg_64:$sdst, (UniformBinFrag<csra_64> (i64 SSrc_b64:$src0), (i32 SSrc_b32:$src1)))]
>;
} // End Defs = [SCC]

let isReMaterializable = 1 in {
def S_BFM_B32 : SOP2_32 <"s_bfm_b32",
  [(set i32:$sdst, (UniformBinFrag<AMDGPUbfm> i32:$src0, i32:$src1))]>;
def S_BFM_B64 : SOP2_64_32_32 <"s_bfm_b64">;

def S_MUL_I32 : SOP2_32 <"s_mul_i32",
  [(set i32:$sdst, (UniformBinFrag<mul> i32:$src0, i32:$src1))]> {
  let isCommutable = 1;
}
} // End isReMaterializable = 1
} // End AddedComplexity = 1

let Defs = [SCC] in {
def S_BFE_U32 : SOP2_32 <"s_bfe_u32">;
def S_BFE_I32 : SOP2_32 <"s_bfe_i32">;
def S_BFE_U64 : SOP2_64_32 <"s_bfe_u64">;
def S_BFE_I64 : SOP2_64_32 <"s_bfe_i64">;
} // End Defs = [SCC]

def S_CBRANCH_G_FORK : SOP2_Pseudo <
  "s_cbranch_g_fork", (outs),
  (ins SCSrc_b64:$src0, SCSrc_b64:$src1),
  "$src0, $src1"
> {
  let has_sdst = 0;
  let SubtargetPredicate = isGFX6GFX7GFX8GFX9;
}

let Defs = [SCC] in {
def S_ABSDIFF_I32 : SOP2_32 <"s_absdiff_i32">;
} // End Defs = [SCC]

let SubtargetPredicate = isGFX8GFX9 in {
  def S_RFE_RESTORE_B64 : SOP2_Pseudo <
    "s_rfe_restore_b64", (outs),
    (ins SSrc_b64:$src0, SSrc_b32:$src1),
    "$src0, $src1"
  > {
    let hasSideEffects = 1;
    let has_sdst = 0;
  }
}

let SubtargetPredicate = isGFX9Plus in {
  let isReMaterializable = 1 in {
    def S_PACK_LL_B32_B16 : SOP2_32<"s_pack_ll_b32_b16">;
    def S_PACK_LH_B32_B16 : SOP2_32<"s_pack_lh_b32_b16">;
    def S_PACK_HH_B32_B16 : SOP2_32<"s_pack_hh_b32_b16">;
  } // End isReMaterializable = 1

  let Defs = [SCC] in {
    def S_LSHL1_ADD_U32 : SOP2_32<"s_lshl1_add_u32",
      [(set i32:$sdst, (shl1_add SSrc_b32:$src0, SSrc_b32:$src1))]
    >;
    def S_LSHL2_ADD_U32 : SOP2_32<"s_lshl2_add_u32",
      [(set i32:$sdst, (shl2_add SSrc_b32:$src0, SSrc_b32:$src1))]
    >;
    def S_LSHL3_ADD_U32 : SOP2_32<"s_lshl3_add_u32",
      [(set i32:$sdst, (shl3_add SSrc_b32:$src0, SSrc_b32:$src1))]
    >;
    def S_LSHL4_ADD_U32 : SOP2_32<"s_lshl4_add_u32",
      [(set i32:$sdst, (shl4_add SSrc_b32:$src0, SSrc_b32:$src1))]
    >;
  } // End Defs = [SCC]

  let isCommutable = 1, isReMaterializable = 1 in {
    def S_MUL_HI_U32 : SOP2_32<"s_mul_hi_u32",
      [(set i32:$sdst, (UniformBinFrag<mulhu> SSrc_b32:$src0, SSrc_b32:$src1))]>;
    def S_MUL_HI_I32 : SOP2_32<"s_mul_hi_i32",
      [(set i32:$sdst, (UniformBinFrag<mulhs> SSrc_b32:$src0, SSrc_b32:$src1))]>;
  } // End isCommutable = 1, isReMaterializable = 1
} // End SubtargetPredicate = isGFX9Plus

let SubtargetPredicate = isGFX11Plus in {
  def S_PACK_HL_B32_B16 : SOP2_32<"s_pack_hl_b32_b16">;
} // End SubtargetPredicate = isGFX11Plus

class SOP2_F32_Inst<string opName, SDPatternOperator Op, ValueType dstVt=f32> :
  SOP2_F32<opName,
    [(set dstVt:$sdst, (UniformBinFrag<Op> SSrc_f32:$src0, SSrc_f32:$src1))]>;

class SOP2_F16_Inst<string opName, SDPatternOperator Op> :
  SOP2_F16<opName,
    [(set f16:$sdst, (UniformBinFrag<Op> SSrc_f16:$src0, SSrc_f16:$src1))]>;

let SubtargetPredicate = HasSALUFloatInsts, mayRaiseFPException = 1,
    Uses = [MODE], SchedRW = [WriteSFPU] in {
  let isReMaterializable = 1 in {
    let isCommutable = 1 in {
      def S_ADD_F32 : SOP2_F32_Inst<"s_add_f32", any_fadd>;
      def S_MIN_F32 : SOP2_F32_Inst<"s_min_f32", fminnum_like>;
      def S_MAX_F32 : SOP2_F32_Inst<"s_max_f32", fmaxnum_like>;
      def S_MUL_F32 : SOP2_F32_Inst<"s_mul_f32", any_fmul>;

      let FixedSize = 1 in
      def S_FMAAK_F32 : SOP2_Pseudo<
        "s_fmaak_f32", (outs SReg_32:$sdst),
        (ins SSrc_f32:$src0, SSrc_f32:$src1, KImmFP32:$imm),
        "$sdst, $src0, $src1, $imm"
      >;

      let FPDPRounding = 1 in {
        def S_ADD_F16 : SOP2_F16_Inst<"s_add_f16", any_fadd>;
        def S_MUL_F16 : SOP2_F16_Inst<"s_mul_f16", any_fmul>;
      } // End FPDPRounding

      def S_MIN_F16 : SOP2_F16_Inst<"s_min_f16", fminnum_like>;
      def S_MAX_F16 : SOP2_F16_Inst<"s_max_f16", fmaxnum_like>;
    } // End isCommutable = 1

    let FPDPRounding = 1 in
      def S_SUB_F16 : SOP2_F16_Inst<"s_sub_f16", any_fsub>;

    def S_SUB_F32            : SOP2_F32_Inst<"s_sub_f32", any_fsub>;
    def S_CVT_PK_RTZ_F16_F32 : SOP2_F32_Inst<"s_cvt_pk_rtz_f16_f32",
                                             AMDGPUpkrtz_f16_f32, v2f16>;

    let FixedSize = 1 in
    def S_FMAMK_F32 : SOP2_Pseudo<
      "s_fmamk_f32", (outs SReg_32:$sdst),
      (ins SSrc_f32:$src0, KImmFP32:$imm, SSrc_f32:$src1),
      "$sdst, $src0, $imm, $src1"
    >;
  } // End isReMaterializable = 1

  let Constraints = "$sdst = $src2", DisableEncoding="$src2",
      isCommutable = 1, AddedComplexity = 20 in {
    def S_FMAC_F32 : SOP2_Pseudo<
      "s_fmac_f32", (outs SReg_32:$sdst),
      (ins SSrc_f32:$src0, SSrc_f32:$src1, SReg_32:$src2),
      "$sdst, $src0, $src1",
      [(set f32:$sdst, (UniformTernaryFrag<any_fma> SSrc_f32:$src0, SSrc_f32:$src1, SReg_32:$src2))]
    >;

    def S_FMAC_F16 : SOP2_Pseudo<
      "s_fmac_f16", (outs SReg_32:$sdst),
      (ins SSrc_f16:$src0, SSrc_f16:$src1, SReg_32:$src2),
      "$sdst, $src0, $src1",
      [(set f16:$sdst, (UniformTernaryFrag<any_fma> SSrc_f16:$src0, SSrc_f16:$src1, SReg_32:$src2))]
    >;
  } // End Constraints = "$sdst = $src2", DisableEncoding="$src2",
    // isCommutable = 1, AddedComplexity = 20
} // End SubtargetPredicate = HasSALUFloatInsts, mayRaiseFPException = 1,
  // Uses = [MODE], SchedRW = [WriteSFPU]

// On GFX12 MIN/MAX instructions do not read MODE register.
let SubtargetPredicate = isGFX12Plus, mayRaiseFPException = 1, isCommutable = 1,
    isReMaterializable = 1, SchedRW = [WriteSFPU], AddedComplexity = 25 in {
  def S_MINIMUM_F32 : SOP2_F32_Inst<"s_minimum_f32", UniformBinFrag<fminimum>>;
  def S_MAXIMUM_F32 : SOP2_F32_Inst<"s_maximum_f32", UniformBinFrag<fmaximum>>;
  def S_MINIMUM_F16 : SOP2_F16_Inst<"s_minimum_f16", UniformBinFrag<fminimum>>;
  def S_MAXIMUM_F16 : SOP2_F16_Inst<"s_maximum_f16", UniformBinFrag<fmaximum>>;
}

//===----------------------------------------------------------------------===//
// SOPK Instructions
//===----------------------------------------------------------------------===//

class SOPK_Pseudo <string opName, dag outs, dag ins,
                   string asmOps, list<dag> pattern=[]> :
  SOP_Pseudo<opName, outs, ins, " " # asmOps, pattern> {
  let mayLoad = 0;
  let mayStore = 0;
  let hasSideEffects = 0;
  let SALU = 1;
  let SOPK = 1;
  let FixedSize = 1;
  let SchedRW = [WriteSALU];
  let UseNamedOperandTable = 1;

  let has_sdst = 1;
}

class SOPK_Real<SOPK_Pseudo ps, string name = ps.Mnemonic> :
  InstSI <ps.OutOperandList, ps.InOperandList,
          name # ps.AsmOperands> {
  let SALU = 1;
  let SOPK = 1;
  let isPseudo = 0;
  let isCodeGenOnly = 0;
  let UseNamedOperandTable = 1;

  // copy relevant pseudo op flags
  let SubtargetPredicate = ps.SubtargetPredicate;
  let AsmMatchConverter  = ps.AsmMatchConverter;
  let DisableEncoding    = ps.DisableEncoding;
  let Constraints        = ps.Constraints;
  let SchedRW            = ps.SchedRW;
  let mayLoad            = ps.mayLoad;
  let mayStore           = ps.mayStore;
  let isBranch           = ps.isBranch;
  let isCall             = ps.isCall;
  let isTerminator       = ps.isTerminator;
  let isReturn           = ps.isReturn;
  let isBarrier          = ps.isBarrier;
  let Uses               = ps.Uses;
  let Defs               = ps.Defs;
  let isConvergent       = ps.isConvergent;

  // encoding
  bits<7>  sdst;
  bits<16> simm16;
  bits<32> imm;
}

class SOPK_Real32<bits<5> op, SOPK_Pseudo ps, string name = ps.Mnemonic> :
  SOPK_Real <ps, name>,
  Enc32 {
  let Inst{15-0}  = simm16;
  let Inst{22-16} = !if(ps.has_sdst, sdst, ?);
  let Inst{27-23} = op;
  let Inst{31-28} = 0xb; //encoding
}

class SOPK_Real64<bits<5> op, SOPK_Pseudo ps> :
  SOPK_Real<ps>,
  Enc64 {
  let Inst{15-0}  = simm16;
  let Inst{22-16} = !if(ps.has_sdst, sdst, ?);
  let Inst{27-23} = op;
  let Inst{31-28} = 0xb; //encoding
  let Inst{63-32} = imm;
}

class SOPKInstTable <bit is_sopk, string cmpOp = ""> {
  bit IsSOPK = is_sopk;
  string BaseCmpOp = cmpOp;
}

class SOPK_32 <string opName, list<dag> pattern=[]> : SOPK_Pseudo <
  opName,
  (outs SReg_32:$sdst),
  (ins s16imm:$simm16),
  "$sdst, $simm16",
  pattern>;

class SOPK_32_BR <string opName, list<dag> pattern=[]> : SOPK_Pseudo <
  opName,
  (outs),
  (ins SOPPBrTarget:$simm16, SReg_32:$sdst),
  "$sdst, $simm16",
  pattern> {
  let Defs = [EXEC];
  let Uses = [EXEC];
  let isBranch = 1;
  let isTerminator = 1;
  let SchedRW = [WriteBranch];
}

class SOPK_SCC <string opName, string base_op, bit isSignExt> : SOPK_Pseudo <
  opName,
  (outs),
  !if(isSignExt,
      (ins SReg_32:$sdst, s16imm:$simm16),
      (ins SReg_32:$sdst, u16imm:$simm16)),
  "$sdst, $simm16">,
  SOPKInstTable<1, base_op>{
  let Defs = [SCC];
}

class SOPK_32TIE <string opName, list<dag> pattern=[]> : SOPK_Pseudo <
  opName,
  (outs SReg_32:$sdst),
  (ins SReg_32:$src0, s16imm:$simm16),
  "$sdst, $simm16",
  pattern
>;

let isReMaterializable = 1, isMoveImm = 1 in {
def S_MOVK_I32 : SOPK_32 <"s_movk_i32">;
} // End isReMaterializable = 1
let Uses = [SCC] in {
def S_CMOVK_I32 : SOPK_32 <"s_cmovk_i32">;
}

let isCompare = 1 in {

// This instruction is disabled for now until we can figure out how to teach
// the instruction selector to correctly use the  S_CMP* vs V_CMP*
// instructions.
//
// When this instruction is enabled the code generator sometimes produces this
// invalid sequence:
//
// SCC = S_CMPK_EQ_I32 SGPR0, imm
// VCC = COPY SCC
// VGPR0 = V_CNDMASK VCC, VGPR0, VGPR1
//
// def S_CMPK_EQ_I32 : SOPK_SCC <"s_cmpk_eq_i32",
//   [(set i1:$dst, (setcc i32:$src0, imm:$src1, SETEQ))]
// >;

def S_CMPK_EQ_I32 : SOPK_SCC <"s_cmpk_eq_i32", "s_cmp_eq_i32", 1>;
def S_CMPK_LG_I32 : SOPK_SCC <"s_cmpk_lg_i32", "s_cmp_lg_i32", 1>;
def S_CMPK_GT_I32 : SOPK_SCC <"s_cmpk_gt_i32", "s_cmp_gt_i32", 1>;
def S_CMPK_GE_I32 : SOPK_SCC <"s_cmpk_ge_i32", "s_cmp_ge_i32", 1>;
def S_CMPK_LT_I32 : SOPK_SCC <"s_cmpk_lt_i32", "s_cmp_lt_i32", 1>;
def S_CMPK_LE_I32 : SOPK_SCC <"s_cmpk_le_i32", "s_cmp_le_i32", 1>;

def S_CMPK_EQ_U32 : SOPK_SCC <"s_cmpk_eq_u32", "s_cmp_eq_u32", 0>;
def S_CMPK_LG_U32 : SOPK_SCC <"s_cmpk_lg_u32", "s_cmp_lg_u32", 0>;
def S_CMPK_GT_U32 : SOPK_SCC <"s_cmpk_gt_u32", "s_cmp_gt_u32", 0>;
def S_CMPK_GE_U32 : SOPK_SCC <"s_cmpk_ge_u32", "s_cmp_ge_u32", 0>;
def S_CMPK_LT_U32 : SOPK_SCC <"s_cmpk_lt_u32", "s_cmp_lt_u32", 0>;
def S_CMPK_LE_U32 : SOPK_SCC <"s_cmpk_le_u32", "s_cmp_le_u32", 0>;
} // End isCompare = 1

let isCommutable = 1, DisableEncoding = "$src0",
    Constraints = "$sdst = $src0" in {
  let Defs = [SCC] in
    def S_ADDK_I32 : SOPK_32TIE <"s_addk_i32">;
  def S_MULK_I32 : SOPK_32TIE <"s_mulk_i32">;
}

let SubtargetPredicate = isGFX6GFX7GFX8GFX9 in
def S_CBRANCH_I_FORK : SOPK_Pseudo <
  "s_cbranch_i_fork",
  (outs), (ins SReg_64:$sdst, SOPPBrTarget:$simm16),
  "$sdst, $simm16"
>;

// This is hasSideEffects to allow its use in readcyclecounter selection.
// FIXME: Need to truncate immediate to 16-bits.
// FIXME: Should have separate pseudos for known may read MODE and
// only read MODE.
def S_GETREG_B32 : SOPK_Pseudo <
  "s_getreg_b32",
  (outs SReg_32:$sdst), (ins hwreg:$simm16),
  "$sdst, $simm16",
  [(set i32:$sdst, (int_amdgcn_s_getreg (i32 timm:$simm16)))]> {
  let hasSideEffects = 1;
  let Uses = [MODE];
}

let Defs = [MODE], Uses = [MODE] in {

// FIXME: Need to truncate immediate to 16-bits.
class S_SETREG_B32_Pseudo <list<dag> pattern=[]> : SOPK_Pseudo <
  "s_setreg_b32",
  (outs), (ins SReg_32:$sdst, hwreg:$simm16),
  "$simm16, $sdst",
  pattern>;

def S_SETREG_B32 : S_SETREG_B32_Pseudo <
  [(int_amdgcn_s_setreg (i32 SIMM16bit:$simm16), i32:$sdst)]> {
  // Use custom inserter to optimize some cases to
  // S_DENORM_MODE/S_ROUND_MODE/S_SETREG_B32_mode.
  let usesCustomInserter = 1;
  let hasSideEffects = 1;
}

// Variant of SETREG that is guaranteed to only touch FP bits in the MODE
// register, so doesn't have unmodeled side effects.
def S_SETREG_B32_mode : S_SETREG_B32_Pseudo {
  let hasSideEffects = 0;
}

// FIXME: Not on SI?
//def S_GETREG_REGRD_B32 : SOPK_32 <sopk<0x14, 0x13>, "s_getreg_regrd_b32">;

class S_SETREG_IMM32_B32_Pseudo : SOPK_Pseudo <
  "s_setreg_imm32_b32",
  (outs), (ins i32imm:$imm, hwreg:$simm16),
  "$simm16, $imm"> {
  let Size = 8; // Unlike every other SOPK instruction.
  let has_sdst = 0;
}

def S_SETREG_IMM32_B32 : S_SETREG_IMM32_B32_Pseudo {
  let hasSideEffects = 1;
}

// Variant of SETREG_IMM32 that is guaranteed to only touch FP bits in the MODE
// register, so doesn't have unmodeled side effects.
def S_SETREG_IMM32_B32_mode : S_SETREG_IMM32_B32_Pseudo {
  let hasSideEffects = 0;
}

} // End Defs = [MODE], Uses = [MODE]

class SOPK_WAITCNT<string opName, list<dag> pat=[]> :
    SOPK_Pseudo<
        opName,
        (outs),
        (ins SReg_32:$sdst, s16imm:$simm16),
        "$sdst, $simm16",
        pat> {
  let hasSideEffects = 1;
  let mayLoad = 1;
  let mayStore = 1;
  let has_sdst = 1; // First source takes place of sdst in encoding
}

let SubtargetPredicate = isGFX9Plus in {
  def S_CALL_B64 : SOPK_Pseudo<
      "s_call_b64",
      (outs SReg_64:$sdst),
      (ins SOPPBrTarget:$simm16),
      "$sdst, $simm16"> {
    let isCall = 1;
  }
} // End SubtargetPredicate = isGFX9Plus

def VersionImm : S16ImmOperand {
  let DecoderMethod = "decodeVersionImm";
}

let SubtargetPredicate = isGFX10Plus in {
  def S_VERSION : SOPK_Pseudo<
      "s_version",
      (outs),
      (ins VersionImm:$simm16),
      "$simm16"> {
    let has_sdst = 0;
  }
} // End SubtargetPredicate = isGFX10Plus

let SubtargetPredicate = isGFX10GFX11 in {
  def S_SUBVECTOR_LOOP_BEGIN : SOPK_32_BR<"s_subvector_loop_begin">;
  def S_SUBVECTOR_LOOP_END   : SOPK_32_BR<"s_subvector_loop_end">;

  def S_WAITCNT_VSCNT   : SOPK_WAITCNT<"s_waitcnt_vscnt">;
  def S_WAITCNT_VMCNT   : SOPK_WAITCNT<"s_waitcnt_vmcnt">;
  def S_WAITCNT_EXPCNT  : SOPK_WAITCNT<"s_waitcnt_expcnt">;
  def S_WAITCNT_LGKMCNT : SOPK_WAITCNT<"s_waitcnt_lgkmcnt">;
} // End SubtargetPredicate = isGFX10GFX11

//===----------------------------------------------------------------------===//
// SOPC Instructions
//===----------------------------------------------------------------------===//

class SOPC_Pseudo<string opName, dag outs, dag ins,
                  string asmOps, list<dag> pattern=[]> :
  SOP_Pseudo<opName, outs, ins, " " # asmOps, pattern> {
  let mayLoad = 0;
  let mayStore = 0;
  let hasSideEffects = 0;
  let SALU = 1;
  let SOPC = 1;
  let Defs = [SCC];
  let SchedRW = [WriteSALU];
  let UseNamedOperandTable = 1;
}

class SOPC_Real<bits<7> op, SOPC_Pseudo ps> :
  InstSI <ps.OutOperandList, ps.InOperandList,
          ps.Mnemonic # ps.AsmOperands>,
  Enc32 {
  let SALU = 1;
  let SOPC = 1;
  let isPseudo = 0;
  let isCodeGenOnly = 0;

  // copy relevant pseudo op flags
  let SubtargetPredicate   = ps.SubtargetPredicate;
  let OtherPredicates      = ps.OtherPredicates;
  let AsmMatchConverter    = ps.AsmMatchConverter;
  let UseNamedOperandTable = ps.UseNamedOperandTable;
  let TSFlags              = ps.TSFlags;
  let SchedRW              = ps.SchedRW;
  let mayLoad              = ps.mayLoad;
  let mayStore             = ps.mayStore;
  let Uses                 = ps.Uses;
  let Defs                 = ps.Defs;
  let isConvergent         = ps.isConvergent;

  // encoding
  bits<8> src0;
  bits<8> src1;

  let Inst{7-0} = src0;
  let Inst{15-8} = src1;
  let Inst{22-16} = op;
  let Inst{31-23} = 0x17e;
}

class SOPC_Base <RegisterOperand rc0, RegisterOperand rc1,
                 string opName, list<dag> pattern = []> : SOPC_Pseudo <
  opName, (outs), (ins rc0:$src0, rc1:$src1),
  "$src0, $src1", pattern > {
}

class SOPC_Helper <RegisterOperand rc, ValueType vt,
                    string opName, SDPatternOperator cond> : SOPC_Base <
  rc, rc, opName,
  [(set SCC, (UniformTernaryFrag<setcc> vt:$src0, vt:$src1, cond))] > {
}

class SOPC_CMP_32<string opName,
                  SDPatternOperator cond = COND_NULL, string revOp = opName>
  : SOPC_Helper<SSrc_b32, i32, opName, cond>,
    Commutable_REV<revOp, !eq(revOp, opName)>,
    SOPKInstTable<0, opName> {
  let isCompare = 1;
  let isCommutable = 1;
}

class SOPC_CMP_F32<string opName,
                  SDPatternOperator cond = COND_NULL, string revOp = opName>
  : SOPC_Helper<SSrc_b32, f32, opName, cond>,
    Commutable_REV<revOp, !eq(revOp, opName)>,
    SOPKInstTable<0, opName> {
  let isCompare = 1;
  let isCommutable = 1;
  let mayRaiseFPException = 1;
  let Uses = [MODE];
  let SchedRW = [WriteSFPU];
}

class SOPC_CMP_F16<string opName,
                  SDPatternOperator cond = COND_NULL, string revOp = opName>
  : SOPC_Helper<SSrc_b16, f16, opName, cond>,
    Commutable_REV<revOp, !eq(revOp, opName)>,
    SOPKInstTable<0, opName> {
  let isCompare = 1;
  let isCommutable = 1;
  let mayRaiseFPException = 1;
  let Uses = [MODE];
  let SchedRW = [WriteSFPU];
}

class SOPC_CMP_64<string opName,
                  SDPatternOperator cond = COND_NULL, string revOp = opName>
  : SOPC_Helper<SSrc_b64, i64, opName, cond>,
    Commutable_REV<revOp, !eq(revOp, opName)> {
  let isCompare = 1;
  let isCommutable = 1;
}

class SOPC_32<string opName, list<dag> pattern = []>
  : SOPC_Base<SSrc_b32, SSrc_b32, opName, pattern>;

class SOPC_64_32<string opName, list<dag> pattern = []>
  : SOPC_Base<SSrc_b64, SSrc_b32, opName, pattern>;

def S_CMP_EQ_I32 : SOPC_CMP_32 <"s_cmp_eq_i32">;
def S_CMP_LG_I32 : SOPC_CMP_32 <"s_cmp_lg_i32">;
def S_CMP_GT_I32 : SOPC_CMP_32 <"s_cmp_gt_i32", COND_SGT>;
def S_CMP_GE_I32 : SOPC_CMP_32 <"s_cmp_ge_i32", COND_SGE>;
def S_CMP_LT_I32 : SOPC_CMP_32 <"s_cmp_lt_i32", COND_SLT, "s_cmp_gt_i32">;
def S_CMP_LE_I32 : SOPC_CMP_32 <"s_cmp_le_i32", COND_SLE, "s_cmp_ge_i32">;
def S_CMP_EQ_U32 : SOPC_CMP_32 <"s_cmp_eq_u32", COND_EQ>;
def S_CMP_LG_U32 : SOPC_CMP_32 <"s_cmp_lg_u32", COND_NE>;
def S_CMP_GT_U32 : SOPC_CMP_32 <"s_cmp_gt_u32", COND_UGT>;
def S_CMP_GE_U32 : SOPC_CMP_32 <"s_cmp_ge_u32", COND_UGE>;
def S_CMP_LT_U32 : SOPC_CMP_32 <"s_cmp_lt_u32", COND_ULT, "s_cmp_gt_u32">;
def S_CMP_LE_U32 : SOPC_CMP_32 <"s_cmp_le_u32", COND_ULE, "s_cmp_ge_u32">;

def S_BITCMP0_B32 : SOPC_32 <"s_bitcmp0_b32">;
def S_BITCMP1_B32 : SOPC_32 <"s_bitcmp1_b32">;
def S_BITCMP0_B64 : SOPC_64_32 <"s_bitcmp0_b64">;
def S_BITCMP1_B64 : SOPC_64_32 <"s_bitcmp1_b64">;
let SubtargetPredicate = isGFX6GFX7GFX8GFX9 in
def S_SETVSKIP : SOPC_32 <"s_setvskip">;

let SubtargetPredicate = isGFX8Plus in {
def S_CMP_EQ_U64 : SOPC_CMP_64 <"s_cmp_eq_u64", COND_EQ>;
def S_CMP_LG_U64 : SOPC_CMP_64 <"s_cmp_lg_u64", COND_NE>;
} // End SubtargetPredicate = isGFX8Plus

let SubtargetPredicate = HasVGPRIndexMode in {
// Setting the GPR index mode is really writing the fields in the mode
// register. We don't want to add mode register uses to every
// instruction, and it's too complicated to deal with anyway. This is
// modeled just as a side effect.
def S_SET_GPR_IDX_ON : SOPC_Pseudo <
  "s_set_gpr_idx_on" ,
  (outs),
  (ins SSrc_b32:$src0, GPRIdxMode:$src1),
  "$src0, $src1"> {
  let Defs = [M0, MODE]; // No scc def
  let Uses = [M0, MODE]; // Other bits of mode, m0 unmodified.
  let hasSideEffects = 1; // Sets mode.gpr_idx_en
  let FixedSize = 1;
}
}

let SubtargetPredicate = HasSALUFloatInsts in {

def S_CMP_LT_F32  : SOPC_CMP_F32<"s_cmp_lt_f32", COND_OLT, "s_cmp_gt_f32">;
def S_CMP_EQ_F32  : SOPC_CMP_F32<"s_cmp_eq_f32", COND_OEQ>;
def S_CMP_LE_F32  : SOPC_CMP_F32<"s_cmp_le_f32", COND_OLE, "s_cmp_ge_f32">;
def S_CMP_GT_F32  : SOPC_CMP_F32<"s_cmp_gt_f32", COND_OGT>;
def S_CMP_LG_F32  : SOPC_CMP_F32<"s_cmp_lg_f32", COND_ONE>;
def S_CMP_GE_F32  : SOPC_CMP_F32<"s_cmp_ge_f32", COND_OGE>;
def S_CMP_O_F32   : SOPC_CMP_F32<"s_cmp_o_f32", COND_O>;
def S_CMP_U_F32   : SOPC_CMP_F32<"s_cmp_u_f32", COND_UO>;
def S_CMP_NGE_F32 : SOPC_CMP_F32<"s_cmp_nge_f32", COND_ULT, "s_cmp_nle_f32">;
def S_CMP_NLG_F32 : SOPC_CMP_F32<"s_cmp_nlg_f32", COND_UEQ>;
def S_CMP_NGT_F32 : SOPC_CMP_F32<"s_cmp_ngt_f32", COND_ULE, "s_cmp_nlt_f32">;
def S_CMP_NLE_F32 : SOPC_CMP_F32<"s_cmp_nle_f32", COND_UGT>;
def S_CMP_NEQ_F32 : SOPC_CMP_F32<"s_cmp_neq_f32", COND_UNE>;
def S_CMP_NLT_F32 : SOPC_CMP_F32<"s_cmp_nlt_f32", COND_UGE>;

def S_CMP_LT_F16  : SOPC_CMP_F16<"s_cmp_lt_f16", COND_OLT, "s_cmp_gt_f16">;
def S_CMP_EQ_F16  : SOPC_CMP_F16<"s_cmp_eq_f16", COND_OEQ>;
def S_CMP_LE_F16  : SOPC_CMP_F16<"s_cmp_le_f16", COND_OLE, "s_cmp_ge_f16">;
def S_CMP_GT_F16  : SOPC_CMP_F16<"s_cmp_gt_f16", COND_OGT>;
def S_CMP_LG_F16  : SOPC_CMP_F16<"s_cmp_lg_f16", COND_ONE>;
def S_CMP_GE_F16  : SOPC_CMP_F16<"s_cmp_ge_f16", COND_OGE>;
def S_CMP_O_F16   : SOPC_CMP_F16<"s_cmp_o_f16", COND_O>;
def S_CMP_U_F16   : SOPC_CMP_F16<"s_cmp_u_f16", COND_UO>;
def S_CMP_NGE_F16 : SOPC_CMP_F16<"s_cmp_nge_f16", COND_ULT, "s_cmp_nle_f16">;
def S_CMP_NLG_F16 : SOPC_CMP_F16<"s_cmp_nlg_f16", COND_UEQ>;
def S_CMP_NGT_F16 : SOPC_CMP_F16<"s_cmp_ngt_f16", COND_ULE, "s_cmp_nlt_f16">;
def S_CMP_NLE_F16 : SOPC_CMP_F16<"s_cmp_nle_f16", COND_UGT>;
def S_CMP_NEQ_F16 : SOPC_CMP_F16<"s_cmp_neq_f16", COND_UNE>;
def S_CMP_NLT_F16 : SOPC_CMP_F16<"s_cmp_nlt_f16", COND_UGE>;

} // End SubtargetPredicate = HasSALUFloatInsts

//===----------------------------------------------------------------------===//
// SOPP Instructions
//===----------------------------------------------------------------------===//

class SOPP_Pseudo<string opName, dag ins,
                  string asmOps = "", list<dag> pattern=[],
                  string sep = !if(!empty(asmOps), "", " "),
                  string keyName = opName> :
  SOP_Pseudo<opName, (outs), ins, sep # asmOps, pattern> {
  let mayLoad = 0;
  let mayStore = 0;
  let hasSideEffects = 0;
  let SALU = 1;
  let SOPP = 1;
  let FixedSize = 1;
  let SchedRW = [WriteSALU];
  let UseNamedOperandTable = 1;
  bits <16> simm16;
  bits <1> fixed_imm = 0;
  string KeyName = keyName;
}

class SOPPRelaxTable <bit isRelaxed, string keyName, string gfxip> {
  bit IsRelaxed = isRelaxed;
  string KeyName = keyName # gfxip;
}

class SOPP_Real<SOPP_Pseudo ps, string name = ps.Mnemonic> :
  InstSI <ps.OutOperandList, ps.InOperandList,
          name # ps.AsmOperands> {
  let SALU = 1;
  let SOPP = 1;
  let isPseudo = 0;
  let isCodeGenOnly = 0;

  // copy relevant pseudo op flags
  let SubtargetPredicate   = ps.SubtargetPredicate;
  let OtherPredicates      = ps.OtherPredicates;
  let AsmMatchConverter    = ps.AsmMatchConverter;
  let UseNamedOperandTable = ps.UseNamedOperandTable;
  let TSFlags              = ps.TSFlags;
  let SchedRW              = ps.SchedRW;
  let mayLoad              = ps.mayLoad;
  let mayStore             = ps.mayStore;
  let isTerminator         = ps.isTerminator;
  let isReturn             = ps.isReturn;
  let isCall               = ps.isCall;
  let isBranch             = ps.isBranch;
  let isBarrier            = ps.isBarrier;
  let Uses                 = ps.Uses;
  let Defs                 = ps.Defs;
  let isConvergent         = ps.isConvergent;
  bits <16> simm16;
}

class SOPP_Real_32 <bits<7> op, SOPP_Pseudo ps, string name = ps.Mnemonic> : SOPP_Real<ps, name>,
Enc32 {
  let Inst{15-0} = !if(ps.fixed_imm, ps.simm16, simm16);
  let Inst{22-16} = op;
  let Inst{31-23} = 0x17f;
}

class SOPP_Real_64 <bits<7> op, SOPP_Pseudo ps, string name = ps.Mnemonic> : SOPP_Real<ps, name>,
Enc64 {
  // encoding
  let Inst{15-0} = !if(ps.fixed_imm, ps.simm16, simm16);
  let Inst{22-16} = op;
  let Inst{31-23} = 0x17f;
  //effectively a nop
  let Inst{47-32} = 0x0;
  let Inst{54-48} = 0x0;
  let Inst{63-55} = 0x17f;
}

multiclass SOPP_With_Relaxation <string opName, dag ins,
                  string asmOps, list<dag> pattern=[]> {
  def "" : SOPP_Pseudo <opName, ins, asmOps, pattern>;
  def _pad_s_nop : SOPP_Pseudo <opName # "_pad_s_nop", ins, asmOps, pattern, " ", opName>;
}

def S_NOP : SOPP_Pseudo<"s_nop" , (ins i16imm:$simm16), "$simm16",
  [(int_amdgcn_s_nop timm:$simm16)]> {
  let hasSideEffects = 1;
}

let isTerminator = 1 in {
def S_ENDPGM : SOPP_Pseudo<"s_endpgm", (ins Endpgm:$simm16), "$simm16", [], ""> {
  let isBarrier = 1;
  let isReturn = 1;
  let hasSideEffects = 1;
}

def S_ENDPGM_SAVED : SOPP_Pseudo<"s_endpgm_saved", (ins)> {
  let SubtargetPredicate = isGFX8Plus;
  let simm16 = 0;
  let fixed_imm = 1;
  let isBarrier = 1;
  let isReturn = 1;
}

let SubtargetPredicate = isGFX9GFX10GFX11 in {
  let isBarrier = 1, isReturn = 1, simm16 = 0, fixed_imm = 1 in {
    def S_ENDPGM_ORDERED_PS_DONE :
      SOPP_Pseudo<"s_endpgm_ordered_ps_done", (ins)>;
  } // End isBarrier = 1, isReturn = 1, simm16 = 0, fixed_imm = 1
} // End SubtargetPredicate = isGFX9GFX10GFX11

let SubtargetPredicate = isGFX10Plus in {
  let isBarrier = 1, isReturn = 1, simm16 = 0, fixed_imm = 1 in {
    def S_CODE_END :
      SOPP_Pseudo<"s_code_end", (ins)>;
  } // End isBarrier = 1, isReturn = 1, simm16 = 0, fixed_imm = 1
} // End SubtargetPredicate = isGFX10Plus

let isBranch = 1, SchedRW = [WriteBranch] in {
let isBarrier = 1 in {
defm S_BRANCH : SOPP_With_Relaxation<
  "s_branch" , (ins SOPPBrTarget:$simm16), "$simm16",
  [(br bb:$simm16)]>;
}

let Uses = [SCC] in {
defm S_CBRANCH_SCC0 : SOPP_With_Relaxation<
  "s_cbranch_scc0" , (ins SOPPBrTarget:$simm16),
  "$simm16"
>;
defm S_CBRANCH_SCC1 : SOPP_With_Relaxation <
  "s_cbranch_scc1" , (ins SOPPBrTarget:$simm16),
  "$simm16"
>;
} // End Uses = [SCC]

let Uses = [VCC] in {
defm S_CBRANCH_VCCZ : SOPP_With_Relaxation <
  "s_cbranch_vccz" , (ins SOPPBrTarget:$simm16),
  "$simm16"
>;
defm S_CBRANCH_VCCNZ : SOPP_With_Relaxation <
  "s_cbranch_vccnz" , (ins SOPPBrTarget:$simm16),
  "$simm16"
>;
} // End Uses = [VCC]

let Uses = [EXEC] in {
defm S_CBRANCH_EXECZ : SOPP_With_Relaxation <
  "s_cbranch_execz" , (ins SOPPBrTarget:$simm16),
  "$simm16"
>;
defm S_CBRANCH_EXECNZ : SOPP_With_Relaxation <
  "s_cbranch_execnz" , (ins SOPPBrTarget:$simm16),
  "$simm16"
>;
} // End Uses = [EXEC]

defm S_CBRANCH_CDBGSYS : SOPP_With_Relaxation <
  "s_cbranch_cdbgsys" , (ins SOPPBrTarget:$simm16),
  "$simm16"
>;

defm S_CBRANCH_CDBGSYS_AND_USER : SOPP_With_Relaxation <
  "s_cbranch_cdbgsys_and_user" , (ins SOPPBrTarget:$simm16),
  "$simm16"
>;

defm S_CBRANCH_CDBGSYS_OR_USER : SOPP_With_Relaxation <
  "s_cbranch_cdbgsys_or_user" , (ins SOPPBrTarget:$simm16),
  "$simm16"
>;

defm S_CBRANCH_CDBGUSER : SOPP_With_Relaxation <
  "s_cbranch_cdbguser" , (ins SOPPBrTarget:$simm16),
  "$simm16"
>;

} // End isBranch = 1
} // End isTerminator = 1

let hasSideEffects = 1 in {
def S_BARRIER : SOPP_Pseudo <"s_barrier", (ins), "",
  [(int_amdgcn_s_barrier)]> {
  let SchedRW = [WriteBarrier];
  let simm16 = 0;
  let fixed_imm = 1;
  let isConvergent = 1;
}

def S_BARRIER_WAIT : SOPP_Pseudo <"s_barrier_wait", (ins i16imm:$simm16), "$simm16",
  [(int_amdgcn_s_barrier_wait timm:$simm16)]> {
  let SchedRW = [WriteBarrier];
  let isConvergent = 1;
}

def S_WAKEUP : SOPP_Pseudo <"s_wakeup", (ins) > {
  let SubtargetPredicate = isGFX8Plus;
  let simm16 = 0;
  let fixed_imm = 1;
  let mayLoad = 1;
  let mayStore = 1;
}

def S_WAITCNT : SOPP_Pseudo <"s_waitcnt" , (ins SWaitCnt:$simm16), "$simm16",
    [(int_amdgcn_s_waitcnt timm:$simm16)]>;

// "_soft" waitcnts are waitcnts that are either relaxed into their non-soft
// counterpart, or completely removed.
//
// These are inserted by SIMemoryLegalizer to resolve memory dependencies
// and later optimized by SIInsertWaitcnts
// For example, a S_WAITCNT_soft 0 can be completely removed in a function
// that doesn't access memory.
def S_WAITCNT_soft : SOPP_Pseudo <"s_soft_waitcnt" , (ins SWaitCnt:$simm16), "$simm16">;
def S_WAITCNT_VSCNT_soft : SOPK_WAITCNT<"s_soft_waitcnt_vscnt">;
let SubtargetPredicate = isGFX12Plus in {
  def S_WAIT_LOADCNT_soft : SOPP_Pseudo <"s_soft_wait_loadcnt", (ins s16imm:$simm16), "$simm16">;
  def S_WAIT_STORECNT_soft : SOPP_Pseudo <"s_soft_wait_storecnt", (ins s16imm:$simm16), "$simm16">;
let OtherPredicates = [HasImageInsts] in {
  def S_WAIT_SAMPLECNT_soft : SOPP_Pseudo <"s_soft_wait_samplecnt", (ins s16imm:$simm16), "$simm16">;
  def S_WAIT_BVHCNT_soft : SOPP_Pseudo <"s_soft_wait_bvhcnt", (ins s16imm:$simm16), "$simm16">;
} // End OtherPredicates = [HasImageInsts].
  def S_WAIT_DSCNT_soft : SOPP_Pseudo <"s_soft_wait_dscnt", (ins s16imm:$simm16), "$simm16">;
  def S_WAIT_KMCNT_soft : SOPP_Pseudo <"s_soft_wait_kmcnt", (ins s16imm:$simm16), "$simm16">;
}

def S_SETHALT : SOPP_Pseudo <"s_sethalt" , (ins i32imm:$simm16), "$simm16",
    [(int_amdgcn_s_sethalt timm:$simm16)]>;
def S_SETKILL : SOPP_Pseudo <"s_setkill" , (ins i16imm:$simm16), "$simm16">;

// On SI the documentation says sleep for approximately 64 * low 2
// bits, consistent with the reported maximum of 448. On VI the
// maximum reported is 960 cycles, so 960 / 64 = 15 max, so is the
// maximum really 15 on VI?
def S_SLEEP : SOPP_Pseudo <"s_sleep", (ins i32imm:$simm16),
  "$simm16", [(int_amdgcn_s_sleep timm:$simm16)]> {
}

def S_SLEEP_VAR : SOP1_0_32 <"s_sleep_var", [(int_amdgcn_s_sleep_var SSrc_b32:$src0)]> {
  let hasSideEffects = 1;
}

def S_SETPRIO : SOPP_Pseudo <"s_setprio", (ins i16imm:$simm16), "$simm16",
  [(int_amdgcn_s_setprio timm:$simm16)]> {
}

let Uses = [EXEC, M0] in {
def S_SENDMSG : SOPP_Pseudo <"s_sendmsg" , (ins SendMsg:$simm16), "$simm16",
  [(int_amdgcn_s_sendmsg (i32 timm:$simm16), M0)]> {
}

def S_SENDMSGHALT : SOPP_Pseudo <"s_sendmsghalt" , (ins SendMsg:$simm16), "$simm16",
  [(int_amdgcn_s_sendmsghalt (i32 timm:$simm16), M0)]> {
}

} // End Uses = [EXEC, M0]

def S_TRAP : SOPP_Pseudo <"s_trap" , (ins i16imm:$simm16), "$simm16"> {
  let isTrap = 1;
}

def S_ICACHE_INV : SOPP_Pseudo <"s_icache_inv", (ins)> {
  let simm16 = 0;
  let fixed_imm = 1;
}
def S_INCPERFLEVEL : SOPP_Pseudo <"s_incperflevel", (ins i32imm:$simm16), "$simm16",
  [(int_amdgcn_s_incperflevel timm:$simm16)]> {
}
def S_DECPERFLEVEL : SOPP_Pseudo <"s_decperflevel", (ins i32imm:$simm16), "$simm16",
  [(int_amdgcn_s_decperflevel timm:$simm16)]> {
}

let Uses = [M0] in
def S_TTRACEDATA : SOPP_Pseudo <"s_ttracedata", (ins), "",
                                [(int_amdgcn_s_ttracedata M0)]> {
  let simm16 = 0;
  let fixed_imm = 1;
}

let SubtargetPredicate = HasVGPRIndexMode in {
def S_SET_GPR_IDX_OFF : SOPP_Pseudo<"s_set_gpr_idx_off", (ins) > {
  let simm16 = 0;
  let fixed_imm = 1;
  let Defs = [MODE];
  let Uses = [MODE];
}
}
} // End hasSideEffects

let SubtargetPredicate = HasVGPRIndexMode in {
def S_SET_GPR_IDX_MODE : SOPP_Pseudo<"s_set_gpr_idx_mode", (ins GPRIdxMode:$simm16),
  "$simm16"> {
  let Defs = [M0, MODE];
  let Uses = [MODE];
}
}

let SubtargetPredicate = isGFX10Plus in {
  def S_INST_PREFETCH :
    SOPP_Pseudo<"s_inst_prefetch", (ins s16imm:$simm16), "$simm16">;
  def S_CLAUSE :
    SOPP_Pseudo<"s_clause", (ins s16imm:$simm16), "$simm16">;
  def S_WAIT_IDLE :
    SOPP_Pseudo <"s_wait_idle", (ins)> {
      let simm16 = 0;
      let fixed_imm = 1;
    }
  def S_WAITCNT_DEPCTR :
    SOPP_Pseudo <"s_waitcnt_depctr" , (ins DepCtr:$simm16), "$simm16">;

  let hasSideEffects = 0, Uses = [MODE], Defs = [MODE] in {
    def S_ROUND_MODE :
      SOPP_Pseudo<"s_round_mode", (ins s16imm:$simm16), "$simm16">;
    def S_DENORM_MODE :
      SOPP_Pseudo<"s_denorm_mode", (ins i32imm:$simm16), "$simm16",
      [(SIdenorm_mode (i32 timm:$simm16))]>;
  }

  let hasSideEffects = 1 in
  def S_TTRACEDATA_IMM :
    SOPP_Pseudo<"s_ttracedata_imm", (ins s16imm:$simm16), "$simm16",
                [(int_amdgcn_s_ttracedata_imm timm:$simm16)]>;
} // End SubtargetPredicate = isGFX10Plus

let SubtargetPredicate = isGFX11Plus in {
let OtherPredicates = [HasExportInsts] in
  def S_WAIT_EVENT : SOPP_Pseudo<"s_wait_event", (ins s16imm:$simm16),
                                 "$simm16"> {
                                   let hasSideEffects = 1;
                                 }
  def S_DELAY_ALU : SOPP_Pseudo<"s_delay_alu", (ins SDelayALU:$simm16),
                                "$simm16">;
} // End SubtargetPredicate = isGFX11Plus

let SubtargetPredicate = isGFX12Plus, hasSideEffects = 1 in {
  def S_WAIT_LOADCNT :
    SOPP_Pseudo<"s_wait_loadcnt", (ins s16imm:$simm16), "$simm16",
                [(int_amdgcn_s_wait_loadcnt timm:$simm16)]>;
  def S_WAIT_LOADCNT_DSCNT :
    SOPP_Pseudo<"s_wait_loadcnt_dscnt", (ins s16imm:$simm16), "$simm16">;
  def S_WAIT_STORECNT :
    SOPP_Pseudo<"s_wait_storecnt", (ins s16imm:$simm16), "$simm16",
                [(int_amdgcn_s_wait_storecnt timm:$simm16)]>;
  def S_WAIT_STORECNT_DSCNT :
    SOPP_Pseudo<"s_wait_storecnt_dscnt", (ins s16imm:$simm16), "$simm16">;
let OtherPredicates = [HasImageInsts] in {
  def S_WAIT_SAMPLECNT :
    SOPP_Pseudo<"s_wait_samplecnt", (ins s16imm:$simm16), "$simm16",
                [(int_amdgcn_s_wait_samplecnt timm:$simm16)]>;
  def S_WAIT_BVHCNT :
    SOPP_Pseudo<"s_wait_bvhcnt", (ins s16imm:$simm16), "$simm16",
                [(int_amdgcn_s_wait_bvhcnt timm:$simm16)]>;
} // End OtherPredicates = [HasImageInsts].
let OtherPredicates = [HasExportInsts] in
  def S_WAIT_EXPCNT :
    SOPP_Pseudo<"s_wait_expcnt", (ins s16imm:$simm16), "$simm16",
                [(int_amdgcn_s_wait_expcnt timm:$simm16)]>;
  def S_WAIT_DSCNT :
    SOPP_Pseudo<"s_wait_dscnt", (ins s16imm:$simm16), "$simm16",
                [(int_amdgcn_s_wait_dscnt timm:$simm16)]>;
  def S_WAIT_KMCNT :
    SOPP_Pseudo<"s_wait_kmcnt", (ins s16imm:$simm16), "$simm16",
                [(int_amdgcn_s_wait_kmcnt timm:$simm16)]>;
} // End SubtargetPredicate = isGFX12Plus, hasSideEffects = 1

//===----------------------------------------------------------------------===//
// SOP1 Patterns
//===----------------------------------------------------------------------===//

def : GCNPat <
  (AMDGPUendpgm),
    (S_ENDPGM (i16 0))
>;

def : GCNPat <
  (int_amdgcn_endpgm),
    (S_ENDPGM (i16 0))
>;

def : GCNPat <
  (i64 (UniformUnaryFrag<ctpop> i64:$src)),
    (i64 (REG_SEQUENCE SReg_64,
     (i32 (COPY_TO_REGCLASS (S_BCNT1_I32_B64 $src), SReg_32)), sub0,
     (S_MOV_B32 (i32 0)), sub1))
>;

def : GCNPat <
  (i32 (UniformBinFrag<smax> i32:$x, (i32 (ineg i32:$x)))),
  (S_ABS_I32 SReg_32:$x)
>;

def : GCNPat <
  (i16 imm:$imm),
  (S_MOV_B32 imm:$imm)
>;

// Same as a 32-bit inreg
def : GCNPat<
  (i32 (UniformUnaryFrag<sext> i16:$src)),
  (S_SEXT_I32_I16 $src)
>;

let SubtargetPredicate = isNotGFX12Plus in
  def : GCNPat <(int_amdgcn_s_wait_event_export_ready), (S_WAIT_EVENT (i16 0))>;
let SubtargetPredicate = isGFX12Plus in
  def : GCNPat <(int_amdgcn_s_wait_event_export_ready), (S_WAIT_EVENT (i16 2))>;

// The first 10 bits of the mode register are the core FP mode on all
// subtargets.
//
// The high bits include additional fields, intermixed with some
// non-floating point environment information. We extract the full
// register and clear non-relevant bits.
//
// EXCP_EN covers floating point exceptions, but also some other
// non-FP exceptions.
//
// Bits 12-18 cover the relevant exception mask on all subtargets.
//
// FIXME: Bit 18 is int_div0, should this be in the FP environment? I
// think the only source is v_rcp_iflag_i32.
//
// On GFX9+:
// Bit 23 is the additional FP16_OVFL mode.
//
// Bits 19, 20, and 21 cover non-FP exceptions and differ between
// gfx9/10/11, so we ignore them here.

// TODO: Would it be cheaper to emit multiple s_getreg_b32 calls for
// the ranges and combine the results?

defvar fp_round_mask = !add(!shl(1, 4), -1);
defvar fp_denorm_mask = !shl(!add(!shl(1, 4), -1), 4);
defvar dx10_clamp_mask = !shl(1, 8);
defvar ieee_mode_mask = !shl(1, 9);

// Covers fp_round, fp_denorm, dx10_clamp, and IEEE bit.
defvar fpmode_mask =
  !or(fp_round_mask, fp_denorm_mask, dx10_clamp_mask, ieee_mode_mask);

defvar fp_excp_en_mask = !shl(!add(!shl(1, 7), -1), 12);
defvar fp16_ovfl = !shl(1, 23);
defvar fpmode_mask_gfx6plus = !or(fpmode_mask, fp_excp_en_mask);
defvar fpmode_mask_gfx9plus = !or(fpmode_mask_gfx6plus, fp16_ovfl);

class GetFPModePat<int fpmode_mask> : GCNPat<
  (i32 get_fpmode),
  (S_AND_B32 (i32 fpmode_mask),
             (S_GETREG_B32 getHwRegImm<
                HWREG.MODE, 0,
                !add(!logtwo(fpmode_mask), 1)>.ret))
>;

// TODO: Might be worth moving to custom lowering so the and is
// exposed to demanded bits optimizations. Most users probably only
// care about the rounding or denorm mode bits. We also can reduce the
// demanded read from the getreg immediate.
let SubtargetPredicate = isGFX9Plus in {
// Last bit = FP16_OVFL
def : GetFPModePat<fpmode_mask_gfx9plus>;
}

// Last bit = EXCP_EN.int_div0
let SubtargetPredicate = isNotGFX9Plus in {
def : GetFPModePat<fpmode_mask_gfx6plus>;
}

let SubtargetPredicate = isGFX9GFX10 in
def : GCNPat<
  (int_amdgcn_pops_exiting_wave_id),
  (S_MOV_B32_sideeffects (i32 SRC_POPS_EXITING_WAVE_ID))
>;

//===----------------------------------------------------------------------===//
// SOP2 Patterns
//===----------------------------------------------------------------------===//

def UniformSelect : PatFrag<
  (ops node:$src0, node:$src1),
  (select SCC, $src0, $src1),
  [{ return !N->isDivergent(); }]
>;

let AddedComplexity = 20 in {
  def : GCNPat<
    (i32 (UniformSelect i32:$src0, i32:$src1)),
    (S_CSELECT_B32 SSrc_b32:$src0, SSrc_b32:$src1)
  >;

  // TODO: The predicate should not be necessary, but enabling this pattern for
  // all subtargets generates worse code in some cases.
  let OtherPredicates = [HasPseudoScalarTrans] in
  def : GCNPat<
    (f32 (UniformSelect f32:$src0, f32:$src1)),
    (S_CSELECT_B32 SSrc_b32:$src0, SSrc_b32:$src1)
  >;
}

// V_ADD_I32_e32/S_ADD_U32 produces carry in VCC/SCC. For the vector
// case, the sgpr-copies pass will fix this to use the vector version.
def : GCNPat <
  (i32 (addc i32:$src0, i32:$src1)),
  (S_ADD_U32 $src0, $src1)
>;

// FIXME: We need to use COPY_TO_REGCLASS to work-around the fact that
// REG_SEQUENCE patterns don't support instructions with multiple
// outputs.
def : GCNPat<
  (i64 (UniformUnaryFrag<zext> i16:$src)),
    (REG_SEQUENCE SReg_64,
      (i32 (COPY_TO_REGCLASS (S_AND_B32 $src, (S_MOV_B32 (i32 0xffff))), SGPR_32)), sub0,
      (S_MOV_B32 (i32 0)), sub1)
>;

def : GCNPat <
  (i64 (UniformUnaryFrag<sext> i16:$src)),
    (REG_SEQUENCE SReg_64, (i32 (S_SEXT_I32_I16 $src)), sub0,
    (i32 (COPY_TO_REGCLASS (S_ASHR_I32 (i32 (S_SEXT_I32_I16 $src)), (S_MOV_B32 (i32 31))), SGPR_32)), sub1)
>;

def : GCNPat<
  (i32 (UniformUnaryFrag<zext> i16:$src)),
  (S_AND_B32 (S_MOV_B32 (i32 0xffff)), $src)
>;

class ScalarNot2Pat<Instruction inst, SDPatternOperator op, ValueType vt,
                    SDPatternOperator notnode = !if(vt.isVector, vnot, not)> : GCNPat<
  (UniformBinFrag<op> vt:$src0, (notnode vt:$src1)),
  (inst getSOPSrcForVT<vt>.ret:$src0, getSOPSrcForVT<vt>.ret:$src1)
>;

// Match these for some more types
// TODO: i1
def : ScalarNot2Pat<S_ANDN2_B32, and, i16>;
def : ScalarNot2Pat<S_ANDN2_B32, and, v2i16>;
def : ScalarNot2Pat<S_ANDN2_B64, and, v4i16>;
def : ScalarNot2Pat<S_ANDN2_B64, and, v2i32>;

def : ScalarNot2Pat<S_ORN2_B32, or, i16>;
def : ScalarNot2Pat<S_ORN2_B32, or, v2i16>;
def : ScalarNot2Pat<S_ORN2_B64, or, v4i16>;
def : ScalarNot2Pat<S_ORN2_B64, or, v2i32>;

let WaveSizePredicate = isWave32 in {
def : GCNPat<
  (i1 (not (or_oneuse i1:$src0, i1:$src1))),
  (S_NOR_B32 i1:$src0, i1:$src1)
>;
}

let WaveSizePredicate = isWave64 in {
def : GCNPat<
  (i1 (not (or_oneuse i1:$src0, i1:$src1))),
  (S_NOR_B64 i1:$src0, i1:$src1)
>;
}

//===----------------------------------------------------------------------===//
// Target-specific instruction encodings.
//===----------------------------------------------------------------------===//

class Select<GFXGen Gen, string opName> : SIMCInstr<opName, Gen.Subtarget> {
  Predicate AssemblerPredicate = Gen.AssemblerPredicate;
  string DecoderNamespace = Gen.DecoderNamespace;
}

class Select_vi<string opName> : SIMCInstr<opName, SIEncodingFamily.VI> {
  Predicate AssemblerPredicate = isGFX8GFX9;
  string DecoderNamespace = "GFX8";
}

class Select_gfx6_gfx7<string opName> : SIMCInstr<opName, SIEncodingFamily.SI> {
  Predicate AssemblerPredicate = isGFX6GFX7;
  string DecoderNamespace      = "GFX6GFX7";
}

//===----------------------------------------------------------------------===//
//  SOP1 - GFX11, GFX12
//===----------------------------------------------------------------------===//

multiclass SOP1_Real_gfx11<bits<8> op, string name = !tolower(NAME)> {
  defvar ps = !cast<SOP1_Pseudo>(NAME);
  def _gfx11 : SOP1_Real<op, ps, name>,
               Select<GFX11Gen, ps.PseudoInstr>;
  if !ne(ps.Mnemonic, name) then
    def : AMDGPUMnemonicAlias<ps.Mnemonic, name> {
      let AssemblerPredicate = isGFX11Only;
    }
}

multiclass SOP1_Real_gfx12<bits<8> op, string name = !tolower(NAME)> {
  defvar ps = !cast<SOP1_Pseudo>(NAME);
  def _gfx12 : SOP1_Real<op, ps, name>,
               Select<GFX12Gen, ps.PseudoInstr>;
  if !ne(ps.Mnemonic, name) then
    def : AMDGPUMnemonicAlias<ps.Mnemonic, name> {
      let AssemblerPredicate = isGFX12Plus;
    }
}

multiclass SOP1_M0_Real_gfx12<bits<8> op> {
  def _gfx12 : SOP1_Real<op, !cast<SOP1_Pseudo>(NAME)>,
               Select<GFX12Gen, !cast<SOP1_Pseudo>(NAME).PseudoInstr> {
    let Inst{7-0} = M0_gfx11plus.HWEncoding{7-0}; // Set Src0 encoding to M0
  }
}

multiclass SOP1_IMM_Real_gfx12<bits<8> op> {
  defvar ps = !cast<SOP1_Pseudo>(NAME);
  def _gfx12 : SOP1_Real<op, ps>,
               Select<GFX12Gen, ps.PseudoInstr>;
}

multiclass SOP1_Real_gfx11_gfx12<bits<8> op, string name = !tolower(NAME)> :
  SOP1_Real_gfx11<op, name>, SOP1_Real_gfx12<op, name>;

defm S_MOV_B32                    : SOP1_Real_gfx11_gfx12<0x000>;
defm S_MOV_B64                    : SOP1_Real_gfx11_gfx12<0x001>;
defm S_CMOV_B32                   : SOP1_Real_gfx11_gfx12<0x002>;
defm S_CMOV_B64                   : SOP1_Real_gfx11_gfx12<0x003>;
defm S_BREV_B32                   : SOP1_Real_gfx11_gfx12<0x004>;
defm S_BREV_B64                   : SOP1_Real_gfx11_gfx12<0x005>;
defm S_FF1_I32_B32                : SOP1_Real_gfx11_gfx12<0x008, "s_ctz_i32_b32">;
defm S_FF1_I32_B64                : SOP1_Real_gfx11_gfx12<0x009, "s_ctz_i32_b64">;
defm S_FLBIT_I32_B32              : SOP1_Real_gfx11_gfx12<0x00a, "s_clz_i32_u32">;
defm S_FLBIT_I32_B64              : SOP1_Real_gfx11_gfx12<0x00b, "s_clz_i32_u64">;
defm S_FLBIT_I32                  : SOP1_Real_gfx11_gfx12<0x00c, "s_cls_i32">;
defm S_FLBIT_I32_I64              : SOP1_Real_gfx11_gfx12<0x00d, "s_cls_i32_i64">;
defm S_SEXT_I32_I8                : SOP1_Real_gfx11_gfx12<0x00e>;
defm S_SEXT_I32_I16               : SOP1_Real_gfx11_gfx12<0x00f>;
defm S_BITSET0_B32                : SOP1_Real_gfx11_gfx12<0x010>;
defm S_BITSET0_B64                : SOP1_Real_gfx11_gfx12<0x011>;
defm S_BITSET1_B32                : SOP1_Real_gfx11_gfx12<0x012>;
defm S_BITSET1_B64                : SOP1_Real_gfx11_gfx12<0x013>;
defm S_BITREPLICATE_B64_B32       : SOP1_Real_gfx11_gfx12<0x014>;
defm S_ABS_I32                    : SOP1_Real_gfx11_gfx12<0x015>;
defm S_BCNT0_I32_B32              : SOP1_Real_gfx11_gfx12<0x016>;
defm S_BCNT0_I32_B64              : SOP1_Real_gfx11_gfx12<0x017>;
defm S_BCNT1_I32_B32              : SOP1_Real_gfx11_gfx12<0x018>;
defm S_BCNT1_I32_B64              : SOP1_Real_gfx11_gfx12<0x019>;
defm S_QUADMASK_B32               : SOP1_Real_gfx11_gfx12<0x01a>;
defm S_QUADMASK_B64               : SOP1_Real_gfx11_gfx12<0x01b>;
defm S_WQM_B32                    : SOP1_Real_gfx11_gfx12<0x01c>;
defm S_WQM_B64                    : SOP1_Real_gfx11_gfx12<0x01d>;
defm S_NOT_B32                    : SOP1_Real_gfx11_gfx12<0x01e>;
defm S_NOT_B64                    : SOP1_Real_gfx11_gfx12<0x01f>;
defm S_AND_SAVEEXEC_B32           : SOP1_Real_gfx11_gfx12<0x020>;
defm S_AND_SAVEEXEC_B64           : SOP1_Real_gfx11_gfx12<0x021>;
defm S_OR_SAVEEXEC_B32            : SOP1_Real_gfx11_gfx12<0x022>;
defm S_OR_SAVEEXEC_B64            : SOP1_Real_gfx11_gfx12<0x023>;
defm S_XOR_SAVEEXEC_B32           : SOP1_Real_gfx11_gfx12<0x024>;
defm S_XOR_SAVEEXEC_B64           : SOP1_Real_gfx11_gfx12<0x025>;
defm S_NAND_SAVEEXEC_B32          : SOP1_Real_gfx11_gfx12<0x026>;
defm S_NAND_SAVEEXEC_B64          : SOP1_Real_gfx11_gfx12<0x027>;
defm S_NOR_SAVEEXEC_B32           : SOP1_Real_gfx11_gfx12<0x028>;
defm S_NOR_SAVEEXEC_B64           : SOP1_Real_gfx11_gfx12<0x029>;
defm S_XNOR_SAVEEXEC_B32          : SOP1_Real_gfx11_gfx12<0x02a>;
defm S_ANDN1_SAVEEXEC_B32         : SOP1_Real_gfx11_gfx12<0x02c, "s_and_not0_saveexec_b32">;
defm S_ANDN1_SAVEEXEC_B64         : SOP1_Real_gfx11_gfx12<0x02d, "s_and_not0_saveexec_b64">;
defm S_ORN1_SAVEEXEC_B32          : SOP1_Real_gfx11_gfx12<0x02e, "s_or_not0_saveexec_b32">;
defm S_ORN1_SAVEEXEC_B64          : SOP1_Real_gfx11_gfx12<0x02f, "s_or_not0_saveexec_b64">;
defm S_ANDN2_SAVEEXEC_B32         : SOP1_Real_gfx11_gfx12<0x030, "s_and_not1_saveexec_b32">;
defm S_ANDN2_SAVEEXEC_B64         : SOP1_Real_gfx11_gfx12<0x031, "s_and_not1_saveexec_b64">;
defm S_ORN2_SAVEEXEC_B32          : SOP1_Real_gfx11_gfx12<0x032, "s_or_not1_saveexec_b32">;
defm S_ORN2_SAVEEXEC_B64          : SOP1_Real_gfx11_gfx12<0x033, "s_or_not1_saveexec_b64">;
defm S_ANDN1_WREXEC_B32           : SOP1_Real_gfx11_gfx12<0x034, "s_and_not0_wrexec_b32">;
defm S_ANDN1_WREXEC_B64           : SOP1_Real_gfx11_gfx12<0x035, "s_and_not0_wrexec_b64">;
defm S_ANDN2_WREXEC_B32           : SOP1_Real_gfx11_gfx12<0x036, "s_and_not1_wrexec_b32">;
defm S_ANDN2_WREXEC_B64           : SOP1_Real_gfx11_gfx12<0x037, "s_and_not1_wrexec_b64">;
defm S_MOVRELS_B32                : SOP1_Real_gfx11_gfx12<0x040>;
defm S_MOVRELS_B64                : SOP1_Real_gfx11_gfx12<0x041>;
defm S_MOVRELD_B32                : SOP1_Real_gfx11_gfx12<0x042>;
defm S_MOVRELD_B64                : SOP1_Real_gfx11_gfx12<0x043>;
defm S_MOVRELSD_2_B32             : SOP1_Real_gfx11_gfx12<0x044>;
defm S_GETPC_B64                  : SOP1_Real_gfx11_gfx12<0x047>;
defm S_SETPC_B64                  : SOP1_Real_gfx11_gfx12<0x048>;
defm S_SWAPPC_B64                 : SOP1_Real_gfx11_gfx12<0x049>;
defm S_RFE_B64                    : SOP1_Real_gfx11_gfx12<0x04a>;
defm S_SENDMSG_RTN_B32            : SOP1_Real_gfx11_gfx12<0x04c>;
defm S_SENDMSG_RTN_B64            : SOP1_Real_gfx11_gfx12<0x04d>;
defm S_BARRIER_SIGNAL_M0          : SOP1_M0_Real_gfx12<0x04e>;
defm S_BARRIER_SIGNAL_ISFIRST_M0  : SOP1_M0_Real_gfx12<0x04f>;
defm S_GET_BARRIER_STATE_M0       : SOP1_M0_Real_gfx12<0x050>;
defm S_BARRIER_SIGNAL_IMM         : SOP1_IMM_Real_gfx12<0x04e>;
defm S_BARRIER_SIGNAL_ISFIRST_IMM : SOP1_IMM_Real_gfx12<0x04f>;
defm S_GET_BARRIER_STATE_IMM      : SOP1_IMM_Real_gfx12<0x050>;
defm S_ALLOC_VGPR                 : SOP1_Real_gfx12<0x053>;
defm S_SLEEP_VAR                  : SOP1_IMM_Real_gfx12<0x058>;

//===----------------------------------------------------------------------===//
// SOP1 - GFX1150, GFX12
//===----------------------------------------------------------------------===//

defm S_CEIL_F32          : SOP1_Real_gfx11_gfx12<0x060>;
defm S_FLOOR_F32         : SOP1_Real_gfx11_gfx12<0x061>;
defm S_TRUNC_F32         : SOP1_Real_gfx11_gfx12<0x062>;
defm S_RNDNE_F32         : SOP1_Real_gfx11_gfx12<0x063>;
defm S_CVT_F32_I32       : SOP1_Real_gfx11_gfx12<0x064>;
defm S_CVT_F32_U32       : SOP1_Real_gfx11_gfx12<0x065>;
defm S_CVT_I32_F32       : SOP1_Real_gfx11_gfx12<0x066>;
defm S_CVT_U32_F32       : SOP1_Real_gfx11_gfx12<0x067>;
defm S_CVT_F16_F32       : SOP1_Real_gfx11_gfx12<0x068>;
defm S_CVT_F32_F16       : SOP1_Real_gfx11_gfx12<0x069>;
defm S_CVT_HI_F32_F16    : SOP1_Real_gfx11_gfx12<0x06a>;
defm S_CEIL_F16          : SOP1_Real_gfx11_gfx12<0x06b>;
defm S_FLOOR_F16         : SOP1_Real_gfx11_gfx12<0x06c>;
defm S_TRUNC_F16         : SOP1_Real_gfx11_gfx12<0x06d>;
defm S_RNDNE_F16         : SOP1_Real_gfx11_gfx12<0x06e>;

//===----------------------------------------------------------------------===//
// SOP1 - GFX10.
//===----------------------------------------------------------------------===//

multiclass SOP1_Real_gfx10<bits<8> op> {
  defvar ps = !cast<SOP1_Pseudo>(NAME);
  def _gfx10 : SOP1_Real<op, ps>,
               Select<GFX10Gen, ps.PseudoInstr>;
}

multiclass SOP1_Real_gfx10_gfx11_gfx12<bits<8> op> :
  SOP1_Real_gfx10<op>, SOP1_Real_gfx11_gfx12<op>;

defm S_ANDN1_SAVEEXEC_B64   : SOP1_Real_gfx10<0x037>;
defm S_ORN1_SAVEEXEC_B64    : SOP1_Real_gfx10<0x038>;
defm S_ANDN1_WREXEC_B64     : SOP1_Real_gfx10<0x039>;
defm S_ANDN2_WREXEC_B64     : SOP1_Real_gfx10<0x03a>;
defm S_BITREPLICATE_B64_B32 : SOP1_Real_gfx10<0x03b>;
defm S_AND_SAVEEXEC_B32     : SOP1_Real_gfx10<0x03c>;
defm S_OR_SAVEEXEC_B32      : SOP1_Real_gfx10<0x03d>;
defm S_XOR_SAVEEXEC_B32     : SOP1_Real_gfx10<0x03e>;
defm S_ANDN2_SAVEEXEC_B32   : SOP1_Real_gfx10<0x03f>;
defm S_ORN2_SAVEEXEC_B32    : SOP1_Real_gfx10<0x040>;
defm S_NAND_SAVEEXEC_B32    : SOP1_Real_gfx10<0x041>;
defm S_NOR_SAVEEXEC_B32     : SOP1_Real_gfx10<0x042>;
defm S_XNOR_SAVEEXEC_B32    : SOP1_Real_gfx10<0x043>;
defm S_ANDN1_SAVEEXEC_B32   : SOP1_Real_gfx10<0x044>;
defm S_ORN1_SAVEEXEC_B32    : SOP1_Real_gfx10<0x045>;
defm S_ANDN1_WREXEC_B32     : SOP1_Real_gfx10<0x046>;
defm S_ANDN2_WREXEC_B32     : SOP1_Real_gfx10<0x047>;
defm S_MOVRELSD_2_B32       : SOP1_Real_gfx10<0x049>;

//===----------------------------------------------------------------------===//
// SOP1 - GFX6, GFX7, GFX10, GFX11.
//===----------------------------------------------------------------------===//


multiclass SOP1_Real_gfx6_gfx7<bits<8> op> {
  defvar ps = !cast<SOP1_Pseudo>(NAME);
  def _gfx6_gfx7 : SOP1_Real<op, ps>,
                   Select_gfx6_gfx7<ps.PseudoInstr>;
}

multiclass SOP1_Real_gfx6_gfx7_gfx10<bits<8> op> :
  SOP1_Real_gfx6_gfx7<op>, SOP1_Real_gfx10<op>;

multiclass SOP1_Real_gfx6_gfx7_gfx10_gfx11_gfx12<bits<8> op> :
  SOP1_Real_gfx6_gfx7<op>, SOP1_Real_gfx10_gfx11_gfx12<op>;

defm S_CBRANCH_JOIN  : SOP1_Real_gfx6_gfx7<0x032>;

defm S_MOV_B32            : SOP1_Real_gfx6_gfx7_gfx10<0x003>;
defm S_MOV_B64            : SOP1_Real_gfx6_gfx7_gfx10<0x004>;
defm S_CMOV_B32           : SOP1_Real_gfx6_gfx7_gfx10<0x005>;
defm S_CMOV_B64           : SOP1_Real_gfx6_gfx7_gfx10<0x006>;
defm S_NOT_B32            : SOP1_Real_gfx6_gfx7_gfx10<0x007>;
defm S_NOT_B64            : SOP1_Real_gfx6_gfx7_gfx10<0x008>;
defm S_WQM_B32            : SOP1_Real_gfx6_gfx7_gfx10<0x009>;
defm S_WQM_B64            : SOP1_Real_gfx6_gfx7_gfx10<0x00a>;
defm S_BREV_B32           : SOP1_Real_gfx6_gfx7_gfx10<0x00b>;
defm S_BREV_B64           : SOP1_Real_gfx6_gfx7_gfx10<0x00c>;
defm S_BCNT0_I32_B32      : SOP1_Real_gfx6_gfx7_gfx10<0x00d>;
defm S_BCNT0_I32_B64      : SOP1_Real_gfx6_gfx7_gfx10<0x00e>;
defm S_BCNT1_I32_B32      : SOP1_Real_gfx6_gfx7_gfx10<0x00f>;
defm S_BCNT1_I32_B64      : SOP1_Real_gfx6_gfx7_gfx10<0x010>;
defm S_FF0_I32_B32        : SOP1_Real_gfx6_gfx7_gfx10<0x011>;
defm S_FF0_I32_B64        : SOP1_Real_gfx6_gfx7_gfx10<0x012>;
defm S_FF1_I32_B32        : SOP1_Real_gfx6_gfx7_gfx10<0x013>;
defm S_FF1_I32_B64        : SOP1_Real_gfx6_gfx7_gfx10<0x014>;
defm S_FLBIT_I32_B32      : SOP1_Real_gfx6_gfx7_gfx10<0x015>;
defm S_FLBIT_I32_B64      : SOP1_Real_gfx6_gfx7_gfx10<0x016>;
defm S_FLBIT_I32          : SOP1_Real_gfx6_gfx7_gfx10<0x017>;
defm S_FLBIT_I32_I64      : SOP1_Real_gfx6_gfx7_gfx10<0x018>;
defm S_SEXT_I32_I8        : SOP1_Real_gfx6_gfx7_gfx10<0x019>;
defm S_SEXT_I32_I16       : SOP1_Real_gfx6_gfx7_gfx10<0x01a>;
defm S_BITSET0_B32        : SOP1_Real_gfx6_gfx7_gfx10<0x01b>;
defm S_BITSET0_B64        : SOP1_Real_gfx6_gfx7_gfx10<0x01c>;
defm S_BITSET1_B32        : SOP1_Real_gfx6_gfx7_gfx10<0x01d>;
defm S_BITSET1_B64        : SOP1_Real_gfx6_gfx7_gfx10<0x01e>;
defm S_GETPC_B64          : SOP1_Real_gfx6_gfx7_gfx10<0x01f>;
defm S_SETPC_B64          : SOP1_Real_gfx6_gfx7_gfx10<0x020>;
defm S_SWAPPC_B64         : SOP1_Real_gfx6_gfx7_gfx10<0x021>;
defm S_RFE_B64            : SOP1_Real_gfx6_gfx7_gfx10<0x022>;
defm S_AND_SAVEEXEC_B64   : SOP1_Real_gfx6_gfx7_gfx10<0x024>;
defm S_OR_SAVEEXEC_B64    : SOP1_Real_gfx6_gfx7_gfx10<0x025>;
defm S_XOR_SAVEEXEC_B64   : SOP1_Real_gfx6_gfx7_gfx10<0x026>;
defm S_ANDN2_SAVEEXEC_B64 : SOP1_Real_gfx6_gfx7_gfx10<0x027>;
defm S_ORN2_SAVEEXEC_B64  : SOP1_Real_gfx6_gfx7_gfx10<0x028>;
defm S_NAND_SAVEEXEC_B64  : SOP1_Real_gfx6_gfx7_gfx10<0x029>;
defm S_NOR_SAVEEXEC_B64   : SOP1_Real_gfx6_gfx7_gfx10<0x02a>;
defm S_XNOR_SAVEEXEC_B64  : SOP1_Real_gfx6_gfx7_gfx10_gfx11_gfx12<0x02b>;
defm S_QUADMASK_B32       : SOP1_Real_gfx6_gfx7_gfx10<0x02c>;
defm S_QUADMASK_B64       : SOP1_Real_gfx6_gfx7_gfx10<0x02d>;
defm S_MOVRELS_B32        : SOP1_Real_gfx6_gfx7_gfx10<0x02e>;
defm S_MOVRELS_B64        : SOP1_Real_gfx6_gfx7_gfx10<0x02f>;
defm S_MOVRELD_B32        : SOP1_Real_gfx6_gfx7_gfx10<0x030>;
defm S_MOVRELD_B64        : SOP1_Real_gfx6_gfx7_gfx10<0x031>;
defm S_ABS_I32            : SOP1_Real_gfx6_gfx7_gfx10<0x034>;

//===----------------------------------------------------------------------===//
// SOP2 - GFX12
//===----------------------------------------------------------------------===//

multiclass SOP2_Real_gfx12<bits<7> op, string name = !tolower(NAME)> {
  defvar ps = !cast<SOP2_Pseudo>(NAME);
  def _gfx12 : SOP2_Real32<op, ps, name>,
               Select<GFX12Gen, ps.PseudoInstr>;
  if !ne(ps.Mnemonic, name) then
    def : AMDGPUMnemonicAlias<ps.Mnemonic, name> {
      let AssemblerPredicate = isGFX12Plus;
    }
}

defm S_MINIMUM_F32 : SOP2_Real_gfx12<0x04f>;
defm S_MAXIMUM_F32 : SOP2_Real_gfx12<0x050>;
defm S_MINIMUM_F16 : SOP2_Real_gfx12<0x051>;
defm S_MAXIMUM_F16 : SOP2_Real_gfx12<0x052>;

//===----------------------------------------------------------------------===//
// SOP2 - GFX11, GFX12.
//===----------------------------------------------------------------------===//

multiclass SOP2_Real_gfx11<bits<7> op, string name = !tolower(NAME)> {
  defvar ps = !cast<SOP2_Pseudo>(NAME);
  def _gfx11 : SOP2_Real32<op, ps, name>,
               Select<GFX11Gen, ps.PseudoInstr>;
  if !ne(ps.Mnemonic, name) then
    def : AMDGPUMnemonicAlias<ps.Mnemonic, name> {
      let AssemblerPredicate = isGFX11Only;
    }
}

multiclass SOP2_Real_gfx11_gfx12<bits<7> op, string name = !tolower(NAME)> :
  SOP2_Real_gfx11<op, name>, SOP2_Real_gfx12<op, name>;

defm S_ABSDIFF_I32     : SOP2_Real_gfx11_gfx12<0x006>;
defm S_LSHL_B32        : SOP2_Real_gfx11_gfx12<0x008>;
defm S_LSHL_B64        : SOP2_Real_gfx11_gfx12<0x009>;
defm S_LSHR_B32        : SOP2_Real_gfx11_gfx12<0x00a>;
defm S_LSHR_B64        : SOP2_Real_gfx11_gfx12<0x00b>;
defm S_ASHR_I32        : SOP2_Real_gfx11_gfx12<0x00c>;
defm S_ASHR_I64        : SOP2_Real_gfx11_gfx12<0x00d>;
defm S_LSHL1_ADD_U32   : SOP2_Real_gfx11_gfx12<0x00e>;
defm S_LSHL2_ADD_U32   : SOP2_Real_gfx11_gfx12<0x00f>;
defm S_LSHL3_ADD_U32   : SOP2_Real_gfx11_gfx12<0x010>;
defm S_LSHL4_ADD_U32   : SOP2_Real_gfx11_gfx12<0x011>;
defm S_MIN_I32         : SOP2_Real_gfx11_gfx12<0x012>;
defm S_MIN_U32         : SOP2_Real_gfx11_gfx12<0x013>;
defm S_MAX_I32         : SOP2_Real_gfx11_gfx12<0x014>;
defm S_MAX_U32         : SOP2_Real_gfx11_gfx12<0x015>;
defm S_AND_B32         : SOP2_Real_gfx11_gfx12<0x016>;
defm S_AND_B64         : SOP2_Real_gfx11_gfx12<0x017>;
defm S_OR_B32          : SOP2_Real_gfx11_gfx12<0x018>;
defm S_OR_B64          : SOP2_Real_gfx11_gfx12<0x019>;
defm S_XOR_B32         : SOP2_Real_gfx11_gfx12<0x01a>;
defm S_XOR_B64         : SOP2_Real_gfx11_gfx12<0x01b>;
defm S_NAND_B32        : SOP2_Real_gfx11_gfx12<0x01c>;
defm S_NAND_B64        : SOP2_Real_gfx11_gfx12<0x01d>;
defm S_NOR_B32         : SOP2_Real_gfx11_gfx12<0x01e>;
defm S_NOR_B64         : SOP2_Real_gfx11_gfx12<0x01f>;
defm S_XNOR_B32        : SOP2_Real_gfx11_gfx12<0x020>;
defm S_XNOR_B64        : SOP2_Real_gfx11_gfx12<0x021>;
defm S_ANDN2_B32       : SOP2_Real_gfx11_gfx12<0x022, "s_and_not1_b32">;
defm S_ANDN2_B64       : SOP2_Real_gfx11_gfx12<0x023, "s_and_not1_b64">;
defm S_ORN2_B32        : SOP2_Real_gfx11_gfx12<0x024, "s_or_not1_b32">;
defm S_ORN2_B64        : SOP2_Real_gfx11_gfx12<0x025, "s_or_not1_b64">;
defm S_BFE_U32         : SOP2_Real_gfx11_gfx12<0x026>;
defm S_BFE_I32         : SOP2_Real_gfx11_gfx12<0x027>;
defm S_BFE_U64         : SOP2_Real_gfx11_gfx12<0x028>;
defm S_BFE_I64         : SOP2_Real_gfx11_gfx12<0x029>;
defm S_BFM_B32         : SOP2_Real_gfx11_gfx12<0x02a>;
defm S_BFM_B64         : SOP2_Real_gfx11_gfx12<0x02b>;
defm S_MUL_I32         : SOP2_Real_gfx11_gfx12<0x02c>;
defm S_MUL_HI_U32      : SOP2_Real_gfx11_gfx12<0x02d>;
defm S_MUL_HI_I32      : SOP2_Real_gfx11_gfx12<0x02e>;
defm S_CSELECT_B32     : SOP2_Real_gfx11_gfx12<0x030>;
defm S_CSELECT_B64     : SOP2_Real_gfx11_gfx12<0x031>;
defm S_PACK_HL_B32_B16 : SOP2_Real_gfx11_gfx12<0x035>;
defm S_ADD_U64         : SOP2_Real_gfx12<0x053, "s_add_nc_u64">;
defm S_SUB_U64         : SOP2_Real_gfx12<0x054, "s_sub_nc_u64">;
defm S_MUL_U64         : SOP2_Real_gfx12<0x055>;

//===----------------------------------------------------------------------===//
// SOP2 - GFX1150, GFX12
//===----------------------------------------------------------------------===//

multiclass SOP2_Real_FMAK_gfx12<bits<7> op> {
  def _gfx12 : SOP2_Real64<op, !cast<SOP2_Pseudo>(NAME)>,
               Select<GFX12Gen, !cast<SOP2_Pseudo>(NAME).PseudoInstr>;
}

multiclass SOP2_Real_FMAK_gfx11<bits<7> op> {
  def _gfx11 : SOP2_Real64<op, !cast<SOP2_Pseudo>(NAME)>,
               Select<GFX11Gen, !cast<SOP2_Pseudo>(NAME).PseudoInstr>;
}

multiclass SOP2_Real_FMAK_gfx11_gfx12<bits<7> op> :
  SOP2_Real_FMAK_gfx11<op>, SOP2_Real_FMAK_gfx12<op>;

defm S_ADD_F32            : SOP2_Real_gfx11_gfx12<0x040>;
defm S_SUB_F32            : SOP2_Real_gfx11_gfx12<0x041>;
defm S_MUL_F32            : SOP2_Real_gfx11_gfx12<0x044>;
defm S_FMAAK_F32          : SOP2_Real_FMAK_gfx11_gfx12<0x045>;
defm S_FMAMK_F32          : SOP2_Real_FMAK_gfx11_gfx12<0x046>;
defm S_FMAC_F32           : SOP2_Real_gfx11_gfx12<0x047>;
defm S_CVT_PK_RTZ_F16_F32 : SOP2_Real_gfx11_gfx12<0x048>;
defm S_ADD_F16            : SOP2_Real_gfx11_gfx12<0x049>;
defm S_SUB_F16            : SOP2_Real_gfx11_gfx12<0x04a>;
defm S_MUL_F16            : SOP2_Real_gfx11_gfx12<0x04d>;
defm S_FMAC_F16           : SOP2_Real_gfx11_gfx12<0x04e>;

//===----------------------------------------------------------------------===//
// SOP2 - GFX1150
//===----------------------------------------------------------------------===//

multiclass SOP2_Real_gfx11_Renamed_gfx12<bits<7> op, string gfx12_name> :
  SOP2_Real_gfx11<op>, SOP2_Real_gfx12<op, gfx12_name>;

defm S_MIN_F32 : SOP2_Real_gfx11_Renamed_gfx12<0x042, "s_min_num_f32">;
defm S_MAX_F32 : SOP2_Real_gfx11_Renamed_gfx12<0x043, "s_max_num_f32">;
defm S_MIN_F16 : SOP2_Real_gfx11_Renamed_gfx12<0x04b, "s_min_num_f16">;
defm S_MAX_F16 : SOP2_Real_gfx11_Renamed_gfx12<0x04c, "s_max_num_f16">;

//===----------------------------------------------------------------------===//
// SOP2 - GFX10.
//===----------------------------------------------------------------------===//

multiclass SOP2_Real_gfx10<bits<7> op> {
  defvar ps = !cast<SOP2_Pseudo>(NAME);
  def _gfx10 : SOP2_Real32<op, ps>,
               Select<GFX10Gen, ps.PseudoInstr>;
}

multiclass SOP2_Real_gfx10_gfx11_gfx12<bits<7> op> :
  SOP2_Real_gfx10<op>, SOP2_Real_gfx11_gfx12<op>;

defm S_LSHL1_ADD_U32   : SOP2_Real_gfx10<0x02e>;
defm S_LSHL2_ADD_U32   : SOP2_Real_gfx10<0x02f>;
defm S_LSHL3_ADD_U32   : SOP2_Real_gfx10<0x030>;
defm S_LSHL4_ADD_U32   : SOP2_Real_gfx10<0x031>;
defm S_PACK_LL_B32_B16 : SOP2_Real_gfx10_gfx11_gfx12<0x032>;
defm S_PACK_LH_B32_B16 : SOP2_Real_gfx10_gfx11_gfx12<0x033>;
defm S_PACK_HH_B32_B16 : SOP2_Real_gfx10_gfx11_gfx12<0x034>;
defm S_MUL_HI_U32      : SOP2_Real_gfx10<0x035>;
defm S_MUL_HI_I32      : SOP2_Real_gfx10<0x036>;

//===----------------------------------------------------------------------===//
// SOP2 - GFX6, GFX7.
//===----------------------------------------------------------------------===//

multiclass SOP2_Real_gfx6_gfx7<bits<7> op> {
  defvar ps = !cast<SOP2_Pseudo>(NAME);
  def _gfx6_gfx7 : SOP2_Real32<op, ps>,
                   Select_gfx6_gfx7<ps.PseudoInstr>;
}

multiclass SOP2_Real_gfx6_gfx7_gfx10<bits<7> op> :
  SOP2_Real_gfx6_gfx7<op>, SOP2_Real_gfx10<op>;

multiclass SOP2_Real_gfx6_gfx7_gfx10_gfx11_Renamed_gfx12<bits<7> op, string gfx12_name> :
  SOP2_Real_gfx6_gfx7<op>, SOP2_Real_gfx10<op>, SOP2_Real_gfx11<op>,
  SOP2_Real_gfx12<op, gfx12_name>;

defm S_CBRANCH_G_FORK : SOP2_Real_gfx6_gfx7<0x02b>;

defm S_ADD_U32     : SOP2_Real_gfx6_gfx7_gfx10_gfx11_Renamed_gfx12<0x000, "s_add_co_u32">;
defm S_SUB_U32     : SOP2_Real_gfx6_gfx7_gfx10_gfx11_Renamed_gfx12<0x001, "s_sub_co_u32">;
defm S_ADD_I32     : SOP2_Real_gfx6_gfx7_gfx10_gfx11_Renamed_gfx12<0x002, "s_add_co_i32">;
defm S_SUB_I32     : SOP2_Real_gfx6_gfx7_gfx10_gfx11_Renamed_gfx12<0x003, "s_sub_co_i32">;
defm S_ADDC_U32    : SOP2_Real_gfx6_gfx7_gfx10_gfx11_Renamed_gfx12<0x004, "s_add_co_ci_u32">;
defm S_SUBB_U32    : SOP2_Real_gfx6_gfx7_gfx10_gfx11_Renamed_gfx12<0x005, "s_sub_co_ci_u32">;
defm S_MIN_I32     : SOP2_Real_gfx6_gfx7_gfx10<0x006>;
defm S_MIN_U32     : SOP2_Real_gfx6_gfx7_gfx10<0x007>;
defm S_MAX_I32     : SOP2_Real_gfx6_gfx7_gfx10<0x008>;
defm S_MAX_U32     : SOP2_Real_gfx6_gfx7_gfx10<0x009>;
defm S_CSELECT_B32 : SOP2_Real_gfx6_gfx7_gfx10<0x00a>;
defm S_CSELECT_B64 : SOP2_Real_gfx6_gfx7_gfx10<0x00b>;
defm S_AND_B32     : SOP2_Real_gfx6_gfx7_gfx10<0x00e>;
defm S_AND_B64     : SOP2_Real_gfx6_gfx7_gfx10<0x00f>;
defm S_OR_B32      : SOP2_Real_gfx6_gfx7_gfx10<0x010>;
defm S_OR_B64      : SOP2_Real_gfx6_gfx7_gfx10<0x011>;
defm S_XOR_B32     : SOP2_Real_gfx6_gfx7_gfx10<0x012>;
defm S_XOR_B64     : SOP2_Real_gfx6_gfx7_gfx10<0x013>;
defm S_ANDN2_B32   : SOP2_Real_gfx6_gfx7_gfx10<0x014>;
defm S_ANDN2_B64   : SOP2_Real_gfx6_gfx7_gfx10<0x015>;
defm S_ORN2_B32    : SOP2_Real_gfx6_gfx7_gfx10<0x016>;
defm S_ORN2_B64    : SOP2_Real_gfx6_gfx7_gfx10<0x017>;
defm S_NAND_B32    : SOP2_Real_gfx6_gfx7_gfx10<0x018>;
defm S_NAND_B64    : SOP2_Real_gfx6_gfx7_gfx10<0x019>;
defm S_NOR_B32     : SOP2_Real_gfx6_gfx7_gfx10<0x01a>;
defm S_NOR_B64     : SOP2_Real_gfx6_gfx7_gfx10<0x01b>;
defm S_XNOR_B32    : SOP2_Real_gfx6_gfx7_gfx10<0x01c>;
defm S_XNOR_B64    : SOP2_Real_gfx6_gfx7_gfx10<0x01d>;
defm S_LSHL_B32    : SOP2_Real_gfx6_gfx7_gfx10<0x01e>;
defm S_LSHL_B64    : SOP2_Real_gfx6_gfx7_gfx10<0x01f>;
defm S_LSHR_B32    : SOP2_Real_gfx6_gfx7_gfx10<0x020>;
defm S_LSHR_B64    : SOP2_Real_gfx6_gfx7_gfx10<0x021>;
defm S_ASHR_I32    : SOP2_Real_gfx6_gfx7_gfx10<0x022>;
defm S_ASHR_I64    : SOP2_Real_gfx6_gfx7_gfx10<0x023>;
defm S_BFM_B32     : SOP2_Real_gfx6_gfx7_gfx10<0x024>;
defm S_BFM_B64     : SOP2_Real_gfx6_gfx7_gfx10<0x025>;
defm S_MUL_I32     : SOP2_Real_gfx6_gfx7_gfx10<0x026>;
defm S_BFE_U32     : SOP2_Real_gfx6_gfx7_gfx10<0x027>;
defm S_BFE_I32     : SOP2_Real_gfx6_gfx7_gfx10<0x028>;
defm S_BFE_U64     : SOP2_Real_gfx6_gfx7_gfx10<0x029>;
defm S_BFE_I64     : SOP2_Real_gfx6_gfx7_gfx10<0x02a>;
defm S_ABSDIFF_I32 : SOP2_Real_gfx6_gfx7_gfx10<0x02c>;

//===----------------------------------------------------------------------===//
// SOPK - GFX11, GFX12.
//===----------------------------------------------------------------------===//

multiclass SOPK_Real32_gfx12<bits<5> op, string name = !tolower(NAME)> {
  defvar ps = !cast<SOPK_Pseudo>(NAME);
  def _gfx12 : SOPK_Real32<op, ps, name>,
               Select<GFX12Gen, ps.PseudoInstr>;
  if !ne(ps.Mnemonic, name) then
    def : AMDGPUMnemonicAlias<ps.Mnemonic, name> {
      let AssemblerPredicate = isGFX12Plus;
    }
}

multiclass SOPK_Real32_gfx11<bits<5> op> {
  def _gfx11 : SOPK_Real32<op, !cast<SOPK_Pseudo>(NAME)>,
               Select<GFX11Gen, !cast<SOPK_Pseudo>(NAME).PseudoInstr>;
}

multiclass SOPK_Real64_gfx12<bits<5> op> {
  def _gfx12 : SOPK_Real64<op, !cast<SOPK_Pseudo>(NAME)>,
               Select<GFX12Gen, !cast<SOPK_Pseudo>(NAME).PseudoInstr>;
}

multiclass SOPK_Real64_gfx11<bits<5> op> {
  def _gfx11 : SOPK_Real64<op, !cast<SOPK_Pseudo>(NAME)>,
               Select<GFX11Gen, !cast<SOPK_Pseudo>(NAME).PseudoInstr>;
}

multiclass SOPK_Real32_gfx11_gfx12<bits<5> op> :
  SOPK_Real32_gfx11<op>, SOPK_Real32_gfx12<op>;

multiclass SOPK_Real64_gfx11_gfx12<bits<5> op> :
  SOPK_Real64_gfx11<op>, SOPK_Real64_gfx12<op>;

defm S_GETREG_B32           : SOPK_Real32_gfx11_gfx12<0x011>;
defm S_SETREG_B32           : SOPK_Real32_gfx11_gfx12<0x012>;
defm S_SETREG_IMM32_B32     : SOPK_Real64_gfx11_gfx12<0x013>;
defm S_CALL_B64             : SOPK_Real32_gfx11_gfx12<0x014>;
defm S_SUBVECTOR_LOOP_BEGIN : SOPK_Real32_gfx11<0x016>;
defm S_SUBVECTOR_LOOP_END   : SOPK_Real32_gfx11<0x017>;
defm S_WAITCNT_VSCNT        : SOPK_Real32_gfx11<0x018>;
defm S_WAITCNT_VMCNT        : SOPK_Real32_gfx11<0x019>;
defm S_WAITCNT_EXPCNT       : SOPK_Real32_gfx11<0x01a>;
defm S_WAITCNT_LGKMCNT      : SOPK_Real32_gfx11<0x01b>;

//===----------------------------------------------------------------------===//
// SOPK - GFX10.
//===----------------------------------------------------------------------===//

multiclass SOPK_Real32_gfx10<bits<5> op> {
  defvar ps = !cast<SOPK_Pseudo>(NAME);
  def _gfx10 : SOPK_Real32<op, ps>,
               Select<GFX10Gen, ps.PseudoInstr>;
}

multiclass SOPK_Real64_gfx10<bits<5> op> {
  defvar ps = !cast<SOPK_Pseudo>(NAME);
  def _gfx10 : SOPK_Real64<op, ps>,
               Select<GFX10Gen, ps.PseudoInstr>;
}

multiclass SOPK_Real32_gfx10_gfx11<bits<5> op> :
  SOPK_Real32_gfx10<op>, SOPK_Real32_gfx11<op>;

multiclass SOPK_Real32_gfx10_gfx11_gfx12<bits<5> op> :
  SOPK_Real32_gfx10<op>, SOPK_Real32_gfx11_gfx12<op>;

defm S_VERSION              : SOPK_Real32_gfx10_gfx11_gfx12<0x001>;
defm S_CALL_B64             : SOPK_Real32_gfx10<0x016>;
defm S_WAITCNT_VSCNT        : SOPK_Real32_gfx10<0x017>;
defm S_WAITCNT_VMCNT        : SOPK_Real32_gfx10<0x018>;
defm S_WAITCNT_EXPCNT       : SOPK_Real32_gfx10<0x019>;
defm S_WAITCNT_LGKMCNT      : SOPK_Real32_gfx10<0x01a>;
defm S_SUBVECTOR_LOOP_BEGIN : SOPK_Real32_gfx10<0x01b>;
defm S_SUBVECTOR_LOOP_END   : SOPK_Real32_gfx10<0x01c>;

//===----------------------------------------------------------------------===//
// SOPK - GFX6, GFX7.
//===----------------------------------------------------------------------===//

multiclass SOPK_Real32_gfx6_gfx7<bits<5> op> {
  defvar ps = !cast<SOPK_Pseudo>(NAME);
  def _gfx6_gfx7 : SOPK_Real32<op, ps>,
                   Select_gfx6_gfx7<ps.PseudoInstr>;
}

multiclass SOPK_Real64_gfx6_gfx7<bits<5> op> {
  defvar ps = !cast<SOPK_Pseudo>(NAME);
  def _gfx6_gfx7 : SOPK_Real64<op, ps>,
                   Select_gfx6_gfx7<ps.PseudoInstr>;
}

multiclass SOPK_Real32_gfx6_gfx7_gfx10<bits<5> op> :
  SOPK_Real32_gfx6_gfx7<op>, SOPK_Real32_gfx10<op>;

multiclass SOPK_Real64_gfx6_gfx7_gfx10<bits<5> op> :
  SOPK_Real64_gfx6_gfx7<op>, SOPK_Real64_gfx10<op>;

multiclass SOPK_Real32_gfx6_gfx7_gfx10_gfx11<bits<5> op> :
  SOPK_Real32_gfx6_gfx7<op>, SOPK_Real32_gfx10_gfx11<op>;

multiclass SOPK_Real32_gfx6_gfx7_gfx10_gfx11_gfx12<bits<5> op> :
  SOPK_Real32_gfx6_gfx7<op>, SOPK_Real32_gfx10_gfx11_gfx12<op>;

multiclass SOPK_Real32_gfx6_gfx7_gfx10_gfx11_Renamed_gfx12<bits<5> op, string gfx12_name> :
  SOPK_Real32_gfx6_gfx7<op>, SOPK_Real32_gfx10<op>, SOPK_Real32_gfx11<op>,
  SOPK_Real32_gfx12<op, gfx12_name>;

defm S_CBRANCH_I_FORK : SOPK_Real32_gfx6_gfx7<0x011>;

defm S_MOVK_I32         : SOPK_Real32_gfx6_gfx7_gfx10_gfx11_gfx12<0x000>;
defm S_CMOVK_I32        : SOPK_Real32_gfx6_gfx7_gfx10_gfx11_gfx12<0x002>;
defm S_CMPK_EQ_I32      : SOPK_Real32_gfx6_gfx7_gfx10_gfx11<0x003>;
defm S_CMPK_LG_I32      : SOPK_Real32_gfx6_gfx7_gfx10_gfx11<0x004>;
defm S_CMPK_GT_I32      : SOPK_Real32_gfx6_gfx7_gfx10_gfx11<0x005>;
defm S_CMPK_GE_I32      : SOPK_Real32_gfx6_gfx7_gfx10_gfx11<0x006>;
defm S_CMPK_LT_I32      : SOPK_Real32_gfx6_gfx7_gfx10_gfx11<0x007>;
defm S_CMPK_LE_I32      : SOPK_Real32_gfx6_gfx7_gfx10_gfx11<0x008>;
defm S_CMPK_EQ_U32      : SOPK_Real32_gfx6_gfx7_gfx10_gfx11<0x009>;
defm S_CMPK_LG_U32      : SOPK_Real32_gfx6_gfx7_gfx10_gfx11<0x00a>;
defm S_CMPK_GT_U32      : SOPK_Real32_gfx6_gfx7_gfx10_gfx11<0x00b>;
defm S_CMPK_GE_U32      : SOPK_Real32_gfx6_gfx7_gfx10_gfx11<0x00c>;
defm S_CMPK_LT_U32      : SOPK_Real32_gfx6_gfx7_gfx10_gfx11<0x00d>;
defm S_CMPK_LE_U32      : SOPK_Real32_gfx6_gfx7_gfx10_gfx11<0x00e>;
defm S_ADDK_I32         : SOPK_Real32_gfx6_gfx7_gfx10_gfx11_Renamed_gfx12<0x00f, "s_addk_co_i32">;
defm S_MULK_I32         : SOPK_Real32_gfx6_gfx7_gfx10_gfx11_gfx12<0x010>;
defm S_GETREG_B32       : SOPK_Real32_gfx6_gfx7_gfx10<0x012>;
defm S_SETREG_B32       : SOPK_Real32_gfx6_gfx7_gfx10<0x013>;
defm S_SETREG_IMM32_B32 : SOPK_Real64_gfx6_gfx7_gfx10<0x015>;

//===----------------------------------------------------------------------===//
// SOPP - GFX12 only.
//===----------------------------------------------------------------------===//

multiclass SOPP_Real_32_gfx12<bits<7> op, string name = !tolower(NAME)> {
  defvar ps = !cast<SOPP_Pseudo>(NAME);
  def _gfx12 : SOPP_Real_32<op, ps, name>,
               Select<GFX12Gen, ps.PseudoInstr>;
  if !ne(ps.Mnemonic, name) then
    def : AMDGPUMnemonicAlias<ps.Mnemonic, name> {
      let AssemblerPredicate = isGFX12Plus;
    }
}

defm S_BARRIER_WAIT         : SOPP_Real_32_gfx12<0x014>;
defm S_WAIT_LOADCNT         : SOPP_Real_32_gfx12<0x040>;
defm S_WAIT_STORECNT        : SOPP_Real_32_gfx12<0x041>;
defm S_WAIT_SAMPLECNT       : SOPP_Real_32_gfx12<0x042>;
defm S_WAIT_BVHCNT          : SOPP_Real_32_gfx12<0x043>;
defm S_WAIT_EXPCNT          : SOPP_Real_32_gfx12<0x044>;
defm S_WAIT_DSCNT           : SOPP_Real_32_gfx12<0x046>;
defm S_WAIT_KMCNT           : SOPP_Real_32_gfx12<0x047>;
defm S_WAIT_LOADCNT_DSCNT   : SOPP_Real_32_gfx12<0x048>;
defm S_WAIT_STORECNT_DSCNT  : SOPP_Real_32_gfx12<0x049>;

//===----------------------------------------------------------------------===//
// SOPP - GFX11, GFX12.
//===----------------------------------------------------------------------===//


multiclass SOPP_Real_32_gfx11<bits<7> op, string name = !tolower(NAME)> {
  defvar ps = !cast<SOPP_Pseudo>(NAME);
  def _gfx11 : SOPP_Real_32<op, ps, name>,
               Select<GFX11Gen, ps.PseudoInstr>,
               SOPPRelaxTable<0, ps.KeyName, "_gfx11">;
  if !ne(ps.Mnemonic, name) then
    def : AMDGPUMnemonicAlias<ps.Mnemonic, name> {
      let AssemblerPredicate = isGFX11Only;
    }
}

multiclass SOPP_Real_64_gfx12<bits<7> op> {
  def _gfx12 : SOPP_Real_64<op, !cast<SOPP_Pseudo>(NAME), !cast<SOPP_Pseudo>(NAME).Mnemonic>,
               Select<GFX12Gen, !cast<SOPP_Pseudo>(NAME).PseudoInstr>,
               SOPPRelaxTable<1, !cast<SOPP_Pseudo>(NAME).KeyName, "_gfx12">;
}

multiclass SOPP_Real_64_gfx11<bits<7> op> {
  def _gfx11 : SOPP_Real_64<op, !cast<SOPP_Pseudo>(NAME), !cast<SOPP_Pseudo>(NAME).Mnemonic>,
               Select<GFX11Gen, !cast<SOPP_Pseudo>(NAME).PseudoInstr>,
               SOPPRelaxTable<1, !cast<SOPP_Pseudo>(NAME).KeyName, "_gfx11">;
}

multiclass SOPP_Real_32_gfx11_gfx12<bits<7> op> :
  SOPP_Real_32_gfx11<op>, SOPP_Real_32_gfx12<op>;

multiclass SOPP_Real_32_gfx11_Renamed_gfx12<bits<7> op, string gfx12_name> :
  SOPP_Real_32_gfx11<op>, SOPP_Real_32_gfx12<op, gfx12_name>;

multiclass SOPP_Real_With_Relaxation_gfx12<bits<7> op> {
  defm "" : SOPP_Real_32_gfx12<op>;
  let isCodeGenOnly = 1 in
  defm _pad_s_nop : SOPP_Real_64_gfx12<op>;
}

multiclass SOPP_Real_With_Relaxation_gfx11<bits<7> op> {
  defm "" : SOPP_Real_32_gfx11<op>;
  let isCodeGenOnly = 1 in
  defm _pad_s_nop : SOPP_Real_64_gfx11<op>;
}

multiclass SOPP_Real_With_Relaxation_gfx11_gfx12<bits<7>op> :
  SOPP_Real_With_Relaxation_gfx11<op>, SOPP_Real_With_Relaxation_gfx12<op>;

defm S_SETKILL                    : SOPP_Real_32_gfx11_gfx12<0x001>;
defm S_SETHALT                    : SOPP_Real_32_gfx11_gfx12<0x002>;
defm S_SLEEP                      : SOPP_Real_32_gfx11_gfx12<0x003>;
defm S_INST_PREFETCH              : SOPP_Real_32_gfx11<0x004, "s_set_inst_prefetch_distance">;
defm S_CLAUSE                     : SOPP_Real_32_gfx11_gfx12<0x005>;
defm S_DELAY_ALU                  : SOPP_Real_32_gfx11_gfx12<0x007>;
defm S_WAITCNT_DEPCTR             : SOPP_Real_32_gfx11_Renamed_gfx12<0x008, "s_wait_alu">;
defm S_WAITCNT                    : SOPP_Real_32_gfx11_gfx12<0x009>;
defm S_WAIT_IDLE                  : SOPP_Real_32_gfx11_gfx12<0x00a>;
defm S_WAIT_EVENT                 : SOPP_Real_32_gfx11_gfx12<0x00b>;
defm S_TRAP                       : SOPP_Real_32_gfx11_gfx12<0x010>;
defm S_ROUND_MODE                 : SOPP_Real_32_gfx11_gfx12<0x011>;
defm S_DENORM_MODE                : SOPP_Real_32_gfx11_gfx12<0x012>;
defm S_BRANCH                     : SOPP_Real_With_Relaxation_gfx11_gfx12<0x020>;
defm S_CBRANCH_SCC0               : SOPP_Real_With_Relaxation_gfx11_gfx12<0x021>;
defm S_CBRANCH_SCC1               : SOPP_Real_With_Relaxation_gfx11_gfx12<0x022>;
defm S_CBRANCH_VCCZ               : SOPP_Real_With_Relaxation_gfx11_gfx12<0x023>;
defm S_CBRANCH_VCCNZ              : SOPP_Real_With_Relaxation_gfx11_gfx12<0x024>;
defm S_CBRANCH_EXECZ              : SOPP_Real_With_Relaxation_gfx11_gfx12<0x025>;
defm S_CBRANCH_EXECNZ             : SOPP_Real_With_Relaxation_gfx11_gfx12<0x026>;
defm S_CBRANCH_CDBGSYS            : SOPP_Real_With_Relaxation_gfx11<0x027>;
defm S_CBRANCH_CDBGUSER           : SOPP_Real_With_Relaxation_gfx11<0x028>;
defm S_CBRANCH_CDBGSYS_OR_USER    : SOPP_Real_With_Relaxation_gfx11<0x029>;
defm S_CBRANCH_CDBGSYS_AND_USER   : SOPP_Real_With_Relaxation_gfx11<0x02a>;
defm S_ENDPGM                     : SOPP_Real_32_gfx11_gfx12<0x030>;
defm S_ENDPGM_SAVED               : SOPP_Real_32_gfx11_gfx12<0x031>;
defm S_ENDPGM_ORDERED_PS_DONE     : SOPP_Real_32_gfx11<0x032>;
defm S_WAKEUP                     : SOPP_Real_32_gfx11_gfx12<0x034>;
defm S_SETPRIO                    : SOPP_Real_32_gfx11_gfx12<0x035>;
defm S_SENDMSG                    : SOPP_Real_32_gfx11_gfx12<0x036>;
defm S_SENDMSGHALT                : SOPP_Real_32_gfx11_gfx12<0x037>;
defm S_INCPERFLEVEL               : SOPP_Real_32_gfx11_gfx12<0x038>;
defm S_DECPERFLEVEL               : SOPP_Real_32_gfx11_gfx12<0x039>;
defm S_TTRACEDATA                 : SOPP_Real_32_gfx11_gfx12<0x03a>;
defm S_TTRACEDATA_IMM             : SOPP_Real_32_gfx11_gfx12<0x03b>;
defm S_ICACHE_INV                 : SOPP_Real_32_gfx11_gfx12<0x03c>;

defm S_BARRIER                    : SOPP_Real_32_gfx11<0x03d>;

//===----------------------------------------------------------------------===//
// SOPP - GFX6, GFX7, GFX8, GFX9, GFX10
//===----------------------------------------------------------------------===//

multiclass SOPP_Real_32_gfx6_gfx7<bits<7> op> {
  defvar ps = !cast<SOPP_Pseudo>(NAME);
  def _gfx6_gfx7 : SOPP_Real_32<op, ps, !cast<SOPP_Pseudo>(NAME).Mnemonic>,
                   Select_gfx6_gfx7<ps.PseudoInstr>,
                   SOPPRelaxTable<0, ps.KeyName, "_gfx6_gfx7">;
}

multiclass SOPP_Real_32_gfx8_gfx9<bits<7> op> {
  defvar ps = !cast<SOPP_Pseudo>(NAME);
  def _vi : SOPP_Real_32<op, ps>,
            Select_vi<ps.PseudoInstr>,
            SOPPRelaxTable<0, ps.KeyName, "_vi">;
}

multiclass SOPP_Real_32_gfx10<bits<7> op> {
  defvar ps = !cast<SOPP_Pseudo>(NAME);
  def _gfx10 : SOPP_Real_32<op, ps>,
               Select<GFX10Gen, ps.PseudoInstr>,
               SOPPRelaxTable<0, ps.KeyName, "_gfx10">;
}

multiclass SOPP_Real_32_gfx8_gfx9_gfx10<bits<7> op> :
  SOPP_Real_32_gfx8_gfx9<op>, SOPP_Real_32_gfx10<op>;

multiclass SOPP_Real_32_gfx6_gfx7_gfx8_gfx9<bits<7> op> :
  SOPP_Real_32_gfx6_gfx7<op>, SOPP_Real_32_gfx8_gfx9<op>;

multiclass SOPP_Real_32_gfx6_gfx7_gfx8_gfx9_gfx10<bits<7> op> :
  SOPP_Real_32_gfx6_gfx7_gfx8_gfx9<op>, SOPP_Real_32_gfx10<op>;

multiclass SOPP_Real_32_gfx6_gfx7_gfx8_gfx9_gfx10_gfx11_gfx12<bits<7> op> :
  SOPP_Real_32_gfx6_gfx7_gfx8_gfx9_gfx10<op>, SOPP_Real_32_gfx11_gfx12<op>;

multiclass SOPP_Real_32_gfx10_gfx11_gfx12<bits<7> op> :
  SOPP_Real_32_gfx10<op>, SOPP_Real_32_gfx11_gfx12<op>;

//64 bit encodings, for Relaxation
multiclass SOPP_Real_64_gfx6_gfx7<bits<7> op> {
  defvar ps = !cast<SOPP_Pseudo>(NAME);
  def _gfx6_gfx7 : SOPP_Real_64<op, ps>,
                   Select_gfx6_gfx7<ps.PseudoInstr>,
                   SOPPRelaxTable<1, ps.KeyName, "_gfx6_gfx7">;
}

multiclass SOPP_Real_64_gfx8_gfx9<bits<7> op> {
  defvar ps = !cast<SOPP_Pseudo>(NAME);
  def _vi : SOPP_Real_64<op, ps>,
            Select_vi<ps.PseudoInstr>,
            SOPPRelaxTable<1, ps.KeyName, "_vi">;
}

multiclass SOPP_Real_64_gfx10<bits<7> op> {
  defvar ps = !cast<SOPP_Pseudo>(NAME);
  def _gfx10 : SOPP_Real_64<op, ps>,
               Select<GFX10Gen, ps.PseudoInstr>,
               SOPPRelaxTable<1, ps.KeyName, "_gfx10">;
}

multiclass SOPP_Real_64_gfx6_gfx7_gfx8_gfx9<bits<7> op> :
  SOPP_Real_64_gfx6_gfx7<op>, SOPP_Real_64_gfx8_gfx9<op>;

multiclass SOPP_Real_64_gfx6_gfx7_gfx8_gfx9_gfx10<bits<7> op> :
  SOPP_Real_64_gfx6_gfx7_gfx8_gfx9<op>, SOPP_Real_64_gfx10<op>;

//relaxation for insts with no operands not implemented
multiclass SOPP_Real_With_Relaxation_gfx6_gfx7_gfx8_gfx9_gfx10<bits<7> op> {
  defm "" : SOPP_Real_32_gfx6_gfx7_gfx8_gfx9_gfx10<op>;
  let isCodeGenOnly = 1 in
  defm _pad_s_nop : SOPP_Real_64_gfx6_gfx7_gfx8_gfx9_gfx10<op>;
}

defm S_NOP                      : SOPP_Real_32_gfx6_gfx7_gfx8_gfx9_gfx10_gfx11_gfx12<0x000>;
defm S_ENDPGM                   : SOPP_Real_32_gfx6_gfx7_gfx8_gfx9_gfx10<0x001>;
defm S_WAKEUP                   : SOPP_Real_32_gfx8_gfx9_gfx10<0x003>;
defm S_BARRIER                  : SOPP_Real_32_gfx6_gfx7_gfx8_gfx9_gfx10<0x00a>;
defm S_WAITCNT                  : SOPP_Real_32_gfx6_gfx7_gfx8_gfx9_gfx10<0x00c>;
defm S_SETHALT                  : SOPP_Real_32_gfx6_gfx7_gfx8_gfx9_gfx10<0x00d>;
defm S_SETKILL                  : SOPP_Real_32_gfx6_gfx7_gfx8_gfx9_gfx10<0x00b>;
defm S_SLEEP                    : SOPP_Real_32_gfx6_gfx7_gfx8_gfx9_gfx10<0x00e>;
defm S_SETPRIO                  : SOPP_Real_32_gfx6_gfx7_gfx8_gfx9_gfx10<0x00f>;
defm S_SENDMSG                  : SOPP_Real_32_gfx6_gfx7_gfx8_gfx9_gfx10<0x010>;
defm S_SENDMSGHALT              : SOPP_Real_32_gfx6_gfx7_gfx8_gfx9_gfx10<0x011>;
defm S_TRAP                     : SOPP_Real_32_gfx6_gfx7_gfx8_gfx9_gfx10<0x012>;
defm S_ICACHE_INV               : SOPP_Real_32_gfx6_gfx7_gfx8_gfx9_gfx10<0x013>;
defm S_INCPERFLEVEL             : SOPP_Real_32_gfx6_gfx7_gfx8_gfx9_gfx10<0x014>;
defm S_DECPERFLEVEL             : SOPP_Real_32_gfx6_gfx7_gfx8_gfx9_gfx10<0x015>;
defm S_TTRACEDATA               : SOPP_Real_32_gfx6_gfx7_gfx8_gfx9_gfx10<0x016>;
defm S_ENDPGM_SAVED             : SOPP_Real_32_gfx6_gfx7_gfx8_gfx9_gfx10<0x01B>;
defm S_SET_GPR_IDX_OFF          : SOPP_Real_32_gfx8_gfx9<0x01c>;
defm S_SET_GPR_IDX_MODE         : SOPP_Real_32_gfx8_gfx9<0x01d>;
defm S_ENDPGM_ORDERED_PS_DONE   : SOPP_Real_32_gfx8_gfx9_gfx10<0x01e>;
defm S_CODE_END                 : SOPP_Real_32_gfx10_gfx11_gfx12<0x01f>;
defm S_INST_PREFETCH            : SOPP_Real_32_gfx10<0x020>;
defm S_CLAUSE                   : SOPP_Real_32_gfx10<0x021>;
defm S_WAIT_IDLE                : SOPP_Real_32_gfx10<0x022>;
defm S_WAITCNT_DEPCTR           : SOPP_Real_32_gfx10<0x023>;
defm S_ROUND_MODE               : SOPP_Real_32_gfx10<0x024>;
defm S_DENORM_MODE              : SOPP_Real_32_gfx10<0x025>;
defm S_TTRACEDATA_IMM           : SOPP_Real_32_gfx10<0x028>;

let isBranch = 1 in {
defm S_BRANCH                   : SOPP_Real_With_Relaxation_gfx6_gfx7_gfx8_gfx9_gfx10<0x002>;
defm S_CBRANCH_SCC0             : SOPP_Real_With_Relaxation_gfx6_gfx7_gfx8_gfx9_gfx10<0x004>;
defm S_CBRANCH_SCC1             : SOPP_Real_With_Relaxation_gfx6_gfx7_gfx8_gfx9_gfx10<0x005>;
defm S_CBRANCH_VCCZ             : SOPP_Real_With_Relaxation_gfx6_gfx7_gfx8_gfx9_gfx10<0x006>;
defm S_CBRANCH_VCCNZ            : SOPP_Real_With_Relaxation_gfx6_gfx7_gfx8_gfx9_gfx10<0x007>;
defm S_CBRANCH_EXECZ            : SOPP_Real_With_Relaxation_gfx6_gfx7_gfx8_gfx9_gfx10<0x008>;
defm S_CBRANCH_EXECNZ           : SOPP_Real_With_Relaxation_gfx6_gfx7_gfx8_gfx9_gfx10<0x009>;
defm S_CBRANCH_CDBGSYS          : SOPP_Real_With_Relaxation_gfx6_gfx7_gfx8_gfx9_gfx10<0x017>;
defm S_CBRANCH_CDBGUSER         : SOPP_Real_With_Relaxation_gfx6_gfx7_gfx8_gfx9_gfx10<0x018>;
defm S_CBRANCH_CDBGSYS_OR_USER  : SOPP_Real_With_Relaxation_gfx6_gfx7_gfx8_gfx9_gfx10<0x019>;
defm S_CBRANCH_CDBGSYS_AND_USER : SOPP_Real_With_Relaxation_gfx6_gfx7_gfx8_gfx9_gfx10<0x01A>;
}

//===----------------------------------------------------------------------===//
// SOPC - GFX11, GFX12.
//===----------------------------------------------------------------------===//

multiclass SOPC_Real_gfx12<bits<7> op> {
  def _gfx12 : SOPC_Real<op, !cast<SOPC_Pseudo>(NAME)>,
               Select<GFX12Gen, !cast<SOPC_Pseudo>(NAME).PseudoInstr>;
}

multiclass SOPC_Real_gfx11<bits<7> op> {
  def _gfx11 : SOPC_Real<op, !cast<SOPC_Pseudo>(NAME)>,
               Select<GFX11Gen, !cast<SOPC_Pseudo>(NAME).PseudoInstr>;
}

multiclass SOPC_Real_gfx11_gfx12<bits<7> op> :
  SOPC_Real_gfx11<op>, SOPC_Real_gfx12<op>;

defm S_CMP_EQ_U64 : SOPC_Real_gfx11_gfx12<0x10>;
defm S_CMP_LG_U64 : SOPC_Real_gfx11_gfx12<0x11>;

//===----------------------------------------------------------------------===//
// SOPC - GFX1150, GFX12
//===----------------------------------------------------------------------===//

defm S_CMP_LT_F32  : SOPC_Real_gfx11_gfx12<0x41>;
defm S_CMP_EQ_F32  : SOPC_Real_gfx11_gfx12<0x42>;
defm S_CMP_LE_F32  : SOPC_Real_gfx11_gfx12<0x43>;
defm S_CMP_GT_F32  : SOPC_Real_gfx11_gfx12<0x44>;
defm S_CMP_LG_F32  : SOPC_Real_gfx11_gfx12<0x45>;
defm S_CMP_GE_F32  : SOPC_Real_gfx11_gfx12<0x46>;
defm S_CMP_O_F32   : SOPC_Real_gfx11_gfx12<0x47>;
defm S_CMP_U_F32   : SOPC_Real_gfx11_gfx12<0x48>;
defm S_CMP_NGE_F32 : SOPC_Real_gfx11_gfx12<0x49>;
defm S_CMP_NLG_F32 : SOPC_Real_gfx11_gfx12<0x4a>;
defm S_CMP_NGT_F32 : SOPC_Real_gfx11_gfx12<0x4b>;
defm S_CMP_NLE_F32 : SOPC_Real_gfx11_gfx12<0x4c>;
defm S_CMP_NEQ_F32 : SOPC_Real_gfx11_gfx12<0x4d>;
defm S_CMP_NLT_F32 : SOPC_Real_gfx11_gfx12<0x4e>;

defm S_CMP_LT_F16  : SOPC_Real_gfx11_gfx12<0x51>;
defm S_CMP_EQ_F16  : SOPC_Real_gfx11_gfx12<0x52>;
defm S_CMP_LE_F16  : SOPC_Real_gfx11_gfx12<0x53>;
defm S_CMP_GT_F16  : SOPC_Real_gfx11_gfx12<0x54>;
defm S_CMP_LG_F16  : SOPC_Real_gfx11_gfx12<0x55>;
defm S_CMP_GE_F16  : SOPC_Real_gfx11_gfx12<0x56>;
defm S_CMP_O_F16   : SOPC_Real_gfx11_gfx12<0x57>;
defm S_CMP_U_F16   : SOPC_Real_gfx11_gfx12<0x58>;
defm S_CMP_NGE_F16 : SOPC_Real_gfx11_gfx12<0x59>;
defm S_CMP_NLG_F16 : SOPC_Real_gfx11_gfx12<0x5a>;
defm S_CMP_NGT_F16 : SOPC_Real_gfx11_gfx12<0x5b>;
defm S_CMP_NLE_F16 : SOPC_Real_gfx11_gfx12<0x5c>;
defm S_CMP_NEQ_F16 : SOPC_Real_gfx11_gfx12<0x5d>;
defm S_CMP_NLT_F16 : SOPC_Real_gfx11_gfx12<0x5e>;

//===----------------------------------------------------------------------===//
// SOPC - GFX6, GFX7, GFX8, GFX9, GFX10
//===----------------------------------------------------------------------===//

multiclass SOPC_Real_gfx6_gfx7<bits<7> op> {
  defvar ps = !cast<SOPC_Pseudo>(NAME);
  def _gfx6_gfx7 : SOPC_Real<op, ps>,
                   Select_gfx6_gfx7<ps.PseudoInstr>;
}

multiclass SOPC_Real_gfx8_gfx9<bits<7> op> {
  defvar ps = !cast<SOPC_Pseudo>(NAME);
  def _vi : SOPC_Real<op, ps>,
            Select_vi<ps.PseudoInstr>;
}

multiclass SOPC_Real_gfx10<bits<7> op> {
  defvar ps = !cast<SOPC_Pseudo>(NAME);
  def _gfx10 : SOPC_Real<op, ps>,
               Select<GFX10Gen, ps.PseudoInstr>;
}

multiclass SOPC_Real_gfx8_gfx9_gfx10<bits<7> op> :
  SOPC_Real_gfx8_gfx9<op>, SOPC_Real_gfx10<op>;

multiclass SOPC_Real_gfx6_gfx7_gfx8_gfx9<bits<7> op> :
  SOPC_Real_gfx6_gfx7<op>, SOPC_Real_gfx8_gfx9<op>;

multiclass SOPC_Real_gfx6_gfx7_gfx8_gfx9_gfx10_gfx11_gfx12<bits<7> op> :
  SOPC_Real_gfx6_gfx7_gfx8_gfx9<op>, SOPC_Real_gfx10<op>, SOPC_Real_gfx11<op>,
  SOPC_Real_gfx12<op>;

defm S_CMP_EQ_I32     : SOPC_Real_gfx6_gfx7_gfx8_gfx9_gfx10_gfx11_gfx12<0x00>;
defm S_CMP_LG_I32     : SOPC_Real_gfx6_gfx7_gfx8_gfx9_gfx10_gfx11_gfx12<0x01>;
defm S_CMP_GT_I32     : SOPC_Real_gfx6_gfx7_gfx8_gfx9_gfx10_gfx11_gfx12<0x02>;
defm S_CMP_GE_I32     : SOPC_Real_gfx6_gfx7_gfx8_gfx9_gfx10_gfx11_gfx12<0x03>;
defm S_CMP_LT_I32     : SOPC_Real_gfx6_gfx7_gfx8_gfx9_gfx10_gfx11_gfx12<0x04>;
defm S_CMP_LE_I32     : SOPC_Real_gfx6_gfx7_gfx8_gfx9_gfx10_gfx11_gfx12<0x05>;
defm S_CMP_EQ_U32     : SOPC_Real_gfx6_gfx7_gfx8_gfx9_gfx10_gfx11_gfx12<0x06>;
defm S_CMP_LG_U32     : SOPC_Real_gfx6_gfx7_gfx8_gfx9_gfx10_gfx11_gfx12<0x07>;
defm S_CMP_GT_U32     : SOPC_Real_gfx6_gfx7_gfx8_gfx9_gfx10_gfx11_gfx12<0x08>;
defm S_CMP_GE_U32     : SOPC_Real_gfx6_gfx7_gfx8_gfx9_gfx10_gfx11_gfx12<0x09>;
defm S_CMP_LT_U32     : SOPC_Real_gfx6_gfx7_gfx8_gfx9_gfx10_gfx11_gfx12<0x0a>;
defm S_CMP_LE_U32     : SOPC_Real_gfx6_gfx7_gfx8_gfx9_gfx10_gfx11_gfx12<0x0b>;
defm S_BITCMP0_B32    : SOPC_Real_gfx6_gfx7_gfx8_gfx9_gfx10_gfx11_gfx12<0x0c>;
defm S_BITCMP1_B32    : SOPC_Real_gfx6_gfx7_gfx8_gfx9_gfx10_gfx11_gfx12<0x0d>;
defm S_BITCMP0_B64    : SOPC_Real_gfx6_gfx7_gfx8_gfx9_gfx10_gfx11_gfx12<0x0e>;
defm S_BITCMP1_B64    : SOPC_Real_gfx6_gfx7_gfx8_gfx9_gfx10_gfx11_gfx12<0x0f>;
defm S_SETVSKIP       : SOPC_Real_gfx6_gfx7_gfx8_gfx9<0x10>;
defm S_SET_GPR_IDX_ON : SOPC_Real_gfx8_gfx9<0x11>;
defm S_CMP_EQ_U64     : SOPC_Real_gfx8_gfx9_gfx10<0x12>;
defm S_CMP_LG_U64     : SOPC_Real_gfx8_gfx9_gfx10<0x13>;

//===----------------------------------------------------------------------===//
// GFX8 (VI), GFX9.
//===----------------------------------------------------------------------===//

class SOP1_Real_vi<bits<8> op, SOP1_Pseudo ps> :
  SOP1_Real<op, ps>,
  Select_vi<ps.PseudoInstr>;

class SOP2_Real_vi<bits<7> op, SOP2_Pseudo ps> :
  SOP2_Real32<op, ps>,
  Select_vi<ps.PseudoInstr>;

class SOPK_Real_vi<bits<5> op, SOPK_Pseudo ps> :
  SOPK_Real32<op, ps>,
  Select_vi<ps.PseudoInstr>;

def S_MOV_B32_vi           : SOP1_Real_vi <0x00, S_MOV_B32>;
def S_MOV_B64_vi           : SOP1_Real_vi <0x01, S_MOV_B64>;
def S_CMOV_B32_vi          : SOP1_Real_vi <0x02, S_CMOV_B32>;
def S_CMOV_B64_vi          : SOP1_Real_vi <0x03, S_CMOV_B64>;
def S_NOT_B32_vi           : SOP1_Real_vi <0x04, S_NOT_B32>;
def S_NOT_B64_vi           : SOP1_Real_vi <0x05, S_NOT_B64>;
def S_WQM_B32_vi           : SOP1_Real_vi <0x06, S_WQM_B32>;
def S_WQM_B64_vi           : SOP1_Real_vi <0x07, S_WQM_B64>;
def S_BREV_B32_vi          : SOP1_Real_vi <0x08, S_BREV_B32>;
def S_BREV_B64_vi          : SOP1_Real_vi <0x09, S_BREV_B64>;
def S_BCNT0_I32_B32_vi     : SOP1_Real_vi <0x0a, S_BCNT0_I32_B32>;
def S_BCNT0_I32_B64_vi     : SOP1_Real_vi <0x0b, S_BCNT0_I32_B64>;
def S_BCNT1_I32_B32_vi     : SOP1_Real_vi <0x0c, S_BCNT1_I32_B32>;
def S_BCNT1_I32_B64_vi     : SOP1_Real_vi <0x0d, S_BCNT1_I32_B64>;
def S_FF0_I32_B32_vi       : SOP1_Real_vi <0x0e, S_FF0_I32_B32>;
def S_FF0_I32_B64_vi       : SOP1_Real_vi <0x0f, S_FF0_I32_B64>;
def S_FF1_I32_B32_vi       : SOP1_Real_vi <0x10, S_FF1_I32_B32>;
def S_FF1_I32_B64_vi       : SOP1_Real_vi <0x11, S_FF1_I32_B64>;
def S_FLBIT_I32_B32_vi     : SOP1_Real_vi <0x12, S_FLBIT_I32_B32>;
def S_FLBIT_I32_B64_vi     : SOP1_Real_vi <0x13, S_FLBIT_I32_B64>;
def S_FLBIT_I32_vi         : SOP1_Real_vi <0x14, S_FLBIT_I32>;
def S_FLBIT_I32_I64_vi     : SOP1_Real_vi <0x15, S_FLBIT_I32_I64>;
def S_SEXT_I32_I8_vi       : SOP1_Real_vi <0x16, S_SEXT_I32_I8>;
def S_SEXT_I32_I16_vi      : SOP1_Real_vi <0x17, S_SEXT_I32_I16>;
def S_BITSET0_B32_vi       : SOP1_Real_vi <0x18, S_BITSET0_B32>;
def S_BITSET0_B64_vi       : SOP1_Real_vi <0x19, S_BITSET0_B64>;
def S_BITSET1_B32_vi       : SOP1_Real_vi <0x1a, S_BITSET1_B32>;
def S_BITSET1_B64_vi       : SOP1_Real_vi <0x1b, S_BITSET1_B64>;
def S_GETPC_B64_vi         : SOP1_Real_vi <0x1c, S_GETPC_B64>;
def S_SETPC_B64_vi         : SOP1_Real_vi <0x1d, S_SETPC_B64>;
def S_SWAPPC_B64_vi        : SOP1_Real_vi <0x1e, S_SWAPPC_B64>;
def S_RFE_B64_vi           : SOP1_Real_vi <0x1f, S_RFE_B64>;
def S_AND_SAVEEXEC_B64_vi  : SOP1_Real_vi <0x20, S_AND_SAVEEXEC_B64>;
def S_OR_SAVEEXEC_B64_vi   : SOP1_Real_vi <0x21, S_OR_SAVEEXEC_B64>;
def S_XOR_SAVEEXEC_B64_vi  : SOP1_Real_vi <0x22, S_XOR_SAVEEXEC_B64>;
def S_ANDN2_SAVEEXEC_B64_vi: SOP1_Real_vi <0x23, S_ANDN2_SAVEEXEC_B64>;
def S_ORN2_SAVEEXEC_B64_vi : SOP1_Real_vi <0x24, S_ORN2_SAVEEXEC_B64>;
def S_NAND_SAVEEXEC_B64_vi : SOP1_Real_vi <0x25, S_NAND_SAVEEXEC_B64>;
def S_NOR_SAVEEXEC_B64_vi  : SOP1_Real_vi <0x26, S_NOR_SAVEEXEC_B64>;
def S_XNOR_SAVEEXEC_B64_vi : SOP1_Real_vi <0x27, S_XNOR_SAVEEXEC_B64>;
def S_QUADMASK_B32_vi      : SOP1_Real_vi <0x28, S_QUADMASK_B32>;
def S_QUADMASK_B64_vi      : SOP1_Real_vi <0x29, S_QUADMASK_B64>;
def S_MOVRELS_B32_vi       : SOP1_Real_vi <0x2a, S_MOVRELS_B32>;
def S_MOVRELS_B64_vi       : SOP1_Real_vi <0x2b, S_MOVRELS_B64>;
def S_MOVRELD_B32_vi       : SOP1_Real_vi <0x2c, S_MOVRELD_B32>;
def S_MOVRELD_B64_vi       : SOP1_Real_vi <0x2d, S_MOVRELD_B64>;
def S_CBRANCH_JOIN_vi      : SOP1_Real_vi <0x2e, S_CBRANCH_JOIN>;
def S_ABS_I32_vi           : SOP1_Real_vi <0x30, S_ABS_I32>;
def S_SET_GPR_IDX_IDX_vi   : SOP1_Real_vi <0x32, S_SET_GPR_IDX_IDX>;

def S_ADD_U32_vi           : SOP2_Real_vi <0x00, S_ADD_U32>;
def S_ADD_I32_vi           : SOP2_Real_vi <0x02, S_ADD_I32>;
def S_SUB_U32_vi           : SOP2_Real_vi <0x01, S_SUB_U32>;
def S_SUB_I32_vi           : SOP2_Real_vi <0x03, S_SUB_I32>;
def S_ADDC_U32_vi          : SOP2_Real_vi <0x04, S_ADDC_U32>;
def S_SUBB_U32_vi          : SOP2_Real_vi <0x05, S_SUBB_U32>;
def S_MIN_I32_vi           : SOP2_Real_vi <0x06, S_MIN_I32>;
def S_MIN_U32_vi           : SOP2_Real_vi <0x07, S_MIN_U32>;
def S_MAX_I32_vi           : SOP2_Real_vi <0x08, S_MAX_I32>;
def S_MAX_U32_vi           : SOP2_Real_vi <0x09, S_MAX_U32>;
def S_CSELECT_B32_vi       : SOP2_Real_vi <0x0a, S_CSELECT_B32>;
def S_CSELECT_B64_vi       : SOP2_Real_vi <0x0b, S_CSELECT_B64>;
def S_AND_B32_vi           : SOP2_Real_vi <0x0c, S_AND_B32>;
def S_AND_B64_vi           : SOP2_Real_vi <0x0d, S_AND_B64>;
def S_OR_B32_vi            : SOP2_Real_vi <0x0e, S_OR_B32>;
def S_OR_B64_vi            : SOP2_Real_vi <0x0f, S_OR_B64>;
def S_XOR_B32_vi           : SOP2_Real_vi <0x10, S_XOR_B32>;
def S_XOR_B64_vi           : SOP2_Real_vi <0x11, S_XOR_B64>;
def S_ANDN2_B32_vi         : SOP2_Real_vi <0x12, S_ANDN2_B32>;
def S_ANDN2_B64_vi         : SOP2_Real_vi <0x13, S_ANDN2_B64>;
def S_ORN2_B32_vi          : SOP2_Real_vi <0x14, S_ORN2_B32>;
def S_ORN2_B64_vi          : SOP2_Real_vi <0x15, S_ORN2_B64>;
def S_NAND_B32_vi          : SOP2_Real_vi <0x16, S_NAND_B32>;
def S_NAND_B64_vi          : SOP2_Real_vi <0x17, S_NAND_B64>;
def S_NOR_B32_vi           : SOP2_Real_vi <0x18, S_NOR_B32>;
def S_NOR_B64_vi           : SOP2_Real_vi <0x19, S_NOR_B64>;
def S_XNOR_B32_vi          : SOP2_Real_vi <0x1a, S_XNOR_B32>;
def S_XNOR_B64_vi          : SOP2_Real_vi <0x1b, S_XNOR_B64>;
def S_LSHL_B32_vi          : SOP2_Real_vi <0x1c, S_LSHL_B32>;
def S_LSHL_B64_vi          : SOP2_Real_vi <0x1d, S_LSHL_B64>;
def S_LSHR_B32_vi          : SOP2_Real_vi <0x1e, S_LSHR_B32>;
def S_LSHR_B64_vi          : SOP2_Real_vi <0x1f, S_LSHR_B64>;
def S_ASHR_I32_vi          : SOP2_Real_vi <0x20, S_ASHR_I32>;
def S_ASHR_I64_vi          : SOP2_Real_vi <0x21, S_ASHR_I64>;
def S_BFM_B32_vi           : SOP2_Real_vi <0x22, S_BFM_B32>;
def S_BFM_B64_vi           : SOP2_Real_vi <0x23, S_BFM_B64>;
def S_MUL_I32_vi           : SOP2_Real_vi <0x24, S_MUL_I32>;
def S_BFE_U32_vi           : SOP2_Real_vi <0x25, S_BFE_U32>;
def S_BFE_I32_vi           : SOP2_Real_vi <0x26, S_BFE_I32>;
def S_BFE_U64_vi           : SOP2_Real_vi <0x27, S_BFE_U64>;
def S_BFE_I64_vi           : SOP2_Real_vi <0x28, S_BFE_I64>;
def S_CBRANCH_G_FORK_vi    : SOP2_Real_vi <0x29, S_CBRANCH_G_FORK>;
def S_ABSDIFF_I32_vi       : SOP2_Real_vi <0x2a, S_ABSDIFF_I32>;
def S_PACK_LL_B32_B16_vi   : SOP2_Real_vi <0x32, S_PACK_LL_B32_B16>;
def S_PACK_LH_B32_B16_vi   : SOP2_Real_vi <0x33, S_PACK_LH_B32_B16>;
def S_PACK_HH_B32_B16_vi   : SOP2_Real_vi <0x34, S_PACK_HH_B32_B16>;
def S_RFE_RESTORE_B64_vi   : SOP2_Real_vi <0x2b, S_RFE_RESTORE_B64>;

def S_MOVK_I32_vi          : SOPK_Real_vi <0x00, S_MOVK_I32>;
def S_CMOVK_I32_vi         : SOPK_Real_vi <0x01, S_CMOVK_I32>;
def S_CMPK_EQ_I32_vi       : SOPK_Real_vi <0x02, S_CMPK_EQ_I32>;
def S_CMPK_LG_I32_vi       : SOPK_Real_vi <0x03, S_CMPK_LG_I32>;
def S_CMPK_GT_I32_vi       : SOPK_Real_vi <0x04, S_CMPK_GT_I32>;
def S_CMPK_GE_I32_vi       : SOPK_Real_vi <0x05, S_CMPK_GE_I32>;
def S_CMPK_LT_I32_vi       : SOPK_Real_vi <0x06, S_CMPK_LT_I32>;
def S_CMPK_LE_I32_vi       : SOPK_Real_vi <0x07, S_CMPK_LE_I32>;
def S_CMPK_EQ_U32_vi       : SOPK_Real_vi <0x08, S_CMPK_EQ_U32>;
def S_CMPK_LG_U32_vi       : SOPK_Real_vi <0x09, S_CMPK_LG_U32>;
def S_CMPK_GT_U32_vi       : SOPK_Real_vi <0x0A, S_CMPK_GT_U32>;
def S_CMPK_GE_U32_vi       : SOPK_Real_vi <0x0B, S_CMPK_GE_U32>;
def S_CMPK_LT_U32_vi       : SOPK_Real_vi <0x0C, S_CMPK_LT_U32>;
def S_CMPK_LE_U32_vi       : SOPK_Real_vi <0x0D, S_CMPK_LE_U32>;
def S_ADDK_I32_vi          : SOPK_Real_vi <0x0E, S_ADDK_I32>;
def S_MULK_I32_vi          : SOPK_Real_vi <0x0F, S_MULK_I32>;
def S_CBRANCH_I_FORK_vi    : SOPK_Real_vi <0x10, S_CBRANCH_I_FORK>;
def S_GETREG_B32_vi        : SOPK_Real_vi <0x11, S_GETREG_B32>;
def S_SETREG_B32_vi        : SOPK_Real_vi <0x12, S_SETREG_B32>;
//def S_GETREG_REGRD_B32_vi  : SOPK_Real_vi <0x13, S_GETREG_REGRD_B32>; // see pseudo for comments
def S_SETREG_IMM32_B32_vi  : SOPK_Real64<0x14, S_SETREG_IMM32_B32>,
                             Select_vi<S_SETREG_IMM32_B32.PseudoInstr>;

def S_CALL_B64_vi          : SOPK_Real_vi <0x15, S_CALL_B64>;

//===----------------------------------------------------------------------===//
// SOP1 - GFX9.
//===----------------------------------------------------------------------===//

def S_ANDN1_SAVEEXEC_B64_vi   : SOP1_Real_vi<0x33, S_ANDN1_SAVEEXEC_B64>;
def S_ORN1_SAVEEXEC_B64_vi    : SOP1_Real_vi<0x34, S_ORN1_SAVEEXEC_B64>;
def S_ANDN1_WREXEC_B64_vi     : SOP1_Real_vi<0x35, S_ANDN1_WREXEC_B64>;
def S_ANDN2_WREXEC_B64_vi     : SOP1_Real_vi<0x36, S_ANDN2_WREXEC_B64>;
def S_BITREPLICATE_B64_B32_vi : SOP1_Real_vi<0x37, S_BITREPLICATE_B64_B32>;

//===----------------------------------------------------------------------===//
// SOP2 - GFX9.
//===----------------------------------------------------------------------===//

def S_LSHL1_ADD_U32_vi   : SOP2_Real_vi<0x2e, S_LSHL1_ADD_U32>;
def S_LSHL2_ADD_U32_vi   : SOP2_Real_vi<0x2f, S_LSHL2_ADD_U32>;
def S_LSHL3_ADD_U32_vi   : SOP2_Real_vi<0x30, S_LSHL3_ADD_U32>;
def S_LSHL4_ADD_U32_vi   : SOP2_Real_vi<0x31, S_LSHL4_ADD_U32>;
def S_MUL_HI_U32_vi      : SOP2_Real_vi<0x2c, S_MUL_HI_U32>;
def S_MUL_HI_I32_vi      : SOP2_Real_vi<0x2d, S_MUL_HI_I32>;<|MERGE_RESOLUTION|>--- conflicted
+++ resolved
@@ -472,10 +472,7 @@
 def S_BARRIER_SIGNAL_ISFIRST_M0 : SOP1_Pseudo <"s_barrier_signal_isfirst m0", (outs), (ins),
   "", []>{
   let Defs = [SCC];
-<<<<<<< HEAD
-=======
   let Uses = [M0, SCC];
->>>>>>> eb0f1dc0
   let SchedRW = [WriteBarrier];
   let isConvergent = 1;
 }
