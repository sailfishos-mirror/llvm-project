//===- AMDGPUTargetTransformInfo.h - AMDGPU specific TTI --------*- C++ -*-===//
//
// Part of the LLVM Project, under the Apache License v2.0 with LLVM Exceptions.
// See https://llvm.org/LICENSE.txt for license information.
// SPDX-License-Identifier: Apache-2.0 WITH LLVM-exception
//
//===----------------------------------------------------------------------===//
//
/// \file
/// This file a TargetTransformInfoImplBase conforming object specific to the
/// AMDGPU target machine. It uses the target's detailed information to
/// provide more precise answers to certain TTI queries, while letting the
/// target independent and default TTI implementations handle the rest.
//
//===----------------------------------------------------------------------===//

#ifndef LLVM_LIB_TARGET_AMDGPU_AMDGPUTARGETTRANSFORMINFO_H
#define LLVM_LIB_TARGET_AMDGPU_AMDGPUTARGETTRANSFORMINFO_H

#include "AMDGPU.h"
#include "llvm/CodeGen/BasicTTIImpl.h"
#include "llvm/Support/AMDGPUAddrSpace.h"
#include <optional>

namespace llvm {

class AMDGPUTargetMachine;
class GCNSubtarget;
class InstCombiner;
class Loop;
class ScalarEvolution;
class SITargetLowering;
class Type;
class Value;

class AMDGPUTTIImpl final : public BasicTTIImplBase<AMDGPUTTIImpl> {
  using BaseT = BasicTTIImplBase<AMDGPUTTIImpl>;
  using TTI = TargetTransformInfo;

  friend BaseT;

  Triple TargetTriple;

  const TargetSubtargetInfo *ST;
  const TargetLoweringBase *TLI;

  const TargetSubtargetInfo *getST() const { return ST; }
  const TargetLoweringBase *getTLI() const { return TLI; }

public:
  explicit AMDGPUTTIImpl(const AMDGPUTargetMachine *TM, const Function &F);

  void getUnrollingPreferences(Loop *L, ScalarEvolution &SE,
                               TTI::UnrollingPreferences &UP,
                               OptimizationRemarkEmitter *ORE) const override;

  void getPeelingPreferences(Loop *L, ScalarEvolution &SE,
                             TTI::PeelingPreferences &PP) const override;

  uint64_t getMaxMemIntrinsicInlineSizeThreshold() const override;
};

class GCNTTIImpl final : public BasicTTIImplBase<GCNTTIImpl> {
  using BaseT = BasicTTIImplBase<GCNTTIImpl>;
  using TTI = TargetTransformInfo;

  friend BaseT;

  const GCNSubtarget *ST;
  const SITargetLowering *TLI;
  AMDGPUTTIImpl CommonTTI;
  bool IsGraphics;
  bool HasFP32Denormals;
  bool HasFP64FP16Denormals;
  static constexpr bool InlinerVectorBonusPercent = 0;

  static const FeatureBitset InlineFeatureIgnoreList;

  const GCNSubtarget *getST() const { return ST; }
  const SITargetLowering *getTLI() const { return TLI; }

  static inline int getFullRateInstrCost() {
    return TargetTransformInfo::TCC_Basic;
  }

  static inline int getHalfRateInstrCost(TTI::TargetCostKind CostKind) {
    return CostKind == TTI::TCK_CodeSize ? 2
                                         : 2 * TargetTransformInfo::TCC_Basic;
  }

  // TODO: The size is usually 8 bytes, but takes 4x as many cycles. Maybe
  // should be 2 or 4.
  static inline int getQuarterRateInstrCost(TTI::TargetCostKind CostKind) {
    return CostKind == TTI::TCK_CodeSize ? 2
                                         : 4 * TargetTransformInfo::TCC_Basic;
  }

  // On some parts, normal fp64 operations are half rate, and others
  // quarter. This also applies to some integer operations.
  int get64BitInstrCost(TTI::TargetCostKind CostKind) const;

  std::pair<InstructionCost, MVT> getTypeLegalizationCost(Type *Ty) const;

public:
  explicit GCNTTIImpl(const AMDGPUTargetMachine *TM, const Function &F);

  bool hasBranchDivergence(const Function *F = nullptr) const override;

  void getUnrollingPreferences(Loop *L, ScalarEvolution &SE,
                               TTI::UnrollingPreferences &UP,
                               OptimizationRemarkEmitter *ORE) const override;

  void getPeelingPreferences(Loop *L, ScalarEvolution &SE,
                             TTI::PeelingPreferences &PP) const override;

  TTI::PopcntSupportKind getPopcntSupport(unsigned TyWidth) const override {
    assert(isPowerOf2_32(TyWidth) && "Ty width must be power of 2");
    return TTI::PSK_FastHardware;
  }

  unsigned getNumberOfRegisters(unsigned RCID) const override;
  TypeSize
  getRegisterBitWidth(TargetTransformInfo::RegisterKind Vector) const override;
  unsigned getMinVectorRegisterBitWidth() const override;
  unsigned getMaximumVF(unsigned ElemWidth, unsigned Opcode) const override;
  unsigned getLoadVectorFactor(unsigned VF, unsigned LoadSize,
                               unsigned ChainSizeInBytes,
                               VectorType *VecTy) const override;
  unsigned getStoreVectorFactor(unsigned VF, unsigned StoreSize,
                                unsigned ChainSizeInBytes,
                                VectorType *VecTy) const override;
  unsigned getLoadStoreVecRegBitWidth(unsigned AddrSpace) const override;

  bool isLegalToVectorizeMemChain(unsigned ChainSizeInBytes, Align Alignment,
                                  unsigned AddrSpace) const;
  bool isLegalToVectorizeLoadChain(unsigned ChainSizeInBytes, Align Alignment,
                                   unsigned AddrSpace) const override;
  bool isLegalToVectorizeStoreChain(unsigned ChainSizeInBytes, Align Alignment,
                                    unsigned AddrSpace) const override;

  uint64_t getMaxMemIntrinsicInlineSizeThreshold() const override;
  Type *getMemcpyLoopLoweringType(
      LLVMContext &Context, Value *Length, unsigned SrcAddrSpace,
      unsigned DestAddrSpace, Align SrcAlign, Align DestAlign,
      std::optional<uint32_t> AtomicElementSize) const override;

  void getMemcpyLoopResidualLoweringType(
      SmallVectorImpl<Type *> &OpsOut, LLVMContext &Context,
      unsigned RemainingBytes, unsigned SrcAddrSpace, unsigned DestAddrSpace,
      Align SrcAlign, Align DestAlign,
      std::optional<uint32_t> AtomicCpySize) const override;
  unsigned getMaxInterleaveFactor(ElementCount VF) const override;

  bool getTgtMemIntrinsic(IntrinsicInst *Inst,
                          MemIntrinsicInfo &Info) const override;

  InstructionCost getArithmeticInstrCost(
      unsigned Opcode, Type *Ty, TTI::TargetCostKind CostKind,
      TTI::OperandValueInfo Op1Info = {TTI::OK_AnyValue, TTI::OP_None},
      TTI::OperandValueInfo Op2Info = {TTI::OK_AnyValue, TTI::OP_None},
      ArrayRef<const Value *> Args = {},
      const Instruction *CxtI = nullptr) const override;

  InstructionCost getCFInstrCost(unsigned Opcode, TTI::TargetCostKind CostKind,
                                 const Instruction *I = nullptr) const override;

  bool isInlineAsmSourceOfDivergence(const CallInst *CI,
                                     ArrayRef<unsigned> Indices = {}) const;

  using BaseT::getVectorInstrCost;
  InstructionCost getVectorInstrCost(unsigned Opcode, Type *ValTy,
                                     TTI::TargetCostKind CostKind,
                                     unsigned Index, const Value *Op0,
                                     const Value *Op1) const override;

  bool isReadRegisterSourceOfDivergence(const IntrinsicInst *ReadReg) const;
  bool isSourceOfDivergence(const Value *V) const override;
  bool isAlwaysUniform(const Value *V) const override;

  bool isValidAddrSpaceCast(unsigned FromAS, unsigned ToAS) const override {
    // Address space casts must cast between different address spaces.
    if (FromAS == ToAS)
      return false;

    // Casts between any aliasing address spaces are valid.
    return AMDGPU::addrspacesMayAlias(FromAS, ToAS);
  }

  bool addrspacesMayAlias(unsigned AS0, unsigned AS1) const override {
    return AMDGPU::addrspacesMayAlias(AS0, AS1);
  }

  unsigned getFlatAddressSpace() const override {
    // Don't bother running InferAddressSpaces pass on graphics shaders which
    // don't use flat addressing.
    if (IsGraphics)
      return -1;
    return AMDGPUAS::FLAT_ADDRESS;
  }

  bool collectFlatAddressOperands(SmallVectorImpl<int> &OpIndexes,
                                  Intrinsic::ID IID) const override;

  bool
  canHaveNonUndefGlobalInitializerInAddressSpace(unsigned AS) const override {
    return AS != AMDGPUAS::LOCAL_ADDRESS && AS != AMDGPUAS::REGION_ADDRESS &&
           AS != AMDGPUAS::PRIVATE_ADDRESS;
  }

  Value *rewriteIntrinsicWithAddressSpace(IntrinsicInst *II, Value *OldV,
                                          Value *NewV) const override;

  bool canSimplifyLegacyMulToMul(const Instruction &I, const Value *Op0,
                                 const Value *Op1, InstCombiner &IC) const;

  bool simplifyDemandedLaneMaskArg(InstCombiner &IC, IntrinsicInst &II,
                                   unsigned LaneAgIdx) const;

  std::optional<Instruction *>
  instCombineIntrinsic(InstCombiner &IC, IntrinsicInst &II) const override;

  Value *simplifyAMDGCNLaneIntrinsicDemanded(InstCombiner &IC,
                                             IntrinsicInst &II,
                                             const APInt &DemandedElts,
                                             APInt &UndefElts) const;

  Instruction *hoistLaneIntrinsicThroughOperand(InstCombiner &IC,
                                                IntrinsicInst &II) const;

  std::optional<Value *> simplifyDemandedVectorEltsIntrinsic(
      InstCombiner &IC, IntrinsicInst &II, APInt DemandedElts, APInt &UndefElts,
      APInt &UndefElts2, APInt &UndefElts3,
      std::function<void(Instruction *, unsigned, APInt, APInt &)>
          SimplifyAndSetOp) const override;
<<<<<<< HEAD

  InstructionCost getVectorSplitCost() const { return 0; }

  InstructionCost
  getShuffleCost(TTI::ShuffleKind Kind, VectorType *Tp, ArrayRef<int> Mask,
                 TTI::TargetCostKind CostKind, int Index, VectorType *SubTp,
                 ArrayRef<const Value *> Args = {},
                 const Instruction *CxtI = nullptr) const override;

=======

  InstructionCost getVectorSplitCost() const { return 0; }

  InstructionCost
  getShuffleCost(TTI::ShuffleKind Kind, VectorType *Tp, ArrayRef<int> Mask,
                 TTI::TargetCostKind CostKind, int Index, VectorType *SubTp,
                 ArrayRef<const Value *> Args = {},
                 const Instruction *CxtI = nullptr) const override;

>>>>>>> 4084ffcf
  bool isProfitableToSinkOperands(Instruction *I,
                                  SmallVectorImpl<Use *> &Ops) const override;

  bool areInlineCompatible(const Function *Caller,
                           const Function *Callee) const override;

  int getInliningLastCallToStaticBonus() const override;
  unsigned getInliningThresholdMultiplier() const override { return 11; }
  unsigned adjustInliningThreshold(const CallBase *CB) const override;
  unsigned getCallerAllocaCost(const CallBase *CB,
                               const AllocaInst *AI) const override;

  int getInlinerVectorBonusPercent() const override {
    return InlinerVectorBonusPercent;
  }

  InstructionCost
  getArithmeticReductionCost(unsigned Opcode, VectorType *Ty,
                             std::optional<FastMathFlags> FMF,
                             TTI::TargetCostKind CostKind) const override;

  InstructionCost
  getIntrinsicInstrCost(const IntrinsicCostAttributes &ICA,
                        TTI::TargetCostKind CostKind) const override;
  InstructionCost
  getMinMaxReductionCost(Intrinsic::ID IID, VectorType *Ty, FastMathFlags FMF,
                         TTI::TargetCostKind CostKind) const override;

  /// Data cache line size for LoopDataPrefetch pass. Has no use before GFX12.
  unsigned getCacheLineSize() const override { return 128; }

  /// How much before a load we should place the prefetch instruction.
  /// This is currently measured in number of IR instructions.
  unsigned getPrefetchDistance() const override;

  /// \return if target want to issue a prefetch in address space \p AS.
  bool shouldPrefetchAddressSpace(unsigned AS) const override;
  void collectKernelLaunchBounds(
      const Function &F,
      SmallVectorImpl<std::pair<StringRef, int64_t>> &LB) const override;
<<<<<<< HEAD
=======

  enum class KnownIEEEMode { Unknown, On, Off };

  /// Return KnownIEEEMode::On if we know if the use context can assume
  /// "amdgpu-ieee"="true" and KnownIEEEMode::Off if we can assume
  /// "amdgpu-ieee"="false".
  KnownIEEEMode fpenvIEEEMode(const Instruction &I) const;
>>>>>>> 4084ffcf
};

} // end namespace llvm

#endif // LLVM_LIB_TARGET_AMDGPU_AMDGPUTARGETTRANSFORMINFO_H<|MERGE_RESOLUTION|>--- conflicted
+++ resolved
@@ -232,7 +232,6 @@
       APInt &UndefElts2, APInt &UndefElts3,
       std::function<void(Instruction *, unsigned, APInt, APInt &)>
           SimplifyAndSetOp) const override;
-<<<<<<< HEAD
 
   InstructionCost getVectorSplitCost() const { return 0; }
 
@@ -242,17 +241,6 @@
                  ArrayRef<const Value *> Args = {},
                  const Instruction *CxtI = nullptr) const override;
 
-=======
-
-  InstructionCost getVectorSplitCost() const { return 0; }
-
-  InstructionCost
-  getShuffleCost(TTI::ShuffleKind Kind, VectorType *Tp, ArrayRef<int> Mask,
-                 TTI::TargetCostKind CostKind, int Index, VectorType *SubTp,
-                 ArrayRef<const Value *> Args = {},
-                 const Instruction *CxtI = nullptr) const override;
-
->>>>>>> 4084ffcf
   bool isProfitableToSinkOperands(Instruction *I,
                                   SmallVectorImpl<Use *> &Ops) const override;
 
@@ -293,8 +281,6 @@
   void collectKernelLaunchBounds(
       const Function &F,
       SmallVectorImpl<std::pair<StringRef, int64_t>> &LB) const override;
-<<<<<<< HEAD
-=======
 
   enum class KnownIEEEMode { Unknown, On, Off };
 
@@ -302,7 +288,6 @@
   /// "amdgpu-ieee"="true" and KnownIEEEMode::Off if we can assume
   /// "amdgpu-ieee"="false".
   KnownIEEEMode fpenvIEEEMode(const Instruction &I) const;
->>>>>>> 4084ffcf
 };
 
 } // end namespace llvm
