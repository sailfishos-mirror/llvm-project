//===-- NVPTXISelLowering.cpp - NVPTX DAG Lowering Implementation ---------===//
//
// Part of the LLVM Project, under the Apache License v2.0 with LLVM Exceptions.
// See https://llvm.org/LICENSE.txt for license information.
// SPDX-License-Identifier: Apache-2.0 WITH LLVM-exception
//
//===----------------------------------------------------------------------===//
//
// This file defines the interfaces that NVPTX uses to lower LLVM code into a
// selection DAG.
//
//===----------------------------------------------------------------------===//

#include "NVPTXISelLowering.h"
#include "MCTargetDesc/NVPTXBaseInfo.h"
#include "NVPTX.h"
#include "NVPTXSubtarget.h"
#include "NVPTXTargetMachine.h"
#include "NVPTXTargetObjectFile.h"
#include "NVPTXUtilities.h"
#include "llvm/ADT/APFloat.h"
#include "llvm/ADT/APInt.h"
#include "llvm/ADT/STLExtras.h"
#include "llvm/ADT/SmallVector.h"
#include "llvm/ADT/StringRef.h"
#include "llvm/CodeGen/Analysis.h"
#include "llvm/CodeGen/ISDOpcodes.h"
#include "llvm/CodeGen/MachineFunction.h"
#include "llvm/CodeGen/MachineJumpTableInfo.h"
#include "llvm/CodeGen/MachineMemOperand.h"
#include "llvm/CodeGen/Register.h"
#include "llvm/CodeGen/SelectionDAG.h"
#include "llvm/CodeGen/SelectionDAGNodes.h"
#include "llvm/CodeGen/TargetCallingConv.h"
#include "llvm/CodeGen/TargetLowering.h"
#include "llvm/CodeGen/ValueTypes.h"
#include "llvm/CodeGenTypes/MachineValueType.h"
#include "llvm/IR/Argument.h"
#include "llvm/IR/Attributes.h"
#include "llvm/IR/Constants.h"
#include "llvm/IR/DataLayout.h"
#include "llvm/IR/DerivedTypes.h"
#include "llvm/IR/DiagnosticInfo.h"
#include "llvm/IR/FPEnv.h"
#include "llvm/IR/Function.h"
#include "llvm/IR/GlobalValue.h"
#include "llvm/IR/IRBuilder.h"
#include "llvm/IR/Instruction.h"
#include "llvm/IR/Instructions.h"
#include "llvm/IR/IntrinsicsNVPTX.h"
#include "llvm/IR/Module.h"
#include "llvm/IR/Type.h"
#include "llvm/IR/Value.h"
#include "llvm/Support/Alignment.h"
#include "llvm/Support/AtomicOrdering.h"
#include "llvm/Support/Casting.h"
#include "llvm/Support/CodeGen.h"
#include "llvm/Support/CommandLine.h"
#include "llvm/Support/ErrorHandling.h"
#include "llvm/Support/KnownBits.h"
#include "llvm/Support/NVPTXAddrSpace.h"
#include "llvm/Support/raw_ostream.h"
#include "llvm/Target/TargetMachine.h"
#include "llvm/Target/TargetOptions.h"
#include <algorithm>
#include <cassert>
#include <cmath>
#include <cstdint>
#include <iterator>
#include <optional>
#include <string>
#include <tuple>
#include <utility>
#include <vector>

#define DEBUG_TYPE "nvptx-lower"

using namespace llvm;

static cl::opt<bool> sched4reg(
    "nvptx-sched4reg",
    cl::desc("NVPTX Specific: schedule for register pressue"), cl::init(false));

static cl::opt<unsigned> FMAContractLevelOpt(
    "nvptx-fma-level", cl::Hidden,
    cl::desc("NVPTX Specific: FMA contraction (0: don't do it"
             " 1: do it  2: do it aggressively"),
    cl::init(2));

static cl::opt<NVPTX::DivPrecisionLevel> UsePrecDivF32(
    "nvptx-prec-divf32", cl::Hidden,
    cl::desc(
        "NVPTX Specific: Override the precision of the lowering for f32 fdiv"),
    cl::values(
        clEnumValN(NVPTX::DivPrecisionLevel::Approx, "0", "Use div.approx"),
        clEnumValN(NVPTX::DivPrecisionLevel::Full, "1", "Use div.full"),
        clEnumValN(NVPTX::DivPrecisionLevel::IEEE754, "2",
                   "Use IEEE Compliant F32 div.rnd if available (default)"),
        clEnumValN(NVPTX::DivPrecisionLevel::IEEE754_NoFTZ, "3",
                   "Use IEEE Compliant F32 div.rnd if available, no FTZ")),
    cl::init(NVPTX::DivPrecisionLevel::IEEE754));

static cl::opt<bool> UsePrecSqrtF32(
    "nvptx-prec-sqrtf32", cl::Hidden,
    cl::desc("NVPTX Specific: 0 use sqrt.approx, 1 use sqrt.rn."),
    cl::init(true));

/// Whereas CUDA's implementation (see libdevice) uses ex2.approx for exp2(), it
/// does NOT use lg2.approx for log2, so this is disabled by default.
static cl::opt<bool> UseApproxLog2F32(
    "nvptx-approx-log2f32",
    cl::desc("NVPTX Specific: whether to use lg2.approx for log2"),
    cl::init(false));

static cl::opt<bool> ForceMinByValParamAlign(
    "nvptx-force-min-byval-param-align", cl::Hidden,
    cl::desc("NVPTX Specific: force 4-byte minimal alignment for byval"
             " params of device functions."),
    cl::init(false));

NVPTX::DivPrecisionLevel
NVPTXTargetLowering::getDivF32Level(const MachineFunction &MF,
                                    const SDNode &N) const {
  // If nvptx-prec-div32=N is used on the command-line, always honor it
  if (UsePrecDivF32.getNumOccurrences() > 0)
    return UsePrecDivF32;

  // Otherwise, use div.approx if fast math is enabled
  if (allowUnsafeFPMath(MF))
    return NVPTX::DivPrecisionLevel::Approx;

  const SDNodeFlags Flags = N.getFlags();
  if (Flags.hasApproximateFuncs())
    return NVPTX::DivPrecisionLevel::Approx;

  return NVPTX::DivPrecisionLevel::IEEE754;
}

bool NVPTXTargetLowering::usePrecSqrtF32(const MachineFunction &MF,
                                         const SDNode *N) const {
  // If nvptx-prec-sqrtf32 is used on the command-line, always honor it
  if (UsePrecSqrtF32.getNumOccurrences() > 0)
    return UsePrecSqrtF32;

  // Otherwise, use sqrt.approx if fast math is enabled
  if (allowUnsafeFPMath(MF))
    return false;

  if (N) {
    const SDNodeFlags Flags = N->getFlags();
    if (Flags.hasApproximateFuncs())
      return false;
  }

  return true;
}

bool NVPTXTargetLowering::useF32FTZ(const MachineFunction &MF) const {
  return MF.getDenormalMode(APFloat::IEEEsingle()).Output ==
         DenormalMode::PreserveSign;
}

static bool IsPTXVectorType(MVT VT) {
  switch (VT.SimpleTy) {
  default:
    return false;
  case MVT::v2i1:
  case MVT::v4i1:
  case MVT::v2i8:
  case MVT::v4i8:
  case MVT::v8i8:  // <2 x i8x4>
  case MVT::v16i8: // <4 x i8x4>
  case MVT::v2i16:
  case MVT::v4i16:
  case MVT::v8i16: // <4 x i16x2>
  case MVT::v2i32:
  case MVT::v4i32:
  case MVT::v2i64:
  case MVT::v2f16:
  case MVT::v4f16:
  case MVT::v8f16: // <4 x f16x2>
  case MVT::v2bf16:
  case MVT::v4bf16:
  case MVT::v8bf16: // <4 x bf16x2>
  case MVT::v2f32:
  case MVT::v4f32:
  case MVT::v2f64:
  case MVT::v4i64:
  case MVT::v4f64:
  case MVT::v8i32:
  case MVT::v8f32:
  case MVT::v16f16:  // <8 x f16x2>
  case MVT::v16bf16: // <8 x bf16x2>
  case MVT::v16i16:  // <8 x i16x2>
  case MVT::v32i8:   // <8 x i8x4>
    return true;
  }
}

// When legalizing vector loads/stores, this function is called, which does two
// things:
// 1. Determines Whether the vector is something we want to custom lower,
// std::nullopt is returned if we do not want to custom lower it.
// 2. If we do want to handle it, returns two parameters:
//    - unsigned int NumElts - The number of elements in the final vector
//    - EVT EltVT - The type of the elements in the final vector
static std::optional<std::pair<unsigned int, MVT>>
getVectorLoweringShape(EVT VectorEVT, bool CanLowerTo256Bit) {
  if (!VectorEVT.isSimple())
    return std::nullopt;
  const MVT VectorVT = VectorEVT.getSimpleVT();

  if (!VectorVT.isVector()) {
    if (VectorVT == MVT::i128 || VectorVT == MVT::f128)
      return {{2, MVT::i64}};
    return std::nullopt;
  }

  const MVT EltVT = VectorVT.getVectorElementType();
  const unsigned NumElts = VectorVT.getVectorNumElements();

  // The size of the PTX virtual register that holds a packed type.
  unsigned PackRegSize;

  // We only handle "native" vector sizes for now, e.g. <4 x double> is not
  // legal.  We can (and should) split that into 2 stores of <2 x double> here
  // but I'm leaving that as a TODO for now.
  switch (VectorVT.SimpleTy) {
  default:
    return std::nullopt;
  case MVT::v4i64:
  case MVT::v4f64:
  case MVT::v8i32:
    // This is a "native" vector type iff the address space is global
    // and the target supports 256-bit loads/stores
    if (!CanLowerTo256Bit)
      return std::nullopt;
    LLVM_FALLTHROUGH;
  case MVT::v2i8:
  case MVT::v2i32:
  case MVT::v2i64:
  case MVT::v2f64:
  case MVT::v4i32:
    // This is a "native" vector type
    return std::pair(NumElts, EltVT);
  case MVT::v16f16:  // <8 x f16x2>
  case MVT::v16bf16: // <8 x bf16x2>
  case MVT::v16i16:  // <8 x i16x2>
  case MVT::v32i8:   // <8 x i8x4>
    // This can be upsized into a "native" vector type iff the address space is
    // global and the target supports 256-bit loads/stores.
    if (!CanLowerTo256Bit)
      return std::nullopt;
    LLVM_FALLTHROUGH;
  case MVT::v2i16:  // <1 x i16x2>
  case MVT::v2f16:  // <1 x f16x2>
  case MVT::v2bf16: // <1 x bf16x2>
  case MVT::v4i8:   // <1 x i8x4>
  case MVT::v4i16:  // <2 x i16x2>
  case MVT::v4f16:  // <2 x f16x2>
  case MVT::v4bf16: // <2 x bf16x2>
  case MVT::v8i8:   // <2 x i8x4>
  case MVT::v8f16:  // <4 x f16x2>
  case MVT::v8bf16: // <4 x bf16x2>
  case MVT::v8i16:  // <4 x i16x2>
  case MVT::v16i8:  // <4 x i8x4>
    PackRegSize = 32;
    break;
  case MVT::v8f32: // <4 x f32x2>
    if (!CanLowerTo256Bit)
      return std::nullopt;
    LLVM_FALLTHROUGH;
  case MVT::v2f32: // <1 x f32x2>
  case MVT::v4f32: // <2 x f32x2>
    PackRegSize = 64;
    break;
  }

  // If we reach here, then we can pack 2 or more elements into a single 32-bit
  // or 64-bit PTX register and treat the vector as a new vector containing
  // packed elements.

  // Number of elements to pack in one word.
  const unsigned NPerReg = PackRegSize / EltVT.getSizeInBits();

  return std::pair(NumElts / NPerReg, MVT::getVectorVT(EltVT, NPerReg));
}

/// ComputePTXValueVTs - For the given Type \p Ty, returns the set of primitive
/// EVTs that compose it.  Unlike ComputeValueVTs, this will break apart vectors
/// into their primitive components.
/// NOTE: This is a band-aid for code that expects ComputeValueVTs to return the
/// same number of types as the Ins/Outs arrays in LowerFormalArguments,
/// LowerCall, and LowerReturn.
static void ComputePTXValueVTs(const TargetLowering &TLI, const DataLayout &DL,
                               Type *Ty, SmallVectorImpl<EVT> &ValueVTs,
                               SmallVectorImpl<uint64_t> *Offsets = nullptr,
                               uint64_t StartingOffset = 0) {
  SmallVector<EVT, 16> TempVTs;
  SmallVector<uint64_t, 16> TempOffsets;

  // Special case for i128 - decompose to (i64, i64)
  if (Ty->isIntegerTy(128) || Ty->isFP128Ty()) {
    ValueVTs.append({MVT::i64, MVT::i64});

    if (Offsets)
      Offsets->append({StartingOffset + 0, StartingOffset + 8});

    return;
  }

  // Given a struct type, recursively traverse the elements with custom ComputePTXValueVTs.
  if (StructType *STy = dyn_cast<StructType>(Ty)) {
    auto const *SL = DL.getStructLayout(STy);
    auto ElementNum = 0;
    for(auto *EI : STy->elements()) {
      ComputePTXValueVTs(TLI, DL, EI, ValueVTs, Offsets,
                         StartingOffset + SL->getElementOffset(ElementNum));
      ++ElementNum;
    }
    return;
  }

  // Given an array type, recursively traverse the elements with custom ComputePTXValueVTs.
  if (ArrayType *ATy = dyn_cast<ArrayType>(Ty)) {
    Type *EltTy = ATy->getElementType();
    uint64_t EltSize = DL.getTypeAllocSize(EltTy);
    for (int I : llvm::seq<int>(ATy->getNumElements()))
      ComputePTXValueVTs(TLI, DL, EltTy, ValueVTs, Offsets, StartingOffset + I * EltSize);
    return;
  }

  // Will split structs and arrays into member types, but will not split vector
  // types. We do that manually below.
  ComputeValueVTs(TLI, DL, Ty, TempVTs, &TempOffsets, StartingOffset);

  for (auto [VT, Off] : zip(TempVTs, TempOffsets)) {
    // Split vectors into individual elements that fit into registers.
    if (VT.isVector()) {
      unsigned NumElts = VT.getVectorNumElements();
      EVT EltVT = VT.getVectorElementType();
      // Below we must maintain power-of-2 sized vectors because
      // TargetLoweringBase::getVectorTypeBreakdown() which is invoked in
      // ComputePTXValueVTs() cannot currently break down non-power-of-2 sized
      // vectors.

      // If the element type belongs to one of the supported packed vector types
      // then we can pack multiples of this element into a single register.
      if (VT == MVT::v2i8) {
        // We can pack 2 i8s into a single 16-bit register. We only do this for
        // loads and stores, which is why we have a separate case for it.
        EltVT = MVT::v2i8;
        NumElts = 1;
      } else if (VT == MVT::v3i8) {
        // We can also pack 3 i8s into 32-bit register, leaving the 4th
        // element undefined.
        EltVT = MVT::v4i8;
        NumElts = 1;
      } else if (NumElts > 1 && isPowerOf2_32(NumElts)) {
        // Handle default packed types.
        for (MVT PackedVT : NVPTX::packed_types()) {
          const auto NumEltsPerReg = PackedVT.getVectorNumElements();
          if (NumElts % NumEltsPerReg == 0 &&
              EltVT == PackedVT.getVectorElementType()) {
            EltVT = PackedVT;
            NumElts /= NumEltsPerReg;
            break;
          }
        }
      }

      for (unsigned J : seq(NumElts)) {
        ValueVTs.push_back(EltVT);
        if (Offsets)
          Offsets->push_back(Off + J * EltVT.getStoreSize());
      }
    } else {
      ValueVTs.push_back(VT);
      if (Offsets)
        Offsets->push_back(Off);
    }
  }
}

/// PromoteScalarIntegerPTX
/// Used to make sure the arguments/returns are suitable for passing
/// and promote them to a larger size if they're not.
///
/// The promoted type is placed in \p PromoteVT if the function returns true.
static EVT promoteScalarIntegerPTX(const EVT VT) {
  if (VT.isScalarInteger()) {
    switch (PowerOf2Ceil(VT.getFixedSizeInBits())) {
    default:
      llvm_unreachable(
          "Promotion is not suitable for scalars of size larger than 64-bits");
    case 1:
      return MVT::i1;
    case 2:
    case 4:
    case 8:
      return MVT::i8;
    case 16:
      return MVT::i16;
    case 32:
      return MVT::i32;
    case 64:
      return MVT::i64;
    }
  }
  return VT;
}

// Check whether we can merge loads/stores of some of the pieces of a
// flattened function parameter or return value into a single vector
// load/store.
//
// The flattened parameter is represented as a list of EVTs and
// offsets, and the whole structure is aligned to ParamAlignment. This
// function determines whether we can load/store pieces of the
// parameter starting at index Idx using a single vectorized op of
// size AccessSize. If so, it returns the number of param pieces
// covered by the vector op. Otherwise, it returns 1.
static unsigned CanMergeParamLoadStoresStartingAt(
    unsigned Idx, uint32_t AccessSize, const SmallVectorImpl<EVT> &ValueVTs,
    const SmallVectorImpl<uint64_t> &Offsets, Align ParamAlignment) {

  // Can't vectorize if param alignment is not sufficient.
  if (ParamAlignment < AccessSize)
    return 1;
  // Can't vectorize if offset is not aligned.
  if (Offsets[Idx] & (AccessSize - 1))
    return 1;

  EVT EltVT = ValueVTs[Idx];
  unsigned EltSize = EltVT.getStoreSize();

  // Element is too large to vectorize.
  if (EltSize >= AccessSize)
    return 1;

  unsigned NumElts = AccessSize / EltSize;
  // Can't vectorize if AccessBytes if not a multiple of EltSize.
  if (AccessSize != EltSize * NumElts)
    return 1;

  // We don't have enough elements to vectorize.
  if (Idx + NumElts > ValueVTs.size())
    return 1;

  // PTX ISA can only deal with 2- and 4-element vector ops.
  if (NumElts != 4 && NumElts != 2)
    return 1;

  for (unsigned j = Idx + 1; j < Idx + NumElts; ++j) {
    // Types do not match.
    if (ValueVTs[j] != EltVT)
      return 1;

    // Elements are not contiguous.
    if (Offsets[j] - Offsets[j - 1] != EltSize)
      return 1;
  }
  // OK. We can vectorize ValueVTs[i..i+NumElts)
  return NumElts;
}

// Computes whether and how we can vectorize the loads/stores of a
// flattened function parameter or return value.
//
// The flattened parameter is represented as the list of ValueVTs and
// Offsets, and is aligned to ParamAlignment bytes. We return a vector
// of the same size as ValueVTs indicating how each piece should be
// loaded/stored (i.e. as a scalar, or as part of a vector
// load/store).
static SmallVector<unsigned, 16>
VectorizePTXValueVTs(const SmallVectorImpl<EVT> &ValueVTs,
                     const SmallVectorImpl<uint64_t> &Offsets,
                     Align ParamAlignment, bool IsVAArg = false) {
  // Set vector size to match ValueVTs and mark all elements as
  // scalars by default.

  if (IsVAArg)
    return SmallVector<unsigned>(ValueVTs.size(), 1);

  SmallVector<unsigned, 16> VectorInfo;

  const auto GetNumElts = [&](unsigned I) -> unsigned {
    for (const unsigned AccessSize : {16, 8, 4, 2}) {
      const unsigned NumElts = CanMergeParamLoadStoresStartingAt(
          I, AccessSize, ValueVTs, Offsets, ParamAlignment);
      assert((NumElts == 1 || NumElts == 2 || NumElts == 4) &&
             "Unexpected vectorization size");
      if (NumElts != 1)
        return NumElts;
    }
    return 1;
  };

  // Check what we can vectorize using 128/64/32-bit accesses.
  for (unsigned I = 0, E = ValueVTs.size(); I != E;) {
    const unsigned NumElts = GetNumElts(I);
    VectorInfo.push_back(NumElts);
    I += NumElts;
  }
  assert(std::accumulate(VectorInfo.begin(), VectorInfo.end(), 0u) ==
         ValueVTs.size());
  return VectorInfo;
}

// NVPTXTargetLowering Constructor.
NVPTXTargetLowering::NVPTXTargetLowering(const NVPTXTargetMachine &TM,
                                         const NVPTXSubtarget &STI)
    : TargetLowering(TM), nvTM(&TM), STI(STI), GlobalUniqueCallSite(0) {
  // always lower memset, memcpy, and memmove intrinsics to load/store
  // instructions, rather
  // then generating calls to memset, mempcy or memmove.
  MaxStoresPerMemset = MaxStoresPerMemsetOptSize = (unsigned)0xFFFFFFFF;
  MaxStoresPerMemcpy = MaxStoresPerMemcpyOptSize = (unsigned) 0xFFFFFFFF;
  MaxStoresPerMemmove = MaxStoresPerMemmoveOptSize = (unsigned) 0xFFFFFFFF;

  setBooleanContents(ZeroOrNegativeOneBooleanContent);
  setBooleanVectorContents(ZeroOrNegativeOneBooleanContent);

  // Jump is Expensive. Don't create extra control flow for 'and', 'or'
  // condition branches.
  setJumpIsExpensive(true);

  // Wide divides are _very_ slow. Try to reduce the width of the divide if
  // possible.
  addBypassSlowDiv(64, 32);

  // By default, use the Source scheduling
  if (sched4reg)
    setSchedulingPreference(Sched::RegPressure);
  else
    setSchedulingPreference(Sched::Source);

  auto setFP16OperationAction = [&](unsigned Op, MVT VT, LegalizeAction Action,
                                    LegalizeAction NoF16Action) {
    bool IsOpSupported = STI.allowFP16Math();
    switch (Op) {
    // Several FP16 instructions are available on sm_80 only.
    case ISD::FMINNUM:
    case ISD::FMAXNUM:
    case ISD::FMAXNUM_IEEE:
    case ISD::FMINNUM_IEEE:
    case ISD::FMAXIMUM:
    case ISD::FMINIMUM:
      IsOpSupported &= STI.getSmVersion() >= 80 && STI.getPTXVersion() >= 70;
      break;
    case ISD::FEXP2:
      IsOpSupported &= STI.getSmVersion() >= 75 && STI.getPTXVersion() >= 70;
      break;
    }
    setOperationAction(Op, VT, IsOpSupported ? Action : NoF16Action);
  };

  auto setBF16OperationAction = [&](unsigned Op, MVT VT, LegalizeAction Action,
                                    LegalizeAction NoBF16Action) {
    bool IsOpSupported = STI.hasNativeBF16Support(Op);
    setOperationAction(
        Op, VT, IsOpSupported ? Action : NoBF16Action);
  };

  auto setI16x2OperationAction = [&](unsigned Op, MVT VT, LegalizeAction Action,
                                     LegalizeAction NoI16x2Action) {
    bool IsOpSupported = false;
    // instructions are available on sm_90 only
    switch (Op) {
    case ISD::ADD:
    case ISD::SMAX:
    case ISD::SMIN:
    case ISD::UMIN:
    case ISD::UMAX:
      IsOpSupported = STI.getSmVersion() >= 90 && STI.getPTXVersion() >= 80;
      break;
    }
    setOperationAction(Op, VT, IsOpSupported ? Action : NoI16x2Action);
  };

  addRegisterClass(MVT::i1, &NVPTX::B1RegClass);
  addRegisterClass(MVT::i16, &NVPTX::B16RegClass);
  addRegisterClass(MVT::v2i16, &NVPTX::B32RegClass);
  addRegisterClass(MVT::v4i8, &NVPTX::B32RegClass);
  addRegisterClass(MVT::i32, &NVPTX::B32RegClass);
  addRegisterClass(MVT::i64, &NVPTX::B64RegClass);
  addRegisterClass(MVT::f32, &NVPTX::B32RegClass);
  addRegisterClass(MVT::f64, &NVPTX::B64RegClass);
  addRegisterClass(MVT::f16, &NVPTX::B16RegClass);
  addRegisterClass(MVT::v2f16, &NVPTX::B32RegClass);
  addRegisterClass(MVT::bf16, &NVPTX::B16RegClass);
  addRegisterClass(MVT::v2bf16, &NVPTX::B32RegClass);
  addRegisterClass(MVT::v2f32, &NVPTX::B64RegClass);

  // Conversion to/from FP16/FP16x2 is always legal.
  setOperationAction(ISD::BUILD_VECTOR, MVT::v2f16, Custom);
  setOperationAction(ISD::EXTRACT_VECTOR_ELT, MVT::v2f16, Custom);
  setOperationAction(ISD::INSERT_VECTOR_ELT, MVT::v2f16, Expand);
  setOperationAction(ISD::VECTOR_SHUFFLE, MVT::v2f16, Expand);

  setOperationAction(ISD::READCYCLECOUNTER, MVT::i64, Legal);
  if (STI.getSmVersion() >= 30 && STI.getPTXVersion() > 31)
    setOperationAction(ISD::READSTEADYCOUNTER, MVT::i64, Legal);

  setFP16OperationAction(ISD::SETCC, MVT::f16, Legal, Promote);
  setFP16OperationAction(ISD::SETCC, MVT::v2f16, Legal, Expand);

  // Conversion to/from BFP16/BFP16x2 is always legal.
  setOperationAction(ISD::BUILD_VECTOR, MVT::v2bf16, Custom);
  setOperationAction(ISD::EXTRACT_VECTOR_ELT, MVT::v2bf16, Custom);
  setOperationAction(ISD::INSERT_VECTOR_ELT, MVT::v2bf16, Expand);
  setOperationAction(ISD::VECTOR_SHUFFLE, MVT::v2bf16, Expand);

  setBF16OperationAction(ISD::SETCC, MVT::v2bf16, Legal, Expand);
  setBF16OperationAction(ISD::SETCC, MVT::bf16, Legal, Promote);
  if (getOperationAction(ISD::SETCC, MVT::bf16) == Promote)
    AddPromotedToType(ISD::SETCC, MVT::bf16, MVT::f32);

  // Conversion to/from i16/i16x2 is always legal.
  setOperationAction(ISD::BUILD_VECTOR, MVT::v2i16, Custom);
  setOperationAction(ISD::EXTRACT_VECTOR_ELT, MVT::v2i16, Custom);
  setOperationAction(ISD::INSERT_VECTOR_ELT, MVT::v2i16, Expand);
  setOperationAction(ISD::VECTOR_SHUFFLE, MVT::v2i16, Expand);

  setOperationAction(ISD::BUILD_VECTOR, MVT::v4i8, Custom);
  setOperationAction(ISD::EXTRACT_VECTOR_ELT, MVT::v4i8, Custom);
  setOperationAction(ISD::INSERT_VECTOR_ELT, MVT::v4i8, Custom);
  setOperationAction(ISD::VECTOR_SHUFFLE, MVT::v4i8, Custom);

  // No support for these operations with v2f32.
  setOperationAction(ISD::INSERT_VECTOR_ELT, MVT::v2f32, Expand);
  setOperationAction(ISD::VECTOR_SHUFFLE, MVT::v2f32, Expand);

  // Custom conversions to/from v2i8.
  setOperationAction(ISD::BITCAST, MVT::v2i8, Custom);

  // Only logical ops can be done on v4i8 directly, others must be done
  // elementwise.
  setOperationAction(
      {ISD::ABS,         ISD::ADD,        ISD::ADDC,        ISD::ADDE,
       ISD::BITREVERSE,  ISD::CTLZ,       ISD::CTPOP,       ISD::CTTZ,
       ISD::FP_TO_SINT,  ISD::FP_TO_UINT, ISD::FSHL,        ISD::FSHR,
       ISD::MUL,         ISD::MULHS,      ISD::MULHU,       ISD::PARITY,
       ISD::ROTL,        ISD::ROTR,       ISD::SADDO,       ISD::SADDO_CARRY,
       ISD::SADDSAT,     ISD::SDIV,       ISD::SDIVREM,     ISD::SELECT_CC,
       ISD::SETCC,       ISD::SHL,        ISD::SINT_TO_FP,  ISD::SMAX,
       ISD::SMIN,        ISD::SMULO,      ISD::SMUL_LOHI,   ISD::SRA,
       ISD::SREM,        ISD::SRL,        ISD::SSHLSAT,     ISD::SSUBO,
       ISD::SSUBO_CARRY, ISD::SSUBSAT,    ISD::SUB,         ISD::SUBC,
       ISD::SUBE,        ISD::UADDO,      ISD::UADDO_CARRY, ISD::UADDSAT,
       ISD::UDIV,        ISD::UDIVREM,    ISD::UINT_TO_FP,  ISD::UMAX,
       ISD::UMIN,        ISD::UMULO,      ISD::UMUL_LOHI,   ISD::UREM,
       ISD::USHLSAT,     ISD::USUBO,      ISD::USUBO_CARRY, ISD::VSELECT,
       ISD::USUBSAT},
      MVT::v4i8, Expand);

  // Operations not directly supported by NVPTX.
  for (MVT VT : {MVT::bf16, MVT::f16, MVT::v2bf16, MVT::v2f16, MVT::f32,
                 MVT::v2f32, MVT::f64, MVT::i1, MVT::i8, MVT::i16, MVT::v2i16,
                 MVT::v4i8, MVT::i32, MVT::i64}) {
    setOperationAction(ISD::SELECT_CC, VT, Expand);
    setOperationAction(ISD::BR_CC, VT, Expand);
  }

  // Not directly supported. TLI would attempt to expand operations like
  // FMINIMUM(v2f32) using invalid SETCC and VSELECT nodes.
  setOperationAction(ISD::VSELECT, MVT::v2f32, Expand);

  // Some SIGN_EXTEND_INREG can be done using cvt instruction.
  // For others we will expand to a SHL/SRA pair.
  setOperationAction(ISD::SIGN_EXTEND_INREG, MVT::i64, Legal);
  setOperationAction(ISD::SIGN_EXTEND_INREG, MVT::i32, Legal);
  setOperationAction(ISD::SIGN_EXTEND_INREG, MVT::i16, Legal);
  setOperationAction(ISD::SIGN_EXTEND_INREG, MVT::i8 , Legal);
  setOperationAction(ISD::SIGN_EXTEND_INREG, MVT::i1, Expand);
  setOperationAction(ISD::SIGN_EXTEND_INREG, MVT::v2i16, Expand);

  setOperationAction(ISD::SHL_PARTS, MVT::i32  , Custom);
  setOperationAction(ISD::SRA_PARTS, MVT::i32  , Custom);
  setOperationAction(ISD::SRL_PARTS, MVT::i32  , Custom);
  setOperationAction(ISD::SHL_PARTS, MVT::i64  , Custom);
  setOperationAction(ISD::SRA_PARTS, MVT::i64  , Custom);
  setOperationAction(ISD::SRL_PARTS, MVT::i64  , Custom);

  setOperationAction(ISD::BITREVERSE, MVT::i32, Legal);
  setOperationAction(ISD::BITREVERSE, MVT::i64, Legal);

  setOperationAction({ISD::ROTL, ISD::ROTR},
                     {MVT::i8, MVT::i16, MVT::v2i16, MVT::i32, MVT::i64},
                     Expand);

  if (STI.hasHWROT32()) {
    setOperationAction({ISD::FSHL, ISD::FSHR}, MVT::i32, Legal);
    setOperationAction({ISD::ROTL, ISD::ROTR, ISD::FSHL, ISD::FSHR}, MVT::i64,
                       Custom);
  }

  setOperationAction(ISD::BSWAP, MVT::i16, Expand);

  setOperationAction(ISD::BR_JT, MVT::Other, Custom);
  setOperationAction(ISD::BRIND, MVT::Other, Expand);

  // We want to legalize constant related memmove and memcopy
  // intrinsics.
  setOperationAction(ISD::INTRINSIC_W_CHAIN, MVT::Other, Custom);

  // Turn FP extload into load/fpextend
  setLoadExtAction(ISD::EXTLOAD, MVT::f32, MVT::f16, Expand);
  setLoadExtAction(ISD::EXTLOAD, MVT::f64, MVT::f16, Expand);
  setLoadExtAction(ISD::EXTLOAD, MVT::f32, MVT::bf16, Expand);
  setLoadExtAction(ISD::EXTLOAD, MVT::f64, MVT::bf16, Expand);
  setLoadExtAction(ISD::EXTLOAD, MVT::f64, MVT::f32, Expand);
  setLoadExtAction(ISD::EXTLOAD, MVT::v2f32, MVT::v2f16, Expand);
  setLoadExtAction(ISD::EXTLOAD, MVT::v2f64, MVT::v2f16, Expand);
  setLoadExtAction(ISD::EXTLOAD, MVT::v2f32, MVT::v2bf16, Expand);
  setLoadExtAction(ISD::EXTLOAD, MVT::v2f64, MVT::v2bf16, Expand);
  setLoadExtAction(ISD::EXTLOAD, MVT::v2f64, MVT::v2f32, Expand);
  setLoadExtAction(ISD::EXTLOAD, MVT::v4f32, MVT::v4f16, Expand);
  setLoadExtAction(ISD::EXTLOAD, MVT::v4f64, MVT::v4f16, Expand);
  setLoadExtAction(ISD::EXTLOAD, MVT::v4f32, MVT::v4bf16, Expand);
  setLoadExtAction(ISD::EXTLOAD, MVT::v4f64, MVT::v4bf16, Expand);
  setLoadExtAction(ISD::EXTLOAD, MVT::v4f64, MVT::v4f32, Expand);
  setLoadExtAction(ISD::EXTLOAD, MVT::v8f32, MVT::v8f16, Expand);
  setLoadExtAction(ISD::EXTLOAD, MVT::v8f64, MVT::v8f16, Expand);
  setLoadExtAction(ISD::EXTLOAD, MVT::v8f32, MVT::v8bf16, Expand);
  setLoadExtAction(ISD::EXTLOAD, MVT::v8f64, MVT::v8bf16, Expand);
  // Turn FP truncstore into trunc + store.
  // FIXME: vector types should also be expanded
  setTruncStoreAction(MVT::f32, MVT::f16, Expand);
  setTruncStoreAction(MVT::f64, MVT::f16, Expand);
  setTruncStoreAction(MVT::f32, MVT::bf16, Expand);
  setTruncStoreAction(MVT::f64, MVT::bf16, Expand);
  setTruncStoreAction(MVT::f64, MVT::f32, Expand);
  setTruncStoreAction(MVT::v2f32, MVT::v2f16, Expand);
  setTruncStoreAction(MVT::v2f32, MVT::v2bf16, Expand);

  // PTX does not support load / store predicate registers
  setOperationAction(ISD::LOAD, MVT::i1, Custom);
  setOperationAction(ISD::STORE, MVT::i1, Custom);

  for (MVT VT : MVT::integer_valuetypes()) {
    setLoadExtAction(ISD::SEXTLOAD, VT, MVT::i1, Promote);
    setLoadExtAction(ISD::ZEXTLOAD, VT, MVT::i1, Promote);
    setLoadExtAction(ISD::EXTLOAD, VT, MVT::i1, Promote);
    setTruncStoreAction(VT, MVT::i1, Expand);
  }

  setCondCodeAction({ISD::SETNE, ISD::SETEQ, ISD::SETUGE, ISD::SETULE,
                     ISD::SETUGT, ISD::SETULT, ISD::SETGT, ISD::SETLT,
                     ISD::SETGE, ISD::SETLE},
                    MVT::i1, Expand);

  // expand extload of vector of integers.
  setLoadExtAction({ISD::EXTLOAD, ISD::SEXTLOAD, ISD::ZEXTLOAD}, MVT::v2i16,
                   MVT::v2i8, Expand);
  setTruncStoreAction(MVT::v2i16, MVT::v2i8, Expand);

  // This is legal in NVPTX
  setOperationAction(ISD::ConstantFP, MVT::f64, Legal);
  setOperationAction(ISD::ConstantFP, MVT::f32, Legal);
  setOperationAction(ISD::ConstantFP, MVT::f16, Legal);
  setOperationAction(ISD::ConstantFP, MVT::bf16, Legal);

  setOperationAction(ISD::DYNAMIC_STACKALLOC, {MVT::i32, MVT::i64}, Custom);
  setOperationAction({ISD::STACKRESTORE, ISD::STACKSAVE}, MVT::Other, Custom);

  // TRAP can be lowered to PTX trap
  setOperationAction(ISD::TRAP, MVT::Other, Legal);
  // DEBUGTRAP can be lowered to PTX brkpt
  setOperationAction(ISD::DEBUGTRAP, MVT::Other, Legal);

  // Register custom handling for vector loads/stores
  for (MVT VT : MVT::fixedlen_vector_valuetypes())
    if (IsPTXVectorType(VT))
      setOperationAction({ISD::LOAD, ISD::STORE, ISD::INTRINSIC_W_CHAIN}, VT,
                         Custom);

  setOperationAction({ISD::LOAD, ISD::STORE, ISD::INTRINSIC_W_CHAIN},
                     {MVT::i128, MVT::f128}, Custom);

  // Support varargs.
  setOperationAction(ISD::VASTART, MVT::Other, Custom);
  setOperationAction(ISD::VAARG, MVT::Other, Custom);
  setOperationAction(ISD::VACOPY, MVT::Other, Expand);
  setOperationAction(ISD::VAEND, MVT::Other, Expand);

  // Custom handling for i8 intrinsics
  setOperationAction(ISD::INTRINSIC_W_CHAIN, MVT::i8, Custom);

  setOperationAction({ISD::ABS, ISD::SMIN, ISD::SMAX, ISD::UMIN, ISD::UMAX},
                     {MVT::i16, MVT::i32, MVT::i64}, Legal);

  setOperationAction({ISD::CTPOP, ISD::CTLZ, ISD::CTLZ_ZERO_UNDEF}, MVT::i16,
                     Promote);
  setOperationAction({ISD::CTPOP, ISD::CTLZ}, MVT::i32, Legal);
  setOperationAction({ISD::CTPOP, ISD::CTLZ}, MVT::i64, Custom);

  setI16x2OperationAction(ISD::ABS, MVT::v2i16, Legal, Custom);
  setI16x2OperationAction(ISD::SMIN, MVT::v2i16, Legal, Custom);
  setI16x2OperationAction(ISD::SMAX, MVT::v2i16, Legal, Custom);
  setI16x2OperationAction(ISD::UMIN, MVT::v2i16, Legal, Custom);
  setI16x2OperationAction(ISD::UMAX, MVT::v2i16, Legal, Custom);
  setI16x2OperationAction(ISD::CTPOP, MVT::v2i16, Legal, Expand);
  setI16x2OperationAction(ISD::CTLZ, MVT::v2i16, Legal, Expand);

  setI16x2OperationAction(ISD::ADD, MVT::v2i16, Legal, Custom);
  setI16x2OperationAction(ISD::SUB, MVT::v2i16, Legal, Custom);
  setI16x2OperationAction(ISD::MUL, MVT::v2i16, Legal, Custom);
  setI16x2OperationAction(ISD::SHL, MVT::v2i16, Legal, Custom);
  setI16x2OperationAction(ISD::SREM, MVT::v2i16, Legal, Custom);
  setI16x2OperationAction(ISD::UREM, MVT::v2i16, Legal, Custom);

  // Other arithmetic and logic ops are unsupported.
  setOperationAction({ISD::SDIV, ISD::UDIV, ISD::SRA, ISD::SRL, ISD::MULHS,
                      ISD::MULHU, ISD::FP_TO_SINT, ISD::FP_TO_UINT,
                      ISD::SINT_TO_FP, ISD::UINT_TO_FP, ISD::SETCC},
                     MVT::v2i16, Expand);

  setOperationAction(ISD::ADDC, MVT::i32, Legal);
  setOperationAction(ISD::ADDE, MVT::i32, Legal);
  setOperationAction(ISD::SUBC, MVT::i32, Legal);
  setOperationAction(ISD::SUBE, MVT::i32, Legal);
  if (STI.getPTXVersion() >= 43) {
    setOperationAction(ISD::ADDC, MVT::i64, Legal);
    setOperationAction(ISD::ADDE, MVT::i64, Legal);
    setOperationAction(ISD::SUBC, MVT::i64, Legal);
    setOperationAction(ISD::SUBE, MVT::i64, Legal);
  }

  setOperationAction(ISD::CTTZ, MVT::i16, Expand);
  setOperationAction(ISD::CTTZ, MVT::v2i16, Expand);
  setOperationAction(ISD::CTTZ, MVT::i32, Expand);
  setOperationAction(ISD::CTTZ, MVT::i64, Expand);

  // PTX does not directly support SELP of i1, so promote to i32 first
  setOperationAction(ISD::SELECT, MVT::i1, Custom);

  // PTX cannot multiply two i64s in a single instruction.
  setOperationAction(ISD::SMUL_LOHI, MVT::i64, Expand);
  setOperationAction(ISD::UMUL_LOHI, MVT::i64, Expand);

  // We have some custom DAG combine patterns for these nodes
  setTargetDAGCombine({ISD::ADD, ISD::AND, ISD::EXTRACT_VECTOR_ELT, ISD::FADD,
                       ISD::MUL, ISD::SHL, ISD::SREM, ISD::UREM, ISD::VSELECT,
                       ISD::BUILD_VECTOR, ISD::ADDRSPACECAST, ISD::LOAD,
                       ISD::STORE});

  // setcc for f16x2 and bf16x2 needs special handling to prevent
  // legalizer's attempt to scalarize it due to v2i1 not being legal.
  if (STI.allowFP16Math() || STI.hasBF16Math())
    setTargetDAGCombine(ISD::SETCC);

  // Promote fp16 arithmetic if fp16 hardware isn't available or the
  // user passed --nvptx-no-fp16-math. The flag is useful because,
  // although sm_53+ GPUs have some sort of FP16 support in
  // hardware, only sm_53 and sm_60 have full implementation. Others
  // only have token amount of hardware and are likely to run faster
  // by using fp32 units instead.
  for (const auto &Op : {ISD::FADD, ISD::FMUL, ISD::FSUB, ISD::FMA}) {
    setFP16OperationAction(Op, MVT::f16, Legal, Promote);
    setFP16OperationAction(Op, MVT::v2f16, Legal, Expand);
    setBF16OperationAction(Op, MVT::v2bf16, Legal, Expand);
    // bf16 must be promoted to f32.
    setBF16OperationAction(Op, MVT::bf16, Legal, Promote);
    if (getOperationAction(Op, MVT::bf16) == Promote)
      AddPromotedToType(Op, MVT::bf16, MVT::f32);
    setOperationAction(Op, MVT::v2f32,
                       STI.hasF32x2Instructions() ? Legal : Expand);
  }

  // On SM80, we select add/mul/sub as fma to avoid promotion to float
  for (const auto &Op : {ISD::FADD, ISD::FMUL, ISD::FSUB}) {
    for (const auto &VT : {MVT::bf16, MVT::v2bf16}) {
      if (!STI.hasNativeBF16Support(Op) && STI.hasNativeBF16Support(ISD::FMA)) {
        setOperationAction(Op, VT, Custom);
      }
    }
  }

  // f16/f16x2 neg was introduced in PTX 60, SM_53.
  const bool IsFP16FP16x2NegAvailable = STI.getSmVersion() >= 53 &&
                                        STI.getPTXVersion() >= 60 &&
                                        STI.allowFP16Math();
  for (const auto &VT : {MVT::f16, MVT::v2f16})
    setOperationAction(ISD::FNEG, VT,
                       IsFP16FP16x2NegAvailable ? Legal : Expand);

  setBF16OperationAction(ISD::FNEG, MVT::bf16, Legal, Expand);
  setBF16OperationAction(ISD::FNEG, MVT::v2bf16, Legal, Expand);
  setOperationAction(ISD::FNEG, MVT::v2f32, Expand);
  // (would be) Library functions.

  // These map to conversion instructions for scalar FP types.
  for (const auto &Op : {ISD::FCEIL, ISD::FFLOOR, ISD::FNEARBYINT, ISD::FRINT,
                         ISD::FROUNDEVEN, ISD::FTRUNC}) {
    setOperationAction(Op, MVT::f16, Legal);
    setOperationAction(Op, MVT::f32, Legal);
    setOperationAction(Op, MVT::f64, Legal);
    setOperationAction(Op, MVT::v2f16, Expand);
    setOperationAction(Op, MVT::v2bf16, Expand);
    setOperationAction(Op, MVT::v2f32, Expand);
    setBF16OperationAction(Op, MVT::bf16, Legal, Promote);
    if (getOperationAction(Op, MVT::bf16) == Promote)
      AddPromotedToType(Op, MVT::bf16, MVT::f32);
  }

  if (STI.getSmVersion() < 80 || STI.getPTXVersion() < 71) {
    setOperationAction(ISD::BF16_TO_FP, MVT::f32, Expand);
  }
  if (STI.getSmVersion() < 90 || STI.getPTXVersion() < 78) {
    for (MVT VT : {MVT::bf16, MVT::f32, MVT::f64}) {
      setOperationAction(ISD::FP_EXTEND, VT, Custom);
      setOperationAction(ISD::FP_ROUND, VT, Custom);
    }
  }

  // Expand v2f32 = fp_extend
  setOperationAction(ISD::FP_EXTEND, MVT::v2f32, Expand);
  // Expand v2[b]f16 = fp_round v2f32
  setOperationAction(ISD::FP_ROUND, {MVT::v2bf16, MVT::v2f16}, Expand);

  // sm_80 only has conversions between f32 and bf16. Custom lower all other
  // bf16 conversions.
  if (STI.getSmVersion() < 90 || STI.getPTXVersion() < 78) {
    for (MVT VT : {MVT::i1, MVT::i16, MVT::i32, MVT::i64}) {
      setOperationAction(
          {ISD::SINT_TO_FP, ISD::UINT_TO_FP, ISD::FP_TO_SINT, ISD::FP_TO_UINT},
          VT, Custom);
    }
    setOperationAction(
        {ISD::SINT_TO_FP, ISD::UINT_TO_FP, ISD::FP_TO_SINT, ISD::FP_TO_UINT},
        MVT::bf16, Custom);
  }

  setOperationAction(ISD::FROUND, MVT::f16, Promote);
  setOperationAction(ISD::FROUND, MVT::v2f16, Expand);
  setOperationAction(ISD::FROUND, MVT::v2bf16, Expand);
  setOperationAction(ISD::FROUND, MVT::f32, Custom);
  setOperationAction(ISD::FROUND, MVT::f64, Custom);
  setOperationAction(ISD::FROUND, MVT::bf16, Promote);
  AddPromotedToType(ISD::FROUND, MVT::bf16, MVT::f32);

  // 'Expand' implements FCOPYSIGN without calling an external library.
  setOperationAction(ISD::FCOPYSIGN, MVT::f16, Expand);
  setOperationAction(ISD::FCOPYSIGN, MVT::v2f16, Expand);
  setOperationAction(ISD::FCOPYSIGN, MVT::bf16, Expand);
  setOperationAction(ISD::FCOPYSIGN, MVT::v2bf16, Expand);
  setOperationAction(ISD::FCOPYSIGN, MVT::f32, Custom);
  setOperationAction(ISD::FCOPYSIGN, MVT::f64, Custom);

  // These map to corresponding instructions for f32/f64. f16 must be
  // promoted to f32. v2f16 is expanded to f16, which is then promoted
  // to f32.
  for (const auto &Op :
       {ISD::FDIV, ISD::FREM, ISD::FSQRT, ISD::FSIN, ISD::FCOS, ISD::FTANH}) {
    setOperationAction(Op, MVT::f16, Promote);
    setOperationAction(Op, MVT::f32, Legal);
    // only div/rem/sqrt are legal for f64
    if (Op == ISD::FDIV || Op == ISD::FREM || Op == ISD::FSQRT) {
      setOperationAction(Op, MVT::f64, Legal);
    }
    setOperationAction(Op, {MVT::v2f16, MVT::v2bf16, MVT::v2f32}, Expand);
    setOperationAction(Op, MVT::bf16, Promote);
    AddPromotedToType(Op, MVT::bf16, MVT::f32);
  }
  setOperationAction(ISD::FREM, {MVT::f32, MVT::f64}, Custom);

  setOperationAction(ISD::FABS, {MVT::f32, MVT::f64}, Legal);
  setOperationAction(ISD::FABS, MVT::v2f32, Expand);
  if (STI.getPTXVersion() >= 65) {
    setFP16OperationAction(ISD::FABS, MVT::f16, Legal, Promote);
    setFP16OperationAction(ISD::FABS, MVT::v2f16, Legal, Expand);
  } else {
    setOperationAction(ISD::FABS, MVT::f16, Promote);
    setOperationAction(ISD::FABS, MVT::v2f16, Expand);
  }
  setBF16OperationAction(ISD::FABS, MVT::v2bf16, Legal, Expand);
  setBF16OperationAction(ISD::FABS, MVT::bf16, Legal, Promote);
  if (getOperationAction(ISD::FABS, MVT::bf16) == Promote)
    AddPromotedToType(ISD::FABS, MVT::bf16, MVT::f32);

  for (const auto &Op : {ISD::FMINNUM, ISD::FMAXNUM}) {
    setOperationAction(Op, MVT::f32, Legal);
    setOperationAction(Op, MVT::f64, Legal);
    setFP16OperationAction(Op, MVT::f16, Legal, Promote);
    setFP16OperationAction(Op, MVT::v2f16, Legal, Expand);
    setBF16OperationAction(Op, MVT::v2bf16, Legal, Expand);
    setBF16OperationAction(Op, MVT::bf16, Legal, Promote);
    if (getOperationAction(Op, MVT::bf16) == Promote)
      AddPromotedToType(Op, MVT::bf16, MVT::f32);
    setOperationAction(Op, MVT::v2f32, Expand);
  }
  bool SupportsF32MinMaxNaN =
      STI.getSmVersion() >= 80 && STI.getPTXVersion() >= 70;
  for (const auto &Op : {ISD::FMINIMUM, ISD::FMAXIMUM}) {
    setOperationAction(Op, MVT::f32, SupportsF32MinMaxNaN ? Legal : Expand);
    setFP16OperationAction(Op, MVT::f16, Legal, Expand);
    setFP16OperationAction(Op, MVT::v2f16, Legal, Expand);
    setBF16OperationAction(Op, MVT::bf16, Legal, Expand);
    setBF16OperationAction(Op, MVT::v2bf16, Legal, Expand);
    setOperationAction(Op, MVT::v2f32, Expand);
  }

  // Custom lowering for inline asm with 128-bit operands
  setOperationAction(ISD::CopyToReg, MVT::i128, Custom);
  setOperationAction(ISD::CopyFromReg, MVT::i128, Custom);

  // FEXP2 support:
  // - f32
  // - f16/f16x2 (sm_70+, PTX 7.0+)
  // - bf16/bf16x2 (sm_90+, PTX 7.8+)
  // When f16/bf16 types aren't supported, they are promoted/expanded to f32.
  setOperationAction(ISD::FEXP2, MVT::f32, Legal);
  setOperationAction(ISD::FEXP2, MVT::v2f32, Expand);
  setFP16OperationAction(ISD::FEXP2, MVT::f16, Legal, Promote);
  setFP16OperationAction(ISD::FEXP2, MVT::v2f16, Legal, Expand);
  setBF16OperationAction(ISD::FEXP2, MVT::bf16, Legal, Promote);
  setBF16OperationAction(ISD::FEXP2, MVT::v2bf16, Legal, Expand);

  // FLOG2 supports f32 only
  // f16/bf16 types aren't supported, but they are promoted/expanded to f32.
  if (UseApproxLog2F32) {
    setOperationAction(ISD::FLOG2, MVT::f32, Legal);
    setOperationPromotedToType(ISD::FLOG2, MVT::f16, MVT::f32);
    setOperationPromotedToType(ISD::FLOG2, MVT::bf16, MVT::f32);
    setOperationAction(ISD::FLOG2, {MVT::v2f16, MVT::v2bf16, MVT::v2f32},
                       Expand);
  }

  setOperationAction(ISD::ADDRSPACECAST, {MVT::i32, MVT::i64}, Custom);

  setOperationAction(ISD::ATOMIC_LOAD_SUB, {MVT::i32, MVT::i64}, Expand);
  // No FPOW or FREM in PTX.

  // Now deduce the information based on the above mentioned
  // actions
  computeRegisterProperties(STI.getRegisterInfo());

  // PTX support for 16-bit CAS is emulated. Only use 32+
  setMinCmpXchgSizeInBits(STI.getMinCmpXchgSizeInBits());
  setMaxAtomicSizeInBitsSupported(64);
  setMaxDivRemBitWidthSupported(64);

  // Custom lowering for tcgen05.ld vector operands
  setOperationAction(ISD::INTRINSIC_W_CHAIN,
                     {MVT::v2i32, MVT::v4i32, MVT::v8i32, MVT::v16i32,
                      MVT::v32i32, MVT::v64i32, MVT::v128i32},
                     Custom);

  // Custom lowering for tcgen05.st vector operands
  setOperationAction(ISD::INTRINSIC_VOID,
                     {MVT::v2i32, MVT::v4i32, MVT::v8i32, MVT::v16i32,
                      MVT::v32i32, MVT::v64i32, MVT::v128i32},
                     Custom);

  // Enable custom lowering for the following:
  //   * MVT::i128 - clusterlaunchcontrol
  //   * MVT::i32 - prmt
  //   * MVT::Other - internal.addrspace.wrap
  setOperationAction(ISD::INTRINSIC_WO_CHAIN, {MVT::i32, MVT::i128, MVT::Other},
                     Custom);
}

const char *NVPTXTargetLowering::getTargetNodeName(unsigned Opcode) const {

#define MAKE_CASE(V)                                                           \
  case V:                                                                      \
    return #V;

  switch ((NVPTXISD::NodeType)Opcode) {
  case NVPTXISD::FIRST_NUMBER:
    break;

    MAKE_CASE(NVPTXISD::RET_GLUE)
    MAKE_CASE(NVPTXISD::DeclareArrayParam)
    MAKE_CASE(NVPTXISD::DeclareScalarParam)
    MAKE_CASE(NVPTXISD::CALL)
    MAKE_CASE(NVPTXISD::LoadParam)
    MAKE_CASE(NVPTXISD::LoadParamV2)
    MAKE_CASE(NVPTXISD::LoadParamV4)
    MAKE_CASE(NVPTXISD::StoreParam)
    MAKE_CASE(NVPTXISD::StoreParamV2)
    MAKE_CASE(NVPTXISD::StoreParamV4)
    MAKE_CASE(NVPTXISD::MoveParam)
    MAKE_CASE(NVPTXISD::UNPACK_VECTOR)
    MAKE_CASE(NVPTXISD::BUILD_VECTOR)
    MAKE_CASE(NVPTXISD::CallPrototype)
    MAKE_CASE(NVPTXISD::ProxyReg)
    MAKE_CASE(NVPTXISD::LoadV2)
    MAKE_CASE(NVPTXISD::LoadV4)
    MAKE_CASE(NVPTXISD::LoadV8)
    MAKE_CASE(NVPTXISD::LDUV2)
    MAKE_CASE(NVPTXISD::LDUV4)
    MAKE_CASE(NVPTXISD::StoreV2)
    MAKE_CASE(NVPTXISD::StoreV4)
    MAKE_CASE(NVPTXISD::StoreV8)
    MAKE_CASE(NVPTXISD::FSHL_CLAMP)
    MAKE_CASE(NVPTXISD::FSHR_CLAMP)
    MAKE_CASE(NVPTXISD::BFI)
    MAKE_CASE(NVPTXISD::PRMT)
    MAKE_CASE(NVPTXISD::FCOPYSIGN)
    MAKE_CASE(NVPTXISD::DYNAMIC_STACKALLOC)
    MAKE_CASE(NVPTXISD::STACKRESTORE)
    MAKE_CASE(NVPTXISD::STACKSAVE)
    MAKE_CASE(NVPTXISD::SETP_F16X2)
    MAKE_CASE(NVPTXISD::SETP_BF16X2)
    MAKE_CASE(NVPTXISD::MUL_WIDE_SIGNED)
    MAKE_CASE(NVPTXISD::MUL_WIDE_UNSIGNED)
    MAKE_CASE(NVPTXISD::BrxEnd)
    MAKE_CASE(NVPTXISD::BrxItem)
    MAKE_CASE(NVPTXISD::BrxStart)
    MAKE_CASE(NVPTXISD::CLUSTERLAUNCHCONTROL_QUERY_CANCEL_IS_CANCELED)
    MAKE_CASE(NVPTXISD::CLUSTERLAUNCHCONTROL_QUERY_CANCEL_GET_FIRST_CTAID_X)
    MAKE_CASE(NVPTXISD::CLUSTERLAUNCHCONTROL_QUERY_CANCEL_GET_FIRST_CTAID_Y)
    MAKE_CASE(NVPTXISD::CLUSTERLAUNCHCONTROL_QUERY_CANCEL_GET_FIRST_CTAID_Z)
  }
  return nullptr;

#undef MAKE_CASE
}

TargetLoweringBase::LegalizeTypeAction
NVPTXTargetLowering::getPreferredVectorAction(MVT VT) const {
  if (!VT.isScalableVector() && VT.getVectorNumElements() != 1 &&
      VT.getScalarType() == MVT::i1)
    return TypeSplitVector;
  return TargetLoweringBase::getPreferredVectorAction(VT);
}

SDValue NVPTXTargetLowering::getSqrtEstimate(SDValue Operand, SelectionDAG &DAG,
                                             int Enabled, int &ExtraSteps,
                                             bool &UseOneConst,
                                             bool Reciprocal) const {
  if (!(Enabled == ReciprocalEstimate::Enabled ||
        (Enabled == ReciprocalEstimate::Unspecified &&
         !usePrecSqrtF32(DAG.getMachineFunction()))))
    return SDValue();

  if (ExtraSteps == ReciprocalEstimate::Unspecified)
    ExtraSteps = 0;

  SDLoc DL(Operand);
  EVT VT = Operand.getValueType();
  bool Ftz = useF32FTZ(DAG.getMachineFunction());

  auto MakeIntrinsicCall = [&](Intrinsic::ID IID) {
    return DAG.getNode(ISD::INTRINSIC_WO_CHAIN, DL, VT,
                       DAG.getConstant(IID, DL, MVT::i32), Operand);
  };

  // The sqrt and rsqrt refinement processes assume we always start out with an
  // approximation of the rsqrt.  Therefore, if we're going to do any refinement
  // (i.e. ExtraSteps > 0), we must return an rsqrt.  But if we're *not* doing
  // any refinement, we must return a regular sqrt.
  if (Reciprocal || ExtraSteps > 0) {
    if (VT == MVT::f32)
      return MakeIntrinsicCall(Ftz ? Intrinsic::nvvm_rsqrt_approx_ftz_f
                                   : Intrinsic::nvvm_rsqrt_approx_f);
    else if (VT == MVT::f64)
      return MakeIntrinsicCall(Intrinsic::nvvm_rsqrt_approx_d);
    else
      return SDValue();
  } else {
    if (VT == MVT::f32)
      return MakeIntrinsicCall(Ftz ? Intrinsic::nvvm_sqrt_approx_ftz_f
                                   : Intrinsic::nvvm_sqrt_approx_f);
    else {
      // There's no sqrt.approx.f64 instruction, so we emit
      // reciprocal(rsqrt(x)).  This is faster than
      // select(x == 0, 0, x * rsqrt(x)).  (In fact, it's faster than plain
      // x * rsqrt(x).)
      return DAG.getNode(
          ISD::INTRINSIC_WO_CHAIN, DL, VT,
          DAG.getConstant(Intrinsic::nvvm_rcp_approx_ftz_d, DL, MVT::i32),
          MakeIntrinsicCall(Intrinsic::nvvm_rsqrt_approx_d));
    }
  }
}

std::string NVPTXTargetLowering::getPrototype(
    const DataLayout &DL, Type *RetTy, const ArgListTy &Args,
    const SmallVectorImpl<ISD::OutputArg> &Outs,
    std::optional<unsigned> FirstVAArg, const CallBase &CB,
    unsigned UniqueCallSite) const {
  auto PtrVT = getPointerTy(DL);

  std::string Prototype;
  raw_string_ostream O(Prototype);
  O << "prototype_" << UniqueCallSite << " : .callprototype ";

  if (RetTy->isVoidTy()) {
    O << "()";
  } else {
    O << "(";
    if (shouldPassAsArray(RetTy)) {
      const Align RetAlign = getArgumentAlignment(&CB, RetTy, 0, DL);
      O << ".param .align " << RetAlign.value() << " .b8 _["
        << DL.getTypeAllocSize(RetTy) << "]";
    } else if (RetTy->isFloatingPointTy() || RetTy->isIntegerTy()) {
      unsigned size = 0;
      if (auto *ITy = dyn_cast<IntegerType>(RetTy)) {
        size = ITy->getBitWidth();
      } else {
        assert(RetTy->isFloatingPointTy() &&
               "Floating point type expected here");
        size = RetTy->getPrimitiveSizeInBits();
      }
      // PTX ABI requires all scalar return values to be at least 32
      // bits in size.  fp16 normally uses .b16 as its storage type in
      // PTX, so its size must be adjusted here, too.
      size = promoteScalarArgumentSize(size);

      O << ".param .b" << size << " _";
    } else if (isa<PointerType>(RetTy)) {
      O << ".param .b" << PtrVT.getSizeInBits() << " _";
    } else {
      llvm_unreachable("Unknown return type");
    }
    O << ") ";
  }
  O << "_ (";

  bool first = true;

  const unsigned NumArgs = FirstVAArg.value_or(Args.size());
  auto AllOuts = ArrayRef(Outs);
  for (const unsigned I : llvm::seq(NumArgs)) {
    const auto ArgOuts =
        AllOuts.take_while([I](auto O) { return O.OrigArgIndex == I; });
    AllOuts = AllOuts.drop_front(ArgOuts.size());

    Type *Ty = Args[I].Ty;
    if (!first) {
      O << ", ";
    }
    first = false;

    if (ArgOuts[0].Flags.isByVal()) {
      // Indirect calls need strict ABI alignment so we disable optimizations by
      // not providing a function to optimize.
      Type *ETy = Args[I].IndirectType;
      Align InitialAlign = ArgOuts[0].Flags.getNonZeroByValAlign();
      Align ParamByValAlign =
          getFunctionByValParamAlign(/*F=*/nullptr, ETy, InitialAlign, DL);

      O << ".param .align " << ParamByValAlign.value() << " .b8 _["
        << ArgOuts[0].Flags.getByValSize() << "]";
    } else {
      if (shouldPassAsArray(Ty)) {
        Align ParamAlign =
            getArgumentAlignment(&CB, Ty, I + AttributeList::FirstArgIndex, DL);
        O << ".param .align " << ParamAlign.value() << " .b8 _["
          << DL.getTypeAllocSize(Ty) << "]";
        continue;
      }
      // i8 types in IR will be i16 types in SDAG
      assert((getValueType(DL, Ty) == ArgOuts[0].VT ||
              (getValueType(DL, Ty) == MVT::i8 && ArgOuts[0].VT == MVT::i16)) &&
             "type mismatch between callee prototype and arguments");
      // scalar type
      unsigned sz = 0;
      if (auto *ITy = dyn_cast<IntegerType>(Ty)) {
        sz = promoteScalarArgumentSize(ITy->getBitWidth());
      } else if (isa<PointerType>(Ty)) {
        sz = PtrVT.getSizeInBits();
      } else {
        sz = Ty->getPrimitiveSizeInBits();
      }
      O << ".param .b" << sz << " _";
    }
  }

  if (FirstVAArg)
    O << (first ? "" : ",") << " .param .align "
      << STI.getMaxRequiredAlignment() << " .b8 _[]";
  O << ")";
  if (shouldEmitPTXNoReturn(&CB, *nvTM))
    O << " .noreturn";
  O << ";";

  return Prototype;
}

Align NVPTXTargetLowering::getFunctionArgumentAlignment(
    const Function *F, Type *Ty, unsigned Idx, const DataLayout &DL) const {
  return getAlign(*F, Idx).value_or(getFunctionParamOptimizedAlign(F, Ty, DL));
}

Align NVPTXTargetLowering::getArgumentAlignment(const CallBase *CB, Type *Ty,
                                                unsigned Idx,
                                                const DataLayout &DL) const {
  if (!CB) {
    // CallSite is zero, fallback to ABI type alignment
    return DL.getABITypeAlign(Ty);
  }

  const Function *DirectCallee = CB->getCalledFunction();

  if (!DirectCallee) {
    // We don't have a direct function symbol, but that may be because of
    // constant cast instructions in the call.

    // With bitcast'd call targets, the instruction will be the call
    if (const auto *CI = dyn_cast<CallInst>(CB)) {
      // Check if we have call alignment metadata
      if (MaybeAlign StackAlign = getAlign(*CI, Idx))
        return StackAlign.value();
    }
    DirectCallee = getMaybeBitcastedCallee(CB);
  }

  // Check for function alignment information if we found that the
  // ultimate target is a Function
  if (DirectCallee)
    return getFunctionArgumentAlignment(DirectCallee, Ty, Idx, DL);

  // Call is indirect, fall back to the ABI type alignment
  return DL.getABITypeAlign(Ty);
}

static bool adjustElementType(EVT &ElementType) {
  switch (ElementType.getSimpleVT().SimpleTy) {
  default:
    return false;
  case MVT::f16:
  case MVT::bf16:
    ElementType = MVT::i16;
    return true;
  case MVT::f32:
  case MVT::v2f16:
  case MVT::v2bf16:
    ElementType = MVT::i32;
    return true;
  case MVT::f64:
    ElementType = MVT::i64;
    return true;
  }
}

// Use byte-store when the param address of the argument value is unaligned.
// This may happen when the return value is a field of a packed structure.
//
// This is called in LowerCall() when passing the param values.
static SDValue LowerUnalignedStoreParam(SelectionDAG &DAG, SDValue Chain,
                                        uint64_t Offset, EVT ElementType,
                                        SDValue StVal, SDValue &InGlue,
                                        unsigned ArgID, const SDLoc &dl) {
  // Bit logic only works on integer types
  if (adjustElementType(ElementType))
    StVal = DAG.getNode(ISD::BITCAST, dl, ElementType, StVal);

  // Store each byte
  SDVTList StoreVTs = DAG.getVTList(MVT::Other, MVT::Glue);
  for (unsigned i = 0, n = ElementType.getSizeInBits() / 8; i < n; i++) {
    // Shift the byte to the last byte position
    SDValue ShiftVal = DAG.getNode(ISD::SRL, dl, ElementType, StVal,
                                   DAG.getConstant(i * 8, dl, MVT::i32));
    SDValue StoreOperands[] = {Chain, DAG.getConstant(ArgID, dl, MVT::i32),
                               DAG.getConstant(Offset + i, dl, MVT::i32),
                               ShiftVal, InGlue};
    // Trunc store only the last byte by using
    //     st.param.b8
    // The register type can be larger than b8.
    Chain = DAG.getMemIntrinsicNode(
        NVPTXISD::StoreParam, dl, StoreVTs, StoreOperands, MVT::i8,
        MachinePointerInfo(), Align(1), MachineMemOperand::MOStore);
    InGlue = Chain.getValue(1);
  }
  return Chain;
}

// Use byte-load when the param adress of the returned value is unaligned.
// This may happen when the returned value is a field of a packed structure.
static SDValue
LowerUnalignedLoadRetParam(SelectionDAG &DAG, SDValue &Chain, uint64_t Offset,
                           EVT ElementType, SDValue &InGlue,
                           SmallVectorImpl<SDValue> &TempProxyRegOps,
                           const SDLoc &dl) {
  // Bit logic only works on integer types
  EVT MergedType = ElementType;
  adjustElementType(MergedType);

  // Load each byte and construct the whole value. Initial value to 0
  SDValue RetVal = DAG.getConstant(0, dl, MergedType);
  // LoadParamMemI8 loads into i16 register only
  SDVTList LoadVTs = DAG.getVTList(MVT::i16, MVT::Other, MVT::Glue);
  for (unsigned i = 0, n = ElementType.getSizeInBits() / 8; i < n; i++) {
    SDValue LoadOperands[] = {Chain, DAG.getConstant(1, dl, MVT::i32),
                              DAG.getConstant(Offset + i, dl, MVT::i32),
                              InGlue};
    // This will be selected to LoadParamMemI8
    SDValue LdVal =
        DAG.getMemIntrinsicNode(NVPTXISD::LoadParam, dl, LoadVTs, LoadOperands,
                                MVT::i8, MachinePointerInfo(), Align(1));
    SDValue TmpLdVal = LdVal.getValue(0);
    Chain = LdVal.getValue(1);
    InGlue = LdVal.getValue(2);

    TmpLdVal = DAG.getNode(NVPTXISD::ProxyReg, dl,
                           TmpLdVal.getSimpleValueType(), TmpLdVal);
    TempProxyRegOps.push_back(TmpLdVal);

    SDValue CMask = DAG.getConstant(255, dl, MergedType);
    SDValue CShift = DAG.getConstant(i * 8, dl, MVT::i32);
    // Need to extend the i16 register to the whole width.
    TmpLdVal = DAG.getNode(ISD::ZERO_EXTEND, dl, MergedType, TmpLdVal);
    // Mask off the high bits. Leave only the lower 8bits.
    // Do this because we are using loadparam.b8.
    TmpLdVal = DAG.getNode(ISD::AND, dl, MergedType, TmpLdVal, CMask);
    // Shift and merge
    TmpLdVal = DAG.getNode(ISD::SHL, dl, MergedType, TmpLdVal, CShift);
    RetVal = DAG.getNode(ISD::OR, dl, MergedType, RetVal, TmpLdVal);
  }
  if (ElementType != MergedType)
    RetVal = DAG.getNode(ISD::BITCAST, dl, ElementType, RetVal);

  return RetVal;
}

static bool shouldConvertToIndirectCall(const CallBase *CB,
                                        const GlobalAddressSDNode *Func) {
  if (!Func)
    return false;
  if (auto *CalleeFunc = dyn_cast<Function>(Func->getGlobal()))
    return CB->getFunctionType() != CalleeFunc->getFunctionType();
  return false;
}

static MachinePointerInfo refinePtrAS(SDValue &Ptr, SelectionDAG &DAG,
                                      const DataLayout &DL,
                                      const TargetLowering &TL) {
  if (Ptr->getOpcode() == ISD::FrameIndex) {
    auto Ty = TL.getPointerTy(DL, ADDRESS_SPACE_LOCAL);
    Ptr = DAG.getAddrSpaceCast(SDLoc(), Ty, Ptr, ADDRESS_SPACE_GENERIC,
                               ADDRESS_SPACE_LOCAL);

    return MachinePointerInfo(ADDRESS_SPACE_LOCAL);
  }

  // Peel of an addrspacecast to generic and load directly from the specific
  // address space.
  if (Ptr->getOpcode() == ISD::ADDRSPACECAST) {
    const auto *ASC = cast<AddrSpaceCastSDNode>(Ptr);
    if (ASC->getDestAddressSpace() == ADDRESS_SPACE_GENERIC) {
      Ptr = ASC->getOperand(0);
      return MachinePointerInfo(ASC->getSrcAddressSpace());
    }
  }

  return MachinePointerInfo();
}

static ISD::NodeType getExtOpcode(const ISD::ArgFlagsTy &Flags) {
  if (Flags.isSExt())
    return ISD::SIGN_EXTEND;
  if (Flags.isZExt())
    return ISD::ZERO_EXTEND;
  return ISD::ANY_EXTEND;
}

static SDValue correctParamType(SDValue V, EVT ExpectedVT,
                                ISD::ArgFlagsTy Flags, SelectionDAG &DAG,
                                SDLoc dl) {
  const EVT ActualVT = V.getValueType();
  assert((ActualVT == ExpectedVT ||
          (ExpectedVT.isInteger() && ActualVT.isInteger())) &&
         "Non-integer argument type size mismatch");
  if (ExpectedVT.bitsGT(ActualVT))
    return DAG.getNode(getExtOpcode(Flags), dl, ExpectedVT, V);
  if (ExpectedVT.bitsLT(ActualVT))
    return DAG.getNode(ISD::TRUNCATE, dl, ExpectedVT, V);

  return V;
}

SDValue NVPTXTargetLowering::LowerCall(TargetLowering::CallLoweringInfo &CLI,
                                       SmallVectorImpl<SDValue> &InVals) const {

  if (CLI.IsVarArg && (STI.getPTXVersion() < 60 || STI.getSmVersion() < 30))
    report_fatal_error(
        "Support for variadic functions (unsized array parameter) introduced "
        "in PTX ISA version 6.0 and requires target sm_30.");

  SelectionDAG &DAG = CLI.DAG;
  SDLoc dl = CLI.DL;
  SmallVectorImpl<ISD::InputArg> &Ins = CLI.Ins;
  SDValue Chain = CLI.Chain;
  SDValue Callee = CLI.Callee;
  bool &isTailCall = CLI.IsTailCall;
  ArgListTy &Args = CLI.getArgs();
  Type *RetTy = CLI.RetTy;
  const CallBase *CB = CLI.CB;
  const DataLayout &DL = DAG.getDataLayout();

  const auto GetI32 = [&](const unsigned I) {
    return DAG.getConstant(I, dl, MVT::i32);
  };

  // Variadic arguments.
  //
  // Normally, for each argument, we declare a param scalar or a param
  // byte array in the .param space, and store the argument value to that
  // param scalar or array starting at offset 0.
  //
  // In the case of the first variadic argument, we declare a vararg byte array
  // with size 0. The exact size of this array isn't known at this point, so
  // it'll be patched later. All the variadic arguments will be stored to this
  // array at a certain offset (which gets tracked by 'VAOffset'). The offset is
  // initially set to 0, so it can be used for non-variadic arguments (which use
  // 0 offset) to simplify the code.
  //
  // After all vararg is processed, 'VAOffset' holds the size of the
  // vararg byte array.

  SDValue VADeclareParam;                 // vararg byte array
  const unsigned FirstVAArg = CLI.NumFixedArgs; // position of first variadic
  unsigned VAOffset = 0;                  // current offset in the param array

  const unsigned UniqueCallSite = GlobalUniqueCallSite++;
  SDValue TempChain = Chain;
  Chain = DAG.getCALLSEQ_START(Chain, UniqueCallSite, 0, dl);
  SDValue InGlue = Chain.getValue(1);

  // Args.size() and Outs.size() need not match.
  // Outs.size() will be larger
  //   * if there is an aggregate argument with multiple fields (each field
  //     showing up separately in Outs)
  //   * if there is a vector argument with more than typical vector-length
  //     elements (generally if more than 4) where each vector element is
  //     individually present in Outs.
  // So a different index should be used for indexing into Outs/OutVals.
  // See similar issue in LowerFormalArguments.
  auto AllOuts = ArrayRef(CLI.Outs);
  auto AllOutVals = ArrayRef(CLI.OutVals);
  assert(AllOuts.size() == AllOutVals.size() &&
         "Outs and OutVals must be the same size");
  // Declare the .params or .reg need to pass values
  // to the function
  for (const auto E : llvm::enumerate(Args)) {
    const auto ArgI = E.index();
    const auto Arg = E.value();
    const auto ArgOuts =
        AllOuts.take_while([&](auto O) { return O.OrigArgIndex == ArgI; });
    const auto ArgOutVals = AllOutVals.take_front(ArgOuts.size());
    AllOuts = AllOuts.drop_front(ArgOuts.size());
    AllOutVals = AllOutVals.drop_front(ArgOuts.size());

    const bool IsVAArg = (ArgI >= FirstVAArg);
    const bool IsByVal = Arg.IsByVal;

    const SDValue ParamSymbol =
        getCallParamSymbol(DAG, IsVAArg ? FirstVAArg : ArgI, MVT::i32);

    SmallVector<EVT, 16> VTs;
    SmallVector<uint64_t, 16> Offsets;

    assert((!IsByVal || Arg.IndirectType) &&
           "byval arg must have indirect type");
    Type *ETy = (IsByVal ? Arg.IndirectType : Arg.Ty);
    ComputePTXValueVTs(*this, DL, ETy, VTs, &Offsets, IsByVal ? 0 : VAOffset);
    assert(VTs.size() == Offsets.size() && "Size mismatch");
    assert((IsByVal || VTs.size() == ArgOuts.size()) && "Size mismatch");

    const Align ArgAlign = [&]() {
      if (IsByVal) {
        // The ByValAlign in the Outs[OIdx].Flags is always set at this point,
        // so we don't need to worry whether it's naturally aligned or not.
        // See TargetLowering::LowerCallTo().
        const Align InitialAlign = ArgOuts[0].Flags.getNonZeroByValAlign();
        const Align ByValAlign = getFunctionByValParamAlign(
            CB->getCalledFunction(), ETy, InitialAlign, DL);
        if (IsVAArg)
          VAOffset = alignTo(VAOffset, ByValAlign);
        return ByValAlign;
      }
      return getArgumentAlignment(CB, Arg.Ty, ArgI + 1, DL);
    }();

    const unsigned TypeSize = DL.getTypeAllocSize(ETy);
    assert((!IsByVal || TypeSize == ArgOuts[0].Flags.getByValSize()) &&
           "type size mismatch");

    const std::optional<SDValue> ArgDeclare = [&]() -> std::optional<SDValue> {
      if (IsVAArg) {
        if (ArgI == FirstVAArg) {
          VADeclareParam = DAG.getNode(
              NVPTXISD::DeclareArrayParam, dl, {MVT::Other, MVT::Glue},
              {Chain, ParamSymbol, GetI32(STI.getMaxRequiredAlignment()),
               GetI32(0), InGlue});
          return VADeclareParam;
        }
        return std::nullopt;
      }
      if (IsByVal || shouldPassAsArray(Arg.Ty)) {
        // declare .param .align <align> .b8 .param<n>[<size>];
        return DAG.getNode(NVPTXISD::DeclareArrayParam, dl,
                           {MVT::Other, MVT::Glue},
                           {Chain, ParamSymbol, GetI32(ArgAlign.value()),
                            GetI32(TypeSize), InGlue});
      }
      assert(ArgOuts.size() == 1 && "We must pass only one value as non-array");
      // declare .param .b<size> .param<n>;

      // PTX ABI requires integral types to be at least 32 bits in
      // size. FP16 is loaded/stored using i16, so it's handled
      // here as well.
      const unsigned PromotedSize =
          (ArgOuts[0].VT.isInteger() || ArgOuts[0].VT.isFloatingPoint())
              ? promoteScalarArgumentSize(TypeSize * 8)
              : TypeSize * 8;

      return DAG.getNode(NVPTXISD::DeclareScalarParam, dl,
                         {MVT::Other, MVT::Glue},
                         {Chain, ParamSymbol, GetI32(PromotedSize), InGlue});
    }();
    if (ArgDeclare) {
      Chain = ArgDeclare->getValue(0);
      InGlue = ArgDeclare->getValue(1);
    }

    // PTX Interoperability Guide 3.3(A): [Integer] Values shorter
    // than 32-bits are sign extended or zero extended, depending on
    // whether they are signed or unsigned types. This case applies
    // only to scalar parameters and not to aggregate values.
    const bool ExtendIntegerParam =
        Arg.Ty->isIntegerTy() && DL.getTypeAllocSizeInBits(Arg.Ty) < 32;

    const auto GetStoredValue = [&](const unsigned I, EVT EltVT,
                                    const Align PartAlign) {
      SDValue StVal;
      if (IsByVal) {
        SDValue Ptr = ArgOutVals[0];
        auto MPI = refinePtrAS(Ptr, DAG, DL, *this);
        SDValue SrcAddr =
            DAG.getObjectPtrOffset(dl, Ptr, TypeSize::getFixed(Offsets[I]));

        StVal = DAG.getLoad(EltVT, dl, TempChain, SrcAddr, MPI, PartAlign);
      } else {
        StVal = ArgOutVals[I];

        auto PromotedVT = promoteScalarIntegerPTX(StVal.getValueType());
        if (PromotedVT != StVal.getValueType()) {
          StVal = DAG.getNode(getExtOpcode(ArgOuts[I].Flags), dl, PromotedVT,
                              StVal);
        }
      }

      if (ExtendIntegerParam) {
        assert(VTs.size() == 1 && "Scalar can't have multiple parts.");
        // zext/sext to i32
        StVal =
            DAG.getNode(getExtOpcode(ArgOuts[I].Flags), dl, MVT::i32, StVal);
      } else if (EltVT.getSizeInBits() < 16) {
        // Use 16-bit registers for small stores as it's the
        // smallest general purpose register size supported by NVPTX.
        StVal = DAG.getNode(ISD::ANY_EXTEND, dl, MVT::i16, StVal);
      }
      return StVal;
    };

    const auto VectorInfo =
        VectorizePTXValueVTs(VTs, Offsets, ArgAlign, IsVAArg);

    unsigned J = 0;
    for (const unsigned NumElts : VectorInfo) {
      const int CurOffset = Offsets[J];
      EVT EltVT = promoteScalarIntegerPTX(VTs[J]);
      const Align PartAlign = commonAlignment(ArgAlign, CurOffset);

      // If we have a PVF_SCALAR entry, it may not be sufficiently aligned for a
      // scalar store. In such cases, fall back to byte stores.
      if (NumElts == 1 && !IsVAArg && PartAlign < DAG.getEVTAlign(EltVT)) {

        SDValue StVal = GetStoredValue(J, EltVT, PartAlign);
        Chain = LowerUnalignedStoreParam(DAG, Chain,
                                         CurOffset + (IsByVal ? VAOffset : 0),
                                         EltVT, StVal, InGlue, ArgI, dl);

        // LowerUnalignedStoreParam took care of inserting the necessary nodes
        // into the SDAG, so just move on to the next element.
        J++;
        continue;
      }

      if (IsVAArg && !IsByVal)
        // Align each part of the variadic argument to their type.
        VAOffset = alignTo(VAOffset, DAG.getEVTAlign(EltVT));

      assert((IsVAArg || VAOffset == 0) &&
             "VAOffset must be 0 for non-VA args");
      SmallVector<SDValue, 6> StoreOperands{
          Chain, GetI32(IsVAArg ? FirstVAArg : ArgI),
          GetI32(VAOffset + ((IsVAArg && !IsByVal) ? 0 : CurOffset))};

      // Record the values to store.
      for (const unsigned K : llvm::seq(NumElts))
        StoreOperands.push_back(GetStoredValue(J + K, EltVT, PartAlign));
      StoreOperands.push_back(InGlue);

      NVPTXISD::NodeType Op;
      switch (NumElts) {
      case 1:
        Op = NVPTXISD::StoreParam;
        break;
      case 2:
        Op = NVPTXISD::StoreParamV2;
        break;
      case 4:
        Op = NVPTXISD::StoreParamV4;
        break;
      default:
        llvm_unreachable("Invalid vector info.");
      }
      // Adjust type of the store op if we've extended the scalar
      // return value.
      EVT TheStoreType = ExtendIntegerParam ? MVT::i32 : EltVT;

      Chain = DAG.getMemIntrinsicNode(
          Op, dl, DAG.getVTList(MVT::Other, MVT::Glue), StoreOperands,
          TheStoreType, MachinePointerInfo(), PartAlign,
          MachineMemOperand::MOStore);
      InGlue = Chain.getValue(1);

      // TODO: We may need to support vector types that can be passed
      // as scalars in variadic arguments.
      if (IsVAArg && !IsByVal) {
        assert(NumElts == 1 &&
               "Vectorization is expected to be disabled for variadics.");
        VAOffset +=
            DL.getTypeAllocSize(TheStoreType.getTypeForEVT(*DAG.getContext()));
      }

      J += NumElts;
    }
    if (IsVAArg && IsByVal)
      VAOffset += TypeSize;
  }

  GlobalAddressSDNode *Func = dyn_cast<GlobalAddressSDNode>(Callee.getNode());

  // Handle Result
  if (!Ins.empty()) {
    const SDValue RetDeclare = [&]() {
      const SDValue RetSymbol = DAG.getExternalSymbol("retval0", MVT::i32);
      const unsigned ResultSize = DL.getTypeAllocSizeInBits(RetTy);
      if (shouldPassAsArray(RetTy)) {
        const Align RetAlign = getArgumentAlignment(CB, RetTy, 0, DL);
        return DAG.getNode(NVPTXISD::DeclareArrayParam, dl,
                           {MVT::Other, MVT::Glue},
                           {Chain, RetSymbol, GetI32(RetAlign.value()),
                            GetI32(ResultSize / 8), InGlue});
      }
      const auto PromotedResultSize = promoteScalarArgumentSize(ResultSize);
      return DAG.getNode(
          NVPTXISD::DeclareScalarParam, dl, {MVT::Other, MVT::Glue},
          {Chain, RetSymbol, GetI32(PromotedResultSize), InGlue});
    }();
    Chain = RetDeclare.getValue(0);
    InGlue = RetDeclare.getValue(1);
  }

  const bool HasVAArgs = CLI.IsVarArg && (CLI.Args.size() > CLI.NumFixedArgs);
  // Set the size of the vararg param byte array if the callee is a variadic
  // function and the variadic part is not empty.
  if (HasVAArgs) {
    SDValue DeclareParamOps[] = {VADeclareParam.getOperand(0),
                                 VADeclareParam.getOperand(1),
                                 VADeclareParam.getOperand(2), GetI32(VAOffset),
                                 VADeclareParam.getOperand(4)};
    DAG.MorphNodeTo(VADeclareParam.getNode(), VADeclareParam.getOpcode(),
                    VADeclareParam->getVTList(), DeclareParamOps);
  }

  // If the type of the callsite does not match that of the function, convert
  // the callsite to an indirect call.
  const bool ConvertToIndirectCall = shouldConvertToIndirectCall(CB, Func);

  // Both indirect calls and libcalls have nullptr Func. In order to distinguish
  // between them we must rely on the call site value which is valid for
  // indirect calls but is always null for libcalls.
  const bool IsIndirectCall = (!Func && CB) || ConvertToIndirectCall;

  if (isa<ExternalSymbolSDNode>(Callee)) {
    Function* CalleeFunc = nullptr;

    // Try to find the callee in the current module.
    Callee = DAG.getSymbolFunctionGlobalAddress(Callee, &CalleeFunc);
    assert(CalleeFunc != nullptr && "Libcall callee must be set.");

    // Set the "libcall callee" attribute to indicate that the function
    // must always have a declaration.
    CalleeFunc->addFnAttr("nvptx-libcall-callee", "true");
  }

  if (IsIndirectCall) {
    // This is indirect function call case : PTX requires a prototype of the
    // form
    // proto_0 : .callprototype(.param .b32 _) _ (.param .b32 _);
    // to be emitted, and the label has to used as the last arg of call
    // instruction.
    // The prototype is embedded in a string and put as the operand for a
    // CallPrototype SDNode which will print out to the value of the string.
    std::string Proto =
        getPrototype(DL, RetTy, Args, CLI.Outs,
                     HasVAArgs ? std::optional(FirstVAArg) : std::nullopt, *CB,
                     UniqueCallSite);
    const char *ProtoStr = nvTM->getStrPool().save(Proto).data();
    Chain = DAG.getNode(
        NVPTXISD::CallPrototype, dl, {MVT::Other, MVT::Glue},
        {Chain, DAG.getTargetExternalSymbol(ProtoStr, MVT::i32), InGlue});
    InGlue = Chain.getValue(1);
  }

  if (ConvertToIndirectCall) {
    // Copy the function ptr to a ptx register and use the register to call the
    // function.
    const MVT DestVT = Callee.getValueType().getSimpleVT();
    MachineRegisterInfo &MRI = DAG.getMachineFunction().getRegInfo();
    const TargetLowering &TLI = DAG.getTargetLoweringInfo();
    Register DestReg = MRI.createVirtualRegister(TLI.getRegClassFor(DestVT));
    auto RegCopy = DAG.getCopyToReg(DAG.getEntryNode(), dl, DestReg, Callee);
    Callee = DAG.getCopyFromReg(RegCopy, dl, DestReg, DestVT);
  }

  const unsigned Proto = IsIndirectCall ? UniqueCallSite : 0;
  const unsigned NumArgs =
      std::min<unsigned>(CLI.NumFixedArgs + 1, Args.size());
  /// CALL(Chain, IsConvergent, IsIndirectCall/IsUniform, NumReturns,
  ///      NumParams, Callee, Proto, InGlue)
  Chain = DAG.getNode(NVPTXISD::CALL, dl, {MVT::Other, MVT::Glue},
                      {Chain, GetI32(CLI.IsConvergent), GetI32(IsIndirectCall),
                       GetI32(Ins.empty() ? 0 : 1), GetI32(NumArgs), Callee,
                       GetI32(Proto), InGlue});
  InGlue = Chain.getValue(1);

  SmallVector<SDValue, 16> ProxyRegOps;
  // An item of the vector is filled if the element does not need a ProxyReg
  // operation on it and should be added to InVals as is. ProxyRegOps and
  // ProxyRegTruncates contain empty/none items at the same index.
  SmallVector<SDValue, 16> RetElts;
  // A temporary ProxyReg operations inserted in `LowerUnalignedLoadRetParam()`
  // to use the values of `LoadParam`s and to be replaced later then
  // `CALLSEQ_END` is added.
  SmallVector<SDValue, 16> TempProxyRegOps;

  // Generate loads from param memory/moves from registers for result
  if (!Ins.empty()) {
    SmallVector<EVT, 16> VTs;
    SmallVector<uint64_t, 16> Offsets;
    ComputePTXValueVTs(*this, DL, RetTy, VTs, &Offsets, 0);
    assert(VTs.size() == Ins.size() && "Bad value decomposition");

    const Align RetAlign = getArgumentAlignment(CB, RetTy, 0, DL);

    // PTX Interoperability Guide 3.3(A): [Integer] Values shorter than
    // 32-bits are sign extended or zero extended, depending on whether
    // they are signed or unsigned types.
    const bool ExtendIntegerRetVal =
        RetTy->isIntegerTy() && DL.getTypeAllocSizeInBits(RetTy) < 32;

    const auto VectorInfo = VectorizePTXValueVTs(VTs, Offsets, RetAlign);
    unsigned I = 0;
    for (const unsigned VectorizedSize : VectorInfo) {
      EVT TheLoadType = promoteScalarIntegerPTX(VTs[I]);
      EVT EltType = Ins[I].VT;
      const Align EltAlign = commonAlignment(RetAlign, Offsets[I]);

      if (TheLoadType != VTs[I])
        EltType = TheLoadType;

      if (ExtendIntegerRetVal) {
        TheLoadType = MVT::i32;
        EltType = MVT::i32;
      } else if (TheLoadType.getSizeInBits() < 16) {
        EltType = MVT::i16;
      }

      // If we have a PVF_SCALAR entry, it may not be sufficiently aligned for a
      // scalar load. In such cases, fall back to byte loads.
      if (VectorizedSize == 1 && RetTy->isAggregateType() &&
          EltAlign < DAG.getEVTAlign(TheLoadType)) {
        SDValue Ret = LowerUnalignedLoadRetParam(
            DAG, Chain, Offsets[I], TheLoadType, InGlue, TempProxyRegOps, dl);
        ProxyRegOps.push_back(SDValue());
        RetElts.resize(I);
        RetElts.push_back(Ret);

        I++;
        continue;
      }

      SmallVector<EVT, 6> LoadVTs(VectorizedSize, EltType);
      LoadVTs.append({MVT::Other, MVT::Glue});

      NVPTXISD::NodeType Op;
      switch (VectorizedSize) {
      case 1:
        Op = NVPTXISD::LoadParam;
        break;
      case 2:
        Op = NVPTXISD::LoadParamV2;
        break;
      case 4:
        Op = NVPTXISD::LoadParamV4;
        break;
      default:
        llvm_unreachable("Invalid vector info.");
      }

      SDValue LoadOperands[] = {Chain, GetI32(1), GetI32(Offsets[I]), InGlue};
      SDValue RetVal = DAG.getMemIntrinsicNode(
          Op, dl, DAG.getVTList(LoadVTs), LoadOperands, TheLoadType,
          MachinePointerInfo(), EltAlign, MachineMemOperand::MOLoad);

      for (const unsigned J : llvm::seq(VectorizedSize)) {
        ProxyRegOps.push_back(RetVal.getValue(J));
      }

      Chain = RetVal.getValue(VectorizedSize);
      InGlue = RetVal.getValue(VectorizedSize + 1);

      I += VectorizedSize;
    }
  }

  Chain =
      DAG.getCALLSEQ_END(Chain, UniqueCallSite, UniqueCallSite + 1, InGlue, dl);
  InGlue = Chain.getValue(1);

  // Append ProxyReg instructions to the chain to make sure that `callseq_end`
  // will not get lost. Otherwise, during libcalls expansion, the nodes can become
  // dangling.
  for (const unsigned I : llvm::seq(ProxyRegOps.size())) {
    if (I < RetElts.size() && RetElts[I]) {
      InVals.push_back(RetElts[I]);
      continue;
    }

    SDValue Ret =
        DAG.getNode(NVPTXISD::ProxyReg, dl, ProxyRegOps[I].getSimpleValueType(),
                    {Chain, ProxyRegOps[I]});

    const EVT ExpectedVT = Ins[I].VT;
    if (!Ret.getValueType().bitsEq(ExpectedVT)) {
      Ret = DAG.getNode(ISD::TRUNCATE, dl, ExpectedVT, Ret);
    }
    InVals.push_back(Ret);
  }

  for (SDValue &T : TempProxyRegOps) {
    SDValue Repl = DAG.getNode(NVPTXISD::ProxyReg, dl, T.getSimpleValueType(),
                               {Chain, T.getOperand(0)});
    DAG.ReplaceAllUsesWith(T, Repl);
    DAG.RemoveDeadNode(T.getNode());
  }

  // set isTailCall to false for now, until we figure out how to express
  // tail call optimization in PTX
  isTailCall = false;
  return Chain;
}

SDValue NVPTXTargetLowering::LowerDYNAMIC_STACKALLOC(SDValue Op,
                                                     SelectionDAG &DAG) const {

  if (STI.getPTXVersion() < 73 || STI.getSmVersion() < 52) {
    const Function &Fn = DAG.getMachineFunction().getFunction();

    DAG.getContext()->diagnose(DiagnosticInfoUnsupported(
        Fn,
        "Support for dynamic alloca introduced in PTX ISA version 7.3 and "
        "requires target sm_52.",
        SDLoc(Op).getDebugLoc()));
    auto Ops = {DAG.getConstant(0, SDLoc(), Op.getValueType()),
                Op.getOperand(0)};
    return DAG.getMergeValues(Ops, SDLoc());
  }

  SDLoc DL(Op.getNode());
  SDValue Chain = Op.getOperand(0);
  SDValue Size = Op.getOperand(1);
  uint64_t Align = Op.getConstantOperandVal(2);

  // The alignment on a ISD::DYNAMIC_STACKALLOC node may be 0 to indicate that
  // the default stack alignment should be used.
  if (Align == 0)
    Align = DAG.getSubtarget().getFrameLowering()->getStackAlign().value();

  // The size for ptx alloca instruction is 64-bit for m64 and 32-bit for m32.
  const MVT LocalVT = getPointerTy(DAG.getDataLayout(), ADDRESS_SPACE_LOCAL);

  SDValue Alloc =
      DAG.getNode(NVPTXISD::DYNAMIC_STACKALLOC, DL, {LocalVT, MVT::Other},
                  {Chain, DAG.getZExtOrTrunc(Size, DL, LocalVT),
                   DAG.getTargetConstant(Align, DL, MVT::i32)});

  SDValue ASC = DAG.getAddrSpaceCast(
      DL, Op.getValueType(), Alloc, ADDRESS_SPACE_LOCAL, ADDRESS_SPACE_GENERIC);

  return DAG.getMergeValues({ASC, SDValue(Alloc.getNode(), 1)}, DL);
}

SDValue NVPTXTargetLowering::LowerSTACKRESTORE(SDValue Op,
                                               SelectionDAG &DAG) const {
  SDLoc DL(Op.getNode());
  if (STI.getPTXVersion() < 73 || STI.getSmVersion() < 52) {
    const Function &Fn = DAG.getMachineFunction().getFunction();

    DAG.getContext()->diagnose(DiagnosticInfoUnsupported(
        Fn,
        "Support for stackrestore requires PTX ISA version >= 7.3 and target "
        ">= sm_52.",
        DL.getDebugLoc()));
    return Op.getOperand(0);
  }

  const MVT LocalVT = getPointerTy(DAG.getDataLayout(), ADDRESS_SPACE_LOCAL);
  SDValue Chain = Op.getOperand(0);
  SDValue Ptr = Op.getOperand(1);
  SDValue ASC = DAG.getAddrSpaceCast(DL, LocalVT, Ptr, ADDRESS_SPACE_GENERIC,
                                     ADDRESS_SPACE_LOCAL);
  return DAG.getNode(NVPTXISD::STACKRESTORE, DL, MVT::Other, {Chain, ASC});
}

SDValue NVPTXTargetLowering::LowerSTACKSAVE(SDValue Op,
                                            SelectionDAG &DAG) const {
  SDLoc DL(Op.getNode());
  if (STI.getPTXVersion() < 73 || STI.getSmVersion() < 52) {
    const Function &Fn = DAG.getMachineFunction().getFunction();

    DAG.getContext()->diagnose(DiagnosticInfoUnsupported(
        Fn,
        "Support for stacksave requires PTX ISA version >= 7.3 and target >= "
        "sm_52.",
        DL.getDebugLoc()));
    auto Ops = {DAG.getConstant(0, DL, Op.getValueType()), Op.getOperand(0)};
    return DAG.getMergeValues(Ops, DL);
  }

  const MVT LocalVT = getPointerTy(DAG.getDataLayout(), ADDRESS_SPACE_LOCAL);
  SDValue Chain = Op.getOperand(0);
  SDValue SS =
      DAG.getNode(NVPTXISD::STACKSAVE, DL, {LocalVT, MVT::Other}, Chain);
  SDValue ASC = DAG.getAddrSpaceCast(
      DL, Op.getValueType(), SS, ADDRESS_SPACE_LOCAL, ADDRESS_SPACE_GENERIC);
  return DAG.getMergeValues({ASC, SDValue(SS.getNode(), 1)}, DL);
}

// By default CONCAT_VECTORS is lowered by ExpandVectorBuildThroughStack()
// (see LegalizeDAG.cpp). This is slow and uses local memory.
// We use extract/insert/build vector just as what LegalizeOp() does in llvm 2.5
SDValue
NVPTXTargetLowering::LowerCONCAT_VECTORS(SDValue Op, SelectionDAG &DAG) const {
  SDNode *Node = Op.getNode();
  SDLoc dl(Node);
  SmallVector<SDValue, 8> Ops;
  unsigned NumOperands = Node->getNumOperands();
  for (unsigned i = 0; i < NumOperands; ++i) {
    SDValue SubOp = Node->getOperand(i);
    EVT VVT = SubOp.getNode()->getValueType(0);
    EVT EltVT = VVT.getVectorElementType();
    unsigned NumSubElem = VVT.getVectorNumElements();
    for (unsigned j = 0; j < NumSubElem; ++j) {
      Ops.push_back(DAG.getNode(ISD::EXTRACT_VECTOR_ELT, dl, EltVT, SubOp,
                                DAG.getIntPtrConstant(j, dl)));
    }
  }
  return DAG.getBuildVector(Node->getValueType(0), dl, Ops);
}

static SDValue getPRMT(SDValue A, SDValue B, SDValue Selector, SDLoc DL,
                       SelectionDAG &DAG,
                       unsigned Mode = NVPTX::PTXPrmtMode::NONE) {
<<<<<<< HEAD
=======
  assert(A.getValueType() == MVT::i32 && B.getValueType() == MVT::i32 &&
         Selector.getValueType() == MVT::i32 && "PRMT must have i32 operands");
>>>>>>> e38f98f5
  return DAG.getNode(NVPTXISD::PRMT, DL, MVT::i32,
                     {A, B, Selector, DAG.getConstant(Mode, DL, MVT::i32)});
}

static SDValue getPRMT(SDValue A, SDValue B, uint64_t Selector, SDLoc DL,
                       SelectionDAG &DAG,
                       unsigned Mode = NVPTX::PTXPrmtMode::NONE) {
  return getPRMT(A, B, DAG.getConstant(Selector, DL, MVT::i32), DL, DAG, Mode);
}

SDValue NVPTXTargetLowering::LowerBITCAST(SDValue Op, SelectionDAG &DAG) const {
  // Handle bitcasting from v2i8 without hitting the default promotion
  // strategy which goes through stack memory.
  EVT FromVT = Op->getOperand(0)->getValueType(0);
  if (FromVT != MVT::v2i8) {
    return Op;
  }

  // Pack vector elements into i16 and bitcast to final type
  SDLoc DL(Op);
  SDValue Vec0 = DAG.getNode(ISD::EXTRACT_VECTOR_ELT, DL, MVT::i8,
                             Op->getOperand(0), DAG.getIntPtrConstant(0, DL));
  SDValue Vec1 = DAG.getNode(ISD::EXTRACT_VECTOR_ELT, DL, MVT::i8,
                             Op->getOperand(0), DAG.getIntPtrConstant(1, DL));
  SDValue Extend0 = DAG.getNode(ISD::ZERO_EXTEND, DL, MVT::i16, Vec0);
  SDValue Extend1 = DAG.getNode(ISD::ZERO_EXTEND, DL, MVT::i16, Vec1);
  SDValue Const8 = DAG.getConstant(8, DL, MVT::i16);
  SDValue AsInt = DAG.getNode(
      ISD::OR, DL, MVT::i16,
      {Extend0, DAG.getNode(ISD::SHL, DL, MVT::i16, {Extend1, Const8})});
  EVT ToVT = Op->getValueType(0);
  return DAG.getBitcast(ToVT, AsInt);
}

// We can init constant f16x2/v2i16/v4i8 with a single .b32 move.  Normally it
// would get lowered as two constant loads and vector-packing move.
// Instead we want just a constant move:
//        mov.b32         %r2, 0x40003C00
SDValue NVPTXTargetLowering::LowerBUILD_VECTOR(SDValue Op,
                                               SelectionDAG &DAG) const {
  EVT VT = Op->getValueType(0);
  if (!(NVPTX::isPackedVectorTy(VT) && VT.is32BitVector()))
    return Op;
  SDLoc DL(Op);

  if (!llvm::all_of(Op->ops(), [](SDValue Operand) {
        return Operand->isUndef() || isa<ConstantSDNode>(Operand) ||
               isa<ConstantFPSDNode>(Operand);
      })) {
    if (VT != MVT::v4i8)
      return Op;
    // Lower non-const v4i8 vector as byte-wise constructed i32, which allows us
    // to optimize calculation of constant parts.
    auto GetPRMT = [&](const SDValue Left, const SDValue Right, bool Cast,
                       uint64_t SelectionValue) -> SDValue {
      SDValue L = Left;
      SDValue R = Right;
      if (Cast) {
        L = DAG.getAnyExtOrTrunc(L, DL, MVT::i32);
        R = DAG.getAnyExtOrTrunc(R, DL, MVT::i32);
      }
      return getPRMT(L, R, SelectionValue, DL, DAG);
    };
    auto PRMT__10 = GetPRMT(Op->getOperand(0), Op->getOperand(1), true, 0x3340);
    auto PRMT__32 = GetPRMT(Op->getOperand(2), Op->getOperand(3), true, 0x3340);
    auto PRMT3210 = GetPRMT(PRMT__10, PRMT__32, false, 0x5410);
    return DAG.getBitcast(VT, PRMT3210);
  }

  // Get value or the Nth operand as an APInt(32). Undef values treated as 0.
  auto GetOperand = [](SDValue Op, int N) -> APInt {
    const SDValue &Operand = Op->getOperand(N);
    EVT VT = Op->getValueType(0);
    if (Operand->isUndef())
      return APInt(32, 0);
    APInt Value;
    if (VT == MVT::v2f16 || VT == MVT::v2bf16)
      Value = cast<ConstantFPSDNode>(Operand)->getValueAPF().bitcastToAPInt();
    else if (VT == MVT::v2i16 || VT == MVT::v4i8)
      Value = Operand->getAsAPIntVal();
    else
      llvm_unreachable("Unsupported type");
    // i8 values are carried around as i16, so we need to zero out upper bits,
    // so they do not get in the way of combining individual byte values
    if (VT == MVT::v4i8)
      Value = Value.trunc(8);
    return Value.zext(32);
  };

  // Construct a 32-bit constant by shifting into place smaller values
  // (elements of the vector type VT).
  // For example, if VT has 2 elements, then N == 2:
  //   ShiftAmount = 32 / N = 16
  //   Value |= Op0 (b16) << 0
  //   Value |= Op1 (b16) << 16
  // If N == 4:
  //   ShiftAmount = 32 / N = 8
  //   Value |= Op0 (b8) << 0
  //   Value |= Op1 (b8) << 8
  //   Value |= Op2 (b8) << 16
  //   Value |= Op3 (b8) << 24
  // ...etc
  APInt Value(32, 0);
  const unsigned NumElements = VT.getVectorNumElements();
  assert(32 % NumElements == 0 && "must evenly divide bit length");
  const unsigned ShiftAmount = 32 / NumElements;
  for (unsigned ElementNo : seq(NumElements))
    Value |= GetOperand(Op, ElementNo).shl(ElementNo * ShiftAmount);
  SDValue Const = DAG.getConstant(Value, DL, MVT::i32);
  return DAG.getNode(ISD::BITCAST, DL, Op->getValueType(0), Const);
}

SDValue NVPTXTargetLowering::LowerEXTRACT_VECTOR_ELT(SDValue Op,
                                                     SelectionDAG &DAG) const {
  SDValue Index = Op->getOperand(1);
  SDValue Vector = Op->getOperand(0);
  SDLoc DL(Op);
  EVT VectorVT = Vector.getValueType();

  if (VectorVT == MVT::v4i8) {
    SDValue Selector = DAG.getNode(ISD::OR, DL, MVT::i32,
                                   DAG.getZExtOrTrunc(Index, DL, MVT::i32),
                                   DAG.getConstant(0x7770, DL, MVT::i32));
    SDValue PRMT = getPRMT(DAG.getBitcast(MVT::i32, Vector),
                           DAG.getConstant(0, DL, MVT::i32), Selector, DL, DAG);
    SDValue Ext = DAG.getAnyExtOrTrunc(PRMT, DL, Op->getValueType(0));
    SDNodeFlags Flags;
    Flags.setNoSignedWrap(Ext.getScalarValueSizeInBits() > 8);
    Flags.setNoUnsignedWrap(Ext.getScalarValueSizeInBits() >= 8);
    Ext->setFlags(Flags);
    return Ext;
  }

  // Constant index will be matched by tablegen.
  if (isa<ConstantSDNode>(Index.getNode()))
    return Op;

  // Extract individual elements and select one of them.
  assert(NVPTX::isPackedVectorTy(VectorVT) &&
         VectorVT.getVectorNumElements() == 2 && "Unexpected vector type.");
  EVT EltVT = VectorVT.getVectorElementType();

  SDLoc dl(Op.getNode());
  SDValue E0 = DAG.getNode(ISD::EXTRACT_VECTOR_ELT, dl, EltVT, Vector,
                           DAG.getIntPtrConstant(0, dl));
  SDValue E1 = DAG.getNode(ISD::EXTRACT_VECTOR_ELT, dl, EltVT, Vector,
                           DAG.getIntPtrConstant(1, dl));
  return DAG.getSelectCC(dl, Index, DAG.getIntPtrConstant(0, dl), E0, E1,
                         ISD::CondCode::SETEQ);
}

SDValue NVPTXTargetLowering::LowerINSERT_VECTOR_ELT(SDValue Op,
                                                    SelectionDAG &DAG) const {
  SDValue Vector = Op->getOperand(0);
  EVT VectorVT = Vector.getValueType();

  if (VectorVT != MVT::v4i8)
    return Op;
  SDLoc DL(Op);
  SDValue Value = Op->getOperand(1);
  if (Value->isUndef())
    return Vector;

  SDValue Index = Op->getOperand(2);

  SDValue BFI =
      DAG.getNode(NVPTXISD::BFI, DL, MVT::i32,
                  {DAG.getZExtOrTrunc(Value, DL, MVT::i32), Vector,
                   DAG.getNode(ISD::MUL, DL, MVT::i32,
                               DAG.getZExtOrTrunc(Index, DL, MVT::i32),
                               DAG.getConstant(8, DL, MVT::i32)),
                   DAG.getConstant(8, DL, MVT::i32)});
  return DAG.getNode(ISD::BITCAST, DL, Op->getValueType(0), BFI);
}

SDValue NVPTXTargetLowering::LowerVECTOR_SHUFFLE(SDValue Op,
                                                 SelectionDAG &DAG) const {
  SDValue V1 = Op.getOperand(0);
  EVT VectorVT = V1.getValueType();
  if (VectorVT != MVT::v4i8 || Op.getValueType() != MVT::v4i8)
    return Op;

  // Lower shuffle to PRMT instruction.
  const ShuffleVectorSDNode *SVN = cast<ShuffleVectorSDNode>(Op.getNode());
  SDValue V2 = Op.getOperand(1);
  uint32_t Selector = 0;
  for (auto I : llvm::enumerate(SVN->getMask())) {
    if (I.value() != -1) // -1 is a placeholder for undef.
      Selector |= (I.value() << (I.index() * 4));
  }

  SDLoc DL(Op);
  SDValue PRMT = getPRMT(DAG.getBitcast(MVT::i32, V1),
                         DAG.getBitcast(MVT::i32, V2), Selector, DL, DAG);
  return DAG.getBitcast(Op.getValueType(), PRMT);
}
/// LowerShiftRightParts - Lower SRL_PARTS, SRA_PARTS, which
/// 1) returns two i32 values and take a 2 x i32 value to shift plus a shift
///    amount, or
/// 2) returns two i64 values and take a 2 x i64 value to shift plus a shift
///    amount.
SDValue NVPTXTargetLowering::LowerShiftRightParts(SDValue Op,
                                                  SelectionDAG &DAG) const {
  assert(Op.getNumOperands() == 3 && "Not a double-shift!");
  assert(Op.getOpcode() == ISD::SRA_PARTS || Op.getOpcode() == ISD::SRL_PARTS);

  EVT VT = Op.getValueType();
  unsigned VTBits = VT.getSizeInBits();
  SDLoc dl(Op);
  SDValue ShOpLo = Op.getOperand(0);
  SDValue ShOpHi = Op.getOperand(1);
  SDValue ShAmt  = Op.getOperand(2);
  unsigned Opc = (Op.getOpcode() == ISD::SRA_PARTS) ? ISD::SRA : ISD::SRL;

  if (VTBits == 32 && STI.getSmVersion() >= 35) {
    // For 32bit and sm35, we can use the funnel shift 'shf' instruction.
    // {dHi, dLo} = {aHi, aLo} >> Amt
    //   dHi = aHi >> Amt
    //   dLo = shf.r.clamp aLo, aHi, Amt

    SDValue Hi = DAG.getNode(Opc, dl, VT, ShOpHi, ShAmt);
    SDValue Lo =
        DAG.getNode(NVPTXISD::FSHR_CLAMP, dl, VT, ShOpHi, ShOpLo, ShAmt);

    SDValue Ops[2] = { Lo, Hi };
    return DAG.getMergeValues(Ops, dl);
  }
  else {
    // {dHi, dLo} = {aHi, aLo} >> Amt
    // - if (Amt>=size) then
    //      dLo = aHi >> (Amt-size)
    //      dHi = aHi >> Amt (this is either all 0 or all 1)
    //   else
    //      dLo = (aLo >>logic Amt) | (aHi << (size-Amt))
    //      dHi = aHi >> Amt

    SDValue RevShAmt = DAG.getNode(ISD::SUB, dl, MVT::i32,
                                   DAG.getConstant(VTBits, dl, MVT::i32),
                                   ShAmt);
    SDValue Tmp1 = DAG.getNode(ISD::SRL, dl, VT, ShOpLo, ShAmt);
    SDValue ExtraShAmt = DAG.getNode(ISD::SUB, dl, MVT::i32, ShAmt,
                                     DAG.getConstant(VTBits, dl, MVT::i32));
    SDValue Tmp2 = DAG.getNode(ISD::SHL, dl, VT, ShOpHi, RevShAmt);
    SDValue FalseVal = DAG.getNode(ISD::OR, dl, VT, Tmp1, Tmp2);
    SDValue TrueVal = DAG.getNode(Opc, dl, VT, ShOpHi, ExtraShAmt);

    SDValue Cmp = DAG.getSetCC(dl, MVT::i1, ShAmt,
                               DAG.getConstant(VTBits, dl, MVT::i32),
                               ISD::SETGE);
    SDValue Hi = DAG.getNode(Opc, dl, VT, ShOpHi, ShAmt);
    SDValue Lo = DAG.getNode(ISD::SELECT, dl, VT, Cmp, TrueVal, FalseVal);

    SDValue Ops[2] = { Lo, Hi };
    return DAG.getMergeValues(Ops, dl);
  }
}

/// LowerShiftLeftParts - Lower SHL_PARTS, which
/// 1) returns two i32 values and take a 2 x i32 value to shift plus a shift
///    amount, or
/// 2) returns two i64 values and take a 2 x i64 value to shift plus a shift
///    amount.
SDValue NVPTXTargetLowering::LowerShiftLeftParts(SDValue Op,
                                                 SelectionDAG &DAG) const {
  assert(Op.getNumOperands() == 3 && "Not a double-shift!");
  assert(Op.getOpcode() == ISD::SHL_PARTS);

  EVT VT = Op.getValueType();
  unsigned VTBits = VT.getSizeInBits();
  SDLoc dl(Op);
  SDValue ShOpLo = Op.getOperand(0);
  SDValue ShOpHi = Op.getOperand(1);
  SDValue ShAmt  = Op.getOperand(2);

  if (VTBits == 32 && STI.getSmVersion() >= 35) {
    // For 32bit and sm35, we can use the funnel shift 'shf' instruction.
    // {dHi, dLo} = {aHi, aLo} << Amt
    //   dHi = shf.l.clamp aLo, aHi, Amt
    //   dLo = aLo << Amt

    SDValue Hi =
        DAG.getNode(NVPTXISD::FSHL_CLAMP, dl, VT, ShOpHi, ShOpLo, ShAmt);
    SDValue Lo = DAG.getNode(ISD::SHL, dl, VT, ShOpLo, ShAmt);

    SDValue Ops[2] = { Lo, Hi };
    return DAG.getMergeValues(Ops, dl);
  }
  else {
    // {dHi, dLo} = {aHi, aLo} << Amt
    // - if (Amt>=size) then
    //      dLo = aLo << Amt (all 0)
    //      dLo = aLo << (Amt-size)
    //   else
    //      dLo = aLo << Amt
    //      dHi = (aHi << Amt) | (aLo >> (size-Amt))

    SDValue RevShAmt = DAG.getNode(ISD::SUB, dl, MVT::i32,
                                   DAG.getConstant(VTBits, dl, MVT::i32),
                                   ShAmt);
    SDValue Tmp1 = DAG.getNode(ISD::SHL, dl, VT, ShOpHi, ShAmt);
    SDValue ExtraShAmt = DAG.getNode(ISD::SUB, dl, MVT::i32, ShAmt,
                                     DAG.getConstant(VTBits, dl, MVT::i32));
    SDValue Tmp2 = DAG.getNode(ISD::SRL, dl, VT, ShOpLo, RevShAmt);
    SDValue FalseVal = DAG.getNode(ISD::OR, dl, VT, Tmp1, Tmp2);
    SDValue TrueVal = DAG.getNode(ISD::SHL, dl, VT, ShOpLo, ExtraShAmt);

    SDValue Cmp = DAG.getSetCC(dl, MVT::i1, ShAmt,
                               DAG.getConstant(VTBits, dl, MVT::i32),
                               ISD::SETGE);
    SDValue Lo = DAG.getNode(ISD::SHL, dl, VT, ShOpLo, ShAmt);
    SDValue Hi = DAG.getNode(ISD::SELECT, dl, VT, Cmp, TrueVal, FalseVal);

    SDValue Ops[2] = { Lo, Hi };
    return DAG.getMergeValues(Ops, dl);
  }
}

/// If the types match, convert the generic copysign to the NVPTXISD version,
/// otherwise bail ensuring that mismatched cases are properly expaned.
SDValue NVPTXTargetLowering::LowerFCOPYSIGN(SDValue Op,
                                            SelectionDAG &DAG) const {
  EVT VT = Op.getValueType();
  SDLoc DL(Op);

  SDValue In1 = Op.getOperand(0);
  SDValue In2 = Op.getOperand(1);
  EVT SrcVT = In2.getValueType();

  if (!SrcVT.bitsEq(VT))
    return SDValue();

  return DAG.getNode(NVPTXISD::FCOPYSIGN, DL, VT, In1, In2);
}

SDValue NVPTXTargetLowering::LowerFROUND(SDValue Op, SelectionDAG &DAG) const {
  EVT VT = Op.getValueType();

  if (VT == MVT::f32)
    return LowerFROUND32(Op, DAG);

  if (VT == MVT::f64)
    return LowerFROUND64(Op, DAG);

  llvm_unreachable("unhandled type");
}

// This is the the rounding method used in CUDA libdevice in C like code:
// float roundf(float A)
// {
//   float RoundedA = (float) (int) ( A > 0 ? (A + 0.5f) : (A - 0.5f));
//   RoundedA = abs(A) > 0x1.0p23 ? A : RoundedA;
//   return abs(A) < 0.5 ? (float)(int)A : RoundedA;
// }
SDValue NVPTXTargetLowering::LowerFROUND32(SDValue Op,
                                           SelectionDAG &DAG) const {
  SDLoc SL(Op);
  SDValue A = Op.getOperand(0);
  EVT VT = Op.getValueType();

  SDValue AbsA = DAG.getNode(ISD::FABS, SL, VT, A);

  // RoundedA = (float) (int) ( A > 0 ? (A + 0.5f) : (A - 0.5f))
  SDValue Bitcast  = DAG.getNode(ISD::BITCAST, SL, MVT::i32, A);
  const unsigned SignBitMask = 0x80000000;
  SDValue Sign = DAG.getNode(ISD::AND, SL, MVT::i32, Bitcast,
                             DAG.getConstant(SignBitMask, SL, MVT::i32));
  const unsigned PointFiveInBits = 0x3F000000;
  SDValue PointFiveWithSignRaw =
      DAG.getNode(ISD::OR, SL, MVT::i32, Sign,
                  DAG.getConstant(PointFiveInBits, SL, MVT::i32));
  SDValue PointFiveWithSign =
      DAG.getNode(ISD::BITCAST, SL, VT, PointFiveWithSignRaw);
  SDValue AdjustedA = DAG.getNode(ISD::FADD, SL, VT, A, PointFiveWithSign);
  SDValue RoundedA = DAG.getNode(ISD::FTRUNC, SL, VT, AdjustedA);

  // RoundedA = abs(A) > 0x1.0p23 ? A : RoundedA;
  EVT SetCCVT = getSetCCResultType(DAG.getDataLayout(), *DAG.getContext(), VT);
  SDValue IsLarge =
      DAG.getSetCC(SL, SetCCVT, AbsA, DAG.getConstantFP(pow(2.0, 23.0), SL, VT),
                   ISD::SETOGT);
  RoundedA = DAG.getNode(ISD::SELECT, SL, VT, IsLarge, A, RoundedA);

  // return abs(A) < 0.5 ? (float)(int)A : RoundedA;
  SDValue IsSmall =DAG.getSetCC(SL, SetCCVT, AbsA,
                                DAG.getConstantFP(0.5, SL, VT), ISD::SETOLT);
  SDValue RoundedAForSmallA = DAG.getNode(ISD::FTRUNC, SL, VT, A);
  return DAG.getNode(ISD::SELECT, SL, VT, IsSmall, RoundedAForSmallA, RoundedA);
}

// The implementation of round(double) is similar to that of round(float) in
// that they both separate the value range into three regions and use a method
// specific to the region to round the values. However, round(double) first
// calculates the round of the absolute value and then adds the sign back while
// round(float) directly rounds the value with sign.
SDValue NVPTXTargetLowering::LowerFROUND64(SDValue Op,
                                           SelectionDAG &DAG) const {
  SDLoc SL(Op);
  SDValue A = Op.getOperand(0);
  EVT VT = Op.getValueType();

  SDValue AbsA = DAG.getNode(ISD::FABS, SL, VT, A);

  // double RoundedA = (double) (int) (abs(A) + 0.5f);
  SDValue AdjustedA = DAG.getNode(ISD::FADD, SL, VT, AbsA,
                                  DAG.getConstantFP(0.5, SL, VT));
  SDValue RoundedA = DAG.getNode(ISD::FTRUNC, SL, VT, AdjustedA);

  // RoundedA = abs(A) < 0.5 ? (double)0 : RoundedA;
  EVT SetCCVT = getSetCCResultType(DAG.getDataLayout(), *DAG.getContext(), VT);
  SDValue IsSmall =DAG.getSetCC(SL, SetCCVT, AbsA,
                                DAG.getConstantFP(0.5, SL, VT), ISD::SETOLT);
  RoundedA = DAG.getNode(ISD::SELECT, SL, VT, IsSmall,
                         DAG.getConstantFP(0, SL, VT),
                         RoundedA);

  // Add sign to rounded_A
  RoundedA = DAG.getNode(ISD::FCOPYSIGN, SL, VT, RoundedA, A);
  DAG.getNode(ISD::FTRUNC, SL, VT, A);

  // RoundedA = abs(A) > 0x1.0p52 ? A : RoundedA;
  SDValue IsLarge =
      DAG.getSetCC(SL, SetCCVT, AbsA, DAG.getConstantFP(pow(2.0, 52.0), SL, VT),
                   ISD::SETOGT);
  return DAG.getNode(ISD::SELECT, SL, VT, IsLarge, A, RoundedA);
}

static SDValue PromoteBinOpToF32(SDNode *N, SelectionDAG &DAG) {
  EVT VT = N->getValueType(0);
  EVT NVT = MVT::f32;
  if (VT.isVector()) {
    NVT = EVT::getVectorVT(*DAG.getContext(), NVT, VT.getVectorElementCount());
  }
  SDLoc DL(N);
  SDValue Tmp0 = DAG.getFPExtendOrRound(N->getOperand(0), DL, NVT);
  SDValue Tmp1 = DAG.getFPExtendOrRound(N->getOperand(1), DL, NVT);
  SDValue Res = DAG.getNode(N->getOpcode(), DL, NVT, Tmp0, Tmp1, N->getFlags());
  return DAG.getFPExtendOrRound(Res, DL, VT);
}

SDValue NVPTXTargetLowering::PromoteBinOpIfF32FTZ(SDValue Op,
                                                  SelectionDAG &DAG) const {
  if (useF32FTZ(DAG.getMachineFunction())) {
    return PromoteBinOpToF32(Op.getNode(), DAG);
  }
  return Op;
}

SDValue NVPTXTargetLowering::LowerINT_TO_FP(SDValue Op,
                                            SelectionDAG &DAG) const {
  assert(STI.getSmVersion() < 90 || STI.getPTXVersion() < 78);

  if (Op.getValueType() == MVT::bf16) {
    SDLoc Loc(Op);
    return DAG.getNode(
        ISD::FP_ROUND, Loc, MVT::bf16,
        DAG.getNode(Op.getOpcode(), Loc, MVT::f32, Op.getOperand(0)),
        DAG.getIntPtrConstant(0, Loc, /*isTarget=*/true));
  }

  // Everything else is considered legal.
  return Op;
}

SDValue NVPTXTargetLowering::LowerFP_TO_INT(SDValue Op,
                                            SelectionDAG &DAG) const {
  assert(STI.getSmVersion() < 90 || STI.getPTXVersion() < 78);

  if (Op.getOperand(0).getValueType() == MVT::bf16) {
    SDLoc Loc(Op);
    return DAG.getNode(
        Op.getOpcode(), Loc, Op.getValueType(),
        DAG.getNode(ISD::FP_EXTEND, Loc, MVT::f32, Op.getOperand(0)));
  }

  // Everything else is considered legal.
  return Op;
}

SDValue NVPTXTargetLowering::LowerFP_ROUND(SDValue Op,
                                           SelectionDAG &DAG) const {
  EVT NarrowVT = Op.getValueType();
  SDValue Wide = Op.getOperand(0);
  EVT WideVT = Wide.getValueType();
  if (NarrowVT.getScalarType() == MVT::bf16) {
    const TargetLowering *TLI = STI.getTargetLowering();
    if (STI.getSmVersion() < 80 || STI.getPTXVersion() < 70) {
      return TLI->expandFP_ROUND(Op.getNode(), DAG);
    }
    if (STI.getSmVersion() < 90 || STI.getPTXVersion() < 78) {
      // This combination was the first to support f32 -> bf16.
      if (STI.getSmVersion() >= 80 && STI.getPTXVersion() >= 70) {
        if (WideVT.getScalarType() == MVT::f32) {
          return Op;
        }
        if (WideVT.getScalarType() == MVT::f64) {
          SDLoc Loc(Op);
          // Round-inexact-to-odd f64 to f32, then do the final rounding using
          // the hardware f32 -> bf16 instruction.
          SDValue rod = TLI->expandRoundInexactToOdd(
              WideVT.isVector() ? WideVT.changeVectorElementType(MVT::f32)
                                : MVT::f32,
              Wide, Loc, DAG);
          return DAG.getFPExtendOrRound(rod, Loc, NarrowVT);
        }
      }
      return TLI->expandFP_ROUND(Op.getNode(), DAG);
    }
  }

  // Everything else is considered legal.
  return Op;
}

SDValue NVPTXTargetLowering::LowerFP_EXTEND(SDValue Op,
                                            SelectionDAG &DAG) const {
  SDValue Narrow = Op.getOperand(0);
  EVT NarrowVT = Narrow.getValueType();
  EVT WideVT = Op.getValueType();
  if (NarrowVT.getScalarType() == MVT::bf16) {
    if (WideVT.getScalarType() == MVT::f32 &&
        (STI.getSmVersion() < 80 || STI.getPTXVersion() < 71)) {
      SDLoc Loc(Op);
      return DAG.getNode(ISD::BF16_TO_FP, Loc, WideVT, Narrow);
    }
    if (WideVT.getScalarType() == MVT::f64 &&
        (STI.getSmVersion() < 90 || STI.getPTXVersion() < 78)) {
      EVT F32 = NarrowVT.isVector() ? NarrowVT.changeVectorElementType(MVT::f32)
                                    : MVT::f32;
      SDLoc Loc(Op);
      if (STI.getSmVersion() >= 80 && STI.getPTXVersion() >= 71) {
        Op = DAG.getNode(ISD::FP_EXTEND, Loc, F32, Narrow);
      } else {
        Op = DAG.getNode(ISD::BF16_TO_FP, Loc, F32, Narrow);
      }
      return DAG.getNode(ISD::FP_EXTEND, Loc, WideVT, Op);
    }
  }

  // Everything else is considered legal.
  return Op;
}

static SDValue LowerVectorArith(SDValue Op, SelectionDAG &DAG) {
  SDLoc DL(Op);
  if (Op.getValueType() != MVT::v2i16)
    return Op;
  EVT EltVT = Op.getValueType().getVectorElementType();
  SmallVector<SDValue> VecElements;
  for (int I = 0, E = Op.getValueType().getVectorNumElements(); I < E; I++) {
    SmallVector<SDValue> ScalarArgs;
    llvm::transform(Op->ops(), std::back_inserter(ScalarArgs),
                    [&](const SDUse &O) {
                      return DAG.getNode(ISD::EXTRACT_VECTOR_ELT, DL, EltVT,
                                         O.get(), DAG.getIntPtrConstant(I, DL));
                    });
    VecElements.push_back(DAG.getNode(Op.getOpcode(), DL, EltVT, ScalarArgs));
  }
  SDValue V =
      DAG.getNode(ISD::BUILD_VECTOR, DL, Op.getValueType(), VecElements);
  return V;
}

static SDValue LowerTcgen05St(SDValue Op, SelectionDAG &DAG) {
  SDNode *N = Op.getNode();
  SDLoc DL(N);
  SmallVector<SDValue, 32> Ops;

  // split the vector argument
  for (size_t I = 0; I < N->getNumOperands(); I++) {
    SDValue Val = N->getOperand(I);
    EVT ValVT = Val.getValueType();
    if (ValVT.isVector()) {
      EVT EltVT = ValVT.getVectorElementType();
      for (unsigned J = 0, NElts = ValVT.getVectorNumElements(); J < NElts; J++)
        Ops.push_back(DAG.getNode(ISD::EXTRACT_VECTOR_ELT, DL, EltVT, Val,
                                  DAG.getIntPtrConstant(J, DL)));
    } else
      Ops.push_back(Val);
  }

  MemIntrinsicSDNode *MemSD = cast<MemIntrinsicSDNode>(N);
  SDValue Tcgen05StNode =
      DAG.getMemIntrinsicNode(ISD::INTRINSIC_VOID, DL, N->getVTList(), Ops,
                              MemSD->getMemoryVT(), MemSD->getMemOperand());

  return Tcgen05StNode;
}

static SDValue LowerIntrinsicVoid(SDValue Op, SelectionDAG &DAG) {
  SDNode *N = Op.getNode();
  SDValue Intrin = N->getOperand(1);

  // Get the intrinsic ID
  unsigned IntrinNo = cast<ConstantSDNode>(Intrin.getNode())->getZExtValue();
  switch (IntrinNo) {
  default:
    break;
  case Intrinsic::nvvm_tcgen05_st_16x64b_x1:
  case Intrinsic::nvvm_tcgen05_st_16x64b_x2:
  case Intrinsic::nvvm_tcgen05_st_16x64b_x4:
  case Intrinsic::nvvm_tcgen05_st_16x64b_x8:
  case Intrinsic::nvvm_tcgen05_st_16x64b_x16:
  case Intrinsic::nvvm_tcgen05_st_16x64b_x32:
  case Intrinsic::nvvm_tcgen05_st_16x64b_x128:
  case Intrinsic::nvvm_tcgen05_st_16x128b_x1:
  case Intrinsic::nvvm_tcgen05_st_16x128b_x2:
  case Intrinsic::nvvm_tcgen05_st_16x128b_x4:
  case Intrinsic::nvvm_tcgen05_st_16x128b_x8:
  case Intrinsic::nvvm_tcgen05_st_16x128b_x16:
  case Intrinsic::nvvm_tcgen05_st_16x128b_x32:
  case Intrinsic::nvvm_tcgen05_st_16x128b_x64:
  case Intrinsic::nvvm_tcgen05_st_16x256b_x1:
  case Intrinsic::nvvm_tcgen05_st_16x256b_x2:
  case Intrinsic::nvvm_tcgen05_st_16x256b_x4:
  case Intrinsic::nvvm_tcgen05_st_16x256b_x8:
  case Intrinsic::nvvm_tcgen05_st_16x256b_x16:
  case Intrinsic::nvvm_tcgen05_st_16x256b_x32:
  case Intrinsic::nvvm_tcgen05_st_16x32bx2_x1:
  case Intrinsic::nvvm_tcgen05_st_16x32bx2_x2:
  case Intrinsic::nvvm_tcgen05_st_16x32bx2_x4:
  case Intrinsic::nvvm_tcgen05_st_16x32bx2_x8:
  case Intrinsic::nvvm_tcgen05_st_16x32bx2_x16:
  case Intrinsic::nvvm_tcgen05_st_16x32bx2_x32:
  case Intrinsic::nvvm_tcgen05_st_16x32bx2_x64:
  case Intrinsic::nvvm_tcgen05_st_16x32bx2_x128:
  case Intrinsic::nvvm_tcgen05_st_32x32b_x1:
  case Intrinsic::nvvm_tcgen05_st_32x32b_x2:
  case Intrinsic::nvvm_tcgen05_st_32x32b_x4:
  case Intrinsic::nvvm_tcgen05_st_32x32b_x8:
  case Intrinsic::nvvm_tcgen05_st_32x32b_x16:
  case Intrinsic::nvvm_tcgen05_st_32x32b_x32:
  case Intrinsic::nvvm_tcgen05_st_16x64b_x64:
  case Intrinsic::nvvm_tcgen05_st_32x32b_x64:
  case Intrinsic::nvvm_tcgen05_st_32x32b_x128:
    return LowerTcgen05St(Op, DAG);
  }
  return Op;
}

static SDValue LowerClusterLaunchControlQueryCancel(SDValue Op,
                                                    SelectionDAG &DAG) {

  SDNode *N = Op.getNode();
  if (N->getOperand(1).getValueType() != MVT::i128) {
    // return, if the operand is already lowered
    return SDValue();
  }

  unsigned IID =
      cast<ConstantSDNode>(N->getOperand(0).getNode())->getZExtValue();
  auto Opcode = [&]() {
    switch (IID) {
    case Intrinsic::nvvm_clusterlaunchcontrol_query_cancel_is_canceled:
      return NVPTXISD::CLUSTERLAUNCHCONTROL_QUERY_CANCEL_IS_CANCELED;
    case Intrinsic::nvvm_clusterlaunchcontrol_query_cancel_get_first_ctaid_x:
      return NVPTXISD::CLUSTERLAUNCHCONTROL_QUERY_CANCEL_GET_FIRST_CTAID_X;
    case Intrinsic::nvvm_clusterlaunchcontrol_query_cancel_get_first_ctaid_y:
      return NVPTXISD::CLUSTERLAUNCHCONTROL_QUERY_CANCEL_GET_FIRST_CTAID_Y;
    case Intrinsic::nvvm_clusterlaunchcontrol_query_cancel_get_first_ctaid_z:
      return NVPTXISD::CLUSTERLAUNCHCONTROL_QUERY_CANCEL_GET_FIRST_CTAID_Z;
    default:
      llvm_unreachable("unsupported/unhandled intrinsic");
    }
  }();

  SDLoc DL(N);
  SDValue TryCancelResponse = N->getOperand(1);
  SDValue Cast = DAG.getNode(ISD::BITCAST, DL, MVT::v2i64, TryCancelResponse);
  SDValue TryCancelResponse0 =
      DAG.getNode(ISD::EXTRACT_VECTOR_ELT, DL, MVT::i64, Cast,
                  DAG.getIntPtrConstant(0, DL));
  SDValue TryCancelResponse1 =
      DAG.getNode(ISD::EXTRACT_VECTOR_ELT, DL, MVT::i64, Cast,
                  DAG.getIntPtrConstant(1, DL));

  return DAG.getNode(Opcode, DL, N->getVTList(),
                     {TryCancelResponse0, TryCancelResponse1});
}

static SDValue lowerPrmtIntrinsic(SDValue Op, SelectionDAG &DAG) {
  const unsigned Mode = [&]() {
    switch (Op->getConstantOperandVal(0)) {
    case Intrinsic::nvvm_prmt:
      return NVPTX::PTXPrmtMode::NONE;
    case Intrinsic::nvvm_prmt_b4e:
      return NVPTX::PTXPrmtMode::B4E;
    case Intrinsic::nvvm_prmt_ecl:
      return NVPTX::PTXPrmtMode::ECL;
    case Intrinsic::nvvm_prmt_ecr:
      return NVPTX::PTXPrmtMode::ECR;
    case Intrinsic::nvvm_prmt_f4e:
      return NVPTX::PTXPrmtMode::F4E;
    case Intrinsic::nvvm_prmt_rc16:
      return NVPTX::PTXPrmtMode::RC16;
    case Intrinsic::nvvm_prmt_rc8:
      return NVPTX::PTXPrmtMode::RC8;
    default:
      llvm_unreachable("unsupported/unhandled intrinsic");
    }
  }();
  SDLoc DL(Op);
  SDValue A = Op->getOperand(1);
  SDValue B = Op.getNumOperands() == 4 ? Op.getOperand(2)
                                       : DAG.getConstant(0, DL, MVT::i32);
  SDValue Selector = (Op->op_end() - 1)->get();
  return getPRMT(A, B, Selector, DL, DAG, Mode);
}
static SDValue lowerIntrinsicWOChain(SDValue Op, SelectionDAG &DAG) {
  switch (Op->getConstantOperandVal(0)) {
  default:
    return Op;
  case Intrinsic::nvvm_prmt:
  case Intrinsic::nvvm_prmt_b4e:
  case Intrinsic::nvvm_prmt_ecl:
  case Intrinsic::nvvm_prmt_ecr:
  case Intrinsic::nvvm_prmt_f4e:
  case Intrinsic::nvvm_prmt_rc16:
  case Intrinsic::nvvm_prmt_rc8:
    return lowerPrmtIntrinsic(Op, DAG);
  case Intrinsic::nvvm_internal_addrspace_wrap:
    return Op.getOperand(1);
  case Intrinsic::nvvm_clusterlaunchcontrol_query_cancel_is_canceled:
  case Intrinsic::nvvm_clusterlaunchcontrol_query_cancel_get_first_ctaid_x:
  case Intrinsic::nvvm_clusterlaunchcontrol_query_cancel_get_first_ctaid_y:
  case Intrinsic::nvvm_clusterlaunchcontrol_query_cancel_get_first_ctaid_z:
    return LowerClusterLaunchControlQueryCancel(Op, DAG);
  }
}

// In PTX 64-bit CTLZ and CTPOP are supported, but they return a 32-bit value.
// Lower these into a node returning the correct type which is zero-extended
// back to the correct size.
static SDValue lowerCTLZCTPOP(SDValue Op, SelectionDAG &DAG) {
  SDValue V = Op->getOperand(0);
  assert(V.getValueType() == MVT::i64 &&
         "Unexpected CTLZ/CTPOP type to legalize");

  SDLoc DL(Op);
  SDValue CT = DAG.getNode(Op->getOpcode(), DL, MVT::i32, V);
  return DAG.getNode(ISD::ZERO_EXTEND, DL, MVT::i64, CT, SDNodeFlags::NonNeg);
}

static SDValue expandFSH64(SDValue A, SDValue B, SDValue ShiftAmount, SDLoc DL,
                           unsigned Opcode, SelectionDAG &DAG) {
  assert(A.getValueType() == MVT::i64 && B.getValueType() == MVT::i64);

  const auto *AmtConst = dyn_cast<ConstantSDNode>(ShiftAmount);
  if (!AmtConst)
    return SDValue();
  const auto Amt = AmtConst->getZExtValue() & 63;

  SDValue UnpackA =
      DAG.getNode(NVPTXISD::UNPACK_VECTOR, DL, {MVT::i32, MVT::i32}, A);
  SDValue UnpackB =
      DAG.getNode(NVPTXISD::UNPACK_VECTOR, DL, {MVT::i32, MVT::i32}, B);

  // Arch is Little endiain: 0 = low bits, 1 = high bits
  SDValue ALo = UnpackA.getValue(0);
  SDValue AHi = UnpackA.getValue(1);
  SDValue BLo = UnpackB.getValue(0);
  SDValue BHi = UnpackB.getValue(1);

  // The bitfeild consists of { AHi : ALo : BHi : BLo }
  //
  // * FSHL, Amt <  32 - The window will contain { AHi : ALo : BHi }
  // * FSHL, Amt >= 32 - The window will contain { ALo : BHi : BLo }
  // * FSHR, Amt <  32 - The window will contain { ALo : BHi : BLo }
  // * FSHR, Amt >= 32 - The window will contain { AHi : ALo : BHi }
  //
  // Note that Amt = 0 and Amt = 32 are special cases where 32-bit funnel shifts
  // are not needed at all. Amt = 0 is a no-op producing either A or B depending
  // on the direction. Amt = 32 can be implemented by a packing and unpacking
  // move to select and arrange the 32bit values. For simplicity, these cases
  // are not handled here explicitly and instead we rely on DAGCombiner to
  // remove the no-op funnel shifts we insert.
  auto [High, Mid, Low] = ((Opcode == ISD::FSHL) == (Amt < 32))
                              ? std::make_tuple(AHi, ALo, BHi)
                              : std::make_tuple(ALo, BHi, BLo);

  SDValue NewAmt = DAG.getConstant(Amt & 31, DL, MVT::i32);
  SDValue RHi = DAG.getNode(Opcode, DL, MVT::i32, {High, Mid, NewAmt});
  SDValue RLo = DAG.getNode(Opcode, DL, MVT::i32, {Mid, Low, NewAmt});

  return DAG.getNode(NVPTXISD::BUILD_VECTOR, DL, MVT::i64, {RLo, RHi});
}

static SDValue lowerFSH(SDValue Op, SelectionDAG &DAG) {
  return expandFSH64(Op->getOperand(0), Op->getOperand(1), Op->getOperand(2),
                     SDLoc(Op), Op->getOpcode(), DAG);
}

static SDValue lowerROT(SDValue Op, SelectionDAG &DAG) {
  unsigned Opcode = Op->getOpcode() == ISD::ROTL ? ISD::FSHL : ISD::FSHR;
  return expandFSH64(Op->getOperand(0), Op->getOperand(0), Op->getOperand(1),
                     SDLoc(Op), Opcode, DAG);
}

static SDValue lowerFREM(SDValue Op, SelectionDAG &DAG,
                         bool AllowUnsafeFPMath) {
  // Lower (frem x, y) into (sub x, (mul (ftrunc (div x, y)) y)),
  // i.e. "poor man's fmod()". When y is infinite, x is returned. This matches
  // the semantics of LLVM's frem.
  SDLoc DL(Op);
  SDValue X = Op->getOperand(0);
  SDValue Y = Op->getOperand(1);
  EVT Ty = Op.getValueType();
  SDNodeFlags Flags = Op->getFlags();

  SDValue Div = DAG.getNode(ISD::FDIV, DL, Ty, X, Y, Flags);
  SDValue Trunc = DAG.getNode(ISD::FTRUNC, DL, Ty, Div, Flags);
  SDValue Mul = DAG.getNode(ISD::FMUL, DL, Ty, Trunc, Y,
                            Flags | SDNodeFlags::AllowContract);
  SDValue Sub = DAG.getNode(ISD::FSUB, DL, Ty, X, Mul,
                            Flags | SDNodeFlags::AllowContract);

  if (AllowUnsafeFPMath || Flags.hasNoInfs())
    return Sub;

  // If Y is infinite, return X
  SDValue AbsY = DAG.getNode(ISD::FABS, DL, Ty, Y);
  SDValue Inf =
      DAG.getConstantFP(APFloat::getInf(Ty.getFltSemantics()), DL, Ty);
  SDValue IsInf = DAG.getSetCC(DL, MVT::i1, AbsY, Inf, ISD::SETEQ);
  return DAG.getSelect(DL, Ty, IsInf, X, Sub);
}

static SDValue lowerSELECT(SDValue Op, SelectionDAG &DAG) {
  assert(Op.getValueType() == MVT::i1 && "Custom lowering enabled only for i1");

  SDValue Cond = Op->getOperand(0);
  SDValue TrueVal = Op->getOperand(1);
  SDValue FalseVal = Op->getOperand(2);
  SDLoc DL(Op);

  // If both operands are truncated, we push the select through the truncates.
  if (TrueVal.getOpcode() == ISD::TRUNCATE &&
      FalseVal.getOpcode() == ISD::TRUNCATE) {
    TrueVal = TrueVal.getOperand(0);
    FalseVal = FalseVal.getOperand(0);

    EVT VT = TrueVal.getSimpleValueType().bitsLE(FalseVal.getSimpleValueType())
                 ? TrueVal.getValueType()
                 : FalseVal.getValueType();
    TrueVal = DAG.getAnyExtOrTrunc(TrueVal, DL, VT);
    FalseVal = DAG.getAnyExtOrTrunc(FalseVal, DL, VT);
    SDValue Select = DAG.getSelect(DL, VT, Cond, TrueVal, FalseVal);
    return DAG.getNode(ISD::TRUNCATE, DL, MVT::i1, Select);
  }

  // Otherwise, expand the select into a series of logical operations. These
  // often can be folded into other operations either by us or ptxas.
  TrueVal = DAG.getFreeze(TrueVal);
  FalseVal = DAG.getFreeze(FalseVal);
  SDValue And1 = DAG.getNode(ISD::AND, DL, MVT::i1, Cond, TrueVal);
  SDValue NotCond = DAG.getNOT(DL, Cond, MVT::i1);
  SDValue And2 = DAG.getNode(ISD::AND, DL, MVT::i1, NotCond, FalseVal);
  SDValue Or = DAG.getNode(ISD::OR, DL, MVT::i1, And1, And2);
  return Or;
}

SDValue
NVPTXTargetLowering::LowerOperation(SDValue Op, SelectionDAG &DAG) const {
  switch (Op.getOpcode()) {
  case ISD::RETURNADDR:
    return SDValue();
  case ISD::FRAMEADDR:
    return SDValue();
  case ISD::ADDRSPACECAST:
    return LowerADDRSPACECAST(Op, DAG);
  case ISD::INTRINSIC_W_CHAIN:
    return Op;
  case ISD::INTRINSIC_WO_CHAIN:
    return lowerIntrinsicWOChain(Op, DAG);
  case ISD::INTRINSIC_VOID:
    return LowerIntrinsicVoid(Op, DAG);
  case ISD::BUILD_VECTOR:
    return LowerBUILD_VECTOR(Op, DAG);
  case ISD::BITCAST:
    return LowerBITCAST(Op, DAG);
  case ISD::EXTRACT_SUBVECTOR:
    return Op;
  case ISD::EXTRACT_VECTOR_ELT:
    return LowerEXTRACT_VECTOR_ELT(Op, DAG);
  case ISD::INSERT_VECTOR_ELT:
    return LowerINSERT_VECTOR_ELT(Op, DAG);
  case ISD::VECTOR_SHUFFLE:
    return LowerVECTOR_SHUFFLE(Op, DAG);
  case ISD::CONCAT_VECTORS:
    return LowerCONCAT_VECTORS(Op, DAG);
  case ISD::STORE:
    return LowerSTORE(Op, DAG);
  case ISD::LOAD:
    return LowerLOAD(Op, DAG);
  case ISD::SHL_PARTS:
    return LowerShiftLeftParts(Op, DAG);
  case ISD::SRA_PARTS:
  case ISD::SRL_PARTS:
    return LowerShiftRightParts(Op, DAG);
  case ISD::SELECT:
    return lowerSELECT(Op, DAG);
  case ISD::FROUND:
    return LowerFROUND(Op, DAG);
  case ISD::FCOPYSIGN:
    return LowerFCOPYSIGN(Op, DAG);
  case ISD::SINT_TO_FP:
  case ISD::UINT_TO_FP:
    return LowerINT_TO_FP(Op, DAG);
  case ISD::FP_TO_SINT:
  case ISD::FP_TO_UINT:
    return LowerFP_TO_INT(Op, DAG);
  case ISD::FP_ROUND:
    return LowerFP_ROUND(Op, DAG);
  case ISD::FP_EXTEND:
    return LowerFP_EXTEND(Op, DAG);
  case ISD::BR_JT:
    return LowerBR_JT(Op, DAG);
  case ISD::VAARG:
    return LowerVAARG(Op, DAG);
  case ISD::VASTART:
    return LowerVASTART(Op, DAG);
  case ISD::FSHL:
  case ISD::FSHR:
    return lowerFSH(Op, DAG);
  case ISD::ROTL:
  case ISD::ROTR:
    return lowerROT(Op, DAG);
  case ISD::ABS:
  case ISD::SMIN:
  case ISD::SMAX:
  case ISD::UMIN:
  case ISD::UMAX:
  case ISD::ADD:
  case ISD::SUB:
  case ISD::MUL:
  case ISD::SHL:
  case ISD::SREM:
  case ISD::UREM:
    return LowerVectorArith(Op, DAG);
  case ISD::DYNAMIC_STACKALLOC:
    return LowerDYNAMIC_STACKALLOC(Op, DAG);
  case ISD::STACKRESTORE:
    return LowerSTACKRESTORE(Op, DAG);
  case ISD::STACKSAVE:
    return LowerSTACKSAVE(Op, DAG);
  case ISD::CopyToReg:
    return LowerCopyToReg_128(Op, DAG);
  case ISD::FADD:
  case ISD::FSUB:
  case ISD::FMUL:
    // Used only for bf16 on SM80, where we select fma for non-ftz operation
    return PromoteBinOpIfF32FTZ(Op, DAG);
  case ISD::CTPOP:
  case ISD::CTLZ:
    return lowerCTLZCTPOP(Op, DAG);
  case ISD::FREM:
    return lowerFREM(Op, DAG, allowUnsafeFPMath(DAG.getMachineFunction()));

  default:
    llvm_unreachable("Custom lowering not defined for operation");
  }
}

SDValue NVPTXTargetLowering::LowerBR_JT(SDValue Op, SelectionDAG &DAG) const {
  SDLoc DL(Op);
  SDValue Chain = Op.getOperand(0);
  const auto *JT = cast<JumpTableSDNode>(Op.getOperand(1));
  SDValue Index = Op.getOperand(2);

  unsigned JId = JT->getIndex();
  MachineJumpTableInfo *MJTI = DAG.getMachineFunction().getJumpTableInfo();
  ArrayRef<MachineBasicBlock *> MBBs = MJTI->getJumpTables()[JId].MBBs;

  SDValue IdV = DAG.getConstant(JId, DL, MVT::i32);

  // Generate BrxStart node
  SDVTList VTs = DAG.getVTList(MVT::Other, MVT::Glue);
  Chain = DAG.getNode(NVPTXISD::BrxStart, DL, VTs, Chain, IdV);

  // Generate BrxItem nodes
  assert(!MBBs.empty());
  for (MachineBasicBlock *MBB : MBBs.drop_back())
    Chain = DAG.getNode(NVPTXISD::BrxItem, DL, VTs, Chain.getValue(0),
                        DAG.getBasicBlock(MBB), Chain.getValue(1));

  // Generate BrxEnd nodes
  SDValue EndOps[] = {Chain.getValue(0), DAG.getBasicBlock(MBBs.back()), Index,
                      IdV, Chain.getValue(1)};
  SDValue BrxEnd = DAG.getNode(NVPTXISD::BrxEnd, DL, VTs, EndOps);

  return BrxEnd;
}

// This will prevent AsmPrinter from trying to print the jump tables itself.
unsigned NVPTXTargetLowering::getJumpTableEncoding() const {
  return MachineJumpTableInfo::EK_Inline;
}

SDValue NVPTXTargetLowering::LowerADDRSPACECAST(SDValue Op,
                                                SelectionDAG &DAG) const {
  AddrSpaceCastSDNode *N = cast<AddrSpaceCastSDNode>(Op.getNode());
  unsigned SrcAS = N->getSrcAddressSpace();
  unsigned DestAS = N->getDestAddressSpace();
  if (SrcAS != llvm::ADDRESS_SPACE_GENERIC &&
      DestAS != llvm::ADDRESS_SPACE_GENERIC) {
    // Shared and SharedCluster can be converted to each other through generic
    // space
    if ((SrcAS == llvm::ADDRESS_SPACE_SHARED &&
         DestAS == llvm::ADDRESS_SPACE_SHARED_CLUSTER) ||
        (SrcAS == llvm::ADDRESS_SPACE_SHARED_CLUSTER &&
         DestAS == llvm::ADDRESS_SPACE_SHARED)) {
      SDLoc DL(Op.getNode());
      const MVT GenerictVT =
          getPointerTy(DAG.getDataLayout(), ADDRESS_SPACE_GENERIC);
      SDValue GenericConversion = DAG.getAddrSpaceCast(
          DL, GenerictVT, Op.getOperand(0), SrcAS, ADDRESS_SPACE_GENERIC);
      SDValue SharedClusterConversion =
          DAG.getAddrSpaceCast(DL, Op.getValueType(), GenericConversion,
                               ADDRESS_SPACE_GENERIC, DestAS);
      return SharedClusterConversion;
    }

    return DAG.getUNDEF(Op.getValueType());
  }

  return Op;
}

// This function is almost a copy of SelectionDAG::expandVAArg().
// The only diff is that this one produces loads from local address space.
SDValue NVPTXTargetLowering::LowerVAARG(SDValue Op, SelectionDAG &DAG) const {
  const TargetLowering *TLI = STI.getTargetLowering();
  SDLoc DL(Op);

  SDNode *Node = Op.getNode();
  const Value *V = cast<SrcValueSDNode>(Node->getOperand(2))->getValue();
  EVT VT = Node->getValueType(0);
  auto *Ty = VT.getTypeForEVT(*DAG.getContext());
  SDValue Tmp1 = Node->getOperand(0);
  SDValue Tmp2 = Node->getOperand(1);
  const MaybeAlign MA(Node->getConstantOperandVal(3));

  SDValue VAListLoad = DAG.getLoad(TLI->getPointerTy(DAG.getDataLayout()), DL,
                                   Tmp1, Tmp2, MachinePointerInfo(V));
  SDValue VAList = VAListLoad;

  if (MA && *MA > TLI->getMinStackArgumentAlignment()) {
    VAList = DAG.getNode(
        ISD::ADD, DL, VAList.getValueType(), VAList,
        DAG.getConstant(MA->value() - 1, DL, VAList.getValueType()));

    VAList = DAG.getNode(ISD::AND, DL, VAList.getValueType(), VAList,
                         DAG.getSignedConstant(-(int64_t)MA->value(), DL,
                                               VAList.getValueType()));
  }

  // Increment the pointer, VAList, to the next vaarg
  Tmp1 = DAG.getNode(ISD::ADD, DL, VAList.getValueType(), VAList,
                     DAG.getConstant(DAG.getDataLayout().getTypeAllocSize(Ty),
                                     DL, VAList.getValueType()));

  // Store the incremented VAList to the legalized pointer
  Tmp1 = DAG.getStore(VAListLoad.getValue(1), DL, Tmp1, Tmp2,
                      MachinePointerInfo(V));

  const Value *SrcV = Constant::getNullValue(
      PointerType::get(*DAG.getContext(), ADDRESS_SPACE_LOCAL));

  // Load the actual argument out of the pointer VAList
  return DAG.getLoad(VT, DL, Tmp1, VAList, MachinePointerInfo(SrcV));
}

SDValue NVPTXTargetLowering::LowerVASTART(SDValue Op, SelectionDAG &DAG) const {
  const TargetLowering *TLI = STI.getTargetLowering();
  SDLoc DL(Op);
  EVT PtrVT = TLI->getPointerTy(DAG.getDataLayout());

  // Store the address of unsized array <function>_vararg[] in the ap object.
  SDValue VAReg = getParamSymbol(DAG, /* vararg */ -1, PtrVT);

  const Value *SV = cast<SrcValueSDNode>(Op.getOperand(2))->getValue();
  return DAG.getStore(Op.getOperand(0), DL, VAReg, Op.getOperand(1),
                      MachinePointerInfo(SV));
}

static void replaceLoadVector(SDNode *N, SelectionDAG &DAG,
                              SmallVectorImpl<SDValue> &Results,
                              const NVPTXSubtarget &STI);

SDValue NVPTXTargetLowering::LowerLOAD(SDValue Op, SelectionDAG &DAG) const {
  if (Op.getValueType() == MVT::i1)
    return LowerLOADi1(Op, DAG);

  EVT VT = Op.getValueType();

  if (NVPTX::isPackedVectorTy(VT)) {
    // v2f32/v2f16/v2bf16/v2i16/v4i8 are legal, so we can't rely on legalizer to
    // handle unaligned loads and have to handle it here.
    LoadSDNode *Load = cast<LoadSDNode>(Op);
    EVT MemVT = Load->getMemoryVT();
    if (!allowsMemoryAccessForAlignment(*DAG.getContext(), DAG.getDataLayout(),
                                        MemVT, *Load->getMemOperand())) {
      SDValue Ops[2];
      std::tie(Ops[0], Ops[1]) = expandUnalignedLoad(Load, DAG);
      return DAG.getMergeValues(Ops, SDLoc(Op));
    }
  }

  return SDValue();
}

// v = ld i1* addr
//   =>
// v1 = ld i8* addr (-> i16)
// v = trunc i16 to i1
SDValue NVPTXTargetLowering::LowerLOADi1(SDValue Op, SelectionDAG &DAG) const {
  SDNode *Node = Op.getNode();
  LoadSDNode *LD = cast<LoadSDNode>(Node);
  SDLoc dl(Node);
  assert(LD->getExtensionType() == ISD::NON_EXTLOAD);
  assert(Node->getValueType(0) == MVT::i1 &&
         "Custom lowering for i1 load only");
  SDValue newLD = DAG.getExtLoad(ISD::ZEXTLOAD, dl, MVT::i16, LD->getChain(),
                                 LD->getBasePtr(), LD->getPointerInfo(),
                                 MVT::i8, LD->getAlign(),
                                 LD->getMemOperand()->getFlags());
  SDValue result = DAG.getNode(ISD::TRUNCATE, dl, MVT::i1, newLD);
  // The legalizer (the caller) is expecting two values from the legalized
  // load, so we build a MergeValues node for it. See ExpandUnalignedLoad()
  // in LegalizeDAG.cpp which also uses MergeValues.
  SDValue Ops[] = { result, LD->getChain() };
  return DAG.getMergeValues(Ops, dl);
}

SDValue NVPTXTargetLowering::LowerSTORE(SDValue Op, SelectionDAG &DAG) const {
  StoreSDNode *Store = cast<StoreSDNode>(Op);
  EVT VT = Store->getMemoryVT();

  if (VT == MVT::i1)
    return LowerSTOREi1(Op, DAG);

  // v2f32/v2f16/v2bf16/v2i16/v4i8 are legal, so we can't rely on legalizer to
  // handle unaligned stores and have to handle it here.
  if (NVPTX::isPackedVectorTy(VT) &&
      !allowsMemoryAccessForAlignment(*DAG.getContext(), DAG.getDataLayout(),
                                      VT, *Store->getMemOperand()))
    return expandUnalignedStore(Store, DAG);

  // v2f16/v2bf16/v2i16 don't need special handling.
  if (NVPTX::isPackedVectorTy(VT) && VT.is32BitVector())
    return SDValue();

  // Lower store of any other vector type, including v2f32 as we want to break
  // it apart since this is not a widely-supported type.
  return LowerSTOREVector(Op, DAG);
}

SDValue
NVPTXTargetLowering::LowerSTOREVector(SDValue Op, SelectionDAG &DAG) const {
  MemSDNode *N = cast<MemSDNode>(Op.getNode());
  SDValue Val = N->getOperand(1);
  SDLoc DL(N);
  const EVT ValVT = Val.getValueType();
  const EVT MemVT = N->getMemoryVT();

  // If we're truncating as part of the store, avoid lowering to a StoreV node.
  // TODO: consider relaxing this restriction.
  if (ValVT != MemVT)
    return SDValue();

  const auto NumEltsAndEltVT = getVectorLoweringShape(
      ValVT, STI.has256BitVectorLoadStore(N->getAddressSpace()));
  if (!NumEltsAndEltVT)
    return SDValue();
  const auto [NumElts, EltVT] = NumEltsAndEltVT.value();

  const DataLayout &TD = DAG.getDataLayout();

  Align Alignment = N->getAlign();
  Align PrefAlign = TD.getPrefTypeAlign(ValVT.getTypeForEVT(*DAG.getContext()));
  if (Alignment < PrefAlign) {
    // This store is not sufficiently aligned, so bail out and let this vector
    // store be scalarized.  Note that we may still be able to emit smaller
    // vector stores.  For example, if we are storing a <4 x float> with an
    // alignment of 8, this check will fail but the legalizer will try again
    // with 2 x <2 x float>, which will succeed with an alignment of 8.
    return SDValue();
  }

  unsigned Opcode;
  switch (NumElts) {
  default:
    return SDValue();
  case 2:
    Opcode = NVPTXISD::StoreV2;
    break;
  case 4:
    Opcode = NVPTXISD::StoreV4;
    break;
  case 8:
    Opcode = NVPTXISD::StoreV8;
    break;
  }

  SmallVector<SDValue, 8> Ops;

  // First is the chain
  Ops.push_back(N->getOperand(0));

  // Then the split values
  if (EltVT.isVector()) {
    assert(EVT(EltVT.getVectorElementType()) == ValVT.getVectorElementType());
    assert(NumElts * EltVT.getVectorNumElements() ==
           ValVT.getVectorNumElements());
    // Combine individual elements into v2[i,f,bf]16/v4i8 subvectors to be
    // stored as b32s
    const unsigned NumEltsPerSubVector = EltVT.getVectorNumElements();
    for (const unsigned I : llvm::seq(NumElts)) {
      SmallVector<SDValue, 4> SubVectorElts;
      DAG.ExtractVectorElements(Val, SubVectorElts, I * NumEltsPerSubVector,
                                NumEltsPerSubVector);
      Ops.push_back(DAG.getBuildVector(EltVT, DL, SubVectorElts));
    }
  } else {
    SDValue V = DAG.getBitcast(MVT::getVectorVT(EltVT, NumElts), Val);
    for (const unsigned I : llvm::seq(NumElts)) {
      SDValue ExtVal = DAG.getNode(ISD::EXTRACT_VECTOR_ELT, DL, EltVT, V,
                                   DAG.getIntPtrConstant(I, DL));

      // Since StoreV2 is a target node, we cannot rely on DAG type
      // legalization. Therefore, we must ensure the type is legal.  For i1 and
      // i8, we set the stored type to i16 and propagate the "real" type as the
      // memory type.
      if (EltVT.getSizeInBits() < 16)
        ExtVal = DAG.getNode(ISD::ANY_EXTEND, DL, MVT::i16, ExtVal);
      Ops.push_back(ExtVal);
    }
  }

  // Then any remaining arguments
  Ops.append(N->op_begin() + 2, N->op_end());

  SDValue NewSt =
      DAG.getMemIntrinsicNode(Opcode, DL, DAG.getVTList(MVT::Other), Ops,
                              N->getMemoryVT(), N->getMemOperand());

  // return DCI.CombineTo(N, NewSt, true);
  return NewSt;
}

// st i1 v, addr
//    =>
// v1 = zxt v to i16
// st.u8 i16, addr
SDValue NVPTXTargetLowering::LowerSTOREi1(SDValue Op, SelectionDAG &DAG) const {
  SDNode *Node = Op.getNode();
  SDLoc dl(Node);
  StoreSDNode *ST = cast<StoreSDNode>(Node);
  SDValue Tmp1 = ST->getChain();
  SDValue Tmp2 = ST->getBasePtr();
  SDValue Tmp3 = ST->getValue();
  assert(Tmp3.getValueType() == MVT::i1 && "Custom lowering for i1 store only");
  Tmp3 = DAG.getNode(ISD::ZERO_EXTEND, dl, MVT::i16, Tmp3);
  SDValue Result =
      DAG.getTruncStore(Tmp1, dl, Tmp3, Tmp2, ST->getPointerInfo(), MVT::i8,
                        ST->getAlign(), ST->getMemOperand()->getFlags());
  return Result;
}

SDValue NVPTXTargetLowering::LowerCopyToReg_128(SDValue Op,
                                                SelectionDAG &DAG) const {
  // Change the CopyToReg to take in two 64-bit operands instead of a 128-bit
  // operand so that it can pass the legalization.

  assert(Op.getOperand(1).getValueType() == MVT::i128 &&
         "Custom lowering for 128-bit CopyToReg only");

  SDNode *Node = Op.getNode();
  SDLoc DL(Node);

  SDValue Cast = DAG.getBitcast(MVT::v2i64, Op->getOperand(2));
  SDValue Lo = DAG.getNode(ISD::EXTRACT_VECTOR_ELT, DL, MVT::i64, Cast,
                           DAG.getIntPtrConstant(0, DL));
  SDValue Hi = DAG.getNode(ISD::EXTRACT_VECTOR_ELT, DL, MVT::i64, Cast,
                           DAG.getIntPtrConstant(1, DL));

  SmallVector<SDValue, 5> NewOps(Op->getNumOperands() + 1);
  SmallVector<EVT, 3> ResultsType(Node->values());

  NewOps[0] = Op->getOperand(0); // Chain
  NewOps[1] = Op->getOperand(1); // Dst Reg
  NewOps[2] = Lo;                // Lower 64-bit
  NewOps[3] = Hi;                // Higher 64-bit
  if (Op.getNumOperands() == 4)
    NewOps[4] = Op->getOperand(3); // Glue if exists

  return DAG.getNode(ISD::CopyToReg, DL, ResultsType, NewOps);
}

unsigned NVPTXTargetLowering::getNumRegisters(
    LLVMContext &Context, EVT VT,
    std::optional<MVT> RegisterVT = std::nullopt) const {
  if (VT == MVT::i128 && RegisterVT == MVT::i128)
    return 1;
  return TargetLoweringBase::getNumRegisters(Context, VT, RegisterVT);
}

bool NVPTXTargetLowering::splitValueIntoRegisterParts(
    SelectionDAG &DAG, const SDLoc &DL, SDValue Val, SDValue *Parts,
    unsigned NumParts, MVT PartVT, std::optional<CallingConv::ID> CC) const {
  if (Val.getValueType() == MVT::i128 && NumParts == 1) {
    Parts[0] = Val;
    return true;
  }
  return false;
}

// This creates target external symbol for a function parameter.
// Name of the symbol is composed from its index and the function name.
// Negative index corresponds to special parameter (unsized array) used for
// passing variable arguments.
SDValue NVPTXTargetLowering::getParamSymbol(SelectionDAG &DAG, int I,
                                            EVT T) const {
  StringRef SavedStr = nvTM->getStrPool().save(
      getParamName(&DAG.getMachineFunction().getFunction(), I));
  return DAG.getExternalSymbol(SavedStr.data(), T);
}

SDValue NVPTXTargetLowering::getCallParamSymbol(SelectionDAG &DAG, int I,
                                                EVT T) const {
  const StringRef SavedStr = nvTM->getStrPool().save("param" + Twine(I));
  return DAG.getExternalSymbol(SavedStr.data(), T);
}

SDValue NVPTXTargetLowering::LowerFormalArguments(
    SDValue Chain, CallingConv::ID CallConv, bool isVarArg,
    const SmallVectorImpl<ISD::InputArg> &Ins, const SDLoc &dl,
    SelectionDAG &DAG, SmallVectorImpl<SDValue> &InVals) const {
  MachineFunction &MF = DAG.getMachineFunction();
  const DataLayout &DL = DAG.getDataLayout();
  auto PtrVT = getPointerTy(DAG.getDataLayout());

  const Function *F = &MF.getFunction();

  SDValue Root = DAG.getRoot();
  SmallVector<SDValue, 16> OutChains;

  // argTypes.size() (or theArgs.size()) and Ins.size() need not match.
  // Ins.size() will be larger
  //   * if there is an aggregate argument with multiple fields (each field
  //     showing up separately in Ins)
  //   * if there is a vector argument with more than typical vector-length
  //     elements (generally if more than 4) where each vector element is
  //     individually present in Ins.
  // So a different index should be used for indexing into Ins.
  // See similar issue in LowerCall.

  auto AllIns = ArrayRef(Ins);
  for (const auto &Arg : F->args()) {
    const auto ArgIns = AllIns.take_while(
        [&](auto I) { return I.OrigArgIndex == Arg.getArgNo(); });
    AllIns = AllIns.drop_front(ArgIns.size());

    Type *Ty = Arg.getType();

    if (ArgIns.empty())
      report_fatal_error("Empty parameter types are not supported");

    if (Arg.use_empty()) {
      // argument is dead
      for (const auto &In : ArgIns) {
        assert(!In.Used && "Arg.use_empty() is true but Arg is used?");
        InVals.push_back(DAG.getUNDEF(In.VT));
      }
      continue;
    }

    SDValue ArgSymbol = getParamSymbol(DAG, Arg.getArgNo(), PtrVT);

    // In the following cases, assign a node order of "i+1"
    // to newly created nodes. The SDNodes for params have to
    // appear in the same order as their order of appearance
    // in the original function. "i+1" holds that order.
    if (Arg.hasByValAttr()) {
      // Param has ByVal attribute
      // Return MoveParam(param symbol).
      // Ideally, the param symbol can be returned directly,
      // but when SDNode builder decides to use it in a CopyToReg(),
      // machine instruction fails because TargetExternalSymbol
      // (not lowered) is target dependent, and CopyToReg assumes
      // the source is lowered.
      assert(ArgIns.size() == 1 && "ByVal argument must be a pointer");
      const auto &ByvalIn = ArgIns[0];
      assert(getValueType(DL, Ty) == ByvalIn.VT &&
             "Ins type did not match function type");
      assert(ByvalIn.VT == PtrVT && "ByVal argument must be a pointer");

      SDValue P;
      if (isKernelFunction(*F)) {
        P = ArgSymbol;
        P.getNode()->setIROrder(Arg.getArgNo() + 1);
      } else {
        P = DAG.getNode(NVPTXISD::MoveParam, dl, ByvalIn.VT, ArgSymbol);
        P.getNode()->setIROrder(Arg.getArgNo() + 1);
        P = DAG.getAddrSpaceCast(dl, ByvalIn.VT, P, ADDRESS_SPACE_LOCAL,
                                 ADDRESS_SPACE_GENERIC);
      }
      InVals.push_back(P);
    } else {
      SmallVector<EVT, 16> VTs;
      SmallVector<uint64_t, 16> Offsets;
      ComputePTXValueVTs(*this, DL, Ty, VTs, &Offsets, 0);
      assert(VTs.size() == ArgIns.size() && "Size mismatch");
      assert(VTs.size() == Offsets.size() && "Size mismatch");

      const Align ArgAlign = getFunctionArgumentAlignment(
          F, Ty, Arg.getArgNo() + AttributeList::FirstArgIndex, DL);

      const auto VectorInfo = VectorizePTXValueVTs(VTs, Offsets, ArgAlign);
      unsigned I = 0;
      for (const unsigned NumElts : VectorInfo) {
        // i1 is loaded/stored as i8
        const EVT LoadVT = VTs[I] == MVT::i1 ? MVT::i8 : VTs[I];
        // If the element is a packed type (ex. v2f16, v4i8, etc) holding
        // multiple elements.
        const unsigned PackingAmt =
            LoadVT.isVector() ? LoadVT.getVectorNumElements() : 1;

        const EVT VecVT =
            NumElts == 1
                ? LoadVT
                : EVT::getVectorVT(F->getContext(), LoadVT.getScalarType(),
                                   NumElts * PackingAmt);

        SDValue VecAddr = DAG.getObjectPtrOffset(
            dl, ArgSymbol, TypeSize::getFixed(Offsets[I]));

        const MaybeAlign PartAlign = commonAlignment(ArgAlign, Offsets[I]);
        SDValue P =
            DAG.getLoad(VecVT, dl, Root, VecAddr,
                        MachinePointerInfo(ADDRESS_SPACE_PARAM), PartAlign,
                        MachineMemOperand::MODereferenceable |
                            MachineMemOperand::MOInvariant);
        if (P.getNode())
          P.getNode()->setIROrder(Arg.getArgNo() + 1);
        for (const unsigned J : llvm::seq(NumElts)) {
          SDValue Elt =
              NumElts == 1
                  ? P
                  : DAG.getNode(LoadVT.isVector() ? ISD::EXTRACT_SUBVECTOR
                                                  : ISD::EXTRACT_VECTOR_ELT,
                                dl, LoadVT, P,
                                DAG.getVectorIdxConstant(J * PackingAmt, dl));

          Elt = correctParamType(Elt, ArgIns[I + J].VT, ArgIns[I + J].Flags,
                                 DAG, dl);
          InVals.push_back(Elt);
        }
        I += NumElts;
      }
    }
  }

  if (!OutChains.empty())
    DAG.setRoot(DAG.getTokenFactor(dl, OutChains));

  return Chain;
}

SDValue
NVPTXTargetLowering::LowerReturn(SDValue Chain, CallingConv::ID CallConv,
                                 bool isVarArg,
                                 const SmallVectorImpl<ISD::OutputArg> &Outs,
                                 const SmallVectorImpl<SDValue> &OutVals,
                                 const SDLoc &dl, SelectionDAG &DAG) const {
  const MachineFunction &MF = DAG.getMachineFunction();
  const Function &F = MF.getFunction();
  Type *RetTy = MF.getFunction().getReturnType();

  if (RetTy->isVoidTy()) {
    assert(OutVals.empty() && Outs.empty() && "Return value expected for void");
    return DAG.getNode(NVPTXISD::RET_GLUE, dl, MVT::Other, Chain);
  }

  const DataLayout &DL = DAG.getDataLayout();
  SmallVector<EVT, 16> VTs;
  SmallVector<uint64_t, 16> Offsets;
  ComputePTXValueVTs(*this, DL, RetTy, VTs, &Offsets);
  assert(VTs.size() == OutVals.size() && "Bad return value decomposition");

  // PTX Interoperability Guide 3.3(A): [Integer] Values shorter than
  // 32-bits are sign extended or zero extended, depending on whether
  // they are signed or unsigned types.
  const bool ExtendIntegerRetVal =
      RetTy->isIntegerTy() && DL.getTypeAllocSizeInBits(RetTy) < 32;

  const auto GetRetVal = [&](unsigned I) -> SDValue {
    SDValue RetVal = OutVals[I];
    assert(promoteScalarIntegerPTX(RetVal.getValueType()) ==
               RetVal.getValueType() &&
           "OutVal type should always be legal");

    const EVT VTI = promoteScalarIntegerPTX(VTs[I]);
    const EVT StoreVT =
        ExtendIntegerRetVal ? MVT::i32 : (VTI == MVT::i1 ? MVT::i8 : VTI);
    return correctParamType(RetVal, StoreVT, Outs[I].Flags, DAG, dl);
  };

  const auto RetAlign = getFunctionParamOptimizedAlign(&F, RetTy, DL);
  const auto VectorInfo = VectorizePTXValueVTs(VTs, Offsets, RetAlign);
  unsigned I = 0;
  for (const unsigned NumElts : VectorInfo) {
    const MaybeAlign CurrentAlign = ExtendIntegerRetVal
                                        ? MaybeAlign(std::nullopt)
                                        : commonAlignment(RetAlign, Offsets[I]);

    SDValue Val;
    if (NumElts == 1) {
      Val = GetRetVal(I);
    } else {
      SmallVector<SDValue, 4> StoreVals;
      for (const unsigned J : llvm::seq(NumElts)) {
        SDValue ValJ = GetRetVal(I + J);
        if (ValJ.getValueType().isVector())
          DAG.ExtractVectorElements(ValJ, StoreVals);
        else
          StoreVals.push_back(ValJ);
      }

      EVT VT = EVT::getVectorVT(F.getContext(), StoreVals[0].getValueType(),
                                StoreVals.size());
      Val = DAG.getBuildVector(VT, dl, StoreVals);
    }

    const SDValue RetSymbol = DAG.getExternalSymbol("func_retval0", MVT::i32);
    SDValue Ptr =
        DAG.getObjectPtrOffset(dl, RetSymbol, TypeSize::getFixed(Offsets[I]));

    Chain = DAG.getStore(Chain, dl, Val, Ptr,
                         MachinePointerInfo(ADDRESS_SPACE_PARAM), CurrentAlign);

    I += NumElts;
  }

  return DAG.getNode(NVPTXISD::RET_GLUE, dl, MVT::Other, Chain);
}

void NVPTXTargetLowering::LowerAsmOperandForConstraint(
    SDValue Op, StringRef Constraint, std::vector<SDValue> &Ops,
    SelectionDAG &DAG) const {
  if (Constraint.size() > 1)
    return;
  TargetLowering::LowerAsmOperandForConstraint(Op, Constraint, Ops, DAG);
}

// llvm.ptx.memcpy.const and llvm.ptx.memmove.const need to be modeled as
// TgtMemIntrinsic
// because we need the information that is only available in the "Value" type
// of destination
// pointer. In particular, the address space information.
bool NVPTXTargetLowering::getTgtMemIntrinsic(
    IntrinsicInfo &Info, const CallInst &I,
    MachineFunction &MF, unsigned Intrinsic) const {
  switch (Intrinsic) {
  default:
    return false;
  case Intrinsic::nvvm_match_all_sync_i32p:
  case Intrinsic::nvvm_match_all_sync_i64p:
    Info.opc = ISD::INTRINSIC_W_CHAIN;
    // memVT is bogus. These intrinsics have IntrInaccessibleMemOnly attribute
    // in order to model data exchange with other threads, but perform no real
    // memory accesses.
    Info.memVT = MVT::i1;

    // Our result depends on both our and other thread's arguments.
    Info.flags = MachineMemOperand::MOLoad | MachineMemOperand::MOStore;
    return true;
  case Intrinsic::nvvm_wmma_m16n16k16_load_a_f16_col:
  case Intrinsic::nvvm_wmma_m16n16k16_load_a_f16_row:
  case Intrinsic::nvvm_wmma_m16n16k16_load_a_f16_col_stride:
  case Intrinsic::nvvm_wmma_m16n16k16_load_a_f16_row_stride:
  case Intrinsic::nvvm_wmma_m16n16k16_load_b_f16_col:
  case Intrinsic::nvvm_wmma_m16n16k16_load_b_f16_row:
  case Intrinsic::nvvm_wmma_m16n16k16_load_b_f16_col_stride:
  case Intrinsic::nvvm_wmma_m16n16k16_load_b_f16_row_stride:
  case Intrinsic::nvvm_wmma_m32n8k16_load_a_f16_col:
  case Intrinsic::nvvm_wmma_m32n8k16_load_a_f16_row:
  case Intrinsic::nvvm_wmma_m32n8k16_load_a_f16_col_stride:
  case Intrinsic::nvvm_wmma_m32n8k16_load_a_f16_row_stride:
  case Intrinsic::nvvm_wmma_m32n8k16_load_b_f16_col:
  case Intrinsic::nvvm_wmma_m32n8k16_load_b_f16_row:
  case Intrinsic::nvvm_wmma_m32n8k16_load_b_f16_col_stride:
  case Intrinsic::nvvm_wmma_m32n8k16_load_b_f16_row_stride:
  case Intrinsic::nvvm_wmma_m8n32k16_load_a_f16_col:
  case Intrinsic::nvvm_wmma_m8n32k16_load_a_f16_row:
  case Intrinsic::nvvm_wmma_m8n32k16_load_a_f16_col_stride:
  case Intrinsic::nvvm_wmma_m8n32k16_load_a_f16_row_stride:
  case Intrinsic::nvvm_wmma_m8n32k16_load_b_f16_col:
  case Intrinsic::nvvm_wmma_m8n32k16_load_b_f16_row:
  case Intrinsic::nvvm_wmma_m8n32k16_load_b_f16_col_stride:
  case Intrinsic::nvvm_wmma_m8n32k16_load_b_f16_row_stride: {
    Info.opc = ISD::INTRINSIC_W_CHAIN;
    Info.memVT = MVT::v8f16;
    Info.ptrVal = I.getArgOperand(0);
    Info.offset = 0;
    Info.flags = MachineMemOperand::MOLoad;
    Info.align = Align(16);
    return true;
  }
  case Intrinsic::nvvm_wmma_m16n16k16_load_a_s8_col:
  case Intrinsic::nvvm_wmma_m16n16k16_load_a_s8_col_stride:
  case Intrinsic::nvvm_wmma_m16n16k16_load_a_u8_col_stride:
  case Intrinsic::nvvm_wmma_m16n16k16_load_a_u8_col:
  case Intrinsic::nvvm_wmma_m16n16k16_load_a_s8_row:
  case Intrinsic::nvvm_wmma_m16n16k16_load_a_s8_row_stride:
  case Intrinsic::nvvm_wmma_m16n16k16_load_a_u8_row_stride:
  case Intrinsic::nvvm_wmma_m16n16k16_load_a_u8_row:
  case Intrinsic::nvvm_wmma_m8n32k16_load_a_bf16_col:
  case Intrinsic::nvvm_wmma_m8n32k16_load_a_bf16_col_stride:
  case Intrinsic::nvvm_wmma_m8n32k16_load_a_bf16_row:
  case Intrinsic::nvvm_wmma_m8n32k16_load_a_bf16_row_stride:
  case Intrinsic::nvvm_wmma_m16n16k16_load_b_s8_col:
  case Intrinsic::nvvm_wmma_m16n16k16_load_b_s8_col_stride:
  case Intrinsic::nvvm_wmma_m16n16k16_load_b_u8_col_stride:
  case Intrinsic::nvvm_wmma_m16n16k16_load_b_u8_col:
  case Intrinsic::nvvm_wmma_m16n16k16_load_b_s8_row:
  case Intrinsic::nvvm_wmma_m16n16k16_load_b_s8_row_stride:
  case Intrinsic::nvvm_wmma_m16n16k16_load_b_u8_row_stride:
  case Intrinsic::nvvm_wmma_m16n16k16_load_b_u8_row:
  case Intrinsic::nvvm_wmma_m32n8k16_load_b_bf16_col:
  case Intrinsic::nvvm_wmma_m32n8k16_load_b_bf16_col_stride:
  case Intrinsic::nvvm_wmma_m32n8k16_load_b_bf16_row:
  case Intrinsic::nvvm_wmma_m32n8k16_load_b_bf16_row_stride: {
    Info.opc = ISD::INTRINSIC_W_CHAIN;
    Info.memVT = MVT::v2i32;
    Info.ptrVal = I.getArgOperand(0);
    Info.offset = 0;
    Info.flags = MachineMemOperand::MOLoad;
    Info.align = Align(8);
    return true;
  }

  case Intrinsic::nvvm_wmma_m32n8k16_load_a_s8_col:
  case Intrinsic::nvvm_wmma_m32n8k16_load_a_s8_col_stride:
  case Intrinsic::nvvm_wmma_m32n8k16_load_a_u8_col_stride:
  case Intrinsic::nvvm_wmma_m32n8k16_load_a_u8_col:
  case Intrinsic::nvvm_wmma_m32n8k16_load_a_s8_row:
  case Intrinsic::nvvm_wmma_m32n8k16_load_a_s8_row_stride:
  case Intrinsic::nvvm_wmma_m32n8k16_load_a_u8_row_stride:
  case Intrinsic::nvvm_wmma_m32n8k16_load_a_u8_row:
  case Intrinsic::nvvm_wmma_m16n16k16_load_a_bf16_col:
  case Intrinsic::nvvm_wmma_m16n16k16_load_a_bf16_col_stride:
  case Intrinsic::nvvm_wmma_m16n16k16_load_a_bf16_row:
  case Intrinsic::nvvm_wmma_m16n16k16_load_a_bf16_row_stride:
  case Intrinsic::nvvm_wmma_m16n16k8_load_a_tf32_col:
  case Intrinsic::nvvm_wmma_m16n16k8_load_a_tf32_col_stride:
  case Intrinsic::nvvm_wmma_m16n16k8_load_a_tf32_row:
  case Intrinsic::nvvm_wmma_m16n16k8_load_a_tf32_row_stride:

  case Intrinsic::nvvm_wmma_m8n32k16_load_b_s8_col:
  case Intrinsic::nvvm_wmma_m8n32k16_load_b_s8_col_stride:
  case Intrinsic::nvvm_wmma_m8n32k16_load_b_u8_col_stride:
  case Intrinsic::nvvm_wmma_m8n32k16_load_b_u8_col:
  case Intrinsic::nvvm_wmma_m8n32k16_load_b_s8_row:
  case Intrinsic::nvvm_wmma_m8n32k16_load_b_s8_row_stride:
  case Intrinsic::nvvm_wmma_m8n32k16_load_b_u8_row_stride:
  case Intrinsic::nvvm_wmma_m8n32k16_load_b_u8_row:
  case Intrinsic::nvvm_wmma_m16n16k16_load_b_bf16_col:
  case Intrinsic::nvvm_wmma_m16n16k16_load_b_bf16_col_stride:
  case Intrinsic::nvvm_wmma_m16n16k16_load_b_bf16_row:
  case Intrinsic::nvvm_wmma_m16n16k16_load_b_bf16_row_stride:
  case Intrinsic::nvvm_wmma_m16n16k8_load_b_tf32_col:
  case Intrinsic::nvvm_wmma_m16n16k8_load_b_tf32_col_stride:
  case Intrinsic::nvvm_wmma_m16n16k8_load_b_tf32_row:
  case Intrinsic::nvvm_wmma_m16n16k8_load_b_tf32_row_stride:
  case Intrinsic::nvvm_ldmatrix_sync_aligned_m8n8_x4_b16:
  case Intrinsic::nvvm_ldmatrix_sync_aligned_m8n8_x4_trans_b16:
  case Intrinsic::nvvm_ldmatrix_sync_aligned_m16n16_x2_trans_b8:
  case Intrinsic::nvvm_ldmatrix_sync_aligned_m16n16_x2_trans_b8x16_b4x16_p64:
  case Intrinsic::nvvm_ldmatrix_sync_aligned_m16n16_x2_trans_b8x16_b6x16_p32:
  case Intrinsic::nvvm_ldmatrix_sync_aligned_m8n16_x4_b8x16_b4x16_p64:
  case Intrinsic::nvvm_ldmatrix_sync_aligned_m8n16_x4_b8x16_b6x16_p32: {
    Info.opc = ISD::INTRINSIC_W_CHAIN;
    Info.memVT = MVT::v4i32;
    Info.ptrVal = I.getArgOperand(0);
    Info.offset = 0;
    Info.flags = MachineMemOperand::MOLoad;
    Info.align = Align(16);
    return true;
  }

  case Intrinsic::nvvm_wmma_m32n8k16_load_b_s8_col:
  case Intrinsic::nvvm_wmma_m32n8k16_load_b_s8_col_stride:
  case Intrinsic::nvvm_wmma_m32n8k16_load_b_u8_col_stride:
  case Intrinsic::nvvm_wmma_m32n8k16_load_b_u8_col:
  case Intrinsic::nvvm_wmma_m32n8k16_load_b_s8_row:
  case Intrinsic::nvvm_wmma_m32n8k16_load_b_s8_row_stride:
  case Intrinsic::nvvm_wmma_m32n8k16_load_b_u8_row_stride:
  case Intrinsic::nvvm_wmma_m32n8k16_load_b_u8_row:

  case Intrinsic::nvvm_wmma_m8n32k16_load_a_s8_col:
  case Intrinsic::nvvm_wmma_m8n32k16_load_a_s8_col_stride:
  case Intrinsic::nvvm_wmma_m8n32k16_load_a_u8_col_stride:
  case Intrinsic::nvvm_wmma_m8n32k16_load_a_u8_col:
  case Intrinsic::nvvm_wmma_m8n32k16_load_a_s8_row:
  case Intrinsic::nvvm_wmma_m8n32k16_load_a_s8_row_stride:
  case Intrinsic::nvvm_wmma_m8n32k16_load_a_u8_row_stride:
  case Intrinsic::nvvm_wmma_m8n32k16_load_a_u8_row:
  case Intrinsic::nvvm_wmma_m8n8k128_load_a_b1_row:
  case Intrinsic::nvvm_wmma_m8n8k128_load_a_b1_row_stride:
  case Intrinsic::nvvm_wmma_m8n8k128_load_b_b1_col:
  case Intrinsic::nvvm_wmma_m8n8k128_load_b_b1_col_stride:
  case Intrinsic::nvvm_wmma_m8n8k32_load_a_s4_row:
  case Intrinsic::nvvm_wmma_m8n8k32_load_a_s4_row_stride:
  case Intrinsic::nvvm_wmma_m8n8k32_load_a_u4_row_stride:
  case Intrinsic::nvvm_wmma_m8n8k32_load_a_u4_row:
  case Intrinsic::nvvm_wmma_m8n8k32_load_b_s4_col:
  case Intrinsic::nvvm_wmma_m8n8k32_load_b_s4_col_stride:
  case Intrinsic::nvvm_wmma_m8n8k32_load_b_u4_col_stride:
  case Intrinsic::nvvm_wmma_m8n8k32_load_b_u4_col:
  case Intrinsic::nvvm_ldmatrix_sync_aligned_m8n8_x1_b16:
  case Intrinsic::nvvm_ldmatrix_sync_aligned_m8n8_x1_trans_b16:
  case Intrinsic::nvvm_ldmatrix_sync_aligned_m8n16_x1_b8x16_b4x16_p64:
  case Intrinsic::nvvm_ldmatrix_sync_aligned_m8n16_x1_b8x16_b6x16_p32: {
    Info.opc = ISD::INTRINSIC_W_CHAIN;
    Info.memVT = MVT::i32;
    Info.ptrVal = I.getArgOperand(0);
    Info.offset = 0;
    Info.flags = MachineMemOperand::MOLoad;
    Info.align = Align(4);
    return true;
  }

  case Intrinsic::nvvm_wmma_m16n16k16_load_c_f16_col:
  case Intrinsic::nvvm_wmma_m16n16k16_load_c_f16_row:
  case Intrinsic::nvvm_wmma_m16n16k16_load_c_f16_col_stride:
  case Intrinsic::nvvm_wmma_m16n16k16_load_c_f16_row_stride:
  case Intrinsic::nvvm_wmma_m32n8k16_load_c_f16_col:
  case Intrinsic::nvvm_wmma_m32n8k16_load_c_f16_row:
  case Intrinsic::nvvm_wmma_m32n8k16_load_c_f16_col_stride:
  case Intrinsic::nvvm_wmma_m32n8k16_load_c_f16_row_stride:
  case Intrinsic::nvvm_wmma_m8n32k16_load_c_f16_col:
  case Intrinsic::nvvm_wmma_m8n32k16_load_c_f16_row:
  case Intrinsic::nvvm_wmma_m8n32k16_load_c_f16_col_stride:
  case Intrinsic::nvvm_wmma_m8n32k16_load_c_f16_row_stride: {
    Info.opc = ISD::INTRINSIC_W_CHAIN;
    Info.memVT = MVT::v4f16;
    Info.ptrVal = I.getArgOperand(0);
    Info.offset = 0;
    Info.flags = MachineMemOperand::MOLoad;
    Info.align = Align(16);
    return true;
  }

  case Intrinsic::nvvm_wmma_m16n16k16_load_c_f32_col:
  case Intrinsic::nvvm_wmma_m16n16k16_load_c_f32_row:
  case Intrinsic::nvvm_wmma_m16n16k16_load_c_f32_col_stride:
  case Intrinsic::nvvm_wmma_m16n16k16_load_c_f32_row_stride:
  case Intrinsic::nvvm_wmma_m32n8k16_load_c_f32_col:
  case Intrinsic::nvvm_wmma_m32n8k16_load_c_f32_row:
  case Intrinsic::nvvm_wmma_m32n8k16_load_c_f32_col_stride:
  case Intrinsic::nvvm_wmma_m32n8k16_load_c_f32_row_stride:
  case Intrinsic::nvvm_wmma_m8n32k16_load_c_f32_col:
  case Intrinsic::nvvm_wmma_m8n32k16_load_c_f32_row:
  case Intrinsic::nvvm_wmma_m8n32k16_load_c_f32_col_stride:
  case Intrinsic::nvvm_wmma_m8n32k16_load_c_f32_row_stride:
  case Intrinsic::nvvm_wmma_m16n16k8_load_c_f32_col:
  case Intrinsic::nvvm_wmma_m16n16k8_load_c_f32_row:
  case Intrinsic::nvvm_wmma_m16n16k8_load_c_f32_col_stride:
  case Intrinsic::nvvm_wmma_m16n16k8_load_c_f32_row_stride: {
    Info.opc = ISD::INTRINSIC_W_CHAIN;
    Info.memVT = MVT::v8f32;
    Info.ptrVal = I.getArgOperand(0);
    Info.offset = 0;
    Info.flags = MachineMemOperand::MOLoad;
    Info.align = Align(16);
    return true;
  }

  case Intrinsic::nvvm_wmma_m32n8k16_load_a_bf16_col:
  case Intrinsic::nvvm_wmma_m32n8k16_load_a_bf16_col_stride:
  case Intrinsic::nvvm_wmma_m32n8k16_load_a_bf16_row:
  case Intrinsic::nvvm_wmma_m32n8k16_load_a_bf16_row_stride:

  case Intrinsic::nvvm_wmma_m8n32k16_load_b_bf16_col:
  case Intrinsic::nvvm_wmma_m8n32k16_load_b_bf16_col_stride:
  case Intrinsic::nvvm_wmma_m8n32k16_load_b_bf16_row:
  case Intrinsic::nvvm_wmma_m8n32k16_load_b_bf16_row_stride:

  case Intrinsic::nvvm_wmma_m16n16k16_load_c_s32_col:
  case Intrinsic::nvvm_wmma_m16n16k16_load_c_s32_col_stride:
  case Intrinsic::nvvm_wmma_m16n16k16_load_c_s32_row:
  case Intrinsic::nvvm_wmma_m16n16k16_load_c_s32_row_stride:
  case Intrinsic::nvvm_wmma_m32n8k16_load_c_s32_col:
  case Intrinsic::nvvm_wmma_m32n8k16_load_c_s32_col_stride:
  case Intrinsic::nvvm_wmma_m32n8k16_load_c_s32_row:
  case Intrinsic::nvvm_wmma_m32n8k16_load_c_s32_row_stride:
  case Intrinsic::nvvm_wmma_m8n32k16_load_c_s32_col:
  case Intrinsic::nvvm_wmma_m8n32k16_load_c_s32_col_stride:
  case Intrinsic::nvvm_wmma_m8n32k16_load_c_s32_row:
  case Intrinsic::nvvm_wmma_m8n32k16_load_c_s32_row_stride: {
    Info.opc = ISD::INTRINSIC_W_CHAIN;
    Info.memVT = MVT::v8i32;
    Info.ptrVal = I.getArgOperand(0);
    Info.offset = 0;
    Info.flags = MachineMemOperand::MOLoad;
    Info.align = Align(16);
    return true;
  }

  case Intrinsic::nvvm_wmma_m8n8k128_load_c_s32_col:
  case Intrinsic::nvvm_wmma_m8n8k128_load_c_s32_col_stride:
  case Intrinsic::nvvm_wmma_m8n8k128_load_c_s32_row:
  case Intrinsic::nvvm_wmma_m8n8k128_load_c_s32_row_stride:
  case Intrinsic::nvvm_wmma_m8n8k32_load_c_s32_col:
  case Intrinsic::nvvm_wmma_m8n8k32_load_c_s32_col_stride:
  case Intrinsic::nvvm_wmma_m8n8k32_load_c_s32_row:
  case Intrinsic::nvvm_wmma_m8n8k32_load_c_s32_row_stride:
  case Intrinsic::nvvm_ldmatrix_sync_aligned_m8n8_x2_b16:
  case Intrinsic::nvvm_ldmatrix_sync_aligned_m8n8_x2_trans_b16:
  case Intrinsic::nvvm_ldmatrix_sync_aligned_m16n16_x1_trans_b8:
  case Intrinsic::nvvm_ldmatrix_sync_aligned_m16n16_x1_trans_b8x16_b4x16_p64:
  case Intrinsic::nvvm_ldmatrix_sync_aligned_m16n16_x1_trans_b8x16_b6x16_p32:
  case Intrinsic::nvvm_ldmatrix_sync_aligned_m8n16_x2_b8x16_b4x16_p64:
  case Intrinsic::nvvm_ldmatrix_sync_aligned_m8n16_x2_b8x16_b6x16_p32: {
    Info.opc = ISD::INTRINSIC_W_CHAIN;
    Info.memVT = MVT::v2i32;
    Info.ptrVal = I.getArgOperand(0);
    Info.offset = 0;
    Info.flags = MachineMemOperand::MOLoad;
    Info.align = Align(8);
    return true;
  }

  case Intrinsic::nvvm_wmma_m8n8k4_load_a_f64_col:
  case Intrinsic::nvvm_wmma_m8n8k4_load_a_f64_col_stride:
  case Intrinsic::nvvm_wmma_m8n8k4_load_a_f64_row:
  case Intrinsic::nvvm_wmma_m8n8k4_load_a_f64_row_stride:

  case Intrinsic::nvvm_wmma_m8n8k4_load_b_f64_col:
  case Intrinsic::nvvm_wmma_m8n8k4_load_b_f64_col_stride:
  case Intrinsic::nvvm_wmma_m8n8k4_load_b_f64_row:
  case Intrinsic::nvvm_wmma_m8n8k4_load_b_f64_row_stride: {
    Info.opc = ISD::INTRINSIC_W_CHAIN;
    Info.memVT = MVT::f64;
    Info.ptrVal = I.getArgOperand(0);
    Info.offset = 0;
    Info.flags = MachineMemOperand::MOLoad;
    Info.align = Align(8);
    return true;
  }

  case Intrinsic::nvvm_wmma_m8n8k4_load_c_f64_col:
  case Intrinsic::nvvm_wmma_m8n8k4_load_c_f64_col_stride:
  case Intrinsic::nvvm_wmma_m8n8k4_load_c_f64_row:
  case Intrinsic::nvvm_wmma_m8n8k4_load_c_f64_row_stride: {
    Info.opc = ISD::INTRINSIC_W_CHAIN;
    Info.memVT = MVT::v2f64;
    Info.ptrVal = I.getArgOperand(0);
    Info.offset = 0;
    Info.flags = MachineMemOperand::MOLoad;
    Info.align = Align(16);
    return true;
  }

  case Intrinsic::nvvm_wmma_m16n16k16_store_d_f16_col:
  case Intrinsic::nvvm_wmma_m16n16k16_store_d_f16_row:
  case Intrinsic::nvvm_wmma_m16n16k16_store_d_f16_col_stride:
  case Intrinsic::nvvm_wmma_m16n16k16_store_d_f16_row_stride:
  case Intrinsic::nvvm_wmma_m32n8k16_store_d_f16_col:
  case Intrinsic::nvvm_wmma_m32n8k16_store_d_f16_row:
  case Intrinsic::nvvm_wmma_m32n8k16_store_d_f16_col_stride:
  case Intrinsic::nvvm_wmma_m32n8k16_store_d_f16_row_stride:
  case Intrinsic::nvvm_wmma_m8n32k16_store_d_f16_col:
  case Intrinsic::nvvm_wmma_m8n32k16_store_d_f16_row:
  case Intrinsic::nvvm_wmma_m8n32k16_store_d_f16_col_stride:
  case Intrinsic::nvvm_wmma_m8n32k16_store_d_f16_row_stride: {
    Info.opc = ISD::INTRINSIC_VOID;
    Info.memVT = MVT::v4f16;
    Info.ptrVal = I.getArgOperand(0);
    Info.offset = 0;
    Info.flags = MachineMemOperand::MOStore;
    Info.align = Align(16);
    return true;
  }

  case Intrinsic::nvvm_wmma_m16n16k16_store_d_f32_col:
  case Intrinsic::nvvm_wmma_m16n16k16_store_d_f32_row:
  case Intrinsic::nvvm_wmma_m16n16k16_store_d_f32_col_stride:
  case Intrinsic::nvvm_wmma_m16n16k16_store_d_f32_row_stride:
  case Intrinsic::nvvm_wmma_m32n8k16_store_d_f32_col:
  case Intrinsic::nvvm_wmma_m32n8k16_store_d_f32_row:
  case Intrinsic::nvvm_wmma_m32n8k16_store_d_f32_col_stride:
  case Intrinsic::nvvm_wmma_m32n8k16_store_d_f32_row_stride:
  case Intrinsic::nvvm_wmma_m8n32k16_store_d_f32_col:
  case Intrinsic::nvvm_wmma_m8n32k16_store_d_f32_row:
  case Intrinsic::nvvm_wmma_m8n32k16_store_d_f32_col_stride:
  case Intrinsic::nvvm_wmma_m8n32k16_store_d_f32_row_stride:
  case Intrinsic::nvvm_wmma_m16n16k8_store_d_f32_col:
  case Intrinsic::nvvm_wmma_m16n16k8_store_d_f32_row:
  case Intrinsic::nvvm_wmma_m16n16k8_store_d_f32_col_stride:
  case Intrinsic::nvvm_wmma_m16n16k8_store_d_f32_row_stride: {
    Info.opc = ISD::INTRINSIC_VOID;
    Info.memVT = MVT::v8f32;
    Info.ptrVal = I.getArgOperand(0);
    Info.offset = 0;
    Info.flags = MachineMemOperand::MOStore;
    Info.align = Align(16);
    return true;
  }

  case Intrinsic::nvvm_wmma_m16n16k16_store_d_s32_col:
  case Intrinsic::nvvm_wmma_m16n16k16_store_d_s32_col_stride:
  case Intrinsic::nvvm_wmma_m16n16k16_store_d_s32_row:
  case Intrinsic::nvvm_wmma_m16n16k16_store_d_s32_row_stride:
  case Intrinsic::nvvm_wmma_m32n8k16_store_d_s32_col:
  case Intrinsic::nvvm_wmma_m32n8k16_store_d_s32_col_stride:
  case Intrinsic::nvvm_wmma_m32n8k16_store_d_s32_row:
  case Intrinsic::nvvm_wmma_m32n8k16_store_d_s32_row_stride:
  case Intrinsic::nvvm_wmma_m8n32k16_store_d_s32_col:
  case Intrinsic::nvvm_wmma_m8n32k16_store_d_s32_col_stride:
  case Intrinsic::nvvm_wmma_m8n32k16_store_d_s32_row:
  case Intrinsic::nvvm_wmma_m8n32k16_store_d_s32_row_stride: {
    Info.opc = ISD::INTRINSIC_VOID;
    Info.memVT = MVT::v8i32;
    Info.ptrVal = I.getArgOperand(0);
    Info.offset = 0;
    Info.flags = MachineMemOperand::MOStore;
    Info.align = Align(16);
    return true;
  }

  case Intrinsic::nvvm_wmma_m8n8k128_store_d_s32_col:
  case Intrinsic::nvvm_wmma_m8n8k128_store_d_s32_col_stride:
  case Intrinsic::nvvm_wmma_m8n8k128_store_d_s32_row:
  case Intrinsic::nvvm_wmma_m8n8k128_store_d_s32_row_stride:
  case Intrinsic::nvvm_wmma_m8n8k32_store_d_s32_col:
  case Intrinsic::nvvm_wmma_m8n8k32_store_d_s32_col_stride:
  case Intrinsic::nvvm_wmma_m8n8k32_store_d_s32_row:
  case Intrinsic::nvvm_wmma_m8n8k32_store_d_s32_row_stride:
  case Intrinsic::nvvm_stmatrix_sync_aligned_m8n8_x2_b16:
  case Intrinsic::nvvm_stmatrix_sync_aligned_m8n8_x2_trans_b16:
  case Intrinsic::nvvm_stmatrix_sync_aligned_m16n8_x2_trans_b8: {
    Info.opc = ISD::INTRINSIC_VOID;
    Info.memVT = MVT::v2i32;
    Info.ptrVal = I.getArgOperand(0);
    Info.offset = 0;
    Info.flags = MachineMemOperand::MOStore;
    Info.align = Align(8);
    return true;
  }

  case Intrinsic::nvvm_wmma_m8n8k4_store_d_f64_col:
  case Intrinsic::nvvm_wmma_m8n8k4_store_d_f64_col_stride:
  case Intrinsic::nvvm_wmma_m8n8k4_store_d_f64_row:
  case Intrinsic::nvvm_wmma_m8n8k4_store_d_f64_row_stride: {
    Info.opc = ISD::INTRINSIC_VOID;
    Info.memVT = MVT::v2f64;
    Info.ptrVal = I.getArgOperand(0);
    Info.offset = 0;
    Info.flags = MachineMemOperand::MOStore;
    Info.align = Align(16);
    return true;
  }

  case Intrinsic::nvvm_stmatrix_sync_aligned_m8n8_x1_b16:
  case Intrinsic::nvvm_stmatrix_sync_aligned_m8n8_x1_trans_b16:
  case Intrinsic::nvvm_stmatrix_sync_aligned_m16n8_x1_trans_b8: {
    Info.opc = ISD::INTRINSIC_VOID;
    Info.memVT = MVT::i32;
    Info.ptrVal = I.getArgOperand(0);
    Info.offset = 0;
    Info.flags = MachineMemOperand::MOStore;
    Info.align = Align(4);
    return true;
  }

  case Intrinsic::nvvm_stmatrix_sync_aligned_m8n8_x4_b16:
  case Intrinsic::nvvm_stmatrix_sync_aligned_m8n8_x4_trans_b16:
  case Intrinsic::nvvm_stmatrix_sync_aligned_m16n8_x4_trans_b8: {
    Info.opc = ISD::INTRINSIC_VOID;
    Info.memVT = MVT::v4i32;
    Info.ptrVal = I.getArgOperand(0);
    Info.offset = 0;
    Info.flags = MachineMemOperand::MOStore;
    Info.align = Align(16);
    return true;
  }

  case Intrinsic::nvvm_atomic_add_gen_f_cta:
  case Intrinsic::nvvm_atomic_add_gen_f_sys:
  case Intrinsic::nvvm_atomic_add_gen_i_cta:
  case Intrinsic::nvvm_atomic_add_gen_i_sys:
  case Intrinsic::nvvm_atomic_and_gen_i_cta:
  case Intrinsic::nvvm_atomic_and_gen_i_sys:
  case Intrinsic::nvvm_atomic_cas_gen_i_cta:
  case Intrinsic::nvvm_atomic_cas_gen_i_sys:
  case Intrinsic::nvvm_atomic_dec_gen_i_cta:
  case Intrinsic::nvvm_atomic_dec_gen_i_sys:
  case Intrinsic::nvvm_atomic_inc_gen_i_cta:
  case Intrinsic::nvvm_atomic_inc_gen_i_sys:
  case Intrinsic::nvvm_atomic_max_gen_i_cta:
  case Intrinsic::nvvm_atomic_max_gen_i_sys:
  case Intrinsic::nvvm_atomic_min_gen_i_cta:
  case Intrinsic::nvvm_atomic_min_gen_i_sys:
  case Intrinsic::nvvm_atomic_or_gen_i_cta:
  case Intrinsic::nvvm_atomic_or_gen_i_sys:
  case Intrinsic::nvvm_atomic_exch_gen_i_cta:
  case Intrinsic::nvvm_atomic_exch_gen_i_sys:
  case Intrinsic::nvvm_atomic_xor_gen_i_cta:
  case Intrinsic::nvvm_atomic_xor_gen_i_sys: {
    auto &DL = I.getDataLayout();
    Info.opc = ISD::INTRINSIC_W_CHAIN;
    Info.memVT = getValueType(DL, I.getType());
    Info.ptrVal = I.getArgOperand(0);
    Info.offset = 0;
    Info.flags = MachineMemOperand::MOLoad | MachineMemOperand::MOStore;
    Info.align.reset();
    return true;
  }

  case Intrinsic::nvvm_ldu_global_i:
  case Intrinsic::nvvm_ldu_global_f:
  case Intrinsic::nvvm_ldu_global_p: {
    auto &DL = I.getDataLayout();
    Info.opc = ISD::INTRINSIC_W_CHAIN;
    if (Intrinsic == Intrinsic::nvvm_ldu_global_i)
      Info.memVT = getValueType(DL, I.getType());
    else if(Intrinsic == Intrinsic::nvvm_ldu_global_p)
      Info.memVT = getPointerTy(DL);
    else
      Info.memVT = getValueType(DL, I.getType());
    Info.ptrVal = I.getArgOperand(0);
    Info.offset = 0;
    Info.flags = MachineMemOperand::MOLoad;
    Info.align = cast<ConstantInt>(I.getArgOperand(1))->getMaybeAlignValue();

    return true;
  }
  case Intrinsic::nvvm_tex_1d_v4f32_s32:
  case Intrinsic::nvvm_tex_1d_v4f32_f32:
  case Intrinsic::nvvm_tex_1d_level_v4f32_f32:
  case Intrinsic::nvvm_tex_1d_grad_v4f32_f32:
  case Intrinsic::nvvm_tex_1d_array_v4f32_s32:
  case Intrinsic::nvvm_tex_1d_array_v4f32_f32:
  case Intrinsic::nvvm_tex_1d_array_level_v4f32_f32:
  case Intrinsic::nvvm_tex_1d_array_grad_v4f32_f32:
  case Intrinsic::nvvm_tex_2d_v4f32_s32:
  case Intrinsic::nvvm_tex_2d_v4f32_f32:
  case Intrinsic::nvvm_tex_2d_level_v4f32_f32:
  case Intrinsic::nvvm_tex_2d_grad_v4f32_f32:
  case Intrinsic::nvvm_tex_2d_array_v4f32_s32:
  case Intrinsic::nvvm_tex_2d_array_v4f32_f32:
  case Intrinsic::nvvm_tex_2d_array_level_v4f32_f32:
  case Intrinsic::nvvm_tex_2d_array_grad_v4f32_f32:
  case Intrinsic::nvvm_tex_3d_v4f32_s32:
  case Intrinsic::nvvm_tex_3d_v4f32_f32:
  case Intrinsic::nvvm_tex_3d_level_v4f32_f32:
  case Intrinsic::nvvm_tex_3d_grad_v4f32_f32:
  case Intrinsic::nvvm_tex_cube_v4f32_f32:
  case Intrinsic::nvvm_tex_cube_level_v4f32_f32:
  case Intrinsic::nvvm_tex_cube_array_v4f32_f32:
  case Intrinsic::nvvm_tex_cube_array_level_v4f32_f32:
  case Intrinsic::nvvm_tld4_r_2d_v4f32_f32:
  case Intrinsic::nvvm_tld4_g_2d_v4f32_f32:
  case Intrinsic::nvvm_tld4_b_2d_v4f32_f32:
  case Intrinsic::nvvm_tld4_a_2d_v4f32_f32:
  case Intrinsic::nvvm_tex_unified_1d_v4f32_s32:
  case Intrinsic::nvvm_tex_unified_1d_v4f32_f32:
  case Intrinsic::nvvm_tex_unified_1d_level_v4f32_f32:
  case Intrinsic::nvvm_tex_unified_1d_grad_v4f32_f32:
  case Intrinsic::nvvm_tex_unified_1d_array_v4f32_s32:
  case Intrinsic::nvvm_tex_unified_1d_array_v4f32_f32:
  case Intrinsic::nvvm_tex_unified_1d_array_level_v4f32_f32:
  case Intrinsic::nvvm_tex_unified_1d_array_grad_v4f32_f32:
  case Intrinsic::nvvm_tex_unified_2d_v4f32_s32:
  case Intrinsic::nvvm_tex_unified_2d_v4f32_f32:
  case Intrinsic::nvvm_tex_unified_2d_level_v4f32_f32:
  case Intrinsic::nvvm_tex_unified_2d_grad_v4f32_f32:
  case Intrinsic::nvvm_tex_unified_2d_array_v4f32_s32:
  case Intrinsic::nvvm_tex_unified_2d_array_v4f32_f32:
  case Intrinsic::nvvm_tex_unified_2d_array_level_v4f32_f32:
  case Intrinsic::nvvm_tex_unified_2d_array_grad_v4f32_f32:
  case Intrinsic::nvvm_tex_unified_3d_v4f32_s32:
  case Intrinsic::nvvm_tex_unified_3d_v4f32_f32:
  case Intrinsic::nvvm_tex_unified_3d_level_v4f32_f32:
  case Intrinsic::nvvm_tex_unified_3d_grad_v4f32_f32:
  case Intrinsic::nvvm_tex_unified_cube_v4f32_f32:
  case Intrinsic::nvvm_tex_unified_cube_level_v4f32_f32:
  case Intrinsic::nvvm_tex_unified_cube_array_v4f32_f32:
  case Intrinsic::nvvm_tex_unified_cube_array_level_v4f32_f32:
  case Intrinsic::nvvm_tex_unified_cube_grad_v4f32_f32:
  case Intrinsic::nvvm_tex_unified_cube_array_grad_v4f32_f32:
  case Intrinsic::nvvm_tld4_unified_r_2d_v4f32_f32:
  case Intrinsic::nvvm_tld4_unified_g_2d_v4f32_f32:
  case Intrinsic::nvvm_tld4_unified_b_2d_v4f32_f32:
  case Intrinsic::nvvm_tld4_unified_a_2d_v4f32_f32:
    Info.opc = ISD::INTRINSIC_W_CHAIN;
    Info.memVT = MVT::v4f32;
    Info.ptrVal = nullptr;
    Info.offset = 0;
    Info.flags = MachineMemOperand::MOLoad;
    Info.align = Align(16);
    return true;

  case Intrinsic::nvvm_tex_1d_v4s32_s32:
  case Intrinsic::nvvm_tex_1d_v4s32_f32:
  case Intrinsic::nvvm_tex_1d_level_v4s32_f32:
  case Intrinsic::nvvm_tex_1d_grad_v4s32_f32:
  case Intrinsic::nvvm_tex_1d_array_v4s32_s32:
  case Intrinsic::nvvm_tex_1d_array_v4s32_f32:
  case Intrinsic::nvvm_tex_1d_array_level_v4s32_f32:
  case Intrinsic::nvvm_tex_1d_array_grad_v4s32_f32:
  case Intrinsic::nvvm_tex_2d_v4s32_s32:
  case Intrinsic::nvvm_tex_2d_v4s32_f32:
  case Intrinsic::nvvm_tex_2d_level_v4s32_f32:
  case Intrinsic::nvvm_tex_2d_grad_v4s32_f32:
  case Intrinsic::nvvm_tex_2d_array_v4s32_s32:
  case Intrinsic::nvvm_tex_2d_array_v4s32_f32:
  case Intrinsic::nvvm_tex_2d_array_level_v4s32_f32:
  case Intrinsic::nvvm_tex_2d_array_grad_v4s32_f32:
  case Intrinsic::nvvm_tex_3d_v4s32_s32:
  case Intrinsic::nvvm_tex_3d_v4s32_f32:
  case Intrinsic::nvvm_tex_3d_level_v4s32_f32:
  case Intrinsic::nvvm_tex_3d_grad_v4s32_f32:
  case Intrinsic::nvvm_tex_cube_v4s32_f32:
  case Intrinsic::nvvm_tex_cube_level_v4s32_f32:
  case Intrinsic::nvvm_tex_cube_array_v4s32_f32:
  case Intrinsic::nvvm_tex_cube_array_level_v4s32_f32:
  case Intrinsic::nvvm_tex_cube_v4u32_f32:
  case Intrinsic::nvvm_tex_cube_level_v4u32_f32:
  case Intrinsic::nvvm_tex_cube_array_v4u32_f32:
  case Intrinsic::nvvm_tex_cube_array_level_v4u32_f32:
  case Intrinsic::nvvm_tex_1d_v4u32_s32:
  case Intrinsic::nvvm_tex_1d_v4u32_f32:
  case Intrinsic::nvvm_tex_1d_level_v4u32_f32:
  case Intrinsic::nvvm_tex_1d_grad_v4u32_f32:
  case Intrinsic::nvvm_tex_1d_array_v4u32_s32:
  case Intrinsic::nvvm_tex_1d_array_v4u32_f32:
  case Intrinsic::nvvm_tex_1d_array_level_v4u32_f32:
  case Intrinsic::nvvm_tex_1d_array_grad_v4u32_f32:
  case Intrinsic::nvvm_tex_2d_v4u32_s32:
  case Intrinsic::nvvm_tex_2d_v4u32_f32:
  case Intrinsic::nvvm_tex_2d_level_v4u32_f32:
  case Intrinsic::nvvm_tex_2d_grad_v4u32_f32:
  case Intrinsic::nvvm_tex_2d_array_v4u32_s32:
  case Intrinsic::nvvm_tex_2d_array_v4u32_f32:
  case Intrinsic::nvvm_tex_2d_array_level_v4u32_f32:
  case Intrinsic::nvvm_tex_2d_array_grad_v4u32_f32:
  case Intrinsic::nvvm_tex_3d_v4u32_s32:
  case Intrinsic::nvvm_tex_3d_v4u32_f32:
  case Intrinsic::nvvm_tex_3d_level_v4u32_f32:
  case Intrinsic::nvvm_tex_3d_grad_v4u32_f32:
  case Intrinsic::nvvm_tld4_r_2d_v4s32_f32:
  case Intrinsic::nvvm_tld4_g_2d_v4s32_f32:
  case Intrinsic::nvvm_tld4_b_2d_v4s32_f32:
  case Intrinsic::nvvm_tld4_a_2d_v4s32_f32:
  case Intrinsic::nvvm_tld4_r_2d_v4u32_f32:
  case Intrinsic::nvvm_tld4_g_2d_v4u32_f32:
  case Intrinsic::nvvm_tld4_b_2d_v4u32_f32:
  case Intrinsic::nvvm_tld4_a_2d_v4u32_f32:
  case Intrinsic::nvvm_tex_unified_1d_v4s32_s32:
  case Intrinsic::nvvm_tex_unified_1d_v4s32_f32:
  case Intrinsic::nvvm_tex_unified_1d_level_v4s32_f32:
  case Intrinsic::nvvm_tex_unified_1d_grad_v4s32_f32:
  case Intrinsic::nvvm_tex_unified_1d_array_v4s32_s32:
  case Intrinsic::nvvm_tex_unified_1d_array_v4s32_f32:
  case Intrinsic::nvvm_tex_unified_1d_array_level_v4s32_f32:
  case Intrinsic::nvvm_tex_unified_1d_array_grad_v4s32_f32:
  case Intrinsic::nvvm_tex_unified_2d_v4s32_s32:
  case Intrinsic::nvvm_tex_unified_2d_v4s32_f32:
  case Intrinsic::nvvm_tex_unified_2d_level_v4s32_f32:
  case Intrinsic::nvvm_tex_unified_2d_grad_v4s32_f32:
  case Intrinsic::nvvm_tex_unified_2d_array_v4s32_s32:
  case Intrinsic::nvvm_tex_unified_2d_array_v4s32_f32:
  case Intrinsic::nvvm_tex_unified_2d_array_level_v4s32_f32:
  case Intrinsic::nvvm_tex_unified_2d_array_grad_v4s32_f32:
  case Intrinsic::nvvm_tex_unified_3d_v4s32_s32:
  case Intrinsic::nvvm_tex_unified_3d_v4s32_f32:
  case Intrinsic::nvvm_tex_unified_3d_level_v4s32_f32:
  case Intrinsic::nvvm_tex_unified_3d_grad_v4s32_f32:
  case Intrinsic::nvvm_tex_unified_1d_v4u32_s32:
  case Intrinsic::nvvm_tex_unified_1d_v4u32_f32:
  case Intrinsic::nvvm_tex_unified_1d_level_v4u32_f32:
  case Intrinsic::nvvm_tex_unified_1d_grad_v4u32_f32:
  case Intrinsic::nvvm_tex_unified_1d_array_v4u32_s32:
  case Intrinsic::nvvm_tex_unified_1d_array_v4u32_f32:
  case Intrinsic::nvvm_tex_unified_1d_array_level_v4u32_f32:
  case Intrinsic::nvvm_tex_unified_1d_array_grad_v4u32_f32:
  case Intrinsic::nvvm_tex_unified_2d_v4u32_s32:
  case Intrinsic::nvvm_tex_unified_2d_v4u32_f32:
  case Intrinsic::nvvm_tex_unified_2d_level_v4u32_f32:
  case Intrinsic::nvvm_tex_unified_2d_grad_v4u32_f32:
  case Intrinsic::nvvm_tex_unified_2d_array_v4u32_s32:
  case Intrinsic::nvvm_tex_unified_2d_array_v4u32_f32:
  case Intrinsic::nvvm_tex_unified_2d_array_level_v4u32_f32:
  case Intrinsic::nvvm_tex_unified_2d_array_grad_v4u32_f32:
  case Intrinsic::nvvm_tex_unified_3d_v4u32_s32:
  case Intrinsic::nvvm_tex_unified_3d_v4u32_f32:
  case Intrinsic::nvvm_tex_unified_3d_level_v4u32_f32:
  case Intrinsic::nvvm_tex_unified_3d_grad_v4u32_f32:
  case Intrinsic::nvvm_tex_unified_cube_v4s32_f32:
  case Intrinsic::nvvm_tex_unified_cube_level_v4s32_f32:
  case Intrinsic::nvvm_tex_unified_cube_array_v4s32_f32:
  case Intrinsic::nvvm_tex_unified_cube_array_level_v4s32_f32:
  case Intrinsic::nvvm_tex_unified_cube_v4u32_f32:
  case Intrinsic::nvvm_tex_unified_cube_level_v4u32_f32:
  case Intrinsic::nvvm_tex_unified_cube_array_v4u32_f32:
  case Intrinsic::nvvm_tex_unified_cube_array_level_v4u32_f32:
  case Intrinsic::nvvm_tex_unified_cube_grad_v4s32_f32:
  case Intrinsic::nvvm_tex_unified_cube_grad_v4u32_f32:
  case Intrinsic::nvvm_tex_unified_cube_array_grad_v4s32_f32:
  case Intrinsic::nvvm_tex_unified_cube_array_grad_v4u32_f32:
  case Intrinsic::nvvm_tld4_unified_r_2d_v4s32_f32:
  case Intrinsic::nvvm_tld4_unified_g_2d_v4s32_f32:
  case Intrinsic::nvvm_tld4_unified_b_2d_v4s32_f32:
  case Intrinsic::nvvm_tld4_unified_a_2d_v4s32_f32:
  case Intrinsic::nvvm_tld4_unified_r_2d_v4u32_f32:
  case Intrinsic::nvvm_tld4_unified_g_2d_v4u32_f32:
  case Intrinsic::nvvm_tld4_unified_b_2d_v4u32_f32:
  case Intrinsic::nvvm_tld4_unified_a_2d_v4u32_f32:
    Info.opc = ISD::INTRINSIC_W_CHAIN;
    Info.memVT = MVT::v4i32;
    Info.ptrVal = nullptr;
    Info.offset = 0;
    Info.flags = MachineMemOperand::MOLoad;
    Info.align = Align(16);
    return true;

  case Intrinsic::nvvm_suld_1d_i8_clamp:
  case Intrinsic::nvvm_suld_1d_v2i8_clamp:
  case Intrinsic::nvvm_suld_1d_v4i8_clamp:
  case Intrinsic::nvvm_suld_1d_array_i8_clamp:
  case Intrinsic::nvvm_suld_1d_array_v2i8_clamp:
  case Intrinsic::nvvm_suld_1d_array_v4i8_clamp:
  case Intrinsic::nvvm_suld_2d_i8_clamp:
  case Intrinsic::nvvm_suld_2d_v2i8_clamp:
  case Intrinsic::nvvm_suld_2d_v4i8_clamp:
  case Intrinsic::nvvm_suld_2d_array_i8_clamp:
  case Intrinsic::nvvm_suld_2d_array_v2i8_clamp:
  case Intrinsic::nvvm_suld_2d_array_v4i8_clamp:
  case Intrinsic::nvvm_suld_3d_i8_clamp:
  case Intrinsic::nvvm_suld_3d_v2i8_clamp:
  case Intrinsic::nvvm_suld_3d_v4i8_clamp:
  case Intrinsic::nvvm_suld_1d_i8_trap:
  case Intrinsic::nvvm_suld_1d_v2i8_trap:
  case Intrinsic::nvvm_suld_1d_v4i8_trap:
  case Intrinsic::nvvm_suld_1d_array_i8_trap:
  case Intrinsic::nvvm_suld_1d_array_v2i8_trap:
  case Intrinsic::nvvm_suld_1d_array_v4i8_trap:
  case Intrinsic::nvvm_suld_2d_i8_trap:
  case Intrinsic::nvvm_suld_2d_v2i8_trap:
  case Intrinsic::nvvm_suld_2d_v4i8_trap:
  case Intrinsic::nvvm_suld_2d_array_i8_trap:
  case Intrinsic::nvvm_suld_2d_array_v2i8_trap:
  case Intrinsic::nvvm_suld_2d_array_v4i8_trap:
  case Intrinsic::nvvm_suld_3d_i8_trap:
  case Intrinsic::nvvm_suld_3d_v2i8_trap:
  case Intrinsic::nvvm_suld_3d_v4i8_trap:
  case Intrinsic::nvvm_suld_1d_i8_zero:
  case Intrinsic::nvvm_suld_1d_v2i8_zero:
  case Intrinsic::nvvm_suld_1d_v4i8_zero:
  case Intrinsic::nvvm_suld_1d_array_i8_zero:
  case Intrinsic::nvvm_suld_1d_array_v2i8_zero:
  case Intrinsic::nvvm_suld_1d_array_v4i8_zero:
  case Intrinsic::nvvm_suld_2d_i8_zero:
  case Intrinsic::nvvm_suld_2d_v2i8_zero:
  case Intrinsic::nvvm_suld_2d_v4i8_zero:
  case Intrinsic::nvvm_suld_2d_array_i8_zero:
  case Intrinsic::nvvm_suld_2d_array_v2i8_zero:
  case Intrinsic::nvvm_suld_2d_array_v4i8_zero:
  case Intrinsic::nvvm_suld_3d_i8_zero:
  case Intrinsic::nvvm_suld_3d_v2i8_zero:
  case Intrinsic::nvvm_suld_3d_v4i8_zero:
    Info.opc = ISD::INTRINSIC_W_CHAIN;
    Info.memVT = MVT::i8;
    Info.ptrVal = nullptr;
    Info.offset = 0;
    Info.flags = MachineMemOperand::MOLoad;
    Info.align = Align(16);
    return true;

  case Intrinsic::nvvm_suld_1d_i16_clamp:
  case Intrinsic::nvvm_suld_1d_v2i16_clamp:
  case Intrinsic::nvvm_suld_1d_v4i16_clamp:
  case Intrinsic::nvvm_suld_1d_array_i16_clamp:
  case Intrinsic::nvvm_suld_1d_array_v2i16_clamp:
  case Intrinsic::nvvm_suld_1d_array_v4i16_clamp:
  case Intrinsic::nvvm_suld_2d_i16_clamp:
  case Intrinsic::nvvm_suld_2d_v2i16_clamp:
  case Intrinsic::nvvm_suld_2d_v4i16_clamp:
  case Intrinsic::nvvm_suld_2d_array_i16_clamp:
  case Intrinsic::nvvm_suld_2d_array_v2i16_clamp:
  case Intrinsic::nvvm_suld_2d_array_v4i16_clamp:
  case Intrinsic::nvvm_suld_3d_i16_clamp:
  case Intrinsic::nvvm_suld_3d_v2i16_clamp:
  case Intrinsic::nvvm_suld_3d_v4i16_clamp:
  case Intrinsic::nvvm_suld_1d_i16_trap:
  case Intrinsic::nvvm_suld_1d_v2i16_trap:
  case Intrinsic::nvvm_suld_1d_v4i16_trap:
  case Intrinsic::nvvm_suld_1d_array_i16_trap:
  case Intrinsic::nvvm_suld_1d_array_v2i16_trap:
  case Intrinsic::nvvm_suld_1d_array_v4i16_trap:
  case Intrinsic::nvvm_suld_2d_i16_trap:
  case Intrinsic::nvvm_suld_2d_v2i16_trap:
  case Intrinsic::nvvm_suld_2d_v4i16_trap:
  case Intrinsic::nvvm_suld_2d_array_i16_trap:
  case Intrinsic::nvvm_suld_2d_array_v2i16_trap:
  case Intrinsic::nvvm_suld_2d_array_v4i16_trap:
  case Intrinsic::nvvm_suld_3d_i16_trap:
  case Intrinsic::nvvm_suld_3d_v2i16_trap:
  case Intrinsic::nvvm_suld_3d_v4i16_trap:
  case Intrinsic::nvvm_suld_1d_i16_zero:
  case Intrinsic::nvvm_suld_1d_v2i16_zero:
  case Intrinsic::nvvm_suld_1d_v4i16_zero:
  case Intrinsic::nvvm_suld_1d_array_i16_zero:
  case Intrinsic::nvvm_suld_1d_array_v2i16_zero:
  case Intrinsic::nvvm_suld_1d_array_v4i16_zero:
  case Intrinsic::nvvm_suld_2d_i16_zero:
  case Intrinsic::nvvm_suld_2d_v2i16_zero:
  case Intrinsic::nvvm_suld_2d_v4i16_zero:
  case Intrinsic::nvvm_suld_2d_array_i16_zero:
  case Intrinsic::nvvm_suld_2d_array_v2i16_zero:
  case Intrinsic::nvvm_suld_2d_array_v4i16_zero:
  case Intrinsic::nvvm_suld_3d_i16_zero:
  case Intrinsic::nvvm_suld_3d_v2i16_zero:
  case Intrinsic::nvvm_suld_3d_v4i16_zero:
    Info.opc = ISD::INTRINSIC_W_CHAIN;
    Info.memVT = MVT::i16;
    Info.ptrVal = nullptr;
    Info.offset = 0;
    Info.flags = MachineMemOperand::MOLoad;
    Info.align = Align(16);
    return true;

  case Intrinsic::nvvm_suld_1d_i32_clamp:
  case Intrinsic::nvvm_suld_1d_v2i32_clamp:
  case Intrinsic::nvvm_suld_1d_v4i32_clamp:
  case Intrinsic::nvvm_suld_1d_array_i32_clamp:
  case Intrinsic::nvvm_suld_1d_array_v2i32_clamp:
  case Intrinsic::nvvm_suld_1d_array_v4i32_clamp:
  case Intrinsic::nvvm_suld_2d_i32_clamp:
  case Intrinsic::nvvm_suld_2d_v2i32_clamp:
  case Intrinsic::nvvm_suld_2d_v4i32_clamp:
  case Intrinsic::nvvm_suld_2d_array_i32_clamp:
  case Intrinsic::nvvm_suld_2d_array_v2i32_clamp:
  case Intrinsic::nvvm_suld_2d_array_v4i32_clamp:
  case Intrinsic::nvvm_suld_3d_i32_clamp:
  case Intrinsic::nvvm_suld_3d_v2i32_clamp:
  case Intrinsic::nvvm_suld_3d_v4i32_clamp:
  case Intrinsic::nvvm_suld_1d_i32_trap:
  case Intrinsic::nvvm_suld_1d_v2i32_trap:
  case Intrinsic::nvvm_suld_1d_v4i32_trap:
  case Intrinsic::nvvm_suld_1d_array_i32_trap:
  case Intrinsic::nvvm_suld_1d_array_v2i32_trap:
  case Intrinsic::nvvm_suld_1d_array_v4i32_trap:
  case Intrinsic::nvvm_suld_2d_i32_trap:
  case Intrinsic::nvvm_suld_2d_v2i32_trap:
  case Intrinsic::nvvm_suld_2d_v4i32_trap:
  case Intrinsic::nvvm_suld_2d_array_i32_trap:
  case Intrinsic::nvvm_suld_2d_array_v2i32_trap:
  case Intrinsic::nvvm_suld_2d_array_v4i32_trap:
  case Intrinsic::nvvm_suld_3d_i32_trap:
  case Intrinsic::nvvm_suld_3d_v2i32_trap:
  case Intrinsic::nvvm_suld_3d_v4i32_trap:
  case Intrinsic::nvvm_suld_1d_i32_zero:
  case Intrinsic::nvvm_suld_1d_v2i32_zero:
  case Intrinsic::nvvm_suld_1d_v4i32_zero:
  case Intrinsic::nvvm_suld_1d_array_i32_zero:
  case Intrinsic::nvvm_suld_1d_array_v2i32_zero:
  case Intrinsic::nvvm_suld_1d_array_v4i32_zero:
  case Intrinsic::nvvm_suld_2d_i32_zero:
  case Intrinsic::nvvm_suld_2d_v2i32_zero:
  case Intrinsic::nvvm_suld_2d_v4i32_zero:
  case Intrinsic::nvvm_suld_2d_array_i32_zero:
  case Intrinsic::nvvm_suld_2d_array_v2i32_zero:
  case Intrinsic::nvvm_suld_2d_array_v4i32_zero:
  case Intrinsic::nvvm_suld_3d_i32_zero:
  case Intrinsic::nvvm_suld_3d_v2i32_zero:
  case Intrinsic::nvvm_suld_3d_v4i32_zero:
    Info.opc = ISD::INTRINSIC_W_CHAIN;
    Info.memVT = MVT::i32;
    Info.ptrVal = nullptr;
    Info.offset = 0;
    Info.flags = MachineMemOperand::MOLoad;
    Info.align = Align(16);
    return true;

  case Intrinsic::nvvm_suld_1d_i64_clamp:
  case Intrinsic::nvvm_suld_1d_v2i64_clamp:
  case Intrinsic::nvvm_suld_1d_array_i64_clamp:
  case Intrinsic::nvvm_suld_1d_array_v2i64_clamp:
  case Intrinsic::nvvm_suld_2d_i64_clamp:
  case Intrinsic::nvvm_suld_2d_v2i64_clamp:
  case Intrinsic::nvvm_suld_2d_array_i64_clamp:
  case Intrinsic::nvvm_suld_2d_array_v2i64_clamp:
  case Intrinsic::nvvm_suld_3d_i64_clamp:
  case Intrinsic::nvvm_suld_3d_v2i64_clamp:
  case Intrinsic::nvvm_suld_1d_i64_trap:
  case Intrinsic::nvvm_suld_1d_v2i64_trap:
  case Intrinsic::nvvm_suld_1d_array_i64_trap:
  case Intrinsic::nvvm_suld_1d_array_v2i64_trap:
  case Intrinsic::nvvm_suld_2d_i64_trap:
  case Intrinsic::nvvm_suld_2d_v2i64_trap:
  case Intrinsic::nvvm_suld_2d_array_i64_trap:
  case Intrinsic::nvvm_suld_2d_array_v2i64_trap:
  case Intrinsic::nvvm_suld_3d_i64_trap:
  case Intrinsic::nvvm_suld_3d_v2i64_trap:
  case Intrinsic::nvvm_suld_1d_i64_zero:
  case Intrinsic::nvvm_suld_1d_v2i64_zero:
  case Intrinsic::nvvm_suld_1d_array_i64_zero:
  case Intrinsic::nvvm_suld_1d_array_v2i64_zero:
  case Intrinsic::nvvm_suld_2d_i64_zero:
  case Intrinsic::nvvm_suld_2d_v2i64_zero:
  case Intrinsic::nvvm_suld_2d_array_i64_zero:
  case Intrinsic::nvvm_suld_2d_array_v2i64_zero:
  case Intrinsic::nvvm_suld_3d_i64_zero:
  case Intrinsic::nvvm_suld_3d_v2i64_zero:
    Info.opc = ISD::INTRINSIC_W_CHAIN;
    Info.memVT = MVT::i64;
    Info.ptrVal = nullptr;
    Info.offset = 0;
    Info.flags = MachineMemOperand::MOLoad;
    Info.align = Align(16);
    return true;

  case Intrinsic::nvvm_tcgen05_ld_16x64b_x1:
  case Intrinsic::nvvm_tcgen05_ld_32x32b_x1:
  case Intrinsic::nvvm_tcgen05_ld_16x32bx2_x1: {
    Info.opc = ISD::INTRINSIC_W_CHAIN;
    Info.memVT = MVT::v1i32;
    Info.ptrVal = I.getArgOperand(0);
    Info.offset = 0;
    Info.flags = MachineMemOperand::MOLoad;
    Info.align.reset();
    return true;
  }

  case Intrinsic::nvvm_tcgen05_ld_16x64b_x2:
  case Intrinsic::nvvm_tcgen05_ld_16x128b_x1:
  case Intrinsic::nvvm_tcgen05_ld_32x32b_x2:
  case Intrinsic::nvvm_tcgen05_ld_16x32bx2_x2: {
    Info.opc = ISD::INTRINSIC_W_CHAIN;
    Info.memVT = MVT::v2i32;
    Info.ptrVal = I.getArgOperand(0);
    Info.offset = 0;
    Info.flags = MachineMemOperand::MOLoad;
    Info.align.reset();
    return true;
  }

  case Intrinsic::nvvm_tcgen05_ld_16x64b_x4:
  case Intrinsic::nvvm_tcgen05_ld_16x128b_x2:
  case Intrinsic::nvvm_tcgen05_ld_32x32b_x4:
  case Intrinsic::nvvm_tcgen05_ld_16x256b_x1:
  case Intrinsic::nvvm_tcgen05_ld_16x32bx2_x4: {
    Info.opc = ISD::INTRINSIC_W_CHAIN;
    Info.memVT = MVT::v4i32;
    Info.ptrVal = I.getArgOperand(0);
    Info.offset = 0;
    Info.flags = MachineMemOperand::MOLoad;
    Info.align.reset();
    return true;
  }

  case Intrinsic::nvvm_tcgen05_ld_16x64b_x8:
  case Intrinsic::nvvm_tcgen05_ld_16x128b_x4:
  case Intrinsic::nvvm_tcgen05_ld_16x256b_x2:
  case Intrinsic::nvvm_tcgen05_ld_32x32b_x8:
  case Intrinsic::nvvm_tcgen05_ld_16x32bx2_x8: {
    Info.opc = ISD::INTRINSIC_W_CHAIN;
    Info.memVT = MVT::v8i32;
    Info.ptrVal = I.getArgOperand(0);
    Info.offset = 0;
    Info.flags = MachineMemOperand::MOLoad;
    Info.align.reset();
    return true;
  }

  case Intrinsic::nvvm_tcgen05_ld_16x64b_x16:
  case Intrinsic::nvvm_tcgen05_ld_16x128b_x8:
  case Intrinsic::nvvm_tcgen05_ld_16x256b_x4:
  case Intrinsic::nvvm_tcgen05_ld_32x32b_x16:
  case Intrinsic::nvvm_tcgen05_ld_16x32bx2_x16: {
    Info.opc = ISD::INTRINSIC_W_CHAIN;
    Info.memVT = MVT::v16i32;
    Info.ptrVal = I.getArgOperand(0);
    Info.offset = 0;
    Info.flags = MachineMemOperand::MOLoad;
    Info.align.reset();
    return true;
  }

  case Intrinsic::nvvm_tcgen05_ld_16x64b_x32:
  case Intrinsic::nvvm_tcgen05_ld_16x128b_x16:
  case Intrinsic::nvvm_tcgen05_ld_16x256b_x8:
  case Intrinsic::nvvm_tcgen05_ld_32x32b_x32:
  case Intrinsic::nvvm_tcgen05_ld_16x32bx2_x32: {
    Info.opc = ISD::INTRINSIC_W_CHAIN;
    Info.memVT = MVT::v32i32;
    Info.ptrVal = I.getArgOperand(0);
    Info.offset = 0;
    Info.flags = MachineMemOperand::MOLoad;
    Info.align.reset();
    return true;
  }

  case Intrinsic::nvvm_tcgen05_ld_16x64b_x64:
  case Intrinsic::nvvm_tcgen05_ld_16x128b_x32:
  case Intrinsic::nvvm_tcgen05_ld_16x256b_x16:
  case Intrinsic::nvvm_tcgen05_ld_32x32b_x64:
  case Intrinsic::nvvm_tcgen05_ld_16x32bx2_x64: {
    Info.opc = ISD::INTRINSIC_W_CHAIN;
    Info.memVT = MVT::v64i32;
    Info.ptrVal = I.getArgOperand(0);
    Info.offset = 0;
    Info.flags = MachineMemOperand::MOLoad;
    Info.align.reset();
    return true;
  }

  case Intrinsic::nvvm_tcgen05_ld_16x64b_x128:
  case Intrinsic::nvvm_tcgen05_ld_16x128b_x64:
  case Intrinsic::nvvm_tcgen05_ld_16x256b_x32:
  case Intrinsic::nvvm_tcgen05_ld_32x32b_x128:
  case Intrinsic::nvvm_tcgen05_ld_16x32bx2_x128: {
    Info.opc = ISD::INTRINSIC_W_CHAIN;
    Info.memVT = MVT::v128i32;
    Info.ptrVal = I.getArgOperand(0);
    Info.offset = 0;
    Info.flags = MachineMemOperand::MOLoad;
    Info.align.reset();
    return true;
  }

  case Intrinsic::nvvm_tcgen05_st_16x64b_x1:
  case Intrinsic::nvvm_tcgen05_st_32x32b_x1:
  case Intrinsic::nvvm_tcgen05_st_16x32bx2_x1: {
    Info.opc = ISD::INTRINSIC_VOID;
    Info.memVT = MVT::i32;
    Info.ptrVal = I.getArgOperand(0);
    Info.offset = 0;
    Info.flags = MachineMemOperand::MOStore;
    Info.align.reset();
    return true;
  }

  case Intrinsic::nvvm_tcgen05_st_16x64b_x2:
  case Intrinsic::nvvm_tcgen05_st_16x128b_x1:
  case Intrinsic::nvvm_tcgen05_st_32x32b_x2:
  case Intrinsic::nvvm_tcgen05_st_16x32bx2_x2: {
    Info.opc = ISD::INTRINSIC_VOID;
    Info.memVT = MVT::v2i32;
    Info.ptrVal = I.getArgOperand(0);
    Info.offset = 0;
    Info.flags = MachineMemOperand::MOStore;
    Info.align.reset();
    return true;
  }

  case Intrinsic::nvvm_tcgen05_st_16x64b_x4:
  case Intrinsic::nvvm_tcgen05_st_16x128b_x2:
  case Intrinsic::nvvm_tcgen05_st_16x256b_x1:
  case Intrinsic::nvvm_tcgen05_st_32x32b_x4:
  case Intrinsic::nvvm_tcgen05_st_16x32bx2_x4: {
    Info.opc = ISD::INTRINSIC_VOID;
    Info.memVT = MVT::v4i32;
    Info.ptrVal = I.getArgOperand(0);
    Info.offset = 0;
    Info.flags = MachineMemOperand::MOStore;
    Info.align.reset();
    return true;
  }

  case Intrinsic::nvvm_tcgen05_st_16x64b_x8:
  case Intrinsic::nvvm_tcgen05_st_16x128b_x4:
  case Intrinsic::nvvm_tcgen05_st_16x256b_x2:
  case Intrinsic::nvvm_tcgen05_st_32x32b_x8:
  case Intrinsic::nvvm_tcgen05_st_16x32bx2_x8: {
    Info.opc = ISD::INTRINSIC_VOID;
    Info.memVT = MVT::v8i32;
    Info.ptrVal = I.getArgOperand(0);
    Info.offset = 0;
    Info.flags = MachineMemOperand::MOStore;
    Info.align.reset();
    return true;
  }

  case Intrinsic::nvvm_tcgen05_st_16x64b_x16:
  case Intrinsic::nvvm_tcgen05_st_16x128b_x8:
  case Intrinsic::nvvm_tcgen05_st_16x256b_x4:
  case Intrinsic::nvvm_tcgen05_st_32x32b_x16:
  case Intrinsic::nvvm_tcgen05_st_16x32bx2_x16: {
    Info.opc = ISD::INTRINSIC_VOID;
    Info.memVT = MVT::v16i32;
    Info.ptrVal = I.getArgOperand(0);
    Info.offset = 0;
    Info.flags = MachineMemOperand::MOStore;
    Info.align.reset();
    return true;
  }

  case Intrinsic::nvvm_tcgen05_st_16x64b_x32:
  case Intrinsic::nvvm_tcgen05_st_16x128b_x16:
  case Intrinsic::nvvm_tcgen05_st_16x256b_x8:
  case Intrinsic::nvvm_tcgen05_st_32x32b_x32:
  case Intrinsic::nvvm_tcgen05_st_16x32bx2_x32: {
    Info.opc = ISD::INTRINSIC_VOID;
    Info.memVT = MVT::v32i32;
    Info.ptrVal = I.getArgOperand(0);
    Info.offset = 0;
    Info.flags = MachineMemOperand::MOStore;
    Info.align.reset();
    return true;
  }

  case Intrinsic::nvvm_tcgen05_st_16x64b_x64:
  case Intrinsic::nvvm_tcgen05_st_16x128b_x32:
  case Intrinsic::nvvm_tcgen05_st_16x256b_x16:
  case Intrinsic::nvvm_tcgen05_st_32x32b_x64:
  case Intrinsic::nvvm_tcgen05_st_16x32bx2_x64: {
    Info.opc = ISD::INTRINSIC_VOID;
    Info.memVT = MVT::v64i32;
    Info.ptrVal = I.getArgOperand(0);
    Info.offset = 0;
    Info.flags = MachineMemOperand::MOStore;
    Info.align.reset();
    return true;
  }

  case Intrinsic::nvvm_tcgen05_st_16x64b_x128:
  case Intrinsic::nvvm_tcgen05_st_16x128b_x64:
  case Intrinsic::nvvm_tcgen05_st_16x256b_x32:
  case Intrinsic::nvvm_tcgen05_st_32x32b_x128:
  case Intrinsic::nvvm_tcgen05_st_16x32bx2_x128: {
    Info.opc = ISD::INTRINSIC_VOID;
    Info.memVT = MVT::v128i32;
    Info.ptrVal = I.getArgOperand(0);
    Info.offset = 0;
    Info.flags = MachineMemOperand::MOStore;
    Info.align.reset();
    return true;
  }
  }
  return false;
}

/// getFunctionParamOptimizedAlign - since function arguments are passed via
/// .param space, we may want to increase their alignment in a way that
/// ensures that we can effectively vectorize their loads & stores. We can
/// increase alignment only if the function has internal or has private
/// linkage as for other linkage types callers may already rely on default
/// alignment. To allow using 128-bit vectorized loads/stores, this function
/// ensures that alignment is 16 or greater.
Align NVPTXTargetLowering::getFunctionParamOptimizedAlign(
    const Function *F, Type *ArgTy, const DataLayout &DL) const {
  // Capping the alignment to 128 bytes as that is the maximum alignment
  // supported by PTX.
  const Align ABITypeAlign = std::min(Align(128), DL.getABITypeAlign(ArgTy));

  // If a function has linkage different from internal or private, we
  // must use default ABI alignment as external users rely on it. Same
  // for a function that may be called from a function pointer.
  if (!F || !F->hasLocalLinkage() ||
      F->hasAddressTaken(/*Users=*/nullptr,
                         /*IgnoreCallbackUses=*/false,
                         /*IgnoreAssumeLikeCalls=*/true,
                         /*IgnoreLLVMUsed=*/true))
    return ABITypeAlign;

  assert(!isKernelFunction(*F) && "Expect kernels to have non-local linkage");
  return std::max(Align(16), ABITypeAlign);
}

/// Helper for computing alignment of a device function byval parameter.
Align NVPTXTargetLowering::getFunctionByValParamAlign(
    const Function *F, Type *ArgTy, Align InitialAlign,
    const DataLayout &DL) const {
  Align ArgAlign = InitialAlign;
  // Try to increase alignment to enhance vectorization options.
  if (F)
    ArgAlign = std::max(ArgAlign, getFunctionParamOptimizedAlign(F, ArgTy, DL));

  // Old ptx versions have a bug. When PTX code takes address of
  // byval parameter with alignment < 4, ptxas generates code to
  // spill argument into memory. Alas on sm_50+ ptxas generates
  // SASS code that fails with misaligned access. To work around
  // the problem, make sure that we align byval parameters by at
  // least 4. This bug seems to be fixed at least starting from
  // ptxas > 9.0.
  // TODO: remove this after verifying the bug is not reproduced
  // on non-deprecated ptxas versions.
  if (ForceMinByValParamAlign)
    ArgAlign = std::max(ArgAlign, Align(4));

  return ArgAlign;
}

// Helper for getting a function parameter name. Name is composed from
// its index and the function name. Negative index corresponds to special
// parameter (unsized array) used for passing variable arguments.
std::string NVPTXTargetLowering::getParamName(const Function *F,
                                              int Idx) const {
  std::string ParamName;
  raw_string_ostream ParamStr(ParamName);

  ParamStr << getTargetMachine().getSymbol(F)->getName();
  if (Idx < 0)
    ParamStr << "_vararg";
  else
    ParamStr << "_param_" << Idx;

  return ParamName;
}

/// isLegalAddressingMode - Return true if the addressing mode represented
/// by AM is legal for this target, for a load/store of the specified type.
/// Used to guide target specific optimizations, like loop strength reduction
/// (LoopStrengthReduce.cpp) and memory optimization for address mode
/// (CodeGenPrepare.cpp)
bool NVPTXTargetLowering::isLegalAddressingMode(const DataLayout &DL,
                                                const AddrMode &AM, Type *Ty,
                                                unsigned AS, Instruction *I) const {
  // AddrMode - This represents an addressing mode of:
  //    BaseGV + BaseOffs + BaseReg + Scale*ScaleReg
  //
  // The legal address modes are
  // - [avar]
  // - [areg]
  // - [areg+immoff]
  // - [immAddr]

  // immoff must fit in a signed 32-bit int
  if (!APInt(64, AM.BaseOffs).isSignedIntN(32))
    return false;

  if (AM.BaseGV)
    return !AM.BaseOffs && !AM.HasBaseReg && !AM.Scale;

  switch (AM.Scale) {
  case 0: // "r", "r+i" or "i" is allowed
    break;
  case 1:
    if (AM.HasBaseReg) // "r+r+i" or "r+r" is not allowed.
      return false;
    // Otherwise we have r+i.
    break;
  default:
    // No scale > 1 is allowed
    return false;
  }
  return true;
}

//===----------------------------------------------------------------------===//
//                         NVPTX Inline Assembly Support
//===----------------------------------------------------------------------===//

/// getConstraintType - Given a constraint letter, return the type of
/// constraint it is for this target.
NVPTXTargetLowering::ConstraintType
NVPTXTargetLowering::getConstraintType(StringRef Constraint) const {
  if (Constraint.size() == 1) {
    switch (Constraint[0]) {
    default:
      break;
    case 'b':
    case 'r':
    case 'h':
    case 'c':
    case 'l':
    case 'f':
    case 'd':
    case 'q':
    case '0':
    case 'N':
      return C_RegisterClass;
    }
  }
  return TargetLowering::getConstraintType(Constraint);
}

std::pair<unsigned, const TargetRegisterClass *>
NVPTXTargetLowering::getRegForInlineAsmConstraint(const TargetRegisterInfo *TRI,
                                                  StringRef Constraint,
                                                  MVT VT) const {
  if (Constraint.size() == 1) {
    switch (Constraint[0]) {
    case 'b':
      return std::make_pair(0U, &NVPTX::B1RegClass);
    case 'c':
    case 'h':
      return std::make_pair(0U, &NVPTX::B16RegClass);
    case 'r':
    case 'f':
      return std::make_pair(0U, &NVPTX::B32RegClass);
    case 'l':
    case 'N':
    case 'd':
      return std::make_pair(0U, &NVPTX::B64RegClass);
    case 'q': {
      if (STI.getSmVersion() < 70)
        report_fatal_error("Inline asm with 128 bit operands is only "
                           "supported for sm_70 and higher!");
      return std::make_pair(0U, &NVPTX::B128RegClass);
    }
    }
  }
  return TargetLowering::getRegForInlineAsmConstraint(TRI, Constraint, VT);
}

//===----------------------------------------------------------------------===//
//                         NVPTX DAG Combining
//===----------------------------------------------------------------------===//

bool NVPTXTargetLowering::allowFMA(MachineFunction &MF,
                                   CodeGenOptLevel OptLevel) const {
  // Always honor command-line argument
  if (FMAContractLevelOpt.getNumOccurrences() > 0)
    return FMAContractLevelOpt > 0;

  // Do not contract if we're not optimizing the code.
  if (OptLevel == CodeGenOptLevel::None)
    return false;

  // Honor TargetOptions flags that explicitly say fusion is okay.
  if (MF.getTarget().Options.AllowFPOpFusion == FPOpFusion::Fast)
    return true;

  return allowUnsafeFPMath(MF);
}

bool NVPTXTargetLowering::allowUnsafeFPMath(const MachineFunction &MF) const {
  // Honor TargetOptions flags that explicitly say unsafe math is okay.
  if (MF.getTarget().Options.UnsafeFPMath)
    return true;

  // Allow unsafe math if unsafe-fp-math attribute explicitly says so.
  const Function &F = MF.getFunction();
  return F.getFnAttribute("unsafe-fp-math").getValueAsBool();
}

static bool isConstZero(const SDValue &Operand) {
  const auto *Const = dyn_cast<ConstantSDNode>(Operand);
  return Const && Const->getZExtValue() == 0;
}

/// PerformADDCombineWithOperands - Try DAG combinations for an ADD with
/// operands N0 and N1.  This is a helper for PerformADDCombine that is
/// called with the default operands, and if that fails, with commuted
/// operands.
static SDValue
PerformADDCombineWithOperands(SDNode *N, SDValue N0, SDValue N1,
                              TargetLowering::DAGCombinerInfo &DCI) {
  EVT VT = N0.getValueType();

  // Since integer multiply-add costs the same as integer multiply
  // but is more costly than integer add, do the fusion only when
  // the mul is only used in the add.
  // TODO: this may not be true for later architectures, consider relaxing this
  if (!N0.getNode()->hasOneUse())
    return SDValue();

  // fold (add (select cond, 0, (mul a, b)), c)
  //   -> (select cond, c, (add (mul a, b), c))
  //
  if (N0.getOpcode() == ISD::SELECT) {
    unsigned ZeroOpNum;
    if (isConstZero(N0->getOperand(1)))
      ZeroOpNum = 1;
    else if (isConstZero(N0->getOperand(2)))
      ZeroOpNum = 2;
    else
      return SDValue();

    SDValue M = N0->getOperand((ZeroOpNum == 1) ? 2 : 1);
    if (M->getOpcode() != ISD::MUL || !M.getNode()->hasOneUse())
      return SDValue();

    SDLoc DL(N);
    SDValue Mul =
        DCI.DAG.getNode(ISD::MUL, DL, VT, M->getOperand(0), M->getOperand(1));
    SDValue MAD = DCI.DAG.getNode(ISD::ADD, DL, VT, Mul, N1);
    return DCI.DAG.getSelect(SDLoc(N), VT, N0->getOperand(0),
                             ((ZeroOpNum == 1) ? N1 : MAD),
                             ((ZeroOpNum == 1) ? MAD : N1));
  }

  return SDValue();
}

static SDValue
PerformFADDCombineWithOperands(SDNode *N, SDValue N0, SDValue N1,
                               TargetLowering::DAGCombinerInfo &DCI,
                               CodeGenOptLevel OptLevel) {
  EVT VT = N0.getValueType();
  if (N0.getOpcode() == ISD::FMUL) {
    const auto *TLI = static_cast<const NVPTXTargetLowering *>(
        &DCI.DAG.getTargetLoweringInfo());
    if (!(TLI->allowFMA(DCI.DAG.getMachineFunction(), OptLevel) ||
          (N->getFlags().hasAllowContract() &&
           N0->getFlags().hasAllowContract())))
      return SDValue();

    // For floating point:
    // Do the fusion only when the mul has less than 5 uses and all
    // are add.
    // The heuristic is that if a use is not an add, then that use
    // cannot be fused into fma, therefore mul is still needed anyway.
    // If there are more than 4 uses, even if they are all add, fusing
    // them will increase register pressue.
    //
    int numUses = 0;
    int nonAddCount = 0;
    for (const SDNode *User : N0.getNode()->users()) {
      numUses++;
      if (User->getOpcode() != ISD::FADD)
        ++nonAddCount;
      if (numUses >= 5)
        return SDValue();
    }
    if (nonAddCount) {
      int orderNo = N->getIROrder();
      int orderNo2 = N0.getNode()->getIROrder();
      // simple heuristics here for considering potential register
      // pressure, the logics here is that the differnce are used
      // to measure the distance between def and use, the longer distance
      // more likely cause register pressure.
      if (orderNo - orderNo2 < 500)
        return SDValue();

      // Now, check if at least one of the FMUL's operands is live beyond the
      // node N, which guarantees that the FMA will not increase register
      // pressure at node N.
      bool opIsLive = false;
      const SDNode *left = N0.getOperand(0).getNode();
      const SDNode *right = N0.getOperand(1).getNode();

      if (isa<ConstantSDNode>(left) || isa<ConstantSDNode>(right))
        opIsLive = true;

      if (!opIsLive)
        for (const SDNode *User : left->users()) {
          int orderNo3 = User->getIROrder();
          if (orderNo3 > orderNo) {
            opIsLive = true;
            break;
          }
        }

      if (!opIsLive)
        for (const SDNode *User : right->users()) {
          int orderNo3 = User->getIROrder();
          if (orderNo3 > orderNo) {
            opIsLive = true;
            break;
          }
        }

      if (!opIsLive)
        return SDValue();
    }

    return DCI.DAG.getNode(ISD::FMA, SDLoc(N), VT, N0.getOperand(0),
                           N0.getOperand(1), N1);
  }

  return SDValue();
}

/// Fold unpacking movs into a load by increasing the number of return values.
///
/// ex:
/// L: v2f16,ch = load <p>
/// a: f16 = extractelt L:0, 0
/// b: f16 = extractelt L:0, 1
/// use(a, b)
///
/// ...is turned into...
///
/// L: f16,f16,ch = LoadV2 <p>
/// use(L:0, L:1)
static SDValue
combineUnpackingMovIntoLoad(SDNode *N, TargetLowering::DAGCombinerInfo &DCI) {
  // Don't run this optimization before the legalizer
  if (!DCI.isAfterLegalizeDAG())
    return SDValue();

  EVT ElementVT = N->getValueType(0);
  // Avoid non-packed types and v4i8
  if (!NVPTX::isPackedVectorTy(ElementVT) || ElementVT == MVT::v4i8)
    return SDValue();

  SmallVector<SDNode *> DeadCopyToRegs;

  // Check whether all outputs are either used by an extractelt or are
  // glue/chain nodes
  if (!all_of(N->uses(), [&](SDUse &U) {
        // Skip glue, chain nodes
        if (U.getValueType() == MVT::Glue || U.getValueType() == MVT::Other)
          return true;
        if (U.getUser()->getOpcode() == ISD::EXTRACT_VECTOR_ELT) {
          if (N->getOpcode() != ISD::LOAD)
            return true;
          // Since this is an ISD::LOAD, check all extractelts are used. If
          // any are not used, we don't want to defeat another optimization that
          // will narrow the load.
          //
          // For example:
          //
          // L: v2f16,ch = load <p>
          // e0: f16 = extractelt L:0, 0
          // e1: f16 = extractelt L:0, 1        <-- unused
          // store e0
          //
          // Can be optimized by DAGCombiner to:
          //
          // L: f16,ch = load <p>
          // store L:0
          return !U.getUser()->use_empty();
        }

        // Otherwise, this use prevents us from splitting a value.
        return false;
      }))
    return SDValue();

  auto *LD = cast<MemSDNode>(N);
  EVT MemVT = LD->getMemoryVT();
  SDLoc DL(LD);

  // the new opcode after we double the number of operands
  NVPTXISD::NodeType Opcode;
  SmallVector<SDValue> Operands(LD->ops());
  unsigned OldNumOutputs; // non-glue, non-chain outputs
  switch (LD->getOpcode()) {
  case ISD::LOAD:
    OldNumOutputs = 1;
    // Any packed type is legal, so the legalizer will not have lowered
    // ISD::LOAD -> NVPTXISD::Load (unless it's under-aligned). We have to do it
    // here.
    Opcode = NVPTXISD::LoadV2;
    Operands.push_back(DCI.DAG.getIntPtrConstant(
        cast<LoadSDNode>(LD)->getExtensionType(), DL));
    break;
  case NVPTXISD::LoadParamV2:
    OldNumOutputs = 2;
    Opcode = NVPTXISD::LoadParamV4;
    break;
  case NVPTXISD::LoadV2:
    OldNumOutputs = 2;
    Opcode = NVPTXISD::LoadV4;
    break;
  case NVPTXISD::LoadV4:
    // V8 is only supported for f32. Don't forget, we're not changing the load
    // size here. This is already a 256-bit load.
    if (ElementVT != MVT::v2f32)
      return SDValue();
    OldNumOutputs = 4;
    Opcode = NVPTXISD::LoadV8;
    break;
  case NVPTXISD::LoadV8:
    // PTX doesn't support the next doubling of outputs
    return SDValue();
  }

  // the non-glue, non-chain outputs in the new load
  const unsigned NewNumOutputs = OldNumOutputs * 2;
  SmallVector<EVT> NewVTs(NewNumOutputs, ElementVT.getVectorElementType());
  // add remaining chain and glue values
  NewVTs.append(LD->value_begin() + OldNumOutputs, LD->value_end());

  // Create the new load
  SDValue NewLoad =
      DCI.DAG.getMemIntrinsicNode(Opcode, DL, DCI.DAG.getVTList(NewVTs),
                                  Operands, MemVT, LD->getMemOperand());

  // Now we use a combination of BUILD_VECTORs and a MERGE_VALUES node to keep
  // the outputs the same. These nodes will be optimized away in later
  // DAGCombiner iterations.
  SmallVector<SDValue> Results;
  for (unsigned I : seq(OldNumOutputs))
    Results.push_back(DCI.DAG.getBuildVector(
        ElementVT, DL, {NewLoad.getValue(I * 2), NewLoad.getValue(I * 2 + 1)}));
  // Add remaining chain and glue nodes
  for (unsigned I : seq(NewLoad->getNumValues() - NewNumOutputs))
    Results.push_back(NewLoad.getValue(NewNumOutputs + I));

  return DCI.DAG.getMergeValues(Results, DL);
}

/// Fold packing movs into a store.
///
/// ex:
/// v1: v2f16 = BUILD_VECTOR a:f16, b:f16
/// v2: v2f16 = BUILD_VECTOR c:f16, d:f16
/// StoreV2 v1, v2
///
/// ...is turned into...
///
/// StoreV4 a, b, c, d
static SDValue combinePackingMovIntoStore(SDNode *N,
                                          TargetLowering::DAGCombinerInfo &DCI,
                                          unsigned Front, unsigned Back) {
  // We want to run this as late as possible since other optimizations may
  // eliminate the BUILD_VECTORs.
  if (!DCI.isAfterLegalizeDAG())
    return SDValue();

  // Get the type of the operands being stored.
  EVT ElementVT = N->getOperand(Front).getValueType();

  // Avoid non-packed types and v4i8
  if (!NVPTX::isPackedVectorTy(ElementVT) || ElementVT == MVT::v4i8)
    return SDValue();

  auto *ST = cast<MemSDNode>(N);
  EVT MemVT = ElementVT.getVectorElementType();

  // The new opcode after we double the number of operands.
  NVPTXISD::NodeType Opcode;
  switch (N->getOpcode()) {
  case ISD::STORE:
    // Any packed type is legal, so the legalizer will not have lowered
    // ISD::STORE -> NVPTXISD::Store (unless it's under-aligned). We have to do
    // it here.
    MemVT = ST->getMemoryVT();
    Opcode = NVPTXISD::StoreV2;
    break;
  case NVPTXISD::StoreParam:
    Opcode = NVPTXISD::StoreParamV2;
    break;
  case NVPTXISD::StoreParamV2:
    Opcode = NVPTXISD::StoreParamV4;
    break;
  case NVPTXISD::StoreV2:
    MemVT = ST->getMemoryVT();
    Opcode = NVPTXISD::StoreV4;
    break;
  case NVPTXISD::StoreV4:
    // V8 is only supported for f32. Don't forget, we're not changing the store
    // size here. This is already a 256-bit store.
    if (ElementVT != MVT::v2f32)
      return SDValue();
    Opcode = NVPTXISD::StoreV8;
    break;
  case NVPTXISD::StoreParamV4:
  case NVPTXISD::StoreV8:
    // PTX doesn't support the next doubling of operands
    return SDValue();
  default:
    llvm_unreachable("Unhandled store opcode");
  }

  // Scan the operands and if they're all BUILD_VECTORs, we'll have gathered
  // their elements.
  SmallVector<SDValue, 4> Operands(N->ops().take_front(Front));
  for (SDValue BV : N->ops().drop_front(Front).drop_back(Back)) {
    if (BV.getOpcode() != ISD::BUILD_VECTOR)
      return SDValue();

    // If the operand has multiple uses, this optimization can increase register
    // pressure.
    if (!BV.hasOneUse())
      return SDValue();

    // DAGCombiner visits nodes bottom-up. Check the BUILD_VECTOR operands for
    // any signs they may be folded by some other pattern or rule.
    for (SDValue Op : BV->ops()) {
      // Peek through bitcasts
      if (Op.getOpcode() == ISD::BITCAST)
        Op = Op.getOperand(0);

      // This may be folded into a PRMT.
      if (Op.getValueType() == MVT::i16 && Op.getOpcode() == ISD::TRUNCATE &&
          Op->getOperand(0).getValueType() == MVT::i32)
        return SDValue();

      // This may be folded into cvt.bf16x2
      if (Op.getOpcode() == ISD::FP_ROUND)
        return SDValue();
    }
    Operands.append({BV.getOperand(0), BV.getOperand(1)});
  }
  Operands.append(N->op_end() - Back, N->op_end());

  // Now we replace the store
  return DCI.DAG.getMemIntrinsicNode(Opcode, SDLoc(N), N->getVTList(), Operands,
                                     MemVT, ST->getMemOperand());
}

static SDValue PerformStoreCombineHelper(SDNode *N,
                                         TargetLowering::DAGCombinerInfo &DCI,
                                         unsigned Front, unsigned Back) {
  if (all_of(N->ops().drop_front(Front).drop_back(Back),
             [](const SDUse &U) { return U.get()->isUndef(); }))
    // Operand 0 is the previous value in the chain. Cannot return EntryToken
    // as the previous value will become unused and eliminated later.
    return N->getOperand(0);

  return combinePackingMovIntoStore(N, DCI, Front, Back);
}

static SDValue PerformStoreCombine(SDNode *N,
                                   TargetLowering::DAGCombinerInfo &DCI) {
  return combinePackingMovIntoStore(N, DCI, 1, 2);
}

static SDValue PerformStoreParamCombine(SDNode *N,
                                        TargetLowering::DAGCombinerInfo &DCI) {
  // Operands from the 3rd to the 2nd last one are the values to be stored.
  //   {Chain, ArgID, Offset, Val, Glue}
  return PerformStoreCombineHelper(N, DCI, 3, 1);
}

/// PerformADDCombine - Target-specific dag combine xforms for ISD::ADD.
///
static SDValue PerformADDCombine(SDNode *N,
                                 TargetLowering::DAGCombinerInfo &DCI,
                                 CodeGenOptLevel OptLevel) {
  if (OptLevel == CodeGenOptLevel::None)
    return SDValue();

  SDValue N0 = N->getOperand(0);
  SDValue N1 = N->getOperand(1);

  // Skip non-integer, non-scalar case
  EVT VT = N0.getValueType();
  if (VT.isVector() || VT != MVT::i32)
    return SDValue();

  // First try with the default operand order.
  if (SDValue Result = PerformADDCombineWithOperands(N, N0, N1, DCI))
    return Result;

  // If that didn't work, try again with the operands commuted.
  return PerformADDCombineWithOperands(N, N1, N0, DCI);
}

/// PerformFADDCombine - Target-specific dag combine xforms for ISD::FADD.
///
static SDValue PerformFADDCombine(SDNode *N,
                                 TargetLowering::DAGCombinerInfo &DCI,
                                 CodeGenOptLevel OptLevel) {
  SDValue N0 = N->getOperand(0);
  SDValue N1 = N->getOperand(1);

  EVT VT = N0.getValueType();
  if (VT.isVector() || !(VT == MVT::f32 || VT == MVT::f64))
    return SDValue();

  // First try with the default operand order.
  if (SDValue Result = PerformFADDCombineWithOperands(N, N0, N1, DCI, OptLevel))
    return Result;

  // If that didn't work, try again with the operands commuted.
  return PerformFADDCombineWithOperands(N, N1, N0, DCI, OptLevel);
}

static SDValue PerformANDCombine(SDNode *N,
                                 TargetLowering::DAGCombinerInfo &DCI) {
  // The type legalizer turns a vector load of i8 values into a zextload to i16
  // registers, optionally ANY_EXTENDs it (if target type is integer),
  // and ANDs off the high 8 bits. Since we turn this load into a
  // target-specific DAG node, the DAG combiner fails to eliminate these AND
  // nodes. Do that here.
  SDValue Val = N->getOperand(0);
  SDValue Mask = N->getOperand(1);

  if (isa<ConstantSDNode>(Val)) {
    std::swap(Val, Mask);
  }

  SDValue AExt;

  // Generally, we will see zextload -> IMOV16rr -> ANY_EXTEND -> and
  if (Val.getOpcode() == ISD::ANY_EXTEND) {
    AExt = Val;
    Val = Val->getOperand(0);
  }

  if (Val->getOpcode() == NVPTXISD::LoadV2 ||
      Val->getOpcode() == NVPTXISD::LoadV4) {
    ConstantSDNode *MaskCnst = dyn_cast<ConstantSDNode>(Mask);
    if (!MaskCnst) {
      // Not an AND with a constant
      return SDValue();
    }

    uint64_t MaskVal = MaskCnst->getZExtValue();
    if (MaskVal != 0xff) {
      // Not an AND that chops off top 8 bits
      return SDValue();
    }

    MemSDNode *Mem = dyn_cast<MemSDNode>(Val);
    if (!Mem) {
      // Not a MemSDNode?!?
      return SDValue();
    }

    EVT MemVT = Mem->getMemoryVT();
    if (MemVT != MVT::v2i8 && MemVT != MVT::v4i8) {
      // We only handle the i8 case
      return SDValue();
    }

    unsigned ExtType = Val->getConstantOperandVal(Val->getNumOperands() - 1);
    if (ExtType == ISD::SEXTLOAD) {
      // If for some reason the load is a sextload, the and is needed to zero
      // out the high 8 bits
      return SDValue();
    }

    bool AddTo = false;
    if (AExt.getNode() != nullptr) {
      // Re-insert the ext as a zext.
      Val = DCI.DAG.getNode(ISD::ZERO_EXTEND, SDLoc(N),
                            AExt.getValueType(), Val);
      AddTo = true;
    }

    // If we get here, the AND is unnecessary.  Just replace it with the load
    DCI.CombineTo(N, Val, AddTo);
  }

  return SDValue();
}

static SDValue PerformREMCombine(SDNode *N,
                                 TargetLowering::DAGCombinerInfo &DCI,
                                 CodeGenOptLevel OptLevel) {
  assert(N->getOpcode() == ISD::SREM || N->getOpcode() == ISD::UREM);

  // Don't do anything at less than -O2.
  if (OptLevel < CodeGenOptLevel::Default)
    return SDValue();

  SelectionDAG &DAG = DCI.DAG;
  SDLoc DL(N);
  EVT VT = N->getValueType(0);
  bool IsSigned = N->getOpcode() == ISD::SREM;
  unsigned DivOpc = IsSigned ? ISD::SDIV : ISD::UDIV;

  const SDValue &Num = N->getOperand(0);
  const SDValue &Den = N->getOperand(1);

  for (const SDNode *U : Num->users()) {
    if (U->getOpcode() == DivOpc && U->getOperand(0) == Num &&
        U->getOperand(1) == Den) {
      // Num % Den -> Num - (Num / Den) * Den
      return DAG.getNode(ISD::SUB, DL, VT, Num,
                         DAG.getNode(ISD::MUL, DL, VT,
                                     DAG.getNode(DivOpc, DL, VT, Num, Den),
                                     Den));
    }
  }
  return SDValue();
}

enum OperandSignedness {
  Signed = 0,
  Unsigned,
  Unknown
};

/// IsMulWideOperandDemotable - Checks if the provided DAG node is an operand
/// that can be demoted to \p OptSize bits without loss of information. The
/// signedness of the operand, if determinable, is placed in \p S.
static bool IsMulWideOperandDemotable(SDValue Op,
                                      unsigned OptSize,
                                      OperandSignedness &S) {
  S = Unknown;

  if (Op.getOpcode() == ISD::SIGN_EXTEND ||
      Op.getOpcode() == ISD::SIGN_EXTEND_INREG) {
    EVT OrigVT = Op.getOperand(0).getValueType();
    if (OrigVT.getFixedSizeInBits() <= OptSize) {
      S = Signed;
      return true;
    }
  } else if (Op.getOpcode() == ISD::ZERO_EXTEND) {
    EVT OrigVT = Op.getOperand(0).getValueType();
    if (OrigVT.getFixedSizeInBits() <= OptSize) {
      S = Unsigned;
      return true;
    }
  }

  return false;
}

/// AreMulWideOperandsDemotable - Checks if the given LHS and RHS operands can
/// be demoted to \p OptSize bits without loss of information. If the operands
/// contain a constant, it should appear as the RHS operand. The signedness of
/// the operands is placed in \p IsSigned.
static bool AreMulWideOperandsDemotable(SDValue LHS, SDValue RHS,
                                        unsigned OptSize,
                                        bool &IsSigned) {
  OperandSignedness LHSSign;

  // The LHS operand must be a demotable op
  if (!IsMulWideOperandDemotable(LHS, OptSize, LHSSign))
    return false;

  // We should have been able to determine the signedness from the LHS
  if (LHSSign == Unknown)
    return false;

  IsSigned = (LHSSign == Signed);

  // The RHS can be a demotable op or a constant
  if (ConstantSDNode *CI = dyn_cast<ConstantSDNode>(RHS)) {
    const APInt &Val = CI->getAPIntValue();
    if (LHSSign == Unsigned) {
      return Val.isIntN(OptSize);
    } else {
      return Val.isSignedIntN(OptSize);
    }
  } else {
    OperandSignedness RHSSign;
    if (!IsMulWideOperandDemotable(RHS, OptSize, RHSSign))
      return false;

    return LHSSign == RHSSign;
  }
}

/// TryMULWIDECombine - Attempt to replace a multiply of M bits with a multiply
/// of M/2 bits that produces an M-bit result (i.e. mul.wide). This transform
/// works on both multiply DAG nodes and SHL DAG nodes with a constant shift
/// amount.
static SDValue TryMULWIDECombine(SDNode *N,
                                 TargetLowering::DAGCombinerInfo &DCI) {
  EVT MulType = N->getValueType(0);
  if (MulType != MVT::i32 && MulType != MVT::i64) {
    return SDValue();
  }

  SDLoc DL(N);
  unsigned OptSize = MulType.getSizeInBits() >> 1;
  SDValue LHS = N->getOperand(0);
  SDValue RHS = N->getOperand(1);

  // Canonicalize the multiply so the constant (if any) is on the right
  if (N->getOpcode() == ISD::MUL) {
    if (isa<ConstantSDNode>(LHS)) {
      std::swap(LHS, RHS);
    }
  }

  // If we have a SHL, determine the actual multiply amount
  if (N->getOpcode() == ISD::SHL) {
    ConstantSDNode *ShlRHS = dyn_cast<ConstantSDNode>(RHS);
    if (!ShlRHS) {
      return SDValue();
    }

    APInt ShiftAmt = ShlRHS->getAPIntValue();
    unsigned BitWidth = MulType.getSizeInBits();
    if (ShiftAmt.sge(0) && ShiftAmt.slt(BitWidth)) {
      APInt MulVal = APInt(BitWidth, 1) << ShiftAmt;
      RHS = DCI.DAG.getConstant(MulVal, DL, MulType);
    } else {
      return SDValue();
    }
  }

  bool Signed;
  // Verify that our operands are demotable
  if (!AreMulWideOperandsDemotable(LHS, RHS, OptSize, Signed)) {
    return SDValue();
  }

  EVT DemotedVT;
  if (MulType == MVT::i32) {
    DemotedVT = MVT::i16;
  } else {
    DemotedVT = MVT::i32;
  }

  // Truncate the operands to the correct size. Note that these are just for
  // type consistency and will (likely) be eliminated in later phases.
  SDValue TruncLHS =
    DCI.DAG.getNode(ISD::TRUNCATE, DL, DemotedVT, LHS);
  SDValue TruncRHS =
    DCI.DAG.getNode(ISD::TRUNCATE, DL, DemotedVT, RHS);

  unsigned Opc;
  if (Signed) {
    Opc = NVPTXISD::MUL_WIDE_SIGNED;
  } else {
    Opc = NVPTXISD::MUL_WIDE_UNSIGNED;
  }

  return DCI.DAG.getNode(Opc, DL, MulType, TruncLHS, TruncRHS);
}

static bool isConstOne(const SDValue &Operand) {
  const auto *Const = dyn_cast<ConstantSDNode>(Operand);
  return Const && Const->getZExtValue() == 1;
}

static SDValue matchMADConstOnePattern(SDValue Add) {
  if (Add->getOpcode() != ISD::ADD)
    return SDValue();

  if (isConstOne(Add->getOperand(0)))
    return Add->getOperand(1);

  if (isConstOne(Add->getOperand(1)))
    return Add->getOperand(0);

  return SDValue();
}

static SDValue combineMADConstOne(SDValue X, SDValue Add, EVT VT, SDLoc DL,
                                  TargetLowering::DAGCombinerInfo &DCI) {

  if (SDValue Y = matchMADConstOnePattern(Add)) {
    SDValue Mul = DCI.DAG.getNode(ISD::MUL, DL, VT, X, Y);
    return DCI.DAG.getNode(ISD::ADD, DL, VT, Mul, X);
  }

  return SDValue();
}

static SDValue combineMulSelectConstOne(SDValue X, SDValue Select, EVT VT,
                                        SDLoc DL,
                                        TargetLowering::DAGCombinerInfo &DCI) {
  if (Select->getOpcode() != ISD::SELECT)
    return SDValue();

  SDValue Cond = Select->getOperand(0);

  unsigned ConstOpNo;
  if (isConstOne(Select->getOperand(1)))
    ConstOpNo = 1;
  else if (isConstOne(Select->getOperand(2)))
    ConstOpNo = 2;
  else
    return SDValue();

  SDValue Y = Select->getOperand((ConstOpNo == 1) ? 2 : 1);

  // Do not combine if the resulting sequence is not obviously profitable.
  if (!matchMADConstOnePattern(Y))
    return SDValue();

  SDValue NewMul = DCI.DAG.getNode(ISD::MUL, DL, VT, X, Y);

  return DCI.DAG.getNode(ISD::SELECT, DL, VT, Cond,
                         (ConstOpNo == 1) ? X : NewMul,
                         (ConstOpNo == 1) ? NewMul : X);
}

static SDValue
PerformMULCombineWithOperands(SDNode *N, SDValue N0, SDValue N1,
                              TargetLowering::DAGCombinerInfo &DCI) {

  EVT VT = N0.getValueType();
  if (VT.isVector())
    return SDValue();

  if (VT != MVT::i16 && VT != MVT::i32 && VT != MVT::i64)
    return SDValue();

  SDLoc DL(N);

  // (mul x, (add y, 1)) -> (add (mul x, y), x)
  if (SDValue Res = combineMADConstOne(N0, N1, VT, DL, DCI))
    return Res;
  if (SDValue Res = combineMADConstOne(N1, N0, VT, DL, DCI))
    return Res;

  // (mul x, (select y, 1)) -> (select (mul x, y), x)
  if (SDValue Res = combineMulSelectConstOne(N0, N1, VT, DL, DCI))
    return Res;
  if (SDValue Res = combineMulSelectConstOne(N1, N0, VT, DL, DCI))
    return Res;

  return SDValue();
}

/// PerformMULCombine - Runs PTX-specific DAG combine patterns on MUL nodes.
static SDValue PerformMULCombine(SDNode *N,
                                 TargetLowering::DAGCombinerInfo &DCI,
                                 CodeGenOptLevel OptLevel) {
  if (OptLevel == CodeGenOptLevel::None)
    return SDValue();

  if (SDValue Ret = TryMULWIDECombine(N, DCI))
    return Ret;

  SDValue N0 = N->getOperand(0);
  SDValue N1 = N->getOperand(1);
  return PerformMULCombineWithOperands(N, N0, N1, DCI);
}

/// PerformSHLCombine - Runs PTX-specific DAG combine patterns on SHL nodes.
static SDValue PerformSHLCombine(SDNode *N,
                                 TargetLowering::DAGCombinerInfo &DCI,
                                 CodeGenOptLevel OptLevel) {
  if (OptLevel > CodeGenOptLevel::None) {
    // Try mul.wide combining at OptLevel > 0
    if (SDValue Ret = TryMULWIDECombine(N, DCI))
      return Ret;
  }

  return SDValue();
}

static SDValue PerformSETCCCombine(SDNode *N,
                                   TargetLowering::DAGCombinerInfo &DCI,
                                   unsigned int SmVersion) {
  EVT CCType = N->getValueType(0);
  SDValue A = N->getOperand(0);
  SDValue B = N->getOperand(1);

  EVT AType = A.getValueType();
  if (!(CCType == MVT::v2i1 && (AType == MVT::v2f16 || AType == MVT::v2bf16)))
    return SDValue();

  if (A.getValueType() == MVT::v2bf16 && SmVersion < 90)
    return SDValue();

  SDLoc DL(N);
  // setp.f16x2 returns two scalar predicates, which we need to
  // convert back to v2i1. The returned result will be scalarized by
  // the legalizer, but the comparison will remain a single vector
  // instruction.
  SDValue CCNode = DCI.DAG.getNode(
      A.getValueType() == MVT::v2f16 ? NVPTXISD::SETP_F16X2
                                     : NVPTXISD::SETP_BF16X2,
      DL, DCI.DAG.getVTList(MVT::i1, MVT::i1), {A, B, N->getOperand(2)});
  return DCI.DAG.getNode(ISD::BUILD_VECTOR, DL, CCType, CCNode.getValue(0),
                         CCNode.getValue(1));
}

static SDValue PerformEXTRACTCombine(SDNode *N,
                                     TargetLowering::DAGCombinerInfo &DCI) {
  SDValue Vector = N->getOperand(0);
  if (Vector->getOpcode() == ISD::FREEZE)
    Vector = Vector->getOperand(0);
  SDLoc DL(N);
  EVT VectorVT = Vector.getValueType();
  if (Vector->getOpcode() == ISD::LOAD && VectorVT.isSimple() &&
      IsPTXVectorType(VectorVT.getSimpleVT()))
    return SDValue(); // Native vector loads already combine nicely w/
                      // extract_vector_elt.
  // Don't mess with singletons or packed types (v2f32, v2*16, v4i8 and v8i8),
  // we already handle them OK.
  if (VectorVT.getVectorNumElements() == 1 ||
      NVPTX::isPackedVectorTy(VectorVT) || VectorVT == MVT::v8i8)
    return SDValue();

  // Don't mess with undef values as sra may be simplified to 0, not undef.
  if (Vector->isUndef() || ISD::allOperandsUndef(Vector.getNode()))
    return SDValue();

  uint64_t VectorBits = VectorVT.getSizeInBits();
  // We only handle the types we can extract in-register.
  if (!(VectorBits == 16 || VectorBits == 32 || VectorBits == 64))
    return SDValue();

  ConstantSDNode *Index = dyn_cast<ConstantSDNode>(N->getOperand(1));
  // Index == 0 is handled by generic DAG combiner.
  if (!Index || Index->getZExtValue() == 0)
    return SDValue();

  MVT IVT = MVT::getIntegerVT(VectorBits);
  EVT EltVT = VectorVT.getVectorElementType();
  EVT EltIVT = EltVT.changeTypeToInteger();
  uint64_t EltBits = EltVT.getScalarSizeInBits();

  SDValue Result = DCI.DAG.getNode(
      ISD::TRUNCATE, DL, EltIVT,
      DCI.DAG.getNode(
          ISD::SRA, DL, IVT, DCI.DAG.getNode(ISD::BITCAST, DL, IVT, Vector),
          DCI.DAG.getConstant(Index->getZExtValue() * EltBits, DL, IVT)));

  // If element has non-integer type, bitcast it back to the expected type.
  if (EltVT != EltIVT)
    Result = DCI.DAG.getNode(ISD::BITCAST, DL, EltVT, Result);
  // Past legalizer, we may need to extent i8 -> i16 to match the register type.
  if (EltVT != N->getValueType(0))
    Result = DCI.DAG.getNode(ISD::ANY_EXTEND, DL, N->getValueType(0), Result);

  return Result;
}

static SDValue PerformVSELECTCombine(SDNode *N,
                                     TargetLowering::DAGCombinerInfo &DCI) {
  SDValue VA = N->getOperand(1);
  EVT VectorVT = VA.getValueType();
  if (VectorVT != MVT::v4i8)
    return SDValue();

  // We need to split vselect into individual per-element operations Because we
  // use BFE/BFI instruction for byte extraction/insertion, we do end up with
  // 32-bit values, so we may as well do comparison as i32 to avoid conversions
  // to/from i16 normally used for i8 values.
  SmallVector<SDValue, 4> E;
  SDLoc DL(N);
  SDValue VCond = N->getOperand(0);
  SDValue VB = N->getOperand(2);
  for (int I = 0; I < 4; ++I) {
    SDValue C = DCI.DAG.getNode(ISD::EXTRACT_VECTOR_ELT, DL, MVT::i1, VCond,
                                DCI.DAG.getConstant(I, DL, MVT::i32));
    SDValue EA = DCI.DAG.getAnyExtOrTrunc(
        DCI.DAG.getNode(ISD::EXTRACT_VECTOR_ELT, DL, MVT::i8, VA,
                        DCI.DAG.getConstant(I, DL, MVT::i32)),
        DL, MVT::i32);
    SDValue EB = DCI.DAG.getAnyExtOrTrunc(
        DCI.DAG.getNode(ISD::EXTRACT_VECTOR_ELT, DL, MVT::i8, VB,
                        DCI.DAG.getConstant(I, DL, MVT::i32)),
        DL, MVT::i32);
    E.push_back(DCI.DAG.getAnyExtOrTrunc(
        DCI.DAG.getNode(ISD::SELECT, DL, MVT::i32, C, EA, EB), DL, MVT::i8));
  }
  return DCI.DAG.getNode(ISD::BUILD_VECTOR, DL, MVT::v4i8, E);
}

static SDValue
PerformBUILD_VECTORCombine(SDNode *N, TargetLowering::DAGCombinerInfo &DCI) {
  auto VT = N->getValueType(0);
  if (!DCI.isAfterLegalizeDAG() ||
      // only process v2*16 types
      !(NVPTX::isPackedVectorTy(VT) && VT.is32BitVector() &&
        VT.getVectorNumElements() == 2))
    return SDValue();

  auto Op0 = N->getOperand(0);
  auto Op1 = N->getOperand(1);

  // Start out by assuming we want to take the lower 2 bytes of each i32
  // operand.
  uint64_t Op0Bytes = 0x10;
  uint64_t Op1Bytes = 0x54;

  std::pair<SDValue *, uint64_t *> OpData[2] = {{&Op0, &Op0Bytes},
                                                {&Op1, &Op1Bytes}};

  // Check that each operand is an i16, truncated from an i32 operand. We'll
  // select individual bytes from those original operands. Optionally, fold in a
  // shift right of that original operand.
  for (auto &[Op, OpBytes] : OpData) {
    // Eat up any bitcast
    if (Op->getOpcode() == ISD::BITCAST)
      *Op = Op->getOperand(0);

    if (!(Op->getValueType() == MVT::i16 && Op->getOpcode() == ISD::TRUNCATE &&
          Op->getOperand(0).getValueType() == MVT::i32))
      return SDValue();

    // If the truncate has multiple uses, this optimization can increase
    // register pressure
    if (!Op->hasOneUse())
      return SDValue();

    *Op = Op->getOperand(0);

    // Optionally, fold in a shift-right of the original operand and let permute
    // pick the two higher bytes of the original value directly.
    if (Op->getOpcode() == ISD::SRL && isa<ConstantSDNode>(Op->getOperand(1))) {
      if (cast<ConstantSDNode>(Op->getOperand(1))->getZExtValue() == 16) {
        // Shift the PRMT byte selector to pick upper bytes from each respective
        // value, instead of the lower ones: 0x10 -> 0x32, 0x54 -> 0x76
        assert((*OpBytes == 0x10 || *OpBytes == 0x54) &&
               "PRMT selector values out of range");
        *OpBytes += 0x22;
        *Op = Op->getOperand(0);
      }
    }
  }

  SDLoc DL(N);
  auto &DAG = DCI.DAG;

  auto PRMT =
      getPRMT(DAG.getBitcast(MVT::i32, Op0), DAG.getBitcast(MVT::i32, Op1),
              (Op1Bytes << 8) | Op0Bytes, DL, DAG);
  return DAG.getBitcast(VT, PRMT);
}

static SDValue combineADDRSPACECAST(SDNode *N,
                                    TargetLowering::DAGCombinerInfo &DCI) {
  auto *ASCN1 = cast<AddrSpaceCastSDNode>(N);

  if (auto *ASCN2 = dyn_cast<AddrSpaceCastSDNode>(ASCN1->getOperand(0))) {
    assert(ASCN2->getDestAddressSpace() == ASCN1->getSrcAddressSpace());

    // Fold asc[B -> A](asc[A -> B](x)) -> x
    if (ASCN1->getDestAddressSpace() == ASCN2->getSrcAddressSpace())
      return ASCN2->getOperand(0);
  }

  return SDValue();
}

// Given a constant selector value and a prmt mode, return the selector value
// normalized to the generic prmt mode. See the PTX ISA documentation for more
// details:
// https://docs.nvidia.com/cuda/parallel-thread-execution/index.html#data-movement-and-conversion-instructions-prmt
static APInt getPRMTSelector(const APInt &Selector, unsigned Mode) {
<<<<<<< HEAD
=======
  assert(Selector.getBitWidth() == 32 && "PRMT must have i32 operands");

>>>>>>> e38f98f5
  if (Mode == NVPTX::PTXPrmtMode::NONE)
    return Selector;

  const unsigned V = Selector.trunc(2).getZExtValue();

  const auto GetSelector = [](unsigned S0, unsigned S1, unsigned S2,
                              unsigned S3) {
    return APInt(32, S0 | (S1 << 4) | (S2 << 8) | (S3 << 12));
  };

  switch (Mode) {
  case NVPTX::PTXPrmtMode::F4E:
    return GetSelector(V, V + 1, V + 2, V + 3);
  case NVPTX::PTXPrmtMode::B4E:
    return GetSelector(V, (V - 1) & 7, (V - 2) & 7, (V - 3) & 7);
  case NVPTX::PTXPrmtMode::RC8:
    return GetSelector(V, V, V, V);
  case NVPTX::PTXPrmtMode::ECL:
    return GetSelector(V, std::max(V, 1U), std::max(V, 2U), 3U);
  case NVPTX::PTXPrmtMode::ECR:
    return GetSelector(0, std::min(V, 1U), std::min(V, 2U), V);
  case NVPTX::PTXPrmtMode::RC16: {
    unsigned V1 = (V & 1) << 1;
    return GetSelector(V1, V1 + 1, V1, V1 + 1);
  }
  default:
    llvm_unreachable("Invalid PRMT mode");
  }
}

static APInt computePRMT(APInt A, APInt B, APInt Selector, unsigned Mode) {
<<<<<<< HEAD
=======
  assert(A.getBitWidth() == 32 && B.getBitWidth() == 32 &&
         Selector.getBitWidth() == 32 && "PRMT must have i32 operands");
>>>>>>> e38f98f5
  // {b, a} = {{b7, b6, b5, b4}, {b3, b2, b1, b0}}
  APInt BitField = B.concat(A);
  APInt SelectorVal = getPRMTSelector(Selector, Mode);
  APInt Result(32, 0);
  for (unsigned I : llvm::seq(4U)) {
    APInt Sel = SelectorVal.extractBits(4, I * 4);
    unsigned Idx = Sel.getLoBits(3).getZExtValue();
    unsigned Sign = Sel.getHiBits(1).getZExtValue();
    APInt Byte = BitField.extractBits(8, Idx * 8);
    if (Sign)
      Byte = Byte.ashr(8);
    Result.insertBits(Byte, I * 8);
  }
  return Result;
}

static SDValue combinePRMT(SDNode *N, TargetLowering::DAGCombinerInfo &DCI,
                           CodeGenOptLevel OptLevel) {
  if (OptLevel == CodeGenOptLevel::None)
    return SDValue();

  // Constant fold PRMT
  if (isa<ConstantSDNode>(N->getOperand(0)) &&
      isa<ConstantSDNode>(N->getOperand(1)) &&
      isa<ConstantSDNode>(N->getOperand(2)))
    return DCI.DAG.getConstant(computePRMT(N->getConstantOperandAPInt(0),
                                           N->getConstantOperandAPInt(1),
                                           N->getConstantOperandAPInt(2),
                                           N->getConstantOperandVal(3)),
                               SDLoc(N), N->getValueType(0));

  return SDValue();
}

SDValue NVPTXTargetLowering::PerformDAGCombine(SDNode *N,
                                               DAGCombinerInfo &DCI) const {
  CodeGenOptLevel OptLevel = getTargetMachine().getOptLevel();
  switch (N->getOpcode()) {
  default:
    break;
  case ISD::ADD:
    return PerformADDCombine(N, DCI, OptLevel);
  case ISD::ADDRSPACECAST:
    return combineADDRSPACECAST(N, DCI);
  case ISD::AND:
    return PerformANDCombine(N, DCI);
  case ISD::BUILD_VECTOR:
    return PerformBUILD_VECTORCombine(N, DCI);
  case ISD::EXTRACT_VECTOR_ELT:
    return PerformEXTRACTCombine(N, DCI);
  case ISD::FADD:
    return PerformFADDCombine(N, DCI, OptLevel);
  case ISD::LOAD:
  case NVPTXISD::LoadParamV2:
  case NVPTXISD::LoadV2:
  case NVPTXISD::LoadV4:
    return combineUnpackingMovIntoLoad(N, DCI);
  case ISD::MUL:
    return PerformMULCombine(N, DCI, OptLevel);
  case NVPTXISD::PRMT:
    return combinePRMT(N, DCI, OptLevel);
  case ISD::SETCC:
    return PerformSETCCCombine(N, DCI, STI.getSmVersion());
  case ISD::SHL:
    return PerformSHLCombine(N, DCI, OptLevel);
  case ISD::SREM:
  case ISD::UREM:
    return PerformREMCombine(N, DCI, OptLevel);
  case NVPTXISD::StoreParam:
  case NVPTXISD::StoreParamV2:
  case NVPTXISD::StoreParamV4:
    return PerformStoreParamCombine(N, DCI);
  case ISD::STORE:
  case NVPTXISD::StoreV2:
  case NVPTXISD::StoreV4:
    return PerformStoreCombine(N, DCI);
  case ISD::VSELECT:
    return PerformVSELECTCombine(N, DCI);
  }
  return SDValue();
}

static void ReplaceBITCAST(SDNode *Node, SelectionDAG &DAG,
                           SmallVectorImpl<SDValue> &Results) {
  // Handle bitcasting to v2i8 without hitting the default promotion
  // strategy which goes through stack memory.
  SDValue Op(Node, 0);
  EVT ToVT = Op->getValueType(0);
  if (ToVT != MVT::v2i8) {
    return;
  }

  // Bitcast to i16 and unpack elements into a vector
  SDLoc DL(Node);
  SDValue AsInt = DAG.getBitcast(MVT::i16, Op->getOperand(0));
  SDValue Vec0 = DAG.getNode(ISD::TRUNCATE, DL, MVT::i8, AsInt);
  SDValue Const8 = DAG.getConstant(8, DL, MVT::i16);
  SDValue Vec1 =
      DAG.getNode(ISD::TRUNCATE, DL, MVT::i8,
                  DAG.getNode(ISD::SRL, DL, MVT::i16, {AsInt, Const8}));
  Results.push_back(
      DAG.getNode(ISD::BUILD_VECTOR, DL, MVT::v2i8, {Vec0, Vec1}));
}

/// ReplaceVectorLoad - Convert vector loads into multi-output scalar loads.
static void replaceLoadVector(SDNode *N, SelectionDAG &DAG,
                              SmallVectorImpl<SDValue> &Results,
                              const NVPTXSubtarget &STI) {
  LoadSDNode *LD = cast<LoadSDNode>(N);
  const EVT ResVT = LD->getValueType(0);
  const EVT MemVT = LD->getMemoryVT();

  // If we're doing sign/zero extension as part of the load, avoid lowering to
  // a LoadV node. TODO: consider relaxing this restriction.
  if (ResVT != MemVT)
    return;

  const auto NumEltsAndEltVT = getVectorLoweringShape(
      ResVT, STI.has256BitVectorLoadStore(LD->getAddressSpace()));
  if (!NumEltsAndEltVT)
    return;
  const auto [NumElts, EltVT] = NumEltsAndEltVT.value();

  Align Alignment = LD->getAlign();
  const auto &TD = DAG.getDataLayout();
  Align PrefAlign = TD.getPrefTypeAlign(MemVT.getTypeForEVT(*DAG.getContext()));
  if (Alignment < PrefAlign) {
    // This load is not sufficiently aligned, so bail out and let this vector
    // load be scalarized.  Note that we may still be able to emit smaller
    // vector loads.  For example, if we are loading a <4 x float> with an
    // alignment of 8, this check will fail but the legalizer will try again
    // with 2 x <2 x float>, which will succeed with an alignment of 8.
    return;
  }

  // Since LoadV2 is a target node, we cannot rely on DAG type legalization.
  // Therefore, we must ensure the type is legal.  For i1 and i8, we set the
  // loaded type to i16 and propagate the "real" type as the memory type.
  const MVT LoadEltVT = (EltVT.getSizeInBits() < 16) ? MVT::i16 : EltVT;

  unsigned Opcode;
  switch (NumElts) {
  default:
    return;
  case 2:
    Opcode = NVPTXISD::LoadV2;
    break;
  case 4:
    Opcode = NVPTXISD::LoadV4;
    break;
  case 8:
    Opcode = NVPTXISD::LoadV8;
    break;
  }
  auto ListVTs = SmallVector<EVT, 9>(NumElts, LoadEltVT);
  ListVTs.push_back(MVT::Other);
  SDVTList LdResVTs = DAG.getVTList(ListVTs);

  SDLoc DL(LD);

  // Copy regular operands
  SmallVector<SDValue, 8> OtherOps(LD->ops());

  // The select routine does not have access to the LoadSDNode instance, so
  // pass along the extension information
  OtherOps.push_back(DAG.getIntPtrConstant(LD->getExtensionType(), DL));

  SDValue NewLD = DAG.getMemIntrinsicNode(Opcode, DL, LdResVTs, OtherOps,
                                          LD->getMemoryVT(),
                                          LD->getMemOperand());

  SmallVector<SDValue> ScalarRes;
  if (EltVT.isVector()) {
    assert(EVT(EltVT.getVectorElementType()) == ResVT.getVectorElementType());
    assert(NumElts * EltVT.getVectorNumElements() ==
           ResVT.getVectorNumElements());
    // Generate EXTRACT_VECTOR_ELTs to split v2[i,f,bf]16/v4i8 subvectors back
    // into individual elements.
    for (const unsigned I : llvm::seq(NumElts)) {
      SDValue SubVector = NewLD.getValue(I);
      DAG.ExtractVectorElements(SubVector, ScalarRes);
    }
  } else {
    for (const unsigned I : llvm::seq(NumElts)) {
      SDValue Res = NewLD.getValue(I);
      if (LoadEltVT != EltVT)
        Res = DAG.getNode(ISD::TRUNCATE, DL, EltVT, Res);
      ScalarRes.push_back(Res);
    }
  }

  SDValue LoadChain = NewLD.getValue(NumElts);

  const MVT BuildVecVT =
      MVT::getVectorVT(EltVT.getScalarType(), ScalarRes.size());
  SDValue BuildVec = DAG.getBuildVector(BuildVecVT, DL, ScalarRes);
  SDValue LoadValue = DAG.getBitcast(ResVT, BuildVec);

  Results.append({LoadValue, LoadChain});
}

// Lower vector return type of tcgen05.ld intrinsics
static void ReplaceTcgen05Ld(SDNode *N, SelectionDAG &DAG,
                             SmallVectorImpl<SDValue> &Results,
                             bool hasOffset = false) {
  SDLoc DL(N);
  EVT ResVT = N->getValueType(0);
  if (!ResVT.isVector())
    return; // already legalized.

  const unsigned NumElts = ResVT.getVectorNumElements();

  // Create the return type of the instructions
  SmallVector<EVT, 5> ListVTs;
  for (unsigned i = 0; i < NumElts; ++i)
    ListVTs.push_back(MVT::i32);

  ListVTs.push_back(N->getValueType(1)); // Chain

  SDVTList ResVTs = DAG.getVTList(ListVTs);

  SmallVector<SDValue, 8> Ops{N->getOperand(0), N->getOperand(1),
                              N->getOperand(2)};

  if (hasOffset) {
    Ops.push_back(N->getOperand(3)); // offset
    Ops.push_back(N->getOperand(4)); // Pack flag
  } else
    Ops.push_back(N->getOperand(3)); // Pack flag

  MemIntrinsicSDNode *MemSD = cast<MemIntrinsicSDNode>(N);
  SDValue NewNode =
      DAG.getMemIntrinsicNode(ISD::INTRINSIC_W_CHAIN, DL, ResVTs, Ops,
                              MemSD->getMemoryVT(), MemSD->getMemOperand());

  // split the vector result
  SmallVector<SDValue, 4> ScalarRes;
  for (unsigned i = 0; i < NumElts; ++i) {
    SDValue Res = NewNode.getValue(i);
    ScalarRes.push_back(Res);
  }

  SDValue Chain = NewNode.getValue(NumElts);
  SDValue BuildVector = DAG.getNode(ISD::BUILD_VECTOR, DL, ResVT, ScalarRes);
  Results.push_back(BuildVector); // Build Vector
  Results.push_back(Chain);       // Chain
}

static void ReplaceINTRINSIC_W_CHAIN(SDNode *N, SelectionDAG &DAG,
                                     SmallVectorImpl<SDValue> &Results) {
  SDValue Chain = N->getOperand(0);
  SDValue Intrin = N->getOperand(1);
  SDLoc DL(N);

  // Get the intrinsic ID
  unsigned IntrinNo = Intrin.getNode()->getAsZExtVal();
  switch (IntrinNo) {
  default:
    return;
  case Intrinsic::nvvm_ldu_global_i:
  case Intrinsic::nvvm_ldu_global_f:
  case Intrinsic::nvvm_ldu_global_p: {
    EVT ResVT = N->getValueType(0);

    if (ResVT.isVector()) {
      // Vector LDG/LDU

      unsigned NumElts = ResVT.getVectorNumElements();
      EVT EltVT = ResVT.getVectorElementType();

      // Since LDU/LDG are target nodes, we cannot rely on DAG type
      // legalization.
      // Therefore, we must ensure the type is legal.  For i1 and i8, we set the
      // loaded type to i16 and propagate the "real" type as the memory type.
      bool NeedTrunc = false;
      if (EltVT.getSizeInBits() < 16) {
        EltVT = MVT::i16;
        NeedTrunc = true;
      }

      unsigned Opcode = 0;
      SDVTList LdResVTs;

      switch (NumElts) {
      default:
        return;
      case 2:
        Opcode = NVPTXISD::LDUV2;
        LdResVTs = DAG.getVTList(EltVT, EltVT, MVT::Other);
        break;
      case 4: {
        Opcode = NVPTXISD::LDUV4;
        EVT ListVTs[] = { EltVT, EltVT, EltVT, EltVT, MVT::Other };
        LdResVTs = DAG.getVTList(ListVTs);
        break;
      }
      }

      SmallVector<SDValue, 8> OtherOps;

      // Copy regular operands

      OtherOps.push_back(Chain); // Chain
                                 // Skip operand 1 (intrinsic ID)
      // Others
      OtherOps.append(N->op_begin() + 2, N->op_end());

      MemIntrinsicSDNode *MemSD = cast<MemIntrinsicSDNode>(N);

      SDValue NewLD = DAG.getMemIntrinsicNode(Opcode, DL, LdResVTs, OtherOps,
                                              MemSD->getMemoryVT(),
                                              MemSD->getMemOperand());

      SmallVector<SDValue, 4> ScalarRes;

      for (unsigned i = 0; i < NumElts; ++i) {
        SDValue Res = NewLD.getValue(i);
        if (NeedTrunc)
          Res =
              DAG.getNode(ISD::TRUNCATE, DL, ResVT.getVectorElementType(), Res);
        ScalarRes.push_back(Res);
      }

      SDValue LoadChain = NewLD.getValue(NumElts);

      SDValue BuildVec =
          DAG.getBuildVector(ResVT, DL, ScalarRes);

      Results.push_back(BuildVec);
      Results.push_back(LoadChain);
    } else {
      // i8 LDG/LDU
      assert(ResVT.isSimple() && ResVT.getSimpleVT().SimpleTy == MVT::i8 &&
             "Custom handling of non-i8 ldu/ldg?");

      // Just copy all operands as-is
      SmallVector<SDValue, 4> Ops(N->ops());

      // Force output to i16
      SDVTList LdResVTs = DAG.getVTList(MVT::i16, MVT::Other);

      MemIntrinsicSDNode *MemSD = cast<MemIntrinsicSDNode>(N);

      // We make sure the memory type is i8, which will be used during isel
      // to select the proper instruction.
      SDValue NewLD =
          DAG.getMemIntrinsicNode(ISD::INTRINSIC_W_CHAIN, DL, LdResVTs, Ops,
                                  MVT::i8, MemSD->getMemOperand());

      Results.push_back(DAG.getNode(ISD::TRUNCATE, DL, MVT::i8,
                                    NewLD.getValue(0)));
      Results.push_back(NewLD.getValue(1));
    }
    return;
  }

  case Intrinsic::nvvm_tcgen05_ld_16x64b_x2:
  case Intrinsic::nvvm_tcgen05_ld_16x64b_x4:
  case Intrinsic::nvvm_tcgen05_ld_16x64b_x8:
  case Intrinsic::nvvm_tcgen05_ld_16x64b_x16:
  case Intrinsic::nvvm_tcgen05_ld_16x64b_x32:
  case Intrinsic::nvvm_tcgen05_ld_16x64b_x64:
  case Intrinsic::nvvm_tcgen05_ld_16x64b_x128:
  case Intrinsic::nvvm_tcgen05_ld_32x32b_x2:
  case Intrinsic::nvvm_tcgen05_ld_32x32b_x4:
  case Intrinsic::nvvm_tcgen05_ld_32x32b_x8:
  case Intrinsic::nvvm_tcgen05_ld_32x32b_x16:
  case Intrinsic::nvvm_tcgen05_ld_32x32b_x32:
  case Intrinsic::nvvm_tcgen05_ld_32x32b_x64:
  case Intrinsic::nvvm_tcgen05_ld_32x32b_x128:
  case Intrinsic::nvvm_tcgen05_ld_16x128b_x1:
  case Intrinsic::nvvm_tcgen05_ld_16x128b_x2:
  case Intrinsic::nvvm_tcgen05_ld_16x128b_x4:
  case Intrinsic::nvvm_tcgen05_ld_16x128b_x8:
  case Intrinsic::nvvm_tcgen05_ld_16x128b_x16:
  case Intrinsic::nvvm_tcgen05_ld_16x128b_x32:
  case Intrinsic::nvvm_tcgen05_ld_16x128b_x64:
  case Intrinsic::nvvm_tcgen05_ld_16x256b_x1:
  case Intrinsic::nvvm_tcgen05_ld_16x256b_x2:
  case Intrinsic::nvvm_tcgen05_ld_16x256b_x4:
  case Intrinsic::nvvm_tcgen05_ld_16x256b_x8:
  case Intrinsic::nvvm_tcgen05_ld_16x256b_x16:
  case Intrinsic::nvvm_tcgen05_ld_16x256b_x32:
    return ReplaceTcgen05Ld(N, DAG, Results);

  case Intrinsic::nvvm_tcgen05_ld_16x32bx2_x2:
  case Intrinsic::nvvm_tcgen05_ld_16x32bx2_x4:
  case Intrinsic::nvvm_tcgen05_ld_16x32bx2_x8:
  case Intrinsic::nvvm_tcgen05_ld_16x32bx2_x16:
  case Intrinsic::nvvm_tcgen05_ld_16x32bx2_x32:
  case Intrinsic::nvvm_tcgen05_ld_16x32bx2_x64:
  case Intrinsic::nvvm_tcgen05_ld_16x32bx2_x128:
    return ReplaceTcgen05Ld(N, DAG, Results, /* Offset */ true);
  }
}

static void ReplaceCopyFromReg_128(SDNode *N, SelectionDAG &DAG,
                                   SmallVectorImpl<SDValue> &Results) {
  // Change the CopyFromReg to output 2 64-bit results instead of a 128-bit
  // result so that it can pass the legalization
  SDLoc DL(N);
  SDValue Chain = N->getOperand(0);
  SDValue Reg = N->getOperand(1);
  SDValue Glue = N->getOperand(2);

  assert(Reg.getValueType() == MVT::i128 &&
         "Custom lowering for CopyFromReg with 128-bit reg only");
  SmallVector<EVT, 4> ResultsType = {MVT::i64, MVT::i64, N->getValueType(1),
                                     N->getValueType(2)};
  SmallVector<SDValue, 3> NewOps = {Chain, Reg, Glue};

  SDValue NewValue = DAG.getNode(ISD::CopyFromReg, DL, ResultsType, NewOps);
  SDValue Pair = DAG.getNode(ISD::BUILD_PAIR, DL, MVT::i128,
                             {NewValue.getValue(0), NewValue.getValue(1)});

  Results.push_back(Pair);
  Results.push_back(NewValue.getValue(2));
  Results.push_back(NewValue.getValue(3));
}

void NVPTXTargetLowering::ReplaceNodeResults(
    SDNode *N, SmallVectorImpl<SDValue> &Results, SelectionDAG &DAG) const {
  switch (N->getOpcode()) {
  default:
    report_fatal_error("Unhandled custom legalization");
  case ISD::BITCAST:
    ReplaceBITCAST(N, DAG, Results);
    return;
  case ISD::LOAD:
    replaceLoadVector(N, DAG, Results, STI);
    return;
  case ISD::INTRINSIC_W_CHAIN:
    ReplaceINTRINSIC_W_CHAIN(N, DAG, Results);
    return;
  case ISD::CopyFromReg:
    ReplaceCopyFromReg_128(N, DAG, Results);
    return;
  }
}

NVPTXTargetLowering::AtomicExpansionKind
NVPTXTargetLowering::shouldExpandAtomicRMWInIR(AtomicRMWInst *AI) const {
  Type *Ty = AI->getValOperand()->getType();

  if (AI->isFloatingPointOperation()) {
    if (AI->getOperation() == AtomicRMWInst::BinOp::FAdd) {
      if (Ty->isHalfTy() && STI.getSmVersion() >= 70 &&
          STI.getPTXVersion() >= 63)
        return AtomicExpansionKind::None;
      if (Ty->isBFloatTy() && STI.getSmVersion() >= 90 &&
          STI.getPTXVersion() >= 78)
        return AtomicExpansionKind::None;
      if (Ty->isFloatTy())
        return AtomicExpansionKind::None;
      if (Ty->isDoubleTy() && STI.hasAtomAddF64())
        return AtomicExpansionKind::None;
    }
    return AtomicExpansionKind::CmpXChg;
  }

  assert(Ty->isIntegerTy() && "Ty should be integer at this point");
  auto ITy = cast<llvm::IntegerType>(Ty);

  switch (AI->getOperation()) {
  default:
    return AtomicExpansionKind::CmpXChg;
  case AtomicRMWInst::BinOp::And:
  case AtomicRMWInst::BinOp::Or:
  case AtomicRMWInst::BinOp::Xor:
  case AtomicRMWInst::BinOp::Xchg:
    switch (ITy->getBitWidth()) {
    case 8:
    case 16:
      return AtomicExpansionKind::CmpXChg;
    case 32:
      return AtomicExpansionKind::None;
    case 64:
      if (STI.hasAtomBitwise64())
        return AtomicExpansionKind::None;
      return AtomicExpansionKind::CmpXChg;
    default:
      llvm_unreachable("unsupported width encountered");
    }
  case AtomicRMWInst::BinOp::Add:
  case AtomicRMWInst::BinOp::Sub:
  case AtomicRMWInst::BinOp::Max:
  case AtomicRMWInst::BinOp::Min:
  case AtomicRMWInst::BinOp::UMax:
  case AtomicRMWInst::BinOp::UMin:
    switch (ITy->getBitWidth()) {
    case 8:
    case 16:
      return AtomicExpansionKind::CmpXChg;
    case 32:
      return AtomicExpansionKind::None;
    case 64:
      if (STI.hasAtomMinMax64())
        return AtomicExpansionKind::None;
      return AtomicExpansionKind::CmpXChg;
    default:
      llvm_unreachable("unsupported width encountered");
    }
  case AtomicRMWInst::BinOp::UIncWrap:
  case AtomicRMWInst::BinOp::UDecWrap:
    switch (ITy->getBitWidth()) {
    case 32:
      return AtomicExpansionKind::None;
    case 8:
    case 16:
    case 64:
      return AtomicExpansionKind::CmpXChg;
    default:
      llvm_unreachable("unsupported width encountered");
    }
  }

  return AtomicExpansionKind::CmpXChg;
}

bool NVPTXTargetLowering::shouldInsertFencesForAtomic(
    const Instruction *I) const {
  auto *CI = dyn_cast<AtomicCmpXchgInst>(I);
  // When CAS bitwidth is not supported on the hardware, the CAS is emulated
  // using a retry loop that uses a higher-bitwidth monotonic CAS. We enforce
  // the memory order using explicit fences around the retry loop.
  // The memory order of natively supported CAS operations can be enforced
  // by lowering to an atom.cas with the right memory synchronizing effect.
  // However, atom.cas only supports relaxed, acquire, release and acq_rel.
  // So we also use explicit fences for enforcing memory order for
  // seq_cast CAS with natively-supported bitwidths.
  return CI &&
         (cast<IntegerType>(CI->getCompareOperand()->getType())->getBitWidth() <
              STI.getMinCmpXchgSizeInBits() ||
          CI->getMergedOrdering() == AtomicOrdering::SequentiallyConsistent);
}

AtomicOrdering NVPTXTargetLowering::atomicOperationOrderAfterFenceSplit(
    const Instruction *I) const {
  auto *CI = dyn_cast<AtomicCmpXchgInst>(I);
  bool BitwidthSupportedAndIsSeqCst =
      CI && CI->getMergedOrdering() == AtomicOrdering::SequentiallyConsistent &&
      cast<IntegerType>(CI->getCompareOperand()->getType())->getBitWidth() >=
          STI.getMinCmpXchgSizeInBits();
  return BitwidthSupportedAndIsSeqCst ? AtomicOrdering::Acquire
                                      : AtomicOrdering::Monotonic;
}

Instruction *NVPTXTargetLowering::emitLeadingFence(IRBuilderBase &Builder,
                                                   Instruction *Inst,
                                                   AtomicOrdering Ord) const {
  if (!isa<AtomicCmpXchgInst>(Inst))
    return TargetLoweringBase::emitLeadingFence(Builder, Inst, Ord);

  // Specialize for cmpxchg
  // Emit a fence.sc leading fence for cmpxchg seq_cst which are not emulated
  SyncScope::ID SSID = cast<AtomicCmpXchgInst>(Inst)->getSyncScopeID();
  if (isReleaseOrStronger(Ord))
    return Builder.CreateFence(Ord == AtomicOrdering::SequentiallyConsistent
                                   ? Ord
                                   : AtomicOrdering::Release,
                               SSID);

  return nullptr;
}

Instruction *NVPTXTargetLowering::emitTrailingFence(IRBuilderBase &Builder,
                                                    Instruction *Inst,
                                                    AtomicOrdering Ord) const {
  // Specialize for cmpxchg
  if (!isa<AtomicCmpXchgInst>(Inst))
    return TargetLoweringBase::emitTrailingFence(Builder, Inst, Ord);

  auto *CI = cast<AtomicCmpXchgInst>(Inst);
  auto CASWidth =
      cast<IntegerType>(CI->getCompareOperand()->getType())->getBitWidth();
  SyncScope::ID SSID = CI->getSyncScopeID();
  // Do not emit a trailing fence for cmpxchg seq_cst which are not emulated
  if (isAcquireOrStronger(Ord) &&
      (Ord != AtomicOrdering::SequentiallyConsistent ||
       CASWidth < STI.getMinCmpXchgSizeInBits()))
    return Builder.CreateFence(AtomicOrdering::Acquire, SSID);

  return nullptr;
}

// Rather than default to SINT when both UINT and SINT are custom, we only
// change the opcode when UINT is not legal and SINT is. UINT is preferred when
// both are custom since unsigned CVT instructions can lead to slightly better
// SASS code with fewer instructions.
unsigned NVPTXTargetLowering::getPreferredFPToIntOpcode(unsigned Op, EVT FromVT,
                                                        EVT ToVT) const {
  if (isOperationLegal(Op, ToVT))
    return Op;
  switch (Op) {
  case ISD::FP_TO_UINT:
    if (isOperationLegal(ISD::FP_TO_SINT, ToVT))
      return ISD::FP_TO_SINT;
    break;
  case ISD::STRICT_FP_TO_UINT:
    if (isOperationLegal(ISD::STRICT_FP_TO_SINT, ToVT))
      return ISD::STRICT_FP_TO_SINT;
    break;
  case ISD::VP_FP_TO_UINT:
    if (isOperationLegal(ISD::VP_FP_TO_SINT, ToVT))
      return ISD::VP_FP_TO_SINT;
    break;
  default:
    break;
  }
  return Op;
}

// Pin NVPTXTargetObjectFile's vtables to this file.
NVPTXTargetObjectFile::~NVPTXTargetObjectFile() = default;

MCSection *NVPTXTargetObjectFile::SelectSectionForGlobal(
    const GlobalObject *GO, SectionKind Kind, const TargetMachine &TM) const {
  return getDataSection();
}

static void computeKnownBitsForPRMT(const SDValue Op, KnownBits &Known,
                                    const SelectionDAG &DAG, unsigned Depth) {
  SDValue A = Op.getOperand(0);
  SDValue B = Op.getOperand(1);
  ConstantSDNode *Selector = dyn_cast<ConstantSDNode>(Op.getOperand(2));
  unsigned Mode = Op.getConstantOperandVal(3);

  if (!Selector)
    return;

  KnownBits AKnown = DAG.computeKnownBits(A, Depth);
  KnownBits BKnown = DAG.computeKnownBits(B, Depth);

  // {b, a} = {{b7, b6, b5, b4}, {b3, b2, b1, b0}}
  assert(AKnown.getBitWidth() == 32 && BKnown.getBitWidth() == 32 &&
         "PRMT must have i32 operands");
  assert(Known.getBitWidth() == 32 && "PRMT must have i32 result");
  KnownBits BitField = BKnown.concat(AKnown);

  APInt SelectorVal = getPRMTSelector(Selector->getAPIntValue(), Mode);
<<<<<<< HEAD
  for (unsigned I : llvm::seq(std::min(4U, Known.getBitWidth() / 8))) {
=======
  for (unsigned I : llvm::seq(4)) {
>>>>>>> e38f98f5
    APInt Sel = SelectorVal.extractBits(4, I * 4);
    unsigned Idx = Sel.getLoBits(3).getZExtValue();
    unsigned Sign = Sel.getHiBits(1).getZExtValue();
    KnownBits Byte = BitField.extractBits(8, Idx * 8);
    if (Sign)
      Byte = KnownBits::ashr(Byte, 8);
    Known.insertBits(Byte, I * 8);
  }
}

void NVPTXTargetLowering::computeKnownBitsForTargetNode(
    const SDValue Op, KnownBits &Known, const APInt &DemandedElts,
    const SelectionDAG &DAG, unsigned Depth) const {
  Known.resetAll();

  switch (Op.getOpcode()) {
  case NVPTXISD::PRMT:
    computeKnownBitsForPRMT(Op, Known, DAG, Depth);
    break;
  default:
    break;
  }
}

static std::pair<APInt, APInt> getPRMTDemandedBits(const APInt &SelectorVal,
                                                   const APInt &DemandedBits) {
  APInt DemandedLHS = APInt(32, 0);
  APInt DemandedRHS = APInt(32, 0);

  for (unsigned I : llvm::seq(4)) {
    if (DemandedBits.extractBits(8, I * 8).isZero())
      continue;

    APInt Sel = SelectorVal.extractBits(4, I * 4);
    unsigned Idx = Sel.getLoBits(3).getZExtValue();
    unsigned Sign = Sel.getHiBits(1).getZExtValue();

    APInt &Src = Idx < 4 ? DemandedLHS : DemandedRHS;
    unsigned ByteStart = (Idx % 4) * 8;
    if (Sign)
      Src.setBit(ByteStart + 7);
    else
      Src.setBits(ByteStart, ByteStart + 8);
  }

  return {DemandedLHS, DemandedRHS};
}

// Replace undef with 0 as this is easier for other optimizations such as
// known bits.
static SDValue canonicalizePRMTInput(SDValue Op, SelectionDAG &DAG) {
  if (!Op)
    return SDValue();
  if (Op.isUndef())
    return DAG.getConstant(0, SDLoc(), MVT::i32);
  return Op;
}

static SDValue simplifyDemandedBitsForPRMT(SDValue PRMT,
                                           const APInt &DemandedBits,
                                           SelectionDAG &DAG,
                                           const TargetLowering &TLI,
                                           unsigned Depth) {
  assert(PRMT.getOpcode() == NVPTXISD::PRMT);
  SDValue Op0 = PRMT.getOperand(0);
  SDValue Op1 = PRMT.getOperand(1);
  auto *SelectorConst = dyn_cast<ConstantSDNode>(PRMT.getOperand(2));
  if (!SelectorConst)
    return SDValue();

  unsigned Mode = PRMT.getConstantOperandVal(3);
  const APInt Selector = getPRMTSelector(SelectorConst->getAPIntValue(), Mode);

  // Try to simplify the PRMT to one of the inputs if the used bytes are all
  // from the same input in the correct order.
  const unsigned LeadingBytes = DemandedBits.countLeadingZeros() / 8;
  const unsigned SelBits = (4 - LeadingBytes) * 4;
  if (Selector.getLoBits(SelBits) == APInt(32, 0x3210).getLoBits(SelBits))
    return Op0;
  if (Selector.getLoBits(SelBits) == APInt(32, 0x7654).getLoBits(SelBits))
    return Op1;

  auto [DemandedLHS, DemandedRHS] = getPRMTDemandedBits(Selector, DemandedBits);

  // Attempt to avoid multi-use ops if we don't need anything from them.
  SDValue DemandedOp0 =
      TLI.SimplifyMultipleUseDemandedBits(Op0, DemandedLHS, DAG, Depth + 1);
  SDValue DemandedOp1 =
      TLI.SimplifyMultipleUseDemandedBits(Op1, DemandedRHS, DAG, Depth + 1);

  DemandedOp0 = canonicalizePRMTInput(DemandedOp0, DAG);
  DemandedOp1 = canonicalizePRMTInput(DemandedOp1, DAG);
  if ((DemandedOp0 && DemandedOp0 != Op0) ||
      (DemandedOp1 && DemandedOp1 != Op1)) {
    Op0 = DemandedOp0 ? DemandedOp0 : Op0;
    Op1 = DemandedOp1 ? DemandedOp1 : Op1;
    return getPRMT(Op0, Op1, Selector.getZExtValue(), SDLoc(PRMT), DAG);
  }

  return SDValue();
}

bool NVPTXTargetLowering::SimplifyDemandedBitsForTargetNode(
    SDValue Op, const APInt &DemandedBits, const APInt &DemandedElts,
    KnownBits &Known, TargetLoweringOpt &TLO, unsigned Depth) const {
  Known.resetAll();

  switch (Op.getOpcode()) {
  case NVPTXISD::PRMT:
    if (SDValue Result = simplifyDemandedBitsForPRMT(Op, DemandedBits, TLO.DAG,
                                                     *this, Depth)) {
      TLO.CombineTo(Op, Result);
      return true;
    }
    break;
  default:
    break;
  }

  computeKnownBitsForTargetNode(Op, Known, DemandedElts, TLO.DAG, Depth);
  return false;
}<|MERGE_RESOLUTION|>--- conflicted
+++ resolved
@@ -2071,11 +2071,8 @@
 static SDValue getPRMT(SDValue A, SDValue B, SDValue Selector, SDLoc DL,
                        SelectionDAG &DAG,
                        unsigned Mode = NVPTX::PTXPrmtMode::NONE) {
-<<<<<<< HEAD
-=======
   assert(A.getValueType() == MVT::i32 && B.getValueType() == MVT::i32 &&
          Selector.getValueType() == MVT::i32 && "PRMT must have i32 operands");
->>>>>>> e38f98f5
   return DAG.getNode(NVPTXISD::PRMT, DL, MVT::i32,
                      {A, B, Selector, DAG.getConstant(Mode, DL, MVT::i32)});
 }
@@ -5880,11 +5877,8 @@
 // details:
 // https://docs.nvidia.com/cuda/parallel-thread-execution/index.html#data-movement-and-conversion-instructions-prmt
 static APInt getPRMTSelector(const APInt &Selector, unsigned Mode) {
-<<<<<<< HEAD
-=======
   assert(Selector.getBitWidth() == 32 && "PRMT must have i32 operands");
 
->>>>>>> e38f98f5
   if (Mode == NVPTX::PTXPrmtMode::NONE)
     return Selector;
 
@@ -5916,11 +5910,8 @@
 }
 
 static APInt computePRMT(APInt A, APInt B, APInt Selector, unsigned Mode) {
-<<<<<<< HEAD
-=======
   assert(A.getBitWidth() == 32 && B.getBitWidth() == 32 &&
          Selector.getBitWidth() == 32 && "PRMT must have i32 operands");
->>>>>>> e38f98f5
   // {b, a} = {{b7, b6, b5, b4}, {b3, b2, b1, b0}}
   APInt BitField = B.concat(A);
   APInt SelectorVal = getPRMTSelector(Selector, Mode);
@@ -6561,11 +6552,7 @@
   KnownBits BitField = BKnown.concat(AKnown);
 
   APInt SelectorVal = getPRMTSelector(Selector->getAPIntValue(), Mode);
-<<<<<<< HEAD
-  for (unsigned I : llvm::seq(std::min(4U, Known.getBitWidth() / 8))) {
-=======
   for (unsigned I : llvm::seq(4)) {
->>>>>>> e38f98f5
     APInt Sel = SelectorVal.extractBits(4, I * 4);
     unsigned Idx = Sel.getLoBits(3).getZExtValue();
     unsigned Sign = Sel.getHiBits(1).getZExtValue();
