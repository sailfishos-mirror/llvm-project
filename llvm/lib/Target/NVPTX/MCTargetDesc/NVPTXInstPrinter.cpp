--- conflicted
+++ resolved
@@ -372,15 +372,12 @@
   }
 }
 
-<<<<<<< HEAD
-=======
 void NVPTXInstPrinter::printHexu32imm(const MCInst *MI, int OpNum,
                                       raw_ostream &O, const char *Modifier) {
   int64_t Imm = MI->getOperand(OpNum).getImm();
   O << formatHex(Imm) << "U";
 }
 
->>>>>>> ce7c17d5
 void NVPTXInstPrinter::printProtoIdent(const MCInst *MI, int OpNum,
                                        raw_ostream &O, const char *Modifier) {
   const MCOperand &Op = MI->getOperand(OpNum);
