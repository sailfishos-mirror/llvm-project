//==- WebAssemblyTargetTransformInfo.h - WebAssembly-specific TTI -*- C++ -*-=//
//
// Part of the LLVM Project, under the Apache License v2.0 with LLVM Exceptions.
// See https://llvm.org/LICENSE.txt for license information.
// SPDX-License-Identifier: Apache-2.0 WITH LLVM-exception
//
//===----------------------------------------------------------------------===//
///
/// \file
/// This file a TargetTransformInfoImplBase conforming object specific
/// to the WebAssembly target machine.
///
/// It uses the target's detailed information to provide more precise answers to
/// certain TTI queries, while letting the target independent and default TTI
/// implementations handle the rest.
///
//===----------------------------------------------------------------------===//

#ifndef LLVM_LIB_TARGET_WEBASSEMBLY_WEBASSEMBLYTARGETTRANSFORMINFO_H
#define LLVM_LIB_TARGET_WEBASSEMBLY_WEBASSEMBLYTARGETTRANSFORMINFO_H

#include "WebAssemblyTargetMachine.h"
#include "llvm/CodeGen/BasicTTIImpl.h"
#include <algorithm>

namespace llvm {

class WebAssemblyTTIImpl final : public BasicTTIImplBase<WebAssemblyTTIImpl> {
  typedef BasicTTIImplBase<WebAssemblyTTIImpl> BaseT;
  typedef TargetTransformInfo TTI;
  friend BaseT;

  const WebAssemblySubtarget *ST;
  const WebAssemblyTargetLowering *TLI;

  const WebAssemblySubtarget *getST() const { return ST; }
  const WebAssemblyTargetLowering *getTLI() const { return TLI; }

public:
  WebAssemblyTTIImpl(const WebAssemblyTargetMachine *TM, const Function &F)
      : BaseT(TM, F.getDataLayout()), ST(TM->getSubtargetImpl(F)),
        TLI(ST->getTargetLowering()) {}

  /// \name Scalar TTI Implementations
  /// @{

  // TODO: Implement more Scalar TTI for WebAssembly

  TTI::PopcntSupportKind getPopcntSupport(unsigned TyWidth) const override;

  void getUnrollingPreferences(Loop *L, ScalarEvolution &SE,
                               TTI::UnrollingPreferences &UP,
                               OptimizationRemarkEmitter *ORE) const override;

  /// @}

  /// \name Vector TTI Implementations
  /// @{

  bool enableInterleavedAccessVectorization() const override { return true; }

  unsigned getNumberOfRegisters(unsigned ClassID) const override;
  TypeSize
  getRegisterBitWidth(TargetTransformInfo::RegisterKind K) const override;
  InstructionCost getArithmeticInstrCost(
      unsigned Opcode, Type *Ty, TTI::TargetCostKind CostKind,
      TTI::OperandValueInfo Op1Info = {TTI::OK_AnyValue, TTI::OP_None},
      TTI::OperandValueInfo Op2Info = {TTI::OK_AnyValue, TTI::OP_None},
      ArrayRef<const Value *> Args = {},
      const Instruction *CxtI = nullptr) const override;

  InstructionCost
  getCastInstrCost(unsigned Opcode, Type *Dst, Type *Src,
                   TTI::CastContextHint CCH, TTI::TargetCostKind CostKind,
                   const Instruction *I = nullptr) const override;
  InstructionCost getMemoryOpCost(
      unsigned Opcode, Type *Src, Align Alignment, unsigned AddressSpace,
      TTI::TargetCostKind CostKind,
      TTI::OperandValueInfo OpInfo = {TTI::OK_AnyValue, TTI::OP_None},
      const Instruction *I = nullptr) const override;
  using BaseT::getVectorInstrCost;
  InstructionCost getVectorInstrCost(unsigned Opcode, Type *Val,
                                     TTI::TargetCostKind CostKind,
                                     unsigned Index, const Value *Op0,
                                     const Value *Op1) const override;
  InstructionCost getPartialReductionCost(
      unsigned Opcode, Type *InputTypeA, Type *InputTypeB, Type *AccumType,
      ElementCount VF, TTI::PartialReductionExtendKind OpAExtend,
<<<<<<< HEAD
      TTI::PartialReductionExtendKind OpBExtend,
      std::optional<unsigned> BinOp = std::nullopt) const override;
=======
      TTI::PartialReductionExtendKind OpBExtend, std::optional<unsigned> BinOp,
      TTI::TargetCostKind CostKind) const override;
>>>>>>> eb0f1dc0
  TTI::ReductionShuffle
  getPreferredExpandedReductionShuffle(const IntrinsicInst *II) const override;

  bool supportsTailCalls() const override;

  bool isProfitableToSinkOperands(Instruction *I,
                                  SmallVectorImpl<Use *> &Ops) const override;

  /// @}
};

} // end namespace llvm

#endif<|MERGE_RESOLUTION|>--- conflicted
+++ resolved
@@ -86,13 +86,8 @@
   InstructionCost getPartialReductionCost(
       unsigned Opcode, Type *InputTypeA, Type *InputTypeB, Type *AccumType,
       ElementCount VF, TTI::PartialReductionExtendKind OpAExtend,
-<<<<<<< HEAD
-      TTI::PartialReductionExtendKind OpBExtend,
-      std::optional<unsigned> BinOp = std::nullopt) const override;
-=======
       TTI::PartialReductionExtendKind OpBExtend, std::optional<unsigned> BinOp,
       TTI::TargetCostKind CostKind) const override;
->>>>>>> eb0f1dc0
   TTI::ReductionShuffle
   getPreferredExpandedReductionShuffle(const IntrinsicInst *II) const override;
 
