--- conflicted
+++ resolved
@@ -5993,12 +5993,7 @@
     // This is an imperfect hack to prevent constant hoisting of
     // compares that might be trying to check if a 64-bit value fits in
     // 32-bits. The backend can optimize these cases using a right shift by 32.
-<<<<<<< HEAD
-    // Ideally we would check the compare predicate here. There also other
-    // similar immediates the backend can use shifts for.
-=======
     // There are other predicates and immediates the backend can use shifts for.
->>>>>>> eb0f1dc0
     if (Idx == 1 && ImmBitWidth == 64) {
       uint64_t ImmVal = Imm.getZExtValue();
       if (ImmVal == 0x100000000ULL || ImmVal == 0xffffffff)
@@ -6290,7 +6285,6 @@
            hasConditionalLoadStoreForType(ScalarTy, /*IsStore=*/false);
 
   return isLegalMaskedLoadStore(ScalarTy, ST);
-<<<<<<< HEAD
 }
 
 bool X86TTIImpl::isLegalMaskedStore(Type *DataTy, Align Alignment,
@@ -6306,23 +6300,6 @@
   return isLegalMaskedLoadStore(ScalarTy, ST);
 }
 
-=======
-}
-
-bool X86TTIImpl::isLegalMaskedStore(Type *DataTy, Align Alignment,
-                                    unsigned AddressSpace) const {
-  Type *ScalarTy = DataTy->getScalarType();
-
-  // The backend can't handle a single element vector w/o CFCMOV.
-  if (isa<VectorType>(DataTy) &&
-      cast<FixedVectorType>(DataTy)->getNumElements() == 1)
-    return ST->hasCF() &&
-           hasConditionalLoadStoreForType(ScalarTy, /*IsStore=*/true);
-
-  return isLegalMaskedLoadStore(ScalarTy, ST);
-}
-
->>>>>>> eb0f1dc0
 bool X86TTIImpl::isLegalNTLoad(Type *DataType, Align Alignment) const {
   unsigned DataSize = DL.getTypeStoreSize(DataType);
   // The only supported nontemporal loads are for aligned vectors of 16 or 32
