--- conflicted
+++ resolved
@@ -388,39 +388,6 @@
   return false;
 }
 
-<<<<<<< HEAD
-/// Check if the instruction to be emitted is right after any data.
-static bool
-isRightAfterData(MCFragment *CurrentFragment,
-                 const std::pair<MCFragment *, size_t> &PrevInstPosition) {
-  MCFragment *F = CurrentFragment;
-  // Since data is always emitted into a DataFragment, our check strategy is
-  // simple here.
-  //   - If the fragment is a DataFragment
-  //     - If it's empty (section start or data after align), return false.
-  //     - If it's not the fragment where the previous instruction is,
-  //       returns true.
-  //     - If it's the fragment holding the previous instruction but its
-  //       size changed since the previous instruction was emitted into
-  //       it, returns true.
-  //     - Otherwise returns false.
-  //   - If the fragment is not a DataFragment, returns false.
-  if (F->getKind() == MCFragment::FT_Data)
-    return F->getFixedSize() && (F != PrevInstPosition.first ||
-                                 F->getFixedSize() != PrevInstPosition.second);
-
-  return false;
-}
-
-/// \returns the fragment size if it has instructions, otherwise returns 0.
-static size_t getSizeForInstFragment(const MCFragment *F) {
-  if (!F || !F->hasInstructions())
-    return 0;
-  return F->getSize();
-}
-
-=======
->>>>>>> e38f98f5
 /// Return true if we can insert NOP or prefixes automatically before the
 /// the instruction to be emitted.
 bool X86AsmBackend::canPadInst(const MCInst &Inst, MCObjectStreamer &OS) const {
@@ -554,13 +521,6 @@
 /// Set the last fragment to be aligned for the BoundaryAlignFragment.
 void X86AsmBackend::emitInstructionEnd(MCObjectStreamer &OS,
                                        const MCInst &Inst) {
-<<<<<<< HEAD
-  MCFragment *CF = OS.getCurrentFragment();
-  if (CF->getKind() == MCFragment::FT_Relaxable)
-    CF->setAllowAutoPadding(canPadInst(Inst, OS));
-
-=======
->>>>>>> e38f98f5
   // Update PrevInstOpcode here, canPadInst() reads that.
   MCFragment *CF = OS.getCurrentFragment();
   PrevInstOpcode = Inst.getOpcode();
@@ -583,11 +543,7 @@
   // DataFragment, so that we can get the size of instructions later in
   // MCAssembler::relaxBoundaryAlign. The easiest way is to insert a new empty
   // DataFragment.
-<<<<<<< HEAD
-  OS.insert(OS.getContext().allocFragment<MCFragment>());
-=======
   OS.newFragment();
->>>>>>> e38f98f5
 
   // Update the maximum alignment on the current section if necessary.
   CF->getParent()->ensureMinAlignment(AlignBoundary);
