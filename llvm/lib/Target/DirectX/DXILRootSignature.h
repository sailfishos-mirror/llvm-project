//===- DXILRootSignature.h - DXIL Root Signature helper objects -----------===//
//
// Part of the LLVM Project, under the Apache License v2.0 with LLVM Exceptions.
// See https://llvm.org/LICENSE.txt for license information.
// SPDX-License-Identifier: Apache-2.0 WITH LLVM-exception
//
//===----------------------------------------------------------------------===//
///
/// \file This file contains helper objects and APIs for working with DXIL
///       Root Signatures.
///
//===----------------------------------------------------------------------===//
#ifndef LLVM_LIB_TARGET_DIRECTX_DXILROOTSIGNATURE_H
#define LLVM_LIB_TARGET_DIRECTX_DXILROOTSIGNATURE_H

#include "llvm/ADT/DenseMap.h"
#include "llvm/Analysis/DXILMetadataAnalysis.h"
#include "llvm/IR/DiagnosticInfo.h"
#include "llvm/IR/Metadata.h"
#include "llvm/IR/Module.h"
#include "llvm/IR/PassManager.h"
#include "llvm/MC/DXContainerRootSignature.h"
#include "llvm/Pass.h"
#include <optional>

namespace llvm {
namespace dxil {

enum class RootSignatureElementKind {
  Error = 0,
  RootFlags = 1,
  RootConstants = 2,
  SRV = 3,
  UAV = 4,
  CBV = 5,
  DescriptorTable = 6,
  StaticSamplers = 7
};

class RootSignatureBindingInfo {
private:
  SmallDenseMap<const Function *, mcdxbc::RootSignatureDesc> FuncToRsMap;

public:
  using iterator =
      SmallDenseMap<const Function *, mcdxbc::RootSignatureDesc>::iterator;

  RootSignatureBindingInfo() = default;
  RootSignatureBindingInfo(
      SmallDenseMap<const Function *, mcdxbc::RootSignatureDesc> Map)
      : FuncToRsMap(Map) {};

  iterator find(const Function *F) { return FuncToRsMap.find(F); }

  iterator end() { return FuncToRsMap.end(); }

  std::optional<mcdxbc::RootSignatureDesc>
  getDescForFunction(const Function *F) {
    const auto FuncRs = find(F);
    if (FuncRs == end())
      return std::nullopt;

    return FuncRs->second;
  }
};

class RootSignatureAnalysis : public AnalysisInfoMixin<RootSignatureAnalysis> {
  friend AnalysisInfoMixin<RootSignatureAnalysis>;
  static AnalysisKey Key;

public:
  RootSignatureAnalysis() = default;

  using Result = RootSignatureBindingInfo;

  Result run(Module &M, ModuleAnalysisManager &AM);
};

/// Wrapper pass for the legacy pass manager.
///
/// This is required because the passes that will depend on this are codegen
/// passes which run through the legacy pass manager.
class RootSignatureAnalysisWrapper : public ModulePass {
private:
  std::unique_ptr<RootSignatureBindingInfo> FuncToRsMap;

public:
  static char ID;
  RootSignatureAnalysisWrapper() : ModulePass(ID) {}

  RootSignatureBindingInfo &getRSInfo() { return *FuncToRsMap; }

  bool runOnModule(Module &M) override;

  void getAnalysisUsage(AnalysisUsage &AU) const override;
};

/// Printer pass for RootSignatureAnalysis results.
class RootSignatureAnalysisPrinter
    : public PassInfoMixin<RootSignatureAnalysisPrinter> {
  raw_ostream &OS;

public:
  explicit RootSignatureAnalysisPrinter(raw_ostream &OS) : OS(OS) {}
  PreservedAnalyses run(Module &M, ModuleAnalysisManager &AM);
};

} // namespace dxil
} // namespace llvm
<<<<<<< HEAD
#endif // LLVM_LIB_TARGET_DIRECTX_DXILROOTSIGNATURE_H
=======
#endif
>>>>>>> d60da274
<|MERGE_RESOLUTION|>--- conflicted
+++ resolved
@@ -107,8 +107,4 @@
 
 } // namespace dxil
 } // namespace llvm
-<<<<<<< HEAD
-#endif // LLVM_LIB_TARGET_DIRECTX_DXILROOTSIGNATURE_H
-=======
-#endif
->>>>>>> d60da274
+#endif // LLVM_LIB_TARGET_DIRECTX_DXILROOTSIGNATURE_H