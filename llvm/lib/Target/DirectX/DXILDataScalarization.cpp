//===- DXILDataScalarization.cpp - Perform DXIL Data Legalization ---------===//
//
// Part of the LLVM Project, under the Apache License v2.0 with LLVM Exceptions.
// See https://llvm.org/LICENSE.txt for license information.
// SPDX-License-Identifier: Apache-2.0 WITH LLVM-exception
//
//===---------------------------------------------------------------------===//

#include "DXILDataScalarization.h"
#include "DirectX.h"
#include "llvm/ADT/PostOrderIterator.h"
#include "llvm/ADT/STLExtras.h"
#include "llvm/IR/DerivedTypes.h"
#include "llvm/IR/GlobalVariable.h"
#include "llvm/IR/IRBuilder.h"
#include "llvm/IR/InstVisitor.h"
#include "llvm/IR/Instructions.h"
#include "llvm/IR/Module.h"
#include "llvm/IR/Operator.h"
#include "llvm/IR/PassManager.h"
#include "llvm/IR/ReplaceConstant.h"
#include "llvm/IR/Type.h"
#include "llvm/Support/Casting.h"
#include "llvm/Transforms/Utils/Cloning.h"
#include "llvm/Transforms/Utils/Local.h"

#define DEBUG_TYPE "dxil-data-scalarization"
static const int MaxVecSize = 4;

using namespace llvm;

// Recursively creates an array-like version of a given vector type.
static Type *equivalentArrayTypeFromVector(Type *T) {
  if (auto *VecTy = dyn_cast<VectorType>(T))
    return ArrayType::get(VecTy->getElementType(),
                          dyn_cast<FixedVectorType>(VecTy)->getNumElements());
  if (auto *ArrayTy = dyn_cast<ArrayType>(T)) {
    Type *NewElementType =
        equivalentArrayTypeFromVector(ArrayTy->getElementType());
    return ArrayType::get(NewElementType, ArrayTy->getNumElements());
  }
  // If it's not a vector or array, return the original type.
  return T;
}

class DXILDataScalarizationLegacy : public ModulePass {

public:
  bool runOnModule(Module &M) override;
  DXILDataScalarizationLegacy() : ModulePass(ID) {}

  static char ID; // Pass identification.
};

static bool findAndReplaceVectors(Module &M);

class DataScalarizerVisitor : public InstVisitor<DataScalarizerVisitor, bool> {
public:
  DataScalarizerVisitor() : GlobalMap() {}
  bool visit(Function &F);
  // InstVisitor methods.  They return true if the instruction was scalarized,
  // false if nothing changed.
  bool visitAllocaInst(AllocaInst &AI);
  bool visitInstruction(Instruction &I) { return false; }
  bool visitSelectInst(SelectInst &SI) { return false; }
  bool visitICmpInst(ICmpInst &ICI) { return false; }
  bool visitFCmpInst(FCmpInst &FCI) { return false; }
  bool visitUnaryOperator(UnaryOperator &UO) { return false; }
  bool visitBinaryOperator(BinaryOperator &BO) { return false; }
  bool visitGetElementPtrInst(GetElementPtrInst &GEPI);
  bool visitCastInst(CastInst &CI) { return false; }
  bool visitBitCastInst(BitCastInst &BCI) { return false; }
  bool visitInsertElementInst(InsertElementInst &IEI);
  bool visitExtractElementInst(ExtractElementInst &EEI);
  bool visitShuffleVectorInst(ShuffleVectorInst &SVI) { return false; }
  bool visitPHINode(PHINode &PHI) { return false; }
  bool visitLoadInst(LoadInst &LI);
  bool visitStoreInst(StoreInst &SI);
  bool visitCallInst(CallInst &ICI) { return false; }
  bool visitFreezeInst(FreezeInst &FI) { return false; }
  friend bool findAndReplaceVectors(llvm::Module &M);

private:
  typedef std::pair<AllocaInst *, SmallVector<Value *, 4>> AllocaAndGEPs;
  typedef SmallDenseMap<Value *, AllocaAndGEPs>
      VectorToArrayMap; // A map from a vector-typed Value to its corresponding
                        // AllocaInst and GEPs to each element of an array
  VectorToArrayMap VectorAllocaMap;
  AllocaAndGEPs createArrayFromVector(IRBuilder<> &Builder, Value *Vec,
                                      const Twine &Name);
  bool replaceDynamicInsertElementInst(InsertElementInst &IEI);
  bool replaceDynamicExtractElementInst(ExtractElementInst &EEI);

  GlobalVariable *lookupReplacementGlobal(Value *CurrOperand);
  DenseMap<GlobalVariable *, GlobalVariable *> GlobalMap;
};

bool DataScalarizerVisitor::visit(Function &F) {
  bool MadeChange = false;
  ReversePostOrderTraversal<Function *> RPOT(&F);
  for (BasicBlock *BB : make_early_inc_range(RPOT)) {
    for (Instruction &I : make_early_inc_range(*BB))
      MadeChange |= InstVisitor::visit(I);
  }
  VectorAllocaMap.clear();
  return MadeChange;
}

GlobalVariable *
DataScalarizerVisitor::lookupReplacementGlobal(Value *CurrOperand) {
  if (GlobalVariable *OldGlobal = dyn_cast<GlobalVariable>(CurrOperand)) {
    auto It = GlobalMap.find(OldGlobal);
    if (It != GlobalMap.end()) {
      return It->second; // Found, return the new global
    }
  }
  return nullptr; // Not found
}

// Helper function to check if a type is a vector or an array of vectors
static bool isVectorOrArrayOfVectors(Type *T) {
  if (isa<VectorType>(T))
    return true;
  if (ArrayType *ArrType = dyn_cast<ArrayType>(T))
    return isa<VectorType>(ArrType->getElementType()) ||
           isVectorOrArrayOfVectors(ArrType->getElementType());
  return false;
}

bool DataScalarizerVisitor::visitAllocaInst(AllocaInst &AI) {
  Type *AllocatedType = AI.getAllocatedType();
  if (!isVectorOrArrayOfVectors(AllocatedType))
    return false;

  IRBuilder<> Builder(&AI);
  Type *NewType = equivalentArrayTypeFromVector(AllocatedType);
  AllocaInst *ArrAlloca =
      Builder.CreateAlloca(NewType, nullptr, AI.getName() + ".scalarize");
  ArrAlloca->setAlignment(AI.getAlign());
  AI.replaceAllUsesWith(ArrAlloca);
  AI.eraseFromParent();
  return true;
}

bool DataScalarizerVisitor::visitLoadInst(LoadInst &LI) {
  Value *PtrOperand = LI.getPointerOperand();
  ConstantExpr *CE = dyn_cast<ConstantExpr>(PtrOperand);
  if (CE && CE->getOpcode() == Instruction::GetElementPtr) {
    GetElementPtrInst *OldGEP = cast<GetElementPtrInst>(CE->getAsInstruction());
    OldGEP->insertBefore(LI.getIterator());
    IRBuilder<> Builder(&LI);
    LoadInst *NewLoad = Builder.CreateLoad(LI.getType(), OldGEP, LI.getName());
    NewLoad->setAlignment(LI.getAlign());
    LI.replaceAllUsesWith(NewLoad);
    LI.eraseFromParent();
    visitGetElementPtrInst(*OldGEP);
    return true;
  }
  if (GlobalVariable *NewGlobal = lookupReplacementGlobal(PtrOperand))
    LI.setOperand(LI.getPointerOperandIndex(), NewGlobal);
  return false;
}

bool DataScalarizerVisitor::visitStoreInst(StoreInst &SI) {

  Value *PtrOperand = SI.getPointerOperand();
  ConstantExpr *CE = dyn_cast<ConstantExpr>(PtrOperand);
  if (CE && CE->getOpcode() == Instruction::GetElementPtr) {
    GetElementPtrInst *OldGEP = cast<GetElementPtrInst>(CE->getAsInstruction());
    OldGEP->insertBefore(SI.getIterator());
    IRBuilder<> Builder(&SI);
    StoreInst *NewStore = Builder.CreateStore(SI.getValueOperand(), OldGEP);
    NewStore->setAlignment(SI.getAlign());
    SI.replaceAllUsesWith(NewStore);
    SI.eraseFromParent();
    visitGetElementPtrInst(*OldGEP);
    return true;
  }
  if (GlobalVariable *NewGlobal = lookupReplacementGlobal(PtrOperand))
    SI.setOperand(SI.getPointerOperandIndex(), NewGlobal);

  return false;
}

DataScalarizerVisitor::AllocaAndGEPs
DataScalarizerVisitor::createArrayFromVector(IRBuilder<> &Builder, Value *Vec,
                                             const Twine &Name = "") {
  // If there is already an alloca for this vector, return it
  if (VectorAllocaMap.contains(Vec))
    return VectorAllocaMap[Vec];

  auto InsertPoint = Builder.GetInsertPoint();

  // Allocate the array to hold the vector elements
  Builder.SetInsertPointPastAllocas(Builder.GetInsertBlock()->getParent());
  Type *ArrTy = equivalentArrayTypeFromVector(Vec->getType());
  AllocaInst *ArrAlloca =
      Builder.CreateAlloca(ArrTy, nullptr, Name + ".alloca");
  const uint64_t ArrNumElems = ArrTy->getArrayNumElements();

  // Create loads and stores to populate the array immediately after the
  // original vector's defining instruction if available, else immediately after
  // the alloca
  if (auto *Instr = dyn_cast<Instruction>(Vec))
    Builder.SetInsertPoint(Instr->getNextNode());
  SmallVector<Value *, 4> GEPs(ArrNumElems);
  for (unsigned I = 0; I < ArrNumElems; ++I) {
    Value *EE = Builder.CreateExtractElement(Vec, I, Name + ".extract");
    GEPs[I] = Builder.CreateInBoundsGEP(
        ArrTy, ArrAlloca, {Builder.getInt32(0), Builder.getInt32(I)},
        Name + ".index");
    Builder.CreateStore(EE, GEPs[I]);
  }

  VectorAllocaMap.insert({Vec, {ArrAlloca, GEPs}});
  Builder.SetInsertPoint(InsertPoint);
  return {ArrAlloca, GEPs};
}

/// Returns a pair of Value* with the first being a GEP into ArrAlloca using
/// indices {0, Index}, and the second Value* being a Load of the GEP
static std::pair<Value *, Value *>
dynamicallyLoadArray(IRBuilder<> &Builder, AllocaInst *ArrAlloca, Value *Index,
                     const Twine &Name = "") {
  Type *ArrTy = ArrAlloca->getAllocatedType();
  Value *GEP = Builder.CreateInBoundsGEP(
      ArrTy, ArrAlloca, {Builder.getInt32(0), Index}, Name + ".index");
  Value *Load =
      Builder.CreateLoad(ArrTy->getArrayElementType(), GEP, Name + ".load");
  return std::make_pair(GEP, Load);
}

bool DataScalarizerVisitor::replaceDynamicInsertElementInst(
    InsertElementInst &IEI) {
  IRBuilder<> Builder(&IEI);

  Value *Vec = IEI.getOperand(0);
  Value *Val = IEI.getOperand(1);
  Value *Index = IEI.getOperand(2);

  AllocaAndGEPs ArrAllocaAndGEPs =
      createArrayFromVector(Builder, Vec, IEI.getName());
  AllocaInst *ArrAlloca = ArrAllocaAndGEPs.first;
  Type *ArrTy = ArrAlloca->getAllocatedType();
  SmallVector<Value *, 4> &ArrGEPs = ArrAllocaAndGEPs.second;

  auto GEPAndLoad =
      dynamicallyLoadArray(Builder, ArrAlloca, Index, IEI.getName());
  Value *GEP = GEPAndLoad.first;
  Value *Load = GEPAndLoad.second;

  Builder.CreateStore(Val, GEP);
  Value *NewIEI = PoisonValue::get(Vec->getType());
  for (unsigned I = 0; I < ArrTy->getArrayNumElements(); ++I) {
    Value *Load = Builder.CreateLoad(ArrTy->getArrayElementType(), ArrGEPs[I],
                                     IEI.getName() + ".load");
    NewIEI = Builder.CreateInsertElement(NewIEI, Load, Builder.getInt32(I),
                                         IEI.getName() + ".insert");
  }

  // Store back the original value so the Alloca can be reused for subsequent
  // insertelement instructions on the same vector
  Builder.CreateStore(Load, GEP);

  IEI.replaceAllUsesWith(NewIEI);
  IEI.eraseFromParent();
  return true;
}

bool DataScalarizerVisitor::visitInsertElementInst(InsertElementInst &IEI) {
  // If the index is a constant then we don't need to scalarize it
  Value *Index = IEI.getOperand(2);
  if (isa<ConstantInt>(Index))
    return false;
  return replaceDynamicInsertElementInst(IEI);
}

bool DataScalarizerVisitor::replaceDynamicExtractElementInst(
    ExtractElementInst &EEI) {
  IRBuilder<> Builder(&EEI);

  AllocaAndGEPs ArrAllocaAndGEPs =
      createArrayFromVector(Builder, EEI.getVectorOperand(), EEI.getName());
  AllocaInst *ArrAlloca = ArrAllocaAndGEPs.first;

  auto GEPAndLoad = dynamicallyLoadArray(Builder, ArrAlloca,
                                         EEI.getIndexOperand(), EEI.getName());
  Value *Load = GEPAndLoad.second;

  EEI.replaceAllUsesWith(Load);
  EEI.eraseFromParent();
  return true;
}

bool DataScalarizerVisitor::visitExtractElementInst(ExtractElementInst &EEI) {
  // If the index is a constant then we don't need to scalarize it
  Value *Index = EEI.getIndexOperand();
  if (isa<ConstantInt>(Index))
    return false;
  return replaceDynamicExtractElementInst(EEI);
}

bool DataScalarizerVisitor::visitGetElementPtrInst(GetElementPtrInst &GEPI) {
<<<<<<< HEAD
  Value *PtrOperand = GEPI.getPointerOperand();
  Type *OrigGEPType = GEPI.getSourceElementType();
  Type *NewGEPType = OrigGEPType;
=======
  GEPOperator *GOp = cast<GEPOperator>(&GEPI);
  Value *PtrOperand = GOp->getPointerOperand();
  Type *NewGEPType = GOp->getSourceElementType();
>>>>>>> e38f98f5
  bool NeedsTransform = false;

  // Unwrap GEP ConstantExprs to find the base operand and element type
  while (auto *CE = dyn_cast<ConstantExpr>(PtrOperand)) {
    if (auto *GEPCE = dyn_cast<GEPOperator>(CE)) {
      GOp = GEPCE;
      PtrOperand = GEPCE->getPointerOperand();
      NewGEPType = GEPCE->getSourceElementType();
    } else
      break;
  }

  if (GlobalVariable *NewGlobal = lookupReplacementGlobal(PtrOperand)) {
    NewGEPType = NewGlobal->getValueType();
    PtrOperand = NewGlobal;
    NeedsTransform = true;
  } else if (AllocaInst *Alloca = dyn_cast<AllocaInst>(PtrOperand)) {
    Type *AllocatedType = Alloca->getAllocatedType();
    if (isa<ArrayType>(AllocatedType) &&
        AllocatedType != GOp->getResultElementType()) {
      NewGEPType = AllocatedType;
      NeedsTransform = true;
    }
  }

<<<<<<< HEAD
  // Scalar geps should remain scalars geps. The dxil-flatten-arrays pass will
  // convert these scalar geps into flattened array geps
  if (!isa<ArrayType>(OrigGEPType))
    NewGEPType = OrigGEPType;

  // Note: We bail if this isn't a gep touched via alloca or global
  // transformations
=======
>>>>>>> e38f98f5
  if (!NeedsTransform)
    return false;

  // Keep scalar GEPs scalar; dxil-flatten-arrays will do flattening later
  if (!isa<ArrayType>(GOp->getSourceElementType()))
    NewGEPType = GOp->getSourceElementType();

  IRBuilder<> Builder(&GEPI);
  SmallVector<Value *, MaxVecSize> Indices(GOp->indices());
  Value *NewGEP = Builder.CreateGEP(NewGEPType, PtrOperand, Indices,
                                    GOp->getName(), GOp->getNoWrapFlags());

  GOp->replaceAllUsesWith(NewGEP);

  if (auto *CE = dyn_cast<ConstantExpr>(GOp))
    CE->destroyConstant();
  else if (auto *OldGEPI = dyn_cast<GetElementPtrInst>(GOp))
    OldGEPI->eraseFromParent();

  return true;
}

static Constant *transformInitializer(Constant *Init, Type *OrigType,
                                      Type *NewType, LLVMContext &Ctx) {
  // Handle ConstantAggregateZero (zero-initialized constants)
  if (isa<ConstantAggregateZero>(Init)) {
    return ConstantAggregateZero::get(NewType);
  }

  // Handle UndefValue (undefined constants)
  if (isa<UndefValue>(Init)) {
    return UndefValue::get(NewType);
  }

  // Handle vector to array transformation
  if (isa<VectorType>(OrigType) && isa<ArrayType>(NewType)) {
    // Convert vector initializer to array initializer
    SmallVector<Constant *, MaxVecSize> ArrayElements;
    if (ConstantVector *ConstVecInit = dyn_cast<ConstantVector>(Init)) {
      for (unsigned I = 0; I < ConstVecInit->getNumOperands(); ++I)
        ArrayElements.push_back(ConstVecInit->getOperand(I));
    } else if (ConstantDataVector *ConstDataVecInit =
                   llvm::dyn_cast<llvm::ConstantDataVector>(Init)) {
      for (unsigned I = 0; I < ConstDataVecInit->getNumElements(); ++I)
        ArrayElements.push_back(ConstDataVecInit->getElementAsConstant(I));
    } else {
      assert(false && "Expected a ConstantVector or ConstantDataVector for "
                      "vector initializer!");
    }

    return ConstantArray::get(cast<ArrayType>(NewType), ArrayElements);
  }

  // Handle array of vectors transformation
  if (auto *ArrayTy = dyn_cast<ArrayType>(OrigType)) {
    auto *ArrayInit = dyn_cast<ConstantArray>(Init);
    assert(ArrayInit && "Expected a ConstantArray for array initializer!");

    SmallVector<Constant *, MaxVecSize> NewArrayElements;
    for (unsigned I = 0; I < ArrayTy->getNumElements(); ++I) {
      // Recursively transform array elements
      Constant *NewElemInit = transformInitializer(
          ArrayInit->getOperand(I), ArrayTy->getElementType(),
          cast<ArrayType>(NewType)->getElementType(), Ctx);
      NewArrayElements.push_back(NewElemInit);
    }

    return ConstantArray::get(cast<ArrayType>(NewType), NewArrayElements);
  }

  // If not a vector or array, return the original initializer
  return Init;
}

static bool findAndReplaceVectors(Module &M) {
  bool MadeChange = false;
  LLVMContext &Ctx = M.getContext();
  IRBuilder<> Builder(Ctx);
  DataScalarizerVisitor Impl;
  for (GlobalVariable &G : M.globals()) {
    Type *OrigType = G.getValueType();

    Type *NewType = equivalentArrayTypeFromVector(OrigType);
    if (OrigType != NewType) {
      // Create a new global variable with the updated type
      // Note: Initializer is set via transformInitializer
      GlobalVariable *NewGlobal = new GlobalVariable(
          M, NewType, G.isConstant(), G.getLinkage(),
          /*Initializer=*/nullptr, G.getName() + ".scalarized", &G,
          G.getThreadLocalMode(), G.getAddressSpace(),
          G.isExternallyInitialized());

      // Copy relevant attributes
      NewGlobal->setUnnamedAddr(G.getUnnamedAddr());
      if (G.getAlignment() > 0) {
        NewGlobal->setAlignment(G.getAlign());
      }

      if (G.hasInitializer()) {
        Constant *Init = G.getInitializer();
        Constant *NewInit = transformInitializer(Init, OrigType, NewType, Ctx);
        NewGlobal->setInitializer(NewInit);
      }

      // Note: we want to do G.replaceAllUsesWith(NewGlobal);, but it assumes
      // type equality. Instead we will use the visitor pattern.
      Impl.GlobalMap[&G] = NewGlobal;
    }
  }

  for (auto &F : make_early_inc_range(M.functions())) {
    if (F.isDeclaration())
      continue;
    MadeChange |= Impl.visit(F);
  }

  // Remove the old globals after the iteration
  for (auto &[Old, New] : Impl.GlobalMap) {
    Old->eraseFromParent();
    MadeChange = true;
  }
  return MadeChange;
}

PreservedAnalyses DXILDataScalarization::run(Module &M,
                                             ModuleAnalysisManager &) {
  bool MadeChanges = findAndReplaceVectors(M);
  if (!MadeChanges)
    return PreservedAnalyses::all();
  PreservedAnalyses PA;
  return PA;
}

bool DXILDataScalarizationLegacy::runOnModule(Module &M) {
  return findAndReplaceVectors(M);
}

char DXILDataScalarizationLegacy::ID = 0;

INITIALIZE_PASS_BEGIN(DXILDataScalarizationLegacy, DEBUG_TYPE,
                      "DXIL Data Scalarization", false, false)
INITIALIZE_PASS_END(DXILDataScalarizationLegacy, DEBUG_TYPE,
                    "DXIL Data Scalarization", false, false)

ModulePass *llvm::createDXILDataScalarizationLegacyPass() {
  return new DXILDataScalarizationLegacy();
}<|MERGE_RESOLUTION|>--- conflicted
+++ resolved
@@ -301,15 +301,9 @@
 }
 
 bool DataScalarizerVisitor::visitGetElementPtrInst(GetElementPtrInst &GEPI) {
-<<<<<<< HEAD
-  Value *PtrOperand = GEPI.getPointerOperand();
-  Type *OrigGEPType = GEPI.getSourceElementType();
-  Type *NewGEPType = OrigGEPType;
-=======
   GEPOperator *GOp = cast<GEPOperator>(&GEPI);
   Value *PtrOperand = GOp->getPointerOperand();
   Type *NewGEPType = GOp->getSourceElementType();
->>>>>>> e38f98f5
   bool NeedsTransform = false;
 
   // Unwrap GEP ConstantExprs to find the base operand and element type
@@ -335,16 +329,6 @@
     }
   }
 
-<<<<<<< HEAD
-  // Scalar geps should remain scalars geps. The dxil-flatten-arrays pass will
-  // convert these scalar geps into flattened array geps
-  if (!isa<ArrayType>(OrigGEPType))
-    NewGEPType = OrigGEPType;
-
-  // Note: We bail if this isn't a gep touched via alloca or global
-  // transformations
-=======
->>>>>>> e38f98f5
   if (!NeedsTransform)
     return false;
 
