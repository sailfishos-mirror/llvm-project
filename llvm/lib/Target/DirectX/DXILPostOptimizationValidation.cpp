--- conflicted
+++ resolved
@@ -114,7 +114,6 @@
   }
 }
 
-<<<<<<< HEAD
 static void
 reportRegNotBound(Module &M, ResourceClass Class,
                   llvm::dxil::ResourceInfo::ResourceBinding Unbound) {
@@ -124,20 +123,6 @@
      << " (space=" << Unbound.Space << ", register=" << Unbound.LowerBound
      << ")"
      << " does not have a binding in the Root Signature";
-=======
-static void reportOverlappingRegisters(
-    Module &M, const llvm::hlsl::BindingInfoBuilder::Binding &Reported,
-    const llvm::hlsl::BindingInfoBuilder::Binding &Overlaping) {
-  SmallString<128> Message;
-  raw_svector_ostream OS(Message);
-  OS << "register " << getResourceClassName(Reported.RC)
-     << " (space=" << Reported.Space << ", register=" << Reported.LowerBound
-     << ")" << " is overlapping with" << " register "
-     << getResourceClassName(Overlaping.RC) << " (space=" << Overlaping.Space
-     << ", register=" << Overlaping.LowerBound << ")"
-     << ", verify your root signature definition.";
-
->>>>>>> 28fb6092
   M.getContext().diagnose(DiagnosticInfoGeneric(Message));
 }
 
@@ -169,80 +154,6 @@
   }
 }
 
-static void trackRootSigDescBinding(hlsl::BindingInfoBuilder &Builder,
-                                    const mcdxbc::RootSignatureDesc &RSD,
-                                    dxbc::ShaderVisibility Visibility) {
-  for (size_t I = 0; I < RSD.ParametersContainer.size(); I++) {
-    const auto &[Type, Loc] =
-        RSD.ParametersContainer.getTypeAndLocForParameter(I);
-
-    const auto &Header = RSD.ParametersContainer.getHeader(I);
-    if (Header.ShaderVisibility !=
-            llvm::to_underlying(dxbc::ShaderVisibility::All) &&
-        Header.ShaderVisibility != llvm::to_underlying(Visibility))
-      continue;
-
-    switch (Type) {
-    case llvm::to_underlying(dxbc::RootParameterType::Constants32Bit): {
-      dxbc::RTS0::v1::RootConstants Const =
-          RSD.ParametersContainer.getConstant(Loc);
-      Builder.trackBinding(dxil::ResourceClass::CBuffer, Const.RegisterSpace,
-                           Const.ShaderRegister,
-<<<<<<< HEAD
-                           Const.ShaderRegister + Const.Num32BitValues,
-                           nullptr);
-=======
-                           Const.ShaderRegister + Const.Num32BitValues, &Const);
->>>>>>> 28fb6092
-      break;
-    }
-
-    case llvm::to_underlying(dxbc::RootParameterType::SRV):
-    case llvm::to_underlying(dxbc::RootParameterType::UAV):
-    case llvm::to_underlying(dxbc::RootParameterType::CBV): {
-      dxbc::RTS0::v2::RootDescriptor Desc =
-          RSD.ParametersContainer.getRootDescriptor(Loc);
-      Builder.trackBinding(ParameterToResourceClass(Type), Desc.RegisterSpace,
-<<<<<<< HEAD
-                           Desc.ShaderRegister, Desc.ShaderRegister, nullptr);
-=======
-                           Desc.ShaderRegister, Desc.ShaderRegister, &Desc);
->>>>>>> 28fb6092
-
-      break;
-    }
-    case llvm::to_underlying(dxbc::RootParameterType::DescriptorTable): {
-      const mcdxbc::DescriptorTable &Table =
-          RSD.ParametersContainer.getDescriptorTable(Loc);
-
-      for (const dxbc::RTS0::v2::DescriptorRange &Range : Table.Ranges) {
-        Builder.trackBinding(RangeToResourceClass(Range.RangeType),
-                             Range.RegisterSpace, Range.BaseShaderRegister,
-<<<<<<< HEAD
-                             Range.BaseShaderRegister + Range.NumDescriptors,
-                             nullptr);
-=======
-                             Range.NumDescriptors == ~0U
-                                 ? Range.NumDescriptors
-                                 : Range.BaseShaderRegister +
-                                       Range.NumDescriptors,
-                             &Range);
->>>>>>> 28fb6092
-      }
-      break;
-    }
-    }
-  }
-<<<<<<< HEAD
-=======
-
-  for (auto &S : RSD.StaticSamplers) {
-    Builder.trackBinding(dxil::ResourceClass::Sampler, S.RegisterSpace,
-                         S.ShaderRegister, S.ShaderRegister, &S);
-  }
->>>>>>> 28fb6092
-}
-
 std::optional<mcdxbc::RootSignatureDesc>
 getRootSignature(RootSignatureBindingInfo &RSBI,
                  dxil::ModuleMetadataInfo &MMI) {
@@ -255,6 +166,78 @@
   return RootSigDesc;
 }
 
+static void reportOverlappingRegisters(
+    Module &M, const llvm::hlsl::BindingInfoBuilder::Binding &Reported,
+    const llvm::hlsl::BindingInfoBuilder::Binding &Overlaping) {
+  SmallString<128> Message;
+  raw_svector_ostream OS(Message);
+  OS << "register " << getResourceClassName(Reported.RC)
+     << " (space=" << Reported.Space << ", register=" << Reported.LowerBound
+     << ")" << " is overlapping with" << " register "
+     << getResourceClassName(Overlaping.RC) << " (space=" << Overlaping.Space
+     << ", register=" << Overlaping.LowerBound << ")"
+     << ", verify your root signature definition.";
+
+  M.getContext().diagnose(DiagnosticInfoGeneric(Message));
+}
+
+static void trackRootSigDescBinding(hlsl::BindingInfoBuilder &Builder,
+                                    const mcdxbc::RootSignatureDesc &RSD,
+                                    dxbc::ShaderVisibility Visibility) {
+  for (size_t I = 0; I < RSD.ParametersContainer.size(); I++) {
+    const auto &[Type, Loc] =
+        RSD.ParametersContainer.getTypeAndLocForParameter(I);
+
+    const auto &Header = RSD.ParametersContainer.getHeader(I);
+    if (Header.ShaderVisibility !=
+            llvm::to_underlying(dxbc::ShaderVisibility::All) &&
+        Header.ShaderVisibility != llvm::to_underlying(Visibility))
+      continue;
+
+    switch (Type) {
+    case llvm::to_underlying(dxbc::RootParameterType::Constants32Bit): {
+      dxbc::RTS0::v1::RootConstants Const =
+          RSD.ParametersContainer.getConstant(Loc);
+      Builder.trackBinding(dxil::ResourceClass::CBuffer, Const.RegisterSpace,
+                           Const.ShaderRegister,
+                           Const.ShaderRegister + Const.Num32BitValues, &Const);
+      break;
+    }
+
+    case llvm::to_underlying(dxbc::RootParameterType::SRV):
+    case llvm::to_underlying(dxbc::RootParameterType::UAV):
+    case llvm::to_underlying(dxbc::RootParameterType::CBV): {
+      dxbc::RTS0::v2::RootDescriptor Desc =
+          RSD.ParametersContainer.getRootDescriptor(Loc);
+      Builder.trackBinding(ParameterToResourceClass(Type), Desc.RegisterSpace,
+                           Desc.ShaderRegister, Desc.ShaderRegister, &Desc);
+
+      break;
+    }
+    case llvm::to_underlying(dxbc::RootParameterType::DescriptorTable): {
+      const mcdxbc::DescriptorTable &Table =
+          RSD.ParametersContainer.getDescriptorTable(Loc);
+
+      for (const dxbc::RTS0::v2::DescriptorRange &Range : Table.Ranges) {
+        Builder.trackBinding(RangeToResourceClass(Range.RangeType),
+                             Range.RegisterSpace, Range.BaseShaderRegister,
+                             Range.NumDescriptors == ~0U
+                                 ? Range.NumDescriptors
+                                 : Range.BaseShaderRegister +
+                                       Range.NumDescriptors,
+                             &Range);
+      }
+      break;
+    }
+    }
+  }
+
+  for (auto &S : RSD.StaticSamplers) {
+    Builder.trackBinding(dxil::ResourceClass::Sampler, S.RegisterSpace,
+                         S.ShaderRegister, S.ShaderRegister, &S);
+  }
+}
+
 static void reportErrors(Module &M, DXILResourceMap &DRM,
                          DXILResourceBindingInfo &DRBI,
                          RootSignatureBindingInfo &RSBI,
@@ -273,34 +256,32 @@
     hlsl::BindingInfoBuilder Builder;
     dxbc::ShaderVisibility Visibility = tripleToVisibility(MMI.ShaderProfile);
     trackRootSigDescBinding(Builder, *RSD, Visibility);
-<<<<<<< HEAD
-
-    bool HasOverlap;
-    hlsl::BindingInfo Info = Builder.calculateBindingInfo(HasOverlap);
-
-    for (const auto &ResList :
-         {std::make_pair(ResourceClass::SRV, DRM.srvs()),
-          std::make_pair(ResourceClass::UAV, DRM.uavs()),
-          std::make_pair(ResourceClass::CBuffer, DRM.cbuffers()),
-          std::make_pair(ResourceClass::Sampler, DRM.samplers())}) {
-      for (auto Res : ResList.second) {
-        llvm::dxil::ResourceInfo::ResourceBinding ResBinding = Res.getBinding();
-        llvm::hlsl::BindingInfo::BindingRange ResRange(
-            ResBinding.LowerBound, ResBinding.LowerBound + ResBinding.Size);
-
-        if (!Info.isBound(ResList.first, ResBinding.Space, ResRange))
-          reportRegNotBound(M, ResList.first, ResBinding);
-      }
-    }
-=======
+    bool HasOverlap = false;
     hlsl::BindingInfo Info = Builder.calculateBindingInfo(
-        [&M](const llvm::hlsl::BindingInfoBuilder &Builder,
+        [&M, &HasOverlap](const llvm::hlsl::BindingInfoBuilder &Builder,
              const llvm::hlsl::BindingInfoBuilder::Binding &ReportedBinding) {
+              HasOverlap = true;
           const llvm::hlsl::BindingInfoBuilder::Binding &Overlaping =
               Builder.findOverlapping(ReportedBinding);
           reportOverlappingRegisters(M, ReportedBinding, Overlaping);
         });
->>>>>>> 28fb6092
+    // Next checks require that the root signature definition is valid.
+    if (!HasOverlap){
+      for (const auto &ResList :
+          {std::make_pair(ResourceClass::SRV, DRM.srvs()),
+            std::make_pair(ResourceClass::UAV, DRM.uavs()),
+            std::make_pair(ResourceClass::CBuffer, DRM.cbuffers()),
+            std::make_pair(ResourceClass::Sampler, DRM.samplers())}) {
+        for (auto Res : ResList.second) {
+          llvm::dxil::ResourceInfo::ResourceBinding ResBinding = Res.getBinding();
+          llvm::hlsl::BindingInfo::BindingRange ResRange(
+              ResBinding.LowerBound, ResBinding.LowerBound + ResBinding.Size);
+
+          if (!Info.isBound(ResList.first, ResBinding.Space, ResRange))
+            reportRegNotBound(M, ResList.first, ResBinding);
+        }
+      }
+    }
   }
 }
 } // namespace
