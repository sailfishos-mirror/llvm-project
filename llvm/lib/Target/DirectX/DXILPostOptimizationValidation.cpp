--- conflicted
+++ resolved
@@ -133,7 +133,6 @@
   }
 }
 
-<<<<<<< HEAD
 static void
 reportInvalidHandleTyBoundInRs(Module &M, Twine Type,
                                ResourceInfo::ResourceBinding Binding) {
@@ -145,12 +144,8 @@
   M.getContext().diagnose(DiagnosticInfoGeneric(Message));
 }
 
-static void reportRegNotBound(Module &M, Twine Type,
-                              ResourceInfo::ResourceBinding Binding) {
-=======
 static void reportRegNotBound(Module &M,
                               llvm::hlsl::rootsig::RangeInfo Unbound) {
->>>>>>> b4a0e16b
   SmallString<128> Message;
   raw_svector_ostream OS(Message);
   OS << "register " << ResourceClassToString(Unbound.Class)
@@ -265,7 +260,21 @@
   return RootSigDesc;
 }
 
-static void reportInvalidRegistersBinding(
+static void reportInvalidHandleTy(
+    Module &M,
+    const iterator_range<SmallVectorImpl<dxil::ResourceInfo>::iterator>
+        &Resources) {
+  for (auto Res = Resources.begin(), End = Resources.end(); Res != End; Res++) {
+    TargetExtType *Handle = Res->getHandleTy();
+    auto *TypedBuffer = dyn_cast_or_null<TypedBufferExtType>(Handle);
+    auto *Texture = dyn_cast_or_null<TextureExtType>(Handle);
+
+    if (TypedBuffer != nullptr || Texture != nullptr)
+      reportInvalidHandleTyBoundInRs(M, Res->getName(), Res->getBinding());
+  }
+}
+
+static void reportUnboundRegisters(
     Module &M,
     const llvm::hlsl::rootsig::RootSignatureBindingValidation &Validation,
     ResourceClass Class,
@@ -274,34 +283,12 @@
   SmallVector<hlsl::rootsig::RangeInfo> Ranges;
   for (auto Res = Resources.begin(), End = Resources.end(); Res != End; Res++) {
     ResourceInfo::ResourceBinding ResBinding = Res->getBinding();
-<<<<<<< HEAD
-    for (const auto &Binding : Bindings) {
-      if (ResBinding.Space == Binding.Space &&
-          ResBinding.LowerBound >= Binding.LowerBound &&
-          ResBinding.LowerBound + ResBinding.Size - 1 <
-              Binding.LowerBound + Binding.Size) {
-        Bound = true;
-        break;
-      }
-    }
-    if (!Bound) {
-      reportRegNotBound(M, Res->getName(), Res->getBinding());
-    } else {
-      TargetExtType *Handle = Res->getHandleTy();
-      auto *TypedBuffer = dyn_cast_or_null<TypedBufferExtType>(Handle);
-      auto *Texture = dyn_cast_or_null<TextureExtType>(Handle);
-
-      if (TypedBuffer != nullptr || Texture != nullptr)
-        reportInvalidHandleTyBoundInRs(M, Res->getName(), Res->getBinding());
-    }
-=======
     hlsl::rootsig::RangeInfo Range;
     Range.Space = ResBinding.Space;
     Range.LowerBound = ResBinding.LowerBound;
     Range.UpperBound = Range.LowerBound + ResBinding.Size - 1;
     Range.Class = Class;
     Ranges.push_back(Range);
->>>>>>> b4a0e16b
   }
 
   SmallVector<hlsl::rootsig::RangeInfo> Unbounds =
@@ -329,27 +316,17 @@
     llvm::hlsl::rootsig::RootSignatureBindingValidation Validation =
         initRSBindingValidation(*RSD, tripleToVisibility(MMI.ShaderProfile));
 
-<<<<<<< HEAD
-    reportInvalidRegistersBinding(
-        M, Validation.getBindingsOfType(dxbc::DescriptorRangeType::CBV),
-        DRM.cbuffers());
-    reportInvalidRegistersBinding(
-        M, Validation.getBindingsOfType(dxbc::DescriptorRangeType::UAV),
-        DRM.uavs());
-    reportInvalidRegistersBinding(
-        M, Validation.getBindingsOfType(dxbc::DescriptorRangeType::Sampler),
-        DRM.samplers());
-    reportInvalidRegistersBinding(
-        M, Validation.getBindingsOfType(dxbc::DescriptorRangeType::SRV),
-        DRM.srvs());
-=======
     reportUnboundRegisters(M, Validation, ResourceClass::CBuffer,
                            DRM.cbuffers());
     reportUnboundRegisters(M, Validation, ResourceClass::UAV, DRM.uavs());
     reportUnboundRegisters(M, Validation, ResourceClass::Sampler,
                            DRM.samplers());
     reportUnboundRegisters(M, Validation, ResourceClass::SRV, DRM.srvs());
->>>>>>> b4a0e16b
+
+    reportInvalidHandleTy(M, DRM.cbuffers());
+    reportInvalidHandleTy(M, DRM.srvs());
+    reportInvalidHandleTy(M, DRM.uavs());
+    reportInvalidHandleTy(M, DRM.samplers());
   }
 }
 } // namespace
