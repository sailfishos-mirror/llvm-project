--- conflicted
+++ resolved
@@ -121,8 +121,7 @@
 }
 
 static void
-<<<<<<< HEAD
-reportInvalidHandleTyBoundInRs(Module &M, Twine Type,
+reportInvalidHandleTyError(Module &M, Twine Type,
                                ResourceInfo::ResourceBinding Binding) {
   SmallString<128> Message;
   raw_svector_ostream OS(Message);
@@ -132,14 +131,10 @@
   M.getContext().diagnose(DiagnosticInfoGeneric(Message));
 }
 
-static void reportOverlappingRegisters(
-    Module &M, const llvm::hlsl::BindingInfoBuilder::Binding &Reported,
-    const llvm::hlsl::BindingInfoBuilder::Binding &Overlaping) {
-=======
+static void 
 reportOverlappingRegisters(Module &M,
                            const llvm::hlsl::BindingInfoBuilder::Binding &R1,
                            const llvm::hlsl::BindingInfoBuilder::Binding &R2) {
->>>>>>> d2750d7b
   SmallString<128> Message;
 
   raw_svector_ostream OS(Message);
@@ -163,7 +158,7 @@
   M.getContext().diagnose(DiagnosticInfoGeneric(Message));
 }
 
-static void reportInvalidHandleTy(
+static void checkInvalidHandleTy(
     Module &M, const llvm::ArrayRef<dxil::ResourceInfo::ResourceBinding> &RDs,
     const iterator_range<SmallVectorImpl<dxil::ResourceInfo>::iterator>
         &Resources) {
@@ -176,7 +171,7 @@
         auto *Texture = dyn_cast_or_null<TextureExtType>(Handle);
 
         if (TypedBuffer != nullptr || Texture != nullptr)
-          reportInvalidHandleTyBoundInRs(M, Res->getName(), Res->getBinding());
+          reportInvalidHandleTyError(M, Res->getName(), Res->getBinding());
       }
     }
   }
@@ -313,9 +308,6 @@
             Builder.findOverlapping(ReportedBinding);
         reportOverlappingRegisters(M, ReportedBinding, Overlaping);
       });
-<<<<<<< HEAD
-  // Next checks require that the root signature definition is valid.
-  if (!HasOverlap) {
     SmallVector<ResourceInfo::ResourceBinding> RDs =
         getRootDescriptorsBindingInfo(RSD, Visibility);
     for (const auto &ResList :
@@ -331,22 +323,7 @@
         if (!Info.isBound(ResList.first, ResBinding.Space, ResRange))
           reportRegNotBound(M, ResList.first, ResBinding);
       }
-      reportInvalidHandleTy(M, RDs, ResList.second);
-=======
-  for (const auto &ResList :
-       {std::make_pair(ResourceClass::SRV, DRM.srvs()),
-        std::make_pair(ResourceClass::UAV, DRM.uavs()),
-        std::make_pair(ResourceClass::CBuffer, DRM.cbuffers()),
-        std::make_pair(ResourceClass::Sampler, DRM.samplers())}) {
-    for (auto Res : ResList.second) {
-      llvm::dxil::ResourceInfo::ResourceBinding ResBinding = Res.getBinding();
-      llvm::hlsl::BindingInfo::BindingRange ResRange(
-          ResBinding.LowerBound, ResBinding.LowerBound + ResBinding.Size);
-
-      if (!Info.isBound(ResList.first, ResBinding.Space, ResRange))
-        reportRegNotBound(M, ResList.first, ResBinding);
->>>>>>> d2750d7b
-    }
+      checkInvalidHandleTy(M, RDs, ResList.second);
   }
 }
 
