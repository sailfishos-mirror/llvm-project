--- conflicted
+++ resolved
@@ -263,10 +263,6 @@
   // merge the byte offsets. Otherwise, this GEP is itself the root of a GEP
   // chain and we need to deterine the root array type
   if (auto *PtrOpGEP = dyn_cast<GEPOperator>(PtrOperand)) {
-<<<<<<< HEAD
-    assert(GEPChainInfoMap.contains(PtrOpGEP) &&
-           "Expected parent GEP to be visited before this GEP");
-=======
 
     // If the parent GEP was not processed, then we do not want to process its
     // descendants. This can happen if the GEP chain is for an unsupported type
@@ -274,7 +270,6 @@
     if (!GEPChainInfoMap.contains(PtrOpGEP))
       return false;
 
->>>>>>> e38f98f5
     GEPInfo &PGEPInfo = GEPChainInfoMap[PtrOpGEP];
     Info.RootFlattenedArrayType = PGEPInfo.RootFlattenedArrayType;
     Info.RootPointerOperand = PGEPInfo.RootPointerOperand;
