//===- AArch64AsmPrinter.cpp - AArch64 LLVM assembly writer ---------------===//
//
// Part of the LLVM Project, under the Apache License v2.0 with LLVM Exceptions.
// See https://llvm.org/LICENSE.txt for license information.
// SPDX-License-Identifier: Apache-2.0 WITH LLVM-exception
//
//===----------------------------------------------------------------------===//
//
// This file contains a printer that converts from our internal representation
// of machine-dependent LLVM code to the AArch64 assembly language.
//
//===----------------------------------------------------------------------===//

#include "AArch64.h"
#include "AArch64MCInstLower.h"
#include "AArch64MachineFunctionInfo.h"
#include "AArch64RegisterInfo.h"
#include "AArch64Subtarget.h"
#include "AArch64TargetObjectFile.h"
#include "MCTargetDesc/AArch64AddressingModes.h"
#include "MCTargetDesc/AArch64InstPrinter.h"
#include "MCTargetDesc/AArch64MCAsmInfo.h"
#include "MCTargetDesc/AArch64MCTargetDesc.h"
#include "MCTargetDesc/AArch64TargetStreamer.h"
#include "TargetInfo/AArch64TargetInfo.h"
#include "Utils/AArch64BaseInfo.h"
#include "llvm/ADT/DenseMap.h"
#include "llvm/ADT/ScopeExit.h"
#include "llvm/ADT/SmallString.h"
#include "llvm/ADT/SmallVector.h"
#include "llvm/ADT/StringRef.h"
#include "llvm/ADT/Twine.h"
#include "llvm/BinaryFormat/COFF.h"
#include "llvm/BinaryFormat/ELF.h"
#include "llvm/BinaryFormat/MachO.h"
#include "llvm/CodeGen/AsmPrinter.h"
#include "llvm/CodeGen/FaultMaps.h"
#include "llvm/CodeGen/MachineBasicBlock.h"
#include "llvm/CodeGen/MachineFunction.h"
#include "llvm/CodeGen/MachineInstr.h"
#include "llvm/CodeGen/MachineJumpTableInfo.h"
#include "llvm/CodeGen/MachineModuleInfoImpls.h"
#include "llvm/CodeGen/MachineOperand.h"
#include "llvm/CodeGen/StackMaps.h"
#include "llvm/CodeGen/TargetRegisterInfo.h"
#include "llvm/IR/DataLayout.h"
#include "llvm/IR/DebugInfoMetadata.h"
#include "llvm/IR/Mangler.h"
#include "llvm/IR/Module.h"
#include "llvm/MC/MCAsmInfo.h"
#include "llvm/MC/MCContext.h"
#include "llvm/MC/MCExpr.h"
#include "llvm/MC/MCInst.h"
#include "llvm/MC/MCInstBuilder.h"
#include "llvm/MC/MCSectionELF.h"
#include "llvm/MC/MCSectionMachO.h"
#include "llvm/MC/MCStreamer.h"
#include "llvm/MC/MCSymbol.h"
#include "llvm/MC/MCValue.h"
#include "llvm/MC/TargetRegistry.h"
#include "llvm/Support/Casting.h"
#include "llvm/Support/CommandLine.h"
#include "llvm/Support/Compiler.h"
#include "llvm/Support/ErrorHandling.h"
#include "llvm/Support/raw_ostream.h"
#include "llvm/Target/TargetMachine.h"
#include "llvm/TargetParser/Triple.h"
#include "llvm/Transforms/Instrumentation/HWAddressSanitizer.h"
#include <cassert>
#include <cstdint>
#include <map>
#include <memory>

using namespace llvm;

enum PtrauthCheckMode { Default, Unchecked, Poison, Trap };
static cl::opt<PtrauthCheckMode> PtrauthAuthChecks(
    "aarch64-ptrauth-auth-checks", cl::Hidden,
    cl::values(clEnumValN(Unchecked, "none", "don't test for failure"),
               clEnumValN(Poison, "poison", "poison on failure"),
               clEnumValN(Trap, "trap", "trap on failure")),
    cl::desc("Check pointer authentication auth/resign failures"),
    cl::init(Default));

#define DEBUG_TYPE "asm-printer"

namespace {

class AArch64AsmPrinter : public AsmPrinter {
  AArch64MCInstLower MCInstLowering;
  FaultMaps FM;
  const AArch64Subtarget *STI;
  bool ShouldEmitWeakSwiftAsyncExtendedFramePointerFlags = false;
#ifndef NDEBUG
  unsigned InstsEmitted;
#endif
  bool EnableImportCallOptimization = false;
  DenseMap<MCSection *, std::vector<std::pair<MCSymbol *, MCSymbol *>>>
      SectionToImportedFunctionCalls;
  unsigned PAuthIFuncNextUniqueID = 1;

public:
  static char ID;

  AArch64AsmPrinter(TargetMachine &TM, std::unique_ptr<MCStreamer> Streamer)
      : AsmPrinter(TM, std::move(Streamer), ID),
        MCInstLowering(OutContext, *this), FM(*this) {}

  StringRef getPassName() const override { return "AArch64 Assembly Printer"; }

  /// Wrapper for MCInstLowering.lowerOperand() for the
  /// tblgen'erated pseudo lowering.
  bool lowerOperand(const MachineOperand &MO, MCOperand &MCOp) const {
    return MCInstLowering.lowerOperand(MO, MCOp);
  }

  const MCExpr *lowerConstantPtrAuth(const ConstantPtrAuth &CPA) override;

  const MCExpr *lowerBlockAddressConstant(const BlockAddress &BA) override;

  void emitStartOfAsmFile(Module &M) override;
  void emitJumpTableImpl(const MachineJumpTableInfo &MJTI,
                         ArrayRef<unsigned> JumpTableIndices) override;
  std::tuple<const MCSymbol *, uint64_t, const MCSymbol *,
             codeview::JumpTableEntrySize>
  getCodeViewJumpTableInfo(int JTI, const MachineInstr *BranchInstr,
                           const MCSymbol *BranchLabel) const override;

  void emitFunctionEntryLabel() override;

  void emitXXStructor(const DataLayout &DL, const Constant *CV) override;

  void LowerJumpTableDest(MCStreamer &OutStreamer, const MachineInstr &MI);

  void LowerHardenedBRJumpTable(const MachineInstr &MI);

  void LowerMOPS(MCStreamer &OutStreamer, const MachineInstr &MI);

  void LowerSTACKMAP(MCStreamer &OutStreamer, StackMaps &SM,
                     const MachineInstr &MI);
  void LowerPATCHPOINT(MCStreamer &OutStreamer, StackMaps &SM,
                       const MachineInstr &MI);
  void LowerSTATEPOINT(MCStreamer &OutStreamer, StackMaps &SM,
                       const MachineInstr &MI);
  void LowerFAULTING_OP(const MachineInstr &MI);

  void LowerPATCHABLE_FUNCTION_ENTER(const MachineInstr &MI);
  void LowerPATCHABLE_FUNCTION_EXIT(const MachineInstr &MI);
  void LowerPATCHABLE_TAIL_CALL(const MachineInstr &MI);
  void LowerPATCHABLE_EVENT_CALL(const MachineInstr &MI, bool Typed);

  typedef std::tuple<unsigned, bool, uint32_t, bool, uint64_t>
      HwasanMemaccessTuple;
  std::map<HwasanMemaccessTuple, MCSymbol *> HwasanMemaccessSymbols;
  void LowerKCFI_CHECK(const MachineInstr &MI);
  void LowerHWASAN_CHECK_MEMACCESS(const MachineInstr &MI);
  void emitHwasanMemaccessSymbols(Module &M);

  void emitSled(const MachineInstr &MI, SledKind Kind);

  // Emit the sequence for BRA/BLRA (authenticate + branch/call).
  void emitPtrauthBranch(const MachineInstr *MI);

  void emitPtrauthCheckAuthenticatedValue(Register TestedReg,
                                          Register ScratchReg,
                                          AArch64PACKey::ID Key,
                                          AArch64PAuth::AuthCheckMethod Method,
                                          const MCSymbol *OnFailure = nullptr);

  // Check authenticated LR before tail calling.
  void emitPtrauthTailCallHardening(const MachineInstr *TC);

  // Emit the sequence for AUT or AUTPAC.
  void emitPtrauthAuthResign(Register AUTVal, AArch64PACKey::ID AUTKey,
                             uint64_t AUTDisc,
                             const MachineOperand *AUTAddrDisc,
                             Register Scratch,
                             std::optional<AArch64PACKey::ID> PACKey,
                             uint64_t PACDisc, Register PACAddrDisc, Value *DS);

  // Emit R_AARCH64_PATCHINST, the deactivation symbol relocation. Returns true
  // if no instruction should be emitted because the deactivation symbol is
  // defined in the current module so this function emitted a NOP instead.
  bool emitDeactivationSymbolRelocation(Value *DS);

  // Emit the sequence for PAC.
  void emitPtrauthSign(const MachineInstr *MI);

  // Emit the sequence to compute the discriminator.
  //
  // The returned register is either unmodified AddrDisc or ScratchReg.
  //
  // If the expanded pseudo is allowed to clobber AddrDisc register, setting
  // MayUseAddrAsScratch may save one MOV instruction, provided the address
  // is already in x16/x17 (i.e. return x16/x17 which is the *modified* AddrDisc
  // register at the same time) or the OS doesn't make it safer to use x16/x17
  // (see AArch64Subtarget::isX16X17Safer()):
  //
  //   mov   x17, x16
  //   movk  x17, #1234, lsl #48
  //   ; x16 is not used anymore
  //
  // can be replaced by
  //
  //   movk  x16, #1234, lsl #48
  Register emitPtrauthDiscriminator(uint16_t Disc, Register AddrDisc,
                                    Register ScratchReg,
                                    bool MayUseAddrAsScratch = false);

  // Emit the sequence for LOADauthptrstatic
  void LowerLOADauthptrstatic(const MachineInstr &MI);

  // Emit the sequence for LOADgotPAC/MOVaddrPAC (either GOT adrp-ldr or
  // adrp-add followed by PAC sign)
  void LowerMOVaddrPAC(const MachineInstr &MI);

  // Emit the sequence for LOADgotAUTH (load signed pointer from signed ELF GOT
  // and authenticate it with, if FPAC bit is not set, check+trap sequence after
  // authenticating)
  void LowerLOADgotAUTH(const MachineInstr &MI);

  void emitAddImm(MCRegister Val, int64_t Addend, MCRegister Tmp);
  void emitAddress(MCRegister Reg, const MCExpr *Expr, MCRegister Tmp,
                   bool DSOLocal, const MCSubtargetInfo &STI);

  const MCExpr *emitPAuthRelocationAsIRelative(
      const MCExpr *Target, uint64_t Disc, AArch64PACKey::ID KeyID,
      bool HasAddressDiversity, bool IsDSOLocal, const MCExpr *DSExpr);

  /// tblgen'erated driver function for lowering simple MI->MC
  /// pseudo instructions.
  bool lowerPseudoInstExpansion(const MachineInstr *MI, MCInst &Inst);

  // Emit Build Attributes
  void emitAttributes(unsigned Flags, uint64_t PAuthABIPlatform,
                      uint64_t PAuthABIVersion, AArch64TargetStreamer *TS);

  // Emit expansion of Compare-and-branch pseudo instructions
  void emitCBPseudoExpansion(const MachineInstr *MI);

  void EmitToStreamer(MCStreamer &S, const MCInst &Inst);
  void EmitToStreamer(const MCInst &Inst) {
    EmitToStreamer(*OutStreamer, Inst);
  }

  void emitInstruction(const MachineInstr *MI) override;

  void emitFunctionHeaderComment() override;

  void getAnalysisUsage(AnalysisUsage &AU) const override {
    AsmPrinter::getAnalysisUsage(AU);
    AU.setPreservesAll();
  }

  bool runOnMachineFunction(MachineFunction &MF) override {
    if (auto *PSIW = getAnalysisIfAvailable<ProfileSummaryInfoWrapperPass>())
      PSI = &PSIW->getPSI();
    if (auto *SDPIW =
            getAnalysisIfAvailable<StaticDataProfileInfoWrapperPass>())
      SDPI = &SDPIW->getStaticDataProfileInfo();

    AArch64FI = MF.getInfo<AArch64FunctionInfo>();
    STI = &MF.getSubtarget<AArch64Subtarget>();

    SetupMachineFunction(MF);

    if (STI->isTargetCOFF()) {
      bool Local = MF.getFunction().hasLocalLinkage();
      COFF::SymbolStorageClass Scl =
          Local ? COFF::IMAGE_SYM_CLASS_STATIC : COFF::IMAGE_SYM_CLASS_EXTERNAL;
      int Type =
        COFF::IMAGE_SYM_DTYPE_FUNCTION << COFF::SCT_COMPLEX_TYPE_SHIFT;

      OutStreamer->beginCOFFSymbolDef(CurrentFnSym);
      OutStreamer->emitCOFFSymbolStorageClass(Scl);
      OutStreamer->emitCOFFSymbolType(Type);
      OutStreamer->endCOFFSymbolDef();
    }

    // Emit the rest of the function body.
    emitFunctionBody();

    // Emit the XRay table for this function.
    emitXRayTable();

    // We didn't modify anything.
    return false;
  }

  const MCExpr *lowerConstant(const Constant *CV,
                              const Constant *BaseCV = nullptr,
                              uint64_t Offset = 0) override;

private:
  void printOperand(const MachineInstr *MI, unsigned OpNum, raw_ostream &O);
  bool printAsmMRegister(const MachineOperand &MO, char Mode, raw_ostream &O);
  bool printAsmRegInClass(const MachineOperand &MO,
                          const TargetRegisterClass *RC, unsigned AltName,
                          raw_ostream &O);

  bool PrintAsmOperand(const MachineInstr *MI, unsigned OpNum,
                       const char *ExtraCode, raw_ostream &O) override;
  bool PrintAsmMemoryOperand(const MachineInstr *MI, unsigned OpNum,
                             const char *ExtraCode, raw_ostream &O) override;

  void PrintDebugValueComment(const MachineInstr *MI, raw_ostream &OS);

  void emitFunctionBodyEnd() override;
  void emitGlobalAlias(const Module &M, const GlobalAlias &GA) override;

  MCSymbol *GetCPISymbol(unsigned CPID) const override;
  void emitEndOfAsmFile(Module &M) override;

  AArch64FunctionInfo *AArch64FI = nullptr;

  /// Emit the LOHs contained in AArch64FI.
  void emitLOHs();

  void emitMovXReg(Register Dest, Register Src);
  void emitMOVZ(Register Dest, uint64_t Imm, unsigned Shift);
  void emitMOVK(Register Dest, uint64_t Imm, unsigned Shift);

  /// Emit instruction to set float register to zero.
  void emitFMov0(const MachineInstr &MI);
  void emitFMov0AsFMov(const MachineInstr &MI, Register DestReg);

  using MInstToMCSymbol = std::map<const MachineInstr *, MCSymbol *>;

  MInstToMCSymbol LOHInstToLabel;

  bool shouldEmitWeakSwiftAsyncExtendedFramePointerFlags() const override {
    return ShouldEmitWeakSwiftAsyncExtendedFramePointerFlags;
  }

  const MCSubtargetInfo *getIFuncMCSubtargetInfo() const override {
    assert(STI);
    return STI;
  }
  void emitMachOIFuncStubBody(Module &M, const GlobalIFunc &GI,
                              MCSymbol *LazyPointer) override;
  void emitMachOIFuncStubHelperBody(Module &M, const GlobalIFunc &GI,
                                    MCSymbol *LazyPointer) override;

  /// Checks if this instruction is part of a sequence that is eligle for import
  /// call optimization and, if so, records it to be emitted in the import call
  /// section.
  void recordIfImportCall(const MachineInstr *BranchInst);
};

} // end anonymous namespace

void AArch64AsmPrinter::emitStartOfAsmFile(Module &M) {
  const Triple &TT = TM.getTargetTriple();

  if (TT.isOSBinFormatCOFF()) {
    emitCOFFFeatureSymbol(M);
    emitCOFFReplaceableFunctionData(M);

    if (M.getModuleFlag("import-call-optimization"))
      EnableImportCallOptimization = true;
  }

  if (!TT.isOSBinFormatELF())
    return;

  // For emitting build attributes and .note.gnu.property section
  auto *TS =
      static_cast<AArch64TargetStreamer *>(OutStreamer->getTargetStreamer());
  // Assemble feature flags that may require creation of build attributes and a
  // note section.
  unsigned BAFlags = 0;
  unsigned GNUFlags = 0;
  if (const auto *BTE = mdconst::extract_or_null<ConstantInt>(
          M.getModuleFlag("branch-target-enforcement"))) {
    if (!BTE->isZero()) {
      BAFlags |= AArch64BuildAttributes::FeatureAndBitsFlag::Feature_BTI_Flag;
      GNUFlags |= ELF::GNU_PROPERTY_AARCH64_FEATURE_1_BTI;
    }
  }

  if (const auto *GCS = mdconst::extract_or_null<ConstantInt>(
          M.getModuleFlag("guarded-control-stack"))) {
    if (!GCS->isZero()) {
      BAFlags |= AArch64BuildAttributes::FeatureAndBitsFlag::Feature_GCS_Flag;
      GNUFlags |= ELF::GNU_PROPERTY_AARCH64_FEATURE_1_GCS;
    }
  }

  if (const auto *Sign = mdconst::extract_or_null<ConstantInt>(
          M.getModuleFlag("sign-return-address"))) {
    if (!Sign->isZero()) {
      BAFlags |= AArch64BuildAttributes::FeatureAndBitsFlag::Feature_PAC_Flag;
      GNUFlags |= ELF::GNU_PROPERTY_AARCH64_FEATURE_1_PAC;
    }
  }

  uint64_t PAuthABIPlatform = -1;
  if (const auto *PAP = mdconst::extract_or_null<ConstantInt>(
          M.getModuleFlag("aarch64-elf-pauthabi-platform"))) {
    PAuthABIPlatform = PAP->getZExtValue();
  }

  uint64_t PAuthABIVersion = -1;
  if (const auto *PAV = mdconst::extract_or_null<ConstantInt>(
          M.getModuleFlag("aarch64-elf-pauthabi-version"))) {
    PAuthABIVersion = PAV->getZExtValue();
  }

  // Emit AArch64 Build Attributes
  emitAttributes(BAFlags, PAuthABIPlatform, PAuthABIVersion, TS);
  // Emit a .note.gnu.property section with the flags.
  TS->emitNoteSection(GNUFlags, PAuthABIPlatform, PAuthABIVersion);
}

void AArch64AsmPrinter::emitFunctionHeaderComment() {
  const AArch64FunctionInfo *FI = MF->getInfo<AArch64FunctionInfo>();
  std::optional<std::string> OutlinerString = FI->getOutliningStyle();
  if (OutlinerString != std::nullopt)
    OutStreamer->getCommentOS() << ' ' << OutlinerString;
}

void AArch64AsmPrinter::LowerPATCHABLE_FUNCTION_ENTER(const MachineInstr &MI)
{
  const Function &F = MF->getFunction();
  if (F.hasFnAttribute("patchable-function-entry")) {
    unsigned Num;
    if (F.getFnAttribute("patchable-function-entry")
            .getValueAsString()
            .getAsInteger(10, Num))
      return;
    emitNops(Num);
    return;
  }

  emitSled(MI, SledKind::FUNCTION_ENTER);
}

void AArch64AsmPrinter::LowerPATCHABLE_FUNCTION_EXIT(const MachineInstr &MI) {
  emitSled(MI, SledKind::FUNCTION_EXIT);
}

void AArch64AsmPrinter::LowerPATCHABLE_TAIL_CALL(const MachineInstr &MI) {
  emitSled(MI, SledKind::TAIL_CALL);
}

void AArch64AsmPrinter::emitSled(const MachineInstr &MI, SledKind Kind) {
  static const int8_t NoopsInSledCount = 7;
  // We want to emit the following pattern:
  //
  // .Lxray_sled_N:
  //   ALIGN
  //   B #32
  //   ; 7 NOP instructions (28 bytes)
  // .tmpN
  //
  // We need the 28 bytes (7 instructions) because at runtime, we'd be patching
  // over the full 32 bytes (8 instructions) with the following pattern:
  //
  //   STP X0, X30, [SP, #-16]! ; push X0 and the link register to the stack
  //   LDR W17, #12 ; W17 := function ID
  //   LDR X16,#12 ; X16 := addr of __xray_FunctionEntry or __xray_FunctionExit
  //   BLR X16 ; call the tracing trampoline
  //   ;DATA: 32 bits of function ID
  //   ;DATA: lower 32 bits of the address of the trampoline
  //   ;DATA: higher 32 bits of the address of the trampoline
  //   LDP X0, X30, [SP], #16 ; pop X0 and the link register from the stack
  //
  OutStreamer->emitCodeAlignment(Align(4), &getSubtargetInfo());
  auto CurSled = OutContext.createTempSymbol("xray_sled_", true);
  OutStreamer->emitLabel(CurSled);
  auto Target = OutContext.createTempSymbol();

  // Emit "B #32" instruction, which jumps over the next 28 bytes.
  // The operand has to be the number of 4-byte instructions to jump over,
  // including the current instruction.
  EmitToStreamer(*OutStreamer, MCInstBuilder(AArch64::B).addImm(8));

  for (int8_t I = 0; I < NoopsInSledCount; I++)
    EmitToStreamer(*OutStreamer, MCInstBuilder(AArch64::NOP));

  OutStreamer->emitLabel(Target);
  recordSled(CurSled, MI, Kind, 2);
}

void AArch64AsmPrinter::emitAttributes(unsigned Flags,
                                       uint64_t PAuthABIPlatform,
                                       uint64_t PAuthABIVersion,
                                       AArch64TargetStreamer *TS) {

  PAuthABIPlatform = (uint64_t(-1) == PAuthABIPlatform) ? 0 : PAuthABIPlatform;
  PAuthABIVersion = (uint64_t(-1) == PAuthABIVersion) ? 0 : PAuthABIVersion;

  if (PAuthABIPlatform || PAuthABIVersion) {
    TS->emitAttributesSubsection(
        AArch64BuildAttributes::getVendorName(
            AArch64BuildAttributes::AEABI_PAUTHABI),
        AArch64BuildAttributes::SubsectionOptional::REQUIRED,
        AArch64BuildAttributes::SubsectionType::ULEB128);
    TS->emitAttribute(AArch64BuildAttributes::getVendorName(
                          AArch64BuildAttributes::AEABI_PAUTHABI),
                      AArch64BuildAttributes::TAG_PAUTH_PLATFORM,
                      PAuthABIPlatform, "");
    TS->emitAttribute(AArch64BuildAttributes::getVendorName(
                          AArch64BuildAttributes::AEABI_PAUTHABI),
                      AArch64BuildAttributes::TAG_PAUTH_SCHEMA, PAuthABIVersion,
                      "");
  }

  unsigned BTIValue =
      (Flags & AArch64BuildAttributes::Feature_BTI_Flag) ? 1 : 0;
  unsigned PACValue =
      (Flags & AArch64BuildAttributes::Feature_PAC_Flag) ? 1 : 0;
  unsigned GCSValue =
      (Flags & AArch64BuildAttributes::Feature_GCS_Flag) ? 1 : 0;

  if (BTIValue || PACValue || GCSValue) {
    TS->emitAttributesSubsection(
        AArch64BuildAttributes::getVendorName(
            AArch64BuildAttributes::AEABI_FEATURE_AND_BITS),
        AArch64BuildAttributes::SubsectionOptional::OPTIONAL,
        AArch64BuildAttributes::SubsectionType::ULEB128);
    TS->emitAttribute(AArch64BuildAttributes::getVendorName(
                          AArch64BuildAttributes::AEABI_FEATURE_AND_BITS),
                      AArch64BuildAttributes::TAG_FEATURE_BTI, BTIValue, "");
    TS->emitAttribute(AArch64BuildAttributes::getVendorName(
                          AArch64BuildAttributes::AEABI_FEATURE_AND_BITS),
                      AArch64BuildAttributes::TAG_FEATURE_PAC, PACValue, "");
    TS->emitAttribute(AArch64BuildAttributes::getVendorName(
                          AArch64BuildAttributes::AEABI_FEATURE_AND_BITS),
                      AArch64BuildAttributes::TAG_FEATURE_GCS, GCSValue, "");
  }
}

// Emit the following code for Intrinsic::{xray_customevent,xray_typedevent}
// (built-in functions __xray_customevent/__xray_typedevent).
//
// .Lxray_event_sled_N:
//   b 1f
//   save x0 and x1 (and also x2 for TYPED_EVENT_CALL)
//   set up x0 and x1 (and also x2 for TYPED_EVENT_CALL)
//   bl __xray_CustomEvent or __xray_TypedEvent
//   restore x0 and x1 (and also x2 for TYPED_EVENT_CALL)
// 1:
//
// There are 6 instructions for EVENT_CALL and 9 for TYPED_EVENT_CALL.
//
// Then record a sled of kind CUSTOM_EVENT or TYPED_EVENT.
// After patching, b .+N will become a nop.
void AArch64AsmPrinter::LowerPATCHABLE_EVENT_CALL(const MachineInstr &MI,
                                                  bool Typed) {
  auto &O = *OutStreamer;
  MCSymbol *CurSled = OutContext.createTempSymbol("xray_sled_", true);
  O.emitLabel(CurSled);
  bool MachO = TM.getTargetTriple().isOSBinFormatMachO();
  auto *Sym = MCSymbolRefExpr::create(
      OutContext.getOrCreateSymbol(
          Twine(MachO ? "_" : "") +
          (Typed ? "__xray_TypedEvent" : "__xray_CustomEvent")),
      OutContext);
  if (Typed) {
    O.AddComment("Begin XRay typed event");
    EmitToStreamer(O, MCInstBuilder(AArch64::B).addImm(9));
    EmitToStreamer(O, MCInstBuilder(AArch64::STPXpre)
                          .addReg(AArch64::SP)
                          .addReg(AArch64::X0)
                          .addReg(AArch64::X1)
                          .addReg(AArch64::SP)
                          .addImm(-4));
    EmitToStreamer(O, MCInstBuilder(AArch64::STRXui)
                          .addReg(AArch64::X2)
                          .addReg(AArch64::SP)
                          .addImm(2));
    emitMovXReg(AArch64::X0, MI.getOperand(0).getReg());
    emitMovXReg(AArch64::X1, MI.getOperand(1).getReg());
    emitMovXReg(AArch64::X2, MI.getOperand(2).getReg());
    EmitToStreamer(O, MCInstBuilder(AArch64::BL).addExpr(Sym));
    EmitToStreamer(O, MCInstBuilder(AArch64::LDRXui)
                          .addReg(AArch64::X2)
                          .addReg(AArch64::SP)
                          .addImm(2));
    O.AddComment("End XRay typed event");
    EmitToStreamer(O, MCInstBuilder(AArch64::LDPXpost)
                          .addReg(AArch64::SP)
                          .addReg(AArch64::X0)
                          .addReg(AArch64::X1)
                          .addReg(AArch64::SP)
                          .addImm(4));

    recordSled(CurSled, MI, SledKind::TYPED_EVENT, 2);
  } else {
    O.AddComment("Begin XRay custom event");
    EmitToStreamer(O, MCInstBuilder(AArch64::B).addImm(6));
    EmitToStreamer(O, MCInstBuilder(AArch64::STPXpre)
                          .addReg(AArch64::SP)
                          .addReg(AArch64::X0)
                          .addReg(AArch64::X1)
                          .addReg(AArch64::SP)
                          .addImm(-2));
    emitMovXReg(AArch64::X0, MI.getOperand(0).getReg());
    emitMovXReg(AArch64::X1, MI.getOperand(1).getReg());
    EmitToStreamer(O, MCInstBuilder(AArch64::BL).addExpr(Sym));
    O.AddComment("End XRay custom event");
    EmitToStreamer(O, MCInstBuilder(AArch64::LDPXpost)
                          .addReg(AArch64::SP)
                          .addReg(AArch64::X0)
                          .addReg(AArch64::X1)
                          .addReg(AArch64::SP)
                          .addImm(2));

    recordSled(CurSled, MI, SledKind::CUSTOM_EVENT, 2);
  }
}

void AArch64AsmPrinter::LowerKCFI_CHECK(const MachineInstr &MI) {
  Register AddrReg = MI.getOperand(0).getReg();
  assert(std::next(MI.getIterator())->isCall() &&
         "KCFI_CHECK not followed by a call instruction");
  assert(std::next(MI.getIterator())->getOperand(0).getReg() == AddrReg &&
         "KCFI_CHECK call target doesn't match call operand");

  // Default to using the intra-procedure-call temporary registers for
  // comparing the hashes.
  unsigned ScratchRegs[] = {AArch64::W16, AArch64::W17};
  if (AddrReg == AArch64::XZR) {
    // Checking XZR makes no sense. Instead of emitting a load, zero
    // ScratchRegs[0] and use it for the ESR AddrIndex below.
    AddrReg = getXRegFromWReg(ScratchRegs[0]);
    emitMovXReg(AddrReg, AArch64::XZR);
  } else {
    // If one of the scratch registers is used for the call target (e.g.
    // with AArch64::TCRETURNriBTI), we can clobber another caller-saved
    // temporary register instead (in this case, AArch64::W9) as the check
    // is immediately followed by the call instruction.
    for (auto &Reg : ScratchRegs) {
      if (Reg == getWRegFromXReg(AddrReg)) {
        Reg = AArch64::W9;
        break;
      }
    }
    assert(ScratchRegs[0] != AddrReg && ScratchRegs[1] != AddrReg &&
           "Invalid scratch registers for KCFI_CHECK");

    // Adjust the offset for patchable-function-prefix. This assumes that
    // patchable-function-prefix is the same for all functions.
    int64_t PrefixNops = 0;
    (void)MI.getMF()
        ->getFunction()
        .getFnAttribute("patchable-function-prefix")
        .getValueAsString()
        .getAsInteger(10, PrefixNops);

    // Load the target function type hash.
    EmitToStreamer(*OutStreamer, MCInstBuilder(AArch64::LDURWi)
                                     .addReg(ScratchRegs[0])
                                     .addReg(AddrReg)
                                     .addImm(-(PrefixNops * 4 + 4)));
  }

  // Load the expected type hash.
  const int64_t Type = MI.getOperand(1).getImm();
  emitMOVK(ScratchRegs[1], Type & 0xFFFF, 0);
  emitMOVK(ScratchRegs[1], (Type >> 16) & 0xFFFF, 16);

  // Compare the hashes and trap if there's a mismatch.
  EmitToStreamer(*OutStreamer, MCInstBuilder(AArch64::SUBSWrs)
                                   .addReg(AArch64::WZR)
                                   .addReg(ScratchRegs[0])
                                   .addReg(ScratchRegs[1])
                                   .addImm(0));

  MCSymbol *Pass = OutContext.createTempSymbol();
  EmitToStreamer(*OutStreamer,
                 MCInstBuilder(AArch64::Bcc)
                     .addImm(AArch64CC::EQ)
                     .addExpr(MCSymbolRefExpr::create(Pass, OutContext)));

  // The base ESR is 0x8000 and the register information is encoded in bits
  // 0-9 as follows:
  // - 0-4: n, where the register Xn contains the target address
  // - 5-9: m, where the register Wm contains the expected type hash
  // Where n, m are in [0, 30].
  unsigned TypeIndex = ScratchRegs[1] - AArch64::W0;
  unsigned AddrIndex;
  switch (AddrReg) {
  default:
    AddrIndex = AddrReg - AArch64::X0;
    break;
  case AArch64::FP:
    AddrIndex = 29;
    break;
  case AArch64::LR:
    AddrIndex = 30;
    break;
  }

  assert(AddrIndex < 31 && TypeIndex < 31);

  unsigned ESR = 0x8000 | ((TypeIndex & 31) << 5) | (AddrIndex & 31);
  EmitToStreamer(*OutStreamer, MCInstBuilder(AArch64::BRK).addImm(ESR));
  OutStreamer->emitLabel(Pass);
}

void AArch64AsmPrinter::LowerHWASAN_CHECK_MEMACCESS(const MachineInstr &MI) {
  Register Reg = MI.getOperand(0).getReg();

  // The HWASan pass won't emit a CHECK_MEMACCESS intrinsic with a pointer
  // statically known to be zero. However, conceivably, the HWASan pass may
  // encounter a "cannot currently statically prove to be null" pointer (and is
  // therefore unable to omit the intrinsic) that later optimization passes
  // convert into a statically known-null pointer.
  if (Reg == AArch64::XZR)
    return;

  bool IsShort =
      ((MI.getOpcode() == AArch64::HWASAN_CHECK_MEMACCESS_SHORTGRANULES) ||
       (MI.getOpcode() ==
        AArch64::HWASAN_CHECK_MEMACCESS_SHORTGRANULES_FIXEDSHADOW));
  uint32_t AccessInfo = MI.getOperand(1).getImm();
  bool IsFixedShadow =
      ((MI.getOpcode() == AArch64::HWASAN_CHECK_MEMACCESS_FIXEDSHADOW) ||
       (MI.getOpcode() ==
        AArch64::HWASAN_CHECK_MEMACCESS_SHORTGRANULES_FIXEDSHADOW));
  uint64_t FixedShadowOffset = IsFixedShadow ? MI.getOperand(2).getImm() : 0;

  MCSymbol *&Sym = HwasanMemaccessSymbols[HwasanMemaccessTuple(
      Reg, IsShort, AccessInfo, IsFixedShadow, FixedShadowOffset)];
  if (!Sym) {
    // FIXME: Make this work on non-ELF.
    if (!TM.getTargetTriple().isOSBinFormatELF())
      report_fatal_error("llvm.hwasan.check.memaccess only supported on ELF");

    std::string SymName = "__hwasan_check_x" + utostr(Reg - AArch64::X0) + "_" +
                          utostr(AccessInfo);
    if (IsFixedShadow)
      SymName += "_fixed_" + utostr(FixedShadowOffset);
    if (IsShort)
      SymName += "_short_v2";
    Sym = OutContext.getOrCreateSymbol(SymName);
  }

  EmitToStreamer(*OutStreamer,
                 MCInstBuilder(AArch64::BL)
                     .addExpr(MCSymbolRefExpr::create(Sym, OutContext)));
}

void AArch64AsmPrinter::emitHwasanMemaccessSymbols(Module &M) {
  if (HwasanMemaccessSymbols.empty())
    return;

  const Triple &TT = TM.getTargetTriple();
  assert(TT.isOSBinFormatELF());
  std::unique_ptr<MCSubtargetInfo> STI(
      TM.getTarget().createMCSubtargetInfo(TT, "", ""));
  assert(STI && "Unable to create subtarget info");
  this->STI = static_cast<const AArch64Subtarget *>(&*STI);

  MCSymbol *HwasanTagMismatchV1Sym =
      OutContext.getOrCreateSymbol("__hwasan_tag_mismatch");
  MCSymbol *HwasanTagMismatchV2Sym =
      OutContext.getOrCreateSymbol("__hwasan_tag_mismatch_v2");

  const MCSymbolRefExpr *HwasanTagMismatchV1Ref =
      MCSymbolRefExpr::create(HwasanTagMismatchV1Sym, OutContext);
  const MCSymbolRefExpr *HwasanTagMismatchV2Ref =
      MCSymbolRefExpr::create(HwasanTagMismatchV2Sym, OutContext);

  for (auto &P : HwasanMemaccessSymbols) {
    unsigned Reg = std::get<0>(P.first);
    bool IsShort = std::get<1>(P.first);
    uint32_t AccessInfo = std::get<2>(P.first);
    bool IsFixedShadow = std::get<3>(P.first);
    uint64_t FixedShadowOffset = std::get<4>(P.first);
    const MCSymbolRefExpr *HwasanTagMismatchRef =
        IsShort ? HwasanTagMismatchV2Ref : HwasanTagMismatchV1Ref;
    MCSymbol *Sym = P.second;

    bool HasMatchAllTag =
        (AccessInfo >> HWASanAccessInfo::HasMatchAllShift) & 1;
    uint8_t MatchAllTag =
        (AccessInfo >> HWASanAccessInfo::MatchAllShift) & 0xff;
    unsigned Size =
        1 << ((AccessInfo >> HWASanAccessInfo::AccessSizeShift) & 0xf);
    bool CompileKernel =
        (AccessInfo >> HWASanAccessInfo::CompileKernelShift) & 1;

    OutStreamer->switchSection(OutContext.getELFSection(
        ".text.hot", ELF::SHT_PROGBITS,
        ELF::SHF_EXECINSTR | ELF::SHF_ALLOC | ELF::SHF_GROUP, 0, Sym->getName(),
        /*IsComdat=*/true));

    OutStreamer->emitSymbolAttribute(Sym, MCSA_ELF_TypeFunction);
    OutStreamer->emitSymbolAttribute(Sym, MCSA_Weak);
    OutStreamer->emitSymbolAttribute(Sym, MCSA_Hidden);
    OutStreamer->emitLabel(Sym);

    EmitToStreamer(MCInstBuilder(AArch64::SBFMXri)
                       .addReg(AArch64::X16)
                       .addReg(Reg)
                       .addImm(4)
                       .addImm(55));

    if (IsFixedShadow) {
      // Aarch64 makes it difficult to embed large constants in the code.
      // Fortuitously, kShadowBaseAlignment == 32, so we use the 32-bit
      // left-shift option in the MOV instruction. Combined with the 16-bit
      // immediate, this is enough to represent any offset up to 2**48.
      emitMOVZ(AArch64::X17, FixedShadowOffset >> 32, 32);
      EmitToStreamer(MCInstBuilder(AArch64::LDRBBroX)
                         .addReg(AArch64::W16)
                         .addReg(AArch64::X17)
                         .addReg(AArch64::X16)
                         .addImm(0)
                         .addImm(0));
    } else {
      EmitToStreamer(MCInstBuilder(AArch64::LDRBBroX)
                         .addReg(AArch64::W16)
                         .addReg(IsShort ? AArch64::X20 : AArch64::X9)
                         .addReg(AArch64::X16)
                         .addImm(0)
                         .addImm(0));
    }

    EmitToStreamer(MCInstBuilder(AArch64::SUBSXrs)
                       .addReg(AArch64::XZR)
                       .addReg(AArch64::X16)
                       .addReg(Reg)
                       .addImm(AArch64_AM::getShifterImm(AArch64_AM::LSR, 56)));
    MCSymbol *HandleMismatchOrPartialSym = OutContext.createTempSymbol();
    EmitToStreamer(MCInstBuilder(AArch64::Bcc)
                       .addImm(AArch64CC::NE)
                       .addExpr(MCSymbolRefExpr::create(
                           HandleMismatchOrPartialSym, OutContext)));
    MCSymbol *ReturnSym = OutContext.createTempSymbol();
    OutStreamer->emitLabel(ReturnSym);
    EmitToStreamer(MCInstBuilder(AArch64::RET).addReg(AArch64::LR));
    OutStreamer->emitLabel(HandleMismatchOrPartialSym);

    if (HasMatchAllTag) {
      EmitToStreamer(MCInstBuilder(AArch64::UBFMXri)
                         .addReg(AArch64::X17)
                         .addReg(Reg)
                         .addImm(56)
                         .addImm(63));
      EmitToStreamer(MCInstBuilder(AArch64::SUBSXri)
                         .addReg(AArch64::XZR)
                         .addReg(AArch64::X17)
                         .addImm(MatchAllTag)
                         .addImm(0));
      EmitToStreamer(
          MCInstBuilder(AArch64::Bcc)
              .addImm(AArch64CC::EQ)
              .addExpr(MCSymbolRefExpr::create(ReturnSym, OutContext)));
    }

    if (IsShort) {
      EmitToStreamer(MCInstBuilder(AArch64::SUBSWri)
                         .addReg(AArch64::WZR)
                         .addReg(AArch64::W16)
                         .addImm(15)
                         .addImm(0));
      MCSymbol *HandleMismatchSym = OutContext.createTempSymbol();
      EmitToStreamer(
          MCInstBuilder(AArch64::Bcc)
              .addImm(AArch64CC::HI)
              .addExpr(MCSymbolRefExpr::create(HandleMismatchSym, OutContext)));

      EmitToStreamer(MCInstBuilder(AArch64::ANDXri)
                         .addReg(AArch64::X17)
                         .addReg(Reg)
                         .addImm(AArch64_AM::encodeLogicalImmediate(0xf, 64)));
      if (Size != 1)
        EmitToStreamer(MCInstBuilder(AArch64::ADDXri)
                           .addReg(AArch64::X17)
                           .addReg(AArch64::X17)
                           .addImm(Size - 1)
                           .addImm(0));
      EmitToStreamer(MCInstBuilder(AArch64::SUBSWrs)
                         .addReg(AArch64::WZR)
                         .addReg(AArch64::W16)
                         .addReg(AArch64::W17)
                         .addImm(0));
      EmitToStreamer(
          MCInstBuilder(AArch64::Bcc)
              .addImm(AArch64CC::LS)
              .addExpr(MCSymbolRefExpr::create(HandleMismatchSym, OutContext)));

      EmitToStreamer(MCInstBuilder(AArch64::ORRXri)
                         .addReg(AArch64::X16)
                         .addReg(Reg)
                         .addImm(AArch64_AM::encodeLogicalImmediate(0xf, 64)));
      EmitToStreamer(MCInstBuilder(AArch64::LDRBBui)
                         .addReg(AArch64::W16)
                         .addReg(AArch64::X16)
                         .addImm(0));
      EmitToStreamer(
          MCInstBuilder(AArch64::SUBSXrs)
              .addReg(AArch64::XZR)
              .addReg(AArch64::X16)
              .addReg(Reg)
              .addImm(AArch64_AM::getShifterImm(AArch64_AM::LSR, 56)));
      EmitToStreamer(
          MCInstBuilder(AArch64::Bcc)
              .addImm(AArch64CC::EQ)
              .addExpr(MCSymbolRefExpr::create(ReturnSym, OutContext)));

      OutStreamer->emitLabel(HandleMismatchSym);
    }

    EmitToStreamer(MCInstBuilder(AArch64::STPXpre)
                       .addReg(AArch64::SP)
                       .addReg(AArch64::X0)
                       .addReg(AArch64::X1)
                       .addReg(AArch64::SP)
                       .addImm(-32));
    EmitToStreamer(MCInstBuilder(AArch64::STPXi)
                       .addReg(AArch64::FP)
                       .addReg(AArch64::LR)
                       .addReg(AArch64::SP)
                       .addImm(29));

    if (Reg != AArch64::X0)
      emitMovXReg(AArch64::X0, Reg);
    emitMOVZ(AArch64::X1, AccessInfo & HWASanAccessInfo::RuntimeMask, 0);

    if (CompileKernel) {
      // The Linux kernel's dynamic loader doesn't support GOT relative
      // relocations, but it doesn't support late binding either, so just call
      // the function directly.
      EmitToStreamer(MCInstBuilder(AArch64::B).addExpr(HwasanTagMismatchRef));
    } else {
      // Intentionally load the GOT entry and branch to it, rather than possibly
      // late binding the function, which may clobber the registers before we
      // have a chance to save them.
      EmitToStreamer(MCInstBuilder(AArch64::ADRP)
                         .addReg(AArch64::X16)
                         .addExpr(MCSpecifierExpr::create(HwasanTagMismatchRef,
                                                          AArch64::S_GOT_PAGE,
                                                          OutContext)));
      EmitToStreamer(MCInstBuilder(AArch64::LDRXui)
                         .addReg(AArch64::X16)
                         .addReg(AArch64::X16)
                         .addExpr(MCSpecifierExpr::create(HwasanTagMismatchRef,
                                                          AArch64::S_GOT_LO12,
                                                          OutContext)));
      EmitToStreamer(MCInstBuilder(AArch64::BR).addReg(AArch64::X16));
    }
  }
  this->STI = nullptr;
}

static void emitAuthenticatedPointer(MCStreamer &OutStreamer,
                                     MCSymbol *StubLabel,
                                     const MCExpr *StubAuthPtrRef) {
  // sym$auth_ptr$key$disc:
  OutStreamer.emitLabel(StubLabel);
  OutStreamer.emitValue(StubAuthPtrRef, /*size=*/8);
}

void AArch64AsmPrinter::emitEndOfAsmFile(Module &M) {
  emitHwasanMemaccessSymbols(M);

  const Triple &TT = TM.getTargetTriple();
  if (TT.isOSBinFormatMachO()) {
    // Output authenticated pointers as indirect symbols, if we have any.
    MachineModuleInfoMachO &MMIMacho =
        MMI->getObjFileInfo<MachineModuleInfoMachO>();

    auto Stubs = MMIMacho.getAuthGVStubList();

    if (!Stubs.empty()) {
      // Switch to the "__auth_ptr" section.
      OutStreamer->switchSection(
          OutContext.getMachOSection("__DATA", "__auth_ptr", MachO::S_REGULAR,
                                     SectionKind::getMetadata()));
      emitAlignment(Align(8));

      for (const auto &Stub : Stubs)
        emitAuthenticatedPointer(*OutStreamer, Stub.first, Stub.second);

      OutStreamer->addBlankLine();
    }

    // Funny Darwin hack: This flag tells the linker that no global symbols
    // contain code that falls through to other global symbols (e.g. the obvious
    // implementation of multiple entry points).  If this doesn't occur, the
    // linker can safely perform dead code stripping.  Since LLVM never
    // generates code that does this, it is always safe to set.
    OutStreamer->emitSubsectionsViaSymbols();
  }

  if (TT.isOSBinFormatELF()) {
    // Output authenticated pointers as indirect symbols, if we have any.
    MachineModuleInfoELF &MMIELF = MMI->getObjFileInfo<MachineModuleInfoELF>();

    auto Stubs = MMIELF.getAuthGVStubList();

    if (!Stubs.empty()) {
      const TargetLoweringObjectFile &TLOF = getObjFileLowering();
      OutStreamer->switchSection(TLOF.getDataSection());
      emitAlignment(Align(8));

      for (const auto &Stub : Stubs)
        emitAuthenticatedPointer(*OutStreamer, Stub.first, Stub.second);

      OutStreamer->addBlankLine();
    }

    // With signed ELF GOT enabled, the linker looks at the symbol type to
    // choose between keys IA (for STT_FUNC) and DA (for other types). Symbols
    // for functions not defined in the module have STT_NOTYPE type by default.
    // This makes linker to emit signing schema with DA key (instead of IA) for
    // corresponding R_AARCH64_AUTH_GLOB_DAT dynamic reloc. To avoid that, force
    // all function symbols used in the module to have STT_FUNC type. See
    // https://github.com/ARM-software/abi-aa/blob/main/pauthabielf64/pauthabielf64.rst#default-signing-schema
    const auto *PtrAuthELFGOTFlag = mdconst::extract_or_null<ConstantInt>(
        M.getModuleFlag("ptrauth-elf-got"));
    if (PtrAuthELFGOTFlag && PtrAuthELFGOTFlag->getZExtValue() == 1)
      for (const GlobalValue &GV : M.global_values())
        if (!GV.use_empty() && isa<Function>(GV) &&
            !GV.getName().starts_with("llvm."))
          OutStreamer->emitSymbolAttribute(getSymbol(&GV),
                                           MCSA_ELF_TypeFunction);
  }

  // Emit stack and fault map information.
  FM.serializeToFaultMapSection();

  // If import call optimization is enabled, emit the appropriate section.
  // We do this whether or not we recorded any import calls.
  if (EnableImportCallOptimization && TT.isOSBinFormatCOFF()) {
    OutStreamer->switchSection(getObjFileLowering().getImportCallSection());

    // Section always starts with some magic.
    constexpr char ImpCallMagic[12] = "Imp_Call_V1";
    OutStreamer->emitBytes(StringRef{ImpCallMagic, sizeof(ImpCallMagic)});

    // Layout of this section is:
    // Per section that contains calls to imported functions:
    //  uint32_t SectionSize: Size in bytes for information in this section.
    //  uint32_t Section Number
    //  Per call to imported function in section:
    //    uint32_t Kind: the kind of imported function.
    //    uint32_t BranchOffset: the offset of the branch instruction in its
    //                            parent section.
    //    uint32_t TargetSymbolId: the symbol id of the called function.
    for (auto &[Section, CallsToImportedFuncs] :
         SectionToImportedFunctionCalls) {
      unsigned SectionSize =
          sizeof(uint32_t) * (2 + 3 * CallsToImportedFuncs.size());
      OutStreamer->emitInt32(SectionSize);
      OutStreamer->emitCOFFSecNumber(Section->getBeginSymbol());
      for (auto &[CallsiteSymbol, CalledSymbol] : CallsToImportedFuncs) {
        // Kind is always IMAGE_REL_ARM64_DYNAMIC_IMPORT_CALL (0x13).
        OutStreamer->emitInt32(0x13);
        OutStreamer->emitCOFFSecOffset(CallsiteSymbol);
        OutStreamer->emitCOFFSymbolIndex(CalledSymbol);
      }
    }
  }
}

void AArch64AsmPrinter::emitLOHs() {
  SmallVector<MCSymbol *, 3> MCArgs;

  for (const auto &D : AArch64FI->getLOHContainer()) {
    for (const MachineInstr *MI : D.getArgs()) {
      MInstToMCSymbol::iterator LabelIt = LOHInstToLabel.find(MI);
      assert(LabelIt != LOHInstToLabel.end() &&
             "Label hasn't been inserted for LOH related instruction");
      MCArgs.push_back(LabelIt->second);
    }
    OutStreamer->emitLOHDirective(D.getKind(), MCArgs);
    MCArgs.clear();
  }
}

void AArch64AsmPrinter::emitFunctionBodyEnd() {
  if (!AArch64FI->getLOHRelated().empty())
    emitLOHs();
}

/// GetCPISymbol - Return the symbol for the specified constant pool entry.
MCSymbol *AArch64AsmPrinter::GetCPISymbol(unsigned CPID) const {
  // Darwin uses a linker-private symbol name for constant-pools (to
  // avoid addends on the relocation?), ELF has no such concept and
  // uses a normal private symbol.
  if (!getDataLayout().getLinkerPrivateGlobalPrefix().empty())
    return OutContext.getOrCreateSymbol(
        Twine(getDataLayout().getLinkerPrivateGlobalPrefix()) + "CPI" +
        Twine(getFunctionNumber()) + "_" + Twine(CPID));

  return AsmPrinter::GetCPISymbol(CPID);
}

void AArch64AsmPrinter::printOperand(const MachineInstr *MI, unsigned OpNum,
                                     raw_ostream &O) {
  const MachineOperand &MO = MI->getOperand(OpNum);
  switch (MO.getType()) {
  default:
    llvm_unreachable("<unknown operand type>");
  case MachineOperand::MO_Register: {
    Register Reg = MO.getReg();
    assert(Reg.isPhysical());
    assert(!MO.getSubReg() && "Subregs should be eliminated!");
    O << AArch64InstPrinter::getRegisterName(Reg);
    break;
  }
  case MachineOperand::MO_Immediate: {
    O << MO.getImm();
    break;
  }
  case MachineOperand::MO_GlobalAddress: {
    PrintSymbolOperand(MO, O);
    break;
  }
  case MachineOperand::MO_BlockAddress: {
    MCSymbol *Sym = GetBlockAddressSymbol(MO.getBlockAddress());
    Sym->print(O, MAI);
    break;
  }
  }
}

bool AArch64AsmPrinter::printAsmMRegister(const MachineOperand &MO, char Mode,
                                          raw_ostream &O) {
  Register Reg = MO.getReg();
  switch (Mode) {
  default:
    return true; // Unknown mode.
  case 'w':
    Reg = getWRegFromXReg(Reg);
    break;
  case 'x':
    Reg = getXRegFromWReg(Reg);
    break;
  case 't':
    Reg = getXRegFromXRegTuple(Reg);
    break;
  }

  O << AArch64InstPrinter::getRegisterName(Reg);
  return false;
}

// Prints the register in MO using class RC using the offset in the
// new register class. This should not be used for cross class
// printing.
bool AArch64AsmPrinter::printAsmRegInClass(const MachineOperand &MO,
                                           const TargetRegisterClass *RC,
                                           unsigned AltName, raw_ostream &O) {
  assert(MO.isReg() && "Should only get here with a register!");
  const TargetRegisterInfo *RI = STI->getRegisterInfo();
  Register Reg = MO.getReg();
  MCRegister RegToPrint = RC->getRegister(RI->getEncodingValue(Reg));
  if (!RI->regsOverlap(RegToPrint, Reg))
    return true;
  O << AArch64InstPrinter::getRegisterName(RegToPrint, AltName);
  return false;
}

bool AArch64AsmPrinter::PrintAsmOperand(const MachineInstr *MI, unsigned OpNum,
                                        const char *ExtraCode, raw_ostream &O) {
  const MachineOperand &MO = MI->getOperand(OpNum);

  // First try the generic code, which knows about modifiers like 'c' and 'n'.
  if (!AsmPrinter::PrintAsmOperand(MI, OpNum, ExtraCode, O))
    return false;

  // Does this asm operand have a single letter operand modifier?
  if (ExtraCode && ExtraCode[0]) {
    if (ExtraCode[1] != 0)
      return true; // Unknown modifier.

    switch (ExtraCode[0]) {
    default:
      return true; // Unknown modifier.
    case 'w':      // Print W register
    case 'x':      // Print X register
      if (MO.isReg())
        return printAsmMRegister(MO, ExtraCode[0], O);
      if (MO.isImm() && MO.getImm() == 0) {
        unsigned Reg = ExtraCode[0] == 'w' ? AArch64::WZR : AArch64::XZR;
        O << AArch64InstPrinter::getRegisterName(Reg);
        return false;
      }
      printOperand(MI, OpNum, O);
      return false;
    case 'b': // Print B register.
    case 'h': // Print H register.
    case 's': // Print S register.
    case 'd': // Print D register.
    case 'q': // Print Q register.
    case 'z': // Print Z register.
      if (MO.isReg()) {
        const TargetRegisterClass *RC;
        switch (ExtraCode[0]) {
        case 'b':
          RC = &AArch64::FPR8RegClass;
          break;
        case 'h':
          RC = &AArch64::FPR16RegClass;
          break;
        case 's':
          RC = &AArch64::FPR32RegClass;
          break;
        case 'd':
          RC = &AArch64::FPR64RegClass;
          break;
        case 'q':
          RC = &AArch64::FPR128RegClass;
          break;
        case 'z':
          RC = &AArch64::ZPRRegClass;
          break;
        default:
          return true;
        }
        return printAsmRegInClass(MO, RC, AArch64::NoRegAltName, O);
      }
      printOperand(MI, OpNum, O);
      return false;
    }
  }

  // According to ARM, we should emit x and v registers unless we have a
  // modifier.
  if (MO.isReg()) {
    Register Reg = MO.getReg();

    // If this is a w or x register, print an x register.
    if (AArch64::GPR32allRegClass.contains(Reg) ||
        AArch64::GPR64allRegClass.contains(Reg))
      return printAsmMRegister(MO, 'x', O);

    // If this is an x register tuple, print an x register.
    if (AArch64::GPR64x8ClassRegClass.contains(Reg))
      return printAsmMRegister(MO, 't', O);

    unsigned AltName = AArch64::NoRegAltName;
    const TargetRegisterClass *RegClass;
    if (AArch64::ZPRRegClass.contains(Reg)) {
      RegClass = &AArch64::ZPRRegClass;
    } else if (AArch64::PPRRegClass.contains(Reg)) {
      RegClass = &AArch64::PPRRegClass;
    } else if (AArch64::PNRRegClass.contains(Reg)) {
      RegClass = &AArch64::PNRRegClass;
    } else {
      RegClass = &AArch64::FPR128RegClass;
      AltName = AArch64::vreg;
    }

    // If this is a b, h, s, d, or q register, print it as a v register.
    return printAsmRegInClass(MO, RegClass, AltName, O);
  }

  printOperand(MI, OpNum, O);
  return false;
}

bool AArch64AsmPrinter::PrintAsmMemoryOperand(const MachineInstr *MI,
                                              unsigned OpNum,
                                              const char *ExtraCode,
                                              raw_ostream &O) {
  if (ExtraCode && ExtraCode[0] && ExtraCode[0] != 'a')
    return true; // Unknown modifier.

  const MachineOperand &MO = MI->getOperand(OpNum);
  assert(MO.isReg() && "unexpected inline asm memory operand");
  O << "[" << AArch64InstPrinter::getRegisterName(MO.getReg()) << "]";
  return false;
}

void AArch64AsmPrinter::PrintDebugValueComment(const MachineInstr *MI,
                                               raw_ostream &OS) {
  unsigned NOps = MI->getNumOperands();
  assert(NOps == 4);
  OS << '\t' << MAI->getCommentString() << "DEBUG_VALUE: ";
  // cast away const; DIetc do not take const operands for some reason.
  OS << MI->getDebugVariable()->getName();
  OS << " <- ";
  // Frame address.  Currently handles register +- offset only.
  assert(MI->isIndirectDebugValue());
  OS << '[';
  for (unsigned I = 0, E = llvm::size(MI->debug_operands()); I < E; ++I) {
    if (I != 0)
      OS << ", ";
    printOperand(MI, I, OS);
  }
  OS << ']';
  OS << "+";
  printOperand(MI, NOps - 2, OS);
}

void AArch64AsmPrinter::emitJumpTableImpl(const MachineJumpTableInfo &MJTI,
                                          ArrayRef<unsigned> JumpTableIndices) {
  // Fast return if there is nothing to emit to avoid creating empty sections.
  if (JumpTableIndices.empty())
    return;
  const TargetLoweringObjectFile &TLOF = getObjFileLowering();
  const auto &F = MF->getFunction();
  ArrayRef<MachineJumpTableEntry> JT = MJTI.getJumpTables();

  MCSection *ReadOnlySec = nullptr;
  if (TM.Options.EnableStaticDataPartitioning) {
    ReadOnlySec =
        TLOF.getSectionForJumpTable(F, TM, &JT[JumpTableIndices.front()]);
  } else {
    ReadOnlySec = TLOF.getSectionForJumpTable(F, TM);
  }
  OutStreamer->switchSection(ReadOnlySec);

  auto AFI = MF->getInfo<AArch64FunctionInfo>();
  for (unsigned JTI : JumpTableIndices) {
    const std::vector<MachineBasicBlock*> &JTBBs = JT[JTI].MBBs;

    // If this jump table was deleted, ignore it.
    if (JTBBs.empty()) continue;

    unsigned Size = AFI->getJumpTableEntrySize(JTI);
    emitAlignment(Align(Size));
    OutStreamer->emitLabel(GetJTISymbol(JTI));

    const MCSymbol *BaseSym = AArch64FI->getJumpTableEntryPCRelSymbol(JTI);
    const MCExpr *Base = MCSymbolRefExpr::create(BaseSym, OutContext);

    for (auto *JTBB : JTBBs) {
      const MCExpr *Value =
          MCSymbolRefExpr::create(JTBB->getSymbol(), OutContext);

      // Each entry is:
      //     .byte/.hword (LBB - Lbase)>>2
      // or plain:
      //     .word LBB - Lbase
      Value = MCBinaryExpr::createSub(Value, Base, OutContext);
      if (Size != 4)
        Value = MCBinaryExpr::createLShr(
            Value, MCConstantExpr::create(2, OutContext), OutContext);

      OutStreamer->emitValue(Value, Size);
    }
  }
}

std::tuple<const MCSymbol *, uint64_t, const MCSymbol *,
           codeview::JumpTableEntrySize>
AArch64AsmPrinter::getCodeViewJumpTableInfo(int JTI,
                                            const MachineInstr *BranchInstr,
                                            const MCSymbol *BranchLabel) const {
  const auto AFI = MF->getInfo<AArch64FunctionInfo>();
  const auto Base = AArch64FI->getJumpTableEntryPCRelSymbol(JTI);
  codeview::JumpTableEntrySize EntrySize;
  switch (AFI->getJumpTableEntrySize(JTI)) {
  case 1:
    EntrySize = codeview::JumpTableEntrySize::UInt8ShiftLeft;
    break;
  case 2:
    EntrySize = codeview::JumpTableEntrySize::UInt16ShiftLeft;
    break;
  case 4:
    EntrySize = codeview::JumpTableEntrySize::Int32;
    break;
  default:
    llvm_unreachable("Unexpected jump table entry size");
  }
  return std::make_tuple(Base, 0, BranchLabel, EntrySize);
}

void AArch64AsmPrinter::emitFunctionEntryLabel() {
  const Triple &TT = TM.getTargetTriple();
  if (TT.isOSBinFormatELF() &&
      (MF->getFunction().getCallingConv() == CallingConv::AArch64_VectorCall ||
       MF->getFunction().getCallingConv() ==
           CallingConv::AArch64_SVE_VectorCall ||
       MF->getInfo<AArch64FunctionInfo>()->isSVECC())) {
    auto *TS =
        static_cast<AArch64TargetStreamer *>(OutStreamer->getTargetStreamer());
    TS->emitDirectiveVariantPCS(CurrentFnSym);
  }

  AsmPrinter::emitFunctionEntryLabel();

  if (TT.isWindowsArm64EC() && !MF->getFunction().hasLocalLinkage()) {
    // For ARM64EC targets, a function definition's name is mangled differently
    // from the normal symbol, emit required aliases here.
    auto emitFunctionAlias = [&](MCSymbol *Src, MCSymbol *Dst) {
      OutStreamer->emitSymbolAttribute(Src, MCSA_WeakAntiDep);
      OutStreamer->emitAssignment(
          Src, MCSymbolRefExpr::create(Dst, MMI->getContext()));
    };

    auto getSymbolFromMetadata = [&](StringRef Name) {
      MCSymbol *Sym = nullptr;
      if (MDNode *Node = MF->getFunction().getMetadata(Name)) {
        StringRef NameStr = cast<MDString>(Node->getOperand(0))->getString();
        Sym = MMI->getContext().getOrCreateSymbol(NameStr);
      }
      return Sym;
    };

    SmallVector<MDNode *> UnmangledNames;
    MF->getFunction().getMetadata("arm64ec_unmangled_name", UnmangledNames);
    for (MDNode *Node : UnmangledNames) {
      StringRef NameStr = cast<MDString>(Node->getOperand(0))->getString();
      MCSymbol *UnmangledSym = MMI->getContext().getOrCreateSymbol(NameStr);
      if (std::optional<std::string> MangledName =
              getArm64ECMangledFunctionName(UnmangledSym->getName())) {
        MCSymbol *ECMangledSym =
            MMI->getContext().getOrCreateSymbol(*MangledName);
        emitFunctionAlias(UnmangledSym, ECMangledSym);
      }
    }
    if (MCSymbol *ECMangledSym =
            getSymbolFromMetadata("arm64ec_ecmangled_name"))
      emitFunctionAlias(ECMangledSym, CurrentFnSym);
  }
}

void AArch64AsmPrinter::emitXXStructor(const DataLayout &DL,
                                       const Constant *CV) {
  if (const auto *CPA = dyn_cast<ConstantPtrAuth>(CV))
    if (CPA->hasAddressDiscriminator() &&
        !CPA->hasSpecialAddressDiscriminator(
            ConstantPtrAuth::AddrDiscriminator_CtorsDtors))
      report_fatal_error(
          "unexpected address discrimination value for ctors/dtors entry, only "
          "'ptr inttoptr (i64 1 to ptr)' is allowed");
  // If we have signed pointers in xxstructors list, they'll be lowered to @AUTH
  // MCExpr's via AArch64AsmPrinter::lowerConstantPtrAuth. It does not look at
  // actual address discrimination value and only checks
  // hasAddressDiscriminator(), so it's OK to leave special address
  // discrimination value here.
  AsmPrinter::emitXXStructor(DL, CV);
}

void AArch64AsmPrinter::emitGlobalAlias(const Module &M,
                                        const GlobalAlias &GA) {
  if (auto F = dyn_cast_or_null<Function>(GA.getAliasee())) {
    // Global aliases must point to a definition, but unmangled patchable
    // symbols are special and need to point to an undefined symbol with "EXP+"
    // prefix. Such undefined symbol is resolved by the linker by creating
    // x86 thunk that jumps back to the actual EC target.
    if (MDNode *Node = F->getMetadata("arm64ec_exp_name")) {
      StringRef ExpStr = cast<MDString>(Node->getOperand(0))->getString();
      MCSymbol *ExpSym = MMI->getContext().getOrCreateSymbol(ExpStr);
      MCSymbol *Sym = MMI->getContext().getOrCreateSymbol(GA.getName());

      OutStreamer->beginCOFFSymbolDef(ExpSym);
      OutStreamer->emitCOFFSymbolStorageClass(COFF::IMAGE_SYM_CLASS_EXTERNAL);
      OutStreamer->emitCOFFSymbolType(COFF::IMAGE_SYM_DTYPE_FUNCTION
                                      << COFF::SCT_COMPLEX_TYPE_SHIFT);
      OutStreamer->endCOFFSymbolDef();

      OutStreamer->beginCOFFSymbolDef(Sym);
      OutStreamer->emitCOFFSymbolStorageClass(COFF::IMAGE_SYM_CLASS_EXTERNAL);
      OutStreamer->emitCOFFSymbolType(COFF::IMAGE_SYM_DTYPE_FUNCTION
                                      << COFF::SCT_COMPLEX_TYPE_SHIFT);
      OutStreamer->endCOFFSymbolDef();
      OutStreamer->emitSymbolAttribute(Sym, MCSA_Weak);
      OutStreamer->emitAssignment(
          Sym, MCSymbolRefExpr::create(ExpSym, MMI->getContext()));
      return;
    }
  }
  AsmPrinter::emitGlobalAlias(M, GA);
}

/// Small jump tables contain an unsigned byte or half, representing the offset
/// from the lowest-addressed possible destination to the desired basic
/// block. Since all instructions are 4-byte aligned, this is further compressed
/// by counting in instructions rather than bytes (i.e. divided by 4). So, to
/// materialize the correct destination we need:
///
///             adr xDest, .LBB0_0
///             ldrb wScratch, [xTable, xEntry]   (with "lsl #1" for ldrh).
///             add xDest, xDest, xScratch (with "lsl #2" for smaller entries)
void AArch64AsmPrinter::LowerJumpTableDest(llvm::MCStreamer &OutStreamer,
                                           const llvm::MachineInstr &MI) {
  Register DestReg = MI.getOperand(0).getReg();
  Register ScratchReg = MI.getOperand(1).getReg();
  Register ScratchRegW =
      STI->getRegisterInfo()->getSubReg(ScratchReg, AArch64::sub_32);
  Register TableReg = MI.getOperand(2).getReg();
  Register EntryReg = MI.getOperand(3).getReg();
  int JTIdx = MI.getOperand(4).getIndex();
  int Size = AArch64FI->getJumpTableEntrySize(JTIdx);

  // This has to be first because the compression pass based its reachability
  // calculations on the start of the JumpTableDest instruction.
  auto Label =
      MF->getInfo<AArch64FunctionInfo>()->getJumpTableEntryPCRelSymbol(JTIdx);

  // If we don't already have a symbol to use as the base, use the ADR
  // instruction itself.
  if (!Label) {
    Label = MF->getContext().createTempSymbol();
    AArch64FI->setJumpTableEntryInfo(JTIdx, Size, Label);
    OutStreamer.emitLabel(Label);
  }

  auto LabelExpr = MCSymbolRefExpr::create(Label, MF->getContext());
  EmitToStreamer(OutStreamer, MCInstBuilder(AArch64::ADR)
                                  .addReg(DestReg)
                                  .addExpr(LabelExpr));

  // Load the number of instruction-steps to offset from the label.
  unsigned LdrOpcode;
  switch (Size) {
  case 1: LdrOpcode = AArch64::LDRBBroX; break;
  case 2: LdrOpcode = AArch64::LDRHHroX; break;
  case 4: LdrOpcode = AArch64::LDRSWroX; break;
  default:
    llvm_unreachable("Unknown jump table size");
  }

  EmitToStreamer(OutStreamer, MCInstBuilder(LdrOpcode)
                                  .addReg(Size == 4 ? ScratchReg : ScratchRegW)
                                  .addReg(TableReg)
                                  .addReg(EntryReg)
                                  .addImm(0)
                                  .addImm(Size == 1 ? 0 : 1));

  // Add to the already materialized base label address, multiplying by 4 if
  // compressed.
  EmitToStreamer(OutStreamer, MCInstBuilder(AArch64::ADDXrs)
                                  .addReg(DestReg)
                                  .addReg(DestReg)
                                  .addReg(ScratchReg)
                                  .addImm(Size == 4 ? 0 : 2));
}

void AArch64AsmPrinter::LowerHardenedBRJumpTable(const MachineInstr &MI) {
  const MachineJumpTableInfo *MJTI = MF->getJumpTableInfo();
  assert(MJTI && "Can't lower jump-table dispatch without JTI");

  const std::vector<MachineJumpTableEntry> &JTs = MJTI->getJumpTables();
  assert(!JTs.empty() && "Invalid JT index for jump-table dispatch");

  // Emit:
  //     mov x17, #<size of table>     ; depending on table size, with MOVKs
  //     cmp x16, x17                  ; or #imm if table size fits in 12-bit
  //     csel x16, x16, xzr, ls        ; check for index overflow
  //
  //     adrp x17, Ltable@PAGE         ; materialize table address
  //     add x17, Ltable@PAGEOFF
  //     ldrsw x16, [x17, x16, lsl #2] ; load table entry
  //
  //   Lanchor:
  //     adr x17, Lanchor              ; compute target address
  //     add x16, x17, x16
  //     br x16                        ; branch to target

  MachineOperand JTOp = MI.getOperand(0);

  unsigned JTI = JTOp.getIndex();
  assert(!AArch64FI->getJumpTableEntryPCRelSymbol(JTI) &&
         "unsupported compressed jump table");

  const uint64_t NumTableEntries = JTs[JTI].MBBs.size();

  // cmp only supports a 12-bit immediate.  If we need more, materialize the
  // immediate, using x17 as a scratch register.
  uint64_t MaxTableEntry = NumTableEntries - 1;
  if (isUInt<12>(MaxTableEntry)) {
    EmitToStreamer(*OutStreamer, MCInstBuilder(AArch64::SUBSXri)
                                     .addReg(AArch64::XZR)
                                     .addReg(AArch64::X16)
                                     .addImm(MaxTableEntry)
                                     .addImm(0));
  } else {
    emitMOVZ(AArch64::X17, static_cast<uint16_t>(MaxTableEntry), 0);
    // It's sad that we have to manually materialize instructions, but we can't
    // trivially reuse the main pseudo expansion logic.
    // A MOVK sequence is easy enough to generate and handles the general case.
    for (int Offset = 16; Offset < 64; Offset += 16) {
      if ((MaxTableEntry >> Offset) == 0)
        break;
      emitMOVK(AArch64::X17, static_cast<uint16_t>(MaxTableEntry >> Offset),
               Offset);
    }
    EmitToStreamer(*OutStreamer, MCInstBuilder(AArch64::SUBSXrs)
                                     .addReg(AArch64::XZR)
                                     .addReg(AArch64::X16)
                                     .addReg(AArch64::X17)
                                     .addImm(0));
  }

  // This picks entry #0 on failure.
  // We might want to trap instead.
  EmitToStreamer(*OutStreamer, MCInstBuilder(AArch64::CSELXr)
                                   .addReg(AArch64::X16)
                                   .addReg(AArch64::X16)
                                   .addReg(AArch64::XZR)
                                   .addImm(AArch64CC::LS));

  // Prepare the @PAGE/@PAGEOFF low/high operands.
  MachineOperand JTMOHi(JTOp), JTMOLo(JTOp);
  MCOperand JTMCHi, JTMCLo;

  JTMOHi.setTargetFlags(AArch64II::MO_PAGE);
  JTMOLo.setTargetFlags(AArch64II::MO_PAGEOFF | AArch64II::MO_NC);

  MCInstLowering.lowerOperand(JTMOHi, JTMCHi);
  MCInstLowering.lowerOperand(JTMOLo, JTMCLo);

  EmitToStreamer(
      *OutStreamer,
      MCInstBuilder(AArch64::ADRP).addReg(AArch64::X17).addOperand(JTMCHi));

  EmitToStreamer(*OutStreamer, MCInstBuilder(AArch64::ADDXri)
                                   .addReg(AArch64::X17)
                                   .addReg(AArch64::X17)
                                   .addOperand(JTMCLo)
                                   .addImm(0));

  EmitToStreamer(*OutStreamer, MCInstBuilder(AArch64::LDRSWroX)
                                   .addReg(AArch64::X16)
                                   .addReg(AArch64::X17)
                                   .addReg(AArch64::X16)
                                   .addImm(0)
                                   .addImm(1));

  MCSymbol *AdrLabel = MF->getContext().createTempSymbol();
  const auto *AdrLabelE = MCSymbolRefExpr::create(AdrLabel, MF->getContext());
  AArch64FI->setJumpTableEntryInfo(JTI, 4, AdrLabel);

  OutStreamer->emitLabel(AdrLabel);
  EmitToStreamer(
      *OutStreamer,
      MCInstBuilder(AArch64::ADR).addReg(AArch64::X17).addExpr(AdrLabelE));

  EmitToStreamer(*OutStreamer, MCInstBuilder(AArch64::ADDXrs)
                                   .addReg(AArch64::X16)
                                   .addReg(AArch64::X17)
                                   .addReg(AArch64::X16)
                                   .addImm(0));

  EmitToStreamer(*OutStreamer, MCInstBuilder(AArch64::BR).addReg(AArch64::X16));
}

void AArch64AsmPrinter::LowerMOPS(llvm::MCStreamer &OutStreamer,
                                  const llvm::MachineInstr &MI) {
  unsigned Opcode = MI.getOpcode();
  assert(STI->hasMOPS());
  assert(STI->hasMTE() || Opcode != AArch64::MOPSMemorySetTaggingPseudo);

  const auto Ops = [Opcode]() -> std::array<unsigned, 3> {
    if (Opcode == AArch64::MOPSMemoryCopyPseudo)
      return {AArch64::CPYFP, AArch64::CPYFM, AArch64::CPYFE};
    if (Opcode == AArch64::MOPSMemoryMovePseudo)
      return {AArch64::CPYP, AArch64::CPYM, AArch64::CPYE};
    if (Opcode == AArch64::MOPSMemorySetPseudo)
      return {AArch64::SETP, AArch64::SETM, AArch64::SETE};
    if (Opcode == AArch64::MOPSMemorySetTaggingPseudo)
      return {AArch64::SETGP, AArch64::SETGM, AArch64::MOPSSETGE};
    llvm_unreachable("Unhandled memory operation pseudo");
  }();
  const bool IsSet = Opcode == AArch64::MOPSMemorySetPseudo ||
                     Opcode == AArch64::MOPSMemorySetTaggingPseudo;

  for (auto Op : Ops) {
    int i = 0;
    auto MCIB = MCInstBuilder(Op);
    // Destination registers
    MCIB.addReg(MI.getOperand(i++).getReg());
    MCIB.addReg(MI.getOperand(i++).getReg());
    if (!IsSet)
      MCIB.addReg(MI.getOperand(i++).getReg());
    // Input registers
    MCIB.addReg(MI.getOperand(i++).getReg());
    MCIB.addReg(MI.getOperand(i++).getReg());
    MCIB.addReg(MI.getOperand(i++).getReg());

    EmitToStreamer(OutStreamer, MCIB);
  }
}

void AArch64AsmPrinter::LowerSTACKMAP(MCStreamer &OutStreamer, StackMaps &SM,
                                      const MachineInstr &MI) {
  unsigned NumNOPBytes = StackMapOpers(&MI).getNumPatchBytes();

  auto &Ctx = OutStreamer.getContext();
  MCSymbol *MILabel = Ctx.createTempSymbol();
  OutStreamer.emitLabel(MILabel);

  SM.recordStackMap(*MILabel, MI);
  assert(NumNOPBytes % 4 == 0 && "Invalid number of NOP bytes requested!");

  // Scan ahead to trim the shadow.
  const MachineBasicBlock &MBB = *MI.getParent();
  MachineBasicBlock::const_iterator MII(MI);
  ++MII;
  while (NumNOPBytes > 0) {
    if (MII == MBB.end() || MII->isCall() ||
        MII->getOpcode() == AArch64::DBG_VALUE ||
        MII->getOpcode() == TargetOpcode::PATCHPOINT ||
        MII->getOpcode() == TargetOpcode::STACKMAP)
      break;
    ++MII;
    NumNOPBytes -= 4;
  }

  // Emit nops.
  for (unsigned i = 0; i < NumNOPBytes; i += 4)
    EmitToStreamer(OutStreamer, MCInstBuilder(AArch64::NOP));
}

// Lower a patchpoint of the form:
// [<def>], <id>, <numBytes>, <target>, <numArgs>
void AArch64AsmPrinter::LowerPATCHPOINT(MCStreamer &OutStreamer, StackMaps &SM,
                                        const MachineInstr &MI) {
  auto &Ctx = OutStreamer.getContext();
  MCSymbol *MILabel = Ctx.createTempSymbol();
  OutStreamer.emitLabel(MILabel);
  SM.recordPatchPoint(*MILabel, MI);

  PatchPointOpers Opers(&MI);

  int64_t CallTarget = Opers.getCallTarget().getImm();
  unsigned EncodedBytes = 0;
  if (CallTarget) {
    assert((CallTarget & 0xFFFFFFFFFFFF) == CallTarget &&
           "High 16 bits of call target should be zero.");
    Register ScratchReg = MI.getOperand(Opers.getNextScratchIdx()).getReg();
    EncodedBytes = 16;
    // Materialize the jump address:
    emitMOVZ(ScratchReg, (CallTarget >> 32) & 0xFFFF, 32);
    emitMOVK(ScratchReg, (CallTarget >> 16) & 0xFFFF, 16);
    emitMOVK(ScratchReg, CallTarget & 0xFFFF, 0);
    EmitToStreamer(OutStreamer, MCInstBuilder(AArch64::BLR).addReg(ScratchReg));
  }
  // Emit padding.
  unsigned NumBytes = Opers.getNumPatchBytes();
  assert(NumBytes >= EncodedBytes &&
         "Patchpoint can't request size less than the length of a call.");
  assert((NumBytes - EncodedBytes) % 4 == 0 &&
         "Invalid number of NOP bytes requested!");
  for (unsigned i = EncodedBytes; i < NumBytes; i += 4)
    EmitToStreamer(OutStreamer, MCInstBuilder(AArch64::NOP));
}

void AArch64AsmPrinter::LowerSTATEPOINT(MCStreamer &OutStreamer, StackMaps &SM,
                                        const MachineInstr &MI) {
  StatepointOpers SOpers(&MI);
  if (unsigned PatchBytes = SOpers.getNumPatchBytes()) {
    assert(PatchBytes % 4 == 0 && "Invalid number of NOP bytes requested!");
    for (unsigned i = 0; i < PatchBytes; i += 4)
      EmitToStreamer(OutStreamer, MCInstBuilder(AArch64::NOP));
  } else {
    // Lower call target and choose correct opcode
    const MachineOperand &CallTarget = SOpers.getCallTarget();
    MCOperand CallTargetMCOp;
    unsigned CallOpcode;
    switch (CallTarget.getType()) {
    case MachineOperand::MO_GlobalAddress:
    case MachineOperand::MO_ExternalSymbol:
      MCInstLowering.lowerOperand(CallTarget, CallTargetMCOp);
      CallOpcode = AArch64::BL;
      break;
    case MachineOperand::MO_Immediate:
      CallTargetMCOp = MCOperand::createImm(CallTarget.getImm());
      CallOpcode = AArch64::BL;
      break;
    case MachineOperand::MO_Register:
      CallTargetMCOp = MCOperand::createReg(CallTarget.getReg());
      CallOpcode = AArch64::BLR;
      break;
    default:
      llvm_unreachable("Unsupported operand type in statepoint call target");
      break;
    }

    EmitToStreamer(OutStreamer,
                   MCInstBuilder(CallOpcode).addOperand(CallTargetMCOp));
  }

  auto &Ctx = OutStreamer.getContext();
  MCSymbol *MILabel = Ctx.createTempSymbol();
  OutStreamer.emitLabel(MILabel);
  SM.recordStatepoint(*MILabel, MI);
}

void AArch64AsmPrinter::LowerFAULTING_OP(const MachineInstr &FaultingMI) {
  // FAULTING_LOAD_OP <def>, <faltinf type>, <MBB handler>,
  //                  <opcode>, <operands>

  Register DefRegister = FaultingMI.getOperand(0).getReg();
  FaultMaps::FaultKind FK =
      static_cast<FaultMaps::FaultKind>(FaultingMI.getOperand(1).getImm());
  MCSymbol *HandlerLabel = FaultingMI.getOperand(2).getMBB()->getSymbol();
  unsigned Opcode = FaultingMI.getOperand(3).getImm();
  unsigned OperandsBeginIdx = 4;

  auto &Ctx = OutStreamer->getContext();
  MCSymbol *FaultingLabel = Ctx.createTempSymbol();
  OutStreamer->emitLabel(FaultingLabel);

  assert(FK < FaultMaps::FaultKindMax && "Invalid Faulting Kind!");
  FM.recordFaultingOp(FK, FaultingLabel, HandlerLabel);

  MCInst MI;
  MI.setOpcode(Opcode);

  if (DefRegister != (Register)0)
    MI.addOperand(MCOperand::createReg(DefRegister));

  for (const MachineOperand &MO :
       llvm::drop_begin(FaultingMI.operands(), OperandsBeginIdx)) {
    MCOperand Dest;
    lowerOperand(MO, Dest);
    MI.addOperand(Dest);
  }

  OutStreamer->AddComment("on-fault: " + HandlerLabel->getName());
  EmitToStreamer(MI);
}

void AArch64AsmPrinter::emitMovXReg(Register Dest, Register Src) {
  EmitToStreamer(*OutStreamer, MCInstBuilder(AArch64::ORRXrs)
                                   .addReg(Dest)
                                   .addReg(AArch64::XZR)
                                   .addReg(Src)
                                   .addImm(0));
}

void AArch64AsmPrinter::emitMOVZ(Register Dest, uint64_t Imm, unsigned Shift) {
  bool Is64Bit = AArch64::GPR64RegClass.contains(Dest);
  EmitToStreamer(*OutStreamer,
                 MCInstBuilder(Is64Bit ? AArch64::MOVZXi : AArch64::MOVZWi)
                     .addReg(Dest)
                     .addImm(Imm)
                     .addImm(Shift));
}

void AArch64AsmPrinter::emitMOVK(Register Dest, uint64_t Imm, unsigned Shift) {
  bool Is64Bit = AArch64::GPR64RegClass.contains(Dest);
  EmitToStreamer(*OutStreamer,
                 MCInstBuilder(Is64Bit ? AArch64::MOVKXi : AArch64::MOVKWi)
                     .addReg(Dest)
                     .addReg(Dest)
                     .addImm(Imm)
                     .addImm(Shift));
}

void AArch64AsmPrinter::emitFMov0(const MachineInstr &MI) {
  Register DestReg = MI.getOperand(0).getReg();
  if (!STI->hasZeroCycleZeroingFPWorkaround() && STI->isNeonAvailable()) {
    if (STI->hasZeroCycleZeroingFPR64()) {
      // Convert H/S register to corresponding D register
      const AArch64RegisterInfo *TRI = STI->getRegisterInfo();
      if (AArch64::FPR16RegClass.contains(DestReg))
        DestReg = TRI->getMatchingSuperReg(DestReg, AArch64::hsub,
                                           &AArch64::FPR64RegClass);
      else if (AArch64::FPR32RegClass.contains(DestReg))
        DestReg = TRI->getMatchingSuperReg(DestReg, AArch64::ssub,
                                           &AArch64::FPR64RegClass);
      else
        assert(AArch64::FPR64RegClass.contains(DestReg));

      MCInst MOVI;
      MOVI.setOpcode(AArch64::MOVID);
      MOVI.addOperand(MCOperand::createReg(DestReg));
      MOVI.addOperand(MCOperand::createImm(0));
      EmitToStreamer(*OutStreamer, MOVI);
    } else if (STI->hasZeroCycleZeroingFPR128()) {
      // Convert H/S/D register to corresponding Q register
      const AArch64RegisterInfo *TRI = STI->getRegisterInfo();
      if (AArch64::FPR16RegClass.contains(DestReg)) {
        DestReg = TRI->getMatchingSuperReg(DestReg, AArch64::hsub,
                                           &AArch64::FPR128RegClass);
      } else if (AArch64::FPR32RegClass.contains(DestReg)) {
        DestReg = TRI->getMatchingSuperReg(DestReg, AArch64::ssub,
                                           &AArch64::FPR128RegClass);
      } else {
        assert(AArch64::FPR64RegClass.contains(DestReg));
        DestReg = TRI->getMatchingSuperReg(DestReg, AArch64::dsub,
                                           &AArch64::FPR128RegClass);
      }

      MCInst MOVI;
      MOVI.setOpcode(AArch64::MOVIv2d_ns);
      MOVI.addOperand(MCOperand::createReg(DestReg));
      MOVI.addOperand(MCOperand::createImm(0));
      EmitToStreamer(*OutStreamer, MOVI);
    } else {
      emitFMov0AsFMov(MI, DestReg);
    }
  } else {
    emitFMov0AsFMov(MI, DestReg);
  }
}

void AArch64AsmPrinter::emitFMov0AsFMov(const MachineInstr &MI,
                                        Register DestReg) {
  MCInst FMov;
  switch (MI.getOpcode()) {
  default:
    llvm_unreachable("Unexpected opcode");
  case AArch64::FMOVH0:
    FMov.setOpcode(STI->hasFullFP16() ? AArch64::FMOVWHr : AArch64::FMOVWSr);
    if (!STI->hasFullFP16())
      DestReg = (AArch64::S0 + (DestReg - AArch64::H0));
    FMov.addOperand(MCOperand::createReg(DestReg));
    FMov.addOperand(MCOperand::createReg(AArch64::WZR));
    break;
  case AArch64::FMOVS0:
    FMov.setOpcode(AArch64::FMOVWSr);
    FMov.addOperand(MCOperand::createReg(DestReg));
    FMov.addOperand(MCOperand::createReg(AArch64::WZR));
    break;
  case AArch64::FMOVD0:
    FMov.setOpcode(AArch64::FMOVXDr);
    FMov.addOperand(MCOperand::createReg(DestReg));
    FMov.addOperand(MCOperand::createReg(AArch64::XZR));
    break;
  }
  EmitToStreamer(*OutStreamer, FMov);
}

Register AArch64AsmPrinter::emitPtrauthDiscriminator(uint16_t Disc,
                                                     Register AddrDisc,
                                                     Register ScratchReg,
                                                     bool MayUseAddrAsScratch) {
  assert(ScratchReg == AArch64::X16 || ScratchReg == AArch64::X17 ||
         !STI->isX16X17Safer());
  // So far we've used NoRegister in pseudos.  Now we need real encodings.
  if (AddrDisc == AArch64::NoRegister)
    AddrDisc = AArch64::XZR;

  // If there is no constant discriminator, there's no blend involved:
  // just use the address discriminator register as-is (XZR or not).
  if (!Disc)
    return AddrDisc;

  // If there's only a constant discriminator, MOV it into the scratch register.
  if (AddrDisc == AArch64::XZR) {
    emitMOVZ(ScratchReg, Disc, 0);
    return ScratchReg;
  }

  // If there are both, emit a blend into the scratch register.

  // Check if we can save one MOV instruction.
  assert(MayUseAddrAsScratch || ScratchReg != AddrDisc);
  bool AddrDiscIsSafe = AddrDisc == AArch64::X16 || AddrDisc == AArch64::X17 ||
                        !STI->isX16X17Safer();
  if (MayUseAddrAsScratch && AddrDiscIsSafe)
    ScratchReg = AddrDisc;
  else
    emitMovXReg(ScratchReg, AddrDisc);

  emitMOVK(ScratchReg, Disc, 48);
  return ScratchReg;
}

/// Emit a code sequence to check an authenticated pointer value.
///
/// This function emits a sequence of instructions that checks if TestedReg was
/// authenticated successfully. On success, execution continues at the next
/// instruction after the sequence.
///
/// The action performed on failure depends on the OnFailure argument:
/// * if OnFailure is not nullptr, control is transferred to that label after
///   clearing the PAC field
/// * otherwise, BRK instruction is emitted to generate an error
void AArch64AsmPrinter::emitPtrauthCheckAuthenticatedValue(
    Register TestedReg, Register ScratchReg, AArch64PACKey::ID Key,
    AArch64PAuth::AuthCheckMethod Method, const MCSymbol *OnFailure) {
  // Insert a sequence to check if authentication of TestedReg succeeded,
  // such as:
  //
  // - checked and clearing:
  //      ; x16 is TestedReg, x17 is ScratchReg
  //      mov x17, x16
  //      xpaci x17
  //      cmp x16, x17
  //      b.eq Lsuccess
  //      mov x16, x17
  //      b Lend
  //    Lsuccess:
  //      ; skipped if authentication failed
  //    Lend:
  //      ...
  //
  // - checked and trapping:
  //      mov x17, x16
  //      xpaci x17
  //      cmp x16, x17
  //      b.eq Lsuccess
  //      brk #<0xc470 + aut key>
  //    Lsuccess:
  //      ...
  //
  // See the documentation on AuthCheckMethod enumeration constants for
  // the specific code sequences that can be used to perform the check.
  using AArch64PAuth::AuthCheckMethod;

  if (Method == AuthCheckMethod::None)
    return;
  if (Method == AuthCheckMethod::DummyLoad) {
    EmitToStreamer(MCInstBuilder(AArch64::LDRWui)
                       .addReg(getWRegFromXReg(ScratchReg))
                       .addReg(TestedReg)
                       .addImm(0));
    assert(!OnFailure && "DummyLoad always traps on error");
    return;
  }

  MCSymbol *SuccessSym = createTempSymbol("auth_success_");
  if (Method == AuthCheckMethod::XPAC || Method == AuthCheckMethod::XPACHint) {
    //  mov Xscratch, Xtested
    emitMovXReg(ScratchReg, TestedReg);

    if (Method == AuthCheckMethod::XPAC) {
      //  xpac(i|d) Xscratch
      unsigned XPACOpc = getXPACOpcodeForKey(Key);
      EmitToStreamer(
          MCInstBuilder(XPACOpc).addReg(ScratchReg).addReg(ScratchReg));
    } else {
      //  xpaclri

      // Note that this method applies XPAC to TestedReg instead of ScratchReg.
      assert(TestedReg == AArch64::LR &&
             "XPACHint mode is only compatible with checking the LR register");
      assert((Key == AArch64PACKey::IA || Key == AArch64PACKey::IB) &&
             "XPACHint mode is only compatible with I-keys");
      EmitToStreamer(MCInstBuilder(AArch64::XPACLRI));
    }

    //  cmp Xtested, Xscratch
    EmitToStreamer(MCInstBuilder(AArch64::SUBSXrs)
                       .addReg(AArch64::XZR)
                       .addReg(TestedReg)
                       .addReg(ScratchReg)
                       .addImm(0));

    //  b.eq Lsuccess
    EmitToStreamer(
        MCInstBuilder(AArch64::Bcc)
            .addImm(AArch64CC::EQ)
            .addExpr(MCSymbolRefExpr::create(SuccessSym, OutContext)));
  } else if (Method == AuthCheckMethod::HighBitsNoTBI) {
    //  eor Xscratch, Xtested, Xtested, lsl #1
    EmitToStreamer(MCInstBuilder(AArch64::EORXrs)
                       .addReg(ScratchReg)
                       .addReg(TestedReg)
                       .addReg(TestedReg)
                       .addImm(1));
    //  tbz Xscratch, #62, Lsuccess
    EmitToStreamer(
        MCInstBuilder(AArch64::TBZX)
            .addReg(ScratchReg)
            .addImm(62)
            .addExpr(MCSymbolRefExpr::create(SuccessSym, OutContext)));
  } else {
    llvm_unreachable("Unsupported check method");
  }

  if (!OnFailure) {
    // Trapping sequences do a 'brk'.
    //  brk #<0xc470 + aut key>
    EmitToStreamer(MCInstBuilder(AArch64::BRK).addImm(0xc470 | Key));
  } else {
    // Non-trapping checked sequences return the stripped result in TestedReg,
    // skipping over success-only code (such as re-signing the pointer) by
    // jumping to OnFailure label.
    // Note that this can introduce an authentication oracle (such as based on
    // the high bits of the re-signed value).

    // FIXME: The XPAC method can be optimized by applying XPAC to TestedReg
    //        instead of ScratchReg, thus eliminating one `mov` instruction.
    //        Both XPAC and XPACHint can be further optimized by not using a
    //        conditional branch jumping over an unconditional one.

    switch (Method) {
    case AuthCheckMethod::XPACHint:
      // LR is already XPAC-ed at this point.
      break;
    case AuthCheckMethod::XPAC:
      //  mov Xtested, Xscratch
      emitMovXReg(TestedReg, ScratchReg);
      break;
    default:
      // If Xtested was not XPAC-ed so far, emit XPAC here.
      //  xpac(i|d) Xtested
      unsigned XPACOpc = getXPACOpcodeForKey(Key);
      EmitToStreamer(
          MCInstBuilder(XPACOpc).addReg(TestedReg).addReg(TestedReg));
    }

    //  b Lend
    const auto *OnFailureExpr = MCSymbolRefExpr::create(OnFailure, OutContext);
    EmitToStreamer(MCInstBuilder(AArch64::B).addExpr(OnFailureExpr));
  }

  // If the auth check succeeds, we can continue.
  // Lsuccess:
  OutStreamer->emitLabel(SuccessSym);
}

// With Pointer Authentication, it may be needed to explicitly check the
// authenticated value in LR before performing a tail call.
// Otherwise, the callee may re-sign the invalid return address,
// introducing a signing oracle.
void AArch64AsmPrinter::emitPtrauthTailCallHardening(const MachineInstr *TC) {
  if (!AArch64FI->shouldSignReturnAddress(*MF))
    return;

  auto LRCheckMethod = STI->getAuthenticatedLRCheckMethod(*MF);
  if (LRCheckMethod == AArch64PAuth::AuthCheckMethod::None)
    return;

  const AArch64RegisterInfo *TRI = STI->getRegisterInfo();
  Register ScratchReg =
      TC->readsRegister(AArch64::X16, TRI) ? AArch64::X17 : AArch64::X16;
  assert(!TC->readsRegister(ScratchReg, TRI) &&
         "Neither x16 nor x17 is available as a scratch register");
  AArch64PACKey::ID Key =
      AArch64FI->shouldSignWithBKey() ? AArch64PACKey::IB : AArch64PACKey::IA;
  emitPtrauthCheckAuthenticatedValue(AArch64::LR, ScratchReg, Key,
                                     LRCheckMethod);
}

bool AArch64AsmPrinter::emitDeactivationSymbolRelocation(Value *DS) {
  if (!DS)
    return false;

  if (isa<GlobalAlias>(DS)) {
    // Just emit the nop directly.
    EmitToStreamer(MCInstBuilder(AArch64::NOP));
    return true;
  }
  MCSymbol *Dot = OutContext.createTempSymbol();
  OutStreamer->emitLabel(Dot);
  const MCExpr *DeactDotExpr = MCSymbolRefExpr::create(Dot, OutContext);

  const MCExpr *DSExpr = MCSymbolRefExpr::create(
      OutContext.getOrCreateSymbol(DS->getName()), OutContext);
  OutStreamer->emitRelocDirective(*DeactDotExpr, "R_AARCH64_PATCHINST", DSExpr,
                                  SMLoc());
  return false;
}

void AArch64AsmPrinter::emitPtrauthAuthResign(
    Register AUTVal, AArch64PACKey::ID AUTKey, uint64_t AUTDisc,
    const MachineOperand *AUTAddrDisc, Register Scratch,
    std::optional<AArch64PACKey::ID> PACKey, uint64_t PACDisc,
    Register PACAddrDisc, Value *DS) {
  const bool IsAUTPAC = PACKey.has_value();

  // We expand AUT/AUTPAC into a sequence of the form
  //
  //      ; authenticate x16
  //      ; check pointer in x16
  //    Lsuccess:
  //      ; sign x16 (if AUTPAC)
  //    Lend:   ; if not trapping on failure
  //
  // with the checking sequence chosen depending on whether/how we should check
  // the pointer and whether we should trap on failure.

  // By default, auth/resign sequences check for auth failures.
  bool ShouldCheck = true;
  // In the checked sequence, we only trap if explicitly requested.
  bool ShouldTrap = MF->getFunction().hasFnAttribute("ptrauth-auth-traps");

  // On an FPAC CPU, you get traps whether you want them or not: there's
  // no point in emitting checks or traps.
  if (STI->hasFPAC())
    ShouldCheck = ShouldTrap = false;

  // However, command-line flags can override this, for experimentation.
  switch (PtrauthAuthChecks) {
  case PtrauthCheckMode::Default:
    break;
  case PtrauthCheckMode::Unchecked:
    ShouldCheck = ShouldTrap = false;
    break;
  case PtrauthCheckMode::Poison:
    ShouldCheck = true;
    ShouldTrap = false;
    break;
  case PtrauthCheckMode::Trap:
    ShouldCheck = ShouldTrap = true;
    break;
  }

  // Compute aut discriminator
  assert(isUInt<16>(AUTDisc));
  Register AUTDiscReg = emitPtrauthDiscriminator(
      AUTDisc, AUTAddrDisc->getReg(), Scratch, AUTAddrDisc->isKill());
  bool AUTZero = AUTDiscReg == AArch64::XZR;
  unsigned AUTOpc = getAUTOpcodeForKey(AUTKey, AUTZero);

  if (!emitDeactivationSymbolRelocation(DS)) {
    //  autiza x16      ; if  AUTZero
    //  autia x16, x17  ; if !AUTZero
    MCInst AUTInst;
    AUTInst.setOpcode(AUTOpc);
    AUTInst.addOperand(MCOperand::createReg(AUTVal));
    AUTInst.addOperand(MCOperand::createReg(AUTVal));
    if (!AUTZero)
      AUTInst.addOperand(MCOperand::createReg(AUTDiscReg));
    EmitToStreamer(*OutStreamer, AUTInst);
  }

  // Unchecked or checked-but-non-trapping AUT is just an "AUT": we're done.
  if (!IsAUTPAC && (!ShouldCheck || !ShouldTrap))
    return;

  MCSymbol *EndSym = nullptr;

  if (ShouldCheck) {
    if (IsAUTPAC && !ShouldTrap)
      EndSym = createTempSymbol("resign_end_");

    emitPtrauthCheckAuthenticatedValue(
        AUTVal, Scratch, AUTKey, AArch64PAuth::AuthCheckMethod::XPAC, EndSym);
  }

  // We already emitted unchecked and checked-but-non-trapping AUTs.
  // That left us with trapping AUTs, and AUTPACs.
  // Trapping AUTs don't need PAC: we're done.
  if (!IsAUTPAC)
    return;

  // Compute pac discriminator
  assert(isUInt<16>(PACDisc));
  Register PACDiscReg =
      emitPtrauthDiscriminator(PACDisc, PACAddrDisc, Scratch);
  bool PACZero = PACDiscReg == AArch64::XZR;
  unsigned PACOpc = getPACOpcodeForKey(*PACKey, PACZero);

  //  pacizb x16      ; if  PACZero
  //  pacib x16, x17  ; if !PACZero
  MCInst PACInst;
  PACInst.setOpcode(PACOpc);
  PACInst.addOperand(MCOperand::createReg(AUTVal));
  PACInst.addOperand(MCOperand::createReg(AUTVal));
  if (!PACZero)
    PACInst.addOperand(MCOperand::createReg(PACDiscReg));
  EmitToStreamer(*OutStreamer, PACInst);

  //  Lend:
  if (EndSym)
    OutStreamer->emitLabel(EndSym);
}

void AArch64AsmPrinter::emitPtrauthSign(const MachineInstr *MI) {
  Register Val = MI->getOperand(1).getReg();
  auto Key = (AArch64PACKey::ID)MI->getOperand(2).getImm();
  uint64_t Disc = MI->getOperand(3).getImm();
  Register AddrDisc = MI->getOperand(4).getReg();
  bool AddrDiscKilled = MI->getOperand(4).isKill();

  // As long as at least one of Val and AddrDisc is in GPR64noip, a scratch
  // register is available.
  Register ScratchReg = Val == AArch64::X16 ? AArch64::X17 : AArch64::X16;
  assert(ScratchReg != AddrDisc &&
         "Neither X16 nor X17 is available as a scratch register");

  // Compute pac discriminator
  assert(isUInt<16>(Disc));
  Register DiscReg = emitPtrauthDiscriminator(
      Disc, AddrDisc, ScratchReg, /*MayUseAddrAsScratch=*/AddrDiscKilled);
  bool IsZeroDisc = DiscReg == AArch64::XZR;
  unsigned Opc = getPACOpcodeForKey(Key, IsZeroDisc);

  if (emitDeactivationSymbolRelocation(MI->getDeactivationSymbol()))
    return;

  //  paciza x16      ; if  IsZeroDisc
  //  pacia x16, x17  ; if !IsZeroDisc
  MCInst PACInst;
  PACInst.setOpcode(Opc);
  PACInst.addOperand(MCOperand::createReg(Val));
  PACInst.addOperand(MCOperand::createReg(Val));
  if (!IsZeroDisc)
    PACInst.addOperand(MCOperand::createReg(DiscReg));
  EmitToStreamer(*OutStreamer, PACInst);
}

void AArch64AsmPrinter::emitPtrauthBranch(const MachineInstr *MI) {
  bool IsCall = MI->getOpcode() == AArch64::BLRA;
  unsigned BrTarget = MI->getOperand(0).getReg();

  auto Key = (AArch64PACKey::ID)MI->getOperand(1).getImm();
  assert((Key == AArch64PACKey::IA || Key == AArch64PACKey::IB) &&
         "Invalid auth call key");

  uint64_t Disc = MI->getOperand(2).getImm();
  assert(isUInt<16>(Disc));

  unsigned AddrDisc = MI->getOperand(3).getReg();

  // Make sure AddrDisc is solely used to compute the discriminator.
  // While hardly meaningful, it is still possible to describe an authentication
  // of a pointer against its own value (instead of storage address) with
  // intrinsics, so use report_fatal_error instead of assert.
  if (BrTarget == AddrDisc)
    report_fatal_error("Branch target is signed with its own value");

  // If we are printing BLRA pseudo, try to save one MOV by making use of the
  // fact that x16 and x17 are described as clobbered by the MI instruction and
  // AddrDisc is not used as any other input.
  //
  // Back in the day, emitPtrauthDiscriminator was restricted to only returning
  // either x16 or x17, meaning the returned register is always among the
  // implicit-def'ed registers of BLRA pseudo. Now this property can be violated
  // if isX16X17Safer predicate is false, thus manually check if AddrDisc is
  // among x16 and x17 to prevent clobbering unexpected registers.
  //
  // Unlike BLRA, BRA pseudo is used to perform computed goto, and thus not
  // declared as clobbering x16/x17.
  //
  // FIXME: Make use of `killed` flags and register masks instead.
  bool AddrDiscIsImplicitDef =
      IsCall && (AddrDisc == AArch64::X16 || AddrDisc == AArch64::X17);
  Register DiscReg = emitPtrauthDiscriminator(Disc, AddrDisc, AArch64::X17,
                                              AddrDiscIsImplicitDef);
  bool IsZeroDisc = DiscReg == AArch64::XZR;

  unsigned Opc;
  if (IsCall) {
    if (Key == AArch64PACKey::IA)
      Opc = IsZeroDisc ? AArch64::BLRAAZ : AArch64::BLRAA;
    else
      Opc = IsZeroDisc ? AArch64::BLRABZ : AArch64::BLRAB;
  } else {
    if (Key == AArch64PACKey::IA)
      Opc = IsZeroDisc ? AArch64::BRAAZ : AArch64::BRAA;
    else
      Opc = IsZeroDisc ? AArch64::BRABZ : AArch64::BRAB;
  }

  MCInst BRInst;
  BRInst.setOpcode(Opc);
  BRInst.addOperand(MCOperand::createReg(BrTarget));
  if (!IsZeroDisc)
    BRInst.addOperand(MCOperand::createReg(DiscReg));
  EmitToStreamer(*OutStreamer, BRInst);
}

void AArch64AsmPrinter::emitAddImm(MCRegister Reg, int64_t Addend,
                                   MCRegister Tmp) {
  if (Addend != 0) {
    const uint64_t AbsOffset = (Addend > 0 ? Addend : -((uint64_t)Addend));
    const bool IsNeg = Addend < 0;
    if (isUInt<24>(AbsOffset)) {
      for (int BitPos = 0; BitPos != 24 && (AbsOffset >> BitPos);
           BitPos += 12) {
        EmitToStreamer(
            MCInstBuilder(IsNeg ? AArch64::SUBXri : AArch64::ADDXri)
                .addReg(Reg)
                .addReg(Reg)
                .addImm((AbsOffset >> BitPos) & 0xfff)
                .addImm(AArch64_AM::getShifterImm(AArch64_AM::LSL, BitPos)));
      }
    } else {
      const uint64_t UAddend = Addend;
      EmitToStreamer(MCInstBuilder(IsNeg ? AArch64::MOVNXi : AArch64::MOVZXi)
                         .addReg(Tmp)
                         .addImm((IsNeg ? ~UAddend : UAddend) & 0xffff)
                         .addImm(/*shift=*/0));
      auto NeedMovk = [IsNeg, UAddend](int BitPos) -> bool {
        assert(BitPos == 16 || BitPos == 32 || BitPos == 48);
        uint64_t Shifted = UAddend >> BitPos;
        if (!IsNeg)
          return Shifted != 0;
        for (int I = 0; I != 64 - BitPos; I += 16)
          if (((Shifted >> I) & 0xffff) != 0xffff)
            return true;
        return false;
      };
      for (int BitPos = 16; BitPos != 64 && NeedMovk(BitPos); BitPos += 16)
        emitMOVK(Tmp, (UAddend >> BitPos) & 0xffff, BitPos);

      EmitToStreamer(MCInstBuilder(AArch64::ADDXrs)
                         .addReg(Reg)
                         .addReg(Reg)
                         .addReg(Tmp)
                         .addImm(/*shift=*/0));
    }
  }
}

void AArch64AsmPrinter::emitAddress(MCRegister Reg, const MCExpr *Expr,
                                    MCRegister Tmp, bool DSOLocal,
                                    const MCSubtargetInfo &STI) {
  MCValue Val;
  if (!Expr->evaluateAsRelocatable(Val, nullptr))
    report_fatal_error("emitAddress could not evaluate");
  if (DSOLocal) {
    EmitToStreamer(
        MCInstBuilder(AArch64::ADRP)
            .addReg(Reg)
            .addExpr(MCSpecifierExpr::create(Expr, AArch64::S_ABS_PAGE,
                                             OutStreamer->getContext())));
    EmitToStreamer(MCInstBuilder(AArch64::ADDXri)
                       .addReg(Reg)
                       .addReg(Reg)
                       .addExpr(MCSpecifierExpr::create(
                           Expr, AArch64::S_LO12, OutStreamer->getContext()))
                       .addImm(0));
  } else {
    auto *SymRef =
        MCSymbolRefExpr::create(Val.getAddSym(), OutStreamer->getContext());
    EmitToStreamer(
        MCInstBuilder(AArch64::ADRP)
            .addReg(Reg)
            .addExpr(MCSpecifierExpr::create(SymRef, AArch64::S_GOT_PAGE,
                                             OutStreamer->getContext())));
    EmitToStreamer(
        MCInstBuilder(AArch64::LDRXui)
            .addReg(Reg)
            .addReg(Reg)
            .addExpr(MCSpecifierExpr::create(SymRef, AArch64::S_GOT_LO12,
                                             OutStreamer->getContext())));
    emitAddImm(Reg, Val.getConstant(), Tmp);
  }
}

static bool targetSupportsPAuthRelocation(const Triple &TT,
                                          const MCExpr *Target,
                                          const MCExpr *DSExpr) {
  // No released version of glibc supports PAuth relocations.
  if (TT.isOSGlibc() || TT.isMusl())
    return false;

  // We emit PAuth constants as IRELATIVE relocations in cases where the
  // constant cannot be represented as a PAuth relocation:
  // 1) There is a deactivation symbol.
  // 2) The signed value is not a symbol.
  return !DSExpr && !isa<MCConstantExpr>(Target);
}

static bool targetSupportsIRelativeRelocation(const Triple &TT) {
  // IFUNCs are ELF-only.
  if (!TT.isOSBinFormatELF())
    return false;

  // musl doesn't support IFUNCs.
  if (TT.isMusl())
    return false;

  return true;
}

// Emit an ifunc resolver that returns a signed pointer to the specified target,
// and return a FUNCINIT reference to the resolver. In the linked binary, this
// function becomes the target of an IRELATIVE relocation. This resolver is used
// to relocate signed pointers in global variable initializers in special cases
// where the standard R_AARCH64_AUTH_ABS64 relocation would not work.
//
// Example (signed null pointer, not address discriminated):
//
// .8byte .Lpauth_ifunc0
// .pushsection .text.startup,"ax",@progbits
// .Lpauth_ifunc0:
// mov x0, #0
// mov x1, #12345
// b __emupac_pacda
//
// Example (signed null pointer, address discriminated):
//
// .Ltmp:
// .8byte .Lpauth_ifunc0
// .pushsection .text.startup,"ax",@progbits
// .Lpauth_ifunc0:
// mov x0, #0
// adrp x1, .Ltmp
// add x1, x1, :lo12:.Ltmp
// b __emupac_pacda
// .popsection
//
// Example (signed pointer to symbol, not address discriminated):
//
// .Ltmp:
// .8byte .Lpauth_ifunc0
// .pushsection .text.startup,"ax",@progbits
// .Lpauth_ifunc0:
// adrp x0, symbol
// add x0, x0, :lo12:symbol
// mov x1, #12345
// b __emupac_pacda
// .popsection
//
// Example (signed null pointer, not address discriminated, with deactivation
// symbol ds):
//
// .8byte .Lpauth_ifunc0
// .pushsection .text.startup,"ax",@progbits
// .Lpauth_ifunc0:
// mov x0, #0
// mov x1, #12345
// .reloc ., R_AARCH64_PATCHINST, ds
// b __emupac_pacda
// ret
// .popsection
const MCExpr *AArch64AsmPrinter::emitPAuthRelocationAsIRelative(
    const MCExpr *Target, uint64_t Disc, AArch64PACKey::ID KeyID,
    bool HasAddressDiversity, bool IsDSOLocal, const MCExpr *DSExpr) {
  const Triple &TT = TM.getTargetTriple();

  // We only emit an IRELATIVE relocation if the target supports IRELATIVE and
  // does not support the kind of PAuth relocation that we are trying to emit.
  if (targetSupportsPAuthRelocation(TT, Target, DSExpr) ||
      !targetSupportsIRelativeRelocation(TT))
    return nullptr;

  // For now, only the DA key is supported.
  if (KeyID != AArch64PACKey::DA)
    return nullptr;

  std::unique_ptr<MCSubtargetInfo> STI(
      TM.getTarget().createMCSubtargetInfo(TT, "", ""));
  assert(STI && "Unable to create subtarget info");
  this->STI = static_cast<const AArch64Subtarget *>(&*STI);

  MCSymbol *Place = OutStreamer->getContext().createTempSymbol();
  OutStreamer->emitLabel(Place);
  OutStreamer->pushSection();

  const MCSymbolELF *Group =
      static_cast<MCSectionELF *>(OutStreamer->getCurrentSectionOnly())
          ->getGroup();
<<<<<<< HEAD
  OutStreamer->switchSection(OutStreamer->getContext().getELFSection(
      ".text.startup", ELF::SHT_PROGBITS,
      ELF::SHF_ALLOC | ELF::SHF_EXECINSTR | (Group ? ELF::SHF_GROUP : 0), 0,
      Group, true, Group ? MCSection::NonUniqueID : PAuthIFuncNextUniqueID++,
      nullptr));
=======
  auto Flags = ELF::SHF_ALLOC | ELF::SHF_EXECINSTR;
  if (Group)
    Flags |= ELF::SHF_GROUP;
  OutStreamer->switchSection(OutStreamer->getContext().getELFSection(
      ".text.startup", ELF::SHT_PROGBITS, Flags, 0, Group, true,
      Group ? MCSection::NonUniqueID : PAuthIFuncNextUniqueID++, nullptr));
>>>>>>> 9878bac3

  MCSymbol *IRelativeSym =
      OutStreamer->getContext().createLinkerPrivateSymbol("pauth_ifunc");
  OutStreamer->emitLabel(IRelativeSym);
  if (isa<MCConstantExpr>(Target)) {
    OutStreamer->emitInstruction(MCInstBuilder(AArch64::MOVZXi)
                                     .addReg(AArch64::X0)
                                     .addExpr(Target)
                                     .addImm(0),
                                 *STI);
  } else {
    emitAddress(AArch64::X0, Target, AArch64::X16, IsDSOLocal, *STI);
  }
  if (HasAddressDiversity) {
    auto *PlacePlusDisc = MCBinaryExpr::createAdd(
        MCSymbolRefExpr::create(Place, OutStreamer->getContext()),
        MCConstantExpr::create(Disc, OutStreamer->getContext()),
        OutStreamer->getContext());
    emitAddress(AArch64::X1, PlacePlusDisc, AArch64::X16, /*IsDSOLocal=*/true,
                *STI);
  } else {
    if (!isUInt<16>(Disc)) {
      OutContext.reportError(SMLoc(), "AArch64 PAC Discriminator '" +
                                          Twine(Disc) +
                                          "' out of range [0, 0xFFFF]");
    }
    emitMOVZ(AArch64::X1, Disc, 0);
  }

  if (DSExpr) {
    MCSymbol *PrePACInst = OutStreamer->getContext().createTempSymbol();
    OutStreamer->emitLabel(PrePACInst);

    auto *PrePACInstExpr =
        MCSymbolRefExpr::create(PrePACInst, OutStreamer->getContext());
    OutStreamer->emitRelocDirective(*PrePACInstExpr, "R_AARCH64_PATCHINST",
                                    DSExpr, SMLoc());
  }

  // We don't know the subtarget because this is being emitted for a global
  // initializer. Because the performance of IFUNC resolvers is unimportant, we
  // always call the EmuPAC runtime, which will end up using the PAC instruction
  // if the target supports PAC.
  MCSymbol *EmuPAC =
      OutStreamer->getContext().getOrCreateSymbol("__emupac_pacda");
  const MCSymbolRefExpr *EmuPACRef =
      MCSymbolRefExpr::create(EmuPAC, OutStreamer->getContext());
  OutStreamer->emitInstruction(MCInstBuilder(AArch64::B).addExpr(EmuPACRef),
                               *STI);

  // We need a RET despite the above tail call because the deactivation symbol
  // may replace the tail call with a NOP.
  if (DSExpr)
    OutStreamer->emitInstruction(
        MCInstBuilder(AArch64::RET).addReg(AArch64::LR), *STI);
  OutStreamer->popSection();

  return MCSymbolRefExpr::create(IRelativeSym, AArch64::S_FUNCINIT,
                                 OutStreamer->getContext());
}

const MCExpr *
AArch64AsmPrinter::lowerConstantPtrAuth(const ConstantPtrAuth &CPA) {
  MCContext &Ctx = OutContext;

  // Figure out the base symbol and the addend, if any.
  APInt Offset(64, 0);
  const Value *BaseGV = CPA.getPointer()->stripAndAccumulateConstantOffsets(
      getDataLayout(), Offset, /*AllowNonInbounds=*/true);

  auto *BaseGVB = dyn_cast<GlobalValue>(BaseGV);

  const MCExpr *Sym;
  if (BaseGVB) {
    // If there is an addend, turn that into the appropriate MCExpr.
    Sym = MCSymbolRefExpr::create(getSymbol(BaseGVB), Ctx);
    if (Offset.sgt(0))
      Sym = MCBinaryExpr::createAdd(
          Sym, MCConstantExpr::create(Offset.getSExtValue(), Ctx), Ctx);
    else if (Offset.slt(0))
      Sym = MCBinaryExpr::createSub(
          Sym, MCConstantExpr::create((-Offset).getSExtValue(), Ctx), Ctx);
  } else {
    Sym = MCConstantExpr::create(Offset.getSExtValue(), Ctx);
  }

  const MCExpr *DSExpr = nullptr;
  if (auto *DS = dyn_cast<GlobalValue>(CPA.getDeactivationSymbol())) {
    if (isa<GlobalAlias>(DS))
      return Sym;
    DSExpr = MCSymbolRefExpr::create(getSymbol(DS), Ctx);
  }

  uint64_t KeyID = CPA.getKey()->getZExtValue();
  // We later rely on valid KeyID value in AArch64PACKeyIDToString call from
  // AArch64AuthMCExpr::printImpl, so fail fast.
  if (KeyID > AArch64PACKey::LAST) {
    CPA.getContext().emitError("AArch64 PAC Key ID '" + Twine(KeyID) +
                               "' out of range [0, " +
                               Twine((unsigned)AArch64PACKey::LAST) + "]");
    KeyID = 0;
  }

  uint64_t Disc = CPA.getDiscriminator()->getZExtValue();

  // Check if we need to represent this with an IRELATIVE and emit it if so.
  if (auto *IFuncSym = emitPAuthRelocationAsIRelative(
          Sym, Disc, AArch64PACKey::ID(KeyID), CPA.hasAddressDiscriminator(),
          BaseGVB && BaseGVB->isDSOLocal(), DSExpr))
    return IFuncSym;

  if (!isUInt<16>(Disc)) {
    CPA.getContext().emitError("AArch64 PAC Discriminator '" + Twine(Disc) +
                               "' out of range [0, 0xFFFF]");
    Disc = 0;
  }

  if (DSExpr)
    report_fatal_error("deactivation symbols unsupported in constant "
                       "expressions on this target");

  // Finally build the complete @AUTH expr.
  return AArch64AuthMCExpr::create(Sym, Disc, AArch64PACKey::ID(KeyID),
                                   CPA.hasAddressDiscriminator(), Ctx);
}

void AArch64AsmPrinter::LowerLOADauthptrstatic(const MachineInstr &MI) {
  unsigned DstReg = MI.getOperand(0).getReg();
  const MachineOperand &GAOp = MI.getOperand(1);
  const uint64_t KeyC = MI.getOperand(2).getImm();
  assert(KeyC <= AArch64PACKey::LAST &&
         "key is out of range [0, AArch64PACKey::LAST]");
  const auto Key = (AArch64PACKey::ID)KeyC;
  const uint64_t Disc = MI.getOperand(3).getImm();
  assert(isUInt<16>(Disc) &&
         "constant discriminator is out of range [0, 0xffff]");

  // Emit instruction sequence like the following:
  //   ADRP x16, symbol$auth_ptr$key$disc
  //   LDR x16, [x16, :lo12:symbol$auth_ptr$key$disc]
  //
  // Where the $auth_ptr$ symbol is the stub slot containing the signed pointer
  // to symbol.
  MCSymbol *AuthPtrStubSym;
  if (TM.getTargetTriple().isOSBinFormatELF()) {
    const auto &TLOF =
        static_cast<const AArch64_ELFTargetObjectFile &>(getObjFileLowering());

    assert(GAOp.getOffset() == 0 &&
           "non-zero offset for $auth_ptr$ stub slots is not supported");
    const MCSymbol *GASym = TM.getSymbol(GAOp.getGlobal());
    AuthPtrStubSym = TLOF.getAuthPtrSlotSymbol(TM, MMI, GASym, Key, Disc);
  } else {
    assert(TM.getTargetTriple().isOSBinFormatMachO() &&
           "LOADauthptrstatic is implemented only for MachO/ELF");

    const auto &TLOF = static_cast<const AArch64_MachoTargetObjectFile &>(
        getObjFileLowering());

    assert(GAOp.getOffset() == 0 &&
           "non-zero offset for $auth_ptr$ stub slots is not supported");
    const MCSymbol *GASym = TM.getSymbol(GAOp.getGlobal());
    AuthPtrStubSym = TLOF.getAuthPtrSlotSymbol(TM, MMI, GASym, Key, Disc);
  }

  MachineOperand StubMOHi =
      MachineOperand::CreateMCSymbol(AuthPtrStubSym, AArch64II::MO_PAGE);
  MachineOperand StubMOLo = MachineOperand::CreateMCSymbol(
      AuthPtrStubSym, AArch64II::MO_PAGEOFF | AArch64II::MO_NC);
  MCOperand StubMCHi, StubMCLo;

  MCInstLowering.lowerOperand(StubMOHi, StubMCHi);
  MCInstLowering.lowerOperand(StubMOLo, StubMCLo);

  EmitToStreamer(
      *OutStreamer,
      MCInstBuilder(AArch64::ADRP).addReg(DstReg).addOperand(StubMCHi));

  EmitToStreamer(*OutStreamer, MCInstBuilder(AArch64::LDRXui)
                                   .addReg(DstReg)
                                   .addReg(DstReg)
                                   .addOperand(StubMCLo));
}

void AArch64AsmPrinter::LowerMOVaddrPAC(const MachineInstr &MI) {
  const bool IsGOTLoad = MI.getOpcode() == AArch64::LOADgotPAC;
  const bool IsELFSignedGOT = MI.getParent()
                                  ->getParent()
                                  ->getInfo<AArch64FunctionInfo>()
                                  ->hasELFSignedGOT();
  MachineOperand GAOp = MI.getOperand(0);
  const uint64_t KeyC = MI.getOperand(1).getImm();
  assert(KeyC <= AArch64PACKey::LAST &&
         "key is out of range [0, AArch64PACKey::LAST]");
  const auto Key = (AArch64PACKey::ID)KeyC;
  const unsigned AddrDisc = MI.getOperand(2).getReg();
  const uint64_t Disc = MI.getOperand(3).getImm();
  assert(isUInt<16>(Disc) &&
         "constant discriminator is out of range [0, 0xffff]");

  const int64_t Offset = GAOp.getOffset();
  GAOp.setOffset(0);

  // Emit:
  // target materialization:
  // - via GOT:
  //   - unsigned GOT:
  //       adrp x16, :got:target
  //       ldr x16, [x16, :got_lo12:target]
  //       add offset to x16 if offset != 0
  //   - ELF signed GOT:
  //       adrp x17, :got:target
  //       add x17, x17, :got_auth_lo12:target
  //       ldr x16, [x17]
  //       aut{i|d}a x16, x17
  //       check+trap sequence (if no FPAC)
  //       add offset to x16 if offset != 0
  //
  // - direct:
  //     adrp x16, target
  //     add x16, x16, :lo12:target
  //     add offset to x16 if offset != 0
  //
  // add offset to x16:
  // - abs(offset) fits 24 bits:
  //     add/sub x16, x16, #<offset>[, #lsl 12] (up to 2 instructions)
  // - abs(offset) does not fit 24 bits:
  //   - offset < 0:
  //       movn+movk sequence filling x17 register with the offset (up to 4
  //       instructions)
  //       add x16, x16, x17
  //   - offset > 0:
  //       movz+movk sequence filling x17 register with the offset (up to 4
  //       instructions)
  //       add x16, x16, x17
  //
  // signing:
  // - 0 discriminator:
  //     paciza x16
  // - Non-0 discriminator, no address discriminator:
  //     mov x17, #Disc
  //     pacia x16, x17
  // - address discriminator (with potentially folded immediate discriminator):
  //     pacia x16, xAddrDisc

  MachineOperand GAMOHi(GAOp), GAMOLo(GAOp);
  MCOperand GAMCHi, GAMCLo;

  GAMOHi.setTargetFlags(AArch64II::MO_PAGE);
  GAMOLo.setTargetFlags(AArch64II::MO_PAGEOFF | AArch64II::MO_NC);
  if (IsGOTLoad) {
    GAMOHi.addTargetFlag(AArch64II::MO_GOT);
    GAMOLo.addTargetFlag(AArch64II::MO_GOT);
  }

  MCInstLowering.lowerOperand(GAMOHi, GAMCHi);
  MCInstLowering.lowerOperand(GAMOLo, GAMCLo);

  EmitToStreamer(
      MCInstBuilder(AArch64::ADRP)
          .addReg(IsGOTLoad && IsELFSignedGOT ? AArch64::X17 : AArch64::X16)
          .addOperand(GAMCHi));

  if (IsGOTLoad) {
    if (IsELFSignedGOT) {
      EmitToStreamer(MCInstBuilder(AArch64::ADDXri)
                         .addReg(AArch64::X17)
                         .addReg(AArch64::X17)
                         .addOperand(GAMCLo)
                         .addImm(0));

      EmitToStreamer(MCInstBuilder(AArch64::LDRXui)
                         .addReg(AArch64::X16)
                         .addReg(AArch64::X17)
                         .addImm(0));

      assert(GAOp.isGlobal());
      assert(GAOp.getGlobal()->getValueType() != nullptr);
      unsigned AuthOpcode = GAOp.getGlobal()->getValueType()->isFunctionTy()
                                ? AArch64::AUTIA
                                : AArch64::AUTDA;

      EmitToStreamer(MCInstBuilder(AuthOpcode)
                         .addReg(AArch64::X16)
                         .addReg(AArch64::X16)
                         .addReg(AArch64::X17));

      if (!STI->hasFPAC()) {
        auto AuthKey = (AuthOpcode == AArch64::AUTIA ? AArch64PACKey::IA
                                                     : AArch64PACKey::DA);

        emitPtrauthCheckAuthenticatedValue(AArch64::X16, AArch64::X17, AuthKey,
                                           AArch64PAuth::AuthCheckMethod::XPAC);
      }
    } else {
      EmitToStreamer(MCInstBuilder(AArch64::LDRXui)
                         .addReg(AArch64::X16)
                         .addReg(AArch64::X16)
                         .addOperand(GAMCLo));
    }
  } else {
    EmitToStreamer(MCInstBuilder(AArch64::ADDXri)
                       .addReg(AArch64::X16)
                       .addReg(AArch64::X16)
                       .addOperand(GAMCLo)
                       .addImm(0));
  }

  emitAddImm(AArch64::X16, Offset, AArch64::X17);
  Register DiscReg = emitPtrauthDiscriminator(Disc, AddrDisc, AArch64::X17);

  auto MIB = MCInstBuilder(getPACOpcodeForKey(Key, DiscReg == AArch64::XZR))
                 .addReg(AArch64::X16)
                 .addReg(AArch64::X16);
  if (DiscReg != AArch64::XZR)
    MIB.addReg(DiscReg);
  EmitToStreamer(MIB);
}

void AArch64AsmPrinter::LowerLOADgotAUTH(const MachineInstr &MI) {
  Register DstReg = MI.getOperand(0).getReg();
  Register AuthResultReg = STI->hasFPAC() ? DstReg : AArch64::X16;
  const MachineOperand &GAMO = MI.getOperand(1);
  assert(GAMO.getOffset() == 0);

  if (MI.getMF()->getTarget().getCodeModel() == CodeModel::Tiny) {
    MCOperand GAMC;
    MCInstLowering.lowerOperand(GAMO, GAMC);
    EmitToStreamer(
        MCInstBuilder(AArch64::ADR).addReg(AArch64::X17).addOperand(GAMC));
    EmitToStreamer(MCInstBuilder(AArch64::LDRXui)
                       .addReg(AuthResultReg)
                       .addReg(AArch64::X17)
                       .addImm(0));
  } else {
    MachineOperand GAHiOp(GAMO);
    MachineOperand GALoOp(GAMO);
    GAHiOp.addTargetFlag(AArch64II::MO_PAGE);
    GALoOp.addTargetFlag(AArch64II::MO_PAGEOFF | AArch64II::MO_NC);

    MCOperand GAMCHi, GAMCLo;
    MCInstLowering.lowerOperand(GAHiOp, GAMCHi);
    MCInstLowering.lowerOperand(GALoOp, GAMCLo);

    EmitToStreamer(
        MCInstBuilder(AArch64::ADRP).addReg(AArch64::X17).addOperand(GAMCHi));

    EmitToStreamer(MCInstBuilder(AArch64::ADDXri)
                       .addReg(AArch64::X17)
                       .addReg(AArch64::X17)
                       .addOperand(GAMCLo)
                       .addImm(0));

    EmitToStreamer(MCInstBuilder(AArch64::LDRXui)
                       .addReg(AuthResultReg)
                       .addReg(AArch64::X17)
                       .addImm(0));
  }

  assert(GAMO.isGlobal());
  MCSymbol *UndefWeakSym;
  if (GAMO.getGlobal()->hasExternalWeakLinkage()) {
    UndefWeakSym = createTempSymbol("undef_weak");
    EmitToStreamer(
        MCInstBuilder(AArch64::CBZX)
            .addReg(AuthResultReg)
            .addExpr(MCSymbolRefExpr::create(UndefWeakSym, OutContext)));
  }

  assert(GAMO.getGlobal()->getValueType() != nullptr);
  unsigned AuthOpcode = GAMO.getGlobal()->getValueType()->isFunctionTy()
                            ? AArch64::AUTIA
                            : AArch64::AUTDA;
  EmitToStreamer(MCInstBuilder(AuthOpcode)
                     .addReg(AuthResultReg)
                     .addReg(AuthResultReg)
                     .addReg(AArch64::X17));

  if (GAMO.getGlobal()->hasExternalWeakLinkage())
    OutStreamer->emitLabel(UndefWeakSym);

  if (!STI->hasFPAC()) {
    auto AuthKey =
        (AuthOpcode == AArch64::AUTIA ? AArch64PACKey::IA : AArch64PACKey::DA);

    emitPtrauthCheckAuthenticatedValue(AuthResultReg, AArch64::X17, AuthKey,
                                       AArch64PAuth::AuthCheckMethod::XPAC);

    emitMovXReg(DstReg, AuthResultReg);
  }
}

const MCExpr *
AArch64AsmPrinter::lowerBlockAddressConstant(const BlockAddress &BA) {
  const MCExpr *BAE = AsmPrinter::lowerBlockAddressConstant(BA);
  const Function &Fn = *BA.getFunction();

  if (std::optional<uint16_t> BADisc =
          STI->getPtrAuthBlockAddressDiscriminatorIfEnabled(Fn))
    return AArch64AuthMCExpr::create(BAE, *BADisc, AArch64PACKey::IA,
                                     /*HasAddressDiversity=*/false, OutContext);

  return BAE;
}

void AArch64AsmPrinter::emitCBPseudoExpansion(const MachineInstr *MI) {
  bool IsImm = false;
  unsigned Width = 0;

  switch (MI->getOpcode()) {
  default:
    llvm_unreachable("This is not a CB pseudo instruction");
  case AArch64::CBBAssertExt:
    IsImm = false;
    Width = 8;
    break;
  case AArch64::CBHAssertExt:
    IsImm = false;
    Width = 16;
    break;
  case AArch64::CBWPrr:
    Width = 32;
    break;
  case AArch64::CBXPrr:
    Width = 64;
    break;
  case AArch64::CBWPri:
    IsImm = true;
    Width = 32;
    break;
  case AArch64::CBXPri:
    IsImm = true;
    Width = 64;
    break;
  }

  AArch64CC::CondCode CC =
      static_cast<AArch64CC::CondCode>(MI->getOperand(0).getImm());
  bool NeedsRegSwap = false;
  bool NeedsImmDec = false;
  bool NeedsImmInc = false;

#define GET_CB_OPC(IsImm, Width, ImmCond, RegCond)                             \
  (IsImm                                                                       \
       ? (Width == 32 ? AArch64::CB##ImmCond##Wri : AArch64::CB##ImmCond##Xri) \
       : (Width == 8                                                           \
              ? AArch64::CBB##RegCond##Wrr                                     \
              : (Width == 16 ? AArch64::CBH##RegCond##Wrr                      \
                             : (Width == 32 ? AArch64::CB##RegCond##Wrr        \
                                            : AArch64::CB##RegCond##Xrr))))
  unsigned MCOpC;

  // Decide if we need to either swap register operands or increment/decrement
  // immediate operands
  switch (CC) {
  default:
    llvm_unreachable("Invalid CB condition code");
  case AArch64CC::EQ:
    MCOpC = GET_CB_OPC(IsImm, Width, /* Reg-Imm */ EQ, /* Reg-Reg */ EQ);
    break;
  case AArch64CC::NE:
    MCOpC = GET_CB_OPC(IsImm, Width, /* Reg-Imm */ NE, /* Reg-Reg */ NE);
    break;
  case AArch64CC::HS:
    MCOpC = GET_CB_OPC(IsImm, Width, /* Reg-Imm */ HI, /* Reg-Reg */ HS);
    NeedsImmDec = IsImm;
    break;
  case AArch64CC::LO:
    MCOpC = GET_CB_OPC(IsImm, Width, /* Reg-Imm */ LO, /* Reg-Reg */ HI);
    NeedsRegSwap = !IsImm;
    break;
  case AArch64CC::HI:
    MCOpC = GET_CB_OPC(IsImm, Width, /* Reg-Imm */ HI, /* Reg-Reg */ HI);
    break;
  case AArch64CC::LS:
    MCOpC = GET_CB_OPC(IsImm, Width, /* Reg-Imm */ LO, /* Reg-Reg */ HS);
    NeedsRegSwap = !IsImm;
    NeedsImmInc = IsImm;
    break;
  case AArch64CC::GE:
    MCOpC = GET_CB_OPC(IsImm, Width, /* Reg-Imm */ GT, /* Reg-Reg */ GE);
    NeedsImmDec = IsImm;
    break;
  case AArch64CC::LT:
    MCOpC = GET_CB_OPC(IsImm, Width, /* Reg-Imm */ LT, /* Reg-Reg */ GT);
    NeedsRegSwap = !IsImm;
    break;
  case AArch64CC::GT:
    MCOpC = GET_CB_OPC(IsImm, Width, /* Reg-Imm */ GT, /* Reg-Reg */ GT);
    break;
  case AArch64CC::LE:
    MCOpC = GET_CB_OPC(IsImm, Width, /* Reg-Imm */ LT, /* Reg-Reg */ GE);
    NeedsRegSwap = !IsImm;
    NeedsImmInc = IsImm;
    break;
  }
#undef GET_CB_OPC

  MCInst Inst;
  Inst.setOpcode(MCOpC);

  MCOperand Lhs, Rhs, Trgt;
  lowerOperand(MI->getOperand(1), Lhs);
  lowerOperand(MI->getOperand(2), Rhs);
  lowerOperand(MI->getOperand(3), Trgt);

  // Now swap, increment or decrement
  if (NeedsRegSwap) {
    assert(Lhs.isReg() && "Expected register operand for CB");
    assert(Rhs.isReg() && "Expected register operand for CB");
    Inst.addOperand(Rhs);
    Inst.addOperand(Lhs);
  } else if (NeedsImmDec) {
    Rhs.setImm(Rhs.getImm() - 1);
    Inst.addOperand(Lhs);
    Inst.addOperand(Rhs);
  } else if (NeedsImmInc) {
    Rhs.setImm(Rhs.getImm() + 1);
    Inst.addOperand(Lhs);
    Inst.addOperand(Rhs);
  } else {
    Inst.addOperand(Lhs);
    Inst.addOperand(Rhs);
  }

  assert((!IsImm || (Rhs.getImm() >= 0 && Rhs.getImm() < 64)) &&
         "CB immediate operand out-of-bounds");

  Inst.addOperand(Trgt);
  EmitToStreamer(*OutStreamer, Inst);
}

// Simple pseudo-instructions have their lowering (with expansion to real
// instructions) auto-generated.
#include "AArch64GenMCPseudoLowering.inc"

void AArch64AsmPrinter::EmitToStreamer(MCStreamer &S, const MCInst &Inst) {
  S.emitInstruction(Inst, *STI);
#ifndef NDEBUG
  ++InstsEmitted;
#endif
}

void AArch64AsmPrinter::emitInstruction(const MachineInstr *MI) {
  AArch64_MC::verifyInstructionPredicates(MI->getOpcode(), STI->getFeatureBits());

#ifndef NDEBUG
  InstsEmitted = 0;
  auto CheckMISize = make_scope_exit([&]() {
    assert(STI->getInstrInfo()->getInstSizeInBytes(*MI) >= InstsEmitted * 4);
  });
#endif

  // Do any auto-generated pseudo lowerings.
  if (MCInst OutInst; lowerPseudoInstExpansion(MI, OutInst)) {
    EmitToStreamer(*OutStreamer, OutInst);
    return;
  }

  if (MI->getOpcode() == AArch64::ADRP) {
    for (auto &Opd : MI->operands()) {
      if (Opd.isSymbol() && StringRef(Opd.getSymbolName()) ==
                                "swift_async_extendedFramePointerFlags") {
        ShouldEmitWeakSwiftAsyncExtendedFramePointerFlags = true;
      }
    }
  }

  if (AArch64FI->getLOHRelated().count(MI)) {
    // Generate a label for LOH related instruction
    MCSymbol *LOHLabel = createTempSymbol("loh");
    // Associate the instruction with the label
    LOHInstToLabel[MI] = LOHLabel;
    OutStreamer->emitLabel(LOHLabel);
  }

  AArch64TargetStreamer *TS =
    static_cast<AArch64TargetStreamer *>(OutStreamer->getTargetStreamer());
  // Do any manual lowerings.
  switch (MI->getOpcode()) {
  default:
    assert(!AArch64InstrInfo::isTailCallReturnInst(*MI) &&
           "Unhandled tail call instruction");
    break;
  case AArch64::HINT: {
    // CurrentPatchableFunctionEntrySym can be CurrentFnBegin only for
    // -fpatchable-function-entry=N,0. The entry MBB is guaranteed to be
    // non-empty. If MI is the initial BTI, place the
    // __patchable_function_entries label after BTI.
    if (CurrentPatchableFunctionEntrySym &&
        CurrentPatchableFunctionEntrySym == CurrentFnBegin &&
        MI == &MF->front().front()) {
      int64_t Imm = MI->getOperand(0).getImm();
      if ((Imm & 32) && (Imm & 6)) {
        MCInst Inst;
        MCInstLowering.Lower(MI, Inst);
        EmitToStreamer(*OutStreamer, Inst);
        CurrentPatchableFunctionEntrySym = createTempSymbol("patch");
        OutStreamer->emitLabel(CurrentPatchableFunctionEntrySym);
        return;
      }
    }
    break;
  }
    case AArch64::MOVMCSym: {
      Register DestReg = MI->getOperand(0).getReg();
      const MachineOperand &MO_Sym = MI->getOperand(1);
      MachineOperand Hi_MOSym(MO_Sym), Lo_MOSym(MO_Sym);
      MCOperand Hi_MCSym, Lo_MCSym;

      Hi_MOSym.setTargetFlags(AArch64II::MO_G1 | AArch64II::MO_S);
      Lo_MOSym.setTargetFlags(AArch64II::MO_G0 | AArch64II::MO_NC);

      MCInstLowering.lowerOperand(Hi_MOSym, Hi_MCSym);
      MCInstLowering.lowerOperand(Lo_MOSym, Lo_MCSym);

      MCInst MovZ;
      MovZ.setOpcode(AArch64::MOVZXi);
      MovZ.addOperand(MCOperand::createReg(DestReg));
      MovZ.addOperand(Hi_MCSym);
      MovZ.addOperand(MCOperand::createImm(16));
      EmitToStreamer(*OutStreamer, MovZ);

      MCInst MovK;
      MovK.setOpcode(AArch64::MOVKXi);
      MovK.addOperand(MCOperand::createReg(DestReg));
      MovK.addOperand(MCOperand::createReg(DestReg));
      MovK.addOperand(Lo_MCSym);
      MovK.addOperand(MCOperand::createImm(0));
      EmitToStreamer(*OutStreamer, MovK);
      return;
  }
  case AArch64::MOVIv2d_ns:
    // It is generally beneficial to rewrite "fmov s0, wzr" to "movi d0, #0".
    // as movi is more efficient across all cores. Newer cores can eliminate
    // fmovs early and there is no difference with movi, but this not true for
    // all implementations.
    //
    // The floating-point version doesn't quite work in rare cases on older
    // CPUs, so on those targets we lower this instruction to movi.16b instead.
    if (STI->hasZeroCycleZeroingFPWorkaround() &&
        MI->getOperand(1).getImm() == 0) {
      MCInst TmpInst;
      TmpInst.setOpcode(AArch64::MOVIv16b_ns);
      TmpInst.addOperand(MCOperand::createReg(MI->getOperand(0).getReg()));
      TmpInst.addOperand(MCOperand::createImm(0));
      EmitToStreamer(*OutStreamer, TmpInst);
      return;
    }
    break;

  case AArch64::DBG_VALUE:
  case AArch64::DBG_VALUE_LIST:
    if (isVerbose() && OutStreamer->hasRawTextSupport()) {
      SmallString<128> TmpStr;
      raw_svector_ostream OS(TmpStr);
      PrintDebugValueComment(MI, OS);
      OutStreamer->emitRawText(StringRef(OS.str()));
    }
    return;

  case AArch64::EMITBKEY: {
      ExceptionHandling ExceptionHandlingType = MAI->getExceptionHandlingType();
      if (ExceptionHandlingType != ExceptionHandling::DwarfCFI &&
          ExceptionHandlingType != ExceptionHandling::ARM)
        return;

      if (getFunctionCFISectionType(*MF) == CFISection::None)
        return;

      OutStreamer->emitCFIBKeyFrame();
      return;
  }

  case AArch64::EMITMTETAGGED: {
    ExceptionHandling ExceptionHandlingType = MAI->getExceptionHandlingType();
    if (ExceptionHandlingType != ExceptionHandling::DwarfCFI &&
        ExceptionHandlingType != ExceptionHandling::ARM)
      return;

    if (getFunctionCFISectionType(*MF) != CFISection::None)
      OutStreamer->emitCFIMTETaggedFrame();
    return;
  }

  case AArch64::AUTx16x17:
    emitPtrauthAuthResign(
        AArch64::X16, (AArch64PACKey::ID)MI->getOperand(0).getImm(),
        MI->getOperand(1).getImm(), &MI->getOperand(2), AArch64::X17,
        std::nullopt, 0, 0, MI->getDeactivationSymbol());
    return;

  case AArch64::AUTxMxN:
    emitPtrauthAuthResign(MI->getOperand(0).getReg(),
                          (AArch64PACKey::ID)MI->getOperand(3).getImm(),
                          MI->getOperand(4).getImm(), &MI->getOperand(5),
                          MI->getOperand(1).getReg(), std::nullopt, 0, 0,
                          MI->getDeactivationSymbol());
    return;

  case AArch64::AUTPAC:
    emitPtrauthAuthResign(
        AArch64::X16, (AArch64PACKey::ID)MI->getOperand(0).getImm(),
        MI->getOperand(1).getImm(), &MI->getOperand(2), AArch64::X17,
        (AArch64PACKey::ID)MI->getOperand(3).getImm(),
        MI->getOperand(4).getImm(), MI->getOperand(5).getReg(),
        MI->getDeactivationSymbol());
    return;

  case AArch64::PAC:
    emitPtrauthSign(MI);
    return;

  case AArch64::LOADauthptrstatic:
    LowerLOADauthptrstatic(*MI);
    return;

  case AArch64::LOADgotPAC:
  case AArch64::MOVaddrPAC:
    LowerMOVaddrPAC(*MI);
    return;

  case AArch64::LOADgotAUTH:
    LowerLOADgotAUTH(*MI);
    return;

  case AArch64::BRA:
  case AArch64::BLRA:
    emitPtrauthBranch(MI);
    return;

  // Tail calls use pseudo instructions so they have the proper code-gen
  // attributes (isCall, isReturn, etc.). We lower them to the real
  // instruction here.
  case AArch64::AUTH_TCRETURN:
  case AArch64::AUTH_TCRETURN_BTI: {
    Register Callee = MI->getOperand(0).getReg();
    const uint64_t Key = MI->getOperand(2).getImm();
    assert((Key == AArch64PACKey::IA || Key == AArch64PACKey::IB) &&
           "Invalid auth key for tail-call return");

    const uint64_t Disc = MI->getOperand(3).getImm();
    assert(isUInt<16>(Disc) && "Integer discriminator is too wide");

    Register AddrDisc = MI->getOperand(4).getReg();

    Register ScratchReg = Callee == AArch64::X16 ? AArch64::X17 : AArch64::X16;

    emitPtrauthTailCallHardening(MI);

    // See the comments in emitPtrauthBranch.
    if (Callee == AddrDisc)
      report_fatal_error("Call target is signed with its own value");

    // After isX16X17Safer predicate was introduced, emitPtrauthDiscriminator is
    // no longer restricted to only reusing AddrDisc when it is X16 or X17
    // (which are implicit-def'ed by AUTH_TCRETURN pseudos), thus impose this
    // restriction manually not to clobber an unexpected register.
    bool AddrDiscIsImplicitDef =
        AddrDisc == AArch64::X16 || AddrDisc == AArch64::X17;
    Register DiscReg = emitPtrauthDiscriminator(Disc, AddrDisc, ScratchReg,
                                                AddrDiscIsImplicitDef);

    const bool IsZero = DiscReg == AArch64::XZR;
    const unsigned Opcodes[2][2] = {{AArch64::BRAA, AArch64::BRAAZ},
                                    {AArch64::BRAB, AArch64::BRABZ}};

    MCInst TmpInst;
    TmpInst.setOpcode(Opcodes[Key][IsZero]);
    TmpInst.addOperand(MCOperand::createReg(Callee));
    if (!IsZero)
      TmpInst.addOperand(MCOperand::createReg(DiscReg));
    EmitToStreamer(*OutStreamer, TmpInst);
    return;
  }

  case AArch64::TCRETURNri:
  case AArch64::TCRETURNrix16x17:
  case AArch64::TCRETURNrix17:
  case AArch64::TCRETURNrinotx16:
  case AArch64::TCRETURNriALL: {
    emitPtrauthTailCallHardening(MI);

    recordIfImportCall(MI);
    MCInst TmpInst;
    TmpInst.setOpcode(AArch64::BR);
    TmpInst.addOperand(MCOperand::createReg(MI->getOperand(0).getReg()));
    EmitToStreamer(*OutStreamer, TmpInst);
    return;
  }
  case AArch64::TCRETURNdi: {
    emitPtrauthTailCallHardening(MI);

    MCOperand Dest;
    MCInstLowering.lowerOperand(MI->getOperand(0), Dest);
    recordIfImportCall(MI);
    MCInst TmpInst;
    TmpInst.setOpcode(AArch64::B);
    TmpInst.addOperand(Dest);
    EmitToStreamer(*OutStreamer, TmpInst);
    return;
  }
  case AArch64::SpeculationBarrierISBDSBEndBB: {
    // Print DSB SYS + ISB
    MCInst TmpInstDSB;
    TmpInstDSB.setOpcode(AArch64::DSB);
    TmpInstDSB.addOperand(MCOperand::createImm(0xf));
    EmitToStreamer(*OutStreamer, TmpInstDSB);
    MCInst TmpInstISB;
    TmpInstISB.setOpcode(AArch64::ISB);
    TmpInstISB.addOperand(MCOperand::createImm(0xf));
    EmitToStreamer(*OutStreamer, TmpInstISB);
    return;
  }
  case AArch64::SpeculationBarrierSBEndBB: {
    // Print SB
    MCInst TmpInstSB;
    TmpInstSB.setOpcode(AArch64::SB);
    EmitToStreamer(*OutStreamer, TmpInstSB);
    return;
  }
  case AArch64::TLSDESC_AUTH_CALLSEQ: {
    /// lower this to:
    ///    adrp  x0, :tlsdesc_auth:var
    ///    ldr   x16, [x0, #:tlsdesc_auth_lo12:var]
    ///    add   x0, x0, #:tlsdesc_auth_lo12:var
    ///    blraa x16, x0
    ///    (TPIDR_EL0 offset now in x0)
    const MachineOperand &MO_Sym = MI->getOperand(0);
    MachineOperand MO_TLSDESC_LO12(MO_Sym), MO_TLSDESC(MO_Sym);
    MCOperand SymTLSDescLo12, SymTLSDesc;
    MO_TLSDESC_LO12.setTargetFlags(AArch64II::MO_TLS | AArch64II::MO_PAGEOFF);
    MO_TLSDESC.setTargetFlags(AArch64II::MO_TLS | AArch64II::MO_PAGE);
    MCInstLowering.lowerOperand(MO_TLSDESC_LO12, SymTLSDescLo12);
    MCInstLowering.lowerOperand(MO_TLSDESC, SymTLSDesc);

    MCInst Adrp;
    Adrp.setOpcode(AArch64::ADRP);
    Adrp.addOperand(MCOperand::createReg(AArch64::X0));
    Adrp.addOperand(SymTLSDesc);
    EmitToStreamer(*OutStreamer, Adrp);

    MCInst Ldr;
    Ldr.setOpcode(AArch64::LDRXui);
    Ldr.addOperand(MCOperand::createReg(AArch64::X16));
    Ldr.addOperand(MCOperand::createReg(AArch64::X0));
    Ldr.addOperand(SymTLSDescLo12);
    Ldr.addOperand(MCOperand::createImm(0));
    EmitToStreamer(*OutStreamer, Ldr);

    MCInst Add;
    Add.setOpcode(AArch64::ADDXri);
    Add.addOperand(MCOperand::createReg(AArch64::X0));
    Add.addOperand(MCOperand::createReg(AArch64::X0));
    Add.addOperand(SymTLSDescLo12);
    Add.addOperand(MCOperand::createImm(AArch64_AM::getShiftValue(0)));
    EmitToStreamer(*OutStreamer, Add);

    // Authenticated TLSDESC accesses are not relaxed.
    // Thus, do not emit .tlsdesccall for AUTH TLSDESC.

    MCInst Blraa;
    Blraa.setOpcode(AArch64::BLRAA);
    Blraa.addOperand(MCOperand::createReg(AArch64::X16));
    Blraa.addOperand(MCOperand::createReg(AArch64::X0));
    EmitToStreamer(*OutStreamer, Blraa);

    return;
  }
  case AArch64::TLSDESC_CALLSEQ: {
    /// lower this to:
    ///    adrp  x0, :tlsdesc:var
    ///    ldr   x1, [x0, #:tlsdesc_lo12:var]
    ///    add   x0, x0, #:tlsdesc_lo12:var
    ///    .tlsdesccall var
    ///    blr   x1
    ///    (TPIDR_EL0 offset now in x0)
    const MachineOperand &MO_Sym = MI->getOperand(0);
    MachineOperand MO_TLSDESC_LO12(MO_Sym), MO_TLSDESC(MO_Sym);
    MCOperand Sym, SymTLSDescLo12, SymTLSDesc;
    MO_TLSDESC_LO12.setTargetFlags(AArch64II::MO_TLS | AArch64II::MO_PAGEOFF);
    MO_TLSDESC.setTargetFlags(AArch64II::MO_TLS | AArch64II::MO_PAGE);
    MCInstLowering.lowerOperand(MO_Sym, Sym);
    MCInstLowering.lowerOperand(MO_TLSDESC_LO12, SymTLSDescLo12);
    MCInstLowering.lowerOperand(MO_TLSDESC, SymTLSDesc);

    MCInst Adrp;
    Adrp.setOpcode(AArch64::ADRP);
    Adrp.addOperand(MCOperand::createReg(AArch64::X0));
    Adrp.addOperand(SymTLSDesc);
    EmitToStreamer(*OutStreamer, Adrp);

    MCInst Ldr;
    if (STI->isTargetILP32()) {
      Ldr.setOpcode(AArch64::LDRWui);
      Ldr.addOperand(MCOperand::createReg(AArch64::W1));
    } else {
      Ldr.setOpcode(AArch64::LDRXui);
      Ldr.addOperand(MCOperand::createReg(AArch64::X1));
    }
    Ldr.addOperand(MCOperand::createReg(AArch64::X0));
    Ldr.addOperand(SymTLSDescLo12);
    Ldr.addOperand(MCOperand::createImm(0));
    EmitToStreamer(*OutStreamer, Ldr);

    MCInst Add;
    if (STI->isTargetILP32()) {
      Add.setOpcode(AArch64::ADDWri);
      Add.addOperand(MCOperand::createReg(AArch64::W0));
      Add.addOperand(MCOperand::createReg(AArch64::W0));
    } else {
      Add.setOpcode(AArch64::ADDXri);
      Add.addOperand(MCOperand::createReg(AArch64::X0));
      Add.addOperand(MCOperand::createReg(AArch64::X0));
    }
    Add.addOperand(SymTLSDescLo12);
    Add.addOperand(MCOperand::createImm(AArch64_AM::getShiftValue(0)));
    EmitToStreamer(*OutStreamer, Add);

    // Emit a relocation-annotation. This expands to no code, but requests
    // the following instruction gets an R_AARCH64_TLSDESC_CALL.
    MCInst TLSDescCall;
    TLSDescCall.setOpcode(AArch64::TLSDESCCALL);
    TLSDescCall.addOperand(Sym);
    EmitToStreamer(*OutStreamer, TLSDescCall);
#ifndef NDEBUG
    --InstsEmitted; // no code emitted
#endif

    MCInst Blr;
    Blr.setOpcode(AArch64::BLR);
    Blr.addOperand(MCOperand::createReg(AArch64::X1));
    EmitToStreamer(*OutStreamer, Blr);

    return;
  }

  case AArch64::JumpTableDest32:
  case AArch64::JumpTableDest16:
  case AArch64::JumpTableDest8:
    LowerJumpTableDest(*OutStreamer, *MI);
    return;

  case AArch64::BR_JumpTable:
    LowerHardenedBRJumpTable(*MI);
    return;

  case AArch64::FMOVH0:
  case AArch64::FMOVS0:
  case AArch64::FMOVD0:
    emitFMov0(*MI);
    return;

  case AArch64::MOPSMemoryCopyPseudo:
  case AArch64::MOPSMemoryMovePseudo:
  case AArch64::MOPSMemorySetPseudo:
  case AArch64::MOPSMemorySetTaggingPseudo:
    LowerMOPS(*OutStreamer, *MI);
    return;

  case TargetOpcode::STACKMAP:
    return LowerSTACKMAP(*OutStreamer, SM, *MI);

  case TargetOpcode::PATCHPOINT:
    return LowerPATCHPOINT(*OutStreamer, SM, *MI);

  case TargetOpcode::STATEPOINT:
    return LowerSTATEPOINT(*OutStreamer, SM, *MI);

  case TargetOpcode::FAULTING_OP:
    return LowerFAULTING_OP(*MI);

  case TargetOpcode::PATCHABLE_FUNCTION_ENTER:
    LowerPATCHABLE_FUNCTION_ENTER(*MI);
    return;

  case TargetOpcode::PATCHABLE_FUNCTION_EXIT:
    LowerPATCHABLE_FUNCTION_EXIT(*MI);
    return;

  case TargetOpcode::PATCHABLE_TAIL_CALL:
    LowerPATCHABLE_TAIL_CALL(*MI);
    return;
  case TargetOpcode::PATCHABLE_EVENT_CALL:
    return LowerPATCHABLE_EVENT_CALL(*MI, false);
  case TargetOpcode::PATCHABLE_TYPED_EVENT_CALL:
    return LowerPATCHABLE_EVENT_CALL(*MI, true);

  case AArch64::KCFI_CHECK:
    LowerKCFI_CHECK(*MI);
    return;

  case AArch64::HWASAN_CHECK_MEMACCESS:
  case AArch64::HWASAN_CHECK_MEMACCESS_SHORTGRANULES:
  case AArch64::HWASAN_CHECK_MEMACCESS_FIXEDSHADOW:
  case AArch64::HWASAN_CHECK_MEMACCESS_SHORTGRANULES_FIXEDSHADOW:
    LowerHWASAN_CHECK_MEMACCESS(*MI);
    return;

  case AArch64::SEH_StackAlloc:
    TS->emitARM64WinCFIAllocStack(MI->getOperand(0).getImm());
    return;

  case AArch64::SEH_SaveFPLR:
    TS->emitARM64WinCFISaveFPLR(MI->getOperand(0).getImm());
    return;

  case AArch64::SEH_SaveFPLR_X:
    assert(MI->getOperand(0).getImm() < 0 &&
           "Pre increment SEH opcode must have a negative offset");
    TS->emitARM64WinCFISaveFPLRX(-MI->getOperand(0).getImm());
    return;

  case AArch64::SEH_SaveReg:
    TS->emitARM64WinCFISaveReg(MI->getOperand(0).getImm(),
                               MI->getOperand(1).getImm());
    return;

  case AArch64::SEH_SaveReg_X:
    assert(MI->getOperand(1).getImm() < 0 &&
           "Pre increment SEH opcode must have a negative offset");
    TS->emitARM64WinCFISaveRegX(MI->getOperand(0).getImm(),
                                -MI->getOperand(1).getImm());
    return;

  case AArch64::SEH_SaveRegP:
    if (MI->getOperand(1).getImm() == 30 && MI->getOperand(0).getImm() >= 19 &&
        MI->getOperand(0).getImm() <= 28) {
      assert((MI->getOperand(0).getImm() - 19) % 2 == 0 &&
             "Register paired with LR must be odd");
      TS->emitARM64WinCFISaveLRPair(MI->getOperand(0).getImm(),
                                    MI->getOperand(2).getImm());
      return;
    }
    assert((MI->getOperand(1).getImm() - MI->getOperand(0).getImm() == 1) &&
            "Non-consecutive registers not allowed for save_regp");
    TS->emitARM64WinCFISaveRegP(MI->getOperand(0).getImm(),
                                MI->getOperand(2).getImm());
    return;

  case AArch64::SEH_SaveRegP_X:
    assert((MI->getOperand(1).getImm() - MI->getOperand(0).getImm() == 1) &&
            "Non-consecutive registers not allowed for save_regp_x");
    assert(MI->getOperand(2).getImm() < 0 &&
           "Pre increment SEH opcode must have a negative offset");
    TS->emitARM64WinCFISaveRegPX(MI->getOperand(0).getImm(),
                                 -MI->getOperand(2).getImm());
    return;

  case AArch64::SEH_SaveFReg:
    TS->emitARM64WinCFISaveFReg(MI->getOperand(0).getImm(),
                                MI->getOperand(1).getImm());
    return;

  case AArch64::SEH_SaveFReg_X:
    assert(MI->getOperand(1).getImm() < 0 &&
           "Pre increment SEH opcode must have a negative offset");
    TS->emitARM64WinCFISaveFRegX(MI->getOperand(0).getImm(),
                                 -MI->getOperand(1).getImm());
    return;

  case AArch64::SEH_SaveFRegP:
    assert((MI->getOperand(1).getImm() - MI->getOperand(0).getImm() == 1) &&
            "Non-consecutive registers not allowed for save_regp");
    TS->emitARM64WinCFISaveFRegP(MI->getOperand(0).getImm(),
                                 MI->getOperand(2).getImm());
    return;

  case AArch64::SEH_SaveFRegP_X:
    assert((MI->getOperand(1).getImm() - MI->getOperand(0).getImm() == 1) &&
            "Non-consecutive registers not allowed for save_regp_x");
    assert(MI->getOperand(2).getImm() < 0 &&
           "Pre increment SEH opcode must have a negative offset");
    TS->emitARM64WinCFISaveFRegPX(MI->getOperand(0).getImm(),
                                  -MI->getOperand(2).getImm());
    return;

  case AArch64::SEH_SetFP:
    TS->emitARM64WinCFISetFP();
    return;

  case AArch64::SEH_AddFP:
    TS->emitARM64WinCFIAddFP(MI->getOperand(0).getImm());
    return;

  case AArch64::SEH_Nop:
    TS->emitARM64WinCFINop();
    return;

  case AArch64::SEH_PrologEnd:
    TS->emitARM64WinCFIPrologEnd();
    return;

  case AArch64::SEH_EpilogStart:
    TS->emitARM64WinCFIEpilogStart();
    return;

  case AArch64::SEH_EpilogEnd:
    TS->emitARM64WinCFIEpilogEnd();
    return;

  case AArch64::SEH_PACSignLR:
    TS->emitARM64WinCFIPACSignLR();
    return;

  case AArch64::SEH_SaveAnyRegI:
    assert(MI->getOperand(1).getImm() <= 1008 &&
           "SaveAnyRegQP SEH opcode offset must fit into 6 bits");
    TS->emitARM64WinCFISaveAnyRegI(MI->getOperand(0).getImm(),
                                   MI->getOperand(1).getImm());
    return;

  case AArch64::SEH_SaveAnyRegIP:
    assert(MI->getOperand(1).getImm() - MI->getOperand(0).getImm() == 1 &&
           "Non-consecutive registers not allowed for save_any_reg");
    assert(MI->getOperand(2).getImm() <= 1008 &&
           "SaveAnyRegQP SEH opcode offset must fit into 6 bits");
    TS->emitARM64WinCFISaveAnyRegIP(MI->getOperand(0).getImm(),
                                    MI->getOperand(2).getImm());
    return;

  case AArch64::SEH_SaveAnyRegQP:
    assert(MI->getOperand(1).getImm() - MI->getOperand(0).getImm() == 1 &&
           "Non-consecutive registers not allowed for save_any_reg");
    assert(MI->getOperand(2).getImm() >= 0 &&
           "SaveAnyRegQP SEH opcode offset must be non-negative");
    assert(MI->getOperand(2).getImm() <= 1008 &&
           "SaveAnyRegQP SEH opcode offset must fit into 6 bits");
    TS->emitARM64WinCFISaveAnyRegQP(MI->getOperand(0).getImm(),
                                    MI->getOperand(2).getImm());
    return;

  case AArch64::SEH_SaveAnyRegQPX:
    assert(MI->getOperand(1).getImm() - MI->getOperand(0).getImm() == 1 &&
           "Non-consecutive registers not allowed for save_any_reg");
    assert(MI->getOperand(2).getImm() < 0 &&
           "SaveAnyRegQPX SEH opcode offset must be negative");
    assert(MI->getOperand(2).getImm() >= -1008 &&
           "SaveAnyRegQPX SEH opcode offset must fit into 6 bits");
    TS->emitARM64WinCFISaveAnyRegQPX(MI->getOperand(0).getImm(),
                                     -MI->getOperand(2).getImm());
    return;

  case AArch64::SEH_AllocZ:
    assert(MI->getOperand(0).getImm() >= 0 &&
           "AllocZ SEH opcode offset must be non-negative");
    assert(MI->getOperand(0).getImm() <= 255 &&
           "AllocZ SEH opcode offset must fit into 8 bits");
    TS->emitARM64WinCFIAllocZ(MI->getOperand(0).getImm());
    return;

  case AArch64::SEH_SaveZReg:
    assert(MI->getOperand(1).getImm() >= 0 &&
           "SaveZReg SEH opcode offset must be non-negative");
    assert(MI->getOperand(1).getImm() <= 255 &&
           "SaveZReg SEH opcode offset must fit into 8 bits");
    TS->emitARM64WinCFISaveZReg(MI->getOperand(0).getImm(),
                                MI->getOperand(1).getImm());
    return;

  case AArch64::SEH_SavePReg:
    assert(MI->getOperand(1).getImm() >= 0 &&
           "SavePReg SEH opcode offset must be non-negative");
    assert(MI->getOperand(1).getImm() <= 255 &&
           "SavePReg SEH opcode offset must fit into 8 bits");
    TS->emitARM64WinCFISavePReg(MI->getOperand(0).getImm(),
                                MI->getOperand(1).getImm());
    return;

  case AArch64::BLR:
  case AArch64::BR: {
    recordIfImportCall(MI);
    MCInst TmpInst;
    MCInstLowering.Lower(MI, TmpInst);
    EmitToStreamer(*OutStreamer, TmpInst);
    return;
  }
  case AArch64::CBWPri:
  case AArch64::CBXPri:
  case AArch64::CBBAssertExt:
  case AArch64::CBHAssertExt:
  case AArch64::CBWPrr:
  case AArch64::CBXPrr:
    emitCBPseudoExpansion(MI);
    return;
  }

  if (emitDeactivationSymbolRelocation(MI->getDeactivationSymbol()))
    return;

  // Finally, do the automated lowerings for everything else.
  MCInst TmpInst;
  MCInstLowering.Lower(MI, TmpInst);
  EmitToStreamer(*OutStreamer, TmpInst);
}

void AArch64AsmPrinter::recordIfImportCall(
    const llvm::MachineInstr *BranchInst) {
  if (!EnableImportCallOptimization)
    return;

  auto [GV, OpFlags] = BranchInst->getMF()->tryGetCalledGlobal(BranchInst);
  if (GV && GV->hasDLLImportStorageClass()) {
    auto *CallSiteSymbol = MMI->getContext().createNamedTempSymbol("impcall");
    OutStreamer->emitLabel(CallSiteSymbol);

    auto *CalledSymbol = MCInstLowering.GetGlobalValueSymbol(GV, OpFlags);
    SectionToImportedFunctionCalls[OutStreamer->getCurrentSectionOnly()]
        .push_back({CallSiteSymbol, CalledSymbol});
  }
}

void AArch64AsmPrinter::emitMachOIFuncStubBody(Module &M, const GlobalIFunc &GI,
                                               MCSymbol *LazyPointer) {
  // _ifunc:
  //   adrp    x16, lazy_pointer@GOTPAGE
  //   ldr     x16, [x16, lazy_pointer@GOTPAGEOFF]
  //   ldr     x16, [x16]
  //   br      x16

  {
    MCInst Adrp;
    Adrp.setOpcode(AArch64::ADRP);
    Adrp.addOperand(MCOperand::createReg(AArch64::X16));
    MCOperand SymPage;
    MCInstLowering.lowerOperand(
        MachineOperand::CreateMCSymbol(LazyPointer,
                                       AArch64II::MO_GOT | AArch64II::MO_PAGE),
        SymPage);
    Adrp.addOperand(SymPage);
    EmitToStreamer(Adrp);
  }

  {
    MCInst Ldr;
    Ldr.setOpcode(AArch64::LDRXui);
    Ldr.addOperand(MCOperand::createReg(AArch64::X16));
    Ldr.addOperand(MCOperand::createReg(AArch64::X16));
    MCOperand SymPageOff;
    MCInstLowering.lowerOperand(
        MachineOperand::CreateMCSymbol(LazyPointer, AArch64II::MO_GOT |
                                                        AArch64II::MO_PAGEOFF),
        SymPageOff);
    Ldr.addOperand(SymPageOff);
    Ldr.addOperand(MCOperand::createImm(0));
    EmitToStreamer(Ldr);
  }

  EmitToStreamer(MCInstBuilder(AArch64::LDRXui)
                     .addReg(AArch64::X16)
                     .addReg(AArch64::X16)
                     .addImm(0));

  EmitToStreamer(MCInstBuilder(TM.getTargetTriple().isArm64e() ? AArch64::BRAAZ
                                                               : AArch64::BR)
                     .addReg(AArch64::X16));
}

void AArch64AsmPrinter::emitMachOIFuncStubHelperBody(Module &M,
                                                     const GlobalIFunc &GI,
                                                     MCSymbol *LazyPointer) {
  // These stub helpers are only ever called once, so here we're optimizing for
  // minimum size by using the pre-indexed store variants, which saves a few
  // bytes of instructions to bump & restore sp.

  // _ifunc.stub_helper:
  //   stp	fp, lr, [sp, #-16]!
  //   mov	fp, sp
  //   stp	x1, x0, [sp, #-16]!
  //   stp	x3, x2, [sp, #-16]!
  //   stp	x5, x4, [sp, #-16]!
  //   stp	x7, x6, [sp, #-16]!
  //   stp	d1, d0, [sp, #-16]!
  //   stp	d3, d2, [sp, #-16]!
  //   stp	d5, d4, [sp, #-16]!
  //   stp	d7, d6, [sp, #-16]!
  //   bl	_resolver
  //   adrp	x16, lazy_pointer@GOTPAGE
  //   ldr	x16, [x16, lazy_pointer@GOTPAGEOFF]
  //   str	x0, [x16]
  //   mov	x16, x0
  //   ldp	d7, d6, [sp], #16
  //   ldp	d5, d4, [sp], #16
  //   ldp	d3, d2, [sp], #16
  //   ldp	d1, d0, [sp], #16
  //   ldp	x7, x6, [sp], #16
  //   ldp	x5, x4, [sp], #16
  //   ldp	x3, x2, [sp], #16
  //   ldp	x1, x0, [sp], #16
  //   ldp	fp, lr, [sp], #16
  //   br	x16

  EmitToStreamer(MCInstBuilder(AArch64::STPXpre)
                     .addReg(AArch64::SP)
                     .addReg(AArch64::FP)
                     .addReg(AArch64::LR)
                     .addReg(AArch64::SP)
                     .addImm(-2));

  EmitToStreamer(MCInstBuilder(AArch64::ADDXri)
                     .addReg(AArch64::FP)
                     .addReg(AArch64::SP)
                     .addImm(0)
                     .addImm(0));

  for (int I = 0; I != 4; ++I)
    EmitToStreamer(MCInstBuilder(AArch64::STPXpre)
                       .addReg(AArch64::SP)
                       .addReg(AArch64::X1 + 2 * I)
                       .addReg(AArch64::X0 + 2 * I)
                       .addReg(AArch64::SP)
                       .addImm(-2));

  for (int I = 0; I != 4; ++I)
    EmitToStreamer(MCInstBuilder(AArch64::STPDpre)
                       .addReg(AArch64::SP)
                       .addReg(AArch64::D1 + 2 * I)
                       .addReg(AArch64::D0 + 2 * I)
                       .addReg(AArch64::SP)
                       .addImm(-2));

  EmitToStreamer(
      MCInstBuilder(AArch64::BL)
          .addOperand(MCOperand::createExpr(lowerConstant(GI.getResolver()))));

  {
    MCInst Adrp;
    Adrp.setOpcode(AArch64::ADRP);
    Adrp.addOperand(MCOperand::createReg(AArch64::X16));
    MCOperand SymPage;
    MCInstLowering.lowerOperand(
        MachineOperand::CreateES(LazyPointer->getName().data() + 1,
                                 AArch64II::MO_GOT | AArch64II::MO_PAGE),
        SymPage);
    Adrp.addOperand(SymPage);
    EmitToStreamer(Adrp);
  }

  {
    MCInst Ldr;
    Ldr.setOpcode(AArch64::LDRXui);
    Ldr.addOperand(MCOperand::createReg(AArch64::X16));
    Ldr.addOperand(MCOperand::createReg(AArch64::X16));
    MCOperand SymPageOff;
    MCInstLowering.lowerOperand(
        MachineOperand::CreateES(LazyPointer->getName().data() + 1,
                                 AArch64II::MO_GOT | AArch64II::MO_PAGEOFF),
        SymPageOff);
    Ldr.addOperand(SymPageOff);
    Ldr.addOperand(MCOperand::createImm(0));
    EmitToStreamer(Ldr);
  }

  EmitToStreamer(MCInstBuilder(AArch64::STRXui)
                     .addReg(AArch64::X0)
                     .addReg(AArch64::X16)
                     .addImm(0));

  EmitToStreamer(MCInstBuilder(AArch64::ADDXri)
                     .addReg(AArch64::X16)
                     .addReg(AArch64::X0)
                     .addImm(0)
                     .addImm(0));

  for (int I = 3; I != -1; --I)
    EmitToStreamer(MCInstBuilder(AArch64::LDPDpost)
                       .addReg(AArch64::SP)
                       .addReg(AArch64::D1 + 2 * I)
                       .addReg(AArch64::D0 + 2 * I)
                       .addReg(AArch64::SP)
                       .addImm(2));

  for (int I = 3; I != -1; --I)
    EmitToStreamer(MCInstBuilder(AArch64::LDPXpost)
                       .addReg(AArch64::SP)
                       .addReg(AArch64::X1 + 2 * I)
                       .addReg(AArch64::X0 + 2 * I)
                       .addReg(AArch64::SP)
                       .addImm(2));

  EmitToStreamer(MCInstBuilder(AArch64::LDPXpost)
                     .addReg(AArch64::SP)
                     .addReg(AArch64::FP)
                     .addReg(AArch64::LR)
                     .addReg(AArch64::SP)
                     .addImm(2));

  EmitToStreamer(MCInstBuilder(TM.getTargetTriple().isArm64e() ? AArch64::BRAAZ
                                                               : AArch64::BR)
                     .addReg(AArch64::X16));
}

const MCExpr *AArch64AsmPrinter::lowerConstant(const Constant *CV,
                                               const Constant *BaseCV,
                                               uint64_t Offset) {
  if (const GlobalValue *GV = dyn_cast<GlobalValue>(CV)) {
    return MCSymbolRefExpr::create(MCInstLowering.GetGlobalValueSymbol(GV, 0),
                                   OutContext);
  }

  return AsmPrinter::lowerConstant(CV, BaseCV, Offset);
}

char AArch64AsmPrinter::ID = 0;

INITIALIZE_PASS(AArch64AsmPrinter, "aarch64-asm-printer",
                "AArch64 Assembly Printer", false, false)

// Force static initialization.
extern "C" LLVM_ABI LLVM_EXTERNAL_VISIBILITY void
LLVMInitializeAArch64AsmPrinter() {
  RegisterAsmPrinter<AArch64AsmPrinter> X(getTheAArch64leTarget());
  RegisterAsmPrinter<AArch64AsmPrinter> Y(getTheAArch64beTarget());
  RegisterAsmPrinter<AArch64AsmPrinter> Z(getTheARM64Target());
  RegisterAsmPrinter<AArch64AsmPrinter> W(getTheARM64_32Target());
  RegisterAsmPrinter<AArch64AsmPrinter> V(getTheAArch64_32Target());
}<|MERGE_RESOLUTION|>--- conflicted
+++ resolved
@@ -2523,20 +2523,12 @@
   const MCSymbolELF *Group =
       static_cast<MCSectionELF *>(OutStreamer->getCurrentSectionOnly())
           ->getGroup();
-<<<<<<< HEAD
-  OutStreamer->switchSection(OutStreamer->getContext().getELFSection(
-      ".text.startup", ELF::SHT_PROGBITS,
-      ELF::SHF_ALLOC | ELF::SHF_EXECINSTR | (Group ? ELF::SHF_GROUP : 0), 0,
-      Group, true, Group ? MCSection::NonUniqueID : PAuthIFuncNextUniqueID++,
-      nullptr));
-=======
   auto Flags = ELF::SHF_ALLOC | ELF::SHF_EXECINSTR;
   if (Group)
     Flags |= ELF::SHF_GROUP;
   OutStreamer->switchSection(OutStreamer->getContext().getELFSection(
       ".text.startup", ELF::SHT_PROGBITS, Flags, 0, Group, true,
       Group ? MCSection::NonUniqueID : PAuthIFuncNextUniqueID++, nullptr));
->>>>>>> 9878bac3
 
   MCSymbol *IRelativeSym =
       OutStreamer->getContext().createLinkerPrivateSymbol("pauth_ifunc");
