--- conflicted
+++ resolved
@@ -1991,9 +1991,6 @@
 def : RWSysReg<"MPAMBW1_EL12",            0b11, 0b101, 0b1010, 0b0101, 0b100>;
 def : RWSysReg<"MPAMBW0_EL1",             0b11, 0b000, 0b1010, 0b0101, 0b101>;
 def : RWSysReg<"MPAMBWCAP_EL2",           0b11, 0b100, 0b1010, 0b0101, 0b110>;
-<<<<<<< HEAD
-def : RWSysReg<"MPAMBWSM_EL1",            0b11, 0b000, 0b1010, 0b0101, 0b111>;
-=======
 def : RWSysReg<"MPAMBWSM_EL1",            0b11, 0b000, 0b1010, 0b0101, 0b111>;
 
 //===----------------------------------------------------------------------===//
@@ -2070,5 +2067,4 @@
 let Requires = [{ {AArch64::FeaturePoPS} }] in {
 def : DC<"CIGDVAPS",  0b000, 0b0111, 0b1111, 0b101>;
 def : DC<"CIVAPS",    0b000, 0b0111, 0b1111, 0b001>;
-}
->>>>>>> ce7c17d5
+}